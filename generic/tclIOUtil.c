/*
 * tclIOUtil.c --
 *
 *	This file contains the implementation of Tcl's generic filesystem
 *	code, which supports a pluggable filesystem architecture allowing both
 *	platform specific filesystems and 'virtual filesystems'. All
 *	filesystem access should go through the functions defined in this
 *	file. Most of this code was contributed by Vince Darley.
 *
 *	Parts of this file are based on code contributed by Karl Lehenbauer,
 *	Mark Diekhans and Peter da Silva.
 *
 * Copyright (c) 1991-1994 The Regents of the University of California.
 * Copyright (c) 1994-1997 Sun Microsystems, Inc.
 * Copyright (c) 2001-2004 Vincent Darley.
 *
 * See the file "license.terms" for information on usage and redistribution of
 * this file, and for a DISCLAIMER OF ALL WARRANTIES.
 */

#include "tclInt.h"
#ifdef _WIN32
#   include "tclWinInt.h"
#endif
#include "tclFileSystem.h"

#ifdef TCL_TEMPLOAD_NO_UNLINK
#ifndef NO_FSTATFS
#include <sys/statfs.h>
#endif
#endif

/*
 * struct FilesystemRecord --
 *
 * A filesystem record is used to keep track of each filesystem currently
 * registered with the core, in a linked list.
 */

typedef struct FilesystemRecord {
    ClientData clientData;	/* Client specific data for the new filesystem
				 * (can be NULL) */
    const Tcl_Filesystem *fsPtr;/* Pointer to filesystem dispatch table. */
    struct FilesystemRecord *nextPtr;
				/* The next filesystem registered to Tcl, or
				 * NULL if no more. */
    struct FilesystemRecord *prevPtr;
				/* The previous filesystem registered to Tcl,
				 * or NULL if no more. */
} FilesystemRecord;

/*
 * This structure holds per-thread private copy of the current directory
 * maintained by the global cwdPathPtr. This structure holds per-thread
 * private copies of some global data. This way we avoid most of the
 * synchronization calls which boosts performance, at cost of having to update
 * this information each time the corresponding epoch counter changes.
 */

typedef struct ThreadSpecificData {
    int initialized;
    size_t cwdPathEpoch;
    size_t filesystemEpoch;
    Tcl_Obj *cwdPathPtr;
    ClientData cwdClientData;
    FilesystemRecord *filesystemList;
    size_t claims;
} ThreadSpecificData;

/*
 * Prototypes for functions defined later in this file.
 */

static int		EvalFileCallback(ClientData data[],
			    Tcl_Interp *interp, int result);
static FilesystemRecord*FsGetFirstFilesystem(void);
static void		FsThrExitProc(ClientData cd);
static Tcl_Obj *	FsListMounts(Tcl_Obj *pathPtr, const char *pattern);
static void		FsAddMountsToGlobResult(Tcl_Obj *resultPtr,
			    Tcl_Obj *pathPtr, const char *pattern,
			    Tcl_GlobTypeData *types);
static void		FsUpdateCwd(Tcl_Obj *cwdObj, ClientData clientData);
static void		FsRecacheFilesystemList(void);
static void		Claim(void);
static void		Disclaim(void);

static void *		DivertFindSymbol(Tcl_Interp *interp,
			    Tcl_LoadHandle loadHandle, const char *symbol);
static void		DivertUnloadFile(Tcl_LoadHandle loadHandle);

/*
 * These form part of the native filesystem support. They are needed here
 * because we have a few native filesystem functions (which are the same for
 * win/unix) in this file. There is no need to place them in tclInt.h, because
 * they are not (and should not be) used anywhere else.
 */

MODULE_SCOPE const char *const		tclpFileAttrStrings[];
MODULE_SCOPE const TclFileAttrProcs	tclpFileAttrProcs[];

/*
 * Declare the native filesystem support. These functions should be considered
 * private to Tcl, and should really not be called directly by any code other
 * than this file (i.e. neither by Tcl's core nor by extensions). Similarly,
 * the old string-based Tclp... native filesystem functions should not be
 * called.
 *
 * The correct API to use now is the Tcl_FS... set of functions, which ensure
 * correct and complete virtual filesystem support.
 *
 * We cannot make all of these static, since some of them are implemented in
 * the platform-specific directories.
 */

static Tcl_FSFilesystemSeparatorProc NativeFilesystemSeparator;
static Tcl_FSFreeInternalRepProc NativeFreeInternalRep;
static Tcl_FSFileAttrStringsProc NativeFileAttrStrings;
static Tcl_FSFileAttrsGetProc	NativeFileAttrsGet;
static Tcl_FSFileAttrsSetProc	NativeFileAttrsSet;

/*
 * The only reason these functions are not static is that they are either
 * called by code in the native (win/unix) directories or they are actually
 * implemented in those directories. They should simply not be called by code
 * outside Tcl's native filesystem core i.e. they should be considered
 * 'static' to Tcl's filesystem code (if we ever built the native filesystem
 * support into a separate code library, this could actually be enforced).
 */

Tcl_FSFilesystemPathTypeProc	TclpFilesystemPathType;
Tcl_FSInternalToNormalizedProc	TclpNativeToNormalized;
Tcl_FSStatProc			TclpObjStat;
Tcl_FSAccessProc		TclpObjAccess;
Tcl_FSMatchInDirectoryProc	TclpMatchInDirectory;
Tcl_FSChdirProc			TclpObjChdir;
Tcl_FSLstatProc			TclpObjLstat;
Tcl_FSCopyFileProc		TclpObjCopyFile;
Tcl_FSDeleteFileProc		TclpObjDeleteFile;
Tcl_FSRenameFileProc		TclpObjRenameFile;
Tcl_FSCreateDirectoryProc	TclpObjCreateDirectory;
Tcl_FSCopyDirectoryProc		TclpObjCopyDirectory;
Tcl_FSRemoveDirectoryProc	TclpObjRemoveDirectory;
Tcl_FSUnloadFileProc		TclpUnloadFile;
Tcl_FSLinkProc			TclpObjLink;
Tcl_FSListVolumesProc		TclpObjListVolumes;

/*
 * Define the native filesystem dispatch table. If necessary, it is ok to make
 * this non-static, but it should only be accessed by the functions actually
 * listed within it (or perhaps other helper functions of them). Anything
 * which is not part of this 'native filesystem implementation' should not be
 * delving inside here!
 */

const Tcl_Filesystem tclNativeFilesystem = {
    "native",
    sizeof(Tcl_Filesystem),
    TCL_FILESYSTEM_VERSION_2,
    TclNativePathInFilesystem,
    TclNativeDupInternalRep,
    NativeFreeInternalRep,
    TclpNativeToNormalized,
    TclNativeCreateNativeRep,
    TclpObjNormalizePath,
    TclpFilesystemPathType,
    NativeFilesystemSeparator,
    TclpObjStat,
    TclpObjAccess,
    TclpOpenFileChannel,
    TclpMatchInDirectory,
    TclpUtime,
#ifndef S_IFLNK
    NULL,
#else
    TclpObjLink,
#endif /* S_IFLNK */
    TclpObjListVolumes,
    NativeFileAttrStrings,
    NativeFileAttrsGet,
    NativeFileAttrsSet,
    TclpObjCreateDirectory,
    TclpObjRemoveDirectory,
    TclpObjDeleteFile,
    TclpObjCopyFile,
    TclpObjRenameFile,
    TclpObjCopyDirectory,
    TclpObjLstat,
    /* Needs casts since we're using version_2. */
    (Tcl_FSLoadFileProc *) TclpDlopen,
    (Tcl_FSGetCwdProc *) TclpGetNativeCwd,
    TclpObjChdir
};

#ifdef ZIPFS_IN_TCL
extern Tcl_Filesystem zipfsFilesystem;
#endif

/*
 * Define the tail of the linked list. Note that for unconventional uses of
 * Tcl without a native filesystem, we may in the future wish to modify the
 * current approach of hard-coding the native filesystem in the lookup list
 * 'filesystemList' below.
 *
 * We initialize the record so that it thinks one file uses it. This means it
 * will never be freed.
 */

static FilesystemRecord nativeFilesystemRecord = {
    NULL,
    &tclNativeFilesystem,
    NULL,
    NULL
};

/*
 * This is incremented each time we modify the linked list of filesystems. Any
 * time it changes, all cached filesystem representations are suspect and must
 * be freed. For multithreading builds, change of the filesystem epoch will
 * trigger cache cleanup in all threads.
 */

static size_t theFilesystemEpoch = 1;

/*
 * Stores the linked list of filesystems. A 1:1 copy of this list is also
 * maintained in the TSD for each thread. This is to avoid synchronization
 * issues.
 */

static FilesystemRecord *filesystemList = &nativeFilesystemRecord;
TCL_DECLARE_MUTEX(filesystemMutex)

/*
 * Used to implement Tcl_FSGetCwd in a file-system independent way.
 */

static Tcl_Obj *cwdPathPtr = NULL;
static size_t cwdPathEpoch = 0;
static ClientData cwdClientData = NULL;
TCL_DECLARE_MUTEX(cwdMutex)

static Tcl_ThreadDataKey fsDataKey;

/*
 * One of these structures is used each time we successfully load a file from
 * a file system by way of making a temporary copy of the file on the native
 * filesystem. We need to store both the actual unloadProc/clientData
 * combination which was used, and the original and modified filenames, so
 * that we can correctly undo the entire operation when we want to unload the
 * code.
 */

typedef struct FsDivertLoad {
    Tcl_LoadHandle loadHandle;
    Tcl_FSUnloadFileProc *unloadProcPtr;
    Tcl_Obj *divertedFile;
    const Tcl_Filesystem *divertedFilesystem;
    ClientData divertedFileNativeRep;
} FsDivertLoad;

/*
 * The following functions are obsolete string based APIs, and should be
 * removed in a future release (Tcl 9 would be a good time).
 */

/* Obsolete */
int
Tcl_Stat(
    const char *path,		/* Path of file to stat (in current CP). */
    struct stat *oldStyleBuf)	/* Filled with results of stat call. */
{
    int ret;
    Tcl_StatBuf buf;
    Tcl_Obj *pathPtr = Tcl_NewStringObj(path,-1);

    Tcl_IncrRefCount(pathPtr);
    ret = Tcl_FSStat(pathPtr, &buf);
    Tcl_DecrRefCount(pathPtr);
    if (ret != -1) {
#ifndef TCL_WIDE_INT_IS_LONG
	Tcl_WideInt tmp1, tmp2, tmp3 = 0;

# define OUT_OF_RANGE(x) \
	(((Tcl_WideInt)(x)) < Tcl_LongAsWide(LONG_MIN) || \
	 ((Tcl_WideInt)(x)) > Tcl_LongAsWide(LONG_MAX))
# define OUT_OF_URANGE(x) \
	(((Tcl_WideUInt)(x)) > ((Tcl_WideUInt)ULONG_MAX))

	/*
	 * Perform the result-buffer overflow check manually.
	 *
	 * Note that ino_t/ino64_t is unsigned...
	 *
	 * Workaround gcc warning of "comparison is always false due to
	 * limited range of data type" by assigning to tmp var of type
	 * Tcl_WideInt.
	 */

	tmp1 = (Tcl_WideInt) buf.st_ino;
	tmp2 = (Tcl_WideInt) buf.st_size;
#ifdef HAVE_STRUCT_STAT_ST_BLOCKS
	tmp3 = (Tcl_WideInt) buf.st_blocks;
#endif

	if (OUT_OF_URANGE(tmp1) || OUT_OF_RANGE(tmp2) || OUT_OF_RANGE(tmp3)) {
#if defined(EFBIG)
	    errno = EFBIG;
#elif defined(EOVERFLOW)
	    errno = EOVERFLOW;
#else
#error "What status should be returned for file size out of range?"
#endif
	    return -1;
	}

#   undef OUT_OF_RANGE
#   undef OUT_OF_URANGE
#endif /* !TCL_WIDE_INT_IS_LONG */

	/*
	 * Copy across all supported fields, with possible type coercions on
	 * those fields that change between the normal and lf64 versions of
	 * the stat structure (on Solaris at least). This is slow when the
	 * structure sizes coincide, but that's what you get for using an
	 * obsolete interface.
	 */

	oldStyleBuf->st_mode	= buf.st_mode;
	oldStyleBuf->st_ino	= (ino_t) buf.st_ino;
	oldStyleBuf->st_dev	= buf.st_dev;
	oldStyleBuf->st_rdev	= buf.st_rdev;
	oldStyleBuf->st_nlink	= buf.st_nlink;
	oldStyleBuf->st_uid	= buf.st_uid;
	oldStyleBuf->st_gid	= buf.st_gid;
	oldStyleBuf->st_size	= (off_t) buf.st_size;
	oldStyleBuf->st_atime	= buf.st_atime;
	oldStyleBuf->st_mtime	= buf.st_mtime;
	oldStyleBuf->st_ctime	= buf.st_ctime;
#ifdef HAVE_STRUCT_STAT_ST_BLKSIZE
	oldStyleBuf->st_blksize	= buf.st_blksize;
#endif
#ifdef HAVE_STRUCT_STAT_ST_BLOCKS
#ifdef HAVE_BLKCNT_T
	oldStyleBuf->st_blocks	= (blkcnt_t) buf.st_blocks;
#else
	oldStyleBuf->st_blocks	= (unsigned long) buf.st_blocks;
#endif
#endif
    }
    return ret;
}

/* Obsolete */
int
Tcl_Access(
    const char *path,		/* Path of file to access (in current CP). */
    int mode)			/* Permission setting. */
{
    int ret;
    Tcl_Obj *pathPtr = Tcl_NewStringObj(path,-1);

    Tcl_IncrRefCount(pathPtr);
    ret = Tcl_FSAccess(pathPtr,mode);
    Tcl_DecrRefCount(pathPtr);

    return ret;
}

/* Obsolete */
Tcl_Channel
Tcl_OpenFileChannel(
    Tcl_Interp *interp,		/* Interpreter for error reporting; can be
				 * NULL. */
    const char *path,		/* Name of file to open. */
    const char *modeString,	/* A list of POSIX open modes or a string such
				 * as "rw". */
    int permissions)		/* If the open involves creating a file, with
				 * what modes to create it? */
{
    Tcl_Channel ret;
    Tcl_Obj *pathPtr = Tcl_NewStringObj(path,-1);

    Tcl_IncrRefCount(pathPtr);
    ret = Tcl_FSOpenFileChannel(interp, pathPtr, modeString, permissions);
    Tcl_DecrRefCount(pathPtr);

    return ret;
}

/* Obsolete */
int
Tcl_Chdir(
    const char *dirName)
{
    int ret;
    Tcl_Obj *pathPtr = Tcl_NewStringObj(dirName,-1);
    Tcl_IncrRefCount(pathPtr);
    ret = Tcl_FSChdir(pathPtr);
    Tcl_DecrRefCount(pathPtr);
    return ret;
}

/* Obsolete */
char *
Tcl_GetCwd(
    Tcl_Interp *interp,
    Tcl_DString *cwdPtr)
{
    Tcl_Obj *cwd = Tcl_FSGetCwd(interp);

    if (cwd == NULL) {
	return NULL;
    }
    Tcl_DStringInit(cwdPtr);
    TclDStringAppendObj(cwdPtr, cwd);
    Tcl_DecrRefCount(cwd);
    return Tcl_DStringValue(cwdPtr);
}

/* Obsolete */
int
Tcl_EvalFile(
    Tcl_Interp *interp,		/* Interpreter in which to process file. */
    const char *fileName)	/* Name of file to process. Tilde-substitution
				 * will be performed on this name. */
{
    int ret;
    Tcl_Obj *pathPtr = Tcl_NewStringObj(fileName,-1);

    Tcl_IncrRefCount(pathPtr);
    ret = Tcl_FSEvalFile(interp, pathPtr);
    Tcl_DecrRefCount(pathPtr);
    return ret;
}

/*
 * Now move on to the basic filesystem implementation.
 */

static void
FsThrExitProc(
    ClientData cd)
{
    ThreadSpecificData *tsdPtr = cd;
    FilesystemRecord *fsRecPtr = NULL, *tmpFsRecPtr = NULL;

    /*
     * Trash the cwd copy.
     */

    if (tsdPtr->cwdPathPtr != NULL) {
	Tcl_DecrRefCount(tsdPtr->cwdPathPtr);
	tsdPtr->cwdPathPtr = NULL;
    }
    if (tsdPtr->cwdClientData != NULL) {
	NativeFreeInternalRep(tsdPtr->cwdClientData);
    }

    /*
     * Trash the filesystems cache.
     */

    fsRecPtr = tsdPtr->filesystemList;
    while (fsRecPtr != NULL) {
	tmpFsRecPtr = fsRecPtr->nextPtr;
	fsRecPtr->fsPtr = NULL;
	ckfree(fsRecPtr);
	fsRecPtr = tmpFsRecPtr;
    }
    tsdPtr->filesystemList = NULL;
    tsdPtr->initialized = 0;
}

int
TclFSCwdIsNative(void)
{
    ThreadSpecificData *tsdPtr = TCL_TSD_INIT(&fsDataKey);

    if (tsdPtr->cwdClientData != NULL) {
	return 1;
    } else {
	return 0;
    }
}

/*
 *----------------------------------------------------------------------
 *
 * TclFSCwdPointerEquals --
 *
 *	Check whether the current working directory is equal to the path
 *	given.
 *
 * Results:
 *	1 (equal) or 0 (un-equal) as appropriate.
 *
 * Side effects:
 *	If the paths are equal, but are not the same object, this method will
 *	modify the given pathPtrPtr to refer to the same object. In this case
 *	the object pointed to by pathPtrPtr will have its refCount
 *	decremented, and it will be adjusted to point to the cwd (with a new
 *	refCount).
 *
 *----------------------------------------------------------------------
 */

int
TclFSCwdPointerEquals(
    Tcl_Obj **pathPtrPtr)
{
    ThreadSpecificData *tsdPtr = TCL_TSD_INIT(&fsDataKey);

    Tcl_MutexLock(&cwdMutex);
    if (tsdPtr->cwdPathPtr == NULL
	    || tsdPtr->cwdPathEpoch != cwdPathEpoch) {
	if (tsdPtr->cwdPathPtr != NULL) {
	    Tcl_DecrRefCount(tsdPtr->cwdPathPtr);
	}
	if (tsdPtr->cwdClientData != NULL) {
	    NativeFreeInternalRep(tsdPtr->cwdClientData);
	}
	if (cwdPathPtr == NULL) {
	    tsdPtr->cwdPathPtr = NULL;
	} else {
	    tsdPtr->cwdPathPtr = Tcl_DuplicateObj(cwdPathPtr);
	    Tcl_IncrRefCount(tsdPtr->cwdPathPtr);
	}
	if (cwdClientData == NULL) {
	    tsdPtr->cwdClientData = NULL;
	} else {
	    tsdPtr->cwdClientData = TclNativeDupInternalRep(cwdClientData);
	}
	tsdPtr->cwdPathEpoch = cwdPathEpoch;
    }
    Tcl_MutexUnlock(&cwdMutex);

    if (tsdPtr->initialized == 0) {
	Tcl_CreateThreadExitHandler(FsThrExitProc, tsdPtr);
	tsdPtr->initialized = 1;
    }

    if (pathPtrPtr == NULL) {
	return (tsdPtr->cwdPathPtr == NULL);
    }

    if (tsdPtr->cwdPathPtr == *pathPtrPtr) {
	return 1;
    } else {
	int len1, len2;
	const char *str1, *str2;

	str1 = Tcl_GetStringFromObj(tsdPtr->cwdPathPtr, &len1);
	str2 = Tcl_GetStringFromObj(*pathPtrPtr, &len2);
	if ((len1 == len2) && !memcmp(str1, str2, len1)) {
	    /*
	     * They are equal, but different objects. Update so they will be
	     * the same object in the future.
	     */

	    Tcl_DecrRefCount(*pathPtrPtr);
	    *pathPtrPtr = tsdPtr->cwdPathPtr;
	    Tcl_IncrRefCount(*pathPtrPtr);
	    return 1;
	} else {
	    return 0;
	}
    }
}

static void
FsRecacheFilesystemList(void)
{
    ThreadSpecificData *tsdPtr = TCL_TSD_INIT(&fsDataKey);
    FilesystemRecord *fsRecPtr, *tmpFsRecPtr = NULL, *toFree = NULL, *list;

    /*
     * Trash the current cache.
     */

    fsRecPtr = tsdPtr->filesystemList;
    while (fsRecPtr != NULL) {
	tmpFsRecPtr = fsRecPtr->nextPtr;
	fsRecPtr->nextPtr = toFree;
	toFree = fsRecPtr;
	fsRecPtr = tmpFsRecPtr;
    }

    /*
     * Locate tail of the global filesystem list.
     */

    Tcl_MutexLock(&filesystemMutex);
    fsRecPtr = filesystemList;
    while (fsRecPtr != NULL) {
	tmpFsRecPtr = fsRecPtr;
	fsRecPtr = fsRecPtr->nextPtr;
    }

    /*
     * Refill the cache honouring the order.
     */

    list = NULL;
    fsRecPtr = tmpFsRecPtr;
    while (fsRecPtr != NULL) {
	tmpFsRecPtr = ckalloc(sizeof(FilesystemRecord));
	*tmpFsRecPtr = *fsRecPtr;
	tmpFsRecPtr->nextPtr = list;
	tmpFsRecPtr->prevPtr = NULL;
	list = tmpFsRecPtr;
	fsRecPtr = fsRecPtr->prevPtr;
    }
    tsdPtr->filesystemList = list;
    tsdPtr->filesystemEpoch = theFilesystemEpoch;
    Tcl_MutexUnlock(&filesystemMutex);

    while (toFree) {
	FilesystemRecord *next = toFree->nextPtr;
	toFree->fsPtr = NULL;
	ckfree(toFree);
	toFree = next;
    }

    /*
     * Make sure the above gets released on thread exit.
     */

    if (tsdPtr->initialized == 0) {
	Tcl_CreateThreadExitHandler(FsThrExitProc, tsdPtr);
	tsdPtr->initialized = 1;
    }
}

static FilesystemRecord *
FsGetFirstFilesystem(void)
{
    ThreadSpecificData *tsdPtr = TCL_TSD_INIT(&fsDataKey);
    if (tsdPtr->filesystemList == NULL || ((tsdPtr->claims == 0)
	    && (tsdPtr->filesystemEpoch != theFilesystemEpoch))) {
	FsRecacheFilesystemList();
    }
    return tsdPtr->filesystemList;
}

/*
 * The epoch can be changed both by filesystems being added or removed and by
 * env(HOME) changing.
 */

int
TclFSEpochOk(
    size_t filesystemEpoch)
{
    return (filesystemEpoch == 0 || filesystemEpoch == theFilesystemEpoch);
}

static void
Claim(void)
{
    ThreadSpecificData *tsdPtr = TCL_TSD_INIT(&fsDataKey);

    tsdPtr->claims++;
}

static void
Disclaim(void)
{
    ThreadSpecificData *tsdPtr = TCL_TSD_INIT(&fsDataKey);

    tsdPtr->claims--;
}

size_t
TclFSEpoch(void)
{
    ThreadSpecificData *tsdPtr = TCL_TSD_INIT(&fsDataKey);

    return tsdPtr->filesystemEpoch;
}


/*
 * If non-NULL, clientData is owned by us and must be freed later.
 */

static void
FsUpdateCwd(
    Tcl_Obj *cwdObj,
    ClientData clientData)
{
    int len;
    const char *str = NULL;
    ThreadSpecificData *tsdPtr = TCL_TSD_INIT(&fsDataKey);

    if (cwdObj != NULL) {
	str = Tcl_GetStringFromObj(cwdObj, &len);
    }

    Tcl_MutexLock(&cwdMutex);
    if (cwdPathPtr != NULL) {
	Tcl_DecrRefCount(cwdPathPtr);
    }
    if (cwdClientData != NULL) {
	NativeFreeInternalRep(cwdClientData);
    }

    if (cwdObj == NULL) {
	cwdPathPtr = NULL;
	cwdClientData = NULL;
    } else {
	/*
	 * This must be stored as string obj!
	 */

	cwdPathPtr = Tcl_NewStringObj(str, len);
	Tcl_IncrRefCount(cwdPathPtr);
	cwdClientData = TclNativeDupInternalRep(clientData);
    }

    if (++cwdPathEpoch == 0) {
	++cwdPathEpoch;
    }
    tsdPtr->cwdPathEpoch = cwdPathEpoch;
    Tcl_MutexUnlock(&cwdMutex);

    if (tsdPtr->cwdPathPtr) {
	Tcl_DecrRefCount(tsdPtr->cwdPathPtr);
    }
    if (tsdPtr->cwdClientData) {
	NativeFreeInternalRep(tsdPtr->cwdClientData);
    }

    if (cwdObj == NULL) {
	tsdPtr->cwdPathPtr = NULL;
	tsdPtr->cwdClientData = NULL;
    } else {
	tsdPtr->cwdPathPtr = Tcl_NewStringObj(str, len);
	tsdPtr->cwdClientData = clientData;
	Tcl_IncrRefCount(tsdPtr->cwdPathPtr);
    }
}

/*
 *----------------------------------------------------------------------
 *
 * TclFinalizeFilesystem --
 *
 *	Clean up the filesystem. After this, calls to all Tcl_FS... functions
 *	will fail.
 *
 *	We will later call TclResetFilesystem to restore the FS to a pristine
 *	state.
 *
 * Results:
 *	None.
 *
 * Side effects:
 *	Frees any memory allocated by the filesystem.
 *
 *----------------------------------------------------------------------
 */

void
TclFinalizeFilesystem(void)
{
    FilesystemRecord *fsRecPtr;

    /*
     * Assumption that only one thread is active now. Otherwise we would need
     * to put various mutexes around this code.
     */

    if (cwdPathPtr != NULL) {
	Tcl_DecrRefCount(cwdPathPtr);
	cwdPathPtr = NULL;
	cwdPathEpoch = 0;
    }
    if (cwdClientData != NULL) {
	NativeFreeInternalRep(cwdClientData);
	cwdClientData = NULL;
    }

    /*
     * Remove all filesystems, freeing any allocated memory that is no longer
     * needed.
     */

    fsRecPtr = filesystemList;
    while (fsRecPtr != NULL) {
	FilesystemRecord *tmpFsRecPtr = fsRecPtr->nextPtr;

	/* The native filesystem is static, so we don't free it. */

	if (fsRecPtr != &nativeFilesystemRecord) {
	    ckfree(fsRecPtr);
	}
	fsRecPtr = tmpFsRecPtr;
    }
    if (++theFilesystemEpoch == 0) {
<<<<<<< HEAD
	theFilesystemEpoch = 1;
=======
	++theFilesystemEpoch;
>>>>>>> 7b49d163
    }
    filesystemList = NULL;

    /*
     * Now filesystemList is NULL. This means that any attempt to use the
     * filesystem is likely to fail.
     */

#ifdef _WIN32
    TclWinEncodingsCleanup();
#endif
}

/*
 *----------------------------------------------------------------------
 *
 * TclResetFilesystem --
 *
 *	Restore the filesystem to a pristine state.
 *
 * Results:
 *	None.
 *
 * Side effects:
 *	None.
 *
 *----------------------------------------------------------------------
 */

void
TclResetFilesystem(void)
{
    filesystemList = &nativeFilesystemRecord;
    if (++theFilesystemEpoch == 0) {
<<<<<<< HEAD
	theFilesystemEpoch = 1;
=======
	++theFilesystemEpoch;
>>>>>>> 7b49d163
    }

#ifdef _WIN32
    /*
     * Cleans up the win32 API filesystem proc lookup table. This must happen
     * very late in finalization so that deleting of copied dlls can occur.
     */

    TclWinResetInterfaces();
#endif
}

/*
 *----------------------------------------------------------------------
 *
 * Tcl_FSRegister --
 *
 *	Insert the filesystem function table at the head of the list of
 *	functions which are used during calls to all file-system operations.
 *	The filesystem will be added even if it is already in the list. (You
 *	can use Tcl_FSData to check if it is in the list, provided the
 *	ClientData used was not NULL).
 *
 *	Note that the filesystem handling is head-to-tail of the list. Each
 *	filesystem is asked in turn whether it can handle a particular
 *	request, until one of them says 'yes'. At that point no further
 *	filesystems are asked.
 *
 *	In particular this means if you want to add a diagnostic filesystem
 *	(which simply reports all fs activity), it must be at the head of the
 *	list: i.e. it must be the last registered.
 *
 * Results:
 *	Normally TCL_OK; TCL_ERROR if memory for a new node in the list could
 *	not be allocated.
 *
 * Side effects:
 *	Memory allocated and modifies the link list for filesystems.
 *
 *----------------------------------------------------------------------
 */

int
Tcl_FSRegister(
    ClientData clientData,	/* Client specific data for this fs. */
    const Tcl_Filesystem *fsPtr)/* The filesystem record for the new fs. */
{
    FilesystemRecord *newFilesystemPtr;

    if (fsPtr == NULL) {
	return TCL_ERROR;
    }

    newFilesystemPtr = ckalloc(sizeof(FilesystemRecord));

    newFilesystemPtr->clientData = clientData;
    newFilesystemPtr->fsPtr = fsPtr;

    /*
     * Is this lock and wait strictly speaking necessary? Since any iterators
     * out there will have grabbed a copy of the head of the list and be
     * iterating away from that, if we add a new element to the head of the
     * list, it can't possibly have any effect on any of their loops. In fact
     * it could be better not to wait, since we are adjusting the filesystem
     * epoch, any cached representations calculated by existing iterators are
     * going to have to be thrown away anyway.
     *
     * However, since registering and unregistering filesystems is a very rare
     * action, this is not a very important point.
     */

    Tcl_MutexLock(&filesystemMutex);

    newFilesystemPtr->nextPtr = filesystemList;
    newFilesystemPtr->prevPtr = NULL;
    if (filesystemList) {
	filesystemList->prevPtr = newFilesystemPtr;
    }
    filesystemList = newFilesystemPtr;

    /*
     * Increment the filesystem epoch counter, since existing paths might
     * conceivably now belong to different filesystems.
     */

    if (++theFilesystemEpoch == 0) {
<<<<<<< HEAD
	theFilesystemEpoch = 1;
=======
	++theFilesystemEpoch;
>>>>>>> 7b49d163
    }
    Tcl_MutexUnlock(&filesystemMutex);

    return TCL_OK;
}

/*
 *----------------------------------------------------------------------
 *
 * Tcl_FSUnregister --
 *
 *	Remove the passed filesystem from the list of filesystem function
 *	tables. It also ensures that the built-in (native) filesystem is not
 *	removable, although we may wish to change that decision in the future
 *	to allow a smaller Tcl core, in which the native filesystem is not
 *	used at all (we could, say, initialise Tcl completely over a network
 *	connection).
 *
 * Results:
 *	TCL_OK if the function pointer was successfully removed, TCL_ERROR
 *	otherwise.
 *
 * Side effects:
 *	Memory may be deallocated (or will be later, once no "path" objects
 *	refer to this filesystem), but the list of registered filesystems is
 *	updated immediately.
 *
 *----------------------------------------------------------------------
 */

int
Tcl_FSUnregister(
    const Tcl_Filesystem *fsPtr)	/* The filesystem record to remove. */
{
    int retVal = TCL_ERROR;
    FilesystemRecord *fsRecPtr;

    Tcl_MutexLock(&filesystemMutex);

    /*
     * Traverse the 'filesystemList' looking for the particular node whose
     * 'fsPtr' member matches 'fsPtr' and remove that one from the list.
     * Ensure that the "default" node cannot be removed.
     */

    fsRecPtr = filesystemList;
    while ((retVal == TCL_ERROR) && (fsRecPtr != &nativeFilesystemRecord)) {
	if (fsRecPtr->fsPtr == fsPtr) {
	    if (fsRecPtr->prevPtr) {
		fsRecPtr->prevPtr->nextPtr = fsRecPtr->nextPtr;
	    } else {
		filesystemList = fsRecPtr->nextPtr;
	    }
	    if (fsRecPtr->nextPtr) {
		fsRecPtr->nextPtr->prevPtr = fsRecPtr->prevPtr;
	    }

	    /*
	     * Increment the filesystem epoch counter, since existing paths
	     * might conceivably now belong to different filesystems. This
	     * should also ensure that paths which have cached the filesystem
	     * which is about to be deleted do not reference that filesystem
	     * (which would of course lead to memory exceptions).
	     */

	    if (++theFilesystemEpoch == 0) {
<<<<<<< HEAD
		theFilesystemEpoch = 1;
=======
		++theFilesystemEpoch;
>>>>>>> 7b49d163
	    }

	    ckfree(fsRecPtr);

	    retVal = TCL_OK;
	} else {
	    fsRecPtr = fsRecPtr->nextPtr;
	}
    }

    Tcl_MutexUnlock(&filesystemMutex);
    return retVal;
}

/*
 *----------------------------------------------------------------------
 *
 * Tcl_FSMatchInDirectory --
 *
 *	This routine is used by the globbing code to search a directory for
 *	all files which match a given pattern. The appropriate function for
 *	the filesystem to which pathPtr belongs will be called. If pathPtr
 *	does not belong to any filesystem and if it is NULL or the empty
 *	string, then we assume the pattern is to be matched in the current
 *	working directory. To avoid have the Tcl_FSMatchInDirectoryProc for
 *	each filesystem from having to deal with this issue, we create a
 *	pathPtr on the fly (equal to the cwd), and then remove it from the
 *	results returned. This makes filesystems easy to write, since they can
 *	assume the pathPtr passed to them is an ordinary path. In fact this
 *	means we could remove such special case handling from Tcl's native
 *	filesystems.
 *
 *	If 'pattern' is NULL, then pathPtr is assumed to be a fully specified
 *	path of a single file/directory which must be checked for existence
 *	and correct type.
 *
 * Results:
 *
 *	The return value is a standard Tcl result indicating whether an error
 *	occurred in globbing. Error messages are placed in interp, but good
 *	results are placed in the resultPtr given.
 *
 *	Recursive searches, e.g.
 *		glob -dir $dir -join * pkgIndex.tcl
 *	which must recurse through each directory matching '*' are handled
 *	internally by Tcl, by passing specific flags in a modified 'types'
 *	parameter. This means the actual filesystem only ever sees patterns
 *	which match in a single directory.
 *
 * Side effects:
 *	The interpreter may have an error message inserted into it.
 *
 *----------------------------------------------------------------------
 */

int
Tcl_FSMatchInDirectory(
    Tcl_Interp *interp,		/* Interpreter to receive error messages, but
				 * may be NULL. */
    Tcl_Obj *resultPtr,		/* List object to receive results. */
    Tcl_Obj *pathPtr,		/* Contains path to directory to search. */
    const char *pattern,	/* Pattern to match against. */
    Tcl_GlobTypeData *types)	/* Object containing list of acceptable types.
				 * May be NULL. In particular the directory
				 * flag is very important. */
{
    const Tcl_Filesystem *fsPtr;
    Tcl_Obj *cwd, *tmpResultPtr, **elemsPtr;
    int resLength, i, ret = -1;

    if (types != NULL && (types->type & TCL_GLOB_TYPE_MOUNT)) {
	/*
	 * We don't currently allow querying of mounts by external code (a
	 * valuable future step), so since we're the only function that
	 * actually knows about mounts, this means we're being called
	 * recursively by ourself. Return no matches.
	 */

	return TCL_OK;
    }

    if (pathPtr != NULL) {
	fsPtr = Tcl_FSGetFileSystemForPath(pathPtr);
    } else {
	fsPtr = NULL;
    }

    /*
     * Check if we've successfully mapped the path to a filesystem within
     * which to search.
     */

    if (fsPtr != NULL) {
	if (fsPtr->matchInDirectoryProc == NULL) {
	    Tcl_SetErrno(ENOENT);
	    return -1;
	}
	ret = fsPtr->matchInDirectoryProc(interp, resultPtr, pathPtr, pattern,
		types);
	if (ret == TCL_OK && pattern != NULL) {
	    FsAddMountsToGlobResult(resultPtr, pathPtr, pattern, types);
	}
	return ret;
    }

    /*
     * If the path isn't empty, we have no idea how to match files in a
     * directory which belongs to no known filesystem.
     */

    if (pathPtr != NULL && TclGetString(pathPtr)[0] != '\0') {
	Tcl_SetErrno(ENOENT);
	return -1;
    }

    /*
     * We have an empty or NULL path. This is defined to mean we must search
     * for files within the current 'cwd'. We therefore use that, but then
     * since the proc we call will return results which include the cwd we
     * must then trim it off the front of each path in the result. We choose
     * to deal with this here (in the generic code), since if we don't, every
     * single filesystem's implementation of Tcl_FSMatchInDirectory will have
     * to deal with it for us.
     */

    cwd = Tcl_FSGetCwd(NULL);
    if (cwd == NULL) {
	if (interp != NULL) {
	    Tcl_SetObjResult(interp, Tcl_NewStringObj(
		    "glob couldn't determine the current working directory",
		    -1));
	}
	return TCL_ERROR;
    }

    fsPtr = Tcl_FSGetFileSystemForPath(cwd);
    if (fsPtr != NULL && fsPtr->matchInDirectoryProc != NULL) {
	TclNewObj(tmpResultPtr);
	Tcl_IncrRefCount(tmpResultPtr);
	ret = fsPtr->matchInDirectoryProc(interp, tmpResultPtr, cwd, pattern,
		types);
	if (ret == TCL_OK) {
	    FsAddMountsToGlobResult(tmpResultPtr, cwd, pattern, types);

	    /*
	     * Note that we know resultPtr and tmpResultPtr are distinct.
	     */

	    ret = Tcl_ListObjGetElements(interp, tmpResultPtr,
		    &resLength, &elemsPtr);
	    for (i=0 ; ret==TCL_OK && i<resLength ; i++) {
		ret = Tcl_ListObjAppendElement(interp, resultPtr,
			TclFSMakePathRelative(interp, elemsPtr[i], cwd));
	    }
	}
	TclDecrRefCount(tmpResultPtr);
    }
    Tcl_DecrRefCount(cwd);
    return ret;
}

/*
 *----------------------------------------------------------------------
 *
 * FsAddMountsToGlobResult --
 *
 *	This routine is used by the globbing code to take the results of a
 *	directory listing and add any mounted paths to that listing. This is
 *	required so that simple things like 'glob *' merge mounts and listings
 *	correctly.
 *
 * Results:
 *	None.
 *
 * Side effects:
 *	Modifies the resultPtr.
 *
 *----------------------------------------------------------------------
 */

static void
FsAddMountsToGlobResult(
    Tcl_Obj *resultPtr,		/* The current list of matching paths; must
				 * not be shared! */
    Tcl_Obj *pathPtr,		/* The directory in question. */
    const char *pattern,	/* Pattern to match against. */
    Tcl_GlobTypeData *types)	/* Object containing list of acceptable types.
				 * May be NULL. In particular the directory
				 * flag is very important. */
{
    int mLength, gLength, i;
    int dir = (types == NULL || (types->type & TCL_GLOB_TYPE_DIR));
    Tcl_Obj *mounts = FsListMounts(pathPtr, pattern);

    if (mounts == NULL) {
	return;
    }

    if (Tcl_ListObjLength(NULL, mounts, &mLength) != TCL_OK || mLength == 0) {
	goto endOfMounts;
    }
    if (Tcl_ListObjLength(NULL, resultPtr, &gLength) != TCL_OK) {
	goto endOfMounts;
    }
    for (i=0 ; i<mLength ; i++) {
	Tcl_Obj *mElt;
	int j;
	int found = 0;

	Tcl_ListObjIndex(NULL, mounts, i, &mElt);

	for (j=0 ; j<gLength ; j++) {
	    Tcl_Obj *gElt;

	    Tcl_ListObjIndex(NULL, resultPtr, j, &gElt);
	    if (Tcl_FSEqualPaths(mElt, gElt)) {
		found = 1;
		if (!dir) {
		    /*
		     * We don't want to list this.
		     */

		    Tcl_ListObjReplace(NULL, resultPtr, j, 1, 0, NULL);
		    gLength--;
		}
		break;		/* Break out of for loop. */
	    }
	}
	if (!found && dir) {
	    Tcl_Obj *norm;
	    int len, mlen;

	    /*
	     * We know mElt is absolute normalized and lies inside pathPtr, so
	     * now we must add to the result the right representation of mElt,
	     * i.e. the representation which is relative to pathPtr.
	     */

	    norm = Tcl_FSGetNormalizedPath(NULL, pathPtr);
	    if (norm != NULL) {
		const char *path, *mount;

		mount = Tcl_GetStringFromObj(mElt, &mlen);
		path = Tcl_GetStringFromObj(norm, &len);
		if (path[len-1] == '/') {
		    /*
		     * Deal with the root of the volume.
		     */

		    len--;
		}
		len++; /* account for '/' in the mElt [Bug 1602539] */
		mElt = TclNewFSPathObj(pathPtr, mount + len, mlen - len);
		Tcl_ListObjAppendElement(NULL, resultPtr, mElt);
	    }
	    /*
	     * No need to increment gLength, since we don't want to compare
	     * mounts against mounts.
	     */
	}
    }

  endOfMounts:
    Tcl_DecrRefCount(mounts);
}

/*
 *----------------------------------------------------------------------
 *
 * Tcl_FSMountsChanged --
 *
 *	Notify the filesystem that the available mounted filesystems (or
 *	within any one filesystem type, the number or location of mount
 *	points) have changed.
 *
 * Results:
 *	None.
 *
 * Side effects:
 *	The global filesystem variable 'theFilesystemEpoch' is incremented.
 *	The effect of this is to make all cached path representations invalid.
 *	Clearly it should only therefore be called when it is really required!
 *	There are a few circumstances when it should be called:
 *
 *	(1) when a new filesystem is registered or unregistered. Strictly
 *	speaking this is only necessary if the new filesystem accepts file
 *	paths as is (normally the filesystem itself is really a shell which
 *	hasn't yet had any mount points established and so its
 *	'pathInFilesystem' proc will always fail). However, for safety, Tcl
 *	always calls this for you in these circumstances.
 *
 *	(2) when additional mount points are established inside any existing
 *	filesystem (except the native fs)
 *
 *	(3) when any filesystem (except the native fs) changes the list of
 *	available volumes.
 *
 *	(4) when the mapping from a string representation of a file to a full,
 *	normalized path changes. For example, if 'env(HOME)' is modified, then
 *	any path containing '~' will map to a different filesystem location.
 *	Therefore all such paths need to have their internal representation
 *	invalidated.
 *
 *	Tcl has no control over (2) and (3), so any registered filesystem must
 *	make sure it calls this function when those situations occur.
 *
 *	(Note: the reason for the exception in 2,3 for the native filesystem
 *	is that the native filesystem by default claims all unknown files even
 *	if it really doesn't understand them or if they don't exist).
 *
 *----------------------------------------------------------------------
 */

void
Tcl_FSMountsChanged(
    const Tcl_Filesystem *fsPtr)
{
    /*
     * We currently don't do anything with this parameter. We could in the
     * future only invalidate files for this filesystem or otherwise take more
     * advanced action.
     */

    (void)fsPtr;

    /*
     * Increment the filesystem epoch counter, since existing paths might now
     * belong to different filesystems.
     */

    Tcl_MutexLock(&filesystemMutex);
    if (++theFilesystemEpoch == 0) {
<<<<<<< HEAD
	theFilesystemEpoch = 1;
=======
	++theFilesystemEpoch;
>>>>>>> 7b49d163
    }
    Tcl_MutexUnlock(&filesystemMutex);
}

/*
 *----------------------------------------------------------------------
 *
 * Tcl_FSData --
 *
 *	Retrieve the clientData field for the filesystem given, or NULL if
 *	that filesystem is not registered.
 *
 * Results:
 *	A clientData value, or NULL. Note that if the filesystem was
 *	registered with a NULL clientData field, this function will return
 *	that NULL value.
 *
 * Side effects:
 *	None.
 *
 *----------------------------------------------------------------------
 */

ClientData
Tcl_FSData(
    const Tcl_Filesystem *fsPtr) /* The filesystem record to query. */
{
    ClientData retVal = NULL;
    FilesystemRecord *fsRecPtr = FsGetFirstFilesystem();

    /*
     * Traverse the list of filesystems look for a particular one. If found,
     * return that filesystem's clientData (originally provided when calling
     * Tcl_FSRegister).
     */

    while ((retVal == NULL) && (fsRecPtr != NULL)) {
	if (fsRecPtr->fsPtr == fsPtr) {
	    retVal = fsRecPtr->clientData;
	}
	fsRecPtr = fsRecPtr->nextPtr;
    }

    return retVal;
}

/*
 *---------------------------------------------------------------------------
 *
 * TclFSNormalizeToUniquePath --
 *
 *	Takes a path specification containing no ../, ./ sequences, and
 *	converts it into a unique path for the given platform. On Unix, this
 *	means the path must be free of symbolic links/aliases, and on Windows
 *	it means we want the long form, with that long form's case-dependence
 *	(which gives us a unique, case-dependent path).
 *
 * Results:
 *	The pathPtr is modified in place. The return value is the last byte
 *	offset which was recognised in the path string.
 *
 * Side effects:
 *	None (beyond the memory allocation for the result).
 *
 * Special notes:
 *	If the filesystem-specific normalizePathProcs can re-introduce ../, ./
 *	sequences into the path, then this function will not return the
 *	correct result. This may be possible with symbolic links on unix.
 *
 *	Important assumption: if startAt is non-zero, it must point to a
 *	directory separator that we know exists and is already normalized (so
 *	it is important not to point to the char just after the separator).
 *
 *---------------------------------------------------------------------------
 */

int
TclFSNormalizeToUniquePath(
    Tcl_Interp *interp,		/* Used for error messages. */
    Tcl_Obj *pathPtr,		/* The path to normalize in place. */
    int startAt)		/* Start at this char-offset. */
{
    FilesystemRecord *fsRecPtr, *firstFsRecPtr;

    /*
     * Call each of the "normalise path" functions in succession. This is a
     * special case, in which if we have a native filesystem handler, we call
     * it first. This is because the root of Tcl's filesystem is always a
     * native filesystem (i.e. '/' on unix is native).
     */

    firstFsRecPtr = FsGetFirstFilesystem();

    Claim();
    for (fsRecPtr=firstFsRecPtr; fsRecPtr!=NULL; fsRecPtr=fsRecPtr->nextPtr) {
#ifdef ZIPFS_IN_TCL
	if (fsRecPtr->fsPtr == &zipfsFilesystem) {
	    ClientData clientData = NULL;
	    /*
	     * Allow mounted zipfs filesystem to overtake entire normalisation.
	     * This is needed on unix for mounts on symlinks right below root.
	     */

	    if (fsRecPtr->fsPtr->pathInFilesystemProc != NULL) {
		if (fsRecPtr->fsPtr->pathInFilesystemProc(pathPtr,
			&clientData)!=-1) {
		    TclFSSetPathDetails(pathPtr, fsRecPtr->fsPtr, clientData);
		    break;
		}
	    }
	    continue;
	}
#endif
	if (fsRecPtr->fsPtr != &tclNativeFilesystem) {
	    continue;
	}

	/*
	 * TODO: Assume that we always find the native file system; it should
	 * always be there...
	 */

	if (fsRecPtr->fsPtr->normalizePathProc != NULL) {
	    startAt = fsRecPtr->fsPtr->normalizePathProc(interp, pathPtr,
		    startAt);
	}
	break;
    }

    for (fsRecPtr=firstFsRecPtr; fsRecPtr!=NULL; fsRecPtr=fsRecPtr->nextPtr) {
	/*
	 * Skip the native system next time through.
	 */

	if (fsRecPtr->fsPtr == &tclNativeFilesystem) {
	    continue;
	}
#ifdef ZIPFS_IN_TCL
	if (fsRecPtr->fsPtr == &zipfsFilesystem) {
	    continue;
	}
#endif

	if (fsRecPtr->fsPtr->normalizePathProc != NULL) {
	    startAt = fsRecPtr->fsPtr->normalizePathProc(interp, pathPtr,
		    startAt);
	}

	/*
	 * We could add an efficiency check like this:
	 *		if (retVal == length-of(pathPtr)) {break;}
	 * but there's not much benefit.
	 */
    }
    Disclaim();

    return startAt;
}

/*
 *---------------------------------------------------------------------------
 *
 * TclGetOpenMode --
 *
 *	This routine is an obsolete, limited version of TclGetOpenModeEx()
 *	below. It exists only to satisfy any extensions imprudently using it
 *	via Tcl's internal stubs table.
 *
 * Results:
 *	Same as TclGetOpenModeEx().
 *
 * Side effects:
 *	Same as TclGetOpenModeEx().
 *
 *---------------------------------------------------------------------------
 */

int
TclGetOpenMode(
    Tcl_Interp *interp,		/* Interpreter to use for error reporting -
				 * may be NULL. */
    const char *modeString,	/* Mode string, e.g. "r+" or "RDONLY CREAT" */
    int *seekFlagPtr)		/* Set this to 1 if the caller should seek to
				 * EOF during the opening of the file. */
{
    int binary = 0;
    return TclGetOpenModeEx(interp, modeString, seekFlagPtr, &binary);
}

/*
 *---------------------------------------------------------------------------
 *
 * TclGetOpenModeEx --
 *
 *	Computes a POSIX mode mask for opening a file, from a given string,
 *	and also sets flags to indicate whether the caller should seek to EOF
 *	after opening the file, and whether the caller should configure the
 *	channel for binary data.
 *
 * Results:
 *	On success, returns mode to pass to "open". If an error occurs, the
 *	return value is -1 and if interp is not NULL, sets interp's result
 *	object to an error message.
 *
 * Side effects:
 *	Sets the integer referenced by seekFlagPtr to 1 to tell the caller to
 *	seek to EOF after opening the file, or to 0 otherwise. Sets the
 *	integer referenced by binaryPtr to 1 to tell the caller to seek to
 *	configure the channel for binary data, or to 0 otherwise.
 *
 * Special note:
 *	This code is based on a prototype implementation contributed by Mark
 *	Diekhans.
 *
 *---------------------------------------------------------------------------
 */

int
TclGetOpenModeEx(
    Tcl_Interp *interp,		/* Interpreter to use for error reporting -
				 * may be NULL. */
    const char *modeString,	/* Mode string, e.g. "r+" or "RDONLY CREAT" */
    int *seekFlagPtr,		/* Set this to 1 if the caller should seek to
				 * EOF during the opening of the file. */
    int *binaryPtr)		/* Set this to 1 if the caller should
				 * configure the opened channel for binary
				 * operations. */
{
    int mode, modeArgc, c, i, gotRW;
    const char **modeArgv, *flag;
#define RW_MODES (O_RDONLY|O_WRONLY|O_RDWR)

    /*
     * Check for the simpler fopen-like access modes (e.g. "r"). They are
     * distinguished from the POSIX access modes by the presence of a
     * lower-case first letter.
     */

    *seekFlagPtr = 0;
    *binaryPtr = 0;
    mode = 0;

    /*
     * Guard against international characters before using byte oriented
     * routines.
     */

    if (!(modeString[0] & 0x80)
	    && islower(UCHAR(modeString[0]))) { /* INTL: ISO only. */
	switch (modeString[0]) {
	case 'r':
	    mode = O_RDONLY;
	    break;
	case 'w':
	    mode = O_WRONLY|O_CREAT|O_TRUNC;
	    break;
	case 'a':
	    /*
	     * Added O_APPEND for proper automatic seek-to-end-on-write by the
	     * OS. [Bug 680143]
	     */

	    mode = O_WRONLY|O_CREAT|O_APPEND;
	    *seekFlagPtr = 1;
	    break;
	default:
	    goto error;
	}
	i = 1;
	while (i<3 && modeString[i]) {
	    if (modeString[i] == modeString[i-1]) {
		goto error;
	    }
	    switch (modeString[i++]) {
	    case '+':
		/*
		 * Must remove the O_APPEND flag so that the seek command
		 * works. [Bug 1773127]
		 */

		mode &= ~(O_RDONLY|O_WRONLY|O_APPEND);
		mode |= O_RDWR;
		break;
	    case 'b':
		*binaryPtr = 1;
		break;
	    default:
		goto error;
	    }
	}
	if (modeString[i] != 0) {
	    goto error;
	}
	return mode;

    error:
	*seekFlagPtr = 0;
	*binaryPtr = 0;
	if (interp != NULL) {
	    Tcl_SetObjResult(interp, Tcl_ObjPrintf(
		    "illegal access mode \"%s\"", modeString));
	}
	return -1;
    }

    /*
     * The access modes are specified using a list of POSIX modes such as
     * O_CREAT.
     *
     * IMPORTANT NOTE: We rely on Tcl_SplitList working correctly when a NULL
     * interpreter is passed in.
     */

    if (Tcl_SplitList(interp, modeString, &modeArgc, &modeArgv) != TCL_OK) {
	if (interp != NULL) {
	    Tcl_AddErrorInfo(interp,
		    "\n    while processing open access modes \"");
	    Tcl_AddErrorInfo(interp, modeString);
	    Tcl_AddErrorInfo(interp, "\"");
	}
	return -1;
    }

    gotRW = 0;
    for (i = 0; i < modeArgc; i++) {
	flag = modeArgv[i];
	c = flag[0];
	if ((c == 'R') && (strcmp(flag, "RDONLY") == 0)) {
	    mode = (mode & ~RW_MODES) | O_RDONLY;
	    gotRW = 1;
	} else if ((c == 'W') && (strcmp(flag, "WRONLY") == 0)) {
	    mode = (mode & ~RW_MODES) | O_WRONLY;
	    gotRW = 1;
	} else if ((c == 'R') && (strcmp(flag, "RDWR") == 0)) {
	    mode = (mode & ~RW_MODES) | O_RDWR;
	    gotRW = 1;
	} else if ((c == 'A') && (strcmp(flag, "APPEND") == 0)) {
	    mode |= O_APPEND;
	    *seekFlagPtr = 1;
	} else if ((c == 'C') && (strcmp(flag, "CREAT") == 0)) {
	    mode |= O_CREAT;
	} else if ((c == 'E') && (strcmp(flag, "EXCL") == 0)) {
	    mode |= O_EXCL;

	} else if ((c == 'N') && (strcmp(flag, "NOCTTY") == 0)) {
#ifdef O_NOCTTY
	    mode |= O_NOCTTY;
#else
	    if (interp != NULL) {
		Tcl_SetObjResult(interp, Tcl_ObjPrintf(
			"access mode \"%s\" not supported by this system",
			flag));
	    }
	    ckfree(modeArgv);
	    return -1;
#endif

	} else if ((c == 'N') && (strcmp(flag, "NONBLOCK") == 0)) {
#ifdef O_NONBLOCK
	    mode |= O_NONBLOCK;
#else
	    if (interp != NULL) {
		Tcl_SetObjResult(interp, Tcl_ObjPrintf(
			"access mode \"%s\" not supported by this system",
			flag));
	    }
	    ckfree(modeArgv);
	    return -1;
#endif

	} else if ((c == 'T') && (strcmp(flag, "TRUNC") == 0)) {
	    mode |= O_TRUNC;
	} else if ((c == 'B') && (strcmp(flag, "BINARY") == 0)) {
	    *binaryPtr = 1;
	} else {

	    if (interp != NULL) {
		Tcl_SetObjResult(interp, Tcl_ObjPrintf(
			"invalid access mode \"%s\": must be RDONLY, WRONLY, "
			"RDWR, APPEND, BINARY, CREAT, EXCL, NOCTTY, NONBLOCK,"
			" or TRUNC", flag));
	    }
	    ckfree(modeArgv);
	    return -1;
	}
    }

    ckfree(modeArgv);

    if (!gotRW) {
	if (interp != NULL) {
	    Tcl_SetObjResult(interp, Tcl_NewStringObj(
		    "access mode must include either RDONLY, WRONLY, or RDWR",
		    -1));
	}
	return -1;
    }
    return mode;
}

/*
 *----------------------------------------------------------------------
 *
 * Tcl_FSEvalFile, Tcl_FSEvalFileEx, TclNREvalFile --
 *
 *	Read in a file and process the entire file as one gigantic Tcl
 *	command. Tcl_FSEvalFile is Tcl_FSEvalFileEx without encoding argument.
 *	TclNREvalFile is an NRE-enabled version of Tcl_FSEvalFileEx.
 *
 * Results:
 *	A standard Tcl result, which is either the result of executing the
 *	file or an error indicating why the file couldn't be read.
 *
 * Side effects:
 *	Depends on the commands in the file. During the evaluation of the
 *	contents of the file, iPtr->scriptFile is made to point to pathPtr
 *	(the old value is cached and replaced when this function returns).
 *
 *----------------------------------------------------------------------
 */

int
Tcl_FSEvalFile(
    Tcl_Interp *interp,		/* Interpreter in which to process file. */
    Tcl_Obj *pathPtr)		/* Path of file to process. Tilde-substitution
				 * will be performed on this name. */
{
    return Tcl_FSEvalFileEx(interp, pathPtr, NULL);
}

int
Tcl_FSEvalFileEx(
    Tcl_Interp *interp,		/* Interpreter in which to process file. */
    Tcl_Obj *pathPtr,		/* Path of file to process. Tilde-substitution
				 * will be performed on this name. */
    const char *encodingName)	/* If non-NULL, then use this encoding for the
				 * file. NULL means use the system encoding. */
{
    int length, result = TCL_ERROR;
    Tcl_StatBuf statBuf;
    Tcl_Obj *oldScriptFile;
    Interp *iPtr;
    const char *string;
    Tcl_Channel chan;
    Tcl_Obj *objPtr;

    if (Tcl_FSGetNormalizedPath(interp, pathPtr) == NULL) {
	return result;
    }

    if (Tcl_FSStat(pathPtr, &statBuf) == -1) {
	Tcl_SetErrno(errno);
	Tcl_SetObjResult(interp, Tcl_ObjPrintf(
		"couldn't read file \"%s\": %s",
		Tcl_GetString(pathPtr), Tcl_PosixError(interp)));
	return result;
    }
    chan = Tcl_FSOpenFileChannel(interp, pathPtr, "r", 0644);
    if (chan == NULL) {
	Tcl_SetObjResult(interp, Tcl_ObjPrintf(
		"couldn't read file \"%s\": %s",
		Tcl_GetString(pathPtr), Tcl_PosixError(interp)));
	return result;
    }

    /*
     * The eofchar is \32 (^Z). This is the usual on Windows, but we effect
     * this cross-platform to allow for scripted documents. [Bug: 2040]
     */

    Tcl_SetChannelOption(interp, chan, "-eofchar", "\32");

    /*
     * If the encoding is specified, set it for the channel. Else don't touch
     * it (and use the system encoding) Report error on unknown encoding.
     */

    if (encodingName != NULL) {
	if (Tcl_SetChannelOption(interp, chan, "-encoding", encodingName)
		!= TCL_OK) {
	    Tcl_Close(interp,chan);
	    return result;
	}
    }

    objPtr = Tcl_NewObj();
    Tcl_IncrRefCount(objPtr);

    /*
     * Try to read first character of stream, so we can check for utf-8 BOM to
     * be handled especially.
     */

    if (Tcl_ReadChars(chan, objPtr, 1, 0) < 0) {
	Tcl_Close(interp, chan);
	Tcl_SetObjResult(interp, Tcl_ObjPrintf(
		"couldn't read file \"%s\": %s",
		Tcl_GetString(pathPtr), Tcl_PosixError(interp)));
	goto end;
    }
    string = Tcl_GetString(objPtr);

    /*
     * If first character is not a BOM, append the remaining characters,
     * otherwise replace them. [Bug 3466099]
     */

    if (Tcl_ReadChars(chan, objPtr, -1,
	    memcmp(string, "\xef\xbb\xbf", 3)) < 0) {
	Tcl_Close(interp, chan);
	Tcl_SetObjResult(interp, Tcl_ObjPrintf(
		"couldn't read file \"%s\": %s",
		Tcl_GetString(pathPtr), Tcl_PosixError(interp)));
	goto end;
    }

    if (Tcl_Close(interp, chan) != TCL_OK) {
	goto end;
    }

    iPtr = (Interp *) interp;
    oldScriptFile = iPtr->scriptFile;
    iPtr->scriptFile = pathPtr;
    Tcl_IncrRefCount(iPtr->scriptFile);
    string = Tcl_GetStringFromObj(objPtr, &length);

    /*
     * TIP #280 Force the evaluator to open a frame for a sourced file.
     */

    iPtr->evalFlags |= TCL_EVAL_FILE;
    result = TclEvalEx(interp, string, length, 0, 1, NULL, string);

    /*
     * Now we have to be careful; the script may have changed the
     * iPtr->scriptFile value, so we must reset it without assuming it still
     * points to 'pathPtr'.
     */

    if (iPtr->scriptFile != NULL) {
	Tcl_DecrRefCount(iPtr->scriptFile);
    }
    iPtr->scriptFile = oldScriptFile;

    if (result == TCL_RETURN) {
	result = TclUpdateReturnInfo(iPtr);
    } else if (result == TCL_ERROR) {
	/*
	 * Record information telling where the error occurred.
	 */

	const char *pathString = Tcl_GetStringFromObj(pathPtr, &length);
	int limit = 150;
	int overflow = (length > limit);

	Tcl_AppendObjToErrorInfo(interp, Tcl_ObjPrintf(
		"\n    (file \"%.*s%s\" line %d)",
		(overflow ? limit : length), pathString,
		(overflow ? "..." : ""), Tcl_GetErrorLine(interp)));
    }

  end:
    Tcl_DecrRefCount(objPtr);
    return result;
}

int
TclNREvalFile(
    Tcl_Interp *interp,		/* Interpreter in which to process file. */
    Tcl_Obj *pathPtr,		/* Path of file to process. Tilde-substitution
				 * will be performed on this name. */
    const char *encodingName)	/* If non-NULL, then use this encoding for the
				 * file. NULL means use the system encoding. */
{
    Tcl_StatBuf statBuf;
    Tcl_Obj *oldScriptFile, *objPtr;
    Interp *iPtr;
    Tcl_Channel chan;
    const char *string;

    if (Tcl_FSGetNormalizedPath(interp, pathPtr) == NULL) {
	return TCL_ERROR;
    }

    if (Tcl_FSStat(pathPtr, &statBuf) == -1) {
	Tcl_SetErrno(errno);
	Tcl_SetObjResult(interp, Tcl_ObjPrintf(
		"couldn't read file \"%s\": %s",
		Tcl_GetString(pathPtr), Tcl_PosixError(interp)));
	return TCL_ERROR;
    }
    chan = Tcl_FSOpenFileChannel(interp, pathPtr, "r", 0644);
    if (chan == NULL) {
	Tcl_SetObjResult(interp, Tcl_ObjPrintf(
		"couldn't read file \"%s\": %s",
		Tcl_GetString(pathPtr), Tcl_PosixError(interp)));
	return TCL_ERROR;
    }

    /*
     * The eofchar is \32 (^Z). This is the usual on Windows, but we effect
     * this cross-platform to allow for scripted documents. [Bug: 2040]
     */

    Tcl_SetChannelOption(interp, chan, "-eofchar", "\32");

    /*
     * If the encoding is specified, set it for the channel. Else don't touch
     * it (and use the system encoding) Report error on unknown encoding.
     */

    if (encodingName != NULL) {
	if (Tcl_SetChannelOption(interp, chan, "-encoding", encodingName)
		!= TCL_OK) {
	    Tcl_Close(interp,chan);
	    return TCL_ERROR;
	}
    }

    objPtr = Tcl_NewObj();
    Tcl_IncrRefCount(objPtr);

    /*
     * Try to read first character of stream, so we can check for utf-8 BOM to
     * be handled especially.
     */

    if (Tcl_ReadChars(chan, objPtr, 1, 0) < 0) {
	Tcl_Close(interp, chan);
	Tcl_SetObjResult(interp, Tcl_ObjPrintf(
		"couldn't read file \"%s\": %s",
		Tcl_GetString(pathPtr), Tcl_PosixError(interp)));
	Tcl_DecrRefCount(objPtr);
	return TCL_ERROR;
    }
    string = Tcl_GetString(objPtr);

    /*
     * If first character is not a BOM, append the remaining characters,
     * otherwise replace them. [Bug 3466099]
     */

    if (Tcl_ReadChars(chan, objPtr, -1,
	    memcmp(string, "\xef\xbb\xbf", 3)) < 0) {
	Tcl_Close(interp, chan);
	Tcl_SetObjResult(interp, Tcl_ObjPrintf(
		"couldn't read file \"%s\": %s",
		Tcl_GetString(pathPtr), Tcl_PosixError(interp)));
	Tcl_DecrRefCount(objPtr);
	return TCL_ERROR;
    }

    if (Tcl_Close(interp, chan) != TCL_OK) {
	Tcl_DecrRefCount(objPtr);
	return TCL_ERROR;
    }

    iPtr = (Interp *) interp;
    oldScriptFile = iPtr->scriptFile;
    iPtr->scriptFile = pathPtr;
    Tcl_IncrRefCount(iPtr->scriptFile);

    /*
     * TIP #280: Force the evaluator to open a frame for a sourced file.
     */

    iPtr->evalFlags |= TCL_EVAL_FILE;
    TclNRAddCallback(interp, EvalFileCallback, oldScriptFile, pathPtr, objPtr,
	    NULL);
    return TclNREvalObjEx(interp, objPtr, 0, NULL, INT_MIN);
}

static int
EvalFileCallback(
    ClientData data[],
    Tcl_Interp *interp,
    int result)
{
    Interp *iPtr = (Interp *) interp;
    Tcl_Obj *oldScriptFile = data[0];
    Tcl_Obj *pathPtr = data[1];
    Tcl_Obj *objPtr = data[2];

    /*
     * Now we have to be careful; the script may have changed the
     * iPtr->scriptFile value, so we must reset it without assuming it still
     * points to 'pathPtr'.
     */

    if (iPtr->scriptFile != NULL) {
	Tcl_DecrRefCount(iPtr->scriptFile);
    }
    iPtr->scriptFile = oldScriptFile;

    if (result == TCL_RETURN) {
	result = TclUpdateReturnInfo(iPtr);
    } else if (result == TCL_ERROR) {
	/*
	 * Record information telling where the error occurred.
	 */

	int length;
	const char *pathString = Tcl_GetStringFromObj(pathPtr, &length);
	const int limit = 150;
	int overflow = (length > limit);

	Tcl_AppendObjToErrorInfo(interp, Tcl_ObjPrintf(
		"\n    (file \"%.*s%s\" line %d)",
		(overflow ? limit : length), pathString,
		(overflow ? "..." : ""), Tcl_GetErrorLine(interp)));
    }

    Tcl_DecrRefCount(objPtr);
    return result;
}

/*
 *----------------------------------------------------------------------
 *
 * Tcl_GetErrno --
 *
 *	Gets the current value of the Tcl error code variable. This is
 *	currently the global variable "errno" but could in the future change
 *	to something else.
 *
 * Results:
 *	The value of the Tcl error code variable.
 *
 * Side effects:
 *	None. Note that the value of the Tcl error code variable is UNDEFINED
 *	if a call to Tcl_SetErrno did not precede this call.
 *
 *----------------------------------------------------------------------
 */

int
Tcl_GetErrno(void)
{
    /*
     * On some platforms, errno is really a thread local (implemented by the C
     * library).
     */

    return errno;
}

/*
 *----------------------------------------------------------------------
 *
 * Tcl_SetErrno --
 *
 *	Sets the Tcl error code variable to the supplied value. On some saner
 *	platforms this is actually a thread-local (this is implemented in the
 *	C library) but this is *really* unsafe to assume!
 *
 * Results:
 *	None.
 *
 * Side effects:
 *	Modifies the value of the Tcl error code variable.
 *
 *----------------------------------------------------------------------
 */

void
Tcl_SetErrno(
    int err)			/* The new value. */
{
    /*
     * On some platforms, errno is really a thread local (implemented by the C
     * library).
     */

    errno = err;
}

/*
 *----------------------------------------------------------------------
 *
 * Tcl_PosixError --
 *
 *	This function is typically called after UNIX kernel calls return
 *	errors. It stores machine-readable information about the error in
 *	errorCode field of interp and returns an information string for the
 *	caller's use.
 *
 * Results:
 *	The return value is a human-readable string describing the error.
 *
 * Side effects:
 *	The errorCode field of the interp is set.
 *
 *----------------------------------------------------------------------
 */

const char *
Tcl_PosixError(
    Tcl_Interp *interp)		/* Interpreter whose errorCode field is to be
				 * set. */
{
    const char *id, *msg;

    msg = Tcl_ErrnoMsg(errno);
    id = Tcl_ErrnoId();
    if (interp) {
	Tcl_SetErrorCode(interp, "POSIX", id, msg, NULL);
    }
    return msg;
}

/*
 *----------------------------------------------------------------------
 *
 * Tcl_FSStat --
 *
 *	This function replaces the library version of stat and lsat.
 *
 *	The appropriate function for the filesystem to which pathPtr belongs
 *	will be called.
 *
 * Results:
 *	See stat documentation.
 *
 * Side effects:
 *	See stat documentation.
 *
 *----------------------------------------------------------------------
 */

int
Tcl_FSStat(
    Tcl_Obj *pathPtr,		/* Path of file to stat (in current CP). */
    Tcl_StatBuf *buf)		/* Filled with results of stat call. */
{
    const Tcl_Filesystem *fsPtr = Tcl_FSGetFileSystemForPath(pathPtr);

    if (fsPtr != NULL && fsPtr->statProc != NULL) {
	return fsPtr->statProc(pathPtr, buf);
    }
    Tcl_SetErrno(ENOENT);
    return -1;
}

/*
 *----------------------------------------------------------------------
 *
 * Tcl_FSLstat --
 *
 *	This function replaces the library version of lstat. The appropriate
 *	function for the filesystem to which pathPtr belongs will be called.
 *	If no 'lstat' function is listed, but a 'stat' function is, then Tcl
 *	will fall back on the stat function.
 *
 * Results:
 *	See lstat documentation.
 *
 * Side effects:
 *	See lstat documentation.
 *
 *----------------------------------------------------------------------
 */

int
Tcl_FSLstat(
    Tcl_Obj *pathPtr,		/* Path of file to stat (in current CP). */
    Tcl_StatBuf *buf)		/* Filled with results of stat call. */
{
    const Tcl_Filesystem *fsPtr = Tcl_FSGetFileSystemForPath(pathPtr);

    if (fsPtr != NULL) {
	if (fsPtr->lstatProc != NULL) {
	    return fsPtr->lstatProc(pathPtr, buf);
	}
	if (fsPtr->statProc != NULL) {
	    return fsPtr->statProc(pathPtr, buf);
	}
    }
    Tcl_SetErrno(ENOENT);
    return -1;
}

/*
 *----------------------------------------------------------------------
 *
 * Tcl_FSAccess --
 *
 *	This function replaces the library version of access. The appropriate
 *	function for the filesystem to which pathPtr belongs will be called.
 *
 * Results:
 *	See access documentation.
 *
 * Side effects:
 *	See access documentation.
 *
 *----------------------------------------------------------------------
 */

int
Tcl_FSAccess(
    Tcl_Obj *pathPtr,		/* Path of file to access (in current CP). */
    int mode)			/* Permission setting. */
{
    const Tcl_Filesystem *fsPtr = Tcl_FSGetFileSystemForPath(pathPtr);

    if (fsPtr != NULL && fsPtr->accessProc != NULL) {
	return fsPtr->accessProc(pathPtr, mode);
    }
    Tcl_SetErrno(ENOENT);
    return -1;
}

/*
 *----------------------------------------------------------------------
 *
 * Tcl_FSOpenFileChannel --
 *
 *	The appropriate function for the filesystem to which pathPtr belongs
 *	will be called.
 *
 * Results:
 *	The new channel or NULL, if the named file could not be opened.
 *
 * Side effects:
 *	May open the channel and may cause creation of a file on the file
 *	system.
 *
 *----------------------------------------------------------------------
 */

Tcl_Channel
Tcl_FSOpenFileChannel(
    Tcl_Interp *interp,		/* Interpreter for error reporting; can be
				 * NULL. */
    Tcl_Obj *pathPtr,		/* Name of file to open. */
    const char *modeString,	/* A list of POSIX open modes or a string such
				 * as "rw". */
    int permissions)		/* If the open involves creating a file, with
				 * what modes to create it? */
{
    const Tcl_Filesystem *fsPtr;
    Tcl_Channel retVal = NULL;

    /*
     * We need this just to ensure we return the correct error messages under
     * some circumstances.
     */

    if (Tcl_FSGetNormalizedPath(interp, pathPtr) == NULL) {
	return NULL;
    }

    fsPtr = Tcl_FSGetFileSystemForPath(pathPtr);
    if (fsPtr != NULL && fsPtr->openFileChannelProc != NULL) {
	int mode, seekFlag, binary;

	/*
	 * Parse the mode, picking up whether we want to seek to start with
	 * and/or set the channel automatically into binary mode.
	 */

	mode = TclGetOpenModeEx(interp, modeString, &seekFlag, &binary);
	if (mode == -1) {
	    return NULL;
	}

	/*
	 * Do the actual open() call.
	 */

	retVal = fsPtr->openFileChannelProc(interp, pathPtr, mode,
		permissions);
	if (retVal == NULL) {
	    return NULL;
	}

	/*
	 * Apply appropriate flags parsed out above.
	 */

	if (seekFlag && Tcl_Seek(retVal, (Tcl_WideInt) 0, SEEK_END)
		< (Tcl_WideInt) 0) {
	    if (interp != NULL) {
		Tcl_SetObjResult(interp, Tcl_ObjPrintf(
			"could not seek to end of file while opening \"%s\": %s",
			Tcl_GetString(pathPtr), Tcl_PosixError(interp)));
	    }
	    Tcl_Close(NULL, retVal);
	    return NULL;
	}
	if (binary) {
	    Tcl_SetChannelOption(interp, retVal, "-translation", "binary");
	}
	return retVal;
    }

    /*
     * File doesn't belong to any filesystem that can open it.
     */

    Tcl_SetErrno(ENOENT);
    if (interp != NULL) {
	Tcl_SetObjResult(interp, Tcl_ObjPrintf(
		"couldn't open \"%s\": %s",
		Tcl_GetString(pathPtr), Tcl_PosixError(interp)));
    }
    return NULL;
}

/*
 *----------------------------------------------------------------------
 *
 * Tcl_FSUtime --
 *
 *	This function replaces the library version of utime. The appropriate
 *	function for the filesystem to which pathPtr belongs will be called.
 *
 * Results:
 *	See utime documentation.
 *
 * Side effects:
 *	See utime documentation.
 *
 *----------------------------------------------------------------------
 */

int
Tcl_FSUtime(
    Tcl_Obj *pathPtr,		/* File to change access/modification
				 * times. */
    struct utimbuf *tval)	/* Structure containing access/modification
				 * times to use. Should not be modified. */
{
    const Tcl_Filesystem *fsPtr = Tcl_FSGetFileSystemForPath(pathPtr);

    if (fsPtr != NULL && fsPtr->utimeProc != NULL) {
	return fsPtr->utimeProc(pathPtr, tval);
    }
    /* TODO: set errno here? Tcl_SetErrno(ENOENT); */
    return -1;
}

/*
 *----------------------------------------------------------------------
 *
 * NativeFileAttrStrings --
 *
 *	This function implements the platform dependent 'file attributes'
 *	subcommand, for the native filesystem, for listing the set of possible
 *	attribute strings. This function is part of Tcl's native filesystem
 *	support, and is placed here because it is shared by Unix and Windows
 *	code.
 *
 * Results:
 *	An array of strings
 *
 * Side effects:
 *	None.
 *
 *----------------------------------------------------------------------
 */

static const char *const *
NativeFileAttrStrings(
    Tcl_Obj *pathPtr,
    Tcl_Obj **objPtrRef)
{
    return tclpFileAttrStrings;
}

/*
 *----------------------------------------------------------------------
 *
 * NativeFileAttrsGet --
 *
 *	This function implements the platform dependent 'file attributes'
 *	subcommand, for the native filesystem, for 'get' operations. This
 *	function is part of Tcl's native filesystem support, and is placed
 *	here because it is shared by Unix and Windows code.
 *
 * Results:
 *	Standard Tcl return code. The object placed in objPtrRef (if TCL_OK
 *	was returned) is likely to have a refCount of zero. Either way we must
 *	either store it somewhere (e.g. the Tcl result), or Incr/Decr its
 *	refCount to ensure it is properly freed.
 *
 * Side effects:
 *	None.
 *
 *----------------------------------------------------------------------
 */

static int
NativeFileAttrsGet(
    Tcl_Interp *interp,		/* The interpreter for error reporting. */
    int index,			/* index of the attribute command. */
    Tcl_Obj *pathPtr,		/* path of file we are operating on. */
    Tcl_Obj **objPtrRef)	/* for output. */
{
    return tclpFileAttrProcs[index].getProc(interp, index, pathPtr,objPtrRef);
}

/*
 *----------------------------------------------------------------------
 *
 * NativeFileAttrsSet --
 *
 *	This function implements the platform dependent 'file attributes'
 *	subcommand, for the native filesystem, for 'set' operations. This
 *	function is part of Tcl's native filesystem support, and is placed
 *	here because it is shared by Unix and Windows code.
 *
 * Results:
 *	Standard Tcl return code.
 *
 * Side effects:
 *	None.
 *
 *----------------------------------------------------------------------
 */

static int
NativeFileAttrsSet(
    Tcl_Interp *interp,		/* The interpreter for error reporting. */
    int index,			/* index of the attribute command. */
    Tcl_Obj *pathPtr,		/* path of file we are operating on. */
    Tcl_Obj *objPtr)		/* set to this value. */
{
    return tclpFileAttrProcs[index].setProc(interp, index, pathPtr, objPtr);
}

/*
 *----------------------------------------------------------------------
 *
 * Tcl_FSFileAttrStrings --
 *
 *	This function implements part of the hookable 'file attributes'
 *	subcommand. The appropriate function for the filesystem to which
 *	pathPtr belongs will be called.
 *
 * Results:
 *	The called function may either return an array of strings, or may
 *	instead return NULL and place a Tcl list into the given objPtrRef.
 *	Tcl will take that list and first increment its refCount before using
 *	it. On completion of that use, Tcl will decrement its refCount. Hence
 *	if the list should be disposed of by Tcl when done, it should have a
 *	refCount of zero, and if the list should not be disposed of, the
 *	filesystem should ensure it retains a refCount on the object.
 *
 * Side effects:
 *	None.
 *
 *----------------------------------------------------------------------
 */

const char *const *
Tcl_FSFileAttrStrings(
    Tcl_Obj *pathPtr,
    Tcl_Obj **objPtrRef)
{
    const Tcl_Filesystem *fsPtr = Tcl_FSGetFileSystemForPath(pathPtr);

    if (fsPtr != NULL && fsPtr->fileAttrStringsProc != NULL) {
	return fsPtr->fileAttrStringsProc(pathPtr, objPtrRef);
    }
    Tcl_SetErrno(ENOENT);
    return NULL;
}

/*
 *----------------------------------------------------------------------
 *
 * TclFSFileAttrIndex --
 *
 *	Helper function for converting an attribute name to an index into the
 *	attribute table.
 *
 * Results:
 *	Tcl result code, index written to *indexPtr on result==TCL_OK
 *
 * Side effects:
 *	None.
 *
 *----------------------------------------------------------------------
 */

int
TclFSFileAttrIndex(
    Tcl_Obj *pathPtr,		/* File whose attributes are to be indexed
				 * into. */
    const char *attributeName,	/* The attribute being looked for. */
    int *indexPtr)		/* Where to write the found index. */
{
    Tcl_Obj *listObj = NULL;
    const char *const *attrTable;

    /*
     * Get the attribute table for the file.
     */

    attrTable = Tcl_FSFileAttrStrings(pathPtr, &listObj);
    if (listObj != NULL) {
	Tcl_IncrRefCount(listObj);
    }

    if (attrTable != NULL) {
	/*
	 * It's a constant attribute table, so use T_GIFO.
	 */

	Tcl_Obj *tmpObj = Tcl_NewStringObj(attributeName, -1);
	int result;

	result = Tcl_GetIndexFromObj(NULL, tmpObj, attrTable, NULL, TCL_EXACT,
		indexPtr);
	TclDecrRefCount(tmpObj);
	if (listObj != NULL) {
	    TclDecrRefCount(listObj);
	}
	return result;
    } else if (listObj != NULL) {
	/*
	 * It's a non-constant attribute list, so do a literal search.
	 */

	int i, objc;
	Tcl_Obj **objv;

	if (Tcl_ListObjGetElements(NULL, listObj, &objc, &objv) != TCL_OK) {
	    TclDecrRefCount(listObj);
	    return TCL_ERROR;
	}
	for (i=0 ; i<objc ; i++) {
	    if (!strcmp(attributeName, TclGetString(objv[i]))) {
		TclDecrRefCount(listObj);
		*indexPtr = i;
		return TCL_OK;
	    }
	}
	TclDecrRefCount(listObj);
	return TCL_ERROR;
    } else {
	return TCL_ERROR;
    }
}

/*
 *----------------------------------------------------------------------
 *
 * Tcl_FSFileAttrsGet --
 *
 *	This function implements read access for the hookable 'file
 *	attributes' subcommand. The appropriate function for the filesystem to
 *	which pathPtr belongs will be called.
 *
 * Results:
 *	Standard Tcl return code. The object placed in objPtrRef (if TCL_OK
 *	was returned) is likely to have a refCount of zero. Either way we must
 *	either store it somewhere (e.g. the Tcl result), or Incr/Decr its
 *	refCount to ensure it is properly freed.
 *
 * Side effects:
 *	None.
 *
 *----------------------------------------------------------------------
 */

int
Tcl_FSFileAttrsGet(
    Tcl_Interp *interp,		/* The interpreter for error reporting. */
    int index,			/* index of the attribute command. */
    Tcl_Obj *pathPtr,		/* filename we are operating on. */
    Tcl_Obj **objPtrRef)	/* for output. */
{
    const Tcl_Filesystem *fsPtr = Tcl_FSGetFileSystemForPath(pathPtr);

    if (fsPtr != NULL && fsPtr->fileAttrsGetProc != NULL) {
	return fsPtr->fileAttrsGetProc(interp, index, pathPtr, objPtrRef);
    }
    Tcl_SetErrno(ENOENT);
    return -1;
}

/*
 *----------------------------------------------------------------------
 *
 * Tcl_FSFileAttrsSet --
 *
 *	This function implements write access for the hookable 'file
 *	attributes' subcommand. The appropriate function for the filesystem to
 *	which pathPtr belongs will be called.
 *
 * Results:
 *	Standard Tcl return code.
 *
 * Side effects:
 *	None.
 *
 *----------------------------------------------------------------------
 */

int
Tcl_FSFileAttrsSet(
    Tcl_Interp *interp,		/* The interpreter for error reporting. */
    int index,			/* index of the attribute command. */
    Tcl_Obj *pathPtr,		/* filename we are operating on. */
    Tcl_Obj *objPtr)		/* Input value. */
{
    const Tcl_Filesystem *fsPtr = Tcl_FSGetFileSystemForPath(pathPtr);

    if (fsPtr != NULL && fsPtr->fileAttrsSetProc != NULL) {
	return fsPtr->fileAttrsSetProc(interp, index, pathPtr, objPtr);
    }
    Tcl_SetErrno(ENOENT);
    return -1;
}

/*
 *----------------------------------------------------------------------
 *
 * Tcl_FSGetCwd --
 *
 *	This function replaces the library version of getcwd().
 *
 *	Most VFS's will *not* implement a 'cwdProc'. Tcl now maintains its own
 *	record (in a Tcl_Obj) of the cwd, and an attempt is made to synch this
 *	with the cwd's containing filesystem, if that filesystem provides a
 *	cwdProc (e.g. the native filesystem).
 *
 *	Note that if Tcl's cwd is not in the native filesystem, then of course
 *	Tcl's cwd and the native cwd are different: extensions should
 *	therefore ensure they only access the cwd through this function to
 *	avoid confusion.
 *
 *	If a global cwdPathPtr already exists, it is cached in the thread's
 *	private data structures and reference to the cached copy is returned,
 *	subject to a synchronisation attempt in that cwdPathPtr's fs.
 *
 *	Otherwise, the chain of functions that have been "inserted" into the
 *	filesystem will be called in succession until either a value other
 *	than NULL is returned, or the entire list is visited.
 *
 * Results:
 *	The result is a pointer to a Tcl_Obj specifying the current directory,
 *	or NULL if the current directory could not be determined. If NULL is
 *	returned, an error message is left in the interp's result.
 *
 *	The result already has its refCount incremented for the caller. When
 *	it is no longer needed, that refCount should be decremented.
 *
 * Side effects:
 *	Various objects may be freed and allocated.
 *
 *----------------------------------------------------------------------
 */

Tcl_Obj *
Tcl_FSGetCwd(
    Tcl_Interp *interp)
{
    ThreadSpecificData *tsdPtr = TCL_TSD_INIT(&fsDataKey);

    if (TclFSCwdPointerEquals(NULL)) {
	FilesystemRecord *fsRecPtr;
	Tcl_Obj *retVal = NULL;

	/*
	 * We've never been called before, try to find a cwd. Call each of the
	 * "Tcl_GetCwd" function in succession. A non-NULL return value
	 * indicates the particular function has succeeded.
	 */

	fsRecPtr = FsGetFirstFilesystem();
	Claim();
	for (; (retVal == NULL) && (fsRecPtr != NULL);
		fsRecPtr = fsRecPtr->nextPtr) {
	    ClientData retCd;
	    TclFSGetCwdProc2 *proc2;
	    if (fsRecPtr->fsPtr->getCwdProc == NULL) {
		continue;
	    }

	    if (fsRecPtr->fsPtr->version == TCL_FILESYSTEM_VERSION_1) {
		retVal = fsRecPtr->fsPtr->getCwdProc(interp);
		continue;
	    }

	    proc2 = (TclFSGetCwdProc2 *) fsRecPtr->fsPtr->getCwdProc;
	    retCd = proc2(NULL);
	    if (retCd != NULL) {
		Tcl_Obj *norm;

		/*
		 * Looks like a new current directory.
		 */

		retVal = fsRecPtr->fsPtr->internalToNormalizedProc(retCd);
		Tcl_IncrRefCount(retVal);
		norm = TclFSNormalizeAbsolutePath(interp,retVal);
		if (norm != NULL) {
		    /*
		     * We found a cwd, which is now in our global storage. We
		     * must make a copy. Norm already has a refCount of 1.
		     *
		     * Threading issue: note that multiple threads at system
		     * startup could in principle call this function
		     * simultaneously. They will therefore each set the
		     * cwdPathPtr independently. That behaviour is a bit
		     * peculiar, but should be fine. Once we have a cwd, we'll
		     * always be in the 'else' branch below which is simpler.
		     */

		    FsUpdateCwd(norm, retCd);
		    Tcl_DecrRefCount(norm);
		} else {
		    fsRecPtr->fsPtr->freeInternalRepProc(retCd);
		}
		Tcl_DecrRefCount(retVal);
		retVal = NULL;
		Disclaim();
		goto cdDidNotChange;
	    } else if (interp != NULL) {
		Tcl_SetObjResult(interp, Tcl_ObjPrintf(
			"error getting working directory name: %s",
			Tcl_PosixError(interp)));
	    }
	}
	Disclaim();

	/*
	 * Now the 'cwd' may NOT be normalized, at least on some platforms.
	 * For the sake of efficiency, we want a completely normalized cwd at
	 * all times.
	 *
	 * Finally, if retVal is NULL, we do not have a cwd, which could be
	 * problematic.
	 */

	if (retVal != NULL) {
	    Tcl_Obj *norm = TclFSNormalizeAbsolutePath(interp, retVal);

	    if (norm != NULL) {
		/*
		 * We found a cwd, which is now in our global storage. We must
		 * make a copy. Norm already has a refCount of 1.
		 *
		 * Threading issue: note that multiple threads at system
		 * startup could in principle call this function
		 * simultaneously. They will therefore each set the cwdPathPtr
		 * independently. That behaviour is a bit peculiar, but should
		 * be fine. Once we have a cwd, we'll always be in the 'else'
		 * branch below which is simpler.
		 */

		ClientData cd = (ClientData) Tcl_FSGetNativePath(norm);

		FsUpdateCwd(norm, TclNativeDupInternalRep(cd));
		Tcl_DecrRefCount(norm);
	    }
	    Tcl_DecrRefCount(retVal);
	}
    } else {
	/*
	 * We already have a cwd cached, but we want to give the filesystem it
	 * is in a chance to check whether that cwd has changed, or is perhaps
	 * no longer accessible. This allows an error to be thrown if, say,
	 * the permissions on that directory have changed.
	 */

	const Tcl_Filesystem *fsPtr =
		Tcl_FSGetFileSystemForPath(tsdPtr->cwdPathPtr);
	ClientData retCd = NULL;
	Tcl_Obj *retVal, *norm;

	/*
	 * If the filesystem couldn't be found, or if no cwd function exists
	 * for this filesystem, then we simply assume the cached cwd is ok.
	 * If we do call a cwd, we must watch for errors (if the cwd returns
	 * NULL). This ensures that, say, on Unix if the permissions of the
	 * cwd change, 'pwd' does actually throw the correct error in Tcl.
	 * (This is tested for in the test suite on unix).
	 */

	if (fsPtr == NULL || fsPtr->getCwdProc == NULL) {
	    goto cdDidNotChange;
	}

	if (fsPtr->version == TCL_FILESYSTEM_VERSION_1) {
	    retVal = fsPtr->getCwdProc(interp);
	} else {
	    /*
	     * New API.
	     */

	    TclFSGetCwdProc2 *proc2 = (TclFSGetCwdProc2 *) fsPtr->getCwdProc;

	    retCd = proc2(tsdPtr->cwdClientData);
	    if (retCd == NULL && interp != NULL) {
		Tcl_SetObjResult(interp, Tcl_ObjPrintf(
			"error getting working directory name: %s",
			Tcl_PosixError(interp)));
	    }

	    if (retCd == tsdPtr->cwdClientData) {
		goto cdDidNotChange;
	    }

	    /*
	     * Looks like a new current directory.
	     */

	    retVal = fsPtr->internalToNormalizedProc(retCd);
	    Tcl_IncrRefCount(retVal);
	}

	/*
	 * Check if the 'cwd' function returned an error; if so, reset the
	 * cwd.
	 */

	if (retVal == NULL) {
	    FsUpdateCwd(NULL, NULL);
	    goto cdDidNotChange;
	}

	/*
	 * Normalize the path.
	 */

	norm = TclFSNormalizeAbsolutePath(interp, retVal);

	/*
	 * Check whether cwd has changed from the value previously stored in
	 * cwdPathPtr. Really 'norm' shouldn't be NULL, but we are careful.
	 */

	if (norm == NULL) {
	    /* Do nothing */
	    if (retCd != NULL) {
		fsPtr->freeInternalRepProc(retCd);
	    }
	} else if (norm == tsdPtr->cwdPathPtr) {
	    goto cdEqual;
	} else {
	    /*
	     * Note that both 'norm' and 'tsdPtr->cwdPathPtr' are normalized
	     * paths. Therefore we can be more efficient than calling
	     * 'Tcl_FSEqualPaths', and in addition avoid a nasty infinite loop
	     * bug when trying to normalize tsdPtr->cwdPathPtr.
	     */

	    int len1, len2;
	    const char *str1, *str2;

	    str1 = Tcl_GetStringFromObj(tsdPtr->cwdPathPtr, &len1);
	    str2 = Tcl_GetStringFromObj(norm, &len2);
	    if ((len1 == len2) && (strcmp(str1, str2) == 0)) {
		/*
		 * If the paths were equal, we can be more efficient and
		 * retain the old path object which will probably already be
		 * shared. In this case we can simply free the normalized path
		 * we just calculated.
		 */

	    cdEqual:
		Tcl_DecrRefCount(norm);
		if (retCd != NULL) {
		    fsPtr->freeInternalRepProc(retCd);
		}
	    } else {
		FsUpdateCwd(norm, retCd);
		Tcl_DecrRefCount(norm);
	    }
	}
	Tcl_DecrRefCount(retVal);
    }

  cdDidNotChange:
    if (tsdPtr->cwdPathPtr != NULL) {
	Tcl_IncrRefCount(tsdPtr->cwdPathPtr);
    }

    return tsdPtr->cwdPathPtr;
}

/*
 *----------------------------------------------------------------------
 *
 * Tcl_FSChdir --
 *
 *	This function replaces the library version of chdir().
 *
 *	The path is normalized and then passed to the filesystem which claims
 *	it.
 *
 * Results:
 *	See chdir() documentation. If successful, we keep a record of the
 *	successful path in cwdPathPtr for subsequent calls to getcwd.
 *
 * Side effects:
 *	See chdir() documentation. The global cwdPathPtr may change value.
 *
 *----------------------------------------------------------------------
 */

int
Tcl_FSChdir(
    Tcl_Obj *pathPtr)
{
    const Tcl_Filesystem *fsPtr, *oldFsPtr = NULL;
    ThreadSpecificData *tsdPtr = TCL_TSD_INIT(&fsDataKey);
    int retVal = -1;

    if (tsdPtr->cwdPathPtr != NULL) {
	oldFsPtr = Tcl_FSGetFileSystemForPath(tsdPtr->cwdPathPtr);
    }
    if (Tcl_FSGetNormalizedPath(NULL, pathPtr) == NULL) {
	Tcl_SetErrno(ENOENT);
	return retVal;
    }

    fsPtr = Tcl_FSGetFileSystemForPath(pathPtr);

    if ((fsPtr != NULL) && (fsPtr != &tclNativeFilesystem)) {
	/*
	 * Watch out for tilde substitution.
	 * Only valid in native filesystem.
	 */
	char *name = Tcl_GetString(pathPtr);

	if ((name != NULL) && (*name == '~')) {
	    fsPtr = &tclNativeFilesystem;
	}
    }

    if (fsPtr != NULL) {
	if (fsPtr->chdirProc != NULL) {
	    /*
	     * If this fails, an appropriate errno will have been stored using
	     * 'Tcl_SetErrno()'.
	     */

	    retVal = fsPtr->chdirProc(pathPtr);
	} else {
	    /*
	     * Fallback on stat-based implementation.
	     */

	    Tcl_StatBuf buf;

	    /*
	     * If the file can be stat'ed and is a directory and is readable,
	     * then we can chdir. If any of these actions fail, then
	     * 'Tcl_SetErrno()' should automatically have been called to set
	     * an appropriate error code.
	     */

	    if ((Tcl_FSStat(pathPtr, &buf) == 0) && (S_ISDIR(buf.st_mode))
		    && (Tcl_FSAccess(pathPtr, R_OK) == 0)) {
		/*
		 * We allow the chdir.
		 */

		retVal = 0;
	    }
	}
    } else {
	Tcl_SetErrno(ENOENT);
    }

    /*
     * The cwd changed, or an error was thrown. If an error was thrown, we can
     * just continue (and that will report the error to the user). If there
     * was no error we must assume that the cwd was actually changed to the
     * normalized value we calculated above, and we must therefore cache that
     * information.
     *
     * If the filesystem in question has a getCwdProc, then the correct logic
     * which performs the part below is already part of the Tcl_FSGetCwd()
     * call, so no need to replicate it again. This will have a side effect
     * though. The private authoritative representation of the current working
     * directory stored in cwdPathPtr in static memory will be out-of-sync
     * with the real OS-maintained value. The first call to Tcl_FSGetCwd will
     * however recalculate the private copy to match the OS-value so
     * everything will work right.
     *
     * However, if there is no getCwdProc, then we _must_ update our private
     * storage of the cwd, since this is the only opportunity to do that!
     *
     * Note: We currently call this block of code irrespective of whether
     * there was a getCwdProc or not, but the code should all in principle
     * work if we only call this block if fsPtr->getCwdProc == NULL.
     */

    if (retVal == 0) {
	/*
	 * Note that this normalized path may be different to what we found
	 * above (or at least a different object), if the filesystem epoch
	 * changed recently. This can actually happen with scripted documents
	 * very easily. Therefore we ask for the normalized path again (the
	 * correct value will have been cached as a result of the
	 * Tcl_FSGetFileSystemForPath call above anyway).
	 */

	Tcl_Obj *normDirName = Tcl_FSGetNormalizedPath(NULL, pathPtr);

	if (normDirName == NULL) {
	    /* Not really true, but what else to do? */
	    Tcl_SetErrno(ENOENT);
	    return -1;
	}

	if (fsPtr == &tclNativeFilesystem) {
	    /*
	     * For the native filesystem, we keep a cache of the native
	     * representation of the cwd. But, we want to do that for the
	     * exact format that is returned by 'getcwd' (so that we can later
	     * compare the two representations for equality), which might not
	     * be exactly the same char-string as the native representation of
	     * the fully normalized path (e.g. on Windows there's a
	     * forward-slash vs backslash difference). Hence we ask for this
	     * again here. On Unix it might actually be true that we always
	     * have the correct form in the native rep in which case we could
	     * simply use:
	     *		cd = Tcl_FSGetNativePath(pathPtr);
	     * instead. This should be examined by someone on Unix.
	     */

	    ClientData cd;
	    ClientData oldcd = tsdPtr->cwdClientData;

	    /*
	     * Assumption we are using a filesystem version 2.
	     */

	    TclFSGetCwdProc2 *proc2 = (TclFSGetCwdProc2 *) fsPtr->getCwdProc;

	    cd = proc2(oldcd);
	    if (cd != oldcd) {
		FsUpdateCwd(normDirName, cd);
	    }
	} else {
	    FsUpdateCwd(normDirName, NULL);
	}

	/*
	 * If the filesystem changed between old and new cwd
	 * force filesystem refresh on path objects.
	 */
	if (oldFsPtr != NULL && fsPtr != oldFsPtr) {
	    Tcl_FSMountsChanged(NULL);
	}
    }

    return retVal;
}

/*
 *----------------------------------------------------------------------
 *
 * Tcl_FSLoadFile --
 *
 *	Dynamically loads a binary code file into memory and returns the
 *	addresses of two functions within that file, if they are defined. The
 *	appropriate function for the filesystem to which pathPtr belongs will
 *	be called.
 *
 *	Note that the native filesystem doesn't actually assume 'pathPtr' is a
 *	path. Rather it assumes pathPtr is either a path or just the name
 *	(tail) of a file which can be found somewhere in the environment's
 *	loadable path. This behaviour is not very compatible with virtual
 *	filesystems (and has other problems documented in the load man-page),
 *	so it is advised that full paths are always used.
 *
 * Results:
 *	A standard Tcl completion code. If an error occurs, an error message
 *	is left in the interp's result.
 *
 * Side effects:
 *	New code suddenly appears in memory. This may later be unloaded by
 *	passing the clientData to the unloadProc.
 *
 *----------------------------------------------------------------------
 */

int
Tcl_FSLoadFile(
    Tcl_Interp *interp,		/* Used for error reporting. */
    Tcl_Obj *pathPtr,		/* Name of the file containing the desired
				 * code. */
    const char *sym1, const char *sym2,
				/* Names of two functions to look up in the
				 * file's symbol table. */
    Tcl_PackageInitProc **proc1Ptr, Tcl_PackageInitProc **proc2Ptr,
				/* Where to return the addresses corresponding
				 * to sym1 and sym2. */
    Tcl_LoadHandle *handlePtr,	/* Filled with token for dynamically loaded
				 * file which will be passed back to
				 * (*unloadProcPtr)() to unload the file. */
    Tcl_FSUnloadFileProc **unloadProcPtr)
				/* Filled with address of Tcl_FSUnloadFileProc
				 * function which should be used for this
				 * file. */
{
    const char *symbols[3];
    void *procPtrs[2];
    int res;

    /*
     * Initialize the arrays.
     */

    symbols[0] = sym1;
    symbols[1] = sym2;
    symbols[2] = NULL;

    /*
     * Perform the load.
     */

    res = Tcl_LoadFile(interp, pathPtr, symbols, 0, procPtrs, handlePtr);
    if (res == TCL_OK) {
	*proc1Ptr = (Tcl_PackageInitProc *) procPtrs[0];
	*proc2Ptr = (Tcl_PackageInitProc *) procPtrs[1];
    } else {
	*proc1Ptr = *proc2Ptr = NULL;
    }

    return res;
}

/*
 *----------------------------------------------------------------------
 *
 * Tcl_LoadFile --
 *
 *	Dynamically loads a binary code file into memory and returns the
 *	addresses of a number of given functions within that file, if they are
 *	defined. The appropriate function for the filesystem to which pathPtr
 *	belongs will be called.
 *
 *	Note that the native filesystem doesn't actually assume 'pathPtr' is a
 *	path. Rather it assumes pathPtr is either a path or just the name
 *	(tail) of a file which can be found somewhere in the environment's
 *	loadable path. This behaviour is not very compatible with virtual
 *	filesystems (and has other problems documented in the load man-page),
 *	so it is advised that full paths are always used.
 *
 * Results:
 *	A standard Tcl completion code. If an error occurs, an error message
 *	is left in the interp's result.
 *
 * Side effects:
 *	New code suddenly appears in memory. This may later be unloaded by
 *	calling TclFS_UnloadFile.
 *
 *----------------------------------------------------------------------
 */

/*
 * Workaround for issue with modern HPUX which do allow the unlink (no ETXTBSY
 * error) yet somehow trash some internal data structures which prevents the
 * second and further shared libraries from getting properly loaded. Only the
 * first is ok. We try to get around the issue by not unlinking,
 * i.e. emulating the behaviour of the older HPUX which denied removal.
 *
 * Doing the unlink is also an issue within docker containers, whose AUFS
 * bungles this as well, see
 *     https://github.com/dotcloud/docker/issues/1911
 *
 * For these situations the change below makes the execution of the unlink
 * semi-controllable at runtime.
 *
 *     An AUFS filesystem (if it can be detected) will force avoidance of
 *     unlink. The env variable TCL_TEMPLOAD_NO_UNLINK allows detection of a
 *     users general request (unlink and not.
 *
 * By default the unlink is done (if not in AUFS). However if the variable is
 * present and set to true (any integer > 0) then the unlink is skipped.
 */

int
TclSkipUnlink (Tcl_Obj* shlibFile)
{
    /* Order of testing:
     * 1. On hpux we generally want to skip unlink in general
     *
     * Outside of hpux then:
     * 2. For a general user request   (TCL_TEMPLOAD_NO_UNLINK present, non-empty, => int)
     * 3. For general AUFS environment (statfs, if available).
     *
     * Ad 2: This variable can disable/override the AUFS detection, i.e. for
     * testing if a newer AUFS does not have the bug any more.
     *
     * Ad 3: This is conditionally compiled in. Condition currently must be set manually.
     *       This part needs proper tests in the configure(.in).
     */

#ifdef hpux
    return 1;
#else
    char* skipstr;

    skipstr = getenv ("TCL_TEMPLOAD_NO_UNLINK");
    if (skipstr && (skipstr[0] != '\0')) {
	return atoi(skipstr);
    }

#ifdef TCL_TEMPLOAD_NO_UNLINK
#ifndef NO_FSTATFS
    {
	struct statfs fs;
	/* Have fstatfs. May not have the AUFS super magic ... Indeed our build
	 * box is too old to have it directly in the headers. Define taken from
	 *     http://mooon.googlecode.com/svn/trunk/linux_include/linux/aufs_type.h
	 *     http://aufs.sourceforge.net/
	 * Better reference will be gladly taken.
	 */
#ifndef AUFS_SUPER_MAGIC
#define AUFS_SUPER_MAGIC ('a' << 24 | 'u' << 16 | 'f' << 8 | 's')
#endif /* AUFS_SUPER_MAGIC */
	if ((statfs(Tcl_GetString (shlibFile), &fs) == 0) &&
	    (fs.f_type == AUFS_SUPER_MAGIC)) {
	    return 1;
	}
    }
#endif /* ... NO_FSTATFS */
#endif /* ... TCL_TEMPLOAD_NO_UNLINK */

    /* Fallback: !hpux, no EV override, no AUFS (detection, nor detected):
     * Don't skip */
    return 0;
#endif /* hpux */
}

int
Tcl_LoadFile(
    Tcl_Interp *interp,		/* Used for error reporting. */
    Tcl_Obj *pathPtr,		/* Name of the file containing the desired
				 * code. */
    const char *const symbols[],/* Names of functions to look up in the file's
				 * symbol table. */
    int flags,			/* Flags */
    void *procVPtrs,		/* Where to return the addresses corresponding
				 * to symbols[]. */
    Tcl_LoadHandle *handlePtr)	/* Filled with token for shared library
				 * information which can be used in
				 * TclpFindSymbol. */
{
    void **procPtrs = (void **) procVPtrs;
    const Tcl_Filesystem *fsPtr = Tcl_FSGetFileSystemForPath(pathPtr);
    const Tcl_Filesystem *copyFsPtr;
    Tcl_FSUnloadFileProc *unloadProcPtr;
    Tcl_Obj *copyToPtr;
    Tcl_LoadHandle newLoadHandle = NULL;
    Tcl_LoadHandle divertedLoadHandle = NULL;
    Tcl_FSUnloadFileProc *newUnloadProcPtr = NULL;
    FsDivertLoad *tvdlPtr;
    int retVal;
    int i;

    if (fsPtr == NULL) {
	Tcl_SetErrno(ENOENT);
	return TCL_ERROR;
    }

    if (fsPtr->loadFileProc != NULL) {
	int retVal = ((Tcl_FSLoadFileProc2 *)(fsPtr->loadFileProc))
		(interp, pathPtr, handlePtr, &unloadProcPtr, flags);

	if (retVal == TCL_OK) {
	    if (*handlePtr == NULL) {
		return TCL_ERROR;
	    }
	    Tcl_ResetResult(interp);
	    goto resolveSymbols;
	}
	if (Tcl_GetErrno() != EXDEV) {
	    return retVal;
	}
    }

    /*
     * The filesystem doesn't support 'load', so we fall back on the following
     * technique:
     *
     * First check if it is readable -- and exists!
     */

    if (Tcl_FSAccess(pathPtr, R_OK) != 0) {
	Tcl_SetObjResult(interp, Tcl_ObjPrintf(
		"couldn't load library \"%s\": %s",
		Tcl_GetString(pathPtr), Tcl_PosixError(interp)));
	return TCL_ERROR;
    }

#ifdef TCL_LOAD_FROM_MEMORY
    /*
     * The platform supports loading code from memory, so ask for a buffer of
     * the appropriate size, read the file into it and load the code from the
     * buffer:
     */

    {
	int ret, size;
	void *buffer;
	Tcl_StatBuf statBuf;
	Tcl_Channel data;

	ret = Tcl_FSStat(pathPtr, &statBuf);
	if (ret < 0) {
	    goto mustCopyToTempAnyway;
	}
	size = (int) statBuf.st_size;

	/*
	 * Tcl_Read takes an int: check that file size isn't wide.
	 */

	if (size != (Tcl_WideInt) statBuf.st_size) {
	    goto mustCopyToTempAnyway;
	}
	data = Tcl_FSOpenFileChannel(interp, pathPtr, "rb", 0666);
	if (!data) {
	    goto mustCopyToTempAnyway;
	}
	buffer = TclpLoadMemoryGetBuffer(interp, size);
	if (!buffer) {
	    Tcl_Close(interp, data);
	    goto mustCopyToTempAnyway;
	}
	ret = Tcl_Read(data, buffer, size);
	Tcl_Close(interp, data);
	ret = TclpLoadMemory(interp, buffer, size, ret, handlePtr,
		&unloadProcPtr, flags);
	if (ret == TCL_OK && *handlePtr != NULL) {
	    goto resolveSymbols;
	}
    }

  mustCopyToTempAnyway:
    Tcl_ResetResult(interp);
#endif /* TCL_LOAD_FROM_MEMORY */

    /*
     * Get a temporary filename to use, first to copy the file into, and then
     * to load.
     */

    copyToPtr = TclpTempFileNameForLibrary(interp, pathPtr);
    if (copyToPtr == NULL) {
	return TCL_ERROR;
    }
    Tcl_IncrRefCount(copyToPtr);

    copyFsPtr = Tcl_FSGetFileSystemForPath(copyToPtr);
    if ((copyFsPtr == NULL) || (copyFsPtr == fsPtr)) {
	/*
	 * We already know we can't use Tcl_FSLoadFile from this filesystem,
	 * and we must avoid a possible infinite loop. Try to delete the file
	 * we probably created, and then exit.
	 */

	Tcl_FSDeleteFile(copyToPtr);
	Tcl_DecrRefCount(copyToPtr);
	Tcl_SetObjResult(interp, Tcl_NewStringObj(
		"couldn't load from current filesystem", -1));
	return TCL_ERROR;
    }

    if (TclCrossFilesystemCopy(interp, pathPtr, copyToPtr) != TCL_OK) {
	/*
	 * Cross-platform copy failed.
	 */

	Tcl_FSDeleteFile(copyToPtr);
	Tcl_DecrRefCount(copyToPtr);
	return TCL_ERROR;
    }

#ifndef _WIN32
    /*
     * Do we need to set appropriate permissions on the file? This may be
     * required on some systems. On Unix we could loop over the file
     * attributes, and set any that are called "-permissions" to 0700. However
     * we just do this directly, like this:
     */

    {
	int index;
	Tcl_Obj *perm;

	TclNewLiteralStringObj(perm, "0700");
	Tcl_IncrRefCount(perm);
	if (TclFSFileAttrIndex(copyToPtr, "-permissions", &index) == TCL_OK) {
	    Tcl_FSFileAttrsSet(NULL, index, copyToPtr, perm);
	}
	Tcl_DecrRefCount(perm);
    }
#endif

    /*
     * We need to reset the result now, because the cross-filesystem copy may
     * have stored the number of bytes in the result.
     */

    Tcl_ResetResult(interp);

    retVal = Tcl_LoadFile(interp, copyToPtr, symbols, flags, procPtrs,
	    &newLoadHandle);
    if (retVal != TCL_OK) {
	/*
	 * The file didn't load successfully.
	 */

	Tcl_FSDeleteFile(copyToPtr);
	Tcl_DecrRefCount(copyToPtr);
	return retVal;
    }

    /*
     * Try to delete the file immediately - this is possible in some OSes, and
     * avoids any worries about leaving the copy laying around on exit.
     */

    if (
	!TclSkipUnlink (copyToPtr) &&
	(Tcl_FSDeleteFile(copyToPtr) == TCL_OK)) {
	Tcl_DecrRefCount(copyToPtr);

	/*
	 * We tell our caller about the real shared library which was loaded.
	 * Note that this does mean that the package list maintained by 'load'
	 * will store the original (vfs) path alongside the temporary load
	 * handle and unload proc ptr.
	 */

	*handlePtr = newLoadHandle;
	Tcl_ResetResult(interp);
	return TCL_OK;
    }

    /*
     * When we unload this file, we need to divert the unloading so we can
     * unload and cleanup the temporary file correctly.
     */

    tvdlPtr = ckalloc(sizeof(FsDivertLoad));

    /*
     * Remember three pieces of information. This allows us to cleanup the
     * diverted load completely, on platforms which allow proper unloading of
     * code.
     */

    tvdlPtr->loadHandle = newLoadHandle;
    tvdlPtr->unloadProcPtr = newUnloadProcPtr;

    if (copyFsPtr != &tclNativeFilesystem) {
	/*
	 * copyToPtr is already incremented for this reference.
	 */

	tvdlPtr->divertedFile = copyToPtr;

	/*
	 * This is the filesystem we loaded it into. Since we have a reference
	 * to 'copyToPtr', we already have a refCount on this filesystem, so
	 * we don't need to worry about it disappearing on us.
	 */

	tvdlPtr->divertedFilesystem = copyFsPtr;
	tvdlPtr->divertedFileNativeRep = NULL;
    } else {
	/*
	 * We need the native rep.
	 */

	tvdlPtr->divertedFileNativeRep = TclNativeDupInternalRep(
		Tcl_FSGetInternalRep(copyToPtr, copyFsPtr));

	/*
	 * We don't need or want references to the copied Tcl_Obj or the
	 * filesystem if it is the native one.
	 */

	tvdlPtr->divertedFile = NULL;
	tvdlPtr->divertedFilesystem = NULL;
	Tcl_DecrRefCount(copyToPtr);
    }

    copyToPtr = NULL;

    divertedLoadHandle = ckalloc(sizeof(struct Tcl_LoadHandle_));
    divertedLoadHandle->clientData = tvdlPtr;
    divertedLoadHandle->findSymbolProcPtr = DivertFindSymbol;
    divertedLoadHandle->unloadFileProcPtr = DivertUnloadFile;
    *handlePtr = divertedLoadHandle;

    Tcl_ResetResult(interp);
    return retVal;

  resolveSymbols:
    /*
     * At this point, *handlePtr is already set up to the handle for the
     * loaded library. We now try to resolve the symbols.
     */

    if (symbols != NULL) {
	for (i=0 ; symbols[i] != NULL; i++) {
	    procPtrs[i] = Tcl_FindSymbol(interp, *handlePtr, symbols[i]);
	    if (procPtrs[i] == NULL) {
		/*
		 * At least one symbol in the list was not found.  Unload the
		 * file, and report the problem back to the caller.
		 * (Tcl_FindSymbol should already have left an appropriate
		 * error message.)
		 */

		(*handlePtr)->unloadFileProcPtr(*handlePtr);
		*handlePtr = NULL;
		return TCL_ERROR;
	    }
	}
    }
    return TCL_OK;
}

/*
 *----------------------------------------------------------------------
 *
 * DivertFindSymbol --
 *
 *	Find a symbol in a shared library loaded by copy-from-VFS.
 *
 *----------------------------------------------------------------------
 */

static void *
DivertFindSymbol(
    Tcl_Interp *interp, 	/* Tcl interpreter */
    Tcl_LoadHandle loadHandle,	/* Handle to the diverted module */
    const char *symbol)		/* Symbol to resolve */
{
    FsDivertLoad *tvdlPtr = (FsDivertLoad *) loadHandle->clientData;
    Tcl_LoadHandle originalHandle = tvdlPtr->loadHandle;

    return originalHandle->findSymbolProcPtr(interp, originalHandle, symbol);
}

/*
 *----------------------------------------------------------------------
 *
 * DivertUnloadFile --
 *
 *	Unloads a file that has been loaded by copying from VFS to the native
 *	filesystem.
 *
 * Parameters:
 *	loadHandle -- Handle of the file to unload
 *
 *----------------------------------------------------------------------
 */

static void
DivertUnloadFile(
    Tcl_LoadHandle loadHandle)
{
    FsDivertLoad *tvdlPtr = (FsDivertLoad *) loadHandle->clientData;
    Tcl_LoadHandle originalHandle;

    /*
     * This test should never trigger, since we give the client data in the
     * function above.
     */

    if (tvdlPtr == NULL) {
	return;
    }
    originalHandle = tvdlPtr->loadHandle;

    /*
     * Call the real 'unloadfile' proc we actually used. It is very important
     * that we call this first, so that the shared library is actually
     * unloaded by the OS. Otherwise, the following 'delete' may well fail
     * because the shared library is still in use.
     */

    originalHandle->unloadFileProcPtr(originalHandle);

    /*
     * What filesystem contains the temp copy of the library?
     */

    if (tvdlPtr->divertedFilesystem == NULL) {
	/*
	 * It was the native filesystem, and we have a special function
	 * available just for this purpose, which we know works even at this
	 * late stage.
	 */

	TclpDeleteFile(tvdlPtr->divertedFileNativeRep);
	NativeFreeInternalRep(tvdlPtr->divertedFileNativeRep);
    } else {
	/*
	 * Remove the temporary file we created. Note, we may crash here
	 * because encodings have been taken down already.
	 */

	if (tvdlPtr->divertedFilesystem->deleteFileProc(tvdlPtr->divertedFile)
		!= TCL_OK) {
	    /*
	     * The above may have failed because the filesystem, or something
	     * it depends upon (e.g. encodings) have been taken down because
	     * Tcl is exiting.
	     *
	     * We may need to work out how to delete this file more robustly
	     * (or give the filesystem the information it needs to delete the
	     * file more robustly).
	     *
	     * In particular, one problem might be that the filesystem cannot
	     * extract the information it needs from the above path object
	     * because Tcl's entire filesystem apparatus (the code in this
	     * file) has been finalized, and it refuses to pass the internal
	     * representation to the filesystem.
	     */
	}

	/*
	 * And free up the allocations. This will also of course remove a
	 * refCount from the Tcl_Filesystem to which this file belongs, which
	 * could then free up the filesystem if we are exiting.
	 */

	Tcl_DecrRefCount(tvdlPtr->divertedFile);
    }

    ckfree(tvdlPtr);
    ckfree(loadHandle);
}

/*
 *----------------------------------------------------------------------
 *
 * Tcl_FindSymbol --
 *
 *	Find a symbol in a loaded library
 *
 * Results:
 *	Returns a pointer to the symbol if found. If not found, returns NULL
 *	and leaves an error message in the interpreter result.
 *
 * This function was once filesystem-specific, but has been made portable by
 * having TclpDlopen return a structure that includes procedure pointers.
 *
 *----------------------------------------------------------------------
 */

void *
Tcl_FindSymbol(
    Tcl_Interp *interp,		/* Tcl interpreter */
    Tcl_LoadHandle loadHandle,	/* Handle to the loaded library */
    const char *symbol)		/* Name of the symbol to resolve */
{
    return loadHandle->findSymbolProcPtr(interp, loadHandle, symbol);
}

/*
 *----------------------------------------------------------------------
 *
 * Tcl_FSUnloadFile --
 *
 *	Unloads a library given its handle. Checks first that the library
 *	supports unloading.
 *
 *----------------------------------------------------------------------
 */

int
Tcl_FSUnloadFile(
    Tcl_Interp *interp,		/* Tcl interpreter */
    Tcl_LoadHandle handle)	/* Handle of the file to unload */
{
    if (handle->unloadFileProcPtr == NULL) {
	if (interp != NULL) {
	    Tcl_SetObjResult(interp, Tcl_NewStringObj(
		    "cannot unload: filesystem does not support unloading",
		    -1));
	}
	return TCL_ERROR;
    }
    TclpUnloadFile(handle);
    return TCL_OK;
}

/*
 *----------------------------------------------------------------------
 *
 * TclpUnloadFile --
 *
 *	Unloads a library given its handle
 *
 * This function was once filesystem-specific, but has been made portable by
 * having TclpDlopen return a structure that includes procedure pointers.
 *
 *----------------------------------------------------------------------
 */

void
TclpUnloadFile(
    Tcl_LoadHandle handle)
{
    if (handle->unloadFileProcPtr != NULL) {
	handle->unloadFileProcPtr(handle);
    }
}

/*
 *----------------------------------------------------------------------
 *
 * TclFSUnloadTempFile --
 *
 *	This function is called when we loaded a library of code via an
 *	intermediate temporary file. This function ensures the library is
 *	correctly unloaded and the temporary file is correctly deleted.
 *
 * Results:
 *	None.
 *
 * Side effects:
 *	The effects of the 'unload' function called, and of course the
 *	temporary file will be deleted.
 *
 *----------------------------------------------------------------------
 */

void
TclFSUnloadTempFile(
    Tcl_LoadHandle loadHandle)	/* loadHandle returned by a previous call to
				 * Tcl_FSLoadFile(). The loadHandle is a token
				 * that represents the loaded file. */
{
    FsDivertLoad *tvdlPtr = (FsDivertLoad *) loadHandle;

    /*
     * This test should never trigger, since we give the client data in the
     * function above.
     */

    if (tvdlPtr == NULL) {
	return;
    }

    /*
     * Call the real 'unloadfile' proc we actually used. It is very important
     * that we call this first, so that the shared library is actually
     * unloaded by the OS. Otherwise, the following 'delete' may well fail
     * because the shared library is still in use.
     */

    if (tvdlPtr->unloadProcPtr != NULL) {
	tvdlPtr->unloadProcPtr(tvdlPtr->loadHandle);
    }

    if (tvdlPtr->divertedFilesystem == NULL) {
	/*
	 * It was the native filesystem, and we have a special function
	 * available just for this purpose, which we know works even at this
	 * late stage.
	 */

	TclpDeleteFile(tvdlPtr->divertedFileNativeRep);
	NativeFreeInternalRep(tvdlPtr->divertedFileNativeRep);
    } else {
	/*
	 * Remove the temporary file we created. Note, we may crash here
	 * because encodings have been taken down already.
	 */

	if (tvdlPtr->divertedFilesystem->deleteFileProc(tvdlPtr->divertedFile)
		!= TCL_OK) {
	    /*
	     * The above may have failed because the filesystem, or something
	     * it depends upon (e.g. encodings) have been taken down because
	     * Tcl is exiting.
	     *
	     * We may need to work out how to delete this file more robustly
	     * (or give the filesystem the information it needs to delete the
	     * file more robustly).
	     *
	     * In particular, one problem might be that the filesystem cannot
	     * extract the information it needs from the above path object
	     * because Tcl's entire filesystem apparatus (the code in this
	     * file) has been finalized, and it refuses to pass the internal
	     * representation to the filesystem.
	     */
	}

	/*
	 * And free up the allocations. This will also of course remove a
	 * refCount from the Tcl_Filesystem to which this file belongs, which
	 * could then free up the filesystem if we are exiting.
	 */

	Tcl_DecrRefCount(tvdlPtr->divertedFile);
    }

    ckfree(tvdlPtr);
}

/*
 *---------------------------------------------------------------------------
 *
 * Tcl_FSLink --
 *
 *	This function replaces the library version of readlink() and can also
 *	be used to make links. The appropriate function for the filesystem to
 *	which pathPtr belongs will be called.
 *
 * Results:
 *	If toPtr is NULL, then the result is a Tcl_Obj specifying the contents
 *	of the symbolic link given by 'pathPtr', or NULL if the symbolic link
 *	could not be read. The result is owned by the caller, which should
 *	call Tcl_DecrRefCount when the result is no longer needed.
 *
 *	If toPtr is non-NULL, then the result is toPtr if the link action was
 *	successful, or NULL if not. In this case the result has no additional
 *	reference count, and need not be freed. The actual action to perform
 *	is given by the 'linkAction' flags, which is an or'd combination of:
 *
 *		TCL_CREATE_SYMBOLIC_LINK
 *		TCL_CREATE_HARD_LINK
 *
 *	Note that most filesystems will not support linking across to
 *	different filesystems, so this function will usually fail unless toPtr
 *	is in the same FS as pathPtr.
 *
 * Side effects:
 *	See readlink() documentation. A new filesystem link object may appear.
 *
 *---------------------------------------------------------------------------
 */

Tcl_Obj *
Tcl_FSLink(
    Tcl_Obj *pathPtr,		/* Path of file to readlink or link. */
    Tcl_Obj *toPtr,		/* NULL or path to be linked to. */
    int linkAction)		/* Action to perform. */
{
    const Tcl_Filesystem *fsPtr = Tcl_FSGetFileSystemForPath(pathPtr);

    if (fsPtr != NULL && fsPtr->linkProc != NULL) {
	return fsPtr->linkProc(pathPtr, toPtr, linkAction);
    }

    /*
     * If S_IFLNK isn't defined it means that the machine doesn't support
     * symbolic links, so the file can't possibly be a symbolic link. Generate
     * an EINVAL error, which is what happens on machines that do support
     * symbolic links when you invoke readlink on a file that isn't a symbolic
     * link.
     */

#ifndef S_IFLNK
    errno = EINVAL; /* TODO: Change to Tcl_SetErrno()? */
#else
    Tcl_SetErrno(ENOENT);
#endif /* S_IFLNK */
    return NULL;
}

/*
 *---------------------------------------------------------------------------
 *
 * Tcl_FSListVolumes --
 *
 *	Lists the currently mounted volumes. The chain of functions that have
 *	been "inserted" into the filesystem will be called in succession; each
 *	may return a list of volumes, all of which are added to the result
 *	until all mounted file systems are listed.
 *
 *	Notice that we assume the lists returned by each filesystem (if non
 *	NULL) have been given a refCount for us already. However, we are NOT
 *	allowed to hang on to the list itself (it belongs to the filesystem we
 *	called). Therefore we quite naturally add its contents to the result
 *	we are building, and then decrement the refCount.
 *
 * Results:
 *	The list of volumes, in an object which has refCount 0.
 *
 * Side effects:
 *	None
 *
 *---------------------------------------------------------------------------
 */

Tcl_Obj *
Tcl_FSListVolumes(void)
{
    FilesystemRecord *fsRecPtr;
    Tcl_Obj *resultPtr = Tcl_NewObj();

    /*
     * Call each of the "listVolumes" function in succession. A non-NULL
     * return value indicates the particular function has succeeded. We call
     * all the functions registered, since we want a list of all drives from
     * all filesystems.
     */

    fsRecPtr = FsGetFirstFilesystem();
    Claim();
    while (fsRecPtr != NULL) {
	if (fsRecPtr->fsPtr->listVolumesProc != NULL) {
	    Tcl_Obj *thisFsVolumes = fsRecPtr->fsPtr->listVolumesProc();

	    if (thisFsVolumes != NULL) {
		Tcl_ListObjAppendList(NULL, resultPtr, thisFsVolumes);
		Tcl_DecrRefCount(thisFsVolumes);
	    }
	}
	fsRecPtr = fsRecPtr->nextPtr;
    }
    Disclaim();

    return resultPtr;
}

/*
 *---------------------------------------------------------------------------
 *
 * FsListMounts --
 *
 *	List all mounts within the given directory, which match the given
 *	pattern.
 *
 * Results:
 *	The list of mounts, in a list object which has refCount 0, or NULL if
 *	we didn't even find any filesystems to try to list mounts.
 *
 * Side effects:
 *	None
 *
 *---------------------------------------------------------------------------
 */

static Tcl_Obj *
FsListMounts(
    Tcl_Obj *pathPtr,		/* Contains path to directory to search. */
    const char *pattern)	/* Pattern to match against. */
{
    FilesystemRecord *fsRecPtr;
    Tcl_GlobTypeData mountsOnly = { TCL_GLOB_TYPE_MOUNT, 0, NULL, NULL };
    Tcl_Obj *resultPtr = NULL;

    /*
     * Call each of the "matchInDirectory" functions in succession, with the
     * specific type information 'mountsOnly'. A non-NULL return value
     * indicates the particular function has succeeded. We call all the
     * functions registered, since we want a list from each filesystems.
     */

    fsRecPtr = FsGetFirstFilesystem();
    Claim();
    while (fsRecPtr != NULL) {
	if (fsRecPtr->fsPtr != &tclNativeFilesystem &&
		fsRecPtr->fsPtr->matchInDirectoryProc != NULL) {
	    if (resultPtr == NULL) {
		resultPtr = Tcl_NewObj();
	    }
	    fsRecPtr->fsPtr->matchInDirectoryProc(NULL, resultPtr, pathPtr,
		    pattern, &mountsOnly);
	}
	fsRecPtr = fsRecPtr->nextPtr;
    }
    Disclaim();

    return resultPtr;
}

/*
 *---------------------------------------------------------------------------
 *
 * Tcl_FSSplitPath --
 *
 *	This function takes the given Tcl_Obj, which should be a valid path,
 *	and returns a Tcl List object containing each segment of that path as
 *	an element.
 *
 * Results:
 *	Returns list object with refCount of zero. If the passed in lenPtr is
 *	non-NULL, we use it to return the number of elements in the returned
 *	list.
 *
 * Side effects:
 *	None.
 *
 *---------------------------------------------------------------------------
 */

Tcl_Obj *
Tcl_FSSplitPath(
    Tcl_Obj *pathPtr,		/* Path to split. */
    int *lenPtr)		/* int to store number of path elements. */
{
    Tcl_Obj *result = NULL;	/* Needed only to prevent gcc warnings. */
    const Tcl_Filesystem *fsPtr;
    char separator = '/';
    int driveNameLength;
    const char *p;

    /*
     * Perform platform specific splitting.
     */

    if (TclFSGetPathType(pathPtr, &fsPtr,
	    &driveNameLength) == TCL_PATH_ABSOLUTE) {
	if (fsPtr == &tclNativeFilesystem) {
	    return TclpNativeSplitPath(pathPtr, lenPtr);
	}
    } else {
	return TclpNativeSplitPath(pathPtr, lenPtr);
    }

    /*
     * We assume separators are single characters.
     */

    if (fsPtr->filesystemSeparatorProc != NULL) {
	Tcl_Obj *sep = fsPtr->filesystemSeparatorProc(pathPtr);

	if (sep != NULL) {
	    Tcl_IncrRefCount(sep);
	    separator = Tcl_GetString(sep)[0];
	    Tcl_DecrRefCount(sep);
	}
    }

    /*
     * Place the drive name as first element of the result list. The drive
     * name may contain strange characters, like colons and multiple forward
     * slashes (for example 'ftp://' is a valid vfs drive name)
     */

    result = Tcl_NewObj();
    p = Tcl_GetString(pathPtr);
    Tcl_ListObjAppendElement(NULL, result,
	    Tcl_NewStringObj(p, driveNameLength));
    p += driveNameLength;

    /*
     * Add the remaining path elements to the list.
     */

    for (;;) {
	const char *elementStart = p;
	int length;

	while ((*p != '\0') && (*p != separator)) {
	    p++;
	}
	length = p - elementStart;
	if (length > 0) {
	    Tcl_Obj *nextElt;

	    if (elementStart[0] == '~') {
		TclNewLiteralStringObj(nextElt, "./");
		Tcl_AppendToObj(nextElt, elementStart, length);
	    } else {
		nextElt = Tcl_NewStringObj(elementStart, length);
	    }
	    Tcl_ListObjAppendElement(NULL, result, nextElt);
	}
	if (*p++ == '\0') {
	    break;
	}
    }

    /*
     * Compute the number of elements in the result.
     */

    if (lenPtr != NULL) {
	TclListObjLength(NULL, result, lenPtr);
    }
    return result;
}
/*
 *----------------------------------------------------------------------
 *
 * TclGetPathType --
 *
 *	Helper function used by FSGetPathType.
 *
 * Results:
 *	Returns one of TCL_PATH_ABSOLUTE, TCL_PATH_RELATIVE, or
 *	TCL_PATH_VOLUME_RELATIVE. The filesystem reference will be set if and
 *	only if it is non-NULL and the function's return value is
 *	TCL_PATH_ABSOLUTE.
 *
 * Side effects:
 *	None.
 *
 *----------------------------------------------------------------------
 */

Tcl_PathType
TclGetPathType(
    Tcl_Obj *pathPtr,		/* Path to determine type for. */
    const Tcl_Filesystem **filesystemPtrPtr,
				/* If absolute path and this is not NULL, then
				 * set to the filesystem which claims this
				 * path. */
    int *driveNameLengthPtr,	/* If the path is absolute, and this is
				 * non-NULL, then set to the length of the
				 * driveName. */
    Tcl_Obj **driveNameRef)	/* If the path is absolute, and this is
				 * non-NULL, then set to the name of the
				 * drive, network-volume which contains the
				 * path, already with a refCount for the
				 * caller. */
{
    int pathLen;
    const char *path = Tcl_GetStringFromObj(pathPtr, &pathLen);
    Tcl_PathType type;

    type = TclFSNonnativePathType(path, pathLen, filesystemPtrPtr,
	    driveNameLengthPtr, driveNameRef);

    if (type != TCL_PATH_ABSOLUTE) {
	type = TclpGetNativePathType(pathPtr, driveNameLengthPtr,
		driveNameRef);
	if ((type == TCL_PATH_ABSOLUTE) && (filesystemPtrPtr != NULL)) {
	    *filesystemPtrPtr = &tclNativeFilesystem;
	}
    }
    return type;
}

/*
 *----------------------------------------------------------------------
 *
 * TclFSNonnativePathType --
 *
 *	Helper function used by TclGetPathType. Its purpose is to check
 *	whether the given path starts with a string which corresponds to a
 *	file volume in any registered filesystem except the native one. For
 *	speed and historical reasons the native filesystem has special
 *	hard-coded checks dotted here and there in the filesystem code.
 *
 * Results:
 *	Returns one of TCL_PATH_ABSOLUTE or TCL_PATH_RELATIVE. The filesystem
 *	reference will be set if and only if it is non-NULL and the function's
 *	return value is TCL_PATH_ABSOLUTE.
 *
 * Side effects:
 *	None.
 *
 *----------------------------------------------------------------------
 */

Tcl_PathType
TclFSNonnativePathType(
    const char *path,		/* Path to determine type for. */
    int pathLen,		/* Length of the path. */
    const Tcl_Filesystem **filesystemPtrPtr,
				/* If absolute path and this is not NULL, then
				 * set to the filesystem which claims this
				 * path. */
    int *driveNameLengthPtr,	/* If the path is absolute, and this is
				 * non-NULL, then set to the length of the
				 * driveName. */
    Tcl_Obj **driveNameRef)	/* If the path is absolute, and this is
				 * non-NULL, then set to the name of the
				 * drive, network-volume which contains the
				 * path, already with a refCount for the
				 * caller. */
{
    FilesystemRecord *fsRecPtr;
    Tcl_PathType type = TCL_PATH_RELATIVE;

    /*
     * Call each of the "listVolumes" function in succession, checking whether
     * the given path is an absolute path on any of the volumes returned (this
     * is done by checking whether the path's prefix matches).
     */

    fsRecPtr = FsGetFirstFilesystem();
    Claim();
    while (fsRecPtr != NULL) {
	/*
	 * We want to skip the native filesystem in this loop because
	 * otherwise we won't necessarily pass all the Tcl testsuite - this is
	 * because some of the tests artificially change the current platform
	 * (between win, unix) but the list of volumes we get by calling
	 * fsRecPtr->fsPtr->listVolumesProc will reflect the current (real)
	 * platform only and this may cause some tests to fail. In particular,
	 * on Unix '/' will match the beginning of certain absolute Windows
	 * paths starting '//' and those tests will go wrong.
	 *
	 * Besides these test-suite issues, there is one other reason to skip
	 * the native filesystem - since the tclFilename.c code has nice fast
	 * 'absolute path' checkers, we don't want to waste time repeating
	 * that effort here, and this function is actually called quite often,
	 * so if we can save the overhead of the native filesystem returning
	 * us a list of volumes all the time, it is better.
	 */

	if ((fsRecPtr->fsPtr != &tclNativeFilesystem)
		&& (fsRecPtr->fsPtr->listVolumesProc != NULL)) {
	    int numVolumes;
	    Tcl_Obj *thisFsVolumes = fsRecPtr->fsPtr->listVolumesProc();

	    if (thisFsVolumes != NULL) {
		if (Tcl_ListObjLength(NULL, thisFsVolumes, &numVolumes)
			!= TCL_OK) {
		    /*
		     * This is VERY bad; the listVolumesProc didn't return a
		     * valid list. Set numVolumes to -1 so that we skip the
		     * while loop below and just return with the current value
		     * of 'type'.
		     *
		     * It would be better if we could signal an error here
		     * (but Tcl_Panic seems a bit excessive).
		     */

		    numVolumes = -1;
		}
		while (numVolumes > 0) {
		    Tcl_Obj *vol;
		    int len;
		    const char *strVol;

		    numVolumes--;
		    Tcl_ListObjIndex(NULL, thisFsVolumes, numVolumes, &vol);
		    strVol = Tcl_GetStringFromObj(vol,&len);
		    if (pathLen < len) {
			continue;
		    }
		    if (strncmp(strVol, path, (size_t) len) == 0) {
			type = TCL_PATH_ABSOLUTE;
			if (filesystemPtrPtr != NULL) {
			    *filesystemPtrPtr = fsRecPtr->fsPtr;
			}
			if (driveNameLengthPtr != NULL) {
			    *driveNameLengthPtr = len;
			}
			if (driveNameRef != NULL) {
			    *driveNameRef = vol;
			    Tcl_IncrRefCount(vol);
			}
			break;
		    }
		}
		Tcl_DecrRefCount(thisFsVolumes);
		if (type == TCL_PATH_ABSOLUTE) {
		    /*
		     * We don't need to examine any more filesystems.
		     */

		    break;
		}
	    }
	}
	fsRecPtr = fsRecPtr->nextPtr;
    }
    Disclaim();
    return type;
}

/*
 *---------------------------------------------------------------------------
 *
 * Tcl_FSRenameFile --
 *
 *	If the two paths given belong to the same filesystem, we call that
 *	filesystems rename function. Otherwise we simply return the POSIX
 *	error 'EXDEV', and -1.
 *
 * Results:
 *	Standard Tcl error code if a function was called.
 *
 * Side effects:
 *	A file may be renamed.
 *
 *---------------------------------------------------------------------------
 */

int
Tcl_FSRenameFile(
    Tcl_Obj *srcPathPtr,	/* Pathname of file or dir to be renamed
				 * (UTF-8). */
    Tcl_Obj *destPathPtr)	/* New pathname of file or directory
				 * (UTF-8). */
{
    int retVal = -1;
    const Tcl_Filesystem *fsPtr, *fsPtr2;

    fsPtr = Tcl_FSGetFileSystemForPath(srcPathPtr);
    fsPtr2 = Tcl_FSGetFileSystemForPath(destPathPtr);

    if ((fsPtr == fsPtr2) && (fsPtr != NULL)
	    && (fsPtr->renameFileProc != NULL)) {
	retVal = fsPtr->renameFileProc(srcPathPtr, destPathPtr);
    }
    if (retVal == -1) {
	Tcl_SetErrno(EXDEV);
    }
    return retVal;
}

/*
 *---------------------------------------------------------------------------
 *
 * Tcl_FSCopyFile --
 *
 *	If the two paths given belong to the same filesystem, we call that
 *	filesystem's copy function. Otherwise we simply return the POSIX error
 *	'EXDEV', and -1.
 *
 *	Note that in the native filesystems, 'copyFileProc' is defined to copy
 *	soft links (i.e. it copies the links themselves, not the things they
 *	point to).
 *
 * Results:
 *	Standard Tcl error code if a function was called.
 *
 * Side effects:
 *	A file may be copied.
 *
 *---------------------------------------------------------------------------
 */

int
Tcl_FSCopyFile(
    Tcl_Obj *srcPathPtr,	/* Pathname of file to be copied (UTF-8). */
    Tcl_Obj *destPathPtr)	/* Pathname of file to copy to (UTF-8). */
{
    int retVal = -1;
    const Tcl_Filesystem *fsPtr, *fsPtr2;

    fsPtr = Tcl_FSGetFileSystemForPath(srcPathPtr);
    fsPtr2 = Tcl_FSGetFileSystemForPath(destPathPtr);

    if (fsPtr == fsPtr2 && fsPtr != NULL && fsPtr->copyFileProc != NULL) {
	retVal = fsPtr->copyFileProc(srcPathPtr, destPathPtr);
    }
    if (retVal == -1) {
	Tcl_SetErrno(EXDEV);
    }
    return retVal;
}

/*
 *---------------------------------------------------------------------------
 *
 * TclCrossFilesystemCopy --
 *
 *	Helper for above function, and for Tcl_FSLoadFile, to copy files from
 *	one filesystem to another. This function will overwrite the target
 *	file if it already exists.
 *
 * Results:
 *	Standard Tcl error code.
 *
 * Side effects:
 *	A file may be created.
 *
 *---------------------------------------------------------------------------
 */

int
TclCrossFilesystemCopy(
    Tcl_Interp *interp,		/* For error messages. */
    Tcl_Obj *source,		/* Pathname of file to be copied (UTF-8). */
    Tcl_Obj *target)		/* Pathname of file to copy to (UTF-8). */
{
    int result = TCL_ERROR;
    int prot = 0666;
    Tcl_Channel in, out;
    Tcl_StatBuf sourceStatBuf;
    struct utimbuf tval;

    out = Tcl_FSOpenFileChannel(interp, target, "wb", prot);
    if (out == NULL) {
	/*
	 * It looks like we cannot copy it over. Bail out...
	 */
	goto done;
    }

    in = Tcl_FSOpenFileChannel(interp, source, "rb", prot);
    if (in == NULL) {
	/*
	 * This is very strange, caller should have checked this...
	 */

	Tcl_Close(interp, out);
	goto done;
    }

    /*
     * Copy it synchronously. We might wish to add an asynchronous option to
     * support vfs's which are slow (e.g. network sockets).
     */

    if (TclCopyChannel(interp, in, out, -1, NULL) == TCL_OK) {
	result = TCL_OK;
    }

    /*
     * If the copy failed, assume that copy channel left a good error message.
     */

    Tcl_Close(interp, in);
    Tcl_Close(interp, out);

    /*
     * Set modification date of copied file.
     */

    if (Tcl_FSLstat(source, &sourceStatBuf) == 0) {
	tval.actime = sourceStatBuf.st_atime;
	tval.modtime = sourceStatBuf.st_mtime;
	Tcl_FSUtime(target, &tval);
    }

  done:
    return result;
}

/*
 *---------------------------------------------------------------------------
 *
 * Tcl_FSDeleteFile --
 *
 *	The appropriate function for the filesystem to which pathPtr belongs
 *	will be called.
 *
 * Results:
 *	Standard Tcl error code.
 *
 * Side effects:
 *	A file may be deleted.
 *
 *---------------------------------------------------------------------------
 */

int
Tcl_FSDeleteFile(
    Tcl_Obj *pathPtr)		/* Pathname of file to be removed (UTF-8). */
{
    const Tcl_Filesystem *fsPtr = Tcl_FSGetFileSystemForPath(pathPtr);

    if (fsPtr != NULL && fsPtr->deleteFileProc != NULL) {
	return fsPtr->deleteFileProc(pathPtr);
    }
    Tcl_SetErrno(ENOENT);
    return -1;
}

/*
 *---------------------------------------------------------------------------
 *
 * Tcl_FSCreateDirectory --
 *
 *	The appropriate function for the filesystem to which pathPtr belongs
 *	will be called.
 *
 * Results:
 *	Standard Tcl error code.
 *
 * Side effects:
 *	A directory may be created.
 *
 *---------------------------------------------------------------------------
 */

int
Tcl_FSCreateDirectory(
    Tcl_Obj *pathPtr)		/* Pathname of directory to create (UTF-8). */
{
    const Tcl_Filesystem *fsPtr = Tcl_FSGetFileSystemForPath(pathPtr);

    if (fsPtr != NULL && fsPtr->createDirectoryProc != NULL) {
	return fsPtr->createDirectoryProc(pathPtr);
    }
    Tcl_SetErrno(ENOENT);
    return -1;
}

/*
 *---------------------------------------------------------------------------
 *
 * Tcl_FSCopyDirectory --
 *
 *	If the two paths given belong to the same filesystem, we call that
 *	filesystems copy-directory function. Otherwise we simply return the
 *	POSIX error 'EXDEV', and -1.
 *
 * Results:
 *	Standard Tcl error code if a function was called.
 *
 * Side effects:
 *	A directory may be copied.
 *
 *---------------------------------------------------------------------------
 */

int
Tcl_FSCopyDirectory(
    Tcl_Obj *srcPathPtr,	/* Pathname of directory to be copied
				 * (UTF-8). */
    Tcl_Obj *destPathPtr,	/* Pathname of target directory (UTF-8). */
    Tcl_Obj **errorPtr)		/* If non-NULL, then will be set to a new
				 * object containing name of file causing
				 * error, with refCount 1. */
{
    int retVal = -1;
    const Tcl_Filesystem *fsPtr, *fsPtr2;

    fsPtr = Tcl_FSGetFileSystemForPath(srcPathPtr);
    fsPtr2 = Tcl_FSGetFileSystemForPath(destPathPtr);

    if (fsPtr == fsPtr2 && fsPtr != NULL && fsPtr->copyDirectoryProc != NULL){
	retVal = fsPtr->copyDirectoryProc(srcPathPtr, destPathPtr, errorPtr);
    }
    if (retVal == -1) {
	Tcl_SetErrno(EXDEV);
    }
    return retVal;
}

/*
 *---------------------------------------------------------------------------
 *
 * Tcl_FSRemoveDirectory --
 *
 *	The appropriate function for the filesystem to which pathPtr belongs
 *	will be called.
 *
 * Results:
 *	Standard Tcl error code.
 *
 * Side effects:
 *	A directory may be deleted.
 *
 *---------------------------------------------------------------------------
 */

int
Tcl_FSRemoveDirectory(
    Tcl_Obj *pathPtr,		/* Pathname of directory to be removed
				 * (UTF-8). */
    int recursive,		/* If non-zero, removes directories that are
				 * nonempty. Otherwise, will only remove empty
				 * directories. */
    Tcl_Obj **errorPtr)		/* If non-NULL, then will be set to a new
				 * object containing name of file causing
				 * error, with refCount 1. */
{
    const Tcl_Filesystem *fsPtr = Tcl_FSGetFileSystemForPath(pathPtr);

    if (fsPtr == NULL || fsPtr->removeDirectoryProc == NULL) {
	Tcl_SetErrno(ENOENT);
	return -1;
    }

    /*
     * When working recursively, we check whether the cwd lies inside this
     * directory and move it if it does.
     */

    if (recursive) {
	Tcl_Obj *cwdPtr = Tcl_FSGetCwd(NULL);

	if (cwdPtr != NULL) {
	    const char *cwdStr, *normPathStr;
	    int cwdLen, normLen;
	    Tcl_Obj *normPath = Tcl_FSGetNormalizedPath(NULL, pathPtr);

	    if (normPath != NULL) {
		normPathStr = Tcl_GetStringFromObj(normPath, &normLen);
		cwdStr = Tcl_GetStringFromObj(cwdPtr, &cwdLen);
		if ((cwdLen >= normLen) && (strncmp(normPathStr, cwdStr,
			(size_t) normLen) == 0)) {
		    /*
		     * The cwd is inside the directory, so we perform a 'cd
		     * [file dirname $path]'.
		     */

		    Tcl_Obj *dirPtr = TclPathPart(NULL, pathPtr,
			    TCL_PATH_DIRNAME);

		    Tcl_FSChdir(dirPtr);
		    Tcl_DecrRefCount(dirPtr);
		}
	    }
	    Tcl_DecrRefCount(cwdPtr);
	}
    }
    return fsPtr->removeDirectoryProc(pathPtr, recursive, errorPtr);
}

/*
 *---------------------------------------------------------------------------
 *
 * Tcl_FSGetFileSystemForPath --
 *
 *	This function determines which filesystem to use for a particular path
 *	object, and returns the filesystem which accepts this file. If no
 *	filesystem will accept this object as a valid file path, then NULL is
 *	returned.
 *
 * Results:
 *	NULL or a filesystem which will accept this path.
 *
 * Side effects:
 *	The object may be converted to a path type.
 *
 *---------------------------------------------------------------------------
 */

const Tcl_Filesystem *
Tcl_FSGetFileSystemForPath(
    Tcl_Obj *pathPtr)
{
    FilesystemRecord *fsRecPtr;
    const Tcl_Filesystem *retVal = NULL;

    if (pathPtr == NULL) {
	Tcl_Panic("Tcl_FSGetFileSystemForPath called with NULL object");
	return NULL;
    }

    /*
     * If the object has a refCount of zero, we reject it. This is to avoid
     * possible segfaults or nondeterministic memory leaks (i.e. the user
     * doesn't know if they should decrement the ref count on return or not).
     */

    if (pathPtr->refCount == 0) {
	Tcl_Panic("Tcl_FSGetFileSystemForPath called with object with refCount == 0");
	return NULL;
    }

    /*
     * Check if the filesystem has changed in some way since this object's
     * internal representation was calculated. Before doing that, assure we
     * have the most up-to-date copy of the master filesystem. This is
     * accomplished by the FsGetFirstFilesystem() call.
     */

    fsRecPtr = FsGetFirstFilesystem();
    Claim();

    if (TclFSEnsureEpochOk(pathPtr, &retVal) != TCL_OK) {
	Disclaim();
	return NULL;
    } else if (retVal != NULL) {
	/* TODO: Can this happen? */
	Disclaim();
	return retVal;
    }

    /*
     * Call each of the "pathInFilesystem" functions in succession. A
     * non-return value of -1 indicates the particular function has succeeded.
     */

    for (; fsRecPtr!=NULL ; fsRecPtr=fsRecPtr->nextPtr) {
	ClientData clientData = NULL;

	if (fsRecPtr->fsPtr->pathInFilesystemProc == NULL) {
	    continue;
	}

	if (fsRecPtr->fsPtr->pathInFilesystemProc(pathPtr, &clientData)!=-1) {
	    /*
	     * We assume the type of pathPtr hasn't been changed by the above
	     * call to the pathInFilesystemProc.
	     */

	    TclFSSetPathDetails(pathPtr, fsRecPtr->fsPtr, clientData);
	    Disclaim();
	    return fsRecPtr->fsPtr;
	}
    }
    Disclaim();

    return NULL;
}

/*
 *---------------------------------------------------------------------------
 *
 * Tcl_FSGetNativePath --
 *
 *	This function is for use by the Win/Unix native filesystems, so that
 *	they can easily retrieve the native (char* or TCHAR*) representation
 *	of a path. Other filesystems will probably want to implement similar
 *	functions. They basically act as a safety net around
 *	Tcl_FSGetInternalRep. Normally your file-system functions will always
 *	be called with path objects already converted to the correct
 *	filesystem, but if for some reason they are called directly (i.e. by
 *	functions not in this file), then one cannot necessarily guarantee
 *	that the path object pointer is from the correct filesystem.
 *
 *	Note: in the future it might be desirable to have separate versions
 *	of this function with different signatures, for example
 *	Tcl_FSGetNativeWinPath, Tcl_FSGetNativeUnixPath etc. Right now, since
 *	native paths are all string based, we use just one function.
 *
 * Results:
 *	NULL or a valid native path.
 *
 * Side effects:
 *	See Tcl_FSGetInternalRep.
 *
 *---------------------------------------------------------------------------
 */

const void *
Tcl_FSGetNativePath(
    Tcl_Obj *pathPtr)
{
    return Tcl_FSGetInternalRep(pathPtr, &tclNativeFilesystem);
}

/*
 *---------------------------------------------------------------------------
 *
 * NativeFreeInternalRep --
 *
 *	Free a native internal representation, which will be non-NULL.
 *
 * Results:
 *	None.
 *
 * Side effects:
 *	Memory is released.
 *
 *---------------------------------------------------------------------------
 */

static void
NativeFreeInternalRep(
    ClientData clientData)
{
    ckfree(clientData);
}

/*
 *---------------------------------------------------------------------------
 *
 * Tcl_FSFileSystemInfo --
 *
 *	This function returns a list of two elements. The first element is the
 *	name of the filesystem (e.g. "native" or "vfs"), and the second is the
 *	particular type of the given path within that filesystem.
 *
 * Results:
 *	A list of two elements.
 *
 * Side effects:
 *	The object may be converted to a path type.
 *
 *---------------------------------------------------------------------------
 */

Tcl_Obj *
Tcl_FSFileSystemInfo(
    Tcl_Obj *pathPtr)
{
    Tcl_Obj *resPtr;
    const Tcl_Filesystem *fsPtr = Tcl_FSGetFileSystemForPath(pathPtr);

    if (fsPtr == NULL) {
	return NULL;
    }

    resPtr = Tcl_NewListObj(0, NULL);
    Tcl_ListObjAppendElement(NULL, resPtr,
	    Tcl_NewStringObj(fsPtr->typeName, -1));

    if (fsPtr->filesystemPathTypeProc != NULL) {
	Tcl_Obj *typePtr = fsPtr->filesystemPathTypeProc(pathPtr);

	if (typePtr != NULL) {
	    Tcl_ListObjAppendElement(NULL, resPtr, typePtr);
	}
    }

    return resPtr;
}

/*
 *---------------------------------------------------------------------------
 *
 * Tcl_FSPathSeparator --
 *
 *	This function returns the separator to be used for a given path. The
 *	object returned should have a refCount of zero
 *
 * Results:
 *	A Tcl object, with a refCount of zero. If the caller needs to retain a
 *	reference to the object, it should call Tcl_IncrRefCount, and should
 *	otherwise free the object.
 *
 * Side effects:
 *	The path object may be converted to a path type.
 *
 *---------------------------------------------------------------------------
 */

Tcl_Obj *
Tcl_FSPathSeparator(
    Tcl_Obj *pathPtr)
{
    const Tcl_Filesystem *fsPtr = Tcl_FSGetFileSystemForPath(pathPtr);
    Tcl_Obj *resultObj;

    if (fsPtr == NULL) {
	return NULL;
    }

    if (fsPtr->filesystemSeparatorProc != NULL) {
	return fsPtr->filesystemSeparatorProc(pathPtr);
    }

    /*
     * Allow filesystems not to provide a filesystemSeparatorProc if they wish
     * to use the standard forward slash.
     */

    TclNewLiteralStringObj(resultObj, "/");
    return resultObj;
}

/*
 *---------------------------------------------------------------------------
 *
 * NativeFilesystemSeparator --
 *
 *	This function is part of the native filesystem support, and returns
 *	the separator for the given path.
 *
 * Results:
 *	String object containing the separator character.
 *
 * Side effects:
 *	None.
 *
 *---------------------------------------------------------------------------
 */

static Tcl_Obj *
NativeFilesystemSeparator(
    Tcl_Obj *pathPtr)
{
    const char *separator = NULL; /* lint */

    switch (tclPlatform) {
    case TCL_PLATFORM_UNIX:
	separator = "/";
	break;
    case TCL_PLATFORM_WINDOWS:
	separator = "\\";
	break;
    }
    return Tcl_NewStringObj(separator,1);
}

/*
 * Local Variables:
 * mode: c
 * c-basic-offset: 4
 * fill-column: 78
 * End:
 */<|MERGE_RESOLUTION|>--- conflicted
+++ resolved
@@ -812,11 +812,7 @@
 	fsRecPtr = tmpFsRecPtr;
     }
     if (++theFilesystemEpoch == 0) {
-<<<<<<< HEAD
-	theFilesystemEpoch = 1;
-=======
 	++theFilesystemEpoch;
->>>>>>> 7b49d163
     }
     filesystemList = NULL;
 
@@ -852,11 +848,7 @@
 {
     filesystemList = &nativeFilesystemRecord;
     if (++theFilesystemEpoch == 0) {
-<<<<<<< HEAD
-	theFilesystemEpoch = 1;
-=======
 	++theFilesystemEpoch;
->>>>>>> 7b49d163
     }
 
 #ifdef _WIN32
@@ -944,11 +936,7 @@
      */
 
     if (++theFilesystemEpoch == 0) {
-<<<<<<< HEAD
-	theFilesystemEpoch = 1;
-=======
 	++theFilesystemEpoch;
->>>>>>> 7b49d163
     }
     Tcl_MutexUnlock(&filesystemMutex);
 
@@ -1016,11 +1004,7 @@
 	     */
 
 	    if (++theFilesystemEpoch == 0) {
-<<<<<<< HEAD
-		theFilesystemEpoch = 1;
-=======
 		++theFilesystemEpoch;
->>>>>>> 7b49d163
 	    }
 
 	    ckfree(fsRecPtr);
@@ -1356,11 +1340,7 @@
 
     Tcl_MutexLock(&filesystemMutex);
     if (++theFilesystemEpoch == 0) {
-<<<<<<< HEAD
-	theFilesystemEpoch = 1;
-=======
 	++theFilesystemEpoch;
->>>>>>> 7b49d163
     }
     Tcl_MutexUnlock(&filesystemMutex);
 }
