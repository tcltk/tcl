/*
 * tclIOUtil.c --
 *
 *	This file contains the implementation of Tcl's generic filesystem
 *	code, which supports a pluggable filesystem architecture allowing both
 *	platform specific filesystems and 'virtual filesystems'. All
 *	filesystem access should go through the functions defined in this
 *	file. Most of this code was contributed by Vince Darley.
 *
 *	Parts of this file are based on code contributed by Karl Lehenbauer,
 *	Mark Diekhans and Peter da Silva.
 *
 * Copyright (c) 1991-1994 The Regents of the University of California.
 * Copyright (c) 1994-1997 Sun Microsystems, Inc.
 * Copyright (c) 2001-2004 Vincent Darley.
 *
 * See the file "license.terms" for information on usage and redistribution of
 * this file, and for a DISCLAIMER OF ALL WARRANTIES.
 */

#if defined(HAVE_SYS_STAT_H) && !defined _WIN32
#   include <sys/stat.h>
#endif
#include "tclInt.h"
#ifdef __WIN32__
#   include "tclWinInt.h"
#endif
#include "tclFileSystem.h"

/*
 * Prototypes for functions defined later in this file.
 */

static int		EvalFileCallback(ClientData data[],
			    Tcl_Interp *interp, int result);
static FilesystemRecord*FsGetFirstFilesystem(void);
static void		FsThrExitProc(ClientData cd);
static Tcl_Obj *	FsListMounts(Tcl_Obj *pathPtr, const char *pattern);
static void		FsAddMountsToGlobResult(Tcl_Obj *resultPtr,
			    Tcl_Obj *pathPtr, const char *pattern,
			    Tcl_GlobTypeData *types);
static void		FsUpdateCwd(Tcl_Obj *cwdObj, ClientData clientData);
#ifdef TCL_THREADS
static void		FsRecacheFilesystemList(void);
#endif
static void *		DivertFindSymbol(Tcl_Interp *interp,
			    Tcl_LoadHandle loadHandle, const char *symbol);
static void		DivertUnloadFile(Tcl_LoadHandle loadHandle);

/*
 * These form part of the native filesystem support. They are needed here
 * because we have a few native filesystem functions (which are the same for
 * win/unix) in this file. There is no need to place them in tclInt.h, because
 * they are not (and should not be) used anywhere else.
 */

MODULE_SCOPE const char *const		tclpFileAttrStrings[];
MODULE_SCOPE const TclFileAttrProcs	tclpFileAttrProcs[];

/*
 * Declare the native filesystem support. These functions should be considered
 * private to Tcl, and should really not be called directly by any code other
 * than this file (i.e. neither by Tcl's core nor by extensions). Similarly,
 * the old string-based Tclp... native filesystem functions should not be
 * called.
 *
 * The correct API to use now is the Tcl_FS... set of functions, which ensure
 * correct and complete virtual filesystem support.
 *
 * We cannot make all of these static, since some of them are implemented in
 * the platform-specific directories.
 */

static Tcl_FSFilesystemSeparatorProc NativeFilesystemSeparator;
static Tcl_FSFreeInternalRepProc NativeFreeInternalRep;
static Tcl_FSFileAttrStringsProc NativeFileAttrStrings;
static Tcl_FSFileAttrsGetProc	NativeFileAttrsGet;
static Tcl_FSFileAttrsSetProc	NativeFileAttrsSet;

/*
 * The only reason these functions are not static is that they are either
 * called by code in the native (win/unix) directories or they are actually
 * implemented in those directories. They should simply not be called by code
 * outside Tcl's native filesystem core i.e. they should be considered
 * 'static' to Tcl's filesystem code (if we ever built the native filesystem
 * support into a separate code library, this could actually be enforced).
 */

Tcl_FSFilesystemPathTypeProc	TclpFilesystemPathType;
Tcl_FSInternalToNormalizedProc	TclpNativeToNormalized;
Tcl_FSStatProc			TclpObjStat;
Tcl_FSAccessProc		TclpObjAccess;
Tcl_FSMatchInDirectoryProc	TclpMatchInDirectory;
Tcl_FSChdirProc			TclpObjChdir;
Tcl_FSLstatProc			TclpObjLstat;
Tcl_FSCopyFileProc		TclpObjCopyFile;
Tcl_FSDeleteFileProc		TclpObjDeleteFile;
Tcl_FSRenameFileProc		TclpObjRenameFile;
Tcl_FSCreateDirectoryProc	TclpObjCreateDirectory;
Tcl_FSCopyDirectoryProc		TclpObjCopyDirectory;
Tcl_FSRemoveDirectoryProc	TclpObjRemoveDirectory;
Tcl_FSUnloadFileProc		TclpUnloadFile;
Tcl_FSLinkProc			TclpObjLink;
Tcl_FSListVolumesProc		TclpObjListVolumes;

/*
 * Define the native filesystem dispatch table. If necessary, it is ok to make
 * this non-static, but it should only be accessed by the functions actually
 * listed within it (or perhaps other helper functions of them). Anything
 * which is not part of this 'native filesystem implementation' should not be
 * delving inside here!
 */

const Tcl_Filesystem tclNativeFilesystem = {
    "native",
    sizeof(Tcl_Filesystem),
    TCL_FILESYSTEM_VERSION_2,
    TclNativePathInFilesystem,
    TclNativeDupInternalRep,
    NativeFreeInternalRep,
    TclpNativeToNormalized,
    TclNativeCreateNativeRep,
    TclpObjNormalizePath,
    TclpFilesystemPathType,
    NativeFilesystemSeparator,
    TclpObjStat,
    TclpObjAccess,
    TclpOpenFileChannel,
    TclpMatchInDirectory,
    TclpUtime,
#ifndef S_IFLNK
    NULL,
#else
    TclpObjLink,
#endif /* S_IFLNK */
    TclpObjListVolumes,
    NativeFileAttrStrings,
    NativeFileAttrsGet,
    NativeFileAttrsSet,
    TclpObjCreateDirectory,
    TclpObjRemoveDirectory,
    TclpObjDeleteFile,
    TclpObjCopyFile,
    TclpObjRenameFile,
    TclpObjCopyDirectory,
    TclpObjLstat,
    TclpDlopen,
    /* Needs a cast since we're using version_2. */
    (Tcl_FSGetCwdProc *) TclpGetNativeCwd,
    TclpObjChdir
};

/*
 * Define the tail of the linked list. Note that for unconventional uses of
 * Tcl without a native filesystem, we may in the future wish to modify the
 * current approach of hard-coding the native filesystem in the lookup list
 * 'filesystemList' below.
 *
 * We initialize the record so that it thinks one file uses it. This means it
 * will never be freed.
 */

static FilesystemRecord nativeFilesystemRecord = {
    NULL,
    &tclNativeFilesystem,
    1,
    NULL,
    NULL
};

/*
 * This is incremented each time we modify the linked list of filesystems. Any
 * time it changes, all cached filesystem representations are suspect and must
 * be freed. For multithreading builds, change of the filesystem epoch will
 * trigger cache cleanup in all threads.
 */

static int theFilesystemEpoch = 0;

/*
 * Stores the linked list of filesystems. A 1:1 copy of this list is also
 * maintained in the TSD for each thread. This is to avoid synchronization
 * issues.
 */

static FilesystemRecord *filesystemList = &nativeFilesystemRecord;
TCL_DECLARE_MUTEX(filesystemMutex)

/*
 * Used to implement Tcl_FSGetCwd in a file-system independent way.
 */

static Tcl_Obj *cwdPathPtr = NULL;
static int cwdPathEpoch = 0;
static ClientData cwdClientData = NULL;
TCL_DECLARE_MUTEX(cwdMutex)

Tcl_ThreadDataKey tclFsDataKey;

/*
 * One of these structures is used each time we successfully load a file from
 * a file system by way of making a temporary copy of the file on the native
 * filesystem. We need to store both the actual unloadProc/clientData
 * combination which was used, and the original and modified filenames, so
 * that we can correctly undo the entire operation when we want to unload the
 * code.
 */

typedef struct FsDivertLoad {
    Tcl_LoadHandle loadHandle;
    Tcl_FSUnloadFileProc *unloadProcPtr;
    Tcl_Obj *divertedFile;
    const Tcl_Filesystem *divertedFilesystem;
    ClientData divertedFileNativeRep;
} FsDivertLoad;

/*
 * The following functions are obsolete string based APIs, and should be
 * removed in a future release (Tcl 9 would be a good time).
 */

/* Obsolete */
int
Tcl_Stat(
    const char *path,		/* Path of file to stat (in current CP). */
    struct stat *oldStyleBuf)	/* Filled with results of stat call. */
{
    int ret;
    Tcl_StatBuf buf;
    Tcl_Obj *pathPtr = Tcl_NewStringObj(path,-1);

    Tcl_IncrRefCount(pathPtr);
    ret = Tcl_FSStat(pathPtr, &buf);
    Tcl_DecrRefCount(pathPtr);
    if (ret != -1) {
#ifndef TCL_WIDE_INT_IS_LONG
	Tcl_WideInt tmp1, tmp2, tmp3 = 0;

# define OUT_OF_RANGE(x) \
	(((Tcl_WideInt)(x)) < Tcl_LongAsWide(LONG_MIN) || \
	 ((Tcl_WideInt)(x)) > Tcl_LongAsWide(LONG_MAX))
# define OUT_OF_URANGE(x) \
	(((Tcl_WideUInt)(x)) > ((Tcl_WideUInt)ULONG_MAX))

	/*
	 * Perform the result-buffer overflow check manually.
	 *
	 * Note that ino_t/ino64_t is unsigned...
	 *
	 * Workaround gcc warning of "comparison is always false due to
	 * limited range of data type" by assigning to tmp var of type
	 * Tcl_WideInt.
	 */

	tmp1 = (Tcl_WideInt) buf.st_ino;
	tmp2 = (Tcl_WideInt) buf.st_size;
#ifdef HAVE_STRUCT_STAT_ST_BLOCKS
	tmp3 = (Tcl_WideInt) buf.st_blocks;
#endif

	if (OUT_OF_URANGE(tmp1) || OUT_OF_RANGE(tmp2) || OUT_OF_RANGE(tmp3)) {
#if defined(EFBIG)
	    errno = EFBIG;
#elif defined(EOVERFLOW)
	    errno = EOVERFLOW;
#else
#error "What status should be returned for file size out of range?"
#endif
	    return -1;
	}

#   undef OUT_OF_RANGE
#   undef OUT_OF_URANGE
#endif /* !TCL_WIDE_INT_IS_LONG */

	/*
	 * Copy across all supported fields, with possible type coercions on
	 * those fields that change between the normal and lf64 versions of
	 * the stat structure (on Solaris at least). This is slow when the
	 * structure sizes coincide, but that's what you get for using an
	 * obsolete interface.
	 */

	oldStyleBuf->st_mode	= buf.st_mode;
	oldStyleBuf->st_ino	= (ino_t) buf.st_ino;
	oldStyleBuf->st_dev	= buf.st_dev;
	oldStyleBuf->st_rdev	= buf.st_rdev;
	oldStyleBuf->st_nlink	= buf.st_nlink;
	oldStyleBuf->st_uid	= buf.st_uid;
	oldStyleBuf->st_gid	= buf.st_gid;
	oldStyleBuf->st_size	= (off_t) buf.st_size;
	oldStyleBuf->st_atime	= buf.st_atime;
	oldStyleBuf->st_mtime	= buf.st_mtime;
	oldStyleBuf->st_ctime	= buf.st_ctime;
#ifdef HAVE_STRUCT_STAT_ST_BLKSIZE
	oldStyleBuf->st_blksize	= buf.st_blksize;
#endif
#ifdef HAVE_STRUCT_STAT_ST_BLOCKS
#ifdef HAVE_BLKCNT_T
	oldStyleBuf->st_blocks	= (blkcnt_t) buf.st_blocks;
#else
	oldStyleBuf->st_blocks	= (unsigned long) buf.st_blocks;
#endif
#endif
    }
    return ret;
}

/* Obsolete */
int
Tcl_Access(
    const char *path,		/* Path of file to access (in current CP). */
    int mode)			/* Permission setting. */
{
    int ret;
    Tcl_Obj *pathPtr = Tcl_NewStringObj(path,-1);

    Tcl_IncrRefCount(pathPtr);
    ret = Tcl_FSAccess(pathPtr,mode);
    Tcl_DecrRefCount(pathPtr);

    return ret;
}

/* Obsolete */
Tcl_Channel
Tcl_OpenFileChannel(
    Tcl_Interp *interp,		/* Interpreter for error reporting; can be
				 * NULL. */
    const char *path,		/* Name of file to open. */
    const char *modeString,	/* A list of POSIX open modes or a string such
				 * as "rw". */
    int permissions)		/* If the open involves creating a file, with
				 * what modes to create it? */
{
    Tcl_Channel ret;
    Tcl_Obj *pathPtr = Tcl_NewStringObj(path,-1);

    Tcl_IncrRefCount(pathPtr);
    ret = Tcl_FSOpenFileChannel(interp, pathPtr, modeString, permissions);
    Tcl_DecrRefCount(pathPtr);

    return ret;
}

/* Obsolete */
int
Tcl_Chdir(
    const char *dirName)
{
    int ret;
    Tcl_Obj *pathPtr = Tcl_NewStringObj(dirName,-1);
    Tcl_IncrRefCount(pathPtr);
    ret = Tcl_FSChdir(pathPtr);
    Tcl_DecrRefCount(pathPtr);
    return ret;
}

/* Obsolete */
char *
Tcl_GetCwd(
    Tcl_Interp *interp,
    Tcl_DString *cwdPtr)
{
    Tcl_Obj *cwd = Tcl_FSGetCwd(interp);

    if (cwd == NULL) {
	return NULL;
    }
    Tcl_DStringInit(cwdPtr);
    Tcl_DStringAppend(cwdPtr, Tcl_GetString(cwd), -1);
    Tcl_DecrRefCount(cwd);
    return Tcl_DStringValue(cwdPtr);
}

/* Obsolete */
int
Tcl_EvalFile(
    Tcl_Interp *interp,		/* Interpreter in which to process file. */
    const char *fileName)	/* Name of file to process. Tilde-substitution
				 * will be performed on this name. */
{
    int ret;
    Tcl_Obj *pathPtr = Tcl_NewStringObj(fileName,-1);

    Tcl_IncrRefCount(pathPtr);
    ret = Tcl_FSEvalFile(interp, pathPtr);
    Tcl_DecrRefCount(pathPtr);
    return ret;
}

/*
 * Now move on to the basic filesystem implementation.
 */

static void
FsThrExitProc(
    ClientData cd)
{
    ThreadSpecificData *tsdPtr = cd;
    FilesystemRecord *fsRecPtr = NULL, *tmpFsRecPtr = NULL;

    /*
     * Trash the cwd copy.
     */

    if (tsdPtr->cwdPathPtr != NULL) {
	Tcl_DecrRefCount(tsdPtr->cwdPathPtr);
	tsdPtr->cwdPathPtr = NULL;
    }
    if (tsdPtr->cwdClientData != NULL) {
	NativeFreeInternalRep(tsdPtr->cwdClientData);
    }

    /*
     * Trash the filesystems cache.
     */

    fsRecPtr = tsdPtr->filesystemList;
    while (fsRecPtr != NULL) {
	tmpFsRecPtr = fsRecPtr->nextPtr;
	if (--fsRecPtr->fileRefCount <= 0) {
<<<<<<< HEAD
	    ckfree(fsRecPtr);
=======
	    fsRecPtr->fsPtr = NULL;
	    ckfree((char *)fsRecPtr);
>>>>>>> 82466b39
	}
	fsRecPtr = tmpFsRecPtr;
    }
    tsdPtr->initialized = 0;
}

int
TclFSCwdIsNative(void)
{
    ThreadSpecificData *tsdPtr = TCL_TSD_INIT(&tclFsDataKey);

    if (tsdPtr->cwdClientData != NULL) {
	return 1;
    } else {
	return 0;
    }
}

/*
 *----------------------------------------------------------------------
 *
 * TclFSCwdPointerEquals --
 *
 *	Check whether the current working directory is equal to the path
 *	given.
 *
 * Results:
 *	1 (equal) or 0 (un-equal) as appropriate.
 *
 * Side effects:
 *	If the paths are equal, but are not the same object, this method will
 *	modify the given pathPtrPtr to refer to the same object. In this case
 *	the object pointed to by pathPtrPtr will have its refCount
 *	decremented, and it will be adjusted to point to the cwd (with a new
 *	refCount).
 *
 *----------------------------------------------------------------------
 */

int
TclFSCwdPointerEquals(
    Tcl_Obj **pathPtrPtr)
{
    ThreadSpecificData *tsdPtr = TCL_TSD_INIT(&tclFsDataKey);

    Tcl_MutexLock(&cwdMutex);
    if (tsdPtr->cwdPathPtr == NULL
	    || tsdPtr->cwdPathEpoch != cwdPathEpoch) {
	if (tsdPtr->cwdPathPtr != NULL) {
	    Tcl_DecrRefCount(tsdPtr->cwdPathPtr);
	}
	if (tsdPtr->cwdClientData != NULL) {
	    NativeFreeInternalRep(tsdPtr->cwdClientData);
	}
	if (cwdPathPtr == NULL) {
	    tsdPtr->cwdPathPtr = NULL;
	} else {
	    tsdPtr->cwdPathPtr = Tcl_DuplicateObj(cwdPathPtr);
	    Tcl_IncrRefCount(tsdPtr->cwdPathPtr);
	}
	if (cwdClientData == NULL) {
	    tsdPtr->cwdClientData = NULL;
	} else {
	    tsdPtr->cwdClientData = TclNativeDupInternalRep(cwdClientData);
	}
	tsdPtr->cwdPathEpoch = cwdPathEpoch;
    }
    Tcl_MutexUnlock(&cwdMutex);

    if (tsdPtr->initialized == 0) {
	Tcl_CreateThreadExitHandler(FsThrExitProc, tsdPtr);
	tsdPtr->initialized = 1;
    }

    if (pathPtrPtr == NULL) {
	return (tsdPtr->cwdPathPtr == NULL);
    }

    if (tsdPtr->cwdPathPtr == *pathPtrPtr) {
	return 1;
    } else {
	int len1, len2;
	const char *str1, *str2;

	str1 = Tcl_GetStringFromObj(tsdPtr->cwdPathPtr, &len1);
	str2 = Tcl_GetStringFromObj(*pathPtrPtr, &len2);
	if ((len1 == len2) && !memcmp(str1, str2, len1)) {
	    /*
	     * They are equal, but different objects. Update so they will be
	     * the same object in the future.
	     */

	    Tcl_DecrRefCount(*pathPtrPtr);
	    *pathPtrPtr = tsdPtr->cwdPathPtr;
	    Tcl_IncrRefCount(*pathPtrPtr);
	    return 1;
	} else {
	    return 0;
	}
    }
}

#ifdef TCL_THREADS
static void
FsRecacheFilesystemList(void)
{
    ThreadSpecificData *tsdPtr = TCL_TSD_INIT(&tclFsDataKey);
    FilesystemRecord *fsRecPtr, *tmpFsRecPtr = NULL, *toFree = NULL;

    /*
     * Trash the current cache.
     */

    fsRecPtr = tsdPtr->filesystemList;
    while (fsRecPtr != NULL) {
	tmpFsRecPtr = fsRecPtr->nextPtr;
	if (--fsRecPtr->fileRefCount <= 0) {
<<<<<<< HEAD
	    ckfree(fsRecPtr);
=======
	    fsRecPtr->fsPtr = NULL;
	    fsRecPtr->nextPtr = toFree;
	    toFree = fsRecPtr;
>>>>>>> 82466b39
	}
	fsRecPtr = tmpFsRecPtr;
    }
    tsdPtr->filesystemList = NULL;

    /*
     * Code below operates on shared data. We are already called under mutex
     * lock so we can safely proceed.
     *
     * Locate tail of the global filesystem list.
     */

    fsRecPtr = filesystemList;
    while (fsRecPtr != NULL) {
	tmpFsRecPtr = fsRecPtr;
	fsRecPtr = fsRecPtr->nextPtr;
    }

    /*
     * Refill the cache honouring the order.
     */

    fsRecPtr = tmpFsRecPtr;
    while (fsRecPtr != NULL) {
	tmpFsRecPtr = ckalloc(sizeof(FilesystemRecord));
	*tmpFsRecPtr = *fsRecPtr;
	tmpFsRecPtr->nextPtr = tsdPtr->filesystemList;
	tmpFsRecPtr->prevPtr = NULL;
	if (tsdPtr->filesystemList) {
	    tsdPtr->filesystemList->prevPtr = tmpFsRecPtr;
	}
	tsdPtr->filesystemList = tmpFsRecPtr;
	fsRecPtr = fsRecPtr->prevPtr;
    }

    while (toFree) {
	FilesystemRecord *next = toFree->nextPtr;
	ckfree((char *)toFree);
	toFree = next;
    }

    /*
     * Make sure the above gets released on thread exit.
     */

    if (tsdPtr->initialized == 0) {
	Tcl_CreateThreadExitHandler(FsThrExitProc, tsdPtr);
	tsdPtr->initialized = 1;
    }
}
#endif /* TCL_THREADS */

static FilesystemRecord *
FsGetFirstFilesystem(void)
{
    ThreadSpecificData *tsdPtr = TCL_TSD_INIT(&tclFsDataKey);
    FilesystemRecord *fsRecPtr;

#ifndef TCL_THREADS
    tsdPtr->filesystemEpoch = theFilesystemEpoch;
    fsRecPtr = filesystemList;
#else
    Tcl_MutexLock(&filesystemMutex);
    if (tsdPtr->filesystemList == NULL
	    || (tsdPtr->filesystemEpoch != theFilesystemEpoch)) {
	FsRecacheFilesystemList();
	tsdPtr->filesystemEpoch = theFilesystemEpoch;
    }
    Tcl_MutexUnlock(&filesystemMutex);
    fsRecPtr = tsdPtr->filesystemList;
#endif
    return fsRecPtr;
}

/*
 * The epoch can be changed both by filesystems being added or removed and by
 * env(HOME) changing.
 */

int
TclFSEpochOk(
    int filesystemEpoch)
{
    ThreadSpecificData *tsdPtr = TCL_TSD_INIT(&tclFsDataKey);

    (void) FsGetFirstFilesystem();
    return (filesystemEpoch == tsdPtr->filesystemEpoch);
}

/*
 * If non-NULL, clientData is owned by us and must be freed later.
 */

static void
FsUpdateCwd(
    Tcl_Obj *cwdObj,
    ClientData clientData)
{
    int len;
    const char *str = NULL;
    ThreadSpecificData *tsdPtr = TCL_TSD_INIT(&tclFsDataKey);

    if (cwdObj != NULL) {
	str = Tcl_GetStringFromObj(cwdObj, &len);
    }

    Tcl_MutexLock(&cwdMutex);
    if (cwdPathPtr != NULL) {
	Tcl_DecrRefCount(cwdPathPtr);
    }
    if (cwdClientData != NULL) {
	NativeFreeInternalRep(cwdClientData);
    }

    if (cwdObj == NULL) {
	cwdPathPtr = NULL;
	cwdClientData = NULL;
    } else {
	/*
	 * This must be stored as string obj!
	 */

	cwdPathPtr = Tcl_NewStringObj(str, len);
	Tcl_IncrRefCount(cwdPathPtr);
	cwdClientData = TclNativeDupInternalRep(clientData);
    }

    cwdPathEpoch++;
    tsdPtr->cwdPathEpoch = cwdPathEpoch;
    Tcl_MutexUnlock(&cwdMutex);

    if (tsdPtr->cwdPathPtr) {
	Tcl_DecrRefCount(tsdPtr->cwdPathPtr);
    }
    if (tsdPtr->cwdClientData) {
	NativeFreeInternalRep(tsdPtr->cwdClientData);
    }

    if (cwdObj == NULL) {
	tsdPtr->cwdPathPtr = NULL;
	tsdPtr->cwdClientData = NULL;
    } else {
	tsdPtr->cwdPathPtr = Tcl_NewStringObj(str, len);
	tsdPtr->cwdClientData = clientData;
	Tcl_IncrRefCount(tsdPtr->cwdPathPtr);
    }
}

/*
 *----------------------------------------------------------------------
 *
 * TclFinalizeFilesystem --
 *
 *	Clean up the filesystem. After this, calls to all Tcl_FS... functions
 *	will fail.
 *
 *	We will later call TclResetFilesystem to restore the FS to a pristine
 *	state.
 *
 * Results:
 *	None.
 *
 * Side effects:
 *	Frees any memory allocated by the filesystem.
 *
 *----------------------------------------------------------------------
 */

void
TclFinalizeFilesystem(void)
{
    FilesystemRecord *fsRecPtr;

    /*
     * Assumption that only one thread is active now. Otherwise we would need
     * to put various mutexes around this code.
     */

    if (cwdPathPtr != NULL) {
	Tcl_DecrRefCount(cwdPathPtr);
	cwdPathPtr = NULL;
	cwdPathEpoch = 0;
    }
    if (cwdClientData != NULL) {
	NativeFreeInternalRep(cwdClientData);
	cwdClientData = NULL;
    }

    /*
     * Remove all filesystems, freeing any allocated memory that is no longer
     * needed.
     */

    fsRecPtr = filesystemList;
    while (fsRecPtr != NULL) {
	FilesystemRecord *tmpFsRecPtr = fsRecPtr->nextPtr;

	if (fsRecPtr->fileRefCount <= 0) {
	    /*
	     * The native filesystem is static, so we don't free it.
	     */

	    if (fsRecPtr->fsPtr != &tclNativeFilesystem) {
		ckfree(fsRecPtr);
	    }
	}
	fsRecPtr = tmpFsRecPtr;
    }
    filesystemList = NULL;

    /*
     * Now filesystemList is NULL. This means that any attempt to use the
     * filesystem is likely to fail.
     */

#ifdef __WIN32__
    TclWinEncodingsCleanup();
#endif
}

/*
 *----------------------------------------------------------------------
 *
 * TclResetFilesystem --
 *
 *	Restore the filesystem to a pristine state.
 *
 * Results:
 *	None.
 *
 * Side effects:
 *	None.
 *
 *----------------------------------------------------------------------
 */

void
TclResetFilesystem(void)
{
    filesystemList = &nativeFilesystemRecord;

    /*
     * Note, at this point, I believe nativeFilesystemRecord -> fileRefCount
     * should equal 1 and if not, we should try to track down the cause.
     */

#ifdef __WIN32__
    /*
     * Cleans up the win32 API filesystem proc lookup table. This must happen
     * very late in finalization so that deleting of copied dlls can occur.
     */

    TclWinResetInterfaces();
#endif
}

/*
 *----------------------------------------------------------------------
 *
 * Tcl_FSRegister --
 *
 *	Insert the filesystem function table at the head of the list of
 *	functions which are used during calls to all file-system operations.
 *	The filesystem will be added even if it is already in the list. (You
 *	can use Tcl_FSData to check if it is in the list, provided the
 *	ClientData used was not NULL).
 *
 *	Note that the filesystem handling is head-to-tail of the list. Each
 *	filesystem is asked in turn whether it can handle a particular
 *	request, until one of them says 'yes'. At that point no further
 *	filesystems are asked.
 *
 *	In particular this means if you want to add a diagnostic filesystem
 *	(which simply reports all fs activity), it must be at the head of the
 *	list: i.e. it must be the last registered.
 *
 * Results:
 *	Normally TCL_OK; TCL_ERROR if memory for a new node in the list could
 *	not be allocated.
 *
 * Side effects:
 *	Memory allocated and modifies the link list for filesystems.
 *
 *----------------------------------------------------------------------
 */

int
Tcl_FSRegister(
    ClientData clientData,	/* Client specific data for this fs. */
    const Tcl_Filesystem *fsPtr)/* The filesystem record for the new fs. */
{
    FilesystemRecord *newFilesystemPtr;

    if (fsPtr == NULL) {
	return TCL_ERROR;
    }

    newFilesystemPtr = ckalloc(sizeof(FilesystemRecord));

    newFilesystemPtr->clientData = clientData;
    newFilesystemPtr->fsPtr = fsPtr;

    /*
     * We start with a refCount of 1. If this drops to zero, then anyone is
     * welcome to ckfree us.
     */

    newFilesystemPtr->fileRefCount = 1;

    /*
     * Is this lock and wait strictly speaking necessary? Since any iterators
     * out there will have grabbed a copy of the head of the list and be
     * iterating away from that, if we add a new element to the head of the
     * list, it can't possibly have any effect on any of their loops. In fact
     * it could be better not to wait, since we are adjusting the filesystem
     * epoch, any cached representations calculated by existing iterators are
     * going to have to be thrown away anyway.
     *
     * However, since registering and unregistering filesystems is a very rare
     * action, this is not a very important point.
     */

    Tcl_MutexLock(&filesystemMutex);

    newFilesystemPtr->nextPtr = filesystemList;
    newFilesystemPtr->prevPtr = NULL;
    if (filesystemList) {
	filesystemList->prevPtr = newFilesystemPtr;
    }
    filesystemList = newFilesystemPtr;

    /*
     * Increment the filesystem epoch counter, since existing paths might
     * conceivably now belong to different filesystems.
     */

    theFilesystemEpoch++;
    Tcl_MutexUnlock(&filesystemMutex);

    return TCL_OK;
}

/*
 *----------------------------------------------------------------------
 *
 * Tcl_FSUnregister --
 *
 *	Remove the passed filesystem from the list of filesystem function
 *	tables. It also ensures that the built-in (native) filesystem is not
 *	removable, although we may wish to change that decision in the future
 *	to allow a smaller Tcl core, in which the native filesystem is not
 *	used at all (we could, say, initialise Tcl completely over a network
 *	connection).
 *
 * Results:
 *	TCL_OK if the function pointer was successfully removed, TCL_ERROR
 *	otherwise.
 *
 * Side effects:
 *	Memory may be deallocated (or will be later, once no "path" objects
 *	refer to this filesystem), but the list of registered filesystems is
 *	updated immediately.
 *
 *----------------------------------------------------------------------
 */

int
Tcl_FSUnregister(
    const Tcl_Filesystem *fsPtr)	/* The filesystem record to remove. */
{
    int retVal = TCL_ERROR;
    FilesystemRecord *fsRecPtr;

    Tcl_MutexLock(&filesystemMutex);

    /*
     * Traverse the 'filesystemList' looking for the particular node whose
     * 'fsPtr' member matches 'fsPtr' and remove that one from the list.
     * Ensure that the "default" node cannot be removed.
     */

    fsRecPtr = filesystemList;
    while ((retVal == TCL_ERROR) && (fsRecPtr->fsPtr != &tclNativeFilesystem)) {
	if (fsRecPtr->fsPtr == fsPtr) {
	    if (fsRecPtr->prevPtr) {
		fsRecPtr->prevPtr->nextPtr = fsRecPtr->nextPtr;
	    } else {
		filesystemList = fsRecPtr->nextPtr;
	    }
	    if (fsRecPtr->nextPtr) {
		fsRecPtr->nextPtr->prevPtr = fsRecPtr->prevPtr;
	    }

	    /*
	     * Increment the filesystem epoch counter, since existing paths
	     * might conceivably now belong to different filesystems. This
	     * should also ensure that paths which have cached the filesystem
	     * which is about to be deleted do not reference that filesystem
	     * (which would of course lead to memory exceptions).
	     */

	    theFilesystemEpoch++;

	    fsRecPtr->fileRefCount--;
	    if (fsRecPtr->fileRefCount <= 0) {
		ckfree(fsRecPtr);
	    }

	    retVal = TCL_OK;
	} else {
	    fsRecPtr = fsRecPtr->nextPtr;
	}
    }

    Tcl_MutexUnlock(&filesystemMutex);
    return retVal;
}

/*
 *----------------------------------------------------------------------
 *
 * Tcl_FSMatchInDirectory --
 *
 *	This routine is used by the globbing code to search a directory for
 *	all files which match a given pattern. The appropriate function for
 *	the filesystem to which pathPtr belongs will be called. If pathPtr
 *	does not belong to any filesystem and if it is NULL or the empty
 *	string, then we assume the pattern is to be matched in the current
 *	working directory. To avoid have the Tcl_FSMatchInDirectoryProc for
 *	each filesystem from having to deal with this issue, we create a
 *	pathPtr on the fly (equal to the cwd), and then remove it from the
 *	results returned. This makes filesystems easy to write, since they can
 *	assume the pathPtr passed to them is an ordinary path. In fact this
 *	means we could remove such special case handling from Tcl's native
 *	filesystems.
 *
 *	If 'pattern' is NULL, then pathPtr is assumed to be a fully specified
 *	path of a single file/directory which must be checked for existence
 *	and correct type.
 *
 * Results:
 *
 *	The return value is a standard Tcl result indicating whether an error
 *	occurred in globbing. Error messages are placed in interp, but good
 *	results are placed in the resultPtr given.
 *
 *	Recursive searches, e.g.
 *		glob -dir $dir -join * pkgIndex.tcl
 *	which must recurse through each directory matching '*' are handled
 *	internally by Tcl, by passing specific flags in a modified 'types'
 *	parameter. This means the actual filesystem only ever sees patterns
 *	which match in a single directory.
 *
 * Side effects:
 *	The interpreter may have an error message inserted into it.
 *
 *----------------------------------------------------------------------
 */

int
Tcl_FSMatchInDirectory(
    Tcl_Interp *interp,		/* Interpreter to receive error messages, but
				 * may be NULL. */
    Tcl_Obj *resultPtr,		/* List object to receive results. */
    Tcl_Obj *pathPtr,		/* Contains path to directory to search. */
    const char *pattern,	/* Pattern to match against. */
    Tcl_GlobTypeData *types)	/* Object containing list of acceptable types.
				 * May be NULL. In particular the directory
				 * flag is very important. */
{
    const Tcl_Filesystem *fsPtr;
    Tcl_Obj *cwd, *tmpResultPtr, **elemsPtr;
    int resLength, i, ret = -1;

    if (types != NULL && (types->type & TCL_GLOB_TYPE_MOUNT)) {
	/*
	 * We don't currently allow querying of mounts by external code (a
	 * valuable future step), so since we're the only function that
	 * actually knows about mounts, this means we're being called
	 * recursively by ourself. Return no matches.
	 */

	return TCL_OK;
    }

    if (pathPtr != NULL) {
	fsPtr = Tcl_FSGetFileSystemForPath(pathPtr);
    } else {
	fsPtr = NULL;
    }

    /*
     * Check if we've successfully mapped the path to a filesystem within
     * which to search.
     */

    if (fsPtr != NULL) {
	if (fsPtr->matchInDirectoryProc == NULL) {
	    Tcl_SetErrno(ENOENT);
	    return -1;
	}
	ret = fsPtr->matchInDirectoryProc(interp, resultPtr, pathPtr, pattern,
		types);
	if (ret == TCL_OK && pattern != NULL) {
	    FsAddMountsToGlobResult(resultPtr, pathPtr, pattern, types);
	}
	return ret;
    }

    /*
     * If the path isn't empty, we have no idea how to match files in a
     * directory which belongs to no known filesystem.
     */

    if (pathPtr != NULL && TclGetString(pathPtr)[0] != '\0') {
	Tcl_SetErrno(ENOENT);
	return -1;
    }

    /*
     * We have an empty or NULL path. This is defined to mean we must search
     * for files within the current 'cwd'. We therefore use that, but then
     * since the proc we call will return results which include the cwd we
     * must then trim it off the front of each path in the result. We choose
     * to deal with this here (in the generic code), since if we don't, every
     * single filesystem's implementation of Tcl_FSMatchInDirectory will have
     * to deal with it for us.
     */

    cwd = Tcl_FSGetCwd(NULL);
    if (cwd == NULL) {
	if (interp != NULL) {
	    Tcl_SetResult(interp, "glob couldn't determine "
		    "the current working directory", TCL_STATIC);
	}
	return TCL_ERROR;
    }

    fsPtr = Tcl_FSGetFileSystemForPath(cwd);
    if (fsPtr != NULL && fsPtr->matchInDirectoryProc != NULL) {
	TclNewObj(tmpResultPtr);
	Tcl_IncrRefCount(tmpResultPtr);
	ret = fsPtr->matchInDirectoryProc(interp, tmpResultPtr, cwd, pattern,
		types);
	if (ret == TCL_OK) {
	    FsAddMountsToGlobResult(tmpResultPtr, cwd, pattern, types);

	    /*
	     * Note that we know resultPtr and tmpResultPtr are distinct.
	     */

	    ret = Tcl_ListObjGetElements(interp, tmpResultPtr,
		    &resLength, &elemsPtr);
	    for (i=0 ; ret==TCL_OK && i<resLength ; i++) {
		ret = Tcl_ListObjAppendElement(interp, resultPtr,
			TclFSMakePathRelative(interp, elemsPtr[i], cwd));
	    }
	}
	TclDecrRefCount(tmpResultPtr);
    }
    Tcl_DecrRefCount(cwd);
    return ret;
}

/*
 *----------------------------------------------------------------------
 *
 * FsAddMountsToGlobResult --
 *
 *	This routine is used by the globbing code to take the results of a
 *	directory listing and add any mounted paths to that listing. This is
 *	required so that simple things like 'glob *' merge mounts and listings
 *	correctly.
 *
 * Results:
 *	None.
 *
 * Side effects:
 *	Modifies the resultPtr.
 *
 *----------------------------------------------------------------------
 */

static void
FsAddMountsToGlobResult(
    Tcl_Obj *resultPtr,		/* The current list of matching paths; must
				 * not be shared! */
    Tcl_Obj *pathPtr,		/* The directory in question. */
    const char *pattern,	/* Pattern to match against. */
    Tcl_GlobTypeData *types)	/* Object containing list of acceptable types.
				 * May be NULL. In particular the directory
				 * flag is very important. */
{
    int mLength, gLength, i;
    int dir = (types == NULL || (types->type & TCL_GLOB_TYPE_DIR));
    Tcl_Obj *mounts = FsListMounts(pathPtr, pattern);

    if (mounts == NULL) {
	return;
    }

    if (Tcl_ListObjLength(NULL, mounts, &mLength) != TCL_OK || mLength == 0) {
	goto endOfMounts;
    }
    if (Tcl_ListObjLength(NULL, resultPtr, &gLength) != TCL_OK) {
	goto endOfMounts;
    }
    for (i=0 ; i<mLength ; i++) {
	Tcl_Obj *mElt;
	int j;
	int found = 0;

	Tcl_ListObjIndex(NULL, mounts, i, &mElt);

	for (j=0 ; j<gLength ; j++) {
	    Tcl_Obj *gElt;

	    Tcl_ListObjIndex(NULL, resultPtr, j, &gElt);
	    if (Tcl_FSEqualPaths(mElt, gElt)) {
		found = 1;
		if (!dir) {
		    /*
		     * We don't want to list this.
		     */

		    Tcl_ListObjReplace(NULL, resultPtr, j, 1, 0, NULL);
		    gLength--;
		}
		break;		/* Break out of for loop. */
	    }
	}
	if (!found && dir) {
	    Tcl_Obj *norm;
	    int len, mlen;

	    /*
	     * We know mElt is absolute normalized and lies inside pathPtr, so
	     * now we must add to the result the right representation of mElt,
	     * i.e. the representation which is relative to pathPtr.
	     */

	    norm = Tcl_FSGetNormalizedPath(NULL, pathPtr);
	    if (norm != NULL) {
		const char *path, *mount;

		mount = Tcl_GetStringFromObj(mElt, &mlen);
		path = Tcl_GetStringFromObj(norm, &len);
		if (path[len-1] == '/') {
		    /*
		     * Deal with the root of the volume.
		     */

		    len--;
		}
		len++; /* account for '/' in the mElt [Bug 1602539] */
		mElt = TclNewFSPathObj(pathPtr, mount + len, mlen - len);
		Tcl_ListObjAppendElement(NULL, resultPtr, mElt);
	    }
	    /*
	     * No need to increment gLength, since we don't want to compare
	     * mounts against mounts.
	     */
	}
    }

  endOfMounts:
    Tcl_DecrRefCount(mounts);
}

/*
 *----------------------------------------------------------------------
 *
 * Tcl_FSMountsChanged --
 *
 *	Notify the filesystem that the available mounted filesystems (or
 *	within any one filesystem type, the number or location of mount
 *	points) have changed.
 *
 * Results:
 *	None.
 *
 * Side effects:
 *	The global filesystem variable 'theFilesystemEpoch' is incremented.
 *	The effect of this is to make all cached path representations invalid.
 *	Clearly it should only therefore be called when it is really required!
 *	There are a few circumstances when it should be called:
 *
 *	(1) when a new filesystem is registered or unregistered. Strictly
 *	speaking this is only necessary if the new filesystem accepts file
 *	paths as is (normally the filesystem itself is really a shell which
 *	hasn't yet had any mount points established and so its
 *	'pathInFilesystem' proc will always fail). However, for safety, Tcl
 *	always calls this for you in these circumstances.
 *
 *	(2) when additional mount points are established inside any existing
 *	filesystem (except the native fs)
 *
 *	(3) when any filesystem (except the native fs) changes the list of
 *	available volumes.
 *
 *	(4) when the mapping from a string representation of a file to a full,
 *	normalized path changes. For example, if 'env(HOME)' is modified, then
 *	any path containing '~' will map to a different filesystem location.
 *	Therefore all such paths need to have their internal representation
 *	invalidated.
 *
 *	Tcl has no control over (2) and (3), so any registered filesystem must
 *	make sure it calls this function when those situations occur.
 *
 *	(Note: the reason for the exception in 2,3 for the native filesystem
 *	is that the native filesystem by default claims all unknown files even
 *	if it really doesn't understand them or if they don't exist).
 *
 *----------------------------------------------------------------------
 */

void
Tcl_FSMountsChanged(
    const Tcl_Filesystem *fsPtr)
{
    /*
     * We currently don't do anything with this parameter. We could in the
     * future only invalidate files for this filesystem or otherwise take more
     * advanced action.
     */

    (void)fsPtr;

    /*
     * Increment the filesystem epoch counter, since existing paths might now
     * belong to different filesystems.
     */

    Tcl_MutexLock(&filesystemMutex);
    theFilesystemEpoch++;
    Tcl_MutexUnlock(&filesystemMutex);
}

/*
 *----------------------------------------------------------------------
 *
 * Tcl_FSData --
 *
 *	Retrieve the clientData field for the filesystem given, or NULL if
 *	that filesystem is not registered.
 *
 * Results:
 *	A clientData value, or NULL. Note that if the filesystem was
 *	registered with a NULL clientData field, this function will return
 *	that NULL value.
 *
 * Side effects:
 *	None.
 *
 *----------------------------------------------------------------------
 */

ClientData
Tcl_FSData(
    const Tcl_Filesystem *fsPtr) /* The filesystem record to query. */
{
    ClientData retVal = NULL;
    FilesystemRecord *fsRecPtr = FsGetFirstFilesystem();

    /*
     * Traverse the list of filesystems look for a particular one. If found,
     * return that filesystem's clientData (originally provided when calling
     * Tcl_FSRegister).
     */

    while ((retVal == NULL) && (fsRecPtr != NULL)) {
	if (fsRecPtr->fsPtr == fsPtr) {
	    retVal = fsRecPtr->clientData;
	}
	fsRecPtr = fsRecPtr->nextPtr;
    }

    return retVal;
}

/*
 *---------------------------------------------------------------------------
 *
 * TclFSNormalizeToUniquePath --
 *
 *	Takes a path specification containing no ../, ./ sequences, and
 *	converts it into a unique path for the given platform. On Unix, this
 *	means the path must be free of symbolic links/aliases, and on Windows
 *	it means we want the long form, with that long form's case-dependence
 *	(which gives us a unique, case-dependent path).
 *
 * Results:
 *	The pathPtr is modified in place. The return value is the last byte
 *	offset which was recognised in the path string.
 *
 * Side effects:
 *	None (beyond the memory allocation for the result).
 *
 * Special notes:
 *	If the filesystem-specific normalizePathProcs can re-introduce ../, ./
 *	sequences into the path, then this function will not return the
 *	correct result. This may be possible with symbolic links on unix.
 *
 *	Important assumption: if startAt is non-zero, it must point to a
 *	directory separator that we know exists and is already normalized (so
 *	it is important not to point to the char just after the separator).
 *
 *---------------------------------------------------------------------------
 */

int
TclFSNormalizeToUniquePath(
    Tcl_Interp *interp,		/* Used for error messages. */
    Tcl_Obj *pathPtr,		/* The path to normalize in place. */
    int startAt)		/* Start at this char-offset. */
{
    FilesystemRecord *fsRecPtr, *firstFsRecPtr;

    /*
     * Call each of the "normalise path" functions in succession. This is a
     * special case, in which if we have a native filesystem handler, we call
     * it first. This is because the root of Tcl's filesystem is always a
     * native filesystem (i.e. '/' on unix is native).
     */

    firstFsRecPtr = FsGetFirstFilesystem();

    for (fsRecPtr=firstFsRecPtr; fsRecPtr!=NULL; fsRecPtr=fsRecPtr->nextPtr) {
	if (fsRecPtr->fsPtr != &tclNativeFilesystem) {
	    continue;
	}

	/*
	 * TODO: Assume that we always find the native file system; it should
	 * always be there...
	 */

	if (fsRecPtr->fsPtr->normalizePathProc != NULL) {
	    startAt = fsRecPtr->fsPtr->normalizePathProc(interp, pathPtr,
		    startAt);
	}
	break;
    }

    for (fsRecPtr=firstFsRecPtr; fsRecPtr!=NULL; fsRecPtr=fsRecPtr->nextPtr) {
	/*
	 * Skip the native system next time through.
	 */

	if (fsRecPtr->fsPtr == &tclNativeFilesystem) {
	    continue;
	}

	if (fsRecPtr->fsPtr->normalizePathProc != NULL) {
	    startAt = fsRecPtr->fsPtr->normalizePathProc(interp, pathPtr,
		    startAt);
	}

	/*
	 * We could add an efficiency check like this:
	 *		if (retVal == length-of(pathPtr)) {break;}
	 * but there's not much benefit.
	 */
    }

    return startAt;
}

/*
 *---------------------------------------------------------------------------
 *
 * TclGetOpenMode --
 *
 *	This routine is an obsolete, limited version of TclGetOpenModeEx()
 *	below. It exists only to satisfy any extensions imprudently using it
 *	via Tcl's internal stubs table.
 *
 * Results:
 *	Same as TclGetOpenModeEx().
 *
 * Side effects:
 *	Same as TclGetOpenModeEx().
 *
 *---------------------------------------------------------------------------
 */

int
TclGetOpenMode(
    Tcl_Interp *interp,		/* Interpreter to use for error reporting -
				 * may be NULL. */
    const char *modeString,	/* Mode string, e.g. "r+" or "RDONLY CREAT" */
    int *seekFlagPtr)		/* Set this to 1 if the caller should seek to
				 * EOF during the opening of the file. */
{
    int binary = 0;
    return TclGetOpenModeEx(interp, modeString, seekFlagPtr, &binary);
}

/*
 *---------------------------------------------------------------------------
 *
 * TclGetOpenModeEx --
 *
 *	Computes a POSIX mode mask for opening a file, from a given string,
 *	and also sets flags to indicate whether the caller should seek to EOF
 *	after opening the file, and whether the caller should configure the
 *	channel for binary data.
 *
 * Results:
 *	On success, returns mode to pass to "open". If an error occurs, the
 *	return value is -1 and if interp is not NULL, sets interp's result
 *	object to an error message.
 *
 * Side effects:
 *	Sets the integer referenced by seekFlagPtr to 1 to tell the caller to
 *	seek to EOF after opening the file, or to 0 otherwise. Sets the
 *	integer referenced by binaryPtr to 1 to tell the caller to seek to
 *	configure the channel for binary data, or to 0 otherwise.
 *
 * Special note:
 *	This code is based on a prototype implementation contributed by Mark
 *	Diekhans.
 *
 *---------------------------------------------------------------------------
 */

int
TclGetOpenModeEx(
    Tcl_Interp *interp,		/* Interpreter to use for error reporting -
				 * may be NULL. */
    const char *modeString,	/* Mode string, e.g. "r+" or "RDONLY CREAT" */
    int *seekFlagPtr,		/* Set this to 1 if the caller should seek to
				 * EOF during the opening of the file. */
    int *binaryPtr)		/* Set this to 1 if the caller should
				 * configure the opened channel for binary
				 * operations. */
{
    int mode, modeArgc, c, i, gotRW;
    const char **modeArgv, *flag;
#define RW_MODES (O_RDONLY|O_WRONLY|O_RDWR)

    /*
     * Check for the simpler fopen-like access modes (e.g. "r"). They are
     * distinguished from the POSIX access modes by the presence of a
     * lower-case first letter.
     */

    *seekFlagPtr = 0;
    *binaryPtr = 0;
    mode = 0;

    /*
     * Guard against international characters before using byte oriented
     * routines.
     */

    if (!(modeString[0] & 0x80)
	    && islower(UCHAR(modeString[0]))) { /* INTL: ISO only. */
	switch (modeString[0]) {
	case 'r':
	    mode = O_RDONLY;
	    break;
	case 'w':
	    mode = O_WRONLY|O_CREAT|O_TRUNC;
	    break;
	case 'a':
	    /*
	     * Added O_APPEND for proper automatic seek-to-end-on-write by the
	     * OS. [Bug 680143]
	     */

	    mode = O_WRONLY|O_CREAT|O_APPEND;
	    *seekFlagPtr = 1;
	    break;
	default:
	    goto error;
	}
	i = 1;
	while (i<3 && modeString[i]) {
	    if (modeString[i] == modeString[i-1]) {
		goto error;
	    }
	    switch (modeString[i++]) {
	    case '+':
		/*
		 * Must remove the O_APPEND flag so that the seek command
		 * works. [Bug 1773127]
		 */

		mode &= ~(O_RDONLY|O_WRONLY|O_APPEND);
		mode |= O_RDWR;
		break;
	    case 'b':
		*binaryPtr = 1;
		break;
	    default:
		goto error;
	    }
	}
	if (modeString[i] != 0) {
	    goto error;
	}
	return mode;

    error:
	*seekFlagPtr = 0;
	*binaryPtr = 0;
	if (interp != NULL) {
	    Tcl_AppendResult(interp, "illegal access mode \"", modeString,
		    "\"", NULL);
	}
	return -1;
    }

    /*
     * The access modes are specified using a list of POSIX modes such as
     * O_CREAT.
     *
     * IMPORTANT NOTE: We rely on Tcl_SplitList working correctly when a NULL
     * interpreter is passed in.
     */

    if (Tcl_SplitList(interp, modeString, &modeArgc, &modeArgv) != TCL_OK) {
	if (interp != NULL) {
	    Tcl_AddErrorInfo(interp,
		    "\n    while processing open access modes \"");
	    Tcl_AddErrorInfo(interp, modeString);
	    Tcl_AddErrorInfo(interp, "\"");
	}
	return -1;
    }

    gotRW = 0;
    for (i = 0; i < modeArgc; i++) {
	flag = modeArgv[i];
	c = flag[0];
	if ((c == 'R') && (strcmp(flag, "RDONLY") == 0)) {
	    mode = (mode & ~RW_MODES) | O_RDONLY;
	    gotRW = 1;
	} else if ((c == 'W') && (strcmp(flag, "WRONLY") == 0)) {
	    mode = (mode & ~RW_MODES) | O_WRONLY;
	    gotRW = 1;
	} else if ((c == 'R') && (strcmp(flag, "RDWR") == 0)) {
	    mode = (mode & ~RW_MODES) | O_RDWR;
	    gotRW = 1;
	} else if ((c == 'A') && (strcmp(flag, "APPEND") == 0)) {
	    mode |= O_APPEND;
	    *seekFlagPtr = 1;
	} else if ((c == 'C') && (strcmp(flag, "CREAT") == 0)) {
	    mode |= O_CREAT;
	} else if ((c == 'E') && (strcmp(flag, "EXCL") == 0)) {
	    mode |= O_EXCL;

	} else if ((c == 'N') && (strcmp(flag, "NOCTTY") == 0)) {
#ifdef O_NOCTTY
	    mode |= O_NOCTTY;
#else
	    if (interp != NULL) {
		Tcl_AppendResult(interp, "access mode \"", flag,
			"\" not supported by this system", NULL);
	    }
	    ckfree(modeArgv);
	    return -1;
#endif

	} else if ((c == 'N') && (strcmp(flag, "NONBLOCK") == 0)) {
#ifdef O_NONBLOCK
	    mode |= O_NONBLOCK;
#else
	    if (interp != NULL) {
		Tcl_AppendResult(interp, "access mode \"", flag,
			"\" not supported by this system", NULL);
	    }
	    ckfree(modeArgv);
	    return -1;
#endif

	} else if ((c == 'T') && (strcmp(flag, "TRUNC") == 0)) {
	    mode |= O_TRUNC;
	} else if ((c == 'B') && (strcmp(flag, "BINARY") == 0)) {
	    *binaryPtr = 1;
	} else {

	    if (interp != NULL) {
		Tcl_AppendResult(interp, "invalid access mode \"", flag,
			"\": must be RDONLY, WRONLY, RDWR, APPEND, BINARY, "
			"CREAT, EXCL, NOCTTY, NONBLOCK, or TRUNC", NULL);
	    }
	    ckfree(modeArgv);
	    return -1;
	}
    }

    ckfree(modeArgv);

    if (!gotRW) {
	if (interp != NULL) {
	    Tcl_AppendResult(interp, "access mode must include either"
		    " RDONLY, WRONLY, or RDWR", NULL);
	}
	return -1;
    }
    return mode;
}

/*
 *----------------------------------------------------------------------
 *
 * Tcl_FSEvalFile, Tcl_FSEvalFileEx, TclNREvalFile --
 *
 *	Read in a file and process the entire file as one gigantic Tcl
 *	command. Tcl_FSEvalFile is Tcl_FSEvalFileEx without encoding argument.
 *	TclNREvalFile is an NRE-enabled version of Tcl_FSEvalFileEx.
 *
 * Results:
 *	A standard Tcl result, which is either the result of executing the
 *	file or an error indicating why the file couldn't be read.
 *
 * Side effects:
 *	Depends on the commands in the file. During the evaluation of the
 *	contents of the file, iPtr->scriptFile is made to point to pathPtr
 *	(the old value is cached and replaced when this function returns).
 *
 *----------------------------------------------------------------------
 */

int
Tcl_FSEvalFile(
    Tcl_Interp *interp,		/* Interpreter in which to process file. */
    Tcl_Obj *pathPtr)		/* Path of file to process. Tilde-substitution
				 * will be performed on this name. */
{
    return Tcl_FSEvalFileEx(interp, pathPtr, NULL);
}

int
Tcl_FSEvalFileEx(
    Tcl_Interp *interp,		/* Interpreter in which to process file. */
    Tcl_Obj *pathPtr,		/* Path of file to process. Tilde-substitution
				 * will be performed on this name. */
    const char *encodingName)	/* If non-NULL, then use this encoding for the
				 * file. NULL means use the system encoding. */
{
    int length, result = TCL_ERROR;
    Tcl_StatBuf statBuf;
    Tcl_Obj *oldScriptFile;
    Interp *iPtr;
    const char *string;
    Tcl_Channel chan;
    Tcl_Obj *objPtr;

    if (Tcl_FSGetNormalizedPath(interp, pathPtr) == NULL) {
	return result;
    }

    if (Tcl_FSStat(pathPtr, &statBuf) == -1) {
	Tcl_SetErrno(errno);
	Tcl_AppendResult(interp, "couldn't read file \"",
		Tcl_GetString(pathPtr), "\": ", Tcl_PosixError(interp), NULL);
	return result;
    }
    chan = Tcl_FSOpenFileChannel(interp, pathPtr, "r", 0644);
    if (chan == NULL) {
	Tcl_ResetResult(interp);
	Tcl_AppendResult(interp, "couldn't read file \"",
		Tcl_GetString(pathPtr), "\": ", Tcl_PosixError(interp), NULL);
	return result;
    }

    /*
     * The eofchar is \32 (^Z). This is the usual on Windows, but we effect
     * this cross-platform to allow for scripted documents. [Bug: 2040]
     */

    Tcl_SetChannelOption(interp, chan, "-eofchar", "\32");

    /*
     * If the encoding is specified, set it for the channel. Else don't touch
     * it (and use the system encoding) Report error on unknown encoding.
     */

    if (encodingName != NULL) {
	if (Tcl_SetChannelOption(interp, chan, "-encoding", encodingName)
		!= TCL_OK) {
	    Tcl_Close(interp,chan);
	    return result;
	}
    }

    objPtr = Tcl_NewObj();
    Tcl_IncrRefCount(objPtr);

    /*
     * Try to read first character of stream, so we can check for utf-8 BOM to
     * be handled especially.
     */

    if (Tcl_ReadChars(chan, objPtr, 1, 0) < 0) {
	Tcl_Close(interp, chan);
	Tcl_AppendResult(interp, "couldn't read file \"",
		Tcl_GetString(pathPtr), "\": ", Tcl_PosixError(interp), NULL);
	goto end;
    }
    string = Tcl_GetString(objPtr);

    /*
     * If first character is not a BOM, append the remaining characters,
     * otherwise replace them. [Bug 3466099]
     */

    if (Tcl_ReadChars(chan, objPtr, -1,
	    memcmp(string, "\xef\xbb\xbf", 3)) < 0) {
	Tcl_Close(interp, chan);
	Tcl_AppendResult(interp, "couldn't read file \"",
		Tcl_GetString(pathPtr), "\": ", Tcl_PosixError(interp), NULL);
	goto end;
    }

    if (Tcl_Close(interp, chan) != TCL_OK) {
	goto end;
    }

    iPtr = (Interp *) interp;
    oldScriptFile = iPtr->scriptFile;
    iPtr->scriptFile = pathPtr;
    Tcl_IncrRefCount(iPtr->scriptFile);
    string = Tcl_GetStringFromObj(objPtr, &length);

    /*
     * TIP #280 Force the evaluator to open a frame for a sourced file.
     */

    iPtr->evalFlags |= TCL_EVAL_FILE;
    result = TclEvalEx(interp, string, length, 0, 1, NULL, string);

    /*
     * Now we have to be careful; the script may have changed the
     * iPtr->scriptFile value, so we must reset it without assuming it still
     * points to 'pathPtr'.
     */

    if (iPtr->scriptFile != NULL) {
	Tcl_DecrRefCount(iPtr->scriptFile);
    }
    iPtr->scriptFile = oldScriptFile;

    if (result == TCL_RETURN) {
	result = TclUpdateReturnInfo(iPtr);
    } else if (result == TCL_ERROR) {
	/*
	 * Record information telling where the error occurred.
	 */

	const char *pathString = Tcl_GetStringFromObj(pathPtr, &length);
	int limit = 150;
	int overflow = (length > limit);

	Tcl_AppendObjToErrorInfo(interp, Tcl_ObjPrintf(
		"\n    (file \"%.*s%s\" line %d)",
		(overflow ? limit : length), pathString,
		(overflow ? "..." : ""), Tcl_GetErrorLine(interp)));
    }

  end:
    Tcl_DecrRefCount(objPtr);
    return result;
}

int
TclNREvalFile(
    Tcl_Interp *interp,		/* Interpreter in which to process file. */
    Tcl_Obj *pathPtr,		/* Path of file to process. Tilde-substitution
				 * will be performed on this name. */
    const char *encodingName)	/* If non-NULL, then use this encoding for the
				 * file. NULL means use the system encoding. */
{
    Tcl_StatBuf statBuf;
    Tcl_Obj *oldScriptFile, *objPtr;
    Interp *iPtr;
    Tcl_Channel chan;
    const char *string;

    if (Tcl_FSGetNormalizedPath(interp, pathPtr) == NULL) {
	return TCL_ERROR;
    }

    if (Tcl_FSStat(pathPtr, &statBuf) == -1) {
	Tcl_SetErrno(errno);
	Tcl_AppendResult(interp, "couldn't read file \"",
		Tcl_GetString(pathPtr), "\": ", Tcl_PosixError(interp), NULL);
	return TCL_ERROR;
    }
    chan = Tcl_FSOpenFileChannel(interp, pathPtr, "r", 0644);
    if (chan == NULL) {
	Tcl_ResetResult(interp);
	Tcl_AppendResult(interp, "couldn't read file \"",
		Tcl_GetString(pathPtr), "\": ", Tcl_PosixError(interp), NULL);
	return TCL_ERROR;
    }

    /*
     * The eofchar is \32 (^Z). This is the usual on Windows, but we effect
     * this cross-platform to allow for scripted documents. [Bug: 2040]
     */

    Tcl_SetChannelOption(interp, chan, "-eofchar", "\32");

    /*
     * If the encoding is specified, set it for the channel. Else don't touch
     * it (and use the system encoding) Report error on unknown encoding.
     */

    if (encodingName != NULL) {
	if (Tcl_SetChannelOption(interp, chan, "-encoding", encodingName)
		!= TCL_OK) {
	    Tcl_Close(interp,chan);
	    return TCL_ERROR;
	}
    }

    objPtr = Tcl_NewObj();
    Tcl_IncrRefCount(objPtr);

    /*
     * Try to read first character of stream, so we can check for utf-8 BOM to
     * be handled especially.
     */

    if (Tcl_ReadChars(chan, objPtr, 1, 0) < 0) {
	Tcl_Close(interp, chan);
	Tcl_AppendResult(interp, "couldn't read file \"",
		Tcl_GetString(pathPtr), "\": ", Tcl_PosixError(interp), NULL);
	Tcl_DecrRefCount(objPtr);
	return TCL_ERROR;
    }
    string = Tcl_GetString(objPtr);

    /*
     * If first character is not a BOM, append the remaining characters,
     * otherwise replace them. [Bug 3466099]
     */

    if (Tcl_ReadChars(chan, objPtr, -1,
	    memcmp(string, "\xef\xbb\xbf", 3)) < 0) {
	Tcl_Close(interp, chan);
	Tcl_AppendResult(interp, "couldn't read file \"",
		Tcl_GetString(pathPtr), "\": ", Tcl_PosixError(interp), NULL);
	Tcl_DecrRefCount(objPtr);
	return TCL_ERROR;
    }

    if (Tcl_Close(interp, chan) != TCL_OK) {
	Tcl_DecrRefCount(objPtr);
	return TCL_ERROR;
    }

    iPtr = (Interp *) interp;
    oldScriptFile = iPtr->scriptFile;
    iPtr->scriptFile = pathPtr;
    Tcl_IncrRefCount(iPtr->scriptFile);

    /*
     * TIP #280: Force the evaluator to open a frame for a sourced file.
     */

    iPtr->evalFlags |= TCL_EVAL_FILE;
    TclNRAddCallback(interp, EvalFileCallback, oldScriptFile, pathPtr, objPtr,
	    NULL);
    return TclNREvalObjEx(interp, objPtr, 0, NULL, INT_MIN);
}

static int
EvalFileCallback(
    ClientData data[],
    Tcl_Interp *interp,
    int result)
{
    Interp *iPtr = (Interp *) interp;
    Tcl_Obj *oldScriptFile = data[0];
    Tcl_Obj *pathPtr = data[1];
    Tcl_Obj *objPtr = data[2];

    /*
     * Now we have to be careful; the script may have changed the
     * iPtr->scriptFile value, so we must reset it without assuming it still
     * points to 'pathPtr'.
     */

    if (iPtr->scriptFile != NULL) {
	Tcl_DecrRefCount(iPtr->scriptFile);
    }
    iPtr->scriptFile = oldScriptFile;

    if (result == TCL_RETURN) {
	result = TclUpdateReturnInfo(iPtr);
    } else if (result == TCL_ERROR) {
	/*
	 * Record information telling where the error occurred.
	 */

	int length;
	const char *pathString = Tcl_GetStringFromObj(pathPtr, &length);
	const int limit = 150;
	int overflow = (length > limit);

	Tcl_AppendObjToErrorInfo(interp, Tcl_ObjPrintf(
		"\n    (file \"%.*s%s\" line %d)",
		(overflow ? limit : length), pathString,
		(overflow ? "..." : ""), Tcl_GetErrorLine(interp)));
    }

    Tcl_DecrRefCount(objPtr);
    return result;
}

/*
 *----------------------------------------------------------------------
 *
 * Tcl_GetErrno --
 *
 *	Gets the current value of the Tcl error code variable. This is
 *	currently the global variable "errno" but could in the future change
 *	to something else.
 *
 * Results:
 *	The value of the Tcl error code variable.
 *
 * Side effects:
 *	None. Note that the value of the Tcl error code variable is UNDEFINED
 *	if a call to Tcl_SetErrno did not precede this call.
 *
 *----------------------------------------------------------------------
 */

int
Tcl_GetErrno(void)
{
    /*
     * On some platforms, errno is really a thread local (implemented by the C
     * library).
     */

    return errno;
}

/*
 *----------------------------------------------------------------------
 *
 * Tcl_SetErrno --
 *
 *	Sets the Tcl error code variable to the supplied value. On some saner
 *	platforms this is actually a thread-local (this is implemented in the
 *	C library) but this is *really* unsafe to assume!
 *
 * Results:
 *	None.
 *
 * Side effects:
 *	Modifies the value of the Tcl error code variable.
 *
 *----------------------------------------------------------------------
 */

void
Tcl_SetErrno(
    int err)			/* The new value. */
{
    /*
     * On some platforms, errno is really a thread local (implemented by the C
     * library).
     */

    errno = err;
}

/*
 *----------------------------------------------------------------------
 *
 * Tcl_PosixError --
 *
 *	This function is typically called after UNIX kernel calls return
 *	errors. It stores machine-readable information about the error in
 *	errorCode field of interp and returns an information string for the
 *	caller's use.
 *
 * Results:
 *	The return value is a human-readable string describing the error.
 *
 * Side effects:
 *	The errorCode field of the interp is set.
 *
 *----------------------------------------------------------------------
 */

const char *
Tcl_PosixError(
    Tcl_Interp *interp)		/* Interpreter whose errorCode field is to be
				 * set. */
{
    const char *id, *msg;

    msg = Tcl_ErrnoMsg(errno);
    id = Tcl_ErrnoId();
    if (interp) {
	Tcl_SetErrorCode(interp, "POSIX", id, msg, NULL);
    }
    return msg;
}

/*
 *----------------------------------------------------------------------
 *
 * Tcl_FSStat --
 *
 *	This function replaces the library version of stat and lsat.
 *
 *	The appropriate function for the filesystem to which pathPtr belongs
 *	will be called.
 *
 * Results:
 *	See stat documentation.
 *
 * Side effects:
 *	See stat documentation.
 *
 *----------------------------------------------------------------------
 */

int
Tcl_FSStat(
    Tcl_Obj *pathPtr,		/* Path of file to stat (in current CP). */
    Tcl_StatBuf *buf)		/* Filled with results of stat call. */
{
    const Tcl_Filesystem *fsPtr = Tcl_FSGetFileSystemForPath(pathPtr);

    if (fsPtr != NULL && fsPtr->statProc != NULL) {
	return fsPtr->statProc(pathPtr, buf);
    }
    Tcl_SetErrno(ENOENT);
    return -1;
}

/*
 *----------------------------------------------------------------------
 *
 * Tcl_FSLstat --
 *
 *	This function replaces the library version of lstat. The appropriate
 *	function for the filesystem to which pathPtr belongs will be called.
 *	If no 'lstat' function is listed, but a 'stat' function is, then Tcl
 *	will fall back on the stat function.
 *
 * Results:
 *	See lstat documentation.
 *
 * Side effects:
 *	See lstat documentation.
 *
 *----------------------------------------------------------------------
 */

int
Tcl_FSLstat(
    Tcl_Obj *pathPtr,		/* Path of file to stat (in current CP). */
    Tcl_StatBuf *buf)		/* Filled with results of stat call. */
{
    const Tcl_Filesystem *fsPtr = Tcl_FSGetFileSystemForPath(pathPtr);

    if (fsPtr != NULL) {
	if (fsPtr->lstatProc != NULL) {
	    return fsPtr->lstatProc(pathPtr, buf);
	}
	if (fsPtr->statProc != NULL) {
	    return fsPtr->statProc(pathPtr, buf);
	}
    }
    Tcl_SetErrno(ENOENT);
    return -1;
}

/*
 *----------------------------------------------------------------------
 *
 * Tcl_FSAccess --
 *
 *	This function replaces the library version of access. The appropriate
 *	function for the filesystem to which pathPtr belongs will be called.
 *
 * Results:
 *	See access documentation.
 *
 * Side effects:
 *	See access documentation.
 *
 *----------------------------------------------------------------------
 */

int
Tcl_FSAccess(
    Tcl_Obj *pathPtr,		/* Path of file to access (in current CP). */
    int mode)			/* Permission setting. */
{
    const Tcl_Filesystem *fsPtr = Tcl_FSGetFileSystemForPath(pathPtr);

    if (fsPtr != NULL && fsPtr->accessProc != NULL) {
	return fsPtr->accessProc(pathPtr, mode);
    }
    Tcl_SetErrno(ENOENT);
    return -1;
}

/*
 *----------------------------------------------------------------------
 *
 * Tcl_FSOpenFileChannel --
 *
 *	The appropriate function for the filesystem to which pathPtr belongs
 *	will be called.
 *
 * Results:
 *	The new channel or NULL, if the named file could not be opened.
 *
 * Side effects:
 *	May open the channel and may cause creation of a file on the file
 *	system.
 *
 *----------------------------------------------------------------------
 */

Tcl_Channel
Tcl_FSOpenFileChannel(
    Tcl_Interp *interp,		/* Interpreter for error reporting; can be
				 * NULL. */
    Tcl_Obj *pathPtr,		/* Name of file to open. */
    const char *modeString,	/* A list of POSIX open modes or a string such
				 * as "rw". */
    int permissions)		/* If the open involves creating a file, with
				 * what modes to create it? */
{
    const Tcl_Filesystem *fsPtr;
    Tcl_Channel retVal = NULL;

    /*
     * We need this just to ensure we return the correct error messages under
     * some circumstances.
     */

    if (Tcl_FSGetNormalizedPath(interp, pathPtr) == NULL) {
	return NULL;
    }

    fsPtr = Tcl_FSGetFileSystemForPath(pathPtr);
    if (fsPtr != NULL && fsPtr->openFileChannelProc != NULL) {
	int mode, seekFlag, binary;

	/*
	 * Parse the mode, picking up whether we want to seek to start with
	 * and/or set the channel automatically into binary mode.
	 */

	mode = TclGetOpenModeEx(interp, modeString, &seekFlag, &binary);
	if (mode == -1) {
	    return NULL;
	}

	/*
	 * Do the actual open() call.
	 */

	retVal = fsPtr->openFileChannelProc(interp, pathPtr, mode,
		permissions);
	if (retVal == NULL) {
	    return NULL;
	}

	/*
	 * Apply appropriate flags parsed out above.
	 */

	if (seekFlag && Tcl_Seek(retVal, (Tcl_WideInt) 0, SEEK_END)
		< (Tcl_WideInt) 0) {
	    if (interp != NULL) {
		Tcl_AppendResult(interp, "could not seek to end of file "
			"while opening \"", Tcl_GetString(pathPtr), "\": ",
			Tcl_PosixError(interp), NULL);
	    }
	    Tcl_Close(NULL, retVal);
	    return NULL;
	}
	if (binary) {
	    Tcl_SetChannelOption(interp, retVal, "-translation", "binary");
	}
	return retVal;
    }

    /*
     * File doesn't belong to any filesystem that can open it.
     */

    Tcl_SetErrno(ENOENT);
    if (interp != NULL) {
	Tcl_AppendResult(interp, "couldn't open \"", Tcl_GetString(pathPtr),
		"\": ", Tcl_PosixError(interp), NULL);
    }
    return NULL;
}

/*
 *----------------------------------------------------------------------
 *
 * Tcl_FSUtime --
 *
 *	This function replaces the library version of utime. The appropriate
 *	function for the filesystem to which pathPtr belongs will be called.
 *
 * Results:
 *	See utime documentation.
 *
 * Side effects:
 *	See utime documentation.
 *
 *----------------------------------------------------------------------
 */

int
Tcl_FSUtime(
    Tcl_Obj *pathPtr,		/* File to change access/modification
				 * times. */
    struct utimbuf *tval)	/* Structure containing access/modification
				 * times to use. Should not be modified. */
{
    const Tcl_Filesystem *fsPtr = Tcl_FSGetFileSystemForPath(pathPtr);

    if (fsPtr != NULL && fsPtr->utimeProc != NULL) {
	return fsPtr->utimeProc(pathPtr, tval);
    }
    /* TODO: set errno here? Tcl_SetErrno(ENOENT); */
    return -1;
}

/*
 *----------------------------------------------------------------------
 *
 * NativeFileAttrStrings --
 *
 *	This function implements the platform dependent 'file attributes'
 *	subcommand, for the native filesystem, for listing the set of possible
 *	attribute strings. This function is part of Tcl's native filesystem
 *	support, and is placed here because it is shared by Unix and Windows
 *	code.
 *
 * Results:
 *	An array of strings
 *
 * Side effects:
 *	None.
 *
 *----------------------------------------------------------------------
 */

static const char *const *
NativeFileAttrStrings(
    Tcl_Obj *pathPtr,
    Tcl_Obj **objPtrRef)
{
    return tclpFileAttrStrings;
}

/*
 *----------------------------------------------------------------------
 *
 * NativeFileAttrsGet --
 *
 *	This function implements the platform dependent 'file attributes'
 *	subcommand, for the native filesystem, for 'get' operations. This
 *	function is part of Tcl's native filesystem support, and is placed
 *	here because it is shared by Unix and Windows code.
 *
 * Results:
 *	Standard Tcl return code. The object placed in objPtrRef (if TCL_OK
 *	was returned) is likely to have a refCount of zero. Either way we must
 *	either store it somewhere (e.g. the Tcl result), or Incr/Decr its
 *	refCount to ensure it is properly freed.
 *
 * Side effects:
 *	None.
 *
 *----------------------------------------------------------------------
 */

static int
NativeFileAttrsGet(
    Tcl_Interp *interp,		/* The interpreter for error reporting. */
    int index,			/* index of the attribute command. */
    Tcl_Obj *pathPtr,		/* path of file we are operating on. */
    Tcl_Obj **objPtrRef)	/* for output. */
{
    return tclpFileAttrProcs[index].getProc(interp, index, pathPtr,objPtrRef);
}

/*
 *----------------------------------------------------------------------
 *
 * NativeFileAttrsSet --
 *
 *	This function implements the platform dependent 'file attributes'
 *	subcommand, for the native filesystem, for 'set' operations. This
 *	function is part of Tcl's native filesystem support, and is placed
 *	here because it is shared by Unix and Windows code.
 *
 * Results:
 *	Standard Tcl return code.
 *
 * Side effects:
 *	None.
 *
 *----------------------------------------------------------------------
 */

static int
NativeFileAttrsSet(
    Tcl_Interp *interp,		/* The interpreter for error reporting. */
    int index,			/* index of the attribute command. */
    Tcl_Obj *pathPtr,		/* path of file we are operating on. */
    Tcl_Obj *objPtr)		/* set to this value. */
{
    return tclpFileAttrProcs[index].setProc(interp, index, pathPtr, objPtr);
}

/*
 *----------------------------------------------------------------------
 *
 * Tcl_FSFileAttrStrings --
 *
 *	This function implements part of the hookable 'file attributes'
 *	subcommand. The appropriate function for the filesystem to which
 *	pathPtr belongs will be called.
 *
 * Results:
 *	The called function may either return an array of strings, or may
 *	instead return NULL and place a Tcl list into the given objPtrRef.
 *	Tcl will take that list and first increment its refCount before using
 *	it. On completion of that use, Tcl will decrement its refCount. Hence
 *	if the list should be disposed of by Tcl when done, it should have a
 *	refCount of zero, and if the list should not be disposed of, the
 *	filesystem should ensure it retains a refCount on the object.
 *
 * Side effects:
 *	None.
 *
 *----------------------------------------------------------------------
 */

const char *const *
Tcl_FSFileAttrStrings(
    Tcl_Obj *pathPtr,
    Tcl_Obj **objPtrRef)
{
    const Tcl_Filesystem *fsPtr = Tcl_FSGetFileSystemForPath(pathPtr);

    if (fsPtr != NULL && fsPtr->fileAttrStringsProc != NULL) {
	return fsPtr->fileAttrStringsProc(pathPtr, objPtrRef);
    }
    Tcl_SetErrno(ENOENT);
    return NULL;
}

/*
 *----------------------------------------------------------------------
 *
 * TclFSFileAttrIndex --
 *
 *	Helper function for converting an attribute name to an index into the
 *	attribute table.
 *
 * Results:
 *	Tcl result code, index written to *indexPtr on result==TCL_OK
 *
 * Side effects:
 *	None.
 *
 *----------------------------------------------------------------------
 */

int
TclFSFileAttrIndex(
    Tcl_Obj *pathPtr,		/* File whose attributes are to be indexed
				 * into. */
    const char *attributeName,	/* The attribute being looked for. */
    int *indexPtr)		/* Where to write the found index. */
{
    Tcl_Obj *listObj = NULL;
    const char *const *attrTable;

    /*
     * Get the attribute table for the file.
     */

    attrTable = Tcl_FSFileAttrStrings(pathPtr, &listObj);
    if (listObj != NULL) {
	Tcl_IncrRefCount(listObj);
    }

    if (attrTable != NULL) {
	/*
	 * It's a constant attribute table, so use T_GIFO.
	 */

	Tcl_Obj *tmpObj = Tcl_NewStringObj(attributeName, -1);
	int result;

	result = Tcl_GetIndexFromObj(NULL, tmpObj, attrTable, NULL, TCL_EXACT,
		indexPtr);
	TclDecrRefCount(tmpObj);
	if (listObj != NULL) {
	    TclDecrRefCount(listObj);
	}
	return result;
    } else if (listObj != NULL) {
	/*
	 * It's a non-constant attribute list, so do a literal search.
	 */

	int i, objc;
	Tcl_Obj **objv;

	if (Tcl_ListObjGetElements(NULL, listObj, &objc, &objv) != TCL_OK) {
	    TclDecrRefCount(listObj);
	    return TCL_ERROR;
	}
	for (i=0 ; i<objc ; i++) {
	    if (!strcmp(attributeName, TclGetString(objv[i]))) {
		TclDecrRefCount(listObj);
		*indexPtr = i;
		return TCL_OK;
	    }
	}
	TclDecrRefCount(listObj);
	return TCL_ERROR;
    } else {
	return TCL_ERROR;
    }
}

/*
 *----------------------------------------------------------------------
 *
 * Tcl_FSFileAttrsGet --
 *
 *	This function implements read access for the hookable 'file
 *	attributes' subcommand. The appropriate function for the filesystem to
 *	which pathPtr belongs will be called.
 *
 * Results:
 *	Standard Tcl return code. The object placed in objPtrRef (if TCL_OK
 *	was returned) is likely to have a refCount of zero. Either way we must
 *	either store it somewhere (e.g. the Tcl result), or Incr/Decr its
 *	refCount to ensure it is properly freed.
 *
 * Side effects:
 *	None.
 *
 *----------------------------------------------------------------------
 */

int
Tcl_FSFileAttrsGet(
    Tcl_Interp *interp,		/* The interpreter for error reporting. */
    int index,			/* index of the attribute command. */
    Tcl_Obj *pathPtr,		/* filename we are operating on. */
    Tcl_Obj **objPtrRef)	/* for output. */
{
    const Tcl_Filesystem *fsPtr = Tcl_FSGetFileSystemForPath(pathPtr);

    if (fsPtr != NULL && fsPtr->fileAttrsGetProc != NULL) {
	return fsPtr->fileAttrsGetProc(interp, index, pathPtr, objPtrRef);
    }
    Tcl_SetErrno(ENOENT);
    return -1;
}

/*
 *----------------------------------------------------------------------
 *
 * Tcl_FSFileAttrsSet --
 *
 *	This function implements write access for the hookable 'file
 *	attributes' subcommand. The appropriate function for the filesystem to
 *	which pathPtr belongs will be called.
 *
 * Results:
 *	Standard Tcl return code.
 *
 * Side effects:
 *	None.
 *
 *----------------------------------------------------------------------
 */

int
Tcl_FSFileAttrsSet(
    Tcl_Interp *interp,		/* The interpreter for error reporting. */
    int index,			/* index of the attribute command. */
    Tcl_Obj *pathPtr,		/* filename we are operating on. */
    Tcl_Obj *objPtr)		/* Input value. */
{
    const Tcl_Filesystem *fsPtr = Tcl_FSGetFileSystemForPath(pathPtr);

    if (fsPtr != NULL && fsPtr->fileAttrsSetProc != NULL) {
	return fsPtr->fileAttrsSetProc(interp, index, pathPtr, objPtr);
    }
    Tcl_SetErrno(ENOENT);
    return -1;
}

/*
 *----------------------------------------------------------------------
 *
 * Tcl_FSGetCwd --
 *
 *	This function replaces the library version of getcwd().
 *
 *	Most VFS's will *not* implement a 'cwdProc'. Tcl now maintains its own
 *	record (in a Tcl_Obj) of the cwd, and an attempt is made to synch this
 *	with the cwd's containing filesystem, if that filesystem provides a
 *	cwdProc (e.g. the native filesystem).
 *
 *	Note that if Tcl's cwd is not in the native filesystem, then of course
 *	Tcl's cwd and the native cwd are different: extensions should
 *	therefore ensure they only access the cwd through this function to
 *	avoid confusion.
 *
 *	If a global cwdPathPtr already exists, it is cached in the thread's
 *	private data structures and reference to the cached copy is returned,
 *	subject to a synchronisation attempt in that cwdPathPtr's fs.
 *
 *	Otherwise, the chain of functions that have been "inserted" into the
 *	filesystem will be called in succession until either a value other
 *	than NULL is returned, or the entire list is visited.
 *
 * Results:
 *	The result is a pointer to a Tcl_Obj specifying the current directory,
 *	or NULL if the current directory could not be determined. If NULL is
 *	returned, an error message is left in the interp's result.
 *
 *	The result already has its refCount incremented for the caller. When
 *	it is no longer needed, that refCount should be decremented.
 *
 * Side effects:
 *	Various objects may be freed and allocated.
 *
 *----------------------------------------------------------------------
 */

Tcl_Obj *
Tcl_FSGetCwd(
    Tcl_Interp *interp)
{
    ThreadSpecificData *tsdPtr = TCL_TSD_INIT(&tclFsDataKey);

    if (TclFSCwdPointerEquals(NULL)) {
	FilesystemRecord *fsRecPtr;
	Tcl_Obj *retVal = NULL;

	/*
	 * We've never been called before, try to find a cwd. Call each of the
	 * "Tcl_GetCwd" function in succession. A non-NULL return value
	 * indicates the particular function has succeeded.
	 */

	for (fsRecPtr = FsGetFirstFilesystem();
		(retVal == NULL) && (fsRecPtr != NULL);
		fsRecPtr = fsRecPtr->nextPtr) {
	    ClientData retCd;
	    TclFSGetCwdProc2 *proc2;
	    if (fsRecPtr->fsPtr->getCwdProc == NULL) {
		continue;
	    }

	    if (fsRecPtr->fsPtr->version == TCL_FILESYSTEM_VERSION_1) {
		retVal = fsRecPtr->fsPtr->getCwdProc(interp);
		continue;
	    }

	    proc2 = (TclFSGetCwdProc2 *) fsRecPtr->fsPtr->getCwdProc;
	    retCd = proc2(NULL);
	    if (retCd != NULL) {
		Tcl_Obj *norm;

		/*
		 * Looks like a new current directory.
		 */

		retVal = fsRecPtr->fsPtr->internalToNormalizedProc(retCd);
		Tcl_IncrRefCount(retVal);
		norm = TclFSNormalizeAbsolutePath(interp,retVal);
		if (norm != NULL) {
		    /*
		     * We found a cwd, which is now in our global storage. We
		     * must make a copy. Norm already has a refCount of 1.
		     *
		     * Threading issue: note that multiple threads at system
		     * startup could in principle call this function
		     * simultaneously. They will therefore each set the
		     * cwdPathPtr independently. That behaviour is a bit
		     * peculiar, but should be fine. Once we have a cwd, we'll
		     * always be in the 'else' branch below which is simpler.
		     */

		    FsUpdateCwd(norm, retCd);
		    Tcl_DecrRefCount(norm);
		} else {
		    fsRecPtr->fsPtr->freeInternalRepProc(retCd);
		}
		Tcl_DecrRefCount(retVal);
		retVal = NULL;
		goto cdDidNotChange;
	    } else if (interp != NULL) {
		Tcl_AppendResult(interp,
			"error getting working directory name: ",
			Tcl_PosixError(interp), NULL);
	    }
	}

	/*
	 * Now the 'cwd' may NOT be normalized, at least on some platforms.
	 * For the sake of efficiency, we want a completely normalized cwd at
	 * all times.
	 *
	 * Finally, if retVal is NULL, we do not have a cwd, which could be
	 * problematic.
	 */

	if (retVal != NULL) {
	    Tcl_Obj *norm = TclFSNormalizeAbsolutePath(interp, retVal);

	    if (norm != NULL) {
		/*
		 * We found a cwd, which is now in our global storage. We must
		 * make a copy. Norm already has a refCount of 1.
		 *
		 * Threading issue: note that multiple threads at system
		 * startup could in principle call this function
		 * simultaneously. They will therefore each set the cwdPathPtr
		 * independently. That behaviour is a bit peculiar, but should
		 * be fine. Once we have a cwd, we'll always be in the 'else'
		 * branch below which is simpler.
		 */

		ClientData cd = (ClientData) Tcl_FSGetNativePath(norm);

		FsUpdateCwd(norm, TclNativeDupInternalRep(cd));
		Tcl_DecrRefCount(norm);
	    }
	    Tcl_DecrRefCount(retVal);
	}
    } else {
	/*
	 * We already have a cwd cached, but we want to give the filesystem it
	 * is in a chance to check whether that cwd has changed, or is perhaps
	 * no longer accessible. This allows an error to be thrown if, say,
	 * the permissions on that directory have changed.
	 */

	const Tcl_Filesystem *fsPtr =
		Tcl_FSGetFileSystemForPath(tsdPtr->cwdPathPtr);
	ClientData retCd = NULL;
	Tcl_Obj *retVal, *norm;

	/*
	 * If the filesystem couldn't be found, or if no cwd function exists
	 * for this filesystem, then we simply assume the cached cwd is ok.
	 * If we do call a cwd, we must watch for errors (if the cwd returns
	 * NULL). This ensures that, say, on Unix if the permissions of the
	 * cwd change, 'pwd' does actually throw the correct error in Tcl.
	 * (This is tested for in the test suite on unix).
	 */

	if (fsPtr == NULL || fsPtr->getCwdProc == NULL) {
	    goto cdDidNotChange;
	}

	if (fsPtr->version == TCL_FILESYSTEM_VERSION_1) {
	    retVal = fsPtr->getCwdProc(interp);
	} else {
	    /*
	     * New API.
	     */

	    TclFSGetCwdProc2 *proc2 = (TclFSGetCwdProc2 *) fsPtr->getCwdProc;

	    retCd = proc2(tsdPtr->cwdClientData);
	    if (retCd == NULL && interp != NULL) {
		Tcl_AppendResult(interp,
			"error getting working directory name: ",
			Tcl_PosixError(interp), NULL);
	    }

	    if (retCd == tsdPtr->cwdClientData) {
		goto cdDidNotChange;
	    }

	    /*
	     * Looks like a new current directory.
	     */

	    retVal = fsPtr->internalToNormalizedProc(retCd);
	    Tcl_IncrRefCount(retVal);
	}

	/*
	 * Check if the 'cwd' function returned an error; if so, reset the
	 * cwd.
	 */

	if (retVal == NULL) {
	    FsUpdateCwd(NULL, NULL);
	    goto cdDidNotChange;
	}

	/*
	 * Normalize the path.
	 */

	norm = TclFSNormalizeAbsolutePath(interp, retVal);

	/*
	 * Check whether cwd has changed from the value previously stored in
	 * cwdPathPtr. Really 'norm' shouldn't be NULL, but we are careful.
	 */

	if (norm == NULL) {
	    /* Do nothing */
	    if (retCd != NULL) {
		fsPtr->freeInternalRepProc(retCd);
	    }
	} else if (norm == tsdPtr->cwdPathPtr) {
	    goto cdEqual;
	} else {
	    /*
	     * Note that both 'norm' and 'tsdPtr->cwdPathPtr' are normalized
	     * paths. Therefore we can be more efficient than calling
	     * 'Tcl_FSEqualPaths', and in addition avoid a nasty infinite loop
	     * bug when trying to normalize tsdPtr->cwdPathPtr.
	     */

	    int len1, len2;
	    const char *str1, *str2;

	    str1 = Tcl_GetStringFromObj(tsdPtr->cwdPathPtr, &len1);
	    str2 = Tcl_GetStringFromObj(norm, &len2);
	    if ((len1 == len2) && (strcmp(str1, str2) == 0)) {
		/*
		 * If the paths were equal, we can be more efficient and
		 * retain the old path object which will probably already be
		 * shared. In this case we can simply free the normalized path
		 * we just calculated.
		 */

	    cdEqual:
		Tcl_DecrRefCount(norm);
		if (retCd != NULL) {
		    fsPtr->freeInternalRepProc(retCd);
		}
	    } else {
		FsUpdateCwd(norm, retCd);
		Tcl_DecrRefCount(norm);
	    }
	}
	Tcl_DecrRefCount(retVal);
    }

  cdDidNotChange:
    if (tsdPtr->cwdPathPtr != NULL) {
	Tcl_IncrRefCount(tsdPtr->cwdPathPtr);
    }

    return tsdPtr->cwdPathPtr;
}

/*
 *----------------------------------------------------------------------
 *
 * Tcl_FSChdir --
 *
 *	This function replaces the library version of chdir().
 *
 *	The path is normalized and then passed to the filesystem which claims
 *	it.
 *
 * Results:
 *	See chdir() documentation. If successful, we keep a record of the
 *	successful path in cwdPathPtr for subsequent calls to getcwd.
 *
 * Side effects:
 *	See chdir() documentation. The global cwdPathPtr may change value.
 *
 *----------------------------------------------------------------------
 */

int
Tcl_FSChdir(
    Tcl_Obj *pathPtr)
{
    const Tcl_Filesystem *fsPtr;
    int retVal = -1;

    if (Tcl_FSGetNormalizedPath(NULL, pathPtr) == NULL) {
	Tcl_SetErrno(ENOENT);
	return retVal;
    }

    fsPtr = Tcl_FSGetFileSystemForPath(pathPtr);
    if (fsPtr != NULL) {
	if (fsPtr->chdirProc != NULL) {
	    /*
	     * If this fails, an appropriate errno will have been stored using
	     * 'Tcl_SetErrno()'.
	     */

	    retVal = fsPtr->chdirProc(pathPtr);
	} else {
	    /*
	     * Fallback on stat-based implementation.
	     */

	    Tcl_StatBuf buf;

	    /*
	     * If the file can be stat'ed and is a directory and is readable,
	     * then we can chdir. If any of these actions fail, then
	     * 'Tcl_SetErrno()' should automatically have been called to set
	     * an appropriate error code.
	     */

	    if ((Tcl_FSStat(pathPtr, &buf) == 0) && (S_ISDIR(buf.st_mode))
		    && (Tcl_FSAccess(pathPtr, R_OK) == 0)) {
		/*
		 * We allow the chdir.
		 */

		retVal = 0;
	    }
	}
    } else {
	Tcl_SetErrno(ENOENT);
    }

    /*
     * The cwd changed, or an error was thrown. If an error was thrown, we can
     * just continue (and that will report the error to the user). If there
     * was no error we must assume that the cwd was actually changed to the
     * normalized value we calculated above, and we must therefore cache that
     * information.
     *
     * If the filesystem in question has a getCwdProc, then the correct logic
     * which performs the part below is already part of the Tcl_FSGetCwd()
     * call, so no need to replicate it again. This will have a side effect
     * though. The private authoritative representation of the current working
     * directory stored in cwdPathPtr in static memory will be out-of-sync
     * with the real OS-maintained value. The first call to Tcl_FSGetCwd will
     * however recalculate the private copy to match the OS-value so
     * everything will work right.
     *
     * However, if there is no getCwdProc, then we _must_ update our private
     * storage of the cwd, since this is the only opportunity to do that!
     *
     * Note: We currently call this block of code irrespective of whether
     * there was a getCwdProc or not, but the code should all in principle
     * work if we only call this block if fsPtr->getCwdProc == NULL.
     */

    if (retVal == 0) {
	/*
	 * Note that this normalized path may be different to what we found
	 * above (or at least a different object), if the filesystem epoch
	 * changed recently. This can actually happen with scripted documents
	 * very easily. Therefore we ask for the normalized path again (the
	 * correct value will have been cached as a result of the
	 * Tcl_FSGetFileSystemForPath call above anyway).
	 */

	Tcl_Obj *normDirName = Tcl_FSGetNormalizedPath(NULL, pathPtr);

	if (normDirName == NULL) {
	    /* Not really true, but what else to do? */
	    Tcl_SetErrno(ENOENT);
	    return -1;
	}

	if (fsPtr == &tclNativeFilesystem) {
	    /*
	     * For the native filesystem, we keep a cache of the native
	     * representation of the cwd. But, we want to do that for the
	     * exact format that is returned by 'getcwd' (so that we can later
	     * compare the two representations for equality), which might not
	     * be exactly the same char-string as the native representation of
	     * the fully normalized path (e.g. on Windows there's a
	     * forward-slash vs backslash difference). Hence we ask for this
	     * again here. On Unix it might actually be true that we always
	     * have the correct form in the native rep in which case we could
	     * simply use:
	     *		cd = Tcl_FSGetNativePath(pathPtr);
	     * instead. This should be examined by someone on Unix.
	     */

	    ThreadSpecificData *tsdPtr = TCL_TSD_INIT(&tclFsDataKey);
	    ClientData cd;
	    ClientData oldcd = tsdPtr->cwdClientData;

	    /*
	     * Assumption we are using a filesystem version 2.
	     */

	    TclFSGetCwdProc2 *proc2 = (TclFSGetCwdProc2 *) fsPtr->getCwdProc;

	    cd = proc2(oldcd);
	    if (cd != oldcd) {
		FsUpdateCwd(normDirName, cd);
	    }
	} else {
	    FsUpdateCwd(normDirName, NULL);
	}
    }

    return retVal;
}

/*
 *----------------------------------------------------------------------
 *
 * Tcl_FSLoadFile --
 *
 *	Dynamically loads a binary code file into memory and returns the
 *	addresses of two functions within that file, if they are defined. The
 *	appropriate function for the filesystem to which pathPtr belongs will
 *	be called.
 *
 *	Note that the native filesystem doesn't actually assume 'pathPtr' is a
 *	path. Rather it assumes pathPtr is either a path or just the name
 *	(tail) of a file which can be found somewhere in the environment's
 *	loadable path. This behaviour is not very compatible with virtual
 *	filesystems (and has other problems documented in the load man-page),
 *	so it is advised that full paths are always used.
 *
 * Results:
 *	A standard Tcl completion code. If an error occurs, an error message
 *	is left in the interp's result.
 *
 * Side effects:
 *	New code suddenly appears in memory. This may later be unloaded by
 *	passing the clientData to the unloadProc.
 *
 *----------------------------------------------------------------------
 */

int
Tcl_FSLoadFile(
    Tcl_Interp *interp,		/* Used for error reporting. */
    Tcl_Obj *pathPtr,		/* Name of the file containing the desired
				 * code. */
    const char *sym1, const char *sym2,
				/* Names of two functions to look up in the
				 * file's symbol table. */
    Tcl_PackageInitProc **proc1Ptr, Tcl_PackageInitProc **proc2Ptr,
				/* Where to return the addresses corresponding
				 * to sym1 and sym2. */
    Tcl_LoadHandle *handlePtr,	/* Filled with token for dynamically loaded
				 * file which will be passed back to
				 * (*unloadProcPtr)() to unload the file. */
    Tcl_FSUnloadFileProc **unloadProcPtr)
				/* Filled with address of Tcl_FSUnloadFileProc
				 * function which should be used for this
				 * file. */
{
    const char *symbols[3];
    void *procPtrs[2];
    int res;

    /*
     * Initialize the arrays.
     */

    symbols[0] = sym1;
    symbols[1] = sym2;
    symbols[2] = NULL;

    /*
     * Perform the load.
     */

    res = Tcl_LoadFile(interp, pathPtr, symbols, 0, procPtrs, handlePtr);
    if (res == TCL_OK) {
	*proc1Ptr = (Tcl_PackageInitProc *) procPtrs[0];
	*proc2Ptr = (Tcl_PackageInitProc *) procPtrs[1];
    } else {
	*proc1Ptr = *proc2Ptr = NULL;
    }

    return res;
}

/*
 *----------------------------------------------------------------------
 *
 * Tcl_LoadFile --
 *
 *	Dynamically loads a binary code file into memory and returns the
 *	addresses of a number of given functions within that file, if they are
 *	defined. The appropriate function for the filesystem to which pathPtr
 *	belongs will be called.
 *
 *	Note that the native filesystem doesn't actually assume 'pathPtr' is a
 *	path. Rather it assumes pathPtr is either a path or just the name
 *	(tail) of a file which can be found somewhere in the environment's
 *	loadable path. This behaviour is not very compatible with virtual
 *	filesystems (and has other problems documented in the load man-page),
 *	so it is advised that full paths are always used.
 *
 * Results:
 *	A standard Tcl completion code. If an error occurs, an error message
 *	is left in the interp's result.
 *
 * Side effects:
 *	New code suddenly appears in memory. This may later be unloaded by
 *	calling TclFS_UnloadFile.
 *
 *----------------------------------------------------------------------
 */

int
Tcl_LoadFile(
    Tcl_Interp *interp,		/* Used for error reporting. */
    Tcl_Obj *pathPtr,		/* Name of the file containing the desired
				 * code. */
    const char *const symbols[],/* Names of functions to look up in the file's
				 * symbol table. */
    int flags,			/* Flags (unused) */
    void *procVPtrs,		/* Where to return the addresses corresponding
				 * to symbols[]. */
    Tcl_LoadHandle *handlePtr)	/* Filled with token for shared library
				 * information which can be used in
				 * TclpFindSymbol. */
{
    void **procPtrs = (void **) procVPtrs;
    const Tcl_Filesystem *fsPtr = Tcl_FSGetFileSystemForPath(pathPtr);
    const Tcl_Filesystem *copyFsPtr;
    Tcl_FSUnloadFileProc *unloadProcPtr;
    Tcl_Obj *copyToPtr;
    Tcl_LoadHandle newLoadHandle = NULL;
    Tcl_LoadHandle divertedLoadHandle = NULL;
    Tcl_FSUnloadFileProc *newUnloadProcPtr = NULL;
    FsDivertLoad *tvdlPtr;
    int retVal;
    int i;

    if (fsPtr == NULL) {
	Tcl_SetErrno(ENOENT);
	return TCL_ERROR;
    }

    if (fsPtr->loadFileProc != NULL) {
	int retVal = fsPtr->loadFileProc(interp, pathPtr, handlePtr,
		&unloadProcPtr);

	if (retVal == TCL_OK) {
	    if (*handlePtr == NULL) {
		return TCL_ERROR;
	    }
	    Tcl_ResetResult(interp);
	    goto resolveSymbols;
	}
	if (Tcl_GetErrno() != EXDEV) {
	    return retVal;
	}
    }

    /*
     * The filesystem doesn't support 'load', so we fall back on the following
     * technique:
     *
     * First check if it is readable -- and exists!
     */

    if (Tcl_FSAccess(pathPtr, R_OK) != 0) {
	Tcl_AppendResult(interp, "couldn't load library \"",
		Tcl_GetString(pathPtr), "\": ", Tcl_PosixError(interp), NULL);
	return TCL_ERROR;
    }

#ifdef TCL_LOAD_FROM_MEMORY
    /*
     * The platform supports loading code from memory, so ask for a buffer of
     * the appropriate size, read the file into it and load the code from the
     * buffer:
     */

    {
	int ret, size;
	void *buffer;
	Tcl_StatBuf statBuf;
	Tcl_Channel data;

	ret = Tcl_FSStat(pathPtr, &statBuf);
	if (ret < 0) {
	    goto mustCopyToTempAnyway;
	}
	size = (int) statBuf.st_size;

	/*
	 * Tcl_Read takes an int: check that file size isn't wide.
	 */

	if (size != (Tcl_WideInt) statBuf.st_size) {
	    goto mustCopyToTempAnyway;
	}
	data = Tcl_FSOpenFileChannel(interp, pathPtr, "rb", 0666);
	if (!data) {
	    goto mustCopyToTempAnyway;
	}
	buffer = TclpLoadMemoryGetBuffer(interp, size);
	if (!buffer) {
	    Tcl_Close(interp, data);
	    goto mustCopyToTempAnyway;
	}
	ret = Tcl_Read(data, buffer, size);
	Tcl_Close(interp, data);
	ret = TclpLoadMemory(interp, buffer, size, ret, handlePtr,
		&unloadProcPtr);
	if (ret == TCL_OK && *handlePtr != NULL) {
	    goto resolveSymbols;
	}
    }

  mustCopyToTempAnyway:
    Tcl_ResetResult(interp);
#endif

    /*
     * Get a temporary filename to use, first to copy the file into, and then
     * to load.
     */

    copyToPtr = TclpTempFileNameForLibrary(interp, pathPtr);
    Tcl_IncrRefCount(copyToPtr);

    copyFsPtr = Tcl_FSGetFileSystemForPath(copyToPtr);
    if ((copyFsPtr == NULL) || (copyFsPtr == fsPtr)) {
	/*
	 * We already know we can't use Tcl_FSLoadFile from this filesystem,
	 * and we must avoid a possible infinite loop. Try to delete the file
	 * we probably created, and then exit.
	 */

	Tcl_FSDeleteFile(copyToPtr);
	Tcl_DecrRefCount(copyToPtr);
	Tcl_AppendResult(interp, "couldn't load from current filesystem",
		NULL);
	return TCL_ERROR;
    }

    if (TclCrossFilesystemCopy(interp, pathPtr, copyToPtr) != TCL_OK) {
	/*
	 * Cross-platform copy failed.
	 */

	Tcl_FSDeleteFile(copyToPtr);
	Tcl_DecrRefCount(copyToPtr);
	return TCL_ERROR;
    }

#ifndef __WIN32__
    /*
     * Do we need to set appropriate permissions on the file? This may be
     * required on some systems. On Unix we could loop over the file
     * attributes, and set any that are called "-permissions" to 0700. However
     * we just do this directly, like this:
     */

    {
	int index;
	Tcl_Obj *perm;

	TclNewLiteralStringObj(perm, "0700");
	Tcl_IncrRefCount(perm);
	if (TclFSFileAttrIndex(copyToPtr, "-permissions", &index) == TCL_OK) {
	    Tcl_FSFileAttrsSet(NULL, index, copyToPtr, perm);
	}
	Tcl_DecrRefCount(perm);
    }
#endif

    /*
     * We need to reset the result now, because the cross-filesystem copy may
     * have stored the number of bytes in the result.
     */

    Tcl_ResetResult(interp);

    retVal = Tcl_LoadFile(interp, copyToPtr, symbols, 0, procPtrs,
	    &newLoadHandle);
    if (retVal != TCL_OK) {
	/*
	 * The file didn't load successfully.
	 */

	Tcl_FSDeleteFile(copyToPtr);
	Tcl_DecrRefCount(copyToPtr);
	return retVal;
    }

    /*
     * Try to delete the file immediately - this is possible in some OSes, and
     * avoids any worries about leaving the copy laying around on exit.
     */

    if (Tcl_FSDeleteFile(copyToPtr) == TCL_OK) {
	Tcl_DecrRefCount(copyToPtr);

	/*
	 * We tell our caller about the real shared library which was loaded.
	 * Note that this does mean that the package list maintained by 'load'
	 * will store the original (vfs) path alongside the temporary load
	 * handle and unload proc ptr.
	 */

	*handlePtr = newLoadHandle;
	Tcl_ResetResult(interp);
	return TCL_OK;
    }

    /*
     * When we unload this file, we need to divert the unloading so we can
     * unload and cleanup the temporary file correctly.
     */

    tvdlPtr = ckalloc(sizeof(FsDivertLoad));

    /*
     * Remember three pieces of information. This allows us to cleanup the
     * diverted load completely, on platforms which allow proper unloading of
     * code.
     */

    tvdlPtr->loadHandle = newLoadHandle;
    tvdlPtr->unloadProcPtr = newUnloadProcPtr;

    if (copyFsPtr != &tclNativeFilesystem) {
	/*
	 * copyToPtr is already incremented for this reference.
	 */

	tvdlPtr->divertedFile = copyToPtr;

	/*
	 * This is the filesystem we loaded it into. Since we have a reference
	 * to 'copyToPtr', we already have a refCount on this filesystem, so
	 * we don't need to worry about it disappearing on us.
	 */

	tvdlPtr->divertedFilesystem = copyFsPtr;
	tvdlPtr->divertedFileNativeRep = NULL;
    } else {
	/*
	 * We need the native rep.
	 */

	tvdlPtr->divertedFileNativeRep = TclNativeDupInternalRep(
		Tcl_FSGetInternalRep(copyToPtr, copyFsPtr));

	/*
	 * We don't need or want references to the copied Tcl_Obj or the
	 * filesystem if it is the native one.
	 */

	tvdlPtr->divertedFile = NULL;
	tvdlPtr->divertedFilesystem = NULL;
	Tcl_DecrRefCount(copyToPtr);
    }

    copyToPtr = NULL;

    divertedLoadHandle = ckalloc(sizeof(struct Tcl_LoadHandle_));
    divertedLoadHandle->clientData = tvdlPtr;
    divertedLoadHandle->findSymbolProcPtr = DivertFindSymbol;
    divertedLoadHandle->unloadFileProcPtr = DivertUnloadFile;
    *handlePtr = divertedLoadHandle;

    Tcl_ResetResult(interp);
    return retVal;

  resolveSymbols:
    /* 
     * At this point, *handlePtr is already set up to the handle for the
     * loaded library. We now try to resolve the symbols.
     */

    if (symbols != NULL) {
	for (i=0 ; symbols[i] != NULL; i++) {
	    procPtrs[i] = Tcl_FindSymbol(interp, *handlePtr, symbols[i]);
	    if (procPtrs[i] == NULL) {
		/* 
		 * At least one symbol in the list was not found.  Unload the
		 * file, and report the problem back to the caller.
		 * (Tcl_FindSymbol should already have left an appropriate
		 * error message.)
		 */

		(*handlePtr)->unloadFileProcPtr(*handlePtr);
		*handlePtr = NULL;
		return TCL_ERROR;
	    }
	}
    }
    return TCL_OK;
}

/*
 *----------------------------------------------------------------------
 *
 * DivertFindSymbol --
 *	
 *	Find a symbol in a shared library loaded by copy-from-VFS.
 *
 *----------------------------------------------------------------------
 */

static void *
DivertFindSymbol(
    Tcl_Interp *interp, 	/* Tcl interpreter */
    Tcl_LoadHandle loadHandle,	/* Handle to the diverted module */
    const char *symbol)		/* Symbol to resolve */
{
    FsDivertLoad *tvdlPtr = (FsDivertLoad *) loadHandle->clientData;
    Tcl_LoadHandle originalHandle = tvdlPtr->loadHandle;

    return originalHandle->findSymbolProcPtr(interp, originalHandle, symbol);
}

/*
 *----------------------------------------------------------------------
 *
 * DivertUnloadFile --
 *
 *	Unloads a file that has been loaded by copying from VFS to the native
 *	filesystem.
 *
 * Parameters:
 *	loadHandle -- Handle of the file to unload
 *
 *----------------------------------------------------------------------
 */

static void
DivertUnloadFile(
    Tcl_LoadHandle loadHandle)
{
    FsDivertLoad *tvdlPtr = (FsDivertLoad *) loadHandle->clientData;
    Tcl_LoadHandle originalHandle;

    /*
     * This test should never trigger, since we give the client data in the
     * function above.
     */

    if (tvdlPtr == NULL) {
	return;
    }
    originalHandle = tvdlPtr->loadHandle;

    /*
     * Call the real 'unloadfile' proc we actually used. It is very important
     * that we call this first, so that the shared library is actually
     * unloaded by the OS. Otherwise, the following 'delete' may well fail
     * because the shared library is still in use.
     */

    originalHandle->unloadFileProcPtr(originalHandle);

    /*
     * What filesystem contains the temp copy of the library?
     */

    if (tvdlPtr->divertedFilesystem == NULL) {
	/*
	 * It was the native filesystem, and we have a special function
	 * available just for this purpose, which we know works even at this
	 * late stage.
	 */

	TclpDeleteFile(tvdlPtr->divertedFileNativeRep);
	NativeFreeInternalRep(tvdlPtr->divertedFileNativeRep);
    } else {
	/*
	 * Remove the temporary file we created. Note, we may crash here
	 * because encodings have been taken down already.
	 */

	if (tvdlPtr->divertedFilesystem->deleteFileProc(tvdlPtr->divertedFile)
		!= TCL_OK) {
	    /*
	     * The above may have failed because the filesystem, or something
	     * it depends upon (e.g. encodings) have been taken down because
	     * Tcl is exiting.
	     *
	     * We may need to work out how to delete this file more robustly
	     * (or give the filesystem the information it needs to delete the
	     * file more robustly).
	     *
	     * In particular, one problem might be that the filesystem cannot
	     * extract the information it needs from the above path object
	     * because Tcl's entire filesystem apparatus (the code in this
	     * file) has been finalized, and it refuses to pass the internal
	     * representation to the filesystem.
	     */
	}

	/*
	 * And free up the allocations. This will also of course remove a
	 * refCount from the Tcl_Filesystem to which this file belongs, which
	 * could then free up the filesystem if we are exiting.
	 */

	Tcl_DecrRefCount(tvdlPtr->divertedFile);
    }

    ckfree(tvdlPtr);
    ckfree(loadHandle);
}

/*
 * This function used to be in the platform specific directories, but it has
 * now been made to work cross-platform.
 */

int
TclpLoadFile(
    Tcl_Interp *interp,		/* Used for error reporting. */
    Tcl_Obj *pathPtr,		/* Name of the file containing the desired
				 * code (UTF-8). */
    const char *sym1, const char *sym2,
				/* Names of two functions to look up in the
				 * file's symbol table. */
    Tcl_PackageInitProc **proc1Ptr, Tcl_PackageInitProc **proc2Ptr,
				/* Where to return the addresses corresponding
				 * to sym1 and sym2. */
    ClientData *clientDataPtr,	/* Filled with token for dynamically loaded
				 * file which will be passed back to
				 * (*unloadProcPtr)() to unload the file. */
    Tcl_FSUnloadFileProc **unloadProcPtr)
				/* Filled with address of Tcl_FSUnloadFileProc
				 * function which should be used for this
				 * file. */
{
    Tcl_LoadHandle handle = NULL;
    int res;

    res = TclpDlopen(interp, pathPtr, &handle, unloadProcPtr);

    if (res != TCL_OK) {
	return res;
    }

    if (handle == NULL) {
	return TCL_ERROR;
    }

    *clientDataPtr = handle;

    *proc1Ptr = (Tcl_PackageInitProc*) Tcl_FindSymbol(interp, handle, sym1);
    *proc2Ptr = (Tcl_PackageInitProc*) Tcl_FindSymbol(interp, handle, sym2);
    return TCL_OK;
}

/*
 *----------------------------------------------------------------------
 *
 * Tcl_FindSymbol --
 *
 *	Find a symbol in a loaded library
 *
 * Results:
 *	Returns a pointer to the symbol if found. If not found, returns NULL
 *	and leaves an error message in the interpreter result.
 *
 * This function was once filesystem-specific, but has been made portable by
 * having TclpDlopen return a structure that includes procedure pointers.
 *
 *----------------------------------------------------------------------
 */

void *
Tcl_FindSymbol(
    Tcl_Interp *interp,		/* Tcl interpreter */
    Tcl_LoadHandle loadHandle,	/* Handle to the loaded library */
    const char *symbol)		/* Name of the symbol to resolve */
{
    return loadHandle->findSymbolProcPtr(interp, loadHandle, symbol);
}

/*
 *----------------------------------------------------------------------
 *
 * Tcl_FSUnloadFile --
 *
 *	Unloads a library given its handle. Checks first that the library
 *	supports unloading.
 *
 *----------------------------------------------------------------------
 */

int
Tcl_FSUnloadFile(
    Tcl_Interp *interp,		/* Tcl interpreter */
    Tcl_LoadHandle handle)	/* Handle of the file to unload */
{
    if (handle->unloadFileProcPtr == NULL) {
	if (interp != NULL) {
	    Tcl_SetObjResult(interp, Tcl_NewStringObj(
		    "cannot unload: filesystem does not support unloading",
		    -1));
	}
	return TCL_ERROR;
    }
    TclpUnloadFile(handle);
    return TCL_OK;
}

/*
 *----------------------------------------------------------------------
 *
 * TclpUnloadFile --
 *
 *	Unloads a library given its handle
 *
 * This function was once filesystem-specific, but has been made portable by
 * having TclpDlopen return a structure that includes procedure pointers.
 *
 *----------------------------------------------------------------------
 */

void
TclpUnloadFile(
    Tcl_LoadHandle handle)
{
    if (handle->unloadFileProcPtr != NULL) {
	handle->unloadFileProcPtr(handle);
    }
}

/*
 *----------------------------------------------------------------------
 *
 * TclFSUnloadTempFile --
 *
 *	This function is called when we loaded a library of code via an
 *	intermediate temporary file. This function ensures the library is
 *	correctly unloaded and the temporary file is correctly deleted.
 *
 * Results:
 *	None.
 *
 * Side effects:
 *	The effects of the 'unload' function called, and of course the
 *	temporary file will be deleted.
 *
 *----------------------------------------------------------------------
 */

void
TclFSUnloadTempFile(
    Tcl_LoadHandle loadHandle)	/* loadHandle returned by a previous call to
				 * Tcl_FSLoadFile(). The loadHandle is a token
				 * that represents the loaded file. */
{
    FsDivertLoad *tvdlPtr = (FsDivertLoad *) loadHandle;

    /*
     * This test should never trigger, since we give the client data in the
     * function above.
     */

    if (tvdlPtr == NULL) {
	return;
    }

    /*
     * Call the real 'unloadfile' proc we actually used. It is very important
     * that we call this first, so that the shared library is actually
     * unloaded by the OS. Otherwise, the following 'delete' may well fail
     * because the shared library is still in use.
     */

    if (tvdlPtr->unloadProcPtr != NULL) {
	tvdlPtr->unloadProcPtr(tvdlPtr->loadHandle);
    }

    if (tvdlPtr->divertedFilesystem == NULL) {
	/*
	 * It was the native filesystem, and we have a special function
	 * available just for this purpose, which we know works even at this
	 * late stage.
	 */

	TclpDeleteFile(tvdlPtr->divertedFileNativeRep);
	NativeFreeInternalRep(tvdlPtr->divertedFileNativeRep);
    } else {
	/*
	 * Remove the temporary file we created. Note, we may crash here
	 * because encodings have been taken down already.
	 */

	if (tvdlPtr->divertedFilesystem->deleteFileProc(tvdlPtr->divertedFile)
		!= TCL_OK) {
	    /*
	     * The above may have failed because the filesystem, or something
	     * it depends upon (e.g. encodings) have been taken down because
	     * Tcl is exiting.
	     *
	     * We may need to work out how to delete this file more robustly
	     * (or give the filesystem the information it needs to delete the
	     * file more robustly).
	     *
	     * In particular, one problem might be that the filesystem cannot
	     * extract the information it needs from the above path object
	     * because Tcl's entire filesystem apparatus (the code in this
	     * file) has been finalized, and it refuses to pass the internal
	     * representation to the filesystem.
	     */
	}

	/*
	 * And free up the allocations. This will also of course remove a
	 * refCount from the Tcl_Filesystem to which this file belongs, which
	 * could then free up the filesystem if we are exiting.
	 */

	Tcl_DecrRefCount(tvdlPtr->divertedFile);
    }

    ckfree(tvdlPtr);
}

/*
 *---------------------------------------------------------------------------
 *
 * Tcl_FSLink --
 *
 *	This function replaces the library version of readlink() and can also
 *	be used to make links. The appropriate function for the filesystem to
 *	which pathPtr belongs will be called.
 *
 * Results:
 *	If toPtr is NULL, then the result is a Tcl_Obj specifying the contents
 *	of the symbolic link given by 'pathPtr', or NULL if the symbolic link
 *	could not be read. The result is owned by the caller, which should
 *	call Tcl_DecrRefCount when the result is no longer needed.
 *
 *	If toPtr is non-NULL, then the result is toPtr if the link action was
 *	successful, or NULL if not. In this case the result has no additional
 *	reference count, and need not be freed. The actual action to perform
 *	is given by the 'linkAction' flags, which is an or'd combination of:
 *
 *		TCL_CREATE_SYMBOLIC_LINK
 *		TCL_CREATE_HARD_LINK
 *
 *	Note that most filesystems will not support linking across to
 *	different filesystems, so this function will usually fail unless toPtr
 *	is in the same FS as pathPtr.
 *
 * Side effects:
 *	See readlink() documentation. A new filesystem link object may appear.
 *
 *---------------------------------------------------------------------------
 */

Tcl_Obj *
Tcl_FSLink(
    Tcl_Obj *pathPtr,		/* Path of file to readlink or link. */
    Tcl_Obj *toPtr,		/* NULL or path to be linked to. */
    int linkAction)		/* Action to perform. */
{
    const Tcl_Filesystem *fsPtr = Tcl_FSGetFileSystemForPath(pathPtr);

    if (fsPtr != NULL && fsPtr->linkProc != NULL) {
	return fsPtr->linkProc(pathPtr, toPtr, linkAction);
    }

    /*
     * If S_IFLNK isn't defined it means that the machine doesn't support
     * symbolic links, so the file can't possibly be a symbolic link. Generate
     * an EINVAL error, which is what happens on machines that do support
     * symbolic links when you invoke readlink on a file that isn't a symbolic
     * link.
     */

#ifndef S_IFLNK
    errno = EINVAL; /* TODO: Change to Tcl_SetErrno()? */
#else
    Tcl_SetErrno(ENOENT);
#endif /* S_IFLNK */
    return NULL;
}

/*
 *---------------------------------------------------------------------------
 *
 * Tcl_FSListVolumes --
 *
 *	Lists the currently mounted volumes. The chain of functions that have
 *	been "inserted" into the filesystem will be called in succession; each
 *	may return a list of volumes, all of which are added to the result
 *	until all mounted file systems are listed.
 *
 *	Notice that we assume the lists returned by each filesystem (if non
 *	NULL) have been given a refCount for us already. However, we are NOT
 *	allowed to hang on to the list itself (it belongs to the filesystem we
 *	called). Therefore we quite naturally add its contents to the result
 *	we are building, and then decrement the refCount.
 *
 * Results:
 *	The list of volumes, in an object which has refCount 0.
 *
 * Side effects:
 *	None
 *
 *---------------------------------------------------------------------------
 */

Tcl_Obj *
Tcl_FSListVolumes(void)
{
    FilesystemRecord *fsRecPtr;
    Tcl_Obj *resultPtr = Tcl_NewObj();

    /*
     * Call each of the "listVolumes" function in succession. A non-NULL
     * return value indicates the particular function has succeeded. We call
     * all the functions registered, since we want a list of all drives from
     * all filesystems.
     */

    fsRecPtr = FsGetFirstFilesystem();
    while (fsRecPtr != NULL) {
	if (fsRecPtr->fsPtr->listVolumesProc != NULL) {
	    Tcl_Obj *thisFsVolumes = fsRecPtr->fsPtr->listVolumesProc();

	    if (thisFsVolumes != NULL) {
		Tcl_ListObjAppendList(NULL, resultPtr, thisFsVolumes);
		Tcl_DecrRefCount(thisFsVolumes);
	    }
	}
	fsRecPtr = fsRecPtr->nextPtr;
    }

    return resultPtr;
}

/*
 *---------------------------------------------------------------------------
 *
 * FsListMounts --
 *
 *	List all mounts within the given directory, which match the given
 *	pattern.
 *
 * Results:
 *	The list of mounts, in a list object which has refCount 0, or NULL if
 *	we didn't even find any filesystems to try to list mounts.
 *
 * Side effects:
 *	None
 *
 *---------------------------------------------------------------------------
 */

static Tcl_Obj *
FsListMounts(
    Tcl_Obj *pathPtr,		/* Contains path to directory to search. */
    const char *pattern)	/* Pattern to match against. */
{
    FilesystemRecord *fsRecPtr;
    Tcl_GlobTypeData mountsOnly = { TCL_GLOB_TYPE_MOUNT, 0, NULL, NULL };
    Tcl_Obj *resultPtr = NULL;

    /*
     * Call each of the "matchInDirectory" functions in succession, with the
     * specific type information 'mountsOnly'. A non-NULL return value
     * indicates the particular function has succeeded. We call all the
     * functions registered, since we want a list from each filesystems.
     */

    fsRecPtr = FsGetFirstFilesystem();
    while (fsRecPtr != NULL) {
	if (fsRecPtr->fsPtr != &tclNativeFilesystem &&
		fsRecPtr->fsPtr->matchInDirectoryProc != NULL) {
	    if (resultPtr == NULL) {
		resultPtr = Tcl_NewObj();
	    }
	    fsRecPtr->fsPtr->matchInDirectoryProc(NULL, resultPtr, pathPtr,
		    pattern, &mountsOnly);
	}
	fsRecPtr = fsRecPtr->nextPtr;
    }

    return resultPtr;
}

/*
 *---------------------------------------------------------------------------
 *
 * Tcl_FSSplitPath --
 *
 *	This function takes the given Tcl_Obj, which should be a valid path,
 *	and returns a Tcl List object containing each segment of that path as
 *	an element.
 *
 * Results:
 *	Returns list object with refCount of zero. If the passed in lenPtr is
 *	non-NULL, we use it to return the number of elements in the returned
 *	list.
 *
 * Side effects:
 *	None.
 *
 *---------------------------------------------------------------------------
 */

Tcl_Obj *
Tcl_FSSplitPath(
    Tcl_Obj *pathPtr,		/* Path to split. */
    int *lenPtr)		/* int to store number of path elements. */
{
    Tcl_Obj *result = NULL;	/* Needed only to prevent gcc warnings. */
    const Tcl_Filesystem *fsPtr;
    char separator = '/';
    int driveNameLength;
    const char *p;

    /*
     * Perform platform specific splitting.
     */

    if (TclFSGetPathType(pathPtr, &fsPtr,
	    &driveNameLength) == TCL_PATH_ABSOLUTE) {
	if (fsPtr == &tclNativeFilesystem) {
	    return TclpNativeSplitPath(pathPtr, lenPtr);
	}
    } else {
	return TclpNativeSplitPath(pathPtr, lenPtr);
    }

    /*
     * We assume separators are single characters.
     */

    if (fsPtr->filesystemSeparatorProc != NULL) {
	Tcl_Obj *sep = fsPtr->filesystemSeparatorProc(pathPtr);

	if (sep != NULL) {
	    Tcl_IncrRefCount(sep);
	    separator = Tcl_GetString(sep)[0];
	    Tcl_DecrRefCount(sep);
	}
    }

    /*
     * Place the drive name as first element of the result list. The drive
     * name may contain strange characters, like colons and multiple forward
     * slashes (for example 'ftp://' is a valid vfs drive name)
     */

    result = Tcl_NewObj();
    p = Tcl_GetString(pathPtr);
    Tcl_ListObjAppendElement(NULL, result,
	    Tcl_NewStringObj(p, driveNameLength));
    p += driveNameLength;

    /*
     * Add the remaining path elements to the list.
     */

    for (;;) {
	const char *elementStart = p;
	int length;

	while ((*p != '\0') && (*p != separator)) {
	    p++;
	}
	length = p - elementStart;
	if (length > 0) {
	    Tcl_Obj *nextElt;

	    if (elementStart[0] == '~') {
		TclNewLiteralStringObj(nextElt, "./");
		Tcl_AppendToObj(nextElt, elementStart, length);
	    } else {
		nextElt = Tcl_NewStringObj(elementStart, length);
	    }
	    Tcl_ListObjAppendElement(NULL, result, nextElt);
	}
	if (*p++ == '\0') {
	    break;
	}
    }

    /*
     * Compute the number of elements in the result.
     */

    if (lenPtr != NULL) {
	TclListObjLength(NULL, result, lenPtr);
    }
    return result;
}
/*
 *----------------------------------------------------------------------
 *
 * TclGetPathType --
 *
 *	Helper function used by FSGetPathType.
 *
 * Results:
 *	Returns one of TCL_PATH_ABSOLUTE, TCL_PATH_RELATIVE, or
 *	TCL_PATH_VOLUME_RELATIVE. The filesystem reference will be set if and
 *	only if it is non-NULL and the function's return value is
 *	TCL_PATH_ABSOLUTE.
 *
 * Side effects:
 *	None.
 *
 *----------------------------------------------------------------------
 */

Tcl_PathType
TclGetPathType(
    Tcl_Obj *pathPtr,		/* Path to determine type for. */
    const Tcl_Filesystem **filesystemPtrPtr,
				/* If absolute path and this is not NULL, then
				 * set to the filesystem which claims this
				 * path. */
    int *driveNameLengthPtr,	/* If the path is absolute, and this is
				 * non-NULL, then set to the length of the
				 * driveName. */
    Tcl_Obj **driveNameRef)	/* If the path is absolute, and this is
				 * non-NULL, then set to the name of the
				 * drive, network-volume which contains the
				 * path, already with a refCount for the
				 * caller. */
{
    int pathLen;
    const char *path = Tcl_GetStringFromObj(pathPtr, &pathLen);
    Tcl_PathType type;

    type = TclFSNonnativePathType(path, pathLen, filesystemPtrPtr,
	    driveNameLengthPtr, driveNameRef);

    if (type != TCL_PATH_ABSOLUTE) {
	type = TclpGetNativePathType(pathPtr, driveNameLengthPtr,
		driveNameRef);
	if ((type == TCL_PATH_ABSOLUTE) && (filesystemPtrPtr != NULL)) {
	    *filesystemPtrPtr = &tclNativeFilesystem;
	}
    }
    return type;
}

/*
 *----------------------------------------------------------------------
 *
 * TclFSNonnativePathType --
 *
 *	Helper function used by TclGetPathType. Its purpose is to check
 *	whether the given path starts with a string which corresponds to a
 *	file volume in any registered filesystem except the native one. For
 *	speed and historical reasons the native filesystem has special
 *	hard-coded checks dotted here and there in the filesystem code.
 *
 * Results:
 *	Returns one of TCL_PATH_ABSOLUTE or TCL_PATH_RELATIVE. The filesystem
 *	reference will be set if and only if it is non-NULL and the function's
 *	return value is TCL_PATH_ABSOLUTE.
 *
 * Side effects:
 *	None.
 *
 *----------------------------------------------------------------------
 */

Tcl_PathType
TclFSNonnativePathType(
    const char *path,		/* Path to determine type for. */
    int pathLen,		/* Length of the path. */
    const Tcl_Filesystem **filesystemPtrPtr,
				/* If absolute path and this is not NULL, then
				 * set to the filesystem which claims this
				 * path. */
    int *driveNameLengthPtr,	/* If the path is absolute, and this is
				 * non-NULL, then set to the length of the
				 * driveName. */
    Tcl_Obj **driveNameRef)	/* If the path is absolute, and this is
				 * non-NULL, then set to the name of the
				 * drive, network-volume which contains the
				 * path, already with a refCount for the
				 * caller. */
{
    FilesystemRecord *fsRecPtr;
    Tcl_PathType type = TCL_PATH_RELATIVE;

    /*
     * Call each of the "listVolumes" function in succession, checking whether
     * the given path is an absolute path on any of the volumes returned (this
     * is done by checking whether the path's prefix matches).
     */

    fsRecPtr = FsGetFirstFilesystem();
    while (fsRecPtr != NULL) {
	/*
	 * We want to skip the native filesystem in this loop because
	 * otherwise we won't necessarily pass all the Tcl testsuite - this is
	 * because some of the tests artificially change the current platform
	 * (between win, unix) but the list of volumes we get by calling
	 * fsRecPtr->fsPtr->listVolumesProc will reflect the current (real)
	 * platform only and this may cause some tests to fail. In particular,
	 * on Unix '/' will match the beginning of certain absolute Windows
	 * paths starting '//' and those tests will go wrong.
	 *
	 * Besides these test-suite issues, there is one other reason to skip
	 * the native filesystem - since the tclFilename.c code has nice fast
	 * 'absolute path' checkers, we don't want to waste time repeating
	 * that effort here, and this function is actually called quite often,
	 * so if we can save the overhead of the native filesystem returning
	 * us a list of volumes all the time, it is better.
	 */

	if ((fsRecPtr->fsPtr != &tclNativeFilesystem)
		&& (fsRecPtr->fsPtr->listVolumesProc != NULL)) {
	    int numVolumes;
	    Tcl_Obj *thisFsVolumes = fsRecPtr->fsPtr->listVolumesProc();

	    if (thisFsVolumes != NULL) {
		if (Tcl_ListObjLength(NULL, thisFsVolumes, &numVolumes)
			!= TCL_OK) {
		    /*
		     * This is VERY bad; the listVolumesProc didn't return a
		     * valid list. Set numVolumes to -1 so that we skip the
		     * while loop below and just return with the current value
		     * of 'type'.
		     *
		     * It would be better if we could signal an error here
		     * (but Tcl_Panic seems a bit excessive).
		     */

		    numVolumes = -1;
		}
		while (numVolumes > 0) {
		    Tcl_Obj *vol;
		    int len;
		    const char *strVol;

		    numVolumes--;
		    Tcl_ListObjIndex(NULL, thisFsVolumes, numVolumes, &vol);
		    strVol = Tcl_GetStringFromObj(vol,&len);
		    if (pathLen < len) {
			continue;
		    }
		    if (strncmp(strVol, path, (size_t) len) == 0) {
			type = TCL_PATH_ABSOLUTE;
			if (filesystemPtrPtr != NULL) {
			    *filesystemPtrPtr = fsRecPtr->fsPtr;
			}
			if (driveNameLengthPtr != NULL) {
			    *driveNameLengthPtr = len;
			}
			if (driveNameRef != NULL) {
			    *driveNameRef = vol;
			    Tcl_IncrRefCount(vol);
			}
			break;
		    }
		}
		Tcl_DecrRefCount(thisFsVolumes);
		if (type == TCL_PATH_ABSOLUTE) {
		    /*
		     * We don't need to examine any more filesystems.
		     */

		    break;
		}
	    }
	}
	fsRecPtr = fsRecPtr->nextPtr;
    }
    return type;
}

/*
 *---------------------------------------------------------------------------
 *
 * Tcl_FSRenameFile --
 *
 *	If the two paths given belong to the same filesystem, we call that
 *	filesystems rename function. Otherwise we simply return the POSIX
 *	error 'EXDEV', and -1.
 *
 * Results:
 *	Standard Tcl error code if a function was called.
 *
 * Side effects:
 *	A file may be renamed.
 *
 *---------------------------------------------------------------------------
 */

int
Tcl_FSRenameFile(
    Tcl_Obj *srcPathPtr,	/* Pathname of file or dir to be renamed
				 * (UTF-8). */
    Tcl_Obj *destPathPtr)	/* New pathname of file or directory
				 * (UTF-8). */
{
    int retVal = -1;
    const Tcl_Filesystem *fsPtr, *fsPtr2;

    fsPtr = Tcl_FSGetFileSystemForPath(srcPathPtr);
    fsPtr2 = Tcl_FSGetFileSystemForPath(destPathPtr);

    if ((fsPtr == fsPtr2) && (fsPtr != NULL)
	    && (fsPtr->renameFileProc != NULL)) {
	retVal = fsPtr->renameFileProc(srcPathPtr, destPathPtr);
    }
    if (retVal == -1) {
	Tcl_SetErrno(EXDEV);
    }
    return retVal;
}

/*
 *---------------------------------------------------------------------------
 *
 * Tcl_FSCopyFile --
 *
 *	If the two paths given belong to the same filesystem, we call that
 *	filesystem's copy function. Otherwise we simply return the POSIX error
 *	'EXDEV', and -1.
 *
 *	Note that in the native filesystems, 'copyFileProc' is defined to copy
 *	soft links (i.e. it copies the links themselves, not the things they
 *	point to).
 *
 * Results:
 *	Standard Tcl error code if a function was called.
 *
 * Side effects:
 *	A file may be copied.
 *
 *---------------------------------------------------------------------------
 */

int
Tcl_FSCopyFile(
    Tcl_Obj *srcPathPtr,	/* Pathname of file to be copied (UTF-8). */
    Tcl_Obj *destPathPtr)	/* Pathname of file to copy to (UTF-8). */
{
    int retVal = -1;
    const Tcl_Filesystem *fsPtr, *fsPtr2;

    fsPtr = Tcl_FSGetFileSystemForPath(srcPathPtr);
    fsPtr2 = Tcl_FSGetFileSystemForPath(destPathPtr);

    if (fsPtr == fsPtr2 && fsPtr != NULL && fsPtr->copyFileProc != NULL) {
	retVal = fsPtr->copyFileProc(srcPathPtr, destPathPtr);
    }
    if (retVal == -1) {
	Tcl_SetErrno(EXDEV);
    }
    return retVal;
}

/*
 *---------------------------------------------------------------------------
 *
 * TclCrossFilesystemCopy --
 *
 *	Helper for above function, and for Tcl_FSLoadFile, to copy files from
 *	one filesystem to another. This function will overwrite the target
 *	file if it already exists.
 *
 * Results:
 *	Standard Tcl error code.
 *
 * Side effects:
 *	A file may be created.
 *
 *---------------------------------------------------------------------------
 */

int
TclCrossFilesystemCopy(
    Tcl_Interp *interp,		/* For error messages. */
    Tcl_Obj *source,		/* Pathname of file to be copied (UTF-8). */
    Tcl_Obj *target)		/* Pathname of file to copy to (UTF-8). */
{
    int result = TCL_ERROR;
    int prot = 0666;
    Tcl_Channel in, out;
    Tcl_StatBuf sourceStatBuf;
    struct utimbuf tval;

    out = Tcl_FSOpenFileChannel(interp, target, "wb", prot);
    if (out == NULL) {
	/*
	 * It looks like we cannot copy it over. Bail out...
	 */
	goto done;
    }

    in = Tcl_FSOpenFileChannel(interp, source, "rb", prot);
    if (in == NULL) {
	/*
	 * This is very strange, caller should have checked this...
	 */

	Tcl_Close(interp, out);
	goto done;
    }

    /*
     * Copy it synchronously. We might wish to add an asynchronous option to
     * support vfs's which are slow (e.g. network sockets).
     */

    if (TclCopyChannel(interp, in, out, -1, NULL) == TCL_OK) {
	result = TCL_OK;
    }

    /*
     * If the copy failed, assume that copy channel left a good error message.
     */

    Tcl_Close(interp, in);
    Tcl_Close(interp, out);

    /*
     * Set modification date of copied file.
     */

    if (Tcl_FSLstat(source, &sourceStatBuf) == 0) {
	tval.actime = sourceStatBuf.st_atime;
	tval.modtime = sourceStatBuf.st_mtime;
	Tcl_FSUtime(target, &tval);
    }

  done:
    return result;
}

/*
 *---------------------------------------------------------------------------
 *
 * Tcl_FSDeleteFile --
 *
 *	The appropriate function for the filesystem to which pathPtr belongs
 *	will be called.
 *
 * Results:
 *	Standard Tcl error code.
 *
 * Side effects:
 *	A file may be deleted.
 *
 *---------------------------------------------------------------------------
 */

int
Tcl_FSDeleteFile(
    Tcl_Obj *pathPtr)		/* Pathname of file to be removed (UTF-8). */
{
    const Tcl_Filesystem *fsPtr = Tcl_FSGetFileSystemForPath(pathPtr);

    if (fsPtr != NULL && fsPtr->deleteFileProc != NULL) {
	return fsPtr->deleteFileProc(pathPtr);
    }
    Tcl_SetErrno(ENOENT);
    return -1;
}

/*
 *---------------------------------------------------------------------------
 *
 * Tcl_FSCreateDirectory --
 *
 *	The appropriate function for the filesystem to which pathPtr belongs
 *	will be called.
 *
 * Results:
 *	Standard Tcl error code.
 *
 * Side effects:
 *	A directory may be created.
 *
 *---------------------------------------------------------------------------
 */

int
Tcl_FSCreateDirectory(
    Tcl_Obj *pathPtr)		/* Pathname of directory to create (UTF-8). */
{
    const Tcl_Filesystem *fsPtr = Tcl_FSGetFileSystemForPath(pathPtr);

    if (fsPtr != NULL && fsPtr->createDirectoryProc != NULL) {
	return fsPtr->createDirectoryProc(pathPtr);
    }
    Tcl_SetErrno(ENOENT);
    return -1;
}

/*
 *---------------------------------------------------------------------------
 *
 * Tcl_FSCopyDirectory --
 *
 *	If the two paths given belong to the same filesystem, we call that
 *	filesystems copy-directory function. Otherwise we simply return the
 *	POSIX error 'EXDEV', and -1.
 *
 * Results:
 *	Standard Tcl error code if a function was called.
 *
 * Side effects:
 *	A directory may be copied.
 *
 *---------------------------------------------------------------------------
 */

int
Tcl_FSCopyDirectory(
    Tcl_Obj *srcPathPtr,	/* Pathname of directory to be copied
				 * (UTF-8). */
    Tcl_Obj *destPathPtr,	/* Pathname of target directory (UTF-8). */
    Tcl_Obj **errorPtr)		/* If non-NULL, then will be set to a new
				 * object containing name of file causing
				 * error, with refCount 1. */
{
    int retVal = -1;
    const Tcl_Filesystem *fsPtr, *fsPtr2;

    fsPtr = Tcl_FSGetFileSystemForPath(srcPathPtr);
    fsPtr2 = Tcl_FSGetFileSystemForPath(destPathPtr);

    if (fsPtr == fsPtr2 && fsPtr != NULL && fsPtr->copyDirectoryProc != NULL){
	retVal = fsPtr->copyDirectoryProc(srcPathPtr, destPathPtr, errorPtr);
    }
    if (retVal == -1) {
	Tcl_SetErrno(EXDEV);
    }
    return retVal;
}

/*
 *---------------------------------------------------------------------------
 *
 * Tcl_FSRemoveDirectory --
 *
 *	The appropriate function for the filesystem to which pathPtr belongs
 *	will be called.
 *
 * Results:
 *	Standard Tcl error code.
 *
 * Side effects:
 *	A directory may be deleted.
 *
 *---------------------------------------------------------------------------
 */

int
Tcl_FSRemoveDirectory(
    Tcl_Obj *pathPtr,		/* Pathname of directory to be removed
				 * (UTF-8). */
    int recursive,		/* If non-zero, removes directories that are
				 * nonempty. Otherwise, will only remove empty
				 * directories. */
    Tcl_Obj **errorPtr)		/* If non-NULL, then will be set to a new
				 * object containing name of file causing
				 * error, with refCount 1. */
{
    const Tcl_Filesystem *fsPtr = Tcl_FSGetFileSystemForPath(pathPtr);

    if (fsPtr == NULL || fsPtr->removeDirectoryProc == NULL) {
	Tcl_SetErrno(ENOENT);
	return -1;
    }

    /*
     * When working recursively, we check whether the cwd lies inside this
     * directory and move it if it does.
     */

    if (recursive) {
	Tcl_Obj *cwdPtr = Tcl_FSGetCwd(NULL);

	if (cwdPtr != NULL) {
	    const char *cwdStr, *normPathStr;
	    int cwdLen, normLen;
	    Tcl_Obj *normPath = Tcl_FSGetNormalizedPath(NULL, pathPtr);

	    if (normPath != NULL) {
		normPathStr = Tcl_GetStringFromObj(normPath, &normLen);
		cwdStr = Tcl_GetStringFromObj(cwdPtr, &cwdLen);
		if ((cwdLen >= normLen) && (strncmp(normPathStr, cwdStr,
			(size_t) normLen) == 0)) {
		    /*
		     * The cwd is inside the directory, so we perform a 'cd
		     * [file dirname $path]'.
		     */

		    Tcl_Obj *dirPtr = TclPathPart(NULL, pathPtr,
			    TCL_PATH_DIRNAME);

		    Tcl_FSChdir(dirPtr);
		    Tcl_DecrRefCount(dirPtr);
		}
	    }
	    Tcl_DecrRefCount(cwdPtr);
	}
    }
    return fsPtr->removeDirectoryProc(pathPtr, recursive, errorPtr);
}

/*
 *---------------------------------------------------------------------------
 *
 * Tcl_FSGetFileSystemForPath --
 *
 *	This function determines which filesystem to use for a particular path
 *	object, and returns the filesystem which accepts this file. If no
 *	filesystem will accept this object as a valid file path, then NULL is
 *	returned.
 *
 * Results:
 *	NULL or a filesystem which will accept this path.
 *
 * Side effects:
 *	The object may be converted to a path type.
 *
 *---------------------------------------------------------------------------
 */

const Tcl_Filesystem *
Tcl_FSGetFileSystemForPath(
    Tcl_Obj *pathPtr)
{
    FilesystemRecord *fsRecPtr;
    const Tcl_Filesystem *retVal = NULL;

    if (pathPtr == NULL) {
	Tcl_Panic("Tcl_FSGetFileSystemForPath called with NULL object");
	return NULL;
    }

    /*
     * If the object has a refCount of zero, we reject it. This is to avoid
     * possible segfaults or nondeterministic memory leaks (i.e. the user
     * doesn't know if they should decrement the ref count on return or not).
     */

    if (pathPtr->refCount == 0) {
	Tcl_Panic("Tcl_FSGetFileSystemForPath called with object with refCount == 0");
	return NULL;
    }

    /*
     * Check if the filesystem has changed in some way since this object's
     * internal representation was calculated. Before doing that, assure we
     * have the most up-to-date copy of the master filesystem. This is
     * accomplished by the FsGetFirstFilesystem() call.
     */

    fsRecPtr = FsGetFirstFilesystem();
    if (TclFSEnsureEpochOk(pathPtr, &retVal) != TCL_OK) {
	return NULL;
    } else if (retVal != NULL) {
	/* TODO: Can this happen? */
	return retVal;
    }

    /*
     * Call each of the "pathInFilesystem" functions in succession. A
     * non-return value of -1 indicates the particular function has succeeded.
     */

    for (; fsRecPtr!=NULL ; fsRecPtr=fsRecPtr->nextPtr) {
	ClientData clientData = NULL;

	if (fsRecPtr->fsPtr->pathInFilesystemProc == NULL) {
	    continue;
	}

	if (fsRecPtr->fsPtr->pathInFilesystemProc(pathPtr, &clientData)!=-1) {
	    /*
	     * We assume the type of pathPtr hasn't been changed by the above
	     * call to the pathInFilesystemProc.
	     */

	    TclFSSetPathDetails(pathPtr, fsRecPtr->fsPtr, clientData);
	    return fsRecPtr->fsPtr;
	}
    }

    return NULL;
}

/*
 *---------------------------------------------------------------------------
 *
 * Tcl_FSGetNativePath --
 *
 *	This function is for use by the Win/Unix native filesystems, so that
 *	they can easily retrieve the native (char* or TCHAR*) representation
 *	of a path. Other filesystems will probably want to implement similar
 *	functions. They basically act as a safety net around
 *	Tcl_FSGetInternalRep. Normally your file-system functions will always
 *	be called with path objects already converted to the correct
 *	filesystem, but if for some reason they are called directly (i.e. by
 *	functions not in this file), then one cannot necessarily guarantee
 *	that the path object pointer is from the correct filesystem.
 *
 *	Note: in the future it might be desirable to have separate versions
 *	of this function with different signatures, for example
 *	Tcl_FSGetNativeWinPath, Tcl_FSGetNativeUnixPath etc. Right now, since
 *	native paths are all string based, we use just one function.
 *
 * Results:
 *	NULL or a valid native path.
 *
 * Side effects:
 *	See Tcl_FSGetInternalRep.
 *
 *---------------------------------------------------------------------------
 */

const void *
Tcl_FSGetNativePath(
    Tcl_Obj *pathPtr)
{
    return Tcl_FSGetInternalRep(pathPtr, &tclNativeFilesystem);
}

/*
 *---------------------------------------------------------------------------
 *
 * NativeFreeInternalRep --
 *
 *	Free a native internal representation, which will be non-NULL.
 *
 * Results:
 *	None.
 *
 * Side effects:
 *	Memory is released.
 *
 *---------------------------------------------------------------------------
 */

static void
NativeFreeInternalRep(
    ClientData clientData)
{
    ckfree(clientData);
}

/*
 *---------------------------------------------------------------------------
 *
 * Tcl_FSFileSystemInfo --
 *
 *	This function returns a list of two elements. The first element is the
 *	name of the filesystem (e.g. "native" or "vfs"), and the second is the
 *	particular type of the given path within that filesystem.
 *
 * Results:
 *	A list of two elements.
 *
 * Side effects:
 *	The object may be converted to a path type.
 *
 *---------------------------------------------------------------------------
 */

Tcl_Obj *
Tcl_FSFileSystemInfo(
    Tcl_Obj *pathPtr)
{
    Tcl_Obj *resPtr;
    const Tcl_Filesystem *fsPtr = Tcl_FSGetFileSystemForPath(pathPtr);

    if (fsPtr == NULL) {
	return NULL;
    }

    resPtr = Tcl_NewListObj(0, NULL);
    Tcl_ListObjAppendElement(NULL, resPtr,
	    Tcl_NewStringObj(fsPtr->typeName, -1));

    if (fsPtr->filesystemPathTypeProc != NULL) {
	Tcl_Obj *typePtr = fsPtr->filesystemPathTypeProc(pathPtr);

	if (typePtr != NULL) {
	    Tcl_ListObjAppendElement(NULL, resPtr, typePtr);
	}
    }

    return resPtr;
}

/*
 *---------------------------------------------------------------------------
 *
 * Tcl_FSPathSeparator --
 *
 *	This function returns the separator to be used for a given path. The
 *	object returned should have a refCount of zero
 *
 * Results:
 *	A Tcl object, with a refCount of zero. If the caller needs to retain a
 *	reference to the object, it should call Tcl_IncrRefCount, and should
 *	otherwise free the object.
 *
 * Side effects:
 *	The path object may be converted to a path type.
 *
 *---------------------------------------------------------------------------
 */

Tcl_Obj *
Tcl_FSPathSeparator(
    Tcl_Obj *pathPtr)
{
    const Tcl_Filesystem *fsPtr = Tcl_FSGetFileSystemForPath(pathPtr);
    Tcl_Obj *resultObj;

    if (fsPtr == NULL) {
	return NULL;
    }

    if (fsPtr->filesystemSeparatorProc != NULL) {
	return fsPtr->filesystemSeparatorProc(pathPtr);
    }

    /*
     * Allow filesystems not to provide a filesystemSeparatorProc if they wish
     * to use the standard forward slash.
     */

    TclNewLiteralStringObj(resultObj, "/");
    return resultObj;
}

/*
 *---------------------------------------------------------------------------
 *
 * NativeFilesystemSeparator --
 *
 *	This function is part of the native filesystem support, and returns
 *	the separator for the given path.
 *
 * Results:
 *	String object containing the separator character.
 *
 * Side effects:
 *	None.
 *
 *---------------------------------------------------------------------------
 */

static Tcl_Obj *
NativeFilesystemSeparator(
    Tcl_Obj *pathPtr)
{
    const char *separator = NULL; /* lint */

    switch (tclPlatform) {
    case TCL_PLATFORM_UNIX:
	separator = "/";
	break;
    case TCL_PLATFORM_WINDOWS:
	separator = "\\";
	break;
    }
    return Tcl_NewStringObj(separator,1);
}

/*
 * Local Variables:
 * mode: c
 * c-basic-offset: 4
 * fill-column: 78
 * End:
 */<|MERGE_RESOLUTION|>--- conflicted
+++ resolved
@@ -428,12 +428,8 @@
     while (fsRecPtr != NULL) {
 	tmpFsRecPtr = fsRecPtr->nextPtr;
 	if (--fsRecPtr->fileRefCount <= 0) {
-<<<<<<< HEAD
+	    fsRecPtr->fsPtr = NULL;
 	    ckfree(fsRecPtr);
-=======
-	    fsRecPtr->fsPtr = NULL;
-	    ckfree((char *)fsRecPtr);
->>>>>>> 82466b39
 	}
 	fsRecPtr = tmpFsRecPtr;
     }
@@ -554,13 +550,9 @@
     while (fsRecPtr != NULL) {
 	tmpFsRecPtr = fsRecPtr->nextPtr;
 	if (--fsRecPtr->fileRefCount <= 0) {
-<<<<<<< HEAD
-	    ckfree(fsRecPtr);
-=======
 	    fsRecPtr->fsPtr = NULL;
 	    fsRecPtr->nextPtr = toFree;
 	    toFree = fsRecPtr;
->>>>>>> 82466b39
 	}
 	fsRecPtr = tmpFsRecPtr;
     }
@@ -598,7 +590,7 @@
 
     while (toFree) {
 	FilesystemRecord *next = toFree->nextPtr;
-	ckfree((char *)toFree);
+	ckfree(toFree);
 	toFree = next;
     }
 
