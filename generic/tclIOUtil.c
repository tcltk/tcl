/*
 * tclIOUtil.c --
 *
 *	Provides an interface for managing filesystems in Tcl, and also for
 *	creating a filesystem interface in Tcl arbitrary facilities.  All
 *	filesystem operations are performed via this interface.  Vince Darley
 *	is the primary author.  Other signifiant contributors are Karl
 *	Lehenbauer, Mark Diekhans and Peter da Silva.
 *
 * Copyright (c) 1991-1994 The Regents of the University of California.
 * Copyright (c) 1994-1997 Sun Microsystems, Inc.
 * Copyright (c) 2001-2004 Vincent Darley.
 *
 * See the file "license.terms" for information on usage and redistribution of
 * this file, and for a DISCLAIMER OF ALL WARRANTIES.
 */

#include "tclInt.h"
#ifdef _WIN32
#   include "tclWinInt.h"
#endif
#include "tclFileSystem.h"

#ifdef TCL_TEMPLOAD_NO_UNLINK
#ifndef NO_FSTATFS
#include <sys/statfs.h>
#endif
#endif

/*
 * struct FilesystemRecord --
 *
 * An item in a linked list of registered filesystems
 */

typedef struct FilesystemRecord {
    ClientData clientData;	/* Client-specific data for the filesystem
				 * (can be NULL) */
    const Tcl_Filesystem *fsPtr;/* Pointer to filesystem dispatch table. */
    struct FilesystemRecord *nextPtr;
				/* The next registered filesystem, or NULL to
				 * indicate the end of the list. */
    struct FilesystemRecord *prevPtr;
				/* The previous filesystem, or NULL to indicate
				 * the ned of the list */
} FilesystemRecord;

/*
 */

typedef struct {
    int initialized;
    size_t cwdPathEpoch;	/* Compared with the global cwdPathEpoch to
				 * determine whether cwdPathPtr is stale.
				 */
    size_t filesystemEpoch;
    Tcl_Obj *cwdPathPtr;	/* A private copy of cwdPathPtr. Updated when
				 * the value is accessed  and cwdPathEpoch has
				 * changed.
				 */
    ClientData cwdClientData;
    FilesystemRecord *filesystemList;
    size_t claims;
} ThreadSpecificData;

/*
 * Forward declarations.
 */

static Tcl_NRPostProc	EvalFileCallback;
static FilesystemRecord*FsGetFirstFilesystem(void);
static void		FsThrExitProc(ClientData cd);
static Tcl_Obj *	FsListMounts(Tcl_Obj *pathPtr, const char *pattern);
static void		FsAddMountsToGlobResult(Tcl_Obj *resultPtr,
			    Tcl_Obj *pathPtr, const char *pattern,
			    Tcl_GlobTypeData *types);
static void		FsUpdateCwd(Tcl_Obj *cwdObj, ClientData clientData);
static void		FsRecacheFilesystemList(void);
static void		Claim(void);
static void		Disclaim(void);

static void *		DivertFindSymbol(Tcl_Interp *interp,
			    Tcl_LoadHandle loadHandle, const char *symbol);
static void		DivertUnloadFile(Tcl_LoadHandle loadHandle);

/*
 * Functions that provide native filesystem support. They are private and
 * should be used only here.  They should be called instead of calling Tclp...
 * native filesystem functions.  Others should use the Tcl_FS... functions
 * which ensure correct and complete virtual filesystem support.
 */

static Tcl_FSFilesystemSeparatorProc NativeFilesystemSeparator;
static Tcl_FSFreeInternalRepProc NativeFreeInternalRep;
static Tcl_FSFileAttrStringsProc NativeFileAttrStrings;
static Tcl_FSFileAttrsGetProc	NativeFileAttrsGet;
static Tcl_FSFileAttrsSetProc	NativeFileAttrsSet;

/*
 * Functions that support the native filesystem functions listed above.  They
 * are the same for win/unix, and not in tclInt.h because they are and should
 * be used only here.
 */

MODULE_SCOPE const char *const		tclpFileAttrStrings[];
MODULE_SCOPE const TclFileAttrProcs	tclpFileAttrProcs[];


/*
 * These these functions are not static either because routines in the native
 * (win/unix) directories call them or they are actually implemented in those
 * directories. They should be called from outside Tcl's native filesystem
 * routines. If we ever built the native filesystem support into a separate
 * code library, this could actually be enforced.
 */

Tcl_FSFilesystemPathTypeProc	TclpFilesystemPathType;
Tcl_FSInternalToNormalizedProc	TclpNativeToNormalized;
Tcl_FSStatProc			TclpObjStat;
Tcl_FSAccessProc		TclpObjAccess;
Tcl_FSMatchInDirectoryProc	TclpMatchInDirectory;
Tcl_FSChdirProc			TclpObjChdir;
Tcl_FSLstatProc			TclpObjLstat;
Tcl_FSCopyFileProc		TclpObjCopyFile;
Tcl_FSDeleteFileProc		TclpObjDeleteFile;
Tcl_FSRenameFileProc		TclpObjRenameFile;
Tcl_FSCreateDirectoryProc	TclpObjCreateDirectory;
Tcl_FSCopyDirectoryProc		TclpObjCopyDirectory;
Tcl_FSRemoveDirectoryProc	TclpObjRemoveDirectory;
Tcl_FSLinkProc			TclpObjLink;
Tcl_FSListVolumesProc		TclpObjListVolumes;

/*
 * The native filesystem dispatch table.  This could me made public but it
 * should only be accessed by the functions it points to, or perhaps
 * subordinate helper functions.
 */

const Tcl_Filesystem tclNativeFilesystem = {
    "native",
    sizeof(Tcl_Filesystem),
    TCL_FILESYSTEM_VERSION_2,
    TclNativePathInFilesystem,
    TclNativeDupInternalRep,
    NativeFreeInternalRep,
    TclpNativeToNormalized,
    TclNativeCreateNativeRep,
    TclpObjNormalizePath,
    TclpFilesystemPathType,
    NativeFilesystemSeparator,
    TclpObjStat,
    TclpObjAccess,
    TclpOpenFileChannel,
    TclpMatchInDirectory,
    TclpUtime,
#ifndef S_IFLNK
    NULL,
#else
    TclpObjLink,
#endif /* S_IFLNK */
    TclpObjListVolumes,
    NativeFileAttrStrings,
    NativeFileAttrsGet,
    NativeFileAttrsSet,
    TclpObjCreateDirectory,
    TclpObjRemoveDirectory,
    TclpObjDeleteFile,
    TclpObjCopyFile,
    TclpObjRenameFile,
    TclpObjCopyDirectory,
    TclpObjLstat,
    /* Needs casts since we're using version_2. */
    (Tcl_FSLoadFileProc *)(void *) TclpDlopen,
    (Tcl_FSGetCwdProc *) TclpGetNativeCwd,
    TclpObjChdir
};

/*
 * An initial record in the linked list for the native filesystem.  Remains at
 * the tail of the list and is never freed.  Currently the native filesystem is
 * hard-coded.  It may make sense to modify this to accomodate unconventional
 * uses of Tcl that provide no native filesystem.
 */

static FilesystemRecord nativeFilesystemRecord = {
    NULL,
    &tclNativeFilesystem,
    NULL,
    NULL
};

/*
 * Incremented each time the linked list of filesystems is modified.  For
 * multithreaded builds, invalidates all cached filesystem internal
 * representations.
 */

static size_t theFilesystemEpoch = 1;

/*
 * The linked list of filesystems.  To minimize locking each thread maintains a
 * local copy of this list.
 *
 */

static FilesystemRecord *filesystemList = &nativeFilesystemRecord;
TCL_DECLARE_MUTEX(filesystemMutex)

/*
 * A files-system indepent sense of the current directory.
 */

static Tcl_Obj *cwdPathPtr = NULL;
static size_t cwdPathEpoch = 0;	    /* The pathname of the current directory */
static ClientData cwdClientData = NULL;
TCL_DECLARE_MUTEX(cwdMutex)

static Tcl_ThreadDataKey fsDataKey;

/*
 * When a temporary copy of a file is created on the native filesystem in order
 * to load the file, an FsDivertLoad structure is created to track both the
 * actual unloadProc/clientData combination which was used, and the original and
 * modified filenames.  This makes it possible to correctly undo the entire
 * operation in order to unload the library.
 */

typedef struct {
    Tcl_LoadHandle loadHandle;
    Tcl_FSUnloadFileProc *unloadProcPtr;
    Tcl_Obj *divertedFile;
    const Tcl_Filesystem *divertedFilesystem;
    ClientData divertedFileNativeRep;
} FsDivertLoad;

/*
 * Obsolete string-based APIs that should be removed in a future release,
 * perhaps in Tcl 9.
 */

/* Obsolete */
int
Tcl_Stat(
    const char *path,		/* Pathname of file to stat (in current CP). */
    struct stat *oldStyleBuf)	/* Filled with results of stat call. */
{
    int ret;
    Tcl_StatBuf buf;
    Tcl_Obj *pathPtr = Tcl_NewStringObj(path,-1);

    Tcl_IncrRefCount(pathPtr);
    ret = Tcl_FSStat(pathPtr, &buf);
    Tcl_DecrRefCount(pathPtr);
    if (ret != -1) {
#ifndef TCL_WIDE_INT_IS_LONG
	Tcl_WideInt tmp1, tmp2, tmp3 = 0;

# define OUT_OF_RANGE(x) \
	(((Tcl_WideInt)(x)) < LONG_MIN || \
	 ((Tcl_WideInt)(x)) > LONG_MAX)
# define OUT_OF_URANGE(x) \
	(((Tcl_WideUInt)(x)) > ((Tcl_WideUInt)ULONG_MAX))

	/*
	 * Perform the result-buffer overflow check manually.
	 *
	 * Note that ino_t/ino64_t is unsigned...
	 *
	 * Workaround gcc warning of "comparison is always false due to
	 * limited range of data type" by assigning to tmp var of type
	 * Tcl_WideInt.
	 */

	tmp1 = (Tcl_WideInt) buf.st_ino;
	tmp2 = (Tcl_WideInt) buf.st_size;
#ifdef HAVE_STRUCT_STAT_ST_BLOCKS
	tmp3 = (Tcl_WideInt) buf.st_blocks;
#endif

	if (OUT_OF_URANGE(tmp1) || OUT_OF_RANGE(tmp2) || OUT_OF_RANGE(tmp3)) {
#if defined(EFBIG)
	    errno = EFBIG;
#elif defined(EOVERFLOW)
	    errno = EOVERFLOW;
#else
#error "What status should be returned for file size out of range?"
#endif
	    return -1;
	}

#   undef OUT_OF_RANGE
#   undef OUT_OF_URANGE
#endif /* !TCL_WIDE_INT_IS_LONG */

	/*
	 * Copy across all supported fields, with possible type coercions on
	 * those fields that change between the normal and lf64 versions of
	 * the stat structure (on Solaris at least). This is slow when the
	 * structure sizes coincide, but that's what you get for using an
	 * obsolete interface.
	 */

	oldStyleBuf->st_mode	= buf.st_mode;
	oldStyleBuf->st_ino	= (ino_t) buf.st_ino;
	oldStyleBuf->st_dev	= buf.st_dev;
	oldStyleBuf->st_rdev	= buf.st_rdev;
	oldStyleBuf->st_nlink	= buf.st_nlink;
	oldStyleBuf->st_uid	= buf.st_uid;
	oldStyleBuf->st_gid	= buf.st_gid;
	oldStyleBuf->st_size	= (off_t) buf.st_size;
	oldStyleBuf->st_atime	= Tcl_GetAccessTimeFromStat(&buf);
	oldStyleBuf->st_mtime	= Tcl_GetModificationTimeFromStat(&buf);
	oldStyleBuf->st_ctime	= Tcl_GetChangeTimeFromStat(&buf);
#ifdef HAVE_STRUCT_STAT_ST_BLKSIZE
	oldStyleBuf->st_blksize	= buf.st_blksize;
#endif
#ifdef HAVE_STRUCT_STAT_ST_BLOCKS
#ifdef HAVE_BLKCNT_T
	oldStyleBuf->st_blocks	= (blkcnt_t) buf.st_blocks;
#else
	oldStyleBuf->st_blocks	= (unsigned long) buf.st_blocks;
#endif
#endif
    }
    return ret;
}

/* Obsolete */
int
Tcl_Access(
    const char *path,		/* Pathname of file to access (in current CP).
				*/
    int mode)			/* Permission setting. */
{
    int ret;
    Tcl_Obj *pathPtr = Tcl_NewStringObj(path,-1);

    Tcl_IncrRefCount(pathPtr);
    ret = Tcl_FSAccess(pathPtr,mode);
    Tcl_DecrRefCount(pathPtr);

    return ret;
}

/* Obsolete */
Tcl_Channel
Tcl_OpenFileChannel(
    Tcl_Interp *interp,		/* Interpreter for error reporting. May be
				 * NULL. */
    const char *path,		/* Pathname of file to open. */
    const char *modeString,	/* A list of POSIX open modes or a string such
				 * as "rw". */
    int permissions)		/* The modes to use if creating a new file. */
{
    Tcl_Channel ret;
    Tcl_Obj *pathPtr = Tcl_NewStringObj(path,-1);

    Tcl_IncrRefCount(pathPtr);
    ret = Tcl_FSOpenFileChannel(interp, pathPtr, modeString, permissions);
    Tcl_DecrRefCount(pathPtr);

    return ret;
}

/* Obsolete */
int
Tcl_Chdir(
    const char *dirName)
{
    int ret;
    Tcl_Obj *pathPtr = Tcl_NewStringObj(dirName,-1);
    Tcl_IncrRefCount(pathPtr);
    ret = Tcl_FSChdir(pathPtr);
    Tcl_DecrRefCount(pathPtr);
    return ret;
}

/* Obsolete */
char *
Tcl_GetCwd(
    Tcl_Interp *interp,
    Tcl_DString *cwdPtr)
{
    Tcl_Obj *cwd = Tcl_FSGetCwd(interp);

    if (cwd == NULL) {
	return NULL;
    }
    Tcl_DStringInit(cwdPtr);
    TclDStringAppendObj(cwdPtr, cwd);
    Tcl_DecrRefCount(cwd);
    return Tcl_DStringValue(cwdPtr);
}

int
Tcl_EvalFile(
    Tcl_Interp *interp,		/* Interpreter in which to evaluate the script. */
    const char *fileName)	/* Pathname of the file containing the script.
				 * Performs Tilde-substitution on this
				 * pathaname. */
{
    int ret;
    Tcl_Obj *pathPtr = Tcl_NewStringObj(fileName,-1);

    Tcl_IncrRefCount(pathPtr);
    ret = Tcl_FSEvalFile(interp, pathPtr);
    Tcl_DecrRefCount(pathPtr);
    return ret;
}

/*
 * The basic filesystem implementation.
 */

static void
FsThrExitProc(
    ClientData cd)
{
    ThreadSpecificData *tsdPtr = (ThreadSpecificData *)cd;
    FilesystemRecord *fsRecPtr = NULL, *tmpFsRecPtr = NULL;

    /*
     * Discard the cwd copy.
     */

    if (tsdPtr->cwdPathPtr != NULL) {
	Tcl_DecrRefCount(tsdPtr->cwdPathPtr);
	tsdPtr->cwdPathPtr = NULL;
    }
    if (tsdPtr->cwdClientData != NULL) {
	NativeFreeInternalRep(tsdPtr->cwdClientData);
    }

    /*
     * Discard the filesystems cache.
     */

    fsRecPtr = tsdPtr->filesystemList;
    while (fsRecPtr != NULL) {
	tmpFsRecPtr = fsRecPtr->nextPtr;
	fsRecPtr->fsPtr = NULL;
	Tcl_Free(fsRecPtr);
	fsRecPtr = tmpFsRecPtr;
    }
    tsdPtr->filesystemList = NULL;
    tsdPtr->initialized = 0;
}

int
TclFSCwdIsNative(void)
{
    ThreadSpecificData *tsdPtr = TCL_TSD_INIT(&fsDataKey);

    if (tsdPtr->cwdClientData != NULL) {
	return 1;
    } else {
	return 0;
    }
}

/*
 *----------------------------------------------------------------------
 *
 * TclFSCwdPointerEquals --
 *	Determine whether the given pathname is equal to the current working
 *	directory.
 *
 * Results:
 *	1 if equal, 0 otherwise.
 *
 * Side effects:
 *	Updates TSD if needed.
 *
 *	Stores a pointer to the current directory in *pathPtrPtr if it is not
 *	already there and the current directory is not NULL.
 *
 *	If *pathPtrPtr is not null its reference count is decremented
 *	before it is replaced.
 *----------------------------------------------------------------------
 */

int
TclFSCwdPointerEquals(
    Tcl_Obj **pathPtrPtr)
{
    ThreadSpecificData *tsdPtr = TCL_TSD_INIT(&fsDataKey);

    Tcl_MutexLock(&cwdMutex);
    if (tsdPtr->cwdPathPtr == NULL
	    || tsdPtr->cwdPathEpoch != cwdPathEpoch) {
	if (tsdPtr->cwdPathPtr != NULL) {
	    Tcl_DecrRefCount(tsdPtr->cwdPathPtr);
	}
	if (tsdPtr->cwdClientData != NULL) {
	    NativeFreeInternalRep(tsdPtr->cwdClientData);
	}
	if (cwdPathPtr == NULL) {
	    tsdPtr->cwdPathPtr = NULL;
	} else {
	    tsdPtr->cwdPathPtr = Tcl_DuplicateObj(cwdPathPtr);
	    Tcl_IncrRefCount(tsdPtr->cwdPathPtr);
	}
	if (cwdClientData == NULL) {
	    tsdPtr->cwdClientData = NULL;
	} else {
	    tsdPtr->cwdClientData = TclNativeDupInternalRep(cwdClientData);
	}
	tsdPtr->cwdPathEpoch = cwdPathEpoch;
    }
    Tcl_MutexUnlock(&cwdMutex);

    if (tsdPtr->initialized == 0) {
	Tcl_CreateThreadExitHandler(FsThrExitProc, tsdPtr);
	tsdPtr->initialized = 1;
    }

    if (pathPtrPtr == NULL) {
	return (tsdPtr->cwdPathPtr == NULL);
    }

    if (tsdPtr->cwdPathPtr == *pathPtrPtr) {
	return 1;
    } else {
	size_t len1, len2;
	const char *str1, *str2;

	str1 = TclGetStringFromObj(tsdPtr->cwdPathPtr, &len1);
	str2 = TclGetStringFromObj(*pathPtrPtr, &len2);
	if ((len1 == len2) && !memcmp(str1, str2, len1)) {
	    /*
	     * The values are equal but the objects are different.  Cache the
	     * current structure in place of the old one.
	     */

	    Tcl_DecrRefCount(*pathPtrPtr);
	    *pathPtrPtr = tsdPtr->cwdPathPtr;
	    Tcl_IncrRefCount(*pathPtrPtr);
	    return 1;
	} else {
	    return 0;
	}
    }
}

static void
FsRecacheFilesystemList(void)
{
    ThreadSpecificData *tsdPtr = TCL_TSD_INIT(&fsDataKey);
    FilesystemRecord *fsRecPtr, *tmpFsRecPtr = NULL, *toFree = NULL, *list;

    /*
     * Trash the current cache.
     */

    fsRecPtr = tsdPtr->filesystemList;
    while (fsRecPtr != NULL) {
	tmpFsRecPtr = fsRecPtr->nextPtr;
	fsRecPtr->nextPtr = toFree;
	toFree = fsRecPtr;
	fsRecPtr = tmpFsRecPtr;
    }

    /*
     * Locate tail of the global filesystem list.
     */

    Tcl_MutexLock(&filesystemMutex);
    fsRecPtr = filesystemList;
    while (fsRecPtr != NULL) {
	tmpFsRecPtr = fsRecPtr;
	fsRecPtr = fsRecPtr->nextPtr;
    }

    /*
     * Refill the cache, honouring the order.
     */

    list = NULL;
    fsRecPtr = tmpFsRecPtr;
    while (fsRecPtr != NULL) {
	tmpFsRecPtr = (FilesystemRecord *)Tcl_Alloc(sizeof(FilesystemRecord));
	*tmpFsRecPtr = *fsRecPtr;
	tmpFsRecPtr->nextPtr = list;
	tmpFsRecPtr->prevPtr = NULL;
	list = tmpFsRecPtr;
	fsRecPtr = fsRecPtr->prevPtr;
    }
    tsdPtr->filesystemList = list;
    tsdPtr->filesystemEpoch = theFilesystemEpoch;
    Tcl_MutexUnlock(&filesystemMutex);

    while (toFree) {
	FilesystemRecord *next = toFree->nextPtr;

	toFree->fsPtr = NULL;
	Tcl_Free(toFree);
	toFree = next;
    }

    /*
     * Make sure the above gets released on thread exit.
     */

    if (tsdPtr->initialized == 0) {
	Tcl_CreateThreadExitHandler(FsThrExitProc, tsdPtr);
	tsdPtr->initialized = 1;
    }
}

static FilesystemRecord *
FsGetFirstFilesystem(void)
{
    ThreadSpecificData *tsdPtr = TCL_TSD_INIT(&fsDataKey);
    if (tsdPtr->filesystemList == NULL || ((tsdPtr->claims == 0)
	    && (tsdPtr->filesystemEpoch != theFilesystemEpoch))) {
	FsRecacheFilesystemList();
    }
    return tsdPtr->filesystemList;
}

/*
 * The epoch can is changed when a filesystems is added or removed, when
 * "system encoding" changes, and when env(HOME) changes.
 */

int
TclFSEpochOk(
    size_t filesystemEpoch)
{
    return (filesystemEpoch == 0 || filesystemEpoch == theFilesystemEpoch);
}

static void
Claim(void)
{
    ThreadSpecificData *tsdPtr = TCL_TSD_INIT(&fsDataKey);

    tsdPtr->claims++;
}

static void
Disclaim(void)
{
    ThreadSpecificData *tsdPtr = TCL_TSD_INIT(&fsDataKey);

    tsdPtr->claims--;
}

size_t
TclFSEpoch(void)
{
    ThreadSpecificData *tsdPtr = TCL_TSD_INIT(&fsDataKey);

    return tsdPtr->filesystemEpoch;
}

/*
 * If non-NULL, take posession of clientData and free it later.
 */

static void
FsUpdateCwd(
    Tcl_Obj *cwdObj,
    ClientData clientData)
{
    size_t len = 0;
    const char *str = NULL;
    ThreadSpecificData *tsdPtr = TCL_TSD_INIT(&fsDataKey);

    if (cwdObj != NULL) {
	str = TclGetStringFromObj(cwdObj, &len);
    }

    Tcl_MutexLock(&cwdMutex);
    if (cwdPathPtr != NULL) {
	Tcl_DecrRefCount(cwdPathPtr);
    }
    if (cwdClientData != NULL) {
	NativeFreeInternalRep(cwdClientData);
    }

    if (cwdObj == NULL) {
	cwdPathPtr = NULL;
	cwdClientData = NULL;
    } else {
	/*
	 * This must be stored as a string obj!
	 */

	cwdPathPtr = Tcl_NewStringObj(str, len);
	Tcl_IncrRefCount(cwdPathPtr);
	cwdClientData = TclNativeDupInternalRep(clientData);
    }

    if (++cwdPathEpoch == 0) {
	++cwdPathEpoch;
    }
    tsdPtr->cwdPathEpoch = cwdPathEpoch;
    Tcl_MutexUnlock(&cwdMutex);

    if (tsdPtr->cwdPathPtr) {
	Tcl_DecrRefCount(tsdPtr->cwdPathPtr);
    }
    if (tsdPtr->cwdClientData) {
	NativeFreeInternalRep(tsdPtr->cwdClientData);
    }

    if (cwdObj == NULL) {
	tsdPtr->cwdPathPtr = NULL;
	tsdPtr->cwdClientData = NULL;
    } else {
	tsdPtr->cwdPathPtr = Tcl_NewStringObj(str, len);
	tsdPtr->cwdClientData = clientData;
	Tcl_IncrRefCount(tsdPtr->cwdPathPtr);
    }
}

/*
 *----------------------------------------------------------------------
 *
 * TclFinalizeFilesystem --
 *
 *	Clean up the filesystem.  After this, any call to a Tcl_FS... function
 *	fails.
 *
 *	If TclResetFilesystem is called later, it restores the filesystem to a
 *	pristine state.
 *
 * Results:
 *	None.
 *
 * Side effects:
 *	Frees memory allocated for the filesystem.
 *
 *----------------------------------------------------------------------
 */

void
TclFinalizeFilesystem(void)
{
    FilesystemRecord *fsRecPtr;

    /*
     * Assume that only one thread is active. Otherwise mutexes would be needed
     * around this code.
     * TO DO:  This assumption is false, isn't it?
     */

    if (cwdPathPtr != NULL) {
	Tcl_DecrRefCount(cwdPathPtr);
	cwdPathPtr = NULL;
	cwdPathEpoch = 0;
    }
    if (cwdClientData != NULL) {
	NativeFreeInternalRep(cwdClientData);
	cwdClientData = NULL;
    }

    /*
     * Remove all filesystems, freeing any allocated memory that is no longer
     * needed.
     */

    fsRecPtr = filesystemList;
    while (fsRecPtr != NULL) {
	FilesystemRecord *tmpFsRecPtr = fsRecPtr->nextPtr;

	/*
	 * The native filesystem is static, so don't free it.
	 */

	if (fsRecPtr != &nativeFilesystemRecord) {
	    Tcl_Free(fsRecPtr);
	}
	fsRecPtr = tmpFsRecPtr;
    }
    if (++theFilesystemEpoch == 0) {
	++theFilesystemEpoch;
    }
    filesystemList = NULL;

    /*
     * filesystemList is now NULL. Any attempt to use the filesystem is likely
     * to fail.
     */

#ifdef _WIN32
    TclWinEncodingsCleanup();
#endif
}

/*
 *----------------------------------------------------------------------
 *
 * TclResetFilesystem --
 *
 *	Restore the filesystem to a pristine state.
 *
 * Results:
 *	None.
 *
 * Side effects:
 *	None.
 *
 *----------------------------------------------------------------------
 */

void
TclResetFilesystem(void)
{
    filesystemList = &nativeFilesystemRecord;
    if (++theFilesystemEpoch == 0) {
	++theFilesystemEpoch;
    }
}

/*
 *----------------------------------------------------------------------
 *
 * Tcl_FSRegister --
 *
 *	Prepends to the list of registered fileystems a new FilesystemRecord
 *	for the given Tcl_Filesystem, which is added even if it is already in
 *	the list.  To determine whether the filesystem is already in the list,
 *	use Tcl_FSData().
 *
 *	Functions that use the list generally process it from head to tail and
 *	use the first filesystem that is suitable.  Therefore, when adding a
 *	diagnostic filsystem (one which simply reports all fs activity), it
 *	must be at the head of the list.  I.e. it must be the last one
 *	registered.
 *
 * Results:
 *	TCL_OK, or TCL_ERROR if memory for a new node in the list could
 *	not be allocated.
 *
 * Side effects:
 *	Allocates memory for a filesystem record and modifies the list of
 *	registered filesystems.
 *
 *----------------------------------------------------------------------
 */

int
Tcl_FSRegister(
    ClientData clientData,	/* Client-specific data for this filesystem. */
    const Tcl_Filesystem *fsPtr)/* The filesystem record for the new fs. */
{
    FilesystemRecord *newFilesystemPtr;

    if (fsPtr == NULL) {
	return TCL_ERROR;
    }

    newFilesystemPtr = (FilesystemRecord *)Tcl_Alloc(sizeof(FilesystemRecord));

    newFilesystemPtr->clientData = clientData;
    newFilesystemPtr->fsPtr = fsPtr;

    Tcl_MutexLock(&filesystemMutex);

    newFilesystemPtr->nextPtr = filesystemList;
    newFilesystemPtr->prevPtr = NULL;
    if (filesystemList) {
	filesystemList->prevPtr = newFilesystemPtr;
    }
    filesystemList = newFilesystemPtr;

    /*
     * Increment the filesystem epoch counter since existing pathnames might
     * conceivably now belong to different filesystems.
     */

    if (++theFilesystemEpoch == 0) {
	++theFilesystemEpoch;
    }
    Tcl_MutexUnlock(&filesystemMutex);

    return TCL_OK;
}

/*
 *----------------------------------------------------------------------
 *
 * Tcl_FSUnregister --
 *
 *	Removes the record for given filesystem from the list of registered
 *	filesystems. Refuses to remove the built-in (native) filesystem.  This
 *	might be changed in the future to allow a smaller Tcl core in which the
 *	native filesystem is not used at all, e.g. initializing Tcl over a
 *	network connection.
 *
 * Results:
 *	TCL_OK if the function pointer was successfully removed, or TCL_ERROR
 *	otherwise.
 *
 * Side effects:
 *	The list of registered filesystems is updated.  Memory for the
 *	corresponding FilesystemRecord is eventually freed.
 *
 *----------------------------------------------------------------------
 */

int
Tcl_FSUnregister(
    const Tcl_Filesystem *fsPtr)/* The filesystem record to remove. */
{
    int retVal = TCL_ERROR;
    FilesystemRecord *fsRecPtr;

    Tcl_MutexLock(&filesystemMutex);

    /*
     * Traverse filesystemList in search of the record whose
     * 'fsPtr' member matches 'fsPtr' and remove that record from the list.
     * Do not revmoe the record for the native filesystem.
     */

    fsRecPtr = filesystemList;
    while ((retVal == TCL_ERROR) && (fsRecPtr != &nativeFilesystemRecord)) {
	if (fsRecPtr->fsPtr == fsPtr) {
	    if (fsRecPtr->prevPtr) {
		fsRecPtr->prevPtr->nextPtr = fsRecPtr->nextPtr;
	    } else {
		filesystemList = fsRecPtr->nextPtr;
	    }
	    if (fsRecPtr->nextPtr) {
		fsRecPtr->nextPtr->prevPtr = fsRecPtr->prevPtr;
	    }

	    /*
	     * Each cached pathname could now belong to a different filesystem,
	     * so increment the filesystem epoch counter to ensure that cached
	     * information about the removed filesystem is not used.
	     */

	    if (++theFilesystemEpoch == 0) {
		++theFilesystemEpoch;
	    }

	    Tcl_Free(fsRecPtr);

	    retVal = TCL_OK;
	} else {
	    fsRecPtr = fsRecPtr->nextPtr;
	}
    }

    Tcl_MutexUnlock(&filesystemMutex);
    return retVal;
}

/*
 *----------------------------------------------------------------------
 *
 * Tcl_FSMatchInDirectory --
 *
 *	Search in the given pathname for files matching the given pattern.
 *	Used by [glob].  Processes just one pattern for one directory.  Callers
 *	such as TclGlob and DoGlob implement manage the searching of multiple
 *	directories in cases such as
 *		glob -dir $dir -join * pkgIndex.tcl
 *
 * Results:
 *
 *	TCL_OK, or TCL_ERROR
 *
 * Side effects:
 *	resultPtr is populated, or in the case of an TCL_ERROR, an error message is
 *	set in the interpreter.
 *
 *----------------------------------------------------------------------
 */

int
Tcl_FSMatchInDirectory(
    Tcl_Interp *interp,		/* Interpreter to receive error messages, or
				 * NULL */
    Tcl_Obj *resultPtr,		/* List that results are added to. */
    Tcl_Obj *pathPtr,		/* Pathname of directory to search. If NULL,
				 * the current working directory is used. */
    const char *pattern,	/* Pattern to match.  If NULL, pathPtr must be
				 * a fully-specified pathname of a single
				 * file/directory which already exists and is
				 * of the correct type. */
    Tcl_GlobTypeData *types)	/* Specifies acceptable types.
				 * May be NULL. The directory flag is
				 * particularly significant. */
{
    const Tcl_Filesystem *fsPtr;
    Tcl_Obj *cwd, *tmpResultPtr, **elemsPtr;
    int resLength, i, ret = -1;

    if (types != NULL && (types->type & TCL_GLOB_TYPE_MOUNT)) {
	/*
	 * Currently external callers may not query mounts, which would be a
	 * valuable future step. This is the only routine that knows about
	 * mounts, so we're being called recursively by ourself. Return no
	 * matches.
	 */

	return TCL_OK;
    }

    if (pathPtr != NULL) {
	fsPtr = Tcl_FSGetFileSystemForPath(pathPtr);
    } else {
	fsPtr = NULL;
    }

    if (fsPtr != NULL) {
	/*
	 * A corresponding filesystem was found. Search within it.
	 */

	if (fsPtr->matchInDirectoryProc == NULL) {
	    Tcl_SetErrno(ENOENT);
	    return -1;
	}
	ret = fsPtr->matchInDirectoryProc(interp, resultPtr, pathPtr, pattern,
		types);
	if (ret == TCL_OK && pattern != NULL) {
	    FsAddMountsToGlobResult(resultPtr, pathPtr, pattern, types);
	}
	return ret;
    }

    if (pathPtr != NULL && TclGetString(pathPtr)[0] != '\0') {
	/*
	 * There is a pathname but it belongs to no known filesystem. Mayday!
	 */

	Tcl_SetErrno(ENOENT);
	return -1;
    }

    /*
     * The pathname is empty or NULL so search in the current working
     * directory.  matchInDirectoryProc prefixes each result with this
     * directory, so trim it from each result.  Deal with this here in the
     * generic code because otherwise every filesystem implementation of
     * Tcl_FSMatchInDirectory has to do it.
     */

    cwd = Tcl_FSGetCwd(NULL);
    if (cwd == NULL) {
	if (interp != NULL) {
	    Tcl_SetObjResult(interp, Tcl_NewStringObj(
		    "glob couldn't determine the current working directory",
		    -1));
	}
	return TCL_ERROR;
    }

    fsPtr = Tcl_FSGetFileSystemForPath(cwd);
    if (fsPtr != NULL && fsPtr->matchInDirectoryProc != NULL) {
	TclNewObj(tmpResultPtr);
	Tcl_IncrRefCount(tmpResultPtr);
	ret = fsPtr->matchInDirectoryProc(interp, tmpResultPtr, cwd, pattern,
		types);
	if (ret == TCL_OK) {
	    FsAddMountsToGlobResult(tmpResultPtr, cwd, pattern, types);

	    /*
	     * resultPtr and tmpResultPtr are guaranteed to be distinct.
	     */

	    ret = Tcl_ListObjGetElements(interp, tmpResultPtr,
		    &resLength, &elemsPtr);
	    for (i=0 ; ret==TCL_OK && i<resLength ; i++) {
		ret = Tcl_ListObjAppendElement(interp, resultPtr,
			TclFSMakePathRelative(interp, elemsPtr[i], cwd));
	    }
	}
	TclDecrRefCount(tmpResultPtr);
    }
    Tcl_DecrRefCount(cwd);
    return ret;
}

/*
 *----------------------------------------------------------------------
 *
 * FsAddMountsToGlobResult --
 *	Adds any mounted pathnames to a set of results so that simple things
 *	like 'glob *' merge mounts and listings correctly.  Used by the
 *	Tcl_FSMatchInDirectory.
 *
 * Results:
 *	None.
 *
 * Side effects:
 *	Stores a result in resultPtr.
 *
 *----------------------------------------------------------------------
 */

static void
FsAddMountsToGlobResult(
    Tcl_Obj *resultPtr,		/* The current list of matching pathnames. Must
				 * not be shared. */
    Tcl_Obj *pathPtr,		/* The directory that was searched. */
    const char *pattern,	/* Pattern to match mounts against. */
    Tcl_GlobTypeData *types)	/* Acceptable types.  May be NULL. The
				 * directory flag is particularly significant.
				 */
{
    int mLength, gLength, i;
    int dir = (types == NULL || (types->type & TCL_GLOB_TYPE_DIR));
    Tcl_Obj *mounts = FsListMounts(pathPtr, pattern);

    if (mounts == NULL) {
	return;
    }

    if (Tcl_ListObjLength(NULL, mounts, &mLength) != TCL_OK || mLength == 0) {
	goto endOfMounts;
    }
    if (Tcl_ListObjLength(NULL, resultPtr, &gLength) != TCL_OK) {
	goto endOfMounts;
    }
    for (i=0 ; i<mLength ; i++) {
	Tcl_Obj *mElt;
	int j;
	int found = 0;

	Tcl_ListObjIndex(NULL, mounts, i, &mElt);

	for (j=0 ; j<gLength ; j++) {
	    Tcl_Obj *gElt;

	    Tcl_ListObjIndex(NULL, resultPtr, j, &gElt);
	    if (Tcl_FSEqualPaths(mElt, gElt)) {
		found = 1;
		if (!dir) {
		    /*
		     * We don't want to list this.
		     */

		    Tcl_ListObjReplace(NULL, resultPtr, j, 1, 0, NULL);
		    gLength--;
		}
		break;		/* Break out of for loop. */
	    }
	}
	if (!found && dir) {
	    Tcl_Obj *norm;
	    size_t len, mlen;

	    /*
	     * mElt is normalized and lies inside pathPtr so
	     * add to the result the right representation of mElt,
	     * i.e. the representation relative to pathPtr.
	     */

	    norm = Tcl_FSGetNormalizedPath(NULL, pathPtr);
	    if (norm != NULL) {
		const char *path, *mount;

		mount = TclGetStringFromObj(mElt, &mlen);
		path = TclGetStringFromObj(norm, &len);
		if (path[len-1] == '/') {
		    /*
		     * Deal with the root of the volume.
		     */

		    len--;
		}
		len++;		/* account for '/' in the mElt [Bug 1602539] */


		mElt = TclNewFSPathObj(pathPtr, mount + len, mlen - len);
		Tcl_ListObjAppendElement(NULL, resultPtr, mElt);
	    }
	    /*
	     * Not comparing mounts to mounts, so no need to increment gLength
	     */
	}
    }

  endOfMounts:
    Tcl_DecrRefCount(mounts);
}

/*
 *----------------------------------------------------------------------
 *
 * Tcl_FSMountsChanged --
 *
 *	Announecs that mount points have changed or that the system encoding
 *	has changed.
 *
 * Results:
 *	None.
 *
 * Side effects:
 *	The shared 'theFilesystemEpoch' is incremented, invalidating every
 *	exising cached internal representation of a pathname.  Avoid calling
 *	Tcl_FSMountsChanged whenever possible.  It must be called when:
 *
 *	(1) A filesystem is registered or unregistered. This is only necessary
 *	if the new filesystem accepts file pathnames as-is.  Normally the
 *	filesystem is really a shell which doesn't yet have any mount points
 *	established and so its 'pathInFilesystem' routine always fails.
 *	However, for safety, Tcl calls 'Tcl_FSMountsChanged' each time a
 *	filesystem is registered or unregistered.
 *
 *	(2) An additional mount point is established inside an existing
 *	filesystem (except for the native file system; see note below).
 *
 *	(3) A filesystem changes the list of available volumes (except for the
 *	native file system; see note below).
 *
 *	(4) The mapping from a string representation of a file to a full,
 *	normalized pathname changes. For example, if 'env(HOME)' is modified,
 *	then any pathname containing '~' maps to a different item, possibly in
 *	a different filesystem.
 *
 *	Tcl has no control over (2) and (3), so each registered filesystem must
 *	call Tcl_FSMountsChnaged in each of those circumstances.
 *
 *	The reason for the exception in 2,3 for the native filesystem is that
 *	the native filesystem claims every file without determining whether
 *	whether the file exists, or even whether the pathname makes sense.
 *
 *----------------------------------------------------------------------
 */

void
Tcl_FSMountsChanged(
    TCL_UNUSED(const Tcl_Filesystem *) /*fsPtr*/)
    /*
     * fsPtr is currently unused.  In the future it might invalidate files for
     * a particular filesystem, or take some other more advanced action.
     */
{
    /*
     * Increment the filesystem epoch to invalidate every existing cached
     * internal representation.
     */

    Tcl_MutexLock(&filesystemMutex);
    if (++theFilesystemEpoch == 0) {
	++theFilesystemEpoch;
    }
    Tcl_MutexUnlock(&filesystemMutex);
}

/*
 *----------------------------------------------------------------------
 *
 * Tcl_FSData --
 *
 *	Retrieves the clientData member of the given filesystem.
 *
 * Results:
 *	A clientData value, or NULL if the given filesystem is not registered.
 *	The clientData value itself may also be NULL.
 *
 * Side effects:
 *	None.
 *
 *----------------------------------------------------------------------
 */

ClientData
Tcl_FSData(
    const Tcl_Filesystem *fsPtr) /* The filesystem to find in the list of
				  *  registered filesystems. */
{
    ClientData retVal = NULL;
    FilesystemRecord *fsRecPtr = FsGetFirstFilesystem();

    /*
     * Find the filesystem in and retrieve its clientData.
     */

    while ((retVal == NULL) && (fsRecPtr != NULL)) {
	if (fsRecPtr->fsPtr == fsPtr) {
	    retVal = fsRecPtr->clientData;
	}
	fsRecPtr = fsRecPtr->nextPtr;
    }

    return retVal;
}

/*
 *---------------------------------------------------------------------------
 *
 * TclFSNormalizeToUniquePath --
 *
 *	Converts the given pathname, containing no ../, ./ components, into a
 *	unique pathname for the given platform. On Unix the resulting pathname
 *	is free of symbolic links/aliases, and on Windows it is the long
 *	case-preserving form.
 *
 *
 * Results:
 *	Stores the resulting pathname in pathPtr and returns the offset of the
 *	last byte processed in pathPtr.
 *
 * Side effects:
 *	None (beyond the memory allocation for the result).
 *
 * Special notes:
 *	If the filesystem-specific normalizePathProcs can re-introduce ../, ./
 *	components into the pathname, this function does not return the correct
 *	result. This may be possible with symbolic links on unix.
 *
 *
 *---------------------------------------------------------------------------
 */

int
TclFSNormalizeToUniquePath(
    Tcl_Interp *interp,		/* Used for error messages. */
    Tcl_Obj *pathPtr,		/* An Pathname to normalize in-place.  Must be
				 * unshared. */
    int startAt)		/* Offset the string of pathPtr to start at.
				 * Must either be 0 or offset of a directory
				 * separator at the end of a pathname part that
				 * is already normalized, I.e. not the index of
				 * the byte just after the separator.  */
{
    FilesystemRecord *fsRecPtr, *firstFsRecPtr;

    size_t i;
    int isVfsPath = 0;
    const char *path;

    /*
     * Pathnames starting with a UNC prefix and ending with a colon character
     * are reserved for VFS use.  These names can not conflict with real UNC
     * pathnames per https://msdn.microsoft.com/en-us/library/gg465305.aspx and
     * rfc3986's definition of reg-name.
     *
     * We check these first to avoid useless calls to the native filesystem's
     * normalizePathProc.
     */
    path = TclGetStringFromObj(pathPtr, &i);

    if ( (i >= 3) && ( (path[0] == '/' && path[1] == '/')
		    || (path[0] == '\\' && path[1] == '\\') ) ) {
	for ( i = 2; ; i++) {
	    if (path[i] == '\0') break;
	    if (path[i] == path[0]) break;
	}
	--i;
	if (path[i] == ':') isVfsPath = 1;
    }

    /*
     * Call the the normalizePathProc routine of each registered filesystem.
     */
    firstFsRecPtr = FsGetFirstFilesystem();

    Claim();

    if (!isVfsPath) {

	/*
	 * Find and call the native filesystem handler first if there is one
	 * because the root of Tcl's filesystem is always a native filesystem
	 * (i.e., '/' on unix is native).
	 */

	for (fsRecPtr=firstFsRecPtr; fsRecPtr!=NULL; fsRecPtr=fsRecPtr->nextPtr) {
	    if (fsRecPtr->fsPtr != &tclNativeFilesystem) {
		continue;
	    }

	    /*
	     * TODO: Always call the normalizePathProc here because it should
	     * always exist.
	     */

	    if (fsRecPtr->fsPtr->normalizePathProc != NULL) {
		startAt = fsRecPtr->fsPtr->normalizePathProc(interp, pathPtr,
			startAt);
	    }
	    break;
	}
    }

    for (fsRecPtr=firstFsRecPtr; fsRecPtr!=NULL; fsRecPtr=fsRecPtr->nextPtr) {
	if (fsRecPtr->fsPtr == &tclNativeFilesystem) {
	    /*
	     * Skip the native system this time through.
	     */
	    continue;
	}

	if (fsRecPtr->fsPtr->normalizePathProc != NULL) {
	    startAt = fsRecPtr->fsPtr->normalizePathProc(interp, pathPtr,
		    startAt);
	}

	/*
	 * This efficiency check could be added:
	 *		if (retVal == length-of(pathPtr)) {break;}
	 * but there's not much benefit.
	 */
    }
    Disclaim();

    return startAt;
}

/*
 *---------------------------------------------------------------------------
 *
 * TclGetOpenMode --
 *
 *	Obsolete.  A limited version of TclGetOpenModeEx() which exists only to
 *	satisfy any extensions imprudently using it via Tcl's internal stubs
 *	table.
 *
 * Results:
 *	See TclGetOpenModeEx().
 *
 * Side effects:
 *	See TclGetOpenModeEx().
 *
 *---------------------------------------------------------------------------
 */

int
TclGetOpenMode(
    Tcl_Interp *interp,		/* Interpreter to use for error reporting.  May
				 *  be NULL. */
    const char *modeString,	/* e.g. "r+" or "RDONLY CREAT". */
    int *seekFlagPtr)		/* Sets this to 1 to tell the caller to seek to
				   EOF after opening the file, and
				 * 0 otherwise. */
{
    int binary = 0;
    return TclGetOpenModeEx(interp, modeString, seekFlagPtr, &binary);
}

/*
 *---------------------------------------------------------------------------
 *
 * TclGetOpenModeEx --
 *
 *	Computes a POSIX mode mask for opening a file.
 *
 * Results:
 *	The mode to pass to "open", or -1 if an error occurs.
 *
 * Side effects:
 *	Sets *seekFlagPtr to 1 to tell the caller to
 *	seek to EOF after opening the file, or to 0 otherwise.
 *
 *	Sets *binaryPtr to 1 to tell the caller to configure the channel as a
 *	binary channel, or to 0 otherwise.
 *
 *	If there is an error and interp is not NULL, sets interpreter result to
 *	an error message.
 *
 * Special note:
 *	Based on a prototype implementation contributed by Mark Diekhans.
 *
 *---------------------------------------------------------------------------
 */

int
TclGetOpenModeEx(
    Tcl_Interp *interp,		/* Interpreter, possibly NULL, to use for
				 * error reporting. */
    const char *modeString,	/* Mode string, e.g. "r+" or "RDONLY CREAT" */
    int *seekFlagPtr,		/* Sets this to 1 to tell the the caller to seek to
				 * EOF after opening the file, and 0 otherwise. */
    int *binaryPtr)		/* Sets this to 1 to tell the caller to
				 * configure the channel for binary
				 * operations after opening the file. */
{
    int mode, modeArgc, c, i, gotRW;
    const char **modeArgv, *flag;
#define RW_MODES (O_RDONLY|O_WRONLY|O_RDWR)

    /*
     * Check for the simpler fopen-like access modes like "r" which are
     * distinguished from the POSIX access modes by the presence of a
     * lower-case first letter.
     */

    *seekFlagPtr = 0;
    *binaryPtr = 0;
    mode = 0;

    /*
     * Guard against wide characters before using byte-oriented routines.
     */

    if (!(modeString[0] & 0x80)
	    && islower(UCHAR(modeString[0]))) { /* INTL: ISO only. */
	switch (modeString[0]) {
	case 'r':
	    mode = O_RDONLY;
	    break;
	case 'w':
	    mode = O_WRONLY|O_CREAT|O_TRUNC;
	    break;
	case 'a':
	    /*
	     * Add O_APPEND for proper automatic seek-to-end-on-write by the
	     * OS. [Bug 680143]
	     */

	    mode = O_WRONLY|O_CREAT|O_APPEND;
	    *seekFlagPtr = 1;
	    break;
	default:
	    goto error;
	}
	i = 1;
	while (i<3 && modeString[i]) {
	    if (modeString[i] == modeString[i-1]) {
		goto error;
	    }
	    switch (modeString[i++]) {
	    case '+':
		/*
		 * Remove O_APPEND so that the seek command works. [Bug
		 * 1773127]
		 */

		mode &= ~(O_RDONLY|O_WRONLY|O_APPEND);
		mode |= O_RDWR;
		break;
	    case 'b':
		*binaryPtr = 1;
		break;
	    default:
		goto error;
	    }
	}
	if (modeString[i] != 0) {
	    goto error;
	}
	return mode;

    error:
	*seekFlagPtr = 0;
	*binaryPtr = 0;
	if (interp != NULL) {
	    Tcl_SetObjResult(interp, Tcl_ObjPrintf(
		    "illegal access mode \"%s\"", modeString));
	}
	return -1;
    }

    /*
     * The access modes are specified as a list of POSIX modes like O_CREAT.
     *
     * Tcl_SplitList must work correctly when interp is NULL.
     */

    if (Tcl_SplitList(interp, modeString, &modeArgc, &modeArgv) != TCL_OK) {
	if (interp != NULL) {
	    Tcl_AddErrorInfo(interp,
		    "\n    while processing open access modes \"");
	    Tcl_AddErrorInfo(interp, modeString);
	    Tcl_AddErrorInfo(interp, "\"");
	}
	return -1;
    }

    gotRW = 0;
    for (i = 0; i < modeArgc; i++) {
	flag = modeArgv[i];
	c = flag[0];
	if ((c == 'R') && (strcmp(flag, "RDONLY") == 0)) {
	    mode = (mode & ~RW_MODES) | O_RDONLY;
	    gotRW = 1;
	} else if ((c == 'W') && (strcmp(flag, "WRONLY") == 0)) {
	    mode = (mode & ~RW_MODES) | O_WRONLY;
	    gotRW = 1;
	} else if ((c == 'R') && (strcmp(flag, "RDWR") == 0)) {
	    mode = (mode & ~RW_MODES) | O_RDWR;
	    gotRW = 1;
	} else if ((c == 'A') && (strcmp(flag, "APPEND") == 0)) {
	    mode |= O_APPEND;
	    *seekFlagPtr = 1;
	} else if ((c == 'C') && (strcmp(flag, "CREAT") == 0)) {
	    mode |= O_CREAT;
	} else if ((c == 'E') && (strcmp(flag, "EXCL") == 0)) {
	    mode |= O_EXCL;

	} else if ((c == 'N') && (strcmp(flag, "NOCTTY") == 0)) {
#ifdef O_NOCTTY
	    mode |= O_NOCTTY;
#else
	    if (interp != NULL) {
		Tcl_SetObjResult(interp, Tcl_ObjPrintf(
			"access mode \"%s\" not supported by this system",
			flag));
	    }
	    Tcl_Free((void *)modeArgv);
	    return -1;
#endif

	} else if ((c == 'N') && (strcmp(flag, "NONBLOCK") == 0)) {
#ifdef O_NONBLOCK
	    mode |= O_NONBLOCK;
#else
	    if (interp != NULL) {
		Tcl_SetObjResult(interp, Tcl_ObjPrintf(
			"access mode \"%s\" not supported by this system",
			flag));
	    }
	    Tcl_Free((void *)modeArgv);
	    return -1;
#endif

	} else if ((c == 'T') && (strcmp(flag, "TRUNC") == 0)) {
	    mode |= O_TRUNC;
	} else if ((c == 'B') && (strcmp(flag, "BINARY") == 0)) {
	    *binaryPtr = 1;
	} else {

	    if (interp != NULL) {
		Tcl_SetObjResult(interp, Tcl_ObjPrintf(
			"invalid access mode \"%s\": must be RDONLY, WRONLY, "
			"RDWR, APPEND, BINARY, CREAT, EXCL, NOCTTY, NONBLOCK,"
			" or TRUNC", flag));
	    }
	    Tcl_Free((void *)modeArgv);
	    return -1;
	}
    }

    Tcl_Free((void *)modeArgv);

    if (!gotRW) {
	if (interp != NULL) {
	    Tcl_SetObjResult(interp, Tcl_NewStringObj(
		    "access mode must include either RDONLY, WRONLY, or RDWR",
		    -1));
	}
	return -1;
    }
    return mode;
}

/*
 *----------------------------------------------------------------------
 *
 * Tcl_FSEvalFile, Tcl_FSEvalFileEx, TclNREvalFile --
 *
 *	Reads a file and evaluates it as a script.
 *
 *	Tcl_FSEvalFile is Tcl_FSEvalFileEx without the encoding argument.
 *
 *	TclNREvalFile is an NRE-enabled version of Tcl_FSEvalFileEx.
 *
 * Results:
 *	A standard Tcl result, which is either the result of executing the
 *	file or an error indicating why the file couldn't be read.
 *
 * Side effects:
 *	Arbitrary, depending on the contents of the script.  While the script
 *	is evaluated iPtr->scriptFile is a reference to pathPtr, and after the
 *	evaluation completes, has its original value restored again.
 *
 *----------------------------------------------------------------------
 */

int
Tcl_FSEvalFile(
    Tcl_Interp *interp,		/* Interpreter that evaluates the script. */
    Tcl_Obj *pathPtr)		/* Pathname of file containing the script.
				 * Tilde-substitution is performed on this
				 * pathname. */
{
    return Tcl_FSEvalFileEx(interp, pathPtr, NULL);
}

int
Tcl_FSEvalFileEx(
    Tcl_Interp *interp,		/* Interpreter that evaluates the script. */
    Tcl_Obj *pathPtr,		/* Pathname of the file to process.
				 * Tilde-substitution is performed on this
				 * pathname. */
    const char *encodingName)	/* Either the name of an encoding or NULL to
				   use the system encoding. */
{
    size_t length;
	int result = TCL_ERROR;
    Tcl_StatBuf statBuf;
    Tcl_Obj *oldScriptFile;
    Interp *iPtr;
    const char *string;
    Tcl_Channel chan;
    Tcl_Obj *objPtr;

    if (Tcl_FSGetNormalizedPath(interp, pathPtr) == NULL) {
	return result;
    }

    if (Tcl_FSStat(pathPtr, &statBuf) == -1) {
	Tcl_SetErrno(errno);
	Tcl_SetObjResult(interp, Tcl_ObjPrintf(
		"couldn't read file \"%s\": %s",
		TclGetString(pathPtr), Tcl_PosixError(interp)));
	return result;
    }
    chan = Tcl_FSOpenFileChannel(interp, pathPtr, "r", 0644);
    if (chan == NULL) {
	Tcl_SetObjResult(interp, Tcl_ObjPrintf(
		"couldn't read file \"%s\": %s",
		TclGetString(pathPtr), Tcl_PosixError(interp)));
	return result;
    }

    /*
     * The eof character is \32 (^Z). This is standard on Windows, and Tcl
     * uses it on every platform to allow for scripted documents. [Bug: 2040]
     */

    Tcl_SetChannelOption(interp, chan, "-eofchar", "\32 {}");

    /*
     * If the encoding is specified, set the channel to that encoding.
     * Otherwise don't touch it, leaving things up to the system encoding.  If
     * the encoding is unknown report an error.
     */

    if (encodingName != NULL) {
	if (Tcl_SetChannelOption(interp, chan, "-encoding", encodingName)
		!= TCL_OK) {
	    Tcl_CloseEx(interp,chan,0);
	    return result;
	}
    }

    TclNewObj(objPtr);
    Tcl_IncrRefCount(objPtr);

    /*
     * Read first character of stream to check for utf-8 BOM
     */

    if (Tcl_ReadChars(chan, objPtr, 1, 0) == TCL_IO_FAILURE) {
	Tcl_CloseEx(interp, chan, 0);
	Tcl_SetObjResult(interp, Tcl_ObjPrintf(
		"couldn't read file \"%s\": %s",
		TclGetString(pathPtr), Tcl_PosixError(interp)));
	goto end;
    }
    string = TclGetString(objPtr);

    /*
     * If first character is not a BOM, append the remaining characters.
     * Otherwise, replace them. [Bug 3466099]
     */

    if (Tcl_ReadChars(chan, objPtr, -1,
	    memcmp(string, "\xef\xbb\xbf", 3)) == TCL_IO_FAILURE) {
	Tcl_CloseEx(interp, chan, 0);
	Tcl_SetObjResult(interp, Tcl_ObjPrintf(
		"couldn't read file \"%s\": %s",
		TclGetString(pathPtr), Tcl_PosixError(interp)));
	goto end;
    }

    if (Tcl_CloseEx(interp, chan, 0) != TCL_OK) {
	goto end;
    }

    iPtr = (Interp *) interp;
    oldScriptFile = iPtr->scriptFile;
    iPtr->scriptFile = pathPtr;
    Tcl_IncrRefCount(iPtr->scriptFile);
    string = TclGetStringFromObj(objPtr, &length);

    /*
     * TIP #280:  Open a frame for the evaluated script.
     */

    iPtr->evalFlags |= TCL_EVAL_FILE;
    result = TclEvalEx(interp, string, length, 0, 1, NULL, string);

    /*
     * Restore the original iPtr->scriptFile value, but because the value may
     * have hanged during evaluation, don't assume it currently points to
     * pathPtr.
     */

    if (iPtr->scriptFile != NULL) {
	Tcl_DecrRefCount(iPtr->scriptFile);
    }
    iPtr->scriptFile = oldScriptFile;

    if (result == TCL_RETURN) {
	result = TclUpdateReturnInfo(iPtr);
    } else if (result == TCL_ERROR) {
	/*
	 * Record information about where the error occurred.
	 */

	const char *pathString = TclGetStringFromObj(pathPtr, &length);
	unsigned limit = 150;
	int overflow = (length > limit);

	Tcl_AppendObjToErrorInfo(interp, Tcl_ObjPrintf(
		"\n    (file \"%.*s%s\" line %d)",
		(overflow ? limit : (unsigned)length), pathString,
		(overflow ? "..." : ""), Tcl_GetErrorLine(interp)));
    }

  end:
    Tcl_DecrRefCount(objPtr);
    return result;
}

int
TclNREvalFile(
    Tcl_Interp *interp,		/* Interpreter in which to evaluate the script. */
    Tcl_Obj *pathPtr,		/* Pathname of a file containing the script to
				 * evaluate. Tilde-substitution is performed on
				 * this pathname. */
    const char *encodingName)	/* The name of an encoding to use, or NULL to
				 *  use the system encoding. */
{
    Tcl_StatBuf statBuf;
    Tcl_Obj *oldScriptFile, *objPtr;
    Interp *iPtr;
    Tcl_Channel chan;
    const char *string;

    if (Tcl_FSGetNormalizedPath(interp, pathPtr) == NULL) {
	return TCL_ERROR;
    }

    if (Tcl_FSStat(pathPtr, &statBuf) == -1) {
	Tcl_SetErrno(errno);
	Tcl_SetObjResult(interp, Tcl_ObjPrintf(
		"couldn't read file \"%s\": %s",
		TclGetString(pathPtr), Tcl_PosixError(interp)));
	return TCL_ERROR;
    }
    chan = Tcl_FSOpenFileChannel(interp, pathPtr, "r", 0644);
    if (chan == NULL) {
	Tcl_SetObjResult(interp, Tcl_ObjPrintf(
		"couldn't read file \"%s\": %s",
		TclGetString(pathPtr), Tcl_PosixError(interp)));
	return TCL_ERROR;
    }
    TclPkgFileSeen(interp, TclGetString(pathPtr));

    /*
     * The eof character is \32 (^Z). This is standard on Windows, and Tcl
     * uses it on every platform to allow for scripted documents. [Bug: 2040]
     */

    Tcl_SetChannelOption(interp, chan, "-eofchar", "\32 {}");

    /*
     * If the encoding is specified, set the channel to that encoding.
     * Otherwise don't touch it, leaving things up to the system encoding.  If
     * the encoding is unknown report an error.
     */

    if (encodingName != NULL) {
	if (Tcl_SetChannelOption(interp, chan, "-encoding", encodingName)
		!= TCL_OK) {
	    Tcl_CloseEx(interp, chan, 0);
	    return TCL_ERROR;
	}
    }

    TclNewObj(objPtr);
    Tcl_IncrRefCount(objPtr);

    /*
     * Read first character of stream to check for utf-8 BOM
     */

    if (Tcl_ReadChars(chan, objPtr, 1, 0) == TCL_IO_FAILURE) {
	Tcl_CloseEx(interp, chan, 0);
	Tcl_SetObjResult(interp, Tcl_ObjPrintf(
		"couldn't read file \"%s\": %s",
		TclGetString(pathPtr), Tcl_PosixError(interp)));
	Tcl_DecrRefCount(objPtr);
	return TCL_ERROR;
    }
    string = TclGetString(objPtr);

    /*
     * If first character is not a BOM, append the remaining characters.
     * Otherwise, replace them. [Bug 3466099]
     */

    if (Tcl_ReadChars(chan, objPtr, -1,
	    memcmp(string, "\xef\xbb\xbf", 3)) == TCL_IO_FAILURE) {
	Tcl_CloseEx(interp, chan, 0);
	Tcl_SetObjResult(interp, Tcl_ObjPrintf(
		"couldn't read file \"%s\": %s",
		TclGetString(pathPtr), Tcl_PosixError(interp)));
	Tcl_DecrRefCount(objPtr);
	return TCL_ERROR;
    }

    if (Tcl_CloseEx(interp, chan, 0) != TCL_OK) {
	Tcl_DecrRefCount(objPtr);
	return TCL_ERROR;
    }

    iPtr = (Interp *) interp;
    oldScriptFile = iPtr->scriptFile;
    iPtr->scriptFile = pathPtr;
    Tcl_IncrRefCount(iPtr->scriptFile);

    /*
     * TIP #280:  Open a frame for the evaluated script.
     */

    iPtr->evalFlags |= TCL_EVAL_FILE;
    TclNRAddCallback(interp, EvalFileCallback, oldScriptFile, pathPtr, objPtr,
	    NULL);
    return TclNREvalObjEx(interp, objPtr, 0, NULL, INT_MIN);
}

static int
EvalFileCallback(
    ClientData data[],
    Tcl_Interp *interp,
    int result)
{
    Interp *iPtr = (Interp *) interp;
    Tcl_Obj *oldScriptFile = (Tcl_Obj *)data[0];
    Tcl_Obj *pathPtr = (Tcl_Obj *)data[1];
    Tcl_Obj *objPtr = (Tcl_Obj *)data[2];

    /*
     * Restore the original iPtr->scriptFile value, but because the value may
     * have hanged during evaluation, don't assume it currently points to
     * pathPtr.
     */

    if (iPtr->scriptFile != NULL) {
	Tcl_DecrRefCount(iPtr->scriptFile);
    }
    iPtr->scriptFile = oldScriptFile;

    if (result == TCL_RETURN) {
	result = TclUpdateReturnInfo(iPtr);
    } else if (result == TCL_ERROR) {
	/*
	 * Record information about where the error occurred.
	 */

	size_t length;
	const char *pathString = TclGetStringFromObj(pathPtr, &length);
	const unsigned int limit = 150;
	int overflow = (length > limit);

	Tcl_AppendObjToErrorInfo(interp, Tcl_ObjPrintf(
		"\n    (file \"%.*s%s\" line %d)",
		(overflow ? limit : (unsigned int)length), pathString,
		(overflow ? "..." : ""), Tcl_GetErrorLine(interp)));
    }

    Tcl_DecrRefCount(objPtr);
    return result;
}

/*
 *----------------------------------------------------------------------
 *
 * Tcl_GetErrno --
 *
 *	Currently the global variable "errno", but could in the future change
 *	to something else.
 *
 * Results:
 *	The current Tcl error number.
 *
 * Side effects:
 *	None. The value of the Tcl error code variable is only defined if it
 *	was set by a previous call to Tcl_SetErrno.
 *
 *----------------------------------------------------------------------
 */

int
Tcl_GetErrno(void)
{
    /*
     * On some platforms errno is thread-local, as implemented by the C
     * library.
     */

    return errno;
}

/*
 *----------------------------------------------------------------------
 *
 * Tcl_SetErrno --
 *
 *	Sets the Tcl error code to the given value. On some saner platforms
 *	this is implemented in the C library as a thread-local value , but this
 *	is *really* unsafe to assume!
 *
 * Results:
 *	None.
 *
 * Side effects:
 *	Modifies the the Tcl error code value.
 *
 *----------------------------------------------------------------------
 */

void
Tcl_SetErrno(
    int err)			/* The new value. */
{
    /*
     * On some platforms, errno is implemented by the C library as a thread
     * local value
     */

    errno = err;
}

/*
 *----------------------------------------------------------------------
 *
 * Tcl_PosixError --
 *
 *	Typically called after a UNIX kernel call returns an error.  Sets the
 *	interpreter errorCode to machine-parsable information about the error.
 *
 * Results:
 *	A human-readable sring describing the error.
 *
 * Side effects:
 *	Sets the errorCode value of the interpreter.
 *
 *----------------------------------------------------------------------
 */

const char *
Tcl_PosixError(
    Tcl_Interp *interp)		/* Interpreter to set the errorCode of */
{
    const char *id, *msg;

    msg = Tcl_ErrnoMsg(errno);
    id = Tcl_ErrnoId();
    if (interp) {
	Tcl_SetErrorCode(interp, "POSIX", id, msg, NULL);
    }
    return msg;
}

/*
 *----------------------------------------------------------------------
 *
 * Tcl_FSStat --
 *	Calls 'statProc' of the filesystem corresponding to pathPtr.
 *
 *	Replaces the standard library routines stat.
 *
 *
 * Results:
 *	See stat documentation.
 *
 * Side effects:
 *	See stat documentation.
 *
 *----------------------------------------------------------------------
 */

int
Tcl_FSStat(
    Tcl_Obj *pathPtr,		/* Pathname of the file to call stat on (in
				 *  current CP). */
    Tcl_StatBuf *buf)		/* A buffer to hold the results of the call to
				 *  stat. */
{
    const Tcl_Filesystem *fsPtr = Tcl_FSGetFileSystemForPath(pathPtr);

    if (fsPtr != NULL && fsPtr->statProc != NULL) {
	return fsPtr->statProc(pathPtr, buf);
    }
    Tcl_SetErrno(ENOENT);
    return -1;
}

/*
 *----------------------------------------------------------------------
 *
 * Tcl_FSLstat --
 *	Calls the 'lstatProc' of the filesystem corresponding to pathPtr.
 *
 *	Replaces the library version of lstat.  If the filesystem doesn't
 *	provide lstatProc but does provide statProc, Tcl falls back to
 *	statProc.
 *
 * Results:
 *	See lstat documentation.
 *
 * Side effects:
 *	See lstat documentation.
 *
 *----------------------------------------------------------------------
 */

int
Tcl_FSLstat(
    Tcl_Obj *pathPtr,		/* Pathname of the file to call stat on (in
				   current CP). */
    Tcl_StatBuf *buf)		/* Filled with results of that call to stat. */
{
    const Tcl_Filesystem *fsPtr = Tcl_FSGetFileSystemForPath(pathPtr);

    if (fsPtr != NULL) {
	if (fsPtr->lstatProc != NULL) {
	    return fsPtr->lstatProc(pathPtr, buf);
	}
	if (fsPtr->statProc != NULL) {
	    return fsPtr->statProc(pathPtr, buf);
	}
    }
    Tcl_SetErrno(ENOENT);
    return -1;
}

/*
 *----------------------------------------------------------------------
 *
 * Tcl_FSAccess --
 *
 *	Calls 'accessProc' of the filesystem corresponding to pathPtr.
 *
 *	Replaces the library version of access.
 *
 * Results:
 *	See access documentation.
 *
 * Side effects:
 *	See access documentation.
 *
 *----------------------------------------------------------------------
 */

int
Tcl_FSAccess(
    Tcl_Obj *pathPtr,		/* Pathname of file to access (in current CP). */
    int mode)			/* Permission setting. */
{
    const Tcl_Filesystem *fsPtr = Tcl_FSGetFileSystemForPath(pathPtr);

    if (fsPtr != NULL && fsPtr->accessProc != NULL) {
	return fsPtr->accessProc(pathPtr, mode);
    }
    Tcl_SetErrno(ENOENT);
    return -1;
}

/*
 *----------------------------------------------------------------------
 *
 * Tcl_FSOpenFileChannel --
 *
 *	Calls 'openfileChannelProc' of the filesystem corresponding to
 *	pathPtr.
 *
 * Results:
 *	The new channel, or NULL if the named file could not be opened.
 *
 * Side effects:
 *	Opens a channel, possibly creating the corresponding the file on the
 *	filesystem.
 *
 *----------------------------------------------------------------------
 */

Tcl_Channel
Tcl_FSOpenFileChannel(
    Tcl_Interp *interp,		/* Interpreter for error reporting, or NULL */
    Tcl_Obj *pathPtr,		/* Pathname of file to open. */
    const char *modeString,	/* A list of POSIX open modes or a string such
				 * as "rw". */
    int permissions)		/* What modes to use if opening the file
				   involves creating it. */
{
    const Tcl_Filesystem *fsPtr;
    Tcl_Channel retVal = NULL;


    if (Tcl_FSGetNormalizedPath(interp, pathPtr) == NULL) {
	/*
	 * Return the correct error message.
	 */
	return NULL;
    }

    fsPtr = Tcl_FSGetFileSystemForPath(pathPtr);
    if (fsPtr != NULL && fsPtr->openFileChannelProc != NULL) {
	int mode, seekFlag, binary;

	/*
	 * Parse the mode to determine whether to seek at the outset
	 * and/or set the channel into binary mode.
	 */

	mode = TclGetOpenModeEx(interp, modeString, &seekFlag, &binary);
	if (mode == -1) {
	    return NULL;
	}

	/*
	 * Open the file.
	 */

	retVal = fsPtr->openFileChannelProc(interp, pathPtr, mode,
		permissions);
	if (retVal == NULL) {
	    return NULL;
	}

	/*
	 * Seek and/or set binary mode as determined above.
	 */

	if (seekFlag && Tcl_Seek(retVal, (Tcl_WideInt) 0, SEEK_END)
		< (Tcl_WideInt) 0) {
	    if (interp != NULL) {
		Tcl_SetObjResult(interp, Tcl_ObjPrintf(
			"could not seek to end of file while opening \"%s\": %s",
			TclGetString(pathPtr), Tcl_PosixError(interp)));
	    }
	    Tcl_CloseEx(NULL, retVal, 0);
	    return NULL;
	}
	if (binary) {
	    Tcl_SetChannelOption(interp, retVal, "-translation", "binary");
	}
	return retVal;
    }

    /*
     * File doesn't belong to any filesystem that can open it.
     */

    Tcl_SetErrno(ENOENT);
    if (interp != NULL) {
	Tcl_SetObjResult(interp, Tcl_ObjPrintf(
		"couldn't open \"%s\": %s",
		TclGetString(pathPtr), Tcl_PosixError(interp)));
    }
    return NULL;
}

/*
 *----------------------------------------------------------------------
 *
 * Tcl_FSUtime --
 *
 *	Calls 'uTimeProc' of the filesystem corresponding to the given
 *	pathname.
 *
 *	Replaces the library version of utime.
 *
 * Results:
 *	See utime documentation.
 *
 * Side effects:
 *	See utime documentation.
 *
 *----------------------------------------------------------------------
 */

int
Tcl_FSUtime(
    Tcl_Obj *pathPtr,		/* Pathaname of file to call uTimeProc on */
    struct utimbuf *tval)	/* Specifies the access/modification
				 * times to use. Should not be modified. */
{
    const Tcl_Filesystem *fsPtr = Tcl_FSGetFileSystemForPath(pathPtr);

    if (fsPtr != NULL && fsPtr->utimeProc != NULL) {
	return fsPtr->utimeProc(pathPtr, tval);
    }
    /* TODO: set errno here? Tcl_SetErrno(ENOENT); */
    return -1;
}

/*
 *----------------------------------------------------------------------
 *
 * NativeFileAttrStrings --
 *
 *	Implements the platform-dependent 'file attributes' subcommand for the
 *	native filesystem, for listing the set of possible attribute strings.
 *	Part of Tcl's native filesystem support. Placed here because it is used
 *	under both Unix and Windows.
 *
 * Results:
 *	An array of strings
 *
 * Side effects:
 *	None.
 *
 *----------------------------------------------------------------------
 */

static const char *const *
NativeFileAttrStrings(
    TCL_UNUSED(Tcl_Obj *),
    TCL_UNUSED(Tcl_Obj **))
{
    return tclpFileAttrStrings;
}

/*
 *----------------------------------------------------------------------
 *
 * NativeFileAttrsGet --
 *
 *	Implements the platform-dependent 'file attributes' subcommand for the
 *	native filesystem for 'get' operations.  Part of Tcl's native
 *	filesystem support.  Defined here because it is used under both Unix
 *	and Windows.
 *
 * Results:
 *	Standard Tcl return code.
 *
 *	If there was no error, stores in objPtrRef a pointer to a new object
 *	having a refCount of zero and  holding the result.  The caller should
 *	store it somewhere, e.g. as the Tcl result, or decrement its refCount
 *	to free it.
 *
 * Side effects:
 *	None.
 *
 *----------------------------------------------------------------------
 */

static int
NativeFileAttrsGet(
    Tcl_Interp *interp,		/* The interpreter for error reporting. */
    int index,			/* index of the attribute command. */
    Tcl_Obj *pathPtr,		/* Pathname of the file */
    Tcl_Obj **objPtrRef)	/* Where to store the a pointer to the result. */
{
    return tclpFileAttrProcs[index].getProc(interp, index, pathPtr,objPtrRef);
}

/*
 *----------------------------------------------------------------------
 *
 * NativeFileAttrsSet --
 *
 *	Implements the platform-dependent 'file attributes' subcommand for the
 *	native filesystem for 'set' operations.  A part of Tcl's native
 *	filesystem support, it is defined here because it is used under both
 *	Unix and Windows.
 *
 * Results:
 *	A standard Tcl return code.
 *
 * Side effects:
 *	None.
 *
 *----------------------------------------------------------------------
 */

static int
NativeFileAttrsSet(
    Tcl_Interp *interp,		/* The interpreter for error reporting. */
    int index,			/* index of the attribute command. */
    Tcl_Obj *pathPtr,		/* Pathname of the file */
    Tcl_Obj *objPtr)		/* The value to set. */
{
    return tclpFileAttrProcs[index].setProc(interp, index, pathPtr, objPtr);
}

/*
 *----------------------------------------------------------------------
 *
 * Tcl_FSFileAttrStrings --
 *
 *	Implements part of the hookable 'file attributes'
 *	subcommand.
 *
 *	Calls 'fileAttrStringsProc' of the filesystem corresponding to the
 *	given pathname.
 *
 * Results:
 *	Returns an array of strings, or returns NULL and stores in objPtrRef
 *	a pointer to a new Tcl list having a refCount of zero, and containing
 *	the file attribute strings.
 *
 * Side effects:
 *	None.
 *
 *----------------------------------------------------------------------
 */

const char *const *
Tcl_FSFileAttrStrings(
    Tcl_Obj *pathPtr,
    Tcl_Obj **objPtrRef)
{
    const Tcl_Filesystem *fsPtr = Tcl_FSGetFileSystemForPath(pathPtr);

    if (fsPtr != NULL && fsPtr->fileAttrStringsProc != NULL) {
	return fsPtr->fileAttrStringsProc(pathPtr, objPtrRef);
    }
    Tcl_SetErrno(ENOENT);
    return NULL;
}

/*
 *----------------------------------------------------------------------
 *
 * TclFSFileAttrIndex --
 *
 *	Given an attribute name, determines the index of the attribute in the
 *	attribute table.
 *
 * Results:
 *	A standard Tcl result code.
 *
 *	If there is no error, stores the index in *indexPtr.
 *
 * Side effects:
 *	None.
 *
 *----------------------------------------------------------------------
 */

int
TclFSFileAttrIndex(
    Tcl_Obj *pathPtr,		/* Pathname of the file. */
    const char *attributeName,	/* The name of the attribute. */
    int *indexPtr)		/* A place to store the result. */
{
    Tcl_Obj *listObj = NULL;
    const char *const *attrTable;

    /*
     * Get the attribute table for the file.
     */

    attrTable = Tcl_FSFileAttrStrings(pathPtr, &listObj);
    if (listObj != NULL) {
	Tcl_IncrRefCount(listObj);
    }

    if (attrTable != NULL) {
	/*
	 * It's a constant attribute table, so use T_GIFO.
	 */

	Tcl_Obj *tmpObj = Tcl_NewStringObj(attributeName, -1);
	int result;

	result = Tcl_GetIndexFromObj(NULL, tmpObj, attrTable, NULL, TCL_EXACT,
		indexPtr);
	TclDecrRefCount(tmpObj);
	if (listObj != NULL) {
	    TclDecrRefCount(listObj);
	}
	return result;
    } else if (listObj != NULL) {
	/*
	 * It's a non-constant attribute list, so do a literal search.
	 */

	int i, objc;
	Tcl_Obj **objv;

	if (Tcl_ListObjGetElements(NULL, listObj, &objc, &objv) != TCL_OK) {
	    TclDecrRefCount(listObj);
	    return TCL_ERROR;
	}
	for (i=0 ; i<objc ; i++) {
	    if (!strcmp(attributeName, TclGetString(objv[i]))) {
		TclDecrRefCount(listObj);
		*indexPtr = i;
		return TCL_OK;
	    }
	}
	TclDecrRefCount(listObj);
	return TCL_ERROR;
    } else {
	return TCL_ERROR;
    }
}

/*
 *----------------------------------------------------------------------
 *
 * Tcl_FSFileAttrsGet --
 *
 *	Implements read access for the hookable 'file attributes' subcommand.
 *
 *	Calls 'fileAttrsGetProc' of the filesystem corresponding to the given
 *	pathname.
 *
 * Results:
 *	A standard Tcl return code.
 *
 *	On success, stores in objPtrRef a pointer to a new Tcl_Obj having a
 *	refCount of zero, and containing the result.
 *
 * Side effects:
 *	None.
 *
 *----------------------------------------------------------------------
 */

int
Tcl_FSFileAttrsGet(
    Tcl_Interp *interp,		/* The interpreter for error reporting. */
    int index,			/* The index of the attribute command. */
    Tcl_Obj *pathPtr,		/* The pathname of the file. */
    Tcl_Obj **objPtrRef)	/* A place to store the result. */
{
    const Tcl_Filesystem *fsPtr = Tcl_FSGetFileSystemForPath(pathPtr);

    if (fsPtr != NULL && fsPtr->fileAttrsGetProc != NULL) {
	return fsPtr->fileAttrsGetProc(interp, index, pathPtr, objPtrRef);
    }
    Tcl_SetErrno(ENOENT);
    return -1;
}

/*
 *----------------------------------------------------------------------
 *
 * Tcl_FSFileAttrsSet --
 *
 *	Implements write access for the hookable 'file
 *	attributes' subcommand.
 *
 *	Calls 'fileAttrsSetProc' for the filesystem corresponding to the given
 *	pathname.
 *
 * Results:
 *	A standard Tcl return code.
 *
 * Side effects:
 *	None.
 *
 *----------------------------------------------------------------------
 */

int
Tcl_FSFileAttrsSet(
    Tcl_Interp *interp,		/* The interpreter for error reporting. */
    int index,			/* The index of the attribute command. */
    Tcl_Obj *pathPtr,		/* The pathname of the file. */
    Tcl_Obj *objPtr)		/* A place to store the result. */
{
    const Tcl_Filesystem *fsPtr = Tcl_FSGetFileSystemForPath(pathPtr);

    if (fsPtr != NULL && fsPtr->fileAttrsSetProc != NULL) {
	return fsPtr->fileAttrsSetProc(interp, index, pathPtr, objPtr);
    }
    Tcl_SetErrno(ENOENT);
    return -1;
}

/*
 *----------------------------------------------------------------------
 *
 * Tcl_FSGetCwd --
 *
 *	Replaces the library version of getcwd().
 *
 *	Most virtual filesystems do not implement cwdProc. Tcl maintains its
 *	own record of the current directory which it keeps synchronized with
 *	the filesystem corresponding to the pathname of the current directory
 *	if the filesystem provides a cwdProc (the native filesystem does).
 *
 *	If Tcl's current directory is not in the native filesystem, Tcl's
 *	current directory and the current directory of the process are
 *	different.  To avoid confusion, extensions should call Tcl_FSGetCwd to
 *	obtain the current directory from Tcl rather than from the operating
 *	system.
 *
 * Results:
 *	Returns a pointer to a Tcl_Obj having a refCount of 1 and containing
 *	the current thread's local copy of the global cwdPathPtr value.
 *
 *	Returns NULL if the current directory could not be determined, and
 *	leaves an error message in the interpreter's result.
 *
 * Side effects:
 *	Various objects may be freed and allocated.
 *
 *----------------------------------------------------------------------
 */

Tcl_Obj *
Tcl_FSGetCwd(
    Tcl_Interp *interp)
{
    ThreadSpecificData *tsdPtr = TCL_TSD_INIT(&fsDataKey);

    if (TclFSCwdPointerEquals(NULL)) {
	FilesystemRecord *fsRecPtr;
	Tcl_Obj *retVal = NULL;

	/*
	 * This is the first time this routine has been called. Call
	 * 'getCwdProc' for each registered filsystems until one returns
	 * something other than NULL, which is a pointer to the pathname of the
	 * current directory.
	 */

	fsRecPtr = FsGetFirstFilesystem();
	Claim();
	for (; (retVal == NULL) && (fsRecPtr != NULL);
		fsRecPtr = fsRecPtr->nextPtr) {
	    ClientData retCd;
	    TclFSGetCwdProc2 *proc2;

	    if (fsRecPtr->fsPtr->getCwdProc == NULL) {
		continue;
	    }

	    if (fsRecPtr->fsPtr->version == TCL_FILESYSTEM_VERSION_1) {
		retVal = fsRecPtr->fsPtr->getCwdProc(interp);
		continue;
	    }

	    proc2 = (TclFSGetCwdProc2 *) fsRecPtr->fsPtr->getCwdProc;
	    retCd = proc2(NULL);
	    if (retCd != NULL) {
		Tcl_Obj *norm;

		/*
		 * Found the pathname of the current directory.
		 */

		retVal = fsRecPtr->fsPtr->internalToNormalizedProc(retCd);
		Tcl_IncrRefCount(retVal);
		norm = TclFSNormalizeAbsolutePath(interp,retVal);
		if (norm != NULL) {
		    /*
		     * Assign to global storage the pathname of the current directory
		     * and copy it into thread-local storage as well.
		     *
		     * At system startup multiple threads could in principle
		     * call this function simultaneously, which is a little
		     * peculiar, but should be fine given the mutex locks in
		     * FSUPdateCWD.  Once some value is assigned to the global
		     * variable the 'else' branch below is always taken, which
		     * is simpler.
		     */

		    FsUpdateCwd(norm, retCd);
		    Tcl_DecrRefCount(norm);
		} else {
		    fsRecPtr->fsPtr->freeInternalRepProc(retCd);
		}
		Tcl_DecrRefCount(retVal);
		retVal = NULL;
		Disclaim();
		goto cdDidNotChange;
	    } else if (interp != NULL) {
		Tcl_SetObjResult(interp, Tcl_ObjPrintf(
			"error getting working directory name: %s",
			Tcl_PosixError(interp)));
	    }
	}
	Disclaim();

	if (retVal != NULL) {
	    /*
	     * On some platforms the pathname of the current directory might
	     * not be normalized.  For efficiency, ensure that it is
	     * normalized.  For the sake of efficiency, we want a completely
	     * normalized current working directory at all times.
	     */

	    Tcl_Obj *norm = TclFSNormalizeAbsolutePath(interp, retVal);

	    if (norm != NULL) {
		/*
		 * We found a current working directory, which is now in our
		 * global storage. We must make a copy. Norm already has a
		 * refCount of 1.
		 *
		 * Threading issue: Multiple threads at system startup could in
		 * principle call this function simultaneously. They will
		 * therefore each set the cwdPathPtr independently, which is a
		 * bit peculiar, but should be fine. Once we have a cwd, we'll
		 * always be in the 'else' branch below which is simpler.
		 */

		void *cd = (void *) Tcl_FSGetNativePath(norm);

		FsUpdateCwd(norm, TclNativeDupInternalRep(cd));
		Tcl_DecrRefCount(norm);
	    }
	    Tcl_DecrRefCount(retVal);
	} else {
	    /*
	     * retVal is NULL.  There is no current directory, which could be
	     * problematic.
	    */
	}
    } else {
	/*
	 * There is a thread-local value for the pathname of the current
	 * directory.  Give corresponding filesystem a chance update the value
	 * if it is out-of-date. This allows an error to be thrown if, for
	 * example, the permissions on the current working directory have
	 * changed.
	 */

	const Tcl_Filesystem *fsPtr =
		Tcl_FSGetFileSystemForPath(tsdPtr->cwdPathPtr);
	ClientData retCd = NULL;
	Tcl_Obj *retVal, *norm;

	if (fsPtr == NULL || fsPtr->getCwdProc == NULL) {
	    /*
	     * There is no corresponding filesystem or the filesystem does not
	     * have a getCwd routine. Just assume current local value is ok.
	     */
	    goto cdDidNotChange;
	}

	if (fsPtr->version == TCL_FILESYSTEM_VERSION_1) {
	    retVal = fsPtr->getCwdProc(interp);
	} else {
	    /*
	     * New API.
	     */

	    TclFSGetCwdProc2 *proc2 = (TclFSGetCwdProc2 *) fsPtr->getCwdProc;

	    retCd = proc2(tsdPtr->cwdClientData);
	    if (retCd == NULL && interp != NULL) {
		Tcl_SetObjResult(interp, Tcl_ObjPrintf(
			"error getting working directory name: %s",
			Tcl_PosixError(interp)));
	    }

	    if (retCd == tsdPtr->cwdClientData) {
		goto cdDidNotChange;
	    }

	    /*
	     * Looks like a new current directory.
	     */

	    retVal = fsPtr->internalToNormalizedProc(retCd);
	    Tcl_IncrRefCount(retVal);
	}

	if (retVal == NULL) {
	    /*
	     * The current directory could not not determined.  Reset the
	     * current direcory to ensure, for example, that 'pwd' does actually
	     * throw the correct error in Tcl.  This is tested for in the test
	     * suite on unix.
	     */

	    FsUpdateCwd(NULL, NULL);
	    goto cdDidNotChange;
	}

	norm = TclFSNormalizeAbsolutePath(interp, retVal);

	if (norm == NULL) {
	     /*
	     * 'norm' shouldn't ever be NULL, but we are careful.
	     */

	    /* Do nothing */
	    if (retCd != NULL) {
		fsPtr->freeInternalRepProc(retCd);
	    }
	} else if (norm == tsdPtr->cwdPathPtr) {
	    goto cdEqual;
	} else {
	     /*
	     * Determine whether the filesystem's answer is the same as the
	     * cached local value.  Since both 'norm' and 'tsdPtr->cwdPathPtr'
	     * are normalized pathnames, do something more efficient than
	     * calling 'Tcl_FSEqualPaths', and in addition avoid a nasty
	     * infinite loop bug when trying to normalize tsdPtr->cwdPathPtr.
	     */

	    size_t len1, len2;
	    const char *str1, *str2;

	    str1 = TclGetStringFromObj(tsdPtr->cwdPathPtr, &len1);
	    str2 = TclGetStringFromObj(norm, &len2);
	    if ((len1 == len2) && (strcmp(str1, str2) == 0)) {
		/*
		 * The pathname values are equal so retain the old pathname
		 * object which is probably already shared and free the
		 * normalized pathname that was just produced.
		 */
	    cdEqual:
		Tcl_DecrRefCount(norm);
		if (retCd != NULL) {
		    fsPtr->freeInternalRepProc(retCd);
		}
	    } else {
		/*
		 * The pathname of the current directory is not the same as
		 * this thread's local cached value.  Replace the local value.
		 */
		FsUpdateCwd(norm, retCd);
		Tcl_DecrRefCount(norm);
	    }
	}
	Tcl_DecrRefCount(retVal);
    }

  cdDidNotChange:
    if (tsdPtr->cwdPathPtr != NULL) {
	Tcl_IncrRefCount(tsdPtr->cwdPathPtr);
    }

    return tsdPtr->cwdPathPtr;
}

/*
 *----------------------------------------------------------------------
 *
 * Tcl_FSChdir --
 *
 *	Replaces the library version of chdir().
 *
 *	Calls 'chdirProc' of the filesystem that corresponds to the given
 *	pathname.
 *
 * Results:
 *	See chdir() documentation.
 *
 * Side effects:
 *	See chdir() documentation.
 *
 *	On success stores in cwdPathPtr the pathname of the new current
 *	directory.
 *
 *----------------------------------------------------------------------
 */

int
Tcl_FSChdir(
    Tcl_Obj *pathPtr)
{
    const Tcl_Filesystem *fsPtr, *oldFsPtr = NULL;
    ThreadSpecificData *tsdPtr = TCL_TSD_INIT(&fsDataKey);
    int retVal = -1;

    if (tsdPtr->cwdPathPtr != NULL) {
	oldFsPtr = Tcl_FSGetFileSystemForPath(tsdPtr->cwdPathPtr);
    }
    if (Tcl_FSGetNormalizedPath(NULL, pathPtr) == NULL) {
	Tcl_SetErrno(ENOENT);
	return retVal;
    }

    fsPtr = Tcl_FSGetFileSystemForPath(pathPtr);
    if (fsPtr != NULL) {
	if (fsPtr->chdirProc != NULL) {
	    /*
	     * If this fails Tcl_SetErrno() has already been called.
	     */

	    retVal = fsPtr->chdirProc(pathPtr);
	} else {
	    /*
	     * Fallback to stat-based implementation.
	     */

	    Tcl_StatBuf buf;

	    if ((Tcl_FSStat(pathPtr, &buf) == 0) && (S_ISDIR(buf.st_mode))
		    && (Tcl_FSAccess(pathPtr, R_OK) == 0)) {
		/*
		 * stat was successful, and the file is a directory and is
		 * readable.  Can proceed to change the current directory.
		 */

		retVal = 0;
	    } else {
		 /*
		 * 'Tcl_SetErrno()' has already been called.
		 */
	    }
	}
    } else {
	Tcl_SetErrno(ENOENT);
    }

    if (retVal == 0) {

	 /* Assume that the cwd was actually changed to the normalized value
	  * just calculated, and cache that information.  */

	/*
	 * If the filesystem epoch changed recently, the normalized pathname or
	 * its internal handle may be different from what was found above.
	 * This can easily be the case with scripted documents . Therefore get
	 * the normalized pathname again. The correct value will have been
	 * cached as a result of the Tcl_FSGetFileSystemForPath call, above.
	 */

	Tcl_Obj *normDirName = Tcl_FSGetNormalizedPath(NULL, pathPtr);

	if (normDirName == NULL) {
	    /* Not really true, but what else to do? */
	    Tcl_SetErrno(ENOENT);
	    return -1;
	}

	if (fsPtr == &tclNativeFilesystem) {
	    ClientData cd;
	    ClientData oldcd = tsdPtr->cwdClientData;

	    /*
	     * Assume that the native filesystem has a getCwdProc and that it
	     * is at version 2.
	     */

	    TclFSGetCwdProc2 *proc2 = (TclFSGetCwdProc2 *) fsPtr->getCwdProc;

	    cd = proc2(oldcd);
	    if (cd != oldcd) {
		/*
		 * Call getCwdProc() and store the resulting internal handle to
		 * compare things with it later.  This might might not be
		 * exactly the same string as that of the fully normalized
		 * pathname.  For example, for the Windows internal handle the
		 * separator is the backslash character.  On Unix it might well
		 * be true that the internal handle is the fully normalized
		 * pathname and one could simply use:
		 *	cd = Tcl_FSGetNativePath(pathPtr);
		 * but this can't be guaranteed in the general case.  In fact,
		 * the internal handle could be any value the filesystem
		 * decides to use to identify a node.
		 */

		FsUpdateCwd(normDirName, cd);
	    }
	} else {
	    /*
	     * Tcl_FSGetCwd() synchronizes the file-global cwdPathPtr if
	     * needed.  However, if there is no 'getCwdProc', cwdPathPtr must be
	     * updated right now because there won't be another chance.  This
	     * block of code is currently executed whether or not the
	     * filesystem provides a getCwdProc, but it should in principle
	     * work to only call this block if fsPtr->getCwdProc == NULL.
	     */

	    FsUpdateCwd(normDirName, NULL);
	}

	if (oldFsPtr != NULL && fsPtr != oldFsPtr) {
	    /*
	     * The filesystem of the current directory is not the same as the
	     * filesystem of the previous current directory.  Invalidate All
	     * FsPath objects.
	     */
	    Tcl_FSMountsChanged(NULL);
	}
    } else {
	/*
	 * The current directory is now changed or an error occurred and an
	 * error message is now set. Just continue.
	 */
    }

    return retVal;
}

/*
 *----------------------------------------------------------------------
 *
 * Tcl_FSLoadFile --
 *
 *	Loads a dynamic shared object by passing the given pathname unmodified
 *	to Tcl_LoadFile, and provides pointers to the functions named by 'sym1'
 *	and 'sym2', and another pointer to a function that unloads the object.
 *
 * Results:
 *	A standard Tcl completion code. If an error occurs, sets the
 *	interpreter's result to an error message.
 *
 * Side effects:
 *	A dynamic shared object is loaded into memory.  This may later be
 *	unloaded by passing the handlePtr to *unloadProcPtr.
 *
 *----------------------------------------------------------------------
 */

int
Tcl_FSLoadFile(
    Tcl_Interp *interp,		/* Used for error reporting. */
    Tcl_Obj *pathPtr,		/* Pathname of the file containing the dynamic shared object.
				 */
    const char *sym1, const char *sym2,
				/* Names of two functions to find in the
				 * dynamic shared object. */
    Tcl_PackageInitProc **proc1Ptr, Tcl_PackageInitProc **proc2Ptr,
				/* Places to store pointers to the functions
				 * named by sym1 and sym2. */
    Tcl_LoadHandle *handlePtr,	/* A place to store the token for the loaded
				 * object.  Can be passed to
				 * (*unloadProcPtr)() to unload the file. */
    TCL_UNUSED(Tcl_FSUnloadFileProc **))
{
    const char *symbols[3];
    void *procPtrs[2];
    int res;

    symbols[0] = sym1;
    symbols[1] = sym2;
    symbols[2] = NULL;

    res = Tcl_LoadFile(interp, pathPtr, symbols, 0, procPtrs, handlePtr);
    if (res == TCL_OK) {
	*proc1Ptr = (Tcl_PackageInitProc *) procPtrs[0];
	*proc2Ptr = (Tcl_PackageInitProc *) procPtrs[1];
    } else {
	*proc1Ptr = *proc2Ptr = NULL;
    }

    return res;
}

/*
 *----------------------------------------------------------------------
 *
 * Tcl_LoadFile --
 *
 *	Load a dynamic shared object by calling 'loadFileProc' of the
 *	filesystem corresponding to the given pathname, and then finds within
 *	the loaded object the functions named in symbols[].
 *
 *	The given pathname is passed unmodified to `loadFileProc`, which
 *	decides how to resolve it.  On POSIX systems the native filesystem
 *	passes the given pathname to dlopen(), which resolves the filename
 *	according to its own set of rules.  This behaviour is not very
 *	compatible with virtual filesystems, and has other problems as
 *	documented for [load], so it is recommended to use an absolute
 *	pathname.
 *
 * Results:
 *	A standard Tcl completion code. If an error occurs, sets the
 *	interpreter result to an error message.
 *
 * Side effects:
 *	Memory is allocated for the new object. May be freed by calling
 *	TclFS_UnloadFile.
 *
 *----------------------------------------------------------------------
 */

/*
 * Modern HPUX allows the unlink (no ETXTBSY error) yet somehow trashes some
 * internal data structures, preventing any additional dynamic shared objects
 * from getting properly loaded. Only the first is ok.  Work around the issue
 * by not unlinking, i.e., emulating the behaviour of the older HPUX which
 * denied removal.
 *
 * Doing the unlink is also an issue within docker containers, whose AUFS
 * bungles this as well, see
 *     https://github.com/dotcloud/docker/issues/1911
 *
 */

static int
skipUnlink(
    Tcl_Obj *shlibFile)
{
    /*
     * Unlinking is not performed in the following cases:
     *
     * 1. The operating system is HPUX.
     *
     * 2.   If the environment variable TCL_TEMPLOAD_NO_UNLINK is present and
     * set to true (an integer > 0)
     *
     * 3. TCL_TEMPLOAD_NO_UNLINK is not true (an integer > 0) and AUFS filesystem can be detected (using statfs, if available).
     *
     */


#ifdef hpux
    (void)shlibFile;
    return 1;
#else
    char *skipstr = getenv("TCL_TEMPLOAD_NO_UNLINK");

    if (skipstr && (skipstr[0] != '\0')) {
	return atoi(skipstr);
    }

#ifndef TCL_TEMPLOAD_NO_UNLINK
    (void)shlibFile;
#else
/* At built time TCL_TEMPLOAD_NO_UNLINK can be set manually to control whether
 * this automatic overriding of unlink is included.
 */
#ifndef NO_FSTATFS
    {
	struct statfs fs;
	/*
	 * Have fstatfs. May not have the AUFS super magic ... Indeed our build
	 * box is too old to have it directly in the headers. Define taken from
	 *     http://mooon.googlecode.com/svn/trunk/linux_include/linux/aufs_type.h
	 *     http://aufs.sourceforge.net/
	 * Better reference will be gladly accepted.
	 */
#ifndef AUFS_SUPER_MAGIC
/* AUFS_SUPER_MAGIC can disable/override the AUFS detection, i.e. for
 * testing if a newer AUFS does not have the bug any more.
*/
#define AUFS_SUPER_MAGIC ('a' << 24 | 'u' << 16 | 'f' << 8 | 's')
#endif /* AUFS_SUPER_MAGIC */
	if ((statfs(TclGetString(shlibFile), &fs) == 0)
		&& (fs.f_type == AUFS_SUPER_MAGIC)) {
	    return 1;
	}
    }
#endif /* ... NO_FSTATFS */
#endif /* ... TCL_TEMPLOAD_NO_UNLINK */

    /*
     * No HPUX, environment variable override, or AUFS detected.  Perform
     * unlink.
     */
    return 0;
#endif /* hpux */
}

int
Tcl_LoadFile(
    Tcl_Interp *interp,		/* Used for error reporting. */
    Tcl_Obj *pathPtr,		/* Pathname of the file containing the dynamic
				 * shared object. */
    const char *const symbols[],/* A null-terminated array of names of
				 * functions to find in the loaded object. */
    int flags,			/* Flags */
    void *procVPtrs,		/* A place to store pointers to the functions
				 *  named by symbols[]. */
    Tcl_LoadHandle *handlePtr)	/* A place to hold a token for the loaded object.
				 * Can be used by TclpFindSymbol. */
{
    void **procPtrs = (void **) procVPtrs;
    const Tcl_Filesystem *fsPtr = Tcl_FSGetFileSystemForPath(pathPtr);
    const Tcl_Filesystem *copyFsPtr;
    Tcl_FSUnloadFileProc *unloadProcPtr;
    Tcl_Obj *copyToPtr;
    Tcl_LoadHandle newLoadHandle = NULL;
    Tcl_LoadHandle divertedLoadHandle = NULL;
    Tcl_FSUnloadFileProc *newUnloadProcPtr = NULL;
    FsDivertLoad *tvdlPtr;
    int retVal;
    int i;

    if (fsPtr == NULL) {
	Tcl_SetErrno(ENOENT);
	return TCL_ERROR;
    }

    if (fsPtr->loadFileProc != NULL) {
	int retVal = ((Tcl_FSLoadFileProc2 *)(void *)(fsPtr->loadFileProc))
		(interp, pathPtr, handlePtr, &unloadProcPtr, flags);

	if (retVal == TCL_OK) {
	    if (*handlePtr == NULL) {
		return TCL_ERROR;
	    }
	    if (interp) {
		Tcl_ResetResult(interp);
	    }
	    goto resolveSymbols;
	}
	if (Tcl_GetErrno() != EXDEV) {
	    return retVal;
	}
    }

    /*
     * The filesystem doesn't support 'load'. Fall to the following:
     */

    /*
     * Make sure the file is accessible.
     */

    if (Tcl_FSAccess(pathPtr, R_OK) != 0) {
	if (interp) {
	    Tcl_SetObjResult(interp, Tcl_ObjPrintf(
		    "couldn't load library \"%s\": %s",
		    TclGetString(pathPtr), Tcl_PosixError(interp)));
	}
	return TCL_ERROR;
    }

#ifdef TCL_LOAD_FROM_MEMORY
    /*
     * The platform supports loading a dynamic shared object from memory.
     * Create a sufficiently large buffer, read the file into it, and then load
     * the dynamic shared object from the buffer:
     */

    {
	int ret, size;
	void *buffer;
	Tcl_StatBuf statBuf;
	Tcl_Channel data;

	ret = Tcl_FSStat(pathPtr, &statBuf);
	if (ret < 0) {
	    goto mustCopyToTempAnyway;
	}
	size = (int) statBuf.st_size;

	/*
	 * Tcl_Read takes an int:  Determine whether the file size is wide.
	 */

	if (size != (Tcl_WideInt) statBuf.st_size) {
	    goto mustCopyToTempAnyway;
	}
	data = Tcl_FSOpenFileChannel(interp, pathPtr, "rb", 0666);
	if (!data) {
	    goto mustCopyToTempAnyway;
	}
	buffer = TclpLoadMemoryGetBuffer(interp, size);
	if (!buffer) {
	    Tcl_CloseEx(interp, data, 0);
	    goto mustCopyToTempAnyway;
	}
	ret = Tcl_Read(data, (char *)buffer, size);
	Tcl_CloseEx(interp, data, 0);
	ret = TclpLoadMemory(interp, buffer, size, ret, handlePtr,
		&unloadProcPtr, flags);
	if (ret == TCL_OK && *handlePtr != NULL) {
	    goto resolveSymbols;
	}
    }

  mustCopyToTempAnyway:
    if (interp) {
	Tcl_ResetResult(interp);
    }
#endif /* TCL_LOAD_FROM_MEMORY */

    /*
     * Get a temporary filename, first to copy the file into, and then to load.
     */

    copyToPtr = TclpTempFileNameForLibrary(interp, pathPtr);
    if (copyToPtr == NULL) {
	return TCL_ERROR;
    }
    Tcl_IncrRefCount(copyToPtr);

    copyFsPtr = Tcl_FSGetFileSystemForPath(copyToPtr);
    if ((copyFsPtr == NULL) || (copyFsPtr == fsPtr)) {
	/*
	 * Tcl_FSLoadFile isn't available for the filesystem of the temporary
	 * file.  In order to avoid a possible infinite loop, do not attempt to
	 * load further.
	 */

	 /*
	  * Try to delete the file we probably created and then exit.
	  */

	Tcl_FSDeleteFile(copyToPtr);
	Tcl_DecrRefCount(copyToPtr);
	if (interp) {
	    Tcl_SetObjResult(interp, Tcl_NewStringObj(
		    "couldn't load from current filesystem", -1));
	}
	return TCL_ERROR;
    }

    if (TclCrossFilesystemCopy(interp, pathPtr, copyToPtr) != TCL_OK) {
	Tcl_FSDeleteFile(copyToPtr);
	Tcl_DecrRefCount(copyToPtr);
	return TCL_ERROR;
    }

#ifndef _WIN32
    /*
     * It might be necessary on some systems to set the appropriate permissions
     * on the file.  On Unix we could loop over the file attributes and set any
     * that are called "-permissions" to 0700, but just do it directly instead:
     */

    {
	int index;
	Tcl_Obj *perm;

	TclNewLiteralStringObj(perm, "0700");
	Tcl_IncrRefCount(perm);
	if (TclFSFileAttrIndex(copyToPtr, "-permissions", &index) == TCL_OK) {
	    Tcl_FSFileAttrsSet(NULL, index, copyToPtr, perm);
	}
	Tcl_DecrRefCount(perm);
    }
#endif

    /*
     * The cross-filesystem copy may have stored the number of bytes in the
     * result, so reset the result now.
     */

    if (interp) {
	Tcl_ResetResult(interp);
    }

    retVal = Tcl_LoadFile(interp, copyToPtr, symbols, flags, procPtrs,
	    &newLoadHandle);
    if (retVal != TCL_OK) {
	Tcl_FSDeleteFile(copyToPtr);
	Tcl_DecrRefCount(copyToPtr);
	return retVal;
    }

    /*
     * Try to delete the file immediately.  Some operatings systems allow this,
     * and it avoids leaving the copy laying around after exit.
     */

    if (!skipUnlink(copyToPtr) &&
	    (Tcl_FSDeleteFile(copyToPtr) == TCL_OK)) {
	Tcl_DecrRefCount(copyToPtr);

	/*
	 * Tell the caller all the details:  The package list maintained by
	 * 'load' stores the original (vfs) pathname, the handle of object
	 * loaded from the temporary file, and the unloadProcPtr.
	 */

	*handlePtr = newLoadHandle;
	if (interp) {
	    Tcl_ResetResult(interp);
	}
	return TCL_OK;
    }

    /*
     * Divert the unloading in order to unload and cleanup the temporary file.
     */

    tvdlPtr = (FsDivertLoad *)Tcl_Alloc(sizeof(FsDivertLoad));

    /*
     * Remember three pieces of information in order to clean up the diverted
     * load completely on platforms which allow proper unloading of code.
     */

    tvdlPtr->loadHandle = newLoadHandle;
    tvdlPtr->unloadProcPtr = newUnloadProcPtr;

    if (copyFsPtr != &tclNativeFilesystem) {
	/* refCount of copyToPtr is already incremented.  */
	tvdlPtr->divertedFile = copyToPtr;

	/*
	 * This is the filesystem for the temporary file the object was loaded
	 * from.  A reference to copyToPtr is already stored in
	 * tvdlPtr->divertedFile, so need need to increment the refCount again.
	 */

	tvdlPtr->divertedFilesystem = copyFsPtr;
	tvdlPtr->divertedFileNativeRep = NULL;
    } else {
	/*
	 * Grab the native representation.
	 */

	tvdlPtr->divertedFileNativeRep = TclNativeDupInternalRep(
		Tcl_FSGetInternalRep(copyToPtr, copyFsPtr));

	/*
	 * Don't keeep a reference to the Tcl_Obj or the native filesystem.
	 */

	tvdlPtr->divertedFile = NULL;
	tvdlPtr->divertedFilesystem = NULL;
	Tcl_DecrRefCount(copyToPtr);
    }

    copyToPtr = NULL;

    divertedLoadHandle = (Tcl_LoadHandle)Tcl_Alloc(sizeof(struct Tcl_LoadHandle_));
    divertedLoadHandle->clientData = tvdlPtr;
    divertedLoadHandle->findSymbolProcPtr = DivertFindSymbol;
    divertedLoadHandle->unloadFileProcPtr = DivertUnloadFile;
    *handlePtr = divertedLoadHandle;

    if (interp) {
	Tcl_ResetResult(interp);
    }
    return retVal;

  resolveSymbols:
    /*
     * handlePtr now contains a token for the loaded object.
     * Resolve the symbols.
     */

    if (symbols != NULL) {
	for (i=0 ; symbols[i] != NULL; i++) {
	    procPtrs[i] = Tcl_FindSymbol(interp, *handlePtr, symbols[i]);
	    if (procPtrs[i] == NULL) {
		/*
		 * At least one symbol in the list was not found.  Unload the
		 * file and return an error code.  Tcl_FindSymbol should have
		 * already left an appropriate error message.
		 */

		(*handlePtr)->unloadFileProcPtr(*handlePtr);
		*handlePtr = NULL;
		return TCL_ERROR;
	    }
	}
    }
    return TCL_OK;
}

/*
 *----------------------------------------------------------------------
 *
 * DivertFindSymbol --
 *
 *	Find a symbol in a shared library loaded by making a copying a file
 *	from the virtual filesystem to a native filesystem.
 *
 *----------------------------------------------------------------------
 */

static void *
DivertFindSymbol(
    Tcl_Interp *interp, 	/* The relevant interpreter. */
    Tcl_LoadHandle loadHandle,	/* A handle to the diverted module. */
    const char *symbol)		/* The name of symbol to resolve. */
{
    FsDivertLoad *tvdlPtr = (FsDivertLoad *) loadHandle->clientData;
    Tcl_LoadHandle originalHandle = tvdlPtr->loadHandle;

    return originalHandle->findSymbolProcPtr(interp, originalHandle, symbol);
}

/*
 *----------------------------------------------------------------------
 *
 * DivertUnloadFile --
 *
 *	Unloads an object that was loaded from a temporary file copied from the
 *	virtual filesystem the native filesystem.
 *
 *----------------------------------------------------------------------
 */

static void
DivertUnloadFile(
    Tcl_LoadHandle loadHandle)	/* A handle for the loaded object. */
{
    FsDivertLoad *tvdlPtr = (FsDivertLoad *) loadHandle->clientData;
    Tcl_LoadHandle originalHandle;

    if (tvdlPtr == NULL) {
	/*
	 * tvdlPtr was provided by Tcl_LoadFile so it should not be NULL here.
	 */

	return;
    }
    originalHandle = tvdlPtr->loadHandle;

    /*
     * Call the real 'unloadfile' proc.  This must be called first so that the
     * shared library is actually unloaded by the OS. Otherwise, the following
     * 'delete' may fail because the shared library is still in use.
     */

    originalHandle->unloadFileProcPtr(originalHandle);

    /*
     * Determine which filesystem contains the temporary copy of the file.
     */

    if (tvdlPtr->divertedFilesystem == NULL) {
	/*
	 * Use the function for the native filsystem, which works works even at
	 * this late stage.
	 */

	TclpDeleteFile(tvdlPtr->divertedFileNativeRep);
	NativeFreeInternalRep(tvdlPtr->divertedFileNativeRep);
    } else {
	/*
	 * Remove the temporary file.  If encodings have been cleaned up
	 * already, this may crash.
	 */

	if (tvdlPtr->divertedFilesystem->deleteFileProc(tvdlPtr->divertedFile)
		!= TCL_OK) {
	    /*
	     * This may have happened because Tcl is exiting, and encodings may
	     * have already been deleted or something else the filesystem
	     * depends on may be gone.
	     *
	     * TO DO:  Figure out how to delete this file more robustly, or
	     * give the filesystem the information it needs to delete the file
	     * more robustly.  One problem might be that the filesystem cannot
	     * extract the information it needs from the above pathname object
	     * because Tcl's entire filesystem apparatus (the code in this
	     * file) has been finalized and there is no way to get the native
	     * handle of the file.
	     */
	}

	/*
	 * This also decrements the refCount of the Tcl_Filesystem
	 * corresponding to this file. which might cause the filesystem to be
	 * deallocated if Tcl is exiting.
	 */

	Tcl_DecrRefCount(tvdlPtr->divertedFile);
    }

    Tcl_Free(tvdlPtr);
    Tcl_Free(loadHandle);
}

/*
 *----------------------------------------------------------------------
 *
 * Tcl_FindSymbol --
 *
 *	Find a symbol in a loaded object.
 *
 *	Previously filesystem-specific, but has been made portable by having
 *	TclpDlopen return a structure that includes procedure pointers.
 *
 * Results:
 *	Returns a pointer to the symbol if found.  Otherwise, sets
 *	an error message in the interpreter result and returns NULL.
 *
 *----------------------------------------------------------------------
 */

void *
Tcl_FindSymbol(
    Tcl_Interp *interp,		/* The relevant interpreter. */
    Tcl_LoadHandle loadHandle,	/* A handle for the loaded object. */
    const char *symbol)		/* The name name of the symbol to resolve. */
{
    return loadHandle->findSymbolProcPtr(interp, loadHandle, symbol);
}

/*
 *----------------------------------------------------------------------
 *
 * Tcl_FSUnloadFile --
 *
 *	Unloads a loaded  object if unloading is supported for the object.
 *
 *----------------------------------------------------------------------
 */

int
Tcl_FSUnloadFile(
    Tcl_Interp *interp,		/* The relevant interpreter. */
    Tcl_LoadHandle handle)	/* A handle for the object to unload. */
{
    if (handle->unloadFileProcPtr == NULL) {
	if (interp != NULL) {
	    Tcl_SetObjResult(interp, Tcl_NewStringObj(
		    "cannot unload: filesystem does not support unloading",
		    -1));
	}
	return TCL_ERROR;
    }
    if (handle->unloadFileProcPtr != NULL) {
	handle->unloadFileProcPtr(handle);
    }
    return TCL_OK;
}

/*
 *----------------------------------------------------------------------
 *
 * TclFSUnloadTempFile --
 *
 *	Unloads an object loaded via temporary file from a virtual filesystem
 *	to a native filesystem.
 *
 * Results:
 *	None.
 *
 * Side effects:
 *	Frees resources for the loaded object and deletes the temporary file.
 *
 *----------------------------------------------------------------------
 */

void
TclFSUnloadTempFile(
    Tcl_LoadHandle loadHandle)	/* A handle for the object, as provided by a
				 *  previous call to Tcl_FSLoadFile(). */
{
    FsDivertLoad *tvdlPtr = (FsDivertLoad *) loadHandle;

    if (tvdlPtr == NULL) {
	/*
	 * tvdlPtr was provided by Tcl_LoadFile so it should not be NULL here.
	 */
	return;
    }

    if (tvdlPtr->unloadProcPtr != NULL) {
	/*
	 * 'unloadProcPtr' must be called first so that the shared library is
	 * actually unloaded by the OS. Otherwise, the following 'delete' may
	 * well fail because the shared library is still in use.
	 */

	tvdlPtr->unloadProcPtr(tvdlPtr->loadHandle);
    }

    if (tvdlPtr->divertedFilesystem == NULL) {
	/*
	 * Call the function for the native fileystem, which works even at this
	 * late stage.
	 */

	TclpDeleteFile(tvdlPtr->divertedFileNativeRep);
	NativeFreeInternalRep(tvdlPtr->divertedFileNativeRep);
    } else {
	/*
	 * Remove the temporary file that was created.  If encodings have
	 * already been freed because the interpreter is exiting this may
	 * crash.
	 */

	if (tvdlPtr->divertedFilesystem->deleteFileProc(tvdlPtr->divertedFile)
		!= TCL_OK) {
	    /*
	     * This may have happened because Tcl is exiting and encodings may
	     * have already been deleted, or something else the filesystem
	     * depends on may be gone.
	     *
	     * TO DO:  Figure out how to delete this file more robustly, or
	     * give the filesystem the information it needs to delete the file
	     * more robustly.  One problem might be that the filesystem cannot
	     * extract the information it needs from the above pathname object
	     * because Tcl's entire filesystem apparatus (the code in this
	     * file) has been finalized and there is no way to get the native
	     * handle of the file.
	     */
	}

	/*
	 * This also decrements the refCount of the Tcl_Filesystem
	 * corresponding to this file. which might case filesystem to be freed
	 * if Tcl is exiting.
	 */

	Tcl_DecrRefCount(tvdlPtr->divertedFile);
    }

    Tcl_Free(tvdlPtr);
}

/*
 *---------------------------------------------------------------------------
 *
 * Tcl_FSLink --
 *
 *	Creates or inspects a link by calling 'linkProc' of the filesystem
 *	corresponding to the given pathname.  Replaces the library version of
 *	readlink().
 *
 * Results:
 *	If toPtr is NULL, a Tcl_Obj containing the value the symbolic link for
 *	'pathPtr', or NULL if a symbolic link was not accessible.  The caller
 *	should Tcl_DecrRefCount on the result to release it.  Otherwise NULL.
 *
 *	In this case the result has no additional reference count and need not
 *	be freed. The actual action to perform is given by the 'linkAction'
 *	flags, which is a combination of:
 *
 *		TCL_CREATE_SYMBOLIC_LINK
 *		TCL_CREATE_HARD_LINK
 *
 *	Most filesystems do not support linking across to different
 *	filesystems, so this function usually fails if the filesystem
 *	corresponding to toPtr is not the same as the filesystem corresponding
 *	to pathPtr.
 *
 * Side effects:
 *	Creates or sets a link if toPtr is not NULL.
 *
 *	See readlink().
 *
 *---------------------------------------------------------------------------
 */

Tcl_Obj *
Tcl_FSLink(
    Tcl_Obj *pathPtr,		/* Pathaname of file. */
    Tcl_Obj *toPtr,		/*
				 * NULL or the pathname of a file to link to.
				 */
    int linkAction)		/* Action to perform. */
{
    const Tcl_Filesystem *fsPtr = Tcl_FSGetFileSystemForPath(pathPtr);

    if (fsPtr != NULL && fsPtr->linkProc != NULL) {
	return fsPtr->linkProc(pathPtr, toPtr, linkAction);
    }

    /*
     * If S_IFLNK isn't defined the machine doesn't support symbolic links, so
     * the file can't possibly be a symbolic link. Generate an EINVAL error,
     * which is what happens on machines that do support symbolic links when
     * readlink is called for a file that isn't a symbolic link.
     */

#ifndef S_IFLNK
    errno = EINVAL; /* TODO: Change to Tcl_SetErrno()? */
#else
    Tcl_SetErrno(ENOENT);
#endif /* S_IFLNK */
    return NULL;
}

/*
 *---------------------------------------------------------------------------
 *
 * Tcl_FSListVolumes --
 *
 *	Lists the currently mounted volumes by calling `listVolumesProc` of
 *	each registered filesystem, and combining the results to form a list of
 *	volumes.
 *
 * Results:
 *	The list of volumes, in an object which has refCount 0.
 *
 * Side effects:
 *	None
 *
 *---------------------------------------------------------------------------
 */

Tcl_Obj *
Tcl_FSListVolumes(void)
{
    FilesystemRecord *fsRecPtr;
    Tcl_Obj *resultPtr;

    /*
     * Call each "listVolumes" function of each registered filesystem in
     * succession. A non-NULL return value indicates the particular function
     * has succeeded.
     */

    TclNewObj(resultPtr);
    fsRecPtr = FsGetFirstFilesystem();
    Claim();
    while (fsRecPtr != NULL) {
	if (fsRecPtr->fsPtr->listVolumesProc != NULL) {
	    Tcl_Obj *thisFsVolumes = fsRecPtr->fsPtr->listVolumesProc();

	    if (thisFsVolumes != NULL) {
		Tcl_ListObjAppendList(NULL, resultPtr, thisFsVolumes);
		/* The refCount of each list returned by a `listVolumesProc` is
		 * already incremented.  Do not hang onto the list, though.  It
		 * belongs to the filesystem.  Add its contents to * the result
		 * we are building, and then decrement the refCount.  */
		Tcl_DecrRefCount(thisFsVolumes);
	    }
	}
	fsRecPtr = fsRecPtr->nextPtr;
    }
    Disclaim();

    return resultPtr;
}

/*
 *---------------------------------------------------------------------------
 *
 * FsListMounts --
 *
 *	Lists the mounts mathing the given pattern in the given directory.
 *
 * Results:
 *	A list, having a refCount of 0, of the matching mounts, or NULL if no
 *	search was performed because no filesystem provided a search routine.
 *
 * Side effects:
 *	None.
 *
 *---------------------------------------------------------------------------
 */

static Tcl_Obj *
FsListMounts(
    Tcl_Obj *pathPtr,		/* Pathname of directory to search. */
    const char *pattern)	/* Pattern to match against. */
{
    FilesystemRecord *fsRecPtr;
    Tcl_GlobTypeData mountsOnly = { TCL_GLOB_TYPE_MOUNT, 0, NULL, NULL };
    Tcl_Obj *resultPtr = NULL;

    /*
     * Call the matchInDirectory function of each registered filesystem,
     * passing it 'mountsOnly'.  Results accumulate in resultPtr.
     */

    fsRecPtr = FsGetFirstFilesystem();
    Claim();
    while (fsRecPtr != NULL) {
	if (fsRecPtr->fsPtr != &tclNativeFilesystem &&
		fsRecPtr->fsPtr->matchInDirectoryProc != NULL) {
	    if (resultPtr == NULL) {
		TclNewObj(resultPtr);
	    }
	    fsRecPtr->fsPtr->matchInDirectoryProc(NULL, resultPtr, pathPtr,
		    pattern, &mountsOnly);
	}
	fsRecPtr = fsRecPtr->nextPtr;
    }
    Disclaim();

    return resultPtr;
}

/*
 *---------------------------------------------------------------------------
 *
 * Tcl_FSSplitPath --
 *
 *	Splits a pathname into its components.
 *
 * Results:
 *	A list with refCount of zero.
 *
 * Side effects:
 *	If lenPtr is not null, sets it to the number of elements in the result.
 *
 *---------------------------------------------------------------------------
 */

Tcl_Obj *
Tcl_FSSplitPath(
    Tcl_Obj *pathPtr,		/* The pathname to split. */
    int *lenPtr)		/* A place to hold the number of pathname
				 * elements. */
{
    Tcl_Obj *result = NULL;	/* Just to squelch gcc warnings. */
    const Tcl_Filesystem *fsPtr;
    char separator = '/';
    int driveNameLength;
    const char *p;

    /*
     * Perform platform-specific splitting.
     */

    if (TclFSGetPathType(pathPtr, &fsPtr,
	    &driveNameLength) == TCL_PATH_ABSOLUTE) {
	if (fsPtr == &tclNativeFilesystem) {
	    return TclpNativeSplitPath(pathPtr, lenPtr);
	}
    } else {
	return TclpNativeSplitPath(pathPtr, lenPtr);
    }

    /* Assume each separator is a single character. */

    if (fsPtr->filesystemSeparatorProc != NULL) {
	Tcl_Obj *sep = fsPtr->filesystemSeparatorProc(pathPtr);

	if (sep != NULL) {
	    Tcl_IncrRefCount(sep);
	    separator = TclGetString(sep)[0];
	    Tcl_DecrRefCount(sep);
	}
    }

    /*
     * Add the drive name as first element of the result. The drive name may
     * contain strange characters like colons and sequences of forward slashes
     * For example, 'ftp://' is a valid drive name.
     */

<<<<<<< HEAD
    result = Tcl_NewObj();
    p = TclGetString(pathPtr);
=======
    TclNewObj(result);
    p = Tcl_GetString(pathPtr);
>>>>>>> c1a574ab
    Tcl_ListObjAppendElement(NULL, result,
	    Tcl_NewStringObj(p, driveNameLength));
    p += driveNameLength;

    /*
     * Add the remaining pathname elements to the list.
     */

    for (;;) {
	const char *elementStart = p;
	int length;

	while ((*p != '\0') && (*p != separator)) {
	    p++;
	}
	length = p - elementStart;
	if (length > 0) {
	    Tcl_Obj *nextElt;

	    if (elementStart[0] == '~') {
		TclNewLiteralStringObj(nextElt, "./");
		Tcl_AppendToObj(nextElt, elementStart, length);
	    } else {
		nextElt = Tcl_NewStringObj(elementStart, length);
	    }
	    Tcl_ListObjAppendElement(NULL, result, nextElt);
	}
	if (*p++ == '\0') {
	    break;
	}
    }

    if (lenPtr != NULL) {
	TclListObjLength(NULL, result, lenPtr);
    }
    return result;
}
/*
 *----------------------------------------------------------------------
 *
 * TclGetPathType --
 *
 *	Helper function used by TclFSGetPathType and TclJoinPath.
 *
 * Results:
 *	One of TCL_PATH_ABSOLUTE, TCL_PATH_RELATIVE, or
 *	TCL_PATH_VOLUME_RELATIVE.
 *
 * Side effects:
 *	See **filesystemPtrptr, *driveNameLengthPtr and **driveNameRef,
 *
 *----------------------------------------------------------------------
 */

Tcl_PathType
TclGetPathType(
    Tcl_Obj *pathPtr,		/* Pathname to determine type of. */
    const Tcl_Filesystem **filesystemPtrPtr,
				/* If not NULL, a place in which to store a
				 * pointer to the filesystem for this pathname
				 * if it is absolute. */
    int *driveNameLengthPtr,	/* If not NULL, a place in which to store the
				 * length of the volume name. */
    Tcl_Obj **driveNameRef)	/* If not NULL, for an absolute pathname, a
				 * place to store a pointer to an object with a
				 * refCount of 1, and whose value is the name
				 * of the volume. */
{
    size_t pathLen;
    const char *path = TclGetStringFromObj(pathPtr, &pathLen);
    Tcl_PathType type;

    type = TclFSNonnativePathType(path, pathLen, filesystemPtrPtr,
	    driveNameLengthPtr, driveNameRef);

    if (type != TCL_PATH_ABSOLUTE) {
	type = TclpGetNativePathType(pathPtr, driveNameLengthPtr,
		driveNameRef);
	if ((type == TCL_PATH_ABSOLUTE) && (filesystemPtrPtr != NULL)) {
	    *filesystemPtrPtr = &tclNativeFilesystem;
	}
    }
    return type;
}

/*
 *----------------------------------------------------------------------
 *
 * TclFSNonnativePathType --
 *
 *	Helper function used by TclGetPathType. Checks whether the given
 *	pathname starts with a string which corresponds to a file volume in
 *	some registered filesystem other than the native one.  For speed and
 *	historical reasons the native filesystem has special hard-coded checks
 *	dotted here and there in the filesystem code.
 *
 * Results:
 *	One of TCL_PATH_ABSOLUTE or TCL_PATH_RELATIVE.  The filesystem
 *	reference will be set if and only if it is non-NULL and the function's
 *	return value is TCL_PATH_ABSOLUTE.
 *
 * Side effects:
 *	None.
 *
 *----------------------------------------------------------------------
 */

Tcl_PathType
TclFSNonnativePathType(
    const char *path,		/* Pathname to determine the type of. */
    int pathLen,		/* Length of the pathname. */
    const Tcl_Filesystem **filesystemPtrPtr,
				/* If not NULL, a  place to store a pointer to
				 * the filesystem for this pathname when it is
				 * an absolute pathname. */
    int *driveNameLengthPtr,	/* If not NULL, a place to store the length of
				 * the volume name if the pathname is absolute.
				 */
    Tcl_Obj **driveNameRef)	/* If not NULL, a place to store a pointer to
				 * an object having its its refCount already
				 * incremented, and contining the name of the
				 * volume if the pathname is absolute. */
{
    FilesystemRecord *fsRecPtr;
    Tcl_PathType type = TCL_PATH_RELATIVE;

    /*
     * Determine whether the given pathname is an absolute pathname on some
     * filesystem other than the native filesystem.
     */

    fsRecPtr = FsGetFirstFilesystem();
    Claim();
    while (fsRecPtr != NULL) {
	/*
	 * Skip the the native filesystem because otherwise some of the tests
	 * in the Tcl testsuite might fail because some of the tests
	 * artificially change the current platform (between win, unix) but the
	 * list of volumes obtained by calling fsRecPtr->fsPtr->listVolumesProc
	 * reflects the current (real) platform only. In particular, on Unix
	 * '/' matchs the beginning of certain absolute Windows pathnames
	 * starting '//' and those tests go wrong.
	 *
	 * There is another reason to skip the native filesystem:  Since the
	 * tclFilename.c code has nice fast 'absolute path' checkers, there is
	 * no reason to waste time doing that in this frequently-called
	 * function.  It is better to save the overhead of the native
	 * filesystem continuously returning a list of volumes.
	 */

	if ((fsRecPtr->fsPtr != &tclNativeFilesystem)
		&& (fsRecPtr->fsPtr->listVolumesProc != NULL)) {
	    int numVolumes;
	    Tcl_Obj *thisFsVolumes = fsRecPtr->fsPtr->listVolumesProc();

	    if (thisFsVolumes != NULL) {
		if (Tcl_ListObjLength(NULL, thisFsVolumes, &numVolumes)
			!= TCL_OK) {
		    /*
		     * This is VERY bad; the listVolumesProc didn't return a
		     * valid list. Set numVolumes to -1 to skip the loop below
		     * and just return with the current value of 'type'.
		     *
		     * It would be better to signal an error here, but
		     * Tcl_Panic seems a bit excessive.
		     */

		    numVolumes = -1;
		}
		while (numVolumes > 0) {
		    Tcl_Obj *vol;
		    size_t len;
		    const char *strVol;

		    numVolumes--;
		    Tcl_ListObjIndex(NULL, thisFsVolumes, numVolumes, &vol);
		    strVol = TclGetStringFromObj(vol,&len);
		    if ((size_t) pathLen < len) {
			continue;
		    }
		    if (strncmp(strVol, path, len) == 0) {
			type = TCL_PATH_ABSOLUTE;
			if (filesystemPtrPtr != NULL) {
			    *filesystemPtrPtr = fsRecPtr->fsPtr;
			}
			if (driveNameLengthPtr != NULL) {
			    *driveNameLengthPtr = len;
			}
			if (driveNameRef != NULL) {
			    *driveNameRef = vol;
			    Tcl_IncrRefCount(vol);
			}
			break;
		    }
		}
		Tcl_DecrRefCount(thisFsVolumes);
		if (type == TCL_PATH_ABSOLUTE) {
		    /*
		     * No need to to examine additional filesystems.
		     */

		    break;
		}
	    }
	}
	fsRecPtr = fsRecPtr->nextPtr;
    }
    Disclaim();
    return type;
}

/*
 *---------------------------------------------------------------------------
 *
 * Tcl_FSRenameFile --
 *
 *	If the two pathnames correspond to the same filesystem, call
 *	'renameFileProc' of that filesystem.  Otherwise return the POSIX error
 *	'EXDEV', and -1.
 *
 * Results:
 *	A standard Tcl error code if a rename function was called, or -1
 *	otherwise.
 *
 * Side effects:
 *	A file may be renamed.
 *
 *---------------------------------------------------------------------------
 */

int
Tcl_FSRenameFile(
    Tcl_Obj *srcPathPtr,	/* The pathname of a file or directory to be
				   renamed. */
    Tcl_Obj *destPathPtr)	/* The new pathname for the file. */
{
    int retVal = -1;
    const Tcl_Filesystem *fsPtr, *fsPtr2;

    fsPtr = Tcl_FSGetFileSystemForPath(srcPathPtr);
    fsPtr2 = Tcl_FSGetFileSystemForPath(destPathPtr);

    if ((fsPtr == fsPtr2) && (fsPtr != NULL)
	    && (fsPtr->renameFileProc != NULL)) {
	retVal = fsPtr->renameFileProc(srcPathPtr, destPathPtr);
    }
    if (retVal == -1) {
	Tcl_SetErrno(EXDEV);
    }
    return retVal;
}

/*
 *---------------------------------------------------------------------------
 *
 * Tcl_FSCopyFile --
 *
 *	If both pathnames correspond to the same filesystem, calls
 *	'copyFileProc' of that filesystem.
 *
 *	In the native filesystems, 'copyFileProc' copies a link itself, not the
 *	thing the link points to.
 *
 * Results:
 *	A standard Tcl return code if a copyFileProc was called, or -1
 *	otherwise.
 *
 * Side effects:
 *	A file might be copied.  The POSIX error 'EXDEV' is set if a copy
 *	function was not called.
 *
 *---------------------------------------------------------------------------
 */

int
Tcl_FSCopyFile(
    Tcl_Obj *srcPathPtr,	/* The pathname of file to be copied. */
    Tcl_Obj *destPathPtr)	/* The new pathname to copy the file to. */
{
    int retVal = -1;
    const Tcl_Filesystem *fsPtr, *fsPtr2;

    fsPtr = Tcl_FSGetFileSystemForPath(srcPathPtr);
    fsPtr2 = Tcl_FSGetFileSystemForPath(destPathPtr);

    if (fsPtr == fsPtr2 && fsPtr != NULL && fsPtr->copyFileProc != NULL) {
	retVal = fsPtr->copyFileProc(srcPathPtr, destPathPtr);
    }
    if (retVal == -1) {
	Tcl_SetErrno(EXDEV);
    }
    return retVal;
}

/*
 *---------------------------------------------------------------------------
 *
 * TclCrossFilesystemCopy --
 *
 *	Helper for Tcl_FSCopyFile and Tcl_FSLoadFile.  Copies a file from one
 *	filesystem to another, overwiting any file that already exists.
 *
 * Results:
 *	A standard Tcl return code.
 *
 * Side effects:
 *	A file may be copied.
 *
 *---------------------------------------------------------------------------
 */

int
TclCrossFilesystemCopy(
    Tcl_Interp *interp,		/* For error messages. */
    Tcl_Obj *source,		/* Pathname of file to be copied. */
    Tcl_Obj *target)		/* Pathname to copy the file to. */
{
    int result = TCL_ERROR;
    int prot = 0666;
    Tcl_Channel in, out;
    Tcl_StatBuf sourceStatBuf;
    struct utimbuf tval;

    out = Tcl_FSOpenFileChannel(interp, target, "wb", prot);
    if (out == NULL) {
	/*
	 * Failed to open an output channel.  Bail out.
	 */
	goto done;
    }

    in = Tcl_FSOpenFileChannel(interp, source, "rb", prot);
    if (in == NULL) {
	/*
	 * Could not open an input channel.  Why didn't the caller check this?
	 */

	Tcl_CloseEx(interp, out, 0);
	goto done;
    }

    /*
     * Copy the file synchronously.  TO DO:  Maybe add an asynchronous option
     * to support virtual filesystems that are slow (e.g. network sockets).
     */

    if (TclCopyChannel(interp, in, out, -1, NULL) == TCL_OK) {
	result = TCL_OK;
    }

    /*
     * If the copy failed, assume that copy channel left an error message.
     */

    Tcl_CloseEx(interp, in, 0);
    Tcl_CloseEx(interp, out, 0);

    /*
     * Set modification date of copied file.
     */

    if (Tcl_FSLstat(source, &sourceStatBuf) == 0) {
	tval.actime = Tcl_GetAccessTimeFromStat(&sourceStatBuf);
	tval.modtime = Tcl_GetModificationTimeFromStat(&sourceStatBuf);
	Tcl_FSUtime(target, &tval);
    }

  done:
    return result;
}

/*
 *---------------------------------------------------------------------------
 *
 * Tcl_FSDeleteFile --
 *
 *	Calls 'deleteFileProc' of the filesystem corresponding to the given
 *	pathname.
 *
 * Results:
 *	A standard Tcl return code.
 *
 * Side effects:
 *	A file may be deleted.
 *
 *---------------------------------------------------------------------------
 */

int
Tcl_FSDeleteFile(
    Tcl_Obj *pathPtr)		/* Pathname of file to be removed (UTF-8). */
{
    const Tcl_Filesystem *fsPtr = Tcl_FSGetFileSystemForPath(pathPtr);

    if (fsPtr != NULL && fsPtr->deleteFileProc != NULL) {
	return fsPtr->deleteFileProc(pathPtr);
    }
    Tcl_SetErrno(ENOENT);
    return -1;
}

/*
 *---------------------------------------------------------------------------
 *
 * Tcl_FSCreateDirectory --
 *
 *	Calls 'createDirectoryProc' of the filesystem corresponding to the
 *	given pathname.
 *
 * Results:
 *	A standard Tcl return code, or -1 if no createDirectoryProc is found.
 *
 * Side effects:
 *	A directory may be created.  POSIX error 'ENOENT' is set if no
 *	createDirectoryProc is found.
 *
 *---------------------------------------------------------------------------
 */

int
Tcl_FSCreateDirectory(
    Tcl_Obj *pathPtr)		/* Pathname of directory to create (UTF-8). */
{
    const Tcl_Filesystem *fsPtr = Tcl_FSGetFileSystemForPath(pathPtr);

    if (fsPtr != NULL && fsPtr->createDirectoryProc != NULL) {
	return fsPtr->createDirectoryProc(pathPtr);
    }
    Tcl_SetErrno(ENOENT);
    return -1;
}

/*
 *---------------------------------------------------------------------------
 *
 * Tcl_FSCopyDirectory --
 *
 *	If both pathnames correspond to the the same filesystem, calls
 *	'copyDirectoryProc' of that filesystem.
 *
 * Results:
 *	A standard Tcl return code, or -1 if no 'copyDirectoryProc' is found.
 *
 * Side effects:
 *	A directory may be copied. POSIX error 'EXDEV' is set if no
 *	copyDirectoryProc is found.
 *
 *---------------------------------------------------------------------------
 */

int
Tcl_FSCopyDirectory(
    Tcl_Obj *srcPathPtr,	/*
				 * The pathname of the directory to be copied.
				 */
    Tcl_Obj *destPathPtr,	/* The pathname of the target directory. */
    Tcl_Obj **errorPtr)		/* If not NULL, and there is an error, a place
				 *  to store a pointer to a new object, with
				 *  its refCount already incremented, and
				 *  containing the pathname name of file
				 *  causing the error. */
{
    int retVal = -1;
    const Tcl_Filesystem *fsPtr, *fsPtr2;

    fsPtr = Tcl_FSGetFileSystemForPath(srcPathPtr);
    fsPtr2 = Tcl_FSGetFileSystemForPath(destPathPtr);

    if (fsPtr == fsPtr2 && fsPtr != NULL && fsPtr->copyDirectoryProc != NULL){
	retVal = fsPtr->copyDirectoryProc(srcPathPtr, destPathPtr, errorPtr);
    }
    if (retVal == -1) {
	Tcl_SetErrno(EXDEV);
    }
    return retVal;
}

/*
 *---------------------------------------------------------------------------
 *
 * Tcl_FSRemoveDirectory --
 *
 *	Calls 'removeDirectoryProc' of the filesystem corresponding to remove
 *	pathPtr.
 *
 * Results:
 *	A standard Tcl return code, or -1 if no removeDirectoryProc is found.
 *
 * Side effects:
 *	A directory may be removed.  POSIX error 'ENOENT' is set if no
 *	removeDirectoryProc is found.
 *
 *---------------------------------------------------------------------------
 */

int
Tcl_FSRemoveDirectory(
    Tcl_Obj *pathPtr,		/* The pathname of the directory to be removed.
                                 */
    int recursive,		/* If zero, removes only an empty directory.
				 * Otherwise, removes the directory and all its
				 * contents.  */
    Tcl_Obj **errorPtr)		/* If not NULL and an error occurs, stores a
				 * place to store a a pointer to a new
				 * object having a refCount of 1 and containing
				 * the name of the file that produced an error.
				 * */
{
    const Tcl_Filesystem *fsPtr = Tcl_FSGetFileSystemForPath(pathPtr);

    if (fsPtr == NULL || fsPtr->removeDirectoryProc == NULL) {
	Tcl_SetErrno(ENOENT);
	return -1;
    }

    if (recursive) {
	Tcl_Obj *cwdPtr = Tcl_FSGetCwd(NULL);
	if (cwdPtr != NULL) {
	    const char *cwdStr, *normPathStr;
	    size_t cwdLen, normLen;
	    Tcl_Obj *normPath = Tcl_FSGetNormalizedPath(NULL, pathPtr);

	    if (normPath != NULL) {
		normPathStr = TclGetStringFromObj(normPath, &normLen);
		cwdStr = TclGetStringFromObj(cwdPtr, &cwdLen);
		if ((cwdLen >= normLen) && (strncmp(normPathStr, cwdStr,
			normLen) == 0)) {
		    /*
		     * The cwd is inside the directory to be removed.  Change
		     * the cwd to [file dirname $path].
		     */

		    Tcl_Obj *dirPtr = TclPathPart(NULL, pathPtr,
			    TCL_PATH_DIRNAME);

		    Tcl_FSChdir(dirPtr);
		    Tcl_DecrRefCount(dirPtr);
		}
	    }
	    Tcl_DecrRefCount(cwdPtr);
	}
    }
    return fsPtr->removeDirectoryProc(pathPtr, recursive, errorPtr);
}

/*
 *---------------------------------------------------------------------------
 *
 * Tcl_FSGetFileSystemForPath --
 *
 *	Produces the filesystem that corresponds to the given pathname.
 *
 * Results:
 *	The corresponding Tcl_Filesystem, or NULL if the pathname is invalid.
 *
 * Side effects:
 *	The internal representation of fsPtrPtr is converted to fsPathType if
 *	needed, and that internal representation is updated as needed.
 *
 *---------------------------------------------------------------------------
 */

const Tcl_Filesystem *
Tcl_FSGetFileSystemForPath(
    Tcl_Obj *pathPtr)
{
    FilesystemRecord *fsRecPtr;
    const Tcl_Filesystem *retVal = NULL;

    if (pathPtr == NULL) {
	Tcl_Panic("Tcl_FSGetFileSystemForPath called with NULL object");
	return NULL;
    }

    if (pathPtr->refCount == 0) {
	/*
	 * Avoid possible segfaults or nondeterministic memory leaks where the
	 * reference count has been incorreclty managed.
	 */
	Tcl_Panic("Tcl_FSGetFileSystemForPath called with object with refCount == 0");
	return NULL;
    }

    /* Start with an up-to-date copy of the filesystem. */
    fsRecPtr = FsGetFirstFilesystem();
    Claim();

    /*
     * Ensure that pathPtr is a valid pathname.
     */
    if (TclFSEnsureEpochOk(pathPtr, &retVal) != TCL_OK) {
	/* not a valid pathname */
	Disclaim();
	return NULL;
    } else if (retVal != NULL) {
	/*
	 * Found the filesystem in the internal representation of pathPtr.
	*/
	Disclaim();
	return retVal;
    }

    /*
     * Call each of the "pathInFilesystem" functions in succession until the
     * corresponding filesystem is found.
     */
    for (; fsRecPtr!=NULL ; fsRecPtr=fsRecPtr->nextPtr) {
	ClientData clientData = NULL;

	if (fsRecPtr->fsPtr->pathInFilesystemProc == NULL) {
	    continue;
	}

	if (fsRecPtr->fsPtr->pathInFilesystemProc(pathPtr, &clientData)!=-1) {
	    /* This is the filesystem for pathPtr.  Assume the type of pathPtr
	     * hasn't been changed by the above call to the
	     * pathInFilesystemProc, and cache this result in the internal
	     * representation of pathPtr.  */

	    TclFSSetPathDetails(pathPtr, fsRecPtr->fsPtr, clientData);
	    Disclaim();
	    return fsRecPtr->fsPtr;
	}
    }
    Disclaim();

    return NULL;
}

/*
 *---------------------------------------------------------------------------
 *
 * Tcl_FSGetNativePath --
 *
 *  See Tcl_FSGetInternalRep.
 *
 *---------------------------------------------------------------------------
 */

const void *
Tcl_FSGetNativePath(
    Tcl_Obj *pathPtr)
{
    return Tcl_FSGetInternalRep(pathPtr, &tclNativeFilesystem);
}

/*
 *---------------------------------------------------------------------------
 *
 * NativeFreeInternalRep --
 *
 *	Free a native internal representation.
 *
 * Results:
 *	None.
 *
 * Side effects:
 *	Memory is released.
 *
 *---------------------------------------------------------------------------
 */

static void
NativeFreeInternalRep(
    ClientData clientData)
{
    Tcl_Free(clientData);
}

/*
 *---------------------------------------------------------------------------
 *
 * Tcl_FSFileSystemInfo --
 *	Produce the type of a pathname and the type of its filesystem.
 *
 *
 * Results:
 *	A list where the first item is the name of the filesystem (e.g.
 *	"native" or "vfs"), and the second item is the type of the given
 *	pathname within that filesystem.
 *
 * Side effects:
 *	The internal representation of pathPtr may be converted to a
 *	fsPathType.
 *
 *---------------------------------------------------------------------------
 */

Tcl_Obj *
Tcl_FSFileSystemInfo(
    Tcl_Obj *pathPtr)
{
    Tcl_Obj *resPtr;
    const Tcl_Filesystem *fsPtr = Tcl_FSGetFileSystemForPath(pathPtr);

    if (fsPtr == NULL) {
	return NULL;
    }

    resPtr = Tcl_NewListObj(0, NULL);
    Tcl_ListObjAppendElement(NULL, resPtr,
	    Tcl_NewStringObj(fsPtr->typeName, -1));

    if (fsPtr->filesystemPathTypeProc != NULL) {
	Tcl_Obj *typePtr = fsPtr->filesystemPathTypeProc(pathPtr);

	if (typePtr != NULL) {
	    Tcl_ListObjAppendElement(NULL, resPtr, typePtr);
	}
    }

    return resPtr;
}

/*
 *---------------------------------------------------------------------------
 *
 * Tcl_FSPathSeparator --
 *
 *	Produces the separator for given pathname.
 *
 * Results:
 *	A Tcl object having a refCount of zero.
 *
 * Side effects:
 *	The internal representation of pathPtr may be converted to a fsPathType
 *
 *---------------------------------------------------------------------------
 */

Tcl_Obj *
Tcl_FSPathSeparator(
    Tcl_Obj *pathPtr)
{
    const Tcl_Filesystem *fsPtr = Tcl_FSGetFileSystemForPath(pathPtr);
    Tcl_Obj *resultObj;

    if (fsPtr == NULL) {
	return NULL;
    }

    if (fsPtr->filesystemSeparatorProc != NULL) {
	return fsPtr->filesystemSeparatorProc(pathPtr);
    }

    /*
     * Use the standard forward slash character if filesystem does not to
     * provide a filesystemSeparatorProc.
     */

    TclNewLiteralStringObj(resultObj, "/");
    return resultObj;
}

/*
 *---------------------------------------------------------------------------
 *
 * NativeFilesystemSeparator --
 *
 *	This function, part of the native filesystem support, returns the
 *	separator for the given pathname.
 *
 * Results:
 *	The separator character.
 *
 * Side effects:
 *	None.
 *
 *---------------------------------------------------------------------------
 */

static Tcl_Obj *
NativeFilesystemSeparator(
    TCL_UNUSED(Tcl_Obj *) /*pathPtr*/)
{
    const char *separator = NULL;

    switch (tclPlatform) {
    case TCL_PLATFORM_UNIX:
	separator = "/";
	break;
    case TCL_PLATFORM_WINDOWS:
	separator = "\\";
	break;
    }
    return Tcl_NewStringObj(separator,1);
}

/*
 * Local Variables:
 * mode: c
 * c-basic-offset: 4
 * fill-column: 78
 * End:
 */<|MERGE_RESOLUTION|>--- conflicted
+++ resolved
@@ -3959,13 +3959,8 @@
      * For example, 'ftp://' is a valid drive name.
      */
 
-<<<<<<< HEAD
-    result = Tcl_NewObj();
+    TclNewObj(result);
     p = TclGetString(pathPtr);
-=======
-    TclNewObj(result);
-    p = Tcl_GetString(pathPtr);
->>>>>>> c1a574ab
     Tcl_ListObjAppendElement(NULL, result,
 	    Tcl_NewStringObj(p, driveNameLength));
     p += driveNameLength;
