/*
 * tclIOUtil.c --
 *
 *	Provides an interface for managing filesystems in Tcl, and also for
 *	creating a filesystem interface in Tcl arbitrary facilities.  All
 *	filesystem operations are performed via this interface.  Vince Darley
 *	is the primary author.  Other signifiant contributors are Karl
 *	Lehenbauer, Mark Diekhans and Peter da Silva.
 *
 * Copyright (c) 1991-1994 The Regents of the University of California.
 * Copyright (c) 1994-1997 Sun Microsystems, Inc.
 * Copyright (c) 2001-2004 Vincent Darley.
 *
 * See the file "license.terms" for information on usage and redistribution of
 * this file, and for a DISCLAIMER OF ALL WARRANTIES.
 */

#include "tclInt.h"
#ifdef _WIN32
#   include "tclWinInt.h"
#endif
#include "tclFileSystem.h"

#ifdef TCL_TEMPLOAD_NO_UNLINK
#ifndef NO_FSTATFS
#include <sys/statfs.h>
#endif
#endif

/*
 * struct FilesystemRecord --
 *
 * An item in a linked list of registered filesystems
 */

typedef struct FilesystemRecord {
    ClientData clientData;	/* Client-specific data for the filesystem
				 * (can be NULL) */
    const Tcl_Filesystem *fsPtr;/* Pointer to filesystem dispatch table. */
    struct FilesystemRecord *nextPtr;
				/* The next registered filesystem, or NULL to
				 * indicate the end of the list. */
    struct FilesystemRecord *prevPtr;
				/* The previous filesystem, or NULL to indicate
				 * the ned of the list */
} FilesystemRecord;

/*
 */

typedef struct {
    int initialized;
    size_t cwdPathEpoch;	/* Compared with the global cwdPathEpoch to
				 * determine whether cwdPathPtr is stale.
				 */
    size_t filesystemEpoch;
    Tcl_Obj *cwdPathPtr;	/* A private copy of cwdPathPtr. Updated when
				 * the value is accessed  and cwdPathEpoch has
				 * changed.
				 */
    ClientData cwdClientData;
    FilesystemRecord *filesystemList;
    size_t claims;
} ThreadSpecificData;

/*
 * Forward declarations.
 */

static Tcl_NRPostProc	EvalFileCallback;
static FilesystemRecord*FsGetFirstFilesystem(void);
static void		FsThrExitProc(ClientData cd);
static Tcl_Obj *	FsListMounts(Tcl_Obj *pathPtr, const char *pattern);
static void		FsAddMountsToGlobResult(Tcl_Obj *resultPtr,
			    Tcl_Obj *pathPtr, const char *pattern,
			    Tcl_GlobTypeData *types);
static void		FsUpdateCwd(Tcl_Obj *cwdObj, ClientData clientData);
static void		FsRecacheFilesystemList(void);
static void		Claim(void);
static void		Disclaim(void);

static void *		DivertFindSymbol(Tcl_Interp *interp,
			    Tcl_LoadHandle loadHandle, const char *symbol);
static void		DivertUnloadFile(Tcl_LoadHandle loadHandle);

/*
 * Functions that provide native filesystem support. They are private and
 * should be used only here.  They should be called instead of calling Tclp...
 * native filesystem functions.  Others should use the Tcl_FS... functions
 * which ensure correct and complete virtual filesystem support.
 */

static Tcl_FSFilesystemSeparatorProc NativeFilesystemSeparator;
static Tcl_FSFreeInternalRepProc NativeFreeInternalRep;
static Tcl_FSFileAttrStringsProc NativeFileAttrStrings;
static Tcl_FSFileAttrsGetProc	NativeFileAttrsGet;
static Tcl_FSFileAttrsSetProc	NativeFileAttrsSet;

/*
 * Functions that support the native filesystem functions listed above.  They
 * are the same for win/unix, and not in tclInt.h because they are and should
 * be used only here.
 */

MODULE_SCOPE const char *const		tclpFileAttrStrings[];
MODULE_SCOPE const TclFileAttrProcs	tclpFileAttrProcs[];


/*
 * These these functions are not static either because routines in the native
 * (win/unix) directories call them or they are actually implemented in those
 * directories. They should be called from outside Tcl's native filesystem
 * routines. If we ever built the native filesystem support into a separate
 * code library, this could actually be enforced.
 */

Tcl_FSFilesystemPathTypeProc	TclpFilesystemPathType;
Tcl_FSInternalToNormalizedProc	TclpNativeToNormalized;
Tcl_FSStatProc			TclpObjStat;
Tcl_FSAccessProc		TclpObjAccess;
Tcl_FSMatchInDirectoryProc	TclpMatchInDirectory;
Tcl_FSChdirProc			TclpObjChdir;
Tcl_FSLstatProc			TclpObjLstat;
Tcl_FSCopyFileProc		TclpObjCopyFile;
Tcl_FSDeleteFileProc		TclpObjDeleteFile;
Tcl_FSRenameFileProc		TclpObjRenameFile;
Tcl_FSCreateDirectoryProc	TclpObjCreateDirectory;
Tcl_FSCopyDirectoryProc		TclpObjCopyDirectory;
Tcl_FSRemoveDirectoryProc	TclpObjRemoveDirectory;
Tcl_FSLinkProc			TclpObjLink;
Tcl_FSListVolumesProc		TclpObjListVolumes;

/*
 * The native filesystem dispatch table.  This could me made public but it
 * should only be accessed by the functions it points to, or perhaps
 * subordinate helper functions.
 */

const Tcl_Filesystem tclNativeFilesystem = {
    "native",
    sizeof(Tcl_Filesystem),
    TCL_FILESYSTEM_VERSION_2,
    TclNativePathInFilesystem,
    TclNativeDupInternalRep,
    NativeFreeInternalRep,
    TclpNativeToNormalized,
    TclNativeCreateNativeRep,
    TclpObjNormalizePath,
    TclpFilesystemPathType,
    NativeFilesystemSeparator,
    TclpObjStat,
    TclpObjAccess,
    TclpOpenFileChannel,
    TclpMatchInDirectory,
    TclpUtime,
#ifndef S_IFLNK
    NULL,
#else
    TclpObjLink,
#endif /* S_IFLNK */
    TclpObjListVolumes,
    NativeFileAttrStrings,
    NativeFileAttrsGet,
    NativeFileAttrsSet,
    TclpObjCreateDirectory,
    TclpObjRemoveDirectory,
    TclpObjDeleteFile,
    TclpObjCopyFile,
    TclpObjRenameFile,
    TclpObjCopyDirectory,
    TclpObjLstat,
    /* Needs casts since we're using version_2. */
    (Tcl_FSLoadFileProc *)(void *) TclpDlopen,
    (Tcl_FSGetCwdProc *) TclpGetNativeCwd,
    TclpObjChdir
};

/*
 * An initial record in the linked list for the native filesystem.  Remains at
 * the tail of the list and is never freed.  Currently the native filesystem is
 * hard-coded.  It may make sense to modify this to accomodate unconventional
 * uses of Tcl that provide no native filesystem.
 */

static FilesystemRecord nativeFilesystemRecord = {
    NULL,
    &tclNativeFilesystem,
    NULL,
    NULL
};

/*
 * Incremented each time the linked list of filesystems is modified.  For
 * multithreaded builds, invalidates all cached filesystem internal
 * representations.
 */

static size_t theFilesystemEpoch = 1;

/*
 * The linked list of filesystems.  To minimize locking each thread maintains a
 * local copy of this list.
 *
 */

static FilesystemRecord *filesystemList = &nativeFilesystemRecord;
TCL_DECLARE_MUTEX(filesystemMutex)

/*
 * A files-system indepent sense of the current directory.
 */

static Tcl_Obj *cwdPathPtr = NULL;
static size_t cwdPathEpoch = 0;	    /* The pathname of the current directory */
static ClientData cwdClientData = NULL;
TCL_DECLARE_MUTEX(cwdMutex)

static Tcl_ThreadDataKey fsDataKey;

/*
 * When a temporary copy of a file is created on the native filesystem in order
 * to load the file, an FsDivertLoad structure is created to track both the
 * actual unloadProc/clientData combination which was used, and the original and
 * modified filenames.  This makes it possible to correctly undo the entire
 * operation in order to unload the library.
 */

typedef struct {
    Tcl_LoadHandle loadHandle;
    Tcl_FSUnloadFileProc *unloadProcPtr;
    Tcl_Obj *divertedFile;
    const Tcl_Filesystem *divertedFilesystem;
    ClientData divertedFileNativeRep;
} FsDivertLoad;

/*
 * Obsolete string-based APIs that should be removed in a future release,
 * perhaps in Tcl 9.
 */

/* Obsolete */
int
Tcl_Stat(
    const char *path,		/* Pathname of file to stat (in current CP). */
    struct stat *oldStyleBuf)	/* Filled with results of stat call. */
{
    int ret;
    Tcl_StatBuf buf;
    Tcl_Obj *pathPtr = Tcl_NewStringObj(path,-1);

    Tcl_IncrRefCount(pathPtr);
    ret = Tcl_FSStat(pathPtr, &buf);
    Tcl_DecrRefCount(pathPtr);
    if (ret != -1) {
#ifndef TCL_WIDE_INT_IS_LONG
	Tcl_WideInt tmp1, tmp2, tmp3 = 0;

# define OUT_OF_RANGE(x) \
	(((Tcl_WideInt)(x)) < LONG_MIN || \
	 ((Tcl_WideInt)(x)) > LONG_MAX)
# define OUT_OF_URANGE(x) \
	(((Tcl_WideUInt)(x)) > ((Tcl_WideUInt)ULONG_MAX))

	/*
	 * Perform the result-buffer overflow check manually.
	 *
	 * Note that ino_t/ino64_t is unsigned...
	 *
	 * Workaround gcc warning of "comparison is always false due to
	 * limited range of data type" by assigning to tmp var of type
	 * Tcl_WideInt.
	 */

	tmp1 = (Tcl_WideInt) buf.st_ino;
	tmp2 = (Tcl_WideInt) buf.st_size;
#ifdef HAVE_STRUCT_STAT_ST_BLOCKS
	tmp3 = (Tcl_WideInt) buf.st_blocks;
#endif

	if (OUT_OF_URANGE(tmp1) || OUT_OF_RANGE(tmp2) || OUT_OF_RANGE(tmp3)) {
#if defined(EFBIG)
	    errno = EFBIG;
#elif defined(EOVERFLOW)
	    errno = EOVERFLOW;
#else
#error "What status should be returned for file size out of range?"
#endif
	    return -1;
	}

#   undef OUT_OF_RANGE
#   undef OUT_OF_URANGE
#endif /* !TCL_WIDE_INT_IS_LONG */

	/*
	 * Copy across all supported fields, with possible type coercions on
	 * those fields that change between the normal and lf64 versions of
	 * the stat structure (on Solaris at least). This is slow when the
	 * structure sizes coincide, but that's what you get for using an
	 * obsolete interface.
	 */

	oldStyleBuf->st_mode	= buf.st_mode;
	oldStyleBuf->st_ino	= (ino_t) buf.st_ino;
	oldStyleBuf->st_dev	= buf.st_dev;
	oldStyleBuf->st_rdev	= buf.st_rdev;
	oldStyleBuf->st_nlink	= buf.st_nlink;
	oldStyleBuf->st_uid	= buf.st_uid;
	oldStyleBuf->st_gid	= buf.st_gid;
	oldStyleBuf->st_size	= (off_t) buf.st_size;
	oldStyleBuf->st_atime	= Tcl_GetAccessTimeFromStat(&buf);
	oldStyleBuf->st_mtime	= Tcl_GetModificationTimeFromStat(&buf);
	oldStyleBuf->st_ctime	= Tcl_GetChangeTimeFromStat(&buf);
#ifdef HAVE_STRUCT_STAT_ST_BLKSIZE
	oldStyleBuf->st_blksize	= buf.st_blksize;
#endif
#ifdef HAVE_STRUCT_STAT_ST_BLOCKS
#ifdef HAVE_BLKCNT_T
	oldStyleBuf->st_blocks	= (blkcnt_t) buf.st_blocks;
#else
	oldStyleBuf->st_blocks	= (unsigned long) buf.st_blocks;
#endif
#endif
    }
    return ret;
}

/* Obsolete */
int
Tcl_Access(
    const char *path,		/* Pathname of file to access (in current CP).
				*/
    int mode)			/* Permission setting. */
{
    int ret;
    Tcl_Obj *pathPtr = Tcl_NewStringObj(path,-1);

    Tcl_IncrRefCount(pathPtr);
    ret = Tcl_FSAccess(pathPtr,mode);
    Tcl_DecrRefCount(pathPtr);

    return ret;
}

/* Obsolete */
Tcl_Channel
Tcl_OpenFileChannel(
    Tcl_Interp *interp,		/* Interpreter for error reporting. May be
				 * NULL. */
    const char *path,		/* Pathname of file to open. */
    const char *modeString,	/* A list of POSIX open modes or a string such
				 * as "rw". */
    int permissions)		/* The modes to use if creating a new file. */
{
    Tcl_Channel ret;
    Tcl_Obj *pathPtr = Tcl_NewStringObj(path,-1);

    Tcl_IncrRefCount(pathPtr);
    ret = Tcl_FSOpenFileChannel(interp, pathPtr, modeString, permissions);
    Tcl_DecrRefCount(pathPtr);

    return ret;
}

/* Obsolete */
int
Tcl_Chdir(
    const char *dirName)
{
    int ret;
    Tcl_Obj *pathPtr = Tcl_NewStringObj(dirName,-1);
    Tcl_IncrRefCount(pathPtr);
    ret = Tcl_FSChdir(pathPtr);
    Tcl_DecrRefCount(pathPtr);
    return ret;
}

/* Obsolete */
char *
Tcl_GetCwd(
    Tcl_Interp *interp,
    Tcl_DString *cwdPtr)
{
    Tcl_Obj *cwd = Tcl_FSGetCwd(interp);

    if (cwd == NULL) {
	return NULL;
    }
    Tcl_DStringInit(cwdPtr);
    TclDStringAppendObj(cwdPtr, cwd);
    Tcl_DecrRefCount(cwd);
    return Tcl_DStringValue(cwdPtr);
}

int
Tcl_EvalFile(
    Tcl_Interp *interp,		/* Interpreter in which to evaluate the script. */
    const char *fileName)	/* Pathname of the file containing the script.
				 * Performs Tilde-substitution on this
				 * pathaname. */
{
    int ret;
    Tcl_Obj *pathPtr = Tcl_NewStringObj(fileName,-1);

    Tcl_IncrRefCount(pathPtr);
    ret = Tcl_FSEvalFile(interp, pathPtr);
    Tcl_DecrRefCount(pathPtr);
    return ret;
}

/*
 * The basic filesystem implementation.
 */

static void
FsThrExitProc(
    ClientData cd)
{
    ThreadSpecificData *tsdPtr = (ThreadSpecificData *)cd;
    FilesystemRecord *fsRecPtr = NULL, *tmpFsRecPtr = NULL;

    /*
     * Discard the cwd copy.
     */

    if (tsdPtr->cwdPathPtr != NULL) {
	Tcl_DecrRefCount(tsdPtr->cwdPathPtr);
	tsdPtr->cwdPathPtr = NULL;
    }
    if (tsdPtr->cwdClientData != NULL) {
	NativeFreeInternalRep(tsdPtr->cwdClientData);
    }

    /*
     * Discard the filesystems cache.
     */

    fsRecPtr = tsdPtr->filesystemList;
    while (fsRecPtr != NULL) {
	tmpFsRecPtr = fsRecPtr->nextPtr;
	fsRecPtr->fsPtr = NULL;
	Tcl_Free(fsRecPtr);
	fsRecPtr = tmpFsRecPtr;
    }
    tsdPtr->filesystemList = NULL;
    tsdPtr->initialized = 0;
}

int
TclFSCwdIsNative(void)
{
    ThreadSpecificData *tsdPtr = TCL_TSD_INIT(&fsDataKey);

    if (tsdPtr->cwdClientData != NULL) {
	return 1;
    } else {
	return 0;
    }
}

/*
 *----------------------------------------------------------------------
 *
 * TclFSCwdPointerEquals --
 *	Determine whether the given pathname is equal to the current working
 *	directory.
 *
 * Results:
 *	1 if equal, 0 otherwise.
 *
 * Side effects:
 *	Updates TSD if needed.
 *
 *	Stores a pointer to the current directory in *pathPtrPtr if it is not
 *	already there and the current directory is not NULL.
 *
 *	If *pathPtrPtr is not null its reference count is decremented
 *	before it is replaced.
 *----------------------------------------------------------------------
 */

int
TclFSCwdPointerEquals(
    Tcl_Obj **pathPtrPtr)
{
    ThreadSpecificData *tsdPtr = TCL_TSD_INIT(&fsDataKey);

    Tcl_MutexLock(&cwdMutex);
    if (tsdPtr->cwdPathPtr == NULL
	    || tsdPtr->cwdPathEpoch != cwdPathEpoch) {
	if (tsdPtr->cwdPathPtr != NULL) {
	    Tcl_DecrRefCount(tsdPtr->cwdPathPtr);
	}
	if (tsdPtr->cwdClientData != NULL) {
	    NativeFreeInternalRep(tsdPtr->cwdClientData);
	}
	if (cwdPathPtr == NULL) {
	    tsdPtr->cwdPathPtr = NULL;
	} else {
	    tsdPtr->cwdPathPtr = Tcl_DuplicateObj(cwdPathPtr);
	    Tcl_IncrRefCount(tsdPtr->cwdPathPtr);
	}
	if (cwdClientData == NULL) {
	    tsdPtr->cwdClientData = NULL;
	} else {
	    tsdPtr->cwdClientData = TclNativeDupInternalRep(cwdClientData);
	}
	tsdPtr->cwdPathEpoch = cwdPathEpoch;
    }
    Tcl_MutexUnlock(&cwdMutex);

    if (tsdPtr->initialized == 0) {
	Tcl_CreateThreadExitHandler(FsThrExitProc, tsdPtr);
	tsdPtr->initialized = 1;
    }

    if (pathPtrPtr == NULL) {
	return (tsdPtr->cwdPathPtr == NULL);
    }

    if (tsdPtr->cwdPathPtr == *pathPtrPtr) {
	return 1;
    } else {
	size_t len1, len2;
	const char *str1, *str2;

	str1 = TclGetStringFromObj(tsdPtr->cwdPathPtr, &len1);
	str2 = TclGetStringFromObj(*pathPtrPtr, &len2);
	if ((len1 == len2) && !memcmp(str1, str2, len1)) {
	    /*
	     * The values are equal but the objects are different.  Cache the
	     * current structure in place of the old one.
	     */

	    Tcl_DecrRefCount(*pathPtrPtr);
	    *pathPtrPtr = tsdPtr->cwdPathPtr;
	    Tcl_IncrRefCount(*pathPtrPtr);
	    return 1;
	} else {
	    return 0;
	}
    }
}

static void
FsRecacheFilesystemList(void)
{
    ThreadSpecificData *tsdPtr = TCL_TSD_INIT(&fsDataKey);
    FilesystemRecord *fsRecPtr, *tmpFsRecPtr = NULL, *toFree = NULL, *list;

    /*
     * Trash the current cache.
     */

    fsRecPtr = tsdPtr->filesystemList;
    while (fsRecPtr != NULL) {
	tmpFsRecPtr = fsRecPtr->nextPtr;
	fsRecPtr->nextPtr = toFree;
	toFree = fsRecPtr;
	fsRecPtr = tmpFsRecPtr;
    }

    /*
     * Locate tail of the global filesystem list.
     */

    Tcl_MutexLock(&filesystemMutex);
    fsRecPtr = filesystemList;
    while (fsRecPtr != NULL) {
	tmpFsRecPtr = fsRecPtr;
	fsRecPtr = fsRecPtr->nextPtr;
    }

    /*
     * Refill the cache, honouring the order.
     */

    list = NULL;
    fsRecPtr = tmpFsRecPtr;
    while (fsRecPtr != NULL) {
<<<<<<< HEAD
	tmpFsRecPtr = Tcl_Alloc(sizeof(FilesystemRecord));
=======
	tmpFsRecPtr = (FilesystemRecord *)ckalloc(sizeof(FilesystemRecord));
>>>>>>> 52e543c5
	*tmpFsRecPtr = *fsRecPtr;
	tmpFsRecPtr->nextPtr = list;
	tmpFsRecPtr->prevPtr = NULL;
	list = tmpFsRecPtr;
	fsRecPtr = fsRecPtr->prevPtr;
    }
    tsdPtr->filesystemList = list;
    tsdPtr->filesystemEpoch = theFilesystemEpoch;
    Tcl_MutexUnlock(&filesystemMutex);

    while (toFree) {
	FilesystemRecord *next = toFree->nextPtr;

	toFree->fsPtr = NULL;
	Tcl_Free(toFree);
	toFree = next;
    }

    /*
     * Make sure the above gets released on thread exit.
     */

    if (tsdPtr->initialized == 0) {
	Tcl_CreateThreadExitHandler(FsThrExitProc, tsdPtr);
	tsdPtr->initialized = 1;
    }
}

static FilesystemRecord *
FsGetFirstFilesystem(void)
{
    ThreadSpecificData *tsdPtr = TCL_TSD_INIT(&fsDataKey);
    if (tsdPtr->filesystemList == NULL || ((tsdPtr->claims == 0)
	    && (tsdPtr->filesystemEpoch != theFilesystemEpoch))) {
	FsRecacheFilesystemList();
    }
    return tsdPtr->filesystemList;
}

/*
 * The epoch can is changed when a filesystems is added or removed, when
 * "system encoding" changes, and when env(HOME) changes.
 */

int
TclFSEpochOk(
    size_t filesystemEpoch)
{
    return (filesystemEpoch == 0 || filesystemEpoch == theFilesystemEpoch);
}

static void
Claim(void)
{
    ThreadSpecificData *tsdPtr = TCL_TSD_INIT(&fsDataKey);

    tsdPtr->claims++;
}

static void
Disclaim(void)
{
    ThreadSpecificData *tsdPtr = TCL_TSD_INIT(&fsDataKey);

    tsdPtr->claims--;
}

size_t
TclFSEpoch(void)
{
    ThreadSpecificData *tsdPtr = TCL_TSD_INIT(&fsDataKey);

    return tsdPtr->filesystemEpoch;
}

/*
 * If non-NULL, take posession of clientData and free it later.
 */

static void
FsUpdateCwd(
    Tcl_Obj *cwdObj,
    ClientData clientData)
{
    size_t len = 0;
    const char *str = NULL;
    ThreadSpecificData *tsdPtr = TCL_TSD_INIT(&fsDataKey);

    if (cwdObj != NULL) {
	str = TclGetStringFromObj(cwdObj, &len);
    }

    Tcl_MutexLock(&cwdMutex);
    if (cwdPathPtr != NULL) {
	Tcl_DecrRefCount(cwdPathPtr);
    }
    if (cwdClientData != NULL) {
	NativeFreeInternalRep(cwdClientData);
    }

    if (cwdObj == NULL) {
	cwdPathPtr = NULL;
	cwdClientData = NULL;
    } else {
	/*
	 * This must be stored as a string obj!
	 */

	cwdPathPtr = Tcl_NewStringObj(str, len);
	Tcl_IncrRefCount(cwdPathPtr);
	cwdClientData = TclNativeDupInternalRep(clientData);
    }

    if (++cwdPathEpoch == 0) {
	++cwdPathEpoch;
    }
    tsdPtr->cwdPathEpoch = cwdPathEpoch;
    Tcl_MutexUnlock(&cwdMutex);

    if (tsdPtr->cwdPathPtr) {
	Tcl_DecrRefCount(tsdPtr->cwdPathPtr);
    }
    if (tsdPtr->cwdClientData) {
	NativeFreeInternalRep(tsdPtr->cwdClientData);
    }

    if (cwdObj == NULL) {
	tsdPtr->cwdPathPtr = NULL;
	tsdPtr->cwdClientData = NULL;
    } else {
	tsdPtr->cwdPathPtr = Tcl_NewStringObj(str, len);
	tsdPtr->cwdClientData = clientData;
	Tcl_IncrRefCount(tsdPtr->cwdPathPtr);
    }
}

/*
 *----------------------------------------------------------------------
 *
 * TclFinalizeFilesystem --
 *
 *	Clean up the filesystem.  After this, any call to a Tcl_FS... function
 *	fails.
 *
 *	If TclResetFilesystem is called later, it restores the filesystem to a
 *	pristine state.
 *
 * Results:
 *	None.
 *
 * Side effects:
 *	Frees memory allocated for the filesystem.
 *
 *----------------------------------------------------------------------
 */

void
TclFinalizeFilesystem(void)
{
    FilesystemRecord *fsRecPtr;

    /*
     * Assume that only one thread is active. Otherwise mutexes would be needed
     * around this code.
     * TO DO:  This assumption is false, isn't it?
     */

    if (cwdPathPtr != NULL) {
	Tcl_DecrRefCount(cwdPathPtr);
	cwdPathPtr = NULL;
	cwdPathEpoch = 0;
    }
    if (cwdClientData != NULL) {
	NativeFreeInternalRep(cwdClientData);
	cwdClientData = NULL;
    }

    /*
     * Remove all filesystems, freeing any allocated memory that is no longer
     * needed.
     */

    fsRecPtr = filesystemList;
    while (fsRecPtr != NULL) {
	FilesystemRecord *tmpFsRecPtr = fsRecPtr->nextPtr;

	/*
	 * The native filesystem is static, so don't free it.
	 */

	if (fsRecPtr != &nativeFilesystemRecord) {
	    Tcl_Free(fsRecPtr);
	}
	fsRecPtr = tmpFsRecPtr;
    }
    if (++theFilesystemEpoch == 0) {
	++theFilesystemEpoch;
    }
    filesystemList = NULL;

    /*
     * filesystemList is now NULL. Any attempt to use the filesystem is likely
     * to fail.
     */

#ifdef _WIN32
    TclWinEncodingsCleanup();
#endif
}

/*
 *----------------------------------------------------------------------
 *
 * TclResetFilesystem --
 *
 *	Restore the filesystem to a pristine state.
 *
 * Results:
 *	None.
 *
 * Side effects:
 *	None.
 *
 *----------------------------------------------------------------------
 */

void
TclResetFilesystem(void)
{
    filesystemList = &nativeFilesystemRecord;
    if (++theFilesystemEpoch == 0) {
	++theFilesystemEpoch;
    }
}

/*
 *----------------------------------------------------------------------
 *
 * Tcl_FSRegister --
 *
 *	Prepends to the list of registered fileystems a new FilesystemRecord
 *	for the given Tcl_Filesystem, which is added even if it is already in
 *	the list.  To determine whether the filesystem is already in the list,
 *	use Tcl_FSData().
 *
 *	Functions that use the list generally process it from head to tail and
 *	use the first filesystem that is suitable.  Therefore, when adding a
 *	diagnostic filsystem (one which simply reports all fs activity), it
 *	must be at the head of the list.  I.e. it must be the last one
 *	registered.
 *
 * Results:
 *	TCL_OK, or TCL_ERROR if memory for a new node in the list could
 *	not be allocated.
 *
 * Side effects:
 *	Allocates memory for a filesystem record and modifies the list of
 *	registered filesystems.
 *
 *----------------------------------------------------------------------
 */

int
Tcl_FSRegister(
    ClientData clientData,	/* Client-specific data for this filesystem. */
    const Tcl_Filesystem *fsPtr)/* The filesystem record for the new fs. */
{
    FilesystemRecord *newFilesystemPtr;

    if (fsPtr == NULL) {
	return TCL_ERROR;
    }

<<<<<<< HEAD
    newFilesystemPtr = Tcl_Alloc(sizeof(FilesystemRecord));
=======
    newFilesystemPtr = (FilesystemRecord *)ckalloc(sizeof(FilesystemRecord));
>>>>>>> 52e543c5

    newFilesystemPtr->clientData = clientData;
    newFilesystemPtr->fsPtr = fsPtr;

    Tcl_MutexLock(&filesystemMutex);

    newFilesystemPtr->nextPtr = filesystemList;
    newFilesystemPtr->prevPtr = NULL;
    if (filesystemList) {
	filesystemList->prevPtr = newFilesystemPtr;
    }
    filesystemList = newFilesystemPtr;

    /*
     * Increment the filesystem epoch counter since existing pathnames might
     * conceivably now belong to different filesystems.
     */

    if (++theFilesystemEpoch == 0) {
	++theFilesystemEpoch;
    }
    Tcl_MutexUnlock(&filesystemMutex);

    return TCL_OK;
}

/*
 *----------------------------------------------------------------------
 *
 * Tcl_FSUnregister --
 *
 *	Removes the record for given filesystem from the list of registered
 *	filesystems. Refuses to remove the built-in (native) filesystem.  This
 *	might be changed in the future to allow a smaller Tcl core in which the
 *	native filesystem is not used at all, e.g. initializing Tcl over a
 *	network connection.
 *
 * Results:
 *	TCL_OK if the function pointer was successfully removed, or TCL_ERROR
 *	otherwise.
 *
 * Side effects:
 *	The list of registered filesystems is updated.  Memory for the
 *	corresponding FilesystemRecord is eventually freed.
 *
 *----------------------------------------------------------------------
 */

int
Tcl_FSUnregister(
    const Tcl_Filesystem *fsPtr)/* The filesystem record to remove. */
{
    int retVal = TCL_ERROR;
    FilesystemRecord *fsRecPtr;

    Tcl_MutexLock(&filesystemMutex);

    /*
     * Traverse filesystemList in search of the record whose
     * 'fsPtr' member matches 'fsPtr' and remove that record from the list.
     * Do not revmoe the record for the native filesystem.
     */

    fsRecPtr = filesystemList;
    while ((retVal == TCL_ERROR) && (fsRecPtr != &nativeFilesystemRecord)) {
	if (fsRecPtr->fsPtr == fsPtr) {
	    if (fsRecPtr->prevPtr) {
		fsRecPtr->prevPtr->nextPtr = fsRecPtr->nextPtr;
	    } else {
		filesystemList = fsRecPtr->nextPtr;
	    }
	    if (fsRecPtr->nextPtr) {
		fsRecPtr->nextPtr->prevPtr = fsRecPtr->prevPtr;
	    }

	    /*
	     * Each cached pathname could now belong to a different filesystem,
	     * so increment the filesystem epoch counter to ensure that cached
	     * information about the removed filesystem is not used.
	     */

	    if (++theFilesystemEpoch == 0) {
		++theFilesystemEpoch;
	    }

	    Tcl_Free(fsRecPtr);

	    retVal = TCL_OK;
	} else {
	    fsRecPtr = fsRecPtr->nextPtr;
	}
    }

    Tcl_MutexUnlock(&filesystemMutex);
    return retVal;
}

/*
 *----------------------------------------------------------------------
 *
 * Tcl_FSMatchInDirectory --
 *
 *	Search in the given pathname for files matching the given pattern.
 *	Used by [glob].  Processes just one pattern for one directory.  Callers
 *	such as TclGlob and DoGlob implement manage the searching of multiple
 *	directories in cases such as
 *		glob -dir $dir -join * pkgIndex.tcl
 *
 * Results:
 *
 *	TCL_OK, or TCL_ERROR
 *
 * Side effects:
 *	resultPtr is populated, or in the case of an TCL_ERROR, an error message is
 *	set in the interpreter.
 *
 *----------------------------------------------------------------------
 */

int
Tcl_FSMatchInDirectory(
    Tcl_Interp *interp,		/* Interpreter to receive error messages, or
				 * NULL */
    Tcl_Obj *resultPtr,		/* List that results are added to. */
    Tcl_Obj *pathPtr,		/* Pathname of directory to search. If NULL,
				 * the current working directory is used. */
    const char *pattern,	/* Pattern to match.  If NULL, pathPtr must be
				 * a fully-specified pathname of a single
				 * file/directory which already exists and is
				 * of the correct type. */
    Tcl_GlobTypeData *types)	/* Specifies acceptable types.
				 * May be NULL. The directory flag is
				 * particularly significant. */
{
    const Tcl_Filesystem *fsPtr;
    Tcl_Obj *cwd, *tmpResultPtr, **elemsPtr;
    int resLength, i, ret = -1;

    if (types != NULL && (types->type & TCL_GLOB_TYPE_MOUNT)) {
	/*
	 * Currently external callers may not query mounts, which would be a
	 * valuable future step. This is the only routine that knows about
	 * mounts, so we're being called recursively by ourself. Return no
	 * matches.
	 */

	return TCL_OK;
    }

    if (pathPtr != NULL) {
	fsPtr = Tcl_FSGetFileSystemForPath(pathPtr);
    } else {
	fsPtr = NULL;
    }

    if (fsPtr != NULL) {
	/*
	 * A corresponding filesystem was found. Search within it.
	 */

	if (fsPtr->matchInDirectoryProc == NULL) {
	    Tcl_SetErrno(ENOENT);
	    return -1;
	}
	ret = fsPtr->matchInDirectoryProc(interp, resultPtr, pathPtr, pattern,
		types);
	if (ret == TCL_OK && pattern != NULL) {
	    FsAddMountsToGlobResult(resultPtr, pathPtr, pattern, types);
	}
	return ret;
    }

    if (pathPtr != NULL && TclGetString(pathPtr)[0] != '\0') {
	/*
	 * There is a pathname but it belongs to no known filesystem. Mayday!
	 */

	Tcl_SetErrno(ENOENT);
	return -1;
    }

    /*
     * The pathname is empty or NULL so search in the current working
     * directory.  matchInDirectoryProc prefixes each result with this
     * directory, so trim it from each result.  Deal with this here in the
     * generic code because otherwise every filesystem implementation of
     * Tcl_FSMatchInDirectory has to do it.
     */

    cwd = Tcl_FSGetCwd(NULL);
    if (cwd == NULL) {
	if (interp != NULL) {
	    Tcl_SetObjResult(interp, Tcl_NewStringObj(
		    "glob couldn't determine the current working directory",
		    -1));
	}
	return TCL_ERROR;
    }

    fsPtr = Tcl_FSGetFileSystemForPath(cwd);
    if (fsPtr != NULL && fsPtr->matchInDirectoryProc != NULL) {
	TclNewObj(tmpResultPtr);
	Tcl_IncrRefCount(tmpResultPtr);
	ret = fsPtr->matchInDirectoryProc(interp, tmpResultPtr, cwd, pattern,
		types);
	if (ret == TCL_OK) {
	    FsAddMountsToGlobResult(tmpResultPtr, cwd, pattern, types);

	    /*
	     * resultPtr and tmpResultPtr are guaranteed to be distinct.
	     */

	    ret = Tcl_ListObjGetElements(interp, tmpResultPtr,
		    &resLength, &elemsPtr);
	    for (i=0 ; ret==TCL_OK && i<resLength ; i++) {
		ret = Tcl_ListObjAppendElement(interp, resultPtr,
			TclFSMakePathRelative(interp, elemsPtr[i], cwd));
	    }
	}
	TclDecrRefCount(tmpResultPtr);
    }
    Tcl_DecrRefCount(cwd);
    return ret;
}

/*
 *----------------------------------------------------------------------
 *
 * FsAddMountsToGlobResult --
 *	Adds any mounted pathnames to a set of results so that simple things
 *	like 'glob *' merge mounts and listings correctly.  Used by the
 *	Tcl_FSMatchInDirectory.
 *
 * Results:
 *	None.
 *
 * Side effects:
 *	Stores a result in resultPtr.
 *
 *----------------------------------------------------------------------
 */

static void
FsAddMountsToGlobResult(
    Tcl_Obj *resultPtr,		/* The current list of matching pathnames. Must
				 * not be shared. */
    Tcl_Obj *pathPtr,		/* The directory that was searched. */
    const char *pattern,	/* Pattern to match mounts against. */
    Tcl_GlobTypeData *types)	/* Acceptable types.  May be NULL. The
				 * directory flag is particularly significant.
				 */
{
    int mLength, gLength, i;
    int dir = (types == NULL || (types->type & TCL_GLOB_TYPE_DIR));
    Tcl_Obj *mounts = FsListMounts(pathPtr, pattern);

    if (mounts == NULL) {
	return;
    }

    if (Tcl_ListObjLength(NULL, mounts, &mLength) != TCL_OK || mLength == 0) {
	goto endOfMounts;
    }
    if (Tcl_ListObjLength(NULL, resultPtr, &gLength) != TCL_OK) {
	goto endOfMounts;
    }
    for (i=0 ; i<mLength ; i++) {
	Tcl_Obj *mElt;
	int j;
	int found = 0;

	Tcl_ListObjIndex(NULL, mounts, i, &mElt);

	for (j=0 ; j<gLength ; j++) {
	    Tcl_Obj *gElt;

	    Tcl_ListObjIndex(NULL, resultPtr, j, &gElt);
	    if (Tcl_FSEqualPaths(mElt, gElt)) {
		found = 1;
		if (!dir) {
		    /*
		     * We don't want to list this.
		     */

		    Tcl_ListObjReplace(NULL, resultPtr, j, 1, 0, NULL);
		    gLength--;
		}
		break;		/* Break out of for loop. */
	    }
	}
	if (!found && dir) {
	    Tcl_Obj *norm;
	    size_t len, mlen;

	    /*
	     * mElt is normalized and lies inside pathPtr so
	     * add to the result the right representation of mElt,
	     * i.e. the representation relative to pathPtr.
	     */

	    norm = Tcl_FSGetNormalizedPath(NULL, pathPtr);
	    if (norm != NULL) {
		const char *path, *mount;

		mount = TclGetStringFromObj(mElt, &mlen);
		path = TclGetStringFromObj(norm, &len);
		if (path[len-1] == '/') {
		    /*
		     * Deal with the root of the volume.
		     */

		    len--;
		}
		len++;		/* account for '/' in the mElt [Bug 1602539] */


		mElt = TclNewFSPathObj(pathPtr, mount + len, mlen - len);
		Tcl_ListObjAppendElement(NULL, resultPtr, mElt);
	    }
	    /*
	     * Not comparing mounts to mounts, so no need to increment gLength
	     */
	}
    }

  endOfMounts:
    Tcl_DecrRefCount(mounts);
}

/*
 *----------------------------------------------------------------------
 *
 * Tcl_FSMountsChanged --
 *
 *	Announecs that mount points have changed or that the system encoding
 *	has changed.
 *
 * Results:
 *	None.
 *
 * Side effects:
 *	The shared 'theFilesystemEpoch' is incremented, invalidating every
 *	exising cached internal representation of a pathname.  Avoid calling
 *	Tcl_FSMountsChanged whenever possible.  It must be called when:
 *
 *	(1) A filesystem is registered or unregistered. This is only necessary
 *	if the new filesystem accepts file pathnames as-is.  Normally the
 *	filesystem is really a shell which doesn't yet have any mount points
 *	established and so its 'pathInFilesystem' routine always fails.
 *	However, for safety, Tcl calls 'Tcl_FSMountsChanged' each time a
 *	filesystem is registered or unregistered.
 *
 *	(2) An additional mount point is established inside an existing
 *	filesystem (except for the native file system; see note below).
 *
 *	(3) A filesystem changes the list of available volumes (except for the
 *	native file system; see note below).
 *
 *	(4) The mapping from a string representation of a file to a full,
 *	normalized pathname changes. For example, if 'env(HOME)' is modified,
 *	then any pathname containing '~' maps to a different item, possibly in
 *	a different filesystem.
 *
 *	Tcl has no control over (2) and (3), so each registered filesystem must
 *	call Tcl_FSMountsChnaged in each of those circumstances.
 *
 *	The reason for the exception in 2,3 for the native filesystem is that
 *	the native filesystem claims every file without determining whether
 *	whether the file exists, or even whether the pathname makes sense.
 *
 *----------------------------------------------------------------------
 */

void
Tcl_FSMountsChanged(
    const Tcl_Filesystem *fsPtr)
{
    /*
     * fsPtr is currently unused.  In the future it might invalidate files for
     * a particular filesystem, or take some other more advanced action.
     */

    (void)fsPtr;

    /*
     * Increment the filesystem epoch to invalidate every existing cached
     * internal representation.
     */

    Tcl_MutexLock(&filesystemMutex);
    if (++theFilesystemEpoch == 0) {
	++theFilesystemEpoch;
    }
    Tcl_MutexUnlock(&filesystemMutex);
}

/*
 *----------------------------------------------------------------------
 *
 * Tcl_FSData --
 *
 *	Retrieves the clientData member of the given filesystem.
 *
 * Results:
 *	A clientData value, or NULL if the given filesystem is not registered.
 *	The clientData value itself may also be NULL.
 *
 * Side effects:
 *	None.
 *
 *----------------------------------------------------------------------
 */

ClientData
Tcl_FSData(
    const Tcl_Filesystem *fsPtr) /* The filesystem to find in the list of
				  *  registered filesystems. */
{
    ClientData retVal = NULL;
    FilesystemRecord *fsRecPtr = FsGetFirstFilesystem();

    /*
     * Find the filesystem in and retrieve its clientData.
     */

    while ((retVal == NULL) && (fsRecPtr != NULL)) {
	if (fsRecPtr->fsPtr == fsPtr) {
	    retVal = fsRecPtr->clientData;
	}
	fsRecPtr = fsRecPtr->nextPtr;
    }

    return retVal;
}

/*
 *---------------------------------------------------------------------------
 *
 * TclFSNormalizeToUniquePath --
 *
 *	Converts the given pathname, containing no ../, ./ components, into a
 *	unique pathname for the given platform. On Unix the resulting pathname
 *	is free of symbolic links/aliases, and on Windows it is the long
 *	case-preserving form.
 *
 *
 * Results:
 *	Stores the resulting pathname in pathPtr and returns the offset of the
 *	last byte processed in pathPtr.
 *
 * Side effects:
 *	None (beyond the memory allocation for the result).
 *
 * Special notes:
 *	If the filesystem-specific normalizePathProcs can re-introduce ../, ./
 *	components into the pathname, this function does not return the correct
 *	result. This may be possible with symbolic links on unix.
 *
 *
 *---------------------------------------------------------------------------
 */

int
TclFSNormalizeToUniquePath(
    Tcl_Interp *interp,		/* Used for error messages. */
    Tcl_Obj *pathPtr,		/* An Pathname to normalize in-place.  Must be
				 * unshared. */
    int startAt)		/* Offset the string of pathPtr to start at.
				 * Must either be 0 or offset of a directory
				 * separator at the end of a pathname part that
				 * is already normalized, I.e. not the index of
				 * the byte just after the separator.  */
{
    FilesystemRecord *fsRecPtr, *firstFsRecPtr;

    size_t i;
    int isVfsPath = 0;
    const char *path;

    /*
     * Pathnames starting with a UNC prefix and ending with a colon character
     * are reserved for VFS use.  These names can not conflict with real UNC
     * pathnames per https://msdn.microsoft.com/en-us/library/gg465305.aspx and
     * rfc3986's definition of reg-name.
     *
     * We check these first to avoid useless calls to the native filesystem's
     * normalizePathProc.
     */
    path = TclGetStringFromObj(pathPtr, &i);

    if ( (i >= 3) && ( (path[0] == '/' && path[1] == '/')
		    || (path[0] == '\\' && path[1] == '\\') ) ) {
	for ( i = 2; ; i++) {
	    if (path[i] == '\0') break;
	    if (path[i] == path[0]) break;
	}
	--i;
	if (path[i] == ':') isVfsPath = 1;
    }

    /*
     * Call the the normalizePathProc routine of each registered filesystem.
     */
    firstFsRecPtr = FsGetFirstFilesystem();

    Claim();

    if (!isVfsPath) {

	/*
	 * Find and call the native filesystem handler first if there is one
	 * because the root of Tcl's filesystem is always a native filesystem
	 * (i.e., '/' on unix is native).
	 */

	for (fsRecPtr=firstFsRecPtr; fsRecPtr!=NULL; fsRecPtr=fsRecPtr->nextPtr) {
	    if (fsRecPtr->fsPtr != &tclNativeFilesystem) {
		continue;
	    }

	    /*
	     * TODO: Always call the normalizePathProc here because it should
	     * always exist.
	     */

	    if (fsRecPtr->fsPtr->normalizePathProc != NULL) {
		startAt = fsRecPtr->fsPtr->normalizePathProc(interp, pathPtr,
			startAt);
	    }
	    break;
	}
    }

    for (fsRecPtr=firstFsRecPtr; fsRecPtr!=NULL; fsRecPtr=fsRecPtr->nextPtr) {
	if (fsRecPtr->fsPtr == &tclNativeFilesystem) {
	    /*
	     * Skip the native system this time through.
	     */
	    continue;
	}

	if (fsRecPtr->fsPtr->normalizePathProc != NULL) {
	    startAt = fsRecPtr->fsPtr->normalizePathProc(interp, pathPtr,
		    startAt);
	}

	/*
	 * This efficiency check could be added:
	 *		if (retVal == length-of(pathPtr)) {break;}
	 * but there's not much benefit.
	 */
    }
    Disclaim();

    return startAt;
}

/*
 *---------------------------------------------------------------------------
 *
 * TclGetOpenMode --
 *
 *	Obsolete.  A limited version of TclGetOpenModeEx() which exists only to
 *	satisfy any extensions imprudently using it via Tcl's internal stubs
 *	table.
 *
 * Results:
 *	See TclGetOpenModeEx().
 *
 * Side effects:
 *	See TclGetOpenModeEx().
 *
 *---------------------------------------------------------------------------
 */

int
TclGetOpenMode(
    Tcl_Interp *interp,		/* Interpreter to use for error reporting.  May
				 *  be NULL. */
    const char *modeString,	/* e.g. "r+" or "RDONLY CREAT". */
    int *seekFlagPtr)		/* Sets this to 1 to tell the caller to seek to
				   EOF after opening the file, and
				 * 0 otherwise. */
{
    int binary = 0;
    return TclGetOpenModeEx(interp, modeString, seekFlagPtr, &binary);
}

/*
 *---------------------------------------------------------------------------
 *
 * TclGetOpenModeEx --
 *
 *	Computes a POSIX mode mask for opening a file.
 *
 * Results:
 *	The mode to pass to "open", or -1 if an error occurs.
 *
 * Side effects:
 *	Sets *seekFlagPtr to 1 to tell the caller to
 *	seek to EOF after opening the file, or to 0 otherwise.
 *
 *	Sets *binaryPtr to 1 to tell the caller to configure the channel as a
 *	binary channel, or to 0 otherwise.
 *
 *	If there is an error and interp is not NULL, sets interpreter result to
 *	an error message.
 *
 * Special note:
 *	Based on a prototype implementation contributed by Mark Diekhans.
 *
 *---------------------------------------------------------------------------
 */

int
TclGetOpenModeEx(
    Tcl_Interp *interp,		/* Interpreter, possibly NULL, to use for
				 * error reporting. */
    const char *modeString,	/* Mode string, e.g. "r+" or "RDONLY CREAT" */
    int *seekFlagPtr,		/* Sets this to 1 to tell the the caller to seek to
				 * EOF after opening the file, and 0 otherwise. */
    int *binaryPtr)		/* Sets this to 1 to tell the caller to
				 * configure the channel for binary
				 * operations after opening the file. */
{
    int mode, modeArgc, c, i, gotRW;
    const char **modeArgv, *flag;
#define RW_MODES (O_RDONLY|O_WRONLY|O_RDWR)

    /*
     * Check for the simpler fopen-like access modes like "r" which are
     * distinguished from the POSIX access modes by the presence of a
     * lower-case first letter.
     */

    *seekFlagPtr = 0;
    *binaryPtr = 0;
    mode = 0;

    /*
     * Guard against wide characters before using byte-oriented routines.
     */

    if (!(modeString[0] & 0x80)
	    && islower(UCHAR(modeString[0]))) { /* INTL: ISO only. */
	switch (modeString[0]) {
	case 'r':
	    mode = O_RDONLY;
	    break;
	case 'w':
	    mode = O_WRONLY|O_CREAT|O_TRUNC;
	    break;
	case 'a':
	    /*
	     * Add O_APPEND for proper automatic seek-to-end-on-write by the
	     * OS. [Bug 680143]
	     */

	    mode = O_WRONLY|O_CREAT|O_APPEND;
	    *seekFlagPtr = 1;
	    break;
	default:
	    goto error;
	}
	i = 1;
	while (i<3 && modeString[i]) {
	    if (modeString[i] == modeString[i-1]) {
		goto error;
	    }
	    switch (modeString[i++]) {
	    case '+':
		/*
		 * Remove O_APPEND so that the seek command works. [Bug
		 * 1773127]
		 */

		mode &= ~(O_RDONLY|O_WRONLY|O_APPEND);
		mode |= O_RDWR;
		break;
	    case 'b':
		*binaryPtr = 1;
		break;
	    default:
		goto error;
	    }
	}
	if (modeString[i] != 0) {
	    goto error;
	}
	return mode;

    error:
	*seekFlagPtr = 0;
	*binaryPtr = 0;
	if (interp != NULL) {
	    Tcl_SetObjResult(interp, Tcl_ObjPrintf(
		    "illegal access mode \"%s\"", modeString));
	}
	return -1;
    }

    /*
     * The access modes are specified as a list of POSIX modes like O_CREAT.
     *
     * Tcl_SplitList must work correctly when interp is NULL.
     */

    if (Tcl_SplitList(interp, modeString, &modeArgc, &modeArgv) != TCL_OK) {
	if (interp != NULL) {
	    Tcl_AddErrorInfo(interp,
		    "\n    while processing open access modes \"");
	    Tcl_AddErrorInfo(interp, modeString);
	    Tcl_AddErrorInfo(interp, "\"");
	}
	return -1;
    }

    gotRW = 0;
    for (i = 0; i < modeArgc; i++) {
	flag = modeArgv[i];
	c = flag[0];
	if ((c == 'R') && (strcmp(flag, "RDONLY") == 0)) {
	    mode = (mode & ~RW_MODES) | O_RDONLY;
	    gotRW = 1;
	} else if ((c == 'W') && (strcmp(flag, "WRONLY") == 0)) {
	    mode = (mode & ~RW_MODES) | O_WRONLY;
	    gotRW = 1;
	} else if ((c == 'R') && (strcmp(flag, "RDWR") == 0)) {
	    mode = (mode & ~RW_MODES) | O_RDWR;
	    gotRW = 1;
	} else if ((c == 'A') && (strcmp(flag, "APPEND") == 0)) {
	    mode |= O_APPEND;
	    *seekFlagPtr = 1;
	} else if ((c == 'C') && (strcmp(flag, "CREAT") == 0)) {
	    mode |= O_CREAT;
	} else if ((c == 'E') && (strcmp(flag, "EXCL") == 0)) {
	    mode |= O_EXCL;

	} else if ((c == 'N') && (strcmp(flag, "NOCTTY") == 0)) {
#ifdef O_NOCTTY
	    mode |= O_NOCTTY;
#else
	    if (interp != NULL) {
		Tcl_SetObjResult(interp, Tcl_ObjPrintf(
			"access mode \"%s\" not supported by this system",
			flag));
	    }
	    Tcl_Free((void *)modeArgv);
	    return -1;
#endif

	} else if ((c == 'N') && (strcmp(flag, "NONBLOCK") == 0)) {
#ifdef O_NONBLOCK
	    mode |= O_NONBLOCK;
#else
	    if (interp != NULL) {
		Tcl_SetObjResult(interp, Tcl_ObjPrintf(
			"access mode \"%s\" not supported by this system",
			flag));
	    }
	    Tcl_Free((void *)modeArgv);
	    return -1;
#endif

	} else if ((c == 'T') && (strcmp(flag, "TRUNC") == 0)) {
	    mode |= O_TRUNC;
	} else if ((c == 'B') && (strcmp(flag, "BINARY") == 0)) {
	    *binaryPtr = 1;
	} else {

	    if (interp != NULL) {
		Tcl_SetObjResult(interp, Tcl_ObjPrintf(
			"invalid access mode \"%s\": must be RDONLY, WRONLY, "
			"RDWR, APPEND, BINARY, CREAT, EXCL, NOCTTY, NONBLOCK,"
			" or TRUNC", flag));
	    }
	    Tcl_Free((void *)modeArgv);
	    return -1;
	}
    }

    Tcl_Free((void *)modeArgv);

    if (!gotRW) {
	if (interp != NULL) {
	    Tcl_SetObjResult(interp, Tcl_NewStringObj(
		    "access mode must include either RDONLY, WRONLY, or RDWR",
		    -1));
	}
	return -1;
    }
    return mode;
}

/*
 *----------------------------------------------------------------------
 *
 * Tcl_FSEvalFile, Tcl_FSEvalFileEx, TclNREvalFile --
 *
 *	Reads a file and evaluates it as a script.
 *
 *	Tcl_FSEvalFile is Tcl_FSEvalFileEx without the encoding argument.
 *
 *	TclNREvalFile is an NRE-enabled version of Tcl_FSEvalFileEx.
 *
 * Results:
 *	A standard Tcl result, which is either the result of executing the
 *	file or an error indicating why the file couldn't be read.
 *
 * Side effects:
 *	Arbitrary, depending on the contents of the script.  While the script
 *	is evaluated iPtr->scriptFile is a reference to pathPtr, and after the
 *	evaluation completes, has its original value restored again.
 *
 *----------------------------------------------------------------------
 */

int
Tcl_FSEvalFile(
    Tcl_Interp *interp,		/* Interpreter that evaluates the script. */
    Tcl_Obj *pathPtr)		/* Pathname of file containing the script.
				 * Tilde-substitution is performed on this
				 * pathname. */
{
    return Tcl_FSEvalFileEx(interp, pathPtr, NULL);
}

int
Tcl_FSEvalFileEx(
    Tcl_Interp *interp,		/* Interpreter that evaluates the script. */
    Tcl_Obj *pathPtr,		/* Pathname of the file to process.
				 * Tilde-substitution is performed on this
				 * pathname. */
    const char *encodingName)	/* Either the name of an encoding or NULL to
				   use the system encoding. */
{
    size_t length;
	int result = TCL_ERROR;
    Tcl_StatBuf statBuf;
    Tcl_Obj *oldScriptFile;
    Interp *iPtr;
    const char *string;
    Tcl_Channel chan;
    Tcl_Obj *objPtr;

    if (Tcl_FSGetNormalizedPath(interp, pathPtr) == NULL) {
	return result;
    }

    if (Tcl_FSStat(pathPtr, &statBuf) == -1) {
	Tcl_SetErrno(errno);
	Tcl_SetObjResult(interp, Tcl_ObjPrintf(
		"couldn't read file \"%s\": %s",
		TclGetString(pathPtr), Tcl_PosixError(interp)));
	return result;
    }
    chan = Tcl_FSOpenFileChannel(interp, pathPtr, "r", 0644);
    if (chan == NULL) {
	Tcl_SetObjResult(interp, Tcl_ObjPrintf(
		"couldn't read file \"%s\": %s",
		TclGetString(pathPtr), Tcl_PosixError(interp)));
	return result;
    }

    /*
     * The eof character is \32 (^Z). This is standard on Windows, and Tcl
     * uses it on every platform to allow for scripted documents. [Bug: 2040]
     */

    Tcl_SetChannelOption(interp, chan, "-eofchar", "\32 {}");

    /*
     * If the encoding is specified, set the channel to that encoding.
     * Otherwise don't touch it, leaving things up to the system encoding.  If
     * the encoding is unknown report an error.
     */

    if (encodingName != NULL) {
	if (Tcl_SetChannelOption(interp, chan, "-encoding", encodingName)
		!= TCL_OK) {
	    Tcl_Close(interp,chan);
	    return result;
	}
    }

    objPtr = Tcl_NewObj();
    Tcl_IncrRefCount(objPtr);

    /*
     * Read first character of stream to check for utf-8 BOM
     */

    if (Tcl_ReadChars(chan, objPtr, 1, 0) == TCL_IO_FAILURE) {
	Tcl_Close(interp, chan);
	Tcl_SetObjResult(interp, Tcl_ObjPrintf(
		"couldn't read file \"%s\": %s",
		TclGetString(pathPtr), Tcl_PosixError(interp)));
	goto end;
    }
    string = TclGetString(objPtr);

    /*
     * If first character is not a BOM, append the remaining characters.
     * Otherwise, replace them. [Bug 3466099]
     */

    if (Tcl_ReadChars(chan, objPtr, -1,
	    memcmp(string, "\xef\xbb\xbf", 3)) == TCL_IO_FAILURE) {
	Tcl_Close(interp, chan);
	Tcl_SetObjResult(interp, Tcl_ObjPrintf(
		"couldn't read file \"%s\": %s",
		TclGetString(pathPtr), Tcl_PosixError(interp)));
	goto end;
    }

    if (Tcl_Close(interp, chan) != TCL_OK) {
	goto end;
    }

    iPtr = (Interp *) interp;
    oldScriptFile = iPtr->scriptFile;
    iPtr->scriptFile = pathPtr;
    Tcl_IncrRefCount(iPtr->scriptFile);
    string = TclGetStringFromObj(objPtr, &length);

    /*
     * TIP #280:  Open a frame for the evaluated script.
     */

    iPtr->evalFlags |= TCL_EVAL_FILE;
    result = TclEvalEx(interp, string, length, 0, 1, NULL, string);

    /*
     * Restore the original iPtr->scriptFile value, but because the value may
     * have hanged during evaluation, don't assume it currently points to
     * pathPtr.
     */

    if (iPtr->scriptFile != NULL) {
	Tcl_DecrRefCount(iPtr->scriptFile);
    }
    iPtr->scriptFile = oldScriptFile;

    if (result == TCL_RETURN) {
	result = TclUpdateReturnInfo(iPtr);
    } else if (result == TCL_ERROR) {
	/*
	 * Record information about where the error occurred.
	 */

	const char *pathString = TclGetStringFromObj(pathPtr, &length);
	unsigned limit = 150;
	int overflow = (length > limit);

	Tcl_AppendObjToErrorInfo(interp, Tcl_ObjPrintf(
		"\n    (file \"%.*s%s\" line %d)",
		(overflow ? limit : (unsigned)length), pathString,
		(overflow ? "..." : ""), Tcl_GetErrorLine(interp)));
    }

  end:
    Tcl_DecrRefCount(objPtr);
    return result;
}

int
TclNREvalFile(
    Tcl_Interp *interp,		/* Interpreter in which to evaluate the script. */
    Tcl_Obj *pathPtr,		/* Pathname of a file containing the script to
				 * evaluate. Tilde-substitution is performed on
				 * this pathname. */
    const char *encodingName)	/* The name of an encoding to use, or NULL to
				 *  use the system encoding. */
{
    Tcl_StatBuf statBuf;
    Tcl_Obj *oldScriptFile, *objPtr;
    Interp *iPtr;
    Tcl_Channel chan;
    const char *string;

    if (Tcl_FSGetNormalizedPath(interp, pathPtr) == NULL) {
	return TCL_ERROR;
    }

    if (Tcl_FSStat(pathPtr, &statBuf) == -1) {
	Tcl_SetErrno(errno);
	Tcl_SetObjResult(interp, Tcl_ObjPrintf(
		"couldn't read file \"%s\": %s",
		TclGetString(pathPtr), Tcl_PosixError(interp)));
	return TCL_ERROR;
    }
    chan = Tcl_FSOpenFileChannel(interp, pathPtr, "r", 0644);
    if (chan == NULL) {
	Tcl_SetObjResult(interp, Tcl_ObjPrintf(
		"couldn't read file \"%s\": %s",
		TclGetString(pathPtr), Tcl_PosixError(interp)));
	return TCL_ERROR;
    }
    TclPkgFileSeen(interp, TclGetString(pathPtr));

    /*
     * The eof character is \32 (^Z). This is standard on Windows, and Tcl
     * uses it on every platform to allow for scripted documents. [Bug: 2040]
     */

    Tcl_SetChannelOption(interp, chan, "-eofchar", "\32 {}");

    /*
     * If the encoding is specified, set the channel to that encoding.
     * Otherwise don't touch it, leaving things up to the system encoding.  If
     * the encoding is unknown report an error.
     */

    if (encodingName != NULL) {
	if (Tcl_SetChannelOption(interp, chan, "-encoding", encodingName)
		!= TCL_OK) {
	    Tcl_Close(interp,chan);
	    return TCL_ERROR;
	}
    }

    objPtr = Tcl_NewObj();
    Tcl_IncrRefCount(objPtr);

    /*
     * Read first character of stream to check for utf-8 BOM
     */

    if (Tcl_ReadChars(chan, objPtr, 1, 0) == TCL_IO_FAILURE) {
	Tcl_Close(interp, chan);
	Tcl_SetObjResult(interp, Tcl_ObjPrintf(
		"couldn't read file \"%s\": %s",
		TclGetString(pathPtr), Tcl_PosixError(interp)));
	Tcl_DecrRefCount(objPtr);
	return TCL_ERROR;
    }
    string = TclGetString(objPtr);

    /*
     * If first character is not a BOM, append the remaining characters.
     * Otherwise, replace them. [Bug 3466099]
     */

    if (Tcl_ReadChars(chan, objPtr, -1,
	    memcmp(string, "\xef\xbb\xbf", 3)) == TCL_IO_FAILURE) {
	Tcl_Close(interp, chan);
	Tcl_SetObjResult(interp, Tcl_ObjPrintf(
		"couldn't read file \"%s\": %s",
		TclGetString(pathPtr), Tcl_PosixError(interp)));
	Tcl_DecrRefCount(objPtr);
	return TCL_ERROR;
    }

    if (Tcl_Close(interp, chan) != TCL_OK) {
	Tcl_DecrRefCount(objPtr);
	return TCL_ERROR;
    }

    iPtr = (Interp *) interp;
    oldScriptFile = iPtr->scriptFile;
    iPtr->scriptFile = pathPtr;
    Tcl_IncrRefCount(iPtr->scriptFile);

    /*
     * TIP #280:  Open a frame for the evaluated script.
     */

    iPtr->evalFlags |= TCL_EVAL_FILE;
    TclNRAddCallback(interp, EvalFileCallback, oldScriptFile, pathPtr, objPtr,
	    NULL);
    return TclNREvalObjEx(interp, objPtr, 0, NULL, INT_MIN);
}

static int
EvalFileCallback(
    ClientData data[],
    Tcl_Interp *interp,
    int result)
{
    Interp *iPtr = (Interp *) interp;
    Tcl_Obj *oldScriptFile = (Tcl_Obj *)data[0];
    Tcl_Obj *pathPtr = (Tcl_Obj *)data[1];
    Tcl_Obj *objPtr = (Tcl_Obj *)data[2];

    /*
     * Restore the original iPtr->scriptFile value, but because the value may
     * have hanged during evaluation, don't assume it currently points to
     * pathPtr.
     */

    if (iPtr->scriptFile != NULL) {
	Tcl_DecrRefCount(iPtr->scriptFile);
    }
    iPtr->scriptFile = oldScriptFile;

    if (result == TCL_RETURN) {
	result = TclUpdateReturnInfo(iPtr);
    } else if (result == TCL_ERROR) {
	/*
	 * Record information about where the error occurred.
	 */

	size_t length;
	const char *pathString = TclGetStringFromObj(pathPtr, &length);
	const unsigned int limit = 150;
	int overflow = (length > limit);

	Tcl_AppendObjToErrorInfo(interp, Tcl_ObjPrintf(
		"\n    (file \"%.*s%s\" line %d)",
		(overflow ? limit : (unsigned int)length), pathString,
		(overflow ? "..." : ""), Tcl_GetErrorLine(interp)));
    }

    Tcl_DecrRefCount(objPtr);
    return result;
}

/*
 *----------------------------------------------------------------------
 *
 * Tcl_GetErrno --
 *
 *	Currently the global variable "errno", but could in the future change
 *	to something else.
 *
 * Results:
 *	The current Tcl error number.
 *
 * Side effects:
 *	None. The value of the Tcl error code variable is only defined if it
 *	was set by a previous call to Tcl_SetErrno.
 *
 *----------------------------------------------------------------------
 */

int
Tcl_GetErrno(void)
{
    /*
     * On some platforms errno is thread-local, as implemented by the C
     * library.
     */

    return errno;
}

/*
 *----------------------------------------------------------------------
 *
 * Tcl_SetErrno --
 *
 *	Sets the Tcl error code to the given value. On some saner platforms
 *	this is implemented in the C library as a thread-local value , but this
 *	is *really* unsafe to assume!
 *
 * Results:
 *	None.
 *
 * Side effects:
 *	Modifies the the Tcl error code value.
 *
 *----------------------------------------------------------------------
 */

void
Tcl_SetErrno(
    int err)			/* The new value. */
{
    /*
     * On some platforms, errno is implemented by the C library as a thread
     * local value
     */

    errno = err;
}

/*
 *----------------------------------------------------------------------
 *
 * Tcl_PosixError --
 *
 *	Typically called after a UNIX kernel call returns an error.  Sets the
 *	interpreter errorCode to machine-parsable information about the error.
 *
 * Results:
 *	A human-readable sring describing the error.
 *
 * Side effects:
 *	Sets the errorCode value of the interpreter.
 *
 *----------------------------------------------------------------------
 */

const char *
Tcl_PosixError(
    Tcl_Interp *interp)		/* Interpreter to set the errorCode of */
{
    const char *id, *msg;

    msg = Tcl_ErrnoMsg(errno);
    id = Tcl_ErrnoId();
    if (interp) {
	Tcl_SetErrorCode(interp, "POSIX", id, msg, NULL);
    }
    return msg;
}

/*
 *----------------------------------------------------------------------
 *
 * Tcl_FSStat --
 *	Calls 'statProc' of the filesystem corresponding to pathPtr.
 *
 *	Replaces the standard library routines stat.
 *
 *
 * Results:
 *	See stat documentation.
 *
 * Side effects:
 *	See stat documentation.
 *
 *----------------------------------------------------------------------
 */

int
Tcl_FSStat(
    Tcl_Obj *pathPtr,		/* Pathname of the file to call stat on (in
				 *  current CP). */
    Tcl_StatBuf *buf)		/* A buffer to hold the results of the call to
				 *  stat. */
{
    const Tcl_Filesystem *fsPtr = Tcl_FSGetFileSystemForPath(pathPtr);

    if (fsPtr != NULL && fsPtr->statProc != NULL) {
	return fsPtr->statProc(pathPtr, buf);
    }
    Tcl_SetErrno(ENOENT);
    return -1;
}

/*
 *----------------------------------------------------------------------
 *
 * Tcl_FSLstat --
 *	Calls the 'lstatProc' of the filesystem corresponding to pathPtr.
 *
 *	Replaces the library version of lstat.  If the filesystem doesn't
 *	provide lstatProc but does provide statProc, Tcl falls back to
 *	statProc.
 *
 * Results:
 *	See lstat documentation.
 *
 * Side effects:
 *	See lstat documentation.
 *
 *----------------------------------------------------------------------
 */

int
Tcl_FSLstat(
    Tcl_Obj *pathPtr,		/* Pathname of the file to call stat on (in
				   current CP). */
    Tcl_StatBuf *buf)		/* Filled with results of that call to stat. */
{
    const Tcl_Filesystem *fsPtr = Tcl_FSGetFileSystemForPath(pathPtr);

    if (fsPtr != NULL) {
	if (fsPtr->lstatProc != NULL) {
	    return fsPtr->lstatProc(pathPtr, buf);
	}
	if (fsPtr->statProc != NULL) {
	    return fsPtr->statProc(pathPtr, buf);
	}
    }
    Tcl_SetErrno(ENOENT);
    return -1;
}

/*
 *----------------------------------------------------------------------
 *
 * Tcl_FSAccess --
 *
 *	Calls 'accessProc' of the filesystem corresponding to pathPtr.
 *
 *	Replaces the library version of access.
 *
 * Results:
 *	See access documentation.
 *
 * Side effects:
 *	See access documentation.
 *
 *----------------------------------------------------------------------
 */

int
Tcl_FSAccess(
    Tcl_Obj *pathPtr,		/* Pathname of file to access (in current CP). */
    int mode)			/* Permission setting. */
{
    const Tcl_Filesystem *fsPtr = Tcl_FSGetFileSystemForPath(pathPtr);

    if (fsPtr != NULL && fsPtr->accessProc != NULL) {
	return fsPtr->accessProc(pathPtr, mode);
    }
    Tcl_SetErrno(ENOENT);
    return -1;
}

/*
 *----------------------------------------------------------------------
 *
 * Tcl_FSOpenFileChannel --
 *
 *	Calls 'openfileChannelProc' of the filesystem corresponding to
 *	pathPtr.
 *
 * Results:
 *	The new channel, or NULL if the named file could not be opened.
 *
 * Side effects:
 *	Opens a channel, possibly creating the corresponding the file on the
 *	filesystem.
 *
 *----------------------------------------------------------------------
 */

Tcl_Channel
Tcl_FSOpenFileChannel(
    Tcl_Interp *interp,		/* Interpreter for error reporting, or NULL */
    Tcl_Obj *pathPtr,		/* Pathname of file to open. */
    const char *modeString,	/* A list of POSIX open modes or a string such
				 * as "rw". */
    int permissions)		/* What modes to use if opening the file
				   involves creating it. */
{
    const Tcl_Filesystem *fsPtr;
    Tcl_Channel retVal = NULL;


    if (Tcl_FSGetNormalizedPath(interp, pathPtr) == NULL) {
	/*
	 * Return the correct error message.
	 */
	return NULL;
    }

    fsPtr = Tcl_FSGetFileSystemForPath(pathPtr);
    if (fsPtr != NULL && fsPtr->openFileChannelProc != NULL) {
	int mode, seekFlag, binary;

	/*
	 * Parse the mode to determine whether to seek at the outset
	 * and/or set the channel into binary mode.
	 */

	mode = TclGetOpenModeEx(interp, modeString, &seekFlag, &binary);
	if (mode == -1) {
	    return NULL;
	}

	/*
	 * Open the file.
	 */

	retVal = fsPtr->openFileChannelProc(interp, pathPtr, mode,
		permissions);
	if (retVal == NULL) {
	    return NULL;
	}

	/*
	 * Seek and/or set binary mode as determined above.
	 */

	if (seekFlag && Tcl_Seek(retVal, (Tcl_WideInt) 0, SEEK_END)
		< (Tcl_WideInt) 0) {
	    if (interp != NULL) {
		Tcl_SetObjResult(interp, Tcl_ObjPrintf(
			"could not seek to end of file while opening \"%s\": %s",
			TclGetString(pathPtr), Tcl_PosixError(interp)));
	    }
	    Tcl_Close(NULL, retVal);
	    return NULL;
	}
	if (binary) {
	    Tcl_SetChannelOption(interp, retVal, "-translation", "binary");
	}
	return retVal;
    }

    /*
     * File doesn't belong to any filesystem that can open it.
     */

    Tcl_SetErrno(ENOENT);
    if (interp != NULL) {
	Tcl_SetObjResult(interp, Tcl_ObjPrintf(
		"couldn't open \"%s\": %s",
		TclGetString(pathPtr), Tcl_PosixError(interp)));
    }
    return NULL;
}

/*
 *----------------------------------------------------------------------
 *
 * Tcl_FSUtime --
 *
 *	Calls 'uTimeProc' of the filesystem corresponding to the given
 *	pathname.
 *
 *	Replaces the library version of utime.
 *
 * Results:
 *	See utime documentation.
 *
 * Side effects:
 *	See utime documentation.
 *
 *----------------------------------------------------------------------
 */

int
Tcl_FSUtime(
    Tcl_Obj *pathPtr,		/* Pathaname of file to call uTimeProc on */
    struct utimbuf *tval)	/* Specifies the access/modification
				 * times to use. Should not be modified. */
{
    const Tcl_Filesystem *fsPtr = Tcl_FSGetFileSystemForPath(pathPtr);

    if (fsPtr != NULL && fsPtr->utimeProc != NULL) {
	return fsPtr->utimeProc(pathPtr, tval);
    }
    /* TODO: set errno here? Tcl_SetErrno(ENOENT); */
    return -1;
}

/*
 *----------------------------------------------------------------------
 *
 * NativeFileAttrStrings --
 *
 *	Implements the platform-dependent 'file attributes' subcommand for the
 *	native filesystem, for listing the set of possible attribute strings.
 *	Part of Tcl's native filesystem support. Placed here because it is used
 *	under both Unix and Windows.
 *
 * Results:
 *	An array of strings
 *
 * Side effects:
 *	None.
 *
 *----------------------------------------------------------------------
 */

static const char *const *
NativeFileAttrStrings(
    Tcl_Obj *pathPtr,
    Tcl_Obj **objPtrRef)
{
    (void)pathPtr;
    (void)objPtrRef;
    return tclpFileAttrStrings;
}

/*
 *----------------------------------------------------------------------
 *
 * NativeFileAttrsGet --
 *
 *	Implements the platform-dependent 'file attributes' subcommand for the
 *	native filesystem for 'get' operations.  Part of Tcl's native
 *	filesystem support.  Defined here because it is used under both Unix
 *	and Windows.
 *
 * Results:
 *	Standard Tcl return code.
 *
 *	If there was no error, stores in objPtrRef a pointer to a new object
 *	having a refCount of zero and  holding the result.  The caller should
 *	store it somewhere, e.g. as the Tcl result, or decrement its refCount
 *	to free it.
 *
 * Side effects:
 *	None.
 *
 *----------------------------------------------------------------------
 */

static int
NativeFileAttrsGet(
    Tcl_Interp *interp,		/* The interpreter for error reporting. */
    int index,			/* index of the attribute command. */
    Tcl_Obj *pathPtr,		/* Pathname of the file */
    Tcl_Obj **objPtrRef)	/* Where to store the a pointer to the result. */
{
    return tclpFileAttrProcs[index].getProc(interp, index, pathPtr,objPtrRef);
}

/*
 *----------------------------------------------------------------------
 *
 * NativeFileAttrsSet --
 *
 *	Implements the platform-dependent 'file attributes' subcommand for the
 *	native filesystem for 'set' operations.  A part of Tcl's native
 *	filesystem support, it is defined here because it is used under both
 *	Unix and Windows.
 *
 * Results:
 *	A standard Tcl return code.
 *
 * Side effects:
 *	None.
 *
 *----------------------------------------------------------------------
 */

static int
NativeFileAttrsSet(
    Tcl_Interp *interp,		/* The interpreter for error reporting. */
    int index,			/* index of the attribute command. */
    Tcl_Obj *pathPtr,		/* Pathname of the file */
    Tcl_Obj *objPtr)		/* The value to set. */
{
    return tclpFileAttrProcs[index].setProc(interp, index, pathPtr, objPtr);
}

/*
 *----------------------------------------------------------------------
 *
 * Tcl_FSFileAttrStrings --
 *
 *	Implements part of the hookable 'file attributes'
 *	subcommand.
 *
 *	Calls 'fileAttrStringsProc' of the filesystem corresponding to the
 *	given pathname.
 *
 * Results:
 *	Returns an array of strings, or returns NULL and stores in objPtrRef
 *	a pointer to a new Tcl list having a refCount of zero, and containing
 *	the file attribute strings.
 *
 * Side effects:
 *	None.
 *
 *----------------------------------------------------------------------
 */

const char *const *
Tcl_FSFileAttrStrings(
    Tcl_Obj *pathPtr,
    Tcl_Obj **objPtrRef)
{
    const Tcl_Filesystem *fsPtr = Tcl_FSGetFileSystemForPath(pathPtr);

    if (fsPtr != NULL && fsPtr->fileAttrStringsProc != NULL) {
	return fsPtr->fileAttrStringsProc(pathPtr, objPtrRef);
    }
    Tcl_SetErrno(ENOENT);
    return NULL;
}

/*
 *----------------------------------------------------------------------
 *
 * TclFSFileAttrIndex --
 *
 *	Given an attribute name, determines the index of the attribute in the
 *	attribute table.
 *
 * Results:
 *	A standard Tcl result code.
 *
 *	If there is no error, stores the index in *indexPtr.
 *
 * Side effects:
 *	None.
 *
 *----------------------------------------------------------------------
 */

int
TclFSFileAttrIndex(
    Tcl_Obj *pathPtr,		/* Pathname of the file. */
    const char *attributeName,	/* The name of the attribute. */
    int *indexPtr)		/* A place to store the result. */
{
    Tcl_Obj *listObj = NULL;
    const char *const *attrTable;

    /*
     * Get the attribute table for the file.
     */

    attrTable = Tcl_FSFileAttrStrings(pathPtr, &listObj);
    if (listObj != NULL) {
	Tcl_IncrRefCount(listObj);
    }

    if (attrTable != NULL) {
	/*
	 * It's a constant attribute table, so use T_GIFO.
	 */

	Tcl_Obj *tmpObj = Tcl_NewStringObj(attributeName, -1);
	int result;

	result = Tcl_GetIndexFromObj(NULL, tmpObj, attrTable, NULL, TCL_EXACT,
		indexPtr);
	TclDecrRefCount(tmpObj);
	if (listObj != NULL) {
	    TclDecrRefCount(listObj);
	}
	return result;
    } else if (listObj != NULL) {
	/*
	 * It's a non-constant attribute list, so do a literal search.
	 */

	int i, objc;
	Tcl_Obj **objv;

	if (Tcl_ListObjGetElements(NULL, listObj, &objc, &objv) != TCL_OK) {
	    TclDecrRefCount(listObj);
	    return TCL_ERROR;
	}
	for (i=0 ; i<objc ; i++) {
	    if (!strcmp(attributeName, TclGetString(objv[i]))) {
		TclDecrRefCount(listObj);
		*indexPtr = i;
		return TCL_OK;
	    }
	}
	TclDecrRefCount(listObj);
	return TCL_ERROR;
    } else {
	return TCL_ERROR;
    }
}

/*
 *----------------------------------------------------------------------
 *
 * Tcl_FSFileAttrsGet --
 *
 *	Implements read access for the hookable 'file attributes' subcommand.
 *
 *	Calls 'fileAttrsGetProc' of the filesystem corresponding to the given
 *	pathname.
 *
 * Results:
 *	A standard Tcl return code.
 *
 *	On success, stores in objPtrRef a pointer to a new Tcl_Obj having a
 *	refCount of zero, and containing the result.
 *
 * Side effects:
 *	None.
 *
 *----------------------------------------------------------------------
 */

int
Tcl_FSFileAttrsGet(
    Tcl_Interp *interp,		/* The interpreter for error reporting. */
    int index,			/* The index of the attribute command. */
    Tcl_Obj *pathPtr,		/* The pathname of the file. */
    Tcl_Obj **objPtrRef)	/* A place to store the result. */
{
    const Tcl_Filesystem *fsPtr = Tcl_FSGetFileSystemForPath(pathPtr);

    if (fsPtr != NULL && fsPtr->fileAttrsGetProc != NULL) {
	return fsPtr->fileAttrsGetProc(interp, index, pathPtr, objPtrRef);
    }
    Tcl_SetErrno(ENOENT);
    return -1;
}

/*
 *----------------------------------------------------------------------
 *
 * Tcl_FSFileAttrsSet --
 *
 *	Implements write access for the hookable 'file
 *	attributes' subcommand.
 *
 *	Calls 'fileAttrsSetProc' for the filesystem corresponding to the given
 *	pathname.
 *
 * Results:
 *	A standard Tcl return code.
 *
 * Side effects:
 *	None.
 *
 *----------------------------------------------------------------------
 */

int
Tcl_FSFileAttrsSet(
    Tcl_Interp *interp,		/* The interpreter for error reporting. */
    int index,			/* The index of the attribute command. */
    Tcl_Obj *pathPtr,		/* The pathname of the file. */
    Tcl_Obj *objPtr)		/* A place to store the result. */
{
    const Tcl_Filesystem *fsPtr = Tcl_FSGetFileSystemForPath(pathPtr);

    if (fsPtr != NULL && fsPtr->fileAttrsSetProc != NULL) {
	return fsPtr->fileAttrsSetProc(interp, index, pathPtr, objPtr);
    }
    Tcl_SetErrno(ENOENT);
    return -1;
}

/*
 *----------------------------------------------------------------------
 *
 * Tcl_FSGetCwd --
 *
 *	Replaces the library version of getcwd().
 *
 *	Most virtual filesystems do not implement cwdProc. Tcl maintains its
 *	own record of the current directory which it keeps synchronized with
 *	the filesystem corresponding to the pathname of the current directory
 *	if the filesystem provides a cwdProc (the native filesystem does).
 *
 *	If Tcl's current directory is not in the native filesystem, Tcl's
 *	current directory and the current directory of the process are
 *	different.  To avoid confusion, extensions should call Tcl_FSGetCwd to
 *	obtain the current directory from Tcl rather than from the operating
 *	system.
 *
 * Results:
 *	Returns a pointer to a Tcl_Obj having a refCount of 1 and containing
 *	the current thread's local copy of the global cwdPathPtr value.
 *
 *	Returns NULL if the current directory could not be determined, and
 *	leaves an error message in the interpreter's result.
 *
 * Side effects:
 *	Various objects may be freed and allocated.
 *
 *----------------------------------------------------------------------
 */

Tcl_Obj *
Tcl_FSGetCwd(
    Tcl_Interp *interp)
{
    ThreadSpecificData *tsdPtr = TCL_TSD_INIT(&fsDataKey);

    if (TclFSCwdPointerEquals(NULL)) {
	FilesystemRecord *fsRecPtr;
	Tcl_Obj *retVal = NULL;

	/*
	 * This is the first time this routine has been called. Call
	 * 'getCwdProc' for each registered filsystems until one returns
	 * something other than NULL, which is a pointer to the pathname of the
	 * current directory.
	 */

	fsRecPtr = FsGetFirstFilesystem();
	Claim();
	for (; (retVal == NULL) && (fsRecPtr != NULL);
		fsRecPtr = fsRecPtr->nextPtr) {
	    ClientData retCd;
	    TclFSGetCwdProc2 *proc2;

	    if (fsRecPtr->fsPtr->getCwdProc == NULL) {
		continue;
	    }

	    if (fsRecPtr->fsPtr->version == TCL_FILESYSTEM_VERSION_1) {
		retVal = fsRecPtr->fsPtr->getCwdProc(interp);
		continue;
	    }

	    proc2 = (TclFSGetCwdProc2 *) fsRecPtr->fsPtr->getCwdProc;
	    retCd = proc2(NULL);
	    if (retCd != NULL) {
		Tcl_Obj *norm;

		/*
		 * Found the pathname of the current directory.
		 */

		retVal = fsRecPtr->fsPtr->internalToNormalizedProc(retCd);
		Tcl_IncrRefCount(retVal);
		norm = TclFSNormalizeAbsolutePath(interp,retVal);
		if (norm != NULL) {
		    /*
		     * Assign to global storage the pathname of the current directory
		     * and copy it into thread-local storage as well.
		     *
		     * At system startup multiple threads could in principle
		     * call this function simultaneously, which is a little
		     * peculiar, but should be fine given the mutex locks in
		     * FSUPdateCWD.  Once some value is assigned to the global
		     * variable the 'else' branch below is always taken, which
		     * is simpler.
		     */

		    FsUpdateCwd(norm, retCd);
		    Tcl_DecrRefCount(norm);
		} else {
		    fsRecPtr->fsPtr->freeInternalRepProc(retCd);
		}
		Tcl_DecrRefCount(retVal);
		retVal = NULL;
		Disclaim();
		goto cdDidNotChange;
	    } else if (interp != NULL) {
		Tcl_SetObjResult(interp, Tcl_ObjPrintf(
			"error getting working directory name: %s",
			Tcl_PosixError(interp)));
	    }
	}
	Disclaim();

	if (retVal != NULL) {
	    /*
	     * On some platforms the pathname of the current directory might
	     * not be normalized.  For efficiency, ensure that it is
	     * normalized.  For the sake of efficiency, we want a completely
	     * normalized current working directory at all times.
	     */

	    Tcl_Obj *norm = TclFSNormalizeAbsolutePath(interp, retVal);

	    if (norm != NULL) {
		/*
		 * We found a current working directory, which is now in our
		 * global storage. We must make a copy. Norm already has a
		 * refCount of 1.
		 *
		 * Threading issue: Multiple threads at system startup could in
		 * principle call this function simultaneously. They will
		 * therefore each set the cwdPathPtr independently, which is a
		 * bit peculiar, but should be fine. Once we have a cwd, we'll
		 * always be in the 'else' branch below which is simpler.
		 */

		ClientData cd = (ClientData) Tcl_FSGetNativePath(norm);

		FsUpdateCwd(norm, TclNativeDupInternalRep(cd));
		Tcl_DecrRefCount(norm);
	    }
	    Tcl_DecrRefCount(retVal);
	} else {
	    /*
	     * retVal is NULL.  There is no current directory, which could be
	     * problematic.
	    */
	}
    } else {
	/*
	 * There is a thread-local value for the pathname of the current
	 * directory.  Give corresponding filesystem a chance update the value
	 * if it is out-of-date. This allows an error to be thrown if, for
	 * example, the permissions on the current working directory have
	 * changed.
	 */

	const Tcl_Filesystem *fsPtr =
		Tcl_FSGetFileSystemForPath(tsdPtr->cwdPathPtr);
	ClientData retCd = NULL;
	Tcl_Obj *retVal, *norm;

	if (fsPtr == NULL || fsPtr->getCwdProc == NULL) {
	    /*
	     * There is no corresponding filesystem or the filesystem does not
	     * have a getCwd routine. Just assume current local value is ok.
	     */
	    goto cdDidNotChange;
	}

	if (fsPtr->version == TCL_FILESYSTEM_VERSION_1) {
	    retVal = fsPtr->getCwdProc(interp);
	} else {
	    /*
	     * New API.
	     */

	    TclFSGetCwdProc2 *proc2 = (TclFSGetCwdProc2 *) fsPtr->getCwdProc;

	    retCd = proc2(tsdPtr->cwdClientData);
	    if (retCd == NULL && interp != NULL) {
		Tcl_SetObjResult(interp, Tcl_ObjPrintf(
			"error getting working directory name: %s",
			Tcl_PosixError(interp)));
	    }

	    if (retCd == tsdPtr->cwdClientData) {
		goto cdDidNotChange;
	    }

	    /*
	     * Looks like a new current directory.
	     */

	    retVal = fsPtr->internalToNormalizedProc(retCd);
	    Tcl_IncrRefCount(retVal);
	}

	if (retVal == NULL) {
	    /*
	     * The current directory could not not determined.  Reset the
	     * current direcory to ensure, for example, that 'pwd' does actually
	     * throw the correct error in Tcl.  This is tested for in the test
	     * suite on unix.
	     */

	    FsUpdateCwd(NULL, NULL);
	    goto cdDidNotChange;
	}

	norm = TclFSNormalizeAbsolutePath(interp, retVal);

	if (norm == NULL) {
	     /*
	     * 'norm' shouldn't ever be NULL, but we are careful.
	     */

	    /* Do nothing */
	    if (retCd != NULL) {
		fsPtr->freeInternalRepProc(retCd);
	    }
	} else if (norm == tsdPtr->cwdPathPtr) {
	    goto cdEqual;
	} else {
	     /*
	     * Determine whether the filesystem's answer is the same as the
	     * cached local value.  Since both 'norm' and 'tsdPtr->cwdPathPtr'
	     * are normalized pathnames, do something more efficient than
	     * calling 'Tcl_FSEqualPaths', and in addition avoid a nasty
	     * infinite loop bug when trying to normalize tsdPtr->cwdPathPtr.
	     */

	    size_t len1, len2;
	    const char *str1, *str2;

	    str1 = TclGetStringFromObj(tsdPtr->cwdPathPtr, &len1);
	    str2 = TclGetStringFromObj(norm, &len2);
	    if ((len1 == len2) && (strcmp(str1, str2) == 0)) {
		/*
		 * The pathname values are equal so retain the old pathname
		 * object which is probably already shared and free the
		 * normalized pathname that was just produced.
		 */
	    cdEqual:
		Tcl_DecrRefCount(norm);
		if (retCd != NULL) {
		    fsPtr->freeInternalRepProc(retCd);
		}
	    } else {
		/*
		 * The pathname of the current directory is not the same as
		 * this thread's local cached value.  Replace the local value.
		 */
		FsUpdateCwd(norm, retCd);
		Tcl_DecrRefCount(norm);
	    }
	}
	Tcl_DecrRefCount(retVal);
    }

  cdDidNotChange:
    if (tsdPtr->cwdPathPtr != NULL) {
	Tcl_IncrRefCount(tsdPtr->cwdPathPtr);
    }

    return tsdPtr->cwdPathPtr;
}

/*
 *----------------------------------------------------------------------
 *
 * Tcl_FSChdir --
 *
 *	Replaces the library version of chdir().
 *
 *	Calls 'chdirProc' of the filesystem that corresponds to the given
 *	pathname.
 *
 * Results:
 *	See chdir() documentation.
 *
 * Side effects:
 *	See chdir() documentation.
 *
 *	On success stores in cwdPathPtr the pathname of the new current
 *	directory.
 *
 *----------------------------------------------------------------------
 */

int
Tcl_FSChdir(
    Tcl_Obj *pathPtr)
{
    const Tcl_Filesystem *fsPtr, *oldFsPtr = NULL;
    ThreadSpecificData *tsdPtr = TCL_TSD_INIT(&fsDataKey);
    int retVal = -1;

    if (tsdPtr->cwdPathPtr != NULL) {
	oldFsPtr = Tcl_FSGetFileSystemForPath(tsdPtr->cwdPathPtr);
    }
    if (Tcl_FSGetNormalizedPath(NULL, pathPtr) == NULL) {
	Tcl_SetErrno(ENOENT);
	return retVal;
    }

    fsPtr = Tcl_FSGetFileSystemForPath(pathPtr);
    if (fsPtr != NULL) {
	if (fsPtr->chdirProc != NULL) {
	    /*
	     * If this fails Tcl_SetErrno() has already been called.
	     */

	    retVal = fsPtr->chdirProc(pathPtr);
	} else {
	    /*
	     * Fallback to stat-based implementation.
	     */

	    Tcl_StatBuf buf;

	    if ((Tcl_FSStat(pathPtr, &buf) == 0) && (S_ISDIR(buf.st_mode))
		    && (Tcl_FSAccess(pathPtr, R_OK) == 0)) {
		/*
		 * stat was successful, and the file is a directory and is
		 * readable.  Can proceed to change the current directory.
		 */

		retVal = 0;
	    } else {
		 /*
		 * 'Tcl_SetErrno()' has already been called.
		 */
	    }
	}
    } else {
	Tcl_SetErrno(ENOENT);
    }

    if (retVal == 0) {

	 /* Assume that the cwd was actually changed to the normalized value
	  * just calculated, and cache that information.  */

	/*
	 * If the filesystem epoch changed recently, the normalized pathname or
	 * its internal handle may be different from what was found above.
	 * This can easily be the case with scripted documents . Therefore get
	 * the normalized pathname again. The correct value will have been
	 * cached as a result of the Tcl_FSGetFileSystemForPath call, above.
	 */

	Tcl_Obj *normDirName = Tcl_FSGetNormalizedPath(NULL, pathPtr);

	if (normDirName == NULL) {
	    /* Not really true, but what else to do? */
	    Tcl_SetErrno(ENOENT);
	    return -1;
	}

	if (fsPtr == &tclNativeFilesystem) {
	    ClientData cd;
	    ClientData oldcd = tsdPtr->cwdClientData;

	    /*
	     * Assume that the native filesystem has a getCwdProc and that it
	     * is at version 2.
	     */

	    TclFSGetCwdProc2 *proc2 = (TclFSGetCwdProc2 *) fsPtr->getCwdProc;

	    cd = proc2(oldcd);
	    if (cd != oldcd) {
		/*
		 * Call getCwdProc() and store the resulting internal handle to
		 * compare things with it later.  This might might not be
		 * exactly the same string as that of the fully normalized
		 * pathname.  For example, for the Windows internal handle the
		 * separator is the backslash character.  On Unix it might well
		 * be true that the internal handle is the fully normalized
		 * pathname and one could simply use:
		 *	cd = Tcl_FSGetNativePath(pathPtr);
		 * but this can't be guaranteed in the general case.  In fact,
		 * the internal handle could be any value the filesystem
		 * decides to use to identify a node.
		 */

		FsUpdateCwd(normDirName, cd);
	    }
	} else {
	    /*
	     * Tcl_FSGetCwd() synchronizes the file-global cwdPathPtr if
	     * needed.  However, if there is no 'getCwdProc', cwdPathPtr must be
	     * updated right now because there won't be another chance.  This
	     * block of code is currently executed whether or not the
	     * filesystem provides a getCwdProc, but it should in principle
	     * work to only call this block if fsPtr->getCwdProc == NULL.
	     */

	    FsUpdateCwd(normDirName, NULL);
	}

	if (oldFsPtr != NULL && fsPtr != oldFsPtr) {
	    /*
	     * The filesystem of the current directory is not the same as the
	     * filesystem of the previous current directory.  Invalidate All
	     * FsPath objects.
	     */
	    Tcl_FSMountsChanged(NULL);
	}
    } else {
	/*
	 * The current directory is now changed or an error occurred and an
	 * error message is now set. Just continue.
	 */
    }

    return retVal;
}

/*
 *----------------------------------------------------------------------
 *
 * Tcl_FSLoadFile --
 *
 *	Loads a dynamic shared object by passing the given pathname unmodified
 *	to Tcl_LoadFile, and provides pointers to the functions named by 'sym1'
 *	and 'sym2', and another pointer to a function that unloads the object.
 *
 * Results:
 *	A standard Tcl completion code. If an error occurs, sets the
 *	interpreter's result to an error message.
 *
 * Side effects:
 *	A dynamic shared object is loaded into memory.  This may later be
 *	unloaded by passing the handlePtr to *unloadProcPtr.
 *
 *----------------------------------------------------------------------
 */

int
Tcl_FSLoadFile(
    Tcl_Interp *interp,		/* Used for error reporting. */
    Tcl_Obj *pathPtr,		/* Pathname of the file containing the dynamic shared object.
				 */
    const char *sym1, const char *sym2,
				/* Names of two functions to find in the
				 * dynamic shared object. */
    Tcl_PackageInitProc **proc1Ptr, Tcl_PackageInitProc **proc2Ptr,
				/* Places to store pointers to the functions
				 * named by sym1 and sym2. */
    Tcl_LoadHandle *handlePtr,	/* A place to store the token for the loaded
				 * object.  Can be passed to
				 * (*unloadProcPtr)() to unload the file. */
    Tcl_FSUnloadFileProc **unloadProcPtr)
				/* A place to store a pointer to the function
				 * that unloads the object. */
{
    const char *symbols[3];
    void *procPtrs[2];
    int res;
    (void)unloadProcPtr;

    symbols[0] = sym1;
    symbols[1] = sym2;
    symbols[2] = NULL;

    res = Tcl_LoadFile(interp, pathPtr, symbols, 0, procPtrs, handlePtr);
    if (res == TCL_OK) {
	*proc1Ptr = (Tcl_PackageInitProc *) procPtrs[0];
	*proc2Ptr = (Tcl_PackageInitProc *) procPtrs[1];
    } else {
	*proc1Ptr = *proc2Ptr = NULL;
    }

    return res;
}

/*
 *----------------------------------------------------------------------
 *
 * Tcl_LoadFile --
 *
 *	Load a dynamic shared object by calling 'loadFileProc' of the
 *	filesystem corresponding to the given pathname, and then finds within
 *	the loaded object the functions named in symbols[].
 *
 *	The given pathname is passed unmodified to `loadFileProc`, which
 *	decides how to resolve it.  On POSIX systems the native filesystem
 *	passes the given pathname to dlopen(), which resolves the filename
 *	according to its own set of rules.  This behaviour is not very
 *	compatible with virtual filesystems, and has other problems as
 *	documented for [load], so it is recommended to use an absolute
 *	pathname.
 *
 * Results:
 *	A standard Tcl completion code. If an error occurs, sets the
 *	interpreter result to an error message.
 *
 * Side effects:
 *	Memory is allocated for the new object. May be freed by calling
 *	TclFS_UnloadFile.
 *
 *----------------------------------------------------------------------
 */

/*
 * Modern HPUX allows the unlink (no ETXTBSY error) yet somehow trashes some
 * internal data structures, preventing any additional dynamic shared objects
 * from getting properly loaded. Only the first is ok.  Work around the issue
 * by not unlinking, i.e., emulating the behaviour of the older HPUX which
 * denied removal.
 *
 * Doing the unlink is also an issue within docker containers, whose AUFS
 * bungles this as well, see
 *     https://github.com/dotcloud/docker/issues/1911
 *
 */

static int
skipUnlink(
    Tcl_Obj *shlibFile)
{
    /*
     * Unlinking is not performed in the following cases:
     *
     * 1. The operating system is HPUX.
     *
     * 2.   If the environment variable TCL_TEMPLOAD_NO_UNLINK is present and
     * set to true (an integer > 0)
     *
     * 3. TCL_TEMPLOAD_NO_UNLINK is not true (an integer > 0) and AUFS filesystem can be detected (using statfs, if available).
     *
     */


#ifdef hpux
    (void)shlibFile;
    return 1;
#else
    char *skipstr = getenv("TCL_TEMPLOAD_NO_UNLINK");

    if (skipstr && (skipstr[0] != '\0')) {
	return atoi(skipstr);
    }

#ifndef TCL_TEMPLOAD_NO_UNLINK
    (void)shlibFile;
#else
/* At built time TCL_TEMPLOAD_NO_UNLINK can be set manually to control whether
 * this automatic overriding of unlink is included.
 */
#ifndef NO_FSTATFS
    {
	struct statfs fs;
	/*
	 * Have fstatfs. May not have the AUFS super magic ... Indeed our build
	 * box is too old to have it directly in the headers. Define taken from
	 *     http://mooon.googlecode.com/svn/trunk/linux_include/linux/aufs_type.h
	 *     http://aufs.sourceforge.net/
	 * Better reference will be gladly accepted.
	 */
#ifndef AUFS_SUPER_MAGIC
/* AUFS_SUPER_MAGIC can disable/override the AUFS detection, i.e. for
 * testing if a newer AUFS does not have the bug any more.
*/
#define AUFS_SUPER_MAGIC ('a' << 24 | 'u' << 16 | 'f' << 8 | 's')
#endif /* AUFS_SUPER_MAGIC */
	if ((statfs(TclGetString(shlibFile), &fs) == 0)
		&& (fs.f_type == AUFS_SUPER_MAGIC)) {
	    return 1;
	}
    }
#endif /* ... NO_FSTATFS */
#endif /* ... TCL_TEMPLOAD_NO_UNLINK */

    /*
     * No HPUX, environment variable override, or AUFS detected.  Perform
     * unlink.
     */
    return 0;
#endif /* hpux */
}

int
Tcl_LoadFile(
    Tcl_Interp *interp,		/* Used for error reporting. */
    Tcl_Obj *pathPtr,		/* Pathname of the file containing the dynamic
				 * shared object. */
    const char *const symbols[],/* A null-terminated array of names of
				 * functions to find in the loaded object. */
    int flags,			/* Flags */
    void *procVPtrs,		/* A place to store pointers to the functions
				 *  named by symbols[]. */
    Tcl_LoadHandle *handlePtr)	/* A place to hold a token for the loaded object.
				 * Can be used by TclpFindSymbol. */
{
    void **procPtrs = (void **) procVPtrs;
    const Tcl_Filesystem *fsPtr = Tcl_FSGetFileSystemForPath(pathPtr);
    const Tcl_Filesystem *copyFsPtr;
    Tcl_FSUnloadFileProc *unloadProcPtr;
    Tcl_Obj *copyToPtr;
    Tcl_LoadHandle newLoadHandle = NULL;
    Tcl_LoadHandle divertedLoadHandle = NULL;
    Tcl_FSUnloadFileProc *newUnloadProcPtr = NULL;
    FsDivertLoad *tvdlPtr;
    int retVal;
    int i;

    if (fsPtr == NULL) {
	Tcl_SetErrno(ENOENT);
	return TCL_ERROR;
    }

    if (fsPtr->loadFileProc != NULL) {
	int retVal = ((Tcl_FSLoadFileProc2 *)(void *)(fsPtr->loadFileProc))
		(interp, pathPtr, handlePtr, &unloadProcPtr, flags);

	if (retVal == TCL_OK) {
	    if (*handlePtr == NULL) {
		return TCL_ERROR;
	    }
	    if (interp) {
		Tcl_ResetResult(interp);
	    }
	    goto resolveSymbols;
	}
	if (Tcl_GetErrno() != EXDEV) {
	    return retVal;
	}
    }

    /*
     * The filesystem doesn't support 'load'. Fall to the following:
     */

    /*
     * Make sure the file is accessible.
     */

    if (Tcl_FSAccess(pathPtr, R_OK) != 0) {
	if (interp) {
	    Tcl_SetObjResult(interp, Tcl_ObjPrintf(
		    "couldn't load library \"%s\": %s",
		    TclGetString(pathPtr), Tcl_PosixError(interp)));
	}
	return TCL_ERROR;
    }

#ifdef TCL_LOAD_FROM_MEMORY
    /*
     * The platform supports loading a dynamic shared object from memory.
     * Create a sufficiently large buffer, read the file into it, and then load
     * the dynamic shared object from the buffer:
     */

    {
	int ret, size;
	void *buffer;
	Tcl_StatBuf statBuf;
	Tcl_Channel data;

	ret = Tcl_FSStat(pathPtr, &statBuf);
	if (ret < 0) {
	    goto mustCopyToTempAnyway;
	}
	size = (int) statBuf.st_size;

	/*
	 * Tcl_Read takes an int:  Determine whether the file size is wide.
	 */

	if (size != (Tcl_WideInt) statBuf.st_size) {
	    goto mustCopyToTempAnyway;
	}
	data = Tcl_FSOpenFileChannel(interp, pathPtr, "rb", 0666);
	if (!data) {
	    goto mustCopyToTempAnyway;
	}
	buffer = TclpLoadMemoryGetBuffer(interp, size);
	if (!buffer) {
	    Tcl_Close(interp, data);
	    goto mustCopyToTempAnyway;
	}
	ret = Tcl_Read(data, (char *)buffer, size);
	Tcl_Close(interp, data);
	ret = TclpLoadMemory(interp, buffer, size, ret, handlePtr,
		&unloadProcPtr, flags);
	if (ret == TCL_OK && *handlePtr != NULL) {
	    goto resolveSymbols;
	}
    }

  mustCopyToTempAnyway:
    if (interp) {
	Tcl_ResetResult(interp);
    }
#endif /* TCL_LOAD_FROM_MEMORY */

    /*
     * Get a temporary filename, first to copy the file into, and then to load.
     */

    copyToPtr = TclpTempFileNameForLibrary(interp, pathPtr);
    if (copyToPtr == NULL) {
	return TCL_ERROR;
    }
    Tcl_IncrRefCount(copyToPtr);

    copyFsPtr = Tcl_FSGetFileSystemForPath(copyToPtr);
    if ((copyFsPtr == NULL) || (copyFsPtr == fsPtr)) {
	/*
	 * Tcl_FSLoadFile isn't available for the filesystem of the temporary
	 * file.  In order to avoid a possible infinite loop, do not attempt to
	 * load further.
	 */

	 /*
	  * Try to delete the file we probably created and then exit.
	  */

	Tcl_FSDeleteFile(copyToPtr);
	Tcl_DecrRefCount(copyToPtr);
	if (interp) {
	    Tcl_SetObjResult(interp, Tcl_NewStringObj(
		    "couldn't load from current filesystem", -1));
	}
	return TCL_ERROR;
    }

    if (TclCrossFilesystemCopy(interp, pathPtr, copyToPtr) != TCL_OK) {
	Tcl_FSDeleteFile(copyToPtr);
	Tcl_DecrRefCount(copyToPtr);
	return TCL_ERROR;
    }

#ifndef _WIN32
    /*
     * It might be necessary on some systems to set the appropriate permissions
     * on the file.  On Unix we could loop over the file attributes and set any
     * that are called "-permissions" to 0700, but just do it directly instead:
     */

    {
	int index;
	Tcl_Obj *perm;

	TclNewLiteralStringObj(perm, "0700");
	Tcl_IncrRefCount(perm);
	if (TclFSFileAttrIndex(copyToPtr, "-permissions", &index) == TCL_OK) {
	    Tcl_FSFileAttrsSet(NULL, index, copyToPtr, perm);
	}
	Tcl_DecrRefCount(perm);
    }
#endif

    /*
     * The cross-filesystem copy may have stored the number of bytes in the
     * result, so reset the result now.
     */

    if (interp) {
	Tcl_ResetResult(interp);
    }

    retVal = Tcl_LoadFile(interp, copyToPtr, symbols, flags, procPtrs,
	    &newLoadHandle);
    if (retVal != TCL_OK) {
	Tcl_FSDeleteFile(copyToPtr);
	Tcl_DecrRefCount(copyToPtr);
	return retVal;
    }

    /*
     * Try to delete the file immediately.  Some operatings systems allow this,
     * and it avoids leaving the copy laying around after exit.
     */

    if (!skipUnlink(copyToPtr) &&
	    (Tcl_FSDeleteFile(copyToPtr) == TCL_OK)) {
	Tcl_DecrRefCount(copyToPtr);

	/*
	 * Tell the caller all the details:  The package list maintained by
	 * 'load' stores the original (vfs) pathname, the handle of object
	 * loaded from the temporary file, and the unloadProcPtr.
	 */

	*handlePtr = newLoadHandle;
	if (interp) {
	    Tcl_ResetResult(interp);
	}
	return TCL_OK;
    }

    /*
     * Divert the unloading in order to unload and cleanup the temporary file.
     */

<<<<<<< HEAD
    tvdlPtr = Tcl_Alloc(sizeof(FsDivertLoad));
=======
    tvdlPtr = (FsDivertLoad *)ckalloc(sizeof(FsDivertLoad));
>>>>>>> 52e543c5

    /*
     * Remember three pieces of information in order to clean up the diverted
     * load completely on platforms which allow proper unloading of code.
     */

    tvdlPtr->loadHandle = newLoadHandle;
    tvdlPtr->unloadProcPtr = newUnloadProcPtr;

    if (copyFsPtr != &tclNativeFilesystem) {
	/* refCount of copyToPtr is already incremented.  */
	tvdlPtr->divertedFile = copyToPtr;

	/*
	 * This is the filesystem for the temporary file the object was loaded
	 * from.  A reference to copyToPtr is already stored in
	 * tvdlPtr->divertedFile, so need need to increment the refCount again.
	 */

	tvdlPtr->divertedFilesystem = copyFsPtr;
	tvdlPtr->divertedFileNativeRep = NULL;
    } else {
	/*
	 * Grab the native representation.
	 */

	tvdlPtr->divertedFileNativeRep = TclNativeDupInternalRep(
		Tcl_FSGetInternalRep(copyToPtr, copyFsPtr));

	/*
	 * Don't keeep a reference to the Tcl_Obj or the native filesystem.
	 */

	tvdlPtr->divertedFile = NULL;
	tvdlPtr->divertedFilesystem = NULL;
	Tcl_DecrRefCount(copyToPtr);
    }

    copyToPtr = NULL;

<<<<<<< HEAD
    divertedLoadHandle = Tcl_Alloc(sizeof(struct Tcl_LoadHandle_));
=======
    divertedLoadHandle = (Tcl_LoadHandle)ckalloc(sizeof(struct Tcl_LoadHandle_));
>>>>>>> 52e543c5
    divertedLoadHandle->clientData = tvdlPtr;
    divertedLoadHandle->findSymbolProcPtr = DivertFindSymbol;
    divertedLoadHandle->unloadFileProcPtr = DivertUnloadFile;
    *handlePtr = divertedLoadHandle;

    if (interp) {
	Tcl_ResetResult(interp);
    }
    return retVal;

  resolveSymbols:
    /*
     * handlePtr now contains a token for the loaded object.
     * Resolve the symbols.
     */

    if (symbols != NULL) {
	for (i=0 ; symbols[i] != NULL; i++) {
	    procPtrs[i] = Tcl_FindSymbol(interp, *handlePtr, symbols[i]);
	    if (procPtrs[i] == NULL) {
		/*
		 * At least one symbol in the list was not found.  Unload the
		 * file and return an error code.  Tcl_FindSymbol should have
		 * already left an appropriate error message.
		 */

		(*handlePtr)->unloadFileProcPtr(*handlePtr);
		*handlePtr = NULL;
		return TCL_ERROR;
	    }
	}
    }
    return TCL_OK;
}

/*
 *----------------------------------------------------------------------
 *
 * DivertFindSymbol --
 *
 *	Find a symbol in a shared library loaded by making a copying a file
 *	from the virtual filesystem to a native filesystem.
 *
 *----------------------------------------------------------------------
 */

static void *
DivertFindSymbol(
    Tcl_Interp *interp, 	/* The relevant interpreter. */
    Tcl_LoadHandle loadHandle,	/* A handle to the diverted module. */
    const char *symbol)		/* The name of symbol to resolve. */
{
    FsDivertLoad *tvdlPtr = (FsDivertLoad *) loadHandle->clientData;
    Tcl_LoadHandle originalHandle = tvdlPtr->loadHandle;

    return originalHandle->findSymbolProcPtr(interp, originalHandle, symbol);
}

/*
 *----------------------------------------------------------------------
 *
 * DivertUnloadFile --
 *
 *	Unloads an object that was loaded from a temporary file copied from the
 *	virtual filesystem the native filesystem.
 *
 *----------------------------------------------------------------------
 */

static void
DivertUnloadFile(
    Tcl_LoadHandle loadHandle)	/* A handle for the loaded object. */
{
    FsDivertLoad *tvdlPtr = (FsDivertLoad *) loadHandle->clientData;
    Tcl_LoadHandle originalHandle;

    if (tvdlPtr == NULL) {
	/*
	 * tvdlPtr was provided by Tcl_LoadFile so it should not be NULL here.
	 */

	return;
    }
    originalHandle = tvdlPtr->loadHandle;

    /*
     * Call the real 'unloadfile' proc.  This must be called first so that the
     * shared library is actually unloaded by the OS. Otherwise, the following
     * 'delete' may fail because the shared library is still in use.
     */

    originalHandle->unloadFileProcPtr(originalHandle);

    /*
     * Determine which filesystem contains the temporary copy of the file.
     */

    if (tvdlPtr->divertedFilesystem == NULL) {
	/*
	 * Use the function for the native filsystem, which works works even at
	 * this late stage.
	 */

	TclpDeleteFile(tvdlPtr->divertedFileNativeRep);
	NativeFreeInternalRep(tvdlPtr->divertedFileNativeRep);
    } else {
	/*
	 * Remove the temporary file.  If encodings have been cleaned up
	 * already, this may crash.
	 */

	if (tvdlPtr->divertedFilesystem->deleteFileProc(tvdlPtr->divertedFile)
		!= TCL_OK) {
	    /*
	     * This may have happened because Tcl is exiting, and encodings may
	     * have already been deleted or something else the filesystem
	     * depends on may be gone.
	     *
	     * TO DO:  Figure out how to delete this file more robustly, or
	     * give the filesystem the information it needs to delete the file
	     * more robustly.  One problem might be that the filesystem cannot
	     * extract the information it needs from the above pathname object
	     * because Tcl's entire filesystem apparatus (the code in this
	     * file) has been finalized and there is no way to get the native
	     * handle of the file.
	     */
	}

	/*
	 * This also decrements the refCount of the Tcl_Filesystem
	 * corresponding to this file. which might cause the filesystem to be
	 * deallocated if Tcl is exiting.
	 */

	Tcl_DecrRefCount(tvdlPtr->divertedFile);
    }

    Tcl_Free(tvdlPtr);
    Tcl_Free(loadHandle);
}

/*
 *----------------------------------------------------------------------
 *
 * Tcl_FindSymbol --
 *
 *	Find a symbol in a loaded object.
 *
 *	Previously filesystem-specific, but has been made portable by having
 *	TclpDlopen return a structure that includes procedure pointers.
 *
 * Results:
 *	Returns a pointer to the symbol if found.  Otherwise, sets
 *	an error message in the interpreter result and returns NULL.
 *
 *----------------------------------------------------------------------
 */

void *
Tcl_FindSymbol(
    Tcl_Interp *interp,		/* The relevant interpreter. */
    Tcl_LoadHandle loadHandle,	/* A handle for the loaded object. */
    const char *symbol)		/* The name name of the symbol to resolve. */
{
    return loadHandle->findSymbolProcPtr(interp, loadHandle, symbol);
}

/*
 *----------------------------------------------------------------------
 *
 * Tcl_FSUnloadFile --
 *
 *	Unloads a loaded  object if unloading is supported for the object.
 *
 *----------------------------------------------------------------------
 */

int
Tcl_FSUnloadFile(
    Tcl_Interp *interp,		/* The relevant interpreter. */
    Tcl_LoadHandle handle)	/* A handle for the object to unload. */
{
    if (handle->unloadFileProcPtr == NULL) {
	if (interp != NULL) {
	    Tcl_SetObjResult(interp, Tcl_NewStringObj(
		    "cannot unload: filesystem does not support unloading",
		    -1));
	}
	return TCL_ERROR;
    }
    if (handle->unloadFileProcPtr != NULL) {
	handle->unloadFileProcPtr(handle);
    }
    return TCL_OK;
}

/*
 *----------------------------------------------------------------------
 *
 * TclFSUnloadTempFile --
 *
 *	Unloads an object loaded via temporary file from a virtual filesystem
 *	to a native filesystem.
 *
 * Results:
 *	None.
 *
 * Side effects:
 *	Frees resources for the loaded object and deletes the temporary file.
 *
 *----------------------------------------------------------------------
 */

void
TclFSUnloadTempFile(
    Tcl_LoadHandle loadHandle)	/* A handle for the object, as provided by a
				 *  previous call to Tcl_FSLoadFile(). */
{
    FsDivertLoad *tvdlPtr = (FsDivertLoad *) loadHandle;

    if (tvdlPtr == NULL) {
	/*
	 * tvdlPtr was provided by Tcl_LoadFile so it should not be NULL here.
	 */
	return;
    }

    if (tvdlPtr->unloadProcPtr != NULL) {
	/*
	 * 'unloadProcPtr' must be called first so that the shared library is
	 * actually unloaded by the OS. Otherwise, the following 'delete' may
	 * well fail because the shared library is still in use.
	 */

	tvdlPtr->unloadProcPtr(tvdlPtr->loadHandle);
    }

    if (tvdlPtr->divertedFilesystem == NULL) {
	/*
	 * Call the function for the native fileystem, which works even at this
	 * late stage.
	 */

	TclpDeleteFile(tvdlPtr->divertedFileNativeRep);
	NativeFreeInternalRep(tvdlPtr->divertedFileNativeRep);
    } else {
	/*
	 * Remove the temporary file that was created.  If encodings have
	 * already been freed because the interpreter is exiting this may
	 * crash.
	 */

	if (tvdlPtr->divertedFilesystem->deleteFileProc(tvdlPtr->divertedFile)
		!= TCL_OK) {
	    /*
	     * This may have happened because Tcl is exiting and encodings may
	     * have already been deleted, or something else the filesystem
	     * depends on may be gone.
	     *
	     * TO DO:  Figure out how to delete this file more robustly, or
	     * give the filesystem the information it needs to delete the file
	     * more robustly.  One problem might be that the filesystem cannot
	     * extract the information it needs from the above pathname object
	     * because Tcl's entire filesystem apparatus (the code in this
	     * file) has been finalized and there is no way to get the native
	     * handle of the file.
	     */
	}

	/*
	 * This also decrements the refCount of the Tcl_Filesystem
	 * corresponding to this file. which might case filesystem to be freed
	 * if Tcl is exiting.
	 */

	Tcl_DecrRefCount(tvdlPtr->divertedFile);
    }

    Tcl_Free(tvdlPtr);
}

/*
 *---------------------------------------------------------------------------
 *
 * Tcl_FSLink --
 *
 *	Creates or inspects a link by calling 'linkProc' of the filesystem
 *	corresponding to the given pathname.  Replaces the library version of
 *	readlink().
 *
 * Results:
 *	If toPtr is NULL, a Tcl_Obj containing the value the symbolic link for
 *	'pathPtr', or NULL if a symbolic link was not accessible.  The caller
 *	should Tcl_DecrRefCount on the result to release it.  Otherwise NULL.
 *
 *	In this case the result has no additional reference count and need not
 *	be freed. The actual action to perform is given by the 'linkAction'
 *	flags, which is a combination of:
 *
 *		TCL_CREATE_SYMBOLIC_LINK
 *		TCL_CREATE_HARD_LINK
 *
 *	Most filesystems do not support linking across to different
 *	filesystems, so this function usually fails if the filesystem
 *	corresponding to toPtr is not the same as the filesystem corresponding
 *	to pathPtr.
 *
 * Side effects:
 *	Creates or sets a link if toPtr is not NULL.
 *
 *	See readlink().
 *
 *---------------------------------------------------------------------------
 */

Tcl_Obj *
Tcl_FSLink(
    Tcl_Obj *pathPtr,		/* Pathaname of file. */
    Tcl_Obj *toPtr,		/*
				 * NULL or the pathname of a file to link to.
				 */
    int linkAction)		/* Action to perform. */
{
    const Tcl_Filesystem *fsPtr = Tcl_FSGetFileSystemForPath(pathPtr);

    if (fsPtr != NULL && fsPtr->linkProc != NULL) {
	return fsPtr->linkProc(pathPtr, toPtr, linkAction);
    }

    /*
     * If S_IFLNK isn't defined the machine doesn't support symbolic links, so
     * the file can't possibly be a symbolic link. Generate an EINVAL error,
     * which is what happens on machines that do support symbolic links when
     * readlink is called for a file that isn't a symbolic link.
     */

#ifndef S_IFLNK
    errno = EINVAL; /* TODO: Change to Tcl_SetErrno()? */
#else
    Tcl_SetErrno(ENOENT);
#endif /* S_IFLNK */
    return NULL;
}

/*
 *---------------------------------------------------------------------------
 *
 * Tcl_FSListVolumes --
 *
 *	Lists the currently mounted volumes by calling `listVolumesProc` of
 *	each registered filesystem, and combining the results to form a list of
 *	volumes.
 *
 * Results:
 *	The list of volumes, in an object which has refCount 0.
 *
 * Side effects:
 *	None
 *
 *---------------------------------------------------------------------------
 */

Tcl_Obj *
Tcl_FSListVolumes(void)
{
    FilesystemRecord *fsRecPtr;
    Tcl_Obj *resultPtr = Tcl_NewObj();

    /*
     * Call each "listVolumes" function of each registered filesystem in
     * succession. A non-NULL return value indicates the particular function
     * has succeeded.
     */

    fsRecPtr = FsGetFirstFilesystem();
    Claim();
    while (fsRecPtr != NULL) {
	if (fsRecPtr->fsPtr->listVolumesProc != NULL) {
	    Tcl_Obj *thisFsVolumes = fsRecPtr->fsPtr->listVolumesProc();

	    if (thisFsVolumes != NULL) {
		Tcl_ListObjAppendList(NULL, resultPtr, thisFsVolumes);
		/* The refCount of each list returned by a `listVolumesProc` is
		 * already incremented.  Do not hang onto the list, though.  It
		 * belongs to the filesystem.  Add its contents to * the result
		 * we are building, and then decrement the refCount.  */
		Tcl_DecrRefCount(thisFsVolumes);
	    }
	}
	fsRecPtr = fsRecPtr->nextPtr;
    }
    Disclaim();

    return resultPtr;
}

/*
 *---------------------------------------------------------------------------
 *
 * FsListMounts --
 *
 *	Lists the mounts mathing the given pattern in the given directory.
 *
 * Results:
 *	A list, having a refCount of 0, of the matching mounts, or NULL if no
 *	search was performed because no filesystem provided a search routine.
 *
 * Side effects:
 *	None.
 *
 *---------------------------------------------------------------------------
 */

static Tcl_Obj *
FsListMounts(
    Tcl_Obj *pathPtr,		/* Pathname of directory to search. */
    const char *pattern)	/* Pattern to match against. */
{
    FilesystemRecord *fsRecPtr;
    Tcl_GlobTypeData mountsOnly = { TCL_GLOB_TYPE_MOUNT, 0, NULL, NULL };
    Tcl_Obj *resultPtr = NULL;

    /*
     * Call the matchInDirectory function of each registered filesystem,
     * passing it 'mountsOnly'.  Results accumulate in resultPtr.
     */

    fsRecPtr = FsGetFirstFilesystem();
    Claim();
    while (fsRecPtr != NULL) {
	if (fsRecPtr->fsPtr != &tclNativeFilesystem &&
		fsRecPtr->fsPtr->matchInDirectoryProc != NULL) {
	    if (resultPtr == NULL) {
		resultPtr = Tcl_NewObj();
	    }
	    fsRecPtr->fsPtr->matchInDirectoryProc(NULL, resultPtr, pathPtr,
		    pattern, &mountsOnly);
	}
	fsRecPtr = fsRecPtr->nextPtr;
    }
    Disclaim();

    return resultPtr;
}

/*
 *---------------------------------------------------------------------------
 *
 * Tcl_FSSplitPath --
 *
 *	Splits a pathname into its components.
 *
 * Results:
 *	A list with refCount of zero.
 *
 * Side effects:
 *	If lenPtr is not null, sets it to the number of elements in the result.
 *
 *---------------------------------------------------------------------------
 */

Tcl_Obj *
Tcl_FSSplitPath(
    Tcl_Obj *pathPtr,		/* The pathname to split. */
    int *lenPtr)		/* A place to hold the number of pathname
				 * elements. */
{
    Tcl_Obj *result = NULL;	/* Just to squelch gcc warnings. */
    const Tcl_Filesystem *fsPtr;
    char separator = '/';
    int driveNameLength;
    const char *p;

    /*
     * Perform platform-specific splitting.
     */

    if (TclFSGetPathType(pathPtr, &fsPtr,
	    &driveNameLength) == TCL_PATH_ABSOLUTE) {
	if (fsPtr == &tclNativeFilesystem) {
	    return TclpNativeSplitPath(pathPtr, lenPtr);
	}
    } else {
	return TclpNativeSplitPath(pathPtr, lenPtr);
    }

    /* Assume each separator is a single character. */

    if (fsPtr->filesystemSeparatorProc != NULL) {
	Tcl_Obj *sep = fsPtr->filesystemSeparatorProc(pathPtr);

	if (sep != NULL) {
	    Tcl_IncrRefCount(sep);
	    separator = TclGetString(sep)[0];
	    Tcl_DecrRefCount(sep);
	}
    }

    /*
     * Add the drive name as first element of the result. The drive name may
     * contain strange characters like colons and sequences of forward slashes
     * For example, 'ftp://' is a valid drive name.
     */

    result = Tcl_NewObj();
    p = TclGetString(pathPtr);
    Tcl_ListObjAppendElement(NULL, result,
	    Tcl_NewStringObj(p, driveNameLength));
    p += driveNameLength;

    /*
     * Add the remaining pathname elements to the list.
     */

    for (;;) {
	const char *elementStart = p;
	int length;

	while ((*p != '\0') && (*p != separator)) {
	    p++;
	}
	length = p - elementStart;
	if (length > 0) {
	    Tcl_Obj *nextElt;

	    if (elementStart[0] == '~') {
		TclNewLiteralStringObj(nextElt, "./");
		Tcl_AppendToObj(nextElt, elementStart, length);
	    } else {
		nextElt = Tcl_NewStringObj(elementStart, length);
	    }
	    Tcl_ListObjAppendElement(NULL, result, nextElt);
	}
	if (*p++ == '\0') {
	    break;
	}
    }

    if (lenPtr != NULL) {
	TclListObjLength(NULL, result, lenPtr);
    }
    return result;
}
/*
 *----------------------------------------------------------------------
 *
 * TclGetPathType --
 *
 *	Helper function used by TclFSGetPathType and TclJoinPath.
 *
 * Results:
 *	One of TCL_PATH_ABSOLUTE, TCL_PATH_RELATIVE, or
 *	TCL_PATH_VOLUME_RELATIVE.
 *
 * Side effects:
 *	See **filesystemPtrptr, *driveNameLengthPtr and **driveNameRef,
 *
 *----------------------------------------------------------------------
 */

Tcl_PathType
TclGetPathType(
    Tcl_Obj *pathPtr,		/* Pathname to determine type of. */
    const Tcl_Filesystem **filesystemPtrPtr,
				/* If not NULL, a place in which to store a
				 * pointer to the filesystem for this pathname
				 * if it is absolute. */
    int *driveNameLengthPtr,	/* If not NULL, a place in which to store the
				 * length of the volume name. */
    Tcl_Obj **driveNameRef)	/* If not NULL, for an absolute pathname, a
				 * place to store a pointer to an object with a
				 * refCount of 1, and whose value is the name
				 * of the volume. */
{
    size_t pathLen;
    const char *path = TclGetStringFromObj(pathPtr, &pathLen);
    Tcl_PathType type;

    type = TclFSNonnativePathType(path, pathLen, filesystemPtrPtr,
	    driveNameLengthPtr, driveNameRef);

    if (type != TCL_PATH_ABSOLUTE) {
	type = TclpGetNativePathType(pathPtr, driveNameLengthPtr,
		driveNameRef);
	if ((type == TCL_PATH_ABSOLUTE) && (filesystemPtrPtr != NULL)) {
	    *filesystemPtrPtr = &tclNativeFilesystem;
	}
    }
    return type;
}

/*
 *----------------------------------------------------------------------
 *
 * TclFSNonnativePathType --
 *
 *	Helper function used by TclGetPathType. Checks whether the given
 *	pathname starts with a string which corresponds to a file volume in
 *	some registered filesystem other than the native one.  For speed and
 *	historical reasons the native filesystem has special hard-coded checks
 *	dotted here and there in the filesystem code.
 *
 * Results:
 *	One of TCL_PATH_ABSOLUTE or TCL_PATH_RELATIVE.  The filesystem
 *	reference will be set if and only if it is non-NULL and the function's
 *	return value is TCL_PATH_ABSOLUTE.
 *
 * Side effects:
 *	None.
 *
 *----------------------------------------------------------------------
 */

Tcl_PathType
TclFSNonnativePathType(
    const char *path,		/* Pathname to determine the type of. */
    int pathLen,		/* Length of the pathname. */
    const Tcl_Filesystem **filesystemPtrPtr,
				/* If not NULL, a  place to store a pointer to
				 * the filesystem for this pathname when it is
				 * an absolute pathname. */
    int *driveNameLengthPtr,	/* If not NULL, a place to store the length of
				 * the volume name if the pathname is absolute.
				 */
    Tcl_Obj **driveNameRef)	/* If not NULL, a place to store a pointer to
				 * an object having its its refCount already
				 * incremented, and contining the name of the
				 * volume if the pathname is absolute. */
{
    FilesystemRecord *fsRecPtr;
    Tcl_PathType type = TCL_PATH_RELATIVE;

    /*
     * Determine whether the given pathname is an absolute pathname on some
     * filesystem other than the native filesystem.
     */

    fsRecPtr = FsGetFirstFilesystem();
    Claim();
    while (fsRecPtr != NULL) {
	/*
	 * Skip the the native filesystem because otherwise some of the tests
	 * in the Tcl testsuite might fail because some of the tests
	 * artificially change the current platform (between win, unix) but the
	 * list of volumes obtained by calling fsRecPtr->fsPtr->listVolumesProc
	 * reflects the current (real) platform only. In particular, on Unix
	 * '/' matchs the beginning of certain absolute Windows pathnames
	 * starting '//' and those tests go wrong.
	 *
	 * There is another reason to skip the native filesystem:  Since the
	 * tclFilename.c code has nice fast 'absolute path' checkers, there is
	 * no reason to waste time doing that in this frequently-called
	 * function.  It is better to save the overhead of the native
	 * filesystem continuously returning a list of volumes.
	 */

	if ((fsRecPtr->fsPtr != &tclNativeFilesystem)
		&& (fsRecPtr->fsPtr->listVolumesProc != NULL)) {
	    int numVolumes;
	    Tcl_Obj *thisFsVolumes = fsRecPtr->fsPtr->listVolumesProc();

	    if (thisFsVolumes != NULL) {
		if (Tcl_ListObjLength(NULL, thisFsVolumes, &numVolumes)
			!= TCL_OK) {
		    /*
		     * This is VERY bad; the listVolumesProc didn't return a
		     * valid list. Set numVolumes to -1 to skip the loop below
		     * and just return with the current value of 'type'.
		     *
		     * It would be better to signal an error here, but
		     * Tcl_Panic seems a bit excessive.
		     */

		    numVolumes = -1;
		}
		while (numVolumes > 0) {
		    Tcl_Obj *vol;
		    size_t len;
		    const char *strVol;

		    numVolumes--;
		    Tcl_ListObjIndex(NULL, thisFsVolumes, numVolumes, &vol);
		    strVol = TclGetStringFromObj(vol,&len);
		    if ((size_t) pathLen < len) {
			continue;
		    }
		    if (strncmp(strVol, path, len) == 0) {
			type = TCL_PATH_ABSOLUTE;
			if (filesystemPtrPtr != NULL) {
			    *filesystemPtrPtr = fsRecPtr->fsPtr;
			}
			if (driveNameLengthPtr != NULL) {
			    *driveNameLengthPtr = len;
			}
			if (driveNameRef != NULL) {
			    *driveNameRef = vol;
			    Tcl_IncrRefCount(vol);
			}
			break;
		    }
		}
		Tcl_DecrRefCount(thisFsVolumes);
		if (type == TCL_PATH_ABSOLUTE) {
		    /*
		     * No need to to examine additional filesystems.
		     */

		    break;
		}
	    }
	}
	fsRecPtr = fsRecPtr->nextPtr;
    }
    Disclaim();
    return type;
}

/*
 *---------------------------------------------------------------------------
 *
 * Tcl_FSRenameFile --
 *
 *	If the two pathnames correspond to the same filesystem, call
 *	'renameFileProc' of that filesystem.  Otherwise return the POSIX error
 *	'EXDEV', and -1.
 *
 * Results:
 *	A standard Tcl error code if a rename function was called, or -1
 *	otherwise.
 *
 * Side effects:
 *	A file may be renamed.
 *
 *---------------------------------------------------------------------------
 */

int
Tcl_FSRenameFile(
    Tcl_Obj *srcPathPtr,	/* The pathname of a file or directory to be
				   renamed. */
    Tcl_Obj *destPathPtr)	/* The new pathname for the file. */
{
    int retVal = -1;
    const Tcl_Filesystem *fsPtr, *fsPtr2;

    fsPtr = Tcl_FSGetFileSystemForPath(srcPathPtr);
    fsPtr2 = Tcl_FSGetFileSystemForPath(destPathPtr);

    if ((fsPtr == fsPtr2) && (fsPtr != NULL)
	    && (fsPtr->renameFileProc != NULL)) {
	retVal = fsPtr->renameFileProc(srcPathPtr, destPathPtr);
    }
    if (retVal == -1) {
	Tcl_SetErrno(EXDEV);
    }
    return retVal;
}

/*
 *---------------------------------------------------------------------------
 *
 * Tcl_FSCopyFile --
 *
 *	If both pathnames correspond to the same filesystem, calls
 *	'copyFileProc' of that filesystem.
 *
 *	In the native filesystems, 'copyFileProc' copies a link itself, not the
 *	thing the link points to.
 *
 * Results:
 *	A standard Tcl return code if a copyFileProc was called, or -1
 *	otherwise.
 *
 * Side effects:
 *	A file might be copied.  The POSIX error 'EXDEV' is set if a copy
 *	function was not called.
 *
 *---------------------------------------------------------------------------
 */

int
Tcl_FSCopyFile(
    Tcl_Obj *srcPathPtr,	/* The pathname of file to be copied. */
    Tcl_Obj *destPathPtr)	/* The new pathname to copy the file to. */
{
    int retVal = -1;
    const Tcl_Filesystem *fsPtr, *fsPtr2;

    fsPtr = Tcl_FSGetFileSystemForPath(srcPathPtr);
    fsPtr2 = Tcl_FSGetFileSystemForPath(destPathPtr);

    if (fsPtr == fsPtr2 && fsPtr != NULL && fsPtr->copyFileProc != NULL) {
	retVal = fsPtr->copyFileProc(srcPathPtr, destPathPtr);
    }
    if (retVal == -1) {
	Tcl_SetErrno(EXDEV);
    }
    return retVal;
}

/*
 *---------------------------------------------------------------------------
 *
 * TclCrossFilesystemCopy --
 *
 *	Helper for Tcl_FSCopyFile and Tcl_FSLoadFile.  Copies a file from one
 *	filesystem to another, overwiting any file that already exists.
 *
 * Results:
 *	A standard Tcl return code.
 *
 * Side effects:
 *	A file may be copied.
 *
 *---------------------------------------------------------------------------
 */

int
TclCrossFilesystemCopy(
    Tcl_Interp *interp,		/* For error messages. */
    Tcl_Obj *source,		/* Pathname of file to be copied. */
    Tcl_Obj *target)		/* Pathname to copy the file to. */
{
    int result = TCL_ERROR;
    int prot = 0666;
    Tcl_Channel in, out;
    Tcl_StatBuf sourceStatBuf;
    struct utimbuf tval;

    out = Tcl_FSOpenFileChannel(interp, target, "wb", prot);
    if (out == NULL) {
	/*
	 * Failed to open an output channel.  Bail out.
	 */
	goto done;
    }

    in = Tcl_FSOpenFileChannel(interp, source, "rb", prot);
    if (in == NULL) {
	/*
	 * Could not open an input channel.  Why didn't the caller check this?
	 */

	Tcl_Close(interp, out);
	goto done;
    }

    /*
     * Copy the file synchronously.  TO DO:  Maybe add an asynchronous option
     * to support virtual filesystems that are slow (e.g. network sockets).
     */

    if (TclCopyChannel(interp, in, out, -1, NULL) == TCL_OK) {
	result = TCL_OK;
    }

    /*
     * If the copy failed, assume that copy channel left an error message.
     */

    Tcl_Close(interp, in);
    Tcl_Close(interp, out);

    /*
     * Set modification date of copied file.
     */

    if (Tcl_FSLstat(source, &sourceStatBuf) == 0) {
	tval.actime = Tcl_GetAccessTimeFromStat(&sourceStatBuf);
	tval.modtime = Tcl_GetModificationTimeFromStat(&sourceStatBuf);
	Tcl_FSUtime(target, &tval);
    }

  done:
    return result;
}

/*
 *---------------------------------------------------------------------------
 *
 * Tcl_FSDeleteFile --
 *
 *	Calls 'deleteFileProc' of the filesystem corresponding to the given
 *	pathname.
 *
 * Results:
 *	A standard Tcl return code.
 *
 * Side effects:
 *	A file may be deleted.
 *
 *---------------------------------------------------------------------------
 */

int
Tcl_FSDeleteFile(
    Tcl_Obj *pathPtr)		/* Pathname of file to be removed (UTF-8). */
{
    const Tcl_Filesystem *fsPtr = Tcl_FSGetFileSystemForPath(pathPtr);

    if (fsPtr != NULL && fsPtr->deleteFileProc != NULL) {
	return fsPtr->deleteFileProc(pathPtr);
    }
    Tcl_SetErrno(ENOENT);
    return -1;
}

/*
 *---------------------------------------------------------------------------
 *
 * Tcl_FSCreateDirectory --
 *
 *	Calls 'createDirectoryProc' of the filesystem corresponding to the
 *	given pathname.
 *
 * Results:
 *	A standard Tcl return code, or -1 if no createDirectoryProc is found.
 *
 * Side effects:
 *	A directory may be created.  POSIX error 'ENOENT' is set if no
 *	createDirectoryProc is found.
 *
 *---------------------------------------------------------------------------
 */

int
Tcl_FSCreateDirectory(
    Tcl_Obj *pathPtr)		/* Pathname of directory to create (UTF-8). */
{
    const Tcl_Filesystem *fsPtr = Tcl_FSGetFileSystemForPath(pathPtr);

    if (fsPtr != NULL && fsPtr->createDirectoryProc != NULL) {
	return fsPtr->createDirectoryProc(pathPtr);
    }
    Tcl_SetErrno(ENOENT);
    return -1;
}

/*
 *---------------------------------------------------------------------------
 *
 * Tcl_FSCopyDirectory --
 *
 *	If both pathnames correspond to the the same filesystem, calls
 *	'copyDirectoryProc' of that filesystem.
 *
 * Results:
 *	A standard Tcl return code, or -1 if no 'copyDirectoryProc' is found.
 *
 * Side effects:
 *	A directory may be copied. POSIX error 'EXDEV' is set if no
 *	copyDirectoryProc is found.
 *
 *---------------------------------------------------------------------------
 */

int
Tcl_FSCopyDirectory(
    Tcl_Obj *srcPathPtr,	/*
				 * The pathname of the directory to be copied.
				 */
    Tcl_Obj *destPathPtr,	/* The pathname of the target directory. */
    Tcl_Obj **errorPtr)		/* If not NULL, and there is an error, a place
				 *  to store a pointer to a new object, with
				 *  its refCount already incremented, and
				 *  containing the pathname name of file
				 *  causing the error. */
{
    int retVal = -1;
    const Tcl_Filesystem *fsPtr, *fsPtr2;

    fsPtr = Tcl_FSGetFileSystemForPath(srcPathPtr);
    fsPtr2 = Tcl_FSGetFileSystemForPath(destPathPtr);

    if (fsPtr == fsPtr2 && fsPtr != NULL && fsPtr->copyDirectoryProc != NULL){
	retVal = fsPtr->copyDirectoryProc(srcPathPtr, destPathPtr, errorPtr);
    }
    if (retVal == -1) {
	Tcl_SetErrno(EXDEV);
    }
    return retVal;
}

/*
 *---------------------------------------------------------------------------
 *
 * Tcl_FSRemoveDirectory --
 *
 *	Calls 'removeDirectoryProc' of the filesystem corresponding to remove
 *	pathPtr.
 *
 * Results:
 *	A standard Tcl return code, or -1 if no removeDirectoryProc is found.
 *
 * Side effects:
 *	A directory may be removed.  POSIX error 'ENOENT' is set if no
 *	removeDirectoryProc is found.
 *
 *---------------------------------------------------------------------------
 */

int
Tcl_FSRemoveDirectory(
    Tcl_Obj *pathPtr,		/* The pathname of the directory to be removed.
                                 */
    int recursive,		/* If zero, removes only an empty directory.
				 * Otherwise, removes the directory and all its
				 * contents.  */
    Tcl_Obj **errorPtr)		/* If not NULL and an error occurs, stores a
				 * place to store a a pointer to a new
				 * object having a refCount of 1 and containing
				 * the name of the file that produced an error.
				 * */
{
    const Tcl_Filesystem *fsPtr = Tcl_FSGetFileSystemForPath(pathPtr);

    if (fsPtr == NULL || fsPtr->removeDirectoryProc == NULL) {
	Tcl_SetErrno(ENOENT);
	return -1;
    }

    if (recursive) {
	Tcl_Obj *cwdPtr = Tcl_FSGetCwd(NULL);
	if (cwdPtr != NULL) {
	    const char *cwdStr, *normPathStr;
	    size_t cwdLen, normLen;
	    Tcl_Obj *normPath = Tcl_FSGetNormalizedPath(NULL, pathPtr);

	    if (normPath != NULL) {
		normPathStr = TclGetStringFromObj(normPath, &normLen);
		cwdStr = TclGetStringFromObj(cwdPtr, &cwdLen);
		if ((cwdLen >= normLen) && (strncmp(normPathStr, cwdStr,
			normLen) == 0)) {
		    /*
		     * The cwd is inside the directory to be removed.  Change
		     * the cwd to [file dirname $path].
		     */

		    Tcl_Obj *dirPtr = TclPathPart(NULL, pathPtr,
			    TCL_PATH_DIRNAME);

		    Tcl_FSChdir(dirPtr);
		    Tcl_DecrRefCount(dirPtr);
		}
	    }
	    Tcl_DecrRefCount(cwdPtr);
	}
    }
    return fsPtr->removeDirectoryProc(pathPtr, recursive, errorPtr);
}

/*
 *---------------------------------------------------------------------------
 *
 * Tcl_FSGetFileSystemForPath --
 *
 *	Produces the filesystem that corresponds to the given pathname.
 *
 * Results:
 *	The corresponding Tcl_Filesystem, or NULL if the pathname is invalid.
 *
 * Side effects:
 *	The internal representation of fsPtrPtr is converted to fsPathType if
 *	needed, and that internal representation is updated as needed.
 *
 *---------------------------------------------------------------------------
 */

const Tcl_Filesystem *
Tcl_FSGetFileSystemForPath(
    Tcl_Obj *pathPtr)
{
    FilesystemRecord *fsRecPtr;
    const Tcl_Filesystem *retVal = NULL;

    if (pathPtr == NULL) {
	Tcl_Panic("Tcl_FSGetFileSystemForPath called with NULL object");
	return NULL;
    }

    if (pathPtr->refCount == 0) {
	/*
	 * Avoid possible segfaults or nondeterministic memory leaks where the
	 * reference count has been incorreclty managed.
	 */
	Tcl_Panic("Tcl_FSGetFileSystemForPath called with object with refCount == 0");
	return NULL;
    }

    /* Start with an up-to-date copy of the master filesystem. */
    fsRecPtr = FsGetFirstFilesystem();
    Claim();

    /*
     * Ensure that pathPtr is a valid pathname.
     */
    if (TclFSEnsureEpochOk(pathPtr, &retVal) != TCL_OK) {
	/* not a valid pathname */
	Disclaim();
	return NULL;
    } else if (retVal != NULL) {
	/*
	 * Found the filesystem in the internal representation of pathPtr.
	*/
	Disclaim();
	return retVal;
    }

    /*
     * Call each of the "pathInFilesystem" functions in succession until the
     * corresponding filesystem is found.
     */
    for (; fsRecPtr!=NULL ; fsRecPtr=fsRecPtr->nextPtr) {
	ClientData clientData = NULL;

	if (fsRecPtr->fsPtr->pathInFilesystemProc == NULL) {
	    continue;
	}

	if (fsRecPtr->fsPtr->pathInFilesystemProc(pathPtr, &clientData)!=-1) {
	    /* This is the filesystem for pathPtr.  Assume the type of pathPtr
	     * hasn't been changed by the above call to the
	     * pathInFilesystemProc, and cache this result in the internal
	     * representation of pathPtr.  */

	    TclFSSetPathDetails(pathPtr, fsRecPtr->fsPtr, clientData);
	    Disclaim();
	    return fsRecPtr->fsPtr;
	}
    }
    Disclaim();

    return NULL;
}

/*
 *---------------------------------------------------------------------------
 *
 * Tcl_FSGetNativePath --
 *
 *  See Tcl_FSGetInternalRep.
 *
 *---------------------------------------------------------------------------
 */

const void *
Tcl_FSGetNativePath(
    Tcl_Obj *pathPtr)
{
    return Tcl_FSGetInternalRep(pathPtr, &tclNativeFilesystem);
}

/*
 *---------------------------------------------------------------------------
 *
 * NativeFreeInternalRep --
 *
 *	Free a native internal representation.
 *
 * Results:
 *	None.
 *
 * Side effects:
 *	Memory is released.
 *
 *---------------------------------------------------------------------------
 */

static void
NativeFreeInternalRep(
    ClientData clientData)
{
    Tcl_Free(clientData);
}

/*
 *---------------------------------------------------------------------------
 *
 * Tcl_FSFileSystemInfo --
 *	Produce the type of a pathname and the type of its filesystem.
 *
 *
 * Results:
 *	A list where the first item is the name of the filesystem (e.g.
 *	"native" or "vfs"), and the second item is the type of the given
 *	pathname within that filesystem.
 *
 * Side effects:
 *	The internal representation of pathPtr may be converted to a
 *	fsPathType.
 *
 *---------------------------------------------------------------------------
 */

Tcl_Obj *
Tcl_FSFileSystemInfo(
    Tcl_Obj *pathPtr)
{
    Tcl_Obj *resPtr;
    const Tcl_Filesystem *fsPtr = Tcl_FSGetFileSystemForPath(pathPtr);

    if (fsPtr == NULL) {
	return NULL;
    }

    resPtr = Tcl_NewListObj(0, NULL);
    Tcl_ListObjAppendElement(NULL, resPtr,
	    Tcl_NewStringObj(fsPtr->typeName, -1));

    if (fsPtr->filesystemPathTypeProc != NULL) {
	Tcl_Obj *typePtr = fsPtr->filesystemPathTypeProc(pathPtr);

	if (typePtr != NULL) {
	    Tcl_ListObjAppendElement(NULL, resPtr, typePtr);
	}
    }

    return resPtr;
}

/*
 *---------------------------------------------------------------------------
 *
 * Tcl_FSPathSeparator --
 *
 *	Produces the separator for given pathname.
 *
 * Results:
 *	A Tcl object having a refCount of zero.
 *
 * Side effects:
 *	The internal representation of pathPtr may be converted to a fsPathType
 *
 *---------------------------------------------------------------------------
 */

Tcl_Obj *
Tcl_FSPathSeparator(
    Tcl_Obj *pathPtr)
{
    const Tcl_Filesystem *fsPtr = Tcl_FSGetFileSystemForPath(pathPtr);
    Tcl_Obj *resultObj;

    if (fsPtr == NULL) {
	return NULL;
    }

    if (fsPtr->filesystemSeparatorProc != NULL) {
	return fsPtr->filesystemSeparatorProc(pathPtr);
    }

    /*
     * Use the standard forward slash character if filesystem does not to
     * provide a filesystemSeparatorProc.
     */

    TclNewLiteralStringObj(resultObj, "/");
    return resultObj;
}

/*
 *---------------------------------------------------------------------------
 *
 * NativeFilesystemSeparator --
 *
 *	This function, part of the native filesystem support, returns the
 *	separator for the given pathname.
 *
 * Results:
 *	The separator character.
 *
 * Side effects:
 *	None.
 *
 *---------------------------------------------------------------------------
 */

static Tcl_Obj *
NativeFilesystemSeparator(
    Tcl_Obj *pathPtr)
{
    const char *separator = NULL; /* lint */
    (void)pathPtr;

    switch (tclPlatform) {
    case TCL_PLATFORM_UNIX:
	separator = "/";
	break;
    case TCL_PLATFORM_WINDOWS:
	separator = "\\";
	break;
    }
    return Tcl_NewStringObj(separator,1);
}

/*
 * Local Variables:
 * mode: c
 * c-basic-offset: 4
 * fill-column: 78
 * End:
 */<|MERGE_RESOLUTION|>--- conflicted
+++ resolved
@@ -589,11 +589,7 @@
     list = NULL;
     fsRecPtr = tmpFsRecPtr;
     while (fsRecPtr != NULL) {
-<<<<<<< HEAD
-	tmpFsRecPtr = Tcl_Alloc(sizeof(FilesystemRecord));
-=======
-	tmpFsRecPtr = (FilesystemRecord *)ckalloc(sizeof(FilesystemRecord));
->>>>>>> 52e543c5
+	tmpFsRecPtr = (FilesystemRecord *)Tcl_Alloc(sizeof(FilesystemRecord));
 	*tmpFsRecPtr = *fsRecPtr;
 	tmpFsRecPtr->nextPtr = list;
 	tmpFsRecPtr->prevPtr = NULL;
@@ -873,11 +869,7 @@
 	return TCL_ERROR;
     }
 
-<<<<<<< HEAD
-    newFilesystemPtr = Tcl_Alloc(sizeof(FilesystemRecord));
-=======
-    newFilesystemPtr = (FilesystemRecord *)ckalloc(sizeof(FilesystemRecord));
->>>>>>> 52e543c5
+    newFilesystemPtr = (FilesystemRecord *)Tcl_Alloc(sizeof(FilesystemRecord));
 
     newFilesystemPtr->clientData = clientData;
     newFilesystemPtr->fsPtr = fsPtr;
@@ -3419,11 +3411,7 @@
      * Divert the unloading in order to unload and cleanup the temporary file.
      */
 
-<<<<<<< HEAD
-    tvdlPtr = Tcl_Alloc(sizeof(FsDivertLoad));
-=======
-    tvdlPtr = (FsDivertLoad *)ckalloc(sizeof(FsDivertLoad));
->>>>>>> 52e543c5
+    tvdlPtr = (FsDivertLoad *)Tcl_Alloc(sizeof(FsDivertLoad));
 
     /*
      * Remember three pieces of information in order to clean up the diverted
@@ -3464,11 +3452,7 @@
 
     copyToPtr = NULL;
 
-<<<<<<< HEAD
-    divertedLoadHandle = Tcl_Alloc(sizeof(struct Tcl_LoadHandle_));
-=======
-    divertedLoadHandle = (Tcl_LoadHandle)ckalloc(sizeof(struct Tcl_LoadHandle_));
->>>>>>> 52e543c5
+    divertedLoadHandle = (Tcl_LoadHandle)Tcl_Alloc(sizeof(struct Tcl_LoadHandle_));
     divertedLoadHandle->clientData = tvdlPtr;
     divertedLoadHandle->findSymbolProcPtr = DivertFindSymbol;
     divertedLoadHandle->unloadFileProcPtr = DivertUnloadFile;
