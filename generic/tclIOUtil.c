--- conflicted
+++ resolved
@@ -2232,17 +2232,6 @@
 {
     const Tcl_Filesystem *fsPtr;
     Tcl_Channel retVal = NULL;
-
-<<<<<<< HEAD
-    if (Tcl_FSGetNormalizedPath(interp, pathPtr) == NULL) {
-	/*
-	 * Return the correct error message.
-	 */
-	return NULL;
-    }
-
-=======
->>>>>>> 617e81d9
     fsPtr = Tcl_FSGetFileSystemForPath(pathPtr);
     if (fsPtr != NULL && fsPtr->openFileChannelProc != NULL) {
 	int mode, modeFlags;
