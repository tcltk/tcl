--- conflicted
+++ resolved
@@ -3298,13 +3298,8 @@
 	    goto mustCopyToTempAnyway;
 	}
 	ret = Tcl_Read(data, (char *)buffer, size);
-<<<<<<< HEAD
 	Tcl_CloseEx(interp, data, 0);
-	ret = TclpLoadMemory(buffer, size, ret, handlePtr,
-=======
-	Tcl_Close(interp, data);
 	ret = TclpLoadMemory(buffer, size, ret, TclGetString(pathPtr), handlePtr,
->>>>>>> 8719276e
 		&unloadProcPtr, flags);
 	if (ret == TCL_OK && *handlePtr != NULL) {
 	    goto resolveSymbols;
