--- conflicted
+++ resolved
@@ -183,8 +183,8 @@
     TclpObjRenameFile,
     TclpObjCopyDirectory,
     TclpObjLstat,
-    TclpDlopen,
-    /* Needs a cast since we're using version_2. */
+    /* Needs casts since we're using version_2. */
+    (Tcl_FSLoadFileProc *) TclpDlopen,
     (Tcl_FSGetCwdProc *) TclpGetNativeCwd,
     TclpObjChdir
 };
@@ -3165,7 +3165,7 @@
 				 * code. */
     const char *const symbols[],/* Names of functions to look up in the file's
 				 * symbol table. */
-    int flags,			/* Flags (unused) */
+    int flags,			/* Flags */
     void *procVPtrs,		/* Where to return the addresses corresponding
 				 * to symbols[]. */
     Tcl_LoadHandle *handlePtr)	/* Filled with token for shared library
@@ -3190,8 +3190,8 @@
     }
 
     if (fsPtr->loadFileProc != NULL) {
-	int retVal = fsPtr->loadFileProc(interp, pathPtr, handlePtr,
-		&unloadProcPtr);
+	int retVal = ((Tcl_FSLoadFileProc2 *)(fsPtr->loadFileProc))
+		(interp, pathPtr, handlePtr, &unloadProcPtr, flags);
 
 	if (retVal == TCL_OK) {
 	    if (*handlePtr == NULL) {
@@ -3249,7 +3249,7 @@
 	if (!data) {
 	    goto mustCopyToTempAnyway;
 	}
-	buffer = TclpLoadMemoryGetBuffer(interp, size);
+	buffer = TclpLoadMemoryGetBuffer(interp, size, flags);
 	if (!buffer) {
 	    Tcl_Close(interp, data);
 	    goto mustCopyToTempAnyway;
@@ -3257,7 +3257,7 @@
 	ret = Tcl_Read(data, buffer, size);
 	Tcl_Close(interp, data);
 	ret = TclpLoadMemory(interp, buffer, size, ret, handlePtr,
-		&unloadProcPtr);
+		&unloadProcPtr, flags);
 	if (ret == TCL_OK && *handlePtr != NULL) {
 	    goto resolveSymbols;
 	}
@@ -3328,7 +3328,7 @@
 
     Tcl_ResetResult(interp);
 
-    retVal = Tcl_LoadFile(interp, copyToPtr, symbols, 0, procPtrs,
+    retVal = Tcl_LoadFile(interp, copyToPtr, symbols, flags, procPtrs,
 	    &newLoadHandle);
     if (retVal != TCL_OK) {
 	/*
@@ -3445,7 +3445,6 @@
     }
     return TCL_OK;
 }
-<<<<<<< HEAD
  
 /*
@@ -3561,53 +3560,6 @@
     ckfree(tvdlPtr);
     ckfree(loadHandle);
 }
--
-/*
- * This function used to be in the platform specific directories, but it has
- * now been made to work cross-platform.
- */
-
-int
-TclpLoadFile(
-    Tcl_Interp *interp,		/* Used for error reporting. */
-    Tcl_Obj *pathPtr,		/* Name of the file containing the desired
-				 * code (UTF-8). */
-    const char *sym1, const char *sym2,
-				/* Names of two functions to look up in the
-				 * file's symbol table. */
-    Tcl_PackageInitProc **proc1Ptr, Tcl_PackageInitProc **proc2Ptr,
-				/* Where to return the addresses corresponding
-				 * to sym1 and sym2. */
-    ClientData *clientDataPtr,	/* Filled with token for dynamically loaded
-				 * file which will be passed back to
-				 * (*unloadProcPtr)() to unload the file. */
-    Tcl_FSUnloadFileProc **unloadProcPtr)
-				/* Filled with address of Tcl_FSUnloadFileProc
-				 * function which should be used for this
-				 * file. */
-{
-    Tcl_LoadHandle handle = NULL;
-    int res;
-
-    res = TclpDlopen(interp, pathPtr, &handle, unloadProcPtr);
-
-    if (res != TCL_OK) {
-	return res;
-    }
-
-    if (handle == NULL) {
-	return TCL_ERROR;
-    }
-
-    *clientDataPtr = handle;
-
-    *proc1Ptr = (Tcl_PackageInitProc*) Tcl_FindSymbol(interp, handle, sym1);
-    *proc2Ptr = (Tcl_PackageInitProc*) Tcl_FindSymbol(interp, handle, sym2);
-    return TCL_OK;
-}
-=======
->>>>>>> 7927604b
  
 /*
