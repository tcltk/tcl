/*
 * tclIOUtil.c --
 *
 *	Provides an interface for managing filesystems in Tcl, and also for
 *	creating a filesystem interface in Tcl arbitrary facilities.  All
 *	filesystem operations are performed via this interface.  Vince Darley
 *	is the primary author.  Other signifiant contributors are Karl
 *	Lehenbauer, Mark Diekhans and Peter da Silva.
 *
 * Copyright © 1991-1994 The Regents of the University of California.
 * Copyright © 1994-1997 Sun Microsystems, Inc.
 * Copyright © 2001-2004 Vincent Darley.
 *
 * See the file "license.terms" for information on usage and redistribution of
 * this file, and for a DISCLAIMER OF ALL WARRANTIES.
 */

#include "tclInt.h"
#ifdef _WIN32
#   include "tclWinInt.h"
#endif
#include "tclFileSystem.h"

#ifdef TCL_TEMPLOAD_NO_UNLINK
#ifndef NO_FSTATFS
#include <sys/statfs.h>
#endif
#endif

/*
 * struct FilesystemRecord --
 *
 * An item in a linked list of registered filesystems
 */

typedef struct FilesystemRecord {
    void *clientData;	/* Client-specific data for the filesystem
				 * (can be NULL) */
    const Tcl_Filesystem *fsPtr;/* Pointer to filesystem dispatch table. */
    struct FilesystemRecord *nextPtr;
				/* The next registered filesystem, or NULL to
				 * indicate the end of the list. */
    struct FilesystemRecord *prevPtr;
				/* The previous filesystem, or NULL to indicate
				 * the ned of the list */
} FilesystemRecord;

/*
 */

typedef struct {
    int initialized;
    size_t cwdPathEpoch;	/* Compared with the global cwdPathEpoch to
				 * determine whether cwdPathPtr is stale.
				 */
    size_t filesystemEpoch;
    Tcl_Obj *cwdPathPtr;	/* A private copy of cwdPathPtr. Updated when
				 * the value is accessed  and cwdPathEpoch has
				 * changed.
				 */
    void *cwdClientData;
    FilesystemRecord *filesystemList;
    size_t claims;
} ThreadSpecificData;

/*
 * Forward declarations.
 */

static Tcl_NRPostProc	EvalFileCallback;
static FilesystemRecord*FsGetFirstFilesystem(void);
static void		FsThrExitProc(void *cd);
static Tcl_Obj *	FsListMounts(Tcl_Obj *pathPtr, const char *pattern);
static void		FsAddMountsToGlobResult(Tcl_Obj *resultPtr,
			    Tcl_Obj *pathPtr, const char *pattern,
			    Tcl_GlobTypeData *types);
static void		FsUpdateCwd(Tcl_Obj *cwdObj, void *clientData);
static void		FsRecacheFilesystemList(void);
static void		Claim(void);
static void		Disclaim(void);

static void *		DivertFindSymbol(Tcl_Interp *interp,
			    Tcl_LoadHandle loadHandle, const char *symbol);
static void		DivertUnloadFile(Tcl_LoadHandle loadHandle);

/*
 * Functions that provide native filesystem support. They are private and
 * should be used only here.  They should be called instead of calling Tclp...
 * native filesystem functions.  Others should use the Tcl_FS... functions
 * which ensure correct and complete virtual filesystem support.
 */

static Tcl_FSFilesystemSeparatorProc NativeFilesystemSeparator;
static Tcl_FSFreeInternalRepProc NativeFreeInternalRep;
static Tcl_FSFileAttrStringsProc NativeFileAttrStrings;
static Tcl_FSFileAttrsGetProc	NativeFileAttrsGet;
static Tcl_FSFileAttrsSetProc	NativeFileAttrsSet;

/*
 * Functions that support the native filesystem functions listed above.  They
 * are the same for win/unix, and not in tclInt.h because they are and should
 * be used only here.
 */

MODULE_SCOPE const char *const		tclpFileAttrStrings[];
MODULE_SCOPE const TclFileAttrProcs	tclpFileAttrProcs[];


/*
 * These these functions are not static either because routines in the native
 * (win/unix) directories call them or they are actually implemented in those
 * directories. They should be called from outside Tcl's native filesystem
 * routines. If we ever built the native filesystem support into a separate
 * code library, this could actually be enforced.
 */

Tcl_FSFilesystemPathTypeProc	TclpFilesystemPathType;
Tcl_FSInternalToNormalizedProc	TclpNativeToNormalized;
Tcl_FSStatProc			TclpObjStat;
Tcl_FSAccessProc		TclpObjAccess;
Tcl_FSMatchInDirectoryProc	TclpMatchInDirectory;
Tcl_FSChdirProc			TclpObjChdir;
Tcl_FSLstatProc			TclpObjLstat;
Tcl_FSCopyFileProc		TclpObjCopyFile;
Tcl_FSDeleteFileProc		TclpObjDeleteFile;
Tcl_FSRenameFileProc		TclpObjRenameFile;
Tcl_FSCreateDirectoryProc	TclpObjCreateDirectory;
Tcl_FSCopyDirectoryProc		TclpObjCopyDirectory;
Tcl_FSRemoveDirectoryProc	TclpObjRemoveDirectory;
Tcl_FSLinkProc			TclpObjLink;
Tcl_FSListVolumesProc		TclpObjListVolumes;

/*
 * The native filesystem dispatch table.  This could me made public but it
 * should only be accessed by the functions it points to, or perhaps
 * subordinate helper functions.
 */

const Tcl_Filesystem tclNativeFilesystem = {
    "native",
    sizeof(Tcl_Filesystem),
    TCL_FILESYSTEM_VERSION_2,
    TclNativePathInFilesystem,
    TclNativeDupInternalRep,
    NativeFreeInternalRep,
    TclpNativeToNormalized,
    TclNativeCreateNativeRep,
    TclpObjNormalizePath,
    TclpFilesystemPathType,
    NativeFilesystemSeparator,
    TclpObjStat,
    TclpObjAccess,
    TclpOpenFileChannel,
    TclpMatchInDirectory,
    TclpUtime,
#ifndef S_IFLNK
    NULL,
#else
    TclpObjLink,
#endif /* S_IFLNK */
    TclpObjListVolumes,
    NativeFileAttrStrings,
    NativeFileAttrsGet,
    NativeFileAttrsSet,
    TclpObjCreateDirectory,
    TclpObjRemoveDirectory,
    TclpObjDeleteFile,
    TclpObjCopyFile,
    TclpObjRenameFile,
    TclpObjCopyDirectory,
    TclpObjLstat,
    /* Needs casts since we're using version_2. */
    (Tcl_FSLoadFileProc *)(void *) TclpDlopen,
    (Tcl_FSGetCwdProc *) TclpGetNativeCwd,
    TclpObjChdir
};

/*
 * An initial record in the linked list for the native filesystem.  Remains at
 * the tail of the list and is never freed.  Currently the native filesystem is
 * hard-coded.  It may make sense to modify this to accommodate unconventional
 * uses of Tcl that provide no native filesystem.
 */

static FilesystemRecord nativeFilesystemRecord = {
    NULL,
    &tclNativeFilesystem,
    NULL,
    NULL
};

/*
 * Incremented each time the linked list of filesystems is modified.  For
 * multithreaded builds, invalidates all cached filesystem internal
 * representations.
 */

static size_t theFilesystemEpoch = 1;

/*
 * The linked list of filesystems.  To minimize locking each thread maintains a
 * local copy of this list.
 *
 */

static FilesystemRecord *filesystemList = &nativeFilesystemRecord;
TCL_DECLARE_MUTEX(filesystemMutex)

/*
 * A files-system indepent sense of the current directory.
 */

static Tcl_Obj *cwdPathPtr = NULL;
static size_t cwdPathEpoch = 0;	    /* The pathname of the current directory */
static void *cwdClientData = NULL;
TCL_DECLARE_MUTEX(cwdMutex)

static Tcl_ThreadDataKey fsDataKey;

/*
 * When a temporary copy of a file is created on the native filesystem in order
 * to load the file, an FsDivertLoad structure is created to track both the
 * actual unloadProc/clientData combination which was used, and the original and
 * modified filenames.  This makes it possible to correctly undo the entire
 * operation in order to unload the library.
 */

typedef struct {
    Tcl_LoadHandle loadHandle;
    Tcl_FSUnloadFileProc *unloadProcPtr;
    Tcl_Obj *divertedFile;
    const Tcl_Filesystem *divertedFilesystem;
    void *divertedFileNativeRep;
} FsDivertLoad;

/*
 * Obsolete string-based APIs that should be removed in a future release,
 * perhaps in Tcl 9.
 */

/* Obsolete */
int
Tcl_Stat(
    const char *path,		/* Pathname of file to stat (in current CP). */
    struct stat *oldStyleBuf)	/* Filled with results of stat call. */
{
    int ret;
    Tcl_StatBuf buf;
    Tcl_Obj *pathPtr = Tcl_NewStringObj(path,-1);

    Tcl_IncrRefCount(pathPtr);
    ret = Tcl_FSStat(pathPtr, &buf);
    Tcl_DecrRefCount(pathPtr);
    if (ret != -1) {
#ifndef TCL_WIDE_INT_IS_LONG
	Tcl_WideInt tmp1, tmp2, tmp3 = 0;

# define OUT_OF_RANGE(x) \
	(((Tcl_WideInt)(x)) < LONG_MIN || \
	 ((Tcl_WideInt)(x)) > LONG_MAX)
# define OUT_OF_URANGE(x) \
	(((Tcl_WideUInt)(x)) > ((Tcl_WideUInt)ULONG_MAX))

	/*
	 * Perform the result-buffer overflow check manually.
	 *
	 * Note that ino_t/ino64_t is unsigned...
	 *
	 * Workaround gcc warning of "comparison is always false due to
	 * limited range of data type" by assigning to tmp var of type
	 * Tcl_WideInt.
	 */

	tmp1 = (Tcl_WideInt) buf.st_ino;
	tmp2 = (Tcl_WideInt) buf.st_size;
#ifdef HAVE_STRUCT_STAT_ST_BLOCKS
	tmp3 = (Tcl_WideInt) buf.st_blocks;
#endif

	if (OUT_OF_URANGE(tmp1) || OUT_OF_RANGE(tmp2) || OUT_OF_RANGE(tmp3)) {
#if defined(EFBIG)
	    errno = EFBIG;
#elif defined(EOVERFLOW)
	    errno = EOVERFLOW;
#else
#error "What status should be returned for file size out of range?"
#endif
	    return -1;
	}

#   undef OUT_OF_RANGE
#   undef OUT_OF_URANGE
#endif /* !TCL_WIDE_INT_IS_LONG */

	/*
	 * Copy across all supported fields, with possible type coercion on
	 * those fields that change between the normal and lf64 versions of
	 * the stat structure (on Solaris at least). This is slow when the
	 * structure sizes coincide, but that's what you get for using an
	 * obsolete interface.
	 */

	oldStyleBuf->st_mode	= buf.st_mode;
	oldStyleBuf->st_ino	= (ino_t) buf.st_ino;
	oldStyleBuf->st_dev	= buf.st_dev;
	oldStyleBuf->st_rdev	= buf.st_rdev;
	oldStyleBuf->st_nlink	= buf.st_nlink;
	oldStyleBuf->st_uid	= buf.st_uid;
	oldStyleBuf->st_gid	= buf.st_gid;
	oldStyleBuf->st_size	= (off_t) buf.st_size;
	oldStyleBuf->st_atime	= Tcl_GetAccessTimeFromStat(&buf);
	oldStyleBuf->st_mtime	= Tcl_GetModificationTimeFromStat(&buf);
	oldStyleBuf->st_ctime	= Tcl_GetChangeTimeFromStat(&buf);
#ifdef HAVE_STRUCT_STAT_ST_BLKSIZE
	oldStyleBuf->st_blksize	= buf.st_blksize;
#endif
#ifdef HAVE_STRUCT_STAT_ST_BLOCKS
#ifdef HAVE_BLKCNT_T
	oldStyleBuf->st_blocks	= (blkcnt_t) buf.st_blocks;
#else
	oldStyleBuf->st_blocks	= (unsigned long) buf.st_blocks;
#endif
#endif
    }
    return ret;
}

/* Obsolete */
int
Tcl_Access(
    const char *path,		/* Pathname of file to access (in current CP).
				*/
    int mode)			/* Permission setting. */
{
    int ret;
    Tcl_Obj *pathPtr = Tcl_NewStringObj(path,-1);

    Tcl_IncrRefCount(pathPtr);
    ret = Tcl_FSAccess(pathPtr,mode);
    Tcl_DecrRefCount(pathPtr);

    return ret;
}

/* Obsolete */
Tcl_Channel
Tcl_OpenFileChannel(
    Tcl_Interp *interp,		/* Interpreter for error reporting. May be
				 * NULL. */
    const char *path,		/* Pathname of file to open. */
    const char *modeString,	/* A list of POSIX open modes or a string such
				 * as "rw". */
    int permissions)		/* The modes to use if creating a new file. */
{
    Tcl_Channel ret;
    Tcl_Obj *pathPtr = Tcl_NewStringObj(path,-1);

    Tcl_IncrRefCount(pathPtr);
    ret = Tcl_FSOpenFileChannel(interp, pathPtr, modeString, permissions);
    Tcl_DecrRefCount(pathPtr);

    return ret;
}

/* Obsolete */
int
Tcl_Chdir(
    const char *dirName)
{
    int ret;
    Tcl_Obj *pathPtr = Tcl_NewStringObj(dirName,-1);
    Tcl_IncrRefCount(pathPtr);
    ret = Tcl_FSChdir(pathPtr);
    Tcl_DecrRefCount(pathPtr);
    return ret;
}

/* Obsolete */
char *
Tcl_GetCwd(
    Tcl_Interp *interp,
    Tcl_DString *cwdPtr)
{
    Tcl_Obj *cwd = Tcl_FSGetCwd(interp);

    if (cwd == NULL) {
	return NULL;
    }
    Tcl_DStringInit(cwdPtr);
    TclDStringAppendObj(cwdPtr, cwd);
    Tcl_DecrRefCount(cwd);
    return Tcl_DStringValue(cwdPtr);
}

int
Tcl_EvalFile(
    Tcl_Interp *interp,		/* Interpreter in which to evaluate the script. */
    const char *fileName)	/* Pathname of the file containing the script.
				 * Performs Tilde-substitution on this
				 * pathaname. */
{
    int ret;
    Tcl_Obj *pathPtr = Tcl_NewStringObj(fileName,-1);

    Tcl_IncrRefCount(pathPtr);
    ret = Tcl_FSEvalFile(interp, pathPtr);
    Tcl_DecrRefCount(pathPtr);
    return ret;
}

/*
 * The basic filesystem implementation.
 */

static void
FsThrExitProc(
    void *cd)
{
    ThreadSpecificData *tsdPtr = (ThreadSpecificData *)cd;
    FilesystemRecord *fsRecPtr = NULL, *tmpFsRecPtr = NULL;

    /*
     * Discard the cwd copy.
     */

    if (tsdPtr->cwdPathPtr != NULL) {
	Tcl_DecrRefCount(tsdPtr->cwdPathPtr);
	tsdPtr->cwdPathPtr = NULL;
    }
    if (tsdPtr->cwdClientData != NULL) {
	NativeFreeInternalRep(tsdPtr->cwdClientData);
    }

    /*
     * Discard the filesystems cache.
     */

    fsRecPtr = tsdPtr->filesystemList;
    while (fsRecPtr != NULL) {
	tmpFsRecPtr = fsRecPtr->nextPtr;
	fsRecPtr->fsPtr = NULL;
	Tcl_Free(fsRecPtr);
	fsRecPtr = tmpFsRecPtr;
    }
    tsdPtr->filesystemList = NULL;
    tsdPtr->initialized = 0;
}

int
TclFSCwdIsNative(void)
{
    ThreadSpecificData *tsdPtr = TCL_TSD_INIT(&fsDataKey);

    if (tsdPtr->cwdClientData != NULL) {
	return 1;
    } else {
	return 0;
    }
}

/*
 *----------------------------------------------------------------------
 *
 * TclFSCwdPointerEquals --
 *	Determine whether the given pathname is equal to the current working
 *	directory.
 *
 * Results:
 *	1 if equal, 0 otherwise.
 *
 * Side effects:
 *	Updates TSD if needed.
 *
 *	Stores a pointer to the current directory in *pathPtrPtr if it is not
 *	already there and the current directory is not NULL.
 *
 *	If *pathPtrPtr is not null its reference count is decremented
 *	before it is replaced.
 *----------------------------------------------------------------------
 */

int
TclFSCwdPointerEquals(
    Tcl_Obj **pathPtrPtr)
{
    ThreadSpecificData *tsdPtr = TCL_TSD_INIT(&fsDataKey);

    Tcl_MutexLock(&cwdMutex);
    if (tsdPtr->cwdPathPtr == NULL
	    || tsdPtr->cwdPathEpoch != cwdPathEpoch) {
	if (tsdPtr->cwdPathPtr != NULL) {
	    Tcl_DecrRefCount(tsdPtr->cwdPathPtr);
	}
	if (tsdPtr->cwdClientData != NULL) {
	    NativeFreeInternalRep(tsdPtr->cwdClientData);
	}
	if (cwdPathPtr == NULL) {
	    tsdPtr->cwdPathPtr = NULL;
	} else {
	    tsdPtr->cwdPathPtr = Tcl_DuplicateObj(cwdPathPtr);
	    Tcl_IncrRefCount(tsdPtr->cwdPathPtr);
	}
	if (cwdClientData == NULL) {
	    tsdPtr->cwdClientData = NULL;
	} else {
	    tsdPtr->cwdClientData = TclNativeDupInternalRep(cwdClientData);
	}
	tsdPtr->cwdPathEpoch = cwdPathEpoch;
    }
    Tcl_MutexUnlock(&cwdMutex);

    if (tsdPtr->initialized == 0) {
	Tcl_CreateThreadExitHandler(FsThrExitProc, tsdPtr);
	tsdPtr->initialized = 1;
    }

    if (pathPtrPtr == NULL) {
	return (tsdPtr->cwdPathPtr == NULL);
    }

    if (tsdPtr->cwdPathPtr == *pathPtrPtr) {
	return 1;
    } else {
	Tcl_Size len1, len2;
	const char *str1, *str2;

	str1 = TclGetStringFromObj(tsdPtr->cwdPathPtr, &len1);
	str2 = TclGetStringFromObj(*pathPtrPtr, &len2);
	if ((len1 == len2) && !memcmp(str1, str2, len1)) {
	    /*
	     * The values are equal but the objects are different.  Cache the
	     * current structure in place of the old one.
	     */

	    Tcl_DecrRefCount(*pathPtrPtr);
	    *pathPtrPtr = tsdPtr->cwdPathPtr;
	    Tcl_IncrRefCount(*pathPtrPtr);
	    return 1;
	} else {
	    return 0;
	}
    }
}

static void
FsRecacheFilesystemList(void)
{
    ThreadSpecificData *tsdPtr = TCL_TSD_INIT(&fsDataKey);
    FilesystemRecord *fsRecPtr, *tmpFsRecPtr = NULL, *toFree = NULL, *list;

    /*
     * Trash the current cache.
     */

    fsRecPtr = tsdPtr->filesystemList;
    while (fsRecPtr != NULL) {
	tmpFsRecPtr = fsRecPtr->nextPtr;
	fsRecPtr->nextPtr = toFree;
	toFree = fsRecPtr;
	fsRecPtr = tmpFsRecPtr;
    }

    /*
     * Locate tail of the global filesystem list.
     */

    Tcl_MutexLock(&filesystemMutex);
    fsRecPtr = filesystemList;
    while (fsRecPtr != NULL) {
	tmpFsRecPtr = fsRecPtr;
	fsRecPtr = fsRecPtr->nextPtr;
    }

    /*
     * Refill the cache, honouring the order.
     */

    list = NULL;
    fsRecPtr = tmpFsRecPtr;
    while (fsRecPtr != NULL) {
	tmpFsRecPtr = (FilesystemRecord *)Tcl_Alloc(sizeof(FilesystemRecord));
	*tmpFsRecPtr = *fsRecPtr;
	tmpFsRecPtr->nextPtr = list;
	tmpFsRecPtr->prevPtr = NULL;
	list = tmpFsRecPtr;
	fsRecPtr = fsRecPtr->prevPtr;
    }
    tsdPtr->filesystemList = list;
    tsdPtr->filesystemEpoch = theFilesystemEpoch;
    Tcl_MutexUnlock(&filesystemMutex);

    while (toFree) {
	FilesystemRecord *next = toFree->nextPtr;

	toFree->fsPtr = NULL;
	Tcl_Free(toFree);
	toFree = next;
    }

    /*
     * Make sure the above gets released on thread exit.
     */

    if (tsdPtr->initialized == 0) {
	Tcl_CreateThreadExitHandler(FsThrExitProc, tsdPtr);
	tsdPtr->initialized = 1;
    }
}

static FilesystemRecord *
FsGetFirstFilesystem(void)
{
    ThreadSpecificData *tsdPtr = TCL_TSD_INIT(&fsDataKey);
    if (tsdPtr->filesystemList == NULL || ((tsdPtr->claims == 0)
	    && (tsdPtr->filesystemEpoch != theFilesystemEpoch))) {
	FsRecacheFilesystemList();
    }
    return tsdPtr->filesystemList;
}

/*
 * The epoch can is changed when a filesystems is added or removed, when
 * "system encoding" changes, and when env(HOME) changes.
 */

int
TclFSEpochOk(
    size_t filesystemEpoch)
{
    return (filesystemEpoch == 0 || filesystemEpoch == theFilesystemEpoch);
}

static void
Claim(void)
{
    ThreadSpecificData *tsdPtr = TCL_TSD_INIT(&fsDataKey);

    tsdPtr->claims++;
}

static void
Disclaim(void)
{
    ThreadSpecificData *tsdPtr = TCL_TSD_INIT(&fsDataKey);

    tsdPtr->claims--;
}

size_t
TclFSEpoch(void)
{
    ThreadSpecificData *tsdPtr = TCL_TSD_INIT(&fsDataKey);

    return tsdPtr->filesystemEpoch;
}

/*
 * If non-NULL, take posession of clientData and free it later.
 */

static void
FsUpdateCwd(
    Tcl_Obj *cwdObj,
    void *clientData)
{
    Tcl_Size len = 0;
    const char *str = NULL;
    ThreadSpecificData *tsdPtr = TCL_TSD_INIT(&fsDataKey);

    if (cwdObj != NULL) {
	str = TclGetStringFromObj(cwdObj, &len);
    }

    Tcl_MutexLock(&cwdMutex);
    if (cwdPathPtr != NULL) {
	Tcl_DecrRefCount(cwdPathPtr);
    }
    if (cwdClientData != NULL) {
	NativeFreeInternalRep(cwdClientData);
    }

    if (cwdObj == NULL) {
	cwdPathPtr = NULL;
	cwdClientData = NULL;
    } else {
	/*
	 * This must be stored as a string obj!
	 */

	cwdPathPtr = Tcl_NewStringObj(str, len);
	Tcl_IncrRefCount(cwdPathPtr);
	cwdClientData = TclNativeDupInternalRep(clientData);
    }

    if (++cwdPathEpoch == 0) {
	++cwdPathEpoch;
    }
    tsdPtr->cwdPathEpoch = cwdPathEpoch;
    Tcl_MutexUnlock(&cwdMutex);

    if (tsdPtr->cwdPathPtr) {
	Tcl_DecrRefCount(tsdPtr->cwdPathPtr);
    }
    if (tsdPtr->cwdClientData) {
	NativeFreeInternalRep(tsdPtr->cwdClientData);
    }

    if (cwdObj == NULL) {
	tsdPtr->cwdPathPtr = NULL;
	tsdPtr->cwdClientData = NULL;
    } else {
	tsdPtr->cwdPathPtr = Tcl_NewStringObj(str, len);
	tsdPtr->cwdClientData = clientData;
	Tcl_IncrRefCount(tsdPtr->cwdPathPtr);
    }
}

/*
 *----------------------------------------------------------------------
 *
 * TclFinalizeFilesystem --
 *
 *	Clean up the filesystem.  After this, any call to a Tcl_FS... function
 *	fails.
 *
 *	If TclResetFilesystem is called later, it restores the filesystem to a
 *	pristine state.
 *
 * Results:
 *	None.
 *
 * Side effects:
 *	Frees memory allocated for the filesystem.
 *
 *----------------------------------------------------------------------
 */

void
TclFinalizeFilesystem(void)
{
    FilesystemRecord *fsRecPtr;

    /*
     * Assume that only one thread is active. Otherwise mutexes would be needed
     * around this code.
     * TO DO:  This assumption is false, isn't it?
     */

    if (cwdPathPtr != NULL) {
	Tcl_DecrRefCount(cwdPathPtr);
	cwdPathPtr = NULL;
	cwdPathEpoch = 0;
    }
    if (cwdClientData != NULL) {
	NativeFreeInternalRep(cwdClientData);
	cwdClientData = NULL;
    }

    /*
     * Remove all filesystems, freeing any allocated memory that is no longer
     * needed.
     */

    TclZipfsFinalize();
    fsRecPtr = filesystemList;
    while (fsRecPtr != NULL) {
	FilesystemRecord *tmpFsRecPtr = fsRecPtr->nextPtr;

	/*
	 * The native filesystem is static, so don't free it.
	 */

	if (fsRecPtr != &nativeFilesystemRecord) {
	    Tcl_Free(fsRecPtr);
	}
	fsRecPtr = tmpFsRecPtr;
    }
    if (++theFilesystemEpoch == 0) {
	++theFilesystemEpoch;
    }
    filesystemList = NULL;

    /*
     * filesystemList is now NULL. Any attempt to use the filesystem is likely
     * to fail.
     */

#ifdef _WIN32
    TclWinEncodingsCleanup();
#endif
}

/*
 *----------------------------------------------------------------------
 *
 * TclResetFilesystem --
 *
 *	Restore the filesystem to a pristine state.
 *
 * Results:
 *	None.
 *
 * Side effects:
 *	None.
 *
 *----------------------------------------------------------------------
 */

void
TclResetFilesystem(void)
{
    filesystemList = &nativeFilesystemRecord;
    if (++theFilesystemEpoch == 0) {
	++theFilesystemEpoch;
    }
}

/*
 *----------------------------------------------------------------------
 *
 * Tcl_FSRegister --
 *
 *	Prepends to the list of registered fileystems a new FilesystemRecord
 *	for the given Tcl_Filesystem, which is added even if it is already in
 *	the list.  To determine whether the filesystem is already in the list,
 *	use Tcl_FSData().
 *
 *	Functions that use the list generally process it from head to tail and
 *	use the first filesystem that is suitable.  Therefore, when adding a
 *	diagnostic filsystem (one which simply reports all fs activity), it
 *	must be at the head of the list.  I.e. it must be the last one
 *	registered.
 *
 * Results:
 *	TCL_OK, or TCL_ERROR if memory for a new node in the list could
 *	not be allocated.
 *
 * Side effects:
 *	Allocates memory for a filesystem record and modifies the list of
 *	registered filesystems.
 *
 *----------------------------------------------------------------------
 */

int
Tcl_FSRegister(
    void *clientData,	/* Client-specific data for this filesystem. */
    const Tcl_Filesystem *fsPtr)/* The filesystem record for the new fs. */
{
    FilesystemRecord *newFilesystemPtr;

    if (fsPtr == NULL) {
	return TCL_ERROR;
    }

    newFilesystemPtr = (FilesystemRecord *)Tcl_Alloc(sizeof(FilesystemRecord));

    newFilesystemPtr->clientData = clientData;
    newFilesystemPtr->fsPtr = fsPtr;

    Tcl_MutexLock(&filesystemMutex);

    newFilesystemPtr->nextPtr = filesystemList;
    newFilesystemPtr->prevPtr = NULL;
    if (filesystemList) {
	filesystemList->prevPtr = newFilesystemPtr;
    }
    filesystemList = newFilesystemPtr;

    /*
     * Increment the filesystem epoch counter since existing pathnames might
     * conceivably now belong to different filesystems.
     */

    if (++theFilesystemEpoch == 0) {
	++theFilesystemEpoch;
    }
    Tcl_MutexUnlock(&filesystemMutex);

    return TCL_OK;
}

/*
 *----------------------------------------------------------------------
 *
 * Tcl_FSUnregister --
 *
 *	Removes the record for given filesystem from the list of registered
 *	filesystems. Refuses to remove the built-in (native) filesystem.  This
 *	might be changed in the future to allow a smaller Tcl core in which the
 *	native filesystem is not used at all, e.g. initializing Tcl over a
 *	network connection.
 *
 * Results:
 *	TCL_OK if the function pointer was successfully removed, or TCL_ERROR
 *	otherwise.
 *
 * Side effects:
 *	The list of registered filesystems is updated.  Memory for the
 *	corresponding FilesystemRecord is eventually freed.
 *
 *----------------------------------------------------------------------
 */

int
Tcl_FSUnregister(
    const Tcl_Filesystem *fsPtr)/* The filesystem record to remove. */
{
    int retVal = TCL_ERROR;
    FilesystemRecord *fsRecPtr;

    Tcl_MutexLock(&filesystemMutex);

    /*
     * Traverse filesystemList in search of the record whose
     * 'fsPtr' member matches 'fsPtr' and remove that record from the list.
     * Do not revmoe the record for the native filesystem.
     */

    fsRecPtr = filesystemList;
    while ((retVal == TCL_ERROR) && (fsRecPtr != &nativeFilesystemRecord)) {
	if (fsRecPtr->fsPtr == fsPtr) {
	    if (fsRecPtr->prevPtr) {
		fsRecPtr->prevPtr->nextPtr = fsRecPtr->nextPtr;
	    } else {
		filesystemList = fsRecPtr->nextPtr;
	    }
	    if (fsRecPtr->nextPtr) {
		fsRecPtr->nextPtr->prevPtr = fsRecPtr->prevPtr;
	    }

	    /*
	     * Each cached pathname could now belong to a different filesystem,
	     * so increment the filesystem epoch counter to ensure that cached
	     * information about the removed filesystem is not used.
	     */

	    if (++theFilesystemEpoch == 0) {
		++theFilesystemEpoch;
	    }

	    Tcl_Free(fsRecPtr);

	    retVal = TCL_OK;
	} else {
	    fsRecPtr = fsRecPtr->nextPtr;
	}
    }

    Tcl_MutexUnlock(&filesystemMutex);
    return retVal;
}

/*
 *----------------------------------------------------------------------
 *
 * Tcl_FSMatchInDirectory --
 *
 *	Search in the given pathname for files matching the given pattern.
 *	Used by [glob].  Processes just one pattern for one directory.  Callers
 *	such as TclGlob and DoGlob implement manage the searching of multiple
 *	directories in cases such as
 *		glob -dir $dir -join * pkgIndex.tcl
 *
 * Results:
 *
 *	TCL_OK, or TCL_ERROR
 *
 * Side effects:
 *	resultPtr is populated, or in the case of an TCL_ERROR, an error message is
 *	set in the interpreter.
 *
 *----------------------------------------------------------------------
 */

int
Tcl_FSMatchInDirectory(
    Tcl_Interp *interp,		/* Interpreter to receive error messages, or
				 * NULL */
    Tcl_Obj *resultPtr,		/* List that results are added to. */
    Tcl_Obj *pathPtr,		/* Pathname of directory to search. If NULL,
				 * the current working directory is used. */
    const char *pattern,	/* Pattern to match.  If NULL, pathPtr must be
				 * a fully-specified pathname of a single
				 * file/directory which already exists and is
				 * of the correct type. */
    Tcl_GlobTypeData *types)	/* Specifies acceptable types.
				 * May be NULL. The directory flag is
				 * particularly significant. */
{
    const Tcl_Filesystem *fsPtr;
    Tcl_Obj *cwd, *tmpResultPtr, **elemsPtr;
    Tcl_Size resLength, i;
    int ret = -1;

    if (types != NULL && (types->type & TCL_GLOB_TYPE_MOUNT)) {
	/*
	 * Currently external callers may not query mounts, which would be a
	 * valuable future step. This is the only routine that knows about
	 * mounts, so we're being called recursively by ourself. Return no
	 * matches.
	 */

	return TCL_OK;
    }

    if (pathPtr != NULL) {
	fsPtr = Tcl_FSGetFileSystemForPath(pathPtr);
    } else {
	fsPtr = NULL;
    }

    if (fsPtr != NULL) {
	/*
	 * A corresponding filesystem was found. Search within it.
	 */

	if (fsPtr->matchInDirectoryProc == NULL) {
	    Tcl_SetErrno(ENOENT);
	    return -1;
	}
	ret = fsPtr->matchInDirectoryProc(interp, resultPtr, pathPtr, pattern,
		types);
	if (ret == TCL_OK && pattern != NULL) {
	    FsAddMountsToGlobResult(resultPtr, pathPtr, pattern, types);
	}
	return ret;
    }

    if (pathPtr != NULL && TclGetString(pathPtr)[0] != '\0') {
	/*
	 * There is a pathname but it belongs to no known filesystem. Mayday!
	 */

	Tcl_SetErrno(ENOENT);
	return -1;
    }

    /*
     * The pathname is empty or NULL so search in the current working
     * directory.  matchInDirectoryProc prefixes each result with this
     * directory, so trim it from each result.  Deal with this here in the
     * generic code because otherwise every filesystem implementation of
     * Tcl_FSMatchInDirectory has to do it.
     */

    cwd = Tcl_FSGetCwd(NULL);
    if (cwd == NULL) {
	if (interp != NULL) {
	    Tcl_SetObjResult(interp, Tcl_NewStringObj(
		    "glob couldn't determine the current working directory",
		    -1));
	}
	return TCL_ERROR;
    }

    fsPtr = Tcl_FSGetFileSystemForPath(cwd);
    if (fsPtr != NULL && fsPtr->matchInDirectoryProc != NULL) {
	TclNewObj(tmpResultPtr);
	Tcl_IncrRefCount(tmpResultPtr);
	ret = fsPtr->matchInDirectoryProc(interp, tmpResultPtr, cwd, pattern,
		types);
	if (ret == TCL_OK) {
	    FsAddMountsToGlobResult(tmpResultPtr, cwd, pattern, types);

	    /*
	     * resultPtr and tmpResultPtr are guaranteed to be distinct.
	     */

	    ret = TclListObjGetElements(interp, tmpResultPtr,
		    &resLength, &elemsPtr);
	    for (i=0 ; ret==TCL_OK && i<resLength ; i++) {
		ret = Tcl_ListObjAppendElement(interp, resultPtr,
			TclFSMakePathRelative(interp, elemsPtr[i], cwd));
	    }
	}
	TclDecrRefCount(tmpResultPtr);
    }
    Tcl_DecrRefCount(cwd);
    return ret;
}

/*
 *----------------------------------------------------------------------
 *
 * FsAddMountsToGlobResult --
 *	Adds any mounted pathnames to a set of results so that simple things
 *	like 'glob *' merge mounts and listings correctly.  Used by the
 *	Tcl_FSMatchInDirectory.
 *
 * Results:
 *	None.
 *
 * Side effects:
 *	Stores a result in resultPtr.
 *
 *----------------------------------------------------------------------
 */

static void
FsAddMountsToGlobResult(
    Tcl_Obj *resultPtr,		/* The current list of matching pathnames. Must
				 * not be shared. */
    Tcl_Obj *pathPtr,		/* The directory that was searched. */
    const char *pattern,	/* Pattern to match mounts against. */
    Tcl_GlobTypeData *types)	/* Acceptable types.  May be NULL. The
				 * directory flag is particularly significant.
				 */
{
    Tcl_Size mLength, gLength, i;
    int dir = (types == NULL || (types->type & TCL_GLOB_TYPE_DIR));
    Tcl_Obj *mounts = FsListMounts(pathPtr, pattern);

    if (mounts == NULL) {
	return;
    }

    if (TclListObjLength(NULL, mounts, &mLength) != TCL_OK || mLength == 0) {
	goto endOfMounts;
    }
    if (TclListObjLength(NULL, resultPtr, &gLength) != TCL_OK) {
	goto endOfMounts;
    }
    for (i=0 ; i<mLength ; i++) {
	Tcl_Obj *mElt;
	Tcl_Size j;
	int found = 0;

	Tcl_ListObjIndex(NULL, mounts, i, &mElt);

	for (j=0 ; j<gLength ; j++) {
	    Tcl_Obj *gElt;

	    Tcl_ListObjIndex(NULL, resultPtr, j, &gElt);
	    if (Tcl_FSEqualPaths(mElt, gElt)) {
		found = 1;
		if (!dir) {
		    /*
		     * We don't want to list this.
		     */

		    Tcl_ListObjReplace(NULL, resultPtr, j, 1, 0, NULL);
		    gLength--;
		}
		break;		/* Break out of for loop. */
	    }
	}
	if (!found && dir) {
	    Tcl_Obj *norm;
	    Tcl_Size len, mlen;

	    /*
	     * mElt is normalized and lies inside pathPtr so
	     * add to the result the right representation of mElt,
	     * i.e. the representation relative to pathPtr.
	     */

	    norm = Tcl_FSGetNormalizedPath(NULL, pathPtr);
	    if (norm != NULL) {
		const char *path, *mount;

		mount = TclGetStringFromObj(mElt, &mlen);
		path = TclGetStringFromObj(norm, &len);
		if (path[len-1] == '/') {
		    /*
		     * Deal with the root of the volume.
		     */

		    len--;
		}
		len++;		/* account for '/' in the mElt [Bug 1602539] */


		mElt = TclNewFSPathObj(pathPtr, mount + len, mlen - len);
		Tcl_ListObjAppendElement(NULL, resultPtr, mElt);
	    }
	    /*
	     * Not comparing mounts to mounts, so no need to increment gLength
	     */
	}
    }

  endOfMounts:
    Tcl_DecrRefCount(mounts);
}

/*
 *----------------------------------------------------------------------
 *
 * Tcl_FSMountsChanged --
 *
 *	Announecs that mount points have changed or that the system encoding
 *	has changed.
 *
 * Results:
 *	None.
 *
 * Side effects:
 *	The shared 'theFilesystemEpoch' is incremented, invalidating every
 *	exising cached internal representation of a pathname.  Avoid calling
 *	Tcl_FSMountsChanged whenever possible.  It must be called when:
 *
 *	(1) A filesystem is registered or unregistered. This is only necessary
 *	if the new filesystem accepts file pathnames as-is.  Normally the
 *	filesystem is really a shell which doesn't yet have any mount points
 *	established and so its 'pathInFilesystem' routine always fails.
 *	However, for safety, Tcl calls 'Tcl_FSMountsChanged' each time a
 *	filesystem is registered or unregistered.
 *
 *	(2) An additional mount point is established inside an existing
 *	filesystem (except for the native file system; see note below).
 *
 *	(3) A filesystem changes the list of available volumes (except for the
 *	native file system; see note below).
 *
 *	(4) The mapping from a string representation of a file to a full,
 *	normalized pathname changes.
 *
 *	Tcl has no control over (2) and (3), so each registered filesystem must
 *	call Tcl_FSMountsChnaged in each of those circumstances.
 *
 *	The reason for the exception in 2,3 for the native filesystem is that
 *	the native filesystem claims every file without determining whether
 *	whether the file exists, or even whether the pathname makes sense.
 *
 *----------------------------------------------------------------------
 */

void
Tcl_FSMountsChanged(
    TCL_UNUSED(const Tcl_Filesystem *) /*fsPtr*/)
    /*
     * fsPtr is currently unused.  In the future it might invalidate files for
     * a particular filesystem, or take some other more advanced action.
     */
{
    /*
     * Increment the filesystem epoch to invalidate every existing cached
     * internal representation.
     */

    Tcl_MutexLock(&filesystemMutex);
    if (++theFilesystemEpoch == 0) {
	++theFilesystemEpoch;
    }
    Tcl_MutexUnlock(&filesystemMutex);
}

/*
 *----------------------------------------------------------------------
 *
 * Tcl_FSData --
 *
 *	Retrieves the clientData member of the given filesystem.
 *
 * Results:
 *	A clientData value, or NULL if the given filesystem is not registered.
 *	The clientData value itself may also be NULL.
 *
 * Side effects:
 *	None.
 *
 *----------------------------------------------------------------------
 */

void *
Tcl_FSData(
    const Tcl_Filesystem *fsPtr) /* The filesystem to find in the list of
				  *  registered filesystems. */
{
    void *retVal = NULL;
    FilesystemRecord *fsRecPtr = FsGetFirstFilesystem();

    /*
     * Find the filesystem in and retrieve its clientData.
     */

    while ((retVal == NULL) && (fsRecPtr != NULL)) {
	if (fsRecPtr->fsPtr == fsPtr) {
	    retVal = fsRecPtr->clientData;
	}
	fsRecPtr = fsRecPtr->nextPtr;
    }

    return retVal;
}

/*
 *---------------------------------------------------------------------------
 *
 * TclFSNormalizeToUniquePath --
 *
 *	Converts the given pathname, containing no ../, ./ components, into a
 *	unique pathname for the given platform. On Unix the resulting pathname
 *	is free of symbolic links/aliases, and on Windows it is the long
 *	case-preserving form.
 *
 *
 * Results:
 *	Stores the resulting pathname in pathPtr and returns the offset of the
 *	last byte processed in pathPtr.
 *
 * Side effects:
 *	None (beyond the memory allocation for the result).
 *
 * Special notes:
 *	If the filesystem-specific normalizePathProcs can reintroduce ../, ./
 *	components into the pathname, this function does not return the correct
 *	result. This may be possible with symbolic links on unix.
 *
 *
 *---------------------------------------------------------------------------
 */

int
TclFSNormalizeToUniquePath(
    Tcl_Interp *interp,		/* Used for error messages. */
    Tcl_Obj *pathPtr,		/* An Pathname to normalize in-place.  Must be
				 * unshared. */
    int startAt)		/* Offset the string of pathPtr to start at.
				 * Must either be 0 or offset of a directory
				 * separator at the end of a pathname part that
				 * is already normalized, I.e. not the index of
				 * the byte just after the separator.  */
{
    FilesystemRecord *fsRecPtr, *firstFsRecPtr;

    Tcl_Size i;
    int isVfsPath = 0;
    const char *path;

    /*
     * Pathnames starting with a UNC prefix and ending with a colon character
     * are reserved for VFS use.  These names can not conflict with real UNC
     * pathnames per https://msdn.microsoft.com/en-us/library/gg465305.aspx and
     * rfc3986's definition of reg-name.
     *
     * We check these first to avoid useless calls to the native filesystem's
     * normalizePathProc.
     */
    path = TclGetStringFromObj(pathPtr, &i);

    if ((i >= 3) && ((path[0] == '/' && path[1] == '/')
	    || (path[0] == '\\' && path[1] == '\\'))) {
	for (i = 2; ; i++) {
	    if (path[i] == '\0') {
		break;
	    }
	    if (path[i] == path[0]) {
		break;
	    }
	}
	--i;
	if (path[i] == ':') {
	    isVfsPath = 1;
	}
    }

    /*
     * Call the the normalizePathProc routine of each registered filesystem.
     */
    firstFsRecPtr = FsGetFirstFilesystem();

    Claim();

    if (!isVfsPath) {

	/*
	 * Find and call the native filesystem handler first if there is one
	 * because the root of Tcl's filesystem is always a native filesystem
	 * (i.e., '/' on unix is native).
	 */

	for (fsRecPtr=firstFsRecPtr; fsRecPtr!=NULL; fsRecPtr=fsRecPtr->nextPtr) {
	    if (fsRecPtr->fsPtr != &tclNativeFilesystem) {
		continue;
	    }

	    /*
	     * TODO: Always call the normalizePathProc here because it should
	     * always exist.
	     */

	    if (fsRecPtr->fsPtr->normalizePathProc != NULL) {
		startAt = fsRecPtr->fsPtr->normalizePathProc(interp, pathPtr,
			startAt);
	    }
	    break;
	}
    }

    for (fsRecPtr=firstFsRecPtr; fsRecPtr!=NULL; fsRecPtr=fsRecPtr->nextPtr) {
	if (fsRecPtr->fsPtr == &tclNativeFilesystem) {
	    /*
	     * Skip the native system this time through.
	     */
	    continue;
	}

	if (fsRecPtr->fsPtr->normalizePathProc != NULL) {
	    startAt = fsRecPtr->fsPtr->normalizePathProc(interp, pathPtr,
		    startAt);
	}

	/*
	 * This efficiency check could be added:
	 *		if (retVal == length-of(pathPtr)) {break;}
	 * but there's not much benefit.
	 */
    }
    Disclaim();

    return startAt;
}

/*
 *---------------------------------------------------------------------------
 *
 * TclGetOpenMode --
 *
 *	Obsolete.  A limited version of TclGetOpenModeEx() which exists only to
 *	satisfy any extensions imprudently using it via Tcl's internal stubs
 *	table.
 *
 * Results:
 *	See TclGetOpenModeEx().
 *
 * Side effects:
 *	See TclGetOpenModeEx().
 *
 *---------------------------------------------------------------------------
 */

int
TclGetOpenMode(
    Tcl_Interp *interp,		/* Interpreter to use for error reporting.  May
				 *  be NULL. */
    const char *modeString,	/* e.g. "r+" or "RDONLY CREAT". */
    int *seekFlagPtr)		/* Sets this to 1 to tell the caller to seek to
				   EOF after opening the file, and
				 * 0 otherwise. */
{
    int binary = 0;
    return TclGetOpenModeEx(interp, modeString, seekFlagPtr, &binary);
}

/*
 *---------------------------------------------------------------------------
 *
 * TclGetOpenModeEx --
 *
 *	Computes a POSIX mode mask for opening a file.
 *
 * Results:
 *	The mode to pass to "open", or -1 if an error occurs.
 *
 * Side effects:
 *	Sets *seekFlagPtr to 1 to tell the caller to
 *	seek to EOF after opening the file, or to 0 otherwise.
 *
 *	Sets *binaryPtr to 1 to tell the caller to configure the channel as a
 *	binary channel, or to 0 otherwise.
 *
 *	If there is an error and interp is not NULL, sets interpreter result to
 *	an error message.
 *
 * Special note:
 *	Based on a prototype implementation contributed by Mark Diekhans.
 *
 *---------------------------------------------------------------------------
 */

int
TclGetOpenModeEx(
    Tcl_Interp *interp,		/* Interpreter, possibly NULL, to use for
				 * error reporting. */
    const char *modeString,	/* Mode string, e.g. "r+" or "RDONLY CREAT" */
    int *seekFlagPtr,		/* Sets this to 1 to tell the the caller to seek to
				 * EOF after opening the file, and 0 otherwise. */
    int *binaryPtr)		/* Sets this to 1 to tell the caller to
				 * configure the channel for binary
				 * operations after opening the file. */
{
    int mode, c, gotRW;
    Tcl_Size modeArgc, i;
    const char **modeArgv, *flag;
#define RW_MODES (O_RDONLY|O_WRONLY|O_RDWR)

    /*
     * Check for the simpler fopen-like access modes like "r" which are
     * distinguished from the POSIX access modes by the presence of a
     * lower-case first letter.
     */

    *seekFlagPtr = 0;
    *binaryPtr = 0;
    mode = 0;

    /*
     * Guard against wide characters before using byte-oriented routines.
     */

    if (!(modeString[0] & 0x80)
	    && islower(UCHAR(modeString[0]))) { /* INTL: ISO only. */
	switch (modeString[0]) {
	case 'r':
	    mode = O_RDONLY;
	    break;
	case 'w':
	    mode = O_WRONLY|O_CREAT|O_TRUNC;
	    break;
	case 'a':
	    /*
	     * Add O_APPEND for proper automatic seek-to-end-on-write by the
	     * OS. [Bug 680143]
	     */

	    mode = O_WRONLY|O_CREAT|O_APPEND;
	    *seekFlagPtr = 1;
	    break;
	default:
	    goto error;
	}
	i = 1;
	while (i<3 && modeString[i]) {
	    if (modeString[i] == modeString[i-1]) {
		goto error;
	    }
	    switch (modeString[i++]) {
	    case '+':
		/*
		 * Remove O_APPEND so that the seek command works. [Bug
		 * 1773127]
		 */

		mode &= ~(O_RDONLY|O_WRONLY|O_APPEND);
		mode |= O_RDWR;
		break;
	    case 'b':
		*binaryPtr = 1;
		break;
	    default:
		goto error;
	    }
	}
	if (modeString[i] != 0) {
	    goto error;
	}
	return mode;

    error:
	*seekFlagPtr = 0;
	*binaryPtr = 0;
	if (interp != NULL) {
	    Tcl_SetObjResult(interp, Tcl_ObjPrintf(
		    "illegal access mode \"%s\"", modeString));
	}
	return -1;
    }

    /*
     * The access modes are specified as a list of POSIX modes like O_CREAT.
     *
     * Tcl_SplitList must work correctly when interp is NULL.
     */

    if (Tcl_SplitList(interp, modeString, &modeArgc, &modeArgv) != TCL_OK) {
	if (interp != NULL) {
	    Tcl_AddErrorInfo(interp,
		    "\n    while processing open access modes \"");
	    Tcl_AddErrorInfo(interp, modeString);
	    Tcl_AddErrorInfo(interp, "\"");
	}
	return -1;
    }

    gotRW = 0;
    for (i = 0; i < modeArgc; i++) {
	flag = modeArgv[i];
	c = flag[0];
	if ((c == 'R') && (strcmp(flag, "RDONLY") == 0)) {
	    mode = (mode & ~RW_MODES) | O_RDONLY;
	    gotRW = 1;
	} else if ((c == 'W') && (strcmp(flag, "WRONLY") == 0)) {
	    mode = (mode & ~RW_MODES) | O_WRONLY;
	    gotRW = 1;
	} else if ((c == 'R') && (strcmp(flag, "RDWR") == 0)) {
	    mode = (mode & ~RW_MODES) | O_RDWR;
	    gotRW = 1;
	} else if ((c == 'A') && (strcmp(flag, "APPEND") == 0)) {
	    mode |= O_APPEND;
	    *seekFlagPtr = 1;
	} else if ((c == 'C') && (strcmp(flag, "CREAT") == 0)) {
	    mode |= O_CREAT;
	} else if ((c == 'E') && (strcmp(flag, "EXCL") == 0)) {
	    mode |= O_EXCL;

	} else if ((c == 'N') && (strcmp(flag, "NOCTTY") == 0)) {
#ifdef O_NOCTTY
	    mode |= O_NOCTTY;
#else
	    if (interp != NULL) {
		Tcl_SetObjResult(interp, Tcl_ObjPrintf(
			"access mode \"%s\" not supported by this system",
			flag));
	    }
	    Tcl_Free((void *)modeArgv);
	    return -1;
#endif

	} else if ((c == 'N') && (strcmp(flag, "NONBLOCK") == 0)) {
#ifdef O_NONBLOCK
	    mode |= O_NONBLOCK;
#else
	    if (interp != NULL) {
		Tcl_SetObjResult(interp, Tcl_ObjPrintf(
			"access mode \"%s\" not supported by this system",
			flag));
	    }
	    Tcl_Free((void *)modeArgv);
	    return -1;
#endif

	} else if ((c == 'T') && (strcmp(flag, "TRUNC") == 0)) {
	    mode |= O_TRUNC;
	} else if ((c == 'B') && (strcmp(flag, "BINARY") == 0)) {
	    *binaryPtr = 1;
	} else {

	    if (interp != NULL) {
		Tcl_SetObjResult(interp, Tcl_ObjPrintf(
			"invalid access mode \"%s\": must be RDONLY, WRONLY, "
			"RDWR, APPEND, BINARY, CREAT, EXCL, NOCTTY, NONBLOCK,"
			" or TRUNC", flag));
	    }
	    Tcl_Free((void *)modeArgv);
	    return -1;
	}
    }

    Tcl_Free((void *)modeArgv);

    if (!gotRW) {
	if (interp != NULL) {
	    Tcl_SetObjResult(interp, Tcl_NewStringObj(
		    "access mode must include either RDONLY, WRONLY, or RDWR",
		    -1));
	}
	return -1;
    }
    return mode;
}

/*
 *----------------------------------------------------------------------
 *
 * Tcl_FSEvalFile, Tcl_FSEvalFileEx, TclNREvalFile --
 *
 *	Reads a file and evaluates it as a script.
 *
 *	Tcl_FSEvalFile is Tcl_FSEvalFileEx without the encoding argument.
 *
 *	TclNREvalFile is an NRE-enabled version of Tcl_FSEvalFileEx.
 *
 * Results:
 *	A standard Tcl result, which is either the result of executing the
 *	file or an error indicating why the file couldn't be read.
 *
 * Side effects:
 *	Arbitrary, depending on the contents of the script.  While the script
 *	is evaluated iPtr->scriptFile is a reference to pathPtr, and after the
 *	evaluation completes, has its original value restored again.
 *
 *----------------------------------------------------------------------
 */

int
Tcl_FSEvalFile(
    Tcl_Interp *interp,		/* Interpreter that evaluates the script. */
    Tcl_Obj *pathPtr)		/* Pathname of file containing the script.
				 * Tilde-substitution is performed on this
				 * pathname. */
{
    return Tcl_FSEvalFileEx(interp, pathPtr, NULL);
}

int
Tcl_FSEvalFileEx(
    Tcl_Interp *interp,		/* Interpreter that evaluates the script. */
    Tcl_Obj *pathPtr,		/* Pathname of the file to process.
				 * Tilde-substitution is performed on this
				 * pathname. */
    const char *encodingName)	/* Either the name of an encoding or NULL to
				   use the utf-8 encoding. */
{
    int result = TCL_ERROR;
    Tcl_StatBuf statBuf;
    Tcl_Obj *oldScriptFile;
    Interp *iPtr;
    const char *string;
    Tcl_Channel chan;
    Tcl_Obj *objPtr;

    if (Tcl_FSGetNormalizedPath(interp, pathPtr) == NULL) {
	return result;
    }

    if (Tcl_FSStat(pathPtr, &statBuf) == -1) {
	Tcl_SetErrno(errno);
	Tcl_SetObjResult(interp, Tcl_ObjPrintf(
		"couldn't read file \"%s\": %s",
		TclGetString(pathPtr), Tcl_PosixError(interp)));
	return result;
    }
    chan = Tcl_FSOpenFileChannel(interp, pathPtr, "r", 0644);
    if (chan == NULL) {
	Tcl_SetObjResult(interp, Tcl_ObjPrintf(
		"couldn't read file \"%s\": %s",
		TclGetString(pathPtr), Tcl_PosixError(interp)));
	return result;
    }

    /*
     * The eof character is \x1A (^Z). Tcl uses it on every platform to allow
     * for scripted documents. [Bug: 2040]
     */

    Tcl_SetChannelOption(interp, chan, "-eofchar", "\x1A");

    /*
     * If the encoding is specified, set the channel to that encoding.
     * Otherwise use utf-8.  If the encoding is unknown report an error.
     */

    if (encodingName == NULL) {
	encodingName = "utf-8";
    }
    if (Tcl_SetChannelOption(interp, chan, "-encoding", encodingName)
	    != TCL_OK) {
	Tcl_CloseEx(interp,chan,0);
	return result;
    }

    TclNewObj(objPtr);
    Tcl_IncrRefCount(objPtr);

    /*
     * Read first character of stream to check for utf-8 BOM
     */

    if (Tcl_ReadChars(chan, objPtr, 1, 0) == TCL_IO_FAILURE) {
	Tcl_CloseEx(interp, chan, 0);
	Tcl_SetObjResult(interp, Tcl_ObjPrintf(
		"couldn't read file \"%s\": %s",
		TclGetString(pathPtr), Tcl_PosixError(interp)));
	goto end;
    }
    string = TclGetString(objPtr);

    /*
     * If first character is not a BOM, append the remaining characters.
     * Otherwise, replace them. [Bug 3466099]
     */

    if (Tcl_ReadChars(chan, objPtr, TCL_INDEX_NONE,
	    memcmp(string, "\xEF\xBB\xBF", 3)) == TCL_IO_FAILURE) {
	Tcl_CloseEx(interp, chan, 0);
	Tcl_SetObjResult(interp, Tcl_ObjPrintf(
		"couldn't read file \"%s\": %s",
		TclGetString(pathPtr), Tcl_PosixError(interp)));
	goto end;
    }

    if (Tcl_CloseEx(interp, chan, 0) != TCL_OK) {
	goto end;
    }

    iPtr = (Interp *) interp;
    oldScriptFile = iPtr->scriptFile;
    iPtr->scriptFile = pathPtr;
    Tcl_IncrRefCount(iPtr->scriptFile);
<<<<<<< HEAD
=======
    string = TclGetStringFromObj(objPtr, &length);
>>>>>>> 29080aaa

    /*
     * TIP #280:  Open a frame for the evaluated script.
     */

    iPtr->evalFlags |= TCL_EVAL_FILE;
    result = Tcl_EvalObjEx(interp, objPtr, TCL_EVAL_DIRECT);

    /*
     * Restore the original iPtr->scriptFile value, but because the value may
     * have hanged during evaluation, don't assume it currently points to
     * pathPtr.
     */

    if (iPtr->scriptFile != NULL) {
	Tcl_DecrRefCount(iPtr->scriptFile);
    }
    iPtr->scriptFile = oldScriptFile;

    if (result == TCL_RETURN) {
	result = TclUpdateReturnInfo(iPtr);
    } else if (result == TCL_ERROR) {
	/*
	 * Record information about where the error occurred.
	 */

<<<<<<< HEAD
	Tcl_Size length;
	const char *pathString = Tcl_GetStringFromObj(pathPtr, &length);
=======
	const char *pathString = TclGetStringFromObj(pathPtr, &length);
>>>>>>> 29080aaa
	int limit = 150;
	int overflow = (length > limit);

	Tcl_AppendObjToErrorInfo(interp, Tcl_ObjPrintf(
		"\n    (file \"%.*s%s\" line %d)",
		(overflow ? limit : (int)length), pathString,
		(overflow ? "..." : ""), Tcl_GetErrorLine(interp)));
    }

  end:
    Tcl_DecrRefCount(objPtr);
    return result;
}

int
TclNREvalFile(
    Tcl_Interp *interp,		/* Interpreter in which to evaluate the script. */
    Tcl_Obj *pathPtr,		/* Pathname of a file containing the script to
				 * evaluate. Tilde-substitution is performed on
				 * this pathname. */
    const char *encodingName)	/* The name of an encoding to use, or NULL to
				 *  use the utf-8 encoding. */
{
    Tcl_StatBuf statBuf;
    Tcl_Obj *oldScriptFile, *objPtr;
    Interp *iPtr;
    Tcl_Channel chan;
    const char *string;

    if (Tcl_FSGetNormalizedPath(interp, pathPtr) == NULL) {
	return TCL_ERROR;
    }

    if (Tcl_FSStat(pathPtr, &statBuf) == -1) {
	Tcl_SetErrno(errno);
	Tcl_SetObjResult(interp, Tcl_ObjPrintf(
		"couldn't read file \"%s\": %s",
		TclGetString(pathPtr), Tcl_PosixError(interp)));
	return TCL_ERROR;
    }
    chan = Tcl_FSOpenFileChannel(interp, pathPtr, "r", 0644);
    if (chan == NULL) {
	Tcl_SetObjResult(interp, Tcl_ObjPrintf(
		"couldn't read file \"%s\": %s",
		TclGetString(pathPtr), Tcl_PosixError(interp)));
	return TCL_ERROR;
    }
    TclPkgFileSeen(interp, TclGetString(pathPtr));

    /*
     * The eof character is \x1A (^Z). Tcl uses it on every platform to allow
     * for scripted documents. [Bug: 2040]
     */

    Tcl_SetChannelOption(interp, chan, "-eofchar", "\x1A");

    /*
     * If the encoding is specified, set the channel to that encoding.
     * Otherwise use utf-8.  If the encoding is unknown report an error.
     */

    if (encodingName == NULL) {
	encodingName = "utf-8";
    }
    if (Tcl_SetChannelOption(interp, chan, "-encoding", encodingName)
	    != TCL_OK) {
	Tcl_CloseEx(interp, chan, 0);
	return TCL_ERROR;
    }

    TclNewObj(objPtr);
    Tcl_IncrRefCount(objPtr);

    /*
     * Read first character of stream to check for utf-8 BOM
     */

    if (Tcl_ReadChars(chan, objPtr, 1, 0) == TCL_IO_FAILURE) {
	Tcl_CloseEx(interp, chan, 0);
	Tcl_SetObjResult(interp, Tcl_ObjPrintf(
		"couldn't read file \"%s\": %s",
		TclGetString(pathPtr), Tcl_PosixError(interp)));
	Tcl_DecrRefCount(objPtr);
	return TCL_ERROR;
    }
    string = TclGetString(objPtr);

    /*
     * If first character is not a BOM, append the remaining characters.
     * Otherwise, replace them. [Bug 3466099]
     */

    if (Tcl_ReadChars(chan, objPtr, TCL_INDEX_NONE,
	    memcmp(string, "\xEF\xBB\xBF", 3)) == TCL_IO_FAILURE) {
	Tcl_CloseEx(interp, chan, 0);
	Tcl_SetObjResult(interp, Tcl_ObjPrintf(
		"couldn't read file \"%s\": %s",
		TclGetString(pathPtr), Tcl_PosixError(interp)));
	Tcl_DecrRefCount(objPtr);
	return TCL_ERROR;
    }

    if (Tcl_CloseEx(interp, chan, 0) != TCL_OK) {
	Tcl_DecrRefCount(objPtr);
	return TCL_ERROR;
    }

    iPtr = (Interp *) interp;
    oldScriptFile = iPtr->scriptFile;
    iPtr->scriptFile = pathPtr;
    Tcl_IncrRefCount(iPtr->scriptFile);

    /*
     * TIP #280:  Open a frame for the evaluated script.
     */

    iPtr->evalFlags |= TCL_EVAL_FILE;
    TclNRAddCallback(interp, EvalFileCallback, oldScriptFile, pathPtr, objPtr,
	    NULL);
    return TclNREvalObjEx(interp, objPtr, 0, NULL, INT_MIN);
}

static int
EvalFileCallback(
    void *data[],
    Tcl_Interp *interp,
    int result)
{
    Interp *iPtr = (Interp *) interp;
    Tcl_Obj *oldScriptFile = (Tcl_Obj *)data[0];
    Tcl_Obj *pathPtr = (Tcl_Obj *)data[1];
    Tcl_Obj *objPtr = (Tcl_Obj *)data[2];

    /*
     * Restore the original iPtr->scriptFile value, but because the value may
     * have hanged during evaluation, don't assume it currently points to
     * pathPtr.
     */

    if (iPtr->scriptFile != NULL) {
	Tcl_DecrRefCount(iPtr->scriptFile);
    }
    iPtr->scriptFile = oldScriptFile;

    if (result == TCL_RETURN) {
	result = TclUpdateReturnInfo(iPtr);
    } else if (result == TCL_ERROR) {
	/*
	 * Record information about where the error occurred.
	 */

	Tcl_Size length;
	const char *pathString = TclGetStringFromObj(pathPtr, &length);
	const int limit = 150;
	int overflow = (length > limit);

	Tcl_AppendObjToErrorInfo(interp, Tcl_ObjPrintf(
		"\n    (file \"%.*s%s\" line %d)",
		(overflow ? limit : (int)length), pathString,
		(overflow ? "..." : ""), Tcl_GetErrorLine(interp)));
    }

    Tcl_DecrRefCount(objPtr);
    return result;
}

/*
 *----------------------------------------------------------------------
 *
 * Tcl_GetErrno --
 *
 *	Currently the global variable "errno", but could in the future change
 *	to something else.
 *
 * Results:
 *	The current Tcl error number.
 *
 * Side effects:
 *	None. The value of the Tcl error code variable is only defined if it
 *	was set by a previous call to Tcl_SetErrno.
 *
 *----------------------------------------------------------------------
 */

int
Tcl_GetErrno(void)
{
    /*
     * On some platforms errno is thread-local, as implemented by the C
     * library.
     */

    return errno;
}

/*
 *----------------------------------------------------------------------
 *
 * Tcl_SetErrno --
 *
 *	Sets the Tcl error code to the given value. On some saner platforms
 *	this is implemented in the C library as a thread-local value , but this
 *	is *really* unsafe to assume!
 *
 * Results:
 *	None.
 *
 * Side effects:
 *	Modifies the the Tcl error code value.
 *
 *----------------------------------------------------------------------
 */

void
Tcl_SetErrno(
    int err)			/* The new value. */
{
    /*
     * On some platforms, errno is implemented by the C library as a thread
     * local value
     */

    errno = err;
}

/*
 *----------------------------------------------------------------------
 *
 * Tcl_PosixError --
 *
 *	Typically called after a UNIX kernel call returns an error.  Sets the
 *	interpreter errorCode to machine-parsable information about the error.
 *
 * Results:
 *	A human-readable sring describing the error.
 *
 * Side effects:
 *	Sets the errorCode value of the interpreter.
 *
 *----------------------------------------------------------------------
 */

const char *
Tcl_PosixError(
    Tcl_Interp *interp)		/* Interpreter to set the errorCode of */
{
    const char *id, *msg;

    msg = Tcl_ErrnoMsg(errno);
    id = Tcl_ErrnoId();
    if (interp) {
	Tcl_SetErrorCode(interp, "POSIX", id, msg, (void *)NULL);
    }
    return msg;
}

/*
 *----------------------------------------------------------------------
 *
 * Tcl_FSStat --
 *	Calls 'statProc' of the filesystem corresponding to pathPtr.
 *
 *	Replaces the standard library "stat" routine.
 *
 * Results:
 *	See stat documentation.
 *
 * Side effects:
 *	See stat documentation.
 *
 *----------------------------------------------------------------------
 */

int
Tcl_FSStat(
    Tcl_Obj *pathPtr,		/* Pathname of the file to call stat on (in
				 *  current CP). */
    Tcl_StatBuf *buf)		/* A buffer to hold the results of the call to
				 *  stat. */
{
    const Tcl_Filesystem *fsPtr = Tcl_FSGetFileSystemForPath(pathPtr);

    if (fsPtr != NULL && fsPtr->statProc != NULL) {
	return fsPtr->statProc(pathPtr, buf);
    }
    Tcl_SetErrno(ENOENT);
    return -1;
}

/*
 *----------------------------------------------------------------------
 *
 * Tcl_FSLstat --
 *	Calls the 'lstatProc' of the filesystem corresponding to pathPtr.
 *
 *	Replaces the library version of lstat.  If the filesystem doesn't
 *	provide lstatProc but does provide statProc, Tcl falls back to
 *	statProc.
 *
 * Results:
 *	See lstat documentation.
 *
 * Side effects:
 *	See lstat documentation.
 *
 *----------------------------------------------------------------------
 */

int
Tcl_FSLstat(
    Tcl_Obj *pathPtr,		/* Pathname of the file to call stat on (in
				   current CP). */
    Tcl_StatBuf *buf)		/* Filled with results of that call to stat. */
{
    const Tcl_Filesystem *fsPtr = Tcl_FSGetFileSystemForPath(pathPtr);

    if (fsPtr != NULL) {
	if (fsPtr->lstatProc != NULL) {
	    return fsPtr->lstatProc(pathPtr, buf);
	}
	if (fsPtr->statProc != NULL) {
	    return fsPtr->statProc(pathPtr, buf);
	}
    }
    Tcl_SetErrno(ENOENT);
    return -1;
}

/*
 *----------------------------------------------------------------------
 *
 * Tcl_FSAccess --
 *
 *	Calls 'accessProc' of the filesystem corresponding to pathPtr.
 *
 *	Replaces the library version of access.
 *
 * Results:
 *	See access documentation.
 *
 * Side effects:
 *	See access documentation.
 *
 *----------------------------------------------------------------------
 */

int
Tcl_FSAccess(
    Tcl_Obj *pathPtr,		/* Pathname of file to access (in current CP). */
    int mode)			/* Permission setting. */
{
    const Tcl_Filesystem *fsPtr = Tcl_FSGetFileSystemForPath(pathPtr);

    if (fsPtr != NULL && fsPtr->accessProc != NULL) {
	return fsPtr->accessProc(pathPtr, mode);
    }
    Tcl_SetErrno(ENOENT);
    return -1;
}

/*
 *----------------------------------------------------------------------
 *
 * Tcl_FSOpenFileChannel --
 *
 *	Calls 'openfileChannelProc' of the filesystem corresponding to
 *	pathPtr.
 *
 * Results:
 *	The new channel, or NULL if the named file could not be opened.
 *
 * Side effects:
 *	Opens a channel, possibly creating the corresponding the file on the
 *	filesystem.
 *
 *----------------------------------------------------------------------
 */

Tcl_Channel
Tcl_FSOpenFileChannel(
    Tcl_Interp *interp,		/* Interpreter for error reporting, or NULL */
    Tcl_Obj *pathPtr,		/* Pathname of file to open. */
    const char *modeString,	/* A list of POSIX open modes or a string such
				 * as "rw". */
    int permissions)		/* What modes to use if opening the file
				   involves creating it. */
{
    const Tcl_Filesystem *fsPtr;
    Tcl_Channel retVal = NULL;


    if (Tcl_FSGetNormalizedPath(interp, pathPtr) == NULL) {
	/*
	 * Return the correct error message.
	 */
	return NULL;
    }

    fsPtr = Tcl_FSGetFileSystemForPath(pathPtr);
    if (fsPtr != NULL && fsPtr->openFileChannelProc != NULL) {
	int mode, seekFlag, binary;

	/*
	 * Parse the mode to determine whether to seek at the outset
	 * and/or set the channel into binary mode.
	 */

	mode = TclGetOpenModeEx(interp, modeString, &seekFlag, &binary);
	if (mode == -1) {
	    return NULL;
	}

	/*
	 * Open the file.
	 */

	retVal = fsPtr->openFileChannelProc(interp, pathPtr, mode,
		permissions);
	if (retVal == NULL) {
	    return NULL;
	}

	/*
	 * Seek and/or set binary mode as determined above.
	 */

	if (seekFlag && Tcl_Seek(retVal, (Tcl_WideInt) 0, SEEK_END)
		< (Tcl_WideInt) 0) {
	    if (interp != NULL) {
		Tcl_SetObjResult(interp, Tcl_ObjPrintf(
			"could not seek to end of file while opening \"%s\": %s",
			TclGetString(pathPtr), Tcl_PosixError(interp)));
	    }
	    Tcl_CloseEx(NULL, retVal, 0);
	    return NULL;
	}
	if (binary) {
	    Tcl_SetChannelOption(interp, retVal, "-translation", "binary");
	}
	return retVal;
    }

    /*
     * File doesn't belong to any filesystem that can open it.
     */

    Tcl_SetErrno(ENOENT);
    if (interp != NULL) {
	Tcl_SetObjResult(interp, Tcl_ObjPrintf(
		"couldn't open \"%s\": %s",
		TclGetString(pathPtr), Tcl_PosixError(interp)));
    }
    return NULL;
}

/*
 *----------------------------------------------------------------------
 *
 * Tcl_FSUtime --
 *
 *	Calls 'uTimeProc' of the filesystem corresponding to the given
 *	pathname.
 *
 *	Replaces the library version of utime.
 *
 * Results:
 *	See utime documentation.
 *
 * Side effects:
 *	See utime documentation.
 *
 *----------------------------------------------------------------------
 */

int
Tcl_FSUtime(
    Tcl_Obj *pathPtr,		/* Pathaname of file to call uTimeProc on */
    struct utimbuf *tval)	/* Specifies the access/modification
				 * times to use. Should not be modified. */
{
    const Tcl_Filesystem *fsPtr = Tcl_FSGetFileSystemForPath(pathPtr);
    int err;

    if (fsPtr == NULL) {
	err = ENOENT;
    } else {
	if (fsPtr->utimeProc != NULL) {
	    return fsPtr->utimeProc(pathPtr, tval);
	}
	err = ENOTSUP;
    }
    Tcl_SetErrno(err);
    return -1;
}

/*
 *----------------------------------------------------------------------
 *
 * NativeFileAttrStrings --
 *
 *	Implements the platform-dependent 'file attributes' subcommand for the
 *	native filesystem, for listing the set of possible attribute strings.
 *	Part of Tcl's native filesystem support. Placed here because it is used
 *	under both Unix and Windows.
 *
 * Results:
 *	An array of strings
 *
 * Side effects:
 *	None.
 *
 *----------------------------------------------------------------------
 */

static const char *const *
NativeFileAttrStrings(
    TCL_UNUSED(Tcl_Obj *),
    TCL_UNUSED(Tcl_Obj **))
{
    return tclpFileAttrStrings;
}

/*
 *----------------------------------------------------------------------
 *
 * NativeFileAttrsGet --
 *
 *	Implements the platform-dependent 'file attributes' subcommand for the
 *	native filesystem for 'get' operations.  Part of Tcl's native
 *	filesystem support.  Defined here because it is used under both Unix
 *	and Windows.
 *
 * Results:
 *	Standard Tcl return code.
 *
 *	If there was no error, stores in objPtrRef a pointer to a new object
 *	having a refCount of zero and  holding the result.  The caller should
 *	store it somewhere, e.g. as the Tcl result, or decrement its refCount
 *	to free it.
 *
 * Side effects:
 *	None.
 *
 *----------------------------------------------------------------------
 */

static int
NativeFileAttrsGet(
    Tcl_Interp *interp,		/* The interpreter for error reporting. */
    int index,			/* index of the attribute command. */
    Tcl_Obj *pathPtr,		/* Pathname of the file */
    Tcl_Obj **objPtrRef)	/* Where to store the a pointer to the result. */
{
    return tclpFileAttrProcs[index].getProc(interp, index, pathPtr,objPtrRef);
}

/*
 *----------------------------------------------------------------------
 *
 * NativeFileAttrsSet --
 *
 *	Implements the platform-dependent 'file attributes' subcommand for the
 *	native filesystem for 'set' operations.  A part of Tcl's native
 *	filesystem support, it is defined here because it is used under both
 *	Unix and Windows.
 *
 * Results:
 *	A standard Tcl return code.
 *
 * Side effects:
 *	None.
 *
 *----------------------------------------------------------------------
 */

static int
NativeFileAttrsSet(
    Tcl_Interp *interp,		/* The interpreter for error reporting. */
    int index,			/* index of the attribute command. */
    Tcl_Obj *pathPtr,		/* Pathname of the file */
    Tcl_Obj *objPtr)		/* The value to set. */
{
    return tclpFileAttrProcs[index].setProc(interp, index, pathPtr, objPtr);
}

/*
 *----------------------------------------------------------------------
 *
 * Tcl_FSFileAttrStrings --
 *
 *	Implements part of the hookable 'file attributes'
 *	subcommand.
 *
 *	Calls 'fileAttrStringsProc' of the filesystem corresponding to the
 *	given pathname.
 *
 * Results:
 *	Returns an array of strings, or returns NULL and stores in objPtrRef
 *	a pointer to a new Tcl list having a refCount of zero, and containing
 *	the file attribute strings.
 *
 * Side effects:
 *	None.
 *
 *----------------------------------------------------------------------
 */

const char *const *
Tcl_FSFileAttrStrings(
    Tcl_Obj *pathPtr,
    Tcl_Obj **objPtrRef)
{
    const Tcl_Filesystem *fsPtr = Tcl_FSGetFileSystemForPath(pathPtr);

    if (fsPtr != NULL && fsPtr->fileAttrStringsProc != NULL) {
	return fsPtr->fileAttrStringsProc(pathPtr, objPtrRef);
    }
    Tcl_SetErrno(ENOENT);
    return NULL;
}

/*
 *----------------------------------------------------------------------
 *
 * TclFSFileAttrIndex --
 *
 *	Given an attribute name, determines the index of the attribute in the
 *	attribute table.
 *
 * Results:
 *	A standard Tcl result code.
 *
 *	If there is no error, stores the index in *indexPtr.
 *
 * Side effects:
 *	None.
 *
 *----------------------------------------------------------------------
 */

int
TclFSFileAttrIndex(
    Tcl_Obj *pathPtr,		/* Pathname of the file. */
    const char *attributeName,	/* The name of the attribute. */
    int *indexPtr)		/* A place to store the result. */
{
    Tcl_Obj *listObj = NULL;
    const char *const *attrTable;

    /*
     * Get the attribute table for the file.
     */

    attrTable = Tcl_FSFileAttrStrings(pathPtr, &listObj);
    if (listObj != NULL) {
	Tcl_IncrRefCount(listObj);
    }

    if (attrTable != NULL) {
	/*
	 * It's a constant attribute table, so use T_GIFO.
	 */

	Tcl_Obj *tmpObj = Tcl_NewStringObj(attributeName, -1);
	int result;

	result = Tcl_GetIndexFromObj(NULL, tmpObj, attrTable, NULL, TCL_EXACT,
		indexPtr);
	TclDecrRefCount(tmpObj);
	if (listObj != NULL) {
	    TclDecrRefCount(listObj);
	}
	return result;
    } else if (listObj != NULL) {
	/*
	 * It's a non-constant attribute list, so do a literal search.
	 */

	Tcl_Size i, objc;
	Tcl_Obj **objv;

	if (TclListObjGetElements(NULL, listObj, &objc, &objv) != TCL_OK) {
	    TclDecrRefCount(listObj);
	    return TCL_ERROR;
	}
	for (i=0 ; i<objc ; i++) {
	    if (!strcmp(attributeName, TclGetString(objv[i]))) {
		TclDecrRefCount(listObj);
		*indexPtr = i;
		return TCL_OK;
	    }
	}
	TclDecrRefCount(listObj);
	return TCL_ERROR;
    } else {
	return TCL_ERROR;
    }
}

/*
 *----------------------------------------------------------------------
 *
 * Tcl_FSFileAttrsGet --
 *
 *	Implements read access for the hookable 'file attributes' subcommand.
 *
 *	Calls 'fileAttrsGetProc' of the filesystem corresponding to the given
 *	pathname.
 *
 * Results:
 *	A standard Tcl return code.
 *
 *	On success, stores in objPtrRef a pointer to a new Tcl_Obj having a
 *	refCount of zero, and containing the result.
 *
 * Side effects:
 *	None.
 *
 *----------------------------------------------------------------------
 */

int
Tcl_FSFileAttrsGet(
    Tcl_Interp *interp,		/* The interpreter for error reporting. */
    int index,			/* The index of the attribute command. */
    Tcl_Obj *pathPtr,		/* The pathname of the file. */
    Tcl_Obj **objPtrRef)	/* A place to store the result. */
{
    const Tcl_Filesystem *fsPtr = Tcl_FSGetFileSystemForPath(pathPtr);

    if (fsPtr != NULL && fsPtr->fileAttrsGetProc != NULL) {
	return fsPtr->fileAttrsGetProc(interp, index, pathPtr, objPtrRef);
    }
    Tcl_SetErrno(ENOENT);
    return -1;
}

/*
 *----------------------------------------------------------------------
 *
 * Tcl_FSFileAttrsSet --
 *
 *	Implements write access for the hookable 'file
 *	attributes' subcommand.
 *
 *	Calls 'fileAttrsSetProc' for the filesystem corresponding to the given
 *	pathname.
 *
 * Results:
 *	A standard Tcl return code.
 *
 * Side effects:
 *	None.
 *
 *----------------------------------------------------------------------
 */

int
Tcl_FSFileAttrsSet(
    Tcl_Interp *interp,		/* The interpreter for error reporting. */
    int index,			/* The index of the attribute command. */
    Tcl_Obj *pathPtr,		/* The pathname of the file. */
    Tcl_Obj *objPtr)		/* A place to store the result. */
{
    const Tcl_Filesystem *fsPtr = Tcl_FSGetFileSystemForPath(pathPtr);

    if (fsPtr != NULL && fsPtr->fileAttrsSetProc != NULL) {
	return fsPtr->fileAttrsSetProc(interp, index, pathPtr, objPtr);
    }
    Tcl_SetErrno(ENOENT);
    return -1;
}

/*
 *----------------------------------------------------------------------
 *
 * Tcl_FSGetCwd --
 *
 *	Replaces the library version of getcwd().
 *
 *	Most virtual filesystems do not implement cwdProc. Tcl maintains its
 *	own record of the current directory which it keeps synchronized with
 *	the filesystem corresponding to the pathname of the current directory
 *	if the filesystem provides a cwdProc (the native filesystem does).
 *
 *	If Tcl's current directory is not in the native filesystem, Tcl's
 *	current directory and the current directory of the process are
 *	different.  To avoid confusion, extensions should call Tcl_FSGetCwd to
 *	obtain the current directory from Tcl rather than from the operating
 *	system.
 *
 * Results:
 *	Returns a pointer to a Tcl_Obj having a refCount of 1 and containing
 *	the current thread's local copy of the global cwdPathPtr value.
 *
 *	Returns NULL if the current directory could not be determined, and
 *	leaves an error message in the interpreter's result.
 *
 * Side effects:
 *	Various objects may be freed and allocated.
 *
 *----------------------------------------------------------------------
 */

Tcl_Obj *
Tcl_FSGetCwd(
    Tcl_Interp *interp)
{
    ThreadSpecificData *tsdPtr = TCL_TSD_INIT(&fsDataKey);

    if (TclFSCwdPointerEquals(NULL)) {
	FilesystemRecord *fsRecPtr;
	Tcl_Obj *retVal = NULL;

	/*
	 * This is the first time this routine has been called. Call
	 * 'getCwdProc' for each registered filsystems until one returns
	 * something other than NULL, which is a pointer to the pathname of the
	 * current directory.
	 */

	fsRecPtr = FsGetFirstFilesystem();
	Claim();
	for (; (retVal == NULL) && (fsRecPtr != NULL);
		fsRecPtr = fsRecPtr->nextPtr) {
	    void *retCd;
	    TclFSGetCwdProc2 *proc2;

	    if (fsRecPtr->fsPtr->getCwdProc == NULL) {
		continue;
	    }

	    if (fsRecPtr->fsPtr->version == TCL_FILESYSTEM_VERSION_1) {
		retVal = fsRecPtr->fsPtr->getCwdProc(interp);
		continue;
	    }

	    proc2 = (TclFSGetCwdProc2 *) fsRecPtr->fsPtr->getCwdProc;
	    retCd = proc2(NULL);
	    if (retCd != NULL) {
		Tcl_Obj *norm;

		/*
		 * Found the pathname of the current directory.
		 */

		retVal = fsRecPtr->fsPtr->internalToNormalizedProc(retCd);
		Tcl_IncrRefCount(retVal);
		norm = TclFSNormalizeAbsolutePath(interp,retVal);
		if (norm != NULL) {
		    /*
		     * Assign to global storage the pathname of the current
		     * directory and copy it into thread-local storage as
		     * well.
		     *
		     * At system startup multiple threads could in principle
		     * call this function simultaneously, which is a little
		     * peculiar, but should be fine given the mutex locks in
		     * FSUPdateCWD.  Once some value is assigned to the global
		     * variable the 'else' branch below is always taken, which
		     * is simpler.
		     */

		    FsUpdateCwd(norm, retCd);
		    Tcl_DecrRefCount(norm);
		} else {
		    fsRecPtr->fsPtr->freeInternalRepProc(retCd);
		}
		Tcl_DecrRefCount(retVal);
		retVal = NULL;
		Disclaim();
		goto cdDidNotChange;
	    } else if (interp != NULL) {
		Tcl_SetObjResult(interp, Tcl_ObjPrintf(
			"error getting working directory name: %s",
			Tcl_PosixError(interp)));
	    }
	}
	Disclaim();

	if (retVal != NULL) {
	    /*
	     * On some platforms the pathname of the current directory might
	     * not be normalized.  For efficiency, ensure that it is
	     * normalized.  For the sake of efficiency, we want a completely
	     * normalized current working directory at all times.
	     */

	    Tcl_Obj *norm = TclFSNormalizeAbsolutePath(interp, retVal);

	    if (norm != NULL) {
		/*
		 * We found a current working directory, which is now in our
		 * global storage. We must make a copy. Norm already has a
		 * refCount of 1.
		 *
		 * Threading issue: Multiple threads at system startup could in
		 * principle call this function simultaneously. They will
		 * therefore each set the cwdPathPtr independently, which is a
		 * bit peculiar, but should be fine. Once we have a cwd, we'll
		 * always be in the 'else' branch below which is simpler.
		 */

		void *cd = (void *) Tcl_FSGetNativePath(norm);

		FsUpdateCwd(norm, TclNativeDupInternalRep(cd));
		Tcl_DecrRefCount(norm);
	    }
	    Tcl_DecrRefCount(retVal);
	} else {
	    /*
	     * retVal is NULL.  There is no current directory, which could be
	     * problematic.
	    */
	}
    } else {
	/*
	 * There is a thread-local value for the pathname of the current
	 * directory.  Give corresponding filesystem a chance update the value
	 * if it is out-of-date. This allows an error to be thrown if, for
	 * example, the permissions on the current working directory have
	 * changed.
	 */

	const Tcl_Filesystem *fsPtr =
		Tcl_FSGetFileSystemForPath(tsdPtr->cwdPathPtr);
	void *retCd = NULL;
	Tcl_Obj *retVal, *norm;

	if (fsPtr == NULL || fsPtr->getCwdProc == NULL) {
	    /*
	     * There is no corresponding filesystem or the filesystem does not
	     * have a getCwd routine. Just assume current local value is ok.
	     */
	    goto cdDidNotChange;
	}

	if (fsPtr->version == TCL_FILESYSTEM_VERSION_1) {
	    retVal = fsPtr->getCwdProc(interp);
	} else {
	    /*
	     * New API.
	     */

	    TclFSGetCwdProc2 *proc2 = (TclFSGetCwdProc2 *) fsPtr->getCwdProc;

	    retCd = proc2(tsdPtr->cwdClientData);
	    if (retCd == NULL && interp != NULL) {
		Tcl_SetObjResult(interp, Tcl_ObjPrintf(
			"error getting working directory name: %s",
			Tcl_PosixError(interp)));
	    }

	    if (retCd == tsdPtr->cwdClientData) {
		goto cdDidNotChange;
	    }

	    /*
	     * Looks like a new current directory.
	     */

	    retVal = fsPtr->internalToNormalizedProc(retCd);
	    Tcl_IncrRefCount(retVal);
	}

	if (retVal == NULL) {
	    /*
	     * The current directory could not not determined.  Reset the
	     * current direcory to ensure, for example, that 'pwd' does actually
	     * throw the correct error in Tcl.  This is tested for in the test
	     * suite on unix.
	     */

	    FsUpdateCwd(NULL, NULL);
	    goto cdDidNotChange;
	}

	norm = TclFSNormalizeAbsolutePath(interp, retVal);

	if (norm == NULL) {
	     /*
	     * 'norm' shouldn't ever be NULL, but we are careful.
	     */

	    /* Do nothing */
	    if (retCd != NULL) {
		fsPtr->freeInternalRepProc(retCd);
	    }
	} else if (norm == tsdPtr->cwdPathPtr) {
	    goto cdEqual;
	} else {
	     /*
	     * Determine whether the filesystem's answer is the same as the
	     * cached local value.  Since both 'norm' and 'tsdPtr->cwdPathPtr'
	     * are normalized pathnames, do something more efficient than
	     * calling 'Tcl_FSEqualPaths', and in addition avoid a nasty
	     * infinite loop bug when trying to normalize tsdPtr->cwdPathPtr.
	     */

	    Tcl_Size len1, len2;
	    const char *str1, *str2;

	    str1 = TclGetStringFromObj(tsdPtr->cwdPathPtr, &len1);
	    str2 = TclGetStringFromObj(norm, &len2);
	    if ((len1 == len2) && (strcmp(str1, str2) == 0)) {
		/*
		 * The pathname values are equal so retain the old pathname
		 * object which is probably already shared and free the
		 * normalized pathname that was just produced.
		 */
	    cdEqual:
		Tcl_DecrRefCount(norm);
		if (retCd != NULL) {
		    fsPtr->freeInternalRepProc(retCd);
		}
	    } else {
		/*
		 * The pathname of the current directory is not the same as
		 * this thread's local cached value.  Replace the local value.
		 */
		FsUpdateCwd(norm, retCd);
		Tcl_DecrRefCount(norm);
	    }
	}
	Tcl_DecrRefCount(retVal);
    }

  cdDidNotChange:
    if (tsdPtr->cwdPathPtr != NULL) {
	Tcl_IncrRefCount(tsdPtr->cwdPathPtr);
    }

    return tsdPtr->cwdPathPtr;
}

/*
 *----------------------------------------------------------------------
 *
 * Tcl_FSChdir --
 *
 *	Replaces the library version of chdir().
 *
 *	Calls 'chdirProc' of the filesystem that corresponds to the given
 *	pathname.
 *
 * Results:
 *	See chdir() documentation.
 *
 * Side effects:
 *	See chdir() documentation.
 *
 *	On success stores in cwdPathPtr the pathname of the new current
 *	directory.
 *
 *----------------------------------------------------------------------
 */

int
Tcl_FSChdir(
    Tcl_Obj *pathPtr)
{
    const Tcl_Filesystem *fsPtr, *oldFsPtr = NULL;
    ThreadSpecificData *tsdPtr = TCL_TSD_INIT(&fsDataKey);
    int retVal = -1;

    if (tsdPtr->cwdPathPtr != NULL) {
	oldFsPtr = Tcl_FSGetFileSystemForPath(tsdPtr->cwdPathPtr);
    }
    if (Tcl_FSGetNormalizedPath(NULL, pathPtr) == NULL) {
	Tcl_SetErrno(ENOENT);
	return retVal;
    }

    fsPtr = Tcl_FSGetFileSystemForPath(pathPtr);
    if (fsPtr != NULL) {
	if (fsPtr->chdirProc != NULL) {
	    /*
	     * If this fails Tcl_SetErrno() has already been called.
	     */

	    retVal = fsPtr->chdirProc(pathPtr);
	} else {
	    /*
	     * Fallback to stat-based implementation.
	     */

	    Tcl_StatBuf buf;

	    if ((Tcl_FSStat(pathPtr, &buf) == 0) && (S_ISDIR(buf.st_mode))
		    && (Tcl_FSAccess(pathPtr, R_OK) == 0)) {
		/*
		 * stat was successful, and the file is a directory and is
		 * readable.  Can proceed to change the current directory.
		 */

		retVal = 0;
	    } else {
		 /*
		 * 'Tcl_SetErrno()' has already been called.
		 */
	    }
	}
    } else {
	Tcl_SetErrno(ENOENT);
    }

    if (retVal == 0) {

	 /* Assume that the cwd was actually changed to the normalized value
	  * just calculated, and cache that information.  */

	/*
	 * If the filesystem epoch changed recently, the normalized pathname or
	 * its internal handle may be different from what was found above.
	 * This can easily be the case with scripted documents . Therefore get
	 * the normalized pathname again. The correct value will have been
	 * cached as a result of the Tcl_FSGetFileSystemForPath call, above.
	 */

	Tcl_Obj *normDirName = Tcl_FSGetNormalizedPath(NULL, pathPtr);

	if (normDirName == NULL) {
	    /* Not really true, but what else to do? */
	    Tcl_SetErrno(ENOENT);
	    return -1;
	}

	if (fsPtr == &tclNativeFilesystem) {
	    void *cd;
	    void *oldcd = tsdPtr->cwdClientData;

	    /*
	     * Assume that the native filesystem has a getCwdProc and that it
	     * is at version 2.
	     */

	    TclFSGetCwdProc2 *proc2 = (TclFSGetCwdProc2 *) fsPtr->getCwdProc;

	    cd = proc2(oldcd);
	    if (cd != oldcd) {
		/*
		 * Call getCwdProc() and store the resulting internal handle to
		 * compare things with it later.  This might might not be
		 * exactly the same string as that of the fully normalized
		 * pathname.  For example, for the Windows internal handle the
		 * separator is the backslash character.  On Unix it might well
		 * be true that the internal handle is the fully normalized
		 * pathname and one could simply use:
		 *	cd = Tcl_FSGetNativePath(pathPtr);
		 * but this can't be guaranteed in the general case.  In fact,
		 * the internal handle could be any value the filesystem
		 * decides to use to identify a node.
		 */

		FsUpdateCwd(normDirName, cd);
	    }
	} else {
	    /*
	     * Tcl_FSGetCwd() synchronizes the file-global cwdPathPtr if
	     * needed.  However, if there is no 'getCwdProc', cwdPathPtr must be
	     * updated right now because there won't be another chance.  This
	     * block of code is currently executed whether or not the
	     * filesystem provides a getCwdProc, but it should in principle
	     * work to only call this block if fsPtr->getCwdProc == NULL.
	     */

	    FsUpdateCwd(normDirName, NULL);
	}

	if (oldFsPtr != NULL && fsPtr != oldFsPtr) {
	    /*
	     * The filesystem of the current directory is not the same as the
	     * filesystem of the previous current directory.  Invalidate All
	     * FsPath objects.
	     */
	    Tcl_FSMountsChanged(NULL);
	}
    } else {
	/*
	 * The current directory is now changed or an error occurred and an
	 * error message is now set. Just continue.
	 */
    }

    return retVal;
}

/*
 *----------------------------------------------------------------------
 *
 * Tcl_FSLoadFile --
 *
 *	Loads a dynamic shared object by passing the given pathname unmodified
 *	to Tcl_LoadFile, and provides pointers to the functions named by 'sym1'
 *	and 'sym2', and another pointer to a function that unloads the object.
 *
 * Results:
 *	A standard Tcl completion code. If an error occurs, sets the
 *	interpreter's result to an error message.
 *
 * Side effects:
 *	A dynamic shared object is loaded into memory.  This may later be
 *	unloaded by passing the handlePtr to *unloadProcPtr.
 *
 *----------------------------------------------------------------------
 */

int
Tcl_FSLoadFile(
    Tcl_Interp *interp,		/* Used for error reporting. */
    Tcl_Obj *pathPtr,		/* Pathname of the file containing the dynamic shared object.
				 */
    const char *sym1, const char *sym2,
				/* Names of two functions to find in the
				 * dynamic shared object. */
    Tcl_LibraryInitProc **proc1Ptr, Tcl_LibraryInitProc **proc2Ptr,
				/* Places to store pointers to the functions
				 * named by sym1 and sym2. */
    Tcl_LoadHandle *handlePtr,	/* A place to store the token for the loaded
				 * object.  Can be passed to
				 * (*unloadProcPtr)() to unload the file. */
    TCL_UNUSED(Tcl_FSUnloadFileProc **))
{
    const char *symbols[3];
    void *procPtrs[2];
    int res;

    symbols[0] = sym1;
    symbols[1] = sym2;
    symbols[2] = NULL;

    res = Tcl_LoadFile(interp, pathPtr, symbols, 0, procPtrs, handlePtr);
    if (res == TCL_OK) {
	*proc1Ptr = (Tcl_LibraryInitProc *) procPtrs[0];
	*proc2Ptr = (Tcl_LibraryInitProc *) procPtrs[1];
    } else {
	*proc1Ptr = *proc2Ptr = NULL;
    }

    return res;
}

/*
 *----------------------------------------------------------------------
 *
 * Tcl_LoadFile --
 *
 *	Load a dynamic shared object by calling 'loadFileProc' of the
 *	filesystem corresponding to the given pathname, and then finds within
 *	the loaded object the functions named in symbols[].
 *
 *	The given pathname is passed unmodified to `loadFileProc`, which
 *	decides how to resolve it.  On POSIX systems the native filesystem
 *	passes the given pathname to dlopen(), which resolves the filename
 *	according to its own set of rules.  This behaviour is not very
 *	compatible with virtual filesystems, and has other problems as
 *	documented for [load], so it is recommended to use an absolute
 *	pathname.
 *
 * Results:
 *	A standard Tcl completion code. If an error occurs, sets the
 *	interpreter result to an error message.
 *
 * Side effects:
 *	Memory is allocated for the new object. May be freed by calling
 *	TclFS_UnloadFile.
 *
 *----------------------------------------------------------------------
 */

/*
 * Modern HPUX allows the unlink (no ETXTBSY error) yet somehow trashes some
 * internal data structures, preventing any additional dynamic shared objects
 * from getting properly loaded. Only the first is ok.  Work around the issue
 * by not unlinking, i.e., emulating the behaviour of the older HPUX which
 * denied removal.
 *
 * Doing the unlink is also an issue within docker containers, whose AUFS
 * bungles this as well, see
 *     https://github.com/dotcloud/docker/issues/1911
 *
 */

#ifdef _WIN32
#define getenv(x) _wgetenv(L##x)
#define atoi(x) _wtoi(x)
#else
#define WCHAR char
#endif

static int
skipUnlink(
    Tcl_Obj *shlibFile)
{
    /*
     * Unlinking is not performed in the following cases:
     *
     * 1. The operating system is HPUX.
     *
     * 2.   If the environment variable TCL_TEMPLOAD_NO_UNLINK is present and
     * set to true (an integer > 0)
     *
     * 3. TCL_TEMPLOAD_NO_UNLINK is not true (an integer > 0) and AUFS filesystem can be detected (using statfs, if available).
     *
     */


#ifdef hpux
    (void)shlibFile;
    return 1;
#else
    WCHAR *skipstr = getenv("TCL_TEMPLOAD_NO_UNLINK");

    if (skipstr && (skipstr[0] != '\0')) {
	return atoi(skipstr);
    }

#ifndef TCL_TEMPLOAD_NO_UNLINK
    (void)shlibFile;
#else
/* At built time TCL_TEMPLOAD_NO_UNLINK can be set manually to control whether
 * this automatic overriding of unlink is included.
 */
#ifndef NO_FSTATFS
    {
	struct statfs fs;
	/*
	 * Have fstatfs. May not have the AUFS super magic ... Indeed our build
	 * box is too old to have it directly in the headers. Define taken from
	 *     http://mooon.googlecode.com/svn/trunk/linux_include/linux/aufs_type.h
	 *     http://aufs.sourceforge.net/
	 * Better reference will be gladly accepted.
	 */
#ifndef AUFS_SUPER_MAGIC
/* AUFS_SUPER_MAGIC can disable/override the AUFS detection, i.e. for
 * testing if a newer AUFS does not have the bug any more.
*/
#define AUFS_SUPER_MAGIC ('a' << 24 | 'u' << 16 | 'f' << 8 | 's')
#endif /* AUFS_SUPER_MAGIC */
	if ((statfs(TclGetString(shlibFile), &fs) == 0)
		&& (fs.f_type == AUFS_SUPER_MAGIC)) {
	    return 1;
	}
    }
#endif /* ... NO_FSTATFS */
#endif /* ... TCL_TEMPLOAD_NO_UNLINK */

    /*
     * No HPUX, environment variable override, or AUFS detected.  Perform
     * unlink.
     */
    return 0;
#endif /* hpux */
}

int
Tcl_LoadFile(
    Tcl_Interp *interp,		/* Used for error reporting. */
    Tcl_Obj *pathPtr,		/* Pathname of the file containing the dynamic
				 * shared object. */
    const char *const symbols[],/* A null-terminated array of names of
				 * functions to find in the loaded object. */
    int flags,			/* Flags */
    void *procVPtrs,		/* A place to store pointers to the functions
				 *  named by symbols[]. */
    Tcl_LoadHandle *handlePtr)	/* A place to hold a token for the loaded object.
				 * Can be used by TclpFindSymbol. */
{
    void **procPtrs = (void **) procVPtrs;
    const Tcl_Filesystem *fsPtr = Tcl_FSGetFileSystemForPath(pathPtr);
    const Tcl_Filesystem *copyFsPtr;
    Tcl_FSUnloadFileProc *unloadProcPtr;
    Tcl_Obj *copyToPtr;
    Tcl_LoadHandle newLoadHandle = NULL;
    Tcl_LoadHandle divertedLoadHandle = NULL;
    Tcl_FSUnloadFileProc *newUnloadProcPtr = NULL;
    FsDivertLoad *tvdlPtr;
    int retVal;
    int i;

    if (fsPtr == NULL) {
	Tcl_SetErrno(ENOENT);
	return TCL_ERROR;
    }

    if (fsPtr->loadFileProc != NULL) {
	retVal = ((Tcl_FSLoadFileProc2 *)(void *)(fsPtr->loadFileProc))
		(interp, pathPtr, handlePtr, &unloadProcPtr, flags);

	if (retVal == TCL_OK) {
	    if (*handlePtr == NULL) {
		return TCL_ERROR;
	    }
	    if (interp) {
		Tcl_ResetResult(interp);
	    }
	    goto resolveSymbols;
	}
	if (Tcl_GetErrno() != EXDEV) {
	    return retVal;
	}
    }

    /*
     * The filesystem doesn't support 'load'. Fall to the following:
     */

    /*
     * Make sure the file is accessible.
     */

    if (Tcl_FSAccess(pathPtr, R_OK) != 0) {
	if (interp) {
	    Tcl_SetObjResult(interp, Tcl_ObjPrintf(
		    "couldn't load library \"%s\": %s",
		    TclGetString(pathPtr), Tcl_PosixError(interp)));
	}
	return TCL_ERROR;
    }

#ifdef TCL_LOAD_FROM_MEMORY
    /*
     * The platform supports loading a dynamic shared object from memory.
     * Create a sufficiently large buffer, read the file into it, and then load
     * the dynamic shared object from the buffer:
     */

    {
	int ret, size;
	void *buffer;
	Tcl_StatBuf statBuf;
	Tcl_Channel data;

	ret = Tcl_FSStat(pathPtr, &statBuf);
	if (ret < 0) {
	    goto mustCopyToTempAnyway;
	}
	size = (int) statBuf.st_size;

	/*
	 * Tcl_Read takes an int:  Determine whether the file size is wide.
	 */

	if (size != (Tcl_WideInt) statBuf.st_size) {
	    goto mustCopyToTempAnyway;
	}
	data = Tcl_FSOpenFileChannel(interp, pathPtr, "rb", 0666);
	if (!data) {
	    goto mustCopyToTempAnyway;
	}
	buffer = TclpLoadMemoryGetBuffer(interp, size);
	if (!buffer) {
	    Tcl_CloseEx(interp, data, 0);
	    goto mustCopyToTempAnyway;
	}
	ret = Tcl_Read(data, (char *)buffer, size);
	Tcl_CloseEx(interp, data, 0);
	ret = TclpLoadMemory(interp, buffer, size, ret, handlePtr,
		&unloadProcPtr, flags);
	if (ret == TCL_OK && *handlePtr != NULL) {
	    goto resolveSymbols;
	}
    }

  mustCopyToTempAnyway:
    if (interp) {
	Tcl_ResetResult(interp);
    }
#endif /* TCL_LOAD_FROM_MEMORY */

    /*
     * Get a temporary filename, first to copy the file into, and then to load.
     */

    copyToPtr = TclpTempFileNameForLibrary(interp, pathPtr);
    if (copyToPtr == NULL) {
	return TCL_ERROR;
    }
    Tcl_IncrRefCount(copyToPtr);

    copyFsPtr = Tcl_FSGetFileSystemForPath(copyToPtr);
    if ((copyFsPtr == NULL) || (copyFsPtr == fsPtr)) {
	/*
	 * Tcl_FSLoadFile isn't available for the filesystem of the temporary
	 * file.  In order to avoid a possible infinite loop, do not attempt to
	 * load further.
	 */

	 /*
	  * Try to delete the file we probably created and then exit.
	  */

	Tcl_FSDeleteFile(copyToPtr);
	Tcl_DecrRefCount(copyToPtr);
	if (interp) {
	    Tcl_SetObjResult(interp, Tcl_NewStringObj(
		    "couldn't load from current filesystem", -1));
	}
	return TCL_ERROR;
    }

    if (TclCrossFilesystemCopy(interp, pathPtr, copyToPtr) != TCL_OK) {
	Tcl_FSDeleteFile(copyToPtr);
	Tcl_DecrRefCount(copyToPtr);
	return TCL_ERROR;
    }

#ifndef _WIN32
    /*
     * It might be necessary on some systems to set the appropriate permissions
     * on the file.  On Unix we could loop over the file attributes and set any
     * that are called "-permissions" to 0700, but just do it directly instead:
     */

    {
	int index;
	Tcl_Obj *perm;

	TclNewLiteralStringObj(perm, "0700");
	Tcl_IncrRefCount(perm);
	if (TclFSFileAttrIndex(copyToPtr, "-permissions", &index) == TCL_OK) {
	    Tcl_FSFileAttrsSet(NULL, index, copyToPtr, perm);
	}
	Tcl_DecrRefCount(perm);
    }
#endif

    /*
     * The cross-filesystem copy may have stored the number of bytes in the
     * result, so reset the result now.
     */

    if (interp) {
	Tcl_ResetResult(interp);
    }

    retVal = Tcl_LoadFile(interp, copyToPtr, symbols, flags, procPtrs,
	    &newLoadHandle);
    if (retVal != TCL_OK) {
	Tcl_FSDeleteFile(copyToPtr);
	Tcl_DecrRefCount(copyToPtr);
	return retVal;
    }

    /*
     * Try to delete the file immediately.  Some operatings systems allow this,
     * and it avoids leaving the copy laying around after exit.
     */

    if (!skipUnlink(copyToPtr) &&
	    (Tcl_FSDeleteFile(copyToPtr) == TCL_OK)) {
	Tcl_DecrRefCount(copyToPtr);

	/*
	 * Tell the caller all the details:  The package list maintained by
	 * 'load' stores the original (vfs) pathname, the handle of object
	 * loaded from the temporary file, and the unloadProcPtr.
	 */

	*handlePtr = newLoadHandle;
	if (interp) {
	    Tcl_ResetResult(interp);
	}
	return TCL_OK;
    }

    /*
     * Divert the unloading in order to unload and cleanup the temporary file.
     */

    tvdlPtr = (FsDivertLoad *)Tcl_Alloc(sizeof(FsDivertLoad));

    /*
     * Remember three pieces of information in order to clean up the diverted
     * load completely on platforms which allow proper unloading of code.
     */

    tvdlPtr->loadHandle = newLoadHandle;
    tvdlPtr->unloadProcPtr = newUnloadProcPtr;

    if (copyFsPtr != &tclNativeFilesystem) {
	/* refCount of copyToPtr is already incremented.  */
	tvdlPtr->divertedFile = copyToPtr;

	/*
	 * This is the filesystem for the temporary file the object was loaded
	 * from.  A reference to copyToPtr is already stored in
	 * tvdlPtr->divertedFile, so need need to increment the refCount again.
	 */

	tvdlPtr->divertedFilesystem = copyFsPtr;
	tvdlPtr->divertedFileNativeRep = NULL;
    } else {
	/*
	 * Grab the native representation.
	 */

	tvdlPtr->divertedFileNativeRep = TclNativeDupInternalRep(
		Tcl_FSGetInternalRep(copyToPtr, copyFsPtr));

	/*
	 * Don't keeep a reference to the Tcl_Obj or the native filesystem.
	 */

	tvdlPtr->divertedFile = NULL;
	tvdlPtr->divertedFilesystem = NULL;
	Tcl_DecrRefCount(copyToPtr);
    }

    copyToPtr = NULL;

    divertedLoadHandle = (Tcl_LoadHandle)Tcl_Alloc(sizeof(struct Tcl_LoadHandle_));
    divertedLoadHandle->clientData = tvdlPtr;
    divertedLoadHandle->findSymbolProcPtr = DivertFindSymbol;
    divertedLoadHandle->unloadFileProcPtr = DivertUnloadFile;
    *handlePtr = divertedLoadHandle;

    if (interp) {
	Tcl_ResetResult(interp);
    }
    return retVal;

  resolveSymbols:
    /*
     * handlePtr now contains a token for the loaded object.
     * Resolve the symbols.
     */

    if (symbols != NULL) {
	for (i=0 ; symbols[i] != NULL; i++) {
	    procPtrs[i] = Tcl_FindSymbol(interp, *handlePtr, symbols[i]);
	    if (procPtrs[i] == NULL) {
		/*
		 * At least one symbol in the list was not found.  Unload the
		 * file and return an error code.  Tcl_FindSymbol should have
		 * already left an appropriate error message.
		 */

		(*handlePtr)->unloadFileProcPtr(*handlePtr);
		*handlePtr = NULL;
		return TCL_ERROR;
	    }
	}
    }
    return TCL_OK;
}

/*
 *----------------------------------------------------------------------
 *
 * DivertFindSymbol --
 *
 *	Find a symbol in a shared library loaded by making a copying a file
 *	from the virtual filesystem to a native filesystem.
 *
 *----------------------------------------------------------------------
 */

static void *
DivertFindSymbol(
    Tcl_Interp *interp, 	/* The relevant interpreter. */
    Tcl_LoadHandle loadHandle,	/* A handle to the diverted module. */
    const char *symbol)		/* The name of symbol to resolve. */
{
    FsDivertLoad *tvdlPtr = (FsDivertLoad *) loadHandle->clientData;
    Tcl_LoadHandle originalHandle = tvdlPtr->loadHandle;

    return originalHandle->findSymbolProcPtr(interp, originalHandle, symbol);
}

/*
 *----------------------------------------------------------------------
 *
 * DivertUnloadFile --
 *
 *	Unloads an object that was loaded from a temporary file copied from the
 *	virtual filesystem the native filesystem.
 *
 *----------------------------------------------------------------------
 */

static void
DivertUnloadFile(
    Tcl_LoadHandle loadHandle)	/* A handle for the loaded object. */
{
    FsDivertLoad *tvdlPtr = (FsDivertLoad *) loadHandle->clientData;
    Tcl_LoadHandle originalHandle;

    if (tvdlPtr == NULL) {
	/*
	 * tvdlPtr was provided by Tcl_LoadFile so it should not be NULL here.
	 */

	return;
    }
    originalHandle = tvdlPtr->loadHandle;

    /*
     * Call the real 'unloadfile' proc.  This must be called first so that the
     * shared library is actually unloaded by the OS. Otherwise, the following
     * 'delete' may fail because the shared library is still in use.
     */

    originalHandle->unloadFileProcPtr(originalHandle);

    /*
     * Determine which filesystem contains the temporary copy of the file.
     */

    if (tvdlPtr->divertedFilesystem == NULL) {
	/*
	 * Use the function for the native filsystem, which works works even at
	 * this late stage.
	 */

	TclpDeleteFile(tvdlPtr->divertedFileNativeRep);
	NativeFreeInternalRep(tvdlPtr->divertedFileNativeRep);
    } else {
	/*
	 * Remove the temporary file.  If encodings have been cleaned up
	 * already, this may crash.
	 */

	if (tvdlPtr->divertedFilesystem->deleteFileProc(tvdlPtr->divertedFile)
		!= TCL_OK) {
	    /*
	     * This may have happened because Tcl is exiting, and encodings may
	     * have already been deleted or something else the filesystem
	     * depends on may be gone.
	     *
	     * TO DO:  Figure out how to delete this file more robustly, or
	     * give the filesystem the information it needs to delete the file
	     * more robustly.  One problem might be that the filesystem cannot
	     * extract the information it needs from the above pathname object
	     * because Tcl's entire filesystem apparatus (the code in this
	     * file) has been finalized and there is no way to get the native
	     * handle of the file.
	     */
	}

	/*
	 * This also decrements the refCount of the Tcl_Filesystem
	 * corresponding to this file. which might cause the filesystem to be
	 * deallocated if Tcl is exiting.
	 */

	Tcl_DecrRefCount(tvdlPtr->divertedFile);
    }

    Tcl_Free(tvdlPtr);
    Tcl_Free(loadHandle);
}

/*
 *----------------------------------------------------------------------
 *
 * Tcl_FindSymbol --
 *
 *	Find a symbol in a loaded object.
 *
 *	Previously filesystem-specific, but has been made portable by having
 *	TclpDlopen return a structure that includes procedure pointers.
 *
 * Results:
 *	Returns a pointer to the symbol if found.  Otherwise, sets
 *	an error message in the interpreter result and returns NULL.
 *
 *----------------------------------------------------------------------
 */

void *
Tcl_FindSymbol(
    Tcl_Interp *interp,		/* The relevant interpreter. */
    Tcl_LoadHandle loadHandle,	/* A handle for the loaded object. */
    const char *symbol)		/* The name name of the symbol to resolve. */
{
    return loadHandle->findSymbolProcPtr(interp, loadHandle, symbol);
}

/*
 *----------------------------------------------------------------------
 *
 * Tcl_FSUnloadFile --
 *
 *	Unloads a loaded  object if unloading is supported for the object.
 *
 *----------------------------------------------------------------------
 */

int
Tcl_FSUnloadFile(
    Tcl_Interp *interp,		/* The relevant interpreter. */
    Tcl_LoadHandle handle)	/* A handle for the object to unload. */
{
    if (handle->unloadFileProcPtr == NULL) {
	if (interp != NULL) {
	    Tcl_SetObjResult(interp, Tcl_NewStringObj(
		    "cannot unload: filesystem does not support unloading",
		    -1));
	}
	return TCL_ERROR;
    }
    if (handle->unloadFileProcPtr != NULL) {
	handle->unloadFileProcPtr(handle);
    }
    return TCL_OK;
}

/*
 *---------------------------------------------------------------------------
 *
 * Tcl_FSLink --
 *
 *	Creates or inspects a link by calling 'linkProc' of the filesystem
 *	corresponding to the given pathname.  Replaces the library version of
 *	readlink().
 *
 * Results:
 *	If toPtr is NULL, a Tcl_Obj containing the value the symbolic link for
 *	'pathPtr', or NULL if a symbolic link was not accessible.  The caller
 *	should Tcl_DecrRefCount on the result to release it.  Otherwise NULL.
 *
 *	In this case the result has no additional reference count and need not
 *	be freed. The actual action to perform is given by the 'linkAction'
 *	flags, which is a combination of:
 *
 *		TCL_CREATE_SYMBOLIC_LINK
 *		TCL_CREATE_HARD_LINK
 *
 *	Most filesystems do not support linking across to different
 *	filesystems, so this function usually fails if the filesystem
 *	corresponding to toPtr is not the same as the filesystem corresponding
 *	to pathPtr.
 *
 * Side effects:
 *	Creates or sets a link if toPtr is not NULL.
 *
 *	See readlink().
 *
 *---------------------------------------------------------------------------
 */

Tcl_Obj *
Tcl_FSLink(
    Tcl_Obj *pathPtr,		/* Pathaname of file. */
    Tcl_Obj *toPtr,		/*
				 * NULL or the pathname of a file to link to.
				 */
    int linkAction)		/* Action to perform. */
{
    const Tcl_Filesystem *fsPtr = Tcl_FSGetFileSystemForPath(pathPtr);

    if (fsPtr) {
	if (fsPtr->linkProc == NULL) {
	    Tcl_SetErrno(ENOTSUP);
	    return NULL;
	} else {
	    return fsPtr->linkProc(pathPtr, toPtr, linkAction);
	}
    }

    /*
     * If S_IFLNK isn't defined the machine doesn't support symbolic links, so
     * the file can't possibly be a symbolic link. Generate an EINVAL error,
     * which is what happens on machines that do support symbolic links when
     * readlink is called for a file that isn't a symbolic link.
     */

#ifndef S_IFLNK
    errno = EINVAL; /* TODO: Change to Tcl_SetErrno()? */
#else
    Tcl_SetErrno(ENOENT);
#endif /* S_IFLNK */
    return NULL;
}

/*
 *---------------------------------------------------------------------------
 *
 * Tcl_FSListVolumes --
 *
 *	Lists the currently mounted volumes by calling `listVolumesProc` of
 *	each registered filesystem, and combining the results to form a list of
 *	volumes.
 *
 * Results:
 *	The list of volumes, in an object which has refCount 0.
 *
 * Side effects:
 *	None
 *
 *---------------------------------------------------------------------------
 */

Tcl_Obj *
Tcl_FSListVolumes(void)
{
    FilesystemRecord *fsRecPtr;
    Tcl_Obj *resultPtr;

    /*
     * Call each "listVolumes" function of each registered filesystem in
     * succession. A non-NULL return value indicates the particular function
     * has succeeded.
     */

    TclNewObj(resultPtr);
    fsRecPtr = FsGetFirstFilesystem();
    Claim();
    while (fsRecPtr != NULL) {
	if (fsRecPtr->fsPtr->listVolumesProc != NULL) {
	    Tcl_Obj *thisFsVolumes = fsRecPtr->fsPtr->listVolumesProc();

	    if (thisFsVolumes != NULL) {
		Tcl_ListObjAppendList(NULL, resultPtr, thisFsVolumes);
		/*
		 * The refCount of each list returned by a `listVolumesProc`
		 * is already incremented.  Do not hang onto the list, though.
		 * It belongs to the filesystem.  Add its contents to the
		 * result we are building, and then decrement the refCount.
		 */
		Tcl_DecrRefCount(thisFsVolumes);
	    }
	}
	fsRecPtr = fsRecPtr->nextPtr;
    }
    Disclaim();

    return resultPtr;
}

/*
 *---------------------------------------------------------------------------
 *
 * FsListMounts --
 *
 *	Lists the mounts mathing the given pattern in the given directory.
 *
 * Results:
 *	A list, having a refCount of 0, of the matching mounts, or NULL if no
 *	search was performed because no filesystem provided a search routine.
 *
 * Side effects:
 *	None.
 *
 *---------------------------------------------------------------------------
 */

static Tcl_Obj *
FsListMounts(
    Tcl_Obj *pathPtr,		/* Pathname of directory to search. */
    const char *pattern)	/* Pattern to match against. */
{
    FilesystemRecord *fsRecPtr;
    Tcl_GlobTypeData mountsOnly = { TCL_GLOB_TYPE_MOUNT, 0, NULL, NULL };
    Tcl_Obj *resultPtr = NULL;

    /*
     * Call the matchInDirectory function of each registered filesystem,
     * passing it 'mountsOnly'.  Results accumulate in resultPtr.
     */

    fsRecPtr = FsGetFirstFilesystem();
    Claim();
    while (fsRecPtr != NULL) {
	if (fsRecPtr->fsPtr != &tclNativeFilesystem &&
		fsRecPtr->fsPtr->matchInDirectoryProc != NULL) {
	    if (resultPtr == NULL) {
		TclNewObj(resultPtr);
	    }
	    fsRecPtr->fsPtr->matchInDirectoryProc(NULL, resultPtr, pathPtr,
		    pattern, &mountsOnly);
	}
	fsRecPtr = fsRecPtr->nextPtr;
    }
    Disclaim();

    return resultPtr;
}

/*
 *---------------------------------------------------------------------------
 *
 * Tcl_FSSplitPath --
 *
 *	Splits a pathname into its components.
 *
 * Results:
 *	A list with refCount of zero.
 *
 * Side effects:
 *	If lenPtr is not null, sets it to the number of elements in the result.
 *
 *---------------------------------------------------------------------------
 */

Tcl_Obj *
Tcl_FSSplitPath(
    Tcl_Obj *pathPtr,		/* The pathname to split. */
    Tcl_Size *lenPtr)		/* A place to hold the number of pathname
				 * elements. */
{
    Tcl_Obj *result = NULL;	/* Just to squelch gcc warnings. */
    const Tcl_Filesystem *fsPtr;
    char separator = '/';
    Tcl_Size driveNameLength;
    const char *p;

    /*
     * Perform platform-specific splitting.
     */

    if (TclFSGetPathType(pathPtr, &fsPtr,
	    &driveNameLength) == TCL_PATH_ABSOLUTE) {
	if (fsPtr == &tclNativeFilesystem) {
	    return TclpNativeSplitPath(pathPtr, lenPtr);
	}
    } else {
	return TclpNativeSplitPath(pathPtr, lenPtr);
    }

    /* Assume each separator is a single character. */

    if (fsPtr->filesystemSeparatorProc != NULL) {
	Tcl_Obj *sep = fsPtr->filesystemSeparatorProc(pathPtr);

	if (sep != NULL) {
	    Tcl_IncrRefCount(sep);
	    separator = TclGetString(sep)[0];
	    Tcl_DecrRefCount(sep);
	}
    }

    /*
     * Add the drive name as first element of the result. The drive name may
     * contain strange characters like colons and sequences of forward slashes
     * For example, 'ftp://' is a valid drive name.
     */

    TclNewObj(result);
    p = TclGetString(pathPtr);
    Tcl_ListObjAppendElement(NULL, result,
	    Tcl_NewStringObj(p, driveNameLength));
    p += driveNameLength;

    /*
     * Add the remaining pathname elements to the list.
     */

    for (;;) {
	const char *elementStart = p;
	Tcl_Size length;

	while ((*p != '\0') && (*p != separator)) {
	    p++;
	}
	length = p - elementStart;
	if (length > 0) {
	    Tcl_Obj *nextElt;
	    nextElt = Tcl_NewStringObj(elementStart, length);
	    Tcl_ListObjAppendElement(NULL, result, nextElt);
	}
	if (*p++ == '\0') {
	    break;
	}
    }

    if (lenPtr != NULL) {
	TclListObjLength(NULL, result, lenPtr);
    }
    return result;
}
/*
 *----------------------------------------------------------------------
 *
 * TclGetPathType --
 *
 *	Helper function used by TclFSGetPathType and TclJoinPath.
 *
 * Results:
 *	One of TCL_PATH_ABSOLUTE, TCL_PATH_RELATIVE, or
 *	TCL_PATH_VOLUME_RELATIVE.
 *
 * Side effects:
 *	See **filesystemPtrptr, *driveNameLengthPtr and **driveNameRef,
 *
 *----------------------------------------------------------------------
 */

Tcl_PathType
TclGetPathType(
    Tcl_Obj *pathPtr,		/* Pathname to determine type of. */
    const Tcl_Filesystem **filesystemPtrPtr,
				/* If not NULL, a place in which to store a
				 * pointer to the filesystem for this pathname
				 * if it is absolute. */
    Tcl_Size *driveNameLengthPtr,	/* If not NULL, a place in which to store the
				 * length of the volume name. */
    Tcl_Obj **driveNameRef)	/* If not NULL, for an absolute pathname, a
				 * place to store a pointer to an object with a
				 * refCount of 1, and whose value is the name
				 * of the volume. */
{
    Tcl_Size pathLen;
    const char *path = TclGetStringFromObj(pathPtr, &pathLen);
    Tcl_PathType type;

    type = TclFSNonnativePathType(path, pathLen, filesystemPtrPtr,
	    driveNameLengthPtr, driveNameRef);

    if (type != TCL_PATH_ABSOLUTE) {
	type = TclpGetNativePathType(pathPtr, driveNameLengthPtr,
		driveNameRef);
	if ((type == TCL_PATH_ABSOLUTE) && (filesystemPtrPtr != NULL)) {
	    *filesystemPtrPtr = &tclNativeFilesystem;
	}
    }
    return type;
}

/*
 *----------------------------------------------------------------------
 *
 * TclFSNonnativePathType --
 *
 *	Helper function used by TclGetPathType. Checks whether the given
 *	pathname starts with a string which corresponds to a file volume in
 *	some registered filesystem other than the native one.  For speed and
 *	historical reasons the native filesystem has special hard-coded checks
 *	dotted here and there in the filesystem code.
 *
 * Results:
 *	One of TCL_PATH_ABSOLUTE or TCL_PATH_RELATIVE.  The filesystem
 *	reference will be set if and only if it is non-NULL and the function's
 *	return value is TCL_PATH_ABSOLUTE.
 *
 * Side effects:
 *	None.
 *
 *----------------------------------------------------------------------
 */

Tcl_PathType
TclFSNonnativePathType(
    const char *path,		/* Pathname to determine the type of. */
    Tcl_Size pathLen,		/* Length of the pathname. */
    const Tcl_Filesystem **filesystemPtrPtr,
				/* If not NULL, a  place to store a pointer to
				 * the filesystem for this pathname when it is
				 * an absolute pathname. */
    Tcl_Size *driveNameLengthPtr,/* If not NULL, a place to store the length of
				 * the volume name if the pathname is absolute.
				 */
    Tcl_Obj **driveNameRef)	/* If not NULL, a place to store a pointer to
				 * an object having its its refCount already
				 * incremented, and contining the name of the
				 * volume if the pathname is absolute. */
{
    FilesystemRecord *fsRecPtr;
    Tcl_PathType type = TCL_PATH_RELATIVE;

    /*
     * Determine whether the given pathname is an absolute pathname on some
     * filesystem other than the native filesystem.
     */

    fsRecPtr = FsGetFirstFilesystem();
    Claim();
    while (fsRecPtr != NULL) {
	/*
	 * Skip the the native filesystem because otherwise some of the tests
	 * in the Tcl testsuite might fail because some of the tests
	 * artificially change the current platform (between win, unix) but the
	 * list of volumes obtained by calling fsRecPtr->fsPtr->listVolumesProc
	 * reflects the current (real) platform only. In particular, on Unix
	 * '/' matchs the beginning of certain absolute Windows pathnames
	 * starting '//' and those tests go wrong.
	 *
	 * There is another reason to skip the native filesystem:  Since the
	 * tclFilename.c code has nice fast 'absolute path' checkers, there is
	 * no reason to waste time doing that in this frequently-called
	 * function.  It is better to save the overhead of the native
	 * filesystem continuously returning a list of volumes.
	 */

	if ((fsRecPtr->fsPtr != &tclNativeFilesystem)
		&& (fsRecPtr->fsPtr->listVolumesProc != NULL)) {
	    Tcl_Size numVolumes;
	    Tcl_Obj *thisFsVolumes = fsRecPtr->fsPtr->listVolumesProc();

	    if (thisFsVolumes != NULL) {
		if (TclListObjLength(NULL, thisFsVolumes, &numVolumes)
			!= TCL_OK) {
		    /*
		     * This is VERY bad; the listVolumesProc didn't return a
		     * valid list. Set numVolumes to -1 to skip the loop below
		     * and just return with the current value of 'type'.
		     *
		     * It would be better to signal an error here, but
		     * Tcl_Panic seems a bit excessive.
		     */

		    numVolumes = TCL_INDEX_NONE;
		}
		while (numVolumes > 0) {
		    Tcl_Obj *vol;
		    Tcl_Size len;
		    const char *strVol;

		    numVolumes--;
		    Tcl_ListObjIndex(NULL, thisFsVolumes, numVolumes, &vol);
		    strVol = TclGetStringFromObj(vol,&len);
		    if (pathLen < len) {
			continue;
		    }
		    if (strncmp(strVol, path, len) == 0) {
			type = TCL_PATH_ABSOLUTE;
			if (filesystemPtrPtr != NULL) {
			    *filesystemPtrPtr = fsRecPtr->fsPtr;
			}
			if (driveNameLengthPtr != NULL) {
			    *driveNameLengthPtr = len;
			}
			if (driveNameRef != NULL) {
			    *driveNameRef = vol;
			    Tcl_IncrRefCount(vol);
			}
			break;
		    }
		}
		Tcl_DecrRefCount(thisFsVolumes);
		if (type == TCL_PATH_ABSOLUTE) {
		    /*
		     * No need to to examine additional filesystems.
		     */

		    break;
		}
	    }
	}
	fsRecPtr = fsRecPtr->nextPtr;
    }
    Disclaim();
    return type;
}

/*
 *---------------------------------------------------------------------------
 *
 * Tcl_FSRenameFile --
 *
 *	If the two pathnames correspond to the same filesystem, call
 *	'renameFileProc' of that filesystem.  Otherwise return the POSIX error
 *	'EXDEV', and -1.
 *
 * Results:
 *	A standard Tcl error code if a rename function was called, or -1
 *	otherwise.
 *
 * Side effects:
 *	A file may be renamed.
 *
 *---------------------------------------------------------------------------
 */

int
Tcl_FSRenameFile(
    Tcl_Obj *srcPathPtr,	/* The pathname of a file or directory to be
				   renamed. */
    Tcl_Obj *destPathPtr)	/* The new pathname for the file. */
{
    int retVal = -1;
    const Tcl_Filesystem *fsPtr, *fsPtr2;

    fsPtr = Tcl_FSGetFileSystemForPath(srcPathPtr);
    fsPtr2 = Tcl_FSGetFileSystemForPath(destPathPtr);

    if ((fsPtr == fsPtr2) && (fsPtr != NULL)
	    && (fsPtr->renameFileProc != NULL)) {
	retVal = fsPtr->renameFileProc(srcPathPtr, destPathPtr);
    }
    if (retVal == -1) {
	Tcl_SetErrno(EXDEV);
    }
    return retVal;
}

/*
 *---------------------------------------------------------------------------
 *
 * Tcl_FSCopyFile --
 *
 *	If both pathnames correspond to the same filesystem, calls
 *	'copyFileProc' of that filesystem.
 *
 *	In the native filesystems, 'copyFileProc' copies a link itself, not the
 *	thing the link points to.
 *
 * Results:
 *	A standard Tcl return code if a copyFileProc was called, or -1
 *	otherwise.
 *
 * Side effects:
 *	A file might be copied.  The POSIX error 'EXDEV' is set if a copy
 *	function was not called.
 *
 *---------------------------------------------------------------------------
 */

int
Tcl_FSCopyFile(
    Tcl_Obj *srcPathPtr,	/* The pathname of file to be copied. */
    Tcl_Obj *destPathPtr)	/* The new pathname to copy the file to. */
{
    int retVal = -1;
    const Tcl_Filesystem *fsPtr, *fsPtr2;

    fsPtr = Tcl_FSGetFileSystemForPath(srcPathPtr);
    fsPtr2 = Tcl_FSGetFileSystemForPath(destPathPtr);

    if (fsPtr == fsPtr2 && fsPtr != NULL && fsPtr->copyFileProc != NULL) {
	retVal = fsPtr->copyFileProc(srcPathPtr, destPathPtr);
    }
    if (retVal == -1) {
	Tcl_SetErrno(EXDEV);
    }
    return retVal;
}

/*
 *---------------------------------------------------------------------------
 *
 * TclCrossFilesystemCopy --
 *
 *	Helper for Tcl_FSCopyFile and Tcl_FSLoadFile.  Copies a file from one
 *	filesystem to another, overwiting any file that already exists.
 *
 * Results:
 *	A standard Tcl return code.
 *
 * Side effects:
 *	A file may be copied.
 *
 *---------------------------------------------------------------------------
 */

int
TclCrossFilesystemCopy(
    Tcl_Interp *interp,		/* For error messages. */
    Tcl_Obj *source,		/* Pathname of file to be copied. */
    Tcl_Obj *target)		/* Pathname to copy the file to. */
{
    int result = TCL_ERROR;
    int prot = 0666;
    Tcl_Channel in, out;
    Tcl_StatBuf sourceStatBuf;
    struct utimbuf tval;

    out = Tcl_FSOpenFileChannel(interp, target, "wb", prot);
    if (out == NULL) {
	/*
	 * Failed to open an output channel.  Bail out.
	 */
	goto done;
    }

    in = Tcl_FSOpenFileChannel(interp, source, "rb", prot);
    if (in == NULL) {
	/*
	 * Could not open an input channel.  Why didn't the caller check this?
	 */

	Tcl_CloseEx(interp, out, 0);
	goto done;
    }

    /*
     * Copy the file synchronously.  TO DO:  Maybe add an asynchronous option
     * to support virtual filesystems that are slow (e.g. network sockets).
     */

    if (TclCopyChannel(interp, in, out, -1, NULL) == TCL_OK) {
	result = TCL_OK;
    }

    /*
     * If the copy failed, assume that copy channel left an error message.
     */

    Tcl_CloseEx(interp, in, 0);
    Tcl_CloseEx(interp, out, 0);

    /*
     * Set modification date of copied file.
     */

    if (Tcl_FSLstat(source, &sourceStatBuf) == 0) {
	tval.actime = Tcl_GetAccessTimeFromStat(&sourceStatBuf);
	tval.modtime = Tcl_GetModificationTimeFromStat(&sourceStatBuf);
	Tcl_FSUtime(target, &tval);
    }

  done:
    return result;
}

/*
 *---------------------------------------------------------------------------
 *
 * Tcl_FSDeleteFile --
 *
 *	Calls 'deleteFileProc' of the filesystem corresponding to the given
 *	pathname.
 *
 * Results:
 *	A standard Tcl return code.
 *
 * Side effects:
 *	A file may be deleted.
 *
 *---------------------------------------------------------------------------
 */

int
Tcl_FSDeleteFile(
    Tcl_Obj *pathPtr)		/* Pathname of file to be removed (UTF-8). */
{
    const Tcl_Filesystem *fsPtr = Tcl_FSGetFileSystemForPath(pathPtr);
    int err;

    if (fsPtr == NULL) {
	err = ENOENT;
    } else {
	if (fsPtr->deleteFileProc != NULL) {
	    return fsPtr->deleteFileProc(pathPtr);
	}
	err = ENOTSUP;
    }
    Tcl_SetErrno(err);
    return -1;
}

/*
 *---------------------------------------------------------------------------
 *
 * Tcl_FSCreateDirectory --
 *
 *	Calls 'createDirectoryProc' of the filesystem corresponding to the
 *	given pathname.
 *
 * Results:
 *	A standard Tcl return code, or -1 if no createDirectoryProc is found.
 *
 * Side effects:
 *	A directory may be created.  POSIX error 'ENOENT' is set if no
 *	createDirectoryProc is found.
 *
 *---------------------------------------------------------------------------
 */

int
Tcl_FSCreateDirectory(
    Tcl_Obj *pathPtr)		/* Pathname of directory to create (UTF-8). */
{
    const Tcl_Filesystem *fsPtr = Tcl_FSGetFileSystemForPath(pathPtr);
    int err;

    if (fsPtr == NULL) {
	err = ENOENT;
    } else {
	if (fsPtr->createDirectoryProc != NULL) {
	    return fsPtr->createDirectoryProc(pathPtr);
	}
	err = ENOTSUP;
    }
    Tcl_SetErrno(err);
    return -1;
}

/*
 *---------------------------------------------------------------------------
 *
 * Tcl_FSCopyDirectory --
 *
 *	If both pathnames correspond to the the same filesystem, calls
 *	'copyDirectoryProc' of that filesystem.
 *
 * Results:
 *	A standard Tcl return code, or -1 if no 'copyDirectoryProc' is found.
 *
 * Side effects:
 *	A directory may be copied. POSIX error 'EXDEV' is set if no
 *	copyDirectoryProc is found.
 *
 *---------------------------------------------------------------------------
 */

int
Tcl_FSCopyDirectory(
    Tcl_Obj *srcPathPtr,	/* The pathname of the directory to be
				 * copied. */
    Tcl_Obj *destPathPtr,	/* The pathname of the target directory. */
    Tcl_Obj **errorPtr)		/* If not NULL, and there is an error, a place
				 * to store a pointer to a new object, with
				 * its refCount already incremented, and
				 * containing the pathname name of file
				 * causing the error. */
{
    int retVal = -1;
    const Tcl_Filesystem *fsPtr, *fsPtr2;

    fsPtr = Tcl_FSGetFileSystemForPath(srcPathPtr);
    fsPtr2 = Tcl_FSGetFileSystemForPath(destPathPtr);

    if (fsPtr == fsPtr2 && fsPtr != NULL && fsPtr->copyDirectoryProc != NULL){
	retVal = fsPtr->copyDirectoryProc(srcPathPtr, destPathPtr, errorPtr);
    }
    if (retVal == -1) {
	Tcl_SetErrno(EXDEV);
    }
    return retVal;
}

/*
 *---------------------------------------------------------------------------
 *
 * Tcl_FSRemoveDirectory --
 *
 *	Calls 'removeDirectoryProc' of the filesystem corresponding to remove
 *	pathPtr.
 *
 * Results:
 *	A standard Tcl return code, or -1 if no removeDirectoryProc is found.
 *
 * Side effects:
 *	A directory may be removed.  POSIX error 'ENOENT' is set if no
 *	removeDirectoryProc is found.
 *
 *---------------------------------------------------------------------------
 */

int
Tcl_FSRemoveDirectory(
    Tcl_Obj *pathPtr,		/* The pathname of the directory to be removed. */
    int recursive,		/* If zero, removes only an empty directory.
				 * Otherwise, removes the directory and all its
				 * contents.  */
    Tcl_Obj **errorPtr)		/* If not NULL and an error occurs, stores a
				 * place to store a a pointer to a new
				 * object having a refCount of 1 and containing
				 * the name of the file that produced an error. */
{
    const Tcl_Filesystem *fsPtr = Tcl_FSGetFileSystemForPath(pathPtr);

    if (fsPtr == NULL) {
	Tcl_SetErrno(ENOENT);
	return -1;
    }
    if (fsPtr->removeDirectoryProc == NULL) {
	Tcl_SetErrno(ENOTSUP);
	return -1;
    }

    if (recursive) {
	Tcl_Obj *cwdPtr = Tcl_FSGetCwd(NULL);
	if (cwdPtr != NULL) {
	    const char *cwdStr, *normPathStr;
	    Tcl_Size cwdLen, normLen;
	    Tcl_Obj *normPath = Tcl_FSGetNormalizedPath(NULL, pathPtr);

	    if (normPath != NULL) {
		normPathStr = TclGetStringFromObj(normPath, &normLen);
		cwdStr = TclGetStringFromObj(cwdPtr, &cwdLen);
		if ((cwdLen >= normLen) && (strncmp(normPathStr, cwdStr,
			normLen) == 0)) {
		    /*
		     * The cwd is inside the directory to be removed.  Change
		     * the cwd to [file dirname $path].
		     */

		    Tcl_Obj *dirPtr = TclPathPart(NULL, pathPtr,
			    TCL_PATH_DIRNAME);

		    Tcl_FSChdir(dirPtr);
		    Tcl_DecrRefCount(dirPtr);
		}
	    }
	    Tcl_DecrRefCount(cwdPtr);
	}
    }
    return fsPtr->removeDirectoryProc(pathPtr, recursive, errorPtr);
}

/*
 *---------------------------------------------------------------------------
 *
 * Tcl_FSGetFileSystemForPath --
 *
 *	Produces the filesystem that corresponds to the given pathname.
 *
 * Results:
 *	The corresponding Tcl_Filesystem, or NULL if the pathname is invalid.
 *
 * Side effects:
 *	The internal representation of fsPtrPtr is converted to fsPathType if
 *	needed, and that internal representation is updated as needed.
 *
 *---------------------------------------------------------------------------
 */

const Tcl_Filesystem *
Tcl_FSGetFileSystemForPath(
    Tcl_Obj *pathPtr)
{
    FilesystemRecord *fsRecPtr;
    const Tcl_Filesystem *retVal = NULL;

    if (pathPtr == NULL) {
	Tcl_Panic("Tcl_FSGetFileSystemForPath called with NULL object");
	return NULL;
    }

    if (pathPtr->refCount == 0) {
	/*
	 * Avoid possible segfaults or nondeterministic memory leaks where the
	 * reference count has been incorreclty managed.
	 */
	Tcl_Panic("Tcl_FSGetFileSystemForPath called with object with refCount == 0");
	return NULL;
    }

    /* Start with an up-to-date copy of the filesystem. */
    fsRecPtr = FsGetFirstFilesystem();
    Claim();

    /*
     * Ensure that pathPtr is a valid pathname.
     */
    if (TclFSEnsureEpochOk(pathPtr, &retVal) != TCL_OK) {
	/* not a valid pathname */
	Disclaim();
	return NULL;
    } else if (retVal != NULL) {
	/*
	 * Found the filesystem in the internal representation of pathPtr.
	*/
	Disclaim();
	return retVal;
    }

    /*
     * Call each of the "pathInFilesystem" functions in succession until the
     * corresponding filesystem is found.
     */
    for (; fsRecPtr!=NULL ; fsRecPtr=fsRecPtr->nextPtr) {
	void *clientData = NULL;

	if (fsRecPtr->fsPtr->pathInFilesystemProc == NULL) {
	    continue;
	}

	if (fsRecPtr->fsPtr->pathInFilesystemProc(pathPtr, &clientData)!=-1) {
	    /* This is the filesystem for pathPtr.  Assume the type of pathPtr
	     * hasn't been changed by the above call to the
	     * pathInFilesystemProc, and cache this result in the internal
	     * representation of pathPtr.  */

	    TclFSSetPathDetails(pathPtr, fsRecPtr->fsPtr, clientData);
	    Disclaim();
	    return fsRecPtr->fsPtr;
	}
    }
    Disclaim();

    return NULL;
}

/*
 *---------------------------------------------------------------------------
 *
 * Tcl_FSGetNativePath --
 *
 *  See Tcl_FSGetInternalRep.
 *
 *---------------------------------------------------------------------------
 */

const void *
Tcl_FSGetNativePath(
    Tcl_Obj *pathPtr)
{
    return Tcl_FSGetInternalRep(pathPtr, &tclNativeFilesystem);
}

/*
 *---------------------------------------------------------------------------
 *
 * NativeFreeInternalRep --
 *
 *	Free a native internal representation.
 *
 * Results:
 *	None.
 *
 * Side effects:
 *	Memory is released.
 *
 *---------------------------------------------------------------------------
 */

static void
NativeFreeInternalRep(
    void *clientData)
{
    Tcl_Free(clientData);
}

/*
 *---------------------------------------------------------------------------
 *
 * Tcl_FSFileSystemInfo --
 *	Produce the type of a pathname and the type of its filesystem.
 *
 *
 * Results:
 *	A list where the first item is the name of the filesystem (e.g.
 *	"native" or "vfs"), and the second item is the type of the given
 *	pathname within that filesystem.
 *
 * Side effects:
 *	The internal representation of pathPtr may be converted to a
 *	fsPathType.
 *
 *---------------------------------------------------------------------------
 */

Tcl_Obj *
Tcl_FSFileSystemInfo(
    Tcl_Obj *pathPtr)
{
    Tcl_Obj *resPtr;
    const Tcl_Filesystem *fsPtr = Tcl_FSGetFileSystemForPath(pathPtr);

    if (fsPtr == NULL) {
	return NULL;
    }

    resPtr = Tcl_NewListObj(0, NULL);
    Tcl_ListObjAppendElement(NULL, resPtr,
	    Tcl_NewStringObj(fsPtr->typeName, -1));

    if (fsPtr->filesystemPathTypeProc != NULL) {
	Tcl_Obj *typePtr = fsPtr->filesystemPathTypeProc(pathPtr);

	if (typePtr != NULL) {
	    Tcl_ListObjAppendElement(NULL, resPtr, typePtr);
	}
    }

    return resPtr;
}

/*
 *---------------------------------------------------------------------------
 *
 * Tcl_FSPathSeparator --
 *
 *	Produces the separator for given pathname.
 *
 * Results:
 *	A Tcl object having a refCount of zero.
 *
 * Side effects:
 *	The internal representation of pathPtr may be converted to a fsPathType
 *
 *---------------------------------------------------------------------------
 */

Tcl_Obj *
Tcl_FSPathSeparator(
    Tcl_Obj *pathPtr)
{
    const Tcl_Filesystem *fsPtr = Tcl_FSGetFileSystemForPath(pathPtr);
    Tcl_Obj *resultObj;

    if (fsPtr == NULL) {
	return NULL;
    }

    if (fsPtr->filesystemSeparatorProc != NULL) {
	return fsPtr->filesystemSeparatorProc(pathPtr);
    }

    /*
     * Use the standard forward slash character if filesystem does not to
     * provide a filesystemSeparatorProc.
     */

    TclNewLiteralStringObj(resultObj, "/");
    return resultObj;
}

/*
 *---------------------------------------------------------------------------
 *
 * NativeFilesystemSeparator --
 *
 *	This function, part of the native filesystem support, returns the
 *	separator for the given pathname.
 *
 * Results:
 *	The separator character.
 *
 * Side effects:
 *	None.
 *
 *---------------------------------------------------------------------------
 */

static Tcl_Obj *
NativeFilesystemSeparator(
    TCL_UNUSED(Tcl_Obj *) /*pathPtr*/)
{
    const char *separator = NULL;

    switch (tclPlatform) {
    case TCL_PLATFORM_UNIX:
	separator = "/";
	break;
    case TCL_PLATFORM_WINDOWS:
	separator = "\\";
	break;
    }
    return Tcl_NewStringObj(separator,1);
}

/*
 * Local Variables:
 * mode: c
 * c-basic-offset: 4
 * fill-column: 78
 * End:
 */<|MERGE_RESOLUTION|>--- conflicted
+++ resolved
@@ -1805,10 +1805,6 @@
     oldScriptFile = iPtr->scriptFile;
     iPtr->scriptFile = pathPtr;
     Tcl_IncrRefCount(iPtr->scriptFile);
-<<<<<<< HEAD
-=======
-    string = TclGetStringFromObj(objPtr, &length);
->>>>>>> 29080aaa
 
     /*
      * TIP #280:  Open a frame for the evaluated script.
@@ -1835,12 +1831,8 @@
 	 * Record information about where the error occurred.
 	 */
 
-<<<<<<< HEAD
 	Tcl_Size length;
-	const char *pathString = Tcl_GetStringFromObj(pathPtr, &length);
-=======
 	const char *pathString = TclGetStringFromObj(pathPtr, &length);
->>>>>>> 29080aaa
 	int limit = 150;
 	int overflow = (length > limit);
 
