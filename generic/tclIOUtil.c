--- conflicted
+++ resolved
@@ -3660,95 +3660,6 @@
  
 /*
-<<<<<<< HEAD
- *----------------------------------------------------------------------
- *
- * TclFSUnloadTempFile --
- *
- *	Unloads an object loaded via temporary file from a virtual filesystem
- *	to a native filesystem.
- *
- * Results:
- *	None.
- *
- * Side effects:
- *	Frees resources for the loaded object and deletes the temporary file.
- *
- *----------------------------------------------------------------------
- */
-
-void
-TclFSUnloadTempFile(
-    Tcl_LoadHandle loadHandle)	/* A handle for the object, as provided by a
-				 *  previous call to Tcl_FSLoadFile(). */
-{
-    FsDivertLoad *tvdlPtr = (FsDivertLoad *) loadHandle;
-
-    if (tvdlPtr == NULL) {
-	/*
-	 * tvdlPtr was provided by Tcl_LoadFile so it should not be NULL here.
-	 */
-	return;
-    }
-
-    if (tvdlPtr->unloadProcPtr != NULL) {
-	/*
-	 * 'unloadProcPtr' must be called first so that the shared library is
-	 * actually unloaded by the OS. Otherwise, the following 'delete' may
-	 * well fail because the shared library is still in use.
-	 */
-
-	tvdlPtr->unloadProcPtr(tvdlPtr->loadHandle);
-    }
-
-    if (tvdlPtr->divertedFilesystem == NULL) {
-	/*
-	 * Call the function for the native fileystem, which works even at this
-	 * late stage.
-	 */
-
-	TclpDeleteFile(tvdlPtr->divertedFileNativeRep);
-	NativeFreeInternalRep(tvdlPtr->divertedFileNativeRep);
-    } else {
-	/*
-	 * Remove the temporary file that was created.  If encodings have
-	 * already been freed because the interpreter is exiting this may
-	 * crash.
-	 */
-
-	if (tvdlPtr->divertedFilesystem->deleteFileProc(tvdlPtr->divertedFile)
-		!= TCL_OK) {
-	    /*
-	     * This may have happened because Tcl is exiting and encodings may
-	     * have already been deleted, or something else the filesystem
-	     * depends on may be gone.
-	     *
-	     * TO DO:  Figure out how to delete this file more robustly, or
-	     * give the filesystem the information it needs to delete the file
-	     * more robustly.  One problem might be that the filesystem cannot
-	     * extract the information it needs from the above pathname object
-	     * because Tcl's entire filesystem apparatus (the code in this
-	     * file) has been finalized and there is no way to get the native
-	     * handle of the file.
-	     */
-	}
-
-	/*
-	 * This also decrements the refCount of the Tcl_Filesystem
-	 * corresponding to this file. which might case filesystem to be freed
-	 * if Tcl is exiting.
-	 */
-
-	Tcl_DecrRefCount(tvdlPtr->divertedFile);
-    }
-
-    Tcl_Free(tvdlPtr);
-}
--
-/*
-=======
->>>>>>> a2e046c6
  *---------------------------------------------------------------------------
  *
  * Tcl_FSLink --
