--- conflicted
+++ resolved
@@ -605,15 +605,12 @@
      */
 
     fsRecPtr = tsdPtr->filesystemList;
-<<<<<<< HEAD
     if (tsdPtr->claims <= 0) {
 	while (fsRecPtr != NULL) {
 	    tmpFsRecPtr = fsRecPtr->nextPtr;
-	    if (--fsRecPtr->fileRefCount <= 0) {
-		fsRecPtr->fsPtr = NULL;
-		fsRecPtr->nextPtr = toFree;
-		toFree = fsRecPtr;
-	    }
+	    fsRecPtr->fsPtr = NULL;
+	    fsRecPtr->nextPtr = toFree;
+	    toFree = fsRecPtr;
 	    fsRecPtr = tmpFsRecPtr;
 	}
     } else {
@@ -624,14 +621,6 @@
 	    fsRecPtr = fsRecPtr->prevPtr;
 	}
 	fsRecPtr->prevPtr = fsRecPtr;
-=======
-    while (fsRecPtr != NULL) {
-	tmpFsRecPtr = fsRecPtr->nextPtr;
-	fsRecPtr->fsPtr = NULL;
-	fsRecPtr->nextPtr = toFree;
-	toFree = fsRecPtr;
-	fsRecPtr = tmpFsRecPtr;
->>>>>>> 03225cdf
     }
     tsdPtr->filesystemList = NULL;
 
@@ -738,9 +727,7 @@
     while (toRelease != NULL) {
 	fsRecPtr = (toRelease == toRelease->prevPtr) ? NULL
 						: toRelease->prevPtr;
-	if (--toRelease->fileRefCount <= 0) {
-	    ckfree((char *)toRelease);
-	}
+	ckfree((char *)toRelease);
 	toRelease = fsRecPtr;
     }
 }
