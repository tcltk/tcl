--- conflicted
+++ resolved
@@ -635,14 +635,9 @@
  
 /*
-<<<<<<< HEAD
- - copyins - copy all in arcs of a state to another state
- ^ static void copyins(struct nfa *, struct state *, struct state *);
-=======
  - copyins - copy in arcs of a state to another state
  * Either all arcs, or only non-empty ones as determined by all value.
  ^ static VOID copyins(struct nfa *, struct state *, struct state *, int);
->>>>>>> 7cfb0201
  */
 static void
 copyins(
@@ -685,14 +680,9 @@
  
 /*
-<<<<<<< HEAD
- - copyouts - copy all out arcs of a state to another state
- ^ static void copyouts(struct nfa *, struct state *, struct state *);
-=======
  - copyouts - copy out arcs of a state to another state
  * Either all arcs, or only non-empty ones as determined by all value.
  ^ static VOID copyouts(struct nfa *, struct state *, struct state *, int);
->>>>>>> 7cfb0201
  */
 static void
 copyouts(
