--- conflicted
+++ resolved
@@ -65,11 +65,7 @@
  *			the flags argument.
  *			Also indicates a strange conversion mode where all
  *			special characters are escaped with backslashes
-<<<<<<< HEAD
  *			*except for braces*. This is a strange and unnecessary
-=======
- *			*except for braces*.  This is a strange and unnecessary
->>>>>>> 677ffa11
  *			case, but it's part of the historical way in which
  *			lists have been formatted in Tcl. To experiment with
  *			removing this case, set the value of COMPAT to 0.
@@ -174,7 +170,6 @@
  *
  *	* The NUL byte ought not appear, as it is not in strings properly
  *	  encoded for Tcl, but if it is present, it is not treated as
-<<<<<<< HEAD
  *	  separating whitespace, or a string terminator. It is just another
  *	  character in a list element.
  *
@@ -186,22 +181,7 @@
  *
  * NOTE: This means that if and when backslash substitution rules ever change
  * for command parsing, the interpretation of strings as lists also changes.
- * 
-=======
- *	  separating whitespace, or a string terminator.  It is just
- *	  another character in a list element.
- *
- * The interpretation of a formatted substring as a list element follows
- * rules similar to the parsing of the words of a command in a Tcl script.
- * Backslash substitution plays a key role, and is defined exactly as it is
- * in command parsing.  The same routine, TclParseBackslash() is used in both
- * command parsing and list parsing.
- *
- * NOTE:  This means that if and when backslash substitution rules ever
- * change for command parsing, the interpretation of strings as lists also
- * changes.
- *
->>>>>>> 677ffa11
+ *
  * Backslash substitution replaces an "escape sequence" of one or more
  * characters starting with
  *		\u005c	\	BACKSLASH
@@ -232,19 +212,11 @@
  *   single SPACE character is done.
  *
  *   NOTE: Most list element values can be represented by a formatted
-<<<<<<< HEAD
  *   substring using brace quoting. The exceptions are any element value that
  *   includes an unbalanced brace not in a backslash escape sequence, and any
  *   value that ends with a backslash not itself in a backslash escape
  *   sequence.
- * 
-=======
- *   substring using brace quoting.  The exceptions are any element value
- *   that includes an unbalanced brace not in a backslash escape sequence,
- *   and any value that ends with a backslash not itself in a backslash
- *   escape sequence.
- *
->>>>>>> 677ffa11
+ *
  * * If the first character of a formatted substring is
  *		\u0022	"	QUOTE
  *   then the end of the substring is the next QUOTE character, not counting
@@ -360,7 +332,6 @@
  *
  *	CONVERT_MASK:	a{b]c}d		=> a{b\]c}d
  *
-<<<<<<< HEAD
  * where the CLOSE BRACKET is escaped, but the BRACEs are not. The same effect
  * can be seen replacing ] with " in this example. There does not appear to be
  * any functional or aesthetic purpose for this strange additional mode. The
@@ -372,7 +343,7 @@
  * directives. This makes it easy to experiment with eliminating this
  * formatting mode simply with "#define COMPAT 0" above. I believe this is
  * worth considering.
- * 
+ *
  * Another consideration is the treatment of QUOTE characters in list
  * elements. TclConvertElement() must have the ability to produce the escape
  * sequence \" so that when a list element begins with a QUOTE we do not
@@ -382,29 +353,6 @@
  * we handle HASH which also needs quoting and escaping only in particular
  * situations. Following up this could increase the set of list elements that
  * can use the CONVERT_NONE formatting mode.
-=======
- * where the CLOSE BRACKET is escaped, but the BRACEs are not.  The same
- * effect can be seen replacing ] with " in this example.  There does not
- * appear to be any functional or aesthetic purpose for this strange
- * additional mode.  The sole purpose I can see for preserving it is to
- * keep generating the same formatted lists programmers have become accustomed
- * to, and perhaps written tests to expect.  That is, compatibility only.
- * The additional code complexity required to support this mode is significant.
- * The lines of code supporting it are delimited in the routines below with
- * #if COMPAT directives.  This makes it easy to experiment with eliminating
- * this formatting mode simply with "#define COMPAT 0" above.  I believe
- * this is worth considering.
- *
- * Another consideration is the treatment of QUOTE characters in list elements.
- * TclConvertElement() must have the ability to produce the escape sequence
- * \" so that when a list element begins with a QUOTE we do not confuse
- * that first character with a QUOTE used as list syntax to define list
- * structure.  However, that is the only place where QUOTE characters need
- * quoting.  In this way, handling QUOTE could really be much more like
- * the way we handle HASH which also needs quoting and escaping only in
- * particular situations.  Following up this could increase the set of
- * list elements that can use the CONVERT_NONE formatting mode.
->>>>>>> 677ffa11
  *
  * More speculative is that the demands of canonical list form require brace
  * balance for the list as a whole, while the current implementation achieves
@@ -452,16 +400,11 @@
 	goto done;
     }
 
-<<<<<<< HEAD
     /*
      * No list element before leading white space.
      */
 
-    count += 1 - TclIsSpaceProc(*bytes); 
-=======
-    /* No list element before leading white space */
     count += 1 - TclIsSpaceProc(*bytes);
->>>>>>> 677ffa11
 
     /*
      * Count white space runs as potential element separators.
@@ -493,16 +436,11 @@
 	numBytes -= (numBytes != -1);
     }
 
-<<<<<<< HEAD
     /*
      * No list element following trailing white space.
      */
 
-    count -= TclIsSpaceProc(bytes[-1]); 
-=======
-    /* No list element following trailing white space */
     count -= TclIsSpaceProc(bytes[-1]);
->>>>>>> 677ffa11
 
   done:
     if (endPtr) {
@@ -600,7 +538,7 @@
 				 * indicate that the substring of *sizePtr
 				 * bytes starting at **elementPtr is/is not
 				 * the literal key or value and therefore
-				 * does not/does require a call to 
+				 * does not/does require a call to
 				 * TclCopyAndCollapse() by the caller. */
 {
     return FindElement(interp, dict, dictLength, "dict", "DICTIONARY",
@@ -632,7 +570,7 @@
 				 * indicate that the substring of *sizePtr
 				 * bytes starting at **elementPtr is/is not
 				 * the literal list/dict element and therefore
-				 * does not/does require a call to 
+				 * does not/does require a call to
 				 * TclCopyAndCollapse() by the caller. */
 {
     const char *p = string;
@@ -647,7 +585,7 @@
 
     /*
      * Skim off leading white space and check for an opening brace or quote.
-     * We treat embedded NULLs in the list/dict as bytes belonging to a list 
+     * We treat embedded NULLs in the list/dict as bytes belonging to a list
      * element (or dictionary key or value).
      */
 
@@ -1103,13 +1041,8 @@
     int preferEscape = 0;	/* Use preferences to track whether to use */
     int preferBrace = 0;	/* CONVERT_MASK mode. */
     int braceCount = 0;		/* Count of all braces '{' '}' seen. */
-<<<<<<< HEAD
 #endif /* COMPAT */
-    
-=======
-#endif
-
->>>>>>> 677ffa11
+
     if ((p == NULL) || (length == 0) || ((*p == '\0') && (length == -1))) {
 	/*
 	 * Empty string element must be brace quoted.
@@ -1183,16 +1116,11 @@
 	case '\\':	/* TYPE_SUBS */
 	    extra++;				/* Escape '\' => '\\' */
 	    if ((length == 1) || ((length == -1) && (p[1] == '\0'))) {
-<<<<<<< HEAD
 		/*
 		 * Final backslash. Cannot format with brace quoting.
 		 */
 
-		requireEscape = 1;		
-=======
-		/* Final backslash. Cannot format with brace quoting. */
 		requireEscape = 1;
->>>>>>> 677ffa11
 		break;
 	    }
 	    if (p[1] == '\n') {
@@ -1286,18 +1214,10 @@
 #if COMPAT
 	if (preferEscape && !preferBrace) {
 	    /*
-<<<<<<< HEAD
 	     * If we are quoting solely due to ] or internal " characters use
 	     * the CONVERT_MASK mode where we escape all special characters
 	     * except for braces. "extra" counted space needed to escape
 	     * braces too, so substract "braceCount" to get our actual needs.
-=======
-	     * If we are quoting solely due to ] or internal " characters
-	     * use the CONVERT_MASK mode where we escape all special
-	     * characters except for braces.  "extra" counted space needed
-	     * to escape braces too, so substract "braceCount" to get our
-	     * actual needs.
->>>>>>> 677ffa11
 	     */
 
 	    bytesNeeded += (extra - braceCount);
@@ -1596,22 +1516,13 @@
 	    if (length == -1) {
 		return p - dst;
 	    }
-<<<<<<< HEAD
-
-	    /* 
+
+	    /*
 	     * If we reach this point, there's an embedded NULL in the string
 	     * range being processed, which should not happen when the
 	     * encoding rules for Tcl strings are properly followed.  If the
 	     * day ever comes when we stop tolerating such things, this is
 	     * where to put the Tcl_Panic().
-=======
-	    /*
-	     * If we reach this point, there's an embedded NULL in the
-	     * string range being processed, which should not happen when
-	     * the encoding rules for Tcl strings are properly followed.
-	     * If the day ever comes when we stop tolerating such things,
-	     * this is where to put the Tcl_Panic().
->>>>>>> 677ffa11
 	     */
 
 	    break;
@@ -1673,7 +1584,6 @@
 	flagPtr = localFlags;
     } else if (argc > maxFlags) {
 	/*
-<<<<<<< HEAD
 	 * We cannot allocate a large enough flag array to format this list in
 	 * one pass.  We could imagine converting this routine to a multi-pass
 	 * implementation, but for sizeof(int) == 4, the limit is a max of
@@ -1683,18 +1593,6 @@
 	 * INT_MAX. If we tried to format a list of > maxFlags elements, we're
 	 * just going to overflow the size limits on the formatted string
 	 * anyway, so just issue that same panic early.
-=======
-	 * We cannot allocate a large enough flag array to format this
-	 * list in one pass.  We could imagine converting this routine
-	 * to a multi-pass implementation, but for sizeof(int) == 4,
-	 * the limit is a max of 2^30 list elements and since each element
-	 * is at least one byte formatted, and requires one byte space
-	 * between it and the next one, that a minimum space requirement
-	 * of 2^31 bytes, which is already INT_MAX. If we tried to format
-	 * a list of > maxFlags elements, we're just going to overflow
-	 * the size limits on the formatted string anyway, so just issue
-	 * that same panic early.
->>>>>>> 677ffa11
 	 */
 
 	Tcl_Panic("max size for a Tcl value (%d bytes) exceeded", INT_MAX);
@@ -1984,13 +1882,8 @@
     }
     if (bytesNeeded + argc - 1 < 0) {
 	/*
-<<<<<<< HEAD
 	 * Panic test could be tighter, but not going to bother for this
 	 * legacy routine.
-=======
-	 * Panic test could be tighter, but not going to bother for
-	 * this legacy routine.
->>>>>>> 677ffa11
 	 */
 
 	Tcl_Panic("Tcl_Concat: max size of Tcl value exceeded");
@@ -3140,7 +3033,7 @@
 	    /*
 	     * Static buffer, so must copy.
 	     */
-	    
+
 	    TclNewStringObj(result, dsPtr->string, dsPtr->length);
 	}
     } else {
@@ -3261,7 +3154,7 @@
     /*
      * Handle NaN.
      */
-    
+
     if (TclIsNaN(value)) {
 	TclFormatNaN(value, dst);
 	return;
@@ -3270,18 +3163,13 @@
     /*
      * Handle infinities.
      */
-    
+
     if (TclIsInfinite(value)) {
 	/*
 	 * Remember to copy the terminating NUL too.
 	 */
-<<<<<<< HEAD
-	
+
 	if (value < 0) {
-=======
-
-	    if (value < 0) {
->>>>>>> 677ffa11
 	    memcpy(dst, "-Inf", 5);
 	} else {
 	    memcpy(dst, "Inf", 4);
@@ -3292,7 +3180,7 @@
     /*
      * Ordinary (normal and denormal) values.
      */
-    
+
     if (*precisionPtr == 0) {
 	digits = TclDoubleDigits(value, -1, TCL_DD_SHORTEST,
 		&exponent, &signum, &end);
@@ -3337,16 +3225,11 @@
 	 */
 
 	digits = TclDoubleDigits(value, *precisionPtr,
-<<<<<<< HEAD
-		TCL_DD_E_FORMAT /* | TCL_DD_SHORTEN_FLAG */, 
+		TCL_DD_E_FORMAT /* | TCL_DD_SHORTEN_FLAG */,
 		&exponent, &signum, &end);
     }
     if (signum) {
 	*dst++ = '-';
-=======
-				 TCL_DD_E_FORMAT /* | TCL_DD_SHORTEN_FLAG */,
-				 &exponent, &signum, &end);
->>>>>>> 677ffa11
     }
     p = digits;
     if (exponent < -4 || exponent > 16) {
@@ -3363,14 +3246,9 @@
 		c = *++p;
 	    }
 	}
-<<<<<<< HEAD
 
 	/*
 	 * Tcl 8.4 appears to format with at least a two-digit exponent;
-=======
-	/*
-	 * Tcl 8.4 appears to format with at least a two-digit exponent; \
->>>>>>> 677ffa11
 	 * preserve that behaviour when tcl_precision != 0
 	 */
 
