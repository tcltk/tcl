/*
 * tclUtil.c --
 *
 *	This file contains utility functions that are used by many Tcl
 *	commands.
 *
 * Copyright (c) 1987-1993 The Regents of the University of California.
 * Copyright (c) 1994-1998 Sun Microsystems, Inc.
 * Copyright (c) 2001 by Kevin B. Kenny. All rights reserved.
 *
 * See the file "license.terms" for information on usage and redistribution of
 * this file, and for a DISCLAIMER OF ALL WARRANTIES.
 */

#include "tclInt.h"
#include <math.h>

/*
 * The absolute pathname of the executable in which this Tcl library is
 * running.
 */

static ProcessGlobalValue executableName = {
    0, 0, NULL, NULL, NULL, NULL, NULL
};

/*
 * The following values are used in the flags returned by Tcl_ScanElement and
 * used by Tcl_ConvertElement. The values TCL_DONT_USE_BRACES and
 * TCL_DONT_QUOTE_HASH are defined in tcl.h; make sure neither value overlaps
 * with any of the values below.
 *
 * TCL_DONT_USE_BRACES -	1 means the string mustn't be enclosed in
 *				braces (e.g. it contains unmatched braces, or
 *				ends in a backslash character, or user just
 *				doesn't want braces); handle all special
 *				characters by adding backslashes.
 * USE_BRACES -			1 means the string contains a special
 *				character that can be handled simply by
 *				enclosing the entire argument in braces.
 * BRACES_UNMATCHED -		1 means that braces aren't properly matched in
 *				the argument.
 * TCL_DONT_QUOTE_HASH -	1 means the caller insists that a leading hash
 *				character ('#') should *not* be quoted. This
 *				is appropriate when the caller can guarantee
 *				the element is not the first element of a
 *				list, so [eval] cannot mis-parse the element
 *				as a comment.
 */

#define USE_BRACES		2
#define BRACES_UNMATCHED	4

/*
 * The following key is used by Tcl_PrintDouble and TclPrecTraceProc to
 * access the precision to be used for double formatting.
 */

static Tcl_ThreadDataKey precisionKey;

/*
 * Prototypes for functions defined later in this file.
 */

static void		ClearHash(Tcl_HashTable *tablePtr);
static void		FreeProcessGlobalValue(ClientData clientData);
static void		FreeThreadHash(ClientData clientData);
static Tcl_HashTable *	GetThreadHash(Tcl_ThreadDataKey *keyPtr);
static int		SetEndOffsetFromAny(Tcl_Interp *interp,
			    Tcl_Obj *objPtr);
static void		UpdateStringOfEndOffset(Tcl_Obj *objPtr);

/*
 * The following is the Tcl object type definition for an object that
 * represents a list index in the form, "end-offset". It is used as a
 * performance optimization in TclGetIntForIndex. The internal rep is an
 * integer, so no memory management is required for it.
 */

const Tcl_ObjType tclEndOffsetType = {
    "end-offset",			/* name */
    NULL,				/* freeIntRepProc */
    NULL,				/* dupIntRepProc */
    UpdateStringOfEndOffset,		/* updateStringProc */
    SetEndOffsetFromAny
};

/*
 *----------------------------------------------------------------------
 *
 * TclMaxListLength --
 *
 *	Given 'bytes' pointing to 'numBytes' bytes, scan through them and
 *	count the number of whitespace runs that could be list element
 *	separators.  If 'numBytes' is -1, scan to the terminating '\0'.
 *	Not a full list parser.  Typically used to get a quick and dirty
 *	overestimate of length size in order to allocate space for an
 *	actual list parser to operate with.
 *
 * Results:
 *	Returns the largest number of list elements that could possibly
 *	be in this string, interpreted as a Tcl list.  If 'endPtr' is not
 *	NULL, writes a pointer to the end of the string scanned there.
 *
 * Side effects:
 *	None.
 *
 *----------------------------------------------------------------------
 */

int
TclMaxListLength(
    CONST char *bytes,
    int numBytes,
    CONST char **endPtr)
{
    int count = 0;

    if ((numBytes == 0) || ((numBytes == -1) && (*bytes == '\0'))) {
	/* Empty string case - quick exit */
	goto done;
    }

    /* No list element before leading white space */
    count += 1 - TclIsSpaceProc(*bytes); 

    /* Count white space runs as potential element separators */
    while (numBytes) {
	if ((numBytes == -1) && (*bytes == '\0')) {
	    break;
	}
	if (TclIsSpaceProc(*bytes)) {
	    /* Space run started; bump count */
	    count++;
	    do {
		bytes++;
		numBytes -= (numBytes != -1);
	    } while (numBytes && TclIsSpaceProc(*bytes));
	    if (numBytes == 0) {
		break;
	    }
	    /* (*bytes) is non-space; return to counting state */
	}
	bytes++;
	numBytes -= (numBytes != -1);
    }

    /* No list element following trailing white space */
    count -= TclIsSpaceProc(bytes[-1]); 

    done:
    if (endPtr) {
	*endPtr = bytes;
    }
    return count;
}

/*
 *----------------------------------------------------------------------
 *
 * TclFindElement --
 *
 *	Given a pointer into a Tcl list, locate the first (or next) element in
 *	the list.
 *
 * Results:
 *	The return value is normally TCL_OK, which means that the element was
 *	successfully located. If TCL_ERROR is returned it means that list
 *	didn't have proper list structure; the interp's result contains a more
 *	detailed error message.
 *
 *	If TCL_OK is returned, then *elementPtr will be set to point to the
 *	first element of list, and *nextPtr will be set to point to the
 *	character just after any white space following the last character
 *	that's part of the element. If this is the last argument in the list,
 *	then *nextPtr will point just after the last character in the list
 *	(i.e., at the character at list+listLength). If sizePtr is non-NULL,
 *	*sizePtr is filled in with the number of characters in the element. If
 *	the element is in braces, then *elementPtr will point to the character
 *	after the opening brace and *sizePtr will not include either of the
 *	braces. If there isn't an element in the list, *sizePtr will be zero,
 *	and both *elementPtr and *termPtr will point just after the last
 *	character in the list. If literalPtr is non-NULL, *literalPtr is set
 *	to a boolean value indicating whether the substring returned as
 *	the values of **elementPtr and *sizePtr is the literal value of
 *	a list element.  If not, a call to TclCopyAndCollapse() is needed
 *	to produce the actual value of the list element.  Note: this function
 *	does NOT collapse backslash sequences, but uses *literalPtr to tell
 * 	callers when it is required for them to do so.
 *
 * Side effects:
 *	None.
 *
 *----------------------------------------------------------------------
 */

int
TclFindElement(
    Tcl_Interp *interp,		/* Interpreter to use for error reporting. If
				 * NULL, then no error message is left after
				 * errors. */
    const char *list,		/* Points to the first byte of a string
				 * containing a Tcl list with zero or more
				 * elements (possibly in braces). */
    int listLength,		/* Number of bytes in the list's string. */
    const char **elementPtr,	/* Where to put address of first significant
				 * character in first element of list. */
    const char **nextPtr,	/* Fill in with location of character just
				 * after all white space following end of
				 * argument (next arg or end of list). */
    int *sizePtr,		/* If non-zero, fill in with size of
				 * element. */
    int *literalPtr)		/* If non-zero, fill in with non-zero/zero to
				 * indicate that the substring of *sizePtr
				 * bytes starting at **elementPtr is/is not
				 * the literal list element and therefore
				 * does not/does require a call to 
				 * TclCopyAndCollapse() by the caller. */
{
    const char *p = list;
    const char *elemStart;	/* Points to first byte of first element. */
    const char *limit;		/* Points just after list's last byte. */
    int openBraces = 0;		/* Brace nesting level during parse. */
    int inQuotes = 0;
    int size = 0;		/* lint. */
    int numChars;
<<<<<<< HEAD
    const char *p2;
=======
    int literal = 1;
    CONST char *p2;
>>>>>>> 08a0fe40

    /*
     * Skim off leading white space and check for an opening brace or quote.
     * We treat embedded NULLs in the list as bytes belonging to a list
     * element.
     */

    limit = (list + listLength);
    while ((p < limit) && (TclIsSpaceProc(*p))) {
	p++;
    }
    if (p == limit) {		/* no element found */
	elemStart = limit;
	goto done;
    }

    if (*p == '{') {
	openBraces = 1;
	p++;
    } else if (*p == '"') {
	inQuotes = 1;
	p++;
    }
    elemStart = p;

    /*
     * Find element's end (a space, close brace, or the end of the string).
     */

    while (p < limit) {
	switch (*p) {
	    /*
	     * Open brace: don't treat specially unless the element is in
	     * braces. In this case, keep a nesting count.
	     */

	case '{':
	    if (openBraces != 0) {
		openBraces++;
	    }
	    break;

	    /*
	     * Close brace: if element is in braces, keep nesting count and
	     * quit when the last close brace is seen.
	     */

	case '}':
	    if (openBraces > 1) {
		openBraces--;
	    } else if (openBraces == 1) {
		size = (p - elemStart);
		p++;
		if ((p >= limit) || TclIsSpaceProc(*p)) {
		    goto done;
		}

		/*
		 * Garbage after the closing brace; return an error.
		 */

		if (interp != NULL) {
		    p2 = p;
		    while ((p2 < limit) && (!TclIsSpaceProc(*p2))
			    && (p2 < p+20)) {
			p2++;
		    }
		    Tcl_SetObjResult(interp, Tcl_ObjPrintf(
			    "list element in braces followed by \"%.*s\" "
			    "instead of space", (int) (p2-p), p));
		    Tcl_SetErrorCode(interp, "TCL", "VALUE", "LIST", "JUNK",
			    NULL);
		}
		return TCL_ERROR;
	    }
	    break;

	    /*
	     * Backslash: skip over everything up to the end of the backslash
	     * sequence.
	     */

	case '\\':
	    if (openBraces == 0) {
		/*
		 * A backslash sequence not within a brace quoted element
		 * means the value of the element is different from the
		 * substring we are parsing.  A call to TclCopyAndCollapse()
		 * is needed to produce the element value.  Inform the caller.
		 */
		literal = 0;
	    }
	    TclParseBackslash(p, limit - p, &numChars, NULL);
	    p += (numChars - 1);
	    break;

	    /*
	     * Space: ignore if element is in braces or quotes; otherwise
	     * terminate element.
	     */

	case ' ':
	case '\f':
	case '\n':
	case '\r':
	case '\t':
	case '\v':
	    if ((openBraces == 0) && !inQuotes) {
		size = (p - elemStart);
		goto done;
	    }
	    break;

	    /*
	     * Double-quote: if element is in quotes then terminate it.
	     */

	case '"':
	    if (inQuotes) {
		size = (p - elemStart);
		p++;
		if ((p >= limit) || TclIsSpaceProc(*p)) {
		    goto done;
		}

		/*
		 * Garbage after the closing quote; return an error.
		 */

		if (interp != NULL) {
		    p2 = p;
		    while ((p2 < limit) && (!TclIsSpaceProc(*p2))
			    && (p2 < p+20)) {
			p2++;
		    }
		    Tcl_SetObjResult(interp, Tcl_ObjPrintf(
			    "list element in quotes followed by \"%.*s\" "
			    "instead of space", (int) (p2-p), p));
		    Tcl_SetErrorCode(interp, "TCL", "VALUE", "LIST", "JUNK",
			    NULL);
		}
		return TCL_ERROR;
	    }
	    break;
	}
	p++;
    }

    /*
     * End of list: terminate element.
     */

    if (p == limit) {
	if (openBraces != 0) {
	    if (interp != NULL) {
		Tcl_SetResult(interp, "unmatched open brace in list",
			TCL_STATIC);
		Tcl_SetErrorCode(interp, "TCL", "VALUE", "LIST", "BRACE",
			NULL);
	    }
	    return TCL_ERROR;
	} else if (inQuotes) {
	    if (interp != NULL) {
		Tcl_SetResult(interp, "unmatched open quote in list",
			TCL_STATIC);
		Tcl_SetErrorCode(interp, "TCL", "VALUE", "LIST", "QUOTE",
			NULL);
	    }
	    return TCL_ERROR;
	}
	size = (p - elemStart);
    }

  done:
    while ((p < limit) && (TclIsSpaceProc(*p))) {
	p++;
    }
    *elementPtr = elemStart;
    *nextPtr = p;
    if (sizePtr != 0) {
	*sizePtr = size;
    }
    if (literalPtr != 0) {
	*literalPtr = literal;
    }
    return TCL_OK;
}

/*
 *----------------------------------------------------------------------
 *
 * TclCopyAndCollapse --
 *
 *	Copy a string and substitute all backslash escape sequences
 *
 * Results:
 *	Count bytes get copied from src to dst. Along the way, backslash
 *	sequences are substituted in the copy.  After scanning count bytes
 *	from src, a null character is placed at the end of dst.  Returns
 *	the number of bytes that got written to dst.
 *
 * Side effects:
 *	None.
 *
 *----------------------------------------------------------------------
 */

int
TclCopyAndCollapse(
    int count,			/* Number of byte to copy from src. */
    const char *src,		/* Copy from here... */
    char *dst)			/* ... to here. */
{
    int newCount = 0;

    while (count > 0) {
	char c = *src;
	if (c == '\\') {
	    int numRead;
	    int backslashCount = TclParseBackslash(src, count, &numRead, dst);

	    dst += backslashCount;
	    newCount += backslashCount;
	    src += numRead;
	    count -= numRead;
	} else {
	    *dst = c;
	    dst++;
	    newCount++;
	    src++;
	    count--;
	}
    }
    *dst = 0;
    return newCount;
}

/*
 *----------------------------------------------------------------------
 *
 * Tcl_SplitList --
 *
 *	Splits a list up into its constituent fields.
 *
 * Results
 *	The return value is normally TCL_OK, which means that the list was
 *	successfully split up. If TCL_ERROR is returned, it means that "list"
 *	didn't have proper list structure; the interp's result will contain a
 *	more detailed error message.
 *
 *	*argvPtr will be filled in with the address of an array whose elements
 *	point to the elements of list, in order. *argcPtr will get filled in
 *	with the number of valid elements in the array. A single block of
 *	memory is dynamically allocated to hold both the argv array and a copy
 *	of the list (with backslashes and braces removed in the standard way).
 *	The caller must eventually free this memory by calling free() on
 *	*argvPtr. Note: *argvPtr and *argcPtr are only modified if the
 *	function returns normally.
 *
 * Side effects:
 *	Memory is allocated.
 *
 *----------------------------------------------------------------------
 */

int
Tcl_SplitList(
    Tcl_Interp *interp,		/* Interpreter to use for error reporting. If
				 * NULL, no error message is left. */
    const char *list,		/* Pointer to string with list structure. */
    int *argcPtr,		/* Pointer to location to fill in with the
				 * number of elements in the list. */
    const char ***argvPtr)	/* Pointer to place to store pointer to array
				 * of pointers to list elements. */
{
    const char **argv, *end, *element;
    char *p;
    int length, size, i, result, elSize;

    /*
     * Allocate enough space to work in. A (CONST char *) for each
     * (possible) list element plus one more for terminating NULL,
     * plus as many bytes as in the original string value, plus one
     * more for a terminating '\0'.  Space used to hold element separating
     * white space in the original string gets re-purposed to hold '\0'
     * characters in the argv array.
     */

    size = TclMaxListLength(list, -1, &end) + 1;
    length = end - list;
    argv = ckalloc((size * sizeof(char *)) + length + 1);

    for (i = 0, p = ((char *) argv) + size*sizeof(char *);
	    *list != 0;  i++) {
<<<<<<< HEAD
	const char *prevList = list;
=======
	CONST char *prevList = list;
	int literal;
>>>>>>> 08a0fe40

	result = TclFindElement(interp, list, length, &element, &list,
		&elSize, &literal);
	length -= (list - prevList);
	if (result != TCL_OK) {
	    ckfree(argv);
	    return result;
	}
	if (*element == 0) {
	    break;
	}
	if (i >= size) {
	    ckfree(argv);
	    if (interp != NULL) {
		Tcl_SetResult(interp, "internal error in Tcl_SplitList",
			TCL_STATIC);
		Tcl_SetErrorCode(interp, "TCL", "INTERNAL", "Tcl_SplitList",
			NULL);
	    }
	    return TCL_ERROR;
	}
	argv[i] = p;
	if (literal) {
	    memcpy(p, element, (size_t) elSize);
	    p += elSize;
	    *p = 0;
	    p++;
	} else {
	    TclCopyAndCollapse(elSize, element, p);
	    p += elSize+1;
	}
    }

    argv[i] = NULL;
    *argvPtr = argv;
    *argcPtr = i;
    return TCL_OK;
}

/*
 *----------------------------------------------------------------------
 *
 * Tcl_ScanElement --
 *
 *	This function is a companion function to Tcl_ConvertElement. It scans
 *	a string to see what needs to be done to it (e.g. add backslashes or
 *	enclosing braces) to make the string into a valid Tcl list element.
 *
 * Results:
 *	The return value is an overestimate of the number of characters that
 *	will be needed by Tcl_ConvertElement to produce a valid list element
 *	from string. The word at *flagPtr is filled in with a value needed by
 *	Tcl_ConvertElement when doing the actual conversion.
 *
 * Side effects:
 *	None.
 *
 *----------------------------------------------------------------------
 */

int
Tcl_ScanElement(
    register const char *string,/* String to convert to list element. */
    register int *flagPtr)	/* Where to store information to guide
				 * Tcl_ConvertCountedElement. */
{
    return Tcl_ScanCountedElement(string, -1, flagPtr);
}

/*
 *----------------------------------------------------------------------
 *
 * Tcl_ScanCountedElement --
 *
 *	This function is a companion function to Tcl_ConvertCountedElement. It
 *	scans a string to see what needs to be done to it (e.g. add
 *	backslashes or enclosing braces) to make the string into a valid Tcl
 *	list element. If length is -1, then the string is scanned up to the
 *	first null byte.
 *
 * Results:
 *	The return value is an overestimate of the number of characters that
 *	will be needed by Tcl_ConvertCountedElement to produce a valid list
 *	element from string. The word at *flagPtr is filled in with a value
 *	needed by Tcl_ConvertCountedElement when doing the actual conversion.
 *
 * Side effects:
 *	None.
 *
 *----------------------------------------------------------------------
 */

int
Tcl_ScanCountedElement(
    const char *string,		/* String to convert to Tcl list element. */
    int length,			/* Number of bytes in string, or -1. */
    int *flagPtr)		/* Where to store information to guide
				 * Tcl_ConvertElement. */
{
    int flags, nestingLevel;
    register const char *p, *lastChar;

    /*
     * This function and Tcl_ConvertElement together do two things:
     *
     * 1. They produce a proper list, one that will yield back the argument
     *	  strings when evaluated or when disassembled with Tcl_SplitList. This
     *	  is the most important thing.
     *
     * 2. They try to produce legible output, which means minimizing the use
     *	  of backslashes (using braces instead). However, there are some
     *	  situations where backslashes must be used (e.g. an element like
     *	  "{abc": the leading brace will have to be backslashed. For each
     *	  element, one of three things must be done:
     *
     *	  (a) Use the element as-is (it doesn't contain any special
     *	      characters). This is the most desirable option.
     *
     *	  (b) Enclose the element in braces, but leave the contents alone.
     *	      This happens if the element contains embedded space, or if it
     *	      contains characters with special interpretation ($, [, ;, or \),
     *	      or if it starts with a brace or double-quote, or if there are no
     *	      characters in the element.
     *
     *	  (c) Don't enclose the element in braces, but add backslashes to
     *	      prevent special interpretation of special characters. This is a
     *	      last resort used when the argument would normally fall under
     *	      case (b) but contains unmatched braces. It also occurs if the
     *	      last character of the argument is a backslash or if the element
     *	      contains a backslash followed by newline.
     *
     * The function figures out how many bytes will be needed to store the
     * result (actually, it overestimates). It also collects information about
     * the element in the form of a flags word.
     *
     * Note: list elements produced by this function and
     * Tcl_ConvertCountedElement must have the property that they can be
     * enclosing in curly braces to make sub-lists. This means, for example,
     * that we must not leave unmatched curly braces in the resulting list
     * element. This property is necessary in order for functions like
     * Tcl_DStringStartSublist to work.
     */

    nestingLevel = 0;
    flags = 0;
    if (string == NULL) {
	string = "";
    }
    if (length == -1) {
	length = strlen(string);
    }
    lastChar = string + length;
    p = string;
    if ((p == lastChar) || (*p == '{') || (*p == '"')) {
	flags |= USE_BRACES;
    }
    for (; p < lastChar; p++) {
	switch (*p) {
	case '{':
	    nestingLevel++;
	    break;
	case '}':
	    nestingLevel--;
	    if (nestingLevel < 0) {
		flags |= TCL_DONT_USE_BRACES|BRACES_UNMATCHED;
	    }
	    break;
	case '[':
	case '$':
	case ';':
	case ' ':
	case '\f':
	case '\n':
	case '\r':
	case '\t':
	case '\v':
	    flags |= USE_BRACES;
	    break;
	case '\\':
	    if ((p+1 == lastChar) || (p[1] == '\n')) {
		flags = TCL_DONT_USE_BRACES | BRACES_UNMATCHED;
	    } else {
		int size;

		TclParseBackslash(p, lastChar - p, &size, NULL);
		p += size-1;
		flags |= USE_BRACES;
	    }
	    break;
	}
    }
    if (nestingLevel != 0) {
	flags = TCL_DONT_USE_BRACES | BRACES_UNMATCHED;
    }
    *flagPtr = flags;

    /*
     * Allow enough space to backslash every character plus leave two spaces
     * for braces.
     */

    return 2*(p-string) + 2;
}

/*
 *----------------------------------------------------------------------
 *
 * Tcl_ConvertElement --
 *
 *	This is a companion function to Tcl_ScanElement. Given the information
 *	produced by Tcl_ScanElement, this function converts a string to a list
 *	element equal to that string.
 *
 * Results:
 *	Information is copied to *dst in the form of a list element identical
 *	to src (i.e. if Tcl_SplitList is applied to dst it will produce a
 *	string identical to src). The return value is a count of the number of
 *	characters copied (not including the terminating NULL character).
 *
 * Side effects:
 *	None.
 *
 *----------------------------------------------------------------------
 */

int
Tcl_ConvertElement(
    register const char *src,	/* Source information for list element. */
    register char *dst,		/* Place to put list-ified element. */
    register int flags)		/* Flags produced by Tcl_ScanElement. */
{
    return Tcl_ConvertCountedElement(src, -1, dst, flags);
}

/*
 *----------------------------------------------------------------------
 *
 * Tcl_ConvertCountedElement --
 *
 *	This is a companion function to Tcl_ScanCountedElement. Given the
 *	information produced by Tcl_ScanCountedElement, this function converts
 *	a string to a list element equal to that string.
 *
 * Results:
 *	Information is copied to *dst in the form of a list element identical
 *	to src (i.e. if Tcl_SplitList is applied to dst it will produce a
 *	string identical to src). The return value is a count of the number of
 *	characters copied (not including the terminating NULL character).
 *
 * Side effects:
 *	None.
 *
 *----------------------------------------------------------------------
 */

int
Tcl_ConvertCountedElement(
    register const char *src,	/* Source information for list element. */
    int length,			/* Number of bytes in src, or -1. */
    char *dst,			/* Place to put list-ified element. */
    int flags)			/* Flags produced by Tcl_ScanElement. */
{
    register char *p = dst;
    register const char *lastChar;

    /*
     * See the comment block at the beginning of the Tcl_ScanElement code for
     * details of how this works.
     */

    if (src && length == -1) {
	length = strlen(src);
    }
    if ((src == NULL) || (length == 0)) {
	p[0] = '{';
	p[1] = '}';
	p[2] = 0;
	return 2;
    }
    lastChar = src + length;
    if ((*src == '#') && !(flags & TCL_DONT_QUOTE_HASH)) {
	flags |= USE_BRACES;
    }
    if ((flags & USE_BRACES) && !(flags & TCL_DONT_USE_BRACES)) {
	*p = '{';
	p++;
	for (; src != lastChar; src++, p++) {
	    *p = *src;
	}
	*p = '}';
	p++;
    } else {
	if (*src == '{') {
	    /*
	     * Can't have a leading brace unless the whole element is enclosed
	     * in braces. Add a backslash before the brace. Furthermore, this
	     * may destroy the balance between open and close braces, so set
	     * BRACES_UNMATCHED.
	     */

	    p[0] = '\\';
	    p[1] = '{';
	    p += 2;
	    src++;
	    flags |= BRACES_UNMATCHED;
	} else if ((*src == '#') && !(flags & TCL_DONT_QUOTE_HASH)) {
	    /*
	     * Leading '#' could be seen by [eval] as the start of a comment,
	     * if on the first element of a list, so quote it.
	     */

	    p[0] = '\\';
	    p[1] = '#';
	    p += 2;
	    src++;
	}
	for (; src != lastChar; src++) {
	    switch (*src) {
	    case ']':
	    case '[':
	    case '$':
	    case ';':
	    case ' ':
	    case '\\':
	    case '"':
		*p = '\\';
		p++;
		break;
	    case '{':
	    case '}':
		/*
		 * It may not seem necessary to backslash braces, but it is.
		 * The reason for this is that the resulting list element may
		 * actually be an element of a sub-list enclosed in braces
		 * (e.g. if Tcl_DStringStartSublist has been invoked), so
		 * there may be a brace mismatch if the braces aren't
		 * backslashed.
		 */

		if (flags & BRACES_UNMATCHED) {
		    *p = '\\';
		    p++;
		}
		break;
	    case '\f':
		*p = '\\';
		p++;
		*p = 'f';
		p++;
		continue;
	    case '\n':
		*p = '\\';
		p++;
		*p = 'n';
		p++;
		continue;
	    case '\r':
		*p = '\\';
		p++;
		*p = 'r';
		p++;
		continue;
	    case '\t':
		*p = '\\';
		p++;
		*p = 't';
		p++;
		continue;
	    case '\v':
		*p = '\\';
		p++;
		*p = 'v';
		p++;
		continue;
	    }
	    *p = *src;
	    p++;
	}
    }
    *p = '\0';
    return p-dst;
}

/*
 *----------------------------------------------------------------------
 *
 * Tcl_Merge --
 *
 *	Given a collection of strings, merge them together into a single
 *	string that has proper Tcl list structured (i.e. Tcl_SplitList may be
 *	used to retrieve strings equal to the original elements, and Tcl_Eval
 *	will parse the string back into its original elements).
 *
 * Results:
 *	The return value is the address of a dynamically-allocated string
 *	containing the merged list.
 *
 * Side effects:
 *	None.
 *
 *----------------------------------------------------------------------
 */

char *
Tcl_Merge(
    int argc,			/* How many strings to merge. */
    const char *const *argv)	/* Array of string values. */
{
#   define LOCAL_SIZE 20
    int localFlags[LOCAL_SIZE], *flagPtr;
    int numChars;
    char *result;
    char *dst;
    int i;

    /*
     * Pass 1: estimate space, gather flags.
     */

    if (argc <= LOCAL_SIZE) {
	flagPtr = localFlags;
    } else {
	flagPtr = ckalloc(argc * sizeof(int));
    }
    numChars = 1;
    for (i = 0; i < argc; i++) {
	numChars += Tcl_ScanElement(argv[i], &flagPtr[i]) + 1;
    }

    /*
     * Pass two: copy into the result area.
     */

    result = ckalloc(numChars);
    dst = result;
    for (i = 0; i < argc; i++) {
	numChars = Tcl_ConvertElement(argv[i], dst,
		flagPtr[i] | (i==0 ? 0 : TCL_DONT_QUOTE_HASH));
	dst += numChars;
	*dst = ' ';
	dst++;
    }
    if (dst == result) {
	*dst = 0;
    } else {
	dst[-1] = 0;
    }

    if (flagPtr != localFlags) {
	ckfree(flagPtr);
    }
    return result;
}

/*
 *----------------------------------------------------------------------
 *
 * Tcl_Backslash --
 *
 *	Figure out how to handle a backslash sequence.
 *
 * Results:
 *	The return value is the character that should be substituted in place
 *	of the backslash sequence that starts at src. If readPtr isn't NULL
 *	then it is filled in with a count of the number of characters in the
 *	backslash sequence.
 *
 * Side effects:
 *	None.
 *
 *----------------------------------------------------------------------
 */

char
Tcl_Backslash(
    const char *src,		/* Points to the backslash character of a
				 * backslash sequence. */
    int *readPtr)		/* Fill in with number of characters read from
				 * src, unless NULL. */
{
    char buf[TCL_UTF_MAX];
    Tcl_UniChar ch;

    Tcl_UtfBackslash(src, readPtr, buf);
    TclUtfToUniChar(buf, &ch);
    return (char) ch;
}

/*
 *----------------------------------------------------------------------
 *
 * TclTrimRight --
 *	Takes two counted strings in the Tcl encoding which must both be
 *	null terminated.  Conceptually trims from the right side of the
 *	first string all characters found in the second string.
 *
 * Results:
 *	The number of bytes to be removed from the end of the string.
 *
 * Side effects:
 *	None.
 *
 *----------------------------------------------------------------------
 */

int
TclTrimRight(
    const char *bytes,	/* String to be trimmed... */
    int numBytes,	/* ...and its length in bytes */
    const char *trim,	/* String of trim characters... */
    int numTrim)	/* ...and its length in bytes */
{
    const char *p = bytes + numBytes;
    int pInc;

    if ((bytes[numBytes] != '\0') || (trim[numTrim] != '\0')) {
	Tcl_Panic("TclTrimRight works only on null-terminated strings");
    }

    /* Empty strings -> nothing to do */
    if ((numBytes == 0) || (numTrim == 0)) {
	return 0;
    }

    /* Outer loop: iterate over string to be trimmed */
    do {
	Tcl_UniChar ch1;
	const char *q = trim;
	int bytesLeft = numTrim;

	p = Tcl_UtfPrev(p, bytes);
 	pInc = TclUtfToUniChar(p, &ch1);

	/* Inner loop: scan trim string for match to current character */
	do {
	    Tcl_UniChar ch2;
	    int qInc = TclUtfToUniChar(q, &ch2);

	    if (ch1 == ch2) {
		break;
	    }

	    q += qInc;
	    bytesLeft -= qInc;
	} while (bytesLeft);

	if (bytesLeft == 0) {
	    /* No match; trim task done; *p is last non-trimmed char */
	    p += pInc;
	    break;
	}
    } while (p > bytes);

    return numBytes - (p - bytes);
}

/*
 *----------------------------------------------------------------------
 *
 * TclTrimLeft --
 *	Takes two counted strings in the Tcl encoding which must both be
 *	null terminated.  Conceptually trims from the left side of the
 *	first string all characters found in the second string.
 *
 * Results:
 *	The number of bytes to be removed from the start of the string.
 *
 * Side effects:
 *	None.
 *
 *----------------------------------------------------------------------
 */

int
TclTrimLeft(
    const char *bytes,	/* String to be trimmed... */
    int numBytes,	/* ...and its length in bytes */
    const char *trim,	/* String of trim characters... */
    int numTrim)	/* ...and its length in bytes */
{
    const char *p = bytes;

    if ((bytes[numBytes] != '\0') || (trim[numTrim] != '\0')) {
	Tcl_Panic("TclTrimLeft works only on null-terminated strings");
    }

    /* Empty strings -> nothing to do */
    if ((numBytes == 0) || (numTrim == 0)) {
	return 0;
    }

    /* Outer loop: iterate over string to be trimmed */
    do {
	Tcl_UniChar ch1;
	int pInc = TclUtfToUniChar(p, &ch1);
	const char *q = trim;
	int bytesLeft = numTrim;

	/* Inner loop: scan trim string for match to current character */
	do {
	    Tcl_UniChar ch2;
	    int qInc = TclUtfToUniChar(q, &ch2);

	    if (ch1 == ch2) {
		break;
	    }

	    q += qInc;
	    bytesLeft -= qInc;
	} while (bytesLeft);

	if (bytesLeft == 0) {
	    /* No match; trim task done; *p is first non-trimmed char */
	    break;
	}

	p += pInc;
	numBytes -= pInc;
    } while (numBytes);

    return p - bytes;
}

/*
 *----------------------------------------------------------------------
 *
 * Tcl_Concat --
 *
 *	Concatenate a set of strings into a single large string.
 *
 * Results:
 *	The return value is dynamically-allocated string containing a
 *	concatenation of all the strings in argv, with spaces between the
 *	original argv elements.
 *
 * Side effects:
 *	Memory is allocated for the result; the caller is responsible for
 *	freeing the memory.
 *
 *----------------------------------------------------------------------
 */

/* The whitespace characters trimmed during [concat] operations */
#define CONCAT_WS " \f\v\r\t\n"
#define CONCAT_WS_SIZE (int) (sizeof(CONCAT_WS "") - 1)

char *
Tcl_Concat(
    int argc,			/* Number of strings to concatenate. */
    const char *const *argv)	/* Array of strings to concatenate. */
{
    int i, needSpace = 0, bytesNeeded = 0;
    char *result, *p;

    /* Dispose of the empty result corner case first to simplify later code */
    if (argc == 0) {
	result = (char *) ckalloc(1);
	result[0] = '\0';
	return result;
    }

    /* First allocate the result buffer at the size required */
    for (i = 0;  i < argc;  i++) {
	bytesNeeded += strlen(argv[i]);
	if (bytesNeeded < 0) {
	    Tcl_Panic("Tcl_Concat: max size of Tcl value exceeded");
	}
    }
    if (bytesNeeded + argc - 1 < 0) {
	/*
	 * Panic test could be tighter, but not going to bother for 
	 * this legacy routine.
	 */
	Tcl_Panic("Tcl_Concat: max size of Tcl value exceeded");
    }
    /* All element bytes + (argc - 1) spaces + 1 terminating NULL */
    result = (char *) ckalloc((unsigned) (bytesNeeded + argc));

    for (p = result, i = 0;  i < argc;  i++) {
	int trim, elemLength;
	const char *element;
	
	element = argv[i];
	elemLength = strlen(argv[i]);

	/* Trim away the leading whitespace */
	trim = TclTrimLeft(element, elemLength, CONCAT_WS, CONCAT_WS_SIZE);
	element += trim;
	elemLength -= trim;

	/*
	 * Trim away the trailing whitespace.  Do not permit trimming
	 * to expose a final backslash character.
	 */

	trim = TclTrimRight(element, elemLength, CONCAT_WS, CONCAT_WS_SIZE);
	trim -= trim && (element[elemLength - trim - 1] == '\\');
	elemLength -= trim;

	/* If we're left with empty element after trimming, do nothing */
	if (elemLength == 0) {
	    continue;
	}

	/* Append to the result with space if needed */
	if (needSpace) {
	    *p++ = ' ';
	}
	memcpy(p, element, (size_t) elemLength);
	p += elemLength;
	needSpace = 1;
    }
    *p = '\0';
    return result;
}

/*
 *----------------------------------------------------------------------
 *
 * Tcl_ConcatObj --
 *
 *	Concatenate the strings from a set of objects into a single string
 *	object with spaces between the original strings.
 *
 * Results:
 *	The return value is a new string object containing a concatenation of
 *	the strings in objv. Its ref count is zero.
 *
 * Side effects:
 *	A new object is created.
 *
 *----------------------------------------------------------------------
 */

Tcl_Obj *
Tcl_ConcatObj(
    int objc,			/* Number of objects to concatenate. */
    Tcl_Obj *const objv[])	/* Array of objects to concatenate. */
{
    int i, elemLength, needSpace = 0, bytesNeeded = 0;
    const char *element;
    Tcl_Obj *objPtr, *resPtr;

    /*
     * Check first to see if all the items are of list type or empty. If so,
     * we will concat them together as lists, and return a list object. This
     * is only valid when the lists are in canonical form.
     */

    for (i = 0;  i < objc;  i++) {
	int length;

	objPtr = objv[i];
	if (TclListObjIsCanonical(objPtr)) {
	    continue;
	}
	Tcl_GetStringFromObj(objPtr, &length);
	if (length > 0) {
	    break;
	}
    }
    if (i == objc) {
	Tcl_Obj **listv;
	int listc;

	resPtr = NULL;
	for (i = 0;  i < objc;  i++) {
	    /*
	     * Tcl_ListObjAppendList could be used here, but this saves us a
	     * bit of type checking (since we've already done it). Use of
	     * INT_MAX tells us to always put the new stuff on the end. It
	     * will be set right in Tcl_ListObjReplace.
	     * Note that all objs at this point are either lists or have an
	     * empty string rep.
	     */

	    objPtr = objv[i];
	    if (objPtr->bytes && objPtr->length == 0) {
		continue;
	    }
	    TclListObjGetElements(NULL, objPtr, &listc, &listv);
	    if (listc) {
		if (resPtr) {
		    Tcl_ListObjReplace(NULL, resPtr, INT_MAX, 0, listc, listv);
		} else {
		    resPtr = TclListObjCopy(NULL, objPtr);
		}
	    }
	}
	if (!resPtr) {
	    resPtr = Tcl_NewObj();
	}
	return resPtr;
    }

    /*
     * Something cannot be determined to be safe, so build the concatenation
     * the slow way, using the string representations.
     */

    /* First try to pre-allocate the size required */
    for (i = 0;  i < objc;  i++) {
	element = TclGetStringFromObj(objv[i], &elemLength);
	bytesNeeded += elemLength;
	if (bytesNeeded < 0) {
	    break;
	}
    }
    /*
     * Does not matter if this fails, will simply try later to build up
     * the string with each Append reallocating as needed with the usual
     * string append algorithm.  When that fails it will report the error.
     */
    TclNewObj(resPtr);
    Tcl_AttemptSetObjLength(resPtr, bytesNeeded + objc - 1);
    Tcl_SetObjLength(resPtr, 0);

    for (i = 0;  i < objc;  i++) {
	int trim;
	
	element = TclGetStringFromObj(objv[i], &elemLength);

	/* Trim away the leading whitespace */
	trim = TclTrimLeft(element, elemLength, CONCAT_WS, CONCAT_WS_SIZE);
	element += trim;
	elemLength -= trim;

	/*
	 * Trim away the trailing whitespace.  Do not permit trimming
	 * to expose a final backslash character.
	 */

	trim = TclTrimRight(element, elemLength, CONCAT_WS, CONCAT_WS_SIZE);
	trim -= trim && (element[elemLength - trim - 1] == '\\');
	elemLength -= trim;

	/* If we're left with empty element after trimming, do nothing */
	if (elemLength == 0) {
	    continue;
	}

	/* Append to the result with space if needed */
	if (needSpace) {
	    Tcl_AppendToObj(resPtr, " ", 1);
	}
	Tcl_AppendToObj(resPtr, element, elemLength);
	needSpace = 1;
    }
    return resPtr;
}

/*
 *----------------------------------------------------------------------
 *
 * Tcl_StringMatch --
 *
 *	See if a particular string matches a particular pattern.
 *
 * Results:
 *	The return value is 1 if string matches pattern, and 0 otherwise. The
 *	matching operation permits the following special characters in the
 *	pattern: *?\[] (see the manual entry for details on what these mean).
 *
 * Side effects:
 *	None.
 *
 *----------------------------------------------------------------------
 */

int
Tcl_StringMatch(
    const char *str,		/* String. */
    const char *pattern)	/* Pattern, which may contain special
				 * characters. */
{
    return Tcl_StringCaseMatch(str, pattern, 0);
}

/*
 *----------------------------------------------------------------------
 *
 * Tcl_StringCaseMatch --
 *
 *	See if a particular string matches a particular pattern. Allows case
 *	insensitivity.
 *
 * Results:
 *	The return value is 1 if string matches pattern, and 0 otherwise. The
 *	matching operation permits the following special characters in the
 *	pattern: *?\[] (see the manual entry for details on what these mean).
 *
 * Side effects:
 *	None.
 *
 *----------------------------------------------------------------------
 */

int
Tcl_StringCaseMatch(
    const char *str,		/* String. */
    const char *pattern,	/* Pattern, which may contain special
				 * characters. */
    int nocase)			/* 0 for case sensitive, 1 for insensitive */
{
    int p, charLen;
    const char *pstart = pattern;
    Tcl_UniChar ch1, ch2;

    while (1) {
	p = *pattern;

	/*
	 * See if we're at the end of both the pattern and the string. If so,
	 * we succeeded. If we're at the end of the pattern but not at the end
	 * of the string, we failed.
	 */

	if (p == '\0') {
	    return (*str == '\0');
	}
	if ((*str == '\0') && (p != '*')) {
	    return 0;
	}

	/*
	 * Check for a "*" as the next pattern character. It matches any
	 * substring. We handle this by calling ourselves recursively for each
	 * postfix of string, until either we match or we reach the end of the
	 * string.
	 */

	if (p == '*') {
	    /*
	     * Skip all successive *'s in the pattern
	     */

	    while (*(++pattern) == '*') {}
	    p = *pattern;
	    if (p == '\0') {
		return 1;
	    }

	    /*
	     * This is a special case optimization for single-byte utf.
	     */

	    if (UCHAR(*pattern) < 0x80) {
		ch2 = (Tcl_UniChar)
			(nocase ? tolower(UCHAR(*pattern)) : UCHAR(*pattern));
	    } else {
		Tcl_UtfToUniChar(pattern, &ch2);
		if (nocase) {
		    ch2 = Tcl_UniCharToLower(ch2);
		}
	    }

	    while (1) {
		/*
		 * Optimization for matching - cruise through the string
		 * quickly if the next char in the pattern isn't a special
		 * character
		 */

		if ((p != '[') && (p != '?') && (p != '\\')) {
		    if (nocase) {
			while (*str) {
			    charLen = TclUtfToUniChar(str, &ch1);
			    if (ch2==ch1 || ch2==Tcl_UniCharToLower(ch1)) {
				break;
			    }
			    str += charLen;
			}
		    } else {
			/*
			 * There's no point in trying to make this code
			 * shorter, as the number of bytes you want to compare
			 * each time is non-constant.
			 */

			while (*str) {
			    charLen = TclUtfToUniChar(str, &ch1);
			    if (ch2 == ch1) {
				break;
			    }
			    str += charLen;
			}
		    }
		}
		if (Tcl_StringCaseMatch(str, pattern, nocase)) {
		    return 1;
		}
		if (*str == '\0') {
		    return 0;
		}
		str += TclUtfToUniChar(str, &ch1);
	    }
	}

	/*
	 * Check for a "?" as the next pattern character. It matches any
	 * single character.
	 */

	if (p == '?') {
	    pattern++;
	    str += TclUtfToUniChar(str, &ch1);
	    continue;
	}

	/*
	 * Check for a "[" as the next pattern character. It is followed by a
	 * list of characters that are acceptable, or by a range (two
	 * characters separated by "-").
	 */

	if (p == '[') {
	    Tcl_UniChar startChar, endChar;

	    pattern++;
	    if (UCHAR(*str) < 0x80) {
		ch1 = (Tcl_UniChar)
			(nocase ? tolower(UCHAR(*str)) : UCHAR(*str));
		str++;
	    } else {
		str += Tcl_UtfToUniChar(str, &ch1);
		if (nocase) {
		    ch1 = Tcl_UniCharToLower(ch1);
		}
	    }
	    while (1) {
		if ((*pattern == ']') || (*pattern == '\0')) {
		    return 0;
		}
		if (UCHAR(*pattern) < 0x80) {
		    startChar = (Tcl_UniChar) (nocase
			    ? tolower(UCHAR(*pattern)) : UCHAR(*pattern));
		    pattern++;
		} else {
		    pattern += Tcl_UtfToUniChar(pattern, &startChar);
		    if (nocase) {
			startChar = Tcl_UniCharToLower(startChar);
		    }
		}
		if (*pattern == '-') {
		    pattern++;
		    if (*pattern == '\0') {
			return 0;
		    }
		    if (UCHAR(*pattern) < 0x80) {
			endChar = (Tcl_UniChar) (nocase
				? tolower(UCHAR(*pattern)) : UCHAR(*pattern));
			pattern++;
		    } else {
			pattern += Tcl_UtfToUniChar(pattern, &endChar);
			if (nocase) {
			    endChar = Tcl_UniCharToLower(endChar);
			}
		    }
		    if (((startChar <= ch1) && (ch1 <= endChar))
			    || ((endChar <= ch1) && (ch1 <= startChar))) {
			/*
			 * Matches ranges of form [a-z] or [z-a].
			 */

			break;
		    }
		} else if (startChar == ch1) {
		    break;
		}
	    }
	    while (*pattern != ']') {
		if (*pattern == '\0') {
		    pattern = Tcl_UtfPrev(pattern, pstart);
		    break;
		}
		pattern++;
	    }
	    pattern++;
	    continue;
	}

	/*
	 * If the next pattern character is '\', just strip off the '\' so we
	 * do exact matching on the character that follows.
	 */

	if (p == '\\') {
	    pattern++;
	    if (*pattern == '\0') {
		return 0;
	    }
	}

	/*
	 * There's no special character. Just make sure that the next bytes of
	 * each string match.
	 */

	str += TclUtfToUniChar(str, &ch1);
	pattern += TclUtfToUniChar(pattern, &ch2);
	if (nocase) {
	    if (Tcl_UniCharToLower(ch1) != Tcl_UniCharToLower(ch2)) {
		return 0;
	    }
	} else if (ch1 != ch2) {
	    return 0;
	}
    }
}

/*
 *----------------------------------------------------------------------
 *
 * TclByteArrayMatch --
 *
 *	See if a particular string matches a particular pattern.  Does not
 *	allow for case insensitivity.
 *	Parallels tclUtf.c:TclUniCharMatch, adjusted for char* and sans nocase.
 *
 * Results:
 *	The return value is 1 if string matches pattern, and 0 otherwise. The
 *	matching operation permits the following special characters in the
 *	pattern: *?\[] (see the manual entry for details on what these mean).
 *
 * Side effects:
 *	None.
 *
 *----------------------------------------------------------------------
 */

int
TclByteArrayMatch(
    const unsigned char *string,/* String. */
    int strLen,			/* Length of String */
    const unsigned char *pattern,
				/* Pattern, which may contain special
				 * characters. */
    int ptnLen,			/* Length of Pattern */
    int flags)
{
    const unsigned char *stringEnd, *patternEnd;
    unsigned char p;

    stringEnd = string + strLen;
    patternEnd = pattern + ptnLen;

    while (1) {
	/*
	 * See if we're at the end of both the pattern and the string. If so,
	 * we succeeded. If we're at the end of the pattern but not at the end
	 * of the string, we failed.
	 */

	if (pattern == patternEnd) {
	    return (string == stringEnd);
	}
	p = *pattern;
	if ((string == stringEnd) && (p != '*')) {
	    return 0;
	}

	/*
	 * Check for a "*" as the next pattern character. It matches any
	 * substring. We handle this by skipping all the characters up to the
	 * next matching one in the pattern, and then calling ourselves
	 * recursively for each postfix of string, until either we match or we
	 * reach the end of the string.
	 */

	if (p == '*') {
	    /*
	     * Skip all successive *'s in the pattern.
	     */

	    while ((++pattern < patternEnd) && (*pattern == '*')) {
		/* empty body */
	    }
	    if (pattern == patternEnd) {
		return 1;
	    }
	    p = *pattern;
	    while (1) {
		/*
		 * Optimization for matching - cruise through the string
		 * quickly if the next char in the pattern isn't a special
		 * character.
		 */

		if ((p != '[') && (p != '?') && (p != '\\')) {
		    while ((string < stringEnd) && (p != *string)) {
			string++;
		    }
		}
		if (TclByteArrayMatch(string, stringEnd - string,
				pattern, patternEnd - pattern, 0)) {
		    return 1;
		}
		if (string == stringEnd) {
		    return 0;
		}
		string++;
	    }
	}

	/*
	 * Check for a "?" as the next pattern character. It matches any
	 * single character.
	 */

	if (p == '?') {
	    pattern++;
	    string++;
	    continue;
	}

	/*
	 * Check for a "[" as the next pattern character. It is followed by a
	 * list of characters that are acceptable, or by a range (two
	 * characters separated by "-").
	 */

	if (p == '[') {
	    unsigned char ch1, startChar, endChar;

	    pattern++;
	    ch1 = *string;
	    string++;
	    while (1) {
		if ((*pattern == ']') || (pattern == patternEnd)) {
		    return 0;
		}
		startChar = *pattern;
		pattern++;
		if (*pattern == '-') {
		    pattern++;
		    if (pattern == patternEnd) {
			return 0;
		    }
		    endChar = *pattern;
		    pattern++;
		    if (((startChar <= ch1) && (ch1 <= endChar))
			    || ((endChar <= ch1) && (ch1 <= startChar))) {
			/*
			 * Matches ranges of form [a-z] or [z-a].
			 */
			break;
		    }
		} else if (startChar == ch1) {
		    break;
		}
	    }
	    while (*pattern != ']') {
		if (pattern == patternEnd) {
		    pattern--;
		    break;
		}
		pattern++;
	    }
	    pattern++;
	    continue;
	}

	/*
	 * If the next pattern character is '\', just strip off the '\' so we
	 * do exact matching on the character that follows.
	 */

	if (p == '\\') {
	    if (++pattern == patternEnd) {
		return 0;
	    }
	}

	/*
	 * There's no special character. Just make sure that the next bytes of
	 * each string match.
	 */

	if (*string != *pattern) {
	    return 0;
	}
	string++;
	pattern++;
    }
}

/*
 *----------------------------------------------------------------------
 *
 * TclStringMatchObj --
 *
 *	See if a particular string matches a particular pattern.
 *	Allows case insensitivity.  This is the generic multi-type handler
 *	for the various matching algorithms.
 *
 * Results:
 *	The return value is 1 if string matches pattern, and 0 otherwise. The
 *	matching operation permits the following special characters in the
 *	pattern: *?\[] (see the manual entry for details on what these mean).
 *
 * Side effects:
 *	None.
 *
 *----------------------------------------------------------------------
 */

int
TclStringMatchObj(
    Tcl_Obj *strObj,		/* string object. */
    Tcl_Obj *ptnObj,		/* pattern object. */
    int flags)			/* Only TCL_MATCH_NOCASE should be passed, or
				 * 0. */
{
    int match, length, plen;

    /*
     * Promote based on the type of incoming object.
     * XXX: Currently doesn't take advantage of exact-ness that
     * XXX: TclReToGlob tells us about
    trivial = nocase ? 0 : TclMatchIsTrivial(TclGetString(ptnObj));
     */

    if ((strObj->typePtr == &tclStringType) || (strObj->typePtr == NULL)) {
	Tcl_UniChar *udata, *uptn;

	udata = Tcl_GetUnicodeFromObj(strObj, &length);
	uptn  = Tcl_GetUnicodeFromObj(ptnObj, &plen);
	match = TclUniCharMatch(udata, length, uptn, plen, flags);
    } else if (TclIsPureByteArray(strObj) && !flags) {
	unsigned char *data, *ptn;

	data = Tcl_GetByteArrayFromObj(strObj, &length);
	ptn  = Tcl_GetByteArrayFromObj(ptnObj, &plen);
	match = TclByteArrayMatch(data, length, ptn, plen, 0);
    } else {
	match = Tcl_StringCaseMatch(TclGetString(strObj),
		TclGetString(ptnObj), flags);
    }
    return match;
}

/*
 *----------------------------------------------------------------------
 *
 * Tcl_DStringInit --
 *
 *	Initializes a dynamic string, discarding any previous contents of the
 *	string (Tcl_DStringFree should have been called already if the dynamic
 *	string was previously in use).
 *
 * Results:
 *	None.
 *
 * Side effects:
 *	The dynamic string is initialized to be empty.
 *
 *----------------------------------------------------------------------
 */

void
Tcl_DStringInit(
    Tcl_DString *dsPtr)		/* Pointer to structure for dynamic string. */
{
    dsPtr->string = dsPtr->staticSpace;
    dsPtr->length = 0;
    dsPtr->spaceAvl = TCL_DSTRING_STATIC_SIZE;
    dsPtr->staticSpace[0] = '\0';
}

/*
 *----------------------------------------------------------------------
 *
 * Tcl_DStringAppend --
 *
 *	Append more bytes to the current value of a dynamic string.
 *
 * Results:
 *	The return value is a pointer to the dynamic string's new value.
 *
 * Side effects:
 *	Length bytes from "bytes" (or all of "bytes" if length is less than
 *	zero) are added to the current value of the string. Memory gets
 *	reallocated if needed to accomodate the string's new size.
 *
 *----------------------------------------------------------------------
 */

char *
Tcl_DStringAppend(
    Tcl_DString *dsPtr,		/* Structure describing dynamic string. */
    const char *bytes,		/* String to append. If length is -1 then this
				 * must be null-terminated. */
    int length)			/* Number of bytes from "bytes" to append. If
				 * < 0, then append all of bytes, up to null
				 * at end. */
{
    int newSize;

    if (length < 0) {
	length = strlen(bytes);
    }
    newSize = length + dsPtr->length;

    /*
     * Allocate a larger buffer for the string if the current one isn't large
     * enough. Allocate extra space in the new buffer so that there will be
     * room to grow before we have to allocate again.
     */

    if (newSize >= dsPtr->spaceAvl) {
	dsPtr->spaceAvl = newSize * 2;
	if (dsPtr->string == dsPtr->staticSpace) {
	    char *newString = ckalloc(dsPtr->spaceAvl);

	    memcpy(newString, dsPtr->string, (size_t) dsPtr->length);
	    dsPtr->string = newString;
	} else {
	    dsPtr->string = ckrealloc(dsPtr->string, dsPtr->spaceAvl);
	}
    }

    /*
     * Copy the new string into the buffer at the end of the old one.
     */

    memcpy(dsPtr->string + dsPtr->length, bytes, length);
    dsPtr->length += length;
    dsPtr->string[dsPtr->length] = '\0';
    return dsPtr->string;
}

/*
 *----------------------------------------------------------------------
 *
 * Tcl_DStringAppendElement --
 *
 *	Append a list element to the current value of a dynamic string.
 *
 * Results:
 *	The return value is a pointer to the dynamic string's new value.
 *
 * Side effects:
 *	String is reformatted as a list element and added to the current value
 *	of the string. Memory gets reallocated if needed to accomodate the
 *	string's new size.
 *
 *----------------------------------------------------------------------
 */

char *
Tcl_DStringAppendElement(
    Tcl_DString *dsPtr,		/* Structure describing dynamic string. */
    const char *element)	/* String to append. Must be
				 * null-terminated. */
{
    int newSize, flags, strSize;
    char *dst;

    strSize = ((element== NULL) ? 0 : strlen(element));
    newSize = Tcl_ScanCountedElement(element, strSize, &flags)
	+ dsPtr->length + 1;

    /*
     * Allocate a larger buffer for the string if the current one isn't large
     * enough. Allocate extra space in the new buffer so that there will be
     * room to grow before we have to allocate again. SPECIAL NOTE: must use
     * memcpy, not strcpy, to copy the string to a larger buffer, since there
     * may be embedded NULLs in the string in some cases.
     */

    if (newSize >= dsPtr->spaceAvl) {
	dsPtr->spaceAvl = newSize * 2;
	if (dsPtr->string == dsPtr->staticSpace) {
	    char *newString = ckalloc(dsPtr->spaceAvl);

	    memcpy(newString, dsPtr->string, (size_t) dsPtr->length);
	    dsPtr->string = newString;
	} else {
	    dsPtr->string = ckrealloc(dsPtr->string, dsPtr->spaceAvl);
	}
    }

    /*
     * Convert the new string to a list element and copy it into the buffer at
     * the end, with a space, if needed.
     */

    dst = dsPtr->string + dsPtr->length;
    if (TclNeedSpace(dsPtr->string, dst)) {
	*dst = ' ';
	dst++;
	dsPtr->length++;

	/*
	 * If we need a space to separate this element from preceding stuff,
	 * then this element will not lead a list, and need not have it's
	 * leading '#' quoted.
	 */

	flags |= TCL_DONT_QUOTE_HASH;
    }
    dsPtr->length += Tcl_ConvertCountedElement(element, strSize, dst, flags);
    return dsPtr->string;
}

/*
 *----------------------------------------------------------------------
 *
 * Tcl_DStringSetLength --
 *
 *	Change the length of a dynamic string. This can cause the string to
 *	either grow or shrink, depending on the value of length.
 *
 * Results:
 *	None.
 *
 * Side effects:
 *	The length of dsPtr is changed to length and a null byte is stored at
 *	that position in the string. If length is larger than the space
 *	allocated for dsPtr, then a panic occurs.
 *
 *----------------------------------------------------------------------
 */

void
Tcl_DStringSetLength(
    Tcl_DString *dsPtr,		/* Structure describing dynamic string. */
    int length)			/* New length for dynamic string. */
{
    int newsize;

    if (length < 0) {
	length = 0;
    }
    if (length >= dsPtr->spaceAvl) {
	/*
	 * There are two interesting cases here. In the first case, the user
	 * may be trying to allocate a large buffer of a specific size. It
	 * would be wasteful to overallocate that buffer, so we just allocate
	 * enough for the requested size plus the trailing null byte. In the
	 * second case, we are growing the buffer incrementally, so we need
	 * behavior similar to Tcl_DStringAppend. The requested length will
	 * usually be a small delta above the current spaceAvl, so we'll end
	 * up doubling the old size. This won't grow the buffer quite as
	 * quickly, but it should be close enough.
	 */

	newsize = dsPtr->spaceAvl * 2;
	if (length < newsize) {
	    dsPtr->spaceAvl = newsize;
	} else {
	    dsPtr->spaceAvl = length + 1;
	}
	if (dsPtr->string == dsPtr->staticSpace) {
	    char *newString = ckalloc(dsPtr->spaceAvl);

	    memcpy(newString, dsPtr->string, (size_t) dsPtr->length);
	    dsPtr->string = newString;
	} else {
	    dsPtr->string = ckrealloc(dsPtr->string, dsPtr->spaceAvl);
	}
    }
    dsPtr->length = length;
    dsPtr->string[length] = 0;
}

/*
 *----------------------------------------------------------------------
 *
 * Tcl_DStringFree --
 *
 *	Frees up any memory allocated for the dynamic string and reinitializes
 *	the string to an empty state.
 *
 * Results:
 *	None.
 *
 * Side effects:
 *	The previous contents of the dynamic string are lost, and the new
 *	value is an empty string.
 *
 *----------------------------------------------------------------------
 */

void
Tcl_DStringFree(
    Tcl_DString *dsPtr)		/* Structure describing dynamic string. */
{
    if (dsPtr->string != dsPtr->staticSpace) {
	ckfree(dsPtr->string);
    }
    dsPtr->string = dsPtr->staticSpace;
    dsPtr->length = 0;
    dsPtr->spaceAvl = TCL_DSTRING_STATIC_SIZE;
    dsPtr->staticSpace[0] = '\0';
}

/*
 *----------------------------------------------------------------------
 *
 * Tcl_DStringResult --
 *
 *	This function moves the value of a dynamic string into an interpreter
 *	as its string result. Afterwards, the dynamic string is reset to an
 *	empty string.
 *
 * Results:
 *	None.
 *
 * Side effects:
 *	The string is "moved" to interp's result, and any existing string
 *	result for interp is freed. dsPtr is reinitialized to an empty string.
 *
 *----------------------------------------------------------------------
 */

void
Tcl_DStringResult(
    Tcl_Interp *interp,		/* Interpreter whose result is to be reset. */
    Tcl_DString *dsPtr)		/* Dynamic string that is to become the
				 * result of interp. */
{
    Interp *iPtr = (Interp *) interp;

    Tcl_ResetResult(interp);

    if (dsPtr->string != dsPtr->staticSpace) {
	iPtr->result = dsPtr->string;
	iPtr->freeProc = TCL_DYNAMIC;
    } else if (dsPtr->length < TCL_RESULT_SIZE) {
	iPtr->result = iPtr->resultSpace;
	memcpy(iPtr->result, dsPtr->string, dsPtr->length + 1);
    } else {
	Tcl_SetResult(interp, dsPtr->string, TCL_VOLATILE);
    }

    dsPtr->string = dsPtr->staticSpace;
    dsPtr->length = 0;
    dsPtr->spaceAvl = TCL_DSTRING_STATIC_SIZE;
    dsPtr->staticSpace[0] = '\0';
}

/*
 *----------------------------------------------------------------------
 *
 * Tcl_DStringGetResult --
 *
 *	This function moves an interpreter's result into a dynamic string.
 *
 * Results:
 *	None.
 *
 * Side effects:
 *	The interpreter's string result is cleared, and the previous contents
 *	of dsPtr are freed.
 *
 *	If the string result is empty, the object result is moved to the
 *	string result, then the object result is reset.
 *
 *----------------------------------------------------------------------
 */

void
Tcl_DStringGetResult(
    Tcl_Interp *interp,		/* Interpreter whose result is to be reset. */
    Tcl_DString *dsPtr)		/* Dynamic string that is to become the result
				 * of interp. */
{
    Interp *iPtr = (Interp *) interp;

    if (dsPtr->string != dsPtr->staticSpace) {
	ckfree(dsPtr->string);
    }

    /*
     * If the string result is empty, move the object result to the string
     * result, then reset the object result.
     */

    (void) Tcl_GetStringResult(interp);

    dsPtr->length = strlen(iPtr->result);
    if (iPtr->freeProc != NULL) {
	if (iPtr->freeProc == TCL_DYNAMIC) {
	    dsPtr->string = iPtr->result;
	    dsPtr->spaceAvl = dsPtr->length+1;
	} else {
	    dsPtr->string = ckalloc(dsPtr->length+1);
	    memcpy(dsPtr->string, iPtr->result, (unsigned) dsPtr->length+1);
	    iPtr->freeProc(iPtr->result);
	}
	dsPtr->spaceAvl = dsPtr->length+1;
	iPtr->freeProc = NULL;
    } else {
	if (dsPtr->length < TCL_DSTRING_STATIC_SIZE) {
	    dsPtr->string = dsPtr->staticSpace;
	    dsPtr->spaceAvl = TCL_DSTRING_STATIC_SIZE;
	} else {
	    dsPtr->string = ckalloc(dsPtr->length+1);
	    dsPtr->spaceAvl = dsPtr->length + 1;
	}
	memcpy(dsPtr->string, iPtr->result, (unsigned) dsPtr->length+1);
    }

    iPtr->result = iPtr->resultSpace;
    iPtr->resultSpace[0] = 0;
}

/*
 *----------------------------------------------------------------------
 *
 * Tcl_DStringStartSublist --
 *
 *	This function adds the necessary information to a dynamic string
 *	(e.g. " {") to start a sublist. Future element appends will be in the
 *	sublist rather than the main list.
 *
 * Results:
 *	None.
 *
 * Side effects:
 *	Characters get added to the dynamic string.
 *
 *----------------------------------------------------------------------
 */

void
Tcl_DStringStartSublist(
    Tcl_DString *dsPtr)		/* Dynamic string. */
{
    if (TclNeedSpace(dsPtr->string, dsPtr->string + dsPtr->length)) {
	Tcl_DStringAppend(dsPtr, " {", -1);
    } else {
	Tcl_DStringAppend(dsPtr, "{", -1);
    }
}

/*
 *----------------------------------------------------------------------
 *
 * Tcl_DStringEndSublist --
 *
 *	This function adds the necessary characters to a dynamic string to end
 *	a sublist (e.g. "}"). Future element appends will be in the enclosing
 *	(sub)list rather than the current sublist.
 *
 * Results:
 *	None.
 *
 * Side effects:
 *	None.
 *
 *----------------------------------------------------------------------
 */

void
Tcl_DStringEndSublist(
    Tcl_DString *dsPtr)		/* Dynamic string. */
{
    Tcl_DStringAppend(dsPtr, "}", -1);
}

/*
 *----------------------------------------------------------------------
 *
 * Tcl_PrintDouble --
 *
 *	Given a floating-point value, this function converts it to an ASCII
 *	string using.
 *
 * Results:
 *	The ASCII equivalent of "value" is written at "dst". It is written
 *	using the current precision, and it is guaranteed to contain a decimal
 *	point or exponent, so that it looks like a floating-point value and
 *	not an integer.
 *
 * Side effects:
 *	None.
 *
 *----------------------------------------------------------------------
 */

void
Tcl_PrintDouble(
    Tcl_Interp *interp,		/* Interpreter whose tcl_precision variable
				 * used to be used to control printing. It's
				 * ignored now. */
    double value,		/* Value to print as string. */
    char *dst)			/* Where to store converted value; must have
				 * at least TCL_DOUBLE_SPACE characters. */
{
    char *p, c;
    int exponent;
    int signum;
    char *digits;
    char *end;
    int *precisionPtr = Tcl_GetThreadData(&precisionKey, (int) sizeof(int));

    /*
     * Handle NaN.
     */
    
    if (TclIsNaN(value)) {
	TclFormatNaN(value, dst);
	return;
    }

    /*
     * Handle infinities.
     */
    
    if (TclIsInfinite(value)) {
	/*
	 * Remember to copy the terminating NUL too.
	 */
	
	if (value < 0) {
	    memcpy(dst, "-Inf", 5);
	} else {
	    memcpy(dst, "Inf", 4);
	}
	return;
    }

    /*
     * Ordinary (normal and denormal) values.
     */
    
    if (*precisionPtr == 0) {
	digits = TclDoubleDigits(value, -1, TCL_DD_SHORTEST,
		&exponent, &signum, &end);
    } else {
	/*
	 * There are at least two possible interpretations for tcl_precision.
	 *
	 * The first is, "choose the decimal representation having
	 * $tcl_precision digits of significance that is nearest to the given
	 * number, breaking ties by rounding to even, and then trimming
	 * trailing zeros." This gives the greatest possible precision in the
	 * decimal string, but offers the anomaly that [expr 0.1] will be
	 * "0.10000000000000001".
	 *
	 * The second is "choose the decimal representation having at most
	 * $tcl_precision digits of significance that is nearest to the given
	 * number. If no such representation converts exactly to the given
	 * number, choose the one that is closest, breaking ties by rounding
	 * to even. If more than one such representation converts exactly to
	 * the given number, choose the shortest, breaking ties in favour of
	 * the nearest, breaking remaining ties in favour of the one ending in
	 * an even digit."
	 *
	 * Tcl 8.4 implements the first of these, which gives rise to
	 * anomalies in formatting:
	 *
	 * % expr 0.1
	 * 0.10000000000000001
	 * % expr 0.01
	 * 0.01
	 * % expr 1e-7
	 * 9.9999999999999995e-08
	 *
	 * For human readability, it appears better to choose the second rule,
	 * and let [expr 0.1] return 0.1. But for 8.4 compatibility, we prefer
	 * the first (the recommended zero value for tcl_precision avoids the
	 * problem entirely).
	 *
	 * Uncomment TCL_DD_SHORTEN_FLAG in the next call to prefer the method
	 * that allows floating point values to be shortened if it can be done
	 * without loss of precision.
	 */

	digits = TclDoubleDigits(value, *precisionPtr,
				 TCL_DD_E_FORMAT /* | TCL_DD_SHORTEN_FLAG */, 
				 &exponent, &signum, &end);
    }
    if (signum) {
	*dst++ = '-';
    }
    p = digits;
    if (exponent < -4 || exponent > 16) {
	/*
	 * E format for numbers < 1e-3 or >= 1e17.
	 */
	
	*dst++ = *p++;
	c = *p;
	if (c != '\0') {
	    *dst++ = '.';
	    while (c != '\0') {
		*dst++ = c;
		c = *++p;
	    }
	}

	/*
	 * Tcl 8.4 appears to format with at least a two-digit exponent;
	 * preserve that behaviour when tcl_precision != 0
	 */

	if (*precisionPtr == 0) {
	    sprintf(dst, "e%+d", exponent);
	} else {
	    sprintf(dst, "e%+03d", exponent);
	}
    } else {
	/*
	 * F format for others.
	 */
	
	if (exponent < 0) {
	    *dst++ = '0';
	}
	c = *p;
	while (exponent-- >= 0) {
	    if (c != '\0') {
		*dst++ = c;
		c = *++p;
	    } else {
		*dst++ = '0';
	    }
	}
	*dst++ = '.';
	if (c == '\0') {
	    *dst++ = '0';
	} else {
	    while (++exponent < -1) {
		*dst++ = '0';
	    }
	    while (c != '\0') {
		*dst++ = c;
		c = *++p;
	    }
	}
	*dst++ = '\0';
    }
    ckfree(digits);
}

/*
 *----------------------------------------------------------------------
 *
 * TclPrecTraceProc --
 *
 *	This function is invoked whenever the variable "tcl_precision" is
 *	written.
 *
 * Results:
 *	Returns NULL if all went well, or an error message if the new value
 *	for the variable doesn't make sense.
 *
 * Side effects:
 *	If the new value doesn't make sense then this function undoes the
 *	effect of the variable modification. Otherwise it modifies the format
 *	string that's used by Tcl_PrintDouble.
 *
 *----------------------------------------------------------------------
 */

	/* ARGSUSED */
char *
TclPrecTraceProc(
    ClientData clientData,	/* Not used. */
    Tcl_Interp *interp,		/* Interpreter containing variable. */
    const char *name1,		/* Name of variable. */
    const char *name2,		/* Second part of variable name. */
    int flags)			/* Information about what happened. */
{
    Tcl_Obj *value;
    int prec;
    int *precisionPtr = Tcl_GetThreadData(&precisionKey, (int) sizeof(int));

    /*
     * If the variable is unset, then recreate the trace.
     */

    if (flags & TCL_TRACE_UNSETS) {
	if ((flags & TCL_TRACE_DESTROYED) && !Tcl_InterpDeleted(interp)) {
	    Tcl_TraceVar2(interp, name1, name2,
		    TCL_GLOBAL_ONLY|TCL_TRACE_READS|TCL_TRACE_WRITES
		    |TCL_TRACE_UNSETS, TclPrecTraceProc, clientData);
	}
	return NULL;
    }

    /*
     * When the variable is read, reset its value from our shared value. This
     * is needed in case the variable was modified in some other interpreter
     * so that this interpreter's value is out of date.
     */


    if (flags & TCL_TRACE_READS) {
	Tcl_SetVar2Ex(interp, name1, name2, Tcl_NewIntObj(*precisionPtr),
		flags & TCL_GLOBAL_ONLY);
	return NULL;
    }

    /*
     * The variable is being written. Check the new value and disallow it if
     * it isn't reasonable or if this is a safe interpreter (we don't want
     * safe interpreters messing up the precision of other interpreters).
     */

    if (Tcl_IsSafe(interp)) {
	return (char *) "can't modify precision from a safe interpreter";
    }
    value = Tcl_GetVar2Ex(interp, name1, name2, flags & TCL_GLOBAL_ONLY);
    if (value == NULL
	    || Tcl_GetIntFromObj(NULL, value, &prec) != TCL_OK
	    || prec < 0 || prec > TCL_MAX_PREC) {
	return (char *) "improper value for precision";
    }
    *precisionPtr = prec;
    return NULL;
}

/*
 *----------------------------------------------------------------------
 *
 * TclNeedSpace --
 *
 *	This function checks to see whether it is appropriate to add a space
 *	before appending a new list element to an existing string.
 *
 * Results:
 *	The return value is 1 if a space is appropriate, 0 otherwise.
 *
 * Side effects:
 *	None.
 *
 *----------------------------------------------------------------------
 */

int
TclNeedSpace(
    const char *start,		/* First character in string. */
    const char *end)		/* End of string (place where space will be
				 * added, if appropriate). */
{
    /*
     * A space is needed unless either:
     * (a) we're at the start of the string, or
     */

    if (end == start) {
	return 0;
    }

    /*
     * (b) we're at the start of a nested list-element, quoted with an open
     *	   curly brace; we can be nested arbitrarily deep, so long as the
     *	   first curly brace starts an element, so backtrack over open curly
     *	   braces that are trailing characters of the string; and
     */

    end = Tcl_UtfPrev(end, start);
    while (*end == '{') {
	if (end == start) {
	    return 0;
	}
	end = Tcl_UtfPrev(end, start);
    }

    /*
     * (c) the trailing character of the string is already a list-element
     *	   separator (according to TclFindElement); that is, one of these
     *	   characters:
     *		\u0009	\t	TAB
     *		\u000A	\n	NEWLINE
     *		\u000B	\v	VERTICAL TAB
     *		\u000C	\f	FORM FEED
     *		\u000D	\r	CARRIAGE RETURN
     *		\u0020		SPACE
     *	   with the condition that the penultimate character is not a
     *	   backslash.
     */

    if (*end > 0x20) {
	/*
	 * Performance tweak. All ASCII spaces are <= 0x20. So get a quick
	 * answer for most characters before comparing against all spaces in
	 * the switch below.
	 *
	 * NOTE: Remove this if other Unicode spaces ever get accepted as
	 * list-element separators.
	 */

	return 1;
    }
    switch (*end) {
    case ' ':
    case '\t':
    case '\n':
    case '\r':
    case '\v':
    case '\f':
	if ((end == start) || (end[-1] != '\\')) {
	    return 0;
	}
    }
    return 1;
}

/*
 *----------------------------------------------------------------------
 *
 * TclFormatInt --
 *
 *	This procedure formats an integer into a sequence of decimal digit
 *	characters in a buffer. If the integer is negative, a minus sign is
 *	inserted at the start of the buffer. A null character is inserted at
 *	the end of the formatted characters. It is the caller's responsibility
 *	to ensure that enough storage is available. This procedure has the
 *	effect of sprintf(buffer, "%ld", n) but is faster as proven in
 *	benchmarks.  This is key to UpdateStringOfInt, which is a common path
 *	for a lot of code (e.g. int-indexed arrays).
 *
 * Results:
 *	An integer representing the number of characters formatted, not
 *	including the terminating \0.
 *
 * Side effects:
 *	The formatted characters are written into the storage pointer to by
 *	the "buffer" argument.
 *
 *----------------------------------------------------------------------
 */

int
TclFormatInt(buffer, n)
    char *buffer;		/* Points to the storage into which the
				 * formatted characters are written. */
    long n;			/* The integer to format. */
{
    long intVal;
    int i;
    int numFormatted, j;
    const char *digits = "0123456789";

    /*
     * Check first whether "n" is zero.
     */

    if (n == 0) {
	buffer[0] = '0';
	buffer[1] = 0;
	return 1;
    }

    /*
     * Check whether "n" is the maximum negative value. This is
     * -2^(m-1) for an m-bit word, and has no positive equivalent;
     * negating it produces the same value.
     */

    if (n == -n) {
	return sprintf(buffer, "%ld", n);
    }

    /*
     * Generate the characters of the result backwards in the buffer.
     */

    intVal = (n < 0? -n : n);
    i = 0;
    buffer[0] = '\0';
    do {
	i++;
	buffer[i] = digits[intVal % 10];
	intVal = intVal/10;
    } while (intVal > 0);
    if (n < 0) {
	i++;
	buffer[i] = '-';
    }
    numFormatted = i;

    /*
     * Now reverse the characters.
     */

    for (j = 0;  j < i;  j++, i--) {
	char tmp = buffer[i];
	buffer[i] = buffer[j];
	buffer[j] = tmp;
    }
    return numFormatted;
}

/*
 *----------------------------------------------------------------------
 *
 * TclGetIntForIndex --
 *
 *	This function returns an integer corresponding to the list index held
 *	in a Tcl object. The Tcl object's value is expected to be in the
 *	format integer([+-]integer)? or the format end([+-]integer)?.
 *
 * Results:
 *	The return value is normally TCL_OK, which means that the index was
 *	successfully stored into the location referenced by "indexPtr". If the
 *	Tcl object referenced by "objPtr" has the value "end", the value
 *	stored is "endValue". If "objPtr"s values is not of one of the
 *	expected formats, TCL_ERROR is returned and, if "interp" is non-NULL,
 *	an error message is left in the interpreter's result object.
 *
 * Side effects:
 *	The object referenced by "objPtr" might be converted to an integer,
 *	wide integer, or end-based-index object.
 *
 *----------------------------------------------------------------------
 */

int
TclGetIntForIndex(
    Tcl_Interp *interp,		/* Interpreter to use for error reporting. If
				 * NULL, then no error message is left after
				 * errors. */
    Tcl_Obj *objPtr,		/* Points to an object containing either "end"
				 * or an integer. */
    int endValue,		/* The value to be stored at "indexPtr" if
				 * "objPtr" holds "end". */
    int *indexPtr)		/* Location filled in with an integer
				 * representing an index. */
{
    int length;
    char *opPtr;
    const char *bytes;

    if (TclGetIntFromObj(NULL, objPtr, indexPtr) == TCL_OK) {
	return TCL_OK;
    }

    if (SetEndOffsetFromAny(NULL, objPtr) == TCL_OK) {
	/*
	 * If the object is already an offset from the end of the list, or can
	 * be converted to one, use it.
	 */

	*indexPtr = endValue + objPtr->internalRep.longValue;
	return TCL_OK;
    }

    bytes = TclGetStringFromObj(objPtr, &length);

    /*
     * Leading whitespace is acceptable in an index.
     */

    while (length && TclIsSpaceProc(*bytes)) {
	bytes++;
	length--;
    }

    if (TclParseNumber(NULL, NULL, NULL, bytes, length, (const char **)&opPtr,
	    TCL_PARSE_INTEGER_ONLY | TCL_PARSE_NO_WHITESPACE) == TCL_OK) {
	int code, first, second;
	char savedOp = *opPtr;

	if ((savedOp != '+') && (savedOp != '-')) {
	    goto parseError;
	}
	if (TclIsSpaceProc(opPtr[1])) {
	    goto parseError;
	}
	*opPtr = '\0';
	code = Tcl_GetInt(interp, bytes, &first);
	*opPtr = savedOp;
	if (code == TCL_ERROR) {
	    goto parseError;
	}
	if (TCL_ERROR == Tcl_GetInt(interp, opPtr+1, &second)) {
	    goto parseError;
	}
	if (savedOp == '+') {
	    *indexPtr = first + second;
	} else {
	    *indexPtr = first - second;
	}
	return TCL_OK;
    }

    /*
     * Report a parse error.
     */

  parseError:
    if (interp != NULL) {
	/*
	 * The result might not be empty; this resets it which should be both
	 * a cheap operation, and of little problem because this is an
	 * error-generation path anyway.
	 */

	bytes = Tcl_GetString(objPtr);
	Tcl_ResetResult(interp);
	Tcl_AppendResult(interp, "bad index \"", bytes,
		"\": must be integer?[+-]integer? or end?[+-]integer?", NULL);
	if (!strncmp(bytes, "end-", 4)) {
	    bytes += 4;
	}
	TclCheckBadOctal(interp, bytes);
	Tcl_SetErrorCode(interp, "TCL", "VALUE", "INDEX", NULL);
    }

    return TCL_ERROR;
}

/*
 *----------------------------------------------------------------------
 *
 * UpdateStringOfEndOffset --
 *
 *	Update the string rep of a Tcl object holding an "end-offset"
 *	expression.
 *
 * Results:
 *	None.
 *
 * Side effects:
 *	Stores a valid string in the object's string rep.
 *
 * This function does NOT free any earlier string rep. If it is called on an
 * object that already has a valid string rep, it will leak memory.
 *
 *----------------------------------------------------------------------
 */

static void
UpdateStringOfEndOffset(
    register Tcl_Obj *objPtr)
{
    char buffer[TCL_INTEGER_SPACE + sizeof("end") + 1];
    register int len;

    memcpy(buffer, "end", sizeof("end") + 1);
    len = sizeof("end") - 1;
    if (objPtr->internalRep.longValue != 0) {
	buffer[len++] = '-';
	len += TclFormatInt(buffer+len, -(objPtr->internalRep.longValue));
    }
    objPtr->bytes = ckalloc((unsigned) len+1);
    memcpy(objPtr->bytes, buffer, (unsigned) len+1);
    objPtr->length = len;
}

/*
 *----------------------------------------------------------------------
 *
 * SetEndOffsetFromAny --
 *
 *	Look for a string of the form "end[+-]offset" and convert it to an
 *	internal representation holding the offset.
 *
 * Results:
 *	Returns TCL_OK if ok, TCL_ERROR if the string was badly formed.
 *
 * Side effects:
 *	If interp is not NULL, stores an error message in the interpreter
 *	result.
 *
 *----------------------------------------------------------------------
 */

static int
SetEndOffsetFromAny(
    Tcl_Interp *interp,		/* Tcl interpreter or NULL */
    Tcl_Obj *objPtr)		/* Pointer to the object to parse */
{
    int offset;			/* Offset in the "end-offset" expression */
    register const char *bytes;	/* String rep of the object */
    int length;			/* Length of the object's string rep */

    /*
     * If it's already the right type, we're fine.
     */

    if (objPtr->typePtr == &tclEndOffsetType) {
	return TCL_OK;
    }

    /*
     * Check for a string rep of the right form.
     */

    bytes = TclGetStringFromObj(objPtr, &length);
    if ((*bytes != 'e') || (strncmp(bytes, "end",
	    (size_t)((length > 3) ? 3 : length)) != 0)) {
	if (interp != NULL) {
	    Tcl_ResetResult(interp);
	    Tcl_AppendResult(interp, "bad index \"", bytes,
		    "\": must be end?[+-]integer?", NULL);
	    Tcl_SetErrorCode(interp, "TCL", "VALUE", "INDEX", NULL);
	}
	return TCL_ERROR;
    }

    /*
     * Convert the string rep.
     */

    if (length <= 3) {
	offset = 0;
    } else if ((length > 4) && ((bytes[3] == '-') || (bytes[3] == '+'))) {
	/*
	 * This is our limited string expression evaluator. Pass everything
	 * after "end-" to Tcl_GetInt, then reverse for offset.
	 */

	if (TclIsSpaceProc(bytes[4])) {
	    goto badIndexFormat;
	}
	if (Tcl_GetInt(interp, bytes+4, &offset) != TCL_OK) {
	    return TCL_ERROR;
	}
	if (bytes[3] == '-') {
	    offset = -offset;
	}
    } else {
	/*
	 * Conversion failed. Report the error.
	 */

    badIndexFormat:
	if (interp != NULL) {
	    Tcl_ResetResult(interp);
	    Tcl_AppendResult(interp, "bad index \"", bytes,
		    "\": must be end?[+-]integer?", NULL);
	    Tcl_SetErrorCode(interp, "TCL", "VALUE", "INDEX", NULL);
	}
	return TCL_ERROR;
    }

    /*
     * The conversion succeeded. Free the old internal rep and set the new
     * one.
     */

    TclFreeIntRep(objPtr);
    objPtr->internalRep.longValue = offset;
    objPtr->typePtr = &tclEndOffsetType;

    return TCL_OK;
}

/*
 *----------------------------------------------------------------------
 *
 * TclCheckBadOctal --
 *
 *	This function checks for a bad octal value and appends a meaningful
 *	error to the interp's result.
 *
 * Results:
 *	1 if the argument was a bad octal, else 0.
 *
 * Side effects:
 *	The interpreter's result is modified.
 *
 *----------------------------------------------------------------------
 */

int
TclCheckBadOctal(
    Tcl_Interp *interp,		/* Interpreter to use for error reporting. If
				 * NULL, then no error message is left after
				 * errors. */
    const char *value)		/* String to check. */
{
    register const char *p = value;

    /*
     * A frequent mistake is invalid octal values due to an unwanted leading
     * zero. Try to generate a meaningful error message.
     */

    while (TclIsSpaceProc(*p)) {
	p++;
    }
    if (*p == '+' || *p == '-') {
	p++;
    }
    if (*p == '0') {
	if ((p[1] == 'o') || p[1] == 'O') {
	    p += 2;
	}
	while (isdigit(UCHAR(*p))) {	/* INTL: digit. */
	    p++;
	}
	while (TclIsSpaceProc(*p)) {
	    p++;
	}
	if (*p == '\0') {
	    /*
	     * Reached end of string.
	     */

	    if (interp != NULL) {
		/*
		 * Don't reset the result here because we want this result to
		 * be added to an existing error message as extra info.
		 */

		Tcl_AppendResult(interp, " (looks like invalid octal number)",
			NULL);
	    }
	    return 1;
	}
    }
    return 0;
}

/*
 *----------------------------------------------------------------------
 *
 * ClearHash --
 *
 *	Remove all the entries in the hash table *tablePtr.
 *
 *----------------------------------------------------------------------
 */

static void
ClearHash(
    Tcl_HashTable *tablePtr)
{
    Tcl_HashSearch search;
    Tcl_HashEntry *hPtr;

    for (hPtr = Tcl_FirstHashEntry(tablePtr, &search); hPtr != NULL;
	    hPtr = Tcl_NextHashEntry(&search)) {
	Tcl_Obj *objPtr = Tcl_GetHashValue(hPtr);

	Tcl_DecrRefCount(objPtr);
	Tcl_DeleteHashEntry(hPtr);
    }
}

/*
 *----------------------------------------------------------------------
 *
 * GetThreadHash --
 *
 *	Get a thread-specific (Tcl_HashTable *) associated with a thread data
 *	key.
 *
 * Results:
 *	The Tcl_HashTable * corresponding to *keyPtr.
 *
 * Side effects:
 *	The first call on a keyPtr in each thread creates a new Tcl_HashTable,
 *	and registers a thread exit handler to dispose of it.
 *
 *----------------------------------------------------------------------
 */

static Tcl_HashTable *
GetThreadHash(
    Tcl_ThreadDataKey *keyPtr)
{
    Tcl_HashTable **tablePtrPtr =
	    Tcl_GetThreadData(keyPtr, sizeof(Tcl_HashTable *));

    if (NULL == *tablePtrPtr) {
	*tablePtrPtr = ckalloc(sizeof(Tcl_HashTable));
	Tcl_CreateThreadExitHandler(FreeThreadHash, *tablePtrPtr);
	Tcl_InitHashTable(*tablePtrPtr, TCL_ONE_WORD_KEYS);
    }
    return *tablePtrPtr;
}

/*
 *----------------------------------------------------------------------
 *
 * FreeThreadHash --
 *
 *	Thread exit handler used by GetThreadHash to dispose of a thread hash
 *	table.
 *
 * Side effects:
 *	Frees a Tcl_HashTable.
 *
 *----------------------------------------------------------------------
 */

static void
FreeThreadHash(
    ClientData clientData)
{
    Tcl_HashTable *tablePtr = clientData;

    ClearHash(tablePtr);
    Tcl_DeleteHashTable(tablePtr);
    ckfree(tablePtr);
}

/*
 *----------------------------------------------------------------------
 *
 * FreeProcessGlobalValue --
 *
 *	Exit handler used by Tcl(Set|Get)ProcessGlobalValue to cleanup a
 *	ProcessGlobalValue at exit.
 *
 *----------------------------------------------------------------------
 */

static void
FreeProcessGlobalValue(
    ClientData clientData)
{
    ProcessGlobalValue *pgvPtr = clientData;

    pgvPtr->epoch++;
    pgvPtr->numBytes = 0;
    ckfree(pgvPtr->value);
    pgvPtr->value = NULL;
    if (pgvPtr->encoding) {
	Tcl_FreeEncoding(pgvPtr->encoding);
	pgvPtr->encoding = NULL;
    }
    Tcl_MutexFinalize(&pgvPtr->mutex);
}

/*
 *----------------------------------------------------------------------
 *
 * TclSetProcessGlobalValue --
 *
 *	Utility routine to set a global value shared by all threads in the
 *	process while keeping a thread-local copy as well.
 *
 *----------------------------------------------------------------------
 */

void
TclSetProcessGlobalValue(
    ProcessGlobalValue *pgvPtr,
    Tcl_Obj *newValue,
    Tcl_Encoding encoding)
{
    const char *bytes;
    Tcl_HashTable *cacheMap;
    Tcl_HashEntry *hPtr;
    int dummy;

    Tcl_MutexLock(&pgvPtr->mutex);

    /*
     * Fill the global string value.
     */

    pgvPtr->epoch++;
    if (NULL != pgvPtr->value) {
	ckfree(pgvPtr->value);
    } else {
	Tcl_CreateExitHandler(FreeProcessGlobalValue, (ClientData) pgvPtr);
    }
    bytes = Tcl_GetStringFromObj(newValue, &pgvPtr->numBytes);
    pgvPtr->value = ckalloc(pgvPtr->numBytes + 1);
    memcpy(pgvPtr->value, bytes, (unsigned) pgvPtr->numBytes + 1);
    if (pgvPtr->encoding) {
	Tcl_FreeEncoding(pgvPtr->encoding);
    }
    pgvPtr->encoding = encoding;

    /*
     * Fill the local thread copy directly with the Tcl_Obj value to avoid
     * loss of the intrep. Increment newValue refCount early to handle case
     * where we set a PGV to itself.
     */

    Tcl_IncrRefCount(newValue);
    cacheMap = GetThreadHash(&pgvPtr->key);
    ClearHash(cacheMap);
    hPtr = Tcl_CreateHashEntry(cacheMap, INT2PTR(pgvPtr->epoch), &dummy);
    Tcl_SetHashValue(hPtr, newValue);
    Tcl_MutexUnlock(&pgvPtr->mutex);
}

/*
 *----------------------------------------------------------------------
 *
 * TclGetProcessGlobalValue --
 *
 *	Retrieve a global value shared among all threads of the process,
 *	preferring a thread-local copy as long as it remains valid.
 *
 * Results:
 *	Returns a (Tcl_Obj *) that holds a copy of the global value.
 *
 *----------------------------------------------------------------------
 */

Tcl_Obj *
TclGetProcessGlobalValue(
    ProcessGlobalValue *pgvPtr)
{
    Tcl_Obj *value = NULL;
    Tcl_HashTable *cacheMap;
    Tcl_HashEntry *hPtr;
    int epoch = pgvPtr->epoch;

    if (pgvPtr->encoding) {
	Tcl_Encoding current = Tcl_GetEncoding(NULL, NULL);

	if (pgvPtr->encoding != current) {
	    /*
	     * The system encoding has changed since the master string value
	     * was saved. Convert the master value to be based on the new
	     * system encoding.
	     */

	    Tcl_DString native, newValue;

	    Tcl_MutexLock(&pgvPtr->mutex);
	    pgvPtr->epoch++;
	    epoch = pgvPtr->epoch;
	    Tcl_UtfToExternalDString(pgvPtr->encoding, pgvPtr->value,
		    pgvPtr->numBytes, &native);
	    Tcl_ExternalToUtfDString(current, Tcl_DStringValue(&native),
	    Tcl_DStringLength(&native), &newValue);
	    Tcl_DStringFree(&native);
	    ckfree(pgvPtr->value);
	    pgvPtr->value = ckalloc(Tcl_DStringLength(&newValue) + 1);
	    memcpy(pgvPtr->value, Tcl_DStringValue(&newValue),
		    (size_t) Tcl_DStringLength(&newValue) + 1);
	    Tcl_DStringFree(&newValue);
	    Tcl_FreeEncoding(pgvPtr->encoding);
	    pgvPtr->encoding = current;
	    Tcl_MutexUnlock(&pgvPtr->mutex);
	} else {
	    Tcl_FreeEncoding(current);
	}
    }
    cacheMap = GetThreadHash(&pgvPtr->key);
    hPtr = Tcl_FindHashEntry(cacheMap, (char *) INT2PTR(epoch));
    if (NULL == hPtr) {
	int dummy;

	/*
	 * No cache for the current epoch - must be a new one.
	 *
	 * First, clear the cacheMap, as anything in it must refer to some
	 * expired epoch.
	 */

	ClearHash(cacheMap);

	/*
	 * If no thread has set the shared value, call the initializer.
	 */

	Tcl_MutexLock(&pgvPtr->mutex);
	if ((NULL == pgvPtr->value) && (pgvPtr->proc)) {
	    pgvPtr->epoch++;
	    pgvPtr->proc(&pgvPtr->value,&pgvPtr->numBytes,&pgvPtr->encoding);
	    if (pgvPtr->value == NULL) {
		Tcl_Panic("PGV Initializer did not initialize");
	    }
	    Tcl_CreateExitHandler(FreeProcessGlobalValue, pgvPtr);
	}

	/*
	 * Store a copy of the shared value in our epoch-indexed cache.
	 */

	value = Tcl_NewStringObj(pgvPtr->value, pgvPtr->numBytes);
	hPtr = Tcl_CreateHashEntry(cacheMap,
		INT2PTR(pgvPtr->epoch), &dummy);
	Tcl_MutexUnlock(&pgvPtr->mutex);
	Tcl_SetHashValue(hPtr, value);
	Tcl_IncrRefCount(value);
    }
    return Tcl_GetHashValue(hPtr);
}

/*
 *----------------------------------------------------------------------
 *
 * TclSetObjNameOfExecutable --
 *
 *	This function stores the absolute pathname of the executable file
 *	(normally as computed by TclpFindExecutable).
 *
 * Results:
 *	None.
 *
 * Side effects:
 *	Stores the executable name.
 *
 *----------------------------------------------------------------------
 */

void
TclSetObjNameOfExecutable(
    Tcl_Obj *name,
    Tcl_Encoding encoding)
{
    TclSetProcessGlobalValue(&executableName, name, encoding);
}

/*
 *----------------------------------------------------------------------
 *
 * TclGetObjNameOfExecutable --
 *
 *	This function retrieves the absolute pathname of the application in
 *	which the Tcl library is running, usually as previously stored by
 *	TclpFindExecutable(). This function call is the C API equivalent to
 *	the "info nameofexecutable" command.
 *
 * Results:
 *	A pointer to an "fsPath" Tcl_Obj, or to an empty Tcl_Obj if the
 *	pathname of the application is unknown.
 *
 * Side effects:
 *	None.
 *
 *----------------------------------------------------------------------
 */

Tcl_Obj *
TclGetObjNameOfExecutable(void)
{
    return TclGetProcessGlobalValue(&executableName);
}

/*
 *----------------------------------------------------------------------
 *
 * Tcl_GetNameOfExecutable --
 *
 *	This function retrieves the absolute pathname of the application in
 *	which the Tcl library is running, and returns it in string form.
 *
 *	The returned string belongs to Tcl and should be copied if the caller
 *	plans to keep it, to guard against it becoming invalid.
 *
 * Results:
 *	A pointer to the internal string or NULL if the internal full path
 *	name has not been computed or unknown.
 *
 * Side effects:
 *	None.
 *
 *----------------------------------------------------------------------
 */

const char *
Tcl_GetNameOfExecutable(void)
{
    int numBytes;
    const char *bytes =
	    Tcl_GetStringFromObj(TclGetObjNameOfExecutable(), &numBytes);

    if (numBytes == 0) {
	return NULL;
    }
    return bytes;
}

/*
 *----------------------------------------------------------------------
 *
 * TclpGetTime --
 *
 *	Deprecated synonym for Tcl_GetTime. This function is provided for the
 *	benefit of extensions written before Tcl_GetTime was exported from the
 *	library.
 *
 * Results:
 *	None.
 *
 * Side effects:
 *	Stores current time in the buffer designated by "timePtr"
 *
 *----------------------------------------------------------------------
 */

void
TclpGetTime(
    Tcl_Time *timePtr)
{
    Tcl_GetTime(timePtr);
}

/*
 *----------------------------------------------------------------------
 *
 * TclGetPlatform --
 *
 *	This is a kludge that allows the test library to get access the
 *	internal tclPlatform variable.
 *
 * Results:
 *	Returns a pointer to the tclPlatform variable.
 *
 * Side effects:
 *	None.
 *
 *----------------------------------------------------------------------
 */

TclPlatformType *
TclGetPlatform(void)
{
    return &tclPlatform;
}

/*
 *----------------------------------------------------------------------
 *
 * TclReToGlob --
 *
 *	Attempt to convert a regular expression to an equivalent glob pattern.
 *
 * Results:
 *	Returns TCL_OK on success, TCL_ERROR on failure. If interp is not
 *	NULL, an error message is placed in the result. On success, the
 *	DString will contain an exact equivalent glob pattern. The caller is
 *	responsible for calling Tcl_DStringFree on success. If exactPtr is not
 *	NULL, it will be 1 if an exact match qualifies.
 *
 * Side effects:
 *	None.
 *
 *----------------------------------------------------------------------
 */

int
TclReToGlob(
    Tcl_Interp *interp,
    const char *reStr,
    int reStrLen,
    Tcl_DString *dsPtr,
    int *exactPtr)
{
    int anchorLeft, anchorRight, lastIsStar, numStars;
    char *dsStr, *dsStrStart;
    const char *msg, *p, *strEnd, *code;

    strEnd = reStr + reStrLen;
    Tcl_DStringInit(dsPtr);

    /*
     * "***=xxx" == "*xxx*", watch for glob-sensitive chars.
     */

    if ((reStrLen >= 4) && (memcmp("***=", reStr, 4) == 0)) {
	/*
	 * At most, the glob pattern has length 2*reStrLen + 2 to backslash
	 * escape every character and have * at each end.
	 */

	Tcl_DStringSetLength(dsPtr, reStrLen + 2);
	dsStr = dsStrStart = Tcl_DStringValue(dsPtr);
	*dsStr++ = '*';
	for (p = reStr + 4; p < strEnd; p++) {
	    switch (*p) {
	    case '\\': case '*': case '[': case ']': case '?':
		/* Only add \ where necessary for glob */
		*dsStr++ = '\\';
		/* fall through */
	    default:
		*dsStr++ = *p;
		break;
	    }
	}
	*dsStr++ = '*';
	Tcl_DStringSetLength(dsPtr, dsStr - dsStrStart);
	if (exactPtr) {
	    *exactPtr = 0;
	}
	return TCL_OK;
    }

    /*
     * At most, the glob pattern has length reStrLen + 2 to account for
     * possible * at each end.
     */

    Tcl_DStringSetLength(dsPtr, reStrLen + 2);
    dsStr = dsStrStart = Tcl_DStringValue(dsPtr);

    /*
     * Check for anchored REs (ie ^foo$), so we can use string equal if
     * possible. Do not alter the start of str so we can free it correctly.
     *
     * Keep track of the last char being an unescaped star to prevent multiple
     * instances.  Simpler than checking that the last star may be escaped.
     */

    msg = NULL;
    code = NULL;
    p = reStr;
    anchorRight = 0;
    lastIsStar = 0;
    numStars = 0;

    if (*p == '^') {
	anchorLeft = 1;
	p++;
    } else {
	anchorLeft = 0;
	*dsStr++ = '*';
	lastIsStar = 1;
    }

    for ( ; p < strEnd; p++) {
	switch (*p) {
	case '\\':
	    p++;
	    switch (*p) {
	    case 'a':
		*dsStr++ = '\a';
		break;
	    case 'b':
		*dsStr++ = '\b';
		break;
	    case 'f':
		*dsStr++ = '\f';
		break;
	    case 'n':
		*dsStr++ = '\n';
		break;
	    case 'r':
		*dsStr++ = '\r';
		break;
	    case 't':
		*dsStr++ = '\t';
		break;
	    case 'v':
		*dsStr++ = '\v';
		break;
	    case 'B': case '\\':
		*dsStr++ = '\\';
		*dsStr++ = '\\';
		anchorLeft = 0; /* prevent exact match */
		break;
	    case '*': case '[': case ']': case '?':
		/* Only add \ where necessary for glob */
		*dsStr++ = '\\';
		anchorLeft = 0; /* prevent exact match */
		/* fall through */
	    case '{': case '}': case '(': case ')': case '+':
	    case '.': case '|': case '^': case '$':
		*dsStr++ = *p;
		break;
	    default:
		msg = "invalid escape sequence";
		code = "BADESCAPE";
		goto invalidGlob;
	    }
	    break;
	case '.':
	    anchorLeft = 0; /* prevent exact match */
	    if (p+1 < strEnd) {
		if (p[1] == '*') {
		    p++;
		    if (!lastIsStar) {
			*dsStr++ = '*';
			lastIsStar = 1;
			numStars++;
		    }
		    continue;
		} else if (p[1] == '+') {
		    p++;
		    *dsStr++ = '?';
		    *dsStr++ = '*';
		    lastIsStar = 1;
		    numStars++;
		    continue;
		}
	    }
	    *dsStr++ = '?';
	    break;
	case '$':
	    if (p+1 != strEnd) {
		msg = "$ not anchor";
		code = "NONANCHOR";
		goto invalidGlob;
	    }
	    anchorRight = 1;
	    break;
	case '*': case '+': case '?': case '|': case '^':
	case '{': case '}': case '(': case ')': case '[': case ']':
	    msg = "unhandled RE special char";
	    code = "UNHANDLED";
	    goto invalidGlob;
	default:
	    *dsStr++ = *p;
	    break;
	}
	lastIsStar = 0;
    }
    if (numStars > 1) {
	/*
	 * Heuristic: if >1 non-anchoring *, the risk is large that glob
	 * matching is slower than the RE engine, so report invalid.
	 */

	msg = "excessive recursive glob backtrack potential";
	code = "OVERCOMPLEX";
	goto invalidGlob;
    }

    if (!anchorRight && !lastIsStar) {
	*dsStr++ = '*';
    }
    Tcl_DStringSetLength(dsPtr, dsStr - dsStrStart);

    if (exactPtr) {
	*exactPtr = (anchorLeft && anchorRight);
    }

#if 0
    fprintf(stderr, "INPUT RE '%.*s' OUTPUT GLOB '%s' anchor %d:%d \n",
	    reStrLen, reStr,
	    Tcl_DStringValue(dsPtr), anchorLeft, anchorRight);
    fflush(stderr);
#endif
    return TCL_OK;

  invalidGlob:
#if 0
    fprintf(stderr, "INPUT RE '%.*s' NO OUTPUT GLOB %s (%c)\n",
	    reStrLen, reStr, msg, *p);
    fflush(stderr);
#endif
    if (interp != NULL) {
	Tcl_AppendResult(interp, msg, NULL);
	Tcl_SetErrorCode(interp, "TCL", "RE2GLOB", code, NULL);
    }
    Tcl_DStringFree(dsPtr);
    return TCL_ERROR;
}

/*
 * Local Variables:
 * mode: c
 * c-basic-offset: 4
 * fill-column: 78
 * End:
 */<|MERGE_RESOLUTION|>--- conflicted
+++ resolved
@@ -226,12 +226,8 @@
     int inQuotes = 0;
     int size = 0;		/* lint. */
     int numChars;
-<<<<<<< HEAD
+    int literal = 1;
     const char *p2;
-=======
-    int literal = 1;
-    CONST char *p2;
->>>>>>> 08a0fe40
 
     /*
      * Skim off leading white space and check for an opening brace or quote.
@@ -528,12 +524,8 @@
 
     for (i = 0, p = ((char *) argv) + size*sizeof(char *);
 	    *list != 0;  i++) {
-<<<<<<< HEAD
 	const char *prevList = list;
-=======
-	CONST char *prevList = list;
 	int literal;
->>>>>>> 08a0fe40
 
 	result = TclFindElement(interp, list, length, &element, &list,
 		&elSize, &literal);
