/*
 * tclUtil.c --
 *
 *	This file contains utility functions that are used by many Tcl
 *	commands.
 *
 * Copyright (c) 1987-1993 The Regents of the University of California.
 * Copyright (c) 1994-1998 Sun Microsystems, Inc.
 * Copyright (c) 2001 by Kevin B. Kenny. All rights reserved.
 *
 * See the file "license.terms" for information on usage and redistribution of
 * this file, and for a DISCLAIMER OF ALL WARRANTIES.
 */

#include "tclInt.h"
#include "tclParse.h"
#include "tclStringTrim.h"
#include "tommath.h"
#include <math.h>

/*
 * The absolute pathname of the executable in which this Tcl library is
 * running.
 */

static ProcessGlobalValue executableName = {
    0, 0, NULL, NULL, NULL, NULL, NULL
};

/*
 * The following values are used in the flags arguments of Tcl*Scan*Element
 * and Tcl*Convert*Element.  The values TCL_DONT_USE_BRACES and
 * TCL_DONT_QUOTE_HASH are defined in tcl.h, like so:
 *
#define TCL_DONT_USE_BRACES     1
#define TCL_DONT_QUOTE_HASH     8
 *
 * Those are public flag bits which callers of the public routines
 * Tcl_Convert*Element() can use to indicate:
 *
 * TCL_DONT_USE_BRACES -	1 means the caller is insisting that brace
 *				quoting not be used when converting the list
 *				element.
 * TCL_DONT_QUOTE_HASH -	1 means the caller insists that a leading hash
 *				character ('#') should *not* be quoted. This
 *				is appropriate when the caller can guarantee
 *				the element is not the first element of a
 *				list, so [eval] cannot mis-parse the element
 *				as a comment.
 *
 * The remaining values which can be carried by the flags of these routines
 * are for internal use only.  Make sure they do not overlap with the public
 * values above.
 *
 * The Tcl*Scan*Element() routines make a determination which of 4 modes of
 * conversion is most appropriate for Tcl*Convert*Element() to perform, and
 * sets two bits of the flags value to indicate the mode selected.
 *
 * CONVERT_NONE		The element needs no quoting. Its literal string is
 *			suitable as is.
 * CONVERT_BRACE	The conversion should be enclosing the literal string
 *			in braces.
 * CONVERT_ESCAPE	The conversion should be using backslashes to escape
 *			any characters in the string that require it.
 * CONVERT_MASK		A mask value used to extract the conversion mode from
 *			the flags argument.
 *			Also indicates a strange conversion mode where all
 *			special characters are escaped with backslashes
 *			*except for braces*. This is a strange and unnecessary
 *			case, but it's part of the historical way in which
 *			lists have been formatted in Tcl. To experiment with
 *			removing this case, set the value of COMPAT to 0.
 *
 * One last flag value is used only by callers of TclScanElement(). The flag
 * value produced by a call to Tcl*Scan*Element() will never leave this bit
 * set.
 *
 * CONVERT_ANY		The caller of TclScanElement() declares it can make no
 *			promise about what public flags will be passed to the
 *			matching call of TclConvertElement(). As such,
 *			TclScanElement() has to determine the worst case
 *			destination buffer length over all possibilities, and
 *			in other cases this means an overestimate of the
 *			required size.
 *
 * For more details, see the comments on the Tcl*Scan*Element and
 * Tcl*Convert*Element routines.
 */

#define COMPAT 1
#define CONVERT_NONE	0
#define CONVERT_BRACE	2
#define CONVERT_ESCAPE	4
#define CONVERT_MASK	(CONVERT_BRACE | CONVERT_ESCAPE)
#define CONVERT_ANY	16

/*
 * Prototypes for functions defined later in this file.
 */

static void		ClearHash(Tcl_HashTable *tablePtr);
static void		FreeProcessGlobalValue(ClientData clientData);
static void		FreeThreadHash(ClientData clientData);
static int		GetEndOffsetFromObj(Tcl_Obj *objPtr,
			    Tcl_WideInt endValue, Tcl_WideInt *indexPtr);
static Tcl_HashTable *	GetThreadHash(Tcl_ThreadDataKey *keyPtr);
static int		GetWideForIndex(Tcl_Interp *interp, Tcl_Obj *objPtr,
			    Tcl_WideInt endValue, Tcl_WideInt *widePtr);
static int		FindElement(Tcl_Interp *interp, const char *string,
			    int stringLength, const char *typeStr,
			    const char *typeCode, const char **elementPtr,
			    const char **nextPtr, size_t *sizePtr,
			    int *literalPtr);
/*
 * The following is the Tcl object type definition for an object that
 * represents a list index in the form, "end-offset". It is used as a
 * performance optimization in TclGetIntForIndex. The internal rep is
 * stored directly in the wideValue, so no memory management is required
 * for it. This is a caching intrep, keeping the result of a parse
 * around. This type is only created from a pre-existing string, so an
 * updateStringProc will never be called and need not exist. The type
 * is unregistered, so has no need of a setFromAnyProc either.
 */

static const Tcl_ObjType endOffsetType = {
    "end-offset",			/* name */
    NULL,				/* freeIntRepProc */
    NULL,				/* dupIntRepProc */
    NULL,				/* updateStringProc */
    NULL				/* setFromAnyProc */
};

/*
 *	*	STRING REPRESENTATION OF LISTS	*	*	*
 *
 * The next several routines implement the conversions of strings to and from
 * Tcl lists. To understand their operation, the rules of parsing and
 * generating the string representation of lists must be known.  Here we
 * describe them in one place.
 *
 * A list is made up of zero or more elements. Any string is a list if it is
 * made up of alternating substrings of element-separating ASCII whitespace
 * and properly formatted elements.
 *
 * The ASCII characters which can make up the whitespace between list elements
 * are:
 *
 *	\u0009	\t	TAB
 *	\u000A	\n	NEWLINE
 *	\u000B	\v	VERTICAL TAB
 *	\u000C	\f	FORM FEED
 * 	\u000D	\r	CARRIAGE RETURN
 *	\u0020		SPACE
 *
 * NOTE: differences between this and other places where Tcl defines a role
 * for "whitespace".
 *
 *	* Unlike command parsing, here NEWLINE is just another whitespace
 *	  character; its role as a command terminator in a script has no
 *	  importance here.
 *
 *	* Unlike command parsing, the BACKSLASH NEWLINE sequence is not
 *	  considered to be a whitespace character.
 *
 *	* Other Unicode whitespace characters (recognized by [string is space]
 *	  or Tcl_UniCharIsSpace()) do not play any role as element separators
 *	  in Tcl lists.
 *
 *	* The NUL byte ought not appear, as it is not in strings properly
 *	  encoded for Tcl, but if it is present, it is not treated as
 *	  separating whitespace, or a string terminator. It is just another
 *	  character in a list element.
 *
 * The interpretation of a formatted substring as a list element follows rules
 * similar to the parsing of the words of a command in a Tcl script. Backslash
 * substitution plays a key role, and is defined exactly as it is in command
 * parsing. The same routine, TclParseBackslash() is used in both command
 * parsing and list parsing.
 *
 * NOTE: This means that if and when backslash substitution rules ever change
 * for command parsing, the interpretation of strings as lists also changes.
 *
 * Backslash substitution replaces an "escape sequence" of one or more
 * characters starting with
 *		\u005c	\	BACKSLASH
 * with a single character. The one character escape sequence case happens only
 * when BACKSLASH is the last character in the string. In all other cases, the
 * escape sequence is at least two characters long.
 *
 * The formatted substrings are interpreted as element values according to the
 * following cases:
 *
 * * If the first character of a formatted substring is
 *		\u007b	{	OPEN BRACE
 *   then the end of the substring is the matching
 *		\u007d	}	CLOSE BRACE
 *   character, where matching is determined by counting nesting levels, and
 *   not including any brace characters that are contained within a backslash
 *   escape sequence in the nesting count. Having found the matching brace,
 *   all characters between the braces are the string value of the element.
 *   If no matching close brace is found before the end of the string, the
 *   string is not a Tcl list. If the character following the close brace is
 *   not an element separating whitespace character, or the end of the string,
 *   then the string is not a Tcl list.
 *
 *   NOTE: this differs from a brace-quoted word in the parsing of a Tcl
 *   command only in its treatment of the backslash-newline sequence. In a
 *   list element, the literal characters in the backslash-newline sequence
 *   become part of the element value. In a script word, conversion to a
 *   single SPACE character is done.
 *
 *   NOTE: Most list element values can be represented by a formatted
 *   substring using brace quoting. The exceptions are any element value that
 *   includes an unbalanced brace not in a backslash escape sequence, and any
 *   value that ends with a backslash not itself in a backslash escape
 *   sequence.
 *
 * * If the first character of a formatted substring is
 *		\u0022	"	QUOTE
 *   then the end of the substring is the next QUOTE character, not counting
 *   any QUOTE characters that are contained within a backslash escape
 *   sequence. If no next QUOTE is found before the end of the string, the
 *   string is not a Tcl list. If the character following the closing QUOTE is
 *   not an element separating whitespace character, or the end of the string,
 *   then the string is not a Tcl list. Having found the limits of the
 *   substring, the element value is produced by performing backslash
 *   substitution on the character sequence between the open and close QUOTEs.
 *
 *   NOTE: Any element value can be represented by this style of formatting,
 *   given suitable choice of backslash escape sequences.
 *
 * * All other formatted substrings are terminated by the next element
 *   separating whitespace character in the string.  Having found the limits
 *   of the substring, the element value is produced by performing backslash
 *   substitution on it.
 *
 *   NOTE: Any element value can be represented by this style of formatting,
 *   given suitable choice of backslash escape sequences, with one exception.
 *   The empty string cannot be represented as a list element without the use
 *   of either braces or quotes to delimit it.
 *
 * This collection of parsing rules is implemented in the routine
 * FindElement().
 *
 * In order to produce lists that can be parsed by these rules, we need the
 * ability to distinguish between characters that are part of a list element
 * value from characters providing syntax that define the structure of the
 * list. This means that our code that generates lists must at a minimum be
 * able to produce escape sequences for the 10 characters identified above
 * that have significance to a list parser.
 *
 *	*	*	CANONICAL LISTS	*	*	*	*	*
 *
 * In addition to the basic rules for parsing strings into Tcl lists, there
 * are additional properties to be met by the set of list values that are
 * generated by Tcl.  Such list values are often said to be in "canonical
 * form":
 *
 * * When any canonical list is evaluated as a Tcl script, it is a script of
 *   either zero commands (an empty list) or exactly one command. The command
 *   word is exactly the first element of the list, and each argument word is
 *   exactly one of the following elements of the list. This means that any
 *   characters that have special meaning during script evaluation need
 *   special treatment when canonical lists are produced:
 *
 *	* Whitespace between elements may not include NEWLINE.
 *	* The command terminating character,
 *		\u003b	;	SEMICOLON
 *	  must be BRACEd, QUOTEd, or escaped so that it does not terminate the
 * 	  command prematurely.
 *	* Any of the characters that begin substitutions in scripts,
 *		\u0024	$	DOLLAR
 *		\u005b	[	OPEN BRACKET
 *		\u005c	\	BACKSLASH
 *	  need to be BRACEd or escaped.
 *	* In any list where the first character of the first element is
 *		\u0023	#	HASH
 *	  that HASH character must be BRACEd, QUOTEd, or escaped so that it
 *	  does not convert the command into a comment.
 *	* Any list element that contains the character sequence BACKSLASH
 *	  NEWLINE cannot be formatted with BRACEs. The BACKSLASH character
 *	  must be represented by an escape sequence, and unless QUOTEs are
 *	  used, the NEWLINE must be as well.
 *
 * * It is also guaranteed that one can use a canonical list as a building
 *   block of a larger script within command substitution, as in this example:
 *	set script "puts \[[list $cmd $arg]]"; eval $script
 *   To support this usage, any appearance of the character
 *		\u005d	]	CLOSE BRACKET
 *   in a list element must be BRACEd, QUOTEd, or escaped.
 *
 * * Finally it is guaranteed that enclosing a canonical list in braces
 *   produces a new value that is also a canonical list.  This new list has
 *   length 1, and its only element is the original canonical list.  This same
 *   guarantee also makes it possible to construct scripts where an argument
 *   word is given a list value by enclosing the canonical form of that list
 *   in braces:
 *	set script "puts {[list $one $two $three]}"; eval $script
 *   This sort of coding was once fairly common, though it's become more
 *   idiomatic to see the following instead:
 *	set script [list puts [list $one $two $three]]; eval $script
 *   In order to support this guarantee, every canonical list must have
 *   balance when counting those braces that are not in escape sequences.
 *
 * Within these constraints, the canonical list generation routines
 * TclScanElement() and TclConvertElement() attempt to generate the string for
 * any list that is easiest to read. When an element value is itself
 * acceptable as the formatted substring, it is usually used (CONVERT_NONE).
 * When some quoting or escaping is required, use of BRACEs (CONVERT_BRACE) is
 * usually preferred over the use of escape sequences (CONVERT_ESCAPE). There
 * are some exceptions to both of these preferences for reasons of code
 * simplicity, efficiency, and continuation of historical habits. Canonical
 * lists never use the QUOTE formatting to delimit their elements because that
 * form of quoting does not nest, which makes construction of nested lists far
 * too much trouble.  Canonical lists always use only a single SPACE character
 * for element-separating whitespace.
 *
 *	*	*	FUTURE CONSIDERATIONS	*	*	*
 *
 * When a list element requires quoting or escaping due to a CLOSE BRACKET
 * character or an internal QUOTE character, a strange formatting mode is
 * recommended. For example, if the value "a{b]c}d" is converted by the usual
 * modes:
 *
 *	CONVERT_BRACE:	a{b]c}d		=> {a{b]c}d}
 *	CONVERT_ESCAPE:	a{b]c}d		=> a\{b\]c\}d
 *
 * we get perfectly usable formatted list elements. However, this is not what
 * Tcl releases have been producing. Instead, we have:
 *
 *	CONVERT_MASK:	a{b]c}d		=> a{b\]c}d
 *
 * where the CLOSE BRACKET is escaped, but the BRACEs are not. The same effect
 * can be seen replacing ] with " in this example. There does not appear to be
 * any functional or aesthetic purpose for this strange additional mode. The
 * sole purpose I can see for preserving it is to keep generating the same
 * formatted lists programmers have become accustomed to, and perhaps written
 * tests to expect. That is, compatibility only. The additional code
 * complexity required to support this mode is significant. The lines of code
 * supporting it are delimited in the routines below with #if COMPAT
 * directives. This makes it easy to experiment with eliminating this
 * formatting mode simply with "#define COMPAT 0" above. I believe this is
 * worth considering.
 *
 * Another consideration is the treatment of QUOTE characters in list
 * elements. TclConvertElement() must have the ability to produce the escape
 * sequence \" so that when a list element begins with a QUOTE we do not
 * confuse that first character with a QUOTE used as list syntax to define
 * list structure. However, that is the only place where QUOTE characters need
 * quoting. In this way, handling QUOTE could really be much more like the way
 * we handle HASH which also needs quoting and escaping only in particular
 * situations. Following up this could increase the set of list elements that
 * can use the CONVERT_NONE formatting mode.
 *
 * More speculative is that the demands of canonical list form require brace
 * balance for the list as a whole, while the current implementation achieves
 * this by establishing brace balance for every element.
 *
 * Finally, a reminder that the rules for parsing and formatting lists are
 * closely tied together with the rules for parsing and evaluating scripts,
 * and will need to evolve in sync.
 */

/*
 *----------------------------------------------------------------------
 *
 * TclMaxListLength --
 *
 *	Given 'bytes' pointing to 'numBytes' bytes, scan through them and
 *	count the number of whitespace runs that could be list element
 *	separators. If 'numBytes' is -1, scan to the terminating '\0'. Not a
 *	full list parser. Typically used to get a quick and dirty overestimate
 *	of length size in order to allocate space for an actual list parser to
 *	operate with.
 *
 * Results:
 *	Returns the largest number of list elements that could possibly be in
 *	this string, interpreted as a Tcl list. If 'endPtr' is not NULL,
 *	writes a pointer to the end of the string scanned there.
 *
 * Side effects:
 *	None.
 *
 *----------------------------------------------------------------------
 */

int
TclMaxListLength(
    const char *bytes,
    size_t numBytes,
    const char **endPtr)
{
    size_t count = 0;

    if ((numBytes == 0) || ((numBytes == TCL_AUTO_LENGTH) && (*bytes == '\0'))) {
	/* Empty string case - quick exit */
	goto done;
    }

    /*
     * No list element before leading white space.
     */

    count += 1 - TclIsSpaceProc(*bytes);

    /*
     * Count white space runs as potential element separators.
     */

    while (numBytes) {
	if ((numBytes == TCL_AUTO_LENGTH) && (*bytes == '\0')) {
	    break;
	}
	if (TclIsSpaceProc(*bytes)) {
	    /*
	     * Space run started; bump count.
	     */

	    count++;
	    do {
		bytes++;
		numBytes -= (numBytes != TCL_AUTO_LENGTH);
	    } while (numBytes && TclIsSpaceProc(*bytes));
	    if ((numBytes == 0) || ((numBytes == TCL_AUTO_LENGTH) && (*bytes == '\0'))) {
		break;
	    }

	    /*
	     * (*bytes) is non-space; return to counting state.
	     */
	}
	bytes++;
	numBytes -= (numBytes != TCL_AUTO_LENGTH);
    }

    /*
     * No list element following trailing white space.
     */

    count -= TclIsSpaceProc(bytes[-1]);

  done:
    if (endPtr) {
	*endPtr = bytes;
    }
    return count;
}

/*
 *----------------------------------------------------------------------
 *
 * TclFindElement --
 *
 *	Given a pointer into a Tcl list, locate the first (or next) element in
 *	the list.
 *
 * Results:
 *	The return value is normally TCL_OK, which means that the element was
 *	successfully located. If TCL_ERROR is returned it means that list
 *	didn't have proper list structure; the interp's result contains a more
 *	detailed error message.
 *
 *	If TCL_OK is returned, then *elementPtr will be set to point to the
 *	first element of list, and *nextPtr will be set to point to the
 *	character just after any white space following the last character
 *	that's part of the element. If this is the last argument in the list,
 *	then *nextPtr will point just after the last character in the list
 *	(i.e., at the character at list+listLength). If sizePtr is non-NULL,
 *	*sizePtr is filled in with the number of bytes in the element. If the
 *	element is in braces, then *elementPtr will point to the character
 *	after the opening brace and *sizePtr will not include either of the
 *	braces. If there isn't an element in the list, *sizePtr will be zero,
 *	and both *elementPtr and *nextPtr will point just after the last
 *	character in the list. If literalPtr is non-NULL, *literalPtr is set
 *	to a boolean value indicating whether the substring returned as the
 *	values of **elementPtr and *sizePtr is the literal value of a list
 *	element. If not, a call to TclCopyAndCollapse() is needed to produce
 *	the actual value of the list element. Note: this function does NOT
 *	collapse backslash sequences, but uses *literalPtr to tell callers
 *	when it is required for them to do so.
 *
 * Side effects:
 *	None.
 *
 *----------------------------------------------------------------------
 */

int
TclFindElement(
    Tcl_Interp *interp,		/* Interpreter to use for error reporting. If
				 * NULL, then no error message is left after
				 * errors. */
    const char *list,		/* Points to the first byte of a string
				 * containing a Tcl list with zero or more
				 * elements (possibly in braces). */
    int listLength,		/* Number of bytes in the list's string. */
    const char **elementPtr,	/* Where to put address of first significant
				 * character in first element of list. */
    const char **nextPtr,	/* Fill in with location of character just
				 * after all white space following end of
				 * argument (next arg or end of list). */
    size_t *sizePtr,		/* If non-zero, fill in with size of
				 * element. */
    int *literalPtr)		/* If non-zero, fill in with non-zero/zero to
				 * indicate that the substring of *sizePtr
				 * bytes starting at **elementPtr is/is not
				 * the literal list element and therefore
				 * does not/does require a call to
				 * TclCopyAndCollapse() by the caller. */
{
    return FindElement(interp, list, listLength, "list", "LIST", elementPtr,
	    nextPtr, sizePtr, literalPtr);
}

int
TclFindDictElement(
    Tcl_Interp *interp,		/* Interpreter to use for error reporting. If
				 * NULL, then no error message is left after
				 * errors. */
    const char *dict,		/* Points to the first byte of a string
				 * containing a Tcl dictionary with zero or
				 * more keys and values (possibly in
				 * braces). */
    int dictLength,		/* Number of bytes in the dict's string. */
    const char **elementPtr,	/* Where to put address of first significant
				 * character in the first element (i.e., key
				 * or value) of dict. */
    const char **nextPtr,	/* Fill in with location of character just
				 * after all white space following end of
				 * element (next arg or end of list). */
    size_t *sizePtr,		/* If non-zero, fill in with size of
				 * element. */
    int *literalPtr)		/* If non-zero, fill in with non-zero/zero to
				 * indicate that the substring of *sizePtr
				 * bytes starting at **elementPtr is/is not
				 * the literal key or value and therefore
				 * does not/does require a call to
				 * TclCopyAndCollapse() by the caller. */
{
    return FindElement(interp, dict, dictLength, "dict", "DICTIONARY",
	    elementPtr, nextPtr, sizePtr, literalPtr);
}

static int
FindElement(
    Tcl_Interp *interp,		/* Interpreter to use for error reporting. If
				 * NULL, then no error message is left after
				 * errors. */
    const char *string,		/* Points to the first byte of a string
				 * containing a Tcl list or dictionary with
				 * zero or more elements (possibly in
				 * braces). */
    int stringLength,		/* Number of bytes in the string. */
    const char *typeStr,	/* The name of the type of thing we are
				 * parsing, for error messages. */
    const char *typeCode,	/* The type code for thing we are parsing, for
				 * error messages. */
    const char **elementPtr,	/* Where to put address of first significant
				 * character in first element. */
    const char **nextPtr,	/* Fill in with location of character just
				 * after all white space following end of
				 * argument (next arg or end of list/dict). */
    size_t *sizePtr,		/* If non-zero, fill in with size of
				 * element. */
    int *literalPtr)		/* If non-zero, fill in with non-zero/zero to
				 * indicate that the substring of *sizePtr
				 * bytes starting at **elementPtr is/is not
				 * the literal list/dict element and therefore
				 * does not/does require a call to
				 * TclCopyAndCollapse() by the caller. */
{
    const char *p = string;
    const char *elemStart;	/* Points to first byte of first element. */
    const char *limit;		/* Points just after list/dict's last byte. */
    int openBraces = 0;		/* Brace nesting level during parse. */
    int inQuotes = 0;
    int size = 0;		/* lint. */
    size_t numChars;
    int literal = 1;
    const char *p2;

    /*
     * Skim off leading white space and check for an opening brace or quote.
     * We treat embedded NULLs in the list/dict as bytes belonging to a list
     * element (or dictionary key or value).
     */

    limit = (string + stringLength);
    while ((p < limit) && (TclIsSpaceProc(*p))) {
	p++;
    }
    if (p == limit) {		/* no element found */
	elemStart = limit;
	goto done;
    }

    if (*p == '{') {
	openBraces = 1;
	p++;
    } else if (*p == '"') {
	inQuotes = 1;
	p++;
    }
    elemStart = p;

    /*
     * Find element's end (a space, close brace, or the end of the string).
     */

    while (p < limit) {
	switch (*p) {
	    /*
	     * Open brace: don't treat specially unless the element is in
	     * braces. In this case, keep a nesting count.
	     */

	case '{':
	    if (openBraces != 0) {
		openBraces++;
	    }
	    break;

	    /*
	     * Close brace: if element is in braces, keep nesting count and
	     * quit when the last close brace is seen.
	     */

	case '}':
	    if (openBraces > 1) {
		openBraces--;
	    } else if (openBraces == 1) {
		size = (p - elemStart);
		p++;
		if ((p >= limit) || TclIsSpaceProc(*p)) {
		    goto done;
		}

		/*
		 * Garbage after the closing brace; return an error.
		 */

		if (interp != NULL) {
		    p2 = p;
		    while ((p2 < limit) && (!TclIsSpaceProc(*p2))
			    && (p2 < p+20)) {
			p2++;
		    }
		    Tcl_SetObjResult(interp, Tcl_ObjPrintf(
			    "%s element in braces followed by \"%.*s\" "
			    "instead of space", typeStr, (int) (p2-p), p));
		    Tcl_SetErrorCode(interp, "TCL", "VALUE", typeCode, "JUNK",
			    NULL);
		}
		return TCL_ERROR;
	    }
	    break;

	    /*
	     * Backslash: skip over everything up to the end of the backslash
	     * sequence.
	     */

	case '\\':
	    if (openBraces == 0) {
		/*
		 * A backslash sequence not within a brace quoted element
		 * means the value of the element is different from the
		 * substring we are parsing. A call to TclCopyAndCollapse() is
		 * needed to produce the element value. Inform the caller.
		 */

		literal = 0;
	    }
	    TclParseBackslash(p, limit - p, &numChars, NULL);
	    p += (numChars - 1);
	    break;

	    /*
	     * Space: ignore if element is in braces or quotes; otherwise
	     * terminate element.
	     */

	case ' ':
	case '\f':
	case '\n':
	case '\r':
	case '\t':
	case '\v':
	    if ((openBraces == 0) && !inQuotes) {
		size = (p - elemStart);
		goto done;
	    }
	    break;

	    /*
	     * Double-quote: if element is in quotes then terminate it.
	     */

	case '"':
	    if (inQuotes) {
		size = (p - elemStart);
		p++;
		if ((p >= limit) || TclIsSpaceProc(*p)) {
		    goto done;
		}

		/*
		 * Garbage after the closing quote; return an error.
		 */

		if (interp != NULL) {
		    p2 = p;
		    while ((p2 < limit) && (!TclIsSpaceProc(*p2))
			    && (p2 < p+20)) {
			p2++;
		    }
		    Tcl_SetObjResult(interp, Tcl_ObjPrintf(
			    "%s element in quotes followed by \"%.*s\" "
			    "instead of space", typeStr, (int) (p2-p), p));
		    Tcl_SetErrorCode(interp, "TCL", "VALUE", typeCode, "JUNK",
			    NULL);
		}
		return TCL_ERROR;
	    }
	    break;
	}
	p++;
    }

    /*
     * End of list/dict: terminate element.
     */

    if (p == limit) {
	if (openBraces != 0) {
	    if (interp != NULL) {
		Tcl_SetObjResult(interp, Tcl_ObjPrintf(
			"unmatched open brace in %s", typeStr));
		Tcl_SetErrorCode(interp, "TCL", "VALUE", typeCode, "BRACE",
			NULL);
	    }
	    return TCL_ERROR;
	} else if (inQuotes) {
	    if (interp != NULL) {
		Tcl_SetObjResult(interp, Tcl_ObjPrintf(
			"unmatched open quote in %s", typeStr));
		Tcl_SetErrorCode(interp, "TCL", "VALUE", typeCode, "QUOTE",
			NULL);
	    }
	    return TCL_ERROR;
	}
	size = (p - elemStart);
    }

  done:
    while ((p < limit) && (TclIsSpaceProc(*p))) {
	p++;
    }
    *elementPtr = elemStart;
    *nextPtr = p;
    if (sizePtr != 0) {
	*sizePtr = size;
    }
    if (literalPtr != 0) {
	*literalPtr = literal;
    }
    return TCL_OK;
}

/*
 *----------------------------------------------------------------------
 *
 * TclCopyAndCollapse --
 *
 *	Copy a string and substitute all backslash escape sequences
 *
 * Results:
 *	Count bytes get copied from src to dst. Along the way, backslash
 *	sequences are substituted in the copy. After scanning count bytes from
 *	src, a null character is placed at the end of dst. Returns the number
 *	of bytes that got written to dst.
 *
 * Side effects:
 *	None.
 *
 *----------------------------------------------------------------------
 */

size_t
TclCopyAndCollapse(
    size_t count,			/* Number of byte to copy from src. */
    const char *src,		/* Copy from here... */
    char *dst)			/* ... to here. */
{
    size_t newCount = 0;

    while (count > 0) {
	char c = *src;

	if (c == '\\') {
	    size_t numRead;
	    size_t backslashCount = TclParseBackslash(src, count, &numRead, dst);

	    dst += backslashCount;
	    newCount += backslashCount;
	    src += numRead;
	    count -= numRead;
	} else {
	    *dst = c;
	    dst++;
	    newCount++;
	    src++;
	    count--;
	}
    }
    *dst = 0;
    return newCount;
}

/*
 *----------------------------------------------------------------------
 *
 * Tcl_SplitList --
 *
 *	Splits a list up into its constituent fields.
 *
 * Results
 *	The return value is normally TCL_OK, which means that the list was
 *	successfully split up. If TCL_ERROR is returned, it means that "list"
 *	didn't have proper list structure; the interp's result will contain a
 *	more detailed error message.
 *
 *	*argvPtr will be filled in with the address of an array whose elements
 *	point to the elements of list, in order. *argcPtr will get filled in
 *	with the number of valid elements in the array. A single block of
 *	memory is dynamically allocated to hold both the argv array and a copy
 *	of the list (with backslashes and braces removed in the standard way).
 *	The caller must eventually free this memory by calling free() on
 *	*argvPtr. Note: *argvPtr and *argcPtr are only modified if the
 *	function returns normally.
 *
 * Side effects:
 *	Memory is allocated.
 *
 *----------------------------------------------------------------------
 */

int
Tcl_SplitList(
    Tcl_Interp *interp,		/* Interpreter to use for error reporting. If
				 * NULL, no error message is left. */
    const char *list,		/* Pointer to string with list structure. */
    int *argcPtr,		/* Pointer to location to fill in with the
				 * number of elements in the list. */
    const char ***argvPtr)	/* Pointer to place to store pointer to array
				 * of pointers to list elements. */
{
    const char **argv, *end, *element;
    char *p;
    int length, size, i, result;
    size_t elSize;

    /*
     * Allocate enough space to work in. A (const char *) for each (possible)
     * list element plus one more for terminating NULL, plus as many bytes as
     * in the original string value, plus one more for a terminating '\0'.
     * Space used to hold element separating white space in the original
     * string gets re-purposed to hold '\0' characters in the argv array.
     */

    size = TclMaxListLength(list, -1, &end) + 1;
    length = end - list;
    argv = Tcl_Alloc((size * sizeof(char *)) + length + 1);

    for (i = 0, p = ((char *) argv) + size*sizeof(char *);
	    *list != 0;  i++) {
	const char *prevList = list;
	int literal;

	result = TclFindElement(interp, list, length, &element, &list,
		&elSize, &literal);
	length -= (list - prevList);
	if (result != TCL_OK) {
	    Tcl_Free(argv);
	    return result;
	}
	if (*element == 0) {
	    break;
	}
	if (i >= size) {
	    Tcl_Free(argv);
	    if (interp != NULL) {
		Tcl_SetObjResult(interp, Tcl_NewStringObj(
			"internal error in Tcl_SplitList", -1));
		Tcl_SetErrorCode(interp, "TCL", "INTERNAL", "Tcl_SplitList",
			NULL);
	    }
	    return TCL_ERROR;
	}
	argv[i] = p;
	if (literal) {
	    memcpy(p, element, elSize);
	    p += elSize;
	    *p = 0;
	    p++;
	} else {
	    p += 1 + TclCopyAndCollapse(elSize, element, p);
	}
    }

    argv[i] = NULL;
    *argvPtr = argv;
    *argcPtr = i;
    return TCL_OK;
}

/*
 *----------------------------------------------------------------------
 *
 * Tcl_ScanElement --
 *
 *	This function is a companion function to Tcl_ConvertElement. It scans
 *	a string to see what needs to be done to it (e.g. add backslashes or
 *	enclosing braces) to make the string into a valid Tcl list element.
 *
 * Results:
 *	The return value is an overestimate of the number of bytes that will
 *	be needed by Tcl_ConvertElement to produce a valid list element from
 *	src. The word at *flagPtr is filled in with a value needed by
 *	Tcl_ConvertElement when doing the actual conversion.
 *
 * Side effects:
 *	None.
 *
 *----------------------------------------------------------------------
 */

size_t
Tcl_ScanElement(
    const char *src,	/* String to convert to list element. */
    int *flagPtr)	/* Where to store information to guide
			 * Tcl_ConvertCountedElement. */
{
    return Tcl_ScanCountedElement(src, -1, flagPtr);
}

/*
 *----------------------------------------------------------------------
 *
 * Tcl_ScanCountedElement --
 *
 *	This function is a companion function to Tcl_ConvertCountedElement. It
 *	scans a string to see what needs to be done to it (e.g. add
 *	backslashes or enclosing braces) to make the string into a valid Tcl
 *	list element. If length is (size_t)-1, then the string is scanned from src up
 *	to the first null byte.
 *
 * Results:
 *	The return value is an overestimate of the number of bytes that will
 *	be needed by Tcl_ConvertCountedElement to produce a valid list element
 *	from src. The word at *flagPtr is filled in with a value needed by
 *	Tcl_ConvertCountedElement when doing the actual conversion.
 *
 * Side effects:
 *	None.
 *
 *----------------------------------------------------------------------
 */

size_t
Tcl_ScanCountedElement(
    const char *src,		/* String to convert to Tcl list element. */
    size_t length,		/* Number of bytes in src, or (size_t)-1. */
    int *flagPtr)		/* Where to store information to guide
				 * Tcl_ConvertElement. */
{
    char flags = CONVERT_ANY;
    int numBytes = TclScanElement(src, length, &flags);

    *flagPtr = flags;
    return numBytes;
}

/*
 *----------------------------------------------------------------------
 *
 * TclScanElement --
 *
 *	This function is a companion function to TclConvertElement. It scans a
 *	string to see what needs to be done to it (e.g. add backslashes or
 *	enclosing braces) to make the string into a valid Tcl list element. If
 *	length is -1, then the string is scanned from src up to the first null
 *	byte. A NULL value for src is treated as an empty string. The incoming
 *	value of *flagPtr is a report from the caller what additional flags it
 *	will pass to TclConvertElement().
 *
 * Results:
 *	The recommended formatting mode for the element is determined and a
 *	value is written to *flagPtr indicating that recommendation. This
 *	recommendation is combined with the incoming flag values in *flagPtr
 *	set by the caller to determine how many bytes will be needed by
 *	TclConvertElement() in which to write the formatted element following
 *	the recommendation modified by the flag values. This number of bytes
 *	is the return value of the routine.  In some situations it may be an
 *	overestimate, but so long as the caller passes the same flags to
 *	TclConvertElement(), it will be large enough.
 *
 * Side effects:
 *	None.
 *
 *----------------------------------------------------------------------
 */

size_t
TclScanElement(
    const char *src,		/* String to convert to Tcl list element. */
    size_t length,		/* Number of bytes in src, or -1. */
    char *flagPtr)		/* Where to store information to guide
				 * Tcl_ConvertElement. */
{
    const char *p = src;
    int nestingLevel = 0;	/* Brace nesting count */
    int forbidNone = 0;		/* Do not permit CONVERT_NONE mode. Something
				 * needs protection or escape. */
    int requireEscape = 0;	/* Force use of CONVERT_ESCAPE mode.  For some
				 * reason bare or brace-quoted form fails. */
    int extra = 0;		/* Count of number of extra bytes needed for
				 * formatted element, assuming we use escape
				 * sequences in formatting. */
    int bytesNeeded;		/* Buffer length computed to complete the
				 * element formatting in the selected mode. */
#if COMPAT
    int preferEscape = 0;	/* Use preferences to track whether to use */
    int preferBrace = 0;	/* CONVERT_MASK mode. */
    int braceCount = 0;		/* Count of all braces '{' '}' seen. */
#endif /* COMPAT */

    if ((p == NULL) || (length == 0) || ((*p == '\0') && (length == (size_t)-1))) {
	/*
	 * Empty string element must be brace quoted.
	 */

	*flagPtr = CONVERT_BRACE;
	return 2;
    }

    if ((*p == '{') || (*p == '"')) {
	/*
	 * Must escape or protect so leading character of value is not
	 * misinterpreted as list element delimiting syntax.
	 */

	forbidNone = 1;
#if COMPAT
	preferBrace = 1;
#endif /* COMPAT */
    }

    while (length) {
      if (CHAR_TYPE(*p) != TYPE_NORMAL) {
	switch (*p) {
	case '{':	/* TYPE_BRACE */
#if COMPAT
	    braceCount++;
#endif /* COMPAT */
	    extra++;				/* Escape '{' => '\{' */
	    nestingLevel++;
	    break;
	case '}':	/* TYPE_BRACE */
#if COMPAT
	    braceCount++;
#endif /* COMPAT */
	    extra++;				/* Escape '}' => '\}' */
	    nestingLevel--;
	    if (nestingLevel < 0) {
		/*
		 * Unbalanced braces!  Cannot format with brace quoting.
		 */

		requireEscape = 1;
	    }
	    break;
	case ']':	/* TYPE_CLOSE_BRACK */
	case '"':	/* TYPE_SPACE */
#if COMPAT
	    forbidNone = 1;
	    extra++;		/* Escapes all just prepend a backslash */
	    preferEscape = 1;
	    break;
#else
	    /* FLOW THROUGH */
#endif /* COMPAT */
	case '[':	/* TYPE_SUBS */
	case '$':	/* TYPE_SUBS */
	case ';':	/* TYPE_COMMAND_END */
	case ' ':	/* TYPE_SPACE */
	case '\f':	/* TYPE_SPACE */
	case '\n':	/* TYPE_COMMAND_END */
	case '\r':	/* TYPE_SPACE */
	case '\t':	/* TYPE_SPACE */
	case '\v':	/* TYPE_SPACE */
	    forbidNone = 1;
	    extra++;		/* Escape sequences all one byte longer. */
#if COMPAT
	    preferBrace = 1;
#endif /* COMPAT */
	    break;
	case '\\':	/* TYPE_SUBS */
	    extra++;				/* Escape '\' => '\\' */
	    if ((length == 1) || ((length == (size_t)-1) && (p[1] == '\0'))) {
		/*
		 * Final backslash. Cannot format with brace quoting.
		 */

		requireEscape = 1;
		break;
	    }
	    if (p[1] == '\n') {
		extra++;	/* Escape newline => '\n', one byte longer */

		/*
		 * Backslash newline sequence.  Brace quoting not permitted.
		 */

		requireEscape = 1;
		length -= (length > 0);
		p++;
		break;
	    }
	    if ((p[1] == '{') || (p[1] == '}') || (p[1] == '\\')) {
		extra++;	/* Escape sequences all one byte longer. */
		length -= (length > 0);
		p++;
	    }
	    forbidNone = 1;
#if COMPAT
	    preferBrace = 1;
#endif /* COMPAT */
	    break;
	case '\0':	/* TYPE_SUBS */
	    if (length == (size_t)-1) {
		goto endOfString;
	    }
	    /* TODO: Panic on improper encoding? */
	    break;
	}
      }
	length -= (length+1 > 1);
	p++;
    }

  endOfString:
    if (nestingLevel != 0) {
	/*
	 * Unbalanced braces!  Cannot format with brace quoting.
	 */

	requireEscape = 1;
    }

    /*
     * We need at least as many bytes as are in the element value...
     */

    bytesNeeded = p - src;

    if (requireEscape) {
	/*
	 * We must use escape sequences.  Add all the extra bytes needed to
	 * have room to create them.
	 */

	bytesNeeded += extra;

	/*
	 * Make room to escape leading #, if needed.
	 */

	if ((*src == '#') && !(*flagPtr & TCL_DONT_QUOTE_HASH)) {
	    bytesNeeded++;
	}
	*flagPtr = CONVERT_ESCAPE;
	goto overflowCheck;
    }
    if (*flagPtr & CONVERT_ANY) {
	/*
	 * The caller has not let us know what flags it will pass to
	 * TclConvertElement() so compute the max size we might need for any
	 * possible choice.  Normally the formatting using escape sequences is
	 * the longer one, and a minimum "extra" value of 2 makes sure we
	 * don't request too small a buffer in those edge cases where that's
	 * not true.
	 */

	if (extra < 2) {
	    extra = 2;
	}
	*flagPtr &= ~CONVERT_ANY;
	*flagPtr |= TCL_DONT_USE_BRACES;
    }
    if (forbidNone) {
	/*
	 * We must request some form of quoting of escaping...
	 */

#if COMPAT
	if (preferEscape && !preferBrace) {
	    /*
	     * If we are quoting solely due to ] or internal " characters use
	     * the CONVERT_MASK mode where we escape all special characters
	     * except for braces. "extra" counted space needed to escape
	     * braces too, so substract "braceCount" to get our actual needs.
	     */

	    bytesNeeded += (extra - braceCount);
	    /* Make room to escape leading #, if needed. */
	    if ((*src == '#') && !(*flagPtr & TCL_DONT_QUOTE_HASH)) {
		bytesNeeded++;
	    }

	    /*
	     * If the caller reports it will direct TclConvertElement() to
	     * use full escapes on the element, add back the bytes needed to
	     * escape the braces.
	     */

	    if (*flagPtr & TCL_DONT_USE_BRACES) {
		bytesNeeded += braceCount;
	    }
	    *flagPtr = CONVERT_MASK;
	    goto overflowCheck;
	}
#endif /* COMPAT */
	if (*flagPtr & TCL_DONT_USE_BRACES) {
	    /*
	     * If the caller reports it will direct TclConvertElement() to
	     * use escapes, add the extra bytes needed to have room for them.
	     */

	    bytesNeeded += extra;

	    /*
	     * Make room to escape leading #, if needed.
	     */

	    if ((*src == '#') && !(*flagPtr & TCL_DONT_QUOTE_HASH)) {
		bytesNeeded++;
	    }
	} else {
	    /*
	     * Add 2 bytes for room for the enclosing braces.
	     */

	    bytesNeeded += 2;
	}
	*flagPtr = CONVERT_BRACE;
	goto overflowCheck;
    }

    /*
     * So far, no need to quote or escape anything.
     */

    if ((*src == '#') && !(*flagPtr & TCL_DONT_QUOTE_HASH)) {
	/*
	 * If we need to quote a leading #, make room to enclose in braces.
	 */

	bytesNeeded += 2;
    }
    *flagPtr = CONVERT_NONE;

  overflowCheck:
    if (bytesNeeded < 0) {
	Tcl_Panic("TclScanElement: string length overflow");
    }
    return bytesNeeded;
}

/*
 *----------------------------------------------------------------------
 *
 * Tcl_ConvertElement --
 *
 *	This is a companion function to Tcl_ScanElement. Given the information
 *	produced by Tcl_ScanElement, this function converts a string to a list
 *	element equal to that string.
 *
 * Results:
 *	Information is copied to *dst in the form of a list element identical
 *	to src (i.e. if Tcl_SplitList is applied to dst it will produce a
 *	string identical to src). The return value is a count of the number of
 *	characters copied (not including the terminating NULL character).
 *
 * Side effects:
 *	None.
 *
 *----------------------------------------------------------------------
 */

size_t
Tcl_ConvertElement(
    const char *src,	/* Source information for list element. */
    char *dst,		/* Place to put list-ified element. */
    int flags)		/* Flags produced by Tcl_ScanElement. */
{
    return Tcl_ConvertCountedElement(src, -1, dst, flags);
}

/*
 *----------------------------------------------------------------------
 *
 * Tcl_ConvertCountedElement --
 *
 *	This is a companion function to Tcl_ScanCountedElement. Given the
 *	information produced by Tcl_ScanCountedElement, this function converts
 *	a string to a list element equal to that string.
 *
 * Results:
 *	Information is copied to *dst in the form of a list element identical
 *	to src (i.e. if Tcl_SplitList is applied to dst it will produce a
 *	string identical to src). The return value is a count of the number of
 *	characters copied (not including the terminating NULL character).
 *
 * Side effects:
 *	None.
 *
 *----------------------------------------------------------------------
 */

size_t
Tcl_ConvertCountedElement(
    register const char *src,	/* Source information for list element. */
    size_t length,		/* Number of bytes in src, or -1. */
    char *dst,			/* Place to put list-ified element. */
    int flags)			/* Flags produced by Tcl_ScanElement. */
{
    size_t numBytes = TclConvertElement(src, length, dst, flags);
    dst[numBytes] = '\0';
    return numBytes;
}

/*
 *----------------------------------------------------------------------
 *
 * TclConvertElement --
 *
 *	This is a companion function to TclScanElement. Given the information
 *	produced by TclScanElement, this function converts a string to a list
 *	element equal to that string.
 *
 * Results:
 *	Information is copied to *dst in the form of a list element identical
 *	to src (i.e. if Tcl_SplitList is applied to dst it will produce a
 *	string identical to src). The return value is a count of the number of
 *	characters copied (not including the terminating NULL character).
 *
 * Side effects:
 *	None.
 *
 *----------------------------------------------------------------------
 */

size_t
TclConvertElement(
    register const char *src,	/* Source information for list element. */
    size_t length,		/* Number of bytes in src, or -1. */
    char *dst,			/* Place to put list-ified element. */
    int flags)			/* Flags produced by Tcl_ScanElement. */
{
    int conversion = flags & CONVERT_MASK;
    char *p = dst;

    /*
     * Let the caller demand we use escape sequences rather than braces.
     */

    if ((flags & TCL_DONT_USE_BRACES) && (conversion & CONVERT_BRACE)) {
	conversion = CONVERT_ESCAPE;
    }

    /*
     * No matter what the caller demands, empty string must be braced!
     */

    if ((src == NULL) || (length == 0) || (*src == '\0' && length == TCL_AUTO_LENGTH)) {
	src = &tclEmptyString;
	length = 0;
	conversion = CONVERT_BRACE;
    }

    /*
     * Escape leading hash as needed and requested.
     */

    if ((*src == '#') && !(flags & TCL_DONT_QUOTE_HASH)) {
	if (conversion == CONVERT_ESCAPE) {
	    p[0] = '\\';
	    p[1] = '#';
	    p += 2;
	    src++;
	    length -= (length+1 > 1);
	} else {
	    conversion = CONVERT_BRACE;
	}
    }

    /*
     * No escape or quoting needed.  Copy the literal string value.
     */

    if (conversion == CONVERT_NONE) {
	if (length == (size_t)-1) {
	    /* TODO: INT_MAX overflow? */
	    while (*src) {
		*p++ = *src++;
	    }
	    return p - dst;
	} else {
	    memcpy(dst, src, length);
	    return length;
	}
    }

    /*
     * Formatted string is original string enclosed in braces.
     */

    if (conversion == CONVERT_BRACE) {
	*p = '{';
	p++;
	if (length == (size_t)-1) {
	    /* TODO: INT_MAX overflow? */
	    while (*src) {
		*p++ = *src++;
	    }
	} else {
	    memcpy(p, src, length);
	    p += length;
	}
	*p = '}';
	p++;
	return (size_t)(p - dst);
    }

    /* conversion == CONVERT_ESCAPE or CONVERT_MASK */

    /*
     * Formatted string is original string converted to escape sequences.
     */

    for ( ; length; src++, length -= (length+1 > 1)) {
	switch (*src) {
	case ']':
	case '[':
	case '$':
	case ';':
	case ' ':
	case '\\':
	case '"':
	    *p = '\\';
	    p++;
	    break;
	case '{':
	case '}':
#if COMPAT
	    if (conversion == CONVERT_ESCAPE)
#endif /* COMPAT */
	    {
		*p = '\\';
		p++;
	    }
	    break;
	case '\f':
	    *p = '\\';
	    p++;
	    *p = 'f';
	    p++;
	    continue;
	case '\n':
	    *p = '\\';
	    p++;
	    *p = 'n';
	    p++;
	    continue;
	case '\r':
	    *p = '\\';
	    p++;
	    *p = 'r';
	    p++;
	    continue;
	case '\t':
	    *p = '\\';
	    p++;
	    *p = 't';
	    p++;
	    continue;
	case '\v':
	    *p = '\\';
	    p++;
	    *p = 'v';
	    p++;
	    continue;
	case '\0':
	    if (length == (size_t)-1) {
		return (size_t)(p - dst);
	    }

	    /*
	     * If we reach this point, there's an embedded NULL in the string
	     * range being processed, which should not happen when the
	     * encoding rules for Tcl strings are properly followed.  If the
	     * day ever comes when we stop tolerating such things, this is
	     * where to put the Tcl_Panic().
	     */

	    break;
	}
	*p = *src;
	p++;
    }
    return (size_t)(p - dst);
}

/*
 *----------------------------------------------------------------------
 *
 * Tcl_Merge --
 *
 *	Given a collection of strings, merge them together into a single
 *	string that has proper Tcl list structured (i.e. Tcl_SplitList may be
 *	used to retrieve strings equal to the original elements, and Tcl_Eval
 *	will parse the string back into its original elements).
 *
 * Results:
 *	The return value is the address of a dynamically-allocated string
 *	containing the merged list.
 *
 * Side effects:
 *	None.
 *
 *----------------------------------------------------------------------
 */

char *
Tcl_Merge(
    int argc,			/* How many strings to merge. */
    const char *const *argv)	/* Array of string values. */
{
#define LOCAL_SIZE 64
    char localFlags[LOCAL_SIZE], *flagPtr = NULL;
    int i;
    size_t bytesNeeded = 0;
    char *result, *dst;

    /*
     * Handle empty list case first, so logic of the general case can be
     * simpler.
     */

    if (argc == 0) {
	result = Tcl_Alloc(1);
	result[0] = '\0';
	return result;
    }

    /*
     * Pass 1: estimate space, gather flags.
     */

    if (argc <= LOCAL_SIZE) {
	flagPtr = localFlags;
    } else {
	flagPtr = Tcl_Alloc(argc);
    }
    for (i = 0; i < argc; i++) {
	flagPtr[i] = ( i ? TCL_DONT_QUOTE_HASH : 0 );
	bytesNeeded += TclScanElement(argv[i], -1, &flagPtr[i]);
    }
    bytesNeeded += argc;

    /*
     * Pass two: copy into the result area.
     */

    result = Tcl_Alloc(bytesNeeded);
    dst = result;
    for (i = 0; i < argc; i++) {
	flagPtr[i] |= ( i ? TCL_DONT_QUOTE_HASH : 0 );
	dst += TclConvertElement(argv[i], -1, dst, flagPtr[i]);
	*dst = ' ';
	dst++;
    }
    dst[-1] = 0;

    if (flagPtr != localFlags) {
	Tcl_Free(flagPtr);
    }
    return result;
}

/*
 *----------------------------------------------------------------------
 *
 * UtfWellFormedEnd --
 *	Checks the end of utf string is malformed, if yes - wraps bytes
 *	to the given buffer (as well-formed NTS string).  The buffer
 *	argument should be initialized by the caller and ready to use.
 *
 * Results:
 *	The bytes with well-formed end of the string.
 *
 * Side effects:
 *	Buffer (DString) may be allocated, so must be released.
 *
 *----------------------------------------------------------------------
 */

static inline const char*
UtfWellFormedEnd(
    Tcl_DString *buffer,	/* Buffer used to hold well-formed string. */
    const char *bytes,		/* Pointer to the beginning of the string. */
    int length)			/* Length of the string. */
{
    const char *l = bytes + length;
    const char *p = Tcl_UtfPrev(l, bytes);

    if (Tcl_UtfCharComplete(p, l - p)) {
	return bytes;
    }
    /*
     * Malformed utf-8 end, be sure we've NTS to safe compare of end-character,
     * avoid segfault by access violation out of range.
     */
    Tcl_DStringAppend(buffer, bytes, length);
    return Tcl_DStringValue(buffer);
}
/*
 *----------------------------------------------------------------------
 *
 * TclTrimRight --
 *	Takes two counted strings in the Tcl encoding.  Conceptually
 *	finds the sub string (offset) to trim from the right side of the
 *	first string all characters found in the second string.
 *
 * Results:
 *	The number of bytes to be removed from the end of the string.
 *
 * Side effects:
 *	None.
 *
 *----------------------------------------------------------------------
 */

static inline int
TrimRight(
    const char *bytes,		/* String to be trimmed... */
    int numBytes,		/* ...and its length in bytes */
    const char *trim,		/* String of trim characters... */
    int numTrim)		/* ...and its length in bytes */
{
    const char *p = bytes + numBytes;
    int pInc;
    Tcl_UniChar ch1 = 0, ch2 = 0;

    /*
     * Outer loop: iterate over string to be trimmed.
     */

    do {
	const char *q = trim;
	int bytesLeft = numTrim;

	p = Tcl_UtfPrev(p, bytes);
 	pInc = TclUtfToUniChar(p, &ch1);

	/*
	 * Inner loop: scan trim string for match to current character.
	 */

	do {
	    int qInc = TclUtfToUniChar(q, &ch2);

	    if (ch1 == ch2) {
		break;
	    }

	    q += qInc;
	    bytesLeft -= qInc;
	} while (bytesLeft);

	if (bytesLeft == 0) {
	    /*
	     * No match; trim task done; *p is last non-trimmed char.
	     */

	    p += pInc;
	    break;
	}
    } while (p > bytes);

    return numBytes - (p - bytes);
}

size_t
TclTrimRight(
    const char *bytes,	/* String to be trimmed... */
    size_t numBytes,	/* ...and its length in bytes */
    const char *trim,	/* String of trim characters... */
    size_t numTrim)	/* ...and its length in bytes */
{
    size_t res;
    Tcl_DString bytesBuf, trimBuf;

    /* Empty strings -> nothing to do */
    if ((numBytes == 0) || (numTrim == 0)) {
	return 0;
    }

    Tcl_DStringInit(&bytesBuf);
    Tcl_DStringInit(&trimBuf);
    bytes = UtfWellFormedEnd(&bytesBuf, bytes, numBytes);
    trim = UtfWellFormedEnd(&trimBuf, trim, numTrim);

    res = TrimRight(bytes, numBytes, trim, numTrim);
    if (res > numBytes) {
	res = numBytes;
    }

    Tcl_DStringFree(&bytesBuf);
    Tcl_DStringFree(&trimBuf);

    return res;
}

/*
 *----------------------------------------------------------------------
 *
 * TclTrimLeft --
 *
 *	Takes two counted strings in the Tcl encoding.  Conceptually
 *	finds the sub string (offset) to trim from the left side of the
 *	first string all characters found in the second string.
 *
 * Results:
 *	The number of bytes to be removed from the start of the string.
 *
 * Side effects:
 *	None.
 *
 *----------------------------------------------------------------------
 */

static inline size_t
TrimLeft(
    const char *bytes,		/* String to be trimmed... */
    size_t numBytes,		/* ...and its length in bytes */
    const char *trim,		/* String of trim characters... */
    size_t numTrim)		/* ...and its length in bytes */
{
    const char *p = bytes;
	Tcl_UniChar ch1 = 0, ch2 = 0;

    /*
     * Outer loop: iterate over string to be trimmed.
     */

    do {
	int pInc = TclUtfToUniChar(p, &ch1);
	const char *q = trim;
	int bytesLeft = numTrim;

	/*
	 * Inner loop: scan trim string for match to current character.
	 */

	do {
	    int qInc = TclUtfToUniChar(q, &ch2);

	    if (ch1 == ch2) {
		break;
	    }

	    q += qInc;
	    bytesLeft -= qInc;
	} while (bytesLeft);

	if (bytesLeft == 0) {
	    /*
	     * No match; trim task done; *p is first non-trimmed char.
	     */

	    break;
	}

	p += pInc;
	numBytes -= pInc;
    } while (numBytes > 0);

    return p - bytes;
}

size_t
TclTrimLeft(
    const char *bytes,	/* String to be trimmed... */
    size_t numBytes,	/* ...and its length in bytes */
    const char *trim,	/* String of trim characters... */
    size_t numTrim)	/* ...and its length in bytes */
{
    size_t res;
    Tcl_DString bytesBuf, trimBuf;

    /* Empty strings -> nothing to do */
    if ((numBytes == 0) || (numTrim == 0)) {
	return 0;
    }

    Tcl_DStringInit(&bytesBuf);
    Tcl_DStringInit(&trimBuf);
    bytes = UtfWellFormedEnd(&bytesBuf, bytes, numBytes);
    trim = UtfWellFormedEnd(&trimBuf, trim, numTrim);

    res = TrimLeft(bytes, numBytes, trim, numTrim);
    if (res > numBytes) {
	res = numBytes;
    }

    Tcl_DStringFree(&bytesBuf);
    Tcl_DStringFree(&trimBuf);

    return res;
}

/*
 *----------------------------------------------------------------------
 *
 * TclTrim --
 *	Finds the sub string (offset) to trim from both sides of the
 *	first string all characters found in the second string.
 *
 * Results:
 *	The number of bytes to be removed from the start of the string
 *
 * Side effects:
 *	None.
 *
 *----------------------------------------------------------------------
 */

size_t
TclTrim(
    const char *bytes,	/* String to be trimmed... */
    size_t numBytes,	/* ...and its length in bytes */
    const char *trim,	/* String of trim characters... */
    size_t numTrim,	/* ...and its length in bytes */
    size_t *trimRight)		/* Offset from the end of the string. */
{
    size_t trimLeft;
    Tcl_DString bytesBuf, trimBuf;

    *trimRight = 0;
    /* Empty strings -> nothing to do */
    if ((numBytes == 0) || (numTrim == 0)) {
	return 0;
    }

    Tcl_DStringInit(&bytesBuf);
    Tcl_DStringInit(&trimBuf);
    bytes = UtfWellFormedEnd(&bytesBuf, bytes, numBytes);
    trim = UtfWellFormedEnd(&trimBuf, trim, numTrim);

    trimLeft = TrimLeft(bytes, numBytes, trim, numTrim);
    if (trimLeft > numBytes) {
	trimLeft = numBytes;
    }
    numBytes -= trimLeft;
    /* have to trim yet (first char was already verified within TrimLeft) */
    if (numBytes > 1) {
	bytes += trimLeft;
	*trimRight = TrimRight(bytes, numBytes, trim, numTrim);
	if (*trimRight > numBytes) {
	    *trimRight = numBytes;
	}
    }

    Tcl_DStringFree(&bytesBuf);
    Tcl_DStringFree(&trimBuf);

    return trimLeft;
}

/*
 *----------------------------------------------------------------------
 *
 * Tcl_Concat --
 *
 *	Concatenate a set of strings into a single large string.
 *
 * Results:
 *	The return value is dynamically-allocated string containing a
 *	concatenation of all the strings in argv, with spaces between the
 *	original argv elements.
 *
 * Side effects:
 *	Memory is allocated for the result; the caller is responsible for
 *	freeing the memory.
 *
 *----------------------------------------------------------------------
 */

/* The whitespace characters trimmed during [concat] operations */
#define CONCAT_WS_SIZE (sizeof(CONCAT_TRIM_SET "") - 1)

char *
Tcl_Concat(
    int argc,			/* Number of strings to concatenate. */
    const char *const *argv)	/* Array of strings to concatenate. */
{
    int i;
    size_t needSpace = 0, bytesNeeded = 0;
    char *result, *p;

    /*
     * Dispose of the empty result corner case first to simplify later code.
     */

    if (argc == 0) {
	result = (char *) Tcl_Alloc(1);
	result[0] = '\0';
	return result;
    }

    /*
     * First allocate the result buffer at the size required.
     */

    for (i = 0;  i < argc;  i++) {
	bytesNeeded += strlen(argv[i]);
    }

    /*
     * All element bytes + (argc - 1) spaces + 1 terminating NULL.
     */

    result = Tcl_Alloc(bytesNeeded + argc);

    for (p = result, i = 0;  i < argc;  i++) {
	size_t triml, trimr, elemLength;
	const char *element;

	element = argv[i];
	elemLength = strlen(argv[i]);

	/* Trim away the leading/trailing whitespace. */
	triml = TclTrim(element, elemLength, CONCAT_TRIM_SET,
		CONCAT_WS_SIZE, &trimr);
	element += triml;
	elemLength -= triml + trimr;

	/* Do not permit trimming to expose a final backslash character. */
	elemLength += trimr && (element[elemLength - 1] == '\\');

	/*
	 * If we're left with empty element after trimming, do nothing.
	 */

	if (elemLength == 0) {
	    continue;
	}

	/*
	 * Append to the result with space if needed.
	 */

	if (needSpace) {
	    *p++ = ' ';
	}
	memcpy(p, element, (size_t) elemLength);
	p += elemLength;
	needSpace = 1;
    }
    *p = '\0';
    return result;
}

/*
 *----------------------------------------------------------------------
 *
 * Tcl_ConcatObj --
 *
 *	Concatenate the strings from a set of objects into a single string
 *	object with spaces between the original strings.
 *
 * Results:
 *	The return value is a new string object containing a concatenation of
 *	the strings in objv. Its ref count is zero.
 *
 * Side effects:
 *	A new object is created.
 *
 *----------------------------------------------------------------------
 */

Tcl_Obj *
Tcl_ConcatObj(
    int objc,			/* Number of objects to concatenate. */
    Tcl_Obj *const objv[])	/* Array of objects to concatenate. */
{
    int i, needSpace = 0;
    size_t bytesNeeded = 0, elemLength;
    const char *element;
    Tcl_Obj *objPtr, *resPtr;

    /*
     * Check first to see if all the items are of list type or empty. If so,
     * we will concat them together as lists, and return a list object. This
     * is only valid when the lists are in canonical form.
     */

    for (i = 0;  i < objc;  i++) {
	size_t length;

	objPtr = objv[i];
	if (TclListObjIsCanonical(objPtr)) {
	    continue;
	}
	TclGetString(objPtr);
	length = objPtr->length;
	if (length > 0) {
	    break;
	}
    }
    if (i == objc) {
	resPtr = NULL;
	for (i = 0;  i < objc;  i++) {
	    objPtr = objv[i];
	    if (objPtr->bytes && objPtr->length == 0) {
		continue;
	    }
	    if (resPtr) {
		if (TCL_OK != Tcl_ListObjAppendList(NULL, resPtr, objPtr)) {
		    /* Abandon ship! */
		    Tcl_DecrRefCount(resPtr);
		    goto slow;
		}
	    } else {
		resPtr = TclListObjCopy(NULL, objPtr);
	    }
	}
	if (!resPtr) {
	    resPtr = Tcl_NewObj();
	}
	return resPtr;
    }

  slow:
    /*
     * Something cannot be determined to be safe, so build the concatenation
     * the slow way, using the string representations.
     *
     * First try to pre-allocate the size required.
     */

    for (i = 0;  i < objc;  i++) {
	element = TclGetString(objv[i]);
	elemLength = objv[i]->length;
	bytesNeeded += elemLength;
    }

    /*
     * Does not matter if this fails, will simply try later to build up the
     * string with each Append reallocating as needed with the usual string
     * append algorithm.  When that fails it will report the error.
     */

    TclNewObj(resPtr);
    (void) Tcl_AttemptSetObjLength(resPtr, bytesNeeded + objc - 1);
    Tcl_SetObjLength(resPtr, 0);

    for (i = 0;  i < objc;  i++) {
	size_t triml, trimr;

	element = TclGetString(objv[i]);
	elemLength = objv[i]->length;

	/* Trim away the leading/trailing whitespace. */
	triml = TclTrim(element, elemLength, CONCAT_TRIM_SET,
		CONCAT_WS_SIZE, &trimr);
	element += triml;
	elemLength -= triml + trimr;

	/* Do not permit trimming to expose a final backslash character. */
	elemLength += trimr && (element[elemLength - 1] == '\\');

	/*
	 * If we're left with empty element after trimming, do nothing.
	 */

	if (elemLength == 0) {
	    continue;
	}

	/*
	 * Append to the result with space if needed.
	 */

	if (needSpace) {
	    Tcl_AppendToObj(resPtr, " ", 1);
	}
	Tcl_AppendToObj(resPtr, element, elemLength);
	needSpace = 1;
    }
    return resPtr;
}

/*
 *----------------------------------------------------------------------
 *
 * Tcl_StringMatch --
 *
 *	See if a particular string matches a particular pattern.
 *
 * Results:
 *	The return value is 1 if string matches pattern, and 0 otherwise. The
 *	matching operation permits the following special characters in the
 *	pattern: *?\[] (see the manual entry for details on what these mean).
 *
 * Side effects:
 *	None.
 *
 *----------------------------------------------------------------------
 */

int
Tcl_StringMatch(
    const char *str,		/* String. */
    const char *pattern)	/* Pattern, which may contain special
				 * characters. */
{
    return Tcl_StringCaseMatch(str, pattern, 0);
}

/*
 *----------------------------------------------------------------------
 *
 * Tcl_StringCaseMatch --
 *
 *	See if a particular string matches a particular pattern. Allows case
 *	insensitivity.
 *
 * Results:
 *	The return value is 1 if string matches pattern, and 0 otherwise. The
 *	matching operation permits the following special characters in the
 *	pattern: *?\[] (see the manual entry for details on what these mean).
 *
 * Side effects:
 *	None.
 *
 *----------------------------------------------------------------------
 */

int
Tcl_StringCaseMatch(
    const char *str,		/* String. */
    const char *pattern,	/* Pattern, which may contain special
				 * characters. */
    int nocase)			/* 0 for case sensitive, 1 for insensitive */
{
    int p, charLen;
    const char *pstart = pattern;
    Tcl_UniChar ch1 = 0, ch2 = 0;

    while (1) {
	p = *pattern;

	/*
	 * See if we're at the end of both the pattern and the string. If so,
	 * we succeeded. If we're at the end of the pattern but not at the end
	 * of the string, we failed.
	 */

	if (p == '\0') {
	    return (*str == '\0');
	}
	if ((*str == '\0') && (p != '*')) {
	    return 0;
	}

	/*
	 * Check for a "*" as the next pattern character. It matches any
	 * substring. We handle this by calling ourselves recursively for each
	 * postfix of string, until either we match or we reach the end of the
	 * string.
	 */

	if (p == '*') {
	    /*
	     * Skip all successive *'s in the pattern
	     */

	    while (*(++pattern) == '*') {}
	    p = *pattern;
	    if (p == '\0') {
		return 1;
	    }

	    /*
	     * This is a special case optimization for single-byte utf.
	     */

	    if (UCHAR(*pattern) < 0x80) {
		ch2 = (Tcl_UniChar)
			(nocase ? tolower(UCHAR(*pattern)) : UCHAR(*pattern));
	    } else {
		Tcl_UtfToUniChar(pattern, &ch2);
		if (nocase) {
		    ch2 = Tcl_UniCharToLower(ch2);
		}
	    }

	    while (1) {
		/*
		 * Optimization for matching - cruise through the string
		 * quickly if the next char in the pattern isn't a special
		 * character
		 */

		if ((p != '[') && (p != '?') && (p != '\\')) {
		    if (nocase) {
			while (*str) {
			    charLen = TclUtfToUniChar(str, &ch1);
			    if (ch2==ch1 || ch2==Tcl_UniCharToLower(ch1)) {
				break;
			    }
			    str += charLen;
			}
		    } else {
			/*
			 * There's no point in trying to make this code
			 * shorter, as the number of bytes you want to compare
			 * each time is non-constant.
			 */

			while (*str) {
			    charLen = TclUtfToUniChar(str, &ch1);
			    if (ch2 == ch1) {
				break;
			    }
			    str += charLen;
			}
		    }
		}
		if (Tcl_StringCaseMatch(str, pattern, nocase)) {
		    return 1;
		}
		if (*str == '\0') {
		    return 0;
		}
		str += TclUtfToUniChar(str, &ch1);
	    }
	}

	/*
	 * Check for a "?" as the next pattern character. It matches any
	 * single character.
	 */

	if (p == '?') {
	    pattern++;
	    str += TclUtfToUniChar(str, &ch1);
	    continue;
	}

	/*
	 * Check for a "[" as the next pattern character. It is followed by a
	 * list of characters that are acceptable, or by a range (two
	 * characters separated by "-").
	 */

	if (p == '[') {
	    Tcl_UniChar startChar = 0, endChar = 0;

	    pattern++;
	    if (UCHAR(*str) < 0x80) {
		ch1 = (Tcl_UniChar)
			(nocase ? tolower(UCHAR(*str)) : UCHAR(*str));
		str++;
	    } else {
		str += Tcl_UtfToUniChar(str, &ch1);
		if (nocase) {
		    ch1 = Tcl_UniCharToLower(ch1);
		}
	    }
	    while (1) {
		if ((*pattern == ']') || (*pattern == '\0')) {
		    return 0;
		}
		if (UCHAR(*pattern) < 0x80) {
		    startChar = (Tcl_UniChar) (nocase
			    ? tolower(UCHAR(*pattern)) : UCHAR(*pattern));
		    pattern++;
		} else {
		    pattern += Tcl_UtfToUniChar(pattern, &startChar);
		    if (nocase) {
			startChar = Tcl_UniCharToLower(startChar);
		    }
		}
		if (*pattern == '-') {
		    pattern++;
		    if (*pattern == '\0') {
			return 0;
		    }
		    if (UCHAR(*pattern) < 0x80) {
			endChar = (Tcl_UniChar) (nocase
				? tolower(UCHAR(*pattern)) : UCHAR(*pattern));
			pattern++;
		    } else {
			pattern += Tcl_UtfToUniChar(pattern, &endChar);
			if (nocase) {
			    endChar = Tcl_UniCharToLower(endChar);
			}
		    }
		    if (((startChar <= ch1) && (ch1 <= endChar))
			    || ((endChar <= ch1) && (ch1 <= startChar))) {
			/*
			 * Matches ranges of form [a-z] or [z-a].
			 */

			break;
		    }
		} else if (startChar == ch1) {
		    break;
		}
	    }
	    while (*pattern != ']') {
		if (*pattern == '\0') {
		    pattern = Tcl_UtfPrev(pattern, pstart);
		    break;
		}
		pattern++;
	    }
	    pattern++;
	    continue;
	}

	/*
	 * If the next pattern character is '\', just strip off the '\' so we
	 * do exact matching on the character that follows.
	 */

	if (p == '\\') {
	    pattern++;
	    if (*pattern == '\0') {
		return 0;
	    }
	}

	/*
	 * There's no special character. Just make sure that the next bytes of
	 * each string match.
	 */

	str += TclUtfToUniChar(str, &ch1);
	pattern += TclUtfToUniChar(pattern, &ch2);
	if (nocase) {
	    if (Tcl_UniCharToLower(ch1) != Tcl_UniCharToLower(ch2)) {
		return 0;
	    }
	} else if (ch1 != ch2) {
	    return 0;
	}
    }
}

/*
 *----------------------------------------------------------------------
 *
 * TclByteArrayMatch --
 *
 *	See if a particular string matches a particular pattern.  Does not
 *	allow for case insensitivity.
 *	Parallels tclUtf.c:TclUniCharMatch, adjusted for char* and sans nocase.
 *
 * Results:
 *	The return value is 1 if string matches pattern, and 0 otherwise. The
 *	matching operation permits the following special characters in the
 *	pattern: *?\[] (see the manual entry for details on what these mean).
 *
 * Side effects:
 *	None.
 *
 *----------------------------------------------------------------------
 */

int
TclByteArrayMatch(
    const unsigned char *string,/* String. */
    size_t strLen,			/* Length of String */
    const unsigned char *pattern,
				/* Pattern, which may contain special
				 * characters. */
    size_t ptnLen,			/* Length of Pattern */
    int flags)
{
    const unsigned char *stringEnd, *patternEnd;
    unsigned char p;

    stringEnd = string + strLen;
    patternEnd = pattern + ptnLen;

    while (1) {
	/*
	 * See if we're at the end of both the pattern and the string. If so,
	 * we succeeded. If we're at the end of the pattern but not at the end
	 * of the string, we failed.
	 */

	if (pattern == patternEnd) {
	    return (string == stringEnd);
	}
	p = *pattern;
	if ((string == stringEnd) && (p != '*')) {
	    return 0;
	}

	/*
	 * Check for a "*" as the next pattern character. It matches any
	 * substring. We handle this by skipping all the characters up to the
	 * next matching one in the pattern, and then calling ourselves
	 * recursively for each postfix of string, until either we match or we
	 * reach the end of the string.
	 */

	if (p == '*') {
	    /*
	     * Skip all successive *'s in the pattern.
	     */

	    while ((++pattern < patternEnd) && (*pattern == '*')) {
		/* empty body */
	    }
	    if (pattern == patternEnd) {
		return 1;
	    }
	    p = *pattern;
	    while (1) {
		/*
		 * Optimization for matching - cruise through the string
		 * quickly if the next char in the pattern isn't a special
		 * character.
		 */

		if ((p != '[') && (p != '?') && (p != '\\')) {
		    while ((string < stringEnd) && (p != *string)) {
			string++;
		    }
		}
		if (TclByteArrayMatch(string, stringEnd - string,
				pattern, patternEnd - pattern, 0)) {
		    return 1;
		}
		if (string == stringEnd) {
		    return 0;
		}
		string++;
	    }
	}

	/*
	 * Check for a "?" as the next pattern character. It matches any
	 * single character.
	 */

	if (p == '?') {
	    pattern++;
	    string++;
	    continue;
	}

	/*
	 * Check for a "[" as the next pattern character. It is followed by a
	 * list of characters that are acceptable, or by a range (two
	 * characters separated by "-").
	 */

	if (p == '[') {
	    unsigned char ch1, startChar, endChar;

	    pattern++;
	    ch1 = *string;
	    string++;
	    while (1) {
		if ((*pattern == ']') || (pattern == patternEnd)) {
		    return 0;
		}
		startChar = *pattern;
		pattern++;
		if (*pattern == '-') {
		    pattern++;
		    if (pattern == patternEnd) {
			return 0;
		    }
		    endChar = *pattern;
		    pattern++;
		    if (((startChar <= ch1) && (ch1 <= endChar))
			    || ((endChar <= ch1) && (ch1 <= startChar))) {
			/*
			 * Matches ranges of form [a-z] or [z-a].
			 */

			break;
		    }
		} else if (startChar == ch1) {
		    break;
		}
	    }
	    while (*pattern != ']') {
		if (pattern == patternEnd) {
		    pattern--;
		    break;
		}
		pattern++;
	    }
	    pattern++;
	    continue;
	}

	/*
	 * If the next pattern character is '\', just strip off the '\' so we
	 * do exact matching on the character that follows.
	 */

	if (p == '\\') {
	    if (++pattern == patternEnd) {
		return 0;
	    }
	}

	/*
	 * There's no special character. Just make sure that the next bytes of
	 * each string match.
	 */

	if (*string != *pattern) {
	    return 0;
	}
	string++;
	pattern++;
    }
}

/*
 *----------------------------------------------------------------------
 *
 * TclStringMatchObj --
 *
 *	See if a particular string matches a particular pattern. Allows case
 *	insensitivity. This is the generic multi-type handler for the various
 *	matching algorithms.
 *
 * Results:
 *	The return value is 1 if string matches pattern, and 0 otherwise. The
 *	matching operation permits the following special characters in the
 *	pattern: *?\[] (see the manual entry for details on what these mean).
 *
 * Side effects:
 *	None.
 *
 *----------------------------------------------------------------------
 */

int
TclStringMatchObj(
    Tcl_Obj *strObj,		/* string object. */
    Tcl_Obj *ptnObj,		/* pattern object. */
    int flags)			/* Only TCL_MATCH_NOCASE should be passed, or
				 * 0. */
{
    int match;
    size_t length, plen;

    /*
     * Promote based on the type of incoming object.
     * XXX: Currently doesn't take advantage of exact-ness that
     * XXX: TclReToGlob tells us about
    trivial = nocase ? 0 : TclMatchIsTrivial(TclGetString(ptnObj));
     */

    if ((strObj->typePtr == &tclStringType) || (strObj->typePtr == NULL)) {
	Tcl_UniChar *udata, *uptn;

	udata = TclGetUnicodeFromObj(strObj, &length);
	uptn  = TclGetUnicodeFromObj(ptnObj, &plen);
	match = TclUniCharMatch(udata, length, uptn, plen, flags);
    } else if (TclIsPureByteArray(strObj) && TclIsPureByteArray(ptnObj)
		&& !flags) {
	unsigned char *data, *ptn;

	data = TclGetByteArrayFromObj(strObj, &length);
	ptn  = TclGetByteArrayFromObj(ptnObj, &plen);
	match = TclByteArrayMatch(data, length, ptn, plen, 0);
    } else {
	match = Tcl_StringCaseMatch(TclGetString(strObj),
		TclGetString(ptnObj), flags);
    }
    return match;
}

/*
 *----------------------------------------------------------------------
 *
 * Tcl_DStringInit --
 *
 *	Initializes a dynamic string, discarding any previous contents of the
 *	string (Tcl_DStringFree should have been called already if the dynamic
 *	string was previously in use).
 *
 * Results:
 *	None.
 *
 * Side effects:
 *	The dynamic string is initialized to be empty.
 *
 *----------------------------------------------------------------------
 */

void
Tcl_DStringInit(
    Tcl_DString *dsPtr)		/* Pointer to structure for dynamic string. */
{
    dsPtr->string = dsPtr->staticSpace;
    dsPtr->length = 0;
    dsPtr->spaceAvl = TCL_DSTRING_STATIC_SIZE;
    dsPtr->staticSpace[0] = '\0';
}

/*
 *----------------------------------------------------------------------
 *
 * Tcl_DStringAppend --
 *
 *	Append more bytes to the current value of a dynamic string.
 *
 * Results:
 *	The return value is a pointer to the dynamic string's new value.
 *
 * Side effects:
 *	Length bytes from "bytes" (or all of "bytes" if length is less than
 *	zero) are added to the current value of the string. Memory gets
 *	reallocated if needed to accomodate the string's new size.
 *
 *----------------------------------------------------------------------
 */

char *
Tcl_DStringAppend(
    Tcl_DString *dsPtr,		/* Structure describing dynamic string. */
    const char *bytes,		/* String to append. If length is -1 then this
				 * must be null-terminated. */
    size_t length)			/* Number of bytes from "bytes" to append. If
				 * -1, then append all of bytes, up to null
				 * at end. */
{
    size_t newSize;

    if (length == TCL_AUTO_LENGTH) {
	length = strlen(bytes);
    }
    newSize = length + dsPtr->length;

    /*
     * Allocate a larger buffer for the string if the current one isn't large
     * enough. Allocate extra space in the new buffer so that there will be
     * room to grow before we have to allocate again.
     */

    if (newSize >= dsPtr->spaceAvl) {
	dsPtr->spaceAvl = newSize * 2;
	if (dsPtr->string == dsPtr->staticSpace) {
	    char *newString = Tcl_Alloc(dsPtr->spaceAvl);

	    memcpy(newString, dsPtr->string, dsPtr->length);
	    dsPtr->string = newString;
	} else {
	    size_t offset = TCL_AUTO_LENGTH;

	    /* See [16896d49fd] */
	    if (bytes >= dsPtr->string
		    && bytes <= dsPtr->string + dsPtr->length) {
		offset = bytes - dsPtr->string;
	    }

	    dsPtr->string = Tcl_Realloc(dsPtr->string, dsPtr->spaceAvl);

	    if (offset != TCL_AUTO_LENGTH) {
		bytes = dsPtr->string + offset;
	    }
	}
    }

    /*
     * Copy the new string into the buffer at the end of the old one.
     */

    memcpy(dsPtr->string + dsPtr->length, bytes, length);
    dsPtr->length += length;
    dsPtr->string[dsPtr->length] = '\0';
    return dsPtr->string;
}

/*
 *----------------------------------------------------------------------
 *
 * TclDStringAppendObj, TclDStringAppendDString --
 *
 *	Simple wrappers round Tcl_DStringAppend that make it easier to append
 *	from particular sources of strings.
 *
 *----------------------------------------------------------------------
 */

char *
TclDStringAppendObj(
    Tcl_DString *dsPtr,
    Tcl_Obj *objPtr)
{
    char *bytes = TclGetString(objPtr);

    return Tcl_DStringAppend(dsPtr, bytes, objPtr->length);
}

char *
TclDStringAppendDString(
    Tcl_DString *dsPtr,
    Tcl_DString *toAppendPtr)
{
    return Tcl_DStringAppend(dsPtr, Tcl_DStringValue(toAppendPtr),
	    Tcl_DStringLength(toAppendPtr));
}

/*
 *----------------------------------------------------------------------
 *
 * Tcl_DStringAppendElement --
 *
 *	Append a list element to the current value of a dynamic string.
 *
 * Results:
 *	The return value is a pointer to the dynamic string's new value.
 *
 * Side effects:
 *	String is reformatted as a list element and added to the current value
 *	of the string. Memory gets reallocated if needed to accomodate the
 *	string's new size.
 *
 *----------------------------------------------------------------------
 */

char *
Tcl_DStringAppendElement(
    Tcl_DString *dsPtr,		/* Structure describing dynamic string. */
    const char *element)	/* String to append. Must be
				 * null-terminated. */
{
    char *dst = dsPtr->string + dsPtr->length;
    int needSpace = TclNeedSpace(dsPtr->string, dst);
    char flags = needSpace ? TCL_DONT_QUOTE_HASH : 0;
    size_t newSize = dsPtr->length + needSpace
	    + TclScanElement(element, -1, &flags);

    /*
     * Allocate a larger buffer for the string if the current one isn't large
     * enough. Allocate extra space in the new buffer so that there will be
     * room to grow before we have to allocate again. SPECIAL NOTE: must use
     * memcpy, not strcpy, to copy the string to a larger buffer, since there
     * may be embedded NULLs in the string in some cases.
     */

    if (newSize >= dsPtr->spaceAvl) {
	dsPtr->spaceAvl = newSize * 2;
	if (dsPtr->string == dsPtr->staticSpace) {
	    char *newString = Tcl_Alloc(dsPtr->spaceAvl);

	    memcpy(newString, dsPtr->string, dsPtr->length);
	    dsPtr->string = newString;
	} else {
	    int offset = -1;

	    /* See [16896d49fd] */
	    if (element >= dsPtr->string
		    && element <= dsPtr->string + dsPtr->length) {
		offset = element - dsPtr->string;
	    }

	    dsPtr->string = Tcl_Realloc(dsPtr->string, dsPtr->spaceAvl);

	    if (offset >= 0) {
		element = dsPtr->string + offset;
	    }
	}
	dst = dsPtr->string + dsPtr->length;
    }

    /*
     * Convert the new string to a list element and copy it into the buffer at
     * the end, with a space, if needed.
     */

    if (needSpace) {
	*dst = ' ';
	dst++;
	dsPtr->length++;

	/*
	 * If we need a space to separate this element from preceding stuff,
	 * then this element will not lead a list, and need not have it's
	 * leading '#' quoted.
	 */

	flags |= TCL_DONT_QUOTE_HASH;
    }
    dsPtr->length += TclConvertElement(element, -1, dst, flags);
    dsPtr->string[dsPtr->length] = '\0';
    return dsPtr->string;
}

/*
 *----------------------------------------------------------------------
 *
 * Tcl_DStringSetLength --
 *
 *	Change the length of a dynamic string. This can cause the string to
 *	either grow or shrink, depending on the value of length.
 *
 * Results:
 *	None.
 *
 * Side effects:
 *	The length of dsPtr is changed to length and a null byte is stored at
 *	that position in the string.
 *
 *----------------------------------------------------------------------
 */

void
Tcl_DStringSetLength(
    Tcl_DString *dsPtr,		/* Structure describing dynamic string. */
    size_t length)			/* New length for dynamic string. */
{
    size_t newsize;

    if (length >= dsPtr->spaceAvl) {
	/*
	 * There are two interesting cases here. In the first case, the user
	 * may be trying to allocate a large buffer of a specific size. It
	 * would be wasteful to overallocate that buffer, so we just allocate
	 * enough for the requested size plus the trailing null byte. In the
	 * second case, we are growing the buffer incrementally, so we need
	 * behavior similar to Tcl_DStringAppend. The requested length will
	 * usually be a small delta above the current spaceAvl, so we'll end
	 * up doubling the old size. This won't grow the buffer quite as
	 * quickly, but it should be close enough.
	 */

	newsize = dsPtr->spaceAvl * 2;
	if (length < newsize) {
	    dsPtr->spaceAvl = newsize;
	} else {
	    dsPtr->spaceAvl = length + 1;
	}
	if (dsPtr->string == dsPtr->staticSpace) {
	    char *newString = Tcl_Alloc(dsPtr->spaceAvl);

	    memcpy(newString, dsPtr->string, dsPtr->length);
	    dsPtr->string = newString;
	} else {
	    dsPtr->string = Tcl_Realloc(dsPtr->string, dsPtr->spaceAvl);
	}
    }
    dsPtr->length = length;
    dsPtr->string[length] = 0;
}

/*
 *----------------------------------------------------------------------
 *
 * Tcl_DStringFree --
 *
 *	Frees up any memory allocated for the dynamic string and reinitializes
 *	the string to an empty state.
 *
 * Results:
 *	None.
 *
 * Side effects:
 *	The previous contents of the dynamic string are lost, and the new
 *	value is an empty string.
 *
 *----------------------------------------------------------------------
 */

void
Tcl_DStringFree(
    Tcl_DString *dsPtr)		/* Structure describing dynamic string. */
{
    if (dsPtr->string != dsPtr->staticSpace) {
	Tcl_Free(dsPtr->string);
    }
    dsPtr->string = dsPtr->staticSpace;
    dsPtr->length = 0;
    dsPtr->spaceAvl = TCL_DSTRING_STATIC_SIZE;
    dsPtr->staticSpace[0] = '\0';
}

/*
 *----------------------------------------------------------------------
 *
 * Tcl_DStringResult --
 *
 *	This function moves the value of a dynamic string into an interpreter
 *	as its string result. Afterwards, the dynamic string is reset to an
 *	empty string.
 *
 * Results:
 *	None.
 *
 * Side effects:
 *	The string is "moved" to interp's result, and any existing string
 *	result for interp is freed. dsPtr is reinitialized to an empty string.
 *
 *----------------------------------------------------------------------
 */

void
Tcl_DStringResult(
    Tcl_Interp *interp,		/* Interpreter whose result is to be reset. */
    Tcl_DString *dsPtr)		/* Dynamic string that is to become the
				 * result of interp. */
{
    Tcl_SetObjResult(interp, TclDStringToObj(dsPtr));
}

/*
 *----------------------------------------------------------------------
 *
 * Tcl_DStringGetResult --
 *
 *	This function moves an interpreter's result into a dynamic string.
 *
 * Results:
 *	None.
 *
 * Side effects:
 *	The interpreter's string result is cleared, and the previous contents
 *	of dsPtr are freed.
 *
 *	If the string result is empty, the object result is moved to the
 *	string result, then the object result is reset.
 *
 *----------------------------------------------------------------------
 */

void
Tcl_DStringGetResult(
    Tcl_Interp *interp,		/* Interpreter whose result is to be reset. */
    Tcl_DString *dsPtr)		/* Dynamic string that is to become the result
				 * of interp. */
{
    Tcl_Obj *obj = Tcl_GetObjResult(interp);
    char *bytes = TclGetString(obj);

    Tcl_DStringFree(dsPtr);
    Tcl_DStringAppend(dsPtr, bytes, obj->length);
    Tcl_ResetResult(interp);
}

/*
 *----------------------------------------------------------------------
 *
 * TclDStringToObj --
 *
 *	This function moves a dynamic string's contents to a new Tcl_Obj. Be
 *	aware that this function does *not* check that the encoding of the
 *	contents of the dynamic string is correct; this is the caller's
 *	responsibility to enforce.
 *
 * Results:
 *	The newly-allocated untyped (i.e., typePtr==NULL) Tcl_Obj with a
 *	reference count of zero.
 *
 * Side effects:
 *	The string is "moved" to the object. dsPtr is reinitialized to an
 *	empty string; it does not need to be Tcl_DStringFree'd after this if
 *	not used further.
 *
 *----------------------------------------------------------------------
 */

Tcl_Obj *
TclDStringToObj(
    Tcl_DString *dsPtr)
{
    Tcl_Obj *result;

    if (dsPtr->string == dsPtr->staticSpace) {
	if (dsPtr->length == 0) {
	    TclNewObj(result);
	} else {
	    /*
	     * Static buffer, so must copy.
	     */

	    TclNewStringObj(result, dsPtr->string, dsPtr->length);
	}
    } else {
	/*
	 * Dynamic buffer, so transfer ownership and reset.
	 */

	TclNewObj(result);
	result->bytes = dsPtr->string;
	result->length = dsPtr->length;
    }

    /*
     * Re-establish the DString as empty with no buffer allocated.
     */

    dsPtr->string = dsPtr->staticSpace;
    dsPtr->spaceAvl = TCL_DSTRING_STATIC_SIZE;
    dsPtr->length = 0;
    dsPtr->staticSpace[0] = '\0';

    return result;
}

/*
 *----------------------------------------------------------------------
 *
 * Tcl_DStringStartSublist --
 *
 *	This function adds the necessary information to a dynamic string
 *	(e.g. " {") to start a sublist. Future element appends will be in the
 *	sublist rather than the main list.
 *
 * Results:
 *	None.
 *
 * Side effects:
 *	Characters get added to the dynamic string.
 *
 *----------------------------------------------------------------------
 */

void
Tcl_DStringStartSublist(
    Tcl_DString *dsPtr)		/* Dynamic string. */
{
    if (TclNeedSpace(dsPtr->string, dsPtr->string + dsPtr->length)) {
	TclDStringAppendLiteral(dsPtr, " {");
    } else {
	TclDStringAppendLiteral(dsPtr, "{");
    }
}

/*
 *----------------------------------------------------------------------
 *
 * Tcl_DStringEndSublist --
 *
 *	This function adds the necessary characters to a dynamic string to end
 *	a sublist (e.g. "}"). Future element appends will be in the enclosing
 *	(sub)list rather than the current sublist.
 *
 * Results:
 *	None.
 *
 * Side effects:
 *	None.
 *
 *----------------------------------------------------------------------
 */

void
Tcl_DStringEndSublist(
    Tcl_DString *dsPtr)		/* Dynamic string. */
{
    TclDStringAppendLiteral(dsPtr, "}");
}

/*
 *----------------------------------------------------------------------
 *
 * Tcl_PrintDouble --
 *
 *	Given a floating-point value, this function converts it to an ASCII
 *	string using.
 *
 * Results:
 *	The ASCII equivalent of "value" is written at "dst". It is guaranteed
 *	to contain a decimal point or exponent, so that it looks like a
 *	floating-point value and not an integer.
 *
 * Side effects:
 *	None.
 *
 *----------------------------------------------------------------------
 */

void
Tcl_PrintDouble(
    Tcl_Interp *interp,		/* Not used */
    double value,		/* Value to print as string. */
    char *dst)			/* Where to store converted value; must have
				 * at least TCL_DOUBLE_SPACE characters. */
{
    char *p, c;
    int exponent;
    int signum;
    char *digits;
    char *end;

    /*
     * Handle NaN.
     */

    if (TclIsNaN(value)) {
	TclFormatNaN(value, dst);
	return;
    }

    /*
     * Handle infinities.
     */

    if (TclIsInfinite(value)) {
	/*
	 * Remember to copy the terminating NUL too.
	 */

	if (value < 0) {
	    memcpy(dst, "-Inf", 5);
	} else {
	    memcpy(dst, "Inf", 4);
	}
	return;
    }

    /*
     * Ordinary (normal and denormal) values.
     */

    digits = TclDoubleDigits(value, -1, TCL_DD_SHORTEST,
	    &exponent, &signum, &end);
    if (signum) {
	*dst++ = '-';
    }
    p = digits;
    if (exponent < -4 || exponent > 16) {
	/*
	 * E format for numbers < 1e-3 or >= 1e17.
	 */

	*dst++ = *p++;
	c = *p;
	if (c != '\0') {
	    *dst++ = '.';
	    while (c != '\0') {
		*dst++ = c;
		c = *++p;
	    }
	}

	sprintf(dst, "e%+d", exponent);
    } else {
	/*
	 * F format for others.
	 */

	if (exponent < 0) {
	    *dst++ = '0';
	}
	c = *p;
	while (exponent-- >= 0) {
	    if (c != '\0') {
		*dst++ = c;
		c = *++p;
	    } else {
		*dst++ = '0';
	    }
	}
	*dst++ = '.';
	if (c == '\0') {
	    *dst++ = '0';
	} else {
	    while (++exponent < -1) {
		*dst++ = '0';
	    }
	    while (c != '\0') {
		*dst++ = c;
		c = *++p;
	    }
	}
	*dst++ = '\0';
    }
    Tcl_Free(digits);
}

/*
 *----------------------------------------------------------------------
 *
 * TclNeedSpace --
 *
 *	This function checks to see whether it is appropriate to add a space
 *	before appending a new list element to an existing string.
 *
 * Results:
 *	The return value is 1 if a space is appropriate, 0 otherwise.
 *
 * Side effects:
 *	None.
 *
 *----------------------------------------------------------------------
 */

int
TclNeedSpace(
    const char *start,		/* First character in string. */
    const char *end)		/* End of string (place where space will be
				 * added, if appropriate). */
{
    /*
     * A space is needed unless either:
     * (a) we're at the start of the string, or
     */

    if (end == start) {
	return 0;
    }

    /*
     * (b) we're at the start of a nested list-element, quoted with an open
     *	   curly brace; we can be nested arbitrarily deep, so long as the
     *	   first curly brace starts an element, so backtrack over open curly
     *	   braces that are trailing characters of the string; and
     */

    end = Tcl_UtfPrev(end, start);
    while (*end == '{') {
	if (end == start) {
	    return 0;
	}
	end = Tcl_UtfPrev(end, start);
    }

    /*
     * (c) the trailing character of the string is already a list-element
     *	   separator (according to TclFindElement); that is, one of these
     *	   characters:
     *		\u0009	\t	TAB
     *		\u000A	\n	NEWLINE
     *		\u000B	\v	VERTICAL TAB
     *		\u000C	\f	FORM FEED
     *		\u000D	\r	CARRIAGE RETURN
     *		\u0020		SPACE
     *	   with the condition that the penultimate character is not a
     *	   backslash.
     */

    if (*end > 0x20) {
	/*
	 * Performance tweak. All ASCII spaces are <= 0x20. So get a quick
	 * answer for most characters before comparing against all spaces in
	 * the switch below.
	 *
	 * NOTE: Remove this if other Unicode spaces ever get accepted as
	 * list-element separators.
	 */

	return 1;
    }
    switch (*end) {
    case ' ':
    case '\t':
    case '\n':
    case '\r':
    case '\v':
    case '\f':
	if ((end == start) || (end[-1] != '\\')) {
	    return 0;
	}
    }
    return 1;
}

/*
 *----------------------------------------------------------------------
 *
 * TclFormatInt --
 *
 *	This procedure formats an integer into a sequence of decimal digit
 *	characters in a buffer. If the integer is negative, a minus sign is
 *	inserted at the start of the buffer. A null character is inserted at
 *	the end of the formatted characters. It is the caller's responsibility
 *	to ensure that enough storage is available. This procedure has the
 *	effect of sprintf(buffer, "%ld", n) but is faster as proven in
 *	benchmarks.  This is key to UpdateStringOfInt, which is a common path
 *	for a lot of code (e.g. int-indexed arrays).
 *
 * Results:
 *	An integer representing the number of characters formatted, not
 *	including the terminating \0.
 *
 * Side effects:
 *	The formatted characters are written into the storage pointer to by
 *	the "buffer" argument.
 *
 *----------------------------------------------------------------------
 */

size_t
TclFormatInt(
    char *buffer,		/* Points to the storage into which the
				 * formatted characters are written. */
    Tcl_WideInt n)			/* The integer to format. */
{
    Tcl_WideInt intVal;
    size_t i, numFormatted, j;
    const char *digits = "0123456789";

    /*
     * Check first whether "n" is zero.
     */

    if (n == 0) {
	buffer[0] = '0';
	buffer[1] = 0;
	return 1;
    }

    /*
     * Check whether "n" is the maximum negative value. This is -2^(m-1) for
     * an m-bit word, and has no positive equivalent; negating it produces the
     * same value.
     */

    intVal = -n;			/* [Bug 3390638] Workaround for*/
    if (n == -n || intVal == n) {	/* broken compiler optimizers. */
	return sprintf(buffer, "%" TCL_LL_MODIFIER "d", n);
    }

    /*
     * Generate the characters of the result backwards in the buffer.
     */

    intVal = (n < 0? -n : n);
    i = 0;
    buffer[0] = '\0';
    do {
	i++;
	buffer[i] = digits[intVal % 10];
	intVal = intVal/10;
    } while (intVal > 0);
    if (n < 0) {
	i++;
	buffer[i] = '-';
    }
    numFormatted = i;

    /*
     * Now reverse the characters.
     */

    for (j = 0;  j < i;  j++, i--) {
	char tmp = buffer[i];

	buffer[i] = buffer[j];
	buffer[j] = tmp;
    }
    return numFormatted;
}

/*
 *----------------------------------------------------------------------
 *
 * GetWideForIndex --
 *
 *	This function produces a wide integer value corresponding to the
 *	index value held in *objPtr. The parsing supports all values
 *	recognized as any size of integer, and the syntaxes end[-+]$integer
 *	and $integer[-+]$integer. The argument endValue is used to give
 *	the meaning of the literal index value "end". Index arithmetic
 *	on arguments outside the wide integer range are only accepted
 *	when interp is a working interpreter, not NULL.
 *
 * Results:
 *	When parsing of *objPtr successfully recognizes an index value,
 *	TCL_OK is returned, and the wide integer value corresponding to
 *	the recognized index value is written to *widePtr. When parsing
 *	fails, TCL_ERROR is returned and error information is written to
 *	interp, if non-NULL.
 *
 * Side effects:
 *	The type of *objPtr may change.
 *
 *----------------------------------------------------------------------
 */

static int
GetWideForIndex(
    Tcl_Interp *interp,         /* Interpreter to use for error reporting. If
                                 * NULL, then no error message is left after
                                 * errors. */
    Tcl_Obj *objPtr,            /* Points to the value to be parsed */
    Tcl_WideInt endValue,       /* The value to be stored at *widePtr if
                                 * objPtr holds "end".
				 * NOTE: this value may be negative. */
    Tcl_WideInt *widePtr)       /* Location filled in with a wide integer
                                 * representing an index. */
{
    ClientData cd;
    const char *opPtr;
    int numType, length, t1 = 0, t2 = 0;
    int code = TclGetNumberFromObj(NULL, objPtr, &cd, &numType);

    if (code == TCL_OK) {
	if (numType == TCL_NUMBER_INT) {
	    /* objPtr holds an integer in the signed wide range */
	    *widePtr = (Tcl_WideInt)(*(Tcl_WideInt *)cd);
	    return TCL_OK;
	}
	if (numType == TCL_NUMBER_BIG) {
	    /* objPtr holds an integer outside the signed wide range */
	    /* Truncate to the signed wide range. */
	    if (mp_isneg((mp_int *)cd)) {
		*widePtr = LLONG_MIN;
	    } else {
		*widePtr = LLONG_MAX;
	    }
	    return TCL_OK;
	}
	/* Must be a double -> not a valid index */
	goto parseError;
    }

    /* objPtr does not hold a number, check the end+/- format... */
    if (GetEndOffsetFromObj(objPtr, endValue, widePtr) == TCL_OK) {
	return TCL_OK;
    }

    /* If we reach here, the string rep of objPtr exists. */

    /*
     * The valid index syntax does not include any value that is
     * a list of more than one element. This is necessary so that
     * lists of index values can be reliably distinguished from any
     * single index value.
     */

    /*
     * Quick scan to see if multi-value list is even possible.
     * This relies on TclGetString() returning a NUL-terminated string.
     */
    if ((TclMaxListLength(TclGetString(objPtr), -1, NULL) > 1)

	    /* If it's possible, do the full list parse. */
            && (TCL_OK == Tcl_ListObjLength(NULL, objPtr, &length))
            && (length > 1)) {
        goto parseError;
    }

    /* Passed the list screen, so parse for index arithmetic expression */
    if (TCL_OK == TclParseNumber(NULL, objPtr, NULL, NULL, -1, &opPtr,
            TCL_PARSE_INTEGER_ONLY)) {
	Tcl_WideInt w1=0, w2=0;

	/* value starts with valid integer... */

        if ((*opPtr == '-') || (*opPtr == '+')) {
	    /* ... value continues with [-+] ... */

	    /* Save first integer as wide if possible */
	    TclGetNumberFromObj(NULL, objPtr, &cd, &t1);
	    if (t1 == TCL_NUMBER_INT) {
		w1 = (*(Tcl_WideInt *)cd);
	    }

	    if (TCL_OK == TclParseNumber(NULL, objPtr, NULL, opPtr + 1,
		    -1, NULL, TCL_PARSE_INTEGER_ONLY)) {
		/* ... value concludes with second valid integer */

		/* Save second integer as wide if possible */
		TclGetNumberFromObj(NULL, objPtr, &cd, &t2);
		if (t2 == TCL_NUMBER_INT) {
		    w2 = (*(Tcl_WideInt *)cd);
		}
	    }
        }
	/* Clear invalid intreps left by TclParseNumber */
	TclFreeIntRep(objPtr);

	if (t1 && t2) {
	    /* We have both integer values */
	    if ((t1 == TCL_NUMBER_INT) && (t2 == TCL_NUMBER_INT)) {
		/* Both are wide, do wide-integer math */
		if (*opPtr == '-') {
		    if ((w2 == LLONG_MIN) && (interp != NULL)) {
			goto extreme;
		    }
		    w2 = -w2;
		}

		if ((w1 ^ w2) < 0) {
		    /* Different signs, sum cannot overflow */
		    *widePtr = w1 + w2;
		} else if (w1 >= 0) {
		    if (w1 < LLONG_MAX - w2) {
			*widePtr = w1 + w2;
		    } else {
			*widePtr = LLONG_MAX;
		    }
		} else {
		    if (w1 > LLONG_MIN - w2) {
			*widePtr = w1 + w2;
		    } else {
			*widePtr = LLONG_MIN;
		    }
		}
	    } else if (interp == NULL) {
		/*
		 * We use an interp to do bignum index calculations.
		 * If we don't get one, call all indices with bignums errors,
		 * and rely on callers to handle it.
		 */
		return TCL_ERROR;
	    } else {
		/*
		 * At least one is big, do bignum math. Little reason to
		 * value performance here. Re-use code.  Parse has verified
		 * objPtr is an expression. Compute it.
		 */

		Tcl_Obj *sum;

	    extreme:
		Tcl_ExprObj(interp, objPtr, &sum);
		TclGetNumberFromObj(NULL, sum, &cd, &numType);

		if (numType == TCL_NUMBER_INT) {
		    /* sum holds an integer in the signed wide range */
		    *widePtr = (Tcl_WideInt)(*(Tcl_WideInt *)cd);
		} else {
		    /* sum holds an integer outside the signed wide range */
		    /* Truncate to the signed wide range. */
		    if (mp_isneg((mp_int *)cd)) {
			*widePtr = LLONG_MIN;
		    } else {
			*widePtr = LLONG_MAX;
		    }
		}
		Tcl_DecrRefCount(sum);
	    }
	    return TCL_OK;
	}
    }

    /* Report a parse error. */
  parseError:
    if (interp != NULL) {
        char * bytes = TclGetString(objPtr);
        Tcl_SetObjResult(interp, Tcl_ObjPrintf(
                "bad index \"%s\": must be integer?[+-]integer? or"
                " end?[+-]integer?", bytes));
        if (!strncmp(bytes, "end-", 4)) {
            bytes += 4;
        }
        Tcl_SetErrorCode(interp, "TCL", "VALUE", "INDEX", NULL);
    }
    return TCL_ERROR;
}

/*
 *----------------------------------------------------------------------
 *
 * TclGetIntForIndex --
 *
 *	Provides an integer corresponding to the list index held in a Tcl
 *	object. The string value 'objPtr' is expected have the format
 *	integer([+-]integer)? or end([+-]integer)?.
 *
 * Value
 * 	TCL_OK
 *
 * 	    The index is stored at the address given by by 'indexPtr'. If
 * 	    'objPtr' has the value "end", the value stored is 'endValue'.
 *
 * 	TCL_ERROR
 *
 * 	    The value of 'objPtr' does not have one of the expected formats. If
 * 	    'interp' is non-NULL, an error message is left in the interpreter's
 * 	    result object.
 *
 * Effect
 *
 * 	The object referenced by 'objPtr' is converted, as needed, to an
 * 	integer, wide integer, or end-based-index object.
 *
 *----------------------------------------------------------------------
 */

int
TclGetIntForIndex(
    Tcl_Interp *interp,		/* Interpreter to use for error reporting. If
				 * NULL, then no error message is left after
				 * errors. */
    Tcl_Obj *objPtr,		/* Points to an object containing either "end"
				 * or an integer. */
    int endValue,		/* The value to be stored at "indexPtr" if
				 * "objPtr" holds "end". */
    int *indexPtr)		/* Location filled in with an integer
				 * representing an index. */
{
    Tcl_WideInt wide;

    if (GetWideForIndex(interp, objPtr, endValue, &wide) == TCL_ERROR) {
	return TCL_ERROR;
    }
    if (wide < INT_MIN) {
	*indexPtr = INT_MIN;
    } else if (wide > INT_MAX) {
	*indexPtr = INT_MAX;
    } else {
	*indexPtr = (int) wide;
    }
    return TCL_OK;
}

/*
 *----------------------------------------------------------------------
 *
 * GetEndOffsetFromObj --
 *
 *      Look for a string of the form "end[+-]offset" and convert it to an
 *      internal representation holding the offset.
 *
 * Results:
 *      Tcl return code.
 *
 * Side effects:
 *      May store a Tcl_ObjType.
 *
 *----------------------------------------------------------------------
 */

static int
GetEndOffsetFromObj(
    Tcl_Obj *objPtr,            /* Pointer to the object to parse */
    Tcl_WideInt endValue,       /* The value to be stored at "indexPtr" if
                                 * "objPtr" holds "end". */
    Tcl_WideInt *widePtr)       /* Location filled in with an integer
                                 * representing an index. */
{
    Tcl_WideInt offset = 0;	/* Offset in the "end-offset" expression */

    if (objPtr->typePtr != &endOffsetType) {
	int length;
	const char *bytes = TclGetStringFromObj(objPtr, &length);

	if ((length < 3) || (length == 4)) {
	    /* Too short to be "end" or to be "end-$integer" */
	    return TCL_ERROR;
	}
	if ((*bytes != 'e') || (strncmp(bytes, "end", 3) != 0)) {
	    /* Value doesn't start with "end" */
	    return TCL_ERROR;
	}

	if (length > 4) {
	    ClientData cd;
	    int t;

<<<<<<< HEAD
static int
SetEndOffsetFromAny(
    Tcl_Interp *interp,		/* Tcl interpreter or NULL */
    Tcl_Obj *objPtr)		/* Pointer to the object to parse */
{
    Tcl_WideInt offset;			/* Offset in the "end-offset" expression */
    register const char *bytes;	/* String rep of the object */
    size_t length;			/* Length of the object's string rep */
=======
	    /* Parse for the "end-..." or "end+..." formats */
>>>>>>> b547778d

	    if ((bytes[3] != '-') && (bytes[3] != '+')) {
		/* No operator where we need one */
		return TCL_ERROR;
	    }
	    if (TclIsSpaceProc(bytes[4])) {
		/* Space after + or - not permitted. */
		return TCL_ERROR;
	    }

	    /* Parse the integer offset */
	    if (TCL_OK != TclParseNumber(NULL, objPtr, NULL,
			bytes+4, length-4, NULL, TCL_PARSE_INTEGER_ONLY)) {
		/* Not a recognized integer format */
		return TCL_ERROR;
	    }

	    /* Got an integer offset; pull it from where parser left it. */
	    TclGetNumberFromObj(NULL, objPtr, &cd, &t);

<<<<<<< HEAD
    bytes = TclGetStringFromObj(objPtr, &length);
    if ((*bytes != 'e') || (strncmp(bytes, "end",
	    ((length > 3) ? 3 : length)) != 0)) {
	if (interp != NULL) {
	    Tcl_SetObjResult(interp, Tcl_ObjPrintf(
		    "bad index \"%s\": must be end?[+-]integer?", bytes));
	    Tcl_SetErrorCode(interp, "TCL", "VALUE", "INDEX", NULL);
=======
	    if (t == TCL_NUMBER_BIG) {
		/* Truncate to the signed wide range. */
		if (mp_isneg((mp_int *)cd)) {
		    offset = (bytes[3] == '-') ? LLONG_MAX : LLONG_MIN;
		} else {
		    offset = (bytes[3] == '-') ? LLONG_MIN : LLONG_MAX;
		}
	    } else {
		/* assert (t == TCL_NUMBER_INT); */
		offset = (*(Tcl_WideInt *)cd);
		if (bytes[3] == '-') {
		    offset = (offset == LLONG_MIN) ? LLONG_MAX : -offset;
		}
	    }
>>>>>>> b547778d
	}

	/* Success. Free the old internal rep and set the new one. */
	TclFreeIntRep(objPtr);
	objPtr->internalRep.wideValue = offset;
	objPtr->typePtr = &endOffsetType;
    }

    offset = objPtr->internalRep.wideValue;

    if ((endValue ^ offset) < 0) {
        /* Different signs, sum cannot overflow */
        *widePtr = endValue + offset;
    } else if (endValue >= 0) {
        if (endValue < LLONG_MAX - offset) {
            *widePtr = endValue + offset;
        } else {
            *widePtr = LLONG_MAX;
        }
    } else {
        if (endValue > LLONG_MIN - offset) {
            *widePtr = endValue + offset;
        } else {
            *widePtr = LLONG_MIN;
        }
    }
    return TCL_OK;
}

/*
 *----------------------------------------------------------------------
 *
 * TclIndexEncode --
 *
 *      Parse objPtr to determine if it is an index value. Two cases
 *	are possible.  The value objPtr might be parsed as an absolute
 *	index value in the C signed int range.  Note that this includes
 *	index values that are integers as presented and it includes index
 *      arithmetic expressions. The absolute index values that can be
 *	directly meaningful as an index into either a list or a string are
 *	those integer values >= TCL_INDEX_START (0)
 *	and < TCL_INDEX_AFTER (INT_MAX).
 *      The largest string supported in Tcl 8 has bytelength INT_MAX.
 *      This means the largest supported character length is also INT_MAX,
 *      and the index of the last character in a string of length INT_MAX
 *      is INT_MAX-1.
 *
 *      Any absolute index value parsed outside that range is encoded
 *      using the before and after values passed in by the
 *      caller as the encoding to use for indices that are either
 *      less than or greater than the usable index range. TCL_INDEX_AFTER
 *      is available as a good choice for most callers to use for
 *      after. Likewise, the value TCL_INDEX_BEFORE is good for
 *      most callers to use for before.  Other values are possible
 *      when the caller knows it is helpful in producing its own behavior
 *      for indices before and after the indexed item.
 *
 *      A token can also be parsed as an end-relative index expression.
 *      All end-relative expressions that indicate an index larger
 *      than end (end+2, end--5) point beyond the end of the indexed
 *      collection, and can be encoded as after.  The end-relative
 *      expressions that indicate an index less than or equal to end
 *      are encoded relative to the value TCL_INDEX_END (-2).  The
 *      index "end" is encoded as -2, down to the index "end-0x7ffffffe"
 *      which is encoded as INT_MIN. Since the largest index into a
 *      string possible in Tcl 8 is 0x7ffffffe, the interpretation of
 *      "end-0x7ffffffe" for that largest string would be 0.  Thus,
 *      if the tokens "end-0x7fffffff" or "end+-0x80000000" are parsed,
 *      they can be encoded with the before value.
 *
 *      These details will require re-examination whenever string and
 *      list length limits are increased, but that will likely also
 *      mean a revised routine capable of returning Tcl_WideInt values.
 *
 * Returns:
 *      TCL_OK if parsing succeeded, and TCL_ERROR if it failed.
 *
 * Side effects:
 *      When TCL_OK is returned, the encoded index value is written
 *      to *indexPtr.
 *
 *----------------------------------------------------------------------
 */

int
TclIndexEncode(
    Tcl_Interp *interp,	/* For error reporting, may be NULL */
    Tcl_Obj *objPtr,	/* Index value to parse */
    int before,		/* Value to return for index before beginning */
    int after,		/* Value to return for index after end */
    int *indexPtr)	/* Where to write the encoded answer, not NULL */
{
    ClientData cd;
    Tcl_WideInt wide;
    int idx, numType, code = TclGetNumberFromObj(NULL, objPtr, &cd, &numType);

    if ((code == TCL_OK) && (numType == TCL_NUMBER_INT)) {
        /* We parsed a value in the range LLONG_MIN...LLONG_MAX */
	wide = (*(Tcl_WideInt *)cd);
    integerEncode:
        if (wide < TCL_INDEX_START) {
            /* All negative absolute indices are "before the beginning" */
            idx = before;
        } else if (wide >= INT_MAX) {
            /* This index value is always "after the end" */
            idx = after;
        } else {
	    idx = (int) wide;
	}
        /* usual case, the absolute index value encodes itself */
    } else if (TCL_OK == GetEndOffsetFromObj(objPtr, 0, &wide)) {
        /*
         * We parsed an end+offset index value.
         * wide holds the offset value in the range LLONG_MIN...LLONG_MAX.
         */
        if (wide > 0) {
            /*
             * All end+postive or end-negative expressions
             * always indicate "after the end".
             */
            idx = after;
        } else if (wide < INT_MIN - TCL_INDEX_END) {
            /* These indices always indicate "before the beginning */
            idx = before;
        } else {
            /* Encoded end-positive (or end+negative) are offset */
            idx = (int)wide + TCL_INDEX_END;
        }

    /* TODO: Consider flag to suppress repeated end-offset parse. */
    } else if (TCL_OK == GetWideForIndex(interp, objPtr, 0, &wide)) {
        /*
         * Only reach this case when the index value is a
         * constant index arithmetic expression, and wide
         * holds the result. Treat it the same as if it were
         * parsed as an absolute integer value.
         */
        goto integerEncode;
    } else {
	return TCL_ERROR;
    }
    *indexPtr = idx;
    return TCL_OK;
}

/*
 *----------------------------------------------------------------------
 *
 * TclIndexDecode --
 *
 *	Decodes a value previously encoded by TclIndexEncode.  The argument
 *	endValue indicates what value of "end" should be used in the
 *	decoding.
 *
 * Results:
 *	The decoded index value.
 *
 *----------------------------------------------------------------------
 */

int
TclIndexDecode(
    int encoded,	/* Value to decode */
    int endValue)	/* Meaning of "end" to use, > TCL_INDEX_END */
{
    if (encoded <= TCL_INDEX_END) {
	return (encoded - TCL_INDEX_END) + endValue;
    }
    return encoded;
}

/*
 *----------------------------------------------------------------------
 *
 * ClearHash --
 *
 *	Remove all the entries in the hash table *tablePtr.
 *
 *----------------------------------------------------------------------
 */

static void
ClearHash(
    Tcl_HashTable *tablePtr)
{
    Tcl_HashSearch search;
    Tcl_HashEntry *hPtr;

    for (hPtr = Tcl_FirstHashEntry(tablePtr, &search); hPtr != NULL;
	    hPtr = Tcl_NextHashEntry(&search)) {
	Tcl_Obj *objPtr = Tcl_GetHashValue(hPtr);

	Tcl_DecrRefCount(objPtr);
	Tcl_DeleteHashEntry(hPtr);
    }
}

/*
 *----------------------------------------------------------------------
 *
 * GetThreadHash --
 *
 *	Get a thread-specific (Tcl_HashTable *) associated with a thread data
 *	key.
 *
 * Results:
 *	The Tcl_HashTable * corresponding to *keyPtr.
 *
 * Side effects:
 *	The first call on a keyPtr in each thread creates a new Tcl_HashTable,
 *	and registers a thread exit handler to dispose of it.
 *
 *----------------------------------------------------------------------
 */

static Tcl_HashTable *
GetThreadHash(
    Tcl_ThreadDataKey *keyPtr)
{
    Tcl_HashTable **tablePtrPtr =
	    Tcl_GetThreadData(keyPtr, sizeof(Tcl_HashTable *));

    if (NULL == *tablePtrPtr) {
	*tablePtrPtr = Tcl_Alloc(sizeof(Tcl_HashTable));
	Tcl_CreateThreadExitHandler(FreeThreadHash, *tablePtrPtr);
	Tcl_InitHashTable(*tablePtrPtr, TCL_ONE_WORD_KEYS);
    }
    return *tablePtrPtr;
}

/*
 *----------------------------------------------------------------------
 *
 * FreeThreadHash --
 *
 *	Thread exit handler used by GetThreadHash to dispose of a thread hash
 *	table.
 *
 * Side effects:
 *	Frees a Tcl_HashTable.
 *
 *----------------------------------------------------------------------
 */

static void
FreeThreadHash(
    ClientData clientData)
{
    Tcl_HashTable *tablePtr = clientData;

    ClearHash(tablePtr);
    Tcl_DeleteHashTable(tablePtr);
    Tcl_Free(tablePtr);
}

/*
 *----------------------------------------------------------------------
 *
 * FreeProcessGlobalValue --
 *
 *	Exit handler used by Tcl(Set|Get)ProcessGlobalValue to cleanup a
 *	ProcessGlobalValue at exit.
 *
 *----------------------------------------------------------------------
 */

static void
FreeProcessGlobalValue(
    ClientData clientData)
{
    ProcessGlobalValue *pgvPtr = clientData;

    pgvPtr->epoch++;
    pgvPtr->numBytes = 0;
    Tcl_Free(pgvPtr->value);
    pgvPtr->value = NULL;
    if (pgvPtr->encoding) {
	Tcl_FreeEncoding(pgvPtr->encoding);
	pgvPtr->encoding = NULL;
    }
    Tcl_MutexFinalize(&pgvPtr->mutex);
}

/*
 *----------------------------------------------------------------------
 *
 * TclSetProcessGlobalValue --
 *
 *	Utility routine to set a global value shared by all threads in the
 *	process while keeping a thread-local copy as well.
 *
 *----------------------------------------------------------------------
 */

void
TclSetProcessGlobalValue(
    ProcessGlobalValue *pgvPtr,
    Tcl_Obj *newValue,
    Tcl_Encoding encoding)
{
    const char *bytes;
    Tcl_HashTable *cacheMap;
    Tcl_HashEntry *hPtr;
    int dummy;

    Tcl_MutexLock(&pgvPtr->mutex);

    /*
     * Fill the global string value.
     */

    pgvPtr->epoch++;
    if (NULL != pgvPtr->value) {
	Tcl_Free(pgvPtr->value);
    } else {
	Tcl_CreateExitHandler(FreeProcessGlobalValue, pgvPtr);
    }
    bytes = TclGetString(newValue);
    pgvPtr->numBytes = newValue->length;
    pgvPtr->value = Tcl_Alloc(pgvPtr->numBytes + 1);
    memcpy(pgvPtr->value, bytes, pgvPtr->numBytes + 1);
    if (pgvPtr->encoding) {
	Tcl_FreeEncoding(pgvPtr->encoding);
    }
    pgvPtr->encoding = encoding;

    /*
     * Fill the local thread copy directly with the Tcl_Obj value to avoid
     * loss of the intrep. Increment newValue refCount early to handle case
     * where we set a PGV to itself.
     */

    Tcl_IncrRefCount(newValue);
    cacheMap = GetThreadHash(&pgvPtr->key);
    ClearHash(cacheMap);
    hPtr = Tcl_CreateHashEntry(cacheMap, (void *)(pgvPtr->epoch), &dummy);
    Tcl_SetHashValue(hPtr, newValue);
    Tcl_MutexUnlock(&pgvPtr->mutex);
}

/*
 *----------------------------------------------------------------------
 *
 * TclGetProcessGlobalValue --
 *
 *	Retrieve a global value shared among all threads of the process,
 *	preferring a thread-local copy as long as it remains valid.
 *
 * Results:
 *	Returns a (Tcl_Obj *) that holds a copy of the global value.
 *
 *----------------------------------------------------------------------
 */

Tcl_Obj *
TclGetProcessGlobalValue(
    ProcessGlobalValue *pgvPtr)
{
    Tcl_Obj *value = NULL;
    Tcl_HashTable *cacheMap;
    Tcl_HashEntry *hPtr;
    size_t epoch = pgvPtr->epoch;

    if (pgvPtr->encoding) {
	Tcl_Encoding current = Tcl_GetEncoding(NULL, NULL);

	if (pgvPtr->encoding != current) {
	    /*
	     * The system encoding has changed since the master string value
	     * was saved. Convert the master value to be based on the new
	     * system encoding.
	     */

	    Tcl_DString native, newValue;

	    Tcl_MutexLock(&pgvPtr->mutex);
	    epoch = ++pgvPtr->epoch;
	    Tcl_UtfToExternalDString(pgvPtr->encoding, pgvPtr->value,
		    pgvPtr->numBytes, &native);
	    Tcl_ExternalToUtfDString(current, Tcl_DStringValue(&native),
	    Tcl_DStringLength(&native), &newValue);
	    Tcl_DStringFree(&native);
	    Tcl_Free(pgvPtr->value);
	    pgvPtr->value = Tcl_Alloc(Tcl_DStringLength(&newValue) + 1);
	    memcpy(pgvPtr->value, Tcl_DStringValue(&newValue),
		    Tcl_DStringLength(&newValue) + 1);
	    Tcl_DStringFree(&newValue);
	    Tcl_FreeEncoding(pgvPtr->encoding);
	    pgvPtr->encoding = current;
	    Tcl_MutexUnlock(&pgvPtr->mutex);
	} else {
	    Tcl_FreeEncoding(current);
	}
    }
    cacheMap = GetThreadHash(&pgvPtr->key);
    hPtr = Tcl_FindHashEntry(cacheMap, (void *) (epoch));
    if (NULL == hPtr) {
	int dummy;

	/*
	 * No cache for the current epoch - must be a new one.
	 *
	 * First, clear the cacheMap, as anything in it must refer to some
	 * expired epoch.
	 */

	ClearHash(cacheMap);

	/*
	 * If no thread has set the shared value, call the initializer.
	 */

	Tcl_MutexLock(&pgvPtr->mutex);
	if ((NULL == pgvPtr->value) && (pgvPtr->proc)) {
	    pgvPtr->epoch++;
	    pgvPtr->proc(&pgvPtr->value,&pgvPtr->numBytes,&pgvPtr->encoding);
	    if (pgvPtr->value == NULL) {
		Tcl_Panic("PGV Initializer did not initialize");
	    }
	    Tcl_CreateExitHandler(FreeProcessGlobalValue, pgvPtr);
	}

	/*
	 * Store a copy of the shared value in our epoch-indexed cache.
	 */

	value = Tcl_NewStringObj(pgvPtr->value, pgvPtr->numBytes);
	hPtr = Tcl_CreateHashEntry(cacheMap,
		(void *)(pgvPtr->epoch), &dummy);
	Tcl_MutexUnlock(&pgvPtr->mutex);
	Tcl_SetHashValue(hPtr, value);
	Tcl_IncrRefCount(value);
    }
    return Tcl_GetHashValue(hPtr);
}

/*
 *----------------------------------------------------------------------
 *
 * TclSetObjNameOfExecutable --
 *
 *	This function stores the absolute pathname of the executable file
 *	(normally as computed by TclpFindExecutable).
 *
 * Results:
 *	None.
 *
 * Side effects:
 *	Stores the executable name.
 *
 *----------------------------------------------------------------------
 */

void
TclSetObjNameOfExecutable(
    Tcl_Obj *name,
    Tcl_Encoding encoding)
{
    TclSetProcessGlobalValue(&executableName, name, encoding);
}

/*
 *----------------------------------------------------------------------
 *
 * TclGetObjNameOfExecutable --
 *
 *	This function retrieves the absolute pathname of the application in
 *	which the Tcl library is running, usually as previously stored by
 *	TclpFindExecutable(). This function call is the C API equivalent to
 *	the "info nameofexecutable" command.
 *
 * Results:
 *	A pointer to an "fsPath" Tcl_Obj, or to an empty Tcl_Obj if the
 *	pathname of the application is unknown.
 *
 * Side effects:
 *	None.
 *
 *----------------------------------------------------------------------
 */

Tcl_Obj *
TclGetObjNameOfExecutable(void)
{
    return TclGetProcessGlobalValue(&executableName);
}

/*
 *----------------------------------------------------------------------
 *
 * Tcl_GetNameOfExecutable --
 *
 *	This function retrieves the absolute pathname of the application in
 *	which the Tcl library is running, and returns it in string form.
 *
 *	The returned string belongs to Tcl and should be copied if the caller
 *	plans to keep it, to guard against it becoming invalid.
 *
 * Results:
 *	A pointer to the internal string or NULL if the internal full path
 *	name has not been computed or unknown.
 *
 * Side effects:
 *	None.
 *
 *----------------------------------------------------------------------
 */

const char *
Tcl_GetNameOfExecutable(void)
{
    Tcl_Obj *obj = TclGetObjNameOfExecutable();
    const char *bytes = TclGetString(obj);

    if (obj->length == 0) {
	return NULL;
    }
    return bytes;
}

/*
 *----------------------------------------------------------------------
 *
 * TclGetPlatform --
 *
 *	This is a kludge that allows the test library to get access the
 *	internal tclPlatform variable.
 *
 * Results:
 *	Returns a pointer to the tclPlatform variable.
 *
 * Side effects:
 *	None.
 *
 *----------------------------------------------------------------------
 */

TclPlatformType *
TclGetPlatform(void)
{
    return &tclPlatform;
}

/*
 *----------------------------------------------------------------------
 *
 * TclReToGlob --
 *
 *	Attempt to convert a regular expression to an equivalent glob pattern.
 *
 * Results:
 *	Returns TCL_OK on success, TCL_ERROR on failure. If interp is not
 *	NULL, an error message is placed in the result. On success, the
 *	DString will contain an exact equivalent glob pattern. The caller is
 *	responsible for calling Tcl_DStringFree on success. If exactPtr is not
 *	NULL, it will be 1 if an exact match qualifies.
 *
 * Side effects:
 *	None.
 *
 *----------------------------------------------------------------------
 */

int
TclReToGlob(
    Tcl_Interp *interp,
    const char *reStr,
    int reStrLen,
    Tcl_DString *dsPtr,
    int *exactPtr,
    int *quantifiersFoundPtr)
{
    int anchorLeft, anchorRight, lastIsStar, numStars;
    char *dsStr, *dsStrStart;
    const char *msg, *p, *strEnd, *code;

    strEnd = reStr + reStrLen;
    Tcl_DStringInit(dsPtr);
    if (quantifiersFoundPtr != NULL) {
	*quantifiersFoundPtr = 0;
    }

    /*
     * "***=xxx" == "*xxx*", watch for glob-sensitive chars.
     */

    if ((reStrLen >= 4) && (memcmp("***=", reStr, 4) == 0)) {
	/*
	 * At most, the glob pattern has length 2*reStrLen + 2 to backslash
	 * escape every character and have * at each end.
	 */

	Tcl_DStringSetLength(dsPtr, reStrLen + 2);
	dsStr = dsStrStart = Tcl_DStringValue(dsPtr);
	*dsStr++ = '*';
	for (p = reStr + 4; p < strEnd; p++) {
	    switch (*p) {
	    case '\\': case '*': case '[': case ']': case '?':
		/* Only add \ where necessary for glob */
		*dsStr++ = '\\';
		/* fall through */
	    default:
		*dsStr++ = *p;
		break;
	    }
	}
	*dsStr++ = '*';
	Tcl_DStringSetLength(dsPtr, dsStr - dsStrStart);
	if (exactPtr) {
	    *exactPtr = 0;
	}
	return TCL_OK;
    }

    /*
     * At most, the glob pattern has length reStrLen + 2 to account for
     * possible * at each end.
     */

    Tcl_DStringSetLength(dsPtr, reStrLen + 2);
    dsStr = dsStrStart = Tcl_DStringValue(dsPtr);

    /*
     * Check for anchored REs (ie ^foo$), so we can use string equal if
     * possible. Do not alter the start of str so we can free it correctly.
     *
     * Keep track of the last char being an unescaped star to prevent multiple
     * instances.  Simpler than checking that the last star may be escaped.
     */

    msg = NULL;
    code = NULL;
    p = reStr;
    anchorRight = 0;
    lastIsStar = 0;
    numStars = 0;

    if (*p == '^') {
	anchorLeft = 1;
	p++;
    } else {
	anchorLeft = 0;
	*dsStr++ = '*';
	lastIsStar = 1;
    }

    for ( ; p < strEnd; p++) {
	switch (*p) {
	case '\\':
	    p++;
	    switch (*p) {
	    case 'a':
		*dsStr++ = '\a';
		break;
	    case 'b':
		*dsStr++ = '\b';
		break;
	    case 'f':
		*dsStr++ = '\f';
		break;
	    case 'n':
		*dsStr++ = '\n';
		break;
	    case 'r':
		*dsStr++ = '\r';
		break;
	    case 't':
		*dsStr++ = '\t';
		break;
	    case 'v':
		*dsStr++ = '\v';
		break;
	    case 'B': case '\\':
		*dsStr++ = '\\';
		*dsStr++ = '\\';
		anchorLeft = 0; /* prevent exact match */
		break;
	    case '*': case '[': case ']': case '?':
		/* Only add \ where necessary for glob */
		*dsStr++ = '\\';
		anchorLeft = 0; /* prevent exact match */
		/* fall through */
	    case '{': case '}': case '(': case ')': case '+':
	    case '.': case '|': case '^': case '$':
		*dsStr++ = *p;
		break;
	    default:
		msg = "invalid escape sequence";
		code = "BADESCAPE";
		goto invalidGlob;
	    }
	    break;
	case '.':
	    if (quantifiersFoundPtr != NULL) {
		*quantifiersFoundPtr = 1;
	    }
	    anchorLeft = 0; /* prevent exact match */
	    if (p+1 < strEnd) {
		if (p[1] == '*') {
		    p++;
		    if (!lastIsStar) {
			*dsStr++ = '*';
			lastIsStar = 1;
			numStars++;
		    }
		    continue;
		} else if (p[1] == '+') {
		    p++;
		    *dsStr++ = '?';
		    *dsStr++ = '*';
		    lastIsStar = 1;
		    numStars++;
		    continue;
		}
	    }
	    *dsStr++ = '?';
	    break;
	case '$':
	    if (p+1 != strEnd) {
		msg = "$ not anchor";
		code = "NONANCHOR";
		goto invalidGlob;
	    }
	    anchorRight = 1;
	    break;
	case '*': case '+': case '?': case '|': case '^':
	case '{': case '}': case '(': case ')': case '[': case ']':
	    msg = "unhandled RE special char";
	    code = "UNHANDLED";
	    goto invalidGlob;
	default:
	    *dsStr++ = *p;
	    break;
	}
	lastIsStar = 0;
    }
    if (numStars > 1) {
	/*
	 * Heuristic: if >1 non-anchoring *, the risk is large that glob
	 * matching is slower than the RE engine, so report invalid.
	 */

	msg = "excessive recursive glob backtrack potential";
	code = "OVERCOMPLEX";
	goto invalidGlob;
    }

    if (!anchorRight && !lastIsStar) {
	*dsStr++ = '*';
    }
    Tcl_DStringSetLength(dsPtr, dsStr - dsStrStart);

    if (exactPtr) {
	*exactPtr = (anchorLeft && anchorRight);
    }

    return TCL_OK;

  invalidGlob:
    if (interp != NULL) {
	Tcl_SetObjResult(interp, Tcl_NewStringObj(msg, -1));
	Tcl_SetErrorCode(interp, "TCL", "RE2GLOB", code, NULL);
    }
    Tcl_DStringFree(dsPtr);
    return TCL_ERROR;
}

/*
 * Local Variables:
 * mode: c
 * c-basic-offset: 4
 * fill-column: 78
 * End:
 */<|MERGE_RESOLUTION|>--- conflicted
+++ resolved
@@ -3717,18 +3717,7 @@
 	    ClientData cd;
 	    int t;
 
-<<<<<<< HEAD
-static int
-SetEndOffsetFromAny(
-    Tcl_Interp *interp,		/* Tcl interpreter or NULL */
-    Tcl_Obj *objPtr)		/* Pointer to the object to parse */
-{
-    Tcl_WideInt offset;			/* Offset in the "end-offset" expression */
-    register const char *bytes;	/* String rep of the object */
-    size_t length;			/* Length of the object's string rep */
-=======
 	    /* Parse for the "end-..." or "end+..." formats */
->>>>>>> b547778d
 
 	    if ((bytes[3] != '-') && (bytes[3] != '+')) {
 		/* No operator where we need one */
@@ -3749,15 +3738,6 @@
 	    /* Got an integer offset; pull it from where parser left it. */
 	    TclGetNumberFromObj(NULL, objPtr, &cd, &t);
 
-<<<<<<< HEAD
-    bytes = TclGetStringFromObj(objPtr, &length);
-    if ((*bytes != 'e') || (strncmp(bytes, "end",
-	    ((length > 3) ? 3 : length)) != 0)) {
-	if (interp != NULL) {
-	    Tcl_SetObjResult(interp, Tcl_ObjPrintf(
-		    "bad index \"%s\": must be end?[+-]integer?", bytes));
-	    Tcl_SetErrorCode(interp, "TCL", "VALUE", "INDEX", NULL);
-=======
 	    if (t == TCL_NUMBER_BIG) {
 		/* Truncate to the signed wide range. */
 		if (mp_isneg((mp_int *)cd)) {
@@ -3772,7 +3752,6 @@
 		    offset = (offset == LLONG_MIN) ? LLONG_MAX : -offset;
 		}
 	    }
->>>>>>> b547778d
 	}
 
 	/* Success. Free the old internal rep and set the new one. */
