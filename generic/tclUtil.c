/*
 * Copyright © 1987-1993 The Regents of the University of California.
 * Copyright © 1994-1998 Sun Microsystems, Inc.
 * Copyright © 2001 Kevin B. Kenny. All rights reserved.
 *
 * See the file "license.terms" for information on usage and redistribution of
 * this file, and for a DISCLAIMER OF ALL WARRANTIES.
 */

/*
 * You may distribute and/or modify this program under the terms of the GNU
 * Affero General Public License as published by the Free Software Foundation,
 * either version 3 of the License, or (at your option) any later version.

 * See the file "COPYING" for information on usage and redistribution
 * of this file, and for a DISCLAIMER OF ALL WARRANTIES.
*/

/*
 * tclUtil.c --
 *
 *	This file contains utility functions that are used by many Tcl
 *	commands.
 */

#include <assert.h>
#include "tclInt.h"
#include "tclParse.h"
#include "tclStringTrim.h"
#include "tclTomMath.h"
#include <math.h>

/*
 * The absolute pathname of the executable in which this Tcl library is
 * running.
 */

static ProcessGlobalValue executableName = {
    0, 0, NULL, NULL, NULL, NULL, NULL
};

/*
 * The following values are used in the flags arguments of Tcl*Scan*Element
 * and Tcl*Convert*Element.  The values TCL_DONT_USE_BRACES and
 * TCL_DONT_QUOTE_HASH are defined in tcl.h, like so:
 *
#define TCL_DONT_USE_BRACES     1
#define TCL_DONT_QUOTE_HASH     8
 *
 * Those are public flag bits which callers of the public routines
 * Tcl_Convert*Element() can use to indicate:
 *
 * TCL_DONT_USE_BRACES -	1 means the caller is insisting that brace
 *				quoting not be used when converting the list
 *				element.
 * TCL_DONT_QUOTE_HASH -	1 means the caller insists that a leading hash
 *				character ('#') should *not* be quoted. This
 *				is appropriate when the caller can guarantee
 *				the element is not the first element of a
 *				list, so [eval] cannot mis-parse the element
 *				as a comment.
 *
 * The remaining values which can be carried by the flags of these routines
 * are for internal use only.  Make sure they do not overlap with the public
 * values above.
 *
 * The Tcl*Scan*Element() routines make a determination which of 4 modes of
 * conversion is most appropriate for Tcl*Convert*Element() to perform, and
 * sets two bits of the flags value to indicate the mode selected.
 *
 * CONVERT_NONE		The element needs no quoting. Its literal string is
 *			suitable as is.
 * CONVERT_BRACE	The conversion should be enclosing the literal string
 *			in braces.
 * CONVERT_ESCAPE	The conversion should be using backslashes to escape
 *			any characters in the string that require it.
 * CONVERT_MASK		A mask value used to extract the conversion mode from
 *			the flags argument.
 *			Also indicates a strange conversion mode where all
 *			special characters are escaped with backslashes
 *			*except for braces*. This is a strange and unnecessary
 *			case, but it's part of the historical way in which
 *			lists have been formatted in Tcl. To experiment with
 *			removing this case, set the value of COMPAT to 0.
 *
 * One last flag value is used only by callers of TclScanElement(). The flag
 * value produced by a call to Tcl*Scan*Element() will never leave this bit
 * set.
 *
 * CONVERT_ANY		The caller of TclScanElement() declares it can make no
 *			promise about what public flags will be passed to the
 *			matching call of TclConvertElement(). As such,
 *			TclScanElement() has to determine the worst case
 *			destination buffer length over all possibilities, and
 *			in other cases this means an overestimate of the
 *			required size.
 *
 * For more details, see the comments on the Tcl*Scan*Element and
 * Tcl*Convert*Element routines.
 */

#define COMPAT 1
#define CONVERT_NONE	0
#define CONVERT_BRACE	2
#define CONVERT_ESCAPE	4
#define CONVERT_MASK	(CONVERT_BRACE | CONVERT_ESCAPE)
#define CONVERT_ANY	16

/*
 * Prototypes for functions defined later in this file.
 */

static void		ClearHash(Tcl_HashTable *tablePtr);
static void		FreeProcessGlobalValue(void *clientData);
static void		FreeThreadHash(void *clientData);
static int		GetEndOffsetFromObj(Tcl_Interp *interp, Tcl_Obj *objPtr,
			    Tcl_WideInt endValue, Tcl_WideInt *indexPtr);
static Tcl_HashTable *	GetThreadHash(Tcl_ThreadDataKey *keyPtr);
static int		GetWideForIndex(Tcl_Interp *interp, Tcl_Obj *objPtr,
			    Tcl_WideInt endValue, Tcl_WideInt *widePtr);
static int		FindElement(Tcl_Interp *interp, const char *string,
			    Tcl_Size stringLength, const char *typeStr,
			    const char *typeCode, const char **elementPtr,
			    const char **nextPtr, Tcl_Size *sizePtr,
			    int *literalPtr);
/*
 * The following is the Tcl object type definition for an object that
 * represents a list index in the form, "end-offset". It is used as a
 * performance optimization in Tcl_GetIntForIndex. The internal rep is
 * stored directly in the wideValue, so no memory management is required
 * for it. This is a caching internalrep, keeping the result of a parse
 * around. This type is only created from a pre-existing string, so an
 * updateStringProc will never be called and need not exist. The type
 * is unregistered, so has no need of a setFromAnyProc either.
 */

static const Tcl_ObjType endOffsetType = {
    "end-offset",			/* name */
    NULL,				/* freeIntRepProc */
    NULL,				/* dupIntRepProc */
    NULL,				/* updateStringProc */
    NULL,				/* setFromAnyProc */
	0
};

/*
 *	*	STRING REPRESENTATION OF LISTS	*	*	*
 *
 * The next several routines implement the conversions of strings to and from
 * Tcl lists. To understand their operation, the rules of parsing and
 * generating the string representation of lists must be known.  Here we
 * describe them in one place.
 *
 * A list is made up of zero or more elements. Any string is a list if it is
 * made up of alternating substrings of element-separating ASCII whitespace
 * and properly formatted elements.
 *
 * The ASCII characters which can make up the whitespace between list elements
 * are:
 *
 *	\u0009	\t	TAB
 *	\u000A	\n	NEWLINE
 *	\u000B	\v	VERTICAL TAB
 *	\u000C	\f	FORM FEED
 * 	\u000D	\r	CARRIAGE RETURN
 *	\u0020		SPACE
 *
 * NOTE: differences between this and other places where Tcl defines a role
 * for "whitespace".
 *
 *	* Unlike command parsing, here NEWLINE is just another whitespace
 *	  character; its role as a command terminator in a script has no
 *	  importance here.
 *
 *	* Unlike command parsing, the BACKSLASH NEWLINE sequence is not
 *	  considered to be a whitespace character.
 *
 *	* Other Unicode whitespace characters (recognized by [string is space]
 *	  or Tcl_UniCharIsSpace()) do not play any role as element separators
 *	  in Tcl lists.
 *
 *	* The NUL byte ought not appear, as it is not in strings properly
 *	  encoded for Tcl, but if it is present, it is not treated as
 *	  separating whitespace, or a string terminator. It is just another
 *	  character in a list element.
 *
 * The interpretation of a formatted substring as a list element follows rules
 * similar to the parsing of the words of a command in a Tcl script. Backslash
 * substitution plays a key role, and is defined exactly as it is in command
 * parsing. The same routine, TclParseBackslash() is used in both command
 * parsing and list parsing.
 *
 * NOTE: This means that if and when backslash substitution rules ever change
 * for command parsing, the interpretation of strings as lists also changes.
 *
 * Backslash substitution replaces an "escape sequence" of one or more
 * characters starting with
 *		\u005c	\	BACKSLASH
 * with a single character. The one character escape sequence case happens only
 * when BACKSLASH is the last character in the string. In all other cases, the
 * escape sequence is at least two characters long.
 *
 * The formatted substrings are interpreted as element values according to the
 * following cases:
 *
 * * If the first character of a formatted substring is
 *		\u007b	{	OPEN BRACE
 *   then the end of the substring is the matching
 *		\u007d	}	CLOSE BRACE
 *   character, where matching is determined by counting nesting levels, and
 *   not including any brace characters that are contained within a backslash
 *   escape sequence in the nesting count. Having found the matching brace,
 *   all characters between the braces are the string value of the element.
 *   If no matching close brace is found before the end of the string, the
 *   string is not a Tcl list. If the character following the close brace is
 *   not an element separating whitespace character, or the end of the string,
 *   then the string is not a Tcl list.
 *
 *   NOTE: this differs from a brace-quoted word in the parsing of a Tcl
 *   command only in its treatment of the backslash-newline sequence. In a
 *   list element, the literal characters in the backslash-newline sequence
 *   become part of the element value. In a script word, conversion to a
 *   single SPACE character is done.
 *
 *   NOTE: Most list element values can be represented by a formatted
 *   substring using brace quoting. The exceptions are any element value that
 *   includes an unbalanced brace not in a backslash escape sequence, and any
 *   value that ends with a backslash not itself in a backslash escape
 *   sequence.
 *
 * * If the first character of a formatted substring is
 *		\u0022	"	QUOTE
 *   then the end of the substring is the next QUOTE character, not counting
 *   any QUOTE characters that are contained within a backslash escape
 *   sequence. If no next QUOTE is found before the end of the string, the
 *   string is not a Tcl list. If the character following the closing QUOTE is
 *   not an element separating whitespace character, or the end of the string,
 *   then the string is not a Tcl list. Having found the limits of the
 *   substring, the element value is produced by performing backslash
 *   substitution on the character sequence between the open and close QUOTEs.
 *
 *   NOTE: Any element value can be represented by this style of formatting,
 *   given suitable choice of backslash escape sequences.
 *
 * * All other formatted substrings are terminated by the next element
 *   separating whitespace character in the string.  Having found the limits
 *   of the substring, the element value is produced by performing backslash
 *   substitution on it.
 *
 *   NOTE: Any element value can be represented by this style of formatting,
 *   given suitable choice of backslash escape sequences, with one exception.
 *   The empty string cannot be represented as a list element without the use
 *   of either braces or quotes to delimit it.
 *
 * This collection of parsing rules is implemented in the routine
 * FindElement().
 *
 * In order to produce lists that can be parsed by these rules, we need the
 * ability to distinguish between characters that are part of a list element
 * value from characters providing syntax that define the structure of the
 * list. This means that our code that generates lists must at a minimum be
 * able to produce escape sequences for the 10 characters identified above
 * that have significance to a list parser.
 *
 *	*	*	CANONICAL LISTS	*	*	*	*	*
 *
 * In addition to the basic rules for parsing strings into Tcl lists, there
 * are additional properties to be met by the set of list values that are
 * generated by Tcl.  Such list values are often said to be in "canonical
 * form":
 *
 * * When any canonical list is evaluated as a Tcl script, it is a script of
 *   either zero commands (an empty list) or exactly one command. The command
 *   word is exactly the first element of the list, and each argument word is
 *   exactly one of the following elements of the list. This means that any
 *   characters that have special meaning during script evaluation need
 *   special treatment when canonical lists are produced:
 *
 *	* Whitespace between elements may not include NEWLINE.
 *	* The command terminating character,
 *		\u003b	;	SEMICOLON
 *	  must be BRACEd, QUOTEd, or escaped so that it does not terminate the
 * 	  command prematurely.
 *	* Any of the characters that begin substitutions in scripts,
 *		\u0024	$	DOLLAR
 *		\u005b	[	OPEN BRACKET
 *		\u005c	\	BACKSLASH
 *	  need to be BRACEd or escaped.
 *	* In any list where the first character of the first element is
 *		\u0023	#	HASH
 *	  that HASH character must be BRACEd, QUOTEd, or escaped so that it
 *	  does not convert the command into a comment.
 *	* Any list element that contains the character sequence BACKSLASH
 *	  NEWLINE cannot be formatted with BRACEs. The BACKSLASH character
 *	  must be represented by an escape sequence, and unless QUOTEs are
 *	  used, the NEWLINE must be as well.
 *
 * * It is also guaranteed that one can use a canonical list as a building
 *   block of a larger script within command substitution, as in this example:
 *	set script "puts \[[list $cmd $arg]]"; eval $script
 *   To support this usage, any appearance of the character
 *		\u005d	]	CLOSE BRACKET
 *   in a list element must be BRACEd, QUOTEd, or escaped.
 *
 * * Finally it is guaranteed that enclosing a canonical list in braces
 *   produces a new value that is also a canonical list.  This new list has
 *   length 1, and its only element is the original canonical list.  This same
 *   guarantee also makes it possible to construct scripts where an argument
 *   word is given a list value by enclosing the canonical form of that list
 *   in braces:
 *	set script "puts {[list $one $two $three]}"; eval $script
 *   This sort of coding was once fairly common, though it's become more
 *   idiomatic to see the following instead:
 *	set script [list puts [list $one $two $three]]; eval $script
 *   In order to support this guarantee, every canonical list must have
 *   balance when counting those braces that are not in escape sequences.
 *
 * Within these constraints, the canonical list generation routines
 * TclScanElement() and TclConvertElement() attempt to generate the string for
 * any list that is easiest to read. When an element value is itself
 * acceptable as the formatted substring, it is usually used (CONVERT_NONE).
 * When some quoting or escaping is required, use of BRACEs (CONVERT_BRACE) is
 * usually preferred over the use of escape sequences (CONVERT_ESCAPE). There
 * are some exceptions to both of these preferences for reasons of code
 * simplicity, efficiency, and continuation of historical habits. Canonical
 * lists never use the QUOTE formatting to delimit their elements because that
 * form of quoting does not nest, which makes construction of nested lists far
 * too much trouble.  Canonical lists always use only a single SPACE character
 * for element-separating whitespace.
 *
 *	*	*	FUTURE CONSIDERATIONS	*	*	*
 *
 * When a list element requires quoting or escaping due to a CLOSE BRACKET
 * character or an internal QUOTE character, a strange formatting mode is
 * recommended. For example, if the value "a{b]c}d" is converted by the usual
 * modes:
 *
 *	CONVERT_BRACE:	a{b]c}d		=> {a{b]c}d}
 *	CONVERT_ESCAPE:	a{b]c}d		=> a\{b\]c\}d
 *
 * we get perfectly usable formatted list elements. However, this is not what
 * Tcl releases have been producing. Instead, we have:
 *
 *	CONVERT_MASK:	a{b]c}d		=> a{b\]c}d
 *
 * where the CLOSE BRACKET is escaped, but the BRACEs are not. The same effect
 * can be seen replacing ] with " in this example. There does not appear to be
 * any functional or aesthetic purpose for this strange additional mode. The
 * sole purpose I can see for preserving it is to keep generating the same
 * formatted lists programmers have become accustomed to, and perhaps written
 * tests to expect. That is, compatibility only. The additional code
 * complexity required to support this mode is significant. The lines of code
 * supporting it are delimited in the routines below with #if COMPAT
 * directives. This makes it easy to experiment with eliminating this
 * formatting mode simply with "#define COMPAT 0" above. I believe this is
 * worth considering.
 *
 * Another consideration is the treatment of QUOTE characters in list
 * elements. TclConvertElement() must have the ability to produce the escape
 * sequence \" so that when a list element begins with a QUOTE we do not
 * confuse that first character with a QUOTE used as list syntax to define
 * list structure. However, that is the only place where QUOTE characters need
 * quoting. In this way, handling QUOTE could really be much more like the way
 * we handle HASH which also needs quoting and escaping only in particular
 * situations. Following up this could increase the set of list elements that
 * can use the CONVERT_NONE formatting mode.
 *
 * More speculative is that the demands of canonical list form require brace
 * balance for the list as a whole, while the current implementation achieves
 * this by establishing brace balance for every element.
 *
 * Finally, a reminder that the rules for parsing and formatting lists are
 * closely tied together with the rules for parsing and evaluating scripts,
 * and will need to evolve in sync.
 */

/*
 *----------------------------------------------------------------------
 *
 * TclMaxListLength --
 *
 *	Given 'bytes' pointing to 'numBytes' bytes, scan through them and
 *	count the number of whitespace runs that could be list element
 *	separators. If 'numBytes' is TCL_INDEX_NONE, scan to the terminating
 *	'\0'. Not a full list parser. Typically used to get a quick and dirty
 *	overestimate of length size in order to allocate space for an actual
 *	list parser to operate with.
 *
 * Results:
 *	Returns the largest number of list elements that could possibly be in
 *	this string, interpreted as a Tcl list. If 'endPtr' is not NULL,
 *	writes a pointer to the end of the string scanned there.
 *
 * Side effects:
 *	None.
 *
 *----------------------------------------------------------------------
 */

Tcl_Size
TclMaxListLength(
    const char *bytes,
    Tcl_Size numBytes,
    const char **endPtr)
{
    Tcl_Size count = 0;

    if ((numBytes == 0) || ((numBytes == TCL_INDEX_NONE) && (*bytes == '\0'))) {
	/* Empty string case - quick exit */
	goto done;
    }

    /*
     * No list element before leading white space.
     */

    count += 1 - TclIsSpaceProcM(*bytes);

    /*
     * Count white space runs as potential element separators.
     */

    while (numBytes) {
	if ((numBytes == TCL_INDEX_NONE) && (*bytes == '\0')) {
	    break;
	}
	if (TclIsSpaceProcM(*bytes)) {
	    /*
	     * Space run started; bump count.
	     */

	    count++;
	    do {
		bytes++;
		numBytes -= (numBytes != TCL_INDEX_NONE);
	    } while (numBytes && TclIsSpaceProcM(*bytes));
	    if ((numBytes == 0) || ((numBytes == TCL_INDEX_NONE) && (*bytes == '\0'))) {
		break;
	    }

	    /*
	     * (*bytes) is non-space; return to counting state.
	     */
	}
	bytes++;
	numBytes -= (numBytes != TCL_INDEX_NONE);
    }

    /*
     * No list element following trailing white space.
     */

    count -= TclIsSpaceProcM(bytes[-1]);

  done:
    if (endPtr) {
	*endPtr = bytes;
    }
    return count;
}

/*
 *----------------------------------------------------------------------
 *
 * TclFindElement --
 *
 *	Given a pointer into a Tcl list, locate the first (or next) element in
 *	the list.
 *
 * Results:
 *	The return value is normally TCL_OK, which means that the element was
 *	successfully located. If TCL_ERROR is returned it means that list
 *	didn't have proper list structure; the interp's result contains a more
 *	detailed error message.
 *
 *	If TCL_OK is returned, then *elementPtr will be set to point to the
 *	first element of list, and *nextPtr will be set to point to the
 *	character just after any white space following the last character
 *	that's part of the element. If this is the last argument in the list,
 *	then *nextPtr will point just after the last character in the list
 *	(i.e., at the character at list+listLength). If sizePtr is non-NULL,
 *	*sizePtr is filled in with the number of bytes in the element. If the
 *	element is in braces, then *elementPtr will point to the character
 *	after the opening brace and *sizePtr will not include either of the
 *	braces. If there isn't an element in the list, *sizePtr will be zero,
 *	and both *elementPtr and *nextPtr will point just after the last
 *	character in the list. If literalPtr is non-NULL, *literalPtr is set
 *	to a boolean value indicating whether the substring returned as the
 *	values of **elementPtr and *sizePtr is the literal value of a list
 *	element. If not, a call to TclCopyAndCollapse() is needed to produce
 *	the actual value of the list element. Note: this function does NOT
 *	collapse backslash sequences, but uses *literalPtr to tell callers
 *	when it is required for them to do so.
 *
 * Side effects:
 *	None.
 *
 *----------------------------------------------------------------------
 */

int
TclFindElement(
    Tcl_Interp *interp,		/* Interpreter to use for error reporting. If
				 * NULL, then no error message is left after
				 * errors. */
    const char *list,		/* Points to the first byte of a string
				 * containing a Tcl list with zero or more
				 * elements (possibly in braces). */
    Tcl_Size listLength,	/* Number of bytes in the list's string. */
    const char **elementPtr,	/* Where to put address of first significant
				 * character in first element of list. */
    const char **nextPtr,	/* Fill in with location of character just
				 * after all white space following end of
				 * argument (next arg or end of list). */
    Tcl_Size *sizePtr,		/* If non-zero, fill in with size of
				 * element. */
    int *literalPtr)		/* If non-zero, fill in with non-zero/zero to
				 * indicate that the substring of *sizePtr
				 * bytes starting at **elementPtr is/is not
				 * the literal list element and therefore
				 * does not/does require a call to
				 * TclCopyAndCollapse() by the caller. */
{
    return FindElement(interp, list, listLength, "list", "LIST", elementPtr,
	    nextPtr, sizePtr, literalPtr);
}

int
TclFindDictElement(
    Tcl_Interp *interp,		/* Interpreter to use for error reporting. If
				 * NULL, then no error message is left after
				 * errors. */
    const char *dict,		/* Points to the first byte of a string
				 * containing a Tcl dictionary with zero or
				 * more keys and values (possibly in
				 * braces). */
    Tcl_Size dictLength,	/* Number of bytes in the dict's string. */
    const char **elementPtr,	/* Where to put address of first significant
				 * character in the first element (i.e., key
				 * or value) of dict. */
    const char **nextPtr,	/* Fill in with location of character just
				 * after all white space following end of
				 * element (next arg or end of list). */
    Tcl_Size *sizePtr,		/* If non-zero, fill in with size of
				 * element. */
    int *literalPtr)		/* If non-zero, fill in with non-zero/zero to
				 * indicate that the substring of *sizePtr
				 * bytes starting at **elementPtr is/is not
				 * the literal key or value and therefore
				 * does not/does require a call to
				 * TclCopyAndCollapse() by the caller. */
{
    return FindElement(interp, dict, dictLength, "dict", "DICTIONARY",
	    elementPtr, nextPtr, sizePtr, literalPtr);
}

static int
FindElement(
    Tcl_Interp *interp,		/* Interpreter to use for error reporting. If
				 * NULL, then no error message is left after
				 * errors. */
    const char *string,		/* Points to the first byte of a string
				 * containing a Tcl list or dictionary with
				 * zero or more elements (possibly in
				 * braces). */
    Tcl_Size stringLength,	/* Number of bytes in the string. */
    const char *typeStr,	/* The name of the type of thing we are
				 * parsing, for error messages. */
    const char *typeCode,	/* The type code for thing we are parsing, for
				 * error messages. */
    const char **elementPtr,	/* Where to put address of first significant
				 * character in first element. */
    const char **nextPtr,	/* Fill in with location of character just
				 * after all white space following end of
				 * argument (next arg or end of list/dict). */
    Tcl_Size *sizePtr,		/* If non-zero, fill in with size of
				 * element. */
    int *literalPtr)		/* If non-zero, fill in with non-zero/zero to
				 * indicate that the substring of *sizePtr
				 * bytes starting at **elementPtr is/is not
				 * the literal list/dict element and therefore
				 * does not/does require a call to
				 * TclCopyAndCollapse() by the caller. */
{
    const char *p = string;
    const char *elemStart;	/* Points to first byte of first element. */
    const char *limit;		/* Points just after list/dict's last byte. */
    Tcl_Size openBraces = 0;	/* Brace nesting level during parse. */
    int inQuotes = 0;
    Tcl_Size size = 0;
    Tcl_Size numChars;
    int literal = 1;
    const char *p2;

    /*
     * Skim off leading white space and check for an opening brace or quote.
     * We treat embedded NULLs in the list/dict as bytes belonging to a list
     * element (or dictionary key or value).
     */

    limit = (string + stringLength);
    while ((p < limit) && (TclIsSpaceProcM(*p))) {
	p++;
    }
    if (p == limit) {		/* no element found */
	elemStart = limit;
	goto done;
    }

    if (*p == '{') {
	openBraces = 1;
	p++;
    } else if (*p == '"') {
	inQuotes = 1;
	p++;
    }
    elemStart = p;

    /*
     * Find element's end (a space, close brace, or the end of the string).
     */

    while (p < limit) {
	switch (*p) {
	    /*
	     * Open brace: don't treat specially unless the element is in
	     * braces. In this case, keep a nesting count.
	     */

	case '{':
	    if (openBraces != 0) {
		openBraces++;
	    }
	    break;

	    /*
	     * Close brace: if element is in braces, keep nesting count and
	     * quit when the last close brace is seen.
	     */

	case '}':
	    if (openBraces > 1) {
		openBraces--;
	    } else if (openBraces == 1) {
		size = (p - elemStart);
		p++;
		if ((p >= limit) || TclIsSpaceProcM(*p)) {
		    goto done;
		}

		/*
		 * Garbage after the closing brace; return an error.
		 */

		if (interp != NULL) {
		    p2 = p;
		    while ((p2 < limit) && (!TclIsSpaceProcM(*p2))
			    && (p2 < p+20)) {
			p2++;
		    }
		    Tcl_SetObjResult(interp, Tcl_ObjPrintf(
			    "%s element in braces followed by \"%.*s\" "
			    "instead of space", typeStr, (int) (p2-p), p));
		    Tcl_SetErrorCode(interp, "TCL", "VALUE", typeCode, "JUNK",
			    (void *)NULL);
		}
		return TCL_ERROR;
	    }
	    break;

	    /*
	     * Backslash: skip over everything up to the end of the backslash
	     * sequence.
	     */

	case '\\':
	    if (openBraces == 0) {
		/*
		 * A backslash sequence not within a brace quoted element
		 * means the value of the element is different from the
		 * substring we are parsing. A call to TclCopyAndCollapse() is
		 * needed to produce the element value. Inform the caller.
		 */

		literal = 0;
	    }
	    TclParseBackslash(p, limit - p, &numChars, NULL);
	    p += (numChars - 1);
	    break;

	    /*
	     * Double-quote: if element is in quotes then terminate it.
	     */

	case '"':
	    if (inQuotes) {
		size = (p - elemStart);
		p++;
		if ((p >= limit) || TclIsSpaceProcM(*p)) {
		    goto done;
		}

		/*
		 * Garbage after the closing quote; return an error.
		 */

		if (interp != NULL) {
		    p2 = p;
		    while ((p2 < limit) && (!TclIsSpaceProcM(*p2))
			    && (p2 < p+20)) {
			p2++;
		    }
		    Tcl_SetObjResult(interp, Tcl_ObjPrintf(
			    "%s element in quotes followed by \"%.*s\" "
			    "instead of space", typeStr, (int) (p2-p), p));
		    Tcl_SetErrorCode(interp, "TCL", "VALUE", typeCode, "JUNK",
			    (void *)NULL);
		}
		return TCL_ERROR;
	    }
	    break;

	default:
	    if (TclIsSpaceProcM(*p)) {
		/*
		 * Space: ignore if element is in braces or quotes;
		 * otherwise terminate element.
		 */
		if ((openBraces == 0) && !inQuotes) {
		    size = (p - elemStart);
		    goto done;
		}
	    }
	    break;

	}
	p++;
    }

    /*
     * End of list/dict: terminate element.
     */

    if (p == limit) {
	if (openBraces != 0) {
	    if (interp != NULL) {
		Tcl_SetObjResult(interp, Tcl_ObjPrintf(
			"unmatched open brace in %s", typeStr));
		Tcl_SetErrorCode(interp, "TCL", "VALUE", typeCode, "BRACE",
			(void *)NULL);
	    }
	    return TCL_ERROR;
	} else if (inQuotes) {
	    if (interp != NULL) {
		Tcl_SetObjResult(interp, Tcl_ObjPrintf(
			"unmatched open quote in %s", typeStr));
		Tcl_SetErrorCode(interp, "TCL", "VALUE", typeCode, "QUOTE",
			(void *)NULL);
	    }
	    return TCL_ERROR;
	}
	size = (p - elemStart);
    }

  done:
    while ((p < limit) && (TclIsSpaceProcM(*p))) {
	p++;
    }
    *elementPtr = elemStart;
    *nextPtr = p;
    if (sizePtr != 0) {
	*sizePtr = size;
    }
    if (literalPtr != 0) {
	*literalPtr = literal;
    }
    return TCL_OK;
}

/*
 *----------------------------------------------------------------------
 *
 * TclCopyAndCollapse --
 *
 *	Copy a string and substitute all backslash escape sequences
 *
 * Results:
 *	Count bytes get copied from src to dst. Along the way, backslash
 *	sequences are substituted in the copy. After scanning count bytes from
 *	src, a null character is placed at the end of dst. Returns the number
 *	of bytes that got written to dst.
 *
 * Side effects:
 *	None.
 *
 *----------------------------------------------------------------------
 */

Tcl_Size
TclCopyAndCollapse(
    Tcl_Size count,		/* Number of byte to copy from src. */
    const char *src,		/* Copy from here... */
    char *dst)			/* ... to here. */
{
    Tcl_Size newCount = 0;

    while (count > 0) {
	char c = *src;

	if (c == '\\') {
	    char buf[4] = "";
	    Tcl_Size numRead;
	    Tcl_Size backslashCount = TclParseBackslash(src, count, &numRead, buf);

	    memcpy(dst, buf, backslashCount);
	    dst += backslashCount;
	    newCount += backslashCount;
	    src += numRead;
	    count -= numRead;
	} else {
	    *dst = c;
	    dst++;
	    newCount++;
	    src++;
	    count--;
	}
    }
    *dst = 0;
    return newCount;
}

/*
 *----------------------------------------------------------------------
 *
 * Tcl_SplitList --
 *
 *	Splits a list up into its constituent fields.
 *
 * Results
 *	The return value is normally TCL_OK, which means that the list was
 *	successfully split up. If TCL_ERROR is returned, it means that "list"
 *	didn't have proper list structure; the interp's result will contain a
 *	more detailed error message.
 *
 *	*argvPtr will be filled in with the address of an array whose elements
 *	point to the elements of list, in order. *argcPtr will get filled in
 *	with the number of valid elements in the array. A single block of
 *	memory is dynamically allocated to hold both the argv array and a copy
 *	of the list (with backslashes and braces removed in the standard way).
 *	The caller must eventually free this memory by calling free() on
 *	*argvPtr. Note: *argvPtr and *argcPtr are only modified if the
 *	function returns normally.
 *
 * Side effects:
 *	Memory is allocated.
 *
 *----------------------------------------------------------------------
 */

#undef Tcl_SplitList
int
Tcl_SplitList(
    Tcl_Interp *interp,		/* Interpreter to use for error reporting. If
				 * NULL, no error message is left. */
    const char *list,		/* Pointer to string with list structure. */
    Tcl_Size *argcPtr,		/* Pointer to location to fill in with the
				 * number of elements in the list. */
    const char ***argvPtr)	/* Pointer to place to store pointer to array
				 * of pointers to list elements. */
{
    const char **argv, *end, *element;
    char *p;
    int result;
    Tcl_Size length, size, i, elSize;

    /*
     * Allocate enough space to work in. A (const char *) for each (possible)
     * list element plus one more for terminating NULL, plus as many bytes as
     * in the original string value, plus one more for a terminating '\0'.
     * Space used to hold element separating white space in the original
     * string gets re-purposed to hold '\0' characters in the argv array.
     */

    size = TclMaxListLength(list, TCL_INDEX_NONE, &end) + 1;
    length = end - list;
    argv = (const char **)Tcl_Alloc((size * sizeof(char *)) + length + 1);

    for (i = 0, p = ((char *) argv) + size*sizeof(char *);
	    *list != 0;  i++) {
	const char *prevList = list;
	int literal;

	result = TclFindElement(interp, list, length, &element, &list,
		&elSize, &literal);
	length -= (list - prevList);
	if (result != TCL_OK) {
	    Tcl_Free((void *)argv);
	    return result;
	}
	if (*element == 0) {
	    break;
	}
	if (i >= size) {
	    Tcl_Free((void *)argv);
	    if (interp != NULL) {
		Tcl_SetObjResult(interp, Tcl_NewStringObj(
			"internal error in Tcl_SplitList", -1));
		Tcl_SetErrorCode(interp, "TCL", "INTERNAL", "Tcl_SplitList",
			(void *)NULL);
	    }
	    return TCL_ERROR;
	}
	argv[i] = p;
	if (literal) {
	    memcpy(p, element, elSize);
	    p += elSize;
	    *p = 0;
	    p++;
	} else {
	    p += 1 + TclCopyAndCollapse(elSize, element, p);
	}
    }

    argv[i] = NULL;
    *argvPtr = argv;
    *argcPtr = i;
    return TCL_OK;
}

/*
 *----------------------------------------------------------------------
 *
 * Tcl_ScanElement --
 *
 *	This function is a companion function to Tcl_ConvertElement. It scans
 *	a string to see what needs to be done to it (e.g. add backslashes or
 *	enclosing braces) to make the string into a valid Tcl list element.
 *
 * Results:
 *	The return value is an overestimate of the number of bytes that will
 *	be needed by Tcl_ConvertElement to produce a valid list element from
 *	src. The word at *flagPtr is filled in with a value needed by
 *	Tcl_ConvertElement when doing the actual conversion.
 *
 * Side effects:
 *	None.
 *
 *----------------------------------------------------------------------
 */

Tcl_Size
Tcl_ScanElement(
    const char *src,	/* String to convert to list element. */
    int *flagPtr)	/* Where to store information to guide
			 * Tcl_ConvertCountedElement. */
{
    return Tcl_ScanCountedElement(src, TCL_INDEX_NONE, flagPtr);
}

/*
 *----------------------------------------------------------------------
 *
 * Tcl_ScanCountedElement --
 *
 *	This function is a companion function to Tcl_ConvertCountedElement. It
 *	scans a string to see what needs to be done to it (e.g. add
 *	backslashes or enclosing braces) to make the string into a valid Tcl
 *	list element. If length is TCL_INDEX_NONE, then the string is scanned
 *	from src up to the first null byte.
 *
 * Results:
 *	The return value is an overestimate of the number of bytes that will
 *	be needed by Tcl_ConvertCountedElement to produce a valid list element
 *	from src. The word at *flagPtr is filled in with a value needed by
 *	Tcl_ConvertCountedElement when doing the actual conversion.
 *
 * Side effects:
 *	None.
 *
 *----------------------------------------------------------------------
 */

Tcl_Size
Tcl_ScanCountedElement(
    const char *src,		/* String to convert to Tcl list element. */
    Tcl_Size length,		/* Number of bytes in src, or TCL_INDEX_NONE. */
    int *flagPtr)		/* Where to store information to guide
				 * Tcl_ConvertElement. */
{
    char flags = CONVERT_ANY;
    Tcl_Size numBytes = TclScanElement(src, length, &flags);

    *flagPtr = flags;
    return numBytes;
}

/*
 *----------------------------------------------------------------------
 *
 * TclScanElement --
 *
 *	This function is a companion function to TclConvertElement. It scans a
 *	string to see what needs to be done to it (e.g. add backslashes or
 *	enclosing braces) to make the string into a valid Tcl list element. If
 *	length is TCL_INDEX_NONE, then the string is scanned from src up to the first null
 *	byte. A NULL value for src is treated as an empty string. The incoming
 *	value of *flagPtr is a report from the caller what additional flags it
 *	will pass to TclConvertElement().
 *
 * Results:
 *	The recommended formatting mode for the element is determined and a
 *	value is written to *flagPtr indicating that recommendation. This
 *	recommendation is combined with the incoming flag values in *flagPtr
 *	set by the caller to determine how many bytes will be needed by
 *	TclConvertElement() in which to write the formatted element following
 *	the recommendation modified by the flag values. This number of bytes
 *	is the return value of the routine.  In some situations it may be an
 *	overestimate, but so long as the caller passes the same flags to
 *	TclConvertElement(), it will be large enough.
 *
 * Side effects:
 *	None.
 *
 *----------------------------------------------------------------------
 */

Tcl_Size
TclScanElement(
    const char *src,		/* String to convert to Tcl list element. */
    Tcl_Size length,		/* Number of bytes in src, or TCL_INDEX_NONE. */
    char *flagPtr)		/* Where to store information to guide
				 * Tcl_ConvertElement. */
{
    const char *p = src;
    Tcl_Size nestingLevel = 0;	/* Brace nesting count */
    int forbidNone = 0;		/* Do not permit CONVERT_NONE mode. Something
				 * needs protection or escape. */
    int requireEscape = 0;	/* Force use of CONVERT_ESCAPE mode.  For some
				 * reason bare or brace-quoted form fails. */
    Tcl_Size extra = 0;		/* Count of number of extra bytes needed for
				 * formatted element, assuming we use escape
				 * sequences in formatting. */
    Tcl_Size bytesNeeded;		/* Buffer length computed to complete the
				 * element formatting in the selected mode. */
#if COMPAT
    int preferEscape = 0;	/* Use preferences to track whether to use */
    int preferBrace = 0;	/* CONVERT_MASK mode. */
    int braceCount = 0;		/* Count of all braces '{' '}' seen. */
#endif /* COMPAT */

    if ((p == NULL) || (length == 0) || ((*p == '\0') && (length == TCL_INDEX_NONE))) {
	/*
	 * Empty string element must be brace quoted.
	 */

	*flagPtr = CONVERT_BRACE;
	return 2;
    }

#if COMPAT
    /*
     * We have an established history in TclConvertElement() when quoting
     * because of a leading hash character to force what would be the
     * CONVERT_MASK mode into the CONVERT_BRACE mode. That is, we format
     * the element #{a"b} like this:
     *			{#{a"b}}
     * and not like this:
     *			\#{a\"b}
     * This is inconsistent with [list x{a"b}], but we will not change that now.
     * Set that preference here so that we compute a tight size requirement.
     */
    if ((*src == '#') && !(*flagPtr & TCL_DONT_QUOTE_HASH)) {
	preferBrace = 1;
    }
#endif

    if ((*p == '{') || (*p == '"')) {
	/*
	 * Must escape or protect so leading character of value is not
	 * misinterpreted as list element delimiting syntax.
	 */

	forbidNone = 1;
#if COMPAT
	preferBrace = 1;
#endif /* COMPAT */
    }

    while (length) {
      if (CHAR_TYPE(*p) != TYPE_NORMAL) {
	switch (*p) {
	case '{':	/* TYPE_BRACE */
#if COMPAT
	    braceCount++;
#endif /* COMPAT */
	    extra++;				/* Escape '{' => '\{' */
	    nestingLevel++;
	    break;
	case '}':	/* TYPE_BRACE */
#if COMPAT
	    braceCount++;
#endif /* COMPAT */
	    extra++;				/* Escape '}' => '\}' */
	    if (nestingLevel-- < 1) {
		/*
		 * Unbalanced braces!  Cannot format with brace quoting.
		 */

		requireEscape = 1;
	    }
	    break;
	case ']':	/* TYPE_CLOSE_BRACK */
	case '"':	/* TYPE_SPACE */
#if COMPAT
	    forbidNone = 1;
	    extra++;		/* Escapes all just prepend a backslash */
	    preferEscape = 1;
	    break;
#else
	    /* FLOW THROUGH */
#endif /* COMPAT */
	case '[':	/* TYPE_SUBS */
	case '$':	/* TYPE_SUBS */
	case ';':	/* TYPE_COMMAND_END */
	    forbidNone = 1;
	    extra++;		/* Escape sequences all one byte longer. */
#if COMPAT
	    preferBrace = 1;
#endif /* COMPAT */
	    break;
	case '\\':	/* TYPE_SUBS */
	    extra++;				/* Escape '\' => '\\' */
	    if ((length == 1) || ((length == TCL_INDEX_NONE) && (p[1] == '\0'))) {
		/*
		 * Final backslash. Cannot format with brace quoting.
		 */

		requireEscape = 1;
		break;
	    }
	    if (p[1] == '\n') {
		extra++;	/* Escape newline => '\n', one byte longer */

		/*
		 * Backslash newline sequence.  Brace quoting not permitted.
		 */

		requireEscape = 1;
		length -= (length > 0);
		p++;
		break;
	    }
	    if ((p[1] == '{') || (p[1] == '}') || (p[1] == '\\')) {
		extra++;	/* Escape sequences all one byte longer. */
		length -= (length > 0);
		p++;
	    }
	    forbidNone = 1;
#if COMPAT
	    preferBrace = 1;
#endif /* COMPAT */
	    break;
	case '\0':	/* TYPE_SUBS */
	    if (length == TCL_INDEX_NONE) {
		goto endOfString;
	    }
	    /* TODO: Panic on improper encoding? */
	    break;
	default:
	    if (TclIsSpaceProcM(*p)) {
		forbidNone = 1;
		extra++;	/* Escape sequences all one byte longer. */
#if COMPAT
		preferBrace = 1;
#endif
	    }
	    break;
	}
      }
	length -= (length > 0);
	p++;
    }

  endOfString:
    if (nestingLevel > 0) {
	/*
	 * Unbalanced braces!  Cannot format with brace quoting.
	 */

	requireEscape = 1;
    }

    /*
     * We need at least as many bytes as are in the element value...
     */

    bytesNeeded = p - src;

    if (requireEscape) {
	/*
	 * We must use escape sequences.  Add all the extra bytes needed to
	 * have room to create them.
	 */

	bytesNeeded += extra;

	/*
	 * Make room to escape leading #, if needed.
	 */

	if ((*src == '#') && !(*flagPtr & TCL_DONT_QUOTE_HASH)) {
	    bytesNeeded++;
	}
	*flagPtr = CONVERT_ESCAPE;
	return bytesNeeded;
    }
    if (*flagPtr & CONVERT_ANY) {
	/*
	 * The caller has not let us know what flags it will pass to
	 * TclConvertElement() so compute the max size we might need for any
	 * possible choice.  Normally the formatting using escape sequences is
	 * the longer one, and a minimum "extra" value of 2 makes sure we
	 * don't request too small a buffer in those edge cases where that's
	 * not true.
	 */

	if (extra < 2) {
	    extra = 2;
	}
	*flagPtr &= ~CONVERT_ANY;
	*flagPtr |= TCL_DONT_USE_BRACES;
    }
    if (forbidNone) {
	/*
	 * We must request some form of quoting of escaping...
	 */

#if COMPAT
	if (preferEscape && !preferBrace) {
	    /*
	     * If we are quoting solely due to ] or internal " characters use
	     * the CONVERT_MASK mode where we escape all special characters
	     * except for braces. "extra" counted space needed to escape
	     * braces too, so subtract "braceCount" to get our actual needs.
	     */

	    bytesNeeded += (extra - braceCount);
	    /* Make room to escape leading #, if needed. */
	    if ((*src == '#') && !(*flagPtr & TCL_DONT_QUOTE_HASH)) {
		bytesNeeded++;
	    }

	    /*
	     * If the caller reports it will direct TclConvertElement() to
	     * use full escapes on the element, add back the bytes needed to
	     * escape the braces.
	     */

	    if (*flagPtr & TCL_DONT_USE_BRACES) {
		bytesNeeded += braceCount;
	    }
	    *flagPtr = CONVERT_MASK;
	    return bytesNeeded;
	}
#endif /* COMPAT */
	if (*flagPtr & TCL_DONT_USE_BRACES) {
	    /*
	     * If the caller reports it will direct TclConvertElement() to
	     * use escapes, add the extra bytes needed to have room for them.
	     */

	    bytesNeeded += extra;

	    /*
	     * Make room to escape leading #, if needed.
	     */

	    if ((*src == '#') && !(*flagPtr & TCL_DONT_QUOTE_HASH)) {
		bytesNeeded++;
	    }
	} else {
	    /*
	     * Add 2 bytes for room for the enclosing braces.
	     */

	    bytesNeeded += 2;
	}
	*flagPtr = CONVERT_BRACE;
	return bytesNeeded;
    }

    /*
     * So far, no need to quote or escape anything.
     */

    if ((*src == '#') && !(*flagPtr & TCL_DONT_QUOTE_HASH)) {
	/*
	 * If we need to quote a leading #, make room to enclose in braces.
	 */

	bytesNeeded += 2;
    }
    *flagPtr = CONVERT_NONE;
    return bytesNeeded;
}

/*
 *----------------------------------------------------------------------
 *
 * Tcl_ConvertElement --
 *
 *	This is a companion function to Tcl_ScanElement. Given the information
 *	produced by Tcl_ScanElement, this function converts a string to a list
 *	element equal to that string.
 *
 * Results:
 *	Information is copied to *dst in the form of a list element identical
 *	to src (i.e. if Tcl_SplitList is applied to dst it will produce a
 *	string identical to src). The return value is a count of the number of
 *	characters copied (not including the terminating NULL character).
 *
 * Side effects:
 *	None.
 *
 *----------------------------------------------------------------------
 */

Tcl_Size
Tcl_ConvertElement(
    const char *src,	/* Source information for list element. */
    char *dst,		/* Place to put list-ified element. */
    int flags)		/* Flags produced by Tcl_ScanElement. */
{
    return Tcl_ConvertCountedElement(src, TCL_INDEX_NONE, dst, flags);
}

/*
 *----------------------------------------------------------------------
 *
 * Tcl_ConvertCountedElement --
 *
 *	This is a companion function to Tcl_ScanCountedElement. Given the
 *	information produced by Tcl_ScanCountedElement, this function converts
 *	a string to a list element equal to that string.
 *
 * Results:
 *	Information is copied to *dst in the form of a list element identical
 *	to src (i.e. if Tcl_SplitList is applied to dst it will produce a
 *	string identical to src). The return value is a count of the number of
 *	characters copied (not including the terminating NULL character).
 *
 * Side effects:
 *	None.
 *
 *----------------------------------------------------------------------
 */

Tcl_Size
Tcl_ConvertCountedElement(
    const char *src,	/* Source information for list element. */
    Tcl_Size length,		/* Number of bytes in src, or TCL_INDEX_NONE. */
    char *dst,			/* Place to put list-ified element. */
    int flags)			/* Flags produced by Tcl_ScanElement. */
{
    Tcl_Size numBytes = TclConvertElement(src, length, dst, flags);
    dst[numBytes] = '\0';
    return numBytes;
}

/*
 *----------------------------------------------------------------------
 *
 * TclConvertElement --
 *
 *	This is a companion function to TclScanElement. Given the information
 *	produced by TclScanElement, this function converts a string to a list
 *	element equal to that string.
 *
 * Results:
 *	Information is copied to *dst in the form of a list element identical
 *	to src (i.e. if Tcl_SplitList is applied to dst it will produce a
 *	string identical to src). The return value is a count of the number of
 *	characters copied (not including the terminating NULL character).
 *
 * Side effects:
 *	None.
 *
 *----------------------------------------------------------------------
 */

Tcl_Size
TclConvertElement(
    const char *src,	/* Source information for list element. */
    Tcl_Size length,		/* Number of bytes in src, or TCL_INDEX_NONE. */
    char *dst,			/* Place to put list-ified element. */
    int flags)			/* Flags produced by Tcl_ScanElement. */
{
    int conversion = flags & CONVERT_MASK;
    char *p = dst;

    /*
     * Let the caller demand we use escape sequences rather than braces.
     */

    if ((flags & TCL_DONT_USE_BRACES) && (conversion & CONVERT_BRACE)) {
	conversion = CONVERT_ESCAPE;
    }

    /*
     * No matter what the caller demands, empty string must be braced!
     */

    if ((src == NULL) || (length == 0) || (*src == '\0' && length == TCL_INDEX_NONE)) {
	p[0] = '{';
	p[1] = '}';
	return 2;
    }

    /*
     * Escape leading hash as needed and requested.
     */

    if ((*src == '#') && !(flags & TCL_DONT_QUOTE_HASH)) {
	if (conversion == CONVERT_ESCAPE) {
	    p[0] = '\\';
	    p[1] = '#';
	    p += 2;
	    src++;
	    length -= (length > 0);
	} else {
	    conversion = CONVERT_BRACE;
	}
    }

    /*
     * No escape or quoting needed.  Copy the literal string value.
     */

    if (conversion == CONVERT_NONE) {
	if (length == TCL_INDEX_NONE) {
	    /* TODO: INT_MAX overflow? */
	    while (*src) {
		*p++ = *src++;
	    }
	    return p - dst;
	} else {
	    memcpy(dst, src, length);
	    return length;
	}
    }

    /*
     * Formatted string is original string enclosed in braces.
     */

    if (conversion == CONVERT_BRACE) {
	*p = '{';
	p++;
	if (length == TCL_INDEX_NONE) {
	    /* TODO: INT_MAX overflow? */
	    while (*src) {
		*p++ = *src++;
	    }
	} else {
	    memcpy(p, src, length);
	    p += length;
	}
	*p = '}';
	p++;
	return (p - dst);
    }

    /* conversion == CONVERT_ESCAPE or CONVERT_MASK */

    /*
     * Formatted string is original string converted to escape sequences.
     */

    for ( ; length; src++, length -= (length > 0)) {
	switch (*src) {
	case ']':
	case '[':
	case '$':
	case ';':
	case ' ':
	case '\\':
	case '"':
	    *p = '\\';
	    p++;
	    break;
	case '{':
	case '}':
#if COMPAT
	    if (conversion == CONVERT_ESCAPE)
#endif /* COMPAT */
	    {
		*p = '\\';
		p++;
	    }
	    break;
	case '\f':
	    *p = '\\';
	    p++;
	    *p = 'f';
	    p++;
	    continue;
	case '\n':
	    *p = '\\';
	    p++;
	    *p = 'n';
	    p++;
	    continue;
	case '\r':
	    *p = '\\';
	    p++;
	    *p = 'r';
	    p++;
	    continue;
	case '\t':
	    *p = '\\';
	    p++;
	    *p = 't';
	    p++;
	    continue;
	case '\v':
	    *p = '\\';
	    p++;
	    *p = 'v';
	    p++;
	    continue;
	case '\0':
	    if (length == TCL_INDEX_NONE) {
		return (p - dst);
	    }

	    /*
	     * If we reach this point, there's an embedded NULL in the string
	     * range being processed, which should not happen when the
	     * encoding rules for Tcl strings are properly followed.  If the
	     * day ever comes when we stop tolerating such things, this is
	     * where to put the Tcl_Panic().
	     */

	    break;
	}
	*p = *src;
	p++;
    }
    return (p - dst);
}

/*
 *----------------------------------------------------------------------
 *
 * Tcl_Merge --
 *
 *	Given a collection of strings, merge them together into a single
 *	string that has proper Tcl list structured (i.e. Tcl_SplitList may be
 *	used to retrieve strings equal to the original elements, and Tcl_Eval
 *	will parse the string back into its original elements).
 *
 * Results:
 *	The return value is the address of a dynamically-allocated string
 *	containing the merged list.
 *
 * Side effects:
 *	None.
 *
 *----------------------------------------------------------------------
 */

char *
Tcl_Merge(
    Tcl_Size argc,			/* How many strings to merge. */
    const char *const *argv)	/* Array of string values. */
{
#define LOCAL_SIZE 64
    char localFlags[LOCAL_SIZE], *flagPtr = NULL;
    Tcl_Size i;
    size_t bytesNeeded = 0;
    char *result, *dst;

    /*
     * Handle empty list case first, so logic of the general case can be
     * simpler.
     */

    if (argc <= 0) {
	if (argc < 0) {
	    Tcl_Panic("Tcl_Merge called with negative argc (%" TCL_SIZE_MODIFIER "d)", argc);
	}
	result = (char *)Tcl_Alloc(1);
	result[0] = '\0';
	return result;
    }

    /*
     * Pass 1: estimate space, gather flags.
     */

    if (argc <= LOCAL_SIZE) {
	flagPtr = localFlags;
    } else {
	flagPtr = (char *)Tcl_Alloc(argc);
    }
    for (i = 0; i < argc; i++) {
	flagPtr[i] = ( i ? TCL_DONT_QUOTE_HASH : 0 );
	bytesNeeded += TclScanElement(argv[i], TCL_INDEX_NONE, &flagPtr[i]);
    }
    bytesNeeded += argc;

    /*
     * Pass two: copy into the result area.
     */

    result = (char *)Tcl_Alloc(bytesNeeded);
    dst = result;
    for (i = 0; i < argc; i++) {
	flagPtr[i] |= ( i ? TCL_DONT_QUOTE_HASH : 0 );
	dst += TclConvertElement(argv[i], TCL_INDEX_NONE, dst, flagPtr[i]);
	*dst = ' ';
	dst++;
    }
    dst[-1] = 0;

    if (flagPtr != localFlags) {
	Tcl_Free(flagPtr);
    }
    return result;
}

/*
 *----------------------------------------------------------------------
 *
 * TclTrimRight --
 *	Takes two counted strings in the Tcl encoding.  Conceptually
 *	finds the sub string (offset) to trim from the right side of the
 *	first string all characters found in the second string.
 *
 * Results:
 *	The number of bytes to be removed from the end of the string.
 *
 * Side effects:
 *	None.
 *
 *----------------------------------------------------------------------
 */

Tcl_Size
TclTrimRight(
    const char *bytes,	/* String to be trimmed... */
    Tcl_Size numBytes,	/* ...and its length in bytes */
			/* Calls to TclUtfToUniChar() in this routine
			 * rely on (bytes[numBytes] == '\0'). */
    const char *trim,	/* String of trim characters... */
    Tcl_Size numTrim)	/* ...and its length in bytes */
			/* Calls to TclUtfToUniChar() in this routine
			 * rely on (trim[numTrim] == '\0'). */
{
    const char *pp, *p = bytes + numBytes;
    int ch1, ch2;

    /* Empty strings -> nothing to do */
    if ((numBytes == 0) || (numTrim == 0)) {
	return 0;
    }

    /*
     * Outer loop: iterate over string to be trimmed.
     */

    do {
	const char *q = trim;
	Tcl_Size pInc = 0, bytesLeft = numTrim;

	pp = Tcl_UtfPrev(p, bytes);
	do {
	    pp += pInc;
 	    pInc = Tcl_UtfToUniChar(pp, &ch1);
	} while (pp + pInc < p);

	/*
	 * Inner loop: scan trim string for match to current character.
	 */

	do {
	    pInc = Tcl_UtfToUniChar(q, &ch2);

	    if (ch1 == ch2) {
		break;
	    }

	    q += pInc;
	    bytesLeft -= pInc;
	} while (bytesLeft);

	if (bytesLeft == 0) {
	    /*
	     * No match; trim task done; *p is last non-trimmed char.
	     */

	    break;
	}
	p = pp;
    } while (p > bytes);

    return numBytes - (p - bytes);
}

/*
 *----------------------------------------------------------------------
 *
 * TclTrimLeft --
 *
 *	Takes two counted strings in the Tcl encoding.  Conceptually
 *	finds the sub string (offset) to trim from the left side of the
 *	first string all characters found in the second string.
 *
 * Results:
 *	The number of bytes to be removed from the start of the string.
 *
 * Side effects:
 *	None.
 *
 *----------------------------------------------------------------------
 */

Tcl_Size
TclTrimLeft(
    const char *bytes,	/* String to be trimmed... */
    Tcl_Size numBytes,	/* ...and its length in bytes */
			/* Calls to TclUtfToUniChar() in this routine
			 * rely on (bytes[numBytes] == '\0'). */
    const char *trim,	/* String of trim characters... */
    Tcl_Size numTrim)	/* ...and its length in bytes */
			/* Calls to TclUtfToUniChar() in this routine
			 * rely on (trim[numTrim] == '\0'). */
{
    const char *p = bytes;
    int ch1, ch2;

    /* Empty strings -> nothing to do */
    if ((numBytes == 0) || (numTrim == 0)) {
	return 0;
    }

    /*
     * Outer loop: iterate over string to be trimmed.
     */

    do {
	Tcl_Size pInc = Tcl_UtfToUniChar(p, &ch1);
	const char *q = trim;
	Tcl_Size bytesLeft = numTrim;

	/*
	 * Inner loop: scan trim string for match to current character.
	 */

	do {
	    Tcl_Size qInc = Tcl_UtfToUniChar(q, &ch2);

	    if (ch1 == ch2) {
		break;
	    }

	    q += qInc;
	    bytesLeft -= qInc;
	} while (bytesLeft);

	if (bytesLeft == 0) {
	    /*
	     * No match; trim task done; *p is first non-trimmed char.
	     */

	    break;
	}

	p += pInc;
	numBytes -= pInc;
    } while (numBytes > 0);

    return p - bytes;
}

/*
 *----------------------------------------------------------------------
 *
 * TclTrim --
 *	Finds the sub string (offset) to trim from both sides of the
 *	first string all characters found in the second string.
 *
 * Results:
 *	The number of bytes to be removed from the start of the string
 *
 * Side effects:
 *	None.
 *
 *----------------------------------------------------------------------
 */

Tcl_Size
TclTrim(
    const char *bytes,	/* String to be trimmed... */
    Tcl_Size numBytes,	/* ...and its length in bytes */
			/* Calls in this routine
			 * rely on (bytes[numBytes] == '\0'). */
    const char *trim,	/* String of trim characters... */
    Tcl_Size numTrim,	/* ...and its length in bytes */
			/* Calls in this routine
			 * rely on (trim[numTrim] == '\0'). */
    Tcl_Size *trimRightPtr)	/* Offset from the end of the string. */
{
    Tcl_Size trimLeft = 0, trimRight = 0;

    /* Empty strings -> nothing to do */
    if ((numBytes > 0) && (numTrim > 0)) {

	/* When bytes is NUL-terminated, returns 0 <= trimLeft <= numBytes */
	trimLeft = TclTrimLeft(bytes, numBytes, trim, numTrim);
	numBytes -= trimLeft;

	/* If we did not trim the whole string, it starts with a character
	 * that we will not trim. Skip over it. */
	if (numBytes > 0) {
	    int ch;
	    const char *first = bytes + trimLeft;
	    bytes += Tcl_UtfToUniChar(first, &ch);
	    numBytes -= (bytes - first);

	    if (numBytes > 0) {
		/* When bytes is NUL-terminated, returns
		 * 0 <= trimRight <= numBytes */
		trimRight = TclTrimRight(bytes, numBytes, trim, numTrim);
	    }
	}
    }
    *trimRightPtr = trimRight;
    return trimLeft;
}

/*
 *----------------------------------------------------------------------
 *
 * Tcl_Concat --
 *
 *	Concatenate a set of strings into a single large string.
 *
 * Results:
 *	The return value is dynamically-allocated string containing a
 *	concatenation of all the strings in argv, with spaces between the
 *	original argv elements.
 *
 * Side effects:
 *	Memory is allocated for the result; the caller is responsible for
 *	freeing the memory.
 *
 *----------------------------------------------------------------------
 */

/* The whitespace characters trimmed during [concat] operations */
#define CONCAT_WS_SIZE (sizeof(CONCAT_TRIM_SET "") - 1)

char *
Tcl_Concat(
    Tcl_Size argc,			/* Number of strings to concatenate. */
    const char *const *argv)	/* Array of strings to concatenate. */
{
    Tcl_Size i, needSpace = 0, bytesNeeded = 0;
    char *result, *p;

    /*
     * Dispose of the empty result corner case first to simplify later code.
     */

    if (argc == 0) {
	result = (char *) Tcl_Alloc(1);
	result[0] = '\0';
	return result;
    }

    /*
     * First allocate the result buffer at the size required.
     */

    for (i = 0;  i < argc;  i++) {
	bytesNeeded += strlen(argv[i]);
    	if (bytesNeeded < 0) {
	    Tcl_Panic("Tcl_Concat: max size of Tcl value exceeded");
	}
    }

    /*
     * All element bytes + (argc - 1) spaces + 1 terminating NULL.
     */
    if (bytesNeeded + argc - 1 < 0) {
	/*
	 * Panic test could be tighter, but not going to bother for this
	 * legacy routine.
	 */

	Tcl_Panic("Tcl_Concat: max size of Tcl value exceeded");
    }

    result = (char *)Tcl_Alloc(bytesNeeded + argc);

    for (p = result, i = 0;  i < argc;  i++) {
	Tcl_Size triml, trimr, elemLength;
	const char *element;

	element = argv[i];
	elemLength = strlen(argv[i]);

	/* Trim away the leading/trailing whitespace. */
	triml = TclTrim(element, elemLength, CONCAT_TRIM_SET,
		CONCAT_WS_SIZE, &trimr);
	element += triml;
	elemLength -= triml + trimr;

	/* Do not permit trimming to expose a final backslash character. */
	elemLength += trimr && (element[elemLength - 1] == '\\');

	/*
	 * If we're left with empty element after trimming, do nothing.
	 */

	if (elemLength == 0) {
	    continue;
	}

	/*
	 * Append to the result with space if needed.
	 */

	if (needSpace) {
	    *p++ = ' ';
	}
	memcpy(p, element, elemLength);
	p += elemLength;
	needSpace = 1;
    }
    *p = '\0';
    return result;
}

/*
 *----------------------------------------------------------------------
 *
 * Tcl_ConcatObj --
 *
 *	Concatenate the strings from a set of objects into a single string
 *	object with spaces between the original strings.
 *
 * Results:
 *	The return value is a new string object containing a concatenation of
 *	the strings in objv. Its ref count is zero.
 *
 * Side effects:
 *	A new object is created.
 *
 *----------------------------------------------------------------------
 */

Tcl_Obj *
Tcl_ConcatObj(
    Tcl_Size objc,		/* Number of objects to concatenate. */
    Tcl_Obj *const objv[])	/* Array of objects to concatenate. */
{
    int needSpace = 0;
    Tcl_Size i, bytesNeeded = 0, elemLength;
    const char *element;
    Tcl_Obj *objPtr, *resPtr;

    /*
     * Check first to see if all the items are of list type or empty. If so,
     * we will concat them together as lists, and return a list object. This
     * is only valid when the lists are in canonical form.
     */

    for (i = 0;  i < objc;  i++) {
	Tcl_Size length;

	objPtr = objv[i];
	if (TclListObjIsCanonical(objPtr) ||
<<<<<<< HEAD
            TclObjectHasInterface(objPtr,list,index)) {
=======
		TclObjTypeHasProc(objPtr, indexProc)) {
>>>>>>> 16b3adf6
	    continue;
	}
	(void)Tcl_GetStringFromObj(objPtr, &length);
	if (length > 0) {
	    break;
	}
    }
    if (i == objc) {
	resPtr = NULL;
	for (i = 0;  i < objc;  i++) {
	    objPtr = objv[i];
	    if (!TclListObjIsCanonical(objPtr) &&
<<<<<<< HEAD
		!TclObjectHasInterface(objPtr, list, index)) {
=======
		    !TclObjTypeHasProc(objPtr, indexProc)) {
>>>>>>> 16b3adf6
		continue;
	    }
	    if (resPtr) {
		Tcl_Obj *elemPtr = NULL;

		Tcl_ListObjIndex(NULL, objPtr, 0, &elemPtr);
		if (elemPtr == NULL) {
		    continue;
		}
		if (Tcl_GetString(elemPtr)[0] == '#' || TCL_OK
			!= Tcl_ListObjAppendList(NULL, resPtr, objPtr)) {
		    /* Abandon ship! */
		    Tcl_DecrRefCount(resPtr);
		    Tcl_BounceRefCount(elemPtr); // could be an abstract list element
		    goto slow;
		}
		Tcl_BounceRefCount(elemPtr); // could be an an abstract list element
	    } else {
		resPtr = TclDuplicatePureObj(
		    NULL, objPtr, tclListTypePtr);
		if (!resPtr) {
		    return NULL;
		}
	    }
	}
	if (!resPtr) {
	    TclNewObj(resPtr);
	}
	return resPtr;
    }

  slow:
    /*
     * Something cannot be determined to be safe, so build the concatenation
     * the slow way, using the string representations.
     *
     * First try to preallocate the size required.
     */

    for (i = 0;  i < objc;  i++) {
	element = Tcl_GetStringFromObj(objv[i], &elemLength);
	if (bytesNeeded > (TCL_SIZE_MAX - elemLength)) {
	    break; /* Overflow. Do not preallocate. See comment below. */
	}
	bytesNeeded += elemLength;
    }

    /*
     * Does not matter if this fails, will simply try later to build up the
     * string with each Append reallocating as needed with the usual string
     * append algorithm.  When that fails it will report the error.
     */

    TclNewObj(resPtr);
    (void) Tcl_AttemptSetObjLength(resPtr, bytesNeeded + objc - 1);
    Tcl_SetObjLength(resPtr, 0);

    for (i = 0;  i < objc;  i++) {
	Tcl_Size triml, trimr;

	element = Tcl_GetStringFromObj(objv[i], &elemLength);

	/* Trim away the leading/trailing whitespace. */
	triml = TclTrim(element, elemLength, CONCAT_TRIM_SET,
		CONCAT_WS_SIZE, &trimr);
	element += triml;
	elemLength -= triml + trimr;

	/* Do not permit trimming to expose a final backslash character. */
	elemLength += trimr && (element[elemLength - 1] == '\\');

	/*
	 * If we're left with empty element after trimming, do nothing.
	 */

	if (elemLength == 0) {
	    continue;
	}

	/*
	 * Append to the result with space if needed.
	 */

	if (needSpace) {
	    Tcl_AppendToObj(resPtr, " ", 1);
	}
	Tcl_AppendToObj(resPtr, element, elemLength);
	needSpace = 1;
    }
    return resPtr;
}

/*
 *----------------------------------------------------------------------
 *
 * Tcl_StringCaseMatch --
 *
 *	See if a particular string matches a particular pattern. Allows case
 *	insensitivity.
 *
 * Results:
 *	The return value is 1 if string matches pattern, and 0 otherwise. The
 *	matching operation permits the following special characters in the
 *	pattern: *?\[] (see the manual entry for details on what these mean).
 *
 * Side effects:
 *	None.
 *
 *----------------------------------------------------------------------
 */

int
Tcl_StringCaseMatch(
    const char *str,		/* String. */
    const char *pattern,	/* Pattern, which may contain special
				 * characters. */
    int nocase)			/* 0 for case sensitive, 1 for insensitive */
{
    int p, charLen;
    int ch1 = 0, ch2 = 0;

    while (1) {
	p = *pattern;

	/*
	 * See if we're at the end of both the pattern and the string. If so,
	 * we succeeded. If we're at the end of the pattern but not at the end
	 * of the string, we failed.
	 */

	if (p == '\0') {
	    return (*str == '\0');
	}
	if ((*str == '\0') && (p != '*')) {
	    return 0;
	}

	/*
	 * Check for a "*" as the next pattern character. It matches any
	 * substring. We handle this by calling ourselves recursively for each
	 * postfix of string, until either we match or we reach the end of the
	 * string.
	 */

	if (p == '*') {
	    /*
	     * Skip all successive *'s in the pattern
	     */

	    while (*(++pattern) == '*');
	    p = *pattern;
	    if (p == '\0') {
		return 1;
	    }

	    /*
	     * This is a special case optimization for single-byte utf.
	     */

	    if (UCHAR(*pattern) < 0x80) {
		ch2 = (int)
			(nocase ? tolower(UCHAR(*pattern)) : UCHAR(*pattern));
	    } else {
		Tcl_UtfToUniChar(pattern, &ch2);
		if (nocase) {
		    ch2 = Tcl_UniCharToLower(ch2);
		}
	    }

	    while (1) {
		/*
		 * Optimization for matching - cruise through the string
		 * quickly if the next char in the pattern isn't a special
		 * character
		 */

		if ((p != '[') && (p != '?') && (p != '\\')) {
		    if (nocase) {
			while (*str) {
			    charLen = Tcl_UtfToUniChar(str, &ch1);
			    if (ch2==ch1 || ch2==Tcl_UniCharToLower(ch1)) {
				break;
			    }
			    str += charLen;
			}
		    } else {
			/*
			 * There's no point in trying to make this code
			 * shorter, as the number of bytes you want to compare
			 * each time is non-constant.
			 */

			while (*str) {
			    charLen = Tcl_UtfToUniChar(str, &ch1);
			    if (ch2 == ch1) {
				break;
			    }
			    str += charLen;
			}
		    }
		}
		if (Tcl_StringCaseMatch(str, pattern, nocase)) {
		    return 1;
		}
		if (*str == '\0') {
		    return 0;
		}
		str += Tcl_UtfToUniChar(str, &ch1);
	    }
	}

	/*
	 * Check for a "?" as the next pattern character. It matches any
	 * single character.
	 */

	if (p == '?') {
	    pattern++;
	    str += Tcl_UtfToUniChar(str, &ch1);
	    continue;
	}

	/*
	 * Check for a "[" as the next pattern character. It is followed by a
	 * list of characters that are acceptable, or by a range (two
	 * characters separated by "-").
	 */

	if (p == '[') {
	    int startChar = 0, endChar = 0;

	    pattern++;
	    if (UCHAR(*str) < 0x80) {
		ch1 = (int)
			(nocase ? tolower(UCHAR(*str)) : UCHAR(*str));
		str++;
	    } else {
		str += Tcl_UtfToUniChar(str, &ch1);
		if (nocase) {
		    ch1 = Tcl_UniCharToLower(ch1);
		}
	    }
	    while (1) {
		if ((*pattern == ']') || (*pattern == '\0')) {
		    return 0;
		}
		if (UCHAR(*pattern) < 0x80) {
		    startChar = (int) (nocase
			    ? tolower(UCHAR(*pattern)) : UCHAR(*pattern));
		    pattern++;
		} else {
		    pattern += Tcl_UtfToUniChar(pattern, &startChar);
		    if (nocase) {
			startChar = Tcl_UniCharToLower(startChar);
		    }
		}
		if (*pattern == '-') {
		    pattern++;
		    if (*pattern == '\0') {
			return 0;
		    }
		    if (UCHAR(*pattern) < 0x80) {
			endChar = (int) (nocase
				? tolower(UCHAR(*pattern)) : UCHAR(*pattern));
			pattern++;
		    } else {
			pattern += Tcl_UtfToUniChar(pattern, &endChar);
			if (nocase) {
			    endChar = Tcl_UniCharToLower(endChar);
			}
		    }
		    if (((startChar <= ch1) && (ch1 <= endChar))
			    || ((endChar <= ch1) && (ch1 <= startChar))) {
			/*
			 * Matches ranges of form [a-z] or [z-a].
			 */

			break;
		    }
		} else if (startChar == ch1) {
		    break;
		}
	    }
	    /* If we reach here, we matched. Need to move past closing ] */
	    while (*pattern != ']') {
		if (*pattern == '\0') {
		    /* We ran out of pattern after matching something in
		     * (unclosed!) brackets. So long as we ran out of string
		     * at the same time, we have a match. Otherwise, not. */
		    return (*str == '\0');
		}
		pattern++;
	    }
	    pattern++;
	    continue;
	}

	/*
	 * If the next pattern character is '\', just strip off the '\' so we
	 * do exact matching on the character that follows.
	 */

	if (p == '\\') {
	    pattern++;
	    if (*pattern == '\0') {
		return 0;
	    }
	}

	/*
	 * There's no special character. Just make sure that the next bytes of
	 * each string match.
	 */

	str += Tcl_UtfToUniChar(str, &ch1);
	pattern += Tcl_UtfToUniChar(pattern, &ch2);
	if (nocase) {
	    if (Tcl_UniCharToLower(ch1) != Tcl_UniCharToLower(ch2)) {
		return 0;
	    }
	} else if (ch1 != ch2) {
	    return 0;
	}
    }
}

/*
 *----------------------------------------------------------------------
 *
 * TclByteArrayMatch --
 *
 *	See if a particular string matches a particular pattern.  Does not
 *	allow for case insensitivity.
 *	Parallels tclUtf.c:TclUniCharMatch, adjusted for char* and sans nocase.
 *
 * Results:
 *	The return value is 1 if string matches pattern, and 0 otherwise. The
 *	matching operation permits the following special characters in the
 *	pattern: *?\[] (see the manual entry for details on what these mean).
 *
 * Side effects:
 *	None.
 *
 *----------------------------------------------------------------------
 */

int
TclByteArrayMatch(
    const unsigned char *string,/* String. */
    Tcl_Size strLen,			/* Length of String */
    const unsigned char *pattern,
				/* Pattern, which may contain special
				 * characters. */
    Tcl_Size ptnLen,			/* Length of Pattern */
    TCL_UNUSED(int) /*flags*/)
{
    const unsigned char *stringEnd, *patternEnd;
    unsigned char p;

    stringEnd = string + strLen;
    patternEnd = pattern + ptnLen;

    while (1) {
	/*
	 * See if we're at the end of both the pattern and the string. If so,
	 * we succeeded. If we're at the end of the pattern but not at the end
	 * of the string, we failed.
	 */

	if (pattern == patternEnd) {
	    return (string == stringEnd);
	}
	p = *pattern;
	if ((string == stringEnd) && (p != '*')) {
	    return 0;
	}

	/*
	 * Check for a "*" as the next pattern character. It matches any
	 * substring. We handle this by skipping all the characters up to the
	 * next matching one in the pattern, and then calling ourselves
	 * recursively for each postfix of string, until either we match or we
	 * reach the end of the string.
	 */

	if (p == '*') {
	    /*
	     * Skip all successive *'s in the pattern.
	     */

	    while ((++pattern < patternEnd) && (*pattern == '*')) {
		/* empty body */
	    }
	    if (pattern == patternEnd) {
		return 1;
	    }
	    p = *pattern;
	    while (1) {
		/*
		 * Optimization for matching - cruise through the string
		 * quickly if the next char in the pattern isn't a special
		 * character.
		 */

		if ((p != '[') && (p != '?') && (p != '\\')) {
		    while ((string < stringEnd) && (p != *string)) {
			string++;
		    }
		}
		if (TclByteArrayMatch(string, stringEnd - string,
			pattern, patternEnd - pattern, 0)) {
		    return 1;
		}
		if (string == stringEnd) {
		    return 0;
		}
		string++;
	    }
	}

	/*
	 * Check for a "?" as the next pattern character. It matches any
	 * single character.
	 */

	if (p == '?') {
	    pattern++;
	    string++;
	    continue;
	}

	/*
	 * Check for a "[" as the next pattern character. It is followed by a
	 * list of characters that are acceptable, or by a range (two
	 * characters separated by "-").
	 */

	if (p == '[') {
	    unsigned char ch1, startChar, endChar;

	    pattern++;
	    ch1 = *string;
	    string++;
	    while (1) {
		if ((*pattern == ']') || (pattern == patternEnd)) {
		    return 0;
		}
		startChar = *pattern;
		pattern++;
		if (*pattern == '-') {
		    pattern++;
		    if (pattern == patternEnd) {
			return 0;
		    }
		    endChar = *pattern;
		    pattern++;
		    if (((startChar <= ch1) && (ch1 <= endChar))
			    || ((endChar <= ch1) && (ch1 <= startChar))) {
			/*
			 * Matches ranges of form [a-z] or [z-a].
			 */

			break;
		    }
		} else if (startChar == ch1) {
		    break;
		}
	    }
	    while (*pattern != ']') {
		if (pattern == patternEnd) {
		    pattern--;
		    break;
		}
		pattern++;
	    }
	    pattern++;
	    continue;
	}

	/*
	 * If the next pattern character is '\', just strip off the '\' so we
	 * do exact matching on the character that follows.
	 */

	if (p == '\\') {
	    if (++pattern == patternEnd) {
		return 0;
	    }
	}

	/*
	 * There's no special character. Just make sure that the next bytes of
	 * each string match.
	 */

	if (*string != *pattern) {
	    return 0;
	}
	string++;
	pattern++;
    }
}

/*
 *----------------------------------------------------------------------
 *
 * TclStringMatchObj --
 *
 *	See if a particular string matches a particular pattern. Allows case
 *	insensitivity. This is the generic multi-type handler for the various
 *	matching algorithms.
 *
 * Results:
 *	The return value is 1 if string matches pattern, and 0 otherwise. The
 *	matching operation permits the following special characters in the
 *	pattern: *?\[] (see the manual entry for details on what these mean).
 *
 * Side effects:
 *	None.
 *
 *----------------------------------------------------------------------
 */

int
TclStringMatchObj(
    Tcl_Obj *strObj,		/* string object. */
    Tcl_Obj *ptnObj,		/* pattern object. */
    int flags)			/* Only TCL_MATCH_NOCASE should be passed, or
				 * 0. */
{
    int match;
    Tcl_Size length = 0, plen = 0;

    /*
     * Promote based on the type of incoming object.
     * XXX: Currently doesn't take advantage of exact-ness that
     * XXX: TclReToGlob tells us about
    trivial = nocase ? 0 : TclMatchIsTrivial(TclGetString(ptnObj));
     */

    if (TclHasInternalRep(strObj, &tclStringType) || (strObj->typePtr == NULL)) {
	Tcl_UniChar *udata, *uptn;

	udata = Tcl_GetUnicodeFromObj(strObj, &length);
	uptn  = Tcl_GetUnicodeFromObj(ptnObj, &plen);
	match = TclUniCharMatch(udata, length, uptn, plen, flags);
    } else if (TclIsPureByteArray(strObj) && TclIsPureByteArray(ptnObj)
		&& !flags) {
	unsigned char *data, *ptn;

	data = Tcl_GetBytesFromObj(NULL, strObj, &length);
	ptn  = Tcl_GetBytesFromObj(NULL, ptnObj, &plen);
	match = TclByteArrayMatch(data, length, ptn, plen, 0);
    } else {
	match = Tcl_StringCaseMatch(TclGetString(strObj),
		TclGetString(ptnObj), flags);
    }
    return match;
}

/*
 *----------------------------------------------------------------------
 *
 * Tcl_DStringInit --
 *
 *	Initializes a dynamic string, discarding any previous contents of the
 *	string (Tcl_DStringFree should have been called already if the dynamic
 *	string was previously in use).
 *
 * Results:
 *	None.
 *
 * Side effects:
 *	The dynamic string is initialized to be empty.
 *
 *----------------------------------------------------------------------
 */

void
Tcl_DStringInit(
    Tcl_DString *dsPtr)		/* Pointer to structure for dynamic string. */
{
    dsPtr->string = dsPtr->staticSpace;
    dsPtr->length = 0;
    dsPtr->spaceAvl = TCL_DSTRING_STATIC_SIZE;
    dsPtr->staticSpace[0] = '\0';
}

/*
 *----------------------------------------------------------------------
 *
 * Tcl_DStringAppend --
 *
 *	Append more bytes to the current value of a dynamic string.
 *
 * Results:
 *	The return value is a pointer to the dynamic string's new value.
 *
 * Side effects:
 *	Length bytes from "bytes" (or all of "bytes" if length is less than
 *	zero) are added to the current value of the string. Memory gets
 *	reallocated if needed to accomodate the string's new size.
 *
 *----------------------------------------------------------------------
 */

char *
Tcl_DStringAppend(
    Tcl_DString *dsPtr,		/* Structure describing dynamic string. */
    const char *bytes,		/* String to append. If length is
				 * TCL_INDEX_NONE then this must be null-terminated. */
    Tcl_Size length)		/* Number of bytes from "bytes" to append. If
				 * TCL_INDEX_NONE, then append all of bytes, up to null
				 * at end. */
{
    Tcl_Size newSize;

    if (length < 0) {
	length = strlen(bytes);
    }

    if (length > (TCL_SIZE_MAX - dsPtr->length - 1)) {
	Tcl_Panic("max size for a Tcl value (%" TCL_SIZE_MODIFIER
		  "d bytes) exceeded",
		  TCL_SIZE_MAX);
	return NULL; /* NOTREACHED */
    }
    newSize = length + dsPtr->length + 1;


    if (newSize > dsPtr->spaceAvl) {
	if (dsPtr->string == dsPtr->staticSpace) {
	    char *newString;
	    newString = (char *) TclAllocEx(newSize, &dsPtr->spaceAvl);
	    memcpy(newString, dsPtr->string, dsPtr->length);
	    dsPtr->string = newString;
	} else {
	    Tcl_Size offset = -1;

	    /* See [16896d49fd] */
	    if (bytes >= dsPtr->string
		    && bytes <= dsPtr->string + dsPtr->length) {
		/* Source string is within this DString. Note offset */
		offset = bytes - dsPtr->string;
	    }
	    dsPtr->string =
		(char *)TclReallocEx(dsPtr->string, newSize, &dsPtr->spaceAvl);
	    if (offset >= 0) {
		bytes = dsPtr->string + offset;
	    }
	}
    }

    /*
     * Copy the new string into the buffer at the end of the old one.
     */

    memcpy(dsPtr->string + dsPtr->length, bytes, length);
    dsPtr->length += length;
    dsPtr->string[dsPtr->length] = '\0';
    return dsPtr->string;
}

/*
 *----------------------------------------------------------------------
 *
 * TclDStringAppendObj, TclDStringAppendDString --
 *
 *	Simple wrappers round Tcl_DStringAppend that make it easier to append
 *	from particular sources of strings.
 *
 *----------------------------------------------------------------------
 */

char *
TclDStringAppendObj(
    Tcl_DString *dsPtr,
    Tcl_Obj *objPtr)
{
    Tcl_Size length;
    const char *bytes = Tcl_GetStringFromObj(objPtr, &length);

    return Tcl_DStringAppend(dsPtr, bytes, length);
}

char *
TclDStringAppendDString(
    Tcl_DString *dsPtr,
    Tcl_DString *toAppendPtr)
{
    return Tcl_DStringAppend(dsPtr, Tcl_DStringValue(toAppendPtr),
	    Tcl_DStringLength(toAppendPtr));
}

/*
 *----------------------------------------------------------------------
 *
 * Tcl_DStringAppendElement --
 *
 *	Append a list element to the current value of a dynamic string.
 *
 * Results:
 *	The return value is a pointer to the dynamic string's new value.
 *
 * Side effects:
 *	String is reformatted as a list element and added to the current value
 *	of the string. Memory gets reallocated if needed to accomodate the
 *	string's new size.
 *
 *----------------------------------------------------------------------
 */

char *
Tcl_DStringAppendElement(
    Tcl_DString *dsPtr,		/* Structure describing dynamic string. */
    const char *element)	/* String to append. Must be
				 * null-terminated. */
{
    char *dst = dsPtr->string + dsPtr->length;
    int needSpace = TclNeedSpace(dsPtr->string, dst);
    char flags = 0;
    int quoteHash = 1;
    Tcl_Size newSize;

    if (needSpace) {
	/*
	 * If we need a space to separate the new element from something
	 * already ending the string, we're not appending the first element
	 * of any list, so we need not quote any leading hash character.
	 */
	quoteHash = 0;
    } else {
	/*
	 * We don't need a space, maybe because there's some already there.
	 * Checking whether we might be appending a first element is a bit
	 * more involved.
	 *
	 * Backtrack over all whitespace.
	 */
	while ((--dst >= dsPtr->string) && TclIsSpaceProcM(*dst)) {
	}

	/* Call again without whitespace to confound things. */
	quoteHash = !TclNeedSpace(dsPtr->string, dst+1);
    }
    if (!quoteHash) {
	flags |= TCL_DONT_QUOTE_HASH;
    }
    newSize = dsPtr->length + needSpace + TclScanElement(element, TCL_INDEX_NONE, &flags);
    if (!quoteHash) {
	flags |= TCL_DONT_QUOTE_HASH;
    }

    /*
     * Allocate a larger buffer for the string if the current one isn't large
     * enough. Allocate extra space in the new buffer so that there will be
     * room to grow before we have to allocate again. SPECIAL NOTE: must use
     * memcpy, not strcpy, to copy the string to a larger buffer, since there
     * may be embedded NULLs in the string in some cases.
     */
    newSize += 1; /* For terminating nul */
    if (newSize > dsPtr->spaceAvl) {
	if (dsPtr->string == dsPtr->staticSpace) {
	    char *newString = (char *) TclAllocEx(newSize, &dsPtr->spaceAvl);
	    memcpy(newString, dsPtr->string, dsPtr->length);
	    dsPtr->string = newString;
	} else {
	    int offset = -1;

	    /* See [16896d49fd] */
	    if (element >= dsPtr->string
		    && element <= dsPtr->string + dsPtr->length) {
		/* Source string is within this DString. Note offset */
		offset = element - dsPtr->string;
	    }
	    dsPtr->string =
		    (char *)TclReallocEx(dsPtr->string, newSize, &dsPtr->spaceAvl);
	    if (offset >= 0) {
		element = dsPtr->string + offset;
	    }
	}
    }
    dst = dsPtr->string + dsPtr->length;

    /*
     * Convert the new string to a list element and copy it into the buffer at
     * the end, with a space, if needed.
     */

    if (needSpace) {
	*dst = ' ';
	dst++;
	dsPtr->length++;
    }

    dsPtr->length += TclConvertElement(element, TCL_INDEX_NONE, dst, flags);
    dsPtr->string[dsPtr->length] = '\0';
    return dsPtr->string;
}

/*
 *----------------------------------------------------------------------
 *
 * Tcl_DStringSetLength --
 *
 *	Change the length of a dynamic string. This can cause the string to
 *	either grow or shrink, depending on the value of length.
 *
 * Results:
 *	None.
 *
 * Side effects:
 *	The length of dsPtr is changed to length and a null byte is stored at
 *	that position in the string.
 *
 *----------------------------------------------------------------------
 */

void
Tcl_DStringSetLength(
    Tcl_DString *dsPtr,		/* Structure describing dynamic string. */
    Tcl_Size length)			/* New length for dynamic string. */
{
    Tcl_Size newsize;

    if (length < 0) {
	length = 0;
    }
    if (length >= dsPtr->spaceAvl) {
	/*
	 * There are two interesting cases here. In the first case, the user
	 * may be trying to allocate a large buffer of a specific size. It
	 * would be wasteful to overallocate that buffer, so we just allocate
	 * enough for the requested size plus the trailing null byte. In the
	 * second case, we are growing the buffer incrementally, so we need
	 * behavior similar to Tcl_DStringAppend.
	 * TODO - the above makes no sense to me. How does the code below
	 * translate into distinguishing the two cases above? IMO, if caller
	 * specifically sets the length, there is no cause for overallocation.
	 */

	if (length >= TCL_SIZE_MAX) {
	    Tcl_Panic("Tcl_Concat: max size of Tcl value exceeded");
	}
	newsize = TclUpsizeAlloc(dsPtr->spaceAvl, length + 1, TCL_SIZE_MAX);
	if (length < newsize) {
	    dsPtr->spaceAvl = newsize;
	} else {
	    dsPtr->spaceAvl = length + 1;
	}
	if (dsPtr->string == dsPtr->staticSpace) {
	    char *newString = (char *)Tcl_Alloc(dsPtr->spaceAvl);

	    memcpy(newString, dsPtr->string, dsPtr->length);
	    dsPtr->string = newString;
	} else {
	    dsPtr->string = (char *)Tcl_Realloc(dsPtr->string, dsPtr->spaceAvl);
	}
    }
    dsPtr->length = length;
    dsPtr->string[length] = 0;
}

/*
 *----------------------------------------------------------------------
 *
 * Tcl_DStringFree --
 *
 *	Frees up any memory allocated for the dynamic string and reinitializes
 *	the string to an empty state.
 *
 * Results:
 *	None.
 *
 * Side effects:
 *	The previous contents of the dynamic string are lost, and the new
 *	value is an empty string.
 *
 *----------------------------------------------------------------------
 */

void
Tcl_DStringFree(
    Tcl_DString *dsPtr)		/* Structure describing dynamic string. */
{
    if (dsPtr->string != dsPtr->staticSpace) {
	Tcl_Free(dsPtr->string);
    }
    dsPtr->string = dsPtr->staticSpace;
    dsPtr->length = 0;
    dsPtr->spaceAvl = TCL_DSTRING_STATIC_SIZE;
    dsPtr->staticSpace[0] = '\0';
}

/*
 *----------------------------------------------------------------------
 *
 * Tcl_DStringResult --
 *
 *	This function moves the value of a dynamic string into an interpreter
 *	as its string result. Afterwards, the dynamic string is reset to an
 *	empty string.
 *
 * Results:
 *	None.
 *
 * Side effects:
 *	The string is "moved" to interp's result, and any existing string
 *	result for interp is freed. dsPtr is reinitialized to an empty string.
 *
 *----------------------------------------------------------------------
 */

void
Tcl_DStringResult(
    Tcl_Interp *interp,		/* Interpreter whose result is to be reset. */
    Tcl_DString *dsPtr)		/* Dynamic string that is to become the
				 * result of interp. */
{
    Tcl_SetObjResult(interp, Tcl_DStringToObj(dsPtr));
}

/*
 *----------------------------------------------------------------------
 *
 * Tcl_DStringGetResult --
 *
 *	This function moves an interpreter's result into a dynamic string.
 *
 * Results:
 *	None.
 *
 * Side effects:
 *	The interpreter's string result is cleared, and the previous contents
 *	of dsPtr are freed.
 *
 *	If the string result is empty, the object result is moved to the
 *	string result, then the object result is reset.
 *
 *----------------------------------------------------------------------
 */

void
Tcl_DStringGetResult(
    Tcl_Interp *interp,		/* Interpreter whose result is to be reset. */
    Tcl_DString *dsPtr)		/* Dynamic string that is to become the result
				 * of interp. */
{
    Tcl_Obj *obj = Tcl_GetObjResult(interp);
    const char *bytes = TclGetString(obj);

    Tcl_DStringFree(dsPtr);
    Tcl_DStringAppend(dsPtr, bytes, obj->length);
    Tcl_ResetResult(interp);
}

/*
 *----------------------------------------------------------------------
 *
 * Tcl_DStringToObj --
 *
 *	This function moves a dynamic string's contents to a new Tcl_Obj. Be
 *	aware that this function does *not* check that the encoding of the
 *	contents of the dynamic string is correct; this is the caller's
 *	responsibility to enforce.
 *
 * Results:
 *	The newly-allocated untyped (i.e., typePtr==NULL) Tcl_Obj with a
 *	reference count of zero.
 *
 * Side effects:
 *	The string is "moved" to the object. dsPtr is reinitialized to an
 *	empty string; it does not need to be Tcl_DStringFree'd after this if
 *	not used further.
 *
 *----------------------------------------------------------------------
 */

Tcl_Obj *
Tcl_DStringToObj(
    Tcl_DString *dsPtr)
{
    Tcl_Obj *result;

    if (dsPtr->string == dsPtr->staticSpace) {
	if (dsPtr->length == 0) {
	    TclNewObj(result);
	} else {
	    /*
	     * Static buffer, so must copy.
	     */

	    TclNewStringObj(result, dsPtr->string, dsPtr->length);
	}
    } else {
	/*
	 * Dynamic buffer, so transfer ownership and reset.
	 */

	TclNewObj(result);
	result->bytes = dsPtr->string;
	result->length = dsPtr->length;
    }

    /*
     * Re-establish the DString as empty with no buffer allocated.
     */

    dsPtr->string = dsPtr->staticSpace;
    dsPtr->spaceAvl = TCL_DSTRING_STATIC_SIZE;
    dsPtr->length = 0;
    dsPtr->staticSpace[0] = '\0';

    return result;
}

/*
 *----------------------------------------------------------------------
 *
 * Tcl_DStringStartSublist --
 *
 *	This function adds the necessary information to a dynamic string
 *	(e.g. " {") to start a sublist. Future element appends will be in the
 *	sublist rather than the main list.
 *
 * Results:
 *	None.
 *
 * Side effects:
 *	Characters get added to the dynamic string.
 *
 *----------------------------------------------------------------------
 */

void
Tcl_DStringStartSublist(
    Tcl_DString *dsPtr)		/* Dynamic string. */
{
    if (TclNeedSpace(dsPtr->string, dsPtr->string + dsPtr->length)) {
	TclDStringAppendLiteral(dsPtr, " {");
    } else {
	TclDStringAppendLiteral(dsPtr, "{");
    }
}

/*
 *----------------------------------------------------------------------
 *
 * Tcl_DStringEndSublist --
 *
 *	This function adds the necessary characters to a dynamic string to end
 *	a sublist (e.g. "}"). Future element appends will be in the enclosing
 *	(sub)list rather than the current sublist.
 *
 * Results:
 *	None.
 *
 * Side effects:
 *	None.
 *
 *----------------------------------------------------------------------
 */

void
Tcl_DStringEndSublist(
    Tcl_DString *dsPtr)		/* Dynamic string. */
{
    TclDStringAppendLiteral(dsPtr, "}");
}

/*
 *----------------------------------------------------------------------
 *
 * Tcl_PrintDouble --
 *
 *	Given a floating-point value, this function converts it to an ASCII
 *	string using.
 *
 * Results:
 *	The ASCII equivalent of "value" is written at "dst". It is guaranteed
 *	to contain a decimal point or exponent, so that it looks like a
 *	floating-point value and not an integer.
 *
 * Side effects:
 *	None.
 *
 *----------------------------------------------------------------------
 */

void
Tcl_PrintDouble(
    TCL_UNUSED(Tcl_Interp *),
    double value,		/* Value to print as string. */
    char *dst)			/* Where to store converted value; must have
				 * at least TCL_DOUBLE_SPACE characters. */
{
    char *p, c;
    int exponent;
    int signum;
    char *digits;
    char *end;

    /*
     * Handle NaN.
     */

    if (isnan(value)) {
	TclFormatNaN(value, dst);
	return;
    }

    /*
     * Handle infinities.
     */

    if (isinf(value)) {
	/*
	 * Remember to copy the terminating NUL too.
	 */

	if (value < 0) {
	    memcpy(dst, "-Inf", 5);
	} else {
	    memcpy(dst, "Inf", 4);
	}
	return;
    }

    /*
     * Ordinary (normal and denormal) values.
     */

    digits = TclDoubleDigits(value, -1, TCL_DD_SHORTEST,
	    &exponent, &signum, &end);
    if (signum) {
	*dst++ = '-';
    }
    p = digits;
    if (exponent < -4 || exponent > 16) {
	/*
	 * E format for numbers < 1e-3 or >= 1e17.
	 */

	*dst++ = *p++;
	c = *p;
	if (c != '\0') {
	    *dst++ = '.';
	    while (c != '\0') {
		*dst++ = c;
		c = *++p;
	    }
	}

	snprintf(dst, TCL_DOUBLE_SPACE, "e%+d", exponent);
    } else {
	/*
	 * F format for others.
	 */

	if (exponent < 0) {
	    *dst++ = '0';
	}
	c = *p;
	while (exponent-- >= 0) {
	    if (c != '\0') {
		*dst++ = c;
		c = *++p;
	    } else {
		*dst++ = '0';
	    }
	}
	*dst++ = '.';
	if (c == '\0') {
	    *dst++ = '0';
	} else {
	    while (++exponent < -1) {
		*dst++ = '0';
	    }
	    while (c != '\0') {
		*dst++ = c;
		c = *++p;
	    }
	}
	*dst++ = '\0';
    }
    Tcl_Free(digits);
}

/*
 *----------------------------------------------------------------------
 *
 * TclNeedSpace --
 *
 *	This function checks to see whether it is appropriate to add a space
 *	before appending a new list element to an existing string.
 *
 * Results:
 *	The return value is 1 if a space is appropriate, 0 otherwise.
 *
 * Side effects:
 *	None.
 *
 *----------------------------------------------------------------------
 */

int
TclNeedSpace(
    const char *start,		/* First character in string. */
    const char *end)		/* End of string (place where space will be
				 * added, if appropriate). */
{
    /*
     * A space is needed unless either:
     * (a) we're at the start of the string, or
     *
     * (NOTE: This check is now absorbed into the loop below.)
     *

    if (end == start) {
	return 0;
    }

     *
     */

    /*
     * (b) we're at the start of a nested list-element, quoted with an open
     *	   curly brace; we can be nested arbitrarily deep, so long as the
     *	   first curly brace starts an element, so backtrack over open curly
     *	   braces that are trailing characters of the string; and
     *
     *  (NOTE: Every character our parser is looking for is a proper
     *  single-byte encoding of an ASCII value. It does not accept
     *  overlong encodings.  Given that, there's no benefit using
     *  Tcl_UtfPrev. If it would find what we seek, so would byte-by-byte
     *  backward scan. Save routine call overhead and risk of wrong
     *  results should the behavior of Tcl_UtfPrev change in unexpected ways.
     *	Reconsider this if we ever start treating non-ASCII Unicode
     *	characters as meaningful list syntax, expanded Unicode spaces as
     *	element separators, for example.)
     *

    end = Tcl_UtfPrev(end, start);
    while (*end == '{') {
        if (end == start) {
            return 0;
        }
        end = Tcl_UtfPrev(end, start);
    }

     *
     */

    while ((--end >= start) && (*end == '{')) {
    }
    if (end < start) {
        return 0;
    }

    /*
     * (c) the trailing character of the string is already a list-element
     *	   separator, Use the same testing routine as TclFindElement to
     *	   enforce consistency.
     */

    if (TclIsSpaceProcM(*end)) {
	int result = 0;

	/*
	 * Trailing whitespace might be part of a backslash escape
	 * sequence. Handle that possibility.
	 */

	while ((--end >= start) && (*end == '\\')) {
	    result = !result;
	}
	return result;
    }
    return 1;
}

/*
 *----------------------------------------------------------------------
 *
 * TclFormatInt --
 *
 *	This procedure formats an integer into a sequence of decimal digit
 *	characters in a buffer. If the integer is negative, a minus sign is
 *	inserted at the start of the buffer. A null character is inserted at
 *	the end of the formatted characters. It is the caller's responsibility
 *	to ensure that enough storage is available. This procedure has the
 *	effect of sprintf(buffer, "%ld", n) but is faster as proven in
 *	benchmarks.  This is key to UpdateStringOfInt, which is a common path
 *	for a lot of code (e.g. int-indexed arrays).
 *
 * Results:
 *	An integer representing the number of characters formatted, not
 *	including the terminating \0.
 *
 * Side effects:
 *	The formatted characters are written into the storage pointer to by
 *	the "buffer" argument.
 *
 *----------------------------------------------------------------------
 */

Tcl_Size
TclFormatInt(
    char *buffer,		/* Points to the storage into which the
				 * formatted characters are written. */
    Tcl_WideInt n)			/* The integer to format. */
{
    Tcl_WideUInt intVal;
    int i = 0, numFormatted, j;
    static const char digits[] = "0123456789";

    /*
     * Generate the characters of the result backwards in the buffer.
     */

    intVal = (n < 0 ? -(Tcl_WideUInt)n : (Tcl_WideUInt)n);
    do {
	buffer[i++] = digits[intVal % 10];
	intVal = intVal / 10;
    } while (intVal > 0);
    if (n < 0) {
	buffer[i++] = '-';
    }
    buffer[i] = '\0';
    numFormatted = i--;

    /*
     * Now reverse the characters.
     */

    for (j = 0;  j < i;  j++, i--) {
	char tmp = buffer[i];

	buffer[i] = buffer[j];
	buffer[j] = tmp;
    }
    return numFormatted;
}

/*
 *----------------------------------------------------------------------
 *
 * GetWideForIndex --
 *
 *	This function produces a wide integer value corresponding to the
 *	index value held in *objPtr. The parsing supports all values
 *	recognized as any size of integer, and the syntaxes end[-+]$integer
 *	and $integer[-+]$integer. The argument endValue is used to give
 *	the meaning of the literal index value "end". Index arithmetic
 *	on arguments outside the wide integer range are only accepted
 *	when interp is a working interpreter, not NULL.
 *
 * Results:
 *	When parsing of *objPtr successfully recognizes an index value,
 *	TCL_OK is returned, and the wide integer value corresponding to
 *	the recognized index value is written to *widePtr. When parsing
 *	fails, TCL_ERROR is returned and error information is written to
 *	interp, if non-NULL.
 *
 * Side effects:
 *	The type of *objPtr may change.
 *
 *----------------------------------------------------------------------
 */

static int
GetWideForIndex(
    Tcl_Interp *interp,         /* Interpreter to use for error reporting. If
				 * NULL, then no error message is left after
				 * errors. */
    Tcl_Obj *objPtr,            /* Points to the value to be parsed */
    Tcl_WideInt endValue,       /* The value to be stored at *widePtr if
				 * objPtr holds "end".
                                 * NOTE: this value may be TCL_INDEX_NONE. */
    Tcl_WideInt *widePtr)       /* Location filled in with a wide integer
                                 * representing an index. */
{
    int numType;
    void *cd;
    int code = Tcl_GetNumberFromObj(NULL, objPtr, &cd, &numType);

    if (code == TCL_OK) {
	if (numType == TCL_NUMBER_INT) {
	    /* objPtr holds an integer in the signed wide range */
	    *widePtr = *(Tcl_WideInt *)cd;
            if ((*widePtr < 0)) {
		*widePtr = (endValue == -1) ? WIDE_MIN : -1;
	    }
	    return TCL_OK;
	}
	if (numType == TCL_NUMBER_BIG) {
	    /* objPtr holds an integer outside the signed wide range */
	    /* Truncate to the signed wide range. */
	    *widePtr = ((mp_isneg((mp_int *)cd)) ? WIDE_MIN : WIDE_MAX);
	    return TCL_OK;
	}
    }

    /* objPtr does not hold a number, check the end+/- format... */
    return GetEndOffsetFromObj(interp, objPtr, endValue, widePtr);
}

/*
 *----------------------------------------------------------------------
 *
 * Tcl_GetIntForIndex --
 *
 *	Provides an integer corresponding to the list index held in a Tcl
 *	object. The string value 'objPtr' is expected have the format
 *	integer([+-]integer)? or end([+-]integer)?.
 *
 *	If the computed index lies within the valid range of Tcl indices
 *	(0..TCL_SIZE_MAX) it is returned. Higher values are returned as
 *	TCL_SIZE_MAX. Negative values are returned as TCL_INDEX_NONE (-1).
 *
 *	Callers should pass reasonable values for endValue - one in the
 *      valid index range or TCL_INDEX_NONE (-1), for example for an empty
 *	list.
 *
 * Results:
 * 	TCL_OK
 *
 * 	    The index is stored at the address given by by 'indexPtr'.
 *
 * 	TCL_ERROR
 *
 * 	    The value of 'objPtr' does not have one of the expected formats. If
 * 	    'interp' is non-NULL, an error message is left in the interpreter's
 * 	    result object.
 *
 * Side effects:
 *
 * 	The internal representation contained within objPtr may shimmer.
 *
 *----------------------------------------------------------------------
 */

int
Tcl_GetIntForIndex(
    Tcl_Interp *interp,		/* Interpreter to use for error reporting. If
				 * NULL, then no error message is left after
				 * errors. */
    Tcl_Obj *objPtr,		/* Points to an object containing either "end"
				 * or an integer. */
    Tcl_Size endValue,		/* The value corresponding to the "end" index */
    Tcl_Size *indexPtr)		/* Location filled in with an integer
				 * representing an index. May be NULL.*/
{
    Tcl_WideInt wide;

    if (GetWideForIndex(interp, objPtr, endValue, &wide) == TCL_ERROR) {
	return TCL_ERROR;
    }
    if (indexPtr != NULL) {
	/* Note: check against TCL_SIZE_MAX needed for 32-bit builds */
	if (wide >= 0 && wide <= TCL_SIZE_MAX) {
	    *indexPtr = (Tcl_Size)wide; /* A valid index */
	} else if (wide > TCL_SIZE_MAX) {
	    *indexPtr = TCL_SIZE_MAX;   /* Beyond max possible index */
	} else if (wide < -1-TCL_SIZE_MAX) {
            *indexPtr = -1-TCL_SIZE_MAX; /* Below most negative index */
        } else if ((wide < 0) && (endValue >= 0)) {
            *indexPtr = TCL_INDEX_NONE; /* No clue why this special case */
        } else {
	    *indexPtr = (Tcl_Size) wide;
	}
    }
    return TCL_OK;
}

/*
 *----------------------------------------------------------------------
 *
 * GetEndOffsetFromObj --
 *
 *	Look for a string of the form "end[+-]offset" or "offset[+-]offset" and
 *	convert it to an internal representation.
 *
 *	The internal representation (wideValue) uses the following encoding:
 *
 *	WIDE_MIN:   Index value TCL_INDEX_NONE (or -1)
 *	WIDE_MIN+1: Index value n, for any n < -1  (usually same effect as -1)
 *	-$n:        Index "end-[expr {$n-1}]"
 *	-2:         Index "end-1"
 *	-1:         Index "end"
 *	0:          Index "0"
 *	WIDE_MAX-1: Index "end+n", for any n > 1. Distinguish from end+1 for
 *                  commands like lset.
 *	WIDE_MAX:   Index "end+1"
 *
 * Results:
 *	Tcl return code.
 *
 * Side effects:
 *	May store a Tcl_ObjType.
 *
 *----------------------------------------------------------------------
 */

static int
GetEndOffsetFromObj(
    Tcl_Interp *interp,
    Tcl_Obj *objPtr,            /* Pointer to the object to parse */
    Tcl_WideInt endValue,       /* The value to be stored at "widePtr" if
                                 * "objPtr" holds "end". */
    Tcl_WideInt *widePtr)       /* Location filled in with an integer
                                 * representing an index. */
{
    Tcl_ObjInternalRep *irPtr;
    Tcl_WideInt offset = -1;	/* Offset in the "end-offset" expression - 1 */
    void *cd;

    while ((irPtr = TclFetchInternalRep(objPtr, &endOffsetType)) == NULL) {
	Tcl_ObjInternalRep ir;
	Tcl_Size length;
	const char *bytes = Tcl_GetStringFromObj(objPtr, &length);

	if (*bytes != 'e') {
	    int numType;
	    const char *opPtr;
	    int t1 = 0, t2 = 0;

	    /* Value doesn't start with "e" */

	    /*
	     * So that lists of index values can be reliably distinguished from
	     * any single index value, the valid index syntax does not include
	     * any value that is a list of more than one element.
	     */

	    /*
	     * Quick scan to see if multi-value list is even possible.
	     * This relies on TclGetString() returning a NUL-terminated string.
	     */
	    if ((TclMaxListLength(bytes, TCL_INDEX_NONE, NULL) > 1)
		    /* If it's possible, do the full list parse. */
	            && (TCL_OK == TclListObjLength(NULL, objPtr, &length))
	            && (length > 1)) {
	        goto parseError;
	    }

	    /* Passed the list screen, so parse for index arithmetic expression */
	    if (TCL_OK == TclParseNumber(NULL, objPtr, NULL, NULL, TCL_INDEX_NONE, &opPtr,
	            TCL_PARSE_INTEGER_ONLY)) {
		Tcl_WideInt w1=0, w2=0;

		/* value starts with valid integer... */

		if ((*opPtr == '-') || (*opPtr == '+')) {
		    /* ... value continues with [-+] ... */

		    /* Save first integer as wide if possible */
		    Tcl_GetNumberFromObj(NULL, objPtr, &cd, &t1);
		    if (t1 == TCL_NUMBER_INT) {
			w1 = (*(Tcl_WideInt *)cd);
		    }

		    if (TCL_OK == TclParseNumber(NULL, objPtr, NULL, opPtr + 1,
			    TCL_INDEX_NONE, NULL, TCL_PARSE_INTEGER_ONLY)) {
			/* ... value concludes with second valid integer */

			/* Save second integer as wide if possible */
			Tcl_GetNumberFromObj(NULL, objPtr, &cd, &t2);
			if (t2 == TCL_NUMBER_INT) {
			    w2 = (*(Tcl_WideInt *)cd);
			}
		    }
		}
		/* Clear invalid internalreps left by TclParseNumber */
		TclFreeInternalRep(objPtr);

		if (t1 && t2) {
		    /* We have both integer values */
		    if ((t1 == TCL_NUMBER_INT) && (t2 == TCL_NUMBER_INT)) {
			/* Both are wide, do wide-integer math */
			if (*opPtr == '-') {
			    if (w2 == WIDE_MIN) {
				goto extreme;
			    }
			    w2 = -w2;
			}

			if ((w1 ^ w2) < 0) {
			    /* Different signs, sum cannot overflow */
			    offset = w1 + w2;
			} else if (w1 >= 0) {
			    if (w1 < WIDE_MAX - w2) {
				offset = w1 + w2;
			    } else {
				offset = WIDE_MAX;
			    }
			} else {
			    if (w1 > WIDE_MIN - w2) {
				offset = w1 + w2;
			    } else {
				offset = WIDE_MIN;
			    }
			}
		    } else {
			/*
			 * At least one is big, do bignum math. Little reason to
			 * value performance here. Re-use code.  Parse has verified
			 * objPtr is an expression. Compute it.
			 */

			Tcl_Obj *sum;

		    extreme:
			if (interp) {
			    Tcl_ExprObj(interp, objPtr, &sum);
			} else {
			    Tcl_Interp *compute = Tcl_CreateInterp();
			    Tcl_ExprObj(compute, objPtr, &sum);
			    Tcl_DeleteInterp(compute);
			}
			Tcl_GetNumberFromObj(NULL, sum, &cd, &numType);

			if (numType == TCL_NUMBER_INT) {
			    /* sum holds an integer in the signed wide range */
			    offset = *(Tcl_WideInt *)cd;
			} else {
			    /* sum holds an integer outside the signed wide range */
			    /* Truncate to the signed wide range. */
			    if (mp_isneg((mp_int *)cd)) {
				offset = WIDE_MIN;
			    } else {
				offset = WIDE_MAX;
			    }
			}
			Tcl_DecrRefCount(sum);
		    }
		    if (offset < 0) {
			offset = (offset == -1) ? WIDE_MIN : WIDE_MIN+1;
		    }
		    goto parseOK;
		}
	    }
	    goto parseError;
	}

	if ((length < 3) || (length == 4) || (strncmp(bytes, "end", 3) != 0)) {
	    /* Doesn't start with "end" */
	    goto parseError;
	}

	if (length > 4) {
	    int t;

	    /* Parse for the "end-..." or "end+..." formats */

	    if ((bytes[3] != '-') && (bytes[3] != '+')) {
		/* No operator where we need one */
		goto parseError;
	    }
	    if (TclIsSpaceProc(bytes[4])) {
		/* Space after + or - not permitted. */
		goto parseError;
	    }

	    /* Parse the integer offset */
	    if (TCL_OK != TclParseNumber(NULL, objPtr, NULL,
		    bytes + 4, length - 4, NULL, TCL_PARSE_INTEGER_ONLY)) {
		/* Not a recognized integer format */
		goto parseError;
	    }

	    /* Got an integer offset; pull it from where parser left it. */
	    Tcl_GetNumberFromObj(NULL, objPtr, &cd, &t);

	    if (t == TCL_NUMBER_BIG) {
		/* Truncate to the signed wide range. */
		if (mp_isneg((mp_int *)cd)) {
		    offset = (bytes[3] == '-') ? WIDE_MAX : WIDE_MIN;
		} else {
		    offset = (bytes[3] == '-') ? WIDE_MIN : WIDE_MAX;
		}
	    } else {
		/* assert (t == TCL_NUMBER_INT); */
		offset = (*(Tcl_WideInt *)cd);
		if (bytes[3] == '-') {
		    offset = (offset == WIDE_MIN) ? WIDE_MAX : -offset;
		}
		if (offset == 1) {
		    offset = WIDE_MAX; /* "end+1" */
		} else if (offset > 1) {
		    offset = WIDE_MAX - 1; /* "end+n", out of range */
		} else if (offset != WIDE_MIN) {
		    offset--;
		}
	    }
	}

    parseOK:
	/* Success. Store the new internal rep. */
	ir.wideValue = offset;
	Tcl_StoreInternalRep(objPtr, &endOffsetType, &ir);
    }

    offset = irPtr->wideValue;

    if (offset == WIDE_MAX) {
	/*
	 * Encodes end+1. This is distinguished from end+n as noted
         * in function header.
	 * NOTE: this may wrap around if the caller passes (as lset does)
	 * listLen-1 as endValue and and listLen is 0. The -1 will be
	 * interpreted as FF...FF and adding 1 will result in 0 which
	 * is what we want. Callers like lset which pass in listLen-1 == -1
         * as endValue will have to adjust accordingly.
	 */
	*widePtr = (endValue == -1) ? WIDE_MAX : endValue + 1;
    } else if (offset == WIDE_MIN) {
	/* -1 - position before first */
	*widePtr = -1;
    } else if (offset < 0) {
	/* end-(n-1) - Different signs, sum cannot overflow */
	*widePtr = endValue + offset + 1;
    } else if (offset < WIDE_MAX) {
	/* 0:WIDE_MAX-1 - plain old index. */
	*widePtr = offset;
    } else {
	/* Huh, what case remains here? */
	*widePtr = WIDE_MAX;
    }
    return TCL_OK;

    /* Report a parse error. */
  parseError:
    if (interp != NULL) {
        char * bytes = TclGetString(objPtr);
        Tcl_SetObjResult(interp, Tcl_ObjPrintf(
                "bad index \"%s\": must be integer?[+-]integer? or"
                " end?[+-]integer?", bytes));
        if (!strncmp(bytes, "end-", 4)) {
            bytes += 4;
        }
        Tcl_SetErrorCode(interp, "TCL", "VALUE", "INDEX", (void *)NULL);
    }

    return TCL_ERROR;
}

/*
 *----------------------------------------------------------------------
 *
 * TclIndexEncode --
 *      IMPORTANT: function only encodes indices in the range that fits within
 *      an "int" type. Do NOT change this as the byte code compiler and engine
 *      which call this function cannot handle wider index types. Indices
 *      outside the range will result in the function returning an error.
 *
 *      Parse objPtr to determine if it is an index value. Two cases
 *	are possible.  The value objPtr might be parsed as an absolute
 *	index value in the Tcl_Size range.  Note that this includes
 *	index values that are integers as presented and it includes index
 *      arithmetic expressions.
 *
 *      The largest string supported in Tcl 8 has byte length TCL_SIZE_MAX.
 *      This means the largest supported character length is also TCL_SIZE_MAX,
 *      and the index of the last character in a string of length TCL_SIZE_MAX
 *      is TCL_SIZE_MAX-1. Thus the absolute index values that can be
 *	directly meaningful as an index into either a list or a string are
 *	integer values in the range 0 to TCL_SIZE_MAX - 1.
 *
 *      This function however can only handle integer indices in the range
 *      0 : INT_MAX-1.
 *
 *      Any absolute index value parsed outside that range is encoded
 *      using the before and after values passed in by the
 *      caller as the encoding to use for indices that are either
 *      less than or greater than the usable index range. TCL_INDEX_NONE
 *      is available as a good choice for most callers to use for
 *      after. Likewise, the value TCL_INDEX_NONE is good for
 *      most callers to use for before.  Other values are possible
 *      when the caller knows it is helpful in producing its own behavior
 *      for indices before and after the indexed item.
 *
 *      A token can also be parsed as an end-relative index expression.
 *      All end-relative expressions that indicate an index larger
 *      than end (end+2, end--5) point beyond the end of the indexed
 *      collection, and can be encoded as after.  The end-relative
 *      expressions that indicate an index less than or equal to end
 *      are encoded relative to the value TCL_INDEX_END (-2).  The
 *      index "end" is encoded as -2, down to the index "end-0x7FFFFFFE"
 *      which is encoded as INT_MIN. Since the largest index into a
 *      string possible in Tcl 8 is 0x7FFFFFFE, the interpretation of
 *      "end-0x7FFFFFFE" for that largest string would be 0.  Thus,
 *      if the tokens "end-0x7FFFFFFF" or "end+-0x80000000" are parsed,
 *      they can be encoded with the before value.
 *
 * Returns:
 *      TCL_OK if parsing succeeded, and TCL_ERROR if it failed or the
 *      index does not fit in an int type.
 *
 * Side effects:
 *      When TCL_OK is returned, the encoded index value is written
 *      to *indexPtr.
 *
 *----------------------------------------------------------------------
 */

int
TclIndexEncode(
    Tcl_Interp *interp,	/* For error reporting, may be NULL */
    Tcl_Obj *objPtr,	/* Index value to parse */
    int before,		/* Value to return for index before beginning */
    int after,		/* Value to return for index after end */
    int *indexPtr)	/* Where to write the encoded answer, not NULL */
{
    Tcl_WideInt wide;
    int idx;
    const Tcl_WideInt ENDVALUE = 2 * (Tcl_WideInt) INT_MAX;

    assert(ENDVALUE < WIDE_MAX);
    if (TCL_OK != GetWideForIndex(interp, objPtr, ENDVALUE, &wide)) {
	return TCL_ERROR;
    }
    /*
     * We passed 2*INT_MAX as the "end value" to GetWideForIndex. The computed
     * index will be in one of the following ranges that need to be
     * distinguished for encoding purposes in the following code.
     * (1) 0:INT_MAX when
     *     (a) objPtr was a pure non-negative numeric value in that range
     *     (b) objPtr was a numeric computation M+/-N with a result in that range
     *     (c) objPtr was of the form end-N where N was in range INT_MAX:2*INT_MAX
     * (2) INT_MAX+1:2*INT_MAX when
     *     (a,b) as above
     *     (c) objPtr was of the form end-N where N was in range 0:INT_MAX-1
     * (3) 2*INT_MAX:WIDE_MAX when
     *     (a,b) as above
     *     (c) objPtr was of the form end+N
     * (4) (2*INT_MAX)-TCL_SIZE_MAX : -1 when
     *     (a,b) as above
     *     (c) objPtr was of the form end-N where N was in the range 0:TCL_SIZE_MAX
     * (5) WIDE_MIN:(2*INT_MAX)-TCL_SIZE_MAX
     *     (a,b) as above
     *     (c) objPtr was of the form end-N where N was > TCL_SIZE_MAX
     *
     * For all cases (b) and (c), the internal representation of objPtr
     * will be shimmered to endOffsetType. That allows us to distinguish between
     * (for example) 1a (encodable) and 1c (not encodable) though the computed
     * index value is the same.
     *
     * Further note, the values TCL_SIZE_MAX < N < WIDE_MAX come into play
     * only in the 32-bit builds as TCL_SIZE_MAX == WIDE_MAX for 64-bits.
     */

    const Tcl_ObjInternalRep *irPtr =
	TclFetchInternalRep(objPtr, &endOffsetType);

    if (irPtr && irPtr->wideValue >= 0) {
	/*
	 * "int[+-]int" syntax, works the same here as "int".
	 * Note same does not hold for negative integers.
	 * Distinguishes 1b and 1c where wide will be in 0:INT_MAX for
	 * both but irPtr->wideValue will be negative for 1c.
	 */
	irPtr = NULL;
    }

    if (irPtr == NULL) {
	/* objPtr can be treated as a purely numeric value. */

	/*
	 * On 64-bit systems, indices in the range INT_MAX:TCL_SIZE_MAX are
	 * valid indices but are not in the encodable range. Thus an
	 * error is raised. On 32-bit systems, indices in that range indicate
	 * the position after the end and so do not raise an error.
	 */
	if ((sizeof(int) != sizeof(Tcl_Size)) &&
		(wide > INT_MAX) && (wide < WIDE_MAX-1)) {
	    /* 2(a,b) on 64-bit systems*/
	    goto rangeerror;
	}
	if (wide > INT_MAX) {
	    /*
	     * 3(a,b) on 64-bit systems and 2(a,b), 3(a,b) on 32-bit systems
	     * Because of the check above, this case holds for indices
	     * greater than INT_MAX on 32-bit systems and > TCL_SIZE_MAX
	     * on 64-bit systems. Always maps to the element after the end.
	     */
	    idx = after;
	} else if (wide < 0) {
	    /* 4(a,b) (32-bit systems), 5(a,b) - before the beginning */
	    idx = before;
	} else {
	    /* 1(a,b) Encodable range */
	    idx = (int)wide;
	}
    } else {
	/* objPtr is not purely numeric (end etc.)  */

	/*
	 * On 64-bit systems, indices in the range end-LIST_MAX:end-INT_MAX
	 * are valid indices (with max size strings/lists) but are not in
	 * the encodable range. Thus an error is raised. On 32-bit systems,
	 * indices in that range indicate the position before the beginning
	 * and so do not raise an error.
	 */
	if ((sizeof(int) != sizeof(Tcl_Size)) &&
		(wide > (ENDVALUE - LIST_MAX)) && (wide <= INT_MAX)) {
	    /* 1(c), 4(a,b) on 64-bit systems */
	    goto rangeerror;
	}
	if (wide > ENDVALUE) {
	    /*
	     * 2(c) (32-bit systems), 3(c)
	     * All end+positive or end-negative expressions
	     * always indicate "after the end".
	     * Note we will not reach here for a pure numeric value in this
	     * range because irPtr will be NULL in that case.
	     */
	    idx = after;
	} else if (wide <= INT_MAX) {
	    /* 1(c) (32-bit systems), 4(c) (32-bit systems), 5(c) */
	    idx = before;
	} else {
	    /* 2(c) Encodable end-positive (or end+negative) */
	    idx = (int)wide;
	}
    }
    *indexPtr = idx;
    return TCL_OK;

rangeerror:
    if (interp) {
	Tcl_SetObjResult(interp,
	    Tcl_ObjPrintf("index \"%s\" out of range", TclGetString(objPtr)));
	Tcl_SetErrorCode(interp,
	    "TCL", "VALUE", "INDEX", "OUTOFRANGE", (void *)NULL);
    }
    return TCL_ERROR;
}

/*
 *----------------------------------------------------------------------
 *
 * TclIndexDecode --
 *
 *	Decodes a value previously encoded by TclIndexEncode.  The argument
 *	endValue indicates what value of "end" should be used in the
 *	decoding.
 *
 * Results:
 *	The decoded index value.
 *
 *----------------------------------------------------------------------
 */

Tcl_Size
TclIndexDecode(
    int encoded,	/* Value to decode */
    Tcl_Size endValue)	/* Meaning of "end" to use, > TCL_INDEX_END */
{
    if (encoded > TCL_INDEX_END) {
	return encoded;
    }
    endValue += encoded - TCL_INDEX_END;
    if (endValue >= 0) {
	return endValue;
    }
    return TCL_INDEX_NONE;
}

int TclIndexIsFromEnd(Tcl_Size index) {
    return index <= 0;
}

/*
 *----------------------------------------------------------------------
 *
 * TclIndexLast --
 *
 *	Determine the last index for an array of length "length", where -1 means N is
 *	not bounded.
 *
 *----------------------------------------------------------------------
 */
Tcl_Size
TclIndexLast (Tcl_Size length) {
    return Tcl_LengthIsFinite(length) ? length - 1 : TCL_INDEX_NONE;
}

/*
 *----------------------------------------------------------------------
 *
 * Tcl_LengthIsFinite --
 *
 *	True if length is Finite.
 *
 *----------------------------------------------------------------------
 */
int
Tcl_LengthIsFinite(Tcl_Size length) {
    return length != TCL_LENGTH_NONE;
}


/*
 *------------------------------------------------------------------------
 *
 * TclIndexInvalidError --
 *
 *    Generates an error message including the invalid index.
 *
 * Results:
 *    Always return TCL_ERROR.
 *
 * Side effects:
 *    If interp is not-NULL, an error message is stored in it.
 *
 *------------------------------------------------------------------------
 */
int
TclIndexInvalidError (
    Tcl_Interp *interp,   /* May be NULL */
    const char *idxType,  /* The descriptive string for idx. Defaults to "index" */
    Tcl_Size idx)         /* Invalid index value */
{
    if (interp) {
	Tcl_SetObjResult(interp,
			 Tcl_ObjPrintf("Invalid %s value %" TCL_SIZE_MODIFIER "d.",
				       idxType ? idxType : "index",
				       idx));
    }
    return TCL_ERROR; /* Always */
}


/*
 *------------------------------------------------------------------------
 *
 * TclCommandWordLimitErrpr --
 *
 *    Generates an error message limit on number of command words exceeded.
 *
 * Results:
 *    Always return TCL_ERROR.
 *
 * Side effects:
 *    If interp is not-NULL, an error message is stored in it.
 *
 *------------------------------------------------------------------------
 */
int
TclCommandWordLimitError(
    Tcl_Interp *interp,   /* May be NULL */
    Tcl_Size count)       /* If <= 0, "unknown" */
{
    if (interp) {
	if (count > 0) {
	    Tcl_SetObjResult(interp, Tcl_ObjPrintf(
		    "Number of words (%" TCL_SIZE_MODIFIER
		    "d) in command exceeds limit %" TCL_SIZE_MODIFIER "d.",
		    count, (Tcl_Size)INT_MAX));
	} else {
	    Tcl_SetObjResult(interp, Tcl_ObjPrintf(
		    "Number of words in command exceeds limit %"
		    TCL_SIZE_MODIFIER "d.",
		    (Tcl_Size)INT_MAX));
	}
    }
    return TCL_ERROR; /* Always */
}

/*
 *----------------------------------------------------------------------
 *
 * ClearHash --
 *
 *	Remove all the entries in the hash table *tablePtr.
 *
 *----------------------------------------------------------------------
 */

static void
ClearHash(
    Tcl_HashTable *tablePtr)
{
    Tcl_HashSearch search;
    Tcl_HashEntry *hPtr;

    for (hPtr = Tcl_FirstHashEntry(tablePtr, &search); hPtr != NULL;
	    hPtr = Tcl_NextHashEntry(&search)) {
	Tcl_Obj *objPtr = (Tcl_Obj *)Tcl_GetHashValue(hPtr);

	Tcl_DecrRefCount(objPtr);
	Tcl_DeleteHashEntry(hPtr);
    }
}

/*
 *----------------------------------------------------------------------
 *
 * GetThreadHash --
 *
 *	Get a thread-specific (Tcl_HashTable *) associated with a thread data
 *	key.
 *
 * Results:
 *	The Tcl_HashTable * corresponding to *keyPtr.
 *
 * Side effects:
 *	The first call on a keyPtr in each thread creates a new Tcl_HashTable,
 *	and registers a thread exit handler to dispose of it.
 *
 *----------------------------------------------------------------------
 */

static Tcl_HashTable *
GetThreadHash(
    Tcl_ThreadDataKey *keyPtr)
{
    Tcl_HashTable **tablePtrPtr =
	    (Tcl_HashTable **)Tcl_GetThreadData(keyPtr, sizeof(Tcl_HashTable *));

    if (NULL == *tablePtrPtr) {
	*tablePtrPtr = (Tcl_HashTable *)Tcl_Alloc(sizeof(Tcl_HashTable));
	Tcl_CreateThreadExitHandler(FreeThreadHash, *tablePtrPtr);
	Tcl_InitHashTable(*tablePtrPtr, TCL_ONE_WORD_KEYS);
    }
    return *tablePtrPtr;
}

/*
 *----------------------------------------------------------------------
 *
 * FreeThreadHash --
 *
 *	Thread exit handler used by GetThreadHash to dispose of a thread hash
 *	table.
 *
 * Side effects:
 *	Frees a Tcl_HashTable.
 *
 *----------------------------------------------------------------------
 */

static void
FreeThreadHash(
    void *clientData)
{
    Tcl_HashTable *tablePtr = (Tcl_HashTable *)clientData;

    ClearHash(tablePtr);
    Tcl_DeleteHashTable(tablePtr);
    Tcl_Free(tablePtr);
}

/*
 *----------------------------------------------------------------------
 *
 * FreeProcessGlobalValue --
 *
 *	Exit handler used by Tcl(Set|Get)ProcessGlobalValue to cleanup a
 *	ProcessGlobalValue at exit.
 *
 *----------------------------------------------------------------------
 */

static void
FreeProcessGlobalValue(
    void *clientData)
{
    ProcessGlobalValue *pgvPtr = (ProcessGlobalValue *)clientData;

    pgvPtr->epoch++;
    pgvPtr->numBytes = 0;
    Tcl_Free(pgvPtr->value);
    pgvPtr->value = NULL;
    if (pgvPtr->encoding) {
	Tcl_FreeEncoding(pgvPtr->encoding);
	pgvPtr->encoding = NULL;
    }
    Tcl_MutexFinalize(&pgvPtr->mutex);
}

/*
 *----------------------------------------------------------------------
 *
 * TclSetProcessGlobalValue --
 *
 *	Utility routine to set a global value shared by all threads in the
 *	process while keeping a thread-local copy as well.
 *
 *----------------------------------------------------------------------
 */

void
TclSetProcessGlobalValue(
    ProcessGlobalValue *pgvPtr,
    Tcl_Obj *newValue,
    Tcl_Encoding encoding)
{
    const char *bytes;
    Tcl_HashTable *cacheMap;
    Tcl_HashEntry *hPtr;
    int dummy;

    Tcl_MutexLock(&pgvPtr->mutex);

    /*
     * Fill the global string value.
     */

    pgvPtr->epoch++;
    if (NULL != pgvPtr->value) {
	Tcl_Free(pgvPtr->value);
    } else {
	Tcl_CreateExitHandler(FreeProcessGlobalValue, pgvPtr);
    }
    bytes = TclGetString(newValue);
    pgvPtr->numBytes = newValue->length;
    pgvPtr->value = (char *)Tcl_Alloc(pgvPtr->numBytes + 1);
    memcpy(pgvPtr->value, bytes, pgvPtr->numBytes + 1);
    if (pgvPtr->encoding) {
	Tcl_FreeEncoding(pgvPtr->encoding);
    }
    pgvPtr->encoding = encoding;

    /*
     * Fill the local thread copy directly with the Tcl_Obj value to avoid
     * loss of the internalrep. Increment newValue refCount early to handle case
     * where we set a PGV to itself.
     */

    Tcl_IncrRefCount(newValue);
    cacheMap = GetThreadHash(&pgvPtr->key);
    ClearHash(cacheMap);
    hPtr = Tcl_CreateHashEntry(cacheMap, INT2PTR(pgvPtr->epoch), &dummy);
    Tcl_SetHashValue(hPtr, newValue);
    Tcl_MutexUnlock(&pgvPtr->mutex);
}

/*
 *----------------------------------------------------------------------
 *
 * TclGetProcessGlobalValue --
 *
 *	Retrieve a global value shared among all threads of the process,
 *	preferring a thread-local copy as long as it remains valid.
 *
 * Results:
 *	Returns a (Tcl_Obj *) that holds a copy of the global value.
 *
 *----------------------------------------------------------------------
 */

Tcl_Obj *
TclGetProcessGlobalValue(
    ProcessGlobalValue *pgvPtr)
{
    Tcl_Obj *value = NULL;
    Tcl_HashTable *cacheMap;
    Tcl_HashEntry *hPtr;
    Tcl_Size epoch = pgvPtr->epoch;

    if (pgvPtr->encoding) {
	Tcl_Encoding current = Tcl_GetEncoding(NULL, NULL);

	if (pgvPtr->encoding != current) {
	    /*
	     * The system encoding has changed since the global string value
	     * was saved. Convert the global value to be based on the new
	     * system encoding.
	     */

	    Tcl_DString native, newValue;

	    Tcl_MutexLock(&pgvPtr->mutex);
	    epoch = ++pgvPtr->epoch;
	    Tcl_UtfToExternalDStringEx(NULL, pgvPtr->encoding, pgvPtr->value,
		pgvPtr->numBytes, TCL_ENCODING_PROFILE_TCL8, &native, NULL);
	    Tcl_ExternalToUtfDStringEx(NULL, current, Tcl_DStringValue(&native),
		Tcl_DStringLength(&native), TCL_ENCODING_PROFILE_TCL8,
		&newValue, NULL);
	    Tcl_DStringFree(&native);
	    Tcl_Free(pgvPtr->value);
	    pgvPtr->value = (char *)Tcl_Alloc(Tcl_DStringLength(&newValue) + 1);
	    memcpy(pgvPtr->value, Tcl_DStringValue(&newValue),
		    Tcl_DStringLength(&newValue) + 1);
	    Tcl_DStringFree(&newValue);
	    Tcl_FreeEncoding(pgvPtr->encoding);
	    pgvPtr->encoding = current;
	    Tcl_MutexUnlock(&pgvPtr->mutex);
	} else {
	    Tcl_FreeEncoding(current);
	}
    }
    cacheMap = GetThreadHash(&pgvPtr->key);
    hPtr = Tcl_FindHashEntry(cacheMap, INT2PTR(epoch));
    if (NULL == hPtr) {
	int dummy;

	/*
	 * No cache for the current epoch - must be a new one.
	 *
	 * First, clear the cacheMap, as anything in it must refer to some
	 * expired epoch.
	 */

	ClearHash(cacheMap);

	/*
	 * If no thread has set the shared value, call the initializer.
	 */

	Tcl_MutexLock(&pgvPtr->mutex);
	if ((NULL == pgvPtr->value) && (pgvPtr->proc)) {
	    pgvPtr->epoch++;
	    pgvPtr->proc(&pgvPtr->value,&pgvPtr->numBytes,&pgvPtr->encoding);
	    if (pgvPtr->value == NULL) {
		Tcl_Panic("PGV Initializer did not initialize");
	    }
	    Tcl_CreateExitHandler(FreeProcessGlobalValue, pgvPtr);
	}

	/*
	 * Store a copy of the shared value in our epoch-indexed cache.
	 */

	value = Tcl_NewStringObj(pgvPtr->value, pgvPtr->numBytes);
	hPtr = Tcl_CreateHashEntry(cacheMap,
		INT2PTR(pgvPtr->epoch), &dummy);
	Tcl_MutexUnlock(&pgvPtr->mutex);
	Tcl_SetHashValue(hPtr, value);
	Tcl_IncrRefCount(value);
    }
    return (Tcl_Obj *)Tcl_GetHashValue(hPtr);
}

/*
 *----------------------------------------------------------------------
 *
 * TclSetObjNameOfExecutable --
 *
 *	This function stores the absolute pathname of the executable file
 *	(normally as computed by TclpFindExecutable).
 *
 * Results:
 *	None.
 *
 * Side effects:
 *	Stores the executable name.
 *
 *----------------------------------------------------------------------
 */

void
TclSetObjNameOfExecutable(
    Tcl_Obj *name,
    Tcl_Encoding encoding)
{
    TclSetProcessGlobalValue(&executableName, name, encoding);
}

/*
 *----------------------------------------------------------------------
 *
 * TclGetObjNameOfExecutable --
 *
 *	This function retrieves the absolute pathname of the application in
 *	which the Tcl library is running, usually as previously stored by
 *	TclpFindExecutable(). This function call is the C API equivalent to
 *	the "info nameofexecutable" command.
 *
 * Results:
 *	A pointer to an "fsPath" Tcl_Obj, or to an empty Tcl_Obj if the
 *	pathname of the application is unknown.
 *
 * Side effects:
 *	None.
 *
 *----------------------------------------------------------------------
 */

Tcl_Obj *
TclGetObjNameOfExecutable(void)
{
    return TclGetProcessGlobalValue(&executableName);
}

/*
 *----------------------------------------------------------------------
 *
 * Tcl_GetNameOfExecutable --
 *
 *	This function retrieves the absolute pathname of the application in
 *	which the Tcl library is running, and returns it in string form.
 *
 *	The returned string belongs to Tcl and should be copied if the caller
 *	plans to keep it, to guard against it becoming invalid.
 *
 * Results:
 *	A pointer to the internal string or NULL if the internal full path
 *	name has not been computed or unknown.
 *
 * Side effects:
 *	None.
 *
 *----------------------------------------------------------------------
 */

const char *
Tcl_GetNameOfExecutable(void)
{
    Tcl_Obj *obj = TclGetObjNameOfExecutable();
    const char *bytes = TclGetString(obj);

    if (obj->length == 0) {
	return NULL;
    }
    return bytes;
}

/*
 *----------------------------------------------------------------------
 *
 * TclGetPlatform --
 *
 *	This is a kludge that allows the test library to get access the
 *	internal tclPlatform variable.
 *
 * Results:
 *	Returns a pointer to the tclPlatform variable.
 *
 * Side effects:
 *	None.
 *
 *----------------------------------------------------------------------
 */

TclPlatformType *
TclGetPlatform(void)
{
    return &tclPlatform;
}

/*
 *----------------------------------------------------------------------
 *
 * TclReToGlob --
 *
 *	Attempt to convert a regular expression to an equivalent glob pattern.
 *
 * Results:
 *	Returns TCL_OK on success, TCL_ERROR on failure. If interp is not
 *	NULL, an error message is placed in the result. On success, the
 *	DString will contain an exact equivalent glob pattern. The caller is
 *	responsible for calling Tcl_DStringFree on success. If exactPtr is not
 *	NULL, it will be 1 if an exact match qualifies.
 *
 * Side effects:
 *	None.
 *
 *----------------------------------------------------------------------
 */

int
TclReToGlob(
    Tcl_Interp *interp,
    const char *reStr,
    Tcl_Size reStrLen,
    Tcl_DString *dsPtr,
    int *exactPtr,
    int *quantifiersFoundPtr)
{
    int anchorLeft, anchorRight, lastIsStar, numStars;
    char *dsStr, *dsStrStart;
    const char *msg, *p, *strEnd, *code;

    strEnd = reStr + reStrLen;
    Tcl_DStringInit(dsPtr);
    if (quantifiersFoundPtr != NULL) {
	*quantifiersFoundPtr = 0;
    }

    /*
     * "***=xxx" == "*xxx*", watch for glob-sensitive chars.
     */

    if ((reStrLen >= 4) && (memcmp("***=", reStr, 4) == 0)) {
	/*
	 * At most, the glob pattern has length 2*reStrLen + 2 to backslash
	 * escape every character and have * at each end.
	 */

	Tcl_DStringSetLength(dsPtr, reStrLen + 2);
	dsStr = dsStrStart = Tcl_DStringValue(dsPtr);
	*dsStr++ = '*';
	for (p = reStr + 4; p < strEnd; p++) {
	    switch (*p) {
	    case '\\': case '*': case '[': case ']': case '?':
		/* Only add \ where necessary for glob */
		*dsStr++ = '\\';
		/* fall through */
	    default:
		*dsStr++ = *p;
		break;
	    }
	}
	*dsStr++ = '*';
	Tcl_DStringSetLength(dsPtr, dsStr - dsStrStart);
	if (exactPtr) {
	    *exactPtr = 0;
	}
	return TCL_OK;
    }

    /*
     * At most, the glob pattern has length reStrLen + 2 to account for
     * possible * at each end.
     */

    Tcl_DStringSetLength(dsPtr, reStrLen + 2);
    dsStr = dsStrStart = Tcl_DStringValue(dsPtr);

    /*
     * Check for anchored REs (ie ^foo$), so we can use string equal if
     * possible. Do not alter the start of str so we can free it correctly.
     *
     * Keep track of the last char being an unescaped star to prevent multiple
     * instances.  Simpler than checking that the last star may be escaped.
     */

    msg = NULL;
    code = NULL;
    p = reStr;
    anchorRight = 0;
    lastIsStar = 0;
    numStars = 0;

    if (*p == '^') {
	anchorLeft = 1;
	p++;
    } else {
	anchorLeft = 0;
	*dsStr++ = '*';
	lastIsStar = 1;
    }

    for ( ; p < strEnd; p++) {
	switch (*p) {
	case '\\':
	    p++;
	    switch (*p) {
	    case 'a':
		*dsStr++ = '\a';
		break;
	    case 'b':
		*dsStr++ = '\b';
		break;
	    case 'f':
		*dsStr++ = '\f';
		break;
	    case 'n':
		*dsStr++ = '\n';
		break;
	    case 'r':
		*dsStr++ = '\r';
		break;
	    case 't':
		*dsStr++ = '\t';
		break;
	    case 'v':
		*dsStr++ = '\v';
		break;
	    case 'B': case '\\':
		*dsStr++ = '\\';
		*dsStr++ = '\\';
		anchorLeft = 0; /* prevent exact match */
		break;
	    case '*': case '[': case ']': case '?':
		/* Only add \ where necessary for glob */
		*dsStr++ = '\\';
		anchorLeft = 0; /* prevent exact match */
		/* fall through */
	    case '{': case '}': case '(': case ')': case '+':
	    case '.': case '|': case '^': case '$':
		*dsStr++ = *p;
		break;
	    default:
		msg = "invalid escape sequence";
		code = "BADESCAPE";
		goto invalidGlob;
	    }
	    break;
	case '.':
	    if (quantifiersFoundPtr != NULL) {
		*quantifiersFoundPtr = 1;
	    }
	    anchorLeft = 0; /* prevent exact match */
	    if (p+1 < strEnd) {
		if (p[1] == '*') {
		    p++;
		    if (!lastIsStar) {
			*dsStr++ = '*';
			lastIsStar = 1;
			numStars++;
		    }
		    continue;
		} else if (p[1] == '+') {
		    p++;
		    *dsStr++ = '?';
		    *dsStr++ = '*';
		    lastIsStar = 1;
		    numStars++;
		    continue;
		}
	    }
	    *dsStr++ = '?';
	    break;
	case '$':
	    if (p+1 != strEnd) {
		msg = "$ not anchor";
		code = "NONANCHOR";
		goto invalidGlob;
	    }
	    anchorRight = 1;
	    break;
	case '*': case '+': case '?': case '|': case '^':
	case '{': case '}': case '(': case ')': case '[': case ']':
	    msg = "unhandled RE special char";
	    code = "UNHANDLED";
	    goto invalidGlob;
	default:
	    *dsStr++ = *p;
	    break;
	}
	lastIsStar = 0;
    }
    if (numStars > 1) {
	/*
	 * Heuristic: if >1 non-anchoring *, the risk is large that glob
	 * matching is slower than the RE engine, so report invalid.
	 */

	msg = "excessive recursive glob backtrack potential";
	code = "OVERCOMPLEX";
	goto invalidGlob;
    }

    if (!anchorRight && !lastIsStar) {
	*dsStr++ = '*';
    }
    Tcl_DStringSetLength(dsPtr, dsStr - dsStrStart);

    if (exactPtr) {
	*exactPtr = (anchorLeft && anchorRight);
    }

    return TCL_OK;

  invalidGlob:
    if (interp != NULL) {
	Tcl_SetObjResult(interp, Tcl_NewStringObj(msg, -1));
	Tcl_SetErrorCode(interp, "TCL", "RE2GLOB", code, (void *)NULL);
    }
    Tcl_DStringFree(dsPtr);
    return TCL_ERROR;
}

/*
 * Local Variables:
 * mode: c
 * c-basic-offset: 4
 * fill-column: 78
 * End:
 */<|MERGE_RESOLUTION|>--- conflicted
+++ resolved
@@ -1997,12 +1997,8 @@
 	Tcl_Size length;
 
 	objPtr = objv[i];
-	if (TclListObjIsCanonical(objPtr) ||
-<<<<<<< HEAD
-            TclObjectHasInterface(objPtr,list,index)) {
-=======
-		TclObjTypeHasProc(objPtr, indexProc)) {
->>>>>>> 16b3adf6
+	if (TclListObjIsCanonical(objPtr)
+	    || TclObjectHasInterface(objPtr,list,index)) {
 	    continue;
 	}
 	(void)Tcl_GetStringFromObj(objPtr, &length);
@@ -2014,12 +2010,8 @@
 	resPtr = NULL;
 	for (i = 0;  i < objc;  i++) {
 	    objPtr = objv[i];
-	    if (!TclListObjIsCanonical(objPtr) &&
-<<<<<<< HEAD
-		!TclObjectHasInterface(objPtr, list, index)) {
-=======
-		    !TclObjTypeHasProc(objPtr, indexProc)) {
->>>>>>> 16b3adf6
+	    if (!TclListObjIsCanonical(objPtr)
+		&& !TclObjectHasInterface(objPtr, list, index)) {
 		continue;
 	    }
 	    if (resPtr) {
