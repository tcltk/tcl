/*
 * tclUtil.c --
 *
 *	This file contains utility functions that are used by many Tcl
 *	commands.
 *
 * Copyright (c) 1987-1993 The Regents of the University of California.
 * Copyright (c) 1994-1998 Sun Microsystems, Inc.
 * Copyright (c) 2001 by Kevin B. Kenny. All rights reserved.
 *
 * See the file "license.terms" for information on usage and redistribution of
 * this file, and for a DISCLAIMER OF ALL WARRANTIES.
 */

#include "tclInt.h"
#include "tclParse.h"
#include "tclStringTrim.h"
#include "tommath.h"
#include <math.h>

/*
 * The absolute pathname of the executable in which this Tcl library is
 * running.
 */

static ProcessGlobalValue executableName = {
    0, 0, NULL, NULL, NULL, NULL, NULL
};

/*
 * The following values are used in the flags arguments of Tcl*Scan*Element
 * and Tcl*Convert*Element.  The values TCL_DONT_USE_BRACES and
 * TCL_DONT_QUOTE_HASH are defined in tcl.h, like so:
 *
#define TCL_DONT_USE_BRACES     1
#define TCL_DONT_QUOTE_HASH     8
 *
 * Those are public flag bits which callers of the public routines
 * Tcl_Convert*Element() can use to indicate:
 *
 * TCL_DONT_USE_BRACES -	1 means the caller is insisting that brace
 *				quoting not be used when converting the list
 *				element.
 * TCL_DONT_QUOTE_HASH -	1 means the caller insists that a leading hash
 *				character ('#') should *not* be quoted. This
 *				is appropriate when the caller can guarantee
 *				the element is not the first element of a
 *				list, so [eval] cannot mis-parse the element
 *				as a comment.
 *
 * The remaining values which can be carried by the flags of these routines
 * are for internal use only.  Make sure they do not overlap with the public
 * values above.
 *
 * The Tcl*Scan*Element() routines make a determination which of 4 modes of
 * conversion is most appropriate for Tcl*Convert*Element() to perform, and
 * sets two bits of the flags value to indicate the mode selected.
 *
 * CONVERT_NONE		The element needs no quoting. Its literal string is
 *			suitable as is.
 * CONVERT_BRACE	The conversion should be enclosing the literal string
 *			in braces.
 * CONVERT_ESCAPE	The conversion should be using backslashes to escape
 *			any characters in the string that require it.
 * CONVERT_MASK		A mask value used to extract the conversion mode from
 *			the flags argument.
 *			Also indicates a strange conversion mode where all
 *			special characters are escaped with backslashes
 *			*except for braces*. This is a strange and unnecessary
 *			case, but it's part of the historical way in which
 *			lists have been formatted in Tcl. To experiment with
 *			removing this case, set the value of COMPAT to 0.
 *
 * One last flag value is used only by callers of TclScanElement(). The flag
 * value produced by a call to Tcl*Scan*Element() will never leave this bit
 * set.
 *
 * CONVERT_ANY		The caller of TclScanElement() declares it can make no
 *			promise about what public flags will be passed to the
 *			matching call of TclConvertElement(). As such,
 *			TclScanElement() has to determine the worst case
 *			destination buffer length over all possibilities, and
 *			in other cases this means an overestimate of the
 *			required size.
 *
 * For more details, see the comments on the Tcl*Scan*Element and
 * Tcl*Convert*Element routines.
 */

#define COMPAT 1
#define CONVERT_NONE	0
#define CONVERT_BRACE	2
#define CONVERT_ESCAPE	4
#define CONVERT_MASK	(CONVERT_BRACE | CONVERT_ESCAPE)
#define CONVERT_ANY	16

/*
 * Prototypes for functions defined later in this file.
 */

static void		ClearHash(Tcl_HashTable *tablePtr);
static void		FreeProcessGlobalValue(ClientData clientData);
static void		FreeThreadHash(ClientData clientData);
static int		GetEndOffsetFromObj(Tcl_Obj *objPtr,
			    size_t endValue, Tcl_WideInt *indexPtr);
static Tcl_HashTable *	GetThreadHash(Tcl_ThreadDataKey *keyPtr);
static int		GetWideForIndex(Tcl_Interp *interp, Tcl_Obj *objPtr,
			    size_t endValue, Tcl_WideInt *widePtr);
static int		FindElement(Tcl_Interp *interp, const char *string,
			    int stringLength, const char *typeStr,
			    const char *typeCode, const char **elementPtr,
			    const char **nextPtr, size_t *sizePtr,
			    int *literalPtr);
/*
 * The following is the Tcl object type definition for an object that
 * represents a list index in the form, "end-offset". It is used as a
 * performance optimization in Tcl_GetIntForIndex. The internal rep is
 * stored directly in the wideValue, so no memory management is required
 * for it. This is a caching intrep, keeping the result of a parse
 * around. This type is only created from a pre-existing string, so an
 * updateStringProc will never be called and need not exist. The type
 * is unregistered, so has no need of a setFromAnyProc either.
 */

static const Tcl_ObjType endOffsetType = {
    "end-offset",			/* name */
    NULL,				/* freeIntRepProc */
    NULL,				/* dupIntRepProc */
    NULL,				/* updateStringProc */
    NULL				/* setFromAnyProc */
};

/*
 *	*	STRING REPRESENTATION OF LISTS	*	*	*
 *
 * The next several routines implement the conversions of strings to and from
 * Tcl lists. To understand their operation, the rules of parsing and
 * generating the string representation of lists must be known.  Here we
 * describe them in one place.
 *
 * A list is made up of zero or more elements. Any string is a list if it is
 * made up of alternating substrings of element-separating ASCII whitespace
 * and properly formatted elements.
 *
 * The ASCII characters which can make up the whitespace between list elements
 * are:
 *
 *	\u0009	\t	TAB
 *	\u000A	\n	NEWLINE
 *	\u000B	\v	VERTICAL TAB
 *	\u000C	\f	FORM FEED
 * 	\u000D	\r	CARRIAGE RETURN
 *	\u0020		SPACE
 *
 * NOTE: differences between this and other places where Tcl defines a role
 * for "whitespace".
 *
 *	* Unlike command parsing, here NEWLINE is just another whitespace
 *	  character; its role as a command terminator in a script has no
 *	  importance here.
 *
 *	* Unlike command parsing, the BACKSLASH NEWLINE sequence is not
 *	  considered to be a whitespace character.
 *
 *	* Other Unicode whitespace characters (recognized by [string is space]
 *	  or Tcl_UniCharIsSpace()) do not play any role as element separators
 *	  in Tcl lists.
 *
 *	* The NUL byte ought not appear, as it is not in strings properly
 *	  encoded for Tcl, but if it is present, it is not treated as
 *	  separating whitespace, or a string terminator. It is just another
 *	  character in a list element.
 *
 * The interpretation of a formatted substring as a list element follows rules
 * similar to the parsing of the words of a command in a Tcl script. Backslash
 * substitution plays a key role, and is defined exactly as it is in command
 * parsing. The same routine, TclParseBackslash() is used in both command
 * parsing and list parsing.
 *
 * NOTE: This means that if and when backslash substitution rules ever change
 * for command parsing, the interpretation of strings as lists also changes.
 *
 * Backslash substitution replaces an "escape sequence" of one or more
 * characters starting with
 *		\u005c	\	BACKSLASH
 * with a single character. The one character escape sequence case happens only
 * when BACKSLASH is the last character in the string. In all other cases, the
 * escape sequence is at least two characters long.
 *
 * The formatted substrings are interpreted as element values according to the
 * following cases:
 *
 * * If the first character of a formatted substring is
 *		\u007b	{	OPEN BRACE
 *   then the end of the substring is the matching
 *		\u007d	}	CLOSE BRACE
 *   character, where matching is determined by counting nesting levels, and
 *   not including any brace characters that are contained within a backslash
 *   escape sequence in the nesting count. Having found the matching brace,
 *   all characters between the braces are the string value of the element.
 *   If no matching close brace is found before the end of the string, the
 *   string is not a Tcl list. If the character following the close brace is
 *   not an element separating whitespace character, or the end of the string,
 *   then the string is not a Tcl list.
 *
 *   NOTE: this differs from a brace-quoted word in the parsing of a Tcl
 *   command only in its treatment of the backslash-newline sequence. In a
 *   list element, the literal characters in the backslash-newline sequence
 *   become part of the element value. In a script word, conversion to a
 *   single SPACE character is done.
 *
 *   NOTE: Most list element values can be represented by a formatted
 *   substring using brace quoting. The exceptions are any element value that
 *   includes an unbalanced brace not in a backslash escape sequence, and any
 *   value that ends with a backslash not itself in a backslash escape
 *   sequence.
 *
 * * If the first character of a formatted substring is
 *		\u0022	"	QUOTE
 *   then the end of the substring is the next QUOTE character, not counting
 *   any QUOTE characters that are contained within a backslash escape
 *   sequence. If no next QUOTE is found before the end of the string, the
 *   string is not a Tcl list. If the character following the closing QUOTE is
 *   not an element separating whitespace character, or the end of the string,
 *   then the string is not a Tcl list. Having found the limits of the
 *   substring, the element value is produced by performing backslash
 *   substitution on the character sequence between the open and close QUOTEs.
 *
 *   NOTE: Any element value can be represented by this style of formatting,
 *   given suitable choice of backslash escape sequences.
 *
 * * All other formatted substrings are terminated by the next element
 *   separating whitespace character in the string.  Having found the limits
 *   of the substring, the element value is produced by performing backslash
 *   substitution on it.
 *
 *   NOTE: Any element value can be represented by this style of formatting,
 *   given suitable choice of backslash escape sequences, with one exception.
 *   The empty string cannot be represented as a list element without the use
 *   of either braces or quotes to delimit it.
 *
 * This collection of parsing rules is implemented in the routine
 * FindElement().
 *
 * In order to produce lists that can be parsed by these rules, we need the
 * ability to distinguish between characters that are part of a list element
 * value from characters providing syntax that define the structure of the
 * list. This means that our code that generates lists must at a minimum be
 * able to produce escape sequences for the 10 characters identified above
 * that have significance to a list parser.
 *
 *	*	*	CANONICAL LISTS	*	*	*	*	*
 *
 * In addition to the basic rules for parsing strings into Tcl lists, there
 * are additional properties to be met by the set of list values that are
 * generated by Tcl.  Such list values are often said to be in "canonical
 * form":
 *
 * * When any canonical list is evaluated as a Tcl script, it is a script of
 *   either zero commands (an empty list) or exactly one command. The command
 *   word is exactly the first element of the list, and each argument word is
 *   exactly one of the following elements of the list. This means that any
 *   characters that have special meaning during script evaluation need
 *   special treatment when canonical lists are produced:
 *
 *	* Whitespace between elements may not include NEWLINE.
 *	* The command terminating character,
 *		\u003b	;	SEMICOLON
 *	  must be BRACEd, QUOTEd, or escaped so that it does not terminate the
 * 	  command prematurely.
 *	* Any of the characters that begin substitutions in scripts,
 *		\u0024	$	DOLLAR
 *		\u005b	[	OPEN BRACKET
 *		\u005c	\	BACKSLASH
 *	  need to be BRACEd or escaped.
 *	* In any list where the first character of the first element is
 *		\u0023	#	HASH
 *	  that HASH character must be BRACEd, QUOTEd, or escaped so that it
 *	  does not convert the command into a comment.
 *	* Any list element that contains the character sequence BACKSLASH
 *	  NEWLINE cannot be formatted with BRACEs. The BACKSLASH character
 *	  must be represented by an escape sequence, and unless QUOTEs are
 *	  used, the NEWLINE must be as well.
 *
 * * It is also guaranteed that one can use a canonical list as a building
 *   block of a larger script within command substitution, as in this example:
 *	set script "puts \[[list $cmd $arg]]"; eval $script
 *   To support this usage, any appearance of the character
 *		\u005d	]	CLOSE BRACKET
 *   in a list element must be BRACEd, QUOTEd, or escaped.
 *
 * * Finally it is guaranteed that enclosing a canonical list in braces
 *   produces a new value that is also a canonical list.  This new list has
 *   length 1, and its only element is the original canonical list.  This same
 *   guarantee also makes it possible to construct scripts where an argument
 *   word is given a list value by enclosing the canonical form of that list
 *   in braces:
 *	set script "puts {[list $one $two $three]}"; eval $script
 *   This sort of coding was once fairly common, though it's become more
 *   idiomatic to see the following instead:
 *	set script [list puts [list $one $two $three]]; eval $script
 *   In order to support this guarantee, every canonical list must have
 *   balance when counting those braces that are not in escape sequences.
 *
 * Within these constraints, the canonical list generation routines
 * TclScanElement() and TclConvertElement() attempt to generate the string for
 * any list that is easiest to read. When an element value is itself
 * acceptable as the formatted substring, it is usually used (CONVERT_NONE).
 * When some quoting or escaping is required, use of BRACEs (CONVERT_BRACE) is
 * usually preferred over the use of escape sequences (CONVERT_ESCAPE). There
 * are some exceptions to both of these preferences for reasons of code
 * simplicity, efficiency, and continuation of historical habits. Canonical
 * lists never use the QUOTE formatting to delimit their elements because that
 * form of quoting does not nest, which makes construction of nested lists far
 * too much trouble.  Canonical lists always use only a single SPACE character
 * for element-separating whitespace.
 *
 *	*	*	FUTURE CONSIDERATIONS	*	*	*
 *
 * When a list element requires quoting or escaping due to a CLOSE BRACKET
 * character or an internal QUOTE character, a strange formatting mode is
 * recommended. For example, if the value "a{b]c}d" is converted by the usual
 * modes:
 *
 *	CONVERT_BRACE:	a{b]c}d		=> {a{b]c}d}
 *	CONVERT_ESCAPE:	a{b]c}d		=> a\{b\]c\}d
 *
 * we get perfectly usable formatted list elements. However, this is not what
 * Tcl releases have been producing. Instead, we have:
 *
 *	CONVERT_MASK:	a{b]c}d		=> a{b\]c}d
 *
 * where the CLOSE BRACKET is escaped, but the BRACEs are not. The same effect
 * can be seen replacing ] with " in this example. There does not appear to be
 * any functional or aesthetic purpose for this strange additional mode. The
 * sole purpose I can see for preserving it is to keep generating the same
 * formatted lists programmers have become accustomed to, and perhaps written
 * tests to expect. That is, compatibility only. The additional code
 * complexity required to support this mode is significant. The lines of code
 * supporting it are delimited in the routines below with #if COMPAT
 * directives. This makes it easy to experiment with eliminating this
 * formatting mode simply with "#define COMPAT 0" above. I believe this is
 * worth considering.
 *
 * Another consideration is the treatment of QUOTE characters in list
 * elements. TclConvertElement() must have the ability to produce the escape
 * sequence \" so that when a list element begins with a QUOTE we do not
 * confuse that first character with a QUOTE used as list syntax to define
 * list structure. However, that is the only place where QUOTE characters need
 * quoting. In this way, handling QUOTE could really be much more like the way
 * we handle HASH which also needs quoting and escaping only in particular
 * situations. Following up this could increase the set of list elements that
 * can use the CONVERT_NONE formatting mode.
 *
 * More speculative is that the demands of canonical list form require brace
 * balance for the list as a whole, while the current implementation achieves
 * this by establishing brace balance for every element.
 *
 * Finally, a reminder that the rules for parsing and formatting lists are
 * closely tied together with the rules for parsing and evaluating scripts,
 * and will need to evolve in sync.
 */

/*
 *----------------------------------------------------------------------
 *
 * TclMaxListLength --
 *
 *	Given 'bytes' pointing to 'numBytes' bytes, scan through them and
 *	count the number of whitespace runs that could be list element
 *	separators. If 'numBytes' is -1, scan to the terminating '\0'. Not a
 *	full list parser. Typically used to get a quick and dirty overestimate
 *	of length size in order to allocate space for an actual list parser to
 *	operate with.
 *
 * Results:
 *	Returns the largest number of list elements that could possibly be in
 *	this string, interpreted as a Tcl list. If 'endPtr' is not NULL,
 *	writes a pointer to the end of the string scanned there.
 *
 * Side effects:
 *	None.
 *
 *----------------------------------------------------------------------
 */

int
TclMaxListLength(
    const char *bytes,
    size_t numBytes,
    const char **endPtr)
{
    size_t count = 0;

    if ((numBytes == 0) || ((numBytes == TCL_AUTO_LENGTH) && (*bytes == '\0'))) {
	/* Empty string case - quick exit */
	goto done;
    }

    /*
     * No list element before leading white space.
     */

    count += 1 - TclIsSpaceProc(*bytes);

    /*
     * Count white space runs as potential element separators.
     */

    while (numBytes) {
	if ((numBytes == TCL_AUTO_LENGTH) && (*bytes == '\0')) {
	    break;
	}
	if (TclIsSpaceProc(*bytes)) {
	    /*
	     * Space run started; bump count.
	     */

	    count++;
	    do {
		bytes++;
		numBytes -= (numBytes != TCL_AUTO_LENGTH);
	    } while (numBytes && TclIsSpaceProc(*bytes));
	    if ((numBytes == 0) || ((numBytes == TCL_AUTO_LENGTH) && (*bytes == '\0'))) {
		break;
	    }

	    /*
	     * (*bytes) is non-space; return to counting state.
	     */
	}
	bytes++;
	numBytes -= (numBytes != TCL_AUTO_LENGTH);
    }

    /*
     * No list element following trailing white space.
     */

    count -= TclIsSpaceProc(bytes[-1]);

  done:
    if (endPtr) {
	*endPtr = bytes;
    }
    return count;
}

/*
 *----------------------------------------------------------------------
 *
 * TclFindElement --
 *
 *	Given a pointer into a Tcl list, locate the first (or next) element in
 *	the list.
 *
 * Results:
 *	The return value is normally TCL_OK, which means that the element was
 *	successfully located. If TCL_ERROR is returned it means that list
 *	didn't have proper list structure; the interp's result contains a more
 *	detailed error message.
 *
 *	If TCL_OK is returned, then *elementPtr will be set to point to the
 *	first element of list, and *nextPtr will be set to point to the
 *	character just after any white space following the last character
 *	that's part of the element. If this is the last argument in the list,
 *	then *nextPtr will point just after the last character in the list
 *	(i.e., at the character at list+listLength). If sizePtr is non-NULL,
 *	*sizePtr is filled in with the number of bytes in the element. If the
 *	element is in braces, then *elementPtr will point to the character
 *	after the opening brace and *sizePtr will not include either of the
 *	braces. If there isn't an element in the list, *sizePtr will be zero,
 *	and both *elementPtr and *nextPtr will point just after the last
 *	character in the list. If literalPtr is non-NULL, *literalPtr is set
 *	to a boolean value indicating whether the substring returned as the
 *	values of **elementPtr and *sizePtr is the literal value of a list
 *	element. If not, a call to TclCopyAndCollapse() is needed to produce
 *	the actual value of the list element. Note: this function does NOT
 *	collapse backslash sequences, but uses *literalPtr to tell callers
 *	when it is required for them to do so.
 *
 * Side effects:
 *	None.
 *
 *----------------------------------------------------------------------
 */

int
TclFindElement(
    Tcl_Interp *interp,		/* Interpreter to use for error reporting. If
				 * NULL, then no error message is left after
				 * errors. */
    const char *list,		/* Points to the first byte of a string
				 * containing a Tcl list with zero or more
				 * elements (possibly in braces). */
    int listLength,		/* Number of bytes in the list's string. */
    const char **elementPtr,	/* Where to put address of first significant
				 * character in first element of list. */
    const char **nextPtr,	/* Fill in with location of character just
				 * after all white space following end of
				 * argument (next arg or end of list). */
    size_t *sizePtr,		/* If non-zero, fill in with size of
				 * element. */
    int *literalPtr)		/* If non-zero, fill in with non-zero/zero to
				 * indicate that the substring of *sizePtr
				 * bytes starting at **elementPtr is/is not
				 * the literal list element and therefore
				 * does not/does require a call to
				 * TclCopyAndCollapse() by the caller. */
{
    return FindElement(interp, list, listLength, "list", "LIST", elementPtr,
	    nextPtr, sizePtr, literalPtr);
}

int
TclFindDictElement(
    Tcl_Interp *interp,		/* Interpreter to use for error reporting. If
				 * NULL, then no error message is left after
				 * errors. */
    const char *dict,		/* Points to the first byte of a string
				 * containing a Tcl dictionary with zero or
				 * more keys and values (possibly in
				 * braces). */
    int dictLength,		/* Number of bytes in the dict's string. */
    const char **elementPtr,	/* Where to put address of first significant
				 * character in the first element (i.e., key
				 * or value) of dict. */
    const char **nextPtr,	/* Fill in with location of character just
				 * after all white space following end of
				 * element (next arg or end of list). */
    size_t *sizePtr,		/* If non-zero, fill in with size of
				 * element. */
    int *literalPtr)		/* If non-zero, fill in with non-zero/zero to
				 * indicate that the substring of *sizePtr
				 * bytes starting at **elementPtr is/is not
				 * the literal key or value and therefore
				 * does not/does require a call to
				 * TclCopyAndCollapse() by the caller. */
{
    return FindElement(interp, dict, dictLength, "dict", "DICTIONARY",
	    elementPtr, nextPtr, sizePtr, literalPtr);
}

static int
FindElement(
    Tcl_Interp *interp,		/* Interpreter to use for error reporting. If
				 * NULL, then no error message is left after
				 * errors. */
    const char *string,		/* Points to the first byte of a string
				 * containing a Tcl list or dictionary with
				 * zero or more elements (possibly in
				 * braces). */
    int stringLength,		/* Number of bytes in the string. */
    const char *typeStr,	/* The name of the type of thing we are
				 * parsing, for error messages. */
    const char *typeCode,	/* The type code for thing we are parsing, for
				 * error messages. */
    const char **elementPtr,	/* Where to put address of first significant
				 * character in first element. */
    const char **nextPtr,	/* Fill in with location of character just
				 * after all white space following end of
				 * argument (next arg or end of list/dict). */
    size_t *sizePtr,		/* If non-zero, fill in with size of
				 * element. */
    int *literalPtr)		/* If non-zero, fill in with non-zero/zero to
				 * indicate that the substring of *sizePtr
				 * bytes starting at **elementPtr is/is not
				 * the literal list/dict element and therefore
				 * does not/does require a call to
				 * TclCopyAndCollapse() by the caller. */
{
    const char *p = string;
    const char *elemStart;	/* Points to first byte of first element. */
    const char *limit;		/* Points just after list/dict's last byte. */
    int openBraces = 0;		/* Brace nesting level during parse. */
    int inQuotes = 0;
    int size = 0;		/* lint. */
    size_t numChars;
    int literal = 1;
    const char *p2;

    /*
     * Skim off leading white space and check for an opening brace or quote.
     * We treat embedded NULLs in the list/dict as bytes belonging to a list
     * element (or dictionary key or value).
     */

    limit = (string + stringLength);
    while ((p < limit) && (TclIsSpaceProc(*p))) {
	p++;
    }
    if (p == limit) {		/* no element found */
	elemStart = limit;
	goto done;
    }

    if (*p == '{') {
	openBraces = 1;
	p++;
    } else if (*p == '"') {
	inQuotes = 1;
	p++;
    }
    elemStart = p;

    /*
     * Find element's end (a space, close brace, or the end of the string).
     */

    while (p < limit) {
	switch (*p) {
	    /*
	     * Open brace: don't treat specially unless the element is in
	     * braces. In this case, keep a nesting count.
	     */

	case '{':
	    if (openBraces != 0) {
		openBraces++;
	    }
	    break;

	    /*
	     * Close brace: if element is in braces, keep nesting count and
	     * quit when the last close brace is seen.
	     */

	case '}':
	    if (openBraces > 1) {
		openBraces--;
	    } else if (openBraces == 1) {
		size = (p - elemStart);
		p++;
		if ((p >= limit) || TclIsSpaceProc(*p)) {
		    goto done;
		}

		/*
		 * Garbage after the closing brace; return an error.
		 */

		if (interp != NULL) {
		    p2 = p;
		    while ((p2 < limit) && (!TclIsSpaceProc(*p2))
			    && (p2 < p+20)) {
			p2++;
		    }
		    Tcl_SetObjResult(interp, Tcl_ObjPrintf(
			    "%s element in braces followed by \"%.*s\" "
			    "instead of space", typeStr, (int) (p2-p), p));
		    Tcl_SetErrorCode(interp, "TCL", "VALUE", typeCode, "JUNK",
			    NULL);
		}
		return TCL_ERROR;
	    }
	    break;

	    /*
	     * Backslash: skip over everything up to the end of the backslash
	     * sequence.
	     */

	case '\\':
	    if (openBraces == 0) {
		/*
		 * A backslash sequence not within a brace quoted element
		 * means the value of the element is different from the
		 * substring we are parsing. A call to TclCopyAndCollapse() is
		 * needed to produce the element value. Inform the caller.
		 */

		literal = 0;
	    }
	    TclParseBackslash(p, limit - p, &numChars, NULL);
	    p += (numChars - 1);
	    break;

	    /*
	     * Space: ignore if element is in braces or quotes; otherwise
	     * terminate element.
	     */

	case ' ':
	case '\f':
	case '\n':
	case '\r':
	case '\t':
	case '\v':
	    if ((openBraces == 0) && !inQuotes) {
		size = (p - elemStart);
		goto done;
	    }
	    break;

	    /*
	     * Double-quote: if element is in quotes then terminate it.
	     */

	case '"':
	    if (inQuotes) {
		size = (p - elemStart);
		p++;
		if ((p >= limit) || TclIsSpaceProc(*p)) {
		    goto done;
		}

		/*
		 * Garbage after the closing quote; return an error.
		 */

		if (interp != NULL) {
		    p2 = p;
		    while ((p2 < limit) && (!TclIsSpaceProc(*p2))
			    && (p2 < p+20)) {
			p2++;
		    }
		    Tcl_SetObjResult(interp, Tcl_ObjPrintf(
			    "%s element in quotes followed by \"%.*s\" "
			    "instead of space", typeStr, (int) (p2-p), p));
		    Tcl_SetErrorCode(interp, "TCL", "VALUE", typeCode, "JUNK",
			    NULL);
		}
		return TCL_ERROR;
	    }
	    break;
	}
	p++;
    }

    /*
     * End of list/dict: terminate element.
     */

    if (p == limit) {
	if (openBraces != 0) {
	    if (interp != NULL) {
		Tcl_SetObjResult(interp, Tcl_ObjPrintf(
			"unmatched open brace in %s", typeStr));
		Tcl_SetErrorCode(interp, "TCL", "VALUE", typeCode, "BRACE",
			NULL);
	    }
	    return TCL_ERROR;
	} else if (inQuotes) {
	    if (interp != NULL) {
		Tcl_SetObjResult(interp, Tcl_ObjPrintf(
			"unmatched open quote in %s", typeStr));
		Tcl_SetErrorCode(interp, "TCL", "VALUE", typeCode, "QUOTE",
			NULL);
	    }
	    return TCL_ERROR;
	}
	size = (p - elemStart);
    }

  done:
    while ((p < limit) && (TclIsSpaceProc(*p))) {
	p++;
    }
    *elementPtr = elemStart;
    *nextPtr = p;
    if (sizePtr != 0) {
	*sizePtr = size;
    }
    if (literalPtr != 0) {
	*literalPtr = literal;
    }
    return TCL_OK;
}

/*
 *----------------------------------------------------------------------
 *
 * TclCopyAndCollapse --
 *
 *	Copy a string and substitute all backslash escape sequences
 *
 * Results:
 *	Count bytes get copied from src to dst. Along the way, backslash
 *	sequences are substituted in the copy. After scanning count bytes from
 *	src, a null character is placed at the end of dst. Returns the number
 *	of bytes that got written to dst.
 *
 * Side effects:
 *	None.
 *
 *----------------------------------------------------------------------
 */

size_t
TclCopyAndCollapse(
    size_t count,			/* Number of byte to copy from src. */
    const char *src,		/* Copy from here... */
    char *dst)			/* ... to here. */
{
    size_t newCount = 0;

    while (count > 0) {
	char c = *src;

	if (c == '\\') {
	    size_t numRead;
	    size_t backslashCount = TclParseBackslash(src, count, &numRead, dst);

	    dst += backslashCount;
	    newCount += backslashCount;
	    src += numRead;
	    count -= numRead;
	} else {
	    *dst = c;
	    dst++;
	    newCount++;
	    src++;
	    count--;
	}
    }
    *dst = 0;
    return newCount;
}

/*
 *----------------------------------------------------------------------
 *
 * Tcl_SplitList --
 *
 *	Splits a list up into its constituent fields.
 *
 * Results
 *	The return value is normally TCL_OK, which means that the list was
 *	successfully split up. If TCL_ERROR is returned, it means that "list"
 *	didn't have proper list structure; the interp's result will contain a
 *	more detailed error message.
 *
 *	*argvPtr will be filled in with the address of an array whose elements
 *	point to the elements of list, in order. *argcPtr will get filled in
 *	with the number of valid elements in the array. A single block of
 *	memory is dynamically allocated to hold both the argv array and a copy
 *	of the list (with backslashes and braces removed in the standard way).
 *	The caller must eventually free this memory by calling free() on
 *	*argvPtr. Note: *argvPtr and *argcPtr are only modified if the
 *	function returns normally.
 *
 * Side effects:
 *	Memory is allocated.
 *
 *----------------------------------------------------------------------
 */

int
Tcl_SplitList(
    Tcl_Interp *interp,		/* Interpreter to use for error reporting. If
				 * NULL, no error message is left. */
    const char *list,		/* Pointer to string with list structure. */
    int *argcPtr,		/* Pointer to location to fill in with the
				 * number of elements in the list. */
    const char ***argvPtr)	/* Pointer to place to store pointer to array
				 * of pointers to list elements. */
{
    const char **argv, *end, *element;
    char *p;
    int length, size, i, result;
    size_t elSize;

    /*
     * Allocate enough space to work in. A (const char *) for each (possible)
     * list element plus one more for terminating NULL, plus as many bytes as
     * in the original string value, plus one more for a terminating '\0'.
     * Space used to hold element separating white space in the original
     * string gets re-purposed to hold '\0' characters in the argv array.
     */

    size = TclMaxListLength(list, -1, &end) + 1;
    length = end - list;
    argv = Tcl_Alloc((size * sizeof(char *)) + length + 1);

    for (i = 0, p = ((char *) argv) + size*sizeof(char *);
	    *list != 0;  i++) {
	const char *prevList = list;
	int literal;

	result = TclFindElement(interp, list, length, &element, &list,
		&elSize, &literal);
	length -= (list - prevList);
	if (result != TCL_OK) {
	    Tcl_Free((void *)argv);
	    return result;
	}
	if (*element == 0) {
	    break;
	}
	if (i >= size) {
	    Tcl_Free((void *)argv);
	    if (interp != NULL) {
		Tcl_SetObjResult(interp, Tcl_NewStringObj(
			"internal error in Tcl_SplitList", -1));
		Tcl_SetErrorCode(interp, "TCL", "INTERNAL", "Tcl_SplitList",
			NULL);
	    }
	    return TCL_ERROR;
	}
	argv[i] = p;
	if (literal) {
	    memcpy(p, element, elSize);
	    p += elSize;
	    *p = 0;
	    p++;
	} else {
	    p += 1 + TclCopyAndCollapse(elSize, element, p);
	}
    }

    argv[i] = NULL;
    *argvPtr = argv;
    *argcPtr = i;
    return TCL_OK;
}

/*
 *----------------------------------------------------------------------
 *
 * Tcl_ScanElement --
 *
 *	This function is a companion function to Tcl_ConvertElement. It scans
 *	a string to see what needs to be done to it (e.g. add backslashes or
 *	enclosing braces) to make the string into a valid Tcl list element.
 *
 * Results:
 *	The return value is an overestimate of the number of bytes that will
 *	be needed by Tcl_ConvertElement to produce a valid list element from
 *	src. The word at *flagPtr is filled in with a value needed by
 *	Tcl_ConvertElement when doing the actual conversion.
 *
 * Side effects:
 *	None.
 *
 *----------------------------------------------------------------------
 */

size_t
Tcl_ScanElement(
    const char *src,	/* String to convert to list element. */
    int *flagPtr)	/* Where to store information to guide
			 * Tcl_ConvertCountedElement. */
{
    return Tcl_ScanCountedElement(src, -1, flagPtr);
}

/*
 *----------------------------------------------------------------------
 *
 * Tcl_ScanCountedElement --
 *
 *	This function is a companion function to Tcl_ConvertCountedElement. It
 *	scans a string to see what needs to be done to it (e.g. add
 *	backslashes or enclosing braces) to make the string into a valid Tcl
 *	list element. If length is -1, then the string is scanned from src up
 *	to the first null byte.
 *
 * Results:
 *	The return value is an overestimate of the number of bytes that will
 *	be needed by Tcl_ConvertCountedElement to produce a valid list element
 *	from src. The word at *flagPtr is filled in with a value needed by
 *	Tcl_ConvertCountedElement when doing the actual conversion.
 *
 * Side effects:
 *	None.
 *
 *----------------------------------------------------------------------
 */

size_t
Tcl_ScanCountedElement(
    const char *src,		/* String to convert to Tcl list element. */
    size_t length,		/* Number of bytes in src, or -1. */
    int *flagPtr)		/* Where to store information to guide
				 * Tcl_ConvertElement. */
{
    char flags = CONVERT_ANY;
    int numBytes = TclScanElement(src, length, &flags);

    *flagPtr = flags;
    return numBytes;
}

/*
 *----------------------------------------------------------------------
 *
 * TclScanElement --
 *
 *	This function is a companion function to TclConvertElement. It scans a
 *	string to see what needs to be done to it (e.g. add backslashes or
 *	enclosing braces) to make the string into a valid Tcl list element. If
 *	length is -1, then the string is scanned from src up to the first null
 *	byte. A NULL value for src is treated as an empty string. The incoming
 *	value of *flagPtr is a report from the caller what additional flags it
 *	will pass to TclConvertElement().
 *
 * Results:
 *	The recommended formatting mode for the element is determined and a
 *	value is written to *flagPtr indicating that recommendation. This
 *	recommendation is combined with the incoming flag values in *flagPtr
 *	set by the caller to determine how many bytes will be needed by
 *	TclConvertElement() in which to write the formatted element following
 *	the recommendation modified by the flag values. This number of bytes
 *	is the return value of the routine.  In some situations it may be an
 *	overestimate, but so long as the caller passes the same flags to
 *	TclConvertElement(), it will be large enough.
 *
 * Side effects:
 *	None.
 *
 *----------------------------------------------------------------------
 */

size_t
TclScanElement(
    const char *src,		/* String to convert to Tcl list element. */
    size_t length,		/* Number of bytes in src, or -1. */
    char *flagPtr)		/* Where to store information to guide
				 * Tcl_ConvertElement. */
{
    const char *p = src;
    int nestingLevel = 0;	/* Brace nesting count */
    int forbidNone = 0;		/* Do not permit CONVERT_NONE mode. Something
				 * needs protection or escape. */
    int requireEscape = 0;	/* Force use of CONVERT_ESCAPE mode.  For some
				 * reason bare or brace-quoted form fails. */
    int extra = 0;		/* Count of number of extra bytes needed for
				 * formatted element, assuming we use escape
				 * sequences in formatting. */
    size_t bytesNeeded;		/* Buffer length computed to complete the
				 * element formatting in the selected mode. */
#if COMPAT
    int preferEscape = 0;	/* Use preferences to track whether to use */
    int preferBrace = 0;	/* CONVERT_MASK mode. */
    int braceCount = 0;		/* Count of all braces '{' '}' seen. */
#endif /* COMPAT */

    if ((p == NULL) || (length == 0) || ((*p == '\0') && (length == TCL_AUTO_LENGTH))) {
	/*
	 * Empty string element must be brace quoted.
	 */

	*flagPtr = CONVERT_BRACE;
	return 2;
    }

#if COMPAT
    /*
     * We have an established history in TclConvertElement() when quoting
     * because of a leading hash character to force what would be the
     * CONVERT_MASK mode into the CONVERT_BRACE mode. That is, we format
     * the element #{a"b} like this:
     *			{#{a"b}}
     * and not like this:
     *			\#{a\"b}
     * This is inconsistent with [list x{a"b}], but we will not change that now.
     * Set that preference here so that we compute a tight size requirement.
     */
    if ((*src == '#') && !(*flagPtr & TCL_DONT_QUOTE_HASH)) {
	preferBrace = 1;
    }
#endif

    if ((*p == '{') || (*p == '"')) {
	/*
	 * Must escape or protect so leading character of value is not
	 * misinterpreted as list element delimiting syntax.
	 */

	forbidNone = 1;
#if COMPAT
	preferBrace = 1;
#endif /* COMPAT */
    }

    while (length) {
      if (CHAR_TYPE(*p) != TYPE_NORMAL) {
	switch (*p) {
	case '{':	/* TYPE_BRACE */
#if COMPAT
	    braceCount++;
#endif /* COMPAT */
	    extra++;				/* Escape '{' => '\{' */
	    nestingLevel++;
	    break;
	case '}':	/* TYPE_BRACE */
#if COMPAT
	    braceCount++;
#endif /* COMPAT */
	    extra++;				/* Escape '}' => '\}' */
	    nestingLevel--;
	    if (nestingLevel < 0) {
		/*
		 * Unbalanced braces!  Cannot format with brace quoting.
		 */

		requireEscape = 1;
	    }
	    break;
	case ']':	/* TYPE_CLOSE_BRACK */
	case '"':	/* TYPE_SPACE */
#if COMPAT
	    forbidNone = 1;
	    extra++;		/* Escapes all just prepend a backslash */
	    preferEscape = 1;
	    break;
#else
	    /* FLOW THROUGH */
#endif /* COMPAT */
	case '[':	/* TYPE_SUBS */
	case '$':	/* TYPE_SUBS */
	case ';':	/* TYPE_COMMAND_END */
	case ' ':	/* TYPE_SPACE */
	case '\f':	/* TYPE_SPACE */
	case '\n':	/* TYPE_COMMAND_END */
	case '\r':	/* TYPE_SPACE */
	case '\t':	/* TYPE_SPACE */
	case '\v':	/* TYPE_SPACE */
	    forbidNone = 1;
	    extra++;		/* Escape sequences all one byte longer. */
#if COMPAT
	    preferBrace = 1;
#endif /* COMPAT */
	    break;
	case '\\':	/* TYPE_SUBS */
	    extra++;				/* Escape '\' => '\\' */
	    if ((length == 1) || ((length == TCL_AUTO_LENGTH) && (p[1] == '\0'))) {
		/*
		 * Final backslash. Cannot format with brace quoting.
		 */

		requireEscape = 1;
		break;
	    }
	    if (p[1] == '\n') {
		extra++;	/* Escape newline => '\n', one byte longer */

		/*
		 * Backslash newline sequence.  Brace quoting not permitted.
		 */

		requireEscape = 1;
		length -= (length > 0);
		p++;
		break;
	    }
	    if ((p[1] == '{') || (p[1] == '}') || (p[1] == '\\')) {
		extra++;	/* Escape sequences all one byte longer. */
		length -= (length > 0);
		p++;
	    }
	    forbidNone = 1;
#if COMPAT
	    preferBrace = 1;
#endif /* COMPAT */
	    break;
	case '\0':	/* TYPE_SUBS */
	    if (length == TCL_AUTO_LENGTH) {
		goto endOfString;
	    }
	    /* TODO: Panic on improper encoding? */
	    break;
	}
      }
	length -= (length+1 > 1);
	p++;
    }

  endOfString:
    if (nestingLevel != 0) {
	/*
	 * Unbalanced braces!  Cannot format with brace quoting.
	 */

	requireEscape = 1;
    }

    /*
     * We need at least as many bytes as are in the element value...
     */

    bytesNeeded = p - src;

    if (requireEscape) {
	/*
	 * We must use escape sequences.  Add all the extra bytes needed to
	 * have room to create them.
	 */

	bytesNeeded += extra;

	/*
	 * Make room to escape leading #, if needed.
	 */

	if ((*src == '#') && !(*flagPtr & TCL_DONT_QUOTE_HASH)) {
	    bytesNeeded++;
	}
	*flagPtr = CONVERT_ESCAPE;
	return bytesNeeded;
    }
    if (*flagPtr & CONVERT_ANY) {
	/*
	 * The caller has not let us know what flags it will pass to
	 * TclConvertElement() so compute the max size we might need for any
	 * possible choice.  Normally the formatting using escape sequences is
	 * the longer one, and a minimum "extra" value of 2 makes sure we
	 * don't request too small a buffer in those edge cases where that's
	 * not true.
	 */

	if (extra < 2) {
	    extra = 2;
	}
	*flagPtr &= ~CONVERT_ANY;
	*flagPtr |= TCL_DONT_USE_BRACES;
    }
    if (forbidNone) {
	/*
	 * We must request some form of quoting of escaping...
	 */

#if COMPAT
	if (preferEscape && !preferBrace) {
	    /*
	     * If we are quoting solely due to ] or internal " characters use
	     * the CONVERT_MASK mode where we escape all special characters
	     * except for braces. "extra" counted space needed to escape
	     * braces too, so substract "braceCount" to get our actual needs.
	     */

	    bytesNeeded += (extra - braceCount);
	    /* Make room to escape leading #, if needed. */
	    if ((*src == '#') && !(*flagPtr & TCL_DONT_QUOTE_HASH)) {
		bytesNeeded++;
	    }

	    /*
	     * If the caller reports it will direct TclConvertElement() to
	     * use full escapes on the element, add back the bytes needed to
	     * escape the braces.
	     */

	    if (*flagPtr & TCL_DONT_USE_BRACES) {
		bytesNeeded += braceCount;
	    }
	    *flagPtr = CONVERT_MASK;
	    return bytesNeeded;
	}
#endif /* COMPAT */
	if (*flagPtr & TCL_DONT_USE_BRACES) {
	    /*
	     * If the caller reports it will direct TclConvertElement() to
	     * use escapes, add the extra bytes needed to have room for them.
	     */

	    bytesNeeded += extra;

	    /*
	     * Make room to escape leading #, if needed.
	     */

	    if ((*src == '#') && !(*flagPtr & TCL_DONT_QUOTE_HASH)) {
		bytesNeeded++;
	    }
	} else {
	    /*
	     * Add 2 bytes for room for the enclosing braces.
	     */

	    bytesNeeded += 2;
	}
	*flagPtr = CONVERT_BRACE;
	return bytesNeeded;
    }

    /*
     * So far, no need to quote or escape anything.
     */

    if ((*src == '#') && !(*flagPtr & TCL_DONT_QUOTE_HASH)) {
	/*
	 * If we need to quote a leading #, make room to enclose in braces.
	 */

	bytesNeeded += 2;
    }
    *flagPtr = CONVERT_NONE;
    return bytesNeeded;
}

/*
 *----------------------------------------------------------------------
 *
 * Tcl_ConvertElement --
 *
 *	This is a companion function to Tcl_ScanElement. Given the information
 *	produced by Tcl_ScanElement, this function converts a string to a list
 *	element equal to that string.
 *
 * Results:
 *	Information is copied to *dst in the form of a list element identical
 *	to src (i.e. if Tcl_SplitList is applied to dst it will produce a
 *	string identical to src). The return value is a count of the number of
 *	characters copied (not including the terminating NULL character).
 *
 * Side effects:
 *	None.
 *
 *----------------------------------------------------------------------
 */

size_t
Tcl_ConvertElement(
    const char *src,	/* Source information for list element. */
    char *dst,		/* Place to put list-ified element. */
    int flags)		/* Flags produced by Tcl_ScanElement. */
{
    return Tcl_ConvertCountedElement(src, -1, dst, flags);
}

/*
 *----------------------------------------------------------------------
 *
 * Tcl_ConvertCountedElement --
 *
 *	This is a companion function to Tcl_ScanCountedElement. Given the
 *	information produced by Tcl_ScanCountedElement, this function converts
 *	a string to a list element equal to that string.
 *
 * Results:
 *	Information is copied to *dst in the form of a list element identical
 *	to src (i.e. if Tcl_SplitList is applied to dst it will produce a
 *	string identical to src). The return value is a count of the number of
 *	characters copied (not including the terminating NULL character).
 *
 * Side effects:
 *	None.
 *
 *----------------------------------------------------------------------
 */

size_t
Tcl_ConvertCountedElement(
    const char *src,	/* Source information for list element. */
    size_t length,		/* Number of bytes in src, or -1. */
    char *dst,			/* Place to put list-ified element. */
    int flags)			/* Flags produced by Tcl_ScanElement. */
{
    size_t numBytes = TclConvertElement(src, length, dst, flags);
    dst[numBytes] = '\0';
    return numBytes;
}

/*
 *----------------------------------------------------------------------
 *
 * TclConvertElement --
 *
 *	This is a companion function to TclScanElement. Given the information
 *	produced by TclScanElement, this function converts a string to a list
 *	element equal to that string.
 *
 * Results:
 *	Information is copied to *dst in the form of a list element identical
 *	to src (i.e. if Tcl_SplitList is applied to dst it will produce a
 *	string identical to src). The return value is a count of the number of
 *	characters copied (not including the terminating NULL character).
 *
 * Side effects:
 *	None.
 *
 *----------------------------------------------------------------------
 */

size_t
TclConvertElement(
    const char *src,	/* Source information for list element. */
    size_t length,		/* Number of bytes in src, or -1. */
    char *dst,			/* Place to put list-ified element. */
    int flags)			/* Flags produced by Tcl_ScanElement. */
{
    int conversion = flags & CONVERT_MASK;
    char *p = dst;

    /*
     * Let the caller demand we use escape sequences rather than braces.
     */

    if ((flags & TCL_DONT_USE_BRACES) && (conversion & CONVERT_BRACE)) {
	conversion = CONVERT_ESCAPE;
    }

    /*
     * No matter what the caller demands, empty string must be braced!
     */

    if ((src == NULL) || (length == 0) || (*src == '\0' && length == TCL_AUTO_LENGTH)) {
	p[0] = '{';
	p[1] = '}';
	return 2;
    }

    /*
     * Escape leading hash as needed and requested.
     */

    if ((*src == '#') && !(flags & TCL_DONT_QUOTE_HASH)) {
	if (conversion == CONVERT_ESCAPE) {
	    p[0] = '\\';
	    p[1] = '#';
	    p += 2;
	    src++;
	    length -= (length+1 > 1);
	} else {
	    conversion = CONVERT_BRACE;
	}
    }

    /*
     * No escape or quoting needed.  Copy the literal string value.
     */

    if (conversion == CONVERT_NONE) {
	if (length == TCL_AUTO_LENGTH) {
	    /* TODO: INT_MAX overflow? */
	    while (*src) {
		*p++ = *src++;
	    }
	    return p - dst;
	} else {
	    memcpy(dst, src, length);
	    return length;
	}
    }

    /*
     * Formatted string is original string enclosed in braces.
     */

    if (conversion == CONVERT_BRACE) {
	*p = '{';
	p++;
	if (length == TCL_AUTO_LENGTH) {
	    /* TODO: INT_MAX overflow? */
	    while (*src) {
		*p++ = *src++;
	    }
	} else {
	    memcpy(p, src, length);
	    p += length;
	}
	*p = '}';
	p++;
	return (size_t)(p - dst);
    }

    /* conversion == CONVERT_ESCAPE or CONVERT_MASK */

    /*
     * Formatted string is original string converted to escape sequences.
     */

    for ( ; length; src++, length -= (length+1 > 1)) {
	switch (*src) {
	case ']':
	case '[':
	case '$':
	case ';':
	case ' ':
	case '\\':
	case '"':
	    *p = '\\';
	    p++;
	    break;
	case '{':
	case '}':
#if COMPAT
	    if (conversion == CONVERT_ESCAPE)
#endif /* COMPAT */
	    {
		*p = '\\';
		p++;
	    }
	    break;
	case '\f':
	    *p = '\\';
	    p++;
	    *p = 'f';
	    p++;
	    continue;
	case '\n':
	    *p = '\\';
	    p++;
	    *p = 'n';
	    p++;
	    continue;
	case '\r':
	    *p = '\\';
	    p++;
	    *p = 'r';
	    p++;
	    continue;
	case '\t':
	    *p = '\\';
	    p++;
	    *p = 't';
	    p++;
	    continue;
	case '\v':
	    *p = '\\';
	    p++;
	    *p = 'v';
	    p++;
	    continue;
	case '\0':
	    if (length == TCL_AUTO_LENGTH) {
		return (size_t)(p - dst);
	    }

	    /*
	     * If we reach this point, there's an embedded NULL in the string
	     * range being processed, which should not happen when the
	     * encoding rules for Tcl strings are properly followed.  If the
	     * day ever comes when we stop tolerating such things, this is
	     * where to put the Tcl_Panic().
	     */

	    break;
	}
	*p = *src;
	p++;
    }
    return (size_t)(p - dst);
}

/*
 *----------------------------------------------------------------------
 *
 * Tcl_Merge --
 *
 *	Given a collection of strings, merge them together into a single
 *	string that has proper Tcl list structured (i.e. Tcl_SplitList may be
 *	used to retrieve strings equal to the original elements, and Tcl_Eval
 *	will parse the string back into its original elements).
 *
 * Results:
 *	The return value is the address of a dynamically-allocated string
 *	containing the merged list.
 *
 * Side effects:
 *	None.
 *
 *----------------------------------------------------------------------
 */

char *
Tcl_Merge(
    int argc,			/* How many strings to merge. */
    const char *const *argv)	/* Array of string values. */
{
#define LOCAL_SIZE 64
    char localFlags[LOCAL_SIZE], *flagPtr = NULL;
    int i;
    size_t bytesNeeded = 0;
    char *result, *dst;

    /*
     * Handle empty list case first, so logic of the general case can be
     * simpler.
     */

    if (argc == 0) {
	result = Tcl_Alloc(1);
	result[0] = '\0';
	return result;
    }

    /*
     * Pass 1: estimate space, gather flags.
     */

    if (argc <= LOCAL_SIZE) {
	flagPtr = localFlags;
    } else {
	flagPtr = Tcl_Alloc(argc);
    }
    for (i = 0; i < argc; i++) {
	flagPtr[i] = ( i ? TCL_DONT_QUOTE_HASH : 0 );
	bytesNeeded += TclScanElement(argv[i], -1, &flagPtr[i]);
    }
    bytesNeeded += argc;

    /*
     * Pass two: copy into the result area.
     */

    result = Tcl_Alloc(bytesNeeded);
    dst = result;
    for (i = 0; i < argc; i++) {
	flagPtr[i] |= ( i ? TCL_DONT_QUOTE_HASH : 0 );
	dst += TclConvertElement(argv[i], -1, dst, flagPtr[i]);
	*dst = ' ';
	dst++;
    }
    dst[-1] = 0;

    if (flagPtr != localFlags) {
	Tcl_Free(flagPtr);
    }
    return result;
}

/*
 *----------------------------------------------------------------------
 *
 * UtfWellFormedEnd --
 *	Checks the end of utf string is malformed, if yes - wraps bytes
 *	to the given buffer (as well-formed NTS string).  The buffer
 *	argument should be initialized by the caller and ready to use.
 *
 * Results:
 *	The bytes with well-formed end of the string.
 *
 * Side effects:
 *	Buffer (DString) may be allocated, so must be released.
 *
 *----------------------------------------------------------------------
 */

static inline const char*
UtfWellFormedEnd(
    Tcl_DString *buffer,	/* Buffer used to hold well-formed string. */
    const char *bytes,		/* Pointer to the beginning of the string. */
    int length)			/* Length of the string. */
{
    const char *l = bytes + length;
    const char *p = Tcl_UtfPrev(l, bytes);

    if (Tcl_UtfCharComplete(p, l - p)) {
	return bytes;
    }
    /*
     * Malformed utf-8 end, be sure we've NTS to safe compare of end-character,
     * avoid segfault by access violation out of range.
     */
    Tcl_DStringAppend(buffer, bytes, length);
    return Tcl_DStringValue(buffer);
}
/*
 *----------------------------------------------------------------------
 *
 * TclTrimRight --
 *	Takes two counted strings in the Tcl encoding.  Conceptually
 *	finds the sub string (offset) to trim from the right side of the
 *	first string all characters found in the second string.
 *
 * Results:
 *	The number of bytes to be removed from the end of the string.
 *
 * Side effects:
 *	None.
 *
 *----------------------------------------------------------------------
 */

static inline size_t
TrimRight(
    const char *bytes,		/* String to be trimmed... */
    size_t numBytes,		/* ...and its length in bytes */
    const char *trim,		/* String of trim characters... */
    size_t numTrim)		/* ...and its length in bytes */
{
    const char *p = bytes + numBytes;
    size_t pInc;
    Tcl_UniChar ch1 = 0, ch2 = 0;

    /*
     * Outer loop: iterate over string to be trimmed.
     */

    do {
	const char *q = trim;
	size_t bytesLeft = numTrim;

	p = Tcl_UtfPrev(p, bytes);
 	pInc = TclUtfToUniChar(p, &ch1);

	/*
	 * Inner loop: scan trim string for match to current character.
	 */

	do {
	    size_t qInc = TclUtfToUniChar(q, &ch2);

	    if (ch1 == ch2) {
		break;
	    }

	    q += qInc;
	    bytesLeft -= qInc;
	} while (bytesLeft);

	if (bytesLeft == 0) {
	    /*
	     * No match; trim task done; *p is last non-trimmed char.
	     */

	    p += pInc;
	    break;
	}
    } while (p > bytes);

    return numBytes - (p - bytes);
}

size_t
TclTrimRight(
    const char *bytes,	/* String to be trimmed... */
    size_t numBytes,	/* ...and its length in bytes */
    const char *trim,	/* String of trim characters... */
    size_t numTrim)	/* ...and its length in bytes */
{
    size_t res;
    Tcl_DString bytesBuf, trimBuf;

    /* Empty strings -> nothing to do */
    if ((numBytes == 0) || (numTrim == 0)) {
	return 0;
    }

    Tcl_DStringInit(&bytesBuf);
    Tcl_DStringInit(&trimBuf);
    bytes = UtfWellFormedEnd(&bytesBuf, bytes, numBytes);
    trim = UtfWellFormedEnd(&trimBuf, trim, numTrim);

    res = TrimRight(bytes, numBytes, trim, numTrim);
    if (res > numBytes) {
	res = numBytes;
    }

    Tcl_DStringFree(&bytesBuf);
    Tcl_DStringFree(&trimBuf);

    return res;
}

/*
 *----------------------------------------------------------------------
 *
 * TclTrimLeft --
 *
 *	Takes two counted strings in the Tcl encoding.  Conceptually
 *	finds the sub string (offset) to trim from the left side of the
 *	first string all characters found in the second string.
 *
 * Results:
 *	The number of bytes to be removed from the start of the string.
 *
 * Side effects:
 *	None.
 *
 *----------------------------------------------------------------------
 */

static inline size_t
TrimLeft(
    const char *bytes,		/* String to be trimmed... */
    size_t numBytes,		/* ...and its length in bytes */
    const char *trim,		/* String of trim characters... */
    size_t numTrim)		/* ...and its length in bytes */
{
    const char *p = bytes;
	Tcl_UniChar ch1 = 0, ch2 = 0;

    /*
     * Outer loop: iterate over string to be trimmed.
     */

    do {
	size_t pInc = TclUtfToUniChar(p, &ch1);
	const char *q = trim;
	size_t bytesLeft = numTrim;

	/*
	 * Inner loop: scan trim string for match to current character.
	 */

	do {
	    size_t qInc = TclUtfToUniChar(q, &ch2);

	    if (ch1 == ch2) {
		break;
	    }

	    q += qInc;
	    bytesLeft -= qInc;
	} while (bytesLeft);

	if (bytesLeft == 0) {
	    /*
	     * No match; trim task done; *p is first non-trimmed char.
	     */

	    break;
	}

	p += pInc;
	numBytes -= pInc;
    } while (numBytes > 0);

    return p - bytes;
}

size_t
TclTrimLeft(
    const char *bytes,	/* String to be trimmed... */
    size_t numBytes,	/* ...and its length in bytes */
    const char *trim,	/* String of trim characters... */
    size_t numTrim)	/* ...and its length in bytes */
{
    size_t res;
    Tcl_DString bytesBuf, trimBuf;

    /* Empty strings -> nothing to do */
    if ((numBytes == 0) || (numTrim == 0)) {
	return 0;
    }

    Tcl_DStringInit(&bytesBuf);
    Tcl_DStringInit(&trimBuf);
    bytes = UtfWellFormedEnd(&bytesBuf, bytes, numBytes);
    trim = UtfWellFormedEnd(&trimBuf, trim, numTrim);

    res = TrimLeft(bytes, numBytes, trim, numTrim);
    if (res > numBytes) {
	res = numBytes;
    }

    Tcl_DStringFree(&bytesBuf);
    Tcl_DStringFree(&trimBuf);

    return res;
}

/*
 *----------------------------------------------------------------------
 *
 * TclTrim --
 *	Finds the sub string (offset) to trim from both sides of the
 *	first string all characters found in the second string.
 *
 * Results:
 *	The number of bytes to be removed from the start of the string
 *
 * Side effects:
 *	None.
 *
 *----------------------------------------------------------------------
 */

size_t
TclTrim(
    const char *bytes,	/* String to be trimmed... */
    size_t numBytes,	/* ...and its length in bytes */
    const char *trim,	/* String of trim characters... */
    size_t numTrim,	/* ...and its length in bytes */
    size_t *trimRight)		/* Offset from the end of the string. */
{
    size_t trimLeft;
    Tcl_DString bytesBuf, trimBuf;

    *trimRight = 0;
    /* Empty strings -> nothing to do */
    if ((numBytes == 0) || (numTrim == 0)) {
	return 0;
    }

    Tcl_DStringInit(&bytesBuf);
    Tcl_DStringInit(&trimBuf);
    bytes = UtfWellFormedEnd(&bytesBuf, bytes, numBytes);
    trim = UtfWellFormedEnd(&trimBuf, trim, numTrim);

    trimLeft = TrimLeft(bytes, numBytes, trim, numTrim);
    if (trimLeft > numBytes) {
	trimLeft = numBytes;
    }
    numBytes -= trimLeft;
    /* have to trim yet (first char was already verified within TrimLeft) */
    if (numBytes > 1) {
	bytes += trimLeft;
	*trimRight = TrimRight(bytes, numBytes, trim, numTrim);
	if (*trimRight > numBytes) {
	    *trimRight = numBytes;
	}
    }

    Tcl_DStringFree(&bytesBuf);
    Tcl_DStringFree(&trimBuf);

    return trimLeft;
}

/*
 *----------------------------------------------------------------------
 *
 * Tcl_Concat --
 *
 *	Concatenate a set of strings into a single large string.
 *
 * Results:
 *	The return value is dynamically-allocated string containing a
 *	concatenation of all the strings in argv, with spaces between the
 *	original argv elements.
 *
 * Side effects:
 *	Memory is allocated for the result; the caller is responsible for
 *	freeing the memory.
 *
 *----------------------------------------------------------------------
 */

/* The whitespace characters trimmed during [concat] operations */
#define CONCAT_WS_SIZE (sizeof(CONCAT_TRIM_SET "") - 1)

char *
Tcl_Concat(
    int argc,			/* Number of strings to concatenate. */
    const char *const *argv)	/* Array of strings to concatenate. */
{
    int i;
    size_t needSpace = 0, bytesNeeded = 0;
    char *result, *p;

    /*
     * Dispose of the empty result corner case first to simplify later code.
     */

    if (argc == 0) {
	result = (char *) Tcl_Alloc(1);
	result[0] = '\0';
	return result;
    }

    /*
     * First allocate the result buffer at the size required.
     */

    for (i = 0;  i < argc;  i++) {
	bytesNeeded += strlen(argv[i]);
    }

    /*
     * All element bytes + (argc - 1) spaces + 1 terminating NULL.
     */

    result = Tcl_Alloc(bytesNeeded + argc);

    for (p = result, i = 0;  i < argc;  i++) {
	size_t triml, trimr, elemLength;
	const char *element;

	element = argv[i];
	elemLength = strlen(argv[i]);

	/* Trim away the leading/trailing whitespace. */
	triml = TclTrim(element, elemLength, CONCAT_TRIM_SET,
		CONCAT_WS_SIZE, &trimr);
	element += triml;
	elemLength -= triml + trimr;

	/* Do not permit trimming to expose a final backslash character. */
	elemLength += trimr && (element[elemLength - 1] == '\\');

	/*
	 * If we're left with empty element after trimming, do nothing.
	 */

	if (elemLength == 0) {
	    continue;
	}

	/*
	 * Append to the result with space if needed.
	 */

	if (needSpace) {
	    *p++ = ' ';
	}
	memcpy(p, element, elemLength);
	p += elemLength;
	needSpace = 1;
    }
    *p = '\0';
    return result;
}

/*
 *----------------------------------------------------------------------
 *
 * Tcl_ConcatObj --
 *
 *	Concatenate the strings from a set of objects into a single string
 *	object with spaces between the original strings.
 *
 * Results:
 *	The return value is a new string object containing a concatenation of
 *	the strings in objv. Its ref count is zero.
 *
 * Side effects:
 *	A new object is created.
 *
 *----------------------------------------------------------------------
 */

Tcl_Obj *
Tcl_ConcatObj(
    int objc,			/* Number of objects to concatenate. */
    Tcl_Obj *const objv[])	/* Array of objects to concatenate. */
{
    int i, needSpace = 0;
    size_t bytesNeeded = 0, elemLength;
    const char *element;
    Tcl_Obj *objPtr, *resPtr;

    /*
     * Check first to see if all the items are of list type or empty. If so,
     * we will concat them together as lists, and return a list object. This
     * is only valid when the lists are in canonical form.
     */

    for (i = 0;  i < objc;  i++) {
	size_t length;

	objPtr = objv[i];
	if (TclListObjIsCanonical(objPtr)) {
	    continue;
	}
	(void)TclGetStringFromObj(objPtr, &length);
	if (length > 0) {
	    break;
	}
    }
    if (i == objc) {
	resPtr = NULL;
	for (i = 0;  i < objc;  i++) {
	    objPtr = objv[i];
	    if (!TclListObjIsCanonical(objPtr)) {
		continue;
	    }
	    if (resPtr) {
		if (TCL_OK != Tcl_ListObjAppendList(NULL, resPtr, objPtr)) {
		    /* Abandon ship! */
		    Tcl_DecrRefCount(resPtr);
		    goto slow;
		}
	    } else {
		resPtr = TclListObjCopy(NULL, objPtr);
	    }
	}
	if (!resPtr) {
	    resPtr = Tcl_NewObj();
	}
	return resPtr;
    }

  slow:
    /*
     * Something cannot be determined to be safe, so build the concatenation
     * the slow way, using the string representations.
     *
     * First try to pre-allocate the size required.
     */

    for (i = 0;  i < objc;  i++) {
	element = TclGetStringFromObj(objv[i], &elemLength);
	bytesNeeded += elemLength;
    }

    /*
     * Does not matter if this fails, will simply try later to build up the
     * string with each Append reallocating as needed with the usual string
     * append algorithm.  When that fails it will report the error.
     */

    TclNewObj(resPtr);
    (void) Tcl_AttemptSetObjLength(resPtr, bytesNeeded + objc - 1);
    Tcl_SetObjLength(resPtr, 0);

    for (i = 0;  i < objc;  i++) {
	size_t triml, trimr;

	element = TclGetStringFromObj(objv[i], &elemLength);

	/* Trim away the leading/trailing whitespace. */
	triml = TclTrim(element, elemLength, CONCAT_TRIM_SET,
		CONCAT_WS_SIZE, &trimr);
	element += triml;
	elemLength -= triml + trimr;

	/* Do not permit trimming to expose a final backslash character. */
	elemLength += trimr && (element[elemLength - 1] == '\\');

	/*
	 * If we're left with empty element after trimming, do nothing.
	 */

	if (elemLength == 0) {
	    continue;
	}

	/*
	 * Append to the result with space if needed.
	 */

	if (needSpace) {
	    Tcl_AppendToObj(resPtr, " ", 1);
	}
	Tcl_AppendToObj(resPtr, element, elemLength);
	needSpace = 1;
    }
    return resPtr;
}

/*
 *----------------------------------------------------------------------
 *
 * Tcl_StringCaseMatch --
 *
 *	See if a particular string matches a particular pattern. Allows case
 *	insensitivity.
 *
 * Results:
 *	The return value is 1 if string matches pattern, and 0 otherwise. The
 *	matching operation permits the following special characters in the
 *	pattern: *?\[] (see the manual entry for details on what these mean).
 *
 * Side effects:
 *	None.
 *
 *----------------------------------------------------------------------
 */

int
Tcl_StringCaseMatch(
    const char *str,		/* String. */
    const char *pattern,	/* Pattern, which may contain special
				 * characters. */
    int nocase)			/* 0 for case sensitive, 1 for insensitive */
{
    int p, charLen;
    const char *pstart = pattern;
    Tcl_UniChar ch1 = 0, ch2 = 0;

    while (1) {
	p = *pattern;

	/*
	 * See if we're at the end of both the pattern and the string. If so,
	 * we succeeded. If we're at the end of the pattern but not at the end
	 * of the string, we failed.
	 */

	if (p == '\0') {
	    return (*str == '\0');
	}
	if ((*str == '\0') && (p != '*')) {
	    return 0;
	}

	/*
	 * Check for a "*" as the next pattern character. It matches any
	 * substring. We handle this by calling ourselves recursively for each
	 * postfix of string, until either we match or we reach the end of the
	 * string.
	 */

	if (p == '*') {
	    /*
	     * Skip all successive *'s in the pattern
	     */

	    while (*(++pattern) == '*') {}
	    p = *pattern;
	    if (p == '\0') {
		return 1;
	    }

	    /*
	     * This is a special case optimization for single-byte utf.
	     */

	    if (UCHAR(*pattern) < 0x80) {
		ch2 = (Tcl_UniChar)
			(nocase ? tolower(UCHAR(*pattern)) : UCHAR(*pattern));
	    } else {
		Tcl_UtfToUniChar(pattern, &ch2);
		if (nocase) {
		    ch2 = Tcl_UniCharToLower(ch2);
		}
	    }

	    while (1) {
		/*
		 * Optimization for matching - cruise through the string
		 * quickly if the next char in the pattern isn't a special
		 * character
		 */

		if ((p != '[') && (p != '?') && (p != '\\')) {
		    if (nocase) {
			while (*str) {
			    charLen = TclUtfToUniChar(str, &ch1);
			    if (ch2==ch1 || ch2==(Tcl_UniChar)Tcl_UniCharToLower(ch1)) {
				break;
			    }
			    str += charLen;
			}
		    } else {
			/*
			 * There's no point in trying to make this code
			 * shorter, as the number of bytes you want to compare
			 * each time is non-constant.
			 */

			while (*str) {
			    charLen = TclUtfToUniChar(str, &ch1);
			    if (ch2 == ch1) {
				break;
			    }
			    str += charLen;
			}
		    }
		}
		if (Tcl_StringCaseMatch(str, pattern, nocase)) {
		    return 1;
		}
		if (*str == '\0') {
		    return 0;
		}
		str += TclUtfToUniChar(str, &ch1);
	    }
	}

	/*
	 * Check for a "?" as the next pattern character. It matches any
	 * single character.
	 */

	if (p == '?') {
	    pattern++;
	    str += TclUtfToUniChar(str, &ch1);
	    continue;
	}

	/*
	 * Check for a "[" as the next pattern character. It is followed by a
	 * list of characters that are acceptable, or by a range (two
	 * characters separated by "-").
	 */

	if (p == '[') {
	    Tcl_UniChar startChar = 0, endChar = 0;

	    pattern++;
	    if (UCHAR(*str) < 0x80) {
		ch1 = (Tcl_UniChar)
			(nocase ? tolower(UCHAR(*str)) : UCHAR(*str));
		str++;
	    } else {
		str += Tcl_UtfToUniChar(str, &ch1);
		if (nocase) {
		    ch1 = Tcl_UniCharToLower(ch1);
		}
	    }
	    while (1) {
		if ((*pattern == ']') || (*pattern == '\0')) {
		    return 0;
		}
		if (UCHAR(*pattern) < 0x80) {
		    startChar = (Tcl_UniChar) (nocase
			    ? tolower(UCHAR(*pattern)) : UCHAR(*pattern));
		    pattern++;
		} else {
		    pattern += Tcl_UtfToUniChar(pattern, &startChar);
		    if (nocase) {
			startChar = Tcl_UniCharToLower(startChar);
		    }
		}
		if (*pattern == '-') {
		    pattern++;
		    if (*pattern == '\0') {
			return 0;
		    }
		    if (UCHAR(*pattern) < 0x80) {
			endChar = (Tcl_UniChar) (nocase
				? tolower(UCHAR(*pattern)) : UCHAR(*pattern));
			pattern++;
		    } else {
			pattern += Tcl_UtfToUniChar(pattern, &endChar);
			if (nocase) {
			    endChar = Tcl_UniCharToLower(endChar);
			}
		    }
		    if (((startChar <= ch1) && (ch1 <= endChar))
			    || ((endChar <= ch1) && (ch1 <= startChar))) {
			/*
			 * Matches ranges of form [a-z] or [z-a].
			 */

			break;
		    }
		} else if (startChar == ch1) {
		    break;
		}
	    }
	    while (*pattern != ']') {
		if (*pattern == '\0') {
		    pattern = Tcl_UtfPrev(pattern, pstart);
		    break;
		}
		pattern++;
	    }
	    pattern++;
	    continue;
	}

	/*
	 * If the next pattern character is '\', just strip off the '\' so we
	 * do exact matching on the character that follows.
	 */

	if (p == '\\') {
	    pattern++;
	    if (*pattern == '\0') {
		return 0;
	    }
	}

	/*
	 * There's no special character. Just make sure that the next bytes of
	 * each string match.
	 */

	str += TclUtfToUniChar(str, &ch1);
	pattern += TclUtfToUniChar(pattern, &ch2);
	if (nocase) {
	    if (Tcl_UniCharToLower(ch1) != Tcl_UniCharToLower(ch2)) {
		return 0;
	    }
	} else if (ch1 != ch2) {
	    return 0;
	}
    }
}

/*
 *----------------------------------------------------------------------
 *
 * TclByteArrayMatch --
 *
 *	See if a particular string matches a particular pattern.  Does not
 *	allow for case insensitivity.
 *	Parallels tclUtf.c:TclUniCharMatch, adjusted for char* and sans nocase.
 *
 * Results:
 *	The return value is 1 if string matches pattern, and 0 otherwise. The
 *	matching operation permits the following special characters in the
 *	pattern: *?\[] (see the manual entry for details on what these mean).
 *
 * Side effects:
 *	None.
 *
 *----------------------------------------------------------------------
 */

int
TclByteArrayMatch(
    const unsigned char *string,/* String. */
    size_t strLen,			/* Length of String */
    const unsigned char *pattern,
				/* Pattern, which may contain special
				 * characters. */
    size_t ptnLen,			/* Length of Pattern */
    int flags)
{
    const unsigned char *stringEnd, *patternEnd;
    unsigned char p;

    stringEnd = string + strLen;
    patternEnd = pattern + ptnLen;

    while (1) {
	/*
	 * See if we're at the end of both the pattern and the string. If so,
	 * we succeeded. If we're at the end of the pattern but not at the end
	 * of the string, we failed.
	 */

	if (pattern == patternEnd) {
	    return (string == stringEnd);
	}
	p = *pattern;
	if ((string == stringEnd) && (p != '*')) {
	    return 0;
	}

	/*
	 * Check for a "*" as the next pattern character. It matches any
	 * substring. We handle this by skipping all the characters up to the
	 * next matching one in the pattern, and then calling ourselves
	 * recursively for each postfix of string, until either we match or we
	 * reach the end of the string.
	 */

	if (p == '*') {
	    /*
	     * Skip all successive *'s in the pattern.
	     */

	    while ((++pattern < patternEnd) && (*pattern == '*')) {
		/* empty body */
	    }
	    if (pattern == patternEnd) {
		return 1;
	    }
	    p = *pattern;
	    while (1) {
		/*
		 * Optimization for matching - cruise through the string
		 * quickly if the next char in the pattern isn't a special
		 * character.
		 */

		if ((p != '[') && (p != '?') && (p != '\\')) {
		    while ((string < stringEnd) && (p != *string)) {
			string++;
		    }
		}
		if (TclByteArrayMatch(string, stringEnd - string,
				pattern, patternEnd - pattern, 0)) {
		    return 1;
		}
		if (string == stringEnd) {
		    return 0;
		}
		string++;
	    }
	}

	/*
	 * Check for a "?" as the next pattern character. It matches any
	 * single character.
	 */

	if (p == '?') {
	    pattern++;
	    string++;
	    continue;
	}

	/*
	 * Check for a "[" as the next pattern character. It is followed by a
	 * list of characters that are acceptable, or by a range (two
	 * characters separated by "-").
	 */

	if (p == '[') {
	    unsigned char ch1, startChar, endChar;

	    pattern++;
	    ch1 = *string;
	    string++;
	    while (1) {
		if ((*pattern == ']') || (pattern == patternEnd)) {
		    return 0;
		}
		startChar = *pattern;
		pattern++;
		if (*pattern == '-') {
		    pattern++;
		    if (pattern == patternEnd) {
			return 0;
		    }
		    endChar = *pattern;
		    pattern++;
		    if (((startChar <= ch1) && (ch1 <= endChar))
			    || ((endChar <= ch1) && (ch1 <= startChar))) {
			/*
			 * Matches ranges of form [a-z] or [z-a].
			 */

			break;
		    }
		} else if (startChar == ch1) {
		    break;
		}
	    }
	    while (*pattern != ']') {
		if (pattern == patternEnd) {
		    pattern--;
		    break;
		}
		pattern++;
	    }
	    pattern++;
	    continue;
	}

	/*
	 * If the next pattern character is '\', just strip off the '\' so we
	 * do exact matching on the character that follows.
	 */

	if (p == '\\') {
	    if (++pattern == patternEnd) {
		return 0;
	    }
	}

	/*
	 * There's no special character. Just make sure that the next bytes of
	 * each string match.
	 */

	if (*string != *pattern) {
	    return 0;
	}
	string++;
	pattern++;
    }
}

/*
 *----------------------------------------------------------------------
 *
 * TclStringMatchObj --
 *
 *	See if a particular string matches a particular pattern. Allows case
 *	insensitivity. This is the generic multi-type handler for the various
 *	matching algorithms.
 *
 * Results:
 *	The return value is 1 if string matches pattern, and 0 otherwise. The
 *	matching operation permits the following special characters in the
 *	pattern: *?\[] (see the manual entry for details on what these mean).
 *
 * Side effects:
 *	None.
 *
 *----------------------------------------------------------------------
 */

int
TclStringMatchObj(
    Tcl_Obj *strObj,		/* string object. */
    Tcl_Obj *ptnObj,		/* pattern object. */
    int flags)			/* Only TCL_MATCH_NOCASE should be passed, or
				 * 0. */
{
    int match;
    size_t length = 0, plen = 0;

    /*
     * Promote based on the type of incoming object.
     * XXX: Currently doesn't take advantage of exact-ness that
     * XXX: TclReToGlob tells us about
    trivial = nocase ? 0 : TclMatchIsTrivial(TclGetString(ptnObj));
     */

    if (TclHasIntRep(strObj, &tclStringType) || (strObj->typePtr == NULL)) {
	Tcl_UniChar *udata, *uptn;

	udata = TclGetUnicodeFromObj(strObj, &length);
	uptn  = TclGetUnicodeFromObj(ptnObj, &plen);
	match = TclUniCharMatch(udata, length, uptn, plen, flags);
    } else if (TclIsPureByteArray(strObj) && TclIsPureByteArray(ptnObj)
		&& !flags) {
	unsigned char *data, *ptn;

	data = TclGetByteArrayFromObj(strObj, &length);
	ptn  = TclGetByteArrayFromObj(ptnObj, &plen);
	match = TclByteArrayMatch(data, length, ptn, plen, 0);
    } else {
	match = Tcl_StringCaseMatch(TclGetString(strObj),
		TclGetString(ptnObj), flags);
    }
    return match;
}

/*
 *----------------------------------------------------------------------
 *
 * Tcl_DStringInit --
 *
 *	Initializes a dynamic string, discarding any previous contents of the
 *	string (Tcl_DStringFree should have been called already if the dynamic
 *	string was previously in use).
 *
 * Results:
 *	None.
 *
 * Side effects:
 *	The dynamic string is initialized to be empty.
 *
 *----------------------------------------------------------------------
 */

void
Tcl_DStringInit(
    Tcl_DString *dsPtr)		/* Pointer to structure for dynamic string. */
{
    dsPtr->string = dsPtr->staticSpace;
    dsPtr->length = 0;
    dsPtr->spaceAvl = TCL_DSTRING_STATIC_SIZE;
    dsPtr->staticSpace[0] = '\0';
}

/*
 *----------------------------------------------------------------------
 *
 * Tcl_DStringAppend --
 *
 *	Append more bytes to the current value of a dynamic string.
 *
 * Results:
 *	The return value is a pointer to the dynamic string's new value.
 *
 * Side effects:
 *	Length bytes from "bytes" (or all of "bytes" if length is less than
 *	zero) are added to the current value of the string. Memory gets
 *	reallocated if needed to accomodate the string's new size.
 *
 *----------------------------------------------------------------------
 */

char *
Tcl_DStringAppend(
    Tcl_DString *dsPtr,		/* Structure describing dynamic string. */
    const char *bytes,		/* String to append. If length is
				 * TCL_AUTO_LENGTH then this must be null-terminated. */
    size_t length)			/* Number of bytes from "bytes" to append. If
				 * TCL_AUTO_LENGTH, then append all of bytes, up to null
				 * at end. */
{
    size_t newSize;

    if (length == TCL_AUTO_LENGTH) {
	length = strlen(bytes);
    }
    newSize = length + dsPtr->length;

    /*
     * Allocate a larger buffer for the string if the current one isn't large
     * enough. Allocate extra space in the new buffer so that there will be
     * room to grow before we have to allocate again.
     */

    if (newSize >= dsPtr->spaceAvl) {
	dsPtr->spaceAvl = newSize * 2;
	if (dsPtr->string == dsPtr->staticSpace) {
	    char *newString = Tcl_Alloc(dsPtr->spaceAvl);

	    memcpy(newString, dsPtr->string, dsPtr->length);
	    dsPtr->string = newString;
	} else {
	    size_t index = TCL_INDEX_NONE;

	    /* See [16896d49fd] */
	    if (bytes >= dsPtr->string
		    && bytes <= dsPtr->string + dsPtr->length) {
		index = bytes - dsPtr->string;
	    }

	    dsPtr->string = Tcl_Realloc(dsPtr->string, dsPtr->spaceAvl);

	    if (index != TCL_INDEX_NONE) {
		bytes = dsPtr->string + index;
	    }
	}
    }

    /*
     * Copy the new string into the buffer at the end of the old one.
     */

    memcpy(dsPtr->string + dsPtr->length, bytes, length);
    dsPtr->length += length;
    dsPtr->string[dsPtr->length] = '\0';
    return dsPtr->string;
}

/*
 *----------------------------------------------------------------------
 *
 * TclDStringAppendObj, TclDStringAppendDString --
 *
 *	Simple wrappers round Tcl_DStringAppend that make it easier to append
 *	from particular sources of strings.
 *
 *----------------------------------------------------------------------
 */

char *
TclDStringAppendObj(
    Tcl_DString *dsPtr,
    Tcl_Obj *objPtr)
{
    size_t length;
    const char *bytes = TclGetStringFromObj(objPtr, &length);

    return Tcl_DStringAppend(dsPtr, bytes, length);
}

char *
TclDStringAppendDString(
    Tcl_DString *dsPtr,
    Tcl_DString *toAppendPtr)
{
    return Tcl_DStringAppend(dsPtr, Tcl_DStringValue(toAppendPtr),
	    Tcl_DStringLength(toAppendPtr));
}

/*
 *----------------------------------------------------------------------
 *
 * Tcl_DStringAppendElement --
 *
 *	Append a list element to the current value of a dynamic string.
 *
 * Results:
 *	The return value is a pointer to the dynamic string's new value.
 *
 * Side effects:
 *	String is reformatted as a list element and added to the current value
 *	of the string. Memory gets reallocated if needed to accomodate the
 *	string's new size.
 *
 *----------------------------------------------------------------------
 */

char *
Tcl_DStringAppendElement(
    Tcl_DString *dsPtr,		/* Structure describing dynamic string. */
    const char *element)	/* String to append. Must be
				 * null-terminated. */
{
    char *dst = dsPtr->string + dsPtr->length;
    int needSpace = TclNeedSpace(dsPtr->string, dst);
    char flags = needSpace ? TCL_DONT_QUOTE_HASH : 0;
    size_t newSize = dsPtr->length + needSpace
	    + TclScanElement(element, -1, &flags);

    /*
     * Allocate a larger buffer for the string if the current one isn't large
     * enough. Allocate extra space in the new buffer so that there will be
     * room to grow before we have to allocate again. SPECIAL NOTE: must use
     * memcpy, not strcpy, to copy the string to a larger buffer, since there
     * may be embedded NULLs in the string in some cases.
     */

    if (newSize >= dsPtr->spaceAvl) {
	dsPtr->spaceAvl = newSize * 2;
	if (dsPtr->string == dsPtr->staticSpace) {
	    char *newString = Tcl_Alloc(dsPtr->spaceAvl);

	    memcpy(newString, dsPtr->string, dsPtr->length);
	    dsPtr->string = newString;
	} else {
	    int offset = -1;

	    /* See [16896d49fd] */
	    if (element >= dsPtr->string
		    && element <= dsPtr->string + dsPtr->length) {
		offset = element - dsPtr->string;
	    }

	    dsPtr->string = Tcl_Realloc(dsPtr->string, dsPtr->spaceAvl);

	    if (offset >= 0) {
		element = dsPtr->string + offset;
	    }
	}
	dst = dsPtr->string + dsPtr->length;
    }

    /*
     * Convert the new string to a list element and copy it into the buffer at
     * the end, with a space, if needed.
     */

    if (needSpace) {
	*dst = ' ';
	dst++;
	dsPtr->length++;

	/*
	 * If we need a space to separate this element from preceding stuff,
	 * then this element will not lead a list, and need not have it's
	 * leading '#' quoted.
	 */

	flags |= TCL_DONT_QUOTE_HASH;
    }
    dsPtr->length += TclConvertElement(element, -1, dst, flags);
    dsPtr->string[dsPtr->length] = '\0';
    return dsPtr->string;
}

/*
 *----------------------------------------------------------------------
 *
 * Tcl_DStringSetLength --
 *
 *	Change the length of a dynamic string. This can cause the string to
 *	either grow or shrink, depending on the value of length.
 *
 * Results:
 *	None.
 *
 * Side effects:
 *	The length of dsPtr is changed to length and a null byte is stored at
 *	that position in the string.
 *
 *----------------------------------------------------------------------
 */

void
Tcl_DStringSetLength(
    Tcl_DString *dsPtr,		/* Structure describing dynamic string. */
    size_t length)			/* New length for dynamic string. */
{
    size_t newsize;

    if (length >= dsPtr->spaceAvl) {
	/*
	 * There are two interesting cases here. In the first case, the user
	 * may be trying to allocate a large buffer of a specific size. It
	 * would be wasteful to overallocate that buffer, so we just allocate
	 * enough for the requested size plus the trailing null byte. In the
	 * second case, we are growing the buffer incrementally, so we need
	 * behavior similar to Tcl_DStringAppend. The requested length will
	 * usually be a small delta above the current spaceAvl, so we'll end
	 * up doubling the old size. This won't grow the buffer quite as
	 * quickly, but it should be close enough.
	 */

	newsize = dsPtr->spaceAvl * 2;
	if (length < newsize) {
	    dsPtr->spaceAvl = newsize;
	} else {
	    dsPtr->spaceAvl = length + 1;
	}
	if (dsPtr->string == dsPtr->staticSpace) {
	    char *newString = Tcl_Alloc(dsPtr->spaceAvl);

	    memcpy(newString, dsPtr->string, dsPtr->length);
	    dsPtr->string = newString;
	} else {
	    dsPtr->string = Tcl_Realloc(dsPtr->string, dsPtr->spaceAvl);
	}
    }
    dsPtr->length = length;
    dsPtr->string[length] = 0;
}

/*
 *----------------------------------------------------------------------
 *
 * Tcl_DStringFree --
 *
 *	Frees up any memory allocated for the dynamic string and reinitializes
 *	the string to an empty state.
 *
 * Results:
 *	None.
 *
 * Side effects:
 *	The previous contents of the dynamic string are lost, and the new
 *	value is an empty string.
 *
 *----------------------------------------------------------------------
 */

void
Tcl_DStringFree(
    Tcl_DString *dsPtr)		/* Structure describing dynamic string. */
{
    if (dsPtr->string != dsPtr->staticSpace) {
	Tcl_Free(dsPtr->string);
    }
    dsPtr->string = dsPtr->staticSpace;
    dsPtr->length = 0;
    dsPtr->spaceAvl = TCL_DSTRING_STATIC_SIZE;
    dsPtr->staticSpace[0] = '\0';
}

/*
 *----------------------------------------------------------------------
 *
 * Tcl_DStringResult --
 *
 *	This function moves the value of a dynamic string into an interpreter
 *	as its string result. Afterwards, the dynamic string is reset to an
 *	empty string.
 *
 * Results:
 *	None.
 *
 * Side effects:
 *	The string is "moved" to interp's result, and any existing string
 *	result for interp is freed. dsPtr is reinitialized to an empty string.
 *
 *----------------------------------------------------------------------
 */

void
Tcl_DStringResult(
    Tcl_Interp *interp,		/* Interpreter whose result is to be reset. */
    Tcl_DString *dsPtr)		/* Dynamic string that is to become the
				 * result of interp. */
{
    Tcl_SetObjResult(interp, TclDStringToObj(dsPtr));
}

/*
 *----------------------------------------------------------------------
 *
 * Tcl_DStringGetResult --
 *
 *	This function moves an interpreter's result into a dynamic string.
 *
 * Results:
 *	None.
 *
 * Side effects:
 *	The interpreter's string result is cleared, and the previous contents
 *	of dsPtr are freed.
 *
 *	If the string result is empty, the object result is moved to the
 *	string result, then the object result is reset.
 *
 *----------------------------------------------------------------------
 */

void
Tcl_DStringGetResult(
    Tcl_Interp *interp,		/* Interpreter whose result is to be reset. */
    Tcl_DString *dsPtr)		/* Dynamic string that is to become the result
				 * of interp. */
{
    Tcl_Obj *obj = Tcl_GetObjResult(interp);
    char *bytes = TclGetString(obj);

    Tcl_DStringFree(dsPtr);
    Tcl_DStringAppend(dsPtr, bytes, obj->length);
    Tcl_ResetResult(interp);
}

/*
 *----------------------------------------------------------------------
 *
 * TclDStringToObj --
 *
 *	This function moves a dynamic string's contents to a new Tcl_Obj. Be
 *	aware that this function does *not* check that the encoding of the
 *	contents of the dynamic string is correct; this is the caller's
 *	responsibility to enforce.
 *
 * Results:
 *	The newly-allocated untyped (i.e., typePtr==NULL) Tcl_Obj with a
 *	reference count of zero.
 *
 * Side effects:
 *	The string is "moved" to the object. dsPtr is reinitialized to an
 *	empty string; it does not need to be Tcl_DStringFree'd after this if
 *	not used further.
 *
 *----------------------------------------------------------------------
 */

Tcl_Obj *
TclDStringToObj(
    Tcl_DString *dsPtr)
{
    Tcl_Obj *result;

    if (dsPtr->string == dsPtr->staticSpace) {
	if (dsPtr->length == 0) {
	    TclNewObj(result);
	} else {
	    /*
	     * Static buffer, so must copy.
	     */

	    TclNewStringObj(result, dsPtr->string, dsPtr->length);
	}
    } else {
	/*
	 * Dynamic buffer, so transfer ownership and reset.
	 */

	TclNewObj(result);
	result->bytes = dsPtr->string;
	result->length = dsPtr->length;
    }

    /*
     * Re-establish the DString as empty with no buffer allocated.
     */

    dsPtr->string = dsPtr->staticSpace;
    dsPtr->spaceAvl = TCL_DSTRING_STATIC_SIZE;
    dsPtr->length = 0;
    dsPtr->staticSpace[0] = '\0';

    return result;
}

/*
 *----------------------------------------------------------------------
 *
 * Tcl_DStringStartSublist --
 *
 *	This function adds the necessary information to a dynamic string
 *	(e.g. " {") to start a sublist. Future element appends will be in the
 *	sublist rather than the main list.
 *
 * Results:
 *	None.
 *
 * Side effects:
 *	Characters get added to the dynamic string.
 *
 *----------------------------------------------------------------------
 */

void
Tcl_DStringStartSublist(
    Tcl_DString *dsPtr)		/* Dynamic string. */
{
    if (TclNeedSpace(dsPtr->string, dsPtr->string + dsPtr->length)) {
	TclDStringAppendLiteral(dsPtr, " {");
    } else {
	TclDStringAppendLiteral(dsPtr, "{");
    }
}

/*
 *----------------------------------------------------------------------
 *
 * Tcl_DStringEndSublist --
 *
 *	This function adds the necessary characters to a dynamic string to end
 *	a sublist (e.g. "}"). Future element appends will be in the enclosing
 *	(sub)list rather than the current sublist.
 *
 * Results:
 *	None.
 *
 * Side effects:
 *	None.
 *
 *----------------------------------------------------------------------
 */

void
Tcl_DStringEndSublist(
    Tcl_DString *dsPtr)		/* Dynamic string. */
{
    TclDStringAppendLiteral(dsPtr, "}");
}

/*
 *----------------------------------------------------------------------
 *
 * Tcl_PrintDouble --
 *
 *	Given a floating-point value, this function converts it to an ASCII
 *	string using.
 *
 * Results:
 *	The ASCII equivalent of "value" is written at "dst". It is guaranteed
 *	to contain a decimal point or exponent, so that it looks like a
 *	floating-point value and not an integer.
 *
 * Side effects:
 *	None.
 *
 *----------------------------------------------------------------------
 */

void
Tcl_PrintDouble(
    Tcl_Interp *interp,		/* Not used */
    double value,		/* Value to print as string. */
    char *dst)			/* Where to store converted value; must have
				 * at least TCL_DOUBLE_SPACE characters. */
{
    char *p, c;
    int exponent;
    int signum;
    char *digits;
    char *end;

    /*
     * Handle NaN.
     */

    if (TclIsNaN(value)) {
	TclFormatNaN(value, dst);
	return;
    }

    /*
     * Handle infinities.
     */

    if (TclIsInfinite(value)) {
	/*
	 * Remember to copy the terminating NUL too.
	 */

	if (value < 0) {
	    memcpy(dst, "-Inf", 5);
	} else {
	    memcpy(dst, "Inf", 4);
	}
	return;
    }

    /*
     * Ordinary (normal and denormal) values.
     */

    digits = TclDoubleDigits(value, -1, TCL_DD_SHORTEST,
	    &exponent, &signum, &end);
    if (signum) {
	*dst++ = '-';
    }
    p = digits;
    if (exponent < -4 || exponent > 16) {
	/*
	 * E format for numbers < 1e-3 or >= 1e17.
	 */

	*dst++ = *p++;
	c = *p;
	if (c != '\0') {
	    *dst++ = '.';
	    while (c != '\0') {
		*dst++ = c;
		c = *++p;
	    }
	}

	sprintf(dst, "e%+d", exponent);
    } else {
	/*
	 * F format for others.
	 */

	if (exponent < 0) {
	    *dst++ = '0';
	}
	c = *p;
	while (exponent-- >= 0) {
	    if (c != '\0') {
		*dst++ = c;
		c = *++p;
	    } else {
		*dst++ = '0';
	    }
	}
	*dst++ = '.';
	if (c == '\0') {
	    *dst++ = '0';
	} else {
	    while (++exponent < -1) {
		*dst++ = '0';
	    }
	    while (c != '\0') {
		*dst++ = c;
		c = *++p;
	    }
	}
	*dst++ = '\0';
    }
    Tcl_Free(digits);
}

/*
 *----------------------------------------------------------------------
 *
 * TclNeedSpace --
 *
 *	This function checks to see whether it is appropriate to add a space
 *	before appending a new list element to an existing string.
 *
 * Results:
 *	The return value is 1 if a space is appropriate, 0 otherwise.
 *
 * Side effects:
 *	None.
 *
 *----------------------------------------------------------------------
 */

int
TclNeedSpace(
    const char *start,		/* First character in string. */
    const char *end)		/* End of string (place where space will be
				 * added, if appropriate). */
{
    /*
     * A space is needed unless either:
     * (a) we're at the start of the string, or
     */

    if (end == start) {
	return 0;
    }

    /*
     * (b) we're at the start of a nested list-element, quoted with an open
     *	   curly brace; we can be nested arbitrarily deep, so long as the
     *	   first curly brace starts an element, so backtrack over open curly
     *	   braces that are trailing characters of the string; and
     */

    end = Tcl_UtfPrev(end, start);
    while (*end == '{') {
	if (end == start) {
	    return 0;
	}
	end = Tcl_UtfPrev(end, start);
    }

    /*
     * (c) the trailing character of the string is already a list-element
     *	   separator (according to TclFindElement); that is, one of these
     *	   characters:
     *		\u0009	\t	TAB
     *		\u000A	\n	NEWLINE
     *		\u000B	\v	VERTICAL TAB
     *		\u000C	\f	FORM FEED
     *		\u000D	\r	CARRIAGE RETURN
     *		\u0020		SPACE
     *	   with the condition that the penultimate character is not a
     *	   backslash.
     */

    if (*end > 0x20) {
	/*
	 * Performance tweak. All ASCII spaces are <= 0x20. So get a quick
	 * answer for most characters before comparing against all spaces in
	 * the switch below.
	 *
	 * NOTE: Remove this if other Unicode spaces ever get accepted as
	 * list-element separators.
	 */

	return 1;
    }
    switch (*end) {
    case ' ':
    case '\t':
    case '\n':
    case '\r':
    case '\v':
    case '\f':
	if ((end == start) || (end[-1] != '\\')) {
	    return 0;
	}
    }
    return 1;
}

/*
 *----------------------------------------------------------------------
 *
 * TclFormatInt --
 *
 *	This procedure formats an integer into a sequence of decimal digit
 *	characters in a buffer. If the integer is negative, a minus sign is
 *	inserted at the start of the buffer. A null character is inserted at
 *	the end of the formatted characters. It is the caller's responsibility
 *	to ensure that enough storage is available. This procedure has the
 *	effect of sprintf(buffer, "%ld", n) but is faster as proven in
 *	benchmarks.  This is key to UpdateStringOfInt, which is a common path
 *	for a lot of code (e.g. int-indexed arrays).
 *
 * Results:
 *	An integer representing the number of characters formatted, not
 *	including the terminating \0.
 *
 * Side effects:
 *	The formatted characters are written into the storage pointer to by
 *	the "buffer" argument.
 *
 *----------------------------------------------------------------------
 */

size_t
TclFormatInt(
    char *buffer,		/* Points to the storage into which the
				 * formatted characters are written. */
    Tcl_WideInt n)			/* The integer to format. */
{
    Tcl_WideInt intVal;
    size_t i, numFormatted, j;
    const char *digits = "0123456789";

    /*
     * Check first whether "n" is zero.
     */

    if (n == 0) {
	buffer[0] = '0';
	buffer[1] = 0;
	return 1;
    }

    /*
     * Check whether "n" is the maximum negative value. This is -2^(m-1) for
     * an m-bit word, and has no positive equivalent; negating it produces the
     * same value.
     */

    intVal = -n;			/* [Bug 3390638] Workaround for*/
    if (n == -n || intVal == n) {	/* broken compiler optimizers. */
	return sprintf(buffer, "%" TCL_LL_MODIFIER "d", n);
    }

    /*
     * Generate the characters of the result backwards in the buffer.
     */

    intVal = (n < 0? -n : n);
    i = 0;
    buffer[0] = '\0';
    do {
	i++;
	buffer[i] = digits[intVal % 10];
	intVal = intVal/10;
    } while (intVal > 0);
    if (n < 0) {
	i++;
	buffer[i] = '-';
    }
    numFormatted = i;

    /*
     * Now reverse the characters.
     */

    for (j = 0;  j < i;  j++, i--) {
	char tmp = buffer[i];

	buffer[i] = buffer[j];
	buffer[j] = tmp;
    }
    return numFormatted;
}

/*
 *----------------------------------------------------------------------
 *
 * GetWideForIndex --
 *
 *	This function produces a wide integer value corresponding to the
 *	index value held in *objPtr. The parsing supports all values
 *	recognized as any size of integer, and the syntaxes end[-+]$integer
 *	and $integer[-+]$integer. The argument endValue is used to give
 *	the meaning of the literal index value "end". Index arithmetic
 *	on arguments outside the wide integer range are only accepted
 *	when interp is a working interpreter, not NULL.
 *
 * Results:
 *	When parsing of *objPtr successfully recognizes an index value,
 *	TCL_OK is returned, and the wide integer value corresponding to
 *	the recognized index value is written to *widePtr. When parsing
 *	fails, TCL_ERROR is returned and error information is written to
 *	interp, if non-NULL.
 *
 * Side effects:
 *	The type of *objPtr may change.
 *
 *----------------------------------------------------------------------
 */

static int
GetWideForIndex(
    Tcl_Interp *interp,         /* Interpreter to use for error reporting. If
				 * NULL, then no error message is left after
				 * errors. */
    Tcl_Obj *objPtr,            /* Points to the value to be parsed */
    size_t endValue,            /* The value to be stored at *widePtr if
				 * objPtr holds "end".
                                 * NOTE: this value may be TCL_INDEX_NONE. */
    Tcl_WideInt *widePtr)       /* Location filled in with a wide integer
                                 * representing an index. */
{
    ClientData cd;
    const char *opPtr;
    int numType, length, t1 = 0, t2 = 0;
    int code = TclGetNumberFromObj(NULL, objPtr, &cd, &numType);

    if (code == TCL_OK) {
	if (numType == TCL_NUMBER_INT) {
	    /* objPtr holds an integer in the signed wide range */
	    *widePtr = *(Tcl_WideInt *)cd;
	    return TCL_OK;
	}
	if (numType != TCL_NUMBER_BIG) {
	    /* Must be a double -> not a valid index */
	    goto parseError;
	}

	/* objPtr holds an integer outside the signed wide range */
	/* Truncate to the signed wide range. */
	*widePtr = (((mp_int *)cd)->sign != MP_ZPOS) ? WIDE_MIN : WIDE_MAX;
    return TCL_OK;
    }

    /* objPtr does not hold a number, check the end+/- format... */
    if (GetEndOffsetFromObj(objPtr, endValue, widePtr) == TCL_OK) {
	return TCL_OK;
    }

    /* If we reach here, the string rep of objPtr exists. */

    /*
     * The valid index syntax does not include any value that is
     * a list of more than one element. This is necessary so that
     * lists of index values can be reliably distinguished from any
     * single index value.
     */

    /*
     * Quick scan to see if multi-value list is even possible.
     * This relies on TclGetString() returning a NUL-terminated string.
     */
    if ((TclMaxListLength(TclGetString(objPtr), -1, NULL) > 1)

	    /* If it's possible, do the full list parse. */
            && (TCL_OK == Tcl_ListObjLength(NULL, objPtr, &length))
            && (length > 1)) {
        goto parseError;
    }

    /* Passed the list screen, so parse for index arithmetic expression */
    if (TCL_OK == TclParseNumber(NULL, objPtr, NULL, NULL, -1, &opPtr,
            TCL_PARSE_INTEGER_ONLY)) {
	Tcl_WideInt w1=0, w2=0;

	/* value starts with valid integer... */

        if ((*opPtr == '-') || (*opPtr == '+')) {
	    /* ... value continues with [-+] ... */

	    /* Save first integer as wide if possible */
	    TclGetNumberFromObj(NULL, objPtr, &cd, &t1);
	    if (t1 == TCL_NUMBER_INT) {
		w1 = (*(Tcl_WideInt *)cd);
	    }

	    if (TCL_OK == TclParseNumber(NULL, objPtr, NULL, opPtr + 1,
		    -1, NULL, TCL_PARSE_INTEGER_ONLY)) {
		/* ... value concludes with second valid integer */

		/* Save second integer as wide if possible */
		TclGetNumberFromObj(NULL, objPtr, &cd, &t2);
		if (t2 == TCL_NUMBER_INT) {
		    w2 = (*(Tcl_WideInt *)cd);
		}
	    }
        }
	/* Clear invalid intreps left by TclParseNumber */
	TclFreeIntRep(objPtr);

	if (t1 && t2) {
	    /* We have both integer values */
	    if ((t1 == TCL_NUMBER_INT) && (t2 == TCL_NUMBER_INT)) {
		/* Both are wide, do wide-integer math */
		if (*opPtr == '-') {
		    if ((w2 == WIDE_MIN) && (interp != NULL)) {
			goto extreme;
		    }
		    w2 = -w2;
		}

		if ((w1 ^ w2) < 0) {
		    /* Different signs, sum cannot overflow */
		    *widePtr = w1 + w2;
		} else if (w1 >= 0) {
		    if (w1 < WIDE_MAX - w2) {
			*widePtr = w1 + w2;
		    } else {
			*widePtr = WIDE_MAX;
		    }
		} else {
		    if (w1 > WIDE_MIN - w2) {
			*widePtr = w1 + w2;
		    } else {
			*widePtr = WIDE_MIN;
		    }
		}
	    } else if (interp == NULL) {
		/*
		 * We use an interp to do bignum index calculations.
		 * If we don't get one, call all indices with bignums errors,
		 * and rely on callers to handle it.
		 */
		return TCL_ERROR;
	    } else {
		/*
		 * At least one is big, do bignum math. Little reason to
		 * value performance here. Re-use code.  Parse has verified
		 * objPtr is an expression. Compute it.
		 */

		Tcl_Obj *sum;

	    extreme:
		Tcl_ExprObj(interp, objPtr, &sum);
		TclGetNumberFromObj(NULL, sum, &cd, &numType);

		if (numType == TCL_NUMBER_INT) {
		    /* sum holds an integer in the signed wide range */
			*widePtr = *(Tcl_WideInt *)cd;
		} else {
		    /* sum holds an integer outside the signed wide range */
		    /* Truncate to the signed wide range. */
		    if (((mp_int *)cd)->sign != MP_ZPOS) {
			*widePtr = WIDE_MIN;
		    } else {
			*widePtr = WIDE_MAX;
		    }
		}
		Tcl_DecrRefCount(sum);
	    }
	    return TCL_OK;
	}
    }

    /* Report a parse error. */
  parseError:
    if (interp != NULL) {
        char * bytes = TclGetString(objPtr);
        Tcl_SetObjResult(interp, Tcl_ObjPrintf(
                "bad index \"%s\": must be integer?[+-]integer? or"
                " end?[+-]integer?", bytes));
        if (!strncmp(bytes, "end-", 4)) {
            bytes += 4;
        }
        Tcl_SetErrorCode(interp, "TCL", "VALUE", "INDEX", NULL);
    }
    return TCL_ERROR;
}

/*
 *----------------------------------------------------------------------
 *
 * Tcl_GetIntForIndex --
 *
 *	Provides an integer corresponding to the list index held in a Tcl
 *	object. The string value 'objPtr' is expected have the format
 *	integer([+-]integer)? or end([+-]integer)?.
 *
 * Value
 * 	TCL_OK
 *
 * 	    The index is stored at the address given by by 'indexPtr'. If
 * 	    'objPtr' has the value "end", the value stored is 'endValue'.
 *
 * 	TCL_ERROR
 *
 * 	    The value of 'objPtr' does not have one of the expected formats. If
 * 	    'interp' is non-NULL, an error message is left in the interpreter's
 * 	    result object.
 *
 * Effect
 *
 * 	The object referenced by 'objPtr' is converted, as needed, to an
 * 	integer, wide integer, or end-based-index object.
 *
 *----------------------------------------------------------------------
 */

int
Tcl_GetIntForIndex(
    Tcl_Interp *interp,		/* Interpreter to use for error reporting. If
				 * NULL, then no error message is left after
				 * errors. */
    Tcl_Obj *objPtr,		/* Points to an object containing either "end"
				 * or an integer. */
    size_t endValue,		/* The value to be stored at "indexPtr" if
				 * "objPtr" holds "end". */
    size_t *indexPtr)		/* Location filled in with an integer
				 * representing an index. */
{
    Tcl_WideInt wide;

    /* Use platform-related size_t to wide-int to consider negative value
     * TCL_INDEX_NONE if wide-int and size_t have different dimensions. */
    if (GetWideForIndex(interp, objPtr, endValue, &wide) == TCL_ERROR) {
	return TCL_ERROR;
    }
    if (wide < 0) {
	*indexPtr = TCL_INDEX_NONE;
    } else if ((Tcl_WideUInt)wide > TCL_INDEX_END) {
	*indexPtr = TCL_INDEX_END;
    } else {
	*indexPtr = (size_t) wide;
    }
    return TCL_OK;
}
/*
 *----------------------------------------------------------------------
 *
 * GetEndOffsetFromObj --
 *
 *	Look for a string of the form "end[+-]offset" and convert it to an
 *	internal representation holding the offset.
 *
 * Results:
 *	Tcl return code.
 *
 * Side effects:
 *	May store a Tcl_ObjType.
 *
 *----------------------------------------------------------------------
 */

static int
GetEndOffsetFromObj(
    Tcl_Obj *objPtr,            /* Pointer to the object to parse */
    size_t endValue,            /* The value to be stored at "indexPtr" if
                                 * "objPtr" holds "end". */
    Tcl_WideInt *widePtr)       /* Location filled in with an integer
                                 * representing an index. */
{
    Tcl_ObjIntRep *irPtr;
    Tcl_WideInt offset = 0;	/* Offset in the "end-offset" expression */

    while ((irPtr = TclFetchIntRep(objPtr, &endOffsetType)) == NULL) {
	Tcl_ObjIntRep ir;
	size_t length;
	const char *bytes = TclGetStringFromObj(objPtr, &length);

	if ((length < 3) || (length == 4)) {
	    /* Too short to be "end" or to be "end-$integer" */
	    return TCL_ERROR;
	}
	if ((*bytes != 'e') || (strncmp(bytes, "end", 3) != 0)) {
	    /* Value doesn't start with "end" */
	    return TCL_ERROR;
	}

	if (length > 4) {
	    ClientData cd;
	    int t;

	    /* Parse for the "end-..." or "end+..." formats */

	    if ((bytes[3] != '-') && (bytes[3] != '+')) {
		/* No operator where we need one */
		return TCL_ERROR;
	    }
	    if (TclIsSpaceProc(bytes[4])) {
		/* Space after + or - not permitted. */
		return TCL_ERROR;
	    }

	    /* Parse the integer offset */
	    if (TCL_OK != TclParseNumber(NULL, objPtr, NULL,
			bytes+4, length-4, NULL, TCL_PARSE_INTEGER_ONLY)) {
		/* Not a recognized integer format */
		return TCL_ERROR;
	    }

	    /* Got an integer offset; pull it from where parser left it. */
	    TclGetNumberFromObj(NULL, objPtr, &cd, &t);

	    if (t == TCL_NUMBER_BIG) {
		/* Truncate to the signed wide range. */
		if (((mp_int *)cd)->sign != MP_ZPOS) {
		    offset = (bytes[3] == '-') ? WIDE_MAX : WIDE_MIN;
		} else {
		    offset = (bytes[3] == '-') ? WIDE_MIN : WIDE_MAX;
		}
	    } else {
		/* assert (t == TCL_NUMBER_INT); */
		offset = (*(Tcl_WideInt *)cd);
		if (bytes[3] == '-') {
		    offset = (offset == WIDE_MIN) ? WIDE_MAX : -offset;
		}
	    }
	}

	/* Success. Store the new internal rep. */
	ir.wideValue = offset;
	Tcl_StoreIntRep(objPtr, &endOffsetType, &ir);
    }

    offset = irPtr->wideValue;

    if (endValue == TCL_INDEX_NONE) {
        *widePtr = offset - 1;
    } else if (offset < 0) {
        /* Different signs, sum cannot overflow */
        *widePtr = endValue + offset;
    } else if (endValue < (Tcl_WideUInt)WIDE_MAX - offset) {
        *widePtr = endValue + offset;
    } else {
        *widePtr = WIDE_MAX;
    }
    return TCL_OK;
}

/*
 *----------------------------------------------------------------------
 *
 * TclIndexEncode --
 *
 *      Parse objPtr to determine if it is an index value. Two cases
 *	are possible.  The value objPtr might be parsed as an absolute
 *	index value in the C signed int range.  Note that this includes
 *	index values that are integers as presented and it includes index
 *      arithmetic expressions. The absolute index values that can be
 *	directly meaningful as an index into either a list or a string are
 *	those integer values >= TCL_INDEX_START (0)
 *	and < INT_MAX.
 *      The largest string supported in Tcl 8 has bytelength INT_MAX.
 *      This means the largest supported character length is also INT_MAX,
 *      and the index of the last character in a string of length INT_MAX
 *      is INT_MAX-1.
 *
 *      Any absolute index value parsed outside that range is encoded
 *      using the before and after values passed in by the
 *      caller as the encoding to use for indices that are either
 *      less than or greater than the usable index range. TCL_INDEX_NONE
 *      is available as a good choice for most callers to use for
 *      after. Likewise, the value TCL_INDEX_NONE is good for
 *      most callers to use for before.  Other values are possible
 *      when the caller knows it is helpful in producing its own behavior
 *      for indices before and after the indexed item.
 *
 *      A token can also be parsed as an end-relative index expression.
 *      All end-relative expressions that indicate an index larger
 *      than end (end+2, end--5) point beyond the end of the indexed
 *      collection, and can be encoded as after.  The end-relative
 *      expressions that indicate an index less than or equal to end
 *      are encoded relative to the value TCL_INDEX_END (-2).  The
 *      index "end" is encoded as -2, down to the index "end-0x7ffffffe"
 *      which is encoded as INT_MIN. Since the largest index into a
 *      string possible in Tcl 8 is 0x7ffffffe, the interpretation of
 *      "end-0x7ffffffe" for that largest string would be 0.  Thus,
 *      if the tokens "end-0x7fffffff" or "end+-0x80000000" are parsed,
 *      they can be encoded with the before value.
 *
 *      These details will require re-examination whenever string and
 *      list length limits are increased, but that will likely also
 *      mean a revised routine capable of returning Tcl_WideInt values.
 *
 * Returns:
 *      TCL_OK if parsing succeeded, and TCL_ERROR if it failed.
 *
 * Side effects:
 *      When TCL_OK is returned, the encoded index value is written
 *      to *indexPtr.
 *
 *----------------------------------------------------------------------
 */

int
TclIndexEncode(
    Tcl_Interp *interp,	/* For error reporting, may be NULL */
    Tcl_Obj *objPtr,	/* Index value to parse */
    size_t before,		/* Value to return for index before beginning */
    size_t after,		/* Value to return for index after end */
    int *indexPtr)	/* Where to write the encoded answer, not NULL */
{
    ClientData cd;
    Tcl_WideInt wide;
    int idx, numType, code = TclGetNumberFromObj(NULL, objPtr, &cd, &numType);

    if ((code == TCL_OK) && (numType == TCL_NUMBER_INT)) {
        /* We parsed a value in the range WIDE_MIN...WIDE_MAX */
	wide = (*(Tcl_WideInt *)cd);
    integerEncode:
        if (wide < 0) {
            /* All negative absolute indices are "before the beginning" */
            idx = before;
        } else if (wide >= INT_MAX) {
            /* This index value is always "after the end" */
            idx = after;
        } else {
	    idx = (int) wide;
	}
        /* usual case, the absolute index value encodes itself */
    } else if (TCL_OK == GetEndOffsetFromObj(objPtr, 0, &wide)) {
        /*
         * We parsed an end+offset index value.
         * wide holds the offset value in the range WIDE_MIN...WIDE_MAX.
         */
        if (wide > 0) {
            /*
             * All end+positive or end-negative expressions
             * always indicate "after the end".
             */
            idx = (int) after;
        } else if (wide < INT_MIN - (int) TCL_INDEX_END) {
            /* These indices always indicate "before the beginning */
            idx = (int) before;
        } else {
            /* Encoded end-positive (or end+negative) are offset */
            idx = (int) wide + (int) TCL_INDEX_END;
        }

    /* TODO: Consider flag to suppress repeated end-offset parse. */
    } else if (TCL_OK == GetWideForIndex(interp, objPtr, 0, &wide)) {
        /*
         * Only reach this case when the index value is a
         * constant index arithmetic expression, and wide
         * holds the result. Treat it the same as if it were
         * parsed as an absolute integer value.
         */
        goto integerEncode;
    } else {
	return TCL_ERROR;
    }
    *indexPtr = idx;
    return TCL_OK;
}

/*
 *----------------------------------------------------------------------
 *
 * TclIndexDecode --
 *
 *	Decodes a value previously encoded by TclIndexEncode.  The argument
 *	endValue indicates what value of "end" should be used in the
 *	decoding.
 *
 * Results:
 *	The decoded index value.
 *
 *----------------------------------------------------------------------
 */

size_t
TclIndexDecode(
    int encoded,	/* Value to decode */
    size_t endValue)	/* Meaning of "end" to use, > TCL_INDEX_END */
{
    if (encoded > (int)TCL_INDEX_END) {
	return encoded;
    }
    if (endValue >= TCL_INDEX_END - encoded) {
	return endValue + encoded - TCL_INDEX_END;
    }
    return TCL_INDEX_NONE;
}

/*
 *----------------------------------------------------------------------
 *
 * ClearHash --
 *
 *	Remove all the entries in the hash table *tablePtr.
 *
 *----------------------------------------------------------------------
 */

static void
ClearHash(
    Tcl_HashTable *tablePtr)
{
    Tcl_HashSearch search;
    Tcl_HashEntry *hPtr;

    for (hPtr = Tcl_FirstHashEntry(tablePtr, &search); hPtr != NULL;
	    hPtr = Tcl_NextHashEntry(&search)) {
	Tcl_Obj *objPtr = Tcl_GetHashValue(hPtr);

	Tcl_DecrRefCount(objPtr);
	Tcl_DeleteHashEntry(hPtr);
    }
}

/*
 *----------------------------------------------------------------------
 *
 * GetThreadHash --
 *
 *	Get a thread-specific (Tcl_HashTable *) associated with a thread data
 *	key.
 *
 * Results:
 *	The Tcl_HashTable * corresponding to *keyPtr.
 *
 * Side effects:
 *	The first call on a keyPtr in each thread creates a new Tcl_HashTable,
 *	and registers a thread exit handler to dispose of it.
 *
 *----------------------------------------------------------------------
 */

static Tcl_HashTable *
GetThreadHash(
    Tcl_ThreadDataKey *keyPtr)
{
    Tcl_HashTable **tablePtrPtr =
	    Tcl_GetThreadData(keyPtr, sizeof(Tcl_HashTable *));

    if (NULL == *tablePtrPtr) {
	*tablePtrPtr = Tcl_Alloc(sizeof(Tcl_HashTable));
	Tcl_CreateThreadExitHandler(FreeThreadHash, *tablePtrPtr);
	Tcl_InitHashTable(*tablePtrPtr, TCL_ONE_WORD_KEYS);
    }
    return *tablePtrPtr;
}

/*
 *----------------------------------------------------------------------
 *
 * FreeThreadHash --
 *
 *	Thread exit handler used by GetThreadHash to dispose of a thread hash
 *	table.
 *
 * Side effects:
 *	Frees a Tcl_HashTable.
 *
 *----------------------------------------------------------------------
 */

static void
FreeThreadHash(
    ClientData clientData)
{
    Tcl_HashTable *tablePtr = clientData;

    ClearHash(tablePtr);
    Tcl_DeleteHashTable(tablePtr);
    Tcl_Free(tablePtr);
}

/*
 *----------------------------------------------------------------------
 *
 * FreeProcessGlobalValue --
 *
 *	Exit handler used by Tcl(Set|Get)ProcessGlobalValue to cleanup a
 *	ProcessGlobalValue at exit.
 *
 *----------------------------------------------------------------------
 */

static void
FreeProcessGlobalValue(
    ClientData clientData)
{
    ProcessGlobalValue *pgvPtr = clientData;

    pgvPtr->epoch++;
    pgvPtr->numBytes = 0;
    Tcl_Free(pgvPtr->value);
    pgvPtr->value = NULL;
    if (pgvPtr->encoding) {
	Tcl_FreeEncoding(pgvPtr->encoding);
	pgvPtr->encoding = NULL;
    }
    Tcl_MutexFinalize(&pgvPtr->mutex);
}

/*
 *----------------------------------------------------------------------
 *
 * TclSetProcessGlobalValue --
 *
 *	Utility routine to set a global value shared by all threads in the
 *	process while keeping a thread-local copy as well.
 *
 *----------------------------------------------------------------------
 */

void
TclSetProcessGlobalValue(
    ProcessGlobalValue *pgvPtr,
    Tcl_Obj *newValue,
    Tcl_Encoding encoding)
{
    const char *bytes;
    Tcl_HashTable *cacheMap;
    Tcl_HashEntry *hPtr;
    int dummy;

    Tcl_MutexLock(&pgvPtr->mutex);

    /*
     * Fill the global string value.
     */

    pgvPtr->epoch++;
    if (NULL != pgvPtr->value) {
	Tcl_Free(pgvPtr->value);
    } else {
	Tcl_CreateExitHandler(FreeProcessGlobalValue, pgvPtr);
    }
    bytes = TclGetString(newValue);
    pgvPtr->numBytes = newValue->length;
    pgvPtr->value = Tcl_Alloc(pgvPtr->numBytes + 1);
    memcpy(pgvPtr->value, bytes, pgvPtr->numBytes + 1);
    if (pgvPtr->encoding) {
	Tcl_FreeEncoding(pgvPtr->encoding);
    }
    pgvPtr->encoding = encoding;

    /*
     * Fill the local thread copy directly with the Tcl_Obj value to avoid
     * loss of the intrep. Increment newValue refCount early to handle case
     * where we set a PGV to itself.
     */

    Tcl_IncrRefCount(newValue);
    cacheMap = GetThreadHash(&pgvPtr->key);
    ClearHash(cacheMap);
<<<<<<< HEAD
    hPtr = Tcl_CreateHashEntry(cacheMap, (void *)(pgvPtr->epoch), &dummy);
=======
    hPtr = Tcl_CreateHashEntry(cacheMap, INT2PTR(pgvPtr->epoch), &dummy);
>>>>>>> 2447d1cd
    Tcl_SetHashValue(hPtr, newValue);
    Tcl_MutexUnlock(&pgvPtr->mutex);
}

/*
 *----------------------------------------------------------------------
 *
 * TclGetProcessGlobalValue --
 *
 *	Retrieve a global value shared among all threads of the process,
 *	preferring a thread-local copy as long as it remains valid.
 *
 * Results:
 *	Returns a (Tcl_Obj *) that holds a copy of the global value.
 *
 *----------------------------------------------------------------------
 */

Tcl_Obj *
TclGetProcessGlobalValue(
    ProcessGlobalValue *pgvPtr)
{
    Tcl_Obj *value = NULL;
    Tcl_HashTable *cacheMap;
    Tcl_HashEntry *hPtr;
    size_t epoch = pgvPtr->epoch;

    if (pgvPtr->encoding) {
	Tcl_Encoding current = Tcl_GetEncoding(NULL, NULL);

	if (pgvPtr->encoding != current) {
	    /*
	     * The system encoding has changed since the master string value
	     * was saved. Convert the master value to be based on the new
	     * system encoding.
	     */

	    Tcl_DString native, newValue;

	    Tcl_MutexLock(&pgvPtr->mutex);
	    epoch = ++pgvPtr->epoch;
	    Tcl_UtfToExternalDString(pgvPtr->encoding, pgvPtr->value,
		    pgvPtr->numBytes, &native);
	    Tcl_ExternalToUtfDString(current, Tcl_DStringValue(&native),
	    Tcl_DStringLength(&native), &newValue);
	    Tcl_DStringFree(&native);
	    Tcl_Free(pgvPtr->value);
	    pgvPtr->value = Tcl_Alloc(Tcl_DStringLength(&newValue) + 1);
	    memcpy(pgvPtr->value, Tcl_DStringValue(&newValue),
		    Tcl_DStringLength(&newValue) + 1);
	    Tcl_DStringFree(&newValue);
	    Tcl_FreeEncoding(pgvPtr->encoding);
	    pgvPtr->encoding = current;
	    Tcl_MutexUnlock(&pgvPtr->mutex);
	} else {
	    Tcl_FreeEncoding(current);
	}
    }
    cacheMap = GetThreadHash(&pgvPtr->key);
<<<<<<< HEAD
    hPtr = Tcl_FindHashEntry(cacheMap, (void *) (epoch));
=======
    hPtr = Tcl_FindHashEntry(cacheMap, INT2PTR(epoch));
>>>>>>> 2447d1cd
    if (NULL == hPtr) {
	int dummy;

	/*
	 * No cache for the current epoch - must be a new one.
	 *
	 * First, clear the cacheMap, as anything in it must refer to some
	 * expired epoch.
	 */

	ClearHash(cacheMap);

	/*
	 * If no thread has set the shared value, call the initializer.
	 */

	Tcl_MutexLock(&pgvPtr->mutex);
	if ((NULL == pgvPtr->value) && (pgvPtr->proc)) {
	    pgvPtr->epoch++;
	    pgvPtr->proc(&pgvPtr->value,&pgvPtr->numBytes,&pgvPtr->encoding);
	    if (pgvPtr->value == NULL) {
		Tcl_Panic("PGV Initializer did not initialize");
	    }
	    Tcl_CreateExitHandler(FreeProcessGlobalValue, pgvPtr);
	}

	/*
	 * Store a copy of the shared value in our epoch-indexed cache.
	 */

	value = Tcl_NewStringObj(pgvPtr->value, pgvPtr->numBytes);
	hPtr = Tcl_CreateHashEntry(cacheMap,
<<<<<<< HEAD
		(void *)(pgvPtr->epoch), &dummy);
=======
		INT2PTR(pgvPtr->epoch), &dummy);
>>>>>>> 2447d1cd
	Tcl_MutexUnlock(&pgvPtr->mutex);
	Tcl_SetHashValue(hPtr, value);
	Tcl_IncrRefCount(value);
    }
    return Tcl_GetHashValue(hPtr);
}

/*
 *----------------------------------------------------------------------
 *
 * TclSetObjNameOfExecutable --
 *
 *	This function stores the absolute pathname of the executable file
 *	(normally as computed by TclpFindExecutable).
 *
 * Results:
 *	None.
 *
 * Side effects:
 *	Stores the executable name.
 *
 *----------------------------------------------------------------------
 */

void
TclSetObjNameOfExecutable(
    Tcl_Obj *name,
    Tcl_Encoding encoding)
{
    TclSetProcessGlobalValue(&executableName, name, encoding);
}

/*
 *----------------------------------------------------------------------
 *
 * TclGetObjNameOfExecutable --
 *
 *	This function retrieves the absolute pathname of the application in
 *	which the Tcl library is running, usually as previously stored by
 *	TclpFindExecutable(). This function call is the C API equivalent to
 *	the "info nameofexecutable" command.
 *
 * Results:
 *	A pointer to an "fsPath" Tcl_Obj, or to an empty Tcl_Obj if the
 *	pathname of the application is unknown.
 *
 * Side effects:
 *	None.
 *
 *----------------------------------------------------------------------
 */

Tcl_Obj *
TclGetObjNameOfExecutable(void)
{
    return TclGetProcessGlobalValue(&executableName);
}

/*
 *----------------------------------------------------------------------
 *
 * Tcl_GetNameOfExecutable --
 *
 *	This function retrieves the absolute pathname of the application in
 *	which the Tcl library is running, and returns it in string form.
 *
 *	The returned string belongs to Tcl and should be copied if the caller
 *	plans to keep it, to guard against it becoming invalid.
 *
 * Results:
 *	A pointer to the internal string or NULL if the internal full path
 *	name has not been computed or unknown.
 *
 * Side effects:
 *	None.
 *
 *----------------------------------------------------------------------
 */

const char *
Tcl_GetNameOfExecutable(void)
{
    Tcl_Obj *obj = TclGetObjNameOfExecutable();
    const char *bytes = TclGetString(obj);

    if (obj->length == 0) {
	return NULL;
    }
    return bytes;
}

/*
 *----------------------------------------------------------------------
 *
 * TclGetPlatform --
 *
 *	This is a kludge that allows the test library to get access the
 *	internal tclPlatform variable.
 *
 * Results:
 *	Returns a pointer to the tclPlatform variable.
 *
 * Side effects:
 *	None.
 *
 *----------------------------------------------------------------------
 */

TclPlatformType *
TclGetPlatform(void)
{
    return &tclPlatform;
}

/*
 *----------------------------------------------------------------------
 *
 * TclReToGlob --
 *
 *	Attempt to convert a regular expression to an equivalent glob pattern.
 *
 * Results:
 *	Returns TCL_OK on success, TCL_ERROR on failure. If interp is not
 *	NULL, an error message is placed in the result. On success, the
 *	DString will contain an exact equivalent glob pattern. The caller is
 *	responsible for calling Tcl_DStringFree on success. If exactPtr is not
 *	NULL, it will be 1 if an exact match qualifies.
 *
 * Side effects:
 *	None.
 *
 *----------------------------------------------------------------------
 */

int
TclReToGlob(
    Tcl_Interp *interp,
    const char *reStr,
    size_t reStrLen,
    Tcl_DString *dsPtr,
    int *exactPtr,
    int *quantifiersFoundPtr)
{
    int anchorLeft, anchorRight, lastIsStar, numStars;
    char *dsStr, *dsStrStart;
    const char *msg, *p, *strEnd, *code;

    strEnd = reStr + reStrLen;
    Tcl_DStringInit(dsPtr);
    if (quantifiersFoundPtr != NULL) {
	*quantifiersFoundPtr = 0;
    }

    /*
     * "***=xxx" == "*xxx*", watch for glob-sensitive chars.
     */

    if ((reStrLen >= 4) && (memcmp("***=", reStr, 4) == 0)) {
	/*
	 * At most, the glob pattern has length 2*reStrLen + 2 to backslash
	 * escape every character and have * at each end.
	 */

	Tcl_DStringSetLength(dsPtr, reStrLen + 2);
	dsStr = dsStrStart = Tcl_DStringValue(dsPtr);
	*dsStr++ = '*';
	for (p = reStr + 4; p < strEnd; p++) {
	    switch (*p) {
	    case '\\': case '*': case '[': case ']': case '?':
		/* Only add \ where necessary for glob */
		*dsStr++ = '\\';
		/* fall through */
	    default:
		*dsStr++ = *p;
		break;
	    }
	}
	*dsStr++ = '*';
	Tcl_DStringSetLength(dsPtr, dsStr - dsStrStart);
	if (exactPtr) {
	    *exactPtr = 0;
	}
	return TCL_OK;
    }

    /*
     * At most, the glob pattern has length reStrLen + 2 to account for
     * possible * at each end.
     */

    Tcl_DStringSetLength(dsPtr, reStrLen + 2);
    dsStr = dsStrStart = Tcl_DStringValue(dsPtr);

    /*
     * Check for anchored REs (ie ^foo$), so we can use string equal if
     * possible. Do not alter the start of str so we can free it correctly.
     *
     * Keep track of the last char being an unescaped star to prevent multiple
     * instances.  Simpler than checking that the last star may be escaped.
     */

    msg = NULL;
    code = NULL;
    p = reStr;
    anchorRight = 0;
    lastIsStar = 0;
    numStars = 0;

    if (*p == '^') {
	anchorLeft = 1;
	p++;
    } else {
	anchorLeft = 0;
	*dsStr++ = '*';
	lastIsStar = 1;
    }

    for ( ; p < strEnd; p++) {
	switch (*p) {
	case '\\':
	    p++;
	    switch (*p) {
	    case 'a':
		*dsStr++ = '\a';
		break;
	    case 'b':
		*dsStr++ = '\b';
		break;
	    case 'f':
		*dsStr++ = '\f';
		break;
	    case 'n':
		*dsStr++ = '\n';
		break;
	    case 'r':
		*dsStr++ = '\r';
		break;
	    case 't':
		*dsStr++ = '\t';
		break;
	    case 'v':
		*dsStr++ = '\v';
		break;
	    case 'B': case '\\':
		*dsStr++ = '\\';
		*dsStr++ = '\\';
		anchorLeft = 0; /* prevent exact match */
		break;
	    case '*': case '[': case ']': case '?':
		/* Only add \ where necessary for glob */
		*dsStr++ = '\\';
		anchorLeft = 0; /* prevent exact match */
		/* fall through */
	    case '{': case '}': case '(': case ')': case '+':
	    case '.': case '|': case '^': case '$':
		*dsStr++ = *p;
		break;
	    default:
		msg = "invalid escape sequence";
		code = "BADESCAPE";
		goto invalidGlob;
	    }
	    break;
	case '.':
	    if (quantifiersFoundPtr != NULL) {
		*quantifiersFoundPtr = 1;
	    }
	    anchorLeft = 0; /* prevent exact match */
	    if (p+1 < strEnd) {
		if (p[1] == '*') {
		    p++;
		    if (!lastIsStar) {
			*dsStr++ = '*';
			lastIsStar = 1;
			numStars++;
		    }
		    continue;
		} else if (p[1] == '+') {
		    p++;
		    *dsStr++ = '?';
		    *dsStr++ = '*';
		    lastIsStar = 1;
		    numStars++;
		    continue;
		}
	    }
	    *dsStr++ = '?';
	    break;
	case '$':
	    if (p+1 != strEnd) {
		msg = "$ not anchor";
		code = "NONANCHOR";
		goto invalidGlob;
	    }
	    anchorRight = 1;
	    break;
	case '*': case '+': case '?': case '|': case '^':
	case '{': case '}': case '(': case ')': case '[': case ']':
	    msg = "unhandled RE special char";
	    code = "UNHANDLED";
	    goto invalidGlob;
	default:
	    *dsStr++ = *p;
	    break;
	}
	lastIsStar = 0;
    }
    if (numStars > 1) {
	/*
	 * Heuristic: if >1 non-anchoring *, the risk is large that glob
	 * matching is slower than the RE engine, so report invalid.
	 */

	msg = "excessive recursive glob backtrack potential";
	code = "OVERCOMPLEX";
	goto invalidGlob;
    }

    if (!anchorRight && !lastIsStar) {
	*dsStr++ = '*';
    }
    Tcl_DStringSetLength(dsPtr, dsStr - dsStrStart);

    if (exactPtr) {
	*exactPtr = (anchorLeft && anchorRight);
    }

    return TCL_OK;

  invalidGlob:
    if (interp != NULL) {
	Tcl_SetObjResult(interp, Tcl_NewStringObj(msg, -1));
	Tcl_SetErrorCode(interp, "TCL", "RE2GLOB", code, NULL);
    }
    Tcl_DStringFree(dsPtr);
    return TCL_ERROR;
}

/*
 * Local Variables:
 * mode: c
 * c-basic-offset: 4
 * fill-column: 78
 * End:
 */<|MERGE_RESOLUTION|>--- conflicted
+++ resolved
@@ -4071,11 +4071,7 @@
     Tcl_IncrRefCount(newValue);
     cacheMap = GetThreadHash(&pgvPtr->key);
     ClearHash(cacheMap);
-<<<<<<< HEAD
-    hPtr = Tcl_CreateHashEntry(cacheMap, (void *)(pgvPtr->epoch), &dummy);
-=======
     hPtr = Tcl_CreateHashEntry(cacheMap, INT2PTR(pgvPtr->epoch), &dummy);
->>>>>>> 2447d1cd
     Tcl_SetHashValue(hPtr, newValue);
     Tcl_MutexUnlock(&pgvPtr->mutex);
 }
@@ -4136,11 +4132,7 @@
 	}
     }
     cacheMap = GetThreadHash(&pgvPtr->key);
-<<<<<<< HEAD
-    hPtr = Tcl_FindHashEntry(cacheMap, (void *) (epoch));
-=======
     hPtr = Tcl_FindHashEntry(cacheMap, INT2PTR(epoch));
->>>>>>> 2447d1cd
     if (NULL == hPtr) {
 	int dummy;
 
@@ -4173,11 +4165,7 @@
 
 	value = Tcl_NewStringObj(pgvPtr->value, pgvPtr->numBytes);
 	hPtr = Tcl_CreateHashEntry(cacheMap,
-<<<<<<< HEAD
-		(void *)(pgvPtr->epoch), &dummy);
-=======
 		INT2PTR(pgvPtr->epoch), &dummy);
->>>>>>> 2447d1cd
 	Tcl_MutexUnlock(&pgvPtr->mutex);
 	Tcl_SetHashValue(hPtr, value);
 	Tcl_IncrRefCount(value);
