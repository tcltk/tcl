--- conflicted
+++ resolved
@@ -2657,9 +2657,6 @@
 	    memcpy(newString, dsPtr->string, (size_t) dsPtr->length);
 	    dsPtr->string = newString;
 	} else {
-<<<<<<< HEAD
-	    dsPtr->string = ckrealloc(dsPtr->string, dsPtr->spaceAvl);
-=======
 	    int offset = -1;
 
 	    /* See [16896d49fd] */
@@ -2668,13 +2665,11 @@
 		offset = bytes - dsPtr->string;
 	    }
 
-	    dsPtr->string = ckrealloc((void *) dsPtr->string,
-		    (size_t) dsPtr->spaceAvl);
+	    dsPtr->string = ckrealloc(dsPtr->string, dsPtr->spaceAvl);
 
 	    if (offset >= 0) {
 		bytes = dsPtr->string + offset;
 	    }
->>>>>>> f37d8b3d
 	}
     }
 
@@ -2767,9 +2762,6 @@
 	    memcpy(newString, dsPtr->string, (size_t) dsPtr->length);
 	    dsPtr->string = newString;
 	} else {
-<<<<<<< HEAD
-	    dsPtr->string = ckrealloc(dsPtr->string, dsPtr->spaceAvl);
-=======
 	    int offset = -1;
 
 	    /* See [16896d49fd] */
@@ -2778,13 +2770,11 @@
 		offset = element - dsPtr->string;
 	    }
 
-	    dsPtr->string = (char *) ckrealloc((void *) dsPtr->string,
-		    (size_t) dsPtr->spaceAvl);
+	    dsPtr->string = ckrealloc(dsPtr->string, dsPtr->spaceAvl);
 
 	    if (offset >= 0) {
 		element = dsPtr->string + offset;
 	    }
->>>>>>> f37d8b3d
 	}
 	dst = dsPtr->string + dsPtr->length;
     }
