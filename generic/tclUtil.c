--- conflicted
+++ resolved
@@ -2983,11 +2983,7 @@
 
     if (!iPtr->result[0] && iPtr->objResultPtr
 	    && !Tcl_IsShared(iPtr->objResultPtr)) {
-<<<<<<< HEAD
-	if (iPtr->objResultPtr->bytes && !iPtr->objResultPtr->bytes[0]) {
-=======
 	if (iPtr->objResultPtr->bytes == &tclEmptyString) {
->>>>>>> b2a59d29
 	    dsPtr->string = dsPtr->staticSpace;
 	    dsPtr->string[0] = 0;
 	    dsPtr->length = 0;
