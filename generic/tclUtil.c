--- conflicted
+++ resolved
@@ -142,18 +142,7 @@
     NULL,				/* setFromAnyProc */
 	0
 };
--
-<<<<<<< HEAD
-=======
-Tcl_Size
-TclLengthOne(
-    TCL_UNUSED(Tcl_Obj *))
-{
-    return 1;
-}
-
->>>>>>> ed918cb0
+
 /*
  *	*	STRING REPRESENTATION OF LISTS	*	*	*
  *
@@ -3909,17 +3898,10 @@
 	 */
 	irPtr = NULL;
     }
-<<<<<<< HEAD
 
     if (irPtr == NULL) {
 	/* objPtr can be treated as a purely numeric value. */
 
-=======
-
-    if (irPtr == NULL) {
-	/* objPtr can be treated as a purely numeric value. */
-
->>>>>>> ed918cb0
 	/*
 	 * On 64-bit systems, indices in the range INT_MAX:TCL_SIZE_MAX are
 	 * valid indices but are not in the encodable range. Thus an
@@ -3927,11 +3909,7 @@
 	 * the position after the end and so do not raise an error.
 	 */
 	if ((sizeof(int) != sizeof(Tcl_Size)) &&
-<<<<<<< HEAD
 		(wide > INT_MAX) && (wide < WIDE_MAX-1)) {
-=======
-	    (wide > INT_MAX) && (wide < WIDE_MAX-1)) {
->>>>>>> ed918cb0
 	    /* 2(a,b) on 64-bit systems*/
 	    goto rangeerror;
 	}
@@ -3961,11 +3939,7 @@
 	 * and so do not raise an error.
 	 */
 	if ((sizeof(int) != sizeof(Tcl_Size)) &&
-<<<<<<< HEAD
 		(wide > (ENDVALUE - LIST_MAX)) && (wide <= INT_MAX)) {
-=======
-	    (wide > (ENDVALUE - LIST_MAX)) && (wide <= INT_MAX)) {
->>>>>>> ed918cb0
 	    /* 1(c), 4(a,b) on 64-bit systems */
 	    goto rangeerror;
 	}
@@ -3991,20 +3965,10 @@
 
 rangeerror:
     if (interp) {
-<<<<<<< HEAD
-	Tcl_SetObjResult(interp, Tcl_ObjPrintf("index \"%s\" out of range", TclGetString(objPtr)));
-	Tcl_SetErrorCode(interp, "TCL", "VALUE", "INDEX", "OUTOFRANGE", (char *)NULL);
-=======
-	Tcl_SetObjResult(
-	    interp,
+	Tcl_SetObjResult(interp,
 	    Tcl_ObjPrintf("index \"%s\" out of range", TclGetString(objPtr)));
 	Tcl_SetErrorCode(interp,
-			 "TCL",
-			 "VALUE",
-			 "INDEX"
-			 "OUTOFRANGE",
-			 NULL);
->>>>>>> ed918cb0
+	    "TCL", "VALUE", "INDEX", "OUTOFRANGE", NULL);
     }
     return TCL_ERROR;
 }
