/*
 * tclUtil.c --
 *
 *	This file contains utility functions that are used by many Tcl
 *	commands.
 *
 * Copyright © 1987-1993 The Regents of the University of California.
 * Copyright © 1994-1998 Sun Microsystems, Inc.
 * Copyright © 2001 Kevin B. Kenny. All rights reserved.
 *
 * See the file "license.terms" for information on usage and redistribution of
 * this file, and for a DISCLAIMER OF ALL WARRANTIES.
 */

#include "tclInt.h"
#include "tclParse.h"
#include "tclStringTrim.h"
#include "tclTomMath.h"
#include <math.h>

/*
 * The absolute pathname of the executable in which this Tcl library is
 * running.
 */

static ProcessGlobalValue executableName = {
    0, 0, NULL, NULL, NULL, NULL, NULL
};

/*
 * The following values are used in the flags arguments of Tcl*Scan*Element
 * and Tcl*Convert*Element.  The values TCL_DONT_USE_BRACES and
 * TCL_DONT_QUOTE_HASH are defined in tcl.h, like so:
 *
#define TCL_DONT_USE_BRACES     1
#define TCL_DONT_QUOTE_HASH     8
 *
 * Those are public flag bits which callers of the public routines
 * Tcl_Convert*Element() can use to indicate:
 *
 * TCL_DONT_USE_BRACES -	1 means the caller is insisting that brace
 *				quoting not be used when converting the list
 *				element.
 * TCL_DONT_QUOTE_HASH -	1 means the caller insists that a leading hash
 *				character ('#') should *not* be quoted. This
 *				is appropriate when the caller can guarantee
 *				the element is not the first element of a
 *				list, so [eval] cannot mis-parse the element
 *				as a comment.
 *
 * The remaining values which can be carried by the flags of these routines
 * are for internal use only.  Make sure they do not overlap with the public
 * values above.
 *
 * The Tcl*Scan*Element() routines make a determination which of 4 modes of
 * conversion is most appropriate for Tcl*Convert*Element() to perform, and
 * sets two bits of the flags value to indicate the mode selected.
 *
 * CONVERT_NONE		The element needs no quoting. Its literal string is
 *			suitable as is.
 * CONVERT_BRACE	The conversion should be enclosing the literal string
 *			in braces.
 * CONVERT_ESCAPE	The conversion should be using backslashes to escape
 *			any characters in the string that require it.
 * CONVERT_MASK		A mask value used to extract the conversion mode from
 *			the flags argument.
 *			Also indicates a strange conversion mode where all
 *			special characters are escaped with backslashes
 *			*except for braces*. This is a strange and unnecessary
 *			case, but it's part of the historical way in which
 *			lists have been formatted in Tcl. To experiment with
 *			removing this case, set the value of COMPAT to 0.
 *
 * One last flag value is used only by callers of TclScanElement(). The flag
 * value produced by a call to Tcl*Scan*Element() will never leave this bit
 * set.
 *
 * CONVERT_ANY		The caller of TclScanElement() declares it can make no
 *			promise about what public flags will be passed to the
 *			matching call of TclConvertElement(). As such,
 *			TclScanElement() has to determine the worst case
 *			destination buffer length over all possibilities, and
 *			in other cases this means an overestimate of the
 *			required size.
 *
 * For more details, see the comments on the Tcl*Scan*Element and
 * Tcl*Convert*Element routines.
 */

#define COMPAT 1
#define CONVERT_NONE	0
#define CONVERT_BRACE	2
#define CONVERT_ESCAPE	4
#define CONVERT_MASK	(CONVERT_BRACE | CONVERT_ESCAPE)
#define CONVERT_ANY	16

/*
 * The following key is used by Tcl_PrintDouble and TclPrecTraceProc to
 * access the precision to be used for double formatting.
 */

static Tcl_ThreadDataKey precisionKey;

/*
 * Prototypes for functions defined later in this file.
 */

static void		ClearHash(Tcl_HashTable *tablePtr);
static void		FreeProcessGlobalValue(ClientData clientData);
static void		FreeThreadHash(ClientData clientData);
static int		GetEndOffsetFromObj(Tcl_Interp *interp, Tcl_Obj *objPtr,
			    size_t endValue, Tcl_WideInt *indexPtr);
static Tcl_HashTable *	GetThreadHash(Tcl_ThreadDataKey *keyPtr);
static int		GetWideForIndex(Tcl_Interp *interp, Tcl_Obj *objPtr,
			    size_t endValue, Tcl_WideInt *widePtr);
static int		FindElement(Tcl_Interp *interp, const char *string,
			    int stringLength, const char *typeStr,
			    const char *typeCode, const char **elementPtr,
			    const char **nextPtr, int *sizePtr,
			    int *literalPtr);
/*
 * The following is the Tcl object type definition for an object that
 * represents a list index in the form, "end-offset". It is used as a
 * performance optimization in Tcl_GetIntForIndex. The internal rep is
 * stored directly in the wideValue, so no memory management is required
 * for it. This is a caching intrep, keeping the result of a parse
 * around. This type is only created from a pre-existing string, so an
 * updateStringProc will never be called and need not exist. The type
 * is unregistered, so has no need of a setFromAnyProc either.
 */

static const Tcl_ObjType endOffsetType = {
    "end-offset",			/* name */
    NULL,				/* freeIntRepProc */
    NULL,				/* dupIntRepProc */
    NULL,				/* updateStringProc */
    NULL				/* setFromAnyProc */
};

/*
 *	*	STRING REPRESENTATION OF LISTS	*	*	*
 *
 * The next several routines implement the conversions of strings to and from
 * Tcl lists. To understand their operation, the rules of parsing and
 * generating the string representation of lists must be known.  Here we
 * describe them in one place.
 *
 * A list is made up of zero or more elements. Any string is a list if it is
 * made up of alternating substrings of element-separating ASCII whitespace
 * and properly formatted elements.
 *
 * The ASCII characters which can make up the whitespace between list elements
 * are:
 *
 *	\u0009	\t	TAB
 *	\u000A	\n	NEWLINE
 *	\u000B	\v	VERTICAL TAB
 *	\u000C	\f	FORM FEED
 * 	\u000D	\r	CARRIAGE RETURN
 *	\u0020		SPACE
 *
 * NOTE: differences between this and other places where Tcl defines a role
 * for "whitespace".
 *
 *	* Unlike command parsing, here NEWLINE is just another whitespace
 *	  character; its role as a command terminator in a script has no
 *	  importance here.
 *
 *	* Unlike command parsing, the BACKSLASH NEWLINE sequence is not
 *	  considered to be a whitespace character.
 *
 *	* Other Unicode whitespace characters (recognized by [string is space]
 *	  or Tcl_UniCharIsSpace()) do not play any role as element separators
 *	  in Tcl lists.
 *
 *	* The NUL byte ought not appear, as it is not in strings properly
 *	  encoded for Tcl, but if it is present, it is not treated as
 *	  separating whitespace, or a string terminator. It is just another
 *	  character in a list element.
 *
 * The interpretation of a formatted substring as a list element follows rules
 * similar to the parsing of the words of a command in a Tcl script. Backslash
 * substitution plays a key role, and is defined exactly as it is in command
 * parsing. The same routine, TclParseBackslash() is used in both command
 * parsing and list parsing.
 *
 * NOTE: This means that if and when backslash substitution rules ever change
 * for command parsing, the interpretation of strings as lists also changes.
 *
 * Backslash substitution replaces an "escape sequence" of one or more
 * characters starting with
 *		\u005c	\	BACKSLASH
 * with a single character. The one character escape sequence case happens only
 * when BACKSLASH is the last character in the string. In all other cases, the
 * escape sequence is at least two characters long.
 *
 * The formatted substrings are interpreted as element values according to the
 * following cases:
 *
 * * If the first character of a formatted substring is
 *		\u007b	{	OPEN BRACE
 *   then the end of the substring is the matching
 *		\u007d	}	CLOSE BRACE
 *   character, where matching is determined by counting nesting levels, and
 *   not including any brace characters that are contained within a backslash
 *   escape sequence in the nesting count. Having found the matching brace,
 *   all characters between the braces are the string value of the element.
 *   If no matching close brace is found before the end of the string, the
 *   string is not a Tcl list. If the character following the close brace is
 *   not an element separating whitespace character, or the end of the string,
 *   then the string is not a Tcl list.
 *
 *   NOTE: this differs from a brace-quoted word in the parsing of a Tcl
 *   command only in its treatment of the backslash-newline sequence. In a
 *   list element, the literal characters in the backslash-newline sequence
 *   become part of the element value. In a script word, conversion to a
 *   single SPACE character is done.
 *
 *   NOTE: Most list element values can be represented by a formatted
 *   substring using brace quoting. The exceptions are any element value that
 *   includes an unbalanced brace not in a backslash escape sequence, and any
 *   value that ends with a backslash not itself in a backslash escape
 *   sequence.
 *
 * * If the first character of a formatted substring is
 *		\u0022	"	QUOTE
 *   then the end of the substring is the next QUOTE character, not counting
 *   any QUOTE characters that are contained within a backslash escape
 *   sequence. If no next QUOTE is found before the end of the string, the
 *   string is not a Tcl list. If the character following the closing QUOTE is
 *   not an element separating whitespace character, or the end of the string,
 *   then the string is not a Tcl list. Having found the limits of the
 *   substring, the element value is produced by performing backslash
 *   substitution on the character sequence between the open and close QUOTEs.
 *
 *   NOTE: Any element value can be represented by this style of formatting,
 *   given suitable choice of backslash escape sequences.
 *
 * * All other formatted substrings are terminated by the next element
 *   separating whitespace character in the string.  Having found the limits
 *   of the substring, the element value is produced by performing backslash
 *   substitution on it.
 *
 *   NOTE: Any element value can be represented by this style of formatting,
 *   given suitable choice of backslash escape sequences, with one exception.
 *   The empty string cannot be represented as a list element without the use
 *   of either braces or quotes to delimit it.
 *
 * This collection of parsing rules is implemented in the routine
 * FindElement().
 *
 * In order to produce lists that can be parsed by these rules, we need the
 * ability to distinguish between characters that are part of a list element
 * value from characters providing syntax that define the structure of the
 * list. This means that our code that generates lists must at a minimum be
 * able to produce escape sequences for the 10 characters identified above
 * that have significance to a list parser.
 *
 *	*	*	CANONICAL LISTS	*	*	*	*	*
 *
 * In addition to the basic rules for parsing strings into Tcl lists, there
 * are additional properties to be met by the set of list values that are
 * generated by Tcl.  Such list values are often said to be in "canonical
 * form":
 *
 * * When any canonical list is evaluated as a Tcl script, it is a script of
 *   either zero commands (an empty list) or exactly one command. The command
 *   word is exactly the first element of the list, and each argument word is
 *   exactly one of the following elements of the list. This means that any
 *   characters that have special meaning during script evaluation need
 *   special treatment when canonical lists are produced:
 *
 *	* Whitespace between elements may not include NEWLINE.
 *	* The command terminating character,
 *		\u003b	;	SEMICOLON
 *	  must be BRACEd, QUOTEd, or escaped so that it does not terminate the
 * 	  command prematurely.
 *	* Any of the characters that begin substitutions in scripts,
 *		\u0024	$	DOLLAR
 *		\u005b	[	OPEN BRACKET
 *		\u005c	\	BACKSLASH
 *	  need to be BRACEd or escaped.
 *	* In any list where the first character of the first element is
 *		\u0023	#	HASH
 *	  that HASH character must be BRACEd, QUOTEd, or escaped so that it
 *	  does not convert the command into a comment.
 *	* Any list element that contains the character sequence BACKSLASH
 *	  NEWLINE cannot be formatted with BRACEs. The BACKSLASH character
 *	  must be represented by an escape sequence, and unless QUOTEs are
 *	  used, the NEWLINE must be as well.
 *
 * * It is also guaranteed that one can use a canonical list as a building
 *   block of a larger script within command substitution, as in this example:
 *	set script "puts \[[list $cmd $arg]]"; eval $script
 *   To support this usage, any appearance of the character
 *		\u005d	]	CLOSE BRACKET
 *   in a list element must be BRACEd, QUOTEd, or escaped.
 *
 * * Finally it is guaranteed that enclosing a canonical list in braces
 *   produces a new value that is also a canonical list.  This new list has
 *   length 1, and its only element is the original canonical list.  This same
 *   guarantee also makes it possible to construct scripts where an argument
 *   word is given a list value by enclosing the canonical form of that list
 *   in braces:
 *	set script "puts {[list $one $two $three]}"; eval $script
 *   This sort of coding was once fairly common, though it's become more
 *   idiomatic to see the following instead:
 *	set script [list puts [list $one $two $three]]; eval $script
 *   In order to support this guarantee, every canonical list must have
 *   balance when counting those braces that are not in escape sequences.
 *
 * Within these constraints, the canonical list generation routines
 * TclScanElement() and TclConvertElement() attempt to generate the string for
 * any list that is easiest to read. When an element value is itself
 * acceptable as the formatted substring, it is usually used (CONVERT_NONE).
 * When some quoting or escaping is required, use of BRACEs (CONVERT_BRACE) is
 * usually preferred over the use of escape sequences (CONVERT_ESCAPE). There
 * are some exceptions to both of these preferences for reasons of code
 * simplicity, efficiency, and continuation of historical habits. Canonical
 * lists never use the QUOTE formatting to delimit their elements because that
 * form of quoting does not nest, which makes construction of nested lists far
 * too much trouble.  Canonical lists always use only a single SPACE character
 * for element-separating whitespace.
 *
 *	*	*	FUTURE CONSIDERATIONS	*	*	*
 *
 * When a list element requires quoting or escaping due to a CLOSE BRACKET
 * character or an internal QUOTE character, a strange formatting mode is
 * recommended. For example, if the value "a{b]c}d" is converted by the usual
 * modes:
 *
 *	CONVERT_BRACE:	a{b]c}d		=> {a{b]c}d}
 *	CONVERT_ESCAPE:	a{b]c}d		=> a\{b\]c\}d
 *
 * we get perfectly usable formatted list elements. However, this is not what
 * Tcl releases have been producing. Instead, we have:
 *
 *	CONVERT_MASK:	a{b]c}d		=> a{b\]c}d
 *
 * where the CLOSE BRACKET is escaped, but the BRACEs are not. The same effect
 * can be seen replacing ] with " in this example. There does not appear to be
 * any functional or aesthetic purpose for this strange additional mode. The
 * sole purpose I can see for preserving it is to keep generating the same
 * formatted lists programmers have become accustomed to, and perhaps written
 * tests to expect. That is, compatibility only. The additional code
 * complexity required to support this mode is significant. The lines of code
 * supporting it are delimited in the routines below with #if COMPAT
 * directives. This makes it easy to experiment with eliminating this
 * formatting mode simply with "#define COMPAT 0" above. I believe this is
 * worth considering.
 *
 * Another consideration is the treatment of QUOTE characters in list
 * elements. TclConvertElement() must have the ability to produce the escape
 * sequence \" so that when a list element begins with a QUOTE we do not
 * confuse that first character with a QUOTE used as list syntax to define
 * list structure. However, that is the only place where QUOTE characters need
 * quoting. In this way, handling QUOTE could really be much more like the way
 * we handle HASH which also needs quoting and escaping only in particular
 * situations. Following up this could increase the set of list elements that
 * can use the CONVERT_NONE formatting mode.
 *
 * More speculative is that the demands of canonical list form require brace
 * balance for the list as a whole, while the current implementation achieves
 * this by establishing brace balance for every element.
 *
 * Finally, a reminder that the rules for parsing and formatting lists are
 * closely tied together with the rules for parsing and evaluating scripts,
 * and will need to evolve in sync.
 */

/*
 *----------------------------------------------------------------------
 *
 * TclMaxListLength --
 *
 *	Given 'bytes' pointing to 'numBytes' bytes, scan through them and
 *	count the number of whitespace runs that could be list element
 *	separators. If 'numBytes' is -1, scan to the terminating '\0'. Not a
 *	full list parser. Typically used to get a quick and dirty overestimate
 *	of length size in order to allocate space for an actual list parser to
 *	operate with.
 *
 * Results:
 *	Returns the largest number of list elements that could possibly be in
 *	this string, interpreted as a Tcl list. If 'endPtr' is not NULL,
 *	writes a pointer to the end of the string scanned there.
 *
 * Side effects:
 *	None.
 *
 *----------------------------------------------------------------------
 */

int
TclMaxListLength(
    const char *bytes,
    int numBytes,
    const char **endPtr)
{
    int count = 0;

    if ((numBytes == 0) || ((numBytes == -1) && (*bytes == '\0'))) {
	/* Empty string case - quick exit */
	goto done;
    }

    /*
     * No list element before leading white space.
     */

    count += 1 - TclIsSpaceProcM(*bytes);

    /*
     * Count white space runs as potential element separators.
     */

    while (numBytes) {
	if ((numBytes == -1) && (*bytes == '\0')) {
	    break;
	}
	if (TclIsSpaceProcM(*bytes)) {
	    /*
	     * Space run started; bump count.
	     */

	    count++;
	    do {
		bytes++;
		numBytes -= (numBytes != -1);
	    } while (numBytes && TclIsSpaceProcM(*bytes));
	    if ((numBytes == 0) || ((numBytes == -1) && (*bytes == '\0'))) {
		break;
	    }

	    /*
	     * (*bytes) is non-space; return to counting state.
	     */
	}
	bytes++;
	numBytes -= (numBytes != -1);
    }

    /*
     * No list element following trailing white space.
     */

    count -= TclIsSpaceProcM(bytes[-1]);

  done:
    if (endPtr) {
	*endPtr = bytes;
    }
    return count;
}

/*
 *----------------------------------------------------------------------
 *
 * TclFindElement --
 *
 *	Given a pointer into a Tcl list, locate the first (or next) element in
 *	the list.
 *
 * Results:
 *	The return value is normally TCL_OK, which means that the element was
 *	successfully located. If TCL_ERROR is returned it means that list
 *	didn't have proper list structure; the interp's result contains a more
 *	detailed error message.
 *
 *	If TCL_OK is returned, then *elementPtr will be set to point to the
 *	first element of list, and *nextPtr will be set to point to the
 *	character just after any white space following the last character
 *	that's part of the element. If this is the last argument in the list,
 *	then *nextPtr will point just after the last character in the list
 *	(i.e., at the character at list+listLength). If sizePtr is non-NULL,
 *	*sizePtr is filled in with the number of bytes in the element. If the
 *	element is in braces, then *elementPtr will point to the character
 *	after the opening brace and *sizePtr will not include either of the
 *	braces. If there isn't an element in the list, *sizePtr will be zero,
 *	and both *elementPtr and *nextPtr will point just after the last
 *	character in the list. If literalPtr is non-NULL, *literalPtr is set
 *	to a boolean value indicating whether the substring returned as the
 *	values of **elementPtr and *sizePtr is the literal value of a list
 *	element. If not, a call to TclCopyAndCollapse() is needed to produce
 *	the actual value of the list element. Note: this function does NOT
 *	collapse backslash sequences, but uses *literalPtr to tell callers
 *	when it is required for them to do so.
 *
 * Side effects:
 *	None.
 *
 *----------------------------------------------------------------------
 */

int
TclFindElement(
    Tcl_Interp *interp,		/* Interpreter to use for error reporting. If
				 * NULL, then no error message is left after
				 * errors. */
    const char *list,		/* Points to the first byte of a string
				 * containing a Tcl list with zero or more
				 * elements (possibly in braces). */
    int listLength,		/* Number of bytes in the list's string. */
    const char **elementPtr,	/* Where to put address of first significant
				 * character in first element of list. */
    const char **nextPtr,	/* Fill in with location of character just
				 * after all white space following end of
				 * argument (next arg or end of list). */
    int *sizePtr,		/* If non-zero, fill in with size of
				 * element. */
    int *literalPtr)		/* If non-zero, fill in with non-zero/zero to
				 * indicate that the substring of *sizePtr
				 * bytes starting at **elementPtr is/is not
				 * the literal list element and therefore
				 * does not/does require a call to
				 * TclCopyAndCollapse() by the caller. */
{
    return FindElement(interp, list, listLength, "list", "LIST", elementPtr,
	    nextPtr, sizePtr, literalPtr);
}

int
TclFindDictElement(
    Tcl_Interp *interp,		/* Interpreter to use for error reporting. If
				 * NULL, then no error message is left after
				 * errors. */
    const char *dict,		/* Points to the first byte of a string
				 * containing a Tcl dictionary with zero or
				 * more keys and values (possibly in
				 * braces). */
    int dictLength,		/* Number of bytes in the dict's string. */
    const char **elementPtr,	/* Where to put address of first significant
				 * character in the first element (i.e., key
				 * or value) of dict. */
    const char **nextPtr,	/* Fill in with location of character just
				 * after all white space following end of
				 * element (next arg or end of list). */
    int *sizePtr,		/* If non-zero, fill in with size of
				 * element. */
    int *literalPtr)		/* If non-zero, fill in with non-zero/zero to
				 * indicate that the substring of *sizePtr
				 * bytes starting at **elementPtr is/is not
				 * the literal key or value and therefore
				 * does not/does require a call to
				 * TclCopyAndCollapse() by the caller. */
{
    return FindElement(interp, dict, dictLength, "dict", "DICTIONARY",
	    elementPtr, nextPtr, sizePtr, literalPtr);
}

static int
FindElement(
    Tcl_Interp *interp,		/* Interpreter to use for error reporting. If
				 * NULL, then no error message is left after
				 * errors. */
    const char *string,		/* Points to the first byte of a string
				 * containing a Tcl list or dictionary with
				 * zero or more elements (possibly in
				 * braces). */
    int stringLength,		/* Number of bytes in the string. */
    const char *typeStr,	/* The name of the type of thing we are
				 * parsing, for error messages. */
    const char *typeCode,	/* The type code for thing we are parsing, for
				 * error messages. */
    const char **elementPtr,	/* Where to put address of first significant
				 * character in first element. */
    const char **nextPtr,	/* Fill in with location of character just
				 * after all white space following end of
				 * argument (next arg or end of list/dict). */
    int *sizePtr,		/* If non-zero, fill in with size of
				 * element. */
    int *literalPtr)		/* If non-zero, fill in with non-zero/zero to
				 * indicate that the substring of *sizePtr
				 * bytes starting at **elementPtr is/is not
				 * the literal list/dict element and therefore
				 * does not/does require a call to
				 * TclCopyAndCollapse() by the caller. */
{
    const char *p = string;
    const char *elemStart;	/* Points to first byte of first element. */
    const char *limit;		/* Points just after list/dict's last byte. */
    int openBraces = 0;		/* Brace nesting level during parse. */
    int inQuotes = 0;
    int size = 0;
    int numChars;
    int literal = 1;
    const char *p2;

    /*
     * Skim off leading white space and check for an opening brace or quote.
     * We treat embedded NULLs in the list/dict as bytes belonging to a list
     * element (or dictionary key or value).
     */

    limit = (string + stringLength);
    while ((p < limit) && (TclIsSpaceProcM(*p))) {
	p++;
    }
    if (p == limit) {		/* no element found */
	elemStart = limit;
	goto done;
    }

    if (*p == '{') {
	openBraces = 1;
	p++;
    } else if (*p == '"') {
	inQuotes = 1;
	p++;
    }
    elemStart = p;

    /*
     * Find element's end (a space, close brace, or the end of the string).
     */

    while (p < limit) {
	switch (*p) {
	    /*
	     * Open brace: don't treat specially unless the element is in
	     * braces. In this case, keep a nesting count.
	     */

	case '{':
	    if (openBraces != 0) {
		openBraces++;
	    }
	    break;

	    /*
	     * Close brace: if element is in braces, keep nesting count and
	     * quit when the last close brace is seen.
	     */

	case '}':
	    if (openBraces > 1) {
		openBraces--;
	    } else if (openBraces == 1) {
		size = (p - elemStart);
		p++;
		if ((p >= limit) || TclIsSpaceProcM(*p)) {
		    goto done;
		}

		/*
		 * Garbage after the closing brace; return an error.
		 */

		if (interp != NULL) {
		    p2 = p;
		    while ((p2 < limit) && (!TclIsSpaceProcM(*p2))
			    && (p2 < p+20)) {
			p2++;
		    }
		    Tcl_SetObjResult(interp, Tcl_ObjPrintf(
			    "%s element in braces followed by \"%.*s\" "
			    "instead of space", typeStr, (int) (p2-p), p));
		    Tcl_SetErrorCode(interp, "TCL", "VALUE", typeCode, "JUNK",
			    NULL);
		}
		return TCL_ERROR;
	    }
	    break;

	    /*
	     * Backslash: skip over everything up to the end of the backslash
	     * sequence.
	     */

	case '\\':
	    if (openBraces == 0) {
		/*
		 * A backslash sequence not within a brace quoted element
		 * means the value of the element is different from the
		 * substring we are parsing. A call to TclCopyAndCollapse() is
		 * needed to produce the element value. Inform the caller.
		 */

		literal = 0;
	    }
	    TclParseBackslash(p, limit - p, &numChars, NULL);
	    p += (numChars - 1);
	    break;

	    /*
	     * Double-quote: if element is in quotes then terminate it.
	     */

	case '"':
	    if (inQuotes) {
		size = (p - elemStart);
		p++;
		if ((p >= limit) || TclIsSpaceProcM(*p)) {
		    goto done;
		}

		/*
		 * Garbage after the closing quote; return an error.
		 */

		if (interp != NULL) {
		    p2 = p;
		    while ((p2 < limit) && (!TclIsSpaceProcM(*p2))
			    && (p2 < p+20)) {
			p2++;
		    }
		    Tcl_SetObjResult(interp, Tcl_ObjPrintf(
			    "%s element in quotes followed by \"%.*s\" "
			    "instead of space", typeStr, (int) (p2-p), p));
		    Tcl_SetErrorCode(interp, "TCL", "VALUE", typeCode, "JUNK",
			    NULL);
		}
		return TCL_ERROR;
	    }
	    break;

	default:
	    if (TclIsSpaceProcM(*p)) {
		/*
		 * Space: ignore if element is in braces or quotes;
		 * otherwise terminate element.
		 */
		if ((openBraces == 0) && !inQuotes) {
		    size = (p - elemStart);
		    goto done;
		}
	    }
	    break;

	}
	p++;
    }

    /*
     * End of list/dict: terminate element.
     */

    if (p == limit) {
	if (openBraces != 0) {
	    if (interp != NULL) {
		Tcl_SetObjResult(interp, Tcl_ObjPrintf(
			"unmatched open brace in %s", typeStr));
		Tcl_SetErrorCode(interp, "TCL", "VALUE", typeCode, "BRACE",
			NULL);
	    }
	    return TCL_ERROR;
	} else if (inQuotes) {
	    if (interp != NULL) {
		Tcl_SetObjResult(interp, Tcl_ObjPrintf(
			"unmatched open quote in %s", typeStr));
		Tcl_SetErrorCode(interp, "TCL", "VALUE", typeCode, "QUOTE",
			NULL);
	    }
	    return TCL_ERROR;
	}
	size = (p - elemStart);
    }

  done:
    while ((p < limit) && (TclIsSpaceProcM(*p))) {
	p++;
    }
    *elementPtr = elemStart;
    *nextPtr = p;
    if (sizePtr != 0) {
	*sizePtr = size;
    }
    if (literalPtr != 0) {
	*literalPtr = literal;
    }
    return TCL_OK;
}

/*
 *----------------------------------------------------------------------
 *
 * TclCopyAndCollapse --
 *
 *	Copy a string and substitute all backslash escape sequences
 *
 * Results:
 *	Count bytes get copied from src to dst. Along the way, backslash
 *	sequences are substituted in the copy. After scanning count bytes from
 *	src, a null character is placed at the end of dst. Returns the number
 *	of bytes that got written to dst.
 *
 * Side effects:
 *	None.
 *
 *----------------------------------------------------------------------
 */

int
TclCopyAndCollapse(
    int count,			/* Number of byte to copy from src. */
    const char *src,		/* Copy from here... */
    char *dst)			/* ... to here. */
{
    int newCount = 0;

    while (count > 0) {
	char c = *src;

	if (c == '\\') {
	    int numRead;
	    int backslashCount = TclParseBackslash(src, count, &numRead, dst);

	    dst += backslashCount;
	    newCount += backslashCount;
	    src += numRead;
	    count -= numRead;
	} else {
	    *dst = c;
	    dst++;
	    newCount++;
	    src++;
	    count--;
	}
    }
    *dst = 0;
    return newCount;
}

/*
 *----------------------------------------------------------------------
 *
 * Tcl_SplitList --
 *
 *	Splits a list up into its constituent fields.
 *
 * Results
 *	The return value is normally TCL_OK, which means that the list was
 *	successfully split up. If TCL_ERROR is returned, it means that "list"
 *	didn't have proper list structure; the interp's result will contain a
 *	more detailed error message.
 *
 *	*argvPtr will be filled in with the address of an array whose elements
 *	point to the elements of list, in order. *argcPtr will get filled in
 *	with the number of valid elements in the array. A single block of
 *	memory is dynamically allocated to hold both the argv array and a copy
 *	of the list (with backslashes and braces removed in the standard way).
 *	The caller must eventually free this memory by calling free() on
 *	*argvPtr. Note: *argvPtr and *argcPtr are only modified if the
 *	function returns normally.
 *
 * Side effects:
 *	Memory is allocated.
 *
 *----------------------------------------------------------------------
 */

int
Tcl_SplitList(
    Tcl_Interp *interp,		/* Interpreter to use for error reporting. If
				 * NULL, no error message is left. */
    const char *list,		/* Pointer to string with list structure. */
    int *argcPtr,		/* Pointer to location to fill in with the
				 * number of elements in the list. */
    const char ***argvPtr)	/* Pointer to place to store pointer to array
				 * of pointers to list elements. */
{
    const char **argv, *end, *element;
    char *p;
    int length, size, i, result, elSize;

    /*
     * Allocate enough space to work in. A (const char *) for each (possible)
     * list element plus one more for terminating NULL, plus as many bytes as
     * in the original string value, plus one more for a terminating '\0'.
     * Space used to hold element separating white space in the original
     * string gets re-purposed to hold '\0' characters in the argv array.
     */

    size = TclMaxListLength(list, -1, &end) + 1;
    length = end - list;
    argv = (const char **)ckalloc((size * sizeof(char *)) + length + 1);

    for (i = 0, p = ((char *) argv) + size*sizeof(char *);
	    *list != 0;  i++) {
	const char *prevList = list;
	int literal;

	result = TclFindElement(interp, list, length, &element, &list,
		&elSize, &literal);
	length -= (list - prevList);
	if (result != TCL_OK) {
	    ckfree(argv);
	    return result;
	}
	if (*element == 0) {
	    break;
	}
	if (i >= size) {
	    ckfree(argv);
	    if (interp != NULL) {
		Tcl_SetObjResult(interp, Tcl_NewStringObj(
			"internal error in Tcl_SplitList", -1));
		Tcl_SetErrorCode(interp, "TCL", "INTERNAL", "Tcl_SplitList",
			NULL);
	    }
	    return TCL_ERROR;
	}
	argv[i] = p;
	if (literal) {
	    memcpy(p, element, elSize);
	    p += elSize;
	    *p = 0;
	    p++;
	} else {
	    p += 1 + TclCopyAndCollapse(elSize, element, p);
	}
    }

    argv[i] = NULL;
    *argvPtr = argv;
    *argcPtr = i;
    return TCL_OK;
}

/*
 *----------------------------------------------------------------------
 *
 * Tcl_ScanElement --
 *
 *	This function is a companion function to Tcl_ConvertElement. It scans
 *	a string to see what needs to be done to it (e.g. add backslashes or
 *	enclosing braces) to make the string into a valid Tcl list element.
 *
 * Results:
 *	The return value is an overestimate of the number of bytes that will
 *	be needed by Tcl_ConvertElement to produce a valid list element from
 *	src. The word at *flagPtr is filled in with a value needed by
 *	Tcl_ConvertElement when doing the actual conversion.
 *
 * Side effects:
 *	None.
 *
 *----------------------------------------------------------------------
 */

int
Tcl_ScanElement(
    const char *src,	/* String to convert to list element. */
    int *flagPtr)	/* Where to store information to guide
				 * Tcl_ConvertCountedElement. */
{
    return Tcl_ScanCountedElement(src, -1, flagPtr);
}

/*
 *----------------------------------------------------------------------
 *
 * Tcl_ScanCountedElement --
 *
 *	This function is a companion function to Tcl_ConvertCountedElement. It
 *	scans a string to see what needs to be done to it (e.g. add
 *	backslashes or enclosing braces) to make the string into a valid Tcl
 *	list element. If length is -1, then the string is scanned from src up
 *	to the first null byte.
 *
 * Results:
 *	The return value is an overestimate of the number of bytes that will
 *	be needed by Tcl_ConvertCountedElement to produce a valid list element
 *	from src. The word at *flagPtr is filled in with a value needed by
 *	Tcl_ConvertCountedElement when doing the actual conversion.
 *
 * Side effects:
 *	None.
 *
 *----------------------------------------------------------------------
 */

int
Tcl_ScanCountedElement(
    const char *src,		/* String to convert to Tcl list element. */
    int length,			/* Number of bytes in src, or -1. */
    int *flagPtr)		/* Where to store information to guide
				 * Tcl_ConvertElement. */
{
    char flags = CONVERT_ANY;
    int numBytes = TclScanElement(src, length, &flags);

    *flagPtr = flags;
    return numBytes;
}

/*
 *----------------------------------------------------------------------
 *
 * TclScanElement --
 *
 *	This function is a companion function to TclConvertElement. It scans a
 *	string to see what needs to be done to it (e.g. add backslashes or
 *	enclosing braces) to make the string into a valid Tcl list element. If
 *	length is -1, then the string is scanned from src up to the first null
 *	byte. A NULL value for src is treated as an empty string. The incoming
 *	value of *flagPtr is a report from the caller what additional flags it
 *	will pass to TclConvertElement().
 *
 * Results:
 *	The recommended formatting mode for the element is determined and a
 *	value is written to *flagPtr indicating that recommendation. This
 *	recommendation is combined with the incoming flag values in *flagPtr
 *	set by the caller to determine how many bytes will be needed by
 *	TclConvertElement() in which to write the formatted element following
 *	the recommendation modified by the flag values. This number of bytes
 *	is the return value of the routine.  In some situations it may be an
 *	overestimate, but so long as the caller passes the same flags to
 *	TclConvertElement(), it will be large enough.
 *
 * Side effects:
 *	None.
 *
 *----------------------------------------------------------------------
 */

int
TclScanElement(
    const char *src,		/* String to convert to Tcl list element. */
    int length,			/* Number of bytes in src, or -1. */
    char *flagPtr)		/* Where to store information to guide
				 * Tcl_ConvertElement. */
{
    const char *p = src;
    int nestingLevel = 0;	/* Brace nesting count */
    int forbidNone = 0;		/* Do not permit CONVERT_NONE mode. Something
				 * needs protection or escape. */
    int requireEscape = 0;	/* Force use of CONVERT_ESCAPE mode.  For some
				 * reason bare or brace-quoted form fails. */
    int extra = 0;		/* Count of number of extra bytes needed for
				 * formatted element, assuming we use escape
				 * sequences in formatting. */
    int bytesNeeded;		/* Buffer length computed to complete the
				 * element formatting in the selected mode. */
#if COMPAT
    int preferEscape = 0;	/* Use preferences to track whether to use */
    int preferBrace = 0;	/* CONVERT_MASK mode. */
    int braceCount = 0;		/* Count of all braces '{' '}' seen. */
#endif /* COMPAT */

    if ((p == NULL) || (length == 0) || ((*p == '\0') && (length == -1))) {
	/*
	 * Empty string element must be brace quoted.
	 */

	*flagPtr = CONVERT_BRACE;
	return 2;
    }

#if COMPAT
    /*
     * We have an established history in TclConvertElement() when quoting
     * because of a leading hash character to force what would be the
     * CONVERT_MASK mode into the CONVERT_BRACE mode. That is, we format
     * the element #{a"b} like this:
     *			{#{a"b}}
     * and not like this:
     *			\#{a\"b}
     * This is inconsistent with [list x{a"b}], but we will not change that now.
     * Set that preference here so that we compute a tight size requirement.
     */
    if ((*src == '#') && !(*flagPtr & TCL_DONT_QUOTE_HASH)) {
	preferBrace = 1;
    }
#endif

    if ((*p == '{') || (*p == '"')) {
	/*
	 * Must escape or protect so leading character of value is not
	 * misinterpreted as list element delimiting syntax.
	 */

	forbidNone = 1;
#if COMPAT
	preferBrace = 1;
#endif /* COMPAT */
    }

    while (length) {
      if (CHAR_TYPE(*p) != TYPE_NORMAL) {
	switch (*p) {
	case '{':	/* TYPE_BRACE */
#if COMPAT
	    braceCount++;
#endif /* COMPAT */
	    extra++;				/* Escape '{' => '\{' */
	    nestingLevel++;
	    break;
	case '}':	/* TYPE_BRACE */
#if COMPAT
	    braceCount++;
#endif /* COMPAT */
	    extra++;				/* Escape '}' => '\}' */
	    nestingLevel--;
	    if (nestingLevel < 0) {
		/*
		 * Unbalanced braces!  Cannot format with brace quoting.
		 */

		requireEscape = 1;
	    }
	    break;
	case ']':	/* TYPE_CLOSE_BRACK */
	case '"':	/* TYPE_SPACE */
#if COMPAT
	    forbidNone = 1;
	    extra++;		/* Escapes all just prepend a backslash */
	    preferEscape = 1;
	    break;
#else
	    /* FLOW THROUGH */
#endif /* COMPAT */
	case '[':	/* TYPE_SUBS */
	case '$':	/* TYPE_SUBS */
	case ';':	/* TYPE_COMMAND_END */
	    forbidNone = 1;
	    extra++;		/* Escape sequences all one byte longer. */
#if COMPAT
	    preferBrace = 1;
#endif /* COMPAT */
	    break;
	case '\\':	/* TYPE_SUBS */
	    extra++;				/* Escape '\' => '\\' */
	    if ((length == 1) || ((length == -1) && (p[1] == '\0'))) {
		/*
		 * Final backslash. Cannot format with brace quoting.
		 */

		requireEscape = 1;
		break;
	    }
	    if (p[1] == '\n') {
		extra++;	/* Escape newline => '\n', one byte longer */

		/*
		 * Backslash newline sequence.  Brace quoting not permitted.
		 */

		requireEscape = 1;
		length -= (length > 0);
		p++;
		break;
	    }
	    if ((p[1] == '{') || (p[1] == '}') || (p[1] == '\\')) {
		extra++;	/* Escape sequences all one byte longer. */
		length -= (length > 0);
		p++;
	    }
	    forbidNone = 1;
#if COMPAT
	    preferBrace = 1;
#endif /* COMPAT */
	    break;
	case '\0':	/* TYPE_SUBS */
	    if (length == -1) {
		goto endOfString;
	    }
	    /* TODO: Panic on improper encoding? */
	    break;
	default:
	    if (TclIsSpaceProcM(*p)) {
		forbidNone = 1;
		extra++;	/* Escape sequences all one byte longer. */
#if COMPAT
		preferBrace = 1;
#endif
	    }
	    break;
	}
      }
	length -= (length > 0);
	p++;
    }

  endOfString:
    if (nestingLevel != 0) {
	/*
	 * Unbalanced braces!  Cannot format with brace quoting.
	 */

	requireEscape = 1;
    }

    /*
     * We need at least as many bytes as are in the element value...
     */

    bytesNeeded = p - src;

    if (requireEscape) {
	/*
	 * We must use escape sequences.  Add all the extra bytes needed to
	 * have room to create them.
	 */

	bytesNeeded += extra;

	/*
	 * Make room to escape leading #, if needed.
	 */

	if ((*src == '#') && !(*flagPtr & TCL_DONT_QUOTE_HASH)) {
	    bytesNeeded++;
	}
	*flagPtr = CONVERT_ESCAPE;
	goto overflowCheck;
    }
    if (*flagPtr & CONVERT_ANY) {
	/*
	 * The caller has not let us know what flags it will pass to
	 * TclConvertElement() so compute the max size we might need for any
	 * possible choice.  Normally the formatting using escape sequences is
	 * the longer one, and a minimum "extra" value of 2 makes sure we
	 * don't request too small a buffer in those edge cases where that's
	 * not true.
	 */

	if (extra < 2) {
	    extra = 2;
	}
	*flagPtr &= ~CONVERT_ANY;
	*flagPtr |= TCL_DONT_USE_BRACES;
    }
    if (forbidNone) {
	/*
	 * We must request some form of quoting of escaping...
	 */

#if COMPAT
	if (preferEscape && !preferBrace) {
	    /*
	     * If we are quoting solely due to ] or internal " characters use
	     * the CONVERT_MASK mode where we escape all special characters
	     * except for braces. "extra" counted space needed to escape
	     * braces too, so substract "braceCount" to get our actual needs.
	     */

	    bytesNeeded += (extra - braceCount);
	    /* Make room to escape leading #, if needed. */
	    if ((*src == '#') && !(*flagPtr & TCL_DONT_QUOTE_HASH)) {
		bytesNeeded++;
	    }

	    /*
	     * If the caller reports it will direct TclConvertElement() to
	     * use full escapes on the element, add back the bytes needed to
	     * escape the braces.
	     */

	    if (*flagPtr & TCL_DONT_USE_BRACES) {
		bytesNeeded += braceCount;
	    }
	    *flagPtr = CONVERT_MASK;
	    goto overflowCheck;
	}
#endif /* COMPAT */
	if (*flagPtr & TCL_DONT_USE_BRACES) {
	    /*
	     * If the caller reports it will direct TclConvertElement() to
	     * use escapes, add the extra bytes needed to have room for them.
	     */

	    bytesNeeded += extra;

	    /*
	     * Make room to escape leading #, if needed.
	     */

	    if ((*src == '#') && !(*flagPtr & TCL_DONT_QUOTE_HASH)) {
		bytesNeeded++;
	    }
	} else {
	    /*
	     * Add 2 bytes for room for the enclosing braces.
	     */

	    bytesNeeded += 2;
	}
	*flagPtr = CONVERT_BRACE;
	goto overflowCheck;
    }

    /*
     * So far, no need to quote or escape anything.
     */

    if ((*src == '#') && !(*flagPtr & TCL_DONT_QUOTE_HASH)) {
	/*
	 * If we need to quote a leading #, make room to enclose in braces.
	 */

	bytesNeeded += 2;
    }
    *flagPtr = CONVERT_NONE;

  overflowCheck:
    if (bytesNeeded < 0) {
	Tcl_Panic("TclScanElement: string length overflow");
    }
    return bytesNeeded;
}

/*
 *----------------------------------------------------------------------
 *
 * Tcl_ConvertElement --
 *
 *	This is a companion function to Tcl_ScanElement. Given the information
 *	produced by Tcl_ScanElement, this function converts a string to a list
 *	element equal to that string.
 *
 * Results:
 *	Information is copied to *dst in the form of a list element identical
 *	to src (i.e. if Tcl_SplitList is applied to dst it will produce a
 *	string identical to src). The return value is a count of the number of
 *	characters copied (not including the terminating NULL character).
 *
 * Side effects:
 *	None.
 *
 *----------------------------------------------------------------------
 */

int
Tcl_ConvertElement(
    const char *src,	/* Source information for list element. */
    char *dst,		/* Place to put list-ified element. */
    int flags)		/* Flags produced by Tcl_ScanElement. */
{
    return Tcl_ConvertCountedElement(src, -1, dst, flags);
}

/*
 *----------------------------------------------------------------------
 *
 * Tcl_ConvertCountedElement --
 *
 *	This is a companion function to Tcl_ScanCountedElement. Given the
 *	information produced by Tcl_ScanCountedElement, this function converts
 *	a string to a list element equal to that string.
 *
 * Results:
 *	Information is copied to *dst in the form of a list element identical
 *	to src (i.e. if Tcl_SplitList is applied to dst it will produce a
 *	string identical to src). The return value is a count of the number of
 *	characters copied (not including the terminating NULL character).
 *
 * Side effects:
 *	None.
 *
 *----------------------------------------------------------------------
 */

int
Tcl_ConvertCountedElement(
    const char *src,	/* Source information for list element. */
    int length,			/* Number of bytes in src, or -1. */
    char *dst,			/* Place to put list-ified element. */
    int flags)			/* Flags produced by Tcl_ScanElement. */
{
    int numBytes = TclConvertElement(src, length, dst, flags);
    dst[numBytes] = '\0';
    return numBytes;
}

/*
 *----------------------------------------------------------------------
 *
 * TclConvertElement --
 *
 *	This is a companion function to TclScanElement. Given the information
 *	produced by TclScanElement, this function converts a string to a list
 *	element equal to that string.
 *
 * Results:
 *	Information is copied to *dst in the form of a list element identical
 *	to src (i.e. if Tcl_SplitList is applied to dst it will produce a
 *	string identical to src). The return value is a count of the number of
 *	characters copied (not including the terminating NULL character).
 *
 * Side effects:
 *	None.
 *
 *----------------------------------------------------------------------
 */

int
TclConvertElement(
    const char *src,	/* Source information for list element. */
    int length,			/* Number of bytes in src, or -1. */
    char *dst,			/* Place to put list-ified element. */
    int flags)			/* Flags produced by Tcl_ScanElement. */
{
    int conversion = flags & CONVERT_MASK;
    char *p = dst;

    /*
     * Let the caller demand we use escape sequences rather than braces.
     */

    if ((flags & TCL_DONT_USE_BRACES) && (conversion & CONVERT_BRACE)) {
	conversion = CONVERT_ESCAPE;
    }

    /*
     * No matter what the caller demands, empty string must be braced!
     */

    if ((src == NULL) || (length == 0) || (*src == '\0' && length == -1)) {
	p[0] = '{';
	p[1] = '}';
	return 2;
    }

    /*
     * Escape leading hash as needed and requested.
     */

    if ((*src == '#') && !(flags & TCL_DONT_QUOTE_HASH)) {
	if (conversion == CONVERT_ESCAPE) {
	    p[0] = '\\';
	    p[1] = '#';
	    p += 2;
	    src++;
	    length -= (length > 0);
	} else {
	    conversion = CONVERT_BRACE;
	}
    }

    /*
     * No escape or quoting needed.  Copy the literal string value.
     */

    if (conversion == CONVERT_NONE) {
	if (length == -1) {
	    /* TODO: INT_MAX overflow? */
	    while (*src) {
		*p++ = *src++;
	    }
	    return p - dst;
	} else {
	    memcpy(dst, src, length);
	    return length;
	}
    }

    /*
     * Formatted string is original string enclosed in braces.
     */

    if (conversion == CONVERT_BRACE) {
	*p = '{';
	p++;
	if (length == -1) {
	    /* TODO: INT_MAX overflow? */
	    while (*src) {
		*p++ = *src++;
	    }
	} else {
	    memcpy(p, src, length);
	    p += length;
	}
	*p = '}';
	p++;
	return p - dst;
    }

    /* conversion == CONVERT_ESCAPE or CONVERT_MASK */

    /*
     * Formatted string is original string converted to escape sequences.
     */

    for ( ; length; src++, length -= (length > 0)) {
	switch (*src) {
	case ']':
	case '[':
	case '$':
	case ';':
	case ' ':
	case '\\':
	case '"':
	    *p = '\\';
	    p++;
	    break;
	case '{':
	case '}':
#if COMPAT
	    if (conversion == CONVERT_ESCAPE)
#endif /* COMPAT */
	    {
		*p = '\\';
		p++;
	    }
	    break;
	case '\f':
	    *p = '\\';
	    p++;
	    *p = 'f';
	    p++;
	    continue;
	case '\n':
	    *p = '\\';
	    p++;
	    *p = 'n';
	    p++;
	    continue;
	case '\r':
	    *p = '\\';
	    p++;
	    *p = 'r';
	    p++;
	    continue;
	case '\t':
	    *p = '\\';
	    p++;
	    *p = 't';
	    p++;
	    continue;
	case '\v':
	    *p = '\\';
	    p++;
	    *p = 'v';
	    p++;
	    continue;
	case '\0':
	    if (length == -1) {
		return p - dst;
	    }

	    /*
	     * If we reach this point, there's an embedded NULL in the string
	     * range being processed, which should not happen when the
	     * encoding rules for Tcl strings are properly followed.  If the
	     * day ever comes when we stop tolerating such things, this is
	     * where to put the Tcl_Panic().
	     */

	    break;
	}
	*p = *src;
	p++;
    }
    return p - dst;
}

/*
 *----------------------------------------------------------------------
 *
 * Tcl_Merge --
 *
 *	Given a collection of strings, merge them together into a single
 *	string that has proper Tcl list structured (i.e. Tcl_SplitList may be
 *	used to retrieve strings equal to the original elements, and Tcl_Eval
 *	will parse the string back into its original elements).
 *
 * Results:
 *	The return value is the address of a dynamically-allocated string
 *	containing the merged list.
 *
 * Side effects:
 *	None.
 *
 *----------------------------------------------------------------------
 */

char *
Tcl_Merge(
    int argc,			/* How many strings to merge. */
    const char *const *argv)	/* Array of string values. */
{
#define LOCAL_SIZE 64
    char localFlags[LOCAL_SIZE], *flagPtr = NULL;
    int i, bytesNeeded = 0;
    char *result, *dst;

    /*
     * Handle empty list case first, so logic of the general case can be
     * simpler.
     */

    if (argc == 0) {
	result = (char *)ckalloc(1);
	result[0] = '\0';
	return result;
    }

    /*
     * Pass 1: estimate space, gather flags.
     */

    if (argc <= LOCAL_SIZE) {
	flagPtr = localFlags;
    } else {
	flagPtr = (char *)ckalloc(argc);
    }
    for (i = 0; i < argc; i++) {
	flagPtr[i] = ( i ? TCL_DONT_QUOTE_HASH : 0 );
	bytesNeeded += TclScanElement(argv[i], -1, &flagPtr[i]);
	if (bytesNeeded < 0) {
	    Tcl_Panic("max size for a Tcl value (%d bytes) exceeded", INT_MAX);
	}
    }
    if (bytesNeeded > INT_MAX - argc + 1) {
	Tcl_Panic("max size for a Tcl value (%d bytes) exceeded", INT_MAX);
    }
    bytesNeeded += argc;

    /*
     * Pass two: copy into the result area.
     */

    result = (char *)ckalloc(bytesNeeded);
    dst = result;
    for (i = 0; i < argc; i++) {
	flagPtr[i] |= ( i ? TCL_DONT_QUOTE_HASH : 0 );
	dst += TclConvertElement(argv[i], -1, dst, flagPtr[i]);
	*dst = ' ';
	dst++;
    }
    dst[-1] = 0;

    if (flagPtr != localFlags) {
	ckfree(flagPtr);
    }
    return result;
}

#if !defined(TCL_NO_DEPRECATED) && TCL_MAJOR_VERSION < 9
/*
 *----------------------------------------------------------------------
 *
 * Tcl_Backslash --
 *
 *	Figure out how to handle a backslash sequence.
 *
 * Results:
 *	The return value is the character that should be substituted in place
 *	of the backslash sequence that starts at src. If readPtr isn't NULL
 *	then it is filled in with a count of the number of characters in the
 *	backslash sequence.
 *
 * Side effects:
 *	None.
 *
 *----------------------------------------------------------------------
 */

char
Tcl_Backslash(
    const char *src,		/* Points to the backslash character of a
				 * backslash sequence. */
    int *readPtr)		/* Fill in with number of characters read from
				 * src, unless NULL. */
{
    char buf[4] = "";
    Tcl_UniChar ch = 0;

    Tcl_UtfBackslash(src, readPtr, buf);
    TclUtfToUniChar(buf, &ch);
    return (char) ch;
}
#endif /* !TCL_NO_DEPRECATED */

/*
 *----------------------------------------------------------------------
 *
 * TclTrimRight --
 *	Takes two counted strings in the Tcl encoding.  Conceptually
 *	finds the sub string (offset) to trim from the right side of the
 *	first string all characters found in the second string.
 *
 * Results:
 *	The number of bytes to be removed from the end of the string.
 *
 * Side effects:
 *	None.
 *
 *----------------------------------------------------------------------
 */

int
TclTrimRight(
    const char *bytes,	/* String to be trimmed... */
    int numBytes,	/* ...and its length in bytes */
			/* Calls to TclUtfToUniChar() in this routine
			 * rely on (bytes[numBytes] == '\0'). */
    const char *trim,	/* String of trim characters... */
    int numTrim)	/* ...and its length in bytes */
			/* Calls to TclUtfToUniChar() in this routine
			 * rely on (trim[numTrim] == '\0'). */
{
    const char *pp, *p = bytes + numBytes;
    int ch1, ch2;

    /* Empty strings -> nothing to do */
    if ((numBytes == 0) || (numTrim == 0)) {
	return 0;
    }

    /*
     * Outer loop: iterate over string to be trimmed.
     */

    do {
	const char *q = trim;
	int pInc = 0, bytesLeft = numTrim;

<<<<<<< HEAD
	pp = Tcl_UtfPrev(p, bytes);
=======
	pp = TclUtfPrev(p, bytes);
#if TCL_UTF_MAX < 4 /* Needed because TclUtfPrev() cannot always jump back */
	/* sufficiently. See [d43f96c1a8] */
	pp = TclUtfPrev(pp, bytes);
#endif
>>>>>>> 635b0327
	do {
	    pp += pInc;
 	    pInc = TclUtfToUCS4(pp, &ch1);
	} while (pp + pInc < p);

	/*
	 * Inner loop: scan trim string for match to current character.
	 */

	do {
	    pInc = TclUtfToUCS4(q, &ch2);

	    if (ch1 == ch2) {
		break;
	    }

	    q += pInc;
	    bytesLeft -= pInc;
	} while (bytesLeft);

	if (bytesLeft == 0) {
	    /*
	     * No match; trim task done; *p is last non-trimmed char.
	     */

	    break;
	}
	p = pp;
    } while (p > bytes);

    return numBytes - (p - bytes);
}

/*
 *----------------------------------------------------------------------
 *
 * TclTrimLeft --
 *
 *	Takes two counted strings in the Tcl encoding.  Conceptually
 *	finds the sub string (offset) to trim from the left side of the
 *	first string all characters found in the second string.
 *
 * Results:
 *	The number of bytes to be removed from the start of the string.
 *
 * Side effects:
 *	None.
 *
 *----------------------------------------------------------------------
 */

int
TclTrimLeft(
    const char *bytes,	/* String to be trimmed... */
    int numBytes,	/* ...and its length in bytes */
			/* Calls to TclUtfToUniChar() in this routine
			 * rely on (bytes[numBytes] == '\0'). */
    const char *trim,	/* String of trim characters... */
    int numTrim)	/* ...and its length in bytes */
			/* Calls to TclUtfToUniChar() in this routine
			 * rely on (trim[numTrim] == '\0'). */
{
    const char *p = bytes;
    int ch1, ch2;

    /* Empty strings -> nothing to do */
    if ((numBytes == 0) || (numTrim == 0)) {
	return 0;
    }

    /*
     * Outer loop: iterate over string to be trimmed.
     */

    do {
	int pInc = TclUtfToUCS4(p, &ch1);
	const char *q = trim;
	int bytesLeft = numTrim;

	/*
	 * Inner loop: scan trim string for match to current character.
	 */

	do {
	    int qInc = TclUtfToUCS4(q, &ch2);

	    if (ch1 == ch2) {
		break;
	    }

	    q += qInc;
	    bytesLeft -= qInc;
	} while (bytesLeft);

	if (bytesLeft == 0) {
	    /*
	     * No match; trim task done; *p is first non-trimmed char.
	     */

	    break;
	}

	p += pInc;
	numBytes -= pInc;
    } while (numBytes > 0);

    return p - bytes;
}

/*
 *----------------------------------------------------------------------
 *
 * TclTrim --
 *	Finds the sub string (offset) to trim from both sides of the
 *	first string all characters found in the second string.
 *
 * Results:
 *	The number of bytes to be removed from the start of the string
 *
 * Side effects:
 *	None.
 *
 *----------------------------------------------------------------------
 */

int
TclTrim(
    const char *bytes,	/* String to be trimmed... */
    int numBytes,	/* ...and its length in bytes */
			/* Calls in this routine
			 * rely on (bytes[numBytes] == '\0'). */
    const char *trim,	/* String of trim characters... */
    int numTrim,	/* ...and its length in bytes */
			/* Calls in this routine
			 * rely on (trim[numTrim] == '\0'). */
    int *trimRightPtr)	/* Offset from the end of the string. */
{
    int trimLeft = 0, trimRight = 0;

    /* Empty strings -> nothing to do */
    if ((numBytes > 0) && (numTrim > 0)) {

	/* When bytes is NUL-terminated, returns 0 <= trimLeft <= numBytes */
	trimLeft = TclTrimLeft(bytes, numBytes, trim, numTrim);
	numBytes -= trimLeft;

	/* If we did not trim the whole string, it starts with a character
	 * that we will not trim. Skip over it. */
	if (numBytes > 0) {
	    int ch;
	    const char *first = bytes + trimLeft;
	    bytes += TclUtfToUCS4(first, &ch);
	    numBytes -= (bytes - first);

	    if (numBytes > 0) {
		/* When bytes is NUL-terminated, returns
		 * 0 <= trimRight <= numBytes */
		trimRight = TclTrimRight(bytes, numBytes, trim, numTrim);
	    }
	}
    }
    *trimRightPtr = trimRight;
    return trimLeft;
}

/*
 *----------------------------------------------------------------------
 *
 * Tcl_Concat --
 *
 *	Concatenate a set of strings into a single large string.
 *
 * Results:
 *	The return value is dynamically-allocated string containing a
 *	concatenation of all the strings in argv, with spaces between the
 *	original argv elements.
 *
 * Side effects:
 *	Memory is allocated for the result; the caller is responsible for
 *	freeing the memory.
 *
 *----------------------------------------------------------------------
 */

/* The whitespace characters trimmed during [concat] operations */
#define CONCAT_WS_SIZE (int) (sizeof(CONCAT_TRIM_SET "") - 1)

char *
Tcl_Concat(
    int argc,			/* Number of strings to concatenate. */
    const char *const *argv)	/* Array of strings to concatenate. */
{
    int i, needSpace = 0, bytesNeeded = 0;
    char *result, *p;

    /*
     * Dispose of the empty result corner case first to simplify later code.
     */

    if (argc == 0) {
	result = (char *) ckalloc(1);
	result[0] = '\0';
	return result;
    }

    /*
     * First allocate the result buffer at the size required.
     */

    for (i = 0;  i < argc;  i++) {
	bytesNeeded += strlen(argv[i]);
	if (bytesNeeded < 0) {
	    Tcl_Panic("Tcl_Concat: max size of Tcl value exceeded");
	}
    }
    if (bytesNeeded + argc - 1 < 0) {
	/*
	 * Panic test could be tighter, but not going to bother for this
	 * legacy routine.
	 */

	Tcl_Panic("Tcl_Concat: max size of Tcl value exceeded");
    }

    /*
     * All element bytes + (argc - 1) spaces + 1 terminating NULL.
     */

    result = (char *)ckalloc(bytesNeeded + argc);

    for (p = result, i = 0;  i < argc;  i++) {
	int triml, trimr, elemLength;
	const char *element;

	element = argv[i];
	elemLength = strlen(argv[i]);

	/* Trim away the leading/trailing whitespace. */
	triml = TclTrim(element, elemLength, CONCAT_TRIM_SET,
		CONCAT_WS_SIZE, &trimr);
	element += triml;
	elemLength -= triml + trimr;

	/* Do not permit trimming to expose a final backslash character. */
	elemLength += trimr && (element[elemLength - 1] == '\\');

	/*
	 * If we're left with empty element after trimming, do nothing.
	 */

	if (elemLength == 0) {
	    continue;
	}

	/*
	 * Append to the result with space if needed.
	 */

	if (needSpace) {
	    *p++ = ' ';
	}
	memcpy(p, element, elemLength);
	p += elemLength;
	needSpace = 1;
    }
    *p = '\0';
    return result;
}

/*
 *----------------------------------------------------------------------
 *
 * Tcl_ConcatObj --
 *
 *	Concatenate the strings from a set of objects into a single string
 *	object with spaces between the original strings.
 *
 * Results:
 *	The return value is a new string object containing a concatenation of
 *	the strings in objv. Its ref count is zero.
 *
 * Side effects:
 *	A new object is created.
 *
 *----------------------------------------------------------------------
 */

Tcl_Obj *
Tcl_ConcatObj(
    int objc,			/* Number of objects to concatenate. */
    Tcl_Obj *const objv[])	/* Array of objects to concatenate. */
{
    int i, elemLength, needSpace = 0, bytesNeeded = 0;
    const char *element;
    Tcl_Obj *objPtr, *resPtr;

    /*
     * Check first to see if all the items are of list type or empty. If so,
     * we will concat them together as lists, and return a list object. This
     * is only valid when the lists are in canonical form.
     */

    for (i = 0;  i < objc;  i++) {
	int length;

	objPtr = objv[i];
	if (TclListObjIsCanonical(objPtr)) {
	    continue;
	}
	TclGetStringFromObj(objPtr, &length);
	if (length > 0) {
	    break;
	}
    }
    if (i == objc) {
	resPtr = NULL;
	for (i = 0;  i < objc;  i++) {
	    objPtr = objv[i];
	    if (!TclListObjIsCanonical(objPtr)) {
		continue;
	    }
	    if (resPtr) {
		if (TCL_OK != Tcl_ListObjAppendList(NULL, resPtr, objPtr)) {
		    /* Abandon ship! */
		    Tcl_DecrRefCount(resPtr);
		    goto slow;
		}
	    } else {
		resPtr = TclListObjCopy(NULL, objPtr);
	    }
	}
	if (!resPtr) {
	    TclNewObj(resPtr);
	}
	return resPtr;
    }

  slow:
    /*
     * Something cannot be determined to be safe, so build the concatenation
     * the slow way, using the string representations.
     *
     * First try to pre-allocate the size required.
     */

    for (i = 0;  i < objc;  i++) {
	element = TclGetStringFromObj(objv[i], &elemLength);
	bytesNeeded += elemLength;
	if (bytesNeeded < 0) {
	    break;
	}
    }

    /*
     * Does not matter if this fails, will simply try later to build up the
     * string with each Append reallocating as needed with the usual string
     * append algorithm.  When that fails it will report the error.
     */

    TclNewObj(resPtr);
    (void) Tcl_AttemptSetObjLength(resPtr, bytesNeeded + objc - 1);
    Tcl_SetObjLength(resPtr, 0);

    for (i = 0;  i < objc;  i++) {
	int triml, trimr;

	element = TclGetStringFromObj(objv[i], &elemLength);

	/* Trim away the leading/trailing whitespace. */
	triml = TclTrim(element, elemLength, CONCAT_TRIM_SET,
		CONCAT_WS_SIZE, &trimr);
	element += triml;
	elemLength -= triml + trimr;

	/* Do not permit trimming to expose a final backslash character. */
	elemLength += trimr && (element[elemLength - 1] == '\\');

	/*
	 * If we're left with empty element after trimming, do nothing.
	 */

	if (elemLength == 0) {
	    continue;
	}

	/*
	 * Append to the result with space if needed.
	 */

	if (needSpace) {
	    Tcl_AppendToObj(resPtr, " ", 1);
	}
	Tcl_AppendToObj(resPtr, element, elemLength);
	needSpace = 1;
    }
    return resPtr;
}

#if !defined(TCL_NO_DEPRECATED) && TCL_MAJOR_VERSION < 9
/*
 *----------------------------------------------------------------------
 *
 * Tcl_StringMatch --
 *
 *	See if a particular string matches a particular pattern.
 *
 * Results:
 *	The return value is 1 if string matches pattern, and 0 otherwise. The
 *	matching operation permits the following special characters in the
 *	pattern: *?\[] (see the manual entry for details on what these mean).
 *
 * Side effects:
 *	None.
 *
 *----------------------------------------------------------------------
 */

#undef Tcl_StringMatch
int
Tcl_StringMatch(
    const char *str,		/* String. */
    const char *pattern)	/* Pattern, which may contain special
				 * characters. */
{
    return Tcl_StringCaseMatch(str, pattern, 0);
}
#endif /* TCL_NO_DEPRECATED */
/*
 *----------------------------------------------------------------------
 *
 * Tcl_StringCaseMatch --
 *
 *	See if a particular string matches a particular pattern. Allows case
 *	insensitivity.
 *
 * Results:
 *	The return value is 1 if string matches pattern, and 0 otherwise. The
 *	matching operation permits the following special characters in the
 *	pattern: *?\[] (see the manual entry for details on what these mean).
 *
 * Side effects:
 *	None.
 *
 *----------------------------------------------------------------------
 */

int
Tcl_StringCaseMatch(
    const char *str,		/* String. */
    const char *pattern,	/* Pattern, which may contain special
				 * characters. */
    int nocase)			/* 0 for case sensitive, 1 for insensitive */
{
    int p, charLen;
    int ch1 = 0, ch2 = 0;

    while (1) {
	p = *pattern;

	/*
	 * See if we're at the end of both the pattern and the string. If so,
	 * we succeeded. If we're at the end of the pattern but not at the end
	 * of the string, we failed.
	 */

	if (p == '\0') {
	    return (*str == '\0');
	}
	if ((*str == '\0') && (p != '*')) {
	    return 0;
	}

	/*
	 * Check for a "*" as the next pattern character. It matches any
	 * substring. We handle this by calling ourselves recursively for each
	 * postfix of string, until either we match or we reach the end of the
	 * string.
	 */

	if (p == '*') {
	    /*
	     * Skip all successive *'s in the pattern
	     */

	    while (*(++pattern) == '*') {}
	    p = *pattern;
	    if (p == '\0') {
		return 1;
	    }

	    /*
	     * This is a special case optimization for single-byte utf.
	     */

	    if (UCHAR(*pattern) < 0x80) {
		ch2 = (int)
			(nocase ? tolower(UCHAR(*pattern)) : UCHAR(*pattern));
	    } else {
		TclUtfToUCS4(pattern, &ch2);
		if (nocase) {
		    ch2 = Tcl_UniCharToLower(ch2);
		}
	    }

	    while (1) {
		/*
		 * Optimization for matching - cruise through the string
		 * quickly if the next char in the pattern isn't a special
		 * character
		 */

		if ((p != '[') && (p != '?') && (p != '\\')) {
		    if (nocase) {
			while (*str) {
			    charLen = TclUtfToUCS4(str, &ch1);
			    if (ch2==ch1 || ch2==Tcl_UniCharToLower(ch1)) {
				break;
			    }
			    str += charLen;
			}
		    } else {
			/*
			 * There's no point in trying to make this code
			 * shorter, as the number of bytes you want to compare
			 * each time is non-constant.
			 */

			while (*str) {
			    charLen = TclUtfToUCS4(str, &ch1);
			    if (ch2 == ch1) {
				break;
			    }
			    str += charLen;
			}
		    }
		}
		if (Tcl_StringCaseMatch(str, pattern, nocase)) {
		    return 1;
		}
		if (*str == '\0') {
		    return 0;
		}
		str += TclUtfToUCS4(str, &ch1);
	    }
	}

	/*
	 * Check for a "?" as the next pattern character. It matches any
	 * single character.
	 */

	if (p == '?') {
	    pattern++;
	    str += TclUtfToUCS4(str, &ch1);
	    continue;
	}

	/*
	 * Check for a "[" as the next pattern character. It is followed by a
	 * list of characters that are acceptable, or by a range (two
	 * characters separated by "-").
	 */

	if (p == '[') {
	    int startChar = 0, endChar = 0;

	    pattern++;
	    if (UCHAR(*str) < 0x80) {
		ch1 = (int)
			(nocase ? tolower(UCHAR(*str)) : UCHAR(*str));
		str++;
	    } else {
		str += TclUtfToUCS4(str, &ch1);
		if (nocase) {
		    ch1 = Tcl_UniCharToLower(ch1);
		}
	    }
	    while (1) {
		if ((*pattern == ']') || (*pattern == '\0')) {
		    return 0;
		}
		if (UCHAR(*pattern) < 0x80) {
		    startChar = (int) (nocase
			    ? tolower(UCHAR(*pattern)) : UCHAR(*pattern));
		    pattern++;
		} else {
		    pattern += TclUtfToUCS4(pattern, &startChar);
		    if (nocase) {
			startChar = Tcl_UniCharToLower(startChar);
		    }
		}
		if (*pattern == '-') {
		    pattern++;
		    if (*pattern == '\0') {
			return 0;
		    }
		    if (UCHAR(*pattern) < 0x80) {
			endChar = (int) (nocase
				? tolower(UCHAR(*pattern)) : UCHAR(*pattern));
			pattern++;
		    } else {
			pattern += TclUtfToUCS4(pattern, &endChar);
			if (nocase) {
			    endChar = Tcl_UniCharToLower(endChar);
			}
		    }
		    if (((startChar <= ch1) && (ch1 <= endChar))
			    || ((endChar <= ch1) && (ch1 <= startChar))) {
			/*
			 * Matches ranges of form [a-z] or [z-a].
			 */

			break;
		    }
		} else if (startChar == ch1) {
		    break;
		}
	    }
	    /* If we reach here, we matched. Need to move past closing ] */
	    while (*pattern != ']') {
		if (*pattern == '\0') {
		    /* We ran out of pattern after matching something in
		     * (unclosed!) brackets. So long as we ran out of string
		     * at the same time, we have a match. Otherwise, not. */
		    return (*str == '\0');
		}
		pattern++;
	    }
	    pattern++;
	    continue;
	}

	/*
	 * If the next pattern character is '\', just strip off the '\' so we
	 * do exact matching on the character that follows.
	 */

	if (p == '\\') {
	    pattern++;
	    if (*pattern == '\0') {
		return 0;
	    }
	}

	/*
	 * There's no special character. Just make sure that the next bytes of
	 * each string match.
	 */

	str += TclUtfToUCS4(str, &ch1);
	pattern += TclUtfToUCS4(pattern, &ch2);
	if (nocase) {
	    if (Tcl_UniCharToLower(ch1) != Tcl_UniCharToLower(ch2)) {
		return 0;
	    }
	} else if (ch1 != ch2) {
	    return 0;
	}
    }
}

/*
 *----------------------------------------------------------------------
 *
 * TclByteArrayMatch --
 *
 *	See if a particular string matches a particular pattern.  Does not
 *	allow for case insensitivity.
 *	Parallels tclUtf.c:TclUniCharMatch, adjusted for char* and sans nocase.
 *
 * Results:
 *	The return value is 1 if string matches pattern, and 0 otherwise. The
 *	matching operation permits the following special characters in the
 *	pattern: *?\[] (see the manual entry for details on what these mean).
 *
 * Side effects:
 *	None.
 *
 *----------------------------------------------------------------------
 */

int
TclByteArrayMatch(
    const unsigned char *string,/* String. */
    int strLen,			/* Length of String */
    const unsigned char *pattern,
				/* Pattern, which may contain special
				 * characters. */
    int ptnLen,			/* Length of Pattern */
    TCL_UNUSED(int) /*flags*/)
{
    const unsigned char *stringEnd, *patternEnd;
    unsigned char p;

    stringEnd = string + strLen;
    patternEnd = pattern + ptnLen;

    while (1) {
	/*
	 * See if we're at the end of both the pattern and the string. If so,
	 * we succeeded. If we're at the end of the pattern but not at the end
	 * of the string, we failed.
	 */

	if (pattern == patternEnd) {
	    return (string == stringEnd);
	}
	p = *pattern;
	if ((string == stringEnd) && (p != '*')) {
	    return 0;
	}

	/*
	 * Check for a "*" as the next pattern character. It matches any
	 * substring. We handle this by skipping all the characters up to the
	 * next matching one in the pattern, and then calling ourselves
	 * recursively for each postfix of string, until either we match or we
	 * reach the end of the string.
	 */

	if (p == '*') {
	    /*
	     * Skip all successive *'s in the pattern.
	     */

	    while ((++pattern < patternEnd) && (*pattern == '*')) {
		/* empty body */
	    }
	    if (pattern == patternEnd) {
		return 1;
	    }
	    p = *pattern;
	    while (1) {
		/*
		 * Optimization for matching - cruise through the string
		 * quickly if the next char in the pattern isn't a special
		 * character.
		 */

		if ((p != '[') && (p != '?') && (p != '\\')) {
		    while ((string < stringEnd) && (p != *string)) {
			string++;
		    }
		}
		if (TclByteArrayMatch(string, stringEnd - string,
				pattern, patternEnd - pattern, 0)) {
		    return 1;
		}
		if (string == stringEnd) {
		    return 0;
		}
		string++;
	    }
	}

	/*
	 * Check for a "?" as the next pattern character. It matches any
	 * single character.
	 */

	if (p == '?') {
	    pattern++;
	    string++;
	    continue;
	}

	/*
	 * Check for a "[" as the next pattern character. It is followed by a
	 * list of characters that are acceptable, or by a range (two
	 * characters separated by "-").
	 */

	if (p == '[') {
	    unsigned char ch1, startChar, endChar;

	    pattern++;
	    ch1 = *string;
	    string++;
	    while (1) {
		if ((*pattern == ']') || (pattern == patternEnd)) {
		    return 0;
		}
		startChar = *pattern;
		pattern++;
		if (*pattern == '-') {
		    pattern++;
		    if (pattern == patternEnd) {
			return 0;
		    }
		    endChar = *pattern;
		    pattern++;
		    if (((startChar <= ch1) && (ch1 <= endChar))
			    || ((endChar <= ch1) && (ch1 <= startChar))) {
			/*
			 * Matches ranges of form [a-z] or [z-a].
			 */

			break;
		    }
		} else if (startChar == ch1) {
		    break;
		}
	    }
	    while (*pattern != ']') {
		if (pattern == patternEnd) {
		    pattern--;
		    break;
		}
		pattern++;
	    }
	    pattern++;
	    continue;
	}

	/*
	 * If the next pattern character is '\', just strip off the '\' so we
	 * do exact matching on the character that follows.
	 */

	if (p == '\\') {
	    if (++pattern == patternEnd) {
		return 0;
	    }
	}

	/*
	 * There's no special character. Just make sure that the next bytes of
	 * each string match.
	 */

	if (*string != *pattern) {
	    return 0;
	}
	string++;
	pattern++;
    }
}

/*
 *----------------------------------------------------------------------
 *
 * TclStringMatchObj --
 *
 *	See if a particular string matches a particular pattern. Allows case
 *	insensitivity. This is the generic multi-type handler for the various
 *	matching algorithms.
 *
 * Results:
 *	The return value is 1 if string matches pattern, and 0 otherwise. The
 *	matching operation permits the following special characters in the
 *	pattern: *?\[] (see the manual entry for details on what these mean).
 *
 * Side effects:
 *	None.
 *
 *----------------------------------------------------------------------
 */

int
TclStringMatchObj(
    Tcl_Obj *strObj,		/* string object. */
    Tcl_Obj *ptnObj,		/* pattern object. */
    int flags)			/* Only TCL_MATCH_NOCASE should be passed, or
				 * 0. */
{
    int match, length, plen;

    /*
     * Promote based on the type of incoming object.
     * XXX: Currently doesn't take advantage of exact-ness that
     * XXX: TclReToGlob tells us about
    trivial = nocase ? 0 : TclMatchIsTrivial(TclGetString(ptnObj));
     */

    if (TclHasIntRep(strObj, &tclStringType) || (strObj->typePtr == NULL)) {
	Tcl_UniChar *udata, *uptn;

	udata = Tcl_GetUnicodeFromObj(strObj, &length);
	uptn  = Tcl_GetUnicodeFromObj(ptnObj, &plen);
	match = TclUniCharMatch(udata, length, uptn, plen, flags);
    } else if (TclIsPureByteArray(strObj) && TclIsPureByteArray(ptnObj)
		&& !flags) {
	unsigned char *data, *ptn;

	data = Tcl_GetByteArrayFromObj(strObj, &length);
	ptn  = Tcl_GetByteArrayFromObj(ptnObj, &plen);
	match = TclByteArrayMatch(data, length, ptn, plen, 0);
    } else {
	match = Tcl_StringCaseMatch(TclGetString(strObj),
		TclGetString(ptnObj), flags);
    }
    return match;
}

/*
 *----------------------------------------------------------------------
 *
 * Tcl_DStringInit --
 *
 *	Initializes a dynamic string, discarding any previous contents of the
 *	string (Tcl_DStringFree should have been called already if the dynamic
 *	string was previously in use).
 *
 * Results:
 *	None.
 *
 * Side effects:
 *	The dynamic string is initialized to be empty.
 *
 *----------------------------------------------------------------------
 */

void
Tcl_DStringInit(
    Tcl_DString *dsPtr)		/* Pointer to structure for dynamic string. */
{
    dsPtr->string = dsPtr->staticSpace;
    dsPtr->length = 0;
    dsPtr->spaceAvl = TCL_DSTRING_STATIC_SIZE;
    dsPtr->staticSpace[0] = '\0';
}

/*
 *----------------------------------------------------------------------
 *
 * Tcl_DStringAppend --
 *
 *	Append more bytes to the current value of a dynamic string.
 *
 * Results:
 *	The return value is a pointer to the dynamic string's new value.
 *
 * Side effects:
 *	Length bytes from "bytes" (or all of "bytes" if length is less than
 *	zero) are added to the current value of the string. Memory gets
 *	reallocated if needed to accomodate the string's new size.
 *
 *----------------------------------------------------------------------
 */

char *
Tcl_DStringAppend(
    Tcl_DString *dsPtr,		/* Structure describing dynamic string. */
    const char *bytes,		/* String to append. If length is -1 then this
				 * must be null-terminated. */
    int length)			/* Number of bytes from "bytes" to append. If
				 * < 0, then append all of bytes, up to null
				 * at end. */
{
    int newSize;

    if (length < 0) {
	length = strlen(bytes);
    }
    newSize = length + dsPtr->length;

    /*
     * Allocate a larger buffer for the string if the current one isn't large
     * enough. Allocate extra space in the new buffer so that there will be
     * room to grow before we have to allocate again.
     */

    if (newSize >= dsPtr->spaceAvl) {
	dsPtr->spaceAvl = newSize * 2;
	if (dsPtr->string == dsPtr->staticSpace) {
	    char *newString = (char *)ckalloc(dsPtr->spaceAvl);

	    memcpy(newString, dsPtr->string, dsPtr->length);
	    dsPtr->string = newString;
	} else {
	    int offset = -1;

	    /* See [16896d49fd] */
	    if (bytes >= dsPtr->string
		    && bytes <= dsPtr->string + dsPtr->length) {
		offset = bytes - dsPtr->string;
	    }

	    dsPtr->string = (char *)ckrealloc(dsPtr->string, dsPtr->spaceAvl);

	    if (offset >= 0) {
		bytes = dsPtr->string + offset;
	    }
	}
    }

    /*
     * Copy the new string into the buffer at the end of the old one.
     */

    memcpy(dsPtr->string + dsPtr->length, bytes, length);
    dsPtr->length += length;
    dsPtr->string[dsPtr->length] = '\0';
    return dsPtr->string;
}

/*
 *----------------------------------------------------------------------
 *
 * TclDStringAppendObj, TclDStringAppendDString --
 *
 *	Simple wrappers round Tcl_DStringAppend that make it easier to append
 *	from particular sources of strings.
 *
 *----------------------------------------------------------------------
 */

char *
TclDStringAppendObj(
    Tcl_DString *dsPtr,
    Tcl_Obj *objPtr)
{
    int length;
    char *bytes = TclGetStringFromObj(objPtr, &length);

    return Tcl_DStringAppend(dsPtr, bytes, length);
}

char *
TclDStringAppendDString(
    Tcl_DString *dsPtr,
    Tcl_DString *toAppendPtr)
{
    return Tcl_DStringAppend(dsPtr, Tcl_DStringValue(toAppendPtr),
	    Tcl_DStringLength(toAppendPtr));
}

/*
 *----------------------------------------------------------------------
 *
 * Tcl_DStringAppendElement --
 *
 *	Append a list element to the current value of a dynamic string.
 *
 * Results:
 *	The return value is a pointer to the dynamic string's new value.
 *
 * Side effects:
 *	String is reformatted as a list element and added to the current value
 *	of the string. Memory gets reallocated if needed to accomodate the
 *	string's new size.
 *
 *----------------------------------------------------------------------
 */

char *
Tcl_DStringAppendElement(
    Tcl_DString *dsPtr,		/* Structure describing dynamic string. */
    const char *element)	/* String to append. Must be
				 * null-terminated. */
{
    char *dst = dsPtr->string + dsPtr->length;
    int needSpace = TclNeedSpace(dsPtr->string, dst);
    char flags = 0;
    int quoteHash = 1, newSize;

    if (needSpace) {
	/*
	 * If we need a space to separate the new element from something
	 * already ending the string, we're not appending the first element
	 * of any list, so we need not quote any leading hash character.
	 */
	quoteHash = 0;
    } else {
	/*
	 * We don't need a space, maybe because there's some already there.
	 * Checking whether we might be appending a first element is a bit
	 * more involved.
	 *
	 * Backtrack over all whitespace.
	 */
	while ((--dst >= dsPtr->string) && TclIsSpaceProcM(*dst)) {
	}

	/* Call again without whitespace to confound things. */
	quoteHash = !TclNeedSpace(dsPtr->string, dst+1);
    }
    if (!quoteHash) {
	flags |= TCL_DONT_QUOTE_HASH;
    }
    newSize = dsPtr->length + needSpace + TclScanElement(element, -1, &flags);
    if (!quoteHash) {
	flags |= TCL_DONT_QUOTE_HASH;
    }

    /*
     * Allocate a larger buffer for the string if the current one isn't large
     * enough. Allocate extra space in the new buffer so that there will be
     * room to grow before we have to allocate again. SPECIAL NOTE: must use
     * memcpy, not strcpy, to copy the string to a larger buffer, since there
     * may be embedded NULLs in the string in some cases.
     */

    if (newSize >= dsPtr->spaceAvl) {
	dsPtr->spaceAvl = newSize * 2;
	if (dsPtr->string == dsPtr->staticSpace) {
	    char *newString = (char *)ckalloc(dsPtr->spaceAvl);

	    memcpy(newString, dsPtr->string, dsPtr->length);
	    dsPtr->string = newString;
	} else {
	    int offset = -1;

	    /* See [16896d49fd] */
	    if (element >= dsPtr->string
		    && element <= dsPtr->string + dsPtr->length) {
		offset = element - dsPtr->string;
	    }

	    dsPtr->string = (char *)ckrealloc(dsPtr->string, dsPtr->spaceAvl);

	    if (offset >= 0) {
		element = dsPtr->string + offset;
	    }
	}
    }
    dst = dsPtr->string + dsPtr->length;

    /*
     * Convert the new string to a list element and copy it into the buffer at
     * the end, with a space, if needed.
     */

    if (needSpace) {
	*dst = ' ';
	dst++;
	dsPtr->length++;
    }

    dsPtr->length += TclConvertElement(element, -1, dst, flags);
    dsPtr->string[dsPtr->length] = '\0';
    return dsPtr->string;
}

/*
 *----------------------------------------------------------------------
 *
 * Tcl_DStringSetLength --
 *
 *	Change the length of a dynamic string. This can cause the string to
 *	either grow or shrink, depending on the value of length.
 *
 * Results:
 *	None.
 *
 * Side effects:
 *	The length of dsPtr is changed to length and a null byte is stored at
 *	that position in the string. If length is larger than the space
 *	allocated for dsPtr, then a panic occurs.
 *
 *----------------------------------------------------------------------
 */

void
Tcl_DStringSetLength(
    Tcl_DString *dsPtr,		/* Structure describing dynamic string. */
    int length)			/* New length for dynamic string. */
{
    int newsize;

    if (length < 0) {
	length = 0;
    }
    if (length >= dsPtr->spaceAvl) {
	/*
	 * There are two interesting cases here. In the first case, the user
	 * may be trying to allocate a large buffer of a specific size. It
	 * would be wasteful to overallocate that buffer, so we just allocate
	 * enough for the requested size plus the trailing null byte. In the
	 * second case, we are growing the buffer incrementally, so we need
	 * behavior similar to Tcl_DStringAppend. The requested length will
	 * usually be a small delta above the current spaceAvl, so we'll end
	 * up doubling the old size. This won't grow the buffer quite as
	 * quickly, but it should be close enough.
	 */

	newsize = dsPtr->spaceAvl * 2;
	if (length < newsize) {
	    dsPtr->spaceAvl = newsize;
	} else {
	    dsPtr->spaceAvl = length + 1;
	}
	if (dsPtr->string == dsPtr->staticSpace) {
	    char *newString = (char *)ckalloc(dsPtr->spaceAvl);

	    memcpy(newString, dsPtr->string, dsPtr->length);
	    dsPtr->string = newString;
	} else {
	    dsPtr->string = (char *)ckrealloc(dsPtr->string, dsPtr->spaceAvl);
	}
    }
    dsPtr->length = length;
    dsPtr->string[length] = 0;
}

/*
 *----------------------------------------------------------------------
 *
 * Tcl_DStringFree --
 *
 *	Frees up any memory allocated for the dynamic string and reinitializes
 *	the string to an empty state.
 *
 * Results:
 *	None.
 *
 * Side effects:
 *	The previous contents of the dynamic string are lost, and the new
 *	value is an empty string.
 *
 *----------------------------------------------------------------------
 */

void
Tcl_DStringFree(
    Tcl_DString *dsPtr)		/* Structure describing dynamic string. */
{
    if (dsPtr->string != dsPtr->staticSpace) {
	ckfree(dsPtr->string);
    }
    dsPtr->string = dsPtr->staticSpace;
    dsPtr->length = 0;
    dsPtr->spaceAvl = TCL_DSTRING_STATIC_SIZE;
    dsPtr->staticSpace[0] = '\0';
}

/*
 *----------------------------------------------------------------------
 *
 * Tcl_DStringResult --
 *
 *	This function moves the value of a dynamic string into an interpreter
 *	as its string result. Afterwards, the dynamic string is reset to an
 *	empty string.
 *
 * Results:
 *	None.
 *
 * Side effects:
 *	The string is "moved" to interp's result, and any existing string
 *	result for interp is freed. dsPtr is reinitialized to an empty string.
 *
 *----------------------------------------------------------------------
 */

void
Tcl_DStringResult(
    Tcl_Interp *interp,		/* Interpreter whose result is to be reset. */
    Tcl_DString *dsPtr)		/* Dynamic string that is to become the
				 * result of interp. */
{
    Tcl_SetObjResult(interp, TclDStringToObj(dsPtr));
}

/*
 *----------------------------------------------------------------------
 *
 * Tcl_DStringGetResult --
 *
 *	This function moves an interpreter's result into a dynamic string.
 *
 * Results:
 *	None.
 *
 * Side effects:
 *	The interpreter's string result is cleared, and the previous contents
 *	of dsPtr are freed.
 *
 *	If the string result is empty, the object result is moved to the
 *	string result, then the object result is reset.
 *
 *----------------------------------------------------------------------
 */

void
Tcl_DStringGetResult(
    Tcl_Interp *interp,		/* Interpreter whose result is to be reset. */
    Tcl_DString *dsPtr)		/* Dynamic string that is to become the result
				 * of interp. */
{
#if defined(TCL_NO_DEPRECATED) || TCL_MAJOR_VERSION > 8
    Tcl_Obj *obj = Tcl_GetObjResult(interp);
    const char *bytes = TclGetString(obj);

    Tcl_DStringFree(dsPtr);
    Tcl_DStringAppend(dsPtr, bytes, obj->length);
    Tcl_ResetResult(interp);
#else
    Interp *iPtr = (Interp *) interp;

    if (dsPtr->string != dsPtr->staticSpace) {
	ckfree(dsPtr->string);
    }

    /*
     * Do more efficient transfer when we know the result is a Tcl_Obj. When
     * there's no string result, we only have to deal with two cases:
     *
     *  1. When the string rep is the empty string, when we don't copy but
     *     instead use the staticSpace in the DString to hold an empty string.

     *  2. When the string rep is not there or there's a real string rep, when
     *     we use Tcl_GetString to fetch (or generate) the string rep - which
     *     we know to have been allocated with ckalloc() - and use it to
     *     populate the DString space. Then, we free the internal rep. and set
     *     the object's string representation back to the canonical empty
     *     string.
     */

    if (!iPtr->result[0] && iPtr->objResultPtr
	    && !Tcl_IsShared(iPtr->objResultPtr)) {
	if (iPtr->objResultPtr->bytes == &tclEmptyString) {
	    dsPtr->string = dsPtr->staticSpace;
	    dsPtr->string[0] = 0;
	    dsPtr->length = 0;
	    dsPtr->spaceAvl = TCL_DSTRING_STATIC_SIZE;
	} else {
	    dsPtr->string = TclGetString(iPtr->objResultPtr);
	    dsPtr->length = iPtr->objResultPtr->length;
	    dsPtr->spaceAvl = dsPtr->length + 1;
	    TclFreeIntRep(iPtr->objResultPtr);
	    iPtr->objResultPtr->bytes = &tclEmptyString;
	    iPtr->objResultPtr->length = 0;
	}
	return;
    }

    /*
     * If the string result is empty, move the object result to the string
     * result, then reset the object result.
     */

    (void) Tcl_GetStringResult(interp);

    dsPtr->length = strlen(iPtr->result);
    if (iPtr->freeProc != NULL) {
	if (iPtr->freeProc == TCL_DYNAMIC) {
	    dsPtr->string = iPtr->result;
	    dsPtr->spaceAvl = dsPtr->length+1;
	} else {
	    dsPtr->string = (char *)ckalloc(dsPtr->length+1);
	    memcpy(dsPtr->string, iPtr->result, dsPtr->length+1);
	    iPtr->freeProc(iPtr->result);
	}
	dsPtr->spaceAvl = dsPtr->length+1;
	iPtr->freeProc = NULL;
    } else {
	if (dsPtr->length < TCL_DSTRING_STATIC_SIZE) {
	    dsPtr->string = dsPtr->staticSpace;
	    dsPtr->spaceAvl = TCL_DSTRING_STATIC_SIZE;
	} else {
	    dsPtr->string = (char *)ckalloc(dsPtr->length+1);
	    dsPtr->spaceAvl = dsPtr->length + 1;
	}
	memcpy(dsPtr->string, iPtr->result, dsPtr->length+1);
    }

    iPtr->result = iPtr->resultSpace;
    iPtr->resultSpace[0] = 0;
#endif /* !TCL_NO_DEPRECATED */
}

/*
 *----------------------------------------------------------------------
 *
 * TclDStringToObj --
 *
 *	This function moves a dynamic string's contents to a new Tcl_Obj. Be
 *	aware that this function does *not* check that the encoding of the
 *	contents of the dynamic string is correct; this is the caller's
 *	responsibility to enforce.
 *
 * Results:
 *	The newly-allocated untyped (i.e., typePtr==NULL) Tcl_Obj with a
 *	reference count of zero.
 *
 * Side effects:
 *	The string is "moved" to the object. dsPtr is reinitialized to an
 *	empty string; it does not need to be Tcl_DStringFree'd after this if
 *	not used further.
 *
 *----------------------------------------------------------------------
 */

Tcl_Obj *
TclDStringToObj(
    Tcl_DString *dsPtr)
{
    Tcl_Obj *result;

    if (dsPtr->string == dsPtr->staticSpace) {
	if (dsPtr->length == 0) {
	    TclNewObj(result);
	} else {
	    /*
	     * Static buffer, so must copy.
	     */

	    TclNewStringObj(result, dsPtr->string, dsPtr->length);
	}
    } else {
	/*
	 * Dynamic buffer, so transfer ownership and reset.
	 */

	TclNewObj(result);
	result->bytes = dsPtr->string;
	result->length = dsPtr->length;
    }

    /*
     * Re-establish the DString as empty with no buffer allocated.
     */

    dsPtr->string = dsPtr->staticSpace;
    dsPtr->spaceAvl = TCL_DSTRING_STATIC_SIZE;
    dsPtr->length = 0;
    dsPtr->staticSpace[0] = '\0';

    return result;
}

/*
 *----------------------------------------------------------------------
 *
 * Tcl_DStringStartSublist --
 *
 *	This function adds the necessary information to a dynamic string
 *	(e.g. " {") to start a sublist. Future element appends will be in the
 *	sublist rather than the main list.
 *
 * Results:
 *	None.
 *
 * Side effects:
 *	Characters get added to the dynamic string.
 *
 *----------------------------------------------------------------------
 */

void
Tcl_DStringStartSublist(
    Tcl_DString *dsPtr)		/* Dynamic string. */
{
    if (TclNeedSpace(dsPtr->string, dsPtr->string + dsPtr->length)) {
	TclDStringAppendLiteral(dsPtr, " {");
    } else {
	TclDStringAppendLiteral(dsPtr, "{");
    }
}

/*
 *----------------------------------------------------------------------
 *
 * Tcl_DStringEndSublist --
 *
 *	This function adds the necessary characters to a dynamic string to end
 *	a sublist (e.g. "}"). Future element appends will be in the enclosing
 *	(sub)list rather than the current sublist.
 *
 * Results:
 *	None.
 *
 * Side effects:
 *	None.
 *
 *----------------------------------------------------------------------
 */

void
Tcl_DStringEndSublist(
    Tcl_DString *dsPtr)		/* Dynamic string. */
{
    TclDStringAppendLiteral(dsPtr, "}");
}

/*
 *----------------------------------------------------------------------
 *
 * Tcl_PrintDouble --
 *
 *	Given a floating-point value, this function converts it to an ASCII
 *	string using.
 *
 * Results:
 *	The ASCII equivalent of "value" is written at "dst". It is written
 *	using the current precision, and it is guaranteed to contain a decimal
 *	point or exponent, so that it looks like a floating-point value and
 *	not an integer.
 *
 * Side effects:
 *	None.
 *
 *----------------------------------------------------------------------
 */

void
Tcl_PrintDouble(
    TCL_UNUSED(Tcl_Interp *),
    double value,		/* Value to print as string. */
    char *dst)			/* Where to store converted value; must have
				 * at least TCL_DOUBLE_SPACE characters. */
{
    char *p, c;
    int exponent;
    int signum;
    char *digits;
    char *end;
    int *precisionPtr = (int *)Tcl_GetThreadData(&precisionKey, sizeof(int));

    /*
     * Handle NaN.
     */

    if (TclIsNaN(value)) {
	TclFormatNaN(value, dst);
	return;
    }

    /*
     * Handle infinities.
     */

    if (TclIsInfinite(value)) {
	/*
	 * Remember to copy the terminating NUL too.
	 */

	if (value < 0) {
	    memcpy(dst, "-Inf", 5);
	} else {
	    memcpy(dst, "Inf", 4);
	}
	return;
    }

    /*
     * Ordinary (normal and denormal) values.
     */

    if (*precisionPtr == 0) {
	digits = TclDoubleDigits(value, -1, TCL_DD_SHORTEST,
		&exponent, &signum, &end);
    } else {
	/*
	 * There are at least two possible interpretations for tcl_precision.
	 *
	 * The first is, "choose the decimal representation having
	 * $tcl_precision digits of significance that is nearest to the given
	 * number, breaking ties by rounding to even, and then trimming
	 * trailing zeros." This gives the greatest possible precision in the
	 * decimal string, but offers the anomaly that [expr 0.1] will be
	 * "0.10000000000000001".
	 *
	 * The second is "choose the decimal representation having at most
	 * $tcl_precision digits of significance that is nearest to the given
	 * number. If no such representation converts exactly to the given
	 * number, choose the one that is closest, breaking ties by rounding
	 * to even. If more than one such representation converts exactly to
	 * the given number, choose the shortest, breaking ties in favour of
	 * the nearest, breaking remaining ties in favour of the one ending in
	 * an even digit."
	 *
	 * Tcl 8.4 implements the first of these, which gives rise to
	 * anomalies in formatting:
	 *
	 *	% expr 0.1
	 *	0.10000000000000001
	 *	% expr 0.01
	 *	0.01
	 *	% expr 1e-7
	 *	9.9999999999999995e-08
	 *
	 * For human readability, it appears better to choose the second rule,
	 * and let [expr 0.1] return 0.1. But for 8.4 compatibility, we prefer
	 * the first (the recommended zero value for tcl_precision avoids the
	 * problem entirely).
	 *
	 * Uncomment TCL_DD_SHORTEST in the next call to prefer the method
	 * that allows floating point values to be shortened if it can be done
	 * without loss of precision.
	 */

	digits = TclDoubleDigits(value, *precisionPtr,
		TCL_DD_E_FORMAT /* | TCL_DD_SHORTEST */,
		&exponent, &signum, &end);
    }
    if (signum) {
	*dst++ = '-';
    }
    p = digits;
    if (exponent < -4 || exponent > 16) {
	/*
	 * E format for numbers < 1e-3 or >= 1e17.
	 */

	*dst++ = *p++;
	c = *p;
	if (c != '\0') {
	    *dst++ = '.';
	    while (c != '\0') {
		*dst++ = c;
		c = *++p;
	    }
	}

	/*
	 * Tcl 8.4 appears to format with at least a two-digit exponent;
	 * preserve that behaviour when tcl_precision != 0
	 */

	if (*precisionPtr == 0) {
	    sprintf(dst, "e%+d", exponent);
	} else {
	    sprintf(dst, "e%+03d", exponent);
	}
    } else {
	/*
	 * F format for others.
	 */

	if (exponent < 0) {
	    *dst++ = '0';
	}
	c = *p;
	while (exponent-- >= 0) {
	    if (c != '\0') {
		*dst++ = c;
		c = *++p;
	    } else {
		*dst++ = '0';
	    }
	}
	*dst++ = '.';
	if (c == '\0') {
	    *dst++ = '0';
	} else {
	    while (++exponent < -1) {
		*dst++ = '0';
	    }
	    while (c != '\0') {
		*dst++ = c;
		c = *++p;
	    }
	}
	*dst++ = '\0';
    }
    ckfree(digits);
}

/*
 *----------------------------------------------------------------------
 *
 * TclPrecTraceProc --
 *
 *	This function is invoked whenever the variable "tcl_precision" is
 *	written.
 *
 * Results:
 *	Returns NULL if all went well, or an error message if the new value
 *	for the variable doesn't make sense.
 *
 * Side effects:
 *	If the new value doesn't make sense then this function undoes the
 *	effect of the variable modification. Otherwise it modifies the format
 *	string that's used by Tcl_PrintDouble.
 *
 *----------------------------------------------------------------------
 */

#if !defined(TCL_NO_DEPRECATED) && TCL_MAJOR_VERSION < 9
char *
TclPrecTraceProc(
    ClientData clientData,
    Tcl_Interp *interp,		/* Interpreter containing variable. */
    const char *name1,		/* Name of variable. */
    const char *name2,		/* Second part of variable name. */
    int flags)			/* Information about what happened. */
{
    Tcl_Obj *value;
    Tcl_WideInt prec;
    int *precisionPtr = (int *)Tcl_GetThreadData(&precisionKey, sizeof(int));

    /*
     * If the variable is unset, then recreate the trace.
     */

    if (flags & TCL_TRACE_UNSETS) {
	if ((flags & TCL_TRACE_DESTROYED) && !Tcl_InterpDeleted(interp)) {
	    Tcl_TraceVar2(interp, name1, name2,
		    TCL_GLOBAL_ONLY|TCL_TRACE_READS|TCL_TRACE_WRITES
		    |TCL_TRACE_UNSETS, TclPrecTraceProc, clientData);
	}
	return NULL;
    }

    /*
     * When the variable is read, reset its value from our shared value. This
     * is needed in case the variable was modified in some other interpreter
     * so that this interpreter's value is out of date.
     */


    if (flags & TCL_TRACE_READS) {
	Tcl_SetVar2Ex(interp, name1, name2, Tcl_NewWideIntObj(*precisionPtr),
		flags & TCL_GLOBAL_ONLY);
	return NULL;
    }

    /*
     * The variable is being written. Check the new value and disallow it if
     * it isn't reasonable or if this is a safe interpreter (we don't want
     * safe interpreters messing up the precision of other interpreters).
     */

    if (Tcl_IsSafe(interp)) {
	return (char *) "can't modify precision from a safe interpreter";
    }
    value = Tcl_GetVar2Ex(interp, name1, name2, flags & TCL_GLOBAL_ONLY);
    if (value == NULL
	    || Tcl_GetWideIntFromObj(NULL, value, &prec) != TCL_OK
	    || prec < 0 || prec > TCL_MAX_PREC) {
	return (char *) "improper value for precision";
    }
    *precisionPtr = (int)prec;
    return NULL;
}
#endif /* !TCL_NO_DEPRECATED)*/

/*
 *----------------------------------------------------------------------
 *
 * TclNeedSpace --
 *
 *	This function checks to see whether it is appropriate to add a space
 *	before appending a new list element to an existing string.
 *
 * Results:
 *	The return value is 1 if a space is appropriate, 0 otherwise.
 *
 * Side effects:
 *	None.
 *
 *----------------------------------------------------------------------
 */

int
TclNeedSpace(
    const char *start,		/* First character in string. */
    const char *end)		/* End of string (place where space will be
				 * added, if appropriate). */
{
    /*
     * A space is needed unless either:
     * (a) we're at the start of the string, or
     *
     * (NOTE: This check is now absorbed into the loop below.)
     *

    if (end == start) {
	return 0;
    }

     *
     */

    /*
     * (b) we're at the start of a nested list-element, quoted with an open
     *	   curly brace; we can be nested arbitrarily deep, so long as the
     *	   first curly brace starts an element, so backtrack over open curly
     *	   braces that are trailing characters of the string; and
     *
     *  (NOTE: Every character our parser is looking for is a proper
     *  single-byte encoding of an ASCII value. It does not accept
     *  overlong encodings.  Given that, there's no benefit using
     *  Tcl_UtfPrev. If it would find what we seek, so would byte-by-byte
     *  backward scan. Save routine call overhead and risk of wrong
     *  results should the behavior of Tcl_UtfPrev change in unexpected ways.
     *	Reconsider this if we ever start treating non-ASCII Unicode
     *	characters as meaningful list syntax, expanded Unicode spaces as
     *	element separators, for example.)
     *

    end = Tcl_UtfPrev(end, start);
    while (*end == '{') {
        if (end == start) {
            return 0;
        }
        end = Tcl_UtfPrev(end, start);
    }

     *
     */

    while ((--end >= start) && (*end == '{')) {
    }
    if (end < start) {
        return 0;
    }

    /*
     * (c) the trailing character of the string is already a list-element
     *	   separator, Use the same testing routine as TclFindElement to
     *	   enforce consistency.
     */

    if (TclIsSpaceProcM(*end)) {
	int result = 0;

	/*
	 * Trailing whitespace might be part of a backslash escape
	 * sequence. Handle that possibility.
	 */

	while ((--end >= start) && (*end == '\\')) {
	    result = !result;
	}
	return result;
    }
    return 1;
}

/*
 *----------------------------------------------------------------------
 *
 * TclFormatInt --
 *
 *	This procedure formats an integer into a sequence of decimal digit
 *	characters in a buffer. If the integer is negative, a minus sign is
 *	inserted at the start of the buffer. A null character is inserted at
 *	the end of the formatted characters. It is the caller's responsibility
 *	to ensure that enough storage is available. This procedure has the
 *	effect of sprintf(buffer, "%ld", n) but is faster as proven in
 *	benchmarks.  This is key to UpdateStringOfInt, which is a common path
 *	for a lot of code (e.g. int-indexed arrays).
 *
 * Results:
 *	An integer representing the number of characters formatted, not
 *	including the terminating \0.
 *
 * Side effects:
 *	The formatted characters are written into the storage pointer to by
 *	the "buffer" argument.
 *
 *----------------------------------------------------------------------
 */

int
TclFormatInt(
    char *buffer,		/* Points to the storage into which the
				 * formatted characters are written. */
    Tcl_WideInt n)			/* The integer to format. */
{
	Tcl_WideUInt intVal;
    int i = 0;
    int numFormatted, j;
    static const char digits[] = "0123456789";

    /*
     * Generate the characters of the result backwards in the buffer.
     */

    intVal = (n < 0 ? -(Tcl_WideUInt)n : (Tcl_WideUInt)n);
    do {
	buffer[i++] = digits[intVal % 10];
	intVal = intVal / 10;
    } while (intVal > 0);
    if (n < 0) {
	buffer[i++] = '-';
    }
    buffer[i] = '\0';
    numFormatted = i--;

    /*
     * Now reverse the characters.
     */

    for (j = 0;  j < i;  j++, i--) {
	char tmp = buffer[i];

	buffer[i] = buffer[j];
	buffer[j] = tmp;
    }
    return numFormatted;
}

/*
 *----------------------------------------------------------------------
 *
 * GetWideForIndex --
 *
 *	This function produces a wide integer value corresponding to the
 *	index value held in *objPtr. The parsing supports all values
 *	recognized as any size of integer, and the syntaxes end[-+]$integer
 *	and $integer[-+]$integer. The argument endValue is used to give
 *	the meaning of the literal index value "end". Index arithmetic
 *	on arguments outside the wide integer range are only accepted
 *	when interp is a working interpreter, not NULL.
 *
 * Results:
 *	When parsing of *objPtr successfully recognizes an index value,
 *	TCL_OK is returned, and the wide integer value corresponding to
 *	the recognized index value is written to *widePtr. When parsing
 *	fails, TCL_ERROR is returned and error information is written to
 *	interp, if non-NULL.
 *
 * Side effects:
 *	The type of *objPtr may change.
 *
 *----------------------------------------------------------------------
 */

static int
GetWideForIndex(
    Tcl_Interp *interp,         /* Interpreter to use for error reporting. If
                                 * NULL, then no error message is left after
                                 * errors. */
    Tcl_Obj *objPtr,            /* Points to the value to be parsed */
    size_t endValue,            /* The value to be stored at *widePtr if
                                 * objPtr holds "end".
                                 * NOTE: this value may be TCL_INDEX_NONE. */
    Tcl_WideInt *widePtr)       /* Location filled in with a wide integer
                                 * representing an index. */
{
    int numType;
    ClientData cd;
    int code = TclGetNumberFromObj(NULL, objPtr, &cd, &numType);

    if (code == TCL_OK) {
	if (numType == TCL_NUMBER_INT) {
	    /* objPtr holds an integer in the signed wide range */
	    *widePtr = *(Tcl_WideInt *)cd;
	    return TCL_OK;
	}
	if (numType == TCL_NUMBER_BIG) {
	    /* objPtr holds an integer outside the signed wide range */
	    /* Truncate to the signed wide range. */
	    *widePtr = ((mp_isneg((mp_int *)cd)) ? WIDE_MIN : WIDE_MAX);
	    return TCL_OK;
	}
    }

    /* objPtr does not hold a number, check the end+/- format... */
    return GetEndOffsetFromObj(interp, objPtr, endValue, widePtr);
}

/*
 *----------------------------------------------------------------------
 *
 * Tcl_GetIntForIndex --
 *
 *	This function returns an integer corresponding to the list index held
 *	in a Tcl object. The Tcl object's value is expected to be in the
 *	format integer([+-]integer)? or the format end([+-]integer)?.
 *
 * Results:
 *	The return value is normally TCL_OK, which means that the index was
 *	successfully stored into the location referenced by "indexPtr". If the
 *	Tcl object referenced by "objPtr" has the value "end", the value
 *	stored is "endValue". If "objPtr"s values is not of one of the
 *	expected formats, TCL_ERROR is returned and, if "interp" is non-NULL,
 *	an error message is left in the interpreter's result object.
 *
 * Side effects:
 *	The object referenced by "objPtr" might be converted to an integer,
 *	wide integer, or end-based-index object.
 *
 *----------------------------------------------------------------------
 */

int
Tcl_GetIntForIndex(
    Tcl_Interp *interp,		/* Interpreter to use for error reporting. If
				 * NULL, then no error message is left after
				 * errors. */
    Tcl_Obj *objPtr,		/* Points to an object containing either "end"
				 * or an integer. */
    int endValue,		/* The value to be stored at "indexPtr" if
				 * "objPtr" holds "end". */
    int *indexPtr)		/* Location filled in with an integer
				 * representing an index. May be NULL.*/
{
    Tcl_WideInt wide;

    if (GetWideForIndex(interp, objPtr, (size_t)(endValue + 1) - 1, &wide) == TCL_ERROR) {
	return TCL_ERROR;
    }
    if (indexPtr != NULL) {
	if ((wide < 0) && (endValue > TCL_INDEX_END)) {
	    *indexPtr = -1;
	} else if (wide > INT_MAX) {
	    *indexPtr = INT_MAX;
	} else if (wide < INT_MIN) {
	    *indexPtr = INT_MIN;
	} else {
	    *indexPtr = (int) wide;
	}
    }
    return TCL_OK;
}
/*
 *----------------------------------------------------------------------
 *
 * GetEndOffsetFromObj --
 *
 *	Look for a string of the form "end[+-]offset" or "offset[+-]offset" and
 *	convert it to an internal representation.
 *
 *	The internal representation (wideValue) uses the following encoding:
 *
 *	WIDE_MIN:   Index value TCL_INDEX_NONE (or -1)
 *	WIDE_MIN+1: Index value n, for any n < -1  (usually same effect as -1)
 *	-$n:        Index "end-[expr {$n-1}]"
 *	-2:         Index "end-1"
 *	-1:         Index "end"
 *	0:          Index "0"
 *	WIDE_MAX-1: Index "end+n", for any n > 1
 *	WIDE_MAX:   Index "end+1"
 *
 * Results:
 *	Tcl return code.
 *
 * Side effects:
 *	May store a Tcl_ObjType.
 *
 *----------------------------------------------------------------------
 */

static int
GetEndOffsetFromObj(
    Tcl_Interp *interp,
    Tcl_Obj *objPtr,            /* Pointer to the object to parse */
    size_t endValue,            /* The value to be stored at "indexPtr" if
                                 * "objPtr" holds "end". */
    Tcl_WideInt *widePtr)       /* Location filled in with an integer
                                 * representing an index. */
{
    Tcl_ObjIntRep *irPtr;
    Tcl_WideInt offset = -1;	/* Offset in the "end-offset" expression - 1 */
    ClientData cd;

    while ((irPtr = TclFetchIntRep(objPtr, &endOffsetType)) == NULL) {
	Tcl_ObjIntRep ir;
	int length;
	const char *bytes = TclGetStringFromObj(objPtr, &length);

	if (*bytes != 'e') {
	    int numType;
	    const char *opPtr;
	    int t1 = 0, t2 = 0;

	    /* Value doesn't start with "e" */

	    /* If we reach here, the string rep of objPtr exists. */

	    /*
	     * The valid index syntax does not include any value that is
	     * a list of more than one element. This is necessary so that
	     * lists of index values can be reliably distinguished from any
	     * single index value.
	     */

	    /*
	     * Quick scan to see if multi-value list is even possible.
	     * This relies on TclGetString() returning a NUL-terminated string.
	     */
	    if ((TclMaxListLength(bytes, -1, NULL) > 1)

		    /* If it's possible, do the full list parse. */
	            && (TCL_OK == Tcl_ListObjLength(NULL, objPtr, &length))
	            && (length > 1)) {
	        goto parseError;
	    }

	    /* Passed the list screen, so parse for index arithmetic expression */
	    if (TCL_OK == TclParseNumber(NULL, objPtr, NULL, NULL, -1, &opPtr,
	            TCL_PARSE_INTEGER_ONLY)) {
		Tcl_WideInt w1=0, w2=0;

		/* value starts with valid integer... */

		if ((*opPtr == '-') || (*opPtr == '+')) {
		    /* ... value continues with [-+] ... */

		    /* Save first integer as wide if possible */
		    TclGetNumberFromObj(NULL, objPtr, &cd, &t1);
		    if (t1 == TCL_NUMBER_INT) {
			w1 = (*(Tcl_WideInt *)cd);
		    }

		    if (TCL_OK == TclParseNumber(NULL, objPtr, NULL, opPtr + 1,
			    -1, NULL, TCL_PARSE_INTEGER_ONLY)) {
			/* ... value concludes with second valid integer */

			/* Save second integer as wide if possible */
			TclGetNumberFromObj(NULL, objPtr, &cd, &t2);
			if (t2 == TCL_NUMBER_INT) {
			    w2 = (*(Tcl_WideInt *)cd);
			}
		    }
		}
		/* Clear invalid intreps left by TclParseNumber */
		TclFreeIntRep(objPtr);

		if (t1 && t2) {
		    /* We have both integer values */
		    if ((t1 == TCL_NUMBER_INT) && (t2 == TCL_NUMBER_INT)) {
			/* Both are wide, do wide-integer math */
			if (*opPtr == '-') {
			    if (w2 == WIDE_MIN) {
				goto extreme;
			    }
			    w2 = -w2;
			}

			if ((w1 ^ w2) < 0) {
			    /* Different signs, sum cannot overflow */
			    offset = w1 + w2;
			} else if (w1 >= 0) {
			    if (w1 < WIDE_MAX - w2) {
				offset = w1 + w2;
			    } else {
				offset = WIDE_MAX;
			    }
			} else {
			    if (w1 > WIDE_MIN - w2) {
				offset = w1 + w2;
			    } else {
				offset = WIDE_MIN;
			    }
			}
		    } else {
			/*
			 * At least one is big, do bignum math. Little reason to
			 * value performance here. Re-use code.  Parse has verified
			 * objPtr is an expression. Compute it.
			 */

			Tcl_Obj *sum;

		    extreme:
			if (interp) {
			    Tcl_ExprObj(interp, objPtr, &sum);
			} else {
			    Tcl_Interp *compute = Tcl_CreateInterp();
			    Tcl_ExprObj(compute, objPtr, &sum);
			    Tcl_DeleteInterp(compute);
			}
			TclGetNumberFromObj(NULL, sum, &cd, &numType);

			if (numType == TCL_NUMBER_INT) {
			    /* sum holds an integer in the signed wide range */
			    offset = *(Tcl_WideInt *)cd;
			} else {
			    /* sum holds an integer outside the signed wide range */
			    /* Truncate to the signed wide range. */
			    if (mp_isneg((mp_int *)cd)) {
				offset = WIDE_MIN;
			    } else {
				offset = WIDE_MAX;
			    }
			}
			Tcl_DecrRefCount(sum);
		    }
		    if (offset < 0) {
			offset = (offset == -1) ? WIDE_MIN : WIDE_MIN+1;
		    }
		    goto parseOK;
		}
	    }
	    goto parseError;
	}

	if ((length < 3) || (length == 4) || (strncmp(bytes, "end", 3) != 0)) {
	    /* Doesn't start with "end" */
	    goto parseError;
	}
	if (length > 4) {
	    int t;

	    /* Parse for the "end-..." or "end+..." formats */

	    if ((bytes[3] != '-') && (bytes[3] != '+')) {
		/* No operator where we need one */
		goto parseError;
	    }
	    if (TclIsSpaceProc(bytes[4])) {
		/* Space after + or - not permitted. */
		goto parseError;
	    }

	    /* Parse the integer offset */
	    if (TCL_OK != TclParseNumber(NULL, objPtr, NULL,
			bytes+4, length-4, NULL, TCL_PARSE_INTEGER_ONLY)) {
		/* Not a recognized integer format */
		goto parseError;
	    }

	    /* Got an integer offset; pull it from where parser left it. */
	    TclGetNumberFromObj(NULL, objPtr, &cd, &t);

	    if (t == TCL_NUMBER_BIG) {
		/* Truncate to the signed wide range. */
		if (mp_isneg((mp_int *)cd)) {
		    offset = (bytes[3] == '-') ? WIDE_MAX : WIDE_MIN;
		} else {
		    offset = (bytes[3] == '-') ? WIDE_MIN : WIDE_MAX;
		}
	    } else {
		/* assert (t == TCL_NUMBER_INT); */
		offset = (*(Tcl_WideInt *)cd);
		if (bytes[3] == '-') {
		    offset = (offset == WIDE_MIN) ? WIDE_MAX : -offset;
		}
		if (offset == 1) {
		    offset = WIDE_MAX; /* "end+1" */
		} else if (offset > 1) {
		    offset = WIDE_MAX - 1; /* "end+n", out of range */
		} else if (offset != WIDE_MIN) {
		    offset--;
		}
	    }
	}

    parseOK:
	/* Success. Store the new internal rep. */
	ir.wideValue = offset;
	Tcl_StoreIntRep(objPtr, &endOffsetType, &ir);
    }

    offset = irPtr->wideValue;

    if (offset == WIDE_MAX) {
	*widePtr = endValue + 1;
    } else if (offset == WIDE_MIN) {
	*widePtr = -1;
    } else if (endValue == (size_t)-1) {
	*widePtr = offset;
    } else if (offset < 0) {
	/* Different signs, sum cannot overflow */
	*widePtr = endValue + offset + 1;
    } else if (offset < WIDE_MAX) {
	*widePtr = offset;
    } else {
	*widePtr = WIDE_MAX;
    }
    return TCL_OK;

    /* Report a parse error. */
  parseError:
    if (interp != NULL) {
        char * bytes = TclGetString(objPtr);
        Tcl_SetObjResult(interp, Tcl_ObjPrintf(
                "bad index \"%s\": must be integer?[+-]integer? or"
                " end?[+-]integer?", bytes));
        if (!strncmp(bytes, "end-", 4)) {
            bytes += 4;
        }
        TclCheckBadOctal(interp, bytes);
        Tcl_SetErrorCode(interp, "TCL", "VALUE", "INDEX", NULL);
    }

    return TCL_ERROR;
}

/*
 *----------------------------------------------------------------------
 *
 * TclIndexEncode --
 *
 *      Parse objPtr to determine if it is an index value. Two cases
 *	are possible.  The value objPtr might be parsed as an absolute
 *	index value in the C signed int range.  Note that this includes
 *	index values that are integers as presented and it includes index
 *      arithmetic expressions. The absolute index values that can be
 *	directly meaningful as an index into either a list or a string are
 *	those integer values >= TCL_INDEX_START (0)
 *	and < INT_MAX.
 *      The largest string supported in Tcl 8 has bytelength INT_MAX.
 *      This means the largest supported character length is also INT_MAX,
 *      and the index of the last character in a string of length INT_MAX
 *      is INT_MAX-1.
 *
 *      Any absolute index value parsed outside that range is encoded
 *      using the before and after values passed in by the
 *      caller as the encoding to use for indices that are either
 *      less than or greater than the usable index range. TCL_INDEX_NONE
 *      is available as a good choice for most callers to use for
 *      after. Likewise, the value TCL_INDEX_NONE is good for
 *      most callers to use for before.  Other values are possible
 *      when the caller knows it is helpful in producing its own behavior
 *      for indices before and after the indexed item.
 *
 *      A token can also be parsed as an end-relative index expression.
 *      All end-relative expressions that indicate an index larger
 *      than end (end+2, end--5) point beyond the end of the indexed
 *      collection, and can be encoded as after.  The end-relative
 *      expressions that indicate an index less than or equal to end
 *      are encoded relative to the value TCL_INDEX_END (-2).  The
 *      index "end" is encoded as -2, down to the index "end-0x7FFFFFFE"
 *      which is encoded as INT_MIN. Since the largest index into a
 *      string possible in Tcl 8 is 0x7FFFFFFE, the interpretation of
 *      "end-0x7FFFFFFE" for that largest string would be 0.  Thus,
 *      if the tokens "end-0x7FFFFFFF" or "end+-0x80000000" are parsed,
 *      they can be encoded with the before value.
 *
 *      These details will require re-examination whenever string and
 *      list length limits are increased, but that will likely also
 *      mean a revised routine capable of returning Tcl_WideInt values.
 *
 * Returns:
 *      TCL_OK if parsing succeeded, and TCL_ERROR if it failed.
 *
 * Side effects:
 *      When TCL_OK is returned, the encoded index value is written
 *      to *indexPtr.
 *
 *----------------------------------------------------------------------
 */

int
TclIndexEncode(
    Tcl_Interp *interp,	/* For error reporting, may be NULL */
    Tcl_Obj *objPtr,	/* Index value to parse */
    int before,		/* Value to return for index before beginning */
    int after,		/* Value to return for index after end */
    int *indexPtr)	/* Where to write the encoded answer, not NULL */
{
    Tcl_WideInt wide;
    int idx;

    if (TCL_OK == GetWideForIndex(interp, objPtr, (unsigned)TCL_INDEX_END , &wide)) {
	const Tcl_ObjIntRep *irPtr = TclFetchIntRep(objPtr, &endOffsetType);
	if (irPtr && irPtr->wideValue >= 0) {
	    /* "int[+-]int" syntax, works the same here as "int" */
	    irPtr = NULL;
	}
	/*
	 * We parsed an end+offset index value.
	 * wide holds the offset value in the range WIDE_MIN...WIDE_MAX.
	 */
	if (wide > (unsigned)(irPtr ? TCL_INDEX_END : INT_MAX)) {
	    /*
	     * All end+postive or end-negative expressions
	     * always indicate "after the end".
	     */
	    idx = after;
	} else if (wide <= (irPtr ? INT_MAX : TCL_INDEX_NONE)) {
	    /* These indices always indicate "before the beginning */
	    idx = before;
	} else {
	    /* Encoded end-positive (or end+negative) are offset */
	    idx = (int)wide;
	}
    } else {
	return TCL_ERROR;
    }
    *indexPtr = idx;
    return TCL_OK;
}

/*
 *----------------------------------------------------------------------
 *
 * TclIndexDecode --
 *
 *	Decodes a value previously encoded by TclIndexEncode.  The argument
 *	endValue indicates what value of "end" should be used in the
 *	decoding.
 *
 * Results:
 *	The decoded index value.
 *
 *----------------------------------------------------------------------
 */

int
TclIndexDecode(
    int encoded,	/* Value to decode */
    int endValue)	/* Meaning of "end" to use, > TCL_INDEX_END */
{
    if (encoded > TCL_INDEX_END) {
	return encoded;
    }
    endValue += encoded - TCL_INDEX_END;
    if (endValue >= 0) {
	return endValue;
    }
    return TCL_INDEX_NONE;
}

/*
 *----------------------------------------------------------------------
 *
 * TclCheckBadOctal --
 *
 *	This function checks for a bad octal value and appends a meaningful
 *	error to the interp's result.
 *
 * Results:
 *	1 if the argument was a bad octal, else 0.
 *
 * Side effects:
 *	The interpreter's result is modified.
 *
 *----------------------------------------------------------------------
 */

int
TclCheckBadOctal(
    Tcl_Interp *interp,		/* Interpreter to use for error reporting. If
				 * NULL, then no error message is left after
				 * errors. */
    const char *value)		/* String to check. */
{
    const char *p = value;

    /*
     * A frequent mistake is invalid octal values due to an unwanted leading
     * zero. Try to generate a meaningful error message.
     */

    while (TclIsSpaceProcM(*p)) {
	p++;
    }
    if (*p == '+' || *p == '-') {
	p++;
    }
    if (*p == '0') {
	if ((p[1] == 'o') || p[1] == 'O') {
	    p += 2;
	}
	while (isdigit(UCHAR(*p))) {	/* INTL: digit. */
	    p++;
	}
	while (TclIsSpaceProcM(*p)) {
	    p++;
	}
	if (*p == '\0') {
	    /*
	     * Reached end of string.
	     */

	    if (interp != NULL) {
		/*
		 * Don't reset the result here because we want this result to
		 * be added to an existing error message as extra info.
		 */

		Tcl_AppendToObj(Tcl_GetObjResult(interp),
			" (looks like invalid octal number)", -1);
	    }
	    return 1;
	}
    }
    return 0;
}

/*
 *----------------------------------------------------------------------
 *
 * ClearHash --
 *
 *	Remove all the entries in the hash table *tablePtr.
 *
 *----------------------------------------------------------------------
 */

static void
ClearHash(
    Tcl_HashTable *tablePtr)
{
    Tcl_HashSearch search;
    Tcl_HashEntry *hPtr;

    for (hPtr = Tcl_FirstHashEntry(tablePtr, &search); hPtr != NULL;
	    hPtr = Tcl_NextHashEntry(&search)) {
	Tcl_Obj *objPtr = (Tcl_Obj *)Tcl_GetHashValue(hPtr);

	Tcl_DecrRefCount(objPtr);
	Tcl_DeleteHashEntry(hPtr);
    }
}

/*
 *----------------------------------------------------------------------
 *
 * GetThreadHash --
 *
 *	Get a thread-specific (Tcl_HashTable *) associated with a thread data
 *	key.
 *
 * Results:
 *	The Tcl_HashTable * corresponding to *keyPtr.
 *
 * Side effects:
 *	The first call on a keyPtr in each thread creates a new Tcl_HashTable,
 *	and registers a thread exit handler to dispose of it.
 *
 *----------------------------------------------------------------------
 */

static Tcl_HashTable *
GetThreadHash(
    Tcl_ThreadDataKey *keyPtr)
{
    Tcl_HashTable **tablePtrPtr =
	    (Tcl_HashTable **)Tcl_GetThreadData(keyPtr, sizeof(Tcl_HashTable *));

    if (NULL == *tablePtrPtr) {
	*tablePtrPtr = (Tcl_HashTable *)ckalloc(sizeof(Tcl_HashTable));
	Tcl_CreateThreadExitHandler(FreeThreadHash, *tablePtrPtr);
	Tcl_InitHashTable(*tablePtrPtr, TCL_ONE_WORD_KEYS);
    }
    return *tablePtrPtr;
}

/*
 *----------------------------------------------------------------------
 *
 * FreeThreadHash --
 *
 *	Thread exit handler used by GetThreadHash to dispose of a thread hash
 *	table.
 *
 * Side effects:
 *	Frees a Tcl_HashTable.
 *
 *----------------------------------------------------------------------
 */

static void
FreeThreadHash(
    ClientData clientData)
{
    Tcl_HashTable *tablePtr = (Tcl_HashTable *)clientData;

    ClearHash(tablePtr);
    Tcl_DeleteHashTable(tablePtr);
    ckfree(tablePtr);
}

/*
 *----------------------------------------------------------------------
 *
 * FreeProcessGlobalValue --
 *
 *	Exit handler used by Tcl(Set|Get)ProcessGlobalValue to cleanup a
 *	ProcessGlobalValue at exit.
 *
 *----------------------------------------------------------------------
 */

static void
FreeProcessGlobalValue(
    ClientData clientData)
{
    ProcessGlobalValue *pgvPtr = (ProcessGlobalValue *)clientData;

    pgvPtr->epoch++;
    pgvPtr->numBytes = 0;
    ckfree(pgvPtr->value);
    pgvPtr->value = NULL;
    if (pgvPtr->encoding) {
	Tcl_FreeEncoding(pgvPtr->encoding);
	pgvPtr->encoding = NULL;
    }
    Tcl_MutexFinalize(&pgvPtr->mutex);
}

/*
 *----------------------------------------------------------------------
 *
 * TclSetProcessGlobalValue --
 *
 *	Utility routine to set a global value shared by all threads in the
 *	process while keeping a thread-local copy as well.
 *
 *----------------------------------------------------------------------
 */

void
TclSetProcessGlobalValue(
    ProcessGlobalValue *pgvPtr,
    Tcl_Obj *newValue,
    Tcl_Encoding encoding)
{
    const char *bytes;
    Tcl_HashTable *cacheMap;
    Tcl_HashEntry *hPtr;
    int dummy;

    Tcl_MutexLock(&pgvPtr->mutex);

    /*
     * Fill the global string value.
     */

    pgvPtr->epoch++;
    if (NULL != pgvPtr->value) {
	ckfree(pgvPtr->value);
    } else {
	Tcl_CreateExitHandler(FreeProcessGlobalValue, pgvPtr);
    }
    bytes = TclGetString(newValue);
    pgvPtr->numBytes = newValue->length;
    pgvPtr->value = (char *)ckalloc(pgvPtr->numBytes + 1);
    memcpy(pgvPtr->value, bytes, pgvPtr->numBytes + 1);
    if (pgvPtr->encoding) {
	Tcl_FreeEncoding(pgvPtr->encoding);
    }
    pgvPtr->encoding = encoding;

    /*
     * Fill the local thread copy directly with the Tcl_Obj value to avoid
     * loss of the intrep. Increment newValue refCount early to handle case
     * where we set a PGV to itself.
     */

    Tcl_IncrRefCount(newValue);
    cacheMap = GetThreadHash(&pgvPtr->key);
    ClearHash(cacheMap);
    hPtr = Tcl_CreateHashEntry(cacheMap, INT2PTR(pgvPtr->epoch), &dummy);
    Tcl_SetHashValue(hPtr, newValue);
    Tcl_MutexUnlock(&pgvPtr->mutex);
}

/*
 *----------------------------------------------------------------------
 *
 * TclGetProcessGlobalValue --
 *
 *	Retrieve a global value shared among all threads of the process,
 *	preferring a thread-local copy as long as it remains valid.
 *
 * Results:
 *	Returns a (Tcl_Obj *) that holds a copy of the global value.
 *
 *----------------------------------------------------------------------
 */

Tcl_Obj *
TclGetProcessGlobalValue(
    ProcessGlobalValue *pgvPtr)
{
    Tcl_Obj *value = NULL;
    Tcl_HashTable *cacheMap;
    Tcl_HashEntry *hPtr;
    unsigned int epoch = pgvPtr->epoch;

    if (pgvPtr->encoding) {
	Tcl_Encoding current = Tcl_GetEncoding(NULL, NULL);

	if (pgvPtr->encoding != current) {
	    /*
	     * The system encoding has changed since the global string value
	     * was saved. Convert the global value to be based on the new
	     * system encoding.
	     */

	    Tcl_DString native, newValue;

	    Tcl_MutexLock(&pgvPtr->mutex);
	    epoch = ++pgvPtr->epoch;
	    Tcl_UtfToExternalDString(pgvPtr->encoding, pgvPtr->value,
		    pgvPtr->numBytes, &native);
	    Tcl_ExternalToUtfDString(current, Tcl_DStringValue(&native),
	    Tcl_DStringLength(&native), &newValue);
	    Tcl_DStringFree(&native);
	    ckfree(pgvPtr->value);
	    pgvPtr->value = (char *)ckalloc(Tcl_DStringLength(&newValue) + 1);
	    memcpy(pgvPtr->value, Tcl_DStringValue(&newValue),
		    Tcl_DStringLength(&newValue) + 1);
	    Tcl_DStringFree(&newValue);
	    Tcl_FreeEncoding(pgvPtr->encoding);
	    pgvPtr->encoding = current;
	    Tcl_MutexUnlock(&pgvPtr->mutex);
	} else {
	    Tcl_FreeEncoding(current);
	}
    }
    cacheMap = GetThreadHash(&pgvPtr->key);
    hPtr = Tcl_FindHashEntry(cacheMap, INT2PTR(epoch));
    if (NULL == hPtr) {
	int dummy;

	/*
	 * No cache for the current epoch - must be a new one.
	 *
	 * First, clear the cacheMap, as anything in it must refer to some
	 * expired epoch.
	 */

	ClearHash(cacheMap);

	/*
	 * If no thread has set the shared value, call the initializer.
	 */

	Tcl_MutexLock(&pgvPtr->mutex);
	if ((NULL == pgvPtr->value) && (pgvPtr->proc)) {
	    pgvPtr->epoch++;
	    pgvPtr->proc(&pgvPtr->value,&pgvPtr->numBytes,&pgvPtr->encoding);
	    if (pgvPtr->value == NULL) {
		Tcl_Panic("PGV Initializer did not initialize");
	    }
	    Tcl_CreateExitHandler(FreeProcessGlobalValue, pgvPtr);
	}

	/*
	 * Store a copy of the shared value in our epoch-indexed cache.
	 */

	value = Tcl_NewStringObj(pgvPtr->value, pgvPtr->numBytes);
	hPtr = Tcl_CreateHashEntry(cacheMap,
		INT2PTR(pgvPtr->epoch), &dummy);
	Tcl_MutexUnlock(&pgvPtr->mutex);
	Tcl_SetHashValue(hPtr, value);
	Tcl_IncrRefCount(value);
    }
    return (Tcl_Obj *)Tcl_GetHashValue(hPtr);
}

/*
 *----------------------------------------------------------------------
 *
 * TclSetObjNameOfExecutable --
 *
 *	This function stores the absolute pathname of the executable file
 *	(normally as computed by TclpFindExecutable).
 *
 * Results:
 *	None.
 *
 * Side effects:
 *	Stores the executable name.
 *
 *----------------------------------------------------------------------
 */

void
TclSetObjNameOfExecutable(
    Tcl_Obj *name,
    Tcl_Encoding encoding)
{
    TclSetProcessGlobalValue(&executableName, name, encoding);
}

/*
 *----------------------------------------------------------------------
 *
 * TclGetObjNameOfExecutable --
 *
 *	This function retrieves the absolute pathname of the application in
 *	which the Tcl library is running, usually as previously stored by
 *	TclpFindExecutable(). This function call is the C API equivalent to
 *	the "info nameofexecutable" command.
 *
 * Results:
 *	A pointer to an "fsPath" Tcl_Obj, or to an empty Tcl_Obj if the
 *	pathname of the application is unknown.
 *
 * Side effects:
 *	None.
 *
 *----------------------------------------------------------------------
 */

Tcl_Obj *
TclGetObjNameOfExecutable(void)
{
    return TclGetProcessGlobalValue(&executableName);
}

/*
 *----------------------------------------------------------------------
 *
 * Tcl_GetNameOfExecutable --
 *
 *	This function retrieves the absolute pathname of the application in
 *	which the Tcl library is running, and returns it in string form.
 *
 *	The returned string belongs to Tcl and should be copied if the caller
 *	plans to keep it, to guard against it becoming invalid.
 *
 * Results:
 *	A pointer to the internal string or NULL if the internal full path
 *	name has not been computed or unknown.
 *
 * Side effects:
 *	None.
 *
 *----------------------------------------------------------------------
 */

const char *
Tcl_GetNameOfExecutable(void)
{
    Tcl_Obj *obj = TclGetObjNameOfExecutable();
    const char *bytes = TclGetString(obj);

    if (obj->length == 0) {
	return NULL;
    }
    return bytes;
}

/*
 *----------------------------------------------------------------------
 *
 * TclpGetTime --
 *
 *	Deprecated synonym for Tcl_GetTime. This function is provided for the
 *	benefit of extensions written before Tcl_GetTime was exported from the
 *	library.
 *
 * Results:
 *	None.
 *
 * Side effects:
 *	Stores current time in the buffer designated by "timePtr"
 *
 *----------------------------------------------------------------------
 */

void
TclpGetTime(
    Tcl_Time *timePtr)
{
    Tcl_GetTime(timePtr);
}

/*
 *----------------------------------------------------------------------
 *
 * TclGetPlatform --
 *
 *	This is a kludge that allows the test library to get access the
 *	internal tclPlatform variable.
 *
 * Results:
 *	Returns a pointer to the tclPlatform variable.
 *
 * Side effects:
 *	None.
 *
 *----------------------------------------------------------------------
 */

TclPlatformType *
TclGetPlatform(void)
{
    return &tclPlatform;
}

/*
 *----------------------------------------------------------------------
 *
 * TclReToGlob --
 *
 *	Attempt to convert a regular expression to an equivalent glob pattern.
 *
 * Results:
 *	Returns TCL_OK on success, TCL_ERROR on failure. If interp is not
 *	NULL, an error message is placed in the result. On success, the
 *	DString will contain an exact equivalent glob pattern. The caller is
 *	responsible for calling Tcl_DStringFree on success. If exactPtr is not
 *	NULL, it will be 1 if an exact match qualifies.
 *
 * Side effects:
 *	None.
 *
 *----------------------------------------------------------------------
 */

int
TclReToGlob(
    Tcl_Interp *interp,
    const char *reStr,
    int reStrLen,
    Tcl_DString *dsPtr,
    int *exactPtr,
    int *quantifiersFoundPtr)
{
    int anchorLeft, anchorRight, lastIsStar, numStars;
    char *dsStr, *dsStrStart;
    const char *msg, *p, *strEnd, *code;

    strEnd = reStr + reStrLen;
    Tcl_DStringInit(dsPtr);
    if (quantifiersFoundPtr != NULL) {
	*quantifiersFoundPtr = 0;
    }

    /*
     * "***=xxx" == "*xxx*", watch for glob-sensitive chars.
     */

    if ((reStrLen >= 4) && (memcmp("***=", reStr, 4) == 0)) {
	/*
	 * At most, the glob pattern has length 2*reStrLen + 2 to backslash
	 * escape every character and have * at each end.
	 */

	Tcl_DStringSetLength(dsPtr, reStrLen + 2);
	dsStr = dsStrStart = Tcl_DStringValue(dsPtr);
	*dsStr++ = '*';
	for (p = reStr + 4; p < strEnd; p++) {
	    switch (*p) {
	    case '\\': case '*': case '[': case ']': case '?':
		/* Only add \ where necessary for glob */
		*dsStr++ = '\\';
		/* fall through */
	    default:
		*dsStr++ = *p;
		break;
	    }
	}
	*dsStr++ = '*';
	Tcl_DStringSetLength(dsPtr, dsStr - dsStrStart);
	if (exactPtr) {
	    *exactPtr = 0;
	}
	return TCL_OK;
    }

    /*
     * At most, the glob pattern has length reStrLen + 2 to account for
     * possible * at each end.
     */

    Tcl_DStringSetLength(dsPtr, reStrLen + 2);
    dsStr = dsStrStart = Tcl_DStringValue(dsPtr);

    /*
     * Check for anchored REs (ie ^foo$), so we can use string equal if
     * possible. Do not alter the start of str so we can free it correctly.
     *
     * Keep track of the last char being an unescaped star to prevent multiple
     * instances.  Simpler than checking that the last star may be escaped.
     */

    msg = NULL;
    code = NULL;
    p = reStr;
    anchorRight = 0;
    lastIsStar = 0;
    numStars = 0;

    if (*p == '^') {
	anchorLeft = 1;
	p++;
    } else {
	anchorLeft = 0;
	*dsStr++ = '*';
	lastIsStar = 1;
    }

    for ( ; p < strEnd; p++) {
	switch (*p) {
	case '\\':
	    p++;
	    switch (*p) {
	    case 'a':
		*dsStr++ = '\a';
		break;
	    case 'b':
		*dsStr++ = '\b';
		break;
	    case 'f':
		*dsStr++ = '\f';
		break;
	    case 'n':
		*dsStr++ = '\n';
		break;
	    case 'r':
		*dsStr++ = '\r';
		break;
	    case 't':
		*dsStr++ = '\t';
		break;
	    case 'v':
		*dsStr++ = '\v';
		break;
	    case 'B': case '\\':
		*dsStr++ = '\\';
		*dsStr++ = '\\';
		anchorLeft = 0; /* prevent exact match */
		break;
	    case '*': case '[': case ']': case '?':
		/* Only add \ where necessary for glob */
		*dsStr++ = '\\';
		anchorLeft = 0; /* prevent exact match */
		/* fall through */
	    case '{': case '}': case '(': case ')': case '+':
	    case '.': case '|': case '^': case '$':
		*dsStr++ = *p;
		break;
	    default:
		msg = "invalid escape sequence";
		code = "BADESCAPE";
		goto invalidGlob;
	    }
	    break;
	case '.':
	    if (quantifiersFoundPtr != NULL) {
		*quantifiersFoundPtr = 1;
	    }
	    anchorLeft = 0; /* prevent exact match */
	    if (p+1 < strEnd) {
		if (p[1] == '*') {
		    p++;
		    if (!lastIsStar) {
			*dsStr++ = '*';
			lastIsStar = 1;
			numStars++;
		    }
		    continue;
		} else if (p[1] == '+') {
		    p++;
		    *dsStr++ = '?';
		    *dsStr++ = '*';
		    lastIsStar = 1;
		    numStars++;
		    continue;
		}
	    }
	    *dsStr++ = '?';
	    break;
	case '$':
	    if (p+1 != strEnd) {
		msg = "$ not anchor";
		code = "NONANCHOR";
		goto invalidGlob;
	    }
	    anchorRight = 1;
	    break;
	case '*': case '+': case '?': case '|': case '^':
	case '{': case '}': case '(': case ')': case '[': case ']':
	    msg = "unhandled RE special char";
	    code = "UNHANDLED";
	    goto invalidGlob;
	default:
	    *dsStr++ = *p;
	    break;
	}
	lastIsStar = 0;
    }
    if (numStars > 1) {
	/*
	 * Heuristic: if >1 non-anchoring *, the risk is large that glob
	 * matching is slower than the RE engine, so report invalid.
	 */

	msg = "excessive recursive glob backtrack potential";
	code = "OVERCOMPLEX";
	goto invalidGlob;
    }

    if (!anchorRight && !lastIsStar) {
	*dsStr++ = '*';
    }
    Tcl_DStringSetLength(dsPtr, dsStr - dsStrStart);

    if (exactPtr) {
	*exactPtr = (anchorLeft && anchorRight);
    }

    return TCL_OK;

  invalidGlob:
    if (interp != NULL) {
	Tcl_SetObjResult(interp, Tcl_NewStringObj(msg, -1));
	Tcl_SetErrorCode(interp, "TCL", "RE2GLOB", code, NULL);
    }
    Tcl_DStringFree(dsPtr);
    return TCL_ERROR;
}

/*
 * Local Variables:
 * mode: c
 * c-basic-offset: 4
 * fill-column: 78
 * End:
 */<|MERGE_RESOLUTION|>--- conflicted
+++ resolved
@@ -1721,15 +1721,7 @@
 	const char *q = trim;
 	int pInc = 0, bytesLeft = numTrim;
 
-<<<<<<< HEAD
 	pp = Tcl_UtfPrev(p, bytes);
-=======
-	pp = TclUtfPrev(p, bytes);
-#if TCL_UTF_MAX < 4 /* Needed because TclUtfPrev() cannot always jump back */
-	/* sufficiently. See [d43f96c1a8] */
-	pp = TclUtfPrev(pp, bytes);
-#endif
->>>>>>> 635b0327
 	do {
 	    pp += pInc;
  	    pInc = TclUtfToUCS4(pp, &ch1);
