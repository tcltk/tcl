/*
 * tclUtil.c --
 *
 *	This file contains utility functions that are used by many Tcl
 *	commands.
 *
 * Copyright © 1987-1993 The Regents of the University of California.
 * Copyright © 1994-1998 Sun Microsystems, Inc.
 * Copyright © 2001 Kevin B. Kenny. All rights reserved.
 *
 * See the file "license.terms" for information on usage and redistribution of
 * this file, and for a DISCLAIMER OF ALL WARRANTIES.
 */

#include <assert.h>
#include "tclInt.h"
#include "tclParse.h"
#include "tclStringTrim.h"
#include "tclTomMath.h"
#include <math.h>

#if defined(_MSC_VER) && defined(_WIN64)
#   include <intrin.h>
#   pragma intrinsic(_BitScanReverse64)
#endif

/*
 * The absolute pathname of the executable in which this Tcl library is
 * running.
 */

static ProcessGlobalValue executableName = {
    0, 0, NULL, NULL, NULL, NULL, NULL
};
#if !defined(STATIC_BUILD)
static ProcessGlobalValue shlibName = {
    0, 0, NULL, NULL, NULL, NULL, NULL
};
#endif

/*
 * The following values are used in the flags arguments of Tcl*Scan*Element
 * and Tcl*Convert*Element.  The values TCL_DONT_USE_BRACES and
 * TCL_DONT_QUOTE_HASH are defined in tcl.h, like so:
 *
#define TCL_DONT_USE_BRACES     1
#define TCL_DONT_QUOTE_HASH     8
 *
 * Those are public flag bits which callers of the public routines
 * Tcl_Convert*Element() can use to indicate:
 *
 * TCL_DONT_USE_BRACES -	1 means the caller is insisting that brace
 *				quoting not be used when converting the list
 *				element.
 * TCL_DONT_QUOTE_HASH -	1 means the caller insists that a leading hash
 *				character ('#') should *not* be quoted. This
 *				is appropriate when the caller can guarantee
 *				the element is not the first element of a
 *				list, so [eval] cannot mis-parse the element
 *				as a comment.
 *
 * The remaining values which can be carried by the flags of these routines
 * are for internal use only.  Make sure they do not overlap with the public
 * values above.
 *
 * The Tcl*Scan*Element() routines make a determination which of 4 modes of
 * conversion is most appropriate for Tcl*Convert*Element() to perform, and
 * sets two bits of the flags value to indicate the mode selected.
 *
 * For more details, see the comments on the Tcl*Scan*Element and
 * Tcl*Convert*Element routines.
 */

enum ConvertFlags {
    CONVERT_NONE = 0,		/* The element needs no quoting. Its literal
				 * string is suitable as is. */
    DONT_USE_BRACES = TCL_DONT_USE_BRACES,
				/* The caller is insisting that brace quoting
				 * not be used when converting the list
				 * element. */
    CONVERT_BRACE = 2,		/* The conversion should be enclosing the
				 * literal string in braces. */
    CONVERT_ESCAPE = 4,		/* The conversion should be using backslashes
				 * to escape any characters in the string that
				 * require it. */
    DONT_QUOTE_HASH = TCL_DONT_QUOTE_HASH,
				/* The caller insists that a leading hash
				 * character ('#') should *not* be quoted. This
				 * is appropriate when the caller can guarantee
				 * the element is not the first element of a
				 * list, so [eval] cannot mis-parse the element
				 * as a comment.*/
    CONVERT_MASK = CONVERT_BRACE | CONVERT_ESCAPE,
				/* A mask value used to extract the conversion
				 * mode from the flags argument.
				 *
				 * Also indicates a strange conversion mode
				 * where all special characters are escaped
				 * with backslashes *except for braces*. This
				 * is a strange and unnecessary case, but it's
				 * part of the historical way in which lists
				 * have been formatted in Tcl. To experiment
				 * with removing this case, define the value of
				 * COMPAT to be 0. */
    CONVERT_ANY = 16		/* The caller of TclScanElement() declares it
				 * can make no promise about what public flags
				 * will be passed to the matching call of
				 * TclConvertElement(). As such,
				 * TclScanElement() has to determine the worst
				 * case destination buffer length over all
				 * possibilities, and in other cases this means
				 * an overestimate of the required size.
				 *
				 * Used only by callers of TclScanElement().
				 * The flag value produced by a call to
				 * Tcl*Scan*Element() will never leave this
				 * bit set. */
};
#ifndef COMPAT
#define COMPAT 1
#endif

/*
 * Prototypes for functions defined later in this file.
 */

static void		ClearHash(Tcl_HashTable *tablePtr);
static void		FreeProcessGlobalValue(void *clientData);
static void		FreeThreadHash(void *clientData);
static int		GetEndOffsetFromObj(Tcl_Interp *interp, Tcl_Obj *objPtr,
			    Tcl_WideInt endValue, Tcl_WideInt *indexPtr);
static Tcl_HashTable *	GetThreadHash(Tcl_ThreadDataKey *keyPtr);
static int		GetWideForIndex(Tcl_Interp *interp, Tcl_Obj *objPtr,
			    Tcl_WideInt endValue, Tcl_WideInt *widePtr);
static int		FindElement(Tcl_Interp *interp, const char *string,
			    Tcl_Size stringLength, const char *typeStr,
			    const char *typeCode, const char **elementPtr,
			    const char **nextPtr, Tcl_Size *sizePtr,
			    int *literalPtr);
/*
 * The following is the Tcl object type definition for an object that
 * represents a list index in the form, "end-offset". It is used as a
 * performance optimization in Tcl_GetIntForIndex. The internal rep is
 * stored directly in the wideValue, so no memory management is required
 * for it. This is a caching internalrep, keeping the result of a parse
 * around. This type is only created from a pre-existing string, so an
 * updateStringProc will never be called and need not exist. The type
 * is unregistered, so has no need of a setFromAnyProc either.
 */

static const Tcl_ObjType endOffsetType = {
    "end-offset",			/* name */
    NULL,				/* freeIntRepProc */
    NULL,				/* dupIntRepProc */
    NULL,				/* updateStringProc */
    NULL,				/* setFromAnyProc */
    TCL_OBJTYPE_V1(TclLengthOne)
};

Tcl_Size
TclLengthOne(
    TCL_UNUSED(Tcl_Obj *))
{
    return 1;
}

/*
 *	*	STRING REPRESENTATION OF LISTS	*	*	*
 *
 * The next several routines implement the conversions of strings to and from
 * Tcl lists. To understand their operation, the rules of parsing and
 * generating the string representation of lists must be known.  Here we
 * describe them in one place.
 *
 * A list is made up of zero or more elements. Any string is a list if it is
 * made up of alternating substrings of element-separating ASCII whitespace
 * and properly formatted elements.
 *
 * The ASCII characters which can make up the whitespace between list elements
 * are:
 *
 *	\u0009	\t	TAB
 *	\u000A	\n	NEWLINE
 *	\u000B	\v	VERTICAL TAB
 *	\u000C	\f	FORM FEED
 *	\u000D	\r	CARRIAGE RETURN
 *	\u0020		SPACE
 *
 * NOTE: differences between this and other places where Tcl defines a role
 * for "whitespace".
 *
 *	* Unlike command parsing, here NEWLINE is just another whitespace
 *	  character; its role as a command terminator in a script has no
 *	  importance here.
 *
 *	* Unlike command parsing, the BACKSLASH NEWLINE sequence is not
 *	  considered to be a whitespace character.
 *
 *	* Other Unicode whitespace characters (recognized by [string is space]
 *	  or Tcl_UniCharIsSpace()) do not play any role as element separators
 *	  in Tcl lists.
 *
 *	* The NUL byte ought not appear, as it is not in strings properly
 *	  encoded for Tcl, but if it is present, it is not treated as
 *	  separating whitespace, or a string terminator. It is just another
 *	  character in a list element.
 *
 * The interpretation of a formatted substring as a list element follows rules
 * similar to the parsing of the words of a command in a Tcl script. Backslash
 * substitution plays a key role, and is defined exactly as it is in command
 * parsing. The same routine, TclParseBackslash() is used in both command
 * parsing and list parsing.
 *
 * NOTE: This means that if and when backslash substitution rules ever change
 * for command parsing, the interpretation of strings as lists also changes.
 *
 * Backslash substitution replaces an "escape sequence" of one or more
 * characters starting with
 *		\u005c	\	BACKSLASH
 * with a single character. The one character escape sequence case happens only
 * when BACKSLASH is the last character in the string. In all other cases, the
 * escape sequence is at least two characters long.
 *
 * The formatted substrings are interpreted as element values according to the
 * following cases:
 *
 * * If the first character of a formatted substring is
 *		\u007b	{	OPEN BRACE
 *   then the end of the substring is the matching
 *		\u007d	}	CLOSE BRACE
 *   character, where matching is determined by counting nesting levels, and
 *   not including any brace characters that are contained within a backslash
 *   escape sequence in the nesting count. Having found the matching brace,
 *   all characters between the braces are the string value of the element.
 *   If no matching close brace is found before the end of the string, the
 *   string is not a Tcl list. If the character following the close brace is
 *   not an element separating whitespace character, or the end of the string,
 *   then the string is not a Tcl list.
 *
 *   NOTE: this differs from a brace-quoted word in the parsing of a Tcl
 *   command only in its treatment of the backslash-newline sequence. In a
 *   list element, the literal characters in the backslash-newline sequence
 *   become part of the element value. In a script word, conversion to a
 *   single SPACE character is done.
 *
 *   NOTE: Most list element values can be represented by a formatted
 *   substring using brace quoting. The exceptions are any element value that
 *   includes an unbalanced brace not in a backslash escape sequence, and any
 *   value that ends with a backslash not itself in a backslash escape
 *   sequence.
 *
 * * If the first character of a formatted substring is
 *		\u0022	"	QUOTE
 *   then the end of the substring is the next QUOTE character, not counting
 *   any QUOTE characters that are contained within a backslash escape
 *   sequence. If no next QUOTE is found before the end of the string, the
 *   string is not a Tcl list. If the character following the closing QUOTE is
 *   not an element separating whitespace character, or the end of the string,
 *   then the string is not a Tcl list. Having found the limits of the
 *   substring, the element value is produced by performing backslash
 *   substitution on the character sequence between the open and close QUOTEs.
 *
 *   NOTE: Any element value can be represented by this style of formatting,
 *   given suitable choice of backslash escape sequences.
 *
 * * All other formatted substrings are terminated by the next element
 *   separating whitespace character in the string.  Having found the limits
 *   of the substring, the element value is produced by performing backslash
 *   substitution on it.
 *
 *   NOTE: Any element value can be represented by this style of formatting,
 *   given suitable choice of backslash escape sequences, with one exception.
 *   The empty string cannot be represented as a list element without the use
 *   of either braces or quotes to delimit it.
 *
 * This collection of parsing rules is implemented in the routine
 * FindElement().
 *
 * In order to produce lists that can be parsed by these rules, we need the
 * ability to distinguish between characters that are part of a list element
 * value from characters providing syntax that define the structure of the
 * list. This means that our code that generates lists must at a minimum be
 * able to produce escape sequences for the 10 characters identified above
 * that have significance to a list parser.
 *
 *	*	*	CANONICAL LISTS	*	*	*	*	*
 *
 * In addition to the basic rules for parsing strings into Tcl lists, there
 * are additional properties to be met by the set of list values that are
 * generated by Tcl.  Such list values are often said to be in "canonical
 * form":
 *
 * * When any canonical list is evaluated as a Tcl script, it is a script of
 *   either zero commands (an empty list) or exactly one command. The command
 *   word is exactly the first element of the list, and each argument word is
 *   exactly one of the following elements of the list. This means that any
 *   characters that have special meaning during script evaluation need
 *   special treatment when canonical lists are produced:
 *
 *	* Whitespace between elements may not include NEWLINE.
 *	* The command terminating character,
 *		\u003b	;	SEMICOLON
 *	  must be BRACEd, QUOTEd, or escaped so that it does not terminate the
 *	  command prematurely.
 *	* Any of the characters that begin substitutions in scripts,
 *		\u0024	$	DOLLAR
 *		\u005b	[	OPEN BRACKET
 *		\u005c	\	BACKSLASH
 *	  need to be BRACEd or escaped.
 *	* In any list where the first character of the first element is
 *		\u0023	#	HASH
 *	  that HASH character must be BRACEd, QUOTEd, or escaped so that it
 *	  does not convert the command into a comment.
 *	* Any list element that contains the character sequence BACKSLASH
 *	  NEWLINE cannot be formatted with BRACEs. The BACKSLASH character
 *	  must be represented by an escape sequence, and unless QUOTEs are
 *	  used, the NEWLINE must be as well.
 *
 * * It is also guaranteed that one can use a canonical list as a building
 *   block of a larger script within command substitution, as in this example:
 *	set script "puts \[[list $cmd $arg]]"; eval $script
 *   To support this usage, any appearance of the character
 *		\u005d	]	CLOSE BRACKET
 *   in a list element must be BRACEd, QUOTEd, or escaped.
 *
 * * Finally it is guaranteed that enclosing a canonical list in braces
 *   produces a new value that is also a canonical list.  This new list has
 *   length 1, and its only element is the original canonical list.  This same
 *   guarantee also makes it possible to construct scripts where an argument
 *   word is given a list value by enclosing the canonical form of that list
 *   in braces:
 *	set script "puts {[list $one $two $three]}"; eval $script
 *   This sort of coding was once fairly common, though it's become more
 *   idiomatic to see the following instead:
 *	set script [list puts [list $one $two $three]]; eval $script
 *   In order to support this guarantee, every canonical list must have
 *   balance when counting those braces that are not in escape sequences.
 *
 * Within these constraints, the canonical list generation routines
 * TclScanElement() and TclConvertElement() attempt to generate the string for
 * any list that is easiest to read. When an element value is itself
 * acceptable as the formatted substring, it is usually used (CONVERT_NONE).
 * When some quoting or escaping is required, use of BRACEs (CONVERT_BRACE) is
 * usually preferred over the use of escape sequences (CONVERT_ESCAPE). There
 * are some exceptions to both of these preferences for reasons of code
 * simplicity, efficiency, and continuation of historical habits. Canonical
 * lists never use the QUOTE formatting to delimit their elements because that
 * form of quoting does not nest, which makes construction of nested lists far
 * too much trouble.  Canonical lists always use only a single SPACE character
 * for element-separating whitespace.
 *
 *	*	*	FUTURE CONSIDERATIONS	*	*	*
 *
 * When a list element requires quoting or escaping due to a CLOSE BRACKET
 * character or an internal QUOTE character, a strange formatting mode is
 * recommended. For example, if the value "a{b]c}d" is converted by the usual
 * modes:
 *
 *	CONVERT_BRACE:	a{b]c}d		=> {a{b]c}d}
 *	CONVERT_ESCAPE:	a{b]c}d		=> a\{b\]c\}d
 *
 * we get perfectly usable formatted list elements. However, this is not what
 * Tcl releases have been producing. Instead, we have:
 *
 *	CONVERT_MASK:	a{b]c}d		=> a{b\]c}d
 *
 * where the CLOSE BRACKET is escaped, but the BRACEs are not. The same effect
 * can be seen replacing ] with " in this example. There does not appear to be
 * any functional or aesthetic purpose for this strange additional mode. The
 * sole purpose I can see for preserving it is to keep generating the same
 * formatted lists programmers have become accustomed to, and perhaps written
 * tests to expect. That is, compatibility only. The additional code
 * complexity required to support this mode is significant. The lines of code
 * supporting it are delimited in the routines below with #if COMPAT
 * directives. This makes it easy to experiment with eliminating this
 * formatting mode simply with "#define COMPAT 0" above. I believe this is
 * worth considering.
 *
 * Another consideration is the treatment of QUOTE characters in list
 * elements. TclConvertElement() must have the ability to produce the escape
 * sequence \" so that when a list element begins with a QUOTE we do not
 * confuse that first character with a QUOTE used as list syntax to define
 * list structure. However, that is the only place where QUOTE characters need
 * quoting. In this way, handling QUOTE could really be much more like the way
 * we handle HASH which also needs quoting and escaping only in particular
 * situations. Following up this could increase the set of list elements that
 * can use the CONVERT_NONE formatting mode.
 *
 * More speculative is that the demands of canonical list form require brace
 * balance for the list as a whole, while the current implementation achieves
 * this by establishing brace balance for every element.
 *
 * Finally, a reminder that the rules for parsing and formatting lists are
 * closely tied together with the rules for parsing and evaluating scripts,
 * and will need to evolve in sync.
 */

/*
 *----------------------------------------------------------------------
 *
 * TclMaxListLength --
 *
 *	Given 'bytes' pointing to 'numBytes' bytes, scan through them and
 *	count the number of whitespace runs that could be list element
 *	separators. If 'numBytes' is TCL_INDEX_NONE, scan to the terminating
 *	'\0'. Not a full list parser. Typically used to get a quick and dirty
 *	overestimate of length size in order to allocate space for an actual
 *	list parser to operate with.
 *
 * Results:
 *	Returns the largest number of list elements that could possibly be in
 *	this string, interpreted as a Tcl list. If 'endPtr' is not NULL,
 *	writes a pointer to the end of the string scanned there.
 *
 * Side effects:
 *	None.
 *
 *----------------------------------------------------------------------
 */

Tcl_Size
TclMaxListLength(
    const char *bytes,
    Tcl_Size numBytes,
    const char **endPtr)
{
    Tcl_Size count = 0;

    if ((numBytes == 0) || ((numBytes == TCL_INDEX_NONE) && (*bytes == '\0'))) {
	/* Empty string case - quick exit */
	goto done;
    }

    /*
     * No list element before leading white space.
     */

    count += 1 - TclIsSpaceProcM(*bytes);

    /*
     * Count white space runs as potential element separators.
     */

    while (numBytes) {
	if ((numBytes == TCL_INDEX_NONE) && (*bytes == '\0')) {
	    break;
	}
	if (TclIsSpaceProcM(*bytes)) {
	    /*
	     * Space run started; bump count.
	     */

	    count++;
	    do {
		bytes++;
		numBytes -= (numBytes != TCL_INDEX_NONE);
	    } while (numBytes && TclIsSpaceProcM(*bytes));
	    if ((numBytes == 0) || ((numBytes == TCL_INDEX_NONE) && (*bytes == '\0'))) {
		break;
	    }

	    /*
	     * (*bytes) is non-space; return to counting state.
	     */
	}
	bytes++;
	numBytes -= (numBytes != TCL_INDEX_NONE);
    }

    /*
     * No list element following trailing white space.
     */

    count -= TclIsSpaceProcM(bytes[-1]);

  done:
    if (endPtr) {
	*endPtr = bytes;
    }
    return count;
}

/*
 *----------------------------------------------------------------------
 *
 * TclFindElement --
 *
 *	Given a pointer into a Tcl list, locate the first (or next) element in
 *	the list.
 *
 * Results:
 *	The return value is normally TCL_OK, which means that the element was
 *	successfully located. If TCL_ERROR is returned it means that list
 *	didn't have proper list structure; the interp's result contains a more
 *	detailed error message.
 *
 *	If TCL_OK is returned, then *elementPtr will be set to point to the
 *	first element of list, and *nextPtr will be set to point to the
 *	character just after any white space following the last character
 *	that's part of the element. If this is the last argument in the list,
 *	then *nextPtr will point just after the last character in the list
 *	(i.e., at the character at list+listLength). If sizePtr is non-NULL,
 *	*sizePtr is filled in with the number of bytes in the element. If the
 *	element is in braces, then *elementPtr will point to the character
 *	after the opening brace and *sizePtr will not include either of the
 *	braces. If there isn't an element in the list, *sizePtr will be zero,
 *	and both *elementPtr and *nextPtr will point just after the last
 *	character in the list. If literalPtr is non-NULL, *literalPtr is set
 *	to a boolean value indicating whether the substring returned as the
 *	values of **elementPtr and *sizePtr is the literal value of a list
 *	element. If not, a call to TclCopyAndCollapse() is needed to produce
 *	the actual value of the list element. Note: this function does NOT
 *	collapse backslash sequences, but uses *literalPtr to tell callers
 *	when it is required for them to do so.
 *
 * Side effects:
 *	None.
 *
 *----------------------------------------------------------------------
 */

int
TclFindElement(
    Tcl_Interp *interp,		/* Interpreter to use for error reporting. If
				 * NULL, then no error message is left after
				 * errors. */
    const char *list,		/* Points to the first byte of a string
				 * containing a Tcl list with zero or more
				 * elements (possibly in braces). */
    Tcl_Size listLength,	/* Number of bytes in the list's string. */
    const char **elementPtr,	/* Where to put address of first significant
				 * character in first element of list. */
    const char **nextPtr,	/* Fill in with location of character just
				 * after all white space following end of
				 * argument (next arg or end of list). */
    Tcl_Size *sizePtr,		/* If non-zero, fill in with size of
				 * element. */
    int *literalPtr)		/* If non-zero, fill in with non-zero/zero to
				 * indicate that the substring of *sizePtr
				 * bytes starting at **elementPtr is/is not
				 * the literal list element and therefore
				 * does not/does require a call to
				 * TclCopyAndCollapse() by the caller. */
{
    return FindElement(interp, list, listLength, "list", "LIST", elementPtr,
	    nextPtr, sizePtr, literalPtr);
}

int
TclFindDictElement(
    Tcl_Interp *interp,		/* Interpreter to use for error reporting. If
				 * NULL, then no error message is left after
				 * errors. */
    const char *dict,		/* Points to the first byte of a string
				 * containing a Tcl dictionary with zero or
				 * more keys and values (possibly in
				 * braces). */
    Tcl_Size dictLength,	/* Number of bytes in the dict's string. */
    const char **elementPtr,	/* Where to put address of first significant
				 * character in the first element (i.e., key
				 * or value) of dict. */
    const char **nextPtr,	/* Fill in with location of character just
				 * after all white space following end of
				 * element (next arg or end of list). */
    Tcl_Size *sizePtr,		/* If non-zero, fill in with size of
				 * element. */
    int *literalPtr)		/* If non-zero, fill in with non-zero/zero to
				 * indicate that the substring of *sizePtr
				 * bytes starting at **elementPtr is/is not
				 * the literal key or value and therefore
				 * does not/does require a call to
				 * TclCopyAndCollapse() by the caller. */
{
    return FindElement(interp, dict, dictLength, "dict", "DICTIONARY",
	    elementPtr, nextPtr, sizePtr, literalPtr);
}

static int
FindElement(
    Tcl_Interp *interp,		/* Interpreter to use for error reporting. If
				 * NULL, then no error message is left after
				 * errors. */
    const char *string,		/* Points to the first byte of a string
				 * containing a Tcl list or dictionary with
				 * zero or more elements (possibly in
				 * braces). */
    Tcl_Size stringLength,	/* Number of bytes in the string. */
    const char *typeStr,	/* The name of the type of thing we are
				 * parsing, for error messages. */
    const char *typeCode,	/* The type code for thing we are parsing, for
				 * error messages. */
    const char **elementPtr,	/* Where to put address of first significant
				 * character in first element. */
    const char **nextPtr,	/* Fill in with location of character just
				 * after all white space following end of
				 * argument (next arg or end of list/dict). */
    Tcl_Size *sizePtr,		/* If non-zero, fill in with size of
				 * element. */
    int *literalPtr)		/* If non-zero, fill in with non-zero/zero to
				 * indicate that the substring of *sizePtr
				 * bytes starting at **elementPtr is/is not
				 * the literal list/dict element and therefore
				 * does not/does require a call to
				 * TclCopyAndCollapse() by the caller. */
{
    const char *p = string;
    const char *elemStart;	/* Points to first byte of first element. */
    const char *limit;		/* Points just after list/dict's last byte. */
    Tcl_Size openBraces = 0;	/* Brace nesting level during parse. */
    int inQuotes = 0;
    Tcl_Size size = 0;
    Tcl_Size numChars;
    int literal = 1;
    const char *p2;

    /*
     * Skim off leading white space and check for an opening brace or quote.
     * We treat embedded NULLs in the list/dict as bytes belonging to a list
     * element (or dictionary key or value).
     */

    limit = (string + stringLength);
    while ((p < limit) && (TclIsSpaceProcM(*p))) {
	p++;
    }
    if (p == limit) {		/* no element found */
	elemStart = limit;
	goto done;
    }

    if (*p == '{') {
	openBraces = 1;
	p++;
    } else if (*p == '"') {
	inQuotes = 1;
	p++;
    }
    elemStart = p;

    /*
     * Find element's end (a space, close brace, or the end of the string).
     */

    while (p < limit) {
	switch (*p) {
	    /*
	     * Open brace: don't treat specially unless the element is in
	     * braces. In this case, keep a nesting count.
	     */

	case '{':
	    if (openBraces != 0) {
		openBraces++;
	    }
	    break;

	    /*
	     * Close brace: if element is in braces, keep nesting count and
	     * quit when the last close brace is seen.
	     */

	case '}':
	    if (openBraces > 1) {
		openBraces--;
	    } else if (openBraces == 1) {
		size = (p - elemStart);
		p++;
		if ((p >= limit) || TclIsSpaceProcM(*p)) {
		    goto done;
		}

		/*
		 * Garbage after the closing brace; return an error.
		 */

		if (interp != NULL) {
		    p2 = p;
		    while ((p2 < limit) && (!TclIsSpaceProcM(*p2))
			    && (p2 < p+20)) {
			p2++;
		    }
		    Tcl_SetObjResult(interp, Tcl_ObjPrintf(
			    "%s element in braces followed by \"%.*s\" "
			    "instead of space", typeStr, (int) (p2-p), p));
		    Tcl_SetErrorCode(interp, "TCL", "VALUE", typeCode, "JUNK",
			    (char *)NULL);
		}
		return TCL_ERROR;
	    }
	    break;

	    /*
	     * Backslash: skip over everything up to the end of the backslash
	     * sequence.
	     */

	case '\\':
	    if (openBraces == 0) {
		/*
		 * A backslash sequence not within a brace quoted element
		 * means the value of the element is different from the
		 * substring we are parsing. A call to TclCopyAndCollapse() is
		 * needed to produce the element value. Inform the caller.
		 */

		literal = 0;
	    }
	    TclParseBackslash(p, limit - p, &numChars, NULL);
	    p += (numChars - 1);
	    break;

	    /*
	     * Double-quote: if element is in quotes then terminate it.
	     */

	case '"':
	    if (inQuotes) {
		size = (p - elemStart);
		p++;
		if ((p >= limit) || TclIsSpaceProcM(*p)) {
		    goto done;
		}

		/*
		 * Garbage after the closing quote; return an error.
		 */

		if (interp != NULL) {
		    p2 = p;
		    while ((p2 < limit) && (!TclIsSpaceProcM(*p2))
			    && (p2 < p+20)) {
			p2++;
		    }
		    Tcl_SetObjResult(interp, Tcl_ObjPrintf(
			    "%s element in quotes followed by \"%.*s\" "
			    "instead of space", typeStr, (int) (p2-p), p));
		    Tcl_SetErrorCode(interp, "TCL", "VALUE", typeCode, "JUNK",
			    (char *)NULL);
		}
		return TCL_ERROR;
	    }
	    break;

	default:
	    if (TclIsSpaceProcM(*p)) {
		/*
		 * Space: ignore if element is in braces or quotes;
		 * otherwise terminate element.
		 */
		if ((openBraces == 0) && !inQuotes) {
		    size = (p - elemStart);
		    goto done;
		}
	    }
	    break;

	}
	p++;
    }

    /*
     * End of list/dict: terminate element.
     */

    if (p == limit) {
	if (openBraces != 0) {
	    if (interp != NULL) {
		Tcl_SetObjResult(interp, Tcl_ObjPrintf(
			"unmatched open brace in %s", typeStr));
		Tcl_SetErrorCode(interp, "TCL", "VALUE", typeCode, "BRACE",
			(char *)NULL);
	    }
	    return TCL_ERROR;
	} else if (inQuotes) {
	    if (interp != NULL) {
		Tcl_SetObjResult(interp, Tcl_ObjPrintf(
			"unmatched open quote in %s", typeStr));
		Tcl_SetErrorCode(interp, "TCL", "VALUE", typeCode, "QUOTE",
			(char *)NULL);
	    }
	    return TCL_ERROR;
	}
	size = (p - elemStart);
    }

  done:
    while ((p < limit) && (TclIsSpaceProcM(*p))) {
	p++;
    }
    *elementPtr = elemStart;
    *nextPtr = p;
    if (sizePtr != 0) {
	*sizePtr = size;
    }
    if (literalPtr != 0) {
	*literalPtr = literal;
    }
    return TCL_OK;
}

/*
 *----------------------------------------------------------------------
 *
 * TclCopyAndCollapse --
 *
 *	Copy a string and substitute all backslash escape sequences
 *
 * Results:
 *	Count bytes get copied from src to dst. Along the way, backslash
 *	sequences are substituted in the copy. After scanning count bytes from
 *	src, a null character is placed at the end of dst. Returns the number
 *	of bytes that got written to dst.
 *
 * Side effects:
 *	None.
 *
 *----------------------------------------------------------------------
 */

Tcl_Size
TclCopyAndCollapse(
    Tcl_Size count,		/* Number of byte to copy from src. */
    const char *src,		/* Copy from here... */
    char *dst)			/* ... to here. */
{
    Tcl_Size newCount = 0;

    while (count > 0) {
	char c = *src;

	if (c == '\\') {
	    char buf[4] = "";
	    Tcl_Size numRead;
	    Tcl_Size backslashCount = TclParseBackslash(src, count, &numRead, buf);

	    memcpy(dst, buf, backslashCount);
	    dst += backslashCount;
	    newCount += backslashCount;
	    src += numRead;
	    count -= numRead;
	} else {
	    *dst = c;
	    dst++;
	    newCount++;
	    src++;
	    count--;
	}
    }
    *dst = 0;
    return newCount;
}

/*
 *----------------------------------------------------------------------
 *
 * Tcl_SplitList --
 *
 *	Splits a list up into its constituent fields.
 *
 * Results
 *	The return value is normally TCL_OK, which means that the list was
 *	successfully split up. If TCL_ERROR is returned, it means that "list"
 *	didn't have proper list structure; the interp's result will contain a
 *	more detailed error message.
 *
 *	*argvPtr will be filled in with the address of an array whose elements
 *	point to the elements of list, in order. *argcPtr will get filled in
 *	with the number of valid elements in the array. A single block of
 *	memory is dynamically allocated to hold both the argv array and a copy
 *	of the list (with backslashes and braces removed in the standard way).
 *	The caller must eventually free this memory by calling Tcl_Free() on
 *	*argvPtr. Note: *argvPtr and *argcPtr are only modified if the
 *	function returns normally.
 *
 * Side effects:
 *	Memory is allocated.
 *
 *----------------------------------------------------------------------
 */

#undef Tcl_SplitList
int
Tcl_SplitList(
    Tcl_Interp *interp,		/* Interpreter to use for error reporting. If
				 * NULL, no error message is left. */
    const char *list,		/* Pointer to string with list structure. */
    Tcl_Size *argcPtr,		/* Pointer to location to fill in with the
				 * number of elements in the list. */
    const char ***argvPtr)	/* Pointer to place to store pointer to array
				 * of pointers to list elements. */
{
    const char **argv, *end, *element;
    char *p;
    int result;
    Tcl_Size length, size, i, elSize;

    /*
     * Allocate enough space to work in. A (const char *) for each (possible)
     * list element plus one more for terminating NULL, plus as many bytes as
     * in the original string value, plus one more for a terminating '\0'.
     * Space used to hold element separating white space in the original
     * string gets re-purposed to hold '\0' characters in the argv array.
     */

    size = TclMaxListLength(list, TCL_INDEX_NONE, &end) + 1;
    length = end - list;
    if (size >= (Tcl_Size) (TCL_SIZE_MAX/sizeof(char *)) ||
	    length > (Tcl_Size) (TCL_SIZE_MAX - 1 - (size * sizeof(char *)))) {
	goto memerror;
    }
    argv = (const char **)Tcl_AttemptAlloc((size * sizeof(char *)) + length + 1);
    if (!argv) {
    memerror:
	if (interp) {
<<<<<<< HEAD
	    Tcl_SetObjResult(interp, Tcl_NewStringObj("cannot allocate", -1));
=======
	    char buf[24];
	    snprintf(buf, sizeof(buf), "%" TCL_SIZE_MODIFIER "d",
		    (size * sizeof(char *)) + length + 1);
	    Tcl_AppendResult(interp, "cannot allocate ", buf, " bytes", (char *)NULL);
>>>>>>> 75e4ae27
	    Tcl_SetErrorCode(interp, "TCL", "MEMORY", (char *)NULL);
	}
	return TCL_ERROR;
    }
<<<<<<< HEAD

=======
>>>>>>> 75e4ae27
    for (i = 0, p = ((char *) argv) + size*sizeof(char *);
	    *list != 0;  i++) {
	const char *prevList = list;
	int literal;

	result = TclFindElement(interp, list, length, &element, &list,
		&elSize, &literal);
	length -= (list - prevList);
	if (result != TCL_OK) {
	    Tcl_Free((void *)argv);
	    return result;
	}
	if (*element == 0) {
	    break;
	}
	if (i >= size) {
	    Tcl_Free((void *)argv);
	    if (interp != NULL) {
		Tcl_SetObjResult(interp, Tcl_NewStringObj(
			"internal error in Tcl_SplitList", -1));
		Tcl_SetErrorCode(interp, "TCL", "INTERNAL", "Tcl_SplitList",
			(char *)NULL);
	    }
	    return TCL_ERROR;
	}
	argv[i] = p;
	if (literal) {
	    memcpy(p, element, elSize);
	    p += elSize;
	    *p = 0;
	    p++;
	} else {
	    p += 1 + TclCopyAndCollapse(elSize, element, p);
	}
    }

    argv[i] = NULL;
    *argvPtr = argv;
    *argcPtr = i;
    return TCL_OK;
}

/*
 *----------------------------------------------------------------------
 *
 * Tcl_ScanElement --
 *
 *	This function is a companion function to Tcl_ConvertElement. It scans
 *	a string to see what needs to be done to it (e.g. add backslashes or
 *	enclosing braces) to make the string into a valid Tcl list element.
 *
 * Results:
 *	The return value is an overestimate of the number of bytes that will
 *	be needed by Tcl_ConvertElement to produce a valid list element from
 *	src. The word at *flagPtr is filled in with a value needed by
 *	Tcl_ConvertElement when doing the actual conversion.
 *
 * Side effects:
 *	None.
 *
 *----------------------------------------------------------------------
 */

Tcl_Size
Tcl_ScanElement(
    const char *src,	/* String to convert to list element. */
    int *flagPtr)	/* Where to store information to guide
			 * Tcl_ConvertCountedElement. */
{
    return Tcl_ScanCountedElement(src, TCL_INDEX_NONE, flagPtr);
}

/*
 *----------------------------------------------------------------------
 *
 * Tcl_ScanCountedElement --
 *
 *	This function is a companion function to Tcl_ConvertCountedElement. It
 *	scans a string to see what needs to be done to it (e.g. add
 *	backslashes or enclosing braces) to make the string into a valid Tcl
 *	list element. If length is TCL_INDEX_NONE, then the string is scanned
 *	from src up to the first null byte.
 *
 * Results:
 *	The return value is an overestimate of the number of bytes that will
 *	be needed by Tcl_ConvertCountedElement to produce a valid list element
 *	from src. The word at *flagPtr is filled in with a value needed by
 *	Tcl_ConvertCountedElement when doing the actual conversion.
 *
 * Side effects:
 *	None.
 *
 *----------------------------------------------------------------------
 */

Tcl_Size
Tcl_ScanCountedElement(
    const char *src,		/* String to convert to Tcl list element. */
    Tcl_Size length,		/* Number of bytes in src, or TCL_INDEX_NONE. */
    int *flagPtr)		/* Where to store information to guide
				 * Tcl_ConvertElement. */
{
    char flags = CONVERT_ANY;
    Tcl_Size numBytes = TclScanElement(src, length, &flags);

    *flagPtr = flags;
    return numBytes;
}

/*
 *----------------------------------------------------------------------
 *
 * TclScanElement --
 *
 *	This function is a companion function to TclConvertElement. It scans a
 *	string to see what needs to be done to it (e.g. add backslashes or
 *	enclosing braces) to make the string into a valid Tcl list element. If
 *	length is TCL_INDEX_NONE, then the string is scanned from src up to the first null
 *	byte. A NULL value for src is treated as an empty string. The incoming
 *	value of *flagPtr is a report from the caller what additional flags it
 *	will pass to TclConvertElement().
 *
 * Results:
 *	The recommended formatting mode for the element is determined and a
 *	value is written to *flagPtr indicating that recommendation. This
 *	recommendation is combined with the incoming flag values in *flagPtr
 *	set by the caller to determine how many bytes will be needed by
 *	TclConvertElement() in which to write the formatted element following
 *	the recommendation modified by the flag values. This number of bytes
 *	is the return value of the routine.  In some situations it may be an
 *	overestimate, but so long as the caller passes the same flags to
 *	TclConvertElement(), it will be large enough.
 *
 * Side effects:
 *	None.
 *
 *----------------------------------------------------------------------
 */

Tcl_Size
TclScanElement(
    const char *src,		/* String to convert to Tcl list element. */
    Tcl_Size length,		/* Number of bytes in src, or TCL_INDEX_NONE. */
    char *flagPtr)		/* Where to store information to guide
				 * Tcl_ConvertElement. */
{
    const char *p = src;
    Tcl_Size nestingLevel = 0;	/* Brace nesting count */
    int forbidNone = 0;		/* Do not permit CONVERT_NONE mode. Something
				 * needs protection or escape. */
    int requireEscape = 0;	/* Force use of CONVERT_ESCAPE mode.  For some
				 * reason bare or brace-quoted form fails. */
    Tcl_Size extra = 0;		/* Count of number of extra bytes needed for
				 * formatted element, assuming we use escape
				 * sequences in formatting. */
    Tcl_Size bytesNeeded;	/* Buffer length computed to complete the
				 * element formatting in the selected mode. */
#if COMPAT
    int preferEscape = 0;	/* Use preferences to track whether to use */
    int preferBrace = 0;	/* CONVERT_MASK mode. */
    int braceCount = 0;		/* Count of all braces '{' '}' seen. */
#endif /* COMPAT */

    if ((p == NULL) || (length == 0) || ((*p == '\0') && (length == TCL_INDEX_NONE))) {
	/*
	 * Empty string element must be brace quoted.
	 */

	*flagPtr = CONVERT_BRACE;
	return 2;
    }

#if COMPAT
    /*
     * We have an established history in TclConvertElement() when quoting
     * because of a leading hash character to force what would be the
     * CONVERT_MASK mode into the CONVERT_BRACE mode. That is, we format
     * the element #{a"b} like this:
     *			{#{a"b}}
     * and not like this:
     *			\#{a\"b}
     * This is inconsistent with [list x{a"b}], but we will not change that now.
     * Set that preference here so that we compute a tight size requirement.
     */
    if ((*src == '#') && !(*flagPtr & DONT_QUOTE_HASH)) {
	preferBrace = 1;
    }
#endif

    if ((*p == '{') || (*p == '"')) {
	/*
	 * Must escape or protect so leading character of value is not
	 * misinterpreted as list element delimiting syntax.
	 */

	forbidNone = 1;
#if COMPAT
	preferBrace = 1;
#endif /* COMPAT */
    }

    while (length) {
	if (CHAR_TYPE(*p) != TYPE_NORMAL) {
	    switch (*p) {
	    case '{':	/* TYPE_BRACE */
#if COMPAT
		braceCount++;
#endif /* COMPAT */
		extra++;			/* Escape '{' => '\{' */
		nestingLevel++;
		break;
	    case '}':	/* TYPE_BRACE */
#if COMPAT
		braceCount++;
#endif /* COMPAT */
		extra++;			/* Escape '}' => '\}' */
		if (nestingLevel-- < 1) {
		    /*
		     * Unbalanced braces!  Cannot format with brace quoting.
		     */

		    requireEscape = 1;
		}
		break;
	    case ']':	/* TYPE_CLOSE_BRACK */
	    case '"':	/* TYPE_SPACE */
#if COMPAT
		forbidNone = 1;
		extra++;	/* Escapes all just prepend a backslash */
		preferEscape = 1;
		break;
#else
		TCL_FALLTHROUGH();
#endif /* COMPAT */
	    case '[':	/* TYPE_SUBS */
	    case '$':	/* TYPE_SUBS */
	    case ';':	/* TYPE_COMMAND_END */
		forbidNone = 1;
		extra++;	/* Escape sequences all one byte longer. */
#if COMPAT
		preferBrace = 1;
#endif /* COMPAT */
		break;
	    case '\\':	/* TYPE_SUBS */
		extra++;			/* Escape '\' => '\\' */
		if ((length == 1) ||
			((length == TCL_INDEX_NONE) && (p[1] == '\0'))) {
		    /*
		     * Final backslash. Cannot format with brace quoting.
		     */

		    requireEscape = 1;
		    break;
		}
		if (p[1] == '\n') {
		    extra++;	/* Escape newline => '\n', one byte longer */

		    /*
		     * Backslash newline sequence.  Brace quoting not permitted.
		     */

		    requireEscape = 1;
		    length -= (length > 0);
		    p++;
		    break;
		}
		if ((p[1] == '{') || (p[1] == '}') || (p[1] == '\\')) {
		    extra++;	/* Escape sequences all one byte longer. */
		    length -= (length > 0);
		    p++;
		}
		forbidNone = 1;
#if COMPAT
		preferBrace = 1;
#endif /* COMPAT */
		break;
	    case '\0':	/* TYPE_SUBS */
		if (length == TCL_INDEX_NONE) {
		    goto endOfString;
		}
		/* TODO: Panic on improper encoding? */
		break;
	    default:
		if (TclIsSpaceProcM(*p)) {
		    forbidNone = 1;
		    extra++;	/* Escape sequences all one byte longer. */
#if COMPAT
		    preferBrace = 1;
#endif
		}
		break;
	    }
	}
	length -= (length > 0);
	p++;
    }

  endOfString:
    if (nestingLevel > 0) {
	/*
	 * Unbalanced braces!  Cannot format with brace quoting.
	 */

	requireEscape = 1;
    }

    /*
     * We need at least as many bytes as are in the element value...
     */

    bytesNeeded = p - src;

    if (requireEscape) {
	/*
	 * We must use escape sequences.  Add all the extra bytes needed to
	 * have room to create them.
	 */

	bytesNeeded += extra;

	/*
	 * Make room to escape leading #, if needed.
	 */

	if ((*src == '#') && !(*flagPtr & DONT_QUOTE_HASH)) {
	    bytesNeeded++;
	}
	*flagPtr = CONVERT_ESCAPE;
	return bytesNeeded;
    }
    if (*flagPtr & CONVERT_ANY) {
	/*
	 * The caller has not let us know what flags it will pass to
	 * TclConvertElement() so compute the max size we might need for any
	 * possible choice.  Normally the formatting using escape sequences is
	 * the longer one, and a minimum "extra" value of 2 makes sure we
	 * don't request too small a buffer in those edge cases where that's
	 * not true.
	 */

	if (extra < 2) {
	    extra = 2;
	}
	*flagPtr &= ~CONVERT_ANY;
	*flagPtr |= DONT_USE_BRACES;
    }
    if (forbidNone) {
	/*
	 * We must request some form of quoting of escaping...
	 */

#if COMPAT
	if (preferEscape && !preferBrace) {
	    /*
	     * If we are quoting solely due to ] or internal " characters use
	     * the CONVERT_MASK mode where we escape all special characters
	     * except for braces. "extra" counted space needed to escape
	     * braces too, so subtract "braceCount" to get our actual needs.
	     */

	    bytesNeeded += (extra - braceCount);
	    /* Make room to escape leading #, if needed. */
	    if ((*src == '#') && !(*flagPtr & DONT_QUOTE_HASH)) {
		bytesNeeded++;
	    }

	    /*
	     * If the caller reports it will direct TclConvertElement() to
	     * use full escapes on the element, add back the bytes needed to
	     * escape the braces.
	     */

	    if (*flagPtr & DONT_USE_BRACES) {
		bytesNeeded += braceCount;
	    }
	    *flagPtr = CONVERT_MASK;
	    return bytesNeeded;
	}
#endif /* COMPAT */
	if (*flagPtr & DONT_USE_BRACES) {
	    /*
	     * If the caller reports it will direct TclConvertElement() to
	     * use escapes, add the extra bytes needed to have room for them.
	     */

	    bytesNeeded += extra;

	    /*
	     * Make room to escape leading #, if needed.
	     */

	    if ((*src == '#') && !(*flagPtr & DONT_QUOTE_HASH)) {
		bytesNeeded++;
	    }
	} else {
	    /*
	     * Add 2 bytes for room for the enclosing braces.
	     */

	    bytesNeeded += 2;
	}
	*flagPtr = CONVERT_BRACE;
	return bytesNeeded;
    }

    /*
     * So far, no need to quote or escape anything.
     */

    if ((*src == '#') && !(*flagPtr & DONT_QUOTE_HASH)) {
	/*
	 * If we need to quote a leading #, make room to enclose in braces.
	 */

	bytesNeeded += 2;
    }
    *flagPtr = CONVERT_NONE;
    return bytesNeeded;
}

/*
 *----------------------------------------------------------------------
 *
 * Tcl_ConvertElement --
 *
 *	This is a companion function to Tcl_ScanElement. Given the information
 *	produced by Tcl_ScanElement, this function converts a string to a list
 *	element equal to that string.
 *
 * Results:
 *	Information is copied to *dst in the form of a list element identical
 *	to src (i.e. if Tcl_SplitList is applied to dst it will produce a
 *	string identical to src). The return value is a count of the number of
 *	characters copied (not including the terminating NULL character).
 *
 * Side effects:
 *	None.
 *
 *----------------------------------------------------------------------
 */

Tcl_Size
Tcl_ConvertElement(
    const char *src,		/* Source information for list element. */
    char *dst,			/* Place to put list-ified element. */
    int flags)			/* Flags produced by Tcl_ScanElement. */
{
    return Tcl_ConvertCountedElement(src, TCL_INDEX_NONE, dst, flags);
}

/*
 *----------------------------------------------------------------------
 *
 * Tcl_ConvertCountedElement --
 *
 *	This is a companion function to Tcl_ScanCountedElement. Given the
 *	information produced by Tcl_ScanCountedElement, this function converts
 *	a string to a list element equal to that string.
 *
 * Results:
 *	Information is copied to *dst in the form of a list element identical
 *	to src (i.e. if Tcl_SplitList is applied to dst it will produce a
 *	string identical to src). The return value is a count of the number of
 *	characters copied (not including the terminating NULL character).
 *
 * Side effects:
 *	None.
 *
 *----------------------------------------------------------------------
 */

Tcl_Size
Tcl_ConvertCountedElement(
    const char *src,		/* Source information for list element. */
    Tcl_Size length,		/* Number of bytes in src, or TCL_INDEX_NONE. */
    char *dst,			/* Place to put list-ified element. */
    int flags)			/* Flags produced by Tcl_ScanElement. */
{
    Tcl_Size numBytes = TclConvertElement(src, length, dst, flags);
    dst[numBytes] = '\0';
    return numBytes;
}

/*
 *----------------------------------------------------------------------
 *
 * TclConvertElement --
 *
 *	This is a companion function to TclScanElement. Given the information
 *	produced by TclScanElement, this function converts a string to a list
 *	element equal to that string.
 *
 * Results:
 *	Information is copied to *dst in the form of a list element identical
 *	to src (i.e. if Tcl_SplitList is applied to dst it will produce a
 *	string identical to src). The return value is a count of the number of
 *	characters copied (not including the terminating NULL character).
 *
 * Side effects:
 *	None.
 *
 *----------------------------------------------------------------------
 */

Tcl_Size
TclConvertElement(
    const char *src,		/* Source information for list element. */
    Tcl_Size length,		/* Number of bytes in src, or TCL_INDEX_NONE. */
    char *dst,			/* Place to put list-ified element. */
    int flags)			/* Flags produced by Tcl_ScanElement. */
{
    int conversion = flags & CONVERT_MASK;
    char *p = dst;

    /*
     * Let the caller demand we use escape sequences rather than braces.
     */

    if ((flags & DONT_USE_BRACES) && (conversion & CONVERT_BRACE)) {
	conversion = CONVERT_ESCAPE;
    }

    /*
     * No matter what the caller demands, empty string must be braced!
     */

    if ((src == NULL) || (length == 0) || (*src == '\0' && length == TCL_INDEX_NONE)) {
	p[0] = '{';
	p[1] = '}';
	return 2;
    }

    /*
     * Escape leading hash as needed and requested.
     */

    if ((*src == '#') && !(flags & DONT_QUOTE_HASH)) {
	if (conversion == CONVERT_ESCAPE) {
	    p[0] = '\\';
	    p[1] = '#';
	    p += 2;
	    src++;
	    length -= (length > 0);
	} else {
	    conversion = CONVERT_BRACE;
	}
    }

    /*
     * No escape or quoting needed.  Copy the literal string value.
     */

    if (conversion == CONVERT_NONE) {
	if (length == TCL_INDEX_NONE) {
	    /* TODO: INT_MAX overflow? */
	    while (*src) {
		*p++ = *src++;
	    }
	    return p - dst;
	} else {
	    memcpy(dst, src, length);
	    return length;
	}
    }

    /*
     * Formatted string is original string enclosed in braces.
     */

    if (conversion == CONVERT_BRACE) {
	*p = '{';
	p++;
	if (length == TCL_INDEX_NONE) {
	    /* TODO: INT_MAX overflow? */
	    while (*src) {
		*p++ = *src++;
	    }
	} else {
	    memcpy(p, src, length);
	    p += length;
	}
	*p = '}';
	p++;
	return (p - dst);
    }

    /* conversion == CONVERT_ESCAPE or CONVERT_MASK */

    /*
     * Formatted string is original string converted to escape sequences.
     */

    for ( ; length; src++, length -= (length > 0)) {
	switch (*src) {
	case ']':
	case '[':
	case '$':
	case ';':
	case ' ':
	case '\\':
	case '"':
	    *p = '\\';
	    p++;
	    break;
	case '{':
	case '}':
#if COMPAT
	    if (conversion == CONVERT_ESCAPE)
#endif /* COMPAT */
	    {
		*p = '\\';
		p++;
	    }
	    break;
	case '\f':
	    *p = '\\';
	    p++;
	    *p = 'f';
	    p++;
	    continue;
	case '\n':
	    *p = '\\';
	    p++;
	    *p = 'n';
	    p++;
	    continue;
	case '\r':
	    *p = '\\';
	    p++;
	    *p = 'r';
	    p++;
	    continue;
	case '\t':
	    *p = '\\';
	    p++;
	    *p = 't';
	    p++;
	    continue;
	case '\v':
	    *p = '\\';
	    p++;
	    *p = 'v';
	    p++;
	    continue;
	case '\0':
	    if (length == TCL_INDEX_NONE) {
		return (p - dst);
	    }

	    /*
	     * If we reach this point, there's an embedded NULL in the string
	     * range being processed, which should not happen when the
	     * encoding rules for Tcl strings are properly followed.  If the
	     * day ever comes when we stop tolerating such things, this is
	     * where to put the Tcl_Panic().
	     */

	    break;
	}
	*p = *src;
	p++;
    }
    return (p - dst);
}

/*
 *----------------------------------------------------------------------
 *
 * Tcl_Merge --
 *
 *	Given a collection of strings, merge them together into a single
 *	string that has proper Tcl list structured (i.e. Tcl_SplitList may be
 *	used to retrieve strings equal to the original elements, and Tcl_Eval
 *	will parse the string back into its original elements).
 *
 * Results:
 *	The return value is the address of a dynamically-allocated string
 *	containing the merged list.
 *
 * Side effects:
 *	None.
 *
 *----------------------------------------------------------------------
 */

char *
Tcl_Merge(
    Tcl_Size argc,		/* How many strings to merge. */
    const char *const *argv)	/* Array of string values. */
{
#define LOCAL_SIZE 64
    char localFlags[LOCAL_SIZE], *flagPtr = NULL;
    Tcl_Size i;
    size_t bytesNeeded = 0;
    char *result, *dst;

    /*
     * Handle empty list case first, so logic of the general case can be
     * simpler.
     */

    if (argc <= 0) {
	if (argc < 0) {
	    Tcl_Panic("Tcl_Merge called with negative argc (%" TCL_SIZE_MODIFIER "d)", argc);
	}
	result = (char *)Tcl_Alloc(1);
	result[0] = '\0';
	return result;
    }

    /*
     * Pass 1: estimate space, gather flags.
     */

    if (argc <= LOCAL_SIZE) {
	flagPtr = localFlags;
    } else {
	flagPtr = (char *)Tcl_Alloc(argc);
    }
    for (i = 0; i < argc; i++) {
	flagPtr[i] = ( i ? DONT_QUOTE_HASH : 0 );
	bytesNeeded += TclScanElement(argv[i], TCL_INDEX_NONE, &flagPtr[i]);
    }
    bytesNeeded += argc;

    /*
     * Pass two: copy into the result area.
     */

    result = (char *)Tcl_Alloc(bytesNeeded);
    dst = result;
    for (i = 0; i < argc; i++) {
	if (i) {
	    flagPtr[i] |= DONT_QUOTE_HASH;
	}
	dst += TclConvertElement(argv[i], TCL_INDEX_NONE, dst, flagPtr[i]);
	*dst = ' ';
	dst++;
    }
    dst[-1] = 0;

    if (flagPtr != localFlags) {
	Tcl_Free(flagPtr);
    }
    return result;
}

/*
 *----------------------------------------------------------------------
 *
 * TclTrimRight --
 *	Takes two counted strings in the Tcl encoding.  Conceptually
 *	finds the sub string (offset) to trim from the right side of the
 *	first string all characters found in the second string.
 *
 * Results:
 *	The number of bytes to be removed from the end of the string.
 *
 * Side effects:
 *	None.
 *
 *----------------------------------------------------------------------
 */

Tcl_Size
TclTrimRight(
    const char *bytes,		/* String to be trimmed... */
    Tcl_Size numBytes,		/* ...and its length in bytes */
				/* Calls to TclUtfToUniChar() in this routine
				 * rely on (bytes[numBytes] == '\0'). */
    const char *trim,		/* String of trim characters... */
    Tcl_Size numTrim)		/* ...and its length in bytes */
				/* Calls to TclUtfToUniChar() in this routine
				 * rely on (trim[numTrim] == '\0'). */
{
    const char *pp, *p = bytes + numBytes;
    int ch1, ch2;

    /* Empty strings -> nothing to do */
    if ((numBytes == 0) || (numTrim == 0)) {
	return 0;
    }

    /*
     * Outer loop: iterate over string to be trimmed.
     */

    do {
	const char *q = trim;
	Tcl_Size pInc = 0, bytesLeft = numTrim;

	pp = Tcl_UtfPrev(p, bytes);
	do {
	    pp += pInc;
	    pInc = TclUtfToUniChar(pp, &ch1);
	} while (pp + pInc < p);

	/*
	 * Inner loop: scan trim string for match to current character.
	 */

	do {
	    pInc = TclUtfToUniChar(q, &ch2);

	    if (ch1 == ch2) {
		break;
	    }

	    q += pInc;
	    bytesLeft -= pInc;
	} while (bytesLeft);

	if (bytesLeft == 0) {
	    /*
	     * No match; trim task done; *p is last non-trimmed char.
	     */

	    break;
	}
	p = pp;
    } while (p > bytes);

    return numBytes - (p - bytes);
}

/*
 *----------------------------------------------------------------------
 *
 * TclTrimLeft --
 *
 *	Takes two counted strings in the Tcl encoding.  Conceptually
 *	finds the sub string (offset) to trim from the left side of the
 *	first string all characters found in the second string.
 *
 * Results:
 *	The number of bytes to be removed from the start of the string.
 *
 * Side effects:
 *	None.
 *
 *----------------------------------------------------------------------
 */

Tcl_Size
TclTrimLeft(
    const char *bytes,		/* String to be trimmed... */
    Tcl_Size numBytes,		/* ...and its length in bytes */
				/* Calls to TclUtfToUniChar() in this routine
				 * rely on (bytes[numBytes] == '\0'). */
    const char *trim,		/* String of trim characters... */
    Tcl_Size numTrim)		/* ...and its length in bytes */
				/* Calls to TclUtfToUniChar() in this routine
				 * rely on (trim[numTrim] == '\0'). */
{
    const char *p = bytes;
    int ch1, ch2;

    /* Empty strings -> nothing to do */
    if ((numBytes == 0) || (numTrim == 0)) {
	return 0;
    }

    /*
     * Outer loop: iterate over string to be trimmed.
     */

    do {
	Tcl_Size pInc = TclUtfToUniChar(p, &ch1);
	const char *q = trim;
	Tcl_Size bytesLeft = numTrim;

	/*
	 * Inner loop: scan trim string for match to current character.
	 */

	do {
	    Tcl_Size qInc = TclUtfToUniChar(q, &ch2);

	    if (ch1 == ch2) {
		break;
	    }

	    q += qInc;
	    bytesLeft -= qInc;
	} while (bytesLeft);

	if (bytesLeft == 0) {
	    /*
	     * No match; trim task done; *p is first non-trimmed char.
	     */

	    break;
	}

	p += pInc;
	numBytes -= pInc;
    } while (numBytes > 0);

    return p - bytes;
}

/*
 *----------------------------------------------------------------------
 *
 * TclTrim --
 *	Finds the sub string (offset) to trim from both sides of the
 *	first string all characters found in the second string.
 *
 * Results:
 *	The number of bytes to be removed from the start of the string
 *
 * Side effects:
 *	None.
 *
 *----------------------------------------------------------------------
 */

Tcl_Size
TclTrim(
    const char *bytes,		/* String to be trimmed... */
    Tcl_Size numBytes,		/* ...and its length in bytes */
				/* Calls in this routine
				 * rely on (bytes[numBytes] == '\0'). */
    const char *trim,		/* String of trim characters... */
    Tcl_Size numTrim,		/* ...and its length in bytes */
				/* Calls in this routine
				 * rely on (trim[numTrim] == '\0'). */
    Tcl_Size *trimRightPtr)	/* Offset from the end of the string. */
{
    Tcl_Size trimLeft = 0, trimRight = 0;

    /* Empty strings -> nothing to do */
    if ((numBytes > 0) && (numTrim > 0)) {

	/* When bytes is NUL-terminated, returns 0 <= trimLeft <= numBytes */
	trimLeft = TclTrimLeft(bytes, numBytes, trim, numTrim);
	numBytes -= trimLeft;

	/* If we did not trim the whole string, it starts with a character
	 * that we will not trim. Skip over it. */
	if (numBytes > 0) {
	    int ch;
	    const char *first = bytes + trimLeft;
	    bytes += TclUtfToUniChar(first, &ch);
	    numBytes -= (bytes - first);

	    if (numBytes > 0) {
		/* When bytes is NUL-terminated, returns
		 * 0 <= trimRight <= numBytes */
		trimRight = TclTrimRight(bytes, numBytes, trim, numTrim);
	    }
	}
    }
    *trimRightPtr = trimRight;
    return trimLeft;
}

/*
 *----------------------------------------------------------------------
 *
 * Tcl_Concat --
 *
 *	Concatenate a set of strings into a single large string.
 *
 * Results:
 *	The return value is dynamically-allocated string containing a
 *	concatenation of all the strings in argv, with spaces between the
 *	original argv elements.
 *
 * Side effects:
 *	Memory is allocated for the result; the caller is responsible for
 *	freeing the memory.
 *
 *----------------------------------------------------------------------
 */

/* The whitespace characters trimmed during [concat] operations */
#define CONCAT_WS_SIZE (sizeof(CONCAT_TRIM_SET "") - 1)

char *
Tcl_Concat(
    Tcl_Size argc,		/* Number of strings to concatenate. */
    const char *const *argv)	/* Array of strings to concatenate. */
{
    Tcl_Size i, needSpace = 0, bytesNeeded = 0;
    char *result, *p;

    /*
     * Dispose of the empty result corner case first to simplify later code.
     */

    if (argc == 0) {
	result = (char *) Tcl_Alloc(1);
	result[0] = '\0';
	return result;
    }

    /*
     * First allocate the result buffer at the size required.
     */

    for (i = 0;  i < argc;  i++) {
	bytesNeeded += strlen(argv[i]);
	if (bytesNeeded < 0) {
	    Tcl_Panic("Tcl_Concat: max size of Tcl value exceeded");
	}
    }

    /*
     * All element bytes + (argc - 1) spaces + 1 terminating NULL.
     */
    if (bytesNeeded + argc - 1 < 0) {
	/*
	 * Panic test could be tighter, but not going to bother for this
	 * legacy routine.
	 */

	Tcl_Panic("Tcl_Concat: max size of Tcl value exceeded");
    }

    result = (char *)Tcl_Alloc(bytesNeeded + argc);

    for (p = result, i = 0;  i < argc;  i++) {
	Tcl_Size triml, trimr, elemLength;
	const char *element;

	element = argv[i];
	elemLength = strlen(argv[i]);

	/* Trim away the leading/trailing whitespace. */
	triml = TclTrim(element, elemLength, CONCAT_TRIM_SET,
		CONCAT_WS_SIZE, &trimr);
	element += triml;
	elemLength -= triml + trimr;

	/* Do not permit trimming to expose a final backslash character. */
	elemLength += trimr && (element[elemLength - 1] == '\\');

	/*
	 * If we're left with empty element after trimming, do nothing.
	 */

	if (elemLength == 0) {
	    continue;
	}

	/*
	 * Append to the result with space if needed.
	 */

	if (needSpace) {
	    *p++ = ' ';
	}
	memcpy(p, element, elemLength);
	p += elemLength;
	needSpace = 1;
    }
    *p = '\0';
    return result;
}

/*
 *----------------------------------------------------------------------
 *
 * Tcl_ConcatObj --
 *
 *	Concatenate the strings from a set of objects into a single string
 *	object with spaces between the original strings.
 *
 * Results:
 *	The return value is a new string object containing a concatenation of
 *	the strings in objv. Its ref count is zero.
 *
 * Side effects:
 *	A new object is created.
 *
 *----------------------------------------------------------------------
 */

Tcl_Obj *
Tcl_ConcatObj(
    Tcl_Size objc,		/* Number of objects to concatenate. */
    Tcl_Obj *const objv[])	/* Array of objects to concatenate. */
{
    int needSpace = 0;
    Tcl_Size i, bytesNeeded = 0, elemLength;
    const char *element;
    Tcl_Obj *objPtr, *resPtr;

    /*
     * Check first to see if all the items are of list type or empty. If so,
     * we will concat them together as lists, and return a list object. This
     * is only valid when the lists are in canonical form.
     */

    for (i = 0;  i < objc;  i++) {
	Tcl_Size length;

	objPtr = objv[i];
	if (TclListObjIsCanonical(objPtr) ||
		TclObjTypeHasProc(objPtr, indexProc)) {
	    continue;
	}
	(void)TclGetStringFromObj(objPtr, &length);
	if (length > 0) {
	    break;
	}
    }
    if (i == objc) {
	resPtr = NULL;
	for (i = 0;  i < objc;  i++) {
	    objPtr = objv[i];
	    if (!TclListObjIsCanonical(objPtr) &&
		    !TclObjTypeHasProc(objPtr, indexProc)) {
		continue;
	    }
	    if (resPtr) {
		Tcl_Obj *elemPtr = NULL;

		Tcl_ListObjIndex(NULL, objPtr, 0, &elemPtr);
		if (elemPtr == NULL) {
		    continue;
		}
		if (TclGetString(elemPtr)[0] == '#' || TCL_OK
			!= Tcl_ListObjAppendList(NULL, resPtr, objPtr)) {
		    /* Abandon ship! */
		    Tcl_DecrRefCount(resPtr);
		    Tcl_BounceRefCount(elemPtr); // could be an abstract list element
		    goto slow;
		}
		Tcl_BounceRefCount(elemPtr); // could be an an abstract list element
	    } else {
		resPtr = TclListObjCopy(NULL, objPtr);
	    }
	}
	if (!resPtr) {
	    TclNewObj(resPtr);
	}
	return resPtr;
    }

  slow:
    /*
     * Something cannot be determined to be safe, so build the concatenation
     * the slow way, using the string representations.
     *
     * First try to preallocate the size required.
     */

    for (i = 0;  i < objc;  i++) {
	element = TclGetStringFromObj(objv[i], &elemLength);
	if (bytesNeeded > (TCL_SIZE_MAX - elemLength)) {
	    break; /* Overflow. Do not preallocate. See comment below. */
	}
	bytesNeeded += elemLength;
    }

    /*
     * Does not matter if this fails, will simply try later to build up the
     * string with each Append reallocating as needed with the usual string
     * append algorithm.  When that fails it will report the error.
     */

    TclNewObj(resPtr);
    (void) Tcl_AttemptSetObjLength(resPtr, bytesNeeded + objc - 1);
    Tcl_SetObjLength(resPtr, 0);

    for (i = 0;  i < objc;  i++) {
	Tcl_Size triml, trimr;

	element = TclGetStringFromObj(objv[i], &elemLength);

	/* Trim away the leading/trailing whitespace. */
	triml = TclTrim(element, elemLength, CONCAT_TRIM_SET,
		CONCAT_WS_SIZE, &trimr);
	element += triml;
	elemLength -= triml + trimr;

	/* Do not permit trimming to expose a final backslash character. */
	elemLength += trimr && (element[elemLength - 1] == '\\');

	/*
	 * If we're left with empty element after trimming, do nothing.
	 */

	if (elemLength == 0) {
	    continue;
	}

	/*
	 * Append to the result with space if needed.
	 */

	if (needSpace) {
	    Tcl_AppendToObj(resPtr, " ", 1);
	}
	Tcl_AppendToObj(resPtr, element, elemLength);
	needSpace = 1;
    }
    return resPtr;
}

/*
 *----------------------------------------------------------------------
 *
 * Tcl_StringCaseMatch --
 *
 *	See if a particular string matches a particular pattern. Allows case
 *	insensitivity.
 *
 * Results:
 *	The return value is 1 if string matches pattern, and 0 otherwise. The
 *	matching operation permits the following special characters in the
 *	pattern: *?\[] (see the manual entry for details on what these mean).
 *
 * Side effects:
 *	None.
 *
 *----------------------------------------------------------------------
 */

int
Tcl_StringCaseMatch(
    const char *str,		/* String. */
    const char *pattern,	/* Pattern, which may contain special
				 * characters. */
    int nocase)			/* 0 for case sensitive, 1 for insensitive */
{
    Tcl_Size charLen;
    int p, ch1 = 0, ch2 = 0;

    while (1) {
	p = *pattern;

	/*
	 * See if we're at the end of both the pattern and the string. If so,
	 * we succeeded. If we're at the end of the pattern but not at the end
	 * of the string, we failed.
	 */

	if (p == '\0') {
	    return (*str == '\0');
	}
	if ((*str == '\0') && (p != '*')) {
	    return 0;
	}

	/*
	 * Check for a "*" as the next pattern character. It matches any
	 * substring. We handle this by calling ourselves recursively for each
	 * postfix of string, until either we match or we reach the end of the
	 * string.
	 */

	if (p == '*') {
	    /*
	     * Skip all successive *'s in the pattern
	     */

	    while (*(++pattern) == '*') {
		// Empty body
	    }
	    p = *pattern;
	    if (p == '\0') {
		return 1;
	    }

	    /*
	     * This is a special case optimization for single-byte utf.
	     */

	    if (UCHAR(*pattern) < 0x80) {
		ch2 = (int)
			(nocase ? tolower(UCHAR(*pattern)) : UCHAR(*pattern));
	    } else {
		TclUtfToUniChar(pattern, &ch2);
		if (nocase) {
		    ch2 = Tcl_UniCharToLower(ch2);
		}
	    }

	    while (1) {
		/*
		 * Optimization for matching - cruise through the string
		 * quickly if the next char in the pattern isn't a special
		 * character
		 */

		if ((p != '[') && (p != '?') && (p != '\\')) {
		    if (nocase) {
			while (*str) {
			    charLen = TclUtfToUniChar(str, &ch1);
			    if (ch2==ch1 || ch2==Tcl_UniCharToLower(ch1)) {
				break;
			    }
			    str += charLen;
			}
		    } else {
			/*
			 * There's no point in trying to make this code
			 * shorter, as the number of bytes you want to compare
			 * each time is non-constant.
			 */

			while (*str) {
			    charLen = TclUtfToUniChar(str, &ch1);
			    if (ch2 == ch1) {
				break;
			    }
			    str += charLen;
			}
		    }
		}
		if (Tcl_StringCaseMatch(str, pattern, nocase)) {
		    return 1;
		}
		if (*str == '\0') {
		    return 0;
		}
		str += TclUtfToUniChar(str, &ch1);
	    }
	}

	/*
	 * Check for a "?" as the next pattern character. It matches any
	 * single character.
	 */

	if (p == '?') {
	    pattern++;
	    str += TclUtfToUniChar(str, &ch1);
	    continue;
	}

	/*
	 * Check for a "[" as the next pattern character. It is followed by a
	 * list of characters that are acceptable, or by a range (two
	 * characters separated by "-").
	 */

	if (p == '[') {
	    int startChar = 0, endChar = 0;

	    pattern++;
	    if (UCHAR(*str) < 0x80) {
		ch1 = (int)
			(nocase ? tolower(UCHAR(*str)) : UCHAR(*str));
		str++;
	    } else {
		str += TclUtfToUniChar(str, &ch1);
		if (nocase) {
		    ch1 = Tcl_UniCharToLower(ch1);
		}
	    }
	    while (1) {
		if ((*pattern == ']') || (*pattern == '\0')) {
		    return 0;
		}
		if (UCHAR(*pattern) < 0x80) {
		    startChar = (int) (nocase
			    ? tolower(UCHAR(*pattern)) : UCHAR(*pattern));
		    pattern++;
		} else {
		    pattern += TclUtfToUniChar(pattern, &startChar);
		    if (nocase) {
			startChar = Tcl_UniCharToLower(startChar);
		    }
		}
		if (*pattern == '-') {
		    pattern++;
		    if (*pattern == '\0') {
			return 0;
		    }
		    if (UCHAR(*pattern) < 0x80) {
			endChar = (int) (nocase
				? tolower(UCHAR(*pattern)) : UCHAR(*pattern));
			pattern++;
		    } else {
			pattern += TclUtfToUniChar(pattern, &endChar);
			if (nocase) {
			    endChar = Tcl_UniCharToLower(endChar);
			}
		    }
		    if (((startChar <= ch1) && (ch1 <= endChar))
			    || ((endChar <= ch1) && (ch1 <= startChar))) {
			/*
			 * Matches ranges of form [a-z] or [z-a].
			 */

			break;
		    }
		} else if (startChar == ch1) {
		    break;
		}
	    }
	    /* If we reach here, we matched. Need to move past closing ] */
	    while (*pattern != ']') {
		if (*pattern == '\0') {
		    /* We ran out of pattern after matching something in
		     * (unclosed!) brackets. So long as we ran out of string
		     * at the same time, we have a match. Otherwise, not. */
		    return (*str == '\0');
		}
		pattern++;
	    }
	    pattern++;
	    continue;
	}

	/*
	 * If the next pattern character is '\', just strip off the '\' so we
	 * do exact matching on the character that follows.
	 */

	if (p == '\\') {
	    pattern++;
	    if (*pattern == '\0') {
		return 0;
	    }
	}

	/*
	 * There's no special character. Just make sure that the next bytes of
	 * each string match.
	 */

	str += TclUtfToUniChar(str, &ch1);
	pattern += TclUtfToUniChar(pattern, &ch2);
	if (nocase) {
	    if (Tcl_UniCharToLower(ch1) != Tcl_UniCharToLower(ch2)) {
		return 0;
	    }
	} else if (ch1 != ch2) {
	    return 0;
	}
    }
}

/*
 *----------------------------------------------------------------------
 *
 * TclByteArrayMatch --
 *
 *	See if a particular string matches a particular pattern.  Does not
 *	allow for case insensitivity.
 *	Parallels tclUtf.c:TclUniCharMatch, adjusted for char* and sans nocase.
 *
 * Results:
 *	The return value is 1 if string matches pattern, and 0 otherwise. The
 *	matching operation permits the following special characters in the
 *	pattern: *?\[] (see the manual entry for details on what these mean).
 *
 * Side effects:
 *	None.
 *
 *----------------------------------------------------------------------
 */

int
TclByteArrayMatch(
    const unsigned char *string,/* String. */
    Tcl_Size strLen,		/* Length of String */
    const unsigned char *pattern,
				/* Pattern, which may contain special
				 * characters. */
    Tcl_Size ptnLen,		/* Length of Pattern */
    TCL_UNUSED(int) /*flags*/)
{
    const unsigned char *stringEnd, *patternEnd;
    unsigned char p;

    stringEnd = string + strLen;
    patternEnd = pattern + ptnLen;

    while (1) {
	/*
	 * See if we're at the end of both the pattern and the string. If so,
	 * we succeeded. If we're at the end of the pattern but not at the end
	 * of the string, we failed.
	 */

	if (pattern == patternEnd) {
	    return (string == stringEnd);
	}
	p = *pattern;
	if ((string == stringEnd) && (p != '*')) {
	    return 0;
	}

	/*
	 * Check for a "*" as the next pattern character. It matches any
	 * substring. We handle this by skipping all the characters up to the
	 * next matching one in the pattern, and then calling ourselves
	 * recursively for each postfix of string, until either we match or we
	 * reach the end of the string.
	 */

	if (p == '*') {
	    /*
	     * Skip all successive *'s in the pattern.
	     */

	    while ((++pattern < patternEnd) && (*pattern == '*')) {
		/* empty body */
	    }
	    if (pattern == patternEnd) {
		return 1;
	    }
	    p = *pattern;
	    while (1) {
		/*
		 * Optimization for matching - cruise through the string
		 * quickly if the next char in the pattern isn't a special
		 * character.
		 */

		if ((p != '[') && (p != '?') && (p != '\\')) {
		    while ((string < stringEnd) && (p != *string)) {
			string++;
		    }
		}
		if (TclByteArrayMatch(string, stringEnd - string,
			pattern, patternEnd - pattern, 0)) {
		    return 1;
		}
		if (string == stringEnd) {
		    return 0;
		}
		string++;
	    }
	}

	/*
	 * Check for a "?" as the next pattern character. It matches any
	 * single character.
	 */

	if (p == '?') {
	    pattern++;
	    string++;
	    continue;
	}

	/*
	 * Check for a "[" as the next pattern character. It is followed by a
	 * list of characters that are acceptable, or by a range (two
	 * characters separated by "-").
	 */

	if (p == '[') {
	    unsigned char ch1, startChar, endChar;

	    pattern++;
	    ch1 = *string;
	    string++;
	    while (1) {
		if ((*pattern == ']') || (pattern == patternEnd)) {
		    return 0;
		}
		startChar = *pattern;
		pattern++;
		if (*pattern == '-') {
		    pattern++;
		    if (pattern == patternEnd) {
			return 0;
		    }
		    endChar = *pattern;
		    pattern++;
		    if (((startChar <= ch1) && (ch1 <= endChar))
			    || ((endChar <= ch1) && (ch1 <= startChar))) {
			/*
			 * Matches ranges of form [a-z] or [z-a].
			 */

			break;
		    }
		} else if (startChar == ch1) {
		    break;
		}
	    }
	    while (*pattern != ']') {
		if (pattern == patternEnd) {
		    pattern--;
		    break;
		}
		pattern++;
	    }
	    pattern++;
	    continue;
	}

	/*
	 * If the next pattern character is '\', just strip off the '\' so we
	 * do exact matching on the character that follows.
	 */

	if (p == '\\') {
	    if (++pattern == patternEnd) {
		return 0;
	    }
	}

	/*
	 * There's no special character. Just make sure that the next bytes of
	 * each string match.
	 */

	if (*string != *pattern) {
	    return 0;
	}
	string++;
	pattern++;
    }
}

/*
 *----------------------------------------------------------------------
 *
 * TclStringMatchObj --
 *
 *	See if a particular string matches a particular pattern. Allows case
 *	insensitivity. This is the generic multi-type handler for the various
 *	matching algorithms.
 *
 * Results:
 *	The return value is 1 if string matches pattern, and 0 otherwise. The
 *	matching operation permits the following special characters in the
 *	pattern: *?\[] (see the manual entry for details on what these mean).
 *
 * Side effects:
 *	None.
 *
 *----------------------------------------------------------------------
 */

int
TclStringMatchObj(
    Tcl_Obj *strObj,		/* string object. */
    Tcl_Obj *ptnObj,		/* pattern object. */
    int flags)			/* Only TCL_MATCH_NOCASE should be passed, or
				 * 0. */
{
    int match;
    Tcl_Size length = 0, plen = 0;

    /*
     * Promote based on the type of incoming object.
     * XXX: Currently doesn't take advantage of exact-ness that
     * XXX: TclReToGlob tells us about
    trivial = nocase ? 0 : TclMatchIsTrivial(TclGetString(ptnObj));
     */

    if (TclHasInternalRep(strObj, &tclStringType) || (strObj->typePtr == NULL)) {
	Tcl_UniChar *udata, *uptn;

	udata = Tcl_GetUnicodeFromObj(strObj, &length);
	uptn  = Tcl_GetUnicodeFromObj(ptnObj, &plen);
	match = TclUniCharMatch(udata, length, uptn, plen, flags);
    } else if (TclIsPureByteArray(strObj) && TclIsPureByteArray(ptnObj)
		&& !flags) {
	unsigned char *data, *ptn;

	data = Tcl_GetBytesFromObj(NULL, strObj, &length);
	ptn  = Tcl_GetBytesFromObj(NULL, ptnObj, &plen);
	match = TclByteArrayMatch(data, length, ptn, plen, 0);
    } else {
	match = Tcl_StringCaseMatch(TclGetString(strObj),
		TclGetString(ptnObj), flags);
    }
    return match;
}

/*
 *----------------------------------------------------------------------
 *
 * Tcl_DStringInit --
 *
 *	Initializes a dynamic string, discarding any previous contents of the
 *	string (Tcl_DStringFree should have been called already if the dynamic
 *	string was previously in use).
 *
 * Results:
 *	None.
 *
 * Side effects:
 *	The dynamic string is initialized to be empty.
 *
 *----------------------------------------------------------------------
 */

void
Tcl_DStringInit(
    Tcl_DString *dsPtr)		/* Pointer to structure for dynamic string. */
{
    dsPtr->string = dsPtr->staticSpace;
    dsPtr->length = 0;
    dsPtr->spaceAvl = TCL_DSTRING_STATIC_SIZE;
    dsPtr->staticSpace[0] = '\0';
}

/*
 *----------------------------------------------------------------------
 *
 * Tcl_DStringAppend --
 *
 *	Append more bytes to the current value of a dynamic string.
 *
 * Results:
 *	The return value is a pointer to the dynamic string's new value.
 *
 * Side effects:
 *	Length bytes from "bytes" (or all of "bytes" if length is less than
 *	zero) are added to the current value of the string. Memory gets
 *	reallocated if needed to accomodate the string's new size.
 *
 *----------------------------------------------------------------------
 */

char *
Tcl_DStringAppend(
    Tcl_DString *dsPtr,		/* Structure describing dynamic string. */
    const char *bytes,		/* String to append. If length is
				 * TCL_INDEX_NONE then this must be
				 * null-terminated. */
    Tcl_Size length)		/* Number of bytes from "bytes" to append. If
				 * TCL_INDEX_NONE, then append all of bytes, up
				 * to null at end. */
{
    Tcl_Size newSize;

    if (length < 0) {
	length = strlen(bytes);
    }

    if (length > (TCL_SIZE_MAX - dsPtr->length - 1)) {
	Tcl_Panic("max size for a Tcl value (%" TCL_SIZE_MODIFIER
		"d bytes) exceeded",
		TCL_SIZE_MAX);
	return NULL; /* NOTREACHED */
    }
    newSize = length + dsPtr->length + 1;

    if (newSize > dsPtr->spaceAvl) {
	if (dsPtr->string == dsPtr->staticSpace) {
	    char *newString;
	    newString = (char *) TclAllocEx(newSize, &dsPtr->spaceAvl);
	    memcpy(newString, dsPtr->string, dsPtr->length);
	    dsPtr->string = newString;
	} else {
	    Tcl_Size offset = -1;

	    /* See [16896d49fd] */
	    if (bytes >= dsPtr->string
		    && bytes <= dsPtr->string + dsPtr->length) {
		/* Source string is within this DString. Note offset */
		offset = bytes - dsPtr->string;
	    }
	    dsPtr->string =
		(char *)TclReallocEx(dsPtr->string, newSize, &dsPtr->spaceAvl);
	    if (offset >= 0) {
		bytes = dsPtr->string + offset;
	    }
	}
    }

    /*
     * Copy the new string into the buffer at the end of the old one.
     */

    memcpy(dsPtr->string + dsPtr->length, bytes, length);
    dsPtr->length += length;
    dsPtr->string[dsPtr->length] = '\0';
    return dsPtr->string;
}

/*
 *----------------------------------------------------------------------
 *
 * TclDStringAppendObj, TclDStringAppendDString --
 *
 *	Simple wrappers round Tcl_DStringAppend that make it easier to append
 *	from particular sources of strings.
 *
 *----------------------------------------------------------------------
 */

char *
TclDStringAppendObj(
    Tcl_DString *dsPtr,
    Tcl_Obj *objPtr)
{
    Tcl_Size length;
    const char *bytes = TclGetStringFromObj(objPtr, &length);

    return Tcl_DStringAppend(dsPtr, bytes, length);
}

char *
TclDStringAppendDString(
    Tcl_DString *dsPtr,
    Tcl_DString *toAppendPtr)
{
    return Tcl_DStringAppend(dsPtr, Tcl_DStringValue(toAppendPtr),
	    Tcl_DStringLength(toAppendPtr));
}

/*
 *----------------------------------------------------------------------
 *
 * Tcl_DStringAppendElement --
 *
 *	Append a list element to the current value of a dynamic string.
 *
 * Results:
 *	The return value is a pointer to the dynamic string's new value.
 *
 * Side effects:
 *	String is reformatted as a list element and added to the current value
 *	of the string. Memory gets reallocated if needed to accomodate the
 *	string's new size.
 *
 *----------------------------------------------------------------------
 */

char *
Tcl_DStringAppendElement(
    Tcl_DString *dsPtr,		/* Structure describing dynamic string. */
    const char *element)	/* String to append. Must be
				 * null-terminated. */
{
    char *dst = dsPtr->string + dsPtr->length;
    int needSpace = TclNeedSpace(dsPtr->string, dst);
    char flags = 0;
    int quoteHash = 1;
    Tcl_Size newSize;

    if (needSpace) {
	/*
	 * If we need a space to separate the new element from something
	 * already ending the string, we're not appending the first element
	 * of any list, so we need not quote any leading hash character.
	 */
	quoteHash = 0;
    } else {
	/*
	 * We don't need a space, maybe because there's some already there.
	 * Checking whether we might be appending a first element is a bit
	 * more involved.
	 *
	 * Backtrack over all whitespace.
	 */
	while ((--dst >= dsPtr->string) && TclIsSpaceProcM(*dst)) {
	}

	/* Call again without whitespace to confound things. */
	quoteHash = !TclNeedSpace(dsPtr->string, dst+1);
    }
    if (!quoteHash) {
	flags |= DONT_QUOTE_HASH;
    }
    newSize = dsPtr->length + needSpace + TclScanElement(element, TCL_INDEX_NONE, &flags);
    if (!quoteHash) {
	flags |= DONT_QUOTE_HASH;
    }

    /*
     * Allocate a larger buffer for the string if the current one isn't large
     * enough. Allocate extra space in the new buffer so that there will be
     * room to grow before we have to allocate again. SPECIAL NOTE: must use
     * memcpy, not strcpy, to copy the string to a larger buffer, since there
     * may be embedded NULLs in the string in some cases.
     */
    newSize += 1; /* For terminating nul */
    if (newSize > dsPtr->spaceAvl) {
	if (dsPtr->string == dsPtr->staticSpace) {
	    char *newString = (char *) TclAllocEx(newSize, &dsPtr->spaceAvl);
	    memcpy(newString, dsPtr->string, dsPtr->length);
	    dsPtr->string = newString;
	} else {
	    Tcl_Size offset = -1;

	    /* See [16896d49fd] */
	    if (element >= dsPtr->string
		    && element <= dsPtr->string + dsPtr->length) {
		/* Source string is within this DString. Note offset */
		offset = element - dsPtr->string;
	    }
	    dsPtr->string =
		    (char *)TclReallocEx(dsPtr->string, newSize, &dsPtr->spaceAvl);
	    if (offset >= 0) {
		element = dsPtr->string + offset;
	    }
	}
    }
    dst = dsPtr->string + dsPtr->length;

    /*
     * Convert the new string to a list element and copy it into the buffer at
     * the end, with a space, if needed.
     */

    if (needSpace) {
	*dst = ' ';
	dst++;
	dsPtr->length++;
    }

    dsPtr->length += TclConvertElement(element, TCL_INDEX_NONE, dst, flags);
    dsPtr->string[dsPtr->length] = '\0';
    return dsPtr->string;
}

/*
 *----------------------------------------------------------------------
 *
 * Tcl_DStringSetLength --
 *
 *	Change the length of a dynamic string. This can cause the string to
 *	either grow or shrink, depending on the value of length.
 *
 * Results:
 *	None.
 *
 * Side effects:
 *	The length of dsPtr is changed to length and a null byte is stored at
 *	that position in the string.
 *
 *----------------------------------------------------------------------
 */

void
Tcl_DStringSetLength(
    Tcl_DString *dsPtr,		/* Structure describing dynamic string. */
    Tcl_Size length)		/* New length for dynamic string. */
{
    Tcl_Size newsize;

    if (length < 0) {
	length = 0;
    }
    if (length >= dsPtr->spaceAvl) {
	/*
	 * There are two interesting cases here. In the first case, the user
	 * may be trying to allocate a large buffer of a specific size. It
	 * would be wasteful to overallocate that buffer, so we just allocate
	 * enough for the requested size plus the trailing null byte. In the
	 * second case, we are growing the buffer incrementally, so we need
	 * behavior similar to Tcl_DStringAppend.
	 * TODO - the above makes no sense to me. How does the code below
	 * translate into distinguishing the two cases above? IMO, if caller
	 * specifically sets the length, there is no cause for overallocation.
	 */

	if (length >= TCL_SIZE_MAX) {
	    Tcl_Panic("Tcl_Concat: max size of Tcl value exceeded");
	}
	newsize = TclUpsizeAlloc(dsPtr->spaceAvl, length + 1, TCL_SIZE_MAX);
	if (length < newsize) {
	    dsPtr->spaceAvl = newsize;
	} else {
	    dsPtr->spaceAvl = length + 1;
	}
	if (dsPtr->string == dsPtr->staticSpace) {
	    char *newString = (char *)Tcl_Alloc(dsPtr->spaceAvl);

	    memcpy(newString, dsPtr->string, dsPtr->length);
	    dsPtr->string = newString;
	} else {
	    dsPtr->string = (char *)Tcl_Realloc(dsPtr->string, dsPtr->spaceAvl);
	}
    }
    dsPtr->length = length;
    dsPtr->string[length] = 0;
}

/*
 *----------------------------------------------------------------------
 *
 * Tcl_DStringFree --
 *
 *	Frees up any memory allocated for the dynamic string and reinitializes
 *	the string to an empty state.
 *
 * Results:
 *	None.
 *
 * Side effects:
 *	The previous contents of the dynamic string are lost, and the new
 *	value is an empty string.
 *
 *----------------------------------------------------------------------
 */

void
Tcl_DStringFree(
    Tcl_DString *dsPtr)		/* Structure describing dynamic string. */
{
    if (dsPtr->string != dsPtr->staticSpace) {
	Tcl_Free(dsPtr->string);
    }
    dsPtr->string = dsPtr->staticSpace;
    dsPtr->length = 0;
    dsPtr->spaceAvl = TCL_DSTRING_STATIC_SIZE;
    dsPtr->staticSpace[0] = '\0';
}

/*
 *----------------------------------------------------------------------
 *
 * Tcl_DStringResult --
 *
 *	This function moves the value of a dynamic string into an interpreter
 *	as its string result. Afterwards, the dynamic string is reset to an
 *	empty string.
 *
 * Results:
 *	None.
 *
 * Side effects:
 *	The string is "moved" to interp's result, and any existing string
 *	result for interp is freed. dsPtr is reinitialized to an empty string.
 *
 *----------------------------------------------------------------------
 */

void
Tcl_DStringResult(
    Tcl_Interp *interp,		/* Interpreter whose result is to be reset. */
    Tcl_DString *dsPtr)		/* Dynamic string that is to become the
				 * result of interp. */
{
    Tcl_SetObjResult(interp, Tcl_DStringToObj(dsPtr));
}

/*
 *----------------------------------------------------------------------
 *
 * Tcl_DStringGetResult --
 *
 *	This function moves an interpreter's result into a dynamic string.
 *
 * Results:
 *	None.
 *
 * Side effects:
 *	The interpreter's string result is cleared, and the previous contents
 *	of dsPtr are freed.
 *
 *	If the string result is empty, the object result is moved to the
 *	string result, then the object result is reset.
 *
 *----------------------------------------------------------------------
 */

void
Tcl_DStringGetResult(
    Tcl_Interp *interp,		/* Interpreter whose result is to be reset. */
    Tcl_DString *dsPtr)		/* Dynamic string that is to become the result
				 * of interp. */
{
    Tcl_Obj *obj = Tcl_GetObjResult(interp);
    const char *bytes = TclGetString(obj);

    Tcl_DStringFree(dsPtr);
    Tcl_DStringAppend(dsPtr, bytes, obj->length);
    Tcl_ResetResult(interp);
}

/*
 *----------------------------------------------------------------------
 *
 * Tcl_DStringToObj --
 *
 *	This function moves a dynamic string's contents to a new Tcl_Obj. Be
 *	aware that this function does *not* check that the encoding of the
 *	contents of the dynamic string is correct; this is the caller's
 *	responsibility to enforce.
 *
 * Results:
 *	The newly-allocated untyped (i.e., typePtr==NULL) Tcl_Obj with a
 *	reference count of zero.
 *
 * Side effects:
 *	The string is "moved" to the object. dsPtr is reinitialized to an
 *	empty string; it does not need to be Tcl_DStringFree'd after this if
 *	not used further.
 *
 *----------------------------------------------------------------------
 */

Tcl_Obj *
Tcl_DStringToObj(
    Tcl_DString *dsPtr)
{
    Tcl_Obj *result;

    if (dsPtr->string == dsPtr->staticSpace) {
	if (dsPtr->length == 0) {
	    TclNewObj(result);
	} else {
	    /*
	     * Static buffer, so must copy.
	     */

	    TclNewStringObj(result, dsPtr->string, dsPtr->length);
	}
    } else {
	/*
	 * Dynamic buffer, so transfer ownership and reset.
	 */

	TclNewObj(result);
	result->bytes = dsPtr->string;
	result->length = dsPtr->length;
    }

    /*
     * Re-establish the DString as empty with no buffer allocated.
     */

    dsPtr->string = dsPtr->staticSpace;
    dsPtr->spaceAvl = TCL_DSTRING_STATIC_SIZE;
    dsPtr->length = 0;
    dsPtr->staticSpace[0] = '\0';

    return result;
}

/*
 *----------------------------------------------------------------------
 *
 * Tcl_DStringStartSublist --
 *
 *	This function adds the necessary information to a dynamic string
 *	(e.g. " {") to start a sublist. Future element appends will be in the
 *	sublist rather than the main list.
 *
 * Results:
 *	None.
 *
 * Side effects:
 *	Characters get added to the dynamic string.
 *
 *----------------------------------------------------------------------
 */

void
Tcl_DStringStartSublist(
    Tcl_DString *dsPtr)		/* Dynamic string. */
{
    if (TclNeedSpace(dsPtr->string, dsPtr->string + dsPtr->length)) {
	TclDStringAppendLiteral(dsPtr, " {");
    } else {
	TclDStringAppendLiteral(dsPtr, "{");
    }
}

/*
 *----------------------------------------------------------------------
 *
 * Tcl_DStringEndSublist --
 *
 *	This function adds the necessary characters to a dynamic string to end
 *	a sublist (e.g. "}"). Future element appends will be in the enclosing
 *	(sub)list rather than the current sublist.
 *
 * Results:
 *	None.
 *
 * Side effects:
 *	None.
 *
 *----------------------------------------------------------------------
 */

void
Tcl_DStringEndSublist(
    Tcl_DString *dsPtr)		/* Dynamic string. */
{
    TclDStringAppendLiteral(dsPtr, "}");
}

/*
 *----------------------------------------------------------------------
 *
 * Tcl_PrintDouble --
 *
 *	Given a floating-point value, this function converts it to an ASCII
 *	string using.
 *
 * Results:
 *	The ASCII equivalent of "value" is written at "dst". It is guaranteed
 *	to contain a decimal point or exponent, so that it looks like a
 *	floating-point value and not an integer.
 *
 * Side effects:
 *	None.
 *
 *----------------------------------------------------------------------
 */

void
Tcl_PrintDouble(
    TCL_UNUSED(Tcl_Interp *),
    double value,		/* Value to print as string. */
    char *dst)			/* Where to store converted value; must have
				 * at least TCL_DOUBLE_SPACE characters. */
{
    char *p, c;
    int exponent;
    int signum;
    char *digits;
    char *end;

    /*
     * Handle NaN.
     */

    if (isnan(value)) {
	TclFormatNaN(value, dst);
	return;
    }

    /*
     * Handle infinities.
     */

    if (isinf(value)) {
	/*
	 * Remember to copy the terminating NUL too.
	 */

	if (value < 0) {
	    memcpy(dst, "-Inf", 5);
	} else {
	    memcpy(dst, "Inf", 4);
	}
	return;
    }

    /*
     * Ordinary (normal and denormal) values.
     */

    digits = TclDoubleDigits(value, -1, TCL_DD_SHORTEST,
	    &exponent, &signum, &end);
    if (signum) {
	*dst++ = '-';
    }
    p = digits;
    if (exponent < -4 || exponent > 16) {
	/*
	 * E format for numbers < 1e-3 or >= 1e17.
	 */

	*dst++ = *p++;
	c = *p;
	if (c != '\0') {
	    *dst++ = '.';
	    while (c != '\0') {
		*dst++ = c;
		c = *++p;
	    }
	}

	snprintf(dst, TCL_DOUBLE_SPACE, "e%+d", exponent);
    } else {
	/*
	 * F format for others.
	 */

	if (exponent < 0) {
	    *dst++ = '0';
	}
	c = *p;
	while (exponent-- >= 0) {
	    if (c != '\0') {
		*dst++ = c;
		c = *++p;
	    } else {
		*dst++ = '0';
	    }
	}
	*dst++ = '.';
	if (c == '\0') {
	    *dst++ = '0';
	} else {
	    while (++exponent < -1) {
		*dst++ = '0';
	    }
	    while (c != '\0') {
		*dst++ = c;
		c = *++p;
	    }
	}
	*dst++ = '\0';
    }
    Tcl_Free(digits);
}

/*
 *----------------------------------------------------------------------
 *
 * TclNeedSpace --
 *
 *	This function checks to see whether it is appropriate to add a space
 *	before appending a new list element to an existing string.
 *
 * Results:
 *	The return value is 1 if a space is appropriate, 0 otherwise.
 *
 * Side effects:
 *	None.
 *
 *----------------------------------------------------------------------
 */

int
TclNeedSpace(
    const char *start,		/* First character in string. */
    const char *end)		/* End of string (place where space will be
				 * added, if appropriate). */
{
    /*
     * A space is needed unless either:
     * (a) we're at the start of the string, or
     *
     * (NOTE: This check is now absorbed into the loop below.)
     *

    if (end == start) {
	return 0;
    }

     *
     */

    /*
     * (b) we're at the start of a nested list-element, quoted with an open
     *	   curly brace; we can be nested arbitrarily deep, so long as the
     *	   first curly brace starts an element, so backtrack over open curly
     *	   braces that are trailing characters of the string; and
     *
     *  (NOTE: Every character our parser is looking for is a proper
     *  single-byte encoding of an ASCII value. It does not accept
     *  overlong encodings.  Given that, there's no benefit using
     *  Tcl_UtfPrev. If it would find what we seek, so would byte-by-byte
     *  backward scan. Save routine call overhead and risk of wrong
     *  results should the behavior of Tcl_UtfPrev change in unexpected ways.
     *	Reconsider this if we ever start treating non-ASCII Unicode
     *	characters as meaningful list syntax, expanded Unicode spaces as
     *	element separators, for example.)
     *

    end = Tcl_UtfPrev(end, start);
    while (*end == '{') {
	if (end == start) {
	    return 0;
	}
	end = Tcl_UtfPrev(end, start);
    }

     *
     */

    while ((--end >= start) && (*end == '{')) {
    }
    if (end < start) {
	return 0;
    }

    /*
     * (c) the trailing character of the string is already a list-element
     *	   separator, Use the same testing routine as TclFindElement to
     *	   enforce consistency.
     */

    if (TclIsSpaceProcM(*end)) {
	int result = 0;

	/*
	 * Trailing whitespace might be part of a backslash escape
	 * sequence. Handle that possibility.
	 */

	while ((--end >= start) && (*end == '\\')) {
	    result = !result;
	}
	return result;
    }
    return 1;
}

/*
 *----------------------------------------------------------------------
 *
 * TclFormatInt --
 *
 *	This procedure formats an integer into a sequence of decimal digit
 *	characters in a buffer. If the integer is negative, a minus sign is
 *	inserted at the start of the buffer. A null character is inserted at
 *	the end of the formatted characters. It is the caller's responsibility
 *	to ensure that enough storage is available. This procedure has the
 *	effect of sprintf(buffer, "%ld", n) but is faster as proven in
 *	benchmarks.  This is key to UpdateStringOfInt, which is a common path
 *	for a lot of code (e.g. int-indexed arrays).
 *
 * Results:
 *	An integer representing the number of characters formatted, not
 *	including the terminating \0.
 *
 * Side effects:
 *	The formatted characters are written into the storage pointer to by
 *	the "buffer" argument.
 *
 *----------------------------------------------------------------------
 */

Tcl_Size
TclFormatInt(
    char *buffer,		/* Points to the storage into which the
				 * formatted characters are written. */
    Tcl_WideInt n)		/* The integer to format. */
{
    Tcl_WideUInt intVal;
    int i = 0, numFormatted, j;
    static const char digits[] = "0123456789";

    /*
     * Generate the characters of the result backwards in the buffer.
     */

    intVal = (n < 0 ? -(Tcl_WideUInt)n : (Tcl_WideUInt)n);
    do {
	buffer[i++] = digits[intVal % 10];
	intVal = intVal / 10;
    } while (intVal > 0);
    if (n < 0) {
	buffer[i++] = '-';
    }
    buffer[i] = '\0';
    numFormatted = i--;

    /*
     * Now reverse the characters.
     */

    for (j = 0;  j < i;  j++, i--) {
	char tmp = buffer[i];

	buffer[i] = buffer[j];
	buffer[j] = tmp;
    }
    return numFormatted;
}

/*
 *----------------------------------------------------------------------
 *
 * GetWideForIndex --
 *
 *	This function produces a wide integer value corresponding to the
 *	index value held in *objPtr. The parsing supports all values
 *	recognized as any size of integer, and the syntaxes end[-+]$integer
 *	and $integer[-+]$integer. The argument endValue is used to give
 *	the meaning of the literal index value "end". Index arithmetic
 *	on arguments outside the wide integer range are only accepted
 *	when interp is a working interpreter, not NULL.
 *
 * Results:
 *	When parsing of *objPtr successfully recognizes an index value,
 *	TCL_OK is returned, and the wide integer value corresponding to
 *	the recognized index value is written to *widePtr. When parsing
 *	fails, TCL_ERROR is returned and error information is written to
 *	interp, if non-NULL.
 *
 * Side effects:
 *	The type of *objPtr may change.
 *
 *----------------------------------------------------------------------
 */

static int
GetWideForIndex(
    Tcl_Interp *interp,		/* Interpreter to use for error reporting. If
				 * NULL, then no error message is left after
				 * errors. */
    Tcl_Obj *objPtr,		/* Points to the value to be parsed */
    Tcl_WideInt endValue,	/* The value to be stored at *widePtr if
				 * objPtr holds "end".
				 * NOTE: this value may be TCL_INDEX_NONE. */
    Tcl_WideInt *widePtr)	/* Location filled in with a wide integer
				 * representing an index. */
{
    int numType;
    void *cd;
    int code = Tcl_GetNumberFromObj(NULL, objPtr, &cd, &numType);

    if (code == TCL_OK) {
	if (numType == TCL_NUMBER_INT) {
	    /* objPtr holds an integer in the signed wide range */
	    *widePtr = *(Tcl_WideInt *)cd;
	    if ((*widePtr < 0)) {
		*widePtr = (endValue == -1) ? WIDE_MIN : -1;
	    }
	    return TCL_OK;
	}
	if (numType == TCL_NUMBER_BIG) {
	    /* objPtr holds an integer outside the signed wide range */
	    /* Truncate to the signed wide range. */
	    *widePtr = ((mp_isneg((mp_int *)cd)) ? WIDE_MIN : WIDE_MAX);
	    return TCL_OK;
	}
    }

    /* objPtr does not hold a number, check the end+/- format... */
    return GetEndOffsetFromObj(interp, objPtr, endValue, widePtr);
}

/*
 *----------------------------------------------------------------------
 *
 * Tcl_GetIntForIndex --
 *
 *	Provides an integer corresponding to the list index held in a Tcl
 *	object. The string value 'objPtr' is expected have the format
 *	integer([+-]integer)? or end([+-]integer)?.
 *
 *	If the computed index lies within the valid range of Tcl indices
 *	(0..TCL_SIZE_MAX) it is returned. Higher values are returned as
 *	TCL_SIZE_MAX. Negative values are returned as TCL_INDEX_NONE (-1).
 *
 *	Callers should pass reasonable values for endValue - one in the
 *      valid index range or TCL_INDEX_NONE (-1), for example for an empty
 *	list.
 *
 * Results:
 *	TCL_OK
 *
 *	    The index is stored at the address given by 'indexPtr'.
 *
 *	TCL_ERROR
 *
 *	    The value of 'objPtr' does not have one of the expected formats. If
 *	    'interp' is non-NULL, an error message is left in the interpreter's
 *	    result object.
 *
 * Side effects:
 *
 *	The internal representation contained within objPtr may shimmer.
 *
 *----------------------------------------------------------------------
 */

int
Tcl_GetIntForIndex(
    Tcl_Interp *interp,		/* Interpreter to use for error reporting. If
				 * NULL, then no error message is left after
				 * errors. */
    Tcl_Obj *objPtr,		/* Points to an object containing either "end"
				 * or an integer. */
    Tcl_Size endValue,		/* The value corresponding to the "end" index */
    Tcl_Size *indexPtr)		/* Location filled in with an integer
				 * representing an index. May be NULL.*/
{
    Tcl_WideInt wide;

    if (GetWideForIndex(interp, objPtr, endValue, &wide) == TCL_ERROR) {
	return TCL_ERROR;
    }
    if (indexPtr != NULL) {
	/* Note: check against TCL_SIZE_MAX needed for 32-bit builds */
	if (wide >= 0 && wide <= TCL_SIZE_MAX) {
	    *indexPtr = (Tcl_Size)wide; /* A valid index */
	} else if (wide > TCL_SIZE_MAX) {
	    *indexPtr = TCL_SIZE_MAX;   /* Beyond max possible index */
	} else if (wide < -1-TCL_SIZE_MAX) {
	    *indexPtr = -1-TCL_SIZE_MAX; /* Below most negative index */
	} else if ((wide < 0) && (endValue >= 0)) {
	    *indexPtr = TCL_INDEX_NONE; /* No clue why this special case */
	} else {
	    *indexPtr = (Tcl_Size) wide;
	}
    }
    return TCL_OK;
}

/*
 *----------------------------------------------------------------------
 *
 * GetEndOffsetFromObj --
 *
 *	Look for a string of the form "end[+-]offset" or "offset[+-]offset" and
 *	convert it to an internal representation.
 *
 *	The internal representation (wideValue) uses the following encoding:
 *
 *	WIDE_MIN:   Index value TCL_INDEX_NONE (or -1)
 *	WIDE_MIN+1: Index value n, for any n < -1  (usually same effect as -1)
 *	-$n:        Index "end-[expr {$n-1}]"
 *	-2:         Index "end-1"
 *	-1:         Index "end"
 *	0:          Index "0"
 *	WIDE_MAX-1: Index "end+n", for any n > 1. Distinguish from end+1 for
 *                  commands like lset.
 *	WIDE_MAX:   Index "end+1"
 *
 * Results:
 *	Tcl return code.
 *
 * Side effects:
 *	May store a Tcl_ObjType.
 *
 *----------------------------------------------------------------------
 */

static int
GetEndOffsetFromObj(
    Tcl_Interp *interp,
    Tcl_Obj *objPtr,		/* Pointer to the object to parse */
    Tcl_WideInt endValue,	/* The value to be stored at "widePtr" if
				 * "objPtr" holds "end". */
    Tcl_WideInt *widePtr)	/* Location filled in with an integer
				 * representing an index. */
{
    Tcl_ObjInternalRep *irPtr;
    Tcl_WideInt offset = -1;	/* Offset in the "end-offset" expression - 1 */
    void *cd;

    while ((irPtr = TclFetchInternalRep(objPtr, &endOffsetType)) == NULL) {
	Tcl_ObjInternalRep ir;
	Tcl_Size length;
	const char *bytes = TclGetStringFromObj(objPtr, &length);

	if (*bytes != 'e') {
	    int numType;
	    const char *opPtr;
	    int t1 = 0, t2 = 0;

	    /* Value doesn't start with "e" */

	    /* If we reach here, the string rep of objPtr exists. */

	    /*
	     * The valid index syntax does not include any value that is
	     * a list of more than one element. This is necessary so that
	     * lists of index values can be reliably distinguished from any
	     * single index value.
	     */

	    /*
	     * Quick scan to see if multi-value list is even possible.
	     * This relies on TclGetString() returning a NUL-terminated string.
	     */
	    if ((TclMaxListLength(bytes, TCL_INDEX_NONE, NULL) > 1)
		    /* If it's possible, do the full list parse. */
		    && (TCL_OK == TclListObjLength(NULL, objPtr, &length))
		    && (length > 1)) {
		goto parseError;
	    }

	    /* Passed the list screen, so parse for index arithmetic expression */
	    if (TCL_OK == TclParseNumber(NULL, objPtr, NULL, NULL, TCL_INDEX_NONE, &opPtr,
		    TCL_PARSE_INTEGER_ONLY)) {
		Tcl_WideInt w1=0, w2=0;

		/* value starts with valid integer... */

		if ((*opPtr == '-') || (*opPtr == '+')) {
		    /* ... value continues with [-+] ... */

		    /* Save first integer as wide if possible */
		    Tcl_GetNumberFromObj(NULL, objPtr, &cd, &t1);
		    if (t1 == TCL_NUMBER_INT) {
			w1 = (*(Tcl_WideInt *)cd);
		    }

		    if (TCL_OK == TclParseNumber(NULL, objPtr, NULL, opPtr + 1,
			    TCL_INDEX_NONE, NULL, TCL_PARSE_INTEGER_ONLY)) {
			/* ... value concludes with second valid integer */

			/* Save second integer as wide if possible */
			Tcl_GetNumberFromObj(NULL, objPtr, &cd, &t2);
			if (t2 == TCL_NUMBER_INT) {
			    w2 = (*(Tcl_WideInt *)cd);
			}
		    }
		}
		/* Clear invalid internalreps left by TclParseNumber */
		TclFreeInternalRep(objPtr);

		if (t1 && t2) {
		    /* We have both integer values */
		    if ((t1 == TCL_NUMBER_INT) && (t2 == TCL_NUMBER_INT)) {
			/* Both are wide, do wide-integer math */
			if (*opPtr == '-') {
			    if (w2 == WIDE_MIN) {
				goto extreme;
			    }
			    w2 = -w2;
			}

			if ((w1 ^ w2) < 0) {
			    /* Different signs, sum cannot overflow */
			    offset = w1 + w2;
			} else if (w1 >= 0) {
			    if (w1 < WIDE_MAX - w2) {
				offset = w1 + w2;
			    } else {
				offset = WIDE_MAX;
			    }
			} else {
			    if (w1 > WIDE_MIN - w2) {
				offset = w1 + w2;
			    } else {
				offset = WIDE_MIN;
			    }
			}
		    } else {
			/*
			 * At least one is big, do bignum math. Little reason to
			 * value performance here. Re-use code.  Parse has verified
			 * objPtr is an expression. Compute it.
			 */

			Tcl_Obj *sum;

		    extreme:
			if (interp) {
			    Tcl_ExprObj(interp, objPtr, &sum);
			} else {
			    Tcl_Interp *compute = Tcl_CreateInterp();
			    Tcl_ExprObj(compute, objPtr, &sum);
			    Tcl_DeleteInterp(compute);
			}
			Tcl_GetNumberFromObj(NULL, sum, &cd, &numType);

			if (numType == TCL_NUMBER_INT) {
			    /* sum holds an integer in the signed wide range */
			    offset = *(Tcl_WideInt *)cd;
			} else {
			    /* sum holds an integer outside the signed wide range */
			    /* Truncate to the signed wide range. */
			    if (mp_isneg((mp_int *)cd)) {
				offset = WIDE_MIN;
			    } else {
				offset = WIDE_MAX;
			    }
			}
			Tcl_DecrRefCount(sum);
		    }
		    if (offset < 0) {
			offset = (offset == -1) ? WIDE_MIN : WIDE_MIN+1;
		    }
		    goto parseOK;
		}
	    }
	    goto parseError;
	}

	if ((length < 3) || (length == 4) || (strncmp(bytes, "end", 3) != 0)) {
	    /* Doesn't start with "end" */
	    goto parseError;
	}
	if (length > 4) {
	    int t;

	    /* Parse for the "end-..." or "end+..." formats */

	    if ((bytes[3] != '-') && (bytes[3] != '+')) {
		/* No operator where we need one */
		goto parseError;
	    }
	    if (TclIsSpaceProc(bytes[4])) {
		/* Space after + or - not permitted. */
		goto parseError;
	    }

	    /* Parse the integer offset */
	    if (TCL_OK != TclParseNumber(NULL, objPtr, NULL,
		    bytes + 4, length - 4, NULL, TCL_PARSE_INTEGER_ONLY)) {
		/* Not a recognized integer format */
		goto parseError;
	    }

	    /* Got an integer offset; pull it from where parser left it. */
	    Tcl_GetNumberFromObj(NULL, objPtr, &cd, &t);

	    if (t == TCL_NUMBER_BIG) {
		/* Truncate to the signed wide range. */
		if (mp_isneg((mp_int *)cd)) {
		    offset = (bytes[3] == '-') ? WIDE_MAX : WIDE_MIN;
		} else {
		    offset = (bytes[3] == '-') ? WIDE_MIN : WIDE_MAX;
		}
	    } else {
		/* assert (t == TCL_NUMBER_INT); */
		offset = (*(Tcl_WideInt *)cd);
		if (bytes[3] == '-') {
		    offset = (offset == WIDE_MIN) ? WIDE_MAX : -offset;
		}
		if (offset == 1) {
		    offset = WIDE_MAX; /* "end+1" */
		} else if (offset > 1) {
		    offset = WIDE_MAX - 1; /* "end+n", out of range */
		} else if (offset != WIDE_MIN) {
		    offset--;
		}
	    }
	}

    parseOK:
	/* Success. Store the new internal rep. */
	ir.wideValue = offset;
	Tcl_StoreInternalRep(objPtr, &endOffsetType, &ir);
    }

    offset = irPtr->wideValue;

    if (offset == WIDE_MAX) {
	/*
	 * Encodes end+1. This is distinguished from end+n as noted
	 * in function header.
	 * NOTE: this may wrap around if the caller passes (as lset does)
	 * listLen-1 as endValue and listLen is 0. The -1 will be
	 * interpreted as FF...FF and adding 1 will result in 0 which
	 * is what we want. Callers like lset which pass in listLen-1 == -1
	 * as endValue will have to adjust accordingly.
	 */
	*widePtr = (endValue == -1) ? WIDE_MAX : endValue + 1;
    } else if (offset == WIDE_MIN) {
	*widePtr = (endValue == -1) ? WIDE_MIN : -1;
    } else if (offset < 0) {
	/* end-(n-1) - Different signs, sum cannot overflow */
	*widePtr = endValue + offset + 1;
    } else {
	/* 0:WIDE_MAX - plain old index. */
	*widePtr = offset;
    }
    return TCL_OK;

    /* Report a parse error. */
  parseError:
    if (interp != NULL) {
	char * bytes = TclGetString(objPtr);
	Tcl_SetObjResult(interp, Tcl_ObjPrintf(
		"bad index \"%s\": must be integer?[+-]integer? or"
		" end?[+-]integer?", bytes));
	if (!strncmp(bytes, "end-", 4)) {
	    bytes += 4;
	}
	Tcl_SetErrorCode(interp, "TCL", "VALUE", "INDEX", (char *)NULL);
    }

    return TCL_ERROR;
}

/*
 *----------------------------------------------------------------------
 *
 * TclIndexEncode --
 *      IMPORTANT: function only encodes indices in the range that fits within
 *      an "int" type. Do NOT change this as the byte code compiler and engine
 *      which call this function cannot handle wider index types. Indices
 *      outside the range will result in the function returning an error.
 *
 *      Parse objPtr to determine if it is an index value. Two cases
 *	are possible.  The value objPtr might be parsed as an absolute
 *	index value in the Tcl_Size range.  Note that this includes
 *	index values that are integers as presented and it includes index
 *      arithmetic expressions.
 *
 *      The largest string supported in Tcl 8 has byte length TCL_SIZE_MAX.
 *      This means the largest supported character length is also TCL_SIZE_MAX,
 *      and the index of the last character in a string of length TCL_SIZE_MAX
 *      is TCL_SIZE_MAX-1. Thus the absolute index values that can be
 *	directly meaningful as an index into either a list or a string are
 *	integer values in the range 0 to TCL_SIZE_MAX - 1.
 *
 *      This function however can only handle integer indices in the range
 *      0 : INT_MAX-1.
 *
 *      Any absolute index value parsed outside that range is encoded
 *      using the before and after values passed in by the
 *      caller as the encoding to use for indices that are either
 *      less than or greater than the usable index range. TCL_INDEX_NONE
 *      is available as a good choice for most callers to use for
 *      after. Likewise, the value TCL_INDEX_NONE is good for
 *      most callers to use for before.  Other values are possible
 *      when the caller knows it is helpful in producing its own behavior
 *      for indices before and after the indexed item.
 *
 *      A token can also be parsed as an end-relative index expression.
 *      All end-relative expressions that indicate an index larger
 *      than end (end+2, end--5) point beyond the end of the indexed
 *      collection, and can be encoded as after.  The end-relative
 *      expressions that indicate an index less than or equal to end
 *      are encoded relative to the value TCL_INDEX_END (-2).  The
 *      index "end" is encoded as -2, down to the index "end-0x7FFFFFFE"
 *      which is encoded as INT_MIN. Since the largest index into a
 *      string possible in Tcl 8 is 0x7FFFFFFE, the interpretation of
 *      "end-0x7FFFFFFE" for that largest string would be 0.  Thus,
 *      if the tokens "end-0x7FFFFFFF" or "end+-0x80000000" are parsed,
 *      they can be encoded with the before value.
 *
 * Returns:
 *      TCL_OK if parsing succeeded, and TCL_ERROR if it failed or the
 *      index does not fit in an int type.
 *
 * Side effects:
 *      When TCL_OK is returned, the encoded index value is written
 *      to *indexPtr.
 *
 *----------------------------------------------------------------------
 */

int
TclIndexEncode(
    Tcl_Interp *interp,		/* For error reporting, may be NULL */
    Tcl_Obj *objPtr,		/* Index value to parse */
    int before,			/* Value to return for index before beginning */
    int after,			/* Value to return for index after end */
    int *indexPtr)		/* Where to write the encoded answer, not NULL */
{
    Tcl_WideInt wide;
    int idx;
    const Tcl_WideInt ENDVALUE = 2 * (Tcl_WideInt) INT_MAX;

    assert(ENDVALUE < WIDE_MAX);
    if (TCL_OK != GetWideForIndex(interp, objPtr, ENDVALUE, &wide)) {
	return TCL_ERROR;
    }
    /*
     * We passed 2*INT_MAX as the "end value" to GetWideForIndex. The computed
     * index will be in one of the following ranges that need to be
     * distinguished for encoding purposes in the following code.
     * (1) 0:INT_MAX when
     *     (a) objPtr was a pure non-negative numeric value in that range
     *     (b) objPtr was a numeric computation M+/-N with a result in that range
     *     (c) objPtr was of the form end-N where N was in range INT_MAX:2*INT_MAX
     * (2) INT_MAX+1:2*INT_MAX when
     *     (a,b) as above
     *     (c) objPtr was of the form end-N where N was in range 0:INT_MAX-1
     * (3) 2*INT_MAX:WIDE_MAX when
     *     (a,b) as above
     *     (c) objPtr was of the form end+N
     * (4) (2*INT_MAX)-TCL_SIZE_MAX : -1 when
     *     (a,b) as above
     *     (c) objPtr was of the form end-N where N was in the range 0:TCL_SIZE_MAX
     * (5) WIDE_MIN:(2*INT_MAX)-TCL_SIZE_MAX
     *     (a,b) as above
     *     (c) objPtr was of the form end-N where N was > TCL_SIZE_MAX
     *
     * For all cases (b) and (c), the internal representation of objPtr
     * will be shimmered to endOffsetType. That allows us to distinguish between
     * (for example) 1a (encodable) and 1c (not encodable) though the computed
     * index value is the same.
     *
     * Further note, the values TCL_SIZE_MAX < N < WIDE_MAX come into play
     * only in the 32-bit builds as TCL_SIZE_MAX == WIDE_MAX for 64-bits.
     */

    const Tcl_ObjInternalRep *irPtr =
	TclFetchInternalRep(objPtr, &endOffsetType);

    if (irPtr && irPtr->wideValue >= 0) {
	/*
	 * "int[+-]int" syntax, works the same here as "int".
	 * Note same does not hold for negative integers.
	 * Distinguishes 1b and 1c where wide will be in 0:INT_MAX for
	 * both but irPtr->wideValue will be negative for 1c.
	 */
	irPtr = NULL;
    }

    if (irPtr == NULL) {
	/* objPtr can be treated as a purely numeric value. */

	/*
	 * On 64-bit systems, indices in the range INT_MAX:TCL_SIZE_MAX are
	 * valid indices but are not in the encodable range. Thus an
	 * error is raised. On 32-bit systems, indices in that range indicate
	 * the position after the end and so do not raise an error.
	 */
	if ((sizeof(int) != sizeof(Tcl_Size)) &&
		(wide > INT_MAX) && (wide < WIDE_MAX-1)) {
	    /* 2(a,b) on 64-bit systems*/
	    goto rangeerror;
	}
	if (wide > INT_MAX) {
	    /*
	     * 3(a,b) on 64-bit systems and 2(a,b), 3(a,b) on 32-bit systems
	     * Because of the check above, this case holds for indices
	     * greater than INT_MAX on 32-bit systems and > TCL_SIZE_MAX
	     * on 64-bit systems. Always maps to the element after the end.
	     */
	    idx = after;
	} else if (wide < 0) {
	    /* 4(a,b) (32-bit systems), 5(a,b) - before the beginning */
	    idx = before;
	} else {
	    /* 1(a,b) Encodable range */
	    idx = (int)wide;
	}
    } else {
	/* objPtr is not purely numeric (end etc.) */

	/*
	 * On 64-bit systems, indices in the range end-LIST_MAX:end-INT_MAX
	 * are valid indices (with max size strings/lists) but are not in
	 * the encodable range. Thus an error is raised. On 32-bit systems,
	 * indices in that range indicate the position before the beginning
	 * and so do not raise an error.
	 */
	if ((sizeof(int) != sizeof(Tcl_Size)) &&
		(wide > (ENDVALUE - LIST_MAX)) && (wide <= INT_MAX)) {
	    /* 1(c), 4(a,b) on 64-bit systems */
	    goto rangeerror;
	}
	if (wide > ENDVALUE) {
	    /*
	     * 2(c) (32-bit systems), 3(c)
	     * All end+positive or end-negative expressions
	     * always indicate "after the end".
	     * Note we will not reach here for a pure numeric value in this
	     * range because irPtr will be NULL in that case.
	     */
	    idx = after;
	} else if (wide <= INT_MAX) {
	    /* 1(c) (32-bit systems), 4(c) (32-bit systems), 5(c) */
	    idx = before;
	} else {
	    /* 2(c) Encodable end-positive (or end+negative) */
	    idx = (int)wide;
	}
    }
    *indexPtr = idx;
    return TCL_OK;

rangeerror:
    if (interp) {
	Tcl_SetObjResult(interp, Tcl_ObjPrintf("index \"%s\" out of range", TclGetString(objPtr)));
	Tcl_SetErrorCode(interp, "TCL", "VALUE", "INDEX", "OUTOFRANGE", (char *)NULL);
    }
    return TCL_ERROR;
}

/*
 *----------------------------------------------------------------------
 *
 * TclIndexDecode --
 *
 *	Decodes a value previously encoded by TclIndexEncode.  The argument
 *	endValue indicates what value of "end" should be used in the
 *	decoding.
 *
 * Results:
 *	The decoded index value.
 *
 *----------------------------------------------------------------------
 */

Tcl_Size
TclIndexDecode(
    int encoded,		/* Value to decode */
    Tcl_Size endValue)		/* Meaning of "end" to use, > TCL_INDEX_END */
{
    if (encoded > TCL_INDEX_END) {
	return encoded;
    }
    endValue += encoded - TCL_INDEX_END;
    if (endValue >= 0) {
	return endValue;
    }
    return TCL_INDEX_NONE;
}

/*
 *------------------------------------------------------------------------
 *
 * TclCommandWordLimitErrpr --
 *
 *    Generates an error message limit on number of command words exceeded.
 *
 * Results:
 *    Always return TCL_ERROR.
 *
 * Side effects:
 *    If interp is not-NULL, an error message is stored in it.
 *
 *------------------------------------------------------------------------
 */
int
TclCommandWordLimitError(
    Tcl_Interp *interp,		/* May be NULL */
    Tcl_Size count)		/* If <= 0, "unknown" */
{
    if (interp) {
	if (count > 0) {
	    Tcl_SetObjResult(interp, Tcl_ObjPrintf(
		    "Number of words (%" TCL_SIZE_MODIFIER
		    "d) in command exceeds limit %" TCL_SIZE_MODIFIER "d.",
		    count, (Tcl_Size)INT_MAX));
	} else {
	    Tcl_SetObjResult(interp, Tcl_ObjPrintf(
		    "Number of words in command exceeds limit %"
		    TCL_SIZE_MODIFIER "d.",
		    (Tcl_Size)INT_MAX));
	}
    }
    return TCL_ERROR; /* Always */
}

/*
 *------------------------------------------------------------------------
 *
 * TclCannotAllocateError --
 *
 *    Generates an error message limit on number of command words exceeded.
 *
 * Results:
 *    Always return TCL_ERROR.
 *
 * Side effects:
 *    If interp is not-NULL, an error message is stored in it.
 *
 *------------------------------------------------------------------------
 */
int
TclCannotAllocateError(
    Tcl_Interp *interp,		/* May be NULL */
    Tcl_Obj *objPtr)
{
    if (interp) {
	char buf[24];
	snprintf(buf, sizeof(buf), "%" TCL_SIZE_MODIFIER "d", objPtr->length + 1);
	Tcl_AppendResult(interp, "cannot allocate ", buf, " bytes for type \'",
		objPtr->typePtr->name, "\'", (char *)NULL);
    }
    Tcl_SetErrorCode(interp, "TCL", "MEMORY", (char *)NULL);
    return TCL_ERROR; /* Always */
}

/*
 *----------------------------------------------------------------------
 *
 * ClearHash --
 *
 *	Remove all the entries in the hash table *tablePtr.
 *
 *----------------------------------------------------------------------
 */

static void
ClearHash(
    Tcl_HashTable *tablePtr)
{
    Tcl_HashSearch search;
    Tcl_HashEntry *hPtr;

    for (hPtr = Tcl_FirstHashEntry(tablePtr, &search); hPtr != NULL;
	    hPtr = Tcl_NextHashEntry(&search)) {
	Tcl_Obj *objPtr = (Tcl_Obj *)Tcl_GetHashValue(hPtr);

	Tcl_DecrRefCount(objPtr);
	Tcl_DeleteHashEntry(hPtr);
    }
}

/*
 *----------------------------------------------------------------------
 *
 * GetThreadHash --
 *
 *	Get a thread-specific (Tcl_HashTable *) associated with a thread data
 *	key.
 *
 * Results:
 *	The Tcl_HashTable * corresponding to *keyPtr.
 *
 * Side effects:
 *	The first call on a keyPtr in each thread creates a new Tcl_HashTable,
 *	and registers a thread exit handler to dispose of it.
 *
 *----------------------------------------------------------------------
 */

static Tcl_HashTable *
GetThreadHash(
    Tcl_ThreadDataKey *keyPtr)
{
    Tcl_HashTable **tablePtrPtr =
	    (Tcl_HashTable **)Tcl_GetThreadData(keyPtr, sizeof(Tcl_HashTable *));

    if (NULL == *tablePtrPtr) {
	*tablePtrPtr = (Tcl_HashTable *)Tcl_Alloc(sizeof(Tcl_HashTable));
	Tcl_CreateThreadExitHandler(FreeThreadHash, *tablePtrPtr);
	Tcl_InitHashTable(*tablePtrPtr, TCL_ONE_WORD_KEYS);
    }
    return *tablePtrPtr;
}

/*
 *----------------------------------------------------------------------
 *
 * FreeThreadHash --
 *
 *	Thread exit handler used by GetThreadHash to dispose of a thread hash
 *	table.
 *
 * Side effects:
 *	Frees a Tcl_HashTable.
 *
 *----------------------------------------------------------------------
 */

static void
FreeThreadHash(
    void *clientData)
{
    Tcl_HashTable *tablePtr = (Tcl_HashTable *)clientData;

    ClearHash(tablePtr);
    Tcl_DeleteHashTable(tablePtr);
    Tcl_Free(tablePtr);
}

/*
 *----------------------------------------------------------------------
 *
 * FreeProcessGlobalValue --
 *
 *	Exit handler used by Tcl(Set|Get)ProcessGlobalValue to cleanup a
 *	ProcessGlobalValue at exit.
 *
 *----------------------------------------------------------------------
 */

static void
FreeProcessGlobalValue(
    void *clientData)
{
    ProcessGlobalValue *pgvPtr = (ProcessGlobalValue *)clientData;

    pgvPtr->epoch++;
    pgvPtr->numBytes = 0;
    Tcl_Free(pgvPtr->value);
    pgvPtr->value = NULL;
    if (pgvPtr->encoding) {
	Tcl_FreeEncoding(pgvPtr->encoding);
	pgvPtr->encoding = NULL;
    }
    Tcl_MutexFinalize(&pgvPtr->mutex);
}

/*
 *----------------------------------------------------------------------
 *
 * TclSetProcessGlobalValue --
 *
 *	Utility routine to set a global value shared by all threads in the
 *	process while keeping a thread-local copy as well.
 *
 *----------------------------------------------------------------------
 */

void
TclSetProcessGlobalValue(
    ProcessGlobalValue *pgvPtr,
    Tcl_Obj *newValue)
{
    const char *bytes;
    Tcl_HashTable *cacheMap;
    Tcl_HashEntry *hPtr;
    Tcl_DString ds;

    Tcl_MutexLock(&pgvPtr->mutex);

    /*
     * Fill the global string value.
     */

    pgvPtr->epoch++;
    if (NULL != pgvPtr->value) {
	Tcl_Free(pgvPtr->value);
    } else {
	Tcl_CreateExitHandler(FreeProcessGlobalValue, pgvPtr);
    }
    bytes = TclGetString(newValue);
    pgvPtr->numBytes = newValue->length;
    Tcl_UtfToExternalDStringEx(NULL, NULL, bytes, pgvPtr->numBytes,
	    TCL_ENCODING_PROFILE_TCL8, &ds, NULL);
    pgvPtr->numBytes = Tcl_DStringLength(&ds);
    pgvPtr->value = (char *)Tcl_Alloc(pgvPtr->numBytes + 1);
    memcpy(pgvPtr->value, Tcl_DStringValue(&ds), pgvPtr->numBytes + 1);
    Tcl_DStringFree(&ds);
    if (pgvPtr->encoding) {
	Tcl_FreeEncoding(pgvPtr->encoding);
    }
    pgvPtr->encoding = NULL;

    /*
     * Fill the local thread copy directly with the Tcl_Obj value to avoid
     * loss of the internalrep. Increment newValue refCount early to handle case
     * where we set a PGV to itself.
     */

    Tcl_IncrRefCount(newValue);
    cacheMap = GetThreadHash(&pgvPtr->key);
    ClearHash(cacheMap);
    hPtr = Tcl_CreateHashEntry(cacheMap, INT2PTR(pgvPtr->epoch), NULL);
    Tcl_SetHashValue(hPtr, newValue);
    Tcl_MutexUnlock(&pgvPtr->mutex);
}

/*
 *----------------------------------------------------------------------
 *
 * TclGetProcessGlobalValue --
 *
 *	Retrieve a global value shared among all threads of the process,
 *	preferring a thread-local copy as long as it remains valid.
 *
 * Results:
 *	Returns a (Tcl_Obj *) that holds a copy of the global value.
 *
 *----------------------------------------------------------------------
 */

Tcl_Obj *
TclGetProcessGlobalValue(
    ProcessGlobalValue *pgvPtr)
{
    Tcl_Obj *value = NULL;
    Tcl_HashTable *cacheMap;
    Tcl_HashEntry *hPtr;
    Tcl_Size epoch = pgvPtr->epoch;
    Tcl_DString newValue;

    if (pgvPtr->encoding) {
	Tcl_Encoding current = Tcl_GetEncoding(NULL, NULL);

	if (pgvPtr->encoding != current) {
	    /*
	     * The system encoding has changed since the global string value
	     * was saved. Convert the global value to be based on the new
	     * system encoding.
	     */

	    Tcl_DString native;

	    Tcl_MutexLock(&pgvPtr->mutex);
	    epoch = ++pgvPtr->epoch;
	    Tcl_UtfToExternalDStringEx(NULL, pgvPtr->encoding, pgvPtr->value,
		pgvPtr->numBytes, TCL_ENCODING_PROFILE_TCL8, &native, NULL);
	    Tcl_ExternalToUtfDStringEx(NULL, current, Tcl_DStringValue(&native),
		Tcl_DStringLength(&native), TCL_ENCODING_PROFILE_TCL8,
		&newValue, NULL);
	    Tcl_DStringFree(&native);
	    Tcl_Free(pgvPtr->value);
	    pgvPtr->value = (char *)Tcl_Alloc(Tcl_DStringLength(&newValue) + 1);
	    memcpy(pgvPtr->value, Tcl_DStringValue(&newValue),
		    Tcl_DStringLength(&newValue) + 1);
	    Tcl_DStringFree(&newValue);
	    Tcl_FreeEncoding(pgvPtr->encoding);
	    pgvPtr->encoding = current;
	    Tcl_MutexUnlock(&pgvPtr->mutex);
	} else {
	    Tcl_FreeEncoding(current);
	}
    }
    cacheMap = GetThreadHash(&pgvPtr->key);
    hPtr = Tcl_FindHashEntry(cacheMap, INT2PTR(epoch));
    if (NULL == hPtr) {

	/*
	 * No cache for the current epoch - must be a new one.
	 *
	 * First, clear the cacheMap, as anything in it must refer to some
	 * expired epoch.
	 */

	ClearHash(cacheMap);

	/*
	 * If no thread has set the shared value, call the initializer.
	 */

	Tcl_MutexLock(&pgvPtr->mutex);
	if ((NULL == pgvPtr->value) && (pgvPtr->proc)) {
	    pgvPtr->epoch++;
	    pgvPtr->proc(&pgvPtr->value,&pgvPtr->numBytes,&pgvPtr->encoding);
	    if (pgvPtr->value == NULL) {
		Tcl_Panic("PGV Initializer did not initialize");
	    }
	    Tcl_CreateExitHandler(FreeProcessGlobalValue, pgvPtr);
	}

	/*
	 * Store a copy of the shared value (but then in utf-8)
	 * in our epoch-indexed cache.
	 */

	Tcl_ExternalToUtfDString(NULL, pgvPtr->value, pgvPtr->numBytes, &newValue);
	value = Tcl_DStringToObj(&newValue);
	hPtr = Tcl_CreateHashEntry(cacheMap,
		INT2PTR(pgvPtr->epoch), NULL);
	Tcl_MutexUnlock(&pgvPtr->mutex);
	Tcl_SetHashValue(hPtr, value);
	Tcl_IncrRefCount(value);
    }
    return (Tcl_Obj *)Tcl_GetHashValue(hPtr);
}

/*
 *----------------------------------------------------------------------
 *
 * TclSetObjNameOfExecutable --
 *
 *	This function stores the absolute pathname of the executable file
 *	(normally as computed by TclpFindExecutable).
 *
 *	Starting with Tcl 9.0, encoding parameter is not used any more.
 *
 * Results:
 *	None.
 *
 * Side effects:
 *	Stores the executable name.
 *
 *----------------------------------------------------------------------
 */

void
TclSetObjNameOfExecutable(
    Tcl_Obj *name,
    TCL_UNUSED(Tcl_Encoding))
{
    TclSetProcessGlobalValue(&executableName, name);
}

/*
 *----------------------------------------------------------------------
 *
 * TclGetObjNameOfExecutable --
 *
 *	This function retrieves the absolute pathname of the application in
 *	which the Tcl library is running, usually as previously stored by
 *	TclpFindExecutable(). This function call is the C API equivalent to
 *	the "info nameofexecutable" command.
 *
 * Results:
 *	A pointer to an "fsPath" Tcl_Obj, or to an empty Tcl_Obj if the
 *	pathname of the application is unknown.
 *
 * Side effects:
 *	None.
 *
 *----------------------------------------------------------------------
 */

Tcl_Obj *
TclGetObjNameOfExecutable(void)
{
    return TclGetProcessGlobalValue(&executableName);
}

/*
 *----------------------------------------------------------------------
 *
 * Tcl_GetNameOfExecutable --
 *
 *	This function retrieves the absolute pathname of the application in
 *	which the Tcl library is running, and returns it in string form.
 *
 *	The returned string belongs to Tcl and should be copied if the caller
 *	plans to keep it, to guard against it becoming invalid.
 *
 * Results:
 *	A pointer to the internal string or NULL if the internal full path
 *	name has not been computed or unknown.
 *
 * Side effects:
 *	None.
 *
 *----------------------------------------------------------------------
 */

const char *
Tcl_GetNameOfExecutable(void)
{
    Tcl_Obj *obj = TclGetObjNameOfExecutable();
    const char *bytes = TclGetString(obj);

    if (obj->length == 0) {
	return NULL;
    }
    return bytes;
}

#if !defined(STATIC_BUILD)
/*
 * TclSetObjNameOfShlib --
 *
 *	This function stores the absolute pathname of the Tcl shared library.
 *
 * Results:
 *	None.
 *
 * Side effects:
 *	Stores the shared library name in the process global database.
 */

void
TclSetObjNameOfShlib(
    Tcl_Obj *name,
    TCL_UNUSED(Tcl_Encoding))
{
    TclSetProcessGlobalValue(&shlibName, name);
}

/*
 *----------------------------------------------------------------------
 *
 * TclGetObjNameOfShlib --
 *
 *	This function retrieves the absolute pathname of the Tcl shared
 *	library.
 *
 * Results:
 *	A pointer to an "fsPath" Tcl_Obj, or to an empty Tcl_Obj if the
 *	pathname of the shared library is unknown.
 *
 * Side effects:
 *	None.
 *
 *----------------------------------------------------------------------
 */

Tcl_Obj *
TclGetObjNameOfShlib(void)
{
    return TclGetProcessGlobalValue(&shlibName);
}

#endif /* !STATIC_BUILD - Tcl{Get,Set}NameOfShlib */
/*
 *----------------------------------------------------------------------
 *
 * TclGetPlatform --
 *
 *	This is a kludge that allows the test library to get access the
 *	internal tclPlatform variable.
 *
 * Results:
 *	Returns a pointer to the tclPlatform variable.
 *
 * Side effects:
 *	None.
 *
 *----------------------------------------------------------------------
 */

TclPlatformType *
TclGetPlatform(void)
{
    return &tclPlatform;
}

/*
 *----------------------------------------------------------------------
 *
 * TclReToGlob --
 *
 *	Attempt to convert a regular expression to an equivalent glob pattern.
 *
 * Results:
 *	Returns TCL_OK on success, TCL_ERROR on failure. If interp is not
 *	NULL, an error message is placed in the result. On success, the
 *	DString will contain an exact equivalent glob pattern. The caller is
 *	responsible for calling Tcl_DStringFree on success. If exactPtr is not
 *	NULL, it will be 1 if an exact match qualifies.
 *
 * Side effects:
 *	None.
 *
 *----------------------------------------------------------------------
 */

int
TclReToGlob(
    Tcl_Interp *interp,
    const char *reStr,
    Tcl_Size reStrLen,
    Tcl_DString *dsPtr,
    int *exactPtr,
    int *quantifiersFoundPtr)
{
    int anchorLeft, anchorRight, lastIsStar, numStars;
    char *dsStr, *dsStrStart;
    const char *msg, *p, *strEnd, *code;

    strEnd = reStr + reStrLen;
    Tcl_DStringInit(dsPtr);
    if (quantifiersFoundPtr != NULL) {
	*quantifiersFoundPtr = 0;
    }

    /*
     * "***=xxx" == "*xxx*", watch for glob-sensitive chars.
     */

    if ((reStrLen >= 4) && (memcmp("***=", reStr, 4) == 0)) {
	/*
	 * At most, the glob pattern has length 2*reStrLen + 2 to backslash
	 * escape every character and have * at each end.
	 */

	Tcl_DStringSetLength(dsPtr, reStrLen + 2);
	dsStr = dsStrStart = Tcl_DStringValue(dsPtr);
	*dsStr++ = '*';
	for (p = reStr + 4; p < strEnd; p++) {
	    switch (*p) {
	    case '\\': case '*': case '[': case ']': case '?':
		/* Only add \ where necessary for glob */
		*dsStr++ = '\\';
		TCL_FALLTHROUGH();
	    default:
		*dsStr++ = *p;
		break;
	    }
	}
	*dsStr++ = '*';
	Tcl_DStringSetLength(dsPtr, dsStr - dsStrStart);
	if (exactPtr) {
	    *exactPtr = 0;
	}
	return TCL_OK;
    }

    /*
     * At most, the glob pattern has length reStrLen + 2 to account for
     * possible * at each end.
     */

    Tcl_DStringSetLength(dsPtr, reStrLen + 2);
    dsStr = dsStrStart = Tcl_DStringValue(dsPtr);

    /*
     * Check for anchored REs (ie ^foo$), so we can use string equal if
     * possible. Do not alter the start of str so we can free it correctly.
     *
     * Keep track of the last char being an unescaped star to prevent multiple
     * instances.  Simpler than checking that the last star may be escaped.
     */

    msg = NULL;
    code = NULL;
    p = reStr;
    anchorRight = 0;
    lastIsStar = 0;
    numStars = 0;

    if (*p == '^') {
	anchorLeft = 1;
	p++;
    } else {
	anchorLeft = 0;
	*dsStr++ = '*';
	lastIsStar = 1;
    }

    for ( ; p < strEnd; p++) {
	switch (*p) {
	case '\\':
	    p++;
	    switch (*p) {
	    case 'a':
		*dsStr++ = '\a';
		break;
	    case 'b':
		*dsStr++ = '\b';
		break;
	    case 'f':
		*dsStr++ = '\f';
		break;
	    case 'n':
		*dsStr++ = '\n';
		break;
	    case 'r':
		*dsStr++ = '\r';
		break;
	    case 't':
		*dsStr++ = '\t';
		break;
	    case 'v':
		*dsStr++ = '\v';
		break;
	    case 'B': case '\\':
		*dsStr++ = '\\';
		*dsStr++ = '\\';
		anchorLeft = 0; /* prevent exact match */
		break;
	    case '*': case '[': case ']': case '?':
		/* Only add \ where necessary for glob */
		*dsStr++ = '\\';
		anchorLeft = 0; /* prevent exact match */
		TCL_FALLTHROUGH();
	    case '{': case '}': case '(': case ')': case '+':
	    case '.': case '|': case '^': case '$':
		*dsStr++ = *p;
		break;
	    default:
		msg = "invalid escape sequence";
		code = "BADESCAPE";
		goto invalidGlob;
	    }
	    break;
	case '.':
	    if (quantifiersFoundPtr != NULL) {
		*quantifiersFoundPtr = 1;
	    }
	    anchorLeft = 0; /* prevent exact match */
	    if (p+1 < strEnd) {
		if (p[1] == '*') {
		    p++;
		    if (!lastIsStar) {
			*dsStr++ = '*';
			lastIsStar = 1;
			numStars++;
		    }
		    continue;
		} else if (p[1] == '+') {
		    p++;
		    *dsStr++ = '?';
		    *dsStr++ = '*';
		    lastIsStar = 1;
		    numStars++;
		    continue;
		}
	    }
	    *dsStr++ = '?';
	    break;
	case '$':
	    if (p+1 != strEnd) {
		msg = "$ not anchor";
		code = "NONANCHOR";
		goto invalidGlob;
	    }
	    anchorRight = 1;
	    break;
	case '*': case '+': case '?': case '|': case '^':
	case '{': case '}': case '(': case ')': case '[': case ']':
	    msg = "unhandled RE special char";
	    code = "UNHANDLED";
	    goto invalidGlob;
	default:
	    *dsStr++ = *p;
	    break;
	}
	lastIsStar = 0;
    }
    if (numStars > 1) {
	/*
	 * Heuristic: if >1 non-anchoring *, the risk is large that glob
	 * matching is slower than the RE engine, so report invalid.
	 */

	msg = "excessive recursive glob backtrack potential";
	code = "OVERCOMPLEX";
	goto invalidGlob;
    }

    if (!anchorRight && !lastIsStar) {
	*dsStr++ = '*';
    }
    Tcl_DStringSetLength(dsPtr, dsStr - dsStrStart);

    if (exactPtr) {
	*exactPtr = (anchorLeft && anchorRight);
    }

    return TCL_OK;

  invalidGlob:
    if (interp != NULL) {
	Tcl_SetObjResult(interp, Tcl_NewStringObj(msg, -1));
	Tcl_SetErrorCode(interp, "TCL", "RE2GLOB", code, (char *)NULL);
    }
    Tcl_DStringFree(dsPtr);
    return TCL_ERROR;
}

/*
 *----------------------------------------------------------------------
 *
 * TclMSB --
 *
 *	Given a unsigned long long non-zero value n, return the index of
 *	the most significant bit in n that is set.  This is equivalent to
 *	returning trunc(log2(n)).  It's also equivalent to the largest
 *	integer k such that 2^k <= n.
 *
 *	This routine is adapted from Andrej Brodnik, "Computation of the
 *	Least Significant Set Bit", pp 7-10, Proceedings of the 2nd
 *	Electrotechnical and Computer Science Conference, Portoroz,
 *	Slovenia, 1993.  The adaptations permit the computation to take
 *	place within unsigned long long values without the need for double
 *	length	buffers for calculation.  They also fill in a number of
 *	details the paper omits or leaves unclear.
 *
 * Results:
 *	The index of the most significant set bit in n, a value between
 *	0 and 63, inclusive.
 *
 * Side effects:
 *	None.
 *
 *----------------------------------------------------------------------
 */

int
TclMSB(
    unsigned long long n)
{
    /* assert ( 64 == CHAR_BIT * sizeof(unsigned long long) ); */
    /* assert ( n != 0 ); */

    /*
     * Many platforms offer access to this functionality through
     * compiler specific incantations that exploit processor
     * instructions.  Add more as appropriate.
     */

#if defined(_MSC_VER) && defined(_WIN64)
	unsigned long result;

	(void) _BitScanReverse64(&result, (unsigned __int64)n);
	return (int)result;

#elif defined(__GNUC__) && ((__GNUC__ > 3) || (__GNUC__ == 3 && __GNUC_MINOR__ >= 4))

	/*
	 * The GNU Compiler Collection offers this builtin routine
	 * starting with version 3.4, released 2004.
	 * clzll() = Count of Leading Zeroes in a Long Long
	 * NOTE: we rely on input constraint (n != 0).
	 */

	return 63 - __builtin_clzll(n);

#else

	/*
	 * For a byte, consider two masks, C1 = 10000000 selecting just
	 * the high bit, and C2 = 01111111 selecting all other bits.
	 * Then for any byte value n, the computation
	 *	LEAD(n) = C1 & (n | (C2 + (n & C2)))
	 * will leave all bits but the high bit unset, and will have the
	 * high bit set iff n!=0.  The whole thing is an 8-bit test
	 * for being non-zero.  For an 8-byte n, each byte can have
	 * the test applied all at once, with combined masks.
	 */
	const unsigned long long C1 = 0x8080808080808080;
	const unsigned long long C2 = 0x7F7F7F7F7F7F7F7F;
#define LEAD(n) (C1 & (n | (C2 + (n & C2))))

	/*
	 * To shift a bit to a new place, multiplication by 2^k will do.
	 * To shift the top 7 bits produced by the LEAD test to the high
	 * 7 bits of the entire long long, multiply by the right sum of
	 * powers of 2.  In this case
	 * Q = 1 + 2^7 + 2^14 + 2^21 + 2^28 + 2^35 + 2^42
	 * Then shift those 7 bits down to the low 7 bits of the long long.
	 * The key to making this work is that none of the shifted bits
	 * collide with each other in the top 7-bit destination.
	 * Note that we lose the bit that indicates whether the low byte
	 * is non-zero.  That doesn't matter because we require the original
	 * value n to be non-zero, so if all other bytes signal to be zero,
	 * we know the low byte is non-zero, and if one of the other bytes
	 * signals non-zero, we just don't care what the low byte is.
	 */
	const unsigned long long Q = 0x0000040810204081;

	/*
	 * To place a copy of a 7-bit value in each of 7 bytes in
	 * a long long, just multply by the right value.  In this case
	 *  P = 0x00 01 01 01 01 01 01 01
	 * We don't put a copy in the high byte since analysis of the
	 * remaining steps in the algorithm indicates we do not need it.
	 */
	const unsigned long long P = 0x0001010101010101;

	/*
	 * With 7 copies of the LEAD value, we can now apply 7 masks
	 * to it in a single step by an & against the right value.
	 * B =	00000000 01111111 01111110 01111100
	 *	01111000 01110000 01100000 01000000
	 * The higher the MSB of the copied value is, the more of the
	 * B-masked bytes stored in t will be non-zero.
	 */
	const unsigned long long B = 0x007F7E7C78706040;
	unsigned long long t = B & P * (LEAD(n) * Q >> 57);

	/*
	 * We want to get a count of the non-zero bytes stored in t.
	 * First use LEAD(t) to create a set of high bits signaling
	 * non-zero values as before.  Call this value
	 * X = x6*2^55 +x5*2^47 +x4*2^39 +x3*2^31 +x2*2^23 +x1*2^15 +x0*2^7
	 * Then notice what multiplication by
	 * P =    2^48 +   2^40 +   2^32 +   2^24 +   2^16 +   2^8 + 1
	 * produces:
	 * P*X = x0*2^7 + (x0 + x1)*2^15 + ...
	 *       ... + (x0 + x1 + x2 + x3 + x4 + x5 + x6) * 2^55 + ...
	 *	 ... + (x5 + x6)*2^95 + x6*2^103
	 * The high terms of this product are going to overflow the long long
	 * and get lost, but we don't care about them.  What we care is that
	 * the 2^55 term is exactly the sum we seek.  We shift the product
	 * down by 55 bits and then mask away all but the bottom 3 bits
	 * (Max sum can be 7) we get exactly the count of non-zero B-masked
	 * bytes.  By design of the mask, this count is the index of the
	 * MSB of the LEAD value.  It indicates which byte of the original
	 * value contains the MSB of the original value.
	 */
#define SUM(t) (0x7 & (int)(LEAD(t) * P >> 55));

	/*
	 * Multiply by 8 to get the number of bits to shift to place
	 * that MSB-containing byte in the low byte.
	 */
	int k = 8 * SUM(t);

	/*
	 * Shift the MSB byte to the low byte.  Then shift one more bit.
	 * Since we know the MSB byte is non-zero we only need to compute
	 * the MSB of the top 7 bits.  If all top 7 bits are zero, we know
	 * the bottom bit is the 1 and the correct index is 0.  Compute the
	 * MSB of that value by the same steps we did before.
	 */
	t = B & P * (n >> k >> 1);

	/*
	 * Add the index of the MSB of the byte to the index of the low
	 * bit of that byte computed before to get the final answer.
	 */
	return k + SUM(t);

	/* Total operations: 33
	 * 10 bit-ands, 6 multiplies, 4 adds, 5 rightshifts,
	 * 3 assignments, 3 bit-ors, 2 typecasts.
	 *
	 * The whole task is one direct computation.
	 * No branches. No loops.
	 *
	 * 33 operations cannot beat one instruction, so assembly
	 * wins and should be used wherever possible, but this isn't bad.
	 */

#undef SUM
#undef LEAD
#endif
}

/*
 * Local Variables:
 * mode: c
 * c-basic-offset: 4
 * fill-column: 78
 * End:
 */<|MERGE_RESOLUTION|>--- conflicted
+++ resolved
@@ -917,22 +917,15 @@
     if (!argv) {
     memerror:
 	if (interp) {
-<<<<<<< HEAD
-	    Tcl_SetObjResult(interp, Tcl_NewStringObj("cannot allocate", -1));
-=======
 	    char buf[24];
 	    snprintf(buf, sizeof(buf), "%" TCL_SIZE_MODIFIER "d",
 		    (size * sizeof(char *)) + length + 1);
 	    Tcl_AppendResult(interp, "cannot allocate ", buf, " bytes", (char *)NULL);
->>>>>>> 75e4ae27
 	    Tcl_SetErrorCode(interp, "TCL", "MEMORY", (char *)NULL);
 	}
 	return TCL_ERROR;
     }
-<<<<<<< HEAD
-
-=======
->>>>>>> 75e4ae27
+
     for (i = 0, p = ((char *) argv) + size*sizeof(char *);
 	    *list != 0;  i++) {
 	const char *prevList = list;
