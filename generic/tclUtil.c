--- conflicted
+++ resolved
@@ -3853,7 +3853,6 @@
  *----------------------------------------------------------------------
  */
 
-<<<<<<< HEAD
 int
 Tcl_GetIntForIndex(
     Tcl_Interp *interp,		/* Interpreter to use for error reporting. If
@@ -3867,14 +3866,6 @@
 				 * representing an index. */
 {
     Tcl_WideInt wide;
-=======
-static void
-UpdateStringOfEndOffset(
-    Tcl_Obj *objPtr)
-{
-    char buffer[TCL_INTEGER_SPACE + 5];
-    int len = 3;
->>>>>>> 29eee1db
 
     if (GetWideForIndex(interp, objPtr, endValue, &wide) == TCL_ERROR) {
 	return TCL_ERROR;
@@ -3934,18 +3925,7 @@
 	    ClientData cd;
 	    int t;
 
-<<<<<<< HEAD
 	    /* Parse for the "end-..." or "end+..." formats */
-=======
-static int
-SetEndOffsetFromAny(
-    Tcl_Interp *interp,		/* Tcl interpreter or NULL */
-    Tcl_Obj *objPtr)		/* Pointer to the object to parse */
-{
-    int offset;			/* Offset in the "end-offset" expression */
-    const char *bytes;	/* String rep of the object */
-    int length;			/* Length of the object's string rep */
->>>>>>> 29eee1db
 
 	    if ((bytes[3] != '-') && (bytes[3] != '+')) {
 		/* No operator where we need one */
