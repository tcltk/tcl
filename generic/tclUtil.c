/*
 * tclUtil.c --
 *
 *	This file contains utility functions that are used by many Tcl
 *	commands.
 *
 * Copyright (c) 1987-1993 The Regents of the University of California.
 * Copyright (c) 1994-1998 Sun Microsystems, Inc.
 * Copyright (c) 2001 by Kevin B. Kenny. All rights reserved.
 *
 * See the file "license.terms" for information on usage and redistribution of
 * this file, and for a DISCLAIMER OF ALL WARRANTIES.
 */

#include "tclInt.h"
#include <math.h>

/*
 * The absolute pathname of the executable in which this Tcl library is
 * running.
 */

static ProcessGlobalValue executableName = {
    0, 0, NULL, NULL, NULL, NULL, NULL
};

/*
 * The following values are used in the flags returned by Tcl_ScanElement and
 * used by Tcl_ConvertElement. The values TCL_DONT_USE_BRACES and
 * TCL_DONT_QUOTE_HASH are defined in tcl.h; make sure neither value overlaps
 * with any of the values below.
 *
 * TCL_DONT_USE_BRACES -	1 means the string mustn't be enclosed in
 *				braces (e.g. it contains unmatched braces, or
 *				ends in a backslash character, or user just
 *				doesn't want braces); handle all special
 *				characters by adding backslashes.
 * USE_BRACES -			1 means the string contains a special
 *				character that can be handled simply by
 *				enclosing the entire argument in braces.
 * BRACES_UNMATCHED -		1 means that braces aren't properly matched in
 *				the argument.
 * TCL_DONT_QUOTE_HASH -	1 means the caller insists that a leading hash
 *				character ('#') should *not* be quoted. This
 *				is appropriate when the caller can guarantee
 *				the element is not the first element of a
 *				list, so [eval] cannot mis-parse the element
 *				as a comment.
 */

#define USE_BRACES		2
#define BRACES_UNMATCHED	4

/*
 * The following key is used by Tcl_PrintDouble and TclPrecTraceProc to
 * access the precision to be used for double formatting.
 */

static Tcl_ThreadDataKey precisionKey;

/*
 * Prototypes for functions defined later in this file.
 */

static void		ClearHash(Tcl_HashTable *tablePtr);
static void		FreeProcessGlobalValue(ClientData clientData);
static void		FreeThreadHash(ClientData clientData);
static Tcl_HashTable *	GetThreadHash(Tcl_ThreadDataKey *keyPtr);
static int		SetEndOffsetFromAny(Tcl_Interp *interp,
			    Tcl_Obj *objPtr);
static void		UpdateStringOfEndOffset(Tcl_Obj *objPtr);

/*
 * The following is the Tcl object type definition for an object that
 * represents a list index in the form, "end-offset". It is used as a
 * performance optimization in TclGetIntForIndex. The internal rep is an
 * integer, so no memory management is required for it.
 */

const Tcl_ObjType tclEndOffsetType = {
    "end-offset",			/* name */
    NULL,				/* freeIntRepProc */
    NULL,				/* dupIntRepProc */
    UpdateStringOfEndOffset,		/* updateStringProc */
    SetEndOffsetFromAny
};

/*
 *----------------------------------------------------------------------
 *
 * TclMaxListLength --
 *
 *	Given 'bytes' pointing to 'numBytes' bytes, scan through them and
 *	count the number of whitespace runs that could be list element
 *	separators.  If 'numBytes' is -1, scan to the terminating '\0'.
 *	Not a full list parser.  Typically used to get a quick and dirty
 *	overestimate of length size in order to allocate space for an
 *	actual list parser to operate with.
 *
 * Results:
 *	Returns the largest number of list elements that could possibly
 *	be in this string, interpreted as a Tcl list.  If 'endPtr' is not
 *	NULL, writes a pointer to the end of the string scanned there.
 *
 * Side effects:
 *	None.
 *
 *----------------------------------------------------------------------
 */

int
TclMaxListLength(
    CONST char *bytes,
    int numBytes,
    CONST char **endPtr)
{
    int count = 0;

    if ((numBytes == 0) || ((numBytes == -1) && (*bytes == '\0'))) {
	/* Empty string case - quick exit */
	goto done;
    }

    /* No list element before leading white space */
    count += 1 - TclIsSpaceProc(*bytes); 

    /* Count white space runs as potential element separators */
    while (numBytes) {
	if ((numBytes == -1) && (*bytes == '\0')) {
	    break;
	}
	if (TclIsSpaceProc(*bytes)) {
	    /* Space run started; bump count */
	    count++;
	    do {
		bytes++;
		numBytes -= (numBytes != -1);
	    } while (numBytes && TclIsSpaceProc(*bytes));
	    if (numBytes == 0) {
		break;
	    }
	    /* (*bytes) is non-space; return to counting state */
	}
	bytes++;
	numBytes -= (numBytes != -1);
    }

    /* No list element following trailing white space */
    count -= TclIsSpaceProc(bytes[-1]); 

    done:
    if (endPtr) {
	*endPtr = bytes;
    }
    return count;
}

/*
 *----------------------------------------------------------------------
 *
 * TclFindElement --
 *
 *	Given a pointer into a Tcl list, locate the first (or next) element in
 *	the list.
 *
 * Results:
 *	The return value is normally TCL_OK, which means that the element was
 *	successfully located. If TCL_ERROR is returned it means that list
 *	didn't have proper list structure; the interp's result contains a more
 *	detailed error message.
 *
 *	If TCL_OK is returned, then *elementPtr will be set to point to the
 *	first element of list, and *nextPtr will be set to point to the
 *	character just after any white space following the last character
 *	that's part of the element. If this is the last argument in the list,
 *	then *nextPtr will point just after the last character in the list
 *	(i.e., at the character at list+listLength). If sizePtr is non-NULL,
 *	*sizePtr is filled in with the number of characters in the element. If
 *	the element is in braces, then *elementPtr will point to the character
 *	after the opening brace and *sizePtr will not include either of the
 *	braces. If there isn't an element in the list, *sizePtr will be zero,
 *	and both *elementPtr and *termPtr will point just after the last
 *	character in the list. Note: this function does NOT collapse backslash
 *	sequences.
 *
 * Side effects:
 *	None.
 *
 *----------------------------------------------------------------------
 */

int
TclFindElement(
    Tcl_Interp *interp,		/* Interpreter to use for error reporting. If
				 * NULL, then no error message is left after
				 * errors. */
    const char *list,		/* Points to the first byte of a string
				 * containing a Tcl list with zero or more
				 * elements (possibly in braces). */
    int listLength,		/* Number of bytes in the list's string. */
    const char **elementPtr,	/* Where to put address of first significant
				 * character in first element of list. */
    const char **nextPtr,	/* Fill in with location of character just
				 * after all white space following end of
				 * argument (next arg or end of list). */
    int *sizePtr,		/* If non-zero, fill in with size of
				 * element. */
    int *bracePtr)		/* If non-zero, fill in with non-zero/zero to
				 * indicate that arg was/wasn't in braces. */
{
    const char *p = list;
    const char *elemStart;	/* Points to first byte of first element. */
    const char *limit;		/* Points just after list's last byte. */
    int openBraces = 0;		/* Brace nesting level during parse. */
    int inQuotes = 0;
    int size = 0;		/* lint. */
    int numChars;
    const char *p2;

    /*
     * Skim off leading white space and check for an opening brace or quote.
     * We treat embedded NULLs in the list as bytes belonging to a list
     * element.
     */

    limit = (list + listLength);
    while ((p < limit) && (TclIsSpaceProc(*p))) {
	p++;
    }
    if (p == limit) {		/* no element found */
	elemStart = limit;
	goto done;
    }

    if (*p == '{') {
	openBraces = 1;
	p++;
    } else if (*p == '"') {
	inQuotes = 1;
	p++;
    }
    elemStart = p;
    if (bracePtr != 0) {
	*bracePtr = openBraces;
    }

    /*
     * Find element's end (a space, close brace, or the end of the string).
     */

    while (p < limit) {
	switch (*p) {
	    /*
	     * Open brace: don't treat specially unless the element is in
	     * braces. In this case, keep a nesting count.
	     */

	case '{':
	    if (openBraces != 0) {
		openBraces++;
	    }
	    break;

	    /*
	     * Close brace: if element is in braces, keep nesting count and
	     * quit when the last close brace is seen.
	     */

	case '}':
	    if (openBraces > 1) {
		openBraces--;
	    } else if (openBraces == 1) {
		size = (p - elemStart);
		p++;
		if ((p >= limit) || TclIsSpaceProc(*p)) {
		    goto done;
		}

		/*
		 * Garbage after the closing brace; return an error.
		 */

		if (interp != NULL) {
		    p2 = p;
		    while ((p2 < limit) && (!TclIsSpaceProc(*p2))
			    && (p2 < p+20)) {
			p2++;
		    }
		    Tcl_SetObjResult(interp, Tcl_ObjPrintf(
			    "list element in braces followed by \"%.*s\" "
			    "instead of space", (int) (p2-p), p));
		    Tcl_SetErrorCode(interp, "TCL", "VALUE", "LIST", "JUNK",
			    NULL);
		}
		return TCL_ERROR;
	    }
	    break;

	    /*
	     * Backslash: skip over everything up to the end of the backslash
	     * sequence.
	     */

	case '\\':
	    TclParseBackslash(p, limit - p, &numChars, NULL);
	    p += (numChars - 1);
	    break;

	    /*
	     * Space: ignore if element is in braces or quotes; otherwise
	     * terminate element.
	     */

	case ' ':
	case '\f':
	case '\n':
	case '\r':
	case '\t':
	case '\v':
	    if ((openBraces == 0) && !inQuotes) {
		size = (p - elemStart);
		goto done;
	    }
	    break;

	    /*
	     * Double-quote: if element is in quotes then terminate it.
	     */

	case '"':
	    if (inQuotes) {
		size = (p - elemStart);
		p++;
		if ((p >= limit) || TclIsSpaceProc(*p)) {
		    goto done;
		}

		/*
		 * Garbage after the closing quote; return an error.
		 */

		if (interp != NULL) {
		    p2 = p;
		    while ((p2 < limit) && (!TclIsSpaceProc(*p2))
			    && (p2 < p+20)) {
			p2++;
		    }
		    Tcl_SetObjResult(interp, Tcl_ObjPrintf(
			    "list element in quotes followed by \"%.*s\" "
			    "instead of space", (int) (p2-p), p));
		    Tcl_SetErrorCode(interp, "TCL", "VALUE", "LIST", "JUNK",
			    NULL);
		}
		return TCL_ERROR;
	    }
	    break;
	}
	p++;
    }

    /*
     * End of list: terminate element.
     */

    if (p == limit) {
	if (openBraces != 0) {
	    if (interp != NULL) {
		Tcl_SetResult(interp, "unmatched open brace in list",
			TCL_STATIC);
		Tcl_SetErrorCode(interp, "TCL", "VALUE", "LIST", "BRACE",
			NULL);
	    }
	    return TCL_ERROR;
	} else if (inQuotes) {
	    if (interp != NULL) {
		Tcl_SetResult(interp, "unmatched open quote in list",
			TCL_STATIC);
		Tcl_SetErrorCode(interp, "TCL", "VALUE", "LIST", "QUOTE",
			NULL);
	    }
	    return TCL_ERROR;
	}
	size = (p - elemStart);
    }

  done:
    while ((p < limit) && (TclIsSpaceProc(*p))) {
	p++;
    }
    *elementPtr = elemStart;
    *nextPtr = p;
    if (sizePtr != 0) {
	*sizePtr = size;
    }
    return TCL_OK;
}

/*
 *----------------------------------------------------------------------
 *
 * TclCopyAndCollapse --
 *
 *	Copy a string and substitute all backslash escape sequences
 *
 * Results:
 *	Count bytes get copied from src to dst. Along the way, backslash
 *	sequences are substituted in the copy.  After scanning count bytes
 *	from src, a null character is placed at the end of dst.  Returns
 *	the number of bytes that got written to dst.
 *
 * Side effects:
 *	None.
 *
 *----------------------------------------------------------------------
 */

int
TclCopyAndCollapse(
    int count,			/* Number of byte to copy from src. */
    const char *src,		/* Copy from here... */
    char *dst)			/* ... to here. */
{
    int newCount = 0;

    while (count > 0) {
	char c = *src;
	if (c == '\\') {
	    int numRead;
	    int backslashCount = TclParseBackslash(src, count, &numRead, dst);

	    dst += backslashCount;
	    newCount += backslashCount;
	    src += numRead;
	    count -= numRead;
	} else {
	    *dst = c;
	    dst++;
	    newCount++;
	    src++;
	    count--;
	}
    }
    *dst = 0;
    return newCount;
}

/*
 *----------------------------------------------------------------------
 *
 * Tcl_SplitList --
 *
 *	Splits a list up into its constituent fields.
 *
 * Results
 *	The return value is normally TCL_OK, which means that the list was
 *	successfully split up. If TCL_ERROR is returned, it means that "list"
 *	didn't have proper list structure; the interp's result will contain a
 *	more detailed error message.
 *
 *	*argvPtr will be filled in with the address of an array whose elements
 *	point to the elements of list, in order. *argcPtr will get filled in
 *	with the number of valid elements in the array. A single block of
 *	memory is dynamically allocated to hold both the argv array and a copy
 *	of the list (with backslashes and braces removed in the standard way).
 *	The caller must eventually free this memory by calling free() on
 *	*argvPtr. Note: *argvPtr and *argcPtr are only modified if the
 *	function returns normally.
 *
 * Side effects:
 *	Memory is allocated.
 *
 *----------------------------------------------------------------------
 */

int
Tcl_SplitList(
    Tcl_Interp *interp,		/* Interpreter to use for error reporting. If
				 * NULL, no error message is left. */
    const char *list,		/* Pointer to string with list structure. */
    int *argcPtr,		/* Pointer to location to fill in with the
				 * number of elements in the list. */
    const char ***argvPtr)	/* Pointer to place to store pointer to array
				 * of pointers to list elements. */
{
    const char **argv, *end, *element;
    char *p;
    int length, size, i, result, elSize, brace;

    /*
     * Allocate enough space to work in. A (CONST char *) for each
     * (possible) list element plus one more for terminating NULL,
     * plus as many bytes as in the original string value, plus one
     * more for a terminating '\0'.  Space used to hold element separating
     * white space in the original string gets re-purposed to hold '\0'
     * characters in the argv array.
     */

    size = TclMaxListLength(list, -1, &end) + 1;
    length = end - list;
<<<<<<< HEAD
    argv = ckalloc((size * sizeof(char *)) + length + 1);
=======
    argv = (CONST char **) ckalloc((unsigned)
	    ((size * sizeof(char *)) + length + 1));

>>>>>>> ef872190
    for (i = 0, p = ((char *) argv) + size*sizeof(char *);
	    *list != 0;  i++) {
	const char *prevList = list;

	result = TclFindElement(interp, list, length, &element, &list,
		&elSize, &brace);
	length -= (list - prevList);
	if (result != TCL_OK) {
	    ckfree(argv);
	    return result;
	}
	if (*element == 0) {
	    break;
	}
	if (i >= size) {
	    ckfree(argv);
	    if (interp != NULL) {
		Tcl_SetResult(interp, "internal error in Tcl_SplitList",
			TCL_STATIC);
		Tcl_SetErrorCode(interp, "TCL", "INTERNAL", "Tcl_SplitList",
			NULL);
	    }
	    return TCL_ERROR;
	}
	argv[i] = p;
	if (brace) {
	    memcpy(p, element, (size_t) elSize);
	    p += elSize;
	    *p = 0;
	    p++;
	} else {
	    TclCopyAndCollapse(elSize, element, p);
	    p += elSize+1;
	}
    }

    argv[i] = NULL;
    *argvPtr = argv;
    *argcPtr = i;
    return TCL_OK;
}

/*
 *----------------------------------------------------------------------
 *
 * Tcl_ScanElement --
 *
 *	This function is a companion function to Tcl_ConvertElement. It scans
 *	a string to see what needs to be done to it (e.g. add backslashes or
 *	enclosing braces) to make the string into a valid Tcl list element.
 *
 * Results:
 *	The return value is an overestimate of the number of characters that
 *	will be needed by Tcl_ConvertElement to produce a valid list element
 *	from string. The word at *flagPtr is filled in with a value needed by
 *	Tcl_ConvertElement when doing the actual conversion.
 *
 * Side effects:
 *	None.
 *
 *----------------------------------------------------------------------
 */

int
Tcl_ScanElement(
    register const char *string,/* String to convert to list element. */
    register int *flagPtr)	/* Where to store information to guide
				 * Tcl_ConvertCountedElement. */
{
    return Tcl_ScanCountedElement(string, -1, flagPtr);
}

/*
 *----------------------------------------------------------------------
 *
 * Tcl_ScanCountedElement --
 *
 *	This function is a companion function to Tcl_ConvertCountedElement. It
 *	scans a string to see what needs to be done to it (e.g. add
 *	backslashes or enclosing braces) to make the string into a valid Tcl
 *	list element. If length is -1, then the string is scanned up to the
 *	first null byte.
 *
 * Results:
 *	The return value is an overestimate of the number of characters that
 *	will be needed by Tcl_ConvertCountedElement to produce a valid list
 *	element from string. The word at *flagPtr is filled in with a value
 *	needed by Tcl_ConvertCountedElement when doing the actual conversion.
 *
 * Side effects:
 *	None.
 *
 *----------------------------------------------------------------------
 */

int
Tcl_ScanCountedElement(
    const char *string,		/* String to convert to Tcl list element. */
    int length,			/* Number of bytes in string, or -1. */
    int *flagPtr)		/* Where to store information to guide
				 * Tcl_ConvertElement. */
{
    int flags, nestingLevel;
    register const char *p, *lastChar;

    /*
     * This function and Tcl_ConvertElement together do two things:
     *
     * 1. They produce a proper list, one that will yield back the argument
     *	  strings when evaluated or when disassembled with Tcl_SplitList. This
     *	  is the most important thing.
     *
     * 2. They try to produce legible output, which means minimizing the use
     *	  of backslashes (using braces instead). However, there are some
     *	  situations where backslashes must be used (e.g. an element like
     *	  "{abc": the leading brace will have to be backslashed. For each
     *	  element, one of three things must be done:
     *
     *	  (a) Use the element as-is (it doesn't contain any special
     *	      characters). This is the most desirable option.
     *
     *	  (b) Enclose the element in braces, but leave the contents alone.
     *	      This happens if the element contains embedded space, or if it
     *	      contains characters with special interpretation ($, [, ;, or \),
     *	      or if it starts with a brace or double-quote, or if there are no
     *	      characters in the element.
     *
     *	  (c) Don't enclose the element in braces, but add backslashes to
     *	      prevent special interpretation of special characters. This is a
     *	      last resort used when the argument would normally fall under
     *	      case (b) but contains unmatched braces. It also occurs if the
     *	      last character of the argument is a backslash or if the element
     *	      contains a backslash followed by newline.
     *
     * The function figures out how many bytes will be needed to store the
     * result (actually, it overestimates). It also collects information about
     * the element in the form of a flags word.
     *
     * Note: list elements produced by this function and
     * Tcl_ConvertCountedElement must have the property that they can be
     * enclosing in curly braces to make sub-lists. This means, for example,
     * that we must not leave unmatched curly braces in the resulting list
     * element. This property is necessary in order for functions like
     * Tcl_DStringStartSublist to work.
     */

    nestingLevel = 0;
    flags = 0;
    if (string == NULL) {
	string = "";
    }
    if (length == -1) {
	length = strlen(string);
    }
    lastChar = string + length;
    p = string;
    if ((p == lastChar) || (*p == '{') || (*p == '"')) {
	flags |= USE_BRACES;
    }
    for (; p < lastChar; p++) {
	switch (*p) {
	case '{':
	    nestingLevel++;
	    break;
	case '}':
	    nestingLevel--;
	    if (nestingLevel < 0) {
		flags |= TCL_DONT_USE_BRACES|BRACES_UNMATCHED;
	    }
	    break;
	case '[':
	case '$':
	case ';':
	case ' ':
	case '\f':
	case '\n':
	case '\r':
	case '\t':
	case '\v':
	    flags |= USE_BRACES;
	    break;
	case '\\':
	    if ((p+1 == lastChar) || (p[1] == '\n')) {
		flags = TCL_DONT_USE_BRACES | BRACES_UNMATCHED;
	    } else {
		int size;

		TclParseBackslash(p, lastChar - p, &size, NULL);
		p += size-1;
		flags |= USE_BRACES;
	    }
	    break;
	}
    }
    if (nestingLevel != 0) {
	flags = TCL_DONT_USE_BRACES | BRACES_UNMATCHED;
    }
    *flagPtr = flags;

    /*
     * Allow enough space to backslash every character plus leave two spaces
     * for braces.
     */

    return 2*(p-string) + 2;
}

/*
 *----------------------------------------------------------------------
 *
 * Tcl_ConvertElement --
 *
 *	This is a companion function to Tcl_ScanElement. Given the information
 *	produced by Tcl_ScanElement, this function converts a string to a list
 *	element equal to that string.
 *
 * Results:
 *	Information is copied to *dst in the form of a list element identical
 *	to src (i.e. if Tcl_SplitList is applied to dst it will produce a
 *	string identical to src). The return value is a count of the number of
 *	characters copied (not including the terminating NULL character).
 *
 * Side effects:
 *	None.
 *
 *----------------------------------------------------------------------
 */

int
Tcl_ConvertElement(
    register const char *src,	/* Source information for list element. */
    register char *dst,		/* Place to put list-ified element. */
    register int flags)		/* Flags produced by Tcl_ScanElement. */
{
    return Tcl_ConvertCountedElement(src, -1, dst, flags);
}

/*
 *----------------------------------------------------------------------
 *
 * Tcl_ConvertCountedElement --
 *
 *	This is a companion function to Tcl_ScanCountedElement. Given the
 *	information produced by Tcl_ScanCountedElement, this function converts
 *	a string to a list element equal to that string.
 *
 * Results:
 *	Information is copied to *dst in the form of a list element identical
 *	to src (i.e. if Tcl_SplitList is applied to dst it will produce a
 *	string identical to src). The return value is a count of the number of
 *	characters copied (not including the terminating NULL character).
 *
 * Side effects:
 *	None.
 *
 *----------------------------------------------------------------------
 */

int
Tcl_ConvertCountedElement(
    register const char *src,	/* Source information for list element. */
    int length,			/* Number of bytes in src, or -1. */
    char *dst,			/* Place to put list-ified element. */
    int flags)			/* Flags produced by Tcl_ScanElement. */
{
    register char *p = dst;
    register const char *lastChar;

    /*
     * See the comment block at the beginning of the Tcl_ScanElement code for
     * details of how this works.
     */

    if (src && length == -1) {
	length = strlen(src);
    }
    if ((src == NULL) || (length == 0)) {
	p[0] = '{';
	p[1] = '}';
	p[2] = 0;
	return 2;
    }
    lastChar = src + length;
    if ((*src == '#') && !(flags & TCL_DONT_QUOTE_HASH)) {
	flags |= USE_BRACES;
    }
    if ((flags & USE_BRACES) && !(flags & TCL_DONT_USE_BRACES)) {
	*p = '{';
	p++;
	for (; src != lastChar; src++, p++) {
	    *p = *src;
	}
	*p = '}';
	p++;
    } else {
	if (*src == '{') {
	    /*
	     * Can't have a leading brace unless the whole element is enclosed
	     * in braces. Add a backslash before the brace. Furthermore, this
	     * may destroy the balance between open and close braces, so set
	     * BRACES_UNMATCHED.
	     */

	    p[0] = '\\';
	    p[1] = '{';
	    p += 2;
	    src++;
	    flags |= BRACES_UNMATCHED;
	} else if ((*src == '#') && !(flags & TCL_DONT_QUOTE_HASH)) {
	    /*
	     * Leading '#' could be seen by [eval] as the start of a comment,
	     * if on the first element of a list, so quote it.
	     */

	    p[0] = '\\';
	    p[1] = '#';
	    p += 2;
	    src++;
	}
	for (; src != lastChar; src++) {
	    switch (*src) {
	    case ']':
	    case '[':
	    case '$':
	    case ';':
	    case ' ':
	    case '\\':
	    case '"':
		*p = '\\';
		p++;
		break;
	    case '{':
	    case '}':
		/*
		 * It may not seem necessary to backslash braces, but it is.
		 * The reason for this is that the resulting list element may
		 * actually be an element of a sub-list enclosed in braces
		 * (e.g. if Tcl_DStringStartSublist has been invoked), so
		 * there may be a brace mismatch if the braces aren't
		 * backslashed.
		 */

		if (flags & BRACES_UNMATCHED) {
		    *p = '\\';
		    p++;
		}
		break;
	    case '\f':
		*p = '\\';
		p++;
		*p = 'f';
		p++;
		continue;
	    case '\n':
		*p = '\\';
		p++;
		*p = 'n';
		p++;
		continue;
	    case '\r':
		*p = '\\';
		p++;
		*p = 'r';
		p++;
		continue;
	    case '\t':
		*p = '\\';
		p++;
		*p = 't';
		p++;
		continue;
	    case '\v':
		*p = '\\';
		p++;
		*p = 'v';
		p++;
		continue;
	    }
	    *p = *src;
	    p++;
	}
    }
    *p = '\0';
    return p-dst;
}

/*
 *----------------------------------------------------------------------
 *
 * Tcl_Merge --
 *
 *	Given a collection of strings, merge them together into a single
 *	string that has proper Tcl list structured (i.e. Tcl_SplitList may be
 *	used to retrieve strings equal to the original elements, and Tcl_Eval
 *	will parse the string back into its original elements).
 *
 * Results:
 *	The return value is the address of a dynamically-allocated string
 *	containing the merged list.
 *
 * Side effects:
 *	None.
 *
 *----------------------------------------------------------------------
 */

char *
Tcl_Merge(
    int argc,			/* How many strings to merge. */
    const char *const *argv)	/* Array of string values. */
{
#   define LOCAL_SIZE 20
    int localFlags[LOCAL_SIZE], *flagPtr;
    int numChars;
    char *result;
    char *dst;
    int i;

    /*
     * Pass 1: estimate space, gather flags.
     */

    if (argc <= LOCAL_SIZE) {
	flagPtr = localFlags;
    } else {
	flagPtr = ckalloc(argc * sizeof(int));
    }
    numChars = 1;
    for (i = 0; i < argc; i++) {
	numChars += Tcl_ScanElement(argv[i], &flagPtr[i]) + 1;
    }

    /*
     * Pass two: copy into the result area.
     */

    result = ckalloc(numChars);
    dst = result;
    for (i = 0; i < argc; i++) {
	numChars = Tcl_ConvertElement(argv[i], dst,
		flagPtr[i] | (i==0 ? 0 : TCL_DONT_QUOTE_HASH));
	dst += numChars;
	*dst = ' ';
	dst++;
    }
    if (dst == result) {
	*dst = 0;
    } else {
	dst[-1] = 0;
    }

    if (flagPtr != localFlags) {
	ckfree(flagPtr);
    }
    return result;
}

/*
 *----------------------------------------------------------------------
 *
 * Tcl_Backslash --
 *
 *	Figure out how to handle a backslash sequence.
 *
 * Results:
 *	The return value is the character that should be substituted in place
 *	of the backslash sequence that starts at src. If readPtr isn't NULL
 *	then it is filled in with a count of the number of characters in the
 *	backslash sequence.
 *
 * Side effects:
 *	None.
 *
 *----------------------------------------------------------------------
 */

char
Tcl_Backslash(
    const char *src,		/* Points to the backslash character of a
				 * backslash sequence. */
    int *readPtr)		/* Fill in with number of characters read from
				 * src, unless NULL. */
{
    char buf[TCL_UTF_MAX];
    Tcl_UniChar ch;

    Tcl_UtfBackslash(src, readPtr, buf);
    TclUtfToUniChar(buf, &ch);
    return (char) ch;
}

/*
 *----------------------------------------------------------------------
 *
 * TclTrimRight --
 *	Takes two counted strings in the Tcl encoding which must both be
 *	null terminated.  Conceptually trims from the right side of the
 *	first string all characters found in the second string.
 *
 * Results:
 *	The number of bytes to be removed from the end of the string.
 *
 * Side effects:
 *	None.
 *
 *----------------------------------------------------------------------
 */

int
TclTrimRight(
    const char *bytes,	/* String to be trimmed... */
    int numBytes,	/* ...and its length in bytes */
    const char *trim,	/* String of trim characters... */
    int numTrim)	/* ...and its length in bytes */
{
    const char *p = bytes + numBytes;
    int pInc;

    if ((bytes[numBytes] != '\0') || (trim[numTrim] != '\0')) {
	Tcl_Panic("TclTrimRight works only on null-terminated strings");
    }

    /* Empty strings -> nothing to do */
    if ((numBytes == 0) || (numTrim == 0)) {
	return 0;
    }

    /* Outer loop: iterate over string to be trimmed */
    do {
	Tcl_UniChar ch1;
	const char *q = trim;
	int bytesLeft = numTrim;

	p = Tcl_UtfPrev(p, bytes);
 	pInc = TclUtfToUniChar(p, &ch1);

	/* Inner loop: scan trim string for match to current character */
	do {
	    Tcl_UniChar ch2;
	    int qInc = TclUtfToUniChar(q, &ch2);

	    if (ch1 == ch2) {
		break;
	    }

	    q += qInc;
	    bytesLeft -= qInc;
	} while (bytesLeft);

	if (bytesLeft == 0) {
	    /* No match; trim task done; *p is last non-trimmed char */
	    p += pInc;
	    break;
	}
    } while (p > bytes);

    return numBytes - (p - bytes);
}

/*
 *----------------------------------------------------------------------
 *
 * TclTrimLeft --
 *	Takes two counted strings in the Tcl encoding which must both be
 *	null terminated.  Conceptually trims from the left side of the
 *	first string all characters found in the second string.
 *
 * Results:
 *	The number of bytes to be removed from the start of the string.
 *
 * Side effects:
 *	None.
 *
 *----------------------------------------------------------------------
 */

int
TclTrimLeft(
    const char *bytes,	/* String to be trimmed... */
    int numBytes,	/* ...and its length in bytes */
    const char *trim,	/* String of trim characters... */
    int numTrim)	/* ...and its length in bytes */
{
    const char *p = bytes;

    if ((bytes[numBytes] != '\0') || (trim[numTrim] != '\0')) {
	Tcl_Panic("TclTrimLeft works only on null-terminated strings");
    }

    /* Empty strings -> nothing to do */
    if ((numBytes == 0) || (numTrim == 0)) {
	return 0;
    }

    /* Outer loop: iterate over string to be trimmed */
    do {
	Tcl_UniChar ch1;
	int pInc = TclUtfToUniChar(p, &ch1);
	const char *q = trim;
	int bytesLeft = numTrim;

	/* Inner loop: scan trim string for match to current character */
	do {
	    Tcl_UniChar ch2;
	    int qInc = TclUtfToUniChar(q, &ch2);

	    if (ch1 == ch2) {
		break;
	    }

	    q += qInc;
	    bytesLeft -= qInc;
	} while (bytesLeft);

	if (bytesLeft == 0) {
	    /* No match; trim task done; *p is first non-trimmed char */
	    break;
	}

	p += pInc;
	numBytes -= pInc;
    } while (numBytes);

    return p - bytes;
}

/*
 *----------------------------------------------------------------------
 *
 * Tcl_Concat --
 *
 *	Concatenate a set of strings into a single large string.
 *
 * Results:
 *	The return value is dynamically-allocated string containing a
 *	concatenation of all the strings in argv, with spaces between the
 *	original argv elements.
 *
 * Side effects:
 *	Memory is allocated for the result; the caller is responsible for
 *	freeing the memory.
 *
 *----------------------------------------------------------------------
 */

/* The whitespace characters trimmed during [concat] operations */
#define CONCAT_WS " \f\v\r\t\n"
#define CONCAT_WS_SIZE (int) (sizeof(CONCAT_WS "") - 1)

char *
Tcl_Concat(
    int argc,			/* Number of strings to concatenate. */
    const char *const *argv)	/* Array of strings to concatenate. */
{
    int i, needSpace = 0, bytesNeeded = 0;
    char *result, *p;

    /* Dispose of the empty result corner case first to simplify later code */
    if (argc == 0) {
	result = (char *) ckalloc(1);
	result[0] = '\0';
	return result;
    }

    /* First allocate the result buffer at the size required */
    for (i = 0;  i < argc;  i++) {
	bytesNeeded += strlen(argv[i]);
	if (bytesNeeded < 0) {
	    Tcl_Panic("Tcl_Concat: max size of Tcl value exceeded");
	}
    }
    if (bytesNeeded + argc - 1 < 0) {
	/*
	 * Panic test could be tighter, but not going to bother for 
	 * this legacy routine.
	 */
	Tcl_Panic("Tcl_Concat: max size of Tcl value exceeded");
    }
    /* All element bytes + (argc - 1) spaces + 1 terminating NULL */
    result = (char *) ckalloc((unsigned) (bytesNeeded + argc));

    for (p = result, i = 0;  i < argc;  i++) {
	int trim, elemLength;
	const char *element;
	
	element = argv[i];
	elemLength = strlen(argv[i]);

	/* Trim away the leading whitespace */
	trim = TclTrimLeft(element, elemLength, CONCAT_WS, CONCAT_WS_SIZE);
	element += trim;
	elemLength -= trim;

	/*
	 * Trim away the trailing whitespace.  Do not permit trimming
	 * to expose a final backslash character.
	 */

	trim = TclTrimRight(element, elemLength, CONCAT_WS, CONCAT_WS_SIZE);
	trim -= trim && (element[elemLength - trim - 1] == '\\');
	elemLength -= trim;

	/* If we're left with empty element after trimming, do nothing */
	if (elemLength == 0) {
	    continue;
	}

	/* Append to the result with space if needed */
	if (needSpace) {
	    *p++ = ' ';
	}
	memcpy(p, element, (size_t) elemLength);
	p += elemLength;
	needSpace = 1;
    }
    *p = '\0';
    return result;
}

/*
 *----------------------------------------------------------------------
 *
 * Tcl_ConcatObj --
 *
 *	Concatenate the strings from a set of objects into a single string
 *	object with spaces between the original strings.
 *
 * Results:
 *	The return value is a new string object containing a concatenation of
 *	the strings in objv. Its ref count is zero.
 *
 * Side effects:
 *	A new object is created.
 *
 *----------------------------------------------------------------------
 */

Tcl_Obj *
Tcl_ConcatObj(
    int objc,			/* Number of objects to concatenate. */
    Tcl_Obj *const objv[])	/* Array of objects to concatenate. */
{
    int i, elemLength, needSpace = 0, bytesNeeded = 0;
    const char *element;
    Tcl_Obj *objPtr, *resPtr;

    /*
     * Check first to see if all the items are of list type or empty. If so,
     * we will concat them together as lists, and return a list object. This
     * is only valid when the lists are in canonical form.
     */

    for (i = 0;  i < objc;  i++) {
	int length;

	objPtr = objv[i];
	if (TclListObjIsCanonical(objPtr)) {
	    continue;
	}
	Tcl_GetStringFromObj(objPtr, &length);
	if (length > 0) {
	    break;
	}
    }
    if (i == objc) {
	Tcl_Obj **listv;
	int listc;

	resPtr = NULL;
	for (i = 0;  i < objc;  i++) {
	    /*
	     * Tcl_ListObjAppendList could be used here, but this saves us a
	     * bit of type checking (since we've already done it). Use of
	     * INT_MAX tells us to always put the new stuff on the end. It
	     * will be set right in Tcl_ListObjReplace.
	     * Note that all objs at this point are either lists or have an
	     * empty string rep.
	     */

	    objPtr = objv[i];
	    if (objPtr->bytes && objPtr->length == 0) {
		continue;
	    }
	    TclListObjGetElements(NULL, objPtr, &listc, &listv);
	    if (listc) {
		if (resPtr) {
		    Tcl_ListObjReplace(NULL, resPtr, INT_MAX, 0, listc, listv);
		} else {
		    resPtr = TclListObjCopy(NULL, objPtr);
		}
	    }
	}
	if (!resPtr) {
	    resPtr = Tcl_NewObj();
	}
	return resPtr;
    }

    /*
     * Something cannot be determined to be safe, so build the concatenation
     * the slow way, using the string representations.
     */

    /* First try to pre-allocate the size required */
    for (i = 0;  i < objc;  i++) {
	element = TclGetStringFromObj(objv[i], &elemLength);
	bytesNeeded += elemLength;
	if (bytesNeeded < 0) {
	    break;
	}
    }
    /*
     * Does not matter if this fails, will simply try later to build up
     * the string with each Append reallocating as needed with the usual
     * string append algorithm.  When that fails it will report the error.
     */
    TclNewObj(resPtr);
    Tcl_AttemptSetObjLength(resPtr, bytesNeeded + objc - 1);
    Tcl_SetObjLength(resPtr, 0);

    for (i = 0;  i < objc;  i++) {
	int trim;
	
	element = TclGetStringFromObj(objv[i], &elemLength);

	/* Trim away the leading whitespace */
	trim = TclTrimLeft(element, elemLength, CONCAT_WS, CONCAT_WS_SIZE);
	element += trim;
	elemLength -= trim;

	/*
	 * Trim away the trailing whitespace.  Do not permit trimming
	 * to expose a final backslash character.
	 */

	trim = TclTrimRight(element, elemLength, CONCAT_WS, CONCAT_WS_SIZE);
	trim -= trim && (element[elemLength - trim - 1] == '\\');
	elemLength -= trim;

	/* If we're left with empty element after trimming, do nothing */
	if (elemLength == 0) {
	    continue;
	}

	/* Append to the result with space if needed */
	if (needSpace) {
	    Tcl_AppendToObj(resPtr, " ", 1);
	}
	Tcl_AppendToObj(resPtr, element, elemLength);
	needSpace = 1;
    }
    return resPtr;
}

/*
 *----------------------------------------------------------------------
 *
 * Tcl_StringMatch --
 *
 *	See if a particular string matches a particular pattern.
 *
 * Results:
 *	The return value is 1 if string matches pattern, and 0 otherwise. The
 *	matching operation permits the following special characters in the
 *	pattern: *?\[] (see the manual entry for details on what these mean).
 *
 * Side effects:
 *	None.
 *
 *----------------------------------------------------------------------
 */

int
Tcl_StringMatch(
    const char *str,		/* String. */
    const char *pattern)	/* Pattern, which may contain special
				 * characters. */
{
    return Tcl_StringCaseMatch(str, pattern, 0);
}

/*
 *----------------------------------------------------------------------
 *
 * Tcl_StringCaseMatch --
 *
 *	See if a particular string matches a particular pattern. Allows case
 *	insensitivity.
 *
 * Results:
 *	The return value is 1 if string matches pattern, and 0 otherwise. The
 *	matching operation permits the following special characters in the
 *	pattern: *?\[] (see the manual entry for details on what these mean).
 *
 * Side effects:
 *	None.
 *
 *----------------------------------------------------------------------
 */

int
Tcl_StringCaseMatch(
    const char *str,		/* String. */
    const char *pattern,	/* Pattern, which may contain special
				 * characters. */
    int nocase)			/* 0 for case sensitive, 1 for insensitive */
{
    int p, charLen;
    const char *pstart = pattern;
    Tcl_UniChar ch1, ch2;

    while (1) {
	p = *pattern;

	/*
	 * See if we're at the end of both the pattern and the string. If so,
	 * we succeeded. If we're at the end of the pattern but not at the end
	 * of the string, we failed.
	 */

	if (p == '\0') {
	    return (*str == '\0');
	}
	if ((*str == '\0') && (p != '*')) {
	    return 0;
	}

	/*
	 * Check for a "*" as the next pattern character. It matches any
	 * substring. We handle this by calling ourselves recursively for each
	 * postfix of string, until either we match or we reach the end of the
	 * string.
	 */

	if (p == '*') {
	    /*
	     * Skip all successive *'s in the pattern
	     */

	    while (*(++pattern) == '*') {}
	    p = *pattern;
	    if (p == '\0') {
		return 1;
	    }

	    /*
	     * This is a special case optimization for single-byte utf.
	     */

	    if (UCHAR(*pattern) < 0x80) {
		ch2 = (Tcl_UniChar)
			(nocase ? tolower(UCHAR(*pattern)) : UCHAR(*pattern));
	    } else {
		Tcl_UtfToUniChar(pattern, &ch2);
		if (nocase) {
		    ch2 = Tcl_UniCharToLower(ch2);
		}
	    }

	    while (1) {
		/*
		 * Optimization for matching - cruise through the string
		 * quickly if the next char in the pattern isn't a special
		 * character
		 */

		if ((p != '[') && (p != '?') && (p != '\\')) {
		    if (nocase) {
			while (*str) {
			    charLen = TclUtfToUniChar(str, &ch1);
			    if (ch2==ch1 || ch2==Tcl_UniCharToLower(ch1)) {
				break;
			    }
			    str += charLen;
			}
		    } else {
			/*
			 * There's no point in trying to make this code
			 * shorter, as the number of bytes you want to compare
			 * each time is non-constant.
			 */

			while (*str) {
			    charLen = TclUtfToUniChar(str, &ch1);
			    if (ch2 == ch1) {
				break;
			    }
			    str += charLen;
			}
		    }
		}
		if (Tcl_StringCaseMatch(str, pattern, nocase)) {
		    return 1;
		}
		if (*str == '\0') {
		    return 0;
		}
		str += TclUtfToUniChar(str, &ch1);
	    }
	}

	/*
	 * Check for a "?" as the next pattern character. It matches any
	 * single character.
	 */

	if (p == '?') {
	    pattern++;
	    str += TclUtfToUniChar(str, &ch1);
	    continue;
	}

	/*
	 * Check for a "[" as the next pattern character. It is followed by a
	 * list of characters that are acceptable, or by a range (two
	 * characters separated by "-").
	 */

	if (p == '[') {
	    Tcl_UniChar startChar, endChar;

	    pattern++;
	    if (UCHAR(*str) < 0x80) {
		ch1 = (Tcl_UniChar)
			(nocase ? tolower(UCHAR(*str)) : UCHAR(*str));
		str++;
	    } else {
		str += Tcl_UtfToUniChar(str, &ch1);
		if (nocase) {
		    ch1 = Tcl_UniCharToLower(ch1);
		}
	    }
	    while (1) {
		if ((*pattern == ']') || (*pattern == '\0')) {
		    return 0;
		}
		if (UCHAR(*pattern) < 0x80) {
		    startChar = (Tcl_UniChar) (nocase
			    ? tolower(UCHAR(*pattern)) : UCHAR(*pattern));
		    pattern++;
		} else {
		    pattern += Tcl_UtfToUniChar(pattern, &startChar);
		    if (nocase) {
			startChar = Tcl_UniCharToLower(startChar);
		    }
		}
		if (*pattern == '-') {
		    pattern++;
		    if (*pattern == '\0') {
			return 0;
		    }
		    if (UCHAR(*pattern) < 0x80) {
			endChar = (Tcl_UniChar) (nocase
				? tolower(UCHAR(*pattern)) : UCHAR(*pattern));
			pattern++;
		    } else {
			pattern += Tcl_UtfToUniChar(pattern, &endChar);
			if (nocase) {
			    endChar = Tcl_UniCharToLower(endChar);
			}
		    }
		    if (((startChar <= ch1) && (ch1 <= endChar))
			    || ((endChar <= ch1) && (ch1 <= startChar))) {
			/*
			 * Matches ranges of form [a-z] or [z-a].
			 */

			break;
		    }
		} else if (startChar == ch1) {
		    break;
		}
	    }
	    while (*pattern != ']') {
		if (*pattern == '\0') {
		    pattern = Tcl_UtfPrev(pattern, pstart);
		    break;
		}
		pattern++;
	    }
	    pattern++;
	    continue;
	}

	/*
	 * If the next pattern character is '\', just strip off the '\' so we
	 * do exact matching on the character that follows.
	 */

	if (p == '\\') {
	    pattern++;
	    if (*pattern == '\0') {
		return 0;
	    }
	}

	/*
	 * There's no special character. Just make sure that the next bytes of
	 * each string match.
	 */

	str += TclUtfToUniChar(str, &ch1);
	pattern += TclUtfToUniChar(pattern, &ch2);
	if (nocase) {
	    if (Tcl_UniCharToLower(ch1) != Tcl_UniCharToLower(ch2)) {
		return 0;
	    }
	} else if (ch1 != ch2) {
	    return 0;
	}
    }
}

/*
 *----------------------------------------------------------------------
 *
 * TclByteArrayMatch --
 *
 *	See if a particular string matches a particular pattern.  Does not
 *	allow for case insensitivity.
 *	Parallels tclUtf.c:TclUniCharMatch, adjusted for char* and sans nocase.
 *
 * Results:
 *	The return value is 1 if string matches pattern, and 0 otherwise. The
 *	matching operation permits the following special characters in the
 *	pattern: *?\[] (see the manual entry for details on what these mean).
 *
 * Side effects:
 *	None.
 *
 *----------------------------------------------------------------------
 */

int
TclByteArrayMatch(
    const unsigned char *string,/* String. */
    int strLen,			/* Length of String */
    const unsigned char *pattern,
				/* Pattern, which may contain special
				 * characters. */
    int ptnLen,			/* Length of Pattern */
    int flags)
{
    const unsigned char *stringEnd, *patternEnd;
    unsigned char p;

    stringEnd = string + strLen;
    patternEnd = pattern + ptnLen;

    while (1) {
	/*
	 * See if we're at the end of both the pattern and the string. If so,
	 * we succeeded. If we're at the end of the pattern but not at the end
	 * of the string, we failed.
	 */

	if (pattern == patternEnd) {
	    return (string == stringEnd);
	}
	p = *pattern;
	if ((string == stringEnd) && (p != '*')) {
	    return 0;
	}

	/*
	 * Check for a "*" as the next pattern character. It matches any
	 * substring. We handle this by skipping all the characters up to the
	 * next matching one in the pattern, and then calling ourselves
	 * recursively for each postfix of string, until either we match or we
	 * reach the end of the string.
	 */

	if (p == '*') {
	    /*
	     * Skip all successive *'s in the pattern.
	     */

	    while ((++pattern < patternEnd) && (*pattern == '*')) {
		/* empty body */
	    }
	    if (pattern == patternEnd) {
		return 1;
	    }
	    p = *pattern;
	    while (1) {
		/*
		 * Optimization for matching - cruise through the string
		 * quickly if the next char in the pattern isn't a special
		 * character.
		 */

		if ((p != '[') && (p != '?') && (p != '\\')) {
		    while ((string < stringEnd) && (p != *string)) {
			string++;
		    }
		}
		if (TclByteArrayMatch(string, stringEnd - string,
				pattern, patternEnd - pattern, 0)) {
		    return 1;
		}
		if (string == stringEnd) {
		    return 0;
		}
		string++;
	    }
	}

	/*
	 * Check for a "?" as the next pattern character. It matches any
	 * single character.
	 */

	if (p == '?') {
	    pattern++;
	    string++;
	    continue;
	}

	/*
	 * Check for a "[" as the next pattern character. It is followed by a
	 * list of characters that are acceptable, or by a range (two
	 * characters separated by "-").
	 */

	if (p == '[') {
	    unsigned char ch1, startChar, endChar;

	    pattern++;
	    ch1 = *string;
	    string++;
	    while (1) {
		if ((*pattern == ']') || (pattern == patternEnd)) {
		    return 0;
		}
		startChar = *pattern;
		pattern++;
		if (*pattern == '-') {
		    pattern++;
		    if (pattern == patternEnd) {
			return 0;
		    }
		    endChar = *pattern;
		    pattern++;
		    if (((startChar <= ch1) && (ch1 <= endChar))
			    || ((endChar <= ch1) && (ch1 <= startChar))) {
			/*
			 * Matches ranges of form [a-z] or [z-a].
			 */
			break;
		    }
		} else if (startChar == ch1) {
		    break;
		}
	    }
	    while (*pattern != ']') {
		if (pattern == patternEnd) {
		    pattern--;
		    break;
		}
		pattern++;
	    }
	    pattern++;
	    continue;
	}

	/*
	 * If the next pattern character is '\', just strip off the '\' so we
	 * do exact matching on the character that follows.
	 */

	if (p == '\\') {
	    if (++pattern == patternEnd) {
		return 0;
	    }
	}

	/*
	 * There's no special character. Just make sure that the next bytes of
	 * each string match.
	 */

	if (*string != *pattern) {
	    return 0;
	}
	string++;
	pattern++;
    }
}

/*
 *----------------------------------------------------------------------
 *
 * TclStringMatchObj --
 *
 *	See if a particular string matches a particular pattern.
 *	Allows case insensitivity.  This is the generic multi-type handler
 *	for the various matching algorithms.
 *
 * Results:
 *	The return value is 1 if string matches pattern, and 0 otherwise. The
 *	matching operation permits the following special characters in the
 *	pattern: *?\[] (see the manual entry for details on what these mean).
 *
 * Side effects:
 *	None.
 *
 *----------------------------------------------------------------------
 */

int
TclStringMatchObj(
    Tcl_Obj *strObj,		/* string object. */
    Tcl_Obj *ptnObj,		/* pattern object. */
    int flags)			/* Only TCL_MATCH_NOCASE should be passed, or
				 * 0. */
{
    int match, length, plen;

    /*
     * Promote based on the type of incoming object.
     * XXX: Currently doesn't take advantage of exact-ness that
     * XXX: TclReToGlob tells us about
    trivial = nocase ? 0 : TclMatchIsTrivial(TclGetString(ptnObj));
     */

    if ((strObj->typePtr == &tclStringType) || (strObj->typePtr == NULL)) {
	Tcl_UniChar *udata, *uptn;

	udata = Tcl_GetUnicodeFromObj(strObj, &length);
	uptn  = Tcl_GetUnicodeFromObj(ptnObj, &plen);
	match = TclUniCharMatch(udata, length, uptn, plen, flags);
    } else if (TclIsPureByteArray(strObj) && !flags) {
	unsigned char *data, *ptn;

	data = Tcl_GetByteArrayFromObj(strObj, &length);
	ptn  = Tcl_GetByteArrayFromObj(ptnObj, &plen);
	match = TclByteArrayMatch(data, length, ptn, plen, 0);
    } else {
	match = Tcl_StringCaseMatch(TclGetString(strObj),
		TclGetString(ptnObj), flags);
    }
    return match;
}

/*
 *----------------------------------------------------------------------
 *
 * Tcl_DStringInit --
 *
 *	Initializes a dynamic string, discarding any previous contents of the
 *	string (Tcl_DStringFree should have been called already if the dynamic
 *	string was previously in use).
 *
 * Results:
 *	None.
 *
 * Side effects:
 *	The dynamic string is initialized to be empty.
 *
 *----------------------------------------------------------------------
 */

void
Tcl_DStringInit(
    Tcl_DString *dsPtr)		/* Pointer to structure for dynamic string. */
{
    dsPtr->string = dsPtr->staticSpace;
    dsPtr->length = 0;
    dsPtr->spaceAvl = TCL_DSTRING_STATIC_SIZE;
    dsPtr->staticSpace[0] = '\0';
}

/*
 *----------------------------------------------------------------------
 *
 * Tcl_DStringAppend --
 *
 *	Append more bytes to the current value of a dynamic string.
 *
 * Results:
 *	The return value is a pointer to the dynamic string's new value.
 *
 * Side effects:
 *	Length bytes from "bytes" (or all of "bytes" if length is less than
 *	zero) are added to the current value of the string. Memory gets
 *	reallocated if needed to accomodate the string's new size.
 *
 *----------------------------------------------------------------------
 */

char *
Tcl_DStringAppend(
    Tcl_DString *dsPtr,		/* Structure describing dynamic string. */
    const char *bytes,		/* String to append. If length is -1 then this
				 * must be null-terminated. */
    int length)			/* Number of bytes from "bytes" to append. If
				 * < 0, then append all of bytes, up to null
				 * at end. */
{
    int newSize;

    if (length < 0) {
	length = strlen(bytes);
    }
    newSize = length + dsPtr->length;

    /*
     * Allocate a larger buffer for the string if the current one isn't large
     * enough. Allocate extra space in the new buffer so that there will be
     * room to grow before we have to allocate again.
     */

    if (newSize >= dsPtr->spaceAvl) {
	dsPtr->spaceAvl = newSize * 2;
	if (dsPtr->string == dsPtr->staticSpace) {
	    char *newString = ckalloc(dsPtr->spaceAvl);

	    memcpy(newString, dsPtr->string, (size_t) dsPtr->length);
	    dsPtr->string = newString;
	} else {
	    dsPtr->string = ckrealloc(dsPtr->string, dsPtr->spaceAvl);
	}
    }

    /*
     * Copy the new string into the buffer at the end of the old one.
     */

    memcpy(dsPtr->string + dsPtr->length, bytes, length);
    dsPtr->length += length;
    dsPtr->string[dsPtr->length] = '\0';
    return dsPtr->string;
}

/*
 *----------------------------------------------------------------------
 *
 * Tcl_DStringAppendElement --
 *
 *	Append a list element to the current value of a dynamic string.
 *
 * Results:
 *	The return value is a pointer to the dynamic string's new value.
 *
 * Side effects:
 *	String is reformatted as a list element and added to the current value
 *	of the string. Memory gets reallocated if needed to accomodate the
 *	string's new size.
 *
 *----------------------------------------------------------------------
 */

char *
Tcl_DStringAppendElement(
    Tcl_DString *dsPtr,		/* Structure describing dynamic string. */
    const char *element)	/* String to append. Must be
				 * null-terminated. */
{
    int newSize, flags, strSize;
    char *dst;

    strSize = ((element== NULL) ? 0 : strlen(element));
    newSize = Tcl_ScanCountedElement(element, strSize, &flags)
	+ dsPtr->length + 1;

    /*
     * Allocate a larger buffer for the string if the current one isn't large
     * enough. Allocate extra space in the new buffer so that there will be
     * room to grow before we have to allocate again. SPECIAL NOTE: must use
     * memcpy, not strcpy, to copy the string to a larger buffer, since there
     * may be embedded NULLs in the string in some cases.
     */

    if (newSize >= dsPtr->spaceAvl) {
	dsPtr->spaceAvl = newSize * 2;
	if (dsPtr->string == dsPtr->staticSpace) {
	    char *newString = ckalloc(dsPtr->spaceAvl);

	    memcpy(newString, dsPtr->string, (size_t) dsPtr->length);
	    dsPtr->string = newString;
	} else {
	    dsPtr->string = ckrealloc(dsPtr->string, dsPtr->spaceAvl);
	}
    }

    /*
     * Convert the new string to a list element and copy it into the buffer at
     * the end, with a space, if needed.
     */

    dst = dsPtr->string + dsPtr->length;
    if (TclNeedSpace(dsPtr->string, dst)) {
	*dst = ' ';
	dst++;
	dsPtr->length++;

	/*
	 * If we need a space to separate this element from preceding stuff,
	 * then this element will not lead a list, and need not have it's
	 * leading '#' quoted.
	 */

	flags |= TCL_DONT_QUOTE_HASH;
    }
    dsPtr->length += Tcl_ConvertCountedElement(element, strSize, dst, flags);
    return dsPtr->string;
}

/*
 *----------------------------------------------------------------------
 *
 * Tcl_DStringSetLength --
 *
 *	Change the length of a dynamic string. This can cause the string to
 *	either grow or shrink, depending on the value of length.
 *
 * Results:
 *	None.
 *
 * Side effects:
 *	The length of dsPtr is changed to length and a null byte is stored at
 *	that position in the string. If length is larger than the space
 *	allocated for dsPtr, then a panic occurs.
 *
 *----------------------------------------------------------------------
 */

void
Tcl_DStringSetLength(
    Tcl_DString *dsPtr,		/* Structure describing dynamic string. */
    int length)			/* New length for dynamic string. */
{
    int newsize;

    if (length < 0) {
	length = 0;
    }
    if (length >= dsPtr->spaceAvl) {
	/*
	 * There are two interesting cases here. In the first case, the user
	 * may be trying to allocate a large buffer of a specific size. It
	 * would be wasteful to overallocate that buffer, so we just allocate
	 * enough for the requested size plus the trailing null byte. In the
	 * second case, we are growing the buffer incrementally, so we need
	 * behavior similar to Tcl_DStringAppend. The requested length will
	 * usually be a small delta above the current spaceAvl, so we'll end
	 * up doubling the old size. This won't grow the buffer quite as
	 * quickly, but it should be close enough.
	 */

	newsize = dsPtr->spaceAvl * 2;
	if (length < newsize) {
	    dsPtr->spaceAvl = newsize;
	} else {
	    dsPtr->spaceAvl = length + 1;
	}
	if (dsPtr->string == dsPtr->staticSpace) {
	    char *newString = ckalloc(dsPtr->spaceAvl);

	    memcpy(newString, dsPtr->string, (size_t) dsPtr->length);
	    dsPtr->string = newString;
	} else {
	    dsPtr->string = ckrealloc(dsPtr->string, dsPtr->spaceAvl);
	}
    }
    dsPtr->length = length;
    dsPtr->string[length] = 0;
}

/*
 *----------------------------------------------------------------------
 *
 * Tcl_DStringFree --
 *
 *	Frees up any memory allocated for the dynamic string and reinitializes
 *	the string to an empty state.
 *
 * Results:
 *	None.
 *
 * Side effects:
 *	The previous contents of the dynamic string are lost, and the new
 *	value is an empty string.
 *
 *----------------------------------------------------------------------
 */

void
Tcl_DStringFree(
    Tcl_DString *dsPtr)		/* Structure describing dynamic string. */
{
    if (dsPtr->string != dsPtr->staticSpace) {
	ckfree(dsPtr->string);
    }
    dsPtr->string = dsPtr->staticSpace;
    dsPtr->length = 0;
    dsPtr->spaceAvl = TCL_DSTRING_STATIC_SIZE;
    dsPtr->staticSpace[0] = '\0';
}

/*
 *----------------------------------------------------------------------
 *
 * Tcl_DStringResult --
 *
 *	This function moves the value of a dynamic string into an interpreter
 *	as its string result. Afterwards, the dynamic string is reset to an
 *	empty string.
 *
 * Results:
 *	None.
 *
 * Side effects:
 *	The string is "moved" to interp's result, and any existing string
 *	result for interp is freed. dsPtr is reinitialized to an empty string.
 *
 *----------------------------------------------------------------------
 */

void
Tcl_DStringResult(
    Tcl_Interp *interp,		/* Interpreter whose result is to be reset. */
    Tcl_DString *dsPtr)		/* Dynamic string that is to become the
				 * result of interp. */
{
    Interp *iPtr = (Interp *) interp;

    Tcl_ResetResult(interp);

    if (dsPtr->string != dsPtr->staticSpace) {
	iPtr->result = dsPtr->string;
	iPtr->freeProc = TCL_DYNAMIC;
    } else if (dsPtr->length < TCL_RESULT_SIZE) {
	iPtr->result = iPtr->resultSpace;
	memcpy(iPtr->result, dsPtr->string, dsPtr->length + 1);
    } else {
	Tcl_SetResult(interp, dsPtr->string, TCL_VOLATILE);
    }

    dsPtr->string = dsPtr->staticSpace;
    dsPtr->length = 0;
    dsPtr->spaceAvl = TCL_DSTRING_STATIC_SIZE;
    dsPtr->staticSpace[0] = '\0';
}

/*
 *----------------------------------------------------------------------
 *
 * Tcl_DStringGetResult --
 *
 *	This function moves an interpreter's result into a dynamic string.
 *
 * Results:
 *	None.
 *
 * Side effects:
 *	The interpreter's string result is cleared, and the previous contents
 *	of dsPtr are freed.
 *
 *	If the string result is empty, the object result is moved to the
 *	string result, then the object result is reset.
 *
 *----------------------------------------------------------------------
 */

void
Tcl_DStringGetResult(
    Tcl_Interp *interp,		/* Interpreter whose result is to be reset. */
    Tcl_DString *dsPtr)		/* Dynamic string that is to become the result
				 * of interp. */
{
    Interp *iPtr = (Interp *) interp;

    if (dsPtr->string != dsPtr->staticSpace) {
	ckfree(dsPtr->string);
    }

    /*
     * If the string result is empty, move the object result to the string
     * result, then reset the object result.
     */

    (void) Tcl_GetStringResult(interp);

    dsPtr->length = strlen(iPtr->result);
    if (iPtr->freeProc != NULL) {
	if (iPtr->freeProc == TCL_DYNAMIC) {
	    dsPtr->string = iPtr->result;
	    dsPtr->spaceAvl = dsPtr->length+1;
	} else {
	    dsPtr->string = ckalloc(dsPtr->length+1);
	    memcpy(dsPtr->string, iPtr->result, (unsigned) dsPtr->length+1);
	    iPtr->freeProc(iPtr->result);
	}
	dsPtr->spaceAvl = dsPtr->length+1;
	iPtr->freeProc = NULL;
    } else {
	if (dsPtr->length < TCL_DSTRING_STATIC_SIZE) {
	    dsPtr->string = dsPtr->staticSpace;
	    dsPtr->spaceAvl = TCL_DSTRING_STATIC_SIZE;
	} else {
	    dsPtr->string = ckalloc(dsPtr->length+1);
	    dsPtr->spaceAvl = dsPtr->length + 1;
	}
	memcpy(dsPtr->string, iPtr->result, (unsigned) dsPtr->length+1);
    }

    iPtr->result = iPtr->resultSpace;
    iPtr->resultSpace[0] = 0;
}

/*
 *----------------------------------------------------------------------
 *
 * Tcl_DStringStartSublist --
 *
 *	This function adds the necessary information to a dynamic string
 *	(e.g. " {") to start a sublist. Future element appends will be in the
 *	sublist rather than the main list.
 *
 * Results:
 *	None.
 *
 * Side effects:
 *	Characters get added to the dynamic string.
 *
 *----------------------------------------------------------------------
 */

void
Tcl_DStringStartSublist(
    Tcl_DString *dsPtr)		/* Dynamic string. */
{
    if (TclNeedSpace(dsPtr->string, dsPtr->string + dsPtr->length)) {
	Tcl_DStringAppend(dsPtr, " {", -1);
    } else {
	Tcl_DStringAppend(dsPtr, "{", -1);
    }
}

/*
 *----------------------------------------------------------------------
 *
 * Tcl_DStringEndSublist --
 *
 *	This function adds the necessary characters to a dynamic string to end
 *	a sublist (e.g. "}"). Future element appends will be in the enclosing
 *	(sub)list rather than the current sublist.
 *
 * Results:
 *	None.
 *
 * Side effects:
 *	None.
 *
 *----------------------------------------------------------------------
 */

void
Tcl_DStringEndSublist(
    Tcl_DString *dsPtr)		/* Dynamic string. */
{
    Tcl_DStringAppend(dsPtr, "}", -1);
}

/*
 *----------------------------------------------------------------------
 *
 * Tcl_PrintDouble --
 *
 *	Given a floating-point value, this function converts it to an ASCII
 *	string using.
 *
 * Results:
 *	The ASCII equivalent of "value" is written at "dst". It is written
 *	using the current precision, and it is guaranteed to contain a decimal
 *	point or exponent, so that it looks like a floating-point value and
 *	not an integer.
 *
 * Side effects:
 *	None.
 *
 *----------------------------------------------------------------------
 */

void
Tcl_PrintDouble(
    Tcl_Interp *interp,		/* Interpreter whose tcl_precision variable
				 * used to be used to control printing. It's
				 * ignored now. */
    double value,		/* Value to print as string. */
    char *dst)			/* Where to store converted value; must have
				 * at least TCL_DOUBLE_SPACE characters. */
{
    char *p, c;
    int exponent;
    int signum;
    char *digits;
    char *end;
    int *precisionPtr = Tcl_GetThreadData(&precisionKey, (int) sizeof(int));

    /*
     * Handle NaN.
     */
    
    if (TclIsNaN(value)) {
	TclFormatNaN(value, dst);
	return;
    }

    /*
     * Handle infinities.
     */
    
    if (TclIsInfinite(value)) {
	/*
	 * Remember to copy the terminating NUL too.
	 */
	
	if (value < 0) {
	    memcpy(dst, "-Inf", 5);
	} else {
	    memcpy(dst, "Inf", 4);
	}
	return;
    }

    /*
     * Ordinary (normal and denormal) values.
     */
    
    if (*precisionPtr == 0) {
	digits = TclDoubleDigits(value, -1, TCL_DD_SHORTEST,
		&exponent, &signum, &end);
    } else {
	/*
	 * There are at least two possible interpretations for tcl_precision.
	 *
	 * The first is, "choose the decimal representation having
	 * $tcl_precision digits of significance that is nearest to the given
	 * number, breaking ties by rounding to even, and then trimming
	 * trailing zeros." This gives the greatest possible precision in the
	 * decimal string, but offers the anomaly that [expr 0.1] will be
	 * "0.10000000000000001".
	 *
	 * The second is "choose the decimal representation having at most
	 * $tcl_precision digits of significance that is nearest to the given
	 * number. If no such representation converts exactly to the given
	 * number, choose the one that is closest, breaking ties by rounding
	 * to even. If more than one such representation converts exactly to
	 * the given number, choose the shortest, breaking ties in favour of
	 * the nearest, breaking remaining ties in favour of the one ending in
	 * an even digit."
	 *
	 * Tcl 8.4 implements the first of these, which gives rise to
	 * anomalies in formatting:
	 *
	 * % expr 0.1
	 * 0.10000000000000001
	 * % expr 0.01
	 * 0.01
	 * % expr 1e-7
	 * 9.9999999999999995e-08
	 *
	 * For human readability, it appears better to choose the second rule,
	 * and let [expr 0.1] return 0.1. But for 8.4 compatibility, we prefer
	 * the first (the recommended zero value for tcl_precision avoids the
	 * problem entirely).
	 *
	 * Uncomment TCL_DD_SHORTEN_FLAG in the next call to prefer the method
	 * that allows floating point values to be shortened if it can be done
	 * without loss of precision.
	 */

	digits = TclDoubleDigits(value, *precisionPtr,
				 TCL_DD_E_FORMAT /* | TCL_DD_SHORTEN_FLAG */, 
				 &exponent, &signum, &end);
    }
    if (signum) {
	*dst++ = '-';
    }
    p = digits;
    if (exponent < -4 || exponent > 16) {
	/*
	 * E format for numbers < 1e-3 or >= 1e17.
	 */
	
	*dst++ = *p++;
	c = *p;
	if (c != '\0') {
	    *dst++ = '.';
	    while (c != '\0') {
		*dst++ = c;
		c = *++p;
	    }
	}

	/*
	 * Tcl 8.4 appears to format with at least a two-digit exponent;
	 * preserve that behaviour when tcl_precision != 0
	 */

	if (*precisionPtr == 0) {
	    sprintf(dst, "e%+d", exponent);
	} else {
	    sprintf(dst, "e%+03d", exponent);
	}
    } else {
	/*
	 * F format for others.
	 */
	
	if (exponent < 0) {
	    *dst++ = '0';
	}
	c = *p;
	while (exponent-- >= 0) {
	    if (c != '\0') {
		*dst++ = c;
		c = *++p;
	    } else {
		*dst++ = '0';
	    }
	}
	*dst++ = '.';
	if (c == '\0') {
	    *dst++ = '0';
	} else {
	    while (++exponent < -1) {
		*dst++ = '0';
	    }
	    while (c != '\0') {
		*dst++ = c;
		c = *++p;
	    }
	}
	*dst++ = '\0';
    }
    ckfree(digits);
}

/*
 *----------------------------------------------------------------------
 *
 * TclPrecTraceProc --
 *
 *	This function is invoked whenever the variable "tcl_precision" is
 *	written.
 *
 * Results:
 *	Returns NULL if all went well, or an error message if the new value
 *	for the variable doesn't make sense.
 *
 * Side effects:
 *	If the new value doesn't make sense then this function undoes the
 *	effect of the variable modification. Otherwise it modifies the format
 *	string that's used by Tcl_PrintDouble.
 *
 *----------------------------------------------------------------------
 */

	/* ARGSUSED */
char *
TclPrecTraceProc(
    ClientData clientData,	/* Not used. */
    Tcl_Interp *interp,		/* Interpreter containing variable. */
    const char *name1,		/* Name of variable. */
    const char *name2,		/* Second part of variable name. */
    int flags)			/* Information about what happened. */
{
    Tcl_Obj *value;
    int prec;
    int *precisionPtr = Tcl_GetThreadData(&precisionKey, (int) sizeof(int));

    /*
     * If the variable is unset, then recreate the trace.
     */

    if (flags & TCL_TRACE_UNSETS) {
	if ((flags & TCL_TRACE_DESTROYED) && !Tcl_InterpDeleted(interp)) {
	    Tcl_TraceVar2(interp, name1, name2,
		    TCL_GLOBAL_ONLY|TCL_TRACE_READS|TCL_TRACE_WRITES
		    |TCL_TRACE_UNSETS, TclPrecTraceProc, clientData);
	}
	return NULL;
    }

    /*
     * When the variable is read, reset its value from our shared value. This
     * is needed in case the variable was modified in some other interpreter
     * so that this interpreter's value is out of date.
     */


    if (flags & TCL_TRACE_READS) {
	Tcl_SetVar2Ex(interp, name1, name2, Tcl_NewIntObj(*precisionPtr),
		flags & TCL_GLOBAL_ONLY);
	return NULL;
    }

    /*
     * The variable is being written. Check the new value and disallow it if
     * it isn't reasonable or if this is a safe interpreter (we don't want
     * safe interpreters messing up the precision of other interpreters).
     */

    if (Tcl_IsSafe(interp)) {
	return (char *) "can't modify precision from a safe interpreter";
    }
    value = Tcl_GetVar2Ex(interp, name1, name2, flags & TCL_GLOBAL_ONLY);
    if (value == NULL
	    || Tcl_GetIntFromObj(NULL, value, &prec) != TCL_OK
	    || prec < 0 || prec > TCL_MAX_PREC) {
	return (char *) "improper value for precision";
    }
    *precisionPtr = prec;
    return NULL;
}

/*
 *----------------------------------------------------------------------
 *
 * TclNeedSpace --
 *
 *	This function checks to see whether it is appropriate to add a space
 *	before appending a new list element to an existing string.
 *
 * Results:
 *	The return value is 1 if a space is appropriate, 0 otherwise.
 *
 * Side effects:
 *	None.
 *
 *----------------------------------------------------------------------
 */

int
TclNeedSpace(
    const char *start,		/* First character in string. */
    const char *end)		/* End of string (place where space will be
				 * added, if appropriate). */
{
    /*
     * A space is needed unless either:
     * (a) we're at the start of the string, or
     */

    if (end == start) {
	return 0;
    }

    /*
     * (b) we're at the start of a nested list-element, quoted with an open
     *	   curly brace; we can be nested arbitrarily deep, so long as the
     *	   first curly brace starts an element, so backtrack over open curly
     *	   braces that are trailing characters of the string; and
     */

    end = Tcl_UtfPrev(end, start);
    while (*end == '{') {
	if (end == start) {
	    return 0;
	}
	end = Tcl_UtfPrev(end, start);
    }

    /*
     * (c) the trailing character of the string is already a list-element
     *	   separator (according to TclFindElement); that is, one of these
     *	   characters:
     *		\u0009	\t	TAB
     *		\u000A	\n	NEWLINE
     *		\u000B	\v	VERTICAL TAB
     *		\u000C	\f	FORM FEED
     *		\u000D	\r	CARRIAGE RETURN
     *		\u0020		SPACE
     *	   with the condition that the penultimate character is not a
     *	   backslash.
     */

    if (*end > 0x20) {
	/*
	 * Performance tweak. All ASCII spaces are <= 0x20. So get a quick
	 * answer for most characters before comparing against all spaces in
	 * the switch below.
	 *
	 * NOTE: Remove this if other Unicode spaces ever get accepted as
	 * list-element separators.
	 */

	return 1;
    }
    switch (*end) {
    case ' ':
    case '\t':
    case '\n':
    case '\r':
    case '\v':
    case '\f':
	if ((end == start) || (end[-1] != '\\')) {
	    return 0;
	}
    }
    return 1;
}

/*
 *----------------------------------------------------------------------
 *
 * TclFormatInt --
 *
 *	This procedure formats an integer into a sequence of decimal digit
 *	characters in a buffer. If the integer is negative, a minus sign is
 *	inserted at the start of the buffer. A null character is inserted at
 *	the end of the formatted characters. It is the caller's responsibility
 *	to ensure that enough storage is available. This procedure has the
 *	effect of sprintf(buffer, "%ld", n) but is faster as proven in
 *	benchmarks.  This is key to UpdateStringOfInt, which is a common path
 *	for a lot of code (e.g. int-indexed arrays).
 *
 * Results:
 *	An integer representing the number of characters formatted, not
 *	including the terminating \0.
 *
 * Side effects:
 *	The formatted characters are written into the storage pointer to by
 *	the "buffer" argument.
 *
 *----------------------------------------------------------------------
 */

int
TclFormatInt(buffer, n)
    char *buffer;		/* Points to the storage into which the
				 * formatted characters are written. */
    long n;			/* The integer to format. */
{
    long intVal;
    int i;
    int numFormatted, j;
    const char *digits = "0123456789";

    /*
     * Check first whether "n" is zero.
     */

    if (n == 0) {
	buffer[0] = '0';
	buffer[1] = 0;
	return 1;
    }

    /*
     * Check whether "n" is the maximum negative value. This is
     * -2^(m-1) for an m-bit word, and has no positive equivalent;
     * negating it produces the same value.
     */

    if (n == -n) {
	return sprintf(buffer, "%ld", n);
    }

    /*
     * Generate the characters of the result backwards in the buffer.
     */

    intVal = (n < 0? -n : n);
    i = 0;
    buffer[0] = '\0';
    do {
	i++;
	buffer[i] = digits[intVal % 10];
	intVal = intVal/10;
    } while (intVal > 0);
    if (n < 0) {
	i++;
	buffer[i] = '-';
    }
    numFormatted = i;

    /*
     * Now reverse the characters.
     */

    for (j = 0;  j < i;  j++, i--) {
	char tmp = buffer[i];
	buffer[i] = buffer[j];
	buffer[j] = tmp;
    }
    return numFormatted;
}

/*
 *----------------------------------------------------------------------
 *
 * TclGetIntForIndex --
 *
 *	This function returns an integer corresponding to the list index held
 *	in a Tcl object. The Tcl object's value is expected to be in the
 *	format integer([+-]integer)? or the format end([+-]integer)?.
 *
 * Results:
 *	The return value is normally TCL_OK, which means that the index was
 *	successfully stored into the location referenced by "indexPtr". If the
 *	Tcl object referenced by "objPtr" has the value "end", the value
 *	stored is "endValue". If "objPtr"s values is not of one of the
 *	expected formats, TCL_ERROR is returned and, if "interp" is non-NULL,
 *	an error message is left in the interpreter's result object.
 *
 * Side effects:
 *	The object referenced by "objPtr" might be converted to an integer,
 *	wide integer, or end-based-index object.
 *
 *----------------------------------------------------------------------
 */

int
TclGetIntForIndex(
    Tcl_Interp *interp,		/* Interpreter to use for error reporting. If
				 * NULL, then no error message is left after
				 * errors. */
    Tcl_Obj *objPtr,		/* Points to an object containing either "end"
				 * or an integer. */
    int endValue,		/* The value to be stored at "indexPtr" if
				 * "objPtr" holds "end". */
    int *indexPtr)		/* Location filled in with an integer
				 * representing an index. */
{
    int length;
    char *opPtr;
    const char *bytes;

    if (TclGetIntFromObj(NULL, objPtr, indexPtr) == TCL_OK) {
	return TCL_OK;
    }

    if (SetEndOffsetFromAny(NULL, objPtr) == TCL_OK) {
	/*
	 * If the object is already an offset from the end of the list, or can
	 * be converted to one, use it.
	 */

	*indexPtr = endValue + objPtr->internalRep.longValue;
	return TCL_OK;
    }

    bytes = TclGetStringFromObj(objPtr, &length);

    /*
     * Leading whitespace is acceptable in an index.
     */

    while (length && TclIsSpaceProc(*bytes)) {
	bytes++;
	length--;
    }

    if (TclParseNumber(NULL, NULL, NULL, bytes, length, (const char **)&opPtr,
	    TCL_PARSE_INTEGER_ONLY | TCL_PARSE_NO_WHITESPACE) == TCL_OK) {
	int code, first, second;
	char savedOp = *opPtr;

	if ((savedOp != '+') && (savedOp != '-')) {
	    goto parseError;
	}
	if (TclIsSpaceProc(opPtr[1])) {
	    goto parseError;
	}
	*opPtr = '\0';
	code = Tcl_GetInt(interp, bytes, &first);
	*opPtr = savedOp;
	if (code == TCL_ERROR) {
	    goto parseError;
	}
	if (TCL_ERROR == Tcl_GetInt(interp, opPtr+1, &second)) {
	    goto parseError;
	}
	if (savedOp == '+') {
	    *indexPtr = first + second;
	} else {
	    *indexPtr = first - second;
	}
	return TCL_OK;
    }

    /*
     * Report a parse error.
     */

  parseError:
    if (interp != NULL) {
	/*
	 * The result might not be empty; this resets it which should be both
	 * a cheap operation, and of little problem because this is an
	 * error-generation path anyway.
	 */

	bytes = Tcl_GetString(objPtr);
	Tcl_ResetResult(interp);
	Tcl_AppendResult(interp, "bad index \"", bytes,
		"\": must be integer?[+-]integer? or end?[+-]integer?", NULL);
	if (!strncmp(bytes, "end-", 4)) {
	    bytes += 4;
	}
	TclCheckBadOctal(interp, bytes);
	Tcl_SetErrorCode(interp, "TCL", "VALUE", "INDEX", NULL);
    }

    return TCL_ERROR;
}

/*
 *----------------------------------------------------------------------
 *
 * UpdateStringOfEndOffset --
 *
 *	Update the string rep of a Tcl object holding an "end-offset"
 *	expression.
 *
 * Results:
 *	None.
 *
 * Side effects:
 *	Stores a valid string in the object's string rep.
 *
 * This function does NOT free any earlier string rep. If it is called on an
 * object that already has a valid string rep, it will leak memory.
 *
 *----------------------------------------------------------------------
 */

static void
UpdateStringOfEndOffset(
    register Tcl_Obj *objPtr)
{
    char buffer[TCL_INTEGER_SPACE + sizeof("end") + 1];
    register int len;

    memcpy(buffer, "end", sizeof("end") + 1);
    len = sizeof("end") - 1;
    if (objPtr->internalRep.longValue != 0) {
	buffer[len++] = '-';
	len += TclFormatInt(buffer+len, -(objPtr->internalRep.longValue));
    }
    objPtr->bytes = ckalloc((unsigned) len+1);
    memcpy(objPtr->bytes, buffer, (unsigned) len+1);
    objPtr->length = len;
}

/*
 *----------------------------------------------------------------------
 *
 * SetEndOffsetFromAny --
 *
 *	Look for a string of the form "end[+-]offset" and convert it to an
 *	internal representation holding the offset.
 *
 * Results:
 *	Returns TCL_OK if ok, TCL_ERROR if the string was badly formed.
 *
 * Side effects:
 *	If interp is not NULL, stores an error message in the interpreter
 *	result.
 *
 *----------------------------------------------------------------------
 */

static int
SetEndOffsetFromAny(
    Tcl_Interp *interp,		/* Tcl interpreter or NULL */
    Tcl_Obj *objPtr)		/* Pointer to the object to parse */
{
    int offset;			/* Offset in the "end-offset" expression */
    register const char *bytes;	/* String rep of the object */
    int length;			/* Length of the object's string rep */

    /*
     * If it's already the right type, we're fine.
     */

    if (objPtr->typePtr == &tclEndOffsetType) {
	return TCL_OK;
    }

    /*
     * Check for a string rep of the right form.
     */

    bytes = TclGetStringFromObj(objPtr, &length);
    if ((*bytes != 'e') || (strncmp(bytes, "end",
	    (size_t)((length > 3) ? 3 : length)) != 0)) {
	if (interp != NULL) {
	    Tcl_ResetResult(interp);
	    Tcl_AppendResult(interp, "bad index \"", bytes,
		    "\": must be end?[+-]integer?", NULL);
	    Tcl_SetErrorCode(interp, "TCL", "VALUE", "INDEX", NULL);
	}
	return TCL_ERROR;
    }

    /*
     * Convert the string rep.
     */

    if (length <= 3) {
	offset = 0;
    } else if ((length > 4) && ((bytes[3] == '-') || (bytes[3] == '+'))) {
	/*
	 * This is our limited string expression evaluator. Pass everything
	 * after "end-" to Tcl_GetInt, then reverse for offset.
	 */

	if (TclIsSpaceProc(bytes[4])) {
	    goto badIndexFormat;
	}
	if (Tcl_GetInt(interp, bytes+4, &offset) != TCL_OK) {
	    return TCL_ERROR;
	}
	if (bytes[3] == '-') {
	    offset = -offset;
	}
    } else {
	/*
	 * Conversion failed. Report the error.
	 */

    badIndexFormat:
	if (interp != NULL) {
	    Tcl_ResetResult(interp);
	    Tcl_AppendResult(interp, "bad index \"", bytes,
		    "\": must be end?[+-]integer?", NULL);
	    Tcl_SetErrorCode(interp, "TCL", "VALUE", "INDEX", NULL);
	}
	return TCL_ERROR;
    }

    /*
     * The conversion succeeded. Free the old internal rep and set the new
     * one.
     */

    TclFreeIntRep(objPtr);
    objPtr->internalRep.longValue = offset;
    objPtr->typePtr = &tclEndOffsetType;

    return TCL_OK;
}

/*
 *----------------------------------------------------------------------
 *
 * TclCheckBadOctal --
 *
 *	This function checks for a bad octal value and appends a meaningful
 *	error to the interp's result.
 *
 * Results:
 *	1 if the argument was a bad octal, else 0.
 *
 * Side effects:
 *	The interpreter's result is modified.
 *
 *----------------------------------------------------------------------
 */

int
TclCheckBadOctal(
    Tcl_Interp *interp,		/* Interpreter to use for error reporting. If
				 * NULL, then no error message is left after
				 * errors. */
    const char *value)		/* String to check. */
{
    register const char *p = value;

    /*
     * A frequent mistake is invalid octal values due to an unwanted leading
     * zero. Try to generate a meaningful error message.
     */

    while (TclIsSpaceProc(*p)) {
	p++;
    }
    if (*p == '+' || *p == '-') {
	p++;
    }
    if (*p == '0') {
	if ((p[1] == 'o') || p[1] == 'O') {
	    p += 2;
	}
	while (isdigit(UCHAR(*p))) {	/* INTL: digit. */
	    p++;
	}
	while (TclIsSpaceProc(*p)) {
	    p++;
	}
	if (*p == '\0') {
	    /*
	     * Reached end of string.
	     */

	    if (interp != NULL) {
		/*
		 * Don't reset the result here because we want this result to
		 * be added to an existing error message as extra info.
		 */

		Tcl_AppendResult(interp, " (looks like invalid octal number)",
			NULL);
	    }
	    return 1;
	}
    }
    return 0;
}

/*
 *----------------------------------------------------------------------
 *
 * ClearHash --
 *
 *	Remove all the entries in the hash table *tablePtr.
 *
 *----------------------------------------------------------------------
 */

static void
ClearHash(
    Tcl_HashTable *tablePtr)
{
    Tcl_HashSearch search;
    Tcl_HashEntry *hPtr;

    for (hPtr = Tcl_FirstHashEntry(tablePtr, &search); hPtr != NULL;
	    hPtr = Tcl_NextHashEntry(&search)) {
	Tcl_Obj *objPtr = Tcl_GetHashValue(hPtr);

	Tcl_DecrRefCount(objPtr);
	Tcl_DeleteHashEntry(hPtr);
    }
}

/*
 *----------------------------------------------------------------------
 *
 * GetThreadHash --
 *
 *	Get a thread-specific (Tcl_HashTable *) associated with a thread data
 *	key.
 *
 * Results:
 *	The Tcl_HashTable * corresponding to *keyPtr.
 *
 * Side effects:
 *	The first call on a keyPtr in each thread creates a new Tcl_HashTable,
 *	and registers a thread exit handler to dispose of it.
 *
 *----------------------------------------------------------------------
 */

static Tcl_HashTable *
GetThreadHash(
    Tcl_ThreadDataKey *keyPtr)
{
    Tcl_HashTable **tablePtrPtr =
	    Tcl_GetThreadData(keyPtr, sizeof(Tcl_HashTable *));

    if (NULL == *tablePtrPtr) {
	*tablePtrPtr = ckalloc(sizeof(Tcl_HashTable));
	Tcl_CreateThreadExitHandler(FreeThreadHash, *tablePtrPtr);
	Tcl_InitHashTable(*tablePtrPtr, TCL_ONE_WORD_KEYS);
    }
    return *tablePtrPtr;
}

/*
 *----------------------------------------------------------------------
 *
 * FreeThreadHash --
 *
 *	Thread exit handler used by GetThreadHash to dispose of a thread hash
 *	table.
 *
 * Side effects:
 *	Frees a Tcl_HashTable.
 *
 *----------------------------------------------------------------------
 */

static void
FreeThreadHash(
    ClientData clientData)
{
    Tcl_HashTable *tablePtr = clientData;

    ClearHash(tablePtr);
    Tcl_DeleteHashTable(tablePtr);
    ckfree(tablePtr);
}

/*
 *----------------------------------------------------------------------
 *
 * FreeProcessGlobalValue --
 *
 *	Exit handler used by Tcl(Set|Get)ProcessGlobalValue to cleanup a
 *	ProcessGlobalValue at exit.
 *
 *----------------------------------------------------------------------
 */

static void
FreeProcessGlobalValue(
    ClientData clientData)
{
    ProcessGlobalValue *pgvPtr = clientData;

    pgvPtr->epoch++;
    pgvPtr->numBytes = 0;
    ckfree(pgvPtr->value);
    pgvPtr->value = NULL;
    if (pgvPtr->encoding) {
	Tcl_FreeEncoding(pgvPtr->encoding);
	pgvPtr->encoding = NULL;
    }
    Tcl_MutexFinalize(&pgvPtr->mutex);
}

/*
 *----------------------------------------------------------------------
 *
 * TclSetProcessGlobalValue --
 *
 *	Utility routine to set a global value shared by all threads in the
 *	process while keeping a thread-local copy as well.
 *
 *----------------------------------------------------------------------
 */

void
TclSetProcessGlobalValue(
    ProcessGlobalValue *pgvPtr,
    Tcl_Obj *newValue,
    Tcl_Encoding encoding)
{
    const char *bytes;
    Tcl_HashTable *cacheMap;
    Tcl_HashEntry *hPtr;
    int dummy;

    Tcl_MutexLock(&pgvPtr->mutex);

    /*
     * Fill the global string value.
     */

    pgvPtr->epoch++;
    if (NULL != pgvPtr->value) {
	ckfree(pgvPtr->value);
    } else {
	Tcl_CreateExitHandler(FreeProcessGlobalValue, (ClientData) pgvPtr);
    }
    bytes = Tcl_GetStringFromObj(newValue, &pgvPtr->numBytes);
    pgvPtr->value = ckalloc(pgvPtr->numBytes + 1);
    memcpy(pgvPtr->value, bytes, (unsigned) pgvPtr->numBytes + 1);
    if (pgvPtr->encoding) {
	Tcl_FreeEncoding(pgvPtr->encoding);
    }
    pgvPtr->encoding = encoding;

    /*
     * Fill the local thread copy directly with the Tcl_Obj value to avoid
     * loss of the intrep. Increment newValue refCount early to handle case
     * where we set a PGV to itself.
     */

    Tcl_IncrRefCount(newValue);
    cacheMap = GetThreadHash(&pgvPtr->key);
    ClearHash(cacheMap);
    hPtr = Tcl_CreateHashEntry(cacheMap, INT2PTR(pgvPtr->epoch), &dummy);
    Tcl_SetHashValue(hPtr, newValue);
    Tcl_MutexUnlock(&pgvPtr->mutex);
}

/*
 *----------------------------------------------------------------------
 *
 * TclGetProcessGlobalValue --
 *
 *	Retrieve a global value shared among all threads of the process,
 *	preferring a thread-local copy as long as it remains valid.
 *
 * Results:
 *	Returns a (Tcl_Obj *) that holds a copy of the global value.
 *
 *----------------------------------------------------------------------
 */

Tcl_Obj *
TclGetProcessGlobalValue(
    ProcessGlobalValue *pgvPtr)
{
    Tcl_Obj *value = NULL;
    Tcl_HashTable *cacheMap;
    Tcl_HashEntry *hPtr;
    int epoch = pgvPtr->epoch;

    if (pgvPtr->encoding) {
	Tcl_Encoding current = Tcl_GetEncoding(NULL, NULL);

	if (pgvPtr->encoding != current) {
	    /*
	     * The system encoding has changed since the master string value
	     * was saved. Convert the master value to be based on the new
	     * system encoding.
	     */

	    Tcl_DString native, newValue;

	    Tcl_MutexLock(&pgvPtr->mutex);
	    pgvPtr->epoch++;
	    epoch = pgvPtr->epoch;
	    Tcl_UtfToExternalDString(pgvPtr->encoding, pgvPtr->value,
		    pgvPtr->numBytes, &native);
	    Tcl_ExternalToUtfDString(current, Tcl_DStringValue(&native),
	    Tcl_DStringLength(&native), &newValue);
	    Tcl_DStringFree(&native);
	    ckfree(pgvPtr->value);
	    pgvPtr->value = ckalloc(Tcl_DStringLength(&newValue) + 1);
	    memcpy(pgvPtr->value, Tcl_DStringValue(&newValue),
		    (size_t) Tcl_DStringLength(&newValue) + 1);
	    Tcl_DStringFree(&newValue);
	    Tcl_FreeEncoding(pgvPtr->encoding);
	    pgvPtr->encoding = current;
	    Tcl_MutexUnlock(&pgvPtr->mutex);
	} else {
	    Tcl_FreeEncoding(current);
	}
    }
    cacheMap = GetThreadHash(&pgvPtr->key);
    hPtr = Tcl_FindHashEntry(cacheMap, (char *) INT2PTR(epoch));
    if (NULL == hPtr) {
	int dummy;

	/*
	 * No cache for the current epoch - must be a new one.
	 *
	 * First, clear the cacheMap, as anything in it must refer to some
	 * expired epoch.
	 */

	ClearHash(cacheMap);

	/*
	 * If no thread has set the shared value, call the initializer.
	 */

	Tcl_MutexLock(&pgvPtr->mutex);
	if ((NULL == pgvPtr->value) && (pgvPtr->proc)) {
	    pgvPtr->epoch++;
	    pgvPtr->proc(&pgvPtr->value,&pgvPtr->numBytes,&pgvPtr->encoding);
	    if (pgvPtr->value == NULL) {
		Tcl_Panic("PGV Initializer did not initialize");
	    }
	    Tcl_CreateExitHandler(FreeProcessGlobalValue, pgvPtr);
	}

	/*
	 * Store a copy of the shared value in our epoch-indexed cache.
	 */

	value = Tcl_NewStringObj(pgvPtr->value, pgvPtr->numBytes);
	hPtr = Tcl_CreateHashEntry(cacheMap,
		INT2PTR(pgvPtr->epoch), &dummy);
	Tcl_MutexUnlock(&pgvPtr->mutex);
	Tcl_SetHashValue(hPtr, value);
	Tcl_IncrRefCount(value);
    }
    return Tcl_GetHashValue(hPtr);
}

/*
 *----------------------------------------------------------------------
 *
 * TclSetObjNameOfExecutable --
 *
 *	This function stores the absolute pathname of the executable file
 *	(normally as computed by TclpFindExecutable).
 *
 * Results:
 *	None.
 *
 * Side effects:
 *	Stores the executable name.
 *
 *----------------------------------------------------------------------
 */

void
TclSetObjNameOfExecutable(
    Tcl_Obj *name,
    Tcl_Encoding encoding)
{
    TclSetProcessGlobalValue(&executableName, name, encoding);
}

/*
 *----------------------------------------------------------------------
 *
 * TclGetObjNameOfExecutable --
 *
 *	This function retrieves the absolute pathname of the application in
 *	which the Tcl library is running, usually as previously stored by
 *	TclpFindExecutable(). This function call is the C API equivalent to
 *	the "info nameofexecutable" command.
 *
 * Results:
 *	A pointer to an "fsPath" Tcl_Obj, or to an empty Tcl_Obj if the
 *	pathname of the application is unknown.
 *
 * Side effects:
 *	None.
 *
 *----------------------------------------------------------------------
 */

Tcl_Obj *
TclGetObjNameOfExecutable(void)
{
    return TclGetProcessGlobalValue(&executableName);
}

/*
 *----------------------------------------------------------------------
 *
 * Tcl_GetNameOfExecutable --
 *
 *	This function retrieves the absolute pathname of the application in
 *	which the Tcl library is running, and returns it in string form.
 *
 *	The returned string belongs to Tcl and should be copied if the caller
 *	plans to keep it, to guard against it becoming invalid.
 *
 * Results:
 *	A pointer to the internal string or NULL if the internal full path
 *	name has not been computed or unknown.
 *
 * Side effects:
 *	None.
 *
 *----------------------------------------------------------------------
 */

const char *
Tcl_GetNameOfExecutable(void)
{
    int numBytes;
    const char *bytes =
	    Tcl_GetStringFromObj(TclGetObjNameOfExecutable(), &numBytes);

    if (numBytes == 0) {
	return NULL;
    }
    return bytes;
}

/*
 *----------------------------------------------------------------------
 *
 * TclpGetTime --
 *
 *	Deprecated synonym for Tcl_GetTime. This function is provided for the
 *	benefit of extensions written before Tcl_GetTime was exported from the
 *	library.
 *
 * Results:
 *	None.
 *
 * Side effects:
 *	Stores current time in the buffer designated by "timePtr"
 *
 *----------------------------------------------------------------------
 */

void
TclpGetTime(
    Tcl_Time *timePtr)
{
    Tcl_GetTime(timePtr);
}

/*
 *----------------------------------------------------------------------
 *
 * TclGetPlatform --
 *
 *	This is a kludge that allows the test library to get access the
 *	internal tclPlatform variable.
 *
 * Results:
 *	Returns a pointer to the tclPlatform variable.
 *
 * Side effects:
 *	None.
 *
 *----------------------------------------------------------------------
 */

TclPlatformType *
TclGetPlatform(void)
{
    return &tclPlatform;
}

/*
 *----------------------------------------------------------------------
 *
 * TclReToGlob --
 *
 *	Attempt to convert a regular expression to an equivalent glob pattern.
 *
 * Results:
 *	Returns TCL_OK on success, TCL_ERROR on failure. If interp is not
 *	NULL, an error message is placed in the result. On success, the
 *	DString will contain an exact equivalent glob pattern. The caller is
 *	responsible for calling Tcl_DStringFree on success. If exactPtr is not
 *	NULL, it will be 1 if an exact match qualifies.
 *
 * Side effects:
 *	None.
 *
 *----------------------------------------------------------------------
 */

int
TclReToGlob(
    Tcl_Interp *interp,
    const char *reStr,
    int reStrLen,
    Tcl_DString *dsPtr,
    int *exactPtr)
{
    int anchorLeft, anchorRight, lastIsStar, numStars;
    char *dsStr, *dsStrStart;
    const char *msg, *p, *strEnd, *code;

    strEnd = reStr + reStrLen;
    Tcl_DStringInit(dsPtr);

    /*
     * "***=xxx" == "*xxx*", watch for glob-sensitive chars.
     */

    if ((reStrLen >= 4) && (memcmp("***=", reStr, 4) == 0)) {
	/*
	 * At most, the glob pattern has length 2*reStrLen + 2 to backslash
	 * escape every character and have * at each end.
	 */

	Tcl_DStringSetLength(dsPtr, reStrLen + 2);
	dsStr = dsStrStart = Tcl_DStringValue(dsPtr);
	*dsStr++ = '*';
	for (p = reStr + 4; p < strEnd; p++) {
	    switch (*p) {
	    case '\\': case '*': case '[': case ']': case '?':
		/* Only add \ where necessary for glob */
		*dsStr++ = '\\';
		/* fall through */
	    default:
		*dsStr++ = *p;
		break;
	    }
	}
	*dsStr++ = '*';
	Tcl_DStringSetLength(dsPtr, dsStr - dsStrStart);
	if (exactPtr) {
	    *exactPtr = 0;
	}
	return TCL_OK;
    }

    /*
     * At most, the glob pattern has length reStrLen + 2 to account for
     * possible * at each end.
     */

    Tcl_DStringSetLength(dsPtr, reStrLen + 2);
    dsStr = dsStrStart = Tcl_DStringValue(dsPtr);

    /*
     * Check for anchored REs (ie ^foo$), so we can use string equal if
     * possible. Do not alter the start of str so we can free it correctly.
     *
     * Keep track of the last char being an unescaped star to prevent multiple
     * instances.  Simpler than checking that the last star may be escaped.
     */

    msg = NULL;
    code = NULL;
    p = reStr;
    anchorRight = 0;
    lastIsStar = 0;
    numStars = 0;

    if (*p == '^') {
	anchorLeft = 1;
	p++;
    } else {
	anchorLeft = 0;
	*dsStr++ = '*';
	lastIsStar = 1;
    }

    for ( ; p < strEnd; p++) {
	switch (*p) {
	case '\\':
	    p++;
	    switch (*p) {
	    case 'a':
		*dsStr++ = '\a';
		break;
	    case 'b':
		*dsStr++ = '\b';
		break;
	    case 'f':
		*dsStr++ = '\f';
		break;
	    case 'n':
		*dsStr++ = '\n';
		break;
	    case 'r':
		*dsStr++ = '\r';
		break;
	    case 't':
		*dsStr++ = '\t';
		break;
	    case 'v':
		*dsStr++ = '\v';
		break;
	    case 'B': case '\\':
		*dsStr++ = '\\';
		*dsStr++ = '\\';
		anchorLeft = 0; /* prevent exact match */
		break;
	    case '*': case '[': case ']': case '?':
		/* Only add \ where necessary for glob */
		*dsStr++ = '\\';
		anchorLeft = 0; /* prevent exact match */
		/* fall through */
	    case '{': case '}': case '(': case ')': case '+':
	    case '.': case '|': case '^': case '$':
		*dsStr++ = *p;
		break;
	    default:
		msg = "invalid escape sequence";
		code = "BADESCAPE";
		goto invalidGlob;
	    }
	    break;
	case '.':
	    anchorLeft = 0; /* prevent exact match */
	    if (p+1 < strEnd) {
		if (p[1] == '*') {
		    p++;
		    if (!lastIsStar) {
			*dsStr++ = '*';
			lastIsStar = 1;
			numStars++;
		    }
		    continue;
		} else if (p[1] == '+') {
		    p++;
		    *dsStr++ = '?';
		    *dsStr++ = '*';
		    lastIsStar = 1;
		    numStars++;
		    continue;
		}
	    }
	    *dsStr++ = '?';
	    break;
	case '$':
	    if (p+1 != strEnd) {
		msg = "$ not anchor";
		code = "NONANCHOR";
		goto invalidGlob;
	    }
	    anchorRight = 1;
	    break;
	case '*': case '+': case '?': case '|': case '^':
	case '{': case '}': case '(': case ')': case '[': case ']':
	    msg = "unhandled RE special char";
	    code = "UNHANDLED";
	    goto invalidGlob;
	default:
	    *dsStr++ = *p;
	    break;
	}
	lastIsStar = 0;
    }
    if (numStars > 1) {
	/*
	 * Heuristic: if >1 non-anchoring *, the risk is large that glob
	 * matching is slower than the RE engine, so report invalid.
	 */

	msg = "excessive recursive glob backtrack potential";
	code = "OVERCOMPLEX";
	goto invalidGlob;
    }

    if (!anchorRight && !lastIsStar) {
	*dsStr++ = '*';
    }
    Tcl_DStringSetLength(dsPtr, dsStr - dsStrStart);

    if (exactPtr) {
	*exactPtr = (anchorLeft && anchorRight);
    }

#if 0
    fprintf(stderr, "INPUT RE '%.*s' OUTPUT GLOB '%s' anchor %d:%d \n",
	    reStrLen, reStr,
	    Tcl_DStringValue(dsPtr), anchorLeft, anchorRight);
    fflush(stderr);
#endif
    return TCL_OK;

  invalidGlob:
#if 0
    fprintf(stderr, "INPUT RE '%.*s' NO OUTPUT GLOB %s (%c)\n",
	    reStrLen, reStr, msg, *p);
    fflush(stderr);
#endif
    if (interp != NULL) {
	Tcl_AppendResult(interp, msg, NULL);
	Tcl_SetErrorCode(interp, "TCL", "RE2GLOB", code, NULL);
    }
    Tcl_DStringFree(dsPtr);
    return TCL_ERROR;
}

/*
 * Local Variables:
 * mode: c
 * c-basic-offset: 4
 * fill-column: 78
 * End:
 */<|MERGE_RESOLUTION|>--- conflicted
+++ resolved
@@ -501,13 +501,8 @@
 
     size = TclMaxListLength(list, -1, &end) + 1;
     length = end - list;
-<<<<<<< HEAD
     argv = ckalloc((size * sizeof(char *)) + length + 1);
-=======
-    argv = (CONST char **) ckalloc((unsigned)
-	    ((size * sizeof(char *)) + length + 1));
-
->>>>>>> ef872190
+
     for (i = 0, p = ((char *) argv) + size*sizeof(char *);
 	    *list != 0;  i++) {
 	const char *prevList = list;
