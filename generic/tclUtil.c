/*
 * tclUtil.c --
 *
 *	This file contains utility functions that are used by many Tcl
 *	commands.
 *
 * Copyright (c) 1987-1993 The Regents of the University of California.
 * Copyright (c) 1994-1998 Sun Microsystems, Inc.
 * Copyright (c) 2001 by Kevin B. Kenny. All rights reserved.
 *
 * See the file "license.terms" for information on usage and redistribution of
 * this file, and for a DISCLAIMER OF ALL WARRANTIES.
 */

#include "tclInt.h"
#include <math.h>

/*
 * The absolute pathname of the executable in which this Tcl library is
 * running.
 */

static ProcessGlobalValue executableName = {
    0, 0, NULL, NULL, NULL, NULL, NULL
};

/*
 * The following values are used in the flags returned by Tcl_ScanElement and
 * used by Tcl_ConvertElement. The values TCL_DONT_USE_BRACES and
 * TCL_DONT_QUOTE_HASH are defined in tcl.h; make sure neither value overlaps
 * with any of the values below.
 *
 * TCL_DONT_USE_BRACES -	1 means the string mustn't be enclosed in
 *				braces (e.g. it contains unmatched braces, or
 *				ends in a backslash character, or user just
 *				doesn't want braces); handle all special
 *				characters by adding backslashes.
 * USE_BRACES -			1 means the string contains a special
 *				character that can be handled simply by
 *				enclosing the entire argument in braces.
 * BRACES_UNMATCHED -		1 means that braces aren't properly matched in
 *				the argument.
 * TCL_DONT_QUOTE_HASH -	1 means the caller insists that a leading hash
 *				character ('#') should *not* be quoted. This
 *				is appropriate when the caller can guarantee
 *				the element is not the first element of a
 *				list, so [eval] cannot mis-parse the element
 *				as a comment.
 */

#define USE_BRACES		2
#define BRACES_UNMATCHED	4

/*
 * The following key is used by Tcl_PrintDouble and TclPrecTraceProc to
 * access the precision to be used for double formatting.
 */

static Tcl_ThreadDataKey precisionKey;

/*
 * Prototypes for functions defined later in this file.
 */

static void		ClearHash(Tcl_HashTable *tablePtr);
static void		FreeProcessGlobalValue(ClientData clientData);
static void		FreeThreadHash(ClientData clientData);
static Tcl_HashTable *	GetThreadHash(Tcl_ThreadDataKey *keyPtr);
static int		SetEndOffsetFromAny(Tcl_Interp *interp,
			    Tcl_Obj *objPtr);
static void		UpdateStringOfEndOffset(Tcl_Obj *objPtr);

/*
 * The following is the Tcl object type definition for an object that
 * represents a list index in the form, "end-offset". It is used as a
 * performance optimization in TclGetIntForIndex. The internal rep is an
 * integer, so no memory management is required for it.
 */

const Tcl_ObjType tclEndOffsetType = {
    "end-offset",			/* name */
    NULL,				/* freeIntRepProc */
    NULL,				/* dupIntRepProc */
    UpdateStringOfEndOffset,		/* updateStringProc */
    SetEndOffsetFromAny
};

/*
 *----------------------------------------------------------------------
 *
 * TclFindElement --
 *
 *	Given a pointer into a Tcl list, locate the first (or next) element in
 *	the list.
 *
 * Results:
 *	The return value is normally TCL_OK, which means that the element was
 *	successfully located. If TCL_ERROR is returned it means that list
 *	didn't have proper list structure; the interp's result contains a more
 *	detailed error message.
 *
 *	If TCL_OK is returned, then *elementPtr will be set to point to the
 *	first element of list, and *nextPtr will be set to point to the
 *	character just after any white space following the last character
 *	that's part of the element. If this is the last argument in the list,
 *	then *nextPtr will point just after the last character in the list
 *	(i.e., at the character at list+listLength). If sizePtr is non-NULL,
 *	*sizePtr is filled in with the number of characters in the element. If
 *	the element is in braces, then *elementPtr will point to the character
 *	after the opening brace and *sizePtr will not include either of the
 *	braces. If there isn't an element in the list, *sizePtr will be zero,
 *	and both *elementPtr and *termPtr will point just after the last
 *	character in the list. Note: this function does NOT collapse backslash
 *	sequences.
 *
 * Side effects:
 *	None.
 *
 *----------------------------------------------------------------------
 */

int
TclFindElement(
    Tcl_Interp *interp,		/* Interpreter to use for error reporting. If
				 * NULL, then no error message is left after
				 * errors. */
    const char *list,		/* Points to the first byte of a string
				 * containing a Tcl list with zero or more
				 * elements (possibly in braces). */
    int listLength,		/* Number of bytes in the list's string. */
    const char **elementPtr,	/* Where to put address of first significant
				 * character in first element of list. */
    const char **nextPtr,	/* Fill in with location of character just
				 * after all white space following end of
				 * argument (next arg or end of list). */
    int *sizePtr,		/* If non-zero, fill in with size of
				 * element. */
    int *bracePtr)		/* If non-zero, fill in with non-zero/zero to
				 * indicate that arg was/wasn't in braces. */
{
    const char *p = list;
    const char *elemStart;	/* Points to first byte of first element. */
    const char *limit;		/* Points just after list's last byte. */
    int openBraces = 0;		/* Brace nesting level during parse. */
    int inQuotes = 0;
    int size = 0;		/* lint. */
    int numChars;
    const char *p2;

    /*
     * Skim off leading white space and check for an opening brace or quote.
     * We treat embedded NULLs in the list as bytes belonging to a list
     * element.
     */

    limit = (list + listLength);
    while ((p < limit) && (isspace(UCHAR(*p)))) { /* INTL: ISO space. */
	p++;
    }
    if (p == limit) {		/* no element found */
	elemStart = limit;
	goto done;
    }

    if (*p == '{') {
	openBraces = 1;
	p++;
    } else if (*p == '"') {
	inQuotes = 1;
	p++;
    }
    elemStart = p;
    if (bracePtr != 0) {
	*bracePtr = openBraces;
    }

    /*
     * Find element's end (a space, close brace, or the end of the string).
     */

    while (p < limit) {
	switch (*p) {
	    /*
	     * Open brace: don't treat specially unless the element is in
	     * braces. In this case, keep a nesting count.
	     */

	case '{':
	    if (openBraces != 0) {
		openBraces++;
	    }
	    break;

	    /*
	     * Close brace: if element is in braces, keep nesting count and
	     * quit when the last close brace is seen.
	     */

	case '}':
	    if (openBraces > 1) {
		openBraces--;
	    } else if (openBraces == 1) {
		size = (p - elemStart);
		p++;
		if ((p >= limit)
			|| isspace(UCHAR(*p))) {	/* INTL: ISO space. */
		    goto done;
		}

		/*
		 * Garbage after the closing brace; return an error.
		 */

		if (interp != NULL) {
		    p2 = p;
		    while ((p2 < limit)
			    && (!isspace(UCHAR(*p2)))	/* INTL: ISO space. */
			    && (p2 < p+20)) {
			p2++;
		    }
		    Tcl_SetObjResult(interp, Tcl_ObjPrintf(
			    "list element in braces followed by \"%.*s\" "
			    "instead of space", (int) (p2-p), p));
		    Tcl_SetErrorCode(interp, "TCL", "VALUE", "LIST", "JUNK",
			    NULL);
		}
		return TCL_ERROR;
	    }
	    break;

	    /*
	     * Backslash: skip over everything up to the end of the backslash
	     * sequence.
	     */

	case '\\':
	    TclParseBackslash(p, limit - p, &numChars, NULL);
	    p += (numChars - 1);
	    break;

	    /*
	     * Space: ignore if element is in braces or quotes; otherwise
	     * terminate element.
	     */

	case ' ':
	case '\f':
	case '\n':
	case '\r':
	case '\t':
	case '\v':
	    if ((openBraces == 0) && !inQuotes) {
		size = (p - elemStart);
		goto done;
	    }
	    break;

	    /*
	     * Double-quote: if element is in quotes then terminate it.
	     */

	case '"':
	    if (inQuotes) {
		size = (p - elemStart);
		p++;
		if ((p >= limit)
			|| isspace(UCHAR(*p))) {	/* INTL: ISO space */
		    goto done;
		}

		/*
		 * Garbage after the closing quote; return an error.
		 */

		if (interp != NULL) {
		    p2 = p;
		    while ((p2 < limit)
			    && (!isspace(UCHAR(*p2)))	/* INTL: ISO space */
			    && (p2 < p+20)) {
			p2++;
		    }
		    Tcl_SetObjResult(interp, Tcl_ObjPrintf(
			    "list element in quotes followed by \"%.*s\" "
			    "instead of space", (int) (p2-p), p));
		    Tcl_SetErrorCode(interp, "TCL", "VALUE", "LIST", "JUNK",
			    NULL);
		}
		return TCL_ERROR;
	    }
	    break;
	}
	p++;
    }

    /*
     * End of list: terminate element.
     */

    if (p == limit) {
	if (openBraces != 0) {
	    if (interp != NULL) {
		Tcl_SetResult(interp, "unmatched open brace in list",
			TCL_STATIC);
		Tcl_SetErrorCode(interp, "TCL", "VALUE", "LIST", "BRACE",
			NULL);
	    }
	    return TCL_ERROR;
	} else if (inQuotes) {
	    if (interp != NULL) {
		Tcl_SetResult(interp, "unmatched open quote in list",
			TCL_STATIC);
		Tcl_SetErrorCode(interp, "TCL", "VALUE", "LIST", "QUOTE",
			NULL);
	    }
	    return TCL_ERROR;
	}
	size = (p - elemStart);
    }

  done:
    while ((p < limit) && (isspace(UCHAR(*p)))) { /* INTL: ISO space. */
	p++;
    }
    *elementPtr = elemStart;
    *nextPtr = p;
    if (sizePtr != 0) {
	*sizePtr = size;
    }
    return TCL_OK;
}

/*
 *----------------------------------------------------------------------
 *
 * TclCopyAndCollapse --
 *
 *	Copy a string and substitute all backslash escape sequences
 *
 * Results:
 *	Count bytes get copied from src to dst. Along the way, backslash
 *	sequences are substituted in the copy.  After scanning count bytes
 *	from src, a null character is placed at the end of dst.  Returns
 *	the number of bytes that got written to dst.
 *
 * Side effects:
 *	None.
 *
 *----------------------------------------------------------------------
 */

int
TclCopyAndCollapse(
    int count,			/* Number of byte to copy from src. */
    const char *src,		/* Copy from here... */
    char *dst)			/* ... to here. */
{
    int newCount = 0;

    while (count > 0) {
	char c = *src;
	if (c == '\\') {
	    int numRead;
	    int backslashCount = TclParseBackslash(src, count, &numRead, dst);

	    dst += backslashCount;
	    newCount += backslashCount;
	    src += numRead;
	    count -= numRead;
	} else {
	    *dst = c;
	    dst++;
	    newCount++;
	    src++;
	    count--;
	}
    }
    *dst = 0;
    return newCount;
}

/*
 *----------------------------------------------------------------------
 *
 * Tcl_SplitList --
 *
 *	Splits a list up into its constituent fields.
 *
 * Results
 *	The return value is normally TCL_OK, which means that the list was
 *	successfully split up. If TCL_ERROR is returned, it means that "list"
 *	didn't have proper list structure; the interp's result will contain a
 *	more detailed error message.
 *
 *	*argvPtr will be filled in with the address of an array whose elements
 *	point to the elements of list, in order. *argcPtr will get filled in
 *	with the number of valid elements in the array. A single block of
 *	memory is dynamically allocated to hold both the argv array and a copy
 *	of the list (with backslashes and braces removed in the standard way).
 *	The caller must eventually free this memory by calling free() on
 *	*argvPtr. Note: *argvPtr and *argcPtr are only modified if the
 *	function returns normally.
 *
 * Side effects:
 *	Memory is allocated.
 *
 *----------------------------------------------------------------------
 */

int
Tcl_SplitList(
    Tcl_Interp *interp,		/* Interpreter to use for error reporting. If
				 * NULL, no error message is left. */
    const char *list,		/* Pointer to string with list structure. */
    int *argcPtr,		/* Pointer to location to fill in with the
				 * number of elements in the list. */
    const char ***argvPtr)	/* Pointer to place to store pointer to array
				 * of pointers to list elements. */
{
    const char **argv, *l, *element;
    char *p;
    int length, size, i, result, elSize, brace;

    /*
     * Figure out how much space to allocate. There must be enough space for
     * both the array of pointers and also for a copy of the list. To estimate
     * the number of pointers needed, count the number of space characters in
     * the list.
     */

    for (size = 2, l = list; *l != 0; l++) {
	if (isspace(UCHAR(*l))) {			/* INTL: ISO space. */
	    size++;

	    /*
	     * Consecutive space can only count as a single list delimiter.
	     */

	    while (1) {
		char next = *(l + 1);

		if (next == '\0') {
		    break;
		}
		l++;
		if (isspace(UCHAR(next))) {		/* INTL: ISO space. */
		    continue;
		}
		break;
	    }
	}
    }
    length = l - list;
    argv = ckalloc((size * sizeof(char *)) + length + 1);
    for (i = 0, p = ((char *) argv) + size*sizeof(char *);
	    *list != 0;  i++) {
	const char *prevList = list;

	result = TclFindElement(interp, list, length, &element, &list,
		&elSize, &brace);
	length -= (list - prevList);
	if (result != TCL_OK) {
	    ckfree(argv);
	    return result;
	}
	if (*element == 0) {
	    break;
	}
	if (i >= size) {
	    ckfree(argv);
	    if (interp != NULL) {
		Tcl_SetResult(interp, "internal error in Tcl_SplitList",
			TCL_STATIC);
		Tcl_SetErrorCode(interp, "TCL", "INTERNAL", "Tcl_SplitList",
			NULL);
	    }
	    return TCL_ERROR;
	}
	argv[i] = p;
	if (brace) {
	    memcpy(p, element, (size_t) elSize);
	    p += elSize;
	    *p = 0;
	    p++;
	} else {
	    TclCopyAndCollapse(elSize, element, p);
	    p += elSize+1;
	}
    }

    argv[i] = NULL;
    *argvPtr = argv;
    *argcPtr = i;
    return TCL_OK;
}

/*
 *----------------------------------------------------------------------
 *
 * Tcl_ScanElement --
 *
 *	This function is a companion function to Tcl_ConvertElement. It scans
 *	a string to see what needs to be done to it (e.g. add backslashes or
 *	enclosing braces) to make the string into a valid Tcl list element.
 *
 * Results:
 *	The return value is an overestimate of the number of characters that
 *	will be needed by Tcl_ConvertElement to produce a valid list element
 *	from string. The word at *flagPtr is filled in with a value needed by
 *	Tcl_ConvertElement when doing the actual conversion.
 *
 * Side effects:
 *	None.
 *
 *----------------------------------------------------------------------
 */

int
Tcl_ScanElement(
    register const char *string,/* String to convert to list element. */
    register int *flagPtr)	/* Where to store information to guide
				 * Tcl_ConvertCountedElement. */
{
    return Tcl_ScanCountedElement(string, -1, flagPtr);
}

/*
 *----------------------------------------------------------------------
 *
 * Tcl_ScanCountedElement --
 *
 *	This function is a companion function to Tcl_ConvertCountedElement. It
 *	scans a string to see what needs to be done to it (e.g. add
 *	backslashes or enclosing braces) to make the string into a valid Tcl
 *	list element. If length is -1, then the string is scanned up to the
 *	first null byte.
 *
 * Results:
 *	The return value is an overestimate of the number of characters that
 *	will be needed by Tcl_ConvertCountedElement to produce a valid list
 *	element from string. The word at *flagPtr is filled in with a value
 *	needed by Tcl_ConvertCountedElement when doing the actual conversion.
 *
 * Side effects:
 *	None.
 *
 *----------------------------------------------------------------------
 */

int
Tcl_ScanCountedElement(
    const char *string,		/* String to convert to Tcl list element. */
    int length,			/* Number of bytes in string, or -1. */
    int *flagPtr)		/* Where to store information to guide
				 * Tcl_ConvertElement. */
{
    int flags, nestingLevel;
    register const char *p, *lastChar;

    /*
     * This function and Tcl_ConvertElement together do two things:
     *
     * 1. They produce a proper list, one that will yield back the argument
     *	  strings when evaluated or when disassembled with Tcl_SplitList. This
     *	  is the most important thing.
     *
     * 2. They try to produce legible output, which means minimizing the use
     *	  of backslashes (using braces instead). However, there are some
     *	  situations where backslashes must be used (e.g. an element like
     *	  "{abc": the leading brace will have to be backslashed. For each
     *	  element, one of three things must be done:
     *
     *	  (a) Use the element as-is (it doesn't contain any special
     *	      characters). This is the most desirable option.
     *
     *	  (b) Enclose the element in braces, but leave the contents alone.
     *	      This happens if the element contains embedded space, or if it
     *	      contains characters with special interpretation ($, [, ;, or \),
     *	      or if it starts with a brace or double-quote, or if there are no
     *	      characters in the element.
     *
     *	  (c) Don't enclose the element in braces, but add backslashes to
     *	      prevent special interpretation of special characters. This is a
     *	      last resort used when the argument would normally fall under
     *	      case (b) but contains unmatched braces. It also occurs if the
     *	      last character of the argument is a backslash or if the element
     *	      contains a backslash followed by newline.
     *
     * The function figures out how many bytes will be needed to store the
     * result (actually, it overestimates). It also collects information about
     * the element in the form of a flags word.
     *
     * Note: list elements produced by this function and
     * Tcl_ConvertCountedElement must have the property that they can be
     * enclosing in curly braces to make sub-lists. This means, for example,
     * that we must not leave unmatched curly braces in the resulting list
     * element. This property is necessary in order for functions like
     * Tcl_DStringStartSublist to work.
     */

    nestingLevel = 0;
    flags = 0;
    if (string == NULL) {
	string = "";
    }
    if (length == -1) {
	length = strlen(string);
    }
    lastChar = string + length;
    p = string;
    if ((p == lastChar) || (*p == '{') || (*p == '"')) {
	flags |= USE_BRACES;
    }
    for (; p < lastChar; p++) {
	switch (*p) {
	case '{':
	    nestingLevel++;
	    break;
	case '}':
	    nestingLevel--;
	    if (nestingLevel < 0) {
		flags |= TCL_DONT_USE_BRACES|BRACES_UNMATCHED;
	    }
	    break;
	case '[':
	case '$':
	case ';':
	case ' ':
	case '\f':
	case '\n':
	case '\r':
	case '\t':
	case '\v':
	    flags |= USE_BRACES;
	    break;
	case '\\':
	    if ((p+1 == lastChar) || (p[1] == '\n')) {
		flags = TCL_DONT_USE_BRACES | BRACES_UNMATCHED;
	    } else {
		int size;

		TclParseBackslash(p, lastChar - p, &size, NULL);
		p += size-1;
		flags |= USE_BRACES;
	    }
	    break;
	}
    }
    if (nestingLevel != 0) {
	flags = TCL_DONT_USE_BRACES | BRACES_UNMATCHED;
    }
    *flagPtr = flags;

    /*
     * Allow enough space to backslash every character plus leave two spaces
     * for braces.
     */

    return 2*(p-string) + 2;
}

/*
 *----------------------------------------------------------------------
 *
 * Tcl_ConvertElement --
 *
 *	This is a companion function to Tcl_ScanElement. Given the information
 *	produced by Tcl_ScanElement, this function converts a string to a list
 *	element equal to that string.
 *
 * Results:
 *	Information is copied to *dst in the form of a list element identical
 *	to src (i.e. if Tcl_SplitList is applied to dst it will produce a
 *	string identical to src). The return value is a count of the number of
 *	characters copied (not including the terminating NULL character).
 *
 * Side effects:
 *	None.
 *
 *----------------------------------------------------------------------
 */

int
Tcl_ConvertElement(
    register const char *src,	/* Source information for list element. */
    register char *dst,		/* Place to put list-ified element. */
    register int flags)		/* Flags produced by Tcl_ScanElement. */
{
    return Tcl_ConvertCountedElement(src, -1, dst, flags);
}

/*
 *----------------------------------------------------------------------
 *
 * Tcl_ConvertCountedElement --
 *
 *	This is a companion function to Tcl_ScanCountedElement. Given the
 *	information produced by Tcl_ScanCountedElement, this function converts
 *	a string to a list element equal to that string.
 *
 * Results:
 *	Information is copied to *dst in the form of a list element identical
 *	to src (i.e. if Tcl_SplitList is applied to dst it will produce a
 *	string identical to src). The return value is a count of the number of
 *	characters copied (not including the terminating NULL character).
 *
 * Side effects:
 *	None.
 *
 *----------------------------------------------------------------------
 */

int
Tcl_ConvertCountedElement(
    register const char *src,	/* Source information for list element. */
    int length,			/* Number of bytes in src, or -1. */
    char *dst,			/* Place to put list-ified element. */
    int flags)			/* Flags produced by Tcl_ScanElement. */
{
    register char *p = dst;
    register const char *lastChar;

    /*
     * See the comment block at the beginning of the Tcl_ScanElement code for
     * details of how this works.
     */

    if (src && length == -1) {
	length = strlen(src);
    }
    if ((src == NULL) || (length == 0)) {
	p[0] = '{';
	p[1] = '}';
	p[2] = 0;
	return 2;
    }
    lastChar = src + length;
    if ((*src == '#') && !(flags & TCL_DONT_QUOTE_HASH)) {
	flags |= USE_BRACES;
    }
    if ((flags & USE_BRACES) && !(flags & TCL_DONT_USE_BRACES)) {
	*p = '{';
	p++;
	for (; src != lastChar; src++, p++) {
	    *p = *src;
	}
	*p = '}';
	p++;
    } else {
	if (*src == '{') {
	    /*
	     * Can't have a leading brace unless the whole element is enclosed
	     * in braces. Add a backslash before the brace. Furthermore, this
	     * may destroy the balance between open and close braces, so set
	     * BRACES_UNMATCHED.
	     */

	    p[0] = '\\';
	    p[1] = '{';
	    p += 2;
	    src++;
	    flags |= BRACES_UNMATCHED;
	} else if ((*src == '#') && !(flags & TCL_DONT_QUOTE_HASH)) {
	    /*
	     * Leading '#' could be seen by [eval] as the start of a comment,
	     * if on the first element of a list, so quote it.
	     */

	    p[0] = '\\';
	    p[1] = '#';
	    p += 2;
	    src++;
	}
	for (; src != lastChar; src++) {
	    switch (*src) {
	    case ']':
	    case '[':
	    case '$':
	    case ';':
	    case ' ':
	    case '\\':
	    case '"':
		*p = '\\';
		p++;
		break;
	    case '{':
	    case '}':
		/*
		 * It may not seem necessary to backslash braces, but it is.
		 * The reason for this is that the resulting list element may
		 * actually be an element of a sub-list enclosed in braces
		 * (e.g. if Tcl_DStringStartSublist has been invoked), so
		 * there may be a brace mismatch if the braces aren't
		 * backslashed.
		 */

		if (flags & BRACES_UNMATCHED) {
		    *p = '\\';
		    p++;
		}
		break;
	    case '\f':
		*p = '\\';
		p++;
		*p = 'f';
		p++;
		continue;
	    case '\n':
		*p = '\\';
		p++;
		*p = 'n';
		p++;
		continue;
	    case '\r':
		*p = '\\';
		p++;
		*p = 'r';
		p++;
		continue;
	    case '\t':
		*p = '\\';
		p++;
		*p = 't';
		p++;
		continue;
	    case '\v':
		*p = '\\';
		p++;
		*p = 'v';
		p++;
		continue;
	    }
	    *p = *src;
	    p++;
	}
    }
    *p = '\0';
    return p-dst;
}

/*
 *----------------------------------------------------------------------
 *
 * Tcl_Merge --
 *
 *	Given a collection of strings, merge them together into a single
 *	string that has proper Tcl list structured (i.e. Tcl_SplitList may be
 *	used to retrieve strings equal to the original elements, and Tcl_Eval
 *	will parse the string back into its original elements).
 *
 * Results:
 *	The return value is the address of a dynamically-allocated string
 *	containing the merged list.
 *
 * Side effects:
 *	None.
 *
 *----------------------------------------------------------------------
 */

char *
Tcl_Merge(
    int argc,			/* How many strings to merge. */
    const char *const *argv)	/* Array of string values. */
{
#   define LOCAL_SIZE 20
    int localFlags[LOCAL_SIZE], *flagPtr;
    int numChars;
    char *result;
    char *dst;
    int i;

    /*
     * Pass 1: estimate space, gather flags.
     */

    if (argc <= LOCAL_SIZE) {
	flagPtr = localFlags;
    } else {
	flagPtr = ckalloc(argc * sizeof(int));
    }
    numChars = 1;
    for (i = 0; i < argc; i++) {
	numChars += Tcl_ScanElement(argv[i], &flagPtr[i]) + 1;
    }

    /*
     * Pass two: copy into the result area.
     */

    result = ckalloc(numChars);
    dst = result;
    for (i = 0; i < argc; i++) {
	numChars = Tcl_ConvertElement(argv[i], dst,
		flagPtr[i] | (i==0 ? 0 : TCL_DONT_QUOTE_HASH));
	dst += numChars;
	*dst = ' ';
	dst++;
    }
    if (dst == result) {
	*dst = 0;
    } else {
	dst[-1] = 0;
    }

    if (flagPtr != localFlags) {
	ckfree(flagPtr);
    }
    return result;
}

/*
 *----------------------------------------------------------------------
 *
 * Tcl_Backslash --
 *
 *	Figure out how to handle a backslash sequence.
 *
 * Results:
 *	The return value is the character that should be substituted in place
 *	of the backslash sequence that starts at src. If readPtr isn't NULL
 *	then it is filled in with a count of the number of characters in the
 *	backslash sequence.
 *
 * Side effects:
 *	None.
 *
 *----------------------------------------------------------------------
 */

char
Tcl_Backslash(
    const char *src,		/* Points to the backslash character of a
				 * backslash sequence. */
    int *readPtr)		/* Fill in with number of characters read from
				 * src, unless NULL. */
{
    char buf[TCL_UTF_MAX];
    Tcl_UniChar ch;

    Tcl_UtfBackslash(src, readPtr, buf);
    TclUtfToUniChar(buf, &ch);
    return (char) ch;
}

/*
 *----------------------------------------------------------------------
 *
 * TclTrimRight --
 *	Takes two counted strings in the Tcl encoding which must both be
 *	null terminated.  Conceptually trims from the right side of the
 *	first string all characters found in the second string.
 *
 * Results:
 *	The number of bytes to be removed from the end of the string.
 *
 * Side effects:
 *	None.
 *
 *----------------------------------------------------------------------
 */

int
TclTrimRight(
    const char *bytes,	/* String to be trimmed... */
    int numBytes,	/* ...and its length in bytes */
    const char *trim,	/* String of trim characters... */
    int numTrim)	/* ...and its length in bytes */
{
    const char *p = bytes + numBytes;
    int pInc;

    if ((bytes[numBytes] != '\0') || (trim[numTrim] != '\0')) {
	Tcl_Panic("TclTrimRight works only on null-terminated strings");
    }

    /* Empty strings -> nothing to do */
    if ((numBytes == 0) || (numTrim == 0)) {
	return 0;
    }

    /* Outer loop: iterate over string to be trimmed */
    do {
	Tcl_UniChar ch1;
	const char *q = trim;
	int bytesLeft = numTrim;

	p = Tcl_UtfPrev(p, bytes);
 	pInc = TclUtfToUniChar(p, &ch1);

	/* Inner loop: scan trim string for match to current character */
	do {
	    Tcl_UniChar ch2;
	    int qInc = TclUtfToUniChar(q, &ch2);

	    if (ch1 == ch2) {
		break;
	    }

	    q += qInc;
	    bytesLeft -= qInc;
	} while (bytesLeft);

	if (bytesLeft == 0) {
	    /* No match; trim task done; *p is last non-trimmed char */
	    p += pInc;
	    break;
	}
    } while (p > bytes);

    return numBytes - (p - bytes);
}

/*
 *----------------------------------------------------------------------
 *
 * TclTrimLeft --
 *	Takes two counted strings in the Tcl encoding which must both be
 *	null terminated.  Conceptually trims from the left side of the
 *	first string all characters found in the second string.
 *
 * Results:
 *	The number of bytes to be removed from the start of the string.
 *
 * Side effects:
 *	None.
 *
 *----------------------------------------------------------------------
 */

int
TclTrimLeft(
    const char *bytes,	/* String to be trimmed... */
    int numBytes,	/* ...and its length in bytes */
    const char *trim,	/* String of trim characters... */
    int numTrim)	/* ...and its length in bytes */
{
    const char *p = bytes;

    if ((bytes[numBytes] != '\0') || (trim[numTrim] != '\0')) {
	Tcl_Panic("TclTrimLeft works only on null-terminated strings");
    }

    /* Empty strings -> nothing to do */
    if ((numBytes == 0) || (numTrim == 0)) {
	return 0;
    }

    /* Outer loop: iterate over string to be trimmed */
    do {
	Tcl_UniChar ch1;
	int pInc = TclUtfToUniChar(p, &ch1);
	const char *q = trim;
	int bytesLeft = numTrim;

	/* Inner loop: scan trim string for match to current character */
	do {
	    Tcl_UniChar ch2;
	    int qInc = TclUtfToUniChar(q, &ch2);

	    if (ch1 == ch2) {
		break;
	    }

	    q += qInc;
	    bytesLeft -= qInc;
	} while (bytesLeft);

	if (bytesLeft == 0) {
	    /* No match; trim task done; *p is first non-trimmed char */
	    break;
	}

	p += pInc;
	numBytes -= pInc;
    } while (numBytes);

    return p - bytes;
}

/*
 *----------------------------------------------------------------------
 *
 * Tcl_Concat --
 *
 *	Concatenate a set of strings into a single large string.
 *
 * Results:
 *	The return value is dynamically-allocated string containing a
 *	concatenation of all the strings in argv, with spaces between the
 *	original argv elements.
 *
 * Side effects:
 *	Memory is allocated for the result; the caller is responsible for
 *	freeing the memory.
 *
 *----------------------------------------------------------------------
 */

/* The whitespace characters trimmed during [concat] operations */
#define CONCAT_WS " \f\v\r\t\n"
#define CONCAT_WS_SIZE (int) (sizeof(CONCAT_WS "") - 1)

char *
Tcl_Concat(
    int argc,			/* Number of strings to concatenate. */
    const char *const *argv)	/* Array of strings to concatenate. */
{
    int i, needSpace = 0, bytesNeeded = 0;
    char *result, *p;

<<<<<<< HEAD
    for (totalSize = 1, i = 0; i < argc; i++) {
	totalSize += strlen(argv[i]) + 1;
	if (totalSize <= 0) {
	    Tcl_Panic("Tcl_Concat: max size of Tcl value exceeded");
	}
    }
    result = ckalloc(totalSize);
=======
    /* Dispose of the empty result corner case first to simplify later code */
>>>>>>> 079e2d51
    if (argc == 0) {
	result = (char *) ckalloc(1);
	result[0] = '\0';
	return result;
    }
<<<<<<< HEAD
    for (p = result, i = 0; i < argc; i++) {
	const char *element;
	int length;
=======
>>>>>>> 079e2d51

    /* First allocate the result buffer at the size required */
    for (i = 0;  i < argc;  i++) {
	bytesNeeded += strlen(argv[i]);
	if (bytesNeeded < 0) {
	    Tcl_Panic("Tcl_Concat: max size of Tcl value exceeded");
	}
    }
    if (bytesNeeded + argc - 1 < 0) {
	/*
	 * Panic test could be tighter, but not going to bother for 
	 * this legacy routine.
	 */
	Tcl_Panic("Tcl_Concat: max size of Tcl value exceeded");
    }
    /* All element bytes + (argc - 1) spaces + 1 terminating NULL */
    result = (char *) ckalloc((unsigned) (bytesNeeded + argc));

    for (p = result, i = 0;  i < argc;  i++) {
	int trim, elemLength;
	const char *element;
	
	element = argv[i];
	elemLength = strlen(argv[i]);

	/* Trim away the leading whitespace */
	trim = TclTrimLeft(element, elemLength, CONCAT_WS, CONCAT_WS_SIZE);
	element += trim;
	elemLength -= trim;

	/*
	 * Trim away the trailing whitespace.  Do not permit trimming
	 * to expose a final backslash character.
	 */

	trim = TclTrimRight(element, elemLength, CONCAT_WS, CONCAT_WS_SIZE);
	trim -= trim && (element[elemLength - trim - 1] == '\\');
	elemLength -= trim;

	/* If we're left with empty element after trimming, do nothing */
	if (elemLength == 0) {
	    continue;
	}

	/* Append to the result with space if needed */
	if (needSpace) {
	    *p++ = ' ';
	}
	memcpy(p, element, (size_t) elemLength);
	p += elemLength;
	needSpace = 1;
    }
    *p = '\0';
    return result;
}

/*
 *----------------------------------------------------------------------
 *
 * Tcl_ConcatObj --
 *
 *	Concatenate the strings from a set of objects into a single string
 *	object with spaces between the original strings.
 *
 * Results:
 *	The return value is a new string object containing a concatenation of
 *	the strings in objv. Its ref count is zero.
 *
 * Side effects:
 *	A new object is created.
 *
 *----------------------------------------------------------------------
 */

Tcl_Obj *
Tcl_ConcatObj(
    int objc,			/* Number of objects to concatenate. */
    Tcl_Obj *const objv[])	/* Array of objects to concatenate. */
{
    int i, elemLength, needSpace = 0, bytesNeeded = 0;
    const char *element;
    Tcl_Obj *objPtr, *resPtr;

    /*
     * Check first to see if all the items are of list type or empty. If so,
     * we will concat them together as lists, and return a list object. This
     * is only valid when the lists are in canonical form.
     */

    for (i = 0;  i < objc;  i++) {
	List *listRepPtr;

	objPtr = objv[i];
	if (objPtr->typePtr != &tclListType) {
	    TclGetString(objPtr);
	    if (objPtr->length) {
		break;
	    } else {
		continue;
	    }
	}
	listRepPtr = objPtr->internalRep.twoPtrValue.ptr1;
	if (objPtr->bytes != NULL && !listRepPtr->canonicalFlag) {
	    break;
	}
    }
    if (i == objc) {
	Tcl_Obj **listv;
	int listc;

	resPtr = NULL;
	for (i = 0;  i < objc;  i++) {
	    /*
	     * Tcl_ListObjAppendList could be used here, but this saves us a
	     * bit of type checking (since we've already done it). Use of
	     * INT_MAX tells us to always put the new stuff on the end. It
	     * will be set right in Tcl_ListObjReplace.
	     * Note that all objs at this point are either lists or have an
	     * empty string rep.
	     */

	    objPtr = objv[i];
	    if (objPtr->bytes && !objPtr->length) {
		continue;
	    }
	    TclListObjGetElements(NULL, objPtr, &listc, &listv);
	    if (listc) {
		if (resPtr) {
		    Tcl_ListObjReplace(NULL, resPtr, INT_MAX, 0, listc, listv);
		} else {
		    resPtr = TclListObjCopy(NULL, objPtr);
		}
	    }
	}
	if (!resPtr) {
	    resPtr = Tcl_NewObj();
	}
	return resPtr;
    }

    /*
     * Something cannot be determined to be safe, so build the concatenation
     * the slow way, using the string representations.
     */

    /* First try to pre-allocate the size required */
    for (i = 0;  i < objc;  i++) {
	element = TclGetStringFromObj(objv[i], &elemLength);
	bytesNeeded += elemLength;
	if (bytesNeeded < 0) {
	    break;
	}
    }
    /*
     * Does not matter if this fails, will simply try later to build up
     * the string with each Append reallocating as needed with the usual
     * string append algorithm.  When that fails it will report the error.
     */
    TclNewObj(resPtr);
    Tcl_AttemptSetObjLength(resPtr, bytesNeeded + objc - 1);
    Tcl_SetObjLength(resPtr, 0);

    for (i = 0;  i < objc;  i++) {
	int trim;
	
	element = TclGetStringFromObj(objv[i], &elemLength);

	/* Trim away the leading whitespace */
	trim = TclTrimLeft(element, elemLength, CONCAT_WS, CONCAT_WS_SIZE);
	element += trim;
	elemLength -= trim;

	/*
	 * Trim away the trailing whitespace.  Do not permit trimming
	 * to expose a final backslash character.
	 */

	trim = TclTrimRight(element, elemLength, CONCAT_WS, CONCAT_WS_SIZE);
	trim -= trim && (element[elemLength - trim - 1] == '\\');
	elemLength -= trim;

	/* If we're left with empty element after trimming, do nothing */
	if (elemLength == 0) {
	    continue;
	}

	/* Append to the result with space if needed */
	if (needSpace) {
	    Tcl_AppendToObj(resPtr, " ", 1);
	}
	Tcl_AppendToObj(resPtr, element, elemLength);
	needSpace = 1;
    }
    return resPtr;
}

/*
 *----------------------------------------------------------------------
 *
 * Tcl_StringMatch --
 *
 *	See if a particular string matches a particular pattern.
 *
 * Results:
 *	The return value is 1 if string matches pattern, and 0 otherwise. The
 *	matching operation permits the following special characters in the
 *	pattern: *?\[] (see the manual entry for details on what these mean).
 *
 * Side effects:
 *	None.
 *
 *----------------------------------------------------------------------
 */

int
Tcl_StringMatch(
    const char *str,		/* String. */
    const char *pattern)	/* Pattern, which may contain special
				 * characters. */
{
    return Tcl_StringCaseMatch(str, pattern, 0);
}

/*
 *----------------------------------------------------------------------
 *
 * Tcl_StringCaseMatch --
 *
 *	See if a particular string matches a particular pattern. Allows case
 *	insensitivity.
 *
 * Results:
 *	The return value is 1 if string matches pattern, and 0 otherwise. The
 *	matching operation permits the following special characters in the
 *	pattern: *?\[] (see the manual entry for details on what these mean).
 *
 * Side effects:
 *	None.
 *
 *----------------------------------------------------------------------
 */

int
Tcl_StringCaseMatch(
    const char *str,		/* String. */
    const char *pattern,	/* Pattern, which may contain special
				 * characters. */
    int nocase)			/* 0 for case sensitive, 1 for insensitive */
{
    int p, charLen;
    const char *pstart = pattern;
    Tcl_UniChar ch1, ch2;

    while (1) {
	p = *pattern;

	/*
	 * See if we're at the end of both the pattern and the string. If so,
	 * we succeeded. If we're at the end of the pattern but not at the end
	 * of the string, we failed.
	 */

	if (p == '\0') {
	    return (*str == '\0');
	}
	if ((*str == '\0') && (p != '*')) {
	    return 0;
	}

	/*
	 * Check for a "*" as the next pattern character. It matches any
	 * substring. We handle this by calling ourselves recursively for each
	 * postfix of string, until either we match or we reach the end of the
	 * string.
	 */

	if (p == '*') {
	    /*
	     * Skip all successive *'s in the pattern
	     */

	    while (*(++pattern) == '*') {}
	    p = *pattern;
	    if (p == '\0') {
		return 1;
	    }

	    /*
	     * This is a special case optimization for single-byte utf.
	     */

	    if (UCHAR(*pattern) < 0x80) {
		ch2 = (Tcl_UniChar)
			(nocase ? tolower(UCHAR(*pattern)) : UCHAR(*pattern));
	    } else {
		Tcl_UtfToUniChar(pattern, &ch2);
		if (nocase) {
		    ch2 = Tcl_UniCharToLower(ch2);
		}
	    }

	    while (1) {
		/*
		 * Optimization for matching - cruise through the string
		 * quickly if the next char in the pattern isn't a special
		 * character
		 */

		if ((p != '[') && (p != '?') && (p != '\\')) {
		    if (nocase) {
			while (*str) {
			    charLen = TclUtfToUniChar(str, &ch1);
			    if (ch2==ch1 || ch2==Tcl_UniCharToLower(ch1)) {
				break;
			    }
			    str += charLen;
			}
		    } else {
			/*
			 * There's no point in trying to make this code
			 * shorter, as the number of bytes you want to compare
			 * each time is non-constant.
			 */

			while (*str) {
			    charLen = TclUtfToUniChar(str, &ch1);
			    if (ch2 == ch1) {
				break;
			    }
			    str += charLen;
			}
		    }
		}
		if (Tcl_StringCaseMatch(str, pattern, nocase)) {
		    return 1;
		}
		if (*str == '\0') {
		    return 0;
		}
		str += TclUtfToUniChar(str, &ch1);
	    }
	}

	/*
	 * Check for a "?" as the next pattern character. It matches any
	 * single character.
	 */

	if (p == '?') {
	    pattern++;
	    str += TclUtfToUniChar(str, &ch1);
	    continue;
	}

	/*
	 * Check for a "[" as the next pattern character. It is followed by a
	 * list of characters that are acceptable, or by a range (two
	 * characters separated by "-").
	 */

	if (p == '[') {
	    Tcl_UniChar startChar, endChar;

	    pattern++;
	    if (UCHAR(*str) < 0x80) {
		ch1 = (Tcl_UniChar)
			(nocase ? tolower(UCHAR(*str)) : UCHAR(*str));
		str++;
	    } else {
		str += Tcl_UtfToUniChar(str, &ch1);
		if (nocase) {
		    ch1 = Tcl_UniCharToLower(ch1);
		}
	    }
	    while (1) {
		if ((*pattern == ']') || (*pattern == '\0')) {
		    return 0;
		}
		if (UCHAR(*pattern) < 0x80) {
		    startChar = (Tcl_UniChar) (nocase
			    ? tolower(UCHAR(*pattern)) : UCHAR(*pattern));
		    pattern++;
		} else {
		    pattern += Tcl_UtfToUniChar(pattern, &startChar);
		    if (nocase) {
			startChar = Tcl_UniCharToLower(startChar);
		    }
		}
		if (*pattern == '-') {
		    pattern++;
		    if (*pattern == '\0') {
			return 0;
		    }
		    if (UCHAR(*pattern) < 0x80) {
			endChar = (Tcl_UniChar) (nocase
				? tolower(UCHAR(*pattern)) : UCHAR(*pattern));
			pattern++;
		    } else {
			pattern += Tcl_UtfToUniChar(pattern, &endChar);
			if (nocase) {
			    endChar = Tcl_UniCharToLower(endChar);
			}
		    }
		    if (((startChar <= ch1) && (ch1 <= endChar))
			    || ((endChar <= ch1) && (ch1 <= startChar))) {
			/*
			 * Matches ranges of form [a-z] or [z-a].
			 */

			break;
		    }
		} else if (startChar == ch1) {
		    break;
		}
	    }
	    while (*pattern != ']') {
		if (*pattern == '\0') {
		    pattern = Tcl_UtfPrev(pattern, pstart);
		    break;
		}
		pattern++;
	    }
	    pattern++;
	    continue;
	}

	/*
	 * If the next pattern character is '\', just strip off the '\' so we
	 * do exact matching on the character that follows.
	 */

	if (p == '\\') {
	    pattern++;
	    if (*pattern == '\0') {
		return 0;
	    }
	}

	/*
	 * There's no special character. Just make sure that the next bytes of
	 * each string match.
	 */

	str += TclUtfToUniChar(str, &ch1);
	pattern += TclUtfToUniChar(pattern, &ch2);
	if (nocase) {
	    if (Tcl_UniCharToLower(ch1) != Tcl_UniCharToLower(ch2)) {
		return 0;
	    }
	} else if (ch1 != ch2) {
	    return 0;
	}
    }
}

/*
 *----------------------------------------------------------------------
 *
 * TclByteArrayMatch --
 *
 *	See if a particular string matches a particular pattern.  Does not
 *	allow for case insensitivity.
 *	Parallels tclUtf.c:TclUniCharMatch, adjusted for char* and sans nocase.
 *
 * Results:
 *	The return value is 1 if string matches pattern, and 0 otherwise. The
 *	matching operation permits the following special characters in the
 *	pattern: *?\[] (see the manual entry for details on what these mean).
 *
 * Side effects:
 *	None.
 *
 *----------------------------------------------------------------------
 */

int
TclByteArrayMatch(
    const unsigned char *string,/* String. */
    int strLen,			/* Length of String */
    const unsigned char *pattern,
				/* Pattern, which may contain special
				 * characters. */
    int ptnLen,			/* Length of Pattern */
    int flags)
{
    const unsigned char *stringEnd, *patternEnd;
    unsigned char p;

    stringEnd = string + strLen;
    patternEnd = pattern + ptnLen;

    while (1) {
	/*
	 * See if we're at the end of both the pattern and the string. If so,
	 * we succeeded. If we're at the end of the pattern but not at the end
	 * of the string, we failed.
	 */

	if (pattern == patternEnd) {
	    return (string == stringEnd);
	}
	p = *pattern;
	if ((string == stringEnd) && (p != '*')) {
	    return 0;
	}

	/*
	 * Check for a "*" as the next pattern character. It matches any
	 * substring. We handle this by skipping all the characters up to the
	 * next matching one in the pattern, and then calling ourselves
	 * recursively for each postfix of string, until either we match or we
	 * reach the end of the string.
	 */

	if (p == '*') {
	    /*
	     * Skip all successive *'s in the pattern.
	     */

	    while ((++pattern < patternEnd) && (*pattern == '*')) {
		/* empty body */
	    }
	    if (pattern == patternEnd) {
		return 1;
	    }
	    p = *pattern;
	    while (1) {
		/*
		 * Optimization for matching - cruise through the string
		 * quickly if the next char in the pattern isn't a special
		 * character.
		 */

		if ((p != '[') && (p != '?') && (p != '\\')) {
		    while ((string < stringEnd) && (p != *string)) {
			string++;
		    }
		}
		if (TclByteArrayMatch(string, stringEnd - string,
				pattern, patternEnd - pattern, 0)) {
		    return 1;
		}
		if (string == stringEnd) {
		    return 0;
		}
		string++;
	    }
	}

	/*
	 * Check for a "?" as the next pattern character. It matches any
	 * single character.
	 */

	if (p == '?') {
	    pattern++;
	    string++;
	    continue;
	}

	/*
	 * Check for a "[" as the next pattern character. It is followed by a
	 * list of characters that are acceptable, or by a range (two
	 * characters separated by "-").
	 */

	if (p == '[') {
	    unsigned char ch1, startChar, endChar;

	    pattern++;
	    ch1 = *string;
	    string++;
	    while (1) {
		if ((*pattern == ']') || (pattern == patternEnd)) {
		    return 0;
		}
		startChar = *pattern;
		pattern++;
		if (*pattern == '-') {
		    pattern++;
		    if (pattern == patternEnd) {
			return 0;
		    }
		    endChar = *pattern;
		    pattern++;
		    if (((startChar <= ch1) && (ch1 <= endChar))
			    || ((endChar <= ch1) && (ch1 <= startChar))) {
			/*
			 * Matches ranges of form [a-z] or [z-a].
			 */
			break;
		    }
		} else if (startChar == ch1) {
		    break;
		}
	    }
	    while (*pattern != ']') {
		if (pattern == patternEnd) {
		    pattern--;
		    break;
		}
		pattern++;
	    }
	    pattern++;
	    continue;
	}

	/*
	 * If the next pattern character is '\', just strip off the '\' so we
	 * do exact matching on the character that follows.
	 */

	if (p == '\\') {
	    if (++pattern == patternEnd) {
		return 0;
	    }
	}

	/*
	 * There's no special character. Just make sure that the next bytes of
	 * each string match.
	 */

	if (*string != *pattern) {
	    return 0;
	}
	string++;
	pattern++;
    }
}

/*
 *----------------------------------------------------------------------
 *
 * TclStringMatchObj --
 *
 *	See if a particular string matches a particular pattern.
 *	Allows case insensitivity.  This is the generic multi-type handler
 *	for the various matching algorithms.
 *
 * Results:
 *	The return value is 1 if string matches pattern, and 0 otherwise. The
 *	matching operation permits the following special characters in the
 *	pattern: *?\[] (see the manual entry for details on what these mean).
 *
 * Side effects:
 *	None.
 *
 *----------------------------------------------------------------------
 */

int
TclStringMatchObj(
    Tcl_Obj *strObj,		/* string object. */
    Tcl_Obj *ptnObj,		/* pattern object. */
    int flags)			/* Only TCL_MATCH_NOCASE should be passed, or
				 * 0. */
{
    int match, length, plen;

    /*
     * Promote based on the type of incoming object.
     * XXX: Currently doesn't take advantage of exact-ness that
     * XXX: TclReToGlob tells us about
    trivial = nocase ? 0 : TclMatchIsTrivial(TclGetString(ptnObj));
     */

    if ((strObj->typePtr == &tclStringType) || (strObj->typePtr == NULL)) {
	Tcl_UniChar *udata, *uptn;

	udata = Tcl_GetUnicodeFromObj(strObj, &length);
	uptn  = Tcl_GetUnicodeFromObj(ptnObj, &plen);
	match = TclUniCharMatch(udata, length, uptn, plen, flags);
    } else if (TclIsPureByteArray(strObj) && !flags) {
	unsigned char *data, *ptn;

	data = Tcl_GetByteArrayFromObj(strObj, &length);
	ptn  = Tcl_GetByteArrayFromObj(ptnObj, &plen);
	match = TclByteArrayMatch(data, length, ptn, plen, 0);
    } else {
	match = Tcl_StringCaseMatch(TclGetString(strObj),
		TclGetString(ptnObj), flags);
    }
    return match;
}

/*
 *----------------------------------------------------------------------
 *
 * Tcl_DStringInit --
 *
 *	Initializes a dynamic string, discarding any previous contents of the
 *	string (Tcl_DStringFree should have been called already if the dynamic
 *	string was previously in use).
 *
 * Results:
 *	None.
 *
 * Side effects:
 *	The dynamic string is initialized to be empty.
 *
 *----------------------------------------------------------------------
 */

void
Tcl_DStringInit(
    Tcl_DString *dsPtr)		/* Pointer to structure for dynamic string. */
{
    dsPtr->string = dsPtr->staticSpace;
    dsPtr->length = 0;
    dsPtr->spaceAvl = TCL_DSTRING_STATIC_SIZE;
    dsPtr->staticSpace[0] = '\0';
}

/*
 *----------------------------------------------------------------------
 *
 * Tcl_DStringAppend --
 *
 *	Append more bytes to the current value of a dynamic string.
 *
 * Results:
 *	The return value is a pointer to the dynamic string's new value.
 *
 * Side effects:
 *	Length bytes from "bytes" (or all of "bytes" if length is less than
 *	zero) are added to the current value of the string. Memory gets
 *	reallocated if needed to accomodate the string's new size.
 *
 *----------------------------------------------------------------------
 */

char *
Tcl_DStringAppend(
    Tcl_DString *dsPtr,		/* Structure describing dynamic string. */
    const char *bytes,		/* String to append. If length is -1 then this
				 * must be null-terminated. */
    int length)			/* Number of bytes from "bytes" to append. If
				 * < 0, then append all of bytes, up to null
				 * at end. */
{
    int newSize;

    if (length < 0) {
	length = strlen(bytes);
    }
    newSize = length + dsPtr->length;

    /*
     * Allocate a larger buffer for the string if the current one isn't large
     * enough. Allocate extra space in the new buffer so that there will be
     * room to grow before we have to allocate again.
     */

    if (newSize >= dsPtr->spaceAvl) {
	dsPtr->spaceAvl = newSize * 2;
	if (dsPtr->string == dsPtr->staticSpace) {
	    char *newString = ckalloc(dsPtr->spaceAvl);

	    memcpy(newString, dsPtr->string, (size_t) dsPtr->length);
	    dsPtr->string = newString;
	} else {
	    dsPtr->string = ckrealloc(dsPtr->string, dsPtr->spaceAvl);
	}
    }

    /*
     * Copy the new string into the buffer at the end of the old one.
     */

    memcpy(dsPtr->string + dsPtr->length, bytes, length);
    dsPtr->length += length;
    dsPtr->string[dsPtr->length] = '\0';
    return dsPtr->string;
}

/*
 *----------------------------------------------------------------------
 *
 * Tcl_DStringAppendElement --
 *
 *	Append a list element to the current value of a dynamic string.
 *
 * Results:
 *	The return value is a pointer to the dynamic string's new value.
 *
 * Side effects:
 *	String is reformatted as a list element and added to the current value
 *	of the string. Memory gets reallocated if needed to accomodate the
 *	string's new size.
 *
 *----------------------------------------------------------------------
 */

char *
Tcl_DStringAppendElement(
    Tcl_DString *dsPtr,		/* Structure describing dynamic string. */
    const char *element)	/* String to append. Must be
				 * null-terminated. */
{
    int newSize, flags, strSize;
    char *dst;

    strSize = ((element== NULL) ? 0 : strlen(element));
    newSize = Tcl_ScanCountedElement(element, strSize, &flags)
	+ dsPtr->length + 1;

    /*
     * Allocate a larger buffer for the string if the current one isn't large
     * enough. Allocate extra space in the new buffer so that there will be
     * room to grow before we have to allocate again. SPECIAL NOTE: must use
     * memcpy, not strcpy, to copy the string to a larger buffer, since there
     * may be embedded NULLs in the string in some cases.
     */

    if (newSize >= dsPtr->spaceAvl) {
	dsPtr->spaceAvl = newSize * 2;
	if (dsPtr->string == dsPtr->staticSpace) {
	    char *newString = ckalloc(dsPtr->spaceAvl);

	    memcpy(newString, dsPtr->string, (size_t) dsPtr->length);
	    dsPtr->string = newString;
	} else {
	    dsPtr->string = ckrealloc(dsPtr->string, dsPtr->spaceAvl);
	}
    }

    /*
     * Convert the new string to a list element and copy it into the buffer at
     * the end, with a space, if needed.
     */

    dst = dsPtr->string + dsPtr->length;
    if (TclNeedSpace(dsPtr->string, dst)) {
	*dst = ' ';
	dst++;
	dsPtr->length++;

	/*
	 * If we need a space to separate this element from preceding stuff,
	 * then this element will not lead a list, and need not have it's
	 * leading '#' quoted.
	 */

	flags |= TCL_DONT_QUOTE_HASH;
    }
    dsPtr->length += Tcl_ConvertCountedElement(element, strSize, dst, flags);
    return dsPtr->string;
}

/*
 *----------------------------------------------------------------------
 *
 * Tcl_DStringSetLength --
 *
 *	Change the length of a dynamic string. This can cause the string to
 *	either grow or shrink, depending on the value of length.
 *
 * Results:
 *	None.
 *
 * Side effects:
 *	The length of dsPtr is changed to length and a null byte is stored at
 *	that position in the string. If length is larger than the space
 *	allocated for dsPtr, then a panic occurs.
 *
 *----------------------------------------------------------------------
 */

void
Tcl_DStringSetLength(
    Tcl_DString *dsPtr,		/* Structure describing dynamic string. */
    int length)			/* New length for dynamic string. */
{
    int newsize;

    if (length < 0) {
	length = 0;
    }
    if (length >= dsPtr->spaceAvl) {
	/*
	 * There are two interesting cases here. In the first case, the user
	 * may be trying to allocate a large buffer of a specific size. It
	 * would be wasteful to overallocate that buffer, so we just allocate
	 * enough for the requested size plus the trailing null byte. In the
	 * second case, we are growing the buffer incrementally, so we need
	 * behavior similar to Tcl_DStringAppend. The requested length will
	 * usually be a small delta above the current spaceAvl, so we'll end
	 * up doubling the old size. This won't grow the buffer quite as
	 * quickly, but it should be close enough.
	 */

	newsize = dsPtr->spaceAvl * 2;
	if (length < newsize) {
	    dsPtr->spaceAvl = newsize;
	} else {
	    dsPtr->spaceAvl = length + 1;
	}
	if (dsPtr->string == dsPtr->staticSpace) {
	    char *newString = ckalloc(dsPtr->spaceAvl);

	    memcpy(newString, dsPtr->string, (size_t) dsPtr->length);
	    dsPtr->string = newString;
	} else {
	    dsPtr->string = ckrealloc(dsPtr->string, dsPtr->spaceAvl);
	}
    }
    dsPtr->length = length;
    dsPtr->string[length] = 0;
}

/*
 *----------------------------------------------------------------------
 *
 * Tcl_DStringFree --
 *
 *	Frees up any memory allocated for the dynamic string and reinitializes
 *	the string to an empty state.
 *
 * Results:
 *	None.
 *
 * Side effects:
 *	The previous contents of the dynamic string are lost, and the new
 *	value is an empty string.
 *
 *----------------------------------------------------------------------
 */

void
Tcl_DStringFree(
    Tcl_DString *dsPtr)		/* Structure describing dynamic string. */
{
    if (dsPtr->string != dsPtr->staticSpace) {
	ckfree(dsPtr->string);
    }
    dsPtr->string = dsPtr->staticSpace;
    dsPtr->length = 0;
    dsPtr->spaceAvl = TCL_DSTRING_STATIC_SIZE;
    dsPtr->staticSpace[0] = '\0';
}

/*
 *----------------------------------------------------------------------
 *
 * Tcl_DStringResult --
 *
 *	This function moves the value of a dynamic string into an interpreter
 *	as its string result. Afterwards, the dynamic string is reset to an
 *	empty string.
 *
 * Results:
 *	None.
 *
 * Side effects:
 *	The string is "moved" to interp's result, and any existing string
 *	result for interp is freed. dsPtr is reinitialized to an empty string.
 *
 *----------------------------------------------------------------------
 */

void
Tcl_DStringResult(
    Tcl_Interp *interp,		/* Interpreter whose result is to be reset. */
    Tcl_DString *dsPtr)		/* Dynamic string that is to become the
				 * result of interp. */
{
    Interp *iPtr = (Interp *) interp;

    Tcl_ResetResult(interp);

    if (dsPtr->string != dsPtr->staticSpace) {
	iPtr->result = dsPtr->string;
	iPtr->freeProc = TCL_DYNAMIC;
    } else if (dsPtr->length < TCL_RESULT_SIZE) {
	iPtr->result = iPtr->resultSpace;
	memcpy(iPtr->result, dsPtr->string, dsPtr->length + 1);
    } else {
	Tcl_SetResult(interp, dsPtr->string, TCL_VOLATILE);
    }

    dsPtr->string = dsPtr->staticSpace;
    dsPtr->length = 0;
    dsPtr->spaceAvl = TCL_DSTRING_STATIC_SIZE;
    dsPtr->staticSpace[0] = '\0';
}

/*
 *----------------------------------------------------------------------
 *
 * Tcl_DStringGetResult --
 *
 *	This function moves an interpreter's result into a dynamic string.
 *
 * Results:
 *	None.
 *
 * Side effects:
 *	The interpreter's string result is cleared, and the previous contents
 *	of dsPtr are freed.
 *
 *	If the string result is empty, the object result is moved to the
 *	string result, then the object result is reset.
 *
 *----------------------------------------------------------------------
 */

void
Tcl_DStringGetResult(
    Tcl_Interp *interp,		/* Interpreter whose result is to be reset. */
    Tcl_DString *dsPtr)		/* Dynamic string that is to become the result
				 * of interp. */
{
    Interp *iPtr = (Interp *) interp;

    if (dsPtr->string != dsPtr->staticSpace) {
	ckfree(dsPtr->string);
    }

    /*
     * If the string result is empty, move the object result to the string
     * result, then reset the object result.
     */

    (void) Tcl_GetStringResult(interp);

    dsPtr->length = strlen(iPtr->result);
    if (iPtr->freeProc != NULL) {
	if (iPtr->freeProc == TCL_DYNAMIC) {
	    dsPtr->string = iPtr->result;
	    dsPtr->spaceAvl = dsPtr->length+1;
	} else {
	    dsPtr->string = ckalloc(dsPtr->length+1);
	    memcpy(dsPtr->string, iPtr->result, (unsigned) dsPtr->length+1);
	    iPtr->freeProc(iPtr->result);
	}
	dsPtr->spaceAvl = dsPtr->length+1;
	iPtr->freeProc = NULL;
    } else {
	if (dsPtr->length < TCL_DSTRING_STATIC_SIZE) {
	    dsPtr->string = dsPtr->staticSpace;
	    dsPtr->spaceAvl = TCL_DSTRING_STATIC_SIZE;
	} else {
	    dsPtr->string = ckalloc(dsPtr->length+1);
	    dsPtr->spaceAvl = dsPtr->length + 1;
	}
	memcpy(dsPtr->string, iPtr->result, (unsigned) dsPtr->length+1);
    }

    iPtr->result = iPtr->resultSpace;
    iPtr->resultSpace[0] = 0;
}

/*
 *----------------------------------------------------------------------
 *
 * Tcl_DStringStartSublist --
 *
 *	This function adds the necessary information to a dynamic string
 *	(e.g. " {") to start a sublist. Future element appends will be in the
 *	sublist rather than the main list.
 *
 * Results:
 *	None.
 *
 * Side effects:
 *	Characters get added to the dynamic string.
 *
 *----------------------------------------------------------------------
 */

void
Tcl_DStringStartSublist(
    Tcl_DString *dsPtr)		/* Dynamic string. */
{
    if (TclNeedSpace(dsPtr->string, dsPtr->string + dsPtr->length)) {
	Tcl_DStringAppend(dsPtr, " {", -1);
    } else {
	Tcl_DStringAppend(dsPtr, "{", -1);
    }
}

/*
 *----------------------------------------------------------------------
 *
 * Tcl_DStringEndSublist --
 *
 *	This function adds the necessary characters to a dynamic string to end
 *	a sublist (e.g. "}"). Future element appends will be in the enclosing
 *	(sub)list rather than the current sublist.
 *
 * Results:
 *	None.
 *
 * Side effects:
 *	None.
 *
 *----------------------------------------------------------------------
 */

void
Tcl_DStringEndSublist(
    Tcl_DString *dsPtr)		/* Dynamic string. */
{
    Tcl_DStringAppend(dsPtr, "}", -1);
}

/*
 *----------------------------------------------------------------------
 *
 * Tcl_PrintDouble --
 *
 *	Given a floating-point value, this function converts it to an ASCII
 *	string using.
 *
 * Results:
 *	The ASCII equivalent of "value" is written at "dst". It is written
 *	using the current precision, and it is guaranteed to contain a decimal
 *	point or exponent, so that it looks like a floating-point value and
 *	not an integer.
 *
 * Side effects:
 *	None.
 *
 *----------------------------------------------------------------------
 */

void
Tcl_PrintDouble(
    Tcl_Interp *interp,		/* Interpreter whose tcl_precision variable
				 * used to be used to control printing. It's
				 * ignored now. */
    double value,		/* Value to print as string. */
    char *dst)			/* Where to store converted value; must have
				 * at least TCL_DOUBLE_SPACE characters. */
{
    char *p, c;
    int exponent;
    int signum;
    char *digits;
    char *end;
    int *precisionPtr = Tcl_GetThreadData(&precisionKey, (int) sizeof(int));

    /*
     * Handle NaN.
     */
    
    if (TclIsNaN(value)) {
	TclFormatNaN(value, dst);
	return;
    }

    /*
     * Handle infinities.
     */
    
    if (TclIsInfinite(value)) {
	/*
	 * Remember to copy the terminating NUL too.
	 */
	
	if (value < 0) {
	    memcpy(dst, "-Inf", 5);
	} else {
	    memcpy(dst, "Inf", 4);
	}
	return;
    }

    /*
     * Ordinary (normal and denormal) values.
     */
    
    if (*precisionPtr == 0) {
	digits = TclDoubleDigits(value, -1, TCL_DD_SHORTEST,
		&exponent, &signum, &end);
    } else {
	/*
	 * There are at least two possible interpretations for tcl_precision.
	 *
	 * The first is, "choose the decimal representation having
	 * $tcl_precision digits of significance that is nearest to the given
	 * number, breaking ties by rounding to even, and then trimming
	 * trailing zeros." This gives the greatest possible precision in the
	 * decimal string, but offers the anomaly that [expr 0.1] will be
	 * "0.10000000000000001".
	 *
	 * The second is "choose the decimal representation having at most
	 * $tcl_precision digits of significance that is nearest to the given
	 * number. If no such representation converts exactly to the given
	 * number, choose the one that is closest, breaking ties by rounding
	 * to even. If more than one such representation converts exactly to
	 * the given number, choose the shortest, breaking ties in favour of
	 * the nearest, breaking remaining ties in favour of the one ending in
	 * an even digit."
	 *
	 * Tcl 8.4 implements the first of these, which gives rise to
	 * anomalies in formatting:
	 *
	 * % expr 0.1
	 * 0.10000000000000001
	 * % expr 0.01
	 * 0.01
	 * % expr 1e-7
	 * 9.9999999999999995e-08
	 *
	 * For human readability, it appears better to choose the second rule,
	 * and let [expr 0.1] return 0.1. But for 8.4 compatibility, we prefer
	 * the first (the recommended zero value for tcl_precision avoids the
	 * problem entirely).
	 *
	 * Uncomment TCL_DD_SHORTEN_FLAG in the next call to prefer the method
	 * that allows floating point values to be shortened if it can be done
	 * without loss of precision.
	 */

	digits = TclDoubleDigits(value, *precisionPtr,
				 TCL_DD_E_FORMAT /* | TCL_DD_SHORTEN_FLAG */, 
				 &exponent, &signum, &end);
    }
    if (signum) {
	*dst++ = '-';
    }
    p = digits;
    if (exponent < -4 || exponent > 16) {
	/*
	 * E format for numbers < 1e-3 or >= 1e17.
	 */
	
	*dst++ = *p++;
	c = *p;
	if (c != '\0') {
	    *dst++ = '.';
	    while (c != '\0') {
		*dst++ = c;
		c = *++p;
	    }
	}

	/*
	 * Tcl 8.4 appears to format with at least a two-digit exponent;
	 * preserve that behaviour when tcl_precision != 0
	 */

	if (*precisionPtr == 0) {
	    sprintf(dst, "e%+d", exponent);
	} else {
	    sprintf(dst, "e%+03d", exponent);
	}
    } else {
	/*
	 * F format for others.
	 */
	
	if (exponent < 0) {
	    *dst++ = '0';
	}
	c = *p;
	while (exponent-- >= 0) {
	    if (c != '\0') {
		*dst++ = c;
		c = *++p;
	    } else {
		*dst++ = '0';
	    }
	}
	*dst++ = '.';
	if (c == '\0') {
	    *dst++ = '0';
	} else {
	    while (++exponent < -1) {
		*dst++ = '0';
	    }
	    while (c != '\0') {
		*dst++ = c;
		c = *++p;
	    }
	}
	*dst++ = '\0';
    }
    ckfree(digits);
}

/*
 *----------------------------------------------------------------------
 *
 * TclPrecTraceProc --
 *
 *	This function is invoked whenever the variable "tcl_precision" is
 *	written.
 *
 * Results:
 *	Returns NULL if all went well, or an error message if the new value
 *	for the variable doesn't make sense.
 *
 * Side effects:
 *	If the new value doesn't make sense then this function undoes the
 *	effect of the variable modification. Otherwise it modifies the format
 *	string that's used by Tcl_PrintDouble.
 *
 *----------------------------------------------------------------------
 */

	/* ARGSUSED */
char *
TclPrecTraceProc(
    ClientData clientData,	/* Not used. */
    Tcl_Interp *interp,		/* Interpreter containing variable. */
    const char *name1,		/* Name of variable. */
    const char *name2,		/* Second part of variable name. */
    int flags)			/* Information about what happened. */
{
    Tcl_Obj *value;
    int prec;
    int *precisionPtr = Tcl_GetThreadData(&precisionKey, (int) sizeof(int));

    /*
     * If the variable is unset, then recreate the trace.
     */

    if (flags & TCL_TRACE_UNSETS) {
	if ((flags & TCL_TRACE_DESTROYED) && !Tcl_InterpDeleted(interp)) {
	    Tcl_TraceVar2(interp, name1, name2,
		    TCL_GLOBAL_ONLY|TCL_TRACE_READS|TCL_TRACE_WRITES
		    |TCL_TRACE_UNSETS, TclPrecTraceProc, clientData);
	}
	return NULL;
    }

    /*
     * When the variable is read, reset its value from our shared value. This
     * is needed in case the variable was modified in some other interpreter
     * so that this interpreter's value is out of date.
     */


    if (flags & TCL_TRACE_READS) {
	Tcl_SetVar2Ex(interp, name1, name2, Tcl_NewIntObj(*precisionPtr),
		flags & TCL_GLOBAL_ONLY);
	return NULL;
    }

    /*
     * The variable is being written. Check the new value and disallow it if
     * it isn't reasonable or if this is a safe interpreter (we don't want
     * safe interpreters messing up the precision of other interpreters).
     */

    if (Tcl_IsSafe(interp)) {
	return (char *) "can't modify precision from a safe interpreter";
    }
    value = Tcl_GetVar2Ex(interp, name1, name2, flags & TCL_GLOBAL_ONLY);
    if (value == NULL
	    || Tcl_GetIntFromObj(NULL, value, &prec) != TCL_OK
	    || prec < 0 || prec > TCL_MAX_PREC) {
	return (char *) "improper value for precision";
    }
    *precisionPtr = prec;
    return NULL;
}

/*
 *----------------------------------------------------------------------
 *
 * TclNeedSpace --
 *
 *	This function checks to see whether it is appropriate to add a space
 *	before appending a new list element to an existing string.
 *
 * Results:
 *	The return value is 1 if a space is appropriate, 0 otherwise.
 *
 * Side effects:
 *	None.
 *
 *----------------------------------------------------------------------
 */

int
TclNeedSpace(
    const char *start,		/* First character in string. */
    const char *end)		/* End of string (place where space will be
				 * added, if appropriate). */
{
    /*
     * A space is needed unless either:
     * (a) we're at the start of the string, or
     */

    if (end == start) {
	return 0;
    }

    /*
     * (b) we're at the start of a nested list-element, quoted with an open
     *	   curly brace; we can be nested arbitrarily deep, so long as the
     *	   first curly brace starts an element, so backtrack over open curly
     *	   braces that are trailing characters of the string; and
     */

    end = Tcl_UtfPrev(end, start);
    while (*end == '{') {
	if (end == start) {
	    return 0;
	}
	end = Tcl_UtfPrev(end, start);
    }

    /*
     * (c) the trailing character of the string is already a list-element
     *	   separator (according to TclFindElement); that is, one of these
     *	   characters:
     *		\u0009	\t	TAB
     *		\u000A	\n	NEWLINE
     *		\u000B	\v	VERTICAL TAB
     *		\u000C	\f	FORM FEED
     *		\u000D	\r	CARRIAGE RETURN
     *		\u0020		SPACE
     *	   with the condition that the penultimate character is not a
     *	   backslash.
     */

    if (*end > 0x20) {
	/*
	 * Performance tweak. All ASCII spaces are <= 0x20. So get a quick
	 * answer for most characters before comparing against all spaces in
	 * the switch below.
	 *
	 * NOTE: Remove this if other Unicode spaces ever get accepted as
	 * list-element separators.
	 */

	return 1;
    }
    switch (*end) {
    case ' ':
    case '\t':
    case '\n':
    case '\r':
    case '\v':
    case '\f':
	if ((end == start) || (end[-1] != '\\')) {
	    return 0;
	}
    }
    return 1;
}

/*
 *----------------------------------------------------------------------
 *
 * TclFormatInt --
 *
 *	This procedure formats an integer into a sequence of decimal digit
 *	characters in a buffer. If the integer is negative, a minus sign is
 *	inserted at the start of the buffer. A null character is inserted at
 *	the end of the formatted characters. It is the caller's responsibility
 *	to ensure that enough storage is available. This procedure has the
 *	effect of sprintf(buffer, "%ld", n) but is faster as proven in
 *	benchmarks.  This is key to UpdateStringOfInt, which is a common path
 *	for a lot of code (e.g. int-indexed arrays).
 *
 * Results:
 *	An integer representing the number of characters formatted, not
 *	including the terminating \0.
 *
 * Side effects:
 *	The formatted characters are written into the storage pointer to by
 *	the "buffer" argument.
 *
 *----------------------------------------------------------------------
 */

int
TclFormatInt(buffer, n)
    char *buffer;		/* Points to the storage into which the
				 * formatted characters are written. */
    long n;			/* The integer to format. */
{
    long intVal;
    int i;
    int numFormatted, j;
    const char *digits = "0123456789";

    /*
     * Check first whether "n" is zero.
     */

    if (n == 0) {
	buffer[0] = '0';
	buffer[1] = 0;
	return 1;
    }

    /*
     * Check whether "n" is the maximum negative value. This is
     * -2^(m-1) for an m-bit word, and has no positive equivalent;
     * negating it produces the same value.
     */

    if (n == -n) {
	return sprintf(buffer, "%ld", n);
    }

    /*
     * Generate the characters of the result backwards in the buffer.
     */

    intVal = (n < 0? -n : n);
    i = 0;
    buffer[0] = '\0';
    do {
	i++;
	buffer[i] = digits[intVal % 10];
	intVal = intVal/10;
    } while (intVal > 0);
    if (n < 0) {
	i++;
	buffer[i] = '-';
    }
    numFormatted = i;

    /*
     * Now reverse the characters.
     */

    for (j = 0;  j < i;  j++, i--) {
	char tmp = buffer[i];
	buffer[i] = buffer[j];
	buffer[j] = tmp;
    }
    return numFormatted;
}

/*
 *----------------------------------------------------------------------
 *
 * TclGetIntForIndex --
 *
 *	This function returns an integer corresponding to the list index held
 *	in a Tcl object. The Tcl object's value is expected to be in the
 *	format integer([+-]integer)? or the format end([+-]integer)?.
 *
 * Results:
 *	The return value is normally TCL_OK, which means that the index was
 *	successfully stored into the location referenced by "indexPtr". If the
 *	Tcl object referenced by "objPtr" has the value "end", the value
 *	stored is "endValue". If "objPtr"s values is not of one of the
 *	expected formats, TCL_ERROR is returned and, if "interp" is non-NULL,
 *	an error message is left in the interpreter's result object.
 *
 * Side effects:
 *	The object referenced by "objPtr" might be converted to an integer,
 *	wide integer, or end-based-index object.
 *
 *----------------------------------------------------------------------
 */

int
TclGetIntForIndex(
    Tcl_Interp *interp,		/* Interpreter to use for error reporting. If
				 * NULL, then no error message is left after
				 * errors. */
    Tcl_Obj *objPtr,		/* Points to an object containing either "end"
				 * or an integer. */
    int endValue,		/* The value to be stored at "indexPtr" if
				 * "objPtr" holds "end". */
    int *indexPtr)		/* Location filled in with an integer
				 * representing an index. */
{
    int length;
    char *opPtr;
    const char *bytes;

    if (TclGetIntFromObj(NULL, objPtr, indexPtr) == TCL_OK) {
	return TCL_OK;
    }

    if (SetEndOffsetFromAny(NULL, objPtr) == TCL_OK) {
	/*
	 * If the object is already an offset from the end of the list, or can
	 * be converted to one, use it.
	 */

	*indexPtr = endValue + objPtr->internalRep.longValue;
	return TCL_OK;
    }

    bytes = TclGetStringFromObj(objPtr, &length);

    /*
     * Leading whitespace is acceptable in an index.
     */

    while (length && isspace(UCHAR(*bytes))) {		/* INTL: ISO space. */
	bytes++;
	length--;
    }

    if (TclParseNumber(NULL, NULL, NULL, bytes, length, (const char **)&opPtr,
	    TCL_PARSE_INTEGER_ONLY | TCL_PARSE_NO_WHITESPACE) == TCL_OK) {
	int code, first, second;
	char savedOp = *opPtr;

	if ((savedOp != '+') && (savedOp != '-')) {
	    goto parseError;
	}
	if (isspace(UCHAR(opPtr[1]))) {
	    goto parseError;
	}
	*opPtr = '\0';
	code = Tcl_GetInt(interp, bytes, &first);
	*opPtr = savedOp;
	if (code == TCL_ERROR) {
	    goto parseError;
	}
	if (TCL_ERROR == Tcl_GetInt(interp, opPtr+1, &second)) {
	    goto parseError;
	}
	if (savedOp == '+') {
	    *indexPtr = first + second;
	} else {
	    *indexPtr = first - second;
	}
	return TCL_OK;
    }

    /*
     * Report a parse error.
     */

  parseError:
    if (interp != NULL) {
	/*
	 * The result might not be empty; this resets it which should be both
	 * a cheap operation, and of little problem because this is an
	 * error-generation path anyway.
	 */

	bytes = Tcl_GetString(objPtr);
	Tcl_ResetResult(interp);
	Tcl_AppendResult(interp, "bad index \"", bytes,
		"\": must be integer?[+-]integer? or end?[+-]integer?", NULL);
	if (!strncmp(bytes, "end-", 4)) {
	    bytes += 4;
	}
	TclCheckBadOctal(interp, bytes);
	Tcl_SetErrorCode(interp, "TCL", "VALUE", "INDEX", NULL);
    }

    return TCL_ERROR;
}

/*
 *----------------------------------------------------------------------
 *
 * UpdateStringOfEndOffset --
 *
 *	Update the string rep of a Tcl object holding an "end-offset"
 *	expression.
 *
 * Results:
 *	None.
 *
 * Side effects:
 *	Stores a valid string in the object's string rep.
 *
 * This function does NOT free any earlier string rep. If it is called on an
 * object that already has a valid string rep, it will leak memory.
 *
 *----------------------------------------------------------------------
 */

static void
UpdateStringOfEndOffset(
    register Tcl_Obj *objPtr)
{
    char buffer[TCL_INTEGER_SPACE + sizeof("end") + 1];
    register int len;

    memcpy(buffer, "end", sizeof("end") + 1);
    len = sizeof("end") - 1;
    if (objPtr->internalRep.longValue != 0) {
	buffer[len++] = '-';
	len += TclFormatInt(buffer+len, -(objPtr->internalRep.longValue));
    }
    objPtr->bytes = ckalloc((unsigned) len+1);
    memcpy(objPtr->bytes, buffer, (unsigned) len+1);
    objPtr->length = len;
}

/*
 *----------------------------------------------------------------------
 *
 * SetEndOffsetFromAny --
 *
 *	Look for a string of the form "end[+-]offset" and convert it to an
 *	internal representation holding the offset.
 *
 * Results:
 *	Returns TCL_OK if ok, TCL_ERROR if the string was badly formed.
 *
 * Side effects:
 *	If interp is not NULL, stores an error message in the interpreter
 *	result.
 *
 *----------------------------------------------------------------------
 */

static int
SetEndOffsetFromAny(
    Tcl_Interp *interp,		/* Tcl interpreter or NULL */
    Tcl_Obj *objPtr)		/* Pointer to the object to parse */
{
    int offset;			/* Offset in the "end-offset" expression */
    register const char *bytes;	/* String rep of the object */
    int length;			/* Length of the object's string rep */

    /*
     * If it's already the right type, we're fine.
     */

    if (objPtr->typePtr == &tclEndOffsetType) {
	return TCL_OK;
    }

    /*
     * Check for a string rep of the right form.
     */

    bytes = TclGetStringFromObj(objPtr, &length);
    if ((*bytes != 'e') || (strncmp(bytes, "end",
	    (size_t)((length > 3) ? 3 : length)) != 0)) {
	if (interp != NULL) {
	    Tcl_ResetResult(interp);
	    Tcl_AppendResult(interp, "bad index \"", bytes,
		    "\": must be end?[+-]integer?", NULL);
	    Tcl_SetErrorCode(interp, "TCL", "VALUE", "INDEX", NULL);
	}
	return TCL_ERROR;
    }

    /*
     * Convert the string rep.
     */

    if (length <= 3) {
	offset = 0;
    } else if ((length > 4) && ((bytes[3] == '-') || (bytes[3] == '+'))) {
	/*
	 * This is our limited string expression evaluator. Pass everything
	 * after "end-" to Tcl_GetInt, then reverse for offset.
	 */

	if (isspace(UCHAR(bytes[4]))) {
	    goto badIndexFormat;
	}
	if (Tcl_GetInt(interp, bytes+4, &offset) != TCL_OK) {
	    return TCL_ERROR;
	}
	if (bytes[3] == '-') {
	    offset = -offset;
	}
    } else {
	/*
	 * Conversion failed. Report the error.
	 */

    badIndexFormat:
	if (interp != NULL) {
	    Tcl_ResetResult(interp);
	    Tcl_AppendResult(interp, "bad index \"", bytes,
		    "\": must be end?[+-]integer?", NULL);
	    Tcl_SetErrorCode(interp, "TCL", "VALUE", "INDEX", NULL);
	}
	return TCL_ERROR;
    }

    /*
     * The conversion succeeded. Free the old internal rep and set the new
     * one.
     */

    TclFreeIntRep(objPtr);
    objPtr->internalRep.longValue = offset;
    objPtr->typePtr = &tclEndOffsetType;

    return TCL_OK;
}

/*
 *----------------------------------------------------------------------
 *
 * TclCheckBadOctal --
 *
 *	This function checks for a bad octal value and appends a meaningful
 *	error to the interp's result.
 *
 * Results:
 *	1 if the argument was a bad octal, else 0.
 *
 * Side effects:
 *	The interpreter's result is modified.
 *
 *----------------------------------------------------------------------
 */

int
TclCheckBadOctal(
    Tcl_Interp *interp,		/* Interpreter to use for error reporting. If
				 * NULL, then no error message is left after
				 * errors. */
    const char *value)		/* String to check. */
{
    register const char *p = value;

    /*
     * A frequent mistake is invalid octal values due to an unwanted leading
     * zero. Try to generate a meaningful error message.
     */

    while (isspace(UCHAR(*p))) {	/* INTL: ISO space. */
	p++;
    }
    if (*p == '+' || *p == '-') {
	p++;
    }
    if (*p == '0') {
	if ((p[1] == 'o') || p[1] == 'O') {
	    p += 2;
	}
	while (isdigit(UCHAR(*p))) {	/* INTL: digit. */
	    p++;
	}
	while (isspace(UCHAR(*p))) {	/* INTL: ISO space. */
	    p++;
	}
	if (*p == '\0') {
	    /*
	     * Reached end of string.
	     */

	    if (interp != NULL) {
		/*
		 * Don't reset the result here because we want this result to
		 * be added to an existing error message as extra info.
		 */

		Tcl_AppendResult(interp, " (looks like invalid octal number)",
			NULL);
	    }
	    return 1;
	}
    }
    return 0;
}

/*
 *----------------------------------------------------------------------
 *
 * ClearHash --
 *
 *	Remove all the entries in the hash table *tablePtr.
 *
 *----------------------------------------------------------------------
 */

static void
ClearHash(
    Tcl_HashTable *tablePtr)
{
    Tcl_HashSearch search;
    Tcl_HashEntry *hPtr;

    for (hPtr = Tcl_FirstHashEntry(tablePtr, &search); hPtr != NULL;
	    hPtr = Tcl_NextHashEntry(&search)) {
	Tcl_Obj *objPtr = Tcl_GetHashValue(hPtr);

	Tcl_DecrRefCount(objPtr);
	Tcl_DeleteHashEntry(hPtr);
    }
}

/*
 *----------------------------------------------------------------------
 *
 * GetThreadHash --
 *
 *	Get a thread-specific (Tcl_HashTable *) associated with a thread data
 *	key.
 *
 * Results:
 *	The Tcl_HashTable * corresponding to *keyPtr.
 *
 * Side effects:
 *	The first call on a keyPtr in each thread creates a new Tcl_HashTable,
 *	and registers a thread exit handler to dispose of it.
 *
 *----------------------------------------------------------------------
 */

static Tcl_HashTable *
GetThreadHash(
    Tcl_ThreadDataKey *keyPtr)
{
    Tcl_HashTable **tablePtrPtr =
	    Tcl_GetThreadData(keyPtr, sizeof(Tcl_HashTable *));

    if (NULL == *tablePtrPtr) {
	*tablePtrPtr = ckalloc(sizeof(Tcl_HashTable));
	Tcl_CreateThreadExitHandler(FreeThreadHash, *tablePtrPtr);
	Tcl_InitHashTable(*tablePtrPtr, TCL_ONE_WORD_KEYS);
    }
    return *tablePtrPtr;
}

/*
 *----------------------------------------------------------------------
 *
 * FreeThreadHash --
 *
 *	Thread exit handler used by GetThreadHash to dispose of a thread hash
 *	table.
 *
 * Side effects:
 *	Frees a Tcl_HashTable.
 *
 *----------------------------------------------------------------------
 */

static void
FreeThreadHash(
    ClientData clientData)
{
    Tcl_HashTable *tablePtr = clientData;

    ClearHash(tablePtr);
    Tcl_DeleteHashTable(tablePtr);
    ckfree(tablePtr);
}

/*
 *----------------------------------------------------------------------
 *
 * FreeProcessGlobalValue --
 *
 *	Exit handler used by Tcl(Set|Get)ProcessGlobalValue to cleanup a
 *	ProcessGlobalValue at exit.
 *
 *----------------------------------------------------------------------
 */

static void
FreeProcessGlobalValue(
    ClientData clientData)
{
    ProcessGlobalValue *pgvPtr = clientData;

    pgvPtr->epoch++;
    pgvPtr->numBytes = 0;
    ckfree(pgvPtr->value);
    pgvPtr->value = NULL;
    if (pgvPtr->encoding) {
	Tcl_FreeEncoding(pgvPtr->encoding);
	pgvPtr->encoding = NULL;
    }
    Tcl_MutexFinalize(&pgvPtr->mutex);
}

/*
 *----------------------------------------------------------------------
 *
 * TclSetProcessGlobalValue --
 *
 *	Utility routine to set a global value shared by all threads in the
 *	process while keeping a thread-local copy as well.
 *
 *----------------------------------------------------------------------
 */

void
TclSetProcessGlobalValue(
    ProcessGlobalValue *pgvPtr,
    Tcl_Obj *newValue,
    Tcl_Encoding encoding)
{
    const char *bytes;
    Tcl_HashTable *cacheMap;
    Tcl_HashEntry *hPtr;
    int dummy;

    Tcl_MutexLock(&pgvPtr->mutex);

    /*
     * Fill the global string value.
     */

    pgvPtr->epoch++;
    if (NULL != pgvPtr->value) {
	ckfree(pgvPtr->value);
    } else {
	Tcl_CreateExitHandler(FreeProcessGlobalValue, (ClientData) pgvPtr);
    }
    bytes = Tcl_GetStringFromObj(newValue, &pgvPtr->numBytes);
    pgvPtr->value = ckalloc(pgvPtr->numBytes + 1);
    memcpy(pgvPtr->value, bytes, (unsigned) pgvPtr->numBytes + 1);
    if (pgvPtr->encoding) {
	Tcl_FreeEncoding(pgvPtr->encoding);
    }
    pgvPtr->encoding = encoding;

    /*
     * Fill the local thread copy directly with the Tcl_Obj value to avoid
     * loss of the intrep. Increment newValue refCount early to handle case
     * where we set a PGV to itself.
     */

    Tcl_IncrRefCount(newValue);
    cacheMap = GetThreadHash(&pgvPtr->key);
    ClearHash(cacheMap);
    hPtr = Tcl_CreateHashEntry(cacheMap, INT2PTR(pgvPtr->epoch), &dummy);
    Tcl_SetHashValue(hPtr, newValue);
    Tcl_MutexUnlock(&pgvPtr->mutex);
}

/*
 *----------------------------------------------------------------------
 *
 * TclGetProcessGlobalValue --
 *
 *	Retrieve a global value shared among all threads of the process,
 *	preferring a thread-local copy as long as it remains valid.
 *
 * Results:
 *	Returns a (Tcl_Obj *) that holds a copy of the global value.
 *
 *----------------------------------------------------------------------
 */

Tcl_Obj *
TclGetProcessGlobalValue(
    ProcessGlobalValue *pgvPtr)
{
    Tcl_Obj *value = NULL;
    Tcl_HashTable *cacheMap;
    Tcl_HashEntry *hPtr;
    int epoch = pgvPtr->epoch;

    if (pgvPtr->encoding) {
	Tcl_Encoding current = Tcl_GetEncoding(NULL, NULL);

	if (pgvPtr->encoding != current) {
	    /*
	     * The system encoding has changed since the master string value
	     * was saved. Convert the master value to be based on the new
	     * system encoding.
	     */

	    Tcl_DString native, newValue;

	    Tcl_MutexLock(&pgvPtr->mutex);
	    pgvPtr->epoch++;
	    epoch = pgvPtr->epoch;
	    Tcl_UtfToExternalDString(pgvPtr->encoding, pgvPtr->value,
		    pgvPtr->numBytes, &native);
	    Tcl_ExternalToUtfDString(current, Tcl_DStringValue(&native),
	    Tcl_DStringLength(&native), &newValue);
	    Tcl_DStringFree(&native);
	    ckfree(pgvPtr->value);
	    pgvPtr->value = ckalloc(Tcl_DStringLength(&newValue) + 1);
	    memcpy(pgvPtr->value, Tcl_DStringValue(&newValue),
		    (size_t) Tcl_DStringLength(&newValue) + 1);
	    Tcl_DStringFree(&newValue);
	    Tcl_FreeEncoding(pgvPtr->encoding);
	    pgvPtr->encoding = current;
	    Tcl_MutexUnlock(&pgvPtr->mutex);
	} else {
	    Tcl_FreeEncoding(current);
	}
    }
    cacheMap = GetThreadHash(&pgvPtr->key);
    hPtr = Tcl_FindHashEntry(cacheMap, (char *) INT2PTR(epoch));
    if (NULL == hPtr) {
	int dummy;

	/*
	 * No cache for the current epoch - must be a new one.
	 *
	 * First, clear the cacheMap, as anything in it must refer to some
	 * expired epoch.
	 */

	ClearHash(cacheMap);

	/*
	 * If no thread has set the shared value, call the initializer.
	 */

	Tcl_MutexLock(&pgvPtr->mutex);
	if ((NULL == pgvPtr->value) && (pgvPtr->proc)) {
	    pgvPtr->epoch++;
	    pgvPtr->proc(&pgvPtr->value,&pgvPtr->numBytes,&pgvPtr->encoding);
	    if (pgvPtr->value == NULL) {
		Tcl_Panic("PGV Initializer did not initialize");
	    }
	    Tcl_CreateExitHandler(FreeProcessGlobalValue, pgvPtr);
	}

	/*
	 * Store a copy of the shared value in our epoch-indexed cache.
	 */

	value = Tcl_NewStringObj(pgvPtr->value, pgvPtr->numBytes);
	hPtr = Tcl_CreateHashEntry(cacheMap,
		INT2PTR(pgvPtr->epoch), &dummy);
	Tcl_MutexUnlock(&pgvPtr->mutex);
	Tcl_SetHashValue(hPtr, value);
	Tcl_IncrRefCount(value);
    }
    return Tcl_GetHashValue(hPtr);
}

/*
 *----------------------------------------------------------------------
 *
 * TclSetObjNameOfExecutable --
 *
 *	This function stores the absolute pathname of the executable file
 *	(normally as computed by TclpFindExecutable).
 *
 * Results:
 *	None.
 *
 * Side effects:
 *	Stores the executable name.
 *
 *----------------------------------------------------------------------
 */

void
TclSetObjNameOfExecutable(
    Tcl_Obj *name,
    Tcl_Encoding encoding)
{
    TclSetProcessGlobalValue(&executableName, name, encoding);
}

/*
 *----------------------------------------------------------------------
 *
 * TclGetObjNameOfExecutable --
 *
 *	This function retrieves the absolute pathname of the application in
 *	which the Tcl library is running, usually as previously stored by
 *	TclpFindExecutable(). This function call is the C API equivalent to
 *	the "info nameofexecutable" command.
 *
 * Results:
 *	A pointer to an "fsPath" Tcl_Obj, or to an empty Tcl_Obj if the
 *	pathname of the application is unknown.
 *
 * Side effects:
 *	None.
 *
 *----------------------------------------------------------------------
 */

Tcl_Obj *
TclGetObjNameOfExecutable(void)
{
    return TclGetProcessGlobalValue(&executableName);
}

/*
 *----------------------------------------------------------------------
 *
 * Tcl_GetNameOfExecutable --
 *
 *	This function retrieves the absolute pathname of the application in
 *	which the Tcl library is running, and returns it in string form.
 *
 *	The returned string belongs to Tcl and should be copied if the caller
 *	plans to keep it, to guard against it becoming invalid.
 *
 * Results:
 *	A pointer to the internal string or NULL if the internal full path
 *	name has not been computed or unknown.
 *
 * Side effects:
 *	None.
 *
 *----------------------------------------------------------------------
 */

const char *
Tcl_GetNameOfExecutable(void)
{
    int numBytes;
    const char *bytes =
	    Tcl_GetStringFromObj(TclGetObjNameOfExecutable(), &numBytes);

    if (numBytes == 0) {
	return NULL;
    }
    return bytes;
}

/*
 *----------------------------------------------------------------------
 *
 * TclpGetTime --
 *
 *	Deprecated synonym for Tcl_GetTime. This function is provided for the
 *	benefit of extensions written before Tcl_GetTime was exported from the
 *	library.
 *
 * Results:
 *	None.
 *
 * Side effects:
 *	Stores current time in the buffer designated by "timePtr"
 *
 *----------------------------------------------------------------------
 */

void
TclpGetTime(
    Tcl_Time *timePtr)
{
    Tcl_GetTime(timePtr);
}

/*
 *----------------------------------------------------------------------
 *
 * TclGetPlatform --
 *
 *	This is a kludge that allows the test library to get access the
 *	internal tclPlatform variable.
 *
 * Results:
 *	Returns a pointer to the tclPlatform variable.
 *
 * Side effects:
 *	None.
 *
 *----------------------------------------------------------------------
 */

TclPlatformType *
TclGetPlatform(void)
{
    return &tclPlatform;
}

/*
 *----------------------------------------------------------------------
 *
 * TclReToGlob --
 *
 *	Attempt to convert a regular expression to an equivalent glob pattern.
 *
 * Results:
 *	Returns TCL_OK on success, TCL_ERROR on failure. If interp is not
 *	NULL, an error message is placed in the result. On success, the
 *	DString will contain an exact equivalent glob pattern. The caller is
 *	responsible for calling Tcl_DStringFree on success. If exactPtr is not
 *	NULL, it will be 1 if an exact match qualifies.
 *
 * Side effects:
 *	None.
 *
 *----------------------------------------------------------------------
 */

int
TclReToGlob(
    Tcl_Interp *interp,
    const char *reStr,
    int reStrLen,
    Tcl_DString *dsPtr,
    int *exactPtr)
{
    int anchorLeft, anchorRight, lastIsStar, numStars;
    char *dsStr, *dsStrStart;
    const char *msg, *p, *strEnd, *code;

    strEnd = reStr + reStrLen;
    Tcl_DStringInit(dsPtr);

    /*
     * "***=xxx" == "*xxx*", watch for glob-sensitive chars.
     */

    if ((reStrLen >= 4) && (memcmp("***=", reStr, 4) == 0)) {
	/*
	 * At most, the glob pattern has length 2*reStrLen + 2 to backslash
	 * escape every character and have * at each end.
	 */

	Tcl_DStringSetLength(dsPtr, reStrLen + 2);
	dsStr = dsStrStart = Tcl_DStringValue(dsPtr);
	*dsStr++ = '*';
	for (p = reStr + 4; p < strEnd; p++) {
	    switch (*p) {
	    case '\\': case '*': case '[': case ']': case '?':
		/* Only add \ where necessary for glob */
		*dsStr++ = '\\';
		/* fall through */
	    default:
		*dsStr++ = *p;
		break;
	    }
	}
	*dsStr++ = '*';
	Tcl_DStringSetLength(dsPtr, dsStr - dsStrStart);
	if (exactPtr) {
	    *exactPtr = 0;
	}
	return TCL_OK;
    }

    /*
     * At most, the glob pattern has length reStrLen + 2 to account for
     * possible * at each end.
     */

    Tcl_DStringSetLength(dsPtr, reStrLen + 2);
    dsStr = dsStrStart = Tcl_DStringValue(dsPtr);

    /*
     * Check for anchored REs (ie ^foo$), so we can use string equal if
     * possible. Do not alter the start of str so we can free it correctly.
     *
     * Keep track of the last char being an unescaped star to prevent multiple
     * instances.  Simpler than checking that the last star may be escaped.
     */

    msg = NULL;
    code = NULL;
    p = reStr;
    anchorRight = 0;
    lastIsStar = 0;
    numStars = 0;

    if (*p == '^') {
	anchorLeft = 1;
	p++;
    } else {
	anchorLeft = 0;
	*dsStr++ = '*';
	lastIsStar = 1;
    }

    for ( ; p < strEnd; p++) {
	switch (*p) {
	case '\\':
	    p++;
	    switch (*p) {
	    case 'a':
		*dsStr++ = '\a';
		break;
	    case 'b':
		*dsStr++ = '\b';
		break;
	    case 'f':
		*dsStr++ = '\f';
		break;
	    case 'n':
		*dsStr++ = '\n';
		break;
	    case 'r':
		*dsStr++ = '\r';
		break;
	    case 't':
		*dsStr++ = '\t';
		break;
	    case 'v':
		*dsStr++ = '\v';
		break;
	    case 'B': case '\\':
		*dsStr++ = '\\';
		*dsStr++ = '\\';
		anchorLeft = 0; /* prevent exact match */
		break;
	    case '*': case '[': case ']': case '?':
		/* Only add \ where necessary for glob */
		*dsStr++ = '\\';
		anchorLeft = 0; /* prevent exact match */
		/* fall through */
	    case '{': case '}': case '(': case ')': case '+':
	    case '.': case '|': case '^': case '$':
		*dsStr++ = *p;
		break;
	    default:
		msg = "invalid escape sequence";
		code = "BADESCAPE";
		goto invalidGlob;
	    }
	    break;
	case '.':
	    anchorLeft = 0; /* prevent exact match */
	    if (p+1 < strEnd) {
		if (p[1] == '*') {
		    p++;
		    if (!lastIsStar) {
			*dsStr++ = '*';
			lastIsStar = 1;
			numStars++;
		    }
		    continue;
		} else if (p[1] == '+') {
		    p++;
		    *dsStr++ = '?';
		    *dsStr++ = '*';
		    lastIsStar = 1;
		    numStars++;
		    continue;
		}
	    }
	    *dsStr++ = '?';
	    break;
	case '$':
	    if (p+1 != strEnd) {
		msg = "$ not anchor";
		code = "NONANCHOR";
		goto invalidGlob;
	    }
	    anchorRight = 1;
	    break;
	case '*': case '+': case '?': case '|': case '^':
	case '{': case '}': case '(': case ')': case '[': case ']':
	    msg = "unhandled RE special char";
	    code = "UNHANDLED";
	    goto invalidGlob;
	default:
	    *dsStr++ = *p;
	    break;
	}
	lastIsStar = 0;
    }
    if (numStars > 1) {
	/*
	 * Heuristic: if >1 non-anchoring *, the risk is large that glob
	 * matching is slower than the RE engine, so report invalid.
	 */

	msg = "excessive recursive glob backtrack potential";
	code = "OVERCOMPLEX";
	goto invalidGlob;
    }

    if (!anchorRight && !lastIsStar) {
	*dsStr++ = '*';
    }
    Tcl_DStringSetLength(dsPtr, dsStr - dsStrStart);

    if (exactPtr) {
	*exactPtr = (anchorLeft && anchorRight);
    }

#if 0
    fprintf(stderr, "INPUT RE '%.*s' OUTPUT GLOB '%s' anchor %d:%d \n",
	    reStrLen, reStr,
	    Tcl_DStringValue(dsPtr), anchorLeft, anchorRight);
    fflush(stderr);
#endif
    return TCL_OK;

  invalidGlob:
#if 0
    fprintf(stderr, "INPUT RE '%.*s' NO OUTPUT GLOB %s (%c)\n",
	    reStrLen, reStr, msg, *p);
    fflush(stderr);
#endif
    if (interp != NULL) {
	Tcl_AppendResult(interp, msg, NULL);
	Tcl_SetErrorCode(interp, "TCL", "RE2GLOB", code, NULL);
    }
    Tcl_DStringFree(dsPtr);
    return TCL_ERROR;
}

/*
 * Local Variables:
 * mode: c
 * c-basic-offset: 4
 * fill-column: 78
 * End:
 */<|MERGE_RESOLUTION|>--- conflicted
+++ resolved
@@ -1120,28 +1120,12 @@
     int i, needSpace = 0, bytesNeeded = 0;
     char *result, *p;
 
-<<<<<<< HEAD
-    for (totalSize = 1, i = 0; i < argc; i++) {
-	totalSize += strlen(argv[i]) + 1;
-	if (totalSize <= 0) {
-	    Tcl_Panic("Tcl_Concat: max size of Tcl value exceeded");
-	}
-    }
-    result = ckalloc(totalSize);
-=======
     /* Dispose of the empty result corner case first to simplify later code */
->>>>>>> 079e2d51
     if (argc == 0) {
 	result = (char *) ckalloc(1);
 	result[0] = '\0';
 	return result;
     }
-<<<<<<< HEAD
-    for (p = result, i = 0; i < argc; i++) {
-	const char *element;
-	int length;
-=======
->>>>>>> 079e2d51
 
     /* First allocate the result buffer at the size required */
     for (i = 0;  i < argc;  i++) {
