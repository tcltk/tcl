--- conflicted
+++ resolved
@@ -159,12 +159,10 @@
     "end-offset",			/* name */
     NULL,				/* freeIntRepProc */
     NULL,				/* dupIntRepProc */
-<<<<<<< HEAD
-    NULL,				/* updateStringProc */
+    UpdateStringOfIndex,		/* updateStringProc */
     NULL,				/* setFromAnyProc */
     TCL_OBJTYPE_V1(TclLengthOne)
 };
- 
 Tcl_Size
 TclLengthOne(
@@ -172,11 +170,6 @@
 {
     return 1;
 }
-=======
-    UpdateStringOfIndex,		/* updateStringProc */
-    NULL				/* setFromAnyProc */
-};
->>>>>>> 4c1337af
 
 /*
  *	*	STRING REPRESENTATION OF LISTS	*	*	*
@@ -3888,7 +3881,6 @@
     int idx;
     const Tcl_WideInt ENDVALUE = 2 * (Tcl_WideInt) INT_MAX;
 
-<<<<<<< HEAD
     assert(ENDVALUE < WIDE_MAX);
     if (TCL_OK != GetWideForIndex(interp, objPtr, ENDVALUE, &wide)) {
 	return TCL_ERROR;
@@ -3924,7 +3916,7 @@
      */
 
     const Tcl_ObjInternalRep *irPtr =
-	TclFetchInternalRep(objPtr, &endOffsetType);
+	TclFetchInternalRep(objPtr, &tclEndOffsetType);
 
     if (irPtr && irPtr->wideValue >= 0) {
 	/*
@@ -3949,13 +3941,6 @@
 		(wide > INT_MAX) && (wide < WIDE_MAX-1)) {
 	    /* 2(a,b) on 64-bit systems*/
 	    goto rangeerror;
-=======
-    if (TCL_OK == GetWideForIndex(interp, objPtr, (unsigned)TCL_INDEX_END , &wide)) {
-	const Tcl_ObjInternalRep *irPtr = TclFetchInternalRep(objPtr, &tclEndOffsetType);
-	if (irPtr && irPtr->wideValue >= 0) {
-	    /* "int[+-]int" syntax, works the same here as "int" */
-	    irPtr = NULL;
->>>>>>> 4c1337af
 	}
 	if (wide > INT_MAX) {
 	    /*
