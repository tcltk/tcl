/*
 * tclUtil.c --
 *
 *	This file contains utility functions that are used by many Tcl
 *	commands.
 *
 * Copyright (c) 1987-1993 The Regents of the University of California.
 * Copyright (c) 1994-1998 Sun Microsystems, Inc.
 * Copyright (c) 2001 by Kevin B. Kenny. All rights reserved.
 *
 * See the file "license.terms" for information on usage and redistribution of
 * this file, and for a DISCLAIMER OF ALL WARRANTIES.
 */

#include "tclInt.h"
#include "tclParse.h"
#include "tclStringTrim.h"
#include "tclTomMath.h"
#include <math.h>

/*
 * The absolute pathname of the executable in which this Tcl library is
 * running.
 */

static ProcessGlobalValue executableName = {
    0, 0, NULL, NULL, NULL, NULL, NULL
};

/*
 * The following values are used in the flags arguments of Tcl*Scan*Element
 * and Tcl*Convert*Element.  The values TCL_DONT_USE_BRACES and
 * TCL_DONT_QUOTE_HASH are defined in tcl.h, like so:
 *
#define TCL_DONT_USE_BRACES     1
#define TCL_DONT_QUOTE_HASH     8
 *
 * Those are public flag bits which callers of the public routines
 * Tcl_Convert*Element() can use to indicate:
 *
 * TCL_DONT_USE_BRACES -	1 means the caller is insisting that brace
 *				quoting not be used when converting the list
 *				element.
 * TCL_DONT_QUOTE_HASH -	1 means the caller insists that a leading hash
 *				character ('#') should *not* be quoted. This
 *				is appropriate when the caller can guarantee
 *				the element is not the first element of a
 *				list, so [eval] cannot mis-parse the element
 *				as a comment.
 *
 * The remaining values which can be carried by the flags of these routines
 * are for internal use only.  Make sure they do not overlap with the public
 * values above.
 *
 * The Tcl*Scan*Element() routines make a determination which of 4 modes of
 * conversion is most appropriate for Tcl*Convert*Element() to perform, and
 * sets two bits of the flags value to indicate the mode selected.
 *
 * CONVERT_NONE		The element needs no quoting. Its literal string is
 *			suitable as is.
 * CONVERT_BRACE	The conversion should be enclosing the literal string
 *			in braces.
 * CONVERT_ESCAPE	The conversion should be using backslashes to escape
 *			any characters in the string that require it.
 * CONVERT_MASK		A mask value used to extract the conversion mode from
 *			the flags argument.
 *			Also indicates a strange conversion mode where all
 *			special characters are escaped with backslashes
 *			*except for braces*. This is a strange and unnecessary
 *			case, but it's part of the historical way in which
 *			lists have been formatted in Tcl. To experiment with
 *			removing this case, set the value of COMPAT to 0.
 *
 * One last flag value is used only by callers of TclScanElement(). The flag
 * value produced by a call to Tcl*Scan*Element() will never leave this bit
 * set.
 *
 * CONVERT_ANY		The caller of TclScanElement() declares it can make no
 *			promise about what public flags will be passed to the
 *			matching call of TclConvertElement(). As such,
 *			TclScanElement() has to determine the worst case
 *			destination buffer length over all possibilities, and
 *			in other cases this means an overestimate of the
 *			required size.
 *
 * For more details, see the comments on the Tcl*Scan*Element and
 * Tcl*Convert*Element routines.
 */

#define COMPAT 1
#define CONVERT_NONE	0
#define CONVERT_BRACE	2
#define CONVERT_ESCAPE	4
#define CONVERT_MASK	(CONVERT_BRACE | CONVERT_ESCAPE)
#define CONVERT_ANY	16

/*
 * The following key is used by Tcl_PrintDouble and TclPrecTraceProc to
 * access the precision to be used for double formatting.
 */

static Tcl_ThreadDataKey precisionKey;

/*
 * Prototypes for functions defined later in this file.
 */

static void		ClearHash(Tcl_HashTable *tablePtr);
static void		FreeProcessGlobalValue(ClientData clientData);
static void		FreeThreadHash(ClientData clientData);
static int		GetEndOffsetFromObj(Tcl_Interp *interp, Tcl_Obj *objPtr,
			    size_t endValue, Tcl_WideInt *indexPtr);
static Tcl_HashTable *	GetThreadHash(Tcl_ThreadDataKey *keyPtr);
static int		FindElement(Tcl_Interp *interp, const char *string,
			    int stringLength, const char *typeStr,
			    const char *typeCode, const char **elementPtr,
			    const char **nextPtr, int *sizePtr,
			    int *literalPtr);
/*
 * The following is the Tcl object type definition for an object that
 * represents a list index in the form, "end-offset". It is used as a
 * performance optimization in Tcl_GetIntForIndex. The internal rep is
 * stored directly in the wideValue, so no memory management is required
 * for it. This is a caching intrep, keeping the result of a parse
 * around. This type is only created from a pre-existing string, so an
 * updateStringProc will never be called and need not exist. The type
 * is unregistered, so has no need of a setFromAnyProc either.
 */

const Tcl_ObjType tclEndOffsetType = {
    "end-offset",			/* name */
    NULL,				/* freeIntRepProc */
    NULL,				/* dupIntRepProc */
    NULL,				/* updateStringProc */
    NULL				/* setFromAnyProc */
};

/*
 *	*	STRING REPRESENTATION OF LISTS	*	*	*
 *
 * The next several routines implement the conversions of strings to and from
 * Tcl lists. To understand their operation, the rules of parsing and
 * generating the string representation of lists must be known.  Here we
 * describe them in one place.
 *
 * A list is made up of zero or more elements. Any string is a list if it is
 * made up of alternating substrings of element-separating ASCII whitespace
 * and properly formatted elements.
 *
 * The ASCII characters which can make up the whitespace between list elements
 * are:
 *
 *	\u0009	\t	TAB
 *	\u000A	\n	NEWLINE
 *	\u000B	\v	VERTICAL TAB
 *	\u000C	\f	FORM FEED
 * 	\u000D	\r	CARRIAGE RETURN
 *	\u0020		SPACE
 *
 * NOTE: differences between this and other places where Tcl defines a role
 * for "whitespace".
 *
 *	* Unlike command parsing, here NEWLINE is just another whitespace
 *	  character; its role as a command terminator in a script has no
 *	  importance here.
 *
 *	* Unlike command parsing, the BACKSLASH NEWLINE sequence is not
 *	  considered to be a whitespace character.
 *
 *	* Other Unicode whitespace characters (recognized by [string is space]
 *	  or Tcl_UniCharIsSpace()) do not play any role as element separators
 *	  in Tcl lists.
 *
 *	* The NUL byte ought not appear, as it is not in strings properly
 *	  encoded for Tcl, but if it is present, it is not treated as
 *	  separating whitespace, or a string terminator. It is just another
 *	  character in a list element.
 *
 * The interpretation of a formatted substring as a list element follows rules
 * similar to the parsing of the words of a command in a Tcl script. Backslash
 * substitution plays a key role, and is defined exactly as it is in command
 * parsing. The same routine, TclParseBackslash() is used in both command
 * parsing and list parsing.
 *
 * NOTE: This means that if and when backslash substitution rules ever change
 * for command parsing, the interpretation of strings as lists also changes.
 *
 * Backslash substitution replaces an "escape sequence" of one or more
 * characters starting with
 *		\u005c	\	BACKSLASH
 * with a single character. The one character escape sequence case happens only
 * when BACKSLASH is the last character in the string. In all other cases, the
 * escape sequence is at least two characters long.
 *
 * The formatted substrings are interpreted as element values according to the
 * following cases:
 *
 * * If the first character of a formatted substring is
 *		\u007b	{	OPEN BRACE
 *   then the end of the substring is the matching
 *		\u007d	}	CLOSE BRACE
 *   character, where matching is determined by counting nesting levels, and
 *   not including any brace characters that are contained within a backslash
 *   escape sequence in the nesting count. Having found the matching brace,
 *   all characters between the braces are the string value of the element.
 *   If no matching close brace is found before the end of the string, the
 *   string is not a Tcl list. If the character following the close brace is
 *   not an element separating whitespace character, or the end of the string,
 *   then the string is not a Tcl list.
 *
 *   NOTE: this differs from a brace-quoted word in the parsing of a Tcl
 *   command only in its treatment of the backslash-newline sequence. In a
 *   list element, the literal characters in the backslash-newline sequence
 *   become part of the element value. In a script word, conversion to a
 *   single SPACE character is done.
 *
 *   NOTE: Most list element values can be represented by a formatted
 *   substring using brace quoting. The exceptions are any element value that
 *   includes an unbalanced brace not in a backslash escape sequence, and any
 *   value that ends with a backslash not itself in a backslash escape
 *   sequence.
 *
 * * If the first character of a formatted substring is
 *		\u0022	"	QUOTE
 *   then the end of the substring is the next QUOTE character, not counting
 *   any QUOTE characters that are contained within a backslash escape
 *   sequence. If no next QUOTE is found before the end of the string, the
 *   string is not a Tcl list. If the character following the closing QUOTE is
 *   not an element separating whitespace character, or the end of the string,
 *   then the string is not a Tcl list. Having found the limits of the
 *   substring, the element value is produced by performing backslash
 *   substitution on the character sequence between the open and close QUOTEs.
 *
 *   NOTE: Any element value can be represented by this style of formatting,
 *   given suitable choice of backslash escape sequences.
 *
 * * All other formatted substrings are terminated by the next element
 *   separating whitespace character in the string.  Having found the limits
 *   of the substring, the element value is produced by performing backslash
 *   substitution on it.
 *
 *   NOTE: Any element value can be represented by this style of formatting,
 *   given suitable choice of backslash escape sequences, with one exception.
 *   The empty string cannot be represented as a list element without the use
 *   of either braces or quotes to delimit it.
 *
 * This collection of parsing rules is implemented in the routine
 * FindElement().
 *
 * In order to produce lists that can be parsed by these rules, we need the
 * ability to distinguish between characters that are part of a list element
 * value from characters providing syntax that define the structure of the
 * list. This means that our code that generates lists must at a minimum be
 * able to produce escape sequences for the 10 characters identified above
 * that have significance to a list parser.
 *
 *	*	*	CANONICAL LISTS	*	*	*	*	*
 *
 * In addition to the basic rules for parsing strings into Tcl lists, there
 * are additional properties to be met by the set of list values that are
 * generated by Tcl.  Such list values are often said to be in "canonical
 * form":
 *
 * * When any canonical list is evaluated as a Tcl script, it is a script of
 *   either zero commands (an empty list) or exactly one command. The command
 *   word is exactly the first element of the list, and each argument word is
 *   exactly one of the following elements of the list. This means that any
 *   characters that have special meaning during script evaluation need
 *   special treatment when canonical lists are produced:
 *
 *	* Whitespace between elements may not include NEWLINE.
 *	* The command terminating character,
 *		\u003b	;	SEMICOLON
 *	  must be BRACEd, QUOTEd, or escaped so that it does not terminate the
 * 	  command prematurely.
 *	* Any of the characters that begin substitutions in scripts,
 *		\u0024	$	DOLLAR
 *		\u005b	[	OPEN BRACKET
 *		\u005c	\	BACKSLASH
 *	  need to be BRACEd or escaped.
 *	* In any list where the first character of the first element is
 *		\u0023	#	HASH
 *	  that HASH character must be BRACEd, QUOTEd, or escaped so that it
 *	  does not convert the command into a comment.
 *	* Any list element that contains the character sequence BACKSLASH
 *	  NEWLINE cannot be formatted with BRACEs. The BACKSLASH character
 *	  must be represented by an escape sequence, and unless QUOTEs are
 *	  used, the NEWLINE must be as well.
 *
 * * It is also guaranteed that one can use a canonical list as a building
 *   block of a larger script within command substitution, as in this example:
 *	set script "puts \[[list $cmd $arg]]"; eval $script
 *   To support this usage, any appearance of the character
 *		\u005d	]	CLOSE BRACKET
 *   in a list element must be BRACEd, QUOTEd, or escaped.
 *
 * * Finally it is guaranteed that enclosing a canonical list in braces
 *   produces a new value that is also a canonical list.  This new list has
 *   length 1, and its only element is the original canonical list.  This same
 *   guarantee also makes it possible to construct scripts where an argument
 *   word is given a list value by enclosing the canonical form of that list
 *   in braces:
 *	set script "puts {[list $one $two $three]}"; eval $script
 *   This sort of coding was once fairly common, though it's become more
 *   idiomatic to see the following instead:
 *	set script [list puts [list $one $two $three]]; eval $script
 *   In order to support this guarantee, every canonical list must have
 *   balance when counting those braces that are not in escape sequences.
 *
 * Within these constraints, the canonical list generation routines
 * TclScanElement() and TclConvertElement() attempt to generate the string for
 * any list that is easiest to read. When an element value is itself
 * acceptable as the formatted substring, it is usually used (CONVERT_NONE).
 * When some quoting or escaping is required, use of BRACEs (CONVERT_BRACE) is
 * usually preferred over the use of escape sequences (CONVERT_ESCAPE). There
 * are some exceptions to both of these preferences for reasons of code
 * simplicity, efficiency, and continuation of historical habits. Canonical
 * lists never use the QUOTE formatting to delimit their elements because that
 * form of quoting does not nest, which makes construction of nested lists far
 * too much trouble.  Canonical lists always use only a single SPACE character
 * for element-separating whitespace.
 *
 *	*	*	FUTURE CONSIDERATIONS	*	*	*
 *
 * When a list element requires quoting or escaping due to a CLOSE BRACKET
 * character or an internal QUOTE character, a strange formatting mode is
 * recommended. For example, if the value "a{b]c}d" is converted by the usual
 * modes:
 *
 *	CONVERT_BRACE:	a{b]c}d		=> {a{b]c}d}
 *	CONVERT_ESCAPE:	a{b]c}d		=> a\{b\]c\}d
 *
 * we get perfectly usable formatted list elements. However, this is not what
 * Tcl releases have been producing. Instead, we have:
 *
 *	CONVERT_MASK:	a{b]c}d		=> a{b\]c}d
 *
 * where the CLOSE BRACKET is escaped, but the BRACEs are not. The same effect
 * can be seen replacing ] with " in this example. There does not appear to be
 * any functional or aesthetic purpose for this strange additional mode. The
 * sole purpose I can see for preserving it is to keep generating the same
 * formatted lists programmers have become accustomed to, and perhaps written
 * tests to expect. That is, compatibility only. The additional code
 * complexity required to support this mode is significant. The lines of code
 * supporting it are delimited in the routines below with #if COMPAT
 * directives. This makes it easy to experiment with eliminating this
 * formatting mode simply with "#define COMPAT 0" above. I believe this is
 * worth considering.
 *
 * Another consideration is the treatment of QUOTE characters in list
 * elements. TclConvertElement() must have the ability to produce the escape
 * sequence \" so that when a list element begins with a QUOTE we do not
 * confuse that first character with a QUOTE used as list syntax to define
 * list structure. However, that is the only place where QUOTE characters need
 * quoting. In this way, handling QUOTE could really be much more like the way
 * we handle HASH which also needs quoting and escaping only in particular
 * situations. Following up this could increase the set of list elements that
 * can use the CONVERT_NONE formatting mode.
 *
 * More speculative is that the demands of canonical list form require brace
 * balance for the list as a whole, while the current implementation achieves
 * this by establishing brace balance for every element.
 *
 * Finally, a reminder that the rules for parsing and formatting lists are
 * closely tied together with the rules for parsing and evaluating scripts,
 * and will need to evolve in sync.
 */

/*
 *----------------------------------------------------------------------
 *
 * TclMaxListLength --
 *
 *	Given 'bytes' pointing to 'numBytes' bytes, scan through them and
 *	count the number of whitespace runs that could be list element
 *	separators. If 'numBytes' is -1, scan to the terminating '\0'. Not a
 *	full list parser. Typically used to get a quick and dirty overestimate
 *	of length size in order to allocate space for an actual list parser to
 *	operate with.
 *
 * Results:
 *	Returns the largest number of list elements that could possibly be in
 *	this string, interpreted as a Tcl list. If 'endPtr' is not NULL,
 *	writes a pointer to the end of the string scanned there.
 *
 * Side effects:
 *	None.
 *
 *----------------------------------------------------------------------
 */

int
TclMaxListLength(
    const char *bytes,
    int numBytes,
    const char **endPtr)
{
    int count = 0;

    if ((numBytes == 0) || ((numBytes == -1) && (*bytes == '\0'))) {
	/* Empty string case - quick exit */
	goto done;
    }

    /*
     * No list element before leading white space.
     */

    count += 1 - TclIsSpaceProcM(*bytes);

    /*
     * Count white space runs as potential element separators.
     */

    while (numBytes) {
	if ((numBytes == -1) && (*bytes == '\0')) {
	    break;
	}
	if (TclIsSpaceProcM(*bytes)) {
	    /*
	     * Space run started; bump count.
	     */

	    count++;
	    do {
		bytes++;
		numBytes -= (numBytes != -1);
	    } while (numBytes && TclIsSpaceProcM(*bytes));
	    if ((numBytes == 0) || ((numBytes == -1) && (*bytes == '\0'))) {
		break;
	    }

	    /*
	     * (*bytes) is non-space; return to counting state.
	     */
	}
	bytes++;
	numBytes -= (numBytes != -1);
    }

    /*
     * No list element following trailing white space.
     */

    count -= TclIsSpaceProcM(bytes[-1]);

  done:
    if (endPtr) {
	*endPtr = bytes;
    }
    return count;
}

/*
 *----------------------------------------------------------------------
 *
 * TclFindElement --
 *
 *	Given a pointer into a Tcl list, locate the first (or next) element in
 *	the list.
 *
 * Results:
 *	The return value is normally TCL_OK, which means that the element was
 *	successfully located. If TCL_ERROR is returned it means that list
 *	didn't have proper list structure; the interp's result contains a more
 *	detailed error message.
 *
 *	If TCL_OK is returned, then *elementPtr will be set to point to the
 *	first element of list, and *nextPtr will be set to point to the
 *	character just after any white space following the last character
 *	that's part of the element. If this is the last argument in the list,
 *	then *nextPtr will point just after the last character in the list
 *	(i.e., at the character at list+listLength). If sizePtr is non-NULL,
 *	*sizePtr is filled in with the number of bytes in the element. If the
 *	element is in braces, then *elementPtr will point to the character
 *	after the opening brace and *sizePtr will not include either of the
 *	braces. If there isn't an element in the list, *sizePtr will be zero,
 *	and both *elementPtr and *nextPtr will point just after the last
 *	character in the list. If literalPtr is non-NULL, *literalPtr is set
 *	to a boolean value indicating whether the substring returned as the
 *	values of **elementPtr and *sizePtr is the literal value of a list
 *	element. If not, a call to TclCopyAndCollapse() is needed to produce
 *	the actual value of the list element. Note: this function does NOT
 *	collapse backslash sequences, but uses *literalPtr to tell callers
 *	when it is required for them to do so.
 *
 * Side effects:
 *	None.
 *
 *----------------------------------------------------------------------
 */

int
TclFindElement(
    Tcl_Interp *interp,		/* Interpreter to use for error reporting. If
				 * NULL, then no error message is left after
				 * errors. */
    const char *list,		/* Points to the first byte of a string
				 * containing a Tcl list with zero or more
				 * elements (possibly in braces). */
    int listLength,		/* Number of bytes in the list's string. */
    const char **elementPtr,	/* Where to put address of first significant
				 * character in first element of list. */
    const char **nextPtr,	/* Fill in with location of character just
				 * after all white space following end of
				 * argument (next arg or end of list). */
    int *sizePtr,		/* If non-zero, fill in with size of
				 * element. */
    int *literalPtr)		/* If non-zero, fill in with non-zero/zero to
				 * indicate that the substring of *sizePtr
				 * bytes starting at **elementPtr is/is not
				 * the literal list element and therefore
				 * does not/does require a call to
				 * TclCopyAndCollapse() by the caller. */
{
    return FindElement(interp, list, listLength, "list", "LIST", elementPtr,
	    nextPtr, sizePtr, literalPtr);
}

int
TclFindDictElement(
    Tcl_Interp *interp,		/* Interpreter to use for error reporting. If
				 * NULL, then no error message is left after
				 * errors. */
    const char *dict,		/* Points to the first byte of a string
				 * containing a Tcl dictionary with zero or
				 * more keys and values (possibly in
				 * braces). */
    int dictLength,		/* Number of bytes in the dict's string. */
    const char **elementPtr,	/* Where to put address of first significant
				 * character in the first element (i.e., key
				 * or value) of dict. */
    const char **nextPtr,	/* Fill in with location of character just
				 * after all white space following end of
				 * element (next arg or end of list). */
    int *sizePtr,		/* If non-zero, fill in with size of
				 * element. */
    int *literalPtr)		/* If non-zero, fill in with non-zero/zero to
				 * indicate that the substring of *sizePtr
				 * bytes starting at **elementPtr is/is not
				 * the literal key or value and therefore
				 * does not/does require a call to
				 * TclCopyAndCollapse() by the caller. */
{
    return FindElement(interp, dict, dictLength, "dict", "DICTIONARY",
	    elementPtr, nextPtr, sizePtr, literalPtr);
}

static int
FindElement(
    Tcl_Interp *interp,		/* Interpreter to use for error reporting. If
				 * NULL, then no error message is left after
				 * errors. */
    const char *string,		/* Points to the first byte of a string
				 * containing a Tcl list or dictionary with
				 * zero or more elements (possibly in
				 * braces). */
    int stringLength,		/* Number of bytes in the string. */
    const char *typeStr,	/* The name of the type of thing we are
				 * parsing, for error messages. */
    const char *typeCode,	/* The type code for thing we are parsing, for
				 * error messages. */
    const char **elementPtr,	/* Where to put address of first significant
				 * character in first element. */
    const char **nextPtr,	/* Fill in with location of character just
				 * after all white space following end of
				 * argument (next arg or end of list/dict). */
    int *sizePtr,		/* If non-zero, fill in with size of
				 * element. */
    int *literalPtr)		/* If non-zero, fill in with non-zero/zero to
				 * indicate that the substring of *sizePtr
				 * bytes starting at **elementPtr is/is not
				 * the literal list/dict element and therefore
				 * does not/does require a call to
				 * TclCopyAndCollapse() by the caller. */
{
    const char *p = string;
    const char *elemStart;	/* Points to first byte of first element. */
    const char *limit;		/* Points just after list/dict's last byte. */
    int openBraces = 0;		/* Brace nesting level during parse. */
    int inQuotes = 0;
    int size = 0;
    int numChars;
    int literal = 1;
    const char *p2;

    /*
     * Skim off leading white space and check for an opening brace or quote.
     * We treat embedded NULLs in the list/dict as bytes belonging to a list
     * element (or dictionary key or value).
     */

    limit = (string + stringLength);
    while ((p < limit) && (TclIsSpaceProcM(*p))) {
	p++;
    }
    if (p == limit) {		/* no element found */
	elemStart = limit;
	goto done;
    }

    if (*p == '{') {
	openBraces = 1;
	p++;
    } else if (*p == '"') {
	inQuotes = 1;
	p++;
    }
    elemStart = p;

    /*
     * Find element's end (a space, close brace, or the end of the string).
     */

    while (p < limit) {
	switch (*p) {
	    /*
	     * Open brace: don't treat specially unless the element is in
	     * braces. In this case, keep a nesting count.
	     */

	case '{':
	    if (openBraces != 0) {
		openBraces++;
	    }
	    break;

	    /*
	     * Close brace: if element is in braces, keep nesting count and
	     * quit when the last close brace is seen.
	     */

	case '}':
	    if (openBraces > 1) {
		openBraces--;
	    } else if (openBraces == 1) {
		size = (p - elemStart);
		p++;
		if ((p >= limit) || TclIsSpaceProcM(*p)) {
		    goto done;
		}

		/*
		 * Garbage after the closing brace; return an error.
		 */

		if (interp != NULL) {
		    p2 = p;
		    while ((p2 < limit) && (!TclIsSpaceProcM(*p2))
			    && (p2 < p+20)) {
			p2++;
		    }
		    Tcl_SetObjResult(interp, Tcl_ObjPrintf(
			    "%s element in braces followed by \"%.*s\" "
			    "instead of space", typeStr, (int) (p2-p), p));
		    Tcl_SetErrorCode(interp, "TCL", "VALUE", typeCode, "JUNK",
			    NULL);
		}
		return TCL_ERROR;
	    }
	    break;

	    /*
	     * Backslash: skip over everything up to the end of the backslash
	     * sequence.
	     */

	case '\\':
	    if (openBraces == 0) {
		/*
		 * A backslash sequence not within a brace quoted element
		 * means the value of the element is different from the
		 * substring we are parsing. A call to TclCopyAndCollapse() is
		 * needed to produce the element value. Inform the caller.
		 */

		literal = 0;
	    }
	    TclParseBackslash(p, limit - p, &numChars, NULL);
	    p += (numChars - 1);
	    break;

	    /*
	     * Double-quote: if element is in quotes then terminate it.
	     */

	case '"':
	    if (inQuotes) {
		size = (p - elemStart);
		p++;
		if ((p >= limit) || TclIsSpaceProcM(*p)) {
		    goto done;
		}

		/*
		 * Garbage after the closing quote; return an error.
		 */

		if (interp != NULL) {
		    p2 = p;
		    while ((p2 < limit) && (!TclIsSpaceProcM(*p2))
			    && (p2 < p+20)) {
			p2++;
		    }
		    Tcl_SetObjResult(interp, Tcl_ObjPrintf(
			    "%s element in quotes followed by \"%.*s\" "
			    "instead of space", typeStr, (int) (p2-p), p));
		    Tcl_SetErrorCode(interp, "TCL", "VALUE", typeCode, "JUNK",
			    NULL);
		}
		return TCL_ERROR;
	    }
	    break;

	default:
	    if (TclIsSpaceProcM(*p)) {
		/*
		 * Space: ignore if element is in braces or quotes;
		 * otherwise terminate element.
		 */
		if ((openBraces == 0) && !inQuotes) {
		    size = (p - elemStart);
		    goto done;
		}
	    }
	    break;

	}
	p++;
    }

    /*
     * End of list/dict: terminate element.
     */

    if (p == limit) {
	if (openBraces != 0) {
	    if (interp != NULL) {
		Tcl_SetObjResult(interp, Tcl_ObjPrintf(
			"unmatched open brace in %s", typeStr));
		Tcl_SetErrorCode(interp, "TCL", "VALUE", typeCode, "BRACE",
			NULL);
	    }
	    return TCL_ERROR;
	} else if (inQuotes) {
	    if (interp != NULL) {
		Tcl_SetObjResult(interp, Tcl_ObjPrintf(
			"unmatched open quote in %s", typeStr));
		Tcl_SetErrorCode(interp, "TCL", "VALUE", typeCode, "QUOTE",
			NULL);
	    }
	    return TCL_ERROR;
	}
	size = (p - elemStart);
    }

  done:
    while ((p < limit) && (TclIsSpaceProcM(*p))) {
	p++;
    }
    *elementPtr = elemStart;
    *nextPtr = p;
    if (sizePtr != 0) {
	*sizePtr = size;
    }
    if (literalPtr != 0) {
	*literalPtr = literal;
    }
    return TCL_OK;
}

/*
 *----------------------------------------------------------------------
 *
 * TclCopyAndCollapse --
 *
 *	Copy a string and substitute all backslash escape sequences
 *
 * Results:
 *	Count bytes get copied from src to dst. Along the way, backslash
 *	sequences are substituted in the copy. After scanning count bytes from
 *	src, a null character is placed at the end of dst. Returns the number
 *	of bytes that got written to dst.
 *
 * Side effects:
 *	None.
 *
 *----------------------------------------------------------------------
 */

int
TclCopyAndCollapse(
    int count,			/* Number of byte to copy from src. */
    const char *src,		/* Copy from here... */
    char *dst)			/* ... to here. */
{
    int newCount = 0;

    while (count > 0) {
	char c = *src;

	if (c == '\\') {
	    int numRead;
	    int backslashCount = TclParseBackslash(src, count, &numRead, dst);

	    dst += backslashCount;
	    newCount += backslashCount;
	    src += numRead;
	    count -= numRead;
	} else {
	    *dst = c;
	    dst++;
	    newCount++;
	    src++;
	    count--;
	}
    }
    *dst = 0;
    return newCount;
}

/*
 *----------------------------------------------------------------------
 *
 * Tcl_SplitList --
 *
 *	Splits a list up into its constituent fields.
 *
 * Results
 *	The return value is normally TCL_OK, which means that the list was
 *	successfully split up. If TCL_ERROR is returned, it means that "list"
 *	didn't have proper list structure; the interp's result will contain a
 *	more detailed error message.
 *
 *	*argvPtr will be filled in with the address of an array whose elements
 *	point to the elements of list, in order. *argcPtr will get filled in
 *	with the number of valid elements in the array. A single block of
 *	memory is dynamically allocated to hold both the argv array and a copy
 *	of the list (with backslashes and braces removed in the standard way).
 *	The caller must eventually free this memory by calling free() on
 *	*argvPtr. Note: *argvPtr and *argcPtr are only modified if the
 *	function returns normally.
 *
 * Side effects:
 *	Memory is allocated.
 *
 *----------------------------------------------------------------------
 */

int
Tcl_SplitList(
    Tcl_Interp *interp,		/* Interpreter to use for error reporting. If
				 * NULL, no error message is left. */
    const char *list,		/* Pointer to string with list structure. */
    int *argcPtr,		/* Pointer to location to fill in with the
				 * number of elements in the list. */
    const char ***argvPtr)	/* Pointer to place to store pointer to array
				 * of pointers to list elements. */
{
    const char **argv, *end, *element;
    char *p;
    int length, size, i, result, elSize;

    /*
     * Allocate enough space to work in. A (const char *) for each (possible)
     * list element plus one more for terminating NULL, plus as many bytes as
     * in the original string value, plus one more for a terminating '\0'.
     * Space used to hold element separating white space in the original
     * string gets re-purposed to hold '\0' characters in the argv array.
     */

    size = TclMaxListLength(list, -1, &end) + 1;
    length = end - list;
    argv = (const char **)ckalloc((size * sizeof(char *)) + length + 1);

    for (i = 0, p = ((char *) argv) + size*sizeof(char *);
	    *list != 0;  i++) {
	const char *prevList = list;
	int literal;

	result = TclFindElement(interp, list, length, &element, &list,
		&elSize, &literal);
	length -= (list - prevList);
	if (result != TCL_OK) {
	    ckfree(argv);
	    return result;
	}
	if (*element == 0) {
	    break;
	}
	if (i >= size) {
	    ckfree(argv);
	    if (interp != NULL) {
		Tcl_SetObjResult(interp, Tcl_NewStringObj(
			"internal error in Tcl_SplitList", -1));
		Tcl_SetErrorCode(interp, "TCL", "INTERNAL", "Tcl_SplitList",
			NULL);
	    }
	    return TCL_ERROR;
	}
	argv[i] = p;
	if (literal) {
	    memcpy(p, element, elSize);
	    p += elSize;
	    *p = 0;
	    p++;
	} else {
	    p += 1 + TclCopyAndCollapse(elSize, element, p);
	}
    }

    argv[i] = NULL;
    *argvPtr = argv;
    *argcPtr = i;
    return TCL_OK;
}

/*
 *----------------------------------------------------------------------
 *
 * Tcl_ScanElement --
 *
 *	This function is a companion function to Tcl_ConvertElement. It scans
 *	a string to see what needs to be done to it (e.g. add backslashes or
 *	enclosing braces) to make the string into a valid Tcl list element.
 *
 * Results:
 *	The return value is an overestimate of the number of bytes that will
 *	be needed by Tcl_ConvertElement to produce a valid list element from
 *	src. The word at *flagPtr is filled in with a value needed by
 *	Tcl_ConvertElement when doing the actual conversion.
 *
 * Side effects:
 *	None.
 *
 *----------------------------------------------------------------------
 */

int
Tcl_ScanElement(
    const char *src,	/* String to convert to list element. */
    int *flagPtr)	/* Where to store information to guide
				 * Tcl_ConvertCountedElement. */
{
    return Tcl_ScanCountedElement(src, -1, flagPtr);
}

/*
 *----------------------------------------------------------------------
 *
 * Tcl_ScanCountedElement --
 *
 *	This function is a companion function to Tcl_ConvertCountedElement. It
 *	scans a string to see what needs to be done to it (e.g. add
 *	backslashes or enclosing braces) to make the string into a valid Tcl
 *	list element. If length is -1, then the string is scanned from src up
 *	to the first null byte.
 *
 * Results:
 *	The return value is an overestimate of the number of bytes that will
 *	be needed by Tcl_ConvertCountedElement to produce a valid list element
 *	from src. The word at *flagPtr is filled in with a value needed by
 *	Tcl_ConvertCountedElement when doing the actual conversion.
 *
 * Side effects:
 *	None.
 *
 *----------------------------------------------------------------------
 */

int
Tcl_ScanCountedElement(
    const char *src,		/* String to convert to Tcl list element. */
    int length,			/* Number of bytes in src, or -1. */
    int *flagPtr)		/* Where to store information to guide
				 * Tcl_ConvertElement. */
{
    char flags = CONVERT_ANY;
    int numBytes = TclScanElement(src, length, &flags);

    *flagPtr = flags;
    return numBytes;
}

/*
 *----------------------------------------------------------------------
 *
 * TclScanElement --
 *
 *	This function is a companion function to TclConvertElement. It scans a
 *	string to see what needs to be done to it (e.g. add backslashes or
 *	enclosing braces) to make the string into a valid Tcl list element. If
 *	length is -1, then the string is scanned from src up to the first null
 *	byte. A NULL value for src is treated as an empty string. The incoming
 *	value of *flagPtr is a report from the caller what additional flags it
 *	will pass to TclConvertElement().
 *
 * Results:
 *	The recommended formatting mode for the element is determined and a
 *	value is written to *flagPtr indicating that recommendation. This
 *	recommendation is combined with the incoming flag values in *flagPtr
 *	set by the caller to determine how many bytes will be needed by
 *	TclConvertElement() in which to write the formatted element following
 *	the recommendation modified by the flag values. This number of bytes
 *	is the return value of the routine.  In some situations it may be an
 *	overestimate, but so long as the caller passes the same flags to
 *	TclConvertElement(), it will be large enough.
 *
 * Side effects:
 *	None.
 *
 *----------------------------------------------------------------------
 */

int
TclScanElement(
    const char *src,		/* String to convert to Tcl list element. */
    int length,			/* Number of bytes in src, or -1. */
    char *flagPtr)		/* Where to store information to guide
				 * Tcl_ConvertElement. */
{
    const char *p = src;
    int nestingLevel = 0;	/* Brace nesting count */
    int forbidNone = 0;		/* Do not permit CONVERT_NONE mode. Something
				 * needs protection or escape. */
    int requireEscape = 0;	/* Force use of CONVERT_ESCAPE mode.  For some
				 * reason bare or brace-quoted form fails. */
    int extra = 0;		/* Count of number of extra bytes needed for
				 * formatted element, assuming we use escape
				 * sequences in formatting. */
    int bytesNeeded;		/* Buffer length computed to complete the
				 * element formatting in the selected mode. */
#if COMPAT
    int preferEscape = 0;	/* Use preferences to track whether to use */
    int preferBrace = 0;	/* CONVERT_MASK mode. */
    int braceCount = 0;		/* Count of all braces '{' '}' seen. */
#endif /* COMPAT */

    if ((p == NULL) || (length == 0) || ((*p == '\0') && (length == -1))) {
	/*
	 * Empty string element must be brace quoted.
	 */

	*flagPtr = CONVERT_BRACE;
	return 2;
    }

#if COMPAT
    /*
     * We have an established history in TclConvertElement() when quoting
     * because of a leading hash character to force what would be the
     * CONVERT_MASK mode into the CONVERT_BRACE mode. That is, we format
     * the element #{a"b} like this:
     *			{#{a"b}}
     * and not like this:
     *			\#{a\"b}
     * This is inconsistent with [list x{a"b}], but we will not change that now.
     * Set that preference here so that we compute a tight size requirement.
     */
    if ((*src == '#') && !(*flagPtr & TCL_DONT_QUOTE_HASH)) {
	preferBrace = 1;
    }
#endif

    if ((*p == '{') || (*p == '"')) {
	/*
	 * Must escape or protect so leading character of value is not
	 * misinterpreted as list element delimiting syntax.
	 */

	forbidNone = 1;
#if COMPAT
	preferBrace = 1;
#endif /* COMPAT */
    }

    while (length) {
      if (CHAR_TYPE(*p) != TYPE_NORMAL) {
	switch (*p) {
	case '{':	/* TYPE_BRACE */
#if COMPAT
	    braceCount++;
#endif /* COMPAT */
	    extra++;				/* Escape '{' => '\{' */
	    nestingLevel++;
	    break;
	case '}':	/* TYPE_BRACE */
#if COMPAT
	    braceCount++;
#endif /* COMPAT */
	    extra++;				/* Escape '}' => '\}' */
	    nestingLevel--;
	    if (nestingLevel < 0) {
		/*
		 * Unbalanced braces!  Cannot format with brace quoting.
		 */

		requireEscape = 1;
	    }
	    break;
	case ']':	/* TYPE_CLOSE_BRACK */
	case '"':	/* TYPE_SPACE */
#if COMPAT
	    forbidNone = 1;
	    extra++;		/* Escapes all just prepend a backslash */
	    preferEscape = 1;
	    break;
#else
	    /* FLOW THROUGH */
#endif /* COMPAT */
	case '[':	/* TYPE_SUBS */
	case '$':	/* TYPE_SUBS */
	case ';':	/* TYPE_COMMAND_END */
	    forbidNone = 1;
	    extra++;		/* Escape sequences all one byte longer. */
#if COMPAT
	    preferBrace = 1;
#endif /* COMPAT */
	    break;
	case '\\':	/* TYPE_SUBS */
	    extra++;				/* Escape '\' => '\\' */
	    if ((length == 1) || ((length == -1) && (p[1] == '\0'))) {
		/*
		 * Final backslash. Cannot format with brace quoting.
		 */

		requireEscape = 1;
		break;
	    }
	    if (p[1] == '\n') {
		extra++;	/* Escape newline => '\n', one byte longer */

		/*
		 * Backslash newline sequence.  Brace quoting not permitted.
		 */

		requireEscape = 1;
		length -= (length > 0);
		p++;
		break;
	    }
	    if ((p[1] == '{') || (p[1] == '}') || (p[1] == '\\')) {
		extra++;	/* Escape sequences all one byte longer. */
		length -= (length > 0);
		p++;
	    }
	    forbidNone = 1;
#if COMPAT
	    preferBrace = 1;
#endif /* COMPAT */
	    break;
	case '\0':	/* TYPE_SUBS */
	    if (length == -1) {
		goto endOfString;
	    }
	    /* TODO: Panic on improper encoding? */
	    break;
	default:
	    if (TclIsSpaceProcM(*p)) {
		forbidNone = 1;
		extra++;	/* Escape sequences all one byte longer. */
#if COMPAT
		preferBrace = 1;
#endif
	    }
	    break;
	}
      }
	length -= (length > 0);
	p++;
    }

  endOfString:
    if (nestingLevel != 0) {
	/*
	 * Unbalanced braces!  Cannot format with brace quoting.
	 */

	requireEscape = 1;
    }

    /*
     * We need at least as many bytes as are in the element value...
     */

    bytesNeeded = p - src;

    if (requireEscape) {
	/*
	 * We must use escape sequences.  Add all the extra bytes needed to
	 * have room to create them.
	 */

	bytesNeeded += extra;

	/*
	 * Make room to escape leading #, if needed.
	 */

	if ((*src == '#') && !(*flagPtr & TCL_DONT_QUOTE_HASH)) {
	    bytesNeeded++;
	}
	*flagPtr = CONVERT_ESCAPE;
	goto overflowCheck;
    }
    if (*flagPtr & CONVERT_ANY) {
	/*
	 * The caller has not let us know what flags it will pass to
	 * TclConvertElement() so compute the max size we might need for any
	 * possible choice.  Normally the formatting using escape sequences is
	 * the longer one, and a minimum "extra" value of 2 makes sure we
	 * don't request too small a buffer in those edge cases where that's
	 * not true.
	 */

	if (extra < 2) {
	    extra = 2;
	}
	*flagPtr &= ~CONVERT_ANY;
	*flagPtr |= TCL_DONT_USE_BRACES;
    }
    if (forbidNone) {
	/*
	 * We must request some form of quoting of escaping...
	 */

#if COMPAT
	if (preferEscape && !preferBrace) {
	    /*
	     * If we are quoting solely due to ] or internal " characters use
	     * the CONVERT_MASK mode where we escape all special characters
	     * except for braces. "extra" counted space needed to escape
	     * braces too, so substract "braceCount" to get our actual needs.
	     */

	    bytesNeeded += (extra - braceCount);
	    /* Make room to escape leading #, if needed. */
	    if ((*src == '#') && !(*flagPtr & TCL_DONT_QUOTE_HASH)) {
		bytesNeeded++;
	    }

	    /*
	     * If the caller reports it will direct TclConvertElement() to
	     * use full escapes on the element, add back the bytes needed to
	     * escape the braces.
	     */

	    if (*flagPtr & TCL_DONT_USE_BRACES) {
		bytesNeeded += braceCount;
	    }
	    *flagPtr = CONVERT_MASK;
	    goto overflowCheck;
	}
#endif /* COMPAT */
	if (*flagPtr & TCL_DONT_USE_BRACES) {
	    /*
	     * If the caller reports it will direct TclConvertElement() to
	     * use escapes, add the extra bytes needed to have room for them.
	     */

	    bytesNeeded += extra;

	    /*
	     * Make room to escape leading #, if needed.
	     */

	    if ((*src == '#') && !(*flagPtr & TCL_DONT_QUOTE_HASH)) {
		bytesNeeded++;
	    }
	} else {
	    /*
	     * Add 2 bytes for room for the enclosing braces.
	     */

	    bytesNeeded += 2;
	}
	*flagPtr = CONVERT_BRACE;
	goto overflowCheck;
    }

    /*
     * So far, no need to quote or escape anything.
     */

    if ((*src == '#') && !(*flagPtr & TCL_DONT_QUOTE_HASH)) {
	/*
	 * If we need to quote a leading #, make room to enclose in braces.
	 */

	bytesNeeded += 2;
    }
    *flagPtr = CONVERT_NONE;

  overflowCheck:
    if (bytesNeeded < 0) {
	Tcl_Panic("TclScanElement: string length overflow");
    }
    return bytesNeeded;
}

/*
 *----------------------------------------------------------------------
 *
 * Tcl_ConvertElement --
 *
 *	This is a companion function to Tcl_ScanElement. Given the information
 *	produced by Tcl_ScanElement, this function converts a string to a list
 *	element equal to that string.
 *
 * Results:
 *	Information is copied to *dst in the form of a list element identical
 *	to src (i.e. if Tcl_SplitList is applied to dst it will produce a
 *	string identical to src). The return value is a count of the number of
 *	characters copied (not including the terminating NULL character).
 *
 * Side effects:
 *	None.
 *
 *----------------------------------------------------------------------
 */

int
Tcl_ConvertElement(
    const char *src,	/* Source information for list element. */
    char *dst,		/* Place to put list-ified element. */
    int flags)		/* Flags produced by Tcl_ScanElement. */
{
    return Tcl_ConvertCountedElement(src, -1, dst, flags);
}

/*
 *----------------------------------------------------------------------
 *
 * Tcl_ConvertCountedElement --
 *
 *	This is a companion function to Tcl_ScanCountedElement. Given the
 *	information produced by Tcl_ScanCountedElement, this function converts
 *	a string to a list element equal to that string.
 *
 * Results:
 *	Information is copied to *dst in the form of a list element identical
 *	to src (i.e. if Tcl_SplitList is applied to dst it will produce a
 *	string identical to src). The return value is a count of the number of
 *	characters copied (not including the terminating NULL character).
 *
 * Side effects:
 *	None.
 *
 *----------------------------------------------------------------------
 */

int
Tcl_ConvertCountedElement(
    const char *src,	/* Source information for list element. */
    int length,			/* Number of bytes in src, or -1. */
    char *dst,			/* Place to put list-ified element. */
    int flags)			/* Flags produced by Tcl_ScanElement. */
{
    int numBytes = TclConvertElement(src, length, dst, flags);
    dst[numBytes] = '\0';
    return numBytes;
}

/*
 *----------------------------------------------------------------------
 *
 * TclConvertElement --
 *
 *	This is a companion function to TclScanElement. Given the information
 *	produced by TclScanElement, this function converts a string to a list
 *	element equal to that string.
 *
 * Results:
 *	Information is copied to *dst in the form of a list element identical
 *	to src (i.e. if Tcl_SplitList is applied to dst it will produce a
 *	string identical to src). The return value is a count of the number of
 *	characters copied (not including the terminating NULL character).
 *
 * Side effects:
 *	None.
 *
 *----------------------------------------------------------------------
 */

int
TclConvertElement(
    const char *src,	/* Source information for list element. */
    int length,			/* Number of bytes in src, or -1. */
    char *dst,			/* Place to put list-ified element. */
    int flags)			/* Flags produced by Tcl_ScanElement. */
{
    int conversion = flags & CONVERT_MASK;
    char *p = dst;

    /*
     * Let the caller demand we use escape sequences rather than braces.
     */

    if ((flags & TCL_DONT_USE_BRACES) && (conversion & CONVERT_BRACE)) {
	conversion = CONVERT_ESCAPE;
    }

    /*
     * No matter what the caller demands, empty string must be braced!
     */

    if ((src == NULL) || (length == 0) || (*src == '\0' && length == -1)) {
	p[0] = '{';
	p[1] = '}';
	return 2;
    }

    /*
     * Escape leading hash as needed and requested.
     */

    if ((*src == '#') && !(flags & TCL_DONT_QUOTE_HASH)) {
	if (conversion == CONVERT_ESCAPE) {
	    p[0] = '\\';
	    p[1] = '#';
	    p += 2;
	    src++;
	    length -= (length > 0);
	} else {
	    conversion = CONVERT_BRACE;
	}
    }

    /*
     * No escape or quoting needed.  Copy the literal string value.
     */

    if (conversion == CONVERT_NONE) {
	if (length == -1) {
	    /* TODO: INT_MAX overflow? */
	    while (*src) {
		*p++ = *src++;
	    }
	    return p - dst;
	} else {
	    memcpy(dst, src, length);
	    return length;
	}
    }

    /*
     * Formatted string is original string enclosed in braces.
     */

    if (conversion == CONVERT_BRACE) {
	*p = '{';
	p++;
	if (length == -1) {
	    /* TODO: INT_MAX overflow? */
	    while (*src) {
		*p++ = *src++;
	    }
	} else {
	    memcpy(p, src, length);
	    p += length;
	}
	*p = '}';
	p++;
	return p - dst;
    }

    /* conversion == CONVERT_ESCAPE or CONVERT_MASK */

    /*
     * Formatted string is original string converted to escape sequences.
     */

    for ( ; length; src++, length -= (length > 0)) {
	switch (*src) {
	case ']':
	case '[':
	case '$':
	case ';':
	case ' ':
	case '\\':
	case '"':
	    *p = '\\';
	    p++;
	    break;
	case '{':
	case '}':
#if COMPAT
	    if (conversion == CONVERT_ESCAPE)
#endif /* COMPAT */
	    {
		*p = '\\';
		p++;
	    }
	    break;
	case '\f':
	    *p = '\\';
	    p++;
	    *p = 'f';
	    p++;
	    continue;
	case '\n':
	    *p = '\\';
	    p++;
	    *p = 'n';
	    p++;
	    continue;
	case '\r':
	    *p = '\\';
	    p++;
	    *p = 'r';
	    p++;
	    continue;
	case '\t':
	    *p = '\\';
	    p++;
	    *p = 't';
	    p++;
	    continue;
	case '\v':
	    *p = '\\';
	    p++;
	    *p = 'v';
	    p++;
	    continue;
	case '\0':
	    if (length == -1) {
		return p - dst;
	    }

	    /*
	     * If we reach this point, there's an embedded NULL in the string
	     * range being processed, which should not happen when the
	     * encoding rules for Tcl strings are properly followed.  If the
	     * day ever comes when we stop tolerating such things, this is
	     * where to put the Tcl_Panic().
	     */

	    break;
	}
	*p = *src;
	p++;
    }
    return p - dst;
}

/*
 *----------------------------------------------------------------------
 *
 * Tcl_Merge --
 *
 *	Given a collection of strings, merge them together into a single
 *	string that has proper Tcl list structured (i.e. Tcl_SplitList may be
 *	used to retrieve strings equal to the original elements, and Tcl_Eval
 *	will parse the string back into its original elements).
 *
 * Results:
 *	The return value is the address of a dynamically-allocated string
 *	containing the merged list.
 *
 * Side effects:
 *	None.
 *
 *----------------------------------------------------------------------
 */

char *
Tcl_Merge(
    int argc,			/* How many strings to merge. */
    const char *const *argv)	/* Array of string values. */
{
#define LOCAL_SIZE 64
    char localFlags[LOCAL_SIZE], *flagPtr = NULL;
    int i, bytesNeeded = 0;
    char *result, *dst;

    /*
     * Handle empty list case first, so logic of the general case can be
     * simpler.
     */

    if (argc == 0) {
	result = (char *)ckalloc(1);
	result[0] = '\0';
	return result;
    }

    /*
     * Pass 1: estimate space, gather flags.
     */

    if (argc <= LOCAL_SIZE) {
	flagPtr = localFlags;
    } else {
	flagPtr = (char *)ckalloc(argc);
    }
    for (i = 0; i < argc; i++) {
	flagPtr[i] = ( i ? TCL_DONT_QUOTE_HASH : 0 );
	bytesNeeded += TclScanElement(argv[i], -1, &flagPtr[i]);
	if (bytesNeeded < 0) {
	    Tcl_Panic("max size for a Tcl value (%d bytes) exceeded", INT_MAX);
	}
    }
    if (bytesNeeded > INT_MAX - argc + 1) {
	Tcl_Panic("max size for a Tcl value (%d bytes) exceeded", INT_MAX);
    }
    bytesNeeded += argc;

    /*
     * Pass two: copy into the result area.
     */

    result = (char *)ckalloc(bytesNeeded);
    dst = result;
    for (i = 0; i < argc; i++) {
	flagPtr[i] |= ( i ? TCL_DONT_QUOTE_HASH : 0 );
	dst += TclConvertElement(argv[i], -1, dst, flagPtr[i]);
	*dst = ' ';
	dst++;
    }
    dst[-1] = 0;

    if (flagPtr != localFlags) {
	ckfree(flagPtr);
    }
    return result;
}

#if !defined(TCL_NO_DEPRECATED) && TCL_MAJOR_VERSION < 9
/*
 *----------------------------------------------------------------------
 *
 * Tcl_Backslash --
 *
 *	Figure out how to handle a backslash sequence.
 *
 * Results:
 *	The return value is the character that should be substituted in place
 *	of the backslash sequence that starts at src. If readPtr isn't NULL
 *	then it is filled in with a count of the number of characters in the
 *	backslash sequence.
 *
 * Side effects:
 *	None.
 *
 *----------------------------------------------------------------------
 */

char
Tcl_Backslash(
    const char *src,		/* Points to the backslash character of a
				 * backslash sequence. */
    int *readPtr)		/* Fill in with number of characters read from
				 * src, unless NULL. */
{
    char buf[4] = "";
    Tcl_UniChar ch = 0;

    Tcl_UtfBackslash(src, readPtr, buf);
    TclUtfToUniChar(buf, &ch);
    return (char) ch;
}
#endif /* !TCL_NO_DEPRECATED */

/*
 *----------------------------------------------------------------------
 *
 * TclTrimRight --
 *	Takes two counted strings in the Tcl encoding.  Conceptually
 *	finds the sub string (offset) to trim from the right side of the
 *	first string all characters found in the second string.
 *
 * Results:
 *	The number of bytes to be removed from the end of the string.
 *
 * Side effects:
 *	None.
 *
 *----------------------------------------------------------------------
 */

int
TclTrimRight(
    const char *bytes,	/* String to be trimmed... */
    int numBytes,	/* ...and its length in bytes */
			/* Calls to TclUtfToUniChar() in this routine
			 * rely on (bytes[numBytes] == '\0'). */
    const char *trim,	/* String of trim characters... */
    int numTrim)	/* ...and its length in bytes */
			/* Calls to TclUtfToUniChar() in this routine
			 * rely on (trim[numTrim] == '\0'). */
{
    const char *pp, *p = bytes + numBytes;
    int ch1, ch2;

    /* Empty strings -> nothing to do */
    if ((numBytes == 0) || (numTrim == 0)) {
	return 0;
    }

    /*
     * Outer loop: iterate over string to be trimmed.
     */

    do {
	const char *q = trim;
	int pInc = 0, bytesLeft = numTrim;

	pp = TclUtfPrev(p, bytes);
	do {
	    pp += pInc;
 	    pInc = TclUtfToUCS4(pp, &ch1);
	} while (pp + pInc < p);

	/*
	 * Inner loop: scan trim string for match to current character.
	 */

	do {
	    int qInc = TclUtfToUCS4(q, &ch2);

	    if (ch1 == ch2) {
		break;
	    }

	    q += qInc;
	    bytesLeft -= qInc;
	} while (bytesLeft);

	if (bytesLeft == 0) {
	    /*
	     * No match; trim task done; *p is last non-trimmed char.
	     */

	    break;
	}
	p = pp;
    } while (p > bytes);

    return numBytes - (p - bytes);
}

/*
 *----------------------------------------------------------------------
 *
 * TclTrimLeft --
 *
 *	Takes two counted strings in the Tcl encoding.  Conceptually
 *	finds the sub string (offset) to trim from the left side of the
 *	first string all characters found in the second string.
 *
 * Results:
 *	The number of bytes to be removed from the start of the string.
 *
 * Side effects:
 *	None.
 *
 *----------------------------------------------------------------------
 */

int
TclTrimLeft(
    const char *bytes,	/* String to be trimmed... */
    int numBytes,	/* ...and its length in bytes */
			/* Calls to TclUtfToUniChar() in this routine
			 * rely on (bytes[numBytes] == '\0'). */
    const char *trim,	/* String of trim characters... */
    int numTrim)	/* ...and its length in bytes */
			/* Calls to TclUtfToUniChar() in this routine
			 * rely on (trim[numTrim] == '\0'). */
{
    const char *p = bytes;
	int ch1, ch2;

    /* Empty strings -> nothing to do */
    if ((numBytes == 0) || (numTrim == 0)) {
	return 0;
    }

    /*
     * Outer loop: iterate over string to be trimmed.
     */

    do {
	int pInc = TclUtfToUCS4(p, &ch1);
	const char *q = trim;
	int bytesLeft = numTrim;

	/*
	 * Inner loop: scan trim string for match to current character.
	 */

	do {
	    int qInc = TclUtfToUCS4(q, &ch2);

	    if (ch1 == ch2) {
		break;
	    }

	    q += qInc;
	    bytesLeft -= qInc;
	} while (bytesLeft);

	if (bytesLeft == 0) {
	    /*
	     * No match; trim task done; *p is first non-trimmed char.
	     */

	    break;
	}

	p += pInc;
	numBytes -= pInc;
    } while (numBytes > 0);

    return p - bytes;
}

/*
 *----------------------------------------------------------------------
 *
 * TclTrim --
 *	Finds the sub string (offset) to trim from both sides of the
 *	first string all characters found in the second string.
 *
 * Results:
 *	The number of bytes to be removed from the start of the string
 *
 * Side effects:
 *	None.
 *
 *----------------------------------------------------------------------
 */

int
TclTrim(
    const char *bytes,	/* String to be trimmed... */
    int numBytes,	/* ...and its length in bytes */
			/* Calls in this routine
			 * rely on (bytes[numBytes] == '\0'). */
    const char *trim,	/* String of trim characters... */
    int numTrim,	/* ...and its length in bytes */
			/* Calls in this routine
			 * rely on (trim[numTrim] == '\0'). */
    int *trimRightPtr)	/* Offset from the end of the string. */
{
    int trimLeft = 0, trimRight = 0;

    /* Empty strings -> nothing to do */
    if ((numBytes > 0) && (numTrim > 0)) {

	/* When bytes is NUL-terminated, returns 0 <= trimLeft <= numBytes */
	trimLeft = TclTrimLeft(bytes, numBytes, trim, numTrim);
	numBytes -= trimLeft;

	/* If we did not trim the whole string, it starts with a character
	 * that we will not trim. Skip over it. */
	if (numBytes > 0) {
	    int ch;
	    const char *first = bytes + trimLeft;
	    bytes += TclUtfToUCS4(first, &ch);
	    numBytes -= (bytes - first);

	    if (numBytes > 0) {
		/* When bytes is NUL-terminated, returns
		 * 0 <= trimRight <= numBytes */
		trimRight = TclTrimRight(bytes, numBytes, trim, numTrim);
	    }
	}
    }
    *trimRightPtr = trimRight;
    return trimLeft;
}

/*
 *----------------------------------------------------------------------
 *
 * Tcl_Concat --
 *
 *	Concatenate a set of strings into a single large string.
 *
 * Results:
 *	The return value is dynamically-allocated string containing a
 *	concatenation of all the strings in argv, with spaces between the
 *	original argv elements.
 *
 * Side effects:
 *	Memory is allocated for the result; the caller is responsible for
 *	freeing the memory.
 *
 *----------------------------------------------------------------------
 */

/* The whitespace characters trimmed during [concat] operations */
#define CONCAT_WS_SIZE (int) (sizeof(CONCAT_TRIM_SET "") - 1)

char *
Tcl_Concat(
    int argc,			/* Number of strings to concatenate. */
    const char *const *argv)	/* Array of strings to concatenate. */
{
    int i, needSpace = 0, bytesNeeded = 0;
    char *result, *p;

    /*
     * Dispose of the empty result corner case first to simplify later code.
     */

    if (argc == 0) {
	result = (char *) ckalloc(1);
	result[0] = '\0';
	return result;
    }

    /*
     * First allocate the result buffer at the size required.
     */

    for (i = 0;  i < argc;  i++) {
	bytesNeeded += strlen(argv[i]);
	if (bytesNeeded < 0) {
	    Tcl_Panic("Tcl_Concat: max size of Tcl value exceeded");
	}
    }
    if (bytesNeeded + argc - 1 < 0) {
	/*
	 * Panic test could be tighter, but not going to bother for this
	 * legacy routine.
	 */

	Tcl_Panic("Tcl_Concat: max size of Tcl value exceeded");
    }

    /*
     * All element bytes + (argc - 1) spaces + 1 terminating NULL.
     */

    result = (char *)ckalloc(bytesNeeded + argc);

    for (p = result, i = 0;  i < argc;  i++) {
	int triml, trimr, elemLength;
	const char *element;

	element = argv[i];
	elemLength = strlen(argv[i]);

	/* Trim away the leading/trailing whitespace. */
	triml = TclTrim(element, elemLength, CONCAT_TRIM_SET,
		CONCAT_WS_SIZE, &trimr);
	element += triml;
	elemLength -= triml + trimr;

	/* Do not permit trimming to expose a final backslash character. */
	elemLength += trimr && (element[elemLength - 1] == '\\');

	/*
	 * If we're left with empty element after trimming, do nothing.
	 */

	if (elemLength == 0) {
	    continue;
	}

	/*
	 * Append to the result with space if needed.
	 */

	if (needSpace) {
	    *p++ = ' ';
	}
	memcpy(p, element, elemLength);
	p += elemLength;
	needSpace = 1;
    }
    *p = '\0';
    return result;
}

/*
 *----------------------------------------------------------------------
 *
 * Tcl_ConcatObj --
 *
 *	Concatenate the strings from a set of objects into a single string
 *	object with spaces between the original strings.
 *
 * Results:
 *	The return value is a new string object containing a concatenation of
 *	the strings in objv. Its ref count is zero.
 *
 * Side effects:
 *	A new object is created.
 *
 *----------------------------------------------------------------------
 */

Tcl_Obj *
Tcl_ConcatObj(
    int objc,			/* Number of objects to concatenate. */
    Tcl_Obj *const objv[])	/* Array of objects to concatenate. */
{
    int i, elemLength, needSpace = 0, bytesNeeded = 0;
    const char *element;
    Tcl_Obj *objPtr, *resPtr;

    /*
     * Check first to see if all the items are of list type or empty. If so,
     * we will concat them together as lists, and return a list object. This
     * is only valid when the lists are in canonical form.
     */

    for (i = 0;  i < objc;  i++) {
	int length;

	objPtr = objv[i];
	if (TclListObjIsCanonical(objPtr)) {
	    continue;
	}
	TclGetStringFromObj(objPtr, &length);
	if (length > 0) {
	    break;
	}
    }
    if (i == objc) {
	resPtr = NULL;
	for (i = 0;  i < objc;  i++) {
	    objPtr = objv[i];
	    if (!TclListObjIsCanonical(objPtr)) {
		continue;
	    }
	    if (resPtr) {
		if (TCL_OK != Tcl_ListObjAppendList(NULL, resPtr, objPtr)) {
		    /* Abandon ship! */
		    Tcl_DecrRefCount(resPtr);
		    goto slow;
		}
	    } else {
		resPtr = TclListObjCopy(NULL, objPtr);
	    }
	}
	if (!resPtr) {
	    resPtr = Tcl_NewObj();
	}
	return resPtr;
    }

  slow:
    /*
     * Something cannot be determined to be safe, so build the concatenation
     * the slow way, using the string representations.
     *
     * First try to pre-allocate the size required.
     */

    for (i = 0;  i < objc;  i++) {
	element = TclGetStringFromObj(objv[i], &elemLength);
	bytesNeeded += elemLength;
	if (bytesNeeded < 0) {
	    break;
	}
    }

    /*
     * Does not matter if this fails, will simply try later to build up the
     * string with each Append reallocating as needed with the usual string
     * append algorithm.  When that fails it will report the error.
     */

    TclNewObj(resPtr);
    (void) Tcl_AttemptSetObjLength(resPtr, bytesNeeded + objc - 1);
    Tcl_SetObjLength(resPtr, 0);

    for (i = 0;  i < objc;  i++) {
	int triml, trimr;

	element = TclGetStringFromObj(objv[i], &elemLength);

	/* Trim away the leading/trailing whitespace. */
	triml = TclTrim(element, elemLength, CONCAT_TRIM_SET,
		CONCAT_WS_SIZE, &trimr);
	element += triml;
	elemLength -= triml + trimr;

	/* Do not permit trimming to expose a final backslash character. */
	elemLength += trimr && (element[elemLength - 1] == '\\');

	/*
	 * If we're left with empty element after trimming, do nothing.
	 */

	if (elemLength == 0) {
	    continue;
	}

	/*
	 * Append to the result with space if needed.
	 */

	if (needSpace) {
	    Tcl_AppendToObj(resPtr, " ", 1);
	}
	Tcl_AppendToObj(resPtr, element, elemLength);
	needSpace = 1;
    }
    return resPtr;
}

#if !defined(TCL_NO_DEPRECATED) && TCL_MAJOR_VERSION < 9
/*
 *----------------------------------------------------------------------
 *
 * Tcl_StringMatch --
 *
 *	See if a particular string matches a particular pattern.
 *
 * Results:
 *	The return value is 1 if string matches pattern, and 0 otherwise. The
 *	matching operation permits the following special characters in the
 *	pattern: *?\[] (see the manual entry for details on what these mean).
 *
 * Side effects:
 *	None.
 *
 *----------------------------------------------------------------------
 */

#undef Tcl_StringMatch
int
Tcl_StringMatch(
    const char *str,		/* String. */
    const char *pattern)	/* Pattern, which may contain special
				 * characters. */
{
    return Tcl_StringCaseMatch(str, pattern, 0);
}
#endif /* TCL_NO_DEPRECATED */
/*
 *----------------------------------------------------------------------
 *
 * Tcl_StringCaseMatch --
 *
 *	See if a particular string matches a particular pattern. Allows case
 *	insensitivity.
 *
 * Results:
 *	The return value is 1 if string matches pattern, and 0 otherwise. The
 *	matching operation permits the following special characters in the
 *	pattern: *?\[] (see the manual entry for details on what these mean).
 *
 * Side effects:
 *	None.
 *
 *----------------------------------------------------------------------
 */

int
Tcl_StringCaseMatch(
    const char *str,		/* String. */
    const char *pattern,	/* Pattern, which may contain special
				 * characters. */
    int nocase)			/* 0 for case sensitive, 1 for insensitive */
{
    int p, charLen;
    int ch1 = 0, ch2 = 0;

    while (1) {
	p = *pattern;

	/*
	 * See if we're at the end of both the pattern and the string. If so,
	 * we succeeded. If we're at the end of the pattern but not at the end
	 * of the string, we failed.
	 */

	if (p == '\0') {
	    return (*str == '\0');
	}
	if ((*str == '\0') && (p != '*')) {
	    return 0;
	}

	/*
	 * Check for a "*" as the next pattern character. It matches any
	 * substring. We handle this by calling ourselves recursively for each
	 * postfix of string, until either we match or we reach the end of the
	 * string.
	 */

	if (p == '*') {
	    /*
	     * Skip all successive *'s in the pattern
	     */

	    while (*(++pattern) == '*') {}
	    p = *pattern;
	    if (p == '\0') {
		return 1;
	    }

	    /*
	     * This is a special case optimization for single-byte utf.
	     */

	    if (UCHAR(*pattern) < 0x80) {
		ch2 = (int)
			(nocase ? tolower(UCHAR(*pattern)) : UCHAR(*pattern));
	    } else {
		TclUtfToUCS4(pattern, &ch2);
		if (nocase) {
		    ch2 = Tcl_UniCharToLower(ch2);
		}
	    }

	    while (1) {
		/*
		 * Optimization for matching - cruise through the string
		 * quickly if the next char in the pattern isn't a special
		 * character
		 */

		if ((p != '[') && (p != '?') && (p != '\\')) {
		    if (nocase) {
			while (*str) {
			    charLen = TclUtfToUCS4(str, &ch1);
			    if (ch2==ch1 || ch2==Tcl_UniCharToLower(ch1)) {
				break;
			    }
			    str += charLen;
			}
		    } else {
			/*
			 * There's no point in trying to make this code
			 * shorter, as the number of bytes you want to compare
			 * each time is non-constant.
			 */

			while (*str) {
			    charLen = TclUtfToUCS4(str, &ch1);
			    if (ch2 == ch1) {
				break;
			    }
			    str += charLen;
			}
		    }
		}
		if (Tcl_StringCaseMatch(str, pattern, nocase)) {
		    return 1;
		}
		if (*str == '\0') {
		    return 0;
		}
		str += TclUtfToUCS4(str, &ch1);
	    }
	}

	/*
	 * Check for a "?" as the next pattern character. It matches any
	 * single character.
	 */

	if (p == '?') {
	    pattern++;
	    str += TclUtfToUCS4(str, &ch1);
	    continue;
	}

	/*
	 * Check for a "[" as the next pattern character. It is followed by a
	 * list of characters that are acceptable, or by a range (two
	 * characters separated by "-").
	 */

	if (p == '[') {
	    int startChar = 0, endChar = 0;

	    pattern++;
	    if (UCHAR(*str) < 0x80) {
		ch1 = (int)
			(nocase ? tolower(UCHAR(*str)) : UCHAR(*str));
		str++;
	    } else {
		str += TclUtfToUCS4(str, &ch1);
		if (nocase) {
		    ch1 = Tcl_UniCharToLower(ch1);
		}
	    }
	    while (1) {
		if ((*pattern == ']') || (*pattern == '\0')) {
		    return 0;
		}
		if (UCHAR(*pattern) < 0x80) {
		    startChar = (int) (nocase
			    ? tolower(UCHAR(*pattern)) : UCHAR(*pattern));
		    pattern++;
		} else {
		    pattern += TclUtfToUCS4(pattern, &startChar);
		    if (nocase) {
			startChar = Tcl_UniCharToLower(startChar);
		    }
		}
		if (*pattern == '-') {
		    pattern++;
		    if (*pattern == '\0') {
			return 0;
		    }
		    if (UCHAR(*pattern) < 0x80) {
			endChar = (int) (nocase
				? tolower(UCHAR(*pattern)) : UCHAR(*pattern));
			pattern++;
		    } else {
			pattern += TclUtfToUCS4(pattern, &endChar);
			if (nocase) {
			    endChar = Tcl_UniCharToLower(endChar);
			}
		    }
		    if (((startChar <= ch1) && (ch1 <= endChar))
			    || ((endChar <= ch1) && (ch1 <= startChar))) {
			/*
			 * Matches ranges of form [a-z] or [z-a].
			 */

			break;
		    }
		} else if (startChar == ch1) {
		    break;
		}
	    }
	    /* If we reach here, we matched. Need to move past closing ] */
	    while (*pattern != ']') {
		if (*pattern == '\0') {
		    /* We ran out of pattern after matching something in
		     * (unclosed!) brackets. So long as we ran out of string
		     * at the same time, we have a match. Otherwise, not. */
		    return (*str == '\0');
		}
		pattern++;
	    }
	    pattern++;
	    continue;
	}

	/*
	 * If the next pattern character is '\', just strip off the '\' so we
	 * do exact matching on the character that follows.
	 */

	if (p == '\\') {
	    pattern++;
	    if (*pattern == '\0') {
		return 0;
	    }
	}

	/*
	 * There's no special character. Just make sure that the next bytes of
	 * each string match.
	 */

	str += TclUtfToUCS4(str, &ch1);
	pattern += TclUtfToUCS4(pattern, &ch2);
	if (nocase) {
	    if (Tcl_UniCharToLower(ch1) != Tcl_UniCharToLower(ch2)) {
		return 0;
	    }
	} else if (ch1 != ch2) {
	    return 0;
	}
    }
}

/*
 *----------------------------------------------------------------------
 *
 * TclByteArrayMatch --
 *
 *	See if a particular string matches a particular pattern.  Does not
 *	allow for case insensitivity.
 *	Parallels tclUtf.c:TclUniCharMatch, adjusted for char* and sans nocase.
 *
 * Results:
 *	The return value is 1 if string matches pattern, and 0 otherwise. The
 *	matching operation permits the following special characters in the
 *	pattern: *?\[] (see the manual entry for details on what these mean).
 *
 * Side effects:
 *	None.
 *
 *----------------------------------------------------------------------
 */

int
TclByteArrayMatch(
    const unsigned char *string,/* String. */
    int strLen,			/* Length of String */
    const unsigned char *pattern,
				/* Pattern, which may contain special
				 * characters. */
    int ptnLen,			/* Length of Pattern */
    TCL_UNUSED(int) /*flags*/)
{
    const unsigned char *stringEnd, *patternEnd;
    unsigned char p;

    stringEnd = string + strLen;
    patternEnd = pattern + ptnLen;

    while (1) {
	/*
	 * See if we're at the end of both the pattern and the string. If so,
	 * we succeeded. If we're at the end of the pattern but not at the end
	 * of the string, we failed.
	 */

	if (pattern == patternEnd) {
	    return (string == stringEnd);
	}
	p = *pattern;
	if ((string == stringEnd) && (p != '*')) {
	    return 0;
	}

	/*
	 * Check for a "*" as the next pattern character. It matches any
	 * substring. We handle this by skipping all the characters up to the
	 * next matching one in the pattern, and then calling ourselves
	 * recursively for each postfix of string, until either we match or we
	 * reach the end of the string.
	 */

	if (p == '*') {
	    /*
	     * Skip all successive *'s in the pattern.
	     */

	    while ((++pattern < patternEnd) && (*pattern == '*')) {
		/* empty body */
	    }
	    if (pattern == patternEnd) {
		return 1;
	    }
	    p = *pattern;
	    while (1) {
		/*
		 * Optimization for matching - cruise through the string
		 * quickly if the next char in the pattern isn't a special
		 * character.
		 */

		if ((p != '[') && (p != '?') && (p != '\\')) {
		    while ((string < stringEnd) && (p != *string)) {
			string++;
		    }
		}
		if (TclByteArrayMatch(string, stringEnd - string,
				pattern, patternEnd - pattern, 0)) {
		    return 1;
		}
		if (string == stringEnd) {
		    return 0;
		}
		string++;
	    }
	}

	/*
	 * Check for a "?" as the next pattern character. It matches any
	 * single character.
	 */

	if (p == '?') {
	    pattern++;
	    string++;
	    continue;
	}

	/*
	 * Check for a "[" as the next pattern character. It is followed by a
	 * list of characters that are acceptable, or by a range (two
	 * characters separated by "-").
	 */

	if (p == '[') {
	    unsigned char ch1, startChar, endChar;

	    pattern++;
	    ch1 = *string;
	    string++;
	    while (1) {
		if ((*pattern == ']') || (pattern == patternEnd)) {
		    return 0;
		}
		startChar = *pattern;
		pattern++;
		if (*pattern == '-') {
		    pattern++;
		    if (pattern == patternEnd) {
			return 0;
		    }
		    endChar = *pattern;
		    pattern++;
		    if (((startChar <= ch1) && (ch1 <= endChar))
			    || ((endChar <= ch1) && (ch1 <= startChar))) {
			/*
			 * Matches ranges of form [a-z] or [z-a].
			 */

			break;
		    }
		} else if (startChar == ch1) {
		    break;
		}
	    }
	    while (*pattern != ']') {
		if (pattern == patternEnd) {
		    pattern--;
		    break;
		}
		pattern++;
	    }
	    pattern++;
	    continue;
	}

	/*
	 * If the next pattern character is '\', just strip off the '\' so we
	 * do exact matching on the character that follows.
	 */

	if (p == '\\') {
	    if (++pattern == patternEnd) {
		return 0;
	    }
	}

	/*
	 * There's no special character. Just make sure that the next bytes of
	 * each string match.
	 */

	if (*string != *pattern) {
	    return 0;
	}
	string++;
	pattern++;
    }
}

/*
 *----------------------------------------------------------------------
 *
 * TclStringMatchObj --
 *
 *	See if a particular string matches a particular pattern. Allows case
 *	insensitivity. This is the generic multi-type handler for the various
 *	matching algorithms.
 *
 * Results:
 *	The return value is 1 if string matches pattern, and 0 otherwise. The
 *	matching operation permits the following special characters in the
 *	pattern: *?\[] (see the manual entry for details on what these mean).
 *
 * Side effects:
 *	None.
 *
 *----------------------------------------------------------------------
 */

int
TclStringMatchObj(
    Tcl_Obj *strObj,		/* string object. */
    Tcl_Obj *ptnObj,		/* pattern object. */
    int flags)			/* Only TCL_MATCH_NOCASE should be passed, or
				 * 0. */
{
    int match, length, plen;

    /*
     * Promote based on the type of incoming object.
     * XXX: Currently doesn't take advantage of exact-ness that
     * XXX: TclReToGlob tells us about
    trivial = nocase ? 0 : TclMatchIsTrivial(TclGetString(ptnObj));
     */

    if (TclHasIntRep(strObj, &tclStringType) || (strObj->typePtr == NULL)) {
	Tcl_UniChar *udata, *uptn;

	udata = Tcl_GetUnicodeFromObj(strObj, &length);
	uptn  = Tcl_GetUnicodeFromObj(ptnObj, &plen);
	match = TclUniCharMatch(udata, length, uptn, plen, flags);
    } else if (TclIsPureByteArray(strObj) && TclIsPureByteArray(ptnObj)
		&& !flags) {
	unsigned char *data, *ptn;

	data = Tcl_GetByteArrayFromObj(strObj, &length);
	ptn  = Tcl_GetByteArrayFromObj(ptnObj, &plen);
	match = TclByteArrayMatch(data, length, ptn, plen, 0);
    } else {
	match = Tcl_StringCaseMatch(TclGetString(strObj),
		TclGetString(ptnObj), flags);
    }
    return match;
}

/*
 *----------------------------------------------------------------------
 *
 * Tcl_DStringInit --
 *
 *	Initializes a dynamic string, discarding any previous contents of the
 *	string (Tcl_DStringFree should have been called already if the dynamic
 *	string was previously in use).
 *
 * Results:
 *	None.
 *
 * Side effects:
 *	The dynamic string is initialized to be empty.
 *
 *----------------------------------------------------------------------
 */

void
Tcl_DStringInit(
    Tcl_DString *dsPtr)		/* Pointer to structure for dynamic string. */
{
    dsPtr->string = dsPtr->staticSpace;
    dsPtr->length = 0;
    dsPtr->spaceAvl = TCL_DSTRING_STATIC_SIZE;
    dsPtr->staticSpace[0] = '\0';
}

/*
 *----------------------------------------------------------------------
 *
 * Tcl_DStringAppend --
 *
 *	Append more bytes to the current value of a dynamic string.
 *
 * Results:
 *	The return value is a pointer to the dynamic string's new value.
 *
 * Side effects:
 *	Length bytes from "bytes" (or all of "bytes" if length is less than
 *	zero) are added to the current value of the string. Memory gets
 *	reallocated if needed to accomodate the string's new size.
 *
 *----------------------------------------------------------------------
 */

char *
Tcl_DStringAppend(
    Tcl_DString *dsPtr,		/* Structure describing dynamic string. */
    const char *bytes,		/* String to append. If length is -1 then this
				 * must be null-terminated. */
    int length)			/* Number of bytes from "bytes" to append. If
				 * < 0, then append all of bytes, up to null
				 * at end. */
{
    int newSize;

    if (length < 0) {
	length = strlen(bytes);
    }
    newSize = length + dsPtr->length;

    /*
     * Allocate a larger buffer for the string if the current one isn't large
     * enough. Allocate extra space in the new buffer so that there will be
     * room to grow before we have to allocate again.
     */

    if (newSize >= dsPtr->spaceAvl) {
	dsPtr->spaceAvl = newSize * 2;
	if (dsPtr->string == dsPtr->staticSpace) {
	    char *newString = (char *)ckalloc(dsPtr->spaceAvl);

	    memcpy(newString, dsPtr->string, dsPtr->length);
	    dsPtr->string = newString;
	} else {
	    int offset = -1;

	    /* See [16896d49fd] */
	    if (bytes >= dsPtr->string
		    && bytes <= dsPtr->string + dsPtr->length) {
		offset = bytes - dsPtr->string;
	    }

	    dsPtr->string = (char *)ckrealloc(dsPtr->string, dsPtr->spaceAvl);

	    if (offset >= 0) {
		bytes = dsPtr->string + offset;
	    }
	}
    }

    /*
     * Copy the new string into the buffer at the end of the old one.
     */

    memcpy(dsPtr->string + dsPtr->length, bytes, length);
    dsPtr->length += length;
    dsPtr->string[dsPtr->length] = '\0';
    return dsPtr->string;
}

/*
 *----------------------------------------------------------------------
 *
 * TclDStringAppendObj, TclDStringAppendDString --
 *
 *	Simple wrappers round Tcl_DStringAppend that make it easier to append
 *	from particular sources of strings.
 *
 *----------------------------------------------------------------------
 */

char *
TclDStringAppendObj(
    Tcl_DString *dsPtr,
    Tcl_Obj *objPtr)
{
    int length;
    char *bytes = TclGetStringFromObj(objPtr, &length);

    return Tcl_DStringAppend(dsPtr, bytes, length);
}

char *
TclDStringAppendDString(
    Tcl_DString *dsPtr,
    Tcl_DString *toAppendPtr)
{
    return Tcl_DStringAppend(dsPtr, Tcl_DStringValue(toAppendPtr),
	    Tcl_DStringLength(toAppendPtr));
}

/*
 *----------------------------------------------------------------------
 *
 * Tcl_DStringAppendElement --
 *
 *	Append a list element to the current value of a dynamic string.
 *
 * Results:
 *	The return value is a pointer to the dynamic string's new value.
 *
 * Side effects:
 *	String is reformatted as a list element and added to the current value
 *	of the string. Memory gets reallocated if needed to accomodate the
 *	string's new size.
 *
 *----------------------------------------------------------------------
 */

char *
Tcl_DStringAppendElement(
    Tcl_DString *dsPtr,		/* Structure describing dynamic string. */
    const char *element)	/* String to append. Must be
				 * null-terminated. */
{
    char *dst = dsPtr->string + dsPtr->length;
    int needSpace = TclNeedSpace(dsPtr->string, dst);
    char flags = 0;
    int quoteHash = 1, newSize;

    if (needSpace) {
	/*
	 * If we need a space to separate the new element from something
	 * already ending the string, we're not appending the first element
	 * of any list, so we need not quote any leading hash character.
	 */
	quoteHash = 0;
    } else {
	/*
	 * We don't need a space, maybe because there's some already there.
	 * Checking whether we might be appending a first element is a bit
	 * more involved.
	 *
	 * Backtrack over all whitespace.
	 */
	while ((--dst >= dsPtr->string) && TclIsSpaceProcM(*dst)) {
	}

	/* Call again without whitespace to confound things. */
	quoteHash = !TclNeedSpace(dsPtr->string, dst+1);
    }
    if (!quoteHash) {
	flags |= TCL_DONT_QUOTE_HASH;
    }
    newSize = dsPtr->length + needSpace + TclScanElement(element, -1, &flags);
    if (!quoteHash) {
	flags |= TCL_DONT_QUOTE_HASH;
    }

    /*
     * Allocate a larger buffer for the string if the current one isn't large
     * enough. Allocate extra space in the new buffer so that there will be
     * room to grow before we have to allocate again. SPECIAL NOTE: must use
     * memcpy, not strcpy, to copy the string to a larger buffer, since there
     * may be embedded NULLs in the string in some cases.
     */

    if (newSize >= dsPtr->spaceAvl) {
	dsPtr->spaceAvl = newSize * 2;
	if (dsPtr->string == dsPtr->staticSpace) {
	    char *newString = (char *)ckalloc(dsPtr->spaceAvl);

	    memcpy(newString, dsPtr->string, dsPtr->length);
	    dsPtr->string = newString;
	} else {
	    int offset = -1;

	    /* See [16896d49fd] */
	    if (element >= dsPtr->string
		    && element <= dsPtr->string + dsPtr->length) {
		offset = element - dsPtr->string;
	    }

	    dsPtr->string = (char *)ckrealloc(dsPtr->string, dsPtr->spaceAvl);

	    if (offset >= 0) {
		element = dsPtr->string + offset;
	    }
	}
    }
    dst = dsPtr->string + dsPtr->length;

    /*
     * Convert the new string to a list element and copy it into the buffer at
     * the end, with a space, if needed.
     */

    if (needSpace) {
	*dst = ' ';
	dst++;
	dsPtr->length++;
    }

    dsPtr->length += TclConvertElement(element, -1, dst, flags);
    dsPtr->string[dsPtr->length] = '\0';
    return dsPtr->string;
}

/*
 *----------------------------------------------------------------------
 *
 * Tcl_DStringSetLength --
 *
 *	Change the length of a dynamic string. This can cause the string to
 *	either grow or shrink, depending on the value of length.
 *
 * Results:
 *	None.
 *
 * Side effects:
 *	The length of dsPtr is changed to length and a null byte is stored at
 *	that position in the string. If length is larger than the space
 *	allocated for dsPtr, then a panic occurs.
 *
 *----------------------------------------------------------------------
 */

void
Tcl_DStringSetLength(
    Tcl_DString *dsPtr,		/* Structure describing dynamic string. */
    int length)			/* New length for dynamic string. */
{
    int newsize;

    if (length < 0) {
	length = 0;
    }
    if (length >= dsPtr->spaceAvl) {
	/*
	 * There are two interesting cases here. In the first case, the user
	 * may be trying to allocate a large buffer of a specific size. It
	 * would be wasteful to overallocate that buffer, so we just allocate
	 * enough for the requested size plus the trailing null byte. In the
	 * second case, we are growing the buffer incrementally, so we need
	 * behavior similar to Tcl_DStringAppend. The requested length will
	 * usually be a small delta above the current spaceAvl, so we'll end
	 * up doubling the old size. This won't grow the buffer quite as
	 * quickly, but it should be close enough.
	 */

	newsize = dsPtr->spaceAvl * 2;
	if (length < newsize) {
	    dsPtr->spaceAvl = newsize;
	} else {
	    dsPtr->spaceAvl = length + 1;
	}
	if (dsPtr->string == dsPtr->staticSpace) {
	    char *newString = (char *)ckalloc(dsPtr->spaceAvl);

	    memcpy(newString, dsPtr->string, dsPtr->length);
	    dsPtr->string = newString;
	} else {
	    dsPtr->string = (char *)ckrealloc(dsPtr->string, dsPtr->spaceAvl);
	}
    }
    dsPtr->length = length;
    dsPtr->string[length] = 0;
}

/*
 *----------------------------------------------------------------------
 *
 * Tcl_DStringFree --
 *
 *	Frees up any memory allocated for the dynamic string and reinitializes
 *	the string to an empty state.
 *
 * Results:
 *	None.
 *
 * Side effects:
 *	The previous contents of the dynamic string are lost, and the new
 *	value is an empty string.
 *
 *----------------------------------------------------------------------
 */

void
Tcl_DStringFree(
    Tcl_DString *dsPtr)		/* Structure describing dynamic string. */
{
    if (dsPtr->string != dsPtr->staticSpace) {
	ckfree(dsPtr->string);
    }
    dsPtr->string = dsPtr->staticSpace;
    dsPtr->length = 0;
    dsPtr->spaceAvl = TCL_DSTRING_STATIC_SIZE;
    dsPtr->staticSpace[0] = '\0';
}

/*
 *----------------------------------------------------------------------
 *
 * Tcl_DStringResult --
 *
 *	This function moves the value of a dynamic string into an interpreter
 *	as its string result. Afterwards, the dynamic string is reset to an
 *	empty string.
 *
 * Results:
 *	None.
 *
 * Side effects:
 *	The string is "moved" to interp's result, and any existing string
 *	result for interp is freed. dsPtr is reinitialized to an empty string.
 *
 *----------------------------------------------------------------------
 */

void
Tcl_DStringResult(
    Tcl_Interp *interp,		/* Interpreter whose result is to be reset. */
    Tcl_DString *dsPtr)		/* Dynamic string that is to become the
				 * result of interp. */
{
    Tcl_SetObjResult(interp, TclDStringToObj(dsPtr));
}

/*
 *----------------------------------------------------------------------
 *
 * Tcl_DStringGetResult --
 *
 *	This function moves an interpreter's result into a dynamic string.
 *
 * Results:
 *	None.
 *
 * Side effects:
 *	The interpreter's string result is cleared, and the previous contents
 *	of dsPtr are freed.
 *
 *	If the string result is empty, the object result is moved to the
 *	string result, then the object result is reset.
 *
 *----------------------------------------------------------------------
 */

void
Tcl_DStringGetResult(
    Tcl_Interp *interp,		/* Interpreter whose result is to be reset. */
    Tcl_DString *dsPtr)		/* Dynamic string that is to become the result
				 * of interp. */
{
#if defined(TCL_NO_DEPRECATED) || TCL_MAJOR_VERSION > 8
    Tcl_Obj *obj = Tcl_GetObjResult(interp);
    const char *bytes = TclGetString(obj);

    Tcl_DStringFree(dsPtr);
    Tcl_DStringAppend(dsPtr, bytes, obj->length);
    Tcl_ResetResult(interp);
#else
    Interp *iPtr = (Interp *) interp;

    if (dsPtr->string != dsPtr->staticSpace) {
	ckfree(dsPtr->string);
    }

    /*
     * Do more efficient transfer when we know the result is a Tcl_Obj. When
     * there's no string result, we only have to deal with two cases:
     *
     *  1. When the string rep is the empty string, when we don't copy but
     *     instead use the staticSpace in the DString to hold an empty string.

     *  2. When the string rep is not there or there's a real string rep, when
     *     we use Tcl_GetString to fetch (or generate) the string rep - which
     *     we know to have been allocated with ckalloc() - and use it to
     *     populate the DString space. Then, we free the internal rep. and set
     *     the object's string representation back to the canonical empty
     *     string.
     */

    if (!iPtr->result[0] && iPtr->objResultPtr
	    && !Tcl_IsShared(iPtr->objResultPtr)) {
	if (iPtr->objResultPtr->bytes == &tclEmptyString) {
	    dsPtr->string = dsPtr->staticSpace;
	    dsPtr->string[0] = 0;
	    dsPtr->length = 0;
	    dsPtr->spaceAvl = TCL_DSTRING_STATIC_SIZE;
	} else {
	    dsPtr->string = TclGetString(iPtr->objResultPtr);
	    dsPtr->length = iPtr->objResultPtr->length;
	    dsPtr->spaceAvl = dsPtr->length + 1;
	    TclFreeIntRep(iPtr->objResultPtr);
	    iPtr->objResultPtr->bytes = &tclEmptyString;
	    iPtr->objResultPtr->length = 0;
	}
	return;
    }

    /*
     * If the string result is empty, move the object result to the string
     * result, then reset the object result.
     */

    (void) Tcl_GetStringResult(interp);

    dsPtr->length = strlen(iPtr->result);
    if (iPtr->freeProc != NULL) {
	if (iPtr->freeProc == TCL_DYNAMIC) {
	    dsPtr->string = iPtr->result;
	    dsPtr->spaceAvl = dsPtr->length+1;
	} else {
	    dsPtr->string = (char *)ckalloc(dsPtr->length+1);
	    memcpy(dsPtr->string, iPtr->result, dsPtr->length+1);
	    iPtr->freeProc(iPtr->result);
	}
	dsPtr->spaceAvl = dsPtr->length+1;
	iPtr->freeProc = NULL;
    } else {
	if (dsPtr->length < TCL_DSTRING_STATIC_SIZE) {
	    dsPtr->string = dsPtr->staticSpace;
	    dsPtr->spaceAvl = TCL_DSTRING_STATIC_SIZE;
	} else {
	    dsPtr->string = (char *)ckalloc(dsPtr->length+1);
	    dsPtr->spaceAvl = dsPtr->length + 1;
	}
	memcpy(dsPtr->string, iPtr->result, dsPtr->length+1);
    }

    iPtr->result = iPtr->resultSpace;
    iPtr->resultSpace[0] = 0;
#endif /* !TCL_NO_DEPRECATED */
}

/*
 *----------------------------------------------------------------------
 *
 * TclDStringToObj --
 *
 *	This function moves a dynamic string's contents to a new Tcl_Obj. Be
 *	aware that this function does *not* check that the encoding of the
 *	contents of the dynamic string is correct; this is the caller's
 *	responsibility to enforce.
 *
 * Results:
 *	The newly-allocated untyped (i.e., typePtr==NULL) Tcl_Obj with a
 *	reference count of zero.
 *
 * Side effects:
 *	The string is "moved" to the object. dsPtr is reinitialized to an
 *	empty string; it does not need to be Tcl_DStringFree'd after this if
 *	not used further.
 *
 *----------------------------------------------------------------------
 */

Tcl_Obj *
TclDStringToObj(
    Tcl_DString *dsPtr)
{
    Tcl_Obj *result;

    if (dsPtr->string == dsPtr->staticSpace) {
	if (dsPtr->length == 0) {
	    TclNewObj(result);
	} else {
	    /*
	     * Static buffer, so must copy.
	     */

	    TclNewStringObj(result, dsPtr->string, dsPtr->length);
	}
    } else {
	/*
	 * Dynamic buffer, so transfer ownership and reset.
	 */

	TclNewObj(result);
	result->bytes = dsPtr->string;
	result->length = dsPtr->length;
    }

    /*
     * Re-establish the DString as empty with no buffer allocated.
     */

    dsPtr->string = dsPtr->staticSpace;
    dsPtr->spaceAvl = TCL_DSTRING_STATIC_SIZE;
    dsPtr->length = 0;
    dsPtr->staticSpace[0] = '\0';

    return result;
}

/*
 *----------------------------------------------------------------------
 *
 * Tcl_DStringStartSublist --
 *
 *	This function adds the necessary information to a dynamic string
 *	(e.g. " {") to start a sublist. Future element appends will be in the
 *	sublist rather than the main list.
 *
 * Results:
 *	None.
 *
 * Side effects:
 *	Characters get added to the dynamic string.
 *
 *----------------------------------------------------------------------
 */

void
Tcl_DStringStartSublist(
    Tcl_DString *dsPtr)		/* Dynamic string. */
{
    if (TclNeedSpace(dsPtr->string, dsPtr->string + dsPtr->length)) {
	TclDStringAppendLiteral(dsPtr, " {");
    } else {
	TclDStringAppendLiteral(dsPtr, "{");
    }
}

/*
 *----------------------------------------------------------------------
 *
 * Tcl_DStringEndSublist --
 *
 *	This function adds the necessary characters to a dynamic string to end
 *	a sublist (e.g. "}"). Future element appends will be in the enclosing
 *	(sub)list rather than the current sublist.
 *
 * Results:
 *	None.
 *
 * Side effects:
 *	None.
 *
 *----------------------------------------------------------------------
 */

void
Tcl_DStringEndSublist(
    Tcl_DString *dsPtr)		/* Dynamic string. */
{
    TclDStringAppendLiteral(dsPtr, "}");
}

/*
 *----------------------------------------------------------------------
 *
 * Tcl_PrintDouble --
 *
 *	Given a floating-point value, this function converts it to an ASCII
 *	string using.
 *
 * Results:
 *	The ASCII equivalent of "value" is written at "dst". It is written
 *	using the current precision, and it is guaranteed to contain a decimal
 *	point or exponent, so that it looks like a floating-point value and
 *	not an integer.
 *
 * Side effects:
 *	None.
 *
 *----------------------------------------------------------------------
 */

void
Tcl_PrintDouble(
    TCL_UNUSED(Tcl_Interp *),
    double value,		/* Value to print as string. */
    char *dst)			/* Where to store converted value; must have
				 * at least TCL_DOUBLE_SPACE characters. */
{
    char *p, c;
    int exponent;
    int signum;
    char *digits;
    char *end;
    int *precisionPtr = (int *)Tcl_GetThreadData(&precisionKey, sizeof(int));

    /*
     * Handle NaN.
     */

    if (TclIsNaN(value)) {
	TclFormatNaN(value, dst);
	return;
    }

    /*
     * Handle infinities.
     */

    if (TclIsInfinite(value)) {
	/*
	 * Remember to copy the terminating NUL too.
	 */

	if (value < 0) {
	    memcpy(dst, "-Inf", 5);
	} else {
	    memcpy(dst, "Inf", 4);
	}
	return;
    }

    /*
     * Ordinary (normal and denormal) values.
     */

    if (*precisionPtr == 0) {
	digits = TclDoubleDigits(value, -1, TCL_DD_SHORTEST,
		&exponent, &signum, &end);
    } else {
	/*
	 * There are at least two possible interpretations for tcl_precision.
	 *
	 * The first is, "choose the decimal representation having
	 * $tcl_precision digits of significance that is nearest to the given
	 * number, breaking ties by rounding to even, and then trimming
	 * trailing zeros." This gives the greatest possible precision in the
	 * decimal string, but offers the anomaly that [expr 0.1] will be
	 * "0.10000000000000001".
	 *
	 * The second is "choose the decimal representation having at most
	 * $tcl_precision digits of significance that is nearest to the given
	 * number. If no such representation converts exactly to the given
	 * number, choose the one that is closest, breaking ties by rounding
	 * to even. If more than one such representation converts exactly to
	 * the given number, choose the shortest, breaking ties in favour of
	 * the nearest, breaking remaining ties in favour of the one ending in
	 * an even digit."
	 *
	 * Tcl 8.4 implements the first of these, which gives rise to
	 * anomalies in formatting:
	 *
	 *	% expr 0.1
	 *	0.10000000000000001
	 *	% expr 0.01
	 *	0.01
	 *	% expr 1e-7
	 *	9.9999999999999995e-08
	 *
	 * For human readability, it appears better to choose the second rule,
	 * and let [expr 0.1] return 0.1. But for 8.4 compatibility, we prefer
	 * the first (the recommended zero value for tcl_precision avoids the
	 * problem entirely).
	 *
	 * Uncomment TCL_DD_SHORTEST in the next call to prefer the method
	 * that allows floating point values to be shortened if it can be done
	 * without loss of precision.
	 */

	digits = TclDoubleDigits(value, *precisionPtr,
		TCL_DD_E_FORMAT /* | TCL_DD_SHORTEST */,
		&exponent, &signum, &end);
    }
    if (signum) {
	*dst++ = '-';
    }
    p = digits;
    if (exponent < -4 || exponent > 16) {
	/*
	 * E format for numbers < 1e-3 or >= 1e17.
	 */

	*dst++ = *p++;
	c = *p;
	if (c != '\0') {
	    *dst++ = '.';
	    while (c != '\0') {
		*dst++ = c;
		c = *++p;
	    }
	}

	/*
	 * Tcl 8.4 appears to format with at least a two-digit exponent;
	 * preserve that behaviour when tcl_precision != 0
	 */

	if (*precisionPtr == 0) {
	    sprintf(dst, "e%+d", exponent);
	} else {
	    sprintf(dst, "e%+03d", exponent);
	}
    } else {
	/*
	 * F format for others.
	 */

	if (exponent < 0) {
	    *dst++ = '0';
	}
	c = *p;
	while (exponent-- >= 0) {
	    if (c != '\0') {
		*dst++ = c;
		c = *++p;
	    } else {
		*dst++ = '0';
	    }
	}
	*dst++ = '.';
	if (c == '\0') {
	    *dst++ = '0';
	} else {
	    while (++exponent < -1) {
		*dst++ = '0';
	    }
	    while (c != '\0') {
		*dst++ = c;
		c = *++p;
	    }
	}
	*dst++ = '\0';
    }
    ckfree(digits);
}

/*
 *----------------------------------------------------------------------
 *
 * TclPrecTraceProc --
 *
 *	This function is invoked whenever the variable "tcl_precision" is
 *	written.
 *
 * Results:
 *	Returns NULL if all went well, or an error message if the new value
 *	for the variable doesn't make sense.
 *
 * Side effects:
 *	If the new value doesn't make sense then this function undoes the
 *	effect of the variable modification. Otherwise it modifies the format
 *	string that's used by Tcl_PrintDouble.
 *
 *----------------------------------------------------------------------
 */

#if !defined(TCL_NO_DEPRECATED) && TCL_MAJOR_VERSION < 9
char *
TclPrecTraceProc(
    ClientData clientData,
    Tcl_Interp *interp,		/* Interpreter containing variable. */
    const char *name1,		/* Name of variable. */
    const char *name2,		/* Second part of variable name. */
    int flags)			/* Information about what happened. */
{
    Tcl_Obj *value;
    Tcl_WideInt prec;
    int *precisionPtr = (int *)Tcl_GetThreadData(&precisionKey, sizeof(int));

    /*
     * If the variable is unset, then recreate the trace.
     */

    if (flags & TCL_TRACE_UNSETS) {
	if ((flags & TCL_TRACE_DESTROYED) && !Tcl_InterpDeleted(interp)) {
	    Tcl_TraceVar2(interp, name1, name2,
		    TCL_GLOBAL_ONLY|TCL_TRACE_READS|TCL_TRACE_WRITES
		    |TCL_TRACE_UNSETS, TclPrecTraceProc, clientData);
	}
	return NULL;
    }

    /*
     * When the variable is read, reset its value from our shared value. This
     * is needed in case the variable was modified in some other interpreter
     * so that this interpreter's value is out of date.
     */


    if (flags & TCL_TRACE_READS) {
	Tcl_SetVar2Ex(interp, name1, name2, Tcl_NewWideIntObj(*precisionPtr),
		flags & TCL_GLOBAL_ONLY);
	return NULL;
    }

    /*
     * The variable is being written. Check the new value and disallow it if
     * it isn't reasonable or if this is a safe interpreter (we don't want
     * safe interpreters messing up the precision of other interpreters).
     */

    if (Tcl_IsSafe(interp)) {
	return (char *) "can't modify precision from a safe interpreter";
    }
    value = Tcl_GetVar2Ex(interp, name1, name2, flags & TCL_GLOBAL_ONLY);
    if (value == NULL
	    || Tcl_GetWideIntFromObj(NULL, value, &prec) != TCL_OK
	    || prec < 0 || prec > TCL_MAX_PREC) {
	return (char *) "improper value for precision";
    }
    *precisionPtr = (int)prec;
    return NULL;
}
#endif /* !TCL_NO_DEPRECATED)*/

/*
 *----------------------------------------------------------------------
 *
 * TclNeedSpace --
 *
 *	This function checks to see whether it is appropriate to add a space
 *	before appending a new list element to an existing string.
 *
 * Results:
 *	The return value is 1 if a space is appropriate, 0 otherwise.
 *
 * Side effects:
 *	None.
 *
 *----------------------------------------------------------------------
 */

int
TclNeedSpace(
    const char *start,		/* First character in string. */
    const char *end)		/* End of string (place where space will be
				 * added, if appropriate). */
{
    /*
     * A space is needed unless either:
     * (a) we're at the start of the string, or
     *
     * (NOTE: This check is now absorbed into the loop below.)
     *

    if (end == start) {
	return 0;
    }

     *
     */

    /*
     * (b) we're at the start of a nested list-element, quoted with an open
     *	   curly brace; we can be nested arbitrarily deep, so long as the
     *	   first curly brace starts an element, so backtrack over open curly
     *	   braces that are trailing characters of the string; and
     *
     *  (NOTE: Every character our parser is looking for is a proper
     *  single-byte encoding of an ASCII value. It does not accept
     *  overlong encodings.  Given that, there's no benefit using
     *  Tcl_UtfPrev. If it would find what we seek, so would byte-by-byte
     *  backward scan. Save routine call overhead and risk of wrong
     *  results should the behavior of Tcl_UtfPrev change in unexpected ways.
     *	Reconsider this if we ever start treating non-ASCII Unicode
     *	characters as meaningful list syntax, expanded Unicode spaces as
     *	element separators, for example.)
     *

    end = Tcl_UtfPrev(end, start);
    while (*end == '{') {
        if (end == start) {
            return 0;
        }
        end = Tcl_UtfPrev(end, start);
    }

     *
     */

    while ((--end >= start) && (*end == '{')) {
    }
    if (end < start) {
        return 0;
    }

    /*
     * (c) the trailing character of the string is already a list-element
     *	   separator, Use the same testing routine as TclFindElement to
     *	   enforce consistency.
     */

    if (TclIsSpaceProcM(*end)) {
	int result = 0;

	/*
	 * Trailing whitespace might be part of a backslash escape
	 * sequence. Handle that possibility.
	 */

	while ((--end >= start) && (*end == '\\')) {
	    result = !result;
	}
	return result;
    }
    return 1;
}

/*
 *----------------------------------------------------------------------
 *
 * TclFormatInt --
 *
 *	This procedure formats an integer into a sequence of decimal digit
 *	characters in a buffer. If the integer is negative, a minus sign is
 *	inserted at the start of the buffer. A null character is inserted at
 *	the end of the formatted characters. It is the caller's responsibility
 *	to ensure that enough storage is available. This procedure has the
 *	effect of sprintf(buffer, "%ld", n) but is faster as proven in
 *	benchmarks.  This is key to UpdateStringOfInt, which is a common path
 *	for a lot of code (e.g. int-indexed arrays).
 *
 * Results:
 *	An integer representing the number of characters formatted, not
 *	including the terminating \0.
 *
 * Side effects:
 *	The formatted characters are written into the storage pointer to by
 *	the "buffer" argument.
 *
 *----------------------------------------------------------------------
 */

int
TclFormatInt(
    char *buffer,		/* Points to the storage into which the
				 * formatted characters are written. */
    Tcl_WideInt n)			/* The integer to format. */
{
	Tcl_WideUInt intVal;
    int i = 0;
    int numFormatted, j;
    static const char digits[] = "0123456789";

    /*
     * Generate the characters of the result backwards in the buffer.
     */

    intVal = (n < 0 ? -(Tcl_WideUInt)n : (Tcl_WideUInt)n);
    do {
	buffer[i++] = digits[intVal % 10];
	intVal = intVal / 10;
    } while (intVal > 0);
    if (n < 0) {
	buffer[i++] = '-';
    }
    buffer[i] = '\0';
    numFormatted = i--;

    /*
     * Now reverse the characters.
     */

    for (j = 0;  j < i;  j++, i--) {
	char tmp = buffer[i];

	buffer[i] = buffer[j];
	buffer[j] = tmp;
    }
    return numFormatted;
}

/*
 *----------------------------------------------------------------------
 *
 * TclGetWideForIndex --
 *
 *	This function produces a wide integer value corresponding to the
 *	index value held in *objPtr. The parsing supports all values
 *	recognized as any size of integer, and the syntaxes end[-+]$integer
 *	and $integer[-+]$integer. The argument endValue is used to give
 *	the meaning of the literal index value "end". Index arithmetic
 *	on arguments outside the wide integer range are only accepted
 *	when interp is a working interpreter, not NULL.
 *
 * Results:
 *	When parsing of *objPtr successfully recognizes an index value,
 *	TCL_OK is returned, and the wide integer value corresponding to
 *	the recognized index value is written to *widePtr. When parsing
 *	fails, TCL_ERROR is returned and error information is written to
 *	interp, if non-NULL.
 *
 * Side effects:
 *	The type of *objPtr may change.
 *
 *----------------------------------------------------------------------
 */

int
TclGetWideForIndex(
    Tcl_Interp *interp,         /* Interpreter to use for error reporting. If
                                 * NULL, then no error message is left after
                                 * errors. */
    Tcl_Obj *objPtr,            /* Points to the value to be parsed */
    size_t endValue,            /* The value to be stored at *widePtr if
                                 * objPtr holds "end".
                                 * NOTE: this value may be TCL_INDEX_NONE. */
	int flags,
    Tcl_WideInt *widePtr)       /* Location filled in with a wide integer
                                 * representing an index. */
{
    int numType;
    ClientData cd;
    int code = TclGetNumberFromObj(NULL, objPtr, &cd, &numType);

    if (code == TCL_OK) {
	if (numType == TCL_NUMBER_INT) {
	    /* objPtr holds an integer in the signed wide range */
	    *widePtr = *(Tcl_WideInt *)cd;
	    if ((*widePtr > (Tcl_WideInt)endValue) && (flags & TCL_INDEX_NOMAX)) {
		if (flags & TCL_INDEX_ERROR) goto invalidWideIndex;
		*widePtr = (Tcl_WideInt)endValue;
	    }
	    if ((*widePtr < 0) && (flags & TCL_INDEX_NOMIN)) {
		if (flags & TCL_INDEX_ERROR) goto invalidWideIndex;
		*widePtr = 0;
	    }
	    if ((*widePtr < 0) && (flags & TCL_INDEX_ERROR)) goto invalidWideIndex;
	    return TCL_OK;
	}
	if (numType == TCL_NUMBER_BIG) {
	    /* objPtr holds an integer outside the signed wide range */
	    /* Truncate to the signed wide range. */
	    *widePtr = ((mp_isneg((mp_int *)cd)) ? WIDE_MIN : WIDE_MAX);
	    if ((*widePtr > (Tcl_WideInt)endValue) && (flags & TCL_INDEX_NOMAX)) {
		if (flags & TCL_INDEX_ERROR) goto invalidWideIndex;
		*widePtr = (Tcl_WideInt)endValue;
	    }
	    if ((*widePtr < 0) && (flags & TCL_INDEX_NOMIN)) {
		if (flags & TCL_INDEX_ERROR) goto invalidWideIndex;
		*widePtr = 0;
	    }
	    if ((*widePtr < 0) && (flags & TCL_INDEX_ERROR)) goto invalidWideIndex;
	    return TCL_OK;
	}
    }

    /* objPtr does not hold a number, check the end+/- format... */
    code = GetEndOffsetFromObj(interp, objPtr, endValue, widePtr);
    if (code == TCL_OK) {
	if ((*widePtr < 0) && (flags & TCL_INDEX_NOMIN)) {
	    if (flags & TCL_INDEX_ERROR) goto invalidWideIndex;
	    *widePtr = 0;
	}
    }
    return code;

  invalidWideIndex:
    if (interp != NULL) {
        char * bytes = TclGetString(objPtr);
        Tcl_SetObjResult(interp, Tcl_ObjPrintf(
                "index \"%s\" out of range", bytes));
        Tcl_SetErrorCode(interp, "TCL", "VALUE", "INDEX", "OUTOFRANGE", NULL);
    }

    return TCL_ERROR;
}

/*
 *----------------------------------------------------------------------
 *
 * Tcl_GetIntForIndex --
 *
 *	This function returns an integer corresponding to the list index held
 *	in a Tcl object. The Tcl object's value is expected to be in the
 *	format integer([+-]integer)? or the format end([+-]integer)?.
 *
 * Results:
 *	The return value is normally TCL_OK, which means that the index was
 *	successfully stored into the location referenced by "indexPtr". If the
 *	Tcl object referenced by "objPtr" has the value "end", the value
 *	stored is "endValue". If "objPtr"s values is not of one of the
 *	expected formats, TCL_ERROR is returned and, if "interp" is non-NULL,
 *	an error message is left in the interpreter's result object.
 *
 * Side effects:
 *	The object referenced by "objPtr" might be converted to an integer,
 *	wide integer, or end-based-index object.
 *
 *----------------------------------------------------------------------
 */

int
Tcl_GetIntForIndex(
    Tcl_Interp *interp,		/* Interpreter to use for error reporting. If
				 * NULL, then no error message is left after
				 * errors. */
    Tcl_Obj *objPtr,		/* Points to an object containing either "end"
				 * or an integer. */
    int endValue,		/* The value to be stored at "indexPtr" if
				 * "objPtr" holds "end". */
    int flags,
    int *indexPtr)		/* Location filled in with an integer
				 * representing an index. May be NULL.*/
{
    Tcl_WideInt wide;

<<<<<<< HEAD
    if (TclGetWideForIndex(interp, objPtr, (size_t)(endValue + 1) - 1, flags, &wide) == TCL_ERROR) {
	return TCL_ERROR;
    }
    if (indexPtr != NULL) {
	if (wide < 0) {
	    *indexPtr = -1;
	} else if ((wide > (endValue + 1)) && (endValue >= -1)) {
	    *indexPtr = INT_MAX;
=======
    if (GetWideForIndex(interp, objPtr, (size_t)(endValue + 1) - 1, &wide) == TCL_ERROR) {
	return TCL_ERROR;
    }
    if (indexPtr != NULL) {
	if ((wide < 0) && (endValue > TCL_INDEX_END)) {
	    *indexPtr = -1;
	} else if (wide > INT_MAX) {
	    *indexPtr = INT_MAX;
	} else if (wide < INT_MIN) {
	    *indexPtr = INT_MIN;
>>>>>>> 47fff320
	} else {
	    *indexPtr = (int) wide;
	}
    }
    return TCL_OK;
}
/*
 *----------------------------------------------------------------------
 *
 * GetEndOffsetFromObj --
 *
 *	Look for a string of the form "end[+-]offset" or "offset[+-]offset" and
 *	convert it to an internal representation.
 *
 *	The internal representation (wideValue) uses the following encoding:
 *
 *	WIDE_MIN:   Index value TCL_INDEX_NONE (or -1)
 *	WIDE_MIN+1: Index value n, for any n < -1  (usually same effect as -1)
 *	-$n:        Index "end-[expr {$n-1}]"
 *	-2:         Index "end-1"
 *	-1:         Index "end"
 *	0:          Index "0"
 *	WIDE_MAX-1: Index "end+n", for any n > 1
 *	WIDE_MAX:   Index "end+1"
 *
 * Results:
 *	Tcl return code.
 *
 * Side effects:
 *	May store a Tcl_ObjType.
 *
 *----------------------------------------------------------------------
 */

static int
GetEndOffsetFromObj(
    Tcl_Interp *interp,
    Tcl_Obj *objPtr,            /* Pointer to the object to parse */
    size_t endValue,            /* The value to be stored at "indexPtr" if
                                 * "objPtr" holds "end". */
    Tcl_WideInt *widePtr)       /* Location filled in with an integer
                                 * representing an index. */
{
    Tcl_ObjIntRep *irPtr;
    Tcl_WideInt offset = -1;	/* Offset in the "end-offset" expression - 1 */
    ClientData cd;

    while ((irPtr = TclFetchIntRep(objPtr, &tclEndOffsetType)) == NULL) {
	Tcl_ObjIntRep ir;
	int length;
	const char *bytes = TclGetStringFromObj(objPtr, &length);

	if (*bytes != 'e') {
	    int numType;
	    const char *opPtr;
	    int t1 = 0, t2 = 0;

	    /* Value doesn't start with "e" */

	    if ((length == 0) || ((length == 4) && (strncmp(bytes, "none", 4) == 0))) {
		offset = WIDE_MIN;
		goto parseOK;
	    }

	    /* If we reach here, the string rep of objPtr exists. */

	    /*
	     * The valid index syntax does not include any value that is
	     * a list of more than one element. This is necessary so that
	     * lists of index values can be reliably distinguished from any
	     * single index value.
	     */

	    /*
	     * Quick scan to see if multi-value list is even possible.
	     * This relies on TclGetString() returning a NUL-terminated string.
	     */
	    if ((TclMaxListLength(TclGetString(objPtr), -1, NULL) > 1)

		    /* If it's possible, do the full list parse. */
	            && (TCL_OK == Tcl_ListObjLength(NULL, objPtr, &length))
	            && (length > 1)) {
	        goto parseError;
	    }

	    /* Passed the list screen, so parse for index arithmetic expression */
	    if (TCL_OK == TclParseNumber(NULL, objPtr, NULL, NULL, -1, &opPtr,
	            TCL_PARSE_INTEGER_ONLY)) {
		Tcl_WideInt w1=0, w2=0;

		/* value starts with valid integer... */

		if ((*opPtr == '-') || (*opPtr == '+')) {
		    /* ... value continues with [-+] ... */

		    /* Save first integer as wide if possible */
		    TclGetNumberFromObj(NULL, objPtr, &cd, &t1);
		    if (t1 == TCL_NUMBER_INT) {
			w1 = (*(Tcl_WideInt *)cd);
		    }

		    if (TCL_OK == TclParseNumber(NULL, objPtr, NULL, opPtr + 1,
			    -1, NULL, TCL_PARSE_INTEGER_ONLY)) {
			/* ... value concludes with second valid integer */

			/* Save second integer as wide if possible */
			TclGetNumberFromObj(NULL, objPtr, &cd, &t2);
			if (t2 == TCL_NUMBER_INT) {
			    w2 = (*(Tcl_WideInt *)cd);
			}
		    }
		}
		/* Clear invalid intreps left by TclParseNumber */
		TclFreeIntRep(objPtr);

		if (t1 && t2) {
		    /* We have both integer values */
		    if ((t1 == TCL_NUMBER_INT) && (t2 == TCL_NUMBER_INT)) {
			/* Both are wide, do wide-integer math */
			if (*opPtr == '-') {
			    if ((w2 == WIDE_MIN) && (interp != NULL)) {
				goto extreme;
			    }
			    w2 = -w2;
			}

			if ((w1 ^ w2) < 0) {
			    /* Different signs, sum cannot overflow */
			    offset = w1 + w2;
			} else if (w1 >= 0) {
			    if (w1 < WIDE_MAX - w2) {
				offset = w1 + w2;
			    } else {
				offset = WIDE_MAX;
			    }
			} else {
			    if (w1 > WIDE_MIN - w2) {
				offset = w1 + w2;
			    } else {
				offset = WIDE_MIN;
			    }
			}
		    } else if (interp == NULL) {
			/*
			 * We use an interp to do bignum index calculations.
			 * If we don't get one, call all indices with bignums errors,
			 * and rely on callers to handle it.
			 */
			goto parseError;
		    } else {
			/*
			 * At least one is big, do bignum math. Little reason to
			 * value performance here. Re-use code.  Parse has verified
			 * objPtr is an expression. Compute it.
			 */

			Tcl_Obj *sum;

		    extreme:
			Tcl_ExprObj(interp, objPtr, &sum);
			TclGetNumberFromObj(NULL, sum, &cd, &numType);

			if (numType == TCL_NUMBER_INT) {
			    /* sum holds an integer in the signed wide range */
			    offset = *(Tcl_WideInt *)cd;
			} else {
			    /* sum holds an integer outside the signed wide range */
			    /* Truncate to the signed wide range. */
			    if (mp_isneg((mp_int *)cd)) {
				offset = WIDE_MIN;
			    } else {
				offset = WIDE_MAX;
			    }
			}
			Tcl_DecrRefCount(sum);
		    }
		    if (offset < 0) {
#if defined(TCL_NO_DEPRECATED) || TCL_MAJOR_VERSION > 8
			goto parseError2;
#else
			offset = (offset == -1) ? WIDE_MIN : WIDE_MIN+1;
#endif
		    }
		    goto parseOK;
		}
	    }
	    goto parseError;
	}

	if ((length < 3) || (length == 4) || (strncmp(bytes, "end", 3) != 0)) {
	    /* Doesn't start with "end" */
	    goto parseError;
	}
	if (length > 4) {
	    int t;

	    /* Parse for the "end-..." or "end+..." formats */

	    if ((bytes[3] != '-') && (bytes[3] != '+')) {
		/* No operator where we need one */
		goto parseError;
	    }
	    if (TclIsSpaceProc(bytes[4])) {
		/* Space after + or - not permitted. */
		goto parseError;
	    }

	    /* Parse the integer offset */
	    if (TCL_OK != TclParseNumber(NULL, objPtr, NULL,
			bytes+4, length-4, NULL, TCL_PARSE_INTEGER_ONLY)) {
		/* Not a recognized integer format */
		goto parseError;
	    }

	    /* Got an integer offset; pull it from where parser left it. */
	    TclGetNumberFromObj(NULL, objPtr, &cd, &t);

	    if (t == TCL_NUMBER_BIG) {
		/* Truncate to the signed wide range. */
		if (mp_isneg((mp_int *)cd)) {
		    offset = (bytes[3] == '-') ? WIDE_MAX : WIDE_MIN;
		} else {
		    offset = (bytes[3] == '-') ? WIDE_MIN : WIDE_MAX;
		}
	    } else {
		/* assert (t == TCL_NUMBER_INT); */
		offset = (*(Tcl_WideInt *)cd);
		if (bytes[3] == '-') {
		    offset = (offset == WIDE_MIN) ? WIDE_MAX : -offset;
		}
		if (offset == 1) {
		    offset = WIDE_MAX; /* "end+1" */
		} else if (offset > 1) {
#if defined(TCL_NO_DEPRECATED) || TCL_MAJOR_VERSION > 8
		    goto parseError2;
#else
		    offset = WIDE_MAX - 1; /* "end+n", out of range */
#endif
		} else if (offset != WIDE_MIN) {
		    offset--;
		}
	    }
	}

    parseOK:
	/* Success. Store the new internal rep. */
	ir.wideValue = offset;
	Tcl_StoreIntRep(objPtr, &tclEndOffsetType, &ir);
    }

    offset = irPtr->wideValue;

    if (offset == WIDE_MAX) {
	*widePtr = endValue + 1;
    } else if (offset == WIDE_MIN) {
	*widePtr = -1;
    } else if (endValue == (size_t)-1) {
	*widePtr = offset;
    } else if (offset < 0) {
	/* Different signs, sum cannot overflow */
	*widePtr = endValue + offset + 1;
    } else if (offset < WIDE_MAX) {
	*widePtr = offset;
    } else {
	*widePtr = WIDE_MAX;
    }
    return TCL_OK;

    /* Report a parse error. */
  parseError:
    if (interp != NULL) {
        char * bytes = TclGetString(objPtr);
        Tcl_SetObjResult(interp, Tcl_ObjPrintf(
                "bad index \"%s\": must be integer?[+-]integer?,"
                " end?[+-]integer? or none", bytes));
        if (!strncmp(bytes, "end-", 4)) {
            bytes += 4;
        }
        TclCheckBadOctal(interp, bytes);
        Tcl_SetErrorCode(interp, "TCL", "VALUE", "INDEX", NULL);
    }

    return TCL_ERROR;

#if defined(TCL_NO_DEPRECATED) || TCL_MAJOR_VERSION > 8
    parseError2:
      if (interp != NULL) {
          char * bytes = TclGetString(objPtr);
          Tcl_SetObjResult(interp, Tcl_ObjPrintf(
                  "index \"%s\" out of range", bytes));
          if (!strncmp(bytes, "end-", 4)) {
              bytes += 4;
          }
          Tcl_SetErrorCode(interp, "TCL", "VALUE", "INDEX", "OUTOFRANGE", NULL);
      }

      return TCL_ERROR;
#endif
}

/*
 *----------------------------------------------------------------------
 *
 * TclIndexEncode --
 *
 *      Parse objPtr to determine if it is an index value. Two cases
 *	are possible.  The value objPtr might be parsed as an absolute
 *	index value in the C signed int range.  Note that this includes
 *	index values that are integers as presented and it includes index
 *      arithmetic expressions. The absolute index values that can be
 *	directly meaningful as an index into either a list or a string are
 *	those integer values >= TCL_INDEX_START (0)
 *	and < INT_MAX.
 *      The largest string supported in Tcl 8 has bytelength INT_MAX.
 *      This means the largest supported character length is also INT_MAX,
 *      and the index of the last character in a string of length INT_MAX
 *      is INT_MAX-1.
 *
 *      Any absolute index value parsed outside that range is encoded
 *      using the before and after values passed in by the
 *      caller as the encoding to use for indices that are either
 *      less than or greater than the usable index range. TCL_INDEX_NONE
 *      is available as a good choice for most callers to use for
 *      after. Likewise, the value TCL_INDEX_NONE is good for
 *      most callers to use for before.  Other values are possible
 *      when the caller knows it is helpful in producing its own behavior
 *      for indices before and after the indexed item.
 *
 *      A token can also be parsed as an end-relative index expression.
 *      All end-relative expressions that indicate an index larger
 *      than end (end+2, end--5) point beyond the end of the indexed
 *      collection, and can be encoded as after.  The end-relative
 *      expressions that indicate an index less than or equal to end
 *      are encoded relative to the value TCL_INDEX_END (-2).  The
 *      index "end" is encoded as -2, down to the index "end-0x7FFFFFFE"
 *      which is encoded as INT_MIN. Since the largest index into a
 *      string possible in Tcl 8 is 0x7FFFFFFE, the interpretation of
 *      "end-0x7FFFFFFE" for that largest string would be 0.  Thus,
 *      if the tokens "end-0x7FFFFFFF" or "end+-0x80000000" are parsed,
 *      they can be encoded with the before value.
 *
 *      These details will require re-examination whenever string and
 *      list length limits are increased, but that will likely also
 *      mean a revised routine capable of returning Tcl_WideInt values.
 *
 * Returns:
 *      TCL_OK if parsing succeeded, and TCL_ERROR if it failed.
 *
 * Side effects:
 *      When TCL_OK is returned, the encoded index value is written
 *      to *indexPtr.
 *
 *----------------------------------------------------------------------
 */

int
TclIndexEncode(
    Tcl_Interp *interp,	/* For error reporting, may be NULL */
    Tcl_Obj *objPtr,	/* Index value to parse */
    int before,		/* Value to return for index before beginning */
    int after,		/* Value to return for index after end */
    int *indexPtr)	/* Where to write the encoded answer, not NULL */
{
    Tcl_WideInt wide;
    int idx;

    if (TCL_OK == TclGetWideForIndex(interp, objPtr, (unsigned)TCL_INDEX_END , 0, &wide)) {
	const Tcl_ObjIntRep *irPtr = TclFetchIntRep(objPtr, &tclEndOffsetType);
	if (irPtr && irPtr->wideValue >= 0) {
	    /* "int[+-]int" syntax, works the same here as "int" */
	    irPtr = NULL;
	}
	/*
	 * We parsed an end+offset index value.
	 * wide holds the offset value in the range WIDE_MIN...WIDE_MAX.
	 */
	if (wide > (unsigned)(irPtr ? TCL_INDEX_END : INT_MAX)) {
	    /*
	     * All end+postive or end-negative expressions
	     * always indicate "after the end".
	     */
	    idx = after;
	} else if (wide <= (irPtr ? INT_MAX : TCL_INDEX_NONE)) {
	    /* These indices always indicate "before the beginning */
	    idx = before;
	} else {
	    /* Encoded end-positive (or end+negative) are offset */
	    idx = (int)wide;
	}
    } else {
	return TCL_ERROR;
    }
    *indexPtr = idx;
    return TCL_OK;
}

/*
 *----------------------------------------------------------------------
 *
 * TclIndexDecode --
 *
 *	Decodes a value previously encoded by TclIndexEncode.  The argument
 *	endValue indicates what value of "end" should be used in the
 *	decoding.
 *
 * Results:
 *	The decoded index value.
 *
 *----------------------------------------------------------------------
 */

int
TclIndexDecode(
    int encoded,	/* Value to decode */
    int endValue)	/* Meaning of "end" to use, > TCL_INDEX_END */
{
    if (encoded > TCL_INDEX_END) {
	return encoded;
    }
    endValue += encoded - TCL_INDEX_END;
    if (endValue >= 0) {
	return endValue;
    }
    return TCL_INDEX_NONE;
}

/*
 *----------------------------------------------------------------------
 *
 * TclCheckBadOctal --
 *
 *	This function checks for a bad octal value and appends a meaningful
 *	error to the interp's result.
 *
 * Results:
 *	1 if the argument was a bad octal, else 0.
 *
 * Side effects:
 *	The interpreter's result is modified.
 *
 *----------------------------------------------------------------------
 */

int
TclCheckBadOctal(
    Tcl_Interp *interp,		/* Interpreter to use for error reporting. If
				 * NULL, then no error message is left after
				 * errors. */
    const char *value)		/* String to check. */
{
    const char *p = value;

    /*
     * A frequent mistake is invalid octal values due to an unwanted leading
     * zero. Try to generate a meaningful error message.
     */

    while (TclIsSpaceProcM(*p)) {
	p++;
    }
    if (*p == '+' || *p == '-') {
	p++;
    }
    if (*p == '0') {
	if ((p[1] == 'o') || p[1] == 'O') {
	    p += 2;
	}
	while (isdigit(UCHAR(*p))) {	/* INTL: digit. */
	    p++;
	}
	while (TclIsSpaceProcM(*p)) {
	    p++;
	}
	if (*p == '\0') {
	    /*
	     * Reached end of string.
	     */

	    if (interp != NULL) {
		/*
		 * Don't reset the result here because we want this result to
		 * be added to an existing error message as extra info.
		 */

		Tcl_AppendToObj(Tcl_GetObjResult(interp),
			" (looks like invalid octal number)", -1);
	    }
	    return 1;
	}
    }
    return 0;
}

/*
 *----------------------------------------------------------------------
 *
 * ClearHash --
 *
 *	Remove all the entries in the hash table *tablePtr.
 *
 *----------------------------------------------------------------------
 */

static void
ClearHash(
    Tcl_HashTable *tablePtr)
{
    Tcl_HashSearch search;
    Tcl_HashEntry *hPtr;

    for (hPtr = Tcl_FirstHashEntry(tablePtr, &search); hPtr != NULL;
	    hPtr = Tcl_NextHashEntry(&search)) {
	Tcl_Obj *objPtr = (Tcl_Obj *)Tcl_GetHashValue(hPtr);

	Tcl_DecrRefCount(objPtr);
	Tcl_DeleteHashEntry(hPtr);
    }
}

/*
 *----------------------------------------------------------------------
 *
 * GetThreadHash --
 *
 *	Get a thread-specific (Tcl_HashTable *) associated with a thread data
 *	key.
 *
 * Results:
 *	The Tcl_HashTable * corresponding to *keyPtr.
 *
 * Side effects:
 *	The first call on a keyPtr in each thread creates a new Tcl_HashTable,
 *	and registers a thread exit handler to dispose of it.
 *
 *----------------------------------------------------------------------
 */

static Tcl_HashTable *
GetThreadHash(
    Tcl_ThreadDataKey *keyPtr)
{
    Tcl_HashTable **tablePtrPtr =
	    (Tcl_HashTable **)Tcl_GetThreadData(keyPtr, sizeof(Tcl_HashTable *));

    if (NULL == *tablePtrPtr) {
	*tablePtrPtr = (Tcl_HashTable *)ckalloc(sizeof(Tcl_HashTable));
	Tcl_CreateThreadExitHandler(FreeThreadHash, *tablePtrPtr);
	Tcl_InitHashTable(*tablePtrPtr, TCL_ONE_WORD_KEYS);
    }
    return *tablePtrPtr;
}

/*
 *----------------------------------------------------------------------
 *
 * FreeThreadHash --
 *
 *	Thread exit handler used by GetThreadHash to dispose of a thread hash
 *	table.
 *
 * Side effects:
 *	Frees a Tcl_HashTable.
 *
 *----------------------------------------------------------------------
 */

static void
FreeThreadHash(
    ClientData clientData)
{
    Tcl_HashTable *tablePtr = (Tcl_HashTable *)clientData;

    ClearHash(tablePtr);
    Tcl_DeleteHashTable(tablePtr);
    ckfree(tablePtr);
}

/*
 *----------------------------------------------------------------------
 *
 * FreeProcessGlobalValue --
 *
 *	Exit handler used by Tcl(Set|Get)ProcessGlobalValue to cleanup a
 *	ProcessGlobalValue at exit.
 *
 *----------------------------------------------------------------------
 */

static void
FreeProcessGlobalValue(
    ClientData clientData)
{
    ProcessGlobalValue *pgvPtr = (ProcessGlobalValue *)clientData;

    pgvPtr->epoch++;
    pgvPtr->numBytes = 0;
    ckfree(pgvPtr->value);
    pgvPtr->value = NULL;
    if (pgvPtr->encoding) {
	Tcl_FreeEncoding(pgvPtr->encoding);
	pgvPtr->encoding = NULL;
    }
    Tcl_MutexFinalize(&pgvPtr->mutex);
}

/*
 *----------------------------------------------------------------------
 *
 * TclSetProcessGlobalValue --
 *
 *	Utility routine to set a global value shared by all threads in the
 *	process while keeping a thread-local copy as well.
 *
 *----------------------------------------------------------------------
 */

void
TclSetProcessGlobalValue(
    ProcessGlobalValue *pgvPtr,
    Tcl_Obj *newValue,
    Tcl_Encoding encoding)
{
    const char *bytes;
    Tcl_HashTable *cacheMap;
    Tcl_HashEntry *hPtr;
    int dummy;

    Tcl_MutexLock(&pgvPtr->mutex);

    /*
     * Fill the global string value.
     */

    pgvPtr->epoch++;
    if (NULL != pgvPtr->value) {
	ckfree(pgvPtr->value);
    } else {
	Tcl_CreateExitHandler(FreeProcessGlobalValue, pgvPtr);
    }
    bytes = TclGetString(newValue);
    pgvPtr->numBytes = newValue->length;
    pgvPtr->value = (char *)ckalloc(pgvPtr->numBytes + 1);
    memcpy(pgvPtr->value, bytes, pgvPtr->numBytes + 1);
    if (pgvPtr->encoding) {
	Tcl_FreeEncoding(pgvPtr->encoding);
    }
    pgvPtr->encoding = encoding;

    /*
     * Fill the local thread copy directly with the Tcl_Obj value to avoid
     * loss of the intrep. Increment newValue refCount early to handle case
     * where we set a PGV to itself.
     */

    Tcl_IncrRefCount(newValue);
    cacheMap = GetThreadHash(&pgvPtr->key);
    ClearHash(cacheMap);
    hPtr = Tcl_CreateHashEntry(cacheMap, INT2PTR(pgvPtr->epoch), &dummy);
    Tcl_SetHashValue(hPtr, newValue);
    Tcl_MutexUnlock(&pgvPtr->mutex);
}

/*
 *----------------------------------------------------------------------
 *
 * TclGetProcessGlobalValue --
 *
 *	Retrieve a global value shared among all threads of the process,
 *	preferring a thread-local copy as long as it remains valid.
 *
 * Results:
 *	Returns a (Tcl_Obj *) that holds a copy of the global value.
 *
 *----------------------------------------------------------------------
 */

Tcl_Obj *
TclGetProcessGlobalValue(
    ProcessGlobalValue *pgvPtr)
{
    Tcl_Obj *value = NULL;
    Tcl_HashTable *cacheMap;
    Tcl_HashEntry *hPtr;
    unsigned int epoch = pgvPtr->epoch;

    if (pgvPtr->encoding) {
	Tcl_Encoding current = Tcl_GetEncoding(NULL, NULL);

	if (pgvPtr->encoding != current) {
	    /*
	     * The system encoding has changed since the master string value
	     * was saved. Convert the master value to be based on the new
	     * system encoding.
	     */

	    Tcl_DString native, newValue;

	    Tcl_MutexLock(&pgvPtr->mutex);
	    epoch = ++pgvPtr->epoch;
	    Tcl_UtfToExternalDString(pgvPtr->encoding, pgvPtr->value,
		    pgvPtr->numBytes, &native);
	    Tcl_ExternalToUtfDString(current, Tcl_DStringValue(&native),
	    Tcl_DStringLength(&native), &newValue);
	    Tcl_DStringFree(&native);
	    ckfree(pgvPtr->value);
	    pgvPtr->value = (char *)ckalloc(Tcl_DStringLength(&newValue) + 1);
	    memcpy(pgvPtr->value, Tcl_DStringValue(&newValue),
		    Tcl_DStringLength(&newValue) + 1);
	    Tcl_DStringFree(&newValue);
	    Tcl_FreeEncoding(pgvPtr->encoding);
	    pgvPtr->encoding = current;
	    Tcl_MutexUnlock(&pgvPtr->mutex);
	} else {
	    Tcl_FreeEncoding(current);
	}
    }
    cacheMap = GetThreadHash(&pgvPtr->key);
    hPtr = Tcl_FindHashEntry(cacheMap, INT2PTR(epoch));
    if (NULL == hPtr) {
	int dummy;

	/*
	 * No cache for the current epoch - must be a new one.
	 *
	 * First, clear the cacheMap, as anything in it must refer to some
	 * expired epoch.
	 */

	ClearHash(cacheMap);

	/*
	 * If no thread has set the shared value, call the initializer.
	 */

	Tcl_MutexLock(&pgvPtr->mutex);
	if ((NULL == pgvPtr->value) && (pgvPtr->proc)) {
	    pgvPtr->epoch++;
	    pgvPtr->proc(&pgvPtr->value,&pgvPtr->numBytes,&pgvPtr->encoding);
	    if (pgvPtr->value == NULL) {
		Tcl_Panic("PGV Initializer did not initialize");
	    }
	    Tcl_CreateExitHandler(FreeProcessGlobalValue, pgvPtr);
	}

	/*
	 * Store a copy of the shared value in our epoch-indexed cache.
	 */

	value = Tcl_NewStringObj(pgvPtr->value, pgvPtr->numBytes);
	hPtr = Tcl_CreateHashEntry(cacheMap,
		INT2PTR(pgvPtr->epoch), &dummy);
	Tcl_MutexUnlock(&pgvPtr->mutex);
	Tcl_SetHashValue(hPtr, value);
	Tcl_IncrRefCount(value);
    }
    return (Tcl_Obj *)Tcl_GetHashValue(hPtr);
}

/*
 *----------------------------------------------------------------------
 *
 * TclSetObjNameOfExecutable --
 *
 *	This function stores the absolute pathname of the executable file
 *	(normally as computed by TclpFindExecutable).
 *
 * Results:
 *	None.
 *
 * Side effects:
 *	Stores the executable name.
 *
 *----------------------------------------------------------------------
 */

void
TclSetObjNameOfExecutable(
    Tcl_Obj *name,
    Tcl_Encoding encoding)
{
    TclSetProcessGlobalValue(&executableName, name, encoding);
}

/*
 *----------------------------------------------------------------------
 *
 * TclGetObjNameOfExecutable --
 *
 *	This function retrieves the absolute pathname of the application in
 *	which the Tcl library is running, usually as previously stored by
 *	TclpFindExecutable(). This function call is the C API equivalent to
 *	the "info nameofexecutable" command.
 *
 * Results:
 *	A pointer to an "fsPath" Tcl_Obj, or to an empty Tcl_Obj if the
 *	pathname of the application is unknown.
 *
 * Side effects:
 *	None.
 *
 *----------------------------------------------------------------------
 */

Tcl_Obj *
TclGetObjNameOfExecutable(void)
{
    return TclGetProcessGlobalValue(&executableName);
}

/*
 *----------------------------------------------------------------------
 *
 * Tcl_GetNameOfExecutable --
 *
 *	This function retrieves the absolute pathname of the application in
 *	which the Tcl library is running, and returns it in string form.
 *
 *	The returned string belongs to Tcl and should be copied if the caller
 *	plans to keep it, to guard against it becoming invalid.
 *
 * Results:
 *	A pointer to the internal string or NULL if the internal full path
 *	name has not been computed or unknown.
 *
 * Side effects:
 *	None.
 *
 *----------------------------------------------------------------------
 */

const char *
Tcl_GetNameOfExecutable(void)
{
    Tcl_Obj *obj = TclGetObjNameOfExecutable();
    const char *bytes = TclGetString(obj);

    if (obj->length == 0) {
	return NULL;
    }
    return bytes;
}

/*
 *----------------------------------------------------------------------
 *
 * TclpGetTime --
 *
 *	Deprecated synonym for Tcl_GetTime. This function is provided for the
 *	benefit of extensions written before Tcl_GetTime was exported from the
 *	library.
 *
 * Results:
 *	None.
 *
 * Side effects:
 *	Stores current time in the buffer designated by "timePtr"
 *
 *----------------------------------------------------------------------
 */

void
TclpGetTime(
    Tcl_Time *timePtr)
{
    Tcl_GetTime(timePtr);
}

/*
 *----------------------------------------------------------------------
 *
 * TclGetPlatform --
 *
 *	This is a kludge that allows the test library to get access the
 *	internal tclPlatform variable.
 *
 * Results:
 *	Returns a pointer to the tclPlatform variable.
 *
 * Side effects:
 *	None.
 *
 *----------------------------------------------------------------------
 */

TclPlatformType *
TclGetPlatform(void)
{
    return &tclPlatform;
}

/*
 *----------------------------------------------------------------------
 *
 * TclReToGlob --
 *
 *	Attempt to convert a regular expression to an equivalent glob pattern.
 *
 * Results:
 *	Returns TCL_OK on success, TCL_ERROR on failure. If interp is not
 *	NULL, an error message is placed in the result. On success, the
 *	DString will contain an exact equivalent glob pattern. The caller is
 *	responsible for calling Tcl_DStringFree on success. If exactPtr is not
 *	NULL, it will be 1 if an exact match qualifies.
 *
 * Side effects:
 *	None.
 *
 *----------------------------------------------------------------------
 */

int
TclReToGlob(
    Tcl_Interp *interp,
    const char *reStr,
    int reStrLen,
    Tcl_DString *dsPtr,
    int *exactPtr,
    int *quantifiersFoundPtr)
{
    int anchorLeft, anchorRight, lastIsStar, numStars;
    char *dsStr, *dsStrStart;
    const char *msg, *p, *strEnd, *code;

    strEnd = reStr + reStrLen;
    Tcl_DStringInit(dsPtr);
    if (quantifiersFoundPtr != NULL) {
	*quantifiersFoundPtr = 0;
    }

    /*
     * "***=xxx" == "*xxx*", watch for glob-sensitive chars.
     */

    if ((reStrLen >= 4) && (memcmp("***=", reStr, 4) == 0)) {
	/*
	 * At most, the glob pattern has length 2*reStrLen + 2 to backslash
	 * escape every character and have * at each end.
	 */

	Tcl_DStringSetLength(dsPtr, reStrLen + 2);
	dsStr = dsStrStart = Tcl_DStringValue(dsPtr);
	*dsStr++ = '*';
	for (p = reStr + 4; p < strEnd; p++) {
	    switch (*p) {
	    case '\\': case '*': case '[': case ']': case '?':
		/* Only add \ where necessary for glob */
		*dsStr++ = '\\';
		/* fall through */
	    default:
		*dsStr++ = *p;
		break;
	    }
	}
	*dsStr++ = '*';
	Tcl_DStringSetLength(dsPtr, dsStr - dsStrStart);
	if (exactPtr) {
	    *exactPtr = 0;
	}
	return TCL_OK;
    }

    /*
     * At most, the glob pattern has length reStrLen + 2 to account for
     * possible * at each end.
     */

    Tcl_DStringSetLength(dsPtr, reStrLen + 2);
    dsStr = dsStrStart = Tcl_DStringValue(dsPtr);

    /*
     * Check for anchored REs (ie ^foo$), so we can use string equal if
     * possible. Do not alter the start of str so we can free it correctly.
     *
     * Keep track of the last char being an unescaped star to prevent multiple
     * instances.  Simpler than checking that the last star may be escaped.
     */

    msg = NULL;
    code = NULL;
    p = reStr;
    anchorRight = 0;
    lastIsStar = 0;
    numStars = 0;

    if (*p == '^') {
	anchorLeft = 1;
	p++;
    } else {
	anchorLeft = 0;
	*dsStr++ = '*';
	lastIsStar = 1;
    }

    for ( ; p < strEnd; p++) {
	switch (*p) {
	case '\\':
	    p++;
	    switch (*p) {
	    case 'a':
		*dsStr++ = '\a';
		break;
	    case 'b':
		*dsStr++ = '\b';
		break;
	    case 'f':
		*dsStr++ = '\f';
		break;
	    case 'n':
		*dsStr++ = '\n';
		break;
	    case 'r':
		*dsStr++ = '\r';
		break;
	    case 't':
		*dsStr++ = '\t';
		break;
	    case 'v':
		*dsStr++ = '\v';
		break;
	    case 'B': case '\\':
		*dsStr++ = '\\';
		*dsStr++ = '\\';
		anchorLeft = 0; /* prevent exact match */
		break;
	    case '*': case '[': case ']': case '?':
		/* Only add \ where necessary for glob */
		*dsStr++ = '\\';
		anchorLeft = 0; /* prevent exact match */
		/* fall through */
	    case '{': case '}': case '(': case ')': case '+':
	    case '.': case '|': case '^': case '$':
		*dsStr++ = *p;
		break;
	    default:
		msg = "invalid escape sequence";
		code = "BADESCAPE";
		goto invalidGlob;
	    }
	    break;
	case '.':
	    if (quantifiersFoundPtr != NULL) {
		*quantifiersFoundPtr = 1;
	    }
	    anchorLeft = 0; /* prevent exact match */
	    if (p+1 < strEnd) {
		if (p[1] == '*') {
		    p++;
		    if (!lastIsStar) {
			*dsStr++ = '*';
			lastIsStar = 1;
			numStars++;
		    }
		    continue;
		} else if (p[1] == '+') {
		    p++;
		    *dsStr++ = '?';
		    *dsStr++ = '*';
		    lastIsStar = 1;
		    numStars++;
		    continue;
		}
	    }
	    *dsStr++ = '?';
	    break;
	case '$':
	    if (p+1 != strEnd) {
		msg = "$ not anchor";
		code = "NONANCHOR";
		goto invalidGlob;
	    }
	    anchorRight = 1;
	    break;
	case '*': case '+': case '?': case '|': case '^':
	case '{': case '}': case '(': case ')': case '[': case ']':
	    msg = "unhandled RE special char";
	    code = "UNHANDLED";
	    goto invalidGlob;
	default:
	    *dsStr++ = *p;
	    break;
	}
	lastIsStar = 0;
    }
    if (numStars > 1) {
	/*
	 * Heuristic: if >1 non-anchoring *, the risk is large that glob
	 * matching is slower than the RE engine, so report invalid.
	 */

	msg = "excessive recursive glob backtrack potential";
	code = "OVERCOMPLEX";
	goto invalidGlob;
    }

    if (!anchorRight && !lastIsStar) {
	*dsStr++ = '*';
    }
    Tcl_DStringSetLength(dsPtr, dsStr - dsStrStart);

    if (exactPtr) {
	*exactPtr = (anchorLeft && anchorRight);
    }

    return TCL_OK;

  invalidGlob:
    if (interp != NULL) {
	Tcl_SetObjResult(interp, Tcl_NewStringObj(msg, -1));
	Tcl_SetErrorCode(interp, "TCL", "RE2GLOB", code, NULL);
    }
    Tcl_DStringFree(dsPtr);
    return TCL_ERROR;
}

/*
 * Local Variables:
 * mode: c
 * c-basic-offset: 4
 * fill-column: 78
 * End:
 */<|MERGE_RESOLUTION|>--- conflicted
+++ resolved
@@ -3765,27 +3765,14 @@
 {
     Tcl_WideInt wide;
 
-<<<<<<< HEAD
     if (TclGetWideForIndex(interp, objPtr, (size_t)(endValue + 1) - 1, flags, &wide) == TCL_ERROR) {
-	return TCL_ERROR;
-    }
-    if (indexPtr != NULL) {
-	if (wide < 0) {
-	    *indexPtr = -1;
-	} else if ((wide > (endValue + 1)) && (endValue >= -1)) {
-	    *indexPtr = INT_MAX;
-=======
-    if (GetWideForIndex(interp, objPtr, (size_t)(endValue + 1) - 1, &wide) == TCL_ERROR) {
 	return TCL_ERROR;
     }
     if (indexPtr != NULL) {
 	if ((wide < 0) && (endValue > TCL_INDEX_END)) {
 	    *indexPtr = -1;
-	} else if (wide > INT_MAX) {
+	} else if ((wide > (endValue + 1)) && (endValue > TCL_INDEX_END)) {
 	    *indexPtr = INT_MAX;
-	} else if (wide < INT_MIN) {
-	    *indexPtr = INT_MIN;
->>>>>>> 47fff320
 	} else {
 	    *indexPtr = (int) wide;
 	}
