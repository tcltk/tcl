/*
 * tclUtil.c --
 *
 *	This file contains utility functions that are used by many Tcl
 *	commands.
 *
 * Copyright © 1987-1993 The Regents of the University of California.
 * Copyright © 1994-1998 Sun Microsystems, Inc.
 * Copyright © 2001 Kevin B. Kenny. All rights reserved.
 *
 * See the file "license.terms" for information on usage and redistribution of
 * this file, and for a DISCLAIMER OF ALL WARRANTIES.
 */

#include <assert.h>
#include "tclInt.h"
#include "tclParse.h"
#include "tclStringTrim.h"
#include "tclTomMath.h"
#include <math.h>

/*
 * The absolute pathname of the executable in which this Tcl library is
 * running.
 */

static ProcessGlobalValue executableName = {
    0, 0, NULL, NULL, NULL, NULL, NULL
};

/*
 * The following values are used in the flags arguments of Tcl*Scan*Element
 * and Tcl*Convert*Element.  The values TCL_DONT_USE_BRACES and
 * TCL_DONT_QUOTE_HASH are defined in tcl.h, like so:
 *
#define TCL_DONT_USE_BRACES     1
#define TCL_DONT_QUOTE_HASH     8
 *
 * Those are public flag bits which callers of the public routines
 * Tcl_Convert*Element() can use to indicate:
 *
 * TCL_DONT_USE_BRACES -	1 means the caller is insisting that brace
 *				quoting not be used when converting the list
 *				element.
 * TCL_DONT_QUOTE_HASH -	1 means the caller insists that a leading hash
 *				character ('#') should *not* be quoted. This
 *				is appropriate when the caller can guarantee
 *				the element is not the first element of a
 *				list, so [eval] cannot mis-parse the element
 *				as a comment.
 *
 * The remaining values which can be carried by the flags of these routines
 * are for internal use only.  Make sure they do not overlap with the public
 * values above.
 *
 * The Tcl*Scan*Element() routines make a determination which of 4 modes of
 * conversion is most appropriate for Tcl*Convert*Element() to perform, and
 * sets two bits of the flags value to indicate the mode selected.
 *
 * CONVERT_NONE		The element needs no quoting. Its literal string is
 *			suitable as is.
 * CONVERT_BRACE	The conversion should be enclosing the literal string
 *			in braces.
 * CONVERT_ESCAPE	The conversion should be using backslashes to escape
 *			any characters in the string that require it.
 * CONVERT_MASK		A mask value used to extract the conversion mode from
 *			the flags argument.
 *			Also indicates a strange conversion mode where all
 *			special characters are escaped with backslashes
 *			*except for braces*. This is a strange and unnecessary
 *			case, but it's part of the historical way in which
 *			lists have been formatted in Tcl. To experiment with
 *			removing this case, set the value of COMPAT to 0.
 *
 * One last flag value is used only by callers of TclScanElement(). The flag
 * value produced by a call to Tcl*Scan*Element() will never leave this bit
 * set.
 *
 * CONVERT_ANY		The caller of TclScanElement() declares it can make no
 *			promise about what public flags will be passed to the
 *			matching call of TclConvertElement(). As such,
 *			TclScanElement() has to determine the worst case
 *			destination buffer length over all possibilities, and
 *			in other cases this means an overestimate of the
 *			required size.
 *
 * For more details, see the comments on the Tcl*Scan*Element and
 * Tcl*Convert*Element routines.
 */

#define COMPAT 1
#define CONVERT_NONE	0
#define CONVERT_BRACE	2
#define CONVERT_ESCAPE	4
#define CONVERT_MASK	(CONVERT_BRACE | CONVERT_ESCAPE)
#define CONVERT_ANY	16

/*
 * Prototypes for functions defined later in this file.
 */

static void		ClearHash(Tcl_HashTable *tablePtr);
static void		FreeProcessGlobalValue(void *clientData);
static void		FreeThreadHash(void *clientData);
static int		GetEndOffsetFromObj(Tcl_Interp *interp, Tcl_Obj *objPtr,
			    Tcl_WideInt endValue, Tcl_WideInt *indexPtr);
static Tcl_HashTable *	GetThreadHash(Tcl_ThreadDataKey *keyPtr);
static int		GetWideForIndex(Tcl_Interp *interp, Tcl_Obj *objPtr,
			    Tcl_WideInt endValue, Tcl_WideInt *widePtr);
static int		FindElement(Tcl_Interp *interp, const char *string,
			    Tcl_Size stringLength, const char *typeStr,
			    const char *typeCode, const char **elementPtr,
			    const char **nextPtr, Tcl_Size *sizePtr,
			    int *literalPtr);
/*
 * The following is the Tcl object type definition for an object that
 * represents a list index in the form, "end-offset". It is used as a
 * performance optimization in Tcl_GetIntForIndex. The internal rep is
 * stored directly in the wideValue, so no memory management is required
 * for it. This is a caching internalrep, keeping the result of a parse
 * around. This type is only created from a pre-existing string, so an
 * updateStringProc will never be called and need not exist. The type
 * is unregistered, so has no need of a setFromAnyProc either.
 */

static const Tcl_ObjType endOffsetType = {
    "end-offset",			/* name */
    NULL,				/* freeIntRepProc */
    NULL,				/* dupIntRepProc */
    NULL,				/* updateStringProc */
    NULL,				/* setFromAnyProc */
    TCL_OBJTYPE_V1(TclLengthOne)
};

Tcl_Size
TclLengthOne(
    TCL_UNUSED(Tcl_Obj *))
{
    return 1;
}

/*
 *	*	STRING REPRESENTATION OF LISTS	*	*	*
 *
 * The next several routines implement the conversions of strings to and from
 * Tcl lists. To understand their operation, the rules of parsing and
 * generating the string representation of lists must be known.  Here we
 * describe them in one place.
 *
 * A list is made up of zero or more elements. Any string is a list if it is
 * made up of alternating substrings of element-separating ASCII whitespace
 * and properly formatted elements.
 *
 * The ASCII characters which can make up the whitespace between list elements
 * are:
 *
 *	\u0009	\t	TAB
 *	\u000A	\n	NEWLINE
 *	\u000B	\v	VERTICAL TAB
 *	\u000C	\f	FORM FEED
 * 	\u000D	\r	CARRIAGE RETURN
 *	\u0020		SPACE
 *
 * NOTE: differences between this and other places where Tcl defines a role
 * for "whitespace".
 *
 *	* Unlike command parsing, here NEWLINE is just another whitespace
 *	  character; its role as a command terminator in a script has no
 *	  importance here.
 *
 *	* Unlike command parsing, the BACKSLASH NEWLINE sequence is not
 *	  considered to be a whitespace character.
 *
 *	* Other Unicode whitespace characters (recognized by [string is space]
 *	  or Tcl_UniCharIsSpace()) do not play any role as element separators
 *	  in Tcl lists.
 *
 *	* The NUL byte ought not appear, as it is not in strings properly
 *	  encoded for Tcl, but if it is present, it is not treated as
 *	  separating whitespace, or a string terminator. It is just another
 *	  character in a list element.
 *
 * The interpretation of a formatted substring as a list element follows rules
 * similar to the parsing of the words of a command in a Tcl script. Backslash
 * substitution plays a key role, and is defined exactly as it is in command
 * parsing. The same routine, TclParseBackslash() is used in both command
 * parsing and list parsing.
 *
 * NOTE: This means that if and when backslash substitution rules ever change
 * for command parsing, the interpretation of strings as lists also changes.
 *
 * Backslash substitution replaces an "escape sequence" of one or more
 * characters starting with
 *		\u005c	\	BACKSLASH
 * with a single character. The one character escape sequence case happens only
 * when BACKSLASH is the last character in the string. In all other cases, the
 * escape sequence is at least two characters long.
 *
 * The formatted substrings are interpreted as element values according to the
 * following cases:
 *
 * * If the first character of a formatted substring is
 *		\u007b	{	OPEN BRACE
 *   then the end of the substring is the matching
 *		\u007d	}	CLOSE BRACE
 *   character, where matching is determined by counting nesting levels, and
 *   not including any brace characters that are contained within a backslash
 *   escape sequence in the nesting count. Having found the matching brace,
 *   all characters between the braces are the string value of the element.
 *   If no matching close brace is found before the end of the string, the
 *   string is not a Tcl list. If the character following the close brace is
 *   not an element separating whitespace character, or the end of the string,
 *   then the string is not a Tcl list.
 *
 *   NOTE: this differs from a brace-quoted word in the parsing of a Tcl
 *   command only in its treatment of the backslash-newline sequence. In a
 *   list element, the literal characters in the backslash-newline sequence
 *   become part of the element value. In a script word, conversion to a
 *   single SPACE character is done.
 *
 *   NOTE: Most list element values can be represented by a formatted
 *   substring using brace quoting. The exceptions are any element value that
 *   includes an unbalanced brace not in a backslash escape sequence, and any
 *   value that ends with a backslash not itself in a backslash escape
 *   sequence.
 *
 * * If the first character of a formatted substring is
 *		\u0022	"	QUOTE
 *   then the end of the substring is the next QUOTE character, not counting
 *   any QUOTE characters that are contained within a backslash escape
 *   sequence. If no next QUOTE is found before the end of the string, the
 *   string is not a Tcl list. If the character following the closing QUOTE is
 *   not an element separating whitespace character, or the end of the string,
 *   then the string is not a Tcl list. Having found the limits of the
 *   substring, the element value is produced by performing backslash
 *   substitution on the character sequence between the open and close QUOTEs.
 *
 *   NOTE: Any element value can be represented by this style of formatting,
 *   given suitable choice of backslash escape sequences.
 *
 * * All other formatted substrings are terminated by the next element
 *   separating whitespace character in the string.  Having found the limits
 *   of the substring, the element value is produced by performing backslash
 *   substitution on it.
 *
 *   NOTE: Any element value can be represented by this style of formatting,
 *   given suitable choice of backslash escape sequences, with one exception.
 *   The empty string cannot be represented as a list element without the use
 *   of either braces or quotes to delimit it.
 *
 * This collection of parsing rules is implemented in the routine
 * FindElement().
 *
 * In order to produce lists that can be parsed by these rules, we need the
 * ability to distinguish between characters that are part of a list element
 * value from characters providing syntax that define the structure of the
 * list. This means that our code that generates lists must at a minimum be
 * able to produce escape sequences for the 10 characters identified above
 * that have significance to a list parser.
 *
 *	*	*	CANONICAL LISTS	*	*	*	*	*
 *
 * In addition to the basic rules for parsing strings into Tcl lists, there
 * are additional properties to be met by the set of list values that are
 * generated by Tcl.  Such list values are often said to be in "canonical
 * form":
 *
 * * When any canonical list is evaluated as a Tcl script, it is a script of
 *   either zero commands (an empty list) or exactly one command. The command
 *   word is exactly the first element of the list, and each argument word is
 *   exactly one of the following elements of the list. This means that any
 *   characters that have special meaning during script evaluation need
 *   special treatment when canonical lists are produced:
 *
 *	* Whitespace between elements may not include NEWLINE.
 *	* The command terminating character,
 *		\u003b	;	SEMICOLON
 *	  must be BRACEd, QUOTEd, or escaped so that it does not terminate the
 * 	  command prematurely.
 *	* Any of the characters that begin substitutions in scripts,
 *		\u0024	$	DOLLAR
 *		\u005b	[	OPEN BRACKET
 *		\u005c	\	BACKSLASH
 *	  need to be BRACEd or escaped.
 *	* In any list where the first character of the first element is
 *		\u0023	#	HASH
 *	  that HASH character must be BRACEd, QUOTEd, or escaped so that it
 *	  does not convert the command into a comment.
 *	* Any list element that contains the character sequence BACKSLASH
 *	  NEWLINE cannot be formatted with BRACEs. The BACKSLASH character
 *	  must be represented by an escape sequence, and unless QUOTEs are
 *	  used, the NEWLINE must be as well.
 *
 * * It is also guaranteed that one can use a canonical list as a building
 *   block of a larger script within command substitution, as in this example:
 *	set script "puts \[[list $cmd $arg]]"; eval $script
 *   To support this usage, any appearance of the character
 *		\u005d	]	CLOSE BRACKET
 *   in a list element must be BRACEd, QUOTEd, or escaped.
 *
 * * Finally it is guaranteed that enclosing a canonical list in braces
 *   produces a new value that is also a canonical list.  This new list has
 *   length 1, and its only element is the original canonical list.  This same
 *   guarantee also makes it possible to construct scripts where an argument
 *   word is given a list value by enclosing the canonical form of that list
 *   in braces:
 *	set script "puts {[list $one $two $three]}"; eval $script
 *   This sort of coding was once fairly common, though it's become more
 *   idiomatic to see the following instead:
 *	set script [list puts [list $one $two $three]]; eval $script
 *   In order to support this guarantee, every canonical list must have
 *   balance when counting those braces that are not in escape sequences.
 *
 * Within these constraints, the canonical list generation routines
 * TclScanElement() and TclConvertElement() attempt to generate the string for
 * any list that is easiest to read. When an element value is itself
 * acceptable as the formatted substring, it is usually used (CONVERT_NONE).
 * When some quoting or escaping is required, use of BRACEs (CONVERT_BRACE) is
 * usually preferred over the use of escape sequences (CONVERT_ESCAPE). There
 * are some exceptions to both of these preferences for reasons of code
 * simplicity, efficiency, and continuation of historical habits. Canonical
 * lists never use the QUOTE formatting to delimit their elements because that
 * form of quoting does not nest, which makes construction of nested lists far
 * too much trouble.  Canonical lists always use only a single SPACE character
 * for element-separating whitespace.
 *
 *	*	*	FUTURE CONSIDERATIONS	*	*	*
 *
 * When a list element requires quoting or escaping due to a CLOSE BRACKET
 * character or an internal QUOTE character, a strange formatting mode is
 * recommended. For example, if the value "a{b]c}d" is converted by the usual
 * modes:
 *
 *	CONVERT_BRACE:	a{b]c}d		=> {a{b]c}d}
 *	CONVERT_ESCAPE:	a{b]c}d		=> a\{b\]c\}d
 *
 * we get perfectly usable formatted list elements. However, this is not what
 * Tcl releases have been producing. Instead, we have:
 *
 *	CONVERT_MASK:	a{b]c}d		=> a{b\]c}d
 *
 * where the CLOSE BRACKET is escaped, but the BRACEs are not. The same effect
 * can be seen replacing ] with " in this example. There does not appear to be
 * any functional or aesthetic purpose for this strange additional mode. The
 * sole purpose I can see for preserving it is to keep generating the same
 * formatted lists programmers have become accustomed to, and perhaps written
 * tests to expect. That is, compatibility only. The additional code
 * complexity required to support this mode is significant. The lines of code
 * supporting it are delimited in the routines below with #if COMPAT
 * directives. This makes it easy to experiment with eliminating this
 * formatting mode simply with "#define COMPAT 0" above. I believe this is
 * worth considering.
 *
 * Another consideration is the treatment of QUOTE characters in list
 * elements. TclConvertElement() must have the ability to produce the escape
 * sequence \" so that when a list element begins with a QUOTE we do not
 * confuse that first character with a QUOTE used as list syntax to define
 * list structure. However, that is the only place where QUOTE characters need
 * quoting. In this way, handling QUOTE could really be much more like the way
 * we handle HASH which also needs quoting and escaping only in particular
 * situations. Following up this could increase the set of list elements that
 * can use the CONVERT_NONE formatting mode.
 *
 * More speculative is that the demands of canonical list form require brace
 * balance for the list as a whole, while the current implementation achieves
 * this by establishing brace balance for every element.
 *
 * Finally, a reminder that the rules for parsing and formatting lists are
 * closely tied together with the rules for parsing and evaluating scripts,
 * and will need to evolve in sync.
 */

/*
 *----------------------------------------------------------------------
 *
 * TclMaxListLength --
 *
 *	Given 'bytes' pointing to 'numBytes' bytes, scan through them and
 *	count the number of whitespace runs that could be list element
 *	separators. If 'numBytes' is TCL_INDEX_NONE, scan to the terminating
 *	'\0'. Not a full list parser. Typically used to get a quick and dirty
 *	overestimate of length size in order to allocate space for an actual
 *	list parser to operate with.
 *
 * Results:
 *	Returns the largest number of list elements that could possibly be in
 *	this string, interpreted as a Tcl list. If 'endPtr' is not NULL,
 *	writes a pointer to the end of the string scanned there.
 *
 * Side effects:
 *	None.
 *
 *----------------------------------------------------------------------
 */

Tcl_Size
TclMaxListLength(
    const char *bytes,
    Tcl_Size numBytes,
    const char **endPtr)
{
    Tcl_Size count = 0;

    if ((numBytes == 0) || ((numBytes == TCL_INDEX_NONE) && (*bytes == '\0'))) {
	/* Empty string case - quick exit */
	goto done;
    }

    /*
     * No list element before leading white space.
     */

    count += 1 - TclIsSpaceProcM(*bytes);

    /*
     * Count white space runs as potential element separators.
     */

    while (numBytes) {
	if ((numBytes == TCL_INDEX_NONE) && (*bytes == '\0')) {
	    break;
	}
	if (TclIsSpaceProcM(*bytes)) {
	    /*
	     * Space run started; bump count.
	     */

	    count++;
	    do {
		bytes++;
		numBytes -= (numBytes != TCL_INDEX_NONE);
	    } while (numBytes && TclIsSpaceProcM(*bytes));
	    if ((numBytes == 0) || ((numBytes == TCL_INDEX_NONE) && (*bytes == '\0'))) {
		break;
	    }

	    /*
	     * (*bytes) is non-space; return to counting state.
	     */
	}
	bytes++;
	numBytes -= (numBytes != TCL_INDEX_NONE);
    }

    /*
     * No list element following trailing white space.
     */

    count -= TclIsSpaceProcM(bytes[-1]);

  done:
    if (endPtr) {
	*endPtr = bytes;
    }
    return count;
}

/*
 *----------------------------------------------------------------------
 *
 * TclFindElement --
 *
 *	Given a pointer into a Tcl list, locate the first (or next) element in
 *	the list.
 *
 * Results:
 *	The return value is normally TCL_OK, which means that the element was
 *	successfully located. If TCL_ERROR is returned it means that list
 *	didn't have proper list structure; the interp's result contains a more
 *	detailed error message.
 *
 *	If TCL_OK is returned, then *elementPtr will be set to point to the
 *	first element of list, and *nextPtr will be set to point to the
 *	character just after any white space following the last character
 *	that's part of the element. If this is the last argument in the list,
 *	then *nextPtr will point just after the last character in the list
 *	(i.e., at the character at list+listLength). If sizePtr is non-NULL,
 *	*sizePtr is filled in with the number of bytes in the element. If the
 *	element is in braces, then *elementPtr will point to the character
 *	after the opening brace and *sizePtr will not include either of the
 *	braces. If there isn't an element in the list, *sizePtr will be zero,
 *	and both *elementPtr and *nextPtr will point just after the last
 *	character in the list. If literalPtr is non-NULL, *literalPtr is set
 *	to a boolean value indicating whether the substring returned as the
 *	values of **elementPtr and *sizePtr is the literal value of a list
 *	element. If not, a call to TclCopyAndCollapse() is needed to produce
 *	the actual value of the list element. Note: this function does NOT
 *	collapse backslash sequences, but uses *literalPtr to tell callers
 *	when it is required for them to do so.
 *
 * Side effects:
 *	None.
 *
 *----------------------------------------------------------------------
 */

int
TclFindElement(
    Tcl_Interp *interp,		/* Interpreter to use for error reporting. If
				 * NULL, then no error message is left after
				 * errors. */
    const char *list,		/* Points to the first byte of a string
				 * containing a Tcl list with zero or more
				 * elements (possibly in braces). */
    Tcl_Size listLength,	/* Number of bytes in the list's string. */
    const char **elementPtr,	/* Where to put address of first significant
				 * character in first element of list. */
    const char **nextPtr,	/* Fill in with location of character just
				 * after all white space following end of
				 * argument (next arg or end of list). */
    Tcl_Size *sizePtr,		/* If non-zero, fill in with size of
				 * element. */
    int *literalPtr)		/* If non-zero, fill in with non-zero/zero to
				 * indicate that the substring of *sizePtr
				 * bytes starting at **elementPtr is/is not
				 * the literal list element and therefore
				 * does not/does require a call to
				 * TclCopyAndCollapse() by the caller. */
{
    return FindElement(interp, list, listLength, "list", "LIST", elementPtr,
	    nextPtr, sizePtr, literalPtr);
}

int
TclFindDictElement(
    Tcl_Interp *interp,		/* Interpreter to use for error reporting. If
				 * NULL, then no error message is left after
				 * errors. */
    const char *dict,		/* Points to the first byte of a string
				 * containing a Tcl dictionary with zero or
				 * more keys and values (possibly in
				 * braces). */
    Tcl_Size dictLength,	/* Number of bytes in the dict's string. */
    const char **elementPtr,	/* Where to put address of first significant
				 * character in the first element (i.e., key
				 * or value) of dict. */
    const char **nextPtr,	/* Fill in with location of character just
				 * after all white space following end of
				 * element (next arg or end of list). */
    Tcl_Size *sizePtr,		/* If non-zero, fill in with size of
				 * element. */
    int *literalPtr)		/* If non-zero, fill in with non-zero/zero to
				 * indicate that the substring of *sizePtr
				 * bytes starting at **elementPtr is/is not
				 * the literal key or value and therefore
				 * does not/does require a call to
				 * TclCopyAndCollapse() by the caller. */
{
    return FindElement(interp, dict, dictLength, "dict", "DICTIONARY",
	    elementPtr, nextPtr, sizePtr, literalPtr);
}

static int
FindElement(
    Tcl_Interp *interp,		/* Interpreter to use for error reporting. If
				 * NULL, then no error message is left after
				 * errors. */
    const char *string,		/* Points to the first byte of a string
				 * containing a Tcl list or dictionary with
				 * zero or more elements (possibly in
				 * braces). */
    Tcl_Size stringLength,	/* Number of bytes in the string. */
    const char *typeStr,	/* The name of the type of thing we are
				 * parsing, for error messages. */
    const char *typeCode,	/* The type code for thing we are parsing, for
				 * error messages. */
    const char **elementPtr,	/* Where to put address of first significant
				 * character in first element. */
    const char **nextPtr,	/* Fill in with location of character just
				 * after all white space following end of
				 * argument (next arg or end of list/dict). */
    Tcl_Size *sizePtr,		/* If non-zero, fill in with size of
				 * element. */
    int *literalPtr)		/* If non-zero, fill in with non-zero/zero to
				 * indicate that the substring of *sizePtr
				 * bytes starting at **elementPtr is/is not
				 * the literal list/dict element and therefore
				 * does not/does require a call to
				 * TclCopyAndCollapse() by the caller. */
{
    const char *p = string;
    const char *elemStart;	/* Points to first byte of first element. */
    const char *limit;		/* Points just after list/dict's last byte. */
    Tcl_Size openBraces = 0;	/* Brace nesting level during parse. */
    int inQuotes = 0;
    Tcl_Size size = 0;
    Tcl_Size numChars;
    int literal = 1;
    const char *p2;

    /*
     * Skim off leading white space and check for an opening brace or quote.
     * We treat embedded NULLs in the list/dict as bytes belonging to a list
     * element (or dictionary key or value).
     */

    limit = (string + stringLength);
    while ((p < limit) && (TclIsSpaceProcM(*p))) {
	p++;
    }
    if (p == limit) {		/* no element found */
	elemStart = limit;
	goto done;
    }

    if (*p == '{') {
	openBraces = 1;
	p++;
    } else if (*p == '"') {
	inQuotes = 1;
	p++;
    }
    elemStart = p;

    /*
     * Find element's end (a space, close brace, or the end of the string).
     */

    while (p < limit) {
	switch (*p) {
	    /*
	     * Open brace: don't treat specially unless the element is in
	     * braces. In this case, keep a nesting count.
	     */

	case '{':
	    if (openBraces != 0) {
		openBraces++;
	    }
	    break;

	    /*
	     * Close brace: if element is in braces, keep nesting count and
	     * quit when the last close brace is seen.
	     */

	case '}':
	    if (openBraces > 1) {
		openBraces--;
	    } else if (openBraces == 1) {
		size = (p - elemStart);
		p++;
		if ((p >= limit) || TclIsSpaceProcM(*p)) {
		    goto done;
		}

		/*
		 * Garbage after the closing brace; return an error.
		 */

		if (interp != NULL) {
		    p2 = p;
		    while ((p2 < limit) && (!TclIsSpaceProcM(*p2))
			    && (p2 < p+20)) {
			p2++;
		    }
		    Tcl_SetObjResult(interp, Tcl_ObjPrintf(
			    "%s element in braces followed by \"%.*s\" "
			    "instead of space", typeStr, (int) (p2-p), p));
		    Tcl_SetErrorCode(interp, "TCL", "VALUE", typeCode, "JUNK",
			    (char *)NULL);
		}
		return TCL_ERROR;
	    }
	    break;

	    /*
	     * Backslash: skip over everything up to the end of the backslash
	     * sequence.
	     */

	case '\\':
	    if (openBraces == 0) {
		/*
		 * A backslash sequence not within a brace quoted element
		 * means the value of the element is different from the
		 * substring we are parsing. A call to TclCopyAndCollapse() is
		 * needed to produce the element value. Inform the caller.
		 */

		literal = 0;
	    }
	    TclParseBackslash(p, limit - p, &numChars, NULL);
	    p += (numChars - 1);
	    break;

	    /*
	     * Double-quote: if element is in quotes then terminate it.
	     */

	case '"':
	    if (inQuotes) {
		size = (p - elemStart);
		p++;
		if ((p >= limit) || TclIsSpaceProcM(*p)) {
		    goto done;
		}

		/*
		 * Garbage after the closing quote; return an error.
		 */

		if (interp != NULL) {
		    p2 = p;
		    while ((p2 < limit) && (!TclIsSpaceProcM(*p2))
			    && (p2 < p+20)) {
			p2++;
		    }
		    Tcl_SetObjResult(interp, Tcl_ObjPrintf(
			    "%s element in quotes followed by \"%.*s\" "
			    "instead of space", typeStr, (int) (p2-p), p));
		    Tcl_SetErrorCode(interp, "TCL", "VALUE", typeCode, "JUNK",
			    (char *)NULL);
		}
		return TCL_ERROR;
	    }
	    break;

	default:
	    if (TclIsSpaceProcM(*p)) {
		/*
		 * Space: ignore if element is in braces or quotes;
		 * otherwise terminate element.
		 */
		if ((openBraces == 0) && !inQuotes) {
		    size = (p - elemStart);
		    goto done;
		}
	    }
	    break;

	}
	p++;
    }

    /*
     * End of list/dict: terminate element.
     */

    if (p == limit) {
	if (openBraces != 0) {
	    if (interp != NULL) {
		Tcl_SetObjResult(interp, Tcl_ObjPrintf(
			"unmatched open brace in %s", typeStr));
		Tcl_SetErrorCode(interp, "TCL", "VALUE", typeCode, "BRACE",
			(char *)NULL);
	    }
	    return TCL_ERROR;
	} else if (inQuotes) {
	    if (interp != NULL) {
		Tcl_SetObjResult(interp, Tcl_ObjPrintf(
			"unmatched open quote in %s", typeStr));
		Tcl_SetErrorCode(interp, "TCL", "VALUE", typeCode, "QUOTE",
			(char *)NULL);
	    }
	    return TCL_ERROR;
	}
	size = (p - elemStart);
    }

  done:
    while ((p < limit) && (TclIsSpaceProcM(*p))) {
	p++;
    }
    *elementPtr = elemStart;
    *nextPtr = p;
    if (sizePtr != 0) {
	*sizePtr = size;
    }
    if (literalPtr != 0) {
	*literalPtr = literal;
    }
    return TCL_OK;
}

/*
 *----------------------------------------------------------------------
 *
 * TclCopyAndCollapse --
 *
 *	Copy a string and substitute all backslash escape sequences
 *
 * Results:
 *	Count bytes get copied from src to dst. Along the way, backslash
 *	sequences are substituted in the copy. After scanning count bytes from
 *	src, a null character is placed at the end of dst. Returns the number
 *	of bytes that got written to dst.
 *
 * Side effects:
 *	None.
 *
 *----------------------------------------------------------------------
 */

Tcl_Size
TclCopyAndCollapse(
    Tcl_Size count,		/* Number of byte to copy from src. */
    const char *src,		/* Copy from here... */
    char *dst)			/* ... to here. */
{
    Tcl_Size newCount = 0;

    while (count > 0) {
	char c = *src;

	if (c == '\\') {
	    char buf[4] = "";
	    Tcl_Size numRead;
	    Tcl_Size backslashCount = TclParseBackslash(src, count, &numRead, buf);

	    memcpy(dst, buf, backslashCount);
	    dst += backslashCount;
	    newCount += backslashCount;
	    src += numRead;
	    count -= numRead;
	} else {
	    *dst = c;
	    dst++;
	    newCount++;
	    src++;
	    count--;
	}
    }
    *dst = 0;
    return newCount;
}

/*
 *----------------------------------------------------------------------
 *
 * Tcl_SplitList --
 *
 *	Splits a list up into its constituent fields.
 *
 * Results
 *	The return value is normally TCL_OK, which means that the list was
 *	successfully split up. If TCL_ERROR is returned, it means that "list"
 *	didn't have proper list structure; the interp's result will contain a
 *	more detailed error message.
 *
 *	*argvPtr will be filled in with the address of an array whose elements
 *	point to the elements of list, in order. *argcPtr will get filled in
 *	with the number of valid elements in the array. A single block of
 *	memory is dynamically allocated to hold both the argv array and a copy
 *	of the list (with backslashes and braces removed in the standard way).
 *	The caller must eventually free this memory by calling free() on
 *	*argvPtr. Note: *argvPtr and *argcPtr are only modified if the
 *	function returns normally.
 *
 * Side effects:
 *	Memory is allocated.
 *
 *----------------------------------------------------------------------
 */

#undef Tcl_SplitList
int
Tcl_SplitList(
    Tcl_Interp *interp,		/* Interpreter to use for error reporting. If
				 * NULL, no error message is left. */
    const char *list,		/* Pointer to string with list structure. */
    Tcl_Size *argcPtr,		/* Pointer to location to fill in with the
				 * number of elements in the list. */
    const char ***argvPtr)	/* Pointer to place to store pointer to array
				 * of pointers to list elements. */
{
    const char **argv, *end, *element;
    char *p;
    int result;
    Tcl_Size length, size, i, elSize;

    /*
     * Allocate enough space to work in. A (const char *) for each (possible)
     * list element plus one more for terminating NULL, plus as many bytes as
     * in the original string value, plus one more for a terminating '\0'.
     * Space used to hold element separating white space in the original
     * string gets re-purposed to hold '\0' characters in the argv array.
     */

    size = TclMaxListLength(list, TCL_INDEX_NONE, &end) + 1;
    length = end - list;
    argv = (const char **)Tcl_Alloc((size * sizeof(char *)) + length + 1);

    for (i = 0, p = ((char *) argv) + size*sizeof(char *);
	    *list != 0;  i++) {
	const char *prevList = list;
	int literal;

	result = TclFindElement(interp, list, length, &element, &list,
		&elSize, &literal);
	length -= (list - prevList);
	if (result != TCL_OK) {
	    Tcl_Free((void *)argv);
	    return result;
	}
	if (*element == 0) {
	    break;
	}
	if (i >= size) {
	    Tcl_Free((void *)argv);
	    if (interp != NULL) {
		Tcl_SetObjResult(interp, Tcl_NewStringObj(
			"internal error in Tcl_SplitList", -1));
		Tcl_SetErrorCode(interp, "TCL", "INTERNAL", "Tcl_SplitList",
			(char *)NULL);
	    }
	    return TCL_ERROR;
	}
	argv[i] = p;
	if (literal) {
	    memcpy(p, element, elSize);
	    p += elSize;
	    *p = 0;
	    p++;
	} else {
	    p += 1 + TclCopyAndCollapse(elSize, element, p);
	}
    }

    argv[i] = NULL;
    *argvPtr = argv;
    *argcPtr = i;
    return TCL_OK;
}

/*
 *----------------------------------------------------------------------
 *
 * Tcl_ScanElement --
 *
 *	This function is a companion function to Tcl_ConvertElement. It scans
 *	a string to see what needs to be done to it (e.g. add backslashes or
 *	enclosing braces) to make the string into a valid Tcl list element.
 *
 * Results:
 *	The return value is an overestimate of the number of bytes that will
 *	be needed by Tcl_ConvertElement to produce a valid list element from
 *	src. The word at *flagPtr is filled in with a value needed by
 *	Tcl_ConvertElement when doing the actual conversion.
 *
 * Side effects:
 *	None.
 *
 *----------------------------------------------------------------------
 */

Tcl_Size
Tcl_ScanElement(
    const char *src,	/* String to convert to list element. */
    int *flagPtr)	/* Where to store information to guide
			 * Tcl_ConvertCountedElement. */
{
    return Tcl_ScanCountedElement(src, TCL_INDEX_NONE, flagPtr);
}

/*
 *----------------------------------------------------------------------
 *
 * Tcl_ScanCountedElement --
 *
 *	This function is a companion function to Tcl_ConvertCountedElement. It
 *	scans a string to see what needs to be done to it (e.g. add
 *	backslashes or enclosing braces) to make the string into a valid Tcl
 *	list element. If length is TCL_INDEX_NONE, then the string is scanned
 *	from src up to the first null byte.
 *
 * Results:
 *	The return value is an overestimate of the number of bytes that will
 *	be needed by Tcl_ConvertCountedElement to produce a valid list element
 *	from src. The word at *flagPtr is filled in with a value needed by
 *	Tcl_ConvertCountedElement when doing the actual conversion.
 *
 * Side effects:
 *	None.
 *
 *----------------------------------------------------------------------
 */

Tcl_Size
Tcl_ScanCountedElement(
    const char *src,		/* String to convert to Tcl list element. */
    Tcl_Size length,		/* Number of bytes in src, or TCL_INDEX_NONE. */
    int *flagPtr)		/* Where to store information to guide
				 * Tcl_ConvertElement. */
{
    char flags = CONVERT_ANY;
    Tcl_Size numBytes = TclScanElement(src, length, &flags);

    *flagPtr = flags;
    return numBytes;
}

/*
 *----------------------------------------------------------------------
 *
 * TclScanElement --
 *
 *	This function is a companion function to TclConvertElement. It scans a
 *	string to see what needs to be done to it (e.g. add backslashes or
 *	enclosing braces) to make the string into a valid Tcl list element. If
 *	length is TCL_INDEX_NONE, then the string is scanned from src up to the first null
 *	byte. A NULL value for src is treated as an empty string. The incoming
 *	value of *flagPtr is a report from the caller what additional flags it
 *	will pass to TclConvertElement().
 *
 * Results:
 *	The recommended formatting mode for the element is determined and a
 *	value is written to *flagPtr indicating that recommendation. This
 *	recommendation is combined with the incoming flag values in *flagPtr
 *	set by the caller to determine how many bytes will be needed by
 *	TclConvertElement() in which to write the formatted element following
 *	the recommendation modified by the flag values. This number of bytes
 *	is the return value of the routine.  In some situations it may be an
 *	overestimate, but so long as the caller passes the same flags to
 *	TclConvertElement(), it will be large enough.
 *
 * Side effects:
 *	None.
 *
 *----------------------------------------------------------------------
 */

Tcl_Size
TclScanElement(
    const char *src,		/* String to convert to Tcl list element. */
    Tcl_Size length,		/* Number of bytes in src, or TCL_INDEX_NONE. */
    char *flagPtr)		/* Where to store information to guide
				 * Tcl_ConvertElement. */
{
    const char *p = src;
    Tcl_Size nestingLevel = 0;	/* Brace nesting count */
    int forbidNone = 0;		/* Do not permit CONVERT_NONE mode. Something
				 * needs protection or escape. */
    int requireEscape = 0;	/* Force use of CONVERT_ESCAPE mode.  For some
				 * reason bare or brace-quoted form fails. */
    Tcl_Size extra = 0;		/* Count of number of extra bytes needed for
				 * formatted element, assuming we use escape
				 * sequences in formatting. */
    Tcl_Size bytesNeeded;		/* Buffer length computed to complete the
				 * element formatting in the selected mode. */
#if COMPAT
    int preferEscape = 0;	/* Use preferences to track whether to use */
    int preferBrace = 0;	/* CONVERT_MASK mode. */
    int braceCount = 0;		/* Count of all braces '{' '}' seen. */
#endif /* COMPAT */

    if ((p == NULL) || (length == 0) || ((*p == '\0') && (length == TCL_INDEX_NONE))) {
	/*
	 * Empty string element must be brace quoted.
	 */

	*flagPtr = CONVERT_BRACE;
	return 2;
    }

#if COMPAT
    /*
     * We have an established history in TclConvertElement() when quoting
     * because of a leading hash character to force what would be the
     * CONVERT_MASK mode into the CONVERT_BRACE mode. That is, we format
     * the element #{a"b} like this:
     *			{#{a"b}}
     * and not like this:
     *			\#{a\"b}
     * This is inconsistent with [list x{a"b}], but we will not change that now.
     * Set that preference here so that we compute a tight size requirement.
     */
    if ((*src == '#') && !(*flagPtr & TCL_DONT_QUOTE_HASH)) {
	preferBrace = 1;
    }
#endif

    if ((*p == '{') || (*p == '"')) {
	/*
	 * Must escape or protect so leading character of value is not
	 * misinterpreted as list element delimiting syntax.
	 */

	forbidNone = 1;
#if COMPAT
	preferBrace = 1;
#endif /* COMPAT */
    }

    while (length) {
      if (CHAR_TYPE(*p) != TYPE_NORMAL) {
	switch (*p) {
	case '{':	/* TYPE_BRACE */
#if COMPAT
	    braceCount++;
#endif /* COMPAT */
	    extra++;				/* Escape '{' => '\{' */
	    nestingLevel++;
	    break;
	case '}':	/* TYPE_BRACE */
#if COMPAT
	    braceCount++;
#endif /* COMPAT */
	    extra++;				/* Escape '}' => '\}' */
	    if (nestingLevel-- < 1) {
		/*
		 * Unbalanced braces!  Cannot format with brace quoting.
		 */

		requireEscape = 1;
	    }
	    break;
	case ']':	/* TYPE_CLOSE_BRACK */
	case '"':	/* TYPE_SPACE */
#if COMPAT
	    forbidNone = 1;
	    extra++;		/* Escapes all just prepend a backslash */
	    preferEscape = 1;
	    break;
#else
	    /* FLOW THROUGH */
#endif /* COMPAT */
	case '[':	/* TYPE_SUBS */
	case '$':	/* TYPE_SUBS */
	case ';':	/* TYPE_COMMAND_END */
	    forbidNone = 1;
	    extra++;		/* Escape sequences all one byte longer. */
#if COMPAT
	    preferBrace = 1;
#endif /* COMPAT */
	    break;
	case '\\':	/* TYPE_SUBS */
	    extra++;				/* Escape '\' => '\\' */
	    if ((length == 1) || ((length == TCL_INDEX_NONE) && (p[1] == '\0'))) {
		/*
		 * Final backslash. Cannot format with brace quoting.
		 */

		requireEscape = 1;
		break;
	    }
	    if (p[1] == '\n') {
		extra++;	/* Escape newline => '\n', one byte longer */

		/*
		 * Backslash newline sequence.  Brace quoting not permitted.
		 */

		requireEscape = 1;
		length -= (length > 0);
		p++;
		break;
	    }
	    if ((p[1] == '{') || (p[1] == '}') || (p[1] == '\\')) {
		extra++;	/* Escape sequences all one byte longer. */
		length -= (length > 0);
		p++;
	    }
	    forbidNone = 1;
#if COMPAT
	    preferBrace = 1;
#endif /* COMPAT */
	    break;
	case '\0':	/* TYPE_SUBS */
	    if (length == TCL_INDEX_NONE) {
		goto endOfString;
	    }
	    /* TODO: Panic on improper encoding? */
	    break;
	default:
	    if (TclIsSpaceProcM(*p)) {
		forbidNone = 1;
		extra++;	/* Escape sequences all one byte longer. */
#if COMPAT
		preferBrace = 1;
#endif
	    }
	    break;
	}
      }
	length -= (length > 0);
	p++;
    }

  endOfString:
    if (nestingLevel > 0) {
	/*
	 * Unbalanced braces!  Cannot format with brace quoting.
	 */

	requireEscape = 1;
    }

    /*
     * We need at least as many bytes as are in the element value...
     */

    bytesNeeded = p - src;

    if (requireEscape) {
	/*
	 * We must use escape sequences.  Add all the extra bytes needed to
	 * have room to create them.
	 */

	bytesNeeded += extra;

	/*
	 * Make room to escape leading #, if needed.
	 */

	if ((*src == '#') && !(*flagPtr & TCL_DONT_QUOTE_HASH)) {
	    bytesNeeded++;
	}
	*flagPtr = CONVERT_ESCAPE;
	return bytesNeeded;
    }
    if (*flagPtr & CONVERT_ANY) {
	/*
	 * The caller has not let us know what flags it will pass to
	 * TclConvertElement() so compute the max size we might need for any
	 * possible choice.  Normally the formatting using escape sequences is
	 * the longer one, and a minimum "extra" value of 2 makes sure we
	 * don't request too small a buffer in those edge cases where that's
	 * not true.
	 */

	if (extra < 2) {
	    extra = 2;
	}
	*flagPtr &= ~CONVERT_ANY;
	*flagPtr |= TCL_DONT_USE_BRACES;
    }
    if (forbidNone) {
	/*
	 * We must request some form of quoting of escaping...
	 */

#if COMPAT
	if (preferEscape && !preferBrace) {
	    /*
	     * If we are quoting solely due to ] or internal " characters use
	     * the CONVERT_MASK mode where we escape all special characters
	     * except for braces. "extra" counted space needed to escape
	     * braces too, so subtract "braceCount" to get our actual needs.
	     */

	    bytesNeeded += (extra - braceCount);
	    /* Make room to escape leading #, if needed. */
	    if ((*src == '#') && !(*flagPtr & TCL_DONT_QUOTE_HASH)) {
		bytesNeeded++;
	    }

	    /*
	     * If the caller reports it will direct TclConvertElement() to
	     * use full escapes on the element, add back the bytes needed to
	     * escape the braces.
	     */

	    if (*flagPtr & TCL_DONT_USE_BRACES) {
		bytesNeeded += braceCount;
	    }
	    *flagPtr = CONVERT_MASK;
	    return bytesNeeded;
	}
#endif /* COMPAT */
	if (*flagPtr & TCL_DONT_USE_BRACES) {
	    /*
	     * If the caller reports it will direct TclConvertElement() to
	     * use escapes, add the extra bytes needed to have room for them.
	     */

	    bytesNeeded += extra;

	    /*
	     * Make room to escape leading #, if needed.
	     */

	    if ((*src == '#') && !(*flagPtr & TCL_DONT_QUOTE_HASH)) {
		bytesNeeded++;
	    }
	} else {
	    /*
	     * Add 2 bytes for room for the enclosing braces.
	     */

	    bytesNeeded += 2;
	}
	*flagPtr = CONVERT_BRACE;
	return bytesNeeded;
    }

    /*
     * So far, no need to quote or escape anything.
     */

    if ((*src == '#') && !(*flagPtr & TCL_DONT_QUOTE_HASH)) {
	/*
	 * If we need to quote a leading #, make room to enclose in braces.
	 */

	bytesNeeded += 2;
    }
    *flagPtr = CONVERT_NONE;
    return bytesNeeded;
}

/*
 *----------------------------------------------------------------------
 *
 * Tcl_ConvertElement --
 *
 *	This is a companion function to Tcl_ScanElement. Given the information
 *	produced by Tcl_ScanElement, this function converts a string to a list
 *	element equal to that string.
 *
 * Results:
 *	Information is copied to *dst in the form of a list element identical
 *	to src (i.e. if Tcl_SplitList is applied to dst it will produce a
 *	string identical to src). The return value is a count of the number of
 *	characters copied (not including the terminating NULL character).
 *
 * Side effects:
 *	None.
 *
 *----------------------------------------------------------------------
 */

Tcl_Size
Tcl_ConvertElement(
    const char *src,	/* Source information for list element. */
    char *dst,		/* Place to put list-ified element. */
    int flags)		/* Flags produced by Tcl_ScanElement. */
{
    return Tcl_ConvertCountedElement(src, TCL_INDEX_NONE, dst, flags);
}

/*
 *----------------------------------------------------------------------
 *
 * Tcl_ConvertCountedElement --
 *
 *	This is a companion function to Tcl_ScanCountedElement. Given the
 *	information produced by Tcl_ScanCountedElement, this function converts
 *	a string to a list element equal to that string.
 *
 * Results:
 *	Information is copied to *dst in the form of a list element identical
 *	to src (i.e. if Tcl_SplitList is applied to dst it will produce a
 *	string identical to src). The return value is a count of the number of
 *	characters copied (not including the terminating NULL character).
 *
 * Side effects:
 *	None.
 *
 *----------------------------------------------------------------------
 */

Tcl_Size
Tcl_ConvertCountedElement(
    const char *src,	/* Source information for list element. */
    Tcl_Size length,		/* Number of bytes in src, or TCL_INDEX_NONE. */
    char *dst,			/* Place to put list-ified element. */
    int flags)			/* Flags produced by Tcl_ScanElement. */
{
    Tcl_Size numBytes = TclConvertElement(src, length, dst, flags);
    dst[numBytes] = '\0';
    return numBytes;
}

/*
 *----------------------------------------------------------------------
 *
 * TclConvertElement --
 *
 *	This is a companion function to TclScanElement. Given the information
 *	produced by TclScanElement, this function converts a string to a list
 *	element equal to that string.
 *
 * Results:
 *	Information is copied to *dst in the form of a list element identical
 *	to src (i.e. if Tcl_SplitList is applied to dst it will produce a
 *	string identical to src). The return value is a count of the number of
 *	characters copied (not including the terminating NULL character).
 *
 * Side effects:
 *	None.
 *
 *----------------------------------------------------------------------
 */

Tcl_Size
TclConvertElement(
    const char *src,	/* Source information for list element. */
    Tcl_Size length,		/* Number of bytes in src, or TCL_INDEX_NONE. */
    char *dst,			/* Place to put list-ified element. */
    int flags)			/* Flags produced by Tcl_ScanElement. */
{
    int conversion = flags & CONVERT_MASK;
    char *p = dst;

    /*
     * Let the caller demand we use escape sequences rather than braces.
     */

    if ((flags & TCL_DONT_USE_BRACES) && (conversion & CONVERT_BRACE)) {
	conversion = CONVERT_ESCAPE;
    }

    /*
     * No matter what the caller demands, empty string must be braced!
     */

    if ((src == NULL) || (length == 0) || (*src == '\0' && length == TCL_INDEX_NONE)) {
	p[0] = '{';
	p[1] = '}';
	return 2;
    }

    /*
     * Escape leading hash as needed and requested.
     */

    if ((*src == '#') && !(flags & TCL_DONT_QUOTE_HASH)) {
	if (conversion == CONVERT_ESCAPE) {
	    p[0] = '\\';
	    p[1] = '#';
	    p += 2;
	    src++;
	    length -= (length > 0);
	} else {
	    conversion = CONVERT_BRACE;
	}
    }

    /*
     * No escape or quoting needed.  Copy the literal string value.
     */

    if (conversion == CONVERT_NONE) {
	if (length == TCL_INDEX_NONE) {
	    /* TODO: INT_MAX overflow? */
	    while (*src) {
		*p++ = *src++;
	    }
	    return p - dst;
	} else {
	    memcpy(dst, src, length);
	    return length;
	}
    }

    /*
     * Formatted string is original string enclosed in braces.
     */

    if (conversion == CONVERT_BRACE) {
	*p = '{';
	p++;
	if (length == TCL_INDEX_NONE) {
	    /* TODO: INT_MAX overflow? */
	    while (*src) {
		*p++ = *src++;
	    }
	} else {
	    memcpy(p, src, length);
	    p += length;
	}
	*p = '}';
	p++;
	return (p - dst);
    }

    /* conversion == CONVERT_ESCAPE or CONVERT_MASK */

    /*
     * Formatted string is original string converted to escape sequences.
     */

    for ( ; length; src++, length -= (length > 0)) {
	switch (*src) {
	case ']':
	case '[':
	case '$':
	case ';':
	case ' ':
	case '\\':
	case '"':
	    *p = '\\';
	    p++;
	    break;
	case '{':
	case '}':
#if COMPAT
	    if (conversion == CONVERT_ESCAPE)
#endif /* COMPAT */
	    {
		*p = '\\';
		p++;
	    }
	    break;
	case '\f':
	    *p = '\\';
	    p++;
	    *p = 'f';
	    p++;
	    continue;
	case '\n':
	    *p = '\\';
	    p++;
	    *p = 'n';
	    p++;
	    continue;
	case '\r':
	    *p = '\\';
	    p++;
	    *p = 'r';
	    p++;
	    continue;
	case '\t':
	    *p = '\\';
	    p++;
	    *p = 't';
	    p++;
	    continue;
	case '\v':
	    *p = '\\';
	    p++;
	    *p = 'v';
	    p++;
	    continue;
	case '\0':
	    if (length == TCL_INDEX_NONE) {
		return (p - dst);
	    }

	    /*
	     * If we reach this point, there's an embedded NULL in the string
	     * range being processed, which should not happen when the
	     * encoding rules for Tcl strings are properly followed.  If the
	     * day ever comes when we stop tolerating such things, this is
	     * where to put the Tcl_Panic().
	     */

	    break;
	}
	*p = *src;
	p++;
    }
    return (p - dst);
}

/*
 *----------------------------------------------------------------------
 *
 * Tcl_Merge --
 *
 *	Given a collection of strings, merge them together into a single
 *	string that has proper Tcl list structured (i.e. Tcl_SplitList may be
 *	used to retrieve strings equal to the original elements, and Tcl_Eval
 *	will parse the string back into its original elements).
 *
 * Results:
 *	The return value is the address of a dynamically-allocated string
 *	containing the merged list.
 *
 * Side effects:
 *	None.
 *
 *----------------------------------------------------------------------
 */

char *
Tcl_Merge(
    Tcl_Size argc,			/* How many strings to merge. */
    const char *const *argv)	/* Array of string values. */
{
#define LOCAL_SIZE 64
    char localFlags[LOCAL_SIZE], *flagPtr = NULL;
    Tcl_Size i;
    size_t bytesNeeded = 0;
    char *result, *dst;

    /*
     * Handle empty list case first, so logic of the general case can be
     * simpler.
     */

    if (argc <= 0) {
	if (argc < 0) {
	    Tcl_Panic("Tcl_Merge called with negative argc (%" TCL_SIZE_MODIFIER "d)", argc);
	}
	result = (char *)Tcl_Alloc(1);
	result[0] = '\0';
	return result;
    }

    /*
     * Pass 1: estimate space, gather flags.
     */

    if (argc <= LOCAL_SIZE) {
	flagPtr = localFlags;
    } else {
	flagPtr = (char *)Tcl_Alloc(argc);
    }
    for (i = 0; i < argc; i++) {
	flagPtr[i] = ( i ? TCL_DONT_QUOTE_HASH : 0 );
	bytesNeeded += TclScanElement(argv[i], TCL_INDEX_NONE, &flagPtr[i]);
    }
    bytesNeeded += argc;

    /*
     * Pass two: copy into the result area.
     */

    result = (char *)Tcl_Alloc(bytesNeeded);
    dst = result;
    for (i = 0; i < argc; i++) {
	flagPtr[i] |= ( i ? TCL_DONT_QUOTE_HASH : 0 );
	dst += TclConvertElement(argv[i], TCL_INDEX_NONE, dst, flagPtr[i]);
	*dst = ' ';
	dst++;
    }
    dst[-1] = 0;

    if (flagPtr != localFlags) {
	Tcl_Free(flagPtr);
    }
    return result;
}

/*
 *----------------------------------------------------------------------
 *
 * TclTrimRight --
 *	Takes two counted strings in the Tcl encoding.  Conceptually
 *	finds the sub string (offset) to trim from the right side of the
 *	first string all characters found in the second string.
 *
 * Results:
 *	The number of bytes to be removed from the end of the string.
 *
 * Side effects:
 *	None.
 *
 *----------------------------------------------------------------------
 */

Tcl_Size
TclTrimRight(
    const char *bytes,	/* String to be trimmed... */
    Tcl_Size numBytes,	/* ...and its length in bytes */
			/* Calls to TclUtfToUniChar() in this routine
			 * rely on (bytes[numBytes] == '\0'). */
    const char *trim,	/* String of trim characters... */
    Tcl_Size numTrim)	/* ...and its length in bytes */
			/* Calls to TclUtfToUniChar() in this routine
			 * rely on (trim[numTrim] == '\0'). */
{
    const char *pp, *p = bytes + numBytes;
    int ch1, ch2;

    /* Empty strings -> nothing to do */
    if ((numBytes == 0) || (numTrim == 0)) {
	return 0;
    }

    /*
     * Outer loop: iterate over string to be trimmed.
     */

    do {
	const char *q = trim;
	Tcl_Size pInc = 0, bytesLeft = numTrim;

	pp = Tcl_UtfPrev(p, bytes);
	do {
	    pp += pInc;
 	    pInc = TclUtfToUniChar(pp, &ch1);
	} while (pp + pInc < p);

	/*
	 * Inner loop: scan trim string for match to current character.
	 */

	do {
	    pInc = TclUtfToUniChar(q, &ch2);

	    if (ch1 == ch2) {
		break;
	    }

	    q += pInc;
	    bytesLeft -= pInc;
	} while (bytesLeft);

	if (bytesLeft == 0) {
	    /*
	     * No match; trim task done; *p is last non-trimmed char.
	     */

	    break;
	}
	p = pp;
    } while (p > bytes);

    return numBytes - (p - bytes);
}

/*
 *----------------------------------------------------------------------
 *
 * TclTrimLeft --
 *
 *	Takes two counted strings in the Tcl encoding.  Conceptually
 *	finds the sub string (offset) to trim from the left side of the
 *	first string all characters found in the second string.
 *
 * Results:
 *	The number of bytes to be removed from the start of the string.
 *
 * Side effects:
 *	None.
 *
 *----------------------------------------------------------------------
 */

Tcl_Size
TclTrimLeft(
    const char *bytes,	/* String to be trimmed... */
    Tcl_Size numBytes,	/* ...and its length in bytes */
			/* Calls to TclUtfToUniChar() in this routine
			 * rely on (bytes[numBytes] == '\0'). */
    const char *trim,	/* String of trim characters... */
    Tcl_Size numTrim)	/* ...and its length in bytes */
			/* Calls to TclUtfToUniChar() in this routine
			 * rely on (trim[numTrim] == '\0'). */
{
    const char *p = bytes;
    int ch1, ch2;

    /* Empty strings -> nothing to do */
    if ((numBytes == 0) || (numTrim == 0)) {
	return 0;
    }

    /*
     * Outer loop: iterate over string to be trimmed.
     */

    do {
	Tcl_Size pInc = TclUtfToUniChar(p, &ch1);
	const char *q = trim;
	Tcl_Size bytesLeft = numTrim;

	/*
	 * Inner loop: scan trim string for match to current character.
	 */

	do {
	    Tcl_Size qInc = TclUtfToUniChar(q, &ch2);

	    if (ch1 == ch2) {
		break;
	    }

	    q += qInc;
	    bytesLeft -= qInc;
	} while (bytesLeft);

	if (bytesLeft == 0) {
	    /*
	     * No match; trim task done; *p is first non-trimmed char.
	     */

	    break;
	}

	p += pInc;
	numBytes -= pInc;
    } while (numBytes > 0);

    return p - bytes;
}

/*
 *----------------------------------------------------------------------
 *
 * TclTrim --
 *	Finds the sub string (offset) to trim from both sides of the
 *	first string all characters found in the second string.
 *
 * Results:
 *	The number of bytes to be removed from the start of the string
 *
 * Side effects:
 *	None.
 *
 *----------------------------------------------------------------------
 */

Tcl_Size
TclTrim(
    const char *bytes,	/* String to be trimmed... */
    Tcl_Size numBytes,	/* ...and its length in bytes */
			/* Calls in this routine
			 * rely on (bytes[numBytes] == '\0'). */
    const char *trim,	/* String of trim characters... */
    Tcl_Size numTrim,	/* ...and its length in bytes */
			/* Calls in this routine
			 * rely on (trim[numTrim] == '\0'). */
    Tcl_Size *trimRightPtr)	/* Offset from the end of the string. */
{
    Tcl_Size trimLeft = 0, trimRight = 0;

    /* Empty strings -> nothing to do */
    if ((numBytes > 0) && (numTrim > 0)) {

	/* When bytes is NUL-terminated, returns 0 <= trimLeft <= numBytes */
	trimLeft = TclTrimLeft(bytes, numBytes, trim, numTrim);
	numBytes -= trimLeft;

	/* If we did not trim the whole string, it starts with a character
	 * that we will not trim. Skip over it. */
	if (numBytes > 0) {
	    int ch;
	    const char *first = bytes + trimLeft;
	    bytes += TclUtfToUniChar(first, &ch);
	    numBytes -= (bytes - first);

	    if (numBytes > 0) {
		/* When bytes is NUL-terminated, returns
		 * 0 <= trimRight <= numBytes */
		trimRight = TclTrimRight(bytes, numBytes, trim, numTrim);
	    }
	}
    }
    *trimRightPtr = trimRight;
    return trimLeft;
}

/*
 *----------------------------------------------------------------------
 *
 * Tcl_Concat --
 *
 *	Concatenate a set of strings into a single large string.
 *
 * Results:
 *	The return value is dynamically-allocated string containing a
 *	concatenation of all the strings in argv, with spaces between the
 *	original argv elements.
 *
 * Side effects:
 *	Memory is allocated for the result; the caller is responsible for
 *	freeing the memory.
 *
 *----------------------------------------------------------------------
 */

/* The whitespace characters trimmed during [concat] operations */
#define CONCAT_WS_SIZE (sizeof(CONCAT_TRIM_SET "") - 1)

char *
Tcl_Concat(
    Tcl_Size argc,			/* Number of strings to concatenate. */
    const char *const *argv)	/* Array of strings to concatenate. */
{
    Tcl_Size i, needSpace = 0, bytesNeeded = 0;
    char *result, *p;

    /*
     * Dispose of the empty result corner case first to simplify later code.
     */

    if (argc == 0) {
	result = (char *) Tcl_Alloc(1);
	result[0] = '\0';
	return result;
    }

    /*
     * First allocate the result buffer at the size required.
     */

    for (i = 0;  i < argc;  i++) {
	bytesNeeded += strlen(argv[i]);
    	if (bytesNeeded < 0) {
	    Tcl_Panic("Tcl_Concat: max size of Tcl value exceeded");
	}
    }

    /*
     * All element bytes + (argc - 1) spaces + 1 terminating NULL.
     */
    if (bytesNeeded + argc - 1 < 0) {
	/*
	 * Panic test could be tighter, but not going to bother for this
	 * legacy routine.
	 */

	Tcl_Panic("Tcl_Concat: max size of Tcl value exceeded");
    }

    result = (char *)Tcl_Alloc(bytesNeeded + argc);

    for (p = result, i = 0;  i < argc;  i++) {
	Tcl_Size triml, trimr, elemLength;
	const char *element;

	element = argv[i];
	elemLength = strlen(argv[i]);

	/* Trim away the leading/trailing whitespace. */
	triml = TclTrim(element, elemLength, CONCAT_TRIM_SET,
		CONCAT_WS_SIZE, &trimr);
	element += triml;
	elemLength -= triml + trimr;

	/* Do not permit trimming to expose a final backslash character. */
	elemLength += trimr && (element[elemLength - 1] == '\\');

	/*
	 * If we're left with empty element after trimming, do nothing.
	 */

	if (elemLength == 0) {
	    continue;
	}

	/*
	 * Append to the result with space if needed.
	 */

	if (needSpace) {
	    *p++ = ' ';
	}
	memcpy(p, element, elemLength);
	p += elemLength;
	needSpace = 1;
    }
    *p = '\0';
    return result;
}

/*
 *----------------------------------------------------------------------
 *
 * Tcl_ConcatObj --
 *
 *	Concatenate the strings from a set of objects into a single string
 *	object with spaces between the original strings.
 *
 * Results:
 *	The return value is a new string object containing a concatenation of
 *	the strings in objv. Its ref count is zero.
 *
 * Side effects:
 *	A new object is created.
 *
 *----------------------------------------------------------------------
 */

Tcl_Obj *
Tcl_ConcatObj(
    Tcl_Size objc,		/* Number of objects to concatenate. */
    Tcl_Obj *const objv[])	/* Array of objects to concatenate. */
{
    int needSpace = 0;
    Tcl_Size i, bytesNeeded = 0, elemLength;
    const char *element;
    Tcl_Obj *objPtr, *resPtr;

    /*
     * Check first to see if all the items are of list type or empty. If so,
     * we will concat them together as lists, and return a list object. This
     * is only valid when the lists are in canonical form.
     */

    for (i = 0;  i < objc;  i++) {
	Tcl_Size length;

	objPtr = objv[i];
	if (TclListObjIsCanonical(objPtr) ||
		TclObjTypeHasProc(objPtr, indexProc)) {
	    continue;
	}
	(void)TclGetStringFromObj(objPtr, &length);
	if (length > 0) {
	    break;
	}
    }
    if (i == objc) {
	resPtr = NULL;
	for (i = 0;  i < objc;  i++) {
	    objPtr = objv[i];
	    if (!TclListObjIsCanonical(objPtr) &&
		    !TclObjTypeHasProc(objPtr, indexProc)) {
		continue;
	    }
	    if (resPtr) {
		Tcl_Obj *elemPtr = NULL;

		Tcl_ListObjIndex(NULL, objPtr, 0, &elemPtr);
		if (elemPtr == NULL) {
		    continue;
		}
		if (TclGetString(elemPtr)[0] == '#' || TCL_OK
			!= Tcl_ListObjAppendList(NULL, resPtr, objPtr)) {
		    /* Abandon ship! */
		    Tcl_DecrRefCount(resPtr);
		    Tcl_BounceRefCount(elemPtr); // could be an abstract list element
		    goto slow;
		}
		Tcl_BounceRefCount(elemPtr); // could be an an abstract list element
	    } else {
		resPtr = TclListObjCopy(NULL, objPtr);
	    }
	}
	if (!resPtr) {
	    TclNewObj(resPtr);
	}
	return resPtr;
    }

  slow:
    /*
     * Something cannot be determined to be safe, so build the concatenation
     * the slow way, using the string representations.
     *
     * First try to preallocate the size required.
     */

    for (i = 0;  i < objc;  i++) {
	element = TclGetStringFromObj(objv[i], &elemLength);
	if (bytesNeeded > (TCL_SIZE_MAX - elemLength)) {
	    break; /* Overflow. Do not preallocate. See comment below. */
	}
	bytesNeeded += elemLength;
    }

    /*
     * Does not matter if this fails, will simply try later to build up the
     * string with each Append reallocating as needed with the usual string
     * append algorithm.  When that fails it will report the error.
     */

    TclNewObj(resPtr);
    (void) Tcl_AttemptSetObjLength(resPtr, bytesNeeded + objc - 1);
    Tcl_SetObjLength(resPtr, 0);

    for (i = 0;  i < objc;  i++) {
	Tcl_Size triml, trimr;

	element = TclGetStringFromObj(objv[i], &elemLength);

	/* Trim away the leading/trailing whitespace. */
	triml = TclTrim(element, elemLength, CONCAT_TRIM_SET,
		CONCAT_WS_SIZE, &trimr);
	element += triml;
	elemLength -= triml + trimr;

	/* Do not permit trimming to expose a final backslash character. */
	elemLength += trimr && (element[elemLength - 1] == '\\');

	/*
	 * If we're left with empty element after trimming, do nothing.
	 */

	if (elemLength == 0) {
	    continue;
	}

	/*
	 * Append to the result with space if needed.
	 */

	if (needSpace) {
	    Tcl_AppendToObj(resPtr, " ", 1);
	}
	Tcl_AppendToObj(resPtr, element, elemLength);
	needSpace = 1;
    }
    return resPtr;
}

/*
 *----------------------------------------------------------------------
 *
 * Tcl_StringCaseMatch --
 *
 *	See if a particular string matches a particular pattern. Allows case
 *	insensitivity.
 *
 * Results:
 *	The return value is 1 if string matches pattern, and 0 otherwise. The
 *	matching operation permits the following special characters in the
 *	pattern: *?\[] (see the manual entry for details on what these mean).
 *
 * Side effects:
 *	None.
 *
 *----------------------------------------------------------------------
 */

int
Tcl_StringCaseMatch(
    const char *str,		/* String. */
    const char *pattern,	/* Pattern, which may contain special
				 * characters. */
    int nocase)			/* 0 for case sensitive, 1 for insensitive */
{
    int p, charLen;
    int ch1 = 0, ch2 = 0;

    while (1) {
	p = *pattern;

	/*
	 * See if we're at the end of both the pattern and the string. If so,
	 * we succeeded. If we're at the end of the pattern but not at the end
	 * of the string, we failed.
	 */

	if (p == '\0') {
	    return (*str == '\0');
	}
	if ((*str == '\0') && (p != '*')) {
	    return 0;
	}

	/*
	 * Check for a "*" as the next pattern character. It matches any
	 * substring. We handle this by calling ourselves recursively for each
	 * postfix of string, until either we match or we reach the end of the
	 * string.
	 */

	if (p == '*') {
	    /*
	     * Skip all successive *'s in the pattern
	     */

	    while (*(++pattern) == '*');
	    p = *pattern;
	    if (p == '\0') {
		return 1;
	    }

	    /*
	     * This is a special case optimization for single-byte utf.
	     */

	    if (UCHAR(*pattern) < 0x80) {
		ch2 = (int)
			(nocase ? tolower(UCHAR(*pattern)) : UCHAR(*pattern));
	    } else {
		TclUtfToUniChar(pattern, &ch2);
		if (nocase) {
		    ch2 = Tcl_UniCharToLower(ch2);
		}
	    }

	    while (1) {
		/*
		 * Optimization for matching - cruise through the string
		 * quickly if the next char in the pattern isn't a special
		 * character
		 */

		if ((p != '[') && (p != '?') && (p != '\\')) {
		    if (nocase) {
			while (*str) {
			    charLen = TclUtfToUniChar(str, &ch1);
			    if (ch2==ch1 || ch2==Tcl_UniCharToLower(ch1)) {
				break;
			    }
			    str += charLen;
			}
		    } else {
			/*
			 * There's no point in trying to make this code
			 * shorter, as the number of bytes you want to compare
			 * each time is non-constant.
			 */

			while (*str) {
			    charLen = TclUtfToUniChar(str, &ch1);
			    if (ch2 == ch1) {
				break;
			    }
			    str += charLen;
			}
		    }
		}
		if (Tcl_StringCaseMatch(str, pattern, nocase)) {
		    return 1;
		}
		if (*str == '\0') {
		    return 0;
		}
		str += TclUtfToUniChar(str, &ch1);
	    }
	}

	/*
	 * Check for a "?" as the next pattern character. It matches any
	 * single character.
	 */

	if (p == '?') {
	    pattern++;
	    str += TclUtfToUniChar(str, &ch1);
	    continue;
	}

	/*
	 * Check for a "[" as the next pattern character. It is followed by a
	 * list of characters that are acceptable, or by a range (two
	 * characters separated by "-").
	 */

	if (p == '[') {
	    int startChar = 0, endChar = 0;

	    pattern++;
	    if (UCHAR(*str) < 0x80) {
		ch1 = (int)
			(nocase ? tolower(UCHAR(*str)) : UCHAR(*str));
		str++;
	    } else {
		str += TclUtfToUniChar(str, &ch1);
		if (nocase) {
		    ch1 = Tcl_UniCharToLower(ch1);
		}
	    }
	    while (1) {
		if ((*pattern == ']') || (*pattern == '\0')) {
		    return 0;
		}
		if (UCHAR(*pattern) < 0x80) {
		    startChar = (int) (nocase
			    ? tolower(UCHAR(*pattern)) : UCHAR(*pattern));
		    pattern++;
		} else {
		    pattern += TclUtfToUniChar(pattern, &startChar);
		    if (nocase) {
			startChar = Tcl_UniCharToLower(startChar);
		    }
		}
		if (*pattern == '-') {
		    pattern++;
		    if (*pattern == '\0') {
			return 0;
		    }
		    if (UCHAR(*pattern) < 0x80) {
			endChar = (int) (nocase
				? tolower(UCHAR(*pattern)) : UCHAR(*pattern));
			pattern++;
		    } else {
			pattern += TclUtfToUniChar(pattern, &endChar);
			if (nocase) {
			    endChar = Tcl_UniCharToLower(endChar);
			}
		    }
		    if (((startChar <= ch1) && (ch1 <= endChar))
			    || ((endChar <= ch1) && (ch1 <= startChar))) {
			/*
			 * Matches ranges of form [a-z] or [z-a].
			 */

			break;
		    }
		} else if (startChar == ch1) {
		    break;
		}
	    }
	    /* If we reach here, we matched. Need to move past closing ] */
	    while (*pattern != ']') {
		if (*pattern == '\0') {
		    /* We ran out of pattern after matching something in
		     * (unclosed!) brackets. So long as we ran out of string
		     * at the same time, we have a match. Otherwise, not. */
		    return (*str == '\0');
		}
		pattern++;
	    }
	    pattern++;
	    continue;
	}

	/*
	 * If the next pattern character is '\', just strip off the '\' so we
	 * do exact matching on the character that follows.
	 */

	if (p == '\\') {
	    pattern++;
	    if (*pattern == '\0') {
		return 0;
	    }
	}

	/*
	 * There's no special character. Just make sure that the next bytes of
	 * each string match.
	 */

	str += TclUtfToUniChar(str, &ch1);
	pattern += TclUtfToUniChar(pattern, &ch2);
	if (nocase) {
	    if (Tcl_UniCharToLower(ch1) != Tcl_UniCharToLower(ch2)) {
		return 0;
	    }
	} else if (ch1 != ch2) {
	    return 0;
	}
    }
}

/*
 *----------------------------------------------------------------------
 *
 * TclByteArrayMatch --
 *
 *	See if a particular string matches a particular pattern.  Does not
 *	allow for case insensitivity.
 *	Parallels tclUtf.c:TclUniCharMatch, adjusted for char* and sans nocase.
 *
 * Results:
 *	The return value is 1 if string matches pattern, and 0 otherwise. The
 *	matching operation permits the following special characters in the
 *	pattern: *?\[] (see the manual entry for details on what these mean).
 *
 * Side effects:
 *	None.
 *
 *----------------------------------------------------------------------
 */

int
TclByteArrayMatch(
    const unsigned char *string,/* String. */
    Tcl_Size strLen,			/* Length of String */
    const unsigned char *pattern,
				/* Pattern, which may contain special
				 * characters. */
    Tcl_Size ptnLen,			/* Length of Pattern */
    TCL_UNUSED(int) /*flags*/)
{
    const unsigned char *stringEnd, *patternEnd;
    unsigned char p;

    stringEnd = string + strLen;
    patternEnd = pattern + ptnLen;

    while (1) {
	/*
	 * See if we're at the end of both the pattern and the string. If so,
	 * we succeeded. If we're at the end of the pattern but not at the end
	 * of the string, we failed.
	 */

	if (pattern == patternEnd) {
	    return (string == stringEnd);
	}
	p = *pattern;
	if ((string == stringEnd) && (p != '*')) {
	    return 0;
	}

	/*
	 * Check for a "*" as the next pattern character. It matches any
	 * substring. We handle this by skipping all the characters up to the
	 * next matching one in the pattern, and then calling ourselves
	 * recursively for each postfix of string, until either we match or we
	 * reach the end of the string.
	 */

	if (p == '*') {
	    /*
	     * Skip all successive *'s in the pattern.
	     */

	    while ((++pattern < patternEnd) && (*pattern == '*')) {
		/* empty body */
	    }
	    if (pattern == patternEnd) {
		return 1;
	    }
	    p = *pattern;
	    while (1) {
		/*
		 * Optimization for matching - cruise through the string
		 * quickly if the next char in the pattern isn't a special
		 * character.
		 */

		if ((p != '[') && (p != '?') && (p != '\\')) {
		    while ((string < stringEnd) && (p != *string)) {
			string++;
		    }
		}
		if (TclByteArrayMatch(string, stringEnd - string,
			pattern, patternEnd - pattern, 0)) {
		    return 1;
		}
		if (string == stringEnd) {
		    return 0;
		}
		string++;
	    }
	}

	/*
	 * Check for a "?" as the next pattern character. It matches any
	 * single character.
	 */

	if (p == '?') {
	    pattern++;
	    string++;
	    continue;
	}

	/*
	 * Check for a "[" as the next pattern character. It is followed by a
	 * list of characters that are acceptable, or by a range (two
	 * characters separated by "-").
	 */

	if (p == '[') {
	    unsigned char ch1, startChar, endChar;

	    pattern++;
	    ch1 = *string;
	    string++;
	    while (1) {
		if ((*pattern == ']') || (pattern == patternEnd)) {
		    return 0;
		}
		startChar = *pattern;
		pattern++;
		if (*pattern == '-') {
		    pattern++;
		    if (pattern == patternEnd) {
			return 0;
		    }
		    endChar = *pattern;
		    pattern++;
		    if (((startChar <= ch1) && (ch1 <= endChar))
			    || ((endChar <= ch1) && (ch1 <= startChar))) {
			/*
			 * Matches ranges of form [a-z] or [z-a].
			 */

			break;
		    }
		} else if (startChar == ch1) {
		    break;
		}
	    }
	    while (*pattern != ']') {
		if (pattern == patternEnd) {
		    pattern--;
		    break;
		}
		pattern++;
	    }
	    pattern++;
	    continue;
	}

	/*
	 * If the next pattern character is '\', just strip off the '\' so we
	 * do exact matching on the character that follows.
	 */

	if (p == '\\') {
	    if (++pattern == patternEnd) {
		return 0;
	    }
	}

	/*
	 * There's no special character. Just make sure that the next bytes of
	 * each string match.
	 */

	if (*string != *pattern) {
	    return 0;
	}
	string++;
	pattern++;
    }
}

/*
 *----------------------------------------------------------------------
 *
 * TclStringMatchObj --
 *
 *	See if a particular string matches a particular pattern. Allows case
 *	insensitivity. This is the generic multi-type handler for the various
 *	matching algorithms.
 *
 * Results:
 *	The return value is 1 if string matches pattern, and 0 otherwise. The
 *	matching operation permits the following special characters in the
 *	pattern: *?\[] (see the manual entry for details on what these mean).
 *
 * Side effects:
 *	None.
 *
 *----------------------------------------------------------------------
 */

int
TclStringMatchObj(
    Tcl_Obj *strObj,		/* string object. */
    Tcl_Obj *ptnObj,		/* pattern object. */
    int flags)			/* Only TCL_MATCH_NOCASE should be passed, or
				 * 0. */
{
    int match;
    Tcl_Size length = 0, plen = 0;

    /*
     * Promote based on the type of incoming object.
     * XXX: Currently doesn't take advantage of exact-ness that
     * XXX: TclReToGlob tells us about
    trivial = nocase ? 0 : TclMatchIsTrivial(TclGetString(ptnObj));
     */

    if (TclHasInternalRep(strObj, &tclStringType) || (strObj->typePtr == NULL)) {
	Tcl_UniChar *udata, *uptn;

	udata = Tcl_GetUnicodeFromObj(strObj, &length);
	uptn  = Tcl_GetUnicodeFromObj(ptnObj, &plen);
	match = TclUniCharMatch(udata, length, uptn, plen, flags);
    } else if (TclIsPureByteArray(strObj) && TclIsPureByteArray(ptnObj)
		&& !flags) {
	unsigned char *data, *ptn;

	data = Tcl_GetBytesFromObj(NULL, strObj, &length);
	ptn  = Tcl_GetBytesFromObj(NULL, ptnObj, &plen);
	match = TclByteArrayMatch(data, length, ptn, plen, 0);
    } else {
	match = Tcl_StringCaseMatch(TclGetString(strObj),
		TclGetString(ptnObj), flags);
    }
    return match;
}

/*
 *----------------------------------------------------------------------
 *
 * Tcl_DStringInit --
 *
 *	Initializes a dynamic string, discarding any previous contents of the
 *	string (Tcl_DStringFree should have been called already if the dynamic
 *	string was previously in use).
 *
 * Results:
 *	None.
 *
 * Side effects:
 *	The dynamic string is initialized to be empty.
 *
 *----------------------------------------------------------------------
 */

void
Tcl_DStringInit(
    Tcl_DString *dsPtr)		/* Pointer to structure for dynamic string. */
{
    dsPtr->string = dsPtr->staticSpace;
    dsPtr->length = 0;
    dsPtr->spaceAvl = TCL_DSTRING_STATIC_SIZE;
    dsPtr->staticSpace[0] = '\0';
}

/*
 *----------------------------------------------------------------------
 *
 * Tcl_DStringAppend --
 *
 *	Append more bytes to the current value of a dynamic string.
 *
 * Results:
 *	The return value is a pointer to the dynamic string's new value.
 *
 * Side effects:
 *	Length bytes from "bytes" (or all of "bytes" if length is less than
 *	zero) are added to the current value of the string. Memory gets
 *	reallocated if needed to accomodate the string's new size.
 *
 *----------------------------------------------------------------------
 */

char *
Tcl_DStringAppend(
    Tcl_DString *dsPtr,		/* Structure describing dynamic string. */
    const char *bytes,		/* String to append. If length is
				 * TCL_INDEX_NONE then this must be null-terminated. */
    Tcl_Size length)		/* Number of bytes from "bytes" to append. If
				 * TCL_INDEX_NONE, then append all of bytes, up to null
				 * at end. */
{
    Tcl_Size newSize;

    if (length < 0) {
	length = strlen(bytes);
    }

    if (length > (TCL_SIZE_MAX - dsPtr->length - 1)) {
	Tcl_Panic("max size for a Tcl value (%" TCL_SIZE_MODIFIER
		  "d bytes) exceeded",
		  TCL_SIZE_MAX);
	return NULL; /* NOTREACHED */
    }
    newSize = length + dsPtr->length + 1;


    if (newSize > dsPtr->spaceAvl) {
	if (dsPtr->string == dsPtr->staticSpace) {
	    char *newString;
	    newString = (char *) TclAllocEx(newSize, &dsPtr->spaceAvl);
	    memcpy(newString, dsPtr->string, dsPtr->length);
	    dsPtr->string = newString;
	} else {
	    Tcl_Size offset = -1;

	    /* See [16896d49fd] */
	    if (bytes >= dsPtr->string
		    && bytes <= dsPtr->string + dsPtr->length) {
		/* Source string is within this DString. Note offset */
		offset = bytes - dsPtr->string;
	    }
	    dsPtr->string =
		(char *)TclReallocEx(dsPtr->string, newSize, &dsPtr->spaceAvl);
	    if (offset >= 0) {
		bytes = dsPtr->string + offset;
	    }
	}
    }

    /*
     * Copy the new string into the buffer at the end of the old one.
     */

    memcpy(dsPtr->string + dsPtr->length, bytes, length);
    dsPtr->length += length;
    dsPtr->string[dsPtr->length] = '\0';
    return dsPtr->string;
}

/*
 *----------------------------------------------------------------------
 *
 * TclDStringAppendObj, TclDStringAppendDString --
 *
 *	Simple wrappers round Tcl_DStringAppend that make it easier to append
 *	from particular sources of strings.
 *
 *----------------------------------------------------------------------
 */

char *
TclDStringAppendObj(
    Tcl_DString *dsPtr,
    Tcl_Obj *objPtr)
{
    Tcl_Size length;
    const char *bytes = TclGetStringFromObj(objPtr, &length);

    return Tcl_DStringAppend(dsPtr, bytes, length);
}

char *
TclDStringAppendDString(
    Tcl_DString *dsPtr,
    Tcl_DString *toAppendPtr)
{
    return Tcl_DStringAppend(dsPtr, Tcl_DStringValue(toAppendPtr),
	    Tcl_DStringLength(toAppendPtr));
}

/*
 *----------------------------------------------------------------------
 *
 * Tcl_DStringAppendElement --
 *
 *	Append a list element to the current value of a dynamic string.
 *
 * Results:
 *	The return value is a pointer to the dynamic string's new value.
 *
 * Side effects:
 *	String is reformatted as a list element and added to the current value
 *	of the string. Memory gets reallocated if needed to accomodate the
 *	string's new size.
 *
 *----------------------------------------------------------------------
 */

char *
Tcl_DStringAppendElement(
    Tcl_DString *dsPtr,		/* Structure describing dynamic string. */
    const char *element)	/* String to append. Must be
				 * null-terminated. */
{
    char *dst = dsPtr->string + dsPtr->length;
    int needSpace = TclNeedSpace(dsPtr->string, dst);
    char flags = 0;
    int quoteHash = 1;
    Tcl_Size newSize;

    if (needSpace) {
	/*
	 * If we need a space to separate the new element from something
	 * already ending the string, we're not appending the first element
	 * of any list, so we need not quote any leading hash character.
	 */
	quoteHash = 0;
    } else {
	/*
	 * We don't need a space, maybe because there's some already there.
	 * Checking whether we might be appending a first element is a bit
	 * more involved.
	 *
	 * Backtrack over all whitespace.
	 */
	while ((--dst >= dsPtr->string) && TclIsSpaceProcM(*dst)) {
	}

	/* Call again without whitespace to confound things. */
	quoteHash = !TclNeedSpace(dsPtr->string, dst+1);
    }
    if (!quoteHash) {
	flags |= TCL_DONT_QUOTE_HASH;
    }
    newSize = dsPtr->length + needSpace + TclScanElement(element, TCL_INDEX_NONE, &flags);
    if (!quoteHash) {
	flags |= TCL_DONT_QUOTE_HASH;
    }

    /*
     * Allocate a larger buffer for the string if the current one isn't large
     * enough. Allocate extra space in the new buffer so that there will be
     * room to grow before we have to allocate again. SPECIAL NOTE: must use
     * memcpy, not strcpy, to copy the string to a larger buffer, since there
     * may be embedded NULLs in the string in some cases.
     */
    newSize += 1; /* For terminating nul */
    if (newSize > dsPtr->spaceAvl) {
	if (dsPtr->string == dsPtr->staticSpace) {
	    char *newString = (char *) TclAllocEx(newSize, &dsPtr->spaceAvl);
	    memcpy(newString, dsPtr->string, dsPtr->length);
	    dsPtr->string = newString;
	} else {
	    int offset = -1;

	    /* See [16896d49fd] */
	    if (element >= dsPtr->string
		    && element <= dsPtr->string + dsPtr->length) {
		/* Source string is within this DString. Note offset */
		offset = element - dsPtr->string;
	    }
	    dsPtr->string =
		    (char *)TclReallocEx(dsPtr->string, newSize, &dsPtr->spaceAvl);
	    if (offset >= 0) {
		element = dsPtr->string + offset;
	    }
	}
    }
    dst = dsPtr->string + dsPtr->length;

    /*
     * Convert the new string to a list element and copy it into the buffer at
     * the end, with a space, if needed.
     */

    if (needSpace) {
	*dst = ' ';
	dst++;
	dsPtr->length++;
    }

    dsPtr->length += TclConvertElement(element, TCL_INDEX_NONE, dst, flags);
    dsPtr->string[dsPtr->length] = '\0';
    return dsPtr->string;
}

/*
 *----------------------------------------------------------------------
 *
 * Tcl_DStringSetLength --
 *
 *	Change the length of a dynamic string. This can cause the string to
 *	either grow or shrink, depending on the value of length.
 *
 * Results:
 *	None.
 *
 * Side effects:
 *	The length of dsPtr is changed to length and a null byte is stored at
 *	that position in the string.
 *
 *----------------------------------------------------------------------
 */

void
Tcl_DStringSetLength(
    Tcl_DString *dsPtr,		/* Structure describing dynamic string. */
    Tcl_Size length)			/* New length for dynamic string. */
{
    Tcl_Size newsize;

    if (length < 0) {
	length = 0;
    }
    if (length >= dsPtr->spaceAvl) {
	/*
	 * There are two interesting cases here. In the first case, the user
	 * may be trying to allocate a large buffer of a specific size. It
	 * would be wasteful to overallocate that buffer, so we just allocate
	 * enough for the requested size plus the trailing null byte. In the
	 * second case, we are growing the buffer incrementally, so we need
	 * behavior similar to Tcl_DStringAppend.
	 * TODO - the above makes no sense to me. How does the code below
	 * translate into distinguishing the two cases above? IMO, if caller
	 * specifically sets the length, there is no cause for overallocation.
	 */

	if (length >= TCL_SIZE_MAX) {
	    Tcl_Panic("Tcl_Concat: max size of Tcl value exceeded");
	}
	newsize = TclUpsizeAlloc(dsPtr->spaceAvl, length + 1, TCL_SIZE_MAX);
	if (length < newsize) {
	    dsPtr->spaceAvl = newsize;
	} else {
	    dsPtr->spaceAvl = length + 1;
	}
	if (dsPtr->string == dsPtr->staticSpace) {
	    char *newString = (char *)Tcl_Alloc(dsPtr->spaceAvl);

	    memcpy(newString, dsPtr->string, dsPtr->length);
	    dsPtr->string = newString;
	} else {
	    dsPtr->string = (char *)Tcl_Realloc(dsPtr->string, dsPtr->spaceAvl);
	}
    }
    dsPtr->length = length;
    dsPtr->string[length] = 0;
}

/*
 *----------------------------------------------------------------------
 *
 * Tcl_DStringFree --
 *
 *	Frees up any memory allocated for the dynamic string and reinitializes
 *	the string to an empty state.
 *
 * Results:
 *	None.
 *
 * Side effects:
 *	The previous contents of the dynamic string are lost, and the new
 *	value is an empty string.
 *
 *----------------------------------------------------------------------
 */

void
Tcl_DStringFree(
    Tcl_DString *dsPtr)		/* Structure describing dynamic string. */
{
    if (dsPtr->string != dsPtr->staticSpace) {
	Tcl_Free(dsPtr->string);
    }
    dsPtr->string = dsPtr->staticSpace;
    dsPtr->length = 0;
    dsPtr->spaceAvl = TCL_DSTRING_STATIC_SIZE;
    dsPtr->staticSpace[0] = '\0';
}

/*
 *----------------------------------------------------------------------
 *
 * Tcl_DStringResult --
 *
 *	This function moves the value of a dynamic string into an interpreter
 *	as its string result. Afterwards, the dynamic string is reset to an
 *	empty string.
 *
 * Results:
 *	None.
 *
 * Side effects:
 *	The string is "moved" to interp's result, and any existing string
 *	result for interp is freed. dsPtr is reinitialized to an empty string.
 *
 *----------------------------------------------------------------------
 */

void
Tcl_DStringResult(
    Tcl_Interp *interp,		/* Interpreter whose result is to be reset. */
    Tcl_DString *dsPtr)		/* Dynamic string that is to become the
				 * result of interp. */
{
    Tcl_SetObjResult(interp, Tcl_DStringToObj(dsPtr));
}

/*
 *----------------------------------------------------------------------
 *
 * Tcl_DStringGetResult --
 *
 *	This function moves an interpreter's result into a dynamic string.
 *
 * Results:
 *	None.
 *
 * Side effects:
 *	The interpreter's string result is cleared, and the previous contents
 *	of dsPtr are freed.
 *
 *	If the string result is empty, the object result is moved to the
 *	string result, then the object result is reset.
 *
 *----------------------------------------------------------------------
 */

void
Tcl_DStringGetResult(
    Tcl_Interp *interp,		/* Interpreter whose result is to be reset. */
    Tcl_DString *dsPtr)		/* Dynamic string that is to become the result
				 * of interp. */
{
    Tcl_Obj *obj = Tcl_GetObjResult(interp);
    const char *bytes = TclGetString(obj);

    Tcl_DStringFree(dsPtr);
    Tcl_DStringAppend(dsPtr, bytes, obj->length);
    Tcl_ResetResult(interp);
}

/*
 *----------------------------------------------------------------------
 *
 * Tcl_DStringToObj --
 *
 *	This function moves a dynamic string's contents to a new Tcl_Obj. Be
 *	aware that this function does *not* check that the encoding of the
 *	contents of the dynamic string is correct; this is the caller's
 *	responsibility to enforce.
 *
 * Results:
 *	The newly-allocated untyped (i.e., typePtr==NULL) Tcl_Obj with a
 *	reference count of zero.
 *
 * Side effects:
 *	The string is "moved" to the object. dsPtr is reinitialized to an
 *	empty string; it does not need to be Tcl_DStringFree'd after this if
 *	not used further.
 *
 *----------------------------------------------------------------------
 */

Tcl_Obj *
Tcl_DStringToObj(
    Tcl_DString *dsPtr)
{
    Tcl_Obj *result;

    if (dsPtr->string == dsPtr->staticSpace) {
	if (dsPtr->length == 0) {
	    TclNewObj(result);
	} else {
	    /*
	     * Static buffer, so must copy.
	     */

	    TclNewStringObj(result, dsPtr->string, dsPtr->length);
	}
    } else {
	/*
	 * Dynamic buffer, so transfer ownership and reset.
	 */

	TclNewObj(result);
	result->bytes = dsPtr->string;
	result->length = dsPtr->length;
    }

    /*
     * Re-establish the DString as empty with no buffer allocated.
     */

    dsPtr->string = dsPtr->staticSpace;
    dsPtr->spaceAvl = TCL_DSTRING_STATIC_SIZE;
    dsPtr->length = 0;
    dsPtr->staticSpace[0] = '\0';

    return result;
}

/*
 *----------------------------------------------------------------------
 *
 * Tcl_DStringStartSublist --
 *
 *	This function adds the necessary information to a dynamic string
 *	(e.g. " {") to start a sublist. Future element appends will be in the
 *	sublist rather than the main list.
 *
 * Results:
 *	None.
 *
 * Side effects:
 *	Characters get added to the dynamic string.
 *
 *----------------------------------------------------------------------
 */

void
Tcl_DStringStartSublist(
    Tcl_DString *dsPtr)		/* Dynamic string. */
{
    if (TclNeedSpace(dsPtr->string, dsPtr->string + dsPtr->length)) {
	TclDStringAppendLiteral(dsPtr, " {");
    } else {
	TclDStringAppendLiteral(dsPtr, "{");
    }
}

/*
 *----------------------------------------------------------------------
 *
 * Tcl_DStringEndSublist --
 *
 *	This function adds the necessary characters to a dynamic string to end
 *	a sublist (e.g. "}"). Future element appends will be in the enclosing
 *	(sub)list rather than the current sublist.
 *
 * Results:
 *	None.
 *
 * Side effects:
 *	None.
 *
 *----------------------------------------------------------------------
 */

void
Tcl_DStringEndSublist(
    Tcl_DString *dsPtr)		/* Dynamic string. */
{
    TclDStringAppendLiteral(dsPtr, "}");
}

/*
 *----------------------------------------------------------------------
 *
 * Tcl_PrintDouble --
 *
 *	Given a floating-point value, this function converts it to an ASCII
 *	string using.
 *
 * Results:
 *	The ASCII equivalent of "value" is written at "dst". It is guaranteed
 *	to contain a decimal point or exponent, so that it looks like a
 *	floating-point value and not an integer.
 *
 * Side effects:
 *	None.
 *
 *----------------------------------------------------------------------
 */

void
Tcl_PrintDouble(
    TCL_UNUSED(Tcl_Interp *),
    double value,		/* Value to print as string. */
    char *dst)			/* Where to store converted value; must have
				 * at least TCL_DOUBLE_SPACE characters. */
{
    char *p, c;
    int exponent;
    int signum;
    char *digits;
    char *end;

    /*
     * Handle NaN.
     */

    if (isnan(value)) {
	TclFormatNaN(value, dst);
	return;
    }

    /*
     * Handle infinities.
     */

    if (isinf(value)) {
	/*
	 * Remember to copy the terminating NUL too.
	 */

	if (value < 0) {
	    memcpy(dst, "-Inf", 5);
	} else {
	    memcpy(dst, "Inf", 4);
	}
	return;
    }

    /*
     * Ordinary (normal and denormal) values.
     */

    digits = TclDoubleDigits(value, -1, TCL_DD_SHORTEST,
	    &exponent, &signum, &end);
    if (signum) {
	*dst++ = '-';
    }
    p = digits;
    if (exponent < -4 || exponent > 16) {
	/*
	 * E format for numbers < 1e-3 or >= 1e17.
	 */

	*dst++ = *p++;
	c = *p;
	if (c != '\0') {
	    *dst++ = '.';
	    while (c != '\0') {
		*dst++ = c;
		c = *++p;
	    }
	}

	snprintf(dst, TCL_DOUBLE_SPACE, "e%+d", exponent);
    } else {
	/*
	 * F format for others.
	 */

	if (exponent < 0) {
	    *dst++ = '0';
	}
	c = *p;
	while (exponent-- >= 0) {
	    if (c != '\0') {
		*dst++ = c;
		c = *++p;
	    } else {
		*dst++ = '0';
	    }
	}
	*dst++ = '.';
	if (c == '\0') {
	    *dst++ = '0';
	} else {
	    while (++exponent < -1) {
		*dst++ = '0';
	    }
	    while (c != '\0') {
		*dst++ = c;
		c = *++p;
	    }
	}
	*dst++ = '\0';
    }
    Tcl_Free(digits);
}

/*
 *----------------------------------------------------------------------
 *
 * TclNeedSpace --
 *
 *	This function checks to see whether it is appropriate to add a space
 *	before appending a new list element to an existing string.
 *
 * Results:
 *	The return value is 1 if a space is appropriate, 0 otherwise.
 *
 * Side effects:
 *	None.
 *
 *----------------------------------------------------------------------
 */

int
TclNeedSpace(
    const char *start,		/* First character in string. */
    const char *end)		/* End of string (place where space will be
				 * added, if appropriate). */
{
    /*
     * A space is needed unless either:
     * (a) we're at the start of the string, or
     *
     * (NOTE: This check is now absorbed into the loop below.)
     *

    if (end == start) {
	return 0;
    }

     *
     */

    /*
     * (b) we're at the start of a nested list-element, quoted with an open
     *	   curly brace; we can be nested arbitrarily deep, so long as the
     *	   first curly brace starts an element, so backtrack over open curly
     *	   braces that are trailing characters of the string; and
     *
     *  (NOTE: Every character our parser is looking for is a proper
     *  single-byte encoding of an ASCII value. It does not accept
     *  overlong encodings.  Given that, there's no benefit using
     *  Tcl_UtfPrev. If it would find what we seek, so would byte-by-byte
     *  backward scan. Save routine call overhead and risk of wrong
     *  results should the behavior of Tcl_UtfPrev change in unexpected ways.
     *	Reconsider this if we ever start treating non-ASCII Unicode
     *	characters as meaningful list syntax, expanded Unicode spaces as
     *	element separators, for example.)
     *

    end = Tcl_UtfPrev(end, start);
    while (*end == '{') {
        if (end == start) {
            return 0;
        }
        end = Tcl_UtfPrev(end, start);
    }

     *
     */

    while ((--end >= start) && (*end == '{')) {
    }
    if (end < start) {
        return 0;
    }

    /*
     * (c) the trailing character of the string is already a list-element
     *	   separator, Use the same testing routine as TclFindElement to
     *	   enforce consistency.
     */

    if (TclIsSpaceProcM(*end)) {
	int result = 0;

	/*
	 * Trailing whitespace might be part of a backslash escape
	 * sequence. Handle that possibility.
	 */

	while ((--end >= start) && (*end == '\\')) {
	    result = !result;
	}
	return result;
    }
    return 1;
}

/*
 *----------------------------------------------------------------------
 *
 * TclFormatInt --
 *
 *	This procedure formats an integer into a sequence of decimal digit
 *	characters in a buffer. If the integer is negative, a minus sign is
 *	inserted at the start of the buffer. A null character is inserted at
 *	the end of the formatted characters. It is the caller's responsibility
 *	to ensure that enough storage is available. This procedure has the
 *	effect of sprintf(buffer, "%ld", n) but is faster as proven in
 *	benchmarks.  This is key to UpdateStringOfInt, which is a common path
 *	for a lot of code (e.g. int-indexed arrays).
 *
 * Results:
 *	An integer representing the number of characters formatted, not
 *	including the terminating \0.
 *
 * Side effects:
 *	The formatted characters are written into the storage pointer to by
 *	the "buffer" argument.
 *
 *----------------------------------------------------------------------
 */

Tcl_Size
TclFormatInt(
    char *buffer,		/* Points to the storage into which the
				 * formatted characters are written. */
    Tcl_WideInt n)			/* The integer to format. */
{
    Tcl_WideUInt intVal;
    int i = 0, numFormatted, j;
    static const char digits[] = "0123456789";

    /*
     * Generate the characters of the result backwards in the buffer.
     */

    intVal = (n < 0 ? -(Tcl_WideUInt)n : (Tcl_WideUInt)n);
    do {
	buffer[i++] = digits[intVal % 10];
	intVal = intVal / 10;
    } while (intVal > 0);
    if (n < 0) {
	buffer[i++] = '-';
    }
    buffer[i] = '\0';
    numFormatted = i--;

    /*
     * Now reverse the characters.
     */

    for (j = 0;  j < i;  j++, i--) {
	char tmp = buffer[i];

	buffer[i] = buffer[j];
	buffer[j] = tmp;
    }
    return numFormatted;
}

/*
 *----------------------------------------------------------------------
 *
 * GetWideForIndex --
 *
 *	This function produces a wide integer value corresponding to the
 *	index value held in *objPtr. The parsing supports all values
 *	recognized as any size of integer, and the syntaxes end[-+]$integer
 *	and $integer[-+]$integer. The argument endValue is used to give
 *	the meaning of the literal index value "end". Index arithmetic
 *	on arguments outside the wide integer range are only accepted
 *	when interp is a working interpreter, not NULL.
 *
 * Results:
 *	When parsing of *objPtr successfully recognizes an index value,
 *	TCL_OK is returned, and the wide integer value corresponding to
 *	the recognized index value is written to *widePtr. When parsing
 *	fails, TCL_ERROR is returned and error information is written to
 *	interp, if non-NULL.
 *
 * Side effects:
 *	The type of *objPtr may change.
 *
 *----------------------------------------------------------------------
 */

static int
GetWideForIndex(
    Tcl_Interp *interp,         /* Interpreter to use for error reporting. If
				 * NULL, then no error message is left after
				 * errors. */
    Tcl_Obj *objPtr,            /* Points to the value to be parsed */
    Tcl_WideInt endValue,       /* The value to be stored at *widePtr if
				 * objPtr holds "end".
                                 * NOTE: this value may be TCL_INDEX_NONE. */
    Tcl_WideInt *widePtr)       /* Location filled in with a wide integer
                                 * representing an index. */
{
    int numType;
    void *cd;
    int code = Tcl_GetNumberFromObj(NULL, objPtr, &cd, &numType);

    if (code == TCL_OK) {
	if (numType == TCL_NUMBER_INT) {
	    /* objPtr holds an integer in the signed wide range */
	    *widePtr = *(Tcl_WideInt *)cd;
            if ((*widePtr < 0)) {
		*widePtr = (endValue == -1) ? WIDE_MIN : -1;
	    }
	    return TCL_OK;
	}
	if (numType == TCL_NUMBER_BIG) {
	    /* objPtr holds an integer outside the signed wide range */
	    /* Truncate to the signed wide range. */
	    *widePtr = ((mp_isneg((mp_int *)cd)) ? WIDE_MIN : WIDE_MAX);
	    return TCL_OK;
	}
    }

    /* objPtr does not hold a number, check the end+/- format... */
    return GetEndOffsetFromObj(interp, objPtr, endValue, widePtr);
}

/*
 *----------------------------------------------------------------------
 *
 * Tcl_GetIntForIndex --
 *
 *	Provides an integer corresponding to the list index held in a Tcl
 *	object. The string value 'objPtr' is expected have the format
 *	integer([+-]integer)? or end([+-]integer)?.
 *
 *	If the computed index lies within the valid range of Tcl indices
 *	(0..TCL_SIZE_MAX) it is returned. Higher values are returned as
 *	TCL_SIZE_MAX. Negative values are returned as TCL_INDEX_NONE (-1).
 *
 *	Callers should pass reasonable values for endValue - one in the
 *      valid index range or TCL_INDEX_NONE (-1), for example for an empty
 *	list.
 *
 * Results:
 * 	TCL_OK
 *
 * 	    The index is stored at the address given by by 'indexPtr'.
 *
 * 	TCL_ERROR
 *
 * 	    The value of 'objPtr' does not have one of the expected formats. If
 * 	    'interp' is non-NULL, an error message is left in the interpreter's
 * 	    result object.
 *
 * Side effects:
 *
 * 	The internal representation contained within objPtr may shimmer.
 *
 *----------------------------------------------------------------------
 */

int
Tcl_GetIntForIndex(
    Tcl_Interp *interp,		/* Interpreter to use for error reporting. If
				 * NULL, then no error message is left after
				 * errors. */
    Tcl_Obj *objPtr,		/* Points to an object containing either "end"
				 * or an integer. */
    Tcl_Size endValue,		/* The value corresponding to the "end" index */
    Tcl_Size *indexPtr)		/* Location filled in with an integer
				 * representing an index. May be NULL.*/
{
    Tcl_WideInt wide;

    if (GetWideForIndex(interp, objPtr, endValue, &wide) == TCL_ERROR) {
	return TCL_ERROR;
    }
    if (indexPtr != NULL) {
	/* Note: check against TCL_SIZE_MAX needed for 32-bit builds */
	if (wide >= 0 && wide <= TCL_SIZE_MAX) {
	    *indexPtr = (Tcl_Size)wide; /* A valid index */
	} else if (wide > TCL_SIZE_MAX) {
	    *indexPtr = TCL_SIZE_MAX;   /* Beyond max possible index */
	} else if (wide < -1-TCL_SIZE_MAX) {
            *indexPtr = -1-TCL_SIZE_MAX; /* Below most negative index */
        } else if ((wide < 0) && (endValue >= 0)) {
            *indexPtr = TCL_INDEX_NONE; /* No clue why this special case */
        } else {
	    *indexPtr = (Tcl_Size) wide;
	}
    }
    return TCL_OK;
}

/*
 *----------------------------------------------------------------------
 *
 * GetEndOffsetFromObj --
 *
 *	Look for a string of the form "end[+-]offset" or "offset[+-]offset" and
 *	convert it to an internal representation.
 *
 *	The internal representation (wideValue) uses the following encoding:
 *
 *	WIDE_MIN:   Index value TCL_INDEX_NONE (or -1)
 *	WIDE_MIN+1: Index value n, for any n < -1  (usually same effect as -1)
 *	-$n:        Index "end-[expr {$n-1}]"
 *	-2:         Index "end-1"
 *	-1:         Index "end"
 *	0:          Index "0"
 *	WIDE_MAX-1: Index "end+n", for any n > 1. Distinguish from end+1 for
 *                  commands like lset.
 *	WIDE_MAX:   Index "end+1"
 *
 * Results:
 *	Tcl return code.
 *
 * Side effects:
 *	May store a Tcl_ObjType.
 *
 *----------------------------------------------------------------------
 */

static int
GetEndOffsetFromObj(
    Tcl_Interp *interp,
    Tcl_Obj *objPtr,            /* Pointer to the object to parse */
    Tcl_WideInt endValue,       /* The value to be stored at "widePtr" if
                                 * "objPtr" holds "end". */
    Tcl_WideInt *widePtr)       /* Location filled in with an integer
                                 * representing an index. */
{
    Tcl_ObjInternalRep *irPtr;
    Tcl_WideInt offset = -1;	/* Offset in the "end-offset" expression - 1 */
    void *cd;

    while ((irPtr = TclFetchInternalRep(objPtr, &endOffsetType)) == NULL) {
	Tcl_ObjInternalRep ir;
	Tcl_Size length;
	const char *bytes = TclGetStringFromObj(objPtr, &length);

	if (*bytes != 'e') {
	    int numType;
	    const char *opPtr;
	    int t1 = 0, t2 = 0;

	    /* Value doesn't start with "e" */

	    /* If we reach here, the string rep of objPtr exists. */

	    /*
	     * The valid index syntax does not include any value that is
	     * a list of more than one element. This is necessary so that
	     * lists of index values can be reliably distinguished from any
	     * single index value.
	     */

	    /*
	     * Quick scan to see if multi-value list is even possible.
	     * This relies on TclGetString() returning a NUL-terminated string.
	     */
	    if ((TclMaxListLength(bytes, TCL_INDEX_NONE, NULL) > 1)
		    /* If it's possible, do the full list parse. */
	            && (TCL_OK == TclListObjLength(NULL, objPtr, &length))
	            && (length > 1)) {
	        goto parseError;
	    }

	    /* Passed the list screen, so parse for index arithmetic expression */
	    if (TCL_OK == TclParseNumber(NULL, objPtr, NULL, NULL, TCL_INDEX_NONE, &opPtr,
	            TCL_PARSE_INTEGER_ONLY)) {
		Tcl_WideInt w1=0, w2=0;

		/* value starts with valid integer... */

		if ((*opPtr == '-') || (*opPtr == '+')) {
		    /* ... value continues with [-+] ... */

		    /* Save first integer as wide if possible */
		    Tcl_GetNumberFromObj(NULL, objPtr, &cd, &t1);
		    if (t1 == TCL_NUMBER_INT) {
			w1 = (*(Tcl_WideInt *)cd);
		    }

		    if (TCL_OK == TclParseNumber(NULL, objPtr, NULL, opPtr + 1,
			    TCL_INDEX_NONE, NULL, TCL_PARSE_INTEGER_ONLY)) {
			/* ... value concludes with second valid integer */

			/* Save second integer as wide if possible */
			Tcl_GetNumberFromObj(NULL, objPtr, &cd, &t2);
			if (t2 == TCL_NUMBER_INT) {
			    w2 = (*(Tcl_WideInt *)cd);
			}
		    }
		}
		/* Clear invalid internalreps left by TclParseNumber */
		TclFreeInternalRep(objPtr);

		if (t1 && t2) {
		    /* We have both integer values */
		    if ((t1 == TCL_NUMBER_INT) && (t2 == TCL_NUMBER_INT)) {
			/* Both are wide, do wide-integer math */
			if (*opPtr == '-') {
			    if (w2 == WIDE_MIN) {
				goto extreme;
			    }
			    w2 = -w2;
			}

			if ((w1 ^ w2) < 0) {
			    /* Different signs, sum cannot overflow */
			    offset = w1 + w2;
			} else if (w1 >= 0) {
			    if (w1 < WIDE_MAX - w2) {
				offset = w1 + w2;
			    } else {
				offset = WIDE_MAX;
			    }
			} else {
			    if (w1 > WIDE_MIN - w2) {
				offset = w1 + w2;
			    } else {
				offset = WIDE_MIN;
			    }
			}
		    } else {
			/*
			 * At least one is big, do bignum math. Little reason to
			 * value performance here. Re-use code.  Parse has verified
			 * objPtr is an expression. Compute it.
			 */

			Tcl_Obj *sum;

		    extreme:
			if (interp) {
			    Tcl_ExprObj(interp, objPtr, &sum);
			} else {
			    Tcl_Interp *compute = Tcl_CreateInterp();
			    Tcl_ExprObj(compute, objPtr, &sum);
			    Tcl_DeleteInterp(compute);
			}
			Tcl_GetNumberFromObj(NULL, sum, &cd, &numType);

			if (numType == TCL_NUMBER_INT) {
			    /* sum holds an integer in the signed wide range */
			    offset = *(Tcl_WideInt *)cd;
			} else {
			    /* sum holds an integer outside the signed wide range */
			    /* Truncate to the signed wide range. */
			    if (mp_isneg((mp_int *)cd)) {
				offset = WIDE_MIN;
			    } else {
				offset = WIDE_MAX;
			    }
			}
			Tcl_DecrRefCount(sum);
		    }
		    if (offset < 0) {
			offset = (offset == -1) ? WIDE_MIN : WIDE_MIN+1;
		    }
		    goto parseOK;
		}
	    }
	    goto parseError;
	}

	if ((length < 3) || (length == 4) || (strncmp(bytes, "end", 3) != 0)) {
	    /* Doesn't start with "end" */
	    goto parseError;
	}
	if (length > 4) {
	    int t;

	    /* Parse for the "end-..." or "end+..." formats */

	    if ((bytes[3] != '-') && (bytes[3] != '+')) {
		/* No operator where we need one */
		goto parseError;
	    }
	    if (TclIsSpaceProc(bytes[4])) {
		/* Space after + or - not permitted. */
		goto parseError;
	    }

	    /* Parse the integer offset */
	    if (TCL_OK != TclParseNumber(NULL, objPtr, NULL,
		    bytes + 4, length - 4, NULL, TCL_PARSE_INTEGER_ONLY)) {
		/* Not a recognized integer format */
		goto parseError;
	    }

	    /* Got an integer offset; pull it from where parser left it. */
	    Tcl_GetNumberFromObj(NULL, objPtr, &cd, &t);

	    if (t == TCL_NUMBER_BIG) {
		/* Truncate to the signed wide range. */
		if (mp_isneg((mp_int *)cd)) {
		    offset = (bytes[3] == '-') ? WIDE_MAX : WIDE_MIN;
		} else {
		    offset = (bytes[3] == '-') ? WIDE_MIN : WIDE_MAX;
		}
	    } else {
		/* assert (t == TCL_NUMBER_INT); */
		offset = (*(Tcl_WideInt *)cd);
		if (bytes[3] == '-') {
		    offset = (offset == WIDE_MIN) ? WIDE_MAX : -offset;
		}
		if (offset == 1) {
		    offset = WIDE_MAX; /* "end+1" */
		} else if (offset > 1) {
		    offset = WIDE_MAX - 1; /* "end+n", out of range */
		} else if (offset != WIDE_MIN) {
		    offset--;
		}
	    }
	}

    parseOK:
	/* Success. Store the new internal rep. */
	ir.wideValue = offset;
	Tcl_StoreInternalRep(objPtr, &endOffsetType, &ir);
    }

    offset = irPtr->wideValue;

    if (offset == WIDE_MAX) {
	/*
	 * Encodes end+1. This is distinguished from end+n as noted
         * in function header.
	 * NOTE: this may wrap around if the caller passes (as lset does)
	 * listLen-1 as endValue and and listLen is 0. The -1 will be
	 * interpreted as FF...FF and adding 1 will result in 0 which
	 * is what we want. Callers like lset which pass in listLen-1 == -1
         * as endValue will have to adjust accordingly.
	 */
	*widePtr = (endValue == -1) ? WIDE_MAX : endValue + 1;
    } else if (offset == WIDE_MIN) {
	/* -1 - position before first */
	*widePtr = -1;
    } else if (offset < 0) {
	/* end-(n-1) - Different signs, sum cannot overflow */
	*widePtr = endValue + offset + 1;
    } else if (offset < WIDE_MAX) {
	/* 0:WIDE_MAX-1 - plain old index. */
	*widePtr = offset;
    } else {
	/* Huh, what case remains here? */
	*widePtr = WIDE_MAX;
    }
    return TCL_OK;

    /* Report a parse error. */
  parseError:
    if (interp != NULL) {
        char * bytes = TclGetString(objPtr);
        Tcl_SetObjResult(interp, Tcl_ObjPrintf(
                "bad index \"%s\": must be integer?[+-]integer? or"
                " end?[+-]integer?", bytes));
        if (!strncmp(bytes, "end-", 4)) {
            bytes += 4;
        }
<<<<<<< HEAD
        Tcl_SetErrorCode(interp, "TCL", "VALUE", "INDEX", (void *)NULL);
=======
        TclCheckBadOctal(interp, bytes);
        Tcl_SetErrorCode(interp, "TCL", "VALUE", "INDEX", (char *)NULL);
>>>>>>> d8042406
    }

    return TCL_ERROR;
}

/*
 *----------------------------------------------------------------------
 *
 * TclIndexEncode --
 *      IMPORTANT: function only encodes indices in the range that fits within
 *      an "int" type. Do NOT change this as the byte code compiler and engine
 *      which call this function cannot handle wider index types. Indices
 *      outside the range will result in the function returning an error.
 *
 *      Parse objPtr to determine if it is an index value. Two cases
 *	are possible.  The value objPtr might be parsed as an absolute
 *	index value in the Tcl_Size range.  Note that this includes
 *	index values that are integers as presented and it includes index
 *      arithmetic expressions.
 *
 *      The largest string supported in Tcl 8 has byte length TCL_SIZE_MAX.
 *      This means the largest supported character length is also TCL_SIZE_MAX,
 *      and the index of the last character in a string of length TCL_SIZE_MAX
 *      is TCL_SIZE_MAX-1. Thus the absolute index values that can be
 *	directly meaningful as an index into either a list or a string are
 *	integer values in the range 0 to TCL_SIZE_MAX - 1.
 *
 *      This function however can only handle integer indices in the range
 *      0 : INT_MAX-1.
 *
 *      Any absolute index value parsed outside that range is encoded
 *      using the before and after values passed in by the
 *      caller as the encoding to use for indices that are either
 *      less than or greater than the usable index range. TCL_INDEX_NONE
 *      is available as a good choice for most callers to use for
 *      after. Likewise, the value TCL_INDEX_NONE is good for
 *      most callers to use for before.  Other values are possible
 *      when the caller knows it is helpful in producing its own behavior
 *      for indices before and after the indexed item.
 *
 *      A token can also be parsed as an end-relative index expression.
 *      All end-relative expressions that indicate an index larger
 *      than end (end+2, end--5) point beyond the end of the indexed
 *      collection, and can be encoded as after.  The end-relative
 *      expressions that indicate an index less than or equal to end
 *      are encoded relative to the value TCL_INDEX_END (-2).  The
 *      index "end" is encoded as -2, down to the index "end-0x7FFFFFFE"
 *      which is encoded as INT_MIN. Since the largest index into a
 *      string possible in Tcl 8 is 0x7FFFFFFE, the interpretation of
 *      "end-0x7FFFFFFE" for that largest string would be 0.  Thus,
 *      if the tokens "end-0x7FFFFFFF" or "end+-0x80000000" are parsed,
 *      they can be encoded with the before value.
 *
 * Returns:
 *      TCL_OK if parsing succeeded, and TCL_ERROR if it failed or the
 *      index does not fit in an int type.
 *
 * Side effects:
 *      When TCL_OK is returned, the encoded index value is written
 *      to *indexPtr.
 *
 *----------------------------------------------------------------------
 */

int
TclIndexEncode(
    Tcl_Interp *interp,	/* For error reporting, may be NULL */
    Tcl_Obj *objPtr,	/* Index value to parse */
    int before,		/* Value to return for index before beginning */
    int after,		/* Value to return for index after end */
    int *indexPtr)	/* Where to write the encoded answer, not NULL */
{
    Tcl_WideInt wide;
    int idx;
    const Tcl_WideInt ENDVALUE = 2 * (Tcl_WideInt) INT_MAX;

    assert(ENDVALUE < WIDE_MAX);
    if (TCL_OK != GetWideForIndex(interp, objPtr, ENDVALUE, &wide)) {
	return TCL_ERROR;
    }
    /*
     * We passed 2*INT_MAX as the "end value" to GetWideForIndex. The computed
     * index will be in one of the following ranges that need to be
     * distinguished for encoding purposes in the following code.
     * (1) 0:INT_MAX when
     *     (a) objPtr was a pure non-negative numeric value in that range
     *     (b) objPtr was a numeric computation M+/-N with a result in that range
     *     (c) objPtr was of the form end-N where N was in range INT_MAX:2*INT_MAX
     * (2) INT_MAX+1:2*INT_MAX when
     *     (a,b) as above
     *     (c) objPtr was of the form end-N where N was in range 0:INT_MAX-1
     * (3) 2*INT_MAX:WIDE_MAX when
     *     (a,b) as above
     *     (c) objPtr was of the form end+N
     * (4) (2*INT_MAX)-TCL_SIZE_MAX : -1 when
     *     (a,b) as above
     *     (c) objPtr was of the form end-N where N was in the range 0:TCL_SIZE_MAX
     * (5) WIDE_MIN:(2*INT_MAX)-TCL_SIZE_MAX
     *     (a,b) as above
     *     (c) objPtr was of the form end-N where N was > TCL_SIZE_MAX
     *
     * For all cases (b) and (c), the internal representation of objPtr
     * will be shimmered to endOffsetType. That allows us to distinguish between
     * (for example) 1a (encodable) and 1c (not encodable) though the computed
     * index value is the same.
     *
     * Further note, the values TCL_SIZE_MAX < N < WIDE_MAX come into play
     * only in the 32-bit builds as TCL_SIZE_MAX == WIDE_MAX for 64-bits.
     */

    const Tcl_ObjInternalRep *irPtr =
	TclFetchInternalRep(objPtr, &endOffsetType);

    if (irPtr && irPtr->wideValue >= 0) {
	/*
	 * "int[+-]int" syntax, works the same here as "int".
	 * Note same does not hold for negative integers.
	 * Distinguishes 1b and 1c where wide will be in 0:INT_MAX for
	 * both but irPtr->wideValue will be negative for 1c.
	 */
	irPtr = NULL;
    }

    if (irPtr == NULL) {
	/* objPtr can be treated as a purely numeric value. */

	/*
	 * On 64-bit systems, indices in the range INT_MAX:TCL_SIZE_MAX are
	 * valid indices but are not in the encodable range. Thus an
	 * error is raised. On 32-bit systems, indices in that range indicate
	 * the position after the end and so do not raise an error.
	 */
	if ((sizeof(int) != sizeof(Tcl_Size)) &&
		(wide > INT_MAX) && (wide < WIDE_MAX-1)) {
	    /* 2(a,b) on 64-bit systems*/
	    goto rangeerror;
	}
	if (wide > INT_MAX) {
	    /*
	     * 3(a,b) on 64-bit systems and 2(a,b), 3(a,b) on 32-bit systems
	     * Because of the check above, this case holds for indices
	     * greater than INT_MAX on 32-bit systems and > TCL_SIZE_MAX
	     * on 64-bit systems. Always maps to the element after the end.
	     */
	    idx = after;
	} else if (wide < 0) {
	    /* 4(a,b) (32-bit systems), 5(a,b) - before the beginning */
	    idx = before;
	} else {
	    /* 1(a,b) Encodable range */
	    idx = (int)wide;
	}
    } else {
	/* objPtr is not purely numeric (end etc.)  */

	/*
	 * On 64-bit systems, indices in the range end-LIST_MAX:end-INT_MAX
	 * are valid indices (with max size strings/lists) but are not in
	 * the encodable range. Thus an error is raised. On 32-bit systems,
	 * indices in that range indicate the position before the beginning
	 * and so do not raise an error.
	 */
	if ((sizeof(int) != sizeof(Tcl_Size)) &&
		(wide > (ENDVALUE - LIST_MAX)) && (wide <= INT_MAX)) {
	    /* 1(c), 4(a,b) on 64-bit systems */
	    goto rangeerror;
	}
	if (wide > ENDVALUE) {
	    /*
	     * 2(c) (32-bit systems), 3(c)
	     * All end+positive or end-negative expressions
	     * always indicate "after the end".
	     * Note we will not reach here for a pure numeric value in this
	     * range because irPtr will be NULL in that case.
	     */
	    idx = after;
	} else if (wide <= INT_MAX) {
	    /* 1(c) (32-bit systems), 4(c) (32-bit systems), 5(c) */
	    idx = before;
	} else {
	    /* 2(c) Encodable end-positive (or end+negative) */
	    idx = (int)wide;
	}
    }
    *indexPtr = idx;
    return TCL_OK;

rangeerror:
    if (interp) {
	Tcl_SetObjResult(
	    interp,
	    Tcl_ObjPrintf("index \"%s\" out of range", TclGetString(objPtr)));
	Tcl_SetErrorCode(interp, "TCL", "VALUE", "INDEX", "OUTOFRANGE", (void *)NULL);
    }
    return TCL_ERROR;
}

/*
 *----------------------------------------------------------------------
 *
 * TclIndexDecode --
 *
 *	Decodes a value previously encoded by TclIndexEncode.  The argument
 *	endValue indicates what value of "end" should be used in the
 *	decoding.
 *
 * Results:
 *	The decoded index value.
 *
 *----------------------------------------------------------------------
 */

Tcl_Size
TclIndexDecode(
    int encoded,	/* Value to decode */
    Tcl_Size endValue)	/* Meaning of "end" to use, > TCL_INDEX_END */
{
    if (encoded > TCL_INDEX_END) {
	return encoded;
    }
    endValue += encoded - TCL_INDEX_END;
    if (endValue >= 0) {
	return endValue;
    }
    return TCL_INDEX_NONE;
}

/*
 *------------------------------------------------------------------------
 *
 * TclCommandWordLimitErrpr --
 *
 *    Generates an error message limit on number of command words exceeded.
 *
 * Results:
 *    Always return TCL_ERROR.
 *
 * Side effects:
 *    If interp is not-NULL, an error message is stored in it.
 *
 *------------------------------------------------------------------------
 */
int
TclCommandWordLimitError(
    Tcl_Interp *interp,   /* May be NULL */
    Tcl_Size count)       /* If <= 0, "unknown" */
{
    if (interp) {
	if (count > 0) {
	    Tcl_SetObjResult(interp, Tcl_ObjPrintf(
		    "Number of words (%" TCL_SIZE_MODIFIER
		    "d) in command exceeds limit %" TCL_SIZE_MODIFIER "d.",
		    count, (Tcl_Size)INT_MAX));
	} else {
	    Tcl_SetObjResult(interp, Tcl_ObjPrintf(
		    "Number of words in command exceeds limit %"
		    TCL_SIZE_MODIFIER "d.",
		    (Tcl_Size)INT_MAX));
	}
    }
    return TCL_ERROR; /* Always */
}

/*
 *----------------------------------------------------------------------
 *
 * ClearHash --
 *
 *	Remove all the entries in the hash table *tablePtr.
 *
 *----------------------------------------------------------------------
 */

static void
ClearHash(
    Tcl_HashTable *tablePtr)
{
    Tcl_HashSearch search;
    Tcl_HashEntry *hPtr;

    for (hPtr = Tcl_FirstHashEntry(tablePtr, &search); hPtr != NULL;
	    hPtr = Tcl_NextHashEntry(&search)) {
	Tcl_Obj *objPtr = (Tcl_Obj *)Tcl_GetHashValue(hPtr);

	Tcl_DecrRefCount(objPtr);
	Tcl_DeleteHashEntry(hPtr);
    }
}

/*
 *----------------------------------------------------------------------
 *
 * GetThreadHash --
 *
 *	Get a thread-specific (Tcl_HashTable *) associated with a thread data
 *	key.
 *
 * Results:
 *	The Tcl_HashTable * corresponding to *keyPtr.
 *
 * Side effects:
 *	The first call on a keyPtr in each thread creates a new Tcl_HashTable,
 *	and registers a thread exit handler to dispose of it.
 *
 *----------------------------------------------------------------------
 */

static Tcl_HashTable *
GetThreadHash(
    Tcl_ThreadDataKey *keyPtr)
{
    Tcl_HashTable **tablePtrPtr =
	    (Tcl_HashTable **)Tcl_GetThreadData(keyPtr, sizeof(Tcl_HashTable *));

    if (NULL == *tablePtrPtr) {
	*tablePtrPtr = (Tcl_HashTable *)Tcl_Alloc(sizeof(Tcl_HashTable));
	Tcl_CreateThreadExitHandler(FreeThreadHash, *tablePtrPtr);
	Tcl_InitHashTable(*tablePtrPtr, TCL_ONE_WORD_KEYS);
    }
    return *tablePtrPtr;
}

/*
 *----------------------------------------------------------------------
 *
 * FreeThreadHash --
 *
 *	Thread exit handler used by GetThreadHash to dispose of a thread hash
 *	table.
 *
 * Side effects:
 *	Frees a Tcl_HashTable.
 *
 *----------------------------------------------------------------------
 */

static void
FreeThreadHash(
    void *clientData)
{
    Tcl_HashTable *tablePtr = (Tcl_HashTable *)clientData;

    ClearHash(tablePtr);
    Tcl_DeleteHashTable(tablePtr);
    Tcl_Free(tablePtr);
}

/*
 *----------------------------------------------------------------------
 *
 * FreeProcessGlobalValue --
 *
 *	Exit handler used by Tcl(Set|Get)ProcessGlobalValue to cleanup a
 *	ProcessGlobalValue at exit.
 *
 *----------------------------------------------------------------------
 */

static void
FreeProcessGlobalValue(
    void *clientData)
{
    ProcessGlobalValue *pgvPtr = (ProcessGlobalValue *)clientData;

    pgvPtr->epoch++;
    pgvPtr->numBytes = 0;
    Tcl_Free(pgvPtr->value);
    pgvPtr->value = NULL;
    if (pgvPtr->encoding) {
	Tcl_FreeEncoding(pgvPtr->encoding);
	pgvPtr->encoding = NULL;
    }
    Tcl_MutexFinalize(&pgvPtr->mutex);
}

/*
 *----------------------------------------------------------------------
 *
 * TclSetProcessGlobalValue --
 *
 *	Utility routine to set a global value shared by all threads in the
 *	process while keeping a thread-local copy as well.
 *
 *----------------------------------------------------------------------
 */

void
TclSetProcessGlobalValue(
    ProcessGlobalValue *pgvPtr,
    Tcl_Obj *newValue,
    Tcl_Encoding encoding)
{
    const char *bytes;
    Tcl_HashTable *cacheMap;
    Tcl_HashEntry *hPtr;
    int dummy;

    Tcl_MutexLock(&pgvPtr->mutex);

    /*
     * Fill the global string value.
     */

    pgvPtr->epoch++;
    if (NULL != pgvPtr->value) {
	Tcl_Free(pgvPtr->value);
    } else {
	Tcl_CreateExitHandler(FreeProcessGlobalValue, pgvPtr);
    }
    bytes = TclGetString(newValue);
    pgvPtr->numBytes = newValue->length;
    pgvPtr->value = (char *)Tcl_Alloc(pgvPtr->numBytes + 1);
    memcpy(pgvPtr->value, bytes, pgvPtr->numBytes + 1);
    if (pgvPtr->encoding) {
	Tcl_FreeEncoding(pgvPtr->encoding);
    }
    pgvPtr->encoding = encoding;

    /*
     * Fill the local thread copy directly with the Tcl_Obj value to avoid
     * loss of the internalrep. Increment newValue refCount early to handle case
     * where we set a PGV to itself.
     */

    Tcl_IncrRefCount(newValue);
    cacheMap = GetThreadHash(&pgvPtr->key);
    ClearHash(cacheMap);
    hPtr = Tcl_CreateHashEntry(cacheMap, INT2PTR(pgvPtr->epoch), &dummy);
    Tcl_SetHashValue(hPtr, newValue);
    Tcl_MutexUnlock(&pgvPtr->mutex);
}

/*
 *----------------------------------------------------------------------
 *
 * TclGetProcessGlobalValue --
 *
 *	Retrieve a global value shared among all threads of the process,
 *	preferring a thread-local copy as long as it remains valid.
 *
 * Results:
 *	Returns a (Tcl_Obj *) that holds a copy of the global value.
 *
 *----------------------------------------------------------------------
 */

Tcl_Obj *
TclGetProcessGlobalValue(
    ProcessGlobalValue *pgvPtr)
{
    Tcl_Obj *value = NULL;
    Tcl_HashTable *cacheMap;
    Tcl_HashEntry *hPtr;
    Tcl_Size epoch = pgvPtr->epoch;

    if (pgvPtr->encoding) {
	Tcl_Encoding current = Tcl_GetEncoding(NULL, NULL);

	if (pgvPtr->encoding != current) {
	    /*
	     * The system encoding has changed since the global string value
	     * was saved. Convert the global value to be based on the new
	     * system encoding.
	     */

	    Tcl_DString native, newValue;

	    Tcl_MutexLock(&pgvPtr->mutex);
	    epoch = ++pgvPtr->epoch;
	    Tcl_UtfToExternalDStringEx(NULL, pgvPtr->encoding, pgvPtr->value,
		pgvPtr->numBytes, TCL_ENCODING_PROFILE_TCL8, &native, NULL);
	    Tcl_ExternalToUtfDStringEx(NULL, current, Tcl_DStringValue(&native),
		Tcl_DStringLength(&native), TCL_ENCODING_PROFILE_TCL8,
		&newValue, NULL);
	    Tcl_DStringFree(&native);
	    Tcl_Free(pgvPtr->value);
	    pgvPtr->value = (char *)Tcl_Alloc(Tcl_DStringLength(&newValue) + 1);
	    memcpy(pgvPtr->value, Tcl_DStringValue(&newValue),
		    Tcl_DStringLength(&newValue) + 1);
	    Tcl_DStringFree(&newValue);
	    Tcl_FreeEncoding(pgvPtr->encoding);
	    pgvPtr->encoding = current;
	    Tcl_MutexUnlock(&pgvPtr->mutex);
	} else {
	    Tcl_FreeEncoding(current);
	}
    }
    cacheMap = GetThreadHash(&pgvPtr->key);
    hPtr = Tcl_FindHashEntry(cacheMap, INT2PTR(epoch));
    if (NULL == hPtr) {
	int dummy;

	/*
	 * No cache for the current epoch - must be a new one.
	 *
	 * First, clear the cacheMap, as anything in it must refer to some
	 * expired epoch.
	 */

	ClearHash(cacheMap);

	/*
	 * If no thread has set the shared value, call the initializer.
	 */

	Tcl_MutexLock(&pgvPtr->mutex);
	if ((NULL == pgvPtr->value) && (pgvPtr->proc)) {
	    pgvPtr->epoch++;
	    pgvPtr->proc(&pgvPtr->value,&pgvPtr->numBytes,&pgvPtr->encoding);
	    if (pgvPtr->value == NULL) {
		Tcl_Panic("PGV Initializer did not initialize");
	    }
	    Tcl_CreateExitHandler(FreeProcessGlobalValue, pgvPtr);
	}

	/*
	 * Store a copy of the shared value in our epoch-indexed cache.
	 */

	value = Tcl_NewStringObj(pgvPtr->value, pgvPtr->numBytes);
	hPtr = Tcl_CreateHashEntry(cacheMap,
		INT2PTR(pgvPtr->epoch), &dummy);
	Tcl_MutexUnlock(&pgvPtr->mutex);
	Tcl_SetHashValue(hPtr, value);
	Tcl_IncrRefCount(value);
    }
    return (Tcl_Obj *)Tcl_GetHashValue(hPtr);
}

/*
 *----------------------------------------------------------------------
 *
 * TclSetObjNameOfExecutable --
 *
 *	This function stores the absolute pathname of the executable file
 *	(normally as computed by TclpFindExecutable).
 *
 * Results:
 *	None.
 *
 * Side effects:
 *	Stores the executable name.
 *
 *----------------------------------------------------------------------
 */

void
TclSetObjNameOfExecutable(
    Tcl_Obj *name,
    Tcl_Encoding encoding)
{
    TclSetProcessGlobalValue(&executableName, name, encoding);
}

/*
 *----------------------------------------------------------------------
 *
 * TclGetObjNameOfExecutable --
 *
 *	This function retrieves the absolute pathname of the application in
 *	which the Tcl library is running, usually as previously stored by
 *	TclpFindExecutable(). This function call is the C API equivalent to
 *	the "info nameofexecutable" command.
 *
 * Results:
 *	A pointer to an "fsPath" Tcl_Obj, or to an empty Tcl_Obj if the
 *	pathname of the application is unknown.
 *
 * Side effects:
 *	None.
 *
 *----------------------------------------------------------------------
 */

Tcl_Obj *
TclGetObjNameOfExecutable(void)
{
    return TclGetProcessGlobalValue(&executableName);
}

/*
 *----------------------------------------------------------------------
 *
 * Tcl_GetNameOfExecutable --
 *
 *	This function retrieves the absolute pathname of the application in
 *	which the Tcl library is running, and returns it in string form.
 *
 *	The returned string belongs to Tcl and should be copied if the caller
 *	plans to keep it, to guard against it becoming invalid.
 *
 * Results:
 *	A pointer to the internal string or NULL if the internal full path
 *	name has not been computed or unknown.
 *
 * Side effects:
 *	None.
 *
 *----------------------------------------------------------------------
 */

const char *
Tcl_GetNameOfExecutable(void)
{
    Tcl_Obj *obj = TclGetObjNameOfExecutable();
    const char *bytes = TclGetString(obj);

    if (obj->length == 0) {
	return NULL;
    }
    return bytes;
}

/*
 *----------------------------------------------------------------------
 *
 * TclGetPlatform --
 *
 *	This is a kludge that allows the test library to get access the
 *	internal tclPlatform variable.
 *
 * Results:
 *	Returns a pointer to the tclPlatform variable.
 *
 * Side effects:
 *	None.
 *
 *----------------------------------------------------------------------
 */

TclPlatformType *
TclGetPlatform(void)
{
    return &tclPlatform;
}

/*
 *----------------------------------------------------------------------
 *
 * TclReToGlob --
 *
 *	Attempt to convert a regular expression to an equivalent glob pattern.
 *
 * Results:
 *	Returns TCL_OK on success, TCL_ERROR on failure. If interp is not
 *	NULL, an error message is placed in the result. On success, the
 *	DString will contain an exact equivalent glob pattern. The caller is
 *	responsible for calling Tcl_DStringFree on success. If exactPtr is not
 *	NULL, it will be 1 if an exact match qualifies.
 *
 * Side effects:
 *	None.
 *
 *----------------------------------------------------------------------
 */

int
TclReToGlob(
    Tcl_Interp *interp,
    const char *reStr,
    Tcl_Size reStrLen,
    Tcl_DString *dsPtr,
    int *exactPtr,
    int *quantifiersFoundPtr)
{
    int anchorLeft, anchorRight, lastIsStar, numStars;
    char *dsStr, *dsStrStart;
    const char *msg, *p, *strEnd, *code;

    strEnd = reStr + reStrLen;
    Tcl_DStringInit(dsPtr);
    if (quantifiersFoundPtr != NULL) {
	*quantifiersFoundPtr = 0;
    }

    /*
     * "***=xxx" == "*xxx*", watch for glob-sensitive chars.
     */

    if ((reStrLen >= 4) && (memcmp("***=", reStr, 4) == 0)) {
	/*
	 * At most, the glob pattern has length 2*reStrLen + 2 to backslash
	 * escape every character and have * at each end.
	 */

	Tcl_DStringSetLength(dsPtr, reStrLen + 2);
	dsStr = dsStrStart = Tcl_DStringValue(dsPtr);
	*dsStr++ = '*';
	for (p = reStr + 4; p < strEnd; p++) {
	    switch (*p) {
	    case '\\': case '*': case '[': case ']': case '?':
		/* Only add \ where necessary for glob */
		*dsStr++ = '\\';
		/* fall through */
	    default:
		*dsStr++ = *p;
		break;
	    }
	}
	*dsStr++ = '*';
	Tcl_DStringSetLength(dsPtr, dsStr - dsStrStart);
	if (exactPtr) {
	    *exactPtr = 0;
	}
	return TCL_OK;
    }

    /*
     * At most, the glob pattern has length reStrLen + 2 to account for
     * possible * at each end.
     */

    Tcl_DStringSetLength(dsPtr, reStrLen + 2);
    dsStr = dsStrStart = Tcl_DStringValue(dsPtr);

    /*
     * Check for anchored REs (ie ^foo$), so we can use string equal if
     * possible. Do not alter the start of str so we can free it correctly.
     *
     * Keep track of the last char being an unescaped star to prevent multiple
     * instances.  Simpler than checking that the last star may be escaped.
     */

    msg = NULL;
    code = NULL;
    p = reStr;
    anchorRight = 0;
    lastIsStar = 0;
    numStars = 0;

    if (*p == '^') {
	anchorLeft = 1;
	p++;
    } else {
	anchorLeft = 0;
	*dsStr++ = '*';
	lastIsStar = 1;
    }

    for ( ; p < strEnd; p++) {
	switch (*p) {
	case '\\':
	    p++;
	    switch (*p) {
	    case 'a':
		*dsStr++ = '\a';
		break;
	    case 'b':
		*dsStr++ = '\b';
		break;
	    case 'f':
		*dsStr++ = '\f';
		break;
	    case 'n':
		*dsStr++ = '\n';
		break;
	    case 'r':
		*dsStr++ = '\r';
		break;
	    case 't':
		*dsStr++ = '\t';
		break;
	    case 'v':
		*dsStr++ = '\v';
		break;
	    case 'B': case '\\':
		*dsStr++ = '\\';
		*dsStr++ = '\\';
		anchorLeft = 0; /* prevent exact match */
		break;
	    case '*': case '[': case ']': case '?':
		/* Only add \ where necessary for glob */
		*dsStr++ = '\\';
		anchorLeft = 0; /* prevent exact match */
		/* fall through */
	    case '{': case '}': case '(': case ')': case '+':
	    case '.': case '|': case '^': case '$':
		*dsStr++ = *p;
		break;
	    default:
		msg = "invalid escape sequence";
		code = "BADESCAPE";
		goto invalidGlob;
	    }
	    break;
	case '.':
	    if (quantifiersFoundPtr != NULL) {
		*quantifiersFoundPtr = 1;
	    }
	    anchorLeft = 0; /* prevent exact match */
	    if (p+1 < strEnd) {
		if (p[1] == '*') {
		    p++;
		    if (!lastIsStar) {
			*dsStr++ = '*';
			lastIsStar = 1;
			numStars++;
		    }
		    continue;
		} else if (p[1] == '+') {
		    p++;
		    *dsStr++ = '?';
		    *dsStr++ = '*';
		    lastIsStar = 1;
		    numStars++;
		    continue;
		}
	    }
	    *dsStr++ = '?';
	    break;
	case '$':
	    if (p+1 != strEnd) {
		msg = "$ not anchor";
		code = "NONANCHOR";
		goto invalidGlob;
	    }
	    anchorRight = 1;
	    break;
	case '*': case '+': case '?': case '|': case '^':
	case '{': case '}': case '(': case ')': case '[': case ']':
	    msg = "unhandled RE special char";
	    code = "UNHANDLED";
	    goto invalidGlob;
	default:
	    *dsStr++ = *p;
	    break;
	}
	lastIsStar = 0;
    }
    if (numStars > 1) {
	/*
	 * Heuristic: if >1 non-anchoring *, the risk is large that glob
	 * matching is slower than the RE engine, so report invalid.
	 */

	msg = "excessive recursive glob backtrack potential";
	code = "OVERCOMPLEX";
	goto invalidGlob;
    }

    if (!anchorRight && !lastIsStar) {
	*dsStr++ = '*';
    }
    Tcl_DStringSetLength(dsPtr, dsStr - dsStrStart);

    if (exactPtr) {
	*exactPtr = (anchorLeft && anchorRight);
    }

    return TCL_OK;

  invalidGlob:
    if (interp != NULL) {
	Tcl_SetObjResult(interp, Tcl_NewStringObj(msg, -1));
	Tcl_SetErrorCode(interp, "TCL", "RE2GLOB", code, (char *)NULL);
    }
    Tcl_DStringFree(dsPtr);
    return TCL_ERROR;
}

/*
 * Local Variables:
 * mode: c
 * c-basic-offset: 4
 * fill-column: 78
 * End:
 */<|MERGE_RESOLUTION|>--- conflicted
+++ resolved
@@ -3768,12 +3768,7 @@
         if (!strncmp(bytes, "end-", 4)) {
             bytes += 4;
         }
-<<<<<<< HEAD
-        Tcl_SetErrorCode(interp, "TCL", "VALUE", "INDEX", (void *)NULL);
-=======
-        TclCheckBadOctal(interp, bytes);
         Tcl_SetErrorCode(interp, "TCL", "VALUE", "INDEX", (char *)NULL);
->>>>>>> d8042406
     }
 
     return TCL_ERROR;
