--- conflicted
+++ resolved
@@ -135,21 +135,12 @@
  */
 
 static const Tcl_ObjType endOffsetType = {
-<<<<<<< HEAD
-    "end-offset",			/* name */
-    NULL,				/* freeIntRepProc */
-    NULL,				/* dupIntRepProc */
-    NULL,				/* updateStringProc */
-    NULL,				/* setFromAnyProc */
-	0
-=======
     "end-offset",		/* name */
     NULL,			/* freeIntRepProc */
     NULL,			/* dupIntRepProc */
     NULL,			/* updateStringProc */
     NULL,			/* setFromAnyProc */
-    TCL_OBJTYPE_V1(TclLengthOne)
->>>>>>> 444e06f2
+	0
 };
 
 /*
@@ -3976,16 +3967,10 @@
 
 rangeerror:
     if (interp) {
-<<<<<<< HEAD
-	Tcl_SetObjResult(interp,
-	    Tcl_ObjPrintf("index \"%s\" out of range", TclGetString(objPtr)));
+	Tcl_SetObjResult(interp, Tcl_ObjPrintf(
+	    "index \"%s\" out of range", TclGetString(objPtr)));
 	Tcl_SetErrorCode(interp,
 	    "TCL", "VALUE", "INDEX", "OUTOFRANGE", (void *)NULL);
-=======
-	Tcl_SetObjResult(interp, Tcl_ObjPrintf(
-		"index \"%s\" out of range", TclGetString(objPtr)));
-	Tcl_SetErrorCode(interp, "TCL", "VALUE", "INDEX", "OUTOFRANGE", (void *)NULL);
->>>>>>> 444e06f2
     }
     return TCL_ERROR;
 }
