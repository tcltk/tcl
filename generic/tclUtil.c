/*
 * tclUtil.c --
 *
 *	This file contains utility functions that are used by many Tcl
 *	commands.
 *
 * Copyright © 1987-1993 The Regents of the University of California.
 * Copyright © 1994-1998 Sun Microsystems, Inc.
 * Copyright © 2001 Kevin B. Kenny. All rights reserved.
 *
 * See the file "license.terms" for information on usage and redistribution of
 * this file, and for a DISCLAIMER OF ALL WARRANTIES.
 */

#include <assert.h>
#include "tclInt.h"
#include "tclParse.h"
#include "tclStringTrim.h"
#include "tclTomMath.h"
#include <math.h>

/*
 * The absolute pathname of the executable in which this Tcl library is
 * running.
 */

static ProcessGlobalValue executableName = {
    0, 0, NULL, NULL, NULL, NULL, NULL
};

/*
 * The following values are used in the flags arguments of Tcl*Scan*Element
 * and Tcl*Convert*Element.  The values TCL_DONT_USE_BRACES and
 * TCL_DONT_QUOTE_HASH are defined in tcl.h, like so:
 *
#define TCL_DONT_USE_BRACES     1
#define TCL_DONT_QUOTE_HASH     8
 *
 * Those are public flag bits which callers of the public routines
 * Tcl_Convert*Element() can use to indicate:
 *
 * TCL_DONT_USE_BRACES -	1 means the caller is insisting that brace
 *				quoting not be used when converting the list
 *				element.
 * TCL_DONT_QUOTE_HASH -	1 means the caller insists that a leading hash
 *				character ('#') should *not* be quoted. This
 *				is appropriate when the caller can guarantee
 *				the element is not the first element of a
 *				list, so [eval] cannot mis-parse the element
 *				as a comment.
 *
 * The remaining values which can be carried by the flags of these routines
 * are for internal use only.  Make sure they do not overlap with the public
 * values above.
 *
 * The Tcl*Scan*Element() routines make a determination which of 4 modes of
 * conversion is most appropriate for Tcl*Convert*Element() to perform, and
 * sets two bits of the flags value to indicate the mode selected.
 *
 * CONVERT_NONE		The element needs no quoting. Its literal string is
 *			suitable as is.
 * CONVERT_BRACE	The conversion should be enclosing the literal string
 *			in braces.
 * CONVERT_ESCAPE	The conversion should be using backslashes to escape
 *			any characters in the string that require it.
 * CONVERT_MASK		A mask value used to extract the conversion mode from
 *			the flags argument.
 *			Also indicates a strange conversion mode where all
 *			special characters are escaped with backslashes
 *			*except for braces*. This is a strange and unnecessary
 *			case, but it's part of the historical way in which
 *			lists have been formatted in Tcl. To experiment with
 *			removing this case, set the value of COMPAT to 0.
 *
 * One last flag value is used only by callers of TclScanElement(). The flag
 * value produced by a call to Tcl*Scan*Element() will never leave this bit
 * set.
 *
 * CONVERT_ANY		The caller of TclScanElement() declares it can make no
 *			promise about what public flags will be passed to the
 *			matching call of TclConvertElement(). As such,
 *			TclScanElement() has to determine the worst case
 *			destination buffer length over all possibilities, and
 *			in other cases this means an overestimate of the
 *			required size.
 *
 * For more details, see the comments on the Tcl*Scan*Element and
 * Tcl*Convert*Element routines.
 */

#define COMPAT 1
#define CONVERT_NONE	0
#define CONVERT_BRACE	2
#define CONVERT_ESCAPE	4
#define CONVERT_MASK	(CONVERT_BRACE | CONVERT_ESCAPE)
#define CONVERT_ANY	16

/*
 * Prototypes for functions defined later in this file.
 */

static void		ClearHash(Tcl_HashTable *tablePtr);
static void		FreeProcessGlobalValue(void *clientData);
static void		FreeThreadHash(void *clientData);
static int		GetEndOffsetFromObj(Tcl_Interp *interp, Tcl_Obj *objPtr,
			    Tcl_WideInt endValue, Tcl_WideInt *indexPtr);
static Tcl_HashTable *	GetThreadHash(Tcl_ThreadDataKey *keyPtr);
static int		GetWideForIndex(Tcl_Interp *interp, Tcl_Obj *objPtr,
			    Tcl_WideInt endValue, Tcl_WideInt *widePtr);
static int		FindElement(Tcl_Interp *interp, const char *string,
			    Tcl_Size stringLength, const char *typeStr,
			    const char *typeCode, const char **elementPtr,
			    const char **nextPtr, Tcl_Size *sizePtr,
			    int *literalPtr);
/*
 * The following is the Tcl object type definition for an object that
 * represents a list index in the form, "end-offset". It is used as a
 * performance optimization in Tcl_GetIntForIndex. The internal rep is
 * stored directly in the wideValue, so no memory management is required
 * for it. This is a caching internalrep, keeping the result of a parse
 * around. This type is only created from a pre-existing string, so an
 * updateStringProc will never be called and need not exist. The type
 * is unregistered, so has no need of a setFromAnyProc either.
 */

static const Tcl_ObjType endOffsetType = {
    "end-offset",			/* name */
    NULL,				/* freeIntRepProc */
    NULL,				/* dupIntRepProc */
    NULL,				/* updateStringProc */
    NULL,				/* setFromAnyProc */
    TCL_OBJTYPE_V1(TclLengthOne)
};

Tcl_Size
TclLengthOne(
    TCL_UNUSED(Tcl_Obj *))
{
    return 1;
}

/*
 *	*	STRING REPRESENTATION OF LISTS	*	*	*
 *
 * The next several routines implement the conversions of strings to and from
 * Tcl lists. To understand their operation, the rules of parsing and
 * generating the string representation of lists must be known.  Here we
 * describe them in one place.
 *
 * A list is made up of zero or more elements. Any string is a list if it is
 * made up of alternating substrings of element-separating ASCII whitespace
 * and properly formatted elements.
 *
 * The ASCII characters which can make up the whitespace between list elements
 * are:
 *
 *	\u0009	\t	TAB
 *	\u000A	\n	NEWLINE
 *	\u000B	\v	VERTICAL TAB
 *	\u000C	\f	FORM FEED
 *	\u000D	\r	CARRIAGE RETURN
 *	\u0020		SPACE
 *
 * NOTE: differences between this and other places where Tcl defines a role
 * for "whitespace".
 *
 *	* Unlike command parsing, here NEWLINE is just another whitespace
 *	  character; its role as a command terminator in a script has no
 *	  importance here.
 *
 *	* Unlike command parsing, the BACKSLASH NEWLINE sequence is not
 *	  considered to be a whitespace character.
 *
 *	* Other Unicode whitespace characters (recognized by [string is space]
 *	  or Tcl_UniCharIsSpace()) do not play any role as element separators
 *	  in Tcl lists.
 *
 *	* The NUL byte ought not appear, as it is not in strings properly
 *	  encoded for Tcl, but if it is present, it is not treated as
 *	  separating whitespace, or a string terminator. It is just another
 *	  character in a list element.
 *
 * The interpretation of a formatted substring as a list element follows rules
 * similar to the parsing of the words of a command in a Tcl script. Backslash
 * substitution plays a key role, and is defined exactly as it is in command
 * parsing. The same routine, TclParseBackslash() is used in both command
 * parsing and list parsing.
 *
 * NOTE: This means that if and when backslash substitution rules ever change
 * for command parsing, the interpretation of strings as lists also changes.
 *
 * Backslash substitution replaces an "escape sequence" of one or more
 * characters starting with
 *		\u005c	\	BACKSLASH
 * with a single character. The one character escape sequence case happens only
 * when BACKSLASH is the last character in the string. In all other cases, the
 * escape sequence is at least two characters long.
 *
 * The formatted substrings are interpreted as element values according to the
 * following cases:
 *
 * * If the first character of a formatted substring is
 *		\u007b	{	OPEN BRACE
 *   then the end of the substring is the matching
 *		\u007d	}	CLOSE BRACE
 *   character, where matching is determined by counting nesting levels, and
 *   not including any brace characters that are contained within a backslash
 *   escape sequence in the nesting count. Having found the matching brace,
 *   all characters between the braces are the string value of the element.
 *   If no matching close brace is found before the end of the string, the
 *   string is not a Tcl list. If the character following the close brace is
 *   not an element separating whitespace character, or the end of the string,
 *   then the string is not a Tcl list.
 *
 *   NOTE: this differs from a brace-quoted word in the parsing of a Tcl
 *   command only in its treatment of the backslash-newline sequence. In a
 *   list element, the literal characters in the backslash-newline sequence
 *   become part of the element value. In a script word, conversion to a
 *   single SPACE character is done.
 *
 *   NOTE: Most list element values can be represented by a formatted
 *   substring using brace quoting. The exceptions are any element value that
 *   includes an unbalanced brace not in a backslash escape sequence, and any
 *   value that ends with a backslash not itself in a backslash escape
 *   sequence.
 *
 * * If the first character of a formatted substring is
 *		\u0022	"	QUOTE
 *   then the end of the substring is the next QUOTE character, not counting
 *   any QUOTE characters that are contained within a backslash escape
 *   sequence. If no next QUOTE is found before the end of the string, the
 *   string is not a Tcl list. If the character following the closing QUOTE is
 *   not an element separating whitespace character, or the end of the string,
 *   then the string is not a Tcl list. Having found the limits of the
 *   substring, the element value is produced by performing backslash
 *   substitution on the character sequence between the open and close QUOTEs.
 *
 *   NOTE: Any element value can be represented by this style of formatting,
 *   given suitable choice of backslash escape sequences.
 *
 * * All other formatted substrings are terminated by the next element
 *   separating whitespace character in the string.  Having found the limits
 *   of the substring, the element value is produced by performing backslash
 *   substitution on it.
 *
 *   NOTE: Any element value can be represented by this style of formatting,
 *   given suitable choice of backslash escape sequences, with one exception.
 *   The empty string cannot be represented as a list element without the use
 *   of either braces or quotes to delimit it.
 *
 * This collection of parsing rules is implemented in the routine
 * FindElement().
 *
 * In order to produce lists that can be parsed by these rules, we need the
 * ability to distinguish between characters that are part of a list element
 * value from characters providing syntax that define the structure of the
 * list. This means that our code that generates lists must at a minimum be
 * able to produce escape sequences for the 10 characters identified above
 * that have significance to a list parser.
 *
 *	*	*	CANONICAL LISTS	*	*	*	*	*
 *
 * In addition to the basic rules for parsing strings into Tcl lists, there
 * are additional properties to be met by the set of list values that are
 * generated by Tcl.  Such list values are often said to be in "canonical
 * form":
 *
 * * When any canonical list is evaluated as a Tcl script, it is a script of
 *   either zero commands (an empty list) or exactly one command. The command
 *   word is exactly the first element of the list, and each argument word is
 *   exactly one of the following elements of the list. This means that any
 *   characters that have special meaning during script evaluation need
 *   special treatment when canonical lists are produced:
 *
 *	* Whitespace between elements may not include NEWLINE.
 *	* The command terminating character,
 *		\u003b	;	SEMICOLON
 *	  must be BRACEd, QUOTEd, or escaped so that it does not terminate the
 *	  command prematurely.
 *	* Any of the characters that begin substitutions in scripts,
 *		\u0024	$	DOLLAR
 *		\u005b	[	OPEN BRACKET
 *		\u005c	\	BACKSLASH
 *	  need to be BRACEd or escaped.
 *	* In any list where the first character of the first element is
 *		\u0023	#	HASH
 *	  that HASH character must be BRACEd, QUOTEd, or escaped so that it
 *	  does not convert the command into a comment.
 *	* Any list element that contains the character sequence BACKSLASH
 *	  NEWLINE cannot be formatted with BRACEs. The BACKSLASH character
 *	  must be represented by an escape sequence, and unless QUOTEs are
 *	  used, the NEWLINE must be as well.
 *
 * * It is also guaranteed that one can use a canonical list as a building
 *   block of a larger script within command substitution, as in this example:
 *	set script "puts \[[list $cmd $arg]]"; eval $script
 *   To support this usage, any appearance of the character
 *		\u005d	]	CLOSE BRACKET
 *   in a list element must be BRACEd, QUOTEd, or escaped.
 *
 * * Finally it is guaranteed that enclosing a canonical list in braces
 *   produces a new value that is also a canonical list.  This new list has
 *   length 1, and its only element is the original canonical list.  This same
 *   guarantee also makes it possible to construct scripts where an argument
 *   word is given a list value by enclosing the canonical form of that list
 *   in braces:
 *	set script "puts {[list $one $two $three]}"; eval $script
 *   This sort of coding was once fairly common, though it's become more
 *   idiomatic to see the following instead:
 *	set script [list puts [list $one $two $three]]; eval $script
 *   In order to support this guarantee, every canonical list must have
 *   balance when counting those braces that are not in escape sequences.
 *
 * Within these constraints, the canonical list generation routines
 * TclScanElement() and TclConvertElement() attempt to generate the string for
 * any list that is easiest to read. When an element value is itself
 * acceptable as the formatted substring, it is usually used (CONVERT_NONE).
 * When some quoting or escaping is required, use of BRACEs (CONVERT_BRACE) is
 * usually preferred over the use of escape sequences (CONVERT_ESCAPE). There
 * are some exceptions to both of these preferences for reasons of code
 * simplicity, efficiency, and continuation of historical habits. Canonical
 * lists never use the QUOTE formatting to delimit their elements because that
 * form of quoting does not nest, which makes construction of nested lists far
 * too much trouble.  Canonical lists always use only a single SPACE character
 * for element-separating whitespace.
 *
 *	*	*	FUTURE CONSIDERATIONS	*	*	*
 *
 * When a list element requires quoting or escaping due to a CLOSE BRACKET
 * character or an internal QUOTE character, a strange formatting mode is
 * recommended. For example, if the value "a{b]c}d" is converted by the usual
 * modes:
 *
 *	CONVERT_BRACE:	a{b]c}d		=> {a{b]c}d}
 *	CONVERT_ESCAPE:	a{b]c}d		=> a\{b\]c\}d
 *
 * we get perfectly usable formatted list elements. However, this is not what
 * Tcl releases have been producing. Instead, we have:
 *
 *	CONVERT_MASK:	a{b]c}d		=> a{b\]c}d
 *
 * where the CLOSE BRACKET is escaped, but the BRACEs are not. The same effect
 * can be seen replacing ] with " in this example. There does not appear to be
 * any functional or aesthetic purpose for this strange additional mode. The
 * sole purpose I can see for preserving it is to keep generating the same
 * formatted lists programmers have become accustomed to, and perhaps written
 * tests to expect. That is, compatibility only. The additional code
 * complexity required to support this mode is significant. The lines of code
 * supporting it are delimited in the routines below with #if COMPAT
 * directives. This makes it easy to experiment with eliminating this
 * formatting mode simply with "#define COMPAT 0" above. I believe this is
 * worth considering.
 *
 * Another consideration is the treatment of QUOTE characters in list
 * elements. TclConvertElement() must have the ability to produce the escape
 * sequence \" so that when a list element begins with a QUOTE we do not
 * confuse that first character with a QUOTE used as list syntax to define
 * list structure. However, that is the only place where QUOTE characters need
 * quoting. In this way, handling QUOTE could really be much more like the way
 * we handle HASH which also needs quoting and escaping only in particular
 * situations. Following up this could increase the set of list elements that
 * can use the CONVERT_NONE formatting mode.
 *
 * More speculative is that the demands of canonical list form require brace
 * balance for the list as a whole, while the current implementation achieves
 * this by establishing brace balance for every element.
 *
 * Finally, a reminder that the rules for parsing and formatting lists are
 * closely tied together with the rules for parsing and evaluating scripts,
 * and will need to evolve in sync.
 */

/*
 *----------------------------------------------------------------------
 *
 * TclMaxListLength --
 *
 *	Given 'bytes' pointing to 'numBytes' bytes, scan through them and
 *	count the number of whitespace runs that could be list element
 *	separators. If 'numBytes' is TCL_INDEX_NONE, scan to the terminating
 *	'\0'. Not a full list parser. Typically used to get a quick and dirty
 *	overestimate of length size in order to allocate space for an actual
 *	list parser to operate with.
 *
 * Results:
 *	Returns the largest number of list elements that could possibly be in
 *	this string, interpreted as a Tcl list. If 'endPtr' is not NULL,
 *	writes a pointer to the end of the string scanned there.
 *
 * Side effects:
 *	None.
 *
 *----------------------------------------------------------------------
 */

Tcl_Size
TclMaxListLength(
    const char *bytes,
    Tcl_Size numBytes,
    const char **endPtr)
{
    Tcl_Size count = 0;

    if ((numBytes == 0) || ((numBytes == TCL_INDEX_NONE) && (*bytes == '\0'))) {
	/* Empty string case - quick exit */
	goto done;
    }

    /*
     * No list element before leading white space.
     */

    count += 1 - TclIsSpaceProcM(*bytes);

    /*
     * Count white space runs as potential element separators.
     */

    while (numBytes) {
	if ((numBytes == TCL_INDEX_NONE) && (*bytes == '\0')) {
	    break;
	}
	if (TclIsSpaceProcM(*bytes)) {
	    /*
	     * Space run started; bump count.
	     */

	    count++;
	    do {
		bytes++;
		numBytes -= (numBytes != TCL_INDEX_NONE);
	    } while (numBytes && TclIsSpaceProcM(*bytes));
	    if ((numBytes == 0) || ((numBytes == TCL_INDEX_NONE) && (*bytes == '\0'))) {
		break;
	    }

	    /*
	     * (*bytes) is non-space; return to counting state.
	     */
	}
	bytes++;
	numBytes -= (numBytes != TCL_INDEX_NONE);
    }

    /*
     * No list element following trailing white space.
     */

    count -= TclIsSpaceProcM(bytes[-1]);

  done:
    if (endPtr) {
	*endPtr = bytes;
    }
    return count;
}

/*
 *----------------------------------------------------------------------
 *
 * TclFindElement --
 *
 *	Given a pointer into a Tcl list, locate the first (or next) element in
 *	the list.
 *
 * Results:
 *	The return value is normally TCL_OK, which means that the element was
 *	successfully located. If TCL_ERROR is returned it means that list
 *	didn't have proper list structure; the interp's result contains a more
 *	detailed error message.
 *
 *	If TCL_OK is returned, then *elementPtr will be set to point to the
 *	first element of list, and *nextPtr will be set to point to the
 *	character just after any white space following the last character
 *	that's part of the element. If this is the last argument in the list,
 *	then *nextPtr will point just after the last character in the list
 *	(i.e., at the character at list+listLength). If sizePtr is non-NULL,
 *	*sizePtr is filled in with the number of bytes in the element. If the
 *	element is in braces, then *elementPtr will point to the character
 *	after the opening brace and *sizePtr will not include either of the
 *	braces. If there isn't an element in the list, *sizePtr will be zero,
 *	and both *elementPtr and *nextPtr will point just after the last
 *	character in the list. If literalPtr is non-NULL, *literalPtr is set
 *	to a boolean value indicating whether the substring returned as the
 *	values of **elementPtr and *sizePtr is the literal value of a list
 *	element. If not, a call to TclCopyAndCollapse() is needed to produce
 *	the actual value of the list element. Note: this function does NOT
 *	collapse backslash sequences, but uses *literalPtr to tell callers
 *	when it is required for them to do so.
 *
 * Side effects:
 *	None.
 *
 *----------------------------------------------------------------------
 */

int
TclFindElement(
    Tcl_Interp *interp,		/* Interpreter to use for error reporting. If
				 * NULL, then no error message is left after
				 * errors. */
    const char *list,		/* Points to the first byte of a string
				 * containing a Tcl list with zero or more
				 * elements (possibly in braces). */
    Tcl_Size listLength,	/* Number of bytes in the list's string. */
    const char **elementPtr,	/* Where to put address of first significant
				 * character in first element of list. */
    const char **nextPtr,	/* Fill in with location of character just
				 * after all white space following end of
				 * argument (next arg or end of list). */
    Tcl_Size *sizePtr,		/* If non-zero, fill in with size of
				 * element. */
    int *literalPtr)		/* If non-zero, fill in with non-zero/zero to
				 * indicate that the substring of *sizePtr
				 * bytes starting at **elementPtr is/is not
				 * the literal list element and therefore
				 * does not/does require a call to
				 * TclCopyAndCollapse() by the caller. */
{
    return FindElement(interp, list, listLength, "list", "LIST", elementPtr,
	    nextPtr, sizePtr, literalPtr);
}

int
TclFindDictElement(
    Tcl_Interp *interp,		/* Interpreter to use for error reporting. If
				 * NULL, then no error message is left after
				 * errors. */
    const char *dict,		/* Points to the first byte of a string
				 * containing a Tcl dictionary with zero or
				 * more keys and values (possibly in
				 * braces). */
    Tcl_Size dictLength,	/* Number of bytes in the dict's string. */
    const char **elementPtr,	/* Where to put address of first significant
				 * character in the first element (i.e., key
				 * or value) of dict. */
    const char **nextPtr,	/* Fill in with location of character just
				 * after all white space following end of
				 * element (next arg or end of list). */
    Tcl_Size *sizePtr,		/* If non-zero, fill in with size of
				 * element. */
    int *literalPtr)		/* If non-zero, fill in with non-zero/zero to
				 * indicate that the substring of *sizePtr
				 * bytes starting at **elementPtr is/is not
				 * the literal key or value and therefore
				 * does not/does require a call to
				 * TclCopyAndCollapse() by the caller. */
{
    return FindElement(interp, dict, dictLength, "dict", "DICTIONARY",
	    elementPtr, nextPtr, sizePtr, literalPtr);
}

static int
FindElement(
    Tcl_Interp *interp,		/* Interpreter to use for error reporting. If
				 * NULL, then no error message is left after
				 * errors. */
    const char *string,		/* Points to the first byte of a string
				 * containing a Tcl list or dictionary with
				 * zero or more elements (possibly in
				 * braces). */
    Tcl_Size stringLength,	/* Number of bytes in the string. */
    const char *typeStr,	/* The name of the type of thing we are
				 * parsing, for error messages. */
    const char *typeCode,	/* The type code for thing we are parsing, for
				 * error messages. */
    const char **elementPtr,	/* Where to put address of first significant
				 * character in first element. */
    const char **nextPtr,	/* Fill in with location of character just
				 * after all white space following end of
				 * argument (next arg or end of list/dict). */
    Tcl_Size *sizePtr,		/* If non-zero, fill in with size of
				 * element. */
    int *literalPtr)		/* If non-zero, fill in with non-zero/zero to
				 * indicate that the substring of *sizePtr
				 * bytes starting at **elementPtr is/is not
				 * the literal list/dict element and therefore
				 * does not/does require a call to
				 * TclCopyAndCollapse() by the caller. */
{
    const char *p = string;
    const char *elemStart;	/* Points to first byte of first element. */
    const char *limit;		/* Points just after list/dict's last byte. */
    Tcl_Size openBraces = 0;	/* Brace nesting level during parse. */
    int inQuotes = 0;
    Tcl_Size size = 0;
    Tcl_Size numChars;
    int literal = 1;
    const char *p2;

    /*
     * Skim off leading white space and check for an opening brace or quote.
     * We treat embedded NULLs in the list/dict as bytes belonging to a list
     * element (or dictionary key or value).
     */

    limit = (string + stringLength);
    while ((p < limit) && (TclIsSpaceProcM(*p))) {
	p++;
    }
    if (p == limit) {		/* no element found */
	elemStart = limit;
	goto done;
    }

    if (*p == '{') {
	openBraces = 1;
	p++;
    } else if (*p == '"') {
	inQuotes = 1;
	p++;
    }
    elemStart = p;

    /*
     * Find element's end (a space, close brace, or the end of the string).
     */

    while (p < limit) {
	switch (*p) {
	    /*
	     * Open brace: don't treat specially unless the element is in
	     * braces. In this case, keep a nesting count.
	     */

	case '{':
	    if (openBraces != 0) {
		openBraces++;
	    }
	    break;

	    /*
	     * Close brace: if element is in braces, keep nesting count and
	     * quit when the last close brace is seen.
	     */

	case '}':
	    if (openBraces > 1) {
		openBraces--;
	    } else if (openBraces == 1) {
		size = (p - elemStart);
		p++;
		if ((p >= limit) || TclIsSpaceProcM(*p)) {
		    goto done;
		}

		/*
		 * Garbage after the closing brace; return an error.
		 */

		if (interp != NULL) {
		    p2 = p;
		    while ((p2 < limit) && (!TclIsSpaceProcM(*p2))
			    && (p2 < p+20)) {
			p2++;
		    }
		    Tcl_SetObjResult(interp, Tcl_ObjPrintf(
			    "%s element in braces followed by \"%.*s\" "
			    "instead of space", typeStr, (int) (p2-p), p));
		    Tcl_SetErrorCode(interp, "TCL", "VALUE", typeCode, "JUNK",
			    (char *)NULL);
		}
		return TCL_ERROR;
	    }
	    break;

	    /*
	     * Backslash: skip over everything up to the end of the backslash
	     * sequence.
	     */

	case '\\':
	    if (openBraces == 0) {
		/*
		 * A backslash sequence not within a brace quoted element
		 * means the value of the element is different from the
		 * substring we are parsing. A call to TclCopyAndCollapse() is
		 * needed to produce the element value. Inform the caller.
		 */

		literal = 0;
	    }
	    TclParseBackslash(p, limit - p, &numChars, NULL);
	    p += (numChars - 1);
	    break;

	    /*
	     * Double-quote: if element is in quotes then terminate it.
	     */

	case '"':
	    if (inQuotes) {
		size = (p - elemStart);
		p++;
		if ((p >= limit) || TclIsSpaceProcM(*p)) {
		    goto done;
		}

		/*
		 * Garbage after the closing quote; return an error.
		 */

		if (interp != NULL) {
		    p2 = p;
		    while ((p2 < limit) && (!TclIsSpaceProcM(*p2))
			    && (p2 < p+20)) {
			p2++;
		    }
		    Tcl_SetObjResult(interp, Tcl_ObjPrintf(
			    "%s element in quotes followed by \"%.*s\" "
			    "instead of space", typeStr, (int) (p2-p), p));
		    Tcl_SetErrorCode(interp, "TCL", "VALUE", typeCode, "JUNK",
			    (char *)NULL);
		}
		return TCL_ERROR;
	    }
	    break;

	default:
	    if (TclIsSpaceProcM(*p)) {
		/*
		 * Space: ignore if element is in braces or quotes;
		 * otherwise terminate element.
		 */
		if ((openBraces == 0) && !inQuotes) {
		    size = (p - elemStart);
		    goto done;
		}
	    }
	    break;

	}
	p++;
    }

    /*
     * End of list/dict: terminate element.
     */

    if (p == limit) {
	if (openBraces != 0) {
	    if (interp != NULL) {
		Tcl_SetObjResult(interp, Tcl_ObjPrintf(
			"unmatched open brace in %s", typeStr));
		Tcl_SetErrorCode(interp, "TCL", "VALUE", typeCode, "BRACE",
			(char *)NULL);
	    }
	    return TCL_ERROR;
	} else if (inQuotes) {
	    if (interp != NULL) {
		Tcl_SetObjResult(interp, Tcl_ObjPrintf(
			"unmatched open quote in %s", typeStr));
		Tcl_SetErrorCode(interp, "TCL", "VALUE", typeCode, "QUOTE",
			(char *)NULL);
	    }
	    return TCL_ERROR;
	}
	size = (p - elemStart);
    }

  done:
    while ((p < limit) && (TclIsSpaceProcM(*p))) {
	p++;
    }
    *elementPtr = elemStart;
    *nextPtr = p;
    if (sizePtr != 0) {
	*sizePtr = size;
    }
    if (literalPtr != 0) {
	*literalPtr = literal;
    }
    return TCL_OK;
}

/*
 *----------------------------------------------------------------------
 *
 * TclCopyAndCollapse --
 *
 *	Copy a string and substitute all backslash escape sequences
 *
 * Results:
 *	Count bytes get copied from src to dst. Along the way, backslash
 *	sequences are substituted in the copy. After scanning count bytes from
 *	src, a null character is placed at the end of dst. Returns the number
 *	of bytes that got written to dst.
 *
 * Side effects:
 *	None.
 *
 *----------------------------------------------------------------------
 */

Tcl_Size
TclCopyAndCollapse(
    Tcl_Size count,		/* Number of byte to copy from src. */
    const char *src,		/* Copy from here... */
    char *dst)			/* ... to here. */
{
    Tcl_Size newCount = 0;

    while (count > 0) {
	char c = *src;

	if (c == '\\') {
	    char buf[4] = "";
	    Tcl_Size numRead;
	    Tcl_Size backslashCount = TclParseBackslash(src, count, &numRead, buf);

	    memcpy(dst, buf, backslashCount);
	    dst += backslashCount;
	    newCount += backslashCount;
	    src += numRead;
	    count -= numRead;
	} else {
	    *dst = c;
	    dst++;
	    newCount++;
	    src++;
	    count--;
	}
    }
    *dst = 0;
    return newCount;
}

/*
 *----------------------------------------------------------------------
 *
 * Tcl_SplitList --
 *
 *	Splits a list up into its constituent fields.
 *
 * Results
 *	The return value is normally TCL_OK, which means that the list was
 *	successfully split up. If TCL_ERROR is returned, it means that "list"
 *	didn't have proper list structure; the interp's result will contain a
 *	more detailed error message.
 *
 *	*argvPtr will be filled in with the address of an array whose elements
 *	point to the elements of list, in order. *argcPtr will get filled in
 *	with the number of valid elements in the array. A single block of
 *	memory is dynamically allocated to hold both the argv array and a copy
 *	of the list (with backslashes and braces removed in the standard way).
 *	The caller must eventually free this memory by calling free() on
 *	*argvPtr. Note: *argvPtr and *argcPtr are only modified if the
 *	function returns normally.
 *
 * Side effects:
 *	Memory is allocated.
 *
 *----------------------------------------------------------------------
 */

#undef Tcl_SplitList
int
Tcl_SplitList(
    Tcl_Interp *interp,		/* Interpreter to use for error reporting. If
				 * NULL, no error message is left. */
    const char *list,		/* Pointer to string with list structure. */
    Tcl_Size *argcPtr,		/* Pointer to location to fill in with the
				 * number of elements in the list. */
    const char ***argvPtr)	/* Pointer to place to store pointer to array
				 * of pointers to list elements. */
{
    const char **argv, *end, *element;
    char *p;
    int result;
    Tcl_Size length, size, i, elSize;

    /*
     * Allocate enough space to work in. A (const char *) for each (possible)
     * list element plus one more for terminating NULL, plus as many bytes as
     * in the original string value, plus one more for a terminating '\0'.
     * Space used to hold element separating white space in the original
     * string gets re-purposed to hold '\0' characters in the argv array.
     */

    size = TclMaxListLength(list, TCL_INDEX_NONE, &end) + 1;
    length = end - list;
    argv = (const char **)Tcl_Alloc((size * sizeof(char *)) + length + 1);

    for (i = 0, p = ((char *) argv) + size*sizeof(char *);
	    *list != 0;  i++) {
	const char *prevList = list;
	int literal;

	result = TclFindElement(interp, list, length, &element, &list,
		&elSize, &literal);
	length -= (list - prevList);
	if (result != TCL_OK) {
	    Tcl_Free((void *)argv);
	    return result;
	}
	if (*element == 0) {
	    break;
	}
	if (i >= size) {
	    Tcl_Free((void *)argv);
	    if (interp != NULL) {
		Tcl_SetObjResult(interp, Tcl_NewStringObj(
			"internal error in Tcl_SplitList", -1));
		Tcl_SetErrorCode(interp, "TCL", "INTERNAL", "Tcl_SplitList",
			(char *)NULL);
	    }
	    return TCL_ERROR;
	}
	argv[i] = p;
	if (literal) {
	    memcpy(p, element, elSize);
	    p += elSize;
	    *p = 0;
	    p++;
	} else {
	    p += 1 + TclCopyAndCollapse(elSize, element, p);
	}
    }

    argv[i] = NULL;
    *argvPtr = argv;
    *argcPtr = i;
    return TCL_OK;
}

/*
 *----------------------------------------------------------------------
 *
 * Tcl_ScanElement --
 *
 *	This function is a companion function to Tcl_ConvertElement. It scans
 *	a string to see what needs to be done to it (e.g. add backslashes or
 *	enclosing braces) to make the string into a valid Tcl list element.
 *
 * Results:
 *	The return value is an overestimate of the number of bytes that will
 *	be needed by Tcl_ConvertElement to produce a valid list element from
 *	src. The word at *flagPtr is filled in with a value needed by
 *	Tcl_ConvertElement when doing the actual conversion.
 *
 * Side effects:
 *	None.
 *
 *----------------------------------------------------------------------
 */

Tcl_Size
Tcl_ScanElement(
    const char *src,	/* String to convert to list element. */
    int *flagPtr)	/* Where to store information to guide
			 * Tcl_ConvertCountedElement. */
{
    return Tcl_ScanCountedElement(src, TCL_INDEX_NONE, flagPtr);
}

/*
 *----------------------------------------------------------------------
 *
 * Tcl_ScanCountedElement --
 *
 *	This function is a companion function to Tcl_ConvertCountedElement. It
 *	scans a string to see what needs to be done to it (e.g. add
 *	backslashes or enclosing braces) to make the string into a valid Tcl
 *	list element. If length is TCL_INDEX_NONE, then the string is scanned
 *	from src up to the first null byte.
 *
 * Results:
 *	The return value is an overestimate of the number of bytes that will
 *	be needed by Tcl_ConvertCountedElement to produce a valid list element
 *	from src. The word at *flagPtr is filled in with a value needed by
 *	Tcl_ConvertCountedElement when doing the actual conversion.
 *
 * Side effects:
 *	None.
 *
 *----------------------------------------------------------------------
 */

Tcl_Size
Tcl_ScanCountedElement(
    const char *src,		/* String to convert to Tcl list element. */
    Tcl_Size length,		/* Number of bytes in src, or TCL_INDEX_NONE. */
    int *flagPtr)		/* Where to store information to guide
				 * Tcl_ConvertElement. */
{
    char flags = CONVERT_ANY;
    Tcl_Size numBytes = TclScanElement(src, length, &flags);

    *flagPtr = flags;
    return numBytes;
}

/*
 *----------------------------------------------------------------------
 *
 * TclScanElement --
 *
 *	This function is a companion function to TclConvertElement. It scans a
 *	string to see what needs to be done to it (e.g. add backslashes or
 *	enclosing braces) to make the string into a valid Tcl list element. If
 *	length is TCL_INDEX_NONE, then the string is scanned from src up to the first null
 *	byte. A NULL value for src is treated as an empty string. The incoming
 *	value of *flagPtr is a report from the caller what additional flags it
 *	will pass to TclConvertElement().
 *
 * Results:
 *	The recommended formatting mode for the element is determined and a
 *	value is written to *flagPtr indicating that recommendation. This
 *	recommendation is combined with the incoming flag values in *flagPtr
 *	set by the caller to determine how many bytes will be needed by
 *	TclConvertElement() in which to write the formatted element following
 *	the recommendation modified by the flag values. This number of bytes
 *	is the return value of the routine.  In some situations it may be an
 *	overestimate, but so long as the caller passes the same flags to
 *	TclConvertElement(), it will be large enough.
 *
 * Side effects:
 *	None.
 *
 *----------------------------------------------------------------------
 */

Tcl_Size
TclScanElement(
    const char *src,		/* String to convert to Tcl list element. */
    Tcl_Size length,		/* Number of bytes in src, or TCL_INDEX_NONE. */
    char *flagPtr)		/* Where to store information to guide
				 * Tcl_ConvertElement. */
{
    const char *p = src;
    Tcl_Size nestingLevel = 0;	/* Brace nesting count */
    int forbidNone = 0;		/* Do not permit CONVERT_NONE mode. Something
				 * needs protection or escape. */
    int requireEscape = 0;	/* Force use of CONVERT_ESCAPE mode.  For some
				 * reason bare or brace-quoted form fails. */
    Tcl_Size extra = 0;		/* Count of number of extra bytes needed for
				 * formatted element, assuming we use escape
				 * sequences in formatting. */
    Tcl_Size bytesNeeded;		/* Buffer length computed to complete the
				 * element formatting in the selected mode. */
#if COMPAT
    int preferEscape = 0;	/* Use preferences to track whether to use */
    int preferBrace = 0;	/* CONVERT_MASK mode. */
    int braceCount = 0;		/* Count of all braces '{' '}' seen. */
#endif /* COMPAT */

    if ((p == NULL) || (length == 0) || ((*p == '\0') && (length == TCL_INDEX_NONE))) {
	/*
	 * Empty string element must be brace quoted.
	 */

	*flagPtr = CONVERT_BRACE;
	return 2;
    }

#if COMPAT
    /*
     * We have an established history in TclConvertElement() when quoting
     * because of a leading hash character to force what would be the
     * CONVERT_MASK mode into the CONVERT_BRACE mode. That is, we format
     * the element #{a"b} like this:
     *			{#{a"b}}
     * and not like this:
     *			\#{a\"b}
     * This is inconsistent with [list x{a"b}], but we will not change that now.
     * Set that preference here so that we compute a tight size requirement.
     */
    if ((*src == '#') && !(*flagPtr & TCL_DONT_QUOTE_HASH)) {
	preferBrace = 1;
    }
#endif

    if ((*p == '{') || (*p == '"')) {
	/*
	 * Must escape or protect so leading character of value is not
	 * misinterpreted as list element delimiting syntax.
	 */

	forbidNone = 1;
#if COMPAT
	preferBrace = 1;
#endif /* COMPAT */
    }

    while (length) {
      if (CHAR_TYPE(*p) != TYPE_NORMAL) {
	switch (*p) {
	case '{':	/* TYPE_BRACE */
#if COMPAT
	    braceCount++;
#endif /* COMPAT */
	    extra++;				/* Escape '{' => '\{' */
	    nestingLevel++;
	    break;
	case '}':	/* TYPE_BRACE */
#if COMPAT
	    braceCount++;
#endif /* COMPAT */
	    extra++;				/* Escape '}' => '\}' */
	    if (nestingLevel-- < 1) {
		/*
		 * Unbalanced braces!  Cannot format with brace quoting.
		 */

		requireEscape = 1;
	    }
	    break;
	case ']':	/* TYPE_CLOSE_BRACK */
	case '"':	/* TYPE_SPACE */
#if COMPAT
	    forbidNone = 1;
	    extra++;		/* Escapes all just prepend a backslash */
	    preferEscape = 1;
	    break;
#else
	    /* FLOW THROUGH */
#endif /* COMPAT */
	case '[':	/* TYPE_SUBS */
	case '$':	/* TYPE_SUBS */
	case ';':	/* TYPE_COMMAND_END */
	    forbidNone = 1;
	    extra++;		/* Escape sequences all one byte longer. */
#if COMPAT
	    preferBrace = 1;
#endif /* COMPAT */
	    break;
	case '\\':	/* TYPE_SUBS */
	    extra++;				/* Escape '\' => '\\' */
	    if ((length == 1) || ((length == TCL_INDEX_NONE) && (p[1] == '\0'))) {
		/*
		 * Final backslash. Cannot format with brace quoting.
		 */

		requireEscape = 1;
		break;
	    }
	    if (p[1] == '\n') {
		extra++;	/* Escape newline => '\n', one byte longer */

		/*
		 * Backslash newline sequence.  Brace quoting not permitted.
		 */

		requireEscape = 1;
		length -= (length > 0);
		p++;
		break;
	    }
	    if ((p[1] == '{') || (p[1] == '}') || (p[1] == '\\')) {
		extra++;	/* Escape sequences all one byte longer. */
		length -= (length > 0);
		p++;
	    }
	    forbidNone = 1;
#if COMPAT
	    preferBrace = 1;
#endif /* COMPAT */
	    break;
	case '\0':	/* TYPE_SUBS */
	    if (length == TCL_INDEX_NONE) {
		goto endOfString;
	    }
	    /* TODO: Panic on improper encoding? */
	    break;
	default:
	    if (TclIsSpaceProcM(*p)) {
		forbidNone = 1;
		extra++;	/* Escape sequences all one byte longer. */
#if COMPAT
		preferBrace = 1;
#endif
	    }
	    break;
	}
      }
	length -= (length > 0);
	p++;
    }

  endOfString:
    if (nestingLevel > 0) {
	/*
	 * Unbalanced braces!  Cannot format with brace quoting.
	 */

	requireEscape = 1;
    }

    /*
     * We need at least as many bytes as are in the element value...
     */

    bytesNeeded = p - src;

    if (requireEscape) {
	/*
	 * We must use escape sequences.  Add all the extra bytes needed to
	 * have room to create them.
	 */

	bytesNeeded += extra;

	/*
	 * Make room to escape leading #, if needed.
	 */

	if ((*src == '#') && !(*flagPtr & TCL_DONT_QUOTE_HASH)) {
	    bytesNeeded++;
	}
	*flagPtr = CONVERT_ESCAPE;
	return bytesNeeded;
    }
    if (*flagPtr & CONVERT_ANY) {
	/*
	 * The caller has not let us know what flags it will pass to
	 * TclConvertElement() so compute the max size we might need for any
	 * possible choice.  Normally the formatting using escape sequences is
	 * the longer one, and a minimum "extra" value of 2 makes sure we
	 * don't request too small a buffer in those edge cases where that's
	 * not true.
	 */

	if (extra < 2) {
	    extra = 2;
	}
	*flagPtr &= ~CONVERT_ANY;
	*flagPtr |= TCL_DONT_USE_BRACES;
    }
    if (forbidNone) {
	/*
	 * We must request some form of quoting of escaping...
	 */

#if COMPAT
	if (preferEscape && !preferBrace) {
	    /*
	     * If we are quoting solely due to ] or internal " characters use
	     * the CONVERT_MASK mode where we escape all special characters
	     * except for braces. "extra" counted space needed to escape
	     * braces too, so subtract "braceCount" to get our actual needs.
	     */

	    bytesNeeded += (extra - braceCount);
	    /* Make room to escape leading #, if needed. */
	    if ((*src == '#') && !(*flagPtr & TCL_DONT_QUOTE_HASH)) {
		bytesNeeded++;
	    }

	    /*
	     * If the caller reports it will direct TclConvertElement() to
	     * use full escapes on the element, add back the bytes needed to
	     * escape the braces.
	     */

	    if (*flagPtr & TCL_DONT_USE_BRACES) {
		bytesNeeded += braceCount;
	    }
	    *flagPtr = CONVERT_MASK;
	    return bytesNeeded;
	}
#endif /* COMPAT */
	if (*flagPtr & TCL_DONT_USE_BRACES) {
	    /*
	     * If the caller reports it will direct TclConvertElement() to
	     * use escapes, add the extra bytes needed to have room for them.
	     */

	    bytesNeeded += extra;

	    /*
	     * Make room to escape leading #, if needed.
	     */

	    if ((*src == '#') && !(*flagPtr & TCL_DONT_QUOTE_HASH)) {
		bytesNeeded++;
	    }
	} else {
	    /*
	     * Add 2 bytes for room for the enclosing braces.
	     */

	    bytesNeeded += 2;
	}
	*flagPtr = CONVERT_BRACE;
	return bytesNeeded;
    }

    /*
     * So far, no need to quote or escape anything.
     */

    if ((*src == '#') && !(*flagPtr & TCL_DONT_QUOTE_HASH)) {
	/*
	 * If we need to quote a leading #, make room to enclose in braces.
	 */

	bytesNeeded += 2;
    }
    *flagPtr = CONVERT_NONE;
    return bytesNeeded;
}

/*
 *----------------------------------------------------------------------
 *
 * Tcl_ConvertElement --
 *
 *	This is a companion function to Tcl_ScanElement. Given the information
 *	produced by Tcl_ScanElement, this function converts a string to a list
 *	element equal to that string.
 *
 * Results:
 *	Information is copied to *dst in the form of a list element identical
 *	to src (i.e. if Tcl_SplitList is applied to dst it will produce a
 *	string identical to src). The return value is a count of the number of
 *	characters copied (not including the terminating NULL character).
 *
 * Side effects:
 *	None.
 *
 *----------------------------------------------------------------------
 */

Tcl_Size
Tcl_ConvertElement(
    const char *src,	/* Source information for list element. */
    char *dst,		/* Place to put list-ified element. */
    int flags)		/* Flags produced by Tcl_ScanElement. */
{
    return Tcl_ConvertCountedElement(src, TCL_INDEX_NONE, dst, flags);
}

/*
 *----------------------------------------------------------------------
 *
 * Tcl_ConvertCountedElement --
 *
 *	This is a companion function to Tcl_ScanCountedElement. Given the
 *	information produced by Tcl_ScanCountedElement, this function converts
 *	a string to a list element equal to that string.
 *
 * Results:
 *	Information is copied to *dst in the form of a list element identical
 *	to src (i.e. if Tcl_SplitList is applied to dst it will produce a
 *	string identical to src). The return value is a count of the number of
 *	characters copied (not including the terminating NULL character).
 *
 * Side effects:
 *	None.
 *
 *----------------------------------------------------------------------
 */

Tcl_Size
Tcl_ConvertCountedElement(
    const char *src,	/* Source information for list element. */
    Tcl_Size length,		/* Number of bytes in src, or TCL_INDEX_NONE. */
    char *dst,			/* Place to put list-ified element. */
    int flags)			/* Flags produced by Tcl_ScanElement. */
{
    Tcl_Size numBytes = TclConvertElement(src, length, dst, flags);
    dst[numBytes] = '\0';
    return numBytes;
}

/*
 *----------------------------------------------------------------------
 *
 * TclConvertElement --
 *
 *	This is a companion function to TclScanElement. Given the information
 *	produced by TclScanElement, this function converts a string to a list
 *	element equal to that string.
 *
 * Results:
 *	Information is copied to *dst in the form of a list element identical
 *	to src (i.e. if Tcl_SplitList is applied to dst it will produce a
 *	string identical to src). The return value is a count of the number of
 *	characters copied (not including the terminating NULL character).
 *
 * Side effects:
 *	None.
 *
 *----------------------------------------------------------------------
 */

Tcl_Size
TclConvertElement(
    const char *src,	/* Source information for list element. */
    Tcl_Size length,		/* Number of bytes in src, or TCL_INDEX_NONE. */
    char *dst,			/* Place to put list-ified element. */
    int flags)			/* Flags produced by Tcl_ScanElement. */
{
    int conversion = flags & CONVERT_MASK;
    char *p = dst;

    /*
     * Let the caller demand we use escape sequences rather than braces.
     */

    if ((flags & TCL_DONT_USE_BRACES) && (conversion & CONVERT_BRACE)) {
	conversion = CONVERT_ESCAPE;
    }

    /*
     * No matter what the caller demands, empty string must be braced!
     */

    if ((src == NULL) || (length == 0) || (*src == '\0' && length == TCL_INDEX_NONE)) {
	p[0] = '{';
	p[1] = '}';
	return 2;
    }

    /*
     * Escape leading hash as needed and requested.
     */

    if ((*src == '#') && !(flags & TCL_DONT_QUOTE_HASH)) {
	if (conversion == CONVERT_ESCAPE) {
	    p[0] = '\\';
	    p[1] = '#';
	    p += 2;
	    src++;
	    length -= (length > 0);
	} else {
	    conversion = CONVERT_BRACE;
	}
    }

    /*
     * No escape or quoting needed.  Copy the literal string value.
     */

    if (conversion == CONVERT_NONE) {
	if (length == TCL_INDEX_NONE) {
	    /* TODO: INT_MAX overflow? */
	    while (*src) {
		*p++ = *src++;
	    }
	    return p - dst;
	} else {
	    memcpy(dst, src, length);
	    return length;
	}
    }

    /*
     * Formatted string is original string enclosed in braces.
     */

    if (conversion == CONVERT_BRACE) {
	*p = '{';
	p++;
	if (length == TCL_INDEX_NONE) {
	    /* TODO: INT_MAX overflow? */
	    while (*src) {
		*p++ = *src++;
	    }
	} else {
	    memcpy(p, src, length);
	    p += length;
	}
	*p = '}';
	p++;
	return (p - dst);
    }

    /* conversion == CONVERT_ESCAPE or CONVERT_MASK */

    /*
     * Formatted string is original string converted to escape sequences.
     */

    for ( ; length; src++, length -= (length > 0)) {
	switch (*src) {
	case ']':
	case '[':
	case '$':
	case ';':
	case ' ':
	case '\\':
	case '"':
	    *p = '\\';
	    p++;
	    break;
	case '{':
	case '}':
#if COMPAT
	    if (conversion == CONVERT_ESCAPE)
#endif /* COMPAT */
	    {
		*p = '\\';
		p++;
	    }
	    break;
	case '\f':
	    *p = '\\';
	    p++;
	    *p = 'f';
	    p++;
	    continue;
	case '\n':
	    *p = '\\';
	    p++;
	    *p = 'n';
	    p++;
	    continue;
	case '\r':
	    *p = '\\';
	    p++;
	    *p = 'r';
	    p++;
	    continue;
	case '\t':
	    *p = '\\';
	    p++;
	    *p = 't';
	    p++;
	    continue;
	case '\v':
	    *p = '\\';
	    p++;
	    *p = 'v';
	    p++;
	    continue;
	case '\0':
	    if (length == TCL_INDEX_NONE) {
		return (p - dst);
	    }

	    /*
	     * If we reach this point, there's an embedded NULL in the string
	     * range being processed, which should not happen when the
	     * encoding rules for Tcl strings are properly followed.  If the
	     * day ever comes when we stop tolerating such things, this is
	     * where to put the Tcl_Panic().
	     */

	    break;
	}
	*p = *src;
	p++;
    }
    return (p - dst);
}

/*
 *----------------------------------------------------------------------
 *
 * Tcl_Merge --
 *
 *	Given a collection of strings, merge them together into a single
 *	string that has proper Tcl list structured (i.e. Tcl_SplitList may be
 *	used to retrieve strings equal to the original elements, and Tcl_Eval
 *	will parse the string back into its original elements).
 *
 * Results:
 *	The return value is the address of a dynamically-allocated string
 *	containing the merged list.
 *
 * Side effects:
 *	None.
 *
 *----------------------------------------------------------------------
 */

char *
Tcl_Merge(
    Tcl_Size argc,			/* How many strings to merge. */
    const char *const *argv)	/* Array of string values. */
{
#define LOCAL_SIZE 64
    char localFlags[LOCAL_SIZE], *flagPtr = NULL;
    Tcl_Size i;
    size_t bytesNeeded = 0;
    char *result, *dst;

    /*
     * Handle empty list case first, so logic of the general case can be
     * simpler.
     */

    if (argc <= 0) {
	if (argc < 0) {
	    Tcl_Panic("Tcl_Merge called with negative argc (%" TCL_SIZE_MODIFIER "d)", argc);
	}
	result = (char *)Tcl_Alloc(1);
	result[0] = '\0';
	return result;
    }

    /*
     * Pass 1: estimate space, gather flags.
     */

    if (argc <= LOCAL_SIZE) {
	flagPtr = localFlags;
    } else {
	flagPtr = (char *)Tcl_Alloc(argc);
    }
    for (i = 0; i < argc; i++) {
	flagPtr[i] = ( i ? TCL_DONT_QUOTE_HASH : 0 );
	bytesNeeded += TclScanElement(argv[i], TCL_INDEX_NONE, &flagPtr[i]);
    }
    bytesNeeded += argc;

    /*
     * Pass two: copy into the result area.
     */

    result = (char *)Tcl_Alloc(bytesNeeded);
    dst = result;
    for (i = 0; i < argc; i++) {
	flagPtr[i] |= ( i ? TCL_DONT_QUOTE_HASH : 0 );
	dst += TclConvertElement(argv[i], TCL_INDEX_NONE, dst, flagPtr[i]);
	*dst = ' ';
	dst++;
    }
    dst[-1] = 0;

    if (flagPtr != localFlags) {
	Tcl_Free(flagPtr);
    }
    return result;
}

/*
 *----------------------------------------------------------------------
 *
 * TclTrimRight --
 *	Takes two counted strings in the Tcl encoding.  Conceptually
 *	finds the sub string (offset) to trim from the right side of the
 *	first string all characters found in the second string.
 *
 * Results:
 *	The number of bytes to be removed from the end of the string.
 *
 * Side effects:
 *	None.
 *
 *----------------------------------------------------------------------
 */

Tcl_Size
TclTrimRight(
    const char *bytes,	/* String to be trimmed... */
    Tcl_Size numBytes,	/* ...and its length in bytes */
			/* Calls to TclUtfToUniChar() in this routine
			 * rely on (bytes[numBytes] == '\0'). */
    const char *trim,	/* String of trim characters... */
    Tcl_Size numTrim)	/* ...and its length in bytes */
			/* Calls to TclUtfToUniChar() in this routine
			 * rely on (trim[numTrim] == '\0'). */
{
    const char *pp, *p = bytes + numBytes;
    int ch1, ch2;

    /* Empty strings -> nothing to do */
    if ((numBytes == 0) || (numTrim == 0)) {
	return 0;
    }

    /*
     * Outer loop: iterate over string to be trimmed.
     */

    do {
	const char *q = trim;
	Tcl_Size pInc = 0, bytesLeft = numTrim;

	pp = Tcl_UtfPrev(p, bytes);
	do {
	    pp += pInc;
	    pInc = TclUtfToUniChar(pp, &ch1);
	} while (pp + pInc < p);

	/*
	 * Inner loop: scan trim string for match to current character.
	 */

	do {
	    pInc = TclUtfToUniChar(q, &ch2);

	    if (ch1 == ch2) {
		break;
	    }

	    q += pInc;
	    bytesLeft -= pInc;
	} while (bytesLeft);

	if (bytesLeft == 0) {
	    /*
	     * No match; trim task done; *p is last non-trimmed char.
	     */

	    break;
	}
	p = pp;
    } while (p > bytes);

    return numBytes - (p - bytes);
}

/*
 *----------------------------------------------------------------------
 *
 * TclTrimLeft --
 *
 *	Takes two counted strings in the Tcl encoding.  Conceptually
 *	finds the sub string (offset) to trim from the left side of the
 *	first string all characters found in the second string.
 *
 * Results:
 *	The number of bytes to be removed from the start of the string.
 *
 * Side effects:
 *	None.
 *
 *----------------------------------------------------------------------
 */

Tcl_Size
TclTrimLeft(
    const char *bytes,	/* String to be trimmed... */
    Tcl_Size numBytes,	/* ...and its length in bytes */
			/* Calls to TclUtfToUniChar() in this routine
			 * rely on (bytes[numBytes] == '\0'). */
    const char *trim,	/* String of trim characters... */
    Tcl_Size numTrim)	/* ...and its length in bytes */
			/* Calls to TclUtfToUniChar() in this routine
			 * rely on (trim[numTrim] == '\0'). */
{
    const char *p = bytes;
    int ch1, ch2;

    /* Empty strings -> nothing to do */
    if ((numBytes == 0) || (numTrim == 0)) {
	return 0;
    }

    /*
     * Outer loop: iterate over string to be trimmed.
     */

    do {
	Tcl_Size pInc = TclUtfToUniChar(p, &ch1);
	const char *q = trim;
	Tcl_Size bytesLeft = numTrim;

	/*
	 * Inner loop: scan trim string for match to current character.
	 */

	do {
	    Tcl_Size qInc = TclUtfToUniChar(q, &ch2);

	    if (ch1 == ch2) {
		break;
	    }

	    q += qInc;
	    bytesLeft -= qInc;
	} while (bytesLeft);

	if (bytesLeft == 0) {
	    /*
	     * No match; trim task done; *p is first non-trimmed char.
	     */

	    break;
	}

	p += pInc;
	numBytes -= pInc;
    } while (numBytes > 0);

    return p - bytes;
}

/*
 *----------------------------------------------------------------------
 *
 * TclTrim --
 *	Finds the sub string (offset) to trim from both sides of the
 *	first string all characters found in the second string.
 *
 * Results:
 *	The number of bytes to be removed from the start of the string
 *
 * Side effects:
 *	None.
 *
 *----------------------------------------------------------------------
 */

Tcl_Size
TclTrim(
    const char *bytes,	/* String to be trimmed... */
    Tcl_Size numBytes,	/* ...and its length in bytes */
			/* Calls in this routine
			 * rely on (bytes[numBytes] == '\0'). */
    const char *trim,	/* String of trim characters... */
    Tcl_Size numTrim,	/* ...and its length in bytes */
			/* Calls in this routine
			 * rely on (trim[numTrim] == '\0'). */
    Tcl_Size *trimRightPtr)	/* Offset from the end of the string. */
{
    Tcl_Size trimLeft = 0, trimRight = 0;

    /* Empty strings -> nothing to do */
    if ((numBytes > 0) && (numTrim > 0)) {

	/* When bytes is NUL-terminated, returns 0 <= trimLeft <= numBytes */
	trimLeft = TclTrimLeft(bytes, numBytes, trim, numTrim);
	numBytes -= trimLeft;

	/* If we did not trim the whole string, it starts with a character
	 * that we will not trim. Skip over it. */
	if (numBytes > 0) {
	    int ch;
	    const char *first = bytes + trimLeft;
	    bytes += TclUtfToUniChar(first, &ch);
	    numBytes -= (bytes - first);

	    if (numBytes > 0) {
		/* When bytes is NUL-terminated, returns
		 * 0 <= trimRight <= numBytes */
		trimRight = TclTrimRight(bytes, numBytes, trim, numTrim);
	    }
	}
    }
    *trimRightPtr = trimRight;
    return trimLeft;
}

/*
 *----------------------------------------------------------------------
 *
 * Tcl_Concat --
 *
 *	Concatenate a set of strings into a single large string.
 *
 * Results:
 *	The return value is dynamically-allocated string containing a
 *	concatenation of all the strings in argv, with spaces between the
 *	original argv elements.
 *
 * Side effects:
 *	Memory is allocated for the result; the caller is responsible for
 *	freeing the memory.
 *
 *----------------------------------------------------------------------
 */

/* The whitespace characters trimmed during [concat] operations */
#define CONCAT_WS_SIZE (sizeof(CONCAT_TRIM_SET "") - 1)

char *
Tcl_Concat(
    Tcl_Size argc,			/* Number of strings to concatenate. */
    const char *const *argv)	/* Array of strings to concatenate. */
{
    Tcl_Size i, needSpace = 0, bytesNeeded = 0;
    char *result, *p;

    /*
     * Dispose of the empty result corner case first to simplify later code.
     */

    if (argc == 0) {
	result = (char *) Tcl_Alloc(1);
	result[0] = '\0';
	return result;
    }

    /*
     * First allocate the result buffer at the size required.
     */

    for (i = 0;  i < argc;  i++) {
	bytesNeeded += strlen(argv[i]);
	if (bytesNeeded < 0) {
	    Tcl_Panic("Tcl_Concat: max size of Tcl value exceeded");
	}
    }

    /*
     * All element bytes + (argc - 1) spaces + 1 terminating NULL.
     */
    if (bytesNeeded + argc - 1 < 0) {
	/*
	 * Panic test could be tighter, but not going to bother for this
	 * legacy routine.
	 */

	Tcl_Panic("Tcl_Concat: max size of Tcl value exceeded");
    }

    result = (char *)Tcl_Alloc(bytesNeeded + argc);

    for (p = result, i = 0;  i < argc;  i++) {
	Tcl_Size triml, trimr, elemLength;
	const char *element;

	element = argv[i];
	elemLength = strlen(argv[i]);

	/* Trim away the leading/trailing whitespace. */
	triml = TclTrim(element, elemLength, CONCAT_TRIM_SET,
		CONCAT_WS_SIZE, &trimr);
	element += triml;
	elemLength -= triml + trimr;

	/* Do not permit trimming to expose a final backslash character. */
	elemLength += trimr && (element[elemLength - 1] == '\\');

	/*
	 * If we're left with empty element after trimming, do nothing.
	 */

	if (elemLength == 0) {
	    continue;
	}

	/*
	 * Append to the result with space if needed.
	 */

	if (needSpace) {
	    *p++ = ' ';
	}
	memcpy(p, element, elemLength);
	p += elemLength;
	needSpace = 1;
    }
    *p = '\0';
    return result;
}

/*
 *----------------------------------------------------------------------
 *
 * Tcl_ConcatObj --
 *
 *	Concatenate the strings from a set of objects into a single string
 *	object with spaces between the original strings.
 *
 * Results:
 *	The return value is a new string object containing a concatenation of
 *	the strings in objv. Its ref count is zero.
 *
 * Side effects:
 *	A new object is created.
 *
 *----------------------------------------------------------------------
 */

Tcl_Obj *
Tcl_ConcatObj(
    Tcl_Size objc,		/* Number of objects to concatenate. */
    Tcl_Obj *const objv[])	/* Array of objects to concatenate. */
{
    int needSpace = 0;
    Tcl_Size i, bytesNeeded = 0, elemLength;
    const char *element;
    Tcl_Obj *objPtr, *resPtr;

    /*
     * Check first to see if all the items are of list type or empty. If so,
     * we will concat them together as lists, and return a list object. This
     * is only valid when the lists are in canonical form.
     */

    for (i = 0;  i < objc;  i++) {
	Tcl_Size length;

	objPtr = objv[i];
	if (TclListObjIsCanonical(objPtr) ||
		TclObjTypeHasProc(objPtr, indexProc)) {
	    continue;
	}
	(void)TclGetStringFromObj(objPtr, &length);
	if (length > 0) {
	    break;
	}
    }
    if (i == objc) {
	resPtr = NULL;
	for (i = 0;  i < objc;  i++) {
	    objPtr = objv[i];
	    if (!TclListObjIsCanonical(objPtr) &&
		    !TclObjTypeHasProc(objPtr, indexProc)) {
		continue;
	    }
	    if (resPtr) {
		Tcl_Obj *elemPtr = NULL;

		Tcl_ListObjIndex(NULL, objPtr, 0, &elemPtr);
		if (elemPtr == NULL) {
		    continue;
		}
		if (TclGetString(elemPtr)[0] == '#' || TCL_OK
			!= Tcl_ListObjAppendList(NULL, resPtr, objPtr)) {
		    /* Abandon ship! */
		    Tcl_DecrRefCount(resPtr);
		    Tcl_BounceRefCount(elemPtr); // could be an abstract list element
		    goto slow;
		}
		Tcl_BounceRefCount(elemPtr); // could be an an abstract list element
	    } else {
		resPtr = TclListObjCopy(NULL, objPtr);
	    }
	}
	if (!resPtr) {
	    TclNewObj(resPtr);
	}
	return resPtr;
    }

  slow:
    /*
     * Something cannot be determined to be safe, so build the concatenation
     * the slow way, using the string representations.
     *
     * First try to preallocate the size required.
     */

    for (i = 0;  i < objc;  i++) {
	element = TclGetStringFromObj(objv[i], &elemLength);
	if (bytesNeeded > (TCL_SIZE_MAX - elemLength)) {
	    break; /* Overflow. Do not preallocate. See comment below. */
	}
	bytesNeeded += elemLength;
    }

    /*
     * Does not matter if this fails, will simply try later to build up the
     * string with each Append reallocating as needed with the usual string
     * append algorithm.  When that fails it will report the error.
     */

    TclNewObj(resPtr);
    (void) Tcl_AttemptSetObjLength(resPtr, bytesNeeded + objc - 1);
    Tcl_SetObjLength(resPtr, 0);

    for (i = 0;  i < objc;  i++) {
	Tcl_Size triml, trimr;

	element = TclGetStringFromObj(objv[i], &elemLength);

	/* Trim away the leading/trailing whitespace. */
	triml = TclTrim(element, elemLength, CONCAT_TRIM_SET,
		CONCAT_WS_SIZE, &trimr);
	element += triml;
	elemLength -= triml + trimr;

	/* Do not permit trimming to expose a final backslash character. */
	elemLength += trimr && (element[elemLength - 1] == '\\');

	/*
	 * If we're left with empty element after trimming, do nothing.
	 */

	if (elemLength == 0) {
	    continue;
	}

	/*
	 * Append to the result with space if needed.
	 */

	if (needSpace) {
	    Tcl_AppendToObj(resPtr, " ", 1);
	}
	Tcl_AppendToObj(resPtr, element, elemLength);
	needSpace = 1;
    }
    return resPtr;
}

/*
 *----------------------------------------------------------------------
 *
 * Tcl_StringCaseMatch --
 *
 *	See if a particular string matches a particular pattern. Allows case
 *	insensitivity.
 *
 * Results:
 *	The return value is 1 if string matches pattern, and 0 otherwise. The
 *	matching operation permits the following special characters in the
 *	pattern: *?\[] (see the manual entry for details on what these mean).
 *
 * Side effects:
 *	None.
 *
 *----------------------------------------------------------------------
 */

int
Tcl_StringCaseMatch(
    const char *str,		/* String. */
    const char *pattern,	/* Pattern, which may contain special
				 * characters. */
    int nocase)			/* 0 for case sensitive, 1 for insensitive */
{
    int p, charLen;
    int ch1 = 0, ch2 = 0;

    while (1) {
	p = *pattern;

	/*
	 * See if we're at the end of both the pattern and the string. If so,
	 * we succeeded. If we're at the end of the pattern but not at the end
	 * of the string, we failed.
	 */

	if (p == '\0') {
	    return (*str == '\0');
	}
	if ((*str == '\0') && (p != '*')) {
	    return 0;
	}

	/*
	 * Check for a "*" as the next pattern character. It matches any
	 * substring. We handle this by calling ourselves recursively for each
	 * postfix of string, until either we match or we reach the end of the
	 * string.
	 */

	if (p == '*') {
	    /*
	     * Skip all successive *'s in the pattern
	     */

	    while (*(++pattern) == '*');
	    p = *pattern;
	    if (p == '\0') {
		return 1;
	    }

	    /*
	     * This is a special case optimization for single-byte utf.
	     */

	    if (UCHAR(*pattern) < 0x80) {
		ch2 = (int)
			(nocase ? tolower(UCHAR(*pattern)) : UCHAR(*pattern));
	    } else {
		TclUtfToUniChar(pattern, &ch2);
		if (nocase) {
		    ch2 = Tcl_UniCharToLower(ch2);
		}
	    }

	    while (1) {
		/*
		 * Optimization for matching - cruise through the string
		 * quickly if the next char in the pattern isn't a special
		 * character
		 */

		if ((p != '[') && (p != '?') && (p != '\\')) {
		    if (nocase) {
			while (*str) {
			    charLen = TclUtfToUniChar(str, &ch1);
			    if (ch2==ch1 || ch2==Tcl_UniCharToLower(ch1)) {
				break;
			    }
			    str += charLen;
			}
		    } else {
			/*
			 * There's no point in trying to make this code
			 * shorter, as the number of bytes you want to compare
			 * each time is non-constant.
			 */

			while (*str) {
			    charLen = TclUtfToUniChar(str, &ch1);
			    if (ch2 == ch1) {
				break;
			    }
			    str += charLen;
			}
		    }
		}
		if (Tcl_StringCaseMatch(str, pattern, nocase)) {
		    return 1;
		}
		if (*str == '\0') {
		    return 0;
		}
		str += TclUtfToUniChar(str, &ch1);
	    }
	}

	/*
	 * Check for a "?" as the next pattern character. It matches any
	 * single character.
	 */

	if (p == '?') {
	    pattern++;
	    str += TclUtfToUniChar(str, &ch1);
	    continue;
	}

	/*
	 * Check for a "[" as the next pattern character. It is followed by a
	 * list of characters that are acceptable, or by a range (two
	 * characters separated by "-").
	 */

	if (p == '[') {
	    int startChar = 0, endChar = 0;

	    pattern++;
	    if (UCHAR(*str) < 0x80) {
		ch1 = (int)
			(nocase ? tolower(UCHAR(*str)) : UCHAR(*str));
		str++;
	    } else {
		str += TclUtfToUniChar(str, &ch1);
		if (nocase) {
		    ch1 = Tcl_UniCharToLower(ch1);
		}
	    }
	    while (1) {
		if ((*pattern == ']') || (*pattern == '\0')) {
		    return 0;
		}
		if (UCHAR(*pattern) < 0x80) {
		    startChar = (int) (nocase
			    ? tolower(UCHAR(*pattern)) : UCHAR(*pattern));
		    pattern++;
		} else {
		    pattern += TclUtfToUniChar(pattern, &startChar);
		    if (nocase) {
			startChar = Tcl_UniCharToLower(startChar);
		    }
		}
		if (*pattern == '-') {
		    pattern++;
		    if (*pattern == '\0') {
			return 0;
		    }
		    if (UCHAR(*pattern) < 0x80) {
			endChar = (int) (nocase
				? tolower(UCHAR(*pattern)) : UCHAR(*pattern));
			pattern++;
		    } else {
			pattern += TclUtfToUniChar(pattern, &endChar);
			if (nocase) {
			    endChar = Tcl_UniCharToLower(endChar);
			}
		    }
		    if (((startChar <= ch1) && (ch1 <= endChar))
			    || ((endChar <= ch1) && (ch1 <= startChar))) {
			/*
			 * Matches ranges of form [a-z] or [z-a].
			 */

			break;
		    }
		} else if (startChar == ch1) {
		    break;
		}
	    }
	    /* If we reach here, we matched. Need to move past closing ] */
	    while (*pattern != ']') {
		if (*pattern == '\0') {
		    /* We ran out of pattern after matching something in
		     * (unclosed!) brackets. So long as we ran out of string
		     * at the same time, we have a match. Otherwise, not. */
		    return (*str == '\0');
		}
		pattern++;
	    }
	    pattern++;
	    continue;
	}

	/*
	 * If the next pattern character is '\', just strip off the '\' so we
	 * do exact matching on the character that follows.
	 */

	if (p == '\\') {
	    pattern++;
	    if (*pattern == '\0') {
		return 0;
	    }
	}

	/*
	 * There's no special character. Just make sure that the next bytes of
	 * each string match.
	 */

	str += TclUtfToUniChar(str, &ch1);
	pattern += TclUtfToUniChar(pattern, &ch2);
	if (nocase) {
	    if (Tcl_UniCharToLower(ch1) != Tcl_UniCharToLower(ch2)) {
		return 0;
	    }
	} else if (ch1 != ch2) {
	    return 0;
	}
    }
}

/*
 *----------------------------------------------------------------------
 *
 * TclByteArrayMatch --
 *
 *	See if a particular string matches a particular pattern.  Does not
 *	allow for case insensitivity.
 *	Parallels tclUtf.c:TclUniCharMatch, adjusted for char* and sans nocase.
 *
 * Results:
 *	The return value is 1 if string matches pattern, and 0 otherwise. The
 *	matching operation permits the following special characters in the
 *	pattern: *?\[] (see the manual entry for details on what these mean).
 *
 * Side effects:
 *	None.
 *
 *----------------------------------------------------------------------
 */

int
TclByteArrayMatch(
    const unsigned char *string,/* String. */
    Tcl_Size strLen,			/* Length of String */
    const unsigned char *pattern,
				/* Pattern, which may contain special
				 * characters. */
    Tcl_Size ptnLen,			/* Length of Pattern */
    TCL_UNUSED(int) /*flags*/)
{
    const unsigned char *stringEnd, *patternEnd;
    unsigned char p;

    stringEnd = string + strLen;
    patternEnd = pattern + ptnLen;

    while (1) {
	/*
	 * See if we're at the end of both the pattern and the string. If so,
	 * we succeeded. If we're at the end of the pattern but not at the end
	 * of the string, we failed.
	 */

	if (pattern == patternEnd) {
	    return (string == stringEnd);
	}
	p = *pattern;
	if ((string == stringEnd) && (p != '*')) {
	    return 0;
	}

	/*
	 * Check for a "*" as the next pattern character. It matches any
	 * substring. We handle this by skipping all the characters up to the
	 * next matching one in the pattern, and then calling ourselves
	 * recursively for each postfix of string, until either we match or we
	 * reach the end of the string.
	 */

	if (p == '*') {
	    /*
	     * Skip all successive *'s in the pattern.
	     */

	    while ((++pattern < patternEnd) && (*pattern == '*')) {
		/* empty body */
	    }
	    if (pattern == patternEnd) {
		return 1;
	    }
	    p = *pattern;
	    while (1) {
		/*
		 * Optimization for matching - cruise through the string
		 * quickly if the next char in the pattern isn't a special
		 * character.
		 */

		if ((p != '[') && (p != '?') && (p != '\\')) {
		    while ((string < stringEnd) && (p != *string)) {
			string++;
		    }
		}
		if (TclByteArrayMatch(string, stringEnd - string,
			pattern, patternEnd - pattern, 0)) {
		    return 1;
		}
		if (string == stringEnd) {
		    return 0;
		}
		string++;
	    }
	}

	/*
	 * Check for a "?" as the next pattern character. It matches any
	 * single character.
	 */

	if (p == '?') {
	    pattern++;
	    string++;
	    continue;
	}

	/*
	 * Check for a "[" as the next pattern character. It is followed by a
	 * list of characters that are acceptable, or by a range (two
	 * characters separated by "-").
	 */

	if (p == '[') {
	    unsigned char ch1, startChar, endChar;

	    pattern++;
	    ch1 = *string;
	    string++;
	    while (1) {
		if ((*pattern == ']') || (pattern == patternEnd)) {
		    return 0;
		}
		startChar = *pattern;
		pattern++;
		if (*pattern == '-') {
		    pattern++;
		    if (pattern == patternEnd) {
			return 0;
		    }
		    endChar = *pattern;
		    pattern++;
		    if (((startChar <= ch1) && (ch1 <= endChar))
			    || ((endChar <= ch1) && (ch1 <= startChar))) {
			/*
			 * Matches ranges of form [a-z] or [z-a].
			 */

			break;
		    }
		} else if (startChar == ch1) {
		    break;
		}
	    }
	    while (*pattern != ']') {
		if (pattern == patternEnd) {
		    pattern--;
		    break;
		}
		pattern++;
	    }
	    pattern++;
	    continue;
	}

	/*
	 * If the next pattern character is '\', just strip off the '\' so we
	 * do exact matching on the character that follows.
	 */

	if (p == '\\') {
	    if (++pattern == patternEnd) {
		return 0;
	    }
	}

	/*
	 * There's no special character. Just make sure that the next bytes of
	 * each string match.
	 */

	if (*string != *pattern) {
	    return 0;
	}
	string++;
	pattern++;
    }
}

/*
 *----------------------------------------------------------------------
 *
 * TclStringMatchObj --
 *
 *	See if a particular string matches a particular pattern. Allows case
 *	insensitivity. This is the generic multi-type handler for the various
 *	matching algorithms.
 *
 * Results:
 *	The return value is 1 if string matches pattern, and 0 otherwise. The
 *	matching operation permits the following special characters in the
 *	pattern: *?\[] (see the manual entry for details on what these mean).
 *
 * Side effects:
 *	None.
 *
 *----------------------------------------------------------------------
 */

int
TclStringMatchObj(
    Tcl_Obj *strObj,		/* string object. */
    Tcl_Obj *ptnObj,		/* pattern object. */
    int flags)			/* Only TCL_MATCH_NOCASE should be passed, or
				 * 0. */
{
    int match;
    Tcl_Size length = 0, plen = 0;

    /*
     * Promote based on the type of incoming object.
     * XXX: Currently doesn't take advantage of exact-ness that
     * XXX: TclReToGlob tells us about
    trivial = nocase ? 0 : TclMatchIsTrivial(TclGetString(ptnObj));
     */

    if (TclHasInternalRep(strObj, &tclStringType) || (strObj->typePtr == NULL)) {
	Tcl_UniChar *udata, *uptn;

	udata = Tcl_GetUnicodeFromObj(strObj, &length);
	uptn  = Tcl_GetUnicodeFromObj(ptnObj, &plen);
	match = TclUniCharMatch(udata, length, uptn, plen, flags);
    } else if (TclIsPureByteArray(strObj) && TclIsPureByteArray(ptnObj)
		&& !flags) {
	unsigned char *data, *ptn;

	data = Tcl_GetBytesFromObj(NULL, strObj, &length);
	ptn  = Tcl_GetBytesFromObj(NULL, ptnObj, &plen);
	match = TclByteArrayMatch(data, length, ptn, plen, 0);
    } else {
	match = Tcl_StringCaseMatch(TclGetString(strObj),
		TclGetString(ptnObj), flags);
    }
    return match;
}

/*
 *----------------------------------------------------------------------
 *
 * Tcl_DStringInit --
 *
 *	Initializes a dynamic string, discarding any previous contents of the
 *	string (Tcl_DStringFree should have been called already if the dynamic
 *	string was previously in use).
 *
 * Results:
 *	None.
 *
 * Side effects:
 *	The dynamic string is initialized to be empty.
 *
 *----------------------------------------------------------------------
 */

void
Tcl_DStringInit(
    Tcl_DString *dsPtr)		/* Pointer to structure for dynamic string. */
{
    dsPtr->string = dsPtr->staticSpace;
    dsPtr->length = 0;
    dsPtr->spaceAvl = TCL_DSTRING_STATIC_SIZE;
    dsPtr->staticSpace[0] = '\0';
}

/*
 *----------------------------------------------------------------------
 *
 * Tcl_DStringAppend --
 *
 *	Append more bytes to the current value of a dynamic string.
 *
 * Results:
 *	The return value is a pointer to the dynamic string's new value.
 *
 * Side effects:
 *	Length bytes from "bytes" (or all of "bytes" if length is less than
 *	zero) are added to the current value of the string. Memory gets
 *	reallocated if needed to accomodate the string's new size.
 *
 *----------------------------------------------------------------------
 */

char *
Tcl_DStringAppend(
    Tcl_DString *dsPtr,		/* Structure describing dynamic string. */
    const char *bytes,		/* String to append. If length is
				 * TCL_INDEX_NONE then this must be
				 * null-terminated. */
    Tcl_Size length)		/* Number of bytes from "bytes" to append. If
				 * TCL_INDEX_NONE, then append all of bytes, up
				 * to null at end. */
{
    Tcl_Size newSize;

    if (length < 0) {
	length = strlen(bytes);
    }

    if (length > (TCL_SIZE_MAX - dsPtr->length - 1)) {
	Tcl_Panic("max size for a Tcl value (%" TCL_SIZE_MODIFIER
		  "d bytes) exceeded",
		  TCL_SIZE_MAX);
	return NULL; /* NOTREACHED */
    }
    newSize = length + dsPtr->length + 1;

    if (newSize > dsPtr->spaceAvl) {
	if (dsPtr->string == dsPtr->staticSpace) {
	    char *newString;
	    newString = (char *) TclAllocEx(newSize, &dsPtr->spaceAvl);
	    memcpy(newString, dsPtr->string, dsPtr->length);
	    dsPtr->string = newString;
	} else {
	    Tcl_Size offset = -1;

	    /* See [16896d49fd] */
	    if (bytes >= dsPtr->string
		    && bytes <= dsPtr->string + dsPtr->length) {
		/* Source string is within this DString. Note offset */
		offset = bytes - dsPtr->string;
	    }
	    dsPtr->string =
		(char *)TclReallocEx(dsPtr->string, newSize, &dsPtr->spaceAvl);
	    if (offset >= 0) {
		bytes = dsPtr->string + offset;
	    }
	}
    }

    /*
     * Copy the new string into the buffer at the end of the old one.
     */

    memcpy(dsPtr->string + dsPtr->length, bytes, length);
    dsPtr->length += length;
    dsPtr->string[dsPtr->length] = '\0';
    return dsPtr->string;
}

/*
 *----------------------------------------------------------------------
 *
 * TclDStringAppendObj, TclDStringAppendDString --
 *
 *	Simple wrappers round Tcl_DStringAppend that make it easier to append
 *	from particular sources of strings.
 *
 *----------------------------------------------------------------------
 */

char *
TclDStringAppendObj(
    Tcl_DString *dsPtr,
    Tcl_Obj *objPtr)
{
    Tcl_Size length;
    const char *bytes = TclGetStringFromObj(objPtr, &length);

    return Tcl_DStringAppend(dsPtr, bytes, length);
}

char *
TclDStringAppendDString(
    Tcl_DString *dsPtr,
    Tcl_DString *toAppendPtr)
{
    return Tcl_DStringAppend(dsPtr, Tcl_DStringValue(toAppendPtr),
	    Tcl_DStringLength(toAppendPtr));
}

/*
 *----------------------------------------------------------------------
 *
 * Tcl_DStringAppendElement --
 *
 *	Append a list element to the current value of a dynamic string.
 *
 * Results:
 *	The return value is a pointer to the dynamic string's new value.
 *
 * Side effects:
 *	String is reformatted as a list element and added to the current value
 *	of the string. Memory gets reallocated if needed to accomodate the
 *	string's new size.
 *
 *----------------------------------------------------------------------
 */

char *
Tcl_DStringAppendElement(
    Tcl_DString *dsPtr,		/* Structure describing dynamic string. */
    const char *element)	/* String to append. Must be
				 * null-terminated. */
{
    char *dst = dsPtr->string + dsPtr->length;
    int needSpace = TclNeedSpace(dsPtr->string, dst);
    char flags = 0;
    int quoteHash = 1;
    Tcl_Size newSize;

    if (needSpace) {
	/*
	 * If we need a space to separate the new element from something
	 * already ending the string, we're not appending the first element
	 * of any list, so we need not quote any leading hash character.
	 */
	quoteHash = 0;
    } else {
	/*
	 * We don't need a space, maybe because there's some already there.
	 * Checking whether we might be appending a first element is a bit
	 * more involved.
	 *
	 * Backtrack over all whitespace.
	 */
	while ((--dst >= dsPtr->string) && TclIsSpaceProcM(*dst)) {
	}

	/* Call again without whitespace to confound things. */
	quoteHash = !TclNeedSpace(dsPtr->string, dst+1);
    }
    if (!quoteHash) {
	flags |= TCL_DONT_QUOTE_HASH;
    }
    newSize = dsPtr->length + needSpace + TclScanElement(element, TCL_INDEX_NONE, &flags);
    if (!quoteHash) {
	flags |= TCL_DONT_QUOTE_HASH;
    }

    /*
     * Allocate a larger buffer for the string if the current one isn't large
     * enough. Allocate extra space in the new buffer so that there will be
     * room to grow before we have to allocate again. SPECIAL NOTE: must use
     * memcpy, not strcpy, to copy the string to a larger buffer, since there
     * may be embedded NULLs in the string in some cases.
     */
    newSize += 1; /* For terminating nul */
    if (newSize > dsPtr->spaceAvl) {
	if (dsPtr->string == dsPtr->staticSpace) {
	    char *newString = (char *) TclAllocEx(newSize, &dsPtr->spaceAvl);
	    memcpy(newString, dsPtr->string, dsPtr->length);
	    dsPtr->string = newString;
	} else {
	    int offset = -1;

	    /* See [16896d49fd] */
	    if (element >= dsPtr->string
		    && element <= dsPtr->string + dsPtr->length) {
		/* Source string is within this DString. Note offset */
		offset = element - dsPtr->string;
	    }
	    dsPtr->string =
		    (char *)TclReallocEx(dsPtr->string, newSize, &dsPtr->spaceAvl);
	    if (offset >= 0) {
		element = dsPtr->string + offset;
	    }
	}
    }
    dst = dsPtr->string + dsPtr->length;

    /*
     * Convert the new string to a list element and copy it into the buffer at
     * the end, with a space, if needed.
     */

    if (needSpace) {
	*dst = ' ';
	dst++;
	dsPtr->length++;
    }

    dsPtr->length += TclConvertElement(element, TCL_INDEX_NONE, dst, flags);
    dsPtr->string[dsPtr->length] = '\0';
    return dsPtr->string;
}

/*
 *----------------------------------------------------------------------
 *
 * Tcl_DStringSetLength --
 *
 *	Change the length of a dynamic string. This can cause the string to
 *	either grow or shrink, depending on the value of length.
 *
 * Results:
 *	None.
 *
 * Side effects:
 *	The length of dsPtr is changed to length and a null byte is stored at
 *	that position in the string.
 *
 *----------------------------------------------------------------------
 */

void
Tcl_DStringSetLength(
    Tcl_DString *dsPtr,		/* Structure describing dynamic string. */
    Tcl_Size length)			/* New length for dynamic string. */
{
    Tcl_Size newsize;

    if (length < 0) {
	length = 0;
    }
    if (length >= dsPtr->spaceAvl) {
	/*
	 * There are two interesting cases here. In the first case, the user
	 * may be trying to allocate a large buffer of a specific size. It
	 * would be wasteful to overallocate that buffer, so we just allocate
	 * enough for the requested size plus the trailing null byte. In the
	 * second case, we are growing the buffer incrementally, so we need
	 * behavior similar to Tcl_DStringAppend.
	 * TODO - the above makes no sense to me. How does the code below
	 * translate into distinguishing the two cases above? IMO, if caller
	 * specifically sets the length, there is no cause for overallocation.
	 */

	if (length >= TCL_SIZE_MAX) {
	    Tcl_Panic("Tcl_Concat: max size of Tcl value exceeded");
	}
	newsize = TclUpsizeAlloc(dsPtr->spaceAvl, length + 1, TCL_SIZE_MAX);
	if (length < newsize) {
	    dsPtr->spaceAvl = newsize;
	} else {
	    dsPtr->spaceAvl = length + 1;
	}
	if (dsPtr->string == dsPtr->staticSpace) {
	    char *newString = (char *)Tcl_Alloc(dsPtr->spaceAvl);

	    memcpy(newString, dsPtr->string, dsPtr->length);
	    dsPtr->string = newString;
	} else {
	    dsPtr->string = (char *)Tcl_Realloc(dsPtr->string, dsPtr->spaceAvl);
	}
    }
    dsPtr->length = length;
    dsPtr->string[length] = 0;
}

/*
 *----------------------------------------------------------------------
 *
 * Tcl_DStringFree --
 *
 *	Frees up any memory allocated for the dynamic string and reinitializes
 *	the string to an empty state.
 *
 * Results:
 *	None.
 *
 * Side effects:
 *	The previous contents of the dynamic string are lost, and the new
 *	value is an empty string.
 *
 *----------------------------------------------------------------------
 */

void
Tcl_DStringFree(
    Tcl_DString *dsPtr)		/* Structure describing dynamic string. */
{
    if (dsPtr->string != dsPtr->staticSpace) {
	Tcl_Free(dsPtr->string);
    }
    dsPtr->string = dsPtr->staticSpace;
    dsPtr->length = 0;
    dsPtr->spaceAvl = TCL_DSTRING_STATIC_SIZE;
    dsPtr->staticSpace[0] = '\0';
}

/*
 *----------------------------------------------------------------------
 *
 * Tcl_DStringResult --
 *
 *	This function moves the value of a dynamic string into an interpreter
 *	as its string result. Afterwards, the dynamic string is reset to an
 *	empty string.
 *
 * Results:
 *	None.
 *
 * Side effects:
 *	The string is "moved" to interp's result, and any existing string
 *	result for interp is freed. dsPtr is reinitialized to an empty string.
 *
 *----------------------------------------------------------------------
 */

void
Tcl_DStringResult(
    Tcl_Interp *interp,		/* Interpreter whose result is to be reset. */
    Tcl_DString *dsPtr)		/* Dynamic string that is to become the
				 * result of interp. */
{
    Tcl_SetObjResult(interp, Tcl_DStringToObj(dsPtr));
}

/*
 *----------------------------------------------------------------------
 *
 * Tcl_DStringGetResult --
 *
 *	This function moves an interpreter's result into a dynamic string.
 *
 * Results:
 *	None.
 *
 * Side effects:
 *	The interpreter's string result is cleared, and the previous contents
 *	of dsPtr are freed.
 *
 *	If the string result is empty, the object result is moved to the
 *	string result, then the object result is reset.
 *
 *----------------------------------------------------------------------
 */

void
Tcl_DStringGetResult(
    Tcl_Interp *interp,		/* Interpreter whose result is to be reset. */
    Tcl_DString *dsPtr)		/* Dynamic string that is to become the result
				 * of interp. */
{
    Tcl_Obj *obj = Tcl_GetObjResult(interp);
    const char *bytes = TclGetString(obj);

    Tcl_DStringFree(dsPtr);
    Tcl_DStringAppend(dsPtr, bytes, obj->length);
    Tcl_ResetResult(interp);
}

/*
 *----------------------------------------------------------------------
 *
 * Tcl_DStringToObj --
 *
 *	This function moves a dynamic string's contents to a new Tcl_Obj. Be
 *	aware that this function does *not* check that the encoding of the
 *	contents of the dynamic string is correct; this is the caller's
 *	responsibility to enforce.
 *
 * Results:
 *	The newly-allocated untyped (i.e., typePtr==NULL) Tcl_Obj with a
 *	reference count of zero.
 *
 * Side effects:
 *	The string is "moved" to the object. dsPtr is reinitialized to an
 *	empty string; it does not need to be Tcl_DStringFree'd after this if
 *	not used further.
 *
 *----------------------------------------------------------------------
 */

Tcl_Obj *
Tcl_DStringToObj(
    Tcl_DString *dsPtr)
{
    Tcl_Obj *result;

    if (dsPtr->string == dsPtr->staticSpace) {
	if (dsPtr->length == 0) {
	    TclNewObj(result);
	} else {
	    /*
	     * Static buffer, so must copy.
	     */

	    TclNewStringObj(result, dsPtr->string, dsPtr->length);
	}
    } else {
	/*
	 * Dynamic buffer, so transfer ownership and reset.
	 */

	TclNewObj(result);
	result->bytes = dsPtr->string;
	result->length = dsPtr->length;
    }

    /*
     * Re-establish the DString as empty with no buffer allocated.
     */

    dsPtr->string = dsPtr->staticSpace;
    dsPtr->spaceAvl = TCL_DSTRING_STATIC_SIZE;
    dsPtr->length = 0;
    dsPtr->staticSpace[0] = '\0';

    return result;
}

/*
 *----------------------------------------------------------------------
 *
 * Tcl_DStringStartSublist --
 *
 *	This function adds the necessary information to a dynamic string
 *	(e.g. " {") to start a sublist. Future element appends will be in the
 *	sublist rather than the main list.
 *
 * Results:
 *	None.
 *
 * Side effects:
 *	Characters get added to the dynamic string.
 *
 *----------------------------------------------------------------------
 */

void
Tcl_DStringStartSublist(
    Tcl_DString *dsPtr)		/* Dynamic string. */
{
    if (TclNeedSpace(dsPtr->string, dsPtr->string + dsPtr->length)) {
	TclDStringAppendLiteral(dsPtr, " {");
    } else {
	TclDStringAppendLiteral(dsPtr, "{");
    }
}

/*
 *----------------------------------------------------------------------
 *
 * Tcl_DStringEndSublist --
 *
 *	This function adds the necessary characters to a dynamic string to end
 *	a sublist (e.g. "}"). Future element appends will be in the enclosing
 *	(sub)list rather than the current sublist.
 *
 * Results:
 *	None.
 *
 * Side effects:
 *	None.
 *
 *----------------------------------------------------------------------
 */

void
Tcl_DStringEndSublist(
    Tcl_DString *dsPtr)		/* Dynamic string. */
{
    TclDStringAppendLiteral(dsPtr, "}");
}

/*
 *----------------------------------------------------------------------
 *
 * Tcl_PrintDouble --
 *
 *	Given a floating-point value, this function converts it to an ASCII
 *	string using.
 *
 * Results:
 *	The ASCII equivalent of "value" is written at "dst". It is guaranteed
 *	to contain a decimal point or exponent, so that it looks like a
 *	floating-point value and not an integer.
 *
 * Side effects:
 *	None.
 *
 *----------------------------------------------------------------------
 */

void
Tcl_PrintDouble(
    TCL_UNUSED(Tcl_Interp *),
    double value,		/* Value to print as string. */
    char *dst)			/* Where to store converted value; must have
				 * at least TCL_DOUBLE_SPACE characters. */
{
    char *p, c;
    int exponent;
    int signum;
    char *digits;
    char *end;

    /*
     * Handle NaN.
     */

    if (isnan(value)) {
	TclFormatNaN(value, dst);
	return;
    }

    /*
     * Handle infinities.
     */

    if (isinf(value)) {
	/*
	 * Remember to copy the terminating NUL too.
	 */

	if (value < 0) {
	    memcpy(dst, "-Inf", 5);
	} else {
	    memcpy(dst, "Inf", 4);
	}
	return;
    }

    /*
     * Ordinary (normal and denormal) values.
     */

    digits = TclDoubleDigits(value, -1, TCL_DD_SHORTEST,
	    &exponent, &signum, &end);
    if (signum) {
	*dst++ = '-';
    }
    p = digits;
    if (exponent < -4 || exponent > 16) {
	/*
	 * E format for numbers < 1e-3 or >= 1e17.
	 */

	*dst++ = *p++;
	c = *p;
	if (c != '\0') {
	    *dst++ = '.';
	    while (c != '\0') {
		*dst++ = c;
		c = *++p;
	    }
	}

	snprintf(dst, TCL_DOUBLE_SPACE, "e%+d", exponent);
    } else {
	/*
	 * F format for others.
	 */

	if (exponent < 0) {
	    *dst++ = '0';
	}
	c = *p;
	while (exponent-- >= 0) {
	    if (c != '\0') {
		*dst++ = c;
		c = *++p;
	    } else {
		*dst++ = '0';
	    }
	}
	*dst++ = '.';
	if (c == '\0') {
	    *dst++ = '0';
	} else {
	    while (++exponent < -1) {
		*dst++ = '0';
	    }
	    while (c != '\0') {
		*dst++ = c;
		c = *++p;
	    }
	}
	*dst++ = '\0';
    }
    Tcl_Free(digits);
}

/*
 *----------------------------------------------------------------------
 *
 * TclNeedSpace --
 *
 *	This function checks to see whether it is appropriate to add a space
 *	before appending a new list element to an existing string.
 *
 * Results:
 *	The return value is 1 if a space is appropriate, 0 otherwise.
 *
 * Side effects:
 *	None.
 *
 *----------------------------------------------------------------------
 */

int
TclNeedSpace(
    const char *start,		/* First character in string. */
    const char *end)		/* End of string (place where space will be
				 * added, if appropriate). */
{
    /*
     * A space is needed unless either:
     * (a) we're at the start of the string, or
     *
     * (NOTE: This check is now absorbed into the loop below.)
     *

    if (end == start) {
	return 0;
    }

     *
     */

    /*
     * (b) we're at the start of a nested list-element, quoted with an open
     *	   curly brace; we can be nested arbitrarily deep, so long as the
     *	   first curly brace starts an element, so backtrack over open curly
     *	   braces that are trailing characters of the string; and
     *
     *  (NOTE: Every character our parser is looking for is a proper
     *  single-byte encoding of an ASCII value. It does not accept
     *  overlong encodings.  Given that, there's no benefit using
     *  Tcl_UtfPrev. If it would find what we seek, so would byte-by-byte
     *  backward scan. Save routine call overhead and risk of wrong
     *  results should the behavior of Tcl_UtfPrev change in unexpected ways.
     *	Reconsider this if we ever start treating non-ASCII Unicode
     *	characters as meaningful list syntax, expanded Unicode spaces as
     *	element separators, for example.)
     *

    end = Tcl_UtfPrev(end, start);
    while (*end == '{') {
        if (end == start) {
            return 0;
        }
        end = Tcl_UtfPrev(end, start);
    }

     *
     */

    while ((--end >= start) && (*end == '{')) {
    }
    if (end < start) {
        return 0;
    }

    /*
     * (c) the trailing character of the string is already a list-element
     *	   separator, Use the same testing routine as TclFindElement to
     *	   enforce consistency.
     */

    if (TclIsSpaceProcM(*end)) {
	int result = 0;

	/*
	 * Trailing whitespace might be part of a backslash escape
	 * sequence. Handle that possibility.
	 */

	while ((--end >= start) && (*end == '\\')) {
	    result = !result;
	}
	return result;
    }
    return 1;
}

/*
 *----------------------------------------------------------------------
 *
 * TclFormatInt --
 *
 *	This procedure formats an integer into a sequence of decimal digit
 *	characters in a buffer. If the integer is negative, a minus sign is
 *	inserted at the start of the buffer. A null character is inserted at
 *	the end of the formatted characters. It is the caller's responsibility
 *	to ensure that enough storage is available. This procedure has the
 *	effect of sprintf(buffer, "%ld", n) but is faster as proven in
 *	benchmarks.  This is key to UpdateStringOfInt, which is a common path
 *	for a lot of code (e.g. int-indexed arrays).
 *
 * Results:
 *	An integer representing the number of characters formatted, not
 *	including the terminating \0.
 *
 * Side effects:
 *	The formatted characters are written into the storage pointer to by
 *	the "buffer" argument.
 *
 *----------------------------------------------------------------------
 */

Tcl_Size
TclFormatInt(
    char *buffer,		/* Points to the storage into which the
				 * formatted characters are written. */
    Tcl_WideInt n)			/* The integer to format. */
{
    Tcl_WideUInt intVal;
    int i = 0, numFormatted, j;
    static const char digits[] = "0123456789";

    /*
     * Generate the characters of the result backwards in the buffer.
     */

    intVal = (n < 0 ? -(Tcl_WideUInt)n : (Tcl_WideUInt)n);
    do {
	buffer[i++] = digits[intVal % 10];
	intVal = intVal / 10;
    } while (intVal > 0);
    if (n < 0) {
	buffer[i++] = '-';
    }
    buffer[i] = '\0';
    numFormatted = i--;

    /*
     * Now reverse the characters.
     */

    for (j = 0;  j < i;  j++, i--) {
	char tmp = buffer[i];

	buffer[i] = buffer[j];
	buffer[j] = tmp;
    }
    return numFormatted;
}

/*
 *----------------------------------------------------------------------
 *
 * GetWideForIndex --
 *
 *	This function produces a wide integer value corresponding to the
 *	index value held in *objPtr. The parsing supports all values
 *	recognized as any size of integer, and the syntaxes end[-+]$integer
 *	and $integer[-+]$integer. The argument endValue is used to give
 *	the meaning of the literal index value "end". Index arithmetic
 *	on arguments outside the wide integer range are only accepted
 *	when interp is a working interpreter, not NULL.
 *
 * Results:
 *	When parsing of *objPtr successfully recognizes an index value,
 *	TCL_OK is returned, and the wide integer value corresponding to
 *	the recognized index value is written to *widePtr. When parsing
 *	fails, TCL_ERROR is returned and error information is written to
 *	interp, if non-NULL.
 *
 * Side effects:
 *	The type of *objPtr may change.
 *
 *----------------------------------------------------------------------
 */

static int
GetWideForIndex(
    Tcl_Interp *interp,         /* Interpreter to use for error reporting. If
				 * NULL, then no error message is left after
				 * errors. */
    Tcl_Obj *objPtr,            /* Points to the value to be parsed */
    Tcl_WideInt endValue,       /* The value to be stored at *widePtr if
				 * objPtr holds "end".
                                 * NOTE: this value may be TCL_INDEX_NONE. */
    Tcl_WideInt *widePtr)       /* Location filled in with a wide integer
                                 * representing an index. */
{
    int numType;
    void *cd;
    int code = Tcl_GetNumberFromObj(NULL, objPtr, &cd, &numType);

    if (code == TCL_OK) {
	if (numType == TCL_NUMBER_INT) {
	    /* objPtr holds an integer in the signed wide range */
	    *widePtr = *(Tcl_WideInt *)cd;
            if ((*widePtr < 0)) {
		*widePtr = (endValue == -1) ? WIDE_MIN : -1;
	    }
	    return TCL_OK;
	}
	if (numType == TCL_NUMBER_BIG) {
	    /* objPtr holds an integer outside the signed wide range */
	    /* Truncate to the signed wide range. */
	    *widePtr = ((mp_isneg((mp_int *)cd)) ? WIDE_MIN : WIDE_MAX);
	    return TCL_OK;
	}
    }

    /* objPtr does not hold a number, check the end+/- format... */
    return GetEndOffsetFromObj(interp, objPtr, endValue, widePtr);
}

/*
 *----------------------------------------------------------------------
 *
 * Tcl_GetIntForIndex --
 *
 *	Provides an integer corresponding to the list index held in a Tcl
 *	object. The string value 'objPtr' is expected have the format
 *	integer([+-]integer)? or end([+-]integer)?.
 *
 *	If the computed index lies within the valid range of Tcl indices
 *	(0..TCL_SIZE_MAX) it is returned. Higher values are returned as
 *	TCL_SIZE_MAX. Negative values are returned as TCL_INDEX_NONE (-1).
 *
 *	Callers should pass reasonable values for endValue - one in the
 *      valid index range or TCL_INDEX_NONE (-1), for example for an empty
 *	list.
 *
 * Results:
 *	TCL_OK
 *
 *	    The index is stored at the address given by by 'indexPtr'.
 *
 *	TCL_ERROR
 *
 *	    The value of 'objPtr' does not have one of the expected formats. If
 *	    'interp' is non-NULL, an error message is left in the interpreter's
 *	    result object.
 *
 * Side effects:
 *
 *	The internal representation contained within objPtr may shimmer.
 *
 *----------------------------------------------------------------------
 */

int
Tcl_GetIntForIndex(
    Tcl_Interp *interp,		/* Interpreter to use for error reporting. If
				 * NULL, then no error message is left after
				 * errors. */
    Tcl_Obj *objPtr,		/* Points to an object containing either "end"
				 * or an integer. */
    Tcl_Size endValue,		/* The value corresponding to the "end" index */
    Tcl_Size *indexPtr)		/* Location filled in with an integer
				 * representing an index. May be NULL.*/
{
    Tcl_WideInt wide;

    if (GetWideForIndex(interp, objPtr, endValue, &wide) == TCL_ERROR) {
	return TCL_ERROR;
    }
    if (indexPtr != NULL) {
	/* Note: check against TCL_SIZE_MAX needed for 32-bit builds */
	if (wide >= 0 && wide <= TCL_SIZE_MAX) {
	    *indexPtr = (Tcl_Size)wide; /* A valid index */
	} else if (wide > TCL_SIZE_MAX) {
	    *indexPtr = TCL_SIZE_MAX;   /* Beyond max possible index */
	} else if (wide < -1-TCL_SIZE_MAX) {
            *indexPtr = -1-TCL_SIZE_MAX; /* Below most negative index */
        } else if ((wide < 0) && (endValue >= 0)) {
            *indexPtr = TCL_INDEX_NONE; /* No clue why this special case */
        } else {
	    *indexPtr = (Tcl_Size) wide;
	}
    }
    return TCL_OK;
}

/*
 *----------------------------------------------------------------------
 *
 * GetEndOffsetFromObj --
 *
 *	Look for a string of the form "end[+-]offset" or "offset[+-]offset" and
 *	convert it to an internal representation.
 *
 *	The internal representation (wideValue) uses the following encoding:
 *
 *	WIDE_MIN:   Index value TCL_INDEX_NONE (or -1)
 *	WIDE_MIN+1: Index value n, for any n < -1  (usually same effect as -1)
 *	-$n:        Index "end-[expr {$n-1}]"
 *	-2:         Index "end-1"
 *	-1:         Index "end"
 *	0:          Index "0"
 *	WIDE_MAX-1: Index "end+n", for any n > 1. Distinguish from end+1 for
 *                  commands like lset.
 *	WIDE_MAX:   Index "end+1"
 *
 * Results:
 *	Tcl return code.
 *
 * Side effects:
 *	May store a Tcl_ObjType.
 *
 *----------------------------------------------------------------------
 */

static int
GetEndOffsetFromObj(
    Tcl_Interp *interp,
    Tcl_Obj *objPtr,            /* Pointer to the object to parse */
    Tcl_WideInt endValue,       /* The value to be stored at "widePtr" if
                                 * "objPtr" holds "end". */
    Tcl_WideInt *widePtr)       /* Location filled in with an integer
                                 * representing an index. */
{
    Tcl_ObjInternalRep *irPtr;
    Tcl_WideInt offset = -1;	/* Offset in the "end-offset" expression - 1 */
    void *cd;

    while ((irPtr = TclFetchInternalRep(objPtr, &endOffsetType)) == NULL) {
	Tcl_ObjInternalRep ir;
	Tcl_Size length;
	const char *bytes = TclGetStringFromObj(objPtr, &length);

	if (*bytes != 'e') {
	    int numType;
	    const char *opPtr;
	    int t1 = 0, t2 = 0;

	    /* Value doesn't start with "e" */

	    /* If we reach here, the string rep of objPtr exists. */

	    /*
	     * The valid index syntax does not include any value that is
	     * a list of more than one element. This is necessary so that
	     * lists of index values can be reliably distinguished from any
	     * single index value.
	     */

	    /*
	     * Quick scan to see if multi-value list is even possible.
	     * This relies on TclGetString() returning a NUL-terminated string.
	     */
	    if ((TclMaxListLength(bytes, TCL_INDEX_NONE, NULL) > 1)
		    /* If it's possible, do the full list parse. */
	            && (TCL_OK == TclListObjLength(NULL, objPtr, &length))
	            && (length > 1)) {
	        goto parseError;
	    }

	    /* Passed the list screen, so parse for index arithmetic expression */
	    if (TCL_OK == TclParseNumber(NULL, objPtr, NULL, NULL, TCL_INDEX_NONE, &opPtr,
	            TCL_PARSE_INTEGER_ONLY)) {
		Tcl_WideInt w1=0, w2=0;

		/* value starts with valid integer... */

		if ((*opPtr == '-') || (*opPtr == '+')) {
		    /* ... value continues with [-+] ... */

		    /* Save first integer as wide if possible */
		    Tcl_GetNumberFromObj(NULL, objPtr, &cd, &t1);
		    if (t1 == TCL_NUMBER_INT) {
			w1 = (*(Tcl_WideInt *)cd);
		    }

		    if (TCL_OK == TclParseNumber(NULL, objPtr, NULL, opPtr + 1,
			    TCL_INDEX_NONE, NULL, TCL_PARSE_INTEGER_ONLY)) {
			/* ... value concludes with second valid integer */

			/* Save second integer as wide if possible */
			Tcl_GetNumberFromObj(NULL, objPtr, &cd, &t2);
			if (t2 == TCL_NUMBER_INT) {
			    w2 = (*(Tcl_WideInt *)cd);
			}
		    }
		}
		/* Clear invalid internalreps left by TclParseNumber */
		TclFreeInternalRep(objPtr);

		if (t1 && t2) {
		    /* We have both integer values */
		    if ((t1 == TCL_NUMBER_INT) && (t2 == TCL_NUMBER_INT)) {
			/* Both are wide, do wide-integer math */
			if (*opPtr == '-') {
			    if (w2 == WIDE_MIN) {
				goto extreme;
			    }
			    w2 = -w2;
			}

			if ((w1 ^ w2) < 0) {
			    /* Different signs, sum cannot overflow */
			    offset = w1 + w2;
			} else if (w1 >= 0) {
			    if (w1 < WIDE_MAX - w2) {
				offset = w1 + w2;
			    } else {
				offset = WIDE_MAX;
			    }
			} else {
			    if (w1 > WIDE_MIN - w2) {
				offset = w1 + w2;
			    } else {
				offset = WIDE_MIN;
			    }
			}
		    } else {
			/*
			 * At least one is big, do bignum math. Little reason to
			 * value performance here. Re-use code.  Parse has verified
			 * objPtr is an expression. Compute it.
			 */

			Tcl_Obj *sum;

		    extreme:
			if (interp) {
			    Tcl_ExprObj(interp, objPtr, &sum);
			} else {
			    Tcl_Interp *compute = Tcl_CreateInterp();
			    Tcl_ExprObj(compute, objPtr, &sum);
			    Tcl_DeleteInterp(compute);
			}
			Tcl_GetNumberFromObj(NULL, sum, &cd, &numType);

			if (numType == TCL_NUMBER_INT) {
			    /* sum holds an integer in the signed wide range */
			    offset = *(Tcl_WideInt *)cd;
			} else {
			    /* sum holds an integer outside the signed wide range */
			    /* Truncate to the signed wide range. */
			    if (mp_isneg((mp_int *)cd)) {
				offset = WIDE_MIN;
			    } else {
				offset = WIDE_MAX;
			    }
			}
			Tcl_DecrRefCount(sum);
		    }
		    if (offset < 0) {
			offset = (offset == -1) ? WIDE_MIN : WIDE_MIN+1;
		    }
		    goto parseOK;
		}
	    }
	    goto parseError;
	}

	if ((length < 3) || (length == 4) || (strncmp(bytes, "end", 3) != 0)) {
	    /* Doesn't start with "end" */
	    goto parseError;
	}
	if (length > 4) {
	    int t;

	    /* Parse for the "end-..." or "end+..." formats */

	    if ((bytes[3] != '-') && (bytes[3] != '+')) {
		/* No operator where we need one */
		goto parseError;
	    }
	    if (TclIsSpaceProc(bytes[4])) {
		/* Space after + or - not permitted. */
		goto parseError;
	    }

	    /* Parse the integer offset */
	    if (TCL_OK != TclParseNumber(NULL, objPtr, NULL,
		    bytes + 4, length - 4, NULL, TCL_PARSE_INTEGER_ONLY)) {
		/* Not a recognized integer format */
		goto parseError;
	    }

	    /* Got an integer offset; pull it from where parser left it. */
	    Tcl_GetNumberFromObj(NULL, objPtr, &cd, &t);

	    if (t == TCL_NUMBER_BIG) {
		/* Truncate to the signed wide range. */
		if (mp_isneg((mp_int *)cd)) {
		    offset = (bytes[3] == '-') ? WIDE_MAX : WIDE_MIN;
		} else {
		    offset = (bytes[3] == '-') ? WIDE_MIN : WIDE_MAX;
		}
	    } else {
		/* assert (t == TCL_NUMBER_INT); */
		offset = (*(Tcl_WideInt *)cd);
		if (bytes[3] == '-') {
		    offset = (offset == WIDE_MIN) ? WIDE_MAX : -offset;
		}
		if (offset == 1) {
		    offset = WIDE_MAX; /* "end+1" */
		} else if (offset > 1) {
		    offset = WIDE_MAX - 1; /* "end+n", out of range */
		} else if (offset != WIDE_MIN) {
		    offset--;
		}
	    }
	}

    parseOK:
	/* Success. Store the new internal rep. */
	ir.wideValue = offset;
	Tcl_StoreInternalRep(objPtr, &endOffsetType, &ir);
    }

    offset = irPtr->wideValue;

    if (offset == WIDE_MAX) {
	/*
	 * Encodes end+1. This is distinguished from end+n as noted
         * in function header.
	 * NOTE: this may wrap around if the caller passes (as lset does)
	 * listLen-1 as endValue and and listLen is 0. The -1 will be
	 * interpreted as FF...FF and adding 1 will result in 0 which
	 * is what we want. Callers like lset which pass in listLen-1 == -1
         * as endValue will have to adjust accordingly.
	 */
	*widePtr = (endValue == -1) ? WIDE_MAX : endValue + 1;
<<<<<<< HEAD
    } else if (offset == WIDE_MIN) {
	/* -1 - position before first */
	*widePtr = -1;
=======
    } else if (endValue == -1) {
	*widePtr = offset;
>>>>>>> 1ad7ab1f
    } else if (offset < 0) {
	/* end-(n-1) - Different signs, sum cannot overflow */
	*widePtr = endValue + offset + 1;
    } else if (offset < WIDE_MAX) {
	/* 0:WIDE_MAX-1 - plain old index. */
	*widePtr = offset;
    } else {
	/* Huh, what case remains here? */
	*widePtr = WIDE_MAX;
    }
    return TCL_OK;

    /* Report a parse error. */
  parseError:
    if (interp != NULL) {
        char * bytes = TclGetString(objPtr);
        Tcl_SetObjResult(interp, Tcl_ObjPrintf(
                "bad index \"%s\": must be integer?[+-]integer? or"
                " end?[+-]integer?", bytes));
        if (!strncmp(bytes, "end-", 4)) {
            bytes += 4;
        }
        Tcl_SetErrorCode(interp, "TCL", "VALUE", "INDEX", (char *)NULL);
    }

    return TCL_ERROR;
}

/*
 *----------------------------------------------------------------------
 *
 * TclIndexEncode --
 *      IMPORTANT: function only encodes indices in the range that fits within
 *      an "int" type. Do NOT change this as the byte code compiler and engine
 *      which call this function cannot handle wider index types. Indices
 *      outside the range will result in the function returning an error.
 *
 *      Parse objPtr to determine if it is an index value. Two cases
 *	are possible.  The value objPtr might be parsed as an absolute
 *	index value in the Tcl_Size range.  Note that this includes
 *	index values that are integers as presented and it includes index
 *      arithmetic expressions.
 *
 *      The largest string supported in Tcl 8 has byte length TCL_SIZE_MAX.
 *      This means the largest supported character length is also TCL_SIZE_MAX,
 *      and the index of the last character in a string of length TCL_SIZE_MAX
 *      is TCL_SIZE_MAX-1. Thus the absolute index values that can be
 *	directly meaningful as an index into either a list or a string are
 *	integer values in the range 0 to TCL_SIZE_MAX - 1.
 *
 *      This function however can only handle integer indices in the range
 *      0 : INT_MAX-1.
 *
 *      Any absolute index value parsed outside that range is encoded
 *      using the before and after values passed in by the
 *      caller as the encoding to use for indices that are either
 *      less than or greater than the usable index range. TCL_INDEX_NONE
 *      is available as a good choice for most callers to use for
 *      after. Likewise, the value TCL_INDEX_NONE is good for
 *      most callers to use for before.  Other values are possible
 *      when the caller knows it is helpful in producing its own behavior
 *      for indices before and after the indexed item.
 *
 *      A token can also be parsed as an end-relative index expression.
 *      All end-relative expressions that indicate an index larger
 *      than end (end+2, end--5) point beyond the end of the indexed
 *      collection, and can be encoded as after.  The end-relative
 *      expressions that indicate an index less than or equal to end
 *      are encoded relative to the value TCL_INDEX_END (-2).  The
 *      index "end" is encoded as -2, down to the index "end-0x7FFFFFFE"
 *      which is encoded as INT_MIN. Since the largest index into a
 *      string possible in Tcl 8 is 0x7FFFFFFE, the interpretation of
 *      "end-0x7FFFFFFE" for that largest string would be 0.  Thus,
 *      if the tokens "end-0x7FFFFFFF" or "end+-0x80000000" are parsed,
 *      they can be encoded with the before value.
 *
 * Returns:
 *      TCL_OK if parsing succeeded, and TCL_ERROR if it failed or the
 *      index does not fit in an int type.
 *
 * Side effects:
 *      When TCL_OK is returned, the encoded index value is written
 *      to *indexPtr.
 *
 *----------------------------------------------------------------------
 */

int
TclIndexEncode(
    Tcl_Interp *interp,	/* For error reporting, may be NULL */
    Tcl_Obj *objPtr,	/* Index value to parse */
    int before,		/* Value to return for index before beginning */
    int after,		/* Value to return for index after end */
    int *indexPtr)	/* Where to write the encoded answer, not NULL */
{
    Tcl_WideInt wide;
    int idx;
    const Tcl_WideInt ENDVALUE = 2 * (Tcl_WideInt) INT_MAX;

    assert(ENDVALUE < WIDE_MAX);
    if (TCL_OK != GetWideForIndex(interp, objPtr, ENDVALUE, &wide)) {
	return TCL_ERROR;
    }
    /*
     * We passed 2*INT_MAX as the "end value" to GetWideForIndex. The computed
     * index will be in one of the following ranges that need to be
     * distinguished for encoding purposes in the following code.
     * (1) 0:INT_MAX when
     *     (a) objPtr was a pure non-negative numeric value in that range
     *     (b) objPtr was a numeric computation M+/-N with a result in that range
     *     (c) objPtr was of the form end-N where N was in range INT_MAX:2*INT_MAX
     * (2) INT_MAX+1:2*INT_MAX when
     *     (a,b) as above
     *     (c) objPtr was of the form end-N where N was in range 0:INT_MAX-1
     * (3) 2*INT_MAX:WIDE_MAX when
     *     (a,b) as above
     *     (c) objPtr was of the form end+N
     * (4) (2*INT_MAX)-TCL_SIZE_MAX : -1 when
     *     (a,b) as above
     *     (c) objPtr was of the form end-N where N was in the range 0:TCL_SIZE_MAX
     * (5) WIDE_MIN:(2*INT_MAX)-TCL_SIZE_MAX
     *     (a,b) as above
     *     (c) objPtr was of the form end-N where N was > TCL_SIZE_MAX
     *
     * For all cases (b) and (c), the internal representation of objPtr
     * will be shimmered to endOffsetType. That allows us to distinguish between
     * (for example) 1a (encodable) and 1c (not encodable) though the computed
     * index value is the same.
     *
     * Further note, the values TCL_SIZE_MAX < N < WIDE_MAX come into play
     * only in the 32-bit builds as TCL_SIZE_MAX == WIDE_MAX for 64-bits.
     */

    const Tcl_ObjInternalRep *irPtr =
	TclFetchInternalRep(objPtr, &endOffsetType);

    if (irPtr && irPtr->wideValue >= 0) {
	/*
	 * "int[+-]int" syntax, works the same here as "int".
	 * Note same does not hold for negative integers.
	 * Distinguishes 1b and 1c where wide will be in 0:INT_MAX for
	 * both but irPtr->wideValue will be negative for 1c.
	 */
	irPtr = NULL;
    }

    if (irPtr == NULL) {
	/* objPtr can be treated as a purely numeric value. */

	/*
	 * On 64-bit systems, indices in the range INT_MAX:TCL_SIZE_MAX are
	 * valid indices but are not in the encodable range. Thus an
	 * error is raised. On 32-bit systems, indices in that range indicate
	 * the position after the end and so do not raise an error.
	 */
	if ((sizeof(int) != sizeof(Tcl_Size)) &&
		(wide > INT_MAX) && (wide < WIDE_MAX-1)) {
	    /* 2(a,b) on 64-bit systems*/
	    goto rangeerror;
	}
	if (wide > INT_MAX) {
	    /*
	     * 3(a,b) on 64-bit systems and 2(a,b), 3(a,b) on 32-bit systems
	     * Because of the check above, this case holds for indices
	     * greater than INT_MAX on 32-bit systems and > TCL_SIZE_MAX
	     * on 64-bit systems. Always maps to the element after the end.
	     */
	    idx = after;
	} else if (wide < 0) {
	    /* 4(a,b) (32-bit systems), 5(a,b) - before the beginning */
	    idx = before;
	} else {
	    /* 1(a,b) Encodable range */
	    idx = (int)wide;
	}
    } else {
	/* objPtr is not purely numeric (end etc.)  */

	/*
	 * On 64-bit systems, indices in the range end-LIST_MAX:end-INT_MAX
	 * are valid indices (with max size strings/lists) but are not in
	 * the encodable range. Thus an error is raised. On 32-bit systems,
	 * indices in that range indicate the position before the beginning
	 * and so do not raise an error.
	 */
	if ((sizeof(int) != sizeof(Tcl_Size)) &&
		(wide > (ENDVALUE - LIST_MAX)) && (wide <= INT_MAX)) {
	    /* 1(c), 4(a,b) on 64-bit systems */
	    goto rangeerror;
	}
	if (wide > ENDVALUE) {
	    /*
	     * 2(c) (32-bit systems), 3(c)
	     * All end+positive or end-negative expressions
	     * always indicate "after the end".
	     * Note we will not reach here for a pure numeric value in this
	     * range because irPtr will be NULL in that case.
	     */
	    idx = after;
	} else if (wide <= INT_MAX) {
	    /* 1(c) (32-bit systems), 4(c) (32-bit systems), 5(c) */
	    idx = before;
	} else {
	    /* 2(c) Encodable end-positive (or end+negative) */
	    idx = (int)wide;
	}
    }
    *indexPtr = idx;
    return TCL_OK;

rangeerror:
    if (interp) {
	Tcl_SetObjResult(interp, Tcl_ObjPrintf("index \"%s\" out of range", TclGetString(objPtr)));
	Tcl_SetErrorCode(interp, "TCL", "VALUE", "INDEX", "OUTOFRANGE", (char *)NULL);
    }
    return TCL_ERROR;
}

/*
 *----------------------------------------------------------------------
 *
 * TclIndexDecode --
 *
 *	Decodes a value previously encoded by TclIndexEncode.  The argument
 *	endValue indicates what value of "end" should be used in the
 *	decoding.
 *
 * Results:
 *	The decoded index value.
 *
 *----------------------------------------------------------------------
 */

Tcl_Size
TclIndexDecode(
    int encoded,	/* Value to decode */
    Tcl_Size endValue)	/* Meaning of "end" to use, > TCL_INDEX_END */
{
    if (encoded > TCL_INDEX_END) {
	return encoded;
    }
    endValue += encoded - TCL_INDEX_END;
    if (endValue >= 0) {
	return endValue;
    }
    return TCL_INDEX_NONE;
}

/*
 *------------------------------------------------------------------------
 *
 * TclCommandWordLimitErrpr --
 *
 *    Generates an error message limit on number of command words exceeded.
 *
 * Results:
 *    Always return TCL_ERROR.
 *
 * Side effects:
 *    If interp is not-NULL, an error message is stored in it.
 *
 *------------------------------------------------------------------------
 */
int
TclCommandWordLimitError(
    Tcl_Interp *interp,   /* May be NULL */
    Tcl_Size count)       /* If <= 0, "unknown" */
{
    if (interp) {
	if (count > 0) {
	    Tcl_SetObjResult(interp, Tcl_ObjPrintf(
		    "Number of words (%" TCL_SIZE_MODIFIER
		    "d) in command exceeds limit %" TCL_SIZE_MODIFIER "d.",
		    count, (Tcl_Size)INT_MAX));
	} else {
	    Tcl_SetObjResult(interp, Tcl_ObjPrintf(
		    "Number of words in command exceeds limit %"
		    TCL_SIZE_MODIFIER "d.",
		    (Tcl_Size)INT_MAX));
	}
    }
    return TCL_ERROR; /* Always */
}

/*
 *----------------------------------------------------------------------
 *
 * ClearHash --
 *
 *	Remove all the entries in the hash table *tablePtr.
 *
 *----------------------------------------------------------------------
 */

static void
ClearHash(
    Tcl_HashTable *tablePtr)
{
    Tcl_HashSearch search;
    Tcl_HashEntry *hPtr;

    for (hPtr = Tcl_FirstHashEntry(tablePtr, &search); hPtr != NULL;
	    hPtr = Tcl_NextHashEntry(&search)) {
	Tcl_Obj *objPtr = (Tcl_Obj *)Tcl_GetHashValue(hPtr);

	Tcl_DecrRefCount(objPtr);
	Tcl_DeleteHashEntry(hPtr);
    }
}

/*
 *----------------------------------------------------------------------
 *
 * GetThreadHash --
 *
 *	Get a thread-specific (Tcl_HashTable *) associated with a thread data
 *	key.
 *
 * Results:
 *	The Tcl_HashTable * corresponding to *keyPtr.
 *
 * Side effects:
 *	The first call on a keyPtr in each thread creates a new Tcl_HashTable,
 *	and registers a thread exit handler to dispose of it.
 *
 *----------------------------------------------------------------------
 */

static Tcl_HashTable *
GetThreadHash(
    Tcl_ThreadDataKey *keyPtr)
{
    Tcl_HashTable **tablePtrPtr =
	    (Tcl_HashTable **)Tcl_GetThreadData(keyPtr, sizeof(Tcl_HashTable *));

    if (NULL == *tablePtrPtr) {
	*tablePtrPtr = (Tcl_HashTable *)Tcl_Alloc(sizeof(Tcl_HashTable));
	Tcl_CreateThreadExitHandler(FreeThreadHash, *tablePtrPtr);
	Tcl_InitHashTable(*tablePtrPtr, TCL_ONE_WORD_KEYS);
    }
    return *tablePtrPtr;
}

/*
 *----------------------------------------------------------------------
 *
 * FreeThreadHash --
 *
 *	Thread exit handler used by GetThreadHash to dispose of a thread hash
 *	table.
 *
 * Side effects:
 *	Frees a Tcl_HashTable.
 *
 *----------------------------------------------------------------------
 */

static void
FreeThreadHash(
    void *clientData)
{
    Tcl_HashTable *tablePtr = (Tcl_HashTable *)clientData;

    ClearHash(tablePtr);
    Tcl_DeleteHashTable(tablePtr);
    Tcl_Free(tablePtr);
}

/*
 *----------------------------------------------------------------------
 *
 * FreeProcessGlobalValue --
 *
 *	Exit handler used by Tcl(Set|Get)ProcessGlobalValue to cleanup a
 *	ProcessGlobalValue at exit.
 *
 *----------------------------------------------------------------------
 */

static void
FreeProcessGlobalValue(
    void *clientData)
{
    ProcessGlobalValue *pgvPtr = (ProcessGlobalValue *)clientData;

    pgvPtr->epoch++;
    pgvPtr->numBytes = 0;
    Tcl_Free(pgvPtr->value);
    pgvPtr->value = NULL;
    if (pgvPtr->encoding) {
	Tcl_FreeEncoding(pgvPtr->encoding);
	pgvPtr->encoding = NULL;
    }
    Tcl_MutexFinalize(&pgvPtr->mutex);
}

/*
 *----------------------------------------------------------------------
 *
 * TclSetProcessGlobalValue --
 *
 *	Utility routine to set a global value shared by all threads in the
 *	process while keeping a thread-local copy as well.
 *
 *----------------------------------------------------------------------
 */

void
TclSetProcessGlobalValue(
    ProcessGlobalValue *pgvPtr,
    Tcl_Obj *newValue)
{
    const char *bytes;
    Tcl_HashTable *cacheMap;
    Tcl_HashEntry *hPtr;
    int dummy;
    Tcl_DString ds;

    Tcl_MutexLock(&pgvPtr->mutex);

    /*
     * Fill the global string value.
     */

    pgvPtr->epoch++;
    if (NULL != pgvPtr->value) {
	Tcl_Free(pgvPtr->value);
    } else {
	Tcl_CreateExitHandler(FreeProcessGlobalValue, pgvPtr);
    }
    bytes = TclGetString(newValue);
    pgvPtr->numBytes = newValue->length;
    Tcl_UtfToExternalDStringEx(NULL, NULL, bytes, pgvPtr->numBytes,
	    TCL_ENCODING_PROFILE_TCL8, &ds, NULL);
    pgvPtr->numBytes = Tcl_DStringLength(&ds);
    pgvPtr->value = (char *)Tcl_Alloc(pgvPtr->numBytes + 1);
    memcpy(pgvPtr->value, Tcl_DStringValue(&ds), pgvPtr->numBytes + 1);
    Tcl_DStringFree(&ds);
    if (pgvPtr->encoding) {
	Tcl_FreeEncoding(pgvPtr->encoding);
    }
    pgvPtr->encoding = NULL;

    /*
     * Fill the local thread copy directly with the Tcl_Obj value to avoid
     * loss of the internalrep. Increment newValue refCount early to handle case
     * where we set a PGV to itself.
     */

    Tcl_IncrRefCount(newValue);
    cacheMap = GetThreadHash(&pgvPtr->key);
    ClearHash(cacheMap);
    hPtr = Tcl_CreateHashEntry(cacheMap, INT2PTR(pgvPtr->epoch), &dummy);
    Tcl_SetHashValue(hPtr, newValue);
    Tcl_MutexUnlock(&pgvPtr->mutex);
}

/*
 *----------------------------------------------------------------------
 *
 * TclGetProcessGlobalValue --
 *
 *	Retrieve a global value shared among all threads of the process,
 *	preferring a thread-local copy as long as it remains valid.
 *
 * Results:
 *	Returns a (Tcl_Obj *) that holds a copy of the global value.
 *
 *----------------------------------------------------------------------
 */

Tcl_Obj *
TclGetProcessGlobalValue(
    ProcessGlobalValue *pgvPtr)
{
    Tcl_Obj *value = NULL;
    Tcl_HashTable *cacheMap;
    Tcl_HashEntry *hPtr;
    Tcl_Size epoch = pgvPtr->epoch;
    Tcl_DString newValue;

    if (pgvPtr->encoding) {
	Tcl_Encoding current = Tcl_GetEncoding(NULL, NULL);

	if (pgvPtr->encoding != current) {
	    /*
	     * The system encoding has changed since the global string value
	     * was saved. Convert the global value to be based on the new
	     * system encoding.
	     */

	    Tcl_DString native;

	    Tcl_MutexLock(&pgvPtr->mutex);
	    epoch = ++pgvPtr->epoch;
	    Tcl_UtfToExternalDStringEx(NULL, pgvPtr->encoding, pgvPtr->value,
		pgvPtr->numBytes, TCL_ENCODING_PROFILE_TCL8, &native, NULL);
	    Tcl_ExternalToUtfDStringEx(NULL, current, Tcl_DStringValue(&native),
		Tcl_DStringLength(&native), TCL_ENCODING_PROFILE_TCL8,
		&newValue, NULL);
	    Tcl_DStringFree(&native);
	    Tcl_Free(pgvPtr->value);
	    pgvPtr->value = (char *)Tcl_Alloc(Tcl_DStringLength(&newValue) + 1);
	    memcpy(pgvPtr->value, Tcl_DStringValue(&newValue),
		    Tcl_DStringLength(&newValue) + 1);
	    Tcl_DStringFree(&newValue);
	    Tcl_FreeEncoding(pgvPtr->encoding);
	    pgvPtr->encoding = current;
	    Tcl_MutexUnlock(&pgvPtr->mutex);
	} else {
	    Tcl_FreeEncoding(current);
	}
    }
    cacheMap = GetThreadHash(&pgvPtr->key);
    hPtr = Tcl_FindHashEntry(cacheMap, INT2PTR(epoch));
    if (NULL == hPtr) {
	int dummy;

	/*
	 * No cache for the current epoch - must be a new one.
	 *
	 * First, clear the cacheMap, as anything in it must refer to some
	 * expired epoch.
	 */

	ClearHash(cacheMap);

	/*
	 * If no thread has set the shared value, call the initializer.
	 */

	Tcl_MutexLock(&pgvPtr->mutex);
	if ((NULL == pgvPtr->value) && (pgvPtr->proc)) {
	    pgvPtr->epoch++;
	    pgvPtr->proc(&pgvPtr->value,&pgvPtr->numBytes,&pgvPtr->encoding);
	    if (pgvPtr->value == NULL) {
		Tcl_Panic("PGV Initializer did not initialize");
	    }
	    Tcl_CreateExitHandler(FreeProcessGlobalValue, pgvPtr);
	}

	/*
	 * Store a copy of the shared value (but then in utf-8)
	 * in our epoch-indexed cache.
	 */

	Tcl_ExternalToUtfDString(NULL, pgvPtr->value, pgvPtr->numBytes, &newValue);
	value = Tcl_DStringToObj(&newValue);
	hPtr = Tcl_CreateHashEntry(cacheMap,
		INT2PTR(pgvPtr->epoch), &dummy);
	Tcl_MutexUnlock(&pgvPtr->mutex);
	Tcl_SetHashValue(hPtr, value);
	Tcl_IncrRefCount(value);
    }
    return (Tcl_Obj *)Tcl_GetHashValue(hPtr);
}

/*
 *----------------------------------------------------------------------
 *
 * TclSetObjNameOfExecutable --
 *
 *	This function stores the absolute pathname of the executable file
 *	(normally as computed by TclpFindExecutable).
 *
 *	Starting with Tcl 9.0, encoding parameter is not used any more.
 *
 * Results:
 *	None.
 *
 * Side effects:
 *	Stores the executable name.
 *
 *----------------------------------------------------------------------
 */

void
TclSetObjNameOfExecutable(
    Tcl_Obj *name,
    TCL_UNUSED(Tcl_Encoding))
{
    TclSetProcessGlobalValue(&executableName, name);
}

/*
 *----------------------------------------------------------------------
 *
 * TclGetObjNameOfExecutable --
 *
 *	This function retrieves the absolute pathname of the application in
 *	which the Tcl library is running, usually as previously stored by
 *	TclpFindExecutable(). This function call is the C API equivalent to
 *	the "info nameofexecutable" command.
 *
 * Results:
 *	A pointer to an "fsPath" Tcl_Obj, or to an empty Tcl_Obj if the
 *	pathname of the application is unknown.
 *
 * Side effects:
 *	None.
 *
 *----------------------------------------------------------------------
 */

Tcl_Obj *
TclGetObjNameOfExecutable(void)
{
    return TclGetProcessGlobalValue(&executableName);
}

/*
 *----------------------------------------------------------------------
 *
 * Tcl_GetNameOfExecutable --
 *
 *	This function retrieves the absolute pathname of the application in
 *	which the Tcl library is running, and returns it in string form.
 *
 *	The returned string belongs to Tcl and should be copied if the caller
 *	plans to keep it, to guard against it becoming invalid.
 *
 * Results:
 *	A pointer to the internal string or NULL if the internal full path
 *	name has not been computed or unknown.
 *
 * Side effects:
 *	None.
 *
 *----------------------------------------------------------------------
 */

const char *
Tcl_GetNameOfExecutable(void)
{
    Tcl_Obj *obj = TclGetObjNameOfExecutable();
    const char *bytes = TclGetString(obj);

    if (obj->length == 0) {
	return NULL;
    }
    return bytes;
}

/*
 *----------------------------------------------------------------------
 *
 * TclGetPlatform --
 *
 *	This is a kludge that allows the test library to get access the
 *	internal tclPlatform variable.
 *
 * Results:
 *	Returns a pointer to the tclPlatform variable.
 *
 * Side effects:
 *	None.
 *
 *----------------------------------------------------------------------
 */

TclPlatformType *
TclGetPlatform(void)
{
    return &tclPlatform;
}

/*
 *----------------------------------------------------------------------
 *
 * TclReToGlob --
 *
 *	Attempt to convert a regular expression to an equivalent glob pattern.
 *
 * Results:
 *	Returns TCL_OK on success, TCL_ERROR on failure. If interp is not
 *	NULL, an error message is placed in the result. On success, the
 *	DString will contain an exact equivalent glob pattern. The caller is
 *	responsible for calling Tcl_DStringFree on success. If exactPtr is not
 *	NULL, it will be 1 if an exact match qualifies.
 *
 * Side effects:
 *	None.
 *
 *----------------------------------------------------------------------
 */

int
TclReToGlob(
    Tcl_Interp *interp,
    const char *reStr,
    Tcl_Size reStrLen,
    Tcl_DString *dsPtr,
    int *exactPtr,
    int *quantifiersFoundPtr)
{
    int anchorLeft, anchorRight, lastIsStar, numStars;
    char *dsStr, *dsStrStart;
    const char *msg, *p, *strEnd, *code;

    strEnd = reStr + reStrLen;
    Tcl_DStringInit(dsPtr);
    if (quantifiersFoundPtr != NULL) {
	*quantifiersFoundPtr = 0;
    }

    /*
     * "***=xxx" == "*xxx*", watch for glob-sensitive chars.
     */

    if ((reStrLen >= 4) && (memcmp("***=", reStr, 4) == 0)) {
	/*
	 * At most, the glob pattern has length 2*reStrLen + 2 to backslash
	 * escape every character and have * at each end.
	 */

	Tcl_DStringSetLength(dsPtr, reStrLen + 2);
	dsStr = dsStrStart = Tcl_DStringValue(dsPtr);
	*dsStr++ = '*';
	for (p = reStr + 4; p < strEnd; p++) {
	    switch (*p) {
	    case '\\': case '*': case '[': case ']': case '?':
		/* Only add \ where necessary for glob */
		*dsStr++ = '\\';
		/* fall through */
	    default:
		*dsStr++ = *p;
		break;
	    }
	}
	*dsStr++ = '*';
	Tcl_DStringSetLength(dsPtr, dsStr - dsStrStart);
	if (exactPtr) {
	    *exactPtr = 0;
	}
	return TCL_OK;
    }

    /*
     * At most, the glob pattern has length reStrLen + 2 to account for
     * possible * at each end.
     */

    Tcl_DStringSetLength(dsPtr, reStrLen + 2);
    dsStr = dsStrStart = Tcl_DStringValue(dsPtr);

    /*
     * Check for anchored REs (ie ^foo$), so we can use string equal if
     * possible. Do not alter the start of str so we can free it correctly.
     *
     * Keep track of the last char being an unescaped star to prevent multiple
     * instances.  Simpler than checking that the last star may be escaped.
     */

    msg = NULL;
    code = NULL;
    p = reStr;
    anchorRight = 0;
    lastIsStar = 0;
    numStars = 0;

    if (*p == '^') {
	anchorLeft = 1;
	p++;
    } else {
	anchorLeft = 0;
	*dsStr++ = '*';
	lastIsStar = 1;
    }

    for ( ; p < strEnd; p++) {
	switch (*p) {
	case '\\':
	    p++;
	    switch (*p) {
	    case 'a':
		*dsStr++ = '\a';
		break;
	    case 'b':
		*dsStr++ = '\b';
		break;
	    case 'f':
		*dsStr++ = '\f';
		break;
	    case 'n':
		*dsStr++ = '\n';
		break;
	    case 'r':
		*dsStr++ = '\r';
		break;
	    case 't':
		*dsStr++ = '\t';
		break;
	    case 'v':
		*dsStr++ = '\v';
		break;
	    case 'B': case '\\':
		*dsStr++ = '\\';
		*dsStr++ = '\\';
		anchorLeft = 0; /* prevent exact match */
		break;
	    case '*': case '[': case ']': case '?':
		/* Only add \ where necessary for glob */
		*dsStr++ = '\\';
		anchorLeft = 0; /* prevent exact match */
		/* fall through */
	    case '{': case '}': case '(': case ')': case '+':
	    case '.': case '|': case '^': case '$':
		*dsStr++ = *p;
		break;
	    default:
		msg = "invalid escape sequence";
		code = "BADESCAPE";
		goto invalidGlob;
	    }
	    break;
	case '.':
	    if (quantifiersFoundPtr != NULL) {
		*quantifiersFoundPtr = 1;
	    }
	    anchorLeft = 0; /* prevent exact match */
	    if (p+1 < strEnd) {
		if (p[1] == '*') {
		    p++;
		    if (!lastIsStar) {
			*dsStr++ = '*';
			lastIsStar = 1;
			numStars++;
		    }
		    continue;
		} else if (p[1] == '+') {
		    p++;
		    *dsStr++ = '?';
		    *dsStr++ = '*';
		    lastIsStar = 1;
		    numStars++;
		    continue;
		}
	    }
	    *dsStr++ = '?';
	    break;
	case '$':
	    if (p+1 != strEnd) {
		msg = "$ not anchor";
		code = "NONANCHOR";
		goto invalidGlob;
	    }
	    anchorRight = 1;
	    break;
	case '*': case '+': case '?': case '|': case '^':
	case '{': case '}': case '(': case ')': case '[': case ']':
	    msg = "unhandled RE special char";
	    code = "UNHANDLED";
	    goto invalidGlob;
	default:
	    *dsStr++ = *p;
	    break;
	}
	lastIsStar = 0;
    }
    if (numStars > 1) {
	/*
	 * Heuristic: if >1 non-anchoring *, the risk is large that glob
	 * matching is slower than the RE engine, so report invalid.
	 */

	msg = "excessive recursive glob backtrack potential";
	code = "OVERCOMPLEX";
	goto invalidGlob;
    }

    if (!anchorRight && !lastIsStar) {
	*dsStr++ = '*';
    }
    Tcl_DStringSetLength(dsPtr, dsStr - dsStrStart);

    if (exactPtr) {
	*exactPtr = (anchorLeft && anchorRight);
    }

    return TCL_OK;

  invalidGlob:
    if (interp != NULL) {
	Tcl_SetObjResult(interp, Tcl_NewStringObj(msg, -1));
	Tcl_SetErrorCode(interp, "TCL", "RE2GLOB", code, (char *)NULL);
    }
    Tcl_DStringFree(dsPtr);
    return TCL_ERROR;
}

/*
 * Local Variables:
 * mode: c
 * c-basic-offset: 4
 * fill-column: 78
 * End:
 */<|MERGE_RESOLUTION|>--- conflicted
+++ resolved
@@ -3743,23 +3743,12 @@
          * as endValue will have to adjust accordingly.
 	 */
 	*widePtr = (endValue == -1) ? WIDE_MAX : endValue + 1;
-<<<<<<< HEAD
-    } else if (offset == WIDE_MIN) {
-	/* -1 - position before first */
-	*widePtr = -1;
-=======
-    } else if (endValue == -1) {
-	*widePtr = offset;
->>>>>>> 1ad7ab1f
     } else if (offset < 0) {
 	/* end-(n-1) - Different signs, sum cannot overflow */
 	*widePtr = endValue + offset + 1;
-    } else if (offset < WIDE_MAX) {
-	/* 0:WIDE_MAX-1 - plain old index. */
+    } else {
+	/* 0:WIDE_MAX - plain old index. */
 	*widePtr = offset;
-    } else {
-	/* Huh, what case remains here? */
-	*widePtr = WIDE_MAX;
     }
     return TCL_OK;
 
