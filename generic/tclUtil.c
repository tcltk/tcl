--- conflicted
+++ resolved
@@ -421,15 +421,9 @@
 	    count++;
 	    do {
 		bytes++;
-<<<<<<< HEAD
 		numBytes -= (numBytes != TCL_AUTO_LENGTH);
-	    } while (numBytes && TclIsSpaceProc(*bytes));
+	    } while (numBytes && TclIsSpaceProcM(*bytes));
 	    if ((numBytes == 0) || ((numBytes == TCL_AUTO_LENGTH) && (*bytes == '\0'))) {
-=======
-		numBytes -= (numBytes != -1);
-	    } while (numBytes && TclIsSpaceProcM(*bytes));
-	    if ((numBytes == 0) || ((numBytes == -1) && (*bytes == '\0'))) {
->>>>>>> 818e6509
 		break;
 	    }
 
@@ -1647,36 +1641,24 @@
  *----------------------------------------------------------------------
  */
 
-<<<<<<< HEAD
-static inline size_t
-TrimRight(
-    const char *bytes,		/* String to be trimmed... */
-    size_t numBytes,		/* ...and its length in bytes */
-    const char *trim,		/* String of trim characters... */
-    size_t numTrim)		/* ...and its length in bytes */
-{
-    const char *p = bytes + numBytes;
-    size_t pInc;
-=======
-int
+size_t
 TclTrimRight(
     const char *bytes,	/* String to be trimmed... */
-    int numBytes,	/* ...and its length in bytes */
+    size_t numBytes,	/* ...and its length in bytes */
 			/* Calls to TclUtfToUniChar() in this routine
 			 * rely on (bytes[numBytes] == '\0'). */
     const char *trim,	/* String of trim characters... */
-    int numTrim)	/* ...and its length in bytes */
+    size_t numTrim)	/* ...and its length in bytes */
 			/* Calls to TclUtfToUniChar() in this routine
 			 * rely on (trim[numTrim] == '\0'). */
 {
     const char *pp, *p = bytes + numBytes;
+    int ch1, ch2;
 
     /* Empty strings -> nothing to do */
     if ((numBytes == 0) || (numTrim == 0)) {
 	return 0;
     }
->>>>>>> 818e6509
-    int ch1, ch2;
 
     /*
      * Outer loop: iterate over string to be trimmed.
@@ -1684,11 +1666,7 @@
 
     do {
 	const char *q = trim;
-<<<<<<< HEAD
-	size_t bytesLeft = numTrim;
-=======
-	int pInc = 0, bytesLeft = numTrim;
->>>>>>> 818e6509
+    size_t pInc = 0, bytesLeft = numTrim;
 
 	pp = Tcl_UtfPrev(p, bytes);
 	do {
@@ -1723,40 +1701,6 @@
 
     return numBytes - (p - bytes);
 }
-<<<<<<< HEAD
-
-size_t
-TclTrimRight(
-    const char *bytes,	/* String to be trimmed... */
-    size_t numBytes,	/* ...and its length in bytes */
-    const char *trim,	/* String of trim characters... */
-    size_t numTrim)	/* ...and its length in bytes */
-{
-    size_t res;
-    Tcl_DString bytesBuf, trimBuf;
-
-    /* Empty strings -> nothing to do */
-    if ((numBytes == 0) || (numTrim == 0)) {
-	return 0;
-    }
-
-    Tcl_DStringInit(&bytesBuf);
-    Tcl_DStringInit(&trimBuf);
-    bytes = UtfWellFormedEnd(&bytesBuf, bytes, numBytes);
-    trim = UtfWellFormedEnd(&trimBuf, trim, numTrim);
-
-    res = TrimRight(bytes, numBytes, trim, numTrim);
-    if (res > numBytes) {
-	res = numBytes;
-    }
-
-    Tcl_DStringFree(&bytesBuf);
-    Tcl_DStringFree(&trimBuf);
-
-    return res;
-}
-=======
->>>>>>> 818e6509
  
 /*
@@ -1777,25 +1721,16 @@
  *----------------------------------------------------------------------
  */
 
-<<<<<<< HEAD
-static inline size_t
-TrimLeft(
-    const char *bytes,		/* String to be trimmed... */
-    size_t numBytes,		/* ...and its length in bytes */
-    const char *trim,		/* String of trim characters... */
-    size_t numTrim)		/* ...and its length in bytes */
-=======
-int
+size_t
 TclTrimLeft(
     const char *bytes,	/* String to be trimmed... */
-    int numBytes,	/* ...and its length in bytes */
+    size_t numBytes,	/* ...and its length in bytes */
 			/* Calls to TclUtfToUniChar() in this routine
 			 * rely on (bytes[numBytes] == '\0'). */
     const char *trim,	/* String of trim characters... */
-    int numTrim)	/* ...and its length in bytes */
+    size_t numTrim)	/* ...and its length in bytes */
 			/* Calls to TclUtfToUniChar() in this routine
 			 * rely on (trim[numTrim] == '\0'). */
->>>>>>> 818e6509
 {
     const char *p = bytes;
 	int ch1, ch2;
@@ -1843,40 +1778,6 @@
 
     return p - bytes;
 }
-<<<<<<< HEAD
-
-size_t
-TclTrimLeft(
-    const char *bytes,	/* String to be trimmed... */
-    size_t numBytes,	/* ...and its length in bytes */
-    const char *trim,	/* String of trim characters... */
-    size_t numTrim)	/* ...and its length in bytes */
-{
-    size_t res;
-    Tcl_DString bytesBuf, trimBuf;
-
-    /* Empty strings -> nothing to do */
-    if ((numBytes == 0) || (numTrim == 0)) {
-	return 0;
-    }
-
-    Tcl_DStringInit(&bytesBuf);
-    Tcl_DStringInit(&trimBuf);
-    bytes = UtfWellFormedEnd(&bytesBuf, bytes, numBytes);
-    trim = UtfWellFormedEnd(&trimBuf, trim, numTrim);
-
-    res = TrimLeft(bytes, numBytes, trim, numTrim);
-    if (res > numBytes) {
-	res = numBytes;
-    }
-
-    Tcl_DStringFree(&bytesBuf);
-    Tcl_DStringFree(&trimBuf);
-
-    return res;
-}
-=======
->>>>>>> 818e6509
  
 /*
@@ -1898,26 +1799,16 @@
 size_t
 TclTrim(
     const char *bytes,	/* String to be trimmed... */
-<<<<<<< HEAD
     size_t numBytes,	/* ...and its length in bytes */
-    const char *trim,	/* String of trim characters... */
-    size_t numTrim,	/* ...and its length in bytes */
-    size_t *trimRight)		/* Offset from the end of the string. */
-{
-    size_t trimLeft;
-    Tcl_DString bytesBuf, trimBuf;
-=======
-    int numBytes,	/* ...and its length in bytes */
 			/* Calls in this routine
 			 * rely on (bytes[numBytes] == '\0'). */
     const char *trim,	/* String of trim characters... */
-    int numTrim,	/* ...and its length in bytes */
+    size_t numTrim,	/* ...and its length in bytes */
 			/* Calls in this routine
 			 * rely on (trim[numTrim] == '\0'). */
-    int *trimRightPtr)	/* Offset from the end of the string. */
-{
-    int trimLeft = 0, trimRight = 0;
->>>>>>> 818e6509
+    size_t *trimRightPtr)	/* Offset from the end of the string. */
+{
+    size_t trimLeft = 0, trimRight = 0;
 
     /* Empty strings -> nothing to do */
     if ((numBytes > 0) && (numTrim > 0)) {
@@ -2801,13 +2692,9 @@
 {
     char *dst = dsPtr->string + dsPtr->length;
     int needSpace = TclNeedSpace(dsPtr->string, dst);
-<<<<<<< HEAD
-    char flags = needSpace ? TCL_DONT_QUOTE_HASH : 0;
-    size_t newSize = dsPtr->length + needSpace
-	    + TclScanElement(element, -1, &flags);
-=======
     char flags = 0;
-    int quoteHash = 1, newSize;
+    int quoteHash = 1;
+    size_t newSize;
 
     if (needSpace) {
 	/*
@@ -2837,7 +2724,6 @@
     if (!quoteHash) {
 	flags |= TCL_DONT_QUOTE_HASH;
     }
->>>>>>> 818e6509
 
     /*
      * Allocate a larger buffer for the string if the current one isn't large
@@ -3945,77 +3831,6 @@
 /*
  *----------------------------------------------------------------------
  *
-<<<<<<< HEAD
-=======
- * TclCheckBadOctal --
- *
- *	This function checks for a bad octal value and appends a meaningful
- *	error to the interp's result.
- *
- * Results:
- *	1 if the argument was a bad octal, else 0.
- *
- * Side effects:
- *	The interpreter's result is modified.
- *
- *----------------------------------------------------------------------
- */
-
-int
-TclCheckBadOctal(
-    Tcl_Interp *interp,		/* Interpreter to use for error reporting. If
-				 * NULL, then no error message is left after
-				 * errors. */
-    const char *value)		/* String to check. */
-{
-    const char *p = value;
-
-    /*
-     * A frequent mistake is invalid octal values due to an unwanted leading
-     * zero. Try to generate a meaningful error message.
-     */
-
-    while (TclIsSpaceProcM(*p)) {
-	p++;
-    }
-    if (*p == '+' || *p == '-') {
-	p++;
-    }
-    if (*p == '0') {
-	if ((p[1] == 'o') || p[1] == 'O') {
-	    p += 2;
-	}
-	while (isdigit(UCHAR(*p))) {	/* INTL: digit. */
-	    p++;
-	}
-	while (TclIsSpaceProcM(*p)) {
-	    p++;
-	}
-	if (*p == '\0') {
-	    /*
-	     * Reached end of string.
-	     */
-
-	    if (interp != NULL) {
-		/*
-		 * Don't reset the result here because we want this result to
-		 * be added to an existing error message as extra info.
-		 */
-
-		Tcl_AppendToObj(Tcl_GetObjResult(interp),
-			" (looks like invalid octal number)", -1);
-	    }
-	    return 1;
-	}
-    }
-    return 0;
-}
--
-/*
- *----------------------------------------------------------------------
- *
->>>>>>> 818e6509
  * ClearHash --
  *
  *	Remove all the entries in the hash table *tablePtr.
