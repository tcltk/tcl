--- conflicted
+++ resolved
@@ -4386,14 +4386,10 @@
     } else {
 	Tcl_CreateExitHandler(FreeProcessGlobalValue, pgvPtr);
     }
-<<<<<<< HEAD
     bytes = TclGetString(newValue);
     pgvPtr->numBytes = newValue->length;
-=======
-    bytes = TclGetStringFromObj(newValue, &pgvPtr->numBytes);
     Tcl_UtfToExternalDString(encoding, bytes, pgvPtr->numBytes, &ds);
     pgvPtr->numBytes = Tcl_DStringLength(&ds);
->>>>>>> 4f971c68
     pgvPtr->value = (char *)ckalloc(pgvPtr->numBytes + 1);
     memcpy(pgvPtr->value, Tcl_DStringValue(&ds), pgvPtr->numBytes + 1);
     Tcl_DStringFree(&ds);
@@ -4438,12 +4434,8 @@
     Tcl_Obj *value = NULL;
     Tcl_HashTable *cacheMap;
     Tcl_HashEntry *hPtr;
-<<<<<<< HEAD
     Tcl_Size epoch = pgvPtr->epoch;
-=======
-    int epoch = pgvPtr->epoch;
     Tcl_DString newValue;
->>>>>>> 4f971c68
 
     if (pgvPtr->encoding) {
 	Tcl_Encoding current = Tcl_GetEncoding(NULL, NULL);
