/*
 * tclUtil.c --
 *
 *	This file contains utility functions that are used by many Tcl
 *	commands.
 *
 * Copyright (c) 1987-1993 The Regents of the University of California.
 * Copyright (c) 1994-1998 Sun Microsystems, Inc.
 * Copyright (c) 2001 by Kevin B. Kenny. All rights reserved.
 *
<<<<<<< HEAD
 * See the file "license.terms" for information on usage and redistribution of
 * this file, and for a DISCLAIMER OF ALL WARRANTIES.
 *
 * RCS: @(#) $Id: tclUtil.c,v 1.97.2.10 2011/01/15 19:07:01 kennykb Exp $
=======
 * See the file "license.terms" for information on usage and redistribution
 * of this file, and for a DISCLAIMER OF ALL WARRANTIES.
>>>>>>> ed7157d2
 */

#include "tclInt.h"
#include <float.h>
#include <math.h>

/*
 * The absolute pathname of the executable in which this Tcl library is
 * running.
 */

static ProcessGlobalValue executableName = {
    0, 0, NULL, NULL, NULL, NULL, NULL
};

/*
 * The following values are used in the flags returned by Tcl_ScanElement and
 * used by Tcl_ConvertElement. The values TCL_DONT_USE_BRACES and
 * TCL_DONT_QUOTE_HASH are defined in tcl.h; make sure neither value overlaps
 * with any of the values below.
 *
 * TCL_DONT_USE_BRACES -	1 means the string mustn't be enclosed in
 *				braces (e.g. it contains unmatched braces, or
 *				ends in a backslash character, or user just
 *				doesn't want braces); handle all special
 *				characters by adding backslashes.
 * USE_BRACES -			1 means the string contains a special
 *				character that can be handled simply by
 *				enclosing the entire argument in braces.
 * BRACES_UNMATCHED -		1 means that braces aren't properly matched in
 *				the argument.
 * TCL_DONT_QUOTE_HASH -	1 means the caller insists that a leading hash
 * 				character ('#') should *not* be quoted. This
 * 				is appropriate when the caller can guarantee
 * 				the element is not the first element of a
 * 				list, so [eval] cannot mis-parse the element
 * 				as a comment.
 */

#define USE_BRACES		2
#define BRACES_UNMATCHED	4

/*
 * The following key is used by Tcl_PrintDouble and TclPrecTraceProc to
 * access the precision to be used for double formatting.
 */

static Tcl_ThreadDataKey precisionKey;

/*
 * Prototypes for functions defined later in this file.
 */

static void		ClearHash(Tcl_HashTable *tablePtr);
static void		FreeProcessGlobalValue(ClientData clientData);
static void		FreeThreadHash(ClientData clientData);
static Tcl_HashTable *	GetThreadHash(Tcl_ThreadDataKey *keyPtr);
static int		SetEndOffsetFromAny(Tcl_Interp* interp,
			    Tcl_Obj* objPtr);
static void		UpdateStringOfEndOffset(Tcl_Obj* objPtr);

/*
 * The following is the Tcl object type definition for an object that
 * represents a list index in the form, "end-offset". It is used as a
 * performance optimization in TclGetIntForIndex. The internal rep is an
 * integer, so no memory management is required for it.
 */

Tcl_ObjType tclEndOffsetType = {
    "end-offset",			/* name */
    NULL,				/* freeIntRepProc */
    NULL,				/* dupIntRepProc */
    UpdateStringOfEndOffset,		/* updateStringProc */
    SetEndOffsetFromAny
};

/*
 *----------------------------------------------------------------------
 *
 * TclFindElement --
 *
 *	Given a pointer into a Tcl list, locate the first (or next) element in
 *	the list.
 *
 * Results:
 *	The return value is normally TCL_OK, which means that the element was
 *	successfully located. If TCL_ERROR is returned it means that list
 *	didn't have proper list structure; the interp's result contains a more
 *	detailed error message.
 *
 *	If TCL_OK is returned, then *elementPtr will be set to point to the
 *	first element of list, and *nextPtr will be set to point to the
 *	character just after any white space following the last character
 *	that's part of the element. If this is the last argument in the list,
 *	then *nextPtr will point just after the last character in the list
 *	(i.e., at the character at list+listLength). If sizePtr is non-NULL,
 *	*sizePtr is filled in with the number of characters in the element. If
 *	the element is in braces, then *elementPtr will point to the character
 *	after the opening brace and *sizePtr will not include either of the
 *	braces. If there isn't an element in the list, *sizePtr will be zero,
 *	and both *elementPtr and *termPtr will point just after the last
 *	character in the list. Note: this function does NOT collapse backslash
 *	sequences.
 *
 * Side effects:
 *	None.
 *
 *----------------------------------------------------------------------
 */

int
TclFindElement(
    Tcl_Interp *interp,		/* Interpreter to use for error reporting. If
				 * NULL, then no error message is left after
				 * errors. */
    CONST char *list,		/* Points to the first byte of a string
				 * containing a Tcl list with zero or more
				 * elements (possibly in braces). */
    int listLength,		/* Number of bytes in the list's string. */
    CONST char **elementPtr,	/* Where to put address of first significant
				 * character in first element of list. */
    CONST char **nextPtr,	/* Fill in with location of character just
				 * after all white space following end of
				 * argument (next arg or end of list). */
    int *sizePtr,		/* If non-zero, fill in with size of
				 * element. */
    int *bracePtr)		/* If non-zero, fill in with non-zero/zero to
				 * indicate that arg was/wasn't in braces. */
{
    CONST char *p = list;
    CONST char *elemStart;	/* Points to first byte of first element. */
    CONST char *limit;		/* Points just after list's last byte. */
    int openBraces = 0;		/* Brace nesting level during parse. */
    int inQuotes = 0;
    int size = 0;		/* lint. */
    int numChars;
    CONST char *p2;

    /*
     * Skim off leading white space and check for an opening brace or quote.
     * We treat embedded NULLs in the list as bytes belonging to a list
     * element.
     */

    limit = (list + listLength);
    while ((p < limit) && (isspace(UCHAR(*p)))) { /* INTL: ISO space. */
	p++;
    }
    if (p == limit) {		/* no element found */
	elemStart = limit;
	goto done;
    }

    if (*p == '{') {
	openBraces = 1;
	p++;
    } else if (*p == '"') {
	inQuotes = 1;
	p++;
    }
    elemStart = p;
    if (bracePtr != 0) {
	*bracePtr = openBraces;
    }

    /*
     * Find element's end (a space, close brace, or the end of the string).
     */

    while (p < limit) {
	switch (*p) {
	    /*
	     * Open brace: don't treat specially unless the element is in
	     * braces. In this case, keep a nesting count.
	     */

	case '{':
	    if (openBraces != 0) {
		openBraces++;
	    }
	    break;

	    /*
	     * Close brace: if element is in braces, keep nesting count and
	     * quit when the last close brace is seen.
	     */

	case '}':
	    if (openBraces > 1) {
		openBraces--;
	    } else if (openBraces == 1) {
		size = (p - elemStart);
		p++;
		if ((p >= limit)
			|| isspace(UCHAR(*p))) {	/* INTL: ISO space. */
		    goto done;
		}

		/*
		 * Garbage after the closing brace; return an error.
		 */

		if (interp != NULL) {
		    p2 = p;
		    while ((p2 < limit)
			    && (!isspace(UCHAR(*p2)))	/* INTL: ISO space. */
			    && (p2 < p+20)) {
			p2++;
		    }
		    Tcl_SetObjResult(interp, Tcl_ObjPrintf(
			    "list element in braces followed by \"%.*s\" "
			    "instead of space", (int) (p2-p), p));
		}
		return TCL_ERROR;
	    }
	    break;

	    /*
	     * Backslash: skip over everything up to the end of the backslash
	     * sequence.
	     */

	case '\\':
	    Tcl_UtfBackslash(p, &numChars, NULL);
	    p += (numChars - 1);
	    break;

	    /*
	     * Space: ignore if element is in braces or quotes; otherwise
	     * terminate element.
	     */

	case ' ':
	case '\f':
	case '\n':
	case '\r':
	case '\t':
	case '\v':
	    if ((openBraces == 0) && !inQuotes) {
		size = (p - elemStart);
		goto done;
	    }
	    break;

	    /*
	     * Double-quote: if element is in quotes then terminate it.
	     */

	case '"':
	    if (inQuotes) {
		size = (p - elemStart);
		p++;
		if ((p >= limit)
			|| isspace(UCHAR(*p))) {	/* INTL: ISO space */
		    goto done;
		}

		/*
		 * Garbage after the closing quote; return an error.
		 */

		if (interp != NULL) {
		    p2 = p;
		    while ((p2 < limit)
			    && (!isspace(UCHAR(*p2)))	/* INTL: ISO space */
			    && (p2 < p+20)) {
			p2++;
		    }
		    Tcl_SetObjResult(interp, Tcl_ObjPrintf(
			    "list element in quotes followed by \"%.*s\" "
			    "instead of space", (int) (p2-p), p));
		}
		return TCL_ERROR;
	    }
	    break;
	}
	p++;
    }

    /*
     * End of list: terminate element.
     */

    if (p == limit) {
	if (openBraces != 0) {
	    if (interp != NULL) {
		Tcl_SetResult(interp, "unmatched open brace in list",
			TCL_STATIC);
	    }
	    return TCL_ERROR;
	} else if (inQuotes) {
	    if (interp != NULL) {
		Tcl_SetResult(interp, "unmatched open quote in list",
			TCL_STATIC);
	    }
	    return TCL_ERROR;
	}
	size = (p - elemStart);
    }

  done:
    while ((p < limit) && (isspace(UCHAR(*p)))) { /* INTL: ISO space. */
	p++;
    }
    *elementPtr = elemStart;
    *nextPtr = p;
    if (sizePtr != 0) {
	*sizePtr = size;
    }
    return TCL_OK;
}

/*
 *----------------------------------------------------------------------
 *
 * TclCopyAndCollapse --
 *
 *	Copy a string and eliminate any backslashes that aren't in braces.
 *
 * Results:
 *	Count characters get copied from src to dst. Along the way, if
 *	backslash sequences are found outside braces, the backslashes are
 *	eliminated in the copy. After scanning count chars from source, a null
 *	character is placed at the end of dst. Returns the number of
 *	characters that got copied.
 *
 * Side effects:
 *	None.
 *
 *----------------------------------------------------------------------
 */

int
TclCopyAndCollapse(
    int count,			/* Number of characters to copy from src. */
    CONST char *src,		/* Copy from here... */
    char *dst)			/* ... to here. */
{
    register char c;
    int numRead;
    int newCount = 0;
    int backslashCount;

    for (c = *src;  count > 0;  src++, c = *src, count--) {
	if (c == '\\') {
	    backslashCount = Tcl_UtfBackslash(src, &numRead, dst);
	    dst += backslashCount;
	    newCount += backslashCount;
	    src += numRead-1;
	    count -= numRead-1;
	} else {
	    *dst = c;
	    dst++;
	    newCount++;
	}
    }
    *dst = 0;
    return newCount;
}

/*
 *----------------------------------------------------------------------
 *
 * Tcl_SplitList --
 *
 *	Splits a list up into its constituent fields.
 *
 * Results
 *	The return value is normally TCL_OK, which means that the list was
 *	successfully split up. If TCL_ERROR is returned, it means that "list"
 *	didn't have proper list structure; the interp's result will contain a
 *	more detailed error message.
 *
 *	*argvPtr will be filled in with the address of an array whose elements
 *	point to the elements of list, in order. *argcPtr will get filled in
 *	with the number of valid elements in the array. A single block of
 *	memory is dynamically allocated to hold both the argv array and a copy
 *	of the list (with backslashes and braces removed in the standard way).
 *	The caller must eventually free this memory by calling free() on
 *	*argvPtr. Note: *argvPtr and *argcPtr are only modified if the
 *	function returns normally.
 *
 * Side effects:
 *	Memory is allocated.
 *
 *----------------------------------------------------------------------
 */

int
Tcl_SplitList(
    Tcl_Interp *interp,		/* Interpreter to use for error reporting. If
				 * NULL, no error message is left. */
    CONST char *list,		/* Pointer to string with list structure. */
    int *argcPtr,		/* Pointer to location to fill in with the
				 * number of elements in the list. */
    CONST char ***argvPtr)	/* Pointer to place to store pointer to array
				 * of pointers to list elements. */
{
    CONST char **argv, *l, *element;
    char *p;
    int length, size, i, result, elSize, brace;

    /*
     * Figure out how much space to allocate. There must be enough space for
     * both the array of pointers and also for a copy of the list. To estimate
     * the number of pointers needed, count the number of space characters in
     * the list.
     */

    for (size = 2, l = list; *l != 0; l++) {
	if (isspace(UCHAR(*l))) {			/* INTL: ISO space. */
	    size++;

	    /*
	     * Consecutive space can only count as a single list delimiter.
	     */

	    while (1) {
		char next = *(l + 1);

		if (next == '\0') {
		    break;
		}
		++l;
		if (isspace(UCHAR(next))) {		/* INTL: ISO space. */
		    continue;
		}
		break;
	    }
	}
    }
    length = l - list;
    argv = (CONST char **) ckalloc((unsigned)
	    ((size * sizeof(char *)) + length + 1));
    for (i = 0, p = ((char *) argv) + size*sizeof(char *);
	    *list != 0;  i++) {
	CONST char *prevList = list;

	result = TclFindElement(interp, list, length, &element, &list,
		&elSize, &brace);
	length -= (list - prevList);
	if (result != TCL_OK) {
	    ckfree((char *) argv);
	    return result;
	}
	if (*element == 0) {
	    break;
	}
	if (i >= size) {
	    ckfree((char *) argv);
	    if (interp != NULL) {
		Tcl_SetResult(interp, "internal error in Tcl_SplitList",
			TCL_STATIC);
	    }
	    return TCL_ERROR;
	}
	argv[i] = p;
	if (brace) {
	    memcpy(p, element, (size_t) elSize);
	    p += elSize;
	    *p = 0;
	    p++;
	} else {
	    TclCopyAndCollapse(elSize, element, p);
	    p += elSize+1;
	}
    }

    argv[i] = NULL;
    *argvPtr = argv;
    *argcPtr = i;
    return TCL_OK;
}

/*
 *----------------------------------------------------------------------
 *
 * TclMarkList --
 *
 *	Marks the locations within a string where list elements start and
 *	computes where they end.
 *
 * Results
 *	The return value is normally TCL_OK, which means that the list was
 *	successfully split up. If TCL_ERROR is returned, it means that "list"
 *	didn't have proper list structure; the interp's result will contain a
 *	more detailed error message.
 *
 *	*argvPtr will be filled in with the address of an array whose elements
 *	point to the places where the elements of list start, in order.
 *	*argcPtr will get filled in with the number of valid elements in the
 *	array. *argszPtr will get filled in with the address of an array whose
 *	elements are the lengths of the elements of the list, in order.
 *	Note: *argvPtr, *argcPtr and *argszPtr are only modified if the
 *	function returns normally.
 *
 * Side effects:
 *	Memory is allocated.
 *
 *----------------------------------------------------------------------
 */

int
TclMarkList(
    Tcl_Interp *interp,		/* Interpreter to use for error reporting. If
				 * NULL, no error message is left. */
    CONST char *list,		/* Pointer to string with list structure. */
    CONST char *end,		/* Pointer to first char after the list. */
    int *argcPtr,		/* Pointer to location to fill in with the
				 * number of elements in the list. */
    CONST int **argszPtr,	/* Pointer to place to store length of list
				 * elements. */
    CONST char ***argvPtr)	/* Pointer to place to store pointer to array
				 * of pointers to list elements. */
{
    CONST char **argv, *l, *element;
    int *argn, length, size, i, result, elSize, brace;

    /*
     * Figure out how much space to allocate. There must be enough space for
     * the array of pointers and lengths. To estimate the number of pointers
     * needed, count the number of whitespace characters in the list.
     */

    for (size=2, l=list ; l!=end ; l++) {
	if (isspace(UCHAR(*l))) {			/* INTL: ISO space. */
	    size++;

	    /*
	     * Consecutive space can only count as a single list delimiter.
	     */

	    while (1) {
		char next = *(l + 1);

		if ((l+1) == end) {
		    break;
		}
		++l;
		if (isspace(UCHAR(next))) {		/* INTL: ISO space. */
		    continue;
		}
		break;
	    }
	}
    }
    length = l - list;
    argv = (CONST char **) ckalloc((unsigned) size * sizeof(char *));
    argn = (int *) ckalloc((unsigned) size * sizeof(int *));

    for (i = 0; list != end;  i++) {
	CONST char *prevList = list;

	result = TclFindElement(interp, list, length, &element, &list,
		&elSize, &brace);
	length -= (list - prevList);
	if (result != TCL_OK) {
	    ckfree((char *) argv);
	    ckfree((char *) argn);
	    return result;
	}
	if (*element == 0) {
	    break;
	}
	if (i >= size) {
	    ckfree((char *) argv);
	    ckfree((char *) argn);
	    if (interp != NULL) {
		Tcl_SetResult(interp, "internal error in TclMarkList",
			TCL_STATIC);
	    }
	    return TCL_ERROR;
	}
	argv[i] = element;
	argn[i] = elSize;
    }

    argv[i] = NULL;
    argn[i] = 0;
    *argvPtr = argv;
    *argszPtr = argn;
    *argcPtr = i;
    return TCL_OK;
}

/*
 *----------------------------------------------------------------------
 *
 * Tcl_ScanElement --
 *
 *	This function is a companion function to Tcl_ConvertElement. It scans
 *	a string to see what needs to be done to it (e.g. add backslashes or
 *	enclosing braces) to make the string into a valid Tcl list element.
 *
 * Results:
 *	The return value is an overestimate of the number of characters that
 *	will be needed by Tcl_ConvertElement to produce a valid list element
 *	from string. The word at *flagPtr is filled in with a value needed by
 *	Tcl_ConvertElement when doing the actual conversion.
 *
 * Side effects:
 *	None.
 *
 *----------------------------------------------------------------------
 */

int
Tcl_ScanElement(
    register CONST char *string,/* String to convert to list element. */
    register int *flagPtr)	/* Where to store information to guide
				 * Tcl_ConvertCountedElement. */
{
    return Tcl_ScanCountedElement(string, -1, flagPtr);
}

/*
 *----------------------------------------------------------------------
 *
 * Tcl_ScanCountedElement --
 *
 *	This function is a companion function to Tcl_ConvertCountedElement. It
 *	scans a string to see what needs to be done to it (e.g. add
 *	backslashes or enclosing braces) to make the string into a valid Tcl
 *	list element. If length is -1, then the string is scanned up to the
 *	first null byte.
 *
 * Results:
 *	The return value is an overestimate of the number of characters that
 *	will be needed by Tcl_ConvertCountedElement to produce a valid list
 *	element from string. The word at *flagPtr is filled in with a value
 *	needed by Tcl_ConvertCountedElement when doing the actual conversion.
 *
 * Side effects:
 *	None.
 *
 *----------------------------------------------------------------------
 */

int
Tcl_ScanCountedElement(
    CONST char *string,		/* String to convert to Tcl list element. */
    int length,			/* Number of bytes in string, or -1. */
    int *flagPtr)		/* Where to store information to guide
				 * Tcl_ConvertElement. */
{
    int flags, nestingLevel;
    register CONST char *p, *lastChar;

    /*
     * This function and Tcl_ConvertElement together do two things:
     *
     * 1. They produce a proper list, one that will yield back the argument
     *	  strings when evaluated or when disassembled with Tcl_SplitList. This
     *	  is the most important thing.
     *
     * 2. They try to produce legible output, which means minimizing the use
     *	  of backslashes (using braces instead). However, there are some
     *	  situations where backslashes must be used (e.g. an element like
     *	  "{abc": the leading brace will have to be backslashed. For each
     *	  element, one of three things must be done:
     *
     * 	  (a) Use the element as-is (it doesn't contain any special
     *	      characters). This is the most desirable option.
     *
     *	  (b) Enclose the element in braces, but leave the contents alone.
     *	      This happens if the element contains embedded space, or if it
     *	      contains characters with special interpretation ($, [, ;, or \),
     *	      or if it starts with a brace or double-quote, or if there are no
     *	      characters in the element.
     *
     *	  (c) Don't enclose the element in braces, but add backslashes to
     *	      prevent special interpretation of special characters. This is a
     *	      last resort used when the argument would normally fall under
     *	      case (b) but contains unmatched braces. It also occurs if the
     *	      last character of the argument is a backslash or if the element
     *	      contains a backslash followed by newline.
     *
     * The function figures out how many bytes will be needed to store the
     * result (actually, it overestimates). It also collects information about
     * the element in the form of a flags word.
     *
     * Note: list elements produced by this function and
     * Tcl_ConvertCountedElement must have the property that they can be
     * enclosing in curly braces to make sub-lists. This means, for example,
     * that we must not leave unmatched curly braces in the resulting list
     * element. This property is necessary in order for functions like
     * Tcl_DStringStartSublist to work.
     */

    nestingLevel = 0;
    flags = 0;
    if (string == NULL) {
	string = "";
    }
    if (length == -1) {
	length = strlen(string);
    }
    lastChar = string + length;
    p = string;
    if ((p == lastChar) || (*p == '{') || (*p == '"')) {
	flags |= USE_BRACES;
    }
    for (; p < lastChar; p++) {
	switch (*p) {
	case '{':
	    nestingLevel++;
	    break;
	case '}':
	    nestingLevel--;
	    if (nestingLevel < 0) {
		flags |= TCL_DONT_USE_BRACES|BRACES_UNMATCHED;
	    }
	    break;
	case '[':
	case '$':
	case ';':
	case ' ':
	case '\f':
	case '\n':
	case '\r':
	case '\t':
	case '\v':
	    flags |= USE_BRACES;
	    break;
	case '\\':
	    if ((p+1 == lastChar) || (p[1] == '\n')) {
		flags = TCL_DONT_USE_BRACES | BRACES_UNMATCHED;
	    } else {
		int size;

		Tcl_UtfBackslash(p, &size, NULL);
		p += size-1;
		flags |= USE_BRACES;
	    }
	    break;
	}
    }
    if (nestingLevel != 0) {
	flags = TCL_DONT_USE_BRACES | BRACES_UNMATCHED;
    }
    *flagPtr = flags;

    /*
     * Allow enough space to backslash every character plus leave two spaces
     * for braces.
     */

    return 2*(p-string) + 2;
}

/*
 *----------------------------------------------------------------------
 *
 * Tcl_ConvertElement --
 *
 *	This is a companion function to Tcl_ScanElement. Given the information
 *	produced by Tcl_ScanElement, this function converts a string to a list
 *	element equal to that string.
 *
 * Results:
 *	Information is copied to *dst in the form of a list element identical
 *	to src (i.e. if Tcl_SplitList is applied to dst it will produce a
 *	string identical to src). The return value is a count of the number of
 *	characters copied (not including the terminating NULL character).
 *
 * Side effects:
 *	None.
 *
 *----------------------------------------------------------------------
 */

int
Tcl_ConvertElement(
    register CONST char *src,	/* Source information for list element. */
    register char *dst,		/* Place to put list-ified element. */
    register int flags)		/* Flags produced by Tcl_ScanElement. */
{
    return Tcl_ConvertCountedElement(src, -1, dst, flags);
}

/*
 *----------------------------------------------------------------------
 *
 * Tcl_ConvertCountedElement --
 *
 *	This is a companion function to Tcl_ScanCountedElement. Given the
 *	information produced by Tcl_ScanCountedElement, this function converts
 *	a string to a list element equal to that string.
 *
 * Results:
 *	Information is copied to *dst in the form of a list element identical
 *	to src (i.e. if Tcl_SplitList is applied to dst it will produce a
 *	string identical to src). The return value is a count of the number of
 *	characters copied (not including the terminating NULL character).
 *
 * Side effects:
 *	None.
 *
 *----------------------------------------------------------------------
 */

int
Tcl_ConvertCountedElement(
    register CONST char *src,	/* Source information for list element. */
    int length,			/* Number of bytes in src, or -1. */
    char *dst,			/* Place to put list-ified element. */
    int flags)			/* Flags produced by Tcl_ScanElement. */
{
    register char *p = dst;
    register CONST char *lastChar;

    /*
     * See the comment block at the beginning of the Tcl_ScanElement code for
     * details of how this works.
     */

    if (src && length == -1) {
	length = strlen(src);
    }
    if ((src == NULL) || (length == 0)) {
	p[0] = '{';
	p[1] = '}';
	p[2] = 0;
	return 2;
    }
    lastChar = src + length;
    if ((*src == '#') && !(flags & TCL_DONT_QUOTE_HASH)) {
	flags |= USE_BRACES;
    }
    if ((flags & USE_BRACES) && !(flags & TCL_DONT_USE_BRACES)) {
	*p = '{';
	p++;
	for (; src != lastChar; src++, p++) {
	    *p = *src;
	}
	*p = '}';
	p++;
    } else {
	if (*src == '{') {
	    /*
	     * Can't have a leading brace unless the whole element is enclosed
	     * in braces. Add a backslash before the brace. Furthermore, this
	     * may destroy the balance between open and close braces, so set
	     * BRACES_UNMATCHED.
	     */

	    p[0] = '\\';
	    p[1] = '{';
	    p += 2;
	    src++;
	    flags |= BRACES_UNMATCHED;
	} else if ((*src == '#') && !(flags & TCL_DONT_QUOTE_HASH)) {
	    /*
	     * Leading '#' could be seen by [eval] as the start of a comment,
	     * if on the first element of a list, so quote it.
	     */

	    p[0] = '\\';
	    p[1] = '#';
	    p += 2;
	    src++;
	}
	for (; src != lastChar; src++) {
	    switch (*src) {
	    case ']':
	    case '[':
	    case '$':
	    case ';':
	    case ' ':
	    case '\\':
	    case '"':
		*p = '\\';
		p++;
		break;
	    case '{':
	    case '}':
		/*
		 * It may not seem necessary to backslash braces, but it is.
		 * The reason for this is that the resulting list element may
		 * actually be an element of a sub-list enclosed in braces
		 * (e.g. if Tcl_DStringStartSublist has been invoked), so
		 * there may be a brace mismatch if the braces aren't
		 * backslashed.
		 */

		if (flags & BRACES_UNMATCHED) {
		    *p = '\\';
		    p++;
		}
		break;
	    case '\f':
		*p = '\\';
		p++;
		*p = 'f';
		p++;
		continue;
	    case '\n':
		*p = '\\';
		p++;
		*p = 'n';
		p++;
		continue;
	    case '\r':
		*p = '\\';
		p++;
		*p = 'r';
		p++;
		continue;
	    case '\t':
		*p = '\\';
		p++;
		*p = 't';
		p++;
		continue;
	    case '\v':
		*p = '\\';
		p++;
		*p = 'v';
		p++;
		continue;
	    }
	    *p = *src;
	    p++;
	}
    }
    *p = '\0';
    return p-dst;
}

/*
 *----------------------------------------------------------------------
 *
 * Tcl_Merge --
 *
 *	Given a collection of strings, merge them together into a single
 *	string that has proper Tcl list structured (i.e. Tcl_SplitList may be
 *	used to retrieve strings equal to the original elements, and Tcl_Eval
 *	will parse the string back into its original elements).
 *
 * Results:
 *	The return value is the address of a dynamically-allocated string
 *	containing the merged list.
 *
 * Side effects:
 *	None.
 *
 *----------------------------------------------------------------------
 */

char *
Tcl_Merge(
    int argc,			/* How many strings to merge. */
    CONST char * CONST *argv)	/* Array of string values. */
{
#   define LOCAL_SIZE 20
    int localFlags[LOCAL_SIZE], *flagPtr;
    int numChars;
    char *result;
    char *dst;
    int i;

    /*
     * Pass 1: estimate space, gather flags.
     */

    if (argc <= LOCAL_SIZE) {
	flagPtr = localFlags;
    } else {
	flagPtr = (int *) ckalloc((unsigned) argc*sizeof(int));
    }
    numChars = 1;
    for (i = 0; i < argc; i++) {
	numChars += Tcl_ScanElement(argv[i], &flagPtr[i]) + 1;
    }

    /*
     * Pass two: copy into the result area.
     */

    result = (char *) ckalloc((unsigned) numChars);
    dst = result;
    for (i = 0; i < argc; i++) {
	numChars = Tcl_ConvertElement(argv[i], dst,
		flagPtr[i] | (i==0 ? 0 : TCL_DONT_QUOTE_HASH));
	dst += numChars;
	*dst = ' ';
	dst++;
    }
    if (dst == result) {
	*dst = 0;
    } else {
	dst[-1] = 0;
    }

    if (flagPtr != localFlags) {
	ckfree((char *) flagPtr);
    }
    return result;
}

/*
 *----------------------------------------------------------------------
 *
 * Tcl_Backslash --
 *
 *	Figure out how to handle a backslash sequence.
 *
 * Results:
 *	The return value is the character that should be substituted in place
 *	of the backslash sequence that starts at src. If readPtr isn't NULL
 *	then it is filled in with a count of the number of characters in the
 *	backslash sequence.
 *
 * Side effects:
 *	None.
 *
 *----------------------------------------------------------------------
 */

char
Tcl_Backslash(
    CONST char *src,		/* Points to the backslash character of a
				 * backslash sequence. */
    int *readPtr)		/* Fill in with number of characters read from
				 * src, unless NULL. */
{
    char buf[TCL_UTF_MAX];
    Tcl_UniChar ch;

    Tcl_UtfBackslash(src, readPtr, buf);
    TclUtfToUniChar(buf, &ch);
    return (char) ch;
}

/*
 *----------------------------------------------------------------------
 *
 * Tcl_Concat --
 *
 *	Concatenate a set of strings into a single large string.
 *
 * Results:
 *	The return value is dynamically-allocated string containing a
 *	concatenation of all the strings in argv, with spaces between the
 *	original argv elements.
 *
 * Side effects:
 *	Memory is allocated for the result; the caller is responsible for
 *	freeing the memory.
 *
 *----------------------------------------------------------------------
 */

char *
Tcl_Concat(
    int argc,			/* Number of strings to concatenate. */
    CONST char * CONST *argv)	/* Array of strings to concatenate. */
{
    int totalSize, i;
    char *p;
    char *result;

    for (totalSize = 1, i = 0; i < argc; i++) {
	totalSize += strlen(argv[i]) + 1;
    }
    result = (char *) ckalloc((unsigned) totalSize);
    if (argc == 0) {
	*result = '\0';
	return result;
    }
    for (p = result, i = 0; i < argc; i++) {
	CONST char *element;
	int length;

	/*
	 * Clip white space off the front and back of the string to generate a
	 * neater result, and ignore any empty elements.
	 */

	element = argv[i];
	while (isspace(UCHAR(*element))) { /* INTL: ISO space. */
	    element++;
	}
	for (length = strlen(element);
		(length > 0)
		&& (isspace(UCHAR(element[length-1]))) /* INTL: ISO space. */
		&& ((length < 2) || (element[length-2] != '\\'));
		length--) {
	    /* Null loop body. */
	}
	if (length == 0) {
	    continue;
	}
	memcpy(p, element, (size_t) length);
	p += length;
	*p = ' ';
	p++;
    }
    if (p != result) {
	p[-1] = 0;
    } else {
	*p = 0;
    }
    return result;
}

/*
 *----------------------------------------------------------------------
 *
 * Tcl_ConcatObj --
 *
 *	Concatenate the strings from a set of objects into a single string
 *	object with spaces between the original strings.
 *
 * Results:
 *	The return value is a new string object containing a concatenation of
 *	the strings in objv. Its ref count is zero.
 *
 * Side effects:
 *	A new object is created.
 *
 *----------------------------------------------------------------------
 */

Tcl_Obj *
Tcl_ConcatObj(
    int objc,			/* Number of objects to concatenate. */
    Tcl_Obj *CONST objv[])	/* Array of objects to concatenate. */
{
    int allocSize, finalSize, length, elemLength, i;
    char *p;
    char *element;
    char *concatStr;
    Tcl_Obj *objPtr, *resPtr;

    /*
     * Check first to see if all the items are of list type or empty. If so,
     * we will concat them together as lists, and return a list object. This
     * is only valid when the lists have no current string representation,
     * since we don't know what the original type was. An original string rep
     * may have lost some whitespace info when converted which could be
     * important.
     */

    for (i = 0;  i < objc;  i++) {
	List *listRepPtr;

	objPtr = objv[i];
	if (objPtr->typePtr != &tclListType) {
	    TclGetString(objPtr);
	    if (objPtr->length) {
		break;
	    } else {
		continue;
	    }
	}
	listRepPtr = (List *) objPtr->internalRep.twoPtrValue.ptr1;
	if (objPtr->bytes != NULL && !listRepPtr->canonicalFlag) {
	    break;
	}
    }
    if (i == objc) {
	Tcl_Obj **listv;
	int listc;

	resPtr = NULL;
	for (i = 0;  i < objc;  i++) {
	    /*
	     * Tcl_ListObjAppendList could be used here, but this saves us a
	     * bit of type checking (since we've already done it). Use of
	     * INT_MAX tells us to always put the new stuff on the end. It
	     * will be set right in Tcl_ListObjReplace.
	     * Note that all objs at this point are either lists or have an
	     * empty string rep.
	     */

	    objPtr = objv[i];
	    if (objPtr->bytes && !objPtr->length) {
		continue;
	    }
	    TclListObjGetElements(NULL, objPtr, &listc, &listv);
	    if (listc) {
		if (resPtr) {
		    Tcl_ListObjReplace(NULL, resPtr, INT_MAX, 0, listc, listv);
		} else {
		    resPtr = TclListObjCopy(NULL, objPtr);
		}
	    }
	}
	if (!resPtr) {
	    resPtr = Tcl_NewObj();
	}
	return resPtr;
    }

    /*
     * Something cannot be determined to be safe, so build the concatenation
     * the slow way, using the string representations.
     */

    allocSize = 0;
    for (i = 0;  i < objc;  i++) {
	objPtr = objv[i];
	element = TclGetStringFromObj(objPtr, &length);
	if ((element != NULL) && (length > 0)) {
	    allocSize += (length + 1);
	}
    }
    if (allocSize == 0) {
	allocSize = 1;		/* enough for the NULL byte at end */
    }

    /*
     * Allocate storage for the concatenated result. Note that allocSize is
     * one more than the total number of characters, and so includes room for
     * the terminating NULL byte.
     */

    concatStr = ckalloc((unsigned) allocSize);

    /*
     * Now concatenate the elements. Clip white space off the front and back
     * to generate a neater result, and ignore any empty elements. Also put a
     * null byte at the end.
     */

    finalSize = 0;
    if (objc == 0) {
	*concatStr = '\0';
    } else {
	p = concatStr;
	for (i = 0;  i < objc;  i++) {
	    objPtr = objv[i];
	    element = TclGetStringFromObj(objPtr, &elemLength);
	    while ((elemLength > 0) && (UCHAR(*element) < 127)
		    && isspace(UCHAR(*element))) { /* INTL: ISO C space. */
		element++;
		elemLength--;
	    }

	    /*
	     * Trim trailing white space. But, be careful not to trim a space
	     * character if it is preceded by a backslash: in this case it
	     * could be significant.
	     */

	    while ((elemLength > 0) && (UCHAR(element[elemLength-1]) < 127)
		    && isspace(UCHAR(element[elemLength-1]))
						/* INTL: ISO C space. */
		    && ((elemLength < 2) || (element[elemLength-2] != '\\'))) {
		elemLength--;
	    }
	    if (elemLength == 0) {
		continue;	/* nothing left of this element */
	    }
	    memcpy(p, element, (size_t) elemLength);
	    p += elemLength;
	    *p = ' ';
	    p++;
	    finalSize += (elemLength + 1);
	}
	if (p != concatStr) {
	    p[-1] = 0;
	    finalSize -= 1;	/* we overwrote the final ' ' */
	} else {
	    *p = 0;
	}
    }

    TclNewObj(objPtr);
    objPtr->bytes = concatStr;
    objPtr->length = finalSize;
    return objPtr;
}

/*
 *----------------------------------------------------------------------
 *
 * Tcl_StringMatch --
 *
 *	See if a particular string matches a particular pattern.
 *
 * Results:
 *	The return value is 1 if string matches pattern, and 0 otherwise. The
 *	matching operation permits the following special characters in the
 *	pattern: *?\[] (see the manual entry for details on what these mean).
 *
 * Side effects:
 *	None.
 *
 *----------------------------------------------------------------------
 */

int
Tcl_StringMatch(
    CONST char *str,		/* String. */
    CONST char *pattern)	/* Pattern, which may contain special
				 * characters. */
{
    return Tcl_StringCaseMatch(str, pattern, 0);
}

/*
 *----------------------------------------------------------------------
 *
 * Tcl_StringCaseMatch --
 *
 *	See if a particular string matches a particular pattern. Allows case
 *	insensitivity.
 *
 * Results:
 *	The return value is 1 if string matches pattern, and 0 otherwise. The
 *	matching operation permits the following special characters in the
 *	pattern: *?\[] (see the manual entry for details on what these mean).
 *
 * Side effects:
 *	None.
 *
 *----------------------------------------------------------------------
 */

int
Tcl_StringCaseMatch(
    CONST char *str,		/* String. */
    CONST char *pattern,	/* Pattern, which may contain special
				 * characters. */
    int nocase)			/* 0 for case sensitive, 1 for insensitive */
{
    int p, charLen;
    CONST char *pstart = pattern;
    Tcl_UniChar ch1, ch2;

    while (1) {
	p = *pattern;

	/*
	 * See if we're at the end of both the pattern and the string. If so,
	 * we succeeded. If we're at the end of the pattern but not at the end
	 * of the string, we failed.
	 */

	if (p == '\0') {
	    return (*str == '\0');
	}
	if ((*str == '\0') && (p != '*')) {
	    return 0;
	}

	/*
	 * Check for a "*" as the next pattern character. It matches any
	 * substring. We handle this by calling ourselves recursively for each
	 * postfix of string, until either we match or we reach the end of the
	 * string.
	 */

	if (p == '*') {
	    /*
	     * Skip all successive *'s in the pattern
	     */

	    while (*(++pattern) == '*') {}
	    p = *pattern;
	    if (p == '\0') {
		return 1;
	    }

	    /*
	     * This is a special case optimization for single-byte utf.
	     */

	    if (UCHAR(*pattern) < 0x80) {
		ch2 = (Tcl_UniChar)
			(nocase ? tolower(UCHAR(*pattern)) : UCHAR(*pattern));
	    } else {
		Tcl_UtfToUniChar(pattern, &ch2);
		if (nocase) {
		    ch2 = Tcl_UniCharToLower(ch2);
		}
	    }

	    while (1) {
		/*
		 * Optimization for matching - cruise through the string
		 * quickly if the next char in the pattern isn't a special
		 * character
		 */

		if ((p != '[') && (p != '?') && (p != '\\')) {
		    if (nocase) {
			while (*str) {
			    charLen = TclUtfToUniChar(str, &ch1);
			    if (ch2==ch1 || ch2==Tcl_UniCharToLower(ch1)) {
				break;
			    }
			    str += charLen;
			}
		    } else {
			/*
			 * There's no point in trying to make this code
			 * shorter, as the number of bytes you want to compare
			 * each time is non-constant.
			 */

			while (*str) {
			    charLen = TclUtfToUniChar(str, &ch1);
			    if (ch2 == ch1) {
				break;
			    }
			    str += charLen;
			}
		    }
		}
		if (Tcl_StringCaseMatch(str, pattern, nocase)) {
		    return 1;
		}
		if (*str == '\0') {
		    return 0;
		}
		str += TclUtfToUniChar(str, &ch1);
	    }
	}

	/*
	 * Check for a "?" as the next pattern character. It matches any
	 * single character.
	 */

	if (p == '?') {
	    pattern++;
	    str += TclUtfToUniChar(str, &ch1);
	    continue;
	}

	/*
	 * Check for a "[" as the next pattern character. It is followed by a
	 * list of characters that are acceptable, or by a range (two
	 * characters separated by "-").
	 */

	if (p == '[') {
	    Tcl_UniChar startChar, endChar;

	    pattern++;
	    if (UCHAR(*str) < 0x80) {
		ch1 = (Tcl_UniChar)
			(nocase ? tolower(UCHAR(*str)) : UCHAR(*str));
		str++;
	    } else {
		str += Tcl_UtfToUniChar(str, &ch1);
		if (nocase) {
		    ch1 = Tcl_UniCharToLower(ch1);
		}
	    }
	    while (1) {
		if ((*pattern == ']') || (*pattern == '\0')) {
		    return 0;
		}
		if (UCHAR(*pattern) < 0x80) {
		    startChar = (Tcl_UniChar) (nocase
			    ? tolower(UCHAR(*pattern)) : UCHAR(*pattern));
		    pattern++;
		} else {
		    pattern += Tcl_UtfToUniChar(pattern, &startChar);
		    if (nocase) {
			startChar = Tcl_UniCharToLower(startChar);
		    }
		}
		if (*pattern == '-') {
		    pattern++;
		    if (*pattern == '\0') {
			return 0;
		    }
		    if (UCHAR(*pattern) < 0x80) {
			endChar = (Tcl_UniChar) (nocase
				? tolower(UCHAR(*pattern)) : UCHAR(*pattern));
			pattern++;
		    } else {
			pattern += Tcl_UtfToUniChar(pattern, &endChar);
			if (nocase) {
			    endChar = Tcl_UniCharToLower(endChar);
			}
		    }
		    if (((startChar <= ch1) && (ch1 <= endChar))
			    || ((endChar <= ch1) && (ch1 <= startChar))) {
			/*
			 * Matches ranges of form [a-z] or [z-a].
			 */

			break;
		    }
		} else if (startChar == ch1) {
		    break;
		}
	    }
	    while (*pattern != ']') {
		if (*pattern == '\0') {
		    pattern = Tcl_UtfPrev(pattern, pstart);
		    break;
		}
		pattern++;
	    }
	    pattern++;
	    continue;
	}

	/*
	 * If the next pattern character is '\', just strip off the '\' so we
	 * do exact matching on the character that follows.
	 */

	if (p == '\\') {
	    pattern++;
	    if (*pattern == '\0') {
		return 0;
	    }
	}

	/*
	 * There's no special character. Just make sure that the next bytes of
	 * each string match.
	 */

	str += TclUtfToUniChar(str, &ch1);
	pattern += TclUtfToUniChar(pattern, &ch2);
	if (nocase) {
	    if (Tcl_UniCharToLower(ch1) != Tcl_UniCharToLower(ch2)) {
		return 0;
	    }
	} else if (ch1 != ch2) {
	    return 0;
	}
    }
}

/*
 *----------------------------------------------------------------------
 *
 * TclByteArrayMatch --
 *
 *	See if a particular string matches a particular pattern.  Does not
 *	allow for case insensitivity.
 *	Parallels tclUtf.c:TclUniCharMatch, adjusted for char* and sans nocase.
 *
 * Results:
 *	The return value is 1 if string matches pattern, and 0 otherwise. The
 *	matching operation permits the following special characters in the
 *	pattern: *?\[] (see the manual entry for details on what these mean).
 *
 * Side effects:
 *	None.
 *
 *----------------------------------------------------------------------
 */

int
TclByteArrayMatch(
    const unsigned char *string,	/* String. */
    int strLen,				/* Length of String */
    const unsigned char *pattern,	/* Pattern, which may contain special
					 * characters. */
    int ptnLen,				/* Length of Pattern */
    int flags)
{
    const unsigned char *stringEnd, *patternEnd;
    unsigned char p;

    stringEnd = string + strLen;
    patternEnd = pattern + ptnLen;

    while (1) {
	/*
	 * See if we're at the end of both the pattern and the string. If so,
	 * we succeeded. If we're at the end of the pattern but not at the end
	 * of the string, we failed.
	 */

	if (pattern == patternEnd) {
	    return (string == stringEnd);
	}
	p = *pattern;
	if ((string == stringEnd) && (p != '*')) {
	    return 0;
	}

	/*
	 * Check for a "*" as the next pattern character. It matches any
	 * substring. We handle this by skipping all the characters up to the
	 * next matching one in the pattern, and then calling ourselves
	 * recursively for each postfix of string, until either we match or we
	 * reach the end of the string.
	 */

	if (p == '*') {
	    /*
	     * Skip all successive *'s in the pattern.
	     */

	    while ((++pattern < patternEnd) && (*pattern == '*')) {
		/* empty body */
	    }
	    if (pattern == patternEnd) {
		return 1;
	    }
	    p = *pattern;
	    while (1) {
		/*
		 * Optimization for matching - cruise through the string
		 * quickly if the next char in the pattern isn't a special
		 * character.
		 */

		if ((p != '[') && (p != '?') && (p != '\\')) {
		    while ((string < stringEnd) && (p != *string)) {
			string++;
		    }
		}
		if (TclByteArrayMatch(string, stringEnd - string,
				pattern, patternEnd - pattern, 0)) {
		    return 1;
		}
		if (string == stringEnd) {
		    return 0;
		}
		string++;
	    }
	}

	/*
	 * Check for a "?" as the next pattern character. It matches any
	 * single character.
	 */

	if (p == '?') {
	    pattern++;
	    string++;
	    continue;
	}

	/*
	 * Check for a "[" as the next pattern character. It is followed by a
	 * list of characters that are acceptable, or by a range (two
	 * characters separated by "-").
	 */

	if (p == '[') {
	    unsigned char ch1, startChar, endChar;

	    pattern++;
	    ch1 = *string;
	    string++;
	    while (1) {
		if ((*pattern == ']') || (pattern == patternEnd)) {
		    return 0;
		}
		startChar = *pattern;
		pattern++;
		if (*pattern == '-') {
		    pattern++;
		    if (pattern == patternEnd) {
			return 0;
		    }
		    endChar = *pattern;
		    pattern++;
		    if (((startChar <= ch1) && (ch1 <= endChar))
			    || ((endChar <= ch1) && (ch1 <= startChar))) {
			/*
			 * Matches ranges of form [a-z] or [z-a].
			 */
			break;
		    }
		} else if (startChar == ch1) {
		    break;
		}
	    }
	    while (*pattern != ']') {
		if (pattern == patternEnd) {
		    pattern--;
		    break;
		}
		pattern++;
	    }
	    pattern++;
	    continue;
	}

	/*
	 * If the next pattern character is '\', just strip off the '\' so we
	 * do exact matching on the character that follows.
	 */

	if (p == '\\') {
	    if (++pattern == patternEnd) {
		return 0;
	    }
	}

	/*
	 * There's no special character. Just make sure that the next bytes of
	 * each string match.
	 */

	if (*string != *pattern) {
	    return 0;
	}
	string++;
	pattern++;
    }
}

/*
 *----------------------------------------------------------------------
 *
 * TclStringMatchObj --
 *
 *	See if a particular string matches a particular pattern.
 *	Allows case insensitivity.  This is the generic multi-type handler
 *	for the various matching algorithms.
 *
 * Results:
 *	The return value is 1 if string matches pattern, and 0 otherwise. The
 *	matching operation permits the following special characters in the
 *	pattern: *?\[] (see the manual entry for details on what these mean).
 *
 * Side effects:
 *	None.
 *
 *----------------------------------------------------------------------
 */

int
TclStringMatchObj(
    Tcl_Obj *strObj,	/* string object. */
    Tcl_Obj *ptnObj,	/* pattern object. */
    int flags)		/* Only TCL_MATCH_NOCASE should be passed or 0. */
{
    int match, length, plen;

    /*
     * Promote based on the type of incoming object.
     * XXX: Currently doesn't take advantage of exact-ness that
     * XXX: TclReToGlob tells us about
    trivial = nocase ? 0 : TclMatchIsTrivial(TclGetString(ptnObj));
     */

    if ((strObj->typePtr == &tclStringType)) {
	Tcl_UniChar *udata, *uptn;

	udata = Tcl_GetUnicodeFromObj(strObj, &length);
	uptn  = Tcl_GetUnicodeFromObj(ptnObj, &plen);
	match = TclUniCharMatch(udata, length, uptn, plen, flags);
    } else if ((strObj->typePtr == &tclByteArrayType) && !flags) {
	unsigned char *data, *ptn;

	data = Tcl_GetByteArrayFromObj(strObj, &length);
	ptn  = Tcl_GetByteArrayFromObj(ptnObj, &plen);
	match = TclByteArrayMatch(data, length, ptn, plen, 0);
    } else {
	match = Tcl_StringCaseMatch(TclGetString(strObj),
		TclGetString(ptnObj), flags);
    }
    return match;
}

/*
 *----------------------------------------------------------------------
 *
 * Tcl_DStringInit --
 *
 *	Initializes a dynamic string, discarding any previous contents of the
 *	string (Tcl_DStringFree should have been called already if the dynamic
 *	string was previously in use).
 *
 * Results:
 *	None.
 *
 * Side effects:
 *	The dynamic string is initialized to be empty.
 *
 *----------------------------------------------------------------------
 */

void
Tcl_DStringInit(
    Tcl_DString *dsPtr)		/* Pointer to structure for dynamic string. */
{
    dsPtr->string = dsPtr->staticSpace;
    dsPtr->length = 0;
    dsPtr->spaceAvl = TCL_DSTRING_STATIC_SIZE;
    dsPtr->staticSpace[0] = '\0';
}

/*
 *----------------------------------------------------------------------
 *
 * Tcl_DStringAppend --
 *
 *	Append more bytes to the current value of a dynamic string.
 *
 * Results:
 *	The return value is a pointer to the dynamic string's new value.
 *
 * Side effects:
 *	Length bytes from "bytes" (or all of "bytes" if length is less than
 *	zero) are added to the current value of the string. Memory gets
 *	reallocated if needed to accomodate the string's new size.
 *
 *----------------------------------------------------------------------
 */

char *
Tcl_DStringAppend(
    Tcl_DString *dsPtr,		/* Structure describing dynamic string. */
    CONST char *bytes,		/* String to append. If length is -1 then this
				 * must be null-terminated. */
    int length)			/* Number of bytes from "bytes" to append. If
				 * < 0, then append all of bytes, up to null
				 * at end. */
{
    int newSize;
    char *dst;
    CONST char *end;

    if (length < 0) {
	length = strlen(bytes);
    }
    newSize = length + dsPtr->length;

    /*
     * Allocate a larger buffer for the string if the current one isn't large
     * enough. Allocate extra space in the new buffer so that there will be
     * room to grow before we have to allocate again.
     */

    if (newSize >= dsPtr->spaceAvl) {
	dsPtr->spaceAvl = newSize * 2;
	if (dsPtr->string == dsPtr->staticSpace) {
	    char *newString = ckalloc((unsigned) dsPtr->spaceAvl);

	    memcpy(newString, dsPtr->string, (size_t) dsPtr->length);
	    dsPtr->string = newString;
	} else {
	    dsPtr->string = ckrealloc((void *) dsPtr->string,
		    (size_t) dsPtr->spaceAvl);
	}
    }

    /*
     * Copy the new string into the buffer at the end of the old one.
     */

    for (dst = dsPtr->string + dsPtr->length, end = bytes+length;
	    bytes < end; bytes++, dst++) {
	*dst = *bytes;
    }
    *dst = '\0';
    dsPtr->length += length;
    return dsPtr->string;
}

/*
 *----------------------------------------------------------------------
 *
 * Tcl_DStringAppendElement --
 *
 *	Append a list element to the current value of a dynamic string.
 *
 * Results:
 *	The return value is a pointer to the dynamic string's new value.
 *
 * Side effects:
 *	String is reformatted as a list element and added to the current value
 *	of the string. Memory gets reallocated if needed to accomodate the
 *	string's new size.
 *
 *----------------------------------------------------------------------
 */

char *
Tcl_DStringAppendElement(
    Tcl_DString *dsPtr,		/* Structure describing dynamic string. */
    CONST char *element)	/* String to append. Must be
				 * null-terminated. */
{
    int newSize, flags, strSize;
    char *dst;

    strSize = ((element== NULL) ? 0 : strlen(element));
    newSize = Tcl_ScanCountedElement(element, strSize, &flags)
	+ dsPtr->length + 1;

    /*
     * Allocate a larger buffer for the string if the current one isn't large
     * enough. Allocate extra space in the new buffer so that there will be
     * room to grow before we have to allocate again. SPECIAL NOTE: must use
     * memcpy, not strcpy, to copy the string to a larger buffer, since there
     * may be embedded NULLs in the string in some cases.
     */

    if (newSize >= dsPtr->spaceAvl) {
	dsPtr->spaceAvl = newSize * 2;
	if (dsPtr->string == dsPtr->staticSpace) {
	    char *newString = ckalloc((unsigned) dsPtr->spaceAvl);

	    memcpy(newString, dsPtr->string, (size_t) dsPtr->length);
	    dsPtr->string = newString;
	} else {
	    dsPtr->string = (char *) ckrealloc((void *) dsPtr->string,
		    (size_t) dsPtr->spaceAvl);
	}
    }

    /*
     * Convert the new string to a list element and copy it into the buffer at
     * the end, with a space, if needed.
     */

    dst = dsPtr->string + dsPtr->length;
    if (TclNeedSpace(dsPtr->string, dst)) {
	*dst = ' ';
	dst++;
	dsPtr->length++;

	/*
	 * If we need a space to separate this element from preceding stuff,
	 * then this element will not lead a list, and need not have it's
	 * leading '#' quoted.
	 */

	flags |= TCL_DONT_QUOTE_HASH;
    }
    dsPtr->length += Tcl_ConvertCountedElement(element, strSize, dst, flags);
    return dsPtr->string;
}

/*
 *----------------------------------------------------------------------
 *
 * Tcl_DStringSetLength --
 *
 *	Change the length of a dynamic string. This can cause the string to
 *	either grow or shrink, depending on the value of length.
 *
 * Results:
 *	None.
 *
 * Side effects:
 *	The length of dsPtr is changed to length and a null byte is stored at
 *	that position in the string. If length is larger than the space
 *	allocated for dsPtr, then a panic occurs.
 *
 *----------------------------------------------------------------------
 */

void
Tcl_DStringSetLength(
    Tcl_DString *dsPtr,		/* Structure describing dynamic string. */
    int length)			/* New length for dynamic string. */
{
    int newsize;

    if (length < 0) {
	length = 0;
    }
    if (length >= dsPtr->spaceAvl) {
	/*
	 * There are two interesting cases here. In the first case, the user
	 * may be trying to allocate a large buffer of a specific size. It
	 * would be wasteful to overallocate that buffer, so we just allocate
	 * enough for the requested size plus the trailing null byte. In the
	 * second case, we are growing the buffer incrementally, so we need
	 * behavior similar to Tcl_DStringAppend. The requested length will
	 * usually be a small delta above the current spaceAvl, so we'll end
	 * up doubling the old size. This won't grow the buffer quite as
	 * quickly, but it should be close enough.
	 */

	newsize = dsPtr->spaceAvl * 2;
	if (length < newsize) {
	    dsPtr->spaceAvl = newsize;
	} else {
	    dsPtr->spaceAvl = length + 1;
	}
	if (dsPtr->string == dsPtr->staticSpace) {
	    char *newString = ckalloc((unsigned) dsPtr->spaceAvl);

	    memcpy(newString, dsPtr->string, (size_t) dsPtr->length);
	    dsPtr->string = newString;
	} else {
	    dsPtr->string = (char *) ckrealloc((void *) dsPtr->string,
		    (size_t) dsPtr->spaceAvl);
	}
    }
    dsPtr->length = length;
    dsPtr->string[length] = 0;
}

/*
 *----------------------------------------------------------------------
 *
 * Tcl_DStringFree --
 *
 *	Frees up any memory allocated for the dynamic string and reinitializes
 *	the string to an empty state.
 *
 * Results:
 *	None.
 *
 * Side effects:
 *	The previous contents of the dynamic string are lost, and the new
 *	value is an empty string.
 *
 *----------------------------------------------------------------------
 */

void
Tcl_DStringFree(
    Tcl_DString *dsPtr)		/* Structure describing dynamic string. */
{
    if (dsPtr->string != dsPtr->staticSpace) {
	ckfree(dsPtr->string);
    }
    dsPtr->string = dsPtr->staticSpace;
    dsPtr->length = 0;
    dsPtr->spaceAvl = TCL_DSTRING_STATIC_SIZE;
    dsPtr->staticSpace[0] = '\0';
}

/*
 *----------------------------------------------------------------------
 *
 * Tcl_DStringResult --
 *
 *	This function moves the value of a dynamic string into an interpreter
 *	as its string result. Afterwards, the dynamic string is reset to an
 *	empty string.
 *
 * Results:
 *	None.
 *
 * Side effects:
 *	The string is "moved" to interp's result, and any existing string
 *	result for interp is freed. dsPtr is reinitialized to an empty string.
 *
 *----------------------------------------------------------------------
 */

void
Tcl_DStringResult(
    Tcl_Interp *interp,		/* Interpreter whose result is to be reset. */
    Tcl_DString *dsPtr)		/* Dynamic string that is to become the
				 * result of interp. */
{
    Tcl_ResetResult(interp);

    if (dsPtr->string != dsPtr->staticSpace) {
	interp->result = dsPtr->string;
	interp->freeProc = TCL_DYNAMIC;
    } else if (dsPtr->length < TCL_RESULT_SIZE) {
	interp->result = ((Interp *) interp)->resultSpace;
	strcpy(interp->result, dsPtr->string);
    } else {
	Tcl_SetResult(interp, dsPtr->string, TCL_VOLATILE);
    }

    dsPtr->string = dsPtr->staticSpace;
    dsPtr->length = 0;
    dsPtr->spaceAvl = TCL_DSTRING_STATIC_SIZE;
    dsPtr->staticSpace[0] = '\0';
}

/*
 *----------------------------------------------------------------------
 *
 * Tcl_DStringGetResult --
 *
 *	This function moves an interpreter's result into a dynamic string.
 *
 * Results:
 *	None.
 *
 * Side effects:
 *	The interpreter's string result is cleared, and the previous contents
 *	of dsPtr are freed.
 *
 *	If the string result is empty, the object result is moved to the
 *	string result, then the object result is reset.
 *
 *----------------------------------------------------------------------
 */

void
Tcl_DStringGetResult(
    Tcl_Interp *interp,		/* Interpreter whose result is to be reset. */
    Tcl_DString *dsPtr)		/* Dynamic string that is to become the result
				 * of interp. */
{
    Interp *iPtr = (Interp *) interp;

    if (dsPtr->string != dsPtr->staticSpace) {
	ckfree(dsPtr->string);
    }

    /*
     * If the string result is empty, move the object result to the string
     * result, then reset the object result.
     */

    (void) Tcl_GetStringResult(interp);

    dsPtr->length = strlen(iPtr->result);
    if (iPtr->freeProc != NULL) {
	if (iPtr->freeProc == TCL_DYNAMIC) {
	    dsPtr->string = iPtr->result;
	    dsPtr->spaceAvl = dsPtr->length+1;
	} else {
	    dsPtr->string = (char *) ckalloc((unsigned) (dsPtr->length+1));
	    memcpy(dsPtr->string, iPtr->result, (unsigned) dsPtr->length+1);
	    (*iPtr->freeProc)(iPtr->result);
	}
	dsPtr->spaceAvl = dsPtr->length+1;
	iPtr->freeProc = NULL;
    } else {
	if (dsPtr->length < TCL_DSTRING_STATIC_SIZE) {
	    dsPtr->string = dsPtr->staticSpace;
	    dsPtr->spaceAvl = TCL_DSTRING_STATIC_SIZE;
	} else {
	    dsPtr->string = (char *) ckalloc((unsigned) (dsPtr->length + 1));
	    dsPtr->spaceAvl = dsPtr->length + 1;
	}
	memcpy(dsPtr->string, iPtr->result, (unsigned) dsPtr->length+1);
    }

    iPtr->result = iPtr->resultSpace;
    iPtr->resultSpace[0] = 0;
}

/*
 *----------------------------------------------------------------------
 *
 * Tcl_DStringStartSublist --
 *
 *	This function adds the necessary information to a dynamic string
 *	(e.g. " {") to start a sublist. Future element appends will be in the
 *	sublist rather than the main list.
 *
 * Results:
 *	None.
 *
 * Side effects:
 *	Characters get added to the dynamic string.
 *
 *----------------------------------------------------------------------
 */

void
Tcl_DStringStartSublist(
    Tcl_DString *dsPtr)		/* Dynamic string. */
{
    if (TclNeedSpace(dsPtr->string, dsPtr->string + dsPtr->length)) {
	Tcl_DStringAppend(dsPtr, " {", -1);
    } else {
	Tcl_DStringAppend(dsPtr, "{", -1);
    }
}

/*
 *----------------------------------------------------------------------
 *
 * Tcl_DStringEndSublist --
 *
 *	This function adds the necessary characters to a dynamic string to end
 *	a sublist (e.g. "}"). Future element appends will be in the enclosing
 *	(sub)list rather than the current sublist.
 *
 * Results:
 *	None.
 *
 * Side effects:
 *	None.
 *
 *----------------------------------------------------------------------
 */

void
Tcl_DStringEndSublist(
    Tcl_DString *dsPtr)		/* Dynamic string. */
{
    Tcl_DStringAppend(dsPtr, "}", -1);
}

/*
 *----------------------------------------------------------------------
 *
 * Tcl_PrintDouble --
 *
 *	Given a floating-point value, this function converts it to an ASCII
 *	string using.
 *
 * Results:
 *	The ASCII equivalent of "value" is written at "dst". It is written
 *	using the current precision, and it is guaranteed to contain a decimal
 *	point or exponent, so that it looks like a floating-point value and
 *	not an integer.
 *
 * Side effects:
 *	None.
 *
 *----------------------------------------------------------------------
 */

void
Tcl_PrintDouble(
    Tcl_Interp *interp,		/* Interpreter whose tcl_precision variable
				 * used to be used to control printing. It's
				 * ignored now. */
    double value,		/* Value to print as string. */
    char *dst)			/* Where to store converted value; must have
				 * at least TCL_DOUBLE_SPACE characters. */
{
    char *p, c;
    int exponent;
    int signum;
    char* digits;
    char* end;

    int *precisionPtr = Tcl_GetThreadData(&precisionKey, (int)sizeof(int));

    /*
	 * Handle NaN.
	 */

	if (TclIsNaN(value)) {
	    TclFormatNaN(value, dst);
	    return;
	}

	/*
	 * Handle infinities.
	 */

	if (TclIsInfinite(value)) {
	/*
	 * Remember to copy the terminating NUL too.
	 */
	
	    if (value < 0) {
	    memcpy(dst, "-Inf", 5);
	    } else {
	    memcpy(dst, "Inf", 4);
	    }
	    return;
	}

	/*
	 * Ordinary (normal and denormal) values.
	 */

    if (*precisionPtr == 0) {
	digits = TclDoubleDigits(value, -1, TCL_DD_SHORTEST,
				 &exponent, &signum, &end);
    } else {
	/*
	 * There are at least two possible interpretations for tcl_precision.
	 *
	 * The first is, "choose the decimal representation having
	 * $tcl_precision digits of significance that is nearest to the
	 * given number, breaking ties by rounding to even, and then
	 * trimming trailing zeros." This gives the greatest possible
	 * precision in the decimal string, but offers the anomaly that
	 * [expr 0.1] will be "0.10000000000000001".
	 *
	 * The second is "choose the decimal representation having at
	 * most $tcl_precision digits of significance that is nearest
	 * to the given number. If no such representation converts
	 * exactly to the given number, choose the one that is closest,
	 * breaking ties by rounding to even. If more than one such
	 * representation converts exactly to the given number, choose
	 * the shortest, breaking ties in favour of the nearest, breaking
	 * remaining ties in favour of the one ending in an even digit."
	 *
	 * Tcl 8.4 implements the first of these, which gives rise to
	 * anomalies in formatting:
	 *
	 * % expr 0.1
	 * 0.10000000000000001
	 * % expr 0.01
	 * 0.01
	 * % expr 1e-7
	 * 9.9999999999999995e-08
	 *
	 * For human readability, it appears better to choose the second rule,
	 * and let [expr 0.1] return 0.1. But for 8.4 compatibility, we
	 * prefer the first (the recommended zero value for tcl_precision
	 * avoids the problem entirely).
	 *
	 * Uncomment TCL_DD_SHORTEN_FLAG in the next call to prefer the
	 * method that allows floating point values to be shortened if
	 * it can be done without loss of precision.
	 */

	digits = TclDoubleDigits(value, *precisionPtr,
				 TCL_DD_E_FORMAT /* | TCL_DD_SHORTEN_FLAG */, 
				 &exponent, &signum, &end);
    }
	if (signum) {
	    *dst++ = '-';
	}
    p = digits;
    if (exponent < -4 || exponent > 16) {
	/*
	 * E format for numbers < 1e-3 or >= 1e17.
	 */
	
	*dst++ = *p++;
	c = *p;
	if (c != '\0') {
	    *dst++ = '.';
	    while (c != '\0') {
		*dst++ = c;
		c = *++p;
	    }
	}
	/* 
	 * Tcl 8.4 appears to format with at least a two-digit exponent; \
	 * preserve that behaviour when tcl_precision != 0
	 */
	if (*precisionPtr == 0) {
	    sprintf(dst, "e%+d", exponent);
	} else {
	    sprintf(dst, "e%+03d", exponent);
	}
    } else {
	/*
	 * F format for others.
	 */
	
	if (exponent < 0) {
	    *dst++ = '0';
	}
	c = *p;
	while (exponent-- >= 0) {
	    if (c != '\0') {
		*dst++ = c;
		c = *++p;
	    } else {
		*dst++ = '0';
	    }
	}
	*dst++ = '.';
	if (c == '\0') {
	    *dst++ = '0';
	} else {
	    while (++exponent < -1) {
		*dst++ = '0';
	    }
	    while (c != '\0') {
		*dst++ = c;
		c = *++p;
	    }
	}
	*dst++ = '\0';
    }
    ckfree(digits);
}

/*
 *----------------------------------------------------------------------
 *
 * TclPrecTraceProc --
 *
 *	This function is invoked whenever the variable "tcl_precision" is
 *	written.
 *
 * Results:
 *	Returns NULL if all went well, or an error message if the new value
 *	for the variable doesn't make sense.
 *
 * Side effects:
 *	If the new value doesn't make sense then this function undoes the
 *	effect of the variable modification. Otherwise it modifies the format
 *	string that's used by Tcl_PrintDouble.
 *
 *----------------------------------------------------------------------
 */

	/* ARGSUSED */
char *
TclPrecTraceProc(
    ClientData clientData,	/* Not used. */
    Tcl_Interp *interp,		/* Interpreter containing variable. */
    CONST char *name1,		/* Name of variable. */
    CONST char *name2,		/* Second part of variable name. */
    int flags)			/* Information about what happened. */
{
    Tcl_Obj* value;
    int prec;
    int *precisionPtr = Tcl_GetThreadData(&precisionKey, (int) sizeof(int));

    /*
     * If the variable is unset, then recreate the trace.
     */

    if (flags & TCL_TRACE_UNSETS) {
	if ((flags & TCL_TRACE_DESTROYED) && !Tcl_InterpDeleted(interp)) {
	    Tcl_TraceVar2(interp, name1, name2,
		    TCL_GLOBAL_ONLY|TCL_TRACE_READS|TCL_TRACE_WRITES
		    |TCL_TRACE_UNSETS, TclPrecTraceProc, clientData);
	}
	return NULL;
    }

    /*
     * When the variable is read, reset its value from our shared value. This
     * is needed in case the variable was modified in some other interpreter
     * so that this interpreter's value is out of date.
     */


    if (flags & TCL_TRACE_READS) {
	Tcl_SetVar2Ex(interp, name1, name2, Tcl_NewIntObj(*precisionPtr),
		flags & TCL_GLOBAL_ONLY);
	return NULL;
    }

    /*
     * The variable is being written. Check the new value and disallow it if
     * it isn't reasonable or if this is a safe interpreter (we don't want
     * safe interpreters messing up the precision of other interpreters).
     */

    if (Tcl_IsSafe(interp)) {
	return "can't modify precision from a safe interpreter";
    }
    value = Tcl_GetVar2Ex(interp, name1, name2, flags & TCL_GLOBAL_ONLY);
    if (value == NULL
	    || Tcl_GetIntFromObj((Tcl_Interp*) NULL, value, &prec) != TCL_OK
	    || prec < 0 || prec > TCL_MAX_PREC) {
	return "improper value for precision";
    }
    *precisionPtr = prec;
    return NULL;
}

/*
 *----------------------------------------------------------------------
 *
 * TclNeedSpace --
 *
 *	This function checks to see whether it is appropriate to add a space
 *	before appending a new list element to an existing string.
 *
 * Results:
 *	The return value is 1 if a space is appropriate, 0 otherwise.
 *
 * Side effects:
 *	None.
 *
 *----------------------------------------------------------------------
 */

int
TclNeedSpace(
    CONST char *start,		/* First character in string. */
    CONST char *end)		/* End of string (place where space will be
				 * added, if appropriate). */
{
    /*
     * A space is needed unless either:
     * (a) we're at the start of the string, or
     */

    if (end == start) {
	return 0;
    }

    /*
     * (b) we're at the start of a nested list-element, quoted with an open
     *	   curly brace; we can be nested arbitrarily deep, so long as the
     *	   first curly brace starts an element, so backtrack over open curly
     *	   braces that are trailing characters of the string; and
     */

    end = Tcl_UtfPrev(end, start);
    while (*end == '{') {
	if (end == start) {
	    return 0;
	}
	end = Tcl_UtfPrev(end, start);
    }

    /*
     * (c) the trailing character of the string is already a list-element
     *	   separator (according to TclFindElement); that is, one of these
     *	   characters:
     *		\u0009	\t	TAB
     *		\u000A	\n	NEWLINE
     *		\u000B	\v	VERTICAL TAB
     *		\u000C	\f	FORM FEED
     *		\u000D	\r	CARRIAGE RETURN
     *		\u0020		SPACE
     *	   with the condition that the penultimate character is not a
     *	   backslash.
     */

    if (*end > 0x20) {
	/*
	 * Performance tweak. All ASCII spaces are <= 0x20. So get a quick
	 * answer for most characters before comparing against all spaces in
	 * the switch below.
	 *
	 * NOTE: Remove this if other Unicode spaces ever get accepted as
	 * list-element separators.
	 */
	return 1;
    }
    switch (*end) {
    case ' ':
    case '\t':
    case '\n':
    case '\r':
    case '\v':
    case '\f':
	if ((end == start) || (end[-1] != '\\')) {
	    return 0;
	}
    }
    return 1;
}

/*
 *----------------------------------------------------------------------
 *
 * TclFormatInt --
 *
 *	This procedure formats an integer into a sequence of decimal digit
 *	characters in a buffer. If the integer is negative, a minus sign is
 *	inserted at the start of the buffer. A null character is inserted at
 *	the end of the formatted characters. It is the caller's
 *	responsibility to ensure that enough storage is available. This
 *	procedure has the effect of sprintf(buffer, "%ld", n) but is faster
 *	as proven in benchmarks.  This is key to UpdateStringOfInt, which
 *	is a common path for a lot of code (e.g. int-indexed arrays).
 *
 * Results:
 *	An integer representing the number of characters formatted, not
 *	including the terminating \0.
 *
 * Side effects:
 *	The formatted characters are written into the storage pointer to
 *	by the "buffer" argument.
 *
 *----------------------------------------------------------------------
 */

int
TclFormatInt(buffer, n)
    char *buffer;		/* Points to the storage into which the
				 * formatted characters are written. */
    long n;			/* The integer to format. */
{
    long intVal;
    int i;
    int numFormatted, j;
    char *digits = "0123456789";

    /*
     * Check first whether "n" is zero.
     */

    if (n == 0) {
	buffer[0] = '0';
	buffer[1] = 0;
	return 1;
    }

    /*
     * Check whether "n" is the maximum negative value. This is
     * -2^(m-1) for an m-bit word, and has no positive equivalent;
     * negating it produces the same value.
     */

    if (n == -n) {
	return sprintf(buffer, "%ld", n);
    }

    /*
     * Generate the characters of the result backwards in the buffer.
     */

    intVal = (n < 0? -n : n);
    i = 0;
    buffer[0] = '\0';
    do {
	i++;
	buffer[i] = digits[intVal % 10];
	intVal = intVal/10;
    } while (intVal > 0);
    if (n < 0) {
	i++;
	buffer[i] = '-';
    }
    numFormatted = i;

    /*
     * Now reverse the characters.
     */

    for (j = 0;  j < i;  j++, i--) {
	char tmp = buffer[i];
	buffer[i] = buffer[j];
	buffer[j] = tmp;
    }
    return numFormatted;
}

/*
 *----------------------------------------------------------------------
 *
 * TclGetIntForIndex --
 *
 *	This function returns an integer corresponding to the list index held
 *	in a Tcl object. The Tcl object's value is expected to be in the
 *	format integer([+-]integer)? or the format end([+-]integer)?.
 *
 * Results:
 *	The return value is normally TCL_OK, which means that the index was
 *	successfully stored into the location referenced by "indexPtr". If the
 *	Tcl object referenced by "objPtr" has the value "end", the value
 *	stored is "endValue". If "objPtr"s values is not of one of the
 *	expected formats, TCL_ERROR is returned and, if "interp" is non-NULL,
 *	an error message is left in the interpreter's result object.
 *
 * Side effects:
 *	The object referenced by "objPtr" might be converted to an integer,
 *	wide integer, or end-based-index object.
 *
 *----------------------------------------------------------------------
 */

int
TclGetIntForIndex(
    Tcl_Interp *interp,		/* Interpreter to use for error reporting. If
				 * NULL, then no error message is left after
				 * errors. */
    Tcl_Obj *objPtr,		/* Points to an object containing either "end"
				 * or an integer. */
    int endValue,		/* The value to be stored at "indexPtr" if
				 * "objPtr" holds "end". */
    int *indexPtr)		/* Location filled in with an integer
				 * representing an index. */
{
    int length;
    char *opPtr, *bytes;

    if (TclGetIntFromObj(NULL, objPtr, indexPtr) == TCL_OK) {
	return TCL_OK;
    }

    if (SetEndOffsetFromAny(NULL, objPtr) == TCL_OK) {
	/*
	 * If the object is already an offset from the end of the list, or can
	 * be converted to one, use it.
	 */

	*indexPtr = endValue + objPtr->internalRep.longValue;
	return TCL_OK;
    }

    bytes = TclGetStringFromObj(objPtr, &length);

    /*
     * Leading whitespace is acceptable in an index.
     */

    while (length && isspace(UCHAR(*bytes))) {		/* INTL: ISO space. */
	bytes++;
	length--;
    }

    if (TclParseNumber(NULL, NULL, NULL, bytes, length, (const char **)&opPtr,
	    TCL_PARSE_INTEGER_ONLY | TCL_PARSE_NO_WHITESPACE) == TCL_OK) {
	int code, first, second;
	char savedOp = *opPtr;

	if ((savedOp != '+') && (savedOp != '-')) {
	    goto parseError;
	}
	if (isspace(UCHAR(opPtr[1]))) {
	    goto parseError;
	}
	*opPtr = '\0';
	code = Tcl_GetInt(interp, bytes, &first);
	*opPtr = savedOp;
	if (code == TCL_ERROR) {
	    goto parseError;
	}
	if (TCL_ERROR == Tcl_GetInt(interp, opPtr+1, &second)) {
	    goto parseError;
	}
	if (savedOp == '+') {
	    *indexPtr = first + second;
	} else {
	    *indexPtr = first - second;
	}
	return TCL_OK;
    }

    /*
     * Report a parse error.
     */

  parseError:
    if (interp != NULL) {
	char *bytes = Tcl_GetString(objPtr);

	/*
	 * The result might not be empty; this resets it which should be both
	 * a cheap operation, and of little problem because this is an
	 * error-generation path anyway.
	 */

	Tcl_ResetResult(interp);
	Tcl_AppendResult(interp, "bad index \"", bytes,
		"\": must be integer?[+-]integer? or end?[+-]integer?", NULL);
	if (!strncmp(bytes, "end-", 4)) {
	    bytes += 4;
	}
	TclCheckBadOctal(interp, bytes);
    }

    return TCL_ERROR;
}

/*
 *----------------------------------------------------------------------
 *
 * UpdateStringOfEndOffset --
 *
 *	Update the string rep of a Tcl object holding an "end-offset"
 *	expression.
 *
 * Results:
 *	None.
 *
 * Side effects:
 *	Stores a valid string in the object's string rep.
 *
 * This function does NOT free any earlier string rep. If it is called on an
 * object that already has a valid string rep, it will leak memory.
 *
 *----------------------------------------------------------------------
 */

static void
UpdateStringOfEndOffset(
    register Tcl_Obj* objPtr)
{
    char buffer[TCL_INTEGER_SPACE + sizeof("end") + 1];
    register int len;

    strcpy(buffer, "end");
    len = sizeof("end") - 1;
    if (objPtr->internalRep.longValue != 0) {
	buffer[len++] = '-';
	len += TclFormatInt(buffer+len, -(objPtr->internalRep.longValue));
    }
    objPtr->bytes = ckalloc((unsigned) len+1);
    memcpy(objPtr->bytes, buffer, (unsigned) len+1);
    objPtr->length = len;
}

/*
 *----------------------------------------------------------------------
 *
 * SetEndOffsetFromAny --
 *
 *	Look for a string of the form "end[+-]offset" and convert it to an
 *	internal representation holding the offset.
 *
 * Results:
 *	Returns TCL_OK if ok, TCL_ERROR if the string was badly formed.
 *
 * Side effects:
 *	If interp is not NULL, stores an error message in the interpreter
 *	result.
 *
 *----------------------------------------------------------------------
 */

static int
SetEndOffsetFromAny(
    Tcl_Interp *interp,		/* Tcl interpreter or NULL */
    Tcl_Obj *objPtr)		/* Pointer to the object to parse */
{
    int offset;			/* Offset in the "end-offset" expression */
    register char* bytes;	/* String rep of the object */
    int length;			/* Length of the object's string rep */

    /*
     * If it's already the right type, we're fine.
     */

    if (objPtr->typePtr == &tclEndOffsetType) {
	return TCL_OK;
    }

    /*
     * Check for a string rep of the right form.
     */

    bytes = TclGetStringFromObj(objPtr, &length);
    if ((*bytes != 'e') || (strncmp(bytes, "end",
	    (size_t)((length > 3) ? 3 : length)) != 0)) {
	if (interp != NULL) {
	    Tcl_ResetResult(interp);
	    Tcl_AppendResult(interp, "bad index \"", bytes,
		    "\": must be end?[+-]integer?", NULL);
	}
	return TCL_ERROR;
    }

    /*
     * Convert the string rep.
     */

    if (length <= 3) {
	offset = 0;
    } else if ((length > 4) && ((bytes[3] == '-') || (bytes[3] == '+'))) {
	/*
	 * This is our limited string expression evaluator. Pass everything
	 * after "end-" to Tcl_GetInt, then reverse for offset.
	 */

	if (isspace(UCHAR(bytes[4]))) {
	    return TCL_ERROR;
	}
	if (Tcl_GetInt(interp, bytes+4, &offset) != TCL_OK) {
	    return TCL_ERROR;
	}
	if (bytes[3] == '-') {
	    offset = -offset;
	}
    } else {
	/*
	 * Conversion failed. Report the error.
	 */

	if (interp != NULL) {
	    Tcl_ResetResult(interp);
	    Tcl_AppendResult(interp, "bad index \"", bytes,
		    "\": must be end?[+-]integer?", NULL);
	}
	return TCL_ERROR;
    }

    /*
     * The conversion succeeded. Free the old internal rep and set the new
     * one.
     */

    TclFreeIntRep(objPtr);
    objPtr->internalRep.longValue = offset;
    objPtr->typePtr = &tclEndOffsetType;

    return TCL_OK;
}

/*
 *----------------------------------------------------------------------
 *
 * TclCheckBadOctal --
 *
 *	This function checks for a bad octal value and appends a meaningful
 *	error to the interp's result.
 *
 * Results:
 *	1 if the argument was a bad octal, else 0.
 *
 * Side effects:
 *	The interpreter's result is modified.
 *
 *----------------------------------------------------------------------
 */

int
TclCheckBadOctal(
    Tcl_Interp *interp,		/* Interpreter to use for error reporting. If
				 * NULL, then no error message is left after
				 * errors. */
    CONST char *value)		/* String to check. */
{
    register CONST char *p = value;

    /*
     * A frequent mistake is invalid octal values due to an unwanted leading
     * zero. Try to generate a meaningful error message.
     */

    while (isspace(UCHAR(*p))) {	/* INTL: ISO space. */
	p++;
    }
    if (*p == '+' || *p == '-') {
	p++;
    }
    if (*p == '0') {
	if ((p[1] == 'o') || p[1] == 'O') {
	    p+=2;
	}
	while (isdigit(UCHAR(*p))) {	/* INTL: digit. */
	    p++;
	}
	while (isspace(UCHAR(*p))) {	/* INTL: ISO space. */
	    p++;
	}
	if (*p == '\0') {
	    /*
	     * Reached end of string.
	     */

	    if (interp != NULL) {
		/*
		 * Don't reset the result here because we want this result to
		 * be added to an existing error message as extra info.
		 */

		Tcl_AppendResult(interp, " (looks like invalid octal number)",
			NULL);
	    }
	    return 1;
	}
    }
    return 0;
}

/*
 *----------------------------------------------------------------------
 *
 * ClearHash --
 *
 *	Remove all the entries in the hash table *tablePtr.
 *
 *----------------------------------------------------------------------
 */

static void
ClearHash(
    Tcl_HashTable *tablePtr)
{
    Tcl_HashSearch search;
    Tcl_HashEntry *hPtr;

    for (hPtr = Tcl_FirstHashEntry(tablePtr, &search); hPtr != NULL;
	    hPtr = Tcl_NextHashEntry(&search)) {
	Tcl_Obj *objPtr = (Tcl_Obj *) Tcl_GetHashValue(hPtr);
	Tcl_DecrRefCount(objPtr);
	Tcl_DeleteHashEntry(hPtr);
    }
}

/*
 *----------------------------------------------------------------------
 *
 * GetThreadHash --
 *
 *	Get a thread-specific (Tcl_HashTable *) associated with a thread data
 *	key.
 *
 * Results:
 *	The Tcl_HashTable * corresponding to *keyPtr.
 *
 * Side effects:
 *	The first call on a keyPtr in each thread creates a new Tcl_HashTable,
 *	and registers a thread exit handler to dispose of it.
 *
 *----------------------------------------------------------------------
 */

static Tcl_HashTable *
GetThreadHash(
    Tcl_ThreadDataKey *keyPtr)
{
    Tcl_HashTable **tablePtrPtr = (Tcl_HashTable **)
	    Tcl_GetThreadData(keyPtr, (int) sizeof(Tcl_HashTable *));

    if (NULL == *tablePtrPtr) {
	*tablePtrPtr = (Tcl_HashTable *)ckalloc(sizeof(Tcl_HashTable));
	Tcl_CreateThreadExitHandler(FreeThreadHash, (ClientData)*tablePtrPtr);
	Tcl_InitHashTable(*tablePtrPtr, TCL_ONE_WORD_KEYS);
    }
    return *tablePtrPtr;
}

/*
 *----------------------------------------------------------------------
 *
 * FreeThreadHash --
 *
 *	Thread exit handler used by GetThreadHash to dispose of a thread hash
 *	table.
 *
 * Side effects:
 *	Frees a Tcl_HashTable.
 *
 *----------------------------------------------------------------------
 */

static void
FreeThreadHash(
    ClientData clientData)
{
    Tcl_HashTable *tablePtr = (Tcl_HashTable *) clientData;

    ClearHash(tablePtr);
    Tcl_DeleteHashTable(tablePtr);
    ckfree((char *) tablePtr);
}

/*
 *----------------------------------------------------------------------
 *
 * FreeProcessGlobalValue --
 *
 *	Exit handler used by Tcl(Set|Get)ProcessGlobalValue to cleanup a
 *	ProcessGlobalValue at exit.
 *
 *----------------------------------------------------------------------
 */

static void
FreeProcessGlobalValue(
    ClientData clientData)
{
    ProcessGlobalValue *pgvPtr = (ProcessGlobalValue *) clientData;

    pgvPtr->epoch++;
    pgvPtr->numBytes = 0;
    ckfree(pgvPtr->value);
    pgvPtr->value = NULL;
    if (pgvPtr->encoding) {
	Tcl_FreeEncoding(pgvPtr->encoding);
	pgvPtr->encoding = NULL;
    }
    Tcl_MutexFinalize(&pgvPtr->mutex);
}

/*
 *----------------------------------------------------------------------
 *
 * TclSetProcessGlobalValue --
 *
 *	Utility routine to set a global value shared by all threads in the
 *	process while keeping a thread-local copy as well.
 *
 *----------------------------------------------------------------------
 */

void
TclSetProcessGlobalValue(
    ProcessGlobalValue *pgvPtr,
    Tcl_Obj *newValue,
    Tcl_Encoding encoding)
{
    CONST char *bytes;
    Tcl_HashTable *cacheMap;
    Tcl_HashEntry *hPtr;
    int dummy;

    Tcl_MutexLock(&pgvPtr->mutex);

    /*
     * Fill the global string value.
     */

    pgvPtr->epoch++;
    if (NULL != pgvPtr->value) {
	ckfree(pgvPtr->value);
    } else {
	Tcl_CreateExitHandler(FreeProcessGlobalValue, (ClientData) pgvPtr);
    }
    bytes = Tcl_GetStringFromObj(newValue, &pgvPtr->numBytes);
    pgvPtr->value = ckalloc((unsigned) pgvPtr->numBytes + 1);
    memcpy(pgvPtr->value, bytes, (unsigned) pgvPtr->numBytes + 1);
    if (pgvPtr->encoding) {
	Tcl_FreeEncoding(pgvPtr->encoding);
    }
    pgvPtr->encoding = encoding;

    /*
     * Fill the local thread copy directly with the Tcl_Obj value to avoid
     * loss of the intrep. Increment newValue refCount early to handle case
     * where we set a PGV to itself.
     */

    Tcl_IncrRefCount(newValue);
    cacheMap = GetThreadHash(&pgvPtr->key);
    ClearHash(cacheMap);
    hPtr = Tcl_CreateHashEntry(cacheMap,
	    (char *) INT2PTR(pgvPtr->epoch), &dummy);
    Tcl_SetHashValue(hPtr, (ClientData) newValue);
    Tcl_MutexUnlock(&pgvPtr->mutex);
}

/*
 *----------------------------------------------------------------------
 *
 * TclGetProcessGlobalValue --
 *
 *	Retrieve a global value shared among all threads of the process,
 *	preferring a thread-local copy as long as it remains valid.
 *
 * Results:
 *	Returns a (Tcl_Obj *) that holds a copy of the global value.
 *
 *----------------------------------------------------------------------
 */

Tcl_Obj *
TclGetProcessGlobalValue(
    ProcessGlobalValue *pgvPtr)
{
    Tcl_Obj *value = NULL;
    Tcl_HashTable *cacheMap;
    Tcl_HashEntry *hPtr;
    int epoch = pgvPtr->epoch;

    if (pgvPtr->encoding) {
	Tcl_Encoding current = Tcl_GetEncoding(NULL, NULL);

	if (pgvPtr->encoding != current) {
	    /*
	     * The system encoding has changed since the master string value
	     * was saved. Convert the master value to be based on the new
	     * system encoding.
	     */

	    Tcl_DString native, newValue;

	    Tcl_MutexLock(&pgvPtr->mutex);
	    pgvPtr->epoch++;
	    epoch = pgvPtr->epoch;
	    Tcl_UtfToExternalDString(pgvPtr->encoding, pgvPtr->value,
		    pgvPtr->numBytes, &native);
	    Tcl_ExternalToUtfDString(current, Tcl_DStringValue(&native),
	    Tcl_DStringLength(&native), &newValue);
	    Tcl_DStringFree(&native);
	    ckfree(pgvPtr->value);
	    pgvPtr->value = ckalloc((unsigned int)
		    Tcl_DStringLength(&newValue) + 1);
	    memcpy(pgvPtr->value, Tcl_DStringValue(&newValue),
		    (size_t) Tcl_DStringLength(&newValue) + 1);
	    Tcl_DStringFree(&newValue);
	    Tcl_FreeEncoding(pgvPtr->encoding);
	    pgvPtr->encoding = current;
	    Tcl_MutexUnlock(&pgvPtr->mutex);
	} else {
	    Tcl_FreeEncoding(current);
	}
    }
    cacheMap = GetThreadHash(&pgvPtr->key);
    hPtr = Tcl_FindHashEntry(cacheMap, (char *) INT2PTR(epoch));
    if (NULL == hPtr) {
	int dummy;

	/*
	 * No cache for the current epoch - must be a new one.
	 *
	 * First, clear the cacheMap, as anything in it must refer to some
	 * expired epoch.
	 */

	ClearHash(cacheMap);

	/*
	 * If no thread has set the shared value, call the initializer.
	 */

	Tcl_MutexLock(&pgvPtr->mutex);
	if ((NULL == pgvPtr->value) && (pgvPtr->proc)) {
	    pgvPtr->epoch++;
	    (*(pgvPtr->proc))(&pgvPtr->value, &pgvPtr->numBytes,
		    &pgvPtr->encoding);
	    if (pgvPtr->value == NULL) {
		Tcl_Panic("PGV Initializer did not initialize");
	    }
	    Tcl_CreateExitHandler(FreeProcessGlobalValue, (ClientData)pgvPtr);
	}

	/*
	 * Store a copy of the shared value in our epoch-indexed cache.
	 */

	value = Tcl_NewStringObj(pgvPtr->value, pgvPtr->numBytes);
	hPtr = Tcl_CreateHashEntry(cacheMap,
		(char *) INT2PTR(pgvPtr->epoch), &dummy);
	Tcl_MutexUnlock(&pgvPtr->mutex);
	Tcl_SetHashValue(hPtr, (ClientData) value);
	Tcl_IncrRefCount(value);
    }
    return (Tcl_Obj *) Tcl_GetHashValue(hPtr);
}

/*
 *----------------------------------------------------------------------
 *
 * TclSetObjNameOfExecutable --
 *
 *	This function stores the absolute pathname of the executable file
 *	(normally as computed by TclpFindExecutable).
 *
 * Results:
 * 	None.
 *
 * Side effects:
 *	Stores the executable name.
 *
 *----------------------------------------------------------------------
 */

void
TclSetObjNameOfExecutable(
    Tcl_Obj *name,
    Tcl_Encoding encoding)
{
    TclSetProcessGlobalValue(&executableName, name, encoding);
}

/*
 *----------------------------------------------------------------------
 *
 * TclGetObjNameOfExecutable --
 *
 *	This function retrieves the absolute pathname of the application in
 *	which the Tcl library is running, usually as previously stored by
 *	TclpFindExecutable(). This function call is the C API equivalent to
 *	the "info nameofexecutable" command.
 *
 * Results:
 *	A pointer to an "fsPath" Tcl_Obj, or to an empty Tcl_Obj if the
 *	pathname of the application is unknown.
 *
 * Side effects:
 * 	None.
 *
 *----------------------------------------------------------------------
 */

Tcl_Obj *
TclGetObjNameOfExecutable(void)
{
    return TclGetProcessGlobalValue(&executableName);
}

/*
 *----------------------------------------------------------------------
 *
 * Tcl_GetNameOfExecutable --
 *
 *	This function retrieves the absolute pathname of the application in
 *	which the Tcl library is running, and returns it in string form.
 *
 * 	The returned string belongs to Tcl and should be copied if the caller
 * 	plans to keep it, to guard against it becoming invalid.
 *
 * Results:
 *	A pointer to the internal string or NULL if the internal full path
 *	name has not been computed or unknown.
 *
 * Side effects:
 * 	None.
 *
 *----------------------------------------------------------------------
 */

CONST char *
Tcl_GetNameOfExecutable(void)
{
    int numBytes;
    const char *bytes =
	    Tcl_GetStringFromObj(TclGetObjNameOfExecutable(), &numBytes);

    if (numBytes == 0) {
	return NULL;
    }
    return bytes;
}

/*
 *----------------------------------------------------------------------
 *
 * TclpGetTime --
 *
 *	Deprecated synonym for Tcl_GetTime. This function is provided for the
 *	benefit of extensions written before Tcl_GetTime was exported from the
 *	library.
 *
 * Results:
 *	None.
 *
 * Side effects:
 *	Stores current time in the buffer designated by "timePtr"
 *
 *----------------------------------------------------------------------
 */

void
TclpGetTime(
    Tcl_Time *timePtr)
{
    Tcl_GetTime(timePtr);
}

/*
 *----------------------------------------------------------------------
 *
 * TclGetPlatform --
 *
 *	This is a kludge that allows the test library to get access the
 *	internal tclPlatform variable.
 *
 * Results:
 *	Returns a pointer to the tclPlatform variable.
 *
 * Side effects:
 *	None.
 *
 *----------------------------------------------------------------------
 */

TclPlatformType *
TclGetPlatform(void)
{
    return &tclPlatform;
}

/*
 *----------------------------------------------------------------------
 *
 * TclReToGlob --
 *
 *	Attempt to convert a regular expression to an equivalent glob pattern.
 *
 * Results:
 *	Returns TCL_OK on success, TCL_ERROR on failure. If interp is not
 *	NULL, an error message is placed in the result. On success, the
 *	DString will contain an exact equivalent glob pattern. The caller is
 *	responsible for calling Tcl_DStringFree on success. If exactPtr is not
 *	NULL, it will be 1 if an exact match qualifies.
 *
 * Side effects:
 *	None.
 *
 *----------------------------------------------------------------------
 */

int
TclReToGlob(
    Tcl_Interp *interp,
    const char *reStr,
    int reStrLen,
    Tcl_DString *dsPtr,
    int *exactPtr)
{
    int anchorLeft, anchorRight, lastIsStar, numStars;
    char *dsStr, *dsStrStart, *msg;
    const char *p, *strEnd;

    strEnd = reStr + reStrLen;
    Tcl_DStringInit(dsPtr);

    /*
     * "***=xxx" == "*xxx*", watch for glob-sensitive chars.
     */

    if ((reStrLen >= 4) && (memcmp("***=", reStr, 4) == 0)) {
	/*
	 * At most, the glob pattern has length 2*reStrLen + 2 to
	 * backslash escape every character and have * at each end.
	 */
	Tcl_DStringSetLength(dsPtr, 2*reStrLen + 2);
	dsStr = dsStrStart = Tcl_DStringValue(dsPtr);
	*dsStr++ = '*';
	for (p = reStr + 4; p < strEnd; p++) {
	    switch (*p) {
	    case '\\': case '*': case '[': case ']': case '?':
		/* Only add \ where necessary for glob */
		*dsStr++ = '\\';
		/* fall through */
	    default:
		*dsStr++ = *p;
		break;
	    }
	}
	*dsStr++ = '*';
	Tcl_DStringSetLength(dsPtr, dsStr - dsStrStart);
	if (exactPtr) {
	    *exactPtr = 0;
	}
	return TCL_OK;
    }

    /*
     * At most, the glob pattern has length reStrLen + 2 to account
     * for possible * at each end.
     */

    Tcl_DStringSetLength(dsPtr, reStrLen + 2);
    dsStr = dsStrStart = Tcl_DStringValue(dsPtr);

    /*
     * Check for anchored REs (ie ^foo$), so we can use string equal if
     * possible. Do not alter the start of str so we can free it correctly.
     *
     * Keep track of the last char being an unescaped star to prevent
     * multiple instances.  Simpler than checking that the last star
     * may be escaped.
     */

    msg = NULL;
    p = reStr;
    anchorRight = 0;
    lastIsStar = 0;
    numStars = 0;

    if (*p == '^') {
	anchorLeft = 1;
	p++;
    } else {
	anchorLeft = 0;
	*dsStr++ = '*';
	lastIsStar = 1;
    }

    for ( ; p < strEnd; p++) {
	switch (*p) {
	case '\\':
	    p++;
	    switch (*p) {
	    case 'a':
		*dsStr++ = '\a';
		break;
	    case 'b':
		*dsStr++ = '\b';
		break;
	    case 'f':
		*dsStr++ = '\f';
		break;
	    case 'n':
		*dsStr++ = '\n';
		break;
	    case 'r':
		*dsStr++ = '\r';
		break;
	    case 't':
		*dsStr++ = '\t';
		break;
	    case 'v':
		*dsStr++ = '\v';
		break;
	    case 'B': case '\\':
		*dsStr++ = '\\';
		*dsStr++ = '\\';
		anchorLeft = 0; /* prevent exact match */
		break;
	    case '*': case '[': case ']': case '?':
		/* Only add \ where necessary for glob */
		*dsStr++ = '\\';
		anchorLeft = 0; /* prevent exact match */
		/* fall through */
	    case '{': case '}': case '(': case ')': case '+':
	    case '.': case '|': case '^': case '$':
		*dsStr++ = *p;
		break;
	    default:
		msg = "invalid escape sequence";
		goto invalidGlob;
	    }
	    break;
	case '.':
	    anchorLeft = 0; /* prevent exact match */
	    if (p+1 < strEnd) {
		if (p[1] == '*') {
		    p++;
		    if (!lastIsStar) {
			*dsStr++ = '*';
			lastIsStar = 1;
			numStars++;
		    }
		    continue;
		} else if (p[1] == '+') {
		    p++;
		    *dsStr++ = '?';
		    *dsStr++ = '*';
		    lastIsStar = 1;
		    numStars++;
		    continue;
		}
	    }
	    *dsStr++ = '?';
	    break;
	case '$':
	    if (p+1 != strEnd) {
		msg = "$ not anchor";
		goto invalidGlob;
	    }
	    anchorRight = 1;
	    break;
	case '*': case '+': case '?': case '|': case '^':
	case '{': case '}': case '(': case ')': case '[': case ']':
	    msg = "unhandled RE special char";
	    goto invalidGlob;
	    break;
	default:
	    *dsStr++ = *p;
	    break;
	}
	lastIsStar = 0;
    }
    if (numStars > 1) {
	/*
	 * Heuristic: if >1 non-anchoring *, the risk is large that glob
	 * matching is slower than the RE engine, so report invalid.
	 */
	msg = "excessive recursive glob backtrack potential";
	goto invalidGlob;
    }

    if (!anchorRight && !lastIsStar) {
	*dsStr++ = '*';
    }
    Tcl_DStringSetLength(dsPtr, dsStr - dsStrStart);

    if (exactPtr) {
	*exactPtr = (anchorLeft && anchorRight);
    }

#if 0
    fprintf(stderr, "INPUT RE '%.*s' OUTPUT GLOB '%s' anchor %d:%d \n",
	    reStrLen, reStr,
	    Tcl_DStringValue(dsPtr), anchorLeft, anchorRight);
    fflush(stderr);
#endif
    return TCL_OK;

  invalidGlob:
#if 0
    fprintf(stderr, "INPUT RE '%.*s' NO OUTPUT GLOB %s (%c)\n",
	    reStrLen, reStr, msg, *p);
    fflush(stderr);
#endif
    if (interp != NULL) {
	Tcl_AppendResult(interp, msg, NULL);
    }
    Tcl_DStringFree(dsPtr);
    return TCL_ERROR;
}

/*
 * Local Variables:
 * mode: c
 * c-basic-offset: 4
 * fill-column: 78
 * End:
 */<|MERGE_RESOLUTION|>--- conflicted
+++ resolved
@@ -8,15 +8,8 @@
  * Copyright (c) 1994-1998 Sun Microsystems, Inc.
  * Copyright (c) 2001 by Kevin B. Kenny. All rights reserved.
  *
-<<<<<<< HEAD
  * See the file "license.terms" for information on usage and redistribution of
  * this file, and for a DISCLAIMER OF ALL WARRANTIES.
- *
- * RCS: @(#) $Id: tclUtil.c,v 1.97.2.10 2011/01/15 19:07:01 kennykb Exp $
-=======
- * See the file "license.terms" for information on usage and redistribution
- * of this file, and for a DISCLAIMER OF ALL WARRANTIES.
->>>>>>> ed7157d2
  */
 
 #include "tclInt.h"
