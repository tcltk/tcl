/*
 * tclUtil.c --
 *
 *	This file contains utility functions that are used by many Tcl
 *	commands.
 *
 * Copyright (c) 1987-1993 The Regents of the University of California.
 * Copyright (c) 1994-1998 Sun Microsystems, Inc.
 * Copyright (c) 2001 by Kevin B. Kenny. All rights reserved.
 *
 * See the file "license.terms" for information on usage and redistribution of
 * this file, and for a DISCLAIMER OF ALL WARRANTIES.
 */

#include "tclInt.h"
#include "tclParse.h"
#include "tclStringTrim.h"
#include "tclTomMath.h"
#include <math.h>

/*
 * The absolute pathname of the executable in which this Tcl library is
 * running.
 */

static ProcessGlobalValue executableName = {
    0, 0, NULL, NULL, NULL, NULL, NULL
};

/*
 * The following values are used in the flags arguments of Tcl*Scan*Element
 * and Tcl*Convert*Element.  The values TCL_DONT_USE_BRACES and
 * TCL_DONT_QUOTE_HASH are defined in tcl.h, like so:
 *
#define TCL_DONT_USE_BRACES     1
#define TCL_DONT_QUOTE_HASH     8
 *
 * Those are public flag bits which callers of the public routines
 * Tcl_Convert*Element() can use to indicate:
 *
 * TCL_DONT_USE_BRACES -	1 means the caller is insisting that brace
 *				quoting not be used when converting the list
 *				element.
 * TCL_DONT_QUOTE_HASH -	1 means the caller insists that a leading hash
 *				character ('#') should *not* be quoted. This
 *				is appropriate when the caller can guarantee
 *				the element is not the first element of a
 *				list, so [eval] cannot mis-parse the element
 *				as a comment.
 *
 * The remaining values which can be carried by the flags of these routines
 * are for internal use only.  Make sure they do not overlap with the public
 * values above.
 *
 * The Tcl*Scan*Element() routines make a determination which of 4 modes of
 * conversion is most appropriate for Tcl*Convert*Element() to perform, and
 * sets two bits of the flags value to indicate the mode selected.
 *
 * CONVERT_NONE		The element needs no quoting. Its literal string is
 *			suitable as is.
 * CONVERT_BRACE	The conversion should be enclosing the literal string
 *			in braces.
 * CONVERT_ESCAPE	The conversion should be using backslashes to escape
 *			any characters in the string that require it.
 * CONVERT_MASK		A mask value used to extract the conversion mode from
 *			the flags argument.
 *			Also indicates a strange conversion mode where all
 *			special characters are escaped with backslashes
 *			*except for braces*. This is a strange and unnecessary
 *			case, but it's part of the historical way in which
 *			lists have been formatted in Tcl. To experiment with
 *			removing this case, set the value of COMPAT to 0.
 *
 * One last flag value is used only by callers of TclScanElement(). The flag
 * value produced by a call to Tcl*Scan*Element() will never leave this bit
 * set.
 *
 * CONVERT_ANY		The caller of TclScanElement() declares it can make no
 *			promise about what public flags will be passed to the
 *			matching call of TclConvertElement(). As such,
 *			TclScanElement() has to determine the worst case
 *			destination buffer length over all possibilities, and
 *			in other cases this means an overestimate of the
 *			required size.
 *
 * For more details, see the comments on the Tcl*Scan*Element and
 * Tcl*Convert*Element routines.
 */

#define COMPAT 1
#define CONVERT_NONE	0
#define CONVERT_BRACE	2
#define CONVERT_ESCAPE	4
#define CONVERT_MASK	(CONVERT_BRACE | CONVERT_ESCAPE)
#define CONVERT_ANY	16

/*
 * The following key is used by Tcl_PrintDouble and TclPrecTraceProc to
 * access the precision to be used for double formatting.
 */

static Tcl_ThreadDataKey precisionKey;

/*
 * Prototypes for functions defined later in this file.
 */

static void		ClearHash(Tcl_HashTable *tablePtr);
static void		FreeProcessGlobalValue(ClientData clientData);
static void		FreeThreadHash(ClientData clientData);
static int		GetEndOffsetFromObj(Tcl_Obj *objPtr,
			    size_t endValue, Tcl_WideInt *indexPtr);
static Tcl_HashTable *	GetThreadHash(Tcl_ThreadDataKey *keyPtr);
static int		GetWideForIndex(Tcl_Interp *interp, Tcl_Obj *objPtr,
			    size_t endValue, Tcl_WideInt *widePtr);
static int		FindElement(Tcl_Interp *interp, const char *string,
			    int stringLength, const char *typeStr,
			    const char *typeCode, const char **elementPtr,
			    const char **nextPtr, int *sizePtr,
			    int *literalPtr);
/*
 * The following is the Tcl object type definition for an object that
 * represents a list index in the form, "end-offset". It is used as a
 * performance optimization in Tcl_GetIntForIndex. The internal rep is
 * stored directly in the wideValue, so no memory management is required
 * for it. This is a caching intrep, keeping the result of a parse
 * around. This type is only created from a pre-existing string, so an
 * updateStringProc will never be called and need not exist. The type
 * is unregistered, so has no need of a setFromAnyProc either.
 */

static const Tcl_ObjType endOffsetType = {
    "end-offset",			/* name */
    NULL,				/* freeIntRepProc */
    NULL,				/* dupIntRepProc */
    NULL,				/* updateStringProc */
    NULL				/* setFromAnyProc */
};

/*
 *	*	STRING REPRESENTATION OF LISTS	*	*	*
 *
 * The next several routines implement the conversions of strings to and from
 * Tcl lists. To understand their operation, the rules of parsing and
 * generating the string representation of lists must be known.  Here we
 * describe them in one place.
 *
 * A list is made up of zero or more elements. Any string is a list if it is
 * made up of alternating substrings of element-separating ASCII whitespace
 * and properly formatted elements.
 *
 * The ASCII characters which can make up the whitespace between list elements
 * are:
 *
 *	\u0009	\t	TAB
 *	\u000A	\n	NEWLINE
 *	\u000B	\v	VERTICAL TAB
 *	\u000C	\f	FORM FEED
 * 	\u000D	\r	CARRIAGE RETURN
 *	\u0020		SPACE
 *
 * NOTE: differences between this and other places where Tcl defines a role
 * for "whitespace".
 *
 *	* Unlike command parsing, here NEWLINE is just another whitespace
 *	  character; its role as a command terminator in a script has no
 *	  importance here.
 *
 *	* Unlike command parsing, the BACKSLASH NEWLINE sequence is not
 *	  considered to be a whitespace character.
 *
 *	* Other Unicode whitespace characters (recognized by [string is space]
 *	  or Tcl_UniCharIsSpace()) do not play any role as element separators
 *	  in Tcl lists.
 *
 *	* The NUL byte ought not appear, as it is not in strings properly
 *	  encoded for Tcl, but if it is present, it is not treated as
 *	  separating whitespace, or a string terminator. It is just another
 *	  character in a list element.
 *
 * The interpretation of a formatted substring as a list element follows rules
 * similar to the parsing of the words of a command in a Tcl script. Backslash
 * substitution plays a key role, and is defined exactly as it is in command
 * parsing. The same routine, TclParseBackslash() is used in both command
 * parsing and list parsing.
 *
 * NOTE: This means that if and when backslash substitution rules ever change
 * for command parsing, the interpretation of strings as lists also changes.
 *
 * Backslash substitution replaces an "escape sequence" of one or more
 * characters starting with
 *		\u005c	\	BACKSLASH
 * with a single character. The one character escape sequence case happens only
 * when BACKSLASH is the last character in the string. In all other cases, the
 * escape sequence is at least two characters long.
 *
 * The formatted substrings are interpreted as element values according to the
 * following cases:
 *
 * * If the first character of a formatted substring is
 *		\u007b	{	OPEN BRACE
 *   then the end of the substring is the matching
 *		\u007d	}	CLOSE BRACE
 *   character, where matching is determined by counting nesting levels, and
 *   not including any brace characters that are contained within a backslash
 *   escape sequence in the nesting count. Having found the matching brace,
 *   all characters between the braces are the string value of the element.
 *   If no matching close brace is found before the end of the string, the
 *   string is not a Tcl list. If the character following the close brace is
 *   not an element separating whitespace character, or the end of the string,
 *   then the string is not a Tcl list.
 *
 *   NOTE: this differs from a brace-quoted word in the parsing of a Tcl
 *   command only in its treatment of the backslash-newline sequence. In a
 *   list element, the literal characters in the backslash-newline sequence
 *   become part of the element value. In a script word, conversion to a
 *   single SPACE character is done.
 *
 *   NOTE: Most list element values can be represented by a formatted
 *   substring using brace quoting. The exceptions are any element value that
 *   includes an unbalanced brace not in a backslash escape sequence, and any
 *   value that ends with a backslash not itself in a backslash escape
 *   sequence.
 *
 * * If the first character of a formatted substring is
 *		\u0022	"	QUOTE
 *   then the end of the substring is the next QUOTE character, not counting
 *   any QUOTE characters that are contained within a backslash escape
 *   sequence. If no next QUOTE is found before the end of the string, the
 *   string is not a Tcl list. If the character following the closing QUOTE is
 *   not an element separating whitespace character, or the end of the string,
 *   then the string is not a Tcl list. Having found the limits of the
 *   substring, the element value is produced by performing backslash
 *   substitution on the character sequence between the open and close QUOTEs.
 *
 *   NOTE: Any element value can be represented by this style of formatting,
 *   given suitable choice of backslash escape sequences.
 *
 * * All other formatted substrings are terminated by the next element
 *   separating whitespace character in the string.  Having found the limits
 *   of the substring, the element value is produced by performing backslash
 *   substitution on it.
 *
 *   NOTE: Any element value can be represented by this style of formatting,
 *   given suitable choice of backslash escape sequences, with one exception.
 *   The empty string cannot be represented as a list element without the use
 *   of either braces or quotes to delimit it.
 *
 * This collection of parsing rules is implemented in the routine
 * FindElement().
 *
 * In order to produce lists that can be parsed by these rules, we need the
 * ability to distinguish between characters that are part of a list element
 * value from characters providing syntax that define the structure of the
 * list. This means that our code that generates lists must at a minimum be
 * able to produce escape sequences for the 10 characters identified above
 * that have significance to a list parser.
 *
 *	*	*	CANONICAL LISTS	*	*	*	*	*
 *
 * In addition to the basic rules for parsing strings into Tcl lists, there
 * are additional properties to be met by the set of list values that are
 * generated by Tcl.  Such list values are often said to be in "canonical
 * form":
 *
 * * When any canonical list is evaluated as a Tcl script, it is a script of
 *   either zero commands (an empty list) or exactly one command. The command
 *   word is exactly the first element of the list, and each argument word is
 *   exactly one of the following elements of the list. This means that any
 *   characters that have special meaning during script evaluation need
 *   special treatment when canonical lists are produced:
 *
 *	* Whitespace between elements may not include NEWLINE.
 *	* The command terminating character,
 *		\u003b	;	SEMICOLON
 *	  must be BRACEd, QUOTEd, or escaped so that it does not terminate the
 * 	  command prematurely.
 *	* Any of the characters that begin substitutions in scripts,
 *		\u0024	$	DOLLAR
 *		\u005b	[	OPEN BRACKET
 *		\u005c	\	BACKSLASH
 *	  need to be BRACEd or escaped.
 *	* In any list where the first character of the first element is
 *		\u0023	#	HASH
 *	  that HASH character must be BRACEd, QUOTEd, or escaped so that it
 *	  does not convert the command into a comment.
 *	* Any list element that contains the character sequence BACKSLASH
 *	  NEWLINE cannot be formatted with BRACEs. The BACKSLASH character
 *	  must be represented by an escape sequence, and unless QUOTEs are
 *	  used, the NEWLINE must be as well.
 *
 * * It is also guaranteed that one can use a canonical list as a building
 *   block of a larger script within command substitution, as in this example:
 *	set script "puts \[[list $cmd $arg]]"; eval $script
 *   To support this usage, any appearance of the character
 *		\u005d	]	CLOSE BRACKET
 *   in a list element must be BRACEd, QUOTEd, or escaped.
 *
 * * Finally it is guaranteed that enclosing a canonical list in braces
 *   produces a new value that is also a canonical list.  This new list has
 *   length 1, and its only element is the original canonical list.  This same
 *   guarantee also makes it possible to construct scripts where an argument
 *   word is given a list value by enclosing the canonical form of that list
 *   in braces:
 *	set script "puts {[list $one $two $three]}"; eval $script
 *   This sort of coding was once fairly common, though it's become more
 *   idiomatic to see the following instead:
 *	set script [list puts [list $one $two $three]]; eval $script
 *   In order to support this guarantee, every canonical list must have
 *   balance when counting those braces that are not in escape sequences.
 *
 * Within these constraints, the canonical list generation routines
 * TclScanElement() and TclConvertElement() attempt to generate the string for
 * any list that is easiest to read. When an element value is itself
 * acceptable as the formatted substring, it is usually used (CONVERT_NONE).
 * When some quoting or escaping is required, use of BRACEs (CONVERT_BRACE) is
 * usually preferred over the use of escape sequences (CONVERT_ESCAPE). There
 * are some exceptions to both of these preferences for reasons of code
 * simplicity, efficiency, and continuation of historical habits. Canonical
 * lists never use the QUOTE formatting to delimit their elements because that
 * form of quoting does not nest, which makes construction of nested lists far
 * too much trouble.  Canonical lists always use only a single SPACE character
 * for element-separating whitespace.
 *
 *	*	*	FUTURE CONSIDERATIONS	*	*	*
 *
 * When a list element requires quoting or escaping due to a CLOSE BRACKET
 * character or an internal QUOTE character, a strange formatting mode is
 * recommended. For example, if the value "a{b]c}d" is converted by the usual
 * modes:
 *
 *	CONVERT_BRACE:	a{b]c}d		=> {a{b]c}d}
 *	CONVERT_ESCAPE:	a{b]c}d		=> a\{b\]c\}d
 *
 * we get perfectly usable formatted list elements. However, this is not what
 * Tcl releases have been producing. Instead, we have:
 *
 *	CONVERT_MASK:	a{b]c}d		=> a{b\]c}d
 *
 * where the CLOSE BRACKET is escaped, but the BRACEs are not. The same effect
 * can be seen replacing ] with " in this example. There does not appear to be
 * any functional or aesthetic purpose for this strange additional mode. The
 * sole purpose I can see for preserving it is to keep generating the same
 * formatted lists programmers have become accustomed to, and perhaps written
 * tests to expect. That is, compatibility only. The additional code
 * complexity required to support this mode is significant. The lines of code
 * supporting it are delimited in the routines below with #if COMPAT
 * directives. This makes it easy to experiment with eliminating this
 * formatting mode simply with "#define COMPAT 0" above. I believe this is
 * worth considering.
 *
 * Another consideration is the treatment of QUOTE characters in list
 * elements. TclConvertElement() must have the ability to produce the escape
 * sequence \" so that when a list element begins with a QUOTE we do not
 * confuse that first character with a QUOTE used as list syntax to define
 * list structure. However, that is the only place where QUOTE characters need
 * quoting. In this way, handling QUOTE could really be much more like the way
 * we handle HASH which also needs quoting and escaping only in particular
 * situations. Following up this could increase the set of list elements that
 * can use the CONVERT_NONE formatting mode.
 *
 * More speculative is that the demands of canonical list form require brace
 * balance for the list as a whole, while the current implementation achieves
 * this by establishing brace balance for every element.
 *
 * Finally, a reminder that the rules for parsing and formatting lists are
 * closely tied together with the rules for parsing and evaluating scripts,
 * and will need to evolve in sync.
 */

/*
 *----------------------------------------------------------------------
 *
 * TclMaxListLength --
 *
 *	Given 'bytes' pointing to 'numBytes' bytes, scan through them and
 *	count the number of whitespace runs that could be list element
 *	separators. If 'numBytes' is -1, scan to the terminating '\0'. Not a
 *	full list parser. Typically used to get a quick and dirty overestimate
 *	of length size in order to allocate space for an actual list parser to
 *	operate with.
 *
 * Results:
 *	Returns the largest number of list elements that could possibly be in
 *	this string, interpreted as a Tcl list. If 'endPtr' is not NULL,
 *	writes a pointer to the end of the string scanned there.
 *
 * Side effects:
 *	None.
 *
 *----------------------------------------------------------------------
 */

int
TclMaxListLength(
    const char *bytes,
    int numBytes,
    const char **endPtr)
{
    int count = 0;

    if ((numBytes == 0) || ((numBytes == -1) && (*bytes == '\0'))) {
	/* Empty string case - quick exit */
	goto done;
    }

    /*
     * No list element before leading white space.
     */

    count += 1 - TclIsSpaceProc(*bytes);

    /*
     * Count white space runs as potential element separators.
     */

    while (numBytes) {
	if ((numBytes == -1) && (*bytes == '\0')) {
	    break;
	}
	if (TclIsSpaceProc(*bytes)) {
	    /*
	     * Space run started; bump count.
	     */

	    count++;
	    do {
		bytes++;
		numBytes -= (numBytes != -1);
	    } while (numBytes && TclIsSpaceProc(*bytes));
	    if ((numBytes == 0) || ((numBytes == -1) && (*bytes == '\0'))) {
		break;
	    }

	    /*
	     * (*bytes) is non-space; return to counting state.
	     */
	}
	bytes++;
	numBytes -= (numBytes != -1);
    }

    /*
     * No list element following trailing white space.
     */

    count -= TclIsSpaceProc(bytes[-1]);

  done:
    if (endPtr) {
	*endPtr = bytes;
    }
    return count;
}

/*
 *----------------------------------------------------------------------
 *
 * TclFindElement --
 *
 *	Given a pointer into a Tcl list, locate the first (or next) element in
 *	the list.
 *
 * Results:
 *	The return value is normally TCL_OK, which means that the element was
 *	successfully located. If TCL_ERROR is returned it means that list
 *	didn't have proper list structure; the interp's result contains a more
 *	detailed error message.
 *
 *	If TCL_OK is returned, then *elementPtr will be set to point to the
 *	first element of list, and *nextPtr will be set to point to the
 *	character just after any white space following the last character
 *	that's part of the element. If this is the last argument in the list,
 *	then *nextPtr will point just after the last character in the list
 *	(i.e., at the character at list+listLength). If sizePtr is non-NULL,
 *	*sizePtr is filled in with the number of bytes in the element. If the
 *	element is in braces, then *elementPtr will point to the character
 *	after the opening brace and *sizePtr will not include either of the
 *	braces. If there isn't an element in the list, *sizePtr will be zero,
 *	and both *elementPtr and *nextPtr will point just after the last
 *	character in the list. If literalPtr is non-NULL, *literalPtr is set
 *	to a boolean value indicating whether the substring returned as the
 *	values of **elementPtr and *sizePtr is the literal value of a list
 *	element. If not, a call to TclCopyAndCollapse() is needed to produce
 *	the actual value of the list element. Note: this function does NOT
 *	collapse backslash sequences, but uses *literalPtr to tell callers
 *	when it is required for them to do so.
 *
 * Side effects:
 *	None.
 *
 *----------------------------------------------------------------------
 */

int
TclFindElement(
    Tcl_Interp *interp,		/* Interpreter to use for error reporting. If
				 * NULL, then no error message is left after
				 * errors. */
    const char *list,		/* Points to the first byte of a string
				 * containing a Tcl list with zero or more
				 * elements (possibly in braces). */
    int listLength,		/* Number of bytes in the list's string. */
    const char **elementPtr,	/* Where to put address of first significant
				 * character in first element of list. */
    const char **nextPtr,	/* Fill in with location of character just
				 * after all white space following end of
				 * argument (next arg or end of list). */
    int *sizePtr,		/* If non-zero, fill in with size of
				 * element. */
    int *literalPtr)		/* If non-zero, fill in with non-zero/zero to
				 * indicate that the substring of *sizePtr
				 * bytes starting at **elementPtr is/is not
				 * the literal list element and therefore
				 * does not/does require a call to
				 * TclCopyAndCollapse() by the caller. */
{
    return FindElement(interp, list, listLength, "list", "LIST", elementPtr,
	    nextPtr, sizePtr, literalPtr);
}

int
TclFindDictElement(
    Tcl_Interp *interp,		/* Interpreter to use for error reporting. If
				 * NULL, then no error message is left after
				 * errors. */
    const char *dict,		/* Points to the first byte of a string
				 * containing a Tcl dictionary with zero or
				 * more keys and values (possibly in
				 * braces). */
    int dictLength,		/* Number of bytes in the dict's string. */
    const char **elementPtr,	/* Where to put address of first significant
				 * character in the first element (i.e., key
				 * or value) of dict. */
    const char **nextPtr,	/* Fill in with location of character just
				 * after all white space following end of
				 * element (next arg or end of list). */
    int *sizePtr,		/* If non-zero, fill in with size of
				 * element. */
    int *literalPtr)		/* If non-zero, fill in with non-zero/zero to
				 * indicate that the substring of *sizePtr
				 * bytes starting at **elementPtr is/is not
				 * the literal key or value and therefore
				 * does not/does require a call to
				 * TclCopyAndCollapse() by the caller. */
{
    return FindElement(interp, dict, dictLength, "dict", "DICTIONARY",
	    elementPtr, nextPtr, sizePtr, literalPtr);
}

static int
FindElement(
    Tcl_Interp *interp,		/* Interpreter to use for error reporting. If
				 * NULL, then no error message is left after
				 * errors. */
    const char *string,		/* Points to the first byte of a string
				 * containing a Tcl list or dictionary with
				 * zero or more elements (possibly in
				 * braces). */
    int stringLength,		/* Number of bytes in the string. */
    const char *typeStr,	/* The name of the type of thing we are
				 * parsing, for error messages. */
    const char *typeCode,	/* The type code for thing we are parsing, for
				 * error messages. */
    const char **elementPtr,	/* Where to put address of first significant
				 * character in first element. */
    const char **nextPtr,	/* Fill in with location of character just
				 * after all white space following end of
				 * argument (next arg or end of list/dict). */
    int *sizePtr,		/* If non-zero, fill in with size of
				 * element. */
    int *literalPtr)		/* If non-zero, fill in with non-zero/zero to
				 * indicate that the substring of *sizePtr
				 * bytes starting at **elementPtr is/is not
				 * the literal list/dict element and therefore
				 * does not/does require a call to
				 * TclCopyAndCollapse() by the caller. */
{
    const char *p = string;
    const char *elemStart;	/* Points to first byte of first element. */
    const char *limit;		/* Points just after list/dict's last byte. */
    int openBraces = 0;		/* Brace nesting level during parse. */
    int inQuotes = 0;
    int size = 0;		/* lint. */
    int numChars;
    int literal = 1;
    const char *p2;

    /*
     * Skim off leading white space and check for an opening brace or quote.
     * We treat embedded NULLs in the list/dict as bytes belonging to a list
     * element (or dictionary key or value).
     */

    limit = (string + stringLength);
    while ((p < limit) && (TclIsSpaceProc(*p))) {
	p++;
    }
    if (p == limit) {		/* no element found */
	elemStart = limit;
	goto done;
    }

    if (*p == '{') {
	openBraces = 1;
	p++;
    } else if (*p == '"') {
	inQuotes = 1;
	p++;
    }
    elemStart = p;

    /*
     * Find element's end (a space, close brace, or the end of the string).
     */

    while (p < limit) {
	switch (*p) {
	    /*
	     * Open brace: don't treat specially unless the element is in
	     * braces. In this case, keep a nesting count.
	     */

	case '{':
	    if (openBraces != 0) {
		openBraces++;
	    }
	    break;

	    /*
	     * Close brace: if element is in braces, keep nesting count and
	     * quit when the last close brace is seen.
	     */

	case '}':
	    if (openBraces > 1) {
		openBraces--;
	    } else if (openBraces == 1) {
		size = (p - elemStart);
		p++;
		if ((p >= limit) || TclIsSpaceProc(*p)) {
		    goto done;
		}

		/*
		 * Garbage after the closing brace; return an error.
		 */

		if (interp != NULL) {
		    p2 = p;
		    while ((p2 < limit) && (!TclIsSpaceProc(*p2))
			    && (p2 < p+20)) {
			p2++;
		    }
		    Tcl_SetObjResult(interp, Tcl_ObjPrintf(
			    "%s element in braces followed by \"%.*s\" "
			    "instead of space", typeStr, (int) (p2-p), p));
		    Tcl_SetErrorCode(interp, "TCL", "VALUE", typeCode, "JUNK",
			    NULL);
		}
		return TCL_ERROR;
	    }
	    break;

	    /*
	     * Backslash: skip over everything up to the end of the backslash
	     * sequence.
	     */

	case '\\':
	    if (openBraces == 0) {
		/*
		 * A backslash sequence not within a brace quoted element
		 * means the value of the element is different from the
		 * substring we are parsing. A call to TclCopyAndCollapse() is
		 * needed to produce the element value. Inform the caller.
		 */

		literal = 0;
	    }
	    TclParseBackslash(p, limit - p, &numChars, NULL);
	    p += (numChars - 1);
	    break;

	    /*
	     * Space: ignore if element is in braces or quotes; otherwise
	     * terminate element.
	     */

	case ' ':
	case '\f':
	case '\n':
	case '\r':
	case '\t':
	case '\v':
	    if ((openBraces == 0) && !inQuotes) {
		size = (p - elemStart);
		goto done;
	    }
	    break;

	    /*
	     * Double-quote: if element is in quotes then terminate it.
	     */

	case '"':
	    if (inQuotes) {
		size = (p - elemStart);
		p++;
		if ((p >= limit) || TclIsSpaceProc(*p)) {
		    goto done;
		}

		/*
		 * Garbage after the closing quote; return an error.
		 */

		if (interp != NULL) {
		    p2 = p;
		    while ((p2 < limit) && (!TclIsSpaceProc(*p2))
			    && (p2 < p+20)) {
			p2++;
		    }
		    Tcl_SetObjResult(interp, Tcl_ObjPrintf(
			    "%s element in quotes followed by \"%.*s\" "
			    "instead of space", typeStr, (int) (p2-p), p));
		    Tcl_SetErrorCode(interp, "TCL", "VALUE", typeCode, "JUNK",
			    NULL);
		}
		return TCL_ERROR;
	    }
	    break;
	}
	p++;
    }

    /*
     * End of list/dict: terminate element.
     */

    if (p == limit) {
	if (openBraces != 0) {
	    if (interp != NULL) {
		Tcl_SetObjResult(interp, Tcl_ObjPrintf(
			"unmatched open brace in %s", typeStr));
		Tcl_SetErrorCode(interp, "TCL", "VALUE", typeCode, "BRACE",
			NULL);
	    }
	    return TCL_ERROR;
	} else if (inQuotes) {
	    if (interp != NULL) {
		Tcl_SetObjResult(interp, Tcl_ObjPrintf(
			"unmatched open quote in %s", typeStr));
		Tcl_SetErrorCode(interp, "TCL", "VALUE", typeCode, "QUOTE",
			NULL);
	    }
	    return TCL_ERROR;
	}
	size = (p - elemStart);
    }

  done:
    while ((p < limit) && (TclIsSpaceProc(*p))) {
	p++;
    }
    *elementPtr = elemStart;
    *nextPtr = p;
    if (sizePtr != 0) {
	*sizePtr = size;
    }
    if (literalPtr != 0) {
	*literalPtr = literal;
    }
    return TCL_OK;
}

/*
 *----------------------------------------------------------------------
 *
 * TclCopyAndCollapse --
 *
 *	Copy a string and substitute all backslash escape sequences
 *
 * Results:
 *	Count bytes get copied from src to dst. Along the way, backslash
 *	sequences are substituted in the copy. After scanning count bytes from
 *	src, a null character is placed at the end of dst. Returns the number
 *	of bytes that got written to dst.
 *
 * Side effects:
 *	None.
 *
 *----------------------------------------------------------------------
 */

int
TclCopyAndCollapse(
    int count,			/* Number of byte to copy from src. */
    const char *src,		/* Copy from here... */
    char *dst)			/* ... to here. */
{
    int newCount = 0;

    while (count > 0) {
	char c = *src;

	if (c == '\\') {
	    int numRead;
	    int backslashCount = TclParseBackslash(src, count, &numRead, dst);

	    dst += backslashCount;
	    newCount += backslashCount;
	    src += numRead;
	    count -= numRead;
	} else {
	    *dst = c;
	    dst++;
	    newCount++;
	    src++;
	    count--;
	}
    }
    *dst = 0;
    return newCount;
}

/*
 *----------------------------------------------------------------------
 *
 * Tcl_SplitList --
 *
 *	Splits a list up into its constituent fields.
 *
 * Results
 *	The return value is normally TCL_OK, which means that the list was
 *	successfully split up. If TCL_ERROR is returned, it means that "list"
 *	didn't have proper list structure; the interp's result will contain a
 *	more detailed error message.
 *
 *	*argvPtr will be filled in with the address of an array whose elements
 *	point to the elements of list, in order. *argcPtr will get filled in
 *	with the number of valid elements in the array. A single block of
 *	memory is dynamically allocated to hold both the argv array and a copy
 *	of the list (with backslashes and braces removed in the standard way).
 *	The caller must eventually free this memory by calling free() on
 *	*argvPtr. Note: *argvPtr and *argcPtr are only modified if the
 *	function returns normally.
 *
 * Side effects:
 *	Memory is allocated.
 *
 *----------------------------------------------------------------------
 */

int
Tcl_SplitList(
    Tcl_Interp *interp,		/* Interpreter to use for error reporting. If
				 * NULL, no error message is left. */
    const char *list,		/* Pointer to string with list structure. */
    int *argcPtr,		/* Pointer to location to fill in with the
				 * number of elements in the list. */
    const char ***argvPtr)	/* Pointer to place to store pointer to array
				 * of pointers to list elements. */
{
    const char **argv, *end, *element;
    char *p;
    int length, size, i, result, elSize;

    /*
     * Allocate enough space to work in. A (const char *) for each (possible)
     * list element plus one more for terminating NULL, plus as many bytes as
     * in the original string value, plus one more for a terminating '\0'.
     * Space used to hold element separating white space in the original
     * string gets re-purposed to hold '\0' characters in the argv array.
     */

    size = TclMaxListLength(list, -1, &end) + 1;
    length = end - list;
    argv = ckalloc((size * sizeof(char *)) + length + 1);

    for (i = 0, p = ((char *) argv) + size*sizeof(char *);
	    *list != 0;  i++) {
	const char *prevList = list;
	int literal;

	result = TclFindElement(interp, list, length, &element, &list,
		&elSize, &literal);
	length -= (list - prevList);
	if (result != TCL_OK) {
	    ckfree(argv);
	    return result;
	}
	if (*element == 0) {
	    break;
	}
	if (i >= size) {
	    ckfree(argv);
	    if (interp != NULL) {
		Tcl_SetObjResult(interp, Tcl_NewStringObj(
			"internal error in Tcl_SplitList", -1));
		Tcl_SetErrorCode(interp, "TCL", "INTERNAL", "Tcl_SplitList",
			NULL);
	    }
	    return TCL_ERROR;
	}
	argv[i] = p;
	if (literal) {
	    memcpy(p, element, elSize);
	    p += elSize;
	    *p = 0;
	    p++;
	} else {
	    p += 1 + TclCopyAndCollapse(elSize, element, p);
	}
    }

    argv[i] = NULL;
    *argvPtr = argv;
    *argcPtr = i;
    return TCL_OK;
}

/*
 *----------------------------------------------------------------------
 *
 * Tcl_ScanElement --
 *
 *	This function is a companion function to Tcl_ConvertElement. It scans
 *	a string to see what needs to be done to it (e.g. add backslashes or
 *	enclosing braces) to make the string into a valid Tcl list element.
 *
 * Results:
 *	The return value is an overestimate of the number of bytes that will
 *	be needed by Tcl_ConvertElement to produce a valid list element from
 *	src. The word at *flagPtr is filled in with a value needed by
 *	Tcl_ConvertElement when doing the actual conversion.
 *
 * Side effects:
 *	None.
 *
 *----------------------------------------------------------------------
 */

int
Tcl_ScanElement(
    const char *src,	/* String to convert to list element. */
    int *flagPtr)	/* Where to store information to guide
				 * Tcl_ConvertCountedElement. */
{
    return Tcl_ScanCountedElement(src, -1, flagPtr);
}

/*
 *----------------------------------------------------------------------
 *
 * Tcl_ScanCountedElement --
 *
 *	This function is a companion function to Tcl_ConvertCountedElement. It
 *	scans a string to see what needs to be done to it (e.g. add
 *	backslashes or enclosing braces) to make the string into a valid Tcl
 *	list element. If length is -1, then the string is scanned from src up
 *	to the first null byte.
 *
 * Results:
 *	The return value is an overestimate of the number of bytes that will
 *	be needed by Tcl_ConvertCountedElement to produce a valid list element
 *	from src. The word at *flagPtr is filled in with a value needed by
 *	Tcl_ConvertCountedElement when doing the actual conversion.
 *
 * Side effects:
 *	None.
 *
 *----------------------------------------------------------------------
 */

int
Tcl_ScanCountedElement(
    const char *src,		/* String to convert to Tcl list element. */
    int length,			/* Number of bytes in src, or -1. */
    int *flagPtr)		/* Where to store information to guide
				 * Tcl_ConvertElement. */
{
    char flags = CONVERT_ANY;
    int numBytes = TclScanElement(src, length, &flags);

    *flagPtr = flags;
    return numBytes;
}

/*
 *----------------------------------------------------------------------
 *
 * TclScanElement --
 *
 *	This function is a companion function to TclConvertElement. It scans a
 *	string to see what needs to be done to it (e.g. add backslashes or
 *	enclosing braces) to make the string into a valid Tcl list element. If
 *	length is -1, then the string is scanned from src up to the first null
 *	byte. A NULL value for src is treated as an empty string. The incoming
 *	value of *flagPtr is a report from the caller what additional flags it
 *	will pass to TclConvertElement().
 *
 * Results:
 *	The recommended formatting mode for the element is determined and a
 *	value is written to *flagPtr indicating that recommendation. This
 *	recommendation is combined with the incoming flag values in *flagPtr
 *	set by the caller to determine how many bytes will be needed by
 *	TclConvertElement() in which to write the formatted element following
 *	the recommendation modified by the flag values. This number of bytes
 *	is the return value of the routine.  In some situations it may be an
 *	overestimate, but so long as the caller passes the same flags to
 *	TclConvertElement(), it will be large enough.
 *
 * Side effects:
 *	None.
 *
 *----------------------------------------------------------------------
 */

int
TclScanElement(
    const char *src,		/* String to convert to Tcl list element. */
    int length,			/* Number of bytes in src, or -1. */
    char *flagPtr)		/* Where to store information to guide
				 * Tcl_ConvertElement. */
{
    const char *p = src;
    int nestingLevel = 0;	/* Brace nesting count */
    int forbidNone = 0;		/* Do not permit CONVERT_NONE mode. Something
				 * needs protection or escape. */
    int requireEscape = 0;	/* Force use of CONVERT_ESCAPE mode.  For some
				 * reason bare or brace-quoted form fails. */
    int extra = 0;		/* Count of number of extra bytes needed for
				 * formatted element, assuming we use escape
				 * sequences in formatting. */
    int bytesNeeded;		/* Buffer length computed to complete the
				 * element formatting in the selected mode. */
#if COMPAT
    int preferEscape = 0;	/* Use preferences to track whether to use */
    int preferBrace = 0;	/* CONVERT_MASK mode. */
    int braceCount = 0;		/* Count of all braces '{' '}' seen. */
#endif /* COMPAT */

    if ((p == NULL) || (length == 0) || ((*p == '\0') && (length == -1))) {
	/*
	 * Empty string element must be brace quoted.
	 */

	*flagPtr = CONVERT_BRACE;
	return 2;
    }

#if COMPAT
    /*
     * We have an established history in TclConvertElement() when quoting
     * because of a leading hash character to force what would be the
     * CONVERT_MASK mode into the CONVERT_BRACE mode. That is, we format
     * the element #{a"b} like this:
     *			{#{a"b}}
     * and not like this:
     *			\#{a\"b}
     * This is inconsistent with [list x{a"b}], but we will not change that now.
     * Set that preference here so that we compute a tight size requirement.
     */
    if ((*src == '#') && !(*flagPtr & TCL_DONT_QUOTE_HASH)) {
	preferBrace = 1;
    }
#endif

    if ((*p == '{') || (*p == '"')) {
	/*
	 * Must escape or protect so leading character of value is not
	 * misinterpreted as list element delimiting syntax.
	 */

	forbidNone = 1;
#if COMPAT
	preferBrace = 1;
#endif /* COMPAT */
    }

    while (length) {
      if (CHAR_TYPE(*p) != TYPE_NORMAL) {
	switch (*p) {
	case '{':	/* TYPE_BRACE */
#if COMPAT
	    braceCount++;
#endif /* COMPAT */
	    extra++;				/* Escape '{' => '\{' */
	    nestingLevel++;
	    break;
	case '}':	/* TYPE_BRACE */
#if COMPAT
	    braceCount++;
#endif /* COMPAT */
	    extra++;				/* Escape '}' => '\}' */
	    nestingLevel--;
	    if (nestingLevel < 0) {
		/*
		 * Unbalanced braces!  Cannot format with brace quoting.
		 */

		requireEscape = 1;
	    }
	    break;
	case ']':	/* TYPE_CLOSE_BRACK */
	case '"':	/* TYPE_SPACE */
#if COMPAT
	    forbidNone = 1;
	    extra++;		/* Escapes all just prepend a backslash */
	    preferEscape = 1;
	    break;
#else
	    /* FLOW THROUGH */
#endif /* COMPAT */
	case '[':	/* TYPE_SUBS */
	case '$':	/* TYPE_SUBS */
	case ';':	/* TYPE_COMMAND_END */
	case ' ':	/* TYPE_SPACE */
	case '\f':	/* TYPE_SPACE */
	case '\n':	/* TYPE_COMMAND_END */
	case '\r':	/* TYPE_SPACE */
	case '\t':	/* TYPE_SPACE */
	case '\v':	/* TYPE_SPACE */
	    forbidNone = 1;
	    extra++;		/* Escape sequences all one byte longer. */
#if COMPAT
	    preferBrace = 1;
#endif /* COMPAT */
	    break;
	case '\\':	/* TYPE_SUBS */
	    extra++;				/* Escape '\' => '\\' */
	    if ((length == 1) || ((length == -1) && (p[1] == '\0'))) {
		/*
		 * Final backslash. Cannot format with brace quoting.
		 */

		requireEscape = 1;
		break;
	    }
	    if (p[1] == '\n') {
		extra++;	/* Escape newline => '\n', one byte longer */

		/*
		 * Backslash newline sequence.  Brace quoting not permitted.
		 */

		requireEscape = 1;
		length -= (length > 0);
		p++;
		break;
	    }
	    if ((p[1] == '{') || (p[1] == '}') || (p[1] == '\\')) {
		extra++;	/* Escape sequences all one byte longer. */
		length -= (length > 0);
		p++;
	    }
	    forbidNone = 1;
#if COMPAT
	    preferBrace = 1;
#endif /* COMPAT */
	    break;
	case '\0':	/* TYPE_SUBS */
	    if (length == -1) {
		goto endOfString;
	    }
	    /* TODO: Panic on improper encoding? */
	    break;
	}
      }
	length -= (length > 0);
	p++;
    }

  endOfString:
    if (nestingLevel != 0) {
	/*
	 * Unbalanced braces!  Cannot format with brace quoting.
	 */

	requireEscape = 1;
    }

    /*
     * We need at least as many bytes as are in the element value...
     */

    bytesNeeded = p - src;

    if (requireEscape) {
	/*
	 * We must use escape sequences.  Add all the extra bytes needed to
	 * have room to create them.
	 */

	bytesNeeded += extra;

	/*
	 * Make room to escape leading #, if needed.
	 */

	if ((*src == '#') && !(*flagPtr & TCL_DONT_QUOTE_HASH)) {
	    bytesNeeded++;
	}
	*flagPtr = CONVERT_ESCAPE;
	goto overflowCheck;
    }
    if (*flagPtr & CONVERT_ANY) {
	/*
	 * The caller has not let us know what flags it will pass to
	 * TclConvertElement() so compute the max size we might need for any
	 * possible choice.  Normally the formatting using escape sequences is
	 * the longer one, and a minimum "extra" value of 2 makes sure we
	 * don't request too small a buffer in those edge cases where that's
	 * not true.
	 */

	if (extra < 2) {
	    extra = 2;
	}
	*flagPtr &= ~CONVERT_ANY;
	*flagPtr |= TCL_DONT_USE_BRACES;
    }
    if (forbidNone) {
	/*
	 * We must request some form of quoting of escaping...
	 */

#if COMPAT
	if (preferEscape && !preferBrace) {
	    /*
	     * If we are quoting solely due to ] or internal " characters use
	     * the CONVERT_MASK mode where we escape all special characters
	     * except for braces. "extra" counted space needed to escape
	     * braces too, so substract "braceCount" to get our actual needs.
	     */

	    bytesNeeded += (extra - braceCount);
	    /* Make room to escape leading #, if needed. */
	    if ((*src == '#') && !(*flagPtr & TCL_DONT_QUOTE_HASH)) {
		bytesNeeded++;
	    }

	    /*
	     * If the caller reports it will direct TclConvertElement() to
	     * use full escapes on the element, add back the bytes needed to
	     * escape the braces.
	     */

	    if (*flagPtr & TCL_DONT_USE_BRACES) {
		bytesNeeded += braceCount;
	    }
	    *flagPtr = CONVERT_MASK;
	    goto overflowCheck;
	}
#endif /* COMPAT */
	if (*flagPtr & TCL_DONT_USE_BRACES) {
	    /*
	     * If the caller reports it will direct TclConvertElement() to
	     * use escapes, add the extra bytes needed to have room for them.
	     */

	    bytesNeeded += extra;

	    /*
	     * Make room to escape leading #, if needed.
	     */

	    if ((*src == '#') && !(*flagPtr & TCL_DONT_QUOTE_HASH)) {
		bytesNeeded++;
	    }
	} else {
	    /*
	     * Add 2 bytes for room for the enclosing braces.
	     */

	    bytesNeeded += 2;
	}
	*flagPtr = CONVERT_BRACE;
	goto overflowCheck;
    }

    /*
     * So far, no need to quote or escape anything.
     */

    if ((*src == '#') && !(*flagPtr & TCL_DONT_QUOTE_HASH)) {
	/*
	 * If we need to quote a leading #, make room to enclose in braces.
	 */

	bytesNeeded += 2;
    }
    *flagPtr = CONVERT_NONE;

  overflowCheck:
    if (bytesNeeded < 0) {
	Tcl_Panic("TclScanElement: string length overflow");
    }
    return bytesNeeded;
}

/*
 *----------------------------------------------------------------------
 *
 * Tcl_ConvertElement --
 *
 *	This is a companion function to Tcl_ScanElement. Given the information
 *	produced by Tcl_ScanElement, this function converts a string to a list
 *	element equal to that string.
 *
 * Results:
 *	Information is copied to *dst in the form of a list element identical
 *	to src (i.e. if Tcl_SplitList is applied to dst it will produce a
 *	string identical to src). The return value is a count of the number of
 *	characters copied (not including the terminating NULL character).
 *
 * Side effects:
 *	None.
 *
 *----------------------------------------------------------------------
 */

int
Tcl_ConvertElement(
    const char *src,	/* Source information for list element. */
    char *dst,		/* Place to put list-ified element. */
    int flags)		/* Flags produced by Tcl_ScanElement. */
{
    return Tcl_ConvertCountedElement(src, -1, dst, flags);
}

/*
 *----------------------------------------------------------------------
 *
 * Tcl_ConvertCountedElement --
 *
 *	This is a companion function to Tcl_ScanCountedElement. Given the
 *	information produced by Tcl_ScanCountedElement, this function converts
 *	a string to a list element equal to that string.
 *
 * Results:
 *	Information is copied to *dst in the form of a list element identical
 *	to src (i.e. if Tcl_SplitList is applied to dst it will produce a
 *	string identical to src). The return value is a count of the number of
 *	characters copied (not including the terminating NULL character).
 *
 * Side effects:
 *	None.
 *
 *----------------------------------------------------------------------
 */

int
Tcl_ConvertCountedElement(
    const char *src,	/* Source information for list element. */
    int length,			/* Number of bytes in src, or -1. */
    char *dst,			/* Place to put list-ified element. */
    int flags)			/* Flags produced by Tcl_ScanElement. */
{
    int numBytes = TclConvertElement(src, length, dst, flags);
    dst[numBytes] = '\0';
    return numBytes;
}

/*
 *----------------------------------------------------------------------
 *
 * TclConvertElement --
 *
 *	This is a companion function to TclScanElement. Given the information
 *	produced by TclScanElement, this function converts a string to a list
 *	element equal to that string.
 *
 * Results:
 *	Information is copied to *dst in the form of a list element identical
 *	to src (i.e. if Tcl_SplitList is applied to dst it will produce a
 *	string identical to src). The return value is a count of the number of
 *	characters copied (not including the terminating NULL character).
 *
 * Side effects:
 *	None.
 *
 *----------------------------------------------------------------------
 */

int
TclConvertElement(
    const char *src,	/* Source information for list element. */
    int length,			/* Number of bytes in src, or -1. */
    char *dst,			/* Place to put list-ified element. */
    int flags)			/* Flags produced by Tcl_ScanElement. */
{
    int conversion = flags & CONVERT_MASK;
    char *p = dst;

    /*
     * Let the caller demand we use escape sequences rather than braces.
     */

    if ((flags & TCL_DONT_USE_BRACES) && (conversion & CONVERT_BRACE)) {
	conversion = CONVERT_ESCAPE;
    }

    /*
     * No matter what the caller demands, empty string must be braced!
     */

    if ((src == NULL) || (length == 0) || (*src == '\0' && length == -1)) {
	p[0] = '{';
	p[1] = '}';
	return 2;
    }

    /*
     * Escape leading hash as needed and requested.
     */

    if ((*src == '#') && !(flags & TCL_DONT_QUOTE_HASH)) {
	if (conversion == CONVERT_ESCAPE) {
	    p[0] = '\\';
	    p[1] = '#';
	    p += 2;
	    src++;
	    length -= (length > 0);
	} else {
	    conversion = CONVERT_BRACE;
	}
    }

    /*
     * No escape or quoting needed.  Copy the literal string value.
     */

    if (conversion == CONVERT_NONE) {
	if (length == -1) {
	    /* TODO: INT_MAX overflow? */
	    while (*src) {
		*p++ = *src++;
	    }
	    return p - dst;
	} else {
	    memcpy(dst, src, length);
	    return length;
	}
    }

    /*
     * Formatted string is original string enclosed in braces.
     */

    if (conversion == CONVERT_BRACE) {
	*p = '{';
	p++;
	if (length == -1) {
	    /* TODO: INT_MAX overflow? */
	    while (*src) {
		*p++ = *src++;
	    }
	} else {
	    memcpy(p, src, length);
	    p += length;
	}
	*p = '}';
	p++;
	return p - dst;
    }

    /* conversion == CONVERT_ESCAPE or CONVERT_MASK */

    /*
     * Formatted string is original string converted to escape sequences.
     */

    for ( ; length; src++, length -= (length > 0)) {
	switch (*src) {
	case ']':
	case '[':
	case '$':
	case ';':
	case ' ':
	case '\\':
	case '"':
	    *p = '\\';
	    p++;
	    break;
	case '{':
	case '}':
#if COMPAT
	    if (conversion == CONVERT_ESCAPE)
#endif /* COMPAT */
	    {
		*p = '\\';
		p++;
	    }
	    break;
	case '\f':
	    *p = '\\';
	    p++;
	    *p = 'f';
	    p++;
	    continue;
	case '\n':
	    *p = '\\';
	    p++;
	    *p = 'n';
	    p++;
	    continue;
	case '\r':
	    *p = '\\';
	    p++;
	    *p = 'r';
	    p++;
	    continue;
	case '\t':
	    *p = '\\';
	    p++;
	    *p = 't';
	    p++;
	    continue;
	case '\v':
	    *p = '\\';
	    p++;
	    *p = 'v';
	    p++;
	    continue;
	case '\0':
	    if (length == -1) {
		return p - dst;
	    }

	    /*
	     * If we reach this point, there's an embedded NULL in the string
	     * range being processed, which should not happen when the
	     * encoding rules for Tcl strings are properly followed.  If the
	     * day ever comes when we stop tolerating such things, this is
	     * where to put the Tcl_Panic().
	     */

	    break;
	}
	*p = *src;
	p++;
    }
    return p - dst;
}

/*
 *----------------------------------------------------------------------
 *
 * Tcl_Merge --
 *
 *	Given a collection of strings, merge them together into a single
 *	string that has proper Tcl list structured (i.e. Tcl_SplitList may be
 *	used to retrieve strings equal to the original elements, and Tcl_Eval
 *	will parse the string back into its original elements).
 *
 * Results:
 *	The return value is the address of a dynamically-allocated string
 *	containing the merged list.
 *
 * Side effects:
 *	None.
 *
 *----------------------------------------------------------------------
 */

char *
Tcl_Merge(
    int argc,			/* How many strings to merge. */
    const char *const *argv)	/* Array of string values. */
{
#define LOCAL_SIZE 64
    char localFlags[LOCAL_SIZE], *flagPtr = NULL;
    int i, bytesNeeded = 0;
    char *result, *dst;

    /*
     * Handle empty list case first, so logic of the general case can be
     * simpler.
     */

    if (argc == 0) {
	result = ckalloc(1);
	result[0] = '\0';
	return result;
    }

    /*
     * Pass 1: estimate space, gather flags.
     */

    if (argc <= LOCAL_SIZE) {
	flagPtr = localFlags;
    } else {
	flagPtr = ckalloc(argc);
    }
    for (i = 0; i < argc; i++) {
	flagPtr[i] = ( i ? TCL_DONT_QUOTE_HASH : 0 );
	bytesNeeded += TclScanElement(argv[i], -1, &flagPtr[i]);
	if (bytesNeeded < 0) {
	    Tcl_Panic("max size for a Tcl value (%d bytes) exceeded", INT_MAX);
	}
    }
    if (bytesNeeded > INT_MAX - argc + 1) {
	Tcl_Panic("max size for a Tcl value (%d bytes) exceeded", INT_MAX);
    }
    bytesNeeded += argc;

    /*
     * Pass two: copy into the result area.
     */

    result = ckalloc(bytesNeeded);
    dst = result;
    for (i = 0; i < argc; i++) {
	flagPtr[i] |= ( i ? TCL_DONT_QUOTE_HASH : 0 );
	dst += TclConvertElement(argv[i], -1, dst, flagPtr[i]);
	*dst = ' ';
	dst++;
    }
    dst[-1] = 0;

    if (flagPtr != localFlags) {
	ckfree(flagPtr);
    }
    return result;
}

#if !defined(TCL_NO_DEPRECATED) && TCL_MAJOR_VERSION < 9
/*
 *----------------------------------------------------------------------
 *
 * Tcl_Backslash --
 *
 *	Figure out how to handle a backslash sequence.
 *
 * Results:
 *	The return value is the character that should be substituted in place
 *	of the backslash sequence that starts at src. If readPtr isn't NULL
 *	then it is filled in with a count of the number of characters in the
 *	backslash sequence.
 *
 * Side effects:
 *	None.
 *
 *----------------------------------------------------------------------
 */

char
Tcl_Backslash(
    const char *src,		/* Points to the backslash character of a
				 * backslash sequence. */
    int *readPtr)		/* Fill in with number of characters read from
				 * src, unless NULL. */
{
    char buf[4] = "";
    Tcl_UniChar ch = 0;

    Tcl_UtfBackslash(src, readPtr, buf);
    TclUtfToUniChar(buf, &ch);
    return (char) ch;
}
#endif /* !TCL_NO_DEPRECATED */

/*
 *----------------------------------------------------------------------
 *
 * UtfWellFormedEnd --
 *	Checks the end of utf string is malformed, if yes - wraps bytes
 *	to the given buffer (as well-formed NTS string).  The buffer
 *	argument should be initialized by the caller and ready to use.
 *
 * Results:
 *	The bytes with well-formed end of the string.
 *
 * Side effects:
 *	Buffer (DString) may be allocated, so must be released.
 *
 *----------------------------------------------------------------------
 */

static inline const char*
UtfWellFormedEnd(
    Tcl_DString *buffer,	/* Buffer used to hold well-formed string. */
    const char *bytes,		/* Pointer to the beginning of the string. */
    int length)			/* Length of the string. */
{
    const char *l = bytes + length;
    const char *p = Tcl_UtfPrev(l, bytes);

    if (Tcl_UtfCharComplete(p, l - p)) {
	return bytes;
    }
    /*
     * Malformed utf-8 end, be sure we've NTS to safe compare of end-character,
     * avoid segfault by access violation out of range.
     */
    Tcl_DStringAppend(buffer, bytes, length);
    return Tcl_DStringValue(buffer);
}
/*
 *----------------------------------------------------------------------
 *
 * TclTrimRight --
 *	Takes two counted strings in the Tcl encoding.  Conceptually
 *	finds the sub string (offset) to trim from the right side of the
 *	first string all characters found in the second string.
 *
 * Results:
 *	The number of bytes to be removed from the end of the string.
 *
 * Side effects:
 *	None.
 *
 *----------------------------------------------------------------------
 */

static inline int
TrimRight(
    const char *bytes,		/* String to be trimmed... */
    int numBytes,		/* ...and its length in bytes */
    const char *trim,		/* String of trim characters... */
    int numTrim)		/* ...and its length in bytes */
{
    const char *p = bytes + numBytes;
    int pInc;
    Tcl_UniChar ch1 = 0, ch2 = 0;

    /*
     * Outer loop: iterate over string to be trimmed.
     */

    do {
	const char *q = trim;
	int bytesLeft = numTrim;

	p = Tcl_UtfPrev(p, bytes);
 	pInc = TclUtfToUniChar(p, &ch1);

	/*
	 * Inner loop: scan trim string for match to current character.
	 */

	do {
	    int qInc = TclUtfToUniChar(q, &ch2);

	    if (ch1 == ch2) {
		break;
	    }

	    q += qInc;
	    bytesLeft -= qInc;
	} while (bytesLeft);

	if (bytesLeft == 0) {
	    /*
	     * No match; trim task done; *p is last non-trimmed char.
	     */

	    p += pInc;
	    break;
	}
    } while (p > bytes);

    return numBytes - (p - bytes);
}

int
TclTrimRight(
    const char *bytes,	/* String to be trimmed... */
    int numBytes,	/* ...and its length in bytes */
    const char *trim,	/* String of trim characters... */
    int numTrim)	/* ...and its length in bytes */
{
    int res;
    Tcl_DString bytesBuf, trimBuf;

    /* Empty strings -> nothing to do */
    if ((numBytes == 0) || (numTrim == 0)) {
	return 0;
    }

    Tcl_DStringInit(&bytesBuf);
    Tcl_DStringInit(&trimBuf);
    bytes = UtfWellFormedEnd(&bytesBuf, bytes, numBytes);
    trim = UtfWellFormedEnd(&trimBuf, trim, numTrim);

    res = TrimRight(bytes, numBytes, trim, numTrim);
    if (res > numBytes) {
	res = numBytes;
    }

    Tcl_DStringFree(&bytesBuf);
    Tcl_DStringFree(&trimBuf);

    return res;
}

/*
 *----------------------------------------------------------------------
 *
 * TclTrimLeft --
 *
 *	Takes two counted strings in the Tcl encoding.  Conceptually
 *	finds the sub string (offset) to trim from the left side of the
 *	first string all characters found in the second string.
 *
 * Results:
 *	The number of bytes to be removed from the start of the string.
 *
 * Side effects:
 *	None.
 *
 *----------------------------------------------------------------------
 */

static inline int
TrimLeft(
    const char *bytes,		/* String to be trimmed... */
    int numBytes,		/* ...and its length in bytes */
    const char *trim,		/* String of trim characters... */
    int numTrim)		/* ...and its length in bytes */
{
    const char *p = bytes;
	Tcl_UniChar ch1 = 0, ch2 = 0;

    /*
     * Outer loop: iterate over string to be trimmed.
     */

    do {
	int pInc = TclUtfToUniChar(p, &ch1);
	const char *q = trim;
	int bytesLeft = numTrim;

	/*
	 * Inner loop: scan trim string for match to current character.
	 */

	do {
	    int qInc = TclUtfToUniChar(q, &ch2);

	    if (ch1 == ch2) {
		break;
	    }

	    q += qInc;
	    bytesLeft -= qInc;
	} while (bytesLeft);

	if (bytesLeft == 0) {
	    /*
	     * No match; trim task done; *p is first non-trimmed char.
	     */

	    break;
	}

	p += pInc;
	numBytes -= pInc;
    } while (numBytes > 0);

    return p - bytes;
}

int
TclTrimLeft(
    const char *bytes,	/* String to be trimmed... */
    int numBytes,	/* ...and its length in bytes */
    const char *trim,	/* String of trim characters... */
    int numTrim)	/* ...and its length in bytes */
{
    int res;
    Tcl_DString bytesBuf, trimBuf;

    /* Empty strings -> nothing to do */
    if ((numBytes == 0) || (numTrim == 0)) {
	return 0;
    }

    Tcl_DStringInit(&bytesBuf);
    Tcl_DStringInit(&trimBuf);
    bytes = UtfWellFormedEnd(&bytesBuf, bytes, numBytes);
    trim = UtfWellFormedEnd(&trimBuf, trim, numTrim);

    res = TrimLeft(bytes, numBytes, trim, numTrim);
    if (res > numBytes) {
	res = numBytes;
    }

    Tcl_DStringFree(&bytesBuf);
    Tcl_DStringFree(&trimBuf);

    return res;
}

/*
 *----------------------------------------------------------------------
 *
 * TclTrim --
 *	Finds the sub string (offset) to trim from both sides of the
 *	first string all characters found in the second string.
 *
 * Results:
 *	The number of bytes to be removed from the start of the string
 *
 * Side effects:
 *	None.
 *
 *----------------------------------------------------------------------
 */

int
TclTrim(
    const char *bytes,	/* String to be trimmed... */
    int numBytes,	/* ...and its length in bytes */
    const char *trim,	/* String of trim characters... */
    int numTrim,	/* ...and its length in bytes */
    int *trimRight)		/* Offset from the end of the string. */
{
    int trimLeft;
    Tcl_DString bytesBuf, trimBuf;

    *trimRight = 0;
    /* Empty strings -> nothing to do */
    if ((numBytes == 0) || (numTrim == 0)) {
	return 0;
    }

    Tcl_DStringInit(&bytesBuf);
    Tcl_DStringInit(&trimBuf);
    bytes = UtfWellFormedEnd(&bytesBuf, bytes, numBytes);
    trim = UtfWellFormedEnd(&trimBuf, trim, numTrim);

    trimLeft = TrimLeft(bytes, numBytes, trim, numTrim);
    if (trimLeft > numBytes) {
	trimLeft = numBytes;
    }
    numBytes -= trimLeft;
    /* have to trim yet (first char was already verified within TrimLeft) */
    if (numBytes > 1) {
	bytes += trimLeft;
	*trimRight = TrimRight(bytes, numBytes, trim, numTrim);
	if (*trimRight > numBytes) {
	    *trimRight = numBytes;
	}
    }

    Tcl_DStringFree(&bytesBuf);
    Tcl_DStringFree(&trimBuf);

    return trimLeft;
}

/*
 *----------------------------------------------------------------------
 *
 * Tcl_Concat --
 *
 *	Concatenate a set of strings into a single large string.
 *
 * Results:
 *	The return value is dynamically-allocated string containing a
 *	concatenation of all the strings in argv, with spaces between the
 *	original argv elements.
 *
 * Side effects:
 *	Memory is allocated for the result; the caller is responsible for
 *	freeing the memory.
 *
 *----------------------------------------------------------------------
 */

/* The whitespace characters trimmed during [concat] operations */
#define CONCAT_WS_SIZE (int) (sizeof(CONCAT_TRIM_SET "") - 1)

char *
Tcl_Concat(
    int argc,			/* Number of strings to concatenate. */
    const char *const *argv)	/* Array of strings to concatenate. */
{
    int i, needSpace = 0, bytesNeeded = 0;
    char *result, *p;

    /*
     * Dispose of the empty result corner case first to simplify later code.
     */

    if (argc == 0) {
	result = (char *) ckalloc(1);
	result[0] = '\0';
	return result;
    }

    /*
     * First allocate the result buffer at the size required.
     */

    for (i = 0;  i < argc;  i++) {
	bytesNeeded += strlen(argv[i]);
	if (bytesNeeded < 0) {
	    Tcl_Panic("Tcl_Concat: max size of Tcl value exceeded");
	}
    }
    if (bytesNeeded + argc - 1 < 0) {
	/*
	 * Panic test could be tighter, but not going to bother for this
	 * legacy routine.
	 */

	Tcl_Panic("Tcl_Concat: max size of Tcl value exceeded");
    }

    /*
     * All element bytes + (argc - 1) spaces + 1 terminating NULL.
     */

    result = ckalloc(bytesNeeded + argc);

    for (p = result, i = 0;  i < argc;  i++) {
	int triml, trimr, elemLength;
	const char *element;

	element = argv[i];
	elemLength = strlen(argv[i]);

	/* Trim away the leading/trailing whitespace. */
	triml = TclTrim(element, elemLength, CONCAT_TRIM_SET,
		CONCAT_WS_SIZE, &trimr);
	element += triml;
	elemLength -= triml + trimr;

	/* Do not permit trimming to expose a final backslash character. */
	elemLength += trimr && (element[elemLength - 1] == '\\');

	/*
	 * If we're left with empty element after trimming, do nothing.
	 */

	if (elemLength == 0) {
	    continue;
	}

	/*
	 * Append to the result with space if needed.
	 */

	if (needSpace) {
	    *p++ = ' ';
	}
	memcpy(p, element, elemLength);
	p += elemLength;
	needSpace = 1;
    }
    *p = '\0';
    return result;
}

/*
 *----------------------------------------------------------------------
 *
 * Tcl_ConcatObj --
 *
 *	Concatenate the strings from a set of objects into a single string
 *	object with spaces between the original strings.
 *
 * Results:
 *	The return value is a new string object containing a concatenation of
 *	the strings in objv. Its ref count is zero.
 *
 * Side effects:
 *	A new object is created.
 *
 *----------------------------------------------------------------------
 */

Tcl_Obj *
Tcl_ConcatObj(
    int objc,			/* Number of objects to concatenate. */
    Tcl_Obj *const objv[])	/* Array of objects to concatenate. */
{
    int i, elemLength, needSpace = 0, bytesNeeded = 0;
    const char *element;
    Tcl_Obj *objPtr, *resPtr;

    /*
     * Check first to see if all the items are of list type or empty. If so,
     * we will concat them together as lists, and return a list object. This
     * is only valid when the lists are in canonical form.
     */

    for (i = 0;  i < objc;  i++) {
	int length;

	objPtr = objv[i];
	if (TclListObjIsCanonical(objPtr)) {
	    continue;
	}
	TclGetStringFromObj(objPtr, &length);
	if (length > 0) {
	    break;
	}
    }
    if (i == objc) {
	resPtr = NULL;
	for (i = 0;  i < objc;  i++) {
	    objPtr = objv[i];
	    if (!TclListObjIsCanonical(objPtr)) {
		continue;
	    }
	    if (resPtr) {
		if (TCL_OK != Tcl_ListObjAppendList(NULL, resPtr, objPtr)) {
		    /* Abandon ship! */
		    Tcl_DecrRefCount(resPtr);
		    goto slow;
		}
	    } else {
		resPtr = TclListObjCopy(NULL, objPtr);
	    }
	}
	if (!resPtr) {
	    resPtr = Tcl_NewObj();
	}
	return resPtr;
    }

  slow:
    /*
     * Something cannot be determined to be safe, so build the concatenation
     * the slow way, using the string representations.
     *
     * First try to pre-allocate the size required.
     */

    for (i = 0;  i < objc;  i++) {
	element = TclGetStringFromObj(objv[i], &elemLength);
	bytesNeeded += elemLength;
	if (bytesNeeded < 0) {
	    break;
	}
    }

    /*
     * Does not matter if this fails, will simply try later to build up the
     * string with each Append reallocating as needed with the usual string
     * append algorithm.  When that fails it will report the error.
     */

    TclNewObj(resPtr);
    (void) Tcl_AttemptSetObjLength(resPtr, bytesNeeded + objc - 1);
    Tcl_SetObjLength(resPtr, 0);

    for (i = 0;  i < objc;  i++) {
	int triml, trimr;

	element = TclGetStringFromObj(objv[i], &elemLength);

	/* Trim away the leading/trailing whitespace. */
	triml = TclTrim(element, elemLength, CONCAT_TRIM_SET,
		CONCAT_WS_SIZE, &trimr);
	element += triml;
	elemLength -= triml + trimr;

	/* Do not permit trimming to expose a final backslash character. */
	elemLength += trimr && (element[elemLength - 1] == '\\');

	/*
	 * If we're left with empty element after trimming, do nothing.
	 */

	if (elemLength == 0) {
	    continue;
	}

	/*
	 * Append to the result with space if needed.
	 */

	if (needSpace) {
	    Tcl_AppendToObj(resPtr, " ", 1);
	}
	Tcl_AppendToObj(resPtr, element, elemLength);
	needSpace = 1;
    }
    return resPtr;
}

#if !defined(TCL_NO_DEPRECATED) && TCL_MAJOR_VERSION < 9
/*
 *----------------------------------------------------------------------
 *
 * Tcl_StringMatch --
 *
 *	See if a particular string matches a particular pattern.
 *
 * Results:
 *	The return value is 1 if string matches pattern, and 0 otherwise. The
 *	matching operation permits the following special characters in the
 *	pattern: *?\[] (see the manual entry for details on what these mean).
 *
 * Side effects:
 *	None.
 *
 *----------------------------------------------------------------------
 */

#undef Tcl_StringMatch
int
Tcl_StringMatch(
    const char *str,		/* String. */
    const char *pattern)	/* Pattern, which may contain special
				 * characters. */
{
    return Tcl_StringCaseMatch(str, pattern, 0);
}
#endif /* TCL_NO_DEPRECATED */
/*
 *----------------------------------------------------------------------
 *
 * Tcl_StringCaseMatch --
 *
 *	See if a particular string matches a particular pattern. Allows case
 *	insensitivity.
 *
 * Results:
 *	The return value is 1 if string matches pattern, and 0 otherwise. The
 *	matching operation permits the following special characters in the
 *	pattern: *?\[] (see the manual entry for details on what these mean).
 *
 * Side effects:
 *	None.
 *
 *----------------------------------------------------------------------
 */

int
Tcl_StringCaseMatch(
    const char *str,		/* String. */
    const char *pattern,	/* Pattern, which may contain special
				 * characters. */
    int nocase)			/* 0 for case sensitive, 1 for insensitive */
{
    int p, charLen;
    const char *pstart = pattern;
    Tcl_UniChar ch1 = 0, ch2 = 0;

    while (1) {
	p = *pattern;

	/*
	 * See if we're at the end of both the pattern and the string. If so,
	 * we succeeded. If we're at the end of the pattern but not at the end
	 * of the string, we failed.
	 */

	if (p == '\0') {
	    return (*str == '\0');
	}
	if ((*str == '\0') && (p != '*')) {
	    return 0;
	}

	/*
	 * Check for a "*" as the next pattern character. It matches any
	 * substring. We handle this by calling ourselves recursively for each
	 * postfix of string, until either we match or we reach the end of the
	 * string.
	 */

	if (p == '*') {
	    /*
	     * Skip all successive *'s in the pattern
	     */

	    while (*(++pattern) == '*') {}
	    p = *pattern;
	    if (p == '\0') {
		return 1;
	    }

	    /*
	     * This is a special case optimization for single-byte utf.
	     */

	    if (UCHAR(*pattern) < 0x80) {
		ch2 = (Tcl_UniChar)
			(nocase ? tolower(UCHAR(*pattern)) : UCHAR(*pattern));
	    } else {
		Tcl_UtfToUniChar(pattern, &ch2);
		if (nocase) {
		    ch2 = Tcl_UniCharToLower(ch2);
		}
	    }

	    while (1) {
		/*
		 * Optimization for matching - cruise through the string
		 * quickly if the next char in the pattern isn't a special
		 * character
		 */

		if ((p != '[') && (p != '?') && (p != '\\')) {
		    if (nocase) {
			while (*str) {
			    charLen = TclUtfToUniChar(str, &ch1);
			    if (ch2==ch1 || ch2==Tcl_UniCharToLower(ch1)) {
				break;
			    }
			    str += charLen;
			}
		    } else {
			/*
			 * There's no point in trying to make this code
			 * shorter, as the number of bytes you want to compare
			 * each time is non-constant.
			 */

			while (*str) {
			    charLen = TclUtfToUniChar(str, &ch1);
			    if (ch2 == ch1) {
				break;
			    }
			    str += charLen;
			}
		    }
		}
		if (Tcl_StringCaseMatch(str, pattern, nocase)) {
		    return 1;
		}
		if (*str == '\0') {
		    return 0;
		}
		str += TclUtfToUniChar(str, &ch1);
	    }
	}

	/*
	 * Check for a "?" as the next pattern character. It matches any
	 * single character.
	 */

	if (p == '?') {
	    pattern++;
	    str += TclUtfToUniChar(str, &ch1);
	    continue;
	}

	/*
	 * Check for a "[" as the next pattern character. It is followed by a
	 * list of characters that are acceptable, or by a range (two
	 * characters separated by "-").
	 */

	if (p == '[') {
	    Tcl_UniChar startChar = 0, endChar = 0;

	    pattern++;
	    if (UCHAR(*str) < 0x80) {
		ch1 = (Tcl_UniChar)
			(nocase ? tolower(UCHAR(*str)) : UCHAR(*str));
		str++;
	    } else {
		str += Tcl_UtfToUniChar(str, &ch1);
		if (nocase) {
		    ch1 = Tcl_UniCharToLower(ch1);
		}
	    }
	    while (1) {
		if ((*pattern == ']') || (*pattern == '\0')) {
		    return 0;
		}
		if (UCHAR(*pattern) < 0x80) {
		    startChar = (Tcl_UniChar) (nocase
			    ? tolower(UCHAR(*pattern)) : UCHAR(*pattern));
		    pattern++;
		} else {
		    pattern += Tcl_UtfToUniChar(pattern, &startChar);
		    if (nocase) {
			startChar = Tcl_UniCharToLower(startChar);
		    }
		}
		if (*pattern == '-') {
		    pattern++;
		    if (*pattern == '\0') {
			return 0;
		    }
		    if (UCHAR(*pattern) < 0x80) {
			endChar = (Tcl_UniChar) (nocase
				? tolower(UCHAR(*pattern)) : UCHAR(*pattern));
			pattern++;
		    } else {
			pattern += Tcl_UtfToUniChar(pattern, &endChar);
			if (nocase) {
			    endChar = Tcl_UniCharToLower(endChar);
			}
		    }
		    if (((startChar <= ch1) && (ch1 <= endChar))
			    || ((endChar <= ch1) && (ch1 <= startChar))) {
			/*
			 * Matches ranges of form [a-z] or [z-a].
			 */

			break;
		    }
		} else if (startChar == ch1) {
		    break;
		}
	    }
	    while (*pattern != ']') {
		if (*pattern == '\0') {
		    pattern = Tcl_UtfPrev(pattern, pstart);
		    break;
		}
		pattern++;
	    }
	    pattern++;
	    continue;
	}

	/*
	 * If the next pattern character is '\', just strip off the '\' so we
	 * do exact matching on the character that follows.
	 */

	if (p == '\\') {
	    pattern++;
	    if (*pattern == '\0') {
		return 0;
	    }
	}

	/*
	 * There's no special character. Just make sure that the next bytes of
	 * each string match.
	 */

	str += TclUtfToUniChar(str, &ch1);
	pattern += TclUtfToUniChar(pattern, &ch2);
	if (nocase) {
	    if (Tcl_UniCharToLower(ch1) != Tcl_UniCharToLower(ch2)) {
		return 0;
	    }
	} else if (ch1 != ch2) {
	    return 0;
	}
    }
}

/*
 *----------------------------------------------------------------------
 *
 * TclByteArrayMatch --
 *
 *	See if a particular string matches a particular pattern.  Does not
 *	allow for case insensitivity.
 *	Parallels tclUtf.c:TclUniCharMatch, adjusted for char* and sans nocase.
 *
 * Results:
 *	The return value is 1 if string matches pattern, and 0 otherwise. The
 *	matching operation permits the following special characters in the
 *	pattern: *?\[] (see the manual entry for details on what these mean).
 *
 * Side effects:
 *	None.
 *
 *----------------------------------------------------------------------
 */

int
TclByteArrayMatch(
    const unsigned char *string,/* String. */
    int strLen,			/* Length of String */
    const unsigned char *pattern,
				/* Pattern, which may contain special
				 * characters. */
    int ptnLen,			/* Length of Pattern */
    int flags)
{
    const unsigned char *stringEnd, *patternEnd;
    unsigned char p;

    stringEnd = string + strLen;
    patternEnd = pattern + ptnLen;

    while (1) {
	/*
	 * See if we're at the end of both the pattern and the string. If so,
	 * we succeeded. If we're at the end of the pattern but not at the end
	 * of the string, we failed.
	 */

	if (pattern == patternEnd) {
	    return (string == stringEnd);
	}
	p = *pattern;
	if ((string == stringEnd) && (p != '*')) {
	    return 0;
	}

	/*
	 * Check for a "*" as the next pattern character. It matches any
	 * substring. We handle this by skipping all the characters up to the
	 * next matching one in the pattern, and then calling ourselves
	 * recursively for each postfix of string, until either we match or we
	 * reach the end of the string.
	 */

	if (p == '*') {
	    /*
	     * Skip all successive *'s in the pattern.
	     */

	    while ((++pattern < patternEnd) && (*pattern == '*')) {
		/* empty body */
	    }
	    if (pattern == patternEnd) {
		return 1;
	    }
	    p = *pattern;
	    while (1) {
		/*
		 * Optimization for matching - cruise through the string
		 * quickly if the next char in the pattern isn't a special
		 * character.
		 */

		if ((p != '[') && (p != '?') && (p != '\\')) {
		    while ((string < stringEnd) && (p != *string)) {
			string++;
		    }
		}
		if (TclByteArrayMatch(string, stringEnd - string,
				pattern, patternEnd - pattern, 0)) {
		    return 1;
		}
		if (string == stringEnd) {
		    return 0;
		}
		string++;
	    }
	}

	/*
	 * Check for a "?" as the next pattern character. It matches any
	 * single character.
	 */

	if (p == '?') {
	    pattern++;
	    string++;
	    continue;
	}

	/*
	 * Check for a "[" as the next pattern character. It is followed by a
	 * list of characters that are acceptable, or by a range (two
	 * characters separated by "-").
	 */

	if (p == '[') {
	    unsigned char ch1, startChar, endChar;

	    pattern++;
	    ch1 = *string;
	    string++;
	    while (1) {
		if ((*pattern == ']') || (pattern == patternEnd)) {
		    return 0;
		}
		startChar = *pattern;
		pattern++;
		if (*pattern == '-') {
		    pattern++;
		    if (pattern == patternEnd) {
			return 0;
		    }
		    endChar = *pattern;
		    pattern++;
		    if (((startChar <= ch1) && (ch1 <= endChar))
			    || ((endChar <= ch1) && (ch1 <= startChar))) {
			/*
			 * Matches ranges of form [a-z] or [z-a].
			 */

			break;
		    }
		} else if (startChar == ch1) {
		    break;
		}
	    }
	    while (*pattern != ']') {
		if (pattern == patternEnd) {
		    pattern--;
		    break;
		}
		pattern++;
	    }
	    pattern++;
	    continue;
	}

	/*
	 * If the next pattern character is '\', just strip off the '\' so we
	 * do exact matching on the character that follows.
	 */

	if (p == '\\') {
	    if (++pattern == patternEnd) {
		return 0;
	    }
	}

	/*
	 * There's no special character. Just make sure that the next bytes of
	 * each string match.
	 */

	if (*string != *pattern) {
	    return 0;
	}
	string++;
	pattern++;
    }
}

/*
 *----------------------------------------------------------------------
 *
 * TclStringMatchObj --
 *
 *	See if a particular string matches a particular pattern. Allows case
 *	insensitivity. This is the generic multi-type handler for the various
 *	matching algorithms.
 *
 * Results:
 *	The return value is 1 if string matches pattern, and 0 otherwise. The
 *	matching operation permits the following special characters in the
 *	pattern: *?\[] (see the manual entry for details on what these mean).
 *
 * Side effects:
 *	None.
 *
 *----------------------------------------------------------------------
 */

int
TclStringMatchObj(
    Tcl_Obj *strObj,		/* string object. */
    Tcl_Obj *ptnObj,		/* pattern object. */
    int flags)			/* Only TCL_MATCH_NOCASE should be passed, or
				 * 0. */
{
    int match, length, plen;

    /*
     * Promote based on the type of incoming object.
     * XXX: Currently doesn't take advantage of exact-ness that
     * XXX: TclReToGlob tells us about
    trivial = nocase ? 0 : TclMatchIsTrivial(TclGetString(ptnObj));
     */

    if (TclHasIntRep(strObj, &tclStringType) || (strObj->typePtr == NULL)) {
	Tcl_UniChar *udata, *uptn;

	udata = Tcl_GetUnicodeFromObj(strObj, &length);
	uptn  = Tcl_GetUnicodeFromObj(ptnObj, &plen);
	match = TclUniCharMatch(udata, length, uptn, plen, flags);
    } else if (TclIsPureByteArray(strObj) && TclIsPureByteArray(ptnObj)
		&& !flags) {
	unsigned char *data, *ptn;

	data = Tcl_GetByteArrayFromObj(strObj, &length);
	ptn  = Tcl_GetByteArrayFromObj(ptnObj, &plen);
	match = TclByteArrayMatch(data, length, ptn, plen, 0);
    } else {
	match = Tcl_StringCaseMatch(TclGetString(strObj),
		TclGetString(ptnObj), flags);
    }
    return match;
}

/*
 *----------------------------------------------------------------------
 *
 * Tcl_DStringInit --
 *
 *	Initializes a dynamic string, discarding any previous contents of the
 *	string (Tcl_DStringFree should have been called already if the dynamic
 *	string was previously in use).
 *
 * Results:
 *	None.
 *
 * Side effects:
 *	The dynamic string is initialized to be empty.
 *
 *----------------------------------------------------------------------
 */

void
Tcl_DStringInit(
    Tcl_DString *dsPtr)		/* Pointer to structure for dynamic string. */
{
    dsPtr->string = dsPtr->staticSpace;
    dsPtr->length = 0;
    dsPtr->spaceAvl = TCL_DSTRING_STATIC_SIZE;
    dsPtr->staticSpace[0] = '\0';
}

/*
 *----------------------------------------------------------------------
 *
 * Tcl_DStringAppend --
 *
 *	Append more bytes to the current value of a dynamic string.
 *
 * Results:
 *	The return value is a pointer to the dynamic string's new value.
 *
 * Side effects:
 *	Length bytes from "bytes" (or all of "bytes" if length is less than
 *	zero) are added to the current value of the string. Memory gets
 *	reallocated if needed to accomodate the string's new size.
 *
 *----------------------------------------------------------------------
 */

char *
Tcl_DStringAppend(
    Tcl_DString *dsPtr,		/* Structure describing dynamic string. */
    const char *bytes,		/* String to append. If length is -1 then this
				 * must be null-terminated. */
    int length)			/* Number of bytes from "bytes" to append. If
				 * < 0, then append all of bytes, up to null
				 * at end. */
{
    int newSize;

    if (length < 0) {
	length = strlen(bytes);
    }
    newSize = length + dsPtr->length;

    /*
     * Allocate a larger buffer for the string if the current one isn't large
     * enough. Allocate extra space in the new buffer so that there will be
     * room to grow before we have to allocate again.
     */

    if (newSize >= dsPtr->spaceAvl) {
	dsPtr->spaceAvl = newSize * 2;
	if (dsPtr->string == dsPtr->staticSpace) {
	    char *newString = ckalloc(dsPtr->spaceAvl);

	    memcpy(newString, dsPtr->string, dsPtr->length);
	    dsPtr->string = newString;
	} else {
	    int offset = -1;

	    /* See [16896d49fd] */
	    if (bytes >= dsPtr->string
		    && bytes <= dsPtr->string + dsPtr->length) {
		offset = bytes - dsPtr->string;
	    }

	    dsPtr->string = ckrealloc(dsPtr->string, dsPtr->spaceAvl);

	    if (offset >= 0) {
		bytes = dsPtr->string + offset;
	    }
	}
    }

    /*
     * Copy the new string into the buffer at the end of the old one.
     */

    memcpy(dsPtr->string + dsPtr->length, bytes, length);
    dsPtr->length += length;
    dsPtr->string[dsPtr->length] = '\0';
    return dsPtr->string;
}

/*
 *----------------------------------------------------------------------
 *
 * TclDStringAppendObj, TclDStringAppendDString --
 *
 *	Simple wrappers round Tcl_DStringAppend that make it easier to append
 *	from particular sources of strings.
 *
 *----------------------------------------------------------------------
 */

char *
TclDStringAppendObj(
    Tcl_DString *dsPtr,
    Tcl_Obj *objPtr)
{
    int length;
    char *bytes = TclGetStringFromObj(objPtr, &length);

    return Tcl_DStringAppend(dsPtr, bytes, length);
}

char *
TclDStringAppendDString(
    Tcl_DString *dsPtr,
    Tcl_DString *toAppendPtr)
{
    return Tcl_DStringAppend(dsPtr, Tcl_DStringValue(toAppendPtr),
	    Tcl_DStringLength(toAppendPtr));
}

/*
 *----------------------------------------------------------------------
 *
 * Tcl_DStringAppendElement --
 *
 *	Append a list element to the current value of a dynamic string.
 *
 * Results:
 *	The return value is a pointer to the dynamic string's new value.
 *
 * Side effects:
 *	String is reformatted as a list element and added to the current value
 *	of the string. Memory gets reallocated if needed to accomodate the
 *	string's new size.
 *
 *----------------------------------------------------------------------
 */

char *
Tcl_DStringAppendElement(
    Tcl_DString *dsPtr,		/* Structure describing dynamic string. */
    const char *element)	/* String to append. Must be
				 * null-terminated. */
{
    char *dst = dsPtr->string + dsPtr->length;
    int needSpace = TclNeedSpace(dsPtr->string, dst);
    char flags = needSpace ? TCL_DONT_QUOTE_HASH : 0;
    int newSize = dsPtr->length + needSpace
	    + TclScanElement(element, -1, &flags);

    /*
     * Allocate a larger buffer for the string if the current one isn't large
     * enough. Allocate extra space in the new buffer so that there will be
     * room to grow before we have to allocate again. SPECIAL NOTE: must use
     * memcpy, not strcpy, to copy the string to a larger buffer, since there
     * may be embedded NULLs in the string in some cases.
     */

    if (newSize >= dsPtr->spaceAvl) {
	dsPtr->spaceAvl = newSize * 2;
	if (dsPtr->string == dsPtr->staticSpace) {
	    char *newString = ckalloc(dsPtr->spaceAvl);

	    memcpy(newString, dsPtr->string, dsPtr->length);
	    dsPtr->string = newString;
	} else {
	    int offset = -1;

	    /* See [16896d49fd] */
	    if (element >= dsPtr->string
		    && element <= dsPtr->string + dsPtr->length) {
		offset = element - dsPtr->string;
	    }

	    dsPtr->string = ckrealloc(dsPtr->string, dsPtr->spaceAvl);

	    if (offset >= 0) {
		element = dsPtr->string + offset;
	    }
	}
	dst = dsPtr->string + dsPtr->length;
    }

    /*
     * Convert the new string to a list element and copy it into the buffer at
     * the end, with a space, if needed.
     */

    if (needSpace) {
	*dst = ' ';
	dst++;
	dsPtr->length++;

	/*
	 * If we need a space to separate this element from preceding stuff,
	 * then this element will not lead a list, and need not have it's
	 * leading '#' quoted.
	 */

	flags |= TCL_DONT_QUOTE_HASH;
    }
    dsPtr->length += TclConvertElement(element, -1, dst, flags);
    dsPtr->string[dsPtr->length] = '\0';
    return dsPtr->string;
}

/*
 *----------------------------------------------------------------------
 *
 * Tcl_DStringSetLength --
 *
 *	Change the length of a dynamic string. This can cause the string to
 *	either grow or shrink, depending on the value of length.
 *
 * Results:
 *	None.
 *
 * Side effects:
 *	The length of dsPtr is changed to length and a null byte is stored at
 *	that position in the string. If length is larger than the space
 *	allocated for dsPtr, then a panic occurs.
 *
 *----------------------------------------------------------------------
 */

void
Tcl_DStringSetLength(
    Tcl_DString *dsPtr,		/* Structure describing dynamic string. */
    int length)			/* New length for dynamic string. */
{
    int newsize;

    if (length < 0) {
	length = 0;
    }
    if (length >= dsPtr->spaceAvl) {
	/*
	 * There are two interesting cases here. In the first case, the user
	 * may be trying to allocate a large buffer of a specific size. It
	 * would be wasteful to overallocate that buffer, so we just allocate
	 * enough for the requested size plus the trailing null byte. In the
	 * second case, we are growing the buffer incrementally, so we need
	 * behavior similar to Tcl_DStringAppend. The requested length will
	 * usually be a small delta above the current spaceAvl, so we'll end
	 * up doubling the old size. This won't grow the buffer quite as
	 * quickly, but it should be close enough.
	 */

	newsize = dsPtr->spaceAvl * 2;
	if (length < newsize) {
	    dsPtr->spaceAvl = newsize;
	} else {
	    dsPtr->spaceAvl = length + 1;
	}
	if (dsPtr->string == dsPtr->staticSpace) {
	    char *newString = ckalloc(dsPtr->spaceAvl);

	    memcpy(newString, dsPtr->string, dsPtr->length);
	    dsPtr->string = newString;
	} else {
	    dsPtr->string = ckrealloc(dsPtr->string, dsPtr->spaceAvl);
	}
    }
    dsPtr->length = length;
    dsPtr->string[length] = 0;
}

/*
 *----------------------------------------------------------------------
 *
 * Tcl_DStringFree --
 *
 *	Frees up any memory allocated for the dynamic string and reinitializes
 *	the string to an empty state.
 *
 * Results:
 *	None.
 *
 * Side effects:
 *	The previous contents of the dynamic string are lost, and the new
 *	value is an empty string.
 *
 *----------------------------------------------------------------------
 */

void
Tcl_DStringFree(
    Tcl_DString *dsPtr)		/* Structure describing dynamic string. */
{
    if (dsPtr->string != dsPtr->staticSpace) {
	ckfree(dsPtr->string);
    }
    dsPtr->string = dsPtr->staticSpace;
    dsPtr->length = 0;
    dsPtr->spaceAvl = TCL_DSTRING_STATIC_SIZE;
    dsPtr->staticSpace[0] = '\0';
}

/*
 *----------------------------------------------------------------------
 *
 * Tcl_DStringResult --
 *
 *	This function moves the value of a dynamic string into an interpreter
 *	as its string result. Afterwards, the dynamic string is reset to an
 *	empty string.
 *
 * Results:
 *	None.
 *
 * Side effects:
 *	The string is "moved" to interp's result, and any existing string
 *	result for interp is freed. dsPtr is reinitialized to an empty string.
 *
 *----------------------------------------------------------------------
 */

void
Tcl_DStringResult(
    Tcl_Interp *interp,		/* Interpreter whose result is to be reset. */
    Tcl_DString *dsPtr)		/* Dynamic string that is to become the
				 * result of interp. */
{
    Tcl_SetObjResult(interp, TclDStringToObj(dsPtr));
}

/*
 *----------------------------------------------------------------------
 *
 * Tcl_DStringGetResult --
 *
 *	This function moves an interpreter's result into a dynamic string.
 *
 * Results:
 *	None.
 *
 * Side effects:
 *	The interpreter's string result is cleared, and the previous contents
 *	of dsPtr are freed.
 *
 *	If the string result is empty, the object result is moved to the
 *	string result, then the object result is reset.
 *
 *----------------------------------------------------------------------
 */

void
Tcl_DStringGetResult(
    Tcl_Interp *interp,		/* Interpreter whose result is to be reset. */
    Tcl_DString *dsPtr)		/* Dynamic string that is to become the result
				 * of interp. */
{
#ifdef TCL_NO_DEPRECATED
    Tcl_Obj *obj = Tcl_GetObjResult(interp);
    const char *bytes = TclGetString(obj);

    Tcl_DStringFree(dsPtr);
    Tcl_DStringAppend(dsPtr, bytes, obj->length);
    Tcl_ResetResult(interp);
#else
    Interp *iPtr = (Interp *) interp;

    if (dsPtr->string != dsPtr->staticSpace) {
	ckfree(dsPtr->string);
    }

    /*
     * Do more efficient transfer when we know the result is a Tcl_Obj. When
     * there's no string result, we only have to deal with two cases:
     *
     *  1. When the string rep is the empty string, when we don't copy but
     *     instead use the staticSpace in the DString to hold an empty string.

     *  2. When the string rep is not there or there's a real string rep, when
     *     we use Tcl_GetString to fetch (or generate) the string rep - which
     *     we know to have been allocated with ckalloc() - and use it to
     *     populate the DString space. Then, we free the internal rep. and set
     *     the object's string representation back to the canonical empty
     *     string.
     */

    if (!iPtr->result[0] && iPtr->objResultPtr
	    && !Tcl_IsShared(iPtr->objResultPtr)) {
	if (iPtr->objResultPtr->bytes == &tclEmptyString) {
	    dsPtr->string = dsPtr->staticSpace;
	    dsPtr->string[0] = 0;
	    dsPtr->length = 0;
	    dsPtr->spaceAvl = TCL_DSTRING_STATIC_SIZE;
	} else {
	    dsPtr->string = TclGetString(iPtr->objResultPtr);
	    dsPtr->length = iPtr->objResultPtr->length;
	    dsPtr->spaceAvl = dsPtr->length + 1;
	    TclFreeIntRep(iPtr->objResultPtr);
	    iPtr->objResultPtr->bytes = &tclEmptyString;
	    iPtr->objResultPtr->length = 0;
	}
	return;
    }

    /*
     * If the string result is empty, move the object result to the string
     * result, then reset the object result.
     */

    (void) Tcl_GetStringResult(interp);

    dsPtr->length = strlen(iPtr->result);
    if (iPtr->freeProc != NULL) {
	if (iPtr->freeProc == TCL_DYNAMIC) {
	    dsPtr->string = iPtr->result;
	    dsPtr->spaceAvl = dsPtr->length+1;
	} else {
	    dsPtr->string = ckalloc(dsPtr->length+1);
	    memcpy(dsPtr->string, iPtr->result, dsPtr->length+1);
	    iPtr->freeProc(iPtr->result);
	}
	dsPtr->spaceAvl = dsPtr->length+1;
	iPtr->freeProc = NULL;
    } else {
	if (dsPtr->length < TCL_DSTRING_STATIC_SIZE) {
	    dsPtr->string = dsPtr->staticSpace;
	    dsPtr->spaceAvl = TCL_DSTRING_STATIC_SIZE;
	} else {
	    dsPtr->string = ckalloc(dsPtr->length+1);
	    dsPtr->spaceAvl = dsPtr->length + 1;
	}
	memcpy(dsPtr->string, iPtr->result, dsPtr->length+1);
    }

    iPtr->result = iPtr->resultSpace;
    iPtr->resultSpace[0] = 0;
#endif /* !TCL_NO_DEPRECATED */
}

/*
 *----------------------------------------------------------------------
 *
 * TclDStringToObj --
 *
 *	This function moves a dynamic string's contents to a new Tcl_Obj. Be
 *	aware that this function does *not* check that the encoding of the
 *	contents of the dynamic string is correct; this is the caller's
 *	responsibility to enforce.
 *
 * Results:
 *	The newly-allocated untyped (i.e., typePtr==NULL) Tcl_Obj with a
 *	reference count of zero.
 *
 * Side effects:
 *	The string is "moved" to the object. dsPtr is reinitialized to an
 *	empty string; it does not need to be Tcl_DStringFree'd after this if
 *	not used further.
 *
 *----------------------------------------------------------------------
 */

Tcl_Obj *
TclDStringToObj(
    Tcl_DString *dsPtr)
{
    Tcl_Obj *result;

    if (dsPtr->string == dsPtr->staticSpace) {
	if (dsPtr->length == 0) {
	    TclNewObj(result);
	} else {
	    /*
	     * Static buffer, so must copy.
	     */

	    TclNewStringObj(result, dsPtr->string, dsPtr->length);
	}
    } else {
	/*
	 * Dynamic buffer, so transfer ownership and reset.
	 */

	TclNewObj(result);
	result->bytes = dsPtr->string;
	result->length = dsPtr->length;
    }

    /*
     * Re-establish the DString as empty with no buffer allocated.
     */

    dsPtr->string = dsPtr->staticSpace;
    dsPtr->spaceAvl = TCL_DSTRING_STATIC_SIZE;
    dsPtr->length = 0;
    dsPtr->staticSpace[0] = '\0';

    return result;
}

/*
 *----------------------------------------------------------------------
 *
 * Tcl_DStringStartSublist --
 *
 *	This function adds the necessary information to a dynamic string
 *	(e.g. " {") to start a sublist. Future element appends will be in the
 *	sublist rather than the main list.
 *
 * Results:
 *	None.
 *
 * Side effects:
 *	Characters get added to the dynamic string.
 *
 *----------------------------------------------------------------------
 */

void
Tcl_DStringStartSublist(
    Tcl_DString *dsPtr)		/* Dynamic string. */
{
    if (TclNeedSpace(dsPtr->string, dsPtr->string + dsPtr->length)) {
	TclDStringAppendLiteral(dsPtr, " {");
    } else {
	TclDStringAppendLiteral(dsPtr, "{");
    }
}

/*
 *----------------------------------------------------------------------
 *
 * Tcl_DStringEndSublist --
 *
 *	This function adds the necessary characters to a dynamic string to end
 *	a sublist (e.g. "}"). Future element appends will be in the enclosing
 *	(sub)list rather than the current sublist.
 *
 * Results:
 *	None.
 *
 * Side effects:
 *	None.
 *
 *----------------------------------------------------------------------
 */

void
Tcl_DStringEndSublist(
    Tcl_DString *dsPtr)		/* Dynamic string. */
{
    TclDStringAppendLiteral(dsPtr, "}");
}

/*
 *----------------------------------------------------------------------
 *
 * Tcl_PrintDouble --
 *
 *	Given a floating-point value, this function converts it to an ASCII
 *	string using.
 *
 * Results:
 *	The ASCII equivalent of "value" is written at "dst". It is written
 *	using the current precision, and it is guaranteed to contain a decimal
 *	point or exponent, so that it looks like a floating-point value and
 *	not an integer.
 *
 * Side effects:
 *	None.
 *
 *----------------------------------------------------------------------
 */

void
Tcl_PrintDouble(
    Tcl_Interp *interp,		/* Interpreter whose tcl_precision variable
				 * used to be used to control printing. It's
				 * ignored now. */
    double value,		/* Value to print as string. */
    char *dst)			/* Where to store converted value; must have
				 * at least TCL_DOUBLE_SPACE characters. */
{
    char *p, c;
    int exponent;
    int signum;
    char *digits;
    char *end;
    int *precisionPtr = Tcl_GetThreadData(&precisionKey, sizeof(int));

    /*
     * Handle NaN.
     */

    if (TclIsNaN(value)) {
	TclFormatNaN(value, dst);
	return;
    }

    /*
     * Handle infinities.
     */

    if (TclIsInfinite(value)) {
	/*
	 * Remember to copy the terminating NUL too.
	 */

	if (value < 0) {
	    memcpy(dst, "-Inf", 5);
	} else {
	    memcpy(dst, "Inf", 4);
	}
	return;
    }

    /*
     * Ordinary (normal and denormal) values.
     */

    if (*precisionPtr == 0) {
	digits = TclDoubleDigits(value, -1, TCL_DD_SHORTEST,
		&exponent, &signum, &end);
    } else {
	/*
	 * There are at least two possible interpretations for tcl_precision.
	 *
	 * The first is, "choose the decimal representation having
	 * $tcl_precision digits of significance that is nearest to the given
	 * number, breaking ties by rounding to even, and then trimming
	 * trailing zeros." This gives the greatest possible precision in the
	 * decimal string, but offers the anomaly that [expr 0.1] will be
	 * "0.10000000000000001".
	 *
	 * The second is "choose the decimal representation having at most
	 * $tcl_precision digits of significance that is nearest to the given
	 * number. If no such representation converts exactly to the given
	 * number, choose the one that is closest, breaking ties by rounding
	 * to even. If more than one such representation converts exactly to
	 * the given number, choose the shortest, breaking ties in favour of
	 * the nearest, breaking remaining ties in favour of the one ending in
	 * an even digit."
	 *
	 * Tcl 8.4 implements the first of these, which gives rise to
	 * anomalies in formatting:
	 *
	 *	% expr 0.1
	 *	0.10000000000000001
	 *	% expr 0.01
	 *	0.01
	 *	% expr 1e-7
	 *	9.9999999999999995e-08
	 *
	 * For human readability, it appears better to choose the second rule,
	 * and let [expr 0.1] return 0.1. But for 8.4 compatibility, we prefer
	 * the first (the recommended zero value for tcl_precision avoids the
	 * problem entirely).
	 *
	 * Uncomment TCL_DD_SHORTEST in the next call to prefer the method
	 * that allows floating point values to be shortened if it can be done
	 * without loss of precision.
	 */

	digits = TclDoubleDigits(value, *precisionPtr,
		TCL_DD_E_FORMAT /* | TCL_DD_SHORTEST */,
		&exponent, &signum, &end);
    }
    if (signum) {
	*dst++ = '-';
    }
    p = digits;
    if (exponent < -4 || exponent > 16) {
	/*
	 * E format for numbers < 1e-3 or >= 1e17.
	 */

	*dst++ = *p++;
	c = *p;
	if (c != '\0') {
	    *dst++ = '.';
	    while (c != '\0') {
		*dst++ = c;
		c = *++p;
	    }
	}

	/*
	 * Tcl 8.4 appears to format with at least a two-digit exponent;
	 * preserve that behaviour when tcl_precision != 0
	 */

	if (*precisionPtr == 0) {
	    sprintf(dst, "e%+d", exponent);
	} else {
	    sprintf(dst, "e%+03d", exponent);
	}
    } else {
	/*
	 * F format for others.
	 */

	if (exponent < 0) {
	    *dst++ = '0';
	}
	c = *p;
	while (exponent-- >= 0) {
	    if (c != '\0') {
		*dst++ = c;
		c = *++p;
	    } else {
		*dst++ = '0';
	    }
	}
	*dst++ = '.';
	if (c == '\0') {
	    *dst++ = '0';
	} else {
	    while (++exponent < -1) {
		*dst++ = '0';
	    }
	    while (c != '\0') {
		*dst++ = c;
		c = *++p;
	    }
	}
	*dst++ = '\0';
    }
    ckfree(digits);
}

/*
 *----------------------------------------------------------------------
 *
 * TclPrecTraceProc --
 *
 *	This function is invoked whenever the variable "tcl_precision" is
 *	written.
 *
 * Results:
 *	Returns NULL if all went well, or an error message if the new value
 *	for the variable doesn't make sense.
 *
 * Side effects:
 *	If the new value doesn't make sense then this function undoes the
 *	effect of the variable modification. Otherwise it modifies the format
 *	string that's used by Tcl_PrintDouble.
 *
 *----------------------------------------------------------------------
 */

#if !defined(TCL_NO_DEPRECATED) && TCL_MAJOR_VERSION < 9
	/* ARGSUSED */
char *
TclPrecTraceProc(
    ClientData clientData,	/* Not used. */
    Tcl_Interp *interp,		/* Interpreter containing variable. */
    const char *name1,		/* Name of variable. */
    const char *name2,		/* Second part of variable name. */
    int flags)			/* Information about what happened. */
{
    Tcl_Obj *value;
    Tcl_WideInt prec;
    int *precisionPtr = Tcl_GetThreadData(&precisionKey, sizeof(int));

    /*
     * If the variable is unset, then recreate the trace.
     */

    if (flags & TCL_TRACE_UNSETS) {
	if ((flags & TCL_TRACE_DESTROYED) && !Tcl_InterpDeleted(interp)) {
	    Tcl_TraceVar2(interp, name1, name2,
		    TCL_GLOBAL_ONLY|TCL_TRACE_READS|TCL_TRACE_WRITES
		    |TCL_TRACE_UNSETS, TclPrecTraceProc, clientData);
	}
	return NULL;
    }

    /*
     * When the variable is read, reset its value from our shared value. This
     * is needed in case the variable was modified in some other interpreter
     * so that this interpreter's value is out of date.
     */


    if (flags & TCL_TRACE_READS) {
	Tcl_SetVar2Ex(interp, name1, name2, Tcl_NewWideIntObj(*precisionPtr),
		flags & TCL_GLOBAL_ONLY);
	return NULL;
    }

    /*
     * The variable is being written. Check the new value and disallow it if
     * it isn't reasonable or if this is a safe interpreter (we don't want
     * safe interpreters messing up the precision of other interpreters).
     */

    if (Tcl_IsSafe(interp)) {
	return (char *) "can't modify precision from a safe interpreter";
    }
    value = Tcl_GetVar2Ex(interp, name1, name2, flags & TCL_GLOBAL_ONLY);
    if (value == NULL
	    || Tcl_GetWideIntFromObj(NULL, value, &prec) != TCL_OK
	    || prec < 0 || prec > TCL_MAX_PREC) {
	return (char *) "improper value for precision";
    }
    *precisionPtr = (int)prec;
    return NULL;
}
#endif /* !TCL_NO_DEPRECATED)*/

/*
 *----------------------------------------------------------------------
 *
 * TclNeedSpace --
 *
 *	This function checks to see whether it is appropriate to add a space
 *	before appending a new list element to an existing string.
 *
 * Results:
 *	The return value is 1 if a space is appropriate, 0 otherwise.
 *
 * Side effects:
 *	None.
 *
 *----------------------------------------------------------------------
 */

int
TclNeedSpace(
    const char *start,		/* First character in string. */
    const char *end)		/* End of string (place where space will be
				 * added, if appropriate). */
{
    /*
     * A space is needed unless either:
     * (a) we're at the start of the string, or
     */

    if (end == start) {
	return 0;
    }

    /*
     * (b) we're at the start of a nested list-element, quoted with an open
     *	   curly brace; we can be nested arbitrarily deep, so long as the
     *	   first curly brace starts an element, so backtrack over open curly
     *	   braces that are trailing characters of the string; and
     */

    end = Tcl_UtfPrev(end, start);
    while (*end == '{') {
	if (end == start) {
	    return 0;
	}
	end = Tcl_UtfPrev(end, start);
    }

    /*
     * (c) the trailing character of the string is already a list-element
     *	   separator (according to TclFindElement); that is, one of these
     *	   characters:
     *		\u0009	\t	TAB
     *		\u000A	\n	NEWLINE
     *		\u000B	\v	VERTICAL TAB
     *		\u000C	\f	FORM FEED
     *		\u000D	\r	CARRIAGE RETURN
     *		\u0020		SPACE
     *	   with the condition that the penultimate character is not a
     *	   backslash.
     */

    if (*end > 0x20) {
	/*
	 * Performance tweak. All ASCII spaces are <= 0x20. So get a quick
	 * answer for most characters before comparing against all spaces in
	 * the switch below.
	 *
	 * NOTE: Remove this if other Unicode spaces ever get accepted as
	 * list-element separators.
	 */

	return 1;
    }
    switch (*end) {
    case ' ':
    case '\t':
    case '\n':
    case '\r':
    case '\v':
    case '\f':
	if ((end == start) || (end[-1] != '\\')) {
	    return 0;
	}
    }
    return 1;
}

/*
 *----------------------------------------------------------------------
 *
 * TclFormatInt --
 *
 *	This procedure formats an integer into a sequence of decimal digit
 *	characters in a buffer. If the integer is negative, a minus sign is
 *	inserted at the start of the buffer. A null character is inserted at
 *	the end of the formatted characters. It is the caller's responsibility
 *	to ensure that enough storage is available. This procedure has the
 *	effect of sprintf(buffer, "%ld", n) but is faster as proven in
 *	benchmarks.  This is key to UpdateStringOfInt, which is a common path
 *	for a lot of code (e.g. int-indexed arrays).
 *
 * Results:
 *	An integer representing the number of characters formatted, not
 *	including the terminating \0.
 *
 * Side effects:
 *	The formatted characters are written into the storage pointer to by
 *	the "buffer" argument.
 *
 *----------------------------------------------------------------------
 */

int
TclFormatInt(
    char *buffer,		/* Points to the storage into which the
				 * formatted characters are written. */
    Tcl_WideInt n)			/* The integer to format. */
{
<<<<<<< HEAD
	Tcl_WideInt intVal;
=======
    unsigned long intVal;
>>>>>>> a0f11eae
    int i;
    int numFormatted, j;
    static const char digits[] = "0123456789";

    /*
     * Check first whether "n" is zero.
     */

    if (n == 0) {
	buffer[0] = '0';
	buffer[1] = 0;
	return 1;
    }

    /*
<<<<<<< HEAD
     * Check whether "n" is the maximum negative value. This is -2^(m-1) for
     * an m-bit word, and has no positive equivalent; negating it produces the
     * same value.
     */

    intVal = -n;			/* [Bug 3390638] Workaround for*/
    if (n == -n || intVal == n) {	/* broken compiler optimizers. */
	return sprintf(buffer, "%" TCL_LL_MODIFIER "d", n);
    }

    /*
=======
>>>>>>> a0f11eae
     * Generate the characters of the result backwards in the buffer.
     */

    intVal = (n < 0 ? -n : n);
    i = 0;
    buffer[0] = '\0';
    do {
	i++;
	buffer[i] = digits[intVal % 10];
	intVal = intVal / 10;
    } while (intVal > 0);
    if (n < 0) {
	i++;
	buffer[i] = '-';
    }
    numFormatted = i;

    /*
     * Now reverse the characters.
     */

    for (j = 0;  j < i;  j++, i--) {
	char tmp = buffer[i];

	buffer[i] = buffer[j];
	buffer[j] = tmp;
    }
    return numFormatted;
}

/*
 *----------------------------------------------------------------------
 *
 * GetWideForIndex --
 *
 *	This function produces a wide integer value corresponding to the
 *	index value held in *objPtr. The parsing supports all values
 *	recognized as any size of integer, and the syntaxes end[-+]$integer
 *	and $integer[-+]$integer. The argument endValue is used to give
 *	the meaning of the literal index value "end". Index arithmetic
 *	on arguments outside the wide integer range are only accepted
 *	when interp is a working interpreter, not NULL.
 *
 * Results:
 *	When parsing of *objPtr successfully recognizes an index value,
 *	TCL_OK is returned, and the wide integer value corresponding to
 *	the recognized index value is written to *widePtr. When parsing
 *	fails, TCL_ERROR is returned and error information is written to
 *	interp, if non-NULL.
 *
 * Side effects:
 *	The type of *objPtr may change.
 *
 *----------------------------------------------------------------------
 */

static int
GetWideForIndex(
    Tcl_Interp *interp,         /* Interpreter to use for error reporting. If
                                 * NULL, then no error message is left after
                                 * errors. */
    Tcl_Obj *objPtr,            /* Points to the value to be parsed */
    size_t endValue,            /* The value to be stored at *widePtr if
                                 * objPtr holds "end".
                                 * NOTE: this value may be TCL_INDEX_NONE. */
    Tcl_WideInt *widePtr)       /* Location filled in with a wide integer
                                 * representing an index. */
{
    ClientData cd;
    const char *opPtr;
    int numType, length, t1 = 0, t2 = 0;
    int code = TclGetNumberFromObj(NULL, objPtr, &cd, &numType);

    if (code == TCL_OK) {
	if (numType == TCL_NUMBER_INT) {
	    /* objPtr holds an integer in the signed wide range */
	    *widePtr = *(Tcl_WideInt *)cd;
	    return TCL_OK;
	}
	if (numType != TCL_NUMBER_BIG) {
	    /* Must be a double -> not a valid index */
	    goto parseError;
	}

	/* objPtr holds an integer outside the signed wide range */
	/* Truncate to the signed wide range. */
	*widePtr = ((mp_isneg((mp_int *)cd)) ? WIDE_MIN : WIDE_MAX);
    return TCL_OK;
    }

    /* objPtr does not hold a number, check the end+/- format... */
    if (GetEndOffsetFromObj(objPtr, endValue, widePtr) == TCL_OK) {
	return TCL_OK;
    }

    /* If we reach here, the string rep of objPtr exists. */

    /*
     * The valid index syntax does not include any value that is
     * a list of more than one element. This is necessary so that
     * lists of index values can be reliably distinguished from any
     * single index value.
     */

    /*
     * Quick scan to see if multi-value list is even possible.
     * This relies on TclGetString() returning a NUL-terminated string.
     */
    if ((TclMaxListLength(TclGetString(objPtr), -1, NULL) > 1)

	    /* If it's possible, do the full list parse. */
            && (TCL_OK == Tcl_ListObjLength(NULL, objPtr, &length))
            && (length > 1)) {
        goto parseError;
    }

    /* Passed the list screen, so parse for index arithmetic expression */
    if (TCL_OK == TclParseNumber(NULL, objPtr, NULL, NULL, -1, &opPtr,
            TCL_PARSE_INTEGER_ONLY)) {
	Tcl_WideInt w1=0, w2=0;

	/* value starts with valid integer... */

        if ((*opPtr == '-') || (*opPtr == '+')) {
	    /* ... value continues with [-+] ... */

	    /* Save first integer as wide if possible */
	    TclGetNumberFromObj(NULL, objPtr, &cd, &t1);
	    if (t1 == TCL_NUMBER_INT) {
		w1 = (*(Tcl_WideInt *)cd);
	    }

	    if (TCL_OK == TclParseNumber(NULL, objPtr, NULL, opPtr + 1,
		    -1, NULL, TCL_PARSE_INTEGER_ONLY)) {
		/* ... value concludes with second valid integer */

		/* Save second integer as wide if possible */
		TclGetNumberFromObj(NULL, objPtr, &cd, &t2);
		if (t2 == TCL_NUMBER_INT) {
		    w2 = (*(Tcl_WideInt *)cd);
		}
	    }
        }
	/* Clear invalid intreps left by TclParseNumber */
	TclFreeIntRep(objPtr);

	if (t1 && t2) {
	    /* We have both integer values */
	    if ((t1 == TCL_NUMBER_INT) && (t2 == TCL_NUMBER_INT)) {
		/* Both are wide, do wide-integer math */
		if (*opPtr == '-') {
		    if ((w2 == WIDE_MIN) && (interp != NULL)) {
			goto extreme;
		    }
		    w2 = -w2;
		}

		if ((w1 ^ w2) < 0) {
		    /* Different signs, sum cannot overflow */
		    *widePtr = w1 + w2;
		} else if (w1 >= 0) {
		    if (w1 < WIDE_MAX - w2) {
			*widePtr = w1 + w2;
		    } else {
			*widePtr = WIDE_MAX;
		    }
		} else {
		    if (w1 > WIDE_MIN - w2) {
			*widePtr = w1 + w2;
		    } else {
			*widePtr = WIDE_MIN;
		    }
		}
	    } else if (interp == NULL) {
		/*
		 * We use an interp to do bignum index calculations.
		 * If we don't get one, call all indices with bignums errors,
		 * and rely on callers to handle it.
		 */
		return TCL_ERROR;
	    } else {
		/*
		 * At least one is big, do bignum math. Little reason to
		 * value performance here. Re-use code.  Parse has verified
		 * objPtr is an expression. Compute it.
		 */

		Tcl_Obj *sum;

	    extreme:
		Tcl_ExprObj(interp, objPtr, &sum);
		TclGetNumberFromObj(NULL, sum, &cd, &numType);

		if (numType == TCL_NUMBER_INT) {
		    /* sum holds an integer in the signed wide range */
			*widePtr = *(Tcl_WideInt *)cd;
		} else {
		    /* sum holds an integer outside the signed wide range */
		    /* Truncate to the signed wide range. */
		    if (mp_isneg((mp_int *)cd)) {
			*widePtr = WIDE_MIN;
		    } else {
			*widePtr = WIDE_MAX;
		    }
		}
		Tcl_DecrRefCount(sum);
	    }
	    return TCL_OK;
	}
    }

    /* Report a parse error. */
  parseError:
    if (interp != NULL) {
        char * bytes = TclGetString(objPtr);
        Tcl_SetObjResult(interp, Tcl_ObjPrintf(
                "bad index \"%s\": must be integer?[+-]integer? or"
                " end?[+-]integer?", bytes));
        if (!strncmp(bytes, "end-", 4)) {
            bytes += 4;
        }
        TclCheckBadOctal(interp, bytes);
        Tcl_SetErrorCode(interp, "TCL", "VALUE", "INDEX", NULL);
    }
    return TCL_ERROR;
}

/*
 *----------------------------------------------------------------------
 *
 * Tcl_GetIntForIndex --
 *
 *	This function returns an integer corresponding to the list index held
 *	in a Tcl object. The Tcl object's value is expected to be in the
 *	format integer([+-]integer)? or the format end([+-]integer)?.
 *
 * Results:
 *	The return value is normally TCL_OK, which means that the index was
 *	successfully stored into the location referenced by "indexPtr". If the
 *	Tcl object referenced by "objPtr" has the value "end", the value
 *	stored is "endValue". If "objPtr"s values is not of one of the
 *	expected formats, TCL_ERROR is returned and, if "interp" is non-NULL,
 *	an error message is left in the interpreter's result object.
 *
 * Side effects:
 *	The object referenced by "objPtr" might be converted to an integer,
 *	wide integer, or end-based-index object.
 *
 *----------------------------------------------------------------------
 */

int
Tcl_GetIntForIndex(
    Tcl_Interp *interp,		/* Interpreter to use for error reporting. If
				 * NULL, then no error message is left after
				 * errors. */
    Tcl_Obj *objPtr,		/* Points to an object containing either "end"
				 * or an integer. */
    int endValue,		/* The value to be stored at "indexPtr" if
				 * "objPtr" holds "end". */
    int *indexPtr)		/* Location filled in with an integer
				 * representing an index. */
{
    Tcl_WideInt wide;

    if (GetWideForIndex(interp, objPtr, endValue, &wide) == TCL_ERROR) {
	return TCL_ERROR;
    }
    if (wide < 0) {
	*indexPtr = -1;
    } else if (wide > INT_MAX) {
	*indexPtr = INT_MAX;
    } else {
	*indexPtr = (int) wide;
    }
    return TCL_OK;
}
/*
 *----------------------------------------------------------------------
 *
 * GetEndOffsetFromObj --
 *
 *	Look for a string of the form "end[+-]offset" and convert it to an
 *	internal representation holding the offset.
 *
 * Results:
 *	Tcl return code.
 *
 * Side effects:
 *	May store a Tcl_ObjType.
 *
 *----------------------------------------------------------------------
 */

static int
GetEndOffsetFromObj(
    Tcl_Obj *objPtr,            /* Pointer to the object to parse */
    size_t endValue,            /* The value to be stored at "indexPtr" if
                                 * "objPtr" holds "end". */
    Tcl_WideInt *widePtr)       /* Location filled in with an integer
                                 * representing an index. */
{
    Tcl_ObjIntRep *irPtr;
    Tcl_WideInt offset = 0;	/* Offset in the "end-offset" expression */

    while ((irPtr = TclFetchIntRep(objPtr, &endOffsetType)) == NULL) {
	Tcl_ObjIntRep ir;
	int length;
	const char *bytes = TclGetStringFromObj(objPtr, &length);

	if ((length < 3) || (length == 4)) {
	    /* Too short to be "end" or to be "end-$integer" */
	    return TCL_ERROR;
	}
	if ((*bytes != 'e') || (strncmp(bytes, "end", 3) != 0)) {
	    /* Value doesn't start with "end" */
	    return TCL_ERROR;
	}

	if (length > 4) {
	    ClientData cd;
	    int t;

	    /* Parse for the "end-..." or "end+..." formats */

	    if ((bytes[3] != '-') && (bytes[3] != '+')) {
		/* No operator where we need one */
		return TCL_ERROR;
	    }
	    if (TclIsSpaceProc(bytes[4])) {
		/* Space after + or - not permitted. */
		return TCL_ERROR;
	    }

	    /* Parse the integer offset */
	    if (TCL_OK != TclParseNumber(NULL, objPtr, NULL,
			bytes+4, length-4, NULL, TCL_PARSE_INTEGER_ONLY)) {
		/* Not a recognized integer format */
		return TCL_ERROR;
	    }

	    /* Got an integer offset; pull it from where parser left it. */
	    TclGetNumberFromObj(NULL, objPtr, &cd, &t);

	    if (t == TCL_NUMBER_BIG) {
		/* Truncate to the signed wide range. */
		if (mp_isneg((mp_int *)cd)) {
		    offset = (bytes[3] == '-') ? WIDE_MAX : WIDE_MIN;
		} else {
		    offset = (bytes[3] == '-') ? WIDE_MIN : WIDE_MAX;
		}
	    } else {
		/* assert (t == TCL_NUMBER_INT); */
		offset = (*(Tcl_WideInt *)cd);
		if (bytes[3] == '-') {
		    offset = (offset == WIDE_MIN) ? WIDE_MAX : -offset;
		}
	    }
	}

	/* Success. Store the new internal rep. */
	ir.wideValue = offset;
	Tcl_StoreIntRep(objPtr, &endOffsetType, &ir);
    }

    offset = irPtr->wideValue;

    if (endValue == (size_t)-1) {
        *widePtr = offset - 1;
    } else if (offset < 0) {
        /* Different signs, sum cannot overflow */
        *widePtr = endValue + offset;
    } else if (endValue < (Tcl_WideUInt)WIDE_MAX - offset) {
        *widePtr = endValue + offset;
    } else {
        *widePtr = WIDE_MAX;
    }
    return TCL_OK;
}

/*
 *----------------------------------------------------------------------
 *
 * TclIndexEncode --
 *
 *      Parse objPtr to determine if it is an index value. Two cases
 *	are possible.  The value objPtr might be parsed as an absolute
 *	index value in the C signed int range.  Note that this includes
 *	index values that are integers as presented and it includes index
 *      arithmetic expressions. The absolute index values that can be
 *	directly meaningful as an index into either a list or a string are
 *	those integer values >= TCL_INDEX_START (0)
 *	and < INT_MAX.
 *      The largest string supported in Tcl 8 has bytelength INT_MAX.
 *      This means the largest supported character length is also INT_MAX,
 *      and the index of the last character in a string of length INT_MAX
 *      is INT_MAX-1.
 *
 *      Any absolute index value parsed outside that range is encoded
 *      using the before and after values passed in by the
 *      caller as the encoding to use for indices that are either
 *      less than or greater than the usable index range. TCL_INDEX_NONE
 *      is available as a good choice for most callers to use for
 *      after. Likewise, the value TCL_INDEX_NONE is good for
 *      most callers to use for before.  Other values are possible
 *      when the caller knows it is helpful in producing its own behavior
 *      for indices before and after the indexed item.
 *
 *      A token can also be parsed as an end-relative index expression.
 *      All end-relative expressions that indicate an index larger
 *      than end (end+2, end--5) point beyond the end of the indexed
 *      collection, and can be encoded as after.  The end-relative
 *      expressions that indicate an index less than or equal to end
 *      are encoded relative to the value TCL_INDEX_END (-2).  The
 *      index "end" is encoded as -2, down to the index "end-0x7ffffffe"
 *      which is encoded as INT_MIN. Since the largest index into a
 *      string possible in Tcl 8 is 0x7ffffffe, the interpretation of
 *      "end-0x7ffffffe" for that largest string would be 0.  Thus,
 *      if the tokens "end-0x7fffffff" or "end+-0x80000000" are parsed,
 *      they can be encoded with the before value.
 *
 *      These details will require re-examination whenever string and
 *      list length limits are increased, but that will likely also
 *      mean a revised routine capable of returning Tcl_WideInt values.
 *
 * Returns:
 *      TCL_OK if parsing succeeded, and TCL_ERROR if it failed.
 *
 * Side effects:
 *      When TCL_OK is returned, the encoded index value is written
 *      to *indexPtr.
 *
 *----------------------------------------------------------------------
 */

int
TclIndexEncode(
    Tcl_Interp *interp,	/* For error reporting, may be NULL */
    Tcl_Obj *objPtr,	/* Index value to parse */
    int before,		/* Value to return for index before beginning */
    int after,		/* Value to return for index after end */
    int *indexPtr)	/* Where to write the encoded answer, not NULL */
{
    ClientData cd;
    Tcl_WideInt wide;
    int idx, numType, code = TclGetNumberFromObj(NULL, objPtr, &cd, &numType);

    if ((code == TCL_OK) && (numType == TCL_NUMBER_INT)) {
        /* We parsed a value in the range WIDE_MIN...WIDE_MAX */
	wide = (*(Tcl_WideInt *)cd);
    integerEncode:
        if (wide < TCL_INDEX_START) {
            /* All negative absolute indices are "before the beginning" */
            idx = before;
        } else if (wide >= INT_MAX) {
            /* This index value is always "after the end" */
            idx = after;
        } else {
	    idx = (int) wide;
	}
        /* usual case, the absolute index value encodes itself */
    } else if (TCL_OK == GetEndOffsetFromObj(objPtr, 0, &wide)) {
        /*
         * We parsed an end+offset index value.
         * wide holds the offset value in the range WIDE_MIN...WIDE_MAX.
         */
        if (wide > 0) {
            /*
             * All end+postive or end-negative expressions
             * always indicate "after the end".
             */
            idx = after;
        } else if (wide < INT_MIN - TCL_INDEX_END) {
            /* These indices always indicate "before the beginning */
            idx = before;
        } else {
            /* Encoded end-positive (or end+negative) are offset */
            idx = (int)wide + TCL_INDEX_END;
        }

    /* TODO: Consider flag to suppress repeated end-offset parse. */
    } else if (TCL_OK == GetWideForIndex(interp, objPtr, 0, &wide)) {
        /*
         * Only reach this case when the index value is a
         * constant index arithmetic expression, and wide
         * holds the result. Treat it the same as if it were
         * parsed as an absolute integer value.
         */
        goto integerEncode;
    } else {
	return TCL_ERROR;
    }
    *indexPtr = idx;
    return TCL_OK;
}

/*
 *----------------------------------------------------------------------
 *
 * TclIndexDecode --
 *
 *	Decodes a value previously encoded by TclIndexEncode.  The argument
 *	endValue indicates what value of "end" should be used in the
 *	decoding.
 *
 * Results:
 *	The decoded index value.
 *
 *----------------------------------------------------------------------
 */

int
TclIndexDecode(
    int encoded,	/* Value to decode */
    int endValue)	/* Meaning of "end" to use, > TCL_INDEX_END */
{
    if (encoded > TCL_INDEX_END) {
	return encoded;
    }
    endValue += encoded - TCL_INDEX_END;
    if (endValue >= 0) {
	return endValue;
    }
    return TCL_INDEX_NONE;
}

/*
 *----------------------------------------------------------------------
 *
 * TclCheckBadOctal --
 *
 *	This function checks for a bad octal value and appends a meaningful
 *	error to the interp's result.
 *
 * Results:
 *	1 if the argument was a bad octal, else 0.
 *
 * Side effects:
 *	The interpreter's result is modified.
 *
 *----------------------------------------------------------------------
 */

int
TclCheckBadOctal(
    Tcl_Interp *interp,		/* Interpreter to use for error reporting. If
				 * NULL, then no error message is left after
				 * errors. */
    const char *value)		/* String to check. */
{
    const char *p = value;

    /*
     * A frequent mistake is invalid octal values due to an unwanted leading
     * zero. Try to generate a meaningful error message.
     */

    while (TclIsSpaceProc(*p)) {
	p++;
    }
    if (*p == '+' || *p == '-') {
	p++;
    }
    if (*p == '0') {
	if ((p[1] == 'o') || p[1] == 'O') {
	    p += 2;
	}
	while (isdigit(UCHAR(*p))) {	/* INTL: digit. */
	    p++;
	}
	while (TclIsSpaceProc(*p)) {
	    p++;
	}
	if (*p == '\0') {
	    /*
	     * Reached end of string.
	     */

	    if (interp != NULL) {
		/*
		 * Don't reset the result here because we want this result to
		 * be added to an existing error message as extra info.
		 */

		Tcl_AppendToObj(Tcl_GetObjResult(interp),
			" (looks like invalid octal number)", -1);
	    }
	    return 1;
	}
    }
    return 0;
}

/*
 *----------------------------------------------------------------------
 *
 * ClearHash --
 *
 *	Remove all the entries in the hash table *tablePtr.
 *
 *----------------------------------------------------------------------
 */

static void
ClearHash(
    Tcl_HashTable *tablePtr)
{
    Tcl_HashSearch search;
    Tcl_HashEntry *hPtr;

    for (hPtr = Tcl_FirstHashEntry(tablePtr, &search); hPtr != NULL;
	    hPtr = Tcl_NextHashEntry(&search)) {
	Tcl_Obj *objPtr = Tcl_GetHashValue(hPtr);

	Tcl_DecrRefCount(objPtr);
	Tcl_DeleteHashEntry(hPtr);
    }
}

/*
 *----------------------------------------------------------------------
 *
 * GetThreadHash --
 *
 *	Get a thread-specific (Tcl_HashTable *) associated with a thread data
 *	key.
 *
 * Results:
 *	The Tcl_HashTable * corresponding to *keyPtr.
 *
 * Side effects:
 *	The first call on a keyPtr in each thread creates a new Tcl_HashTable,
 *	and registers a thread exit handler to dispose of it.
 *
 *----------------------------------------------------------------------
 */

static Tcl_HashTable *
GetThreadHash(
    Tcl_ThreadDataKey *keyPtr)
{
    Tcl_HashTable **tablePtrPtr =
	    Tcl_GetThreadData(keyPtr, sizeof(Tcl_HashTable *));

    if (NULL == *tablePtrPtr) {
	*tablePtrPtr = ckalloc(sizeof(Tcl_HashTable));
	Tcl_CreateThreadExitHandler(FreeThreadHash, *tablePtrPtr);
	Tcl_InitHashTable(*tablePtrPtr, TCL_ONE_WORD_KEYS);
    }
    return *tablePtrPtr;
}

/*
 *----------------------------------------------------------------------
 *
 * FreeThreadHash --
 *
 *	Thread exit handler used by GetThreadHash to dispose of a thread hash
 *	table.
 *
 * Side effects:
 *	Frees a Tcl_HashTable.
 *
 *----------------------------------------------------------------------
 */

static void
FreeThreadHash(
    ClientData clientData)
{
    Tcl_HashTable *tablePtr = clientData;

    ClearHash(tablePtr);
    Tcl_DeleteHashTable(tablePtr);
    ckfree(tablePtr);
}

/*
 *----------------------------------------------------------------------
 *
 * FreeProcessGlobalValue --
 *
 *	Exit handler used by Tcl(Set|Get)ProcessGlobalValue to cleanup a
 *	ProcessGlobalValue at exit.
 *
 *----------------------------------------------------------------------
 */

static void
FreeProcessGlobalValue(
    ClientData clientData)
{
    ProcessGlobalValue *pgvPtr = clientData;

    pgvPtr->epoch++;
    pgvPtr->numBytes = 0;
    ckfree(pgvPtr->value);
    pgvPtr->value = NULL;
    if (pgvPtr->encoding) {
	Tcl_FreeEncoding(pgvPtr->encoding);
	pgvPtr->encoding = NULL;
    }
    Tcl_MutexFinalize(&pgvPtr->mutex);
}

/*
 *----------------------------------------------------------------------
 *
 * TclSetProcessGlobalValue --
 *
 *	Utility routine to set a global value shared by all threads in the
 *	process while keeping a thread-local copy as well.
 *
 *----------------------------------------------------------------------
 */

void
TclSetProcessGlobalValue(
    ProcessGlobalValue *pgvPtr,
    Tcl_Obj *newValue,
    Tcl_Encoding encoding)
{
    const char *bytes;
    Tcl_HashTable *cacheMap;
    Tcl_HashEntry *hPtr;
    int dummy;

    Tcl_MutexLock(&pgvPtr->mutex);

    /*
     * Fill the global string value.
     */

    pgvPtr->epoch++;
    if (NULL != pgvPtr->value) {
	ckfree(pgvPtr->value);
    } else {
	Tcl_CreateExitHandler(FreeProcessGlobalValue, pgvPtr);
    }
    bytes = TclGetString(newValue);
    pgvPtr->numBytes = newValue->length;
    pgvPtr->value = ckalloc(pgvPtr->numBytes + 1);
    memcpy(pgvPtr->value, bytes, pgvPtr->numBytes + 1);
    if (pgvPtr->encoding) {
	Tcl_FreeEncoding(pgvPtr->encoding);
    }
    pgvPtr->encoding = encoding;

    /*
     * Fill the local thread copy directly with the Tcl_Obj value to avoid
     * loss of the intrep. Increment newValue refCount early to handle case
     * where we set a PGV to itself.
     */

    Tcl_IncrRefCount(newValue);
    cacheMap = GetThreadHash(&pgvPtr->key);
    ClearHash(cacheMap);
    hPtr = Tcl_CreateHashEntry(cacheMap, INT2PTR(pgvPtr->epoch), &dummy);
    Tcl_SetHashValue(hPtr, newValue);
    Tcl_MutexUnlock(&pgvPtr->mutex);
}

/*
 *----------------------------------------------------------------------
 *
 * TclGetProcessGlobalValue --
 *
 *	Retrieve a global value shared among all threads of the process,
 *	preferring a thread-local copy as long as it remains valid.
 *
 * Results:
 *	Returns a (Tcl_Obj *) that holds a copy of the global value.
 *
 *----------------------------------------------------------------------
 */

Tcl_Obj *
TclGetProcessGlobalValue(
    ProcessGlobalValue *pgvPtr)
{
    Tcl_Obj *value = NULL;
    Tcl_HashTable *cacheMap;
    Tcl_HashEntry *hPtr;
    unsigned int epoch = pgvPtr->epoch;

    if (pgvPtr->encoding) {
	Tcl_Encoding current = Tcl_GetEncoding(NULL, NULL);

	if (pgvPtr->encoding != current) {
	    /*
	     * The system encoding has changed since the master string value
	     * was saved. Convert the master value to be based on the new
	     * system encoding.
	     */

	    Tcl_DString native, newValue;

	    Tcl_MutexLock(&pgvPtr->mutex);
	    epoch = ++pgvPtr->epoch;
	    Tcl_UtfToExternalDString(pgvPtr->encoding, pgvPtr->value,
		    pgvPtr->numBytes, &native);
	    Tcl_ExternalToUtfDString(current, Tcl_DStringValue(&native),
	    Tcl_DStringLength(&native), &newValue);
	    Tcl_DStringFree(&native);
	    ckfree(pgvPtr->value);
	    pgvPtr->value = ckalloc(Tcl_DStringLength(&newValue) + 1);
	    memcpy(pgvPtr->value, Tcl_DStringValue(&newValue),
		    Tcl_DStringLength(&newValue) + 1);
	    Tcl_DStringFree(&newValue);
	    Tcl_FreeEncoding(pgvPtr->encoding);
	    pgvPtr->encoding = current;
	    Tcl_MutexUnlock(&pgvPtr->mutex);
	} else {
	    Tcl_FreeEncoding(current);
	}
    }
    cacheMap = GetThreadHash(&pgvPtr->key);
    hPtr = Tcl_FindHashEntry(cacheMap, INT2PTR(epoch));
    if (NULL == hPtr) {
	int dummy;

	/*
	 * No cache for the current epoch - must be a new one.
	 *
	 * First, clear the cacheMap, as anything in it must refer to some
	 * expired epoch.
	 */

	ClearHash(cacheMap);

	/*
	 * If no thread has set the shared value, call the initializer.
	 */

	Tcl_MutexLock(&pgvPtr->mutex);
	if ((NULL == pgvPtr->value) && (pgvPtr->proc)) {
	    pgvPtr->epoch++;
	    pgvPtr->proc(&pgvPtr->value,&pgvPtr->numBytes,&pgvPtr->encoding);
	    if (pgvPtr->value == NULL) {
		Tcl_Panic("PGV Initializer did not initialize");
	    }
	    Tcl_CreateExitHandler(FreeProcessGlobalValue, pgvPtr);
	}

	/*
	 * Store a copy of the shared value in our epoch-indexed cache.
	 */

	value = Tcl_NewStringObj(pgvPtr->value, pgvPtr->numBytes);
	hPtr = Tcl_CreateHashEntry(cacheMap,
		INT2PTR(pgvPtr->epoch), &dummy);
	Tcl_MutexUnlock(&pgvPtr->mutex);
	Tcl_SetHashValue(hPtr, value);
	Tcl_IncrRefCount(value);
    }
    return Tcl_GetHashValue(hPtr);
}

/*
 *----------------------------------------------------------------------
 *
 * TclSetObjNameOfExecutable --
 *
 *	This function stores the absolute pathname of the executable file
 *	(normally as computed by TclpFindExecutable).
 *
 * Results:
 *	None.
 *
 * Side effects:
 *	Stores the executable name.
 *
 *----------------------------------------------------------------------
 */

void
TclSetObjNameOfExecutable(
    Tcl_Obj *name,
    Tcl_Encoding encoding)
{
    TclSetProcessGlobalValue(&executableName, name, encoding);
}

/*
 *----------------------------------------------------------------------
 *
 * TclGetObjNameOfExecutable --
 *
 *	This function retrieves the absolute pathname of the application in
 *	which the Tcl library is running, usually as previously stored by
 *	TclpFindExecutable(). This function call is the C API equivalent to
 *	the "info nameofexecutable" command.
 *
 * Results:
 *	A pointer to an "fsPath" Tcl_Obj, or to an empty Tcl_Obj if the
 *	pathname of the application is unknown.
 *
 * Side effects:
 *	None.
 *
 *----------------------------------------------------------------------
 */

Tcl_Obj *
TclGetObjNameOfExecutable(void)
{
    return TclGetProcessGlobalValue(&executableName);
}

/*
 *----------------------------------------------------------------------
 *
 * Tcl_GetNameOfExecutable --
 *
 *	This function retrieves the absolute pathname of the application in
 *	which the Tcl library is running, and returns it in string form.
 *
 *	The returned string belongs to Tcl and should be copied if the caller
 *	plans to keep it, to guard against it becoming invalid.
 *
 * Results:
 *	A pointer to the internal string or NULL if the internal full path
 *	name has not been computed or unknown.
 *
 * Side effects:
 *	None.
 *
 *----------------------------------------------------------------------
 */

const char *
Tcl_GetNameOfExecutable(void)
{
    Tcl_Obj *obj = TclGetObjNameOfExecutable();
    const char *bytes = TclGetString(obj);

    if (obj->length == 0) {
	return NULL;
    }
    return bytes;
}

/*
 *----------------------------------------------------------------------
 *
 * TclpGetTime --
 *
 *	Deprecated synonym for Tcl_GetTime. This function is provided for the
 *	benefit of extensions written before Tcl_GetTime was exported from the
 *	library.
 *
 * Results:
 *	None.
 *
 * Side effects:
 *	Stores current time in the buffer designated by "timePtr"
 *
 *----------------------------------------------------------------------
 */

void
TclpGetTime(
    Tcl_Time *timePtr)
{
    Tcl_GetTime(timePtr);
}

/*
 *----------------------------------------------------------------------
 *
 * TclGetPlatform --
 *
 *	This is a kludge that allows the test library to get access the
 *	internal tclPlatform variable.
 *
 * Results:
 *	Returns a pointer to the tclPlatform variable.
 *
 * Side effects:
 *	None.
 *
 *----------------------------------------------------------------------
 */

TclPlatformType *
TclGetPlatform(void)
{
    return &tclPlatform;
}

/*
 *----------------------------------------------------------------------
 *
 * TclReToGlob --
 *
 *	Attempt to convert a regular expression to an equivalent glob pattern.
 *
 * Results:
 *	Returns TCL_OK on success, TCL_ERROR on failure. If interp is not
 *	NULL, an error message is placed in the result. On success, the
 *	DString will contain an exact equivalent glob pattern. The caller is
 *	responsible for calling Tcl_DStringFree on success. If exactPtr is not
 *	NULL, it will be 1 if an exact match qualifies.
 *
 * Side effects:
 *	None.
 *
 *----------------------------------------------------------------------
 */

int
TclReToGlob(
    Tcl_Interp *interp,
    const char *reStr,
    int reStrLen,
    Tcl_DString *dsPtr,
    int *exactPtr,
    int *quantifiersFoundPtr)
{
    int anchorLeft, anchorRight, lastIsStar, numStars;
    char *dsStr, *dsStrStart;
    const char *msg, *p, *strEnd, *code;

    strEnd = reStr + reStrLen;
    Tcl_DStringInit(dsPtr);
    if (quantifiersFoundPtr != NULL) {
	*quantifiersFoundPtr = 0;
    }

    /*
     * "***=xxx" == "*xxx*", watch for glob-sensitive chars.
     */

    if ((reStrLen >= 4) && (memcmp("***=", reStr, 4) == 0)) {
	/*
	 * At most, the glob pattern has length 2*reStrLen + 2 to backslash
	 * escape every character and have * at each end.
	 */

	Tcl_DStringSetLength(dsPtr, reStrLen + 2);
	dsStr = dsStrStart = Tcl_DStringValue(dsPtr);
	*dsStr++ = '*';
	for (p = reStr + 4; p < strEnd; p++) {
	    switch (*p) {
	    case '\\': case '*': case '[': case ']': case '?':
		/* Only add \ where necessary for glob */
		*dsStr++ = '\\';
		/* fall through */
	    default:
		*dsStr++ = *p;
		break;
	    }
	}
	*dsStr++ = '*';
	Tcl_DStringSetLength(dsPtr, dsStr - dsStrStart);
	if (exactPtr) {
	    *exactPtr = 0;
	}
	return TCL_OK;
    }

    /*
     * At most, the glob pattern has length reStrLen + 2 to account for
     * possible * at each end.
     */

    Tcl_DStringSetLength(dsPtr, reStrLen + 2);
    dsStr = dsStrStart = Tcl_DStringValue(dsPtr);

    /*
     * Check for anchored REs (ie ^foo$), so we can use string equal if
     * possible. Do not alter the start of str so we can free it correctly.
     *
     * Keep track of the last char being an unescaped star to prevent multiple
     * instances.  Simpler than checking that the last star may be escaped.
     */

    msg = NULL;
    code = NULL;
    p = reStr;
    anchorRight = 0;
    lastIsStar = 0;
    numStars = 0;

    if (*p == '^') {
	anchorLeft = 1;
	p++;
    } else {
	anchorLeft = 0;
	*dsStr++ = '*';
	lastIsStar = 1;
    }

    for ( ; p < strEnd; p++) {
	switch (*p) {
	case '\\':
	    p++;
	    switch (*p) {
	    case 'a':
		*dsStr++ = '\a';
		break;
	    case 'b':
		*dsStr++ = '\b';
		break;
	    case 'f':
		*dsStr++ = '\f';
		break;
	    case 'n':
		*dsStr++ = '\n';
		break;
	    case 'r':
		*dsStr++ = '\r';
		break;
	    case 't':
		*dsStr++ = '\t';
		break;
	    case 'v':
		*dsStr++ = '\v';
		break;
	    case 'B': case '\\':
		*dsStr++ = '\\';
		*dsStr++ = '\\';
		anchorLeft = 0; /* prevent exact match */
		break;
	    case '*': case '[': case ']': case '?':
		/* Only add \ where necessary for glob */
		*dsStr++ = '\\';
		anchorLeft = 0; /* prevent exact match */
		/* fall through */
	    case '{': case '}': case '(': case ')': case '+':
	    case '.': case '|': case '^': case '$':
		*dsStr++ = *p;
		break;
	    default:
		msg = "invalid escape sequence";
		code = "BADESCAPE";
		goto invalidGlob;
	    }
	    break;
	case '.':
	    if (quantifiersFoundPtr != NULL) {
		*quantifiersFoundPtr = 1;
	    }
	    anchorLeft = 0; /* prevent exact match */
	    if (p+1 < strEnd) {
		if (p[1] == '*') {
		    p++;
		    if (!lastIsStar) {
			*dsStr++ = '*';
			lastIsStar = 1;
			numStars++;
		    }
		    continue;
		} else if (p[1] == '+') {
		    p++;
		    *dsStr++ = '?';
		    *dsStr++ = '*';
		    lastIsStar = 1;
		    numStars++;
		    continue;
		}
	    }
	    *dsStr++ = '?';
	    break;
	case '$':
	    if (p+1 != strEnd) {
		msg = "$ not anchor";
		code = "NONANCHOR";
		goto invalidGlob;
	    }
	    anchorRight = 1;
	    break;
	case '*': case '+': case '?': case '|': case '^':
	case '{': case '}': case '(': case ')': case '[': case ']':
	    msg = "unhandled RE special char";
	    code = "UNHANDLED";
	    goto invalidGlob;
	default:
	    *dsStr++ = *p;
	    break;
	}
	lastIsStar = 0;
    }
    if (numStars > 1) {
	/*
	 * Heuristic: if >1 non-anchoring *, the risk is large that glob
	 * matching is slower than the RE engine, so report invalid.
	 */

	msg = "excessive recursive glob backtrack potential";
	code = "OVERCOMPLEX";
	goto invalidGlob;
    }

    if (!anchorRight && !lastIsStar) {
	*dsStr++ = '*';
    }
    Tcl_DStringSetLength(dsPtr, dsStr - dsStrStart);

    if (exactPtr) {
	*exactPtr = (anchorLeft && anchorRight);
    }

    return TCL_OK;

  invalidGlob:
    if (interp != NULL) {
	Tcl_SetObjResult(interp, Tcl_NewStringObj(msg, -1));
	Tcl_SetErrorCode(interp, "TCL", "RE2GLOB", code, NULL);
    }
    Tcl_DStringFree(dsPtr);
    return TCL_ERROR;
}

/*
 * Local Variables:
 * mode: c
 * c-basic-offset: 4
 * fill-column: 78
 * End:
 */<|MERGE_RESOLUTION|>--- conflicted
+++ resolved
@@ -3651,11 +3651,7 @@
 				 * formatted characters are written. */
     Tcl_WideInt n)			/* The integer to format. */
 {
-<<<<<<< HEAD
-	Tcl_WideInt intVal;
-=======
-    unsigned long intVal;
->>>>>>> a0f11eae
+	Tcl_WideUInt intVal;
     int i;
     int numFormatted, j;
     static const char digits[] = "0123456789";
@@ -3671,20 +3667,6 @@
     }
 
     /*
-<<<<<<< HEAD
-     * Check whether "n" is the maximum negative value. This is -2^(m-1) for
-     * an m-bit word, and has no positive equivalent; negating it produces the
-     * same value.
-     */
-
-    intVal = -n;			/* [Bug 3390638] Workaround for*/
-    if (n == -n || intVal == n) {	/* broken compiler optimizers. */
-	return sprintf(buffer, "%" TCL_LL_MODIFIER "d", n);
-    }
-
-    /*
-=======
->>>>>>> a0f11eae
      * Generate the characters of the result backwards in the buffer.
      */
 
