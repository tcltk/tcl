/*
 * tclUtil.c --
 *
 *	This file contains utility functions that are used by many Tcl
 *	commands.
 *
 * Copyright (c) 1987-1993 The Regents of the University of California.
 * Copyright (c) 1994-1998 Sun Microsystems, Inc.
 * Copyright (c) 2001 by Kevin B. Kenny. All rights reserved.
 *
 * See the file "license.terms" for information on usage and redistribution of
 * this file, and for a DISCLAIMER OF ALL WARRANTIES.
 */

#include "tclInt.h"
#include "tclParse.h"
#include "tclStringTrim.h"
#include "tclTomMath.h"
#include <math.h>

/*
 * The absolute pathname of the executable in which this Tcl library is
 * running.
 */

static ProcessGlobalValue executableName = {
    0, 0, NULL, NULL, NULL, NULL, NULL
};

/*
 * The following values are used in the flags arguments of Tcl*Scan*Element
 * and Tcl*Convert*Element.  The values TCL_DONT_USE_BRACES and
 * TCL_DONT_QUOTE_HASH are defined in tcl.h, like so:
 *
#define TCL_DONT_USE_BRACES     1
#define TCL_DONT_QUOTE_HASH     8
 *
 * Those are public flag bits which callers of the public routines
 * Tcl_Convert*Element() can use to indicate:
 *
 * TCL_DONT_USE_BRACES -	1 means the caller is insisting that brace
 *				quoting not be used when converting the list
 *				element.
 * TCL_DONT_QUOTE_HASH -	1 means the caller insists that a leading hash
 *				character ('#') should *not* be quoted. This
 *				is appropriate when the caller can guarantee
 *				the element is not the first element of a
 *				list, so [eval] cannot mis-parse the element
 *				as a comment.
 *
 * The remaining values which can be carried by the flags of these routines
 * are for internal use only.  Make sure they do not overlap with the public
 * values above.
 *
 * The Tcl*Scan*Element() routines make a determination which of 4 modes of
 * conversion is most appropriate for Tcl*Convert*Element() to perform, and
 * sets two bits of the flags value to indicate the mode selected.
 *
 * CONVERT_NONE		The element needs no quoting. Its literal string is
 *			suitable as is.
 * CONVERT_BRACE	The conversion should be enclosing the literal string
 *			in braces.
 * CONVERT_ESCAPE	The conversion should be using backslashes to escape
 *			any characters in the string that require it.
 * CONVERT_MASK		A mask value used to extract the conversion mode from
 *			the flags argument.
 *			Also indicates a strange conversion mode where all
 *			special characters are escaped with backslashes
 *			*except for braces*. This is a strange and unnecessary
 *			case, but it's part of the historical way in which
 *			lists have been formatted in Tcl. To experiment with
 *			removing this case, set the value of COMPAT to 0.
 *
 * One last flag value is used only by callers of TclScanElement(). The flag
 * value produced by a call to Tcl*Scan*Element() will never leave this bit
 * set.
 *
 * CONVERT_ANY		The caller of TclScanElement() declares it can make no
 *			promise about what public flags will be passed to the
 *			matching call of TclConvertElement(). As such,
 *			TclScanElement() has to determine the worst case
 *			destination buffer length over all possibilities, and
 *			in other cases this means an overestimate of the
 *			required size.
 *
 * For more details, see the comments on the Tcl*Scan*Element and
 * Tcl*Convert*Element routines.
 */

#define COMPAT 1
#define CONVERT_NONE	0
#define CONVERT_BRACE	2
#define CONVERT_ESCAPE	4
#define CONVERT_MASK	(CONVERT_BRACE | CONVERT_ESCAPE)
#define CONVERT_ANY	16

/*
 * Prototypes for functions defined later in this file.
 */

static void		ClearHash(Tcl_HashTable *tablePtr);
static void		FreeProcessGlobalValue(ClientData clientData);
static void		FreeThreadHash(ClientData clientData);
static int		GetEndOffsetFromObj(Tcl_Obj *objPtr,
			    size_t endValue, Tcl_WideInt *indexPtr);
static Tcl_HashTable *	GetThreadHash(Tcl_ThreadDataKey *keyPtr);
static int		GetWideForIndex(Tcl_Interp *interp, Tcl_Obj *objPtr,
			    size_t endValue, Tcl_WideInt *widePtr);
static int		FindElement(Tcl_Interp *interp, const char *string,
			    int stringLength, const char *typeStr,
			    const char *typeCode, const char **elementPtr,
			    const char **nextPtr, size_t *sizePtr,
			    int *literalPtr);
/*
 * The following is the Tcl object type definition for an object that
 * represents a list index in the form, "end-offset". It is used as a
 * performance optimization in Tcl_GetIntForIndex. The internal rep is
 * stored directly in the wideValue, so no memory management is required
 * for it. This is a caching intrep, keeping the result of a parse
 * around. This type is only created from a pre-existing string, so an
 * updateStringProc will never be called and need not exist. The type
 * is unregistered, so has no need of a setFromAnyProc either.
 */

static const Tcl_ObjType endOffsetType = {
    "end-offset",			/* name */
    NULL,				/* freeIntRepProc */
    NULL,				/* dupIntRepProc */
    NULL,				/* updateStringProc */
    NULL				/* setFromAnyProc */
};

/*
 *	*	STRING REPRESENTATION OF LISTS	*	*	*
 *
 * The next several routines implement the conversions of strings to and from
 * Tcl lists. To understand their operation, the rules of parsing and
 * generating the string representation of lists must be known.  Here we
 * describe them in one place.
 *
 * A list is made up of zero or more elements. Any string is a list if it is
 * made up of alternating substrings of element-separating ASCII whitespace
 * and properly formatted elements.
 *
 * The ASCII characters which can make up the whitespace between list elements
 * are:
 *
 *	\u0009	\t	TAB
 *	\u000A	\n	NEWLINE
 *	\u000B	\v	VERTICAL TAB
 *	\u000C	\f	FORM FEED
 * 	\u000D	\r	CARRIAGE RETURN
 *	\u0020		SPACE
 *
 * NOTE: differences between this and other places where Tcl defines a role
 * for "whitespace".
 *
 *	* Unlike command parsing, here NEWLINE is just another whitespace
 *	  character; its role as a command terminator in a script has no
 *	  importance here.
 *
 *	* Unlike command parsing, the BACKSLASH NEWLINE sequence is not
 *	  considered to be a whitespace character.
 *
 *	* Other Unicode whitespace characters (recognized by [string is space]
 *	  or Tcl_UniCharIsSpace()) do not play any role as element separators
 *	  in Tcl lists.
 *
 *	* The NUL byte ought not appear, as it is not in strings properly
 *	  encoded for Tcl, but if it is present, it is not treated as
 *	  separating whitespace, or a string terminator. It is just another
 *	  character in a list element.
 *
 * The interpretation of a formatted substring as a list element follows rules
 * similar to the parsing of the words of a command in a Tcl script. Backslash
 * substitution plays a key role, and is defined exactly as it is in command
 * parsing. The same routine, TclParseBackslash() is used in both command
 * parsing and list parsing.
 *
 * NOTE: This means that if and when backslash substitution rules ever change
 * for command parsing, the interpretation of strings as lists also changes.
 *
 * Backslash substitution replaces an "escape sequence" of one or more
 * characters starting with
 *		\u005c	\	BACKSLASH
 * with a single character. The one character escape sequence case happens only
 * when BACKSLASH is the last character in the string. In all other cases, the
 * escape sequence is at least two characters long.
 *
 * The formatted substrings are interpreted as element values according to the
 * following cases:
 *
 * * If the first character of a formatted substring is
 *		\u007b	{	OPEN BRACE
 *   then the end of the substring is the matching
 *		\u007d	}	CLOSE BRACE
 *   character, where matching is determined by counting nesting levels, and
 *   not including any brace characters that are contained within a backslash
 *   escape sequence in the nesting count. Having found the matching brace,
 *   all characters between the braces are the string value of the element.
 *   If no matching close brace is found before the end of the string, the
 *   string is not a Tcl list. If the character following the close brace is
 *   not an element separating whitespace character, or the end of the string,
 *   then the string is not a Tcl list.
 *
 *   NOTE: this differs from a brace-quoted word in the parsing of a Tcl
 *   command only in its treatment of the backslash-newline sequence. In a
 *   list element, the literal characters in the backslash-newline sequence
 *   become part of the element value. In a script word, conversion to a
 *   single SPACE character is done.
 *
 *   NOTE: Most list element values can be represented by a formatted
 *   substring using brace quoting. The exceptions are any element value that
 *   includes an unbalanced brace not in a backslash escape sequence, and any
 *   value that ends with a backslash not itself in a backslash escape
 *   sequence.
 *
 * * If the first character of a formatted substring is
 *		\u0022	"	QUOTE
 *   then the end of the substring is the next QUOTE character, not counting
 *   any QUOTE characters that are contained within a backslash escape
 *   sequence. If no next QUOTE is found before the end of the string, the
 *   string is not a Tcl list. If the character following the closing QUOTE is
 *   not an element separating whitespace character, or the end of the string,
 *   then the string is not a Tcl list. Having found the limits of the
 *   substring, the element value is produced by performing backslash
 *   substitution on the character sequence between the open and close QUOTEs.
 *
 *   NOTE: Any element value can be represented by this style of formatting,
 *   given suitable choice of backslash escape sequences.
 *
 * * All other formatted substrings are terminated by the next element
 *   separating whitespace character in the string.  Having found the limits
 *   of the substring, the element value is produced by performing backslash
 *   substitution on it.
 *
 *   NOTE: Any element value can be represented by this style of formatting,
 *   given suitable choice of backslash escape sequences, with one exception.
 *   The empty string cannot be represented as a list element without the use
 *   of either braces or quotes to delimit it.
 *
 * This collection of parsing rules is implemented in the routine
 * FindElement().
 *
 * In order to produce lists that can be parsed by these rules, we need the
 * ability to distinguish between characters that are part of a list element
 * value from characters providing syntax that define the structure of the
 * list. This means that our code that generates lists must at a minimum be
 * able to produce escape sequences for the 10 characters identified above
 * that have significance to a list parser.
 *
 *	*	*	CANONICAL LISTS	*	*	*	*	*
 *
 * In addition to the basic rules for parsing strings into Tcl lists, there
 * are additional properties to be met by the set of list values that are
 * generated by Tcl.  Such list values are often said to be in "canonical
 * form":
 *
 * * When any canonical list is evaluated as a Tcl script, it is a script of
 *   either zero commands (an empty list) or exactly one command. The command
 *   word is exactly the first element of the list, and each argument word is
 *   exactly one of the following elements of the list. This means that any
 *   characters that have special meaning during script evaluation need
 *   special treatment when canonical lists are produced:
 *
 *	* Whitespace between elements may not include NEWLINE.
 *	* The command terminating character,
 *		\u003b	;	SEMICOLON
 *	  must be BRACEd, QUOTEd, or escaped so that it does not terminate the
 * 	  command prematurely.
 *	* Any of the characters that begin substitutions in scripts,
 *		\u0024	$	DOLLAR
 *		\u005b	[	OPEN BRACKET
 *		\u005c	\	BACKSLASH
 *	  need to be BRACEd or escaped.
 *	* In any list where the first character of the first element is
 *		\u0023	#	HASH
 *	  that HASH character must be BRACEd, QUOTEd, or escaped so that it
 *	  does not convert the command into a comment.
 *	* Any list element that contains the character sequence BACKSLASH
 *	  NEWLINE cannot be formatted with BRACEs. The BACKSLASH character
 *	  must be represented by an escape sequence, and unless QUOTEs are
 *	  used, the NEWLINE must be as well.
 *
 * * It is also guaranteed that one can use a canonical list as a building
 *   block of a larger script within command substitution, as in this example:
 *	set script "puts \[[list $cmd $arg]]"; eval $script
 *   To support this usage, any appearance of the character
 *		\u005d	]	CLOSE BRACKET
 *   in a list element must be BRACEd, QUOTEd, or escaped.
 *
 * * Finally it is guaranteed that enclosing a canonical list in braces
 *   produces a new value that is also a canonical list.  This new list has
 *   length 1, and its only element is the original canonical list.  This same
 *   guarantee also makes it possible to construct scripts where an argument
 *   word is given a list value by enclosing the canonical form of that list
 *   in braces:
 *	set script "puts {[list $one $two $three]}"; eval $script
 *   This sort of coding was once fairly common, though it's become more
 *   idiomatic to see the following instead:
 *	set script [list puts [list $one $two $three]]; eval $script
 *   In order to support this guarantee, every canonical list must have
 *   balance when counting those braces that are not in escape sequences.
 *
 * Within these constraints, the canonical list generation routines
 * TclScanElement() and TclConvertElement() attempt to generate the string for
 * any list that is easiest to read. When an element value is itself
 * acceptable as the formatted substring, it is usually used (CONVERT_NONE).
 * When some quoting or escaping is required, use of BRACEs (CONVERT_BRACE) is
 * usually preferred over the use of escape sequences (CONVERT_ESCAPE). There
 * are some exceptions to both of these preferences for reasons of code
 * simplicity, efficiency, and continuation of historical habits. Canonical
 * lists never use the QUOTE formatting to delimit their elements because that
 * form of quoting does not nest, which makes construction of nested lists far
 * too much trouble.  Canonical lists always use only a single SPACE character
 * for element-separating whitespace.
 *
 *	*	*	FUTURE CONSIDERATIONS	*	*	*
 *
 * When a list element requires quoting or escaping due to a CLOSE BRACKET
 * character or an internal QUOTE character, a strange formatting mode is
 * recommended. For example, if the value "a{b]c}d" is converted by the usual
 * modes:
 *
 *	CONVERT_BRACE:	a{b]c}d		=> {a{b]c}d}
 *	CONVERT_ESCAPE:	a{b]c}d		=> a\{b\]c\}d
 *
 * we get perfectly usable formatted list elements. However, this is not what
 * Tcl releases have been producing. Instead, we have:
 *
 *	CONVERT_MASK:	a{b]c}d		=> a{b\]c}d
 *
 * where the CLOSE BRACKET is escaped, but the BRACEs are not. The same effect
 * can be seen replacing ] with " in this example. There does not appear to be
 * any functional or aesthetic purpose for this strange additional mode. The
 * sole purpose I can see for preserving it is to keep generating the same
 * formatted lists programmers have become accustomed to, and perhaps written
 * tests to expect. That is, compatibility only. The additional code
 * complexity required to support this mode is significant. The lines of code
 * supporting it are delimited in the routines below with #if COMPAT
 * directives. This makes it easy to experiment with eliminating this
 * formatting mode simply with "#define COMPAT 0" above. I believe this is
 * worth considering.
 *
 * Another consideration is the treatment of QUOTE characters in list
 * elements. TclConvertElement() must have the ability to produce the escape
 * sequence \" so that when a list element begins with a QUOTE we do not
 * confuse that first character with a QUOTE used as list syntax to define
 * list structure. However, that is the only place where QUOTE characters need
 * quoting. In this way, handling QUOTE could really be much more like the way
 * we handle HASH which also needs quoting and escaping only in particular
 * situations. Following up this could increase the set of list elements that
 * can use the CONVERT_NONE formatting mode.
 *
 * More speculative is that the demands of canonical list form require brace
 * balance for the list as a whole, while the current implementation achieves
 * this by establishing brace balance for every element.
 *
 * Finally, a reminder that the rules for parsing and formatting lists are
 * closely tied together with the rules for parsing and evaluating scripts,
 * and will need to evolve in sync.
 */

/*
 *----------------------------------------------------------------------
 *
 * TclMaxListLength --
 *
 *	Given 'bytes' pointing to 'numBytes' bytes, scan through them and
 *	count the number of whitespace runs that could be list element
 *	separators. If 'numBytes' is -1, scan to the terminating '\0'. Not a
 *	full list parser. Typically used to get a quick and dirty overestimate
 *	of length size in order to allocate space for an actual list parser to
 *	operate with.
 *
 * Results:
 *	Returns the largest number of list elements that could possibly be in
 *	this string, interpreted as a Tcl list. If 'endPtr' is not NULL,
 *	writes a pointer to the end of the string scanned there.
 *
 * Side effects:
 *	None.
 *
 *----------------------------------------------------------------------
 */

int
TclMaxListLength(
    const char *bytes,
    size_t numBytes,
    const char **endPtr)
{
    size_t count = 0;

    if ((numBytes == 0) || ((numBytes == TCL_AUTO_LENGTH) && (*bytes == '\0'))) {
	/* Empty string case - quick exit */
	goto done;
    }

    /*
     * No list element before leading white space.
     */

    count += 1 - TclIsSpaceProc(*bytes);

    /*
     * Count white space runs as potential element separators.
     */

    while (numBytes) {
	if ((numBytes == TCL_AUTO_LENGTH) && (*bytes == '\0')) {
	    break;
	}
	if (TclIsSpaceProc(*bytes)) {
	    /*
	     * Space run started; bump count.
	     */

	    count++;
	    do {
		bytes++;
		numBytes -= (numBytes != TCL_AUTO_LENGTH);
	    } while (numBytes && TclIsSpaceProc(*bytes));
	    if ((numBytes == 0) || ((numBytes == TCL_AUTO_LENGTH) && (*bytes == '\0'))) {
		break;
	    }

	    /*
	     * (*bytes) is non-space; return to counting state.
	     */
	}
	bytes++;
	numBytes -= (numBytes != TCL_AUTO_LENGTH);
    }

    /*
     * No list element following trailing white space.
     */

    count -= TclIsSpaceProc(bytes[-1]);

  done:
    if (endPtr) {
	*endPtr = bytes;
    }
    return count;
}

/*
 *----------------------------------------------------------------------
 *
 * TclFindElement --
 *
 *	Given a pointer into a Tcl list, locate the first (or next) element in
 *	the list.
 *
 * Results:
 *	The return value is normally TCL_OK, which means that the element was
 *	successfully located. If TCL_ERROR is returned it means that list
 *	didn't have proper list structure; the interp's result contains a more
 *	detailed error message.
 *
 *	If TCL_OK is returned, then *elementPtr will be set to point to the
 *	first element of list, and *nextPtr will be set to point to the
 *	character just after any white space following the last character
 *	that's part of the element. If this is the last argument in the list,
 *	then *nextPtr will point just after the last character in the list
 *	(i.e., at the character at list+listLength). If sizePtr is non-NULL,
 *	*sizePtr is filled in with the number of bytes in the element. If the
 *	element is in braces, then *elementPtr will point to the character
 *	after the opening brace and *sizePtr will not include either of the
 *	braces. If there isn't an element in the list, *sizePtr will be zero,
 *	and both *elementPtr and *nextPtr will point just after the last
 *	character in the list. If literalPtr is non-NULL, *literalPtr is set
 *	to a boolean value indicating whether the substring returned as the
 *	values of **elementPtr and *sizePtr is the literal value of a list
 *	element. If not, a call to TclCopyAndCollapse() is needed to produce
 *	the actual value of the list element. Note: this function does NOT
 *	collapse backslash sequences, but uses *literalPtr to tell callers
 *	when it is required for them to do so.
 *
 * Side effects:
 *	None.
 *
 *----------------------------------------------------------------------
 */

int
TclFindElement(
    Tcl_Interp *interp,		/* Interpreter to use for error reporting. If
				 * NULL, then no error message is left after
				 * errors. */
    const char *list,		/* Points to the first byte of a string
				 * containing a Tcl list with zero or more
				 * elements (possibly in braces). */
    int listLength,		/* Number of bytes in the list's string. */
    const char **elementPtr,	/* Where to put address of first significant
				 * character in first element of list. */
    const char **nextPtr,	/* Fill in with location of character just
				 * after all white space following end of
				 * argument (next arg or end of list). */
    size_t *sizePtr,		/* If non-zero, fill in with size of
				 * element. */
    int *literalPtr)		/* If non-zero, fill in with non-zero/zero to
				 * indicate that the substring of *sizePtr
				 * bytes starting at **elementPtr is/is not
				 * the literal list element and therefore
				 * does not/does require a call to
				 * TclCopyAndCollapse() by the caller. */
{
    return FindElement(interp, list, listLength, "list", "LIST", elementPtr,
	    nextPtr, sizePtr, literalPtr);
}

int
TclFindDictElement(
    Tcl_Interp *interp,		/* Interpreter to use for error reporting. If
				 * NULL, then no error message is left after
				 * errors. */
    const char *dict,		/* Points to the first byte of a string
				 * containing a Tcl dictionary with zero or
				 * more keys and values (possibly in
				 * braces). */
    int dictLength,		/* Number of bytes in the dict's string. */
    const char **elementPtr,	/* Where to put address of first significant
				 * character in the first element (i.e., key
				 * or value) of dict. */
    const char **nextPtr,	/* Fill in with location of character just
				 * after all white space following end of
				 * element (next arg or end of list). */
    size_t *sizePtr,		/* If non-zero, fill in with size of
				 * element. */
    int *literalPtr)		/* If non-zero, fill in with non-zero/zero to
				 * indicate that the substring of *sizePtr
				 * bytes starting at **elementPtr is/is not
				 * the literal key or value and therefore
				 * does not/does require a call to
				 * TclCopyAndCollapse() by the caller. */
{
    return FindElement(interp, dict, dictLength, "dict", "DICTIONARY",
	    elementPtr, nextPtr, sizePtr, literalPtr);
}

static int
FindElement(
    Tcl_Interp *interp,		/* Interpreter to use for error reporting. If
				 * NULL, then no error message is left after
				 * errors. */
    const char *string,		/* Points to the first byte of a string
				 * containing a Tcl list or dictionary with
				 * zero or more elements (possibly in
				 * braces). */
    int stringLength,		/* Number of bytes in the string. */
    const char *typeStr,	/* The name of the type of thing we are
				 * parsing, for error messages. */
    const char *typeCode,	/* The type code for thing we are parsing, for
				 * error messages. */
    const char **elementPtr,	/* Where to put address of first significant
				 * character in first element. */
    const char **nextPtr,	/* Fill in with location of character just
				 * after all white space following end of
				 * argument (next arg or end of list/dict). */
    size_t *sizePtr,		/* If non-zero, fill in with size of
				 * element. */
    int *literalPtr)		/* If non-zero, fill in with non-zero/zero to
				 * indicate that the substring of *sizePtr
				 * bytes starting at **elementPtr is/is not
				 * the literal list/dict element and therefore
				 * does not/does require a call to
				 * TclCopyAndCollapse() by the caller. */
{
    const char *p = string;
    const char *elemStart;	/* Points to first byte of first element. */
    const char *limit;		/* Points just after list/dict's last byte. */
    int openBraces = 0;		/* Brace nesting level during parse. */
    int inQuotes = 0;
    int size = 0;		/* lint. */
    size_t numChars;
    int literal = 1;
    const char *p2;

    /*
     * Skim off leading white space and check for an opening brace or quote.
     * We treat embedded NULLs in the list/dict as bytes belonging to a list
     * element (or dictionary key or value).
     */

    limit = (string + stringLength);
    while ((p < limit) && (TclIsSpaceProc(*p))) {
	p++;
    }
    if (p == limit) {		/* no element found */
	elemStart = limit;
	goto done;
    }

    if (*p == '{') {
	openBraces = 1;
	p++;
    } else if (*p == '"') {
	inQuotes = 1;
	p++;
    }
    elemStart = p;

    /*
     * Find element's end (a space, close brace, or the end of the string).
     */

    while (p < limit) {
	switch (*p) {
	    /*
	     * Open brace: don't treat specially unless the element is in
	     * braces. In this case, keep a nesting count.
	     */

	case '{':
	    if (openBraces != 0) {
		openBraces++;
	    }
	    break;

	    /*
	     * Close brace: if element is in braces, keep nesting count and
	     * quit when the last close brace is seen.
	     */

	case '}':
	    if (openBraces > 1) {
		openBraces--;
	    } else if (openBraces == 1) {
		size = (p - elemStart);
		p++;
		if ((p >= limit) || TclIsSpaceProc(*p)) {
		    goto done;
		}

		/*
		 * Garbage after the closing brace; return an error.
		 */

		if (interp != NULL) {
		    p2 = p;
		    while ((p2 < limit) && (!TclIsSpaceProc(*p2))
			    && (p2 < p+20)) {
			p2++;
		    }
		    Tcl_SetObjResult(interp, Tcl_ObjPrintf(
			    "%s element in braces followed by \"%.*s\" "
			    "instead of space", typeStr, (int) (p2-p), p));
		    Tcl_SetErrorCode(interp, "TCL", "VALUE", typeCode, "JUNK",
			    NULL);
		}
		return TCL_ERROR;
	    }
	    break;

	    /*
	     * Backslash: skip over everything up to the end of the backslash
	     * sequence.
	     */

	case '\\':
	    if (openBraces == 0) {
		/*
		 * A backslash sequence not within a brace quoted element
		 * means the value of the element is different from the
		 * substring we are parsing. A call to TclCopyAndCollapse() is
		 * needed to produce the element value. Inform the caller.
		 */

		literal = 0;
	    }
	    TclParseBackslash(p, limit - p, &numChars, NULL);
	    p += (numChars - 1);
	    break;

	    /*
	     * Space: ignore if element is in braces or quotes; otherwise
	     * terminate element.
	     */

	case ' ':
	case '\f':
	case '\n':
	case '\r':
	case '\t':
	case '\v':
	    if ((openBraces == 0) && !inQuotes) {
		size = (p - elemStart);
		goto done;
	    }
	    break;

	    /*
	     * Double-quote: if element is in quotes then terminate it.
	     */

	case '"':
	    if (inQuotes) {
		size = (p - elemStart);
		p++;
		if ((p >= limit) || TclIsSpaceProc(*p)) {
		    goto done;
		}

		/*
		 * Garbage after the closing quote; return an error.
		 */

		if (interp != NULL) {
		    p2 = p;
		    while ((p2 < limit) && (!TclIsSpaceProc(*p2))
			    && (p2 < p+20)) {
			p2++;
		    }
		    Tcl_SetObjResult(interp, Tcl_ObjPrintf(
			    "%s element in quotes followed by \"%.*s\" "
			    "instead of space", typeStr, (int) (p2-p), p));
		    Tcl_SetErrorCode(interp, "TCL", "VALUE", typeCode, "JUNK",
			    NULL);
		}
		return TCL_ERROR;
	    }
	    break;
	}
	p++;
    }

    /*
     * End of list/dict: terminate element.
     */

    if (p == limit) {
	if (openBraces != 0) {
	    if (interp != NULL) {
		Tcl_SetObjResult(interp, Tcl_ObjPrintf(
			"unmatched open brace in %s", typeStr));
		Tcl_SetErrorCode(interp, "TCL", "VALUE", typeCode, "BRACE",
			NULL);
	    }
	    return TCL_ERROR;
	} else if (inQuotes) {
	    if (interp != NULL) {
		Tcl_SetObjResult(interp, Tcl_ObjPrintf(
			"unmatched open quote in %s", typeStr));
		Tcl_SetErrorCode(interp, "TCL", "VALUE", typeCode, "QUOTE",
			NULL);
	    }
	    return TCL_ERROR;
	}
	size = (p - elemStart);
    }

  done:
    while ((p < limit) && (TclIsSpaceProc(*p))) {
	p++;
    }
    *elementPtr = elemStart;
    *nextPtr = p;
    if (sizePtr != 0) {
	*sizePtr = size;
    }
    if (literalPtr != 0) {
	*literalPtr = literal;
    }
    return TCL_OK;
}

/*
 *----------------------------------------------------------------------
 *
 * TclCopyAndCollapse --
 *
 *	Copy a string and substitute all backslash escape sequences
 *
 * Results:
 *	Count bytes get copied from src to dst. Along the way, backslash
 *	sequences are substituted in the copy. After scanning count bytes from
 *	src, a null character is placed at the end of dst. Returns the number
 *	of bytes that got written to dst.
 *
 * Side effects:
 *	None.
 *
 *----------------------------------------------------------------------
 */

size_t
TclCopyAndCollapse(
    size_t count,			/* Number of byte to copy from src. */
    const char *src,		/* Copy from here... */
    char *dst)			/* ... to here. */
{
    size_t newCount = 0;

    while (count > 0) {
	char c = *src;

	if (c == '\\') {
	    size_t numRead;
	    size_t backslashCount = TclParseBackslash(src, count, &numRead, dst);

	    dst += backslashCount;
	    newCount += backslashCount;
	    src += numRead;
	    count -= numRead;
	} else {
	    *dst = c;
	    dst++;
	    newCount++;
	    src++;
	    count--;
	}
    }
    *dst = 0;
    return newCount;
}

/*
 *----------------------------------------------------------------------
 *
 * Tcl_SplitList --
 *
 *	Splits a list up into its constituent fields.
 *
 * Results
 *	The return value is normally TCL_OK, which means that the list was
 *	successfully split up. If TCL_ERROR is returned, it means that "list"
 *	didn't have proper list structure; the interp's result will contain a
 *	more detailed error message.
 *
 *	*argvPtr will be filled in with the address of an array whose elements
 *	point to the elements of list, in order. *argcPtr will get filled in
 *	with the number of valid elements in the array. A single block of
 *	memory is dynamically allocated to hold both the argv array and a copy
 *	of the list (with backslashes and braces removed in the standard way).
 *	The caller must eventually free this memory by calling free() on
 *	*argvPtr. Note: *argvPtr and *argcPtr are only modified if the
 *	function returns normally.
 *
 * Side effects:
 *	Memory is allocated.
 *
 *----------------------------------------------------------------------
 */

int
Tcl_SplitList(
    Tcl_Interp *interp,		/* Interpreter to use for error reporting. If
				 * NULL, no error message is left. */
    const char *list,		/* Pointer to string with list structure. */
    int *argcPtr,		/* Pointer to location to fill in with the
				 * number of elements in the list. */
    const char ***argvPtr)	/* Pointer to place to store pointer to array
				 * of pointers to list elements. */
{
    const char **argv, *end, *element;
    char *p;
    int length, size, i, result;
    size_t elSize;

    /*
     * Allocate enough space to work in. A (const char *) for each (possible)
     * list element plus one more for terminating NULL, plus as many bytes as
     * in the original string value, plus one more for a terminating '\0'.
     * Space used to hold element separating white space in the original
     * string gets re-purposed to hold '\0' characters in the argv array.
     */

    size = TclMaxListLength(list, -1, &end) + 1;
    length = end - list;
    argv = Tcl_Alloc((size * sizeof(char *)) + length + 1);

    for (i = 0, p = ((char *) argv) + size*sizeof(char *);
	    *list != 0;  i++) {
	const char *prevList = list;
	int literal;

	result = TclFindElement(interp, list, length, &element, &list,
		&elSize, &literal);
	length -= (list - prevList);
	if (result != TCL_OK) {
	    Tcl_Free((void *)argv);
	    return result;
	}
	if (*element == 0) {
	    break;
	}
	if (i >= size) {
	    Tcl_Free((void *)argv);
	    if (interp != NULL) {
		Tcl_SetObjResult(interp, Tcl_NewStringObj(
			"internal error in Tcl_SplitList", -1));
		Tcl_SetErrorCode(interp, "TCL", "INTERNAL", "Tcl_SplitList",
			NULL);
	    }
	    return TCL_ERROR;
	}
	argv[i] = p;
	if (literal) {
	    memcpy(p, element, elSize);
	    p += elSize;
	    *p = 0;
	    p++;
	} else {
	    p += 1 + TclCopyAndCollapse(elSize, element, p);
	}
    }

    argv[i] = NULL;
    *argvPtr = argv;
    *argcPtr = i;
    return TCL_OK;
}

/*
 *----------------------------------------------------------------------
 *
 * Tcl_ScanElement --
 *
 *	This function is a companion function to Tcl_ConvertElement. It scans
 *	a string to see what needs to be done to it (e.g. add backslashes or
 *	enclosing braces) to make the string into a valid Tcl list element.
 *
 * Results:
 *	The return value is an overestimate of the number of bytes that will
 *	be needed by Tcl_ConvertElement to produce a valid list element from
 *	src. The word at *flagPtr is filled in with a value needed by
 *	Tcl_ConvertElement when doing the actual conversion.
 *
 * Side effects:
 *	None.
 *
 *----------------------------------------------------------------------
 */

size_t
Tcl_ScanElement(
    const char *src,	/* String to convert to list element. */
    int *flagPtr)	/* Where to store information to guide
			 * Tcl_ConvertCountedElement. */
{
    return Tcl_ScanCountedElement(src, -1, flagPtr);
}

/*
 *----------------------------------------------------------------------
 *
 * Tcl_ScanCountedElement --
 *
 *	This function is a companion function to Tcl_ConvertCountedElement. It
 *	scans a string to see what needs to be done to it (e.g. add
 *	backslashes or enclosing braces) to make the string into a valid Tcl
 *	list element. If length is -1, then the string is scanned from src up
 *	to the first null byte.
 *
 * Results:
 *	The return value is an overestimate of the number of bytes that will
 *	be needed by Tcl_ConvertCountedElement to produce a valid list element
 *	from src. The word at *flagPtr is filled in with a value needed by
 *	Tcl_ConvertCountedElement when doing the actual conversion.
 *
 * Side effects:
 *	None.
 *
 *----------------------------------------------------------------------
 */

size_t
Tcl_ScanCountedElement(
    const char *src,		/* String to convert to Tcl list element. */
    size_t length,		/* Number of bytes in src, or -1. */
    int *flagPtr)		/* Where to store information to guide
				 * Tcl_ConvertElement. */
{
    char flags = CONVERT_ANY;
    int numBytes = TclScanElement(src, length, &flags);

    *flagPtr = flags;
    return numBytes;
}

/*
 *----------------------------------------------------------------------
 *
 * TclScanElement --
 *
 *	This function is a companion function to TclConvertElement. It scans a
 *	string to see what needs to be done to it (e.g. add backslashes or
 *	enclosing braces) to make the string into a valid Tcl list element. If
 *	length is -1, then the string is scanned from src up to the first null
 *	byte. A NULL value for src is treated as an empty string. The incoming
 *	value of *flagPtr is a report from the caller what additional flags it
 *	will pass to TclConvertElement().
 *
 * Results:
 *	The recommended formatting mode for the element is determined and a
 *	value is written to *flagPtr indicating that recommendation. This
 *	recommendation is combined with the incoming flag values in *flagPtr
 *	set by the caller to determine how many bytes will be needed by
 *	TclConvertElement() in which to write the formatted element following
 *	the recommendation modified by the flag values. This number of bytes
 *	is the return value of the routine.  In some situations it may be an
 *	overestimate, but so long as the caller passes the same flags to
 *	TclConvertElement(), it will be large enough.
 *
 * Side effects:
 *	None.
 *
 *----------------------------------------------------------------------
 */

size_t
TclScanElement(
    const char *src,		/* String to convert to Tcl list element. */
    size_t length,		/* Number of bytes in src, or -1. */
    char *flagPtr)		/* Where to store information to guide
				 * Tcl_ConvertElement. */
{
    const char *p = src;
    int nestingLevel = 0;	/* Brace nesting count */
    int forbidNone = 0;		/* Do not permit CONVERT_NONE mode. Something
				 * needs protection or escape. */
    int requireEscape = 0;	/* Force use of CONVERT_ESCAPE mode.  For some
				 * reason bare or brace-quoted form fails. */
    int extra = 0;		/* Count of number of extra bytes needed for
				 * formatted element, assuming we use escape
				 * sequences in formatting. */
    size_t bytesNeeded;		/* Buffer length computed to complete the
				 * element formatting in the selected mode. */
#if COMPAT
    int preferEscape = 0;	/* Use preferences to track whether to use */
    int preferBrace = 0;	/* CONVERT_MASK mode. */
    int braceCount = 0;		/* Count of all braces '{' '}' seen. */
#endif /* COMPAT */

    if ((p == NULL) || (length == 0) || ((*p == '\0') && (length == TCL_AUTO_LENGTH))) {
	/*
	 * Empty string element must be brace quoted.
	 */

	*flagPtr = CONVERT_BRACE;
	return 2;
    }

#if COMPAT
    /*
     * We have an established history in TclConvertElement() when quoting
     * because of a leading hash character to force what would be the
     * CONVERT_MASK mode into the CONVERT_BRACE mode. That is, we format
     * the element #{a"b} like this:
     *			{#{a"b}}
     * and not like this:
     *			\#{a\"b}
     * This is inconsistent with [list x{a"b}], but we will not change that now.
     * Set that preference here so that we compute a tight size requirement.
     */
    if ((*src == '#') && !(*flagPtr & TCL_DONT_QUOTE_HASH)) {
	preferBrace = 1;
    }
#endif

    if ((*p == '{') || (*p == '"')) {
	/*
	 * Must escape or protect so leading character of value is not
	 * misinterpreted as list element delimiting syntax.
	 */

	forbidNone = 1;
#if COMPAT
	preferBrace = 1;
#endif /* COMPAT */
    }

    while (length) {
      if (CHAR_TYPE(*p) != TYPE_NORMAL) {
	switch (*p) {
	case '{':	/* TYPE_BRACE */
#if COMPAT
	    braceCount++;
#endif /* COMPAT */
	    extra++;				/* Escape '{' => '\{' */
	    nestingLevel++;
	    break;
	case '}':	/* TYPE_BRACE */
#if COMPAT
	    braceCount++;
#endif /* COMPAT */
	    extra++;				/* Escape '}' => '\}' */
	    nestingLevel--;
	    if (nestingLevel < 0) {
		/*
		 * Unbalanced braces!  Cannot format with brace quoting.
		 */

		requireEscape = 1;
	    }
	    break;
	case ']':	/* TYPE_CLOSE_BRACK */
	case '"':	/* TYPE_SPACE */
#if COMPAT
	    forbidNone = 1;
	    extra++;		/* Escapes all just prepend a backslash */
	    preferEscape = 1;
	    break;
#else
	    /* FLOW THROUGH */
#endif /* COMPAT */
	case '[':	/* TYPE_SUBS */
	case '$':	/* TYPE_SUBS */
	case ';':	/* TYPE_COMMAND_END */
	case ' ':	/* TYPE_SPACE */
	case '\f':	/* TYPE_SPACE */
	case '\n':	/* TYPE_COMMAND_END */
	case '\r':	/* TYPE_SPACE */
	case '\t':	/* TYPE_SPACE */
	case '\v':	/* TYPE_SPACE */
	    forbidNone = 1;
	    extra++;		/* Escape sequences all one byte longer. */
#if COMPAT
	    preferBrace = 1;
#endif /* COMPAT */
	    break;
	case '\\':	/* TYPE_SUBS */
	    extra++;				/* Escape '\' => '\\' */
	    if ((length == 1) || ((length == TCL_AUTO_LENGTH) && (p[1] == '\0'))) {
		/*
		 * Final backslash. Cannot format with brace quoting.
		 */

		requireEscape = 1;
		break;
	    }
	    if (p[1] == '\n') {
		extra++;	/* Escape newline => '\n', one byte longer */

		/*
		 * Backslash newline sequence.  Brace quoting not permitted.
		 */

		requireEscape = 1;
		length -= (length > 0);
		p++;
		break;
	    }
	    if ((p[1] == '{') || (p[1] == '}') || (p[1] == '\\')) {
		extra++;	/* Escape sequences all one byte longer. */
		length -= (length > 0);
		p++;
	    }
	    forbidNone = 1;
#if COMPAT
	    preferBrace = 1;
#endif /* COMPAT */
	    break;
	case '\0':	/* TYPE_SUBS */
	    if (length == TCL_AUTO_LENGTH) {
		goto endOfString;
	    }
	    /* TODO: Panic on improper encoding? */
	    break;
	}
      }
	length -= (length+1 > 1);
	p++;
    }

  endOfString:
    if (nestingLevel != 0) {
	/*
	 * Unbalanced braces!  Cannot format with brace quoting.
	 */

	requireEscape = 1;
    }

    /*
     * We need at least as many bytes as are in the element value...
     */

    bytesNeeded = p - src;

    if (requireEscape) {
	/*
	 * We must use escape sequences.  Add all the extra bytes needed to
	 * have room to create them.
	 */

	bytesNeeded += extra;

	/*
	 * Make room to escape leading #, if needed.
	 */

	if ((*src == '#') && !(*flagPtr & TCL_DONT_QUOTE_HASH)) {
	    bytesNeeded++;
	}
	*flagPtr = CONVERT_ESCAPE;
	return bytesNeeded;
    }
    if (*flagPtr & CONVERT_ANY) {
	/*
	 * The caller has not let us know what flags it will pass to
	 * TclConvertElement() so compute the max size we might need for any
	 * possible choice.  Normally the formatting using escape sequences is
	 * the longer one, and a minimum "extra" value of 2 makes sure we
	 * don't request too small a buffer in those edge cases where that's
	 * not true.
	 */

	if (extra < 2) {
	    extra = 2;
	}
	*flagPtr &= ~CONVERT_ANY;
	*flagPtr |= TCL_DONT_USE_BRACES;
    }
    if (forbidNone) {
	/*
	 * We must request some form of quoting of escaping...
	 */

#if COMPAT
	if (preferEscape && !preferBrace) {
	    /*
	     * If we are quoting solely due to ] or internal " characters use
	     * the CONVERT_MASK mode where we escape all special characters
	     * except for braces. "extra" counted space needed to escape
	     * braces too, so substract "braceCount" to get our actual needs.
	     */

	    bytesNeeded += (extra - braceCount);
	    /* Make room to escape leading #, if needed. */
	    if ((*src == '#') && !(*flagPtr & TCL_DONT_QUOTE_HASH)) {
		bytesNeeded++;
	    }

	    /*
	     * If the caller reports it will direct TclConvertElement() to
	     * use full escapes on the element, add back the bytes needed to
	     * escape the braces.
	     */

	    if (*flagPtr & TCL_DONT_USE_BRACES) {
		bytesNeeded += braceCount;
	    }
	    *flagPtr = CONVERT_MASK;
	    return bytesNeeded;
	}
#endif /* COMPAT */
	if (*flagPtr & TCL_DONT_USE_BRACES) {
	    /*
	     * If the caller reports it will direct TclConvertElement() to
	     * use escapes, add the extra bytes needed to have room for them.
	     */

	    bytesNeeded += extra;

	    /*
	     * Make room to escape leading #, if needed.
	     */

	    if ((*src == '#') && !(*flagPtr & TCL_DONT_QUOTE_HASH)) {
		bytesNeeded++;
	    }
	} else {
	    /*
	     * Add 2 bytes for room for the enclosing braces.
	     */

	    bytesNeeded += 2;
	}
	*flagPtr = CONVERT_BRACE;
	return bytesNeeded;
    }

    /*
     * So far, no need to quote or escape anything.
     */

    if ((*src == '#') && !(*flagPtr & TCL_DONT_QUOTE_HASH)) {
	/*
	 * If we need to quote a leading #, make room to enclose in braces.
	 */

	bytesNeeded += 2;
    }
    *flagPtr = CONVERT_NONE;
    return bytesNeeded;
}

/*
 *----------------------------------------------------------------------
 *
 * Tcl_ConvertElement --
 *
 *	This is a companion function to Tcl_ScanElement. Given the information
 *	produced by Tcl_ScanElement, this function converts a string to a list
 *	element equal to that string.
 *
 * Results:
 *	Information is copied to *dst in the form of a list element identical
 *	to src (i.e. if Tcl_SplitList is applied to dst it will produce a
 *	string identical to src). The return value is a count of the number of
 *	characters copied (not including the terminating NULL character).
 *
 * Side effects:
 *	None.
 *
 *----------------------------------------------------------------------
 */

size_t
Tcl_ConvertElement(
    const char *src,	/* Source information for list element. */
    char *dst,		/* Place to put list-ified element. */
    int flags)		/* Flags produced by Tcl_ScanElement. */
{
    return Tcl_ConvertCountedElement(src, -1, dst, flags);
}

/*
 *----------------------------------------------------------------------
 *
 * Tcl_ConvertCountedElement --
 *
 *	This is a companion function to Tcl_ScanCountedElement. Given the
 *	information produced by Tcl_ScanCountedElement, this function converts
 *	a string to a list element equal to that string.
 *
 * Results:
 *	Information is copied to *dst in the form of a list element identical
 *	to src (i.e. if Tcl_SplitList is applied to dst it will produce a
 *	string identical to src). The return value is a count of the number of
 *	characters copied (not including the terminating NULL character).
 *
 * Side effects:
 *	None.
 *
 *----------------------------------------------------------------------
 */

size_t
Tcl_ConvertCountedElement(
    const char *src,	/* Source information for list element. */
    size_t length,		/* Number of bytes in src, or -1. */
    char *dst,			/* Place to put list-ified element. */
    int flags)			/* Flags produced by Tcl_ScanElement. */
{
    size_t numBytes = TclConvertElement(src, length, dst, flags);
    dst[numBytes] = '\0';
    return numBytes;
}

/*
 *----------------------------------------------------------------------
 *
 * TclConvertElement --
 *
 *	This is a companion function to TclScanElement. Given the information
 *	produced by TclScanElement, this function converts a string to a list
 *	element equal to that string.
 *
 * Results:
 *	Information is copied to *dst in the form of a list element identical
 *	to src (i.e. if Tcl_SplitList is applied to dst it will produce a
 *	string identical to src). The return value is a count of the number of
 *	characters copied (not including the terminating NULL character).
 *
 * Side effects:
 *	None.
 *
 *----------------------------------------------------------------------
 */

size_t
TclConvertElement(
    const char *src,	/* Source information for list element. */
    size_t length,		/* Number of bytes in src, or -1. */
    char *dst,			/* Place to put list-ified element. */
    int flags)			/* Flags produced by Tcl_ScanElement. */
{
    int conversion = flags & CONVERT_MASK;
    char *p = dst;

    /*
     * Let the caller demand we use escape sequences rather than braces.
     */

    if ((flags & TCL_DONT_USE_BRACES) && (conversion & CONVERT_BRACE)) {
	conversion = CONVERT_ESCAPE;
    }

    /*
     * No matter what the caller demands, empty string must be braced!
     */

    if ((src == NULL) || (length == 0) || (*src == '\0' && length == TCL_AUTO_LENGTH)) {
	p[0] = '{';
	p[1] = '}';
	return 2;
    }

    /*
     * Escape leading hash as needed and requested.
     */

    if ((*src == '#') && !(flags & TCL_DONT_QUOTE_HASH)) {
	if (conversion == CONVERT_ESCAPE) {
	    p[0] = '\\';
	    p[1] = '#';
	    p += 2;
	    src++;
	    length -= (length+1 > 1);
	} else {
	    conversion = CONVERT_BRACE;
	}
    }

    /*
     * No escape or quoting needed.  Copy the literal string value.
     */

    if (conversion == CONVERT_NONE) {
	if (length == TCL_AUTO_LENGTH) {
	    /* TODO: INT_MAX overflow? */
	    while (*src) {
		*p++ = *src++;
	    }
	    return p - dst;
	} else {
	    memcpy(dst, src, length);
	    return length;
	}
    }

    /*
     * Formatted string is original string enclosed in braces.
     */

    if (conversion == CONVERT_BRACE) {
	*p = '{';
	p++;
	if (length == TCL_AUTO_LENGTH) {
	    /* TODO: INT_MAX overflow? */
	    while (*src) {
		*p++ = *src++;
	    }
	} else {
	    memcpy(p, src, length);
	    p += length;
	}
	*p = '}';
	p++;
	return (size_t)(p - dst);
    }

    /* conversion == CONVERT_ESCAPE or CONVERT_MASK */

    /*
     * Formatted string is original string converted to escape sequences.
     */

    for ( ; length; src++, length -= (length+1 > 1)) {
	switch (*src) {
	case ']':
	case '[':
	case '$':
	case ';':
	case ' ':
	case '\\':
	case '"':
	    *p = '\\';
	    p++;
	    break;
	case '{':
	case '}':
#if COMPAT
	    if (conversion == CONVERT_ESCAPE)
#endif /* COMPAT */
	    {
		*p = '\\';
		p++;
	    }
	    break;
	case '\f':
	    *p = '\\';
	    p++;
	    *p = 'f';
	    p++;
	    continue;
	case '\n':
	    *p = '\\';
	    p++;
	    *p = 'n';
	    p++;
	    continue;
	case '\r':
	    *p = '\\';
	    p++;
	    *p = 'r';
	    p++;
	    continue;
	case '\t':
	    *p = '\\';
	    p++;
	    *p = 't';
	    p++;
	    continue;
	case '\v':
	    *p = '\\';
	    p++;
	    *p = 'v';
	    p++;
	    continue;
	case '\0':
	    if (length == TCL_AUTO_LENGTH) {
		return (size_t)(p - dst);
	    }

	    /*
	     * If we reach this point, there's an embedded NULL in the string
	     * range being processed, which should not happen when the
	     * encoding rules for Tcl strings are properly followed.  If the
	     * day ever comes when we stop tolerating such things, this is
	     * where to put the Tcl_Panic().
	     */

	    break;
	}
	*p = *src;
	p++;
    }
    return (size_t)(p - dst);
}

/*
 *----------------------------------------------------------------------
 *
 * Tcl_Merge --
 *
 *	Given a collection of strings, merge them together into a single
 *	string that has proper Tcl list structured (i.e. Tcl_SplitList may be
 *	used to retrieve strings equal to the original elements, and Tcl_Eval
 *	will parse the string back into its original elements).
 *
 * Results:
 *	The return value is the address of a dynamically-allocated string
 *	containing the merged list.
 *
 * Side effects:
 *	None.
 *
 *----------------------------------------------------------------------
 */

char *
Tcl_Merge(
    int argc,			/* How many strings to merge. */
    const char *const *argv)	/* Array of string values. */
{
#define LOCAL_SIZE 64
    char localFlags[LOCAL_SIZE], *flagPtr = NULL;
    int i;
    size_t bytesNeeded = 0;
    char *result, *dst;

    /*
     * Handle empty list case first, so logic of the general case can be
     * simpler.
     */

    if (argc == 0) {
	result = Tcl_Alloc(1);
	result[0] = '\0';
	return result;
    }

    /*
     * Pass 1: estimate space, gather flags.
     */

    if (argc <= LOCAL_SIZE) {
	flagPtr = localFlags;
    } else {
	flagPtr = Tcl_Alloc(argc);
    }
    for (i = 0; i < argc; i++) {
	flagPtr[i] = ( i ? TCL_DONT_QUOTE_HASH : 0 );
	bytesNeeded += TclScanElement(argv[i], -1, &flagPtr[i]);
    }
    bytesNeeded += argc;

    /*
     * Pass two: copy into the result area.
     */

    result = Tcl_Alloc(bytesNeeded);
    dst = result;
    for (i = 0; i < argc; i++) {
	flagPtr[i] |= ( i ? TCL_DONT_QUOTE_HASH : 0 );
	dst += TclConvertElement(argv[i], -1, dst, flagPtr[i]);
	*dst = ' ';
	dst++;
    }
    dst[-1] = 0;

    if (flagPtr != localFlags) {
	Tcl_Free(flagPtr);
    }
    return result;
}

/*
 *----------------------------------------------------------------------
 *
 * UtfWellFormedEnd --
 *	Checks the end of utf string is malformed, if yes - wraps bytes
 *	to the given buffer (as well-formed NTS string).  The buffer
 *	argument should be initialized by the caller and ready to use.
 *
 * Results:
 *	The bytes with well-formed end of the string.
 *
 * Side effects:
 *	Buffer (DString) may be allocated, so must be released.
 *
 *----------------------------------------------------------------------
 */

static inline const char*
UtfWellFormedEnd(
    Tcl_DString *buffer,	/* Buffer used to hold well-formed string. */
    const char *bytes,		/* Pointer to the beginning of the string. */
    int length)			/* Length of the string. */
{
    const char *l = bytes + length;
    const char *p = Tcl_UtfPrev(l, bytes);

    if (Tcl_UtfCharComplete(p, l - p)) {
	return bytes;
    }
    /*
     * Malformed utf-8 end, be sure we've NTS to safe compare of end-character,
     * avoid segfault by access violation out of range.
     */
    Tcl_DStringAppend(buffer, bytes, length);
    return Tcl_DStringValue(buffer);
}
/*
 *----------------------------------------------------------------------
 *
 * TclTrimRight --
 *	Takes two counted strings in the Tcl encoding.  Conceptually
 *	finds the sub string (offset) to trim from the right side of the
 *	first string all characters found in the second string.
 *
 * Results:
 *	The number of bytes to be removed from the end of the string.
 *
 * Side effects:
 *	None.
 *
 *----------------------------------------------------------------------
 */

static inline size_t
TrimRight(
    const char *bytes,		/* String to be trimmed... */
    size_t numBytes,		/* ...and its length in bytes */
    const char *trim,		/* String of trim characters... */
    size_t numTrim)		/* ...and its length in bytes */
{
    const char *p = bytes + numBytes;
    size_t pInc;
    Tcl_UniChar ch1 = 0, ch2 = 0;

    /*
     * Outer loop: iterate over string to be trimmed.
     */

    do {
	const char *q = trim;
	size_t bytesLeft = numTrim;

	p = Tcl_UtfPrev(p, bytes);
 	pInc = TclUtfToUniChar(p, &ch1);

	/*
	 * Inner loop: scan trim string for match to current character.
	 */

	do {
	    size_t qInc = TclUtfToUniChar(q, &ch2);

	    if (ch1 == ch2) {
		break;
	    }

	    q += qInc;
	    bytesLeft -= qInc;
	} while (bytesLeft);

	if (bytesLeft == 0) {
	    /*
	     * No match; trim task done; *p is last non-trimmed char.
	     */

	    p += pInc;
	    break;
	}
    } while (p > bytes);

    return numBytes - (p - bytes);
}

size_t
TclTrimRight(
    const char *bytes,	/* String to be trimmed... */
    size_t numBytes,	/* ...and its length in bytes */
    const char *trim,	/* String of trim characters... */
    size_t numTrim)	/* ...and its length in bytes */
{
    size_t res;
    Tcl_DString bytesBuf, trimBuf;

    /* Empty strings -> nothing to do */
    if ((numBytes == 0) || (numTrim == 0)) {
	return 0;
    }

    Tcl_DStringInit(&bytesBuf);
    Tcl_DStringInit(&trimBuf);
    bytes = UtfWellFormedEnd(&bytesBuf, bytes, numBytes);
    trim = UtfWellFormedEnd(&trimBuf, trim, numTrim);

    res = TrimRight(bytes, numBytes, trim, numTrim);
    if (res > numBytes) {
	res = numBytes;
    }

    Tcl_DStringFree(&bytesBuf);
    Tcl_DStringFree(&trimBuf);

    return res;
}

/*
 *----------------------------------------------------------------------
 *
 * TclTrimLeft --
 *
 *	Takes two counted strings in the Tcl encoding.  Conceptually
 *	finds the sub string (offset) to trim from the left side of the
 *	first string all characters found in the second string.
 *
 * Results:
 *	The number of bytes to be removed from the start of the string.
 *
 * Side effects:
 *	None.
 *
 *----------------------------------------------------------------------
 */

static inline size_t
TrimLeft(
    const char *bytes,		/* String to be trimmed... */
    size_t numBytes,		/* ...and its length in bytes */
    const char *trim,		/* String of trim characters... */
    size_t numTrim)		/* ...and its length in bytes */
{
    const char *p = bytes;
	Tcl_UniChar ch1 = 0, ch2 = 0;

    /*
     * Outer loop: iterate over string to be trimmed.
     */

    do {
	size_t pInc = TclUtfToUniChar(p, &ch1);
	const char *q = trim;
	size_t bytesLeft = numTrim;

	/*
	 * Inner loop: scan trim string for match to current character.
	 */

	do {
	    size_t qInc = TclUtfToUniChar(q, &ch2);

	    if (ch1 == ch2) {
		break;
	    }

	    q += qInc;
	    bytesLeft -= qInc;
	} while (bytesLeft);

	if (bytesLeft == 0) {
	    /*
	     * No match; trim task done; *p is first non-trimmed char.
	     */

	    break;
	}

	p += pInc;
	numBytes -= pInc;
    } while (numBytes > 0);

    return p - bytes;
}

size_t
TclTrimLeft(
    const char *bytes,	/* String to be trimmed... */
    size_t numBytes,	/* ...and its length in bytes */
    const char *trim,	/* String of trim characters... */
    size_t numTrim)	/* ...and its length in bytes */
{
    size_t res;
    Tcl_DString bytesBuf, trimBuf;

    /* Empty strings -> nothing to do */
    if ((numBytes == 0) || (numTrim == 0)) {
	return 0;
    }

    Tcl_DStringInit(&bytesBuf);
    Tcl_DStringInit(&trimBuf);
    bytes = UtfWellFormedEnd(&bytesBuf, bytes, numBytes);
    trim = UtfWellFormedEnd(&trimBuf, trim, numTrim);

    res = TrimLeft(bytes, numBytes, trim, numTrim);
    if (res > numBytes) {
	res = numBytes;
    }

    Tcl_DStringFree(&bytesBuf);
    Tcl_DStringFree(&trimBuf);

    return res;
}

/*
 *----------------------------------------------------------------------
 *
 * TclTrim --
 *	Finds the sub string (offset) to trim from both sides of the
 *	first string all characters found in the second string.
 *
 * Results:
 *	The number of bytes to be removed from the start of the string
 *
 * Side effects:
 *	None.
 *
 *----------------------------------------------------------------------
 */

size_t
TclTrim(
    const char *bytes,	/* String to be trimmed... */
    size_t numBytes,	/* ...and its length in bytes */
    const char *trim,	/* String of trim characters... */
    size_t numTrim,	/* ...and its length in bytes */
    size_t *trimRight)		/* Offset from the end of the string. */
{
    size_t trimLeft;
    Tcl_DString bytesBuf, trimBuf;

    *trimRight = 0;
    /* Empty strings -> nothing to do */
    if ((numBytes == 0) || (numTrim == 0)) {
	return 0;
    }

    Tcl_DStringInit(&bytesBuf);
    Tcl_DStringInit(&trimBuf);
    bytes = UtfWellFormedEnd(&bytesBuf, bytes, numBytes);
    trim = UtfWellFormedEnd(&trimBuf, trim, numTrim);

    trimLeft = TrimLeft(bytes, numBytes, trim, numTrim);
    if (trimLeft > numBytes) {
	trimLeft = numBytes;
    }
    numBytes -= trimLeft;
    /* have to trim yet (first char was already verified within TrimLeft) */
    if (numBytes > 1) {
	bytes += trimLeft;
	*trimRight = TrimRight(bytes, numBytes, trim, numTrim);
	if (*trimRight > numBytes) {
	    *trimRight = numBytes;
	}
    }

    Tcl_DStringFree(&bytesBuf);
    Tcl_DStringFree(&trimBuf);

    return trimLeft;
}

/*
 *----------------------------------------------------------------------
 *
 * Tcl_Concat --
 *
 *	Concatenate a set of strings into a single large string.
 *
 * Results:
 *	The return value is dynamically-allocated string containing a
 *	concatenation of all the strings in argv, with spaces between the
 *	original argv elements.
 *
 * Side effects:
 *	Memory is allocated for the result; the caller is responsible for
 *	freeing the memory.
 *
 *----------------------------------------------------------------------
 */

/* The whitespace characters trimmed during [concat] operations */
#define CONCAT_WS_SIZE (sizeof(CONCAT_TRIM_SET "") - 1)

char *
Tcl_Concat(
    int argc,			/* Number of strings to concatenate. */
    const char *const *argv)	/* Array of strings to concatenate. */
{
    int i;
    size_t needSpace = 0, bytesNeeded = 0;
    char *result, *p;

    /*
     * Dispose of the empty result corner case first to simplify later code.
     */

    if (argc == 0) {
	result = (char *) Tcl_Alloc(1);
	result[0] = '\0';
	return result;
    }

    /*
     * First allocate the result buffer at the size required.
     */

    for (i = 0;  i < argc;  i++) {
	bytesNeeded += strlen(argv[i]);
    }

    /*
     * All element bytes + (argc - 1) spaces + 1 terminating NULL.
     */

    result = Tcl_Alloc(bytesNeeded + argc);

    for (p = result, i = 0;  i < argc;  i++) {
	size_t triml, trimr, elemLength;
	const char *element;

	element = argv[i];
	elemLength = strlen(argv[i]);

	/* Trim away the leading/trailing whitespace. */
	triml = TclTrim(element, elemLength, CONCAT_TRIM_SET,
		CONCAT_WS_SIZE, &trimr);
	element += triml;
	elemLength -= triml + trimr;

	/* Do not permit trimming to expose a final backslash character. */
	elemLength += trimr && (element[elemLength - 1] == '\\');

	/*
	 * If we're left with empty element after trimming, do nothing.
	 */

	if (elemLength == 0) {
	    continue;
	}

	/*
	 * Append to the result with space if needed.
	 */

	if (needSpace) {
	    *p++ = ' ';
	}
	memcpy(p, element, elemLength);
	p += elemLength;
	needSpace = 1;
    }
    *p = '\0';
    return result;
}

/*
 *----------------------------------------------------------------------
 *
 * Tcl_ConcatObj --
 *
 *	Concatenate the strings from a set of objects into a single string
 *	object with spaces between the original strings.
 *
 * Results:
 *	The return value is a new string object containing a concatenation of
 *	the strings in objv. Its ref count is zero.
 *
 * Side effects:
 *	A new object is created.
 *
 *----------------------------------------------------------------------
 */

Tcl_Obj *
Tcl_ConcatObj(
    int objc,			/* Number of objects to concatenate. */
    Tcl_Obj *const objv[])	/* Array of objects to concatenate. */
{
    int i, needSpace = 0;
    size_t bytesNeeded = 0, elemLength;
    const char *element;
    Tcl_Obj *objPtr, *resPtr;

    /*
     * Check first to see if all the items are of list type or empty. If so,
     * we will concat them together as lists, and return a list object. This
     * is only valid when the lists are in canonical form.
     */

    for (i = 0;  i < objc;  i++) {
	size_t length;

	objPtr = objv[i];
	if (TclListObjIsCanonical(objPtr)) {
	    continue;
	}
	(void)TclGetStringFromObj(objPtr, &length);
	if (length > 0) {
	    break;
	}
    }
    if (i == objc) {
	resPtr = NULL;
	for (i = 0;  i < objc;  i++) {
	    objPtr = objv[i];
	    if (!TclListObjIsCanonical(objPtr)) {
		continue;
	    }
	    if (resPtr) {
		if (TCL_OK != Tcl_ListObjAppendList(NULL, resPtr, objPtr)) {
		    /* Abandon ship! */
		    Tcl_DecrRefCount(resPtr);
		    goto slow;
		}
	    } else {
		resPtr = TclListObjCopy(NULL, objPtr);
	    }
	}
	if (!resPtr) {
	    resPtr = Tcl_NewObj();
	}
	return resPtr;
    }

  slow:
    /*
     * Something cannot be determined to be safe, so build the concatenation
     * the slow way, using the string representations.
     *
     * First try to pre-allocate the size required.
     */

    for (i = 0;  i < objc;  i++) {
	element = TclGetStringFromObj(objv[i], &elemLength);
	bytesNeeded += elemLength;
    }

    /*
     * Does not matter if this fails, will simply try later to build up the
     * string with each Append reallocating as needed with the usual string
     * append algorithm.  When that fails it will report the error.
     */

    TclNewObj(resPtr);
    (void) Tcl_AttemptSetObjLength(resPtr, bytesNeeded + objc - 1);
    Tcl_SetObjLength(resPtr, 0);

    for (i = 0;  i < objc;  i++) {
	size_t triml, trimr;

	element = TclGetStringFromObj(objv[i], &elemLength);

	/* Trim away the leading/trailing whitespace. */
	triml = TclTrim(element, elemLength, CONCAT_TRIM_SET,
		CONCAT_WS_SIZE, &trimr);
	element += triml;
	elemLength -= triml + trimr;

	/* Do not permit trimming to expose a final backslash character. */
	elemLength += trimr && (element[elemLength - 1] == '\\');

	/*
	 * If we're left with empty element after trimming, do nothing.
	 */

	if (elemLength == 0) {
	    continue;
	}

	/*
	 * Append to the result with space if needed.
	 */

	if (needSpace) {
	    Tcl_AppendToObj(resPtr, " ", 1);
	}
	Tcl_AppendToObj(resPtr, element, elemLength);
	needSpace = 1;
    }
    return resPtr;
}

/*
 *----------------------------------------------------------------------
 *
 * Tcl_StringCaseMatch --
 *
 *	See if a particular string matches a particular pattern. Allows case
 *	insensitivity.
 *
 * Results:
 *	The return value is 1 if string matches pattern, and 0 otherwise. The
 *	matching operation permits the following special characters in the
 *	pattern: *?\[] (see the manual entry for details on what these mean).
 *
 * Side effects:
 *	None.
 *
 *----------------------------------------------------------------------
 */

int
Tcl_StringCaseMatch(
    const char *str,		/* String. */
    const char *pattern,	/* Pattern, which may contain special
				 * characters. */
    int nocase)			/* 0 for case sensitive, 1 for insensitive */
{
    int p, charLen;
    const char *pstart = pattern;
    Tcl_UniChar ch1 = 0, ch2 = 0;

    while (1) {
	p = *pattern;

	/*
	 * See if we're at the end of both the pattern and the string. If so,
	 * we succeeded. If we're at the end of the pattern but not at the end
	 * of the string, we failed.
	 */

	if (p == '\0') {
	    return (*str == '\0');
	}
	if ((*str == '\0') && (p != '*')) {
	    return 0;
	}

	/*
	 * Check for a "*" as the next pattern character. It matches any
	 * substring. We handle this by calling ourselves recursively for each
	 * postfix of string, until either we match or we reach the end of the
	 * string.
	 */

	if (p == '*') {
	    /*
	     * Skip all successive *'s in the pattern
	     */

	    while (*(++pattern) == '*') {}
	    p = *pattern;
	    if (p == '\0') {
		return 1;
	    }

	    /*
	     * This is a special case optimization for single-byte utf.
	     */

	    if (UCHAR(*pattern) < 0x80) {
		ch2 = (Tcl_UniChar)
			(nocase ? tolower(UCHAR(*pattern)) : UCHAR(*pattern));
	    } else {
		Tcl_UtfToUniChar(pattern, &ch2);
		if (nocase) {
		    ch2 = Tcl_UniCharToLower(ch2);
		}
	    }

	    while (1) {
		/*
		 * Optimization for matching - cruise through the string
		 * quickly if the next char in the pattern isn't a special
		 * character
		 */

		if ((p != '[') && (p != '?') && (p != '\\')) {
		    if (nocase) {
			while (*str) {
			    charLen = TclUtfToUniChar(str, &ch1);
			    if (ch2==ch1 || ch2==Tcl_UniCharToLower(ch1)) {
				break;
			    }
			    str += charLen;
			}
		    } else {
			/*
			 * There's no point in trying to make this code
			 * shorter, as the number of bytes you want to compare
			 * each time is non-constant.
			 */

			while (*str) {
			    charLen = TclUtfToUniChar(str, &ch1);
			    if (ch2 == ch1) {
				break;
			    }
			    str += charLen;
			}
		    }
		}
		if (Tcl_StringCaseMatch(str, pattern, nocase)) {
		    return 1;
		}
		if (*str == '\0') {
		    return 0;
		}
		str += TclUtfToUniChar(str, &ch1);
	    }
	}

	/*
	 * Check for a "?" as the next pattern character. It matches any
	 * single character.
	 */

	if (p == '?') {
	    pattern++;
	    str += TclUtfToUniChar(str, &ch1);
	    continue;
	}

	/*
	 * Check for a "[" as the next pattern character. It is followed by a
	 * list of characters that are acceptable, or by a range (two
	 * characters separated by "-").
	 */

	if (p == '[') {
	    Tcl_UniChar startChar = 0, endChar = 0;

	    pattern++;
	    if (UCHAR(*str) < 0x80) {
		ch1 = (Tcl_UniChar)
			(nocase ? tolower(UCHAR(*str)) : UCHAR(*str));
		str++;
	    } else {
		str += Tcl_UtfToUniChar(str, &ch1);
		if (nocase) {
		    ch1 = Tcl_UniCharToLower(ch1);
		}
	    }
	    while (1) {
		if ((*pattern == ']') || (*pattern == '\0')) {
		    return 0;
		}
		if (UCHAR(*pattern) < 0x80) {
		    startChar = (Tcl_UniChar) (nocase
			    ? tolower(UCHAR(*pattern)) : UCHAR(*pattern));
		    pattern++;
		} else {
		    pattern += Tcl_UtfToUniChar(pattern, &startChar);
		    if (nocase) {
			startChar = Tcl_UniCharToLower(startChar);
		    }
		}
		if (*pattern == '-') {
		    pattern++;
		    if (*pattern == '\0') {
			return 0;
		    }
		    if (UCHAR(*pattern) < 0x80) {
			endChar = (Tcl_UniChar) (nocase
				? tolower(UCHAR(*pattern)) : UCHAR(*pattern));
			pattern++;
		    } else {
			pattern += Tcl_UtfToUniChar(pattern, &endChar);
			if (nocase) {
			    endChar = Tcl_UniCharToLower(endChar);
			}
		    }
		    if (((startChar <= ch1) && (ch1 <= endChar))
			    || ((endChar <= ch1) && (ch1 <= startChar))) {
			/*
			 * Matches ranges of form [a-z] or [z-a].
			 */

			break;
		    }
		} else if (startChar == ch1) {
		    break;
		}
	    }
	    while (*pattern != ']') {
		if (*pattern == '\0') {
		    pattern = Tcl_UtfPrev(pattern, pstart);
		    break;
		}
		pattern++;
	    }
	    pattern++;
	    continue;
	}

	/*
	 * If the next pattern character is '\', just strip off the '\' so we
	 * do exact matching on the character that follows.
	 */

	if (p == '\\') {
	    pattern++;
	    if (*pattern == '\0') {
		return 0;
	    }
	}

	/*
	 * There's no special character. Just make sure that the next bytes of
	 * each string match.
	 */

	str += TclUtfToUniChar(str, &ch1);
	pattern += TclUtfToUniChar(pattern, &ch2);
	if (nocase) {
	    if (Tcl_UniCharToLower(ch1) != Tcl_UniCharToLower(ch2)) {
		return 0;
	    }
	} else if (ch1 != ch2) {
	    return 0;
	}
    }
}

/*
 *----------------------------------------------------------------------
 *
 * TclByteArrayMatch --
 *
 *	See if a particular string matches a particular pattern.  Does not
 *	allow for case insensitivity.
 *	Parallels tclUtf.c:TclUniCharMatch, adjusted for char* and sans nocase.
 *
 * Results:
 *	The return value is 1 if string matches pattern, and 0 otherwise. The
 *	matching operation permits the following special characters in the
 *	pattern: *?\[] (see the manual entry for details on what these mean).
 *
 * Side effects:
 *	None.
 *
 *----------------------------------------------------------------------
 */

int
TclByteArrayMatch(
    const unsigned char *string,/* String. */
    size_t strLen,			/* Length of String */
    const unsigned char *pattern,
				/* Pattern, which may contain special
				 * characters. */
    size_t ptnLen,			/* Length of Pattern */
    int flags)
{
    const unsigned char *stringEnd, *patternEnd;
    unsigned char p;

    stringEnd = string + strLen;
    patternEnd = pattern + ptnLen;

    while (1) {
	/*
	 * See if we're at the end of both the pattern and the string. If so,
	 * we succeeded. If we're at the end of the pattern but not at the end
	 * of the string, we failed.
	 */

	if (pattern == patternEnd) {
	    return (string == stringEnd);
	}
	p = *pattern;
	if ((string == stringEnd) && (p != '*')) {
	    return 0;
	}

	/*
	 * Check for a "*" as the next pattern character. It matches any
	 * substring. We handle this by skipping all the characters up to the
	 * next matching one in the pattern, and then calling ourselves
	 * recursively for each postfix of string, until either we match or we
	 * reach the end of the string.
	 */

	if (p == '*') {
	    /*
	     * Skip all successive *'s in the pattern.
	     */

	    while ((++pattern < patternEnd) && (*pattern == '*')) {
		/* empty body */
	    }
	    if (pattern == patternEnd) {
		return 1;
	    }
	    p = *pattern;
	    while (1) {
		/*
		 * Optimization for matching - cruise through the string
		 * quickly if the next char in the pattern isn't a special
		 * character.
		 */

		if ((p != '[') && (p != '?') && (p != '\\')) {
		    while ((string < stringEnd) && (p != *string)) {
			string++;
		    }
		}
		if (TclByteArrayMatch(string, stringEnd - string,
				pattern, patternEnd - pattern, 0)) {
		    return 1;
		}
		if (string == stringEnd) {
		    return 0;
		}
		string++;
	    }
	}

	/*
	 * Check for a "?" as the next pattern character. It matches any
	 * single character.
	 */

	if (p == '?') {
	    pattern++;
	    string++;
	    continue;
	}

	/*
	 * Check for a "[" as the next pattern character. It is followed by a
	 * list of characters that are acceptable, or by a range (two
	 * characters separated by "-").
	 */

	if (p == '[') {
	    unsigned char ch1, startChar, endChar;

	    pattern++;
	    ch1 = *string;
	    string++;
	    while (1) {
		if ((*pattern == ']') || (pattern == patternEnd)) {
		    return 0;
		}
		startChar = *pattern;
		pattern++;
		if (*pattern == '-') {
		    pattern++;
		    if (pattern == patternEnd) {
			return 0;
		    }
		    endChar = *pattern;
		    pattern++;
		    if (((startChar <= ch1) && (ch1 <= endChar))
			    || ((endChar <= ch1) && (ch1 <= startChar))) {
			/*
			 * Matches ranges of form [a-z] or [z-a].
			 */

			break;
		    }
		} else if (startChar == ch1) {
		    break;
		}
	    }
	    while (*pattern != ']') {
		if (pattern == patternEnd) {
		    pattern--;
		    break;
		}
		pattern++;
	    }
	    pattern++;
	    continue;
	}

	/*
	 * If the next pattern character is '\', just strip off the '\' so we
	 * do exact matching on the character that follows.
	 */

	if (p == '\\') {
	    if (++pattern == patternEnd) {
		return 0;
	    }
	}

	/*
	 * There's no special character. Just make sure that the next bytes of
	 * each string match.
	 */

	if (*string != *pattern) {
	    return 0;
	}
	string++;
	pattern++;
    }
}

/*
 *----------------------------------------------------------------------
 *
 * TclStringMatchObj --
 *
 *	See if a particular string matches a particular pattern. Allows case
 *	insensitivity. This is the generic multi-type handler for the various
 *	matching algorithms.
 *
 * Results:
 *	The return value is 1 if string matches pattern, and 0 otherwise. The
 *	matching operation permits the following special characters in the
 *	pattern: *?\[] (see the manual entry for details on what these mean).
 *
 * Side effects:
 *	None.
 *
 *----------------------------------------------------------------------
 */

int
TclStringMatchObj(
    Tcl_Obj *strObj,		/* string object. */
    Tcl_Obj *ptnObj,		/* pattern object. */
    int flags)			/* Only TCL_MATCH_NOCASE should be passed, or
				 * 0. */
{
    int match;
    size_t length = 0, plen = 0;

    /*
     * Promote based on the type of incoming object.
     * XXX: Currently doesn't take advantage of exact-ness that
     * XXX: TclReToGlob tells us about
    trivial = nocase ? 0 : TclMatchIsTrivial(TclGetString(ptnObj));
     */

    if (TclHasIntRep(strObj, &tclStringType) || (strObj->typePtr == NULL)) {
	Tcl_UniChar *udata, *uptn;

	udata = TclGetUnicodeFromObj(strObj, &length);
	uptn  = TclGetUnicodeFromObj(ptnObj, &plen);
	match = TclUniCharMatch(udata, length, uptn, plen, flags);
    } else if (TclIsPureByteArray(strObj) && TclIsPureByteArray(ptnObj)
		&& !flags) {
	unsigned char *data, *ptn;

	data = TclGetByteArrayFromObj(strObj, &length);
	ptn  = TclGetByteArrayFromObj(ptnObj, &plen);
	match = TclByteArrayMatch(data, length, ptn, plen, 0);
    } else {
	match = Tcl_StringCaseMatch(TclGetString(strObj),
		TclGetString(ptnObj), flags);
    }
    return match;
}

/*
 *----------------------------------------------------------------------
 *
 * Tcl_DStringInit --
 *
 *	Initializes a dynamic string, discarding any previous contents of the
 *	string (Tcl_DStringFree should have been called already if the dynamic
 *	string was previously in use).
 *
 * Results:
 *	None.
 *
 * Side effects:
 *	The dynamic string is initialized to be empty.
 *
 *----------------------------------------------------------------------
 */

void
Tcl_DStringInit(
    Tcl_DString *dsPtr)		/* Pointer to structure for dynamic string. */
{
    dsPtr->string = dsPtr->staticSpace;
    dsPtr->length = 0;
    dsPtr->spaceAvl = TCL_DSTRING_STATIC_SIZE;
    dsPtr->staticSpace[0] = '\0';
}

/*
 *----------------------------------------------------------------------
 *
 * Tcl_DStringAppend --
 *
 *	Append more bytes to the current value of a dynamic string.
 *
 * Results:
 *	The return value is a pointer to the dynamic string's new value.
 *
 * Side effects:
 *	Length bytes from "bytes" (or all of "bytes" if length is less than
 *	zero) are added to the current value of the string. Memory gets
 *	reallocated if needed to accomodate the string's new size.
 *
 *----------------------------------------------------------------------
 */

char *
Tcl_DStringAppend(
    Tcl_DString *dsPtr,		/* Structure describing dynamic string. */
    const char *bytes,		/* String to append. If length is
				 * TCL_AUTO_LENGTH then this must be null-terminated. */
    size_t length)			/* Number of bytes from "bytes" to append. If
				 * TCL_AUTO_LENGTH, then append all of bytes, up to null
				 * at end. */
{
    size_t newSize;

    if (length == TCL_AUTO_LENGTH) {
	length = strlen(bytes);
    }
    newSize = length + dsPtr->length;

    /*
     * Allocate a larger buffer for the string if the current one isn't large
     * enough. Allocate extra space in the new buffer so that there will be
     * room to grow before we have to allocate again.
     */

    if (newSize >= dsPtr->spaceAvl) {
	dsPtr->spaceAvl = newSize * 2;
	if (dsPtr->string == dsPtr->staticSpace) {
	    char *newString = Tcl_Alloc(dsPtr->spaceAvl);

	    memcpy(newString, dsPtr->string, dsPtr->length);
	    dsPtr->string = newString;
	} else {
	    size_t index = TCL_INDEX_NONE;

	    /* See [16896d49fd] */
	    if (bytes >= dsPtr->string
		    && bytes <= dsPtr->string + dsPtr->length) {
		index = bytes - dsPtr->string;
	    }

	    dsPtr->string = Tcl_Realloc(dsPtr->string, dsPtr->spaceAvl);

	    if (index != TCL_INDEX_NONE) {
		bytes = dsPtr->string + index;
	    }
	}
    }

    /*
     * Copy the new string into the buffer at the end of the old one.
     */

    memcpy(dsPtr->string + dsPtr->length, bytes, length);
    dsPtr->length += length;
    dsPtr->string[dsPtr->length] = '\0';
    return dsPtr->string;
}

/*
 *----------------------------------------------------------------------
 *
 * TclDStringAppendObj, TclDStringAppendDString --
 *
 *	Simple wrappers round Tcl_DStringAppend that make it easier to append
 *	from particular sources of strings.
 *
 *----------------------------------------------------------------------
 */

char *
TclDStringAppendObj(
    Tcl_DString *dsPtr,
    Tcl_Obj *objPtr)
{
    size_t length;
    const char *bytes = TclGetStringFromObj(objPtr, &length);

    return Tcl_DStringAppend(dsPtr, bytes, length);
}

char *
TclDStringAppendDString(
    Tcl_DString *dsPtr,
    Tcl_DString *toAppendPtr)
{
    return Tcl_DStringAppend(dsPtr, Tcl_DStringValue(toAppendPtr),
	    Tcl_DStringLength(toAppendPtr));
}

/*
 *----------------------------------------------------------------------
 *
 * Tcl_DStringAppendElement --
 *
 *	Append a list element to the current value of a dynamic string.
 *
 * Results:
 *	The return value is a pointer to the dynamic string's new value.
 *
 * Side effects:
 *	String is reformatted as a list element and added to the current value
 *	of the string. Memory gets reallocated if needed to accomodate the
 *	string's new size.
 *
 *----------------------------------------------------------------------
 */

char *
Tcl_DStringAppendElement(
    Tcl_DString *dsPtr,		/* Structure describing dynamic string. */
    const char *element)	/* String to append. Must be
				 * null-terminated. */
{
    char *dst = dsPtr->string + dsPtr->length;
    int needSpace = TclNeedSpace(dsPtr->string, dst);
    char flags = needSpace ? TCL_DONT_QUOTE_HASH : 0;
    size_t newSize = dsPtr->length + needSpace
	    + TclScanElement(element, -1, &flags);

    /*
     * Allocate a larger buffer for the string if the current one isn't large
     * enough. Allocate extra space in the new buffer so that there will be
     * room to grow before we have to allocate again. SPECIAL NOTE: must use
     * memcpy, not strcpy, to copy the string to a larger buffer, since there
     * may be embedded NULLs in the string in some cases.
     */

    if (newSize >= dsPtr->spaceAvl) {
	dsPtr->spaceAvl = newSize * 2;
	if (dsPtr->string == dsPtr->staticSpace) {
	    char *newString = Tcl_Alloc(dsPtr->spaceAvl);

	    memcpy(newString, dsPtr->string, dsPtr->length);
	    dsPtr->string = newString;
	} else {
	    int offset = -1;

	    /* See [16896d49fd] */
	    if (element >= dsPtr->string
		    && element <= dsPtr->string + dsPtr->length) {
		offset = element - dsPtr->string;
	    }

	    dsPtr->string = Tcl_Realloc(dsPtr->string, dsPtr->spaceAvl);

	    if (offset >= 0) {
		element = dsPtr->string + offset;
	    }
	}
	dst = dsPtr->string + dsPtr->length;
    }

    /*
     * Convert the new string to a list element and copy it into the buffer at
     * the end, with a space, if needed.
     */

    if (needSpace) {
	*dst = ' ';
	dst++;
	dsPtr->length++;

	/*
	 * If we need a space to separate this element from preceding stuff,
	 * then this element will not lead a list, and need not have it's
	 * leading '#' quoted.
	 */

	flags |= TCL_DONT_QUOTE_HASH;
    }
    dsPtr->length += TclConvertElement(element, -1, dst, flags);
    dsPtr->string[dsPtr->length] = '\0';
    return dsPtr->string;
}

/*
 *----------------------------------------------------------------------
 *
 * Tcl_DStringSetLength --
 *
 *	Change the length of a dynamic string. This can cause the string to
 *	either grow or shrink, depending on the value of length.
 *
 * Results:
 *	None.
 *
 * Side effects:
 *	The length of dsPtr is changed to length and a null byte is stored at
 *	that position in the string.
 *
 *----------------------------------------------------------------------
 */

void
Tcl_DStringSetLength(
    Tcl_DString *dsPtr,		/* Structure describing dynamic string. */
    size_t length)			/* New length for dynamic string. */
{
    size_t newsize;

    if (length >= dsPtr->spaceAvl) {
	/*
	 * There are two interesting cases here. In the first case, the user
	 * may be trying to allocate a large buffer of a specific size. It
	 * would be wasteful to overallocate that buffer, so we just allocate
	 * enough for the requested size plus the trailing null byte. In the
	 * second case, we are growing the buffer incrementally, so we need
	 * behavior similar to Tcl_DStringAppend. The requested length will
	 * usually be a small delta above the current spaceAvl, so we'll end
	 * up doubling the old size. This won't grow the buffer quite as
	 * quickly, but it should be close enough.
	 */

	newsize = dsPtr->spaceAvl * 2;
	if (length < newsize) {
	    dsPtr->spaceAvl = newsize;
	} else {
	    dsPtr->spaceAvl = length + 1;
	}
	if (dsPtr->string == dsPtr->staticSpace) {
	    char *newString = Tcl_Alloc(dsPtr->spaceAvl);

	    memcpy(newString, dsPtr->string, dsPtr->length);
	    dsPtr->string = newString;
	} else {
	    dsPtr->string = Tcl_Realloc(dsPtr->string, dsPtr->spaceAvl);
	}
    }
    dsPtr->length = length;
    dsPtr->string[length] = 0;
}

/*
 *----------------------------------------------------------------------
 *
 * Tcl_DStringFree --
 *
 *	Frees up any memory allocated for the dynamic string and reinitializes
 *	the string to an empty state.
 *
 * Results:
 *	None.
 *
 * Side effects:
 *	The previous contents of the dynamic string are lost, and the new
 *	value is an empty string.
 *
 *----------------------------------------------------------------------
 */

void
Tcl_DStringFree(
    Tcl_DString *dsPtr)		/* Structure describing dynamic string. */
{
    if (dsPtr->string != dsPtr->staticSpace) {
	Tcl_Free(dsPtr->string);
    }
    dsPtr->string = dsPtr->staticSpace;
    dsPtr->length = 0;
    dsPtr->spaceAvl = TCL_DSTRING_STATIC_SIZE;
    dsPtr->staticSpace[0] = '\0';
}

/*
 *----------------------------------------------------------------------
 *
 * Tcl_DStringResult --
 *
 *	This function moves the value of a dynamic string into an interpreter
 *	as its string result. Afterwards, the dynamic string is reset to an
 *	empty string.
 *
 * Results:
 *	None.
 *
 * Side effects:
 *	The string is "moved" to interp's result, and any existing string
 *	result for interp is freed. dsPtr is reinitialized to an empty string.
 *
 *----------------------------------------------------------------------
 */

void
Tcl_DStringResult(
    Tcl_Interp *interp,		/* Interpreter whose result is to be reset. */
    Tcl_DString *dsPtr)		/* Dynamic string that is to become the
				 * result of interp. */
{
    Tcl_SetObjResult(interp, TclDStringToObj(dsPtr));
}

/*
 *----------------------------------------------------------------------
 *
 * Tcl_DStringGetResult --
 *
 *	This function moves an interpreter's result into a dynamic string.
 *
 * Results:
 *	None.
 *
 * Side effects:
 *	The interpreter's string result is cleared, and the previous contents
 *	of dsPtr are freed.
 *
 *	If the string result is empty, the object result is moved to the
 *	string result, then the object result is reset.
 *
 *----------------------------------------------------------------------
 */

void
Tcl_DStringGetResult(
    Tcl_Interp *interp,		/* Interpreter whose result is to be reset. */
    Tcl_DString *dsPtr)		/* Dynamic string that is to become the result
				 * of interp. */
{
    Tcl_Obj *obj = Tcl_GetObjResult(interp);
    char *bytes = TclGetString(obj);

    Tcl_DStringFree(dsPtr);
    Tcl_DStringAppend(dsPtr, bytes, obj->length);
    Tcl_ResetResult(interp);
}

/*
 *----------------------------------------------------------------------
 *
 * TclDStringToObj --
 *
 *	This function moves a dynamic string's contents to a new Tcl_Obj. Be
 *	aware that this function does *not* check that the encoding of the
 *	contents of the dynamic string is correct; this is the caller's
 *	responsibility to enforce.
 *
 * Results:
 *	The newly-allocated untyped (i.e., typePtr==NULL) Tcl_Obj with a
 *	reference count of zero.
 *
 * Side effects:
 *	The string is "moved" to the object. dsPtr is reinitialized to an
 *	empty string; it does not need to be Tcl_DStringFree'd after this if
 *	not used further.
 *
 *----------------------------------------------------------------------
 */

Tcl_Obj *
TclDStringToObj(
    Tcl_DString *dsPtr)
{
    Tcl_Obj *result;

    if (dsPtr->string == dsPtr->staticSpace) {
	if (dsPtr->length == 0) {
	    TclNewObj(result);
	} else {
	    /*
	     * Static buffer, so must copy.
	     */

	    TclNewStringObj(result, dsPtr->string, dsPtr->length);
	}
    } else {
	/*
	 * Dynamic buffer, so transfer ownership and reset.
	 */

	TclNewObj(result);
	result->bytes = dsPtr->string;
	result->length = dsPtr->length;
    }

    /*
     * Re-establish the DString as empty with no buffer allocated.
     */

    dsPtr->string = dsPtr->staticSpace;
    dsPtr->spaceAvl = TCL_DSTRING_STATIC_SIZE;
    dsPtr->length = 0;
    dsPtr->staticSpace[0] = '\0';

    return result;
}

/*
 *----------------------------------------------------------------------
 *
 * Tcl_DStringStartSublist --
 *
 *	This function adds the necessary information to a dynamic string
 *	(e.g. " {") to start a sublist. Future element appends will be in the
 *	sublist rather than the main list.
 *
 * Results:
 *	None.
 *
 * Side effects:
 *	Characters get added to the dynamic string.
 *
 *----------------------------------------------------------------------
 */

void
Tcl_DStringStartSublist(
    Tcl_DString *dsPtr)		/* Dynamic string. */
{
    if (TclNeedSpace(dsPtr->string, dsPtr->string + dsPtr->length)) {
	TclDStringAppendLiteral(dsPtr, " {");
    } else {
	TclDStringAppendLiteral(dsPtr, "{");
    }
}

/*
 *----------------------------------------------------------------------
 *
 * Tcl_DStringEndSublist --
 *
 *	This function adds the necessary characters to a dynamic string to end
 *	a sublist (e.g. "}"). Future element appends will be in the enclosing
 *	(sub)list rather than the current sublist.
 *
 * Results:
 *	None.
 *
 * Side effects:
 *	None.
 *
 *----------------------------------------------------------------------
 */

void
Tcl_DStringEndSublist(
    Tcl_DString *dsPtr)		/* Dynamic string. */
{
    TclDStringAppendLiteral(dsPtr, "}");
}

/*
 *----------------------------------------------------------------------
 *
 * Tcl_PrintDouble --
 *
 *	Given a floating-point value, this function converts it to an ASCII
 *	string using.
 *
 * Results:
 *	The ASCII equivalent of "value" is written at "dst". It is guaranteed
 *	to contain a decimal point or exponent, so that it looks like a
 *	floating-point value and not an integer.
 *
 * Side effects:
 *	None.
 *
 *----------------------------------------------------------------------
 */

void
Tcl_PrintDouble(
    Tcl_Interp *interp,		/* Not used */
    double value,		/* Value to print as string. */
    char *dst)			/* Where to store converted value; must have
				 * at least TCL_DOUBLE_SPACE characters. */
{
    char *p, c;
    int exponent;
    int signum;
    char *digits;
    char *end;

    /*
     * Handle NaN.
     */

    if (TclIsNaN(value)) {
	TclFormatNaN(value, dst);
	return;
    }

    /*
     * Handle infinities.
     */

    if (TclIsInfinite(value)) {
	/*
	 * Remember to copy the terminating NUL too.
	 */

	if (value < 0) {
	    memcpy(dst, "-Inf", 5);
	} else {
	    memcpy(dst, "Inf", 4);
	}
	return;
    }

    /*
     * Ordinary (normal and denormal) values.
     */

    digits = TclDoubleDigits(value, -1, TCL_DD_SHORTEST,
	    &exponent, &signum, &end);
    if (signum) {
	*dst++ = '-';
    }
    p = digits;
    if (exponent < -4 || exponent > 16) {
	/*
	 * E format for numbers < 1e-3 or >= 1e17.
	 */

	*dst++ = *p++;
	c = *p;
	if (c != '\0') {
	    *dst++ = '.';
	    while (c != '\0') {
		*dst++ = c;
		c = *++p;
	    }
	}

	sprintf(dst, "e%+d", exponent);
    } else {
	/*
	 * F format for others.
	 */

	if (exponent < 0) {
	    *dst++ = '0';
	}
	c = *p;
	while (exponent-- >= 0) {
	    if (c != '\0') {
		*dst++ = c;
		c = *++p;
	    } else {
		*dst++ = '0';
	    }
	}
	*dst++ = '.';
	if (c == '\0') {
	    *dst++ = '0';
	} else {
	    while (++exponent < -1) {
		*dst++ = '0';
	    }
	    while (c != '\0') {
		*dst++ = c;
		c = *++p;
	    }
	}
	*dst++ = '\0';
    }
    Tcl_Free(digits);
}

/*
 *----------------------------------------------------------------------
 *
 * TclNeedSpace --
 *
 *	This function checks to see whether it is appropriate to add a space
 *	before appending a new list element to an existing string.
 *
 * Results:
 *	The return value is 1 if a space is appropriate, 0 otherwise.
 *
 * Side effects:
 *	None.
 *
 *----------------------------------------------------------------------
 */

int
TclNeedSpace(
    const char *start,		/* First character in string. */
    const char *end)		/* End of string (place where space will be
				 * added, if appropriate). */
{
    /*
     * A space is needed unless either:
     * (a) we're at the start of the string, or
     */

    if (end == start) {
	return 0;
    }

    /*
     * (b) we're at the start of a nested list-element, quoted with an open
     *	   curly brace; we can be nested arbitrarily deep, so long as the
     *	   first curly brace starts an element, so backtrack over open curly
     *	   braces that are trailing characters of the string; and
     */

    end = Tcl_UtfPrev(end, start);
    while (*end == '{') {
	if (end == start) {
	    return 0;
	}
	end = Tcl_UtfPrev(end, start);
    }

    /*
     * (c) the trailing character of the string is already a list-element
     *	   separator (according to TclFindElement); that is, one of these
     *	   characters:
     *		\u0009	\t	TAB
     *		\u000A	\n	NEWLINE
     *		\u000B	\v	VERTICAL TAB
     *		\u000C	\f	FORM FEED
     *		\u000D	\r	CARRIAGE RETURN
     *		\u0020		SPACE
     *	   with the condition that the penultimate character is not a
     *	   backslash.
     */

    if (*end > 0x20) {
	/*
	 * Performance tweak. All ASCII spaces are <= 0x20. So get a quick
	 * answer for most characters before comparing against all spaces in
	 * the switch below.
	 *
	 * NOTE: Remove this if other Unicode spaces ever get accepted as
	 * list-element separators.
	 */

	return 1;
    }
    switch (*end) {
    case ' ':
    case '\t':
    case '\n':
    case '\r':
    case '\v':
    case '\f':
	if ((end == start) || (end[-1] != '\\')) {
	    return 0;
	}
    }
    return 1;
}

/*
 *----------------------------------------------------------------------
 *
 * TclFormatInt --
 *
 *	This procedure formats an integer into a sequence of decimal digit
 *	characters in a buffer. If the integer is negative, a minus sign is
 *	inserted at the start of the buffer. A null character is inserted at
 *	the end of the formatted characters. It is the caller's responsibility
 *	to ensure that enough storage is available. This procedure has the
 *	effect of sprintf(buffer, "%ld", n) but is faster as proven in
 *	benchmarks.  This is key to UpdateStringOfInt, which is a common path
 *	for a lot of code (e.g. int-indexed arrays).
 *
 * Results:
 *	An integer representing the number of characters formatted, not
 *	including the terminating \0.
 *
 * Side effects:
 *	The formatted characters are written into the storage pointer to by
 *	the "buffer" argument.
 *
 *----------------------------------------------------------------------
 */

size_t
TclFormatInt(
    char *buffer,		/* Points to the storage into which the
				 * formatted characters are written. */
    Tcl_WideInt n)			/* The integer to format. */
{
<<<<<<< HEAD
    Tcl_WideInt intVal;
    size_t i, numFormatted, j;
    const char *digits = "0123456789";
=======
	Tcl_WideUInt intVal;
    int i;
    int numFormatted, j;
    static const char digits[] = "0123456789";
>>>>>>> e7709b76

    /*
     * Check first whether "n" is zero.
     */

    if (n == 0) {
	buffer[0] = '0';
	buffer[1] = 0;
	return 1;
    }

    /*
     * Generate the characters of the result backwards in the buffer.
     */

    intVal = (n < 0 ? -(Tcl_WideUInt)n : (Tcl_WideUInt)n);
    i = 0;
    buffer[0] = '\0';
    do {
	i++;
	buffer[i] = digits[intVal % 10];
	intVal = intVal / 10;
    } while (intVal > 0);
    if (n < 0) {
	i++;
	buffer[i] = '-';
    }
    numFormatted = i;

    /*
     * Now reverse the characters.
     */

    for (j = 0;  j < i;  j++, i--) {
	char tmp = buffer[i];

	buffer[i] = buffer[j];
	buffer[j] = tmp;
    }
    return numFormatted;
}

/*
 *----------------------------------------------------------------------
 *
 * GetWideForIndex --
 *
 *	This function produces a wide integer value corresponding to the
 *	index value held in *objPtr. The parsing supports all values
 *	recognized as any size of integer, and the syntaxes end[-+]$integer
 *	and $integer[-+]$integer. The argument endValue is used to give
 *	the meaning of the literal index value "end". Index arithmetic
 *	on arguments outside the wide integer range are only accepted
 *	when interp is a working interpreter, not NULL.
 *
 * Results:
 *	When parsing of *objPtr successfully recognizes an index value,
 *	TCL_OK is returned, and the wide integer value corresponding to
 *	the recognized index value is written to *widePtr. When parsing
 *	fails, TCL_ERROR is returned and error information is written to
 *	interp, if non-NULL.
 *
 * Side effects:
 *	The type of *objPtr may change.
 *
 *----------------------------------------------------------------------
 */

static int
GetWideForIndex(
    Tcl_Interp *interp,         /* Interpreter to use for error reporting. If
				 * NULL, then no error message is left after
				 * errors. */
    Tcl_Obj *objPtr,            /* Points to the value to be parsed */
    size_t endValue,            /* The value to be stored at *widePtr if
				 * objPtr holds "end".
                                 * NOTE: this value may be TCL_INDEX_NONE. */
    Tcl_WideInt *widePtr)       /* Location filled in with a wide integer
                                 * representing an index. */
{
    ClientData cd;
    const char *opPtr;
    int numType, length, t1 = 0, t2 = 0;
    int code = TclGetNumberFromObj(NULL, objPtr, &cd, &numType);

    if (code == TCL_OK) {
	if (numType == TCL_NUMBER_INT) {
	    /* objPtr holds an integer in the signed wide range */
	    *widePtr = *(Tcl_WideInt *)cd;
	    return TCL_OK;
	}
	if (numType != TCL_NUMBER_BIG) {
	    /* Must be a double -> not a valid index */
	    goto parseError;
	}

	/* objPtr holds an integer outside the signed wide range */
	/* Truncate to the signed wide range. */
	*widePtr = ((mp_isneg((mp_int *)cd)) ? WIDE_MIN : WIDE_MAX);
    return TCL_OK;
    }

    /* objPtr does not hold a number, check the end+/- format... */
    if (GetEndOffsetFromObj(objPtr, endValue, widePtr) == TCL_OK) {
	return TCL_OK;
    }

    /* If we reach here, the string rep of objPtr exists. */

    /*
     * The valid index syntax does not include any value that is
     * a list of more than one element. This is necessary so that
     * lists of index values can be reliably distinguished from any
     * single index value.
     */

    /*
     * Quick scan to see if multi-value list is even possible.
     * This relies on TclGetString() returning a NUL-terminated string.
     */
    if ((TclMaxListLength(TclGetString(objPtr), -1, NULL) > 1)

	    /* If it's possible, do the full list parse. */
            && (TCL_OK == Tcl_ListObjLength(NULL, objPtr, &length))
            && (length > 1)) {
        goto parseError;
    }

    /* Passed the list screen, so parse for index arithmetic expression */
    if (TCL_OK == TclParseNumber(NULL, objPtr, NULL, NULL, -1, &opPtr,
            TCL_PARSE_INTEGER_ONLY)) {
	Tcl_WideInt w1=0, w2=0;

	/* value starts with valid integer... */

        if ((*opPtr == '-') || (*opPtr == '+')) {
	    /* ... value continues with [-+] ... */

	    /* Save first integer as wide if possible */
	    TclGetNumberFromObj(NULL, objPtr, &cd, &t1);
	    if (t1 == TCL_NUMBER_INT) {
		w1 = (*(Tcl_WideInt *)cd);
	    }

	    if (TCL_OK == TclParseNumber(NULL, objPtr, NULL, opPtr + 1,
		    -1, NULL, TCL_PARSE_INTEGER_ONLY)) {
		/* ... value concludes with second valid integer */

		/* Save second integer as wide if possible */
		TclGetNumberFromObj(NULL, objPtr, &cd, &t2);
		if (t2 == TCL_NUMBER_INT) {
		    w2 = (*(Tcl_WideInt *)cd);
		}
	    }
        }
	/* Clear invalid intreps left by TclParseNumber */
	TclFreeIntRep(objPtr);

	if (t1 && t2) {
	    /* We have both integer values */
	    if ((t1 == TCL_NUMBER_INT) && (t2 == TCL_NUMBER_INT)) {
		/* Both are wide, do wide-integer math */
		if (*opPtr == '-') {
		    if ((w2 == WIDE_MIN) && (interp != NULL)) {
			goto extreme;
		    }
		    w2 = -w2;
		}

		if ((w1 ^ w2) < 0) {
		    /* Different signs, sum cannot overflow */
		    *widePtr = w1 + w2;
		} else if (w1 >= 0) {
		    if (w1 < WIDE_MAX - w2) {
			*widePtr = w1 + w2;
		    } else {
			*widePtr = WIDE_MAX;
		    }
		} else {
		    if (w1 > WIDE_MIN - w2) {
			*widePtr = w1 + w2;
		    } else {
			*widePtr = WIDE_MIN;
		    }
		}
	    } else if (interp == NULL) {
		/*
		 * We use an interp to do bignum index calculations.
		 * If we don't get one, call all indices with bignums errors,
		 * and rely on callers to handle it.
		 */
		return TCL_ERROR;
	    } else {
		/*
		 * At least one is big, do bignum math. Little reason to
		 * value performance here. Re-use code.  Parse has verified
		 * objPtr is an expression. Compute it.
		 */

		Tcl_Obj *sum;

	    extreme:
		Tcl_ExprObj(interp, objPtr, &sum);
		TclGetNumberFromObj(NULL, sum, &cd, &numType);

		if (numType == TCL_NUMBER_INT) {
		    /* sum holds an integer in the signed wide range */
			*widePtr = *(Tcl_WideInt *)cd;
		} else {
		    /* sum holds an integer outside the signed wide range */
		    /* Truncate to the signed wide range. */
		    if (mp_isneg((mp_int *)cd)) {
			*widePtr = WIDE_MIN;
		    } else {
			*widePtr = WIDE_MAX;
		    }
		}
		Tcl_DecrRefCount(sum);
	    }
	    return TCL_OK;
	}
    }

    /* Report a parse error. */
  parseError:
    if (interp != NULL) {
        char * bytes = TclGetString(objPtr);
        Tcl_SetObjResult(interp, Tcl_ObjPrintf(
                "bad index \"%s\": must be integer?[+-]integer? or"
                " end?[+-]integer?", bytes));
        if (!strncmp(bytes, "end-", 4)) {
            bytes += 4;
        }
        Tcl_SetErrorCode(interp, "TCL", "VALUE", "INDEX", NULL);
    }
    return TCL_ERROR;
}

/*
 *----------------------------------------------------------------------
 *
 * Tcl_GetIntForIndex --
 *
 *	Provides an integer corresponding to the list index held in a Tcl
 *	object. The string value 'objPtr' is expected have the format
 *	integer([+-]integer)? or end([+-]integer)?.
 *
 * Value
 * 	TCL_OK
 *
 * 	    The index is stored at the address given by by 'indexPtr'. If
 * 	    'objPtr' has the value "end", the value stored is 'endValue'.
 *
 * 	TCL_ERROR
 *
 * 	    The value of 'objPtr' does not have one of the expected formats. If
 * 	    'interp' is non-NULL, an error message is left in the interpreter's
 * 	    result object.
 *
 * Effect
 *
 * 	The object referenced by 'objPtr' is converted, as needed, to an
 * 	integer, wide integer, or end-based-index object.
 *
 *----------------------------------------------------------------------
 */

int
Tcl_GetIntForIndex(
    Tcl_Interp *interp,		/* Interpreter to use for error reporting. If
				 * NULL, then no error message is left after
				 * errors. */
    Tcl_Obj *objPtr,		/* Points to an object containing either "end"
				 * or an integer. */
    size_t endValue,		/* The value to be stored at "indexPtr" if
				 * "objPtr" holds "end". */
    size_t *indexPtr)		/* Location filled in with an integer
				 * representing an index. */
{
    Tcl_WideInt wide;

    /* Use platform-related size_t to wide-int to consider negative value
     * TCL_INDEX_NONE if wide-int and size_t have different dimensions. */
    if (GetWideForIndex(interp, objPtr, endValue, &wide) == TCL_ERROR) {
	return TCL_ERROR;
    }
    if (wide < 0) {
	*indexPtr = TCL_INDEX_NONE;
    } else if ((Tcl_WideUInt)wide > TCL_INDEX_END) {
	*indexPtr = TCL_INDEX_END;
    } else {
	*indexPtr = (size_t) wide;
    }
    return TCL_OK;
}
/*
 *----------------------------------------------------------------------
 *
 * GetEndOffsetFromObj --
 *
 *	Look for a string of the form "end[+-]offset" and convert it to an
 *	internal representation holding the offset.
 *
 * Results:
 *	Tcl return code.
 *
 * Side effects:
 *	May store a Tcl_ObjType.
 *
 *----------------------------------------------------------------------
 */

static int
GetEndOffsetFromObj(
    Tcl_Obj *objPtr,            /* Pointer to the object to parse */
    size_t endValue,            /* The value to be stored at "indexPtr" if
                                 * "objPtr" holds "end". */
    Tcl_WideInt *widePtr)       /* Location filled in with an integer
                                 * representing an index. */
{
    Tcl_ObjIntRep *irPtr;
    Tcl_WideInt offset = 0;	/* Offset in the "end-offset" expression */

    while ((irPtr = TclFetchIntRep(objPtr, &endOffsetType)) == NULL) {
	Tcl_ObjIntRep ir;
	size_t length;
	const char *bytes = TclGetStringFromObj(objPtr, &length);

	if ((length < 3) || (length == 4)) {
	    /* Too short to be "end" or to be "end-$integer" */
	    return TCL_ERROR;
	}
	if ((*bytes != 'e') || (strncmp(bytes, "end", 3) != 0)) {
	    /* Value doesn't start with "end" */
	    return TCL_ERROR;
	}

	if (length > 4) {
	    ClientData cd;
	    int t;

	    /* Parse for the "end-..." or "end+..." formats */

	    if ((bytes[3] != '-') && (bytes[3] != '+')) {
		/* No operator where we need one */
		return TCL_ERROR;
	    }
	    if (TclIsSpaceProc(bytes[4])) {
		/* Space after + or - not permitted. */
		return TCL_ERROR;
	    }

	    /* Parse the integer offset */
	    if (TCL_OK != TclParseNumber(NULL, objPtr, NULL,
			bytes+4, length-4, NULL, TCL_PARSE_INTEGER_ONLY)) {
		/* Not a recognized integer format */
		return TCL_ERROR;
	    }

	    /* Got an integer offset; pull it from where parser left it. */
	    TclGetNumberFromObj(NULL, objPtr, &cd, &t);

	    if (t == TCL_NUMBER_BIG) {
		/* Truncate to the signed wide range. */
		if (mp_isneg((mp_int *)cd)) {
		    offset = (bytes[3] == '-') ? WIDE_MAX : WIDE_MIN;
		} else {
		    offset = (bytes[3] == '-') ? WIDE_MIN : WIDE_MAX;
		}
	    } else {
		/* assert (t == TCL_NUMBER_INT); */
		offset = (*(Tcl_WideInt *)cd);
		if (bytes[3] == '-') {
		    offset = (offset == WIDE_MIN) ? WIDE_MAX : -offset;
		}
	    }
	}

	/* Success. Store the new internal rep. */
	ir.wideValue = offset;
	Tcl_StoreIntRep(objPtr, &endOffsetType, &ir);
    }

    offset = irPtr->wideValue;

    if (endValue == TCL_INDEX_NONE) {
        *widePtr = offset - 1;
    } else if (offset < 0) {
        /* Different signs, sum cannot overflow */
        *widePtr = endValue + offset;
    } else if (endValue < (Tcl_WideUInt)WIDE_MAX - offset) {
        *widePtr = endValue + offset;
    } else {
        *widePtr = WIDE_MAX;
    }
    return TCL_OK;
}

/*
 *----------------------------------------------------------------------
 *
 * TclIndexEncode --
 *
 *      Parse objPtr to determine if it is an index value. Two cases
 *	are possible.  The value objPtr might be parsed as an absolute
 *	index value in the C signed int range.  Note that this includes
 *	index values that are integers as presented and it includes index
 *      arithmetic expressions. The absolute index values that can be
 *	directly meaningful as an index into either a list or a string are
 *	those integer values >= TCL_INDEX_START (0)
 *	and < INT_MAX.
 *      The largest string supported in Tcl 8 has bytelength INT_MAX.
 *      This means the largest supported character length is also INT_MAX,
 *      and the index of the last character in a string of length INT_MAX
 *      is INT_MAX-1.
 *
 *      Any absolute index value parsed outside that range is encoded
 *      using the before and after values passed in by the
 *      caller as the encoding to use for indices that are either
 *      less than or greater than the usable index range. TCL_INDEX_NONE
 *      is available as a good choice for most callers to use for
 *      after. Likewise, the value TCL_INDEX_NONE is good for
 *      most callers to use for before.  Other values are possible
 *      when the caller knows it is helpful in producing its own behavior
 *      for indices before and after the indexed item.
 *
 *      A token can also be parsed as an end-relative index expression.
 *      All end-relative expressions that indicate an index larger
 *      than end (end+2, end--5) point beyond the end of the indexed
 *      collection, and can be encoded as after.  The end-relative
 *      expressions that indicate an index less than or equal to end
 *      are encoded relative to the value TCL_INDEX_END (-2).  The
 *      index "end" is encoded as -2, down to the index "end-0x7ffffffe"
 *      which is encoded as INT_MIN. Since the largest index into a
 *      string possible in Tcl 8 is 0x7ffffffe, the interpretation of
 *      "end-0x7ffffffe" for that largest string would be 0.  Thus,
 *      if the tokens "end-0x7fffffff" or "end+-0x80000000" are parsed,
 *      they can be encoded with the before value.
 *
 *      These details will require re-examination whenever string and
 *      list length limits are increased, but that will likely also
 *      mean a revised routine capable of returning Tcl_WideInt values.
 *
 * Returns:
 *      TCL_OK if parsing succeeded, and TCL_ERROR if it failed.
 *
 * Side effects:
 *      When TCL_OK is returned, the encoded index value is written
 *      to *indexPtr.
 *
 *----------------------------------------------------------------------
 */

int
TclIndexEncode(
    Tcl_Interp *interp,	/* For error reporting, may be NULL */
    Tcl_Obj *objPtr,	/* Index value to parse */
    size_t before,		/* Value to return for index before beginning */
    size_t after,		/* Value to return for index after end */
    int *indexPtr)	/* Where to write the encoded answer, not NULL */
{
    ClientData cd;
    Tcl_WideInt wide;
    int idx, numType, code = TclGetNumberFromObj(NULL, objPtr, &cd, &numType);

    if ((code == TCL_OK) && (numType == TCL_NUMBER_INT)) {
        /* We parsed a value in the range WIDE_MIN...WIDE_MAX */
	wide = (*(Tcl_WideInt *)cd);
    integerEncode:
        if (wide < 0) {
            /* All negative absolute indices are "before the beginning" */
            idx = before;
        } else if (wide >= INT_MAX) {
            /* This index value is always "after the end" */
            idx = after;
        } else {
	    idx = (int) wide;
	}
        /* usual case, the absolute index value encodes itself */
    } else if (TCL_OK == GetEndOffsetFromObj(objPtr, 0, &wide)) {
        /*
         * We parsed an end+offset index value.
         * wide holds the offset value in the range WIDE_MIN...WIDE_MAX.
         */
        if (wide > 0) {
            /*
             * All end+positive or end-negative expressions
             * always indicate "after the end".
             */
            idx = (int) after;
        } else if (wide < INT_MIN - (int) TCL_INDEX_END) {
            /* These indices always indicate "before the beginning */
            idx = (int) before;
        } else {
            /* Encoded end-positive (or end+negative) are offset */
            idx = (int) wide + (int) TCL_INDEX_END;
        }

    /* TODO: Consider flag to suppress repeated end-offset parse. */
    } else if (TCL_OK == GetWideForIndex(interp, objPtr, 0, &wide)) {
        /*
         * Only reach this case when the index value is a
         * constant index arithmetic expression, and wide
         * holds the result. Treat it the same as if it were
         * parsed as an absolute integer value.
         */
        goto integerEncode;
    } else {
	return TCL_ERROR;
    }
    *indexPtr = idx;
    return TCL_OK;
}

/*
 *----------------------------------------------------------------------
 *
 * TclIndexDecode --
 *
 *	Decodes a value previously encoded by TclIndexEncode.  The argument
 *	endValue indicates what value of "end" should be used in the
 *	decoding.
 *
 * Results:
 *	The decoded index value.
 *
 *----------------------------------------------------------------------
 */

size_t
TclIndexDecode(
    int encoded,	/* Value to decode */
    size_t endValue)	/* Meaning of "end" to use, > TCL_INDEX_END */
{
    if (encoded > (int)TCL_INDEX_END) {
	return encoded;
    }
    if (endValue >= TCL_INDEX_END - encoded) {
	return endValue + encoded - TCL_INDEX_END;
    }
    return TCL_INDEX_NONE;
}

/*
 *----------------------------------------------------------------------
 *
 * ClearHash --
 *
 *	Remove all the entries in the hash table *tablePtr.
 *
 *----------------------------------------------------------------------
 */

static void
ClearHash(
    Tcl_HashTable *tablePtr)
{
    Tcl_HashSearch search;
    Tcl_HashEntry *hPtr;

    for (hPtr = Tcl_FirstHashEntry(tablePtr, &search); hPtr != NULL;
	    hPtr = Tcl_NextHashEntry(&search)) {
	Tcl_Obj *objPtr = Tcl_GetHashValue(hPtr);

	Tcl_DecrRefCount(objPtr);
	Tcl_DeleteHashEntry(hPtr);
    }
}

/*
 *----------------------------------------------------------------------
 *
 * GetThreadHash --
 *
 *	Get a thread-specific (Tcl_HashTable *) associated with a thread data
 *	key.
 *
 * Results:
 *	The Tcl_HashTable * corresponding to *keyPtr.
 *
 * Side effects:
 *	The first call on a keyPtr in each thread creates a new Tcl_HashTable,
 *	and registers a thread exit handler to dispose of it.
 *
 *----------------------------------------------------------------------
 */

static Tcl_HashTable *
GetThreadHash(
    Tcl_ThreadDataKey *keyPtr)
{
    Tcl_HashTable **tablePtrPtr =
	    Tcl_GetThreadData(keyPtr, sizeof(Tcl_HashTable *));

    if (NULL == *tablePtrPtr) {
	*tablePtrPtr = Tcl_Alloc(sizeof(Tcl_HashTable));
	Tcl_CreateThreadExitHandler(FreeThreadHash, *tablePtrPtr);
	Tcl_InitHashTable(*tablePtrPtr, TCL_ONE_WORD_KEYS);
    }
    return *tablePtrPtr;
}

/*
 *----------------------------------------------------------------------
 *
 * FreeThreadHash --
 *
 *	Thread exit handler used by GetThreadHash to dispose of a thread hash
 *	table.
 *
 * Side effects:
 *	Frees a Tcl_HashTable.
 *
 *----------------------------------------------------------------------
 */

static void
FreeThreadHash(
    ClientData clientData)
{
    Tcl_HashTable *tablePtr = clientData;

    ClearHash(tablePtr);
    Tcl_DeleteHashTable(tablePtr);
    Tcl_Free(tablePtr);
}

/*
 *----------------------------------------------------------------------
 *
 * FreeProcessGlobalValue --
 *
 *	Exit handler used by Tcl(Set|Get)ProcessGlobalValue to cleanup a
 *	ProcessGlobalValue at exit.
 *
 *----------------------------------------------------------------------
 */

static void
FreeProcessGlobalValue(
    ClientData clientData)
{
    ProcessGlobalValue *pgvPtr = clientData;

    pgvPtr->epoch++;
    pgvPtr->numBytes = 0;
    Tcl_Free(pgvPtr->value);
    pgvPtr->value = NULL;
    if (pgvPtr->encoding) {
	Tcl_FreeEncoding(pgvPtr->encoding);
	pgvPtr->encoding = NULL;
    }
    Tcl_MutexFinalize(&pgvPtr->mutex);
}

/*
 *----------------------------------------------------------------------
 *
 * TclSetProcessGlobalValue --
 *
 *	Utility routine to set a global value shared by all threads in the
 *	process while keeping a thread-local copy as well.
 *
 *----------------------------------------------------------------------
 */

void
TclSetProcessGlobalValue(
    ProcessGlobalValue *pgvPtr,
    Tcl_Obj *newValue,
    Tcl_Encoding encoding)
{
    const char *bytes;
    Tcl_HashTable *cacheMap;
    Tcl_HashEntry *hPtr;
    int dummy;

    Tcl_MutexLock(&pgvPtr->mutex);

    /*
     * Fill the global string value.
     */

    pgvPtr->epoch++;
    if (NULL != pgvPtr->value) {
	Tcl_Free(pgvPtr->value);
    } else {
	Tcl_CreateExitHandler(FreeProcessGlobalValue, pgvPtr);
    }
    bytes = TclGetString(newValue);
    pgvPtr->numBytes = newValue->length;
    pgvPtr->value = Tcl_Alloc(pgvPtr->numBytes + 1);
    memcpy(pgvPtr->value, bytes, pgvPtr->numBytes + 1);
    if (pgvPtr->encoding) {
	Tcl_FreeEncoding(pgvPtr->encoding);
    }
    pgvPtr->encoding = encoding;

    /*
     * Fill the local thread copy directly with the Tcl_Obj value to avoid
     * loss of the intrep. Increment newValue refCount early to handle case
     * where we set a PGV to itself.
     */

    Tcl_IncrRefCount(newValue);
    cacheMap = GetThreadHash(&pgvPtr->key);
    ClearHash(cacheMap);
    hPtr = Tcl_CreateHashEntry(cacheMap, INT2PTR(pgvPtr->epoch), &dummy);
    Tcl_SetHashValue(hPtr, newValue);
    Tcl_MutexUnlock(&pgvPtr->mutex);
}

/*
 *----------------------------------------------------------------------
 *
 * TclGetProcessGlobalValue --
 *
 *	Retrieve a global value shared among all threads of the process,
 *	preferring a thread-local copy as long as it remains valid.
 *
 * Results:
 *	Returns a (Tcl_Obj *) that holds a copy of the global value.
 *
 *----------------------------------------------------------------------
 */

Tcl_Obj *
TclGetProcessGlobalValue(
    ProcessGlobalValue *pgvPtr)
{
    Tcl_Obj *value = NULL;
    Tcl_HashTable *cacheMap;
    Tcl_HashEntry *hPtr;
    size_t epoch = pgvPtr->epoch;

    if (pgvPtr->encoding) {
	Tcl_Encoding current = Tcl_GetEncoding(NULL, NULL);

	if (pgvPtr->encoding != current) {
	    /*
	     * The system encoding has changed since the master string value
	     * was saved. Convert the master value to be based on the new
	     * system encoding.
	     */

	    Tcl_DString native, newValue;

	    Tcl_MutexLock(&pgvPtr->mutex);
	    epoch = ++pgvPtr->epoch;
	    Tcl_UtfToExternalDString(pgvPtr->encoding, pgvPtr->value,
		    pgvPtr->numBytes, &native);
	    Tcl_ExternalToUtfDString(current, Tcl_DStringValue(&native),
	    Tcl_DStringLength(&native), &newValue);
	    Tcl_DStringFree(&native);
	    Tcl_Free(pgvPtr->value);
	    pgvPtr->value = Tcl_Alloc(Tcl_DStringLength(&newValue) + 1);
	    memcpy(pgvPtr->value, Tcl_DStringValue(&newValue),
		    Tcl_DStringLength(&newValue) + 1);
	    Tcl_DStringFree(&newValue);
	    Tcl_FreeEncoding(pgvPtr->encoding);
	    pgvPtr->encoding = current;
	    Tcl_MutexUnlock(&pgvPtr->mutex);
	} else {
	    Tcl_FreeEncoding(current);
	}
    }
    cacheMap = GetThreadHash(&pgvPtr->key);
    hPtr = Tcl_FindHashEntry(cacheMap, INT2PTR(epoch));
    if (NULL == hPtr) {
	int dummy;

	/*
	 * No cache for the current epoch - must be a new one.
	 *
	 * First, clear the cacheMap, as anything in it must refer to some
	 * expired epoch.
	 */

	ClearHash(cacheMap);

	/*
	 * If no thread has set the shared value, call the initializer.
	 */

	Tcl_MutexLock(&pgvPtr->mutex);
	if ((NULL == pgvPtr->value) && (pgvPtr->proc)) {
	    pgvPtr->epoch++;
	    pgvPtr->proc(&pgvPtr->value,&pgvPtr->numBytes,&pgvPtr->encoding);
	    if (pgvPtr->value == NULL) {
		Tcl_Panic("PGV Initializer did not initialize");
	    }
	    Tcl_CreateExitHandler(FreeProcessGlobalValue, pgvPtr);
	}

	/*
	 * Store a copy of the shared value in our epoch-indexed cache.
	 */

	value = Tcl_NewStringObj(pgvPtr->value, pgvPtr->numBytes);
	hPtr = Tcl_CreateHashEntry(cacheMap,
		INT2PTR(pgvPtr->epoch), &dummy);
	Tcl_MutexUnlock(&pgvPtr->mutex);
	Tcl_SetHashValue(hPtr, value);
	Tcl_IncrRefCount(value);
    }
    return Tcl_GetHashValue(hPtr);
}

/*
 *----------------------------------------------------------------------
 *
 * TclSetObjNameOfExecutable --
 *
 *	This function stores the absolute pathname of the executable file
 *	(normally as computed by TclpFindExecutable).
 *
 * Results:
 *	None.
 *
 * Side effects:
 *	Stores the executable name.
 *
 *----------------------------------------------------------------------
 */

void
TclSetObjNameOfExecutable(
    Tcl_Obj *name,
    Tcl_Encoding encoding)
{
    TclSetProcessGlobalValue(&executableName, name, encoding);
}

/*
 *----------------------------------------------------------------------
 *
 * TclGetObjNameOfExecutable --
 *
 *	This function retrieves the absolute pathname of the application in
 *	which the Tcl library is running, usually as previously stored by
 *	TclpFindExecutable(). This function call is the C API equivalent to
 *	the "info nameofexecutable" command.
 *
 * Results:
 *	A pointer to an "fsPath" Tcl_Obj, or to an empty Tcl_Obj if the
 *	pathname of the application is unknown.
 *
 * Side effects:
 *	None.
 *
 *----------------------------------------------------------------------
 */

Tcl_Obj *
TclGetObjNameOfExecutable(void)
{
    return TclGetProcessGlobalValue(&executableName);
}

/*
 *----------------------------------------------------------------------
 *
 * Tcl_GetNameOfExecutable --
 *
 *	This function retrieves the absolute pathname of the application in
 *	which the Tcl library is running, and returns it in string form.
 *
 *	The returned string belongs to Tcl and should be copied if the caller
 *	plans to keep it, to guard against it becoming invalid.
 *
 * Results:
 *	A pointer to the internal string or NULL if the internal full path
 *	name has not been computed or unknown.
 *
 * Side effects:
 *	None.
 *
 *----------------------------------------------------------------------
 */

const char *
Tcl_GetNameOfExecutable(void)
{
    Tcl_Obj *obj = TclGetObjNameOfExecutable();
    const char *bytes = TclGetString(obj);

    if (obj->length == 0) {
	return NULL;
    }
    return bytes;
}

/*
 *----------------------------------------------------------------------
 *
 * TclGetPlatform --
 *
 *	This is a kludge that allows the test library to get access the
 *	internal tclPlatform variable.
 *
 * Results:
 *	Returns a pointer to the tclPlatform variable.
 *
 * Side effects:
 *	None.
 *
 *----------------------------------------------------------------------
 */

TclPlatformType *
TclGetPlatform(void)
{
    return &tclPlatform;
}

/*
 *----------------------------------------------------------------------
 *
 * TclReToGlob --
 *
 *	Attempt to convert a regular expression to an equivalent glob pattern.
 *
 * Results:
 *	Returns TCL_OK on success, TCL_ERROR on failure. If interp is not
 *	NULL, an error message is placed in the result. On success, the
 *	DString will contain an exact equivalent glob pattern. The caller is
 *	responsible for calling Tcl_DStringFree on success. If exactPtr is not
 *	NULL, it will be 1 if an exact match qualifies.
 *
 * Side effects:
 *	None.
 *
 *----------------------------------------------------------------------
 */

int
TclReToGlob(
    Tcl_Interp *interp,
    const char *reStr,
    size_t reStrLen,
    Tcl_DString *dsPtr,
    int *exactPtr,
    int *quantifiersFoundPtr)
{
    int anchorLeft, anchorRight, lastIsStar, numStars;
    char *dsStr, *dsStrStart;
    const char *msg, *p, *strEnd, *code;

    strEnd = reStr + reStrLen;
    Tcl_DStringInit(dsPtr);
    if (quantifiersFoundPtr != NULL) {
	*quantifiersFoundPtr = 0;
    }

    /*
     * "***=xxx" == "*xxx*", watch for glob-sensitive chars.
     */

    if ((reStrLen >= 4) && (memcmp("***=", reStr, 4) == 0)) {
	/*
	 * At most, the glob pattern has length 2*reStrLen + 2 to backslash
	 * escape every character and have * at each end.
	 */

	Tcl_DStringSetLength(dsPtr, reStrLen + 2);
	dsStr = dsStrStart = Tcl_DStringValue(dsPtr);
	*dsStr++ = '*';
	for (p = reStr + 4; p < strEnd; p++) {
	    switch (*p) {
	    case '\\': case '*': case '[': case ']': case '?':
		/* Only add \ where necessary for glob */
		*dsStr++ = '\\';
		/* fall through */
	    default:
		*dsStr++ = *p;
		break;
	    }
	}
	*dsStr++ = '*';
	Tcl_DStringSetLength(dsPtr, dsStr - dsStrStart);
	if (exactPtr) {
	    *exactPtr = 0;
	}
	return TCL_OK;
    }

    /*
     * At most, the glob pattern has length reStrLen + 2 to account for
     * possible * at each end.
     */

    Tcl_DStringSetLength(dsPtr, reStrLen + 2);
    dsStr = dsStrStart = Tcl_DStringValue(dsPtr);

    /*
     * Check for anchored REs (ie ^foo$), so we can use string equal if
     * possible. Do not alter the start of str so we can free it correctly.
     *
     * Keep track of the last char being an unescaped star to prevent multiple
     * instances.  Simpler than checking that the last star may be escaped.
     */

    msg = NULL;
    code = NULL;
    p = reStr;
    anchorRight = 0;
    lastIsStar = 0;
    numStars = 0;

    if (*p == '^') {
	anchorLeft = 1;
	p++;
    } else {
	anchorLeft = 0;
	*dsStr++ = '*';
	lastIsStar = 1;
    }

    for ( ; p < strEnd; p++) {
	switch (*p) {
	case '\\':
	    p++;
	    switch (*p) {
	    case 'a':
		*dsStr++ = '\a';
		break;
	    case 'b':
		*dsStr++ = '\b';
		break;
	    case 'f':
		*dsStr++ = '\f';
		break;
	    case 'n':
		*dsStr++ = '\n';
		break;
	    case 'r':
		*dsStr++ = '\r';
		break;
	    case 't':
		*dsStr++ = '\t';
		break;
	    case 'v':
		*dsStr++ = '\v';
		break;
	    case 'B': case '\\':
		*dsStr++ = '\\';
		*dsStr++ = '\\';
		anchorLeft = 0; /* prevent exact match */
		break;
	    case '*': case '[': case ']': case '?':
		/* Only add \ where necessary for glob */
		*dsStr++ = '\\';
		anchorLeft = 0; /* prevent exact match */
		/* fall through */
	    case '{': case '}': case '(': case ')': case '+':
	    case '.': case '|': case '^': case '$':
		*dsStr++ = *p;
		break;
	    default:
		msg = "invalid escape sequence";
		code = "BADESCAPE";
		goto invalidGlob;
	    }
	    break;
	case '.':
	    if (quantifiersFoundPtr != NULL) {
		*quantifiersFoundPtr = 1;
	    }
	    anchorLeft = 0; /* prevent exact match */
	    if (p+1 < strEnd) {
		if (p[1] == '*') {
		    p++;
		    if (!lastIsStar) {
			*dsStr++ = '*';
			lastIsStar = 1;
			numStars++;
		    }
		    continue;
		} else if (p[1] == '+') {
		    p++;
		    *dsStr++ = '?';
		    *dsStr++ = '*';
		    lastIsStar = 1;
		    numStars++;
		    continue;
		}
	    }
	    *dsStr++ = '?';
	    break;
	case '$':
	    if (p+1 != strEnd) {
		msg = "$ not anchor";
		code = "NONANCHOR";
		goto invalidGlob;
	    }
	    anchorRight = 1;
	    break;
	case '*': case '+': case '?': case '|': case '^':
	case '{': case '}': case '(': case ')': case '[': case ']':
	    msg = "unhandled RE special char";
	    code = "UNHANDLED";
	    goto invalidGlob;
	default:
	    *dsStr++ = *p;
	    break;
	}
	lastIsStar = 0;
    }
    if (numStars > 1) {
	/*
	 * Heuristic: if >1 non-anchoring *, the risk is large that glob
	 * matching is slower than the RE engine, so report invalid.
	 */

	msg = "excessive recursive glob backtrack potential";
	code = "OVERCOMPLEX";
	goto invalidGlob;
    }

    if (!anchorRight && !lastIsStar) {
	*dsStr++ = '*';
    }
    Tcl_DStringSetLength(dsPtr, dsStr - dsStrStart);

    if (exactPtr) {
	*exactPtr = (anchorLeft && anchorRight);
    }

    return TCL_OK;

  invalidGlob:
    if (interp != NULL) {
	Tcl_SetObjResult(interp, Tcl_NewStringObj(msg, -1));
	Tcl_SetErrorCode(interp, "TCL", "RE2GLOB", code, NULL);
    }
    Tcl_DStringFree(dsPtr);
    return TCL_ERROR;
}

/*
 * Local Variables:
 * mode: c
 * c-basic-offset: 4
 * fill-column: 78
 * End:
 */<|MERGE_RESOLUTION|>--- conflicted
+++ resolved
@@ -3341,16 +3341,9 @@
 				 * formatted characters are written. */
     Tcl_WideInt n)			/* The integer to format. */
 {
-<<<<<<< HEAD
-    Tcl_WideInt intVal;
+    Tcl_WideUInt intVal;
     size_t i, numFormatted, j;
-    const char *digits = "0123456789";
-=======
-	Tcl_WideUInt intVal;
-    int i;
-    int numFormatted, j;
     static const char digits[] = "0123456789";
->>>>>>> e7709b76
 
     /*
      * Check first whether "n" is zero.
