/*
 * tclUtil.c --
 *
 *	This file contains utility functions that are used by many Tcl
 *	commands.
 *
 * Copyright © 1987-1993 The Regents of the University of California.
 * Copyright © 1994-1998 Sun Microsystems, Inc.
 * Copyright © 2001 Kevin B. Kenny. All rights reserved.
 *
 * See the file "license.terms" for information on usage and redistribution of
 * this file, and for a DISCLAIMER OF ALL WARRANTIES.
 */

#include <assert.h>
#include "tclInt.h"
#include "tclParse.h"
#include "tclStringTrim.h"
#include "tclTomMath.h"
#include <math.h>

/*
 * The absolute pathname of the executable in which this Tcl library is
 * running.
 */

static ProcessGlobalValue executableName = {
    0, 0, NULL, NULL, NULL, NULL, NULL
};

/*
 * The following values are used in the flags arguments of Tcl*Scan*Element
 * and Tcl*Convert*Element.  The values TCL_DONT_USE_BRACES and
 * TCL_DONT_QUOTE_HASH are defined in tcl.h, like so:
 *
#define TCL_DONT_USE_BRACES     1
#define TCL_DONT_QUOTE_HASH     8
 *
 * Those are public flag bits which callers of the public routines
 * Tcl_Convert*Element() can use to indicate:
 *
 * TCL_DONT_USE_BRACES -	1 means the caller is insisting that brace
 *				quoting not be used when converting the list
 *				element.
 * TCL_DONT_QUOTE_HASH -	1 means the caller insists that a leading hash
 *				character ('#') should *not* be quoted. This
 *				is appropriate when the caller can guarantee
 *				the element is not the first element of a
 *				list, so [eval] cannot mis-parse the element
 *				as a comment.
 *
 * The remaining values which can be carried by the flags of these routines
 * are for internal use only.  Make sure they do not overlap with the public
 * values above.
 *
 * The Tcl*Scan*Element() routines make a determination which of 4 modes of
 * conversion is most appropriate for Tcl*Convert*Element() to perform, and
 * sets two bits of the flags value to indicate the mode selected.
 *
 * CONVERT_NONE		The element needs no quoting. Its literal string is
 *			suitable as is.
 * CONVERT_BRACE	The conversion should be enclosing the literal string
 *			in braces.
 * CONVERT_ESCAPE	The conversion should be using backslashes to escape
 *			any characters in the string that require it.
 * CONVERT_MASK		A mask value used to extract the conversion mode from
 *			the flags argument.
 *			Also indicates a strange conversion mode where all
 *			special characters are escaped with backslashes
 *			*except for braces*. This is a strange and unnecessary
 *			case, but it's part of the historical way in which
 *			lists have been formatted in Tcl. To experiment with
 *			removing this case, set the value of COMPAT to 0.
 *
 * One last flag value is used only by callers of TclScanElement(). The flag
 * value produced by a call to Tcl*Scan*Element() will never leave this bit
 * set.
 *
 * CONVERT_ANY		The caller of TclScanElement() declares it can make no
 *			promise about what public flags will be passed to the
 *			matching call of TclConvertElement(). As such,
 *			TclScanElement() has to determine the worst case
 *			destination buffer length over all possibilities, and
 *			in other cases this means an overestimate of the
 *			required size.
 *
 * For more details, see the comments on the Tcl*Scan*Element and
 * Tcl*Convert*Element routines.
 */

#define COMPAT 1
#define CONVERT_NONE	0
#define CONVERT_BRACE	2
#define CONVERT_ESCAPE	4
#define CONVERT_MASK	(CONVERT_BRACE | CONVERT_ESCAPE)
#define CONVERT_ANY	16

/*
 * Prototypes for functions defined later in this file.
 */

static void		ClearHash(Tcl_HashTable *tablePtr);
static void		FreeProcessGlobalValue(void *clientData);
static void		FreeThreadHash(void *clientData);
static int		GetEndOffsetFromObj(Tcl_Interp *interp, Tcl_Obj *objPtr,
			    Tcl_WideInt endValue, Tcl_WideInt *indexPtr);
static Tcl_HashTable *	GetThreadHash(Tcl_ThreadDataKey *keyPtr);
static int		GetWideForIndex(Tcl_Interp *interp, Tcl_Obj *objPtr,
			    Tcl_WideInt endValue, Tcl_WideInt *widePtr);
static int		FindElement(Tcl_Interp *interp, const char *string,
			    Tcl_Size stringLength, const char *typeStr,
			    const char *typeCode, const char **elementPtr,
			    const char **nextPtr, Tcl_Size *sizePtr,
			    int *literalPtr);
/*
 * The following is the Tcl object type definition for an object that
 * represents a list index in the form, "end-offset". It is used as a
 * performance optimization in Tcl_GetIntForIndex. The internal rep is
 * stored directly in the wideValue, so no memory management is required
 * for it. This is a caching internalrep, keeping the result of a parse
 * around. This type is only created from a pre-existing string, so an
 * updateStringProc will never be called and need not exist. The type
 * is unregistered, so has no need of a setFromAnyProc either.
 */

static const Tcl_ObjType endOffsetType = {
    "end-offset",			/* name */
    NULL,				/* freeIntRepProc */
    NULL,				/* dupIntRepProc */
    NULL,				/* updateStringProc */
    NULL,				/* setFromAnyProc */
	0
};

<<<<<<< HEAD
=======
Tcl_Size
TclLengthOne(
    TCL_UNUSED(Tcl_Obj *))
{
    return 1;
}
>>>>>>> c46a9a6f

/*
 *	*	STRING REPRESENTATION OF LISTS	*	*	*
 *
 * The next several routines implement the conversions of strings to and from
 * Tcl lists. To understand their operation, the rules of parsing and
 * generating the string representation of lists must be known.  Here we
 * describe them in one place.
 *
 * A list is made up of zero or more elements. Any string is a list if it is
 * made up of alternating substrings of element-separating ASCII whitespace
 * and properly formatted elements.
 *
 * The ASCII characters which can make up the whitespace between list elements
 * are:
 *
 *	\u0009	\t	TAB
 *	\u000A	\n	NEWLINE
 *	\u000B	\v	VERTICAL TAB
 *	\u000C	\f	FORM FEED
 * 	\u000D	\r	CARRIAGE RETURN
 *	\u0020		SPACE
 *
 * NOTE: differences between this and other places where Tcl defines a role
 * for "whitespace".
 *
 *	* Unlike command parsing, here NEWLINE is just another whitespace
 *	  character; its role as a command terminator in a script has no
 *	  importance here.
 *
 *	* Unlike command parsing, the BACKSLASH NEWLINE sequence is not
 *	  considered to be a whitespace character.
 *
 *	* Other Unicode whitespace characters (recognized by [string is space]
 *	  or Tcl_UniCharIsSpace()) do not play any role as element separators
 *	  in Tcl lists.
 *
 *	* The NUL byte ought not appear, as it is not in strings properly
 *	  encoded for Tcl, but if it is present, it is not treated as
 *	  separating whitespace, or a string terminator. It is just another
 *	  character in a list element.
 *
 * The interpretation of a formatted substring as a list element follows rules
 * similar to the parsing of the words of a command in a Tcl script. Backslash
 * substitution plays a key role, and is defined exactly as it is in command
 * parsing. The same routine, TclParseBackslash() is used in both command
 * parsing and list parsing.
 *
 * NOTE: This means that if and when backslash substitution rules ever change
 * for command parsing, the interpretation of strings as lists also changes.
 *
 * Backslash substitution replaces an "escape sequence" of one or more
 * characters starting with
 *		\u005c	\	BACKSLASH
 * with a single character. The one character escape sequence case happens only
 * when BACKSLASH is the last character in the string. In all other cases, the
 * escape sequence is at least two characters long.
 *
 * The formatted substrings are interpreted as element values according to the
 * following cases:
 *
 * * If the first character of a formatted substring is
 *		\u007b	{	OPEN BRACE
 *   then the end of the substring is the matching
 *		\u007d	}	CLOSE BRACE
 *   character, where matching is determined by counting nesting levels, and
 *   not including any brace characters that are contained within a backslash
 *   escape sequence in the nesting count. Having found the matching brace,
 *   all characters between the braces are the string value of the element.
 *   If no matching close brace is found before the end of the string, the
 *   string is not a Tcl list. If the character following the close brace is
 *   not an element separating whitespace character, or the end of the string,
 *   then the string is not a Tcl list.
 *
 *   NOTE: this differs from a brace-quoted word in the parsing of a Tcl
 *   command only in its treatment of the backslash-newline sequence. In a
 *   list element, the literal characters in the backslash-newline sequence
 *   become part of the element value. In a script word, conversion to a
 *   single SPACE character is done.
 *
 *   NOTE: Most list element values can be represented by a formatted
 *   substring using brace quoting. The exceptions are any element value that
 *   includes an unbalanced brace not in a backslash escape sequence, and any
 *   value that ends with a backslash not itself in a backslash escape
 *   sequence.
 *
 * * If the first character of a formatted substring is
 *		\u0022	"	QUOTE
 *   then the end of the substring is the next QUOTE character, not counting
 *   any QUOTE characters that are contained within a backslash escape
 *   sequence. If no next QUOTE is found before the end of the string, the
 *   string is not a Tcl list. If the character following the closing QUOTE is
 *   not an element separating whitespace character, or the end of the string,
 *   then the string is not a Tcl list. Having found the limits of the
 *   substring, the element value is produced by performing backslash
 *   substitution on the character sequence between the open and close QUOTEs.
 *
 *   NOTE: Any element value can be represented by this style of formatting,
 *   given suitable choice of backslash escape sequences.
 *
 * * All other formatted substrings are terminated by the next element
 *   separating whitespace character in the string.  Having found the limits
 *   of the substring, the element value is produced by performing backslash
 *   substitution on it.
 *
 *   NOTE: Any element value can be represented by this style of formatting,
 *   given suitable choice of backslash escape sequences, with one exception.
 *   The empty string cannot be represented as a list element without the use
 *   of either braces or quotes to delimit it.
 *
 * This collection of parsing rules is implemented in the routine
 * FindElement().
 *
 * In order to produce lists that can be parsed by these rules, we need the
 * ability to distinguish between characters that are part of a list element
 * value from characters providing syntax that define the structure of the
 * list. This means that our code that generates lists must at a minimum be
 * able to produce escape sequences for the 10 characters identified above
 * that have significance to a list parser.
 *
 *	*	*	CANONICAL LISTS	*	*	*	*	*
 *
 * In addition to the basic rules for parsing strings into Tcl lists, there
 * are additional properties to be met by the set of list values that are
 * generated by Tcl.  Such list values are often said to be in "canonical
 * form":
 *
 * * When any canonical list is evaluated as a Tcl script, it is a script of
 *   either zero commands (an empty list) or exactly one command. The command
 *   word is exactly the first element of the list, and each argument word is
 *   exactly one of the following elements of the list. This means that any
 *   characters that have special meaning during script evaluation need
 *   special treatment when canonical lists are produced:
 *
 *	* Whitespace between elements may not include NEWLINE.
 *	* The command terminating character,
 *		\u003b	;	SEMICOLON
 *	  must be BRACEd, QUOTEd, or escaped so that it does not terminate the
 * 	  command prematurely.
 *	* Any of the characters that begin substitutions in scripts,
 *		\u0024	$	DOLLAR
 *		\u005b	[	OPEN BRACKET
 *		\u005c	\	BACKSLASH
 *	  need to be BRACEd or escaped.
 *	* In any list where the first character of the first element is
 *		\u0023	#	HASH
 *	  that HASH character must be BRACEd, QUOTEd, or escaped so that it
 *	  does not convert the command into a comment.
 *	* Any list element that contains the character sequence BACKSLASH
 *	  NEWLINE cannot be formatted with BRACEs. The BACKSLASH character
 *	  must be represented by an escape sequence, and unless QUOTEs are
 *	  used, the NEWLINE must be as well.
 *
 * * It is also guaranteed that one can use a canonical list as a building
 *   block of a larger script within command substitution, as in this example:
 *	set script "puts \[[list $cmd $arg]]"; eval $script
 *   To support this usage, any appearance of the character
 *		\u005d	]	CLOSE BRACKET
 *   in a list element must be BRACEd, QUOTEd, or escaped.
 *
 * * Finally it is guaranteed that enclosing a canonical list in braces
 *   produces a new value that is also a canonical list.  This new list has
 *   length 1, and its only element is the original canonical list.  This same
 *   guarantee also makes it possible to construct scripts where an argument
 *   word is given a list value by enclosing the canonical form of that list
 *   in braces:
 *	set script "puts {[list $one $two $three]}"; eval $script
 *   This sort of coding was once fairly common, though it's become more
 *   idiomatic to see the following instead:
 *	set script [list puts [list $one $two $three]]; eval $script
 *   In order to support this guarantee, every canonical list must have
 *   balance when counting those braces that are not in escape sequences.
 *
 * Within these constraints, the canonical list generation routines
 * TclScanElement() and TclConvertElement() attempt to generate the string for
 * any list that is easiest to read. When an element value is itself
 * acceptable as the formatted substring, it is usually used (CONVERT_NONE).
 * When some quoting or escaping is required, use of BRACEs (CONVERT_BRACE) is
 * usually preferred over the use of escape sequences (CONVERT_ESCAPE). There
 * are some exceptions to both of these preferences for reasons of code
 * simplicity, efficiency, and continuation of historical habits. Canonical
 * lists never use the QUOTE formatting to delimit their elements because that
 * form of quoting does not nest, which makes construction of nested lists far
 * too much trouble.  Canonical lists always use only a single SPACE character
 * for element-separating whitespace.
 *
 *	*	*	FUTURE CONSIDERATIONS	*	*	*
 *
 * When a list element requires quoting or escaping due to a CLOSE BRACKET
 * character or an internal QUOTE character, a strange formatting mode is
 * recommended. For example, if the value "a{b]c}d" is converted by the usual
 * modes:
 *
 *	CONVERT_BRACE:	a{b]c}d		=> {a{b]c}d}
 *	CONVERT_ESCAPE:	a{b]c}d		=> a\{b\]c\}d
 *
 * we get perfectly usable formatted list elements. However, this is not what
 * Tcl releases have been producing. Instead, we have:
 *
 *	CONVERT_MASK:	a{b]c}d		=> a{b\]c}d
 *
 * where the CLOSE BRACKET is escaped, but the BRACEs are not. The same effect
 * can be seen replacing ] with " in this example. There does not appear to be
 * any functional or aesthetic purpose for this strange additional mode. The
 * sole purpose I can see for preserving it is to keep generating the same
 * formatted lists programmers have become accustomed to, and perhaps written
 * tests to expect. That is, compatibility only. The additional code
 * complexity required to support this mode is significant. The lines of code
 * supporting it are delimited in the routines below with #if COMPAT
 * directives. This makes it easy to experiment with eliminating this
 * formatting mode simply with "#define COMPAT 0" above. I believe this is
 * worth considering.
 *
 * Another consideration is the treatment of QUOTE characters in list
 * elements. TclConvertElement() must have the ability to produce the escape
 * sequence \" so that when a list element begins with a QUOTE we do not
 * confuse that first character with a QUOTE used as list syntax to define
 * list structure. However, that is the only place where QUOTE characters need
 * quoting. In this way, handling QUOTE could really be much more like the way
 * we handle HASH which also needs quoting and escaping only in particular
 * situations. Following up this could increase the set of list elements that
 * can use the CONVERT_NONE formatting mode.
 *
 * More speculative is that the demands of canonical list form require brace
 * balance for the list as a whole, while the current implementation achieves
 * this by establishing brace balance for every element.
 *
 * Finally, a reminder that the rules for parsing and formatting lists are
 * closely tied together with the rules for parsing and evaluating scripts,
 * and will need to evolve in sync.
 */

/*
 *----------------------------------------------------------------------
 *
 * TclMaxListLength --
 *
 *	Given 'bytes' pointing to 'numBytes' bytes, scan through them and
 *	count the number of whitespace runs that could be list element
 *	separators. If 'numBytes' is TCL_INDEX_NONE, scan to the terminating
 *	'\0'. Not a full list parser. Typically used to get a quick and dirty
 *	overestimate of length size in order to allocate space for an actual
 *	list parser to operate with.
 *
 * Results:
 *	Returns the largest number of list elements that could possibly be in
 *	this string, interpreted as a Tcl list. If 'endPtr' is not NULL,
 *	writes a pointer to the end of the string scanned there.
 *
 * Side effects:
 *	None.
 *
 *----------------------------------------------------------------------
 */

Tcl_Size
TclMaxListLength(
    const char *bytes,
    Tcl_Size numBytes,
    const char **endPtr)
{
    Tcl_Size count = 0;

    if ((numBytes == 0) || ((numBytes == TCL_INDEX_NONE) && (*bytes == '\0'))) {
	/* Empty string case - quick exit */
	goto done;
    }

    /*
     * No list element before leading white space.
     */

    count += 1 - TclIsSpaceProcM(*bytes);

    /*
     * Count white space runs as potential element separators.
     */

    while (numBytes) {
	if ((numBytes == TCL_INDEX_NONE) && (*bytes == '\0')) {
	    break;
	}
	if (TclIsSpaceProcM(*bytes)) {
	    /*
	     * Space run started; bump count.
	     */

	    count++;
	    do {
		bytes++;
		numBytes -= (numBytes != TCL_INDEX_NONE);
	    } while (numBytes && TclIsSpaceProcM(*bytes));
	    if ((numBytes == 0) || ((numBytes == TCL_INDEX_NONE) && (*bytes == '\0'))) {
		break;
	    }

	    /*
	     * (*bytes) is non-space; return to counting state.
	     */
	}
	bytes++;
	numBytes -= (numBytes != TCL_INDEX_NONE);
    }

    /*
     * No list element following trailing white space.
     */

    count -= TclIsSpaceProcM(bytes[-1]);

  done:
    if (endPtr) {
	*endPtr = bytes;
    }
    return count;
}

/*
 *----------------------------------------------------------------------
 *
 * TclFindElement --
 *
 *	Given a pointer into a Tcl list, locate the first (or next) element in
 *	the list.
 *
 * Results:
 *	The return value is normally TCL_OK, which means that the element was
 *	successfully located. If TCL_ERROR is returned it means that list
 *	didn't have proper list structure; the interp's result contains a more
 *	detailed error message.
 *
 *	If TCL_OK is returned, then *elementPtr will be set to point to the
 *	first element of list, and *nextPtr will be set to point to the
 *	character just after any white space following the last character
 *	that's part of the element. If this is the last argument in the list,
 *	then *nextPtr will point just after the last character in the list
 *	(i.e., at the character at list+listLength). If sizePtr is non-NULL,
 *	*sizePtr is filled in with the number of bytes in the element. If the
 *	element is in braces, then *elementPtr will point to the character
 *	after the opening brace and *sizePtr will not include either of the
 *	braces. If there isn't an element in the list, *sizePtr will be zero,
 *	and both *elementPtr and *nextPtr will point just after the last
 *	character in the list. If literalPtr is non-NULL, *literalPtr is set
 *	to a boolean value indicating whether the substring returned as the
 *	values of **elementPtr and *sizePtr is the literal value of a list
 *	element. If not, a call to TclCopyAndCollapse() is needed to produce
 *	the actual value of the list element. Note: this function does NOT
 *	collapse backslash sequences, but uses *literalPtr to tell callers
 *	when it is required for them to do so.
 *
 * Side effects:
 *	None.
 *
 *----------------------------------------------------------------------
 */

int
TclFindElement(
    Tcl_Interp *interp,		/* Interpreter to use for error reporting. If
				 * NULL, then no error message is left after
				 * errors. */
    const char *list,		/* Points to the first byte of a string
				 * containing a Tcl list with zero or more
				 * elements (possibly in braces). */
    Tcl_Size listLength,	/* Number of bytes in the list's string. */
    const char **elementPtr,	/* Where to put address of first significant
				 * character in first element of list. */
    const char **nextPtr,	/* Fill in with location of character just
				 * after all white space following end of
				 * argument (next arg or end of list). */
    Tcl_Size *sizePtr,		/* If non-zero, fill in with size of
				 * element. */
    int *literalPtr)		/* If non-zero, fill in with non-zero/zero to
				 * indicate that the substring of *sizePtr
				 * bytes starting at **elementPtr is/is not
				 * the literal list element and therefore
				 * does not/does require a call to
				 * TclCopyAndCollapse() by the caller. */
{
    return FindElement(interp, list, listLength, "list", "LIST", elementPtr,
	    nextPtr, sizePtr, literalPtr);
}

int
TclFindDictElement(
    Tcl_Interp *interp,		/* Interpreter to use for error reporting. If
				 * NULL, then no error message is left after
				 * errors. */
    const char *dict,		/* Points to the first byte of a string
				 * containing a Tcl dictionary with zero or
				 * more keys and values (possibly in
				 * braces). */
    Tcl_Size dictLength,	/* Number of bytes in the dict's string. */
    const char **elementPtr,	/* Where to put address of first significant
				 * character in the first element (i.e., key
				 * or value) of dict. */
    const char **nextPtr,	/* Fill in with location of character just
				 * after all white space following end of
				 * element (next arg or end of list). */
    Tcl_Size *sizePtr,		/* If non-zero, fill in with size of
				 * element. */
    int *literalPtr)		/* If non-zero, fill in with non-zero/zero to
				 * indicate that the substring of *sizePtr
				 * bytes starting at **elementPtr is/is not
				 * the literal key or value and therefore
				 * does not/does require a call to
				 * TclCopyAndCollapse() by the caller. */
{
    return FindElement(interp, dict, dictLength, "dict", "DICTIONARY",
	    elementPtr, nextPtr, sizePtr, literalPtr);
}

static int
FindElement(
    Tcl_Interp *interp,		/* Interpreter to use for error reporting. If
				 * NULL, then no error message is left after
				 * errors. */
    const char *string,		/* Points to the first byte of a string
				 * containing a Tcl list or dictionary with
				 * zero or more elements (possibly in
				 * braces). */
    Tcl_Size stringLength,	/* Number of bytes in the string. */
    const char *typeStr,	/* The name of the type of thing we are
				 * parsing, for error messages. */
    const char *typeCode,	/* The type code for thing we are parsing, for
				 * error messages. */
    const char **elementPtr,	/* Where to put address of first significant
				 * character in first element. */
    const char **nextPtr,	/* Fill in with location of character just
				 * after all white space following end of
				 * argument (next arg or end of list/dict). */
    Tcl_Size *sizePtr,		/* If non-zero, fill in with size of
				 * element. */
    int *literalPtr)		/* If non-zero, fill in with non-zero/zero to
				 * indicate that the substring of *sizePtr
				 * bytes starting at **elementPtr is/is not
				 * the literal list/dict element and therefore
				 * does not/does require a call to
				 * TclCopyAndCollapse() by the caller. */
{
    const char *p = string;
    const char *elemStart;	/* Points to first byte of first element. */
    const char *limit;		/* Points just after list/dict's last byte. */
    Tcl_Size openBraces = 0;	/* Brace nesting level during parse. */
    int inQuotes = 0;
    Tcl_Size size = 0;
    Tcl_Size numChars;
    int literal = 1;
    const char *p2;

    /*
     * Skim off leading white space and check for an opening brace or quote.
     * We treat embedded NULLs in the list/dict as bytes belonging to a list
     * element (or dictionary key or value).
     */

    limit = (string + stringLength);
    while ((p < limit) && (TclIsSpaceProcM(*p))) {
	p++;
    }
    if (p == limit) {		/* no element found */
	elemStart = limit;
	goto done;
    }

    if (*p == '{') {
	openBraces = 1;
	p++;
    } else if (*p == '"') {
	inQuotes = 1;
	p++;
    }
    elemStart = p;

    /*
     * Find element's end (a space, close brace, or the end of the string).
     */

    while (p < limit) {
	switch (*p) {
	    /*
	     * Open brace: don't treat specially unless the element is in
	     * braces. In this case, keep a nesting count.
	     */

	case '{':
	    if (openBraces != 0) {
		openBraces++;
	    }
	    break;

	    /*
	     * Close brace: if element is in braces, keep nesting count and
	     * quit when the last close brace is seen.
	     */

	case '}':
	    if (openBraces > 1) {
		openBraces--;
	    } else if (openBraces == 1) {
		size = (p - elemStart);
		p++;
		if ((p >= limit) || TclIsSpaceProcM(*p)) {
		    goto done;
		}

		/*
		 * Garbage after the closing brace; return an error.
		 */

		if (interp != NULL) {
		    p2 = p;
		    while ((p2 < limit) && (!TclIsSpaceProcM(*p2))
			    && (p2 < p+20)) {
			p2++;
		    }
		    Tcl_SetObjResult(interp, Tcl_ObjPrintf(
			    "%s element in braces followed by \"%.*s\" "
			    "instead of space", typeStr, (int) (p2-p), p));
		    Tcl_SetErrorCode(interp, "TCL", "VALUE", typeCode, "JUNK",
			    NULL);
		}
		return TCL_ERROR;
	    }
	    break;

	    /*
	     * Backslash: skip over everything up to the end of the backslash
	     * sequence.
	     */

	case '\\':
	    if (openBraces == 0) {
		/*
		 * A backslash sequence not within a brace quoted element
		 * means the value of the element is different from the
		 * substring we are parsing. A call to TclCopyAndCollapse() is
		 * needed to produce the element value. Inform the caller.
		 */

		literal = 0;
	    }
	    TclParseBackslash(p, limit - p, &numChars, NULL);
	    p += (numChars - 1);
	    break;

	    /*
	     * Double-quote: if element is in quotes then terminate it.
	     */

	case '"':
	    if (inQuotes) {
		size = (p - elemStart);
		p++;
		if ((p >= limit) || TclIsSpaceProcM(*p)) {
		    goto done;
		}

		/*
		 * Garbage after the closing quote; return an error.
		 */

		if (interp != NULL) {
		    p2 = p;
		    while ((p2 < limit) && (!TclIsSpaceProcM(*p2))
			    && (p2 < p+20)) {
			p2++;
		    }
		    Tcl_SetObjResult(interp, Tcl_ObjPrintf(
			    "%s element in quotes followed by \"%.*s\" "
			    "instead of space", typeStr, (int) (p2-p), p));
		    Tcl_SetErrorCode(interp, "TCL", "VALUE", typeCode, "JUNK",
			    NULL);
		}
		return TCL_ERROR;
	    }
	    break;

	default:
	    if (TclIsSpaceProcM(*p)) {
		/*
		 * Space: ignore if element is in braces or quotes;
		 * otherwise terminate element.
		 */
		if ((openBraces == 0) && !inQuotes) {
		    size = (p - elemStart);
		    goto done;
		}
	    }
	    break;

	}
	p++;
    }

    /*
     * End of list/dict: terminate element.
     */

    if (p == limit) {
	if (openBraces != 0) {
	    if (interp != NULL) {
		Tcl_SetObjResult(interp, Tcl_ObjPrintf(
			"unmatched open brace in %s", typeStr));
		Tcl_SetErrorCode(interp, "TCL", "VALUE", typeCode, "BRACE",
			NULL);
	    }
	    return TCL_ERROR;
	} else if (inQuotes) {
	    if (interp != NULL) {
		Tcl_SetObjResult(interp, Tcl_ObjPrintf(
			"unmatched open quote in %s", typeStr));
		Tcl_SetErrorCode(interp, "TCL", "VALUE", typeCode, "QUOTE",
			NULL);
	    }
	    return TCL_ERROR;
	}
	size = (p - elemStart);
    }

  done:
    while ((p < limit) && (TclIsSpaceProcM(*p))) {
	p++;
    }
    *elementPtr = elemStart;
    *nextPtr = p;
    if (sizePtr != 0) {
	*sizePtr = size;
    }
    if (literalPtr != 0) {
	*literalPtr = literal;
    }
    return TCL_OK;
}

/*
 *----------------------------------------------------------------------
 *
 * TclCopyAndCollapse --
 *
 *	Copy a string and substitute all backslash escape sequences
 *
 * Results:
 *	Count bytes get copied from src to dst. Along the way, backslash
 *	sequences are substituted in the copy. After scanning count bytes from
 *	src, a null character is placed at the end of dst. Returns the number
 *	of bytes that got written to dst.
 *
 * Side effects:
 *	None.
 *
 *----------------------------------------------------------------------
 */

Tcl_Size
TclCopyAndCollapse(
    Tcl_Size count,		/* Number of byte to copy from src. */
    const char *src,		/* Copy from here... */
    char *dst)			/* ... to here. */
{
    Tcl_Size newCount = 0;

    while (count > 0) {
	char c = *src;

	if (c == '\\') {
	    char buf[4] = "";
	    Tcl_Size numRead;
	    Tcl_Size backslashCount = TclParseBackslash(src, count, &numRead, buf);

	    memcpy(dst, buf, backslashCount);
	    dst += backslashCount;
	    newCount += backslashCount;
	    src += numRead;
	    count -= numRead;
	} else {
	    *dst = c;
	    dst++;
	    newCount++;
	    src++;
	    count--;
	}
    }
    *dst = 0;
    return newCount;
}

/*
 *----------------------------------------------------------------------
 *
 * Tcl_SplitList --
 *
 *	Splits a list up into its constituent fields.
 *
 * Results
 *	The return value is normally TCL_OK, which means that the list was
 *	successfully split up. If TCL_ERROR is returned, it means that "list"
 *	didn't have proper list structure; the interp's result will contain a
 *	more detailed error message.
 *
 *	*argvPtr will be filled in with the address of an array whose elements
 *	point to the elements of list, in order. *argcPtr will get filled in
 *	with the number of valid elements in the array. A single block of
 *	memory is dynamically allocated to hold both the argv array and a copy
 *	of the list (with backslashes and braces removed in the standard way).
 *	The caller must eventually free this memory by calling free() on
 *	*argvPtr. Note: *argvPtr and *argcPtr are only modified if the
 *	function returns normally.
 *
 * Side effects:
 *	Memory is allocated.
 *
 *----------------------------------------------------------------------
 */

#undef Tcl_SplitList
int
Tcl_SplitList(
    Tcl_Interp *interp,		/* Interpreter to use for error reporting. If
				 * NULL, no error message is left. */
    const char *list,		/* Pointer to string with list structure. */
    Tcl_Size *argcPtr,		/* Pointer to location to fill in with the
				 * number of elements in the list. */
    const char ***argvPtr)	/* Pointer to place to store pointer to array
				 * of pointers to list elements. */
{
    const char **argv, *end, *element;
    char *p;
    int result;
    Tcl_Size length, size, i, elSize;

    /*
     * Allocate enough space to work in. A (const char *) for each (possible)
     * list element plus one more for terminating NULL, plus as many bytes as
     * in the original string value, plus one more for a terminating '\0'.
     * Space used to hold element separating white space in the original
     * string gets re-purposed to hold '\0' characters in the argv array.
     */

    size = TclMaxListLength(list, TCL_INDEX_NONE, &end) + 1;
    length = end - list;
    argv = (const char **)Tcl_Alloc((size * sizeof(char *)) + length + 1);

    for (i = 0, p = ((char *) argv) + size*sizeof(char *);
	    *list != 0;  i++) {
	const char *prevList = list;
	int literal;

	result = TclFindElement(interp, list, length, &element, &list,
		&elSize, &literal);
	length -= (list - prevList);
	if (result != TCL_OK) {
	    Tcl_Free((void *)argv);
	    return result;
	}
	if (*element == 0) {
	    break;
	}
	if (i >= size) {
	    Tcl_Free((void *)argv);
	    if (interp != NULL) {
		Tcl_SetObjResult(interp, Tcl_NewStringObj(
			"internal error in Tcl_SplitList", -1));
		Tcl_SetErrorCode(interp, "TCL", "INTERNAL", "Tcl_SplitList",
			NULL);
	    }
	    return TCL_ERROR;
	}
	argv[i] = p;
	if (literal) {
	    memcpy(p, element, elSize);
	    p += elSize;
	    *p = 0;
	    p++;
	} else {
	    p += 1 + TclCopyAndCollapse(elSize, element, p);
	}
    }

    argv[i] = NULL;
    *argvPtr = argv;
    *argcPtr = i;
    return TCL_OK;
}

/*
 *----------------------------------------------------------------------
 *
 * Tcl_ScanElement --
 *
 *	This function is a companion function to Tcl_ConvertElement. It scans
 *	a string to see what needs to be done to it (e.g. add backslashes or
 *	enclosing braces) to make the string into a valid Tcl list element.
 *
 * Results:
 *	The return value is an overestimate of the number of bytes that will
 *	be needed by Tcl_ConvertElement to produce a valid list element from
 *	src. The word at *flagPtr is filled in with a value needed by
 *	Tcl_ConvertElement when doing the actual conversion.
 *
 * Side effects:
 *	None.
 *
 *----------------------------------------------------------------------
 */

Tcl_Size
Tcl_ScanElement(
    const char *src,	/* String to convert to list element. */
    int *flagPtr)	/* Where to store information to guide
			 * Tcl_ConvertCountedElement. */
{
    return Tcl_ScanCountedElement(src, TCL_INDEX_NONE, flagPtr);
}

/*
 *----------------------------------------------------------------------
 *
 * Tcl_ScanCountedElement --
 *
 *	This function is a companion function to Tcl_ConvertCountedElement. It
 *	scans a string to see what needs to be done to it (e.g. add
 *	backslashes or enclosing braces) to make the string into a valid Tcl
 *	list element. If length is TCL_INDEX_NONE, then the string is scanned
 *	from src up to the first null byte.
 *
 * Results:
 *	The return value is an overestimate of the number of bytes that will
 *	be needed by Tcl_ConvertCountedElement to produce a valid list element
 *	from src. The word at *flagPtr is filled in with a value needed by
 *	Tcl_ConvertCountedElement when doing the actual conversion.
 *
 * Side effects:
 *	None.
 *
 *----------------------------------------------------------------------
 */

Tcl_Size
Tcl_ScanCountedElement(
    const char *src,		/* String to convert to Tcl list element. */
    Tcl_Size length,		/* Number of bytes in src, or TCL_INDEX_NONE. */
    int *flagPtr)		/* Where to store information to guide
				 * Tcl_ConvertElement. */
{
    char flags = CONVERT_ANY;
    Tcl_Size numBytes = TclScanElement(src, length, &flags);

    *flagPtr = flags;
    return numBytes;
}

/*
 *----------------------------------------------------------------------
 *
 * TclScanElement --
 *
 *	This function is a companion function to TclConvertElement. It scans a
 *	string to see what needs to be done to it (e.g. add backslashes or
 *	enclosing braces) to make the string into a valid Tcl list element. If
 *	length is TCL_INDEX_NONE, then the string is scanned from src up to the first null
 *	byte. A NULL value for src is treated as an empty string. The incoming
 *	value of *flagPtr is a report from the caller what additional flags it
 *	will pass to TclConvertElement().
 *
 * Results:
 *	The recommended formatting mode for the element is determined and a
 *	value is written to *flagPtr indicating that recommendation. This
 *	recommendation is combined with the incoming flag values in *flagPtr
 *	set by the caller to determine how many bytes will be needed by
 *	TclConvertElement() in which to write the formatted element following
 *	the recommendation modified by the flag values. This number of bytes
 *	is the return value of the routine.  In some situations it may be an
 *	overestimate, but so long as the caller passes the same flags to
 *	TclConvertElement(), it will be large enough.
 *
 * Side effects:
 *	None.
 *
 *----------------------------------------------------------------------
 */

Tcl_Size
TclScanElement(
    const char *src,		/* String to convert to Tcl list element. */
    Tcl_Size length,		/* Number of bytes in src, or TCL_INDEX_NONE. */
    char *flagPtr)		/* Where to store information to guide
				 * Tcl_ConvertElement. */
{
    const char *p = src;
    Tcl_Size nestingLevel = 0;	/* Brace nesting count */
    int forbidNone = 0;		/* Do not permit CONVERT_NONE mode. Something
				 * needs protection or escape. */
    int requireEscape = 0;	/* Force use of CONVERT_ESCAPE mode.  For some
				 * reason bare or brace-quoted form fails. */
    Tcl_Size extra = 0;		/* Count of number of extra bytes needed for
				 * formatted element, assuming we use escape
				 * sequences in formatting. */
    Tcl_Size bytesNeeded;		/* Buffer length computed to complete the
				 * element formatting in the selected mode. */
#if COMPAT
    int preferEscape = 0;	/* Use preferences to track whether to use */
    int preferBrace = 0;	/* CONVERT_MASK mode. */
    int braceCount = 0;		/* Count of all braces '{' '}' seen. */
#endif /* COMPAT */

    if ((p == NULL) || (length == 0) || ((*p == '\0') && (length == TCL_INDEX_NONE))) {
	/*
	 * Empty string element must be brace quoted.
	 */

	*flagPtr = CONVERT_BRACE;
	return 2;
    }

#if COMPAT
    /*
     * We have an established history in TclConvertElement() when quoting
     * because of a leading hash character to force what would be the
     * CONVERT_MASK mode into the CONVERT_BRACE mode. That is, we format
     * the element #{a"b} like this:
     *			{#{a"b}}
     * and not like this:
     *			\#{a\"b}
     * This is inconsistent with [list x{a"b}], but we will not change that now.
     * Set that preference here so that we compute a tight size requirement.
     */
    if ((*src == '#') && !(*flagPtr & TCL_DONT_QUOTE_HASH)) {
	preferBrace = 1;
    }
#endif

    if ((*p == '{') || (*p == '"')) {
	/*
	 * Must escape or protect so leading character of value is not
	 * misinterpreted as list element delimiting syntax.
	 */

	forbidNone = 1;
#if COMPAT
	preferBrace = 1;
#endif /* COMPAT */
    }

    while (length) {
      if (CHAR_TYPE(*p) != TYPE_NORMAL) {
	switch (*p) {
	case '{':	/* TYPE_BRACE */
#if COMPAT
	    braceCount++;
#endif /* COMPAT */
	    extra++;				/* Escape '{' => '\{' */
	    nestingLevel++;
	    break;
	case '}':	/* TYPE_BRACE */
#if COMPAT
	    braceCount++;
#endif /* COMPAT */
	    extra++;				/* Escape '}' => '\}' */
	    if (nestingLevel-- < 1) {
		/*
		 * Unbalanced braces!  Cannot format with brace quoting.
		 */

		requireEscape = 1;
	    }
	    break;
	case ']':	/* TYPE_CLOSE_BRACK */
	case '"':	/* TYPE_SPACE */
#if COMPAT
	    forbidNone = 1;
	    extra++;		/* Escapes all just prepend a backslash */
	    preferEscape = 1;
	    break;
#else
	    /* FLOW THROUGH */
#endif /* COMPAT */
	case '[':	/* TYPE_SUBS */
	case '$':	/* TYPE_SUBS */
	case ';':	/* TYPE_COMMAND_END */
	    forbidNone = 1;
	    extra++;		/* Escape sequences all one byte longer. */
#if COMPAT
	    preferBrace = 1;
#endif /* COMPAT */
	    break;
	case '\\':	/* TYPE_SUBS */
	    extra++;				/* Escape '\' => '\\' */
	    if ((length == 1) || ((length == TCL_INDEX_NONE) && (p[1] == '\0'))) {
		/*
		 * Final backslash. Cannot format with brace quoting.
		 */

		requireEscape = 1;
		break;
	    }
	    if (p[1] == '\n') {
		extra++;	/* Escape newline => '\n', one byte longer */

		/*
		 * Backslash newline sequence.  Brace quoting not permitted.
		 */

		requireEscape = 1;
		length -= (length > 0);
		p++;
		break;
	    }
	    if ((p[1] == '{') || (p[1] == '}') || (p[1] == '\\')) {
		extra++;	/* Escape sequences all one byte longer. */
		length -= (length > 0);
		p++;
	    }
	    forbidNone = 1;
#if COMPAT
	    preferBrace = 1;
#endif /* COMPAT */
	    break;
	case '\0':	/* TYPE_SUBS */
	    if (length == TCL_INDEX_NONE) {
		goto endOfString;
	    }
	    /* TODO: Panic on improper encoding? */
	    break;
	default:
	    if (TclIsSpaceProcM(*p)) {
		forbidNone = 1;
		extra++;	/* Escape sequences all one byte longer. */
#if COMPAT
		preferBrace = 1;
#endif
	    }
	    break;
	}
      }
	length -= (length > 0);
	p++;
    }

  endOfString:
    if (nestingLevel > 0) {
	/*
	 * Unbalanced braces!  Cannot format with brace quoting.
	 */

	requireEscape = 1;
    }

    /*
     * We need at least as many bytes as are in the element value...
     */

    bytesNeeded = p - src;

    if (requireEscape) {
	/*
	 * We must use escape sequences.  Add all the extra bytes needed to
	 * have room to create them.
	 */

	bytesNeeded += extra;

	/*
	 * Make room to escape leading #, if needed.
	 */

	if ((*src == '#') && !(*flagPtr & TCL_DONT_QUOTE_HASH)) {
	    bytesNeeded++;
	}
	*flagPtr = CONVERT_ESCAPE;
	return bytesNeeded;
    }
    if (*flagPtr & CONVERT_ANY) {
	/*
	 * The caller has not let us know what flags it will pass to
	 * TclConvertElement() so compute the max size we might need for any
	 * possible choice.  Normally the formatting using escape sequences is
	 * the longer one, and a minimum "extra" value of 2 makes sure we
	 * don't request too small a buffer in those edge cases where that's
	 * not true.
	 */

	if (extra < 2) {
	    extra = 2;
	}
	*flagPtr &= ~CONVERT_ANY;
	*flagPtr |= TCL_DONT_USE_BRACES;
    }
    if (forbidNone) {
	/*
	 * We must request some form of quoting of escaping...
	 */

#if COMPAT
	if (preferEscape && !preferBrace) {
	    /*
	     * If we are quoting solely due to ] or internal " characters use
	     * the CONVERT_MASK mode where we escape all special characters
	     * except for braces. "extra" counted space needed to escape
	     * braces too, so subtract "braceCount" to get our actual needs.
	     */

	    bytesNeeded += (extra - braceCount);
	    /* Make room to escape leading #, if needed. */
	    if ((*src == '#') && !(*flagPtr & TCL_DONT_QUOTE_HASH)) {
		bytesNeeded++;
	    }

	    /*
	     * If the caller reports it will direct TclConvertElement() to
	     * use full escapes on the element, add back the bytes needed to
	     * escape the braces.
	     */

	    if (*flagPtr & TCL_DONT_USE_BRACES) {
		bytesNeeded += braceCount;
	    }
	    *flagPtr = CONVERT_MASK;
	    return bytesNeeded;
	}
#endif /* COMPAT */
	if (*flagPtr & TCL_DONT_USE_BRACES) {
	    /*
	     * If the caller reports it will direct TclConvertElement() to
	     * use escapes, add the extra bytes needed to have room for them.
	     */

	    bytesNeeded += extra;

	    /*
	     * Make room to escape leading #, if needed.
	     */

	    if ((*src == '#') && !(*flagPtr & TCL_DONT_QUOTE_HASH)) {
		bytesNeeded++;
	    }
	} else {
	    /*
	     * Add 2 bytes for room for the enclosing braces.
	     */

	    bytesNeeded += 2;
	}
	*flagPtr = CONVERT_BRACE;
	return bytesNeeded;
    }

    /*
     * So far, no need to quote or escape anything.
     */

    if ((*src == '#') && !(*flagPtr & TCL_DONT_QUOTE_HASH)) {
	/*
	 * If we need to quote a leading #, make room to enclose in braces.
	 */

	bytesNeeded += 2;
    }
    *flagPtr = CONVERT_NONE;
    return bytesNeeded;
}

/*
 *----------------------------------------------------------------------
 *
 * Tcl_ConvertElement --
 *
 *	This is a companion function to Tcl_ScanElement. Given the information
 *	produced by Tcl_ScanElement, this function converts a string to a list
 *	element equal to that string.
 *
 * Results:
 *	Information is copied to *dst in the form of a list element identical
 *	to src (i.e. if Tcl_SplitList is applied to dst it will produce a
 *	string identical to src). The return value is a count of the number of
 *	characters copied (not including the terminating NULL character).
 *
 * Side effects:
 *	None.
 *
 *----------------------------------------------------------------------
 */

Tcl_Size
Tcl_ConvertElement(
    const char *src,	/* Source information for list element. */
    char *dst,		/* Place to put list-ified element. */
    int flags)		/* Flags produced by Tcl_ScanElement. */
{
    return Tcl_ConvertCountedElement(src, TCL_INDEX_NONE, dst, flags);
}

/*
 *----------------------------------------------------------------------
 *
 * Tcl_ConvertCountedElement --
 *
 *	This is a companion function to Tcl_ScanCountedElement. Given the
 *	information produced by Tcl_ScanCountedElement, this function converts
 *	a string to a list element equal to that string.
 *
 * Results:
 *	Information is copied to *dst in the form of a list element identical
 *	to src (i.e. if Tcl_SplitList is applied to dst it will produce a
 *	string identical to src). The return value is a count of the number of
 *	characters copied (not including the terminating NULL character).
 *
 * Side effects:
 *	None.
 *
 *----------------------------------------------------------------------
 */

Tcl_Size
Tcl_ConvertCountedElement(
    const char *src,	/* Source information for list element. */
    Tcl_Size length,		/* Number of bytes in src, or TCL_INDEX_NONE. */
    char *dst,			/* Place to put list-ified element. */
    int flags)			/* Flags produced by Tcl_ScanElement. */
{
    Tcl_Size numBytes = TclConvertElement(src, length, dst, flags);
    dst[numBytes] = '\0';
    return numBytes;
}

/*
 *----------------------------------------------------------------------
 *
 * TclConvertElement --
 *
 *	This is a companion function to TclScanElement. Given the information
 *	produced by TclScanElement, this function converts a string to a list
 *	element equal to that string.
 *
 * Results:
 *	Information is copied to *dst in the form of a list element identical
 *	to src (i.e. if Tcl_SplitList is applied to dst it will produce a
 *	string identical to src). The return value is a count of the number of
 *	characters copied (not including the terminating NULL character).
 *
 * Side effects:
 *	None.
 *
 *----------------------------------------------------------------------
 */

Tcl_Size
TclConvertElement(
    const char *src,	/* Source information for list element. */
    Tcl_Size length,		/* Number of bytes in src, or TCL_INDEX_NONE. */
    char *dst,			/* Place to put list-ified element. */
    int flags)			/* Flags produced by Tcl_ScanElement. */
{
    int conversion = flags & CONVERT_MASK;
    char *p = dst;

    /*
     * Let the caller demand we use escape sequences rather than braces.
     */

    if ((flags & TCL_DONT_USE_BRACES) && (conversion & CONVERT_BRACE)) {
	conversion = CONVERT_ESCAPE;
    }

    /*
     * No matter what the caller demands, empty string must be braced!
     */

    if ((src == NULL) || (length == 0) || (*src == '\0' && length == TCL_INDEX_NONE)) {
	p[0] = '{';
	p[1] = '}';
	return 2;
    }

    /*
     * Escape leading hash as needed and requested.
     */

    if ((*src == '#') && !(flags & TCL_DONT_QUOTE_HASH)) {
	if (conversion == CONVERT_ESCAPE) {
	    p[0] = '\\';
	    p[1] = '#';
	    p += 2;
	    src++;
	    length -= (length > 0);
	} else {
	    conversion = CONVERT_BRACE;
	}
    }

    /*
     * No escape or quoting needed.  Copy the literal string value.
     */

    if (conversion == CONVERT_NONE) {
	if (length == TCL_INDEX_NONE) {
	    /* TODO: INT_MAX overflow? */
	    while (*src) {
		*p++ = *src++;
	    }
	    return p - dst;
	} else {
	    memcpy(dst, src, length);
	    return length;
	}
    }

    /*
     * Formatted string is original string enclosed in braces.
     */

    if (conversion == CONVERT_BRACE) {
	*p = '{';
	p++;
	if (length == TCL_INDEX_NONE) {
	    /* TODO: INT_MAX overflow? */
	    while (*src) {
		*p++ = *src++;
	    }
	} else {
	    memcpy(p, src, length);
	    p += length;
	}
	*p = '}';
	p++;
	return (p - dst);
    }

    /* conversion == CONVERT_ESCAPE or CONVERT_MASK */

    /*
     * Formatted string is original string converted to escape sequences.
     */

    for ( ; length; src++, length -= (length > 0)) {
	switch (*src) {
	case ']':
	case '[':
	case '$':
	case ';':
	case ' ':
	case '\\':
	case '"':
	    *p = '\\';
	    p++;
	    break;
	case '{':
	case '}':
#if COMPAT
	    if (conversion == CONVERT_ESCAPE)
#endif /* COMPAT */
	    {
		*p = '\\';
		p++;
	    }
	    break;
	case '\f':
	    *p = '\\';
	    p++;
	    *p = 'f';
	    p++;
	    continue;
	case '\n':
	    *p = '\\';
	    p++;
	    *p = 'n';
	    p++;
	    continue;
	case '\r':
	    *p = '\\';
	    p++;
	    *p = 'r';
	    p++;
	    continue;
	case '\t':
	    *p = '\\';
	    p++;
	    *p = 't';
	    p++;
	    continue;
	case '\v':
	    *p = '\\';
	    p++;
	    *p = 'v';
	    p++;
	    continue;
	case '\0':
	    if (length == TCL_INDEX_NONE) {
		return (p - dst);
	    }

	    /*
	     * If we reach this point, there's an embedded NULL in the string
	     * range being processed, which should not happen when the
	     * encoding rules for Tcl strings are properly followed.  If the
	     * day ever comes when we stop tolerating such things, this is
	     * where to put the Tcl_Panic().
	     */

	    break;
	}
	*p = *src;
	p++;
    }
    return (p - dst);
}

/*
 *----------------------------------------------------------------------
 *
 * Tcl_Merge --
 *
 *	Given a collection of strings, merge them together into a single
 *	string that has proper Tcl list structured (i.e. Tcl_SplitList may be
 *	used to retrieve strings equal to the original elements, and Tcl_Eval
 *	will parse the string back into its original elements).
 *
 * Results:
 *	The return value is the address of a dynamically-allocated string
 *	containing the merged list.
 *
 * Side effects:
 *	None.
 *
 *----------------------------------------------------------------------
 */

char *
Tcl_Merge(
    Tcl_Size argc,			/* How many strings to merge. */
    const char *const *argv)	/* Array of string values. */
{
#define LOCAL_SIZE 64
    char localFlags[LOCAL_SIZE], *flagPtr = NULL;
    Tcl_Size i;
    size_t bytesNeeded = 0;
    char *result, *dst;

    /*
     * Handle empty list case first, so logic of the general case can be
     * simpler.
     */

    if (argc <= 0) {
	if (argc < 0) {
	    Tcl_Panic("Tcl_Merge called with negative argc (%" TCL_SIZE_MODIFIER "d)", argc);
	}
	result = (char *)Tcl_Alloc(1);
	result[0] = '\0';
	return result;
    }

    /*
     * Pass 1: estimate space, gather flags.
     */

    if (argc <= LOCAL_SIZE) {
	flagPtr = localFlags;
    } else {
	flagPtr = (char *)Tcl_Alloc(argc);
    }
    for (i = 0; i < argc; i++) {
	flagPtr[i] = ( i ? TCL_DONT_QUOTE_HASH : 0 );
	bytesNeeded += TclScanElement(argv[i], TCL_INDEX_NONE, &flagPtr[i]);
    }
    bytesNeeded += argc;

    /*
     * Pass two: copy into the result area.
     */

    result = (char *)Tcl_Alloc(bytesNeeded);
    dst = result;
    for (i = 0; i < argc; i++) {
	flagPtr[i] |= ( i ? TCL_DONT_QUOTE_HASH : 0 );
	dst += TclConvertElement(argv[i], TCL_INDEX_NONE, dst, flagPtr[i]);
	*dst = ' ';
	dst++;
    }
    dst[-1] = 0;

    if (flagPtr != localFlags) {
	Tcl_Free(flagPtr);
    }
    return result;
}

/*
 *----------------------------------------------------------------------
 *
 * TclTrimRight --
 *	Takes two counted strings in the Tcl encoding.  Conceptually
 *	finds the sub string (offset) to trim from the right side of the
 *	first string all characters found in the second string.
 *
 * Results:
 *	The number of bytes to be removed from the end of the string.
 *
 * Side effects:
 *	None.
 *
 *----------------------------------------------------------------------
 */

Tcl_Size
TclTrimRight(
    const char *bytes,	/* String to be trimmed... */
    Tcl_Size numBytes,	/* ...and its length in bytes */
			/* Calls to TclUtfToUniChar() in this routine
			 * rely on (bytes[numBytes] == '\0'). */
    const char *trim,	/* String of trim characters... */
    Tcl_Size numTrim)	/* ...and its length in bytes */
			/* Calls to TclUtfToUniChar() in this routine
			 * rely on (trim[numTrim] == '\0'). */
{
    const char *pp, *p = bytes + numBytes;
    int ch1, ch2;

    /* Empty strings -> nothing to do */
    if ((numBytes == 0) || (numTrim == 0)) {
	return 0;
    }

    /*
     * Outer loop: iterate over string to be trimmed.
     */

    do {
	const char *q = trim;
	Tcl_Size pInc = 0, bytesLeft = numTrim;

	pp = Tcl_UtfPrev(p, bytes);
	do {
	    pp += pInc;
 	    pInc = Tcl_UtfToUniChar(pp, &ch1);
	} while (pp + pInc < p);

	/*
	 * Inner loop: scan trim string for match to current character.
	 */

	do {
	    pInc = Tcl_UtfToUniChar(q, &ch2);

	    if (ch1 == ch2) {
		break;
	    }

	    q += pInc;
	    bytesLeft -= pInc;
	} while (bytesLeft);

	if (bytesLeft == 0) {
	    /*
	     * No match; trim task done; *p is last non-trimmed char.
	     */

	    break;
	}
	p = pp;
    } while (p > bytes);

    return numBytes - (p - bytes);
}

/*
 *----------------------------------------------------------------------
 *
 * TclTrimLeft --
 *
 *	Takes two counted strings in the Tcl encoding.  Conceptually
 *	finds the sub string (offset) to trim from the left side of the
 *	first string all characters found in the second string.
 *
 * Results:
 *	The number of bytes to be removed from the start of the string.
 *
 * Side effects:
 *	None.
 *
 *----------------------------------------------------------------------
 */

Tcl_Size
TclTrimLeft(
    const char *bytes,	/* String to be trimmed... */
    Tcl_Size numBytes,	/* ...and its length in bytes */
			/* Calls to TclUtfToUniChar() in this routine
			 * rely on (bytes[numBytes] == '\0'). */
    const char *trim,	/* String of trim characters... */
    Tcl_Size numTrim)	/* ...and its length in bytes */
			/* Calls to TclUtfToUniChar() in this routine
			 * rely on (trim[numTrim] == '\0'). */
{
    const char *p = bytes;
    int ch1, ch2;

    /* Empty strings -> nothing to do */
    if ((numBytes == 0) || (numTrim == 0)) {
	return 0;
    }

    /*
     * Outer loop: iterate over string to be trimmed.
     */

    do {
	Tcl_Size pInc = Tcl_UtfToUniChar(p, &ch1);
	const char *q = trim;
	Tcl_Size bytesLeft = numTrim;

	/*
	 * Inner loop: scan trim string for match to current character.
	 */

	do {
	    Tcl_Size qInc = Tcl_UtfToUniChar(q, &ch2);

	    if (ch1 == ch2) {
		break;
	    }

	    q += qInc;
	    bytesLeft -= qInc;
	} while (bytesLeft);

	if (bytesLeft == 0) {
	    /*
	     * No match; trim task done; *p is first non-trimmed char.
	     */

	    break;
	}

	p += pInc;
	numBytes -= pInc;
    } while (numBytes > 0);

    return p - bytes;
}

/*
 *----------------------------------------------------------------------
 *
 * TclTrim --
 *	Finds the sub string (offset) to trim from both sides of the
 *	first string all characters found in the second string.
 *
 * Results:
 *	The number of bytes to be removed from the start of the string
 *
 * Side effects:
 *	None.
 *
 *----------------------------------------------------------------------
 */

Tcl_Size
TclTrim(
    const char *bytes,	/* String to be trimmed... */
    Tcl_Size numBytes,	/* ...and its length in bytes */
			/* Calls in this routine
			 * rely on (bytes[numBytes] == '\0'). */
    const char *trim,	/* String of trim characters... */
    Tcl_Size numTrim,	/* ...and its length in bytes */
			/* Calls in this routine
			 * rely on (trim[numTrim] == '\0'). */
    Tcl_Size *trimRightPtr)	/* Offset from the end of the string. */
{
    Tcl_Size trimLeft = 0, trimRight = 0;

    /* Empty strings -> nothing to do */
    if ((numBytes > 0) && (numTrim > 0)) {

	/* When bytes is NUL-terminated, returns 0 <= trimLeft <= numBytes */
	trimLeft = TclTrimLeft(bytes, numBytes, trim, numTrim);
	numBytes -= trimLeft;

	/* If we did not trim the whole string, it starts with a character
	 * that we will not trim. Skip over it. */
	if (numBytes > 0) {
	    int ch;
	    const char *first = bytes + trimLeft;
	    bytes += Tcl_UtfToUniChar(first, &ch);
	    numBytes -= (bytes - first);

	    if (numBytes > 0) {
		/* When bytes is NUL-terminated, returns
		 * 0 <= trimRight <= numBytes */
		trimRight = TclTrimRight(bytes, numBytes, trim, numTrim);
	    }
	}
    }
    *trimRightPtr = trimRight;
    return trimLeft;
}

/*
 *----------------------------------------------------------------------
 *
 * Tcl_Concat --
 *
 *	Concatenate a set of strings into a single large string.
 *
 * Results:
 *	The return value is dynamically-allocated string containing a
 *	concatenation of all the strings in argv, with spaces between the
 *	original argv elements.
 *
 * Side effects:
 *	Memory is allocated for the result; the caller is responsible for
 *	freeing the memory.
 *
 *----------------------------------------------------------------------
 */

/* The whitespace characters trimmed during [concat] operations */
#define CONCAT_WS_SIZE (sizeof(CONCAT_TRIM_SET "") - 1)

char *
Tcl_Concat(
    Tcl_Size argc,			/* Number of strings to concatenate. */
    const char *const *argv)	/* Array of strings to concatenate. */
{
    Tcl_Size i, needSpace = 0, bytesNeeded = 0;
    char *result, *p;

    /*
     * Dispose of the empty result corner case first to simplify later code.
     */

    if (argc == 0) {
	result = (char *) Tcl_Alloc(1);
	result[0] = '\0';
	return result;
    }

    /*
     * First allocate the result buffer at the size required.
     */

    for (i = 0;  i < argc;  i++) {
	bytesNeeded += strlen(argv[i]);
    	if (bytesNeeded < 0) {
	    Tcl_Panic("Tcl_Concat: max size of Tcl value exceeded");
	}
    }

    /*
     * All element bytes + (argc - 1) spaces + 1 terminating NULL.
     */
    if (bytesNeeded + argc - 1 < 0) {
	/*
	 * Panic test could be tighter, but not going to bother for this
	 * legacy routine.
	 */

	Tcl_Panic("Tcl_Concat: max size of Tcl value exceeded");
    }

    result = (char *)Tcl_Alloc(bytesNeeded + argc);

    for (p = result, i = 0;  i < argc;  i++) {
	Tcl_Size triml, trimr, elemLength;
	const char *element;

	element = argv[i];
	elemLength = strlen(argv[i]);

	/* Trim away the leading/trailing whitespace. */
	triml = TclTrim(element, elemLength, CONCAT_TRIM_SET,
		CONCAT_WS_SIZE, &trimr);
	element += triml;
	elemLength -= triml + trimr;

	/* Do not permit trimming to expose a final backslash character. */
	elemLength += trimr && (element[elemLength - 1] == '\\');

	/*
	 * If we're left with empty element after trimming, do nothing.
	 */

	if (elemLength == 0) {
	    continue;
	}

	/*
	 * Append to the result with space if needed.
	 */

	if (needSpace) {
	    *p++ = ' ';
	}
	memcpy(p, element, elemLength);
	p += elemLength;
	needSpace = 1;
    }
    *p = '\0';
    return result;
}

/*
 *----------------------------------------------------------------------
 *
 * Tcl_ConcatObj --
 *
 *	Concatenate the strings from a set of objects into a single string
 *	object with spaces between the original strings.
 *
 * Results:
 *	The return value is a new string object containing a concatenation of
 *	the strings in objv. Its ref count is zero.
 *
 * Side effects:
 *	A new object is created.
 *
 *----------------------------------------------------------------------
 */

Tcl_Obj *
Tcl_ConcatObj(
    Tcl_Size objc,		/* Number of objects to concatenate. */
    Tcl_Obj *const objv[])	/* Array of objects to concatenate. */
{
    int needSpace = 0;
    Tcl_Size i, bytesNeeded = 0, elemLength;
    const char *element;
    Tcl_Obj *objPtr, *resPtr;

    /*
     * Check first to see if all the items are of list type or empty. If so,
     * we will concat them together as lists, and return a list object. This
     * is only valid when the lists are in canonical form.
     */

    for (i = 0;  i < objc;  i++) {
	Tcl_Size length;

	objPtr = objv[i];
	if (TclListObjIsCanonical(objPtr)) {
	    continue;
	}
	(void)Tcl_GetStringFromObj(objPtr, &length);
	if (length > 0) {
	    break;
	}
    }
    if (i == objc) {
	resPtr = NULL;
	for (i = 0;  i < objc;  i++) {
	    objPtr = objv[i];
	    if (!TclListObjIsCanonical(objPtr)) {
		continue;
	    }
	    if (resPtr) {
		Tcl_Obj *elemPtr = NULL;

		Tcl_ListObjIndex(NULL, objPtr, 0, &elemPtr);
		if (elemPtr == NULL) {
		    continue;
		}
		if (Tcl_GetString(elemPtr)[0] == '#' || TCL_OK
			!= Tcl_ListObjAppendList(NULL, resPtr, objPtr)) {
		    /* Abandon ship! */
		    Tcl_DecrRefCount(resPtr);
		    goto slow;
		}
	    } else {
		resPtr = TclDuplicatePureObj(
		    NULL, objPtr, tclListType);
		if (!resPtr) {
		    return NULL;
		}
	    }
	}
	if (!resPtr) {
	    TclNewObj(resPtr);
	}
	return resPtr;
    }

  slow:
    /*
     * Something cannot be determined to be safe, so build the concatenation
     * the slow way, using the string representations.
     *
     * First try to preallocate the size required.
     */

    for (i = 0;  i < objc;  i++) {
	element = Tcl_GetStringFromObj(objv[i], &elemLength);
	if (bytesNeeded > (TCL_SIZE_MAX - elemLength)) {
	    break; /* Overflow. Do not preallocate. See comment below. */
	}
	bytesNeeded += elemLength;
    }

    /*
     * Does not matter if this fails, will simply try later to build up the
     * string with each Append reallocating as needed with the usual string
     * append algorithm.  When that fails it will report the error.
     */

    TclNewObj(resPtr);
    (void) Tcl_AttemptSetObjLength(resPtr, bytesNeeded + objc - 1);
    Tcl_SetObjLength(resPtr, 0);

    for (i = 0;  i < objc;  i++) {
	Tcl_Size triml, trimr;

	element = Tcl_GetStringFromObj(objv[i], &elemLength);

	/* Trim away the leading/trailing whitespace. */
	triml = TclTrim(element, elemLength, CONCAT_TRIM_SET,
		CONCAT_WS_SIZE, &trimr);
	element += triml;
	elemLength -= triml + trimr;

	/* Do not permit trimming to expose a final backslash character. */
	elemLength += trimr && (element[elemLength - 1] == '\\');

	/*
	 * If we're left with empty element after trimming, do nothing.
	 */

	if (elemLength == 0) {
	    continue;
	}

	/*
	 * Append to the result with space if needed.
	 */

	if (needSpace) {
	    Tcl_AppendToObj(resPtr, " ", 1);
	}
	Tcl_AppendToObj(resPtr, element, elemLength);
	needSpace = 1;
    }
    return resPtr;
}

/*
 *----------------------------------------------------------------------
 *
 * Tcl_StringCaseMatch --
 *
 *	See if a particular string matches a particular pattern. Allows case
 *	insensitivity.
 *
 * Results:
 *	The return value is 1 if string matches pattern, and 0 otherwise. The
 *	matching operation permits the following special characters in the
 *	pattern: *?\[] (see the manual entry for details on what these mean).
 *
 * Side effects:
 *	None.
 *
 *----------------------------------------------------------------------
 */

int
Tcl_StringCaseMatch(
    const char *str,		/* String. */
    const char *pattern,	/* Pattern, which may contain special
				 * characters. */
    int nocase)			/* 0 for case sensitive, 1 for insensitive */
{
    int p, charLen;
    int ch1 = 0, ch2 = 0;

    while (1) {
	p = *pattern;

	/*
	 * See if we're at the end of both the pattern and the string. If so,
	 * we succeeded. If we're at the end of the pattern but not at the end
	 * of the string, we failed.
	 */

	if (p == '\0') {
	    return (*str == '\0');
	}
	if ((*str == '\0') && (p != '*')) {
	    return 0;
	}

	/*
	 * Check for a "*" as the next pattern character. It matches any
	 * substring. We handle this by calling ourselves recursively for each
	 * postfix of string, until either we match or we reach the end of the
	 * string.
	 */

	if (p == '*') {
	    /*
	     * Skip all successive *'s in the pattern
	     */

	    while (*(++pattern) == '*') {}
	    p = *pattern;
	    if (p == '\0') {
		return 1;
	    }

	    /*
	     * This is a special case optimization for single-byte utf.
	     */

	    if (UCHAR(*pattern) < 0x80) {
		ch2 = (int)
			(nocase ? tolower(UCHAR(*pattern)) : UCHAR(*pattern));
	    } else {
		Tcl_UtfToUniChar(pattern, &ch2);
		if (nocase) {
		    ch2 = Tcl_UniCharToLower(ch2);
		}
	    }

	    while (1) {
		/*
		 * Optimization for matching - cruise through the string
		 * quickly if the next char in the pattern isn't a special
		 * character
		 */

		if ((p != '[') && (p != '?') && (p != '\\')) {
		    if (nocase) {
			while (*str) {
			    charLen = Tcl_UtfToUniChar(str, &ch1);
			    if (ch2==ch1 || ch2==Tcl_UniCharToLower(ch1)) {
				break;
			    }
			    str += charLen;
			}
		    } else {
			/*
			 * There's no point in trying to make this code
			 * shorter, as the number of bytes you want to compare
			 * each time is non-constant.
			 */

			while (*str) {
			    charLen = Tcl_UtfToUniChar(str, &ch1);
			    if (ch2 == ch1) {
				break;
			    }
			    str += charLen;
			}
		    }
		}
		if (Tcl_StringCaseMatch(str, pattern, nocase)) {
		    return 1;
		}
		if (*str == '\0') {
		    return 0;
		}
		str += Tcl_UtfToUniChar(str, &ch1);
	    }
	}

	/*
	 * Check for a "?" as the next pattern character. It matches any
	 * single character.
	 */

	if (p == '?') {
	    pattern++;
	    str += Tcl_UtfToUniChar(str, &ch1);
	    continue;
	}

	/*
	 * Check for a "[" as the next pattern character. It is followed by a
	 * list of characters that are acceptable, or by a range (two
	 * characters separated by "-").
	 */

	if (p == '[') {
	    int startChar = 0, endChar = 0;

	    pattern++;
	    if (UCHAR(*str) < 0x80) {
		ch1 = (int)
			(nocase ? tolower(UCHAR(*str)) : UCHAR(*str));
		str++;
	    } else {
		str += Tcl_UtfToUniChar(str, &ch1);
		if (nocase) {
		    ch1 = Tcl_UniCharToLower(ch1);
		}
	    }
	    while (1) {
		if ((*pattern == ']') || (*pattern == '\0')) {
		    return 0;
		}
		if (UCHAR(*pattern) < 0x80) {
		    startChar = (int) (nocase
			    ? tolower(UCHAR(*pattern)) : UCHAR(*pattern));
		    pattern++;
		} else {
		    pattern += Tcl_UtfToUniChar(pattern, &startChar);
		    if (nocase) {
			startChar = Tcl_UniCharToLower(startChar);
		    }
		}
		if (*pattern == '-') {
		    pattern++;
		    if (*pattern == '\0') {
			return 0;
		    }
		    if (UCHAR(*pattern) < 0x80) {
			endChar = (int) (nocase
				? tolower(UCHAR(*pattern)) : UCHAR(*pattern));
			pattern++;
		    } else {
			pattern += Tcl_UtfToUniChar(pattern, &endChar);
			if (nocase) {
			    endChar = Tcl_UniCharToLower(endChar);
			}
		    }
		    if (((startChar <= ch1) && (ch1 <= endChar))
			    || ((endChar <= ch1) && (ch1 <= startChar))) {
			/*
			 * Matches ranges of form [a-z] or [z-a].
			 */

			break;
		    }
		} else if (startChar == ch1) {
		    break;
		}
	    }
	    /* If we reach here, we matched. Need to move past closing ] */
	    while (*pattern != ']') {
		if (*pattern == '\0') {
		    /* We ran out of pattern after matching something in
		     * (unclosed!) brackets. So long as we ran out of string
		     * at the same time, we have a match. Otherwise, not. */
		    return (*str == '\0');
		}
		pattern++;
	    }
	    pattern++;
	    continue;
	}

	/*
	 * If the next pattern character is '\', just strip off the '\' so we
	 * do exact matching on the character that follows.
	 */

	if (p == '\\') {
	    pattern++;
	    if (*pattern == '\0') {
		return 0;
	    }
	}

	/*
	 * There's no special character. Just make sure that the next bytes of
	 * each string match.
	 */

	str += Tcl_UtfToUniChar(str, &ch1);
	pattern += Tcl_UtfToUniChar(pattern, &ch2);
	if (nocase) {
	    if (Tcl_UniCharToLower(ch1) != Tcl_UniCharToLower(ch2)) {
		return 0;
	    }
	} else if (ch1 != ch2) {
	    return 0;
	}
    }
}

/*
 *----------------------------------------------------------------------
 *
 * TclByteArrayMatch --
 *
 *	See if a particular string matches a particular pattern.  Does not
 *	allow for case insensitivity.
 *	Parallels tclUtf.c:TclUniCharMatch, adjusted for char* and sans nocase.
 *
 * Results:
 *	The return value is 1 if string matches pattern, and 0 otherwise. The
 *	matching operation permits the following special characters in the
 *	pattern: *?\[] (see the manual entry for details on what these mean).
 *
 * Side effects:
 *	None.
 *
 *----------------------------------------------------------------------
 */

int
TclByteArrayMatch(
    const unsigned char *string,/* String. */
    Tcl_Size strLen,			/* Length of String */
    const unsigned char *pattern,
				/* Pattern, which may contain special
				 * characters. */
    Tcl_Size ptnLen,			/* Length of Pattern */
    TCL_UNUSED(int) /*flags*/)
{
    const unsigned char *stringEnd, *patternEnd;
    unsigned char p;

    stringEnd = string + strLen;
    patternEnd = pattern + ptnLen;

    while (1) {
	/*
	 * See if we're at the end of both the pattern and the string. If so,
	 * we succeeded. If we're at the end of the pattern but not at the end
	 * of the string, we failed.
	 */

	if (pattern == patternEnd) {
	    return (string == stringEnd);
	}
	p = *pattern;
	if ((string == stringEnd) && (p != '*')) {
	    return 0;
	}

	/*
	 * Check for a "*" as the next pattern character. It matches any
	 * substring. We handle this by skipping all the characters up to the
	 * next matching one in the pattern, and then calling ourselves
	 * recursively for each postfix of string, until either we match or we
	 * reach the end of the string.
	 */

	if (p == '*') {
	    /*
	     * Skip all successive *'s in the pattern.
	     */

	    while ((++pattern < patternEnd) && (*pattern == '*')) {
		/* empty body */
	    }
	    if (pattern == patternEnd) {
		return 1;
	    }
	    p = *pattern;
	    while (1) {
		/*
		 * Optimization for matching - cruise through the string
		 * quickly if the next char in the pattern isn't a special
		 * character.
		 */

		if ((p != '[') && (p != '?') && (p != '\\')) {
		    while ((string < stringEnd) && (p != *string)) {
			string++;
		    }
		}
		if (TclByteArrayMatch(string, stringEnd - string,
				pattern, patternEnd - pattern, 0)) {
		    return 1;
		}
		if (string == stringEnd) {
		    return 0;
		}
		string++;
	    }
	}

	/*
	 * Check for a "?" as the next pattern character. It matches any
	 * single character.
	 */

	if (p == '?') {
	    pattern++;
	    string++;
	    continue;
	}

	/*
	 * Check for a "[" as the next pattern character. It is followed by a
	 * list of characters that are acceptable, or by a range (two
	 * characters separated by "-").
	 */

	if (p == '[') {
	    unsigned char ch1, startChar, endChar;

	    pattern++;
	    ch1 = *string;
	    string++;
	    while (1) {
		if ((*pattern == ']') || (pattern == patternEnd)) {
		    return 0;
		}
		startChar = *pattern;
		pattern++;
		if (*pattern == '-') {
		    pattern++;
		    if (pattern == patternEnd) {
			return 0;
		    }
		    endChar = *pattern;
		    pattern++;
		    if (((startChar <= ch1) && (ch1 <= endChar))
			    || ((endChar <= ch1) && (ch1 <= startChar))) {
			/*
			 * Matches ranges of form [a-z] or [z-a].
			 */

			break;
		    }
		} else if (startChar == ch1) {
		    break;
		}
	    }
	    while (*pattern != ']') {
		if (pattern == patternEnd) {
		    pattern--;
		    break;
		}
		pattern++;
	    }
	    pattern++;
	    continue;
	}

	/*
	 * If the next pattern character is '\', just strip off the '\' so we
	 * do exact matching on the character that follows.
	 */

	if (p == '\\') {
	    if (++pattern == patternEnd) {
		return 0;
	    }
	}

	/*
	 * There's no special character. Just make sure that the next bytes of
	 * each string match.
	 */

	if (*string != *pattern) {
	    return 0;
	}
	string++;
	pattern++;
    }
}

/*
 *----------------------------------------------------------------------
 *
 * TclStringMatchObj --
 *
 *	See if a particular string matches a particular pattern. Allows case
 *	insensitivity. This is the generic multi-type handler for the various
 *	matching algorithms.
 *
 * Results:
 *	The return value is 1 if string matches pattern, and 0 otherwise. The
 *	matching operation permits the following special characters in the
 *	pattern: *?\[] (see the manual entry for details on what these mean).
 *
 * Side effects:
 *	None.
 *
 *----------------------------------------------------------------------
 */

int
TclStringMatchObj(
    Tcl_Obj *strObj,		/* string object. */
    Tcl_Obj *ptnObj,		/* pattern object. */
    int flags)			/* Only TCL_MATCH_NOCASE should be passed, or
				 * 0. */
{
    int match;
    Tcl_Size length = 0, plen = 0;

    /*
     * Promote based on the type of incoming object.
     * XXX: Currently doesn't take advantage of exact-ness that
     * XXX: TclReToGlob tells us about
    trivial = nocase ? 0 : TclMatchIsTrivial(TclGetString(ptnObj));
     */

    if (TclHasInternalRep(strObj, &tclStringType) || (strObj->typePtr == NULL)) {
	Tcl_UniChar *udata, *uptn;

	udata = Tcl_GetUnicodeFromObj(strObj, &length);
	uptn  = Tcl_GetUnicodeFromObj(ptnObj, &plen);
	match = TclUniCharMatch(udata, length, uptn, plen, flags);
    } else if (TclIsPureByteArray(strObj) && TclIsPureByteArray(ptnObj)
		&& !flags) {
	unsigned char *data, *ptn;

	data = Tcl_GetByteArrayFromObj(strObj, &length);
	ptn  = Tcl_GetByteArrayFromObj(ptnObj, &plen);
	match = TclByteArrayMatch(data, length, ptn, plen, 0);
    } else {
	match = Tcl_StringCaseMatch(TclGetString(strObj),
		TclGetString(ptnObj), flags);
    }
    return match;
}

/*
 *----------------------------------------------------------------------
 *
 * Tcl_DStringInit --
 *
 *	Initializes a dynamic string, discarding any previous contents of the
 *	string (Tcl_DStringFree should have been called already if the dynamic
 *	string was previously in use).
 *
 * Results:
 *	None.
 *
 * Side effects:
 *	The dynamic string is initialized to be empty.
 *
 *----------------------------------------------------------------------
 */

void
Tcl_DStringInit(
    Tcl_DString *dsPtr)		/* Pointer to structure for dynamic string. */
{
    dsPtr->string = dsPtr->staticSpace;
    dsPtr->length = 0;
    dsPtr->spaceAvl = TCL_DSTRING_STATIC_SIZE;
    dsPtr->staticSpace[0] = '\0';
}

/*
 *----------------------------------------------------------------------
 *
 * Tcl_DStringAppend --
 *
 *	Append more bytes to the current value of a dynamic string.
 *
 * Results:
 *	The return value is a pointer to the dynamic string's new value.
 *
 * Side effects:
 *	Length bytes from "bytes" (or all of "bytes" if length is less than
 *	zero) are added to the current value of the string. Memory gets
 *	reallocated if needed to accomodate the string's new size.
 *
 *----------------------------------------------------------------------
 */

char *
Tcl_DStringAppend(
    Tcl_DString *dsPtr,		/* Structure describing dynamic string. */
    const char *bytes,		/* String to append. If length is
				 * TCL_INDEX_NONE then this must be null-terminated. */
    Tcl_Size length)		/* Number of bytes from "bytes" to append. If
				 * TCL_INDEX_NONE, then append all of bytes, up to null
				 * at end. */
{
    Tcl_Size newSize;

    if (length < 0) {
	length = strlen(bytes);
    }

    if (length > (TCL_SIZE_MAX - dsPtr->length - 1)) {
	Tcl_Panic("max size for a Tcl value (%" TCL_SIZE_MODIFIER
		  "d bytes) exceeded",
		  TCL_SIZE_MAX);
	return NULL; /* NOTREACHED */
    }
    newSize = length + dsPtr->length + 1;


    if (newSize > dsPtr->spaceAvl) {
	if (dsPtr->string == dsPtr->staticSpace) {
	    char *newString;
	    newString = (char *) TclAllocEx(newSize, &dsPtr->spaceAvl);
	    memcpy(newString, dsPtr->string, dsPtr->length);
	    dsPtr->string = newString;
	} else {
	    Tcl_Size offset = -1;

	    /* See [16896d49fd] */
	    if (bytes >= dsPtr->string
		    && bytes <= dsPtr->string + dsPtr->length) {
		/* Source string is within this DString. Note offset */
		offset = bytes - dsPtr->string;
	    }
	    dsPtr->string =
		(char *)TclReallocEx(dsPtr->string, newSize, &dsPtr->spaceAvl);
	    if (offset >= 0) {
		bytes = dsPtr->string + offset;
	    }
	}
    }

    /*
     * Copy the new string into the buffer at the end of the old one.
     */

    memcpy(dsPtr->string + dsPtr->length, bytes, length);
    dsPtr->length += length;
    dsPtr->string[dsPtr->length] = '\0';
    return dsPtr->string;
}

/*
 *----------------------------------------------------------------------
 *
 * TclDStringAppendObj, TclDStringAppendDString --
 *
 *	Simple wrappers round Tcl_DStringAppend that make it easier to append
 *	from particular sources of strings.
 *
 *----------------------------------------------------------------------
 */

char *
TclDStringAppendObj(
    Tcl_DString *dsPtr,
    Tcl_Obj *objPtr)
{
    Tcl_Size length;
    const char *bytes = Tcl_GetStringFromObj(objPtr, &length);

    return Tcl_DStringAppend(dsPtr, bytes, length);
}

char *
TclDStringAppendDString(
    Tcl_DString *dsPtr,
    Tcl_DString *toAppendPtr)
{
    return Tcl_DStringAppend(dsPtr, Tcl_DStringValue(toAppendPtr),
	    Tcl_DStringLength(toAppendPtr));
}

/*
 *----------------------------------------------------------------------
 *
 * Tcl_DStringAppendElement --
 *
 *	Append a list element to the current value of a dynamic string.
 *
 * Results:
 *	The return value is a pointer to the dynamic string's new value.
 *
 * Side effects:
 *	String is reformatted as a list element and added to the current value
 *	of the string. Memory gets reallocated if needed to accomodate the
 *	string's new size.
 *
 *----------------------------------------------------------------------
 */

char *
Tcl_DStringAppendElement(
    Tcl_DString *dsPtr,		/* Structure describing dynamic string. */
    const char *element)	/* String to append. Must be
				 * null-terminated. */
{
    char *dst = dsPtr->string + dsPtr->length;
    int needSpace = TclNeedSpace(dsPtr->string, dst);
    char flags = 0;
    int quoteHash = 1;
    Tcl_Size newSize;

    if (needSpace) {
	/*
	 * If we need a space to separate the new element from something
	 * already ending the string, we're not appending the first element
	 * of any list, so we need not quote any leading hash character.
	 */
	quoteHash = 0;
    } else {
	/*
	 * We don't need a space, maybe because there's some already there.
	 * Checking whether we might be appending a first element is a bit
	 * more involved.
	 *
	 * Backtrack over all whitespace.
	 */
	while ((--dst >= dsPtr->string) && TclIsSpaceProcM(*dst)) {
	}

	/* Call again without whitespace to confound things. */
	quoteHash = !TclNeedSpace(dsPtr->string, dst+1);
    }
    if (!quoteHash) {
	flags |= TCL_DONT_QUOTE_HASH;
    }
    newSize = dsPtr->length + needSpace + TclScanElement(element, TCL_INDEX_NONE, &flags);
    if (!quoteHash) {
	flags |= TCL_DONT_QUOTE_HASH;
    }

    /*
     * Allocate a larger buffer for the string if the current one isn't large
     * enough. Allocate extra space in the new buffer so that there will be
     * room to grow before we have to allocate again. SPECIAL NOTE: must use
     * memcpy, not strcpy, to copy the string to a larger buffer, since there
     * may be embedded NULLs in the string in some cases.
     */
    newSize += 1; /* For terminating nul */
    if (newSize > dsPtr->spaceAvl) {
	if (dsPtr->string == dsPtr->staticSpace) {
	    char *newString = (char *) TclAllocEx(newSize, &dsPtr->spaceAvl);
	    memcpy(newString, dsPtr->string, dsPtr->length);
	    dsPtr->string = newString;
	} else {
	    int offset = -1;

	    /* See [16896d49fd] */
	    if (element >= dsPtr->string
		    && element <= dsPtr->string + dsPtr->length) {
		/* Source string is within this DString. Note offset */
		offset = element - dsPtr->string;
	    }
	    dsPtr->string =
		    (char *)TclReallocEx(dsPtr->string, newSize, &dsPtr->spaceAvl);
	    if (offset >= 0) {
		element = dsPtr->string + offset;
	    }
	}
    }
    dst = dsPtr->string + dsPtr->length;

    /*
     * Convert the new string to a list element and copy it into the buffer at
     * the end, with a space, if needed.
     */

    if (needSpace) {
	*dst = ' ';
	dst++;
	dsPtr->length++;
    }

    dsPtr->length += TclConvertElement(element, TCL_INDEX_NONE, dst, flags);
    dsPtr->string[dsPtr->length] = '\0';
    return dsPtr->string;
}

/*
 *----------------------------------------------------------------------
 *
 * Tcl_DStringSetLength --
 *
 *	Change the length of a dynamic string. This can cause the string to
 *	either grow or shrink, depending on the value of length.
 *
 * Results:
 *	None.
 *
 * Side effects:
 *	The length of dsPtr is changed to length and a null byte is stored at
 *	that position in the string.
 *
 *----------------------------------------------------------------------
 */

void
Tcl_DStringSetLength(
    Tcl_DString *dsPtr,		/* Structure describing dynamic string. */
    Tcl_Size length)			/* New length for dynamic string. */
{
    Tcl_Size newsize;

    if (length < 0) {
	length = 0;
    }
    if (length >= dsPtr->spaceAvl) {
	/*
	 * There are two interesting cases here. In the first case, the user
	 * may be trying to allocate a large buffer of a specific size. It
	 * would be wasteful to overallocate that buffer, so we just allocate
	 * enough for the requested size plus the trailing null byte. In the
	 * second case, we are growing the buffer incrementally, so we need
	 * behavior similar to Tcl_DStringAppend.
	 * TODO - the above makes no sense to me. How does the code below
	 * translate into distinguishing the two cases above? IMO, if caller
	 * specifically sets the length, there is no cause for overallocation.
	 */

	if (length >= TCL_SIZE_MAX) {
	    Tcl_Panic("Tcl_Concat: max size of Tcl value exceeded");
	}
	newsize = TclUpsizeAlloc(dsPtr->spaceAvl, length + 1, TCL_SIZE_MAX);
	if (length < newsize) {
	    dsPtr->spaceAvl = newsize;
	} else {
	    dsPtr->spaceAvl = length + 1;
	}
	if (dsPtr->string == dsPtr->staticSpace) {
	    char *newString = (char *)Tcl_Alloc(dsPtr->spaceAvl);

	    memcpy(newString, dsPtr->string, dsPtr->length);
	    dsPtr->string = newString;
	} else {
	    dsPtr->string = (char *)Tcl_Realloc(dsPtr->string, dsPtr->spaceAvl);
	}
    }
    dsPtr->length = length;
    dsPtr->string[length] = 0;
}

/*
 *----------------------------------------------------------------------
 *
 * Tcl_DStringFree --
 *
 *	Frees up any memory allocated for the dynamic string and reinitializes
 *	the string to an empty state.
 *
 * Results:
 *	None.
 *
 * Side effects:
 *	The previous contents of the dynamic string are lost, and the new
 *	value is an empty string.
 *
 *----------------------------------------------------------------------
 */

void
Tcl_DStringFree(
    Tcl_DString *dsPtr)		/* Structure describing dynamic string. */
{
    if (dsPtr->string != dsPtr->staticSpace) {
	Tcl_Free(dsPtr->string);
    }
    dsPtr->string = dsPtr->staticSpace;
    dsPtr->length = 0;
    dsPtr->spaceAvl = TCL_DSTRING_STATIC_SIZE;
    dsPtr->staticSpace[0] = '\0';
}

/*
 *----------------------------------------------------------------------
 *
 * Tcl_DStringResult --
 *
 *	This function moves the value of a dynamic string into an interpreter
 *	as its string result. Afterwards, the dynamic string is reset to an
 *	empty string.
 *
 * Results:
 *	None.
 *
 * Side effects:
 *	The string is "moved" to interp's result, and any existing string
 *	result for interp is freed. dsPtr is reinitialized to an empty string.
 *
 *----------------------------------------------------------------------
 */

void
Tcl_DStringResult(
    Tcl_Interp *interp,		/* Interpreter whose result is to be reset. */
    Tcl_DString *dsPtr)		/* Dynamic string that is to become the
				 * result of interp. */
{
    Tcl_SetObjResult(interp, Tcl_DStringToObj(dsPtr));
}

/*
 *----------------------------------------------------------------------
 *
 * Tcl_DStringGetResult --
 *
 *	This function moves an interpreter's result into a dynamic string.
 *
 * Results:
 *	None.
 *
 * Side effects:
 *	The interpreter's string result is cleared, and the previous contents
 *	of dsPtr are freed.
 *
 *	If the string result is empty, the object result is moved to the
 *	string result, then the object result is reset.
 *
 *----------------------------------------------------------------------
 */

void
Tcl_DStringGetResult(
    Tcl_Interp *interp,		/* Interpreter whose result is to be reset. */
    Tcl_DString *dsPtr)		/* Dynamic string that is to become the result
				 * of interp. */
{
    Tcl_Obj *obj = Tcl_GetObjResult(interp);
    const char *bytes = TclGetString(obj);

    Tcl_DStringFree(dsPtr);
    Tcl_DStringAppend(dsPtr, bytes, obj->length);
    Tcl_ResetResult(interp);
}

/*
 *----------------------------------------------------------------------
 *
 * Tcl_DStringToObj --
 *
 *	This function moves a dynamic string's contents to a new Tcl_Obj. Be
 *	aware that this function does *not* check that the encoding of the
 *	contents of the dynamic string is correct; this is the caller's
 *	responsibility to enforce.
 *
 * Results:
 *	The newly-allocated untyped (i.e., typePtr==NULL) Tcl_Obj with a
 *	reference count of zero.
 *
 * Side effects:
 *	The string is "moved" to the object. dsPtr is reinitialized to an
 *	empty string; it does not need to be Tcl_DStringFree'd after this if
 *	not used further.
 *
 *----------------------------------------------------------------------
 */

Tcl_Obj *
Tcl_DStringToObj(
    Tcl_DString *dsPtr)
{
    Tcl_Obj *result;

    if (dsPtr->string == dsPtr->staticSpace) {
	if (dsPtr->length == 0) {
	    TclNewObj(result);
	} else {
	    /*
	     * Static buffer, so must copy.
	     */

	    TclNewStringObj(result, dsPtr->string, dsPtr->length);
	}
    } else {
	/*
	 * Dynamic buffer, so transfer ownership and reset.
	 */

	TclNewObj(result);
	result->bytes = dsPtr->string;
	result->length = dsPtr->length;
    }

    /*
     * Re-establish the DString as empty with no buffer allocated.
     */

    dsPtr->string = dsPtr->staticSpace;
    dsPtr->spaceAvl = TCL_DSTRING_STATIC_SIZE;
    dsPtr->length = 0;
    dsPtr->staticSpace[0] = '\0';

    return result;
}

/*
 *----------------------------------------------------------------------
 *
 * Tcl_DStringStartSublist --
 *
 *	This function adds the necessary information to a dynamic string
 *	(e.g. " {") to start a sublist. Future element appends will be in the
 *	sublist rather than the main list.
 *
 * Results:
 *	None.
 *
 * Side effects:
 *	Characters get added to the dynamic string.
 *
 *----------------------------------------------------------------------
 */

void
Tcl_DStringStartSublist(
    Tcl_DString *dsPtr)		/* Dynamic string. */
{
    if (TclNeedSpace(dsPtr->string, dsPtr->string + dsPtr->length)) {
	TclDStringAppendLiteral(dsPtr, " {");
    } else {
	TclDStringAppendLiteral(dsPtr, "{");
    }
}

/*
 *----------------------------------------------------------------------
 *
 * Tcl_DStringEndSublist --
 *
 *	This function adds the necessary characters to a dynamic string to end
 *	a sublist (e.g. "}"). Future element appends will be in the enclosing
 *	(sub)list rather than the current sublist.
 *
 * Results:
 *	None.
 *
 * Side effects:
 *	None.
 *
 *----------------------------------------------------------------------
 */

void
Tcl_DStringEndSublist(
    Tcl_DString *dsPtr)		/* Dynamic string. */
{
    TclDStringAppendLiteral(dsPtr, "}");
}

/*
 *----------------------------------------------------------------------
 *
 * Tcl_PrintDouble --
 *
 *	Given a floating-point value, this function converts it to an ASCII
 *	string using.
 *
 * Results:
 *	The ASCII equivalent of "value" is written at "dst". It is guaranteed
 *	to contain a decimal point or exponent, so that it looks like a
 *	floating-point value and not an integer.
 *
 * Side effects:
 *	None.
 *
 *----------------------------------------------------------------------
 */

void
Tcl_PrintDouble(
    TCL_UNUSED(Tcl_Interp *),
    double value,		/* Value to print as string. */
    char *dst)			/* Where to store converted value; must have
				 * at least TCL_DOUBLE_SPACE characters. */
{
    char *p, c;
    int exponent;
    int signum;
    char *digits;
    char *end;

    /*
     * Handle NaN.
     */

    if (isnan(value)) {
	TclFormatNaN(value, dst);
	return;
    }

    /*
     * Handle infinities.
     */

    if (isinf(value)) {
	/*
	 * Remember to copy the terminating NUL too.
	 */

	if (value < 0) {
	    memcpy(dst, "-Inf", 5);
	} else {
	    memcpy(dst, "Inf", 4);
	}
	return;
    }

    /*
     * Ordinary (normal and denormal) values.
     */

    digits = TclDoubleDigits(value, -1, TCL_DD_SHORTEST,
	    &exponent, &signum, &end);
    if (signum) {
	*dst++ = '-';
    }
    p = digits;
    if (exponent < -4 || exponent > 16) {
	/*
	 * E format for numbers < 1e-3 or >= 1e17.
	 */

	*dst++ = *p++;
	c = *p;
	if (c != '\0') {
	    *dst++ = '.';
	    while (c != '\0') {
		*dst++ = c;
		c = *++p;
	    }
	}

	snprintf(dst, TCL_DOUBLE_SPACE, "e%+d", exponent);
    } else {
	/*
	 * F format for others.
	 */

	if (exponent < 0) {
	    *dst++ = '0';
	}
	c = *p;
	while (exponent-- >= 0) {
	    if (c != '\0') {
		*dst++ = c;
		c = *++p;
	    } else {
		*dst++ = '0';
	    }
	}
	*dst++ = '.';
	if (c == '\0') {
	    *dst++ = '0';
	} else {
	    while (++exponent < -1) {
		*dst++ = '0';
	    }
	    while (c != '\0') {
		*dst++ = c;
		c = *++p;
	    }
	}
	*dst++ = '\0';
    }
    Tcl_Free(digits);
}

/*
 *----------------------------------------------------------------------
 *
 * TclNeedSpace --
 *
 *	This function checks to see whether it is appropriate to add a space
 *	before appending a new list element to an existing string.
 *
 * Results:
 *	The return value is 1 if a space is appropriate, 0 otherwise.
 *
 * Side effects:
 *	None.
 *
 *----------------------------------------------------------------------
 */

int
TclNeedSpace(
    const char *start,		/* First character in string. */
    const char *end)		/* End of string (place where space will be
				 * added, if appropriate). */
{
    /*
     * A space is needed unless either:
     * (a) we're at the start of the string, or
     *
     * (NOTE: This check is now absorbed into the loop below.)
     *

    if (end == start) {
	return 0;
    }

     *
     */

    /*
     * (b) we're at the start of a nested list-element, quoted with an open
     *	   curly brace; we can be nested arbitrarily deep, so long as the
     *	   first curly brace starts an element, so backtrack over open curly
     *	   braces that are trailing characters of the string; and
     *
     *  (NOTE: Every character our parser is looking for is a proper
     *  single-byte encoding of an ASCII value. It does not accept
     *  overlong encodings.  Given that, there's no benefit using
     *  Tcl_UtfPrev. If it would find what we seek, so would byte-by-byte
     *  backward scan. Save routine call overhead and risk of wrong
     *  results should the behavior of Tcl_UtfPrev change in unexpected ways.
     *	Reconsider this if we ever start treating non-ASCII Unicode
     *	characters as meaningful list syntax, expanded Unicode spaces as
     *	element separators, for example.)
     *

    end = Tcl_UtfPrev(end, start);
    while (*end == '{') {
        if (end == start) {
            return 0;
        }
        end = Tcl_UtfPrev(end, start);
    }

     *
     */

    while ((--end >= start) && (*end == '{')) {
    }
    if (end < start) {
        return 0;
    }

    /*
     * (c) the trailing character of the string is already a list-element
     *	   separator, Use the same testing routine as TclFindElement to
     *	   enforce consistency.
     */

    if (TclIsSpaceProcM(*end)) {
	int result = 0;

	/*
	 * Trailing whitespace might be part of a backslash escape
	 * sequence. Handle that possibility.
	 */

	while ((--end >= start) && (*end == '\\')) {
	    result = !result;
	}
	return result;
    }
    return 1;
}

/*
 *----------------------------------------------------------------------
 *
 * TclFormatInt --
 *
 *	This procedure formats an integer into a sequence of decimal digit
 *	characters in a buffer. If the integer is negative, a minus sign is
 *	inserted at the start of the buffer. A null character is inserted at
 *	the end of the formatted characters. It is the caller's responsibility
 *	to ensure that enough storage is available. This procedure has the
 *	effect of sprintf(buffer, "%ld", n) but is faster as proven in
 *	benchmarks.  This is key to UpdateStringOfInt, which is a common path
 *	for a lot of code (e.g. int-indexed arrays).
 *
 * Results:
 *	An integer representing the number of characters formatted, not
 *	including the terminating \0.
 *
 * Side effects:
 *	The formatted characters are written into the storage pointer to by
 *	the "buffer" argument.
 *
 *----------------------------------------------------------------------
 */

Tcl_Size
TclFormatInt(
    char *buffer,		/* Points to the storage into which the
				 * formatted characters are written. */
    Tcl_WideInt n)			/* The integer to format. */
{
    Tcl_WideUInt intVal;
    int i = 0, numFormatted, j;
    static const char digits[] = "0123456789";

    /*
     * Generate the characters of the result backwards in the buffer.
     */

    intVal = (n < 0 ? -(Tcl_WideUInt)n : (Tcl_WideUInt)n);
    do {
	buffer[i++] = digits[intVal % 10];
	intVal = intVal / 10;
    } while (intVal > 0);
    if (n < 0) {
	buffer[i++] = '-';
    }
    buffer[i] = '\0';
    numFormatted = i--;

    /*
     * Now reverse the characters.
     */

    for (j = 0;  j < i;  j++, i--) {
	char tmp = buffer[i];

	buffer[i] = buffer[j];
	buffer[j] = tmp;
    }
    return numFormatted;
}

/*
 *----------------------------------------------------------------------
 *
 * GetWideForIndex --
 *
 *	This function produces a wide integer value corresponding to the
 *	index value held in *objPtr. The parsing supports all values
 *	recognized as any size of integer, and the syntaxes end[-+]$integer
 *	and $integer[-+]$integer. The argument endValue is used to give
 *	the meaning of the literal index value "end". Index arithmetic
 *	on arguments outside the wide integer range are only accepted
 *	when interp is a working interpreter, not NULL.
 *
 * Results:
 *	When parsing of *objPtr successfully recognizes an index value,
 *	TCL_OK is returned, and the wide integer value corresponding to
 *	the recognized index value is written to *widePtr. When parsing
 *	fails, TCL_ERROR is returned and error information is written to
 *	interp, if non-NULL.
 *
 * Side effects:
 *	The type of *objPtr may change.
 *
 *----------------------------------------------------------------------
 */

static int
GetWideForIndex(
    Tcl_Interp *interp,         /* Interpreter to use for error reporting. If
				 * NULL, then no error message is left after
				 * errors. */
    Tcl_Obj *objPtr,            /* Points to the value to be parsed */
    Tcl_WideInt endValue,       /* The value to be stored at *widePtr if
				 * objPtr holds "end".
                                 * NOTE: this value may be TCL_INDEX_NONE. */
    Tcl_WideInt *widePtr)       /* Location filled in with a wide integer
                                 * representing an index. */
{
    int numType;
    void *cd;
    int code = Tcl_GetNumberFromObj(NULL, objPtr, &cd, &numType);

    if (code == TCL_OK) {
	if (numType == TCL_NUMBER_INT) {
	    /* objPtr holds an integer in the signed wide range */
	    *widePtr = *(Tcl_WideInt *)cd;
	    if ((*widePtr < 0)) {
		*widePtr = (endValue == -1) ? WIDE_MIN : -1;
	    }
	    return TCL_OK;
	}
	if (numType == TCL_NUMBER_BIG) {
	    /* objPtr holds an integer outside the signed wide range */
	    /* Truncate to the signed wide range. */
	    *widePtr = ((mp_isneg((mp_int *)cd)) ? ((endValue == -1) ? WIDE_MIN : -1) : WIDE_MAX);
	    return TCL_OK;
	}
    }

    /* objPtr does not hold a number, check the end+/- format... */
    return GetEndOffsetFromObj(interp, objPtr, endValue, widePtr);
}

/*
 *----------------------------------------------------------------------
 *
 * Tcl_GetIntForIndex --
 *
 *	Provides an integer corresponding to the list index held in a Tcl
 *	object. The string value 'objPtr' is expected have the format
 *	integer([+-]integer)? or end([+-]integer)?.
 *
 *	If the computed index lies within the valid range of Tcl indices
 *	(0..TCL_SIZE_MAX) it is returned. Higher values are returned as
 *	TCL_SIZE_MAX. Negative values are returned as TCL_INDEX_NONE (-1).
 *
 *
 * Results:
 * 	TCL_OK
 *
 * 	    The index is stored at the address given by by 'indexPtr'. If
 * 	    'objPtr' has the value "end", the value stored is 'endValue'.
 *
 * 	TCL_ERROR
 *
 * 	    The value of 'objPtr' does not have one of the expected formats. If
 * 	    'interp' is non-NULL, an error message is left in the interpreter's
 * 	    result object.
 *
 * Effect
 *
 * 	The object referenced by 'objPtr' is converted, as needed, to an
 * 	integer, wide integer, or end-based-index object.
 *
 *----------------------------------------------------------------------
 */

int
Tcl_GetIntForIndex(
    Tcl_Interp *interp,		/* Interpreter to use for error reporting. If
				 * NULL, then no error message is left after
				 * errors. */
    Tcl_Obj *objPtr,		/* Points to an object containing either "end"
				 * or an integer. */
    Tcl_Size endValue,		/* The value corresponding to the "end" index */
    Tcl_Size *indexPtr)		/* Location filled in with an integer
				 * representing an index. May be NULL.*/
{
    Tcl_WideInt wide;

    if (GetWideForIndex(interp, objPtr, endValue, &wide) == TCL_ERROR) {
	return TCL_ERROR;
    }
    if (indexPtr != NULL) {
	if ((wide < 0) && (endValue >= 0)) {
	    *indexPtr = TCL_INDEX_NONE;
	} else if (wide > TCL_SIZE_MAX) {
	    *indexPtr = TCL_SIZE_MAX;
	} else if (wide < -1-TCL_SIZE_MAX) {
	    *indexPtr = -1-TCL_SIZE_MAX;
	} else {
	    *indexPtr = (Tcl_Size) wide;
	}
    }
    return TCL_OK;
}

/*
 *----------------------------------------------------------------------
 *
 * GetEndOffsetFromObj --
 *
 *	Look for a string of the form "end[+-]offset" or "offset[+-]offset" and
 *	convert it to an internal representation.
 *
 *	The internal representation (wideValue) uses the following encoding:
 *
 *	WIDE_MIN:   Index value TCL_INDEX_NONE (or -1)
 *	WIDE_MIN+1: Index value n, for any n < -1  (usually same effect as -1)
 *	-$n:        Index "end-[expr {$n-1}]"
 *	-2:         Index "end-1"
 *	-1:         Index "end"
 *	0:          Index "0"
 *	WIDE_MAX-1: Index "end+n", for any n > 1. Distinguish from end+1 for
 *                  commands like lset.
 *	WIDE_MAX:   Index "end+1"
 *
 * Results:
 *	Tcl return code.
 *
 * Side effects:
 *	May store a Tcl_ObjType.
 *
 *----------------------------------------------------------------------
 */

static int
GetEndOffsetFromObj(
    Tcl_Interp *interp,
    Tcl_Obj *objPtr,            /* Pointer to the object to parse */
    Tcl_WideInt endValue,       /* The value to be stored at "widePtr" if
                                 * "objPtr" holds "end". */
    Tcl_WideInt *widePtr)       /* Location filled in with an integer
                                 * representing an index. */
{
    Tcl_ObjInternalRep *irPtr;
    Tcl_WideInt offset = -1;	/* Offset in the "end-offset" expression - 1 */
    void *cd;

    while ((irPtr = TclFetchInternalRep(objPtr, &endOffsetType)) == NULL) {
	Tcl_ObjInternalRep ir;
	Tcl_Size length;
	const char *bytes = Tcl_GetStringFromObj(objPtr, &length);

	if (*bytes != 'e') {
	    int numType;
	    const char *opPtr;
	    int t1 = 0, t2 = 0;

	    /* Value doesn't start with "e" */

	    /*
	     * So that lists of index values can be reliably distinguished from
	     * any single index value, the valid index syntax does not include
	     * any value that is a list of more than one element.
	     */

	    /*
	     * Quick scan to see if multi-value list is even possible.
	     * This relies on TclGetString() returning a NUL-terminated string.
	     */
	    if ((TclMaxListLength(bytes, TCL_INDEX_NONE, NULL) > 1)

		    /* If it's possible, do the full list parse. */
	            && (TCL_OK == TclListObjLengthM(NULL, objPtr, &length))
	            && (length > 1)) {
	        goto parseError;
	    }

	    /* Passed the list screen, so parse for index arithmetic expression */
	    if (TCL_OK == TclParseNumber(NULL, objPtr, NULL, NULL, TCL_INDEX_NONE, &opPtr,
	            TCL_PARSE_INTEGER_ONLY)) {
		Tcl_WideInt w1=0, w2=0;

		/* value starts with valid integer... */

		if ((*opPtr == '-') || (*opPtr == '+')) {
		    /* ... value continues with [-+] ... */

		    /* Save first integer as wide if possible */
		    Tcl_GetNumberFromObj(NULL, objPtr, &cd, &t1);
		    if (t1 == TCL_NUMBER_INT) {
			w1 = (*(Tcl_WideInt *)cd);
		    }

		    if (TCL_OK == TclParseNumber(NULL, objPtr, NULL, opPtr + 1,
			    TCL_INDEX_NONE, NULL, TCL_PARSE_INTEGER_ONLY)) {
			/* ... value concludes with second valid integer */

			/* Save second integer as wide if possible */
			Tcl_GetNumberFromObj(NULL, objPtr, &cd, &t2);
			if (t2 == TCL_NUMBER_INT) {
			    w2 = (*(Tcl_WideInt *)cd);
			}
		    }
		}
		/* Clear invalid internalreps left by TclParseNumber */
		TclFreeInternalRep(objPtr);

		if (t1 && t2) {
		    /* We have both integer values */
		    if ((t1 == TCL_NUMBER_INT) && (t2 == TCL_NUMBER_INT)) {
			/* Both are wide, do wide-integer math */
			if (*opPtr == '-') {
			    if (w2 == WIDE_MIN) {
				goto extreme;
			    }
			    w2 = -w2;
			}

			if ((w1 ^ w2) < 0) {
			    /* Different signs, sum cannot overflow */
			    offset = w1 + w2;
			} else if (w1 >= 0) {
			    if (w1 < WIDE_MAX - w2) {
				offset = w1 + w2;
			    } else {
				offset = WIDE_MAX;
			    }
			} else {
			    if (w1 > WIDE_MIN - w2) {
				offset = w1 + w2;
			    } else {
				offset = WIDE_MIN;
			    }
			}
		    } else {
			/*
			 * At least one is big, do bignum math. Little reason to
			 * value performance here. Re-use code.  Parse has verified
			 * objPtr is an expression. Compute it.
			 */

			Tcl_Obj *sum;

		    extreme:
			if (interp) {
			    Tcl_ExprObj(interp, objPtr, &sum);
			} else {
			    Tcl_Interp *compute = Tcl_CreateInterp();
			    Tcl_ExprObj(compute, objPtr, &sum);
			    Tcl_DeleteInterp(compute);
			}
			Tcl_GetNumberFromObj(NULL, sum, &cd, &numType);

			if (numType == TCL_NUMBER_INT) {
			    /* sum holds an integer in the signed wide range */
			    offset = *(Tcl_WideInt *)cd;
			} else {
			    /* sum holds an integer outside the signed wide range */
			    /* Truncate to the signed wide range. */
			    if (mp_isneg((mp_int *)cd)) {
				offset = WIDE_MIN;
			    } else {
				offset = WIDE_MAX;
			    }
			}
			Tcl_DecrRefCount(sum);
		    }
		    if (offset < 0) {
			offset = (offset == -1) ? WIDE_MIN : WIDE_MIN+1;
		    }
		    goto parseOK;
		}
	    }
	    goto parseError;
	}

	if ((length < 3) || (length == 4) || (strncmp(bytes, "end", 3) != 0)) {
	    /* Doesn't start with "end" */
	    goto parseError;
	}

	if (length > 4) {
	    int t;

	    /* Parse for the "end-..." or "end+..." formats */

	    if ((bytes[3] != '-') && (bytes[3] != '+')) {
		/* No operator where we need one */
		goto parseError;
	    }
	    if (TclIsSpaceProc(bytes[4])) {
		/* Space after + or - not permitted. */
		goto parseError;
	    }

	    /* Parse the integer offset */
	    if (TCL_OK != TclParseNumber(NULL, objPtr, NULL,
			bytes+4, length-4, NULL, TCL_PARSE_INTEGER_ONLY)) {
		/* Not a recognized integer format */
		goto parseError;
	    }

	    /* Got an integer offset; pull it from where parser left it. */
	    Tcl_GetNumberFromObj(NULL, objPtr, &cd, &t);

	    if (t == TCL_NUMBER_BIG) {
		/* Truncate to the signed wide range. */
		if (mp_isneg((mp_int *)cd)) {
		    offset = (bytes[3] == '-') ? WIDE_MAX : WIDE_MIN;
		} else {
		    offset = (bytes[3] == '-') ? WIDE_MIN : WIDE_MAX;
		}
	    } else {
		/* assert (t == TCL_NUMBER_INT); */
		offset = (*(Tcl_WideInt *)cd);
		if (bytes[3] == '-') {
		    offset = (offset == WIDE_MIN) ? WIDE_MAX : -offset;
		}
		if (offset == 1) {
		    offset = WIDE_MAX; /* "end+1" */
		} else if (offset > 1) {
		    offset = WIDE_MAX - 1; /* "end+n", out of range */
		} else if (offset != WIDE_MIN) {
		    offset--;
		}
	    }
	}

    parseOK:
	/* Success. Store the new internal rep. */
	ir.wideValue = offset;
	Tcl_StoreInternalRep(objPtr, &endOffsetType, &ir);
    }

    offset = irPtr->wideValue;

    if (offset == WIDE_MAX) {
	*widePtr = (endValue == -1) ? WIDE_MAX : endValue + 1;
    } else if (offset == WIDE_MIN) {
	*widePtr = -1;
    } else if (endValue == -1) {
	*widePtr = offset;
    } else if (offset < 0) {
	/* Different signs, sum cannot overflow */
	*widePtr = (size_t)endValue + offset + 1;
    } else if (offset < WIDE_MAX) {
	*widePtr = offset;
    } else {
	*widePtr = WIDE_MAX;
    }
    return TCL_OK;

    /* Report a parse error. */
  parseError:
    if (interp != NULL) {
        char * bytes = TclGetString(objPtr);
        Tcl_SetObjResult(interp, Tcl_ObjPrintf(
                "bad index \"%s\": must be integer?[+-]integer? or"
                " end?[+-]integer?", bytes));
        if (!strncmp(bytes, "end-", 4)) {
            bytes += 4;
        }
        Tcl_SetErrorCode(interp, "TCL", "VALUE", "INDEX", NULL);
    }

    return TCL_ERROR;
}

/*
 *----------------------------------------------------------------------
 *
 * TclIndexEncode --
 *
 *      Parse objPtr to determine if it is an index value. Two cases
 *	are possible.  The value objPtr might be parsed as an absolute
<<<<<<< HEAD
 *	index value in the Tcl_Size range.  This includes
=======
 *	index value in the C signed int range.  Note that this includes
>>>>>>> c46a9a6f
 *	index values that are integers as presented and it includes index
 *      arithmetic expressions. The absolute index values that can be
 *	directly meaningful as an index into either a list or a string are
 *	those integer values >= TCL_INDEX_START (0)
 *	and < INT_MAX.
 *      The largest string supported in Tcl 8 has bytelength INT_MAX.
 *      This means the largest supported character length is also INT_MAX,
 *      and the index of the last character in a string of length INT_MAX
 *      is INT_MAX-1.
 *
 *      Any absolute index value parsed outside that range is encoded
 *      using the before and after values passed in by the
 *      caller as the encoding to use for indices that are either
 *      less than or greater than the usable index range. TCL_INDEX_NONE
 *      is available as a good choice for most callers to use for
 *      after. Likewise, the value TCL_INDEX_NONE is good for
 *      most callers to use for before.  Other values are possible
 *      when the caller knows it is helpful in producing its own behavior
 *      for indices before and after the indexed item.
 *
 *      A token can also be parsed as an end-relative index expression.
 *      All end-relative expressions that indicate an index larger
 *      than end (end+2, end--5) point beyond the end of the indexed
 *      collection, and can be encoded as after.  The end-relative
 *      expressions that indicate an index less than or equal to end
 *      are encoded relative to the value TCL_INDEX_END (-2).  The
 *      index "end" is encoded as -2, down to the index "end-0x7FFFFFFE"
 *      which is encoded as INT_MIN. Since the largest index into a
 *      string possible in Tcl 8 is 0x7FFFFFFE, the interpretation of
 *      "end-0x7FFFFFFE" for that largest string would be 0.  Thus,
 *      if the tokens "end-0x7FFFFFFF" or "end+-0x80000000" are parsed,
 *      they can be encoded with the before value.
 *
 *      These details will require re-examination whenever string and
 *      list length limits are increased, but that will likely also
 *      mean a revised routine capable of returning Tcl_WideInt values.
 *
 * Returns:
 *      TCL_OK if parsing succeeded, and TCL_ERROR if it failed.
 *
 * Side effects:
 *      When TCL_OK is returned, the encoded index value is written
 *      to *indexPtr.
 *
 *----------------------------------------------------------------------
 */

int
TclIndexEncode(
    Tcl_Interp *interp,	/* For error reporting, may be NULL */
    Tcl_Obj *objPtr,	/* Index value to parse */
    int before,	/* Value to return for index before beginning */
    int after,		/* Value to return for index after end */
    int *indexPtr)	/* Where to write the encoded answer, not NULL */
{
    Tcl_WideInt wide;
    int idx;

<<<<<<< HEAD
    assert(ENDVALUE < WIDE_MAX);
    if (TCL_OK != GetWideForIndex(interp, objPtr, ENDVALUE, &wide)) {
	return TCL_ERROR;
    }
    /*
     * We passed 2*INT_MAX as the "end value" to GetWideForIndex. The computed
     * index will be in one of the following ranges that need to be
     * distinguished for encoding purposes in the following code.
     * (1) 0:INT_MAX when
     *     (a) objPtr was a pure non-negative numeric value in that range
     *     (b) objPtr was a numeric computation M+/-N with a result in that range
     *     (c) objPtr was of the form end-N where N was in range INT_MAX:2*INT_MAX
     * (2) INT_MAX+1:2*INT_MAX when
     *     (a,b) as above
     *     (c) objPtr was of the form end-N where N was in range 0:INT_MAX-1
     * (3) 2*INT_MAX:WIDE_MAX when
     *     (a,b) as above
     *     (c) objPtr was of the form end+N
     * (4) (2*INT_MAX)-TCL_SIZE_MAX : -1 when
     *     (a,b) as above
     *     (c) objPtr was of the form end-N where N was in the range 0:TCL_SIZE_MAX
     * (5) WIDE_MIN:(2*INT_MAX)-TCL_SIZE_MAX
     *     (a,b) as above
     *     (c) objPtr was of the form end-N where N was > TCL_SIZE_MAX
     *
     * For all cases (b) and (c), the internal representation of objPtr
     * will be shimmered to endOffsetType. That allows us to distinguish between
     * (for example) 1a (encodable) and 1c (not encodable) though the computed
     * index value is the same.
     *
     * Further note, the values TCL_SIZE_MAX < N < WIDE_MAX come into play
     * only in the 32-bit builds as TCL_SIZE_MAX == WIDE_MAX for 64-bits.
     */

    const Tcl_ObjInternalRep *irPtr =
	TclFetchInternalRep(objPtr, &endOffsetType);

    if (irPtr && irPtr->wideValue >= 0) {
	/*
	 * "int[+-]int" syntax, works the same here as "int".
	 * Note same does not hold for negative integers.
	 * Distinguishes 1b and 1c where wide will be in 0:INT_MAX for
	 * both but irPtr->wideValue will be negative for 1c.
	 */
	irPtr = NULL;
    }

    if (irPtr == NULL) {
	/* objPtr can be treated as a purely numeric value. */

	/*
	 * On 64-bit systems, indices in the range INT_MAX:TCL_SIZE_MAX are
	 * valid indices but are not in the encodable range. Thus an
	 * error is raised. On 32-bit systems, indices in that range indicate
	 * the position after the end and so do not raise an error.
	 */
	if ((sizeof(int) != sizeof(Tcl_Size)) &&
	    (wide > INT_MAX) && (wide < WIDE_MAX-1)) {
	    /* 2(a,b) on 64-bit systems*/
	    goto rangeerror;
	}
	if (wide > INT_MAX) {
	    /*
	     * 3(a,b) on 64-bit systems and 2(a,b), 3(a,b) on 32-bit systems
	     * Because of the check above, this case holds for indices
	     * greater than INT_MAX on 32-bit systems and > TCL_SIZE_MAX
	     * on 64-bit systems. Always maps to the element after the end.
	     */
	    idx = after;
	} else if (wide < 0) {
	    /* 4(a,b) (32-bit systems), 5(a,b) - before the beginning */
	    idx = before;
	} else {
	    /* 1(a,b) Encodable range */
	    idx = (int)wide;
=======
    if (TCL_OK == GetWideForIndex(interp, objPtr, (unsigned)TCL_INDEX_END , &wide)) {
	const Tcl_ObjInternalRep *irPtr = TclFetchInternalRep(objPtr, &endOffsetType.objType);
	if (irPtr && irPtr->wideValue >= 0) {
	    /* "int[+-]int" syntax, works the same here as "int" */
	    irPtr = NULL;
>>>>>>> c46a9a6f
	}
	/*
	 * We parsed an end+offset index value.
	 * wide holds the offset value in the range WIDE_MIN...WIDE_MAX.
	 */
	if ((irPtr ? ((wide < INT_MIN) && ((Tcl_Size)-wide <= LIST_MAX))
		: ((wide > INT_MAX) && ((Tcl_Size)wide <= LIST_MAX))) && (sizeof(int) != sizeof(Tcl_Size))) {
	    if (interp) {
		Tcl_SetObjResult(interp, Tcl_ObjPrintf(
			"index \"%s\" out of range",
			TclGetString(objPtr)));
		Tcl_SetErrorCode(interp, "TCL", "VALUE", "INDEX"
			"OUTOFRANGE", NULL);
	    }
	    return TCL_ERROR;
	} else if (wide > (unsigned)(irPtr ? TCL_INDEX_END : INT_MAX)) {
	    /*
	     * All end+postive or end-negative expressions
	     * always indicate "after the end".
	     */
	    idx = after;
	} else if (wide <= (irPtr ? INT_MAX : -1)) {
	    /* These indices always indicate "before the beginning" */
	    idx = before;
	} else {
	    /* Encoded end-positive (or end+negative) are offset */
	    idx = (int)wide;
	}
    } else {
	return TCL_ERROR;
    }
    *indexPtr = idx;
    return TCL_OK;
}

/*
 *----------------------------------------------------------------------
 *
 * TclIndexDecode --
 *
 *	Decodes a value previously encoded by TclIndexEncode.  The argument
 *	endValue indicates what value of "end" should be used in the
 *	decoding.
 *
 * Results:
 *	The decoded index value.
 *
 *----------------------------------------------------------------------
 */

Tcl_Size
TclIndexDecode(
    int encoded,	/* Value to decode */
    Tcl_Size endValue)	/* Meaning of "end" to use, > TCL_INDEX_END */
{
    if (encoded > TCL_INDEX_END) {
	return encoded;
    }
    if ((size_t)endValue >= (size_t)TCL_INDEX_END - encoded) {
	return endValue + encoded - TCL_INDEX_END;
    }
    return TCL_INDEX_NONE;
}

int TclIndexIsFromEnd(Tcl_Size index) {
    return index <= 0;
}

/*
 *----------------------------------------------------------------------
 *
 * TclIndexLast --
 *
 *	Determine the last index for an array of length "length", where -1 means N is
 *	not bounded.
 *
 *----------------------------------------------------------------------
 */
Tcl_Size
TclIndexLast (Tcl_Size length) {
    return Tcl_LengthIsFinite(length) ? length - 1 : TCL_INDEX_NONE;
}

/*
 *----------------------------------------------------------------------
 *
 * Tcl_LengthIsFinite --
 *
 *	True if length is Finite.
 *
 *----------------------------------------------------------------------
 */
int
Tcl_LengthIsFinite(Tcl_Size length) {
    return length != TCL_LENGTH_NONE;
}

/*
 *------------------------------------------------------------------------
 *
 * TclIndexInvalidError --
 *
 *    Generates an error message including the invalid index.
 *
 * Results:
 *    Always return TCL_ERROR.
 *
 * Side effects:
 *    If interp is not-NULL, an error message is stored in it.
 *
 *------------------------------------------------------------------------
 */
int
TclIndexInvalidError (
    Tcl_Interp *interp,   /* May be NULL */
    const char *idxType,  /* The descriptive string for idx. Defaults to "index" */
    Tcl_Size idx)         /* Invalid index value */
{
    if (interp) {
	Tcl_SetObjResult(interp,
			 Tcl_ObjPrintf("Invalid %s value %" TCL_SIZE_MODIFIER "d.",
				       idxType ? idxType : "index",
				       idx));
    }
    return TCL_ERROR; /* Always */
}

/*
 *------------------------------------------------------------------------
 *
 * TclCommandWordLimitErrpr --
 *
 *    Generates an error message limit on number of command words exceeded.
 *
 * Results:
 *    Always return TCL_ERROR.
 *
 * Side effects:
 *    If interp is not-NULL, an error message is stored in it.
 *
 *------------------------------------------------------------------------
 */
int
TclCommandWordLimitError (
    Tcl_Interp *interp,   /* May be NULL */
    Tcl_Size count)       /* If <= 0, "unknown" */
{
    if (interp) {
	if (count > 0) {
	    Tcl_SetObjResult(
		interp,
		Tcl_ObjPrintf("Number of words (%" TCL_SIZE_MODIFIER
			      "d) in command exceeds limit %" TCL_SIZE_MODIFIER
			      "d.",
			      count,
			      (Tcl_Size)INT_MAX));
	}
	else {
	    Tcl_SetObjResult(interp,
			     Tcl_ObjPrintf("Number of words in command exceeds "
					   "limit %" TCL_SIZE_MODIFIER "d.",
					   (Tcl_Size)INT_MAX));
	}
    }
    return TCL_ERROR; /* Always */
}

/*
 *----------------------------------------------------------------------
 *
 * ClearHash --
 *
 *	Remove all the entries in the hash table *tablePtr.
 *
 *----------------------------------------------------------------------
 */

static void
ClearHash(
    Tcl_HashTable *tablePtr)
{
    Tcl_HashSearch search;
    Tcl_HashEntry *hPtr;

    for (hPtr = Tcl_FirstHashEntry(tablePtr, &search); hPtr != NULL;
	    hPtr = Tcl_NextHashEntry(&search)) {
	Tcl_Obj *objPtr = (Tcl_Obj *)Tcl_GetHashValue(hPtr);

	Tcl_DecrRefCount(objPtr);
	Tcl_DeleteHashEntry(hPtr);
    }
}

/*
 *----------------------------------------------------------------------
 *
 * GetThreadHash --
 *
 *	Get a thread-specific (Tcl_HashTable *) associated with a thread data
 *	key.
 *
 * Results:
 *	The Tcl_HashTable * corresponding to *keyPtr.
 *
 * Side effects:
 *	The first call on a keyPtr in each thread creates a new Tcl_HashTable,
 *	and registers a thread exit handler to dispose of it.
 *
 *----------------------------------------------------------------------
 */

static Tcl_HashTable *
GetThreadHash(
    Tcl_ThreadDataKey *keyPtr)
{
    Tcl_HashTable **tablePtrPtr =
	    (Tcl_HashTable **)Tcl_GetThreadData(keyPtr, sizeof(Tcl_HashTable *));

    if (NULL == *tablePtrPtr) {
	*tablePtrPtr = (Tcl_HashTable *)Tcl_Alloc(sizeof(Tcl_HashTable));
	Tcl_CreateThreadExitHandler(FreeThreadHash, *tablePtrPtr);
	Tcl_InitHashTable(*tablePtrPtr, TCL_ONE_WORD_KEYS);
    }
    return *tablePtrPtr;
}

/*
 *----------------------------------------------------------------------
 *
 * FreeThreadHash --
 *
 *	Thread exit handler used by GetThreadHash to dispose of a thread hash
 *	table.
 *
 * Side effects:
 *	Frees a Tcl_HashTable.
 *
 *----------------------------------------------------------------------
 */

static void
FreeThreadHash(
    void *clientData)
{
    Tcl_HashTable *tablePtr = (Tcl_HashTable *)clientData;

    ClearHash(tablePtr);
    Tcl_DeleteHashTable(tablePtr);
    Tcl_Free(tablePtr);
}

/*
 *----------------------------------------------------------------------
 *
 * FreeProcessGlobalValue --
 *
 *	Exit handler used by Tcl(Set|Get)ProcessGlobalValue to cleanup a
 *	ProcessGlobalValue at exit.
 *
 *----------------------------------------------------------------------
 */

static void
FreeProcessGlobalValue(
    void *clientData)
{
    ProcessGlobalValue *pgvPtr = (ProcessGlobalValue *)clientData;

    pgvPtr->epoch++;
    pgvPtr->numBytes = 0;
    Tcl_Free(pgvPtr->value);
    pgvPtr->value = NULL;
    if (pgvPtr->encoding) {
	Tcl_FreeEncoding(pgvPtr->encoding);
	pgvPtr->encoding = NULL;
    }
    Tcl_MutexFinalize(&pgvPtr->mutex);
}

/*
 *----------------------------------------------------------------------
 *
 * TclSetProcessGlobalValue --
 *
 *	Utility routine to set a global value shared by all threads in the
 *	process while keeping a thread-local copy as well.
 *
 *----------------------------------------------------------------------
 */

void
TclSetProcessGlobalValue(
    ProcessGlobalValue *pgvPtr,
    Tcl_Obj *newValue,
    Tcl_Encoding encoding)
{
    const char *bytes;
    Tcl_HashTable *cacheMap;
    Tcl_HashEntry *hPtr;
    int dummy;

    Tcl_MutexLock(&pgvPtr->mutex);

    /*
     * Fill the global string value.
     */

    pgvPtr->epoch++;
    if (NULL != pgvPtr->value) {
	Tcl_Free(pgvPtr->value);
    } else {
	Tcl_CreateExitHandler(FreeProcessGlobalValue, pgvPtr);
    }
    bytes = TclGetString(newValue);
    pgvPtr->numBytes = newValue->length;
    pgvPtr->value = (char *)Tcl_Alloc(pgvPtr->numBytes + 1);
    memcpy(pgvPtr->value, bytes, pgvPtr->numBytes + 1);
    if (pgvPtr->encoding) {
	Tcl_FreeEncoding(pgvPtr->encoding);
    }
    pgvPtr->encoding = encoding;

    /*
     * Fill the local thread copy directly with the Tcl_Obj value to avoid
     * loss of the internalrep. Increment newValue refCount early to handle case
     * where we set a PGV to itself.
     */

    Tcl_IncrRefCount(newValue);
    cacheMap = GetThreadHash(&pgvPtr->key);
    ClearHash(cacheMap);
    hPtr = Tcl_CreateHashEntry(cacheMap, INT2PTR(pgvPtr->epoch), &dummy);
    Tcl_SetHashValue(hPtr, newValue);
    Tcl_MutexUnlock(&pgvPtr->mutex);
}

/*
 *----------------------------------------------------------------------
 *
 * TclGetProcessGlobalValue --
 *
 *	Retrieve a global value shared among all threads of the process,
 *	preferring a thread-local copy as long as it remains valid.
 *
 * Results:
 *	Returns a (Tcl_Obj *) that holds a copy of the global value.
 *
 *----------------------------------------------------------------------
 */

Tcl_Obj *
TclGetProcessGlobalValue(
    ProcessGlobalValue *pgvPtr)
{
    Tcl_Obj *value = NULL;
    Tcl_HashTable *cacheMap;
    Tcl_HashEntry *hPtr;
    Tcl_Size epoch = pgvPtr->epoch;

    if (pgvPtr->encoding) {
	Tcl_Encoding current = Tcl_GetEncoding(NULL, NULL);

	if (pgvPtr->encoding != current) {
	    /*
	     * The system encoding has changed since the global string value
	     * was saved. Convert the global value to be based on the new
	     * system encoding.
	     */

	    Tcl_DString native, newValue;

	    Tcl_MutexLock(&pgvPtr->mutex);
	    epoch = ++pgvPtr->epoch;
	    Tcl_UtfToExternalDStringEx(NULL, pgvPtr->encoding, pgvPtr->value,
		pgvPtr->numBytes, TCL_ENCODING_PROFILE_TCL8, &native, NULL);
	    Tcl_ExternalToUtfDStringEx(NULL, current, Tcl_DStringValue(&native),
		Tcl_DStringLength(&native), TCL_ENCODING_PROFILE_TCL8,
		&newValue, NULL);
	    Tcl_DStringFree(&native);
	    Tcl_Free(pgvPtr->value);
	    pgvPtr->value = (char *)Tcl_Alloc(Tcl_DStringLength(&newValue) + 1);
	    memcpy(pgvPtr->value, Tcl_DStringValue(&newValue),
		    Tcl_DStringLength(&newValue) + 1);
	    Tcl_DStringFree(&newValue);
	    Tcl_FreeEncoding(pgvPtr->encoding);
	    pgvPtr->encoding = current;
	    Tcl_MutexUnlock(&pgvPtr->mutex);
	} else {
	    Tcl_FreeEncoding(current);
	}
    }
    cacheMap = GetThreadHash(&pgvPtr->key);
    hPtr = Tcl_FindHashEntry(cacheMap, INT2PTR(epoch));
    if (NULL == hPtr) {
	int dummy;

	/*
	 * No cache for the current epoch - must be a new one.
	 *
	 * First, clear the cacheMap, as anything in it must refer to some
	 * expired epoch.
	 */

	ClearHash(cacheMap);

	/*
	 * If no thread has set the shared value, call the initializer.
	 */

	Tcl_MutexLock(&pgvPtr->mutex);
	if ((NULL == pgvPtr->value) && (pgvPtr->proc)) {
	    pgvPtr->epoch++;
	    pgvPtr->proc(&pgvPtr->value,&pgvPtr->numBytes,&pgvPtr->encoding);
	    if (pgvPtr->value == NULL) {
		Tcl_Panic("PGV Initializer did not initialize");
	    }
	    Tcl_CreateExitHandler(FreeProcessGlobalValue, pgvPtr);
	}

	/*
	 * Store a copy of the shared value in our epoch-indexed cache.
	 */

	value = Tcl_NewStringObj(pgvPtr->value, pgvPtr->numBytes);
	hPtr = Tcl_CreateHashEntry(cacheMap,
		INT2PTR(pgvPtr->epoch), &dummy);
	Tcl_MutexUnlock(&pgvPtr->mutex);
	Tcl_SetHashValue(hPtr, value);
	Tcl_IncrRefCount(value);
    }
    return (Tcl_Obj *)Tcl_GetHashValue(hPtr);
}

/*
 *----------------------------------------------------------------------
 *
 * TclSetObjNameOfExecutable --
 *
 *	This function stores the absolute pathname of the executable file
 *	(normally as computed by TclpFindExecutable).
 *
 * Results:
 *	None.
 *
 * Side effects:
 *	Stores the executable name.
 *
 *----------------------------------------------------------------------
 */

void
TclSetObjNameOfExecutable(
    Tcl_Obj *name,
    Tcl_Encoding encoding)
{
    TclSetProcessGlobalValue(&executableName, name, encoding);
}

/*
 *----------------------------------------------------------------------
 *
 * TclGetObjNameOfExecutable --
 *
 *	This function retrieves the absolute pathname of the application in
 *	which the Tcl library is running, usually as previously stored by
 *	TclpFindExecutable(). This function call is the C API equivalent to
 *	the "info nameofexecutable" command.
 *
 * Results:
 *	A pointer to an "fsPath" Tcl_Obj, or to an empty Tcl_Obj if the
 *	pathname of the application is unknown.
 *
 * Side effects:
 *	None.
 *
 *----------------------------------------------------------------------
 */

Tcl_Obj *
TclGetObjNameOfExecutable(void)
{
    return TclGetProcessGlobalValue(&executableName);
}

/*
 *----------------------------------------------------------------------
 *
 * Tcl_GetNameOfExecutable --
 *
 *	This function retrieves the absolute pathname of the application in
 *	which the Tcl library is running, and returns it in string form.
 *
 *	The returned string belongs to Tcl and should be copied if the caller
 *	plans to keep it, to guard against it becoming invalid.
 *
 * Results:
 *	A pointer to the internal string or NULL if the internal full path
 *	name has not been computed or unknown.
 *
 * Side effects:
 *	None.
 *
 *----------------------------------------------------------------------
 */

const char *
Tcl_GetNameOfExecutable(void)
{
    Tcl_Obj *obj = TclGetObjNameOfExecutable();
    const char *bytes = TclGetString(obj);

    if (obj->length == 0) {
	return NULL;
    }
    return bytes;
}

/*
 *----------------------------------------------------------------------
 *
 * TclGetPlatform --
 *
 *	This is a kludge that allows the test library to get access the
 *	internal tclPlatform variable.
 *
 * Results:
 *	Returns a pointer to the tclPlatform variable.
 *
 * Side effects:
 *	None.
 *
 *----------------------------------------------------------------------
 */

TclPlatformType *
TclGetPlatform(void)
{
    return &tclPlatform;
}

/*
 *----------------------------------------------------------------------
 *
 * TclReToGlob --
 *
 *	Attempt to convert a regular expression to an equivalent glob pattern.
 *
 * Results:
 *	Returns TCL_OK on success, TCL_ERROR on failure. If interp is not
 *	NULL, an error message is placed in the result. On success, the
 *	DString will contain an exact equivalent glob pattern. The caller is
 *	responsible for calling Tcl_DStringFree on success. If exactPtr is not
 *	NULL, it will be 1 if an exact match qualifies.
 *
 * Side effects:
 *	None.
 *
 *----------------------------------------------------------------------
 */

int
TclReToGlob(
    Tcl_Interp *interp,
    const char *reStr,
    Tcl_Size reStrLen,
    Tcl_DString *dsPtr,
    int *exactPtr,
    int *quantifiersFoundPtr)
{
    int anchorLeft, anchorRight, lastIsStar, numStars;
    char *dsStr, *dsStrStart;
    const char *msg, *p, *strEnd, *code;

    strEnd = reStr + reStrLen;
    Tcl_DStringInit(dsPtr);
    if (quantifiersFoundPtr != NULL) {
	*quantifiersFoundPtr = 0;
    }

    /*
     * "***=xxx" == "*xxx*", watch for glob-sensitive chars.
     */

    if ((reStrLen >= 4) && (memcmp("***=", reStr, 4) == 0)) {
	/*
	 * At most, the glob pattern has length 2*reStrLen + 2 to backslash
	 * escape every character and have * at each end.
	 */

	Tcl_DStringSetLength(dsPtr, reStrLen + 2);
	dsStr = dsStrStart = Tcl_DStringValue(dsPtr);
	*dsStr++ = '*';
	for (p = reStr + 4; p < strEnd; p++) {
	    switch (*p) {
	    case '\\': case '*': case '[': case ']': case '?':
		/* Only add \ where necessary for glob */
		*dsStr++ = '\\';
		/* fall through */
	    default:
		*dsStr++ = *p;
		break;
	    }
	}
	*dsStr++ = '*';
	Tcl_DStringSetLength(dsPtr, dsStr - dsStrStart);
	if (exactPtr) {
	    *exactPtr = 0;
	}
	return TCL_OK;
    }

    /*
     * At most, the glob pattern has length reStrLen + 2 to account for
     * possible * at each end.
     */

    Tcl_DStringSetLength(dsPtr, reStrLen + 2);
    dsStr = dsStrStart = Tcl_DStringValue(dsPtr);

    /*
     * Check for anchored REs (ie ^foo$), so we can use string equal if
     * possible. Do not alter the start of str so we can free it correctly.
     *
     * Keep track of the last char being an unescaped star to prevent multiple
     * instances.  Simpler than checking that the last star may be escaped.
     */

    msg = NULL;
    code = NULL;
    p = reStr;
    anchorRight = 0;
    lastIsStar = 0;
    numStars = 0;

    if (*p == '^') {
	anchorLeft = 1;
	p++;
    } else {
	anchorLeft = 0;
	*dsStr++ = '*';
	lastIsStar = 1;
    }

    for ( ; p < strEnd; p++) {
	switch (*p) {
	case '\\':
	    p++;
	    switch (*p) {
	    case 'a':
		*dsStr++ = '\a';
		break;
	    case 'b':
		*dsStr++ = '\b';
		break;
	    case 'f':
		*dsStr++ = '\f';
		break;
	    case 'n':
		*dsStr++ = '\n';
		break;
	    case 'r':
		*dsStr++ = '\r';
		break;
	    case 't':
		*dsStr++ = '\t';
		break;
	    case 'v':
		*dsStr++ = '\v';
		break;
	    case 'B': case '\\':
		*dsStr++ = '\\';
		*dsStr++ = '\\';
		anchorLeft = 0; /* prevent exact match */
		break;
	    case '*': case '[': case ']': case '?':
		/* Only add \ where necessary for glob */
		*dsStr++ = '\\';
		anchorLeft = 0; /* prevent exact match */
		/* fall through */
	    case '{': case '}': case '(': case ')': case '+':
	    case '.': case '|': case '^': case '$':
		*dsStr++ = *p;
		break;
	    default:
		msg = "invalid escape sequence";
		code = "BADESCAPE";
		goto invalidGlob;
	    }
	    break;
	case '.':
	    if (quantifiersFoundPtr != NULL) {
		*quantifiersFoundPtr = 1;
	    }
	    anchorLeft = 0; /* prevent exact match */
	    if (p+1 < strEnd) {
		if (p[1] == '*') {
		    p++;
		    if (!lastIsStar) {
			*dsStr++ = '*';
			lastIsStar = 1;
			numStars++;
		    }
		    continue;
		} else if (p[1] == '+') {
		    p++;
		    *dsStr++ = '?';
		    *dsStr++ = '*';
		    lastIsStar = 1;
		    numStars++;
		    continue;
		}
	    }
	    *dsStr++ = '?';
	    break;
	case '$':
	    if (p+1 != strEnd) {
		msg = "$ not anchor";
		code = "NONANCHOR";
		goto invalidGlob;
	    }
	    anchorRight = 1;
	    break;
	case '*': case '+': case '?': case '|': case '^':
	case '{': case '}': case '(': case ')': case '[': case ']':
	    msg = "unhandled RE special char";
	    code = "UNHANDLED";
	    goto invalidGlob;
	default:
	    *dsStr++ = *p;
	    break;
	}
	lastIsStar = 0;
    }
    if (numStars > 1) {
	/*
	 * Heuristic: if >1 non-anchoring *, the risk is large that glob
	 * matching is slower than the RE engine, so report invalid.
	 */

	msg = "excessive recursive glob backtrack potential";
	code = "OVERCOMPLEX";
	goto invalidGlob;
    }

    if (!anchorRight && !lastIsStar) {
	*dsStr++ = '*';
    }
    Tcl_DStringSetLength(dsPtr, dsStr - dsStrStart);

    if (exactPtr) {
	*exactPtr = (anchorLeft && anchorRight);
    }

    return TCL_OK;

  invalidGlob:
    if (interp != NULL) {
	Tcl_SetObjResult(interp, Tcl_NewStringObj(msg, -1));
	Tcl_SetErrorCode(interp, "TCL", "RE2GLOB", code, NULL);
    }
    Tcl_DStringFree(dsPtr);
    return TCL_ERROR;
}

/*
 * Local Variables:
 * mode: c
 * c-basic-offset: 4
 * fill-column: 78
 * End:
 */<|MERGE_RESOLUTION|>--- conflicted
+++ resolved
@@ -131,17 +131,6 @@
     NULL,				/* setFromAnyProc */
 	0
 };
-
-<<<<<<< HEAD
-=======
-Tcl_Size
-TclLengthOne(
-    TCL_UNUSED(Tcl_Obj *))
-{
-    return 1;
-}
->>>>>>> c46a9a6f
- 
 /*
  *	*	STRING REPRESENTATION OF LISTS	*	*	*
@@ -3770,11 +3759,7 @@
  *
  *      Parse objPtr to determine if it is an index value. Two cases
  *	are possible.  The value objPtr might be parsed as an absolute
-<<<<<<< HEAD
  *	index value in the Tcl_Size range.  This includes
-=======
- *	index value in the C signed int range.  Note that this includes
->>>>>>> c46a9a6f
  *	index values that are integers as presented and it includes index
  *      arithmetic expressions. The absolute index values that can be
  *	directly meaningful as an index into either a list or a string are
@@ -3832,8 +3817,8 @@
 {
     Tcl_WideInt wide;
     int idx;
-
-<<<<<<< HEAD
+    const Tcl_WideInt ENDVALUE = 2 * (Tcl_WideInt) INT_MAX;
+
     assert(ENDVALUE < WIDE_MAX);
     if (TCL_OK != GetWideForIndex(interp, objPtr, ENDVALUE, &wide)) {
 	return TCL_ERROR;
@@ -3909,46 +3894,55 @@
 	} else {
 	    /* 1(a,b) Encodable range */
 	    idx = (int)wide;
-=======
-    if (TCL_OK == GetWideForIndex(interp, objPtr, (unsigned)TCL_INDEX_END , &wide)) {
-	const Tcl_ObjInternalRep *irPtr = TclFetchInternalRep(objPtr, &endOffsetType.objType);
-	if (irPtr && irPtr->wideValue >= 0) {
-	    /* "int[+-]int" syntax, works the same here as "int" */
-	    irPtr = NULL;
->>>>>>> c46a9a6f
-	}
+	}
+    } else {
+	/* objPtr is not purely numeric (end etc.)  */
+
 	/*
-	 * We parsed an end+offset index value.
-	 * wide holds the offset value in the range WIDE_MIN...WIDE_MAX.
+	 * On 64-bit systems, indices in the range end-LIST_MAX:end-INT_MAX
+	 * are valid indices (with max size strings/lists) but are not in
+	 * the encodable range. Thus an error is raised. On 32-bit systems,
+	 * indices in that range indicate the position before the beginning
+	 * and so do not raise an error.
 	 */
-	if ((irPtr ? ((wide < INT_MIN) && ((Tcl_Size)-wide <= LIST_MAX))
-		: ((wide > INT_MAX) && ((Tcl_Size)wide <= LIST_MAX))) && (sizeof(int) != sizeof(Tcl_Size))) {
-	    if (interp) {
-		Tcl_SetObjResult(interp, Tcl_ObjPrintf(
-			"index \"%s\" out of range",
-			TclGetString(objPtr)));
-		Tcl_SetErrorCode(interp, "TCL", "VALUE", "INDEX"
-			"OUTOFRANGE", NULL);
-	    }
-	    return TCL_ERROR;
-	} else if (wide > (unsigned)(irPtr ? TCL_INDEX_END : INT_MAX)) {
+	if ((sizeof(int) != sizeof(Tcl_Size)) &&
+	    (wide > (ENDVALUE - LIST_MAX)) && (wide <= INT_MAX)) {
+	    /* 1(c), 4(a,b) on 64-bit systems */
+	    goto rangeerror;
+	}
+	if (wide > ENDVALUE) {
 	    /*
-	     * All end+postive or end-negative expressions
+	     * 2(c) (32-bit systems), 3(c)
+	     * All end+positive or end-negative expressions
 	     * always indicate "after the end".
+	     * Note we will not reach here for a pure numeric value in this
+	     * range because irPtr will be NULL in that case.
 	     */
 	    idx = after;
-	} else if (wide <= (irPtr ? INT_MAX : -1)) {
-	    /* These indices always indicate "before the beginning" */
+	} else if (wide <= INT_MAX) {
+	    /* 1(c) (32-bit systems), 4(c) (32-bit systems), 5(c) */
 	    idx = before;
 	} else {
-	    /* Encoded end-positive (or end+negative) are offset */
+	    /* 2(c) Encodable end-positive (or end+negative) */
 	    idx = (int)wide;
 	}
-    } else {
-	return TCL_ERROR;
     }
     *indexPtr = idx;
     return TCL_OK;
+
+rangeerror:
+    if (interp) {
+	Tcl_SetObjResult(
+	    interp,
+	    Tcl_ObjPrintf("index \"%s\" out of range", TclGetString(objPtr)));
+	Tcl_SetErrorCode(interp,
+			 "TCL",
+			 "VALUE",
+			 "INDEX"
+			 "OUTOFRANGE",
+			 NULL);
+    }
+    return TCL_ERROR;
 }
  
