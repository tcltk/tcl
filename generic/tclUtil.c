/*
 * tclUtil.c --
 *
 *	This file contains utility functions that are used by many Tcl
 *	commands.
 *
 * Copyright (c) 1987-1993 The Regents of the University of California.
 * Copyright (c) 1994-1998 Sun Microsystems, Inc.
 * Copyright (c) 2001 by Kevin B. Kenny. All rights reserved.
 *
 * See the file "license.terms" for information on usage and redistribution of
 * this file, and for a DISCLAIMER OF ALL WARRANTIES.
 */

#include "tclInt.h"
#include "tclParse.h"
#include "tclStringTrim.h"
#include <math.h>

/*
 * The absolute pathname of the executable in which this Tcl library is
 * running.
 */

static ProcessGlobalValue executableName = {
    0, 0, NULL, NULL, NULL, NULL, NULL
};

/*
 * The following values are used in the flags arguments of Tcl*Scan*Element
 * and Tcl*Convert*Element.  The values TCL_DONT_USE_BRACES and
 * TCL_DONT_QUOTE_HASH are defined in tcl.h, like so:
 *
#define TCL_DONT_USE_BRACES     1
#define TCL_DONT_QUOTE_HASH     8
 *
 * Those are public flag bits which callers of the public routines
 * Tcl_Convert*Element() can use to indicate:
 *
 * TCL_DONT_USE_BRACES -	1 means the caller is insisting that brace
 *				quoting not be used when converting the list
 *				element.
 * TCL_DONT_QUOTE_HASH -	1 means the caller insists that a leading hash
 *				character ('#') should *not* be quoted. This
 *				is appropriate when the caller can guarantee
 *				the element is not the first element of a
 *				list, so [eval] cannot mis-parse the element
 *				as a comment.
 *
 * The remaining values which can be carried by the flags of these routines
 * are for internal use only.  Make sure they do not overlap with the public
 * values above.
 *
 * The Tcl*Scan*Element() routines make a determination which of 4 modes of
 * conversion is most appropriate for Tcl*Convert*Element() to perform, and
 * sets two bits of the flags value to indicate the mode selected.
 *
 * CONVERT_NONE		The element needs no quoting. Its literal string is
 *			suitable as is.
 * CONVERT_BRACE	The conversion should be enclosing the literal string
 *			in braces.
 * CONVERT_ESCAPE	The conversion should be using backslashes to escape
 *			any characters in the string that require it.
 * CONVERT_MASK		A mask value used to extract the conversion mode from
 *			the flags argument.
 *			Also indicates a strange conversion mode where all
 *			special characters are escaped with backslashes
 *			*except for braces*. This is a strange and unnecessary
 *			case, but it's part of the historical way in which
 *			lists have been formatted in Tcl. To experiment with
 *			removing this case, set the value of COMPAT to 0.
 *
 * One last flag value is used only by callers of TclScanElement(). The flag
 * value produced by a call to Tcl*Scan*Element() will never leave this bit
 * set.
 *
 * CONVERT_ANY		The caller of TclScanElement() declares it can make no
 *			promise about what public flags will be passed to the
 *			matching call of TclConvertElement(). As such,
 *			TclScanElement() has to determine the worst case
 *			destination buffer length over all possibilities, and
 *			in other cases this means an overestimate of the
 *			required size.
 *
 * For more details, see the comments on the Tcl*Scan*Element and
 * Tcl*Convert*Element routines.
 */

#define COMPAT 1
#define CONVERT_NONE	0
#define CONVERT_BRACE	2
#define CONVERT_ESCAPE	4
#define CONVERT_MASK	(CONVERT_BRACE | CONVERT_ESCAPE)
#define CONVERT_ANY	16

/*
 * The following key is used by Tcl_PrintDouble and TclPrecTraceProc to
 * access the precision to be used for double formatting.
 */

static Tcl_ThreadDataKey precisionKey;

/*
 * Prototypes for functions defined later in this file.
 */

static void		ClearHash(Tcl_HashTable *tablePtr);
static void		FreeProcessGlobalValue(ClientData clientData);
static void		FreeThreadHash(ClientData clientData);
static int		GetEndOffsetFromObj(Tcl_Obj *objPtr, int endValue,
			    int *indexPtr);
static Tcl_HashTable *	GetThreadHash(Tcl_ThreadDataKey *keyPtr);
static int		SetEndOffsetFromAny(Tcl_Interp *interp,
			    Tcl_Obj *objPtr);
static int		FindElement(Tcl_Interp *interp, const char *string,
			    int stringLength, const char *typeStr,
			    const char *typeCode, const char **elementPtr,
			    const char **nextPtr, int *sizePtr,
			    int *literalPtr);
/*
 * The following is the Tcl object type definition for an object that
 * represents a list index in the form, "end-offset". It is used as a
 * performance optimization in TclGetIntForIndex. The internal rep is 
 * stored directly in the wideValue, so no memory management is required
 * for it. This is a caching intrep, keeping the result of a parse
 * around. This type is only created from a pre-existing string, so an
 * updateStringProc will never be called and need not exist.
 */

static const Tcl_ObjType endOffsetType = {
    "end-offset",			/* name */
    NULL,				/* freeIntRepProc */
    NULL,				/* dupIntRepProc */
    NULL,				/* updateStringProc */
    SetEndOffsetFromAny
};

/*
 *	*	STRING REPRESENTATION OF LISTS	*	*	*
 *
 * The next several routines implement the conversions of strings to and from
 * Tcl lists. To understand their operation, the rules of parsing and
 * generating the string representation of lists must be known.  Here we
 * describe them in one place.
 *
 * A list is made up of zero or more elements. Any string is a list if it is
 * made up of alternating substrings of element-separating ASCII whitespace
 * and properly formatted elements.
 *
 * The ASCII characters which can make up the whitespace between list elements
 * are:
 *
 *	\u0009	\t	TAB
 *	\u000A	\n	NEWLINE
 *	\u000B	\v	VERTICAL TAB
 *	\u000C	\f	FORM FEED
 * 	\u000D	\r	CARRIAGE RETURN
 *	\u0020		SPACE
 *
 * NOTE: differences between this and other places where Tcl defines a role
 * for "whitespace".
 *
 *	* Unlike command parsing, here NEWLINE is just another whitespace
 *	  character; its role as a command terminator in a script has no
 *	  importance here.
 *
 *	* Unlike command parsing, the BACKSLASH NEWLINE sequence is not
 *	  considered to be a whitespace character.
 *
 *	* Other Unicode whitespace characters (recognized by [string is space]
 *	  or Tcl_UniCharIsSpace()) do not play any role as element separators
 *	  in Tcl lists.
 *
 *	* The NUL byte ought not appear, as it is not in strings properly
 *	  encoded for Tcl, but if it is present, it is not treated as
 *	  separating whitespace, or a string terminator. It is just another
 *	  character in a list element.
 *
 * The interpretation of a formatted substring as a list element follows rules
 * similar to the parsing of the words of a command in a Tcl script. Backslash
 * substitution plays a key role, and is defined exactly as it is in command
 * parsing. The same routine, TclParseBackslash() is used in both command
 * parsing and list parsing.
 *
 * NOTE: This means that if and when backslash substitution rules ever change
 * for command parsing, the interpretation of strings as lists also changes.
 *
 * Backslash substitution replaces an "escape sequence" of one or more
 * characters starting with
 *		\u005c	\	BACKSLASH
 * with a single character. The one character escape sequence case happens only
 * when BACKSLASH is the last character in the string. In all other cases, the
 * escape sequence is at least two characters long.
 *
 * The formatted substrings are interpreted as element values according to the
 * following cases:
 *
 * * If the first character of a formatted substring is
 *		\u007b	{	OPEN BRACE
 *   then the end of the substring is the matching
 *		\u007d	}	CLOSE BRACE
 *   character, where matching is determined by counting nesting levels, and
 *   not including any brace characters that are contained within a backslash
 *   escape sequence in the nesting count. Having found the matching brace,
 *   all characters between the braces are the string value of the element.
 *   If no matching close brace is found before the end of the string, the
 *   string is not a Tcl list. If the character following the close brace is
 *   not an element separating whitespace character, or the end of the string,
 *   then the string is not a Tcl list.
 *
 *   NOTE: this differs from a brace-quoted word in the parsing of a Tcl
 *   command only in its treatment of the backslash-newline sequence. In a
 *   list element, the literal characters in the backslash-newline sequence
 *   become part of the element value. In a script word, conversion to a
 *   single SPACE character is done.
 *
 *   NOTE: Most list element values can be represented by a formatted
 *   substring using brace quoting. The exceptions are any element value that
 *   includes an unbalanced brace not in a backslash escape sequence, and any
 *   value that ends with a backslash not itself in a backslash escape
 *   sequence.
 *
 * * If the first character of a formatted substring is
 *		\u0022	"	QUOTE
 *   then the end of the substring is the next QUOTE character, not counting
 *   any QUOTE characters that are contained within a backslash escape
 *   sequence. If no next QUOTE is found before the end of the string, the
 *   string is not a Tcl list. If the character following the closing QUOTE is
 *   not an element separating whitespace character, or the end of the string,
 *   then the string is not a Tcl list. Having found the limits of the
 *   substring, the element value is produced by performing backslash
 *   substitution on the character sequence between the open and close QUOTEs.
 *
 *   NOTE: Any element value can be represented by this style of formatting,
 *   given suitable choice of backslash escape sequences.
 *
 * * All other formatted substrings are terminated by the next element
 *   separating whitespace character in the string.  Having found the limits
 *   of the substring, the element value is produced by performing backslash
 *   substitution on it.
 *
 *   NOTE: Any element value can be represented by this style of formatting,
 *   given suitable choice of backslash escape sequences, with one exception.
 *   The empty string cannot be represented as a list element without the use
 *   of either braces or quotes to delimit it.
 *
 * This collection of parsing rules is implemented in the routine
 * FindElement().
 *
 * In order to produce lists that can be parsed by these rules, we need the
 * ability to distinguish between characters that are part of a list element
 * value from characters providing syntax that define the structure of the
 * list. This means that our code that generates lists must at a minimum be
 * able to produce escape sequences for the 10 characters identified above
 * that have significance to a list parser.
 *
 *	*	*	CANONICAL LISTS	*	*	*	*	*
 *
 * In addition to the basic rules for parsing strings into Tcl lists, there
 * are additional properties to be met by the set of list values that are
 * generated by Tcl.  Such list values are often said to be in "canonical
 * form":
 *
 * * When any canonical list is evaluated as a Tcl script, it is a script of
 *   either zero commands (an empty list) or exactly one command. The command
 *   word is exactly the first element of the list, and each argument word is
 *   exactly one of the following elements of the list. This means that any
 *   characters that have special meaning during script evaluation need
 *   special treatment when canonical lists are produced:
 *
 *	* Whitespace between elements may not include NEWLINE.
 *	* The command terminating character,
 *		\u003b	;	SEMICOLON
 *	  must be BRACEd, QUOTEd, or escaped so that it does not terminate the
 * 	  command prematurely.
 *	* Any of the characters that begin substitutions in scripts,
 *		\u0024	$	DOLLAR
 *		\u005b	[	OPEN BRACKET
 *		\u005c	\	BACKSLASH
 *	  need to be BRACEd or escaped.
 *	* In any list where the first character of the first element is
 *		\u0023	#	HASH
 *	  that HASH character must be BRACEd, QUOTEd, or escaped so that it
 *	  does not convert the command into a comment.
 *	* Any list element that contains the character sequence BACKSLASH
 *	  NEWLINE cannot be formatted with BRACEs. The BACKSLASH character
 *	  must be represented by an escape sequence, and unless QUOTEs are
 *	  used, the NEWLINE must be as well.
 *
 * * It is also guaranteed that one can use a canonical list as a building
 *   block of a larger script within command substitution, as in this example:
 *	set script "puts \[[list $cmd $arg]]"; eval $script
 *   To support this usage, any appearance of the character
 *		\u005d	]	CLOSE BRACKET
 *   in a list element must be BRACEd, QUOTEd, or escaped.
 *
 * * Finally it is guaranteed that enclosing a canonical list in braces
 *   produces a new value that is also a canonical list.  This new list has
 *   length 1, and its only element is the original canonical list.  This same
 *   guarantee also makes it possible to construct scripts where an argument
 *   word is given a list value by enclosing the canonical form of that list
 *   in braces:
 *	set script "puts {[list $one $two $three]}"; eval $script
 *   This sort of coding was once fairly common, though it's become more
 *   idiomatic to see the following instead:
 *	set script [list puts [list $one $two $three]]; eval $script
 *   In order to support this guarantee, every canonical list must have
 *   balance when counting those braces that are not in escape sequences.
 *
 * Within these constraints, the canonical list generation routines
 * TclScanElement() and TclConvertElement() attempt to generate the string for
 * any list that is easiest to read. When an element value is itself
 * acceptable as the formatted substring, it is usually used (CONVERT_NONE).
 * When some quoting or escaping is required, use of BRACEs (CONVERT_BRACE) is
 * usually preferred over the use of escape sequences (CONVERT_ESCAPE). There
 * are some exceptions to both of these preferences for reasons of code
 * simplicity, efficiency, and continuation of historical habits. Canonical
 * lists never use the QUOTE formatting to delimit their elements because that
 * form of quoting does not nest, which makes construction of nested lists far
 * too much trouble.  Canonical lists always use only a single SPACE character
 * for element-separating whitespace.
 *
 *	*	*	FUTURE CONSIDERATIONS	*	*	*
 *
 * When a list element requires quoting or escaping due to a CLOSE BRACKET
 * character or an internal QUOTE character, a strange formatting mode is
 * recommended. For example, if the value "a{b]c}d" is converted by the usual
 * modes:
 *
 *	CONVERT_BRACE:	a{b]c}d		=> {a{b]c}d}
 *	CONVERT_ESCAPE:	a{b]c}d		=> a\{b\]c\}d
 *
 * we get perfectly usable formatted list elements. However, this is not what
 * Tcl releases have been producing. Instead, we have:
 *
 *	CONVERT_MASK:	a{b]c}d		=> a{b\]c}d
 *
 * where the CLOSE BRACKET is escaped, but the BRACEs are not. The same effect
 * can be seen replacing ] with " in this example. There does not appear to be
 * any functional or aesthetic purpose for this strange additional mode. The
 * sole purpose I can see for preserving it is to keep generating the same
 * formatted lists programmers have become accustomed to, and perhaps written
 * tests to expect. That is, compatibility only. The additional code
 * complexity required to support this mode is significant. The lines of code
 * supporting it are delimited in the routines below with #if COMPAT
 * directives. This makes it easy to experiment with eliminating this
 * formatting mode simply with "#define COMPAT 0" above. I believe this is
 * worth considering.
 *
 * Another consideration is the treatment of QUOTE characters in list
 * elements. TclConvertElement() must have the ability to produce the escape
 * sequence \" so that when a list element begins with a QUOTE we do not
 * confuse that first character with a QUOTE used as list syntax to define
 * list structure. However, that is the only place where QUOTE characters need
 * quoting. In this way, handling QUOTE could really be much more like the way
 * we handle HASH which also needs quoting and escaping only in particular
 * situations. Following up this could increase the set of list elements that
 * can use the CONVERT_NONE formatting mode.
 *
 * More speculative is that the demands of canonical list form require brace
 * balance for the list as a whole, while the current implementation achieves
 * this by establishing brace balance for every element.
 *
 * Finally, a reminder that the rules for parsing and formatting lists are
 * closely tied together with the rules for parsing and evaluating scripts,
 * and will need to evolve in sync.
 */

/*
 *----------------------------------------------------------------------
 *
 * TclMaxListLength --
 *
 *	Given 'bytes' pointing to 'numBytes' bytes, scan through them and
 *	count the number of whitespace runs that could be list element
 *	separators. If 'numBytes' is -1, scan to the terminating '\0'. Not a
 *	full list parser. Typically used to get a quick and dirty overestimate
 *	of length size in order to allocate space for an actual list parser to
 *	operate with.
 *
 * Results:
 *	Returns the largest number of list elements that could possibly be in
 *	this string, interpreted as a Tcl list. If 'endPtr' is not NULL,
 *	writes a pointer to the end of the string scanned there.
 *
 * Side effects:
 *	None.
 *
 *----------------------------------------------------------------------
 */

int
TclMaxListLength(
    const char *bytes,
    int numBytes,
    const char **endPtr)
{
    int count = 0;

    if ((numBytes == 0) || ((numBytes == -1) && (*bytes == '\0'))) {
	/* Empty string case - quick exit */
	goto done;
    }

    /*
     * No list element before leading white space.
     */

    count += 1 - TclIsSpaceProc(*bytes);

    /*
     * Count white space runs as potential element separators.
     */

    while (numBytes) {
	if ((numBytes == -1) && (*bytes == '\0')) {
	    break;
	}
	if (TclIsSpaceProc(*bytes)) {
	    /*
	     * Space run started; bump count.
	     */

	    count++;
	    do {
		bytes++;
		numBytes -= (numBytes != -1);
	    } while (numBytes && TclIsSpaceProc(*bytes));
	    if ((numBytes == 0) || ((numBytes == -1) && (*bytes == '\0'))) {
		break;
	    }

	    /*
	     * (*bytes) is non-space; return to counting state.
	     */
	}
	bytes++;
	numBytes -= (numBytes != -1);
    }

    /*
     * No list element following trailing white space.
     */

    count -= TclIsSpaceProc(bytes[-1]);

  done:
    if (endPtr) {
	*endPtr = bytes;
    }
    return count;
}

/*
 *----------------------------------------------------------------------
 *
 * TclFindElement --
 *
 *	Given a pointer into a Tcl list, locate the first (or next) element in
 *	the list.
 *
 * Results:
 *	The return value is normally TCL_OK, which means that the element was
 *	successfully located. If TCL_ERROR is returned it means that list
 *	didn't have proper list structure; the interp's result contains a more
 *	detailed error message.
 *
 *	If TCL_OK is returned, then *elementPtr will be set to point to the
 *	first element of list, and *nextPtr will be set to point to the
 *	character just after any white space following the last character
 *	that's part of the element. If this is the last argument in the list,
 *	then *nextPtr will point just after the last character in the list
 *	(i.e., at the character at list+listLength). If sizePtr is non-NULL,
 *	*sizePtr is filled in with the number of bytes in the element. If the
 *	element is in braces, then *elementPtr will point to the character
 *	after the opening brace and *sizePtr will not include either of the
 *	braces. If there isn't an element in the list, *sizePtr will be zero,
 *	and both *elementPtr and *nextPtr will point just after the last
 *	character in the list. If literalPtr is non-NULL, *literalPtr is set
 *	to a boolean value indicating whether the substring returned as the
 *	values of **elementPtr and *sizePtr is the literal value of a list
 *	element. If not, a call to TclCopyAndCollapse() is needed to produce
 *	the actual value of the list element. Note: this function does NOT
 *	collapse backslash sequences, but uses *literalPtr to tell callers
 *	when it is required for them to do so.
 *
 * Side effects:
 *	None.
 *
 *----------------------------------------------------------------------
 */

int
TclFindElement(
    Tcl_Interp *interp,		/* Interpreter to use for error reporting. If
				 * NULL, then no error message is left after
				 * errors. */
    const char *list,		/* Points to the first byte of a string
				 * containing a Tcl list with zero or more
				 * elements (possibly in braces). */
    int listLength,		/* Number of bytes in the list's string. */
    const char **elementPtr,	/* Where to put address of first significant
				 * character in first element of list. */
    const char **nextPtr,	/* Fill in with location of character just
				 * after all white space following end of
				 * argument (next arg or end of list). */
    int *sizePtr,		/* If non-zero, fill in with size of
				 * element. */
    int *literalPtr)		/* If non-zero, fill in with non-zero/zero to
				 * indicate that the substring of *sizePtr
				 * bytes starting at **elementPtr is/is not
				 * the literal list element and therefore
				 * does not/does require a call to
				 * TclCopyAndCollapse() by the caller. */
{
    return FindElement(interp, list, listLength, "list", "LIST", elementPtr,
	    nextPtr, sizePtr, literalPtr);
}

int
TclFindDictElement(
    Tcl_Interp *interp,		/* Interpreter to use for error reporting. If
				 * NULL, then no error message is left after
				 * errors. */
    const char *dict,		/* Points to the first byte of a string
				 * containing a Tcl dictionary with zero or
				 * more keys and values (possibly in
				 * braces). */
    int dictLength,		/* Number of bytes in the dict's string. */
    const char **elementPtr,	/* Where to put address of first significant
				 * character in the first element (i.e., key
				 * or value) of dict. */
    const char **nextPtr,	/* Fill in with location of character just
				 * after all white space following end of
				 * element (next arg or end of list). */
    int *sizePtr,		/* If non-zero, fill in with size of
				 * element. */
    int *literalPtr)		/* If non-zero, fill in with non-zero/zero to
				 * indicate that the substring of *sizePtr
				 * bytes starting at **elementPtr is/is not
				 * the literal key or value and therefore
				 * does not/does require a call to
				 * TclCopyAndCollapse() by the caller. */
{
    return FindElement(interp, dict, dictLength, "dict", "DICTIONARY",
	    elementPtr, nextPtr, sizePtr, literalPtr);
}

static int
FindElement(
    Tcl_Interp *interp,		/* Interpreter to use for error reporting. If
				 * NULL, then no error message is left after
				 * errors. */
    const char *string,		/* Points to the first byte of a string
				 * containing a Tcl list or dictionary with
				 * zero or more elements (possibly in
				 * braces). */
    int stringLength,		/* Number of bytes in the string. */
    const char *typeStr,	/* The name of the type of thing we are
				 * parsing, for error messages. */
    const char *typeCode,	/* The type code for thing we are parsing, for
				 * error messages. */
    const char **elementPtr,	/* Where to put address of first significant
				 * character in first element. */
    const char **nextPtr,	/* Fill in with location of character just
				 * after all white space following end of
				 * argument (next arg or end of list/dict). */
    int *sizePtr,		/* If non-zero, fill in with size of
				 * element. */
    int *literalPtr)		/* If non-zero, fill in with non-zero/zero to
				 * indicate that the substring of *sizePtr
				 * bytes starting at **elementPtr is/is not
				 * the literal list/dict element and therefore
				 * does not/does require a call to
				 * TclCopyAndCollapse() by the caller. */
{
    const char *p = string;
    const char *elemStart;	/* Points to first byte of first element. */
    const char *limit;		/* Points just after list/dict's last byte. */
    int openBraces = 0;		/* Brace nesting level during parse. */
    int inQuotes = 0;
    int size = 0;		/* lint. */
    int numChars;
    int literal = 1;
    const char *p2;

    /*
     * Skim off leading white space and check for an opening brace or quote.
     * We treat embedded NULLs in the list/dict as bytes belonging to a list
     * element (or dictionary key or value).
     */

    limit = (string + stringLength);
    while ((p < limit) && (TclIsSpaceProc(*p))) {
	p++;
    }
    if (p == limit) {		/* no element found */
	elemStart = limit;
	goto done;
    }

    if (*p == '{') {
	openBraces = 1;
	p++;
    } else if (*p == '"') {
	inQuotes = 1;
	p++;
    }
    elemStart = p;

    /*
     * Find element's end (a space, close brace, or the end of the string).
     */

    while (p < limit) {
	switch (*p) {
	    /*
	     * Open brace: don't treat specially unless the element is in
	     * braces. In this case, keep a nesting count.
	     */

	case '{':
	    if (openBraces != 0) {
		openBraces++;
	    }
	    break;

	    /*
	     * Close brace: if element is in braces, keep nesting count and
	     * quit when the last close brace is seen.
	     */

	case '}':
	    if (openBraces > 1) {
		openBraces--;
	    } else if (openBraces == 1) {
		size = (p - elemStart);
		p++;
		if ((p >= limit) || TclIsSpaceProc(*p)) {
		    goto done;
		}

		/*
		 * Garbage after the closing brace; return an error.
		 */

		if (interp != NULL) {
		    p2 = p;
		    while ((p2 < limit) && (!TclIsSpaceProc(*p2))
			    && (p2 < p+20)) {
			p2++;
		    }
		    Tcl_SetObjResult(interp, Tcl_ObjPrintf(
			    "%s element in braces followed by \"%.*s\" "
			    "instead of space", typeStr, (int) (p2-p), p));
		    Tcl_SetErrorCode(interp, "TCL", "VALUE", typeCode, "JUNK",
			    NULL);
		}
		return TCL_ERROR;
	    }
	    break;

	    /*
	     * Backslash: skip over everything up to the end of the backslash
	     * sequence.
	     */

	case '\\':
	    if (openBraces == 0) {
		/*
		 * A backslash sequence not within a brace quoted element
		 * means the value of the element is different from the
		 * substring we are parsing. A call to TclCopyAndCollapse() is
		 * needed to produce the element value. Inform the caller.
		 */

		literal = 0;
	    }
	    TclParseBackslash(p, limit - p, &numChars, NULL);
	    p += (numChars - 1);
	    break;

	    /*
	     * Space: ignore if element is in braces or quotes; otherwise
	     * terminate element.
	     */

	case ' ':
	case '\f':
	case '\n':
	case '\r':
	case '\t':
	case '\v':
	    if ((openBraces == 0) && !inQuotes) {
		size = (p - elemStart);
		goto done;
	    }
	    break;

	    /*
	     * Double-quote: if element is in quotes then terminate it.
	     */

	case '"':
	    if (inQuotes) {
		size = (p - elemStart);
		p++;
		if ((p >= limit) || TclIsSpaceProc(*p)) {
		    goto done;
		}

		/*
		 * Garbage after the closing quote; return an error.
		 */

		if (interp != NULL) {
		    p2 = p;
		    while ((p2 < limit) && (!TclIsSpaceProc(*p2))
			    && (p2 < p+20)) {
			p2++;
		    }
		    Tcl_SetObjResult(interp, Tcl_ObjPrintf(
			    "%s element in quotes followed by \"%.*s\" "
			    "instead of space", typeStr, (int) (p2-p), p));
		    Tcl_SetErrorCode(interp, "TCL", "VALUE", typeCode, "JUNK",
			    NULL);
		}
		return TCL_ERROR;
	    }
	    break;
	}
	p++;
    }

    /*
     * End of list/dict: terminate element.
     */

    if (p == limit) {
	if (openBraces != 0) {
	    if (interp != NULL) {
		Tcl_SetObjResult(interp, Tcl_ObjPrintf(
			"unmatched open brace in %s", typeStr));
		Tcl_SetErrorCode(interp, "TCL", "VALUE", typeCode, "BRACE",
			NULL);
	    }
	    return TCL_ERROR;
	} else if (inQuotes) {
	    if (interp != NULL) {
		Tcl_SetObjResult(interp, Tcl_ObjPrintf(
			"unmatched open quote in %s", typeStr));
		Tcl_SetErrorCode(interp, "TCL", "VALUE", typeCode, "QUOTE",
			NULL);
	    }
	    return TCL_ERROR;
	}
	size = (p - elemStart);
    }

  done:
    while ((p < limit) && (TclIsSpaceProc(*p))) {
	p++;
    }
    *elementPtr = elemStart;
    *nextPtr = p;
    if (sizePtr != 0) {
	*sizePtr = size;
    }
    if (literalPtr != 0) {
	*literalPtr = literal;
    }
    return TCL_OK;
}

/*
 *----------------------------------------------------------------------
 *
 * TclCopyAndCollapse --
 *
 *	Copy a string and substitute all backslash escape sequences
 *
 * Results:
 *	Count bytes get copied from src to dst. Along the way, backslash
 *	sequences are substituted in the copy. After scanning count bytes from
 *	src, a null character is placed at the end of dst. Returns the number
 *	of bytes that got written to dst.
 *
 * Side effects:
 *	None.
 *
 *----------------------------------------------------------------------
 */

int
TclCopyAndCollapse(
    int count,			/* Number of byte to copy from src. */
    const char *src,		/* Copy from here... */
    char *dst)			/* ... to here. */
{
    int newCount = 0;

    while (count > 0) {
	char c = *src;

	if (c == '\\') {
	    int numRead;
	    int backslashCount = TclParseBackslash(src, count, &numRead, dst);

	    dst += backslashCount;
	    newCount += backslashCount;
	    src += numRead;
	    count -= numRead;
	} else {
	    *dst = c;
	    dst++;
	    newCount++;
	    src++;
	    count--;
	}
    }
    *dst = 0;
    return newCount;
}

/*
 *----------------------------------------------------------------------
 *
 * Tcl_SplitList --
 *
 *	Splits a list up into its constituent fields.
 *
 * Results
 *	The return value is normally TCL_OK, which means that the list was
 *	successfully split up. If TCL_ERROR is returned, it means that "list"
 *	didn't have proper list structure; the interp's result will contain a
 *	more detailed error message.
 *
 *	*argvPtr will be filled in with the address of an array whose elements
 *	point to the elements of list, in order. *argcPtr will get filled in
 *	with the number of valid elements in the array. A single block of
 *	memory is dynamically allocated to hold both the argv array and a copy
 *	of the list (with backslashes and braces removed in the standard way).
 *	The caller must eventually free this memory by calling free() on
 *	*argvPtr. Note: *argvPtr and *argcPtr are only modified if the
 *	function returns normally.
 *
 * Side effects:
 *	Memory is allocated.
 *
 *----------------------------------------------------------------------
 */

int
Tcl_SplitList(
    Tcl_Interp *interp,		/* Interpreter to use for error reporting. If
				 * NULL, no error message is left. */
    const char *list,		/* Pointer to string with list structure. */
    int *argcPtr,		/* Pointer to location to fill in with the
				 * number of elements in the list. */
    const char ***argvPtr)	/* Pointer to place to store pointer to array
				 * of pointers to list elements. */
{
    const char **argv, *end, *element;
    char *p;
    int length, size, i, result, elSize;

    /*
     * Allocate enough space to work in. A (const char *) for each (possible)
     * list element plus one more for terminating NULL, plus as many bytes as
     * in the original string value, plus one more for a terminating '\0'.
     * Space used to hold element separating white space in the original
     * string gets re-purposed to hold '\0' characters in the argv array.
     */

    size = TclMaxListLength(list, -1, &end) + 1;
    length = end - list;
    argv = ckalloc((size * sizeof(char *)) + length + 1);

    for (i = 0, p = ((char *) argv) + size*sizeof(char *);
	    *list != 0;  i++) {
	const char *prevList = list;
	int literal;

	result = TclFindElement(interp, list, length, &element, &list,
		&elSize, &literal);
	length -= (list - prevList);
	if (result != TCL_OK) {
	    ckfree(argv);
	    return result;
	}
	if (*element == 0) {
	    break;
	}
	if (i >= size) {
	    ckfree(argv);
	    if (interp != NULL) {
		Tcl_SetObjResult(interp, Tcl_NewStringObj(
			"internal error in Tcl_SplitList", -1));
		Tcl_SetErrorCode(interp, "TCL", "INTERNAL", "Tcl_SplitList",
			NULL);
	    }
	    return TCL_ERROR;
	}
	argv[i] = p;
	if (literal) {
	    memcpy(p, element, (size_t) elSize);
	    p += elSize;
	    *p = 0;
	    p++;
	} else {
	    p += 1 + TclCopyAndCollapse(elSize, element, p);
	}
    }

    argv[i] = NULL;
    *argvPtr = argv;
    *argcPtr = i;
    return TCL_OK;
}

/*
 *----------------------------------------------------------------------
 *
 * Tcl_ScanElement --
 *
 *	This function is a companion function to Tcl_ConvertElement. It scans
 *	a string to see what needs to be done to it (e.g. add backslashes or
 *	enclosing braces) to make the string into a valid Tcl list element.
 *
 * Results:
 *	The return value is an overestimate of the number of bytes that will
 *	be needed by Tcl_ConvertElement to produce a valid list element from
 *	src. The word at *flagPtr is filled in with a value needed by
 *	Tcl_ConvertElement when doing the actual conversion.
 *
 * Side effects:
 *	None.
 *
 *----------------------------------------------------------------------
 */

int
Tcl_ScanElement(
    register const char *src,	/* String to convert to list element. */
    register int *flagPtr)	/* Where to store information to guide
				 * Tcl_ConvertCountedElement. */
{
    return Tcl_ScanCountedElement(src, -1, flagPtr);
}

/*
 *----------------------------------------------------------------------
 *
 * Tcl_ScanCountedElement --
 *
 *	This function is a companion function to Tcl_ConvertCountedElement. It
 *	scans a string to see what needs to be done to it (e.g. add
 *	backslashes or enclosing braces) to make the string into a valid Tcl
 *	list element. If length is -1, then the string is scanned from src up
 *	to the first null byte.
 *
 * Results:
 *	The return value is an overestimate of the number of bytes that will
 *	be needed by Tcl_ConvertCountedElement to produce a valid list element
 *	from src. The word at *flagPtr is filled in with a value needed by
 *	Tcl_ConvertCountedElement when doing the actual conversion.
 *
 * Side effects:
 *	None.
 *
 *----------------------------------------------------------------------
 */

int
Tcl_ScanCountedElement(
    const char *src,		/* String to convert to Tcl list element. */
    int length,			/* Number of bytes in src, or -1. */
    int *flagPtr)		/* Where to store information to guide
				 * Tcl_ConvertElement. */
{
    char flags = CONVERT_ANY;
    int numBytes = TclScanElement(src, length, &flags);

    *flagPtr = flags;
    return numBytes;
}

/*
 *----------------------------------------------------------------------
 *
 * TclScanElement --
 *
 *	This function is a companion function to TclConvertElement. It scans a
 *	string to see what needs to be done to it (e.g. add backslashes or
 *	enclosing braces) to make the string into a valid Tcl list element. If
 *	length is -1, then the string is scanned from src up to the first null
 *	byte. A NULL value for src is treated as an empty string. The incoming
 *	value of *flagPtr is a report from the caller what additional flags it
 *	will pass to TclConvertElement().
 *
 * Results:
 *	The recommended formatting mode for the element is determined and a
 *	value is written to *flagPtr indicating that recommendation. This
 *	recommendation is combined with the incoming flag values in *flagPtr
 *	set by the caller to determine how many bytes will be needed by
 *	TclConvertElement() in which to write the formatted element following
 *	the recommendation modified by the flag values. This number of bytes
 *	is the return value of the routine.  In some situations it may be an
 *	overestimate, but so long as the caller passes the same flags to
 *	TclConvertElement(), it will be large enough.
 *
 * Side effects:
 *	None.
 *
 *----------------------------------------------------------------------
 */

int
TclScanElement(
    const char *src,		/* String to convert to Tcl list element. */
    int length,			/* Number of bytes in src, or -1. */
    char *flagPtr)		/* Where to store information to guide
				 * Tcl_ConvertElement. */
{
    const char *p = src;
    int nestingLevel = 0;	/* Brace nesting count */
    int forbidNone = 0;		/* Do not permit CONVERT_NONE mode. Something
				 * needs protection or escape. */
    int requireEscape = 0;	/* Force use of CONVERT_ESCAPE mode.  For some
				 * reason bare or brace-quoted form fails. */
    int extra = 0;		/* Count of number of extra bytes needed for
				 * formatted element, assuming we use escape
				 * sequences in formatting. */
    int bytesNeeded;		/* Buffer length computed to complete the
				 * element formatting in the selected mode. */
#if COMPAT
    int preferEscape = 0;	/* Use preferences to track whether to use */
    int preferBrace = 0;	/* CONVERT_MASK mode. */
    int braceCount = 0;		/* Count of all braces '{' '}' seen. */
#endif /* COMPAT */

    if ((p == NULL) || (length == 0) || ((*p == '\0') && (length == -1))) {
	/*
	 * Empty string element must be brace quoted.
	 */

	*flagPtr = CONVERT_BRACE;
	return 2;
    }

    if ((*p == '{') || (*p == '"')) {
	/*
	 * Must escape or protect so leading character of value is not
	 * misinterpreted as list element delimiting syntax.
	 */

	forbidNone = 1;
#if COMPAT
	preferBrace = 1;
#endif /* COMPAT */
    }

    while (length) {
      if (CHAR_TYPE(*p) != TYPE_NORMAL) {
	switch (*p) {
	case '{':	/* TYPE_BRACE */
#if COMPAT
	    braceCount++;
#endif /* COMPAT */
	    extra++;				/* Escape '{' => '\{' */
	    nestingLevel++;
	    break;
	case '}':	/* TYPE_BRACE */
#if COMPAT
	    braceCount++;
#endif /* COMPAT */
	    extra++;				/* Escape '}' => '\}' */
	    nestingLevel--;
	    if (nestingLevel < 0) {
		/*
		 * Unbalanced braces!  Cannot format with brace quoting.
		 */

		requireEscape = 1;
	    }
	    break;
	case ']':	/* TYPE_CLOSE_BRACK */
	case '"':	/* TYPE_SPACE */
#if COMPAT
	    forbidNone = 1;
	    extra++;		/* Escapes all just prepend a backslash */
	    preferEscape = 1;
	    break;
#else
	    /* FLOW THROUGH */
#endif /* COMPAT */
	case '[':	/* TYPE_SUBS */
	case '$':	/* TYPE_SUBS */
	case ';':	/* TYPE_COMMAND_END */
	case ' ':	/* TYPE_SPACE */
	case '\f':	/* TYPE_SPACE */
	case '\n':	/* TYPE_COMMAND_END */
	case '\r':	/* TYPE_SPACE */
	case '\t':	/* TYPE_SPACE */
	case '\v':	/* TYPE_SPACE */
	    forbidNone = 1;
	    extra++;		/* Escape sequences all one byte longer. */
#if COMPAT
	    preferBrace = 1;
#endif /* COMPAT */
	    break;
	case '\\':	/* TYPE_SUBS */
	    extra++;				/* Escape '\' => '\\' */
	    if ((length == 1) || ((length == -1) && (p[1] == '\0'))) {
		/*
		 * Final backslash. Cannot format with brace quoting.
		 */

		requireEscape = 1;
		break;
	    }
	    if (p[1] == '\n') {
		extra++;	/* Escape newline => '\n', one byte longer */

		/*
		 * Backslash newline sequence.  Brace quoting not permitted.
		 */

		requireEscape = 1;
		length -= (length > 0);
		p++;
		break;
	    }
	    if ((p[1] == '{') || (p[1] == '}') || (p[1] == '\\')) {
		extra++;	/* Escape sequences all one byte longer. */
		length -= (length > 0);
		p++;
	    }
	    forbidNone = 1;
#if COMPAT
	    preferBrace = 1;
#endif /* COMPAT */
	    break;
	case '\0':	/* TYPE_SUBS */
	    if (length == -1) {
		goto endOfString;
	    }
	    /* TODO: Panic on improper encoding? */
	    break;
	}
      }
	length -= (length > 0);
	p++;
    }

  endOfString:
    if (nestingLevel != 0) {
	/*
	 * Unbalanced braces!  Cannot format with brace quoting.
	 */

	requireEscape = 1;
    }

    /*
     * We need at least as many bytes as are in the element value...
     */

    bytesNeeded = p - src;

    if (requireEscape) {
	/*
	 * We must use escape sequences.  Add all the extra bytes needed to
	 * have room to create them.
	 */

	bytesNeeded += extra;

	/*
	 * Make room to escape leading #, if needed.
	 */

	if ((*src == '#') && !(*flagPtr & TCL_DONT_QUOTE_HASH)) {
	    bytesNeeded++;
	}
	*flagPtr = CONVERT_ESCAPE;
	goto overflowCheck;
    }
    if (*flagPtr & CONVERT_ANY) {
	/*
	 * The caller has not let us know what flags it will pass to
	 * TclConvertElement() so compute the max size we might need for any
	 * possible choice.  Normally the formatting using escape sequences is
	 * the longer one, and a minimum "extra" value of 2 makes sure we
	 * don't request too small a buffer in those edge cases where that's
	 * not true.
	 */

	if (extra < 2) {
	    extra = 2;
	}
	*flagPtr &= ~CONVERT_ANY;
	*flagPtr |= TCL_DONT_USE_BRACES;
    }
    if (forbidNone) {
	/*
	 * We must request some form of quoting of escaping...
	 */

#if COMPAT
	if (preferEscape && !preferBrace) {
	    /*
	     * If we are quoting solely due to ] or internal " characters use
	     * the CONVERT_MASK mode where we escape all special characters
	     * except for braces. "extra" counted space needed to escape
	     * braces too, so substract "braceCount" to get our actual needs.
	     */

	    bytesNeeded += (extra - braceCount);
	    /* Make room to escape leading #, if needed. */
	    if ((*src == '#') && !(*flagPtr & TCL_DONT_QUOTE_HASH)) {
		bytesNeeded++;
	    }

	    /*
	     * If the caller reports it will direct TclConvertElement() to
	     * use full escapes on the element, add back the bytes needed to
	     * escape the braces.
	     */

	    if (*flagPtr & TCL_DONT_USE_BRACES) {
		bytesNeeded += braceCount;
	    }
	    *flagPtr = CONVERT_MASK;
	    goto overflowCheck;
	}
#endif /* COMPAT */
	if (*flagPtr & TCL_DONT_USE_BRACES) {
	    /*
	     * If the caller reports it will direct TclConvertElement() to
	     * use escapes, add the extra bytes needed to have room for them.
	     */

	    bytesNeeded += extra;

	    /*
	     * Make room to escape leading #, if needed.
	     */

	    if ((*src == '#') && !(*flagPtr & TCL_DONT_QUOTE_HASH)) {
		bytesNeeded++;
	    }
	} else {
	    /*
	     * Add 2 bytes for room for the enclosing braces.
	     */

	    bytesNeeded += 2;
	}
	*flagPtr = CONVERT_BRACE;
	goto overflowCheck;
    }

    /*
     * So far, no need to quote or escape anything.
     */

    if ((*src == '#') && !(*flagPtr & TCL_DONT_QUOTE_HASH)) {
	/*
	 * If we need to quote a leading #, make room to enclose in braces.
	 */

	bytesNeeded += 2;
    }
    *flagPtr = CONVERT_NONE;

  overflowCheck:
    if (bytesNeeded < 0) {
	Tcl_Panic("TclScanElement: string length overflow");
    }
    return bytesNeeded;
}

/*
 *----------------------------------------------------------------------
 *
 * Tcl_ConvertElement --
 *
 *	This is a companion function to Tcl_ScanElement. Given the information
 *	produced by Tcl_ScanElement, this function converts a string to a list
 *	element equal to that string.
 *
 * Results:
 *	Information is copied to *dst in the form of a list element identical
 *	to src (i.e. if Tcl_SplitList is applied to dst it will produce a
 *	string identical to src). The return value is a count of the number of
 *	characters copied (not including the terminating NULL character).
 *
 * Side effects:
 *	None.
 *
 *----------------------------------------------------------------------
 */

int
Tcl_ConvertElement(
    register const char *src,	/* Source information for list element. */
    register char *dst,		/* Place to put list-ified element. */
    register int flags)		/* Flags produced by Tcl_ScanElement. */
{
    return Tcl_ConvertCountedElement(src, -1, dst, flags);
}

/*
 *----------------------------------------------------------------------
 *
 * Tcl_ConvertCountedElement --
 *
 *	This is a companion function to Tcl_ScanCountedElement. Given the
 *	information produced by Tcl_ScanCountedElement, this function converts
 *	a string to a list element equal to that string.
 *
 * Results:
 *	Information is copied to *dst in the form of a list element identical
 *	to src (i.e. if Tcl_SplitList is applied to dst it will produce a
 *	string identical to src). The return value is a count of the number of
 *	characters copied (not including the terminating NULL character).
 *
 * Side effects:
 *	None.
 *
 *----------------------------------------------------------------------
 */

int
Tcl_ConvertCountedElement(
    register const char *src,	/* Source information for list element. */
    int length,			/* Number of bytes in src, or -1. */
    char *dst,			/* Place to put list-ified element. */
    int flags)			/* Flags produced by Tcl_ScanElement. */
{
    int numBytes = TclConvertElement(src, length, dst, flags);
    dst[numBytes] = '\0';
    return numBytes;
}

/*
 *----------------------------------------------------------------------
 *
 * TclConvertElement --
 *
 *	This is a companion function to TclScanElement. Given the information
 *	produced by TclScanElement, this function converts a string to a list
 *	element equal to that string.
 *
 * Results:
 *	Information is copied to *dst in the form of a list element identical
 *	to src (i.e. if Tcl_SplitList is applied to dst it will produce a
 *	string identical to src). The return value is a count of the number of
 *	characters copied (not including the terminating NULL character).
 *
 * Side effects:
 *	None.
 *
 *----------------------------------------------------------------------
 */

int
TclConvertElement(
    register const char *src,	/* Source information for list element. */
    int length,			/* Number of bytes in src, or -1. */
    char *dst,			/* Place to put list-ified element. */
    int flags)			/* Flags produced by Tcl_ScanElement. */
{
    int conversion = flags & CONVERT_MASK;
    char *p = dst;

    /*
     * Let the caller demand we use escape sequences rather than braces.
     */

    if ((flags & TCL_DONT_USE_BRACES) && (conversion & CONVERT_BRACE)) {
	conversion = CONVERT_ESCAPE;
    }

    /*
     * No matter what the caller demands, empty string must be braced!
     */

    if ((src == NULL) || (length == 0) || (*src == '\0' && length == -1)) {
	src = &tclEmptyString;
	length = 0;
	conversion = CONVERT_BRACE;
    }

    /*
     * Escape leading hash as needed and requested.
     */

    if ((*src == '#') && !(flags & TCL_DONT_QUOTE_HASH)) {
	if (conversion == CONVERT_ESCAPE) {
	    p[0] = '\\';
	    p[1] = '#';
	    p += 2;
	    src++;
	    length -= (length > 0);
	} else {
	    conversion = CONVERT_BRACE;
	}
    }

    /*
     * No escape or quoting needed.  Copy the literal string value.
     */

    if (conversion == CONVERT_NONE) {
	if (length == -1) {
	    /* TODO: INT_MAX overflow? */
	    while (*src) {
		*p++ = *src++;
	    }
	    return p - dst;
	} else {
	    memcpy(dst, src, length);
	    return length;
	}
    }

    /*
     * Formatted string is original string enclosed in braces.
     */

    if (conversion == CONVERT_BRACE) {
	*p = '{';
	p++;
	if (length == -1) {
	    /* TODO: INT_MAX overflow? */
	    while (*src) {
		*p++ = *src++;
	    }
	} else {
	    memcpy(p, src, length);
	    p += length;
	}
	*p = '}';
	p++;
	return p - dst;
    }

    /* conversion == CONVERT_ESCAPE or CONVERT_MASK */

    /*
     * Formatted string is original string converted to escape sequences.
     */

    for ( ; length; src++, length -= (length > 0)) {
	switch (*src) {
	case ']':
	case '[':
	case '$':
	case ';':
	case ' ':
	case '\\':
	case '"':
	    *p = '\\';
	    p++;
	    break;
	case '{':
	case '}':
#if COMPAT
	    if (conversion == CONVERT_ESCAPE)
#endif /* COMPAT */
	    {
		*p = '\\';
		p++;
	    }
	    break;
	case '\f':
	    *p = '\\';
	    p++;
	    *p = 'f';
	    p++;
	    continue;
	case '\n':
	    *p = '\\';
	    p++;
	    *p = 'n';
	    p++;
	    continue;
	case '\r':
	    *p = '\\';
	    p++;
	    *p = 'r';
	    p++;
	    continue;
	case '\t':
	    *p = '\\';
	    p++;
	    *p = 't';
	    p++;
	    continue;
	case '\v':
	    *p = '\\';
	    p++;
	    *p = 'v';
	    p++;
	    continue;
	case '\0':
	    if (length == -1) {
		return p - dst;
	    }

	    /*
	     * If we reach this point, there's an embedded NULL in the string
	     * range being processed, which should not happen when the
	     * encoding rules for Tcl strings are properly followed.  If the
	     * day ever comes when we stop tolerating such things, this is
	     * where to put the Tcl_Panic().
	     */

	    break;
	}
	*p = *src;
	p++;
    }
    return p - dst;
}

/*
 *----------------------------------------------------------------------
 *
 * Tcl_Merge --
 *
 *	Given a collection of strings, merge them together into a single
 *	string that has proper Tcl list structured (i.e. Tcl_SplitList may be
 *	used to retrieve strings equal to the original elements, and Tcl_Eval
 *	will parse the string back into its original elements).
 *
 * Results:
 *	The return value is the address of a dynamically-allocated string
 *	containing the merged list.
 *
 * Side effects:
 *	None.
 *
 *----------------------------------------------------------------------
 */

char *
Tcl_Merge(
    int argc,			/* How many strings to merge. */
    const char *const *argv)	/* Array of string values. */
{
#define LOCAL_SIZE 64
    char localFlags[LOCAL_SIZE], *flagPtr = NULL;
    int i, bytesNeeded = 0;
    char *result, *dst;

    /*
     * Handle empty list case first, so logic of the general case can be
     * simpler.
     */

    if (argc == 0) {
	result = ckalloc(1);
	result[0] = '\0';
	return result;
    }

    /*
     * Pass 1: estimate space, gather flags.
     */

    if (argc <= LOCAL_SIZE) {
	flagPtr = localFlags;
    } else {
	flagPtr = ckalloc(argc);
    }
    for (i = 0; i < argc; i++) {
	flagPtr[i] = ( i ? TCL_DONT_QUOTE_HASH : 0 );
	bytesNeeded += TclScanElement(argv[i], -1, &flagPtr[i]);
	if (bytesNeeded < 0) {
	    Tcl_Panic("max size for a Tcl value (%d bytes) exceeded", INT_MAX);
	}
    }
    if (bytesNeeded > INT_MAX - argc + 1) {
	Tcl_Panic("max size for a Tcl value (%d bytes) exceeded", INT_MAX);
    }
    bytesNeeded += argc;

    /*
     * Pass two: copy into the result area.
     */

    result = ckalloc(bytesNeeded);
    dst = result;
    for (i = 0; i < argc; i++) {
	flagPtr[i] |= ( i ? TCL_DONT_QUOTE_HASH : 0 );
	dst += TclConvertElement(argv[i], -1, dst, flagPtr[i]);
	*dst = ' ';
	dst++;
    }
    dst[-1] = 0;

    if (flagPtr != localFlags) {
	ckfree(flagPtr);
    }
    return result;
}

#if !defined(TCL_NO_DEPRECATED) && TCL_MAJOR_VERSION < 9
/*
 *----------------------------------------------------------------------
 *
 * Tcl_Backslash --
 *
 *	Figure out how to handle a backslash sequence.
 *
 * Results:
 *	The return value is the character that should be substituted in place
 *	of the backslash sequence that starts at src. If readPtr isn't NULL
 *	then it is filled in with a count of the number of characters in the
 *	backslash sequence.
 *
 * Side effects:
 *	None.
 *
 *----------------------------------------------------------------------
 */

char
Tcl_Backslash(
    const char *src,		/* Points to the backslash character of a
				 * backslash sequence. */
    int *readPtr)		/* Fill in with number of characters read from
				 * src, unless NULL. */
{
    char buf[TCL_UTF_MAX];
    Tcl_UniChar ch = 0;

    Tcl_UtfBackslash(src, readPtr, buf);
    TclUtfToUniChar(buf, &ch);
    return (char) ch;
}
#endif /* !TCL_NO_DEPRECATED */

/*
 *----------------------------------------------------------------------
 *
 * UtfWellFormedEnd --
 *	Checks the end of utf string is malformed, if yes - wraps bytes
 *	to the given buffer (as well-formed NTS string).  The buffer
 *	argument should be initialized by the caller and ready to use.
 *
 * Results:
 *	The bytes with well-formed end of the string.
 *
 * Side effects:
 *	Buffer (DString) may be allocated, so must be released.
 *
 *----------------------------------------------------------------------
 */

static inline const char*
UtfWellFormedEnd(
    Tcl_DString *buffer,	/* Buffer used to hold well-formed string. */
    const char *bytes,		/* Pointer to the beginning of the string. */
    int length)			/* Length of the string. */
{
    const char *l = bytes + length;
    const char *p = Tcl_UtfPrev(l, bytes);

    if (Tcl_UtfCharComplete(p, l - p)) {
	return bytes;
    }
    /* 
     * Malformed utf-8 end, be sure we've NTS to safe compare of end-character,
     * avoid segfault by access violation out of range.
     */
    Tcl_DStringAppend(buffer, bytes, length);
    return Tcl_DStringValue(buffer);
}
/*
 *----------------------------------------------------------------------
 *
 * TclTrimRight --
 *	Takes two counted strings in the Tcl encoding.  Conceptually
 *	finds the sub string (offset) to trim from the right side of the
 *	first string all characters found in the second string.
 *
 * Results:
 *	The number of bytes to be removed from the end of the string.
 *
 * Side effects:
 *	None.
 *
 *----------------------------------------------------------------------
 */

static inline int
TrimRight(
    const char *bytes,		/* String to be trimmed... */
    int numBytes,		/* ...and its length in bytes */
    const char *trim,		/* String of trim characters... */
    int numTrim)		/* ...and its length in bytes */
{
    const char *p = bytes + numBytes;
    int pInc;
    Tcl_UniChar ch1 = 0, ch2 = 0;
<<<<<<< HEAD

    if ((bytes[numBytes] != '\0') || (trim[numTrim] != '\0')) {
	Tcl_Panic("TclTrimRight works only on null-terminated strings");
    }

    /*
     * Empty strings -> nothing to do.
     */

    if ((numBytes == 0) || (numTrim == 0)) {
	return 0;
    }
=======
>>>>>>> 40f3789d

    /*
     * Outer loop: iterate over string to be trimmed.
     */

    do {
	const char *q = trim;
	int bytesLeft = numTrim;

	p = Tcl_UtfPrev(p, bytes);
 	pInc = TclUtfToUniChar(p, &ch1);

	/*
	 * Inner loop: scan trim string for match to current character.
	 */

	do {
	    int qInc = TclUtfToUniChar(q, &ch2);

	    if (ch1 == ch2) {
		break;
	    }

	    q += qInc;
	    bytesLeft -= qInc;
	} while (bytesLeft);

	if (bytesLeft == 0) {
	    /*
	     * No match; trim task done; *p is last non-trimmed char.
	     */

	    p += pInc;
	    break;
	}
    } while (p > bytes);

    return numBytes - (p - bytes);
}

int
TclTrimRight(
    const char *bytes,	/* String to be trimmed... */
    int numBytes,	/* ...and its length in bytes */
    const char *trim,	/* String of trim characters... */
    int numTrim)	/* ...and its length in bytes */
{
    int res;
    Tcl_DString bytesBuf, trimBuf;

    /* Empty strings -> nothing to do */
    if ((numBytes == 0) || (numTrim == 0)) {
	return 0;
    }

    Tcl_DStringInit(&bytesBuf);
    Tcl_DStringInit(&trimBuf);
    bytes = UtfWellFormedEnd(&bytesBuf, bytes, numBytes);
    trim = UtfWellFormedEnd(&trimBuf, trim, numTrim);

    res = TrimRight(bytes, numBytes, trim, numTrim);
    if (res > numBytes) {
	res = numBytes;
    }

    Tcl_DStringFree(&bytesBuf);
    Tcl_DStringFree(&trimBuf);

    return res;
}

/*
 *----------------------------------------------------------------------
 *
 * TclTrimLeft --
 *
 *	Takes two counted strings in the Tcl encoding.  Conceptually
 *	finds the sub string (offset) to trim from the left side of the
 *	first string all characters found in the second string.
 *
 * Results:
 *	The number of bytes to be removed from the start of the string.
 *
 * Side effects:
 *	None.
 *
 *----------------------------------------------------------------------
 */

static inline int
TrimLeft(
    const char *bytes,		/* String to be trimmed... */
    int numBytes,		/* ...and its length in bytes */
    const char *trim,		/* String of trim characters... */
    int numTrim)		/* ...and its length in bytes */
{
    const char *p = bytes;
	Tcl_UniChar ch1 = 0, ch2 = 0;
<<<<<<< HEAD

    if ((bytes[numBytes] != '\0') || (trim[numTrim] != '\0')) {
	Tcl_Panic("TclTrimLeft works only on null-terminated strings");
    }

    /*
     * Empty strings -> nothing to do.
     */

    if ((numBytes == 0) || (numTrim == 0)) {
	return 0;
    }
=======
>>>>>>> 40f3789d

    /*
     * Outer loop: iterate over string to be trimmed.
     */

    do {
	int pInc = TclUtfToUniChar(p, &ch1);
	const char *q = trim;
	int bytesLeft = numTrim;

	/*
	 * Inner loop: scan trim string for match to current character.
	 */

	do {
	    int qInc = TclUtfToUniChar(q, &ch2);

	    if (ch1 == ch2) {
		break;
	    }

	    q += qInc;
	    bytesLeft -= qInc;
	} while (bytesLeft);

	if (bytesLeft == 0) {
	    /*
	     * No match; trim task done; *p is first non-trimmed char.
	     */

	    break;
	}

	p += pInc;
	numBytes -= pInc;
    } while (numBytes > 0);

    return p - bytes;
}

int
TclTrimLeft(
    const char *bytes,	/* String to be trimmed... */
    int numBytes,	/* ...and its length in bytes */
    const char *trim,	/* String of trim characters... */
    int numTrim)	/* ...and its length in bytes */
{
    int res;
    Tcl_DString bytesBuf, trimBuf;

    /* Empty strings -> nothing to do */
    if ((numBytes == 0) || (numTrim == 0)) {
	return 0;
    }

    Tcl_DStringInit(&bytesBuf);
    Tcl_DStringInit(&trimBuf);
    bytes = UtfWellFormedEnd(&bytesBuf, bytes, numBytes);
    trim = UtfWellFormedEnd(&trimBuf, trim, numTrim);

    res = TrimLeft(bytes, numBytes, trim, numTrim);
    if (res > numBytes) {
	res = numBytes;
    }

    Tcl_DStringFree(&bytesBuf);
    Tcl_DStringFree(&trimBuf);

    return res;
}

/*
 *----------------------------------------------------------------------
 *
 * TclTrim --
 *	Finds the sub string (offset) to trim from both sides of the
 *	first string all characters found in the second string.
 *
 * Results:
 *	The number of bytes to be removed from the start of the string
 *
 * Side effects:
 *	None.
 *
 *----------------------------------------------------------------------
 */

int
TclTrim(
    const char *bytes,	/* String to be trimmed... */
    int numBytes,	/* ...and its length in bytes */
    const char *trim,	/* String of trim characters... */
    int numTrim,	/* ...and its length in bytes */
    int *trimRight)		/* Offset from the end of the string. */
{
    int trimLeft;
    Tcl_DString bytesBuf, trimBuf;

    *trimRight = 0;
    /* Empty strings -> nothing to do */
    if ((numBytes == 0) || (numTrim == 0)) {
	return 0;
    }

    Tcl_DStringInit(&bytesBuf);
    Tcl_DStringInit(&trimBuf);
    bytes = UtfWellFormedEnd(&bytesBuf, bytes, numBytes);
    trim = UtfWellFormedEnd(&trimBuf, trim, numTrim);

    trimLeft = TrimLeft(bytes, numBytes, trim, numTrim);
    if (trimLeft > numBytes) {
	trimLeft = numBytes;
    }
    numBytes -= trimLeft;
    /* have to trim yet (first char was already verified within TrimLeft) */
    if (numBytes > 1) {
	bytes += trimLeft;
	*trimRight = TrimRight(bytes, numBytes, trim, numTrim);
	if (*trimRight > numBytes) {
	    *trimRight = numBytes;
	}
    }

    Tcl_DStringFree(&bytesBuf);
    Tcl_DStringFree(&trimBuf);

    return trimLeft;
}

/*
 *----------------------------------------------------------------------
 *
 * Tcl_Concat --
 *
 *	Concatenate a set of strings into a single large string.
 *
 * Results:
 *	The return value is dynamically-allocated string containing a
 *	concatenation of all the strings in argv, with spaces between the
 *	original argv elements.
 *
 * Side effects:
 *	Memory is allocated for the result; the caller is responsible for
 *	freeing the memory.
 *
 *----------------------------------------------------------------------
 */

/* The whitespace characters trimmed during [concat] operations */
#define CONCAT_WS_SIZE (int) (sizeof(CONCAT_TRIM_SET "") - 1)

char *
Tcl_Concat(
    int argc,			/* Number of strings to concatenate. */
    const char *const *argv)	/* Array of strings to concatenate. */
{
    int i, needSpace = 0, bytesNeeded = 0;
    char *result, *p;

    /*
     * Dispose of the empty result corner case first to simplify later code.
     */

    if (argc == 0) {
	result = (char *) ckalloc(1);
	result[0] = '\0';
	return result;
    }

    /*
     * First allocate the result buffer at the size required.
     */

    for (i = 0;  i < argc;  i++) {
	bytesNeeded += strlen(argv[i]);
	if (bytesNeeded < 0) {
	    Tcl_Panic("Tcl_Concat: max size of Tcl value exceeded");
	}
    }
    if (bytesNeeded + argc - 1 < 0) {
	/*
	 * Panic test could be tighter, but not going to bother for this
	 * legacy routine.
	 */

	Tcl_Panic("Tcl_Concat: max size of Tcl value exceeded");
    }

    /*
     * All element bytes + (argc - 1) spaces + 1 terminating NULL.
     */

    result = ckalloc((unsigned) (bytesNeeded + argc));

    for (p = result, i = 0;  i < argc;  i++) {
	int triml, trimr, elemLength;
	const char *element;

	element = argv[i];
	elemLength = strlen(argv[i]);

	/* Trim away the leading/trailing whitespace. */
	triml = TclTrim(element, elemLength, CONCAT_TRIM_SET,
		CONCAT_WS_SIZE, &trimr);
	element += triml;
	elemLength -= triml + trimr;

	/* Do not permit trimming to expose a final backslash character. */
	elemLength += trimr && (element[elemLength - 1] == '\\');

	/*
	 * If we're left with empty element after trimming, do nothing.
	 */

	if (elemLength == 0) {
	    continue;
	}

	/*
	 * Append to the result with space if needed.
	 */

	if (needSpace) {
	    *p++ = ' ';
	}
	memcpy(p, element, (size_t) elemLength);
	p += elemLength;
	needSpace = 1;
    }
    *p = '\0';
    return result;
}

/*
 *----------------------------------------------------------------------
 *
 * Tcl_ConcatObj --
 *
 *	Concatenate the strings from a set of objects into a single string
 *	object with spaces between the original strings.
 *
 * Results:
 *	The return value is a new string object containing a concatenation of
 *	the strings in objv. Its ref count is zero.
 *
 * Side effects:
 *	A new object is created.
 *
 *----------------------------------------------------------------------
 */

Tcl_Obj *
Tcl_ConcatObj(
    int objc,			/* Number of objects to concatenate. */
    Tcl_Obj *const objv[])	/* Array of objects to concatenate. */
{
    int i, elemLength, needSpace = 0, bytesNeeded = 0;
    const char *element;
    Tcl_Obj *objPtr, *resPtr;

    /*
     * Check first to see if all the items are of list type or empty. If so,
     * we will concat them together as lists, and return a list object. This
     * is only valid when the lists are in canonical form.
     */

    for (i = 0;  i < objc;  i++) {
	int length;

	objPtr = objv[i];
	if (TclListObjIsCanonical(objPtr)) {
	    continue;
	}
	TclGetStringFromObj(objPtr, &length);
	if (length > 0) {
	    break;
	}
    }
    if (i == objc) {
	resPtr = NULL;
	for (i = 0;  i < objc;  i++) {
	    objPtr = objv[i];
	    if (objPtr->bytes && objPtr->length == 0) {
		continue;
	    }
	    if (resPtr) {
		if (TCL_OK != Tcl_ListObjAppendList(NULL, resPtr, objPtr)) {
		    /* Abandon ship! */
		    Tcl_DecrRefCount(resPtr);
		    goto slow;
		}
	    } else {
		resPtr = TclListObjCopy(NULL, objPtr);
	    }
	}
	if (!resPtr) {
	    resPtr = Tcl_NewObj();
	}
	return resPtr;
    }

  slow:
    /*
     * Something cannot be determined to be safe, so build the concatenation
     * the slow way, using the string representations.
     *
     * First try to pre-allocate the size required.
     */

    for (i = 0;  i < objc;  i++) {
	element = TclGetStringFromObj(objv[i], &elemLength);
	bytesNeeded += elemLength;
	if (bytesNeeded < 0) {
	    break;
	}
    }

    /*
     * Does not matter if this fails, will simply try later to build up the
     * string with each Append reallocating as needed with the usual string
     * append algorithm.  When that fails it will report the error.
     */

    TclNewObj(resPtr);
    (void) Tcl_AttemptSetObjLength(resPtr, bytesNeeded + objc - 1);
    Tcl_SetObjLength(resPtr, 0);

    for (i = 0;  i < objc;  i++) {
	int triml, trimr;

	element = TclGetStringFromObj(objv[i], &elemLength);

	/* Trim away the leading/trailing whitespace. */
	triml = TclTrim(element, elemLength, CONCAT_TRIM_SET,
		CONCAT_WS_SIZE, &trimr);
	element += triml;
	elemLength -= triml + trimr;

	/* Do not permit trimming to expose a final backslash character. */
	elemLength += trimr && (element[elemLength - 1] == '\\');

	/*
	 * If we're left with empty element after trimming, do nothing.
	 */

	if (elemLength == 0) {
	    continue;
	}

	/*
	 * Append to the result with space if needed.
	 */

	if (needSpace) {
	    Tcl_AppendToObj(resPtr, " ", 1);
	}
	Tcl_AppendToObj(resPtr, element, elemLength);
	needSpace = 1;
    }
    return resPtr;
}

/*
 *----------------------------------------------------------------------
 *
 * Tcl_StringMatch --
 *
 *	See if a particular string matches a particular pattern.
 *
 * Results:
 *	The return value is 1 if string matches pattern, and 0 otherwise. The
 *	matching operation permits the following special characters in the
 *	pattern: *?\[] (see the manual entry for details on what these mean).
 *
 * Side effects:
 *	None.
 *
 *----------------------------------------------------------------------
 */

int
Tcl_StringMatch(
    const char *str,		/* String. */
    const char *pattern)	/* Pattern, which may contain special
				 * characters. */
{
    return Tcl_StringCaseMatch(str, pattern, 0);
}

/*
 *----------------------------------------------------------------------
 *
 * Tcl_StringCaseMatch --
 *
 *	See if a particular string matches a particular pattern. Allows case
 *	insensitivity.
 *
 * Results:
 *	The return value is 1 if string matches pattern, and 0 otherwise. The
 *	matching operation permits the following special characters in the
 *	pattern: *?\[] (see the manual entry for details on what these mean).
 *
 * Side effects:
 *	None.
 *
 *----------------------------------------------------------------------
 */

int
Tcl_StringCaseMatch(
    const char *str,		/* String. */
    const char *pattern,	/* Pattern, which may contain special
				 * characters. */
    int nocase)			/* 0 for case sensitive, 1 for insensitive */
{
    int p, charLen;
    const char *pstart = pattern;
    Tcl_UniChar ch1 = 0, ch2 = 0;

    while (1) {
	p = *pattern;

	/*
	 * See if we're at the end of both the pattern and the string. If so,
	 * we succeeded. If we're at the end of the pattern but not at the end
	 * of the string, we failed.
	 */

	if (p == '\0') {
	    return (*str == '\0');
	}
	if ((*str == '\0') && (p != '*')) {
	    return 0;
	}

	/*
	 * Check for a "*" as the next pattern character. It matches any
	 * substring. We handle this by calling ourselves recursively for each
	 * postfix of string, until either we match or we reach the end of the
	 * string.
	 */

	if (p == '*') {
	    /*
	     * Skip all successive *'s in the pattern
	     */

	    while (*(++pattern) == '*') {}
	    p = *pattern;
	    if (p == '\0') {
		return 1;
	    }

	    /*
	     * This is a special case optimization for single-byte utf.
	     */

	    if (UCHAR(*pattern) < 0x80) {
		ch2 = (Tcl_UniChar)
			(nocase ? tolower(UCHAR(*pattern)) : UCHAR(*pattern));
	    } else {
		Tcl_UtfToUniChar(pattern, &ch2);
		if (nocase) {
		    ch2 = Tcl_UniCharToLower(ch2);
		}
	    }

	    while (1) {
		/*
		 * Optimization for matching - cruise through the string
		 * quickly if the next char in the pattern isn't a special
		 * character
		 */

		if ((p != '[') && (p != '?') && (p != '\\')) {
		    if (nocase) {
			while (*str) {
			    charLen = TclUtfToUniChar(str, &ch1);
			    if (ch2==ch1 || ch2==Tcl_UniCharToLower(ch1)) {
				break;
			    }
			    str += charLen;
			}
		    } else {
			/*
			 * There's no point in trying to make this code
			 * shorter, as the number of bytes you want to compare
			 * each time is non-constant.
			 */

			while (*str) {
			    charLen = TclUtfToUniChar(str, &ch1);
			    if (ch2 == ch1) {
				break;
			    }
			    str += charLen;
			}
		    }
		}
		if (Tcl_StringCaseMatch(str, pattern, nocase)) {
		    return 1;
		}
		if (*str == '\0') {
		    return 0;
		}
		str += TclUtfToUniChar(str, &ch1);
	    }
	}

	/*
	 * Check for a "?" as the next pattern character. It matches any
	 * single character.
	 */

	if (p == '?') {
	    pattern++;
	    str += TclUtfToUniChar(str, &ch1);
	    continue;
	}

	/*
	 * Check for a "[" as the next pattern character. It is followed by a
	 * list of characters that are acceptable, or by a range (two
	 * characters separated by "-").
	 */

	if (p == '[') {
	    Tcl_UniChar startChar = 0, endChar = 0;

	    pattern++;
	    if (UCHAR(*str) < 0x80) {
		ch1 = (Tcl_UniChar)
			(nocase ? tolower(UCHAR(*str)) : UCHAR(*str));
		str++;
	    } else {
		str += Tcl_UtfToUniChar(str, &ch1);
		if (nocase) {
		    ch1 = Tcl_UniCharToLower(ch1);
		}
	    }
	    while (1) {
		if ((*pattern == ']') || (*pattern == '\0')) {
		    return 0;
		}
		if (UCHAR(*pattern) < 0x80) {
		    startChar = (Tcl_UniChar) (nocase
			    ? tolower(UCHAR(*pattern)) : UCHAR(*pattern));
		    pattern++;
		} else {
		    pattern += Tcl_UtfToUniChar(pattern, &startChar);
		    if (nocase) {
			startChar = Tcl_UniCharToLower(startChar);
		    }
		}
		if (*pattern == '-') {
		    pattern++;
		    if (*pattern == '\0') {
			return 0;
		    }
		    if (UCHAR(*pattern) < 0x80) {
			endChar = (Tcl_UniChar) (nocase
				? tolower(UCHAR(*pattern)) : UCHAR(*pattern));
			pattern++;
		    } else {
			pattern += Tcl_UtfToUniChar(pattern, &endChar);
			if (nocase) {
			    endChar = Tcl_UniCharToLower(endChar);
			}
		    }
		    if (((startChar <= ch1) && (ch1 <= endChar))
			    || ((endChar <= ch1) && (ch1 <= startChar))) {
			/*
			 * Matches ranges of form [a-z] or [z-a].
			 */

			break;
		    }
		} else if (startChar == ch1) {
		    break;
		}
	    }
	    while (*pattern != ']') {
		if (*pattern == '\0') {
		    pattern = Tcl_UtfPrev(pattern, pstart);
		    break;
		}
		pattern++;
	    }
	    pattern++;
	    continue;
	}

	/*
	 * If the next pattern character is '\', just strip off the '\' so we
	 * do exact matching on the character that follows.
	 */

	if (p == '\\') {
	    pattern++;
	    if (*pattern == '\0') {
		return 0;
	    }
	}

	/*
	 * There's no special character. Just make sure that the next bytes of
	 * each string match.
	 */

	str += TclUtfToUniChar(str, &ch1);
	pattern += TclUtfToUniChar(pattern, &ch2);
	if (nocase) {
	    if (Tcl_UniCharToLower(ch1) != Tcl_UniCharToLower(ch2)) {
		return 0;
	    }
	} else if (ch1 != ch2) {
	    return 0;
	}
    }
}

/*
 *----------------------------------------------------------------------
 *
 * TclByteArrayMatch --
 *
 *	See if a particular string matches a particular pattern.  Does not
 *	allow for case insensitivity.
 *	Parallels tclUtf.c:TclUniCharMatch, adjusted for char* and sans nocase.
 *
 * Results:
 *	The return value is 1 if string matches pattern, and 0 otherwise. The
 *	matching operation permits the following special characters in the
 *	pattern: *?\[] (see the manual entry for details on what these mean).
 *
 * Side effects:
 *	None.
 *
 *----------------------------------------------------------------------
 */

int
TclByteArrayMatch(
    const unsigned char *string,/* String. */
    int strLen,			/* Length of String */
    const unsigned char *pattern,
				/* Pattern, which may contain special
				 * characters. */
    int ptnLen,			/* Length of Pattern */
    int flags)
{
    const unsigned char *stringEnd, *patternEnd;
    unsigned char p;

    stringEnd = string + strLen;
    patternEnd = pattern + ptnLen;

    while (1) {
	/*
	 * See if we're at the end of both the pattern and the string. If so,
	 * we succeeded. If we're at the end of the pattern but not at the end
	 * of the string, we failed.
	 */

	if (pattern == patternEnd) {
	    return (string == stringEnd);
	}
	p = *pattern;
	if ((string == stringEnd) && (p != '*')) {
	    return 0;
	}

	/*
	 * Check for a "*" as the next pattern character. It matches any
	 * substring. We handle this by skipping all the characters up to the
	 * next matching one in the pattern, and then calling ourselves
	 * recursively for each postfix of string, until either we match or we
	 * reach the end of the string.
	 */

	if (p == '*') {
	    /*
	     * Skip all successive *'s in the pattern.
	     */

	    while ((++pattern < patternEnd) && (*pattern == '*')) {
		/* empty body */
	    }
	    if (pattern == patternEnd) {
		return 1;
	    }
	    p = *pattern;
	    while (1) {
		/*
		 * Optimization for matching - cruise through the string
		 * quickly if the next char in the pattern isn't a special
		 * character.
		 */

		if ((p != '[') && (p != '?') && (p != '\\')) {
		    while ((string < stringEnd) && (p != *string)) {
			string++;
		    }
		}
		if (TclByteArrayMatch(string, stringEnd - string,
				pattern, patternEnd - pattern, 0)) {
		    return 1;
		}
		if (string == stringEnd) {
		    return 0;
		}
		string++;
	    }
	}

	/*
	 * Check for a "?" as the next pattern character. It matches any
	 * single character.
	 */

	if (p == '?') {
	    pattern++;
	    string++;
	    continue;
	}

	/*
	 * Check for a "[" as the next pattern character. It is followed by a
	 * list of characters that are acceptable, or by a range (two
	 * characters separated by "-").
	 */

	if (p == '[') {
	    unsigned char ch1, startChar, endChar;

	    pattern++;
	    ch1 = *string;
	    string++;
	    while (1) {
		if ((*pattern == ']') || (pattern == patternEnd)) {
		    return 0;
		}
		startChar = *pattern;
		pattern++;
		if (*pattern == '-') {
		    pattern++;
		    if (pattern == patternEnd) {
			return 0;
		    }
		    endChar = *pattern;
		    pattern++;
		    if (((startChar <= ch1) && (ch1 <= endChar))
			    || ((endChar <= ch1) && (ch1 <= startChar))) {
			/*
			 * Matches ranges of form [a-z] or [z-a].
			 */

			break;
		    }
		} else if (startChar == ch1) {
		    break;
		}
	    }
	    while (*pattern != ']') {
		if (pattern == patternEnd) {
		    pattern--;
		    break;
		}
		pattern++;
	    }
	    pattern++;
	    continue;
	}

	/*
	 * If the next pattern character is '\', just strip off the '\' so we
	 * do exact matching on the character that follows.
	 */

	if (p == '\\') {
	    if (++pattern == patternEnd) {
		return 0;
	    }
	}

	/*
	 * There's no special character. Just make sure that the next bytes of
	 * each string match.
	 */

	if (*string != *pattern) {
	    return 0;
	}
	string++;
	pattern++;
    }
}

/*
 *----------------------------------------------------------------------
 *
 * TclStringMatchObj --
 *
 *	See if a particular string matches a particular pattern. Allows case
 *	insensitivity. This is the generic multi-type handler for the various
 *	matching algorithms.
 *
 * Results:
 *	The return value is 1 if string matches pattern, and 0 otherwise. The
 *	matching operation permits the following special characters in the
 *	pattern: *?\[] (see the manual entry for details on what these mean).
 *
 * Side effects:
 *	None.
 *
 *----------------------------------------------------------------------
 */

int
TclStringMatchObj(
    Tcl_Obj *strObj,		/* string object. */
    Tcl_Obj *ptnObj,		/* pattern object. */
    int flags)			/* Only TCL_MATCH_NOCASE should be passed, or
				 * 0. */
{
    int match, length, plen;

    /*
     * Promote based on the type of incoming object.
     * XXX: Currently doesn't take advantage of exact-ness that
     * XXX: TclReToGlob tells us about
    trivial = nocase ? 0 : TclMatchIsTrivial(TclGetString(ptnObj));
     */

    if ((strObj->typePtr == &tclStringType) || (strObj->typePtr == NULL)) {
	Tcl_UniChar *udata, *uptn;

	udata = Tcl_GetUnicodeFromObj(strObj, &length);
	uptn  = Tcl_GetUnicodeFromObj(ptnObj, &plen);
	match = TclUniCharMatch(udata, length, uptn, plen, flags);
    } else if (TclIsPureByteArray(strObj) && TclIsPureByteArray(ptnObj)
		&& !flags) {
	unsigned char *data, *ptn;

	data = Tcl_GetByteArrayFromObj(strObj, &length);
	ptn  = Tcl_GetByteArrayFromObj(ptnObj, &plen);
	match = TclByteArrayMatch(data, length, ptn, plen, 0);
    } else {
	match = Tcl_StringCaseMatch(TclGetString(strObj),
		TclGetString(ptnObj), flags);
    }
    return match;
}

/*
 *----------------------------------------------------------------------
 *
 * Tcl_DStringInit --
 *
 *	Initializes a dynamic string, discarding any previous contents of the
 *	string (Tcl_DStringFree should have been called already if the dynamic
 *	string was previously in use).
 *
 * Results:
 *	None.
 *
 * Side effects:
 *	The dynamic string is initialized to be empty.
 *
 *----------------------------------------------------------------------
 */

void
Tcl_DStringInit(
    Tcl_DString *dsPtr)		/* Pointer to structure for dynamic string. */
{
    dsPtr->string = dsPtr->staticSpace;
    dsPtr->length = 0;
    dsPtr->spaceAvl = TCL_DSTRING_STATIC_SIZE;
    dsPtr->staticSpace[0] = '\0';
}

/*
 *----------------------------------------------------------------------
 *
 * Tcl_DStringAppend --
 *
 *	Append more bytes to the current value of a dynamic string.
 *
 * Results:
 *	The return value is a pointer to the dynamic string's new value.
 *
 * Side effects:
 *	Length bytes from "bytes" (or all of "bytes" if length is less than
 *	zero) are added to the current value of the string. Memory gets
 *	reallocated if needed to accomodate the string's new size.
 *
 *----------------------------------------------------------------------
 */

char *
Tcl_DStringAppend(
    Tcl_DString *dsPtr,		/* Structure describing dynamic string. */
    const char *bytes,		/* String to append. If length is -1 then this
				 * must be null-terminated. */
    int length)			/* Number of bytes from "bytes" to append. If
				 * < 0, then append all of bytes, up to null
				 * at end. */
{
    int newSize;

    if (length < 0) {
	length = strlen(bytes);
    }
    newSize = length + dsPtr->length;

    /*
     * Allocate a larger buffer for the string if the current one isn't large
     * enough. Allocate extra space in the new buffer so that there will be
     * room to grow before we have to allocate again.
     */

    if (newSize >= dsPtr->spaceAvl) {
	dsPtr->spaceAvl = newSize * 2;
	if (dsPtr->string == dsPtr->staticSpace) {
	    char *newString = ckalloc(dsPtr->spaceAvl);

	    memcpy(newString, dsPtr->string, (size_t) dsPtr->length);
	    dsPtr->string = newString;
	} else {
	    int offset = -1;

	    /* See [16896d49fd] */
	    if (bytes >= dsPtr->string
		    && bytes <= dsPtr->string + dsPtr->length) {
		offset = bytes - dsPtr->string;
	    }

	    dsPtr->string = ckrealloc(dsPtr->string, dsPtr->spaceAvl);

	    if (offset >= 0) {
		bytes = dsPtr->string + offset;
	    }
	}
    }

    /*
     * Copy the new string into the buffer at the end of the old one.
     */

    memcpy(dsPtr->string + dsPtr->length, bytes, length);
    dsPtr->length += length;
    dsPtr->string[dsPtr->length] = '\0';
    return dsPtr->string;
}

/*
 *----------------------------------------------------------------------
 *
 * TclDStringAppendObj, TclDStringAppendDString --
 *
 *	Simple wrappers round Tcl_DStringAppend that make it easier to append
 *	from particular sources of strings.
 *
 *----------------------------------------------------------------------
 */

char *
TclDStringAppendObj(
    Tcl_DString *dsPtr,
    Tcl_Obj *objPtr)
{
    int length;
    char *bytes = TclGetStringFromObj(objPtr, &length);

    return Tcl_DStringAppend(dsPtr, bytes, length);
}

char *
TclDStringAppendDString(
    Tcl_DString *dsPtr,
    Tcl_DString *toAppendPtr)
{
    return Tcl_DStringAppend(dsPtr, Tcl_DStringValue(toAppendPtr),
	    Tcl_DStringLength(toAppendPtr));
}

/*
 *----------------------------------------------------------------------
 *
 * Tcl_DStringAppendElement --
 *
 *	Append a list element to the current value of a dynamic string.
 *
 * Results:
 *	The return value is a pointer to the dynamic string's new value.
 *
 * Side effects:
 *	String is reformatted as a list element and added to the current value
 *	of the string. Memory gets reallocated if needed to accomodate the
 *	string's new size.
 *
 *----------------------------------------------------------------------
 */

char *
Tcl_DStringAppendElement(
    Tcl_DString *dsPtr,		/* Structure describing dynamic string. */
    const char *element)	/* String to append. Must be
				 * null-terminated. */
{
    char *dst = dsPtr->string + dsPtr->length;
    int needSpace = TclNeedSpace(dsPtr->string, dst);
    char flags = needSpace ? TCL_DONT_QUOTE_HASH : 0;
    int newSize = dsPtr->length + needSpace
	    + TclScanElement(element, -1, &flags);

    /*
     * Allocate a larger buffer for the string if the current one isn't large
     * enough. Allocate extra space in the new buffer so that there will be
     * room to grow before we have to allocate again. SPECIAL NOTE: must use
     * memcpy, not strcpy, to copy the string to a larger buffer, since there
     * may be embedded NULLs in the string in some cases.
     */

    if (newSize >= dsPtr->spaceAvl) {
	dsPtr->spaceAvl = newSize * 2;
	if (dsPtr->string == dsPtr->staticSpace) {
	    char *newString = ckalloc(dsPtr->spaceAvl);

	    memcpy(newString, dsPtr->string, (size_t) dsPtr->length);
	    dsPtr->string = newString;
	} else {
	    int offset = -1;

	    /* See [16896d49fd] */
	    if (element >= dsPtr->string
		    && element <= dsPtr->string + dsPtr->length) {
		offset = element - dsPtr->string;
	    }

	    dsPtr->string = ckrealloc(dsPtr->string, dsPtr->spaceAvl);

	    if (offset >= 0) {
		element = dsPtr->string + offset;
	    }
	}
	dst = dsPtr->string + dsPtr->length;
    }

    /*
     * Convert the new string to a list element and copy it into the buffer at
     * the end, with a space, if needed.
     */

    if (needSpace) {
	*dst = ' ';
	dst++;
	dsPtr->length++;

	/*
	 * If we need a space to separate this element from preceding stuff,
	 * then this element will not lead a list, and need not have it's
	 * leading '#' quoted.
	 */

	flags |= TCL_DONT_QUOTE_HASH;
    }
    dsPtr->length += TclConvertElement(element, -1, dst, flags);
    dsPtr->string[dsPtr->length] = '\0';
    return dsPtr->string;
}

/*
 *----------------------------------------------------------------------
 *
 * Tcl_DStringSetLength --
 *
 *	Change the length of a dynamic string. This can cause the string to
 *	either grow or shrink, depending on the value of length.
 *
 * Results:
 *	None.
 *
 * Side effects:
 *	The length of dsPtr is changed to length and a null byte is stored at
 *	that position in the string. If length is larger than the space
 *	allocated for dsPtr, then a panic occurs.
 *
 *----------------------------------------------------------------------
 */

void
Tcl_DStringSetLength(
    Tcl_DString *dsPtr,		/* Structure describing dynamic string. */
    int length)			/* New length for dynamic string. */
{
    int newsize;

    if (length < 0) {
	length = 0;
    }
    if (length >= dsPtr->spaceAvl) {
	/*
	 * There are two interesting cases here. In the first case, the user
	 * may be trying to allocate a large buffer of a specific size. It
	 * would be wasteful to overallocate that buffer, so we just allocate
	 * enough for the requested size plus the trailing null byte. In the
	 * second case, we are growing the buffer incrementally, so we need
	 * behavior similar to Tcl_DStringAppend. The requested length will
	 * usually be a small delta above the current spaceAvl, so we'll end
	 * up doubling the old size. This won't grow the buffer quite as
	 * quickly, but it should be close enough.
	 */

	newsize = dsPtr->spaceAvl * 2;
	if (length < newsize) {
	    dsPtr->spaceAvl = newsize;
	} else {
	    dsPtr->spaceAvl = length + 1;
	}
	if (dsPtr->string == dsPtr->staticSpace) {
	    char *newString = ckalloc(dsPtr->spaceAvl);

	    memcpy(newString, dsPtr->string, (size_t) dsPtr->length);
	    dsPtr->string = newString;
	} else {
	    dsPtr->string = ckrealloc(dsPtr->string, dsPtr->spaceAvl);
	}
    }
    dsPtr->length = length;
    dsPtr->string[length] = 0;
}

/*
 *----------------------------------------------------------------------
 *
 * Tcl_DStringFree --
 *
 *	Frees up any memory allocated for the dynamic string and reinitializes
 *	the string to an empty state.
 *
 * Results:
 *	None.
 *
 * Side effects:
 *	The previous contents of the dynamic string are lost, and the new
 *	value is an empty string.
 *
 *----------------------------------------------------------------------
 */

void
Tcl_DStringFree(
    Tcl_DString *dsPtr)		/* Structure describing dynamic string. */
{
    if (dsPtr->string != dsPtr->staticSpace) {
	ckfree(dsPtr->string);
    }
    dsPtr->string = dsPtr->staticSpace;
    dsPtr->length = 0;
    dsPtr->spaceAvl = TCL_DSTRING_STATIC_SIZE;
    dsPtr->staticSpace[0] = '\0';
}

/*
 *----------------------------------------------------------------------
 *
 * Tcl_DStringResult --
 *
 *	This function moves the value of a dynamic string into an interpreter
 *	as its string result. Afterwards, the dynamic string is reset to an
 *	empty string.
 *
 * Results:
 *	None.
 *
 * Side effects:
 *	The string is "moved" to interp's result, and any existing string
 *	result for interp is freed. dsPtr is reinitialized to an empty string.
 *
 *----------------------------------------------------------------------
 */

void
Tcl_DStringResult(
    Tcl_Interp *interp,		/* Interpreter whose result is to be reset. */
    Tcl_DString *dsPtr)		/* Dynamic string that is to become the
				 * result of interp. */
{
    Tcl_SetObjResult(interp, TclDStringToObj(dsPtr));
}

/*
 *----------------------------------------------------------------------
 *
 * Tcl_DStringGetResult --
 *
 *	This function moves an interpreter's result into a dynamic string.
 *
 * Results:
 *	None.
 *
 * Side effects:
 *	The interpreter's string result is cleared, and the previous contents
 *	of dsPtr are freed.
 *
 *	If the string result is empty, the object result is moved to the
 *	string result, then the object result is reset.
 *
 *----------------------------------------------------------------------
 */

void
Tcl_DStringGetResult(
    Tcl_Interp *interp,		/* Interpreter whose result is to be reset. */
    Tcl_DString *dsPtr)		/* Dynamic string that is to become the result
				 * of interp. */
{
#ifdef TCL_NO_DEPRECATED
    Tcl_Obj *obj = Tcl_GetObjResult(interp);
    const char *bytes = TclGetString(obj);

    Tcl_DStringFree(dsPtr);
    Tcl_DStringAppend(dsPtr, bytes, obj->length);
    Tcl_ResetResult(interp);
#else
    Interp *iPtr = (Interp *) interp;

    if (dsPtr->string != dsPtr->staticSpace) {
	ckfree(dsPtr->string);
    }

    /*
     * Do more efficient transfer when we know the result is a Tcl_Obj. When
     * there's no string result, we only have to deal with two cases:
     *
     *  1. When the string rep is the empty string, when we don't copy but
     *     instead use the staticSpace in the DString to hold an empty string.

     *  2. When the string rep is not there or there's a real string rep, when
     *     we use Tcl_GetString to fetch (or generate) the string rep - which
     *     we know to have been allocated with ckalloc() - and use it to
     *     populate the DString space. Then, we free the internal rep. and set
     *     the object's string representation back to the canonical empty
     *     string.
     */

    if (!iPtr->result[0] && iPtr->objResultPtr
	    && !Tcl_IsShared(iPtr->objResultPtr)) {
	if (iPtr->objResultPtr->bytes == &tclEmptyString) {
	    dsPtr->string = dsPtr->staticSpace;
	    dsPtr->string[0] = 0;
	    dsPtr->length = 0;
	    dsPtr->spaceAvl = TCL_DSTRING_STATIC_SIZE;
	} else {
	    dsPtr->string = TclGetString(iPtr->objResultPtr);
	    dsPtr->length = iPtr->objResultPtr->length;
	    dsPtr->spaceAvl = dsPtr->length + 1;
	    TclFreeIntRep(iPtr->objResultPtr);
	    iPtr->objResultPtr->bytes = &tclEmptyString;
	    iPtr->objResultPtr->length = 0;
	}
	return;
    }

    /*
     * If the string result is empty, move the object result to the string
     * result, then reset the object result.
     */

    (void) Tcl_GetStringResult(interp);

    dsPtr->length = strlen(iPtr->result);
    if (iPtr->freeProc != NULL) {
	if (iPtr->freeProc == TCL_DYNAMIC) {
	    dsPtr->string = iPtr->result;
	    dsPtr->spaceAvl = dsPtr->length+1;
	} else {
	    dsPtr->string = ckalloc(dsPtr->length+1);
	    memcpy(dsPtr->string, iPtr->result, (unsigned) dsPtr->length+1);
	    iPtr->freeProc(iPtr->result);
	}
	dsPtr->spaceAvl = dsPtr->length+1;
	iPtr->freeProc = NULL;
    } else {
	if (dsPtr->length < TCL_DSTRING_STATIC_SIZE) {
	    dsPtr->string = dsPtr->staticSpace;
	    dsPtr->spaceAvl = TCL_DSTRING_STATIC_SIZE;
	} else {
	    dsPtr->string = ckalloc(dsPtr->length+1);
	    dsPtr->spaceAvl = dsPtr->length + 1;
	}
	memcpy(dsPtr->string, iPtr->result, (unsigned) dsPtr->length+1);
    }

    iPtr->result = iPtr->resultSpace;
    iPtr->resultSpace[0] = 0;
#endif /* !TCL_NO_DEPRECATED */
}

/*
 *----------------------------------------------------------------------
 *
 * TclDStringToObj --
 *
 *	This function moves a dynamic string's contents to a new Tcl_Obj. Be
 *	aware that this function does *not* check that the encoding of the
 *	contents of the dynamic string is correct; this is the caller's
 *	responsibility to enforce.
 *
 * Results:
 *	The newly-allocated untyped (i.e., typePtr==NULL) Tcl_Obj with a
 *	reference count of zero.
 *
 * Side effects:
 *	The string is "moved" to the object. dsPtr is reinitialized to an
 *	empty string; it does not need to be Tcl_DStringFree'd after this if
 *	not used further.
 *
 *----------------------------------------------------------------------
 */

Tcl_Obj *
TclDStringToObj(
    Tcl_DString *dsPtr)
{
    Tcl_Obj *result;

    if (dsPtr->string == dsPtr->staticSpace) {
	if (dsPtr->length == 0) {
	    TclNewObj(result);
	} else {
	    /*
	     * Static buffer, so must copy.
	     */

	    TclNewStringObj(result, dsPtr->string, dsPtr->length);
	}
    } else {
	/*
	 * Dynamic buffer, so transfer ownership and reset.
	 */

	TclNewObj(result);
	result->bytes = dsPtr->string;
	result->length = dsPtr->length;
    }

    /*
     * Re-establish the DString as empty with no buffer allocated.
     */

    dsPtr->string = dsPtr->staticSpace;
    dsPtr->spaceAvl = TCL_DSTRING_STATIC_SIZE;
    dsPtr->length = 0;
    dsPtr->staticSpace[0] = '\0';

    return result;
}

/*
 *----------------------------------------------------------------------
 *
 * Tcl_DStringStartSublist --
 *
 *	This function adds the necessary information to a dynamic string
 *	(e.g. " {") to start a sublist. Future element appends will be in the
 *	sublist rather than the main list.
 *
 * Results:
 *	None.
 *
 * Side effects:
 *	Characters get added to the dynamic string.
 *
 *----------------------------------------------------------------------
 */

void
Tcl_DStringStartSublist(
    Tcl_DString *dsPtr)		/* Dynamic string. */
{
    if (TclNeedSpace(dsPtr->string, dsPtr->string + dsPtr->length)) {
	TclDStringAppendLiteral(dsPtr, " {");
    } else {
	TclDStringAppendLiteral(dsPtr, "{");
    }
}

/*
 *----------------------------------------------------------------------
 *
 * Tcl_DStringEndSublist --
 *
 *	This function adds the necessary characters to a dynamic string to end
 *	a sublist (e.g. "}"). Future element appends will be in the enclosing
 *	(sub)list rather than the current sublist.
 *
 * Results:
 *	None.
 *
 * Side effects:
 *	None.
 *
 *----------------------------------------------------------------------
 */

void
Tcl_DStringEndSublist(
    Tcl_DString *dsPtr)		/* Dynamic string. */
{
    TclDStringAppendLiteral(dsPtr, "}");
}

/*
 *----------------------------------------------------------------------
 *
 * Tcl_PrintDouble --
 *
 *	Given a floating-point value, this function converts it to an ASCII
 *	string using.
 *
 * Results:
 *	The ASCII equivalent of "value" is written at "dst". It is written
 *	using the current precision, and it is guaranteed to contain a decimal
 *	point or exponent, so that it looks like a floating-point value and
 *	not an integer.
 *
 * Side effects:
 *	None.
 *
 *----------------------------------------------------------------------
 */

void
Tcl_PrintDouble(
    Tcl_Interp *interp,		/* Interpreter whose tcl_precision variable
				 * used to be used to control printing. It's
				 * ignored now. */
    double value,		/* Value to print as string. */
    char *dst)			/* Where to store converted value; must have
				 * at least TCL_DOUBLE_SPACE characters. */
{
    char *p, c;
    int exponent;
    int signum;
    char *digits;
    char *end;
    int *precisionPtr = Tcl_GetThreadData(&precisionKey, sizeof(int));

    /*
     * Handle NaN.
     */

    if (TclIsNaN(value)) {
	TclFormatNaN(value, dst);
	return;
    }

    /*
     * Handle infinities.
     */

    if (TclIsInfinite(value)) {
	/*
	 * Remember to copy the terminating NUL too.
	 */

	if (value < 0) {
	    memcpy(dst, "-Inf", 5);
	} else {
	    memcpy(dst, "Inf", 4);
	}
	return;
    }

    /*
     * Ordinary (normal and denormal) values.
     */

    if (*precisionPtr == 0) {
	digits = TclDoubleDigits(value, -1, TCL_DD_SHORTEST,
		&exponent, &signum, &end);
    } else {
	/*
	 * There are at least two possible interpretations for tcl_precision.
	 *
	 * The first is, "choose the decimal representation having
	 * $tcl_precision digits of significance that is nearest to the given
	 * number, breaking ties by rounding to even, and then trimming
	 * trailing zeros." This gives the greatest possible precision in the
	 * decimal string, but offers the anomaly that [expr 0.1] will be
	 * "0.10000000000000001".
	 *
	 * The second is "choose the decimal representation having at most
	 * $tcl_precision digits of significance that is nearest to the given
	 * number. If no such representation converts exactly to the given
	 * number, choose the one that is closest, breaking ties by rounding
	 * to even. If more than one such representation converts exactly to
	 * the given number, choose the shortest, breaking ties in favour of
	 * the nearest, breaking remaining ties in favour of the one ending in
	 * an even digit."
	 *
	 * Tcl 8.4 implements the first of these, which gives rise to
	 * anomalies in formatting:
	 *
	 *	% expr 0.1
	 *	0.10000000000000001
	 *	% expr 0.01
	 *	0.01
	 *	% expr 1e-7
	 *	9.9999999999999995e-08
	 *
	 * For human readability, it appears better to choose the second rule,
	 * and let [expr 0.1] return 0.1. But for 8.4 compatibility, we prefer
	 * the first (the recommended zero value for tcl_precision avoids the
	 * problem entirely).
	 *
	 * Uncomment TCL_DD_SHORTEN_FLAG in the next call to prefer the method
	 * that allows floating point values to be shortened if it can be done
	 * without loss of precision.
	 */

	digits = TclDoubleDigits(value, *precisionPtr,
		TCL_DD_E_FORMAT /* | TCL_DD_SHORTEN_FLAG */,
		&exponent, &signum, &end);
    }
    if (signum) {
	*dst++ = '-';
    }
    p = digits;
    if (exponent < -4 || exponent > 16) {
	/*
	 * E format for numbers < 1e-3 or >= 1e17.
	 */

	*dst++ = *p++;
	c = *p;
	if (c != '\0') {
	    *dst++ = '.';
	    while (c != '\0') {
		*dst++ = c;
		c = *++p;
	    }
	}

	/*
	 * Tcl 8.4 appears to format with at least a two-digit exponent;
	 * preserve that behaviour when tcl_precision != 0
	 */

	if (*precisionPtr == 0) {
	    sprintf(dst, "e%+d", exponent);
	} else {
	    sprintf(dst, "e%+03d", exponent);
	}
    } else {
	/*
	 * F format for others.
	 */

	if (exponent < 0) {
	    *dst++ = '0';
	}
	c = *p;
	while (exponent-- >= 0) {
	    if (c != '\0') {
		*dst++ = c;
		c = *++p;
	    } else {
		*dst++ = '0';
	    }
	}
	*dst++ = '.';
	if (c == '\0') {
	    *dst++ = '0';
	} else {
	    while (++exponent < -1) {
		*dst++ = '0';
	    }
	    while (c != '\0') {
		*dst++ = c;
		c = *++p;
	    }
	}
	*dst++ = '\0';
    }
    ckfree(digits);
}

/*
 *----------------------------------------------------------------------
 *
 * TclPrecTraceProc --
 *
 *	This function is invoked whenever the variable "tcl_precision" is
 *	written.
 *
 * Results:
 *	Returns NULL if all went well, or an error message if the new value
 *	for the variable doesn't make sense.
 *
 * Side effects:
 *	If the new value doesn't make sense then this function undoes the
 *	effect of the variable modification. Otherwise it modifies the format
 *	string that's used by Tcl_PrintDouble.
 *
 *----------------------------------------------------------------------
 */

#if !defined(TCL_NO_DEPRECATED) && TCL_MAJOR_VERSION < 9
	/* ARGSUSED */
char *
TclPrecTraceProc(
    ClientData clientData,	/* Not used. */
    Tcl_Interp *interp,		/* Interpreter containing variable. */
    const char *name1,		/* Name of variable. */
    const char *name2,		/* Second part of variable name. */
    int flags)			/* Information about what happened. */
{
    Tcl_Obj *value;
    int prec;
    int *precisionPtr = Tcl_GetThreadData(&precisionKey, sizeof(int));

    /*
     * If the variable is unset, then recreate the trace.
     */

    if (flags & TCL_TRACE_UNSETS) {
	if ((flags & TCL_TRACE_DESTROYED) && !Tcl_InterpDeleted(interp)) {
	    Tcl_TraceVar2(interp, name1, name2,
		    TCL_GLOBAL_ONLY|TCL_TRACE_READS|TCL_TRACE_WRITES
		    |TCL_TRACE_UNSETS, TclPrecTraceProc, clientData);
	}
	return NULL;
    }

    /*
     * When the variable is read, reset its value from our shared value. This
     * is needed in case the variable was modified in some other interpreter
     * so that this interpreter's value is out of date.
     */


    if (flags & TCL_TRACE_READS) {
	Tcl_SetVar2Ex(interp, name1, name2, Tcl_NewIntObj(*precisionPtr),
		flags & TCL_GLOBAL_ONLY);
	return NULL;
    }

    /*
     * The variable is being written. Check the new value and disallow it if
     * it isn't reasonable or if this is a safe interpreter (we don't want
     * safe interpreters messing up the precision of other interpreters).
     */

    if (Tcl_IsSafe(interp)) {
	return (char *) "can't modify precision from a safe interpreter";
    }
    value = Tcl_GetVar2Ex(interp, name1, name2, flags & TCL_GLOBAL_ONLY);
    if (value == NULL
	    || Tcl_GetIntFromObj(NULL, value, &prec) != TCL_OK
	    || prec < 0 || prec > TCL_MAX_PREC) {
	return (char *) "improper value for precision";
    }
    *precisionPtr = prec;
    return NULL;
}
#endif /* !TCL_NO_DEPRECATED)*/

/*
 *----------------------------------------------------------------------
 *
 * TclNeedSpace --
 *
 *	This function checks to see whether it is appropriate to add a space
 *	before appending a new list element to an existing string.
 *
 * Results:
 *	The return value is 1 if a space is appropriate, 0 otherwise.
 *
 * Side effects:
 *	None.
 *
 *----------------------------------------------------------------------
 */

int
TclNeedSpace(
    const char *start,		/* First character in string. */
    const char *end)		/* End of string (place where space will be
				 * added, if appropriate). */
{
    /*
     * A space is needed unless either:
     * (a) we're at the start of the string, or
     */

    if (end == start) {
	return 0;
    }

    /*
     * (b) we're at the start of a nested list-element, quoted with an open
     *	   curly brace; we can be nested arbitrarily deep, so long as the
     *	   first curly brace starts an element, so backtrack over open curly
     *	   braces that are trailing characters of the string; and
     */

    end = Tcl_UtfPrev(end, start);
    while (*end == '{') {
	if (end == start) {
	    return 0;
	}
	end = Tcl_UtfPrev(end, start);
    }

    /*
     * (c) the trailing character of the string is already a list-element
     *	   separator (according to TclFindElement); that is, one of these
     *	   characters:
     *		\u0009	\t	TAB
     *		\u000A	\n	NEWLINE
     *		\u000B	\v	VERTICAL TAB
     *		\u000C	\f	FORM FEED
     *		\u000D	\r	CARRIAGE RETURN
     *		\u0020		SPACE
     *	   with the condition that the penultimate character is not a
     *	   backslash.
     */

    if (*end > 0x20) {
	/*
	 * Performance tweak. All ASCII spaces are <= 0x20. So get a quick
	 * answer for most characters before comparing against all spaces in
	 * the switch below.
	 *
	 * NOTE: Remove this if other Unicode spaces ever get accepted as
	 * list-element separators.
	 */

	return 1;
    }
    switch (*end) {
    case ' ':
    case '\t':
    case '\n':
    case '\r':
    case '\v':
    case '\f':
	if ((end == start) || (end[-1] != '\\')) {
	    return 0;
	}
    }
    return 1;
}

/*
 *----------------------------------------------------------------------
 *
 * TclFormatInt --
 *
 *	This procedure formats an integer into a sequence of decimal digit
 *	characters in a buffer. If the integer is negative, a minus sign is
 *	inserted at the start of the buffer. A null character is inserted at
 *	the end of the formatted characters. It is the caller's responsibility
 *	to ensure that enough storage is available. This procedure has the
 *	effect of sprintf(buffer, "%ld", n) but is faster as proven in
 *	benchmarks.  This is key to UpdateStringOfInt, which is a common path
 *	for a lot of code (e.g. int-indexed arrays).
 *
 * Results:
 *	An integer representing the number of characters formatted, not
 *	including the terminating \0.
 *
 * Side effects:
 *	The formatted characters are written into the storage pointer to by
 *	the "buffer" argument.
 *
 *----------------------------------------------------------------------
 */

int
TclFormatInt(
    char *buffer,		/* Points to the storage into which the
				 * formatted characters are written. */
    Tcl_WideInt n)			/* The integer to format. */
{
	Tcl_WideInt intVal;
    int i;
    int numFormatted, j;
    const char *digits = "0123456789";

    /*
     * Check first whether "n" is zero.
     */

    if (n == 0) {
	buffer[0] = '0';
	buffer[1] = 0;
	return 1;
    }

    /*
     * Check whether "n" is the maximum negative value. This is -2^(m-1) for
     * an m-bit word, and has no positive equivalent; negating it produces the
     * same value.
     */

    intVal = -n;			/* [Bug 3390638] Workaround for*/
    if (n == -n || intVal == n) {	/* broken compiler optimizers. */
	return sprintf(buffer, "%" TCL_LL_MODIFIER "d", n);
    }

    /*
     * Generate the characters of the result backwards in the buffer.
     */

    intVal = (n < 0? -n : n);
    i = 0;
    buffer[0] = '\0';
    do {
	i++;
	buffer[i] = digits[intVal % 10];
	intVal = intVal/10;
    } while (intVal > 0);
    if (n < 0) {
	i++;
	buffer[i] = '-';
    }
    numFormatted = i;

    /*
     * Now reverse the characters.
     */

    for (j = 0;  j < i;  j++, i--) {
	char tmp = buffer[i];

	buffer[i] = buffer[j];
	buffer[j] = tmp;
    }
    return numFormatted;
}

/*
 *----------------------------------------------------------------------
 *
 * TclGetIntForIndex --
 *
 *	This function returns an integer corresponding to the list index held
 *	in a Tcl object. The Tcl object's value is expected to be in the
 *	format integer([+-]integer)? or the format end([+-]integer)?.
 *
 * Results:
 *	The return value is normally TCL_OK, which means that the index was
 *	successfully stored into the location referenced by "indexPtr". If the
 *	Tcl object referenced by "objPtr" has the value "end", the value
 *	stored is "endValue". If "objPtr"s values is not of one of the
 *	expected formats, TCL_ERROR is returned and, if "interp" is non-NULL,
 *	an error message is left in the interpreter's result object.
 *
 * Side effects:
 *	The object referenced by "objPtr" might be converted to an integer,
 *	wide integer, or end-based-index object.
 *
 *----------------------------------------------------------------------
 */

int
TclGetIntForIndex(
    Tcl_Interp *interp,		/* Interpreter to use for error reporting. If
				 * NULL, then no error message is left after
				 * errors. */
    Tcl_Obj *objPtr,		/* Points to an object containing either "end"
				 * or an integer. */
    int endValue,		/* The value to be stored at "indexPtr" if
				 * "objPtr" holds "end". */
    int *indexPtr)		/* Location filled in with an integer
				 * representing an index. */
{
    size_t length;
    char *opPtr;
    const char *bytes;

    if (TclGetIntFromObj(NULL, objPtr, indexPtr) == TCL_OK) {
	return TCL_OK;
    }

    if (GetEndOffsetFromObj(objPtr, endValue, indexPtr) == TCL_OK) {
	return TCL_OK;
    }

    bytes = TclGetString(objPtr);
    length = objPtr->length;

    /*
     * Leading whitespace is acceptable in an index.
     */

    while (length && TclIsSpaceProc(*bytes)) {
	bytes++;
	length--;
    }

    if (TclParseNumber(NULL, NULL, NULL, bytes, length, (const char **)&opPtr,
	    TCL_PARSE_INTEGER_ONLY | TCL_PARSE_NO_WHITESPACE) == TCL_OK) {
	int code, first, second;
	char savedOp = *opPtr;

	if ((savedOp != '+') && (savedOp != '-')) {
	    goto parseError;
	}
	if (TclIsSpaceProc(opPtr[1])) {
	    goto parseError;
	}
	*opPtr = '\0';
	code = Tcl_GetInt(interp, bytes, &first);
	*opPtr = savedOp;
	if (code == TCL_ERROR) {
	    goto parseError;
	}
	if (TCL_ERROR == Tcl_GetInt(interp, opPtr+1, &second)) {
	    goto parseError;
	}
	if (savedOp == '+') {
	    *indexPtr = first + second;
	} else {
	    *indexPtr = first - second;
	}
	return TCL_OK;
    }

    /*
     * Report a parse error.
     */

  parseError:
    if (interp != NULL) {
	bytes = TclGetString(objPtr);
	Tcl_SetObjResult(interp, Tcl_ObjPrintf(
		"bad index \"%s\": must be integer?[+-]integer? or"
		" end?[+-]integer?", bytes));
	if (!strncmp(bytes, "end-", 4)) {
	    bytes += 4;
	}
	TclCheckBadOctal(interp, bytes);
	Tcl_SetErrorCode(interp, "TCL", "VALUE", "INDEX", NULL);
    }

    return TCL_ERROR;
}

/*
 *----------------------------------------------------------------------
 *
 * GetEndOffsetFromObj --
 *
 *      Look for a string of the form "end[+-]offset" and convert it to an
 *      internal representation holding the offset.
 *
 * Results:
 *      Tcl return code.
 *
 * Side effects:
 *      May store a Tcl_ObjType.
 *
 *----------------------------------------------------------------------
 */

static int
GetEndOffsetFromObj(
    Tcl_Obj *objPtr,            /* Pointer to the object to parse */
    int endValue,               /* The value to be stored at "indexPtr" if
                                 * "objPtr" holds "end". */
    int *indexPtr)              /* Location filled in with an integer
                                 * representing an index. */
{
    if (SetEndOffsetFromAny(NULL, objPtr) != TCL_OK) {
	return TCL_ERROR;
    }

    /* TODO: Handle overflow cases sensibly */
    *indexPtr = endValue + (int)objPtr->internalRep.wideValue;
    return TCL_OK;
}

    
/*
 *----------------------------------------------------------------------
 *
 * SetEndOffsetFromAny --
 *
 *	Look for a string of the form "end[+-]offset" and convert it to an
 *	internal representation holding the offset.
 *
 * Results:
 *	Returns TCL_OK if ok, TCL_ERROR if the string was badly formed.
 *
 * Side effects:
 *	If interp is not NULL, stores an error message in the interpreter
 *	result.
 *
 *----------------------------------------------------------------------
 */

static int
SetEndOffsetFromAny(
    Tcl_Interp *interp,		/* Tcl interpreter or NULL */
    Tcl_Obj *objPtr)		/* Pointer to the object to parse */
{
    Tcl_WideInt offset;			/* Offset in the "end-offset" expression */
    register const char *bytes;	/* String rep of the object */
    int length;			/* Length of the object's string rep */

    /*
     * If it's already the right type, we're fine.
     */

    if (objPtr->typePtr == &endOffsetType) {
	return TCL_OK;
    }

    /*
     * Check for a string rep of the right form.
     */

    bytes = TclGetStringFromObj(objPtr, &length);
    if ((*bytes != 'e') || (strncmp(bytes, "end",
	    (size_t)((length > 3) ? 3 : length)) != 0)) {
	if (interp != NULL) {
	    Tcl_SetObjResult(interp, Tcl_ObjPrintf(
		    "bad index \"%s\": must be end?[+-]integer?", bytes));
	    Tcl_SetErrorCode(interp, "TCL", "VALUE", "INDEX", NULL);
	}
	return TCL_ERROR;
    }

    /*
     * Convert the string rep.
     */

    if (length <= 3) {
	offset = 0;
    } else if ((length > 4) && ((bytes[3] == '-') || (bytes[3] == '+'))) {
	/*
	 * This is our limited string expression evaluator. Pass everything
	 * after "end-" to TclParseNumber.
	 */

	if (TclIsSpaceProc(bytes[4])) {
	    goto badIndexFormat;
	}
	if (TclParseNumber(NULL, objPtr, NULL, bytes+4, length-4, NULL,
		TCL_PARSE_INTEGER_ONLY) != TCL_OK) {
	    return TCL_ERROR;
	}
	if (objPtr->typePtr != &tclIntType) {
		goto badIndexFormat;
	}
	offset = objPtr->internalRep.wideValue;
	if (bytes[3] == '-') {

	    /* TODO: Review overflow concerns here! */
	    offset = -offset;
	}
    } else {
	/*
	 * Conversion failed. Report the error.
	 */

    badIndexFormat:
	if (interp != NULL) {
	    Tcl_SetObjResult(interp, Tcl_ObjPrintf(
		    "bad index \"%s\": must be end?[+-]integer?", bytes));
	    Tcl_SetErrorCode(interp, "TCL", "VALUE", "INDEX", NULL);
	}
	return TCL_ERROR;
    }

    /*
     * The conversion succeeded. Free the old internal rep and set the new
     * one.
     */

    TclFreeIntRep(objPtr);
    objPtr->internalRep.wideValue = offset;
    objPtr->typePtr = &endOffsetType;

    return TCL_OK;
}

/*
 *----------------------------------------------------------------------
 *
 * TclIndexEncode --
 *
 *      Parse objPtr to determine if it is an index value. Two cases
 *	are possible.  The value objPtr might be parsed as an absolute
 *	index value in the C signed int range.  Note that this includes
 *	index values that are integers as presented and it includes index
 *      arithmetic expressions. The absolute index values that can be
 *	directly meaningful as an index into either a list or a string are
 *	those integer values >= TCL_INDEX_START (0)
 *	and < TCL_INDEX_AFTER (INT_MAX).
 *      The largest string supported in Tcl 8 has bytelength INT_MAX.
 *      This means the largest supported character length is also INT_MAX,
 *      and the index of the last character in a string of length INT_MAX
 *      is INT_MAX-1.
 *
 *      Any absolute index value parsed outside that range is encoded
 *      using the before and after values passed in by the
 *      caller as the encoding to use for indices that are either
 *      less than or greater than the usable index range. TCL_INDEX_AFTER
 *      is available as a good choice for most callers to use for
 *      after. Likewise, the value TCL_INDEX_BEFORE is good for
 *      most callers to use for before.  Other values are possible
 *      when the caller knows it is helpful in producing its own behavior
 *      for indices before and after the indexed item.
 *
 *      A token can also be parsed as an end-relative index expression.
 *      All end-relative expressions that indicate an index larger
 *      than end (end+2, end--5) point beyond the end of the indexed
 *      collection, and can be encoded as after.  The end-relative
 *      expressions that indicate an index less than or equal to end
 *      are encoded relative to the value TCL_INDEX_END (-2).  The
 *      index "end" is encoded as -2, down to the index "end-0x7ffffffe"
 *      which is encoded as INT_MIN. Since the largest index into a
 *      string possible in Tcl 8 is 0x7ffffffe, the interpretation of
 *      "end-0x7ffffffe" for that largest string would be 0.  Thus,
 *      if the tokens "end-0x7fffffff" or "end+-0x80000000" are parsed,
 *      they can be encoded with the before value.
 *
 *      These details will require re-examination whenever string and
 *      list length limits are increased, but that will likely also
 *      mean a revised routine capable of returning Tcl_WideInt values.
 *
 * Returns:
 *      TCL_OK if parsing succeeded, and TCL_ERROR if it failed.
 *
 * Side effects:
 *      When TCL_OK is returned, the encoded index value is written
 *      to *indexPtr.
 *
 *----------------------------------------------------------------------
 */

int
TclIndexEncode(
    Tcl_Interp *interp,	/* For error reporting, may be NULL */
    Tcl_Obj *objPtr,	/* Index value to parse */
    int before,		/* Value to return for index before beginning */
    int after,		/* Value to return for index after end */
    int *indexPtr)	/* Where to write the encoded answer, not NULL */
{
    int idx;

    if (TCL_OK == TclGetIntFromObj(NULL, objPtr, &idx)) {
        /* We parsed a value in the range INT_MIN...INT_MAX */
    integerEncode:
        if (idx < TCL_INDEX_START) {
            /* All negative absolute indices are "before the beginning" */
            idx = before;
        } else if (idx == INT_MAX) {
            /* This index value is always "after the end" */
            idx = after;
        }
        /* usual case, the absolute index value encodes itself */
    } else if (TCL_OK == GetEndOffsetFromObj(objPtr, 0, &idx)) {
        /*
         * We parsed an end+offset index value. 
         * idx holds the offset value in the range INT_MIN...INT_MAX.
         */
        if (idx > 0) {
            /*
             * All end+postive or end-negative expressions 
             * always indicate "after the end".
             */
            idx = after;
        } else if (idx < INT_MIN - TCL_INDEX_END) {
            /* These indices always indicate "before the beginning */
            idx = before;
        } else {
            /* Encoded end-positive (or end+negative) are offset */
            idx += TCL_INDEX_END;
        }

    /* TODO: Consider flag to suppress repeated end-offset parse. */
    } else if (TCL_OK == TclGetIntForIndexM(interp, objPtr, 0, &idx)) {
        /*
         * Only reach this case when the index value is a
         * constant index arithmetic expression, and idx
         * holds the result. Treat it the same as if it were
         * parsed as an absolute integer value.
         */
        goto integerEncode;
    } else {
	return TCL_ERROR;
    }
    *indexPtr = idx;
    return TCL_OK;
}

/*
 *----------------------------------------------------------------------
 *
 * TclIndexDecode --
 *
 *	Decodes a value previously encoded by TclIndexEncode.  The argument
 *	endValue indicates what value of "end" should be used in the
 *	decoding.
 *
 * Results:
 *	The decoded index value.
 *
 *----------------------------------------------------------------------
 */

int
TclIndexDecode(
    int encoded,	/* Value to decode */
    int endValue)	/* Meaning of "end" to use, > TCL_INDEX_END */
{
    if (encoded <= TCL_INDEX_END) {
	return (encoded - TCL_INDEX_END) + endValue;
    }
    return encoded;
}

/*
 *----------------------------------------------------------------------
 *
 * TclCheckBadOctal --
 *
 *	This function checks for a bad octal value and appends a meaningful
 *	error to the interp's result.
 *
 * Results:
 *	1 if the argument was a bad octal, else 0.
 *
 * Side effects:
 *	The interpreter's result is modified.
 *
 *----------------------------------------------------------------------
 */

int
TclCheckBadOctal(
    Tcl_Interp *interp,		/* Interpreter to use for error reporting. If
				 * NULL, then no error message is left after
				 * errors. */
    const char *value)		/* String to check. */
{
    register const char *p = value;

    /*
     * A frequent mistake is invalid octal values due to an unwanted leading
     * zero. Try to generate a meaningful error message.
     */

    while (TclIsSpaceProc(*p)) {
	p++;
    }
    if (*p == '+' || *p == '-') {
	p++;
    }
    if (*p == '0') {
	if ((p[1] == 'o') || p[1] == 'O') {
	    p += 2;
	}
	while (isdigit(UCHAR(*p))) {	/* INTL: digit. */
	    p++;
	}
	while (TclIsSpaceProc(*p)) {
	    p++;
	}
	if (*p == '\0') {
	    /*
	     * Reached end of string.
	     */

	    if (interp != NULL) {
		/*
		 * Don't reset the result here because we want this result to
		 * be added to an existing error message as extra info.
		 */

		Tcl_AppendToObj(Tcl_GetObjResult(interp),
			" (looks like invalid octal number)", -1);
	    }
	    return 1;
	}
    }
    return 0;
}

/*
 *----------------------------------------------------------------------
 *
 * ClearHash --
 *
 *	Remove all the entries in the hash table *tablePtr.
 *
 *----------------------------------------------------------------------
 */

static void
ClearHash(
    Tcl_HashTable *tablePtr)
{
    Tcl_HashSearch search;
    Tcl_HashEntry *hPtr;

    for (hPtr = Tcl_FirstHashEntry(tablePtr, &search); hPtr != NULL;
	    hPtr = Tcl_NextHashEntry(&search)) {
	Tcl_Obj *objPtr = Tcl_GetHashValue(hPtr);

	Tcl_DecrRefCount(objPtr);
	Tcl_DeleteHashEntry(hPtr);
    }
}

/*
 *----------------------------------------------------------------------
 *
 * GetThreadHash --
 *
 *	Get a thread-specific (Tcl_HashTable *) associated with a thread data
 *	key.
 *
 * Results:
 *	The Tcl_HashTable * corresponding to *keyPtr.
 *
 * Side effects:
 *	The first call on a keyPtr in each thread creates a new Tcl_HashTable,
 *	and registers a thread exit handler to dispose of it.
 *
 *----------------------------------------------------------------------
 */

static Tcl_HashTable *
GetThreadHash(
    Tcl_ThreadDataKey *keyPtr)
{
    Tcl_HashTable **tablePtrPtr =
	    Tcl_GetThreadData(keyPtr, sizeof(Tcl_HashTable *));

    if (NULL == *tablePtrPtr) {
	*tablePtrPtr = ckalloc(sizeof(Tcl_HashTable));
	Tcl_CreateThreadExitHandler(FreeThreadHash, *tablePtrPtr);
	Tcl_InitHashTable(*tablePtrPtr, TCL_ONE_WORD_KEYS);
    }
    return *tablePtrPtr;
}

/*
 *----------------------------------------------------------------------
 *
 * FreeThreadHash --
 *
 *	Thread exit handler used by GetThreadHash to dispose of a thread hash
 *	table.
 *
 * Side effects:
 *	Frees a Tcl_HashTable.
 *
 *----------------------------------------------------------------------
 */

static void
FreeThreadHash(
    ClientData clientData)
{
    Tcl_HashTable *tablePtr = clientData;

    ClearHash(tablePtr);
    Tcl_DeleteHashTable(tablePtr);
    ckfree(tablePtr);
}

/*
 *----------------------------------------------------------------------
 *
 * FreeProcessGlobalValue --
 *
 *	Exit handler used by Tcl(Set|Get)ProcessGlobalValue to cleanup a
 *	ProcessGlobalValue at exit.
 *
 *----------------------------------------------------------------------
 */

static void
FreeProcessGlobalValue(
    ClientData clientData)
{
    ProcessGlobalValue *pgvPtr = clientData;

    pgvPtr->epoch++;
    pgvPtr->numBytes = 0;
    ckfree(pgvPtr->value);
    pgvPtr->value = NULL;
    if (pgvPtr->encoding) {
	Tcl_FreeEncoding(pgvPtr->encoding);
	pgvPtr->encoding = NULL;
    }
    Tcl_MutexFinalize(&pgvPtr->mutex);
}

/*
 *----------------------------------------------------------------------
 *
 * TclSetProcessGlobalValue --
 *
 *	Utility routine to set a global value shared by all threads in the
 *	process while keeping a thread-local copy as well.
 *
 *----------------------------------------------------------------------
 */

void
TclSetProcessGlobalValue(
    ProcessGlobalValue *pgvPtr,
    Tcl_Obj *newValue,
    Tcl_Encoding encoding)
{
    const char *bytes;
    Tcl_HashTable *cacheMap;
    Tcl_HashEntry *hPtr;
    int dummy;

    Tcl_MutexLock(&pgvPtr->mutex);

    /*
     * Fill the global string value.
     */

    pgvPtr->epoch++;
    if (NULL != pgvPtr->value) {
	ckfree(pgvPtr->value);
    } else {
	Tcl_CreateExitHandler(FreeProcessGlobalValue, pgvPtr);
    }
    bytes = TclGetString(newValue);
    pgvPtr->numBytes = newValue->length;
    pgvPtr->value = ckalloc(pgvPtr->numBytes + 1);
    memcpy(pgvPtr->value, bytes, pgvPtr->numBytes + 1);
    if (pgvPtr->encoding) {
	Tcl_FreeEncoding(pgvPtr->encoding);
    }
    pgvPtr->encoding = encoding;

    /*
     * Fill the local thread copy directly with the Tcl_Obj value to avoid
     * loss of the intrep. Increment newValue refCount early to handle case
     * where we set a PGV to itself.
     */

    Tcl_IncrRefCount(newValue);
    cacheMap = GetThreadHash(&pgvPtr->key);
    ClearHash(cacheMap);
    hPtr = Tcl_CreateHashEntry(cacheMap, (void *)(size_t)(pgvPtr->epoch), &dummy);
    Tcl_SetHashValue(hPtr, newValue);
    Tcl_MutexUnlock(&pgvPtr->mutex);
}

/*
 *----------------------------------------------------------------------
 *
 * TclGetProcessGlobalValue --
 *
 *	Retrieve a global value shared among all threads of the process,
 *	preferring a thread-local copy as long as it remains valid.
 *
 * Results:
 *	Returns a (Tcl_Obj *) that holds a copy of the global value.
 *
 *----------------------------------------------------------------------
 */

Tcl_Obj *
TclGetProcessGlobalValue(
    ProcessGlobalValue *pgvPtr)
{
    Tcl_Obj *value = NULL;
    Tcl_HashTable *cacheMap;
    Tcl_HashEntry *hPtr;
    unsigned int epoch = pgvPtr->epoch;

    if (pgvPtr->encoding) {
	Tcl_Encoding current = Tcl_GetEncoding(NULL, NULL);

	if (pgvPtr->encoding != current) {
	    /*
	     * The system encoding has changed since the master string value
	     * was saved. Convert the master value to be based on the new
	     * system encoding.
	     */

	    Tcl_DString native, newValue;

	    Tcl_MutexLock(&pgvPtr->mutex);
	    epoch = ++pgvPtr->epoch;
	    Tcl_UtfToExternalDString(pgvPtr->encoding, pgvPtr->value,
		    pgvPtr->numBytes, &native);
	    Tcl_ExternalToUtfDString(current, Tcl_DStringValue(&native),
	    Tcl_DStringLength(&native), &newValue);
	    Tcl_DStringFree(&native);
	    ckfree(pgvPtr->value);
	    pgvPtr->value = ckalloc(Tcl_DStringLength(&newValue) + 1);
	    memcpy(pgvPtr->value, Tcl_DStringValue(&newValue),
		    (size_t) Tcl_DStringLength(&newValue) + 1);
	    Tcl_DStringFree(&newValue);
	    Tcl_FreeEncoding(pgvPtr->encoding);
	    pgvPtr->encoding = current;
	    Tcl_MutexUnlock(&pgvPtr->mutex);
	} else {
	    Tcl_FreeEncoding(current);
	}
    }
    cacheMap = GetThreadHash(&pgvPtr->key);
    hPtr = Tcl_FindHashEntry(cacheMap, (void *)(size_t)epoch);
    if (NULL == hPtr) {
	int dummy;

	/*
	 * No cache for the current epoch - must be a new one.
	 *
	 * First, clear the cacheMap, as anything in it must refer to some
	 * expired epoch.
	 */

	ClearHash(cacheMap);

	/*
	 * If no thread has set the shared value, call the initializer.
	 */

	Tcl_MutexLock(&pgvPtr->mutex);
	if ((NULL == pgvPtr->value) && (pgvPtr->proc)) {
	    pgvPtr->epoch++;
	    pgvPtr->proc(&pgvPtr->value,&pgvPtr->numBytes,&pgvPtr->encoding);
	    if (pgvPtr->value == NULL) {
		Tcl_Panic("PGV Initializer did not initialize");
	    }
	    Tcl_CreateExitHandler(FreeProcessGlobalValue, pgvPtr);
	}

	/*
	 * Store a copy of the shared value in our epoch-indexed cache.
	 */

	value = Tcl_NewStringObj(pgvPtr->value, pgvPtr->numBytes);
	hPtr = Tcl_CreateHashEntry(cacheMap,
		(void *)(size_t)(pgvPtr->epoch), &dummy);
	Tcl_MutexUnlock(&pgvPtr->mutex);
	Tcl_SetHashValue(hPtr, value);
	Tcl_IncrRefCount(value);
    }
    return Tcl_GetHashValue(hPtr);
}

/*
 *----------------------------------------------------------------------
 *
 * TclSetObjNameOfExecutable --
 *
 *	This function stores the absolute pathname of the executable file
 *	(normally as computed by TclpFindExecutable).
 *
 * Results:
 *	None.
 *
 * Side effects:
 *	Stores the executable name.
 *
 *----------------------------------------------------------------------
 */

void
TclSetObjNameOfExecutable(
    Tcl_Obj *name,
    Tcl_Encoding encoding)
{
    TclSetProcessGlobalValue(&executableName, name, encoding);
}

/*
 *----------------------------------------------------------------------
 *
 * TclGetObjNameOfExecutable --
 *
 *	This function retrieves the absolute pathname of the application in
 *	which the Tcl library is running, usually as previously stored by
 *	TclpFindExecutable(). This function call is the C API equivalent to
 *	the "info nameofexecutable" command.
 *
 * Results:
 *	A pointer to an "fsPath" Tcl_Obj, or to an empty Tcl_Obj if the
 *	pathname of the application is unknown.
 *
 * Side effects:
 *	None.
 *
 *----------------------------------------------------------------------
 */

Tcl_Obj *
TclGetObjNameOfExecutable(void)
{
    return TclGetProcessGlobalValue(&executableName);
}

/*
 *----------------------------------------------------------------------
 *
 * Tcl_GetNameOfExecutable --
 *
 *	This function retrieves the absolute pathname of the application in
 *	which the Tcl library is running, and returns it in string form.
 *
 *	The returned string belongs to Tcl and should be copied if the caller
 *	plans to keep it, to guard against it becoming invalid.
 *
 * Results:
 *	A pointer to the internal string or NULL if the internal full path
 *	name has not been computed or unknown.
 *
 * Side effects:
 *	None.
 *
 *----------------------------------------------------------------------
 */

const char *
Tcl_GetNameOfExecutable(void)
{
    Tcl_Obj *obj = TclGetObjNameOfExecutable();
    const char *bytes = TclGetString(obj);

    if (obj->length == 0) {
	return NULL;
    }
    return bytes;
}

/*
 *----------------------------------------------------------------------
 *
 * TclpGetTime --
 *
 *	Deprecated synonym for Tcl_GetTime. This function is provided for the
 *	benefit of extensions written before Tcl_GetTime was exported from the
 *	library.
 *
 * Results:
 *	None.
 *
 * Side effects:
 *	Stores current time in the buffer designated by "timePtr"
 *
 *----------------------------------------------------------------------
 */

void
TclpGetTime(
    Tcl_Time *timePtr)
{
    Tcl_GetTime(timePtr);
}

/*
 *----------------------------------------------------------------------
 *
 * TclGetPlatform --
 *
 *	This is a kludge that allows the test library to get access the
 *	internal tclPlatform variable.
 *
 * Results:
 *	Returns a pointer to the tclPlatform variable.
 *
 * Side effects:
 *	None.
 *
 *----------------------------------------------------------------------
 */

TclPlatformType *
TclGetPlatform(void)
{
    return &tclPlatform;
}

/*
 *----------------------------------------------------------------------
 *
 * TclReToGlob --
 *
 *	Attempt to convert a regular expression to an equivalent glob pattern.
 *
 * Results:
 *	Returns TCL_OK on success, TCL_ERROR on failure. If interp is not
 *	NULL, an error message is placed in the result. On success, the
 *	DString will contain an exact equivalent glob pattern. The caller is
 *	responsible for calling Tcl_DStringFree on success. If exactPtr is not
 *	NULL, it will be 1 if an exact match qualifies.
 *
 * Side effects:
 *	None.
 *
 *----------------------------------------------------------------------
 */

int
TclReToGlob(
    Tcl_Interp *interp,
    const char *reStr,
    int reStrLen,
    Tcl_DString *dsPtr,
    int *exactPtr,
    int *quantifiersFoundPtr)
{
    int anchorLeft, anchorRight, lastIsStar, numStars;
    char *dsStr, *dsStrStart;
    const char *msg, *p, *strEnd, *code;

    strEnd = reStr + reStrLen;
    Tcl_DStringInit(dsPtr);
    if (quantifiersFoundPtr != NULL) {
	*quantifiersFoundPtr = 0;
    }

    /*
     * "***=xxx" == "*xxx*", watch for glob-sensitive chars.
     */

    if ((reStrLen >= 4) && (memcmp("***=", reStr, 4) == 0)) {
	/*
	 * At most, the glob pattern has length 2*reStrLen + 2 to backslash
	 * escape every character and have * at each end.
	 */

	Tcl_DStringSetLength(dsPtr, reStrLen + 2);
	dsStr = dsStrStart = Tcl_DStringValue(dsPtr);
	*dsStr++ = '*';
	for (p = reStr + 4; p < strEnd; p++) {
	    switch (*p) {
	    case '\\': case '*': case '[': case ']': case '?':
		/* Only add \ where necessary for glob */
		*dsStr++ = '\\';
		/* fall through */
	    default:
		*dsStr++ = *p;
		break;
	    }
	}
	*dsStr++ = '*';
	Tcl_DStringSetLength(dsPtr, dsStr - dsStrStart);
	if (exactPtr) {
	    *exactPtr = 0;
	}
	return TCL_OK;
    }

    /*
     * At most, the glob pattern has length reStrLen + 2 to account for
     * possible * at each end.
     */

    Tcl_DStringSetLength(dsPtr, reStrLen + 2);
    dsStr = dsStrStart = Tcl_DStringValue(dsPtr);

    /*
     * Check for anchored REs (ie ^foo$), so we can use string equal if
     * possible. Do not alter the start of str so we can free it correctly.
     *
     * Keep track of the last char being an unescaped star to prevent multiple
     * instances.  Simpler than checking that the last star may be escaped.
     */

    msg = NULL;
    code = NULL;
    p = reStr;
    anchorRight = 0;
    lastIsStar = 0;
    numStars = 0;

    if (*p == '^') {
	anchorLeft = 1;
	p++;
    } else {
	anchorLeft = 0;
	*dsStr++ = '*';
	lastIsStar = 1;
    }

    for ( ; p < strEnd; p++) {
	switch (*p) {
	case '\\':
	    p++;
	    switch (*p) {
	    case 'a':
		*dsStr++ = '\a';
		break;
	    case 'b':
		*dsStr++ = '\b';
		break;
	    case 'f':
		*dsStr++ = '\f';
		break;
	    case 'n':
		*dsStr++ = '\n';
		break;
	    case 'r':
		*dsStr++ = '\r';
		break;
	    case 't':
		*dsStr++ = '\t';
		break;
	    case 'v':
		*dsStr++ = '\v';
		break;
	    case 'B': case '\\':
		*dsStr++ = '\\';
		*dsStr++ = '\\';
		anchorLeft = 0; /* prevent exact match */
		break;
	    case '*': case '[': case ']': case '?':
		/* Only add \ where necessary for glob */
		*dsStr++ = '\\';
		anchorLeft = 0; /* prevent exact match */
		/* fall through */
	    case '{': case '}': case '(': case ')': case '+':
	    case '.': case '|': case '^': case '$':
		*dsStr++ = *p;
		break;
	    default:
		msg = "invalid escape sequence";
		code = "BADESCAPE";
		goto invalidGlob;
	    }
	    break;
	case '.':
	    if (quantifiersFoundPtr != NULL) {
		*quantifiersFoundPtr = 1;
	    }
	    anchorLeft = 0; /* prevent exact match */
	    if (p+1 < strEnd) {
		if (p[1] == '*') {
		    p++;
		    if (!lastIsStar) {
			*dsStr++ = '*';
			lastIsStar = 1;
			numStars++;
		    }
		    continue;
		} else if (p[1] == '+') {
		    p++;
		    *dsStr++ = '?';
		    *dsStr++ = '*';
		    lastIsStar = 1;
		    numStars++;
		    continue;
		}
	    }
	    *dsStr++ = '?';
	    break;
	case '$':
	    if (p+1 != strEnd) {
		msg = "$ not anchor";
		code = "NONANCHOR";
		goto invalidGlob;
	    }
	    anchorRight = 1;
	    break;
	case '*': case '+': case '?': case '|': case '^':
	case '{': case '}': case '(': case ')': case '[': case ']':
	    msg = "unhandled RE special char";
	    code = "UNHANDLED";
	    goto invalidGlob;
	default:
	    *dsStr++ = *p;
	    break;
	}
	lastIsStar = 0;
    }
    if (numStars > 1) {
	/*
	 * Heuristic: if >1 non-anchoring *, the risk is large that glob
	 * matching is slower than the RE engine, so report invalid.
	 */

	msg = "excessive recursive glob backtrack potential";
	code = "OVERCOMPLEX";
	goto invalidGlob;
    }

    if (!anchorRight && !lastIsStar) {
	*dsStr++ = '*';
    }
    Tcl_DStringSetLength(dsPtr, dsStr - dsStrStart);

    if (exactPtr) {
	*exactPtr = (anchorLeft && anchorRight);
    }

    return TCL_OK;

  invalidGlob:
    if (interp != NULL) {
	Tcl_SetObjResult(interp, Tcl_NewStringObj(msg, -1));
	Tcl_SetErrorCode(interp, "TCL", "RE2GLOB", code, NULL);
    }
    Tcl_DStringFree(dsPtr);
    return TCL_ERROR;
}

/*
 * Local Variables:
 * mode: c
 * c-basic-offset: 4
 * fill-column: 78
 * End:
 */<|MERGE_RESOLUTION|>--- conflicted
+++ resolved
@@ -1721,21 +1721,6 @@
     const char *p = bytes + numBytes;
     int pInc;
     Tcl_UniChar ch1 = 0, ch2 = 0;
-<<<<<<< HEAD
-
-    if ((bytes[numBytes] != '\0') || (trim[numTrim] != '\0')) {
-	Tcl_Panic("TclTrimRight works only on null-terminated strings");
-    }
-
-    /*
-     * Empty strings -> nothing to do.
-     */
-
-    if ((numBytes == 0) || (numTrim == 0)) {
-	return 0;
-    }
-=======
->>>>>>> 40f3789d
 
     /*
      * Outer loop: iterate over string to be trimmed.
@@ -1835,21 +1820,6 @@
 {
     const char *p = bytes;
 	Tcl_UniChar ch1 = 0, ch2 = 0;
-<<<<<<< HEAD
-
-    if ((bytes[numBytes] != '\0') || (trim[numTrim] != '\0')) {
-	Tcl_Panic("TclTrimLeft works only on null-terminated strings");
-    }
-
-    /*
-     * Empty strings -> nothing to do.
-     */
-
-    if ((numBytes == 0) || (numTrim == 0)) {
-	return 0;
-    }
-=======
->>>>>>> 40f3789d
 
     /*
      * Outer loop: iterate over string to be trimmed.
