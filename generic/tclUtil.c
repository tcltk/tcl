--- conflicted
+++ resolved
@@ -1272,13 +1272,7 @@
 	    p[1] = '#';
 	    p += 2;
 	    src++;
-<<<<<<< HEAD
-	    if (length > 0) {
-		length--;
-	    }
-=======
 	    length -= (length > 0);
->>>>>>> 66bf8828
 	} else {
 	    conversion = CONVERT_BRACE;
 	}
