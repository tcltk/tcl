--- conflicted
+++ resolved
@@ -1746,10 +1746,6 @@
      */
 
     do {
-<<<<<<< HEAD
-=======
-	Tcl_UniChar ch1 = 0;
->>>>>>> 106d50e6
 	const char *q = trim;
 	int bytesLeft = numTrim;
 
@@ -1761,10 +1757,6 @@
 	 */
 
 	do {
-<<<<<<< HEAD
-=======
-	    Tcl_UniChar ch2 = 0;
->>>>>>> 106d50e6
 	    int qInc = TclUtfToUniChar(q, &ch2);
 
 	    if (ch1 == ch2) {
@@ -1853,10 +1845,6 @@
      */
 
     do {
-<<<<<<< HEAD
-=======
-	Tcl_UniChar ch1 = 0;
->>>>>>> 106d50e6
 	int pInc = TclUtfToUniChar(p, &ch1);
 	const char *q = trim;
 	int bytesLeft = numTrim;
@@ -1866,10 +1854,6 @@
 	 */
 
 	do {
-<<<<<<< HEAD
-=======
-	    Tcl_UniChar ch2 = 0;
->>>>>>> 106d50e6
 	    int qInc = TclUtfToUniChar(q, &ch2);
 
 	    if (ch1 == ch2) {
@@ -3909,7 +3893,6 @@
     /* Report a parse error. */
   parseError:
     if (interp != NULL) {
-<<<<<<< HEAD
         char * bytes = TclGetString(objPtr);
         Tcl_SetObjResult(interp, Tcl_ObjPrintf(
                 "bad index \"%s\": must be integer?[+-]integer? or"
@@ -3919,17 +3902,6 @@
         }
         TclCheckBadOctal(interp, bytes);
         Tcl_SetErrorCode(interp, "TCL", "VALUE", "INDEX", NULL);
-=======
-	bytes = TclGetString(objPtr);
-	Tcl_SetObjResult(interp, Tcl_ObjPrintf(
-		"bad index \"%s\": must be integer?[+-]integer? or"
-		" end?[+-]integer?", bytes));
-	if (!strncmp(bytes, "end-", 4)) {
-	    bytes += 4;
-	}
-	TclCheckBadOctal(interp, bytes);
-	Tcl_SetErrorCode(interp, "TCL", "VALUE", "INDEX", NULL);
->>>>>>> 106d50e6
     }
     return TCL_ERROR;
 }
@@ -4473,7 +4445,7 @@
     Tcl_IncrRefCount(newValue);
     cacheMap = GetThreadHash(&pgvPtr->key);
     ClearHash(cacheMap);
-    hPtr = Tcl_CreateHashEntry(cacheMap, (void *)(size_t)(pgvPtr->epoch), &dummy);
+    hPtr = Tcl_CreateHashEntry(cacheMap, INT2PTR(pgvPtr->epoch), &dummy);
     Tcl_SetHashValue(hPtr, newValue);
     Tcl_MutexUnlock(&pgvPtr->mutex);
 }
@@ -4534,7 +4506,7 @@
 	}
     }
     cacheMap = GetThreadHash(&pgvPtr->key);
-    hPtr = Tcl_FindHashEntry(cacheMap, (void *)(size_t)epoch);
+    hPtr = Tcl_FindHashEntry(cacheMap, INT2PTR(epoch));
     if (NULL == hPtr) {
 	int dummy;
 
@@ -4567,7 +4539,7 @@
 
 	value = Tcl_NewStringObj(pgvPtr->value, pgvPtr->numBytes);
 	hPtr = Tcl_CreateHashEntry(cacheMap,
-		(void *)(size_t)(pgvPtr->epoch), &dummy);
+		INT2PTR(pgvPtr->epoch), &dummy);
 	Tcl_MutexUnlock(&pgvPtr->mutex);
 	Tcl_SetHashValue(hPtr, value);
 	Tcl_IncrRefCount(value);
