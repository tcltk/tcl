--- conflicted
+++ resolved
@@ -4094,13 +4094,8 @@
 		end--;
 	    }
 
-<<<<<<< HEAD
-	    objs[0] = Tcl_NewWideIntObj(start);
-	    objs[1] = Tcl_NewWideIntObj(end);
-=======
 	    objs[0] = Tcl_NewWideIntObj((Tcl_WideInt)((Tcl_WideUInt)(start + 1U)) - 1);
 	    objs[1] = Tcl_NewWideIntObj((Tcl_WideInt)((Tcl_WideUInt)(end + 1U)) - 1);
->>>>>>> cad30557
 
 	    newPtr = Tcl_NewListObj(2, objs);
 	} else {
@@ -7492,15 +7487,9 @@
     depth = (refDepth - &depth);
 
     levels[0] = Tcl_NewWideIntObj(depth);
-<<<<<<< HEAD
-    levels[1] = Tcl_NewWideIntObj(iPtr->numLevels);
-    levels[2] = Tcl_NewWideIntObj(iPtr->cmdFramePtr->level);
-    levels[3] = Tcl_NewWideIntObj(iPtr->varFramePtr->level);
-=======
     levels[1] = Tcl_NewWideIntObj((Tcl_WideInt)((Tcl_WideUInt)(iPtr->numLevels + 1U)) - 1);
     levels[2] = Tcl_NewWideIntObj((Tcl_WideInt)((Tcl_WideUInt)(iPtr->cmdFramePtr->level + 1U)) - 1);
     levels[3] = Tcl_NewWideIntObj((Tcl_WideInt)((Tcl_WideUInt)(iPtr->varFramePtr->level + 1U)) - 1);
->>>>>>> cad30557
     levels[4] = Tcl_NewWideIntObj(iPtr->execEnvPtr->execStackPtr->tosPtr
 	    - iPtr->execEnvPtr->execStackPtr->stackWords);
 
