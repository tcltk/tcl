--- conflicted
+++ resolved
@@ -2812,11 +2812,7 @@
 
     snprintf(buf, sizeof(buf), "even %d\n", (int)PTR2INT(clientData));
     len = strlen(buf);
-<<<<<<< HEAD
     if (len != write(1, buf, (int)len)) {
-=======
-    if (len != (int) write(1, buf, (int)len)) {
->>>>>>> 7e1f59fe
 	Tcl_Panic("ExitProcEven: unable to write to stdout");
     }
 }
