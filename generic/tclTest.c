/*
 * tclTest.c --
 *
 *	This file contains C command functions for a bunch of additional Tcl
 *	commands that are used for testing out Tcl's C interfaces. These
 *	commands are not normally included in Tcl applications; they're only
 *	used for testing.
 *
 * Copyright (c) 1993-1994 The Regents of the University of California.
 * Copyright (c) 1994-1997 Sun Microsystems, Inc.
 * Copyright (c) 1998-2000 Ajuba Solutions.
 * Copyright (c) 2003 by Kevin B. Kenny.  All rights reserved.
 *
 * See the file "license.terms" for information on usage and redistribution of
 * this file, and for a DISCLAIMER OF ALL WARRANTIES.
 */

#undef STATIC_BUILD
#ifndef USE_TCL_STUBS
#   define USE_TCL_STUBS
#endif
#include "tclInt.h"
#include "tclTomMath.h"
#include "tclOO.h"
#include <math.h>

/*
 * Required for Testregexp*Cmd
 */
#include "tclRegexp.h"

/*
 * Required for the TestChannelCmd and TestChannelEventCmd
 */
#include "tclIO.h"

/*
 * Declare external functions used in Windows tests.
 */
DLLEXPORT int		Tcltest_Init(Tcl_Interp *interp);
DLLEXPORT int		Tcltest_SafeInit(Tcl_Interp *interp);

/*
 * Dynamic string shared by TestdcallCmd and DelCallbackProc; used to collect
 * the results of the various deletion callbacks.
 */

static Tcl_DString delString;
static Tcl_Interp *delInterp;

/*
 * One of the following structures exists for each asynchronous handler
 * created by the "testasync" command".
 */

typedef struct TestAsyncHandler {
    int id;			/* Identifier for this handler. */
    Tcl_AsyncHandler handler;	/* Tcl's token for the handler. */
    char *command;		/* Command to invoke when the handler is
				 * invoked. */
    struct TestAsyncHandler *nextPtr;
				/* Next is list of handlers. */
} TestAsyncHandler;

/*
 * Start of the socket driver state structure to acces field testFlags
 */

typedef struct TcpState TcpState;

struct TcpState {
    Tcl_Channel channel;	/* Channel associated with this socket. */
    int testFlags;              /* bit field for tests. Is set by testsocket
                                 * test procedure */
};

TCL_DECLARE_MUTEX(asyncTestMutex)

static TestAsyncHandler *firstHandler = NULL;

/*
 * The dynamic string below is used by the "testdstring" command to test the
 * dynamic string facilities.
 */

static Tcl_DString dstring;

/*
 * The command trace below is used by the "testcmdtraceCmd" command to test
 * the command tracing facilities.
 */

static Tcl_Trace cmdTrace;

/*
 * One of the following structures exists for each command created by
 * TestdelCmd:
 */

typedef struct {
    Tcl_Interp *interp;		/* Interpreter in which command exists. */
    char *deleteCmd;		/* Script to execute when command is deleted.
				 * Malloc'ed. */
} DelCmd;

/*
 * The following is used to keep track of an encoding that invokes a Tcl
 * command.
 */

typedef struct {
    Tcl_Interp *interp;
    char *toUtfCmd;
    char *fromUtfCmd;
} TclEncoding;

/*
 * The counter below is used to determine if the TestsaveresultFree routine
 * was called for a result.
 */

static int freeCount;

/*
 * Boolean flag used by the "testsetmainloop" and "testexitmainloop" commands.
 */

static int exitMainLoop = 0;

/*
 * Event structure used in testing the event queue management procedures.
 */

typedef struct {
    Tcl_Event header;		/* Header common to all events */
    Tcl_Interp *interp;		/* Interpreter that will handle the event */
    Tcl_Obj *command;		/* Command to evaluate when the event occurs */
    Tcl_Obj *tag;		/* Tag for this event used to delete it */
} TestEvent;

/*
 * Simple detach/attach facility for testchannel cut|splice. Allow testing of
 * channel transfer in core testsuite.
 */

typedef struct TestChannel {
    Tcl_Channel chan;		/* Detached channel */
    struct TestChannel *nextPtr;/* Next in detached channel pool */
} TestChannel;

static TestChannel *firstDetached;

/*
 * Forward declarations for procedures defined later in this file:
 */

static int		AsyncHandlerProc(void *clientData,
			    Tcl_Interp *interp, int code);
#if TCL_THREADS
static Tcl_ThreadCreateType AsyncThreadProc(void *);
#endif
static void		CleanupTestSetassocdataTests(
			    void *clientData, Tcl_Interp *interp);
static void		CmdDelProc1(void *clientData);
static void		CmdDelProc2(void *clientData);
static Tcl_CmdProc	CmdProc1;
static Tcl_CmdProc	CmdProc2;
static void		CmdTraceDeleteProc(
			    void *clientData, Tcl_Interp *interp,
			    int level, char *command, Tcl_CmdProc *cmdProc,
			    void *cmdClientData, int argc,
			    const char *argv[]);
static void		CmdTraceProc(void *clientData,
			    Tcl_Interp *interp, int level, char *command,
			    Tcl_CmdProc *cmdProc, void *cmdClientData,
			    int argc, const char *argv[]);
static Tcl_CmdProc	CreatedCommandProc;
static Tcl_CmdProc	CreatedCommandProc2;
static void		DelCallbackProc(void *clientData,
			    Tcl_Interp *interp);
static Tcl_CmdProc	DelCmdProc;
static void		DelDeleteProc(void *clientData);
static void		EncodingFreeProc(void *clientData);
static int		EncodingToUtfProc(void *clientData,
			    const char *src, int srcLen, int flags,
			    Tcl_EncodingState *statePtr, char *dst,
			    int dstLen, int *srcReadPtr, int *dstWrotePtr,
			    int *dstCharsPtr);
static int		EncodingFromUtfProc(void *clientData,
			    const char *src, int srcLen, int flags,
			    Tcl_EncodingState *statePtr, char *dst,
			    int dstLen, int *srcReadPtr, int *dstWrotePtr,
			    int *dstCharsPtr);
static void		ExitProcEven(void *clientData);
static void		ExitProcOdd(void *clientData);
static Tcl_ObjCmdProc	GetTimesObjCmd;
static Tcl_ResolveCompiledVarProc	InterpCompiledVarResolver;
static void		MainLoop(void);
static Tcl_CmdProc	NoopCmd;
static Tcl_ObjCmdProc	NoopObjCmd;
static int		ObjTraceProc(void *clientData,
			    Tcl_Interp *interp, int level, const char *command,
			    Tcl_Command commandToken, int objc,
			    Tcl_Obj *const objv[]);
static void		ObjTraceDeleteProc(void *clientData);
static void		PrintParse(Tcl_Interp *interp, Tcl_Parse *parsePtr);
static void		SpecialFree(char *blockPtr);
static int		StaticInitProc(Tcl_Interp *interp);
static Tcl_CmdProc	TestasyncCmd;
static Tcl_ObjCmdProc	TestbumpinterpepochObjCmd;
static Tcl_ObjCmdProc	TestbytestringObjCmd;
static Tcl_ObjCmdProc	TestsetbytearraylengthObjCmd;
static Tcl_ObjCmdProc	TestpurebytesobjObjCmd;
static Tcl_ObjCmdProc	TeststringbytesObjCmd;
static Tcl_CmdProc	TestcmdinfoCmd;
static Tcl_CmdProc	TestcmdtokenCmd;
static Tcl_CmdProc	TestcmdtraceCmd;
static Tcl_CmdProc	TestconcatobjCmd;
static Tcl_CmdProc	TestcreatecommandCmd;
static Tcl_CmdProc	TestdcallCmd;
static Tcl_CmdProc	TestdelCmd;
static Tcl_CmdProc	TestdelassocdataCmd;
static Tcl_ObjCmdProc	TestdoubledigitsObjCmd;
static Tcl_CmdProc	TestdstringCmd;
static Tcl_ObjCmdProc	TestencodingObjCmd;
static Tcl_ObjCmdProc	TestevalexObjCmd;
static Tcl_ObjCmdProc	TestevalobjvObjCmd;
static Tcl_ObjCmdProc	TesteventObjCmd;
static int		TesteventProc(Tcl_Event *event, int flags);
static int		TesteventDeleteProc(Tcl_Event *event,
			    void *clientData);
static Tcl_CmdProc	TestexithandlerCmd;
static Tcl_CmdProc	TestexprlongCmd;
static Tcl_ObjCmdProc	TestexprlongobjCmd;
static Tcl_CmdProc	TestexprdoubleCmd;
static Tcl_ObjCmdProc	TestexprdoubleobjCmd;
static Tcl_ObjCmdProc	TestexprparserObjCmd;
static Tcl_CmdProc	TestexprstringCmd;
static Tcl_ObjCmdProc	TestfileCmd;
static Tcl_ObjCmdProc	TestfilelinkCmd;
static Tcl_CmdProc	TestfeventCmd;
static Tcl_CmdProc	TestgetassocdataCmd;
static Tcl_CmdProc	TestgetintCmd;
static Tcl_CmdProc	TestlongsizeCmd;
static Tcl_CmdProc	TestgetplatformCmd;
static Tcl_ObjCmdProc	TestgetvarfullnameCmd;
static Tcl_CmdProc	TestinterpdeleteCmd;
static Tcl_CmdProc	TestlinkCmd;
static Tcl_ObjCmdProc	TestlinkarrayCmd;
static Tcl_ObjCmdProc	TestlocaleCmd;
static Tcl_CmdProc	TestmainthreadCmd;
static Tcl_CmdProc	TestsetmainloopCmd;
static Tcl_CmdProc	TestexitmainloopCmd;
static Tcl_CmdProc	TestpanicCmd;
static Tcl_ObjCmdProc	TestparseargsCmd;
static Tcl_ObjCmdProc	TestparserObjCmd;
static Tcl_ObjCmdProc	TestparsevarObjCmd;
static Tcl_ObjCmdProc	TestparsevarnameObjCmd;
static Tcl_ObjCmdProc	TestpreferstableObjCmd;
static Tcl_ObjCmdProc	TestprintObjCmd;
static Tcl_ObjCmdProc	TestregexpObjCmd;
static Tcl_ObjCmdProc	TestreturnObjCmd;
static void		TestregexpXflags(const char *string,
			    int length, int *cflagsPtr, int *eflagsPtr);
static Tcl_ObjCmdProc	TestsaveresultCmd;
static void		TestsaveresultFree(char *blockPtr);
static Tcl_CmdProc	TestsetassocdataCmd;
static Tcl_CmdProc	TestsetCmd;
static Tcl_CmdProc	Testset2Cmd;
static Tcl_CmdProc	TestseterrorcodeCmd;
static Tcl_ObjCmdProc	TestsetobjerrorcodeCmd;
static Tcl_CmdProc	TestsetplatformCmd;
static Tcl_CmdProc	TeststaticpkgCmd;
static Tcl_CmdProc	TesttranslatefilenameCmd;
static Tcl_CmdProc	TestupvarCmd;
static Tcl_ObjCmdProc	TestWrongNumArgsObjCmd;
static Tcl_ObjCmdProc	TestGetIndexFromObjStructObjCmd;
static Tcl_CmdProc	TestChannelCmd;
static Tcl_CmdProc	TestChannelEventCmd;
static Tcl_CmdProc	TestSocketCmd;
static Tcl_ObjCmdProc	TestFilesystemObjCmd;
static Tcl_ObjCmdProc	TestSimpleFilesystemObjCmd;
static void		TestReport(const char *cmd, Tcl_Obj *arg1,
			    Tcl_Obj *arg2);
static Tcl_ObjCmdProc	TestgetencpathObjCmd;
static Tcl_ObjCmdProc	TestsetencpathObjCmd;
static Tcl_Obj *	TestReportGetNativePath(Tcl_Obj *pathPtr);
static Tcl_FSStatProc TestReportStat;
static Tcl_FSAccessProc TestReportAccess;
static Tcl_FSOpenFileChannelProc TestReportOpenFileChannel;
static Tcl_FSMatchInDirectoryProc TestReportMatchInDirectory;
static Tcl_FSChdirProc TestReportChdir;
static Tcl_FSLstatProc TestReportLstat;
static Tcl_FSCopyFileProc TestReportCopyFile;
static Tcl_FSDeleteFileProc TestReportDeleteFile;
static Tcl_FSRenameFileProc TestReportRenameFile;
static Tcl_FSCreateDirectoryProc TestReportCreateDirectory;
static Tcl_FSCopyDirectoryProc TestReportCopyDirectory;
static Tcl_FSRemoveDirectoryProc TestReportRemoveDirectory;
static int TestReportLoadFile(Tcl_Interp *interp, Tcl_Obj *pathPtr,
	Tcl_LoadHandle *handlePtr, Tcl_FSUnloadFileProc **unloadProcPtr);
static Tcl_FSLinkProc TestReportLink;
static Tcl_FSFileAttrStringsProc TestReportFileAttrStrings;
static Tcl_FSFileAttrsGetProc TestReportFileAttrsGet;
static Tcl_FSFileAttrsSetProc TestReportFileAttrsSet;
static Tcl_FSUtimeProc TestReportUtime;
static Tcl_FSNormalizePathProc TestReportNormalizePath;
static Tcl_FSPathInFilesystemProc TestReportInFilesystem;
static Tcl_FSFreeInternalRepProc TestReportFreeInternalRep;
static Tcl_FSDupInternalRepProc TestReportDupInternalRep;

static Tcl_FSStatProc SimpleStat;
static Tcl_FSAccessProc SimpleAccess;
static Tcl_FSOpenFileChannelProc SimpleOpenFileChannel;
static Tcl_FSListVolumesProc SimpleListVolumes;
static Tcl_FSPathInFilesystemProc SimplePathInFilesystem;
static Tcl_Obj *	SimpleRedirect(Tcl_Obj *pathPtr);
static Tcl_FSMatchInDirectoryProc SimpleMatchInDirectory;
static Tcl_ObjCmdProc	TestUtfNextCmd;
static Tcl_ObjCmdProc	TestUtfPrevCmd;
static Tcl_ObjCmdProc	TestNumUtfCharsCmd;
static Tcl_ObjCmdProc	TestFindFirstCmd;
static Tcl_ObjCmdProc	TestFindLastCmd;
static Tcl_ObjCmdProc	TestHashSystemHashCmd;

static Tcl_NRPostProc	NREUnwind_callback;
static Tcl_ObjCmdProc	TestNREUnwind;
static Tcl_ObjCmdProc	TestNRELevels;
static Tcl_ObjCmdProc	TestInterpResolverCmd;
#if defined(HAVE_CPUID) || defined(_WIN32)
static Tcl_ObjCmdProc	TestcpuidCmd;
#endif

static const Tcl_Filesystem testReportingFilesystem = {
    "reporting",
    sizeof(Tcl_Filesystem),
    TCL_FILESYSTEM_VERSION_1,
    TestReportInFilesystem, /* path in */
    TestReportDupInternalRep,
    TestReportFreeInternalRep,
    NULL, /* native to norm */
    NULL, /* convert to native */
    TestReportNormalizePath,
    NULL, /* path type */
    NULL, /* separator */
    TestReportStat,
    TestReportAccess,
    TestReportOpenFileChannel,
    TestReportMatchInDirectory,
    TestReportUtime,
    TestReportLink,
    NULL /* list volumes */,
    TestReportFileAttrStrings,
    TestReportFileAttrsGet,
    TestReportFileAttrsSet,
    TestReportCreateDirectory,
    TestReportRemoveDirectory,
    TestReportDeleteFile,
    TestReportCopyFile,
    TestReportRenameFile,
    TestReportCopyDirectory,
    TestReportLstat,
    (Tcl_FSLoadFileProc *) TestReportLoadFile,
    NULL /* cwd */,
    TestReportChdir
};

static const Tcl_Filesystem simpleFilesystem = {
    "simple",
    sizeof(Tcl_Filesystem),
    TCL_FILESYSTEM_VERSION_1,
    SimplePathInFilesystem,
    NULL,
    NULL,
    /* No internal to normalized, since we don't create any
     * pure 'internal' Tcl_Obj path representations */
    NULL,
    /* No create native rep function, since we don't use it
     * or 'Tcl_FSNewNativePath' */
    NULL,
    /* Normalize path isn't needed - we assume paths only have
     * one representation */
    NULL,
    NULL,
    NULL,
    SimpleStat,
    SimpleAccess,
    SimpleOpenFileChannel,
    SimpleMatchInDirectory,
    NULL,
    /* We choose not to support symbolic links inside our vfs's */
    NULL,
    SimpleListVolumes,
    NULL,
    NULL,
    NULL,
    NULL,
    NULL,
    NULL,
    /* No copy file - fallback will occur at Tcl level */
    NULL,
    /* No rename file - fallback will occur at Tcl level */
    NULL,
    /* No copy directory - fallback will occur at Tcl level */
    NULL,
    /* Use stat for lstat */
    NULL,
    /* No load - fallback on core implementation */
    NULL,
    /* We don't need a getcwd or chdir - fallback on Tcl's versions */
    NULL,
    NULL
};


/*
 *----------------------------------------------------------------------
 *
 * Tcltest_Init --
 *
 *	This procedure performs application-specific initialization. Most
 *	applications, especially those that incorporate additional packages,
 *	will have their own version of this procedure.
 *
 * Results:
 *	Returns a standard Tcl completion code, and leaves an error message in
 *	the interp's result if an error occurs.
 *
 * Side effects:
 *	Depends on the startup script.
 *
 *----------------------------------------------------------------------
 */

int
Tcltest_Init(
    Tcl_Interp *interp)		/* Interpreter for application. */
{
    Tcl_Obj **objv, *objPtr;
    int objc, index;
    static const char *const specialOptions[] = {
	"-appinitprocerror", "-appinitprocdeleteinterp",
	"-appinitprocclosestderr", "-appinitprocsetrcfile", NULL
    };

    if (Tcl_InitStubs(interp, "8.5-", 0) == NULL) {
	return TCL_ERROR;
    }
    if (Tcl_TomMath_InitStubs(interp, "8.5-") == NULL) {
	return TCL_ERROR;
    }
    if (Tcl_OOInitStubs(interp) == NULL) {
	return TCL_ERROR;
    }
    /* TIP #268: Full patchlevel instead of just major.minor */

    if (Tcl_PkgProvideEx(interp, "Tcltest", TCL_PATCH_LEVEL, NULL) == TCL_ERROR) {
	return TCL_ERROR;
    }

    /*
     * Create additional commands and math functions for testing Tcl.
     */

    Tcl_CreateObjCommand(interp, "gettimes", GetTimesObjCmd, NULL, NULL);
    Tcl_CreateCommand(interp, "noop", NoopCmd, NULL, NULL);
    Tcl_CreateObjCommand(interp, "noop", NoopObjCmd, NULL, NULL);
    Tcl_CreateObjCommand(interp, "testpurebytesobj", TestpurebytesobjObjCmd, NULL, NULL);
    Tcl_CreateObjCommand(interp, "testsetbytearraylength", TestsetbytearraylengthObjCmd, NULL, NULL);
    Tcl_CreateObjCommand(interp, "testbytestring", TestbytestringObjCmd, NULL, NULL);
    Tcl_CreateObjCommand(interp, "teststringbytes", TeststringbytesObjCmd, NULL, NULL);
    Tcl_CreateObjCommand(interp, "testwrongnumargs", TestWrongNumArgsObjCmd,
	    NULL, NULL);
    Tcl_CreateObjCommand(interp, "testfilesystem", TestFilesystemObjCmd,
	    NULL, NULL);
    Tcl_CreateObjCommand(interp, "testsimplefilesystem", TestSimpleFilesystemObjCmd,
	    NULL, NULL);
    Tcl_CreateObjCommand(interp, "testgetindexfromobjstruct",
	    TestGetIndexFromObjStructObjCmd, NULL, NULL);
    Tcl_CreateCommand(interp, "testasync", TestasyncCmd, NULL, NULL);
    Tcl_CreateObjCommand(interp, "testbumpinterpepoch",
	    TestbumpinterpepochObjCmd, NULL, NULL);
    Tcl_CreateCommand(interp, "testchannel", TestChannelCmd,
	    NULL, NULL);
    Tcl_CreateCommand(interp, "testchannelevent", TestChannelEventCmd,
	    NULL, NULL);
    Tcl_CreateCommand(interp, "testcmdtoken", TestcmdtokenCmd, NULL,
	    NULL);
    Tcl_CreateCommand(interp, "testcmdinfo", TestcmdinfoCmd, NULL,
	    NULL);
    Tcl_CreateCommand(interp, "testcmdtrace", TestcmdtraceCmd,
	    NULL, NULL);
    Tcl_CreateCommand(interp, "testconcatobj", TestconcatobjCmd,
	    NULL, NULL);
    Tcl_CreateCommand(interp, "testcreatecommand", TestcreatecommandCmd,
	    NULL, NULL);
    Tcl_CreateCommand(interp, "testdcall", TestdcallCmd, NULL, NULL);
    Tcl_CreateCommand(interp, "testdel", TestdelCmd, NULL, NULL);
    Tcl_CreateCommand(interp, "testdelassocdata", TestdelassocdataCmd,
	    NULL, NULL);
    Tcl_CreateObjCommand(interp, "testdoubledigits", TestdoubledigitsObjCmd,
			 NULL, NULL);
    Tcl_DStringInit(&dstring);
    Tcl_CreateCommand(interp, "testdstring", TestdstringCmd, NULL,
	    NULL);
    Tcl_CreateObjCommand(interp, "testencoding", TestencodingObjCmd, NULL,
	    NULL);
    Tcl_CreateObjCommand(interp, "testevalex", TestevalexObjCmd,
	    NULL, NULL);
    Tcl_CreateObjCommand(interp, "testevalobjv", TestevalobjvObjCmd,
	    NULL, NULL);
    Tcl_CreateObjCommand(interp, "testevent", TesteventObjCmd,
	    NULL, NULL);
    Tcl_CreateCommand(interp, "testexithandler", TestexithandlerCmd,
	    NULL, NULL);
    Tcl_CreateCommand(interp, "testexprlong", TestexprlongCmd,
	    NULL, NULL);
    Tcl_CreateObjCommand(interp, "testexprlongobj", TestexprlongobjCmd,
	    NULL, NULL);
    Tcl_CreateCommand(interp, "testexprdouble", TestexprdoubleCmd,
	    NULL, NULL);
    Tcl_CreateObjCommand(interp, "testexprdoubleobj", TestexprdoubleobjCmd,
	    NULL, NULL);
    Tcl_CreateObjCommand(interp, "testexprparser", TestexprparserObjCmd,
	    NULL, NULL);
    Tcl_CreateCommand(interp, "testexprstring", TestexprstringCmd,
	    NULL, NULL);
    Tcl_CreateCommand(interp, "testfevent", TestfeventCmd, NULL,
	    NULL);
    Tcl_CreateObjCommand(interp, "testfilelink", TestfilelinkCmd,
	    NULL, NULL);
    Tcl_CreateObjCommand(interp, "testfile", TestfileCmd,
	    NULL, NULL);
    Tcl_CreateObjCommand(interp, "testhashsystemhash",
	    TestHashSystemHashCmd, NULL, NULL);
    Tcl_CreateCommand(interp, "testgetassocdata", TestgetassocdataCmd,
	    NULL, NULL);
    Tcl_CreateCommand(interp, "testgetint", TestgetintCmd,
	    NULL, NULL);
    Tcl_CreateCommand(interp, "testlongsize", TestlongsizeCmd,
	    NULL, NULL);
    Tcl_CreateCommand(interp, "testgetplatform", TestgetplatformCmd,
	    NULL, NULL);
    Tcl_CreateObjCommand(interp, "testgetvarfullname",
	    TestgetvarfullnameCmd, NULL, NULL);
    Tcl_CreateCommand(interp, "testinterpdelete", TestinterpdeleteCmd,
	    NULL, NULL);
    Tcl_CreateCommand(interp, "testlink", TestlinkCmd, NULL, NULL);
    Tcl_CreateObjCommand(interp, "testlinkarray", TestlinkarrayCmd, NULL, NULL);
    Tcl_CreateObjCommand(interp, "testlocale", TestlocaleCmd, NULL,
	    NULL);
    Tcl_CreateCommand(interp, "testpanic", TestpanicCmd, NULL, NULL);
    Tcl_CreateObjCommand(interp, "testparseargs", TestparseargsCmd,NULL,NULL);
    Tcl_CreateObjCommand(interp, "testparser", TestparserObjCmd,
	    NULL, NULL);
    Tcl_CreateObjCommand(interp, "testparsevar", TestparsevarObjCmd,
	    NULL, NULL);
    Tcl_CreateObjCommand(interp, "testparsevarname", TestparsevarnameObjCmd,
	    NULL, NULL);
    Tcl_CreateObjCommand(interp, "testpreferstable", TestpreferstableObjCmd,
	    NULL, NULL);
    Tcl_CreateObjCommand(interp, "testprint", TestprintObjCmd,
	    NULL, NULL);
    Tcl_CreateObjCommand(interp, "testregexp", TestregexpObjCmd,
	    NULL, NULL);
    Tcl_CreateObjCommand(interp, "testreturn", TestreturnObjCmd,
	    NULL, NULL);
    Tcl_CreateObjCommand(interp, "testsaveresult", TestsaveresultCmd,
	    NULL, NULL);
    Tcl_CreateCommand(interp, "testsetassocdata", TestsetassocdataCmd,
	    NULL, NULL);
    Tcl_CreateCommand(interp, "testsetnoerr", TestsetCmd,
	    NULL, NULL);
    Tcl_CreateCommand(interp, "testseterr", TestsetCmd,
	    INT2PTR(TCL_LEAVE_ERR_MSG), NULL);
    Tcl_CreateCommand(interp, "testset2", Testset2Cmd,
	    INT2PTR(TCL_LEAVE_ERR_MSG), NULL);
    Tcl_CreateCommand(interp, "testseterrorcode", TestseterrorcodeCmd,
	    NULL, NULL);
    Tcl_CreateObjCommand(interp, "testsetobjerrorcode",
	    TestsetobjerrorcodeCmd, NULL, NULL);
    Tcl_CreateObjCommand(interp, "testutfnext",
	    TestUtfNextCmd, NULL, NULL);
    Tcl_CreateObjCommand(interp, "testutfprev",
	    TestUtfPrevCmd, NULL, NULL);
    Tcl_CreateObjCommand(interp, "testnumutfchars",
	    TestNumUtfCharsCmd, NULL, NULL);
    Tcl_CreateObjCommand(interp, "testfindfirst",
	    TestFindFirstCmd, NULL, NULL);
    Tcl_CreateObjCommand(interp, "testfindlast",
	    TestFindLastCmd, NULL, NULL);
    Tcl_CreateCommand(interp, "testsetplatform", TestsetplatformCmd,
	    NULL, NULL);
    Tcl_CreateCommand(interp, "testsocket", TestSocketCmd,
	    NULL, NULL);
    Tcl_CreateCommand(interp, "teststaticpkg", TeststaticpkgCmd,
	    NULL, NULL);
    Tcl_CreateCommand(interp, "testtranslatefilename",
	    TesttranslatefilenameCmd, NULL, NULL);
    Tcl_CreateCommand(interp, "testupvar", TestupvarCmd, NULL, NULL);
    Tcl_CreateCommand(interp, "testmainthread", TestmainthreadCmd, NULL,
	    NULL);
    Tcl_CreateCommand(interp, "testsetmainloop", TestsetmainloopCmd,
	    NULL, NULL);
    Tcl_CreateCommand(interp, "testexitmainloop", TestexitmainloopCmd,
	    NULL, NULL);
#if defined(HAVE_CPUID) || defined(_WIN32)
    Tcl_CreateObjCommand(interp, "testcpuid", TestcpuidCmd,
	    NULL, NULL);
#endif
    Tcl_CreateObjCommand(interp, "testnreunwind", TestNREUnwind,
	    NULL, NULL);
    Tcl_CreateObjCommand(interp, "testnrelevels", TestNRELevels,
	    NULL, NULL);
    Tcl_CreateObjCommand(interp, "testinterpresolver", TestInterpResolverCmd,
	    NULL, NULL);
    Tcl_CreateObjCommand(interp, "testgetencpath", TestgetencpathObjCmd,
	    NULL, NULL);
    Tcl_CreateObjCommand(interp, "testsetencpath", TestsetencpathObjCmd,
	    NULL, NULL);

    if (TclObjTest_Init(interp) != TCL_OK) {
	return TCL_ERROR;
    }
    if (Procbodytest_Init(interp) != TCL_OK) {
	return TCL_ERROR;
    }
#if TCL_THREADS
    if (TclThread_Init(interp) != TCL_OK) {
	return TCL_ERROR;
    }
#endif

    /*
     * Check for special options used in ../tests/main.test
     */

    objPtr = Tcl_GetVar2Ex(interp, "argv", NULL, TCL_GLOBAL_ONLY);
    if (objPtr != NULL) {
	if (Tcl_ListObjGetElements(interp, objPtr, &objc, &objv) != TCL_OK) {
	    return TCL_ERROR;
	}
	if (objc && (Tcl_GetIndexFromObj(NULL, objv[0], specialOptions, NULL,
		TCL_EXACT, &index) == TCL_OK)) {
	    switch (index) {
	    case 0:
		return TCL_ERROR;
	    case 1:
		Tcl_DeleteInterp(interp);
		return TCL_ERROR;
	    case 2: {
		int mode;
		Tcl_UnregisterChannel(interp,
			Tcl_GetChannel(interp, "stderr", &mode));
		return TCL_ERROR;
	    }
	    case 3:
		if (objc-1) {
		    Tcl_SetVar2Ex(interp, "tcl_rcFileName", NULL, objv[1],
			    TCL_GLOBAL_ONLY);
		}
		return TCL_ERROR;
	    }
	}
    }

    /*
     * And finally add any platform specific test commands.
     */

    return TclplatformtestInit(interp);
}

/*
 *----------------------------------------------------------------------
 *
 * Tcltest_SafeInit --
 *
 *	This procedure performs application-specific initialization. Most
 *	applications, especially those that incorporate additional packages,
 *	will have their own version of this procedure.
 *
 * Results:
 *	Returns a standard Tcl completion code, and leaves an error message in
 *	the interp's result if an error occurs.
 *
 * Side effects:
 *	Depends on the startup script.
 *
 *----------------------------------------------------------------------
 */

int
Tcltest_SafeInit(
    Tcl_Interp *interp)		/* Interpreter for application. */
{
    if (Tcl_InitStubs(interp, "8.5-", 0) == NULL) {
	return TCL_ERROR;
    }
    return Procbodytest_SafeInit(interp);
}

/*
 *----------------------------------------------------------------------
 *
 * TestasyncCmd --
 *
 *	This procedure implements the "testasync" command.  It is used
 *	to test the asynchronous handler facilities of Tcl.
 *
 * Results:
 *	A standard Tcl result.
 *
 * Side effects:
 *	Creates, deletes, and invokes handlers.
 *
 *----------------------------------------------------------------------
 */

static int
TestasyncCmd(
    TCL_UNUSED(ClientData),
    Tcl_Interp *interp,			/* Current interpreter. */
    int argc,				/* Number of arguments. */
    const char **argv)			/* Argument strings. */
{
    TestAsyncHandler *asyncPtr, *prevPtr;
    int id, code;
    static int nextId = 1;

    if (argc < 2) {
	wrongNumArgs:
	Tcl_AppendResult(interp, "wrong # args", NULL);
	return TCL_ERROR;
    }
    if (strcmp(argv[1], "create") == 0) {
	if (argc != 3) {
	    goto wrongNumArgs;
	}
	asyncPtr = (TestAsyncHandler *)ckalloc(sizeof(TestAsyncHandler));
	asyncPtr->command = (char *)ckalloc(strlen(argv[2]) + 1);
	strcpy(asyncPtr->command, argv[2]);
        Tcl_MutexLock(&asyncTestMutex);
	asyncPtr->id = nextId;
	nextId++;
	asyncPtr->handler = Tcl_AsyncCreate(AsyncHandlerProc,
                                            INT2PTR(asyncPtr->id));
	asyncPtr->nextPtr = firstHandler;
	firstHandler = asyncPtr;
        Tcl_MutexUnlock(&asyncTestMutex);
	Tcl_SetObjResult(interp, Tcl_NewIntObj(asyncPtr->id));
    } else if (strcmp(argv[1], "delete") == 0) {
	if (argc == 2) {
            Tcl_MutexLock(&asyncTestMutex);
	    while (firstHandler != NULL) {
		asyncPtr = firstHandler;
		firstHandler = asyncPtr->nextPtr;
		Tcl_AsyncDelete(asyncPtr->handler);
		ckfree(asyncPtr->command);
		ckfree(asyncPtr);
	    }
            Tcl_MutexUnlock(&asyncTestMutex);
	    return TCL_OK;
	}
	if (argc != 3) {
	    goto wrongNumArgs;
	}
	if (Tcl_GetInt(interp, argv[2], &id) != TCL_OK) {
	    return TCL_ERROR;
	}
        Tcl_MutexLock(&asyncTestMutex);
	for (prevPtr = NULL, asyncPtr = firstHandler; asyncPtr != NULL;
		prevPtr = asyncPtr, asyncPtr = asyncPtr->nextPtr) {
	    if (asyncPtr->id != id) {
		continue;
	    }
	    if (prevPtr == NULL) {
		firstHandler = asyncPtr->nextPtr;
	    } else {
		prevPtr->nextPtr = asyncPtr->nextPtr;
	    }
	    Tcl_AsyncDelete(asyncPtr->handler);
	    ckfree(asyncPtr->command);
	    ckfree(asyncPtr);
	    break;
	}
        Tcl_MutexUnlock(&asyncTestMutex);
    } else if (strcmp(argv[1], "mark") == 0) {
	if (argc != 5) {
	    goto wrongNumArgs;
	}
	if ((Tcl_GetInt(interp, argv[2], &id) != TCL_OK)
		|| (Tcl_GetInt(interp, argv[4], &code) != TCL_OK)) {
	    return TCL_ERROR;
	}
	Tcl_MutexLock(&asyncTestMutex);
	for (asyncPtr = firstHandler; asyncPtr != NULL;
		asyncPtr = asyncPtr->nextPtr) {
	    if (asyncPtr->id == id) {
		Tcl_AsyncMark(asyncPtr->handler);
		break;
	    }
	}
	Tcl_SetObjResult(interp, Tcl_NewStringObj(argv[3], -1));
	Tcl_MutexUnlock(&asyncTestMutex);
	return code;
#if TCL_THREADS
    } else if (strcmp(argv[1], "marklater") == 0) {
	if (argc != 3) {
	    goto wrongNumArgs;
	}
	if (Tcl_GetInt(interp, argv[2], &id) != TCL_OK) {
	    return TCL_ERROR;
	}
        Tcl_MutexLock(&asyncTestMutex);
	for (asyncPtr = firstHandler; asyncPtr != NULL;
		asyncPtr = asyncPtr->nextPtr) {
	    if (asyncPtr->id == id) {
		Tcl_ThreadId threadID;
		if (Tcl_CreateThread(&threadID, AsyncThreadProc,
			INT2PTR(id), TCL_THREAD_STACK_DEFAULT,
			TCL_THREAD_NOFLAGS) != TCL_OK) {
		    Tcl_AppendResult(interp, "can't create thread", NULL);
		    Tcl_MutexUnlock(&asyncTestMutex);
		    return TCL_ERROR;
		}
		break;
	    }
	}
        Tcl_MutexUnlock(&asyncTestMutex);
    } else {
	Tcl_AppendResult(interp, "bad option \"", argv[1],
		"\": must be create, delete, int, mark, or marklater", NULL);
	return TCL_ERROR;
#else /* !TCL_THREADS */
    } else {
	Tcl_AppendResult(interp, "bad option \"", argv[1],
		"\": must be create, delete, int, or mark", NULL);
	return TCL_ERROR;
#endif
    }
    return TCL_OK;
}

static int
AsyncHandlerProc(
    void *clientData,	/* If of TestAsyncHandler structure.
                                 * in global list. */
    Tcl_Interp *interp,		/* Interpreter in which command was
				 * executed, or NULL. */
    int code)			/* Current return code from command. */
{
    TestAsyncHandler *asyncPtr;
    int id = PTR2INT(clientData);
    const char *listArgv[4], *cmd;
    char string[TCL_INTEGER_SPACE];

    Tcl_MutexLock(&asyncTestMutex);
    for (asyncPtr = firstHandler; asyncPtr != NULL;
            asyncPtr = asyncPtr->nextPtr) {
        if (asyncPtr->id == id) {
            break;
        }
    }
    Tcl_MutexUnlock(&asyncTestMutex);

    if (!asyncPtr) {
        /* Woops - this one was deleted between the AsyncMark and now */
        return TCL_OK;
    }

    TclFormatInt(string, code);
    listArgv[0] = asyncPtr->command;
    listArgv[1] = Tcl_GetString(Tcl_GetObjResult(interp));
    listArgv[2] = string;
    listArgv[3] = NULL;
    cmd = Tcl_Merge(3, listArgv);
    if (interp != NULL) {
	code = Tcl_EvalEx(interp, cmd, -1, 0);
    } else {
	/*
	 * this should not happen, but by definition of how async handlers are
	 * invoked, it's possible.  Better error checking is needed here.
	 */
    }
    ckfree(cmd);
    return code;
}

/*
 *----------------------------------------------------------------------
 *
 * AsyncThreadProc --
 *
 *	Delivers an asynchronous event to a handler in another thread.
 *
 * Results:
 *	None.
 *
 * Side effects:
 *	Invokes Tcl_AsyncMark on the handler
 *
 *----------------------------------------------------------------------
 */

#if TCL_THREADS
static Tcl_ThreadCreateType
AsyncThreadProc(
    void *clientData)	/* Parameter is the id of a
				 * TestAsyncHandler, defined above. */
{
    TestAsyncHandler *asyncPtr;
    int id = PTR2INT(clientData);

    Tcl_Sleep(1);
    Tcl_MutexLock(&asyncTestMutex);
    for (asyncPtr = firstHandler; asyncPtr != NULL;
         asyncPtr = asyncPtr->nextPtr) {
        if (asyncPtr->id == id) {
            Tcl_AsyncMark(asyncPtr->handler);
            break;
        }
    }
    Tcl_MutexUnlock(&asyncTestMutex);
    Tcl_ExitThread(TCL_OK);
    TCL_THREAD_CREATE_RETURN;
}
#endif

static int
TestbumpinterpepochObjCmd(
    TCL_UNUSED(ClientData),
    Tcl_Interp *interp,		/* Current interpreter. */
    int objc,			/* Number of arguments. */
    Tcl_Obj *const objv[])	/* Argument objects. */
{
    Interp *iPtr = (Interp *)interp;

    if (objc != 1) {
	Tcl_WrongNumArgs(interp, 1, objv, "");
	return TCL_ERROR;
    }
    iPtr->compileEpoch++;
    return TCL_OK;
}

/*
 *----------------------------------------------------------------------
 *
 * TestcmdinfoCmd --
 *
 *	This procedure implements the "testcmdinfo" command.  It is used to
 *	test Tcl_GetCommandInfo, Tcl_SetCommandInfo, and command creation and
 *	deletion.
 *
 * Results:
 *	A standard Tcl result.
 *
 * Side effects:
 *	Creates and deletes various commands and modifies their data.
 *
 *----------------------------------------------------------------------
 */

static int
TestcmdinfoCmd(
    TCL_UNUSED(ClientData),
    Tcl_Interp *interp,		/* Current interpreter. */
    int argc,			/* Number of arguments. */
    const char **argv)		/* Argument strings. */
{
    Tcl_CmdInfo info;

    if (argc != 3) {
	Tcl_AppendResult(interp, "wrong # args: should be \"", argv[0],
		" option cmdName\"", NULL);
	return TCL_ERROR;
    }
    if (strcmp(argv[1], "create") == 0) {
	Tcl_CreateCommand(interp, argv[2], CmdProc1, (void *) "original",
		CmdDelProc1);
    } else if (strcmp(argv[1], "delete") == 0) {
	Tcl_DStringInit(&delString);
	Tcl_DeleteCommand(interp, argv[2]);
	Tcl_DStringResult(interp, &delString);
    } else if (strcmp(argv[1], "get") == 0) {
	if (Tcl_GetCommandInfo(interp, argv[2], &info) ==0) {
	    Tcl_AppendResult(interp, "??", NULL);
	    return TCL_OK;
	}
	if (info.proc == CmdProc1) {
	    Tcl_AppendResult(interp, "CmdProc1", " ",
		    (char *) info.clientData, NULL);
	} else if (info.proc == CmdProc2) {
	    Tcl_AppendResult(interp, "CmdProc2", " ",
		    (char *) info.clientData, NULL);
	} else {
	    Tcl_AppendResult(interp, "unknown", NULL);
	}
	if (info.deleteProc == CmdDelProc1) {
	    Tcl_AppendResult(interp, " CmdDelProc1", " ",
		    (char *) info.deleteData, NULL);
	} else if (info.deleteProc == CmdDelProc2) {
	    Tcl_AppendResult(interp, " CmdDelProc2", " ",
		    (char *) info.deleteData, NULL);
	} else {
	    Tcl_AppendResult(interp, " unknown", NULL);
	}
	Tcl_AppendResult(interp, " ", info.namespacePtr->fullName, NULL);
	if (info.isNativeObjectProc) {
	    Tcl_AppendResult(interp, " nativeObjectProc", NULL);
	} else {
	    Tcl_AppendResult(interp, " stringProc", NULL);
	}
    } else if (strcmp(argv[1], "modify") == 0) {
	info.proc = CmdProc2;
	info.clientData = (void *) "new_command_data";
	info.objProc = NULL;
	info.objClientData = NULL;
	info.deleteProc = CmdDelProc2;
	info.deleteData = (void *) "new_delete_data";
	if (Tcl_SetCommandInfo(interp, argv[2], &info) == 0) {
	    Tcl_SetObjResult(interp, Tcl_NewIntObj(0));
	} else {
	    Tcl_SetObjResult(interp, Tcl_NewIntObj(1));
	}
    } else {
	Tcl_AppendResult(interp, "bad option \"", argv[1],
		"\": must be create, delete, get, or modify", NULL);
	return TCL_ERROR;
    }
    return TCL_OK;
}

static int
CmdProc1(
    void *clientData,	/* String to return. */
    Tcl_Interp *interp,		/* Current interpreter. */
    TCL_UNUSED(int) /*argc*/,
    TCL_UNUSED(const char **) /*argv*/)
{
    Tcl_AppendResult(interp, "CmdProc1 ", (char *) clientData, NULL);
    return TCL_OK;
}

static int
CmdProc2(
    void *clientData,	/* String to return. */
    Tcl_Interp *interp,		/* Current interpreter. */
    TCL_UNUSED(int) /*argc*/,
    TCL_UNUSED(const char **) /*argv*/)
{
    Tcl_AppendResult(interp, "CmdProc2 ", (char *) clientData, NULL);
    return TCL_OK;
}

static void
CmdDelProc1(
    void *clientData)	/* String to save. */
{
    Tcl_DStringInit(&delString);
    Tcl_DStringAppend(&delString, "CmdDelProc1 ", -1);
    Tcl_DStringAppend(&delString, (char *) clientData, -1);
}

static void
CmdDelProc2(
    void *clientData)	/* String to save. */
{
    Tcl_DStringInit(&delString);
    Tcl_DStringAppend(&delString, "CmdDelProc2 ", -1);
    Tcl_DStringAppend(&delString, (char *) clientData, -1);
}

/*
 *----------------------------------------------------------------------
 *
 * TestcmdtokenCmd --
 *
 *	This procedure implements the "testcmdtoken" command. It is used to
 *	test Tcl_Command tokens and procedures such as Tcl_GetCommandFullName.
 *
 * Results:
 *	A standard Tcl result.
 *
 * Side effects:
 *	Creates and deletes various commands and modifies their data.
 *
 *----------------------------------------------------------------------
 */

static int
TestcmdtokenCmd(
    TCL_UNUSED(ClientData),
    Tcl_Interp *interp,		/* Current interpreter. */
    int argc,			/* Number of arguments. */
    const char **argv)		/* Argument strings. */
{
    Tcl_Command token;
    int *l;
    char buf[30];

    if (argc != 3) {
	Tcl_AppendResult(interp, "wrong # args: should be \"", argv[0],
		" option arg\"", NULL);
	return TCL_ERROR;
    }
    if (strcmp(argv[1], "create") == 0) {
	token = Tcl_CreateCommand(interp, argv[2], CmdProc1,
		(void *) "original", NULL);
	sprintf(buf, "%p", (void *)token);
	Tcl_AppendResult(interp, buf, NULL);
    } else if (strcmp(argv[1], "name") == 0) {
	Tcl_Obj *objPtr;

	if (sscanf(argv[2], "%p", &l) != 1) {
	    Tcl_AppendResult(interp, "bad command token \"", argv[2],
		    "\"", NULL);
	    return TCL_ERROR;
	}

	objPtr = Tcl_NewObj();
	Tcl_GetCommandFullName(interp, (Tcl_Command) l, objPtr);

	Tcl_AppendElement(interp,
		Tcl_GetCommandName(interp, (Tcl_Command) l));
	Tcl_AppendElement(interp, Tcl_GetString(objPtr));
	Tcl_DecrRefCount(objPtr);
    } else {
	Tcl_AppendResult(interp, "bad option \"", argv[1],
		"\": must be create or name", NULL);
	return TCL_ERROR;
    }
    return TCL_OK;
}

/*
 *----------------------------------------------------------------------
 *
 * TestcmdtraceCmd --
 *
 *	This procedure implements the "testcmdtrace" command. It is used
 *	to test Tcl_CreateTrace and Tcl_DeleteTrace.
 *
 * Results:
 *	A standard Tcl result.
 *
 * Side effects:
 *	Creates and deletes a command trace, and tests the invocation of
 *	a procedure by the command trace.
 *
 *----------------------------------------------------------------------
 */

static int
TestcmdtraceCmd(
    TCL_UNUSED(ClientData),
    Tcl_Interp *interp,		/* Current interpreter. */
    int argc,			/* Number of arguments. */
    const char **argv)		/* Argument strings. */
{
    Tcl_DString buffer;
    int result;

    if (argc != 3) {
	Tcl_AppendResult(interp, "wrong # args: should be \"", argv[0],
		" option script\"", NULL);
	return TCL_ERROR;
    }

    if (strcmp(argv[1], "tracetest") == 0) {
	Tcl_DStringInit(&buffer);
	cmdTrace = Tcl_CreateTrace(interp, 50000, CmdTraceProc, &buffer);
	result = Tcl_EvalEx(interp, argv[2], -1, 0);
	if (result == TCL_OK) {
	    Tcl_ResetResult(interp);
	    Tcl_AppendResult(interp, Tcl_DStringValue(&buffer), NULL);
	}
	Tcl_DeleteTrace(interp, cmdTrace);
	Tcl_DStringFree(&buffer);
    } else if (strcmp(argv[1], "deletetest") == 0) {
	/*
	 * Create a command trace then eval a script to check whether it is
	 * called. Note that this trace procedure removes itself as a further
	 * check of the robustness of the trace proc calling code in
	 * TclNRExecuteByteCode.
	 */

	cmdTrace = Tcl_CreateTrace(interp, 50000, CmdTraceDeleteProc, NULL);
	Tcl_EvalEx(interp, argv[2], -1, 0);
    } else if (strcmp(argv[1], "leveltest") == 0) {
	Interp *iPtr = (Interp *) interp;
	Tcl_DStringInit(&buffer);
	cmdTrace = Tcl_CreateTrace(interp, iPtr->numLevels + 4, CmdTraceProc,
		&buffer);
	result = Tcl_EvalEx(interp, argv[2], -1, 0);
	if (result == TCL_OK) {
	    Tcl_ResetResult(interp);
	    Tcl_AppendResult(interp, Tcl_DStringValue(&buffer), NULL);
	}
	Tcl_DeleteTrace(interp, cmdTrace);
	Tcl_DStringFree(&buffer);
    } else if (strcmp(argv[1], "resulttest") == 0) {
	/* Create an object-based trace, then eval a script. This is used
	 * to test return codes other than TCL_OK from the trace engine.
	 */

	static int deleteCalled;

	deleteCalled = 0;
	cmdTrace = Tcl_CreateObjTrace(interp, 50000,
		TCL_ALLOW_INLINE_COMPILATION, ObjTraceProc,
		&deleteCalled, ObjTraceDeleteProc);
	result = Tcl_EvalEx(interp, argv[2], -1, 0);
	Tcl_DeleteTrace(interp, cmdTrace);
	if (!deleteCalled) {
	    Tcl_AppendResult(interp, "Delete wasn't called", NULL);
	    return TCL_ERROR;
	} else {
	    return result;
	}
    } else if (strcmp(argv[1], "doubletest") == 0) {
	Tcl_Trace t1, t2;

	Tcl_DStringInit(&buffer);
	t1 = Tcl_CreateTrace(interp, 1, CmdTraceProc, &buffer);
	t2 = Tcl_CreateTrace(interp, 50000, CmdTraceProc, &buffer);
	result = Tcl_EvalEx(interp, argv[2], -1, 0);
	if (result == TCL_OK) {
	    Tcl_ResetResult(interp);
	    Tcl_AppendResult(interp, Tcl_DStringValue(&buffer), NULL);
	}
	Tcl_DeleteTrace(interp, t2);
	Tcl_DeleteTrace(interp, t1);
	Tcl_DStringFree(&buffer);
    } else {
	Tcl_AppendResult(interp, "bad option \"", argv[1],
		"\": must be tracetest, deletetest, doubletest or resulttest", NULL);
	return TCL_ERROR;
    }
    return TCL_OK;
}

static void
CmdTraceProc(
    void *clientData,	/* Pointer to buffer in which the
				 * command and arguments are appended.
				 * Accumulates test result. */
    TCL_UNUSED(Tcl_Interp *),
    TCL_UNUSED(int) /*level*/,
    char *command,		/* The command being traced (after
				 * substitutions). */
    TCL_UNUSED(Tcl_CmdProc *) /*cmdProc*/,
    TCL_UNUSED(ClientData),
    int argc,			/* Number of arguments. */
    const char *argv[])		/* Argument strings. */
{
    Tcl_DString *bufPtr = (Tcl_DString *) clientData;
    int i;

    Tcl_DStringAppendElement(bufPtr, command);

    Tcl_DStringStartSublist(bufPtr);
    for (i = 0;  i < argc;  i++) {
	Tcl_DStringAppendElement(bufPtr, argv[i]);
    }
    Tcl_DStringEndSublist(bufPtr);
}

static void
CmdTraceDeleteProc(
    TCL_UNUSED(ClientData),
    Tcl_Interp *interp,		/* Current interpreter. */
    TCL_UNUSED(int) /*level*/,
    TCL_UNUSED(char *) /*command*/,
    TCL_UNUSED(Tcl_CmdProc *),
    TCL_UNUSED(ClientData),
    TCL_UNUSED(int) /*argc*/,
    TCL_UNUSED(const char **) /*argv*/)
{
    /*
     * Remove ourselves to test whether calling Tcl_DeleteTrace within a trace
     * callback causes the for loop in TclNRExecuteByteCode that calls traces to
     * reference freed memory.
     */

    Tcl_DeleteTrace(interp, cmdTrace);
}

static int
ObjTraceProc(
    TCL_UNUSED(ClientData),
    Tcl_Interp *interp,		/* Tcl interpreter */
    TCL_UNUSED(int) /*level*/,
    const char *command,
    TCL_UNUSED(Tcl_Command),
    TCL_UNUSED(int) /*objc*/,
    Tcl_Obj *const objv[])	/* Argument objects. */
{
    const char *word = Tcl_GetString(objv[0]);

    if (!strcmp(word, "Error")) {
	Tcl_SetObjResult(interp, Tcl_NewStringObj(command, -1));
	return TCL_ERROR;
    } else if (!strcmp(word, "Break")) {
	return TCL_BREAK;
    } else if (!strcmp(word, "Continue")) {
	return TCL_CONTINUE;
    } else if (!strcmp(word, "Return")) {
	return TCL_RETURN;
    } else if (!strcmp(word, "OtherStatus")) {
	return 6;
    } else {
	return TCL_OK;
    }
}

static void
ObjTraceDeleteProc(
    void *clientData)
{
    int *intPtr = (int *) clientData;
    *intPtr = 1;		/* Record that the trace was deleted */
}

/*
 *----------------------------------------------------------------------
 *
 * TestcreatecommandCmd --
 *
 *	This procedure implements the "testcreatecommand" command. It is used
 *	to test that the Tcl_CreateCommand creates a new command in the
 *	namespace specified as part of its name, if any. It also checks that
 *	the namespace code ignore single ":"s in the middle or end of a
 *	command name.
 *
 * Results:
 *	A standard Tcl result.
 *
 * Side effects:
 *	Creates and deletes two commands ("test_ns_basic::createdcommand"
 *	and "value:at:").
 *
 *----------------------------------------------------------------------
 */

static int
TestcreatecommandCmd(
    TCL_UNUSED(ClientData),
    Tcl_Interp *interp,		/* Current interpreter. */
    int argc,			/* Number of arguments. */
    const char **argv)		/* Argument strings. */
{
    if (argc != 2) {
	Tcl_AppendResult(interp, "wrong # args: should be \"", argv[0],
		" option\"", NULL);
	return TCL_ERROR;
    }
    if (strcmp(argv[1], "create") == 0) {
	Tcl_CreateCommand(interp, "test_ns_basic::createdcommand",
		CreatedCommandProc, NULL, NULL);
    } else if (strcmp(argv[1], "delete") == 0) {
	Tcl_DeleteCommand(interp, "test_ns_basic::createdcommand");
    } else if (strcmp(argv[1], "create2") == 0) {
	Tcl_CreateCommand(interp, "value:at:",
		CreatedCommandProc2, NULL, NULL);
    } else if (strcmp(argv[1], "delete2") == 0) {
	Tcl_DeleteCommand(interp, "value:at:");
    } else {
	Tcl_AppendResult(interp, "bad option \"", argv[1],
		"\": must be create, delete, create2, or delete2", NULL);
	return TCL_ERROR;
    }
    return TCL_OK;
}

static int
CreatedCommandProc(
    TCL_UNUSED(ClientData),
    Tcl_Interp *interp,		/* Current interpreter. */
    TCL_UNUSED(int) /*argc*/,
    TCL_UNUSED(const char **) /*argv*/)
{
    Tcl_CmdInfo info;
    int found;

    found = Tcl_GetCommandInfo(interp, "test_ns_basic::createdcommand",
	    &info);
    if (!found) {
	Tcl_AppendResult(interp, "CreatedCommandProc could not get command info for test_ns_basic::createdcommand",
		NULL);
	return TCL_ERROR;
    }
    Tcl_AppendResult(interp, "CreatedCommandProc in ",
	    info.namespacePtr->fullName, NULL);
    return TCL_OK;
}

static int
CreatedCommandProc2(
    TCL_UNUSED(ClientData),
    Tcl_Interp *interp,		/* Current interpreter. */
    TCL_UNUSED(int) /*argc*/,
    TCL_UNUSED(const char **) /*argv*/)
{
    Tcl_CmdInfo info;
    int found;

    found = Tcl_GetCommandInfo(interp, "value:at:", &info);
    if (!found) {
	Tcl_AppendResult(interp, "CreatedCommandProc2 could not get command info for test_ns_basic::createdcommand",
		NULL);
	return TCL_ERROR;
    }
    Tcl_AppendResult(interp, "CreatedCommandProc2 in ",
	    info.namespacePtr->fullName, NULL);
    return TCL_OK;
}

/*
 *----------------------------------------------------------------------
 *
 * TestdcallCmd --
 *
 *	This procedure implements the "testdcall" command.  It is used
 *	to test Tcl_CallWhenDeleted.
 *
 * Results:
 *	A standard Tcl result.
 *
 * Side effects:
 *	Creates and deletes interpreters.
 *
 *----------------------------------------------------------------------
 */

static int
TestdcallCmd(
    TCL_UNUSED(ClientData),
    Tcl_Interp *interp,		/* Current interpreter. */
    int argc,			/* Number of arguments. */
    const char **argv)		/* Argument strings. */
{
    int i, id;

    delInterp = Tcl_CreateInterp();
    Tcl_DStringInit(&delString);
    for (i = 1; i < argc; i++) {
	if (Tcl_GetInt(interp, argv[i], &id) != TCL_OK) {
	    return TCL_ERROR;
	}
	if (id < 0) {
	    Tcl_DontCallWhenDeleted(delInterp, DelCallbackProc,
		    INT2PTR(-id));
	} else {
	    Tcl_CallWhenDeleted(delInterp, DelCallbackProc,
		    INT2PTR(id));
	}
    }
    Tcl_DeleteInterp(delInterp);
    Tcl_DStringResult(interp, &delString);
    return TCL_OK;
}

/*
 * The deletion callback used by TestdcallCmd:
 */

static void
DelCallbackProc(
    void *clientData,	/* Numerical value to append to delString. */
    Tcl_Interp *interp)		/* Interpreter being deleted. */
{
    int id = PTR2INT(clientData);
    char buffer[TCL_INTEGER_SPACE];

    TclFormatInt(buffer, id);
    Tcl_DStringAppendElement(&delString, buffer);
    if (interp != delInterp) {
	Tcl_DStringAppendElement(&delString, "bogus interpreter argument!");
    }
}

/*
 *----------------------------------------------------------------------
 *
 * TestdelCmd --
 *
 *	This procedure implements the "testdel" command.  It is used
 *	to test calling of command deletion callbacks.
 *
 * Results:
 *	A standard Tcl result.
 *
 * Side effects:
 *	Creates a command.
 *
 *----------------------------------------------------------------------
 */

static int
TestdelCmd(
    TCL_UNUSED(ClientData),
    Tcl_Interp *interp,		/* Current interpreter. */
    int argc,			/* Number of arguments. */
    const char **argv)		/* Argument strings. */
{
    DelCmd *dPtr;
    Tcl_Interp *slave;

    if (argc != 4) {
	Tcl_AppendResult(interp, "wrong # args", NULL);
	return TCL_ERROR;
    }

    slave = Tcl_GetSlave(interp, argv[1]);
    if (slave == NULL) {
	return TCL_ERROR;
    }

<<<<<<< HEAD
    dPtr = (DelCmd*)ckalloc(sizeof(DelCmd));
=======
    dPtr = (DelCmd *)ckalloc(sizeof(DelCmd));
>>>>>>> ac1ec820
    dPtr->interp = interp;
    dPtr->deleteCmd = (char *)ckalloc(strlen(argv[3]) + 1);
    strcpy(dPtr->deleteCmd, argv[3]);

    Tcl_CreateCommand(slave, argv[2], DelCmdProc, dPtr,
	    DelDeleteProc);
    return TCL_OK;
}

static int
DelCmdProc(
    void *clientData,	/* String result to return. */
    Tcl_Interp *interp,		/* Current interpreter. */
    TCL_UNUSED(int) /*argc*/,
    TCL_UNUSED(const char **) /*argv*/)
{
    DelCmd *dPtr = (DelCmd *) clientData;

    Tcl_AppendResult(interp, dPtr->deleteCmd, NULL);
    ckfree(dPtr->deleteCmd);
    ckfree(dPtr);
    return TCL_OK;
}

static void
DelDeleteProc(
    void *clientData)	/* String command to evaluate. */
{
<<<<<<< HEAD
    DelCmd *dPtr = (DelCmd *) clientData;
=======
    DelCmd *dPtr = (DelCmd *)clientData;
>>>>>>> ac1ec820

    Tcl_EvalEx(dPtr->interp, dPtr->deleteCmd, -1, 0);
    Tcl_ResetResult(dPtr->interp);
    ckfree(dPtr->deleteCmd);
    ckfree(dPtr);
}

/*
 *----------------------------------------------------------------------
 *
 * TestdelassocdataCmd --
 *
 *	This procedure implements the "testdelassocdata" command. It is used
 *	to test Tcl_DeleteAssocData.
 *
 * Results:
 *	A standard Tcl result.
 *
 * Side effects:
 *	Deletes an association between a key and associated data from an
 *	interpreter.
 *
 *----------------------------------------------------------------------
 */

static int
TestdelassocdataCmd(
    TCL_UNUSED(ClientData),
    Tcl_Interp *interp,		/* Current interpreter. */
    int argc,			/* Number of arguments. */
    const char **argv)		/* Argument strings. */
{
    if (argc != 2) {
	Tcl_AppendResult(interp, "wrong # arguments: should be \"", argv[0],
		" data_key\"", NULL);
	return TCL_ERROR;
    }
    Tcl_DeleteAssocData(interp, argv[1]);
    return TCL_OK;
}

/*
 *-----------------------------------------------------------------------------
 *
 * TestdoubledigitsCmd --
 *
 *	This procedure implements the 'testdoubledigits' command. It is
 *	used to test the low-level floating-point formatting primitives
 *	in Tcl.
 *
 * Usage:
 *	testdoubledigits fpval ndigits type ?shorten"
 *
 * Parameters:
 *	fpval - Floating-point value to format.
 *	ndigits - Digit count to request from Tcl_DoubleDigits
 *	type - One of 'shortest', 'e', 'f'
 *	shorten - Indicates that the 'shorten' flag should be passed in.
 *
 *-----------------------------------------------------------------------------
 */

static int
TestdoubledigitsObjCmd(
    TCL_UNUSED(ClientData),
    Tcl_Interp* interp,		/* Tcl interpreter */
    int objc,			/* Parameter count */
    Tcl_Obj* const objv[])	/* Parameter vector */
{
    static const char* options[] = {
	"shortest",
	"e",
	"f",
	NULL
    };
    static const int types[] = {
	TCL_DD_SHORTEST,
	TCL_DD_E_FORMAT,
	TCL_DD_F_FORMAT
    };

    const Tcl_ObjType* doubleType;
    double d;
    int status;
    int ndigits;
    int type;
    int decpt;
    int signum;
    char* str;
    char* endPtr;
    Tcl_Obj* strObj;
    Tcl_Obj* retval;

    if (objc < 4 || objc > 5) {
	Tcl_WrongNumArgs(interp, 1, objv, "fpval ndigits type ?shorten?");
	return TCL_ERROR;
    }
    status = Tcl_GetDoubleFromObj(interp, objv[1], &d);
    if (status != TCL_OK) {
	doubleType = Tcl_GetObjType("double");
	if (Tcl_FetchIntRep(objv[1], doubleType)
	    && TclIsNaN(objv[1]->internalRep.doubleValue)) {
	    status = TCL_OK;
	    memcpy(&d, &(objv[1]->internalRep.doubleValue), sizeof(double));
	}
    }
    if (status != TCL_OK
	|| Tcl_GetIntFromObj(interp, objv[2], &ndigits) != TCL_OK
	|| Tcl_GetIndexFromObj(interp, objv[3], options, "conversion type",
			       TCL_EXACT, &type) != TCL_OK) {
	fprintf(stderr, "bad value? %g\n", d);
	return TCL_ERROR;
    }
    type = types[type];
    if (objc > 4) {
	if (strcmp(Tcl_GetString(objv[4]), "shorten")) {
	    Tcl_SetObjResult(interp, Tcl_NewStringObj("bad flag", -1));
	    return TCL_ERROR;
	}
	type |= TCL_DD_SHORTEST;
    }
    str = TclDoubleDigits(d, ndigits, type, &decpt, &signum, &endPtr);
    strObj = Tcl_NewStringObj(str, endPtr-str);
    ckfree(str);
    retval = Tcl_NewListObj(1, &strObj);
    Tcl_ListObjAppendElement(NULL, retval, Tcl_NewIntObj(decpt));
    strObj = Tcl_NewStringObj(signum ? "-" : "+", 1);
    Tcl_ListObjAppendElement(NULL, retval, strObj);
    Tcl_SetObjResult(interp, retval);
    return TCL_OK;
}

/*
 *----------------------------------------------------------------------
 *
 * TestdstringCmd --
 *
 *	This procedure implements the "testdstring" command.  It is used
 *	to test the dynamic string facilities of Tcl.
 *
 * Results:
 *	A standard Tcl result.
 *
 * Side effects:
 *	Creates, deletes, and invokes handlers.
 *
 *----------------------------------------------------------------------
 */

static int
TestdstringCmd(
    TCL_UNUSED(ClientData),
    Tcl_Interp *interp,		/* Current interpreter. */
    int argc,			/* Number of arguments. */
    const char **argv)		/* Argument strings. */
{
    int count;

    if (argc < 2) {
	wrongNumArgs:
	Tcl_AppendResult(interp, "wrong # args", NULL);
	return TCL_ERROR;
    }
    if (strcmp(argv[1], "append") == 0) {
	if (argc != 4) {
	    goto wrongNumArgs;
	}
	if (Tcl_GetInt(interp, argv[3], &count) != TCL_OK) {
	    return TCL_ERROR;
	}
	Tcl_DStringAppend(&dstring, argv[2], count);
    } else if (strcmp(argv[1], "element") == 0) {
	if (argc != 3) {
	    goto wrongNumArgs;
	}
	Tcl_DStringAppendElement(&dstring, argv[2]);
    } else if (strcmp(argv[1], "end") == 0) {
	if (argc != 2) {
	    goto wrongNumArgs;
	}
	Tcl_DStringEndSublist(&dstring);
    } else if (strcmp(argv[1], "free") == 0) {
	if (argc != 2) {
	    goto wrongNumArgs;
	}
	Tcl_DStringFree(&dstring);
    } else if (strcmp(argv[1], "get") == 0) {
	if (argc != 2) {
	    goto wrongNumArgs;
	}
	Tcl_SetResult(interp, Tcl_DStringValue(&dstring), TCL_VOLATILE);
    } else if (strcmp(argv[1], "gresult") == 0) {
	if (argc != 3) {
	    goto wrongNumArgs;
	}
	if (strcmp(argv[2], "staticsmall") == 0) {
	    Tcl_AppendResult(interp, "short", NULL);
	} else if (strcmp(argv[2], "staticlarge") == 0) {
	    Tcl_AppendResult(interp, "first0 first1 first2 first3 first4 first5 first6 first7 first8 first9\nsecond0 second1 second2 second3 second4 second5 second6 second7 second8 second9\nthird0 third1 third2 third3 third4 third5 third6 third7 third8 third9\nfourth0 fourth1 fourth2 fourth3 fourth4 fourth5 fourth6 fourth7 fourth8 fourth9\nfifth0 fifth1 fifth2 fifth3 fifth4 fifth5 fifth6 fifth7 fifth8 fifth9\nsixth0 sixth1 sixth2 sixth3 sixth4 sixth5 sixth6 sixth7 sixth8 sixth9\nseventh0 seventh1 seventh2 seventh3 seventh4 seventh5 seventh6 seventh7 seventh8 seventh9\n", NULL);
	} else if (strcmp(argv[2], "free") == 0) {
	    char *s = (char *)ckalloc(100);
	    strcpy(s, "This is a malloc-ed string");
	    Tcl_SetResult(interp, s, TCL_DYNAMIC);
	} else if (strcmp(argv[2], "special") == 0) {
	    char *s = (char*)ckalloc(100) + 16;
	    strcpy(s, "This is a specially-allocated string");
	    Tcl_SetResult(interp, s, SpecialFree);
	} else {
	    Tcl_AppendResult(interp, "bad gresult option \"", argv[2],
		    "\": must be staticsmall, staticlarge, free, or special",
		    NULL);
	    return TCL_ERROR;
	}
	Tcl_DStringGetResult(interp, &dstring);
    } else if (strcmp(argv[1], "length") == 0) {

	if (argc != 2) {
	    goto wrongNumArgs;
	}
	Tcl_SetObjResult(interp, Tcl_NewIntObj(Tcl_DStringLength(&dstring)));
    } else if (strcmp(argv[1], "result") == 0) {
	if (argc != 2) {
	    goto wrongNumArgs;
	}
	Tcl_DStringResult(interp, &dstring);
    } else if (strcmp(argv[1], "trunc") == 0) {
	if (argc != 3) {
	    goto wrongNumArgs;
	}
	if (Tcl_GetInt(interp, argv[2], &count) != TCL_OK) {
	    return TCL_ERROR;
	}
	Tcl_DStringSetLength(&dstring, count);
    } else if (strcmp(argv[1], "start") == 0) {
	if (argc != 2) {
	    goto wrongNumArgs;
	}
	Tcl_DStringStartSublist(&dstring);
    } else {
	Tcl_AppendResult(interp, "bad option \"", argv[1],
		"\": must be append, element, end, free, get, length, "
		"result, trunc, or start", NULL);
	return TCL_ERROR;
    }
    return TCL_OK;
}

/*
 * The procedure below is used as a special freeProc to test how well
 * Tcl_DStringGetResult handles freeProc's other than free.
 */

static void SpecialFree(
    char *blockPtr			/* Block to free. */
) {
    ckfree(blockPtr - 16);
}

/*
 *----------------------------------------------------------------------
 *
 * TestencodingCmd --
 *
 *	This procedure implements the "testencoding" command.  It is used
 *	to test the encoding package.
 *
 * Results:
 *	A standard Tcl result.
 *
 * Side effects:
 *	Load encodings.
 *
 *----------------------------------------------------------------------
 */

static int
TestencodingObjCmd(
    TCL_UNUSED(ClientData),
    Tcl_Interp *interp,		/* Current interpreter. */
    int objc,			/* Number of arguments. */
    Tcl_Obj *const objv[])	/* Argument objects. */
{
    Tcl_Encoding encoding;
    int index, length;
    const char *string;
    TclEncoding *encodingPtr;
    static const char *const optionStrings[] = {
	"create",	"delete",	NULL
    };
    enum options {
	ENC_CREATE,	ENC_DELETE
    };

    if (Tcl_GetIndexFromObj(interp, objv[1], optionStrings, "option", 0,
	    &index) != TCL_OK) {
	return TCL_ERROR;
    }

    switch ((enum options) index) {
    case ENC_CREATE: {
	Tcl_EncodingType type;

	if (objc != 5) {
	    return TCL_ERROR;
	}
<<<<<<< HEAD
	encodingPtr = (TclEncoding*)ckalloc(sizeof(TclEncoding));
=======
	encodingPtr = (TclEncoding *)ckalloc(sizeof(TclEncoding));
>>>>>>> ac1ec820
	encodingPtr->interp = interp;

	string = Tcl_GetStringFromObj(objv[3], &length);
	encodingPtr->toUtfCmd = (char *)ckalloc(length + 1);
<<<<<<< HEAD
	memcpy(encodingPtr->toUtfCmd, string, length + 1);

	string = Tcl_GetStringFromObj(objv[4], &length);
	encodingPtr->fromUtfCmd = (char *)ckalloc(length + 1);
	memcpy(encodingPtr->fromUtfCmd, string, length + 1);
=======
	memcpy(encodingPtr->toUtfCmd, string, (unsigned) length + 1);

	string = Tcl_GetStringFromObj(objv[4], &length);
	encodingPtr->fromUtfCmd = (char *)ckalloc(length + 1);
	memcpy(encodingPtr->fromUtfCmd, string, (unsigned) (length + 1));
>>>>>>> ac1ec820

	string = Tcl_GetStringFromObj(objv[2], &length);

	type.encodingName = string;
	type.toUtfProc = EncodingToUtfProc;
	type.fromUtfProc = EncodingFromUtfProc;
	type.freeProc = EncodingFreeProc;
	type.clientData = encodingPtr;
	type.nullSize = 1;

	Tcl_CreateEncoding(&type);
	break;
    }
    case ENC_DELETE:
	if (objc != 3) {
	    return TCL_ERROR;
	}
	if (TCL_OK != Tcl_GetEncodingFromObj(interp, objv[2], &encoding)) {
	    return TCL_ERROR;
	}
	Tcl_FreeEncoding(encoding);	/* Free returned reference */
	Tcl_FreeEncoding(encoding);	/* Free to match CREATE */
	TclFreeIntRep(objv[2]);		/* Free the cached ref */
	break;
    }
    return TCL_OK;
}

static int
EncodingToUtfProc(
    void *clientData,	/* TclEncoding structure. */
    TCL_UNUSED(const char *) /*src*/,
    int srcLen,			/* Source string length in bytes. */
    TCL_UNUSED(int) /*flags*/,
    TCL_UNUSED(Tcl_EncodingState *),
    char *dst,			/* Output buffer. */
    int dstLen,			/* The maximum length of output buffer. */
    int *srcReadPtr,		/* Filled with number of bytes read. */
    int *dstWrotePtr,		/* Filled with number of bytes stored. */
    int *dstCharsPtr)		/* Filled with number of chars stored. */
{
    int len;
    TclEncoding *encodingPtr;

    encodingPtr = (TclEncoding *) clientData;
    Tcl_EvalEx(encodingPtr->interp, encodingPtr->toUtfCmd, -1, TCL_EVAL_GLOBAL);

    len = strlen(Tcl_GetStringResult(encodingPtr->interp));
    if (len > dstLen) {
	len = dstLen;
    }
    memcpy(dst, Tcl_GetStringResult(encodingPtr->interp), len);
    Tcl_ResetResult(encodingPtr->interp);

    *srcReadPtr = srcLen;
    *dstWrotePtr = len;
    *dstCharsPtr = len;
    return TCL_OK;
}

static int
EncodingFromUtfProc(
    void *clientData,	/* TclEncoding structure. */
    TCL_UNUSED(const char *) /*src*/,
    int srcLen,			/* Source string length in bytes. */
    TCL_UNUSED(int) /*flags*/,
    TCL_UNUSED(Tcl_EncodingState *),
    char *dst,			/* Output buffer. */
    int dstLen,			/* The maximum length of output buffer. */
    int *srcReadPtr,		/* Filled with number of bytes read. */
    int *dstWrotePtr,		/* Filled with number of bytes stored. */
    int *dstCharsPtr)		/* Filled with number of chars stored. */
{
    int len;
    TclEncoding *encodingPtr;

    encodingPtr = (TclEncoding *) clientData;
    Tcl_EvalEx(encodingPtr->interp, encodingPtr->fromUtfCmd, -1, TCL_EVAL_GLOBAL);

    len = strlen(Tcl_GetStringResult(encodingPtr->interp));
    if (len > dstLen) {
	len = dstLen;
    }
    memcpy(dst, Tcl_GetStringResult(encodingPtr->interp), len);
    Tcl_ResetResult(encodingPtr->interp);

    *srcReadPtr = srcLen;
    *dstWrotePtr = len;
    *dstCharsPtr = len;
    return TCL_OK;
}

static void
EncodingFreeProc(
    void *clientData)	/* ClientData associated with type. */
{
    TclEncoding *encodingPtr = (TclEncoding *)clientData;

    ckfree(encodingPtr->toUtfCmd);
    ckfree(encodingPtr->fromUtfCmd);
    ckfree(encodingPtr);
}

/*
 *----------------------------------------------------------------------
 *
 * TestevalexObjCmd --
 *
 *	This procedure implements the "testevalex" command.  It is
 *	used to test Tcl_EvalEx.
 *
 * Results:
 *	A standard Tcl result.
 *
 * Side effects:
 *	None.
 *
 *----------------------------------------------------------------------
 */

static int
TestevalexObjCmd(
    TCL_UNUSED(ClientData),
    Tcl_Interp *interp,		/* Current interpreter. */
    int objc,			/* Number of arguments. */
    Tcl_Obj *const objv[])	/* Argument objects. */
{
    int length, flags;
    const char *script;

    flags = 0;
    if (objc == 3) {
	const char *global = Tcl_GetString(objv[2]);
	if (strcmp(global, "global") != 0) {
	    Tcl_AppendResult(interp, "bad value \"", global,
		    "\": must be global", NULL);
	    return TCL_ERROR;
	}
	flags = TCL_EVAL_GLOBAL;
    } else if (objc != 2) {
	Tcl_WrongNumArgs(interp, 1, objv, "script ?global?");
	return TCL_ERROR;
    }

    script = Tcl_GetStringFromObj(objv[1], &length);
    return Tcl_EvalEx(interp, script, length, flags);
}

/*
 *----------------------------------------------------------------------
 *
 * TestevalobjvObjCmd --
 *
 *	This procedure implements the "testevalobjv" command.  It is
 *	used to test Tcl_EvalObjv.
 *
 * Results:
 *	A standard Tcl result.
 *
 * Side effects:
 *	None.
 *
 *----------------------------------------------------------------------
 */

static int
TestevalobjvObjCmd(
    TCL_UNUSED(ClientData),
    Tcl_Interp *interp,		/* Current interpreter. */
    int objc,			/* Number of arguments. */
    Tcl_Obj *const objv[])	/* Argument objects. */
{
    int evalGlobal;

    if (objc < 3) {
	Tcl_WrongNumArgs(interp, 1, objv, "global word ?word ...?");
	return TCL_ERROR;
    }
    if (Tcl_GetIntFromObj(interp, objv[1], &evalGlobal) != TCL_OK) {
	return TCL_ERROR;
    }
    return Tcl_EvalObjv(interp, objc-2, objv+2,
	    (evalGlobal) ? TCL_EVAL_GLOBAL : 0);
}

/*
 *----------------------------------------------------------------------
 *
 * TesteventObjCmd --
 *
 *	This procedure implements a 'testevent' command.  The command
 *	is used to test event queue management.
 *
 * The command takes two forms:
 *	- testevent queue name position script
 *		Queues an event at the given position in the queue, and
 *		associates a given name with it (the same name may be
 *		associated with multiple events). When the event comes
 *		to the head of the queue, executes the given script at
 *		global level in the current interp. The position may be
 *		one of 'head', 'tail' or 'mark'.
 *	- testevent delete name
 *		Deletes any events associated with the given name from
 *		the queue.
 *
 * Return value:
 *	Returns a standard Tcl result.
 *
 * Side effects:
 *	Manipulates the event queue as directed.
 *
 *----------------------------------------------------------------------
 */

static int
TesteventObjCmd(
    TCL_UNUSED(ClientData),
    Tcl_Interp *interp,		/* Tcl interpreter */
    int objc,			/* Parameter count */
    Tcl_Obj *const objv[])	/* Parameter vector */
{
    static const char *const subcommands[] = { /* Possible subcommands */
	"queue", "delete", NULL
    };
    int subCmdIndex;		/* Index of the chosen subcommand */
    static const char *const positions[] = { /* Possible queue positions */
	"head", "tail", "mark", NULL
    };
    int posIndex;		/* Index of the chosen position */
    static const Tcl_QueuePosition posNum[] = {
				/* Interpretation of the chosen position */
	TCL_QUEUE_HEAD,
	TCL_QUEUE_TAIL,
	TCL_QUEUE_MARK
    };
    TestEvent *ev;		/* Event to be queued */

    if (objc < 2) {
	Tcl_WrongNumArgs(interp, 1, objv, "subcommand ?arg ...?");
	return TCL_ERROR;
    }
    if (Tcl_GetIndexFromObj(interp, objv[1], subcommands, "subcommand",
	    TCL_EXACT, &subCmdIndex) != TCL_OK) {
	return TCL_ERROR;
    }
    switch (subCmdIndex) {
    case 0:			/* queue */
	if (objc != 5) {
	    Tcl_WrongNumArgs(interp, 2, objv, "name position script");
	    return TCL_ERROR;
	}
	if (Tcl_GetIndexFromObj(interp, objv[3], positions,
		"position specifier", TCL_EXACT, &posIndex) != TCL_OK) {
	    return TCL_ERROR;
	}
	ev = (TestEvent *)ckalloc(sizeof(TestEvent));
	ev->header.proc = TesteventProc;
	ev->header.nextPtr = NULL;
	ev->interp = interp;
	ev->command = objv[4];
	Tcl_IncrRefCount(ev->command);
	ev->tag = objv[2];
	Tcl_IncrRefCount(ev->tag);
	Tcl_QueueEvent((Tcl_Event *) ev, posNum[posIndex]);
	break;

    case 1:			/* delete */
	if (objc != 3) {
	    Tcl_WrongNumArgs(interp, 2, objv, "name");
	    return TCL_ERROR;
	}
	Tcl_DeleteEvents(TesteventDeleteProc, objv[2]);
	break;
    }

    return TCL_OK;
}

/*
 *----------------------------------------------------------------------
 *
 * TesteventProc --
 *
 *	Delivers a test event to the Tcl interpreter as part of event
 *	queue testing.
 *
 * Results:
 *	Returns 1 if the event has been serviced, 0 otherwise.
 *
 * Side effects:
 *	Evaluates the event's callback script, so has whatever side effects
 *	the callback has.  The return value of the callback script becomes the
 *	return value of this function.  If the callback script reports an
 *	error, it is reported as a background error.
 *
 *----------------------------------------------------------------------
 */

static int
TesteventProc(
    Tcl_Event *event,		/* Event to deliver */
    TCL_UNUSED(int) /*flags*/)
{
    TestEvent *ev = (TestEvent *) event;
    Tcl_Interp *interp = ev->interp;
    Tcl_Obj *command = ev->command;
    int result = Tcl_EvalObjEx(interp, command,
	    TCL_EVAL_GLOBAL | TCL_EVAL_DIRECT);
    int retval;

    if (result != TCL_OK) {
	Tcl_AddErrorInfo(interp,
		"    (command bound to \"testevent\" callback)");
	Tcl_BackgroundException(interp, TCL_ERROR);
	return 1;		/* Avoid looping on errors */
    }
    if (Tcl_GetBooleanFromObj(interp, Tcl_GetObjResult(interp),
	    &retval) != TCL_OK) {
	Tcl_AddErrorInfo(interp,
		"    (return value from \"testevent\" callback)");
	Tcl_BackgroundException(interp, TCL_ERROR);
	return 1;
    }
    if (retval) {
	Tcl_DecrRefCount(ev->tag);
	Tcl_DecrRefCount(ev->command);
    }

    return retval;
}

/*
 *----------------------------------------------------------------------
 *
 * TesteventDeleteProc --
 *
 *	Removes some set of events from the queue.
 *
 * This procedure is used as part of testing event queue management.
 *
 * Results:
 *	Returns 1 if a given event should be deleted, 0 otherwise.
 *
 * Side effects:
 *	None.
 *
 *----------------------------------------------------------------------
 */

static int
TesteventDeleteProc(
    Tcl_Event *event,		/* Event to examine */
    void *clientData)	/* Tcl_Obj containing the name of the event(s)
				 * to remove */
{
    TestEvent *ev;		/* Event to examine */
    const char *evNameStr;
    Tcl_Obj *targetName;	/* Name of the event(s) to delete */
    const char *targetNameStr;

    if (event->proc != TesteventProc) {
	return 0;
    }
    targetName = (Tcl_Obj *) clientData;
    targetNameStr = (char *) Tcl_GetString(targetName);
    ev = (TestEvent *) event;
    evNameStr = Tcl_GetString(ev->tag);
    if (strcmp(evNameStr, targetNameStr) == 0) {
	Tcl_DecrRefCount(ev->tag);
	Tcl_DecrRefCount(ev->command);
	return 1;
    } else {
	return 0;
    }
}

/*
 *----------------------------------------------------------------------
 *
 * TestexithandlerCmd --
 *
 *	This procedure implements the "testexithandler" command. It is
 *	used to test Tcl_CreateExitHandler and Tcl_DeleteExitHandler.
 *
 * Results:
 *	A standard Tcl result.
 *
 * Side effects:
 *	None.
 *
 *----------------------------------------------------------------------
 */

static int
TestexithandlerCmd(
    TCL_UNUSED(ClientData),
    Tcl_Interp *interp,		/* Current interpreter. */
    int argc,			/* Number of arguments. */
    const char **argv)		/* Argument strings. */
{
    int value;

    if (argc != 3) {
	Tcl_AppendResult(interp, "wrong # arguments: should be \"", argv[0],
		" create|delete value\"", NULL);
	return TCL_ERROR;
    }
    if (Tcl_GetInt(interp, argv[2], &value) != TCL_OK) {
	return TCL_ERROR;
    }
    if (strcmp(argv[1], "create") == 0) {
	Tcl_CreateExitHandler((value & 1) ? ExitProcOdd : ExitProcEven,
		INT2PTR(value));
    } else if (strcmp(argv[1], "delete") == 0) {
	Tcl_DeleteExitHandler((value & 1) ? ExitProcOdd : ExitProcEven,
		INT2PTR(value));
    } else {
	Tcl_AppendResult(interp, "bad option \"", argv[1],
		"\": must be create or delete", NULL);
	return TCL_ERROR;
    }
    return TCL_OK;
}

static void
ExitProcOdd(
    void *clientData)	/* Integer value to print. */
{
    char buf[16 + TCL_INTEGER_SPACE];
    int len;

    sprintf(buf, "odd %d\n", (int)PTR2INT(clientData));
    len = strlen(buf);
    if (len != (int) write(1, buf, len)) {
	Tcl_Panic("ExitProcOdd: unable to write to stdout");
    }
}

static void
ExitProcEven(
    void *clientData)	/* Integer value to print. */
{
    char buf[16 + TCL_INTEGER_SPACE];
    int len;

    sprintf(buf, "even %d\n", (int)PTR2INT(clientData));
    len = strlen(buf);
    if (len != (int) write(1, buf, len)) {
	Tcl_Panic("ExitProcEven: unable to write to stdout");
    }
}

/*
 *----------------------------------------------------------------------
 *
 * TestexprlongCmd --
 *
 *	This procedure verifies that Tcl_ExprLong does not modify the
 *	interpreter result if there is no error.
 *
 * Results:
 *	A standard Tcl result.
 *
 * Side effects:
 *	None.
 *
 *----------------------------------------------------------------------
 */

static int
TestexprlongCmd(
    TCL_UNUSED(ClientData),
    Tcl_Interp *interp,		/* Current interpreter. */
    int argc,			/* Number of arguments. */
    const char **argv)		/* Argument strings. */
{
    long exprResult;
    char buf[4 + TCL_INTEGER_SPACE];
    int result;

    if (argc != 2) {
	Tcl_AppendResult(interp, "wrong # arguments: should be \"", argv[0],
		" expression\"", NULL);
	return TCL_ERROR;
    }
    Tcl_AppendResult(interp, "This is a result", NULL);
    result = Tcl_ExprLong(interp, argv[1], &exprResult);
    if (result != TCL_OK) {
	return result;
    }
    sprintf(buf, ": %ld", exprResult);
    Tcl_AppendResult(interp, buf, NULL);
    return TCL_OK;
}

/*
 *----------------------------------------------------------------------
 *
 * TestexprlongobjCmd --
 *
 *	This procedure verifies that Tcl_ExprLongObj does not modify the
 *	interpreter result if there is no error.
 *
 * Results:
 *	A standard Tcl result.
 *
 * Side effects:
 *	None.
 *
 *----------------------------------------------------------------------
 */

static int
TestexprlongobjCmd(
    TCL_UNUSED(ClientData),
    Tcl_Interp *interp,		/* Current interpreter. */
    int objc,			/* Number of arguments. */
    Tcl_Obj *const *objv)	/* Argument objects. */
{
    long exprResult;
    char buf[4 + TCL_INTEGER_SPACE];
    int result;

    if (objc != 2) {
	Tcl_WrongNumArgs(interp, 1, objv, "expression");
	return TCL_ERROR;
    }
    Tcl_AppendResult(interp, "This is a result", NULL);
    result = Tcl_ExprLongObj(interp, objv[1], &exprResult);
    if (result != TCL_OK) {
	return result;
    }
    sprintf(buf, ": %ld", exprResult);
    Tcl_AppendResult(interp, buf, NULL);
    return TCL_OK;
}

/*
 *----------------------------------------------------------------------
 *
 * TestexprdoubleCmd --
 *
 *	This procedure verifies that Tcl_ExprDouble does not modify the
 *	interpreter result if there is no error.
 *
 * Results:
 *	A standard Tcl result.
 *
 * Side effects:
 *	None.
 *
 *----------------------------------------------------------------------
 */

static int
TestexprdoubleCmd(
    TCL_UNUSED(ClientData),
    Tcl_Interp *interp,		/* Current interpreter. */
    int argc,			/* Number of arguments. */
    const char **argv)		/* Argument strings. */
{
    double exprResult;
    char buf[4 + TCL_DOUBLE_SPACE];
    int result;

    if (argc != 2) {
	Tcl_AppendResult(interp, "wrong # arguments: should be \"", argv[0],
		" expression\"", NULL);
	return TCL_ERROR;
    }
    Tcl_AppendResult(interp, "This is a result", NULL);
    result = Tcl_ExprDouble(interp, argv[1], &exprResult);
    if (result != TCL_OK) {
	return result;
    }
    strcpy(buf, ": ");
    Tcl_PrintDouble(interp, exprResult, buf+2);
    Tcl_AppendResult(interp, buf, NULL);
    return TCL_OK;
}

/*
 *----------------------------------------------------------------------
 *
 * TestexprdoubleobjCmd --
 *
 *	This procedure verifies that Tcl_ExprLongObj does not modify the
 *	interpreter result if there is no error.
 *
 * Results:
 *	A standard Tcl result.
 *
 * Side effects:
 *	None.
 *
 *----------------------------------------------------------------------
 */

static int
TestexprdoubleobjCmd(
    TCL_UNUSED(ClientData),
    Tcl_Interp *interp,		/* Current interpreter. */
    int objc,			/* Number of arguments. */
    Tcl_Obj *const *objv)	/* Argument objects. */
{
    double exprResult;
    char buf[4 + TCL_DOUBLE_SPACE];
    int result;

    if (objc != 2) {
	Tcl_WrongNumArgs(interp, 1, objv, "expression");
	return TCL_ERROR;
    }
    Tcl_AppendResult(interp, "This is a result", NULL);
    result = Tcl_ExprDoubleObj(interp, objv[1], &exprResult);
    if (result != TCL_OK) {
	return result;
    }
    strcpy(buf, ": ");
    Tcl_PrintDouble(interp, exprResult, buf+2);
    Tcl_AppendResult(interp, buf, NULL);
    return TCL_OK;
}

/*
 *----------------------------------------------------------------------
 *
 * TestexprstringCmd --
 *
 *	This procedure tests the basic operation of Tcl_ExprString.
 *
 * Results:
 *	A standard Tcl result.
 *
 * Side effects:
 *	None.
 *
 *----------------------------------------------------------------------
 */

static int
TestexprstringCmd(
    TCL_UNUSED(ClientData),
    Tcl_Interp *interp,		/* Current interpreter. */
    int argc,			/* Number of arguments. */
    const char **argv)		/* Argument strings. */
{
    if (argc != 2) {
	Tcl_AppendResult(interp, "wrong # arguments: should be \"", argv[0],
		" expression\"", NULL);
	return TCL_ERROR;
    }
    return Tcl_ExprString(interp, argv[1]);
}

/*
 *----------------------------------------------------------------------
 *
 * TestfilelinkCmd --
 *
 *	This procedure implements the "testfilelink" command.  It is used to
 *	test the effects of creating and manipulating filesystem links in Tcl.
 *
 * Results:
 *	A standard Tcl result.
 *
 * Side effects:
 *	May create a link on disk.
 *
 *----------------------------------------------------------------------
 */

static int
TestfilelinkCmd(
    TCL_UNUSED(ClientData),
    Tcl_Interp *interp,		/* Current interpreter. */
    int objc,			/* Number of arguments. */
    Tcl_Obj *const objv[])	/* The argument objects. */
{
    Tcl_Obj *contents;

    if (objc < 2 || objc > 3) {
	Tcl_WrongNumArgs(interp, 1, objv, "source ?target?");
	return TCL_ERROR;
    }

    if (Tcl_FSConvertToPathType(interp, objv[1]) != TCL_OK) {
	return TCL_ERROR;
    }

    if (objc == 3) {
	/* Create link from source to target */
	contents = Tcl_FSLink(objv[1], objv[2],
		TCL_CREATE_SYMBOLIC_LINK|TCL_CREATE_HARD_LINK);
	if (contents == NULL) {
	    Tcl_AppendResult(interp, "could not create link from \"",
		    Tcl_GetString(objv[1]), "\" to \"",
		    Tcl_GetString(objv[2]), "\": ",
		    Tcl_PosixError(interp), NULL);
	    return TCL_ERROR;
	}
    } else {
	/* Read link */
	contents = Tcl_FSLink(objv[1], NULL, 0);
	if (contents == NULL) {
	    Tcl_AppendResult(interp, "could not read link \"",
		    Tcl_GetString(objv[1]), "\": ",
		    Tcl_PosixError(interp), NULL);
	    return TCL_ERROR;
	}
    }
    Tcl_SetObjResult(interp, contents);
    if (objc == 2) {
	/*
	 * If we are creating a link, this will actually just
	 * be objv[3], and we don't own it
	 */
	Tcl_DecrRefCount(contents);
    }
    return TCL_OK;
}

/*
 *----------------------------------------------------------------------
 *
 * TestgetassocdataCmd --
 *
 *	This procedure implements the "testgetassocdata" command. It is
 *	used to test Tcl_GetAssocData.
 *
 * Results:
 *	A standard Tcl result.
 *
 * Side effects:
 *	None.
 *
 *----------------------------------------------------------------------
 */

static int
TestgetassocdataCmd(
    TCL_UNUSED(ClientData),
    Tcl_Interp *interp,		/* Current interpreter. */
    int argc,			/* Number of arguments. */
    const char **argv)		/* Argument strings. */
{
    char *res;

    if (argc != 2) {
	Tcl_AppendResult(interp, "wrong # arguments: should be \"", argv[0],
		" data_key\"", NULL);
	return TCL_ERROR;
    }
    res = (char *) Tcl_GetAssocData(interp, argv[1], NULL);
    if (res != NULL) {
	Tcl_AppendResult(interp, res, NULL);
    }
    return TCL_OK;
}

/*
 *----------------------------------------------------------------------
 *
 * TestgetplatformCmd --
 *
 *	This procedure implements the "testgetplatform" command. It is
 *	used to retrievel the value of the tclPlatform global variable.
 *
 * Results:
 *	A standard Tcl result.
 *
 * Side effects:
 *	None.
 *
 *----------------------------------------------------------------------
 */

static int
TestgetplatformCmd(
    TCL_UNUSED(ClientData),
    Tcl_Interp *interp,		/* Current interpreter. */
    int argc,			/* Number of arguments. */
    const char **argv)		/* Argument strings. */
{
    static const char *const platformStrings[] = { "unix", "mac", "windows" };
    TclPlatformType *platform;

    platform = TclGetPlatform();

    if (argc != 1) {
	Tcl_AppendResult(interp, "wrong # arguments: should be \"", argv[0],
		NULL);
	return TCL_ERROR;
    }

    Tcl_AppendResult(interp, platformStrings[*platform], NULL);
    return TCL_OK;
}

/*
 *----------------------------------------------------------------------
 *
 * TestinterpdeleteCmd --
 *
 *	This procedure tests the code in tclInterp.c that deals with
 *	interpreter deletion. It deletes a user-specified interpreter
 *	from the hierarchy, and subsequent code checks integrity.
 *
 * Results:
 *	A standard Tcl result.
 *
 * Side effects:
 *	Deletes one or more interpreters.
 *
 *----------------------------------------------------------------------
 */

static int
TestinterpdeleteCmd(
    TCL_UNUSED(ClientData),
    Tcl_Interp *interp,		/* Current interpreter. */
    int argc,			/* Number of arguments. */
    const char **argv)		/* Argument strings. */
{
    Tcl_Interp *slaveToDelete;

    if (argc != 2) {
	Tcl_AppendResult(interp, "wrong # args: should be \"", argv[0],
		" path\"", NULL);
	return TCL_ERROR;
    }
    slaveToDelete = Tcl_GetSlave(interp, argv[1]);
    if (slaveToDelete == NULL) {
	return TCL_ERROR;
    }
    Tcl_DeleteInterp(slaveToDelete);
    return TCL_OK;
}

/*
 *----------------------------------------------------------------------
 *
 * TestlinkCmd --
 *
 *	This procedure implements the "testlink" command.  It is used
 *	to test Tcl_LinkVar and related library procedures.
 *
 * Results:
 *	A standard Tcl result.
 *
 * Side effects:
 *	Creates and deletes various variable links, plus returns
 *	values of the linked variables.
 *
 *----------------------------------------------------------------------
 */

static int
TestlinkCmd(
    TCL_UNUSED(ClientData),
    Tcl_Interp *interp,		/* Current interpreter. */
    int argc,			/* Number of arguments. */
    const char **argv)		/* Argument strings. */
{
    static int intVar = 43;
    static int boolVar = 4;
    static double realVar = 1.23;
    static Tcl_WideInt wideVar = 79;
    static char *stringVar = NULL;
    static char charVar = '@';
    static unsigned char ucharVar = 130;
    static short shortVar = 3000;
    static unsigned short ushortVar = 60000;
    static unsigned int uintVar = 0xBEEFFEED;
    static long longVar = 123456789L;
    static unsigned long ulongVar = 3456789012UL;
    static float floatVar = 4.5;
    static Tcl_WideUInt uwideVar = 123;
    static int created = 0;
    char buffer[2*TCL_DOUBLE_SPACE];
    int writable, flag;
    Tcl_Obj *tmp;

    if (argc < 2) {
	Tcl_AppendResult(interp, "wrong # args: should be \"", argv[0],
		" option ?arg arg arg arg arg arg arg arg arg arg arg arg"
		" arg arg?\"", NULL);
	return TCL_ERROR;
    }
    if (strcmp(argv[1], "create") == 0) {
	if (argc != 16) {
	    Tcl_AppendResult(interp, "wrong # args: should be \"",
		argv[0], " ", argv[1],
		" intRO realRO boolRO stringRO wideRO charRO ucharRO shortRO"
		" ushortRO uintRO longRO ulongRO floatRO uwideRO\"", NULL);
	    return TCL_ERROR;
	}
	if (created) {
	    Tcl_UnlinkVar(interp, "int");
	    Tcl_UnlinkVar(interp, "real");
	    Tcl_UnlinkVar(interp, "bool");
	    Tcl_UnlinkVar(interp, "string");
	    Tcl_UnlinkVar(interp, "wide");
	    Tcl_UnlinkVar(interp, "char");
	    Tcl_UnlinkVar(interp, "uchar");
	    Tcl_UnlinkVar(interp, "short");
	    Tcl_UnlinkVar(interp, "ushort");
	    Tcl_UnlinkVar(interp, "uint");
	    Tcl_UnlinkVar(interp, "long");
	    Tcl_UnlinkVar(interp, "ulong");
	    Tcl_UnlinkVar(interp, "float");
	    Tcl_UnlinkVar(interp, "uwide");
	}
	created = 1;
	if (Tcl_GetBoolean(interp, argv[2], &writable) != TCL_OK) {
	    return TCL_ERROR;
	}
	flag = (writable != 0) ? 0 : TCL_LINK_READ_ONLY;
	if (Tcl_LinkVar(interp, "int", &intVar,
		TCL_LINK_INT | flag) != TCL_OK) {
	    return TCL_ERROR;
	}
	if (Tcl_GetBoolean(interp, argv[3], &writable) != TCL_OK) {
	    return TCL_ERROR;
	}
	flag = (writable != 0) ? 0 : TCL_LINK_READ_ONLY;
	if (Tcl_LinkVar(interp, "real", &realVar,
		TCL_LINK_DOUBLE | flag) != TCL_OK) {
	    return TCL_ERROR;
	}
	if (Tcl_GetBoolean(interp, argv[4], &writable) != TCL_OK) {
	    return TCL_ERROR;
	}
	flag = (writable != 0) ? 0 : TCL_LINK_READ_ONLY;
	if (Tcl_LinkVar(interp, "bool", &boolVar,
		TCL_LINK_BOOLEAN | flag) != TCL_OK) {
	    return TCL_ERROR;
	}
	if (Tcl_GetBoolean(interp, argv[5], &writable) != TCL_OK) {
	    return TCL_ERROR;
	}
	flag = (writable != 0) ? 0 : TCL_LINK_READ_ONLY;
	if (Tcl_LinkVar(interp, "string", &stringVar,
		TCL_LINK_STRING | flag) != TCL_OK) {
	    return TCL_ERROR;
	}
	if (Tcl_GetBoolean(interp, argv[6], &writable) != TCL_OK) {
	    return TCL_ERROR;
	}
	flag = (writable != 0) ? 0 : TCL_LINK_READ_ONLY;
	if (Tcl_LinkVar(interp, "wide", &wideVar,
			TCL_LINK_WIDE_INT | flag) != TCL_OK) {
	    return TCL_ERROR;
	}
	if (Tcl_GetBoolean(interp, argv[7], &writable) != TCL_OK) {
	    return TCL_ERROR;
	}
	flag = (writable != 0) ? 0 : TCL_LINK_READ_ONLY;
	if (Tcl_LinkVar(interp, "char", &charVar,
		TCL_LINK_CHAR | flag) != TCL_OK) {
	    return TCL_ERROR;
	}
	if (Tcl_GetBoolean(interp, argv[8], &writable) != TCL_OK) {
	    return TCL_ERROR;
	}
	flag = (writable != 0) ? 0 : TCL_LINK_READ_ONLY;
	if (Tcl_LinkVar(interp, "uchar", &ucharVar,
		TCL_LINK_UCHAR | flag) != TCL_OK) {
	    return TCL_ERROR;
	}
	if (Tcl_GetBoolean(interp, argv[9], &writable) != TCL_OK) {
	    return TCL_ERROR;
	}
	flag = (writable != 0) ? 0 : TCL_LINK_READ_ONLY;
	if (Tcl_LinkVar(interp, "short", &shortVar,
		TCL_LINK_SHORT | flag) != TCL_OK) {
	    return TCL_ERROR;
	}
	if (Tcl_GetBoolean(interp, argv[10], &writable) != TCL_OK) {
	    return TCL_ERROR;
	}
	flag = (writable != 0) ? 0 : TCL_LINK_READ_ONLY;
	if (Tcl_LinkVar(interp, "ushort", &ushortVar,
		TCL_LINK_USHORT | flag) != TCL_OK) {
	    return TCL_ERROR;
	}
	if (Tcl_GetBoolean(interp, argv[11], &writable) != TCL_OK) {
	    return TCL_ERROR;
	}
	flag = (writable != 0) ? 0 : TCL_LINK_READ_ONLY;
	if (Tcl_LinkVar(interp, "uint", &uintVar,
		TCL_LINK_UINT | flag) != TCL_OK) {
	    return TCL_ERROR;
	}
	if (Tcl_GetBoolean(interp, argv[12], &writable) != TCL_OK) {
	    return TCL_ERROR;
	}
	flag = (writable != 0) ? 0 : TCL_LINK_READ_ONLY;
	if (Tcl_LinkVar(interp, "long", &longVar,
		TCL_LINK_LONG | flag) != TCL_OK) {
	    return TCL_ERROR;
	}
	if (Tcl_GetBoolean(interp, argv[13], &writable) != TCL_OK) {
	    return TCL_ERROR;
	}
	flag = (writable != 0) ? 0 : TCL_LINK_READ_ONLY;
	if (Tcl_LinkVar(interp, "ulong", &ulongVar,
		TCL_LINK_ULONG | flag) != TCL_OK) {
	    return TCL_ERROR;
	}
	if (Tcl_GetBoolean(interp, argv[14], &writable) != TCL_OK) {
	    return TCL_ERROR;
	}
	flag = (writable != 0) ? 0 : TCL_LINK_READ_ONLY;
	if (Tcl_LinkVar(interp, "float", &floatVar,
		TCL_LINK_FLOAT | flag) != TCL_OK) {
	    return TCL_ERROR;
	}
	if (Tcl_GetBoolean(interp, argv[15], &writable) != TCL_OK) {
	    return TCL_ERROR;
	}
	flag = (writable != 0) ? 0 : TCL_LINK_READ_ONLY;
	if (Tcl_LinkVar(interp, "uwide", &uwideVar,
		TCL_LINK_WIDE_UINT | flag) != TCL_OK) {
	    return TCL_ERROR;
	}

    } else if (strcmp(argv[1], "delete") == 0) {
	Tcl_UnlinkVar(interp, "int");
	Tcl_UnlinkVar(interp, "real");
	Tcl_UnlinkVar(interp, "bool");
	Tcl_UnlinkVar(interp, "string");
	Tcl_UnlinkVar(interp, "wide");
	Tcl_UnlinkVar(interp, "char");
	Tcl_UnlinkVar(interp, "uchar");
	Tcl_UnlinkVar(interp, "short");
	Tcl_UnlinkVar(interp, "ushort");
	Tcl_UnlinkVar(interp, "uint");
	Tcl_UnlinkVar(interp, "long");
	Tcl_UnlinkVar(interp, "ulong");
	Tcl_UnlinkVar(interp, "float");
	Tcl_UnlinkVar(interp, "uwide");
	created = 0;
    } else if (strcmp(argv[1], "get") == 0) {
	TclFormatInt(buffer, intVar);
	Tcl_AppendElement(interp, buffer);
	Tcl_PrintDouble(NULL, realVar, buffer);
	Tcl_AppendElement(interp, buffer);
	TclFormatInt(buffer, boolVar);
	Tcl_AppendElement(interp, buffer);
	Tcl_AppendElement(interp, (stringVar == NULL) ? "-" : stringVar);
	/*
	 * Wide ints only have an object-based interface.
	 */
	tmp = Tcl_NewWideIntObj(wideVar);
	Tcl_AppendElement(interp, Tcl_GetString(tmp));
	Tcl_DecrRefCount(tmp);
	TclFormatInt(buffer, (int) charVar);
	Tcl_AppendElement(interp, buffer);
	TclFormatInt(buffer, (int) ucharVar);
	Tcl_AppendElement(interp, buffer);
	TclFormatInt(buffer, (int) shortVar);
	Tcl_AppendElement(interp, buffer);
	TclFormatInt(buffer, (int) ushortVar);
	Tcl_AppendElement(interp, buffer);
	TclFormatInt(buffer, (int) uintVar);
	Tcl_AppendElement(interp, buffer);
	tmp = Tcl_NewWideIntObj(longVar);
	Tcl_AppendElement(interp, Tcl_GetString(tmp));
	Tcl_DecrRefCount(tmp);
	tmp = Tcl_NewWideIntObj((long)ulongVar);
	Tcl_AppendElement(interp, Tcl_GetString(tmp));
	Tcl_DecrRefCount(tmp);
	Tcl_PrintDouble(NULL, (double)floatVar, buffer);
	Tcl_AppendElement(interp, buffer);
	tmp = Tcl_NewWideIntObj((Tcl_WideInt)uwideVar);
	Tcl_AppendElement(interp, Tcl_GetString(tmp));
	Tcl_DecrRefCount(tmp);
    } else if (strcmp(argv[1], "set") == 0) {
	int v;

	if (argc != 16) {
	    Tcl_AppendResult(interp, "wrong # args: should be \"",
		    argv[0], " ", argv[1],
		    " intValue realValue boolValue stringValue wideValue"
		    " charValue ucharValue shortValue ushortValue uintValue"
		    " longValue ulongValue floatValue uwideValue\"", NULL);
	    return TCL_ERROR;
	}
	if (argv[2][0] != 0) {
	    if (Tcl_GetInt(interp, argv[2], &intVar) != TCL_OK) {
		return TCL_ERROR;
	    }
	}
	if (argv[3][0] != 0) {
	    if (Tcl_GetDouble(interp, argv[3], &realVar) != TCL_OK) {
		return TCL_ERROR;
	    }
	}
	if (argv[4][0] != 0) {
	    if (Tcl_GetInt(interp, argv[4], &boolVar) != TCL_OK) {
		return TCL_ERROR;
	    }
	}
	if (argv[5][0] != 0) {
	    if (stringVar != NULL) {
		ckfree(stringVar);
	    }
	    if (strcmp(argv[5], "-") == 0) {
		stringVar = NULL;
	    } else {
		stringVar = (char *)ckalloc(strlen(argv[5]) + 1);
		strcpy(stringVar, argv[5]);
	    }
	}
	if (argv[6][0] != 0) {
	    tmp = Tcl_NewStringObj(argv[6], -1);
	    if (Tcl_GetWideIntFromObj(interp, tmp, &wideVar) != TCL_OK) {
		Tcl_DecrRefCount(tmp);
		return TCL_ERROR;
	    }
	    Tcl_DecrRefCount(tmp);
	}
	if (argv[7][0]) {
	    if (Tcl_GetInt(interp, argv[7], &v) != TCL_OK) {
		return TCL_ERROR;
	    }
	    charVar = (char) v;
	}
	if (argv[8][0]) {
	    if (Tcl_GetInt(interp, argv[8], &v) != TCL_OK) {
		return TCL_ERROR;
	    }
	    ucharVar = (unsigned char) v;
	}
	if (argv[9][0]) {
	    if (Tcl_GetInt(interp, argv[9], &v) != TCL_OK) {
		return TCL_ERROR;
	    }
	    shortVar = (short) v;
	}
	if (argv[10][0]) {
	    if (Tcl_GetInt(interp, argv[10], &v) != TCL_OK) {
		return TCL_ERROR;
	    }
	    ushortVar = (unsigned short) v;
	}
	if (argv[11][0]) {
	    if (Tcl_GetInt(interp, argv[11], &v) != TCL_OK) {
		return TCL_ERROR;
	    }
	    uintVar = (unsigned int) v;
	}
	if (argv[12][0]) {
	    if (Tcl_GetInt(interp, argv[12], &v) != TCL_OK) {
		return TCL_ERROR;
	    }
	    longVar = (long) v;
	}
	if (argv[13][0]) {
	    if (Tcl_GetInt(interp, argv[13], &v) != TCL_OK) {
		return TCL_ERROR;
	    }
	    ulongVar = (unsigned long) v;
	}
	if (argv[14][0]) {
	    double d;
	    if (Tcl_GetDouble(interp, argv[14], &d) != TCL_OK) {
		return TCL_ERROR;
	    }
	    floatVar = (float) d;
	}
	if (argv[15][0]) {
	    Tcl_WideInt w;
	    tmp = Tcl_NewStringObj(argv[15], -1);
	    if (Tcl_GetWideIntFromObj(interp, tmp, &w) != TCL_OK) {
		Tcl_DecrRefCount(tmp);
		return TCL_ERROR;
	    }
	    Tcl_DecrRefCount(tmp);
	    uwideVar = (Tcl_WideUInt) w;
	}
    } else if (strcmp(argv[1], "update") == 0) {
	int v;

	if (argc != 16) {
	    Tcl_AppendResult(interp, "wrong # args: should be \"",
		    argv[0], " ", argv[1],
		    " intValue realValue boolValue stringValue wideValue"
		    " charValue ucharValue shortValue ushortValue uintValue"
		    " longValue ulongValue floatValue uwideValue\"", NULL);
	    return TCL_ERROR;
	}
	if (argv[2][0] != 0) {
	    if (Tcl_GetInt(interp, argv[2], &intVar) != TCL_OK) {
		return TCL_ERROR;
	    }
	    Tcl_UpdateLinkedVar(interp, "int");
	}
	if (argv[3][0] != 0) {
	    if (Tcl_GetDouble(interp, argv[3], &realVar) != TCL_OK) {
		return TCL_ERROR;
	    }
	    Tcl_UpdateLinkedVar(interp, "real");
	}
	if (argv[4][0] != 0) {
	    if (Tcl_GetInt(interp, argv[4], &boolVar) != TCL_OK) {
		return TCL_ERROR;
	    }
	    Tcl_UpdateLinkedVar(interp, "bool");
	}
	if (argv[5][0] != 0) {
	    if (stringVar != NULL) {
		ckfree(stringVar);
	    }
	    if (strcmp(argv[5], "-") == 0) {
		stringVar = NULL;
	    } else {
		stringVar = (char *)ckalloc(strlen(argv[5]) + 1);
		strcpy(stringVar, argv[5]);
	    }
	    Tcl_UpdateLinkedVar(interp, "string");
	}
	if (argv[6][0] != 0) {
	    tmp = Tcl_NewStringObj(argv[6], -1);
	    if (Tcl_GetWideIntFromObj(interp, tmp, &wideVar) != TCL_OK) {
		Tcl_DecrRefCount(tmp);
		return TCL_ERROR;
	    }
	    Tcl_DecrRefCount(tmp);
	    Tcl_UpdateLinkedVar(interp, "wide");
	}
	if (argv[7][0]) {
	    if (Tcl_GetInt(interp, argv[7], &v) != TCL_OK) {
		return TCL_ERROR;
	    }
	    charVar = (char) v;
	    Tcl_UpdateLinkedVar(interp, "char");
	}
	if (argv[8][0]) {
	    if (Tcl_GetInt(interp, argv[8], &v) != TCL_OK) {
		return TCL_ERROR;
	    }
	    ucharVar = (unsigned char) v;
	    Tcl_UpdateLinkedVar(interp, "uchar");
	}
	if (argv[9][0]) {
	    if (Tcl_GetInt(interp, argv[9], &v) != TCL_OK) {
		return TCL_ERROR;
	    }
	    shortVar = (short) v;
	    Tcl_UpdateLinkedVar(interp, "short");
	}
	if (argv[10][0]) {
	    if (Tcl_GetInt(interp, argv[10], &v) != TCL_OK) {
		return TCL_ERROR;
	    }
	    ushortVar = (unsigned short) v;
	    Tcl_UpdateLinkedVar(interp, "ushort");
	}
	if (argv[11][0]) {
	    if (Tcl_GetInt(interp, argv[11], &v) != TCL_OK) {
		return TCL_ERROR;
	    }
	    uintVar = (unsigned int) v;
	    Tcl_UpdateLinkedVar(interp, "uint");
	}
	if (argv[12][0]) {
	    if (Tcl_GetInt(interp, argv[12], &v) != TCL_OK) {
		return TCL_ERROR;
	    }
	    longVar = (long) v;
	    Tcl_UpdateLinkedVar(interp, "long");
	}
	if (argv[13][0]) {
	    if (Tcl_GetInt(interp, argv[13], &v) != TCL_OK) {
		return TCL_ERROR;
	    }
	    ulongVar = (unsigned long) v;
	    Tcl_UpdateLinkedVar(interp, "ulong");
	}
	if (argv[14][0]) {
	    double d;
	    if (Tcl_GetDouble(interp, argv[14], &d) != TCL_OK) {
		return TCL_ERROR;
	    }
	    floatVar = (float) d;
	    Tcl_UpdateLinkedVar(interp, "float");
	}
	if (argv[15][0]) {
	    Tcl_WideInt w;
	    tmp = Tcl_NewStringObj(argv[15], -1);
	    if (Tcl_GetWideIntFromObj(interp, tmp, &w) != TCL_OK) {
		Tcl_DecrRefCount(tmp);
		return TCL_ERROR;
	    }
	    Tcl_DecrRefCount(tmp);
	    uwideVar = (Tcl_WideUInt) w;
	    Tcl_UpdateLinkedVar(interp, "uwide");
	}
    } else {
	Tcl_AppendResult(interp, "bad option \"", argv[1],
		"\": should be create, delete, get, set, or update", NULL);
	return TCL_ERROR;
    }
    return TCL_OK;
}

/*
 *----------------------------------------------------------------------
 *
 * TestlinkarrayCmd --
 *
 *      This function is invoked to process the "testlinkarray" Tcl command.
 *      It is used to test the 'Tcl_LinkArray' function.
 *
 * Results:
 *      A standard Tcl result.
 *
 * Side effects:
 *	Creates, deletes, and invokes variable links.
 *
 *----------------------------------------------------------------------
 */

static int
TestlinkarrayCmd(
    TCL_UNUSED(ClientData),
    Tcl_Interp *interp,         /* Current interpreter. */
    int objc,                   /* Number of arguments. */
    Tcl_Obj *const objv[])      /* Argument objects. */
{
    static const char *LinkOption[] = {
        "update", "remove", "create", NULL
    };
    enum LinkOption { LINK_UPDATE, LINK_REMOVE, LINK_CREATE };
    static const char *LinkType[] = {
	"char", "uchar", "short", "ushort", "int", "uint", "long", "ulong",
	"wide", "uwide", "float", "double", "string", "char*", "binary", NULL
    };
    /* all values after TCL_LINK_CHARS_ARRAY are used as arrays (see below) */
    static int LinkTypes[] = {
	TCL_LINK_CHAR, TCL_LINK_UCHAR,
	TCL_LINK_SHORT, TCL_LINK_USHORT, TCL_LINK_INT, TCL_LINK_UINT,
	TCL_LINK_LONG, TCL_LINK_ULONG, TCL_LINK_WIDE_INT, TCL_LINK_WIDE_UINT,
	TCL_LINK_FLOAT, TCL_LINK_DOUBLE, TCL_LINK_STRING, TCL_LINK_CHARS,
	TCL_LINK_BINARY
    };
    int optionIndex, typeIndex, readonly, i, size, length;
    char *name, *arg;
    Tcl_WideInt addr;

    if (objc < 2) {
	Tcl_WrongNumArgs(interp, 1, objv, "option args");
	return TCL_ERROR;
    }
    if (Tcl_GetIndexFromObj(interp, objv[1], LinkOption, "option", 0,
	    &optionIndex) != TCL_OK) {
	return TCL_ERROR;
    }
    switch ((enum LinkOption) optionIndex) {
    case LINK_UPDATE:
	for (i=2; i<objc; i++) {
	    Tcl_UpdateLinkedVar(interp, Tcl_GetString(objv[i]));
	}
	return TCL_OK;
    case LINK_REMOVE:
	for (i=2; i<objc; i++) {
	    Tcl_UnlinkVar(interp, Tcl_GetString(objv[i]));
	}
	return TCL_OK;
    case LINK_CREATE:
	if (objc < 4) {
	    goto wrongArgs;
	}
	readonly = 0;
	i = 2;

	/*
	 * test on switch -r...
	 */

	arg = Tcl_GetStringFromObj(objv[i], &length);
	if (length < 2) {
	    goto wrongArgs;
	}
	if (arg[0] == '-') {
	    if (arg[1] != 'r') {
		goto wrongArgs;
	    }
	    readonly = TCL_LINK_READ_ONLY;
	    i++;
	}
	if (Tcl_GetIndexFromObj(interp, objv[i++], LinkType, "type", 0,
 		&typeIndex) != TCL_OK) {
	    return TCL_ERROR;
	}
	if (Tcl_GetIntFromObj(interp, objv[i++], &size) == TCL_ERROR) {
	    Tcl_SetObjResult(interp, Tcl_NewStringObj("wrong size value", -1));
	    return TCL_ERROR;
	}
	name = Tcl_GetString(objv[i++]);

	/*
	 * If no address is given request one in the underlying function
	 */

	if (i < objc) {
	    if (Tcl_GetWideIntFromObj(interp, objv[i], &addr) == TCL_ERROR) {
 		Tcl_SetObjResult(interp, Tcl_NewStringObj(
			"wrong address value", -1));
		return TCL_ERROR;
	    }
	} else {
	    addr = 0;
	}
	return Tcl_LinkArray(interp, name, INT2PTR(addr),
		LinkTypes[typeIndex] | readonly, size);
    }
    return TCL_OK;

  wrongArgs:
    Tcl_WrongNumArgs(interp, 2, objv, "?-readonly? type size name ?address?");
    return TCL_ERROR;
}

/*
 *----------------------------------------------------------------------
 *
 * TestlocaleCmd --
 *
 *	This procedure implements the "testlocale" command.  It is used
 *	to test the effects of setting different locales in Tcl.
 *
 * Results:
 *	A standard Tcl result.
 *
 * Side effects:
 *	Modifies the current C locale.
 *
 *----------------------------------------------------------------------
 */

static int
TestlocaleCmd(
    TCL_UNUSED(ClientData),
    Tcl_Interp *interp,		/* Current interpreter. */
    int objc,			/* Number of arguments. */
    Tcl_Obj *const objv[])	/* The argument objects. */
{
    int index;
    const char *locale;
    static const char *const optionStrings[] = {
	"ctype", "numeric", "time", "collate", "monetary",
	"all",	NULL
    };
    static const int lcTypes[] = {
	LC_CTYPE, LC_NUMERIC, LC_TIME, LC_COLLATE, LC_MONETARY,
	LC_ALL
    };

    /*
     * LC_CTYPE, etc. correspond to the indices for the strings.
     */

    if (objc < 2 || objc > 3) {
	Tcl_WrongNumArgs(interp, 1, objv, "category ?locale?");
	return TCL_ERROR;
    }

    if (Tcl_GetIndexFromObj(interp, objv[1], optionStrings, "option", 0,
	    &index) != TCL_OK) {
	return TCL_ERROR;
    }

    if (objc == 3) {
	locale = Tcl_GetString(objv[2]);
    } else {
	locale = NULL;
    }
    locale = setlocale(lcTypes[index], locale);
    if (locale) {
	Tcl_SetStringObj(Tcl_GetObjResult(interp), locale, -1);
    }
    return TCL_OK;
}

/*
 *----------------------------------------------------------------------
 *
<<<<<<< HEAD
=======
 * TestMathFunc --
 *
 *	This is a user-defined math procedure to test out math procedures
 *	with no arguments.
 *
 * Results:
 *	A normal Tcl completion code.
 *
 * Side effects:
 *	None.
 *
 *----------------------------------------------------------------------
 */

static int
TestMathFunc(
    ClientData clientData,	/* Integer value to return. */
    Tcl_Interp *interp,		/* Not used. */
    Tcl_Value *args,		/* Not used. */
    Tcl_Value *resultPtr)	/* Where to store result. */
{
    resultPtr->type = TCL_INT;
    resultPtr->intValue = PTR2INT(clientData);
    return TCL_OK;
}

/*
 *----------------------------------------------------------------------
 *
 * TestMathFunc2 --
 *
 *	This is a user-defined math procedure to test out math procedures
 *	that do have arguments, in this case 2.
 *
 * Results:
 *	A normal Tcl completion code.
 *
 * Side effects:
 *	None.
 *
 *----------------------------------------------------------------------
 */

static int
TestMathFunc2(
    ClientData clientData,	/* Integer value to return. */
    Tcl_Interp *interp,		/* Used to report errors. */
    Tcl_Value *args,		/* Points to an array of two Tcl_Value structs
				 * for the two arguments. */
    Tcl_Value *resultPtr)	/* Where to store the result. */
{
    int result = TCL_OK;

    /*
     * Return the maximum of the two arguments with the correct type.
     */

    if (args[0].type == TCL_INT) {
	int i0 = args[0].intValue;

	if (args[1].type == TCL_INT) {
	    int i1 = args[1].intValue;

	    resultPtr->type = TCL_INT;
	    resultPtr->intValue = ((i0 > i1)? i0 : i1);
	} else if (args[1].type == TCL_DOUBLE) {
	    double d0 = i0;
	    double d1 = args[1].doubleValue;

	    resultPtr->type = TCL_DOUBLE;
	    resultPtr->doubleValue = ((d0 > d1)? d0 : d1);
	} else if (args[1].type == TCL_WIDE_INT) {
	    Tcl_WideInt w0 = Tcl_LongAsWide(i0);
	    Tcl_WideInt w1 = args[1].wideValue;

	    resultPtr->type = TCL_WIDE_INT;
	    resultPtr->wideValue = ((w0 > w1)? w0 : w1);
	} else {
	    Tcl_SetResult(interp, "T3: wrong type for arg 2", TCL_STATIC);
	    result = TCL_ERROR;
	}
    } else if (args[0].type == TCL_DOUBLE) {
	double d0 = args[0].doubleValue;

	if (args[1].type == TCL_INT) {
	    double d1 = args[1].intValue;

	    resultPtr->type = TCL_DOUBLE;
	    resultPtr->doubleValue = ((d0 > d1)? d0 : d1);
	} else if (args[1].type == TCL_DOUBLE) {
	    double d1 = args[1].doubleValue;

	    resultPtr->type = TCL_DOUBLE;
	    resultPtr->doubleValue = ((d0 > d1)? d0 : d1);
	} else if (args[1].type == TCL_WIDE_INT) {
	    double d1 = Tcl_WideAsDouble(args[1].wideValue);

	    resultPtr->type = TCL_DOUBLE;
	    resultPtr->doubleValue = ((d0 > d1)? d0 : d1);
	} else {
	    Tcl_SetResult(interp, "T3: wrong type for arg 2", TCL_STATIC);
	    result = TCL_ERROR;
	}
    } else if (args[0].type == TCL_WIDE_INT) {
	Tcl_WideInt w0 = args[0].wideValue;

	if (args[1].type == TCL_INT) {
	    Tcl_WideInt w1 = Tcl_LongAsWide(args[1].intValue);

	    resultPtr->type = TCL_WIDE_INT;
	    resultPtr->wideValue = ((w0 > w1)? w0 : w1);
	} else if (args[1].type == TCL_DOUBLE) {
	    double d0 = Tcl_WideAsDouble(w0);
	    double d1 = args[1].doubleValue;

	    resultPtr->type = TCL_DOUBLE;
	    resultPtr->doubleValue = ((d0 > d1)? d0 : d1);
	} else if (args[1].type == TCL_WIDE_INT) {
	    Tcl_WideInt w1 = args[1].wideValue;

	    resultPtr->type = TCL_WIDE_INT;
	    resultPtr->wideValue = ((w0 > w1)? w0 : w1);
	} else {
	    Tcl_SetResult(interp, "T3: wrong type for arg 2", TCL_STATIC);
	    result = TCL_ERROR;
	}
    } else {
	Tcl_SetResult(interp, "T3: wrong type for arg 1", TCL_STATIC);
	result = TCL_ERROR;
    }
    return result;
}

/*
 *----------------------------------------------------------------------
 *
>>>>>>> ac1ec820
 * CleanupTestSetassocdataTests --
 *
 *	This function is called when an interpreter is deleted to clean
 *	up any data left over from running the testsetassocdata command.
 *
 * Results:
 *	None.
 *
 * Side effects:
 *	Releases storage.
 *
 *----------------------------------------------------------------------
 */
<<<<<<< HEAD

=======
>>>>>>> ac1ec820
static void
CleanupTestSetassocdataTests(
    void *clientData,	/* Data to be released. */
    TCL_UNUSED(Tcl_Interp *))
{
    ckfree(clientData);
}

/*
 *----------------------------------------------------------------------
 *
 * TestparserObjCmd --
 *
 *	This procedure implements the "testparser" command.  It is
 *	used for testing the new Tcl script parser in Tcl 8.1.
 *
 * Results:
 *	A standard Tcl result.
 *
 * Side effects:
 *	None.
 *
 *----------------------------------------------------------------------
 */

static int
TestparserObjCmd(
    TCL_UNUSED(ClientData),
    Tcl_Interp *interp,		/* Current interpreter. */
    int objc,			/* Number of arguments. */
    Tcl_Obj *const objv[])	/* The argument objects. */
{
    const char *script;
    int length, dummy;
    Tcl_Parse parse;

    if (objc != 3) {
	Tcl_WrongNumArgs(interp, 1, objv, "script length");
	return TCL_ERROR;
    }
    script = Tcl_GetStringFromObj(objv[1], &dummy);
    if (Tcl_GetIntFromObj(interp, objv[2], &length)) {
	return TCL_ERROR;
    }
    if (length == 0) {
	length = dummy;
    }
    if (Tcl_ParseCommand(interp, script, length, 0, &parse) != TCL_OK) {
	Tcl_AddErrorInfo(interp, "\n    (remainder of script: \"");
	Tcl_AddErrorInfo(interp, parse.term);
	Tcl_AddErrorInfo(interp, "\")");
	return TCL_ERROR;
    }

    /*
     * The parse completed successfully.  Just print out the contents
     * of the parse structure into the interpreter's result.
     */

    PrintParse(interp, &parse);
    Tcl_FreeParse(&parse);
    return TCL_OK;
}

/*
 *----------------------------------------------------------------------
 *
 * TestexprparserObjCmd --
 *
 *	This procedure implements the "testexprparser" command.  It is
 *	used for testing the new Tcl expression parser in Tcl 8.1.
 *
 * Results:
 *	A standard Tcl result.
 *
 * Side effects:
 *	None.
 *
 *----------------------------------------------------------------------
 */

static int
TestexprparserObjCmd(
    TCL_UNUSED(ClientData),
    Tcl_Interp *interp,		/* Current interpreter. */
    int objc,			/* Number of arguments. */
    Tcl_Obj *const objv[])	/* The argument objects. */
{
    const char *script;
    int length, dummy;
    Tcl_Parse parse;

    if (objc != 3) {
	Tcl_WrongNumArgs(interp, 1, objv, "expr length");
	return TCL_ERROR;
    }
    script = Tcl_GetStringFromObj(objv[1], &dummy);
    if (Tcl_GetIntFromObj(interp, objv[2], &length)) {
	return TCL_ERROR;
    }
    if (length == 0) {
	length = dummy;
    }
    parse.commentStart = NULL;
    parse.commentSize = 0;
    parse.commandStart = NULL;
    parse.commandSize = 0;
    if (Tcl_ParseExpr(interp, script, length, &parse) != TCL_OK) {
	Tcl_AddErrorInfo(interp, "\n    (remainder of expr: \"");
	Tcl_AddErrorInfo(interp, parse.term);
	Tcl_AddErrorInfo(interp, "\")");
	return TCL_ERROR;
    }

    /*
     * The parse completed successfully.  Just print out the contents
     * of the parse structure into the interpreter's result.
     */

    PrintParse(interp, &parse);
    Tcl_FreeParse(&parse);
    return TCL_OK;
}

/*
 *----------------------------------------------------------------------
 *
 * PrintParse --
 *
 *	This procedure prints out the contents of a Tcl_Parse structure
 *	in the result of an interpreter.
 *
 * Results:
 *	Interp's result is set to a prettily formatted version of the
 *	contents of parsePtr.
 *
 * Side effects:
 *	None.
 *
 *----------------------------------------------------------------------
 */

static void
PrintParse(
    Tcl_Interp *interp,		/* Interpreter whose result is to be set to
				 * the contents of a parse structure. */
    Tcl_Parse *parsePtr)	/* Parse structure to print out. */
{
    Tcl_Obj *objPtr;
    const char *typeString;
    Tcl_Token *tokenPtr;
    int i;

    objPtr = Tcl_GetObjResult(interp);
    if (parsePtr->commentSize > 0) {
	Tcl_ListObjAppendElement(NULL, objPtr,
		Tcl_NewStringObj(parsePtr->commentStart,
			parsePtr->commentSize));
    } else {
	Tcl_ListObjAppendElement(NULL, objPtr, Tcl_NewStringObj("-", 1));
    }
    Tcl_ListObjAppendElement(NULL, objPtr,
	    Tcl_NewStringObj(parsePtr->commandStart, parsePtr->commandSize));
    Tcl_ListObjAppendElement(NULL, objPtr,
	    Tcl_NewIntObj(parsePtr->numWords));
    for (i = 0; i < parsePtr->numTokens; i++) {
	tokenPtr = &parsePtr->tokenPtr[i];
	switch (tokenPtr->type) {
	case TCL_TOKEN_EXPAND_WORD:
	    typeString = "expand";
	    break;
	case TCL_TOKEN_WORD:
	    typeString = "word";
	    break;
	case TCL_TOKEN_SIMPLE_WORD:
	    typeString = "simple";
	    break;
	case TCL_TOKEN_TEXT:
	    typeString = "text";
	    break;
	case TCL_TOKEN_BS:
	    typeString = "backslash";
	    break;
	case TCL_TOKEN_COMMAND:
	    typeString = "command";
	    break;
	case TCL_TOKEN_VARIABLE:
	    typeString = "variable";
	    break;
	case TCL_TOKEN_SUB_EXPR:
	    typeString = "subexpr";
	    break;
	case TCL_TOKEN_OPERATOR:
	    typeString = "operator";
	    break;
	default:
	    typeString = "??";
	    break;
	}
	Tcl_ListObjAppendElement(NULL, objPtr,
		Tcl_NewStringObj(typeString, -1));
	Tcl_ListObjAppendElement(NULL, objPtr,
		Tcl_NewStringObj(tokenPtr->start, tokenPtr->size));
	Tcl_ListObjAppendElement(NULL, objPtr,
		Tcl_NewIntObj(tokenPtr->numComponents));
    }
    Tcl_ListObjAppendElement(NULL, objPtr,
	    Tcl_NewStringObj(parsePtr->commandStart + parsePtr->commandSize,
	    -1));
}

/*
 *----------------------------------------------------------------------
 *
 * TestparsevarObjCmd --
 *
 *	This procedure implements the "testparsevar" command.  It is
 *	used for testing Tcl_ParseVar.
 *
 * Results:
 *	A standard Tcl result.
 *
 * Side effects:
 *	None.
 *
 *----------------------------------------------------------------------
 */

static int
TestparsevarObjCmd(
    TCL_UNUSED(ClientData),
    Tcl_Interp *interp,		/* Current interpreter. */
    int objc,			/* Number of arguments. */
    Tcl_Obj *const objv[])	/* The argument objects. */
{
    const char *value, *name, *termPtr;

    if (objc != 2) {
	Tcl_WrongNumArgs(interp, 1, objv, "varName");
	return TCL_ERROR;
    }
    name = Tcl_GetString(objv[1]);
    value = Tcl_ParseVar(interp, name, &termPtr);
    if (value == NULL) {
	return TCL_ERROR;
    }

    Tcl_AppendElement(interp, value);
    Tcl_AppendElement(interp, termPtr);
    return TCL_OK;
}

/*
 *----------------------------------------------------------------------
 *
 * TestparsevarnameObjCmd --
 *
 *	This procedure implements the "testparsevarname" command.  It is
 *	used for testing the new Tcl script parser in Tcl 8.1.
 *
 * Results:
 *	A standard Tcl result.
 *
 * Side effects:
 *	None.
 *
 *----------------------------------------------------------------------
 */

static int
TestparsevarnameObjCmd(
    TCL_UNUSED(ClientData),
    Tcl_Interp *interp,		/* Current interpreter. */
    int objc,			/* Number of arguments. */
    Tcl_Obj *const objv[])	/* The argument objects. */
{
    const char *script;
    int append, length, dummy;
    Tcl_Parse parse;

    if (objc != 4) {
	Tcl_WrongNumArgs(interp, 1, objv, "script length append");
	return TCL_ERROR;
    }
    script = Tcl_GetStringFromObj(objv[1], &dummy);
    if (Tcl_GetIntFromObj(interp, objv[2], &length)) {
	return TCL_ERROR;
    }
    if (length == 0) {
	length = dummy;
    }
    if (Tcl_GetIntFromObj(interp, objv[3], &append)) {
	return TCL_ERROR;
    }
    if (Tcl_ParseVarName(interp, script, length, &parse, append) != TCL_OK) {
	Tcl_AddErrorInfo(interp, "\n    (remainder of script: \"");
	Tcl_AddErrorInfo(interp, parse.term);
	Tcl_AddErrorInfo(interp, "\")");
	return TCL_ERROR;
    }

    /*
     * The parse completed successfully.  Just print out the contents
     * of the parse structure into the interpreter's result.
     */

    parse.commentSize = 0;
    parse.commandStart = script + parse.tokenPtr->size;
    parse.commandSize = 0;
    PrintParse(interp, &parse);
    Tcl_FreeParse(&parse);
    return TCL_OK;
}

/*
 *----------------------------------------------------------------------
 *
 * TestpreferstableObjCmd --
 *
 *	This procedure implements the "testpreferstable" command.  It is
 *	used for being able to test the "package" command even when the
 *  environment variable TCL_PKG_PREFER_LATEST is set in your environment.
 *
 * Results:
 *	A standard Tcl result.
 *
 * Side effects:
 *	None.
 *
 *----------------------------------------------------------------------
 */

static int
TestpreferstableObjCmd(
    TCL_UNUSED(ClientData),
    Tcl_Interp *interp,		/* Current interpreter. */
    TCL_UNUSED(int) /*objc*/,
    TCL_UNUSED(Tcl_Obj *const *) /*objv*/)
{
    Interp *iPtr = (Interp *) interp;

    iPtr->packagePrefer = PKG_PREFER_STABLE;
    return TCL_OK;
}

/*
 *----------------------------------------------------------------------
 *
 * TestprintObjCmd --
 *
 *	This procedure implements the "testprint" command.  It is
 *	used for being able to test the Tcl_ObjPrintf() function.
 *
 * Results:
 *	A standard Tcl result.
 *
 * Side effects:
 *	None.
 *
 *----------------------------------------------------------------------
 */

static int
TestprintObjCmd(
    TCL_UNUSED(ClientData),
    Tcl_Interp *interp,		/* Current interpreter. */
    int objc,			/* Number of arguments. */
    Tcl_Obj *const objv[])	/* The argument objects. */
{
    Tcl_WideInt argv1 = 0;
    size_t argv2;

    if (objc < 2 || objc > 3) {
	Tcl_WrongNumArgs(interp, 1, objv, "format wideint");
    }

    if (objc > 1) {
	Tcl_GetWideIntFromObj(interp, objv[2], &argv1);
    }
    argv2 = (size_t)argv1;
    Tcl_SetObjResult(interp, Tcl_ObjPrintf(Tcl_GetString(objv[1]), argv1, argv2, argv2));
    return TCL_OK;
}

/*
 *----------------------------------------------------------------------
 *
 * TestregexpObjCmd --
 *
 *	This procedure implements the "testregexp" command. It is used to give
 *	a direct interface for regexp flags. It's identical to
 *	Tcl_RegexpObjCmd except for the -xflags option, and the consequences
 *	thereof (including the REG_EXPECT kludge).
 *
 * Results:
 *	A standard Tcl result.
 *
 * Side effects:
 *	See the user documentation.
 *
 *----------------------------------------------------------------------
 */

static int
TestregexpObjCmd(
    TCL_UNUSED(ClientData),
    Tcl_Interp *interp,		/* Current interpreter. */
    int objc,			/* Number of arguments. */
    Tcl_Obj *const objv[])	/* Argument objects. */
{
    int i, ii, indices, stringLength, match, about;
    int hasxflags, cflags, eflags;
    Tcl_RegExp regExpr;
    const char *string;
    Tcl_Obj *objPtr;
    Tcl_RegExpInfo info;
    static const char *const options[] = {
	"-indices",	"-nocase",	"-about",	"-expanded",
	"-line",	"-linestop",	"-lineanchor",
	"-xflags",
	"--",		NULL
    };
    enum options {
	REGEXP_INDICES, REGEXP_NOCASE,	REGEXP_ABOUT,	REGEXP_EXPANDED,
	REGEXP_MULTI,	REGEXP_NOCROSS,	REGEXP_NEWL,
	REGEXP_XFLAGS,
	REGEXP_LAST
    };

    indices = 0;
    about = 0;
    cflags = REG_ADVANCED;
    eflags = 0;
    hasxflags = 0;

    for (i = 1; i < objc; i++) {
	const char *name;
	int index;

	name = Tcl_GetString(objv[i]);
	if (name[0] != '-') {
	    break;
	}
	if (Tcl_GetIndexFromObj(interp, objv[i], options, "switch", TCL_EXACT,
		&index) != TCL_OK) {
	    return TCL_ERROR;
	}
	switch ((enum options) index) {
	case REGEXP_INDICES:
	    indices = 1;
	    break;
	case REGEXP_NOCASE:
	    cflags |= REG_ICASE;
	    break;
	case REGEXP_ABOUT:
	    about = 1;
	    break;
	case REGEXP_EXPANDED:
	    cflags |= REG_EXPANDED;
	    break;
	case REGEXP_MULTI:
	    cflags |= REG_NEWLINE;
	    break;
	case REGEXP_NOCROSS:
	    cflags |= REG_NLSTOP;
	    break;
	case REGEXP_NEWL:
	    cflags |= REG_NLANCH;
	    break;
	case REGEXP_XFLAGS:
	    hasxflags = 1;
	    break;
	case REGEXP_LAST:
	    i++;
	    goto endOfForLoop;
	}
    }

  endOfForLoop:
    if (objc - i < hasxflags + 2 - about) {
	Tcl_WrongNumArgs(interp, 1, objv,
		"?-switch ...? exp string ?matchVar? ?subMatchVar ...?");
	return TCL_ERROR;
    }
    objc -= i;
    objv += i;

    if (hasxflags) {
	string = Tcl_GetStringFromObj(objv[0], &stringLength);
	TestregexpXflags(string, stringLength, &cflags, &eflags);
	objc--;
	objv++;
    }

    regExpr = Tcl_GetRegExpFromObj(interp, objv[0], cflags);
    if (regExpr == NULL) {
	return TCL_ERROR;
    }

    if (about) {
	if (TclRegAbout(interp, regExpr) < 0) {
	    return TCL_ERROR;
	}
	return TCL_OK;
    }

    objPtr = objv[1];
    match = Tcl_RegExpExecObj(interp, regExpr, objPtr, 0 /* offset */,
	    objc-2 /* nmatches */, eflags);

    if (match < 0) {
	return TCL_ERROR;
    }
    if (match == 0) {
	/*
	 * Set the interpreter's object result to an integer object w/
	 * value 0.
	 */

	Tcl_SetIntObj(Tcl_GetObjResult(interp), 0);
	if (objc > 2 && (cflags&REG_EXPECT) && indices) {
	    const char *varName;
	    const char *value;
	    int start, end;
	    char resinfo[TCL_INTEGER_SPACE * 2];

	    varName = Tcl_GetString(objv[2]);
	    TclRegExpRangeUniChar(regExpr, -1, &start, &end);
	    sprintf(resinfo, "%d %d", start, end-1);
	    value = Tcl_SetVar2(interp, varName, NULL, resinfo, 0);
	    if (value == NULL) {
		Tcl_AppendResult(interp, "couldn't set variable \"",
			varName, "\"", NULL);
		return TCL_ERROR;
	    }
	} else if (cflags & TCL_REG_CANMATCH) {
	    const char *varName;
	    const char *value;
	    char resinfo[TCL_INTEGER_SPACE * 2];

	    Tcl_RegExpGetInfo(regExpr, &info);
	    varName = Tcl_GetString(objv[2]);
	    sprintf(resinfo, "%ld", info.extendStart);
	    value = Tcl_SetVar2(interp, varName, NULL, resinfo, 0);
	    if (value == NULL) {
		Tcl_AppendResult(interp, "couldn't set variable \"",
			varName, "\"", NULL);
		return TCL_ERROR;
	    }
	}
	return TCL_OK;
    }

    /*
     * If additional variable names have been specified, return
     * index information in those variables.
     */

    objc -= 2;
    objv += 2;

    Tcl_RegExpGetInfo(regExpr, &info);
    for (i = 0; i < objc; i++) {
	int start, end;
	Tcl_Obj *newPtr, *varPtr, *valuePtr;

	varPtr = objv[i];
	ii = ((cflags&REG_EXPECT) && i == objc-1) ? -1 : i;
	if (indices) {
	    Tcl_Obj *objs[2];

	    if (ii == -1) {
		TclRegExpRangeUniChar(regExpr, ii, &start, &end);
	    } else if (ii > info.nsubs) {
		start = -1;
		end = -1;
	    } else {
		start = info.matches[ii].start;
		end = info.matches[ii].end;
	    }

	    /*
	     * Adjust index so it refers to the last character in the match
	     * instead of the first character after the match.
	     */

	    if (end >= 0) {
		end--;
	    }

	    objs[0] = Tcl_NewWideIntObj(start);
	    objs[1] = Tcl_NewWideIntObj(end);

	    newPtr = Tcl_NewListObj(2, objs);
	} else {
	    if (ii == -1) {
		TclRegExpRangeUniChar(regExpr, ii, &start, &end);
		newPtr = Tcl_GetRange(objPtr, start, end);
	    } else if (ii > info.nsubs) {
		newPtr = Tcl_NewObj();
	    } else {
		newPtr = Tcl_GetRange(objPtr, info.matches[ii].start,
			info.matches[ii].end - 1);
	    }
	}
	valuePtr = Tcl_ObjSetVar2(interp, varPtr, NULL, newPtr, TCL_LEAVE_ERR_MSG);
	if (valuePtr == NULL) {
	    return TCL_ERROR;
	}
    }

    /*
     * Set the interpreter's object result to an integer object w/ value 1.
     */

    Tcl_SetIntObj(Tcl_GetObjResult(interp), 1);
    return TCL_OK;
}

/*
 *---------------------------------------------------------------------------
 *
 * TestregexpXflags --
 *
 *	Parse a string of extended regexp flag letters, for testing.
 *
 * Results:
 *	No return value (you're on your own for errors here).
 *
 * Side effects:
 *	Modifies *cflagsPtr, a regcomp flags word, and *eflagsPtr, a
 *	regexec flags word, as appropriate.
 *
 *----------------------------------------------------------------------
 */

static void
TestregexpXflags(
    const char *string,	/* The string of flags. */
    int length,			/* The length of the string in bytes. */
    int *cflagsPtr,		/* compile flags word */
    int *eflagsPtr)		/* exec flags word */
{
    int i, cflags, eflags;

    cflags = *cflagsPtr;
    eflags = *eflagsPtr;
    for (i = 0; i < length; i++) {
	switch (string[i]) {
	case 'a':
	    cflags |= REG_ADVF;
	    break;
	case 'b':
	    cflags &= ~REG_ADVANCED;
	    break;
	case 'c':
	    cflags |= TCL_REG_CANMATCH;
	    break;
	case 'e':
	    cflags &= ~REG_ADVANCED;
	    cflags |= REG_EXTENDED;
	    break;
	case 'q':
	    cflags &= ~REG_ADVANCED;
	    cflags |= REG_QUOTE;
	    break;
	case 'o':			/* o for opaque */
	    cflags |= REG_NOSUB;
	    break;
	case 's':			/* s for start */
	    cflags |= REG_BOSONLY;
	    break;
	case '+':
	    cflags |= REG_FAKE;
	    break;
	case ',':
	    cflags |= REG_PROGRESS;
	    break;
	case '.':
	    cflags |= REG_DUMP;
	    break;
	case ':':
	    eflags |= REG_MTRACE;
	    break;
	case ';':
	    eflags |= REG_FTRACE;
	    break;
	case '^':
	    eflags |= REG_NOTBOL;
	    break;
	case '$':
	    eflags |= REG_NOTEOL;
	    break;
	case 't':
	    cflags |= REG_EXPECT;
	    break;
	case '%':
	    eflags |= REG_SMALL;
	    break;
	}
    }

    *cflagsPtr = cflags;
    *eflagsPtr = eflags;
}

/*
 *----------------------------------------------------------------------
 *
 * TestreturnObjCmd --
 *
 *	This procedure implements the "testreturn" command. It is
 *	used to verify that a
 *		return TCL_RETURN;
 *	has same behavior as
 *		return Tcl_SetReturnOptions(interp, Tcl_NewObj());
 *
 * Results:
 *	A standard Tcl result.
 *
 * Side effects:
 *	See the user documentation.
 *
 *----------------------------------------------------------------------
 */

static int
TestreturnObjCmd(
    TCL_UNUSED(ClientData),
    TCL_UNUSED(Tcl_Interp *),
    TCL_UNUSED(int) /*objc*/,
    TCL_UNUSED(Tcl_Obj *const *) /*objv*/)
{
    return TCL_RETURN;
}

/*
 *----------------------------------------------------------------------
 *
 * TestsetassocdataCmd --
 *
 *	This procedure implements the "testsetassocdata" command. It is used
 *	to test Tcl_SetAssocData.
 *
 * Results:
 *	A standard Tcl result.
 *
 * Side effects:
 *	Modifies or creates an association between a key and associated
 *	data for this interpreter.
 *
 *----------------------------------------------------------------------
 */

static int
TestsetassocdataCmd(
    TCL_UNUSED(ClientData),
    Tcl_Interp *interp,		/* Current interpreter. */
    int argc,			/* Number of arguments. */
    const char **argv)		/* Argument strings. */
{
    char *buf, *oldData;
    Tcl_InterpDeleteProc *procPtr;

    if (argc != 3) {
	Tcl_AppendResult(interp, "wrong # arguments: should be \"", argv[0],
		" data_key data_item\"", NULL);
	return TCL_ERROR;
    }

    buf = (char *)ckalloc(strlen(argv[2]) + 1);
    strcpy(buf, argv[2]);

    /*
     * If we previously associated a malloced value with the variable,
     * free it before associating a new value.
     */

    oldData = (char *) Tcl_GetAssocData(interp, argv[1], &procPtr);
    if ((oldData != NULL) && (procPtr == CleanupTestSetassocdataTests)) {
	ckfree(oldData);
    }

    Tcl_SetAssocData(interp, argv[1], CleanupTestSetassocdataTests,	buf);
    return TCL_OK;
}

/*
 *----------------------------------------------------------------------
 *
 * TestsetplatformCmd --
 *
 *	This procedure implements the "testsetplatform" command. It is
 *	used to change the tclPlatform global variable so all file
 *	name conversions can be tested on a single platform.
 *
 * Results:
 *	A standard Tcl result.
 *
 * Side effects:
 *	Sets the tclPlatform global variable.
 *
 *----------------------------------------------------------------------
 */

static int
TestsetplatformCmd(
    TCL_UNUSED(ClientData),
    Tcl_Interp *interp,		/* Current interpreter. */
    int argc,			/* Number of arguments. */
    const char **argv)		/* Argument strings. */
{
    size_t length;
    TclPlatformType *platform;

    platform = TclGetPlatform();

    if (argc != 2) {
	Tcl_AppendResult(interp, "wrong # arguments: should be \"", argv[0],
		" platform\"", NULL);
	return TCL_ERROR;
    }

    length = strlen(argv[1]);
    if (strncmp(argv[1], "unix", length) == 0) {
	*platform = TCL_PLATFORM_UNIX;
    } else if (strncmp(argv[1], "windows", length) == 0) {
	*platform = TCL_PLATFORM_WINDOWS;
    } else {
	Tcl_AppendResult(interp, "unsupported platform: should be one of "
		"unix, or windows", NULL);
	return TCL_ERROR;
    }
    return TCL_OK;
}

/*
 *----------------------------------------------------------------------
 *
 * TeststaticpkgCmd --
 *
 *	This procedure implements the "teststaticpkg" command.
 *	It is used to test the procedure Tcl_StaticPackage.
 *
 * Results:
 *	A standard Tcl result.
 *
 * Side effects:
 *	When the packge given by argv[1] is loaded into an interpeter,
 *	variable "x" in that interpreter is set to "loaded".
 *
 *----------------------------------------------------------------------
 */

static int
TeststaticpkgCmd(
    TCL_UNUSED(ClientData),
    Tcl_Interp *interp,		/* Current interpreter. */
    int argc,			/* Number of arguments. */
    const char **argv)		/* Argument strings. */
{
    int safe, loaded;

    if (argc != 4) {
	Tcl_AppendResult(interp, "wrong # arguments: should be \"",
		argv[0], " pkgName safe loaded\"", NULL);
	return TCL_ERROR;
    }
    if (Tcl_GetInt(interp, argv[2], &safe) != TCL_OK) {
	return TCL_ERROR;
    }
    if (Tcl_GetInt(interp, argv[3], &loaded) != TCL_OK) {
	return TCL_ERROR;
    }
    Tcl_StaticPackage((loaded) ? interp : NULL, argv[1],
	    StaticInitProc, (safe) ? StaticInitProc : NULL);
    return TCL_OK;
}

static int
StaticInitProc(
    Tcl_Interp *interp)		/* Interpreter in which package is supposedly
				 * being loaded. */
{
    Tcl_SetVar2(interp, "x", NULL, "loaded", TCL_GLOBAL_ONLY);
    return TCL_OK;
}

/*
 *----------------------------------------------------------------------
 *
 * TesttranslatefilenameCmd --
 *
 *	This procedure implements the "testtranslatefilename" command.
 *	It is used to test the Tcl_TranslateFileName command.
 *
 * Results:
 *	A standard Tcl result.
 *
 * Side effects:
 *	None.
 *
 *----------------------------------------------------------------------
 */

static int
TesttranslatefilenameCmd(
    TCL_UNUSED(ClientData),
    Tcl_Interp *interp,		/* Current interpreter. */
    int argc,			/* Number of arguments. */
    const char **argv)		/* Argument strings. */
{
    Tcl_DString buffer;
    const char *result;

    if (argc != 2) {
	Tcl_AppendResult(interp, "wrong # arguments: should be \"",
		argv[0], " path\"", NULL);
	return TCL_ERROR;
    }
    result = Tcl_TranslateFileName(interp, argv[1], &buffer);
    if (result == NULL) {
	return TCL_ERROR;
    }
    Tcl_AppendResult(interp, result, NULL);
    Tcl_DStringFree(&buffer);
    return TCL_OK;
}

/*
 *----------------------------------------------------------------------
 *
 * TestupvarCmd --
 *
 *	This procedure implements the "testupvar" command.  It is used
 *	to test Tcl_UpVar and Tcl_UpVar2.
 *
 * Results:
 *	A standard Tcl result.
 *
 * Side effects:
 *	Creates or modifies an "upvar" reference.
 *
 *----------------------------------------------------------------------
 */

static int
TestupvarCmd(
    TCL_UNUSED(ClientData),
    Tcl_Interp *interp,		/* Current interpreter. */
    int argc,			/* Number of arguments. */
    const char **argv)		/* Argument strings. */
{
    int flags = 0;

    if ((argc != 5) && (argc != 6)) {
	Tcl_AppendResult(interp, "wrong # arguments: should be \"",
		argv[0], " level name ?name2? dest global\"", NULL);
	return TCL_ERROR;
    }

    if (argc == 5) {
	if (strcmp(argv[4], "global") == 0) {
	    flags = TCL_GLOBAL_ONLY;
	} else if (strcmp(argv[4], "namespace") == 0) {
	    flags = TCL_NAMESPACE_ONLY;
	}
	return Tcl_UpVar2(interp, argv[1], argv[2], NULL, argv[3], flags);
    } else {
	if (strcmp(argv[5], "global") == 0) {
	    flags = TCL_GLOBAL_ONLY;
	} else if (strcmp(argv[5], "namespace") == 0) {
	    flags = TCL_NAMESPACE_ONLY;
	}
	return Tcl_UpVar2(interp, argv[1], argv[2],
		(argv[3][0] == 0) ? NULL : argv[3], argv[4],
		flags);
    }
}

/*
 *----------------------------------------------------------------------
 *
 * TestseterrorcodeCmd --
 *
 *	This procedure implements the "testseterrorcodeCmd".  This tests up to
 *	five elements passed to the Tcl_SetErrorCode command.
 *
 * Results:
 *	A standard Tcl result. Always returns TCL_ERROR so that
 *	the error code can be tested.
 *
 * Side effects:
 *	None.
 *
 *----------------------------------------------------------------------
 */

static int
TestseterrorcodeCmd(
    TCL_UNUSED(ClientData),
    Tcl_Interp *interp,		/* Current interpreter. */
    int argc,			/* Number of arguments. */
    const char **argv)		/* Argument strings. */
{
    if (argc > 6) {
	Tcl_AppendResult(interp, "too many args", NULL);
	return TCL_ERROR;
    }
    switch (argc) {
    case 1:
	Tcl_SetErrorCode(interp, "NONE", NULL);
	break;
    case 2:
	Tcl_SetErrorCode(interp, argv[1], NULL);
	break;
    case 3:
	Tcl_SetErrorCode(interp, argv[1], argv[2], NULL);
	break;
    case 4:
	Tcl_SetErrorCode(interp, argv[1], argv[2], argv[3], NULL);
	break;
    case 5:
	Tcl_SetErrorCode(interp, argv[1], argv[2], argv[3], argv[4], NULL);
	break;
    case 6:
	Tcl_SetErrorCode(interp, argv[1], argv[2], argv[3], argv[4],
		argv[5], NULL);
    }
    return TCL_ERROR;
}

/*
 *----------------------------------------------------------------------
 *
 * TestsetobjerrorcodeCmd --
 *
 *	This procedure implements the "testsetobjerrorcodeCmd".
 *	This tests the Tcl_SetObjErrorCode function.
 *
 * Results:
 *	A standard Tcl result. Always returns TCL_ERROR so that
 *	the error code can be tested.
 *
 * Side effects:
 *	None.
 *
 *----------------------------------------------------------------------
 */

static int
TestsetobjerrorcodeCmd(
    TCL_UNUSED(ClientData),
    Tcl_Interp *interp,		/* Current interpreter. */
    int objc,			/* Number of arguments. */
    Tcl_Obj *const objv[])	/* The argument objects. */
{
    Tcl_SetObjErrorCode(interp, Tcl_ConcatObj(objc - 1, objv + 1));
    return TCL_ERROR;
}

/*
 *----------------------------------------------------------------------
 *
 * TestfeventCmd --
 *
 *	This procedure implements the "testfevent" command.  It is
 *	used for testing the "fileevent" command.
 *
 * Results:
 *	A standard Tcl result.
 *
 * Side effects:
 *	Creates and deletes interpreters.
 *
 *----------------------------------------------------------------------
 */

static int
TestfeventCmd(
    TCL_UNUSED(ClientData),
    Tcl_Interp *interp,		/* Current interpreter. */
    int argc,			/* Number of arguments. */
    const char **argv)		/* Argument strings. */
{
    static Tcl_Interp *interp2 = NULL;
    int code;
    Tcl_Channel chan;

    if (argc < 2) {
	Tcl_AppendResult(interp, "wrong # args: should be \"", argv[0],
		" option ?arg ...?", NULL);
	return TCL_ERROR;
    }
    if (strcmp(argv[1], "cmd") == 0) {
	if (argc != 3) {
	    Tcl_AppendResult(interp, "wrong # args: should be \"", argv[0],
		    " cmd script", NULL);
	    return TCL_ERROR;
	}
	if (interp2 != NULL) {
	    code = Tcl_EvalEx(interp2, argv[2], -1, TCL_EVAL_GLOBAL);
	    Tcl_SetObjResult(interp, Tcl_GetObjResult(interp2));
	    return code;
	} else {
	    Tcl_AppendResult(interp,
		    "called \"testfevent code\" before \"testfevent create\"",
		    NULL);
	    return TCL_ERROR;
	}
    } else if (strcmp(argv[1], "create") == 0) {
	if (interp2 != NULL) {
	    Tcl_DeleteInterp(interp2);
	}
	interp2 = Tcl_CreateInterp();
	return Tcl_Init(interp2);
    } else if (strcmp(argv[1], "delete") == 0) {
	if (interp2 != NULL) {
	    Tcl_DeleteInterp(interp2);
	}
	interp2 = NULL;
    } else if (strcmp(argv[1], "share") == 0) {
	if (interp2 != NULL) {
	    chan = Tcl_GetChannel(interp, argv[2], NULL);
	    if (chan == (Tcl_Channel) NULL) {
		return TCL_ERROR;
	    }
	    Tcl_RegisterChannel(interp2, chan);
	}
    }

    return TCL_OK;
}

/*
 *----------------------------------------------------------------------
 *
 * TestpanicCmd --
 *
 *	Calls the panic routine.
 *
 * Results:
 *	Always returns TCL_OK.
 *
 * Side effects:
 *	May exit application.
 *
 *----------------------------------------------------------------------
 */

static int
TestpanicCmd(
    TCL_UNUSED(ClientData),
    TCL_UNUSED(Tcl_Interp *),
    int argc,			/* Number of arguments. */
    const char **argv)		/* Argument strings. */
{
    /*
     *  Put the arguments into a var args structure
     *  Append all of the arguments together separated by spaces
     */

    char *argString = Tcl_Merge(argc-1, argv+1);
    Tcl_Panic("%s", argString);
    ckfree(argString);

    return TCL_OK;
}

static int
TestfileCmd(
    TCL_UNUSED(ClientData),
    Tcl_Interp *interp,		/* Current interpreter. */
    int argc,			/* Number of arguments. */
    Tcl_Obj *const argv[])	/* The argument objects. */
{
    int force, i, j, result;
    Tcl_Obj *error = NULL;
    const char *subcmd;

    if (argc < 3) {
	return TCL_ERROR;
    }

    force = 0;
    i = 2;
    if (strcmp(Tcl_GetString(argv[2]), "-force") == 0) {
	force = 1;
	i = 3;
    }

    if (argc - i > 2) {
	return TCL_ERROR;
    }

    for (j = i; j < argc; j++) {
	if (Tcl_FSGetNormalizedPath(interp, argv[j]) == NULL) {
	    return TCL_ERROR;
	}
    }

    subcmd = Tcl_GetString(argv[1]);

    if (strcmp(subcmd, "mv") == 0) {
	result = TclpObjRenameFile(argv[i], argv[i + 1]);
    } else if (strcmp(subcmd, "cp") == 0) {
	result = TclpObjCopyFile(argv[i], argv[i + 1]);
    } else if (strcmp(subcmd, "rm") == 0) {
	result = TclpObjDeleteFile(argv[i]);
    } else if (strcmp(subcmd, "mkdir") == 0) {
	result = TclpObjCreateDirectory(argv[i]);
    } else if (strcmp(subcmd, "cpdir") == 0) {
	result = TclpObjCopyDirectory(argv[i], argv[i + 1], &error);
    } else if (strcmp(subcmd, "rmdir") == 0) {
	result = TclpObjRemoveDirectory(argv[i], force, &error);
    } else {
	result = TCL_ERROR;
	goto end;
    }

    if (result != TCL_OK) {
	if (error != NULL) {
	    if (Tcl_GetString(error)[0] != '\0') {
		Tcl_AppendResult(interp, Tcl_GetString(error), " ", NULL);
	    }
	    Tcl_DecrRefCount(error);
	}
	Tcl_AppendResult(interp, Tcl_ErrnoId(), NULL);
    }

  end:
    return result;
}

/*
 *----------------------------------------------------------------------
 *
 * TestgetvarfullnameCmd --
 *
 *	Implements the "testgetvarfullname" cmd that is used when testing
 *	the Tcl_GetVariableFullName procedure.
 *
 * Results:
 *	A standard Tcl result.
 *
 * Side effects:
 *	None.
 *
 *----------------------------------------------------------------------
 */

static int
TestgetvarfullnameCmd(
    TCL_UNUSED(ClientData),
    Tcl_Interp *interp,		/* Current interpreter. */
    int objc,			/* Number of arguments. */
    Tcl_Obj *const objv[])	/* The argument objects. */
{
    const char *name, *arg;
    int flags = 0;
    Tcl_Namespace *namespacePtr;
    Tcl_CallFrame *framePtr;
    Tcl_Var variable;

    if (objc != 3) {
	Tcl_WrongNumArgs(interp, 1, objv, "name scope");
	return TCL_ERROR;
    }

    name = Tcl_GetString(objv[1]);

    arg = Tcl_GetString(objv[2]);
    if (strcmp(arg, "global") == 0) {
	flags = TCL_GLOBAL_ONLY;
    } else if (strcmp(arg, "namespace") == 0) {
	flags = TCL_NAMESPACE_ONLY;
    }

    /*
     * This command, like any other created with Tcl_Create[Obj]Command, runs
     * in the global namespace. As a "namespace-aware" command that needs to
     * run in a particular namespace, it must activate that namespace itself.
     */

    if (flags == TCL_NAMESPACE_ONLY) {
	namespacePtr = Tcl_FindNamespace(interp, "::test_ns_var", NULL,
		TCL_LEAVE_ERR_MSG);
	if (namespacePtr == NULL) {
	    return TCL_ERROR;
	}
	(void) TclPushStackFrame(interp, &framePtr, namespacePtr,
		/*isProcCallFrame*/ 0);
    }

    variable = Tcl_FindNamespaceVar(interp, name, NULL,
	    (flags | TCL_LEAVE_ERR_MSG));

    if (flags == TCL_NAMESPACE_ONLY) {
	TclPopStackFrame(interp);
    }
    if (variable == (Tcl_Var) NULL) {
	return TCL_ERROR;
    }
    Tcl_GetVariableFullName(interp, variable, Tcl_GetObjResult(interp));
    return TCL_OK;
}

/*
 *----------------------------------------------------------------------
 *
 * GetTimesObjCmd --
 *
 *	This procedure implements the "gettimes" command.  It is used for
 *	computing the time needed for various basic operations such as reading
 *	variables, allocating memory, sprintf, converting variables, etc.
 *
 * Results:
 *	A standard Tcl result.
 *
 * Side effects:
 *	Allocates and frees memory, sets a variable "a" in the interpreter.
 *
 *----------------------------------------------------------------------
 */

static int
GetTimesObjCmd(
    TCL_UNUSED(ClientData),
    Tcl_Interp *interp,		/* The current interpreter. */
<<<<<<< HEAD
    TCL_UNUSED(int) /*cobjc*/,
    TCL_UNUSED(Tcl_Obj *const *) /*cobjv*/)
=======
    int objc,			/* Number of arguments. (not used)*/
    Tcl_Obj *const dummy[])	/* The argument objects (not used). */
>>>>>>> ac1ec820
{
    Interp *iPtr = (Interp *) interp;
    int i, n;
    double timePer;
    Tcl_Time start, stop;
    Tcl_Obj *objPtr, **objv;
    const char *s;
    char newString[TCL_INTEGER_SPACE];
    (void)objc;
    (void)dummy;

    /* alloc & free 100000 times */
    fprintf(stderr, "alloc & free 100000 6 word items\n");
    Tcl_GetTime(&start);
    for (i = 0;  i < 100000;  i++) {
	objPtr = (Tcl_Obj *)ckalloc(sizeof(Tcl_Obj));
	ckfree(objPtr);
    }
    Tcl_GetTime(&stop);
    timePer = (stop.sec - start.sec)*1000000 + (stop.usec - start.usec);
    fprintf(stderr, "   %.3f usec per alloc+free\n", timePer/100000);

    /* alloc 5000 times */
    fprintf(stderr, "alloc 5000 6 word items\n");
<<<<<<< HEAD
    objv = (Tcl_Obj **)ckalloc(5000 * sizeof(Tcl_Obj *));
    Tcl_GetTime(&start);
    for (i = 0;  i < 5000;  i++) {
	objv[i] = (Tcl_Obj *)ckalloc(sizeof(Tcl_Obj));
=======
    objv = (Tcl_Obj **) ckalloc(5000 * sizeof(Tcl_Obj *));
    Tcl_GetTime(&start);
    for (i = 0;  i < 5000;  i++) {
	objv[i] = (Tcl_Obj *) ckalloc(sizeof(Tcl_Obj));
>>>>>>> ac1ec820
    }
    Tcl_GetTime(&stop);
    timePer = (stop.sec - start.sec)*1000000 + (stop.usec - start.usec);
    fprintf(stderr, "   %.3f usec per alloc\n", timePer/5000);

    /* free 5000 times */
    fprintf(stderr, "free 5000 6 word items\n");
    Tcl_GetTime(&start);
    for (i = 0;  i < 5000;  i++) {
	ckfree(objv[i]);
    }
    Tcl_GetTime(&stop);
    timePer = (stop.sec - start.sec)*1000000 + (stop.usec - start.usec);
    fprintf(stderr, "   %.3f usec per free\n", timePer/5000);

    /* Tcl_NewObj 5000 times */
    fprintf(stderr, "Tcl_NewObj 5000 times\n");
    Tcl_GetTime(&start);
    for (i = 0;  i < 5000;  i++) {
	objv[i] = Tcl_NewObj();
    }
    Tcl_GetTime(&stop);
    timePer = (stop.sec - start.sec)*1000000 + (stop.usec - start.usec);
    fprintf(stderr, "   %.3f usec per Tcl_NewObj\n", timePer/5000);

    /* Tcl_DecrRefCount 5000 times */
    fprintf(stderr, "Tcl_DecrRefCount 5000 times\n");
    Tcl_GetTime(&start);
    for (i = 0;  i < 5000;  i++) {
	objPtr = objv[i];
	Tcl_DecrRefCount(objPtr);
    }
    Tcl_GetTime(&stop);
    timePer = (stop.sec - start.sec)*1000000 + (stop.usec - start.usec);
    fprintf(stderr, "   %.3f usec per Tcl_DecrRefCount\n", timePer/5000);
    ckfree(objv);

    /* TclGetString 100000 times */
    fprintf(stderr, "TclGetStringFromObj of \"12345\" 100000 times\n");
    objPtr = Tcl_NewStringObj("12345", -1);
    Tcl_GetTime(&start);
    for (i = 0;  i < 100000;  i++) {
	(void) TclGetString(objPtr);
    }
    Tcl_GetTime(&stop);
    timePer = (stop.sec - start.sec)*1000000 + (stop.usec - start.usec);
    fprintf(stderr, "   %.3f usec per TclGetStringFromObj of \"12345\"\n",
	    timePer/100000);

    /* Tcl_GetIntFromObj 100000 times */
    fprintf(stderr, "Tcl_GetIntFromObj of \"12345\" 100000 times\n");
    Tcl_GetTime(&start);
    for (i = 0;  i < 100000;  i++) {
	if (Tcl_GetIntFromObj(interp, objPtr, &n) != TCL_OK) {
	    return TCL_ERROR;
	}
    }
    Tcl_GetTime(&stop);
    timePer = (stop.sec - start.sec)*1000000 + (stop.usec - start.usec);
    fprintf(stderr, "   %.3f usec per Tcl_GetIntFromObj of \"12345\"\n",
	    timePer/100000);
    Tcl_DecrRefCount(objPtr);

    /* Tcl_GetInt 100000 times */
    fprintf(stderr, "Tcl_GetInt of \"12345\" 100000 times\n");
    Tcl_GetTime(&start);
    for (i = 0;  i < 100000;  i++) {
	if (Tcl_GetInt(interp, "12345", &n) != TCL_OK) {
	    return TCL_ERROR;
	}
    }
    Tcl_GetTime(&stop);
    timePer = (stop.sec - start.sec)*1000000 + (stop.usec - start.usec);
    fprintf(stderr, "   %.3f usec per Tcl_GetInt of \"12345\"\n",
	    timePer/100000);

    /* sprintf 100000 times */
    fprintf(stderr, "sprintf of 12345 100000 times\n");
    Tcl_GetTime(&start);
    for (i = 0;  i < 100000;  i++) {
	sprintf(newString, "%d", 12345);
    }
    Tcl_GetTime(&stop);
    timePer = (stop.sec - start.sec)*1000000 + (stop.usec - start.usec);
    fprintf(stderr, "   %.3f usec per sprintf of 12345\n",
	    timePer/100000);

    /* hashtable lookup 100000 times */
    fprintf(stderr, "hashtable lookup of \"gettimes\" 100000 times\n");
    Tcl_GetTime(&start);
    for (i = 0;  i < 100000;  i++) {
	(void) Tcl_FindHashEntry(&iPtr->globalNsPtr->cmdTable, "gettimes");
    }
    Tcl_GetTime(&stop);
    timePer = (stop.sec - start.sec)*1000000 + (stop.usec - start.usec);
    fprintf(stderr, "   %.3f usec per hashtable lookup of \"gettimes\"\n",
	    timePer/100000);

    /* Tcl_SetVar 100000 times */
    fprintf(stderr, "Tcl_SetVar2 of \"12345\" 100000 times\n");
    Tcl_GetTime(&start);
    for (i = 0;  i < 100000;  i++) {
	s = Tcl_SetVar2(interp, "a", NULL, "12345", TCL_LEAVE_ERR_MSG);
	if (s == NULL) {
	    return TCL_ERROR;
	}
    }
    Tcl_GetTime(&stop);
    timePer = (stop.sec - start.sec)*1000000 + (stop.usec - start.usec);
    fprintf(stderr, "   %.3f usec per Tcl_SetVar of a to \"12345\"\n",
	    timePer/100000);

    /* Tcl_GetVar 100000 times */
    fprintf(stderr, "Tcl_GetVar of a==\"12345\" 100000 times\n");
    Tcl_GetTime(&start);
    for (i = 0;  i < 100000;  i++) {
	s = Tcl_GetVar2(interp, "a", NULL, TCL_LEAVE_ERR_MSG);
	if (s == NULL) {
	    return TCL_ERROR;
	}
    }
    Tcl_GetTime(&stop);
    timePer = (stop.sec - start.sec)*1000000 + (stop.usec - start.usec);
    fprintf(stderr, "   %.3f usec per Tcl_GetVar of a==\"12345\"\n",
	    timePer/100000);

    Tcl_ResetResult(interp);
    return TCL_OK;
}

/*
 *----------------------------------------------------------------------
 *
 * NoopCmd --
 *
 *	This procedure is just used to time the overhead involved in
 *	parsing and invoking a command.
 *
 * Results:
 *	None.
 *
 * Side effects:
 *	None.
 *
 *----------------------------------------------------------------------
 */

static int
NoopCmd(
    TCL_UNUSED(ClientData),
    TCL_UNUSED(Tcl_Interp *),
    TCL_UNUSED(int) /*argc*/,
    TCL_UNUSED(const char **) /*argv*/)
{
    return TCL_OK;
}

/*
 *----------------------------------------------------------------------
 *
 * NoopObjCmd --
 *
 *	This object-based procedure is just used to time the overhead
 *	involved in parsing and invoking a command.
 *
 * Results:
 *	Returns the TCL_OK result code.
 *
 * Side effects:
 *	None.
 *
 *----------------------------------------------------------------------
 */

static int
NoopObjCmd(
    TCL_UNUSED(ClientData),
    TCL_UNUSED(Tcl_Interp *),
    TCL_UNUSED(int) /*objc*/,
    TCL_UNUSED(Tcl_Obj *const *) /*objv*/)
{
    return TCL_OK;
}

/*
 *----------------------------------------------------------------------
 *
 * TeststringbytesObjCmd --
 *	Returns bytearray value of the bytes in argument string rep
 *
 * Results:
 *	Returns the TCL_OK result code.
 *
 * Side effects:
 *	None.
 *
 *----------------------------------------------------------------------
 */

static int
TeststringbytesObjCmd(
    TCL_UNUSED(ClientData),
    Tcl_Interp *interp,		/* Current interpreter. */
    int objc,			/* Number of arguments. */
    Tcl_Obj *const objv[])	/* The argument objects. */
{
    int n;
    const unsigned char *p;

    if (objc != 2) {
	Tcl_WrongNumArgs(interp, 1, objv, "value");
	return TCL_ERROR;
    }
    p = (const unsigned char *)Tcl_GetStringFromObj(objv[1], &n);
    Tcl_SetObjResult(interp, Tcl_NewByteArrayObj(p, n));
    return TCL_OK;
}

/*
 *----------------------------------------------------------------------
 *
 * TestpurebytesobjObjCmd --
 *
 *	This object-based procedure constructs a pure bytes object
 *	without type and with internal representation containing NULL's.
 *
 *	If no argument supplied it returns empty object with tclEmptyStringRep,
 *	otherwise it returns this as pure bytes object with bytes value equal
 *	string.
 *
 * Results:
 *	Returns the TCL_OK result code.
 *
 * Side effects:
 *	None.
 *
 *----------------------------------------------------------------------
 */

static int
TestpurebytesobjObjCmd(
    TCL_UNUSED(ClientData),
    Tcl_Interp *interp,		/* Current interpreter. */
    int objc,			/* Number of arguments. */
    Tcl_Obj *const objv[])	/* The argument objects. */
{
    Tcl_Obj *objPtr;

    if (objc > 2) {
	Tcl_WrongNumArgs(interp, 1, objv, "?string?");
	return TCL_ERROR;
    }
    objPtr = Tcl_NewObj();
    /*
    objPtr->internalRep.twoPtrValue.ptr1 = NULL;
    objPtr->internalRep.twoPtrValue.ptr2 = NULL;
    */
    memset(&objPtr->internalRep, 0, sizeof(objPtr->internalRep));
    if (objc == 2) {
	const char *s = Tcl_GetString(objv[1]);
	objPtr->length = objv[1]->length;
	objPtr->bytes = (char *)ckalloc(objPtr->length + 1);
	memcpy(objPtr->bytes, s, objPtr->length);
	objPtr->bytes[objPtr->length] = 0;
    }
    Tcl_SetObjResult(interp, objPtr);
    return TCL_OK;
}

/*
 *----------------------------------------------------------------------
 *
 * TestsetbytearraylengthObjCmd --
 *
 *	Testing command 'testsetbytearraylength` used to test the public
 *	interface routine Tcl_SetByteArrayLength().
 *
 * Results:
 *	Returns the TCL_OK result code.
 *
 * Side effects:
 *	None.
 *
 *----------------------------------------------------------------------
 */

static int
TestsetbytearraylengthObjCmd(
    TCL_UNUSED(ClientData),
    Tcl_Interp *interp,		/* Current interpreter. */
    int objc,			/* Number of arguments. */
    Tcl_Obj *const objv[])	/* The argument objects. */
{
    int n;
    Tcl_Obj *obj = NULL;

    if (objc != 3) {
	Tcl_WrongNumArgs(interp, 1, objv, "value length");
	return TCL_ERROR;
    }
    if (TCL_OK != Tcl_GetIntFromObj(interp, objv[2], &n)) {
	return TCL_ERROR;
    }
    if (Tcl_IsShared(objv[1])) {
	obj = Tcl_DuplicateObj(objv[1]);
    } else {
	obj = objv[1];
    }
    Tcl_SetByteArrayLength(obj, n);
    Tcl_SetObjResult(interp, obj);
    return TCL_OK;
}

/*
 *----------------------------------------------------------------------
 *
 * TestbytestringObjCmd --
 *
 *	This object-based procedure constructs a string which can
 *	possibly contain invalid UTF-8 bytes.
 *
 * Results:
 *	Returns the TCL_OK result code.
 *
 * Side effects:
 *	None.
 *
 *----------------------------------------------------------------------
 */

static int
TestbytestringObjCmd(
    TCL_UNUSED(ClientData),
    Tcl_Interp *interp,		/* Current interpreter. */
    int objc,			/* Number of arguments. */
    Tcl_Obj *const objv[])	/* The argument objects. */
{
    int n = 0;
    const char *p;

    if (objc != 2) {
	Tcl_WrongNumArgs(interp, 1, objv, "bytearray");
	return TCL_ERROR;
    }

    p = (const char *)TclGetBytesFromObj(interp, objv[1], &n);
    if (p == NULL) {
	return TCL_ERROR;
    }
    Tcl_SetObjResult(interp, Tcl_NewStringObj(p, n));
    return TCL_OK;
}

/*
 *----------------------------------------------------------------------
 *
 * TestsetCmd --
 *
 *	Implements the "testset{err,noerr}" cmds that are used when testing
 *	Tcl_Set/GetVar C Api with/without TCL_LEAVE_ERR_MSG flag
 *
 * Results:
 *	A standard Tcl result.
 *
 * Side effects:
 *     Variables may be set.
 *
 *----------------------------------------------------------------------
 */

static int
TestsetCmd(
    void *data,		/* Additional flags for Get/SetVar2. */
    Tcl_Interp *interp,/* Current interpreter. */
    int argc,			/* Number of arguments. */
    const char **argv)		/* Argument strings. */
{
    int flags = PTR2INT(data);
    const char *value;

    if (argc == 2) {
	Tcl_AppendResult(interp, "before get", NULL);
	value = Tcl_GetVar2(interp, argv[1], NULL, flags);
	if (value == NULL) {
	    return TCL_ERROR;
	}
	Tcl_AppendElement(interp, value);
	return TCL_OK;
    } else if (argc == 3) {
	Tcl_AppendResult(interp, "before set", NULL);
	value = Tcl_SetVar2(interp, argv[1], NULL, argv[2], flags);
	if (value == NULL) {
	    return TCL_ERROR;
	}
	Tcl_AppendElement(interp, value);
	return TCL_OK;
    } else {
	Tcl_AppendResult(interp, "wrong # args: should be \"",
		argv[0], " varName ?newValue?\"", NULL);
	return TCL_ERROR;
    }
}
static int
Testset2Cmd(
    void *data,		/* Additional flags for Get/SetVar2. */
    Tcl_Interp *interp,/* Current interpreter. */
    int argc,			/* Number of arguments. */
    const char **argv)		/* Argument strings. */
{
    int flags = PTR2INT(data);
    const char *value;

    if (argc == 3) {
	Tcl_AppendResult(interp, "before get", NULL);
	value = Tcl_GetVar2(interp, argv[1], argv[2], flags);
	if (value == NULL) {
	    return TCL_ERROR;
	}
	Tcl_AppendElement(interp, value);
	return TCL_OK;
    } else if (argc == 4) {
	Tcl_AppendResult(interp, "before set", NULL);
	value = Tcl_SetVar2(interp, argv[1], argv[2], argv[3], flags);
	if (value == NULL) {
	    return TCL_ERROR;
	}
	Tcl_AppendElement(interp, value);
	return TCL_OK;
    } else {
	Tcl_AppendResult(interp, "wrong # args: should be \"",
		argv[0], " varName elemName ?newValue?\"", NULL);
	return TCL_ERROR;
    }
}

/*
 *----------------------------------------------------------------------
 *
 * TestsaveresultCmd --
 *
 *	Implements the "testsaveresult" cmd that is used when testing the
 *	Tcl_SaveResult, Tcl_RestoreResult, and Tcl_DiscardResult interfaces.
 *
 * Results:
 *	A standard Tcl result.
 *
 * Side effects:
 *	None.
 *
 *----------------------------------------------------------------------
 */

static int
TestsaveresultCmd(
    TCL_UNUSED(ClientData),
    Tcl_Interp *interp,/* Current interpreter. */
    int objc,			/* Number of arguments. */
    Tcl_Obj *const objv[])	/* The argument objects. */
{
    Interp* iPtr = (Interp*) interp;
    int discard, result, index;
    Tcl_SavedResult state;
    Tcl_Obj *objPtr;
    static const char *const optionStrings[] = {
	"append", "dynamic", "free", "object", "small", NULL
    };
    enum options {
	RESULT_APPEND, RESULT_DYNAMIC, RESULT_FREE, RESULT_OBJECT, RESULT_SMALL
    };

    /*
     * Parse arguments
     */

    if (objc != 4) {
	Tcl_WrongNumArgs(interp, 1, objv, "type script discard");
	return TCL_ERROR;
    }
    if (Tcl_GetIndexFromObj(interp, objv[1], optionStrings, "option", 0,
	    &index) != TCL_OK) {
	return TCL_ERROR;
    }
    if (Tcl_GetBooleanFromObj(interp, objv[3], &discard) != TCL_OK) {
	return TCL_ERROR;
    }

    freeCount = 0;
    objPtr = NULL;		/* Lint. */
    switch ((enum options) index) {
    case RESULT_SMALL:
	Tcl_AppendResult(interp, "small result", NULL);
	break;
    case RESULT_APPEND:
	Tcl_AppendResult(interp, "append result", NULL);
	break;
    case RESULT_FREE: {
	char *buf = (char *)ckalloc(200);

	strcpy(buf, "free result");
	Tcl_SetResult(interp, buf, TCL_DYNAMIC);
	break;
    }
    case RESULT_DYNAMIC:
	Tcl_SetResult(interp, (char *)"dynamic result", TestsaveresultFree);
	break;
    case RESULT_OBJECT:
	objPtr = Tcl_NewStringObj("object result", -1);
	Tcl_SetObjResult(interp, objPtr);
	break;
    }

    Tcl_SaveResult(interp, &state);

    if (((enum options) index) == RESULT_OBJECT) {
	result = Tcl_EvalObjEx(interp, objv[2], 0);
    } else {
	result = Tcl_EvalEx(interp, Tcl_GetString(objv[2]), -1, 0);
    }

    if (discard) {
	Tcl_DiscardResult(&state);
    } else {
	Tcl_RestoreResult(interp, &state);
	result = TCL_OK;
    }

    switch ((enum options) index) {
    case RESULT_DYNAMIC: {
	int presentOrFreed = (iPtr->freeProc == TestsaveresultFree) ^ freeCount;

	Tcl_AppendElement(interp, presentOrFreed ? "presentOrFreed" : "missingOrLeak");
	break;
    }
    case RESULT_OBJECT:
	Tcl_AppendElement(interp, Tcl_GetObjResult(interp) == objPtr
		? "same" : "different");
	break;
    default:
	break;
    }
    return result;
}

/*
 *----------------------------------------------------------------------
 *
 * TestsaveresultFree --
 *
 *	Special purpose freeProc used by TestsaveresultCmd.
 *
 * Results:
 *	None.
 *
 * Side effects:
 *	Increments the freeCount.
 *
 *----------------------------------------------------------------------
 */

static void
TestsaveresultFree(
    TCL_UNUSED(char *))
{
    freeCount++;
}

/*
 *----------------------------------------------------------------------
 *
 * TestmainthreadCmd  --
 *
 *	Implements the "testmainthread" cmd that is used to test the
 *	'Tcl_GetCurrentThread' API.
 *
 * Results:
 *	A standard Tcl result.
 *
 * Side effects:
 *	None.
 *
 *----------------------------------------------------------------------
 */

static int
TestmainthreadCmd(
    TCL_UNUSED(ClientData),
    Tcl_Interp *interp,/* Current interpreter. */
    int argc,			/* Number of arguments. */
    TCL_UNUSED(const char **) /*argv*/)
{
    if (argc == 1) {
	Tcl_Obj *idObj = Tcl_NewWideIntObj((Tcl_WideInt)(size_t)Tcl_GetCurrentThread());

	Tcl_SetObjResult(interp, idObj);
	return TCL_OK;
    } else {
	Tcl_AppendResult(interp, "wrong # args", NULL);
	return TCL_ERROR;
    }
}

/*
 *----------------------------------------------------------------------
 *
 * MainLoop --
 *
 *	A main loop set by TestsetmainloopCmd below.
 *
 * Results:
 *	None.
 *
 * Side effects:
 *	Event handlers could do anything.
 *
 *----------------------------------------------------------------------
 */

static void
MainLoop(void)
{
    while (!exitMainLoop) {
	Tcl_DoOneEvent(0);
    }
    fprintf(stdout,"Exit MainLoop\n");
    fflush(stdout);
}

/*
 *----------------------------------------------------------------------
 *
 * TestsetmainloopCmd  --
 *
 *	Implements the "testsetmainloop" cmd that is used to test the
 *	'Tcl_SetMainLoop' API.
 *
 * Results:
 *	A standard Tcl result.
 *
 * Side effects:
 *	None.
 *
 *----------------------------------------------------------------------
 */

static int
TestsetmainloopCmd(
    TCL_UNUSED(ClientData),
    TCL_UNUSED(Tcl_Interp *),
    TCL_UNUSED(int) /*argc*/,
    TCL_UNUSED(const char **) /*argv*/)
{
    exitMainLoop = 0;
    Tcl_SetMainLoop(MainLoop);
    return TCL_OK;
}

/*
 *----------------------------------------------------------------------
 *
 * TestexitmainloopCmd  --
 *
 *	Implements the "testexitmainloop" cmd that is used to test the
 *	'Tcl_SetMainLoop' API.
 *
 * Results:
 *	A standard Tcl result.
 *
 * Side effects:
 *	None.
 *
 *----------------------------------------------------------------------
 */

static int
TestexitmainloopCmd(
    TCL_UNUSED(ClientData),
    TCL_UNUSED(Tcl_Interp *),
    TCL_UNUSED(int) /*argc*/,
    TCL_UNUSED(const char **) /*argv*/)
{
    exitMainLoop = 1;
    return TCL_OK;
}

/*
 *----------------------------------------------------------------------
 *
 * TestChannelCmd --
 *
 *	Implements the Tcl "testchannel" debugging command and its
 *	subcommands. This is part of the testing environment.
 *
 * Results:
 *	A standard Tcl result.
 *
 * Side effects:
 *	None.
 *
 *----------------------------------------------------------------------
 */

static int
TestChannelCmd(
    TCL_UNUSED(ClientData),
    Tcl_Interp *interp,		/* Interpreter for result. */
    int argc,			/* Count of additional args. */
    const char **argv)		/* Additional arg strings. */
{
    const char *cmdName;	/* Sub command. */
    Tcl_HashTable *hTblPtr;	/* Hash table of channels. */
    Tcl_HashSearch hSearch;	/* Search variable. */
    Tcl_HashEntry *hPtr;	/* Search variable. */
    Channel *chanPtr;		/* The actual channel. */
    ChannelState *statePtr;	/* state info for channel */
    Tcl_Channel chan;		/* The opaque type. */
    size_t len;			/* Length of subcommand string. */
    int IOQueued;		/* How much IO is queued inside channel? */
    char buf[TCL_INTEGER_SPACE];/* For sprintf. */
    int mode;			/* rw mode of the channel */

    if (argc < 2) {
	Tcl_AppendResult(interp, "wrong # args: should be \"", argv[0],
		" subcommand ?additional args..?\"", NULL);
	return TCL_ERROR;
    }
    cmdName = argv[1];
    len = strlen(cmdName);

    chanPtr = NULL;

    if (argc > 2) {
	if ((cmdName[0] == 's') && (strncmp(cmdName, "splice", len) == 0)) {
	    /* For splice access the pool of detached channels.
	     * Locate channel, remove from the list.
	     */

	    TestChannel **nextPtrPtr, *curPtr;

	    chan = (Tcl_Channel) NULL;
	    for (nextPtrPtr = &firstDetached, curPtr = firstDetached;
		 curPtr != NULL;
		 nextPtrPtr = &(curPtr->nextPtr), curPtr = curPtr->nextPtr) {

		if (strcmp(argv[2], Tcl_GetChannelName(curPtr->chan)) == 0) {
		    *nextPtrPtr = curPtr->nextPtr;
		    curPtr->nextPtr = NULL;
		    chan = curPtr->chan;
		    ckfree(curPtr);
		    break;
		}
	    }
	} else {
	    chan = Tcl_GetChannel(interp, argv[2], &mode);
	}
	if (chan == (Tcl_Channel) NULL) {
	    return TCL_ERROR;
	}
	chanPtr		= (Channel *) chan;
	statePtr	= chanPtr->state;
	chanPtr		= statePtr->topChanPtr;
	chan		= (Tcl_Channel) chanPtr;
    } else {
	statePtr	= NULL;
	chan		= NULL;
    }

    if ((cmdName[0] == 's') && (strncmp(cmdName, "setchannelerror", len) == 0)) {

	Tcl_Obj *msg = Tcl_NewStringObj(argv[3],-1);

	Tcl_IncrRefCount(msg);
	Tcl_SetChannelError(chan, msg);
	Tcl_DecrRefCount(msg);

	Tcl_GetChannelError(chan, &msg);
	Tcl_SetObjResult(interp, msg);
	Tcl_DecrRefCount(msg);
	return TCL_OK;
    }
    if ((cmdName[0] == 's') && (strncmp(cmdName, "setchannelerrorinterp", len) == 0)) {

	Tcl_Obj *msg = Tcl_NewStringObj(argv[3],-1);

	Tcl_IncrRefCount(msg);
	Tcl_SetChannelErrorInterp(interp, msg);
	Tcl_DecrRefCount(msg);

	Tcl_GetChannelErrorInterp(interp, &msg);
	Tcl_SetObjResult(interp, msg);
	Tcl_DecrRefCount(msg);
	return TCL_OK;
    }

    /*
     * "cut" is actually more a simplified detach facility as provided by the
     * Thread package. Without the safeguards of a regular command (no
     * checking that the command is truly cut'able, no mutexes for
     * thread-safety). Its complementary command is "splice", see below.
     */

    if ((cmdName[0] == 'c') && (strncmp(cmdName, "cut", len) == 0)) {
	TestChannel *det;

	if (argc != 3) {
	    Tcl_AppendResult(interp, "wrong # args: should be \"", argv[0],
		    " cut channelName\"", NULL);
	    return TCL_ERROR;
	}

	Tcl_RegisterChannel(NULL, chan); /* prevent closing */
	Tcl_UnregisterChannel(interp, chan);

	Tcl_CutChannel(chan);

	/* Remember the channel in the pool of detached channels */

<<<<<<< HEAD
	det = (TestChannel *)ckalloc(sizeof(TestChannel));
=======
	det = (TestChannel *) ckalloc(sizeof(TestChannel));
>>>>>>> ac1ec820
	det->chan     = chan;
	det->nextPtr  = firstDetached;
	firstDetached = det;

	return TCL_OK;
    }

    if ((cmdName[0] == 'c') &&
	    (strncmp(cmdName, "clearchannelhandlers", len) == 0)) {
	if (argc != 3) {
	    Tcl_AppendResult(interp, "wrong # args: should be \"", argv[0],
		    " clearchannelhandlers channelName\"", NULL);
	    return TCL_ERROR;
	}
	Tcl_ClearChannelHandlers(chan);
	return TCL_OK;
    }

    if ((cmdName[0] == 'i') && (strncmp(cmdName, "info", len) == 0)) {
	if (argc != 3) {
	    Tcl_AppendResult(interp, "wrong # args: should be \"", argv[0],
		    " info channelName\"", NULL);
	    return TCL_ERROR;
	}
	Tcl_AppendElement(interp, argv[2]);
	Tcl_AppendElement(interp, Tcl_ChannelName(chanPtr->typePtr));
	if (statePtr->flags & TCL_READABLE) {
	    Tcl_AppendElement(interp, "read");
	} else {
	    Tcl_AppendElement(interp, "");
	}
	if (statePtr->flags & TCL_WRITABLE) {
	    Tcl_AppendElement(interp, "write");
	} else {
	    Tcl_AppendElement(interp, "");
	}
	if (statePtr->flags & CHANNEL_NONBLOCKING) {
	    Tcl_AppendElement(interp, "nonblocking");
	} else {
	    Tcl_AppendElement(interp, "blocking");
	}
	if (statePtr->flags & CHANNEL_LINEBUFFERED) {
	    Tcl_AppendElement(interp, "line");
	} else if (statePtr->flags & CHANNEL_UNBUFFERED) {
	    Tcl_AppendElement(interp, "none");
	} else {
	    Tcl_AppendElement(interp, "full");
	}
	if (statePtr->flags & BG_FLUSH_SCHEDULED) {
	    Tcl_AppendElement(interp, "async_flush");
	} else {
	    Tcl_AppendElement(interp, "");
	}
	if (statePtr->flags & CHANNEL_EOF) {
	    Tcl_AppendElement(interp, "eof");
	} else {
	    Tcl_AppendElement(interp, "");
	}
	if (statePtr->flags & CHANNEL_BLOCKED) {
	    Tcl_AppendElement(interp, "blocked");
	} else {
	    Tcl_AppendElement(interp, "unblocked");
	}
	if (statePtr->inputTranslation == TCL_TRANSLATE_AUTO) {
	    Tcl_AppendElement(interp, "auto");
	    if (statePtr->flags & INPUT_SAW_CR) {
		Tcl_AppendElement(interp, "saw_cr");
	    } else {
		Tcl_AppendElement(interp, "");
	    }
	} else if (statePtr->inputTranslation == TCL_TRANSLATE_LF) {
	    Tcl_AppendElement(interp, "lf");
	    Tcl_AppendElement(interp, "");
	} else if (statePtr->inputTranslation == TCL_TRANSLATE_CR) {
	    Tcl_AppendElement(interp, "cr");
	    Tcl_AppendElement(interp, "");
	} else if (statePtr->inputTranslation == TCL_TRANSLATE_CRLF) {
	    Tcl_AppendElement(interp, "crlf");
	    if (statePtr->flags & INPUT_SAW_CR) {
		Tcl_AppendElement(interp, "queued_cr");
	    } else {
		Tcl_AppendElement(interp, "");
	    }
	}
	if (statePtr->outputTranslation == TCL_TRANSLATE_AUTO) {
	    Tcl_AppendElement(interp, "auto");
	} else if (statePtr->outputTranslation == TCL_TRANSLATE_LF) {
	    Tcl_AppendElement(interp, "lf");
	} else if (statePtr->outputTranslation == TCL_TRANSLATE_CR) {
	    Tcl_AppendElement(interp, "cr");
	} else if (statePtr->outputTranslation == TCL_TRANSLATE_CRLF) {
	    Tcl_AppendElement(interp, "crlf");
	}
	IOQueued = Tcl_InputBuffered(chan);
	TclFormatInt(buf, IOQueued);
	Tcl_AppendElement(interp, buf);

	IOQueued = Tcl_OutputBuffered(chan);
	TclFormatInt(buf, IOQueued);
	Tcl_AppendElement(interp, buf);

	TclFormatInt(buf, (int)Tcl_Tell(chan));
	Tcl_AppendElement(interp, buf);

	TclFormatInt(buf, statePtr->refCount);
	Tcl_AppendElement(interp, buf);

	return TCL_OK;
    }

    if ((cmdName[0] == 'i') &&
	    (strncmp(cmdName, "inputbuffered", len) == 0)) {
	if (argc != 3) {
	    Tcl_AppendResult(interp, "channel name required", NULL);
	    return TCL_ERROR;
	}
	IOQueued = Tcl_InputBuffered(chan);
	TclFormatInt(buf, IOQueued);
	Tcl_AppendResult(interp, buf, NULL);
	return TCL_OK;
    }

    if ((cmdName[0] == 'i') && (strncmp(cmdName, "isshared", len) == 0)) {
	if (argc != 3) {
	    Tcl_AppendResult(interp, "channel name required", NULL);
	    return TCL_ERROR;
	}

	TclFormatInt(buf, Tcl_IsChannelShared(chan));
	Tcl_AppendResult(interp, buf, NULL);
	return TCL_OK;
    }

    if ((cmdName[0] == 'i') && (strncmp(cmdName, "isstandard", len) == 0)) {
	if (argc != 3) {
	    Tcl_AppendResult(interp, "channel name required", NULL);
	    return TCL_ERROR;
	}

	TclFormatInt(buf, Tcl_IsStandardChannel(chan));
	Tcl_AppendResult(interp, buf, NULL);
	return TCL_OK;
    }

    if ((cmdName[0] == 'm') && (strncmp(cmdName, "mode", len) == 0)) {
	if (argc != 3) {
	    Tcl_AppendResult(interp, "channel name required", NULL);
	    return TCL_ERROR;
	}

	if (statePtr->flags & TCL_READABLE) {
	    Tcl_AppendElement(interp, "read");
	} else {
	    Tcl_AppendElement(interp, "");
	}
	if (statePtr->flags & TCL_WRITABLE) {
	    Tcl_AppendElement(interp, "write");
	} else {
	    Tcl_AppendElement(interp, "");
	}
	return TCL_OK;
    }

    if ((cmdName[0] == 'm') && (strncmp(cmdName, "mthread", len) == 0)) {
	if (argc != 3) {
	    Tcl_AppendResult(interp, "channel name required", NULL);
	    return TCL_ERROR;
	}

	Tcl_SetObjResult(interp, Tcl_NewWideIntObj(
		(Tcl_WideInt) (size_t) Tcl_GetChannelThread(chan)));
	return TCL_OK;
    }

    if ((cmdName[0] == 'n') && (strncmp(cmdName, "name", len) == 0)) {
	if (argc != 3) {
	    Tcl_AppendResult(interp, "channel name required", NULL);
	    return TCL_ERROR;
	}
	Tcl_AppendResult(interp, statePtr->channelName, NULL);
	return TCL_OK;
    }

    if ((cmdName[0] == 'o') && (strncmp(cmdName, "open", len) == 0)) {
	hTblPtr = (Tcl_HashTable *) Tcl_GetAssocData(interp, "tclIO", NULL);
	if (hTblPtr == NULL) {
	    return TCL_OK;
	}
	for (hPtr = Tcl_FirstHashEntry(hTblPtr, &hSearch);
	     hPtr != NULL;
	     hPtr = Tcl_NextHashEntry(&hSearch)) {
	    Tcl_AppendElement(interp, (char *)Tcl_GetHashKey(hTblPtr, hPtr));
	}
	return TCL_OK;
    }

    if ((cmdName[0] == 'o') &&
	    (strncmp(cmdName, "outputbuffered", len) == 0)) {
	if (argc != 3) {
	    Tcl_AppendResult(interp, "channel name required", NULL);
	    return TCL_ERROR;
	}

	IOQueued = Tcl_OutputBuffered(chan);
	TclFormatInt(buf, IOQueued);
	Tcl_AppendResult(interp, buf, NULL);
	return TCL_OK;
    }

    if ((cmdName[0] == 'q') &&
	    (strncmp(cmdName, "queuedcr", len) == 0)) {
	if (argc != 3) {
	    Tcl_AppendResult(interp, "channel name required", NULL);
	    return TCL_ERROR;
	}

	Tcl_AppendResult(interp,
		(statePtr->flags & INPUT_SAW_CR) ? "1" : "0", NULL);
	return TCL_OK;
    }

    if ((cmdName[0] == 'r') && (strncmp(cmdName, "readable", len) == 0)) {
	hTblPtr = (Tcl_HashTable *) Tcl_GetAssocData(interp, "tclIO", NULL);
	if (hTblPtr == NULL) {
	    return TCL_OK;
	}
	for (hPtr = Tcl_FirstHashEntry(hTblPtr, &hSearch);
	     hPtr != NULL;
	     hPtr = Tcl_NextHashEntry(&hSearch)) {
	    chanPtr  = (Channel *) Tcl_GetHashValue(hPtr);
	    statePtr = chanPtr->state;
	    if (statePtr->flags & TCL_READABLE) {
		Tcl_AppendElement(interp, (char *)Tcl_GetHashKey(hTblPtr, hPtr));
	    }
	}
	return TCL_OK;
    }

    if ((cmdName[0] == 'r') && (strncmp(cmdName, "refcount", len) == 0)) {
	if (argc != 3) {
	    Tcl_AppendResult(interp, "channel name required", NULL);
	    return TCL_ERROR;
	}

	TclFormatInt(buf, statePtr->refCount);
	Tcl_AppendResult(interp, buf, NULL);
	return TCL_OK;
    }

    /*
     * "splice" is actually more a simplified attach facility as provided by
     * the Thread package. Without the safeguards of a regular command (no
     * checking that the command is truly cut'able, no mutexes for
     * thread-safety). Its complementary command is "cut", see above.
     */

    if ((cmdName[0] == 's') && (strncmp(cmdName, "splice", len) == 0)) {
	if (argc != 3) {
	    Tcl_AppendResult(interp, "channel name required", NULL);
	    return TCL_ERROR;
	}

	Tcl_SpliceChannel(chan);

	Tcl_RegisterChannel(interp, chan);
	Tcl_UnregisterChannel(NULL, chan);

	return TCL_OK;
    }

    if ((cmdName[0] == 't') && (strncmp(cmdName, "type", len) == 0)) {
	if (argc != 3) {
	    Tcl_AppendResult(interp, "channel name required", NULL);
	    return TCL_ERROR;
	}
	Tcl_AppendResult(interp, Tcl_ChannelName(chanPtr->typePtr), NULL);
	return TCL_OK;
    }

    if ((cmdName[0] == 'w') && (strncmp(cmdName, "writable", len) == 0)) {
	hTblPtr = (Tcl_HashTable *) Tcl_GetAssocData(interp, "tclIO", NULL);
	if (hTblPtr == NULL) {
	    return TCL_OK;
	}
	for (hPtr = Tcl_FirstHashEntry(hTblPtr, &hSearch);
		hPtr != NULL; hPtr = Tcl_NextHashEntry(&hSearch)) {
	    chanPtr = (Channel *) Tcl_GetHashValue(hPtr);
	    statePtr = chanPtr->state;
	    if (statePtr->flags & TCL_WRITABLE) {
		Tcl_AppendElement(interp, (char *)Tcl_GetHashKey(hTblPtr, hPtr));
	    }
	}
	return TCL_OK;
    }

    if ((cmdName[0] == 't') && (strncmp(cmdName, "transform", len) == 0)) {
	/*
	 * Syntax: transform channel -command command
	 */

	if (argc != 5) {
	    Tcl_AppendResult(interp, "wrong # args: should be \"", argv[0],
		    " transform channelId -command cmd\"", NULL);
	    return TCL_ERROR;
	}
	if (strcmp(argv[3], "-command") != 0) {
	    Tcl_AppendResult(interp, "bad argument \"", argv[3],
		    "\": should be \"-command\"", NULL);
	    return TCL_ERROR;
	}

	return TclChannelTransform(interp, chan,
		Tcl_NewStringObj(argv[4], -1));
    }

    if ((cmdName[0] == 'u') && (strncmp(cmdName, "unstack", len) == 0)) {
	/*
	 * Syntax: unstack channel
	 */

	if (argc != 3) {
	    Tcl_AppendResult(interp, "wrong # args: should be \"", argv[0],
		    " unstack channel\"", NULL);
	    return TCL_ERROR;
	}
	return Tcl_UnstackChannel(interp, chan);
    }

    Tcl_AppendResult(interp, "bad option \"", cmdName, "\": should be "
	    "cut, clearchannelhandlers, info, isshared, mode, open, "
	    "readable, splice, writable, transform, unstack", NULL);
    return TCL_ERROR;
}

/*
 *----------------------------------------------------------------------
 *
 * TestChannelEventCmd --
 *
 *	This procedure implements the "testchannelevent" command. It is used
 *	to test the Tcl channel event mechanism.
 *
 * Results:
 *	A standard Tcl result.
 *
 * Side effects:
 *	Creates, deletes and returns channel event handlers.
 *
 *----------------------------------------------------------------------
 */

static int
TestChannelEventCmd(
    TCL_UNUSED(ClientData),
    Tcl_Interp *interp,		/* Current interpreter. */
    int argc,			/* Number of arguments. */
    const char **argv)		/* Argument strings. */
{
    Tcl_Obj *resultListPtr;
    Channel *chanPtr;
    ChannelState *statePtr;	/* state info for channel */
    EventScriptRecord *esPtr, *prevEsPtr, *nextEsPtr;
    const char *cmd;
    int index, i, mask, len;

    if ((argc < 3) || (argc > 5)) {
	Tcl_AppendResult(interp, "wrong # args: should be \"", argv[0],
		" channelName cmd ?arg1? ?arg2?\"", NULL);
	return TCL_ERROR;
    }
    chanPtr = (Channel *) Tcl_GetChannel(interp, argv[1], NULL);
    if (chanPtr == NULL) {
	return TCL_ERROR;
    }
    statePtr = chanPtr->state;

    cmd = argv[2];
    len = strlen(cmd);
    if ((cmd[0] == 'a') && (strncmp(cmd, "add", len) == 0)) {
	if (argc != 5) {
	    Tcl_AppendResult(interp, "wrong # args: should be \"", argv[0],
		    " channelName add eventSpec script\"", NULL);
	    return TCL_ERROR;
	}
	if (strcmp(argv[3], "readable") == 0) {
	    mask = TCL_READABLE;
	} else if (strcmp(argv[3], "writable") == 0) {
	    mask = TCL_WRITABLE;
	} else if (strcmp(argv[3], "none") == 0) {
	    mask = 0;
	} else {
	    Tcl_AppendResult(interp, "bad event name \"", argv[3],
		    "\": must be readable, writable, or none", NULL);
	    return TCL_ERROR;
	}

<<<<<<< HEAD
	esPtr = (EventScriptRecord *)ckalloc(sizeof(EventScriptRecord));
=======
	esPtr = (EventScriptRecord *) ckalloc((unsigned)
		sizeof(EventScriptRecord));
>>>>>>> ac1ec820
	esPtr->nextPtr = statePtr->scriptRecordPtr;
	statePtr->scriptRecordPtr = esPtr;

	esPtr->chanPtr = chanPtr;
	esPtr->interp = interp;
	esPtr->mask = mask;
	esPtr->scriptPtr = Tcl_NewStringObj(argv[4], -1);
	Tcl_IncrRefCount(esPtr->scriptPtr);

	Tcl_CreateChannelHandler((Tcl_Channel) chanPtr, mask,
		TclChannelEventScriptInvoker, esPtr);

	return TCL_OK;
    }

    if ((cmd[0] == 'd') && (strncmp(cmd, "delete", len) == 0)) {
	if (argc != 4) {
	    Tcl_AppendResult(interp, "wrong # args: should be \"", argv[0],
		    " channelName delete index\"", NULL);
	    return TCL_ERROR;
	}
	if (Tcl_GetInt(interp, argv[3], &index) == TCL_ERROR) {
	    return TCL_ERROR;
	}
	if (index < 0) {
	    Tcl_AppendResult(interp, "bad event index: ", argv[3],
		    ": must be nonnegative", NULL);
	    return TCL_ERROR;
	}
	for (i = 0, esPtr = statePtr->scriptRecordPtr;
	     (i < index) && (esPtr != NULL);
	     i++, esPtr = esPtr->nextPtr) {
	    /* Empty loop body. */
	}
	if (esPtr == NULL) {
	    Tcl_AppendResult(interp, "bad event index ", argv[3],
		    ": out of range", NULL);
	    return TCL_ERROR;
	}
	if (esPtr == statePtr->scriptRecordPtr) {
	    statePtr->scriptRecordPtr = esPtr->nextPtr;
	} else {
	    for (prevEsPtr = statePtr->scriptRecordPtr;
		 (prevEsPtr != NULL) &&
		     (prevEsPtr->nextPtr != esPtr);
		 prevEsPtr = prevEsPtr->nextPtr) {
		/* Empty loop body. */
	    }
	    if (prevEsPtr == NULL) {
		Tcl_Panic("TestChannelEventCmd: damaged event script list");
	    }
	    prevEsPtr->nextPtr = esPtr->nextPtr;
	}
	Tcl_DeleteChannelHandler((Tcl_Channel) chanPtr,
		TclChannelEventScriptInvoker, esPtr);
	Tcl_DecrRefCount(esPtr->scriptPtr);
	ckfree(esPtr);

	return TCL_OK;
    }

    if ((cmd[0] == 'l') && (strncmp(cmd, "list", len) == 0)) {
	if (argc != 3) {
	    Tcl_AppendResult(interp, "wrong # args: should be \"", argv[0],
		    " channelName list\"", NULL);
	    return TCL_ERROR;
	}
	resultListPtr = Tcl_GetObjResult(interp);
	for (esPtr = statePtr->scriptRecordPtr;
	     esPtr != NULL;
	     esPtr = esPtr->nextPtr) {
	    if (esPtr->mask) {
		Tcl_ListObjAppendElement(interp, resultListPtr, Tcl_NewStringObj(
		    (esPtr->mask == TCL_READABLE) ? "readable" : "writable", -1));
	    } else {
		Tcl_ListObjAppendElement(interp, resultListPtr,
			Tcl_NewStringObj("none", -1));
	    }
	    Tcl_ListObjAppendElement(interp, resultListPtr, esPtr->scriptPtr);
	}
	Tcl_SetObjResult(interp, resultListPtr);
	return TCL_OK;
    }

    if ((cmd[0] == 'r') && (strncmp(cmd, "removeall", len) == 0)) {
	if (argc != 3) {
	    Tcl_AppendResult(interp, "wrong # args: should be \"", argv[0],
		    " channelName removeall\"", NULL);
	    return TCL_ERROR;
	}
	for (esPtr = statePtr->scriptRecordPtr;
	     esPtr != NULL;
	     esPtr = nextEsPtr) {
	    nextEsPtr = esPtr->nextPtr;
	    Tcl_DeleteChannelHandler((Tcl_Channel) chanPtr,
		    TclChannelEventScriptInvoker, esPtr);
	    Tcl_DecrRefCount(esPtr->scriptPtr);
	    ckfree(esPtr);
	}
	statePtr->scriptRecordPtr = NULL;
	return TCL_OK;
    }

    if	((cmd[0] == 's') && (strncmp(cmd, "set", len) == 0)) {
	if (argc != 5) {
	    Tcl_AppendResult(interp, "wrong # args: should be \"", argv[0],
		    " channelName delete index event\"", NULL);
	    return TCL_ERROR;
	}
	if (Tcl_GetInt(interp, argv[3], &index) == TCL_ERROR) {
	    return TCL_ERROR;
	}
	if (index < 0) {
	    Tcl_AppendResult(interp, "bad event index: ", argv[3],
		    ": must be nonnegative", NULL);
	    return TCL_ERROR;
	}
	for (i = 0, esPtr = statePtr->scriptRecordPtr;
	     (i < index) && (esPtr != NULL);
	     i++, esPtr = esPtr->nextPtr) {
	    /* Empty loop body. */
	}
	if (esPtr == NULL) {
	    Tcl_AppendResult(interp, "bad event index ", argv[3],
		    ": out of range", NULL);
	    return TCL_ERROR;
	}

	if (strcmp(argv[4], "readable") == 0) {
	    mask = TCL_READABLE;
	} else if (strcmp(argv[4], "writable") == 0) {
	    mask = TCL_WRITABLE;
	} else if (strcmp(argv[4], "none") == 0) {
	    mask = 0;
	} else {
	    Tcl_AppendResult(interp, "bad event name \"", argv[4],
		    "\": must be readable, writable, or none", NULL);
	    return TCL_ERROR;
	}
	esPtr->mask = mask;
	Tcl_CreateChannelHandler((Tcl_Channel) chanPtr, mask,
		TclChannelEventScriptInvoker, esPtr);
	return TCL_OK;
    }
    Tcl_AppendResult(interp, "bad command ", cmd, ", must be one of "
	    "add, delete, list, set, or removeall", NULL);
    return TCL_ERROR;
}

/*
 *----------------------------------------------------------------------
 *
 * TestSocketCmd --
 *
 *	Implements the Tcl "testsocket" debugging command and its
 *	subcommands. This is part of the testing environment.
 *
 * Results:
 *	A standard Tcl result.
 *
 * Side effects:
 *	None.
 *
 *----------------------------------------------------------------------
 */

static int
TestSocketCmd(
    TCL_UNUSED(ClientData),
    Tcl_Interp *interp,		/* Interpreter for result. */
    int argc,			/* Count of additional args. */
    const char **argv)		/* Additional arg strings. */
{
    const char *cmdName;	/* Sub command. */
    size_t len;			/* Length of subcommand string. */

    if (argc < 2) {
	Tcl_AppendResult(interp, "wrong # args: should be \"", argv[0],
		" subcommand ?additional args..?\"", NULL);
	return TCL_ERROR;
    }
    cmdName = argv[1];
    len = strlen(cmdName);

    if ((cmdName[0] == 't') && (strncmp(cmdName, "testflags", len) == 0)) {
        Tcl_Channel hChannel;
        int modePtr;
        TcpState *statePtr;
        /* Set test value in the socket driver
         */
        /* Check for argument "channel name"
         */
        if (argc < 4) {
            Tcl_AppendResult(interp, "wrong # args: should be \"", argv[0],
                    " testflags channel flags\"", NULL);
            return TCL_ERROR;
        }
        hChannel = Tcl_GetChannel(interp, argv[2], &modePtr);
        if ( NULL == hChannel ) {
            Tcl_AppendResult(interp, "unknown channel:", argv[2], NULL);
            return TCL_ERROR;
        }
        statePtr = (TcpState *)Tcl_GetChannelInstanceData(hChannel);
        if ( NULL == statePtr) {
            Tcl_AppendResult(interp, "No channel instance data:", argv[2],
                    NULL);
            return TCL_ERROR;
        }
        statePtr->testFlags = atoi(argv[3]);
        return TCL_OK;
    }

    Tcl_AppendResult(interp, "bad option \"", cmdName, "\": should be "
	    "testflags", NULL);
    return TCL_ERROR;
}

/*
 *----------------------------------------------------------------------
 *
 * TestWrongNumArgsObjCmd --
 *
 *	Test the Tcl_WrongNumArgs function.
 *
 * Results:
 *	Standard Tcl result.
 *
 * Side effects:
 *	Sets interpreter result.
 *
 *----------------------------------------------------------------------
 */

static int
TestWrongNumArgsObjCmd(
    TCL_UNUSED(ClientData),
    Tcl_Interp *interp,		/* Current interpreter. */
    int objc,			/* Number of arguments. */
    Tcl_Obj *const objv[])	/* Argument objects. */
{
    int i, length;
    const char *msg;

    if (objc < 3) {
	/*
	 * Don't use Tcl_WrongNumArgs here, as that is the function
	 * we want to test!
	 */
	Tcl_AppendResult(interp, "insufficient arguments", NULL);
	return TCL_ERROR;
    }

    if (Tcl_GetIntFromObj(interp, objv[1], &i) != TCL_OK) {
	return TCL_ERROR;
    }

    msg = Tcl_GetStringFromObj(objv[2], &length);
    if (length == 0) {
	msg = NULL;
    }

    if (i > objc - 3) {
	/*
	 * Asked for more arguments than were given.
	 */
	Tcl_AppendResult(interp, "insufficient arguments", NULL);
	return TCL_ERROR;
    }

    Tcl_WrongNumArgs(interp, i, &(objv[3]), msg);
    return TCL_OK;
}

/*
 *----------------------------------------------------------------------
 *
 * TestGetIndexFromObjStructObjCmd --
 *
 *	Test the Tcl_GetIndexFromObjStruct function.
 *
 * Results:
 *	Standard Tcl result.
 *
 * Side effects:
 *	Sets interpreter result.
 *
 *----------------------------------------------------------------------
 */

static int
TestGetIndexFromObjStructObjCmd(
    TCL_UNUSED(ClientData),
    Tcl_Interp *interp,		/* Current interpreter. */
    int objc,			/* Number of arguments. */
    Tcl_Obj *const objv[])	/* Argument objects. */
{
    const char *const ary[] = {
	"a", "b", "c", "d", "e", "f", NULL, NULL
    };
    int idx,target;

    if (objc != 3) {
	Tcl_WrongNumArgs(interp, 1, objv, "argument targetvalue");
	return TCL_ERROR;
    }
    if (Tcl_GetIndexFromObjStruct(interp, objv[1], ary, 2*sizeof(char *),
	    "dummy", 0, &idx) != TCL_OK) {
	return TCL_ERROR;
    }
    if (Tcl_GetIntFromObj(interp, objv[2], &target) != TCL_OK) {
	return TCL_ERROR;
    }
    if (idx != target) {
	char buffer[64];
	sprintf(buffer, "%d", idx);
	Tcl_AppendResult(interp, "index value comparison failed: got ",
		buffer, NULL);
	sprintf(buffer, "%d", target);
	Tcl_AppendResult(interp, " when ", buffer, " expected", NULL);
	return TCL_ERROR;
    }
    Tcl_WrongNumArgs(interp, 3, objv, NULL);
    return TCL_OK;
}

/*
 *----------------------------------------------------------------------
 *
 * TestFilesystemObjCmd --
 *
 *	This procedure implements the "testfilesystem" command. It is used to
 *	test Tcl_FSRegister, Tcl_FSUnregister, and can be used to test that
 *	the pluggable filesystem works.
 *
 * Results:
 *	A standard Tcl result.
 *
 * Side effects:
 *	Inserts or removes a filesystem from Tcl's stack.
 *
 *----------------------------------------------------------------------
 */

static int
TestFilesystemObjCmd(
    TCL_UNUSED(ClientData),
    Tcl_Interp *interp,
    int objc,
    Tcl_Obj *const objv[])
{
    int res, boolVal;
    const char *msg;

    if (objc != 2) {
	Tcl_WrongNumArgs(interp, 1, objv, "boolean");
	return TCL_ERROR;
    }
    if (Tcl_GetBooleanFromObj(interp, objv[1], &boolVal) != TCL_OK) {
	return TCL_ERROR;
    }
    if (boolVal) {
	res = Tcl_FSRegister(interp, &testReportingFilesystem);
	msg = (res == TCL_OK) ? "registered" : "failed";
    } else {
	res = Tcl_FSUnregister(&testReportingFilesystem);
	msg = (res == TCL_OK) ? "unregistered" : "failed";
    }
    Tcl_SetObjResult(interp, Tcl_NewStringObj(msg , -1));
    return res;
}

static int
TestReportInFilesystem(
    Tcl_Obj *pathPtr,
    void **clientDataPtr)
{
    static Tcl_Obj *lastPathPtr = NULL;
    Tcl_Obj *newPathPtr;

    if (pathPtr == lastPathPtr) {
	/* Reject all files second time around */
	return -1;
    }

    /* Try to claim all files first time around */

    newPathPtr = Tcl_DuplicateObj(pathPtr);
    lastPathPtr = newPathPtr;
    Tcl_IncrRefCount(newPathPtr);
    if (Tcl_FSGetFileSystemForPath(newPathPtr) == NULL) {
	/* Nothing claimed it. Therefore we don't either */
	Tcl_DecrRefCount(newPathPtr);
	lastPathPtr = NULL;
	return -1;
    }
    lastPathPtr = NULL;
    *clientDataPtr = newPathPtr;
    return TCL_OK;
}

/*
 * Simple helper function to extract the native vfs representation of a path
 * object, or NULL if no such representation exists.
 */

static Tcl_Obj *
TestReportGetNativePath(
    Tcl_Obj *pathPtr)
{
    return (Tcl_Obj*) Tcl_FSGetInternalRep(pathPtr, &testReportingFilesystem);
}

static void
TestReportFreeInternalRep(
    void *clientData)
{
    Tcl_Obj *nativeRep = (Tcl_Obj *) clientData;

    if (nativeRep != NULL) {
	/* Free the path */
	Tcl_DecrRefCount(nativeRep);
    }
}

static void *
TestReportDupInternalRep(
    void *clientData)
{
    Tcl_Obj *original = (Tcl_Obj *) clientData;

    Tcl_IncrRefCount(original);
    return clientData;
}

static void
TestReport(
    const char *cmd,
    Tcl_Obj *path,
    Tcl_Obj *arg2)
{
    Tcl_Interp *interp = (Tcl_Interp *) Tcl_FSData(&testReportingFilesystem);

    if (interp == NULL) {
	/* This is bad, but not much we can do about it */
    } else {
	Tcl_Obj *savedResult;
	Tcl_DString ds;

	Tcl_DStringInit(&ds);
	Tcl_DStringAppend(&ds, "lappend filesystemReport ", -1);
	Tcl_DStringStartSublist(&ds);
	Tcl_DStringAppendElement(&ds, cmd);
	if (path != NULL) {
	    Tcl_DStringAppendElement(&ds, Tcl_GetString(path));
	}
	if (arg2 != NULL) {
	    Tcl_DStringAppendElement(&ds, Tcl_GetString(arg2));
	}
	Tcl_DStringEndSublist(&ds);
	savedResult = Tcl_GetObjResult(interp);
	Tcl_IncrRefCount(savedResult);
	Tcl_SetObjResult(interp, Tcl_NewObj());
	Tcl_EvalEx(interp, Tcl_DStringValue(&ds), -1, 0);
	Tcl_DStringFree(&ds);
	Tcl_ResetResult(interp);
	Tcl_SetObjResult(interp, savedResult);
	Tcl_DecrRefCount(savedResult);
    }
}

static int
TestReportStat(
    Tcl_Obj *path,		/* Path of file to stat (in current CP). */
    Tcl_StatBuf *buf)		/* Filled with results of stat call. */
{
    TestReport("stat", path, NULL);
    return Tcl_FSStat(TestReportGetNativePath(path), buf);
}

static int
TestReportLstat(
    Tcl_Obj *path,		/* Path of file to stat (in current CP). */
    Tcl_StatBuf *buf)		/* Filled with results of stat call. */
{
    TestReport("lstat", path, NULL);
    return Tcl_FSLstat(TestReportGetNativePath(path), buf);
}

static int
TestReportAccess(
    Tcl_Obj *path,		/* Path of file to access (in current CP). */
    int mode)			/* Permission setting. */
{
    TestReport("access", path, NULL);
    return Tcl_FSAccess(TestReportGetNativePath(path), mode);
}

static Tcl_Channel
TestReportOpenFileChannel(
    Tcl_Interp *interp,		/* Interpreter for error reporting; can be
				 * NULL. */
    Tcl_Obj *fileName,		/* Name of file to open. */
    int mode,			/* POSIX open mode. */
    int permissions)		/* If the open involves creating a file, with
				 * what modes to create it? */
{
    TestReport("open", fileName, NULL);
    return TclpOpenFileChannel(interp, TestReportGetNativePath(fileName),
	    mode, permissions);
}

static int
TestReportMatchInDirectory(
    Tcl_Interp *interp,		/* Interpreter for error messages. */
    Tcl_Obj *resultPtr,		/* Object to lappend results. */
    Tcl_Obj *dirPtr,		/* Contains path to directory to search. */
    const char *pattern,	/* Pattern to match against. */
    Tcl_GlobTypeData *types)	/* Object containing list of acceptable types.
				 * May be NULL. */
{
    if (types != NULL && types->type & TCL_GLOB_TYPE_MOUNT) {
	TestReport("matchmounts", dirPtr, NULL);
	return TCL_OK;
    } else {
	TestReport("matchindirectory", dirPtr, NULL);
	return Tcl_FSMatchInDirectory(interp, resultPtr,
		TestReportGetNativePath(dirPtr), pattern, types);
    }
}

static int
TestReportChdir(
    Tcl_Obj *dirName)
{
    TestReport("chdir", dirName, NULL);
    return Tcl_FSChdir(TestReportGetNativePath(dirName));
}

static int
TestReportLoadFile(
    Tcl_Interp *interp,		/* Used for error reporting. */
    Tcl_Obj *fileName,		/* Name of the file containing the desired
				 * code. */
    Tcl_LoadHandle *handlePtr,	/* Filled with token for dynamically loaded
				 * file which will be passed back to
				 * (*unloadProcPtr)() to unload the file. */
    Tcl_FSUnloadFileProc **unloadProcPtr)
				/* Filled with address of Tcl_FSUnloadFileProc
				 * function which should be used for
				 * this file. */
{
    TestReport("loadfile", fileName, NULL);
    return Tcl_FSLoadFile(interp, TestReportGetNativePath(fileName), NULL,
	    NULL, NULL, NULL, handlePtr, unloadProcPtr);
}

static Tcl_Obj *
TestReportLink(
    Tcl_Obj *path,		/* Path of file to readlink or link */
    Tcl_Obj *to,		/* Path of file to link to, or NULL */
    int linkType)
{
    TestReport("link", path, to);
    return Tcl_FSLink(TestReportGetNativePath(path), to, linkType);
}

static int
TestReportRenameFile(
    Tcl_Obj *src,		/* Pathname of file or dir to be renamed
				 * (UTF-8). */
    Tcl_Obj *dst)		/* New pathname of file or directory
				 * (UTF-8). */
{
    TestReport("renamefile", src, dst);
    return Tcl_FSRenameFile(TestReportGetNativePath(src),
	    TestReportGetNativePath(dst));
}

static int
TestReportCopyFile(
    Tcl_Obj *src,		/* Pathname of file to be copied (UTF-8). */
    Tcl_Obj *dst)		/* Pathname of file to copy to (UTF-8). */
{
    TestReport("copyfile", src, dst);
    return Tcl_FSCopyFile(TestReportGetNativePath(src),
	    TestReportGetNativePath(dst));
}

static int
TestReportDeleteFile(
    Tcl_Obj *path)		/* Pathname of file to be removed (UTF-8). */
{
    TestReport("deletefile", path, NULL);
    return Tcl_FSDeleteFile(TestReportGetNativePath(path));
}

static int
TestReportCreateDirectory(
    Tcl_Obj *path)		/* Pathname of directory to create (UTF-8). */
{
    TestReport("createdirectory", path, NULL);
    return Tcl_FSCreateDirectory(TestReportGetNativePath(path));
}

static int
TestReportCopyDirectory(
    Tcl_Obj *src,		/* Pathname of directory to be copied
				 * (UTF-8). */
    Tcl_Obj *dst,		/* Pathname of target directory (UTF-8). */
    Tcl_Obj **errorPtr)		/* If non-NULL, to be filled with UTF-8 name
				 * of file causing error. */
{
    TestReport("copydirectory", src, dst);
    return Tcl_FSCopyDirectory(TestReportGetNativePath(src),
	    TestReportGetNativePath(dst), errorPtr);
}

static int
TestReportRemoveDirectory(
    Tcl_Obj *path,		/* Pathname of directory to be removed
				 * (UTF-8). */
    int recursive,		/* If non-zero, removes directories that
				 * are nonempty.  Otherwise, will only remove
				 * empty directories. */
    Tcl_Obj **errorPtr)		/* If non-NULL, to be filled with UTF-8 name
				 * of file causing error. */
{
    TestReport("removedirectory", path, NULL);
    return Tcl_FSRemoveDirectory(TestReportGetNativePath(path), recursive,
	    errorPtr);
}

static const char *const *
TestReportFileAttrStrings(
    Tcl_Obj *fileName,
    Tcl_Obj **objPtrRef)
{
    TestReport("fileattributestrings", fileName, NULL);
    return Tcl_FSFileAttrStrings(TestReportGetNativePath(fileName), objPtrRef);
}

static int
TestReportFileAttrsGet(
    Tcl_Interp *interp,		/* The interpreter for error reporting. */
    int index,			/* index of the attribute command. */
    Tcl_Obj *fileName,		/* filename we are operating on. */
    Tcl_Obj **objPtrRef)	/* for output. */
{
    TestReport("fileattributesget", fileName, NULL);
    return Tcl_FSFileAttrsGet(interp, index,
	    TestReportGetNativePath(fileName), objPtrRef);
}

static int
TestReportFileAttrsSet(
    Tcl_Interp *interp,		/* The interpreter for error reporting. */
    int index,			/* index of the attribute command. */
    Tcl_Obj *fileName,		/* filename we are operating on. */
    Tcl_Obj *objPtr)		/* for input. */
{
    TestReport("fileattributesset", fileName, objPtr);
    return Tcl_FSFileAttrsSet(interp, index,
	    TestReportGetNativePath(fileName), objPtr);
}

static int
TestReportUtime(
    Tcl_Obj *fileName,
    struct utimbuf *tval)
{
    TestReport("utime", fileName, NULL);
    return Tcl_FSUtime(TestReportGetNativePath(fileName), tval);
}

static int
TestReportNormalizePath(
    TCL_UNUSED(Tcl_Interp *),
    Tcl_Obj *pathPtr,
    int nextCheckpoint)
{
    TestReport("normalizepath", pathPtr, NULL);
    return nextCheckpoint;
}

static int
SimplePathInFilesystem(
    Tcl_Obj *pathPtr,
    TCL_UNUSED(ClientData *))
{
    const char *str = Tcl_GetString(pathPtr);

    if (strncmp(str, "simplefs:/", 10)) {
	return -1;
    }
    return TCL_OK;
}

/*
 * This is a slightly 'hacky' filesystem which is used just to test a few
 * important features of the vfs code: (1) that you can load a shared library
 * from a vfs, (2) that when copying files from one fs to another, the 'mtime'
 * is preserved. (3) that recursive cross-filesystem directory copies have the
 * correct behaviour with/without -force.
 *
 * It treats any file in 'simplefs:/' as a file, which it routes to the
 * current directory. The real file it uses is whatever follows the trailing
 * '/' (e.g. 'foo' in 'simplefs:/foo'), and that file exists or not according
 * to what is in the native pwd.
 *
 * Please do not consider this filesystem a model of how things are to be
 * done. It is quite the opposite!  But, it does allow us to test some
 * important features.
 */

static int
TestSimpleFilesystemObjCmd(
    TCL_UNUSED(ClientData),
    Tcl_Interp *interp,
    int objc,
    Tcl_Obj *const objv[])
{
    int res, boolVal;
    const char *msg;

    if (objc != 2) {
	Tcl_WrongNumArgs(interp, 1, objv, "boolean");
	return TCL_ERROR;
    }
    if (Tcl_GetBooleanFromObj(interp, objv[1], &boolVal) != TCL_OK) {
	return TCL_ERROR;
    }
    if (boolVal) {
	res = Tcl_FSRegister(interp, &simpleFilesystem);
	msg = (res == TCL_OK) ? "registered" : "failed";
    } else {
	res = Tcl_FSUnregister(&simpleFilesystem);
	msg = (res == TCL_OK) ? "unregistered" : "failed";
    }
    Tcl_SetObjResult(interp, Tcl_NewStringObj(msg , -1));
    return res;
}

/*
 * Treats a file name 'simplefs:/foo' by using the file 'foo' in the current
 * (native) directory.
 */

static Tcl_Obj *
SimpleRedirect(
    Tcl_Obj *pathPtr)		/* Name of file to copy. */
{
    int len;
    const char *str;
    Tcl_Obj *origPtr;

    /*
     * We assume the same name in the current directory is ok.
     */

    str = Tcl_GetStringFromObj(pathPtr, &len);
    if (len < 10 || strncmp(str, "simplefs:/", 10)) {
	/* Probably shouldn't ever reach here */
	Tcl_IncrRefCount(pathPtr);
	return pathPtr;
    }
    origPtr = Tcl_NewStringObj(str+10,-1);
    Tcl_IncrRefCount(origPtr);
    return origPtr;
}

static int
SimpleMatchInDirectory(
    Tcl_Interp *interp,		/* Interpreter for error
				 * messages. */
    Tcl_Obj *resultPtr,		/* Object to lappend results. */
    Tcl_Obj *dirPtr,		/* Contains path to directory to search. */
    const char *pattern,	/* Pattern to match against. */
    Tcl_GlobTypeData *types)	/* Object containing list of acceptable types.
				 * May be NULL. */
{
    int res;
    Tcl_Obj *origPtr;
    Tcl_Obj *resPtr;

    /* We only provide a new volume, therefore no mounts at all */
    if (types != NULL && types->type & TCL_GLOB_TYPE_MOUNT) {
	return TCL_OK;
    }

    /*
     * We assume the same name in the current directory is ok.
     */
    resPtr = Tcl_NewObj();
    Tcl_IncrRefCount(resPtr);
    origPtr = SimpleRedirect(dirPtr);
    res = Tcl_FSMatchInDirectory(interp, resPtr, origPtr, pattern, types);
    if (res == TCL_OK) {
	int gLength, j;
	Tcl_ListObjLength(NULL, resPtr, &gLength);
	for (j = 0; j < gLength; j++) {
	    Tcl_Obj *gElt, *nElt;
	    Tcl_ListObjIndex(NULL, resPtr, j, &gElt);
	    nElt = Tcl_NewStringObj("simplefs:/",10);
	    Tcl_AppendObjToObj(nElt, gElt);
	    Tcl_ListObjAppendElement(NULL, resultPtr, nElt);
	}
    }
    Tcl_DecrRefCount(origPtr);
    Tcl_DecrRefCount(resPtr);
    return res;
}

static Tcl_Channel
SimpleOpenFileChannel(
    Tcl_Interp *interp,		/* Interpreter for error reporting; can be
				 * NULL. */
    Tcl_Obj *pathPtr,		/* Name of file to open. */
    int mode,			/* POSIX open mode. */
    int permissions)		/* If the open involves creating a file, with
				 * what modes to create it? */
{
    Tcl_Obj *tempPtr;
    Tcl_Channel chan;

    if ((mode != 0) && !(mode & O_RDONLY)) {
	Tcl_AppendResult(interp, "read-only", NULL);
	return NULL;
    }

    tempPtr = SimpleRedirect(pathPtr);
    chan = Tcl_FSOpenFileChannel(interp, tempPtr, "r", permissions);
    Tcl_DecrRefCount(tempPtr);
    return chan;
}

static int
SimpleAccess(
    Tcl_Obj *pathPtr,		/* Path of file to access (in current CP). */
    int mode)			/* Permission setting. */
{
    Tcl_Obj *tempPtr = SimpleRedirect(pathPtr);
    int res = Tcl_FSAccess(tempPtr, mode);

    Tcl_DecrRefCount(tempPtr);
    return res;
}

static int
SimpleStat(
    Tcl_Obj *pathPtr,		/* Path of file to stat (in current CP). */
    Tcl_StatBuf *bufPtr)	/* Filled with results of stat call. */
{
    Tcl_Obj *tempPtr = SimpleRedirect(pathPtr);
    int res = Tcl_FSStat(tempPtr, bufPtr);

    Tcl_DecrRefCount(tempPtr);
    return res;
}

static Tcl_Obj *
SimpleListVolumes(void)
{
    /* Add one new volume */
    Tcl_Obj *retVal;

    retVal = Tcl_NewStringObj("simplefs:/", -1);
    Tcl_IncrRefCount(retVal);
    return retVal;
}

/*
 * Used to check operations of Tcl_UtfNext.
 *
 * Usage: testutfnext $bytes $offset
 */

static int
TestUtfNextCmd(
    TCL_UNUSED(void *),
    Tcl_Interp *interp,
    int objc,
    Tcl_Obj *const objv[])
{
    int numBytes, offset = 0;
    char *bytes;
    const char *result;
    Tcl_Obj *copy;

    if (objc < 2 || objc > 3) {
	Tcl_WrongNumArgs(interp, 1, objv, "bytes ?offset?");
	return TCL_ERROR;
    }

    bytes = (char *) TclGetBytesFromObj(interp, objv[1], &numBytes);
    if (bytes == NULL) {
	return TCL_ERROR;
    }

    if (objc == 3) {
	if (TCL_OK != Tcl_GetIntForIndex(interp, objv[2], numBytes, &offset)) {
	    return TCL_ERROR;
	}
	if (offset < 0) {
	    offset = 0;
	}
	if (offset > numBytes) {
	    offset = numBytes;
	}
    }
    copy = Tcl_DuplicateObj(objv[1]);
    bytes = (char *) Tcl_SetByteArrayLength(copy, numBytes+1);
    bytes[numBytes] = '\0';

    result = Tcl_UtfNext(bytes + offset);
    Tcl_SetObjResult(interp, Tcl_NewIntObj(result - bytes));

    Tcl_DecrRefCount(copy);
    return TCL_OK;
}
/*
 * Used to check operations of Tcl_UtfPrev.
 *
 * Usage: testutfprev $bytes $offset
 */

static int
TestUtfPrevCmd(
    TCL_UNUSED(void *),
    Tcl_Interp *interp,
    int objc,
    Tcl_Obj *const objv[])
{
    int numBytes, offset;
    char *bytes;
    const char *result;
    Tcl_Obj *copy;

    if (objc < 2 || objc > 3) {
	Tcl_WrongNumArgs(interp, 1, objv, "bytes ?offset?");
	return TCL_ERROR;
    }

    bytes = (char *) TclGetBytesFromObj(interp, objv[1], &numBytes);
    if (bytes == NULL) {
	return TCL_ERROR;
    }

    if (objc == 3) {
	if (TCL_OK != Tcl_GetIntForIndex(interp, objv[2], numBytes, &offset)) {
	    return TCL_ERROR;
	}
	if (offset < 0) {
	    offset = 0;
	}
	if (offset > numBytes) {
	    offset = numBytes;
	}
    } else {
	offset = numBytes;
    }
    copy = Tcl_DuplicateObj(objv[1]);
    bytes = (char *) Tcl_SetByteArrayLength(copy, numBytes+1);
    bytes[numBytes] = '\0';

    result = Tcl_UtfPrev(bytes + offset, bytes);
    Tcl_SetObjResult(interp, Tcl_NewIntObj(result - bytes));

    Tcl_DecrRefCount(copy);
    return TCL_OK;
}

/*
 * Used to check correct string-length determining in Tcl_NumUtfChars
 */

static int
TestNumUtfCharsCmd(
    TCL_UNUSED(ClientData),
    Tcl_Interp *interp,
    int objc,
    Tcl_Obj *const objv[])
{
    if (objc > 1) {
	int numBytes, len, limit = -1;
	const char *bytes = Tcl_GetStringFromObj(objv[1], &numBytes);

	if (objc > 2) {
	    if (Tcl_GetIntForIndex(interp, objv[2], numBytes, &limit) != TCL_OK) {
		return TCL_ERROR;
	    }
	    if (limit > numBytes + 1) {
		limit = numBytes + 1;
	    }
	}
	len = Tcl_NumUtfChars(bytes, limit);
	Tcl_SetObjResult(interp, Tcl_NewIntObj(len));
    }
    return TCL_OK;
}

/*
 * Used to check correct operation of Tcl_UtfFindFirst
 */

static int
TestFindFirstCmd(
    TCL_UNUSED(ClientData),
    Tcl_Interp *interp,
    int objc,
    Tcl_Obj *const objv[])
{
    if (objc > 1) {
	int len = -1;

	if (objc > 2) {
	    (void) Tcl_GetIntFromObj(interp, objv[2], &len);
	}
	Tcl_SetObjResult(interp, Tcl_NewStringObj(Tcl_UtfFindFirst(Tcl_GetString(objv[1]), len), -1));
    }
    return TCL_OK;
}

/*
 * Used to check correct operation of Tcl_UtfFindLast
 */

static int
TestFindLastCmd(
    TCL_UNUSED(ClientData),
    Tcl_Interp *interp,
    int objc,
    Tcl_Obj *const objv[])
{
    if (objc > 1) {
	int len = -1;

	if (objc > 2) {
	    (void) Tcl_GetIntFromObj(interp, objv[2], &len);
	}
	Tcl_SetObjResult(interp, Tcl_NewStringObj(Tcl_UtfFindLast(Tcl_GetString(objv[1]), len), -1));
    }
    return TCL_OK;
}

#if defined(HAVE_CPUID) || defined(_WIN32)
/*
 *----------------------------------------------------------------------
 *
 * TestcpuidCmd --
 *
 *	Retrieves CPU ID information.
 *
 * Usage:
 *	testwincpuid <eax>
 *
 * Parameters:
 *	eax - The value to pass in the EAX register to a CPUID instruction.
 *
 * Results:
 *	Returns a four-element list containing the values from the EAX, EBX,
 *	ECX and EDX registers returned from the CPUID instruction.
 *
 * Side effects:
 *	None.
 *
 *----------------------------------------------------------------------
 */

static int
TestcpuidCmd(
    TCL_UNUSED(ClientData),
    Tcl_Interp* interp,		/* Tcl interpreter */
    int objc,			/* Parameter count */
    Tcl_Obj *const * objv)	/* Parameter vector */
{
    int status, index, i;
    int regs[4];
    Tcl_Obj *regsObjs[4];

    if (objc != 2) {
	Tcl_WrongNumArgs(interp, 1, objv, "eax");
	return TCL_ERROR;
    }
    if (Tcl_GetIntFromObj(interp, objv[1], &index) != TCL_OK) {
	return TCL_ERROR;
    }
    status = TclWinCPUID(index, regs);
    if (status != TCL_OK) {
	Tcl_SetObjResult(interp,
		Tcl_NewStringObj("operation not available", -1));
	return status;
    }
    for (i=0 ; i<4 ; ++i) {
	regsObjs[i] = Tcl_NewIntObj(regs[i]);
    }
    Tcl_SetObjResult(interp, Tcl_NewListObj(4, regsObjs));
    return TCL_OK;
}
#endif

/*
 * Used to do basic checks of the TCL_HASH_KEY_SYSTEM_HASH flag
 */

static int
TestHashSystemHashCmd(
    TCL_UNUSED(ClientData),
    Tcl_Interp *interp,
    int objc,
    Tcl_Obj *const objv[])
{
    static const Tcl_HashKeyType hkType = {
	TCL_HASH_KEY_TYPE_VERSION, TCL_HASH_KEY_SYSTEM_HASH,
	NULL, NULL, NULL, NULL
    };
    Tcl_HashTable hash;
    Tcl_HashEntry *hPtr;
    int i, isNew, limit = 100;

    if (objc>1 && Tcl_GetIntFromObj(interp, objv[1], &limit)!=TCL_OK) {
	return TCL_ERROR;
    }

    Tcl_InitCustomHashTable(&hash, TCL_CUSTOM_TYPE_KEYS, &hkType);

    if (hash.numEntries != 0) {
	Tcl_AppendResult(interp, "non-zero initial size", NULL);
	Tcl_DeleteHashTable(&hash);
	return TCL_ERROR;
    }

    for (i=0 ; i<limit ; i++) {
	hPtr = Tcl_CreateHashEntry(&hash, INT2PTR(i), &isNew);
	if (!isNew) {
	    Tcl_SetObjResult(interp, Tcl_NewIntObj(i));
	    Tcl_AppendToObj(Tcl_GetObjResult(interp)," creation problem",-1);
	    Tcl_DeleteHashTable(&hash);
	    return TCL_ERROR;
	}
	Tcl_SetHashValue(hPtr, INT2PTR(i+42));
    }

    if (hash.numEntries != limit) {
	Tcl_AppendResult(interp, "unexpected maximal size", NULL);
	Tcl_DeleteHashTable(&hash);
	return TCL_ERROR;
    }

    for (i=0 ; i<limit ; i++) {
	hPtr = Tcl_FindHashEntry(&hash, (char *) INT2PTR(i));
	if (hPtr == NULL) {
	    Tcl_SetObjResult(interp, Tcl_NewIntObj(i));
	    Tcl_AppendToObj(Tcl_GetObjResult(interp)," lookup problem",-1);
	    Tcl_DeleteHashTable(&hash);
	    return TCL_ERROR;
	}
	if (PTR2INT(Tcl_GetHashValue(hPtr)) != i+42) {
	    Tcl_SetObjResult(interp, Tcl_NewIntObj(i));
	    Tcl_AppendToObj(Tcl_GetObjResult(interp)," value problem",-1);
	    Tcl_DeleteHashTable(&hash);
	    return TCL_ERROR;
	}
	Tcl_DeleteHashEntry(hPtr);
    }

    if (hash.numEntries != 0) {
	Tcl_AppendResult(interp, "non-zero final size", NULL);
	Tcl_DeleteHashTable(&hash);
	return TCL_ERROR;
    }

    Tcl_DeleteHashTable(&hash);
    Tcl_AppendResult(interp, "OK", NULL);
    return TCL_OK;
}

/*
 * Used for testing Tcl_GetInt which is no longer used directly by the
 * core very much.
 */
static int
TestgetintCmd(
    TCL_UNUSED(ClientData),
    Tcl_Interp *interp,
    int argc,
    const char **argv)
{
    if (argc < 2) {
	Tcl_AppendResult(interp, "wrong # args", NULL);
	return TCL_ERROR;
    } else {
	int val, i, total=0;

	for (i=1 ; i<argc ; i++) {
	    if (Tcl_GetInt(interp, argv[i], &val) != TCL_OK) {
		return TCL_ERROR;
	    }
	    total += val;
	}
	Tcl_SetObjResult(interp, Tcl_NewIntObj(total));
	return TCL_OK;
    }
}

/*
 * Used for determining sizeof(long) at script level.
 */
static int
TestlongsizeCmd(
    TCL_UNUSED(ClientData),
    Tcl_Interp *interp,
    int argc,
    TCL_UNUSED(const char **) /*argv*/)
{
    if (argc != 1) {
	Tcl_AppendResult(interp, "wrong # args", NULL);
	return TCL_ERROR;
    }
    Tcl_SetObjResult(interp, Tcl_NewIntObj((int)sizeof(long)));
    return TCL_OK;
}

static int
NREUnwind_callback(
    void *data[],
    Tcl_Interp *interp,
    TCL_UNUSED(int) /*result*/)
{
    int none;

    if (data[0] == INT2PTR(-1)) {
        Tcl_NRAddCallback(interp, NREUnwind_callback, &none, INT2PTR(-1),
                INT2PTR(-1), NULL);
    } else if (data[1] == INT2PTR(-1)) {
        Tcl_NRAddCallback(interp, NREUnwind_callback, data[0], &none,
                INT2PTR(-1), NULL);
    } else if (data[2] == INT2PTR(-1)) {
        Tcl_NRAddCallback(interp, NREUnwind_callback, data[0], data[1],
                &none, NULL);
    } else {
        Tcl_Obj *idata[3];
        idata[0] = Tcl_NewIntObj((int) ((char *) data[1] - (char *) data[0]));
        idata[1] = Tcl_NewIntObj((int) ((char *) data[2] - (char *) data[0]));
        idata[2] = Tcl_NewIntObj((int) ((char *) &none   - (char *) data[0]));
        Tcl_SetObjResult(interp, Tcl_NewListObj(3, idata));
    }
    return TCL_OK;
}

static int
TestNREUnwind(
    TCL_UNUSED(ClientData),
    Tcl_Interp *interp,
    TCL_UNUSED(int) /*objc*/,
    TCL_UNUSED(Tcl_Obj *const *) /*objv*/)
{
    /*
     * Insure that callbacks effectively run at the proper level during the
     * unwinding of the NRE stack.
     */

    Tcl_NRAddCallback(interp, NREUnwind_callback, INT2PTR(-1), INT2PTR(-1),
            INT2PTR(-1), NULL);
    return TCL_OK;
}


static int
TestNRELevels(
    TCL_UNUSED(ClientData),
    Tcl_Interp *interp,
    TCL_UNUSED(int) /*objc*/,
    TCL_UNUSED(Tcl_Obj *const *) /*objv*/)
{
    Interp *iPtr = (Interp *) interp;
    static ptrdiff_t *refDepth = NULL;
    ptrdiff_t depth;
    Tcl_Obj *levels[6];
    int i = 0;
    NRE_callback *cbPtr = iPtr->execEnvPtr->callbackPtr;

    if (refDepth == NULL) {
	refDepth = &depth;
    }

    depth = (refDepth - &depth);

    levels[0] = Tcl_NewIntObj(depth);
    levels[1] = Tcl_NewIntObj(iPtr->numLevels);
    levels[2] = Tcl_NewIntObj(iPtr->cmdFramePtr->level);
    levels[3] = Tcl_NewIntObj(iPtr->varFramePtr->level);
    levels[4] = Tcl_NewIntObj(iPtr->execEnvPtr->execStackPtr->tosPtr
	    - iPtr->execEnvPtr->execStackPtr->stackWords);

    while (cbPtr) {
	i++;
	cbPtr = cbPtr->nextPtr;
    }
    levels[5] = Tcl_NewIntObj(i);

    Tcl_SetObjResult(interp, Tcl_NewListObj(6, levels));
    return TCL_OK;
}

/*
 *----------------------------------------------------------------------
 *
 * TestconcatobjCmd --
 *
 *	This procedure implements the "testconcatobj" command. It is used
 *	to test that Tcl_ConcatObj does indeed return a fresh Tcl_Obj in all
 *	cases and thet it never corrupts its arguments. In other words, that
 *	[Bug 1447328] was fixed properly.
 *
 * Results:
 *	A standard Tcl result.
 *
 * Side effects:
 *	None.
 *
 *----------------------------------------------------------------------
 */

static int
TestconcatobjCmd(
    TCL_UNUSED(ClientData),
    Tcl_Interp *interp,		/* Current interpreter. */
    TCL_UNUSED(int) /*argc*/,
    TCL_UNUSED(const char **) /*argv*/)
{
    Tcl_Obj *list1Ptr, *list2Ptr, *emptyPtr, *concatPtr, *tmpPtr;
    int result = TCL_OK, len;
    Tcl_Obj *objv[3];

    /*
     * Set the start of the error message as obj result; it will be cleared at
     * the end if no errors were found.
     */

    Tcl_SetObjResult(interp,
	    Tcl_NewStringObj("Tcl_ConcatObj is unsafe:", -1));

    emptyPtr = Tcl_NewObj();

    list1Ptr = Tcl_NewStringObj("foo bar sum", -1);
    Tcl_ListObjLength(NULL, list1Ptr, &len);
    Tcl_InvalidateStringRep(list1Ptr);

    list2Ptr = Tcl_NewStringObj("eeny meeny", -1);
    Tcl_ListObjLength(NULL, list2Ptr, &len);
    Tcl_InvalidateStringRep(list2Ptr);

    /*
     * Verify that concat'ing a list obj with one or more empty strings does
     * return a fresh Tcl_Obj (see also [Bug 2055782]).
     */

    tmpPtr = Tcl_DuplicateObj(list1Ptr);

    objv[0] = tmpPtr;
    objv[1] = emptyPtr;
    concatPtr = Tcl_ConcatObj(2, objv);
    if (concatPtr->refCount != 0) {
	result = TCL_ERROR;
	Tcl_AppendResult(interp,
		"\n\t* (a) concatObj does not have refCount 0", NULL);
    }
    if (concatPtr == tmpPtr) {
	result = TCL_ERROR;
	Tcl_AppendResult(interp, "\n\t* (a) concatObj is not a new obj ",
		NULL);
	switch (tmpPtr->refCount) {
	case 0:
	    Tcl_AppendResult(interp, "(no new refCount)", NULL);
	    break;
	case 1:
	    Tcl_AppendResult(interp, "(refCount added)", NULL);
	    break;
	default:
	    Tcl_AppendResult(interp, "(more than one refCount added!)", NULL);
	    Tcl_Panic("extremely unsafe behaviour by Tcl_ConcatObj()");
	}
	tmpPtr = Tcl_DuplicateObj(list1Ptr);
	objv[0] = tmpPtr;
    }
    Tcl_DecrRefCount(concatPtr);

    Tcl_IncrRefCount(tmpPtr);
    concatPtr = Tcl_ConcatObj(2, objv);
    if (concatPtr->refCount != 0) {
	result = TCL_ERROR;
	Tcl_AppendResult(interp,
		"\n\t* (b) concatObj does not have refCount 0", NULL);
    }
    if (concatPtr == tmpPtr) {
	result = TCL_ERROR;
	Tcl_AppendResult(interp, "\n\t* (b) concatObj is not a new obj ",
		NULL);
	switch (tmpPtr->refCount) {
	case 0:
	    Tcl_AppendResult(interp, "(refCount removed?)", NULL);
	    Tcl_Panic("extremely unsafe behaviour by Tcl_ConcatObj()");
	    break;
	case 1:
	    Tcl_AppendResult(interp, "(no new refCount)", NULL);
	    break;
	case 2:
	    Tcl_AppendResult(interp, "(refCount added)", NULL);
	    Tcl_DecrRefCount(tmpPtr);
	    break;
	default:
	    Tcl_AppendResult(interp, "(more than one refCount added!)", NULL);
	    Tcl_Panic("extremely unsafe behaviour by Tcl_ConcatObj()");
	}
	tmpPtr = Tcl_DuplicateObj(list1Ptr);
	objv[0] = tmpPtr;
    }
    Tcl_DecrRefCount(concatPtr);

    objv[0] = emptyPtr;
    objv[1] = tmpPtr;
    objv[2] = emptyPtr;
    concatPtr = Tcl_ConcatObj(3, objv);
    if (concatPtr->refCount != 0) {
	result = TCL_ERROR;
	Tcl_AppendResult(interp,
		"\n\t* (c) concatObj does not have refCount 0", NULL);
    }
    if (concatPtr == tmpPtr) {
	result = TCL_ERROR;
	Tcl_AppendResult(interp, "\n\t* (c) concatObj is not a new obj ",
		NULL);
	switch (tmpPtr->refCount) {
	case 0:
	    Tcl_AppendResult(interp, "(no new refCount)", NULL);
	    break;
	case 1:
	    Tcl_AppendResult(interp, "(refCount added)", NULL);
	    break;
	default:
	    Tcl_AppendResult(interp, "(more than one refCount added!)", NULL);
	    Tcl_Panic("extremely unsafe behaviour by Tcl_ConcatObj()");
	}
	tmpPtr = Tcl_DuplicateObj(list1Ptr);
	objv[1] = tmpPtr;
    }
    Tcl_DecrRefCount(concatPtr);

    Tcl_IncrRefCount(tmpPtr);
    concatPtr = Tcl_ConcatObj(3, objv);
    if (concatPtr->refCount != 0) {
	result = TCL_ERROR;
	Tcl_AppendResult(interp,
		"\n\t* (d) concatObj does not have refCount 0", NULL);
    }
    if (concatPtr == tmpPtr) {
	result = TCL_ERROR;
	Tcl_AppendResult(interp, "\n\t* (d) concatObj is not a new obj ",
		NULL);
	switch (tmpPtr->refCount) {
	case 0:
	    Tcl_AppendResult(interp, "(refCount removed?)", NULL);
	    Tcl_Panic("extremely unsafe behaviour by Tcl_ConcatObj()");
	    break;
	case 1:
	    Tcl_AppendResult(interp, "(no new refCount)", NULL);
	    break;
	case 2:
	    Tcl_AppendResult(interp, "(refCount added)", NULL);
	    Tcl_DecrRefCount(tmpPtr);
	    break;
	default:
	    Tcl_AppendResult(interp, "(more than one refCount added!)", NULL);
	    Tcl_Panic("extremely unsafe behaviour by Tcl_ConcatObj()");
	}
	tmpPtr = Tcl_DuplicateObj(list1Ptr);
	objv[1] = tmpPtr;
    }
    Tcl_DecrRefCount(concatPtr);

    /*
     * Verify that an unshared list is not corrupted when concat'ing things to
     * it.
     */

    objv[0] = tmpPtr;
    objv[1] = list2Ptr;
    concatPtr = Tcl_ConcatObj(2, objv);
    if (concatPtr->refCount != 0) {
	result = TCL_ERROR;
	Tcl_AppendResult(interp,
		"\n\t* (e) concatObj does not have refCount 0", NULL);
    }
    if (concatPtr == tmpPtr) {
	int len;

	result = TCL_ERROR;
	Tcl_AppendResult(interp, "\n\t* (e) concatObj is not a new obj ",
		NULL);

	(void) Tcl_ListObjLength(NULL, concatPtr, &len);
	switch (tmpPtr->refCount) {
	case 3:
	    Tcl_AppendResult(interp, "(failed to concat)", NULL);
	    break;
	default:
	    Tcl_AppendResult(interp, "(corrupted input!)", NULL);
	}
	if (Tcl_IsShared(tmpPtr)) {
	    Tcl_DecrRefCount(tmpPtr);
	}
	tmpPtr = Tcl_DuplicateObj(list1Ptr);
	objv[0] = tmpPtr;
    }
    Tcl_DecrRefCount(concatPtr);

    objv[0] = tmpPtr;
    objv[1] = list2Ptr;
    Tcl_IncrRefCount(tmpPtr);
    concatPtr = Tcl_ConcatObj(2, objv);
    if (concatPtr->refCount != 0) {
	result = TCL_ERROR;
	Tcl_AppendResult(interp,
		"\n\t* (f) concatObj does not have refCount 0", NULL);
    }
    if (concatPtr == tmpPtr) {
	int len;

	result = TCL_ERROR;
	Tcl_AppendResult(interp, "\n\t* (f) concatObj is not a new obj ",
		NULL);

	(void) Tcl_ListObjLength(NULL, concatPtr, &len);
	switch (tmpPtr->refCount) {
	case 3:
	    Tcl_AppendResult(interp, "(failed to concat)", NULL);
	    break;
	default:
	    Tcl_AppendResult(interp, "(corrupted input!)", NULL);
	}
	if (Tcl_IsShared(tmpPtr)) {
	    Tcl_DecrRefCount(tmpPtr);
	}
	tmpPtr = Tcl_DuplicateObj(list1Ptr);
	objv[0] = tmpPtr;
    }
    Tcl_DecrRefCount(concatPtr);

    objv[0] = tmpPtr;
    objv[1] = list2Ptr;
    Tcl_IncrRefCount(tmpPtr);
    Tcl_IncrRefCount(tmpPtr);
    concatPtr = Tcl_ConcatObj(2, objv);
    if (concatPtr->refCount != 0) {
	result = TCL_ERROR;
	Tcl_AppendResult(interp,
		"\n\t* (g) concatObj does not have refCount 0", NULL);
    }
    if (concatPtr == tmpPtr) {
	int len;

	result = TCL_ERROR;
	Tcl_AppendResult(interp, "\n\t* (g) concatObj is not a new obj ",
		NULL);

	(void) Tcl_ListObjLength(NULL, concatPtr, &len);
	switch (tmpPtr->refCount) {
	case 3:
	    Tcl_AppendResult(interp, "(failed to concat)", NULL);
	    break;
	default:
	    Tcl_AppendResult(interp, "(corrupted input!)", NULL);
	}
	Tcl_DecrRefCount(tmpPtr);
	if (Tcl_IsShared(tmpPtr)) {
	    Tcl_DecrRefCount(tmpPtr);
	}
	tmpPtr = Tcl_DuplicateObj(list1Ptr);
	objv[0] = tmpPtr;
    }
    Tcl_DecrRefCount(concatPtr);

    /*
     * Clean everything up. Note that we don't actually know how many
     * references there are to tmpPtr here; in the no-error case, it should be
     * five... [Bug 2895367]
     */

    Tcl_DecrRefCount(list1Ptr);
    Tcl_DecrRefCount(list2Ptr);
    Tcl_DecrRefCount(emptyPtr);
    while (tmpPtr->refCount > 1) {
	Tcl_DecrRefCount(tmpPtr);
    }
    Tcl_DecrRefCount(tmpPtr);

    if (result == TCL_OK) {
	Tcl_ResetResult(interp);
    }
    return result;
}

/*
 *----------------------------------------------------------------------
 *
 * TestgetencpathObjCmd --
 *
 *	This function implements the "testgetencpath" command. It is used to
 *	test Tcl_GetEncodingSearchPath().
 *
 * Results:
 *	A standard Tcl result.
 *
 * Side effects:
 *	None.
 *
 *----------------------------------------------------------------------
 */

static int
TestgetencpathObjCmd(
    TCL_UNUSED(ClientData),
    Tcl_Interp *interp,		/* Current interpreter. */
    int objc,			/* Number of arguments. */
    Tcl_Obj *const *objv)		/* Argument strings. */
{
    if (objc != 1) {
        Tcl_WrongNumArgs(interp, 1, objv, "");
        return TCL_ERROR;
    }

    Tcl_SetObjResult(interp, Tcl_GetEncodingSearchPath());
    return TCL_OK;
}

/*
 *----------------------------------------------------------------------
 *
 * TestsetencpathCmd --
 *
 *	This function implements the "testsetencpath" command. It is used to
 *	test Tcl_SetDefaultEncodingDir().
 *
 * Results:
 *	A standard Tcl result.
 *
 * Side effects:
 *	None.
 *
 *----------------------------------------------------------------------
 */

static int
TestsetencpathObjCmd(
    TCL_UNUSED(ClientData),
    Tcl_Interp *interp,		/* Current interpreter. */
    int objc,			/* Number of arguments. */
    Tcl_Obj *const *objv)	/* Argument strings. */
{
    if (objc != 2) {
        Tcl_WrongNumArgs(interp, 1, objv, "defaultDir");
        return TCL_ERROR;
    }

    Tcl_SetEncodingSearchPath(objv[1]);
    return TCL_OK;
}

/*
 *----------------------------------------------------------------------
 *
 * TestparseargsCmd --
 *
 *	This procedure implements the "testparseargs" command. It is used to
 *	test that Tcl_ParseArgsObjv does indeed return the right number of
 *	arguments. In other words, that [Bug 3413857] was fixed properly.
 *
 * Results:
 *	A standard Tcl result.
 *
 * Side effects:
 *	None.
 *
 *----------------------------------------------------------------------
 */

static int
TestparseargsCmd(
    TCL_UNUSED(ClientData),
    Tcl_Interp *interp,		/* Current interpreter. */
    int objc,			/* Number of arguments. */
    Tcl_Obj *const objv[])	/* Arguments. */
{
    static int foo = 0;
    int count = objc;
    Tcl_Obj **remObjv, *result[3];
    Tcl_ArgvInfo argTable[] = {
        {TCL_ARGV_CONSTANT, "-bool", INT2PTR(1), &foo, "booltest", NULL},
        TCL_ARGV_AUTO_REST, TCL_ARGV_AUTO_HELP, TCL_ARGV_TABLE_END
    };

    foo = 0;
    if (Tcl_ParseArgsObjv(interp, argTable, &count, objv, &remObjv)!=TCL_OK) {
        return TCL_ERROR;
    }
    result[0] = Tcl_NewIntObj(foo);
    result[1] = Tcl_NewIntObj(count);
    result[2] = Tcl_NewListObj(count, remObjv);
    Tcl_SetObjResult(interp, Tcl_NewListObj(3, result));
    ckfree(remObjv);
    return TCL_OK;
}

/**
 * Test harness for command and variable resolvers.
 */

static int
InterpCmdResolver(
    Tcl_Interp *interp,
    const char *name,
    TCL_UNUSED(Tcl_Namespace *),
    TCL_UNUSED(int) /*flags*/,
    Tcl_Command *rPtr)
{
    Interp *iPtr = (Interp *) interp;
    CallFrame *varFramePtr = iPtr->varFramePtr;
    Proc *procPtr = (varFramePtr->isProcCallFrame & FRAME_IS_PROC) ?
            varFramePtr->procPtr : NULL;
    Namespace *callerNsPtr = varFramePtr->nsPtr;
    Tcl_Command resolvedCmdPtr = NULL;

    /*
     * Just do something special on a cmd literal "z" in two cases:
     *  A)  when the caller is a proc "x", and the proc is either in "::" or in "::ns2".
     *  B) the caller's namespace is "ctx1" or "ctx2"
     */
    if ( (name[0] == 'z') && (name[1] == '\0') ) {
        Namespace *ns2NsPtr = (Namespace *) Tcl_FindNamespace(interp, "::ns2", NULL, 0);

        if (procPtr != NULL
            && ((procPtr->cmdPtr->nsPtr == iPtr->globalNsPtr)
                || (ns2NsPtr != NULL && procPtr->cmdPtr->nsPtr == ns2NsPtr)
                )
            ) {
            /*
             * Case A)
             *
             *    - The context, in which this resolver becomes active, is
             *      determined by the name of the caller proc, which has to be
             *      named "x".
             *
             *    - To determine the name of the caller proc, the proc is taken
             *      from the topmost stack frame.
             *
             *    - Note that the context is NOT provided during byte-code
             *      compilation (e.g. in TclProcCompileProc)
             *
             *   When these conditions hold, this function resolves the
             *   passed-in cmd literal into a cmd "y", which is taken from the
             *   the global namespace (for simplicity).
             */

            const char *callingCmdName =
                Tcl_GetCommandName(interp, (Tcl_Command) procPtr->cmdPtr);

            if ( callingCmdName[0] == 'x' && callingCmdName[1] == '\0' ) {
                resolvedCmdPtr = Tcl_FindCommand(interp, "y", NULL, TCL_GLOBAL_ONLY);
            }
        } else if (callerNsPtr != NULL) {
            /*
             * Case B)
             *
             *    - The context, in which this resolver becomes active, is
             *      determined by the name of the parent namespace, which has
             *      to be named "ctx1" or "ctx2".
             *
             *    - To determine the name of the parent namesace, it is taken
             *      from the 2nd highest stack frame.
             *
             *    - Note that the context can be provided during byte-code
             *      compilation (e.g. in TclProcCompileProc)
             *
             *   When these conditions hold, this function resolves the
             *   passed-in cmd literal into a cmd "y" or "Y" depending on the
             *   context. The resolved procs are taken from the the global
             *   namespace (for simplicity).
             */

            CallFrame *parentFramePtr = varFramePtr->callerPtr;
            const char *context = parentFramePtr != NULL ? parentFramePtr->nsPtr->name : "(NULL)";

            if (strcmp(context, "ctx1") == 0 && (name[0] == 'z') && (name[1] == '\0')) {
                resolvedCmdPtr = Tcl_FindCommand(interp, "y", NULL, TCL_GLOBAL_ONLY);
                /* fprintf(stderr, "... y ==> %p\n", resolvedCmdPtr);*/

            } else if (strcmp(context, "ctx2") == 0 && (name[0] == 'z') && (name[1] == '\0')) {
                resolvedCmdPtr = Tcl_FindCommand(interp, "Y", NULL, TCL_GLOBAL_ONLY);
                /*fprintf(stderr, "... Y ==> %p\n", resolvedCmdPtr);*/
            }
        }

        if (resolvedCmdPtr != NULL) {
            *rPtr = resolvedCmdPtr;
            return TCL_OK;
        }
    }
    return TCL_CONTINUE;
}

static int
InterpVarResolver(
    TCL_UNUSED(Tcl_Interp *),
    TCL_UNUSED(const char *),
    TCL_UNUSED(Tcl_Namespace *),
    TCL_UNUSED(int),
    TCL_UNUSED(Tcl_Var *))
{
    /*
     * Don't resolve the variable; use standard rules.
     */

    return TCL_CONTINUE;
}

typedef struct MyResolvedVarInfo {
    Tcl_ResolvedVarInfo vInfo;  /* This must be the first element. */
    Tcl_Var var;
    Tcl_Obj *nameObj;
} MyResolvedVarInfo;

static inline void
HashVarFree(
    Tcl_Var var)
{
    if (VarHashRefCount(var) < 2) {
        ckfree(var);
    } else {
        VarHashRefCount(var)--;
    }
}

static void
MyCompiledVarFree(
    Tcl_ResolvedVarInfo *vInfoPtr)
{
    MyResolvedVarInfo *resVarInfo = (MyResolvedVarInfo *) vInfoPtr;

    Tcl_DecrRefCount(resVarInfo->nameObj);
    if (resVarInfo->var) {
        HashVarFree(resVarInfo->var);
    }
    ckfree(vInfoPtr);
}

#define TclVarHashGetValue(hPtr) \
    ((Var *) ((char *)hPtr - offsetof(VarInHash, entry)))

static Tcl_Var
MyCompiledVarFetch(
    Tcl_Interp *interp,
    Tcl_ResolvedVarInfo *vinfoPtr)
{
    MyResolvedVarInfo *resVarInfo = (MyResolvedVarInfo *) vinfoPtr;
    Tcl_Var var = resVarInfo->var;
    int isNewVar;
    Interp *iPtr = (Interp *) interp;
    Tcl_HashEntry *hPtr;

    if (var != NULL) {
        if (!(((Var *) var)->flags & VAR_DEAD_HASH)) {
            /*
             * The cached variable is valid, return it.
             */

            return var;
        }

        /*
         * The variable is not valid anymore. Clean it up.
         */

        HashVarFree(var);
    }

    hPtr = Tcl_CreateHashEntry((Tcl_HashTable *) &iPtr->globalNsPtr->varTable,
            (char *) resVarInfo->nameObj, &isNewVar);
    if (hPtr) {
        var = (Tcl_Var) TclVarHashGetValue(hPtr);
    } else {
        var = NULL;
    }
    resVarInfo->var = var;

    /*
     * Increment the reference counter to avoid ckfree() of the variable in
     * Tcl's FreeVarEntry(); for cleanup, we provide our own HashVarFree();
     */

    VarHashRefCount(var)++;
    return var;
}

static int
InterpCompiledVarResolver(
    TCL_UNUSED(Tcl_Interp *),
    const char *name,
    TCL_UNUSED(int) /*length*/,
    TCL_UNUSED(Tcl_Namespace *),
    Tcl_ResolvedVarInfo **rPtr)
{
    if (*name == 'T') {
 	MyResolvedVarInfo *resVarInfo = (MyResolvedVarInfo *)ckalloc(sizeof(MyResolvedVarInfo));

 	resVarInfo->vInfo.fetchProc = MyCompiledVarFetch;
 	resVarInfo->vInfo.deleteProc = MyCompiledVarFree;
 	resVarInfo->var = NULL;
 	resVarInfo->nameObj = Tcl_NewStringObj(name, -1);
 	Tcl_IncrRefCount(resVarInfo->nameObj);
 	*rPtr = &resVarInfo->vInfo;
 	return TCL_OK;
    }
    return TCL_CONTINUE;
}

static int
TestInterpResolverCmd(
    TCL_UNUSED(ClientData),
    Tcl_Interp *interp,
    int objc,
    Tcl_Obj *const objv[])
{
    static const char *const table[] = {
        "down", "up", NULL
    };
    int idx;
#define RESOLVER_KEY "testInterpResolver"

    if ((objc < 2) || (objc > 3)) {
	Tcl_WrongNumArgs(interp, 1, objv, "up|down ?interp?");
	return TCL_ERROR;
    }
    if (objc == 3) {
	interp = Tcl_GetSlave(interp, Tcl_GetString(objv[2]));
	if (interp == NULL) {
	    Tcl_AppendResult(interp, "provided interpreter not found", NULL);
	    return TCL_ERROR;
	}
    }
    if (Tcl_GetIndexFromObj(interp, objv[1], table, "operation", TCL_EXACT,
            &idx) != TCL_OK) {
        return TCL_ERROR;
    }
    switch (idx) {
    case 1: /* up */
        Tcl_AddInterpResolvers(interp, RESOLVER_KEY, InterpCmdResolver,
                InterpVarResolver, InterpCompiledVarResolver);
        break;
    case 0: /*down*/
        if (!Tcl_RemoveInterpResolvers(interp, RESOLVER_KEY)) {
            Tcl_AppendResult(interp, "could not remove the resolver scheme",
                    NULL);
            return TCL_ERROR;
        }
    }
    return TCL_OK;
}

/*
 * Local Variables:
 * mode: c
 * c-basic-offset: 4
 * fill-column: 78
 * tab-width: 8
 * indent-tabs-mode: nil
 * End:
 */<|MERGE_RESOLUTION|>--- conflicted
+++ resolved
@@ -1530,11 +1530,7 @@
 	return TCL_ERROR;
     }
 
-<<<<<<< HEAD
-    dPtr = (DelCmd*)ckalloc(sizeof(DelCmd));
-=======
     dPtr = (DelCmd *)ckalloc(sizeof(DelCmd));
->>>>>>> ac1ec820
     dPtr->interp = interp;
     dPtr->deleteCmd = (char *)ckalloc(strlen(argv[3]) + 1);
     strcpy(dPtr->deleteCmd, argv[3]);
@@ -1563,11 +1559,7 @@
 DelDeleteProc(
     void *clientData)	/* String command to evaluate. */
 {
-<<<<<<< HEAD
-    DelCmd *dPtr = (DelCmd *) clientData;
-=======
     DelCmd *dPtr = (DelCmd *)clientData;
->>>>>>> ac1ec820
 
     Tcl_EvalEx(dPtr->interp, dPtr->deleteCmd, -1, 0);
     Tcl_ResetResult(dPtr->interp);
@@ -1877,28 +1869,16 @@
 	if (objc != 5) {
 	    return TCL_ERROR;
 	}
-<<<<<<< HEAD
 	encodingPtr = (TclEncoding*)ckalloc(sizeof(TclEncoding));
-=======
-	encodingPtr = (TclEncoding *)ckalloc(sizeof(TclEncoding));
->>>>>>> ac1ec820
 	encodingPtr->interp = interp;
 
 	string = Tcl_GetStringFromObj(objv[3], &length);
 	encodingPtr->toUtfCmd = (char *)ckalloc(length + 1);
-<<<<<<< HEAD
 	memcpy(encodingPtr->toUtfCmd, string, length + 1);
 
 	string = Tcl_GetStringFromObj(objv[4], &length);
 	encodingPtr->fromUtfCmd = (char *)ckalloc(length + 1);
 	memcpy(encodingPtr->fromUtfCmd, string, length + 1);
-=======
-	memcpy(encodingPtr->toUtfCmd, string, (unsigned) length + 1);
-
-	string = Tcl_GetStringFromObj(objv[4], &length);
-	encodingPtr->fromUtfCmd = (char *)ckalloc(length + 1);
-	memcpy(encodingPtr->fromUtfCmd, string, (unsigned) (length + 1));
->>>>>>> ac1ec820
 
 	string = Tcl_GetStringFromObj(objv[2], &length);
 
@@ -3408,147 +3388,6 @@
 /*
  *----------------------------------------------------------------------
  *
-<<<<<<< HEAD
-=======
- * TestMathFunc --
- *
- *	This is a user-defined math procedure to test out math procedures
- *	with no arguments.
- *
- * Results:
- *	A normal Tcl completion code.
- *
- * Side effects:
- *	None.
- *
- *----------------------------------------------------------------------
- */
-
-static int
-TestMathFunc(
-    ClientData clientData,	/* Integer value to return. */
-    Tcl_Interp *interp,		/* Not used. */
-    Tcl_Value *args,		/* Not used. */
-    Tcl_Value *resultPtr)	/* Where to store result. */
-{
-    resultPtr->type = TCL_INT;
-    resultPtr->intValue = PTR2INT(clientData);
-    return TCL_OK;
-}
--
-/*
- *----------------------------------------------------------------------
- *
- * TestMathFunc2 --
- *
- *	This is a user-defined math procedure to test out math procedures
- *	that do have arguments, in this case 2.
- *
- * Results:
- *	A normal Tcl completion code.
- *
- * Side effects:
- *	None.
- *
- *----------------------------------------------------------------------
- */
-
-static int
-TestMathFunc2(
-    ClientData clientData,	/* Integer value to return. */
-    Tcl_Interp *interp,		/* Used to report errors. */
-    Tcl_Value *args,		/* Points to an array of two Tcl_Value structs
-				 * for the two arguments. */
-    Tcl_Value *resultPtr)	/* Where to store the result. */
-{
-    int result = TCL_OK;
-
-    /*
-     * Return the maximum of the two arguments with the correct type.
-     */
-
-    if (args[0].type == TCL_INT) {
-	int i0 = args[0].intValue;
-
-	if (args[1].type == TCL_INT) {
-	    int i1 = args[1].intValue;
-
-	    resultPtr->type = TCL_INT;
-	    resultPtr->intValue = ((i0 > i1)? i0 : i1);
-	} else if (args[1].type == TCL_DOUBLE) {
-	    double d0 = i0;
-	    double d1 = args[1].doubleValue;
-
-	    resultPtr->type = TCL_DOUBLE;
-	    resultPtr->doubleValue = ((d0 > d1)? d0 : d1);
-	} else if (args[1].type == TCL_WIDE_INT) {
-	    Tcl_WideInt w0 = Tcl_LongAsWide(i0);
-	    Tcl_WideInt w1 = args[1].wideValue;
-
-	    resultPtr->type = TCL_WIDE_INT;
-	    resultPtr->wideValue = ((w0 > w1)? w0 : w1);
-	} else {
-	    Tcl_SetResult(interp, "T3: wrong type for arg 2", TCL_STATIC);
-	    result = TCL_ERROR;
-	}
-    } else if (args[0].type == TCL_DOUBLE) {
-	double d0 = args[0].doubleValue;
-
-	if (args[1].type == TCL_INT) {
-	    double d1 = args[1].intValue;
-
-	    resultPtr->type = TCL_DOUBLE;
-	    resultPtr->doubleValue = ((d0 > d1)? d0 : d1);
-	} else if (args[1].type == TCL_DOUBLE) {
-	    double d1 = args[1].doubleValue;
-
-	    resultPtr->type = TCL_DOUBLE;
-	    resultPtr->doubleValue = ((d0 > d1)? d0 : d1);
-	} else if (args[1].type == TCL_WIDE_INT) {
-	    double d1 = Tcl_WideAsDouble(args[1].wideValue);
-
-	    resultPtr->type = TCL_DOUBLE;
-	    resultPtr->doubleValue = ((d0 > d1)? d0 : d1);
-	} else {
-	    Tcl_SetResult(interp, "T3: wrong type for arg 2", TCL_STATIC);
-	    result = TCL_ERROR;
-	}
-    } else if (args[0].type == TCL_WIDE_INT) {
-	Tcl_WideInt w0 = args[0].wideValue;
-
-	if (args[1].type == TCL_INT) {
-	    Tcl_WideInt w1 = Tcl_LongAsWide(args[1].intValue);
-
-	    resultPtr->type = TCL_WIDE_INT;
-	    resultPtr->wideValue = ((w0 > w1)? w0 : w1);
-	} else if (args[1].type == TCL_DOUBLE) {
-	    double d0 = Tcl_WideAsDouble(w0);
-	    double d1 = args[1].doubleValue;
-
-	    resultPtr->type = TCL_DOUBLE;
-	    resultPtr->doubleValue = ((d0 > d1)? d0 : d1);
-	} else if (args[1].type == TCL_WIDE_INT) {
-	    Tcl_WideInt w1 = args[1].wideValue;
-
-	    resultPtr->type = TCL_WIDE_INT;
-	    resultPtr->wideValue = ((w0 > w1)? w0 : w1);
-	} else {
-	    Tcl_SetResult(interp, "T3: wrong type for arg 2", TCL_STATIC);
-	    result = TCL_ERROR;
-	}
-    } else {
-	Tcl_SetResult(interp, "T3: wrong type for arg 1", TCL_STATIC);
-	result = TCL_ERROR;
-    }
-    return result;
-}
--
-/*
- *----------------------------------------------------------------------
- *
->>>>>>> ac1ec820
  * CleanupTestSetassocdataTests --
  *
  *	This function is called when an interpreter is deleted to clean
@@ -3562,10 +3401,7 @@
  *
  *----------------------------------------------------------------------
  */
-<<<<<<< HEAD
-
-=======
->>>>>>> ac1ec820
+
 static void
 CleanupTestSetassocdataTests(
     void *clientData,	/* Data to be released. */
@@ -4917,13 +4753,8 @@
 GetTimesObjCmd(
     TCL_UNUSED(ClientData),
     Tcl_Interp *interp,		/* The current interpreter. */
-<<<<<<< HEAD
     TCL_UNUSED(int) /*cobjc*/,
     TCL_UNUSED(Tcl_Obj *const *) /*cobjv*/)
-=======
-    int objc,			/* Number of arguments. (not used)*/
-    Tcl_Obj *const dummy[])	/* The argument objects (not used). */
->>>>>>> ac1ec820
 {
     Interp *iPtr = (Interp *) interp;
     int i, n;
@@ -4932,8 +4763,6 @@
     Tcl_Obj *objPtr, **objv;
     const char *s;
     char newString[TCL_INTEGER_SPACE];
-    (void)objc;
-    (void)dummy;
 
     /* alloc & free 100000 times */
     fprintf(stderr, "alloc & free 100000 6 word items\n");
@@ -4948,17 +4777,10 @@
 
     /* alloc 5000 times */
     fprintf(stderr, "alloc 5000 6 word items\n");
-<<<<<<< HEAD
     objv = (Tcl_Obj **)ckalloc(5000 * sizeof(Tcl_Obj *));
     Tcl_GetTime(&start);
     for (i = 0;  i < 5000;  i++) {
 	objv[i] = (Tcl_Obj *)ckalloc(sizeof(Tcl_Obj));
-=======
-    objv = (Tcl_Obj **) ckalloc(5000 * sizeof(Tcl_Obj *));
-    Tcl_GetTime(&start);
-    for (i = 0;  i < 5000;  i++) {
-	objv[i] = (Tcl_Obj *) ckalloc(sizeof(Tcl_Obj));
->>>>>>> ac1ec820
     }
     Tcl_GetTime(&stop);
     timePer = (stop.sec - start.sec)*1000000 + (stop.usec - start.usec);
@@ -5786,11 +5608,7 @@
 
 	/* Remember the channel in the pool of detached channels */
 
-<<<<<<< HEAD
 	det = (TestChannel *)ckalloc(sizeof(TestChannel));
-=======
-	det = (TestChannel *) ckalloc(sizeof(TestChannel));
->>>>>>> ac1ec820
 	det->chan     = chan;
 	det->nextPtr  = firstDetached;
 	firstDetached = det;
@@ -6188,12 +6006,7 @@
 	    return TCL_ERROR;
 	}
 
-<<<<<<< HEAD
 	esPtr = (EventScriptRecord *)ckalloc(sizeof(EventScriptRecord));
-=======
-	esPtr = (EventScriptRecord *) ckalloc((unsigned)
-		sizeof(EventScriptRecord));
->>>>>>> ac1ec820
 	esPtr->nextPtr = statePtr->scriptRecordPtr;
 	statePtr->scriptRecordPtr = esPtr;
 
