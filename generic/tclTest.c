/*
 * tclTest.c --
 *
 *	This file contains C command functions for a bunch of additional Tcl
 *	commands that are used for testing out Tcl's C interfaces. These
 *	commands are not normally included in Tcl applications; they're only
 *	used for testing.
 *
 * Copyright © 1993-1994 The Regents of the University of California.
 * Copyright © 1994-1997 Sun Microsystems, Inc.
 * Copyright © 1998-2000 Ajuba Solutions.
 * Copyright © 2003 Kevin B. Kenny.  All rights reserved.
 *
 * See the file "license.terms" for information on usage and redistribution of
 * this file, and for a DISCLAIMER OF ALL WARRANTIES.
 */

#define TCL_8_API
#undef BUILD_tcl
#undef STATIC_BUILD
#ifndef USE_TCL_STUBS
#   define USE_TCL_STUBS
#endif
#include "tclInt.h"
#ifdef TCL_WITH_EXTERNAL_TOMMATH
#   include "tommath.h"
#else
#   include "tclTomMath.h"
#endif
#include "tclOO.h"
#include <math.h>

/*
 * Required for Testregexp*Cmd
 */
#include "tclRegexp.h"

/*
 * Required for the TestChannelCmd and TestChannelEventCmd
 */
#include "tclIO.h"

#include "tclUuid.h"

/*
 * Declare external functions used in Windows tests.
 */
DLLEXPORT int		Tcltest_Init(Tcl_Interp *interp);
DLLEXPORT int		Tcltest_SafeInit(Tcl_Interp *interp);

/*
 * Dynamic string shared by TestdcallCmd and DelCallbackProc; used to collect
 * the results of the various deletion callbacks.
 */

static Tcl_DString delString;
static Tcl_Interp *delInterp;

/*
 * One of the following structures exists for each command created by the
 * "testcmdtoken" command.
 */

typedef struct TestCommandTokenRef {
    int id;			/* Identifier for this reference. */
    Tcl_Command token;		/* Tcl's token for the command. */
    const char *value;
    struct TestCommandTokenRef *nextPtr;
				/* Next in list of references. */
} TestCommandTokenRef;

static TestCommandTokenRef *firstCommandTokenRef = NULL;
static int nextCommandTokenRefId = 1;

/*
 * One of the following structures exists for each asynchronous handler
 * created by the "testasync" command".
 */

typedef struct TestAsyncHandler {
    int id;			/* Identifier for this handler. */
    Tcl_AsyncHandler handler;	/* Tcl's token for the handler. */
    char *command;		/* Command to invoke when the handler is
				 * invoked. */
    struct TestAsyncHandler *nextPtr;
				/* Next is list of handlers. */
} TestAsyncHandler;

#if TCL_MAJOR_VERSION < 9 || !defined(TCL_NO_DEPRECATED)
#   undef Tcl_CreateObjCommand2
#   define Tcl_CreateObjCommand2 Tcl_CreateObjCommand
#   define Tcl_ObjCmdProc2 Tcl_ObjCmdProc
#   undef Tcl_CreateObjTrace2
#   define Tcl_CreateObjTrace2 Tcl_CreateObjTrace
#   define TclSizeT int
#else
#   define TclSizeT ptrdiff_t
#endif

/*
 * Start of the socket driver state structure to acces field testFlags
 */

typedef struct TcpState TcpState;

struct TcpState {
    Tcl_Channel channel;	/* Channel associated with this socket. */
    int flags;			/* ORed combination of various bitfields. */
};

TCL_DECLARE_MUTEX(asyncTestMutex)

static TestAsyncHandler *firstHandler = NULL;

/*
 * The dynamic string below is used by the "testdstring" command to test the
 * dynamic string facilities.
 */

static Tcl_DString dstring;

/*
 * The command trace below is used by the "testcmdtraceCmd" command to test
 * the command tracing facilities.
 */

static Tcl_Trace cmdTrace;

/*
 * One of the following structures exists for each command created by
 * TestdelCmd:
 */

typedef struct {
    Tcl_Interp *interp;		/* Interpreter in which command exists. */
    char *deleteCmd;		/* Script to execute when command is deleted.
				 * Malloc'ed. */
} DelCmd;

/*
 * The following is used to keep track of an encoding that invokes a Tcl
 * command.
 */

typedef struct {
    Tcl_Interp *interp;
    char *toUtfCmd;
    char *fromUtfCmd;
} TclEncoding;

/*
 * Boolean flag used by the "testsetmainloop" and "testexitmainloop" commands.
 */

static int exitMainLoop = 0;

/*
 * Event structure used in testing the event queue management procedures.
 */

typedef struct {
    Tcl_Event header;		/* Header common to all events */
    Tcl_Interp *interp;		/* Interpreter that will handle the event */
    Tcl_Obj *command;		/* Command to evaluate when the event occurs */
    Tcl_Obj *tag;		/* Tag for this event used to delete it */
} TestEvent;

/*
 * Simple detach/attach facility for testchannel cut|splice. Allow testing of
 * channel transfer in core testsuite.
 */

typedef struct TestChannel {
    Tcl_Channel chan;		/* Detached channel */
    struct TestChannel *nextPtr;/* Next in detached channel pool */
} TestChannel;

static TestChannel *firstDetached;

/*
 * Forward declarations for procedures defined later in this file:
 */

static int		AsyncHandlerProc(void *clientData,
			    Tcl_Interp *interp, int code);
static Tcl_ThreadCreateType AsyncThreadProc(void *);
static void		CleanupTestSetassocdataTests(
			    void *clientData, Tcl_Interp *interp);
static void		CmdDelProc1(void *clientData);
static void		CmdDelProc2(void *clientData);
static Tcl_CmdProc	CmdProc1;
static Tcl_CmdProc	CmdProc2;
static void		CmdTraceDeleteProc(
			    void *clientData, Tcl_Interp *interp,
			    int level, char *command, Tcl_CmdProc *cmdProc,
			    void *cmdClientData, int argc,
			    const char *argv[]);
static void		CmdTraceProc(void *clientData,
			    Tcl_Interp *interp, int level, char *command,
			    Tcl_CmdProc *cmdProc, void *cmdClientData,
			    int argc, const char *argv[]);
static Tcl_CmdProc	CreatedCommandProc;
static Tcl_CmdProc	CreatedCommandProc2;
static void		DelCallbackProc(void *clientData,
			    Tcl_Interp *interp);
static Tcl_CmdProc	DelCmdProc;
static void		DelDeleteProc(void *clientData);
static void		EncodingFreeProc(void *clientData);
static int		EncodingToUtfProc(void *clientData,
			    const char *src, int srcLen, int flags,
			    Tcl_EncodingState *statePtr, char *dst,
			    int dstLen, int *srcReadPtr, int *dstWrotePtr,
			    int *dstCharsPtr);
static int		EncodingFromUtfProc(void *clientData,
			    const char *src, int srcLen, int flags,
			    Tcl_EncodingState *statePtr, char *dst,
			    int dstLen, int *srcReadPtr, int *dstWrotePtr,
			    int *dstCharsPtr);
static void		ExitProcEven(void *clientData);
static void		ExitProcOdd(void *clientData);
static Tcl_ObjCmdProc2	GetTimesObjCmd;
static Tcl_ResolveCompiledVarProc	InterpCompiledVarResolver;
static void		MainLoop(void);
static Tcl_CmdProc	NoopCmd;
static Tcl_ObjCmdProc2	NoopObjCmd;
static int		ObjTraceProc(void *clientData,
			    Tcl_Interp *interp, TclSizeT level, const char *command,
			    Tcl_Command commandToken, TclSizeT objc,
			    Tcl_Obj *const objv[]);
static void		ObjTraceDeleteProc(void *clientData);
static void		PrintParse(Tcl_Interp *interp, Tcl_Parse *parsePtr);
static Tcl_FreeProc	SpecialFree;
static int		StaticInitProc(Tcl_Interp *interp);
static Tcl_CmdProc	TestasyncCmd;
static Tcl_ObjCmdProc2	TestbumpinterpepochObjCmd;
static Tcl_ObjCmdProc2	TestbytestringObjCmd;
static Tcl_ObjCmdProc2	TestsetbytearraylengthObjCmd;
static Tcl_ObjCmdProc2	TestpurebytesobjObjCmd;
static Tcl_ObjCmdProc2	TeststringbytesObjCmd;
static Tcl_ObjCmdProc2	TestcmdinfoObjCmd;
static Tcl_CmdProc	TestcmdtokenCmd;
static Tcl_CmdProc	TestcmdtraceCmd;
static Tcl_CmdProc	TestconcatobjCmd;
static Tcl_CmdProc	TestcreatecommandCmd;
static Tcl_CmdProc	TestdcallCmd;
static Tcl_CmdProc	TestdelCmd;
static Tcl_CmdProc	TestdelassocdataCmd;
static Tcl_ObjCmdProc2	TestdoubledigitsObjCmd;
static Tcl_CmdProc	TestdstringCmd;
static Tcl_ObjCmdProc2	TestencodingObjCmd;
static Tcl_ObjCmdProc2	TestevalexObjCmd;
static Tcl_ObjCmdProc2	TestevalobjvObjCmd;
static Tcl_ObjCmdProc2	TesteventObjCmd;
static int		TesteventProc(Tcl_Event *event, int flags);
static int		TesteventDeleteProc(Tcl_Event *event,
			    void *clientData);
static Tcl_CmdProc	TestexithandlerCmd;
static Tcl_CmdProc	TestexprlongCmd;
static Tcl_ObjCmdProc2	TestexprlongobjCmd;
static Tcl_CmdProc	TestexprdoubleCmd;
static Tcl_ObjCmdProc2	TestexprdoubleobjCmd;
static Tcl_ObjCmdProc2	TestexprparserObjCmd;
static Tcl_CmdProc	TestexprstringCmd;
static Tcl_ObjCmdProc2	TestfileCmd;
static Tcl_ObjCmdProc2	TestfilelinkCmd;
static Tcl_CmdProc	TestfeventCmd;
static Tcl_CmdProc	TestgetassocdataCmd;
static Tcl_CmdProc	TestgetintCmd;
static Tcl_CmdProc	TestlongsizeCmd;
static Tcl_CmdProc	TestgetplatformCmd;
static Tcl_ObjCmdProc2	TestgetvarfullnameCmd;
static Tcl_CmdProc	TestinterpdeleteCmd;
static Tcl_CmdProc	TestlinkCmd;
static Tcl_ObjCmdProc2	TestlinkarrayCmd;
static Tcl_ObjCmdProc2	TestlistrepCmd;
static Tcl_ObjCmdProc2	TestlocaleCmd;
static Tcl_CmdProc	TestmainthreadCmd;
static Tcl_CmdProc	TestsetmainloopCmd;
static Tcl_CmdProc	TestexitmainloopCmd;
static Tcl_CmdProc	TestpanicCmd;
static Tcl_ObjCmdProc2	TestparseargsCmd;
static Tcl_ObjCmdProc2	TestparserObjCmd;
static Tcl_ObjCmdProc2	TestparsevarObjCmd;
static Tcl_ObjCmdProc2	TestparsevarnameObjCmd;
static Tcl_ObjCmdProc2	TestpreferstableObjCmd;
static Tcl_ObjCmdProc2	TestprintObjCmd;
static Tcl_ObjCmdProc2	TestregexpObjCmd;
static Tcl_ObjCmdProc2	TestreturnObjCmd;
static void		TestregexpXflags(const char *string,
			    size_t length, int *cflagsPtr, int *eflagsPtr);
static Tcl_CmdProc	TestsetassocdataCmd;
static Tcl_CmdProc	TestsetCmd;
static Tcl_CmdProc	Testset2Cmd;
static Tcl_CmdProc	TestseterrorcodeCmd;
static Tcl_ObjCmdProc2	TestsetobjerrorcodeCmd;
static Tcl_CmdProc	TestsetplatformCmd;
static Tcl_CmdProc	TeststaticlibraryCmd;
static Tcl_CmdProc	TesttranslatefilenameCmd;
static Tcl_CmdProc	TestupvarCmd;
static Tcl_ObjCmdProc2	TestWrongNumArgsObjCmd;
static Tcl_ObjCmdProc2	TestGetIndexFromObjStructObjCmd;
static Tcl_CmdProc	TestChannelCmd;
static Tcl_CmdProc	TestChannelEventCmd;
static Tcl_CmdProc	TestSocketCmd;
static Tcl_ObjCmdProc2	TestFilesystemObjCmd;
static Tcl_ObjCmdProc2	TestSimpleFilesystemObjCmd;
static void		TestReport(const char *cmd, Tcl_Obj *arg1,
			    Tcl_Obj *arg2);
static Tcl_Obj *	TestReportGetNativePath(Tcl_Obj *pathPtr);
static Tcl_FSStatProc TestReportStat;
static Tcl_FSAccessProc TestReportAccess;
static Tcl_FSOpenFileChannelProc TestReportOpenFileChannel;
static Tcl_FSMatchInDirectoryProc TestReportMatchInDirectory;
static Tcl_FSChdirProc TestReportChdir;
static Tcl_FSLstatProc TestReportLstat;
static Tcl_FSCopyFileProc TestReportCopyFile;
static Tcl_FSDeleteFileProc TestReportDeleteFile;
static Tcl_FSRenameFileProc TestReportRenameFile;
static Tcl_FSCreateDirectoryProc TestReportCreateDirectory;
static Tcl_FSCopyDirectoryProc TestReportCopyDirectory;
static Tcl_FSRemoveDirectoryProc TestReportRemoveDirectory;
static int TestReportLoadFile(Tcl_Interp *interp, Tcl_Obj *pathPtr,
	Tcl_LoadHandle *handlePtr, Tcl_FSUnloadFileProc **unloadProcPtr);
static Tcl_FSLinkProc TestReportLink;
static Tcl_FSFileAttrStringsProc TestReportFileAttrStrings;
static Tcl_FSFileAttrsGetProc TestReportFileAttrsGet;
static Tcl_FSFileAttrsSetProc TestReportFileAttrsSet;
static Tcl_FSUtimeProc TestReportUtime;
static Tcl_FSNormalizePathProc TestReportNormalizePath;
static Tcl_FSPathInFilesystemProc TestReportInFilesystem;
static Tcl_FSFreeInternalRepProc TestReportFreeInternalRep;
static Tcl_FSDupInternalRepProc TestReportDupInternalRep;
static Tcl_CmdProc TestServiceModeCmd;
static Tcl_FSStatProc SimpleStat;
static Tcl_FSAccessProc SimpleAccess;
static Tcl_FSOpenFileChannelProc SimpleOpenFileChannel;
static Tcl_FSListVolumesProc SimpleListVolumes;
static Tcl_FSPathInFilesystemProc SimplePathInFilesystem;
static Tcl_Obj *	SimpleRedirect(Tcl_Obj *pathPtr);
static Tcl_FSMatchInDirectoryProc SimpleMatchInDirectory;
static Tcl_ObjCmdProc2	TestUtfNextCmd;
static Tcl_ObjCmdProc2	TestUtfPrevCmd;
static Tcl_ObjCmdProc2	TestNumUtfCharsCmd;
static Tcl_ObjCmdProc2	TestGetUniCharCmd;
static Tcl_ObjCmdProc2	TestFindFirstCmd;
static Tcl_ObjCmdProc2	TestFindLastCmd;
static Tcl_ObjCmdProc2	TestHashSystemHashCmd;
static Tcl_ObjCmdProc2	TestGetIntForIndexCmd;
static Tcl_ObjCmdProc2	TestLutilCmd;
static Tcl_NRPostProc	NREUnwind_callback;
static Tcl_ObjCmdProc2	TestNREUnwind;
static Tcl_ObjCmdProc2	TestNRELevels;
static Tcl_ObjCmdProc2	TestInterpResolverCmd;
#if defined(HAVE_CPUID) && !defined(MAC_OSX_TCL)
static Tcl_ObjCmdProc2	TestcpuidCmd;
#endif
static Tcl_ObjCmdProc2	TestApplyLambdaObjCmd;

static const Tcl_Filesystem testReportingFilesystem = {
    "reporting",
    sizeof(Tcl_Filesystem),
    TCL_FILESYSTEM_VERSION_1,
    TestReportInFilesystem, /* path in */
    TestReportDupInternalRep,
    TestReportFreeInternalRep,
    NULL, /* native to norm */
    NULL, /* convert to native */
    TestReportNormalizePath,
    NULL, /* path type */
    NULL, /* separator */
    TestReportStat,
    TestReportAccess,
    TestReportOpenFileChannel,
    TestReportMatchInDirectory,
    TestReportUtime,
    TestReportLink,
    NULL /* list volumes */,
    TestReportFileAttrStrings,
    TestReportFileAttrsGet,
    TestReportFileAttrsSet,
    TestReportCreateDirectory,
    TestReportRemoveDirectory,
    TestReportDeleteFile,
    TestReportCopyFile,
    TestReportRenameFile,
    TestReportCopyDirectory,
    TestReportLstat,
    (Tcl_FSLoadFileProc *) TestReportLoadFile,
    NULL /* cwd */,
    TestReportChdir
};

static const Tcl_Filesystem simpleFilesystem = {
    "simple",
    sizeof(Tcl_Filesystem),
    TCL_FILESYSTEM_VERSION_1,
    SimplePathInFilesystem,
    NULL,
    NULL,
    /* No internal to normalized, since we don't create any
     * pure 'internal' Tcl_Obj path representations */
    NULL,
    /* No create native rep function, since we don't use it
     * or 'Tcl_FSNewNativePath' */
    NULL,
    /* Normalize path isn't needed - we assume paths only have
     * one representation */
    NULL,
    NULL,
    NULL,
    SimpleStat,
    SimpleAccess,
    SimpleOpenFileChannel,
    SimpleMatchInDirectory,
    NULL,
    /* We choose not to support symbolic links inside our vfs's */
    NULL,
    SimpleListVolumes,
    NULL,
    NULL,
    NULL,
    NULL,
    NULL,
    NULL,
    /* No copy file - fallback will occur at Tcl level */
    NULL,
    /* No rename file - fallback will occur at Tcl level */
    NULL,
    /* No copy directory - fallback will occur at Tcl level */
    NULL,
    /* Use stat for lstat */
    NULL,
    /* No load - fallback on core implementation */
    NULL,
    /* We don't need a getcwd or chdir - fallback on Tcl's versions */
    NULL,
    NULL
};


/*
 *----------------------------------------------------------------------
 *
 * Tcltest_Init --
 *
 *	This procedure performs application-specific initialization. Most
 *	applications, especially those that incorporate additional packages,
 *	will have their own version of this procedure.
 *
 * Results:
 *	Returns a standard Tcl completion code, and leaves an error message in
 *	the interp's result if an error occurs.
 *
 * Side effects:
 *	Depends on the startup script.
 *
 *----------------------------------------------------------------------
 */

#ifndef STRINGIFY
#  define STRINGIFY(x) STRINGIFY1(x)
#  define STRINGIFY1(x) #x
#endif

static const char version[] = TCL_PATCH_LEVEL "+" STRINGIFY(TCL_VERSION_UUID)
#if defined(__clang__) && defined(__clang_major__)
	    ".clang-" STRINGIFY(__clang_major__)
#if __clang_minor__ < 10
	    "0"
#endif
	    STRINGIFY(__clang_minor__)
#endif
#ifdef TCL_COMPILE_DEBUG
	    ".compiledebug"
#endif
#ifdef TCL_COMPILE_STATS
	    ".compilestats"
#endif
#if defined(__cplusplus) && !defined(__OBJC__)
	    ".cplusplus"
#endif
#ifndef NDEBUG
	    ".debug"
#endif
#if !defined(__clang__) && !defined(__INTEL_COMPILER) && defined(__GNUC__)
	    ".gcc-" STRINGIFY(__GNUC__)
#if __GNUC_MINOR__ < 10
	    "0"
#endif
	    STRINGIFY(__GNUC_MINOR__)
#endif
#ifdef __INTEL_COMPILER
	    ".icc-" STRINGIFY(__INTEL_COMPILER)
#endif
#if (defined(_WIN32) && !defined(_WIN64)) || (ULONG_MAX == 0xffffffffUL)
	    ".ilp32"
#endif
#ifdef TCL_MEM_DEBUG
	    ".memdebug"
#endif
#if defined(_MSC_VER)
	    ".msvc-" STRINGIFY(_MSC_VER)
#endif
#ifdef USE_NMAKE
	    ".nmake"
#endif
#if !TCL_THREADS
	    ".no-thread"
#endif
#ifndef TCL_CFG_OPTIMIZED
	    ".no-optimize"
#endif
#ifdef __OBJC__
	    ".objective-c"
#if defined(__cplusplus)
	    "plusplus"
#endif
#endif
#ifdef TCL_CFG_PROFILED
	    ".profile"
#endif
#ifdef PURIFY
	    ".purify"
#endif
#ifdef STATIC_BUILD
	    ".static"
#endif
#if TCL_UTF_MAX < 4
	    ".utf-16"
#endif
;

int
Tcltest_Init(
    Tcl_Interp *interp)		/* Interpreter for application. */
{
    Tcl_CmdInfo info;
    Tcl_Obj **objv, *objPtr;
    Tcl_Size objc;
    int index;
    static const char *const specialOptions[] = {
	"-appinitprocerror", "-appinitprocdeleteinterp",
	"-appinitprocclosestderr", "-appinitprocsetrcfile", NULL
    };

    if (Tcl_InitStubs(interp, "8.7-", 0) == NULL) {
	return TCL_ERROR;
    }
#ifndef TCL_WITH_EXTERNAL_TOMMATH
    if (Tcl_TomMath_InitStubs(interp, "8.7-") == NULL) {
	return TCL_ERROR;
    }
#endif
    if (Tcl_OOInitStubs(interp) == NULL) {
	return TCL_ERROR;
    }

    if (Tcl_GetCommandInfo(interp, "::tcl::build-info", &info)) {
#if TCL_MAJOR_VERSION > 8 && defined(TCL_NO_DEPRECATED)
	Tcl_CreateObjCommand2(interp, "::tcl::test::build-info",
			info.objProc2, (void *)version, NULL);
#else
	Tcl_CreateObjCommand(interp, "::tcl::test::build-info",
		info.objProc, (void *)version, NULL);
#endif
    }
    if (Tcl_PkgProvideEx(interp, "tcl::test", TCL_PATCH_LEVEL, NULL) == TCL_ERROR) {
	return TCL_ERROR;
    }

    /*
     * Create additional commands and math functions for testing Tcl.
     */

    Tcl_CreateObjCommand2(interp, "gettimes", GetTimesObjCmd, NULL, NULL);
    Tcl_CreateCommand(interp, "noop", NoopCmd, NULL, NULL);
    Tcl_CreateObjCommand2(interp, "noop", NoopObjCmd, NULL, NULL);
    Tcl_CreateObjCommand2(interp, "testpurebytesobj", TestpurebytesobjObjCmd, NULL, NULL);
    Tcl_CreateObjCommand2(interp, "testsetbytearraylength", TestsetbytearraylengthObjCmd, NULL, NULL);
    Tcl_CreateObjCommand2(interp, "testbytestring", TestbytestringObjCmd, NULL, NULL);
    Tcl_CreateObjCommand2(interp, "teststringbytes", TeststringbytesObjCmd, NULL, NULL);
    Tcl_CreateObjCommand2(interp, "testwrongnumargs", TestWrongNumArgsObjCmd,
	    NULL, NULL);
    Tcl_CreateObjCommand2(interp, "testfilesystem", TestFilesystemObjCmd,
	    NULL, NULL);
    Tcl_CreateObjCommand2(interp, "testsimplefilesystem", TestSimpleFilesystemObjCmd,
	    NULL, NULL);
    Tcl_CreateObjCommand2(interp, "testgetindexfromobjstruct",
	    TestGetIndexFromObjStructObjCmd, NULL, NULL);
    Tcl_CreateCommand(interp, "testasync", TestasyncCmd, NULL, NULL);
    Tcl_CreateObjCommand2(interp, "testbumpinterpepoch",
	    TestbumpinterpepochObjCmd, NULL, NULL);
    Tcl_CreateCommand(interp, "testchannel", TestChannelCmd,
	    NULL, NULL);
    Tcl_CreateCommand(interp, "testchannelevent", TestChannelEventCmd,
	    NULL, NULL);
    Tcl_CreateCommand(interp, "testcmdtoken", TestcmdtokenCmd, NULL,
	    NULL);
    Tcl_CreateObjCommand2(interp, "testcmdinfo", TestcmdinfoObjCmd, NULL,
	    NULL);
    Tcl_CreateCommand(interp, "testcmdtrace", TestcmdtraceCmd,
	    NULL, NULL);
    Tcl_CreateCommand(interp, "testconcatobj", TestconcatobjCmd,
	    NULL, NULL);
    Tcl_CreateCommand(interp, "testcreatecommand", TestcreatecommandCmd,
	    NULL, NULL);
    Tcl_CreateCommand(interp, "testdcall", TestdcallCmd, NULL, NULL);
    Tcl_CreateCommand(interp, "testdel", TestdelCmd, NULL, NULL);
    Tcl_CreateCommand(interp, "testdelassocdata", TestdelassocdataCmd,
	    NULL, NULL);
    Tcl_CreateObjCommand2(interp, "testdoubledigits", TestdoubledigitsObjCmd,
			 NULL, NULL);
    Tcl_DStringInit(&dstring);
    Tcl_CreateCommand(interp, "testdstring", TestdstringCmd, NULL,
	    NULL);
    Tcl_CreateObjCommand2(interp, "testencoding", TestencodingObjCmd, NULL,
	    NULL);
    Tcl_CreateObjCommand2(interp, "testevalex", TestevalexObjCmd,
	    NULL, NULL);
    Tcl_CreateObjCommand2(interp, "testevalobjv", TestevalobjvObjCmd,
	    NULL, NULL);
    Tcl_CreateObjCommand2(interp, "testevent", TesteventObjCmd,
	    NULL, NULL);
    Tcl_CreateCommand(interp, "testexithandler", TestexithandlerCmd,
	    NULL, NULL);
    Tcl_CreateCommand(interp, "testexprlong", TestexprlongCmd,
	    NULL, NULL);
    Tcl_CreateObjCommand2(interp, "testexprlongobj", TestexprlongobjCmd,
	    NULL, NULL);
    Tcl_CreateCommand(interp, "testexprdouble", TestexprdoubleCmd,
	    NULL, NULL);
    Tcl_CreateObjCommand2(interp, "testexprdoubleobj", TestexprdoubleobjCmd,
	    NULL, NULL);
    Tcl_CreateObjCommand2(interp, "testexprparser", TestexprparserObjCmd,
	    NULL, NULL);
    Tcl_CreateCommand(interp, "testexprstring", TestexprstringCmd,
	    NULL, NULL);
    Tcl_CreateCommand(interp, "testfevent", TestfeventCmd, NULL,
	    NULL);
    Tcl_CreateObjCommand2(interp, "testfilelink", TestfilelinkCmd,
	    NULL, NULL);
    Tcl_CreateObjCommand2(interp, "testfile", TestfileCmd,
	    NULL, NULL);
    Tcl_CreateObjCommand2(interp, "testhashsystemhash",
	    TestHashSystemHashCmd, NULL, NULL);
    Tcl_CreateCommand(interp, "testgetassocdata", TestgetassocdataCmd,
	    NULL, NULL);
    Tcl_CreateCommand(interp, "testgetint", TestgetintCmd,
	    NULL, NULL);
    Tcl_CreateCommand(interp, "testlongsize", TestlongsizeCmd,
	    NULL, NULL);
    Tcl_CreateCommand(interp, "testgetplatform", TestgetplatformCmd,
	    NULL, NULL);
    Tcl_CreateObjCommand2(interp, "testgetvarfullname",
	    TestgetvarfullnameCmd, NULL, NULL);
    Tcl_CreateCommand(interp, "testinterpdelete", TestinterpdeleteCmd,
	    NULL, NULL);
    Tcl_CreateCommand(interp, "testlink", TestlinkCmd, NULL, NULL);
    Tcl_CreateObjCommand2(interp, "testlinkarray", TestlinkarrayCmd, NULL, NULL);
    Tcl_CreateObjCommand2(interp, "testlistrep", TestlistrepCmd, NULL, NULL);
    Tcl_CreateObjCommand2(interp, "testlocale", TestlocaleCmd, NULL,
	    NULL);
    Tcl_CreateCommand(interp, "testpanic", TestpanicCmd, NULL, NULL);
    Tcl_CreateObjCommand2(interp, "testparseargs", TestparseargsCmd,NULL,NULL);
    Tcl_CreateObjCommand2(interp, "testparser", TestparserObjCmd,
	    NULL, NULL);
    Tcl_CreateObjCommand2(interp, "testparsevar", TestparsevarObjCmd,
	    NULL, NULL);
    Tcl_CreateObjCommand2(interp, "testparsevarname", TestparsevarnameObjCmd,
	    NULL, NULL);
    Tcl_CreateObjCommand2(interp, "testpreferstable", TestpreferstableObjCmd,
	    NULL, NULL);
    Tcl_CreateObjCommand2(interp, "testprint", TestprintObjCmd,
	    NULL, NULL);
    Tcl_CreateObjCommand2(interp, "testregexp", TestregexpObjCmd,
	    NULL, NULL);
    Tcl_CreateObjCommand2(interp, "testreturn", TestreturnObjCmd,
	    NULL, NULL);
    Tcl_CreateCommand(interp, "testservicemode", TestServiceModeCmd,
	    NULL, NULL);
    Tcl_CreateCommand(interp, "testsetassocdata", TestsetassocdataCmd,
	    NULL, NULL);
    Tcl_CreateCommand(interp, "testsetnoerr", TestsetCmd,
	    NULL, NULL);
    Tcl_CreateCommand(interp, "testseterr", TestsetCmd,
	    INT2PTR(TCL_LEAVE_ERR_MSG), NULL);
    Tcl_CreateCommand(interp, "testset2", Testset2Cmd,
	    INT2PTR(TCL_LEAVE_ERR_MSG), NULL);
    Tcl_CreateCommand(interp, "testseterrorcode", TestseterrorcodeCmd,
	    NULL, NULL);
    Tcl_CreateObjCommand2(interp, "testsetobjerrorcode",
	    TestsetobjerrorcodeCmd, NULL, NULL);
    Tcl_CreateObjCommand2(interp, "testutfnext",
	    TestUtfNextCmd, NULL, NULL);
    Tcl_CreateObjCommand2(interp, "testutfprev",
	    TestUtfPrevCmd, NULL, NULL);
    Tcl_CreateObjCommand2(interp, "testnumutfchars",
	    TestNumUtfCharsCmd, NULL, NULL);
<<<<<<< HEAD
    Tcl_CreateObjCommand2(interp, "testgetunichar",
                         TestGetUniCharCmd, NULL, NULL);
    Tcl_CreateObjCommand2(interp, "testfindfirst",
=======
    Tcl_CreateObjCommand(interp, "testgetunichar",
            TestGetUniCharCmd, NULL, NULL);
    Tcl_CreateObjCommand(interp, "testfindfirst",
>>>>>>> ae22ee57
	    TestFindFirstCmd, NULL, NULL);
    Tcl_CreateObjCommand2(interp, "testfindlast",
	    TestFindLastCmd, NULL, NULL);
    Tcl_CreateObjCommand2(interp, "testgetintforindex",
	    TestGetIntForIndexCmd, NULL, NULL);
    Tcl_CreateCommand(interp, "testsetplatform", TestsetplatformCmd,
	    NULL, NULL);
    Tcl_CreateCommand(interp, "testsocket", TestSocketCmd,
	    NULL, NULL);
    Tcl_CreateCommand(interp, "teststaticlibrary", TeststaticlibraryCmd,
	    NULL, NULL);
    Tcl_CreateCommand(interp, "testtranslatefilename",
	    TesttranslatefilenameCmd, NULL, NULL);
    Tcl_CreateCommand(interp, "testupvar", TestupvarCmd, NULL, NULL);
    Tcl_CreateCommand(interp, "testmainthread", TestmainthreadCmd, NULL,
	    NULL);
    Tcl_CreateCommand(interp, "testsetmainloop", TestsetmainloopCmd,
	    NULL, NULL);
    Tcl_CreateCommand(interp, "testexitmainloop", TestexitmainloopCmd,
	    NULL, NULL);
#if defined(HAVE_CPUID) && !defined(MAC_OSX_TCL)
    Tcl_CreateObjCommand2(interp, "testcpuid", TestcpuidCmd,
	    NULL, NULL);
#endif
    Tcl_CreateObjCommand2(interp, "testnreunwind", TestNREUnwind,
	    NULL, NULL);
    Tcl_CreateObjCommand2(interp, "testnrelevels", TestNRELevels,
	    NULL, NULL);
    Tcl_CreateObjCommand2(interp, "testinterpresolver", TestInterpResolverCmd,
	    NULL, NULL);
    Tcl_CreateObjCommand2(interp, "testapplylambda", TestApplyLambdaObjCmd,
	    NULL, NULL);
    Tcl_CreateObjCommand2(interp, "testlutil", TestLutilCmd,
	    NULL, NULL);

    if (TclObjTest_Init(interp) != TCL_OK) {
	return TCL_ERROR;
    }
    if (Procbodytest_Init(interp) != TCL_OK) {
	return TCL_ERROR;
    }
#if TCL_THREADS
    if (TclThread_Init(interp) != TCL_OK) {
	return TCL_ERROR;
    }
#endif

    if (Tcl_ABSListTest_Init(interp) != TCL_OK) {
	return TCL_ERROR;
    }

    /*
     * Check for special options used in ../tests/main.test
     */

    objPtr = Tcl_GetVar2Ex(interp, "argv", NULL, TCL_GLOBAL_ONLY);
    if (objPtr != NULL) {
	if (Tcl_ListObjGetElements(interp, objPtr, &objc, &objv) != TCL_OK) {
	    return TCL_ERROR;
	}
	if (objc && (Tcl_GetIndexFromObj(NULL, objv[0], specialOptions, NULL,
		TCL_EXACT, &index) == TCL_OK)) {
	    switch (index) {
	    case 0:
		return TCL_ERROR;
	    case 1:
		Tcl_DeleteInterp(interp);
		return TCL_ERROR;
	    case 2: {
		int mode;
		Tcl_UnregisterChannel(interp,
			Tcl_GetChannel(interp, "stderr", &mode));
		return TCL_ERROR;
	    }
	    case 3:
		if (objc > 1) {
		    Tcl_SetVar2Ex(interp, "tcl_rcFileName", NULL, objv[1],
			    TCL_GLOBAL_ONLY);
		}
		return TCL_ERROR;
	    }
	}
    }

    /*
     * And finally add any platform specific test commands.
     */

    return TclplatformtestInit(interp);
}

/*
 *----------------------------------------------------------------------
 *
 * Tcltest_SafeInit --
 *
 *	This procedure performs application-specific initialization. Most
 *	applications, especially those that incorporate additional packages,
 *	will have their own version of this procedure.
 *
 * Results:
 *	Returns a standard Tcl completion code, and leaves an error message in
 *	the interp's result if an error occurs.
 *
 * Side effects:
 *	Depends on the startup script.
 *
 *----------------------------------------------------------------------
 */

int
Tcltest_SafeInit(
    Tcl_Interp *interp)		/* Interpreter for application. */
{
    Tcl_CmdInfo info;

    if (Tcl_InitStubs(interp, "8.7-", 0) == NULL) {
	return TCL_ERROR;
    }
    if (Tcl_GetCommandInfo(interp, "::tcl::build-info", &info)) {
#if TCL_MAJOR_VERSION > 8 && defined(TCL_NO_DEPRECATED)
	Tcl_CreateObjCommand2(interp, "::tcl::test::build-info",
		info.objProc2, (void *)version, NULL);
#else
	Tcl_CreateObjCommand2(interp, "::tcl::test::build-info",
		info.objProc, (void *)version, NULL);
#endif
    }
    if (Tcl_PkgProvideEx(interp, "tcl::test", TCL_PATCH_LEVEL, NULL) == TCL_ERROR) {
	return TCL_ERROR;
    }
    return Procbodytest_SafeInit(interp);
}

/*
 *----------------------------------------------------------------------
 *
 * TestasyncCmd --
 *
 *	This procedure implements the "testasync" command.  It is used
 *	to test the asynchronous handler facilities of Tcl.
 *
 * Results:
 *	A standard Tcl result.
 *
 * Side effects:
 *	Creates, deletes, and invokes handlers.
 *
 *----------------------------------------------------------------------
 */

static int
TestasyncCmd(
    TCL_UNUSED(void *),
    Tcl_Interp *interp,			/* Current interpreter. */
    int argc,				/* Number of arguments. */
    const char **argv)			/* Argument strings. */
{
    TestAsyncHandler *asyncPtr, *prevPtr;
    int id, code;
    static int nextId = 1;

    if (argc < 2) {
	wrongNumArgs:
	Tcl_AppendResult(interp, "wrong # args", (void *)NULL);
	return TCL_ERROR;
    }
    if (strcmp(argv[1], "create") == 0) {
	if (argc != 3) {
	    goto wrongNumArgs;
	}
	asyncPtr = (TestAsyncHandler *)Tcl_Alloc(sizeof(TestAsyncHandler));
	asyncPtr->command = (char *)Tcl_Alloc(strlen(argv[2]) + 1);
	strcpy(asyncPtr->command, argv[2]);
        Tcl_MutexLock(&asyncTestMutex);
	asyncPtr->id = nextId;
	nextId++;
	asyncPtr->handler = Tcl_AsyncCreate(AsyncHandlerProc,
                                            INT2PTR(asyncPtr->id));
	asyncPtr->nextPtr = firstHandler;
	firstHandler = asyncPtr;
        Tcl_MutexUnlock(&asyncTestMutex);
	Tcl_SetObjResult(interp, Tcl_NewWideIntObj(asyncPtr->id));
    } else if (strcmp(argv[1], "delete") == 0) {
	if (argc == 2) {
            Tcl_MutexLock(&asyncTestMutex);
	    while (firstHandler != NULL) {
		asyncPtr = firstHandler;
		firstHandler = asyncPtr->nextPtr;
		Tcl_AsyncDelete(asyncPtr->handler);
		Tcl_Free(asyncPtr->command);
		Tcl_Free(asyncPtr);
	    }
            Tcl_MutexUnlock(&asyncTestMutex);
	    return TCL_OK;
	}
	if (argc != 3) {
	    goto wrongNumArgs;
	}
	if (Tcl_GetInt(interp, argv[2], &id) != TCL_OK) {
	    return TCL_ERROR;
	}
        Tcl_MutexLock(&asyncTestMutex);
	for (prevPtr = NULL, asyncPtr = firstHandler; asyncPtr != NULL;
		prevPtr = asyncPtr, asyncPtr = asyncPtr->nextPtr) {
	    if (asyncPtr->id != id) {
		continue;
	    }
	    if (prevPtr == NULL) {
		firstHandler = asyncPtr->nextPtr;
	    } else {
		prevPtr->nextPtr = asyncPtr->nextPtr;
	    }
	    Tcl_AsyncDelete(asyncPtr->handler);
	    Tcl_Free(asyncPtr->command);
	    Tcl_Free(asyncPtr);
	    break;
	}
        Tcl_MutexUnlock(&asyncTestMutex);
    } else if (strcmp(argv[1], "mark") == 0) {
	if (argc != 5) {
	    goto wrongNumArgs;
	}
	if ((Tcl_GetInt(interp, argv[2], &id) != TCL_OK)
		|| (Tcl_GetInt(interp, argv[4], &code) != TCL_OK)) {
	    return TCL_ERROR;
	}
	Tcl_MutexLock(&asyncTestMutex);
	for (asyncPtr = firstHandler; asyncPtr != NULL;
		asyncPtr = asyncPtr->nextPtr) {
	    if (asyncPtr->id == id) {
		Tcl_AsyncMark(asyncPtr->handler);
		break;
	    }
	}
	Tcl_SetObjResult(interp, Tcl_NewStringObj(argv[3], -1));
	Tcl_MutexUnlock(&asyncTestMutex);
	return code;
    } else if (strcmp(argv[1], "marklater") == 0) {
	if (argc != 3) {
	    goto wrongNumArgs;
	}
	if (Tcl_GetInt(interp, argv[2], &id) != TCL_OK) {
	    return TCL_ERROR;
	}
        Tcl_MutexLock(&asyncTestMutex);
	for (asyncPtr = firstHandler; asyncPtr != NULL;
		asyncPtr = asyncPtr->nextPtr) {
	    if (asyncPtr->id == id) {
		Tcl_ThreadId threadID;
		if (Tcl_CreateThread(&threadID, AsyncThreadProc,
			INT2PTR(id), TCL_THREAD_STACK_DEFAULT,
			TCL_THREAD_NOFLAGS) != TCL_OK) {
		    Tcl_AppendResult(interp, "can't create thread", (void *)NULL);
		    Tcl_MutexUnlock(&asyncTestMutex);
		    return TCL_ERROR;
		}
		break;
	    }
	}
        Tcl_MutexUnlock(&asyncTestMutex);
    } else {
	Tcl_AppendResult(interp, "bad option \"", argv[1],
		"\": must be create, delete, int, mark, or marklater", (void *)NULL);
	return TCL_ERROR;
    }
    return TCL_OK;
}

static int
AsyncHandlerProc(
    void *clientData,	/* If of TestAsyncHandler structure.
                                 * in global list. */
    Tcl_Interp *interp,		/* Interpreter in which command was
				 * executed, or NULL. */
    int code)			/* Current return code from command. */
{
    TestAsyncHandler *asyncPtr;
    int id = PTR2INT(clientData);
    const char *listArgv[4];
    char *cmd;
    char string[TCL_INTEGER_SPACE];

    Tcl_MutexLock(&asyncTestMutex);
    for (asyncPtr = firstHandler; asyncPtr != NULL;
            asyncPtr = asyncPtr->nextPtr) {
        if (asyncPtr->id == id) {
            break;
        }
    }
    Tcl_MutexUnlock(&asyncTestMutex);

    if (!asyncPtr) {
        /* Woops - this one was deleted between the AsyncMark and now */
        return TCL_OK;
    }

    TclFormatInt(string, code);
    listArgv[0] = asyncPtr->command;
    listArgv[1] = Tcl_GetStringResult(interp);
    listArgv[2] = string;
    listArgv[3] = NULL;
    cmd = Tcl_Merge(3, listArgv);
    if (interp != NULL) {
	code = Tcl_EvalEx(interp, cmd, TCL_INDEX_NONE, 0);
    } else {
	/*
	 * this should not happen, but by definition of how async handlers are
	 * invoked, it's possible.  Better error checking is needed here.
	 */
    }
    Tcl_Free(cmd);
    return code;
}

/*
 *----------------------------------------------------------------------
 *
 * AsyncThreadProc --
 *
 *	Delivers an asynchronous event to a handler in another thread.
 *
 * Results:
 *	None.
 *
 * Side effects:
 *	Invokes Tcl_AsyncMark on the handler
 *
 *----------------------------------------------------------------------
 */

static Tcl_ThreadCreateType
AsyncThreadProc(
    void *clientData)	/* Parameter is the id of a
				 * TestAsyncHandler, defined above. */
{
    TestAsyncHandler *asyncPtr;
    int id = PTR2INT(clientData);

    Tcl_Sleep(1);
    Tcl_MutexLock(&asyncTestMutex);
    for (asyncPtr = firstHandler; asyncPtr != NULL;
         asyncPtr = asyncPtr->nextPtr) {
        if (asyncPtr->id == id) {
            Tcl_AsyncMark(asyncPtr->handler);
            break;
        }
    }
    Tcl_MutexUnlock(&asyncTestMutex);
    Tcl_ExitThread(TCL_OK);
    TCL_THREAD_CREATE_RETURN;
}

static int
TestbumpinterpepochObjCmd(
    TCL_UNUSED(void *),
    Tcl_Interp *interp,		/* Current interpreter. */
    TclSizeT objc,			/* Number of arguments. */
    Tcl_Obj *const objv[])	/* Argument objects. */
{
    Interp *iPtr = (Interp *)interp;

    if (objc != 1) {
	Tcl_WrongNumArgs(interp, 1, objv, "");
	return TCL_ERROR;
    }
    iPtr->compileEpoch++;
    return TCL_OK;
}

/*
 *----------------------------------------------------------------------
 *
 * TestcmdinfoObjCmd --
 *
 *	This procedure implements the "testcmdinfo" command.  It is used to
 *	test Tcl_GetCommandInfo, Tcl_SetCommandInfo, and command creation and
 *	deletion.
 *
 * Results:
 *	A standard Tcl result.
 *
 * Side effects:
 *	Creates and deletes various commands and modifies their data.
 *
 *----------------------------------------------------------------------
 */

static int
TestcmdinfoObjCmd(
    TCL_UNUSED(void *),
    Tcl_Interp *interp,		/* Current interpreter. */
    TclSizeT objc,			/* Number of arguments. */
    Tcl_Obj *const objv[])      /* Argument objects. */
{
    static const char *const subcmds[] = {
	   "create", "delete", "get", "modify", NULL
    };
    enum options {
	CMDINFO_CREATE,
	CMDINFO_DELETE, CMDINFO_GET, CMDINFO_MODIFY
    } idx;
    Tcl_CmdInfo info;

    if (objc != 3) {
	Tcl_WrongNumArgs(interp, 1, objv, "command arg");
	return TCL_ERROR;
    }
    if (Tcl_GetIndexFromObj(interp, objv[1], subcmds, "option", 0,
	    &idx) != TCL_OK) {
	return TCL_ERROR;
    }
    switch (idx) {
    case CMDINFO_CREATE:
	Tcl_CreateCommand(interp, Tcl_GetString(objv[2]), CmdProc1,
		(void *)"original", CmdDelProc1);
	break;
    case CMDINFO_DELETE:
	Tcl_DStringInit(&delString);
	Tcl_DeleteCommand(interp, Tcl_GetString(objv[2]));
	Tcl_DStringResult(interp, &delString);
	break;
    case CMDINFO_GET:
	if (Tcl_GetCommandInfo(interp, Tcl_GetString(objv[2]), &info) ==0) {
	    Tcl_AppendResult(interp, "??", (void *)NULL);
	    return TCL_OK;
	}
	if (info.proc == CmdProc1) {
	    Tcl_AppendResult(interp, "CmdProc1", " ",
		    (char *) info.clientData, (void *)NULL);
	} else if (info.proc == CmdProc2) {
	    Tcl_AppendResult(interp, "CmdProc2", " ",
		    (char *) info.clientData, (void *)NULL);
	} else {
	    Tcl_AppendResult(interp, "unknown", (void *)NULL);
	}
	if (info.deleteProc == CmdDelProc1) {
	    Tcl_AppendResult(interp, " CmdDelProc1", " ",
		    (char *) info.deleteData, (void *)NULL);
	} else if (info.deleteProc == CmdDelProc2) {
	    Tcl_AppendResult(interp, " CmdDelProc2", " ",
		    (char *) info.deleteData, (void *)NULL);
	} else {
	    Tcl_AppendResult(interp, " unknown", (void *)NULL);
	}
	Tcl_AppendResult(interp, " ", info.namespacePtr->fullName, (void *)NULL);
	if (info.isNativeObjectProc == 0) {
	    Tcl_AppendResult(interp, " stringProc", (void *)NULL);
	} else if (info.isNativeObjectProc == 1) {
	    Tcl_AppendResult(interp, " nativeObjectProc", (void *)NULL);
	} else if (info.isNativeObjectProc == 2) {
	    Tcl_AppendResult(interp, " nativeObjectProc2", (void *)NULL);
	} else {
	    Tcl_SetObjResult(interp, Tcl_ObjPrintf("Invalid isNativeObjectProc value %d",
		    info.isNativeObjectProc));
	    return TCL_ERROR;
	}
	break;
    case CMDINFO_MODIFY:
	info.proc = CmdProc2;
	info.clientData = (void *) "new_command_data";
	info.objProc2 = NULL;
	info.objClientData2 = NULL;
	info.deleteProc = CmdDelProc2;
	info.deleteData = (void *) "new_delete_data";
	info.namespacePtr = NULL;
	info.objProc2 = NULL;
	info.objClientData2 = NULL;
	if (Tcl_SetCommandInfo(interp, Tcl_GetString(objv[2]), &info) == 0) {
	    Tcl_SetObjResult(interp, Tcl_NewWideIntObj(0));
	} else {
	    Tcl_SetObjResult(interp, Tcl_NewWideIntObj(1));
	}
	break;
    }

    return TCL_OK;
}

static int
CmdProc0(
    void *clientData,	/* String to return. */
    Tcl_Interp *interp,		/* Current interpreter. */
    TCL_UNUSED(int) /*argc*/,
    TCL_UNUSED(const char **) /*argv*/)
{
    TestCommandTokenRef *refPtr = (TestCommandTokenRef *) clientData;
    Tcl_AppendResult(interp, "CmdProc1 ", refPtr->value, (void *)NULL);
    return TCL_OK;
}

static int
CmdProc1(
    void *clientData,	/* String to return. */
    Tcl_Interp *interp,		/* Current interpreter. */
    TCL_UNUSED(int) /*argc*/,
    TCL_UNUSED(const char **) /*argv*/)
{
    Tcl_AppendResult(interp, "CmdProc1 ", (char *) clientData, (void *)NULL);
    return TCL_OK;
}

static int
CmdProc2(
    void *clientData,	/* String to return. */
    Tcl_Interp *interp,		/* Current interpreter. */
    TCL_UNUSED(int) /*argc*/,
    TCL_UNUSED(const char **) /*argv*/)
{
    Tcl_AppendResult(interp, "CmdProc2 ", (char *) clientData, (void *)NULL);
    return TCL_OK;
}

static void
CmdDelProc0(
    void *clientData)	/* String to save. */
{
    TestCommandTokenRef *thisRefPtr, *prevRefPtr = NULL;
    TestCommandTokenRef *refPtr = (TestCommandTokenRef *) clientData;
    int id = refPtr->id;
    for (thisRefPtr = firstCommandTokenRef; refPtr != NULL;
	thisRefPtr = thisRefPtr->nextPtr) {
	if (thisRefPtr->id == id) {
	    if (prevRefPtr != NULL) {
		prevRefPtr->nextPtr = thisRefPtr->nextPtr;
	    } else {
		firstCommandTokenRef = thisRefPtr->nextPtr;
	    }
	    break;
	}
	prevRefPtr = thisRefPtr;
    }
    Tcl_Free(refPtr);
}

static void
CmdDelProc1(
    void *clientData)	/* String to save. */
{
    Tcl_DStringInit(&delString);
    Tcl_DStringAppend(&delString, "CmdDelProc1 ", -1);
    Tcl_DStringAppend(&delString, (char *) clientData, -1);
}

static void
CmdDelProc2(
    void *clientData)	/* String to save. */
{
    Tcl_DStringInit(&delString);
    Tcl_DStringAppend(&delString, "CmdDelProc2 ", -1);
    Tcl_DStringAppend(&delString, (char *) clientData, -1);
}

/*
 *----------------------------------------------------------------------
 *
 * TestcmdtokenCmd --
 *
 *	This procedure implements the "testcmdtoken" command. It is used to
 *	test Tcl_Command tokens and procedures such as Tcl_GetCommandFullName.
 *
 * Results:
 *	A standard Tcl result.
 *
 * Side effects:
 *	Creates and deletes various commands and modifies their data.
 *
 *----------------------------------------------------------------------
 */

static int
TestcmdtokenCmd(
    TCL_UNUSED(void *),
    Tcl_Interp *interp,		/* Current interpreter. */
    int argc,			/* Number of arguments. */
    const char **argv)		/* Argument strings. */
{
    TestCommandTokenRef *refPtr;
    int id;
    char buf[30];

    if (argc != 3) {
	Tcl_AppendResult(interp, "wrong # args: should be \"", argv[0],
		" option arg\"", (void *)NULL);
	return TCL_ERROR;
    }
    if (strcmp(argv[1], "create") == 0) {
	refPtr = (TestCommandTokenRef *)Tcl_Alloc(sizeof(TestCommandTokenRef));
	refPtr->token = Tcl_CreateCommand(interp, argv[2], CmdProc0,
		refPtr, CmdDelProc0);
	refPtr->id = nextCommandTokenRefId;
	refPtr->value = "original";
	nextCommandTokenRefId++;
	refPtr->nextPtr = firstCommandTokenRef;
	firstCommandTokenRef = refPtr;
	snprintf(buf, sizeof(buf), "%d", refPtr->id);
	Tcl_AppendResult(interp, buf, (void *)NULL);
    } else {
	if (sscanf(argv[2], "%d", &id) != 1) {
	    Tcl_AppendResult(interp, "bad command token \"", argv[2],
		    "\"", (void *)NULL);
	    return TCL_ERROR;
	}

	for (refPtr = firstCommandTokenRef; refPtr != NULL;
		refPtr = refPtr->nextPtr) {
	    if (refPtr->id == id) {
		break;
	    }
	}

	if (refPtr == NULL) {
	    Tcl_AppendResult(interp, "bad command token \"", argv[2],
		    "\"", (void *)NULL);
	    return TCL_ERROR;
	}

	if (strcmp(argv[1], "name") == 0) {
	    Tcl_Obj *objPtr;

	    objPtr = Tcl_NewObj();
	    Tcl_GetCommandFullName(interp, refPtr->token, objPtr);

	    Tcl_AppendElement(interp,
		    Tcl_GetCommandName(interp, refPtr->token));
	    Tcl_AppendElement(interp, Tcl_GetString(objPtr));
	    Tcl_DecrRefCount(objPtr);
	} else {
	    Tcl_AppendResult(interp, "bad option \"", argv[1],
		    "\": must be create, name, or free", (void *)NULL);
	    return TCL_ERROR;
	}
    }

    return TCL_OK;
}

/*
 *----------------------------------------------------------------------
 *
 * TestcmdtraceCmd --
 *
 *	This procedure implements the "testcmdtrace" command. It is used
 *	to test Tcl_CreateTrace and Tcl_DeleteTrace.
 *
 * Results:
 *	A standard Tcl result.
 *
 * Side effects:
 *	Creates and deletes a command trace, and tests the invocation of
 *	a procedure by the command trace.
 *
 *----------------------------------------------------------------------
 */

static int
TestcmdtraceCmd(
    TCL_UNUSED(void *),
    Tcl_Interp *interp,		/* Current interpreter. */
    int argc,			/* Number of arguments. */
    const char **argv)		/* Argument strings. */
{
    Tcl_DString buffer;
    int result;

    if (argc != 3) {
	Tcl_AppendResult(interp, "wrong # args: should be \"", argv[0],
		" option script\"", (void *)NULL);
	return TCL_ERROR;
    }

    if (strcmp(argv[1], "tracetest") == 0) {
	Tcl_DStringInit(&buffer);
	cmdTrace = Tcl_CreateTrace(interp, 50000, CmdTraceProc, &buffer);
	result = Tcl_EvalEx(interp, argv[2], TCL_INDEX_NONE, 0);
	if (result == TCL_OK) {
	    Tcl_ResetResult(interp);
	    Tcl_AppendResult(interp, Tcl_DStringValue(&buffer), (void *)NULL);
	}
	Tcl_DeleteTrace(interp, cmdTrace);
	Tcl_DStringFree(&buffer);
    } else if (strcmp(argv[1], "deletetest") == 0) {
	/*
	 * Create a command trace then eval a script to check whether it is
	 * called. Note that this trace procedure removes itself as a further
	 * check of the robustness of the trace proc calling code in
	 * TclNRExecuteByteCode.
	 */

	cmdTrace = Tcl_CreateTrace(interp, 50000, CmdTraceDeleteProc, NULL);
	Tcl_EvalEx(interp, argv[2], TCL_INDEX_NONE, 0);
    } else if (strcmp(argv[1], "leveltest") == 0) {
	Interp *iPtr = (Interp *) interp;
	Tcl_DStringInit(&buffer);
	cmdTrace = Tcl_CreateTrace(interp, iPtr->numLevels + 4, CmdTraceProc,
		&buffer);
	result = Tcl_EvalEx(interp, argv[2], TCL_INDEX_NONE, 0);
	if (result == TCL_OK) {
	    Tcl_ResetResult(interp);
	    Tcl_AppendResult(interp, Tcl_DStringValue(&buffer), (void *)NULL);
	}
	Tcl_DeleteTrace(interp, cmdTrace);
	Tcl_DStringFree(&buffer);
    } else if (strcmp(argv[1], "resulttest") == 0) {
	/* Create an object-based trace, then eval a script. This is used
	 * to test return codes other than TCL_OK from the trace engine.
	 */

	static int deleteCalled;

	deleteCalled = 0;
	cmdTrace = Tcl_CreateObjTrace2(interp, 50000,
		TCL_ALLOW_INLINE_COMPILATION, ObjTraceProc,
		&deleteCalled, ObjTraceDeleteProc);
	result = Tcl_EvalEx(interp, argv[2], TCL_INDEX_NONE, 0);
	Tcl_DeleteTrace(interp, cmdTrace);
	if (!deleteCalled) {
	    Tcl_AppendResult(interp, "Delete wasn't called", (void *)NULL);
	    return TCL_ERROR;
	} else {
	    return result;
	}
    } else if (strcmp(argv[1], "doubletest") == 0) {
	Tcl_Trace t1, t2;

	Tcl_DStringInit(&buffer);
	t1 = Tcl_CreateTrace(interp, 1, CmdTraceProc, &buffer);
	t2 = Tcl_CreateTrace(interp, 50000, CmdTraceProc, &buffer);
	result = Tcl_EvalEx(interp, argv[2], TCL_INDEX_NONE, 0);
	if (result == TCL_OK) {
	    Tcl_ResetResult(interp);
	    Tcl_AppendResult(interp, Tcl_DStringValue(&buffer), (void *)NULL);
	}
	Tcl_DeleteTrace(interp, t2);
	Tcl_DeleteTrace(interp, t1);
	Tcl_DStringFree(&buffer);
    } else {
	Tcl_AppendResult(interp, "bad option \"", argv[1],
		"\": must be tracetest, deletetest, doubletest or resulttest", (void *)NULL);
	return TCL_ERROR;
    }
    return TCL_OK;
}

static void
CmdTraceProc(
    void *clientData,	/* Pointer to buffer in which the
				 * command and arguments are appended.
				 * Accumulates test result. */
    TCL_UNUSED(Tcl_Interp *),
    TCL_UNUSED(int) /*level*/,
    char *command,		/* The command being traced (after
				 * substitutions). */
    TCL_UNUSED(Tcl_CmdProc *) /*cmdProc*/,
    TCL_UNUSED(void *),
    int argc,			/* Number of arguments. */
    const char *argv[])		/* Argument strings. */
{
    Tcl_DString *bufPtr = (Tcl_DString *) clientData;
    int i;

    Tcl_DStringAppendElement(bufPtr, command);

    Tcl_DStringStartSublist(bufPtr);
    for (i = 0;  i < argc;  i++) {
	Tcl_DStringAppendElement(bufPtr, argv[i]);
    }
    Tcl_DStringEndSublist(bufPtr);
}

static void
CmdTraceDeleteProc(
    TCL_UNUSED(void *),
    Tcl_Interp *interp,		/* Current interpreter. */
    TCL_UNUSED(int) /*level*/,
    TCL_UNUSED(char *) /*command*/,
    TCL_UNUSED(Tcl_CmdProc *),
    TCL_UNUSED(void *),
    TCL_UNUSED(int) /*argc*/,
    TCL_UNUSED(const char **) /*argv*/)
{
    /*
     * Remove ourselves to test whether calling Tcl_DeleteTrace within a trace
     * callback causes the for loop in TclNRExecuteByteCode that calls traces to
     * reference freed memory.
     */

    Tcl_DeleteTrace(interp, cmdTrace);
}

static int
ObjTraceProc(
    TCL_UNUSED(void *),
    Tcl_Interp *interp,		/* Tcl interpreter */
    TCL_UNUSED(TclSizeT) /*level*/,
    const char *command,
    TCL_UNUSED(Tcl_Command),
    TCL_UNUSED(TclSizeT) /*objc*/,
    Tcl_Obj *const objv[])	/* Argument objects. */
{
    const char *word = Tcl_GetString(objv[0]);

    if (!strcmp(word, "Error")) {
	Tcl_SetObjResult(interp, Tcl_NewStringObj(command, -1));
	return TCL_ERROR;
    } else if (!strcmp(word, "Break")) {
	return TCL_BREAK;
    } else if (!strcmp(word, "Continue")) {
	return TCL_CONTINUE;
    } else if (!strcmp(word, "Return")) {
	return TCL_RETURN;
    } else if (!strcmp(word, "OtherStatus")) {
	return 6;
    } else {
	return TCL_OK;
    }
}

static void
ObjTraceDeleteProc(
    void *clientData)
{
    int *intPtr = (int *) clientData;
    *intPtr = 1;		/* Record that the trace was deleted */
}

/*
 *----------------------------------------------------------------------
 *
 * TestcreatecommandCmd --
 *
 *	This procedure implements the "testcreatecommand" command. It is used
 *	to test that the Tcl_CreateCommand creates a new command in the
 *	namespace specified as part of its name, if any. It also checks that
 *	the namespace code ignore single ":"s in the middle or end of a
 *	command name.
 *
 * Results:
 *	A standard Tcl result.
 *
 * Side effects:
 *	Creates and deletes two commands ("test_ns_basic::createdcommand"
 *	and "value:at:").
 *
 *----------------------------------------------------------------------
 */

static int
TestcreatecommandCmd(
    TCL_UNUSED(void *),
    Tcl_Interp *interp,		/* Current interpreter. */
    int argc,			/* Number of arguments. */
    const char **argv)		/* Argument strings. */
{
    if (argc != 2) {
	Tcl_AppendResult(interp, "wrong # args: should be \"", argv[0],
		" option\"", (void *)NULL);
	return TCL_ERROR;
    }
    if (strcmp(argv[1], "create") == 0) {
	Tcl_CreateCommand(interp, "test_ns_basic::createdcommand",
		CreatedCommandProc, NULL, NULL);
    } else if (strcmp(argv[1], "delete") == 0) {
	Tcl_DeleteCommand(interp, "test_ns_basic::createdcommand");
    } else if (strcmp(argv[1], "create2") == 0) {
	Tcl_CreateCommand(interp, "value:at:",
		CreatedCommandProc2, NULL, NULL);
    } else if (strcmp(argv[1], "delete2") == 0) {
	Tcl_DeleteCommand(interp, "value:at:");
    } else {
	Tcl_AppendResult(interp, "bad option \"", argv[1],
		"\": must be create, delete, create2, or delete2", (void *)NULL);
	return TCL_ERROR;
    }
    return TCL_OK;
}

static int
CreatedCommandProc(
    TCL_UNUSED(void *),
    Tcl_Interp *interp,		/* Current interpreter. */
    TCL_UNUSED(int) /*argc*/,
    TCL_UNUSED(const char **) /*argv*/)
{
    Tcl_CmdInfo info;
    int found;

    found = Tcl_GetCommandInfo(interp, "test_ns_basic::createdcommand",
	    &info);
    if (!found) {
	Tcl_AppendResult(interp, "CreatedCommandProc could not get command info for test_ns_basic::createdcommand",
		(void *)NULL);
	return TCL_ERROR;
    }
    Tcl_AppendResult(interp, "CreatedCommandProc in ",
	    info.namespacePtr->fullName, (void *)NULL);
    return TCL_OK;
}

static int
CreatedCommandProc2(
    TCL_UNUSED(void *),
    Tcl_Interp *interp,		/* Current interpreter. */
    TCL_UNUSED(int) /*argc*/,
    TCL_UNUSED(const char **) /*argv*/)
{
    Tcl_CmdInfo info;
    int found;

    found = Tcl_GetCommandInfo(interp, "value:at:", &info);
    if (!found) {
	Tcl_AppendResult(interp, "CreatedCommandProc2 could not get command info for test_ns_basic::createdcommand",
		(void *)NULL);
	return TCL_ERROR;
    }
    Tcl_AppendResult(interp, "CreatedCommandProc2 in ",
	    info.namespacePtr->fullName, (void *)NULL);
    return TCL_OK;
}

/*
 *----------------------------------------------------------------------
 *
 * TestdcallCmd --
 *
 *	This procedure implements the "testdcall" command.  It is used
 *	to test Tcl_CallWhenDeleted.
 *
 * Results:
 *	A standard Tcl result.
 *
 * Side effects:
 *	Creates and deletes interpreters.
 *
 *----------------------------------------------------------------------
 */

static int
TestdcallCmd(
    TCL_UNUSED(void *),
    Tcl_Interp *interp,		/* Current interpreter. */
    int argc,			/* Number of arguments. */
    const char **argv)		/* Argument strings. */
{
    int i, id;

    delInterp = Tcl_CreateInterp();
    Tcl_DStringInit(&delString);
    for (i = 1; i < argc; i++) {
	if (Tcl_GetInt(interp, argv[i], &id) != TCL_OK) {
	    return TCL_ERROR;
	}
	if (id < 0) {
	    Tcl_DontCallWhenDeleted(delInterp, DelCallbackProc,
		    INT2PTR(-id));
	} else {
	    Tcl_CallWhenDeleted(delInterp, DelCallbackProc,
		    INT2PTR(id));
	}
    }
    Tcl_DeleteInterp(delInterp);
    Tcl_DStringResult(interp, &delString);
    return TCL_OK;
}

/*
 * The deletion callback used by TestdcallCmd:
 */

static void
DelCallbackProc(
    void *clientData,	/* Numerical value to append to delString. */
    Tcl_Interp *interp)		/* Interpreter being deleted. */
{
    int id = PTR2INT(clientData);
    char buffer[TCL_INTEGER_SPACE];

    TclFormatInt(buffer, id);
    Tcl_DStringAppendElement(&delString, buffer);
    if (interp != delInterp) {
	Tcl_DStringAppendElement(&delString, "bogus interpreter argument!");
    }
}

/*
 *----------------------------------------------------------------------
 *
 * TestdelCmd --
 *
 *	This procedure implements the "testdel" command.  It is used
 *	to test calling of command deletion callbacks.
 *
 * Results:
 *	A standard Tcl result.
 *
 * Side effects:
 *	Creates a command.
 *
 *----------------------------------------------------------------------
 */

static int
TestdelCmd(
    TCL_UNUSED(void *),
    Tcl_Interp *interp,		/* Current interpreter. */
    int argc,			/* Number of arguments. */
    const char **argv)		/* Argument strings. */
{
    DelCmd *dPtr;
    Tcl_Interp *child;

    if (argc != 4) {
	Tcl_AppendResult(interp, "wrong # args", (void *)NULL);
	return TCL_ERROR;
    }

    child = Tcl_GetChild(interp, argv[1]);
    if (child == NULL) {
	return TCL_ERROR;
    }

    dPtr = (DelCmd *)Tcl_Alloc(sizeof(DelCmd));
    dPtr->interp = interp;
    dPtr->deleteCmd = (char *)Tcl_Alloc(strlen(argv[3]) + 1);
    strcpy(dPtr->deleteCmd, argv[3]);

    Tcl_CreateCommand(child, argv[2], DelCmdProc, dPtr,
	    DelDeleteProc);
    return TCL_OK;
}

static int
DelCmdProc(
    void *clientData,	/* String result to return. */
    Tcl_Interp *interp,		/* Current interpreter. */
    TCL_UNUSED(int) /*argc*/,
    TCL_UNUSED(const char **) /*argv*/)
{
    DelCmd *dPtr = (DelCmd *) clientData;

    Tcl_AppendResult(interp, dPtr->deleteCmd, (void *)NULL);
    Tcl_Free(dPtr->deleteCmd);
    Tcl_Free(dPtr);
    return TCL_OK;
}

static void
DelDeleteProc(
    void *clientData)	/* String command to evaluate. */
{
    DelCmd *dPtr = (DelCmd *)clientData;

    Tcl_EvalEx(dPtr->interp, dPtr->deleteCmd, TCL_INDEX_NONE, 0);
    Tcl_ResetResult(dPtr->interp);
    Tcl_Free(dPtr->deleteCmd);
    Tcl_Free(dPtr);
}

/*
 *----------------------------------------------------------------------
 *
 * TestdelassocdataCmd --
 *
 *	This procedure implements the "testdelassocdata" command. It is used
 *	to test Tcl_DeleteAssocData.
 *
 * Results:
 *	A standard Tcl result.
 *
 * Side effects:
 *	Deletes an association between a key and associated data from an
 *	interpreter.
 *
 *----------------------------------------------------------------------
 */

static int
TestdelassocdataCmd(
    TCL_UNUSED(void *),
    Tcl_Interp *interp,		/* Current interpreter. */
    int argc,			/* Number of arguments. */
    const char **argv)		/* Argument strings. */
{
    if (argc != 2) {
	Tcl_AppendResult(interp, "wrong # arguments: should be \"", argv[0],
		" data_key\"", (void *)NULL);
	return TCL_ERROR;
    }
    Tcl_DeleteAssocData(interp, argv[1]);
    return TCL_OK;
}

/*
 *-----------------------------------------------------------------------------
 *
 * TestdoubledigitsCmd --
 *
 *	This procedure implements the 'testdoubledigits' command. It is
 *	used to test the low-level floating-point formatting primitives
 *	in Tcl.
 *
 * Usage:
 *	testdoubledigits fpval ndigits type ?shorten"
 *
 * Parameters:
 *	fpval - Floating-point value to format.
 *	ndigits - Digit count to request from Tcl_DoubleDigits
 *	type - One of 'shortest', 'e', 'f'
 *	shorten - Indicates that the 'shorten' flag should be passed in.
 *
 *-----------------------------------------------------------------------------
 */

static int
TestdoubledigitsObjCmd(
    TCL_UNUSED(void *),
    Tcl_Interp* interp,		/* Tcl interpreter */
    TclSizeT objc,			/* Parameter count */
    Tcl_Obj* const objv[])	/* Parameter vector */
{
    static const char *options[] = {
	"shortest",
	"e",
	"f",
	NULL
    };
    static const int types[] = {
	TCL_DD_SHORTEST,
	TCL_DD_E_FORMAT,
	TCL_DD_F_FORMAT
    };

    const Tcl_ObjType* doubleType;
    double d;
    int status;
    int ndigits;
    int type;
    int decpt;
    int signum;
    char *str;
    char *endPtr;
    Tcl_Obj* strObj;
    Tcl_Obj* retval;

    if (objc < 4 || objc > 5) {
	Tcl_WrongNumArgs(interp, 1, objv, "fpval ndigits type ?shorten?");
	return TCL_ERROR;
    }
    status = Tcl_GetDoubleFromObj(interp, objv[1], &d);
    if (status != TCL_OK) {
	doubleType = Tcl_GetObjType("double");
	if (Tcl_FetchInternalRep(objv[1], doubleType)
	    && isnan(objv[1]->internalRep.doubleValue)) {
	    status = TCL_OK;
	    memcpy(&d, &(objv[1]->internalRep.doubleValue), sizeof(double));
	}
    }
    if (status != TCL_OK
	    || Tcl_GetIntFromObj(interp, objv[2], &ndigits) != TCL_OK
	    || Tcl_GetIndexFromObj(interp, objv[3], options, "conversion type",
		    TCL_EXACT, &type) != TCL_OK) {
	fprintf(stderr, "bad value? %g\n", d);
	return TCL_ERROR;
    }
    type = types[type];
    if (objc > 4) {
	if (strcmp(Tcl_GetString(objv[4]), "shorten")) {
	    Tcl_SetObjResult(interp, Tcl_NewStringObj("bad flag", -1));
	    return TCL_ERROR;
	}
	type |= TCL_DD_SHORTEST;
    }
    str = TclDoubleDigits(d, ndigits, type, &decpt, &signum, &endPtr);
    strObj = Tcl_NewStringObj(str, endPtr-str);
    Tcl_Free(str);
    retval = Tcl_NewListObj(1, &strObj);
    Tcl_ListObjAppendElement(NULL, retval, Tcl_NewWideIntObj(decpt));
    strObj = Tcl_NewStringObj(signum ? "-" : "+", 1);
    Tcl_ListObjAppendElement(NULL, retval, strObj);
    Tcl_SetObjResult(interp, retval);
    return TCL_OK;
}

/*
 *----------------------------------------------------------------------
 *
 * TestdstringCmd --
 *
 *	This procedure implements the "testdstring" command.  It is used
 *	to test the dynamic string facilities of Tcl.
 *
 * Results:
 *	A standard Tcl result.
 *
 * Side effects:
 *	Creates, deletes, and invokes handlers.
 *
 *----------------------------------------------------------------------
 */

static int
TestdstringCmd(
    TCL_UNUSED(void *),
    Tcl_Interp *interp,		/* Current interpreter. */
    int argc,			/* Number of arguments. */
    const char **argv)		/* Argument strings. */
{
    int count;

    if (argc < 2) {
	wrongNumArgs:
	Tcl_AppendResult(interp, "wrong # args", (void *)NULL);
	return TCL_ERROR;
    }
    if (strcmp(argv[1], "append") == 0) {
	if (argc != 4) {
	    goto wrongNumArgs;
	}
	if (Tcl_GetInt(interp, argv[3], &count) != TCL_OK) {
	    return TCL_ERROR;
	}
	Tcl_DStringAppend(&dstring, argv[2], count);
    } else if (strcmp(argv[1], "element") == 0) {
	if (argc != 3) {
	    goto wrongNumArgs;
	}
	Tcl_DStringAppendElement(&dstring, argv[2]);
    } else if (strcmp(argv[1], "end") == 0) {
	if (argc != 2) {
	    goto wrongNumArgs;
	}
	Tcl_DStringEndSublist(&dstring);
    } else if (strcmp(argv[1], "free") == 0) {
	if (argc != 2) {
	    goto wrongNumArgs;
	}
	Tcl_DStringFree(&dstring);
    } else if (strcmp(argv[1], "get") == 0) {
	if (argc != 2) {
	    goto wrongNumArgs;
	}
	Tcl_SetResult(interp, Tcl_DStringValue(&dstring), TCL_VOLATILE);
    } else if (strcmp(argv[1], "gresult") == 0) {
	if (argc != 3) {
	    goto wrongNumArgs;
	}
	if (strcmp(argv[2], "staticsmall") == 0) {
	    Tcl_AppendResult(interp, "short", (void *)NULL);
	} else if (strcmp(argv[2], "staticlarge") == 0) {
	    Tcl_AppendResult(interp, "first0 first1 first2 first3 first4 first5 first6 first7 first8 first9\nsecond0 second1 second2 second3 second4 second5 second6 second7 second8 second9\nthird0 third1 third2 third3 third4 third5 third6 third7 third8 third9\nfourth0 fourth1 fourth2 fourth3 fourth4 fourth5 fourth6 fourth7 fourth8 fourth9\nfifth0 fifth1 fifth2 fifth3 fifth4 fifth5 fifth6 fifth7 fifth8 fifth9\nsixth0 sixth1 sixth2 sixth3 sixth4 sixth5 sixth6 sixth7 sixth8 sixth9\nseventh0 seventh1 seventh2 seventh3 seventh4 seventh5 seventh6 seventh7 seventh8 seventh9\n", (void *)NULL);
	} else if (strcmp(argv[2], "free") == 0) {
	    char *s = (char *)Tcl_Alloc(100);
	    strcpy(s, "This is a malloc-ed string");
	    Tcl_SetResult(interp, s, TCL_DYNAMIC);
	} else if (strcmp(argv[2], "special") == 0) {
	    char *s = (char *)Tcl_Alloc(100) + 16;
	    strcpy(s, "This is a specially-allocated string");
	    Tcl_SetResult(interp, s, SpecialFree);
	} else {
	    Tcl_AppendResult(interp, "bad gresult option \"", argv[2],
		    "\": must be staticsmall, staticlarge, free, or special",
		    (void *)NULL);
	    return TCL_ERROR;
	}
	Tcl_DStringGetResult(interp, &dstring);
    } else if (strcmp(argv[1], "length") == 0) {

	if (argc != 2) {
	    goto wrongNumArgs;
	}
	Tcl_SetObjResult(interp, Tcl_NewWideIntObj(Tcl_DStringLength(&dstring)));
    } else if (strcmp(argv[1], "result") == 0) {
	if (argc != 2) {
	    goto wrongNumArgs;
	}
	Tcl_DStringResult(interp, &dstring);
    } else if (strcmp(argv[1], "toobj") == 0) {
	if (argc != 2) {
	    goto wrongNumArgs;
	}
	Tcl_SetObjResult(interp, Tcl_DStringToObj(&dstring));
    } else if (strcmp(argv[1], "trunc") == 0) {
	if (argc != 3) {
	    goto wrongNumArgs;
	}
	if (Tcl_GetInt(interp, argv[2], &count) != TCL_OK) {
	    return TCL_ERROR;
	}
	Tcl_DStringSetLength(&dstring, count);
    } else if (strcmp(argv[1], "start") == 0) {
	if (argc != 2) {
	    goto wrongNumArgs;
	}
	Tcl_DStringStartSublist(&dstring);
    } else {
	Tcl_AppendResult(interp, "bad option \"", argv[1],
		"\": must be append, element, end, free, get, gresult, length, "
		"result, start, toobj, or trunc", (void *)NULL);
	return TCL_ERROR;
    }
    return TCL_OK;
}

/*
 * The procedure below is used as a special freeProc to test how well
 * Tcl_DStringGetResult handles freeProc's other than free.
 */

static void SpecialFree(
#if TCL_MAJOR_VERSION > 8
    void *blockPtr			/* Block to free. */
#else
    char *blockPtr			/* Block to free. */
#endif
) {
    Tcl_Free(((char *)blockPtr) - 16);
}

/*
 *------------------------------------------------------------------------
 *
 * UtfTransformFn --
 *
 *    Implements a direct call into Tcl_UtfToExternal and Tcl_ExternalToUtf
 *    as otherwise there is no script level command that directly exercises
 *    these functions (i/o command cannot test all combinations)
 *    The arguments at the script level are roughly those of the above
 *    functions:
 *        encodingname srcbytes flags state dstlen ?srcreadvar? ?dstwrotevar? ?dstcharsvar?
 *
 * Results:
 *    TCL_OK or TCL_ERROR. This any errors running the test, NOT the
 *    result of Tcl_UtfToExternal or Tcl_ExternalToUtf.
 *
 * Side effects:
 *
 *    The result in the interpreter is a list of the return code from the
 *    Tcl_UtfToExternal/Tcl_ExternalToUtf functions, the encoding state, and
 *    an encoded binary string of length dstLen. Note the string is the
 *    entire output buffer, not just the part containing the decoded
 *    portion. This allows for additional checks at test script level.
 *
 *    If any of the srcreadvar, dstwrotevar and
 *    dstcharsvar are specified and not empty, they are treated as names
 *    of variables where the *srcRead, *dstWrote and *dstChars output
 *    from the functions are stored.
 *
 *    The function also checks internally whether nuls are correctly
 *    appended as requested but the TCL_ENCODING_NO_TERMINATE flag
 *    and that no buffer overflows occur.
 *------------------------------------------------------------------------
 */
typedef int
UtfTransformFn(Tcl_Interp *interp, Tcl_Encoding encoding, const char *src, Tcl_Size srcLen, int flags, Tcl_EncodingState *statePtr,
               char *dst, Tcl_Size dstLen, int *srcReadPtr, int *dstWrotePtr, int *dstCharsPtr);
static int UtfExtWrapper(
    Tcl_Interp *interp, UtfTransformFn *transformer, TclSizeT objc, Tcl_Obj *const objv[])
{
    Tcl_Encoding encoding;
    Tcl_EncodingState encState, *encStatePtr;
    Tcl_Size srcLen, bufLen;
    const unsigned char *bytes;
    unsigned char *bufPtr;
    int srcRead, dstLen, dstWrote, dstChars;
    Tcl_Obj *srcReadVar, *dstWroteVar, *dstCharsVar;
    int result;
    int flags;
    Tcl_Obj **flagObjs;
    Tcl_Size nflags;
    static const struct {
	const char *flagKey;
	int flag;
    } flagMap[] = {
	{"start", TCL_ENCODING_START},
	{"end", TCL_ENCODING_END},
	{"noterminate", TCL_ENCODING_NO_TERMINATE},
	{"charlimit", TCL_ENCODING_CHAR_LIMIT},
	{"profiletcl8", TCL_ENCODING_PROFILE_TCL8},
	{"profilestrict", TCL_ENCODING_PROFILE_STRICT},
	{"profilereplace", TCL_ENCODING_PROFILE_REPLACE},
	{NULL, 0}
    };
    Tcl_Size i;
    Tcl_WideInt wide;

    if (objc < 7 || objc > 10) {
        Tcl_WrongNumArgs(interp, 2, objv,
		"encoding srcbytes flags state dstlen ?srcreadvar? ?dstwrotevar? ?dstcharsvar?");
        return TCL_ERROR;
    }
    if (Tcl_GetEncodingFromObj(interp, objv[2], &encoding) != TCL_OK) {
        return TCL_ERROR;
    }

    /* Flags may be specified as list of integers and keywords */
    flags = 0;
    if (Tcl_ListObjGetElements(interp, objv[4], &nflags, &flagObjs) != TCL_OK) {
	return TCL_ERROR;
    }

    for (i = 0; i < nflags; ++i) {
	int flag;
	if (Tcl_GetIntFromObj(NULL, flagObjs[i], &flag) == TCL_OK) {
	    flags |= flag;
	} else {
	    int idx;
	    if (Tcl_GetIndexFromObjStruct(interp, flagObjs[i], flagMap, sizeof(flagMap[0]),
		    "flag", 0, &idx) != TCL_OK) {
		return TCL_ERROR;
	    }
	    flags |= flagMap[idx].flag;
	}
    }

    /* Assumes state is integer if not "" */
    if (Tcl_GetWideIntFromObj(interp, objv[5], &wide) == TCL_OK) {
        encState = (Tcl_EncodingState)(size_t)wide;
        encStatePtr = &encState;
    } else if (Tcl_GetCharLength(objv[5]) == 0) {
        encStatePtr = NULL;
    } else {
        return TCL_ERROR;
    }

    if (Tcl_GetIntFromObj(interp, objv[6], &dstLen) != TCL_OK) {
        return TCL_ERROR;
    }
    srcReadVar = NULL;
    dstWroteVar = NULL;
    dstCharsVar = NULL;
    if (objc > 7) {
	/* Has caller requested srcRead? */
	if (Tcl_GetCharLength(objv[7])) {
	    srcReadVar = objv[7];
	}
	if (objc > 8) {
	    /* Ditto for dstWrote */
            if (Tcl_GetCharLength(objv[8])) {
                dstWroteVar = objv[8];
            }
	    if (objc > 9) {
                if (Tcl_GetCharLength(objv[9])) {
                    dstCharsVar = objv[9];
		}
	    }
	}
    }
    if (flags & TCL_ENCODING_CHAR_LIMIT) {
	/* Caller should have specified the dest char limit */
	Tcl_Obj *valueObj;
	if (dstCharsVar == NULL ||
	    (valueObj = Tcl_ObjGetVar2(interp, dstCharsVar, NULL, 0)) == NULL
	) {
	    Tcl_SetResult(interp,
			 "dstCharsVar must be specified with integer value if "
			 "TCL_ENCODING_CHAR_LIMIT set in flags.", TCL_STATIC);
	    return TCL_ERROR;
	}
	if (Tcl_GetIntFromObj(interp, valueObj, &dstChars) != TCL_OK) {
	    return TCL_ERROR;
	}
    } else {
	dstChars = 0; /* Only used for output */
    }

    bufLen = dstLen + 4; /* 4 -> overflow detection */
    bufPtr = (unsigned char *) Tcl_Alloc(bufLen);
    memset(bufPtr, 0xFF, dstLen); /* Need to check nul terminator */
    memmove(bufPtr + dstLen, "\xAB\xCD\xEF\xAB", 4);   /* overflow detection */
    bytes = Tcl_GetByteArrayFromObj(objv[3], &srcLen); /* Last! to avoid shimmering */
    result = (*transformer)(interp, encoding, (const char *)bytes, srcLen, flags,
            encStatePtr, (char *) bufPtr, dstLen,
            srcReadVar ? &srcRead : NULL,
            &dstWrote,
            dstCharsVar ? &dstChars : NULL);
    if (memcmp(bufPtr + bufLen - 4, "\xAB\xCD\xEF\xAB", 4)) {
        Tcl_SetResult(interp,
                "Tcl_ExternalToUtf wrote past output buffer",
                TCL_STATIC);
        result = TCL_ERROR;
    } else if (result != TCL_ERROR) {
        Tcl_Obj *resultObjs[3];
        switch (result) {
        case TCL_OK:
            resultObjs[0] = Tcl_NewStringObj("ok", TCL_INDEX_NONE);
            break;
        case TCL_CONVERT_MULTIBYTE:
            resultObjs[0] = Tcl_NewStringObj("multibyte", TCL_INDEX_NONE);
            break;
        case TCL_CONVERT_SYNTAX:
            resultObjs[0] = Tcl_NewStringObj("syntax", TCL_INDEX_NONE);
            break;
        case TCL_CONVERT_UNKNOWN:
            resultObjs[0] = Tcl_NewStringObj("unknown", TCL_INDEX_NONE);
            break;
        case TCL_CONVERT_NOSPACE:
            resultObjs[0] = Tcl_NewStringObj("nospace", TCL_INDEX_NONE);
            break;
        default:
            resultObjs[0] = Tcl_NewIntObj(result);
            break;
        }
        result = TCL_OK;
        resultObjs[1] =
            encStatePtr ? Tcl_NewWideIntObj((Tcl_WideInt)(size_t)encState) : Tcl_NewObj();
        resultObjs[2] = Tcl_NewByteArrayObj(bufPtr, dstLen);
        if (srcReadVar) {
	    if (Tcl_ObjSetVar2(interp, srcReadVar, NULL, Tcl_NewIntObj(srcRead),
		    TCL_LEAVE_ERR_MSG) == NULL) {
		result = TCL_ERROR;
	    }
	}
        if (dstWroteVar) {
	    if (Tcl_ObjSetVar2(interp, dstWroteVar, NULL, Tcl_NewIntObj(dstWrote),
		    TCL_LEAVE_ERR_MSG) == NULL) {
		result = TCL_ERROR;
	    }
	}
        if (dstCharsVar) {
	    if (Tcl_ObjSetVar2(interp, dstCharsVar, NULL, Tcl_NewIntObj(dstChars),
		    TCL_LEAVE_ERR_MSG) == NULL) {
		result = TCL_ERROR;
	    }
	}
        Tcl_SetObjResult(interp, Tcl_NewListObj(3, resultObjs));
    }

    Tcl_Free(bufPtr);
    Tcl_FreeEncoding(encoding); /* Free returned reference */
    return result;
}

/*
 *----------------------------------------------------------------------
 *
 * TestencodingCmd --
 *
 *	This procedure implements the "testencoding" command.  It is used
 *	to test the encoding package.
 *
 * Results:
 *	A standard Tcl result.
 *
 * Side effects:
 *	Load encodings.
 *
 *----------------------------------------------------------------------
 */

static int
TestencodingObjCmd(
    TCL_UNUSED(void *),
    Tcl_Interp *interp,		/* Current interpreter. */
    TclSizeT objc,			/* Number of arguments. */
    Tcl_Obj *const objv[])	/* Argument objects. */
{
    Tcl_Encoding encoding;
    Tcl_Size length;
    const char *string;
    TclEncoding *encodingPtr;
    static const char *const optionStrings[] = {
	"create", "delete", "nullength", "Tcl_ExternalToUtf", "Tcl_UtfToExternal", NULL
    };
    enum options {
	ENC_CREATE, ENC_DELETE, ENC_NULLENGTH, ENC_EXTTOUTF, ENC_UTFTOEXT
    } index;

    if (objc < 2) {
	Tcl_WrongNumArgs(interp, 1, objv, "command ?args?");
	return TCL_ERROR;
    }

    if (Tcl_GetIndexFromObj(interp, objv[1], optionStrings, "option", 0,
	    &index) != TCL_OK) {
	return TCL_ERROR;
    }

    switch (index) {
    case ENC_CREATE: {
	Tcl_EncodingType type;

	if (objc != 5) {
	    Tcl_WrongNumArgs(interp, 2, objv, "name toutfcmd fromutfcmd");
	    return TCL_ERROR;
	}
	encodingPtr = (TclEncoding *)Tcl_Alloc(sizeof(TclEncoding));
	encodingPtr->interp = interp;

	string = Tcl_GetStringFromObj(objv[3], &length);
	encodingPtr->toUtfCmd = (char *)Tcl_Alloc(length + 1);
	memcpy(encodingPtr->toUtfCmd, string, length + 1);

	string = Tcl_GetStringFromObj(objv[4], &length);
	encodingPtr->fromUtfCmd = (char *)Tcl_Alloc(length + 1);
	memcpy(encodingPtr->fromUtfCmd, string, length + 1);

	string = Tcl_GetStringFromObj(objv[2], &length);

	type.encodingName = string;
	type.toUtfProc = EncodingToUtfProc;
	type.fromUtfProc = EncodingFromUtfProc;
	type.freeProc = EncodingFreeProc;
	type.clientData = encodingPtr;
	type.nullSize = 1;

	Tcl_CreateEncoding(&type);
	break;
    }
    case ENC_DELETE:
	if (objc != 3) {
	    return TCL_ERROR;
	}
	if (TCL_OK != Tcl_GetEncodingFromObj(interp, objv[2], &encoding)) {
	    return TCL_ERROR;
	}
	Tcl_FreeEncoding(encoding);	/* Free returned reference */
	Tcl_FreeEncoding(encoding);	/* Free to match CREATE */
	TclFreeInternalRep(objv[2]);		/* Free the cached ref */
	break;

    case ENC_NULLENGTH:
	if (objc > 3) {
	    Tcl_WrongNumArgs(interp, 2, objv, "?encoding?");
	    return TCL_ERROR;
	}
	encoding =
	    Tcl_GetEncoding(interp, objc == 2 ? NULL : Tcl_GetString(objv[2]));
	if (encoding == NULL) {
	    return TCL_ERROR;
	}
	Tcl_SetObjResult(interp,
		Tcl_NewIntObj(Tcl_GetEncodingNulLength(encoding)));
	Tcl_FreeEncoding(encoding);
        break;
    case ENC_EXTTOUTF:
        return UtfExtWrapper(interp,Tcl_ExternalToUtf,objc,objv);
    case ENC_UTFTOEXT:
        return UtfExtWrapper(interp,Tcl_UtfToExternal,objc,objv);
    }
    return TCL_OK;
}

static int
EncodingToUtfProc(
    void *clientData,	/* TclEncoding structure. */
    TCL_UNUSED(const char *) /*src*/,
    int srcLen,			/* Source string length in bytes. */
    TCL_UNUSED(int) /*flags*/,
    TCL_UNUSED(Tcl_EncodingState *),
    char *dst,			/* Output buffer. */
    int dstLen,			/* The maximum length of output buffer. */
    int *srcReadPtr,		/* Filled with number of bytes read. */
    int *dstWrotePtr,		/* Filled with number of bytes stored. */
    int *dstCharsPtr)		/* Filled with number of chars stored. */
{
    int len;
    TclEncoding *encodingPtr;

    encodingPtr = (TclEncoding *) clientData;
    Tcl_EvalEx(encodingPtr->interp, encodingPtr->toUtfCmd, TCL_INDEX_NONE, TCL_EVAL_GLOBAL);

    len = strlen(Tcl_GetStringResult(encodingPtr->interp));
    if (len > dstLen) {
	len = dstLen;
    }
    memcpy(dst, Tcl_GetStringResult(encodingPtr->interp), len);
    Tcl_ResetResult(encodingPtr->interp);

    *srcReadPtr = srcLen;
    *dstWrotePtr = len;
    *dstCharsPtr = len;
    return TCL_OK;
}

static int
EncodingFromUtfProc(
    void *clientData,	/* TclEncoding structure. */
    TCL_UNUSED(const char *) /*src*/,
    int srcLen,			/* Source string length in bytes. */
    TCL_UNUSED(int) /*flags*/,
    TCL_UNUSED(Tcl_EncodingState *),
    char *dst,			/* Output buffer. */
    int dstLen,			/* The maximum length of output buffer. */
    int *srcReadPtr,		/* Filled with number of bytes read. */
    int *dstWrotePtr,		/* Filled with number of bytes stored. */
    int *dstCharsPtr)		/* Filled with number of chars stored. */
{
    int len;
    TclEncoding *encodingPtr;

    encodingPtr = (TclEncoding *) clientData;
    Tcl_EvalEx(encodingPtr->interp, encodingPtr->fromUtfCmd, TCL_INDEX_NONE, TCL_EVAL_GLOBAL);

    len = strlen(Tcl_GetStringResult(encodingPtr->interp));
    if (len > dstLen) {
	len = dstLen;
    }
    memcpy(dst, Tcl_GetStringResult(encodingPtr->interp), len);
    Tcl_ResetResult(encodingPtr->interp);

    *srcReadPtr = srcLen;
    *dstWrotePtr = len;
    *dstCharsPtr = len;
    return TCL_OK;
}

static void
EncodingFreeProc(
    void *clientData)	/* ClientData associated with type. */
{
    TclEncoding *encodingPtr = (TclEncoding *)clientData;

    Tcl_Free(encodingPtr->toUtfCmd);
    Tcl_Free(encodingPtr->fromUtfCmd);
    Tcl_Free(encodingPtr);
}

/*
 *----------------------------------------------------------------------
 *
 * TestevalexObjCmd --
 *
 *	This procedure implements the "testevalex" command.  It is
 *	used to test Tcl_EvalEx.
 *
 * Results:
 *	A standard Tcl result.
 *
 * Side effects:
 *	None.
 *
 *----------------------------------------------------------------------
 */

static int
TestevalexObjCmd(
    TCL_UNUSED(void *),
    Tcl_Interp *interp,		/* Current interpreter. */
    TclSizeT objc,			/* Number of arguments. */
    Tcl_Obj *const objv[])	/* Argument objects. */
{
    int flags;
    Tcl_Size length;
    const char *script;

    flags = 0;
    if (objc == 3) {
	const char *global = Tcl_GetString(objv[2]);
	if (strcmp(global, "global") != 0) {
	    Tcl_AppendResult(interp, "bad value \"", global,
		    "\": must be global", (void *)NULL);
	    return TCL_ERROR;
	}
	flags = TCL_EVAL_GLOBAL;
    } else if (objc != 2) {
	Tcl_WrongNumArgs(interp, 1, objv, "script ?global?");
	return TCL_ERROR;
    }

    script = Tcl_GetStringFromObj(objv[1], &length);
    return Tcl_EvalEx(interp, script, length, flags);
}

/*
 *----------------------------------------------------------------------
 *
 * TestevalobjvObjCmd --
 *
 *	This procedure implements the "testevalobjv" command.  It is
 *	used to test Tcl_EvalObjv.
 *
 * Results:
 *	A standard Tcl result.
 *
 * Side effects:
 *	None.
 *
 *----------------------------------------------------------------------
 */

static int
TestevalobjvObjCmd(
    TCL_UNUSED(void *),
    Tcl_Interp *interp,		/* Current interpreter. */
    TclSizeT objc,			/* Number of arguments. */
    Tcl_Obj *const objv[])	/* Argument objects. */
{
    int evalGlobal;

    if (objc < 3) {
	Tcl_WrongNumArgs(interp, 1, objv, "global word ?word ...?");
	return TCL_ERROR;
    }
    if (Tcl_GetIntFromObj(interp, objv[1], &evalGlobal) != TCL_OK) {
	return TCL_ERROR;
    }
    return Tcl_EvalObjv(interp, objc-2, objv+2,
	    (evalGlobal) ? TCL_EVAL_GLOBAL : 0);
}

/*
 *----------------------------------------------------------------------
 *
 * TesteventObjCmd --
 *
 *	This procedure implements a 'testevent' command.  The command
 *	is used to test event queue management.
 *
 * The command takes two forms:
 *	- testevent queue name position script
 *		Queues an event at the given position in the queue, and
 *		associates a given name with it (the same name may be
 *		associated with multiple events). When the event comes
 *		to the head of the queue, executes the given script at
 *		global level in the current interp. The position may be
 *		one of 'head', 'tail' or 'mark'.
 *	- testevent delete name
 *		Deletes any events associated with the given name from
 *		the queue.
 *
 * Return value:
 *	Returns a standard Tcl result.
 *
 * Side effects:
 *	Manipulates the event queue as directed.
 *
 *----------------------------------------------------------------------
 */

static int
TesteventObjCmd(
    TCL_UNUSED(void *),
    Tcl_Interp *interp,		/* Tcl interpreter */
    TclSizeT objc,			/* Parameter count */
    Tcl_Obj *const objv[])	/* Parameter vector */
{
    static const char *const subcommands[] = { /* Possible subcommands */
	"queue", "delete", NULL
    };
    int subCmdIndex;		/* Index of the chosen subcommand */
    static const char *const positions[] = { /* Possible queue positions */
	"head", "tail", "mark", NULL
    };
    int posIndex;		/* Index of the chosen position */
    static const int posNum[] = {
				/* Interpretation of the chosen position */
	TCL_QUEUE_HEAD,
	TCL_QUEUE_TAIL,
	TCL_QUEUE_MARK
    };
    TestEvent *ev;		/* Event to be queued */

    if (objc < 2) {
	Tcl_WrongNumArgs(interp, 1, objv, "subcommand ?arg ...?");
	return TCL_ERROR;
    }
    if (Tcl_GetIndexFromObj(interp, objv[1], subcommands, "subcommand",
	    TCL_EXACT, &subCmdIndex) != TCL_OK) {
	return TCL_ERROR;
    }
    switch (subCmdIndex) {
    case 0:			/* queue */
	if (objc != 5) {
	    Tcl_WrongNumArgs(interp, 2, objv, "name position script");
	    return TCL_ERROR;
	}
	if (Tcl_GetIndexFromObj(interp, objv[3], positions,
		"position specifier", TCL_EXACT, &posIndex) != TCL_OK) {
	    return TCL_ERROR;
	}
	ev = (TestEvent *)Tcl_Alloc(sizeof(TestEvent));
	ev->header.proc = TesteventProc;
	ev->header.nextPtr = NULL;
	ev->interp = interp;
	ev->command = objv[4];
	Tcl_IncrRefCount(ev->command);
	ev->tag = objv[2];
	Tcl_IncrRefCount(ev->tag);
	Tcl_QueueEvent((Tcl_Event *) ev, posNum[posIndex]);
	break;

    case 1:			/* delete */
	if (objc != 3) {
	    Tcl_WrongNumArgs(interp, 2, objv, "name");
	    return TCL_ERROR;
	}
	Tcl_DeleteEvents(TesteventDeleteProc, objv[2]);
	break;
    }

    return TCL_OK;
}

/*
 *----------------------------------------------------------------------
 *
 * TesteventProc --
 *
 *	Delivers a test event to the Tcl interpreter as part of event
 *	queue testing.
 *
 * Results:
 *	Returns 1 if the event has been serviced, 0 otherwise.
 *
 * Side effects:
 *	Evaluates the event's callback script, so has whatever side effects
 *	the callback has.  The return value of the callback script becomes the
 *	return value of this function.  If the callback script reports an
 *	error, it is reported as a background error.
 *
 *----------------------------------------------------------------------
 */

static int
TesteventProc(
    Tcl_Event *event,		/* Event to deliver */
    TCL_UNUSED(int) /*flags*/)
{
    TestEvent *ev = (TestEvent *) event;
    Tcl_Interp *interp = ev->interp;
    Tcl_Obj *command = ev->command;
    int result = Tcl_EvalObjEx(interp, command,
	    TCL_EVAL_GLOBAL | TCL_EVAL_DIRECT);
    int retval;

    if (result != TCL_OK) {
	Tcl_AddErrorInfo(interp,
		"    (command bound to \"testevent\" callback)");
	Tcl_BackgroundException(interp, TCL_ERROR);
	return 1;		/* Avoid looping on errors */
    }
    if (Tcl_GetBooleanFromObj(interp, Tcl_GetObjResult(interp),
	    &retval) != TCL_OK) {
	Tcl_AddErrorInfo(interp,
		"    (return value from \"testevent\" callback)");
	Tcl_BackgroundException(interp, TCL_ERROR);
	return 1;
    }
    if (retval) {
	Tcl_DecrRefCount(ev->tag);
	Tcl_DecrRefCount(ev->command);
    }

    return retval;
}

/*
 *----------------------------------------------------------------------
 *
 * TesteventDeleteProc --
 *
 *	Removes some set of events from the queue.
 *
 * This procedure is used as part of testing event queue management.
 *
 * Results:
 *	Returns 1 if a given event should be deleted, 0 otherwise.
 *
 * Side effects:
 *	None.
 *
 *----------------------------------------------------------------------
 */

static int
TesteventDeleteProc(
    Tcl_Event *event,		/* Event to examine */
    void *clientData)	/* Tcl_Obj containing the name of the event(s)
				 * to remove */
{
    TestEvent *ev;		/* Event to examine */
    const char *evNameStr;
    Tcl_Obj *targetName;	/* Name of the event(s) to delete */
    const char *targetNameStr;

    if (event->proc != TesteventProc) {
	return 0;
    }
    targetName = (Tcl_Obj *) clientData;
    targetNameStr = (char *) Tcl_GetString(targetName);
    ev = (TestEvent *) event;
    evNameStr = Tcl_GetString(ev->tag);
    if (strcmp(evNameStr, targetNameStr) == 0) {
	Tcl_DecrRefCount(ev->tag);
	Tcl_DecrRefCount(ev->command);
	return 1;
    } else {
	return 0;
    }
}

/*
 *----------------------------------------------------------------------
 *
 * TestexithandlerCmd --
 *
 *	This procedure implements the "testexithandler" command. It is
 *	used to test Tcl_CreateExitHandler and Tcl_DeleteExitHandler.
 *
 * Results:
 *	A standard Tcl result.
 *
 * Side effects:
 *	None.
 *
 *----------------------------------------------------------------------
 */

static int
TestexithandlerCmd(
    TCL_UNUSED(void *),
    Tcl_Interp *interp,		/* Current interpreter. */
    int argc,			/* Number of arguments. */
    const char **argv)		/* Argument strings. */
{
    int value;

    if (argc != 3) {
	Tcl_AppendResult(interp, "wrong # arguments: should be \"", argv[0],
		" create|delete value\"", (void *)NULL);
	return TCL_ERROR;
    }
    if (Tcl_GetInt(interp, argv[2], &value) != TCL_OK) {
	return TCL_ERROR;
    }
    if (strcmp(argv[1], "create") == 0) {
	Tcl_CreateExitHandler((value & 1) ? ExitProcOdd : ExitProcEven,
		INT2PTR(value));
    } else if (strcmp(argv[1], "delete") == 0) {
	Tcl_DeleteExitHandler((value & 1) ? ExitProcOdd : ExitProcEven,
		INT2PTR(value));
    } else {
	Tcl_AppendResult(interp, "bad option \"", argv[1],
		"\": must be create or delete", (void *)NULL);
	return TCL_ERROR;
    }
    return TCL_OK;
}

static void
ExitProcOdd(
    void *clientData)	/* Integer value to print. */
{
    char buf[16 + TCL_INTEGER_SPACE];
    int len;

    snprintf(buf, sizeof(buf), "odd %d\n", (int)PTR2INT(clientData));
    len = strlen(buf);
    if (len != (int) write(1, buf, len)) {
	Tcl_Panic("ExitProcOdd: unable to write to stdout");
    }
}

static void
ExitProcEven(
    void *clientData)	/* Integer value to print. */
{
    char buf[16 + TCL_INTEGER_SPACE];
    int len;

    snprintf(buf, sizeof(buf), "even %d\n", (int)PTR2INT(clientData));
    len = strlen(buf);
    if (len != (int) write(1, buf, len)) {
	Tcl_Panic("ExitProcEven: unable to write to stdout");
    }
}

/*
 *----------------------------------------------------------------------
 *
 * TestexprlongCmd --
 *
 *	This procedure verifies that Tcl_ExprLong does not modify the
 *	interpreter result if there is no error.
 *
 * Results:
 *	A standard Tcl result.
 *
 * Side effects:
 *	None.
 *
 *----------------------------------------------------------------------
 */

static int
TestexprlongCmd(
    TCL_UNUSED(void *),
    Tcl_Interp *interp,		/* Current interpreter. */
    int argc,			/* Number of arguments. */
    const char **argv)		/* Argument strings. */
{
    long exprResult;
    char buf[4 + TCL_INTEGER_SPACE];
    int result;

    if (argc != 2) {
	Tcl_AppendResult(interp, "wrong # arguments: should be \"", argv[0],
		" expression\"", (void *)NULL);
	return TCL_ERROR;
    }
    Tcl_AppendResult(interp, "This is a result", (void *)NULL);
    result = Tcl_ExprLong(interp, argv[1], &exprResult);
    if (result != TCL_OK) {
	return result;
    }
    snprintf(buf, sizeof(buf), ": %ld", exprResult);
    Tcl_AppendResult(interp, buf, (void *)NULL);
    return TCL_OK;
}

/*
 *----------------------------------------------------------------------
 *
 * TestexprlongobjCmd --
 *
 *	This procedure verifies that Tcl_ExprLongObj does not modify the
 *	interpreter result if there is no error.
 *
 * Results:
 *	A standard Tcl result.
 *
 * Side effects:
 *	None.
 *
 *----------------------------------------------------------------------
 */

static int
TestexprlongobjCmd(
    TCL_UNUSED(void *),
    Tcl_Interp *interp,		/* Current interpreter. */
    TclSizeT objc,			/* Number of arguments. */
    Tcl_Obj *const *objv)	/* Argument objects. */
{
    long exprResult;
    char buf[4 + TCL_INTEGER_SPACE];
    int result;

    if (objc != 2) {
	Tcl_WrongNumArgs(interp, 1, objv, "expression");
	return TCL_ERROR;
    }
    Tcl_AppendResult(interp, "This is a result", (void *)NULL);
    result = Tcl_ExprLongObj(interp, objv[1], &exprResult);
    if (result != TCL_OK) {
	return result;
    }
    snprintf(buf, sizeof(buf), ": %ld", exprResult);
    Tcl_AppendResult(interp, buf, (void *)NULL);
    return TCL_OK;
}

/*
 *----------------------------------------------------------------------
 *
 * TestexprdoubleCmd --
 *
 *	This procedure verifies that Tcl_ExprDouble does not modify the
 *	interpreter result if there is no error.
 *
 * Results:
 *	A standard Tcl result.
 *
 * Side effects:
 *	None.
 *
 *----------------------------------------------------------------------
 */

static int
TestexprdoubleCmd(
    TCL_UNUSED(void *),
    Tcl_Interp *interp,		/* Current interpreter. */
    int argc,			/* Number of arguments. */
    const char **argv)		/* Argument strings. */
{
    double exprResult;
    char buf[4 + TCL_DOUBLE_SPACE];
    int result;

    if (argc != 2) {
	Tcl_AppendResult(interp, "wrong # arguments: should be \"", argv[0],
		" expression\"", (void *)NULL);
	return TCL_ERROR;
    }
    Tcl_AppendResult(interp, "This is a result", (void *)NULL);
    result = Tcl_ExprDouble(interp, argv[1], &exprResult);
    if (result != TCL_OK) {
	return result;
    }
    strcpy(buf, ": ");
    Tcl_PrintDouble(interp, exprResult, buf+2);
    Tcl_AppendResult(interp, buf, (void *)NULL);
    return TCL_OK;
}

/*
 *----------------------------------------------------------------------
 *
 * TestexprdoubleobjCmd --
 *
 *	This procedure verifies that Tcl_ExprLongObj does not modify the
 *	interpreter result if there is no error.
 *
 * Results:
 *	A standard Tcl result.
 *
 * Side effects:
 *	None.
 *
 *----------------------------------------------------------------------
 */

static int
TestexprdoubleobjCmd(
    TCL_UNUSED(void *),
    Tcl_Interp *interp,		/* Current interpreter. */
    TclSizeT objc,			/* Number of arguments. */
    Tcl_Obj *const *objv)	/* Argument objects. */
{
    double exprResult;
    char buf[4 + TCL_DOUBLE_SPACE];
    int result;

    if (objc != 2) {
	Tcl_WrongNumArgs(interp, 1, objv, "expression");
	return TCL_ERROR;
    }
    Tcl_AppendResult(interp, "This is a result", (void *)NULL);
    result = Tcl_ExprDoubleObj(interp, objv[1], &exprResult);
    if (result != TCL_OK) {
	return result;
    }
    strcpy(buf, ": ");
    Tcl_PrintDouble(interp, exprResult, buf+2);
    Tcl_AppendResult(interp, buf, (void *)NULL);
    return TCL_OK;
}

/*
 *----------------------------------------------------------------------
 *
 * TestexprstringCmd --
 *
 *	This procedure tests the basic operation of Tcl_ExprString.
 *
 * Results:
 *	A standard Tcl result.
 *
 * Side effects:
 *	None.
 *
 *----------------------------------------------------------------------
 */

static int
TestexprstringCmd(
    TCL_UNUSED(void *),
    Tcl_Interp *interp,		/* Current interpreter. */
    int argc,			/* Number of arguments. */
    const char **argv)		/* Argument strings. */
{
    if (argc != 2) {
	Tcl_AppendResult(interp, "wrong # arguments: should be \"", argv[0],
		" expression\"", (void *)NULL);
	return TCL_ERROR;
    }
    return Tcl_ExprString(interp, argv[1]);
}

/*
 *----------------------------------------------------------------------
 *
 * TestfilelinkCmd --
 *
 *	This procedure implements the "testfilelink" command.  It is used to
 *	test the effects of creating and manipulating filesystem links in Tcl.
 *
 * Results:
 *	A standard Tcl result.
 *
 * Side effects:
 *	May create a link on disk.
 *
 *----------------------------------------------------------------------
 */

static int
TestfilelinkCmd(
    TCL_UNUSED(void *),
    Tcl_Interp *interp,		/* Current interpreter. */
    TclSizeT objc,			/* Number of arguments. */
    Tcl_Obj *const objv[])	/* The argument objects. */
{
    Tcl_Obj *contents;

    if (objc < 2 || objc > 3) {
	Tcl_WrongNumArgs(interp, 1, objv, "source ?target?");
	return TCL_ERROR;
    }

    if (Tcl_FSConvertToPathType(interp, objv[1]) != TCL_OK) {
	return TCL_ERROR;
    }

    if (objc == 3) {
	/* Create link from source to target */
	contents = Tcl_FSLink(objv[1], objv[2],
		TCL_CREATE_SYMBOLIC_LINK|TCL_CREATE_HARD_LINK);
	if (contents == NULL) {
	    Tcl_AppendResult(interp, "could not create link from \"",
		    Tcl_GetString(objv[1]), "\" to \"",
		    Tcl_GetString(objv[2]), "\": ",
		    Tcl_PosixError(interp), (void *)NULL);
	    return TCL_ERROR;
	}
    } else {
	/* Read link */
	contents = Tcl_FSLink(objv[1], NULL, 0);
	if (contents == NULL) {
	    Tcl_AppendResult(interp, "could not read link \"",
		    Tcl_GetString(objv[1]), "\": ",
		    Tcl_PosixError(interp), (void *)NULL);
	    return TCL_ERROR;
	}
    }
    Tcl_SetObjResult(interp, contents);
    if (objc == 2) {
	/*
	 * If we are creating a link, this will actually just
	 * be objv[3], and we don't own it
	 */
	Tcl_DecrRefCount(contents);
    }
    return TCL_OK;
}

/*
 *----------------------------------------------------------------------
 *
 * TestgetassocdataCmd --
 *
 *	This procedure implements the "testgetassocdata" command. It is
 *	used to test Tcl_GetAssocData.
 *
 * Results:
 *	A standard Tcl result.
 *
 * Side effects:
 *	None.
 *
 *----------------------------------------------------------------------
 */

static int
TestgetassocdataCmd(
    TCL_UNUSED(void *),
    Tcl_Interp *interp,		/* Current interpreter. */
    int argc,			/* Number of arguments. */
    const char **argv)		/* Argument strings. */
{
    char *res;

    if (argc != 2) {
	Tcl_AppendResult(interp, "wrong # arguments: should be \"", argv[0],
		" data_key\"", (void *)NULL);
	return TCL_ERROR;
    }
    res = (char *) Tcl_GetAssocData(interp, argv[1], NULL);
    if (res != NULL) {
	Tcl_AppendResult(interp, res, (void *)NULL);
    }
    return TCL_OK;
}

/*
 *----------------------------------------------------------------------
 *
 * TestgetplatformCmd --
 *
 *	This procedure implements the "testgetplatform" command. It is
 *	used to retrieve the value of the tclPlatform global variable.
 *
 * Results:
 *	A standard Tcl result.
 *
 * Side effects:
 *	None.
 *
 *----------------------------------------------------------------------
 */

static int
TestgetplatformCmd(
    TCL_UNUSED(void *),
    Tcl_Interp *interp,		/* Current interpreter. */
    int argc,			/* Number of arguments. */
    const char **argv)		/* Argument strings. */
{
    static const char *const platformStrings[] = { "unix", "mac", "windows" };
    TclPlatformType *platform;

    platform = TclGetPlatform();

    if (argc != 1) {
	Tcl_AppendResult(interp, "wrong # arguments: should be \"", argv[0],
		(void *)NULL);
	return TCL_ERROR;
    }

    Tcl_AppendResult(interp, platformStrings[*platform], (void *)NULL);
    return TCL_OK;
}

/*
 *----------------------------------------------------------------------
 *
 * TestinterpdeleteCmd --
 *
 *	This procedure tests the code in tclInterp.c that deals with
 *	interpreter deletion. It deletes a user-specified interpreter
 *	from the hierarchy, and subsequent code checks integrity.
 *
 * Results:
 *	A standard Tcl result.
 *
 * Side effects:
 *	Deletes one or more interpreters.
 *
 *----------------------------------------------------------------------
 */

static int
TestinterpdeleteCmd(
    TCL_UNUSED(void *),
    Tcl_Interp *interp,		/* Current interpreter. */
    int argc,			/* Number of arguments. */
    const char **argv)		/* Argument strings. */
{
    Tcl_Interp *childToDelete;

    if (argc != 2) {
	Tcl_AppendResult(interp, "wrong # args: should be \"", argv[0],
		" path\"", (void *)NULL);
	return TCL_ERROR;
    }
    childToDelete = Tcl_GetChild(interp, argv[1]);
    if (childToDelete == NULL) {
	return TCL_ERROR;
    }
    Tcl_DeleteInterp(childToDelete);
    return TCL_OK;
}

/*
 *----------------------------------------------------------------------
 *
 * TestlinkCmd --
 *
 *	This procedure implements the "testlink" command.  It is used
 *	to test Tcl_LinkVar and related library procedures.
 *
 * Results:
 *	A standard Tcl result.
 *
 * Side effects:
 *	Creates and deletes various variable links, plus returns
 *	values of the linked variables.
 *
 *----------------------------------------------------------------------
 */

static int
TestlinkCmd(
    TCL_UNUSED(void *),
    Tcl_Interp *interp,		/* Current interpreter. */
    int argc,			/* Number of arguments. */
    const char **argv)		/* Argument strings. */
{
    static int intVar = 43;
    static int boolVar = 4;
    static double realVar = 1.23;
    static Tcl_WideInt wideVar = 79;
    static char *stringVar = NULL;
    static char charVar = '@';
    static unsigned char ucharVar = 130;
    static short shortVar = 3000;
    static unsigned short ushortVar = 60000;
    static unsigned int uintVar = 0xBEEFFEED;
    static long longVar = 123456789L;
    static unsigned long ulongVar = 3456789012UL;
    static float floatVar = 4.5;
    static Tcl_WideUInt uwideVar = 123;
    static int created = 0;
    char buffer[2*TCL_DOUBLE_SPACE];
    int writable, flag;
    Tcl_Obj *tmp;

    if (argc < 2) {
	Tcl_AppendResult(interp, "wrong # args: should be \"", argv[0],
		" option ?arg arg arg arg arg arg arg arg arg arg arg arg"
		" arg arg?\"", (void *)NULL);
	return TCL_ERROR;
    }
    if (strcmp(argv[1], "create") == 0) {
	if (argc != 16) {
	    Tcl_AppendResult(interp, "wrong # args: should be \"",
		argv[0], " ", argv[1],
		" intRO realRO boolRO stringRO wideRO charRO ucharRO shortRO"
		" ushortRO uintRO longRO ulongRO floatRO uwideRO\"", (void *)NULL);
	    return TCL_ERROR;
	}
	if (created) {
	    Tcl_UnlinkVar(interp, "int");
	    Tcl_UnlinkVar(interp, "real");
	    Tcl_UnlinkVar(interp, "bool");
	    Tcl_UnlinkVar(interp, "string");
	    Tcl_UnlinkVar(interp, "wide");
	    Tcl_UnlinkVar(interp, "char");
	    Tcl_UnlinkVar(interp, "uchar");
	    Tcl_UnlinkVar(interp, "short");
	    Tcl_UnlinkVar(interp, "ushort");
	    Tcl_UnlinkVar(interp, "uint");
	    Tcl_UnlinkVar(interp, "long");
	    Tcl_UnlinkVar(interp, "ulong");
	    Tcl_UnlinkVar(interp, "float");
	    Tcl_UnlinkVar(interp, "uwide");
	}
	created = 1;
	if (Tcl_GetBoolean(interp, argv[2], &writable) != TCL_OK) {
	    return TCL_ERROR;
	}
	flag = writable ? 0 : TCL_LINK_READ_ONLY;
	if (Tcl_LinkVar(interp, "int", &intVar,
		TCL_LINK_INT | flag) != TCL_OK) {
	    return TCL_ERROR;
	}
	if (Tcl_GetBoolean(interp, argv[3], &writable) != TCL_OK) {
	    return TCL_ERROR;
	}
	flag = writable ? 0 : TCL_LINK_READ_ONLY;
	if (Tcl_LinkVar(interp, "real", &realVar,
		TCL_LINK_DOUBLE | flag) != TCL_OK) {
	    return TCL_ERROR;
	}
	if (Tcl_GetBoolean(interp, argv[4], &writable) != TCL_OK) {
	    return TCL_ERROR;
	}
	flag = writable ? 0 : TCL_LINK_READ_ONLY;
	if (Tcl_LinkVar(interp, "bool", &boolVar,
		TCL_LINK_BOOLEAN | flag) != TCL_OK) {
	    return TCL_ERROR;
	}
	if (Tcl_GetBoolean(interp, argv[5], &writable) != TCL_OK) {
	    return TCL_ERROR;
	}
	flag = writable ? 0 : TCL_LINK_READ_ONLY;
	if (Tcl_LinkVar(interp, "string", &stringVar,
		TCL_LINK_STRING | flag) != TCL_OK) {
	    return TCL_ERROR;
	}
	if (Tcl_GetBoolean(interp, argv[6], &writable) != TCL_OK) {
	    return TCL_ERROR;
	}
	flag = writable ? 0 : TCL_LINK_READ_ONLY;
	if (Tcl_LinkVar(interp, "wide", &wideVar,
		TCL_LINK_WIDE_INT | flag) != TCL_OK) {
	    return TCL_ERROR;
	}
	if (Tcl_GetBoolean(interp, argv[7], &writable) != TCL_OK) {
	    return TCL_ERROR;
	}
	flag = writable ? 0 : TCL_LINK_READ_ONLY;
	if (Tcl_LinkVar(interp, "char", &charVar,
		TCL_LINK_CHAR | flag) != TCL_OK) {
	    return TCL_ERROR;
	}
	if (Tcl_GetBoolean(interp, argv[8], &writable) != TCL_OK) {
	    return TCL_ERROR;
	}
	flag = writable ? 0 : TCL_LINK_READ_ONLY;
	if (Tcl_LinkVar(interp, "uchar", &ucharVar,
		TCL_LINK_UCHAR | flag) != TCL_OK) {
	    return TCL_ERROR;
	}
	if (Tcl_GetBoolean(interp, argv[9], &writable) != TCL_OK) {
	    return TCL_ERROR;
	}
	flag = writable ? 0 : TCL_LINK_READ_ONLY;
	if (Tcl_LinkVar(interp, "short", &shortVar,
		TCL_LINK_SHORT | flag) != TCL_OK) {
	    return TCL_ERROR;
	}
	if (Tcl_GetBoolean(interp, argv[10], &writable) != TCL_OK) {
	    return TCL_ERROR;
	}
	flag = writable ? 0 : TCL_LINK_READ_ONLY;
	if (Tcl_LinkVar(interp, "ushort", &ushortVar,
		TCL_LINK_USHORT | flag) != TCL_OK) {
	    return TCL_ERROR;
	}
	if (Tcl_GetBoolean(interp, argv[11], &writable) != TCL_OK) {
	    return TCL_ERROR;
	}
	flag = writable ? 0 : TCL_LINK_READ_ONLY;
	if (Tcl_LinkVar(interp, "uint", &uintVar,
		TCL_LINK_UINT | flag) != TCL_OK) {
	    return TCL_ERROR;
	}
	if (Tcl_GetBoolean(interp, argv[12], &writable) != TCL_OK) {
	    return TCL_ERROR;
	}
	flag = writable ? 0 : TCL_LINK_READ_ONLY;
	if (Tcl_LinkVar(interp, "long", &longVar,
		TCL_LINK_LONG | flag) != TCL_OK) {
	    return TCL_ERROR;
	}
	if (Tcl_GetBoolean(interp, argv[13], &writable) != TCL_OK) {
	    return TCL_ERROR;
	}
	flag = writable ? 0 : TCL_LINK_READ_ONLY;
	if (Tcl_LinkVar(interp, "ulong", &ulongVar,
		TCL_LINK_ULONG | flag) != TCL_OK) {
	    return TCL_ERROR;
	}
	if (Tcl_GetBoolean(interp, argv[14], &writable) != TCL_OK) {
	    return TCL_ERROR;
	}
	flag = writable ? 0 : TCL_LINK_READ_ONLY;
	if (Tcl_LinkVar(interp, "float", &floatVar,
		TCL_LINK_FLOAT | flag) != TCL_OK) {
	    return TCL_ERROR;
	}
	if (Tcl_GetBoolean(interp, argv[15], &writable) != TCL_OK) {
	    return TCL_ERROR;
	}
	flag = writable ? 0 : TCL_LINK_READ_ONLY;
	if (Tcl_LinkVar(interp, "uwide", &uwideVar,
		TCL_LINK_WIDE_UINT | flag) != TCL_OK) {
	    return TCL_ERROR;
	}

    } else if (strcmp(argv[1], "delete") == 0) {
	Tcl_UnlinkVar(interp, "int");
	Tcl_UnlinkVar(interp, "real");
	Tcl_UnlinkVar(interp, "bool");
	Tcl_UnlinkVar(interp, "string");
	Tcl_UnlinkVar(interp, "wide");
	Tcl_UnlinkVar(interp, "char");
	Tcl_UnlinkVar(interp, "uchar");
	Tcl_UnlinkVar(interp, "short");
	Tcl_UnlinkVar(interp, "ushort");
	Tcl_UnlinkVar(interp, "uint");
	Tcl_UnlinkVar(interp, "long");
	Tcl_UnlinkVar(interp, "ulong");
	Tcl_UnlinkVar(interp, "float");
	Tcl_UnlinkVar(interp, "uwide");
	created = 0;
    } else if (strcmp(argv[1], "get") == 0) {
	TclFormatInt(buffer, intVar);
	Tcl_AppendElement(interp, buffer);
	Tcl_PrintDouble(NULL, realVar, buffer);
	Tcl_AppendElement(interp, buffer);
	TclFormatInt(buffer, boolVar);
	Tcl_AppendElement(interp, buffer);
	Tcl_AppendElement(interp, (stringVar == NULL) ? "-" : stringVar);
	/*
	 * Wide ints only have an object-based interface.
	 */
	tmp = Tcl_NewWideIntObj(wideVar);
	Tcl_AppendElement(interp, Tcl_GetString(tmp));
	Tcl_DecrRefCount(tmp);
	TclFormatInt(buffer, (int) charVar);
	Tcl_AppendElement(interp, buffer);
	TclFormatInt(buffer, (int) ucharVar);
	Tcl_AppendElement(interp, buffer);
	TclFormatInt(buffer, (int) shortVar);
	Tcl_AppendElement(interp, buffer);
	TclFormatInt(buffer, (int) ushortVar);
	Tcl_AppendElement(interp, buffer);
	TclFormatInt(buffer, (int) uintVar);
	Tcl_AppendElement(interp, buffer);
	tmp = Tcl_NewWideIntObj(longVar);
	Tcl_AppendElement(interp, Tcl_GetString(tmp));
	Tcl_DecrRefCount(tmp);
#ifdef TCL_WIDE_INT_IS_LONG
	if (ulongVar > WIDE_MAX) {
		mp_int bignumValue;
		if (mp_init_u64(&bignumValue, ulongVar) != MP_OKAY) {
		    Tcl_Panic("%s: memory overflow", "Tcl_SetWideUIntObj");
		}
		tmp = Tcl_NewBignumObj(&bignumValue);
	} else
#endif /* TCL_WIDE_INT_IS_LONG */
	tmp = Tcl_NewWideIntObj((Tcl_WideInt)ulongVar);
	Tcl_AppendElement(interp, Tcl_GetString(tmp));
	Tcl_DecrRefCount(tmp);
	Tcl_PrintDouble(NULL, (double)floatVar, buffer);
	Tcl_AppendElement(interp, buffer);
	if (uwideVar > WIDE_MAX) {
		mp_int bignumValue;
		if (mp_init_u64(&bignumValue, uwideVar) != MP_OKAY) {
		    Tcl_Panic("%s: memory overflow", "Tcl_SetWideUIntObj");
		}
		tmp = Tcl_NewBignumObj(&bignumValue);
	} else {
	    tmp = Tcl_NewWideIntObj((Tcl_WideInt)uwideVar);
	}
	Tcl_AppendElement(interp, Tcl_GetString(tmp));
	Tcl_DecrRefCount(tmp);
    } else if (strcmp(argv[1], "set") == 0) {
	int v;

	if (argc != 16) {
	    Tcl_AppendResult(interp, "wrong # args: should be \"",
		    argv[0], " ", argv[1],
		    " intValue realValue boolValue stringValue wideValue"
		    " charValue ucharValue shortValue ushortValue uintValue"
		    " longValue ulongValue floatValue uwideValue\"", (void *)NULL);
	    return TCL_ERROR;
	}
	if (argv[2][0] != 0) {
	    if (Tcl_GetInt(interp, argv[2], &intVar) != TCL_OK) {
		return TCL_ERROR;
	    }
	}
	if (argv[3][0] != 0) {
	    if (Tcl_GetDouble(interp, argv[3], &realVar) != TCL_OK) {
		return TCL_ERROR;
	    }
	}
	if (argv[4][0] != 0) {
	    if (Tcl_GetInt(interp, argv[4], &boolVar) != TCL_OK) {
		return TCL_ERROR;
	    }
	}
	if (argv[5][0] != 0) {
	    if (stringVar != NULL) {
		Tcl_Free(stringVar);
	    }
	    if (strcmp(argv[5], "-") == 0) {
		stringVar = NULL;
	    } else {
		stringVar = (char *)Tcl_Alloc(strlen(argv[5]) + 1);
		strcpy(stringVar, argv[5]);
	    }
	}
	if (argv[6][0] != 0) {
	    tmp = Tcl_NewStringObj(argv[6], -1);
	    if (Tcl_GetWideIntFromObj(interp, tmp, &wideVar) != TCL_OK) {
		Tcl_DecrRefCount(tmp);
		return TCL_ERROR;
	    }
	    Tcl_DecrRefCount(tmp);
	}
	if (argv[7][0]) {
	    if (Tcl_GetInt(interp, argv[7], &v) != TCL_OK) {
		return TCL_ERROR;
	    }
	    charVar = (char) v;
	}
	if (argv[8][0]) {
	    if (Tcl_GetInt(interp, argv[8], &v) != TCL_OK) {
		return TCL_ERROR;
	    }
	    ucharVar = (unsigned char) v;
	}
	if (argv[9][0]) {
	    if (Tcl_GetInt(interp, argv[9], &v) != TCL_OK) {
		return TCL_ERROR;
	    }
	    shortVar = (short) v;
	}
	if (argv[10][0]) {
	    if (Tcl_GetInt(interp, argv[10], &v) != TCL_OK) {
		return TCL_ERROR;
	    }
	    ushortVar = (unsigned short) v;
	}
	if (argv[11][0]) {
	    if (Tcl_GetInt(interp, argv[11], &v) != TCL_OK) {
		return TCL_ERROR;
	    }
	    uintVar = (unsigned int) v;
	}
	if (argv[12][0]) {
	    if (Tcl_GetInt(interp, argv[12], &v) != TCL_OK) {
		return TCL_ERROR;
	    }
	    longVar = (long) v;
	}
	if (argv[13][0]) {
	    if (Tcl_GetInt(interp, argv[13], &v) != TCL_OK) {
		return TCL_ERROR;
	    }
	    ulongVar = (unsigned long) v;
	}
	if (argv[14][0]) {
	    double d;
	    if (Tcl_GetDouble(interp, argv[14], &d) != TCL_OK) {
		return TCL_ERROR;
	    }
	    floatVar = (float) d;
	}
	if (argv[15][0]) {
	    Tcl_WideInt w;
	    tmp = Tcl_NewStringObj(argv[15], -1);
	    if (Tcl_GetWideIntFromObj(interp, tmp, &w) != TCL_OK) {
		Tcl_DecrRefCount(tmp);
		return TCL_ERROR;
	    }
	    Tcl_DecrRefCount(tmp);
	    uwideVar = (Tcl_WideUInt) w;
	}
    } else if (strcmp(argv[1], "update") == 0) {
	int v;

	if (argc != 16) {
	    Tcl_AppendResult(interp, "wrong # args: should be \"",
		    argv[0], " ", argv[1],
		    " intValue realValue boolValue stringValue wideValue"
		    " charValue ucharValue shortValue ushortValue uintValue"
		    " longValue ulongValue floatValue uwideValue\"", (void *)NULL);
	    return TCL_ERROR;
	}
	if (argv[2][0] != 0) {
	    if (Tcl_GetInt(interp, argv[2], &intVar) != TCL_OK) {
		return TCL_ERROR;
	    }
	    Tcl_UpdateLinkedVar(interp, "int");
	}
	if (argv[3][0] != 0) {
	    if (Tcl_GetDouble(interp, argv[3], &realVar) != TCL_OK) {
		return TCL_ERROR;
	    }
	    Tcl_UpdateLinkedVar(interp, "real");
	}
	if (argv[4][0] != 0) {
	    if (Tcl_GetInt(interp, argv[4], &boolVar) != TCL_OK) {
		return TCL_ERROR;
	    }
	    Tcl_UpdateLinkedVar(interp, "bool");
	}
	if (argv[5][0] != 0) {
	    if (stringVar != NULL) {
		Tcl_Free(stringVar);
	    }
	    if (strcmp(argv[5], "-") == 0) {
		stringVar = NULL;
	    } else {
		stringVar = (char *)Tcl_Alloc(strlen(argv[5]) + 1);
		strcpy(stringVar, argv[5]);
	    }
	    Tcl_UpdateLinkedVar(interp, "string");
	}
	if (argv[6][0] != 0) {
	    tmp = Tcl_NewStringObj(argv[6], -1);
	    if (Tcl_GetWideIntFromObj(interp, tmp, &wideVar) != TCL_OK) {
		Tcl_DecrRefCount(tmp);
		return TCL_ERROR;
	    }
	    Tcl_DecrRefCount(tmp);
	    Tcl_UpdateLinkedVar(interp, "wide");
	}
	if (argv[7][0]) {
	    if (Tcl_GetInt(interp, argv[7], &v) != TCL_OK) {
		return TCL_ERROR;
	    }
	    charVar = (char) v;
	    Tcl_UpdateLinkedVar(interp, "char");
	}
	if (argv[8][0]) {
	    if (Tcl_GetInt(interp, argv[8], &v) != TCL_OK) {
		return TCL_ERROR;
	    }
	    ucharVar = (unsigned char) v;
	    Tcl_UpdateLinkedVar(interp, "uchar");
	}
	if (argv[9][0]) {
	    if (Tcl_GetInt(interp, argv[9], &v) != TCL_OK) {
		return TCL_ERROR;
	    }
	    shortVar = (short) v;
	    Tcl_UpdateLinkedVar(interp, "short");
	}
	if (argv[10][0]) {
	    if (Tcl_GetInt(interp, argv[10], &v) != TCL_OK) {
		return TCL_ERROR;
	    }
	    ushortVar = (unsigned short) v;
	    Tcl_UpdateLinkedVar(interp, "ushort");
	}
	if (argv[11][0]) {
	    if (Tcl_GetInt(interp, argv[11], &v) != TCL_OK) {
		return TCL_ERROR;
	    }
	    uintVar = (unsigned int) v;
	    Tcl_UpdateLinkedVar(interp, "uint");
	}
	if (argv[12][0]) {
	    if (Tcl_GetInt(interp, argv[12], &v) != TCL_OK) {
		return TCL_ERROR;
	    }
	    longVar = (long) v;
	    Tcl_UpdateLinkedVar(interp, "long");
	}
	if (argv[13][0]) {
	    if (Tcl_GetInt(interp, argv[13], &v) != TCL_OK) {
		return TCL_ERROR;
	    }
	    ulongVar = (unsigned long) v;
	    Tcl_UpdateLinkedVar(interp, "ulong");
	}
	if (argv[14][0]) {
	    double d;
	    if (Tcl_GetDouble(interp, argv[14], &d) != TCL_OK) {
		return TCL_ERROR;
	    }
	    floatVar = (float) d;
	    Tcl_UpdateLinkedVar(interp, "float");
	}
	if (argv[15][0]) {
	    Tcl_WideInt w;
	    tmp = Tcl_NewStringObj(argv[15], -1);
	    if (Tcl_GetWideIntFromObj(interp, tmp, &w) != TCL_OK) {
		Tcl_DecrRefCount(tmp);
		return TCL_ERROR;
	    }
	    Tcl_DecrRefCount(tmp);
	    uwideVar = (Tcl_WideUInt) w;
	    Tcl_UpdateLinkedVar(interp, "uwide");
	}
    } else {
	Tcl_AppendResult(interp, "bad option \"", argv[1],
		"\": should be create, delete, get, set, or update", (void *)NULL);
	return TCL_ERROR;
    }
    return TCL_OK;
}

/*
 *----------------------------------------------------------------------
 *
 * TestlinkarrayCmd --
 *
 *      This function is invoked to process the "testlinkarray" Tcl command.
 *      It is used to test the 'Tcl_LinkArray' function.
 *
 * Results:
 *      A standard Tcl result.
 *
 * Side effects:
 *	Creates, deletes, and invokes variable links.
 *
 *----------------------------------------------------------------------
 */

static int
TestlinkarrayCmd(
    TCL_UNUSED(void *),
    Tcl_Interp *interp,         /* Current interpreter. */
    TclSizeT objc,                   /* Number of arguments. */
    Tcl_Obj *const objv[])      /* Argument objects. */
{
    static const char *LinkOption[] = {
        "update", "remove", "create", NULL
    };
    enum LinkOptionEnum { LINK_UPDATE, LINK_REMOVE, LINK_CREATE } optionIndex;
    static const char *LinkType[] = {
	"char", "uchar", "short", "ushort", "int", "uint", "long", "ulong",
	"wide", "uwide", "float", "double", "string", "char*", "binary", NULL
    };
    /* all values after TCL_LINK_CHARS_ARRAY are used as arrays (see below) */
    static int LinkTypes[] = {
	TCL_LINK_CHAR, TCL_LINK_UCHAR,
	TCL_LINK_SHORT, TCL_LINK_USHORT, TCL_LINK_INT, TCL_LINK_UINT,
	TCL_LINK_LONG, TCL_LINK_ULONG, TCL_LINK_WIDE_INT, TCL_LINK_WIDE_UINT,
	TCL_LINK_FLOAT, TCL_LINK_DOUBLE, TCL_LINK_STRING, TCL_LINK_CHARS,
	TCL_LINK_BINARY
    };
    int typeIndex, readonly, size;
    TclSizeT i;
    Tcl_Size length;
    char *name, *arg;
    Tcl_WideInt addr;

    if (objc < 2) {
	Tcl_WrongNumArgs(interp, 1, objv, "option args");
	return TCL_ERROR;
    }
    if (Tcl_GetIndexFromObj(interp, objv[1], LinkOption, "option", 0,
	    &optionIndex) != TCL_OK) {
	return TCL_ERROR;
    }
    switch (optionIndex) {
    case LINK_UPDATE:
	for (i=2; i<objc; i++) {
	    Tcl_UpdateLinkedVar(interp, Tcl_GetString(objv[i]));
	}
	return TCL_OK;
    case LINK_REMOVE:
	for (i=2; i<objc; i++) {
	    Tcl_UnlinkVar(interp, Tcl_GetString(objv[i]));
	}
	return TCL_OK;
    case LINK_CREATE:
	if (objc < 4) {
	    goto wrongArgs;
	}
	readonly = 0;
	i = 2;

	/*
	 * test on switch -r...
	 */

	arg = Tcl_GetStringFromObj(objv[i], &length);
	if (length < 2) {
	    goto wrongArgs;
	}
	if (arg[0] == '-') {
	    if (arg[1] != 'r') {
		goto wrongArgs;
	    }
	    readonly = TCL_LINK_READ_ONLY;
	    i++;
	}
	if (Tcl_GetIndexFromObj(interp, objv[i++], LinkType, "type", 0,
 		&typeIndex) != TCL_OK) {
	    return TCL_ERROR;
	}
	if (Tcl_GetIntFromObj(interp, objv[i++], &size) == TCL_ERROR) {
	    Tcl_SetObjResult(interp, Tcl_NewStringObj("wrong size value", -1));
	    return TCL_ERROR;
	}
	name = Tcl_GetString(objv[i++]);

	/*
	 * If no address is given request one in the underlying function
	 */

	if (i < objc) {
	    if (Tcl_GetWideIntFromObj(interp, objv[i], &addr) == TCL_ERROR) {
 		Tcl_SetObjResult(interp, Tcl_NewStringObj(
			"wrong address value", -1));
		return TCL_ERROR;
	    }
	} else {
	    addr = 0;
	}
	return Tcl_LinkArray(interp, name, INT2PTR(addr),
		LinkTypes[typeIndex] | readonly, size);
    }
    return TCL_OK;

  wrongArgs:
    Tcl_WrongNumArgs(interp, 2, objv, "?-readonly? type size name ?address?");
    return TCL_ERROR;
}

/*
 *----------------------------------------------------------------------
 *
 * TestlistrepCmd --
 *
 *      This function is invoked to generate a list object with a specific
 *	internal representation.
 *
 * Results:
 *      A standard Tcl result.
 *
 * Side effects:
 *	None.
 *
 *----------------------------------------------------------------------
 */

static int
TestlistrepCmd(
    TCL_UNUSED(void *),
    Tcl_Interp *interp,         /* Current interpreter. */
    TclSizeT objc,                   /* Number of arguments. */
    Tcl_Obj *const objv[])      /* Argument objects. */
{
    /* Subcommands supported by this command */
    static const char *const subcommands[] = {
	"new",
	"describe",
	"config",
	"validate",
	NULL
    };
    enum {
	LISTREP_NEW,
	LISTREP_DESCRIBE,
	LISTREP_CONFIG,
	LISTREP_VALIDATE
    } cmdIndex;
    Tcl_Obj *resultObj = NULL;

    if (objc < 2) {
	Tcl_WrongNumArgs(interp, 1, objv, "command ?arg ...?");
	return TCL_ERROR;
    }
    if (Tcl_GetIndexFromObj(
	    interp, objv[1], subcommands, "command", 0, &cmdIndex)
	!= TCL_OK) {
	return TCL_ERROR;
    }
    switch (cmdIndex) {
    case LISTREP_NEW:
	if (objc < 3 || objc > 5) {
	    Tcl_WrongNumArgs(interp, 2, objv, "length ?leadSpace endSpace?");
	    return TCL_ERROR;
	} else {
	    Tcl_WideUInt length;
	    Tcl_WideUInt leadSpace = 0;
	    Tcl_WideUInt endSpace = 0;
	    if (Tcl_GetWideUIntFromObj(interp, objv[2], &length) != TCL_OK) {
		return TCL_ERROR;
	    }
	    if (objc > 3) {
		if (Tcl_GetWideUIntFromObj(interp, objv[3], &leadSpace) != TCL_OK) {
		    return TCL_ERROR;
		}
		if (objc > 4) {
		    if (Tcl_GetWideUIntFromObj(interp, objv[4], &endSpace)
			!= TCL_OK) {
			return TCL_ERROR;
		    }
		}
	    }
	    resultObj = TclListTestObj(length, leadSpace, endSpace);
	    if (resultObj == NULL) {
		Tcl_AppendResult(interp, "List capacity exceeded", (void *)NULL);
		return TCL_ERROR;
	    }
	}
	break;

    case LISTREP_DESCRIBE:
#define APPEND_FIELD(targetObj_, structPtr_, fld_)                        \
    do {                                                                  \
	Tcl_ListObjAppendElement(                                         \
	    interp, (targetObj_), Tcl_NewStringObj(#fld_, -1));           \
	Tcl_ListObjAppendElement(                                         \
	    interp, (targetObj_), Tcl_NewWideIntObj((structPtr_)->fld_)); \
    } while (0)
	if (objc != 3) {
	    Tcl_WrongNumArgs(interp, 2, objv, "object");
	    return TCL_ERROR;
	} else {
	    Tcl_Obj **objs;
	    Tcl_Size nobjs;
	    ListRep listRep;
	    Tcl_Obj *listRepObjs[4];

	    /* Force list representation */
	    if (Tcl_ListObjGetElements(interp, objv[2], &nobjs, &objs) != TCL_OK) {
		return TCL_ERROR;
	    }
	    ListObjGetRep(objv[2], &listRep);
	    listRepObjs[0] = Tcl_NewStringObj("store", -1);
	    listRepObjs[1] = Tcl_NewListObj(12, NULL);
	    Tcl_ListObjAppendElement(interp, listRepObjs[1],
		    Tcl_NewStringObj("memoryAddress", -1));
	    Tcl_ListObjAppendElement(interp, listRepObjs[1],
		    Tcl_ObjPrintf("%p", listRep.storePtr));
	    APPEND_FIELD(listRepObjs[1], listRep.storePtr, firstUsed);
	    APPEND_FIELD(listRepObjs[1], listRep.storePtr, numUsed);
	    APPEND_FIELD(listRepObjs[1], listRep.storePtr, numAllocated);
	    APPEND_FIELD(listRepObjs[1], listRep.storePtr, refCount);
	    APPEND_FIELD(listRepObjs[1], listRep.storePtr, flags);
	    if (listRep.spanPtr) {
		listRepObjs[2] = Tcl_NewStringObj("span", -1);
		listRepObjs[3] = Tcl_NewListObj(8, NULL);
		Tcl_ListObjAppendElement(interp, listRepObjs[3],
			Tcl_NewStringObj("memoryAddress", -1));
		Tcl_ListObjAppendElement(interp, listRepObjs[3], 
			Tcl_ObjPrintf("%p", listRep.spanPtr));
		APPEND_FIELD(listRepObjs[3], listRep.spanPtr, spanStart);
		APPEND_FIELD(listRepObjs[3], listRep.spanPtr, spanLength);
		APPEND_FIELD(listRepObjs[3], listRep.spanPtr, refCount);
	    }
	    resultObj = Tcl_NewListObj(listRep.spanPtr ? 4 : 2, listRepObjs);
	}
#undef APPEND_FIELD
	break;

    case LISTREP_CONFIG:
	if (objc != 2) {
	    Tcl_WrongNumArgs(interp, 2, objv, "object");
	    return TCL_ERROR;
	}
	resultObj = Tcl_NewListObj(2, NULL);
	Tcl_ListObjAppendElement(
	    NULL, resultObj, Tcl_NewStringObj("LIST_SPAN_THRESHOLD", -1));
	Tcl_ListObjAppendElement(
	    NULL, resultObj, Tcl_NewWideIntObj(LIST_SPAN_THRESHOLD));
	break;

    case LISTREP_VALIDATE:
	if (objc != 3) {
	    Tcl_WrongNumArgs(interp, 2, objv, "object");
	    return TCL_ERROR;
	}
	TclListObjValidate(interp, objv[2]); /* Panics if invalid */
	resultObj = Tcl_NewObj();
	break;
    }
    Tcl_SetObjResult(interp, resultObj);
    return TCL_OK;
}

/*
 *----------------------------------------------------------------------
 *
 * TestlocaleCmd --
 *
 *	This procedure implements the "testlocale" command.  It is used
 *	to test the effects of setting different locales in Tcl.
 *
 * Results:
 *	A standard Tcl result.
 *
 * Side effects:
 *	Modifies the current C locale.
 *
 *----------------------------------------------------------------------
 */

static int
TestlocaleCmd(
    TCL_UNUSED(void *),
    Tcl_Interp *interp,		/* Current interpreter. */
    TclSizeT objc,			/* Number of arguments. */
    Tcl_Obj *const objv[])	/* The argument objects. */
{
    int index;
    const char *locale;
    static const char *const optionStrings[] = {
	"ctype", "numeric", "time", "collate", "monetary",
	"all",	NULL
    };
    static const int lcTypes[] = {
	LC_CTYPE, LC_NUMERIC, LC_TIME, LC_COLLATE, LC_MONETARY,
	LC_ALL
    };

    /*
     * LC_CTYPE, etc. correspond to the indices for the strings.
     */

    if (objc < 2 || objc > 3) {
	Tcl_WrongNumArgs(interp, 1, objv, "category ?locale?");
	return TCL_ERROR;
    }

    if (Tcl_GetIndexFromObj(interp, objv[1], optionStrings, "option", 0,
	    &index) != TCL_OK) {
	return TCL_ERROR;
    }

    if (objc == 3) {
	locale = Tcl_GetString(objv[2]);
    } else {
	locale = NULL;
    }
    locale = setlocale(lcTypes[index], locale);
    if (locale) {
	Tcl_SetStringObj(Tcl_GetObjResult(interp), locale, -1);
    }
    return TCL_OK;
}

/*
 *----------------------------------------------------------------------
 *
 * CleanupTestSetassocdataTests --
 *
 *	This function is called when an interpreter is deleted to clean
 *	up any data left over from running the testsetassocdata command.
 *
 * Results:
 *	None.
 *
 * Side effects:
 *	Releases storage.
 *
 *----------------------------------------------------------------------
 */

static void
CleanupTestSetassocdataTests(
    void *clientData,	/* Data to be released. */
    TCL_UNUSED(Tcl_Interp *))
{
    Tcl_Free(clientData);
}

/*
 *----------------------------------------------------------------------
 *
 * TestparserObjCmd --
 *
 *	This procedure implements the "testparser" command.  It is
 *	used for testing the new Tcl script parser in Tcl 8.1.
 *
 * Results:
 *	A standard Tcl result.
 *
 * Side effects:
 *	None.
 *
 *----------------------------------------------------------------------
 */

static int
TestparserObjCmd(
    TCL_UNUSED(void *),
    Tcl_Interp *interp,		/* Current interpreter. */
    TclSizeT objc,			/* Number of arguments. */
    Tcl_Obj *const objv[])	/* The argument objects. */
{
    const char *script;
    Tcl_Size dummy;
    int length;
    Tcl_Parse parse;

    if (objc != 3) {
	Tcl_WrongNumArgs(interp, 1, objv, "script length");
	return TCL_ERROR;
    }
    script = Tcl_GetStringFromObj(objv[1], &dummy);
    if (Tcl_GetIntFromObj(interp, objv[2], &length)) {
	return TCL_ERROR;
    }
    if (length == 0) {
	length = dummy;
    }
    if (Tcl_ParseCommand(interp, script, length, 0, &parse) != TCL_OK) {
	Tcl_AddErrorInfo(interp, "\n    (remainder of script: \"");
	Tcl_AddErrorInfo(interp, parse.term);
	Tcl_AddErrorInfo(interp, "\")");
	return TCL_ERROR;
    }

    /*
     * The parse completed successfully.  Just print out the contents
     * of the parse structure into the interpreter's result.
     */

    PrintParse(interp, &parse);
    Tcl_FreeParse(&parse);
    return TCL_OK;
}

/*
 *----------------------------------------------------------------------
 *
 * TestexprparserObjCmd --
 *
 *	This procedure implements the "testexprparser" command.  It is
 *	used for testing the new Tcl expression parser in Tcl 8.1.
 *
 * Results:
 *	A standard Tcl result.
 *
 * Side effects:
 *	None.
 *
 *----------------------------------------------------------------------
 */

static int
TestexprparserObjCmd(
    TCL_UNUSED(void *),
    Tcl_Interp *interp,		/* Current interpreter. */
    TclSizeT objc,			/* Number of arguments. */
    Tcl_Obj *const objv[])	/* The argument objects. */
{
    const char *script;
    Tcl_Size dummy;
    int length;
    Tcl_Parse parse;

    if (objc != 3) {
	Tcl_WrongNumArgs(interp, 1, objv, "expr length");
	return TCL_ERROR;
    }
    script = Tcl_GetStringFromObj(objv[1], &dummy);
    if (Tcl_GetIntFromObj(interp, objv[2], &length)) {
	return TCL_ERROR;
    }
    if (length == 0) {
	length = dummy;
    }
    parse.commentStart = NULL;
    parse.commentSize = 0;
    parse.commandStart = NULL;
    parse.commandSize = 0;
    if (Tcl_ParseExpr(interp, script, length, &parse) != TCL_OK) {
	Tcl_AddErrorInfo(interp, "\n    (remainder of expr: \"");
	Tcl_AddErrorInfo(interp, parse.term);
	Tcl_AddErrorInfo(interp, "\")");
	return TCL_ERROR;
    }

    /*
     * The parse completed successfully.  Just print out the contents
     * of the parse structure into the interpreter's result.
     */

    PrintParse(interp, &parse);
    Tcl_FreeParse(&parse);
    return TCL_OK;
}

/*
 *----------------------------------------------------------------------
 *
 * PrintParse --
 *
 *	This procedure prints out the contents of a Tcl_Parse structure
 *	in the result of an interpreter.
 *
 * Results:
 *	Interp's result is set to a prettily formatted version of the
 *	contents of parsePtr.
 *
 * Side effects:
 *	None.
 *
 *----------------------------------------------------------------------
 */

static void
PrintParse(
    Tcl_Interp *interp,		/* Interpreter whose result is to be set to
				 * the contents of a parse structure. */
    Tcl_Parse *parsePtr)	/* Parse structure to print out. */
{
    Tcl_Obj *objPtr;
    const char *typeString;
    Tcl_Token *tokenPtr;
    Tcl_Size i;

    objPtr = Tcl_GetObjResult(interp);
    if (parsePtr->commentSize > 0) {
	Tcl_ListObjAppendElement(NULL, objPtr,
		Tcl_NewStringObj(parsePtr->commentStart,
			parsePtr->commentSize));
    } else {
	Tcl_ListObjAppendElement(NULL, objPtr, Tcl_NewStringObj("-", 1));
    }
    Tcl_ListObjAppendElement(NULL, objPtr,
	    Tcl_NewStringObj(parsePtr->commandStart, parsePtr->commandSize));
    Tcl_ListObjAppendElement(NULL, objPtr,
	    Tcl_NewWideIntObj(parsePtr->numWords));
    for (i = 0; i < parsePtr->numTokens; i++) {
	tokenPtr = &parsePtr->tokenPtr[i];
	switch (tokenPtr->type) {
	case TCL_TOKEN_EXPAND_WORD:
	    typeString = "expand";
	    break;
	case TCL_TOKEN_WORD:
	    typeString = "word";
	    break;
	case TCL_TOKEN_SIMPLE_WORD:
	    typeString = "simple";
	    break;
	case TCL_TOKEN_TEXT:
	    typeString = "text";
	    break;
	case TCL_TOKEN_BS:
	    typeString = "backslash";
	    break;
	case TCL_TOKEN_COMMAND:
	    typeString = "command";
	    break;
	case TCL_TOKEN_VARIABLE:
	    typeString = "variable";
	    break;
	case TCL_TOKEN_SUB_EXPR:
	    typeString = "subexpr";
	    break;
	case TCL_TOKEN_OPERATOR:
	    typeString = "operator";
	    break;
	default:
	    typeString = "??";
	    break;
	}
	Tcl_ListObjAppendElement(NULL, objPtr,
		Tcl_NewStringObj(typeString, -1));
	Tcl_ListObjAppendElement(NULL, objPtr,
		Tcl_NewStringObj(tokenPtr->start, tokenPtr->size));
	Tcl_ListObjAppendElement(NULL, objPtr,
		Tcl_NewWideIntObj(tokenPtr->numComponents));
    }
    Tcl_ListObjAppendElement(NULL, objPtr,
	    parsePtr->commandStart ?
	    Tcl_NewStringObj(parsePtr->commandStart + parsePtr->commandSize,
	    TCL_INDEX_NONE) : Tcl_NewObj());
}

/*
 *----------------------------------------------------------------------
 *
 * TestparsevarObjCmd --
 *
 *	This procedure implements the "testparsevar" command.  It is
 *	used for testing Tcl_ParseVar.
 *
 * Results:
 *	A standard Tcl result.
 *
 * Side effects:
 *	None.
 *
 *----------------------------------------------------------------------
 */

static int
TestparsevarObjCmd(
    TCL_UNUSED(void *),
    Tcl_Interp *interp,		/* Current interpreter. */
    TclSizeT objc,			/* Number of arguments. */
    Tcl_Obj *const objv[])	/* The argument objects. */
{
    const char *value, *name, *termPtr;

    if (objc != 2) {
	Tcl_WrongNumArgs(interp, 1, objv, "varName");
	return TCL_ERROR;
    }
    name = Tcl_GetString(objv[1]);
    value = Tcl_ParseVar(interp, name, &termPtr);
    if (value == NULL) {
	return TCL_ERROR;
    }

    Tcl_AppendElement(interp, value);
    Tcl_AppendElement(interp, termPtr);
    return TCL_OK;
}

/*
 *----------------------------------------------------------------------
 *
 * TestparsevarnameObjCmd --
 *
 *	This procedure implements the "testparsevarname" command.  It is
 *	used for testing the new Tcl script parser in Tcl 8.1.
 *
 * Results:
 *	A standard Tcl result.
 *
 * Side effects:
 *	None.
 *
 *----------------------------------------------------------------------
 */

static int
TestparsevarnameObjCmd(
    TCL_UNUSED(void *),
    Tcl_Interp *interp,		/* Current interpreter. */
    TclSizeT objc,			/* Number of arguments. */
    Tcl_Obj *const objv[])	/* The argument objects. */
{
    const char *script;
    int length, append;
    Tcl_Size dummy;
    Tcl_Parse parse;

    if (objc != 4) {
	Tcl_WrongNumArgs(interp, 1, objv, "script length append");
	return TCL_ERROR;
    }
    script = Tcl_GetStringFromObj(objv[1], &dummy);
    if (Tcl_GetIntFromObj(interp, objv[2], &length)) {
	return TCL_ERROR;
    }
    if (length == 0) {
	length = dummy;
    }
    if (Tcl_GetIntFromObj(interp, objv[3], &append)) {
	return TCL_ERROR;
    }
    if (Tcl_ParseVarName(interp, script, length, &parse, append) != TCL_OK) {
	Tcl_AddErrorInfo(interp, "\n    (remainder of script: \"");
	Tcl_AddErrorInfo(interp, parse.term);
	Tcl_AddErrorInfo(interp, "\")");
	return TCL_ERROR;
    }

    /*
     * The parse completed successfully.  Just print out the contents
     * of the parse structure into the interpreter's result.
     */

    parse.commentSize = 0;
    parse.commandStart = script + parse.tokenPtr->size;
    parse.commandSize = 0;
    PrintParse(interp, &parse);
    Tcl_FreeParse(&parse);
    return TCL_OK;
}

/*
 *----------------------------------------------------------------------
 *
 * TestpreferstableObjCmd --
 *
 *	This procedure implements the "testpreferstable" command.  It is
 *	used for being able to test the "package" command even when the
 *  environment variable TCL_PKG_PREFER_LATEST is set in your environment.
 *
 * Results:
 *	A standard Tcl result.
 *
 * Side effects:
 *	None.
 *
 *----------------------------------------------------------------------
 */

static int
TestpreferstableObjCmd(
    TCL_UNUSED(void *),
    Tcl_Interp *interp,		/* Current interpreter. */
    TCL_UNUSED(TclSizeT) /*objc*/,
    TCL_UNUSED(Tcl_Obj *const *) /*objv*/)
{
    Interp *iPtr = (Interp *) interp;

    iPtr->packagePrefer = PKG_PREFER_STABLE;
    return TCL_OK;
}

/*
 *----------------------------------------------------------------------
 *
 * TestprintObjCmd --
 *
 *	This procedure implements the "testprint" command.  It is
 *	used for being able to test the Tcl_ObjPrintf() function.
 *
 * Results:
 *	A standard Tcl result.
 *
 * Side effects:
 *	None.
 *
 *----------------------------------------------------------------------
 */

static int
TestprintObjCmd(
    TCL_UNUSED(void *),
    Tcl_Interp *interp,		/* Current interpreter. */
    TclSizeT objc,			/* Number of arguments. */
    Tcl_Obj *const objv[])	/* The argument objects. */
{
    Tcl_WideInt argv1 = 0;
    size_t argv2;
    long argv3;

    if (objc != 3) {
	Tcl_WrongNumArgs(interp, 1, objv, "format wideint");
	return TCL_OK;
    }

    Tcl_GetWideIntFromObj(interp, objv[2], &argv1);
    argv2 = (size_t)argv1;
    argv3 = (long)argv1;
    Tcl_SetObjResult(interp, Tcl_ObjPrintf(Tcl_GetString(objv[1]), argv1, argv2, argv3, argv3));
    return TCL_OK;
}

/*
 *----------------------------------------------------------------------
 *
 * TestregexpObjCmd --
 *
 *	This procedure implements the "testregexp" command. It is used to give
 *	a direct interface for regexp flags. It's identical to
 *	Tcl_RegexpObjCmd except for the -xflags option, and the consequences
 *	thereof (including the REG_EXPECT kludge).
 *
 * Results:
 *	A standard Tcl result.
 *
 * Side effects:
 *	See the user documentation.
 *
 *----------------------------------------------------------------------
 */

static int
TestregexpObjCmd(
    TCL_UNUSED(void *),
    Tcl_Interp *interp,		/* Current interpreter. */
    TclSizeT objc,			/* Number of arguments. */
    Tcl_Obj *const objv[])	/* Argument objects. */
{
    int indices, match, about;
    TclSizeT i;
    Tcl_Size stringLength, ii;
    int hasxflags, cflags, eflags;
    Tcl_RegExp regExpr;
    const char *string;
    Tcl_Obj *objPtr;
    Tcl_RegExpInfo info;
    static const char *const options[] = {
	"-indices",	"-nocase",	"-about",	"-expanded",
	"-line",	"-linestop",	"-lineanchor",
	"-xflags",
	"--",		NULL
    };
    enum optionsEnum {
	REGEXP_INDICES, REGEXP_NOCASE,	REGEXP_ABOUT,	REGEXP_EXPANDED,
	REGEXP_MULTI,	REGEXP_NOCROSS,	REGEXP_NEWL,
	REGEXP_XFLAGS,
	REGEXP_LAST
    } index;

    indices = 0;
    about = 0;
    cflags = REG_ADVANCED;
    eflags = 0;
    hasxflags = 0;

    for (i = 1; i < objc; i++) {
	const char *name;

	name = Tcl_GetString(objv[i]);
	if (name[0] != '-') {
	    break;
	}
	if (Tcl_GetIndexFromObj(interp, objv[i], options, "switch", TCL_EXACT,
		&index) != TCL_OK) {
	    return TCL_ERROR;
	}
	switch (index) {
	case REGEXP_INDICES:
	    indices = 1;
	    break;
	case REGEXP_NOCASE:
	    cflags |= REG_ICASE;
	    break;
	case REGEXP_ABOUT:
	    about = 1;
	    break;
	case REGEXP_EXPANDED:
	    cflags |= REG_EXPANDED;
	    break;
	case REGEXP_MULTI:
	    cflags |= REG_NEWLINE;
	    break;
	case REGEXP_NOCROSS:
	    cflags |= REG_NLSTOP;
	    break;
	case REGEXP_NEWL:
	    cflags |= REG_NLANCH;
	    break;
	case REGEXP_XFLAGS:
	    hasxflags = 1;
	    break;
	case REGEXP_LAST:
	    i++;
	    goto endOfForLoop;
	}
    }

  endOfForLoop:
    if (objc + about < hasxflags + 2 + i) {
	Tcl_WrongNumArgs(interp, 1, objv,
		"?-switch ...? exp string ?matchVar? ?subMatchVar ...?");
	return TCL_ERROR;
    }
    objc -= i;
    objv += i;

    if (hasxflags) {
	string = Tcl_GetStringFromObj(objv[0], &stringLength);
	TestregexpXflags(string, stringLength, &cflags, &eflags);
	objc--;
	objv++;
    }

    regExpr = Tcl_GetRegExpFromObj(interp, objv[0], cflags);
    if (regExpr == NULL) {
	return TCL_ERROR;
    }

    if (about) {
	if (TclRegAbout(interp, regExpr) < 0) {
	    return TCL_ERROR;
	}
	return TCL_OK;
    }

    objPtr = objv[1];
    match = Tcl_RegExpExecObj(interp, regExpr, objPtr, 0 /* offset */,
	    objc-2 /* nmatches */, eflags);

    if (match < 0) {
	return TCL_ERROR;
    }
    if (match == 0) {
	/*
	 * Set the interpreter's object result to an integer object w/
	 * value 0.
	 */

	Tcl_SetWideIntObj(Tcl_GetObjResult(interp), 0);
	if (objc > 2 && (cflags&REG_EXPECT) && indices) {
	    const char *varName;
	    const char *value;
	    Tcl_Size start, end;
	    char resinfo[TCL_INTEGER_SPACE * 2];

	    varName = Tcl_GetString(objv[2]);
	    TclRegExpRangeUniChar(regExpr, TCL_INDEX_NONE, &start, &end);
	    snprintf(resinfo, sizeof(resinfo), "%" TCL_Z_MODIFIER "d %" TCL_Z_MODIFIER "d", start, end-1);
	    value = Tcl_SetVar2(interp, varName, NULL, resinfo, 0);
	    if (value == NULL) {
		Tcl_AppendResult(interp, "couldn't set variable \"",
			varName, "\"", (void *)NULL);
		return TCL_ERROR;
	    }
	} else if (cflags & TCL_REG_CANMATCH) {
	    const char *varName;
	    const char *value;
	    char resinfo[TCL_INTEGER_SPACE * 2];

	    Tcl_RegExpGetInfo(regExpr, &info);
	    varName = Tcl_GetString(objv[2]);
	    snprintf(resinfo, sizeof(resinfo), "%" TCL_Z_MODIFIER "d", info.extendStart);
	    value = Tcl_SetVar2(interp, varName, NULL, resinfo, 0);
	    if (value == NULL) {
		Tcl_AppendResult(interp, "couldn't set variable \"",
			varName, "\"", (void *)NULL);
		return TCL_ERROR;
	    }
	}
	return TCL_OK;
    }

    /*
     * If additional variable names have been specified, return
     * index information in those variables.
     */

    objc -= 2;
    objv += 2;

    Tcl_RegExpGetInfo(regExpr, &info);
    for (i = 0; i < objc; i++) {
	Tcl_Size start, end;
	Tcl_Obj *newPtr, *varPtr, *valuePtr;

	varPtr = objv[i];
	ii = ((cflags&REG_EXPECT) && i == objc-1) ? TCL_INDEX_NONE : (Tcl_Size)i;
	if (indices) {
	    Tcl_Obj *objs[2];

	    if (ii == TCL_INDEX_NONE) {
		TclRegExpRangeUniChar(regExpr, ii, &start, &end);
	    } else if (ii > info.nsubs) {
		start = TCL_INDEX_NONE;
		end = TCL_INDEX_NONE;
	    } else {
		start = info.matches[ii].start;
		end = info.matches[ii].end;
	    }

	    /*
	     * Adjust index so it refers to the last character in the match
	     * instead of the first character after the match.
	     */

	    if (end != TCL_INDEX_NONE) {
		end--;
	    }

	    objs[0] = Tcl_NewWideIntObj(start);
	    objs[1] = Tcl_NewWideIntObj(end);

	    newPtr = Tcl_NewListObj(2, objs);
	} else {
	    if (ii == TCL_INDEX_NONE) {
		TclRegExpRangeUniChar(regExpr, ii, &start, &end);
		newPtr = Tcl_GetRange(objPtr, start, end);
	    } else if (ii > info.nsubs || info.matches[ii].end <= 0) {
		newPtr = Tcl_NewObj();
	    } else {
		newPtr = Tcl_GetRange(objPtr, info.matches[ii].start,
			info.matches[ii].end - 1);
	    }
	}
	valuePtr = Tcl_ObjSetVar2(interp, varPtr, NULL, newPtr, TCL_LEAVE_ERR_MSG);
	if (valuePtr == NULL) {
	    return TCL_ERROR;
	}
    }

    /*
     * Set the interpreter's object result to an integer object w/ value 1.
     */

    Tcl_SetWideIntObj(Tcl_GetObjResult(interp), 1);
    return TCL_OK;
}

/*
 *---------------------------------------------------------------------------
 *
 * TestregexpXflags --
 *
 *	Parse a string of extended regexp flag letters, for testing.
 *
 * Results:
 *	No return value (you're on your own for errors here).
 *
 * Side effects:
 *	Modifies *cflagsPtr, a regcomp flags word, and *eflagsPtr, a
 *	regexec flags word, as appropriate.
 *
 *----------------------------------------------------------------------
 */

static void
TestregexpXflags(
    const char *string,	/* The string of flags. */
    size_t length,			/* The length of the string in bytes. */
    int *cflagsPtr,		/* compile flags word */
    int *eflagsPtr)		/* exec flags word */
{
    size_t i;
    int cflags, eflags;

    cflags = *cflagsPtr;
    eflags = *eflagsPtr;
    for (i = 0; i < length; i++) {
	switch (string[i]) {
	case 'a':
	    cflags |= REG_ADVF;
	    break;
	case 'b':
	    cflags &= ~REG_ADVANCED;
	    break;
	case 'c':
	    cflags |= TCL_REG_CANMATCH;
	    break;
	case 'e':
	    cflags &= ~REG_ADVANCED;
	    cflags |= REG_EXTENDED;
	    break;
	case 'q':
	    cflags &= ~REG_ADVANCED;
	    cflags |= REG_QUOTE;
	    break;
	case 'o':			/* o for opaque */
	    cflags |= REG_NOSUB;
	    break;
	case 's':			/* s for start */
	    cflags |= REG_BOSONLY;
	    break;
	case '+':
	    cflags |= REG_FAKE;
	    break;
	case ',':
	    cflags |= REG_PROGRESS;
	    break;
	case '.':
	    cflags |= REG_DUMP;
	    break;
	case ':':
	    eflags |= REG_MTRACE;
	    break;
	case ';':
	    eflags |= REG_FTRACE;
	    break;
	case '^':
	    eflags |= REG_NOTBOL;
	    break;
	case '$':
	    eflags |= REG_NOTEOL;
	    break;
	case 't':
	    cflags |= REG_EXPECT;
	    break;
	case '%':
	    eflags |= REG_SMALL;
	    break;
	}
    }

    *cflagsPtr = cflags;
    *eflagsPtr = eflags;
}

/*
 *----------------------------------------------------------------------
 *
 * TestreturnObjCmd --
 *
 *	This procedure implements the "testreturn" command. It is
 *	used to verify that a
 *		return TCL_RETURN;
 *	has same behavior as
 *		return Tcl_SetReturnOptions(interp, Tcl_NewObj());
 *
 * Results:
 *	A standard Tcl result.
 *
 * Side effects:
 *	See the user documentation.
 *
 *----------------------------------------------------------------------
 */

static int
TestreturnObjCmd(
    TCL_UNUSED(void *),
    TCL_UNUSED(Tcl_Interp *),
    TCL_UNUSED(TclSizeT) /*objc*/,
    TCL_UNUSED(Tcl_Obj *const *) /*objv*/)
{
    return TCL_RETURN;
}

/*
 *----------------------------------------------------------------------
 *
 * TestsetassocdataCmd --
 *
 *	This procedure implements the "testsetassocdata" command. It is used
 *	to test Tcl_SetAssocData.
 *
 * Results:
 *	A standard Tcl result.
 *
 * Side effects:
 *	Modifies or creates an association between a key and associated
 *	data for this interpreter.
 *
 *----------------------------------------------------------------------
 */

static int
TestsetassocdataCmd(
    TCL_UNUSED(void *),
    Tcl_Interp *interp,		/* Current interpreter. */
    int argc,			/* Number of arguments. */
    const char **argv)		/* Argument strings. */
{
    char *buf, *oldData;
    Tcl_InterpDeleteProc *procPtr;

    if (argc != 3) {
	Tcl_AppendResult(interp, "wrong # arguments: should be \"", argv[0],
		" data_key data_item\"", (void *)NULL);
	return TCL_ERROR;
    }

    buf = (char *)Tcl_Alloc(strlen(argv[2]) + 1);
    strcpy(buf, argv[2]);

    /*
     * If we previously associated a malloced value with the variable,
     * free it before associating a new value.
     */

    oldData = (char *) Tcl_GetAssocData(interp, argv[1], &procPtr);
    if ((oldData != NULL) && (procPtr == CleanupTestSetassocdataTests)) {
	Tcl_Free(oldData);
    }

    Tcl_SetAssocData(interp, argv[1], CleanupTestSetassocdataTests,	buf);
    return TCL_OK;
}

/*
 *----------------------------------------------------------------------
 *
 * TestsetplatformCmd --
 *
 *	This procedure implements the "testsetplatform" command. It is
 *	used to change the tclPlatform global variable so all file
 *	name conversions can be tested on a single platform.
 *
 * Results:
 *	A standard Tcl result.
 *
 * Side effects:
 *	Sets the tclPlatform global variable.
 *
 *----------------------------------------------------------------------
 */

static int
TestsetplatformCmd(
    TCL_UNUSED(void *),
    Tcl_Interp *interp,		/* Current interpreter. */
    int argc,			/* Number of arguments. */
    const char **argv)		/* Argument strings. */
{
    size_t length;
    TclPlatformType *platform;

    platform = TclGetPlatform();

    if (argc != 2) {
	Tcl_AppendResult(interp, "wrong # arguments: should be \"", argv[0],
		" platform\"", (void *)NULL);
	return TCL_ERROR;
    }

    length = strlen(argv[1]);
    if (strncmp(argv[1], "unix", length) == 0) {
	*platform = TCL_PLATFORM_UNIX;
    } else if (strncmp(argv[1], "windows", length) == 0) {
	*platform = TCL_PLATFORM_WINDOWS;
    } else {
	Tcl_AppendResult(interp, "unsupported platform: should be one of "
		"unix, or windows", (void *)NULL);
	return TCL_ERROR;
    }
    return TCL_OK;
}

/*
 *----------------------------------------------------------------------
 *
 * TeststaticlibraryCmd --
 *
 *	This procedure implements the "teststaticlibrary" command.
 *	It is used to test the procedure Tcl_StaticLibrary.
 *
 * Results:
 *	A standard Tcl result.
 *
 * Side effects:
 *	When the package given by argv[1] is loaded into an interpreter,
 *	variable "x" in that interpreter is set to "loaded".
 *
 *----------------------------------------------------------------------
 */

static int
TeststaticlibraryCmd(
    TCL_UNUSED(void *),
    Tcl_Interp *interp,		/* Current interpreter. */
    int argc,			/* Number of arguments. */
    const char **argv)		/* Argument strings. */
{
    int safe, loaded;

    if (argc != 4) {
	Tcl_AppendResult(interp, "wrong # arguments: should be \"",
		argv[0], " prefix safe loaded\"", (void *)NULL);
	return TCL_ERROR;
    }
    if (Tcl_GetInt(interp, argv[2], &safe) != TCL_OK) {
	return TCL_ERROR;
    }
    if (Tcl_GetInt(interp, argv[3], &loaded) != TCL_OK) {
	return TCL_ERROR;
    }
    Tcl_StaticLibrary((loaded) ? interp : NULL, argv[1],
	    StaticInitProc, (safe) ? StaticInitProc : NULL);
    return TCL_OK;
}

static int
StaticInitProc(
    Tcl_Interp *interp)		/* Interpreter in which package is supposedly
				 * being loaded. */
{
    Tcl_SetVar2(interp, "x", NULL, "loaded", TCL_GLOBAL_ONLY);
    return TCL_OK;
}

/*
 *----------------------------------------------------------------------
 *
 * TesttranslatefilenameCmd --
 *
 *	This procedure implements the "testtranslatefilename" command.
 *	It is used to test the Tcl_TranslateFileName command.
 *
 * Results:
 *	A standard Tcl result.
 *
 * Side effects:
 *	None.
 *
 *----------------------------------------------------------------------
 */

static int
TesttranslatefilenameCmd(
    TCL_UNUSED(void *),
    Tcl_Interp *interp,		/* Current interpreter. */
    int argc,			/* Number of arguments. */
    const char **argv)		/* Argument strings. */
{
    Tcl_DString buffer;
    const char *result;

    if (argc != 2) {
	Tcl_AppendResult(interp, "wrong # arguments: should be \"",
		argv[0], " path\"", (void *)NULL);
	return TCL_ERROR;
    }
    result = Tcl_TranslateFileName(interp, argv[1], &buffer);
    if (result == NULL) {
	return TCL_ERROR;
    }
    Tcl_AppendResult(interp, result, (void *)NULL);
    Tcl_DStringFree(&buffer);
    return TCL_OK;
}

/*
 *----------------------------------------------------------------------
 *
 * TestupvarCmd --
 *
 *	This procedure implements the "testupvar" command.  It is used
 *	to test Tcl_UpVar and Tcl_UpVar2.
 *
 * Results:
 *	A standard Tcl result.
 *
 * Side effects:
 *	Creates or modifies an "upvar" reference.
 *
 *----------------------------------------------------------------------
 */

static int
TestupvarCmd(
    TCL_UNUSED(void *),
    Tcl_Interp *interp,		/* Current interpreter. */
    int argc,			/* Number of arguments. */
    const char **argv)		/* Argument strings. */
{
    int flags = 0;

    if ((argc != 5) && (argc != 6)) {
	Tcl_AppendResult(interp, "wrong # arguments: should be \"",
		argv[0], " level name ?name2? dest global\"", (void *)NULL);
	return TCL_ERROR;
    }

    if (argc == 5) {
	if (strcmp(argv[4], "global") == 0) {
	    flags = TCL_GLOBAL_ONLY;
	} else if (strcmp(argv[4], "namespace") == 0) {
	    flags = TCL_NAMESPACE_ONLY;
	}
	return Tcl_UpVar2(interp, argv[1], argv[2], NULL, argv[3], flags);
    } else {
	if (strcmp(argv[5], "global") == 0) {
	    flags = TCL_GLOBAL_ONLY;
	} else if (strcmp(argv[5], "namespace") == 0) {
	    flags = TCL_NAMESPACE_ONLY;
	}
	return Tcl_UpVar2(interp, argv[1], argv[2],
		(argv[3][0] == 0) ? NULL : argv[3], argv[4],
		flags);
    }
}

/*
 *----------------------------------------------------------------------
 *
 * TestseterrorcodeCmd --
 *
 *	This procedure implements the "testseterrorcodeCmd".  This tests up to
 *	five elements passed to the Tcl_SetErrorCode command.
 *
 * Results:
 *	A standard Tcl result. Always returns TCL_ERROR so that
 *	the error code can be tested.
 *
 * Side effects:
 *	None.
 *
 *----------------------------------------------------------------------
 */

static int
TestseterrorcodeCmd(
    TCL_UNUSED(void *),
    Tcl_Interp *interp,		/* Current interpreter. */
    int argc,			/* Number of arguments. */
    const char **argv)		/* Argument strings. */
{
    if (argc > 6) {
	Tcl_AppendResult(interp, "too many args", (void *)NULL);
	return TCL_ERROR;
    }
    switch (argc) {
    case 1:
	Tcl_SetErrorCode(interp, "NONE", (void *)NULL);
	break;
    case 2:
	Tcl_SetErrorCode(interp, argv[1], (void *)NULL);
	break;
    case 3:
	Tcl_SetErrorCode(interp, argv[1], argv[2], (void *)NULL);
	break;
    case 4:
	Tcl_SetErrorCode(interp, argv[1], argv[2], argv[3], (void *)NULL);
	break;
    case 5:
	Tcl_SetErrorCode(interp, argv[1], argv[2], argv[3], argv[4], (void *)NULL);
	break;
    case 6:
	Tcl_SetErrorCode(interp, argv[1], argv[2], argv[3], argv[4],
		argv[5], (void *)NULL);
    }
    return TCL_ERROR;
}

/*
 *----------------------------------------------------------------------
 *
 * TestsetobjerrorcodeCmd --
 *
 *	This procedure implements the "testsetobjerrorcodeCmd".
 *	This tests the Tcl_SetObjErrorCode function.
 *
 * Results:
 *	A standard Tcl result. Always returns TCL_ERROR so that
 *	the error code can be tested.
 *
 * Side effects:
 *	None.
 *
 *----------------------------------------------------------------------
 */

static int
TestsetobjerrorcodeCmd(
    TCL_UNUSED(void *),
    Tcl_Interp *interp,		/* Current interpreter. */
    TclSizeT objc,			/* Number of arguments. */
    Tcl_Obj *const objv[])	/* The argument objects. */
{
    Tcl_SetObjErrorCode(interp, Tcl_ConcatObj(objc - 1, objv + 1));
    return TCL_ERROR;
}

/*
 *----------------------------------------------------------------------
 *
 * TestfeventCmd --
 *
 *	This procedure implements the "testfevent" command.  It is
 *	used for testing the "fileevent" command.
 *
 * Results:
 *	A standard Tcl result.
 *
 * Side effects:
 *	Creates and deletes interpreters.
 *
 *----------------------------------------------------------------------
 */

static int
TestfeventCmd(
    TCL_UNUSED(void *),
    Tcl_Interp *interp,		/* Current interpreter. */
    int argc,			/* Number of arguments. */
    const char **argv)		/* Argument strings. */
{
    static Tcl_Interp *interp2 = NULL;
    int code;
    Tcl_Channel chan;

    if (argc < 2) {
	Tcl_AppendResult(interp, "wrong # args: should be \"", argv[0],
		" option ?arg ...?", (void *)NULL);
	return TCL_ERROR;
    }
    if (strcmp(argv[1], "cmd") == 0) {
	if (argc != 3) {
	    Tcl_AppendResult(interp, "wrong # args: should be \"", argv[0],
		    " cmd script", (void *)NULL);
	    return TCL_ERROR;
	}
	if (interp2 != NULL) {
	    code = Tcl_EvalEx(interp2, argv[2], TCL_INDEX_NONE, TCL_EVAL_GLOBAL);
	    Tcl_SetObjResult(interp, Tcl_GetObjResult(interp2));
	    return code;
	} else {
	    Tcl_AppendResult(interp,
		    "called \"testfevent code\" before \"testfevent create\"",
		    (void *)NULL);
	    return TCL_ERROR;
	}
    } else if (strcmp(argv[1], "create") == 0) {
	if (interp2 != NULL) {
	    Tcl_DeleteInterp(interp2);
	}
	interp2 = Tcl_CreateInterp();
	return Tcl_Init(interp2);
    } else if (strcmp(argv[1], "delete") == 0) {
	if (interp2 != NULL) {
	    Tcl_DeleteInterp(interp2);
	}
	interp2 = NULL;
    } else if (strcmp(argv[1], "share") == 0) {
	if (interp2 != NULL) {
	    chan = Tcl_GetChannel(interp, argv[2], NULL);
	    if (chan == (Tcl_Channel) NULL) {
		return TCL_ERROR;
	    }
	    Tcl_RegisterChannel(interp2, chan);
	}
    }

    return TCL_OK;
}

/*
 *----------------------------------------------------------------------
 *
 * TestpanicCmd --
 *
 *	Calls the panic routine.
 *
 * Results:
 *	Always returns TCL_OK.
 *
 * Side effects:
 *	May exit application.
 *
 *----------------------------------------------------------------------
 */

static int
TestpanicCmd(
    TCL_UNUSED(void *),
    TCL_UNUSED(Tcl_Interp *),
    int argc,			/* Number of arguments. */
    const char **argv)		/* Argument strings. */
{
    /*
     *  Put the arguments into a var args structure
     *  Append all of the arguments together separated by spaces
     */

    char *argString = Tcl_Merge(argc-1, argv+1);
    Tcl_Panic("%s", argString);
    Tcl_Free(argString);

    return TCL_OK;
}

static int
TestfileCmd(
    TCL_UNUSED(void *),
    Tcl_Interp *interp,		/* Current interpreter. */
    TclSizeT argc,			/* Number of arguments. */
    Tcl_Obj *const argv[])	/* The argument objects. */
{
    int force, i, result;
    Tcl_Obj *error = NULL;
    const char *subcmd;
    TclSizeT j;

    if (argc < 3) {
	return TCL_ERROR;
    }

    force = 0;
    i = 2;
    if (strcmp(Tcl_GetString(argv[2]), "-force") == 0) {
	force = 1;
	i = 3;
    }

    if (argc - i > 2) {
	return TCL_ERROR;
    }

    for (j = i; j < argc; j++) {
	if (Tcl_FSGetNormalizedPath(interp, argv[j]) == NULL) {
	    return TCL_ERROR;
	}
    }

    subcmd = Tcl_GetString(argv[1]);

    if (strcmp(subcmd, "mv") == 0) {
	result = TclpObjRenameFile(argv[i], argv[i + 1]);
    } else if (strcmp(subcmd, "cp") == 0) {
	result = TclpObjCopyFile(argv[i], argv[i + 1]);
    } else if (strcmp(subcmd, "rm") == 0) {
	result = TclpObjDeleteFile(argv[i]);
    } else if (strcmp(subcmd, "mkdir") == 0) {
	result = TclpObjCreateDirectory(argv[i]);
    } else if (strcmp(subcmd, "cpdir") == 0) {
	result = TclpObjCopyDirectory(argv[i], argv[i + 1], &error);
    } else if (strcmp(subcmd, "rmdir") == 0) {
	result = TclpObjRemoveDirectory(argv[i], force, &error);
    } else {
	result = TCL_ERROR;
	goto end;
    }

    if (result != TCL_OK) {
	if (error != NULL) {
	    if (Tcl_GetString(error)[0] != '\0') {
		Tcl_AppendResult(interp, Tcl_GetString(error), " ", (void *)NULL);
	    }
	    Tcl_DecrRefCount(error);
	}
	Tcl_AppendResult(interp, Tcl_ErrnoId(), (void *)NULL);
    }

  end:
    return result;
}

/*
 *----------------------------------------------------------------------
 *
 * TestgetvarfullnameCmd --
 *
 *	Implements the "testgetvarfullname" cmd that is used when testing
 *	the Tcl_GetVariableFullName procedure.
 *
 * Results:
 *	A standard Tcl result.
 *
 * Side effects:
 *	None.
 *
 *----------------------------------------------------------------------
 */

static int
TestgetvarfullnameCmd(
    TCL_UNUSED(void *),
    Tcl_Interp *interp,		/* Current interpreter. */
    TclSizeT objc,			/* Number of arguments. */
    Tcl_Obj *const objv[])	/* The argument objects. */
{
    const char *name, *arg;
    int flags = 0;
    Tcl_Namespace *namespacePtr;
    Tcl_CallFrame *framePtr;
    Tcl_Var variable;

    if (objc != 3) {
	Tcl_WrongNumArgs(interp, 1, objv, "name scope");
	return TCL_ERROR;
    }

    name = Tcl_GetString(objv[1]);

    arg = Tcl_GetString(objv[2]);
    if (strcmp(arg, "global") == 0) {
	flags = TCL_GLOBAL_ONLY;
    } else if (strcmp(arg, "namespace") == 0) {
	flags = TCL_NAMESPACE_ONLY;
    }

    /*
     * This command, like any other created with Tcl_Create[Obj]Command, runs
     * in the global namespace. As a "namespace-aware" command that needs to
     * run in a particular namespace, it must activate that namespace itself.
     */

    if (flags == TCL_NAMESPACE_ONLY) {
	namespacePtr = Tcl_FindNamespace(interp, "::test_ns_var", NULL,
		TCL_LEAVE_ERR_MSG);
	if (namespacePtr == NULL) {
	    return TCL_ERROR;
	}
	(void) TclPushStackFrame(interp, &framePtr, namespacePtr,
		/*isProcCallFrame*/ 0);
    }

    variable = Tcl_FindNamespaceVar(interp, name, NULL,
	    (flags | TCL_LEAVE_ERR_MSG));

    if (flags == TCL_NAMESPACE_ONLY) {
	TclPopStackFrame(interp);
    }
    if (variable == (Tcl_Var) NULL) {
	return TCL_ERROR;
    }
    Tcl_GetVariableFullName(interp, variable, Tcl_GetObjResult(interp));
    return TCL_OK;
}

/*
 *----------------------------------------------------------------------
 *
 * GetTimesObjCmd --
 *
 *	This procedure implements the "gettimes" command.  It is used for
 *	computing the time needed for various basic operations such as reading
 *	variables, allocating memory, snprintf, converting variables, etc.
 *
 * Results:
 *	A standard Tcl result.
 *
 * Side effects:
 *	Allocates and frees memory, sets a variable "a" in the interpreter.
 *
 *----------------------------------------------------------------------
 */

static int
GetTimesObjCmd(
    TCL_UNUSED(void *),
    Tcl_Interp *interp,		/* The current interpreter. */
    TCL_UNUSED(TclSizeT) /*cobjc*/,
    TCL_UNUSED(Tcl_Obj *const *) /*cobjv*/)
{
    Interp *iPtr = (Interp *) interp;
    int i, n;
    double timePer;
    Tcl_Time start, stop;
    Tcl_Obj *objPtr, **objv;
    const char *s;
    char newString[TCL_INTEGER_SPACE];

    /* alloc & free 100000 times */
    fprintf(stderr, "alloc & free 100000 6 word items\n");
    Tcl_GetTime(&start);
    for (i = 0;  i < 100000;  i++) {
	objPtr = (Tcl_Obj *)Tcl_Alloc(sizeof(Tcl_Obj));
	Tcl_Free(objPtr);
    }
    Tcl_GetTime(&stop);
    timePer = (stop.sec - start.sec)*1000000 + (stop.usec - start.usec);
    fprintf(stderr, "   %.3f usec per alloc+free\n", timePer/100000);

    /* alloc 5000 times */
    fprintf(stderr, "alloc 5000 6 word items\n");
    objv = (Tcl_Obj **)Tcl_Alloc(5000 * sizeof(Tcl_Obj *));
    Tcl_GetTime(&start);
    for (i = 0;  i < 5000;  i++) {
	objv[i] = (Tcl_Obj *)Tcl_Alloc(sizeof(Tcl_Obj));
    }
    Tcl_GetTime(&stop);
    timePer = (stop.sec - start.sec)*1000000 + (stop.usec - start.usec);
    fprintf(stderr, "   %.3f usec per alloc\n", timePer/5000);

    /* free 5000 times */
    fprintf(stderr, "free 5000 6 word items\n");
    Tcl_GetTime(&start);
    for (i = 0;  i < 5000;  i++) {
	Tcl_Free(objv[i]);
    }
    Tcl_GetTime(&stop);
    timePer = (stop.sec - start.sec)*1000000 + (stop.usec - start.usec);
    fprintf(stderr, "   %.3f usec per free\n", timePer/5000);

    /* Tcl_NewObj 5000 times */
    fprintf(stderr, "Tcl_NewObj 5000 times\n");
    Tcl_GetTime(&start);
    for (i = 0;  i < 5000;  i++) {
	objv[i] = Tcl_NewObj();
    }
    Tcl_GetTime(&stop);
    timePer = (stop.sec - start.sec)*1000000 + (stop.usec - start.usec);
    fprintf(stderr, "   %.3f usec per Tcl_NewObj\n", timePer/5000);

    /* Tcl_DecrRefCount 5000 times */
    fprintf(stderr, "Tcl_DecrRefCount 5000 times\n");
    Tcl_GetTime(&start);
    for (i = 0;  i < 5000;  i++) {
	objPtr = objv[i];
	Tcl_DecrRefCount(objPtr);
    }
    Tcl_GetTime(&stop);
    timePer = (stop.sec - start.sec)*1000000 + (stop.usec - start.usec);
    fprintf(stderr, "   %.3f usec per Tcl_DecrRefCount\n", timePer/5000);
    Tcl_Free(objv);

    /* TclGetString 100000 times */
    fprintf(stderr, "Tcl_GetStringFromObj of \"12345\" 100000 times\n");
    objPtr = Tcl_NewStringObj("12345", -1);
    Tcl_GetTime(&start);
    for (i = 0;  i < 100000;  i++) {
	(void) TclGetString(objPtr);
    }
    Tcl_GetTime(&stop);
    timePer = (stop.sec - start.sec)*1000000 + (stop.usec - start.usec);
    fprintf(stderr, "   %.3f usec per Tcl_GetStringFromObj of \"12345\"\n",
	    timePer/100000);

    /* Tcl_GetIntFromObj 100000 times */
    fprintf(stderr, "Tcl_GetIntFromObj of \"12345\" 100000 times\n");
    Tcl_GetTime(&start);
    for (i = 0;  i < 100000;  i++) {
	if (Tcl_GetIntFromObj(interp, objPtr, &n) != TCL_OK) {
	    return TCL_ERROR;
	}
    }
    Tcl_GetTime(&stop);
    timePer = (stop.sec - start.sec)*1000000 + (stop.usec - start.usec);
    fprintf(stderr, "   %.3f usec per Tcl_GetIntFromObj of \"12345\"\n",
	    timePer/100000);
    Tcl_DecrRefCount(objPtr);

    /* Tcl_GetInt 100000 times */
    fprintf(stderr, "Tcl_GetInt of \"12345\" 100000 times\n");
    Tcl_GetTime(&start);
    for (i = 0;  i < 100000;  i++) {
	if (Tcl_GetInt(interp, "12345", &n) != TCL_OK) {
	    return TCL_ERROR;
	}
    }
    Tcl_GetTime(&stop);
    timePer = (stop.sec - start.sec)*1000000 + (stop.usec - start.usec);
    fprintf(stderr, "   %.3f usec per Tcl_GetInt of \"12345\"\n",
	    timePer/100000);

    /* snprintf 100000 times */
    fprintf(stderr, "snprintf of 12345 100000 times\n");
    Tcl_GetTime(&start);
    for (i = 0;  i < 100000;  i++) {
	snprintf(newString, sizeof(newString), "%d", 12345);
    }
    Tcl_GetTime(&stop);
    timePer = (stop.sec - start.sec)*1000000 + (stop.usec - start.usec);
    fprintf(stderr, "   %.3f usec per snprintf of 12345\n",
	    timePer/100000);

    /* hashtable lookup 100000 times */
    fprintf(stderr, "hashtable lookup of \"gettimes\" 100000 times\n");
    Tcl_GetTime(&start);
    for (i = 0;  i < 100000;  i++) {
	(void) Tcl_FindHashEntry(&iPtr->globalNsPtr->cmdTable, "gettimes");
    }
    Tcl_GetTime(&stop);
    timePer = (stop.sec - start.sec)*1000000 + (stop.usec - start.usec);
    fprintf(stderr, "   %.3f usec per hashtable lookup of \"gettimes\"\n",
	    timePer/100000);

    /* Tcl_SetVar 100000 times */
    fprintf(stderr, "Tcl_SetVar2 of \"12345\" 100000 times\n");
    Tcl_GetTime(&start);
    for (i = 0;  i < 100000;  i++) {
	s = Tcl_SetVar2(interp, "a", NULL, "12345", TCL_LEAVE_ERR_MSG);
	if (s == NULL) {
	    return TCL_ERROR;
	}
    }
    Tcl_GetTime(&stop);
    timePer = (stop.sec - start.sec)*1000000 + (stop.usec - start.usec);
    fprintf(stderr, "   %.3f usec per Tcl_SetVar of a to \"12345\"\n",
	    timePer/100000);

    /* Tcl_GetVar 100000 times */
    fprintf(stderr, "Tcl_GetVar of a==\"12345\" 100000 times\n");
    Tcl_GetTime(&start);
    for (i = 0;  i < 100000;  i++) {
	s = Tcl_GetVar2(interp, "a", NULL, TCL_LEAVE_ERR_MSG);
	if (s == NULL) {
	    return TCL_ERROR;
	}
    }
    Tcl_GetTime(&stop);
    timePer = (stop.sec - start.sec)*1000000 + (stop.usec - start.usec);
    fprintf(stderr, "   %.3f usec per Tcl_GetVar of a==\"12345\"\n",
	    timePer/100000);

    Tcl_ResetResult(interp);
    return TCL_OK;
}

/*
 *----------------------------------------------------------------------
 *
 * NoopCmd --
 *
 *	This procedure is just used to time the overhead involved in
 *	parsing and invoking a command.
 *
 * Results:
 *	None.
 *
 * Side effects:
 *	None.
 *
 *----------------------------------------------------------------------
 */

static int
NoopCmd(
    TCL_UNUSED(void *),
    TCL_UNUSED(Tcl_Interp *),
    TCL_UNUSED(int) /*argc*/,
    TCL_UNUSED(const char **) /*argv*/)
{
    return TCL_OK;
}

/*
 *----------------------------------------------------------------------
 *
 * NoopObjCmd --
 *
 *	This object-based procedure is just used to time the overhead
 *	involved in parsing and invoking a command.
 *
 * Results:
 *	Returns the TCL_OK result code.
 *
 * Side effects:
 *	None.
 *
 *----------------------------------------------------------------------
 */

static int
NoopObjCmd(
    TCL_UNUSED(void *),
    TCL_UNUSED(Tcl_Interp *),
    TCL_UNUSED(TclSizeT) /*objc*/,
    TCL_UNUSED(Tcl_Obj *const *) /*objv*/)
{
    return TCL_OK;
}

/*
 *----------------------------------------------------------------------
 *
 * TeststringbytesObjCmd --
 *	Returns bytearray value of the bytes in argument string rep
 *
 * Results:
 *	Returns the TCL_OK result code.
 *
 * Side effects:
 *	None.
 *
 *----------------------------------------------------------------------
 */

static int
TeststringbytesObjCmd(
    TCL_UNUSED(void *),
    Tcl_Interp *interp,		/* Current interpreter. */
    TclSizeT objc,			/* Number of arguments. */
    Tcl_Obj *const objv[])	/* The argument objects. */
{
    Tcl_Size n;
    const unsigned char *p;

    if (objc != 2) {
	Tcl_WrongNumArgs(interp, 1, objv, "value");
	return TCL_ERROR;
    }
    p = (const unsigned char *)Tcl_GetStringFromObj(objv[1], &n);
    Tcl_SetObjResult(interp, Tcl_NewByteArrayObj(p, n));
    return TCL_OK;
}

/*
 *----------------------------------------------------------------------
 *
 * TestpurebytesobjObjCmd --
 *
 *	This object-based procedure constructs a pure bytes object
 *	without type and with internal representation containing NULL's.
 *
 *	If no argument supplied it returns empty object with tclEmptyStringRep,
 *	otherwise it returns this as pure bytes object with bytes value equal
 *	string.
 *
 * Results:
 *	Returns the TCL_OK result code.
 *
 * Side effects:
 *	None.
 *
 *----------------------------------------------------------------------
 */

static int
TestpurebytesobjObjCmd(
    TCL_UNUSED(void *),
    Tcl_Interp *interp,		/* Current interpreter. */
    TclSizeT objc,			/* Number of arguments. */
    Tcl_Obj *const objv[])	/* The argument objects. */
{
    Tcl_Obj *objPtr;

    if (objc > 2) {
	Tcl_WrongNumArgs(interp, 1, objv, "?string?");
	return TCL_ERROR;
    }
    objPtr = Tcl_NewObj();
    /*
    objPtr->internalRep.twoPtrValue.ptr1 = NULL;
    objPtr->internalRep.twoPtrValue.ptr2 = NULL;
    */
    memset(&objPtr->internalRep, 0, sizeof(objPtr->internalRep));
    if (objc == 2) {
	const char *s = Tcl_GetString(objv[1]);
	objPtr->length = objv[1]->length;
	objPtr->bytes = (char *)Tcl_Alloc(objPtr->length + 1);
	memcpy(objPtr->bytes, s, objPtr->length);
	objPtr->bytes[objPtr->length] = 0;
    }
    Tcl_SetObjResult(interp, objPtr);
    return TCL_OK;
}

/*
 *----------------------------------------------------------------------
 *
 * TestsetbytearraylengthObjCmd --
 *
 *	Testing command 'testsetbytearraylength` used to test the public
 *	interface routine Tcl_SetByteArrayLength().
 *
 * Results:
 *	Returns the TCL_OK result code.
 *
 * Side effects:
 *	None.
 *
 *----------------------------------------------------------------------
 */

static int
TestsetbytearraylengthObjCmd(
    TCL_UNUSED(void *),
    Tcl_Interp *interp,		/* Current interpreter. */
    TclSizeT objc,			/* Number of arguments. */
    Tcl_Obj *const objv[])	/* The argument objects. */
{
    int n;
    Tcl_Obj *obj = NULL;

    if (objc != 3) {
	Tcl_WrongNumArgs(interp, 1, objv, "value length");
	return TCL_ERROR;
    }
    if (TCL_OK != Tcl_GetIntFromObj(interp, objv[2], &n)) {
	return TCL_ERROR;
    }
    obj = objv[1];
    if (Tcl_IsShared(obj)) {
	obj = Tcl_DuplicateObj(obj);
    }
    if (Tcl_SetByteArrayLength(obj, n) == NULL) {
	if (obj != objv[1]) {
	    Tcl_DecrRefCount(obj);
	}
	Tcl_AppendResult(interp, "expected bytes", (void *)NULL);
	return TCL_ERROR;
    }
    Tcl_SetObjResult(interp, obj);
    return TCL_OK;
}

/*
 *----------------------------------------------------------------------
 *
 * TestbytestringObjCmd --
 *
 *	This object-based procedure constructs a string which can
 *	possibly contain invalid UTF-8 bytes.
 *
 * Results:
 *	Returns the TCL_OK result code.
 *
 * Side effects:
 *	None.
 *
 *----------------------------------------------------------------------
 */

static int
TestbytestringObjCmd(
    TCL_UNUSED(void *),
    Tcl_Interp *interp,		/* Current interpreter. */
    TclSizeT objc,			/* Number of arguments. */
    Tcl_Obj *const objv[])	/* The argument objects. */
{
    struct {
#if !defined(TCL_NO_DEPRECATED)
	int n; /* On purpose, not Tcl_Size, in order to demonstrate what happens */
#else
	Tcl_Size n;
#endif
	int m; /* This variable should not be overwritten */
    } x = {0, 1};
    const char *p;

    if (objc != 2) {
	Tcl_WrongNumArgs(interp, 1, objv, "bytearray");
	return TCL_ERROR;
    }

    p = (const char *)Tcl_GetBytesFromObj(interp, objv[1], &x.n);
    if (p == NULL) {
	return TCL_ERROR;
    }

    if (x.m != 1) {
	Tcl_AppendResult(interp, "Tcl_GetBytesFromObj() overwrites variable", (void *)NULL);
	return TCL_ERROR;
    }
    Tcl_SetObjResult(interp, Tcl_NewStringObj(p, x.n));
    return TCL_OK;
}

/*
 *----------------------------------------------------------------------
 *
 * TestsetCmd --
 *
 *	Implements the "testset{err,noerr}" cmds that are used when testing
 *	Tcl_Set/GetVar C Api with/without TCL_LEAVE_ERR_MSG flag
 *
 * Results:
 *	A standard Tcl result.
 *
 * Side effects:
 *     Variables may be set.
 *
 *----------------------------------------------------------------------
 */

static int
TestsetCmd(
    void *data,		/* Additional flags for Get/SetVar2. */
    Tcl_Interp *interp,/* Current interpreter. */
    int argc,			/* Number of arguments. */
    const char **argv)		/* Argument strings. */
{
    int flags = PTR2INT(data);
    const char *value;

    if (argc == 2) {
	Tcl_AppendResult(interp, "before get", (void *)NULL);
	value = Tcl_GetVar2(interp, argv[1], NULL, flags);
	if (value == NULL) {
	    return TCL_ERROR;
	}
	Tcl_AppendElement(interp, value);
	return TCL_OK;
    } else if (argc == 3) {
	Tcl_AppendResult(interp, "before set", (void *)NULL);
	value = Tcl_SetVar2(interp, argv[1], NULL, argv[2], flags);
	if (value == NULL) {
	    return TCL_ERROR;
	}
	Tcl_AppendElement(interp, value);
	return TCL_OK;
    } else {
	Tcl_AppendResult(interp, "wrong # args: should be \"",
		argv[0], " varName ?newValue?\"", (void *)NULL);
	return TCL_ERROR;
    }
}
static int
Testset2Cmd(
    void *data,		/* Additional flags for Get/SetVar2. */
    Tcl_Interp *interp,/* Current interpreter. */
    int argc,			/* Number of arguments. */
    const char **argv)		/* Argument strings. */
{
    int flags = PTR2INT(data);
    const char *value;

    if (argc == 3) {
	Tcl_AppendResult(interp, "before get", (void *)NULL);
	value = Tcl_GetVar2(interp, argv[1], argv[2], flags);
	if (value == NULL) {
	    return TCL_ERROR;
	}
	Tcl_AppendElement(interp, value);
	return TCL_OK;
    } else if (argc == 4) {
	Tcl_AppendResult(interp, "before set", (void *)NULL);
	value = Tcl_SetVar2(interp, argv[1], argv[2], argv[3], flags);
	if (value == NULL) {
	    return TCL_ERROR;
	}
	Tcl_AppendElement(interp, value);
	return TCL_OK;
    } else {
	Tcl_AppendResult(interp, "wrong # args: should be \"",
		argv[0], " varName elemName ?newValue?\"", (void *)NULL);
	return TCL_ERROR;
    }
}

/*
 *----------------------------------------------------------------------
 *
 * TestmainthreadCmd  --
 *
 *	Implements the "testmainthread" cmd that is used to test the
 *	'Tcl_GetCurrentThread' API.
 *
 * Results:
 *	A standard Tcl result.
 *
 * Side effects:
 *	None.
 *
 *----------------------------------------------------------------------
 */

static int
TestmainthreadCmd(
    TCL_UNUSED(void *),
    Tcl_Interp *interp,/* Current interpreter. */
    int argc,			/* Number of arguments. */
    TCL_UNUSED(const char **) /*argv*/)
{
    if (argc == 1) {
	Tcl_Obj *idObj = Tcl_NewWideIntObj((Tcl_WideInt)(size_t)Tcl_GetCurrentThread());

	Tcl_SetObjResult(interp, idObj);
	return TCL_OK;
    } else {
	Tcl_AppendResult(interp, "wrong # args", (void *)NULL);
	return TCL_ERROR;
    }
}

/*
 *----------------------------------------------------------------------
 *
 * MainLoop --
 *
 *	A main loop set by TestsetmainloopCmd below.
 *
 * Results:
 *	None.
 *
 * Side effects:
 *	Event handlers could do anything.
 *
 *----------------------------------------------------------------------
 */

static void
MainLoop(void)
{
    while (!exitMainLoop) {
	Tcl_DoOneEvent(0);
    }
    fprintf(stdout,"Exit MainLoop\n");
    fflush(stdout);
}

/*
 *----------------------------------------------------------------------
 *
 * TestsetmainloopCmd  --
 *
 *	Implements the "testsetmainloop" cmd that is used to test the
 *	'Tcl_SetMainLoop' API.
 *
 * Results:
 *	A standard Tcl result.
 *
 * Side effects:
 *	None.
 *
 *----------------------------------------------------------------------
 */

static int
TestsetmainloopCmd(
    TCL_UNUSED(void *),
    TCL_UNUSED(Tcl_Interp *),
    TCL_UNUSED(int) /*argc*/,
    TCL_UNUSED(const char **) /*argv*/)
{
    exitMainLoop = 0;
    Tcl_SetMainLoop(MainLoop);
    return TCL_OK;
}

/*
 *----------------------------------------------------------------------
 *
 * TestexitmainloopCmd  --
 *
 *	Implements the "testexitmainloop" cmd that is used to test the
 *	'Tcl_SetMainLoop' API.
 *
 * Results:
 *	A standard Tcl result.
 *
 * Side effects:
 *	None.
 *
 *----------------------------------------------------------------------
 */

static int
TestexitmainloopCmd(
    TCL_UNUSED(void *),
    TCL_UNUSED(Tcl_Interp *),
    TCL_UNUSED(int) /*argc*/,
    TCL_UNUSED(const char **) /*argv*/)
{
    exitMainLoop = 1;
    return TCL_OK;
}

/*
 *----------------------------------------------------------------------
 *
 * TestChannelCmd --
 *
 *	Implements the Tcl "testchannel" debugging command and its
 *	subcommands. This is part of the testing environment.
 *
 * Results:
 *	A standard Tcl result.
 *
 * Side effects:
 *	None.
 *
 *----------------------------------------------------------------------
 */

static int
TestChannelCmd(
    TCL_UNUSED(void *),
    Tcl_Interp *interp,		/* Interpreter for result. */
    int argc,			/* Count of additional args. */
    const char **argv)		/* Additional arg strings. */
{
    const char *cmdName;	/* Sub command. */
    Tcl_HashTable *hTblPtr;	/* Hash table of channels. */
    Tcl_HashSearch hSearch;	/* Search variable. */
    Tcl_HashEntry *hPtr;	/* Search variable. */
    Channel *chanPtr;		/* The actual channel. */
    ChannelState *statePtr;	/* state info for channel */
    Tcl_Channel chan;		/* The opaque type. */
    size_t len;			/* Length of subcommand string. */
    int IOQueued;		/* How much IO is queued inside channel? */
    char buf[TCL_INTEGER_SPACE];/* For snprintf. */
    int mode;			/* rw mode of the channel */

    if (argc < 2) {
	Tcl_AppendResult(interp, "wrong # args: should be \"", argv[0],
		" subcommand ?additional args..?\"", (void *)NULL);
	return TCL_ERROR;
    }
    cmdName = argv[1];
    len = strlen(cmdName);

    chanPtr = NULL;

    if (argc > 2) {
	if ((cmdName[0] == 's') && (strncmp(cmdName, "splice", len) == 0)) {
	    /* For splice access the pool of detached channels.
	     * Locate channel, remove from the list.
	     */

	    TestChannel **nextPtrPtr, *curPtr;

	    chan = (Tcl_Channel) NULL;
	    for (nextPtrPtr = &firstDetached, curPtr = firstDetached;
		 curPtr != NULL;
		 nextPtrPtr = &(curPtr->nextPtr), curPtr = curPtr->nextPtr) {

		if (strcmp(argv[2], Tcl_GetChannelName(curPtr->chan)) == 0) {
		    *nextPtrPtr = curPtr->nextPtr;
		    curPtr->nextPtr = NULL;
		    chan = curPtr->chan;
		    Tcl_Free(curPtr);
		    break;
		}
	    }
	} else {
	    chan = Tcl_GetChannel(interp, argv[2], &mode);
	}
	if (chan == (Tcl_Channel) NULL) {
	    return TCL_ERROR;
	}
	chanPtr		= (Channel *) chan;
	statePtr	= chanPtr->state;
	chanPtr		= statePtr->topChanPtr;
	chan		= (Tcl_Channel) chanPtr;
    } else {
	statePtr	= NULL;
	chan		= NULL;
    }

    if ((cmdName[0] == 's') && (strncmp(cmdName, "setchannelerror", len) == 0)) {

	Tcl_Obj *msg = Tcl_NewStringObj(argv[3], -1);

	Tcl_IncrRefCount(msg);
	Tcl_SetChannelError(chan, msg);
	Tcl_DecrRefCount(msg);

	Tcl_GetChannelError(chan, &msg);
	Tcl_SetObjResult(interp, msg);
	Tcl_DecrRefCount(msg);
	return TCL_OK;
    }
    if ((cmdName[0] == 's') && (strncmp(cmdName, "setchannelerrorinterp", len) == 0)) {

	Tcl_Obj *msg = Tcl_NewStringObj(argv[3], -1);

	Tcl_IncrRefCount(msg);
	Tcl_SetChannelErrorInterp(interp, msg);
	Tcl_DecrRefCount(msg);

	Tcl_GetChannelErrorInterp(interp, &msg);
	Tcl_SetObjResult(interp, msg);
	Tcl_DecrRefCount(msg);
	return TCL_OK;
    }

    /*
     * "cut" is actually more a simplified detach facility as provided by the
     * Thread package. Without the safeguards of a regular command (no
     * checking that the command is truly cut'able, no mutexes for
     * thread-safety). Its complementary command is "splice", see below.
     */

    if ((cmdName[0] == 'c') && (strncmp(cmdName, "cut", len) == 0)) {
	TestChannel *det;

	if (argc != 3) {
	    Tcl_AppendResult(interp, "wrong # args: should be \"", argv[0],
		    " cut channelName\"", (void *)NULL);
	    return TCL_ERROR;
	}

	Tcl_RegisterChannel(NULL, chan); /* prevent closing */
	Tcl_UnregisterChannel(interp, chan);

	Tcl_CutChannel(chan);

	/* Remember the channel in the pool of detached channels */

	det = (TestChannel *)Tcl_Alloc(sizeof(TestChannel));
	det->chan     = chan;
	det->nextPtr  = firstDetached;
	firstDetached = det;

	return TCL_OK;
    }

    if ((cmdName[0] == 'c') &&
	    (strncmp(cmdName, "clearchannelhandlers", len) == 0)) {
	if (argc != 3) {
	    Tcl_AppendResult(interp, "wrong # args: should be \"", argv[0],
		    " clearchannelhandlers channelName\"", (void *)NULL);
	    return TCL_ERROR;
	}
	Tcl_ClearChannelHandlers(chan);
	return TCL_OK;
    }

    if ((cmdName[0] == 'i') && (strncmp(cmdName, "info", len) == 0)) {
	if (argc != 3) {
	    Tcl_AppendResult(interp, "wrong # args: should be \"", argv[0],
		    " info channelName\"", (void *)NULL);
	    return TCL_ERROR;
	}
	Tcl_AppendElement(interp, argv[2]);
	Tcl_AppendElement(interp, Tcl_ChannelName(chanPtr->typePtr));
	if (statePtr->flags & TCL_READABLE) {
	    Tcl_AppendElement(interp, "read");
	} else {
	    Tcl_AppendElement(interp, "");
	}
	if (statePtr->flags & TCL_WRITABLE) {
	    Tcl_AppendElement(interp, "write");
	} else {
	    Tcl_AppendElement(interp, "");
	}
	if (statePtr->flags & CHANNEL_NONBLOCKING) {
	    Tcl_AppendElement(interp, "nonblocking");
	} else {
	    Tcl_AppendElement(interp, "blocking");
	}
	if (statePtr->flags & CHANNEL_LINEBUFFERED) {
	    Tcl_AppendElement(interp, "line");
	} else if (statePtr->flags & CHANNEL_UNBUFFERED) {
	    Tcl_AppendElement(interp, "none");
	} else {
	    Tcl_AppendElement(interp, "full");
	}
	if (statePtr->flags & BG_FLUSH_SCHEDULED) {
	    Tcl_AppendElement(interp, "async_flush");
	} else {
	    Tcl_AppendElement(interp, "");
	}
	if (statePtr->flags & CHANNEL_EOF) {
	    Tcl_AppendElement(interp, "eof");
	} else {
	    Tcl_AppendElement(interp, "");
	}
	if (statePtr->flags & CHANNEL_BLOCKED) {
	    Tcl_AppendElement(interp, "blocked");
	} else {
	    Tcl_AppendElement(interp, "unblocked");
	}
	if (statePtr->inputTranslation == TCL_TRANSLATE_AUTO) {
	    Tcl_AppendElement(interp, "auto");
	    if (statePtr->flags & INPUT_SAW_CR) {
		Tcl_AppendElement(interp, "saw_cr");
	    } else {
		Tcl_AppendElement(interp, "");
	    }
	} else if (statePtr->inputTranslation == TCL_TRANSLATE_LF) {
	    Tcl_AppendElement(interp, "lf");
	    Tcl_AppendElement(interp, "");
	} else if (statePtr->inputTranslation == TCL_TRANSLATE_CR) {
	    Tcl_AppendElement(interp, "cr");
	    Tcl_AppendElement(interp, "");
	} else if (statePtr->inputTranslation == TCL_TRANSLATE_CRLF) {
	    Tcl_AppendElement(interp, "crlf");
	    if (statePtr->flags & INPUT_SAW_CR) {
		Tcl_AppendElement(interp, "queued_cr");
	    } else {
		Tcl_AppendElement(interp, "");
	    }
	}
	if (statePtr->outputTranslation == TCL_TRANSLATE_AUTO) {
	    Tcl_AppendElement(interp, "auto");
	} else if (statePtr->outputTranslation == TCL_TRANSLATE_LF) {
	    Tcl_AppendElement(interp, "lf");
	} else if (statePtr->outputTranslation == TCL_TRANSLATE_CR) {
	    Tcl_AppendElement(interp, "cr");
	} else if (statePtr->outputTranslation == TCL_TRANSLATE_CRLF) {
	    Tcl_AppendElement(interp, "crlf");
	}
	IOQueued = Tcl_InputBuffered(chan);
	TclFormatInt(buf, IOQueued);
	Tcl_AppendElement(interp, buf);

	IOQueued = Tcl_OutputBuffered(chan);
	TclFormatInt(buf, IOQueued);
	Tcl_AppendElement(interp, buf);

	TclFormatInt(buf, (int)Tcl_Tell(chan));
	Tcl_AppendElement(interp, buf);

	TclFormatInt(buf, statePtr->refCount);
	Tcl_AppendElement(interp, buf);

	return TCL_OK;
    }

    if ((cmdName[0] == 'i') &&
	    (strncmp(cmdName, "inputbuffered", len) == 0)) {
	if (argc != 3) {
	    Tcl_AppendResult(interp, "channel name required", (void *)NULL);
	    return TCL_ERROR;
	}
	IOQueued = Tcl_InputBuffered(chan);
	TclFormatInt(buf, IOQueued);
	Tcl_AppendResult(interp, buf, (void *)NULL);
	return TCL_OK;
    }

    if ((cmdName[0] == 'i') && (strncmp(cmdName, "isshared", len) == 0)) {
	if (argc != 3) {
	    Tcl_AppendResult(interp, "channel name required", (void *)NULL);
	    return TCL_ERROR;
	}

	TclFormatInt(buf, Tcl_IsChannelShared(chan));
	Tcl_AppendResult(interp, buf, (void *)NULL);
	return TCL_OK;
    }

    if ((cmdName[0] == 'i') && (strncmp(cmdName, "isstandard", len) == 0)) {
	if (argc != 3) {
	    Tcl_AppendResult(interp, "channel name required", (void *)NULL);
	    return TCL_ERROR;
	}

	TclFormatInt(buf, Tcl_IsStandardChannel(chan));
	Tcl_AppendResult(interp, buf, (void *)NULL);
	return TCL_OK;
    }

    if ((cmdName[0] == 'm') && (strncmp(cmdName, "mode", len) == 0)) {
	if (argc != 3) {
	    Tcl_AppendResult(interp, "channel name required", (void *)NULL);
	    return TCL_ERROR;
	}

	if (statePtr->flags & TCL_READABLE) {
	    Tcl_AppendElement(interp, "read");
	} else {
	    Tcl_AppendElement(interp, "");
	}
	if (statePtr->flags & TCL_WRITABLE) {
	    Tcl_AppendElement(interp, "write");
	} else {
	    Tcl_AppendElement(interp, "");
	}
	return TCL_OK;
    }

    if ((cmdName[0] == 'm') && (strncmp(cmdName, "maxmode", len) == 0)) {
	if (argc != 3) {
	    Tcl_AppendResult(interp, "channel name required", (void *)NULL);
	    return TCL_ERROR;
	}

	if (statePtr->maxPerms & TCL_READABLE) {
	    Tcl_AppendElement(interp, "read");
	} else {
	    Tcl_AppendElement(interp, "");
	}
	if (statePtr->maxPerms & TCL_WRITABLE) {
	    Tcl_AppendElement(interp, "write");
	} else {
	    Tcl_AppendElement(interp, "");
	}
	return TCL_OK;
    }

    if ((cmdName[0] == 'm') && (strncmp(cmdName, "mremove-rd", len) == 0)) {
        if (argc != 3) {
            Tcl_AppendResult(interp, "channel name required", (void *)NULL);
            return TCL_ERROR;
        }

	return Tcl_RemoveChannelMode(interp, chan, TCL_READABLE);
    }

    if ((cmdName[0] == 'm') && (strncmp(cmdName, "mremove-wr", len) == 0)) {
        if (argc != 3) {
            Tcl_AppendResult(interp, "channel name required", (void *)NULL);
            return TCL_ERROR;
        }

	return Tcl_RemoveChannelMode(interp, chan, TCL_WRITABLE);
    }

    if ((cmdName[0] == 'm') && (strncmp(cmdName, "mthread", len) == 0)) {
	if (argc != 3) {
	    Tcl_AppendResult(interp, "channel name required", (void *)NULL);
	    return TCL_ERROR;
	}

	Tcl_SetObjResult(interp, Tcl_NewWideIntObj(
		(Tcl_WideInt) (size_t) Tcl_GetChannelThread(chan)));
	return TCL_OK;
    }

    if ((cmdName[0] == 'n') && (strncmp(cmdName, "name", len) == 0)) {
	if (argc != 3) {
	    Tcl_AppendResult(interp, "channel name required", (void *)NULL);
	    return TCL_ERROR;
	}
	Tcl_AppendResult(interp, statePtr->channelName, (void *)NULL);
	return TCL_OK;
    }

    if ((cmdName[0] == 'o') && (strncmp(cmdName, "open", len) == 0)) {
	hTblPtr = (Tcl_HashTable *) Tcl_GetAssocData(interp, "tclIO", NULL);
	if (hTblPtr == NULL) {
	    return TCL_OK;
	}
	for (hPtr = Tcl_FirstHashEntry(hTblPtr, &hSearch);
	     hPtr != NULL;
	     hPtr = Tcl_NextHashEntry(&hSearch)) {
	    Tcl_AppendElement(interp, (char *)Tcl_GetHashKey(hTblPtr, hPtr));
	}
	return TCL_OK;
    }

    if ((cmdName[0] == 'o') &&
	    (strncmp(cmdName, "outputbuffered", len) == 0)) {
	if (argc != 3) {
	    Tcl_AppendResult(interp, "channel name required", (void *)NULL);
	    return TCL_ERROR;
	}

	IOQueued = Tcl_OutputBuffered(chan);
	TclFormatInt(buf, IOQueued);
	Tcl_AppendResult(interp, buf, (void *)NULL);
	return TCL_OK;
    }

    if ((cmdName[0] == 'q') &&
	    (strncmp(cmdName, "queuedcr", len) == 0)) {
	if (argc != 3) {
	    Tcl_AppendResult(interp, "channel name required", (void *)NULL);
	    return TCL_ERROR;
	}

	Tcl_AppendResult(interp,
		(statePtr->flags & INPUT_SAW_CR) ? "1" : "0", (void *)NULL);
	return TCL_OK;
    }

    if ((cmdName[0] == 'r') && (strncmp(cmdName, "readable", len) == 0)) {
	hTblPtr = (Tcl_HashTable *) Tcl_GetAssocData(interp, "tclIO", NULL);
	if (hTblPtr == NULL) {
	    return TCL_OK;
	}
	for (hPtr = Tcl_FirstHashEntry(hTblPtr, &hSearch);
	     hPtr != NULL;
	     hPtr = Tcl_NextHashEntry(&hSearch)) {
	    chanPtr  = (Channel *) Tcl_GetHashValue(hPtr);
	    statePtr = chanPtr->state;
	    if (statePtr->flags & TCL_READABLE) {
		Tcl_AppendElement(interp, (char *)Tcl_GetHashKey(hTblPtr, hPtr));
	    }
	}
	return TCL_OK;
    }

    if ((cmdName[0] == 'r') && (strncmp(cmdName, "refcount", len) == 0)) {
	if (argc != 3) {
	    Tcl_AppendResult(interp, "channel name required", (void *)NULL);
	    return TCL_ERROR;
	}

	TclFormatInt(buf, statePtr->refCount);
	Tcl_AppendResult(interp, buf, (void *)NULL);
	return TCL_OK;
    }

    /*
     * "splice" is actually more a simplified attach facility as provided by
     * the Thread package. Without the safeguards of a regular command (no
     * checking that the command is truly cut'able, no mutexes for
     * thread-safety). Its complementary command is "cut", see above.
     */

    if ((cmdName[0] == 's') && (strncmp(cmdName, "splice", len) == 0)) {
	if (argc != 3) {
	    Tcl_AppendResult(interp, "channel name required", (void *)NULL);
	    return TCL_ERROR;
	}

	Tcl_SpliceChannel(chan);

	Tcl_RegisterChannel(interp, chan);
	Tcl_UnregisterChannel(NULL, chan);

	return TCL_OK;
    }

    if ((cmdName[0] == 't') && (strncmp(cmdName, "type", len) == 0)) {
	if (argc != 3) {
	    Tcl_AppendResult(interp, "channel name required", (void *)NULL);
	    return TCL_ERROR;
	}
	Tcl_AppendResult(interp, Tcl_ChannelName(chanPtr->typePtr), (void *)NULL);
	return TCL_OK;
    }

    if ((cmdName[0] == 'w') && (strncmp(cmdName, "writable", len) == 0)) {
	hTblPtr = (Tcl_HashTable *) Tcl_GetAssocData(interp, "tclIO", NULL);
	if (hTblPtr == NULL) {
	    return TCL_OK;
	}
	for (hPtr = Tcl_FirstHashEntry(hTblPtr, &hSearch);
		hPtr != NULL; hPtr = Tcl_NextHashEntry(&hSearch)) {
	    chanPtr = (Channel *) Tcl_GetHashValue(hPtr);
	    statePtr = chanPtr->state;
	    if (statePtr->flags & TCL_WRITABLE) {
		Tcl_AppendElement(interp, (char *)Tcl_GetHashKey(hTblPtr, hPtr));
	    }
	}
	return TCL_OK;
    }

    if ((cmdName[0] == 't') && (strncmp(cmdName, "transform", len) == 0)) {
	/*
	 * Syntax: transform channel -command command
	 */

	if (argc != 5) {
	    Tcl_AppendResult(interp, "wrong # args: should be \"", argv[0],
		    " transform channelId -command cmd\"", (void *)NULL);
	    return TCL_ERROR;
	}
	if (strcmp(argv[3], "-command") != 0) {
	    Tcl_AppendResult(interp, "bad argument \"", argv[3],
		    "\": should be \"-command\"", (void *)NULL);
	    return TCL_ERROR;
	}

	return TclChannelTransform(interp, chan,
		Tcl_NewStringObj(argv[4], -1));
    }

    if ((cmdName[0] == 'u') && (strncmp(cmdName, "unstack", len) == 0)) {
	/*
	 * Syntax: unstack channel
	 */

	if (argc != 3) {
	    Tcl_AppendResult(interp, "wrong # args: should be \"", argv[0],
		    " unstack channel\"", (void *)NULL);
	    return TCL_ERROR;
	}
	return Tcl_UnstackChannel(interp, chan);
    }

    Tcl_AppendResult(interp, "bad option \"", cmdName, "\": should be "
	    "cut, clearchannelhandlers, info, isshared, mode, open, "
	    "readable, splice, writable, transform, unstack", (void *)NULL);
    return TCL_ERROR;
}

/*
 *----------------------------------------------------------------------
 *
 * TestChannelEventCmd --
 *
 *	This procedure implements the "testchannelevent" command. It is used
 *	to test the Tcl channel event mechanism.
 *
 * Results:
 *	A standard Tcl result.
 *
 * Side effects:
 *	Creates, deletes and returns channel event handlers.
 *
 *----------------------------------------------------------------------
 */

static int
TestChannelEventCmd(
    TCL_UNUSED(void *),
    Tcl_Interp *interp,		/* Current interpreter. */
    int argc,			/* Number of arguments. */
    const char **argv)		/* Argument strings. */
{
    Tcl_Obj *resultListPtr;
    Channel *chanPtr;
    ChannelState *statePtr;	/* state info for channel */
    EventScriptRecord *esPtr, *prevEsPtr, *nextEsPtr;
    const char *cmd;
    int index, i, mask, len;

    if ((argc < 3) || (argc > 5)) {
	Tcl_AppendResult(interp, "wrong # args: should be \"", argv[0],
		" channelName cmd ?arg1? ?arg2?\"", (void *)NULL);
	return TCL_ERROR;
    }
    chanPtr = (Channel *) Tcl_GetChannel(interp, argv[1], NULL);
    if (chanPtr == NULL) {
	return TCL_ERROR;
    }
    statePtr = chanPtr->state;

    cmd = argv[2];
    len = strlen(cmd);
    if ((cmd[0] == 'a') && (strncmp(cmd, "add", len) == 0)) {
	if (argc != 5) {
	    Tcl_AppendResult(interp, "wrong # args: should be \"", argv[0],
		    " channelName add eventSpec script\"", (void *)NULL);
	    return TCL_ERROR;
	}
	if (strcmp(argv[3], "readable") == 0) {
	    mask = TCL_READABLE;
	} else if (strcmp(argv[3], "writable") == 0) {
	    mask = TCL_WRITABLE;
	} else if (strcmp(argv[3], "none") == 0) {
	    mask = 0;
	} else {
	    Tcl_AppendResult(interp, "bad event name \"", argv[3],
		    "\": must be readable, writable, or none", (void *)NULL);
	    return TCL_ERROR;
	}

	esPtr = (EventScriptRecord *)Tcl_Alloc(sizeof(EventScriptRecord));
	esPtr->nextPtr = statePtr->scriptRecordPtr;
	statePtr->scriptRecordPtr = esPtr;

	esPtr->chanPtr = chanPtr;
	esPtr->interp = interp;
	esPtr->mask = mask;
	esPtr->scriptPtr = Tcl_NewStringObj(argv[4], -1);
	Tcl_IncrRefCount(esPtr->scriptPtr);

	Tcl_CreateChannelHandler((Tcl_Channel) chanPtr, mask,
		TclChannelEventScriptInvoker, esPtr);

	return TCL_OK;
    }

    if ((cmd[0] == 'd') && (strncmp(cmd, "delete", len) == 0)) {
	if (argc != 4) {
	    Tcl_AppendResult(interp, "wrong # args: should be \"", argv[0],
		    " channelName delete index\"", (void *)NULL);
	    return TCL_ERROR;
	}
	if (Tcl_GetInt(interp, argv[3], &index) == TCL_ERROR) {
	    return TCL_ERROR;
	}
	if (index < 0) {
	    Tcl_AppendResult(interp, "bad event index: ", argv[3],
		    ": must be nonnegative", (void *)NULL);
	    return TCL_ERROR;
	}
	for (i = 0, esPtr = statePtr->scriptRecordPtr;
	     (i < index) && (esPtr != NULL);
	     i++, esPtr = esPtr->nextPtr) {
	    /* Empty loop body. */
	}
	if (esPtr == NULL) {
	    Tcl_AppendResult(interp, "bad event index ", argv[3],
		    ": out of range", (void *)NULL);
	    return TCL_ERROR;
	}
	if (esPtr == statePtr->scriptRecordPtr) {
	    statePtr->scriptRecordPtr = esPtr->nextPtr;
	} else {
	    for (prevEsPtr = statePtr->scriptRecordPtr;
		 (prevEsPtr != NULL) &&
		     (prevEsPtr->nextPtr != esPtr);
		 prevEsPtr = prevEsPtr->nextPtr) {
		/* Empty loop body. */
	    }
	    if (prevEsPtr == NULL) {
		Tcl_Panic("TestChannelEventCmd: damaged event script list");
	    }
	    prevEsPtr->nextPtr = esPtr->nextPtr;
	}
	Tcl_DeleteChannelHandler((Tcl_Channel) chanPtr,
		TclChannelEventScriptInvoker, esPtr);
	Tcl_DecrRefCount(esPtr->scriptPtr);
	Tcl_Free(esPtr);

	return TCL_OK;
    }

    if ((cmd[0] == 'l') && (strncmp(cmd, "list", len) == 0)) {
	if (argc != 3) {
	    Tcl_AppendResult(interp, "wrong # args: should be \"", argv[0],
		    " channelName list\"", (void *)NULL);
	    return TCL_ERROR;
	}
	resultListPtr = Tcl_GetObjResult(interp);
	for (esPtr = statePtr->scriptRecordPtr;
	     esPtr != NULL;
	     esPtr = esPtr->nextPtr) {
	    if (esPtr->mask) {
		Tcl_ListObjAppendElement(interp, resultListPtr, Tcl_NewStringObj(
		    (esPtr->mask == TCL_READABLE) ? "readable" : "writable", -1));
	    } else {
		Tcl_ListObjAppendElement(interp, resultListPtr,
			Tcl_NewStringObj("none", -1));
	    }
	    Tcl_ListObjAppendElement(interp, resultListPtr, esPtr->scriptPtr);
	}
	Tcl_SetObjResult(interp, resultListPtr);
	return TCL_OK;
    }

    if ((cmd[0] == 'r') && (strncmp(cmd, "removeall", len) == 0)) {
	if (argc != 3) {
	    Tcl_AppendResult(interp, "wrong # args: should be \"", argv[0],
		    " channelName removeall\"", (void *)NULL);
	    return TCL_ERROR;
	}
	for (esPtr = statePtr->scriptRecordPtr;
	     esPtr != NULL;
	     esPtr = nextEsPtr) {
	    nextEsPtr = esPtr->nextPtr;
	    Tcl_DeleteChannelHandler((Tcl_Channel) chanPtr,
		    TclChannelEventScriptInvoker, esPtr);
	    Tcl_DecrRefCount(esPtr->scriptPtr);
	    Tcl_Free(esPtr);
	}
	statePtr->scriptRecordPtr = NULL;
	return TCL_OK;
    }

    if	((cmd[0] == 's') && (strncmp(cmd, "set", len) == 0)) {
	if (argc != 5) {
	    Tcl_AppendResult(interp, "wrong # args: should be \"", argv[0],
		    " channelName delete index event\"", (void *)NULL);
	    return TCL_ERROR;
	}
	if (Tcl_GetInt(interp, argv[3], &index) == TCL_ERROR) {
	    return TCL_ERROR;
	}
	if (index < 0) {
	    Tcl_AppendResult(interp, "bad event index: ", argv[3],
		    ": must be nonnegative", (void *)NULL);
	    return TCL_ERROR;
	}
	for (i = 0, esPtr = statePtr->scriptRecordPtr;
	     (i < index) && (esPtr != NULL);
	     i++, esPtr = esPtr->nextPtr) {
	    /* Empty loop body. */
	}
	if (esPtr == NULL) {
	    Tcl_AppendResult(interp, "bad event index ", argv[3],
		    ": out of range", (void *)NULL);
	    return TCL_ERROR;
	}

	if (strcmp(argv[4], "readable") == 0) {
	    mask = TCL_READABLE;
	} else if (strcmp(argv[4], "writable") == 0) {
	    mask = TCL_WRITABLE;
	} else if (strcmp(argv[4], "none") == 0) {
	    mask = 0;
	} else {
	    Tcl_AppendResult(interp, "bad event name \"", argv[4],
		    "\": must be readable, writable, or none", (void *)NULL);
	    return TCL_ERROR;
	}
	esPtr->mask = mask;
	Tcl_CreateChannelHandler((Tcl_Channel) chanPtr, mask,
		TclChannelEventScriptInvoker, esPtr);
	return TCL_OK;
    }
    Tcl_AppendResult(interp, "bad command ", cmd, ", must be one of "
	    "add, delete, list, set, or removeall", (void *)NULL);
    return TCL_ERROR;
}

/*
 *----------------------------------------------------------------------
 *
 * TestSocketCmd --
 *
 *	Implements the Tcl "testsocket" debugging command and its
 *	subcommands. This is part of the testing environment.
 *
 * Results:
 *	A standard Tcl result.
 *
 * Side effects:
 *	None.
 *
 *----------------------------------------------------------------------
 */

#define TCP_ASYNC_TEST_MODE	(1<<8)	/* Async testing activated.  Do not
					 * automatically continue connection
					 * process. */

static int
TestSocketCmd(
    TCL_UNUSED(void *),
    Tcl_Interp *interp,		/* Interpreter for result. */
    int argc,			/* Count of additional args. */
    const char **argv)		/* Additional arg strings. */
{
    const char *cmdName;	/* Sub command. */
    size_t len;			/* Length of subcommand string. */

    if (argc < 2) {
	Tcl_AppendResult(interp, "wrong # args: should be \"", argv[0],
		" subcommand ?additional args..?\"", (void *)NULL);
	return TCL_ERROR;
    }
    cmdName = argv[1];
    len = strlen(cmdName);

    if ((cmdName[0] == 't') && (strncmp(cmdName, "testflags", len) == 0)) {
        Tcl_Channel hChannel;
        int modePtr;
        int testMode;
        TcpState *statePtr;
        /* Set test value in the socket driver
         */
        /* Check for argument "channel name"
         */
        if (argc < 4) {
            Tcl_AppendResult(interp, "wrong # args: should be \"", argv[0],
                    " testflags channel flags\"", (void *)NULL);
            return TCL_ERROR;
        }
        hChannel = Tcl_GetChannel(interp, argv[2], &modePtr);
        if ( NULL == hChannel ) {
            Tcl_AppendResult(interp, "unknown channel:", argv[2], (void *)NULL);
            return TCL_ERROR;
        }
        statePtr = (TcpState *)Tcl_GetChannelInstanceData(hChannel);
        if ( NULL == statePtr) {
            Tcl_AppendResult(interp, "No channel instance data:", argv[2],
                    (void *)NULL);
            return TCL_ERROR;
        }
        if (Tcl_GetBoolean(interp, argv[3], &testMode) != TCL_OK) {
            return TCL_ERROR;
        }
        if (testMode) {
            statePtr->flags |= TCP_ASYNC_TEST_MODE;
        } else {
            statePtr->flags &= ~TCP_ASYNC_TEST_MODE;
        }
        return TCL_OK;
    }

    Tcl_AppendResult(interp, "bad option \"", cmdName, "\": should be "
	    "testflags", (void *)NULL);
    return TCL_ERROR;
}

/*
 *----------------------------------------------------------------------
 *
 * TestServiceModeCmd --
 *
 *	This procedure implements the "testservicemode" command which gets or
 *      sets the current Tcl ServiceMode.  There are several tests which open
 *      a file and assign various handlers to it.  For these tests to be
 *      deterministic it is important that file events not be processed until
 *      all of the handlers are in place.
 *
 * Results:
 *	A standard Tcl result.
 *
 * Side effects:
 *	May change the ServiceMode setting.
 *
 *----------------------------------------------------------------------
 */

static int
TestServiceModeCmd(
    TCL_UNUSED(void *),
    Tcl_Interp *interp,		/* Current interpreter. */
    int argc,			/* Number of arguments. */
    const char **argv)		/* Argument strings. */
{
    int newmode, oldmode;
    if (argc > 2) {
        Tcl_AppendResult(interp, "wrong # args: should be \"", argv[0],
                         " ?newmode?\"", (void *)NULL);
        return TCL_ERROR;
    }
    oldmode = (Tcl_GetServiceMode() != TCL_SERVICE_NONE);
    if (argc == 2) {
        if (Tcl_GetInt(interp, argv[1], &newmode) == TCL_ERROR) {
            return TCL_ERROR;
        }
        if (newmode == 0) {
            Tcl_SetServiceMode(TCL_SERVICE_NONE);
        } else {
            Tcl_SetServiceMode(TCL_SERVICE_ALL);
        }
    }
    Tcl_SetObjResult(interp, Tcl_NewWideIntObj(oldmode));
    return TCL_OK;
}

/*
 *----------------------------------------------------------------------
 *
 * TestWrongNumArgsObjCmd --
 *
 *	Test the Tcl_WrongNumArgs function.
 *
 * Results:
 *	Standard Tcl result.
 *
 * Side effects:
 *	Sets interpreter result.
 *
 *----------------------------------------------------------------------
 */

static int
TestWrongNumArgsObjCmd(
    TCL_UNUSED(void *),
    Tcl_Interp *interp,		/* Current interpreter. */
    TclSizeT objc,			/* Number of arguments. */
    Tcl_Obj *const objv[])	/* Argument objects. */
{
    Tcl_Size i, length;
    const char *msg;

    if (objc < 3) {
	goto insufArgs;
    }

    if (Tcl_GetIntForIndex(interp, objv[1], TCL_INDEX_NONE, &i) != TCL_OK) {
	return TCL_ERROR;
    }

    msg = Tcl_GetStringFromObj(objv[2], &length);
    if (length == 0) {
	msg = NULL;
    }

    if (i > objc - 3) {
	/*
	 * Asked for more arguments than were given.
	 */
    insufArgs:
	Tcl_AppendResult(interp, "insufficient arguments", (void *)NULL);
	return TCL_ERROR;
    }

    Tcl_WrongNumArgs(interp, i, &(objv[3]), msg);
    return TCL_OK;
}

/*
 *----------------------------------------------------------------------
 *
 * TestGetIndexFromObjStructObjCmd --
 *
 *	Test the Tcl_GetIndexFromObjStruct function.
 *
 * Results:
 *	Standard Tcl result.
 *
 * Side effects:
 *	Sets interpreter result.
 *
 *----------------------------------------------------------------------
 */

static int
TestGetIndexFromObjStructObjCmd(
    TCL_UNUSED(void *),
    Tcl_Interp *interp,		/* Current interpreter. */
    TclSizeT objc,			/* Number of arguments. */
    Tcl_Obj *const objv[])	/* Argument objects. */
{
    const char *const ary[] = {
	"a", "b", "c", "d", "ee", "ff", NULL, NULL
    };
    int target, flags = 0;
    signed char idx[8];

    if (objc != 3 && objc != 4) {
	Tcl_WrongNumArgs(interp, 1, objv, "argument targetvalue ?flags?");
	return TCL_ERROR;
    }
    if (Tcl_GetIntFromObj(interp, objv[2], &target) != TCL_OK) {
	return TCL_ERROR;
    }
    if ((objc > 3) && (Tcl_GetIntFromObj(interp, objv[3], &flags) != TCL_OK)) {
	return TCL_ERROR;
    }
    memset(idx, 85, sizeof(idx));
    if (Tcl_GetIndexFromObjStruct(interp, (Tcl_GetString(objv[1])[0] ? objv[1] : NULL), ary, 2*sizeof(char *),
	    "dummy", flags, &idx[1]) != TCL_OK) {
	return TCL_ERROR;
    }
    if (idx[0] != 85 || idx[2] != 85) {
	Tcl_AppendResult(interp, "Tcl_GetIndexFromObjStruct overwrites bytes near index variable", (void *)NULL);
	return TCL_ERROR;
    } else if (idx[1] != target) {
	char buffer[64];
	snprintf(buffer, sizeof(buffer), "%d", idx[1]);
	Tcl_AppendResult(interp, "index value comparison failed: got ",
		buffer, (void *)NULL);
	snprintf(buffer, sizeof(buffer), "%d", target);
	Tcl_AppendResult(interp, " when ", buffer, " expected", (void *)NULL);
	return TCL_ERROR;
    }
    Tcl_WrongNumArgs(interp, objc, objv, NULL);
    return TCL_OK;
}

/*
 *----------------------------------------------------------------------
 *
 * TestFilesystemObjCmd --
 *
 *	This procedure implements the "testfilesystem" command. It is used to
 *	test Tcl_FSRegister, Tcl_FSUnregister, and can be used to test that
 *	the pluggable filesystem works.
 *
 * Results:
 *	A standard Tcl result.
 *
 * Side effects:
 *	Inserts or removes a filesystem from Tcl's stack.
 *
 *----------------------------------------------------------------------
 */

static int
TestFilesystemObjCmd(
    TCL_UNUSED(void *),
    Tcl_Interp *interp,
    TclSizeT objc,
    Tcl_Obj *const objv[])
{
    int res, boolVal;
    const char *msg;

    if (objc != 2) {
	Tcl_WrongNumArgs(interp, 1, objv, "boolean");
	return TCL_ERROR;
    }
    if (Tcl_GetBooleanFromObj(interp, objv[1], &boolVal) != TCL_OK) {
	return TCL_ERROR;
    }
    if (boolVal) {
	res = Tcl_FSRegister(interp, &testReportingFilesystem);
	msg = (res == TCL_OK) ? "registered" : "failed";
    } else {
	res = Tcl_FSUnregister(&testReportingFilesystem);
	msg = (res == TCL_OK) ? "unregistered" : "failed";
    }
    Tcl_SetObjResult(interp, Tcl_NewStringObj(msg , -1));
    return res;
}

static int
TestReportInFilesystem(
    Tcl_Obj *pathPtr,
    void **clientDataPtr)
{
    static Tcl_Obj *lastPathPtr = NULL;
    Tcl_Obj *newPathPtr;

    if (pathPtr == lastPathPtr) {
	/* Reject all files second time around */
	return -1;
    }

    /* Try to claim all files first time around */

    newPathPtr = Tcl_DuplicateObj(pathPtr);
    lastPathPtr = newPathPtr;
    Tcl_IncrRefCount(newPathPtr);
    if (Tcl_FSGetFileSystemForPath(newPathPtr) == NULL) {
	/* Nothing claimed it. Therefore we don't either */
	Tcl_DecrRefCount(newPathPtr);
	lastPathPtr = NULL;
	return -1;
    }
    lastPathPtr = NULL;
    *clientDataPtr = newPathPtr;
    return TCL_OK;
}

/*
 * Simple helper function to extract the native vfs representation of a path
 * object, or NULL if no such representation exists.
 */

static Tcl_Obj *
TestReportGetNativePath(
    Tcl_Obj *pathPtr)
{
    return (Tcl_Obj*) Tcl_FSGetInternalRep(pathPtr, &testReportingFilesystem);
}

static void
TestReportFreeInternalRep(
    void *clientData)
{
    Tcl_Obj *nativeRep = (Tcl_Obj *) clientData;

    if (nativeRep != NULL) {
	/* Free the path */
	Tcl_DecrRefCount(nativeRep);
    }
}

static void *
TestReportDupInternalRep(
    void *clientData)
{
    Tcl_Obj *original = (Tcl_Obj *) clientData;

    Tcl_IncrRefCount(original);
    return clientData;
}

static void
TestReport(
    const char *cmd,
    Tcl_Obj *path,
    Tcl_Obj *arg2)
{
    Tcl_Interp *interp = (Tcl_Interp *) Tcl_FSData(&testReportingFilesystem);

    if (interp == NULL) {
	/* This is bad, but not much we can do about it */
    } else {
	Tcl_Obj *savedResult;
	Tcl_DString ds;

	Tcl_DStringInit(&ds);
	Tcl_DStringAppend(&ds, "lappend filesystemReport ", -1);
	Tcl_DStringStartSublist(&ds);
	Tcl_DStringAppendElement(&ds, cmd);
	if (path != NULL) {
	    Tcl_DStringAppendElement(&ds, Tcl_GetString(path));
	}
	if (arg2 != NULL) {
	    Tcl_DStringAppendElement(&ds, Tcl_GetString(arg2));
	}
	Tcl_DStringEndSublist(&ds);
	savedResult = Tcl_GetObjResult(interp);
	Tcl_IncrRefCount(savedResult);
	Tcl_SetObjResult(interp, Tcl_NewObj());
	Tcl_EvalEx(interp, Tcl_DStringValue(&ds), TCL_INDEX_NONE, 0);
	Tcl_DStringFree(&ds);
	Tcl_ResetResult(interp);
	Tcl_SetObjResult(interp, savedResult);
	Tcl_DecrRefCount(savedResult);
    }
}

static int
TestReportStat(
    Tcl_Obj *path,		/* Path of file to stat (in current CP). */
    Tcl_StatBuf *buf)		/* Filled with results of stat call. */
{
    TestReport("stat", path, NULL);
    return Tcl_FSStat(TestReportGetNativePath(path), buf);
}

static int
TestReportLstat(
    Tcl_Obj *path,		/* Path of file to stat (in current CP). */
    Tcl_StatBuf *buf)		/* Filled with results of stat call. */
{
    TestReport("lstat", path, NULL);
    return Tcl_FSLstat(TestReportGetNativePath(path), buf);
}

static int
TestReportAccess(
    Tcl_Obj *path,		/* Path of file to access (in current CP). */
    int mode)			/* Permission setting. */
{
    TestReport("access", path, NULL);
    return Tcl_FSAccess(TestReportGetNativePath(path), mode);
}

static Tcl_Channel
TestReportOpenFileChannel(
    Tcl_Interp *interp,		/* Interpreter for error reporting; can be
				 * NULL. */
    Tcl_Obj *fileName,		/* Name of file to open. */
    int mode,			/* POSIX open mode. */
    int permissions)		/* If the open involves creating a file, with
				 * what modes to create it? */
{
    TestReport("open", fileName, NULL);
    return TclpOpenFileChannel(interp, TestReportGetNativePath(fileName),
	    mode, permissions);
}

static int
TestReportMatchInDirectory(
    Tcl_Interp *interp,		/* Interpreter for error messages. */
    Tcl_Obj *resultPtr,		/* Object to lappend results. */
    Tcl_Obj *dirPtr,		/* Contains path to directory to search. */
    const char *pattern,	/* Pattern to match against. */
    Tcl_GlobTypeData *types)	/* Object containing list of acceptable types.
				 * May be NULL. */
{
    if (types != NULL && types->type & TCL_GLOB_TYPE_MOUNT) {
	TestReport("matchmounts", dirPtr, NULL);
	return TCL_OK;
    } else {
	TestReport("matchindirectory", dirPtr, NULL);
	return Tcl_FSMatchInDirectory(interp, resultPtr,
		TestReportGetNativePath(dirPtr), pattern, types);
    }
}

static int
TestReportChdir(
    Tcl_Obj *dirName)
{
    TestReport("chdir", dirName, NULL);
    return Tcl_FSChdir(TestReportGetNativePath(dirName));
}

static int
TestReportLoadFile(
    Tcl_Interp *interp,		/* Used for error reporting. */
    Tcl_Obj *fileName,		/* Name of the file containing the desired
				 * code. */
    Tcl_LoadHandle *handlePtr,	/* Filled with token for dynamically loaded
				 * file which will be passed back to
				 * (*unloadProcPtr)() to unload the file. */
    Tcl_FSUnloadFileProc **unloadProcPtr)
				/* Filled with address of Tcl_FSUnloadFileProc
				 * function which should be used for
				 * this file. */
{
    TestReport("loadfile", fileName, NULL);
    return Tcl_FSLoadFile(interp, TestReportGetNativePath(fileName), NULL,
	    NULL, NULL, NULL, handlePtr, unloadProcPtr);
}

static Tcl_Obj *
TestReportLink(
    Tcl_Obj *path,		/* Path of file to readlink or link */
    Tcl_Obj *to,		/* Path of file to link to, or NULL */
    int linkType)
{
    TestReport("link", path, to);
    return Tcl_FSLink(TestReportGetNativePath(path), to, linkType);
}

static int
TestReportRenameFile(
    Tcl_Obj *src,		/* Pathname of file or dir to be renamed
				 * (UTF-8). */
    Tcl_Obj *dst)		/* New pathname of file or directory
				 * (UTF-8). */
{
    TestReport("renamefile", src, dst);
    return Tcl_FSRenameFile(TestReportGetNativePath(src),
	    TestReportGetNativePath(dst));
}

static int
TestReportCopyFile(
    Tcl_Obj *src,		/* Pathname of file to be copied (UTF-8). */
    Tcl_Obj *dst)		/* Pathname of file to copy to (UTF-8). */
{
    TestReport("copyfile", src, dst);
    return Tcl_FSCopyFile(TestReportGetNativePath(src),
	    TestReportGetNativePath(dst));
}

static int
TestReportDeleteFile(
    Tcl_Obj *path)		/* Pathname of file to be removed (UTF-8). */
{
    TestReport("deletefile", path, NULL);
    return Tcl_FSDeleteFile(TestReportGetNativePath(path));
}

static int
TestReportCreateDirectory(
    Tcl_Obj *path)		/* Pathname of directory to create (UTF-8). */
{
    TestReport("createdirectory", path, NULL);
    return Tcl_FSCreateDirectory(TestReportGetNativePath(path));
}

static int
TestReportCopyDirectory(
    Tcl_Obj *src,		/* Pathname of directory to be copied
				 * (UTF-8). */
    Tcl_Obj *dst,		/* Pathname of target directory (UTF-8). */
    Tcl_Obj **errorPtr)		/* If non-NULL, to be filled with UTF-8 name
				 * of file causing error. */
{
    TestReport("copydirectory", src, dst);
    return Tcl_FSCopyDirectory(TestReportGetNativePath(src),
	    TestReportGetNativePath(dst), errorPtr);
}

static int
TestReportRemoveDirectory(
    Tcl_Obj *path,		/* Pathname of directory to be removed
				 * (UTF-8). */
    int recursive,		/* If non-zero, removes directories that
				 * are nonempty.  Otherwise, will only remove
				 * empty directories. */
    Tcl_Obj **errorPtr)		/* If non-NULL, to be filled with UTF-8 name
				 * of file causing error. */
{
    TestReport("removedirectory", path, NULL);
    return Tcl_FSRemoveDirectory(TestReportGetNativePath(path), recursive,
	    errorPtr);
}

static const char *const *
TestReportFileAttrStrings(
    Tcl_Obj *fileName,
    Tcl_Obj **objPtrRef)
{
    TestReport("fileattributestrings", fileName, NULL);
    return Tcl_FSFileAttrStrings(TestReportGetNativePath(fileName), objPtrRef);
}

static int
TestReportFileAttrsGet(
    Tcl_Interp *interp,		/* The interpreter for error reporting. */
    int index,			/* index of the attribute command. */
    Tcl_Obj *fileName,		/* filename we are operating on. */
    Tcl_Obj **objPtrRef)	/* for output. */
{
    TestReport("fileattributesget", fileName, NULL);
    return Tcl_FSFileAttrsGet(interp, index,
	    TestReportGetNativePath(fileName), objPtrRef);
}

static int
TestReportFileAttrsSet(
    Tcl_Interp *interp,		/* The interpreter for error reporting. */
    int index,			/* index of the attribute command. */
    Tcl_Obj *fileName,		/* filename we are operating on. */
    Tcl_Obj *objPtr)		/* for input. */
{
    TestReport("fileattributesset", fileName, objPtr);
    return Tcl_FSFileAttrsSet(interp, index,
	    TestReportGetNativePath(fileName), objPtr);
}

static int
TestReportUtime(
    Tcl_Obj *fileName,
    struct utimbuf *tval)
{
    TestReport("utime", fileName, NULL);
    return Tcl_FSUtime(TestReportGetNativePath(fileName), tval);
}

static int
TestReportNormalizePath(
    TCL_UNUSED(Tcl_Interp *),
    Tcl_Obj *pathPtr,
    int nextCheckpoint)
{
    TestReport("normalizepath", pathPtr, NULL);
    return nextCheckpoint;
}

static int
SimplePathInFilesystem(
    Tcl_Obj *pathPtr,
    TCL_UNUSED(void **))
{
    const char *str = Tcl_GetString(pathPtr);

    if (strncmp(str, "simplefs:/", 10)) {
	return -1;
    }
    return TCL_OK;
}

/*
 * This is a slightly 'hacky' filesystem which is used just to test a few
 * important features of the vfs code: (1) that you can load a shared library
 * from a vfs, (2) that when copying files from one fs to another, the 'mtime'
 * is preserved. (3) that recursive cross-filesystem directory copies have the
 * correct behaviour with/without -force.
 *
 * It treats any file in 'simplefs:/' as a file, which it routes to the
 * current directory. The real file it uses is whatever follows the trailing
 * '/' (e.g. 'foo' in 'simplefs:/foo'), and that file exists or not according
 * to what is in the native pwd.
 *
 * Please do not consider this filesystem a model of how things are to be
 * done. It is quite the opposite!  But, it does allow us to test some
 * important features.
 */

static int
TestSimpleFilesystemObjCmd(
    TCL_UNUSED(void *),
    Tcl_Interp *interp,
    TclSizeT objc,
    Tcl_Obj *const objv[])
{
    int res, boolVal;
    const char *msg;

    if (objc != 2) {
	Tcl_WrongNumArgs(interp, 1, objv, "boolean");
	return TCL_ERROR;
    }
    if (Tcl_GetBooleanFromObj(interp, objv[1], &boolVal) != TCL_OK) {
	return TCL_ERROR;
    }
    if (boolVal) {
	res = Tcl_FSRegister(interp, &simpleFilesystem);
	msg = (res == TCL_OK) ? "registered" : "failed";
    } else {
	res = Tcl_FSUnregister(&simpleFilesystem);
	msg = (res == TCL_OK) ? "unregistered" : "failed";
    }
    Tcl_SetObjResult(interp, Tcl_NewStringObj(msg , -1));
    return res;
}

/*
 * Treats a file name 'simplefs:/foo' by using the file 'foo' in the current
 * (native) directory.
 */

static Tcl_Obj *
SimpleRedirect(
    Tcl_Obj *pathPtr)		/* Name of file to copy. */
{
    Tcl_Size len;
    const char *str;
    Tcl_Obj *origPtr;

    /*
     * We assume the same name in the current directory is ok.
     */

    str = Tcl_GetStringFromObj(pathPtr, &len);
    if (len < 10 || strncmp(str, "simplefs:/", 10)) {
	/* Probably shouldn't ever reach here */
	Tcl_IncrRefCount(pathPtr);
	return pathPtr;
    }
    origPtr = Tcl_NewStringObj(str+10, -1);
    Tcl_IncrRefCount(origPtr);
    return origPtr;
}

static int
SimpleMatchInDirectory(
    Tcl_Interp *interp,		/* Interpreter for error
				 * messages. */
    Tcl_Obj *resultPtr,		/* Object to lappend results. */
    Tcl_Obj *dirPtr,		/* Contains path to directory to search. */
    const char *pattern,	/* Pattern to match against. */
    Tcl_GlobTypeData *types)	/* Object containing list of acceptable types.
				 * May be NULL. */
{
    int res;
    Tcl_Obj *origPtr;
    Tcl_Obj *resPtr;

    /* We only provide a new volume, therefore no mounts at all */
    if (types != NULL && types->type & TCL_GLOB_TYPE_MOUNT) {
	return TCL_OK;
    }

    /*
     * We assume the same name in the current directory is ok.
     */
    resPtr = Tcl_NewObj();
    Tcl_IncrRefCount(resPtr);
    origPtr = SimpleRedirect(dirPtr);
    res = Tcl_FSMatchInDirectory(interp, resPtr, origPtr, pattern, types);
    if (res == TCL_OK) {
	Tcl_Size gLength, j;
	Tcl_ListObjLength(NULL, resPtr, &gLength);
	for (j = 0; j < gLength; j++) {
	    Tcl_Obj *gElt, *nElt;
	    Tcl_ListObjIndex(NULL, resPtr, j, &gElt);
	    nElt = Tcl_NewStringObj("simplefs:/",10);
	    Tcl_AppendObjToObj(nElt, gElt);
	    Tcl_ListObjAppendElement(NULL, resultPtr, nElt);
	}
    }
    Tcl_DecrRefCount(origPtr);
    Tcl_DecrRefCount(resPtr);
    return res;
}

static Tcl_Channel
SimpleOpenFileChannel(
    Tcl_Interp *interp,		/* Interpreter for error reporting; can be
				 * NULL. */
    Tcl_Obj *pathPtr,		/* Name of file to open. */
    int mode,			/* POSIX open mode. */
    int permissions)		/* If the open involves creating a file, with
				 * what modes to create it? */
{
    Tcl_Obj *tempPtr;
    Tcl_Channel chan;

    if ((mode != 0) && !(mode & O_RDONLY)) {
	Tcl_AppendResult(interp, "read-only", (void *)NULL);
	return NULL;
    }

    tempPtr = SimpleRedirect(pathPtr);
    chan = Tcl_FSOpenFileChannel(interp, tempPtr, "r", permissions);
    Tcl_DecrRefCount(tempPtr);
    return chan;
}

static int
SimpleAccess(
    Tcl_Obj *pathPtr,		/* Path of file to access (in current CP). */
    int mode)			/* Permission setting. */
{
    Tcl_Obj *tempPtr = SimpleRedirect(pathPtr);
    int res = Tcl_FSAccess(tempPtr, mode);

    Tcl_DecrRefCount(tempPtr);
    return res;
}

static int
SimpleStat(
    Tcl_Obj *pathPtr,		/* Path of file to stat (in current CP). */
    Tcl_StatBuf *bufPtr)	/* Filled with results of stat call. */
{
    Tcl_Obj *tempPtr = SimpleRedirect(pathPtr);
    int res = Tcl_FSStat(tempPtr, bufPtr);

    Tcl_DecrRefCount(tempPtr);
    return res;
}

static Tcl_Obj *
SimpleListVolumes(void)
{
    /* Add one new volume */
    Tcl_Obj *retVal;

    retVal = Tcl_NewStringObj("simplefs:/", -1);
    Tcl_IncrRefCount(retVal);
    return retVal;
}

/*
 * Used to check operations of Tcl_UtfNext.
 *
 * Usage: testutfnext -bytestring $bytes
 */

static int
TestUtfNextCmd(
    TCL_UNUSED(void *),
    Tcl_Interp *interp,
    TclSizeT objc,
    Tcl_Obj *const objv[])
{
    Tcl_Size numBytes;
    char *bytes;
    const char *result, *first;
    char buffer[32];
    static const char tobetested[] = "A\xA0\xC0\xC1\xC2\xD0\xE0\xE8\xF2\xF7\xF8\xFE\xFF";
    const char *p = tobetested;

    if (objc != 2) {
	Tcl_WrongNumArgs(interp, 1, objv, "?-bytestring? bytes");
	return TCL_ERROR;
    }
	bytes = Tcl_GetStringFromObj(objv[1], &numBytes);

    if ((size_t)numBytes > sizeof(buffer) - 4) {
	Tcl_SetObjResult(interp, Tcl_ObjPrintf(
		"\"testutfnext\" can only handle %" TCL_Z_MODIFIER "u bytes",
		sizeof(buffer) - 4));
	return TCL_ERROR;
    }

    memcpy(buffer + 1, bytes, numBytes);
    buffer[0] = buffer[numBytes + 1] = buffer[numBytes + 2] = buffer[numBytes + 3] = '\xA0';

    first = result = Tcl_UtfNext(buffer + 1);
    while ((buffer[0] = *p++) != '\0') {
	/* Run Tcl_UtfNext with many more possible bytes at src[-1], all should give the same result */
	result = Tcl_UtfNext(buffer + 1);
	if (first != result) {
	    Tcl_AppendResult(interp, "Tcl_UtfNext is not supposed to read src[-1]", (void *)NULL);
	    return TCL_ERROR;
	}
    }
    p = tobetested;
    while ((buffer[numBytes + 1] = *p++) != '\0') {
	/* Run Tcl_UtfNext with many more possible bytes at src[end], all should give the same result */
	result = Tcl_UtfNext(buffer + 1);
	if (first != result) {
	    Tcl_SetObjResult(interp, Tcl_ObjPrintf(
		    "Tcl_UtfNext is not supposed to read src[end]\n"
		    "Different result when src[end] is %#x", UCHAR(p[-1])));
	    return TCL_ERROR;
	}
    }

    Tcl_SetObjResult(interp, Tcl_NewWideIntObj(first - buffer - 1));

    return TCL_OK;
}
/*
 * Used to check operations of Tcl_UtfPrev.
 *
 * Usage: testutfprev $bytes $offset
 */

static int
TestUtfPrevCmd(
    TCL_UNUSED(void *),
    Tcl_Interp *interp,
    TclSizeT objc,
    Tcl_Obj *const objv[])
{
    Tcl_Size numBytes, offset;
    char *bytes;
    const char *result;

    if (objc < 2 || objc > 3) {
	Tcl_WrongNumArgs(interp, 1, objv, "bytes ?offset?");
	return TCL_ERROR;
    }

    bytes = Tcl_GetStringFromObj(objv[1], &numBytes);

    if (objc == 3) {
	if (TCL_OK != Tcl_GetIntForIndex(interp, objv[2], numBytes, &offset)) {
	    return TCL_ERROR;
	}
	if (offset == TCL_INDEX_NONE) {
	    offset = 0;
	}
	if (offset > numBytes) {
	    offset = numBytes;
	}
    } else {
	offset = numBytes;
    }
    result = Tcl_UtfPrev(bytes + offset, bytes);
    Tcl_SetObjResult(interp, Tcl_NewWideIntObj(result - bytes));
    return TCL_OK;
}

/*
 * Used to check correct string-length determining in Tcl_NumUtfChars
 */

static int
TestNumUtfCharsCmd(
    TCL_UNUSED(void *),
    Tcl_Interp *interp,
    TclSizeT objc,
    Tcl_Obj *const objv[])
{
    if (objc > 1) {
	Tcl_Size numBytes, len, limit = TCL_INDEX_NONE;
	const char *bytes = Tcl_GetStringFromObj(objv[1], &numBytes);

	if (objc > 2) {
	    if (Tcl_GetIntForIndex(interp, objv[2], numBytes, &limit) != TCL_OK) {
		return TCL_ERROR;
	    }
	    if (limit > numBytes + 1) {
		limit = numBytes + 1;
	    }
	}
	len = Tcl_NumUtfChars(bytes, limit);
	Tcl_SetObjResult(interp, Tcl_NewWideIntObj(len));
    }
    return TCL_OK;
}


/*
 * Used to check correct operation of Tcl_GetUniChar
 * testgetunichar STRING INDEX
 * This differs from just using "string index" in being a direct
 * call to Tcl_GetUniChar without any prior range checking.
 */
static int
TestGetUniCharCmd(
    TCL_UNUSED(void *),
    Tcl_Interp *interp,		/* Current interpreter */
    TclSizeT objc,
    Tcl_Obj *const objv[]	/* Argument strings */
    )
{
    int index;
    int c ;
    if (objc != 3) {
	Tcl_WrongNumArgs(interp, 1, objv, "STRING INDEX");
	return TCL_ERROR;
    }
    Tcl_GetIntFromObj(interp, objv[2], &index);
    c = Tcl_GetUniChar(objv[1], index);
    Tcl_SetObjResult(interp, Tcl_NewIntObj(c));

    return TCL_OK;
}

/*
 * Used to check correct operation of Tcl_UtfFindFirst
 */

static int
TestFindFirstCmd(
    TCL_UNUSED(void *),
    Tcl_Interp *interp,
    TclSizeT objc,
    Tcl_Obj *const objv[])
{
    if (objc > 1) {
	int len = -1;

	if (objc > 2) {
	    (void) Tcl_GetIntFromObj(interp, objv[2], &len);
	}
	Tcl_SetObjResult(interp, Tcl_NewStringObj(Tcl_UtfFindFirst(Tcl_GetString(objv[1]), len), -1));
    }
    return TCL_OK;
}

/*
 * Used to check correct operation of Tcl_UtfFindLast
 */

static int
TestFindLastCmd(
    TCL_UNUSED(void *),
    Tcl_Interp *interp,
    TclSizeT objc,
    Tcl_Obj *const objv[])
{
    if (objc > 1) {
	int len = -1;

	if (objc > 2) {
	    (void) Tcl_GetIntFromObj(interp, objv[2], &len);
	}
	Tcl_SetObjResult(interp, Tcl_NewStringObj(Tcl_UtfFindLast(Tcl_GetString(objv[1]), len), -1));
    }
    return TCL_OK;
}

static int
TestGetIntForIndexCmd(
    TCL_UNUSED(void *),
    Tcl_Interp *interp,
    TclSizeT objc,
    Tcl_Obj *const objv[])
{
    Tcl_Size result;
    Tcl_WideInt endvalue;

    if (objc != 3) {
	Tcl_WrongNumArgs(interp, 1, objv, "index endvalue");
	return TCL_ERROR;
    }

    if (Tcl_GetWideIntFromObj(interp, objv[2], &endvalue) != TCL_OK) {
	return TCL_ERROR;
    }
    if (Tcl_GetIntForIndex(interp, objv[1], endvalue, &result) != TCL_OK) {
	return TCL_ERROR;
    }
    Tcl_SetObjResult(interp, Tcl_NewWideIntObj(result));
    return TCL_OK;
}



#if defined(HAVE_CPUID) && !defined(MAC_OSX_TCL)
/*
 *----------------------------------------------------------------------
 *
 * TestcpuidCmd --
 *
 *	Retrieves CPU ID information.
 *
 * Usage:
 *	testwincpuid <eax>
 *
 * Parameters:
 *	eax - The value to pass in the EAX register to a CPUID instruction.
 *
 * Results:
 *	Returns a four-element list containing the values from the EAX, EBX,
 *	ECX and EDX registers returned from the CPUID instruction.
 *
 * Side effects:
 *	None.
 *
 *----------------------------------------------------------------------
 */

static int
TestcpuidCmd(
    TCL_UNUSED(void *),
    Tcl_Interp* interp,		/* Tcl interpreter */
    TclSizeT objc,			/* Parameter count */
    Tcl_Obj *const * objv)	/* Parameter vector */
{
    int status, index, i;
    int regs[4];
    Tcl_Obj *regsObjs[4];

    if (objc != 2) {
	Tcl_WrongNumArgs(interp, 1, objv, "eax");
	return TCL_ERROR;
    }
    if (Tcl_GetIntFromObj(interp, objv[1], &index) != TCL_OK) {
	return TCL_ERROR;
    }
    status = TclWinCPUID(index, regs);
    if (status != TCL_OK) {
	Tcl_SetObjResult(interp,
		Tcl_NewStringObj("operation not available", -1));
	return status;
    }
    for (i=0 ; i<4 ; ++i) {
	regsObjs[i] = Tcl_NewWideIntObj(regs[i]);
    }
    Tcl_SetObjResult(interp, Tcl_NewListObj(4, regsObjs));
    return TCL_OK;
}
#endif

/*
 * Used to do basic checks of the TCL_HASH_KEY_SYSTEM_HASH flag
 */

static int
TestHashSystemHashCmd(
    TCL_UNUSED(void *),
    Tcl_Interp *interp,
    TclSizeT objc,
    Tcl_Obj *const objv[])
{
    static const Tcl_HashKeyType hkType = {
	TCL_HASH_KEY_TYPE_VERSION, TCL_HASH_KEY_SYSTEM_HASH,
	NULL, NULL, NULL, NULL
    };
    Tcl_HashTable hash;
    Tcl_HashEntry *hPtr;
    int i, isNew, limit = 100;

    if (objc>1 && Tcl_GetIntFromObj(interp, objv[1], &limit)!=TCL_OK) {
	return TCL_ERROR;
    }

    Tcl_InitCustomHashTable(&hash, TCL_CUSTOM_TYPE_KEYS, &hkType);

    if (hash.numEntries != 0) {
	Tcl_AppendResult(interp, "non-zero initial size", (void *)NULL);
	Tcl_DeleteHashTable(&hash);
	return TCL_ERROR;
    }

    for (i=0 ; i<limit ; i++) {
	hPtr = Tcl_CreateHashEntry(&hash, INT2PTR(i), &isNew);
	if (!isNew) {
	    Tcl_SetObjResult(interp, Tcl_NewWideIntObj(i));
	    Tcl_AppendToObj(Tcl_GetObjResult(interp)," creation problem", -1);
	    Tcl_DeleteHashTable(&hash);
	    return TCL_ERROR;
	}
	Tcl_SetHashValue(hPtr, INT2PTR(i+42));
    }

    if (hash.numEntries != (Tcl_Size)limit) {
	Tcl_AppendResult(interp, "unexpected maximal size", (void *)NULL);
	Tcl_DeleteHashTable(&hash);
	return TCL_ERROR;
    }

    for (i=0 ; i<limit ; i++) {
	hPtr = Tcl_FindHashEntry(&hash, (char *) INT2PTR(i));
	if (hPtr == NULL) {
	    Tcl_SetObjResult(interp, Tcl_NewWideIntObj(i));
	    Tcl_AppendToObj(Tcl_GetObjResult(interp)," lookup problem", -1);
	    Tcl_DeleteHashTable(&hash);
	    return TCL_ERROR;
	}
	if (PTR2INT(Tcl_GetHashValue(hPtr)) != i+42) {
	    Tcl_SetObjResult(interp, Tcl_NewWideIntObj(i));
	    Tcl_AppendToObj(Tcl_GetObjResult(interp)," value problem", -1);
	    Tcl_DeleteHashTable(&hash);
	    return TCL_ERROR;
	}
	Tcl_DeleteHashEntry(hPtr);
    }

    if (hash.numEntries != 0) {
	Tcl_AppendResult(interp, "non-zero final size", (void *)NULL);
	Tcl_DeleteHashTable(&hash);
	return TCL_ERROR;
    }

    Tcl_DeleteHashTable(&hash);
    Tcl_AppendResult(interp, "OK", (void *)NULL);
    return TCL_OK;
}

/*
 * Used for testing Tcl_GetInt which is no longer used directly by the
 * core very much.
 */
static int
TestgetintCmd(
    TCL_UNUSED(void *),
    Tcl_Interp *interp,
    int argc,
    const char **argv)
{
    if (argc < 2) {
	Tcl_AppendResult(interp, "wrong # args", (void *)NULL);
	return TCL_ERROR;
    } else {
	int val, i, total=0;

	for (i=1 ; i<argc ; i++) {
	    if (Tcl_GetInt(interp, argv[i], &val) != TCL_OK) {
		return TCL_ERROR;
	    }
	    total += val;
	}
	Tcl_SetObjResult(interp, Tcl_NewWideIntObj(total));
	return TCL_OK;
    }
}

/*
 * Used for determining sizeof(long) at script level.
 */
static int
TestlongsizeCmd(
    TCL_UNUSED(void *),
    Tcl_Interp *interp,
    int argc,
    TCL_UNUSED(const char **) /*argv*/)
{
    if (argc != 1) {
	Tcl_AppendResult(interp, "wrong # args", (void *)NULL);
	return TCL_ERROR;
    }
    Tcl_SetObjResult(interp, Tcl_NewWideIntObj(sizeof(long)));
    return TCL_OK;
}

static int
NREUnwind_callback(
    void *data[],
    Tcl_Interp *interp,
    TCL_UNUSED(int) /*result*/)
{
    void *cStackPtr = TclGetCStackPtr();

    if (data[0] == INT2PTR(-1)) {
        Tcl_NRAddCallback(interp, NREUnwind_callback, cStackPtr, INT2PTR(-1),
                INT2PTR(-1), NULL);
    } else if (data[1] == INT2PTR(-1)) {
        Tcl_NRAddCallback(interp, NREUnwind_callback, data[0], cStackPtr,
                INT2PTR(-1), NULL);
    } else if (data[2] == INT2PTR(-1)) {
        Tcl_NRAddCallback(interp, NREUnwind_callback, data[0], data[1],
                cStackPtr, NULL);
    } else {
        Tcl_Obj *idata[3];
        idata[0] = Tcl_NewWideIntObj(((char *) data[1] - (char *) data[0]));
        idata[1] = Tcl_NewWideIntObj(((char *) data[2] - (char *) data[0]));
        idata[2] = Tcl_NewWideIntObj(((char *) cStackPtr - (char *) data[0]));
        Tcl_SetObjResult(interp, Tcl_NewListObj(3, idata));
    }
    return TCL_OK;
}

static int
TestNREUnwind(
    TCL_UNUSED(void *),
    Tcl_Interp *interp,
    TCL_UNUSED(TclSizeT) /*objc*/,
    TCL_UNUSED(Tcl_Obj *const *) /*objv*/)
{
    /*
     * Insure that callbacks effectively run at the proper level during the
     * unwinding of the NRE stack.
     */

    Tcl_NRAddCallback(interp, NREUnwind_callback, INT2PTR(-1), INT2PTR(-1),
            INT2PTR(-1), NULL);
    return TCL_OK;
}


static int
TestNRELevels(
    TCL_UNUSED(void *),
    Tcl_Interp *interp,
    TCL_UNUSED(TclSizeT) /*objc*/,
    TCL_UNUSED(Tcl_Obj *const *) /*objv*/)
{
    Interp *iPtr = (Interp *) interp;
    static Tcl_Size *refDepth = NULL;
    Tcl_Size depth;
    Tcl_Obj *levels[6];
    Tcl_Size i = 0;
    NRE_callback *cbPtr = iPtr->execEnvPtr->callbackPtr;

    if (refDepth == NULL) {
	refDepth = (ptrdiff_t *)TclGetCStackPtr();
    }

    depth = (refDepth - (ptrdiff_t *)TclGetCStackPtr());

    levels[0] = Tcl_NewWideIntObj(depth);
    levels[1] = Tcl_NewWideIntObj(iPtr->numLevels);
    levels[2] = Tcl_NewWideIntObj(iPtr->cmdFramePtr->level);
    levels[3] = Tcl_NewWideIntObj(iPtr->varFramePtr->level);
    levels[4] = Tcl_NewWideIntObj(iPtr->execEnvPtr->execStackPtr->tosPtr
	    - iPtr->execEnvPtr->execStackPtr->stackWords);

    while (cbPtr) {
	i++;
	cbPtr = cbPtr->nextPtr;
    }
    levels[5] = Tcl_NewWideIntObj(i);

    Tcl_SetObjResult(interp, Tcl_NewListObj(6, levels));
    return TCL_OK;
}

/*
 *----------------------------------------------------------------------
 *
 * TestconcatobjCmd --
 *
 *	This procedure implements the "testconcatobj" command. It is used
 *	to test that Tcl_ConcatObj does indeed return a fresh Tcl_Obj in all
 *	cases and that it never corrupts its arguments. In other words, that
 *	[Bug 1447328] was fixed properly.
 *
 * Results:
 *	A standard Tcl result.
 *
 * Side effects:
 *	None.
 *
 *----------------------------------------------------------------------
 */

static int
TestconcatobjCmd(
    TCL_UNUSED(void *),
    Tcl_Interp *interp,		/* Current interpreter. */
    TCL_UNUSED(int) /*argc*/,
    TCL_UNUSED(const char **) /*argv*/)
{
    Tcl_Obj *list1Ptr, *list2Ptr, *emptyPtr, *concatPtr, *tmpPtr;
    int result = TCL_OK;
    Tcl_Size len;
    Tcl_Obj *objv[3];

    /*
     * Set the start of the error message as obj result; it will be cleared at
     * the end if no errors were found.
     */

    Tcl_SetObjResult(interp,
	    Tcl_NewStringObj("Tcl_ConcatObj is unsafe:", -1));

    emptyPtr = Tcl_NewObj();

    list1Ptr = Tcl_NewStringObj("foo bar sum", -1);
    Tcl_ListObjLength(NULL, list1Ptr, &len);
    Tcl_InvalidateStringRep(list1Ptr);

    list2Ptr = Tcl_NewStringObj("eeny meeny", -1);
    Tcl_ListObjLength(NULL, list2Ptr, &len);
    Tcl_InvalidateStringRep(list2Ptr);

    /*
     * Verify that concat'ing a list obj with one or more empty strings does
     * return a fresh Tcl_Obj (see also [Bug 2055782]).
     */

    tmpPtr = Tcl_DuplicateObj(list1Ptr);

    objv[0] = tmpPtr;
    objv[1] = emptyPtr;
    concatPtr = Tcl_ConcatObj(2, objv);
    if (concatPtr->refCount != 0) {
	result = TCL_ERROR;
	Tcl_AppendResult(interp,
		"\n\t* (a) concatObj does not have refCount 0", (void *)NULL);
    }
    if (concatPtr == tmpPtr) {
	result = TCL_ERROR;
	Tcl_AppendResult(interp, "\n\t* (a) concatObj is not a new obj ",
		(void *)NULL);
	switch (tmpPtr->refCount) {
	case 0:
	    Tcl_AppendResult(interp, "(no new refCount)", (void *)NULL);
	    break;
	case 1:
	    Tcl_AppendResult(interp, "(refCount added)", (void *)NULL);
	    break;
	default:
	    Tcl_AppendResult(interp, "(more than one refCount added!)", (void *)NULL);
	    Tcl_Panic("extremely unsafe behaviour by Tcl_ConcatObj()");
	}
	tmpPtr = Tcl_DuplicateObj(list1Ptr);
	objv[0] = tmpPtr;
    }
    Tcl_DecrRefCount(concatPtr);

    Tcl_IncrRefCount(tmpPtr);
    concatPtr = Tcl_ConcatObj(2, objv);
    if (concatPtr->refCount != 0) {
	result = TCL_ERROR;
	Tcl_AppendResult(interp,
		"\n\t* (b) concatObj does not have refCount 0", (void *)NULL);
    }
    if (concatPtr == tmpPtr) {
	result = TCL_ERROR;
	Tcl_AppendResult(interp, "\n\t* (b) concatObj is not a new obj ",
		(void *)NULL);
	switch (tmpPtr->refCount) {
	case 0:
	    Tcl_AppendResult(interp, "(refCount removed?)", (void *)NULL);
	    Tcl_Panic("extremely unsafe behaviour by Tcl_ConcatObj()");
	    break;
	case 1:
	    Tcl_AppendResult(interp, "(no new refCount)", (void *)NULL);
	    break;
	case 2:
	    Tcl_AppendResult(interp, "(refCount added)", (void *)NULL);
	    Tcl_DecrRefCount(tmpPtr);
	    break;
	default:
	    Tcl_AppendResult(interp, "(more than one refCount added!)", (void *)NULL);
	    Tcl_Panic("extremely unsafe behaviour by Tcl_ConcatObj()");
	}
	tmpPtr = Tcl_DuplicateObj(list1Ptr);
	objv[0] = tmpPtr;
    }
    Tcl_DecrRefCount(concatPtr);

    objv[0] = emptyPtr;
    objv[1] = tmpPtr;
    objv[2] = emptyPtr;
    concatPtr = Tcl_ConcatObj(3, objv);
    if (concatPtr->refCount != 0) {
	result = TCL_ERROR;
	Tcl_AppendResult(interp,
		"\n\t* (c) concatObj does not have refCount 0", (void *)NULL);
    }
    if (concatPtr == tmpPtr) {
	result = TCL_ERROR;
	Tcl_AppendResult(interp, "\n\t* (c) concatObj is not a new obj ",
		(void *)NULL);
	switch (tmpPtr->refCount) {
	case 0:
	    Tcl_AppendResult(interp, "(no new refCount)", (void *)NULL);
	    break;
	case 1:
	    Tcl_AppendResult(interp, "(refCount added)", (void *)NULL);
	    break;
	default:
	    Tcl_AppendResult(interp, "(more than one refCount added!)", (void *)NULL);
	    Tcl_Panic("extremely unsafe behaviour by Tcl_ConcatObj()");
	}
	tmpPtr = Tcl_DuplicateObj(list1Ptr);
	objv[1] = tmpPtr;
    }
    Tcl_DecrRefCount(concatPtr);

    Tcl_IncrRefCount(tmpPtr);
    concatPtr = Tcl_ConcatObj(3, objv);
    if (concatPtr->refCount != 0) {
	result = TCL_ERROR;
	Tcl_AppendResult(interp,
		"\n\t* (d) concatObj does not have refCount 0", (void *)NULL);
    }
    if (concatPtr == tmpPtr) {
	result = TCL_ERROR;
	Tcl_AppendResult(interp, "\n\t* (d) concatObj is not a new obj ",
		(void *)NULL);
	switch (tmpPtr->refCount) {
	case 0:
	    Tcl_AppendResult(interp, "(refCount removed?)", (void *)NULL);
	    Tcl_Panic("extremely unsafe behaviour by Tcl_ConcatObj()");
	    break;
	case 1:
	    Tcl_AppendResult(interp, "(no new refCount)", (void *)NULL);
	    break;
	case 2:
	    Tcl_AppendResult(interp, "(refCount added)", (void *)NULL);
	    Tcl_DecrRefCount(tmpPtr);
	    break;
	default:
	    Tcl_AppendResult(interp, "(more than one refCount added!)", (void *)NULL);
	    Tcl_Panic("extremely unsafe behaviour by Tcl_ConcatObj()");
	}
	tmpPtr = Tcl_DuplicateObj(list1Ptr);
	objv[1] = tmpPtr;
    }
    Tcl_DecrRefCount(concatPtr);

    /*
     * Verify that an unshared list is not corrupted when concat'ing things to
     * it.
     */

    objv[0] = tmpPtr;
    objv[1] = list2Ptr;
    concatPtr = Tcl_ConcatObj(2, objv);
    if (concatPtr->refCount != 0) {
	result = TCL_ERROR;
	Tcl_AppendResult(interp,
		"\n\t* (e) concatObj does not have refCount 0", (void *)NULL);
    }
    if (concatPtr == tmpPtr) {
	result = TCL_ERROR;
	Tcl_AppendResult(interp, "\n\t* (e) concatObj is not a new obj ",
		(void *)NULL);

	(void) Tcl_ListObjLength(NULL, concatPtr, &len);
	switch (tmpPtr->refCount) {
	case 3:
	    Tcl_AppendResult(interp, "(failed to concat)", (void *)NULL);
	    break;
	default:
	    Tcl_AppendResult(interp, "(corrupted input!)", (void *)NULL);
	}
	if (Tcl_IsShared(tmpPtr)) {
	    Tcl_DecrRefCount(tmpPtr);
	}
	tmpPtr = Tcl_DuplicateObj(list1Ptr);
	objv[0] = tmpPtr;
    }
    Tcl_DecrRefCount(concatPtr);

    objv[0] = tmpPtr;
    objv[1] = list2Ptr;
    Tcl_IncrRefCount(tmpPtr);
    concatPtr = Tcl_ConcatObj(2, objv);
    if (concatPtr->refCount != 0) {
	result = TCL_ERROR;
	Tcl_AppendResult(interp,
		"\n\t* (f) concatObj does not have refCount 0", (void *)NULL);
    }
    if (concatPtr == tmpPtr) {
	result = TCL_ERROR;
	Tcl_AppendResult(interp, "\n\t* (f) concatObj is not a new obj ",
		(void *)NULL);

	(void) Tcl_ListObjLength(NULL, concatPtr, &len);
	switch (tmpPtr->refCount) {
	case 3:
	    Tcl_AppendResult(interp, "(failed to concat)", (void *)NULL);
	    break;
	default:
	    Tcl_AppendResult(interp, "(corrupted input!)", (void *)NULL);
	}
	if (Tcl_IsShared(tmpPtr)) {
	    Tcl_DecrRefCount(tmpPtr);
	}
	tmpPtr = Tcl_DuplicateObj(list1Ptr);
	objv[0] = tmpPtr;
    }
    Tcl_DecrRefCount(concatPtr);

    objv[0] = tmpPtr;
    objv[1] = list2Ptr;
    Tcl_IncrRefCount(tmpPtr);
    Tcl_IncrRefCount(tmpPtr);
    concatPtr = Tcl_ConcatObj(2, objv);
    if (concatPtr->refCount != 0) {
	result = TCL_ERROR;
	Tcl_AppendResult(interp,
		"\n\t* (g) concatObj does not have refCount 0", (void *)NULL);
    }
    if (concatPtr == tmpPtr) {
	result = TCL_ERROR;
	Tcl_AppendResult(interp, "\n\t* (g) concatObj is not a new obj ",
		(void *)NULL);

	(void) Tcl_ListObjLength(NULL, concatPtr, &len);
	switch (tmpPtr->refCount) {
	case 3:
	    Tcl_AppendResult(interp, "(failed to concat)", (void *)NULL);
	    break;
	default:
	    Tcl_AppendResult(interp, "(corrupted input!)", (void *)NULL);
	}
	Tcl_DecrRefCount(tmpPtr);
	if (Tcl_IsShared(tmpPtr)) {
	    Tcl_DecrRefCount(tmpPtr);
	}
	tmpPtr = Tcl_DuplicateObj(list1Ptr);
	objv[0] = tmpPtr;
    }
    Tcl_DecrRefCount(concatPtr);

    /*
     * Clean everything up. Note that we don't actually know how many
     * references there are to tmpPtr here; in the no-error case, it should be
     * five... [Bug 2895367]
     */

    Tcl_DecrRefCount(list1Ptr);
    Tcl_DecrRefCount(list2Ptr);
    Tcl_DecrRefCount(emptyPtr);
    while (tmpPtr->refCount > 1) {
	Tcl_DecrRefCount(tmpPtr);
    }
    Tcl_DecrRefCount(tmpPtr);

    if (result == TCL_OK) {
	Tcl_ResetResult(interp);
    }
    return result;
}

/*
 *----------------------------------------------------------------------
 *
 * TestparseargsCmd --
 *
 *	This procedure implements the "testparseargs" command. It is used to
 *	test that Tcl_ParseArgsObjv does indeed return the right number of
 *	arguments. In other words, that [Bug 3413857] was fixed properly.
 *
 * Results:
 *	A standard Tcl result.
 *
 * Side effects:
 *	None.
 *
 *----------------------------------------------------------------------
 */

static int
TestparseargsCmd(
    TCL_UNUSED(void *),
    Tcl_Interp *interp,		/* Current interpreter. */
    TclSizeT objc,			/* Number of arguments. */
    Tcl_Obj *const objv[])	/* Arguments. */
{
    static int foo = 0;
    Tcl_Size count = objc;
    Tcl_Obj **remObjv, *result[3];
    const Tcl_ArgvInfo argTable[] = {
        {TCL_ARGV_CONSTANT, "-bool", INT2PTR(1), &foo, "booltest", NULL},
        TCL_ARGV_AUTO_REST, TCL_ARGV_AUTO_HELP, TCL_ARGV_TABLE_END
    };

    foo = 0;
    if (Tcl_ParseArgsObjv(interp, argTable, &count, objv, &remObjv)!=TCL_OK) {
        return TCL_ERROR;
    }
    result[0] = Tcl_NewWideIntObj(foo);
    result[1] = Tcl_NewWideIntObj(count);
    result[2] = Tcl_NewListObj(count, remObjv);
    Tcl_SetObjResult(interp, Tcl_NewListObj(3, result));
    Tcl_Free(remObjv);
    return TCL_OK;
}

/**
 * Test harness for command and variable resolvers.
 */

static int
InterpCmdResolver(
    Tcl_Interp *interp,
    const char *name,
    TCL_UNUSED(Tcl_Namespace *),
    TCL_UNUSED(int) /* flags */,
    Tcl_Command *rPtr)
{
    Interp *iPtr = (Interp *) interp;
    CallFrame *varFramePtr = iPtr->varFramePtr;
    Proc *procPtr = (varFramePtr->isProcCallFrame & FRAME_IS_PROC) ?
            varFramePtr->procPtr : NULL;
    Namespace *callerNsPtr = varFramePtr->nsPtr;
    Tcl_Command resolvedCmdPtr = NULL;

    /*
     * Just do something special on a cmd literal "z" in two cases:
     *  A)  when the caller is a proc "x", and the proc is either in "::" or in "::ns2".
     *  B) the caller's namespace is "ctx1" or "ctx2"
     */
    if ( (name[0] == 'z') && (name[1] == '\0') ) {
        Namespace *ns2NsPtr = (Namespace *) Tcl_FindNamespace(interp, "::ns2", NULL, 0);

        if (procPtr != NULL
            && ((procPtr->cmdPtr->nsPtr == iPtr->globalNsPtr)
                || (ns2NsPtr != NULL && procPtr->cmdPtr->nsPtr == ns2NsPtr)
                )
            ) {
            /*
             * Case A)
             *
             *    - The context, in which this resolver becomes active, is
             *      determined by the name of the caller proc, which has to be
             *      named "x".
             *
             *    - To determine the name of the caller proc, the proc is taken
             *      from the topmost stack frame.
             *
             *    - Note that the context is NOT provided during byte-code
             *      compilation (e.g. in TclProcCompileProc)
             *
             *   When these conditions hold, this function resolves the
             *   passed-in cmd literal into a cmd "y", which is taken from the
             *   the global namespace (for simplicity).
             */

            const char *callingCmdName =
                Tcl_GetCommandName(interp, (Tcl_Command) procPtr->cmdPtr);

            if ( callingCmdName[0] == 'x' && callingCmdName[1] == '\0' ) {
                resolvedCmdPtr = Tcl_FindCommand(interp, "y", NULL, TCL_GLOBAL_ONLY);
            }
        } else if (callerNsPtr != NULL) {
            /*
             * Case B)
             *
             *    - The context, in which this resolver becomes active, is
             *      determined by the name of the parent namespace, which has
             *      to be named "ctx1" or "ctx2".
             *
             *    - To determine the name of the parent namesace, it is taken
             *      from the 2nd highest stack frame.
             *
             *    - Note that the context can be provided during byte-code
             *      compilation (e.g. in TclProcCompileProc)
             *
             *   When these conditions hold, this function resolves the
             *   passed-in cmd literal into a cmd "y" or "Y" depending on the
             *   context. The resolved procs are taken from the the global
             *   namespace (for simplicity).
             */

            CallFrame *parentFramePtr = varFramePtr->callerPtr;
            const char *context = parentFramePtr != NULL ? parentFramePtr->nsPtr->name : "(NULL)";

            if (strcmp(context, "ctx1") == 0 && (name[0] == 'z') && (name[1] == '\0')) {
                resolvedCmdPtr = Tcl_FindCommand(interp, "y", NULL, TCL_GLOBAL_ONLY);
                /* fprintf(stderr, "... y ==> %p\n", resolvedCmdPtr);*/

            } else if (strcmp(context, "ctx2") == 0 && (name[0] == 'z') && (name[1] == '\0')) {
                resolvedCmdPtr = Tcl_FindCommand(interp, "Y", NULL, TCL_GLOBAL_ONLY);
                /*fprintf(stderr, "... Y ==> %p\n", resolvedCmdPtr);*/
            }
        }

        if (resolvedCmdPtr != NULL) {
            *rPtr = resolvedCmdPtr;
            return TCL_OK;
        }
    }
    return TCL_CONTINUE;
}

static int
InterpVarResolver(
    TCL_UNUSED(Tcl_Interp *),
    TCL_UNUSED(const char *),
    TCL_UNUSED(Tcl_Namespace *),
    TCL_UNUSED(int),
    TCL_UNUSED(Tcl_Var *))
{
    /*
     * Don't resolve the variable; use standard rules.
     */

    return TCL_CONTINUE;
}

typedef struct MyResolvedVarInfo {
    Tcl_ResolvedVarInfo vInfo;  /* This must be the first element. */
    Tcl_Var var;
    Tcl_Obj *nameObj;
} MyResolvedVarInfo;

static inline void
HashVarFree(
    Tcl_Var var)
{
    if (VarHashRefCount(var) < 2) {
        Tcl_Free(var);
    } else {
        VarHashRefCount(var)--;
    }
}

static void
MyCompiledVarFree(
    Tcl_ResolvedVarInfo *vInfoPtr)
{
    MyResolvedVarInfo *resVarInfo = (MyResolvedVarInfo *) vInfoPtr;

    Tcl_DecrRefCount(resVarInfo->nameObj);
    if (resVarInfo->var) {
        HashVarFree(resVarInfo->var);
    }
    Tcl_Free(vInfoPtr);
}

#define TclVarHashGetValue(hPtr) \
    ((Var *) ((char *)hPtr - offsetof(VarInHash, entry)))

static Tcl_Var
MyCompiledVarFetch(
    Tcl_Interp *interp,
    Tcl_ResolvedVarInfo *vinfoPtr)
{
    MyResolvedVarInfo *resVarInfo = (MyResolvedVarInfo *) vinfoPtr;
    Tcl_Var var = resVarInfo->var;
    int isNewVar;
    Interp *iPtr = (Interp *) interp;
    Tcl_HashEntry *hPtr;

    if (var != NULL) {
        if (!(((Var *) var)->flags & VAR_DEAD_HASH)) {
            /*
             * The cached variable is valid, return it.
             */

            return var;
        }

        /*
         * The variable is not valid anymore. Clean it up.
         */

        HashVarFree(var);
    }

    hPtr = Tcl_CreateHashEntry((Tcl_HashTable *) &iPtr->globalNsPtr->varTable,
            resVarInfo->nameObj, &isNewVar);
    if (hPtr) {
        var = (Tcl_Var) TclVarHashGetValue(hPtr);
    } else {
        var = NULL;
    }
    resVarInfo->var = var;

    /*
     * Increment the reference counter to avoid Tcl_Free() of the variable in
     * Tcl's FreeVarEntry(); for cleanup, we provide our own HashVarFree();
     */

    VarHashRefCount(var)++;
    return var;
}

static int
InterpCompiledVarResolver(
    TCL_UNUSED(Tcl_Interp *),
    const char *name,
    TCL_UNUSED(Tcl_Size) /* length */,
    TCL_UNUSED(Tcl_Namespace *),
    Tcl_ResolvedVarInfo **rPtr)
{
    if (*name == 'T') {
 	MyResolvedVarInfo *resVarInfo = (MyResolvedVarInfo *)Tcl_Alloc(sizeof(MyResolvedVarInfo));

 	resVarInfo->vInfo.fetchProc = MyCompiledVarFetch;
 	resVarInfo->vInfo.deleteProc = MyCompiledVarFree;
 	resVarInfo->var = NULL;
 	resVarInfo->nameObj = Tcl_NewStringObj(name, -1);
 	Tcl_IncrRefCount(resVarInfo->nameObj);
 	*rPtr = &resVarInfo->vInfo;
 	return TCL_OK;
    }
    return TCL_CONTINUE;
}

static int
TestInterpResolverCmd(
    TCL_UNUSED(void *),
    Tcl_Interp *interp,
    TclSizeT objc,
    Tcl_Obj *const objv[])
{
    static const char *const table[] = {
        "down", "up", NULL
    };
    int idx;
#define RESOLVER_KEY "testInterpResolver"

    if ((objc < 2) || (objc > 3)) {
	Tcl_WrongNumArgs(interp, 1, objv, "up|down ?interp?");
	return TCL_ERROR;
    }
    if (objc == 3) {
	interp = Tcl_GetChild(interp, Tcl_GetString(objv[2]));
	if (interp == NULL) {
	    Tcl_AppendResult(interp, "provided interpreter not found", (void *)NULL);
	    return TCL_ERROR;
	}
    }
    if (Tcl_GetIndexFromObj(interp, objv[1], table, "operation", TCL_EXACT,
            &idx) != TCL_OK) {
        return TCL_ERROR;
    }
    switch (idx) {
    case 1: /* up */
        Tcl_AddInterpResolvers(interp, RESOLVER_KEY, InterpCmdResolver,
                InterpVarResolver, InterpCompiledVarResolver);
        break;
    case 0: /*down*/
        if (!Tcl_RemoveInterpResolvers(interp, RESOLVER_KEY)) {
            Tcl_AppendResult(interp, "could not remove the resolver scheme",
                    (void *)NULL);
            return TCL_ERROR;
        }
    }
    return TCL_OK;
}

/*
 *------------------------------------------------------------------------
 *
 * TestApplyLambdaObjCmd --
 *
 *	Implements the Tcl command testapplylambda. This tests the apply
 *	implementation handling of a lambda where the lambda has a list
 *	internal representation where the second element's internal
 *	representation is already a byte code object.
 *
 * Results:
 *	TCL_OK    - Success. Caller should check result is 42
 *	TCL_ERROR - Error.
 *
 * Side effects:
 *	In the presence of the apply bug, may panic. Otherwise
 *	Interpreter result holds result or error message.
 *
 *------------------------------------------------------------------------
 */
int TestApplyLambdaObjCmd (
    TCL_UNUSED(void*),
    Tcl_Interp *interp,    /* Current interpreter. */
    TCL_UNUSED(TclSizeT),       /* objc. */
    TCL_UNUSED(Tcl_Obj *const *)) /* objv. */
{
    Tcl_Obj *lambdaObjs[2];
    Tcl_Obj *evalObjs[2];
    Tcl_Obj *lambdaObj;
    int result;

    /* Create a lambda {{} {set a 42}} */
    lambdaObjs[0] = Tcl_NewObj(); /* No parameters */
    lambdaObjs[1] = Tcl_NewStringObj("set a 42", -1); /* Body */
    lambdaObj = Tcl_NewListObj(2, lambdaObjs);
    Tcl_IncrRefCount(lambdaObj);

    /* Create the command "apply {{} {set a 42}" */
    evalObjs[0] = Tcl_NewStringObj("apply", -1);
    Tcl_IncrRefCount(evalObjs[0]);
    /*
     * NOTE: IMPORTANT TO EXHIBIT THE BUG. We duplicate the lambda because
     * it will get shimmered to a Lambda internal representation but we
     * want to hold on to our list representation.
     */
    evalObjs[1] = Tcl_DuplicateObj(lambdaObj);
    Tcl_IncrRefCount(evalObjs[1]);

    /* Evaluate it */
    result = Tcl_EvalObjv(interp, 2, evalObjs, TCL_EVAL_GLOBAL);
    if (result != TCL_OK) {
	Tcl_DecrRefCount(evalObjs[0]);
	Tcl_DecrRefCount(evalObjs[1]);
	return result;
    }
    /*
     * So far so good. At this point,
     * - evalObjs[1] has an internal representation of Lambda
     * - lambdaObj[1] ({set a 42}) has been shimmered to
     * an internal representation of ByteCode.
     */
    Tcl_DecrRefCount(evalObjs[1]); /* Don't need this anymore */
    /*
     * The bug trigger. Repeating the command but:
     *  - we are calling apply with a lambda that is a list (as BEFORE),
     *    BUT
     *  - The body of the lambda (lambdaObjs[1]) ALREADY has internal
     *    representation of ByteCode and thus will not be compiled again
     */
    evalObjs[1] = lambdaObj; /* lambdaObj already has a ref count so
     				no need for IncrRef */
    result = Tcl_EvalObjv(interp, 2, evalObjs, TCL_EVAL_GLOBAL);
    Tcl_DecrRefCount(evalObjs[0]);
    Tcl_DecrRefCount(lambdaObj);

    return result;
}

/*
 *----------------------------------------------------------------------
 *
 * TestLutilCmd --
 *
 *	This procedure implements the "testlequal" command. It is used to
 *	test compare two lists for equality using the string representation
 *      of each element. Implemented in C because script level loops are
 *	too slow for comparing large (GB count) lists.
 *
 * Results:
 *	A standard Tcl result.
 *
 * Side effects:
 *	None.
 *
 *----------------------------------------------------------------------
 */

static int
TestLutilCmd(
    TCL_UNUSED(void *),
    Tcl_Interp *interp,		/* Current interpreter. */
    TclSizeT objc,			/* Number of arguments. */
    Tcl_Obj *const objv[])	/* Arguments. */
{
    Tcl_Size nL1, nL2;
    Tcl_Obj *l1Obj = NULL;
    Tcl_Obj *l2Obj = NULL;
    Tcl_Obj **l1Elems;
    Tcl_Obj **l2Elems;
    static const char *const subcmds[] = {
	   "equal", "diffindex", NULL
    };
    enum options {
	   LUTIL_EQUAL, LUTIL_DIFFINDEX
    } idx;

    if (objc != 4) {
	Tcl_WrongNumArgs(interp, 1, objv, "list1 list2");
	return TCL_ERROR;
    }
    if (Tcl_GetIndexFromObj(interp, objv[1], subcmds, "option", 0,
	    &idx) != TCL_OK) {
	return TCL_ERROR;
    }

    /* Protect against shimmering, just to be safe */
    l1Obj = Tcl_DuplicateObj(objv[2]);
    l2Obj = Tcl_DuplicateObj(objv[3]);

    int ret = TCL_ERROR;
    if (Tcl_ListObjGetElements(interp, l1Obj, &nL1, &l1Elems) != TCL_OK) {
	goto vamoose;
    }
    if (Tcl_ListObjGetElements(interp, l2Obj, &nL2, &l2Elems) != TCL_OK) {
	goto vamoose;
    }

    Tcl_Size i, nCmp;

    ret = TCL_OK;
    switch (idx) {
    case LUTIL_EQUAL:
	/* Avoid the loop below if lengths differ */
	if (nL1 != nL2) {
	    Tcl_SetObjResult(interp, Tcl_NewIntObj(0));
	    break;
	}
	/* FALLTHRU */
    case LUTIL_DIFFINDEX:
	nCmp = nL1 <= nL2 ? nL1 : nL2;
	for (i = 0; i < nCmp; ++i) {
	    if (strcmp(Tcl_GetString(l1Elems[i]), Tcl_GetString(l2Elems[i]))) {
		break;
	    }
	}
	if (i == nCmp && nCmp == nL1 && nCmp == nL2) {
	    nCmp = idx == LUTIL_EQUAL ? 1 : -1;
	} else {
	    nCmp = idx == LUTIL_EQUAL ? 0 : i;
	}
	Tcl_SetObjResult(interp, Tcl_NewWideIntObj(nCmp));
	break;
    }

vamoose:
    if (l1Obj) {
	Tcl_DecrRefCount(l1Obj);
    }
    if (l2Obj) {
	Tcl_DecrRefCount(l2Obj);
    }
    return ret;
}

/*
 * Local Variables:
 * mode: c
 * c-basic-offset: 4
 * fill-column: 78
 * tab-width: 8
 * indent-tabs-mode: nil
 * End:
 */<|MERGE_RESOLUTION|>--- conflicted
+++ resolved
@@ -697,15 +697,9 @@
 	    TestUtfPrevCmd, NULL, NULL);
     Tcl_CreateObjCommand2(interp, "testnumutfchars",
 	    TestNumUtfCharsCmd, NULL, NULL);
-<<<<<<< HEAD
     Tcl_CreateObjCommand2(interp, "testgetunichar",
-                         TestGetUniCharCmd, NULL, NULL);
+            TestGetUniCharCmd, NULL, NULL);
     Tcl_CreateObjCommand2(interp, "testfindfirst",
-=======
-    Tcl_CreateObjCommand(interp, "testgetunichar",
-            TestGetUniCharCmd, NULL, NULL);
-    Tcl_CreateObjCommand(interp, "testfindfirst",
->>>>>>> ae22ee57
 	    TestFindFirstCmd, NULL, NULL);
     Tcl_CreateObjCommand2(interp, "testfindlast",
 	    TestFindLastCmd, NULL, NULL);
