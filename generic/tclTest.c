/*
 * tclTest.c --
 *
 *	This file contains C command functions for a bunch of additional Tcl
 *	commands that are used for testing out Tcl's C interfaces. These
 *	commands are not normally included in Tcl applications; they're only
 *	used for testing.
 *
 * Copyright © 1993-1994 The Regents of the University of California.
 * Copyright © 1994-1997 Sun Microsystems, Inc.
 * Copyright © 1998-2000 Ajuba Solutions.
 * Copyright © 2003 Kevin B. Kenny.  All rights reserved.
 *
 * See the file "license.terms" for information on usage and redistribution of
 * this file, and for a DISCLAIMER OF ALL WARRANTIES.
 */

#define TCL_8_API
#undef BUILD_tcl
#undef STATIC_BUILD
#ifndef USE_TCL_STUBS
#   define USE_TCL_STUBS
#endif
#define TCLBOOLWARNING(boolPtr) /* needed here because we compile with -Wc++-compat */
#include "tclInt.h"
#include "tclOO.h"
#include <math.h>

/*
 * Required for Testregexp*Cmd
 */
#include "tclRegexp.h"

/*
 * Required for the TestChannelCmd and TestChannelEventCmd
 */
#include "tclIO.h"

#include "tclUuid.h"

/*
 * Declare external functions used in Windows tests.
 */
#ifdef __cplusplus
extern "C" {
#endif
DLLEXPORT int		Tcltest_Init(Tcl_Interp *interp);
DLLEXPORT int		Tcltest_SafeInit(Tcl_Interp *interp);
#ifdef __cplusplus
}
#endif

/*
 * Dynamic string shared by TestdcallCmd and DelCallbackProc; used to collect
 * the results of the various deletion callbacks.
 */

static Tcl_DString delString;
static Tcl_Interp *delInterp;

/*
 * One of the following structures exists for each command created by the
 * "testcmdtoken" command.
 */

typedef struct TestCommandTokenRef {
    int id;			/* Identifier for this reference. */
    Tcl_Command token;		/* Tcl's token for the command. */
    const char *value;
    struct TestCommandTokenRef *nextPtr;
				/* Next in list of references. */
} TestCommandTokenRef;

static TestCommandTokenRef *firstCommandTokenRef = NULL;
static int nextCommandTokenRefId = 1;

/*
 * One of the following structures exists for each asynchronous handler
 * created by the "testasync" command".
 */

typedef struct TestAsyncHandler {
    int id;			/* Identifier for this handler. */
    Tcl_AsyncHandler handler;	/* Tcl's token for the handler. */
    char *command;		/* Command to invoke when the handler is
				 * invoked. */
    struct TestAsyncHandler *nextPtr;
				/* Next is list of handlers. */
} TestAsyncHandler;

/*
 * Start of the socket driver state structure to acces field testFlags
 */

typedef struct TcpState TcpState;

struct TcpState {
    Tcl_Channel channel;	/* Channel associated with this socket. */
    int flags;			/* ORed combination of various bitfields. */
};

TCL_DECLARE_MUTEX(asyncTestMutex)

static TestAsyncHandler *firstHandler = NULL;

/*
 * The dynamic string below is used by the "testdstring" command to test the
 * dynamic string facilities.
 */

static Tcl_DString dstring;

/*
 * The command trace below is used by the "testcmdtraceCmd" command to test
 * the command tracing facilities.
 */

static Tcl_Trace cmdTrace;

/*
 * One of the following structures exists for each command created by
 * TestdelCmd:
 */

typedef struct {
    Tcl_Interp *interp;		/* Interpreter in which command exists. */
    char *deleteCmd;		/* Script to execute when command is deleted.
				 * Malloc'ed. */
} DelCmd;

/*
 * The following is used to keep track of an encoding that invokes a Tcl
 * command.
 */

typedef struct {
    Tcl_Interp *interp;
    char *toUtfCmd;
    char *fromUtfCmd;
} TclEncoding;

/*
 * Boolean flag used by the "testsetmainloop" and "testexitmainloop" commands.
 */

static int exitMainLoop = 0;

/*
 * Event structure used in testing the event queue management procedures.
 */

typedef struct {
    Tcl_Event header;		/* Header common to all events */
    Tcl_Interp *interp;		/* Interpreter that will handle the event */
    Tcl_Obj *command;		/* Command to evaluate when the event occurs */
    Tcl_Obj *tag;		/* Tag for this event used to delete it */
} TestEvent;

/*
 * Simple detach/attach facility for testchannel cut|splice. Allow testing of
 * channel transfer in core testsuite.
 */

typedef struct TestChannel {
    Tcl_Channel chan;		/* Detached channel */
    struct TestChannel *nextPtr;/* Next in detached channel pool */
} TestChannel;

static TestChannel *firstDetached;

/*
 * Forward declarations for procedures defined later in this file:
 */

static int		AsyncHandlerProc(void *clientData,
			    Tcl_Interp *interp, int code);
static Tcl_ThreadCreateType AsyncThreadProc(void *);
static void		CleanupTestSetassocdataTests(
			    void *clientData, Tcl_Interp *interp);
static void		CmdDelProc1(void *clientData);
static void		CmdDelProc2(void *clientData);
static Tcl_ObjCmdProc2	CmdProc1;
static Tcl_CmdProc	CmdProc2;
static Tcl_CmdObjTraceProc2	CmdTraceDeleteProc;
static Tcl_CmdObjTraceProc2	CmdTraceProc;
static Tcl_ObjCmdProc2	CreatedCommandProc;
static Tcl_ObjCmdProc2	CreatedCommandProc2;
static void		DelCallbackProc(void *clientData,
			    Tcl_Interp *interp);
static Tcl_ObjCmdProc2	DelCmdProc;
static void		DelDeleteProc(void *clientData);
static void		EncodingFreeProc(void *clientData);
static int		EncodingToUtfProc(void *clientData,
			    const char *src, int srcLen, int flags,
			    Tcl_EncodingState *statePtr, char *dst,
			    int dstLen, int *srcReadPtr, int *dstWrotePtr,
			    int *dstCharsPtr);
static int		EncodingFromUtfProc(void *clientData,
			    const char *src, int srcLen, int flags,
			    Tcl_EncodingState *statePtr, char *dst,
			    int dstLen, int *srcReadPtr, int *dstWrotePtr,
			    int *dstCharsPtr);
static void		ExitProcEven(void *clientData);
static void		ExitProcOdd(void *clientData);
static Tcl_ObjCmdProc2	GetTimesCmd;
static Tcl_ResolveCompiledVarProc	InterpCompiledVarResolver;
static void		MainLoop(void);
static Tcl_ObjCmdProc2	NoopCmd;
static Tcl_ObjCmdProc2	NoopObjCmd;
static Tcl_CmdObjTraceProc2 TraceProc;
static void		ObjTraceDeleteProc(void *clientData);
static void		PrintParse(Tcl_Interp *interp, Tcl_Parse *parsePtr);
static Tcl_FreeProc	SpecialFree;
static int		StaticInitProc(Tcl_Interp *interp);
static Tcl_ObjCmdProc2	TestasyncCmd;
static Tcl_ObjCmdProc2	TestbumpinterpepochCmd;
static Tcl_ObjCmdProc2	TestbytestringCmd;
static Tcl_ObjCmdProc2	TestsetbytearraylengthCmd;
static Tcl_ObjCmdProc2	TestpurebytesobjCmd;
static Tcl_ObjCmdProc2	TeststringbytesCmd;
static Tcl_ObjCmdProc2	TestcmdinfoCmd;
static Tcl_ObjCmdProc2	TestcmdtokenCmd;
static Tcl_ObjCmdProc2	TestcmdtraceCmd;
static Tcl_ObjCmdProc2	TestconcatobjCmd;
static Tcl_ObjCmdProc2	TestcreatecommandCmd;
static Tcl_ObjCmdProc2	TestdcallCmd;
static Tcl_ObjCmdProc2	TestdelCmd;
static Tcl_ObjCmdProc2	TestdelassocdataCmd;
static Tcl_ObjCmdProc2	TestdoubledigitsCmd;
static Tcl_ObjCmdProc2	TestdstringCmd;
static Tcl_ObjCmdProc2	TestencodingCmd;
static Tcl_ObjCmdProc2	TestevalexCmd;
static Tcl_ObjCmdProc2	TestevalobjvCmd;
static Tcl_ObjCmdProc2	TesteventCmd;
static int		TesteventProc(Tcl_Event *event, int flags);
static int		TesteventDeleteProc(Tcl_Event *event,
			    void *clientData);
static Tcl_ObjCmdProc2	TestexithandlerCmd;
static Tcl_ObjCmdProc2	TestexprlongCmd;
static Tcl_ObjCmdProc2	TestexprlongobjCmd;
static Tcl_ObjCmdProc2	TestexprdoubleCmd;
static Tcl_ObjCmdProc2	TestexprdoubleobjCmd;
static Tcl_ObjCmdProc2	TestexprparserCmd;
static Tcl_ObjCmdProc2	TestexprstringCmd;
static Tcl_ObjCmdProc2	TestfileCmd;
static Tcl_ObjCmdProc2	TestfilelinkCmd;
static Tcl_ObjCmdProc2	TestfeventCmd;
static Tcl_ObjCmdProc2	TestgetassocdataCmd;
static Tcl_ObjCmdProc2	TestgetintCmd;
static Tcl_ObjCmdProc2	TestlongsizeCmd;
static Tcl_ObjCmdProc2	TestgetplatformCmd;
static Tcl_ObjCmdProc2	TestgetvarfullnameCmd;
static Tcl_ObjCmdProc2	TestinterpdeleteCmd;
static Tcl_ObjCmdProc2	TestlinkCmd;
static Tcl_ObjCmdProc2	TestlinkarrayCmd;
static Tcl_ObjCmdProc2	TestlistapiCmd;
static Tcl_ObjCmdProc2	TestlistrepCmd;
static Tcl_ObjCmdProc2	TestlocaleCmd;
static Tcl_ObjCmdProc2	TestmainthreadCmd;
static Tcl_ObjCmdProc2	TestmsbObjCmd;
static Tcl_ObjCmdProc2	TestsetmainloopCmd;
static Tcl_ObjCmdProc2	TestexitmainloopCmd;
static Tcl_ObjCmdProc2	TestpanicCmd;
static Tcl_ObjCmdProc2	TestparseargsCmd;
static Tcl_ObjCmdProc2	TestparserCmd;
static Tcl_ObjCmdProc2	TestparsevarCmd;
static Tcl_ObjCmdProc2	TestparsevarnameCmd;
static Tcl_ObjCmdProc2	TestpreferstableCmd;
static Tcl_ObjCmdProc2	TestprintCmd;
static Tcl_ObjCmdProc2	TestregexpCmd;
static Tcl_ObjCmdProc2	TestreturnCmd;
static void		TestregexpXflags(const char *string,
			    size_t length, int *cflagsPtr, int *eflagsPtr);
static Tcl_ObjCmdProc2	TestsetassocdataCmd;
static Tcl_ObjCmdProc2	TestsetCmd;
static Tcl_ObjCmdProc2	Testset2Cmd;
static Tcl_ObjCmdProc2	TestseterrorcodeCmd;
static Tcl_ObjCmdProc2	TestsetobjerrorcodeCmd;
static Tcl_ObjCmdProc2	TestsetplatformCmd;
static Tcl_ObjCmdProc2	TestSizeCmd;
static Tcl_ObjCmdProc2	TeststaticlibraryCmd;
static Tcl_ObjCmdProc2	TesttranslatefilenameCmd;
static Tcl_ObjCmdProc2	TestfstildeexpandCmd;
static Tcl_ObjCmdProc2	TestuniClassCmd;
static Tcl_ObjCmdProc2	TestupvarCmd;
static Tcl_ObjCmdProc2	TestWrongNumArgsCmd;
static Tcl_ObjCmdProc2	TestGetIndexFromObjStructCmd;
static Tcl_ObjCmdProc2	TestChannelCmd;
static Tcl_ObjCmdProc2	TestChannelEventCmd;
static Tcl_ObjCmdProc2	TestSocketCmd;
static Tcl_ObjCmdProc2	TestFilesystemCmd;
static Tcl_ObjCmdProc2	TestSimpleFilesystemCmd;
static void		TestReport(const char *cmd, Tcl_Obj *arg1,
			    Tcl_Obj *arg2);
static Tcl_Obj *	TestReportGetNativePath(Tcl_Obj *pathPtr);
static Tcl_FSStatProc TestReportStat;
static Tcl_FSAccessProc TestReportAccess;
static Tcl_FSOpenFileChannelProc TestReportOpenFileChannel;
static Tcl_FSMatchInDirectoryProc TestReportMatchInDirectory;
static Tcl_FSChdirProc TestReportChdir;
static Tcl_FSLstatProc TestReportLstat;
static Tcl_FSCopyFileProc TestReportCopyFile;
static Tcl_FSDeleteFileProc TestReportDeleteFile;
static Tcl_FSRenameFileProc TestReportRenameFile;
static Tcl_FSCreateDirectoryProc TestReportCreateDirectory;
static Tcl_FSCopyDirectoryProc TestReportCopyDirectory;
static Tcl_FSRemoveDirectoryProc TestReportRemoveDirectory;
static int TestReportLoadFile(Tcl_Interp *interp, Tcl_Obj *pathPtr,
	Tcl_LoadHandle *handlePtr, Tcl_FSUnloadFileProc **unloadProcPtr);
static Tcl_FSLinkProc TestReportLink;
static Tcl_FSFileAttrStringsProc TestReportFileAttrStrings;
static Tcl_FSFileAttrsGetProc TestReportFileAttrsGet;
static Tcl_FSFileAttrsSetProc TestReportFileAttrsSet;
static Tcl_FSUtimeProc TestReportUtime;
static Tcl_FSNormalizePathProc TestReportNormalizePath;
static Tcl_FSPathInFilesystemProc TestReportInFilesystem;
static Tcl_FSFreeInternalRepProc TestReportFreeInternalRep;
static Tcl_FSDupInternalRepProc TestReportDupInternalRep;
static Tcl_ObjCmdProc2	TestServiceModeCmd;
static Tcl_FSStatProc SimpleStat;
static Tcl_FSAccessProc SimpleAccess;
static Tcl_FSOpenFileChannelProc SimpleOpenFileChannel;
static Tcl_FSListVolumesProc SimpleListVolumes;
static Tcl_FSPathInFilesystemProc SimplePathInFilesystem;
static Tcl_Obj *	SimpleRedirect(Tcl_Obj *pathPtr);
static Tcl_FSMatchInDirectoryProc SimpleMatchInDirectory;
static Tcl_ObjCmdProc2	TestUtfNextCmd;
static Tcl_ObjCmdProc2	TestUtfPrevCmd;
static Tcl_ObjCmdProc2	TestUtfToNormalizedDStringCmd;
static Tcl_ObjCmdProc2	TestUtfToNormalizedCmd;
static Tcl_ObjCmdProc2	TestNumUtfCharsCmd;
static Tcl_ObjCmdProc2	TestGetUniCharCmd;
static Tcl_ObjCmdProc2	TestFindFirstCmd;
static Tcl_ObjCmdProc2	TestFindLastCmd;
static Tcl_ObjCmdProc2	TestHashSystemHashCmd;
static Tcl_ObjCmdProc2	TestGetIntForIndexCmd;
static Tcl_ObjCmdProc2	TestLutilCmd;
static Tcl_NRPostProc	NREUnwind_callback;
static Tcl_ObjCmdProc2	TestNREUnwind;
static Tcl_ObjCmdProc2	TestNRELevels;
static Tcl_ObjCmdProc2	TestInterpResolverCmd;
#if defined(HAVE_CPUID) && !defined(MAC_OSX_TCL)
static Tcl_ObjCmdProc2	TestcpuidCmd;
#endif
static Tcl_ObjCmdProc2	TestApplyLambdaCmd;
#ifdef _WIN32
static Tcl_ObjCmdProc	TestHandleCountCmd;
static Tcl_ObjCmdProc	TestAppVerifierPresentCmd;
#endif

static const Tcl_Filesystem testReportingFilesystem = {
    "reporting",
    sizeof(Tcl_Filesystem),
    TCL_FILESYSTEM_VERSION_1,
    TestReportInFilesystem, /* path in */
    TestReportDupInternalRep,
    TestReportFreeInternalRep,
    NULL, /* native to norm */
    NULL, /* convert to native */
    TestReportNormalizePath,
    NULL, /* path type */
    NULL, /* separator */
    TestReportStat,
    TestReportAccess,
    TestReportOpenFileChannel,
    TestReportMatchInDirectory,
    TestReportUtime,
    TestReportLink,
    NULL /* list volumes */,
    TestReportFileAttrStrings,
    TestReportFileAttrsGet,
    TestReportFileAttrsSet,
    TestReportCreateDirectory,
    TestReportRemoveDirectory,
    TestReportDeleteFile,
    TestReportCopyFile,
    TestReportRenameFile,
    TestReportCopyDirectory,
    TestReportLstat,
    (Tcl_FSLoadFileProc *) TestReportLoadFile,
    NULL /* cwd */,
    TestReportChdir
};

static const Tcl_Filesystem simpleFilesystem = {
    "simple",
    sizeof(Tcl_Filesystem),
    TCL_FILESYSTEM_VERSION_1,
    SimplePathInFilesystem,
    NULL,
    NULL,
    /* No internal to normalized, since we don't create any
     * pure 'internal' Tcl_Obj path representations */
    NULL,
    /* No create native rep function, since we don't use it
     * or 'Tcl_FSNewNativePath' */
    NULL,
    /* Normalize path isn't needed - we assume paths only have
     * one representation */
    NULL,
    NULL,
    NULL,
    SimpleStat,
    SimpleAccess,
    SimpleOpenFileChannel,
    SimpleMatchInDirectory,
    NULL,
    /* We choose not to support symbolic links inside our vfs's */
    NULL,
    SimpleListVolumes,
    NULL,
    NULL,
    NULL,
    NULL,
    NULL,
    NULL,
    /* No copy file - fallback will occur at Tcl level */
    NULL,
    /* No rename file - fallback will occur at Tcl level */
    NULL,
    /* No copy directory - fallback will occur at Tcl level */
    NULL,
    /* Use stat for lstat */
    NULL,
    /* No load - fallback on core implementation */
    NULL,
    /* We don't need a getcwd or chdir - fallback on Tcl's versions */
    NULL,
    NULL
};


/*
 *----------------------------------------------------------------------
 *
 * Tcltest_Init --
 *
 *	This procedure performs application-specific initialization. Most
 *	applications, especially those that incorporate additional packages,
 *	will have their own version of this procedure.
 *
 * Results:
 *	Returns a standard Tcl completion code, and leaves an error message in
 *	the interp's result if an error occurs.
 *
 * Side effects:
 *	Depends on the startup script.
 *
 *----------------------------------------------------------------------
 */

#ifndef STRINGIFY
#  define STRINGIFY(x) STRINGIFY1(x)
#  define STRINGIFY1(x) #x
#endif

static const char version[] = TCL_PATCH_LEVEL "+" STRINGIFY(TCL_VERSION_UUID)
#if defined(__clang__) && defined(__clang_major__)
	    ".clang-" STRINGIFY(__clang_major__)
#if __clang_minor__ < 10
	    "0"
#endif
	    STRINGIFY(__clang_minor__)
#endif
#ifdef TCL_COMPILE_DEBUG
	    ".compiledebug"
#endif
#ifdef TCL_COMPILE_STATS
	    ".compilestats"
#endif
#if defined(__cplusplus) && !defined(__OBJC__)
	    ".cplusplus"
#endif
#ifndef NDEBUG
	    ".debug"
#endif
#if !defined(__clang__) && !defined(__INTEL_COMPILER) && defined(__GNUC__)
	    ".gcc-" STRINGIFY(__GNUC__)
#if __GNUC_MINOR__ < 10
	    "0"
#endif
	    STRINGIFY(__GNUC_MINOR__)
#endif
#ifdef __INTEL_COMPILER
	    ".icc-" STRINGIFY(__INTEL_COMPILER)
#endif
#if (defined(_WIN32) && !defined(_WIN64)) || (ULONG_MAX == 0xffffffffUL)
	    ".ilp32"
#endif
#ifdef TCL_MEM_DEBUG
	    ".memdebug"
#endif
#if defined(_MSC_VER)
	    ".msvc-" STRINGIFY(_MSC_VER)
#endif
#ifdef USE_NMAKE
	    ".nmake"
#endif
#ifdef TCL_NO_DEPRECATED
	    ".no-deprecate"
#endif
#if !TCL_THREADS
	    ".no-thread"
#endif
#ifndef TCL_CFG_OPTIMIZED
	    ".no-optimize"
#endif
#ifdef __OBJC__
	    ".objective-c"
#if defined(__cplusplus)
	    "plusplus"
#endif
#endif
#ifdef TCL_CFG_PROFILED
	    ".profile"
#endif
#ifdef PURIFY
	    ".purify"
#endif
#ifdef STATIC_BUILD
	    ".static"
#endif
#if TCL_UTF_MAX < 4
	    ".utf-16"
#endif
;

static int
TestCommonInit(
    Tcl_Interp *interp)		/* Interpreter for application. */
{
    Tcl_CmdInfo info;

    if (Tcl_InitStubs(interp, "9.0-", 0) == NULL) {
	return TCL_ERROR;
    }
    if (Tcl_GetCommandInfo(interp, "::tcl::build-info", &info)) {
	if (info.isNativeObjectProc == 2) {
	    Tcl_CreateObjCommand2(interp, "::tcl::test::build-info",
		    info.objProc2, (void *)version, NULL);
#ifndef TCL_NO_DEPRECATED
	} else {
	    Tcl_CreateObjCommand(interp, "::tcl::test::build-info",
		    info.objProc, (void *)version, NULL);
#endif /* TCL_NO_DEPRECATED */
	}
    }
    if (Tcl_PkgProvideEx(interp, "tcl::test", TCL_PATCH_LEVEL, NULL) == TCL_ERROR) {
	return TCL_ERROR;
    }
    return TCL_OK;
}

int
Tcltest_Init(
    Tcl_Interp *interp)		/* Interpreter for application. */
{
    Tcl_Obj **objv, *objPtr;
    Tcl_Size objc;
    int index;
    static const char *const specialOptions[] = {
	"-appinitprocerror", "-appinitprocdeleteinterp",
	"-appinitprocclosestderr", "-appinitprocsetrcfile", NULL
    };

    if (TestCommonInit(interp) != TCL_OK) {
	return TCL_ERROR;
    }
    if (Tcl_OOInitStubs(interp) == NULL) {
	return TCL_ERROR;
    }
    /*
     * Create additional commands and math functions for testing Tcl.
     */

    Tcl_CreateObjCommand2(interp, "gettimes", GetTimesCmd, NULL, NULL);
    Tcl_CreateObjCommand2(interp, "noop", NoopCmd, NULL, NULL);
    Tcl_CreateObjCommand2(interp, "noop", NoopObjCmd, NULL, NULL);
    Tcl_CreateObjCommand2(interp, "testpurebytesobj", TestpurebytesobjCmd, NULL, NULL);
    Tcl_CreateObjCommand2(interp, "testsetbytearraylength", TestsetbytearraylengthCmd, NULL, NULL);
    Tcl_CreateObjCommand2(interp, "testbytestring", TestbytestringCmd, NULL, NULL);
    Tcl_CreateObjCommand2(interp, "teststringbytes", TeststringbytesCmd, NULL, NULL);
    Tcl_CreateObjCommand2(interp, "testwrongnumargs", TestWrongNumArgsCmd,
	    NULL, NULL);
    Tcl_CreateObjCommand2(interp, "testfilesystem", TestFilesystemCmd,
	    NULL, NULL);
    Tcl_CreateObjCommand2(interp, "testsimplefilesystem", TestSimpleFilesystemCmd,
	    NULL, NULL);
    Tcl_CreateObjCommand2(interp, "testgetindexfromobjstruct",
	    TestGetIndexFromObjStructCmd, NULL, NULL);
    Tcl_CreateObjCommand2(interp, "testasync", TestasyncCmd, NULL, NULL);
    Tcl_CreateObjCommand2(interp, "testbumpinterpepoch",
	    TestbumpinterpepochCmd, NULL, NULL);
    Tcl_CreateObjCommand2(interp, "testchannel", TestChannelCmd,
	    NULL, NULL);
    Tcl_CreateObjCommand2(interp, "testchannelevent", TestChannelEventCmd,
	    NULL, NULL);
    Tcl_CreateObjCommand2(interp, "testcmdtoken", TestcmdtokenCmd, NULL,
	    NULL);
    Tcl_CreateObjCommand2(interp, "testcmdinfo", TestcmdinfoCmd, NULL,
	    NULL);
    Tcl_CreateObjCommand2(interp, "testcmdtrace", TestcmdtraceCmd,
	    NULL, NULL);
    Tcl_CreateObjCommand2(interp, "testconcatobj", TestconcatobjCmd,
	    NULL, NULL);
    Tcl_CreateObjCommand2(interp, "testcreatecommand", TestcreatecommandCmd,
	    NULL, NULL);
    Tcl_CreateObjCommand2(interp, "testdcall", TestdcallCmd, NULL, NULL);
    Tcl_CreateObjCommand2(interp, "testdel", TestdelCmd, NULL, NULL);
    Tcl_CreateObjCommand2(interp, "testdelassocdata", TestdelassocdataCmd,
	    NULL, NULL);
    Tcl_CreateObjCommand2(interp, "testdoubledigits", TestdoubledigitsCmd,
	    NULL, NULL);
    Tcl_DStringInit(&dstring);
    Tcl_CreateObjCommand2(interp, "testdstring", TestdstringCmd, NULL,
	    NULL);
    Tcl_CreateObjCommand2(interp, "testencoding", TestencodingCmd, NULL,
	    NULL);
    Tcl_CreateObjCommand2(interp, "testevalex", TestevalexCmd,
	    NULL, NULL);
    Tcl_CreateObjCommand2(interp, "testevalobjv", TestevalobjvCmd,
	    NULL, NULL);
    Tcl_CreateObjCommand2(interp, "testevent", TesteventCmd,
	    NULL, NULL);
    Tcl_CreateObjCommand2(interp, "testexithandler", TestexithandlerCmd,
	    NULL, NULL);
    Tcl_CreateObjCommand2(interp, "testexprlong", TestexprlongCmd,
	    NULL, NULL);
    Tcl_CreateObjCommand2(interp, "testexprlongobj", TestexprlongobjCmd,
	    NULL, NULL);
    Tcl_CreateObjCommand2(interp, "testexprdouble", TestexprdoubleCmd,
	    NULL, NULL);
    Tcl_CreateObjCommand2(interp, "testexprdoubleobj", TestexprdoubleobjCmd,
	    NULL, NULL);
    Tcl_CreateObjCommand2(interp, "testexprparser", TestexprparserCmd,
	    NULL, NULL);
    Tcl_CreateObjCommand2(interp, "testexprstring", TestexprstringCmd,
	    NULL, NULL);
    Tcl_CreateObjCommand2(interp, "testfevent", TestfeventCmd, NULL,
	    NULL);
    Tcl_CreateObjCommand2(interp, "testfilelink", TestfilelinkCmd,
	    NULL, NULL);
    Tcl_CreateObjCommand2(interp, "testfile", TestfileCmd,
	    NULL, NULL);
    Tcl_CreateObjCommand2(interp, "testhashsystemhash",
	    TestHashSystemHashCmd, NULL, NULL);
    Tcl_CreateObjCommand2(interp, "testgetassocdata", TestgetassocdataCmd,
	    NULL, NULL);
    Tcl_CreateObjCommand2(interp, "testgetint", TestgetintCmd,
	    NULL, NULL);
    Tcl_CreateObjCommand2(interp, "testlongsize", TestlongsizeCmd,
	    NULL, NULL);
    Tcl_CreateObjCommand2(interp, "testgetplatform", TestgetplatformCmd,
	    NULL, NULL);
    Tcl_CreateObjCommand2(interp, "testgetvarfullname",
	    TestgetvarfullnameCmd, NULL, NULL);
    Tcl_CreateObjCommand2(interp, "testinterpdelete", TestinterpdeleteCmd,
	    NULL, NULL);
    Tcl_CreateObjCommand2(interp, "testlink", TestlinkCmd, NULL, NULL);
    Tcl_CreateObjCommand2(interp, "testlinkarray", TestlinkarrayCmd, NULL, NULL);
    Tcl_CreateObjCommand2(interp, "testlistapi", TestlistapiCmd, NULL, NULL);
    Tcl_CreateObjCommand2(interp, "testlistrep", TestlistrepCmd, NULL, NULL);
    Tcl_CreateObjCommand2(interp, "testlocale", TestlocaleCmd, NULL,
	    NULL);
    Tcl_CreateObjCommand2(interp, "testmsb", TestmsbObjCmd, NULL, NULL);
    Tcl_CreateObjCommand2(interp, "testpanic", TestpanicCmd, NULL, NULL);
    Tcl_CreateObjCommand2(interp, "testparseargs", TestparseargsCmd,NULL,NULL);
    Tcl_CreateObjCommand2(interp, "testparser", TestparserCmd,
	    NULL, NULL);
    Tcl_CreateObjCommand2(interp, "testparsevar", TestparsevarCmd,
	    NULL, NULL);
    Tcl_CreateObjCommand2(interp, "testparsevarname", TestparsevarnameCmd,
	    NULL, NULL);
    Tcl_CreateObjCommand2(interp, "testpreferstable", TestpreferstableCmd,
	    NULL, NULL);
    Tcl_CreateObjCommand2(interp, "testprint", TestprintCmd,
	    NULL, NULL);
    Tcl_CreateObjCommand2(interp, "testregexp", TestregexpCmd,
	    NULL, NULL);
    Tcl_CreateObjCommand2(interp, "testreturn", TestreturnCmd,
	    NULL, NULL);
    Tcl_CreateObjCommand2(interp, "testservicemode", TestServiceModeCmd,
	    NULL, NULL);
    Tcl_CreateObjCommand2(interp, "testsetassocdata", TestsetassocdataCmd,
	    NULL, NULL);
    Tcl_CreateObjCommand2(interp, "testsetnoerr", TestsetCmd,
	    NULL, NULL);
    Tcl_CreateObjCommand2(interp, "testseterr", TestsetCmd,
	    INT2PTR(TCL_LEAVE_ERR_MSG), NULL);
    Tcl_CreateObjCommand2(interp, "testset2", Testset2Cmd,
	    INT2PTR(TCL_LEAVE_ERR_MSG), NULL);
    Tcl_CreateObjCommand2(interp, "testseterrorcode", TestseterrorcodeCmd,
	    NULL, NULL);
    Tcl_CreateObjCommand2(interp, "testsetobjerrorcode",
	    TestsetobjerrorcodeCmd, NULL, NULL);
    Tcl_CreateObjCommand2(interp, "testutfnext",
	    TestUtfNextCmd, NULL, NULL);
    Tcl_CreateObjCommand2(interp, "testutfprev",
	    TestUtfPrevCmd, NULL, NULL);
    Tcl_CreateObjCommand2(interp, "testnumutfchars",
	    TestNumUtfCharsCmd, NULL, NULL);
    Tcl_CreateObjCommand2(interp, "testgetunichar",
	    TestGetUniCharCmd, NULL, NULL);
    Tcl_CreateObjCommand2(interp, "testfindfirst",
	    TestFindFirstCmd, NULL, NULL);
    Tcl_CreateObjCommand2(interp, "testfindlast",
	    TestFindLastCmd, NULL, NULL);
    Tcl_CreateObjCommand2(interp, "testgetintforindex",
	    TestGetIntForIndexCmd, NULL, NULL);
    Tcl_CreateObjCommand2(interp, "testsetplatform", TestsetplatformCmd,
	    NULL, NULL);
    Tcl_CreateObjCommand2(interp, "testsize", TestSizeCmd, NULL, NULL);
    Tcl_CreateObjCommand2(interp, "testsocket", TestSocketCmd,
	    NULL, NULL);
    Tcl_CreateObjCommand2(interp, "teststaticlibrary", TeststaticlibraryCmd,
	    NULL, NULL);
    Tcl_CreateObjCommand2(interp, "testtranslatefilename",
	    TesttranslatefilenameCmd, NULL, NULL);
    Tcl_CreateObjCommand2(interp, "testfstildeexpand",
	    TestfstildeexpandCmd, NULL, NULL);
    Tcl_CreateObjCommand2(interp, "testupvar", TestupvarCmd, NULL, NULL);
    Tcl_CreateObjCommand2(interp, "testuniclass", TestuniClassCmd, NULL, NULL);
    Tcl_CreateObjCommand2(interp, "testmainthread", TestmainthreadCmd, NULL,
	    NULL);
    Tcl_CreateObjCommand2(interp, "testsetmainloop", TestsetmainloopCmd,
	    NULL, NULL);
    Tcl_CreateObjCommand2(interp, "testexitmainloop", TestexitmainloopCmd,
	    NULL, NULL);
#if defined(HAVE_CPUID) && !defined(MAC_OSX_TCL)
    Tcl_CreateObjCommand2(interp, "testcpuid", TestcpuidCmd,
	    NULL, NULL);
#endif
    Tcl_CreateObjCommand2(interp, "testnreunwind", TestNREUnwind,
	    NULL, NULL);
    Tcl_CreateObjCommand2(interp, "testnrelevels", TestNRELevels,
	    NULL, NULL);
    Tcl_CreateObjCommand2(interp, "testinterpresolver", TestInterpResolverCmd,
	    NULL, NULL);
    Tcl_CreateObjCommand2(interp, "testapplylambda", TestApplyLambdaCmd,
	    NULL, NULL);
    Tcl_CreateObjCommand2(interp, "testlutil", TestLutilCmd,
	    NULL, NULL);
    Tcl_CreateObjCommand2(interp, "testutftonormalized",
	    TestUtfToNormalizedCmd, NULL, NULL);
    Tcl_CreateObjCommand2(interp, "testutftonormalizeddstring",
	    TestUtfToNormalizedDStringCmd, NULL, NULL);
#if defined(_WIN32)
    Tcl_CreateObjCommand2(interp, "testhandlecount", TestHandleCountCmd,
	    NULL, NULL);
    Tcl_CreateObjCommand2(interp, "testappverifierpresent",
	    TestAppVerifierPresentCmd, NULL, NULL);
#endif

    if (TclObjTest_Init(interp) != TCL_OK) {
	return TCL_ERROR;
    }
    if (Procbodytest_Init(interp) != TCL_OK) {
	return TCL_ERROR;
    }
#if TCL_THREADS
    if (TclThread_Init(interp) != TCL_OK) {
	return TCL_ERROR;
    }
#endif

    if (Tcl_ABSListTest_Init(interp) != TCL_OK) {
	return TCL_ERROR;
    }

    /*
     * Check for special options used in ../tests/main.test
     */

    objPtr = Tcl_GetVar2Ex(interp, "argv", NULL, TCL_GLOBAL_ONLY);
    if (objPtr != NULL) {
	if (Tcl_ListObjGetElements(interp, objPtr, &objc, &objv) != TCL_OK) {
	    return TCL_ERROR;
	}
	if (objc && (Tcl_GetIndexFromObj(NULL, objv[0], specialOptions, NULL,
		TCL_EXACT, &index) == TCL_OK)) {
	    switch (index) {
	    case 0:
		return TCL_ERROR;
	    case 1:
		Tcl_DeleteInterp(interp);
		return TCL_ERROR;
	    case 2: {
		int mode;
		Tcl_UnregisterChannel(interp,
			Tcl_GetChannel(interp, "stderr", &mode));
		return TCL_ERROR;
	    }
	    case 3:
		if (objc > 1) {
		    Tcl_SetVar2Ex(interp, "tcl_rcFileName", NULL, objv[1],
			    TCL_GLOBAL_ONLY);
		}
		return TCL_ERROR;
	    }
	}
    }

    /*
     * And finally add any platform specific test commands.
     */

    return TclplatformtestInit(interp);
}

/*
 *----------------------------------------------------------------------
 *
 * Tcltest_SafeInit --
 *
 *	This procedure performs application-specific initialization. Most
 *	applications, especially those that incorporate additional packages,
 *	will have their own version of this procedure.
 *
 * Results:
 *	Returns a standard Tcl completion code, and leaves an error message in
 *	the interp's result if an error occurs.
 *
 * Side effects:
 *	Depends on the startup script.
 *
 *----------------------------------------------------------------------
 */

int
Tcltest_SafeInit(
    Tcl_Interp *interp)		/* Interpreter for application. */
{
    if (TestCommonInit(interp) != TCL_OK) {
	return TCL_ERROR;
    }
    return Procbodytest_SafeInit(interp);
}

/*
 *----------------------------------------------------------------------
 *
 * TestasyncCmd --
 *
 *	This procedure implements the "testasync" command.  It is used
 *	to test the asynchronous handler facilities of Tcl.
 *
 * Results:
 *	A standard Tcl result.
 *
 * Side effects:
 *	Creates, deletes, and invokes handlers.
 *
 *----------------------------------------------------------------------
 */

static int
TestasyncCmd(
    TCL_UNUSED(void *),
    Tcl_Interp *interp,		/* Current interpreter. */
    Tcl_Size objc,			/* Number of arguments. */
    Tcl_Obj *const *objv)	/* Arguments. */
{
    TestAsyncHandler *asyncPtr, *prevPtr;
    int id, code;
    static int nextId = 1;

    if (objc < 2) {
	wrongNumArgs:
	Tcl_WrongNumArgs(interp, 1, objv, "");
	return TCL_ERROR;
    }
    if (strcmp(Tcl_GetString(objv[1]), "create") == 0) {
	if (objc != 3) {
	    goto wrongNumArgs;
	}
	asyncPtr = (TestAsyncHandler *)Tcl_Alloc(sizeof(TestAsyncHandler));
	asyncPtr->command = (char *)Tcl_Alloc(strlen(Tcl_GetString(objv[2])) + 1);
	strcpy(asyncPtr->command, Tcl_GetString(objv[2]));
	Tcl_MutexLock(&asyncTestMutex);
	asyncPtr->id = nextId;
	nextId++;
	asyncPtr->handler = Tcl_AsyncCreate(AsyncHandlerProc, INT2PTR(asyncPtr->id));
	asyncPtr->nextPtr = firstHandler;
	firstHandler = asyncPtr;
	Tcl_MutexUnlock(&asyncTestMutex);
	Tcl_SetObjResult(interp, Tcl_NewWideIntObj(asyncPtr->id));
    } else if (strcmp(Tcl_GetString(objv[1]), "delete") == 0) {
	if (objc == 2) {
	    Tcl_MutexLock(&asyncTestMutex);
	    while (firstHandler != NULL) {
		asyncPtr = firstHandler;
		firstHandler = asyncPtr->nextPtr;
		Tcl_AsyncDelete(asyncPtr->handler);
		Tcl_Free(asyncPtr->command);
		Tcl_Free(asyncPtr);
	    }
	    Tcl_MutexUnlock(&asyncTestMutex);
	    return TCL_OK;
	}
	if (objc != 3) {
	    goto wrongNumArgs;
	}
	if (Tcl_GetIntFromObj(interp, objv[2], &id) != TCL_OK) {
	    return TCL_ERROR;
	}
	Tcl_MutexLock(&asyncTestMutex);
	for (prevPtr = NULL, asyncPtr = firstHandler; asyncPtr != NULL;
		prevPtr = asyncPtr, asyncPtr = asyncPtr->nextPtr) {
	    if (asyncPtr->id != id) {
		continue;
	    }
	    if (prevPtr == NULL) {
		firstHandler = asyncPtr->nextPtr;
	    } else {
		prevPtr->nextPtr = asyncPtr->nextPtr;
	    }
	    Tcl_AsyncDelete(asyncPtr->handler);
	    Tcl_Free(asyncPtr->command);
	    Tcl_Free(asyncPtr);
	    break;
	}
	Tcl_MutexUnlock(&asyncTestMutex);
    } else if (strcmp(Tcl_GetString(objv[1]), "mark") == 0) {
	if (objc != 5) {
	    goto wrongNumArgs;
	}
	if ((Tcl_GetIntFromObj(interp, objv[2], &id) != TCL_OK)
		|| (Tcl_GetIntFromObj(interp, objv[4], &code) != TCL_OK)) {
	    return TCL_ERROR;
	}
	Tcl_MutexLock(&asyncTestMutex);
	for (asyncPtr = firstHandler; asyncPtr != NULL;
		asyncPtr = asyncPtr->nextPtr) {
	    if (asyncPtr->id == id) {
		Tcl_AsyncMark(asyncPtr->handler);
		break;
	    }
	}
	Tcl_SetObjResult(interp, objv[3]);
	Tcl_MutexUnlock(&asyncTestMutex);
	return code;
    } else if (strcmp(Tcl_GetString(objv[1]), "marklater") == 0) {
	if (objc != 3) {
	    goto wrongNumArgs;
	}
	if (Tcl_GetIntFromObj(interp, objv[2], &id) != TCL_OK) {
	    return TCL_ERROR;
	}
	Tcl_MutexLock(&asyncTestMutex);
	for (asyncPtr = firstHandler; asyncPtr != NULL;
		asyncPtr = asyncPtr->nextPtr) {
	    if (asyncPtr->id == id) {
		Tcl_ThreadId threadID;
		if (Tcl_CreateThread(&threadID, AsyncThreadProc,
			INT2PTR(id), TCL_THREAD_STACK_DEFAULT,
			TCL_THREAD_NOFLAGS) != TCL_OK) {
		    Tcl_AppendResult(interp, "cannot create thread", (char *)NULL);
		    Tcl_MutexUnlock(&asyncTestMutex);
		    return TCL_ERROR;
		}
		break;
	    }
	}
	Tcl_MutexUnlock(&asyncTestMutex);
    } else {
	Tcl_AppendResult(interp, "bad option \"", Tcl_GetString(objv[1]),
		"\": must be create, delete, int, mark, or marklater", (char *)NULL);
	return TCL_ERROR;
    }
    return TCL_OK;
}

static int
AsyncHandlerProc(
    void *clientData,		/* If of TestAsyncHandler structure.
				 * in global list. */
    Tcl_Interp *interp,		/* Interpreter in which command was
				 * executed, or NULL. */
    int code)			/* Current return code from command. */
{
    TestAsyncHandler *asyncPtr;
    int id = (int)PTR2INT(clientData);
    const char *listArgv[4];
    char *cmd;
    char string[TCL_INTEGER_SPACE];

    Tcl_MutexLock(&asyncTestMutex);
    for (asyncPtr = firstHandler; asyncPtr != NULL;
	    asyncPtr = asyncPtr->nextPtr) {
	if (asyncPtr->id == id) {
	    break;
	}
    }
    Tcl_MutexUnlock(&asyncTestMutex);

    if (!asyncPtr) {
	/* Woops - this one was deleted between the AsyncMark and now */
	return TCL_OK;
    }

    TclFormatInt(string, code);
    listArgv[0] = asyncPtr->command;
    listArgv[1] = Tcl_GetStringResult(interp);
    listArgv[2] = string;
    listArgv[3] = NULL;
    cmd = Tcl_Merge(3, listArgv);
    if (interp != NULL) {
	code = Tcl_EvalEx(interp, cmd, TCL_INDEX_NONE, 0);
    } else {
	/*
	 * this should not happen, but by definition of how async handlers are
	 * invoked, it's possible.  Better error checking is needed here.
	 */
    }
    Tcl_Free(cmd);
    return code;
}

/*
 *----------------------------------------------------------------------
 *
 * AsyncThreadProc --
 *
 *	Delivers an asynchronous event to a handler in another thread.
 *
 * Results:
 *	None.
 *
 * Side effects:
 *	Invokes Tcl_AsyncMark on the handler
 *
 *----------------------------------------------------------------------
 */

static Tcl_ThreadCreateType
AsyncThreadProc(
    void *clientData)		/* Parameter is the id of a
				 * TestAsyncHandler, defined above. */
{
    TestAsyncHandler *asyncPtr;
    int id = (int)PTR2INT(clientData);

    Tcl_Sleep(1);
    Tcl_MutexLock(&asyncTestMutex);
    for (asyncPtr = firstHandler; asyncPtr != NULL;
	asyncPtr = asyncPtr->nextPtr) {
	if (asyncPtr->id == id) {
	    Tcl_AsyncMark(asyncPtr->handler);
	    break;
	}
    }
    Tcl_MutexUnlock(&asyncTestMutex);
    Tcl_ExitThread(TCL_OK);
    TCL_THREAD_CREATE_RETURN;
}

static int
TestbumpinterpepochCmd(
    TCL_UNUSED(void *),
    Tcl_Interp *interp,		/* Current interpreter. */
    Tcl_Size objc,			/* Number of arguments. */
    Tcl_Obj *const objv[])	/* Argument objects. */
{
    Interp *iPtr = (Interp *)interp;

    if (objc != 1) {
	Tcl_WrongNumArgs(interp, 1, objv, "");
	return TCL_ERROR;
    }
    iPtr->compileEpoch++;
    return TCL_OK;
}

/*
 *----------------------------------------------------------------------
 *
 * TestcmdinfoCmd --
 *
 *	This procedure implements the "testcmdinfo" command.  It is used to
 *	test Tcl_GetCommandInfo, Tcl_SetCommandInfo, and command creation and
 *	deletion.
 *
 * Results:
 *	A standard Tcl result.
 *
 * Side effects:
 *	Creates and deletes various commands and modifies their data.
 *
 *----------------------------------------------------------------------
 */

static int
TestcmdinfoCmd(
    TCL_UNUSED(void *),
    Tcl_Interp *interp,		/* Current interpreter. */
    Tcl_Size objc,			/* Number of arguments. */
    Tcl_Obj *const objv[])	/* Argument objects. */
{
    static const char *const subcmds[] = {
	"create", "delete", "get", "modify", NULL
    };
    enum options {
	CMDINFO_CREATE,
	CMDINFO_DELETE, CMDINFO_GET, CMDINFO_MODIFY
    } idx;
    Tcl_CmdInfo info;

    if (objc != 3) {
	Tcl_WrongNumArgs(interp, 1, objv, "command arg");
	return TCL_ERROR;
    }
    if (Tcl_GetIndexFromObj(interp, objv[1], subcmds, "option", 0,
	    &idx) != TCL_OK) {
	return TCL_ERROR;
    }
    switch (idx) {
    case CMDINFO_CREATE:
	Tcl_CreateObjCommand2(interp, Tcl_GetString(objv[2]), CmdProc1,
		(void *)"original", CmdDelProc1);
	break;
    case CMDINFO_DELETE:
	Tcl_DStringInit(&delString);
	Tcl_DeleteCommand(interp, Tcl_GetString(objv[2]));
	Tcl_DStringResult(interp, &delString);
	break;
    case CMDINFO_GET:
	if (Tcl_GetCommandInfo(interp, Tcl_GetString(objv[2]), &info) ==0) {
	    Tcl_AppendResult(interp, "??", (char *)NULL);
	    return TCL_OK;
	}
	if (info.objProc2 == CmdProc1) {
	    Tcl_AppendResult(interp, "CmdProc1", " ",
		    (char *)info.objClientData2, (char *)NULL);
	} else if (info.proc == CmdProc2) {
	    Tcl_AppendResult(interp, "CmdProc2", " ",
		    (char *)info.clientData, (char *)NULL);
	} else {
	    Tcl_AppendResult(interp, "unknown", (char *)NULL);
	}
	if (info.deleteProc == CmdDelProc1) {
	    Tcl_AppendResult(interp, " CmdDelProc1", " ",
		    (char *)info.deleteData, (char *)NULL);
	} else if (info.deleteProc == CmdDelProc2) {
	    Tcl_AppendResult(interp, " CmdDelProc2", " ",
		    (char *)info.deleteData, (char *)NULL);
	} else {
	    Tcl_AppendResult(interp, " unknown", (char *)NULL);
	}
	Tcl_AppendResult(interp, " ", info.namespacePtr->fullName, (char *)NULL);
	if (info.isNativeObjectProc == 0) {
	    Tcl_AppendResult(interp, " stringProc", (char *)NULL);
	} else if (info.isNativeObjectProc == 1) {
	    Tcl_AppendResult(interp, " nativeObjectProc", (char *)NULL);
	} else if (info.isNativeObjectProc == 2) {
	    Tcl_AppendResult(interp, " nativeObjectProc2", (char *)NULL);
	} else {
	    Tcl_SetObjResult(interp, Tcl_ObjPrintf("Invalid isNativeObjectProc value %d",
		    info.isNativeObjectProc));
	    return TCL_ERROR;
	}
	break;
    case CMDINFO_MODIFY:
	info.proc = CmdProc2;
	info.clientData = (void *) "new_command_data";
#ifndef TCL_NO_DEPRECATED
	info.objProc = NULL;
	info.objClientData = NULL;
#endif
	info.deleteProc = CmdDelProc2;
	info.deleteData = (void *) "new_delete_data";
	info.namespacePtr = NULL;
	info.objProc2 = NULL;
	info.objClientData2 = NULL;
	if (Tcl_SetCommandInfo(interp, Tcl_GetString(objv[2]), &info) == 0) {
	    Tcl_SetObjResult(interp, Tcl_NewWideIntObj(0));
	} else {
	    Tcl_SetObjResult(interp, Tcl_NewWideIntObj(1));
	}
	break;
    }

    return TCL_OK;
}

static int
CmdProc0(
    void *clientData,		/* String to return. */
    Tcl_Interp *interp,		/* Current interpreter. */
    TCL_UNUSED(Tcl_Size) /*objc*/,
    TCL_UNUSED(Tcl_Obj *const *) /*objv*/)
{
    TestCommandTokenRef *refPtr = (TestCommandTokenRef *) clientData;
    Tcl_AppendResult(interp, "CmdProc1 ", refPtr->value, (char *)NULL);
    return TCL_OK;
}

static int
CmdProc1(
    void *clientData,		/* String to return. */
    Tcl_Interp *interp,		/* Current interpreter. */
    TCL_UNUSED(Tcl_Size) /*argc*/,
    TCL_UNUSED(Tcl_Obj *const *) /*argv*/)
{
    Tcl_AppendResult(interp, "CmdProc1 ", (char *)clientData, (char *)NULL);
    return TCL_OK;
}

static int
CmdProc2(
    void *clientData,		/* String to return. */
    Tcl_Interp *interp,		/* Current interpreter. */
    TCL_UNUSED(int) /*argc*/,
    TCL_UNUSED(const char **) /*argv*/)
{
    Tcl_AppendResult(interp, "CmdProc2 ", (char *)clientData, (char *)NULL);
    return TCL_OK;
}

static void
CmdDelProc0(
    void *clientData)		/* String to save. */
{
    TestCommandTokenRef *thisRefPtr, *prevRefPtr = NULL;
    TestCommandTokenRef *refPtr = (TestCommandTokenRef *) clientData;
    int id = refPtr->id;
    for (thisRefPtr = firstCommandTokenRef; refPtr != NULL;
	thisRefPtr = thisRefPtr->nextPtr) {
	if (thisRefPtr->id == id) {
	    if (prevRefPtr != NULL) {
		prevRefPtr->nextPtr = thisRefPtr->nextPtr;
	    } else {
		firstCommandTokenRef = thisRefPtr->nextPtr;
	    }
	    break;
	}
	prevRefPtr = thisRefPtr;
    }
    Tcl_Free(refPtr);
}

static void
CmdDelProc1(
    void *clientData)		/* String to save. */
{
    Tcl_DStringInit(&delString);
    Tcl_DStringAppend(&delString, "CmdDelProc1 ", -1);
    Tcl_DStringAppend(&delString, (char *)clientData, -1);
}

static void
CmdDelProc2(
    void *clientData)		/* String to save. */
{
    Tcl_DStringInit(&delString);
    Tcl_DStringAppend(&delString, "CmdDelProc2 ", -1);
    Tcl_DStringAppend(&delString, (char *)clientData, -1);
}

/*
 *----------------------------------------------------------------------
 *
 * TestcmdtokenCmd --
 *
 *	This procedure implements the "testcmdtoken" command. It is used to
 *	test Tcl_Command tokens and procedures such as Tcl_GetCommandFullName.
 *
 * Results:
 *	A standard Tcl result.
 *
 * Side effects:
 *	Creates and deletes various commands and modifies their data.
 *
 *----------------------------------------------------------------------
 */

static int
TestcmdtokenCmd(
    TCL_UNUSED(void *),
    Tcl_Interp *interp,		/* Current interpreter. */
    Tcl_Size objc,			/* Number of arguments. */
    Tcl_Obj *const *objv)	/* Arguments. */
{
    TestCommandTokenRef *refPtr;
    int id;
    char buf[30];

    if (objc != 3) {
	Tcl_WrongNumArgs(interp, 1, objv, "option arg");
	return TCL_ERROR;
    }
    if (strcmp(Tcl_GetString(objv[1]), "create") == 0) {
	refPtr = (TestCommandTokenRef *)Tcl_Alloc(sizeof(TestCommandTokenRef));
	refPtr->token = Tcl_CreateObjCommand2(interp, Tcl_GetString(objv[2]), CmdProc0,
		refPtr, CmdDelProc0);
	refPtr->id = nextCommandTokenRefId;
	refPtr->value = "original";
	nextCommandTokenRefId++;
	refPtr->nextPtr = firstCommandTokenRef;
	firstCommandTokenRef = refPtr;
	snprintf(buf, sizeof(buf), "%d", refPtr->id);
	Tcl_AppendResult(interp, buf, (char *)NULL);
    } else {
	if (sscanf(Tcl_GetString(objv[2]), "%d", &id) != 1) {
	    Tcl_AppendResult(interp, "bad command token \"", Tcl_GetString(objv[2]),
		    "\"", (char *)NULL);
	    return TCL_ERROR;
	}

	for (refPtr = firstCommandTokenRef; refPtr != NULL;
		refPtr = refPtr->nextPtr) {
	    if (refPtr->id == id) {
		break;
	    }
	}

	if (refPtr == NULL) {
	    Tcl_AppendResult(interp, "bad command token \"", Tcl_GetString(objv[2]),
		    "\"", (char *)NULL);
	    return TCL_ERROR;
	}

	if (strcmp(Tcl_GetString(objv[1]), "name") == 0) {
	    Tcl_Obj *objPtr;

	    objPtr = Tcl_NewObj();
	    Tcl_GetCommandFullName(interp, refPtr->token, objPtr);

	    Tcl_AppendElement(interp,
		    Tcl_GetCommandName(interp, refPtr->token));
	    Tcl_AppendElement(interp, Tcl_GetString(objPtr));
	    Tcl_DecrRefCount(objPtr);
	} else {
	    Tcl_AppendResult(interp, "bad option \"", Tcl_GetString(objv[1]),
		    "\": must be create, name, or free", (char *)NULL);
	    return TCL_ERROR;
	}
    }

    return TCL_OK;
}

/*
 *----------------------------------------------------------------------
 *
 * TestcmdtraceCmd --
 *
 *	This procedure implements the "testcmdtrace" command. It is used
 *	to test Tcl_CreateTrace and Tcl_DeleteTrace.
 *
 * Results:
 *	A standard Tcl result.
 *
 * Side effects:
 *	Creates and deletes a command trace, and tests the invocation of
 *	a procedure by the command trace.
 *
 *----------------------------------------------------------------------
 */

static int
TestcmdtraceCmd(
    TCL_UNUSED(void *),
    Tcl_Interp *interp,		/* Current interpreter. */
    Tcl_Size objc,			/* Number of arguments. */
    Tcl_Obj *const *objv)	/* Argument strings. */
{
    Tcl_DString buffer;
    int result;

    if (objc != 3) {
	Tcl_WrongNumArgs(interp, 1, objv, "option script");
	return TCL_ERROR;
    }

    if (strcmp(Tcl_GetString(objv[1]), "tracetest") == 0) {
	Tcl_DStringInit(&buffer);
	cmdTrace = Tcl_CreateObjTrace2(interp, 50000, 0, CmdTraceProc, &buffer, NULL);
	result = Tcl_EvalEx(interp, Tcl_GetString(objv[2]), TCL_INDEX_NONE, 0);
	if (result == TCL_OK) {
	    Tcl_ResetResult(interp);
	    Tcl_AppendResult(interp, Tcl_DStringValue(&buffer), (char *)NULL);
	}
	Tcl_DeleteTrace(interp, cmdTrace);
	Tcl_DStringFree(&buffer);
    } else if (strcmp(Tcl_GetString(objv[1]), "deletetest") == 0) {
	/*
	 * Create a command trace then eval a script to check whether it is
	 * called. Note that this trace procedure removes itself as a further
	 * check of the robustness of the trace proc calling code in
	 * TclNRExecuteByteCode.
	 */

	cmdTrace = Tcl_CreateObjTrace2(interp, 50000, 0, CmdTraceDeleteProc, NULL, NULL);
	Tcl_EvalEx(interp, Tcl_GetString(objv[2]), TCL_INDEX_NONE, 0);
    } else if (strcmp(Tcl_GetString(objv[1]), "leveltest") == 0) {
	Interp *iPtr = (Interp *) interp;
	Tcl_DStringInit(&buffer);
	cmdTrace = Tcl_CreateObjTrace2(interp, iPtr->numLevels + 4, 0, CmdTraceProc,
		&buffer, NULL);
	result = Tcl_EvalEx(interp, Tcl_GetString(objv[2]), TCL_INDEX_NONE, 0);
	if (result == TCL_OK) {
	    Tcl_ResetResult(interp);
	    Tcl_AppendResult(interp, Tcl_DStringValue(&buffer), (char *)NULL);
	}
	Tcl_DeleteTrace(interp, cmdTrace);
	Tcl_DStringFree(&buffer);
    } else if (strcmp(Tcl_GetString(objv[1]), "resulttest") == 0) {
	/* Create an object-based trace, then eval a script. This is used
	 * to test return codes other than TCL_OK from the trace engine.
	 */

	static int deleteCalled;

	deleteCalled = 0;
	cmdTrace = Tcl_CreateObjTrace2(interp, 50000,
		TCL_ALLOW_INLINE_COMPILATION, TraceProc,
		&deleteCalled, ObjTraceDeleteProc);
	result = Tcl_EvalEx(interp, Tcl_GetString(objv[2]), TCL_INDEX_NONE, 0);
	Tcl_DeleteTrace(interp, cmdTrace);
	if (!deleteCalled) {
	    Tcl_AppendResult(interp, "Delete wasn't called", (char *)NULL);
	    return TCL_ERROR;
	} else {
	    return result;
	}
    } else if (strcmp(Tcl_GetString(objv[1]), "doubletest") == 0) {
	Tcl_Trace t1, t2;

	Tcl_DStringInit(&buffer);
	t1 = Tcl_CreateObjTrace2(interp, 1, 0, CmdTraceProc, &buffer, NULL);
	t2 = Tcl_CreateObjTrace2(interp, 50000, 0, CmdTraceProc, &buffer, NULL);
	result = Tcl_EvalEx(interp, Tcl_GetString(objv[2]), TCL_INDEX_NONE, 0);
	if (result == TCL_OK) {
	    Tcl_ResetResult(interp);
	    Tcl_AppendResult(interp, Tcl_DStringValue(&buffer), (char *)NULL);
	}
	Tcl_DeleteTrace(interp, t2);
	Tcl_DeleteTrace(interp, t1);
	Tcl_DStringFree(&buffer);
    } else {
	Tcl_AppendResult(interp, "bad option \"", Tcl_GetString(objv[1]),
		"\": must be tracetest, deletetest, doubletest or resulttest", (char *)NULL);
	return TCL_ERROR;
    }
    return TCL_OK;
}

static int
CmdTraceProc(
    void *clientData,		/* Pointer to buffer in which the
				 * command and arguments are appended.
				 * Accumulates test result. */
    TCL_UNUSED(Tcl_Interp *),
    TCL_UNUSED(Tcl_Size) /*level*/,
    const char *command,	/* The command being traced (after
				 * substitutions). */
    TCL_UNUSED(Tcl_Command) /*cmdProc*/,
    Tcl_Size objc,			/* Number of arguments. */
    Tcl_Obj *const *objv)	/* Arguments. */
{
    Tcl_DString *bufPtr = (Tcl_DString *) clientData;
    Tcl_Size i;

    Tcl_DStringAppendElement(bufPtr, command);

    Tcl_DStringStartSublist(bufPtr);
    for (i = 0;  i < objc;  i++) {
	Tcl_DStringAppendElement(bufPtr, Tcl_GetString(objv[i]));
    }
    Tcl_DStringEndSublist(bufPtr);
    return TCL_OK;
}

static int
CmdTraceDeleteProc(
    TCL_UNUSED(void *),
    Tcl_Interp *interp,		/* Current interpreter. */
    TCL_UNUSED(Tcl_Size) /*level*/,
    TCL_UNUSED(const char *) /*command*/,
    TCL_UNUSED(Tcl_Command),
    TCL_UNUSED(Tcl_Size) /*objc*/,
    TCL_UNUSED(Tcl_Obj *const *) /*objv*/)
{
    /*
     * Remove ourselves to test whether calling Tcl_DeleteTrace within a trace
     * callback causes the for loop in TclNRExecuteByteCode that calls traces to
     * reference freed memory.
     */

    Tcl_DeleteTrace(interp, cmdTrace);
    return TCL_OK;
}

static int
TraceProc(
    TCL_UNUSED(void *),
    Tcl_Interp *interp,		/* Tcl interpreter */
    TCL_UNUSED(Tcl_Size) /*level*/,
    const char *command,
    TCL_UNUSED(Tcl_Command),
    TCL_UNUSED(Tcl_Size) /*objc*/,
    Tcl_Obj *const objv[])	/* Argument objects. */
{
    const char *word = Tcl_GetString(objv[0]);

    if (!strcmp(word, "Error")) {
	Tcl_SetObjResult(interp, Tcl_NewStringObj(command, -1));
	return TCL_ERROR;
    } else if (!strcmp(word, "Break")) {
	return TCL_BREAK;
    } else if (!strcmp(word, "Continue")) {
	return TCL_CONTINUE;
    } else if (!strcmp(word, "Return")) {
	return TCL_RETURN;
    } else if (!strcmp(word, "OtherStatus")) {
	return 6;
    } else {
	return TCL_OK;
    }
}

static void
ObjTraceDeleteProc(
    void *clientData)
{
    int *intPtr = (int *) clientData;
    *intPtr = 1;		/* Record that the trace was deleted */
}

/*
 *----------------------------------------------------------------------
 *
 * TestcreatecommandCmd --
 *
 *	This procedure implements the "testcreatecommand" command. It is used
 *	to test that the Tcl_CreateCommand creates a new command in the
 *	namespace specified as part of its name, if any. It also checks that
 *	the namespace code ignore single ":"s in the middle or end of a
 *	command name.
 *
 * Results:
 *	A standard Tcl result.
 *
 * Side effects:
 *	Creates and deletes two commands ("test_ns_basic::createdcommand"
 *	and "value:at:").
 *
 *----------------------------------------------------------------------
 */

static int
TestcreatecommandCmd(
    TCL_UNUSED(void *),
    Tcl_Interp *interp,		/* Current interpreter. */
    Tcl_Size objc,			/* Number of arguments. */
    Tcl_Obj *const objv[])	/* Argument strings. */
{
    if (objc != 2) {
	Tcl_WrongNumArgs(interp, 1, objv, "option");
	return TCL_ERROR;
    }
    if (strcmp(Tcl_GetString(objv[1]), "create") == 0) {
	Tcl_CreateObjCommand2(interp, "test_ns_basic::createdcommand",
		CreatedCommandProc, NULL, NULL);
    } else if (strcmp(Tcl_GetString(objv[1]), "delete") == 0) {
	Tcl_DeleteCommand(interp, "test_ns_basic::createdcommand");
    } else if (strcmp(Tcl_GetString(objv[1]), "create2") == 0) {
	Tcl_CreateObjCommand2(interp, "value:at:",
		CreatedCommandProc2, NULL, NULL);
    } else if (strcmp(Tcl_GetString(objv[1]), "delete2") == 0) {
	Tcl_DeleteCommand(interp, "value:at:");
    } else {
	Tcl_AppendResult(interp, "bad option \"", Tcl_GetString(objv[1]),
		"\": must be create, delete, create2, or delete2", (char *)NULL);
	return TCL_ERROR;
    }
    return TCL_OK;
}

static int
CreatedCommandProc(
    TCL_UNUSED(void *),
    Tcl_Interp *interp,		/* Current interpreter. */
    TCL_UNUSED(Tcl_Size) /*objc*/,
    TCL_UNUSED(Tcl_Obj *const *) /*objv*/)
{
    Tcl_CmdInfo info;
    int found;

    found = Tcl_GetCommandInfo(interp, "test_ns_basic::createdcommand",
	    &info);
    if (!found) {
	Tcl_AppendResult(interp,
		"CreatedCommandProc could not get command info for test_ns_basic::createdcommand",
		(char *)NULL);
	return TCL_ERROR;
    }
    Tcl_AppendResult(interp, "CreatedCommandProc in ",
	    info.namespacePtr->fullName, (char *)NULL);
    return TCL_OK;
}

static int
CreatedCommandProc2(
    TCL_UNUSED(void *),
    Tcl_Interp *interp,		/* Current interpreter. */
    TCL_UNUSED(Tcl_Size) /*objc*/,
    TCL_UNUSED(Tcl_Obj *const *) /*objv*/)
{
    Tcl_CmdInfo info;
    int found;

    found = Tcl_GetCommandInfo(interp, "value:at:", &info);
    if (!found) {
	Tcl_AppendResult(interp,
		"CreatedCommandProc2 could not get command info for test_ns_basic::createdcommand",
		(char *)NULL);
	return TCL_ERROR;
    }
    Tcl_AppendResult(interp, "CreatedCommandProc2 in ",
	    info.namespacePtr->fullName, (char *)NULL);
    return TCL_OK;
}

/*
 *----------------------------------------------------------------------
 *
 * TestdcallCmd --
 *
 *	This procedure implements the "testdcall" command.  It is used
 *	to test Tcl_CallWhenDeleted.
 *
 * Results:
 *	A standard Tcl result.
 *
 * Side effects:
 *	Creates and deletes interpreters.
 *
 *----------------------------------------------------------------------
 */

static int
TestdcallCmd(
    TCL_UNUSED(void *),
    Tcl_Interp *interp,		/* Current interpreter. */
    Tcl_Size objc,			/* Number of arguments. */
    Tcl_Obj *const *objv)	/* Arguments. */
{
    Tcl_Size i;
    int id;

    delInterp = Tcl_CreateInterp();
    Tcl_DStringInit(&delString);
    for (i = 1; i < objc; i++) {
	if (Tcl_GetIntFromObj(interp, objv[i], &id) != TCL_OK) {
	    return TCL_ERROR;
	}
	if (id < 0) {
	    Tcl_DontCallWhenDeleted(delInterp, DelCallbackProc,
		    INT2PTR(-id));
	} else {
	    Tcl_CallWhenDeleted(delInterp, DelCallbackProc,
		    INT2PTR(id));
	}
    }
    Tcl_DeleteInterp(delInterp);
    Tcl_DStringResult(interp, &delString);
    return TCL_OK;
}

/*
 * The deletion callback used by TestdcallCmd:
 */

static void
DelCallbackProc(
    void *clientData,		/* Numerical value to append to delString. */
    Tcl_Interp *interp)		/* Interpreter being deleted. */
{
    int id = (int)PTR2INT(clientData);
    char buffer[TCL_INTEGER_SPACE];

    TclFormatInt(buffer, id);
    Tcl_DStringAppendElement(&delString, buffer);
    if (interp != delInterp) {
	Tcl_DStringAppendElement(&delString, "bogus interpreter argument!");
    }
}

/*
 *----------------------------------------------------------------------
 *
 * TestdelCmd --
 *
 *	This procedure implements the "testdel" command.  It is used
 *	to test calling of command deletion callbacks.
 *
 * Results:
 *	A standard Tcl result.
 *
 * Side effects:
 *	Creates a command.
 *
 *----------------------------------------------------------------------
 */

static int
TestdelCmd(
    TCL_UNUSED(void *),
    Tcl_Interp *interp,		/* Current interpreter. */
    Tcl_Size objc,			/* Number of arguments. */
    Tcl_Obj *const *objv)	/* Arguments. */
{
    DelCmd *dPtr;
    Tcl_Interp *child;

    if (objc != 4) {
	Tcl_WrongNumArgs(interp, 1, objv, "interp name delcmdname");
	return TCL_ERROR;
    }

    child = Tcl_GetChild(interp, Tcl_GetString(objv[1]));
    if (child == NULL) {
	return TCL_ERROR;
    }

    dPtr = (DelCmd *)Tcl_Alloc(sizeof(DelCmd));
    dPtr->interp = interp;
    dPtr->deleteCmd = (char *)Tcl_Alloc(strlen(Tcl_GetString(objv[3])) + 1);
    strcpy(dPtr->deleteCmd, Tcl_GetString(objv[3]));

    Tcl_CreateObjCommand2(child, Tcl_GetString(objv[2]), DelCmdProc, dPtr,
	    DelDeleteProc);
    return TCL_OK;
}

static int
DelCmdProc(
    void *clientData,		/* String result to return. */
    Tcl_Interp *interp,		/* Current interpreter. */
    TCL_UNUSED(Tcl_Size) /*objv*/,
    TCL_UNUSED(Tcl_Obj *const *) /*objv*/)
{
    DelCmd *dPtr = (DelCmd *) clientData;

    Tcl_AppendResult(interp, dPtr->deleteCmd, (char *)NULL);
    Tcl_Free(dPtr->deleteCmd);
    Tcl_Free(dPtr);
    return TCL_OK;
}

static void
DelDeleteProc(
    void *clientData)		/* String command to evaluate. */
{
    DelCmd *dPtr = (DelCmd *)clientData;

    Tcl_EvalEx(dPtr->interp, dPtr->deleteCmd, TCL_INDEX_NONE, 0);
    Tcl_ResetResult(dPtr->interp);
    Tcl_Free(dPtr->deleteCmd);
    Tcl_Free(dPtr);
}

/*
 *----------------------------------------------------------------------
 *
 * TestdelassocdataCmd --
 *
 *	This procedure implements the "testdelassocdata" command. It is used
 *	to test Tcl_DeleteAssocData.
 *
 * Results:
 *	A standard Tcl result.
 *
 * Side effects:
 *	Deletes an association between a key and associated data from an
 *	interpreter.
 *
 *----------------------------------------------------------------------
 */

static int
TestdelassocdataCmd(
    TCL_UNUSED(void *),
    Tcl_Interp *interp,		/* Current interpreter. */
    Tcl_Size objc,			/* Number of arguments. */
    Tcl_Obj *const *objv)	/* Arguments. */
{
    if (objc != 2) {
	Tcl_WrongNumArgs(interp, 1, objv, "data_key");
	return TCL_ERROR;
    }
    Tcl_DeleteAssocData(interp, Tcl_GetString(objv[1]));
    return TCL_OK;
}

/*
 *-----------------------------------------------------------------------------
 *
 * TestdoubledigitsCmd --
 *
 *	This procedure implements the 'testdoubledigits' command. It is
 *	used to test the low-level floating-point formatting primitives
 *	in Tcl.
 *
 * Usage:
 *	testdoubledigits fpval ndigits type ?shorten"
 *
 * Parameters:
 *	fpval - Floating-point value to format.
 *	ndigits - Digit count to request from Tcl_DoubleDigits
 *	type - One of 'shortest', 'e', 'f'
 *	shorten - Indicates that the 'shorten' flag should be passed in.
 *
 *-----------------------------------------------------------------------------
 */

static int
TestdoubledigitsCmd(
    TCL_UNUSED(void *),
    Tcl_Interp* interp,		/* Tcl interpreter */
    Tcl_Size objc,			/* Parameter count */
    Tcl_Obj* const objv[])	/* Parameter vector */
{
    static const char *options[] = {
	"shortest",
	"e",
	"f",
	NULL
    };
    static const int types[] = {
	TCL_DD_SHORTEST,
	TCL_DD_E_FORMAT,
	TCL_DD_F_FORMAT
    };

    const Tcl_ObjType* doubleType;
    double d;
    int status;
    int ndigits;
    int type;
    int decpt;
    int signum;
    char *str;
    char *endPtr;
    Tcl_Obj* strObj;
    Tcl_Obj* retval;

    if (objc < 4 || objc > 5) {
	Tcl_WrongNumArgs(interp, 1, objv, "fpval ndigits type ?shorten?");
	return TCL_ERROR;
    }
    status = Tcl_GetDoubleFromObj(interp, objv[1], &d);
    if (status != TCL_OK) {
	doubleType = Tcl_GetObjType("double");
	if (Tcl_FetchInternalRep(objv[1], doubleType)
	    && isnan(objv[1]->internalRep.doubleValue)) {
	    status = TCL_OK;
	    memcpy(&d, &(objv[1]->internalRep.doubleValue), sizeof(double));
	}
    }
    if (status != TCL_OK
	    || Tcl_GetIntFromObj(interp, objv[2], &ndigits) != TCL_OK
	    || Tcl_GetIndexFromObj(interp, objv[3], options, "conversion type",
		    TCL_EXACT, &type) != TCL_OK) {
	fprintf(stderr, "bad value? %g\n", d);
	return TCL_ERROR;
    }
    type = types[type];
    if (objc > 4) {
	if (strcmp(Tcl_GetString(objv[4]), "shorten")) {
	    Tcl_SetObjResult(interp, Tcl_NewStringObj("bad flag", -1));
	    return TCL_ERROR;
	}
	type |= TCL_DD_SHORTEST;
    }
    str = TclDoubleDigits(d, ndigits, type, &decpt, &signum, &endPtr);
    strObj = Tcl_NewStringObj(str, endPtr-str);
    Tcl_Free(str);
    retval = Tcl_NewListObj(1, &strObj);
    Tcl_ListObjAppendElement(NULL, retval, Tcl_NewWideIntObj(decpt));
    strObj = Tcl_NewStringObj(signum ? "-" : "+", 1);
    Tcl_ListObjAppendElement(NULL, retval, strObj);
    Tcl_SetObjResult(interp, retval);
    return TCL_OK;
}

/*
 *----------------------------------------------------------------------
 *
 * TestdstringCmd --
 *
 *	This procedure implements the "testdstring" command.  It is used
 *	to test the dynamic string facilities of Tcl.
 *
 * Results:
 *	A standard Tcl result.
 *
 * Side effects:
 *	Creates, deletes, and invokes handlers.
 *
 *----------------------------------------------------------------------
 */

static int
TestdstringCmd(
    TCL_UNUSED(void *),
    Tcl_Interp *interp,		/* Current interpreter. */
    Tcl_Size objc,			/* Number of arguments. */
    Tcl_Obj *const *objv)	/* Arguments. */
{
    int count;

    if (objc < 2) {
	wrongNumArgs:
	Tcl_WrongNumArgs(interp, 1, objv, "option ?args?");
	return TCL_ERROR;
    }
    if (strcmp(Tcl_GetString(objv[1]), "append") == 0) {
	if (objc != 4) {
	    goto wrongNumArgs;
	}
	if (Tcl_GetIntFromObj(interp, objv[3], &count) != TCL_OK) {
	    return TCL_ERROR;
	}
	Tcl_DStringAppend(&dstring, Tcl_GetString(objv[2]), count);
    } else if (strcmp(Tcl_GetString(objv[1]), "element") == 0) {
	if (objc != 3) {
	    goto wrongNumArgs;
	}
	Tcl_DStringAppendElement(&dstring, Tcl_GetString(objv[2]));
    } else if (strcmp(Tcl_GetString(objv[1]), "end") == 0) {
	if (objc != 2) {
	    goto wrongNumArgs;
	}
	Tcl_DStringEndSublist(&dstring);
    } else if (strcmp(Tcl_GetString(objv[1]), "free") == 0) {
	if (objc != 2) {
	    goto wrongNumArgs;
	}
	Tcl_DStringFree(&dstring);
    } else if (strcmp(Tcl_GetString(objv[1]), "get") == 0) {
	if (objc != 2) {
	    goto wrongNumArgs;
	}
	Tcl_SetResult(interp, Tcl_DStringValue(&dstring), TCL_VOLATILE);
    } else if (strcmp(Tcl_GetString(objv[1]), "gresult") == 0) {
	if (objc != 3) {
	    goto wrongNumArgs;
	}
	if (strcmp(Tcl_GetString(objv[2]), "staticsmall") == 0) {
	    Tcl_AppendResult(interp, "short", (char *)NULL);
	} else if (strcmp(Tcl_GetString(objv[2]), "staticlarge") == 0) {
	    Tcl_AppendResult(interp,
		    "first0 first1 first2 first3 first4 first5 first6 first7 first8 first9\n"
		    "second0 second1 second2 second3 second4 second5 second6 second7 second8 second9\n"
		    "third0 third1 third2 third3 third4 third5 third6 third7 third8 third9\n"
		    "fourth0 fourth1 fourth2 fourth3 fourth4 fourth5 fourth6 fourth7 fourth8 fourth9\n"
		    "fifth0 fifth1 fifth2 fifth3 fifth4 fifth5 fifth6 fifth7 fifth8 fifth9\n"
		    "sixth0 sixth1 sixth2 sixth3 sixth4 sixth5 sixth6 sixth7 sixth8 sixth9\n"
		    "seventh0 seventh1 seventh2 seventh3 seventh4 seventh5 seventh6 seventh7 seventh8 seventh9\n",
		    (char *)NULL);
	} else if (strcmp(Tcl_GetString(objv[2]), "free") == 0) {
	    char *s = (char *)Tcl_Alloc(100);
	    strcpy(s, "This is a malloc-ed string");
	    Tcl_SetResult(interp, s, TCL_DYNAMIC);
	} else if (strcmp(Tcl_GetString(objv[2]), "special") == 0) {
	    char *s = (char *)Tcl_Alloc(100) + 16;
	    strcpy(s, "This is a specially-allocated string");
	    Tcl_SetResult(interp, s, SpecialFree);
	} else {
	    Tcl_AppendResult(interp, "bad gresult option \"", Tcl_GetString(objv[2]),
		    "\": must be staticsmall, staticlarge, free, or special",
		    (char *)NULL);
	    return TCL_ERROR;
	}
	Tcl_DStringGetResult(interp, &dstring);
    } else if (strcmp(Tcl_GetString(objv[1]), "length") == 0) {

	if (objc != 2) {
	    goto wrongNumArgs;
	}
	Tcl_SetObjResult(interp, Tcl_NewWideIntObj(Tcl_DStringLength(&dstring)));
    } else if (strcmp(Tcl_GetString(objv[1]), "result") == 0) {
	if (objc != 2) {
	    goto wrongNumArgs;
	}
	Tcl_DStringResult(interp, &dstring);
    } else if (strcmp(Tcl_GetString(objv[1]), "toobj") == 0) {
	if (objc != 2) {
	    goto wrongNumArgs;
	}
	Tcl_SetObjResult(interp, Tcl_DStringToObj(&dstring));
    } else if (strcmp(Tcl_GetString(objv[1]), "trunc") == 0) {
	if (objc != 3) {
	    goto wrongNumArgs;
	}
	if (Tcl_GetIntFromObj(interp, objv[2], &count) != TCL_OK) {
	    return TCL_ERROR;
	}
	Tcl_DStringSetLength(&dstring, count);
    } else if (strcmp(Tcl_GetString(objv[1]), "start") == 0) {
	if (objc != 2) {
	    goto wrongNumArgs;
	}
	Tcl_DStringStartSublist(&dstring);
    } else {
	Tcl_AppendResult(interp, "bad option \"", Tcl_GetString(objv[1]),
		"\": must be append, element, end, free, get, gresult, length, "
		"result, start, toobj, or trunc", (char *)NULL);
	return TCL_ERROR;
    }
    return TCL_OK;
}

/*
 * The procedure below is used as a special freeProc to test how well
 * Tcl_DStringGetResult handles freeProc's other than free.
 */

static void SpecialFree(
    void *blockPtr)		/* Block to free. */
{
    Tcl_Free(((char *)blockPtr) - 16);
}

/*
 *------------------------------------------------------------------------
 *
 * UtfTransformFn --
 *
 *    Implements a direct call into Tcl_UtfToExternal and Tcl_ExternalToUtf
 *    as otherwise there is no script level command that directly exercises
 *    these functions (i/o command cannot test all combinations)
 *    The arguments at the script level are roughly those of the above
 *    functions:
 *	encodingname srcbytes flags state dstlen ?srcreadvar? ?dstwrotevar? ?dstcharsvar?
 *
 * Results:
 *    TCL_OK or TCL_ERROR. This indicates any errors running the test, NOT the
 *    result of Tcl_UtfToExternal or Tcl_ExternalToUtf.
 *
 * Side effects:
 *
 *    The result in the interpreter is a list of the return code from the
 *    Tcl_UtfToExternal/Tcl_ExternalToUtf functions, the encoding state, and
 *    an encoded binary string of length dstLen. Note the string is the
 *    entire output buffer, not just the part containing the decoded
 *    portion. This allows for additional checks at test script level.
 *
 *    If any of the srcreadvar, dstwrotevar and dstcharsvar are specified and
 *    not empty, they are treated as names of variables where the *srcRead,
 *    *dstWrote and *dstChars output from the functions are stored.
 *
 *    The function also checks internally whether nuls are correctly
 *    appended as requested but the TCL_ENCODING_NO_TERMINATE flag
 *    and that no buffer overflows occur.
 *------------------------------------------------------------------------
 */
typedef int
UtfTransformFn(Tcl_Interp *interp, Tcl_Encoding encoding, const char *src,
	Tcl_Size srcLen, int flags, Tcl_EncodingState *statePtr, char *dst,
	Tcl_Size dstLen, int *srcReadPtr, int *dstWrotePtr, int *dstCharsPtr);

static int UtfExtWrapper(
    Tcl_Interp *interp, UtfTransformFn *transformer, Tcl_Size objc, Tcl_Obj *const objv[])
{
    Tcl_Encoding encoding;
    Tcl_EncodingState encState, *encStatePtr;
    Tcl_Size srcLen, bufLen;
    const unsigned char *bytes;
    unsigned char *bufPtr;
    int srcRead, dstLen, dstWrote, dstChars;
    Tcl_Obj *srcReadVar, *dstWroteVar, *dstCharsVar;
    int result;
    int flags;
    Tcl_Obj **flagObjs;
    Tcl_Size nflags;
    static const struct {
	const char *flagKey;
	int flag;
    } flagMap[] = {
	{"start", TCL_ENCODING_START},
	{"end", TCL_ENCODING_END},
	{"noterminate", TCL_ENCODING_NO_TERMINATE},
	{"charlimit", TCL_ENCODING_CHAR_LIMIT},
	{"tcl8", TCL_ENCODING_PROFILE_TCL8},
	{"strict", TCL_ENCODING_PROFILE_STRICT},
	{"replace", TCL_ENCODING_PROFILE_REPLACE},
	{NULL, 0}
    };
    Tcl_Size i;
    Tcl_WideInt wide;

    if (objc < 7 || objc > 10) {
	Tcl_WrongNumArgs(interp, 2, objv,
		"encoding srcbytes flags state dstlen ?srcreadvar? ?dstwrotevar? ?dstcharsvar?");
	return TCL_ERROR;
    }
    if (Tcl_GetEncodingFromObj(interp, objv[2], &encoding) != TCL_OK) {
	return TCL_ERROR;
    }

    /* Flags may be specified as list of integers and keywords */
    flags = 0;
    if (Tcl_ListObjGetElements(interp, objv[4], &nflags, &flagObjs) != TCL_OK) {
	return TCL_ERROR;
    }

    for (i = 0; i < nflags; ++i) {
	int flag;
	if (Tcl_GetIntFromObj(NULL, flagObjs[i], &flag) == TCL_OK) {
	    flags |= flag;
	} else {
	    int idx;
	    if (Tcl_GetIndexFromObjStruct(interp, flagObjs[i], flagMap, sizeof(flagMap[0]),
		    "flag", 0, &idx) != TCL_OK) {
		return TCL_ERROR;
	    }
	    flags |= flagMap[idx].flag;
	}
    }

    /* Assumes state is integer if not "" */
    if (Tcl_GetWideIntFromObj(interp, objv[5], &wide) == TCL_OK) {
	encState = (Tcl_EncodingState)(size_t)wide;
	encStatePtr = &encState;
    } else if (Tcl_GetCharLength(objv[5]) == 0) {
	encStatePtr = NULL;
    } else {
	return TCL_ERROR;
    }

    if (Tcl_GetIntFromObj(interp, objv[6], &dstLen) != TCL_OK) {
	return TCL_ERROR;
    }
    srcReadVar = NULL;
    dstWroteVar = NULL;
    dstCharsVar = NULL;
    if (objc > 7) {
	/* Has caller requested srcRead? */
	if (Tcl_GetCharLength(objv[7])) {
	    srcReadVar = objv[7];
	}
	if (objc > 8) {
	    /* Ditto for dstWrote */
	    if (Tcl_GetCharLength(objv[8])) {
		dstWroteVar = objv[8];
	    }
	    if (objc > 9) {
		if (Tcl_GetCharLength(objv[9])) {
		    dstCharsVar = objv[9];
		}
	    }
	}
    }
    if (flags & TCL_ENCODING_CHAR_LIMIT) {
	/* Caller should have specified the dest char limit */
	Tcl_Obj *valueObj;
	if (dstCharsVar == NULL ||
		(valueObj = Tcl_ObjGetVar2(interp, dstCharsVar, NULL, 0)) == NULL) {
	    Tcl_SetResult(interp,
		    "dstCharsVar must be specified with integer value if "
		    "TCL_ENCODING_CHAR_LIMIT set in flags.", TCL_STATIC);
	    return TCL_ERROR;
	}
	if (Tcl_GetIntFromObj(interp, valueObj, &dstChars) != TCL_OK) {
	    return TCL_ERROR;
	}
    } else {
	dstChars = 0; /* Only used for output */
    }

    bufLen = dstLen + 4; /* 4 -> overflow detection */
    bufPtr = (unsigned char *) Tcl_Alloc(bufLen);
    memset(bufPtr, 0xFF, dstLen); /* Need to check nul terminator */
    memmove(bufPtr + dstLen, "\xAB\xCD\xEF\xAB", 4);   /* overflow detection */
    bytes = Tcl_GetByteArrayFromObj(objv[3], &srcLen); /* Last! to avoid shimmering */
    result = (*transformer)(interp, encoding, (const char *)bytes, srcLen, flags,
	    encStatePtr, (char *)bufPtr, dstLen,
	    srcReadVar ? &srcRead : NULL,
	    &dstWrote,
	    dstCharsVar ? &dstChars : NULL);
    if (memcmp(bufPtr + bufLen - 4, "\xAB\xCD\xEF\xAB", 4)) {
	Tcl_SetObjResult(interp, Tcl_ObjPrintf(
		"%s wrote past output buffer",
		transformer == Tcl_ExternalToUtf ?
			"Tcl_ExternalToUtf" : "Tcl_UtfToExternal"));
	result = TCL_ERROR;
    } else if (result != TCL_ERROR) {
	Tcl_Obj *resultObjs[3];
	switch (result) {
	case TCL_OK:
	    resultObjs[0] = Tcl_NewStringObj("ok", TCL_INDEX_NONE);
	    break;
	case TCL_CONVERT_MULTIBYTE:
	    resultObjs[0] = Tcl_NewStringObj("multibyte", TCL_INDEX_NONE);
	    break;
	case TCL_CONVERT_SYNTAX:
	    resultObjs[0] = Tcl_NewStringObj("syntax", TCL_INDEX_NONE);
	    break;
	case TCL_CONVERT_UNKNOWN:
	    resultObjs[0] = Tcl_NewStringObj("unknown", TCL_INDEX_NONE);
	    break;
	case TCL_CONVERT_NOSPACE:
	    resultObjs[0] = Tcl_NewStringObj("nospace", TCL_INDEX_NONE);
	    break;
	default:
	    resultObjs[0] = Tcl_NewIntObj(result);
	    break;
	}
	result = TCL_OK;
	resultObjs[1] =
	    encStatePtr ? Tcl_NewWideIntObj((Tcl_WideInt)(size_t)encState) : Tcl_NewObj();
	resultObjs[2] = Tcl_NewByteArrayObj(bufPtr, dstLen);
	if (srcReadVar) {
	    if (Tcl_ObjSetVar2(interp, srcReadVar, NULL, Tcl_NewIntObj(srcRead),
		    TCL_LEAVE_ERR_MSG) == NULL) {
		result = TCL_ERROR;
	    }
	}
	if (dstWroteVar) {
	    if (Tcl_ObjSetVar2(interp, dstWroteVar, NULL, Tcl_NewIntObj(dstWrote),
		    TCL_LEAVE_ERR_MSG) == NULL) {
		result = TCL_ERROR;
	    }
	}
	if (dstCharsVar) {
	    if (Tcl_ObjSetVar2(interp, dstCharsVar, NULL, Tcl_NewIntObj(dstChars),
		    TCL_LEAVE_ERR_MSG) == NULL) {
		result = TCL_ERROR;
	    }
	}
	Tcl_SetObjResult(interp, Tcl_NewListObj(3, resultObjs));
    }

    Tcl_Free(bufPtr);
    Tcl_FreeEncoding(encoding); /* Free returned reference */
    return result;
}

/*
 *----------------------------------------------------------------------
 *
 * TestencodingCmd --
 *
 *	This procedure implements the "testencoding" command.  It is used
 *	to test the encoding package.
 *
 * Results:
 *	A standard Tcl result.
 *
 * Side effects:
 *	Load encodings.
 *
 *----------------------------------------------------------------------
 */

static int
TestencodingCmd(
    TCL_UNUSED(void *),
    Tcl_Interp *interp,		/* Current interpreter. */
    Tcl_Size objc,			/* Number of arguments. */
    Tcl_Obj *const objv[])	/* Argument objects. */
{
    Tcl_Encoding encoding;
    Tcl_Size length;
    const char *string;
    TclEncoding *encodingPtr;
    static const char *const optionStrings[] = {
	"create", "delete", "nullength", "Tcl_ExternalToUtf", "Tcl_UtfToExternal",
	"Tcl_GetEncodingNameFromEnvironment", "Tcl_GetEncodingNameForUser", NULL
    };
    enum options {
	ENC_CREATE, ENC_DELETE, ENC_NULLENGTH, ENC_EXTTOUTF, ENC_UTFTOEXT,
	ENC_GETNAMEENV, ENC_GETNAMEUSER
    } index;

    if (objc < 2) {
	Tcl_WrongNumArgs(interp, 1, objv, "command ?args?");
	return TCL_ERROR;
    }

    if (Tcl_GetIndexFromObj(interp, objv[1], optionStrings, "option", 0,
	    &index) != TCL_OK) {
	return TCL_ERROR;
    }

    switch (index) {
    case ENC_CREATE: {
	Tcl_EncodingType type;

	if (objc != 5) {
	    Tcl_WrongNumArgs(interp, 2, objv, "name toutfcmd fromutfcmd");
	    return TCL_ERROR;
	}
	encodingPtr = (TclEncoding *)Tcl_Alloc(sizeof(TclEncoding));
	encodingPtr->interp = interp;

	string = Tcl_GetStringFromObj(objv[3], &length);
	encodingPtr->toUtfCmd = (char *)Tcl_Alloc(length + 1);
	memcpy(encodingPtr->toUtfCmd, string, length + 1);

	string = Tcl_GetStringFromObj(objv[4], &length);
	encodingPtr->fromUtfCmd = (char *)Tcl_Alloc(length + 1);
	memcpy(encodingPtr->fromUtfCmd, string, length + 1);

	string = Tcl_GetStringFromObj(objv[2], &length);

	type.encodingName = string;
	type.toUtfProc = EncodingToUtfProc;
	type.fromUtfProc = EncodingFromUtfProc;
	type.freeProc = EncodingFreeProc;
	type.clientData = encodingPtr;
	type.nullSize = 1;

	Tcl_CreateEncoding(&type);
	break;
    }
    case ENC_DELETE:
	if (objc != 3) {
	    return TCL_ERROR;
	}
	if (TCL_OK != Tcl_GetEncodingFromObj(interp, objv[2], &encoding)) {
	    return TCL_ERROR;
	}
	Tcl_FreeEncoding(encoding);	/* Free returned reference */
	Tcl_FreeEncoding(encoding);	/* Free to match CREATE */
	TclFreeInternalRep(objv[2]);		/* Free the cached ref */
	break;

    case ENC_NULLENGTH:
	if (objc > 3) {
	    Tcl_WrongNumArgs(interp, 2, objv, "?encoding?");
	    return TCL_ERROR;
	}
	encoding =
	    Tcl_GetEncoding(interp, objc == 2 ? NULL : Tcl_GetString(objv[2]));
	if (encoding == NULL) {
	    return TCL_ERROR;
	}
	Tcl_SetObjResult(interp,
		Tcl_NewIntObj(Tcl_GetEncodingNulLength(encoding)));
	Tcl_FreeEncoding(encoding);
	break;
    case ENC_EXTTOUTF:
	return UtfExtWrapper(interp,Tcl_ExternalToUtf,objc,objv);
    case ENC_UTFTOEXT:
	return UtfExtWrapper(interp,Tcl_UtfToExternal,objc,objv);
    case ENC_GETNAMEUSER:
    case ENC_GETNAMEENV:
	if (objc != 2) {
	    Tcl_WrongNumArgs(interp, 2, objv, NULL);
	    return TCL_ERROR;
	}
	Tcl_DString ds;
	string = (index == ENC_GETNAMEUSER
		    ? Tcl_GetEncodingNameForUser
		    : Tcl_GetEncodingNameFromEnvironment)(&ds);
	/* Note not string compare, the actual pointer must be the same */
	if (string != Tcl_DStringValue(&ds)) {
	    Tcl_DStringFree(&ds);
	    Tcl_SetResult(interp, "Returned pointer not same as DString value",
		    TCL_STATIC);
	    return TCL_ERROR;
	}
	Tcl_DStringResult(interp, &ds);
	break;
    }
    return TCL_OK;
}

static int
EncodingToUtfProc(
    void *clientData,		/* TclEncoding structure. */
    TCL_UNUSED(const char *) /*src*/,
    int srcLen,			/* Source string length in bytes. */
    TCL_UNUSED(int) /*flags*/,
    TCL_UNUSED(Tcl_EncodingState *),
    char *dst,			/* Output buffer. */
    int dstLen,			/* The maximum length of output buffer. */
    int *srcReadPtr,		/* Filled with number of bytes read. */
    int *dstWrotePtr,		/* Filled with number of bytes stored. */
    int *dstCharsPtr)		/* Filled with number of chars stored. */
{
    int len;
    TclEncoding *encodingPtr;

    encodingPtr = (TclEncoding *) clientData;
    Tcl_EvalEx(encodingPtr->interp, encodingPtr->toUtfCmd, TCL_INDEX_NONE, TCL_EVAL_GLOBAL);

    len = strlen(Tcl_GetStringResult(encodingPtr->interp));
    if (len > dstLen) {
	len = dstLen;
    }
    memcpy(dst, Tcl_GetStringResult(encodingPtr->interp), len);
    Tcl_ResetResult(encodingPtr->interp);

    *srcReadPtr = srcLen;
    *dstWrotePtr = len;
    *dstCharsPtr = len;
    return TCL_OK;
}

static int
EncodingFromUtfProc(
    void *clientData,		/* TclEncoding structure. */
    TCL_UNUSED(const char *) /*src*/,
    int srcLen,			/* Source string length in bytes. */
    TCL_UNUSED(int) /*flags*/,
    TCL_UNUSED(Tcl_EncodingState *),
    char *dst,			/* Output buffer. */
    int dstLen,			/* The maximum length of output buffer. */
    int *srcReadPtr,		/* Filled with number of bytes read. */
    int *dstWrotePtr,		/* Filled with number of bytes stored. */
    int *dstCharsPtr)		/* Filled with number of chars stored. */
{
    int len;
    TclEncoding *encodingPtr;

    encodingPtr = (TclEncoding *) clientData;
    Tcl_EvalEx(encodingPtr->interp, encodingPtr->fromUtfCmd, TCL_INDEX_NONE, TCL_EVAL_GLOBAL);

    len = strlen(Tcl_GetStringResult(encodingPtr->interp));
    if (len > dstLen) {
	len = dstLen;
    }
    memcpy(dst, Tcl_GetStringResult(encodingPtr->interp), len);
    Tcl_ResetResult(encodingPtr->interp);

    *srcReadPtr = srcLen;
    *dstWrotePtr = len;
    *dstCharsPtr = len;
    return TCL_OK;
}

static void
EncodingFreeProc(
    void *clientData)		/* ClientData associated with type. */
{
    TclEncoding *encodingPtr = (TclEncoding *)clientData;

    Tcl_Free(encodingPtr->toUtfCmd);
    Tcl_Free(encodingPtr->fromUtfCmd);
    Tcl_Free(encodingPtr);
}

/*
 *----------------------------------------------------------------------
 *
 * TestevalexCmd --
 *
 *	This procedure implements the "testevalex" command.  It is
 *	used to test Tcl_EvalEx.
 *
 * Results:
 *	A standard Tcl result.
 *
 * Side effects:
 *	None.
 *
 *----------------------------------------------------------------------
 */

static int
TestevalexCmd(
    TCL_UNUSED(void *),
    Tcl_Interp *interp,		/* Current interpreter. */
    Tcl_Size objc,			/* Number of arguments. */
    Tcl_Obj *const objv[])	/* Argument objects. */
{
    int flags;
    Tcl_Size length;
    const char *script;

    flags = 0;
    if (objc == 3) {
	const char *global = Tcl_GetString(objv[2]);
	if (strcmp(global, "global") != 0) {
	    Tcl_AppendResult(interp, "bad value \"", global,
		    "\": must be global", (char *)NULL);
	    return TCL_ERROR;
	}
	flags = TCL_EVAL_GLOBAL;
    } else if (objc != 2) {
	Tcl_WrongNumArgs(interp, 1, objv, "script ?global?");
	return TCL_ERROR;
    }

    script = Tcl_GetStringFromObj(objv[1], &length);
    return Tcl_EvalEx(interp, script, length, flags);
}

/*
 *----------------------------------------------------------------------
 *
 * TestevalobjvCmd --
 *
 *	This procedure implements the "testevalobjv" command.  It is
 *	used to test Tcl_EvalObjv.
 *
 * Results:
 *	A standard Tcl result.
 *
 * Side effects:
 *	None.
 *
 *----------------------------------------------------------------------
 */

static int
TestevalobjvCmd(
    TCL_UNUSED(void *),
    Tcl_Interp *interp,		/* Current interpreter. */
    Tcl_Size objc,			/* Number of arguments. */
    Tcl_Obj *const objv[])	/* Argument objects. */
{
    int evalGlobal;

    if (objc < 3) {
	Tcl_WrongNumArgs(interp, 1, objv, "global word ?word ...?");
	return TCL_ERROR;
    }
    if (Tcl_GetIntFromObj(interp, objv[1], &evalGlobal) != TCL_OK) {
	return TCL_ERROR;
    }
    return Tcl_EvalObjv(interp, objc-2, objv+2,
	    (evalGlobal) ? TCL_EVAL_GLOBAL : 0);
}

/*
 *----------------------------------------------------------------------
 *
 * TesteventCmd --
 *
 *	This procedure implements a 'testevent' command.  The command
 *	is used to test event queue management.
 *
 * The command takes two forms:
 *	- testevent queue name position script
 *		Queues an event at the given position in the queue, and
 *		associates a given name with it (the same name may be
 *		associated with multiple events). When the event comes
 *		to the head of the queue, executes the given script at
 *		global level in the current interp. The position may be
 *		one of 'head', 'tail' or 'mark'.
 *	- testevent delete name
 *		Deletes any events associated with the given name from
 *		the queue.
 *
 * Return value:
 *	Returns a standard Tcl result.
 *
 * Side effects:
 *	Manipulates the event queue as directed.
 *
 *----------------------------------------------------------------------
 */

static int
TesteventCmd(
    TCL_UNUSED(void *),
    Tcl_Interp *interp,		/* Tcl interpreter */
    Tcl_Size objc,			/* Parameter count */
    Tcl_Obj *const objv[])	/* Parameter vector */
{
    static const char *const subcommands[] = { /* Possible subcommands */
	"queue", "delete", NULL
    };
    int subCmdIndex;		/* Index of the chosen subcommand */
    static const char *const positions[] = { /* Possible queue positions */
	"head", "tail", "mark", NULL
    };
    int posIndex;		/* Index of the chosen position */
    static const int posNum[] = {
				/* Interpretation of the chosen position */
	TCL_QUEUE_HEAD,
	TCL_QUEUE_TAIL,
	TCL_QUEUE_MARK
    };
    TestEvent *ev;		/* Event to be queued */

    if (objc < 2) {
	Tcl_WrongNumArgs(interp, 1, objv, "subcommand ?arg ...?");
	return TCL_ERROR;
    }
    if (Tcl_GetIndexFromObj(interp, objv[1], subcommands, "subcommand",
	    TCL_EXACT, &subCmdIndex) != TCL_OK) {
	return TCL_ERROR;
    }
    switch (subCmdIndex) {
    case 0:			/* queue */
	if (objc != 5) {
	    Tcl_WrongNumArgs(interp, 2, objv, "name position script");
	    return TCL_ERROR;
	}
	if (Tcl_GetIndexFromObj(interp, objv[3], positions,
		"position specifier", TCL_EXACT, &posIndex) != TCL_OK) {
	    return TCL_ERROR;
	}
	ev = (TestEvent *)Tcl_Alloc(sizeof(TestEvent));
	ev->header.proc = TesteventProc;
	ev->header.nextPtr = NULL;
	ev->interp = interp;
	ev->command = objv[4];
	Tcl_IncrRefCount(ev->command);
	ev->tag = objv[2];
	Tcl_IncrRefCount(ev->tag);
	Tcl_QueueEvent((Tcl_Event *) ev, posNum[posIndex]);
	break;

    case 1:			/* delete */
	if (objc != 3) {
	    Tcl_WrongNumArgs(interp, 2, objv, "name");
	    return TCL_ERROR;
	}
	Tcl_DeleteEvents(TesteventDeleteProc, objv[2]);
	break;
    }

    return TCL_OK;
}

/*
 *----------------------------------------------------------------------
 *
 * TesteventProc --
 *
 *	Delivers a test event to the Tcl interpreter as part of event
 *	queue testing.
 *
 * Results:
 *	Returns 1 if the event has been serviced, 0 otherwise.
 *
 * Side effects:
 *	Evaluates the event's callback script, so has whatever side effects
 *	the callback has.  The return value of the callback script becomes the
 *	return value of this function.  If the callback script reports an
 *	error, it is reported as a background error.
 *
 *----------------------------------------------------------------------
 */

static int
TesteventProc(
    Tcl_Event *event,		/* Event to deliver */
    TCL_UNUSED(int) /*flags*/)
{
    TestEvent *ev = (TestEvent *) event;
    Tcl_Interp *interp = ev->interp;
    Tcl_Obj *command = ev->command;
    int result = Tcl_EvalObjEx(interp, command,
	    TCL_EVAL_GLOBAL | TCL_EVAL_DIRECT);
    int retval;

    if (result != TCL_OK) {
	Tcl_AddErrorInfo(interp,
		"    (command bound to \"testevent\" callback)");
	Tcl_BackgroundException(interp, TCL_ERROR);
	return 1;		/* Avoid looping on errors */
    }
    if (Tcl_GetBooleanFromObj(interp, Tcl_GetObjResult(interp),
	    &retval) != TCL_OK) {
	Tcl_AddErrorInfo(interp,
		"    (return value from \"testevent\" callback)");
	Tcl_BackgroundException(interp, TCL_ERROR);
	return 1;
    }
    if (retval) {
	Tcl_DecrRefCount(ev->tag);
	Tcl_DecrRefCount(ev->command);
    }

    return retval;
}

/*
 *----------------------------------------------------------------------
 *
 * TesteventDeleteProc --
 *
 *	Removes some set of events from the queue.
 *
 * This procedure is used as part of testing event queue management.
 *
 * Results:
 *	Returns 1 if a given event should be deleted, 0 otherwise.
 *
 * Side effects:
 *	None.
 *
 *----------------------------------------------------------------------
 */

static int
TesteventDeleteProc(
    Tcl_Event *event,		/* Event to examine */
    void *clientData)		/* Tcl_Obj containing the name of the event(s)
				 * to remove */
{
    TestEvent *ev;		/* Event to examine */
    const char *evNameStr;
    Tcl_Obj *targetName;	/* Name of the event(s) to delete */
    const char *targetNameStr;

    if (event->proc != TesteventProc) {
	return 0;
    }
    targetName = (Tcl_Obj *) clientData;
    targetNameStr = (char *)Tcl_GetString(targetName);
    ev = (TestEvent *) event;
    evNameStr = Tcl_GetString(ev->tag);
    if (strcmp(evNameStr, targetNameStr) == 0) {
	Tcl_DecrRefCount(ev->tag);
	Tcl_DecrRefCount(ev->command);
	return 1;
    } else {
	return 0;
    }
}

/*
 *----------------------------------------------------------------------
 *
 * TestexithandlerCmd --
 *
 *	This procedure implements the "testexithandler" command. It is
 *	used to test Tcl_CreateExitHandler and Tcl_DeleteExitHandler.
 *
 * Results:
 *	A standard Tcl result.
 *
 * Side effects:
 *	None.
 *
 *----------------------------------------------------------------------
 */

static int
TestexithandlerCmd(
    TCL_UNUSED(void *),
    Tcl_Interp *interp,		/* Current interpreter. */
    Tcl_Size objc,			/* Number of arguments. */
    Tcl_Obj *const *objv)	/* Arguments. */
{
    int value;

    if (objc != 3) {
	Tcl_WrongNumArgs(interp, 1, objv, "create|delete value");
	return TCL_ERROR;
    }
    if (Tcl_GetIntFromObj(interp, objv[2], &value) != TCL_OK) {
	return TCL_ERROR;
    }
    if (strcmp(Tcl_GetString(objv[1]), "create") == 0) {
	Tcl_CreateExitHandler((value & 1) ? ExitProcOdd : ExitProcEven,
		INT2PTR(value));
    } else if (strcmp(Tcl_GetString(objv[1]), "delete") == 0) {
	Tcl_DeleteExitHandler((value & 1) ? ExitProcOdd : ExitProcEven,
		INT2PTR(value));
    } else {
	Tcl_AppendResult(interp, "bad option \"", Tcl_GetString(objv[1]),
		"\": must be create or delete", (char *)NULL);
	return TCL_ERROR;
    }
    return TCL_OK;
}

static void
ExitProcOdd(
    void *clientData)		/* Integer value to print. */
{
    char buf[16 + TCL_INTEGER_SPACE];
    int len;

    snprintf(buf, sizeof(buf), "odd %d\n", (int)PTR2INT(clientData));
    len = strlen(buf);
    if (len != (int) write(1, buf, len)) {
	Tcl_Panic("ExitProcOdd: unable to write to stdout");
    }
}

static void
ExitProcEven(
    void *clientData)		/* Integer value to print. */
{
    char buf[16 + TCL_INTEGER_SPACE];
    int len;

    snprintf(buf, sizeof(buf), "even %d\n", (int)PTR2INT(clientData));
    len = strlen(buf);
    if (len != (int) write(1, buf, len)) {
	Tcl_Panic("ExitProcEven: unable to write to stdout");
    }
}

/*
 *----------------------------------------------------------------------
 *
 * TestexprlongCmd --
 *
 *	This procedure verifies that Tcl_ExprLong does not modify the
 *	interpreter result if there is no error.
 *
 * Results:
 *	A standard Tcl result.
 *
 * Side effects:
 *	None.
 *
 *----------------------------------------------------------------------
 */

static int
TestexprlongCmd(
    TCL_UNUSED(void *),
    Tcl_Interp *interp,		/* Current interpreter. */
    Tcl_Size objc,			/* Number of arguments. */
    Tcl_Obj *const *objv)	/* Arguments. */
{
    long exprResult;
    char buf[4 + TCL_INTEGER_SPACE];
    int result;

    if (objc != 2) {
	Tcl_WrongNumArgs(interp, 1, objv, "expression");
	return TCL_ERROR;
    }
    Tcl_AppendResult(interp, "This is a result", (char *)NULL);
    result = Tcl_ExprLong(interp, Tcl_GetString(objv[1]), &exprResult);
    if (result != TCL_OK) {
	return result;
    }
    snprintf(buf, sizeof(buf), ": %ld", exprResult);
    Tcl_AppendResult(interp, buf, (char *)NULL);
    return TCL_OK;
}

/*
 *----------------------------------------------------------------------
 *
 * TestexprlongobjCmd --
 *
 *	This procedure verifies that Tcl_ExprLongObj does not modify the
 *	interpreter result if there is no error.
 *
 * Results:
 *	A standard Tcl result.
 *
 * Side effects:
 *	None.
 *
 *----------------------------------------------------------------------
 */

static int
TestexprlongobjCmd(
    TCL_UNUSED(void *),
    Tcl_Interp *interp,		/* Current interpreter. */
    Tcl_Size objc,			/* Number of arguments. */
    Tcl_Obj *const *objv)	/* Argument objects. */
{
    long exprResult;
    char buf[4 + TCL_INTEGER_SPACE];
    int result;

    if (objc != 2) {
	Tcl_WrongNumArgs(interp, 1, objv, "expression");
	return TCL_ERROR;
    }
    Tcl_AppendResult(interp, "This is a result", (char *)NULL);
    result = Tcl_ExprLongObj(interp, objv[1], &exprResult);
    if (result != TCL_OK) {
	return result;
    }
    snprintf(buf, sizeof(buf), ": %ld", exprResult);
    Tcl_AppendResult(interp, buf, (char *)NULL);
    return TCL_OK;
}

/*
 *----------------------------------------------------------------------
 *
 * TestexprdoubleCmd --
 *
 *	This procedure verifies that Tcl_ExprDouble does not modify the
 *	interpreter result if there is no error.
 *
 * Results:
 *	A standard Tcl result.
 *
 * Side effects:
 *	None.
 *
 *----------------------------------------------------------------------
 */

static int
TestexprdoubleCmd(
    TCL_UNUSED(void *),
    Tcl_Interp *interp,		/* Current interpreter. */
    Tcl_Size objc,			/* Number of arguments. */
    Tcl_Obj *const *objv)	/* Arguments. */
{
    double exprResult;
    char buf[4 + TCL_DOUBLE_SPACE];
    int result;

    if (objc != 2) {
	Tcl_WrongNumArgs(interp, 1, objv, "expression");
	return TCL_ERROR;
    }
    Tcl_AppendResult(interp, "This is a result", (char *)NULL);
    result = Tcl_ExprDouble(interp, Tcl_GetString(objv[1]), &exprResult);
    if (result != TCL_OK) {
	return result;
    }
    strcpy(buf, ": ");
    Tcl_PrintDouble(interp, exprResult, buf+2);
    Tcl_AppendResult(interp, buf, (char *)NULL);
    return TCL_OK;
}

/*
 *----------------------------------------------------------------------
 *
 * TestexprdoubleobjCmd --
 *
 *	This procedure verifies that Tcl_ExprLongObj does not modify the
 *	interpreter result if there is no error.
 *
 * Results:
 *	A standard Tcl result.
 *
 * Side effects:
 *	None.
 *
 *----------------------------------------------------------------------
 */

static int
TestexprdoubleobjCmd(
    TCL_UNUSED(void *),
    Tcl_Interp *interp,		/* Current interpreter. */
    Tcl_Size objc,			/* Number of arguments. */
    Tcl_Obj *const *objv)	/* Argument objects. */
{
    double exprResult;
    char buf[4 + TCL_DOUBLE_SPACE];
    int result;

    if (objc != 2) {
	Tcl_WrongNumArgs(interp, 1, objv, "expression");
	return TCL_ERROR;
    }
    Tcl_AppendResult(interp, "This is a result", (char *)NULL);
    result = Tcl_ExprDoubleObj(interp, objv[1], &exprResult);
    if (result != TCL_OK) {
	return result;
    }
    strcpy(buf, ": ");
    Tcl_PrintDouble(interp, exprResult, buf+2);
    Tcl_AppendResult(interp, buf, (char *)NULL);
    return TCL_OK;
}

/*
 *----------------------------------------------------------------------
 *
 * TestexprstringCmd --
 *
 *	This procedure tests the basic operation of Tcl_ExprString.
 *
 * Results:
 *	A standard Tcl result.
 *
 * Side effects:
 *	None.
 *
 *----------------------------------------------------------------------
 */

static int
TestexprstringCmd(
    TCL_UNUSED(void *),
    Tcl_Interp *interp,		/* Current interpreter. */
    Tcl_Size objc,			/* Number of arguments. */
    Tcl_Obj *const *objv)	/* Argument strings. */
{
    if (objc != 2) {
	Tcl_WrongNumArgs(interp, 1, objv, "expression");
	return TCL_ERROR;
    }
    return Tcl_ExprString(interp, Tcl_GetString(objv[1]));
}

/*
 *----------------------------------------------------------------------
 *
 * TestfilelinkCmd --
 *
 *	This procedure implements the "testfilelink" command.  It is used to
 *	test the effects of creating and manipulating filesystem links in Tcl.
 *
 * Results:
 *	A standard Tcl result.
 *
 * Side effects:
 *	May create a link on disk.
 *
 *----------------------------------------------------------------------
 */

static int
TestfilelinkCmd(
    TCL_UNUSED(void *),
    Tcl_Interp *interp,		/* Current interpreter. */
    Tcl_Size objc,			/* Number of arguments. */
    Tcl_Obj *const objv[])	/* The argument objects. */
{
    Tcl_Obj *contents;

    if (objc < 2 || objc > 3) {
	Tcl_WrongNumArgs(interp, 1, objv, "source ?target?");
	return TCL_ERROR;
    }

    if (Tcl_FSConvertToPathType(interp, objv[1]) != TCL_OK) {
	return TCL_ERROR;
    }

    if (objc == 3) {
	/* Create link from source to target */
	contents = Tcl_FSLink(objv[1], objv[2],
		TCL_CREATE_SYMBOLIC_LINK|TCL_CREATE_HARD_LINK);
	if (contents == NULL) {
	    Tcl_AppendResult(interp, "could not create link from \"",
		    Tcl_GetString(objv[1]), "\" to \"",
		    Tcl_GetString(objv[2]), "\": ",
		    Tcl_PosixError(interp), (char *)NULL);
	    return TCL_ERROR;
	}
    } else {
	/* Read link */
	contents = Tcl_FSLink(objv[1], NULL, 0);
	if (contents == NULL) {
	    Tcl_AppendResult(interp, "could not read link \"",
		    Tcl_GetString(objv[1]), "\": ",
		    Tcl_PosixError(interp), (char *)NULL);
	    return TCL_ERROR;
	}
    }
    Tcl_SetObjResult(interp, contents);
    if (objc == 2) {
	/*
	 * If we are creating a link, this will actually just
	 * be objv[3], and we don't own it
	 */
	Tcl_DecrRefCount(contents);
    }
    return TCL_OK;
}

/*
 *----------------------------------------------------------------------
 *
 * TestgetassocdataCmd --
 *
 *	This procedure implements the "testgetassocdata" command. It is
 *	used to test Tcl_GetAssocData.
 *
 * Results:
 *	A standard Tcl result.
 *
 * Side effects:
 *	None.
 *
 *----------------------------------------------------------------------
 */

static int
TestgetassocdataCmd(
    TCL_UNUSED(void *),
    Tcl_Interp *interp,		/* Current interpreter. */
    Tcl_Size objc,			/* Number of arguments. */
    Tcl_Obj *const *objv)	/* Arguments. */
{
    char *res;

    if (objc != 2) {
	Tcl_WrongNumArgs(interp, 1, objv, "data_key");
	return TCL_ERROR;
    }
    res = (char *)Tcl_GetAssocData(interp, Tcl_GetString(objv[1]), NULL);
    if (res != NULL) {
	Tcl_AppendResult(interp, res, (char *)NULL);
    }
    return TCL_OK;
}

/*
 *----------------------------------------------------------------------
 *
 * TestgetplatformCmd --
 *
 *	This procedure implements the "testgetplatform" command. It is
 *	used to retrieve the value of the tclPlatform global variable.
 *
 * Results:
 *	A standard Tcl result.
 *
 * Side effects:
 *	None.
 *
 *----------------------------------------------------------------------
 */

static int
TestgetplatformCmd(
    TCL_UNUSED(void *),
    Tcl_Interp *interp,		/* Current interpreter. */
    Tcl_Size objc,			/* Number of arguments. */
    Tcl_Obj *const *objv)	/* Arguments. */
{
    static const char *const platformStrings[] = { "unix", "mac", "windows" };
    TclPlatformType *platform;

    platform = TclGetPlatform();

    if (objc != 1) {
	Tcl_WrongNumArgs(interp, 1, objv, "");
	return TCL_ERROR;
    }

    Tcl_AppendResult(interp, platformStrings[*platform], (char *)NULL);
    return TCL_OK;
}

/*
 *----------------------------------------------------------------------
 *
 * TestinterpdeleteCmd --
 *
 *	This procedure tests the code in tclInterp.c that deals with
 *	interpreter deletion. It deletes a user-specified interpreter
 *	from the hierarchy, and subsequent code checks integrity.
 *
 * Results:
 *	A standard Tcl result.
 *
 * Side effects:
 *	Deletes one or more interpreters.
 *
 *----------------------------------------------------------------------
 */

static int
TestinterpdeleteCmd(
    TCL_UNUSED(void *),
    Tcl_Interp *interp,		/* Current interpreter. */
    Tcl_Size objc,			/* Number of arguments. */
    Tcl_Obj *const *objv)	/* Arguments. */
{
    Tcl_Interp *childToDelete;

    if (objc != 2) {
	Tcl_WrongNumArgs(interp, 1, objv, "path");
	return TCL_ERROR;
    }
    childToDelete = Tcl_GetChild(interp, Tcl_GetString(objv[1]));
    if (childToDelete == NULL) {
	return TCL_ERROR;
    }
    Tcl_DeleteInterp(childToDelete);
    return TCL_OK;
}

/*
 *----------------------------------------------------------------------
 *
 * TestlinkCmd --
 *
 *	This procedure implements the "testlink" command.  It is used
 *	to test Tcl_LinkVar and related library procedures.
 *
 * Results:
 *	A standard Tcl result.
 *
 * Side effects:
 *	Creates and deletes various variable links, plus returns
 *	values of the linked variables.
 *
 *----------------------------------------------------------------------
 */

static int
TestlinkCmd(
    TCL_UNUSED(void *),
    Tcl_Interp *interp,		/* Current interpreter. */
    Tcl_Size objc,			/* Number of arguments. */
    Tcl_Obj *const *objv)	/* Arguments. */
{
    static int intVar = 43;
    static int boolVar = 4;
    static double realVar = 1.23;
    static Tcl_WideInt wideVar = 79;
    static char *stringVar = NULL;
    static char charVar = '@';
    static unsigned char ucharVar = 130;
    static short shortVar = 3000;
    static unsigned short ushortVar = 60000;
    static unsigned int uintVar = 0xBEEFFEED;
    static long longVar = 123456789L;
    static unsigned long ulongVar = 3456789012UL;
    static float floatVar = 4.5;
    static Tcl_WideUInt uwideVar = 123;
    static int created = 0;
    char buffer[2*TCL_DOUBLE_SPACE];
    int writable, flag;
    Tcl_Obj *tmp;

    if (objc < 2) {
	Tcl_WrongNumArgs(interp, 1, objv, "option ?arg arg arg arg arg arg arg arg arg arg arg arg"
		" arg arg?");
	return TCL_ERROR;
    }
    if (strcmp(Tcl_GetString(objv[1]), "create") == 0) {
	if (objc != 16) {
		Tcl_WrongNumArgs(interp, 2, objv, "intRO realRO boolRO stringRO wideRO charRO ucharRO shortRO"
			" ushortRO uintRO longRO ulongRO floatRO uwideRO");
	    return TCL_ERROR;
	}
	if (created) {
	    Tcl_UnlinkVar(interp, "int");
	    Tcl_UnlinkVar(interp, "real");
	    Tcl_UnlinkVar(interp, "bool");
	    Tcl_UnlinkVar(interp, "string");
	    Tcl_UnlinkVar(interp, "wide");
	    Tcl_UnlinkVar(interp, "char");
	    Tcl_UnlinkVar(interp, "uchar");
	    Tcl_UnlinkVar(interp, "short");
	    Tcl_UnlinkVar(interp, "ushort");
	    Tcl_UnlinkVar(interp, "uint");
	    Tcl_UnlinkVar(interp, "long");
	    Tcl_UnlinkVar(interp, "ulong");
	    Tcl_UnlinkVar(interp, "float");
	    Tcl_UnlinkVar(interp, "uwide");
	}
	created = 1;
	if (Tcl_GetBooleanFromObj(interp, objv[2], &writable) != TCL_OK) {
	    return TCL_ERROR;
	}
	flag = writable ? 0 : TCL_LINK_READ_ONLY;
	if (Tcl_LinkVar(interp, "int", &intVar,
		TCL_LINK_INT | flag) != TCL_OK) {
	    return TCL_ERROR;
	}
	if (Tcl_GetBooleanFromObj(interp, objv[3], &writable) != TCL_OK) {
	    return TCL_ERROR;
	}
	flag = writable ? 0 : TCL_LINK_READ_ONLY;
	if (Tcl_LinkVar(interp, "real", &realVar,
		TCL_LINK_DOUBLE | flag) != TCL_OK) {
	    return TCL_ERROR;
	}
	if (Tcl_GetBooleanFromObj(interp, objv[4], &writable) != TCL_OK) {
	    return TCL_ERROR;
	}
	flag = writable ? 0 : TCL_LINK_READ_ONLY;
	if (Tcl_LinkVar(interp, "bool", &boolVar,
		TCL_LINK_BOOLEAN | flag) != TCL_OK) {
	    return TCL_ERROR;
	}
	if (Tcl_GetBooleanFromObj(interp, objv[5], &writable) != TCL_OK) {
	    return TCL_ERROR;
	}
	flag = writable ? 0 : TCL_LINK_READ_ONLY;
	if (Tcl_LinkVar(interp, "string", &stringVar,
		TCL_LINK_STRING | flag) != TCL_OK) {
	    return TCL_ERROR;
	}
	if (Tcl_GetBooleanFromObj(interp, objv[6], &writable) != TCL_OK) {
	    return TCL_ERROR;
	}
	flag = writable ? 0 : TCL_LINK_READ_ONLY;
	if (Tcl_LinkVar(interp, "wide", &wideVar,
		TCL_LINK_WIDE_INT | flag) != TCL_OK) {
	    return TCL_ERROR;
	}
	if (Tcl_GetBooleanFromObj(interp, objv[7], &writable) != TCL_OK) {
	    return TCL_ERROR;
	}
	flag = writable ? 0 : TCL_LINK_READ_ONLY;
	if (Tcl_LinkVar(interp, "char", &charVar,
		TCL_LINK_CHAR | flag) != TCL_OK) {
	    return TCL_ERROR;
	}
	if (Tcl_GetBooleanFromObj(interp, objv[8], &writable) != TCL_OK) {
	    return TCL_ERROR;
	}
	flag = writable ? 0 : TCL_LINK_READ_ONLY;
	if (Tcl_LinkVar(interp, "uchar", &ucharVar,
		TCL_LINK_UCHAR | flag) != TCL_OK) {
	    return TCL_ERROR;
	}
	if (Tcl_GetBooleanFromObj(interp, objv[9], &writable) != TCL_OK) {
	    return TCL_ERROR;
	}
	flag = writable ? 0 : TCL_LINK_READ_ONLY;
	if (Tcl_LinkVar(interp, "short", &shortVar,
		TCL_LINK_SHORT | flag) != TCL_OK) {
	    return TCL_ERROR;
	}
	if (Tcl_GetBooleanFromObj(interp, objv[10], &writable) != TCL_OK) {
	    return TCL_ERROR;
	}
	flag = writable ? 0 : TCL_LINK_READ_ONLY;
	if (Tcl_LinkVar(interp, "ushort", &ushortVar,
		TCL_LINK_USHORT | flag) != TCL_OK) {
	    return TCL_ERROR;
	}
	if (Tcl_GetBooleanFromObj(interp, objv[11], &writable) != TCL_OK) {
	    return TCL_ERROR;
	}
	flag = writable ? 0 : TCL_LINK_READ_ONLY;
	if (Tcl_LinkVar(interp, "uint", &uintVar,
		TCL_LINK_UINT | flag) != TCL_OK) {
	    return TCL_ERROR;
	}
	if (Tcl_GetBooleanFromObj(interp, objv[12], &writable) != TCL_OK) {
	    return TCL_ERROR;
	}
	flag = writable ? 0 : TCL_LINK_READ_ONLY;
	if (Tcl_LinkVar(interp, "long", &longVar,
		TCL_LINK_LONG | flag) != TCL_OK) {
	    return TCL_ERROR;
	}
	if (Tcl_GetBooleanFromObj(interp, objv[13], &writable) != TCL_OK) {
	    return TCL_ERROR;
	}
	flag = writable ? 0 : TCL_LINK_READ_ONLY;
	if (Tcl_LinkVar(interp, "ulong", &ulongVar,
		TCL_LINK_ULONG | flag) != TCL_OK) {
	    return TCL_ERROR;
	}
	if (Tcl_GetBooleanFromObj(interp, objv[14], &writable) != TCL_OK) {
	    return TCL_ERROR;
	}
	flag = writable ? 0 : TCL_LINK_READ_ONLY;
	if (Tcl_LinkVar(interp, "float", &floatVar,
		TCL_LINK_FLOAT | flag) != TCL_OK) {
	    return TCL_ERROR;
	}
	if (Tcl_GetBooleanFromObj(interp, objv[15], &writable) != TCL_OK) {
	    return TCL_ERROR;
	}
	flag = writable ? 0 : TCL_LINK_READ_ONLY;
	if (Tcl_LinkVar(interp, "uwide", &uwideVar,
		TCL_LINK_WIDE_UINT | flag) != TCL_OK) {
	    return TCL_ERROR;
	}

    } else if (strcmp(Tcl_GetString(objv[1]), "delete") == 0) {
	Tcl_UnlinkVar(interp, "int");
	Tcl_UnlinkVar(interp, "real");
	Tcl_UnlinkVar(interp, "bool");
	Tcl_UnlinkVar(interp, "string");
	Tcl_UnlinkVar(interp, "wide");
	Tcl_UnlinkVar(interp, "char");
	Tcl_UnlinkVar(interp, "uchar");
	Tcl_UnlinkVar(interp, "short");
	Tcl_UnlinkVar(interp, "ushort");
	Tcl_UnlinkVar(interp, "uint");
	Tcl_UnlinkVar(interp, "long");
	Tcl_UnlinkVar(interp, "ulong");
	Tcl_UnlinkVar(interp, "float");
	Tcl_UnlinkVar(interp, "uwide");
	created = 0;
    } else if (strcmp(Tcl_GetString(objv[1]), "get") == 0) {
	TclFormatInt(buffer, intVar);
	Tcl_AppendElement(interp, buffer);
	Tcl_PrintDouble(NULL, realVar, buffer);
	Tcl_AppendElement(interp, buffer);
	TclFormatInt(buffer, boolVar);
	Tcl_AppendElement(interp, buffer);
	Tcl_AppendElement(interp, (stringVar == NULL) ? "-" : stringVar);
	/*
	 * Wide ints only have an object-based interface.
	 */
	tmp = Tcl_NewWideIntObj(wideVar);
	Tcl_AppendElement(interp, Tcl_GetString(tmp));
	Tcl_DecrRefCount(tmp);
	TclFormatInt(buffer, (int) charVar);
	Tcl_AppendElement(interp, buffer);
	TclFormatInt(buffer, (int) ucharVar);
	Tcl_AppendElement(interp, buffer);
	TclFormatInt(buffer, (int) shortVar);
	Tcl_AppendElement(interp, buffer);
	TclFormatInt(buffer, (int) ushortVar);
	Tcl_AppendElement(interp, buffer);
	TclFormatInt(buffer, (int) uintVar);
	Tcl_AppendElement(interp, buffer);
	tmp = Tcl_NewWideIntObj(longVar);
	Tcl_AppendElement(interp, Tcl_GetString(tmp));
	Tcl_DecrRefCount(tmp);
	tmp = Tcl_NewWideUIntObj(ulongVar);
	Tcl_AppendElement(interp, Tcl_GetString(tmp));
	Tcl_DecrRefCount(tmp);
	Tcl_PrintDouble(NULL, (double)floatVar, buffer);
	Tcl_AppendElement(interp, buffer);
	tmp = Tcl_NewWideUIntObj(uwideVar);
	Tcl_AppendElement(interp, Tcl_GetString(tmp));
	Tcl_DecrRefCount(tmp);
    } else if (strcmp(Tcl_GetString(objv[1]), "set") == 0) {
	int v;

	if (objc != 16) {
	    Tcl_WrongNumArgs(interp, 2, objv, "intValue realValue boolValue stringValue wideValue"
		    " charValue ucharValue shortValue ushortValue uintValue"
		    " longValue ulongValue floatValue uwideValue");
	    return TCL_ERROR;
	}
	if (Tcl_GetString(objv[2])[0] != 0) {
	    if (Tcl_GetIntFromObj(interp, objv[2], &intVar) != TCL_OK) {
		return TCL_ERROR;
	    }
	}
	if (Tcl_GetString(objv[3])[0] != 0) {
	    if (Tcl_GetDoubleFromObj(interp, objv[3], &realVar) != TCL_OK) {
		return TCL_ERROR;
	    }
	}
	if (Tcl_GetString(objv[4])[0] != 0) {
	    if (Tcl_GetBooleanFromObj(interp, objv[4], &boolVar) != TCL_OK) {
		return TCL_ERROR;
	    }
	}
	if (Tcl_GetString(objv[5])[0] != 0) {
	    if (stringVar != NULL) {
		Tcl_Free(stringVar);
	    }
	    if (strcmp(Tcl_GetString(objv[5]), "-") == 0) {
		stringVar = NULL;
	    } else {
		stringVar = (char *)Tcl_Alloc(strlen(Tcl_GetString(objv[5])) + 1);
		strcpy(stringVar, Tcl_GetString(objv[5]));
	    }
	}
	if (Tcl_GetString(objv[6])[0] != 0) {
	    tmp = Tcl_NewStringObj(Tcl_GetString(objv[6]), -1);
	    if (Tcl_GetWideIntFromObj(interp, tmp, &wideVar) != TCL_OK) {
		Tcl_DecrRefCount(tmp);
		return TCL_ERROR;
	    }
	    Tcl_DecrRefCount(tmp);
	}
	if (Tcl_GetString(objv[7])[0]) {
	    if (Tcl_GetIntFromObj(interp, objv[7], &v) != TCL_OK) {
		return TCL_ERROR;
	    }
	    charVar = (char) v;
	}
	if (Tcl_GetString(objv[8])[0]) {
	    if (Tcl_GetIntFromObj(interp, objv[8], &v) != TCL_OK) {
		return TCL_ERROR;
	    }
	    ucharVar = (unsigned char) v;
	}
	if (Tcl_GetString(objv[9])[0]) {
	    if (Tcl_GetIntFromObj(interp, objv[9], &v) != TCL_OK) {
		return TCL_ERROR;
	    }
	    shortVar = (short) v;
	}
	if (Tcl_GetString(objv[10])[0]) {
	    if (Tcl_GetIntFromObj(interp, objv[10], &v) != TCL_OK) {
		return TCL_ERROR;
	    }
	    ushortVar = (unsigned short) v;
	}
	if (Tcl_GetString(objv[11])[0]) {
	    if (Tcl_GetIntFromObj(interp, objv[11], &v) != TCL_OK) {
		return TCL_ERROR;
	    }
	    uintVar = (unsigned int) v;
	}
	if (Tcl_GetString(objv[12])[0]) {
	    if (Tcl_GetIntFromObj(interp, objv[12], &v) != TCL_OK) {
		return TCL_ERROR;
	    }
	    longVar = (long) v;
	}
	if (Tcl_GetString(objv[13])[0]) {
	    if (Tcl_GetIntFromObj(interp, objv[13], &v) != TCL_OK) {
		return TCL_ERROR;
	    }
	    ulongVar = (unsigned long) v;
	}
	if (Tcl_GetString(objv[14])[0]) {
	    double d;
	    if (Tcl_GetDoubleFromObj(interp, objv[14], &d) != TCL_OK) {
		return TCL_ERROR;
	    }
	    floatVar = (float) d;
	}
	if (Tcl_GetString(objv[15])[0]) {
	    Tcl_WideInt w;
	    tmp = Tcl_NewStringObj(Tcl_GetString(objv[15]), -1);
	    if (Tcl_GetWideIntFromObj(interp, tmp, &w) != TCL_OK) {
		Tcl_DecrRefCount(tmp);
		return TCL_ERROR;
	    }
	    Tcl_DecrRefCount(tmp);
	    uwideVar = (Tcl_WideUInt)w;
	}
    } else if (strcmp(Tcl_GetString(objv[1]), "update") == 0) {
	int v;

	if (objc != 16) {
	    Tcl_WrongNumArgs(interp, 2, objv, "intValue realValue boolValue stringValue wideValue"
		    " charValue ucharValue shortValue ushortValue uintValue"
		    " longValue ulongValue floatValue uwideValue");
	    return TCL_ERROR;
	}
	if (Tcl_GetString(objv[2])[0] != 0) {
	    if (Tcl_GetIntFromObj(interp, objv[2], &intVar) != TCL_OK) {
		return TCL_ERROR;
	    }
	    Tcl_UpdateLinkedVar(interp, "int");
	}
	if (Tcl_GetString(objv[3])[0] != 0) {
	    if (Tcl_GetDoubleFromObj(interp, objv[3], &realVar) != TCL_OK) {
		return TCL_ERROR;
	    }
	    Tcl_UpdateLinkedVar(interp, "real");
	}
	if (Tcl_GetString(objv[4])[0] != 0) {
	    if (Tcl_GetIntFromObj(interp, objv[4], &boolVar) != TCL_OK) {
		return TCL_ERROR;
	    }
	    Tcl_UpdateLinkedVar(interp, "bool");
	}
	if (Tcl_GetString(objv[5])[0] != 0) {
	    if (stringVar != NULL) {
		Tcl_Free(stringVar);
	    }
	    if (strcmp(Tcl_GetString(objv[5]), "-") == 0) {
		stringVar = NULL;
	    } else {
		stringVar = (char *)Tcl_Alloc(strlen(Tcl_GetString(objv[5])) + 1);
		strcpy(stringVar, Tcl_GetString(objv[5]));
	    }
	    Tcl_UpdateLinkedVar(interp, "string");
	}
	if (Tcl_GetString(objv[6])[0] != 0) {
	    tmp = Tcl_NewStringObj(Tcl_GetString(objv[6]), -1);
	    if (Tcl_GetWideIntFromObj(interp, tmp, &wideVar) != TCL_OK) {
		Tcl_DecrRefCount(tmp);
		return TCL_ERROR;
	    }
	    Tcl_DecrRefCount(tmp);
	    Tcl_UpdateLinkedVar(interp, "wide");
	}
	if (Tcl_GetString(objv[7])[0]) {
	    if (Tcl_GetIntFromObj(interp, objv[7], &v) != TCL_OK) {
		return TCL_ERROR;
	    }
	    charVar = (char) v;
	    Tcl_UpdateLinkedVar(interp, "char");
	}
	if (Tcl_GetString(objv[8])[0]) {
	    if (Tcl_GetIntFromObj(interp, objv[8], &v) != TCL_OK) {
		return TCL_ERROR;
	    }
	    ucharVar = (unsigned char) v;
	    Tcl_UpdateLinkedVar(interp, "uchar");
	}
	if (Tcl_GetString(objv[9])[0]) {
	    if (Tcl_GetIntFromObj(interp, objv[9], &v) != TCL_OK) {
		return TCL_ERROR;
	    }
	    shortVar = (short) v;
	    Tcl_UpdateLinkedVar(interp, "short");
	}
	if (Tcl_GetString(objv[10])[0]) {
	    if (Tcl_GetIntFromObj(interp, objv[10], &v) != TCL_OK) {
		return TCL_ERROR;
	    }
	    ushortVar = (unsigned short) v;
	    Tcl_UpdateLinkedVar(interp, "ushort");
	}
	if (Tcl_GetString(objv[11])[0]) {
	    if (Tcl_GetIntFromObj(interp, objv[11], &v) != TCL_OK) {
		return TCL_ERROR;
	    }
	    uintVar = (unsigned int) v;
	    Tcl_UpdateLinkedVar(interp, "uint");
	}
	if (Tcl_GetString(objv[12])[0]) {
	    if (Tcl_GetIntFromObj(interp, objv[12], &v) != TCL_OK) {
		return TCL_ERROR;
	    }
	    longVar = (long) v;
	    Tcl_UpdateLinkedVar(interp, "long");
	}
	if (Tcl_GetString(objv[13])[0]) {
	    if (Tcl_GetIntFromObj(interp, objv[13], &v) != TCL_OK) {
		return TCL_ERROR;
	    }
	    ulongVar = (unsigned long) v;
	    Tcl_UpdateLinkedVar(interp, "ulong");
	}
	if (Tcl_GetString(objv[14])[0]) {
	    double d;
	    if (Tcl_GetDoubleFromObj(interp, objv[14], &d) != TCL_OK) {
		return TCL_ERROR;
	    }
	    floatVar = (float) d;
	    Tcl_UpdateLinkedVar(interp, "float");
	}
	if (Tcl_GetString(objv[15])[0]) {
	    Tcl_WideInt w;
	    tmp = Tcl_NewStringObj(Tcl_GetString(objv[15]), -1);
	    if (Tcl_GetWideIntFromObj(interp, tmp, &w) != TCL_OK) {
		Tcl_DecrRefCount(tmp);
		return TCL_ERROR;
	    }
	    Tcl_DecrRefCount(tmp);
	    uwideVar = (Tcl_WideUInt)w;
	    Tcl_UpdateLinkedVar(interp, "uwide");
	}
    } else {
	Tcl_AppendResult(interp, "bad option \"", Tcl_GetString(objv[1]),
		"\": should be create, delete, get, set, or update", (char *)NULL);
	return TCL_ERROR;
    }
    return TCL_OK;
}

/*
 *----------------------------------------------------------------------
 *
 * TestlinkarrayCmd --
 *
 *      This function is invoked to process the "testlinkarray" Tcl command.
 *      It is used to test the 'Tcl_LinkArray' function.
 *
 * Results:
 *      A standard Tcl result.
 *
 * Side effects:
 *	Creates, deletes, and invokes variable links.
 *
 *----------------------------------------------------------------------
 */

static int
TestlinkarrayCmd(
    TCL_UNUSED(void *),
    Tcl_Interp *interp,		/* Current interpreter. */
    Tcl_Size objc,			/* Number of arguments. */
    Tcl_Obj *const objv[])	/* Argument objects. */
{
    static const char *LinkOption[] = {
	"update", "remove", "create", NULL
    };
    enum LinkOptionEnum { LINK_UPDATE, LINK_REMOVE, LINK_CREATE } optionIndex;
    static const char *LinkType[] = {
	"char", "uchar", "short", "ushort", "int", "uint", "long", "ulong",
	"wide", "uwide", "float", "double", "string", "char*", "binary", NULL
    };
    /* all values after TCL_LINK_CHARS_ARRAY are used as arrays (see below) */
    static int LinkTypes[] = {
	TCL_LINK_CHAR, TCL_LINK_UCHAR,
	TCL_LINK_SHORT, TCL_LINK_USHORT, TCL_LINK_INT, TCL_LINK_UINT,
	TCL_LINK_LONG, TCL_LINK_ULONG, TCL_LINK_WIDE_INT, TCL_LINK_WIDE_UINT,
	TCL_LINK_FLOAT, TCL_LINK_DOUBLE, TCL_LINK_STRING, TCL_LINK_CHARS,
	TCL_LINK_BINARY
    };
    int typeIndex, readonly, size;
    Tcl_Size i;
    Tcl_Size length;
    char *name, *arg;
    Tcl_WideInt addr;

    if (objc < 2) {
	Tcl_WrongNumArgs(interp, 1, objv, "option args");
	return TCL_ERROR;
    }
    if (Tcl_GetIndexFromObj(interp, objv[1], LinkOption, "option", 0,
	    &optionIndex) != TCL_OK) {
	return TCL_ERROR;
    }
    switch (optionIndex) {
    case LINK_UPDATE:
	for (i=2; i<objc; i++) {
	    Tcl_UpdateLinkedVar(interp, Tcl_GetString(objv[i]));
	}
	return TCL_OK;
    case LINK_REMOVE:
	for (i=2; i<objc; i++) {
	    Tcl_UnlinkVar(interp, Tcl_GetString(objv[i]));
	}
	return TCL_OK;
    case LINK_CREATE:
	if (objc < 4) {
	    goto wrongArgs;
	}
	readonly = 0;
	i = 2;

	/*
	 * test on switch -r...
	 */

	arg = Tcl_GetStringFromObj(objv[i], &length);
	if (length < 2) {
	    goto wrongArgs;
	}
	if (arg[0] == '-') {
	    if (arg[1] != 'r') {
		goto wrongArgs;
	    }
	    readonly = TCL_LINK_READ_ONLY;
	    i++;
	}
	if (Tcl_GetIndexFromObj(interp, objv[i++], LinkType, "type", 0,
		&typeIndex) != TCL_OK) {
	    return TCL_ERROR;
	}
	if (Tcl_GetIntFromObj(interp, objv[i++], &size) == TCL_ERROR) {
	    Tcl_SetObjResult(interp, Tcl_NewStringObj("wrong size value", -1));
	    return TCL_ERROR;
	}
	name = Tcl_GetString(objv[i++]);

	/*
	 * If no address is given request one in the underlying function
	 */

	if (i < objc) {
	    if (Tcl_GetWideIntFromObj(interp, objv[i], &addr) == TCL_ERROR) {
		Tcl_SetObjResult(interp, Tcl_NewStringObj(
			"wrong address value", -1));
		return TCL_ERROR;
	    }
	} else {
	    addr = 0;
	}
	return Tcl_LinkArray(interp, name, INT2PTR(addr),
		LinkTypes[typeIndex] | readonly, size);
    }
    return TCL_OK;

  wrongArgs:
    Tcl_WrongNumArgs(interp, 2, objv, "?-readonly? type size name ?address?");
    return TCL_ERROR;
}

/*
 *----------------------------------------------------------------------
 *
 * TestlistrepCmd --
 *
 *      This function is invoked to generate a list object with a specific
 *	internal representation.
 *
 * Results:
 *      A standard Tcl result.
 *
 * Side effects:
 *	None.
 *
 *----------------------------------------------------------------------
 */

static int
TestlistrepCmd(
    TCL_UNUSED(void *),
    Tcl_Interp *interp,		/* Current interpreter. */
    Tcl_Size objc,			/* Number of arguments. */
    Tcl_Obj *const objv[])	/* Argument objects. */
{
    /* Subcommands supported by this command */
    static const char *const subcommands[] = {
	"new",
	"describe",
	"config",
	"validate",
	NULL
    };
    enum {
	LISTREP_NEW,
	LISTREP_DESCRIBE,
	LISTREP_CONFIG,
	LISTREP_VALIDATE
    } cmdIndex;
    Tcl_Obj *resultObj = NULL;

    if (objc < 2) {
	Tcl_WrongNumArgs(interp, 1, objv, "command ?arg ...?");
	return TCL_ERROR;
    }
    if (Tcl_GetIndexFromObj(
	    interp, objv[1], subcommands, "command", 0, &cmdIndex)
	!= TCL_OK) {
	return TCL_ERROR;
    }
    switch (cmdIndex) {
    case LISTREP_NEW:
	if (objc < 3 || objc > 5) {
	    Tcl_WrongNumArgs(interp, 2, objv, "length ?leadSpace endSpace?");
	    return TCL_ERROR;
	} else {
	    Tcl_WideUInt length;
	    Tcl_WideUInt leadSpace = 0;
	    Tcl_WideUInt endSpace = 0;
	    if (Tcl_GetWideUIntFromObj(interp, objv[2], &length) != TCL_OK) {
		return TCL_ERROR;
	    }
	    if (objc > 3) {
		if (Tcl_GetWideUIntFromObj(interp, objv[3], &leadSpace) != TCL_OK) {
		    return TCL_ERROR;
		}
		if (objc > 4) {
		    if (Tcl_GetWideUIntFromObj(interp, objv[4], &endSpace)
			!= TCL_OK) {
			return TCL_ERROR;
		    }
		}
	    }
	    resultObj = TclListTestObj(length, leadSpace, endSpace);
	    if (resultObj == NULL) {
		Tcl_AppendResult(interp, "List capacity exceeded", (char *)NULL);
		return TCL_ERROR;
	    }
	}
	break;

    case LISTREP_DESCRIBE:
#define APPEND_FIELD(targetObj_, structPtr_, fld_) \
    do {								\
	Tcl_ListObjAppendElement(interp, (targetObj_),			\
		Tcl_NewStringObj(#fld_, -1));				\
	Tcl_ListObjAppendElement(interp, (targetObj_),			\
		Tcl_NewWideIntObj((structPtr_)->fld_));			\
    } while (0)
	if (objc != 3) {
	    Tcl_WrongNumArgs(interp, 2, objv, "object");
	    return TCL_ERROR;
	} else {
	    Tcl_Obj **objs;
	    Tcl_Size nobjs;
	    ListRep listRep;
	    Tcl_Obj *listRepObjs[4];

	    /* Force list representation */
	    if (Tcl_ListObjGetElements(interp, objv[2], &nobjs, &objs) != TCL_OK) {
		return TCL_ERROR;
	    }
	    ListObjGetRep(objv[2], &listRep);
	    listRepObjs[0] = Tcl_NewStringObj("store", -1);
	    listRepObjs[1] = Tcl_NewListObj(12, NULL);
	    Tcl_ListObjAppendElement(interp, listRepObjs[1],
		    Tcl_NewStringObj("memoryAddress", -1));
	    Tcl_ListObjAppendElement(interp, listRepObjs[1],
		    Tcl_ObjPrintf("%p", listRep.storePtr));
	    APPEND_FIELD(listRepObjs[1], listRep.storePtr, firstUsed);
	    APPEND_FIELD(listRepObjs[1], listRep.storePtr, numUsed);
	    APPEND_FIELD(listRepObjs[1], listRep.storePtr, numAllocated);
	    APPEND_FIELD(listRepObjs[1], listRep.storePtr, refCount);
	    APPEND_FIELD(listRepObjs[1], listRep.storePtr, flags);
	    if (listRep.spanPtr) {
		listRepObjs[2] = Tcl_NewStringObj("span", -1);
		listRepObjs[3] = Tcl_NewListObj(8, NULL);
		Tcl_ListObjAppendElement(interp, listRepObjs[3],
			Tcl_NewStringObj("memoryAddress", -1));
		Tcl_ListObjAppendElement(interp, listRepObjs[3],
			Tcl_ObjPrintf("%p", listRep.spanPtr));
		APPEND_FIELD(listRepObjs[3], listRep.spanPtr, spanStart);
		APPEND_FIELD(listRepObjs[3], listRep.spanPtr, spanLength);
		APPEND_FIELD(listRepObjs[3], listRep.spanPtr, refCount);
	    }
	    resultObj = Tcl_NewListObj(listRep.spanPtr ? 4 : 2, listRepObjs);
	}
#undef APPEND_FIELD
	break;

    case LISTREP_CONFIG:
	if (objc != 2) {
	    Tcl_WrongNumArgs(interp, 2, objv, "object");
	    return TCL_ERROR;
	}
	resultObj = Tcl_NewListObj(2, NULL);
	Tcl_ListObjAppendElement(
	    NULL, resultObj, Tcl_NewStringObj("LIST_SPAN_THRESHOLD", -1));
	Tcl_ListObjAppendElement(
	    NULL, resultObj, Tcl_NewWideIntObj(LIST_SPAN_THRESHOLD));
	break;

    case LISTREP_VALIDATE:
	if (objc != 3) {
	    Tcl_WrongNumArgs(interp, 2, objv, "object");
	    return TCL_ERROR;
	}
	TclListObjValidate(interp, objv[2]); /* Panics if invalid */
	resultObj = Tcl_NewObj();
	break;
    }
    Tcl_SetObjResult(interp, resultObj);
    return TCL_OK;
}

/*
 *----------------------------------------------------------------------
 *
 * TestlistapiCmd --
 *
 *      This function is invoked to test various public C API's to cover
 *	paths that are not exercisable via the script level commands.
 *	The general format is:
 *	    testlistapi api refcount listoperand ?args ...?
 *      where api identifies the C function, refcount is the reference count
 *	to be set for the value listoperand passed into the list API.
 *
 *	The result of the command is a dictionary of with the following
 *	elements (not all may be present, depending on the API called):
 *	    status - the status returned by the API
 *	    srcPtr - address of the Tcl_Obj passed into the API
 *	    srcType - the Tcl_ObjType name of srcPtr
 *	    srcRefCount - reference count of srcPtr *after* the API call
 *	    resultPtr - address of the Tcl_Obj passed into the API
 *	    resultType - the Tcl_ObjType name of resultPtr
 *	    resultRefCount - reference count of resultPtr *after* the API call
 *	    result - the resultPtr value
 * Results:
 *      A standard Tcl result.
 *
 * Side effects:
 *	None.
 *
 *----------------------------------------------------------------------
 */

static int
TestlistapiCmd(
    TCL_UNUSED(void *),
    Tcl_Interp *interp,		/* Current interpreter. */
    Tcl_Size objc,			/* Number of arguments. */
    Tcl_Obj *const objv[])	/* Argument objects. */
{
    static const char* const subcommands[] = {
	"Tcl_ListObjRange",
	"Tcl_ListObjRepeat",
	"Tcl_ListObjReverse",
	NULL
    };
    enum listapiCmdIndex {
	LISTAPI_RANGE,
	LISTAPI_REPEAT,
	LISTAPI_REVERSE,
    } cmdIndex;
    Tcl_Size srcRefCount;
    Tcl_Obj *srcPtr;
    Tcl_Obj *resultPtr = NULL;
    int status;

    if (objc < 2) {
	Tcl_WrongNumArgs(interp, 1, objv, "option ?arg...?");
	return TCL_ERROR;
    }
    if (Tcl_GetIndexFromObj(interp, objv[1], subcommands, "command",
			    0, &cmdIndex) != TCL_OK) {
	return TCL_ERROR;
    }
    if (cmdIndex == LISTAPI_REPEAT) {
	srcRefCount = -1; /* Not relevant */
	srcPtr = NULL;
	Tcl_Size repeatCount;
	if (objc < 3) {
	    Tcl_WrongNumArgs(interp, 2, objv, "repeatcount ?arg...?");
	    return TCL_ERROR;
	}
	if (Tcl_GetSizeIntFromObj(interp, objv[2], &repeatCount) != TCL_OK) {
	    return TCL_ERROR;
	}
	status = Tcl_ListObjRepeat(
	    interp, repeatCount, objc - 3, objv + 3, &resultPtr);
    } else {
	if (objc < 4) {
	    Tcl_WrongNumArgs(interp, 2, objv, "refcount list ?arg...?");
	    return TCL_ERROR;
	}
	if (Tcl_GetSizeIntFromObj(interp, objv[2], &srcRefCount) != TCL_OK) {
	    return TCL_ERROR;
	}
	srcPtr = Tcl_DuplicateObj(objv[3]);
	for (Tcl_Size i = 0; i < srcRefCount; i++) {
	    Tcl_IncrRefCount(srcPtr);
	}
	switch (cmdIndex) {
	case LISTAPI_RANGE:
	    if (objc != 6) {
		Tcl_WrongNumArgs(interp, 2, objv, "refcount list start end");
		status = TCL_ERROR;
		goto vamoose; /* To free up srcPtr */
	    }
	    else {
		Tcl_Size start, end;
		if (Tcl_GetSizeIntFromObj(interp, objv[4], &start) != TCL_OK ||
		    Tcl_GetSizeIntFromObj(interp, objv[5], &end) != TCL_OK) {
		    status = TCL_ERROR;
		    goto vamoose; /* To free up srcPtr */
		}
		status =
		    Tcl_ListObjRange(interp, srcPtr, start, end, &resultPtr);
	    }
	    break;
	case LISTAPI_REVERSE:
	    if (objc != 4) {
		Tcl_WrongNumArgs(interp, 2, objv, "refcount list");
		status = TCL_ERROR;
		goto vamoose; /* To free up srcPtr */
	    }
	    status = Tcl_ListObjReverse(interp, srcPtr, &resultPtr);
	    break;
	default: /* Keep gcc happy */
	    Tcl_Panic("Unknown list API command %d", cmdIndex);
	    return TCL_ERROR; /* Not reached */
	}
    }

#define APPENDINT(name_, var_)                                    \
    do {                                                           \
	Tcl_ListObjAppendElement(                                  \
	    NULL, objPtr, Tcl_NewStringObj((#name_), -1));      \
	Tcl_ListObjAppendElement(                                  \
	    NULL, objPtr, Tcl_NewWideIntObj((intptr_t)(var_))); \
    } while (0)
#define APPENDSTR(name_, var_)                                    \
    do {                                                           \
	Tcl_ListObjAppendElement(                                  \
	    NULL, objPtr, Tcl_NewStringObj((#name_), -1));      \
	Tcl_ListObjAppendElement(                                  \
	    NULL, objPtr, Tcl_NewStringObj((var_), -1)); \
    } while (0)

    Tcl_Obj *objPtr = Tcl_NewListObj(0, NULL);
    APPENDINT(status, status);
    APPENDINT(srcPtr, srcPtr);
    if (srcPtr) {
	APPENDINT(srcRefCount, srcPtr->refCount);
	if (srcPtr->typePtr && srcPtr->typePtr->name) {
	    APPENDSTR(srcType, srcPtr->typePtr->name);
	}
	else {
	    APPENDSTR(srcType, "");
	}
    }
    APPENDINT(resultPtr, resultPtr);
    if (status == TCL_OK) {
	if (resultPtr) {
	    APPENDINT(resultRefCount, resultPtr->refCount);
	    if (resultPtr->typePtr && resultPtr->typePtr->name) {
		APPENDSTR(resultType, resultPtr->typePtr->name);
	    }
	    else {
		APPENDSTR(resultType, "");
	    }
	    Tcl_ListObjAppendElement(NULL, objPtr, Tcl_NewStringObj("result", -1));
	    Tcl_ListObjAppendElement(NULL, objPtr, resultPtr);
	}
    } else {
	Tcl_ListObjAppendElement(NULL, objPtr, Tcl_NewStringObj("result", -1));
	Tcl_ListObjAppendElement(NULL, objPtr, Tcl_GetObjResult(interp));
	status = TCL_OK; /* Irrespective of what Tcl_ListObj*() returned */
    }
    Tcl_SetObjResult(interp, objPtr);

vamoose:
    if (srcPtr) {
	if (srcRefCount == 0) {
	    /* The call made store internal refs so don't call Tcl_DecrRefCount  */
	    Tcl_BounceRefCount(srcPtr);
	} else {
	    /* Decrement as many as we added */
	    while (srcRefCount--) {
		Tcl_DecrRefCount(srcPtr);
	    }
	}
    }
    if (resultPtr) {
	Tcl_BounceRefCount(resultPtr);
    }
    return status;
}

/*
 *----------------------------------------------------------------------
 *
 * TestlocaleCmd --
 *
 *	This procedure implements the "testlocale" command.  It is used
 *	to test the effects of setting different locales in Tcl.
 *
 * Results:
 *	A standard Tcl result.
 *
 * Side effects:
 *	Modifies the current C locale.
 *
 *----------------------------------------------------------------------
 */

static int
TestlocaleCmd(
    TCL_UNUSED(void *),
    Tcl_Interp *interp,		/* Current interpreter. */
    Tcl_Size objc,			/* Number of arguments. */
    Tcl_Obj *const objv[])	/* The argument objects. */
{
    int index;
    const char *locale;
    static const char *const optionStrings[] = {
	"ctype", "numeric", "time", "collate", "monetary",
	"all",	NULL
    };
    static const int lcTypes[] = {
	LC_CTYPE, LC_NUMERIC, LC_TIME, LC_COLLATE, LC_MONETARY,
	LC_ALL
    };

    /*
     * LC_CTYPE, etc. correspond to the indices for the strings.
     */

    if (objc < 2 || objc > 3) {
	Tcl_WrongNumArgs(interp, 1, objv, "category ?locale?");
	return TCL_ERROR;
    }

    if (Tcl_GetIndexFromObj(interp, objv[1], optionStrings, "option", 0,
	    &index) != TCL_OK) {
	return TCL_ERROR;
    }

    if (objc == 3) {
	locale = Tcl_GetString(objv[2]);
    } else {
	locale = NULL;
    }
    locale = setlocale(lcTypes[index], locale);
    if (locale) {
	Tcl_SetStringObj(Tcl_GetObjResult(interp), locale, -1);
    }
    return TCL_OK;
}

/*
 *----------------------------------------------------------------------
 *
 * CleanupTestSetassocdataTests --
 *
 *	This function is called when an interpreter is deleted to clean
 *	up any data left over from running the testsetassocdata command.
 *
 * Results:
 *	None.
 *
 * Side effects:
 *	Releases storage.
 *
 *----------------------------------------------------------------------
 */

static void
CleanupTestSetassocdataTests(
    void *clientData,		/* Data to be released. */
    TCL_UNUSED(Tcl_Interp *))
{
    Tcl_Free(clientData);
}

/*
 *----------------------------------------------------------------------
 *
 * TestmsbObjCmd --
 *
 *	This procedure implements the "testmsb" command.  It is
 *	used for testing the TclMSB() routine.
 *
 * Results:
 *	A standard Tcl result.
 *
 * Side effects:
 *	None.
 *
 *----------------------------------------------------------------------
 */

static int
TestmsbObjCmd(
    TCL_UNUSED(void *),
    Tcl_Interp *interp,		/* Current interpreter. */
    Tcl_Size objc,			/* Number of arguments. */
    Tcl_Obj *const objv[])	/* The argument objects. */
{
    Tcl_WideInt w = 0;

    if (objc != 2) {
	Tcl_WrongNumArgs(interp, 1, objv, "integer");
	return TCL_ERROR;
    }
    if (TCL_OK != Tcl_GetWideIntFromObj(interp, objv[1], &w)) {
	return TCL_ERROR;
    }
    if (w <= 0) {
	Tcl_SetObjResult(interp, Tcl_NewStringObj(
		"argument must be positive", -1));
	return TCL_ERROR;
    }
    Tcl_SetObjResult(interp, Tcl_NewIntObj(TclMSB((unsigned long long)w)));
    return TCL_OK;
}

/*
 *----------------------------------------------------------------------
 *
 * TestparserCmd --
 *
 *	This procedure implements the "testparser" command.  It is
 *	used for testing the new Tcl script parser in Tcl 8.1.
 *
 * Results:
 *	A standard Tcl result.
 *
 * Side effects:
 *	None.
 *
 *----------------------------------------------------------------------
 */

static int
TestparserCmd(
    TCL_UNUSED(void *),
    Tcl_Interp *interp,		/* Current interpreter. */
    Tcl_Size objc,			/* Number of arguments. */
    Tcl_Obj *const objv[])	/* The argument objects. */
{
    const char *script;
    Tcl_Size dummy;
    int length;
    Tcl_Parse parse;

    if (objc != 3) {
	Tcl_WrongNumArgs(interp, 1, objv, "script length");
	return TCL_ERROR;
    }
    script = Tcl_GetStringFromObj(objv[1], &dummy);
    if (Tcl_GetIntFromObj(interp, objv[2], &length)) {
	return TCL_ERROR;
    }
    if (length == 0) {
	length = dummy;
    }
    if (Tcl_ParseCommand(interp, script, length, 0, &parse) != TCL_OK) {
	Tcl_AddErrorInfo(interp, "\n    (remainder of script: \"");
	Tcl_AddErrorInfo(interp, parse.term);
	Tcl_AddErrorInfo(interp, "\")");
	return TCL_ERROR;
    }

    /*
     * The parse completed successfully.  Just print out the contents
     * of the parse structure into the interpreter's result.
     */

    PrintParse(interp, &parse);
    Tcl_FreeParse(&parse);
    return TCL_OK;
}

/*
 *----------------------------------------------------------------------
 *
 * TestexprparserCmd --
 *
 *	This procedure implements the "testexprparser" command.  It is
 *	used for testing the new Tcl expression parser in Tcl 8.1.
 *
 * Results:
 *	A standard Tcl result.
 *
 * Side effects:
 *	None.
 *
 *----------------------------------------------------------------------
 */

static int
TestexprparserCmd(
    TCL_UNUSED(void *),
    Tcl_Interp *interp,		/* Current interpreter. */
    Tcl_Size objc,			/* Number of arguments. */
    Tcl_Obj *const objv[])	/* The argument objects. */
{
    const char *script;
    Tcl_Size dummy;
    int length;
    Tcl_Parse parse;

    if (objc != 3) {
	Tcl_WrongNumArgs(interp, 1, objv, "expr length");
	return TCL_ERROR;
    }
    script = Tcl_GetStringFromObj(objv[1], &dummy);
    if (Tcl_GetIntFromObj(interp, objv[2], &length)) {
	return TCL_ERROR;
    }
    if (length == 0) {
	length = dummy;
    }
    parse.commentStart = NULL;
    parse.commentSize = 0;
    parse.commandStart = NULL;
    parse.commandSize = 0;
    if (Tcl_ParseExpr(interp, script, length, &parse) != TCL_OK) {
	Tcl_AddErrorInfo(interp, "\n    (remainder of expr: \"");
	Tcl_AddErrorInfo(interp, parse.term);
	Tcl_AddErrorInfo(interp, "\")");
	return TCL_ERROR;
    }

    /*
     * The parse completed successfully.  Just print out the contents
     * of the parse structure into the interpreter's result.
     */

    PrintParse(interp, &parse);
    Tcl_FreeParse(&parse);
    return TCL_OK;
}

/*
 *----------------------------------------------------------------------
 *
 * PrintParse --
 *
 *	This procedure prints out the contents of a Tcl_Parse structure
 *	in the result of an interpreter.
 *
 * Results:
 *	Interp's result is set to a prettily formatted version of the
 *	contents of parsePtr.
 *
 * Side effects:
 *	None.
 *
 *----------------------------------------------------------------------
 */

static void
PrintParse(
    Tcl_Interp *interp,		/* Interpreter whose result is to be set to
				 * the contents of a parse structure. */
    Tcl_Parse *parsePtr)	/* Parse structure to print out. */
{
    Tcl_Obj *objPtr;
    const char *typeString;
    Tcl_Token *tokenPtr;
    Tcl_Size i;

    objPtr = Tcl_GetObjResult(interp);
    if (parsePtr->commentSize > 0) {
	Tcl_ListObjAppendElement(NULL, objPtr,
		Tcl_NewStringObj(parsePtr->commentStart,
			parsePtr->commentSize));
    } else {
	Tcl_ListObjAppendElement(NULL, objPtr, Tcl_NewStringObj("-", 1));
    }
    Tcl_ListObjAppendElement(NULL, objPtr,
	    Tcl_NewStringObj(parsePtr->commandStart, parsePtr->commandSize));
    Tcl_ListObjAppendElement(NULL, objPtr,
	    Tcl_NewWideIntObj(parsePtr->numWords));
    for (i = 0; i < parsePtr->numTokens; i++) {
	tokenPtr = &parsePtr->tokenPtr[i];
	switch (tokenPtr->type) {
	case TCL_TOKEN_EXPAND_WORD:
	    typeString = "expand";
	    break;
	case TCL_TOKEN_WORD:
	    typeString = "word";
	    break;
	case TCL_TOKEN_SIMPLE_WORD:
	    typeString = "simple";
	    break;
	case TCL_TOKEN_TEXT:
	    typeString = "text";
	    break;
	case TCL_TOKEN_BS:
	    typeString = "backslash";
	    break;
	case TCL_TOKEN_COMMAND:
	    typeString = "command";
	    break;
	case TCL_TOKEN_VARIABLE:
	    typeString = "variable";
	    break;
	case TCL_TOKEN_SUB_EXPR:
	    typeString = "subexpr";
	    break;
	case TCL_TOKEN_OPERATOR:
	    typeString = "operator";
	    break;
	default:
	    typeString = "??";
	    break;
	}
	Tcl_ListObjAppendElement(NULL, objPtr,
		Tcl_NewStringObj(typeString, -1));
	Tcl_ListObjAppendElement(NULL, objPtr,
		Tcl_NewStringObj(tokenPtr->start, tokenPtr->size));
	Tcl_ListObjAppendElement(NULL, objPtr,
		Tcl_NewWideIntObj(tokenPtr->numComponents));
    }
    Tcl_ListObjAppendElement(NULL, objPtr,
	    parsePtr->commandStart ?
	    Tcl_NewStringObj(parsePtr->commandStart + parsePtr->commandSize,
	    TCL_INDEX_NONE) : Tcl_NewObj());
}

/*
 *----------------------------------------------------------------------
 *
 * TestparsevarCmd --
 *
 *	This procedure implements the "testparsevar" command.  It is
 *	used for testing Tcl_ParseVar.
 *
 * Results:
 *	A standard Tcl result.
 *
 * Side effects:
 *	None.
 *
 *----------------------------------------------------------------------
 */

static int
TestparsevarCmd(
    TCL_UNUSED(void *),
    Tcl_Interp *interp,		/* Current interpreter. */
    Tcl_Size objc,			/* Number of arguments. */
    Tcl_Obj *const objv[])	/* The argument objects. */
{
    const char *value, *name, *termPtr;

    if (objc != 2) {
	Tcl_WrongNumArgs(interp, 1, objv, "varName");
	return TCL_ERROR;
    }
    name = Tcl_GetString(objv[1]);
    value = Tcl_ParseVar(interp, name, &termPtr);
    if (value == NULL) {
	return TCL_ERROR;
    }

    Tcl_AppendElement(interp, value);
    Tcl_AppendElement(interp, termPtr);
    return TCL_OK;
}

/*
 *----------------------------------------------------------------------
 *
 * TestparsevarnameCmd --
 *
 *	This procedure implements the "testparsevarname" command.  It is
 *	used for testing the new Tcl script parser in Tcl 8.1.
 *
 * Results:
 *	A standard Tcl result.
 *
 * Side effects:
 *	None.
 *
 *----------------------------------------------------------------------
 */

static int
TestparsevarnameCmd(
    TCL_UNUSED(void *),
    Tcl_Interp *interp,		/* Current interpreter. */
    Tcl_Size objc,			/* Number of arguments. */
    Tcl_Obj *const objv[])	/* The argument objects. */
{
    const char *script;
    int length, append;
    Tcl_Size dummy;
    Tcl_Parse parse;

    if (objc != 4) {
	Tcl_WrongNumArgs(interp, 1, objv, "script length append");
	return TCL_ERROR;
    }
    script = Tcl_GetStringFromObj(objv[1], &dummy);
    if (Tcl_GetIntFromObj(interp, objv[2], &length)) {
	return TCL_ERROR;
    }
    if (length == 0) {
	length = dummy;
    }
    if (Tcl_GetIntFromObj(interp, objv[3], &append)) {
	return TCL_ERROR;
    }
    if (Tcl_ParseVarName(interp, script, length, &parse, append) != TCL_OK) {
	Tcl_AddErrorInfo(interp, "\n    (remainder of script: \"");
	Tcl_AddErrorInfo(interp, parse.term);
	Tcl_AddErrorInfo(interp, "\")");
	return TCL_ERROR;
    }

    /*
     * The parse completed successfully.  Just print out the contents
     * of the parse structure into the interpreter's result.
     */

    parse.commentSize = 0;
    parse.commandStart = script + parse.tokenPtr->size;
    parse.commandSize = 0;
    PrintParse(interp, &parse);
    Tcl_FreeParse(&parse);
    return TCL_OK;
}

/*
 *----------------------------------------------------------------------
 *
 * TestpreferstableCmd --
 *
 *	This procedure implements the "testpreferstable" command.  It is
 *	used for being able to test the "package" command even when the
 *  environment variable TCL_PKG_PREFER_LATEST is set in your environment.
 *
 * Results:
 *	A standard Tcl result.
 *
 * Side effects:
 *	None.
 *
 *----------------------------------------------------------------------
 */

static int
TestpreferstableCmd(
    TCL_UNUSED(void *),
    Tcl_Interp *interp,		/* Current interpreter. */
    TCL_UNUSED(Tcl_Size) /*objc*/,
    TCL_UNUSED(Tcl_Obj *const *) /*objv*/)
{
    Interp *iPtr = (Interp *) interp;

    iPtr->packagePrefer = PKG_PREFER_STABLE;
    return TCL_OK;
}

/*
 *----------------------------------------------------------------------
 *
 * TestprintCmd --
 *
 *	This procedure implements the "testprint" command.  It is
 *	used for being able to test the Tcl_ObjPrintf() function.
 *
 * Results:
 *	A standard Tcl result.
 *
 * Side effects:
 *	None.
 *
 *----------------------------------------------------------------------
 */

static int
TestprintCmd(
    TCL_UNUSED(void *),
    Tcl_Interp *interp,		/* Current interpreter. */
    Tcl_Size objc,			/* Number of arguments. */
    Tcl_Obj *const objv[])	/* The argument objects. */
{
    Tcl_WideInt argv1 = 0;
    size_t argv2;
    long argv3;

    if (objc != 3) {
	Tcl_WrongNumArgs(interp, 1, objv, "format wideint");
	return TCL_OK;
    }

    Tcl_GetWideIntFromObj(interp, objv[2], &argv1);
    argv2 = (size_t)argv1;
    argv3 = (long)argv1;
    Tcl_SetObjResult(interp, Tcl_ObjPrintf(Tcl_GetString(objv[1]), argv1, argv2, argv3, argv3));
    return TCL_OK;
}

/*
 *----------------------------------------------------------------------
 *
 * TestregexpCmd --
 *
 *	This procedure implements the "testregexp" command. It is used to give
 *	a direct interface for regexp flags. It's identical to
 *	Tcl_RegexpObjCmd except for the -xflags option, and the consequences
 *	thereof (including the REG_EXPECT kludge).
 *
 * Results:
 *	A standard Tcl result.
 *
 * Side effects:
 *	See the user documentation.
 *
 *----------------------------------------------------------------------
 */

static int
TestregexpCmd(
    TCL_UNUSED(void *),
    Tcl_Interp *interp,		/* Current interpreter. */
    Tcl_Size objc,			/* Number of arguments. */
    Tcl_Obj *const objv[])	/* Argument objects. */
{
    int indices, match, about;
    Tcl_Size i;
    Tcl_Size stringLength, ii;
    int hasxflags, cflags, eflags;
    Tcl_RegExp regExpr;
    const char *string;
    Tcl_Obj *objPtr;
    Tcl_RegExpInfo info;
    static const char *const options[] = {
	"-indices",	"-nocase",	"-about",	"-expanded",
	"-line",	"-linestop",	"-lineanchor",
	"-xflags",
	"--",		NULL
    };
    enum optionsEnum {
	REGEXP_INDICES, REGEXP_NOCASE,	REGEXP_ABOUT,	REGEXP_EXPANDED,
	REGEXP_MULTI,	REGEXP_NOCROSS,	REGEXP_NEWL,
	REGEXP_XFLAGS,
	REGEXP_LAST
    } index;

    indices = 0;
    about = 0;
    cflags = REG_ADVANCED;
    eflags = 0;
    hasxflags = 0;

    for (i = 1; i < objc; i++) {
	const char *name;

	name = Tcl_GetString(objv[i]);
	if (name[0] != '-') {
	    break;
	}
	if (Tcl_GetIndexFromObj(interp, objv[i], options, "switch", TCL_EXACT,
		&index) != TCL_OK) {
	    return TCL_ERROR;
	}
	switch (index) {
	case REGEXP_INDICES:
	    indices = 1;
	    break;
	case REGEXP_NOCASE:
	    cflags |= REG_ICASE;
	    break;
	case REGEXP_ABOUT:
	    about = 1;
	    break;
	case REGEXP_EXPANDED:
	    cflags |= REG_EXPANDED;
	    break;
	case REGEXP_MULTI:
	    cflags |= REG_NEWLINE;
	    break;
	case REGEXP_NOCROSS:
	    cflags |= REG_NLSTOP;
	    break;
	case REGEXP_NEWL:
	    cflags |= REG_NLANCH;
	    break;
	case REGEXP_XFLAGS:
	    hasxflags = 1;
	    break;
	case REGEXP_LAST:
	    i++;
	    goto endOfForLoop;
	}
    }

  endOfForLoop:
    if (objc + about < hasxflags + 2 + i) {
	Tcl_WrongNumArgs(interp, 1, objv,
		"?-switch ...? exp string ?matchVar? ?subMatchVar ...?");
	return TCL_ERROR;
    }
    objc -= i;
    objv += i;

    if (hasxflags) {
	string = Tcl_GetStringFromObj(objv[0], &stringLength);
	TestregexpXflags(string, stringLength, &cflags, &eflags);
	objc--;
	objv++;
    }

    regExpr = Tcl_GetRegExpFromObj(interp, objv[0], cflags);
    if (regExpr == NULL) {
	return TCL_ERROR;
    }

    if (about) {
	if (TclRegAbout(interp, regExpr) < 0) {
	    return TCL_ERROR;
	}
	return TCL_OK;
    }

    objPtr = objv[1];
    match = Tcl_RegExpExecObj(interp, regExpr, objPtr, 0 /* offset */,
	    objc-2 /* nmatches */, eflags);

    if (match < 0) {
	return TCL_ERROR;
    }
    if (match == 0) {
	/*
	 * Set the interpreter's object result to an integer object w/
	 * value 0.
	 */

	Tcl_SetWideIntObj(Tcl_GetObjResult(interp), 0);
	if (objc > 2 && (cflags&REG_EXPECT) && indices) {
	    const char *varName;
	    const char *value;
	    Tcl_Size start, end;
	    char resinfo[TCL_INTEGER_SPACE * 2];

	    varName = Tcl_GetString(objv[2]);
	    TclRegExpRangeUniChar(regExpr, TCL_INDEX_NONE, &start, &end);
	    snprintf(resinfo, sizeof(resinfo), "%" TCL_Z_MODIFIER "d %" TCL_Z_MODIFIER "d", start, end-1);
	    value = Tcl_SetVar2(interp, varName, NULL, resinfo, 0);
	    if (value == NULL) {
		Tcl_AppendResult(interp, "couldn't set variable \"",
			varName, "\"", (char *)NULL);
		return TCL_ERROR;
	    }
	} else if (cflags & TCL_REG_CANMATCH) {
	    const char *varName;
	    const char *value;
	    char resinfo[TCL_INTEGER_SPACE * 2];

	    Tcl_RegExpGetInfo(regExpr, &info);
	    varName = Tcl_GetString(objv[2]);
	    snprintf(resinfo, sizeof(resinfo), "%" TCL_Z_MODIFIER "d", info.extendStart);
	    value = Tcl_SetVar2(interp, varName, NULL, resinfo, 0);
	    if (value == NULL) {
		Tcl_AppendResult(interp, "couldn't set variable \"",
			varName, "\"", (char *)NULL);
		return TCL_ERROR;
	    }
	}
	return TCL_OK;
    }

    /*
     * If additional variable names have been specified, return
     * index information in those variables.
     */

    objc -= 2;
    objv += 2;

    Tcl_RegExpGetInfo(regExpr, &info);
    for (i = 0; i < objc; i++) {
	Tcl_Size start, end;
	Tcl_Obj *newPtr, *varPtr, *valuePtr;

	varPtr = objv[i];
	ii = ((cflags&REG_EXPECT) && i == objc-1) ? TCL_INDEX_NONE : (Tcl_Size)i;
	if (indices) {
	    Tcl_Obj *objs[2];

	    if (ii == TCL_INDEX_NONE) {
		TclRegExpRangeUniChar(regExpr, ii, &start, &end);
	    } else if (ii > info.nsubs) {
		start = TCL_INDEX_NONE;
		end = TCL_INDEX_NONE;
	    } else {
		start = info.matches[ii].start;
		end = info.matches[ii].end;
	    }

	    /*
	     * Adjust index so it refers to the last character in the match
	     * instead of the first character after the match.
	     */

	    if (end != TCL_INDEX_NONE) {
		end--;
	    }

	    objs[0] = Tcl_NewWideIntObj(start);
	    objs[1] = Tcl_NewWideIntObj(end);

	    newPtr = Tcl_NewListObj(2, objs);
	} else {
	    if (ii == TCL_INDEX_NONE) {
		TclRegExpRangeUniChar(regExpr, ii, &start, &end);
		newPtr = Tcl_GetRange(objPtr, start, end);
	    } else if (ii > info.nsubs || info.matches[ii].end <= 0) {
		newPtr = Tcl_NewObj();
	    } else {
		newPtr = Tcl_GetRange(objPtr, info.matches[ii].start,
			info.matches[ii].end - 1);
	    }
	}
	valuePtr = Tcl_ObjSetVar2(interp, varPtr, NULL, newPtr, TCL_LEAVE_ERR_MSG);
	if (valuePtr == NULL) {
	    return TCL_ERROR;
	}
    }

    /*
     * Set the interpreter's object result to an integer object w/ value 1.
     */

    Tcl_SetWideIntObj(Tcl_GetObjResult(interp), 1);
    return TCL_OK;
}

/*
 *---------------------------------------------------------------------------
 *
 * TestregexpXflags --
 *
 *	Parse a string of extended regexp flag letters, for testing.
 *
 * Results:
 *	No return value (you're on your own for errors here).
 *
 * Side effects:
 *	Modifies *cflagsPtr, a regcomp flags word, and *eflagsPtr, a
 *	regexec flags word, as appropriate.
 *
 *----------------------------------------------------------------------
 */

static void
TestregexpXflags(
    const char *string,		/* The string of flags. */
    size_t length,		/* The length of the string in bytes. */
    int *cflagsPtr,		/* compile flags word */
    int *eflagsPtr)		/* exec flags word */
{
    size_t i;
    int cflags, eflags;

    cflags = *cflagsPtr;
    eflags = *eflagsPtr;
    for (i = 0; i < length; i++) {
	switch (string[i]) {
	case 'a':
	    cflags |= REG_ADVF;
	    break;
	case 'b':
	    cflags &= ~REG_ADVANCED;
	    break;
	case 'c':
	    cflags |= TCL_REG_CANMATCH;
	    break;
	case 'e':
	    cflags &= ~REG_ADVANCED;
	    cflags |= REG_EXTENDED;
	    break;
	case 'q':
	    cflags &= ~REG_ADVANCED;
	    cflags |= REG_QUOTE;
	    break;
	case 'o':			/* o for opaque */
	    cflags |= REG_NOSUB;
	    break;
	case 's':			/* s for start */
	    cflags |= REG_BOSONLY;
	    break;
	case '+':
	    cflags |= REG_FAKE;
	    break;
	case ',':
	    cflags |= REG_PROGRESS;
	    break;
	case '.':
	    cflags |= REG_DUMP;
	    break;
	case ':':
	    eflags |= REG_MTRACE;
	    break;
	case ';':
	    eflags |= REG_FTRACE;
	    break;
	case '^':
	    eflags |= REG_NOTBOL;
	    break;
	case '$':
	    eflags |= REG_NOTEOL;
	    break;
	case 't':
	    cflags |= REG_EXPECT;
	    break;
	case '%':
	    eflags |= REG_SMALL;
	    break;
	}
    }

    *cflagsPtr = cflags;
    *eflagsPtr = eflags;
}

/*
 *----------------------------------------------------------------------
 *
 * TestreturnCmd --
 *
 *	This procedure implements the "testreturn" command. It is
 *	used to verify that a
 *		return TCL_RETURN;
 *	has same behavior as
 *		return Tcl_SetReturnOptions(interp, Tcl_NewObj());
 *
 * Results:
 *	A standard Tcl result.
 *
 * Side effects:
 *	See the user documentation.
 *
 *----------------------------------------------------------------------
 */

static int
TestreturnCmd(
    TCL_UNUSED(void *),
    TCL_UNUSED(Tcl_Interp *),
    TCL_UNUSED(Tcl_Size) /*objc*/,
    TCL_UNUSED(Tcl_Obj *const *) /*objv*/)
{
    return TCL_RETURN;
}

/*
 *----------------------------------------------------------------------
 *
 * TestsetassocdataCmd --
 *
 *	This procedure implements the "testsetassocdata" command. It is used
 *	to test Tcl_SetAssocData.
 *
 * Results:
 *	A standard Tcl result.
 *
 * Side effects:
 *	Modifies or creates an association between a key and associated
 *	data for this interpreter.
 *
 *----------------------------------------------------------------------
 */

static int
TestsetassocdataCmd(
    TCL_UNUSED(void *),
    Tcl_Interp *interp,		/* Current interpreter. */
    Tcl_Size objc,			/* Number of arguments. */
    Tcl_Obj *const *objv)	/* Arguments. */
{
    char *buf, *oldData;
    Tcl_InterpDeleteProc *procPtr;

    if (objc != 3) {
	Tcl_WrongNumArgs(interp, 1, objv, "data_key data_item");
	return TCL_ERROR;
    }

    buf = (char *)Tcl_Alloc(strlen(Tcl_GetString(objv[2])) + 1);
    strcpy(buf, Tcl_GetString(objv[2]));

    /*
     * If we previously associated a malloced value with the variable,
     * free it before associating a new value.
     */

    oldData = (char *)Tcl_GetAssocData(interp, Tcl_GetString(objv[1]), &procPtr);
    if ((oldData != NULL) && (procPtr == CleanupTestSetassocdataTests)) {
	Tcl_Free(oldData);
    }

    Tcl_SetAssocData(interp, Tcl_GetString(objv[1]), CleanupTestSetassocdataTests, buf);
    return TCL_OK;
}

/*
 *----------------------------------------------------------------------
 *
 * TestsetplatformCmd --
 *
 *	This procedure implements the "testsetplatform" command. It is
 *	used to change the tclPlatform global variable so all file
 *	name conversions can be tested on a single platform.
 *
 * Results:
 *	A standard Tcl result.
 *
 * Side effects:
 *	Sets the tclPlatform global variable.
 *
 *----------------------------------------------------------------------
 */

static int
TestsetplatformCmd(
    TCL_UNUSED(void *),
    Tcl_Interp *interp,		/* Current interpreter. */
    Tcl_Size objc,			/* Number of arguments. */
    Tcl_Obj *const *objv)	/* Arguments. */
{
    Tcl_Size length;
    TclPlatformType *platform;

    platform = TclGetPlatform();

    if (objc != 2) {
	Tcl_WrongNumArgs(interp, 1, objv, "platform");
	return TCL_ERROR;
    }

    const char *argv1 = Tcl_GetStringFromObj(objv[1], &length);
    if (strncmp(argv1, "unix", length) == 0) {
	*platform = TCL_PLATFORM_UNIX;
    } else if (strncmp(argv1, "windows", length) == 0) {
	*platform = TCL_PLATFORM_WINDOWS;
    } else {
	Tcl_AppendResult(interp, "unsupported platform: should be one of "
		"unix, or windows", (char *)NULL);
	return TCL_ERROR;
    }
    return TCL_OK;
}

static int
TestSizeCmd(
    TCL_UNUSED(void *),	/* Unused */
    Tcl_Interp* interp,		/* Tcl interpreter */
    Tcl_Size objc,			/* Parameter count */
    Tcl_Obj *const * objv)	/* Parameter vector */
{
    if (objc != 2) {
	goto syntax;
    }
    if (strcmp(Tcl_GetString(objv[1]), "st_mtime") == 0) {
	Tcl_StatBuf *statPtr;
	Tcl_SetObjResult(interp, Tcl_NewWideIntObj(sizeof(statPtr->st_mtime)));
	return TCL_OK;
    }

syntax:
    Tcl_WrongNumArgs(interp, 1, objv, "st_mtime");
    return TCL_ERROR;
}

/*
 *----------------------------------------------------------------------
 *
 * TeststaticlibraryCmd --
 *
 *	This procedure implements the "teststaticlibrary" command.
 *	It is used to test the procedure Tcl_StaticLibrary.
 *
 * Results:
 *	A standard Tcl result.
 *
 * Side effects:
 *	When the package given by Tcl_GetString(objv[1]) is loaded into an interpreter,
 *	variable "x" in that interpreter is set to "loaded".
 *
 *----------------------------------------------------------------------
 */

static int
TeststaticlibraryCmd(
    TCL_UNUSED(void *),
    Tcl_Interp *interp,		/* Current interpreter. */
    Tcl_Size objc,			/* Number of arguments. */
    Tcl_Obj *const *objv)	/* Argument strings. */
{
    int safe, loaded;

    if (objc != 4) {
	Tcl_WrongNumArgs(interp, 1, objv, "prefix safe loaded");
	return TCL_ERROR;
    }
    if (Tcl_GetBooleanFromObj(interp, objv[2], &safe) != TCL_OK) {
	return TCL_ERROR;
    }
    if (Tcl_GetBooleanFromObj(interp, objv[3], &loaded) != TCL_OK) {
	return TCL_ERROR;
    }
    Tcl_StaticLibrary((loaded) ? interp : NULL, Tcl_GetString(objv[1]),
	    StaticInitProc, (safe) ? StaticInitProc : NULL);
    return TCL_OK;
}

static int
StaticInitProc(
    Tcl_Interp *interp)		/* Interpreter in which package is supposedly
				 * being loaded. */
{
    Tcl_SetVar2(interp, "x", NULL, "loaded", TCL_GLOBAL_ONLY);
    return TCL_OK;
}

/*
 *----------------------------------------------------------------------
 *
 * TesttranslatefilenameCmd --
 *
 *	This procedure implements the "testtranslatefilename" command.
 *	It is used to test the Tcl_TranslateFileName command.
 *
 * Results:
 *	A standard Tcl result.
 *
 * Side effects:
 *	None.
 *
 *----------------------------------------------------------------------
 */

static int
TesttranslatefilenameCmd(
    TCL_UNUSED(void *),
    Tcl_Interp *interp,		/* Current interpreter. */
    Tcl_Size objc,			/* Number of arguments. */
    Tcl_Obj *const *objv)	/* Arguments. */
{
    Tcl_DString buffer;
    const char *result;

    if (objc != 2) {
	Tcl_WrongNumArgs(interp, 1, objv, "path");
	return TCL_ERROR;
    }
    result = Tcl_TranslateFileName(interp, Tcl_GetString(objv[1]), &buffer);
    if (result == NULL) {
	return TCL_ERROR;
    }
    Tcl_AppendResult(interp, result, (char *)NULL);
    Tcl_DStringFree(&buffer);
    return TCL_OK;
}

/*
 *----------------------------------------------------------------------
 *
 * TestfstildeexpandCmd --
 *
 *	This procedure implements the "testfstildeexpand" command.
 *	It is used to test the Tcl_FSTildeExpand command. It differs
 *      from the script level "file tildeexpand" tests because of a
 *	slightly different code path.
 *
 * Results:
 *	A standard Tcl result.
 *
 * Side effects:
 *	None.
 *
 *----------------------------------------------------------------------
 */

static int
TestfstildeexpandCmd(
    TCL_UNUSED(void *),
    Tcl_Interp *interp,		/* Current interpreter. */
    Tcl_Size objc,			/* Number of arguments. */
    Tcl_Obj *const objv[])	/* The argument objects. */
{
    Tcl_DString buffer;

    if (objc != 2) {
	Tcl_WrongNumArgs(interp, 1, objv, "PATH");
	return TCL_ERROR;
    }
    if (Tcl_FSTildeExpand(interp, Tcl_GetString(objv[1]), &buffer) != TCL_OK) {
	return TCL_ERROR;
    }
    Tcl_SetObjResult(interp, Tcl_DStringToObj(&buffer));
    return TCL_OK;
}

/*
 *----------------------------------------------------------------------
 *
 * TestupvarCmd --
 *
 *	This procedure implements the "testupvar" command.  It is used
 *	to test Tcl_UpVar and Tcl_UpVar2.
 *
 * Results:
 *	A standard Tcl result.
 *
 * Side effects:
 *	Creates or modifies an "upvar" reference.
 *
 *----------------------------------------------------------------------
 */

static int
TestupvarCmd(
    TCL_UNUSED(void *),
    Tcl_Interp *interp,		/* Current interpreter. */
    Tcl_Size objc,			/* Number of arguments. */
    Tcl_Obj *const *objv)	/* Arguments. */
{
    int flags = 0;

    if ((objc != 5) && (objc != 6)) {
	Tcl_WrongNumArgs(interp, 1, objv, "level name ?name2? dest global");
	return TCL_ERROR;
    }

    if (objc == 5) {
	if (strcmp(Tcl_GetString(objv[4]), "global") == 0) {
	    flags = TCL_GLOBAL_ONLY;
	} else if (strcmp(Tcl_GetString(objv[4]), "namespace") == 0) {
	    flags = TCL_NAMESPACE_ONLY;
	}
	return Tcl_UpVar2(interp, Tcl_GetString(objv[1]), Tcl_GetString(objv[2]),
		NULL, Tcl_GetString(objv[3]), flags);
    } else {
	if (strcmp(Tcl_GetString(objv[5]), "global") == 0) {
	    flags = TCL_GLOBAL_ONLY;
	} else if (strcmp(Tcl_GetString(objv[5]), "namespace") == 0) {
	    flags = TCL_NAMESPACE_ONLY;
	}
	return Tcl_UpVar2(interp, Tcl_GetString(objv[1]), Tcl_GetString(objv[2]),
		(Tcl_GetString(objv[3])[0] == 0) ? NULL : Tcl_GetString(objv[3]),
		Tcl_GetString(objv[4]), flags);
    }
}

/*
 *----------------------------------------------------------------------
 *
 * TestuniClassCmd --
 *
 *	This procedure implements the "testuniclass" command.  It is used
 *	to test Tcl_UniCharToXXXX and Tcl_UniCharIsXXXX.
 *
 * Results:
 *	A standard Tcl result.
 *
 * Side effects:
 *	Return information about the unicode class.
 *
 *----------------------------------------------------------------------
 */

static int
TestuniClassCmd(
    TCL_UNUSED(void *),
    Tcl_Interp *interp,		/* Current interpreter. */
    Tcl_Size objc,			/* Number of arguments. */
    Tcl_Obj *const *objv)	/* Arguments. */
{
    if (objc != 2) {
	Tcl_WrongNumArgs(interp, 1, objv, "integer");
	return TCL_ERROR;
    }

    int value;
    if (Tcl_GetIntFromObj(interp, objv[1], &value) != TCL_OK) {
    	return TCL_ERROR;
    }
    Tcl_Obj *result = Tcl_NewObj();
    Tcl_ListObjAppendElement(interp, result, Tcl_NewIntObj(Tcl_UniCharToLower(value)));
    Tcl_ListObjAppendElement(interp, result, Tcl_NewIntObj(Tcl_UniCharToUpper(value)));
    Tcl_ListObjAppendElement(interp, result, Tcl_NewIntObj(Tcl_UniCharToTitle(value)));
    if (Tcl_UniCharIsLower(value)) {
	Tcl_ListObjAppendElement(interp, result, Tcl_NewStringObj("lower", -1));
    }
    if (Tcl_UniCharIsUpper(value)) {
	Tcl_ListObjAppendElement(interp, result, Tcl_NewStringObj("upper", -1));
    }
    if (Tcl_UniCharIsAlnum(value)) {
	Tcl_ListObjAppendElement(interp, result, Tcl_NewStringObj("alnum", -1));
    }
    if (Tcl_UniCharIsAlpha(value)) {
	Tcl_ListObjAppendElement(interp, result, Tcl_NewStringObj("alpha", -1));
    }
    if (Tcl_UniCharIsDigit(value)) {
	Tcl_ListObjAppendElement(interp, result, Tcl_NewStringObj("digit", -1));
    }
    if (Tcl_UniCharIsSpace(value)) {
	Tcl_ListObjAppendElement(interp, result, Tcl_NewStringObj("space", -1));
    }
    if (Tcl_UniCharIsWordChar(value)) {
	Tcl_ListObjAppendElement(interp, result, Tcl_NewStringObj("word", -1));
    }
    if (Tcl_UniCharIsControl(value)) {
	Tcl_ListObjAppendElement(interp, result, Tcl_NewStringObj("control", -1));
    }
    if (Tcl_UniCharIsGraph(value)) {
	Tcl_ListObjAppendElement(interp, result, Tcl_NewStringObj("graph", -1));
    }
    if (Tcl_UniCharIsPrint(value)) {
	Tcl_ListObjAppendElement(interp, result, Tcl_NewStringObj("print", -1));
    }
    if (Tcl_UniCharIsPunct(value)) {
	Tcl_ListObjAppendElement(interp, result, Tcl_NewStringObj("punct", -1));
    }
    Tcl_SetObjResult(interp, result);
    return TCL_OK;
}

/*
 *----------------------------------------------------------------------
 *
 * TestseterrorcodeCmd --
 *
 *	This procedure implements the "testseterrorcodeCmd".  This tests up to
 *	five elements passed to the Tcl_SetErrorCode command.
 *
 * Results:
 *	A standard Tcl result. Always returns TCL_ERROR so that
 *	the error code can be tested.
 *
 * Side effects:
 *	None.
 *
 *----------------------------------------------------------------------
 */

static int
TestseterrorcodeCmd(
    TCL_UNUSED(void *),
    Tcl_Interp *interp,		/* Current interpreter. */
    Tcl_Size objc,			/* Number of arguments. */
    Tcl_Obj *const *objv)	/* Arguments. */
{
    if (objc > 6) {
	Tcl_AppendResult(interp, "too many args", (char *)NULL);
	return TCL_ERROR;
    }
    switch (objc) {
    case 1:
	Tcl_SetErrorCode(interp, "NONE", (char *)NULL);
	break;
    case 2:
	Tcl_SetErrorCode(interp, Tcl_GetString(objv[1]), (char *)NULL);
	break;
    case 3:
	Tcl_SetErrorCode(interp, Tcl_GetString(objv[1]), Tcl_GetString(objv[2]),
		(char *)NULL);
	break;
    case 4:
	Tcl_SetErrorCode(interp, Tcl_GetString(objv[1]), Tcl_GetString(objv[2]),
		Tcl_GetString(objv[3]), (char *)NULL);
	break;
    case 5:
	Tcl_SetErrorCode(interp, Tcl_GetString(objv[1]), Tcl_GetString(objv[2]),
		Tcl_GetString(objv[3]), Tcl_GetString(objv[4]), (char *)NULL);
	break;
    case 6:
	Tcl_SetErrorCode(interp, Tcl_GetString(objv[1]), Tcl_GetString(objv[2]),
		Tcl_GetString(objv[3]), Tcl_GetString(objv[4]),
		Tcl_GetString(objv[5]), (char *)NULL);
    }
    return TCL_ERROR;
}

/*
 *----------------------------------------------------------------------
 *
 * TestsetobjerrorcodeCmd --
 *
 *	This procedure implements the "testsetobjerrorcodeCmd".
 *	This tests the Tcl_SetObjErrorCode function.
 *
 * Results:
 *	A standard Tcl result. Always returns TCL_ERROR so that
 *	the error code can be tested.
 *
 * Side effects:
 *	None.
 *
 *----------------------------------------------------------------------
 */

static int
TestsetobjerrorcodeCmd(
    TCL_UNUSED(void *),
    Tcl_Interp *interp,		/* Current interpreter. */
    Tcl_Size objc,			/* Number of arguments. */
    Tcl_Obj *const objv[])	/* The argument objects. */
{
    Tcl_SetObjErrorCode(interp, Tcl_ConcatObj(objc - 1, objv + 1));
    return TCL_ERROR;
}

/*
 *----------------------------------------------------------------------
 *
 * TestfeventCmd --
 *
 *	This procedure implements the "testfevent" command.  It is
 *	used for testing the "fileevent" command.
 *
 * Results:
 *	A standard Tcl result.
 *
 * Side effects:
 *	Creates and deletes interpreters.
 *
 *----------------------------------------------------------------------
 */

static int
TestfeventCmd(
    TCL_UNUSED(void *),
    Tcl_Interp *interp,		/* Current interpreter. */
    Tcl_Size objc,			/* Number of arguments. */
    Tcl_Obj *const *objv)	/* Arguments. */
{
    static Tcl_Interp *interp2 = NULL;
    int code;
    Tcl_Channel chan;

    if (objc < 2) {
	Tcl_WrongNumArgs(interp, 1, objv, "option ?arg ...?");
	return TCL_ERROR;
    }
    if (strcmp(Tcl_GetString(objv[1]), "cmd") == 0) {
	if (objc != 3) {
	    Tcl_WrongNumArgs(interp, 2, objv, "script");
	    return TCL_ERROR;
	}
	if (interp2 != NULL) {
	    code = Tcl_EvalEx(interp2, Tcl_GetString(objv[2]), TCL_INDEX_NONE, TCL_EVAL_GLOBAL);
	    Tcl_SetObjResult(interp, Tcl_GetObjResult(interp2));
	    return code;
	} else {
	    Tcl_AppendResult(interp,
		    "called \"testfevent code\" before \"testfevent create\"",
		    (char *)NULL);
	    return TCL_ERROR;
	}
    } else if (strcmp(Tcl_GetString(objv[1]), "create") == 0) {
	if (interp2 != NULL) {
	    Tcl_DeleteInterp(interp2);
	}
	interp2 = Tcl_CreateInterp();
	return Tcl_Init(interp2);
    } else if (strcmp(Tcl_GetString(objv[1]), "delete") == 0) {
	if (interp2 != NULL) {
	    Tcl_DeleteInterp(interp2);
	}
	interp2 = NULL;
    } else if (strcmp(Tcl_GetString(objv[1]), "share") == 0) {
	if (interp2 != NULL) {
	    chan = Tcl_GetChannel(interp, Tcl_GetString(objv[2]), NULL);
	    if (chan == (Tcl_Channel) NULL) {
		return TCL_ERROR;
	    }
	    Tcl_RegisterChannel(interp2, chan);
	}
    }

    return TCL_OK;
}

/*
 *----------------------------------------------------------------------
 *
 * TestpanicCmd --
 *
 *	Calls the panic routine.
 *
 * Results:
 *	Always returns TCL_OK.
 *
 * Side effects:
 *	May exit application.
 *
 *----------------------------------------------------------------------
 */

static int
TestpanicCmd(
    TCL_UNUSED(void *),
    TCL_UNUSED(Tcl_Interp *),
    Tcl_Size objc,			/* Number of arguments. */
    Tcl_Obj *const *objv)	/* Arguments. */
{
    /*
     *  Put the arguments into a var args structure
     *  Append all of the arguments together separated by spaces
     */

    Tcl_Obj *list = Tcl_NewListObj(objc-1, objv+1);
    Tcl_Panic("%s", Tcl_GetString(list));
    Tcl_DecrRefCount(list);

    return TCL_OK;
}

static int
TestfileCmd(
    TCL_UNUSED(void *),
    Tcl_Interp *interp,		/* Current interpreter. */
    Tcl_Size objc,			/* Number of arguments. */
    Tcl_Obj *const *objv)	/* The argument objects. */
{
    int force, i, result;
    Tcl_Obj *error = NULL;
    const char *subcmd;
    Tcl_Size j;

    if (objc < 3) {
	return TCL_ERROR;
    }

    force = 0;
    i = 2;
    if (strcmp(Tcl_GetString(objv[2]), "-force") == 0) {
	force = 1;
	i = 3;
    }

    if (objc - i > 2) {
	return TCL_ERROR;
    }

    for (j = i; j < objc; j++) {
	if (Tcl_FSGetNormalizedPath(interp, objv[j]) == NULL) {
	    return TCL_ERROR;
	}
    }

    subcmd = Tcl_GetString(objv[1]);

    if (strcmp(subcmd, "mv") == 0) {
	result = TclpObjRenameFile(objv[i], objv[i + 1]);
    } else if (strcmp(subcmd, "cp") == 0) {
	result = TclpObjCopyFile(objv[i], objv[i + 1]);
    } else if (strcmp(subcmd, "rm") == 0) {
	result = TclpObjDeleteFile(objv[i]);
    } else if (strcmp(subcmd, "mkdir") == 0) {
	result = TclpObjCreateDirectory(objv[i]);
    } else if (strcmp(subcmd, "cpdir") == 0) {
	result = TclpObjCopyDirectory(objv[i], objv[i + 1], &error);
    } else if (strcmp(subcmd, "rmdir") == 0) {
	result = TclpObjRemoveDirectory(objv[i], force, &error);
    } else {
	result = TCL_ERROR;
	goto end;
    }

    if (result != TCL_OK) {
	if (error != NULL) {
	    if (Tcl_GetString(error)[0] != '\0') {
		Tcl_AppendResult(interp, Tcl_GetString(error), " ", (char *)NULL);
	    }
	    Tcl_DecrRefCount(error);
	}
	Tcl_AppendResult(interp, Tcl_ErrnoId(), (char *)NULL);
    }

  end:
    return result;
}

/*
 *----------------------------------------------------------------------
 *
 * TestgetvarfullnameCmd --
 *
 *	Implements the "testgetvarfullname" cmd that is used when testing
 *	the Tcl_GetVariableFullName procedure.
 *
 * Results:
 *	A standard Tcl result.
 *
 * Side effects:
 *	None.
 *
 *----------------------------------------------------------------------
 */

static int
TestgetvarfullnameCmd(
    TCL_UNUSED(void *),
    Tcl_Interp *interp,		/* Current interpreter. */
    Tcl_Size objc,			/* Number of arguments. */
    Tcl_Obj *const objv[])	/* The argument objects. */
{
    const char *name, *arg;
    int flags = 0;
    Tcl_Namespace *namespacePtr;
    Tcl_CallFrame *framePtr;
    Tcl_Var variable;

    if (objc != 3) {
	Tcl_WrongNumArgs(interp, 1, objv, "name scope");
	return TCL_ERROR;
    }

    name = Tcl_GetString(objv[1]);

    arg = Tcl_GetString(objv[2]);
    if (strcmp(arg, "global") == 0) {
	flags = TCL_GLOBAL_ONLY;
    } else if (strcmp(arg, "namespace") == 0) {
	flags = TCL_NAMESPACE_ONLY;
    }

    /*
     * This command, like any other created with Tcl_Create[Obj]Command, runs
     * in the global namespace. As a "namespace-aware" command that needs to
     * run in a particular namespace, it must activate that namespace itself.
     */

    if (flags == TCL_NAMESPACE_ONLY) {
	namespacePtr = Tcl_FindNamespace(interp, "::test_ns_var", NULL,
		TCL_LEAVE_ERR_MSG);
	if (namespacePtr == NULL) {
	    return TCL_ERROR;
	}
	(void) TclPushStackFrame(interp, &framePtr, namespacePtr,
		/*isProcCallFrame*/ 0);
    }

    variable = Tcl_FindNamespaceVar(interp, name, NULL,
	    (flags | TCL_LEAVE_ERR_MSG));

    if (flags == TCL_NAMESPACE_ONLY) {
	TclPopStackFrame(interp);
    }
    if (variable == (Tcl_Var) NULL) {
	return TCL_ERROR;
    }
    Tcl_GetVariableFullName(interp, variable, Tcl_GetObjResult(interp));
    return TCL_OK;
}

/*
 *----------------------------------------------------------------------
 *
 * GetTimesCmd --
 *
 *	This procedure implements the "gettimes" command.  It is used for
 *	computing the time needed for various basic operations such as reading
 *	variables, allocating memory, snprintf, converting variables, etc.
 *
 * Results:
 *	A standard Tcl result.
 *
 * Side effects:
 *	Allocates and frees memory, sets a variable "a" in the interpreter.
 *
 *----------------------------------------------------------------------
 */

static int
GetTimesCmd(
    TCL_UNUSED(void *),
    Tcl_Interp *interp,		/* The current interpreter. */
    TCL_UNUSED(Tcl_Size) /*cobjc*/,
    TCL_UNUSED(Tcl_Obj *const *) /*cobjv*/)
{
    Interp *iPtr = (Interp *) interp;
    int i, n;
    double timePer;
    Tcl_Time start, stop;
    Tcl_Obj *objPtr, **objv;
    const char *s;
    char newString[TCL_INTEGER_SPACE];

    /* alloc & free 100000 times */
    fprintf(stderr, "alloc & free 100000 6 word items\n");
    Tcl_GetTime(&start);
    for (i = 0;  i < 100000;  i++) {
	objPtr = (Tcl_Obj *)Tcl_Alloc(sizeof(Tcl_Obj));
	Tcl_Free(objPtr);
    }
    Tcl_GetTime(&stop);
    timePer = (stop.sec - start.sec)*1000000 + (stop.usec - start.usec);
    fprintf(stderr, "   %.3f usec per alloc+free\n", timePer/100000);

    /* alloc 5000 times */
    fprintf(stderr, "alloc 5000 6 word items\n");
    objv = (Tcl_Obj **)Tcl_Alloc(5000 * sizeof(Tcl_Obj *));
    Tcl_GetTime(&start);
    for (i = 0;  i < 5000;  i++) {
	objv[i] = (Tcl_Obj *)Tcl_Alloc(sizeof(Tcl_Obj));
    }
    Tcl_GetTime(&stop);
    timePer = (stop.sec - start.sec)*1000000 + (stop.usec - start.usec);
    fprintf(stderr, "   %.3f usec per alloc\n", timePer/5000);

    /* free 5000 times */
    fprintf(stderr, "free 5000 6 word items\n");
    Tcl_GetTime(&start);
    for (i = 0;  i < 5000;  i++) {
	Tcl_Free(objv[i]);
    }
    Tcl_GetTime(&stop);
    timePer = (stop.sec - start.sec)*1000000 + (stop.usec - start.usec);
    fprintf(stderr, "   %.3f usec per free\n", timePer/5000);

    /* Tcl_NewObj 5000 times */
    fprintf(stderr, "Tcl_NewObj 5000 times\n");
    Tcl_GetTime(&start);
    for (i = 0;  i < 5000;  i++) {
	objv[i] = Tcl_NewObj();
    }
    Tcl_GetTime(&stop);
    timePer = (stop.sec - start.sec)*1000000 + (stop.usec - start.usec);
    fprintf(stderr, "   %.3f usec per Tcl_NewObj\n", timePer/5000);

    /* Tcl_DecrRefCount 5000 times */
    fprintf(stderr, "Tcl_DecrRefCount 5000 times\n");
    Tcl_GetTime(&start);
    for (i = 0;  i < 5000;  i++) {
	objPtr = objv[i];
	Tcl_DecrRefCount(objPtr);
    }
    Tcl_GetTime(&stop);
    timePer = (stop.sec - start.sec)*1000000 + (stop.usec - start.usec);
    fprintf(stderr, "   %.3f usec per Tcl_DecrRefCount\n", timePer/5000);
    Tcl_Free(objv);

    /* TclGetString 100000 times */
    fprintf(stderr, "Tcl_GetStringFromObj of \"12345\" 100000 times\n");
    objPtr = Tcl_NewStringObj("12345", -1);
    Tcl_GetTime(&start);
    for (i = 0;  i < 100000;  i++) {
	(void) TclGetString(objPtr);
    }
    Tcl_GetTime(&stop);
    timePer = (stop.sec - start.sec)*1000000 + (stop.usec - start.usec);
    fprintf(stderr, "   %.3f usec per Tcl_GetStringFromObj of \"12345\"\n",
	    timePer/100000);

    /* Tcl_GetIntFromObj 100000 times */
    fprintf(stderr, "Tcl_GetIntFromObj of \"12345\" 100000 times\n");
    Tcl_GetTime(&start);
    for (i = 0;  i < 100000;  i++) {
	if (Tcl_GetIntFromObj(interp, objPtr, &n) != TCL_OK) {
	    return TCL_ERROR;
	}
    }
    Tcl_GetTime(&stop);
    timePer = (stop.sec - start.sec)*1000000 + (stop.usec - start.usec);
    fprintf(stderr, "   %.3f usec per Tcl_GetIntFromObj of \"12345\"\n",
	    timePer/100000);
    Tcl_DecrRefCount(objPtr);

    /* Tcl_GetInt 100000 times */
    fprintf(stderr, "Tcl_GetInt of \"12345\" 100000 times\n");
    Tcl_GetTime(&start);
    for (i = 0;  i < 100000;  i++) {
	if (Tcl_GetInt(interp, "12345", &n) != TCL_OK) {
	    return TCL_ERROR;
	}
    }
    Tcl_GetTime(&stop);
    timePer = (stop.sec - start.sec)*1000000 + (stop.usec - start.usec);
    fprintf(stderr, "   %.3f usec per Tcl_GetInt of \"12345\"\n",
	    timePer/100000);

    /* snprintf 100000 times */
    fprintf(stderr, "snprintf of 12345 100000 times\n");
    Tcl_GetTime(&start);
    for (i = 0;  i < 100000;  i++) {
	snprintf(newString, sizeof(newString), "%d", 12345);
    }
    Tcl_GetTime(&stop);
    timePer = (stop.sec - start.sec)*1000000 + (stop.usec - start.usec);
    fprintf(stderr, "   %.3f usec per snprintf of 12345\n",
	    timePer/100000);

    /* hashtable lookup 100000 times */
    fprintf(stderr, "hashtable lookup of \"gettimes\" 100000 times\n");
    Tcl_GetTime(&start);
    for (i = 0;  i < 100000;  i++) {
	(void) Tcl_FindHashEntry(&iPtr->globalNsPtr->cmdTable, "gettimes");
    }
    Tcl_GetTime(&stop);
    timePer = (stop.sec - start.sec)*1000000 + (stop.usec - start.usec);
    fprintf(stderr, "   %.3f usec per hashtable lookup of \"gettimes\"\n",
	    timePer/100000);

    /* Tcl_SetVar 100000 times */
    fprintf(stderr, "Tcl_SetVar2 of \"12345\" 100000 times\n");
    Tcl_GetTime(&start);
    for (i = 0;  i < 100000;  i++) {
	s = Tcl_SetVar2(interp, "a", NULL, "12345", TCL_LEAVE_ERR_MSG);
	if (s == NULL) {
	    return TCL_ERROR;
	}
    }
    Tcl_GetTime(&stop);
    timePer = (stop.sec - start.sec)*1000000 + (stop.usec - start.usec);
    fprintf(stderr, "   %.3f usec per Tcl_SetVar of a to \"12345\"\n",
	    timePer/100000);

    /* Tcl_GetVar 100000 times */
    fprintf(stderr, "Tcl_GetVar of a==\"12345\" 100000 times\n");
    Tcl_GetTime(&start);
    for (i = 0;  i < 100000;  i++) {
	s = Tcl_GetVar2(interp, "a", NULL, TCL_LEAVE_ERR_MSG);
	if (s == NULL) {
	    return TCL_ERROR;
	}
    }
    Tcl_GetTime(&stop);
    timePer = (stop.sec - start.sec)*1000000 + (stop.usec - start.usec);
    fprintf(stderr, "   %.3f usec per Tcl_GetVar of a==\"12345\"\n",
	    timePer/100000);

    Tcl_ResetResult(interp);
    return TCL_OK;
}

/*
 *----------------------------------------------------------------------
 *
 * NoopCmd --
 *
 *	This procedure is just used to time the overhead involved in
 *	parsing and invoking a command.
 *
 * Results:
 *	None.
 *
 * Side effects:
 *	None.
 *
 *----------------------------------------------------------------------
 */

static int
NoopCmd(
    TCL_UNUSED(void *),
    TCL_UNUSED(Tcl_Interp *),
    TCL_UNUSED(Tcl_Size) /*objc*/,
    TCL_UNUSED(Tcl_Obj *const *) /*objv*/)
{
    return TCL_OK;
}

/*
 *----------------------------------------------------------------------
 *
 * NoopObjCmd --
 *
 *	This object-based procedure is just used to time the overhead
 *	involved in parsing and invoking a command.
 *
 * Results:
 *	Returns the TCL_OK result code.
 *
 * Side effects:
 *	None.
 *
 *----------------------------------------------------------------------
 */

static int
NoopObjCmd(
    TCL_UNUSED(void *),
    TCL_UNUSED(Tcl_Interp *),
    TCL_UNUSED(Tcl_Size) /*objc*/,
    TCL_UNUSED(Tcl_Obj *const *) /*objv*/)
{
    return TCL_OK;
}

/*
 *----------------------------------------------------------------------
 *
 * TeststringbytesCmd --
 *	Returns bytearray value of the bytes in argument string rep
 *
 * Results:
 *	Returns the TCL_OK result code.
 *
 * Side effects:
 *	None.
 *
 *----------------------------------------------------------------------
 */

static int
TeststringbytesCmd(
    TCL_UNUSED(void *),
    Tcl_Interp *interp,		/* Current interpreter. */
    Tcl_Size objc,			/* Number of arguments. */
    Tcl_Obj *const objv[])	/* The argument objects. */
{
    Tcl_Size n;
    const unsigned char *p;

    if (objc != 2) {
	Tcl_WrongNumArgs(interp, 1, objv, "value");
	return TCL_ERROR;
    }
    p = (const unsigned char *)Tcl_GetStringFromObj(objv[1], &n);
    Tcl_SetObjResult(interp, Tcl_NewByteArrayObj(p, n));
    return TCL_OK;
}

/*
 *----------------------------------------------------------------------
 *
 * TestpurebytesobjCmd --
 *
 *	This object-based procedure constructs a pure bytes object
 *	without type and with internal representation containing NULL's.
 *
 *	If no argument supplied it returns empty object with tclEmptyStringRep,
 *	otherwise it returns this as pure bytes object with bytes value equal
 *	string.
 *
 * Results:
 *	Returns the TCL_OK result code.
 *
 * Side effects:
 *	None.
 *
 *----------------------------------------------------------------------
 */

static int
TestpurebytesobjCmd(
    TCL_UNUSED(void *),
    Tcl_Interp *interp,		/* Current interpreter. */
    Tcl_Size objc,			/* Number of arguments. */
    Tcl_Obj *const objv[])	/* The argument objects. */
{
    Tcl_Obj *objPtr;

    if (objc > 2) {
	Tcl_WrongNumArgs(interp, 1, objv, "?string?");
	return TCL_ERROR;
    }
    objPtr = Tcl_NewObj();
    /*
    objPtr->internalRep.twoPtrValue.ptr1 = NULL;
    objPtr->internalRep.twoPtrValue.ptr2 = NULL;
    */
    memset(&objPtr->internalRep, 0, sizeof(objPtr->internalRep));
    if (objc == 2) {
	const char *s = Tcl_GetString(objv[1]);
	objPtr->length = objv[1]->length;
	objPtr->bytes = (char *)Tcl_Alloc(objPtr->length + 1);
	memcpy(objPtr->bytes, s, objPtr->length);
	objPtr->bytes[objPtr->length] = 0;
    }
    Tcl_SetObjResult(interp, objPtr);
    return TCL_OK;
}

/*
 *----------------------------------------------------------------------
 *
 * TestsetbytearraylengthCmd --
 *
 *	Testing command 'testsetbytearraylength` used to test the public
 *	interface routine Tcl_SetByteArrayLength().
 *
 * Results:
 *	Returns the TCL_OK result code.
 *
 * Side effects:
 *	None.
 *
 *----------------------------------------------------------------------
 */

static int
TestsetbytearraylengthCmd(
    TCL_UNUSED(void *),
    Tcl_Interp *interp,		/* Current interpreter. */
    Tcl_Size objc,			/* Number of arguments. */
    Tcl_Obj *const objv[])	/* The argument objects. */
{
    int n;
    Tcl_Obj *obj = NULL;

    if (objc != 3) {
	Tcl_WrongNumArgs(interp, 1, objv, "value length");
	return TCL_ERROR;
    }
    if (TCL_OK != Tcl_GetIntFromObj(interp, objv[2], &n)) {
	return TCL_ERROR;
    }
    obj = objv[1];
    if (Tcl_IsShared(obj)) {
	obj = Tcl_DuplicateObj(obj);
    }
    if (Tcl_SetByteArrayLength(obj, n) == NULL) {
	if (obj != objv[1]) {
	    Tcl_DecrRefCount(obj);
	}
	Tcl_AppendResult(interp, "expected bytes", (char *)NULL);
	return TCL_ERROR;
    }
    Tcl_SetObjResult(interp, obj);
    return TCL_OK;
}

/*
 *----------------------------------------------------------------------
 *
 * TestbytestringCmd --
 *
 *	This object-based procedure constructs a string which can
 *	possibly contain invalid UTF-8 bytes.
 *
 * Results:
 *	Returns the TCL_OK result code.
 *
 * Side effects:
 *	None.
 *
 *----------------------------------------------------------------------
 */

static int
TestbytestringCmd(
    TCL_UNUSED(void *),
    Tcl_Interp *interp,		/* Current interpreter. */
    Tcl_Size objc,			/* Number of arguments. */
    Tcl_Obj *const objv[])	/* The argument objects. */
{
    struct {
#ifndef TCL_NO_DEPRECATED
	int n; /* On purpose, not Tcl_Size, in order to demonstrate what happens */
#else
	Tcl_Size n;
#endif
	int m; /* This variable should not be overwritten */
    } x = {0, 1};
    const char *p;

    if (objc != 2) {
	Tcl_WrongNumArgs(interp, 1, objv, "bytearray");
	return TCL_ERROR;
    }

    p = (const char *)Tcl_GetBytesFromObj(interp, objv[1], &x.n);
    if (p == NULL) {
	return TCL_ERROR;
    }

    if (x.m != 1) {
	Tcl_AppendResult(interp, "Tcl_GetBytesFromObj() overwrites variable", (char *)NULL);
	return TCL_ERROR;
    }
    Tcl_SetObjResult(interp, Tcl_NewStringObj(p, x.n));
    return TCL_OK;
}

/*
 *----------------------------------------------------------------------
 *
 * TestsetCmd --
 *
 *	Implements the "testset{err,noerr}" cmds that are used when testing
 *	Tcl_Set/GetVar C Api with/without TCL_LEAVE_ERR_MSG flag
 *
 * Results:
 *	A standard Tcl result.
 *
 * Side effects:
 *     Variables may be set.
 *
 *----------------------------------------------------------------------
 */

static int
TestsetCmd(
    void *data,			/* Additional flags for Get/SetVar2. */
    Tcl_Interp *interp,		/* Current interpreter. */
    Tcl_Size objc,			/* Number of arguments. */
    Tcl_Obj *const *objv)	/* Arguments. */
{
    int flags = (int)PTR2INT(data);
    const char *value;

    if (objc == 2) {
	Tcl_AppendResult(interp, "before get", (char *)NULL);
	value = Tcl_GetVar2(interp, Tcl_GetString(objv[1]), NULL, flags);
	if (value == NULL) {
	    return TCL_ERROR;
	}
	Tcl_AppendElement(interp, value);
	return TCL_OK;
    } else if (objc == 3) {
	Tcl_AppendResult(interp, "before set", (char *)NULL);
	value = Tcl_SetVar2(interp, Tcl_GetString(objv[1]), NULL,
		Tcl_GetString(objv[2]), flags);
	if (value == NULL) {
	    return TCL_ERROR;
	}
	Tcl_AppendElement(interp, value);
	return TCL_OK;
    } else {
	Tcl_WrongNumArgs(interp, 1, objv, "varName ?newValue?");
	return TCL_ERROR;
    }
}
static int
Testset2Cmd(
    void *data,			/* Additional flags for Get/SetVar2. */
    Tcl_Interp *interp,		/* Current interpreter. */
    Tcl_Size objc,			/* Number of arguments. */
    Tcl_Obj *const *objv)	/* Argument strings. */
{
    int flags = (int)PTR2INT(data);
    const char *value;

    if (objc == 3) {
	Tcl_AppendResult(interp, "before get", (char *)NULL);
	value = Tcl_GetVar2(interp, Tcl_GetString(objv[1]),
		Tcl_GetString(objv[2]), flags);
	if (value == NULL) {
	    return TCL_ERROR;
	}
	Tcl_AppendElement(interp, value);
	return TCL_OK;
    } else if (objc == 4) {
	Tcl_AppendResult(interp, "before set", (char *)NULL);
	value = Tcl_SetVar2(interp, Tcl_GetString(objv[1]), Tcl_GetString(objv[2]),
		Tcl_GetString(objv[3]), flags);
	if (value == NULL) {
	    return TCL_ERROR;
	}
	Tcl_AppendElement(interp, value);
	return TCL_OK;
    } else {
	Tcl_WrongNumArgs(interp, 1, objv, "varName elemName ?newValue??");
	return TCL_ERROR;
    }
}

/*
 *----------------------------------------------------------------------
 *
 * TestmainthreadCmd  --
 *
 *	Implements the "testmainthread" cmd that is used to test the
 *	'Tcl_GetCurrentThread' API.
 *
 * Results:
 *	A standard Tcl result.
 *
 * Side effects:
 *	None.
 *
 *----------------------------------------------------------------------
 */

static int
TestmainthreadCmd(
    TCL_UNUSED(void *),
    Tcl_Interp *interp,		/* Current interpreter. */
    Tcl_Size objc,			/* Number of arguments. */
    Tcl_Obj *const *objv)
{
    if (objc == 1) {
	Tcl_Obj *idObj = Tcl_NewWideIntObj((Tcl_WideInt)(size_t)Tcl_GetCurrentThread());

	Tcl_SetObjResult(interp, idObj);
	return TCL_OK;
    } else {
	Tcl_WrongNumArgs(interp, 1, objv, "");
	return TCL_ERROR;
    }
}

/*
 *----------------------------------------------------------------------
 *
 * MainLoop --
 *
 *	A main loop set by TestsetmainloopCmd below.
 *
 * Results:
 *	None.
 *
 * Side effects:
 *	Event handlers could do anything.
 *
 *----------------------------------------------------------------------
 */

static void
MainLoop(void)
{
    while (!exitMainLoop) {
	Tcl_DoOneEvent(0);
    }
    fprintf(stdout,"Exit MainLoop\n");
    fflush(stdout);
}

/*
 *----------------------------------------------------------------------
 *
 * TestsetmainloopCmd  --
 *
 *	Implements the "testsetmainloop" cmd that is used to test the
 *	'Tcl_SetMainLoop' API.
 *
 * Results:
 *	A standard Tcl result.
 *
 * Side effects:
 *	None.
 *
 *----------------------------------------------------------------------
 */

static int
TestsetmainloopCmd(
    TCL_UNUSED(void *),
    TCL_UNUSED(Tcl_Interp *),
    TCL_UNUSED(Tcl_Size) /*objc*/,
    TCL_UNUSED(Tcl_Obj *const *) /*objv*/)
{
    exitMainLoop = 0;
    Tcl_SetMainLoop(MainLoop);
    return TCL_OK;
}

/*
 *----------------------------------------------------------------------
 *
 * TestexitmainloopCmd  --
 *
 *	Implements the "testexitmainloop" cmd that is used to test the
 *	'Tcl_SetMainLoop' API.
 *
 * Results:
 *	A standard Tcl result.
 *
 * Side effects:
 *	None.
 *
 *----------------------------------------------------------------------
 */

static int
TestexitmainloopCmd(
    TCL_UNUSED(void *),
    TCL_UNUSED(Tcl_Interp *),
    TCL_UNUSED(Tcl_Size) /*objc*/,
    TCL_UNUSED(Tcl_Obj *const *) /*objv*/)
{
    exitMainLoop = 1;
    return TCL_OK;
}

/*
 *----------------------------------------------------------------------
 *
 * TestChannelCmd --
 *
 *	Implements the Tcl "testchannel" debugging command and its
 *	subcommands. This is part of the testing environment.
 *
 * Results:
 *	A standard Tcl result.
 *
 * Side effects:
 *	None.
 *
 *----------------------------------------------------------------------
 */

static int
TestChannelCmd(
    TCL_UNUSED(void *),
    Tcl_Interp *interp,		/* Interpreter for result. */
    Tcl_Size objc,			/* Count of additional args. */
    Tcl_Obj *const *objv)	/* Additional args. */
{
    const char *cmdName;	/* Sub command. */
    Tcl_HashTable *hTblPtr;	/* Hash table of channels. */
    Tcl_HashSearch hSearch;	/* Search variable. */
    Tcl_HashEntry *hPtr;	/* Search variable. */
    Channel *chanPtr;		/* The actual channel. */
    ChannelState *statePtr;	/* state info for channel */
    Tcl_Channel chan;		/* The opaque type. */
    Tcl_Size len;		/* Length of subcommand string. */
    int IOQueued;		/* How much IO is queued inside channel? */
    char buf[TCL_INTEGER_SPACE];/* For snprintf. */
    int mode;			/* rw mode of the channel */

    if (objc < 2) {
	Tcl_WrongNumArgs(interp, 1, objv, "subcommand ?additional args..?");
	return TCL_ERROR;
    }
    cmdName = Tcl_GetStringFromObj(objv[1], &len);

    chanPtr = NULL;

    if (objc > 2) {
	if ((cmdName[0] == 's') && (strncmp(cmdName, "splice", len) == 0)) {
	    /* For splice access the pool of detached channels.
	     * Locate channel, remove from the list.
	     */

	    TestChannel **nextPtrPtr, *curPtr;

	    chan = (Tcl_Channel) NULL;
	    for (nextPtrPtr = &firstDetached, curPtr = firstDetached;
		    curPtr != NULL;
		    nextPtrPtr = &(curPtr->nextPtr), curPtr = curPtr->nextPtr) {
		if (strcmp(Tcl_GetString(objv[2]), Tcl_GetChannelName(curPtr->chan)) == 0) {
		    *nextPtrPtr = curPtr->nextPtr;
		    curPtr->nextPtr = NULL;
		    chan = curPtr->chan;
		    Tcl_Free(curPtr);
		    break;
		}
	    }
	} else {
	    chan = Tcl_GetChannel(interp, Tcl_GetString(objv[2]), &mode);
	}
	if (chan == (Tcl_Channel) NULL) {
	    return TCL_ERROR;
	}
	chanPtr		= (Channel *) chan;
	statePtr	= chanPtr->state;
	chanPtr		= statePtr->topChanPtr;
	chan		= (Tcl_Channel) chanPtr;
    } else {
	statePtr	= NULL;
	chan		= NULL;
    }

    if ((cmdName[0] == 's') && (strncmp(cmdName, "setchannelerror", len) == 0)) {

	Tcl_Obj *msg = objv[3];

	Tcl_IncrRefCount(msg);
	Tcl_SetChannelError(chan, msg);
	Tcl_DecrRefCount(msg);

	Tcl_GetChannelError(chan, &msg);
	Tcl_SetObjResult(interp, msg);
	Tcl_DecrRefCount(msg);
	return TCL_OK;
    }
    if ((cmdName[0] == 's') && (strncmp(cmdName, "setchannelerrorinterp", len) == 0)) {

	Tcl_Obj *msg = objv[3];

	Tcl_IncrRefCount(msg);
	Tcl_SetChannelErrorInterp(interp, msg);
	Tcl_DecrRefCount(msg);

	Tcl_GetChannelErrorInterp(interp, &msg);
	Tcl_SetObjResult(interp, msg);
	Tcl_DecrRefCount(msg);
	return TCL_OK;
    }

    /*
     * "cut" is actually more a simplified detach facility as provided by the
     * Thread package. Without the safeguards of a regular command (no
     * checking that the command is truly cut'able, no mutexes for
     * thread-safety). Its complementary command is "splice", see below.
     */

    if ((cmdName[0] == 'c') && (strncmp(cmdName, "cut", len) == 0)) {
	TestChannel *det;

	if (objc != 3) {
	    Tcl_WrongNumArgs(interp, 2, objv, "channel");
	    return TCL_ERROR;
	}

	Tcl_RegisterChannel(NULL, chan); /* prevent closing */
	Tcl_UnregisterChannel(interp, chan);

	Tcl_CutChannel(chan);

	/* Remember the channel in the pool of detached channels */

	det = (TestChannel *)Tcl_Alloc(sizeof(TestChannel));
	det->chan     = chan;
	det->nextPtr  = firstDetached;
	firstDetached = det;

	return TCL_OK;
    }

    if ((cmdName[0] == 'c') &&
	    (strncmp(cmdName, "clearchannelhandlers", len) == 0)) {
	if (objc != 3) {
	    Tcl_WrongNumArgs(interp, 2, objv, "channel");
	    return TCL_ERROR;
	}
	Tcl_ClearChannelHandlers(chan);
	return TCL_OK;
    }

    if ((cmdName[0] == 'i') && (strncmp(cmdName, "info", len) == 0)) {
	if (objc != 3) {
	    Tcl_WrongNumArgs(interp, 2, objv, "channel");
	    return TCL_ERROR;
	}
	Tcl_AppendElement(interp, Tcl_GetString(objv[2]));
	Tcl_AppendElement(interp, Tcl_ChannelName(chanPtr->typePtr));
	if (statePtr->flags & TCL_READABLE) {
	    Tcl_AppendElement(interp, "read");
	} else {
	    Tcl_AppendElement(interp, "");
	}
	if (statePtr->flags & TCL_WRITABLE) {
	    Tcl_AppendElement(interp, "write");
	} else {
	    Tcl_AppendElement(interp, "");
	}
	if (statePtr->flags & CHANNEL_NONBLOCKING) {
	    Tcl_AppendElement(interp, "nonblocking");
	} else {
	    Tcl_AppendElement(interp, "blocking");
	}
	if (statePtr->flags & CHANNEL_LINEBUFFERED) {
	    Tcl_AppendElement(interp, "line");
	} else if (statePtr->flags & CHANNEL_UNBUFFERED) {
	    Tcl_AppendElement(interp, "none");
	} else {
	    Tcl_AppendElement(interp, "full");
	}
	if (statePtr->flags & BG_FLUSH_SCHEDULED) {
	    Tcl_AppendElement(interp, "async_flush");
	} else {
	    Tcl_AppendElement(interp, "");
	}
	if (statePtr->flags & CHANNEL_EOF) {
	    Tcl_AppendElement(interp, "eof");
	} else {
	    Tcl_AppendElement(interp, "");
	}
	if (statePtr->flags & CHANNEL_BLOCKED) {
	    Tcl_AppendElement(interp, "blocked");
	} else {
	    Tcl_AppendElement(interp, "unblocked");
	}
	if (statePtr->inputTranslation == TCL_TRANSLATE_AUTO) {
	    Tcl_AppendElement(interp, "auto");
	    if (statePtr->flags & INPUT_SAW_CR) {
		Tcl_AppendElement(interp, "saw_cr");
	    } else {
		Tcl_AppendElement(interp, "");
	    }
	} else if (statePtr->inputTranslation == TCL_TRANSLATE_LF) {
	    Tcl_AppendElement(interp, "lf");
	    Tcl_AppendElement(interp, "");
	} else if (statePtr->inputTranslation == TCL_TRANSLATE_CR) {
	    Tcl_AppendElement(interp, "cr");
	    Tcl_AppendElement(interp, "");
	} else if (statePtr->inputTranslation == TCL_TRANSLATE_CRLF) {
	    Tcl_AppendElement(interp, "crlf");
	    if (statePtr->flags & INPUT_SAW_CR) {
		Tcl_AppendElement(interp, "queued_cr");
	    } else {
		Tcl_AppendElement(interp, "");
	    }
	}
	if (statePtr->outputTranslation == TCL_TRANSLATE_AUTO) {
	    Tcl_AppendElement(interp, "auto");
	} else if (statePtr->outputTranslation == TCL_TRANSLATE_LF) {
	    Tcl_AppendElement(interp, "lf");
	} else if (statePtr->outputTranslation == TCL_TRANSLATE_CR) {
	    Tcl_AppendElement(interp, "cr");
	} else if (statePtr->outputTranslation == TCL_TRANSLATE_CRLF) {
	    Tcl_AppendElement(interp, "crlf");
	}
	IOQueued = Tcl_InputBuffered(chan);
	TclFormatInt(buf, IOQueued);
	Tcl_AppendElement(interp, buf);

	IOQueued = Tcl_OutputBuffered(chan);
	TclFormatInt(buf, IOQueued);
	Tcl_AppendElement(interp, buf);

	TclFormatInt(buf, (int)Tcl_Tell(chan));
	Tcl_AppendElement(interp, buf);

	TclFormatInt(buf, statePtr->refCount);
	Tcl_AppendElement(interp, buf);

	return TCL_OK;
    }

    if ((cmdName[0] == 'i') &&
	    (strncmp(cmdName, "inputbuffered", len) == 0)) {
	if (objc != 3) {
	    Tcl_AppendResult(interp, "channel name required", (char *)NULL);
	    return TCL_ERROR;
	}
	IOQueued = Tcl_InputBuffered(chan);
	TclFormatInt(buf, IOQueued);
	Tcl_AppendResult(interp, buf, (char *)NULL);
	return TCL_OK;
    }

    if ((cmdName[0] == 'i') && (strncmp(cmdName, "isshared", len) == 0)) {
	if (objc != 3) {
	    Tcl_AppendResult(interp, "channel name required", (char *)NULL);
	    return TCL_ERROR;
	}

	TclFormatInt(buf, Tcl_IsChannelShared(chan));
	Tcl_AppendResult(interp, buf, (char *)NULL);
	return TCL_OK;
    }

    if ((cmdName[0] == 'i') && (strncmp(cmdName, "isstandard", len) == 0)) {
	if (objc != 3) {
	    Tcl_AppendResult(interp, "channel name required", (char *)NULL);
	    return TCL_ERROR;
	}

	TclFormatInt(buf, Tcl_IsStandardChannel(chan));
	Tcl_AppendResult(interp, buf, (char *)NULL);
	return TCL_OK;
    }

    if ((cmdName[0] == 'm') && (strncmp(cmdName, "mode", len) == 0)) {
	if (objc != 3) {
	    Tcl_AppendResult(interp, "channel name required", (char *)NULL);
	    return TCL_ERROR;
	}

	if (statePtr->flags & TCL_READABLE) {
	    Tcl_AppendElement(interp, "read");
	} else {
	    Tcl_AppendElement(interp, "");
	}
	if (statePtr->flags & TCL_WRITABLE) {
	    Tcl_AppendElement(interp, "write");
	} else {
	    Tcl_AppendElement(interp, "");
	}
	return TCL_OK;
    }

    if ((cmdName[0] == 'm') && (strncmp(cmdName, "maxmode", len) == 0)) {
	if (objc != 3) {
	    Tcl_AppendResult(interp, "channel name required", (char *)NULL);
	    return TCL_ERROR;
	}

	if (statePtr->maxPerms & TCL_READABLE) {
	    Tcl_AppendElement(interp, "read");
	} else {
	    Tcl_AppendElement(interp, "");
	}
	if (statePtr->maxPerms & TCL_WRITABLE) {
	    Tcl_AppendElement(interp, "write");
	} else {
	    Tcl_AppendElement(interp, "");
	}
	return TCL_OK;
    }

    if ((cmdName[0] == 'm') && (strncmp(cmdName, "mremove-rd", len) == 0)) {
	if (objc != 3) {
	    Tcl_AppendResult(interp, "channel name required", (char *)NULL);
	    return TCL_ERROR;
	}

	return Tcl_RemoveChannelMode(interp, chan, TCL_READABLE);
    }

    if ((cmdName[0] == 'm') && (strncmp(cmdName, "mremove-wr", len) == 0)) {
	if (objc != 3) {
	    Tcl_AppendResult(interp, "channel name required", (char *)NULL);
	    return TCL_ERROR;
	}

	return Tcl_RemoveChannelMode(interp, chan, TCL_WRITABLE);
    }

    if ((cmdName[0] == 'm') && (strncmp(cmdName, "mthread", len) == 0)) {
	if (objc != 3) {
	    Tcl_AppendResult(interp, "channel name required", (char *)NULL);
	    return TCL_ERROR;
	}

	Tcl_SetObjResult(interp, Tcl_NewWideIntObj(
		(Tcl_WideInt)(size_t)Tcl_GetChannelThread(chan)));
	return TCL_OK;
    }

    if ((cmdName[0] == 'n') && (strncmp(cmdName, "name", len) == 0)) {
	if (objc != 3) {
	    Tcl_AppendResult(interp, "channel name required", (char *)NULL);
	    return TCL_ERROR;
	}
	Tcl_AppendResult(interp, statePtr->channelName, (char *)NULL);
	return TCL_OK;
    }

    if ((cmdName[0] == 'o') && (strncmp(cmdName, "open", len) == 0)) {
	hTblPtr = (Tcl_HashTable *) Tcl_GetAssocData(interp, "tclIO", NULL);
	if (hTblPtr == NULL) {
	    return TCL_OK;
	}
	for (hPtr = Tcl_FirstHashEntry(hTblPtr, &hSearch);
		hPtr != NULL;
		hPtr = Tcl_NextHashEntry(&hSearch)) {
	    Tcl_AppendElement(interp, (char *)Tcl_GetHashKey(hTblPtr, hPtr));
	}
	return TCL_OK;
    }

    if ((cmdName[0] == 'o') &&
	    (strncmp(cmdName, "outputbuffered", len) == 0)) {
	if (objc != 3) {
	    Tcl_AppendResult(interp, "channel name required", (char *)NULL);
	    return TCL_ERROR;
	}

	IOQueued = Tcl_OutputBuffered(chan);
	TclFormatInt(buf, IOQueued);
	Tcl_AppendResult(interp, buf, (char *)NULL);
	return TCL_OK;
    }

    if ((cmdName[0] == 'q') &&
	    (strncmp(cmdName, "queuedcr", len) == 0)) {
	if (objc != 3) {
	    Tcl_AppendResult(interp, "channel name required", (char *)NULL);
	    return TCL_ERROR;
	}

	Tcl_AppendResult(interp,
		(statePtr->flags & INPUT_SAW_CR) ? "1" : "0", (char *)NULL);
	return TCL_OK;
    }

    if ((cmdName[0] == 'r') && (strncmp(cmdName, "readable", len) == 0)) {
	hTblPtr = (Tcl_HashTable *) Tcl_GetAssocData(interp, "tclIO", NULL);
	if (hTblPtr == NULL) {
	    return TCL_OK;
	}
	for (hPtr = Tcl_FirstHashEntry(hTblPtr, &hSearch);
<<<<<<< HEAD
		hPtr != NULL;
		hPtr = Tcl_NextHashEntry(&hSearch)) {
	    chanPtr  = (Channel *)Tcl_GetHashValue(hPtr);
=======
	     hPtr != NULL;
	     hPtr = Tcl_NextHashEntry(&hSearch)) {
	    chanPtr  = (Channel *) Tcl_GetHashValue(hPtr);
>>>>>>> 32c4f043
	    statePtr = chanPtr->state;
	    if (statePtr->flags & TCL_READABLE) {
		Tcl_AppendElement(interp, (char *)Tcl_GetHashKey(hTblPtr, hPtr));
	    }
	}
	return TCL_OK;
    }

    if ((cmdName[0] == 'r') && (strncmp(cmdName, "refcount", len) == 0)) {
	if (objc != 3) {
	    Tcl_AppendResult(interp, "channel name required", (char *)NULL);
	    return TCL_ERROR;
	}

	TclFormatInt(buf, statePtr->refCount);
	Tcl_AppendResult(interp, buf, (char *)NULL);
	return TCL_OK;
    }

    /*
     * "splice" is actually more a simplified attach facility as provided by
     * the Thread package. Without the safeguards of a regular command (no
     * checking that the command is truly cut'able, no mutexes for
     * thread-safety). Its complementary command is "cut", see above.
     */

    if ((cmdName[0] == 's') && (strncmp(cmdName, "splice", len) == 0)) {
	if (objc != 3) {
	    Tcl_AppendResult(interp, "channel name required", (char *)NULL);
	    return TCL_ERROR;
	}

	Tcl_SpliceChannel(chan);

	Tcl_RegisterChannel(interp, chan);
	Tcl_UnregisterChannel(NULL, chan);

	return TCL_OK;
    }

    if ((cmdName[0] == 't') && (strncmp(cmdName, "type", len) == 0)) {
	if (objc != 3) {
	    Tcl_AppendResult(interp, "channel name required", (char *)NULL);
	    return TCL_ERROR;
	}
	Tcl_AppendResult(interp, Tcl_ChannelName(chanPtr->typePtr), (char *)NULL);
	return TCL_OK;
    }

    if ((cmdName[0] == 'w') && (strncmp(cmdName, "writable", len) == 0)) {
	hTblPtr = (Tcl_HashTable *) Tcl_GetAssocData(interp, "tclIO", NULL);
	if (hTblPtr == NULL) {
	    return TCL_OK;
	}
	for (hPtr = Tcl_FirstHashEntry(hTblPtr, &hSearch);
		hPtr != NULL; hPtr = Tcl_NextHashEntry(&hSearch)) {
	    chanPtr = (Channel *) Tcl_GetHashValue(hPtr);
	    statePtr = chanPtr->state;
	    if (statePtr->flags & TCL_WRITABLE) {
		Tcl_AppendElement(interp, (char *)Tcl_GetHashKey(hTblPtr, hPtr));
	    }
	}
	return TCL_OK;
    }

    if ((cmdName[0] == 't') && (strncmp(cmdName, "transform", len) == 0)) {
	/*
	 * Syntax: transform channel -command command
	 */

	if (objc != 5) {
	    Tcl_WrongNumArgs(interp, 2, objv, "channel -command cmd");
	    return TCL_ERROR;
	}
	if (strcmp(Tcl_GetString(objv[3]), "-command") != 0) {
	    Tcl_AppendResult(interp, "bad argument \"", Tcl_GetString(objv[3]),
		    "\": should be \"-command\"", (char *)NULL);
	    return TCL_ERROR;
	}

	return TclChannelTransform(interp, chan, objv[4]);
    }

    if ((cmdName[0] == 'u') && (strncmp(cmdName, "unstack", len) == 0)) {
	/*
	 * Syntax: unstack channel
	 */

	if (objc != 3) {
	    Tcl_WrongNumArgs(interp, 2, objv, "channel");
	    return TCL_ERROR;
	}
	return Tcl_UnstackChannel(interp, chan);
    }

    Tcl_AppendResult(interp, "bad option \"", cmdName, "\": should be "
	    "cut, clearchannelhandlers, info, isshared, mode, open, "
	    "readable, splice, writable, transform, unstack", (char *)NULL);
    return TCL_ERROR;
}

/*
 *----------------------------------------------------------------------
 *
 * TestChannelEventCmd --
 *
 *	This procedure implements the "testchannelevent" command. It is used
 *	to test the Tcl channel event mechanism.
 *
 * Results:
 *	A standard Tcl result.
 *
 * Side effects:
 *	Creates, deletes and returns channel event handlers.
 *
 *----------------------------------------------------------------------
 */

static int
TestChannelEventCmd(
    TCL_UNUSED(void *),
    Tcl_Interp *interp,		/* Current interpreter. */
    Tcl_Size objc,			/* Number of arguments. */
    Tcl_Obj *const *objv)	/* Arguments. */
{
    Tcl_Obj *resultListPtr;
    Channel *chanPtr;
    ChannelState *statePtr;	/* state info for channel */
    EventScriptRecord *esPtr, *prevEsPtr, *nextEsPtr;
    const char *cmd;
    int index, i, mask;
    Tcl_Size len;

    if ((objc < 3) || (objc > 5)) {
	Tcl_WrongNumArgs(interp, 1, objv, "channel cmd ?arg1? ?arg2?");
	return TCL_ERROR;
    }
    chanPtr = (Channel *) Tcl_GetChannel(interp, Tcl_GetString(objv[1]), NULL);
    if (chanPtr == NULL) {
	return TCL_ERROR;
    }
    statePtr = chanPtr->state;

    cmd = Tcl_GetStringFromObj(objv[2], &len);
    if ((cmd[0] == 'a') && (strncmp(cmd, "add", len) == 0)) {
	if (objc != 5) {
	    Tcl_WrongNumArgs(interp, 1, objv, "channel add eventSpec script");
	    return TCL_ERROR;
	}
	if (strcmp(Tcl_GetString(objv[3]), "readable") == 0) {
	    mask = TCL_READABLE;
	} else if (strcmp(Tcl_GetString(objv[3]), "writable") == 0) {
	    mask = TCL_WRITABLE;
	} else if (strcmp(Tcl_GetString(objv[3]), "none") == 0) {
	    mask = 0;
	} else {
	    Tcl_AppendResult(interp, "bad event name \"", Tcl_GetString(objv[3]),
		    "\": must be readable, writable, or none", (char *)NULL);
	    return TCL_ERROR;
	}

	esPtr = (EventScriptRecord *)Tcl_Alloc(sizeof(EventScriptRecord));
	esPtr->nextPtr = statePtr->scriptRecordPtr;
	statePtr->scriptRecordPtr = esPtr;

	esPtr->chanPtr = chanPtr;
	esPtr->interp = interp;
	esPtr->mask = mask;
	esPtr->scriptPtr = objv[4];
	Tcl_IncrRefCount(esPtr->scriptPtr);

	Tcl_CreateChannelHandler((Tcl_Channel) chanPtr, mask,
		TclChannelEventScriptInvoker, esPtr);

	return TCL_OK;
    }

    if ((cmd[0] == 'd') && (strncmp(cmd, "delete", len) == 0)) {
	if (objc != 4) {
	    Tcl_WrongNumArgs(interp, 1, objv, "channel delete index");
	    return TCL_ERROR;
	}
	if (Tcl_GetIntFromObj(interp, objv[3], &index) == TCL_ERROR) {
	    return TCL_ERROR;
	}
	if (index < 0) {
	    Tcl_AppendResult(interp, "bad event index: ", Tcl_GetString(objv[3]),
		    ": must be nonnegative", (char *)NULL);
	    return TCL_ERROR;
	}
	for (i = 0, esPtr = statePtr->scriptRecordPtr;
		(i < index) && (esPtr != NULL);
		i++, esPtr = esPtr->nextPtr) {
	    /* Empty loop body. */
	}
	if (esPtr == NULL) {
	    Tcl_AppendResult(interp, "bad event index ", Tcl_GetString(objv[3]),
		    ": out of range", (char *)NULL);
	    return TCL_ERROR;
	}
	if (esPtr == statePtr->scriptRecordPtr) {
	    statePtr->scriptRecordPtr = esPtr->nextPtr;
	} else {
	    for (prevEsPtr = statePtr->scriptRecordPtr;
		    (prevEsPtr != NULL) && (prevEsPtr->nextPtr != esPtr);
		    prevEsPtr = prevEsPtr->nextPtr) {
		/* Empty loop body. */
	    }
	    if (prevEsPtr == NULL) {
		Tcl_Panic("TestChannelEventCmd: damaged event script list");
	    }
	    prevEsPtr->nextPtr = esPtr->nextPtr;
	}
	Tcl_DeleteChannelHandler((Tcl_Channel) chanPtr,
		TclChannelEventScriptInvoker, esPtr);
	Tcl_DecrRefCount(esPtr->scriptPtr);
	Tcl_Free(esPtr);

	return TCL_OK;
    }

    if ((cmd[0] == 'l') && (strncmp(cmd, "list", len) == 0)) {
	if (objc != 3) {
	    Tcl_WrongNumArgs(interp, 1, objv, "channel list");
	    return TCL_ERROR;
	}
	resultListPtr = Tcl_GetObjResult(interp);
	for (esPtr = statePtr->scriptRecordPtr;
		esPtr != NULL;
		esPtr = esPtr->nextPtr) {
	    if (esPtr->mask) {
		Tcl_ListObjAppendElement(interp, resultListPtr, Tcl_NewStringObj(
		    (esPtr->mask == TCL_READABLE) ? "readable" : "writable", -1));
	    } else {
		Tcl_ListObjAppendElement(interp, resultListPtr,
			Tcl_NewStringObj("none", -1));
	    }
	    Tcl_ListObjAppendElement(interp, resultListPtr, esPtr->scriptPtr);
	}
	Tcl_SetObjResult(interp, resultListPtr);
	return TCL_OK;
    }

    if ((cmd[0] == 'r') && (strncmp(cmd, "removeall", len) == 0)) {
	if (objc != 3) {
	    Tcl_WrongNumArgs(interp, 1, objv, "channel removeall");
	    return TCL_ERROR;
	}
	for (esPtr = statePtr->scriptRecordPtr;
		esPtr != NULL;
		esPtr = nextEsPtr) {
	    nextEsPtr = esPtr->nextPtr;
	    Tcl_DeleteChannelHandler((Tcl_Channel) chanPtr,
		    TclChannelEventScriptInvoker, esPtr);
	    Tcl_DecrRefCount(esPtr->scriptPtr);
	    Tcl_Free(esPtr);
	}
	statePtr->scriptRecordPtr = NULL;
	return TCL_OK;
    }

    if	((cmd[0] == 's') && (strncmp(cmd, "set", len) == 0)) {
	if (objc != 5) {
	    Tcl_WrongNumArgs(interp, 1, objv, "channel delete index event");
	    return TCL_ERROR;
	}
	if (Tcl_GetIntFromObj(interp, objv[3], &index) == TCL_ERROR) {
	    return TCL_ERROR;
	}
	if (index < 0) {
	    Tcl_AppendResult(interp, "bad event index: ", Tcl_GetString(objv[3]),
		    ": must be nonnegative", (char *)NULL);
	    return TCL_ERROR;
	}
	for (i = 0, esPtr = statePtr->scriptRecordPtr;
		(i < index) && (esPtr != NULL);
		i++, esPtr = esPtr->nextPtr) {
	    /* Empty loop body. */
	}
	if (esPtr == NULL) {
	    Tcl_AppendResult(interp, "bad event index ", Tcl_GetString(objv[3]),
		    ": out of range", (char *)NULL);
	    return TCL_ERROR;
	}

	if (strcmp(Tcl_GetString(objv[4]), "readable") == 0) {
	    mask = TCL_READABLE;
	} else if (strcmp(Tcl_GetString(objv[4]), "writable") == 0) {
	    mask = TCL_WRITABLE;
	} else if (strcmp(Tcl_GetString(objv[4]), "none") == 0) {
	    mask = 0;
	} else {
	    Tcl_AppendResult(interp, "bad event name \"", Tcl_GetString(objv[4]),
		    "\": must be readable, writable, or none", (char *)NULL);
	    return TCL_ERROR;
	}
	esPtr->mask = mask;
	Tcl_CreateChannelHandler((Tcl_Channel) chanPtr, mask,
		TclChannelEventScriptInvoker, esPtr);
	return TCL_OK;
    }
    Tcl_AppendResult(interp, "bad command ", cmd, ", must be one of "
	    "add, delete, list, set, or removeall", (char *)NULL);
    return TCL_ERROR;
}

/*
 *----------------------------------------------------------------------
 *
 * TestSocketCmd --
 *
 *	Implements the Tcl "testsocket" debugging command and its
 *	subcommands. This is part of the testing environment.
 *
 * Results:
 *	A standard Tcl result.
 *
 * Side effects:
 *	None.
 *
 *----------------------------------------------------------------------
 */

#define TCP_ASYNC_TEST_MODE	(1<<8)	/* Async testing activated.  Do not
					 * automatically continue connection
					 * process. */

static int
TestSocketCmd(
    TCL_UNUSED(void *),
    Tcl_Interp *interp,		/* Interpreter for result. */
    Tcl_Size objc,			/* Count of additional objc. */
    Tcl_Obj *const *objv)	/* Additional args. */
{
    const char *cmdName;	/* Sub command. */
    Tcl_Size len;		/* Length of subcommand string. */

    if (objc < 2) {
	Tcl_WrongNumArgs(interp, 1, objv, "subcommand ?additional args..?");
	return TCL_ERROR;
    }
    cmdName = Tcl_GetStringFromObj(objv[1], &len);

    if ((cmdName[0] == 't') && (strncmp(cmdName, "testflags", len) == 0)) {
	Tcl_Channel hChannel;
	int modePtr;
	int testMode;
	TcpState *statePtr;
	/* Set test value in the socket driver
	 */
	/* Check for argument "channel name"
	 */
	if (objc < 4) {
	    Tcl_WrongNumArgs(interp, 2, objv, "channel flags");
	    return TCL_ERROR;
	}
	hChannel = Tcl_GetChannel(interp, Tcl_GetString(objv[2]), &modePtr);
	if ( NULL == hChannel ) {
	    Tcl_AppendResult(interp, "unknown channel:", Tcl_GetString(objv[2]), (char *)NULL);
	    return TCL_ERROR;
	}
	statePtr = (TcpState *)Tcl_GetChannelInstanceData(hChannel);
	if ( NULL == statePtr) {
	    Tcl_AppendResult(interp, "No channel instance data:", Tcl_GetString(objv[2]),
		    (char *)NULL);
	    return TCL_ERROR;
	}
	if (Tcl_GetBooleanFromObj(interp, objv[3], &testMode) != TCL_OK) {
	    return TCL_ERROR;
	}
	if (testMode) {
	    statePtr->flags |= TCP_ASYNC_TEST_MODE;
	} else {
	    statePtr->flags &= ~TCP_ASYNC_TEST_MODE;
	}
	return TCL_OK;
    }

    Tcl_AppendResult(interp, "bad option \"", cmdName, "\": should be "
	    "testflags", (char *)NULL);
    return TCL_ERROR;
}

/*
 *----------------------------------------------------------------------
 *
 * TestServiceModeCmd --
 *
 *	This procedure implements the "testservicemode" command which gets or
 *      sets the current Tcl ServiceMode.  There are several tests which open
 *      a file and assign various handlers to it.  For these tests to be
 *      deterministic it is important that file events not be processed until
 *      all of the handlers are in place.
 *
 * Results:
 *	A standard Tcl result.
 *
 * Side effects:
 *	May change the ServiceMode setting.
 *
 *----------------------------------------------------------------------
 */

static int
TestServiceModeCmd(
    TCL_UNUSED(void *),
    Tcl_Interp *interp,		/* Current interpreter. */
    Tcl_Size objc,			/* Number of arguments. */
    Tcl_Obj *const *objv)	/* Arguments. */
{
    int newmode, oldmode;
    if (objc > 2) {
	Tcl_WrongNumArgs(interp, 1, objv, "?newmode?");
	return TCL_ERROR;
    }
    oldmode = (Tcl_GetServiceMode() != TCL_SERVICE_NONE);
    if (objc == 2) {
	if (Tcl_GetIntFromObj(interp, objv[1], &newmode) == TCL_ERROR) {
	    return TCL_ERROR;
	}
	if (newmode == 0) {
	    Tcl_SetServiceMode(TCL_SERVICE_NONE);
	} else {
	    Tcl_SetServiceMode(TCL_SERVICE_ALL);
	}
    }
    Tcl_SetObjResult(interp, Tcl_NewWideIntObj(oldmode));
    return TCL_OK;
}

/*
 *----------------------------------------------------------------------
 *
 * TestWrongNumArgsCmd --
 *
 *	Test the Tcl_WrongNumArgs function.
 *
 * Results:
 *	Standard Tcl result.
 *
 * Side effects:
 *	Sets interpreter result.
 *
 *----------------------------------------------------------------------
 */

static int
TestWrongNumArgsCmd(
    TCL_UNUSED(void *),
    Tcl_Interp *interp,		/* Current interpreter. */
    Tcl_Size objc,		/* Number of arguments. */
    Tcl_Obj *const objv[])	/* Argument objects. */
{
    Tcl_Size i, length;
    const char *msg;

    if (objc < 3) {
	goto insufArgs;
    }

    if (Tcl_GetIntForIndex(interp, objv[1], TCL_INDEX_NONE, &i) != TCL_OK) {
	return TCL_ERROR;
    }

    msg = Tcl_GetStringFromObj(objv[2], &length);
    if (length == 0) {
	msg = NULL;
    }

    if (i > objc - 3) {
	/*
	 * Asked for more arguments than were given.
	 */
    insufArgs:
	Tcl_AppendResult(interp, "insufficient arguments", (char *)NULL);
	return TCL_ERROR;
    }

    Tcl_WrongNumArgs(interp, i, &(objv[3]), msg);
    return TCL_OK;
}

/*
 *----------------------------------------------------------------------
 *
 * TestGetIndexFromObjStructCmd --
 *
 *	Test the Tcl_GetIndexFromObjStruct function.
 *
 * Results:
 *	Standard Tcl result.
 *
 * Side effects:
 *	Sets interpreter result.
 *
 *----------------------------------------------------------------------
 */

static int
TestGetIndexFromObjStructCmd(
    TCL_UNUSED(void *),
    Tcl_Interp *interp,		/* Current interpreter. */
    Tcl_Size objc,			/* Number of arguments. */
    Tcl_Obj *const objv[])	/* Argument objects. */
{
    const char *const ary[] = {
	"a", "b", "c", "d", "ee", "ff", NULL, NULL
    };
    int target, flags = 0;
    signed char idx[8];

    if (objc != 3 && objc != 4) {
	Tcl_WrongNumArgs(interp, 1, objv, "argument targetvalue ?flags?");
	return TCL_ERROR;
    }
    if (Tcl_GetIntFromObj(interp, objv[2], &target) != TCL_OK) {
	return TCL_ERROR;
    }
    if ((objc > 3) && (Tcl_GetIntFromObj(interp, objv[3], &flags) != TCL_OK)) {
	return TCL_ERROR;
    }
    memset(idx, 85, sizeof(idx));
    if (Tcl_GetIndexFromObjStruct(interp, (Tcl_GetString(objv[1])[0] ? objv[1] : NULL),
	    ary, 2*sizeof(char *), "dummy", flags, &idx[1]) != TCL_OK) {
	return TCL_ERROR;
    }
    if (idx[0] != 85 || idx[2] != 85) {
	Tcl_AppendResult(interp,
		"Tcl_GetIndexFromObjStruct overwrites bytes near index variable",
		(char *)NULL);
	return TCL_ERROR;
    } else if (idx[1] != target) {
	char buffer[64];
	snprintf(buffer, sizeof(buffer), "%d", idx[1]);
	Tcl_AppendResult(interp, "index value comparison failed: got ",
		buffer, (char *)NULL);
	snprintf(buffer, sizeof(buffer), "%d", target);
	Tcl_AppendResult(interp, " when ", buffer, " expected", (char *)NULL);
	return TCL_ERROR;
    }
    Tcl_WrongNumArgs(interp, objc, objv, NULL);
    return TCL_OK;
}

/*
 *----------------------------------------------------------------------
 *
 * TestFilesystemCmd --
 *
 *	This procedure implements the "testfilesystem" command. It is used to
 *	test Tcl_FSRegister, Tcl_FSUnregister, and can be used to test that
 *	the pluggable filesystem works.
 *
 * Results:
 *	A standard Tcl result.
 *
 * Side effects:
 *	Inserts or removes a filesystem from Tcl's stack.
 *
 *----------------------------------------------------------------------
 */

static int
TestFilesystemCmd(
    TCL_UNUSED(void *),
    Tcl_Interp *interp,
    Tcl_Size objc,
    Tcl_Obj *const objv[])
{
    int res, boolVal;
    const char *msg;

    if (objc != 2) {
	Tcl_WrongNumArgs(interp, 1, objv, "boolean");
	return TCL_ERROR;
    }
    if (Tcl_GetBooleanFromObj(interp, objv[1], &boolVal) != TCL_OK) {
	return TCL_ERROR;
    }
    if (boolVal) {
	res = Tcl_FSRegister(interp, &testReportingFilesystem);
	msg = (res == TCL_OK) ? "registered" : "failed";
    } else {
	res = Tcl_FSUnregister(&testReportingFilesystem);
	msg = (res == TCL_OK) ? "unregistered" : "failed";
    }
    Tcl_SetObjResult(interp, Tcl_NewStringObj(msg , -1));
    return res;
}

static int
TestReportInFilesystem(
    Tcl_Obj *pathPtr,
    void **clientDataPtr)
{
    static Tcl_Obj *lastPathPtr = NULL;
    Tcl_Obj *newPathPtr;

    if (pathPtr == lastPathPtr) {
	/* Reject all files second time around */
	return -1;
    }

    /* Try to claim all files first time around */

    newPathPtr = Tcl_DuplicateObj(pathPtr);
    lastPathPtr = newPathPtr;
    Tcl_IncrRefCount(newPathPtr);
    if (Tcl_FSGetFileSystemForPath(newPathPtr) == NULL) {
	/* Nothing claimed it. Therefore we don't either */
	Tcl_DecrRefCount(newPathPtr);
	lastPathPtr = NULL;
	return -1;
    }
    lastPathPtr = NULL;
    *clientDataPtr = newPathPtr;
    return TCL_OK;
}

/*
 * Simple helper function to extract the native vfs representation of a path
 * object, or NULL if no such representation exists.
 */

static Tcl_Obj *
TestReportGetNativePath(
    Tcl_Obj *pathPtr)
{
    return (Tcl_Obj*) Tcl_FSGetInternalRep(pathPtr, &testReportingFilesystem);
}

static void
TestReportFreeInternalRep(
    void *clientData)
{
    Tcl_Obj *nativeRep = (Tcl_Obj *) clientData;

    if (nativeRep != NULL) {
	/* Free the path */
	Tcl_DecrRefCount(nativeRep);
    }
}

static void *
TestReportDupInternalRep(
    void *clientData)
{
    Tcl_Obj *original = (Tcl_Obj *) clientData;

    Tcl_IncrRefCount(original);
    return clientData;
}

static void
TestReport(
    const char *cmd,
    Tcl_Obj *path,
    Tcl_Obj *arg2)
{
    Tcl_Interp *interp = (Tcl_Interp *) Tcl_FSData(&testReportingFilesystem);

    if (interp == NULL) {
	/* This is bad, but not much we can do about it */
    } else {
	Tcl_Obj *savedResult;
	Tcl_DString ds;

	Tcl_DStringInit(&ds);
	Tcl_DStringAppend(&ds, "lappend filesystemReport ", -1);
	Tcl_DStringStartSublist(&ds);
	Tcl_DStringAppendElement(&ds, cmd);
	if (path != NULL) {
	    Tcl_DStringAppendElement(&ds, Tcl_GetString(path));
	}
	if (arg2 != NULL) {
	    Tcl_DStringAppendElement(&ds, Tcl_GetString(arg2));
	}
	Tcl_DStringEndSublist(&ds);
	savedResult = Tcl_GetObjResult(interp);
	Tcl_IncrRefCount(savedResult);
	Tcl_SetObjResult(interp, Tcl_NewObj());
	Tcl_EvalEx(interp, Tcl_DStringValue(&ds), TCL_INDEX_NONE, 0);
	Tcl_DStringFree(&ds);
	Tcl_ResetResult(interp);
	Tcl_SetObjResult(interp, savedResult);
	Tcl_DecrRefCount(savedResult);
    }
}

static int
TestReportStat(
    Tcl_Obj *path,		/* Path of file to stat (in current CP). */
    Tcl_StatBuf *buf)		/* Filled with results of stat call. */
{
    TestReport("stat", path, NULL);
    return Tcl_FSStat(TestReportGetNativePath(path), buf);
}

static int
TestReportLstat(
    Tcl_Obj *path,		/* Path of file to stat (in current CP). */
    Tcl_StatBuf *buf)		/* Filled with results of stat call. */
{
    TestReport("lstat", path, NULL);
    return Tcl_FSLstat(TestReportGetNativePath(path), buf);
}

static int
TestReportAccess(
    Tcl_Obj *path,		/* Path of file to access (in current CP). */
    int mode)			/* Permission setting. */
{
    TestReport("access", path, NULL);
    return Tcl_FSAccess(TestReportGetNativePath(path), mode);
}

static Tcl_Channel
TestReportOpenFileChannel(
    Tcl_Interp *interp,		/* Interpreter for error reporting; can be
				 * NULL. */
    Tcl_Obj *fileName,		/* Name of file to open. */
    int mode,			/* POSIX open mode. */
    int permissions)		/* If the open involves creating a file, with
				 * what modes to create it? */
{
    TestReport("open", fileName, NULL);
    return TclpOpenFileChannel(interp, TestReportGetNativePath(fileName),
	    mode, permissions);
}

static int
TestReportMatchInDirectory(
    Tcl_Interp *interp,		/* Interpreter for error messages. */
    Tcl_Obj *resultPtr,		/* Object to lappend results. */
    Tcl_Obj *dirPtr,		/* Contains path to directory to search. */
    const char *pattern,	/* Pattern to match against. */
    Tcl_GlobTypeData *types)	/* Object containing list of acceptable types.
				 * May be NULL. */
{
    if (types != NULL && types->type & TCL_GLOB_TYPE_MOUNT) {
	TestReport("matchmounts", dirPtr, NULL);
	return TCL_OK;
    } else {
	TestReport("matchindirectory", dirPtr, NULL);
	return Tcl_FSMatchInDirectory(interp, resultPtr,
		TestReportGetNativePath(dirPtr), pattern, types);
    }
}

static int
TestReportChdir(
    Tcl_Obj *dirName)
{
    TestReport("chdir", dirName, NULL);
    return Tcl_FSChdir(TestReportGetNativePath(dirName));
}

static int
TestReportLoadFile(
    Tcl_Interp *interp,		/* Used for error reporting. */
    Tcl_Obj *fileName,		/* Name of the file containing the desired
				 * code. */
    Tcl_LoadHandle *handlePtr,	/* Filled with token for dynamically loaded
				 * file which will be passed back to
				 * (*unloadProcPtr)() to unload the file. */
    Tcl_FSUnloadFileProc **unloadProcPtr)
				/* Filled with address of Tcl_FSUnloadFileProc
				 * function which should be used for
				 * this file. */
{
    TestReport("loadfile", fileName, NULL);
    return Tcl_FSLoadFile(interp, TestReportGetNativePath(fileName), NULL,
	    NULL, NULL, NULL, handlePtr, unloadProcPtr);
}

static Tcl_Obj *
TestReportLink(
    Tcl_Obj *path,		/* Path of file to readlink or link */
    Tcl_Obj *to,		/* Path of file to link to, or NULL */
    int linkType)
{
    TestReport("link", path, to);
    return Tcl_FSLink(TestReportGetNativePath(path), to, linkType);
}

static int
TestReportRenameFile(
    Tcl_Obj *src,		/* Pathname of file or dir to be renamed
				 * (UTF-8). */
    Tcl_Obj *dst)		/* New pathname of file or directory
				 * (UTF-8). */
{
    TestReport("renamefile", src, dst);
    return Tcl_FSRenameFile(TestReportGetNativePath(src),
	    TestReportGetNativePath(dst));
}

static int
TestReportCopyFile(
    Tcl_Obj *src,		/* Pathname of file to be copied (UTF-8). */
    Tcl_Obj *dst)		/* Pathname of file to copy to (UTF-8). */
{
    TestReport("copyfile", src, dst);
    return Tcl_FSCopyFile(TestReportGetNativePath(src),
	    TestReportGetNativePath(dst));
}

static int
TestReportDeleteFile(
    Tcl_Obj *path)		/* Pathname of file to be removed (UTF-8). */
{
    TestReport("deletefile", path, NULL);
    return Tcl_FSDeleteFile(TestReportGetNativePath(path));
}

static int
TestReportCreateDirectory(
    Tcl_Obj *path)		/* Pathname of directory to create (UTF-8). */
{
    TestReport("createdirectory", path, NULL);
    return Tcl_FSCreateDirectory(TestReportGetNativePath(path));
}

static int
TestReportCopyDirectory(
    Tcl_Obj *src,		/* Pathname of directory to be copied
				 * (UTF-8). */
    Tcl_Obj *dst,		/* Pathname of target directory (UTF-8). */
    Tcl_Obj **errorPtr)		/* If non-NULL, to be filled with UTF-8 name
				 * of file causing error. */
{
    TestReport("copydirectory", src, dst);
    return Tcl_FSCopyDirectory(TestReportGetNativePath(src),
	    TestReportGetNativePath(dst), errorPtr);
}

static int
TestReportRemoveDirectory(
    Tcl_Obj *path,		/* Pathname of directory to be removed
				 * (UTF-8). */
    int recursive,		/* If non-zero, removes directories that
				 * are nonempty.  Otherwise, will only remove
				 * empty directories. */
    Tcl_Obj **errorPtr)		/* If non-NULL, to be filled with UTF-8 name
				 * of file causing error. */
{
    TestReport("removedirectory", path, NULL);
    return Tcl_FSRemoveDirectory(TestReportGetNativePath(path), recursive,
	    errorPtr);
}

static const char *const *
TestReportFileAttrStrings(
    Tcl_Obj *fileName,
    Tcl_Obj **objPtrRef)
{
    TestReport("fileattributestrings", fileName, NULL);
    return Tcl_FSFileAttrStrings(TestReportGetNativePath(fileName), objPtrRef);
}

static int
TestReportFileAttrsGet(
    Tcl_Interp *interp,		/* The interpreter for error reporting. */
    int index,			/* index of the attribute command. */
    Tcl_Obj *fileName,		/* filename we are operating on. */
    Tcl_Obj **objPtrRef)	/* for output. */
{
    TestReport("fileattributesget", fileName, NULL);
    return Tcl_FSFileAttrsGet(interp, index,
	    TestReportGetNativePath(fileName), objPtrRef);
}

static int
TestReportFileAttrsSet(
    Tcl_Interp *interp,		/* The interpreter for error reporting. */
    int index,			/* index of the attribute command. */
    Tcl_Obj *fileName,		/* filename we are operating on. */
    Tcl_Obj *objPtr)		/* for input. */
{
    TestReport("fileattributesset", fileName, objPtr);
    return Tcl_FSFileAttrsSet(interp, index,
	    TestReportGetNativePath(fileName), objPtr);
}

static int
TestReportUtime(
    Tcl_Obj *fileName,
    struct utimbuf *tval)
{
    TestReport("utime", fileName, NULL);
    return Tcl_FSUtime(TestReportGetNativePath(fileName), tval);
}

static int
TestReportNormalizePath(
    TCL_UNUSED(Tcl_Interp *),
    Tcl_Obj *pathPtr,
    int nextCheckpoint)
{
    TestReport("normalizepath", pathPtr, NULL);
    return nextCheckpoint;
}

static int
SimplePathInFilesystem(
    Tcl_Obj *pathPtr,
    TCL_UNUSED(void **))
{
    const char *str = Tcl_GetString(pathPtr);

    if (strncmp(str, "simplefs:/", 10)) {
	return -1;
    }
    return TCL_OK;
}

/*
 * This is a slightly 'hacky' filesystem which is used just to test a few
 * important features of the vfs code: (1) that you can load a shared library
 * from a vfs, (2) that when copying files from one fs to another, the 'mtime'
 * is preserved. (3) that recursive cross-filesystem directory copies have the
 * correct behaviour with/without -force.
 *
 * It treats any file in 'simplefs:/' as a file, which it routes to the
 * current directory. The real file it uses is whatever follows the trailing
 * '/' (e.g. 'foo' in 'simplefs:/foo'), and that file exists or not according
 * to what is in the native pwd.
 *
 * Please do not consider this filesystem a model of how things are to be
 * done. It is quite the opposite!  But, it does allow us to test some
 * important features.
 */

static int
TestSimpleFilesystemCmd(
    TCL_UNUSED(void *),
    Tcl_Interp *interp,
    Tcl_Size objc,
    Tcl_Obj *const objv[])
{
    int res, boolVal;
    const char *msg;

    if (objc != 2) {
	Tcl_WrongNumArgs(interp, 1, objv, "boolean");
	return TCL_ERROR;
    }
    if (Tcl_GetBooleanFromObj(interp, objv[1], &boolVal) != TCL_OK) {
	return TCL_ERROR;
    }
    if (boolVal) {
	res = Tcl_FSRegister(interp, &simpleFilesystem);
	msg = (res == TCL_OK) ? "registered" : "failed";
    } else {
	res = Tcl_FSUnregister(&simpleFilesystem);
	msg = (res == TCL_OK) ? "unregistered" : "failed";
    }
    Tcl_SetObjResult(interp, Tcl_NewStringObj(msg , -1));
    return res;
}

/*
 * Treats a file name 'simplefs:/foo' by using the file 'foo' in the current
 * (native) directory.
 */

static Tcl_Obj *
SimpleRedirect(
    Tcl_Obj *pathPtr)		/* Name of file to copy. */
{
    Tcl_Size len;
    const char *str;
    Tcl_Obj *origPtr;

    /*
     * We assume the same name in the current directory is ok.
     */

    str = Tcl_GetStringFromObj(pathPtr, &len);
    if (len < 10 || strncmp(str, "simplefs:/", 10)) {
	/* Probably shouldn't ever reach here */
	Tcl_IncrRefCount(pathPtr);
	return pathPtr;
    }
    origPtr = Tcl_NewStringObj(str+10, -1);
    Tcl_IncrRefCount(origPtr);
    return origPtr;
}

static int
SimpleMatchInDirectory(
    Tcl_Interp *interp,		/* Interpreter for error
				 * messages. */
    Tcl_Obj *resultPtr,		/* Object to lappend results. */
    Tcl_Obj *dirPtr,		/* Contains path to directory to search. */
    const char *pattern,	/* Pattern to match against. */
    Tcl_GlobTypeData *types)	/* Object containing list of acceptable types.
				 * May be NULL. */
{
    int res;
    Tcl_Obj *origPtr;
    Tcl_Obj *resPtr;

    /* We only provide a new volume, therefore no mounts at all */
    if (types != NULL && types->type & TCL_GLOB_TYPE_MOUNT) {
	return TCL_OK;
    }

    /*
     * We assume the same name in the current directory is ok.
     */
    resPtr = Tcl_NewObj();
    Tcl_IncrRefCount(resPtr);
    origPtr = SimpleRedirect(dirPtr);
    res = Tcl_FSMatchInDirectory(interp, resPtr, origPtr, pattern, types);
    if (res == TCL_OK) {
	Tcl_Size gLength, j;
	Tcl_ListObjLength(NULL, resPtr, &gLength);
	for (j = 0; j < gLength; j++) {
	    Tcl_Obj *gElt, *nElt;
	    Tcl_ListObjIndex(NULL, resPtr, j, &gElt);
	    nElt = Tcl_NewStringObj("simplefs:/",10);
	    Tcl_AppendObjToObj(nElt, gElt);
	    Tcl_ListObjAppendElement(NULL, resultPtr, nElt);
	}
    }
    Tcl_DecrRefCount(origPtr);
    Tcl_DecrRefCount(resPtr);
    return res;
}

static Tcl_Channel
SimpleOpenFileChannel(
    Tcl_Interp *interp,		/* Interpreter for error reporting; can be
				 * NULL. */
    Tcl_Obj *pathPtr,		/* Name of file to open. */
    int mode,			/* POSIX open mode. */
    int permissions)		/* If the open involves creating a file, with
				 * what modes to create it? */
{
    Tcl_Obj *tempPtr;
    Tcl_Channel chan;

    if ((mode & O_ACCMODE) != O_RDONLY) {
	Tcl_AppendResult(interp, "read-only", (char *)NULL);
	return NULL;
    }

    tempPtr = SimpleRedirect(pathPtr);
    chan = Tcl_FSOpenFileChannel(interp, tempPtr, "r", permissions);
    Tcl_DecrRefCount(tempPtr);
    return chan;
}

static int
SimpleAccess(
    Tcl_Obj *pathPtr,		/* Path of file to access (in current CP). */
    int mode)			/* Permission setting. */
{
    Tcl_Obj *tempPtr = SimpleRedirect(pathPtr);
    int res = Tcl_FSAccess(tempPtr, mode);

    Tcl_DecrRefCount(tempPtr);
    return res;
}

static int
SimpleStat(
    Tcl_Obj *pathPtr,		/* Path of file to stat (in current CP). */
    Tcl_StatBuf *bufPtr)	/* Filled with results of stat call. */
{
    Tcl_Obj *tempPtr = SimpleRedirect(pathPtr);
    int res = Tcl_FSStat(tempPtr, bufPtr);

    Tcl_DecrRefCount(tempPtr);
    return res;
}

static Tcl_Obj *
SimpleListVolumes(void)
{
    /* Add one new volume */
    Tcl_Obj *retVal;

    retVal = Tcl_NewStringObj("simplefs:/", -1);
    Tcl_IncrRefCount(retVal);
    return retVal;
}

/*
 * Used to check operations of Tcl_UtfNext.
 *
 * Usage: testutfnext -bytestring $bytes
 */

static int
TestUtfNextCmd(
    TCL_UNUSED(void *),
    Tcl_Interp *interp,
    Tcl_Size objc,
    Tcl_Obj *const objv[])
{
    Tcl_Size numBytes;
    char *bytes;
    const char *result, *first;
    char buffer[32];
    static const char tobetested[] = "A\xA0\xC0\xC1\xC2\xD0\xE0\xE8\xF2\xF7\xF8\xFE\xFF";
    const char *p = tobetested;

    if (objc != 2) {
	Tcl_WrongNumArgs(interp, 1, objv, "?-bytestring? bytes");
	return TCL_ERROR;
    }
	bytes = Tcl_GetStringFromObj(objv[1], &numBytes);

    if ((size_t)numBytes > sizeof(buffer) - 4) {
	Tcl_SetObjResult(interp, Tcl_ObjPrintf(
		"\"testutfnext\" can only handle %" TCL_Z_MODIFIER "u bytes",
		sizeof(buffer) - 4));
	return TCL_ERROR;
    }

    memcpy(buffer + 1, bytes, numBytes);
    buffer[0] = buffer[numBytes + 1] = buffer[numBytes + 2] = buffer[numBytes + 3] = '\xA0';

    first = result = Tcl_UtfNext(buffer + 1);
    while ((buffer[0] = *p++) != '\0') {
	/* Run Tcl_UtfNext with many more possible bytes at src[-1], all should give the same result */
	result = Tcl_UtfNext(buffer + 1);
	if (first != result) {
	    Tcl_AppendResult(interp, "Tcl_UtfNext is not supposed to read src[-1]", (char *)NULL);
	    return TCL_ERROR;
	}
    }
    p = tobetested;
    while ((buffer[numBytes + 1] = *p++) != '\0') {
	/* Run Tcl_UtfNext with many more possible bytes at src[end], all should give the same result */
	result = Tcl_UtfNext(buffer + 1);
	if (first != result) {
	    Tcl_SetObjResult(interp, Tcl_ObjPrintf(
		    "Tcl_UtfNext is not supposed to read src[end]\n"
		    "Different result when src[end] is %#x", UCHAR(p[-1])));
	    return TCL_ERROR;
	}
    }

    Tcl_SetObjResult(interp, Tcl_NewWideIntObj(first - buffer - 1));

    return TCL_OK;
}
/*
 * Used to check operations of Tcl_UtfPrev.
 *
 * Usage: testutfprev $bytes $offset
 */

static int
TestUtfPrevCmd(
    TCL_UNUSED(void *),
    Tcl_Interp *interp,
    Tcl_Size objc,
    Tcl_Obj *const objv[])
{
    Tcl_Size numBytes, offset;
    char *bytes;
    const char *result;

    if (objc < 2 || objc > 3) {
	Tcl_WrongNumArgs(interp, 1, objv, "bytes ?offset?");
	return TCL_ERROR;
    }

    bytes = Tcl_GetStringFromObj(objv[1], &numBytes);

    if (objc == 3) {
	if (TCL_OK != Tcl_GetIntForIndex(interp, objv[2], numBytes, &offset)) {
	    return TCL_ERROR;
	}
	if (offset == TCL_INDEX_NONE) {
	    offset = 0;
	}
	if (offset > numBytes) {
	    offset = numBytes;
	}
    } else {
	offset = numBytes;
    }
    result = Tcl_UtfPrev(bytes + offset, bytes);
    Tcl_SetObjResult(interp, Tcl_NewWideIntObj(result - bytes));
    return TCL_OK;
}

/*
 * Used to check correct string-length determining in Tcl_NumUtfChars
 */

static int
TestNumUtfCharsCmd(
    TCL_UNUSED(void *),
    Tcl_Interp *interp,
    Tcl_Size objc,
    Tcl_Obj *const objv[])
{
    if (objc > 1) {
	Tcl_Size numBytes, len, limit = TCL_INDEX_NONE;
	const char *bytes = Tcl_GetStringFromObj(objv[1], &numBytes);

	if (objc > 2) {
	    if (Tcl_GetIntForIndex(interp, objv[2], numBytes, &limit) != TCL_OK) {
		return TCL_ERROR;
	    }
	    if (limit > numBytes + 1) {
		limit = numBytes + 1;
	    }
	}
	len = Tcl_NumUtfChars(bytes, limit);
	Tcl_SetObjResult(interp, Tcl_NewWideIntObj(len));
    }
    return TCL_OK;
}


/*
 * Used to check correct operation of Tcl_GetUniChar
 * testgetunichar STRING INDEX
 * This differs from just using "string index" in being a direct
 * call to Tcl_GetUniChar without any prior range checking.
 */
static int
TestGetUniCharCmd(
    TCL_UNUSED(void *),
    Tcl_Interp *interp,		/* Current interpreter */
    Tcl_Size objc,
    Tcl_Obj *const objv[])	/* Argument strings */
{
    int index;
    int c ;
    if (objc != 3) {
	Tcl_WrongNumArgs(interp, 1, objv, "STRING INDEX");
	return TCL_ERROR;
    }
    Tcl_GetIntFromObj(interp, objv[2], &index);
    c = Tcl_GetUniChar(objv[1], index);
    Tcl_SetObjResult(interp, Tcl_NewIntObj(c));

    return TCL_OK;
}

/*
 * Used to check correct operation of Tcl_UtfFindFirst
 */

static int
TestFindFirstCmd(
    TCL_UNUSED(void *),
    Tcl_Interp *interp,
    Tcl_Size objc,
    Tcl_Obj *const objv[])
{
    if (objc > 1) {
	int len = -1;

	if (objc > 2) {
	    (void) Tcl_GetIntFromObj(interp, objv[2], &len);
	}
	Tcl_SetObjResult(interp, Tcl_NewStringObj(Tcl_UtfFindFirst(Tcl_GetString(objv[1]), len), -1));
    }
    return TCL_OK;
}

/*
 * Used to check correct operation of Tcl_UtfFindLast
 */

static int
TestFindLastCmd(
    TCL_UNUSED(void *),
    Tcl_Interp *interp,
    Tcl_Size objc,
    Tcl_Obj *const objv[])
{
    if (objc > 1) {
	int len = -1;

	if (objc > 2) {
	    (void) Tcl_GetIntFromObj(interp, objv[2], &len);
	}
	Tcl_SetObjResult(interp, Tcl_NewStringObj(Tcl_UtfFindLast(Tcl_GetString(objv[1]), len), -1));
    }
    return TCL_OK;
}

static int
TestGetIntForIndexCmd(
    TCL_UNUSED(void *),
    Tcl_Interp *interp,
    Tcl_Size objc,
    Tcl_Obj *const objv[])
{
    Tcl_Size result;
    Tcl_WideInt endvalue;

    if (objc != 3) {
	Tcl_WrongNumArgs(interp, 1, objv, "index endvalue");
	return TCL_ERROR;
    }

    if (Tcl_GetWideIntFromObj(interp, objv[2], &endvalue) != TCL_OK) {
	return TCL_ERROR;
    }
    if (Tcl_GetIntForIndex(interp, objv[1], endvalue, &result) != TCL_OK) {
	return TCL_ERROR;
    }
    Tcl_SetObjResult(interp, Tcl_NewWideIntObj(result));
    return TCL_OK;
}



#if defined(HAVE_CPUID) && !defined(MAC_OSX_TCL)
/*
 *----------------------------------------------------------------------
 *
 * TestcpuidCmd --
 *
 *	Retrieves CPU ID information.
 *
 * Usage:
 *	testwincpuid <eax>
 *
 * Parameters:
 *	eax - The value to pass in the EAX register to a CPUID instruction.
 *
 * Results:
 *	Returns a four-element list containing the values from the EAX, EBX,
 *	ECX and EDX registers returned from the CPUID instruction.
 *
 * Side effects:
 *	None.
 *
 *----------------------------------------------------------------------
 */

static int
TestcpuidCmd(
    TCL_UNUSED(void *),
    Tcl_Interp* interp,		/* Tcl interpreter */
    Tcl_Size objc,			/* Parameter count */
    Tcl_Obj *const * objv)	/* Parameter vector */
{
    int status, index, i;
    int regs[4];
    Tcl_Obj *regsObjs[4];

    if (objc != 2) {
	Tcl_WrongNumArgs(interp, 1, objv, "eax");
	return TCL_ERROR;
    }
    if (Tcl_GetIntFromObj(interp, objv[1], &index) != TCL_OK) {
	return TCL_ERROR;
    }
    status = TclWinCPUID(index, regs);
    if (status != TCL_OK) {
	Tcl_SetObjResult(interp, Tcl_NewStringObj(
		"operation not available", -1));
	return status;
    }
    for (i=0 ; i<4 ; ++i) {
	regsObjs[i] = Tcl_NewWideIntObj(regs[i]);
    }
    Tcl_SetObjResult(interp, Tcl_NewListObj(4, regsObjs));
    return TCL_OK;
}
#endif

/*
 * Used to do basic checks of the TCL_HASH_KEY_SYSTEM_HASH flag
 */

static int
TestHashSystemHashCmd(
    TCL_UNUSED(void *),
    Tcl_Interp *interp,
    Tcl_Size objc,
    Tcl_Obj *const objv[])
{
    static const Tcl_HashKeyType hkType = {
	TCL_HASH_KEY_TYPE_VERSION, TCL_HASH_KEY_SYSTEM_HASH,
	NULL, NULL, NULL, NULL
    };
    Tcl_HashTable hash;
    Tcl_HashEntry *hPtr;
    int i, isNew, limit = 100;

    if (objc>1 && Tcl_GetIntFromObj(interp, objv[1], &limit)!=TCL_OK) {
	return TCL_ERROR;
    }

    Tcl_InitCustomHashTable(&hash, TCL_CUSTOM_TYPE_KEYS, &hkType);

    if (hash.numEntries != 0) {
	Tcl_AppendResult(interp, "non-zero initial size", (char *)NULL);
	Tcl_DeleteHashTable(&hash);
	return TCL_ERROR;
    }

    for (i=0 ; i<limit ; i++) {
	hPtr = Tcl_CreateHashEntry(&hash, INT2PTR(i), &isNew);
	if (!isNew) {
	    Tcl_SetObjResult(interp, Tcl_NewWideIntObj(i));
	    Tcl_AppendToObj(Tcl_GetObjResult(interp)," creation problem", -1);
	    Tcl_DeleteHashTable(&hash);
	    return TCL_ERROR;
	}
	Tcl_SetHashValue(hPtr, INT2PTR(i+42));
    }

    if (hash.numEntries != (Tcl_Size)limit) {
	Tcl_AppendResult(interp, "unexpected maximal size", (char *)NULL);
	Tcl_DeleteHashTable(&hash);
	return TCL_ERROR;
    }

    for (i=0 ; i<limit ; i++) {
	hPtr = Tcl_FindHashEntry(&hash, (char *)INT2PTR(i));
	if (hPtr == NULL) {
	    Tcl_SetObjResult(interp, Tcl_NewWideIntObj(i));
	    Tcl_AppendToObj(Tcl_GetObjResult(interp)," lookup problem", -1);
	    Tcl_DeleteHashTable(&hash);
	    return TCL_ERROR;
	}
	if (PTR2INT(Tcl_GetHashValue(hPtr)) != i+42) {
	    Tcl_SetObjResult(interp, Tcl_NewWideIntObj(i));
	    Tcl_AppendToObj(Tcl_GetObjResult(interp)," value problem", -1);
	    Tcl_DeleteHashTable(&hash);
	    return TCL_ERROR;
	}
	Tcl_DeleteHashEntry(hPtr);
    }

    if (hash.numEntries != 0) {
	Tcl_AppendResult(interp, "non-zero final size", (char *)NULL);
	Tcl_DeleteHashTable(&hash);
	return TCL_ERROR;
    }

    Tcl_DeleteHashTable(&hash);
    Tcl_AppendResult(interp, "OK", (char *)NULL);
    return TCL_OK;
}

/*
 * Used for testing Tcl_GetInt which is no longer used directly by the
 * core very much.
 */
static int
TestgetintCmd(
    TCL_UNUSED(void *),
    Tcl_Interp *interp,
    Tcl_Size objc,
    Tcl_Obj *const *objv)
{
    if (objc < 2) {
	Tcl_WrongNumArgs(interp, 1, objv, "?args?");
	return TCL_ERROR;
    } else {
	int val, total=0;
	Tcl_Size i;

	for (i=1 ; i<objc ; i++) {
	    if (Tcl_GetInt(interp, Tcl_GetString(objv[i]), &val) != TCL_OK) {
		return TCL_ERROR;
	    }
	    total += val;
	}
	Tcl_SetObjResult(interp, Tcl_NewWideIntObj(total));
	return TCL_OK;
    }
}

/*
 * Used for determining sizeof(long) at script level.
 */
static int
TestlongsizeCmd(
    TCL_UNUSED(void *),
    Tcl_Interp *interp,
    Tcl_Size objc,
    Tcl_Obj *const *objv)
{
    if (objc > 1) {
	Tcl_WrongNumArgs(interp, 1, objv, "");
	return TCL_ERROR;
    }
    Tcl_SetObjResult(interp, Tcl_NewWideIntObj(sizeof(long)));
    return TCL_OK;
}

static int
NREUnwind_callback(
    void *data[],
    Tcl_Interp *interp,
    TCL_UNUSED(int) /*result*/)
{
    void *cStackPtr = TclGetCStackPtr();

    if (data[0] == INT2PTR(-1)) {
	Tcl_NRAddCallback(interp, NREUnwind_callback, cStackPtr, INT2PTR(-1),
		INT2PTR(-1), NULL);
    } else if (data[1] == INT2PTR(-1)) {
	Tcl_NRAddCallback(interp, NREUnwind_callback, data[0], cStackPtr,
		INT2PTR(-1), NULL);
    } else if (data[2] == INT2PTR(-1)) {
	Tcl_NRAddCallback(interp, NREUnwind_callback, data[0], data[1],
		cStackPtr, NULL);
    } else {
	Tcl_Obj *idata[3];
	idata[0] = Tcl_NewWideIntObj(((char *)data[1] - (char *)data[0]));
	idata[1] = Tcl_NewWideIntObj(((char *)data[2] - (char *)data[0]));
	idata[2] = Tcl_NewWideIntObj(((char *)cStackPtr - (char *)data[0]));
	Tcl_SetObjResult(interp, Tcl_NewListObj(3, idata));
    }
    return TCL_OK;
}

static int
TestNREUnwind(
    TCL_UNUSED(void *),
    Tcl_Interp *interp,
    TCL_UNUSED(Tcl_Size) /*objc*/,
    TCL_UNUSED(Tcl_Obj *const *) /*objv*/)
{
    /*
     * Insure that callbacks effectively run at the proper level during the
     * unwinding of the NRE stack.
     */

    Tcl_NRAddCallback(interp, NREUnwind_callback, INT2PTR(-1), INT2PTR(-1),
	    INT2PTR(-1), NULL);
    return TCL_OK;
}


static int
TestNRELevels(
    TCL_UNUSED(void *),
    Tcl_Interp *interp,
    TCL_UNUSED(Tcl_Size) /*objc*/,
    TCL_UNUSED(Tcl_Obj *const *) /*objv*/)
{
    Interp *iPtr = (Interp *) interp;
    static Tcl_Size *refDepth = NULL;
    Tcl_Size depth;
    Tcl_Obj *levels[6];
    Tcl_Size i = 0;
    NRE_callback *cbPtr = iPtr->execEnvPtr->callbackPtr;

    if (refDepth == NULL) {
	refDepth = (ptrdiff_t *)TclGetCStackPtr();
    }

    depth = (refDepth - (ptrdiff_t *)TclGetCStackPtr());

    levels[0] = Tcl_NewWideIntObj(depth);
    levels[1] = Tcl_NewWideIntObj(iPtr->numLevels);
    levels[2] = Tcl_NewWideIntObj(iPtr->cmdFramePtr->level);
    levels[3] = Tcl_NewWideIntObj(iPtr->varFramePtr->level);
    levels[4] = Tcl_NewWideIntObj(iPtr->execEnvPtr->execStackPtr->tosPtr
	    - iPtr->execEnvPtr->execStackPtr->stackWords);

    while (cbPtr) {
	i++;
	cbPtr = cbPtr->nextPtr;
    }
    levels[5] = Tcl_NewWideIntObj(i);

    Tcl_SetObjResult(interp, Tcl_NewListObj(6, levels));
    return TCL_OK;
}

/*
 *----------------------------------------------------------------------
 *
 * TestconcatobjCmd --
 *
 *	This procedure implements the "testconcatobj" command. It is used
 *	to test that Tcl_ConcatObj does indeed return a fresh Tcl_Obj in all
 *	cases and that it never corrupts its arguments. In other words, that
 *	[Bug 1447328] was fixed properly.
 *
 * Results:
 *	A standard Tcl result.
 *
 * Side effects:
 *	None.
 *
 *----------------------------------------------------------------------
 */

static int
TestconcatobjCmd(
    TCL_UNUSED(void *),
    Tcl_Interp *interp,		/* Current interpreter. */
    TCL_UNUSED(Tcl_Size) /*objc*/,
    TCL_UNUSED(Tcl_Obj *const *) /*objv*/)
{
    Tcl_Obj *list1Ptr, *list2Ptr, *emptyPtr, *concatPtr, *tmpPtr;
    int result = TCL_OK;
    Tcl_Size len;
    Tcl_Obj *objv[3];

    /*
     * Set the start of the error message as obj result; it will be cleared at
     * the end if no errors were found.
     */

    Tcl_SetObjResult(interp, Tcl_NewStringObj(
	    "Tcl_ConcatObj is unsafe:", -1));

    emptyPtr = Tcl_NewObj();

    list1Ptr = Tcl_NewStringObj("foo bar sum", -1);
    Tcl_ListObjLength(NULL, list1Ptr, &len);
    Tcl_InvalidateStringRep(list1Ptr);

    list2Ptr = Tcl_NewStringObj("eeny meeny", -1);
    Tcl_ListObjLength(NULL, list2Ptr, &len);
    Tcl_InvalidateStringRep(list2Ptr);

    /*
     * Verify that concat'ing a list obj with one or more empty strings does
     * return a fresh Tcl_Obj (see also [Bug 2055782]).
     */

    tmpPtr = Tcl_DuplicateObj(list1Ptr);

    objv[0] = tmpPtr;
    objv[1] = emptyPtr;
    concatPtr = Tcl_ConcatObj(2, objv);
    if (concatPtr->refCount != 0) {
	result = TCL_ERROR;
	Tcl_AppendResult(interp,
		"\n\t* (a) concatObj does not have refCount 0", (char *)NULL);
    }
    if (concatPtr == tmpPtr) {
	result = TCL_ERROR;
	Tcl_AppendResult(interp, "\n\t* (a) concatObj is not a new obj ",
		(char *)NULL);
	switch (tmpPtr->refCount) {
	case 0:
	    Tcl_AppendResult(interp, "(no new refCount)", (char *)NULL);
	    break;
	case 1:
	    Tcl_AppendResult(interp, "(refCount added)", (char *)NULL);
	    break;
	default:
	    Tcl_AppendResult(interp, "(more than one refCount added!)", (char *)NULL);
	    Tcl_Panic("extremely unsafe behaviour by Tcl_ConcatObj()");
	}
	tmpPtr = Tcl_DuplicateObj(list1Ptr);
	objv[0] = tmpPtr;
    }
    Tcl_DecrRefCount(concatPtr);

    Tcl_IncrRefCount(tmpPtr);
    concatPtr = Tcl_ConcatObj(2, objv);
    if (concatPtr->refCount != 0) {
	result = TCL_ERROR;
	Tcl_AppendResult(interp,
		"\n\t* (b) concatObj does not have refCount 0", (char *)NULL);
    }
    if (concatPtr == tmpPtr) {
	result = TCL_ERROR;
	Tcl_AppendResult(interp, "\n\t* (b) concatObj is not a new obj ",
		(char *)NULL);
	switch (tmpPtr->refCount) {
	case 0:
	    Tcl_AppendResult(interp, "(refCount removed?)", (char *)NULL);
	    Tcl_Panic("extremely unsafe behaviour by Tcl_ConcatObj()");
	    break;
	case 1:
	    Tcl_AppendResult(interp, "(no new refCount)", (char *)NULL);
	    break;
	case 2:
	    Tcl_AppendResult(interp, "(refCount added)", (char *)NULL);
	    Tcl_DecrRefCount(tmpPtr);
	    break;
	default:
	    Tcl_AppendResult(interp, "(more than one refCount added!)", (char *)NULL);
	    Tcl_Panic("extremely unsafe behaviour by Tcl_ConcatObj()");
	}
	tmpPtr = Tcl_DuplicateObj(list1Ptr);
	objv[0] = tmpPtr;
    }
    Tcl_DecrRefCount(concatPtr);

    objv[0] = emptyPtr;
    objv[1] = tmpPtr;
    objv[2] = emptyPtr;
    concatPtr = Tcl_ConcatObj(3, objv);
    if (concatPtr->refCount != 0) {
	result = TCL_ERROR;
	Tcl_AppendResult(interp,
		"\n\t* (c) concatObj does not have refCount 0", (char *)NULL);
    }
    if (concatPtr == tmpPtr) {
	result = TCL_ERROR;
	Tcl_AppendResult(interp, "\n\t* (c) concatObj is not a new obj ",
		(char *)NULL);
	switch (tmpPtr->refCount) {
	case 0:
	    Tcl_AppendResult(interp, "(no new refCount)", (char *)NULL);
	    break;
	case 1:
	    Tcl_AppendResult(interp, "(refCount added)", (char *)NULL);
	    break;
	default:
	    Tcl_AppendResult(interp, "(more than one refCount added!)", (char *)NULL);
	    Tcl_Panic("extremely unsafe behaviour by Tcl_ConcatObj()");
	}
	tmpPtr = Tcl_DuplicateObj(list1Ptr);
	objv[1] = tmpPtr;
    }
    Tcl_DecrRefCount(concatPtr);

    Tcl_IncrRefCount(tmpPtr);
    concatPtr = Tcl_ConcatObj(3, objv);
    if (concatPtr->refCount != 0) {
	result = TCL_ERROR;
	Tcl_AppendResult(interp,
		"\n\t* (d) concatObj does not have refCount 0", (char *)NULL);
    }
    if (concatPtr == tmpPtr) {
	result = TCL_ERROR;
	Tcl_AppendResult(interp, "\n\t* (d) concatObj is not a new obj ",
		(char *)NULL);
	switch (tmpPtr->refCount) {
	case 0:
	    Tcl_AppendResult(interp, "(refCount removed?)", (char *)NULL);
	    Tcl_Panic("extremely unsafe behaviour by Tcl_ConcatObj()");
	    break;
	case 1:
	    Tcl_AppendResult(interp, "(no new refCount)", (char *)NULL);
	    break;
	case 2:
	    Tcl_AppendResult(interp, "(refCount added)", (char *)NULL);
	    Tcl_DecrRefCount(tmpPtr);
	    break;
	default:
	    Tcl_AppendResult(interp, "(more than one refCount added!)", (char *)NULL);
	    Tcl_Panic("extremely unsafe behaviour by Tcl_ConcatObj()");
	}
	tmpPtr = Tcl_DuplicateObj(list1Ptr);
	objv[1] = tmpPtr;
    }
    Tcl_DecrRefCount(concatPtr);

    /*
     * Verify that an unshared list is not corrupted when concat'ing things to
     * it.
     */

    objv[0] = tmpPtr;
    objv[1] = list2Ptr;
    concatPtr = Tcl_ConcatObj(2, objv);
    if (concatPtr->refCount != 0) {
	result = TCL_ERROR;
	Tcl_AppendResult(interp,
		"\n\t* (e) concatObj does not have refCount 0", (char *)NULL);
    }
    if (concatPtr == tmpPtr) {
	result = TCL_ERROR;
	Tcl_AppendResult(interp, "\n\t* (e) concatObj is not a new obj ",
		(char *)NULL);

	(void) Tcl_ListObjLength(NULL, concatPtr, &len);
	switch (tmpPtr->refCount) {
	case 3:
	    Tcl_AppendResult(interp, "(failed to concat)", (char *)NULL);
	    break;
	default:
	    Tcl_AppendResult(interp, "(corrupted input!)", (char *)NULL);
	}
	if (Tcl_IsShared(tmpPtr)) {
	    Tcl_DecrRefCount(tmpPtr);
	}
	tmpPtr = Tcl_DuplicateObj(list1Ptr);
	objv[0] = tmpPtr;
    }
    Tcl_DecrRefCount(concatPtr);

    objv[0] = tmpPtr;
    objv[1] = list2Ptr;
    Tcl_IncrRefCount(tmpPtr);
    concatPtr = Tcl_ConcatObj(2, objv);
    if (concatPtr->refCount != 0) {
	result = TCL_ERROR;
	Tcl_AppendResult(interp,
		"\n\t* (f) concatObj does not have refCount 0", (char *)NULL);
    }
    if (concatPtr == tmpPtr) {
	result = TCL_ERROR;
	Tcl_AppendResult(interp, "\n\t* (f) concatObj is not a new obj ",
		(char *)NULL);

	(void) Tcl_ListObjLength(NULL, concatPtr, &len);
	switch (tmpPtr->refCount) {
	case 3:
	    Tcl_AppendResult(interp, "(failed to concat)", (char *)NULL);
	    break;
	default:
	    Tcl_AppendResult(interp, "(corrupted input!)", (char *)NULL);
	}
	if (Tcl_IsShared(tmpPtr)) {
	    Tcl_DecrRefCount(tmpPtr);
	}
	tmpPtr = Tcl_DuplicateObj(list1Ptr);
	objv[0] = tmpPtr;
    }
    Tcl_DecrRefCount(concatPtr);

    objv[0] = tmpPtr;
    objv[1] = list2Ptr;
    Tcl_IncrRefCount(tmpPtr);
    Tcl_IncrRefCount(tmpPtr);
    concatPtr = Tcl_ConcatObj(2, objv);
    if (concatPtr->refCount != 0) {
	result = TCL_ERROR;
	Tcl_AppendResult(interp,
		"\n\t* (g) concatObj does not have refCount 0", (char *)NULL);
    }
    if (concatPtr == tmpPtr) {
	result = TCL_ERROR;
	Tcl_AppendResult(interp, "\n\t* (g) concatObj is not a new obj ",
		(char *)NULL);

	(void) Tcl_ListObjLength(NULL, concatPtr, &len);
	switch (tmpPtr->refCount) {
	case 3:
	    Tcl_AppendResult(interp, "(failed to concat)", (char *)NULL);
	    break;
	default:
	    Tcl_AppendResult(interp, "(corrupted input!)", (char *)NULL);
	}
	Tcl_DecrRefCount(tmpPtr);
	if (Tcl_IsShared(tmpPtr)) {
	    Tcl_DecrRefCount(tmpPtr);
	}
	tmpPtr = Tcl_DuplicateObj(list1Ptr);
	objv[0] = tmpPtr;
    }
    Tcl_DecrRefCount(concatPtr);

    /*
     * Clean everything up. Note that we don't actually know how many
     * references there are to tmpPtr here; in the no-error case, it should be
     * five... [Bug 2895367]
     */

    Tcl_DecrRefCount(list1Ptr);
    Tcl_DecrRefCount(list2Ptr);
    Tcl_DecrRefCount(emptyPtr);
    while (tmpPtr->refCount > 1) {
	Tcl_DecrRefCount(tmpPtr);
    }
    Tcl_DecrRefCount(tmpPtr);

    if (result == TCL_OK) {
	Tcl_ResetResult(interp);
    }
    return result;
}

/*
 *----------------------------------------------------------------------
 *
 * TestparseargsCmd --
 *
 *	This procedure implements the "testparseargs" command. It is used to
 *	test that Tcl_ParseArgsObjv does indeed return the right number of
 *	arguments. In other words, that [Bug 3413857] was fixed properly.
 *	Also test for bug [7cb7409e05]
 *
 * Results:
 *	A standard Tcl result.
 *
 * Side effects:
 *	None.
 *
 *----------------------------------------------------------------------
 */

static Tcl_Size
ParseMedia(
    TCL_UNUSED(void *),
    Tcl_Interp *interp,
    TCL_UNUSED(Tcl_Size),
    Tcl_Obj *const *objv,
    void *dstPtr)
{
    static const char *const mediaOpts[] = {"A4", "Legal", "Letter", NULL};
    static const char *const ExtendedMediaOpts[] = {
	"Paper size is ISO A4", "Paper size is US Legal",
	"Paper size is US Letter", NULL};
    int index;
    const char **media = (const char **) dstPtr;

    if (Tcl_GetIndexFromObjStruct(interp, objv[0], mediaOpts,
	    sizeof(char *), "media", 0, &index) != TCL_OK) {
	return -1;
    }

    *media = ExtendedMediaOpts[index];
    return 1;
}

static int
TestparseargsCmd(
    TCL_UNUSED(void *),
    Tcl_Interp *interp,		/* Current interpreter. */
    Tcl_Size objc,			/* Number of arguments. */
    Tcl_Obj *const objv[])	/* Arguments. */
{
    static int foo = 0;
    const char *media = NULL, *color = NULL;
    Tcl_Size count = objc;
    Tcl_Obj **remObjv, *result[5];
    const Tcl_ArgvInfo argTable[] = {
	{TCL_ARGV_CONSTANT, "-bool", INT2PTR(1), &foo, "booltest", NULL},
	{TCL_ARGV_STRING,  "-colormode" ,  NULL, &color,  "color mode", NULL},
	{TCL_ARGV_GENFUNC, "-media", (void *)ParseMedia, &media,  "media page size", NULL},
	TCL_ARGV_AUTO_REST, TCL_ARGV_AUTO_HELP, TCL_ARGV_TABLE_END
    };

    foo = 0;
    if (Tcl_ParseArgsObjv(interp, argTable, &count, objv, &remObjv)!=TCL_OK) {
	return TCL_ERROR;
    }
    result[0] = Tcl_NewWideIntObj(foo);
    result[1] = Tcl_NewWideIntObj(count);
    result[2] = Tcl_NewListObj(count, remObjv);
    result[3] = Tcl_NewStringObj(color ? color : "NULL", -1);
    result[4] = Tcl_NewStringObj(media ? media : "NULL", -1);
    Tcl_SetObjResult(interp, Tcl_NewListObj(5, result));
    Tcl_Free(remObjv);
    return TCL_OK;
}

/**
 * Test harness for command and variable resolvers.
 */

static int
InterpCmdResolver(
    Tcl_Interp *interp,
    const char *name,
    TCL_UNUSED(Tcl_Namespace *),
    TCL_UNUSED(int) /* flags */,
    Tcl_Command *rPtr)
{
    Interp *iPtr = (Interp *) interp;
    CallFrame *varFramePtr = iPtr->varFramePtr;
    Proc *procPtr = (varFramePtr->isProcCallFrame & FRAME_IS_PROC) ?
	    varFramePtr->procPtr : NULL;
    Namespace *callerNsPtr = varFramePtr->nsPtr;
    Tcl_Command resolvedCmdPtr = NULL;

    /*
     * Just do something special on a cmd literal "z" in two cases:
     *  A)  when the caller is a proc "x", and the proc is either in "::" or in "::ns2".
     *  B) the caller's namespace is "ctx1" or "ctx2"
     */
    if ( (name[0] == 'z') && (name[1] == '\0') ) {
	Namespace *ns2NsPtr = (Namespace *) Tcl_FindNamespace(interp, "::ns2", NULL, 0);

	if (procPtr != NULL && (
		(procPtr->cmdPtr->nsPtr == iPtr->globalNsPtr)
		|| (ns2NsPtr != NULL && procPtr->cmdPtr->nsPtr == ns2NsPtr))) {
	    /*
	     * Case A)
	     *
	     *    - The context, in which this resolver becomes active, is
	     *      determined by the name of the caller proc, which has to be
	     *      named "x".
	     *
	     *    - To determine the name of the caller proc, the proc is taken
	     *      from the topmost stack frame.
	     *
	     *    - Note that the context is NOT provided during byte-code
	     *      compilation (e.g. in TclProcCompileProc)
	     *
	     *   When these conditions hold, this function resolves the
	     *   passed-in cmd literal into a cmd "y", which is taken from
	     *   the global namespace (for simplicity).
	     */

	    const char *callingCmdName =
		Tcl_GetCommandName(interp, (Tcl_Command) procPtr->cmdPtr);

	    if ( callingCmdName[0] == 'x' && callingCmdName[1] == '\0' ) {
		resolvedCmdPtr = Tcl_FindCommand(interp, "y", NULL, TCL_GLOBAL_ONLY);
	    }
	} else if (callerNsPtr != NULL) {
	    /*
	     * Case B)
	     *
	     *    - The context, in which this resolver becomes active, is
	     *      determined by the name of the parent namespace, which has
	     *      to be named "ctx1" or "ctx2".
	     *
	     *    - To determine the name of the parent namesace, it is taken
	     *      from the 2nd highest stack frame.
	     *
	     *    - Note that the context can be provided during byte-code
	     *      compilation (e.g. in TclProcCompileProc)
	     *
	     *   When these conditions hold, this function resolves the
	     *   passed-in cmd literal into a cmd "y" or "Y" depending on the
	     *   context. The resolved procs are taken from the global
	     *   namespace (for simplicity).
	     */

	    CallFrame *parentFramePtr = varFramePtr->callerPtr;
	    const char *context = parentFramePtr != NULL ? parentFramePtr->nsPtr->name : "(NULL)";

	    if (strcmp(context, "ctx1") == 0 && (name[0] == 'z') && (name[1] == '\0')) {
		resolvedCmdPtr = Tcl_FindCommand(interp, "y", NULL, TCL_GLOBAL_ONLY);
		/* fprintf(stderr, "... y ==> %p\n", resolvedCmdPtr);*/

	    } else if (strcmp(context, "ctx2") == 0 && (name[0] == 'z') && (name[1] == '\0')) {
		resolvedCmdPtr = Tcl_FindCommand(interp, "Y", NULL, TCL_GLOBAL_ONLY);
		/*fprintf(stderr, "... Y ==> %p\n", resolvedCmdPtr);*/
	    }
	}

	if (resolvedCmdPtr != NULL) {
	    *rPtr = resolvedCmdPtr;
	    return TCL_OK;
	}
    }
    return TCL_CONTINUE;
}

static int
InterpVarResolver(
    TCL_UNUSED(Tcl_Interp *),
    TCL_UNUSED(const char *),
    TCL_UNUSED(Tcl_Namespace *),
    TCL_UNUSED(int), /* flags */
    TCL_UNUSED(Tcl_Var *))
{
    /*
     * Don't resolve the variable; use standard rules.
     */

    return TCL_CONTINUE;
}

typedef struct MyResolvedVarInfo {
    Tcl_ResolvedVarInfo vInfo;	/* This must be the first element. */
    Tcl_Var var;
    Tcl_Obj *nameObj;
} MyResolvedVarInfo;

static inline void
HashVarFree(
    Tcl_Var var)
{
    if (VarHashRefCount(var) < 2) {
	Tcl_Free(var);
    } else {
	VarHashRefCount(var)--;
    }
}

static void
MyCompiledVarFree(
    Tcl_ResolvedVarInfo *vInfoPtr)
{
    MyResolvedVarInfo *resVarInfo = (MyResolvedVarInfo *) vInfoPtr;

    Tcl_DecrRefCount(resVarInfo->nameObj);
    if (resVarInfo->var) {
	HashVarFree(resVarInfo->var);
    }
    Tcl_Free(vInfoPtr);
}

#define TclVarHashGetValue(hPtr) \
    ((Var *) ((char *)hPtr - offsetof(VarInHash, entry)))

static Tcl_Var
MyCompiledVarFetch(
    Tcl_Interp *interp,
    Tcl_ResolvedVarInfo *vinfoPtr)
{
    MyResolvedVarInfo *resVarInfo = (MyResolvedVarInfo *) vinfoPtr;
    Tcl_Var var = resVarInfo->var;
    Interp *iPtr = (Interp *) interp;
    Tcl_HashEntry *hPtr;

    if (var != NULL) {
	if (!(((Var *) var)->flags & VAR_DEAD_HASH)) {
	    /*
	     * The cached variable is valid, return it.
	     */

	    return var;
	}

	/*
	 * The variable is not valid anymore. Clean it up.
	 */

	HashVarFree(var);
    }

    hPtr = Tcl_CreateHashEntry((Tcl_HashTable *) &iPtr->globalNsPtr->varTable,
	    resVarInfo->nameObj, NULL);
    if (hPtr) {
	var = (Tcl_Var) TclVarHashGetValue(hPtr);
    } else {
	var = NULL;
    }
    resVarInfo->var = var;

    /*
     * Increment the reference counter to avoid Tcl_Free() of the variable in
     * Tcl's FreeVarEntry(); for cleanup, we provide our own HashVarFree();
     */

    VarHashRefCount(var)++;
    return var;
}

static int
InterpCompiledVarResolver(
    TCL_UNUSED(Tcl_Interp *),
    const char *name,
    TCL_UNUSED(Tcl_Size) /* length */,
    TCL_UNUSED(Tcl_Namespace *),
    Tcl_ResolvedVarInfo **rPtr)
{
    if (*name == 'T') {
	MyResolvedVarInfo *resVarInfo = (MyResolvedVarInfo *)Tcl_Alloc(sizeof(MyResolvedVarInfo));

	resVarInfo->vInfo.fetchProc = MyCompiledVarFetch;
	resVarInfo->vInfo.deleteProc = MyCompiledVarFree;
	resVarInfo->var = NULL;
	resVarInfo->nameObj = Tcl_NewStringObj(name, -1);
	Tcl_IncrRefCount(resVarInfo->nameObj);
	*rPtr = &resVarInfo->vInfo;
	return TCL_OK;
    }
    return TCL_CONTINUE;
}

static int
TestInterpResolverCmd(
    TCL_UNUSED(void *),
    Tcl_Interp *interp,
    Tcl_Size objc,
    Tcl_Obj *const objv[])
{
    static const char *const table[] = {
	"down", "up", NULL
    };
    int idx;
#define RESOLVER_KEY "testInterpResolver"

    if ((objc < 2) || (objc > 3)) {
	Tcl_WrongNumArgs(interp, 1, objv, "up|down ?interp?");
	return TCL_ERROR;
    }
    if (objc == 3) {
	interp = Tcl_GetChild(interp, Tcl_GetString(objv[2]));
	if (interp == NULL) {
	    Tcl_AppendResult(interp, "provided interpreter not found", (char *)NULL);
	    return TCL_ERROR;
	}
    }
    if (Tcl_GetIndexFromObj(interp, objv[1], table, "operation", TCL_EXACT,
	    &idx) != TCL_OK) {
	return TCL_ERROR;
    }
    switch (idx) {
    case 1: /* up */
	Tcl_AddInterpResolvers(interp, RESOLVER_KEY, InterpCmdResolver,
		InterpVarResolver, InterpCompiledVarResolver);
	break;
    case 0: /*down*/
	if (!Tcl_RemoveInterpResolvers(interp, RESOLVER_KEY)) {
	    Tcl_AppendResult(interp, "could not remove the resolver scheme",
		    (char *)NULL);
	    return TCL_ERROR;
	}
    }
    return TCL_OK;
}

/*
 *------------------------------------------------------------------------
 *
 * TestApplyLambdaCmd --
 *
 *	Implements the Tcl command testapplylambda. This tests the apply
 *	implementation handling of a lambda where the lambda has a list
 *	internal representation where the second element's internal
 *	representation is already a byte code object.
 *
 * Results:
 *	TCL_OK    - Success. Caller should check result is 42
 *	TCL_ERROR - Error.
 *
 * Side effects:
 *	In the presence of the apply bug, may panic. Otherwise
 *	Interpreter result holds result or error message.
 *
 *------------------------------------------------------------------------
 */
int
TestApplyLambdaCmd(
    TCL_UNUSED(void*),
    Tcl_Interp *interp,		/* Current interpreter. */
    TCL_UNUSED(Tcl_Size),	/* objc. */
    TCL_UNUSED(Tcl_Obj *const *)) /* objv. */
{
    Tcl_Obj *lambdaObjs[2];
    Tcl_Obj *evalObjs[2];
    Tcl_Obj *lambdaObj;
    int result;

    /* Create a lambda {{} {set a 42}} */
    lambdaObjs[0] = Tcl_NewObj(); /* No parameters */
    lambdaObjs[1] = Tcl_NewStringObj("set a 42", -1); /* Body */
    lambdaObj = Tcl_NewListObj(2, lambdaObjs);
    Tcl_IncrRefCount(lambdaObj);

    /* Create the command "apply {{} {set a 42}" */
    evalObjs[0] = Tcl_NewStringObj("apply", -1);
    Tcl_IncrRefCount(evalObjs[0]);
    /*
     * NOTE: IMPORTANT TO EXHIBIT THE BUG. We duplicate the lambda because
     * it will get shimmered to a Lambda internal representation but we
     * want to hold on to our list representation.
     */
    evalObjs[1] = Tcl_DuplicateObj(lambdaObj);
    Tcl_IncrRefCount(evalObjs[1]);

    /* Evaluate it */
    result = Tcl_EvalObjv(interp, 2, evalObjs, TCL_EVAL_GLOBAL);
    if (result != TCL_OK) {
	Tcl_DecrRefCount(evalObjs[0]);
	Tcl_DecrRefCount(evalObjs[1]);
	return result;
    }
    /*
     * So far so good. At this point,
     * - evalObjs[1] has an internal representation of Lambda
     * - lambdaObj[1] ({set a 42}) has been shimmered to
     * an internal representation of ByteCode.
     */
    Tcl_DecrRefCount(evalObjs[1]); /* Don't need this anymore */
    /*
     * The bug trigger. Repeating the command but:
     *  - we are calling apply with a lambda that is a list (as BEFORE),
     *    BUT
     *  - The body of the lambda (lambdaObjs[1]) ALREADY has internal
     *    representation of ByteCode and thus will not be compiled again
     */
    evalObjs[1] = lambdaObj; /* lambdaObj already has a ref count so no need for IncrRef */
    result = Tcl_EvalObjv(interp, 2, evalObjs, TCL_EVAL_GLOBAL);
    Tcl_DecrRefCount(evalObjs[0]);
    Tcl_DecrRefCount(lambdaObj);

    return result;
}

/*
 *----------------------------------------------------------------------
 *
 * TestLutilCmd --
 *
 *	This procedure implements the "testlequal" command. It is used to
 *	test compare two lists for equality using the string representation
 *      of each element. Implemented in C because script level loops are
 *	too slow for comparing large (GB count) lists.
 *
 * Results:
 *	A standard Tcl result.
 *
 * Side effects:
 *	None.
 *
 *----------------------------------------------------------------------
 */

static int
TestLutilCmd(
    TCL_UNUSED(void *),
    Tcl_Interp *interp,		/* Current interpreter. */
    Tcl_Size objc,			/* Number of arguments. */
    Tcl_Obj *const objv[])	/* Arguments. */
{
    Tcl_Size nL1, nL2;
    Tcl_Obj *l1Obj = NULL;
    Tcl_Obj *l2Obj = NULL;
    Tcl_Obj **l1Elems;
    Tcl_Obj **l2Elems;
    static const char *const subcmds[] = {
	"equal", "diffindex", NULL
    };
    enum options {
	LUTIL_EQUAL, LUTIL_DIFFINDEX
    } idx;

    if (objc != 4) {
	Tcl_WrongNumArgs(interp, 1, objv, "list1 list2");
	return TCL_ERROR;
    }
    if (Tcl_GetIndexFromObj(interp, objv[1], subcmds, "option", 0,
	    &idx) != TCL_OK) {
	return TCL_ERROR;
    }

    /* Protect against shimmering, just to be safe */
    l1Obj = Tcl_DuplicateObj(objv[2]);
    l2Obj = Tcl_DuplicateObj(objv[3]);

    int ret = TCL_ERROR;
    if (Tcl_ListObjGetElements(interp, l1Obj, &nL1, &l1Elems) != TCL_OK) {
	goto vamoose;
    }
    if (Tcl_ListObjGetElements(interp, l2Obj, &nL2, &l2Elems) != TCL_OK) {
	goto vamoose;
    }

    Tcl_Size i, nCmp;

    ret = TCL_OK;
    switch (idx) {
    case LUTIL_EQUAL:
	/* Avoid the loop below if lengths differ */
	if (nL1 != nL2) {
	    Tcl_SetObjResult(interp, Tcl_NewIntObj(0));
	    break;
	}
	TCL_FALLTHROUGH();
    case LUTIL_DIFFINDEX:
	nCmp = nL1 <= nL2 ? nL1 : nL2;
	for (i = 0; i < nCmp; ++i) {
	    if (strcmp(Tcl_GetString(l1Elems[i]), Tcl_GetString(l2Elems[i]))) {
		break;
	    }
	}
	if (i == nCmp && nCmp == nL1 && nCmp == nL2) {
	    nCmp = idx == LUTIL_EQUAL ? 1 : -1;
	} else {
	    nCmp = idx == LUTIL_EQUAL ? 0 : i;
	}
	Tcl_SetObjResult(interp, Tcl_NewWideIntObj(nCmp));
	break;
    }

vamoose:
    if (l1Obj) {
	Tcl_DecrRefCount(l1Obj);
    }
    if (l2Obj) {
	Tcl_DecrRefCount(l2Obj);
    }
    return ret;
}

/*
 * TestUtfToNormalizedCmd --
 *
 *	This procedure implements the "testutftonormalized" command which
 *	provides a raw interface to the Tcl_UtfToNormalized API.
 *      objv[1] - input byte array encoded in Tcl internal UTF-8. Use
 *		  teststringbytes to construct.
 *	objv[2] - normForm value to pass to Tcl_UtfToNormalized
 *	objv[3] - profile value to pass to Tcl_UtfToNormalized
 *	objv[4] - buffer length to pass to Tcl_UtfToNormalized.
 *
 * Results:
 *	A standard Tcl result.
 *
 * Side effects:
 *	The interpreter result is set to the raw bytes output of the
 *	Tcl_UtfToNormalized call.
 *
 *----------------------------------------------------------------------
 */
static int
TestUtfToNormalizedCmd(
    TCL_UNUSED(void *),
    Tcl_Interp *interp,		/* Current interpreter. */
    Tcl_Size objc,			/* Number of arguments. */
    Tcl_Obj *const objv[])	/* Arguments. */
{
    if (objc != 5 && objc != 6) {
	Tcl_WrongNumArgs(interp, 1, objv, "BYTES NORMALFORM PROFILE ?LENGTH? BUFLENGTH");
	return TCL_ERROR;
    }
    Tcl_Size bufLen, len, slen;
    unsigned char *s = Tcl_GetBytesFromObj(interp, objv[1], &slen);
    if (s == NULL) {
	return TCL_ERROR;
    }
    int normForm, profile;
    if (Tcl_GetIntFromObj(interp, objv[2], &normForm) != TCL_OK ||
	Tcl_GetIntFromObj(interp, objv[3], &profile) != TCL_OK) {
	return TCL_ERROR;
    }
    if (Tcl_GetSizeIntFromObj(interp, objv[objc-1], &bufLen) != TCL_OK) {
	return TCL_ERROR;
    }
    if (objc == 5) {
	len = slen;
    } else {
	if (Tcl_GetSizeIntFromObj(interp, objv[4], &len) != TCL_OK) {
	    return TCL_ERROR;
	}
	if (len > slen) {
	    Tcl_SetObjResult(interp,
		Tcl_ObjPrintf(
		    "Passed length %" TCL_SIZE_MODIFIER
		    "d is greater than string length %" TCL_SIZE_MODIFIER
		    "d.", len, slen));
	    return TCL_ERROR;
	}
    }
    int result;
    char buffer[20] = {0x80};
    char *bufPtr;
    Tcl_Size bufStored = 0;
    if (bufLen > (int)sizeof(buffer)) {
	bufPtr = (char *)Tcl_Alloc(bufLen);
    } else {
	bufPtr = buffer;
    }
    result = Tcl_UtfToNormalized(interp, (char *) s, len,
	(Tcl_UnicodeNormalizationForm)normForm, profile, bufPtr, bufLen, &bufStored);
    if (result == TCL_OK) {
	/* Return as raw bytes, not string */
	Tcl_SetObjResult(interp,
	    Tcl_NewByteArrayObj((unsigned char *)bufPtr, bufStored));
    }
    if (bufPtr != buffer) {
	Tcl_Free(bufPtr);
    }
    return result;
}

/*
 * TestUtfToNormalizedDStringCmd --
 *
 *	This procedure implements the "testutftonormalizedstring" command which
 *	provides a raw interface to the Tcl_UtfToNormalizedDString API.
 *      objv[1] - input byte array encoded in Tcl internal UTF-8. Use
 *		  teststringbytes to construct.
 *	objv[2] - normForm value to pass to Tcl_UtfToNormalizedDString
 *	objv[3] - profile value to pass to Tcl_UtfToNormalizedDString
 *	objv[4] - (optional) length to pass to Tcl_UtfToNormalizedDString. If
 *		  not present, length of objv[1] is used.
 *
 * Results:
 *	A standard Tcl result.
 *
 * Side effects:
 *	The interpreter result is set to the raw bytes output of the
 *	Tcl_UtfToNormalizedDString call.
 *
 *----------------------------------------------------------------------
 */
static int
TestUtfToNormalizedDStringCmd(
    TCL_UNUSED(void *),
    Tcl_Interp *interp,		/* Current interpreter. */
    Tcl_Size objc,			/* Number of arguments. */
    Tcl_Obj *const objv[])	/* Arguments. */
{
    if (objc != 4 && objc != 5) {
	Tcl_WrongNumArgs(interp, 1, objv, "BYTES NORMALFORM PROFILE ?LENGTH?");
    }
    Tcl_Size len, slen;
    unsigned char *s = Tcl_GetBytesFromObj(interp, objv[1], &slen);
    if (s == NULL) {
	return TCL_ERROR;
    }
    int normForm, profile;
    if (Tcl_GetIntFromObj(interp, objv[2], &normForm) != TCL_OK ||
	Tcl_GetIntFromObj(interp, objv[3], &profile) != TCL_OK) {
	return TCL_ERROR;
    }
    if (objc == 4) {
	len = slen;
    } else {
	if (Tcl_GetSizeIntFromObj(interp, objv[5], &len) != TCL_OK) {
	    return TCL_ERROR;
	}
	if (len > slen) {
	    Tcl_SetObjResult(interp,
		Tcl_ObjPrintf(
		    "Passed length %" TCL_SIZE_MODIFIER
		    "d is greater than string length %" TCL_SIZE_MODIFIER
		    "d.", len, slen));
	    return TCL_ERROR;
	}
    }
    Tcl_DString ds;
    int result;
    result = Tcl_UtfToNormalizedDString(interp, (char *) s, len,
	(Tcl_UnicodeNormalizationForm)normForm, profile, &ds);
    if (result == TCL_OK) {
	/* Return as raw bytes, not string */
	Tcl_SetObjResult(interp,
	    Tcl_NewByteArrayObj((unsigned char *)Tcl_DStringValue(&ds),
		Tcl_DStringLength(&ds)));
	Tcl_DStringFree(&ds);
    }
    return result;
}

#ifdef _WIN32
/*
 *----------------------------------------------------------------------
 *
 * TestHandleCountCmd --
 *
 *	This procedure implements the "testhandlecount" command. It returns
 *	the number of open handles in the process.
 *
 * Results:
 *	A standard Tcl result.
 *
 * Side effects:
 *	None.
 *
 *----------------------------------------------------------------------
 */
static int
TestHandleCountCmd(
    TCL_UNUSED(void *),
    Tcl_Interp *interp,		/* Current interpreter. */
    Tcl_Size objc,			/* Number of arguments. */
    Tcl_Obj *const objv[])	/* Arguments. */
{
    DWORD count;
    if (objc != 1) {
	Tcl_WrongNumArgs(interp, 1, objv, "");
	return TCL_ERROR;
    }
    if (GetProcessHandleCount(GetCurrentProcess(), &count)) {
	Tcl_SetObjResult(interp, Tcl_NewWideIntObj(count));
	return TCL_OK;
    }
    Tcl_SetObjResult(interp, Tcl_NewStringObj(
	    "GetProcessHandleCount failed", -1));
    return TCL_ERROR;
}

/*
 *----------------------------------------------------------------------
 *
 * TestAppVerifierPresentCmd --
 *
 *	This procedure implements the "testappverifierpresent" command.
 *	Result is 1 if the process is running under the Application Verifier,
 *	0 otherwise.
 *
 * Results:
 *	A standard Tcl result.
 *
 * Side effects:
 *	None.
 *
 *----------------------------------------------------------------------
 */
static int
TestAppVerifierPresentCmd(
    TCL_UNUSED(void *),
    Tcl_Interp *interp,		/* Current interpreter. */
    Tcl_Size objc,			/* Number of arguments. */
    Tcl_Obj *const objv[])	/* Arguments. */
{
    if (objc != 1) {
	Tcl_WrongNumArgs(interp, 1, objv, "");
	return TCL_ERROR;
    }
    const char *dlls[] = {
	"verifier.dll", "vfbasics.dll", "vfcompat.dll", "vfnet.dll", NULL
    };
    const char **dll;
    for (dll = dlls; dll; ++dll) {
	if (GetModuleHandleA(*dll) != NULL) {
	    break;
	}
    }
    Tcl_SetObjResult(interp, Tcl_NewBooleanObj(*dll != NULL));
    return TCL_OK;
}


#endif /* _WIN32 */

/*
 * Local Variables:
 * mode: c
 * c-basic-offset: 4
 * fill-column: 78
 * tab-width: 8
 * indent-tabs-mode: nil
 * End:
 */<|MERGE_RESOLUTION|>--- conflicted
+++ resolved
@@ -344,8 +344,8 @@
 #endif
 static Tcl_ObjCmdProc2	TestApplyLambdaCmd;
 #ifdef _WIN32
-static Tcl_ObjCmdProc	TestHandleCountCmd;
-static Tcl_ObjCmdProc	TestAppVerifierPresentCmd;
+static Tcl_ObjCmdProc2	TestHandleCountCmd;
+static Tcl_ObjCmdProc2	TestAppVerifierPresentCmd;
 #endif
 
 static const Tcl_Filesystem testReportingFilesystem = {
@@ -6745,15 +6745,9 @@
 	    return TCL_OK;
 	}
 	for (hPtr = Tcl_FirstHashEntry(hTblPtr, &hSearch);
-<<<<<<< HEAD
 		hPtr != NULL;
 		hPtr = Tcl_NextHashEntry(&hSearch)) {
-	    chanPtr  = (Channel *)Tcl_GetHashValue(hPtr);
-=======
-	     hPtr != NULL;
-	     hPtr = Tcl_NextHashEntry(&hSearch)) {
 	    chanPtr  = (Channel *) Tcl_GetHashValue(hPtr);
->>>>>>> 32c4f043
 	    statePtr = chanPtr->state;
 	    if (statePtr->flags & TCL_READABLE) {
 		Tcl_AppendElement(interp, (char *)Tcl_GetHashKey(hTblPtr, hPtr));
