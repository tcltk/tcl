--- conflicted
+++ resolved
@@ -525,16 +525,10 @@
 	if (info.isNativeObjectProc == 2) {
 	    Tcl_CreateObjCommand2(interp, "::tcl::test::build-info",
 		    info.objProc2, (void *)version, NULL);
-<<<<<<< HEAD
-    } else
-	Tcl_CreateObjCommand(interp, "::tcl::test::build-info",
-		info.objProc, (void *)version, NULL);
-=======
 	} else {
 	    Tcl_CreateObjCommand(interp, "::tcl::test::build-info",
 		    info.objProc, (void *)version, NULL);
 	}
->>>>>>> 60f8d06e
     }
     if (Tcl_PkgProvideEx(interp, "tcl::test", TCL_PATCH_LEVEL, NULL) == TCL_ERROR) {
 	return TCL_ERROR;
@@ -810,24 +804,7 @@
 Tcltest_SafeInit(
     Tcl_Interp *interp)		/* Interpreter for application. */
 {
-<<<<<<< HEAD
-    Tcl_CmdInfo info;
-
-    if (Tcl_InitStubs(interp, "8.7-", 0) == NULL) {
-	return TCL_ERROR;
-    }
-    if (Tcl_GetCommandInfo(interp, "::tcl::build-info", &info)) {
-	if (info.isNativeObjectProc == 2) {
-	    Tcl_CreateObjCommand2(interp, "::tcl::test::build-info",
-		    info.objProc2, (void *)version, NULL);
-    } else
-	Tcl_CreateObjCommand(interp, "::tcl::test::build-info",
-		info.objProc, (void *)version, NULL);
-    }
-    if (Tcl_PkgProvideEx(interp, "tcl::test", TCL_PATCH_LEVEL, NULL) == TCL_ERROR) {
-=======
     if (TestCommonInit(interp) != TCL_OK) {
->>>>>>> 60f8d06e
 	return TCL_ERROR;
     }
     return Procbodytest_SafeInit(interp);
