--- conflicted
+++ resolved
@@ -381,7 +381,8 @@
 static Tcl_FSCreateDirectoryProc TestReportCreateDirectory;
 static Tcl_FSCopyDirectoryProc TestReportCopyDirectory;
 static Tcl_FSRemoveDirectoryProc TestReportRemoveDirectory;
-static Tcl_FSLoadFileProc TestReportLoadFile;
+static int TestReportLoadFile(Tcl_Interp *interp, Tcl_Obj *pathPtr,
+	Tcl_LoadHandle *handlePtr, Tcl_FSUnloadFileProc **unloadProcPtr);
 static Tcl_FSLinkProc TestReportLink;
 static Tcl_FSFileAttrStringsProc TestReportFileAttrStrings;
 static Tcl_FSFileAttrsGetProc TestReportFileAttrsGet;
@@ -436,7 +437,6 @@
     TestReportUtime,
     TestReportLink,
     NULL /* list volumes */,
-<<<<<<< HEAD
     TestReportFileAttrStrings,
     TestReportFileAttrsGet,
     TestReportFileAttrsSet,
@@ -447,20 +447,7 @@
     TestReportRenameFile,
     TestReportCopyDirectory,
     TestReportLstat,
-    TestReportLoadFile,
-=======
-    &TestReportFileAttrStrings,
-    &TestReportFileAttrsGet,
-    &TestReportFileAttrsSet,
-    &TestReportCreateDirectory,
-    &TestReportRemoveDirectory,
-    &TestReportDeleteFile,
-    &TestReportCopyFile,
-    &TestReportRenameFile,
-    &TestReportCopyDirectory,
-    &TestReportLstat,
-    (Tcl_FSLoadFileProc *) &TestReportLoadFile,
->>>>>>> 3297ccac
+    (Tcl_FSLoadFileProc *) TestReportLoadFile,
     NULL /* cwd */,
     TestReportChdir
 };
