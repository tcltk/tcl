--- conflicted
+++ resolved
@@ -8500,11 +8500,11 @@
  *----------------------------------------------------------------------
  */
 
-static int
+static Tcl_Size
 ParseMedia(
-    void *clientData,
+    TCL_UNUSED(void *),
     Tcl_Interp *interp,
-    int objc,
+    TCL_UNUSED(Tcl_Size),
     Tcl_Obj *const *objv,
     void *dstPtr)
 {
@@ -8532,20 +8532,13 @@
     Tcl_Obj *const objv[])	/* Arguments. */
 {
     static int foo = 0;
-<<<<<<< HEAD
+    const char *media = NULL, *color = NULL;
     Tcl_Size count = objc;
-    Tcl_Obj **remObjv, *result[3];
-    const Tcl_ArgvInfo argTable[] = {
-	{TCL_ARGV_CONSTANT, "-bool", INT2PTR(1), &foo, "booltest", NULL},
-=======
-    const char *media = NULL, *color = NULL;
-    int count = objc;
     Tcl_Obj **remObjv, *result[5];
     const Tcl_ArgvInfo argTable[] = {
 	{TCL_ARGV_CONSTANT, "-bool", INT2PTR(1), &foo, "booltest", NULL},
 	{TCL_ARGV_STRING,  "-colormode" ,  NULL, &color,  "color mode", NULL},
 	{TCL_ARGV_GENFUNC, "-media", ParseMedia, &media,  "media page size", NULL},
->>>>>>> c49620b8
 	TCL_ARGV_AUTO_REST, TCL_ARGV_AUTO_HELP, TCL_ARGV_TABLE_END
     };
 
