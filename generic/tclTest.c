--- conflicted
+++ resolved
@@ -1133,12 +1133,6 @@
 		" option cmdName\"", NULL);
 	return TCL_ERROR;
     }
-<<<<<<< HEAD
-    if (strcmp(argv[1], "create") == 0) {
-	Tcl_CreateCommand(interp, argv[2], CmdProc1, (void *) "original",
-		CmdDelProc1);
-    } else if (strcmp(argv[1], "delete") == 0) {
-=======
     if (Tcl_GetIndexFromObj(interp, objv[1], subcmds, "option", 0,
 	    &idx) != TCL_OK) {
 	return TCL_ERROR;
@@ -1149,18 +1143,12 @@
 		(void *)"original", CmdDelProc1);
 	break;
     case CMDINFO_DELETE:
->>>>>>> e47cbdc7
 	Tcl_DStringInit(&delString);
 	Tcl_DeleteCommand(interp, argv[2]);
 	Tcl_DStringResult(interp, &delString);
-<<<<<<< HEAD
-    } else if (strcmp(argv[1], "get") == 0) {
-	if (Tcl_GetCommandInfo(interp, argv[2], &info) ==0) {
-=======
 	break;
     case CMDINFO_GET:
 	if (Tcl_GetCommandInfo(interp, Tcl_GetString(objv[2]), &info) ==0) {
->>>>>>> e47cbdc7
 	    Tcl_AppendResult(interp, "??", NULL);
 	    return TCL_OK;
 	}
@@ -1192,12 +1180,8 @@
 		    info.isNativeObjectProc));
 	    return TCL_ERROR;
 	}
-<<<<<<< HEAD
-    } else if (strcmp(argv[1], "modify") == 0) {
-=======
 	break;
     case CMDINFO_MODIFY:
->>>>>>> e47cbdc7
 	info.proc = CmdProc2;
 	info.clientData = (void *) "new_command_data";
 	info.objProc = NULL;
@@ -1209,14 +1193,7 @@
 	} else {
 	    Tcl_SetObjResult(interp, Tcl_NewWideIntObj(1));
 	}
-<<<<<<< HEAD
-    } else {
-	Tcl_AppendResult(interp, "bad option \"", argv[1],
-		"\": must be create, delete, get, or modify", NULL);
-	return TCL_ERROR;
-=======
 	break;
->>>>>>> e47cbdc7
     }
     return TCL_OK;
 }
