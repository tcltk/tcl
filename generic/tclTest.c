--- conflicted
+++ resolved
@@ -2154,13 +2154,8 @@
     memset(bufPtr, 0xFF, dstLen); /* Need to check nul terminator */
     memmove(bufPtr + dstLen, "\xAB\xCD\xEF\xAB", 4);   /* overflow detection */
     bytes = Tcl_GetByteArrayFromObj(objv[3], &srcLen); /* Last! to avoid shimmering */
-<<<<<<< HEAD
     result = (*transformer)(interp, encoding, (const char *)bytes, srcLen, flags,
                                &encState, (char *)bufPtr, dstLen,
-=======
-    result = (*transformer)(interp, encoding, (const char *) bytes, srcLen, flags,
-                               &encState, (char *) bufPtr, dstLen,
->>>>>>> c5d05351
                                srcReadVar ? &srcRead : NULL,
                                &dstWrote,
                                dstCharsVar ? &dstChars : NULL);
