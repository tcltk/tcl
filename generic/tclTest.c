--- conflicted
+++ resolved
@@ -7369,10 +7369,11 @@
     int flags,
     Tcl_Command *rPtr)
 {
-    Interp     *iPtr = (Interp *) interp;
-    CallFrame  *varFramePtr = iPtr->varFramePtr;
-    Proc       *procPtr = (varFramePtr->isProcCallFrame & FRAME_IS_PROC) ?  varFramePtr->procPtr : NULL;
-    Namespace  *callerNsPtr = varFramePtr->nsPtr;
+    Interp *iPtr = (Interp *) interp;
+    CallFrame *varFramePtr = iPtr->varFramePtr;
+    Proc *procPtr = (varFramePtr->isProcCallFrame & FRAME_IS_PROC) ?
+            varFramePtr->procPtr : NULL;
+    Namespace *callerNsPtr = varFramePtr->nsPtr;
     Tcl_Command resolvedCmdPtr = NULL;
 
     /*
@@ -7450,7 +7451,6 @@
             return TCL_OK;
         }
     }
-
     return TCL_CONTINUE;
 }
 
@@ -7582,11 +7582,6 @@
     int idx;
 #define RESOLVER_KEY "testInterpResolver"
 
-<<<<<<< HEAD
-    if (objc < 2 || objc >3) {
-        Tcl_WrongNumArgs(interp, 1, objv, "up|down ?interp?");
- 	return TCL_ERROR;
-=======
     if ((objc < 2) || (objc > 3)) {
 	Tcl_WrongNumArgs(interp, 1, objv, "up|down ?interp?");
 	return TCL_ERROR;
@@ -7597,14 +7592,6 @@
 	    Tcl_AppendResult(interp, "provided interpreter not found", NULL);
 	    return TCL_ERROR;
 	}
->>>>>>> cf8c1e7b
-    }
-    if (objc == 3) {
-        interp = Tcl_GetSlave(interp, Tcl_GetString(objv[2]));
-        if (interp == NULL) {
-            Tcl_AppendResult(interp, "provided interpreter not found", NULL);
-            return TCL_ERROR;
-        }
     }
     if (Tcl_GetIndexFromObj(interp, objv[1], table, "operation", TCL_EXACT,
             &idx) != TCL_OK) {
