--- conflicted
+++ resolved
@@ -7132,16 +7132,10 @@
  *----------------------------------------------------------------------
  */
 
-<<<<<<< HEAD
-enum TclTcpTestFlags {
-    TCP_ASYNC_TEST_MODE = 1<<8	/* Async testing activated.  Do not
-				 * automatically continue connection process. */
-=======
 enum TcpStateFlags {
     TCP_ASYNC_TEST_MODE = 1<<8	/* Async testing activated.  Do not
 				 * automatically continue connection
 				 * process. */
->>>>>>> 4408b39e
 };
 
 static int
