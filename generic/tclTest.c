--- conflicted
+++ resolved
@@ -713,13 +713,11 @@
 	    NULL, NULL);
     Tcl_CreateObjCommand(interp, "testinterpresolver", TestInterpResolverCmd,
 	    NULL, NULL);
-<<<<<<< HEAD
     Tcl_CreateObjCommand(interp, "testgetencpath", TestgetencpathObjCmd,
 	    NULL, NULL);
     Tcl_CreateObjCommand(interp, "testsetencpath", TestsetencpathObjCmd,
-=======
+	    NULL, NULL);
     Tcl_CreateObjCommand(interp, "testapplylambda", TestApplyLambdaObjCmd,
->>>>>>> 333f084b
 	    NULL, NULL);
 
     if (TclObjTest_Init(interp) != TCL_OK) {
