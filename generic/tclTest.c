--- conflicted
+++ resolved
@@ -530,14 +530,6 @@
     if (Tcl_InitStubs(interp, "8.7-", 0) == NULL) {
 	return TCL_ERROR;
     }
-<<<<<<< HEAD
-#ifndef TCL_WITH_EXTERNAL_TOMMATH
-    if (Tcl_TomMath_InitStubs(interp, "8.7-") == NULL) {
-	return TCL_ERROR;
-    }
-#endif
-=======
->>>>>>> f7eefdfa
     if (Tcl_OOInitStubs(interp) == NULL) {
 	return TCL_ERROR;
     }
