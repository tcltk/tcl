/*
 * tclTest.c --
 *
 *	This file contains C command functions for a bunch of additional Tcl
 *	commands that are used for testing out Tcl's C interfaces. These
 *	commands are not normally included in Tcl applications; they're only
 *	used for testing.
 *
 * Copyright (c) 1993-1994 The Regents of the University of California.
 * Copyright (c) 1994-1997 Sun Microsystems, Inc.
 * Copyright (c) 1998-2000 Ajuba Solutions.
 * Copyright (c) 2003 by Kevin B. Kenny.  All rights reserved.
 *
 * See the file "license.terms" for information on usage and redistribution of
 * this file, and for a DISCLAIMER OF ALL WARRANTIES.
 */

#undef STATIC_BUILD
#ifndef USE_TCL_STUBS
#   define USE_TCL_STUBS
#endif
#include "tclInt.h"
#include "tclTomMath.h"
#include "tclOO.h"
#include <math.h>

/*
 * Required for Testregexp*Cmd
 */
#include "tclRegexp.h"

/*
 * Required for the TestChannelCmd and TestChannelEventCmd
 */
#include "tclIO.h"

/*
 * Declare external functions used in Windows tests.
 */
DLLEXPORT int		Tcltest_Init(Tcl_Interp *interp);
DLLEXPORT int		Tcltest_SafeInit(Tcl_Interp *interp);

/*
 * Dynamic string shared by TestdcallCmd and DelCallbackProc; used to collect
 * the results of the various deletion callbacks.
 */

static Tcl_DString delString;
static Tcl_Interp *delInterp;

/*
 * One of the following structures exists for each asynchronous handler
 * created by the "testasync" command".
 */

typedef struct TestAsyncHandler {
    int id;			/* Identifier for this handler. */
    Tcl_AsyncHandler handler;	/* Tcl's token for the handler. */
    char *command;		/* Command to invoke when the handler is
				 * invoked. */
    struct TestAsyncHandler *nextPtr;
				/* Next is list of handlers. */
} TestAsyncHandler;

/*
 * Start of the socket driver state structure to acces field testFlags
 */

typedef struct TcpState TcpState;

struct TcpState {
    Tcl_Channel channel;	/* Channel associated with this socket. */
    int testFlags;              /* bit field for tests. Is set by testsocket
                                 * test procedure */
};

TCL_DECLARE_MUTEX(asyncTestMutex)

static TestAsyncHandler *firstHandler = NULL;

/*
 * The dynamic string below is used by the "testdstring" command to test the
 * dynamic string facilities.
 */

static Tcl_DString dstring;

/*
 * The command trace below is used by the "testcmdtraceCmd" command to test
 * the command tracing facilities.
 */

static Tcl_Trace cmdTrace;

/*
 * One of the following structures exists for each command created by
 * TestdelCmd:
 */

typedef struct {
    Tcl_Interp *interp;		/* Interpreter in which command exists. */
    char *deleteCmd;		/* Script to execute when command is deleted.
				 * Malloc'ed. */
} DelCmd;

/*
 * The following is used to keep track of an encoding that invokes a Tcl
 * command.
 */

typedef struct {
    Tcl_Interp *interp;
    char *toUtfCmd;
    char *fromUtfCmd;
} TclEncoding;

/*
 * The counter below is used to determine if the TestsaveresultFree routine
 * was called for a result.
 */

static int freeCount;

/*
 * Boolean flag used by the "testsetmainloop" and "testexitmainloop" commands.
 */

static int exitMainLoop = 0;

/*
 * Event structure used in testing the event queue management procedures.
 */

typedef struct {
    Tcl_Event header;		/* Header common to all events */
    Tcl_Interp *interp;		/* Interpreter that will handle the event */
    Tcl_Obj *command;		/* Command to evaluate when the event occurs */
    Tcl_Obj *tag;		/* Tag for this event used to delete it */
} TestEvent;

/*
 * Simple detach/attach facility for testchannel cut|splice. Allow testing of
 * channel transfer in core testsuite.
 */

typedef struct TestChannel {
    Tcl_Channel chan;		/* Detached channel */
    struct TestChannel *nextPtr;/* Next in detached channel pool */
} TestChannel;

static TestChannel *firstDetached;

/*
 * Forward declarations for procedures defined later in this file:
 */

static int		AsyncHandlerProc(void *clientData,
			    Tcl_Interp *interp, int code);
#if TCL_THREADS
static Tcl_ThreadCreateType AsyncThreadProc(void *);
#endif
static void		CleanupTestSetassocdataTests(
			    void *clientData, Tcl_Interp *interp);
static void		CmdDelProc1(void *clientData);
static void		CmdDelProc2(void *clientData);
static Tcl_CmdProc	CmdProc1;
static Tcl_CmdProc	CmdProc2;
static void		CmdTraceDeleteProc(
			    void *clientData, Tcl_Interp *interp,
			    int level, char *command, Tcl_CmdProc *cmdProc,
			    void *cmdClientData, int argc,
			    const char *argv[]);
static void		CmdTraceProc(void *clientData,
			    Tcl_Interp *interp, int level, char *command,
			    Tcl_CmdProc *cmdProc, void *cmdClientData,
			    int argc, const char *argv[]);
static Tcl_CmdProc	CreatedCommandProc;
static Tcl_CmdProc	CreatedCommandProc2;
static void		DelCallbackProc(void *clientData,
			    Tcl_Interp *interp);
static Tcl_CmdProc	DelCmdProc;
static void		DelDeleteProc(void *clientData);
static void		EncodingFreeProc(void *clientData);
static int		EncodingToUtfProc(void *clientData,
			    const char *src, int srcLen, int flags,
			    Tcl_EncodingState *statePtr, char *dst,
			    int dstLen, int *srcReadPtr, int *dstWrotePtr,
			    int *dstCharsPtr);
static int		EncodingFromUtfProc(void *clientData,
			    const char *src, int srcLen, int flags,
			    Tcl_EncodingState *statePtr, char *dst,
			    int dstLen, int *srcReadPtr, int *dstWrotePtr,
			    int *dstCharsPtr);
static void		ExitProcEven(void *clientData);
static void		ExitProcOdd(void *clientData);
static Tcl_ObjCmdProc	GetTimesObjCmd;
static Tcl_ResolveCompiledVarProc	InterpCompiledVarResolver;
static void		MainLoop(void);
static Tcl_CmdProc	NoopCmd;
static Tcl_ObjCmdProc	NoopObjCmd;
static int		ObjTraceProc(void *clientData,
			    Tcl_Interp *interp, int level, const char *command,
			    Tcl_Command commandToken, int objc,
			    Tcl_Obj *const objv[]);
static void		ObjTraceDeleteProc(void *clientData);
static void		PrintParse(Tcl_Interp *interp, Tcl_Parse *parsePtr);
static void		SpecialFree(char *blockPtr);
static int		StaticInitProc(Tcl_Interp *interp);
static Tcl_CmdProc	TestasyncCmd;
static Tcl_ObjCmdProc	TestbumpinterpepochObjCmd;
static Tcl_ObjCmdProc	TestbytestringObjCmd;
static Tcl_ObjCmdProc	TestsetbytearraylengthObjCmd;
static Tcl_ObjCmdProc	TestpurebytesobjObjCmd;
static Tcl_ObjCmdProc	TeststringbytesObjCmd;
static Tcl_CmdProc	TestcmdinfoCmd;
static Tcl_CmdProc	TestcmdtokenCmd;
static Tcl_CmdProc	TestcmdtraceCmd;
static Tcl_CmdProc	TestconcatobjCmd;
static Tcl_CmdProc	TestcreatecommandCmd;
static Tcl_CmdProc	TestdcallCmd;
static Tcl_CmdProc	TestdelCmd;
static Tcl_CmdProc	TestdelassocdataCmd;
static Tcl_ObjCmdProc	TestdoubledigitsObjCmd;
static Tcl_CmdProc	TestdstringCmd;
static Tcl_ObjCmdProc	TestencodingObjCmd;
static Tcl_ObjCmdProc	TestevalexObjCmd;
static Tcl_ObjCmdProc	TestevalobjvObjCmd;
static Tcl_ObjCmdProc	TesteventObjCmd;
static int		TesteventProc(Tcl_Event *event, int flags);
static int		TesteventDeleteProc(Tcl_Event *event,
			    void *clientData);
static Tcl_CmdProc	TestexithandlerCmd;
static Tcl_CmdProc	TestexprlongCmd;
static Tcl_ObjCmdProc	TestexprlongobjCmd;
static Tcl_CmdProc	TestexprdoubleCmd;
static Tcl_ObjCmdProc	TestexprdoubleobjCmd;
static Tcl_ObjCmdProc	TestexprparserObjCmd;
static Tcl_CmdProc	TestexprstringCmd;
static Tcl_ObjCmdProc	TestfileCmd;
static Tcl_ObjCmdProc	TestfilelinkCmd;
static Tcl_CmdProc	TestfeventCmd;
static Tcl_CmdProc	TestgetassocdataCmd;
static Tcl_CmdProc	TestgetintCmd;
static Tcl_CmdProc	TestlongsizeCmd;
static Tcl_CmdProc	TestgetplatformCmd;
static Tcl_ObjCmdProc	TestgetvarfullnameCmd;
static Tcl_CmdProc	TestinterpdeleteCmd;
static Tcl_CmdProc	TestlinkCmd;
static Tcl_ObjCmdProc	TestlinkarrayCmd;
static Tcl_ObjCmdProc	TestlocaleCmd;
static Tcl_CmdProc	TestmainthreadCmd;
static Tcl_CmdProc	TestsetmainloopCmd;
static Tcl_CmdProc	TestexitmainloopCmd;
static Tcl_CmdProc	TestpanicCmd;
static Tcl_ObjCmdProc	TestparseargsCmd;
static Tcl_ObjCmdProc	TestparserObjCmd;
static Tcl_ObjCmdProc	TestparsevarObjCmd;
static Tcl_ObjCmdProc	TestparsevarnameObjCmd;
static Tcl_ObjCmdProc	TestpreferstableObjCmd;
static Tcl_ObjCmdProc	TestprintObjCmd;
static Tcl_ObjCmdProc	TestregexpObjCmd;
static Tcl_ObjCmdProc	TestreturnObjCmd;
static void		TestregexpXflags(const char *string,
			    int length, int *cflagsPtr, int *eflagsPtr);
static Tcl_ObjCmdProc	TestsaveresultCmd;
static void		TestsaveresultFree(char *blockPtr);
static Tcl_CmdProc	TestsetassocdataCmd;
static Tcl_CmdProc	TestsetCmd;
static Tcl_CmdProc	Testset2Cmd;
static Tcl_CmdProc	TestseterrorcodeCmd;
static Tcl_ObjCmdProc	TestsetobjerrorcodeCmd;
static Tcl_CmdProc	TestsetplatformCmd;
static Tcl_CmdProc	TeststaticpkgCmd;
static Tcl_CmdProc	TesttranslatefilenameCmd;
static Tcl_CmdProc	TestupvarCmd;
static Tcl_ObjCmdProc	TestWrongNumArgsObjCmd;
static Tcl_ObjCmdProc	TestGetIndexFromObjStructObjCmd;
static Tcl_CmdProc	TestChannelCmd;
static Tcl_CmdProc	TestChannelEventCmd;
static Tcl_CmdProc	TestSocketCmd;
static Tcl_ObjCmdProc	TestFilesystemObjCmd;
static Tcl_ObjCmdProc	TestSimpleFilesystemObjCmd;
static void		TestReport(const char *cmd, Tcl_Obj *arg1,
			    Tcl_Obj *arg2);
static Tcl_ObjCmdProc	TestgetencpathObjCmd;
static Tcl_ObjCmdProc	TestsetencpathObjCmd;
static Tcl_Obj *	TestReportGetNativePath(Tcl_Obj *pathPtr);
static Tcl_FSStatProc TestReportStat;
static Tcl_FSAccessProc TestReportAccess;
static Tcl_FSOpenFileChannelProc TestReportOpenFileChannel;
static Tcl_FSMatchInDirectoryProc TestReportMatchInDirectory;
static Tcl_FSChdirProc TestReportChdir;
static Tcl_FSLstatProc TestReportLstat;
static Tcl_FSCopyFileProc TestReportCopyFile;
static Tcl_FSDeleteFileProc TestReportDeleteFile;
static Tcl_FSRenameFileProc TestReportRenameFile;
static Tcl_FSCreateDirectoryProc TestReportCreateDirectory;
static Tcl_FSCopyDirectoryProc TestReportCopyDirectory;
static Tcl_FSRemoveDirectoryProc TestReportRemoveDirectory;
static int TestReportLoadFile(Tcl_Interp *interp, Tcl_Obj *pathPtr,
	Tcl_LoadHandle *handlePtr, Tcl_FSUnloadFileProc **unloadProcPtr);
static Tcl_FSLinkProc TestReportLink;
static Tcl_FSFileAttrStringsProc TestReportFileAttrStrings;
static Tcl_FSFileAttrsGetProc TestReportFileAttrsGet;
static Tcl_FSFileAttrsSetProc TestReportFileAttrsSet;
static Tcl_FSUtimeProc TestReportUtime;
static Tcl_FSNormalizePathProc TestReportNormalizePath;
static Tcl_FSPathInFilesystemProc TestReportInFilesystem;
static Tcl_FSFreeInternalRepProc TestReportFreeInternalRep;
static Tcl_FSDupInternalRepProc TestReportDupInternalRep;

static Tcl_FSStatProc SimpleStat;
static Tcl_FSAccessProc SimpleAccess;
static Tcl_FSOpenFileChannelProc SimpleOpenFileChannel;
static Tcl_FSListVolumesProc SimpleListVolumes;
static Tcl_FSPathInFilesystemProc SimplePathInFilesystem;
static Tcl_Obj *	SimpleRedirect(Tcl_Obj *pathPtr);
static Tcl_FSMatchInDirectoryProc SimpleMatchInDirectory;
<<<<<<< HEAD
static Tcl_ObjCmdProc	TestNumUtfCharsCmd;
static Tcl_ObjCmdProc	TestFindFirstCmd;
static Tcl_ObjCmdProc	TestFindLastCmd;
static Tcl_ObjCmdProc	TestHashSystemHashCmd;
=======
static Tcl_ObjCmdProc	TestUtfPrevCmd;
static int		TestNumUtfCharsCmd(ClientData clientData,
			    Tcl_Interp *interp, int objc,
			    Tcl_Obj *const objv[]);
static int		TestFindFirstCmd(ClientData clientData,
			    Tcl_Interp *interp, int objc,
			    Tcl_Obj *const objv[]);
static int		TestFindLastCmd(ClientData clientData,
			    Tcl_Interp *interp, int objc,
			    Tcl_Obj *const objv[]);
static int		TestHashSystemHashCmd(ClientData clientData,
			    Tcl_Interp *interp, int objc,
			    Tcl_Obj *const objv[]);
>>>>>>> 920063dc

static Tcl_NRPostProc	NREUnwind_callback;
static Tcl_ObjCmdProc	TestNREUnwind;
static Tcl_ObjCmdProc	TestNRELevels;
static Tcl_ObjCmdProc	TestInterpResolverCmd;
#if defined(HAVE_CPUID) || defined(_WIN32)
static Tcl_ObjCmdProc	TestcpuidCmd;
#endif

static const Tcl_Filesystem testReportingFilesystem = {
    "reporting",
    sizeof(Tcl_Filesystem),
    TCL_FILESYSTEM_VERSION_1,
    TestReportInFilesystem, /* path in */
    TestReportDupInternalRep,
    TestReportFreeInternalRep,
    NULL, /* native to norm */
    NULL, /* convert to native */
    TestReportNormalizePath,
    NULL, /* path type */
    NULL, /* separator */
    TestReportStat,
    TestReportAccess,
    TestReportOpenFileChannel,
    TestReportMatchInDirectory,
    TestReportUtime,
    TestReportLink,
    NULL /* list volumes */,
    TestReportFileAttrStrings,
    TestReportFileAttrsGet,
    TestReportFileAttrsSet,
    TestReportCreateDirectory,
    TestReportRemoveDirectory,
    TestReportDeleteFile,
    TestReportCopyFile,
    TestReportRenameFile,
    TestReportCopyDirectory,
    TestReportLstat,
    (Tcl_FSLoadFileProc *) TestReportLoadFile,
    NULL /* cwd */,
    TestReportChdir
};

static const Tcl_Filesystem simpleFilesystem = {
    "simple",
    sizeof(Tcl_Filesystem),
    TCL_FILESYSTEM_VERSION_1,
    SimplePathInFilesystem,
    NULL,
    NULL,
    /* No internal to normalized, since we don't create any
     * pure 'internal' Tcl_Obj path representations */
    NULL,
    /* No create native rep function, since we don't use it
     * or 'Tcl_FSNewNativePath' */
    NULL,
    /* Normalize path isn't needed - we assume paths only have
     * one representation */
    NULL,
    NULL,
    NULL,
    SimpleStat,
    SimpleAccess,
    SimpleOpenFileChannel,
    SimpleMatchInDirectory,
    NULL,
    /* We choose not to support symbolic links inside our vfs's */
    NULL,
    SimpleListVolumes,
    NULL,
    NULL,
    NULL,
    NULL,
    NULL,
    NULL,
    /* No copy file - fallback will occur at Tcl level */
    NULL,
    /* No rename file - fallback will occur at Tcl level */
    NULL,
    /* No copy directory - fallback will occur at Tcl level */
    NULL,
    /* Use stat for lstat */
    NULL,
    /* No load - fallback on core implementation */
    NULL,
    /* We don't need a getcwd or chdir - fallback on Tcl's versions */
    NULL,
    NULL
};


/*
 *----------------------------------------------------------------------
 *
 * Tcltest_Init --
 *
 *	This procedure performs application-specific initialization. Most
 *	applications, especially those that incorporate additional packages,
 *	will have their own version of this procedure.
 *
 * Results:
 *	Returns a standard Tcl completion code, and leaves an error message in
 *	the interp's result if an error occurs.
 *
 * Side effects:
 *	Depends on the startup script.
 *
 *----------------------------------------------------------------------
 */

int
Tcltest_Init(
    Tcl_Interp *interp)		/* Interpreter for application. */
{
    Tcl_Obj **objv, *objPtr;
    int objc, index;
    static const char *const specialOptions[] = {
	"-appinitprocerror", "-appinitprocdeleteinterp",
	"-appinitprocclosestderr", "-appinitprocsetrcfile", NULL
    };

    if (Tcl_InitStubs(interp, "8.5-", 0) == NULL) {
	return TCL_ERROR;
    }
    if (Tcl_TomMath_InitStubs(interp, "8.5-") == NULL) {
	return TCL_ERROR;
    }
    if (Tcl_OOInitStubs(interp) == NULL) {
	return TCL_ERROR;
    }
    /* TIP #268: Full patchlevel instead of just major.minor */

    if (Tcl_PkgProvideEx(interp, "Tcltest", TCL_PATCH_LEVEL, NULL) == TCL_ERROR) {
	return TCL_ERROR;
    }

    /*
     * Create additional commands and math functions for testing Tcl.
     */

    Tcl_CreateObjCommand(interp, "gettimes", GetTimesObjCmd, NULL, NULL);
    Tcl_CreateCommand(interp, "noop", NoopCmd, NULL, NULL);
    Tcl_CreateObjCommand(interp, "noop", NoopObjCmd, NULL, NULL);
    Tcl_CreateObjCommand(interp, "testpurebytesobj", TestpurebytesobjObjCmd, NULL, NULL);
    Tcl_CreateObjCommand(interp, "testsetbytearraylength", TestsetbytearraylengthObjCmd, NULL, NULL);
    Tcl_CreateObjCommand(interp, "testbytestring", TestbytestringObjCmd, NULL, NULL);
    Tcl_CreateObjCommand(interp, "teststringbytes", TeststringbytesObjCmd, NULL, NULL);
    Tcl_CreateObjCommand(interp, "testwrongnumargs", TestWrongNumArgsObjCmd,
	    NULL, NULL);
    Tcl_CreateObjCommand(interp, "testfilesystem", TestFilesystemObjCmd,
	    NULL, NULL);
    Tcl_CreateObjCommand(interp, "testsimplefilesystem", TestSimpleFilesystemObjCmd,
	    NULL, NULL);
    Tcl_CreateObjCommand(interp, "testgetindexfromobjstruct",
	    TestGetIndexFromObjStructObjCmd, NULL, NULL);
    Tcl_CreateCommand(interp, "testasync", TestasyncCmd, NULL, NULL);
    Tcl_CreateObjCommand(interp, "testbumpinterpepoch",
	    TestbumpinterpepochObjCmd, NULL, NULL);
    Tcl_CreateCommand(interp, "testchannel", TestChannelCmd,
	    NULL, NULL);
    Tcl_CreateCommand(interp, "testchannelevent", TestChannelEventCmd,
	    NULL, NULL);
    Tcl_CreateCommand(interp, "testcmdtoken", TestcmdtokenCmd, NULL,
	    NULL);
    Tcl_CreateCommand(interp, "testcmdinfo", TestcmdinfoCmd, NULL,
	    NULL);
    Tcl_CreateCommand(interp, "testcmdtrace", TestcmdtraceCmd,
	    NULL, NULL);
    Tcl_CreateCommand(interp, "testconcatobj", TestconcatobjCmd,
	    NULL, NULL);
    Tcl_CreateCommand(interp, "testcreatecommand", TestcreatecommandCmd,
	    NULL, NULL);
    Tcl_CreateCommand(interp, "testdcall", TestdcallCmd, NULL, NULL);
    Tcl_CreateCommand(interp, "testdel", TestdelCmd, NULL, NULL);
    Tcl_CreateCommand(interp, "testdelassocdata", TestdelassocdataCmd,
	    NULL, NULL);
    Tcl_CreateObjCommand(interp, "testdoubledigits", TestdoubledigitsObjCmd,
			 NULL, NULL);
    Tcl_DStringInit(&dstring);
    Tcl_CreateCommand(interp, "testdstring", TestdstringCmd, NULL,
	    NULL);
    Tcl_CreateObjCommand(interp, "testencoding", TestencodingObjCmd, NULL,
	    NULL);
    Tcl_CreateObjCommand(interp, "testevalex", TestevalexObjCmd,
	    NULL, NULL);
    Tcl_CreateObjCommand(interp, "testevalobjv", TestevalobjvObjCmd,
	    NULL, NULL);
    Tcl_CreateObjCommand(interp, "testevent", TesteventObjCmd,
	    NULL, NULL);
    Tcl_CreateCommand(interp, "testexithandler", TestexithandlerCmd,
	    NULL, NULL);
    Tcl_CreateCommand(interp, "testexprlong", TestexprlongCmd,
	    NULL, NULL);
    Tcl_CreateObjCommand(interp, "testexprlongobj", TestexprlongobjCmd,
	    NULL, NULL);
    Tcl_CreateCommand(interp, "testexprdouble", TestexprdoubleCmd,
	    NULL, NULL);
    Tcl_CreateObjCommand(interp, "testexprdoubleobj", TestexprdoubleobjCmd,
	    NULL, NULL);
    Tcl_CreateObjCommand(interp, "testexprparser", TestexprparserObjCmd,
	    NULL, NULL);
    Tcl_CreateCommand(interp, "testexprstring", TestexprstringCmd,
	    NULL, NULL);
    Tcl_CreateCommand(interp, "testfevent", TestfeventCmd, NULL,
	    NULL);
    Tcl_CreateObjCommand(interp, "testfilelink", TestfilelinkCmd,
	    NULL, NULL);
    Tcl_CreateObjCommand(interp, "testfile", TestfileCmd,
	    NULL, NULL);
    Tcl_CreateObjCommand(interp, "testhashsystemhash",
	    TestHashSystemHashCmd, NULL, NULL);
    Tcl_CreateCommand(interp, "testgetassocdata", TestgetassocdataCmd,
	    NULL, NULL);
    Tcl_CreateCommand(interp, "testgetint", TestgetintCmd,
	    NULL, NULL);
    Tcl_CreateCommand(interp, "testlongsize", TestlongsizeCmd,
	    NULL, NULL);
    Tcl_CreateCommand(interp, "testgetplatform", TestgetplatformCmd,
	    NULL, NULL);
    Tcl_CreateObjCommand(interp, "testgetvarfullname",
	    TestgetvarfullnameCmd, NULL, NULL);
    Tcl_CreateCommand(interp, "testinterpdelete", TestinterpdeleteCmd,
	    NULL, NULL);
    Tcl_CreateCommand(interp, "testlink", TestlinkCmd, NULL, NULL);
    Tcl_CreateObjCommand(interp, "testlinkarray", TestlinkarrayCmd, NULL, NULL);
    Tcl_CreateObjCommand(interp, "testlocale", TestlocaleCmd, NULL,
	    NULL);
    Tcl_CreateCommand(interp, "testpanic", TestpanicCmd, NULL, NULL);
    Tcl_CreateObjCommand(interp, "testparseargs", TestparseargsCmd,NULL,NULL);
    Tcl_CreateObjCommand(interp, "testparser", TestparserObjCmd,
	    NULL, NULL);
    Tcl_CreateObjCommand(interp, "testparsevar", TestparsevarObjCmd,
	    NULL, NULL);
    Tcl_CreateObjCommand(interp, "testparsevarname", TestparsevarnameObjCmd,
	    NULL, NULL);
    Tcl_CreateObjCommand(interp, "testpreferstable", TestpreferstableObjCmd,
	    NULL, NULL);
    Tcl_CreateObjCommand(interp, "testprint", TestprintObjCmd,
	    NULL, NULL);
    Tcl_CreateObjCommand(interp, "testregexp", TestregexpObjCmd,
	    NULL, NULL);
    Tcl_CreateObjCommand(interp, "testreturn", TestreturnObjCmd,
	    NULL, NULL);
    Tcl_CreateObjCommand(interp, "testsaveresult", TestsaveresultCmd,
	    NULL, NULL);
    Tcl_CreateCommand(interp, "testsetassocdata", TestsetassocdataCmd,
	    NULL, NULL);
    Tcl_CreateCommand(interp, "testsetnoerr", TestsetCmd,
	    NULL, NULL);
    Tcl_CreateCommand(interp, "testseterr", TestsetCmd,
	    INT2PTR(TCL_LEAVE_ERR_MSG), NULL);
    Tcl_CreateCommand(interp, "testset2", Testset2Cmd,
	    INT2PTR(TCL_LEAVE_ERR_MSG), NULL);
    Tcl_CreateCommand(interp, "testseterrorcode", TestseterrorcodeCmd,
	    NULL, NULL);
    Tcl_CreateObjCommand(interp, "testsetobjerrorcode",
	    TestsetobjerrorcodeCmd, NULL, NULL);
    Tcl_CreateObjCommand(interp, "testutfprev",
	    TestUtfPrevCmd, (ClientData) 0, NULL);
    Tcl_CreateObjCommand(interp, "testnumutfchars",
	    TestNumUtfCharsCmd, NULL, NULL);
    Tcl_CreateObjCommand(interp, "testfindfirst",
	    TestFindFirstCmd, NULL, NULL);
    Tcl_CreateObjCommand(interp, "testfindlast",
	    TestFindLastCmd, NULL, NULL);
    Tcl_CreateCommand(interp, "testsetplatform", TestsetplatformCmd,
	    NULL, NULL);
    Tcl_CreateCommand(interp, "testsocket", TestSocketCmd,
	    NULL, NULL);
    Tcl_CreateCommand(interp, "teststaticpkg", TeststaticpkgCmd,
	    NULL, NULL);
    Tcl_CreateCommand(interp, "testtranslatefilename",
	    TesttranslatefilenameCmd, NULL, NULL);
    Tcl_CreateCommand(interp, "testupvar", TestupvarCmd, NULL, NULL);
    Tcl_CreateCommand(interp, "testmainthread", TestmainthreadCmd, NULL,
	    NULL);
    Tcl_CreateCommand(interp, "testsetmainloop", TestsetmainloopCmd,
	    NULL, NULL);
    Tcl_CreateCommand(interp, "testexitmainloop", TestexitmainloopCmd,
	    NULL, NULL);
#if defined(HAVE_CPUID) || defined(_WIN32)
    Tcl_CreateObjCommand(interp, "testcpuid", TestcpuidCmd,
	    NULL, NULL);
#endif
    Tcl_CreateObjCommand(interp, "testnreunwind", TestNREUnwind,
	    NULL, NULL);
    Tcl_CreateObjCommand(interp, "testnrelevels", TestNRELevels,
	    NULL, NULL);
    Tcl_CreateObjCommand(interp, "testinterpresolver", TestInterpResolverCmd,
	    NULL, NULL);
    Tcl_CreateObjCommand(interp, "testgetencpath", TestgetencpathObjCmd,
	    NULL, NULL);
    Tcl_CreateObjCommand(interp, "testsetencpath", TestsetencpathObjCmd,
	    NULL, NULL);

    if (TclObjTest_Init(interp) != TCL_OK) {
	return TCL_ERROR;
    }
    if (Procbodytest_Init(interp) != TCL_OK) {
	return TCL_ERROR;
    }
#if TCL_THREADS
    if (TclThread_Init(interp) != TCL_OK) {
	return TCL_ERROR;
    }
#endif

    /*
     * Check for special options used in ../tests/main.test
     */

    objPtr = Tcl_GetVar2Ex(interp, "argv", NULL, TCL_GLOBAL_ONLY);
    if (objPtr != NULL) {
	if (Tcl_ListObjGetElements(interp, objPtr, &objc, &objv) != TCL_OK) {
	    return TCL_ERROR;
	}
	if (objc && (Tcl_GetIndexFromObj(NULL, objv[0], specialOptions, NULL,
		TCL_EXACT, &index) == TCL_OK)) {
	    switch (index) {
	    case 0:
		return TCL_ERROR;
	    case 1:
		Tcl_DeleteInterp(interp);
		return TCL_ERROR;
	    case 2: {
		int mode;
		Tcl_UnregisterChannel(interp,
			Tcl_GetChannel(interp, "stderr", &mode));
		return TCL_ERROR;
	    }
	    case 3:
		if (objc-1) {
		    Tcl_SetVar2Ex(interp, "tcl_rcFileName", NULL, objv[1],
			    TCL_GLOBAL_ONLY);
		}
		return TCL_ERROR;
	    }
	}
    }

    /*
     * And finally add any platform specific test commands.
     */

    return TclplatformtestInit(interp);
}

/*
 *----------------------------------------------------------------------
 *
 * Tcltest_SafeInit --
 *
 *	This procedure performs application-specific initialization. Most
 *	applications, especially those that incorporate additional packages,
 *	will have their own version of this procedure.
 *
 * Results:
 *	Returns a standard Tcl completion code, and leaves an error message in
 *	the interp's result if an error occurs.
 *
 * Side effects:
 *	Depends on the startup script.
 *
 *----------------------------------------------------------------------
 */

int
Tcltest_SafeInit(
    Tcl_Interp *interp)		/* Interpreter for application. */
{
    if (Tcl_InitStubs(interp, "8.5-", 0) == NULL) {
	return TCL_ERROR;
    }
    return Procbodytest_SafeInit(interp);
}

/*
 *----------------------------------------------------------------------
 *
 * TestasyncCmd --
 *
 *	This procedure implements the "testasync" command.  It is used
 *	to test the asynchronous handler facilities of Tcl.
 *
 * Results:
 *	A standard Tcl result.
 *
 * Side effects:
 *	Creates, deletes, and invokes handlers.
 *
 *----------------------------------------------------------------------
 */

static int
TestasyncCmd(
    TCL_UNUSED(ClientData),
    Tcl_Interp *interp,			/* Current interpreter. */
    int argc,				/* Number of arguments. */
    const char **argv)			/* Argument strings. */
{
    TestAsyncHandler *asyncPtr, *prevPtr;
    int id, code;
    static int nextId = 1;

    if (argc < 2) {
	wrongNumArgs:
	Tcl_AppendResult(interp, "wrong # args", NULL);
	return TCL_ERROR;
    }
    if (strcmp(argv[1], "create") == 0) {
	if (argc != 3) {
	    goto wrongNumArgs;
	}
	asyncPtr = (TestAsyncHandler *)ckalloc(sizeof(TestAsyncHandler));
	asyncPtr->command = (char *)ckalloc(strlen(argv[2]) + 1);
	strcpy(asyncPtr->command, argv[2]);
        Tcl_MutexLock(&asyncTestMutex);
	asyncPtr->id = nextId;
	nextId++;
	asyncPtr->handler = Tcl_AsyncCreate(AsyncHandlerProc,
                                            INT2PTR(asyncPtr->id));
	asyncPtr->nextPtr = firstHandler;
	firstHandler = asyncPtr;
        Tcl_MutexUnlock(&asyncTestMutex);
	Tcl_SetObjResult(interp, Tcl_NewIntObj(asyncPtr->id));
    } else if (strcmp(argv[1], "delete") == 0) {
	if (argc == 2) {
            Tcl_MutexLock(&asyncTestMutex);
	    while (firstHandler != NULL) {
		asyncPtr = firstHandler;
		firstHandler = asyncPtr->nextPtr;
		Tcl_AsyncDelete(asyncPtr->handler);
		ckfree(asyncPtr->command);
		ckfree(asyncPtr);
	    }
            Tcl_MutexUnlock(&asyncTestMutex);
	    return TCL_OK;
	}
	if (argc != 3) {
	    goto wrongNumArgs;
	}
	if (Tcl_GetInt(interp, argv[2], &id) != TCL_OK) {
	    return TCL_ERROR;
	}
        Tcl_MutexLock(&asyncTestMutex);
	for (prevPtr = NULL, asyncPtr = firstHandler; asyncPtr != NULL;
		prevPtr = asyncPtr, asyncPtr = asyncPtr->nextPtr) {
	    if (asyncPtr->id != id) {
		continue;
	    }
	    if (prevPtr == NULL) {
		firstHandler = asyncPtr->nextPtr;
	    } else {
		prevPtr->nextPtr = asyncPtr->nextPtr;
	    }
	    Tcl_AsyncDelete(asyncPtr->handler);
	    ckfree(asyncPtr->command);
	    ckfree(asyncPtr);
	    break;
	}
        Tcl_MutexUnlock(&asyncTestMutex);
    } else if (strcmp(argv[1], "mark") == 0) {
	if (argc != 5) {
	    goto wrongNumArgs;
	}
	if ((Tcl_GetInt(interp, argv[2], &id) != TCL_OK)
		|| (Tcl_GetInt(interp, argv[4], &code) != TCL_OK)) {
	    return TCL_ERROR;
	}
	Tcl_MutexLock(&asyncTestMutex);
	for (asyncPtr = firstHandler; asyncPtr != NULL;
		asyncPtr = asyncPtr->nextPtr) {
	    if (asyncPtr->id == id) {
		Tcl_AsyncMark(asyncPtr->handler);
		break;
	    }
	}
	Tcl_SetObjResult(interp, Tcl_NewStringObj(argv[3], -1));
	Tcl_MutexUnlock(&asyncTestMutex);
	return code;
#if TCL_THREADS
    } else if (strcmp(argv[1], "marklater") == 0) {
	if (argc != 3) {
	    goto wrongNumArgs;
	}
	if (Tcl_GetInt(interp, argv[2], &id) != TCL_OK) {
	    return TCL_ERROR;
	}
        Tcl_MutexLock(&asyncTestMutex);
	for (asyncPtr = firstHandler; asyncPtr != NULL;
		asyncPtr = asyncPtr->nextPtr) {
	    if (asyncPtr->id == id) {
		Tcl_ThreadId threadID;
		if (Tcl_CreateThread(&threadID, AsyncThreadProc,
			INT2PTR(id), TCL_THREAD_STACK_DEFAULT,
			TCL_THREAD_NOFLAGS) != TCL_OK) {
		    Tcl_AppendResult(interp, "can't create thread", NULL);
		    Tcl_MutexUnlock(&asyncTestMutex);
		    return TCL_ERROR;
		}
		break;
	    }
	}
        Tcl_MutexUnlock(&asyncTestMutex);
    } else {
	Tcl_AppendResult(interp, "bad option \"", argv[1],
		"\": must be create, delete, int, mark, or marklater", NULL);
	return TCL_ERROR;
#else /* !TCL_THREADS */
    } else {
	Tcl_AppendResult(interp, "bad option \"", argv[1],
		"\": must be create, delete, int, or mark", NULL);
	return TCL_ERROR;
#endif
    }
    return TCL_OK;
}

static int
AsyncHandlerProc(
    void *clientData,	/* If of TestAsyncHandler structure.
                                 * in global list. */
    Tcl_Interp *interp,		/* Interpreter in which command was
				 * executed, or NULL. */
    int code)			/* Current return code from command. */
{
    TestAsyncHandler *asyncPtr;
    int id = PTR2INT(clientData);
    const char *listArgv[4], *cmd;
    char string[TCL_INTEGER_SPACE];

    Tcl_MutexLock(&asyncTestMutex);
    for (asyncPtr = firstHandler; asyncPtr != NULL;
            asyncPtr = asyncPtr->nextPtr) {
        if (asyncPtr->id == id) {
            break;
        }
    }
    Tcl_MutexUnlock(&asyncTestMutex);

    if (!asyncPtr) {
        /* Woops - this one was deleted between the AsyncMark and now */
        return TCL_OK;
    }

    TclFormatInt(string, code);
    listArgv[0] = asyncPtr->command;
    listArgv[1] = Tcl_GetString(Tcl_GetObjResult(interp));
    listArgv[2] = string;
    listArgv[3] = NULL;
    cmd = Tcl_Merge(3, listArgv);
    if (interp != NULL) {
	code = Tcl_EvalEx(interp, cmd, -1, 0);
    } else {
	/*
	 * this should not happen, but by definition of how async handlers are
	 * invoked, it's possible.  Better error checking is needed here.
	 */
    }
    ckfree(cmd);
    return code;
}

/*
 *----------------------------------------------------------------------
 *
 * AsyncThreadProc --
 *
 *	Delivers an asynchronous event to a handler in another thread.
 *
 * Results:
 *	None.
 *
 * Side effects:
 *	Invokes Tcl_AsyncMark on the handler
 *
 *----------------------------------------------------------------------
 */

#if TCL_THREADS
static Tcl_ThreadCreateType
AsyncThreadProc(
    void *clientData)	/* Parameter is the id of a
				 * TestAsyncHandler, defined above. */
{
    TestAsyncHandler *asyncPtr;
    int id = PTR2INT(clientData);

    Tcl_Sleep(1);
    Tcl_MutexLock(&asyncTestMutex);
    for (asyncPtr = firstHandler; asyncPtr != NULL;
         asyncPtr = asyncPtr->nextPtr) {
        if (asyncPtr->id == id) {
            Tcl_AsyncMark(asyncPtr->handler);
            break;
        }
    }
    Tcl_MutexUnlock(&asyncTestMutex);
    Tcl_ExitThread(TCL_OK);
    TCL_THREAD_CREATE_RETURN;
}
#endif

static int
TestbumpinterpepochObjCmd(
    TCL_UNUSED(ClientData),
    Tcl_Interp *interp,		/* Current interpreter. */
    int objc,			/* Number of arguments. */
    Tcl_Obj *const objv[])	/* Argument objects. */
{
    Interp *iPtr = (Interp *)interp;

    if (objc != 1) {
	Tcl_WrongNumArgs(interp, 1, objv, "");
	return TCL_ERROR;
    }
    iPtr->compileEpoch++;
    return TCL_OK;
}

/*
 *----------------------------------------------------------------------
 *
 * TestcmdinfoCmd --
 *
 *	This procedure implements the "testcmdinfo" command.  It is used to
 *	test Tcl_GetCommandInfo, Tcl_SetCommandInfo, and command creation and
 *	deletion.
 *
 * Results:
 *	A standard Tcl result.
 *
 * Side effects:
 *	Creates and deletes various commands and modifies their data.
 *
 *----------------------------------------------------------------------
 */

static int
TestcmdinfoCmd(
    TCL_UNUSED(ClientData),
    Tcl_Interp *interp,		/* Current interpreter. */
    int argc,			/* Number of arguments. */
    const char **argv)		/* Argument strings. */
{
    Tcl_CmdInfo info;

    if (argc != 3) {
	Tcl_AppendResult(interp, "wrong # args: should be \"", argv[0],
		" option cmdName\"", NULL);
	return TCL_ERROR;
    }
    if (strcmp(argv[1], "create") == 0) {
	Tcl_CreateCommand(interp, argv[2], CmdProc1, (void *) "original",
		CmdDelProc1);
    } else if (strcmp(argv[1], "delete") == 0) {
	Tcl_DStringInit(&delString);
	Tcl_DeleteCommand(interp, argv[2]);
	Tcl_DStringResult(interp, &delString);
    } else if (strcmp(argv[1], "get") == 0) {
	if (Tcl_GetCommandInfo(interp, argv[2], &info) ==0) {
	    Tcl_AppendResult(interp, "??", NULL);
	    return TCL_OK;
	}
	if (info.proc == CmdProc1) {
	    Tcl_AppendResult(interp, "CmdProc1", " ",
		    (char *) info.clientData, NULL);
	} else if (info.proc == CmdProc2) {
	    Tcl_AppendResult(interp, "CmdProc2", " ",
		    (char *) info.clientData, NULL);
	} else {
	    Tcl_AppendResult(interp, "unknown", NULL);
	}
	if (info.deleteProc == CmdDelProc1) {
	    Tcl_AppendResult(interp, " CmdDelProc1", " ",
		    (char *) info.deleteData, NULL);
	} else if (info.deleteProc == CmdDelProc2) {
	    Tcl_AppendResult(interp, " CmdDelProc2", " ",
		    (char *) info.deleteData, NULL);
	} else {
	    Tcl_AppendResult(interp, " unknown", NULL);
	}
	Tcl_AppendResult(interp, " ", info.namespacePtr->fullName, NULL);
	if (info.isNativeObjectProc) {
	    Tcl_AppendResult(interp, " nativeObjectProc", NULL);
	} else {
	    Tcl_AppendResult(interp, " stringProc", NULL);
	}
    } else if (strcmp(argv[1], "modify") == 0) {
	info.proc = CmdProc2;
	info.clientData = (void *) "new_command_data";
	info.objProc = NULL;
	info.objClientData = NULL;
	info.deleteProc = CmdDelProc2;
	info.deleteData = (void *) "new_delete_data";
	if (Tcl_SetCommandInfo(interp, argv[2], &info) == 0) {
	    Tcl_SetObjResult(interp, Tcl_NewIntObj(0));
	} else {
	    Tcl_SetObjResult(interp, Tcl_NewIntObj(1));
	}
    } else {
	Tcl_AppendResult(interp, "bad option \"", argv[1],
		"\": must be create, delete, get, or modify", NULL);
	return TCL_ERROR;
    }
    return TCL_OK;
}

static int
CmdProc1(
    void *clientData,	/* String to return. */
    Tcl_Interp *interp,		/* Current interpreter. */
    TCL_UNUSED(int) /*argc*/,
    TCL_UNUSED(const char **) /*argv*/)
{
    Tcl_AppendResult(interp, "CmdProc1 ", (char *) clientData, NULL);
    return TCL_OK;
}

static int
CmdProc2(
    void *clientData,	/* String to return. */
    Tcl_Interp *interp,		/* Current interpreter. */
    TCL_UNUSED(int) /*argc*/,
    TCL_UNUSED(const char **) /*argv*/)
{
    Tcl_AppendResult(interp, "CmdProc2 ", (char *) clientData, NULL);
    return TCL_OK;
}

static void
CmdDelProc1(
    void *clientData)	/* String to save. */
{
    Tcl_DStringInit(&delString);
    Tcl_DStringAppend(&delString, "CmdDelProc1 ", -1);
    Tcl_DStringAppend(&delString, (char *) clientData, -1);
}

static void
CmdDelProc2(
    void *clientData)	/* String to save. */
{
    Tcl_DStringInit(&delString);
    Tcl_DStringAppend(&delString, "CmdDelProc2 ", -1);
    Tcl_DStringAppend(&delString, (char *) clientData, -1);
}

/*
 *----------------------------------------------------------------------
 *
 * TestcmdtokenCmd --
 *
 *	This procedure implements the "testcmdtoken" command. It is used to
 *	test Tcl_Command tokens and procedures such as Tcl_GetCommandFullName.
 *
 * Results:
 *	A standard Tcl result.
 *
 * Side effects:
 *	Creates and deletes various commands and modifies their data.
 *
 *----------------------------------------------------------------------
 */

static int
TestcmdtokenCmd(
    TCL_UNUSED(ClientData),
    Tcl_Interp *interp,		/* Current interpreter. */
    int argc,			/* Number of arguments. */
    const char **argv)		/* Argument strings. */
{
    Tcl_Command token;
    int *l;
    char buf[30];

    if (argc != 3) {
	Tcl_AppendResult(interp, "wrong # args: should be \"", argv[0],
		" option arg\"", NULL);
	return TCL_ERROR;
    }
    if (strcmp(argv[1], "create") == 0) {
	token = Tcl_CreateCommand(interp, argv[2], CmdProc1,
		(void *) "original", NULL);
	sprintf(buf, "%p", (void *)token);
	Tcl_AppendResult(interp, buf, NULL);
    } else if (strcmp(argv[1], "name") == 0) {
	Tcl_Obj *objPtr;

	if (sscanf(argv[2], "%p", &l) != 1) {
	    Tcl_AppendResult(interp, "bad command token \"", argv[2],
		    "\"", NULL);
	    return TCL_ERROR;
	}

	objPtr = Tcl_NewObj();
	Tcl_GetCommandFullName(interp, (Tcl_Command) l, objPtr);

	Tcl_AppendElement(interp,
		Tcl_GetCommandName(interp, (Tcl_Command) l));
	Tcl_AppendElement(interp, Tcl_GetString(objPtr));
	Tcl_DecrRefCount(objPtr);
    } else {
	Tcl_AppendResult(interp, "bad option \"", argv[1],
		"\": must be create or name", NULL);
	return TCL_ERROR;
    }
    return TCL_OK;
}

/*
 *----------------------------------------------------------------------
 *
 * TestcmdtraceCmd --
 *
 *	This procedure implements the "testcmdtrace" command. It is used
 *	to test Tcl_CreateTrace and Tcl_DeleteTrace.
 *
 * Results:
 *	A standard Tcl result.
 *
 * Side effects:
 *	Creates and deletes a command trace, and tests the invocation of
 *	a procedure by the command trace.
 *
 *----------------------------------------------------------------------
 */

static int
TestcmdtraceCmd(
    TCL_UNUSED(ClientData),
    Tcl_Interp *interp,		/* Current interpreter. */
    int argc,			/* Number of arguments. */
    const char **argv)		/* Argument strings. */
{
    Tcl_DString buffer;
    int result;

    if (argc != 3) {
	Tcl_AppendResult(interp, "wrong # args: should be \"", argv[0],
		" option script\"", NULL);
	return TCL_ERROR;
    }

    if (strcmp(argv[1], "tracetest") == 0) {
	Tcl_DStringInit(&buffer);
	cmdTrace = Tcl_CreateTrace(interp, 50000, CmdTraceProc, &buffer);
	result = Tcl_EvalEx(interp, argv[2], -1, 0);
	if (result == TCL_OK) {
	    Tcl_ResetResult(interp);
	    Tcl_AppendResult(interp, Tcl_DStringValue(&buffer), NULL);
	}
	Tcl_DeleteTrace(interp, cmdTrace);
	Tcl_DStringFree(&buffer);
    } else if (strcmp(argv[1], "deletetest") == 0) {
	/*
	 * Create a command trace then eval a script to check whether it is
	 * called. Note that this trace procedure removes itself as a further
	 * check of the robustness of the trace proc calling code in
	 * TclNRExecuteByteCode.
	 */

	cmdTrace = Tcl_CreateTrace(interp, 50000, CmdTraceDeleteProc, NULL);
	Tcl_EvalEx(interp, argv[2], -1, 0);
    } else if (strcmp(argv[1], "leveltest") == 0) {
	Interp *iPtr = (Interp *) interp;
	Tcl_DStringInit(&buffer);
	cmdTrace = Tcl_CreateTrace(interp, iPtr->numLevels + 4, CmdTraceProc,
		&buffer);
	result = Tcl_EvalEx(interp, argv[2], -1, 0);
	if (result == TCL_OK) {
	    Tcl_ResetResult(interp);
	    Tcl_AppendResult(interp, Tcl_DStringValue(&buffer), NULL);
	}
	Tcl_DeleteTrace(interp, cmdTrace);
	Tcl_DStringFree(&buffer);
    } else if (strcmp(argv[1], "resulttest") == 0) {
	/* Create an object-based trace, then eval a script. This is used
	 * to test return codes other than TCL_OK from the trace engine.
	 */

	static int deleteCalled;

	deleteCalled = 0;
	cmdTrace = Tcl_CreateObjTrace(interp, 50000,
		TCL_ALLOW_INLINE_COMPILATION, ObjTraceProc,
		&deleteCalled, ObjTraceDeleteProc);
	result = Tcl_EvalEx(interp, argv[2], -1, 0);
	Tcl_DeleteTrace(interp, cmdTrace);
	if (!deleteCalled) {
	    Tcl_AppendResult(interp, "Delete wasn't called", NULL);
	    return TCL_ERROR;
	} else {
	    return result;
	}
    } else if (strcmp(argv[1], "doubletest") == 0) {
	Tcl_Trace t1, t2;

	Tcl_DStringInit(&buffer);
	t1 = Tcl_CreateTrace(interp, 1, CmdTraceProc, &buffer);
	t2 = Tcl_CreateTrace(interp, 50000, CmdTraceProc, &buffer);
	result = Tcl_EvalEx(interp, argv[2], -1, 0);
	if (result == TCL_OK) {
	    Tcl_ResetResult(interp);
	    Tcl_AppendResult(interp, Tcl_DStringValue(&buffer), NULL);
	}
	Tcl_DeleteTrace(interp, t2);
	Tcl_DeleteTrace(interp, t1);
	Tcl_DStringFree(&buffer);
    } else {
	Tcl_AppendResult(interp, "bad option \"", argv[1],
		"\": must be tracetest, deletetest, doubletest or resulttest", NULL);
	return TCL_ERROR;
    }
    return TCL_OK;
}

static void
CmdTraceProc(
    void *clientData,	/* Pointer to buffer in which the
				 * command and arguments are appended.
				 * Accumulates test result. */
    TCL_UNUSED(Tcl_Interp *),
    TCL_UNUSED(int) /*level*/,
    char *command,		/* The command being traced (after
				 * substitutions). */
    TCL_UNUSED(Tcl_CmdProc *) /*cmdProc*/,
    TCL_UNUSED(ClientData),
    int argc,			/* Number of arguments. */
    const char *argv[])		/* Argument strings. */
{
    Tcl_DString *bufPtr = (Tcl_DString *) clientData;
    int i;

    Tcl_DStringAppendElement(bufPtr, command);

    Tcl_DStringStartSublist(bufPtr);
    for (i = 0;  i < argc;  i++) {
	Tcl_DStringAppendElement(bufPtr, argv[i]);
    }
    Tcl_DStringEndSublist(bufPtr);
}

static void
CmdTraceDeleteProc(
    TCL_UNUSED(ClientData),
    Tcl_Interp *interp,		/* Current interpreter. */
    TCL_UNUSED(int) /*level*/,
    TCL_UNUSED(char *) /*command*/,
    TCL_UNUSED(Tcl_CmdProc *),
    TCL_UNUSED(ClientData),
    TCL_UNUSED(int) /*argc*/,
    TCL_UNUSED(const char **) /*argv*/)
{
    /*
     * Remove ourselves to test whether calling Tcl_DeleteTrace within a trace
     * callback causes the for loop in TclNRExecuteByteCode that calls traces to
     * reference freed memory.
     */

    Tcl_DeleteTrace(interp, cmdTrace);
}

static int
ObjTraceProc(
    TCL_UNUSED(ClientData),
    Tcl_Interp *interp,		/* Tcl interpreter */
    TCL_UNUSED(int) /*level*/,
    const char *command,
    TCL_UNUSED(Tcl_Command),
    TCL_UNUSED(int) /*objc*/,
    Tcl_Obj *const objv[])	/* Argument objects. */
{
    const char *word = Tcl_GetString(objv[0]);

    if (!strcmp(word, "Error")) {
	Tcl_SetObjResult(interp, Tcl_NewStringObj(command, -1));
	return TCL_ERROR;
    } else if (!strcmp(word, "Break")) {
	return TCL_BREAK;
    } else if (!strcmp(word, "Continue")) {
	return TCL_CONTINUE;
    } else if (!strcmp(word, "Return")) {
	return TCL_RETURN;
    } else if (!strcmp(word, "OtherStatus")) {
	return 6;
    } else {
	return TCL_OK;
    }
}

static void
ObjTraceDeleteProc(
    void *clientData)
{
    int *intPtr = (int *) clientData;
    *intPtr = 1;		/* Record that the trace was deleted */
}

/*
 *----------------------------------------------------------------------
 *
 * TestcreatecommandCmd --
 *
 *	This procedure implements the "testcreatecommand" command. It is used
 *	to test that the Tcl_CreateCommand creates a new command in the
 *	namespace specified as part of its name, if any. It also checks that
 *	the namespace code ignore single ":"s in the middle or end of a
 *	command name.
 *
 * Results:
 *	A standard Tcl result.
 *
 * Side effects:
 *	Creates and deletes two commands ("test_ns_basic::createdcommand"
 *	and "value:at:").
 *
 *----------------------------------------------------------------------
 */

static int
TestcreatecommandCmd(
    TCL_UNUSED(ClientData),
    Tcl_Interp *interp,		/* Current interpreter. */
    int argc,			/* Number of arguments. */
    const char **argv)		/* Argument strings. */
{
    if (argc != 2) {
	Tcl_AppendResult(interp, "wrong # args: should be \"", argv[0],
		" option\"", NULL);
	return TCL_ERROR;
    }
    if (strcmp(argv[1], "create") == 0) {
	Tcl_CreateCommand(interp, "test_ns_basic::createdcommand",
		CreatedCommandProc, NULL, NULL);
    } else if (strcmp(argv[1], "delete") == 0) {
	Tcl_DeleteCommand(interp, "test_ns_basic::createdcommand");
    } else if (strcmp(argv[1], "create2") == 0) {
	Tcl_CreateCommand(interp, "value:at:",
		CreatedCommandProc2, NULL, NULL);
    } else if (strcmp(argv[1], "delete2") == 0) {
	Tcl_DeleteCommand(interp, "value:at:");
    } else {
	Tcl_AppendResult(interp, "bad option \"", argv[1],
		"\": must be create, delete, create2, or delete2", NULL);
	return TCL_ERROR;
    }
    return TCL_OK;
}

static int
CreatedCommandProc(
    TCL_UNUSED(ClientData),
    Tcl_Interp *interp,		/* Current interpreter. */
    TCL_UNUSED(int) /*argc*/,
    TCL_UNUSED(const char **) /*argv*/)
{
    Tcl_CmdInfo info;
    int found;

    found = Tcl_GetCommandInfo(interp, "test_ns_basic::createdcommand",
	    &info);
    if (!found) {
	Tcl_AppendResult(interp, "CreatedCommandProc could not get command info for test_ns_basic::createdcommand",
		NULL);
	return TCL_ERROR;
    }
    Tcl_AppendResult(interp, "CreatedCommandProc in ",
	    info.namespacePtr->fullName, NULL);
    return TCL_OK;
}

static int
CreatedCommandProc2(
    TCL_UNUSED(ClientData),
    Tcl_Interp *interp,		/* Current interpreter. */
    TCL_UNUSED(int) /*argc*/,
    TCL_UNUSED(const char **) /*argv*/)
{
    Tcl_CmdInfo info;
    int found;

    found = Tcl_GetCommandInfo(interp, "value:at:", &info);
    if (!found) {
	Tcl_AppendResult(interp, "CreatedCommandProc2 could not get command info for test_ns_basic::createdcommand",
		NULL);
	return TCL_ERROR;
    }
    Tcl_AppendResult(interp, "CreatedCommandProc2 in ",
	    info.namespacePtr->fullName, NULL);
    return TCL_OK;
}

/*
 *----------------------------------------------------------------------
 *
 * TestdcallCmd --
 *
 *	This procedure implements the "testdcall" command.  It is used
 *	to test Tcl_CallWhenDeleted.
 *
 * Results:
 *	A standard Tcl result.
 *
 * Side effects:
 *	Creates and deletes interpreters.
 *
 *----------------------------------------------------------------------
 */

static int
TestdcallCmd(
    TCL_UNUSED(ClientData),
    Tcl_Interp *interp,		/* Current interpreter. */
    int argc,			/* Number of arguments. */
    const char **argv)		/* Argument strings. */
{
    int i, id;

    delInterp = Tcl_CreateInterp();
    Tcl_DStringInit(&delString);
    for (i = 1; i < argc; i++) {
	if (Tcl_GetInt(interp, argv[i], &id) != TCL_OK) {
	    return TCL_ERROR;
	}
	if (id < 0) {
	    Tcl_DontCallWhenDeleted(delInterp, DelCallbackProc,
		    INT2PTR(-id));
	} else {
	    Tcl_CallWhenDeleted(delInterp, DelCallbackProc,
		    INT2PTR(id));
	}
    }
    Tcl_DeleteInterp(delInterp);
    Tcl_DStringResult(interp, &delString);
    return TCL_OK;
}

/*
 * The deletion callback used by TestdcallCmd:
 */

static void
DelCallbackProc(
    void *clientData,	/* Numerical value to append to delString. */
    Tcl_Interp *interp)		/* Interpreter being deleted. */
{
    int id = PTR2INT(clientData);
    char buffer[TCL_INTEGER_SPACE];

    TclFormatInt(buffer, id);
    Tcl_DStringAppendElement(&delString, buffer);
    if (interp != delInterp) {
	Tcl_DStringAppendElement(&delString, "bogus interpreter argument!");
    }
}

/*
 *----------------------------------------------------------------------
 *
 * TestdelCmd --
 *
 *	This procedure implements the "testdel" command.  It is used
 *	to test calling of command deletion callbacks.
 *
 * Results:
 *	A standard Tcl result.
 *
 * Side effects:
 *	Creates a command.
 *
 *----------------------------------------------------------------------
 */

static int
TestdelCmd(
    TCL_UNUSED(ClientData),
    Tcl_Interp *interp,		/* Current interpreter. */
    int argc,			/* Number of arguments. */
    const char **argv)		/* Argument strings. */
{
    DelCmd *dPtr;
    Tcl_Interp *slave;

    if (argc != 4) {
	Tcl_AppendResult(interp, "wrong # args", NULL);
	return TCL_ERROR;
    }

    slave = Tcl_GetSlave(interp, argv[1]);
    if (slave == NULL) {
	return TCL_ERROR;
    }

    dPtr = (DelCmd*)ckalloc(sizeof(DelCmd));
    dPtr->interp = interp;
    dPtr->deleteCmd = (char *)ckalloc(strlen(argv[3]) + 1);
    strcpy(dPtr->deleteCmd, argv[3]);

    Tcl_CreateCommand(slave, argv[2], DelCmdProc, dPtr,
	    DelDeleteProc);
    return TCL_OK;
}

static int
DelCmdProc(
    void *clientData,	/* String result to return. */
    Tcl_Interp *interp,		/* Current interpreter. */
    TCL_UNUSED(int) /*argc*/,
    TCL_UNUSED(const char **) /*argv*/)
{
    DelCmd *dPtr = (DelCmd *) clientData;

    Tcl_AppendResult(interp, dPtr->deleteCmd, NULL);
    ckfree(dPtr->deleteCmd);
    ckfree(dPtr);
    return TCL_OK;
}

static void
DelDeleteProc(
    void *clientData)	/* String command to evaluate. */
{
    DelCmd *dPtr = (DelCmd *) clientData;

    Tcl_EvalEx(dPtr->interp, dPtr->deleteCmd, -1, 0);
    Tcl_ResetResult(dPtr->interp);
    ckfree(dPtr->deleteCmd);
    ckfree(dPtr);
}

/*
 *----------------------------------------------------------------------
 *
 * TestdelassocdataCmd --
 *
 *	This procedure implements the "testdelassocdata" command. It is used
 *	to test Tcl_DeleteAssocData.
 *
 * Results:
 *	A standard Tcl result.
 *
 * Side effects:
 *	Deletes an association between a key and associated data from an
 *	interpreter.
 *
 *----------------------------------------------------------------------
 */

static int
TestdelassocdataCmd(
    TCL_UNUSED(ClientData),
    Tcl_Interp *interp,		/* Current interpreter. */
    int argc,			/* Number of arguments. */
    const char **argv)		/* Argument strings. */
{
    if (argc != 2) {
	Tcl_AppendResult(interp, "wrong # arguments: should be \"", argv[0],
		" data_key\"", NULL);
	return TCL_ERROR;
    }
    Tcl_DeleteAssocData(interp, argv[1]);
    return TCL_OK;
}

/*
 *-----------------------------------------------------------------------------
 *
 * TestdoubledigitsCmd --
 *
 *	This procedure implements the 'testdoubledigits' command. It is
 *	used to test the low-level floating-point formatting primitives
 *	in Tcl.
 *
 * Usage:
 *	testdoubledigits fpval ndigits type ?shorten"
 *
 * Parameters:
 *	fpval - Floating-point value to format.
 *	ndigits - Digit count to request from Tcl_DoubleDigits
 *	type - One of 'shortest', 'e', 'f'
 *	shorten - Indicates that the 'shorten' flag should be passed in.
 *
 *-----------------------------------------------------------------------------
 */

static int
TestdoubledigitsObjCmd(
    TCL_UNUSED(ClientData),
    Tcl_Interp* interp,		/* Tcl interpreter */
    int objc,			/* Parameter count */
    Tcl_Obj* const objv[])	/* Parameter vector */
{
    static const char* options[] = {
	"shortest",
	"e",
	"f",
	NULL
    };
    static const int types[] = {
	TCL_DD_SHORTEST,
	TCL_DD_E_FORMAT,
	TCL_DD_F_FORMAT
    };

    const Tcl_ObjType* doubleType;
    double d;
    int status;
    int ndigits;
    int type;
    int decpt;
    int signum;
    char* str;
    char* endPtr;
    Tcl_Obj* strObj;
    Tcl_Obj* retval;

    if (objc < 4 || objc > 5) {
	Tcl_WrongNumArgs(interp, 1, objv, "fpval ndigits type ?shorten?");
	return TCL_ERROR;
    }
    status = Tcl_GetDoubleFromObj(interp, objv[1], &d);
    if (status != TCL_OK) {
	doubleType = Tcl_GetObjType("double");
	if (Tcl_FetchIntRep(objv[1], doubleType)
	    && TclIsNaN(objv[1]->internalRep.doubleValue)) {
	    status = TCL_OK;
	    memcpy(&d, &(objv[1]->internalRep.doubleValue), sizeof(double));
	}
    }
    if (status != TCL_OK
	|| Tcl_GetIntFromObj(interp, objv[2], &ndigits) != TCL_OK
	|| Tcl_GetIndexFromObj(interp, objv[3], options, "conversion type",
			       TCL_EXACT, &type) != TCL_OK) {
	fprintf(stderr, "bad value? %g\n", d);
	return TCL_ERROR;
    }
    type = types[type];
    if (objc > 4) {
	if (strcmp(Tcl_GetString(objv[4]), "shorten")) {
	    Tcl_SetObjResult(interp, Tcl_NewStringObj("bad flag", -1));
	    return TCL_ERROR;
	}
	type |= TCL_DD_SHORTEST;
    }
    str = TclDoubleDigits(d, ndigits, type, &decpt, &signum, &endPtr);
    strObj = Tcl_NewStringObj(str, endPtr-str);
    ckfree(str);
    retval = Tcl_NewListObj(1, &strObj);
    Tcl_ListObjAppendElement(NULL, retval, Tcl_NewIntObj(decpt));
    strObj = Tcl_NewStringObj(signum ? "-" : "+", 1);
    Tcl_ListObjAppendElement(NULL, retval, strObj);
    Tcl_SetObjResult(interp, retval);
    return TCL_OK;
}

/*
 *----------------------------------------------------------------------
 *
 * TestdstringCmd --
 *
 *	This procedure implements the "testdstring" command.  It is used
 *	to test the dynamic string facilities of Tcl.
 *
 * Results:
 *	A standard Tcl result.
 *
 * Side effects:
 *	Creates, deletes, and invokes handlers.
 *
 *----------------------------------------------------------------------
 */

static int
TestdstringCmd(
    TCL_UNUSED(ClientData),
    Tcl_Interp *interp,		/* Current interpreter. */
    int argc,			/* Number of arguments. */
    const char **argv)		/* Argument strings. */
{
    int count;

    if (argc < 2) {
	wrongNumArgs:
	Tcl_AppendResult(interp, "wrong # args", NULL);
	return TCL_ERROR;
    }
    if (strcmp(argv[1], "append") == 0) {
	if (argc != 4) {
	    goto wrongNumArgs;
	}
	if (Tcl_GetInt(interp, argv[3], &count) != TCL_OK) {
	    return TCL_ERROR;
	}
	Tcl_DStringAppend(&dstring, argv[2], count);
    } else if (strcmp(argv[1], "element") == 0) {
	if (argc != 3) {
	    goto wrongNumArgs;
	}
	Tcl_DStringAppendElement(&dstring, argv[2]);
    } else if (strcmp(argv[1], "end") == 0) {
	if (argc != 2) {
	    goto wrongNumArgs;
	}
	Tcl_DStringEndSublist(&dstring);
    } else if (strcmp(argv[1], "free") == 0) {
	if (argc != 2) {
	    goto wrongNumArgs;
	}
	Tcl_DStringFree(&dstring);
    } else if (strcmp(argv[1], "get") == 0) {
	if (argc != 2) {
	    goto wrongNumArgs;
	}
	Tcl_SetResult(interp, Tcl_DStringValue(&dstring), TCL_VOLATILE);
    } else if (strcmp(argv[1], "gresult") == 0) {
	if (argc != 3) {
	    goto wrongNumArgs;
	}
	if (strcmp(argv[2], "staticsmall") == 0) {
	    Tcl_AppendResult(interp, "short", NULL);
	} else if (strcmp(argv[2], "staticlarge") == 0) {
	    Tcl_AppendResult(interp, "first0 first1 first2 first3 first4 first5 first6 first7 first8 first9\nsecond0 second1 second2 second3 second4 second5 second6 second7 second8 second9\nthird0 third1 third2 third3 third4 third5 third6 third7 third8 third9\nfourth0 fourth1 fourth2 fourth3 fourth4 fourth5 fourth6 fourth7 fourth8 fourth9\nfifth0 fifth1 fifth2 fifth3 fifth4 fifth5 fifth6 fifth7 fifth8 fifth9\nsixth0 sixth1 sixth2 sixth3 sixth4 sixth5 sixth6 sixth7 sixth8 sixth9\nseventh0 seventh1 seventh2 seventh3 seventh4 seventh5 seventh6 seventh7 seventh8 seventh9\n", NULL);
	} else if (strcmp(argv[2], "free") == 0) {
	    char *s = (char *)ckalloc(100);
	    strcpy(s, "This is a malloc-ed string");
	    Tcl_SetResult(interp, s, TCL_DYNAMIC);
	} else if (strcmp(argv[2], "special") == 0) {
	    char *s = (char*)ckalloc(100) + 16;
	    strcpy(s, "This is a specially-allocated string");
	    Tcl_SetResult(interp, s, SpecialFree);
	} else {
	    Tcl_AppendResult(interp, "bad gresult option \"", argv[2],
		    "\": must be staticsmall, staticlarge, free, or special",
		    NULL);
	    return TCL_ERROR;
	}
	Tcl_DStringGetResult(interp, &dstring);
    } else if (strcmp(argv[1], "length") == 0) {

	if (argc != 2) {
	    goto wrongNumArgs;
	}
	Tcl_SetObjResult(interp, Tcl_NewIntObj(Tcl_DStringLength(&dstring)));
    } else if (strcmp(argv[1], "result") == 0) {
	if (argc != 2) {
	    goto wrongNumArgs;
	}
	Tcl_DStringResult(interp, &dstring);
    } else if (strcmp(argv[1], "trunc") == 0) {
	if (argc != 3) {
	    goto wrongNumArgs;
	}
	if (Tcl_GetInt(interp, argv[2], &count) != TCL_OK) {
	    return TCL_ERROR;
	}
	Tcl_DStringSetLength(&dstring, count);
    } else if (strcmp(argv[1], "start") == 0) {
	if (argc != 2) {
	    goto wrongNumArgs;
	}
	Tcl_DStringStartSublist(&dstring);
    } else {
	Tcl_AppendResult(interp, "bad option \"", argv[1],
		"\": must be append, element, end, free, get, length, "
		"result, trunc, or start", NULL);
	return TCL_ERROR;
    }
    return TCL_OK;
}

/*
 * The procedure below is used as a special freeProc to test how well
 * Tcl_DStringGetResult handles freeProc's other than free.
 */

static void SpecialFree(
    char *blockPtr			/* Block to free. */
) {
    ckfree(blockPtr - 16);
}

/*
 *----------------------------------------------------------------------
 *
 * TestencodingCmd --
 *
 *	This procedure implements the "testencoding" command.  It is used
 *	to test the encoding package.
 *
 * Results:
 *	A standard Tcl result.
 *
 * Side effects:
 *	Load encodings.
 *
 *----------------------------------------------------------------------
 */

static int
TestencodingObjCmd(
    TCL_UNUSED(ClientData),
    Tcl_Interp *interp,		/* Current interpreter. */
    int objc,			/* Number of arguments. */
    Tcl_Obj *const objv[])	/* Argument objects. */
{
    Tcl_Encoding encoding;
    int index, length;
    const char *string;
    TclEncoding *encodingPtr;
    static const char *const optionStrings[] = {
	"create",	"delete",	NULL
    };
    enum options {
	ENC_CREATE,	ENC_DELETE
    };

    if (Tcl_GetIndexFromObj(interp, objv[1], optionStrings, "option", 0,
	    &index) != TCL_OK) {
	return TCL_ERROR;
    }

    switch ((enum options) index) {
    case ENC_CREATE: {
	Tcl_EncodingType type;

	if (objc != 5) {
	    return TCL_ERROR;
	}
	encodingPtr = (TclEncoding*)ckalloc(sizeof(TclEncoding));
	encodingPtr->interp = interp;

	string = Tcl_GetStringFromObj(objv[3], &length);
	encodingPtr->toUtfCmd = (char *)ckalloc(length + 1);
	memcpy(encodingPtr->toUtfCmd, string, length + 1);

	string = Tcl_GetStringFromObj(objv[4], &length);
	encodingPtr->fromUtfCmd = (char *)ckalloc(length + 1);
	memcpy(encodingPtr->fromUtfCmd, string, length + 1);

	string = Tcl_GetStringFromObj(objv[2], &length);

	type.encodingName = string;
	type.toUtfProc = EncodingToUtfProc;
	type.fromUtfProc = EncodingFromUtfProc;
	type.freeProc = EncodingFreeProc;
	type.clientData = encodingPtr;
	type.nullSize = 1;

	Tcl_CreateEncoding(&type);
	break;
    }
    case ENC_DELETE:
	if (objc != 3) {
	    return TCL_ERROR;
	}
	if (TCL_OK != Tcl_GetEncodingFromObj(interp, objv[2], &encoding)) {
	    return TCL_ERROR;
	}
	Tcl_FreeEncoding(encoding);	/* Free returned reference */
	Tcl_FreeEncoding(encoding);	/* Free to match CREATE */
	TclFreeIntRep(objv[2]);		/* Free the cached ref */
	break;
    }
    return TCL_OK;
}

static int
EncodingToUtfProc(
    void *clientData,	/* TclEncoding structure. */
    TCL_UNUSED(const char *) /*src*/,
    int srcLen,			/* Source string length in bytes. */
    TCL_UNUSED(int) /*flags*/,
    TCL_UNUSED(Tcl_EncodingState *),
    char *dst,			/* Output buffer. */
    int dstLen,			/* The maximum length of output buffer. */
    int *srcReadPtr,		/* Filled with number of bytes read. */
    int *dstWrotePtr,		/* Filled with number of bytes stored. */
    int *dstCharsPtr)		/* Filled with number of chars stored. */
{
    int len;
    TclEncoding *encodingPtr;

    encodingPtr = (TclEncoding *) clientData;
    Tcl_EvalEx(encodingPtr->interp, encodingPtr->toUtfCmd, -1, TCL_EVAL_GLOBAL);

    len = strlen(Tcl_GetStringResult(encodingPtr->interp));
    if (len > dstLen) {
	len = dstLen;
    }
    memcpy(dst, Tcl_GetStringResult(encodingPtr->interp), len);
    Tcl_ResetResult(encodingPtr->interp);

    *srcReadPtr = srcLen;
    *dstWrotePtr = len;
    *dstCharsPtr = len;
    return TCL_OK;
}

static int
EncodingFromUtfProc(
    void *clientData,	/* TclEncoding structure. */
    TCL_UNUSED(const char *) /*src*/,
    int srcLen,			/* Source string length in bytes. */
    TCL_UNUSED(int) /*flags*/,
    TCL_UNUSED(Tcl_EncodingState *),
    char *dst,			/* Output buffer. */
    int dstLen,			/* The maximum length of output buffer. */
    int *srcReadPtr,		/* Filled with number of bytes read. */
    int *dstWrotePtr,		/* Filled with number of bytes stored. */
    int *dstCharsPtr)		/* Filled with number of chars stored. */
{
    int len;
    TclEncoding *encodingPtr;

    encodingPtr = (TclEncoding *) clientData;
    Tcl_EvalEx(encodingPtr->interp, encodingPtr->fromUtfCmd, -1, TCL_EVAL_GLOBAL);

    len = strlen(Tcl_GetStringResult(encodingPtr->interp));
    if (len > dstLen) {
	len = dstLen;
    }
    memcpy(dst, Tcl_GetStringResult(encodingPtr->interp), len);
    Tcl_ResetResult(encodingPtr->interp);

    *srcReadPtr = srcLen;
    *dstWrotePtr = len;
    *dstCharsPtr = len;
    return TCL_OK;
}

static void
EncodingFreeProc(
    void *clientData)	/* ClientData associated with type. */
{
    TclEncoding *encodingPtr = (TclEncoding *)clientData;

    ckfree(encodingPtr->toUtfCmd);
    ckfree(encodingPtr->fromUtfCmd);
    ckfree(encodingPtr);
}

/*
 *----------------------------------------------------------------------
 *
 * TestevalexObjCmd --
 *
 *	This procedure implements the "testevalex" command.  It is
 *	used to test Tcl_EvalEx.
 *
 * Results:
 *	A standard Tcl result.
 *
 * Side effects:
 *	None.
 *
 *----------------------------------------------------------------------
 */

static int
TestevalexObjCmd(
    TCL_UNUSED(ClientData),
    Tcl_Interp *interp,		/* Current interpreter. */
    int objc,			/* Number of arguments. */
    Tcl_Obj *const objv[])	/* Argument objects. */
{
    int length, flags;
    const char *script;

    flags = 0;
    if (objc == 3) {
	const char *global = Tcl_GetString(objv[2]);
	if (strcmp(global, "global") != 0) {
	    Tcl_AppendResult(interp, "bad value \"", global,
		    "\": must be global", NULL);
	    return TCL_ERROR;
	}
	flags = TCL_EVAL_GLOBAL;
    } else if (objc != 2) {
	Tcl_WrongNumArgs(interp, 1, objv, "script ?global?");
	return TCL_ERROR;
    }

    script = Tcl_GetStringFromObj(objv[1], &length);
    return Tcl_EvalEx(interp, script, length, flags);
}

/*
 *----------------------------------------------------------------------
 *
 * TestevalobjvObjCmd --
 *
 *	This procedure implements the "testevalobjv" command.  It is
 *	used to test Tcl_EvalObjv.
 *
 * Results:
 *	A standard Tcl result.
 *
 * Side effects:
 *	None.
 *
 *----------------------------------------------------------------------
 */

static int
TestevalobjvObjCmd(
    TCL_UNUSED(ClientData),
    Tcl_Interp *interp,		/* Current interpreter. */
    int objc,			/* Number of arguments. */
    Tcl_Obj *const objv[])	/* Argument objects. */
{
    int evalGlobal;

    if (objc < 3) {
	Tcl_WrongNumArgs(interp, 1, objv, "global word ?word ...?");
	return TCL_ERROR;
    }
    if (Tcl_GetIntFromObj(interp, objv[1], &evalGlobal) != TCL_OK) {
	return TCL_ERROR;
    }
    return Tcl_EvalObjv(interp, objc-2, objv+2,
	    (evalGlobal) ? TCL_EVAL_GLOBAL : 0);
}

/*
 *----------------------------------------------------------------------
 *
 * TesteventObjCmd --
 *
 *	This procedure implements a 'testevent' command.  The command
 *	is used to test event queue management.
 *
 * The command takes two forms:
 *	- testevent queue name position script
 *		Queues an event at the given position in the queue, and
 *		associates a given name with it (the same name may be
 *		associated with multiple events). When the event comes
 *		to the head of the queue, executes the given script at
 *		global level in the current interp. The position may be
 *		one of 'head', 'tail' or 'mark'.
 *	- testevent delete name
 *		Deletes any events associated with the given name from
 *		the queue.
 *
 * Return value:
 *	Returns a standard Tcl result.
 *
 * Side effects:
 *	Manipulates the event queue as directed.
 *
 *----------------------------------------------------------------------
 */

static int
TesteventObjCmd(
    TCL_UNUSED(ClientData),
    Tcl_Interp *interp,		/* Tcl interpreter */
    int objc,			/* Parameter count */
    Tcl_Obj *const objv[])	/* Parameter vector */
{
    static const char *const subcommands[] = { /* Possible subcommands */
	"queue", "delete", NULL
    };
    int subCmdIndex;		/* Index of the chosen subcommand */
    static const char *const positions[] = { /* Possible queue positions */
	"head", "tail", "mark", NULL
    };
    int posIndex;		/* Index of the chosen position */
    static const Tcl_QueuePosition posNum[] = {
				/* Interpretation of the chosen position */
	TCL_QUEUE_HEAD,
	TCL_QUEUE_TAIL,
	TCL_QUEUE_MARK
    };
    TestEvent *ev;		/* Event to be queued */

    if (objc < 2) {
	Tcl_WrongNumArgs(interp, 1, objv, "subcommand ?arg ...?");
	return TCL_ERROR;
    }
    if (Tcl_GetIndexFromObj(interp, objv[1], subcommands, "subcommand",
	    TCL_EXACT, &subCmdIndex) != TCL_OK) {
	return TCL_ERROR;
    }
    switch (subCmdIndex) {
    case 0:			/* queue */
	if (objc != 5) {
	    Tcl_WrongNumArgs(interp, 2, objv, "name position script");
	    return TCL_ERROR;
	}
	if (Tcl_GetIndexFromObj(interp, objv[3], positions,
		"position specifier", TCL_EXACT, &posIndex) != TCL_OK) {
	    return TCL_ERROR;
	}
	ev = (TestEvent *)ckalloc(sizeof(TestEvent));
	ev->header.proc = TesteventProc;
	ev->header.nextPtr = NULL;
	ev->interp = interp;
	ev->command = objv[4];
	Tcl_IncrRefCount(ev->command);
	ev->tag = objv[2];
	Tcl_IncrRefCount(ev->tag);
	Tcl_QueueEvent((Tcl_Event *) ev, posNum[posIndex]);
	break;

    case 1:			/* delete */
	if (objc != 3) {
	    Tcl_WrongNumArgs(interp, 2, objv, "name");
	    return TCL_ERROR;
	}
	Tcl_DeleteEvents(TesteventDeleteProc, objv[2]);
	break;
    }

    return TCL_OK;
}

/*
 *----------------------------------------------------------------------
 *
 * TesteventProc --
 *
 *	Delivers a test event to the Tcl interpreter as part of event
 *	queue testing.
 *
 * Results:
 *	Returns 1 if the event has been serviced, 0 otherwise.
 *
 * Side effects:
 *	Evaluates the event's callback script, so has whatever side effects
 *	the callback has.  The return value of the callback script becomes the
 *	return value of this function.  If the callback script reports an
 *	error, it is reported as a background error.
 *
 *----------------------------------------------------------------------
 */

static int
TesteventProc(
    Tcl_Event *event,		/* Event to deliver */
    TCL_UNUSED(int) /*flags*/)
{
    TestEvent *ev = (TestEvent *) event;
    Tcl_Interp *interp = ev->interp;
    Tcl_Obj *command = ev->command;
    int result = Tcl_EvalObjEx(interp, command,
	    TCL_EVAL_GLOBAL | TCL_EVAL_DIRECT);
    int retval;

    if (result != TCL_OK) {
	Tcl_AddErrorInfo(interp,
		"    (command bound to \"testevent\" callback)");
	Tcl_BackgroundException(interp, TCL_ERROR);
	return 1;		/* Avoid looping on errors */
    }
    if (Tcl_GetBooleanFromObj(interp, Tcl_GetObjResult(interp),
	    &retval) != TCL_OK) {
	Tcl_AddErrorInfo(interp,
		"    (return value from \"testevent\" callback)");
	Tcl_BackgroundException(interp, TCL_ERROR);
	return 1;
    }
    if (retval) {
	Tcl_DecrRefCount(ev->tag);
	Tcl_DecrRefCount(ev->command);
    }

    return retval;
}

/*
 *----------------------------------------------------------------------
 *
 * TesteventDeleteProc --
 *
 *	Removes some set of events from the queue.
 *
 * This procedure is used as part of testing event queue management.
 *
 * Results:
 *	Returns 1 if a given event should be deleted, 0 otherwise.
 *
 * Side effects:
 *	None.
 *
 *----------------------------------------------------------------------
 */

static int
TesteventDeleteProc(
    Tcl_Event *event,		/* Event to examine */
    void *clientData)	/* Tcl_Obj containing the name of the event(s)
				 * to remove */
{
    TestEvent *ev;		/* Event to examine */
    const char *evNameStr;
    Tcl_Obj *targetName;	/* Name of the event(s) to delete */
    const char *targetNameStr;

    if (event->proc != TesteventProc) {
	return 0;
    }
    targetName = (Tcl_Obj *) clientData;
    targetNameStr = (char *) Tcl_GetString(targetName);
    ev = (TestEvent *) event;
    evNameStr = Tcl_GetString(ev->tag);
    if (strcmp(evNameStr, targetNameStr) == 0) {
	Tcl_DecrRefCount(ev->tag);
	Tcl_DecrRefCount(ev->command);
	return 1;
    } else {
	return 0;
    }
}

/*
 *----------------------------------------------------------------------
 *
 * TestexithandlerCmd --
 *
 *	This procedure implements the "testexithandler" command. It is
 *	used to test Tcl_CreateExitHandler and Tcl_DeleteExitHandler.
 *
 * Results:
 *	A standard Tcl result.
 *
 * Side effects:
 *	None.
 *
 *----------------------------------------------------------------------
 */

static int
TestexithandlerCmd(
    TCL_UNUSED(ClientData),
    Tcl_Interp *interp,		/* Current interpreter. */
    int argc,			/* Number of arguments. */
    const char **argv)		/* Argument strings. */
{
    int value;

    if (argc != 3) {
	Tcl_AppendResult(interp, "wrong # arguments: should be \"", argv[0],
		" create|delete value\"", NULL);
	return TCL_ERROR;
    }
    if (Tcl_GetInt(interp, argv[2], &value) != TCL_OK) {
	return TCL_ERROR;
    }
    if (strcmp(argv[1], "create") == 0) {
	Tcl_CreateExitHandler((value & 1) ? ExitProcOdd : ExitProcEven,
		INT2PTR(value));
    } else if (strcmp(argv[1], "delete") == 0) {
	Tcl_DeleteExitHandler((value & 1) ? ExitProcOdd : ExitProcEven,
		INT2PTR(value));
    } else {
	Tcl_AppendResult(interp, "bad option \"", argv[1],
		"\": must be create or delete", NULL);
	return TCL_ERROR;
    }
    return TCL_OK;
}

static void
ExitProcOdd(
    void *clientData)	/* Integer value to print. */
{
    char buf[16 + TCL_INTEGER_SPACE];
    int len;

    sprintf(buf, "odd %d\n", (int)PTR2INT(clientData));
    len = strlen(buf);
    if (len != (int) write(1, buf, len)) {
	Tcl_Panic("ExitProcOdd: unable to write to stdout");
    }
}

static void
ExitProcEven(
    void *clientData)	/* Integer value to print. */
{
    char buf[16 + TCL_INTEGER_SPACE];
    int len;

    sprintf(buf, "even %d\n", (int)PTR2INT(clientData));
    len = strlen(buf);
    if (len != (int) write(1, buf, len)) {
	Tcl_Panic("ExitProcEven: unable to write to stdout");
    }
}

/*
 *----------------------------------------------------------------------
 *
 * TestexprlongCmd --
 *
 *	This procedure verifies that Tcl_ExprLong does not modify the
 *	interpreter result if there is no error.
 *
 * Results:
 *	A standard Tcl result.
 *
 * Side effects:
 *	None.
 *
 *----------------------------------------------------------------------
 */

static int
TestexprlongCmd(
    TCL_UNUSED(ClientData),
    Tcl_Interp *interp,		/* Current interpreter. */
    int argc,			/* Number of arguments. */
    const char **argv)		/* Argument strings. */
{
    long exprResult;
    char buf[4 + TCL_INTEGER_SPACE];
    int result;

    if (argc != 2) {
	Tcl_AppendResult(interp, "wrong # arguments: should be \"", argv[0],
		" expression\"", NULL);
	return TCL_ERROR;
    }
    Tcl_AppendResult(interp, "This is a result", NULL);
    result = Tcl_ExprLong(interp, argv[1], &exprResult);
    if (result != TCL_OK) {
	return result;
    }
    sprintf(buf, ": %ld", exprResult);
    Tcl_AppendResult(interp, buf, NULL);
    return TCL_OK;
}

/*
 *----------------------------------------------------------------------
 *
 * TestexprlongobjCmd --
 *
 *	This procedure verifies that Tcl_ExprLongObj does not modify the
 *	interpreter result if there is no error.
 *
 * Results:
 *	A standard Tcl result.
 *
 * Side effects:
 *	None.
 *
 *----------------------------------------------------------------------
 */

static int
TestexprlongobjCmd(
    TCL_UNUSED(ClientData),
    Tcl_Interp *interp,		/* Current interpreter. */
    int objc,			/* Number of arguments. */
    Tcl_Obj *const *objv)	/* Argument objects. */
{
    long exprResult;
    char buf[4 + TCL_INTEGER_SPACE];
    int result;

    if (objc != 2) {
	Tcl_WrongNumArgs(interp, 1, objv, "expression");
	return TCL_ERROR;
    }
    Tcl_AppendResult(interp, "This is a result", NULL);
    result = Tcl_ExprLongObj(interp, objv[1], &exprResult);
    if (result != TCL_OK) {
	return result;
    }
    sprintf(buf, ": %ld", exprResult);
    Tcl_AppendResult(interp, buf, NULL);
    return TCL_OK;
}

/*
 *----------------------------------------------------------------------
 *
 * TestexprdoubleCmd --
 *
 *	This procedure verifies that Tcl_ExprDouble does not modify the
 *	interpreter result if there is no error.
 *
 * Results:
 *	A standard Tcl result.
 *
 * Side effects:
 *	None.
 *
 *----------------------------------------------------------------------
 */

static int
TestexprdoubleCmd(
    TCL_UNUSED(ClientData),
    Tcl_Interp *interp,		/* Current interpreter. */
    int argc,			/* Number of arguments. */
    const char **argv)		/* Argument strings. */
{
    double exprResult;
    char buf[4 + TCL_DOUBLE_SPACE];
    int result;

    if (argc != 2) {
	Tcl_AppendResult(interp, "wrong # arguments: should be \"", argv[0],
		" expression\"", NULL);
	return TCL_ERROR;
    }
    Tcl_AppendResult(interp, "This is a result", NULL);
    result = Tcl_ExprDouble(interp, argv[1], &exprResult);
    if (result != TCL_OK) {
	return result;
    }
    strcpy(buf, ": ");
    Tcl_PrintDouble(interp, exprResult, buf+2);
    Tcl_AppendResult(interp, buf, NULL);
    return TCL_OK;
}

/*
 *----------------------------------------------------------------------
 *
 * TestexprdoubleobjCmd --
 *
 *	This procedure verifies that Tcl_ExprLongObj does not modify the
 *	interpreter result if there is no error.
 *
 * Results:
 *	A standard Tcl result.
 *
 * Side effects:
 *	None.
 *
 *----------------------------------------------------------------------
 */

static int
TestexprdoubleobjCmd(
    TCL_UNUSED(ClientData),
    Tcl_Interp *interp,		/* Current interpreter. */
    int objc,			/* Number of arguments. */
    Tcl_Obj *const *objv)	/* Argument objects. */
{
    double exprResult;
    char buf[4 + TCL_DOUBLE_SPACE];
    int result;

    if (objc != 2) {
	Tcl_WrongNumArgs(interp, 1, objv, "expression");
	return TCL_ERROR;
    }
    Tcl_AppendResult(interp, "This is a result", NULL);
    result = Tcl_ExprDoubleObj(interp, objv[1], &exprResult);
    if (result != TCL_OK) {
	return result;
    }
    strcpy(buf, ": ");
    Tcl_PrintDouble(interp, exprResult, buf+2);
    Tcl_AppendResult(interp, buf, NULL);
    return TCL_OK;
}

/*
 *----------------------------------------------------------------------
 *
 * TestexprstringCmd --
 *
 *	This procedure tests the basic operation of Tcl_ExprString.
 *
 * Results:
 *	A standard Tcl result.
 *
 * Side effects:
 *	None.
 *
 *----------------------------------------------------------------------
 */

static int
TestexprstringCmd(
    TCL_UNUSED(ClientData),
    Tcl_Interp *interp,		/* Current interpreter. */
    int argc,			/* Number of arguments. */
    const char **argv)		/* Argument strings. */
{
    if (argc != 2) {
	Tcl_AppendResult(interp, "wrong # arguments: should be \"", argv[0],
		" expression\"", NULL);
	return TCL_ERROR;
    }
    return Tcl_ExprString(interp, argv[1]);
}

/*
 *----------------------------------------------------------------------
 *
 * TestfilelinkCmd --
 *
 *	This procedure implements the "testfilelink" command.  It is used to
 *	test the effects of creating and manipulating filesystem links in Tcl.
 *
 * Results:
 *	A standard Tcl result.
 *
 * Side effects:
 *	May create a link on disk.
 *
 *----------------------------------------------------------------------
 */

static int
TestfilelinkCmd(
    TCL_UNUSED(ClientData),
    Tcl_Interp *interp,		/* Current interpreter. */
    int objc,			/* Number of arguments. */
    Tcl_Obj *const objv[])	/* The argument objects. */
{
    Tcl_Obj *contents;

    if (objc < 2 || objc > 3) {
	Tcl_WrongNumArgs(interp, 1, objv, "source ?target?");
	return TCL_ERROR;
    }

    if (Tcl_FSConvertToPathType(interp, objv[1]) != TCL_OK) {
	return TCL_ERROR;
    }

    if (objc == 3) {
	/* Create link from source to target */
	contents = Tcl_FSLink(objv[1], objv[2],
		TCL_CREATE_SYMBOLIC_LINK|TCL_CREATE_HARD_LINK);
	if (contents == NULL) {
	    Tcl_AppendResult(interp, "could not create link from \"",
		    Tcl_GetString(objv[1]), "\" to \"",
		    Tcl_GetString(objv[2]), "\": ",
		    Tcl_PosixError(interp), NULL);
	    return TCL_ERROR;
	}
    } else {
	/* Read link */
	contents = Tcl_FSLink(objv[1], NULL, 0);
	if (contents == NULL) {
	    Tcl_AppendResult(interp, "could not read link \"",
		    Tcl_GetString(objv[1]), "\": ",
		    Tcl_PosixError(interp), NULL);
	    return TCL_ERROR;
	}
    }
    Tcl_SetObjResult(interp, contents);
    if (objc == 2) {
	/*
	 * If we are creating a link, this will actually just
	 * be objv[3], and we don't own it
	 */
	Tcl_DecrRefCount(contents);
    }
    return TCL_OK;
}

/*
 *----------------------------------------------------------------------
 *
 * TestgetassocdataCmd --
 *
 *	This procedure implements the "testgetassocdata" command. It is
 *	used to test Tcl_GetAssocData.
 *
 * Results:
 *	A standard Tcl result.
 *
 * Side effects:
 *	None.
 *
 *----------------------------------------------------------------------
 */

static int
TestgetassocdataCmd(
    TCL_UNUSED(ClientData),
    Tcl_Interp *interp,		/* Current interpreter. */
    int argc,			/* Number of arguments. */
    const char **argv)		/* Argument strings. */
{
    char *res;

    if (argc != 2) {
	Tcl_AppendResult(interp, "wrong # arguments: should be \"", argv[0],
		" data_key\"", NULL);
	return TCL_ERROR;
    }
    res = (char *) Tcl_GetAssocData(interp, argv[1], NULL);
    if (res != NULL) {
	Tcl_AppendResult(interp, res, NULL);
    }
    return TCL_OK;
}

/*
 *----------------------------------------------------------------------
 *
 * TestgetplatformCmd --
 *
 *	This procedure implements the "testgetplatform" command. It is
 *	used to retrievel the value of the tclPlatform global variable.
 *
 * Results:
 *	A standard Tcl result.
 *
 * Side effects:
 *	None.
 *
 *----------------------------------------------------------------------
 */

static int
TestgetplatformCmd(
    TCL_UNUSED(ClientData),
    Tcl_Interp *interp,		/* Current interpreter. */
    int argc,			/* Number of arguments. */
    const char **argv)		/* Argument strings. */
{
    static const char *const platformStrings[] = { "unix", "mac", "windows" };
    TclPlatformType *platform;

    platform = TclGetPlatform();

    if (argc != 1) {
	Tcl_AppendResult(interp, "wrong # arguments: should be \"", argv[0],
		NULL);
	return TCL_ERROR;
    }

    Tcl_AppendResult(interp, platformStrings[*platform], NULL);
    return TCL_OK;
}

/*
 *----------------------------------------------------------------------
 *
 * TestinterpdeleteCmd --
 *
 *	This procedure tests the code in tclInterp.c that deals with
 *	interpreter deletion. It deletes a user-specified interpreter
 *	from the hierarchy, and subsequent code checks integrity.
 *
 * Results:
 *	A standard Tcl result.
 *
 * Side effects:
 *	Deletes one or more interpreters.
 *
 *----------------------------------------------------------------------
 */

static int
TestinterpdeleteCmd(
    TCL_UNUSED(ClientData),
    Tcl_Interp *interp,		/* Current interpreter. */
    int argc,			/* Number of arguments. */
    const char **argv)		/* Argument strings. */
{
    Tcl_Interp *slaveToDelete;

    if (argc != 2) {
	Tcl_AppendResult(interp, "wrong # args: should be \"", argv[0],
		" path\"", NULL);
	return TCL_ERROR;
    }
    slaveToDelete = Tcl_GetSlave(interp, argv[1]);
    if (slaveToDelete == NULL) {
	return TCL_ERROR;
    }
    Tcl_DeleteInterp(slaveToDelete);
    return TCL_OK;
}

/*
 *----------------------------------------------------------------------
 *
 * TestlinkCmd --
 *
 *	This procedure implements the "testlink" command.  It is used
 *	to test Tcl_LinkVar and related library procedures.
 *
 * Results:
 *	A standard Tcl result.
 *
 * Side effects:
 *	Creates and deletes various variable links, plus returns
 *	values of the linked variables.
 *
 *----------------------------------------------------------------------
 */

static int
TestlinkCmd(
    TCL_UNUSED(ClientData),
    Tcl_Interp *interp,		/* Current interpreter. */
    int argc,			/* Number of arguments. */
    const char **argv)		/* Argument strings. */
{
    static int intVar = 43;
    static int boolVar = 4;
    static double realVar = 1.23;
    static Tcl_WideInt wideVar = 79;
    static char *stringVar = NULL;
    static char charVar = '@';
    static unsigned char ucharVar = 130;
    static short shortVar = 3000;
    static unsigned short ushortVar = 60000;
    static unsigned int uintVar = 0xBEEFFEED;
    static long longVar = 123456789L;
    static unsigned long ulongVar = 3456789012UL;
    static float floatVar = 4.5;
    static Tcl_WideUInt uwideVar = 123;
    static int created = 0;
    char buffer[2*TCL_DOUBLE_SPACE];
    int writable, flag;
    Tcl_Obj *tmp;

    if (argc < 2) {
	Tcl_AppendResult(interp, "wrong # args: should be \"", argv[0],
		" option ?arg arg arg arg arg arg arg arg arg arg arg arg"
		" arg arg?\"", NULL);
	return TCL_ERROR;
    }
    if (strcmp(argv[1], "create") == 0) {
	if (argc != 16) {
	    Tcl_AppendResult(interp, "wrong # args: should be \"",
		argv[0], " ", argv[1],
		" intRO realRO boolRO stringRO wideRO charRO ucharRO shortRO"
		" ushortRO uintRO longRO ulongRO floatRO uwideRO\"", NULL);
	    return TCL_ERROR;
	}
	if (created) {
	    Tcl_UnlinkVar(interp, "int");
	    Tcl_UnlinkVar(interp, "real");
	    Tcl_UnlinkVar(interp, "bool");
	    Tcl_UnlinkVar(interp, "string");
	    Tcl_UnlinkVar(interp, "wide");
	    Tcl_UnlinkVar(interp, "char");
	    Tcl_UnlinkVar(interp, "uchar");
	    Tcl_UnlinkVar(interp, "short");
	    Tcl_UnlinkVar(interp, "ushort");
	    Tcl_UnlinkVar(interp, "uint");
	    Tcl_UnlinkVar(interp, "long");
	    Tcl_UnlinkVar(interp, "ulong");
	    Tcl_UnlinkVar(interp, "float");
	    Tcl_UnlinkVar(interp, "uwide");
	}
	created = 1;
	if (Tcl_GetBoolean(interp, argv[2], &writable) != TCL_OK) {
	    return TCL_ERROR;
	}
	flag = (writable != 0) ? 0 : TCL_LINK_READ_ONLY;
	if (Tcl_LinkVar(interp, "int", &intVar,
		TCL_LINK_INT | flag) != TCL_OK) {
	    return TCL_ERROR;
	}
	if (Tcl_GetBoolean(interp, argv[3], &writable) != TCL_OK) {
	    return TCL_ERROR;
	}
	flag = (writable != 0) ? 0 : TCL_LINK_READ_ONLY;
	if (Tcl_LinkVar(interp, "real", &realVar,
		TCL_LINK_DOUBLE | flag) != TCL_OK) {
	    return TCL_ERROR;
	}
	if (Tcl_GetBoolean(interp, argv[4], &writable) != TCL_OK) {
	    return TCL_ERROR;
	}
	flag = (writable != 0) ? 0 : TCL_LINK_READ_ONLY;
	if (Tcl_LinkVar(interp, "bool", &boolVar,
		TCL_LINK_BOOLEAN | flag) != TCL_OK) {
	    return TCL_ERROR;
	}
	if (Tcl_GetBoolean(interp, argv[5], &writable) != TCL_OK) {
	    return TCL_ERROR;
	}
	flag = (writable != 0) ? 0 : TCL_LINK_READ_ONLY;
	if (Tcl_LinkVar(interp, "string", &stringVar,
		TCL_LINK_STRING | flag) != TCL_OK) {
	    return TCL_ERROR;
	}
	if (Tcl_GetBoolean(interp, argv[6], &writable) != TCL_OK) {
	    return TCL_ERROR;
	}
	flag = (writable != 0) ? 0 : TCL_LINK_READ_ONLY;
	if (Tcl_LinkVar(interp, "wide", &wideVar,
			TCL_LINK_WIDE_INT | flag) != TCL_OK) {
	    return TCL_ERROR;
	}
	if (Tcl_GetBoolean(interp, argv[7], &writable) != TCL_OK) {
	    return TCL_ERROR;
	}
	flag = (writable != 0) ? 0 : TCL_LINK_READ_ONLY;
	if (Tcl_LinkVar(interp, "char", &charVar,
		TCL_LINK_CHAR | flag) != TCL_OK) {
	    return TCL_ERROR;
	}
	if (Tcl_GetBoolean(interp, argv[8], &writable) != TCL_OK) {
	    return TCL_ERROR;
	}
	flag = (writable != 0) ? 0 : TCL_LINK_READ_ONLY;
	if (Tcl_LinkVar(interp, "uchar", &ucharVar,
		TCL_LINK_UCHAR | flag) != TCL_OK) {
	    return TCL_ERROR;
	}
	if (Tcl_GetBoolean(interp, argv[9], &writable) != TCL_OK) {
	    return TCL_ERROR;
	}
	flag = (writable != 0) ? 0 : TCL_LINK_READ_ONLY;
	if (Tcl_LinkVar(interp, "short", &shortVar,
		TCL_LINK_SHORT | flag) != TCL_OK) {
	    return TCL_ERROR;
	}
	if (Tcl_GetBoolean(interp, argv[10], &writable) != TCL_OK) {
	    return TCL_ERROR;
	}
	flag = (writable != 0) ? 0 : TCL_LINK_READ_ONLY;
	if (Tcl_LinkVar(interp, "ushort", &ushortVar,
		TCL_LINK_USHORT | flag) != TCL_OK) {
	    return TCL_ERROR;
	}
	if (Tcl_GetBoolean(interp, argv[11], &writable) != TCL_OK) {
	    return TCL_ERROR;
	}
	flag = (writable != 0) ? 0 : TCL_LINK_READ_ONLY;
	if (Tcl_LinkVar(interp, "uint", &uintVar,
		TCL_LINK_UINT | flag) != TCL_OK) {
	    return TCL_ERROR;
	}
	if (Tcl_GetBoolean(interp, argv[12], &writable) != TCL_OK) {
	    return TCL_ERROR;
	}
	flag = (writable != 0) ? 0 : TCL_LINK_READ_ONLY;
	if (Tcl_LinkVar(interp, "long", &longVar,
		TCL_LINK_LONG | flag) != TCL_OK) {
	    return TCL_ERROR;
	}
	if (Tcl_GetBoolean(interp, argv[13], &writable) != TCL_OK) {
	    return TCL_ERROR;
	}
	flag = (writable != 0) ? 0 : TCL_LINK_READ_ONLY;
	if (Tcl_LinkVar(interp, "ulong", &ulongVar,
		TCL_LINK_ULONG | flag) != TCL_OK) {
	    return TCL_ERROR;
	}
	if (Tcl_GetBoolean(interp, argv[14], &writable) != TCL_OK) {
	    return TCL_ERROR;
	}
	flag = (writable != 0) ? 0 : TCL_LINK_READ_ONLY;
	if (Tcl_LinkVar(interp, "float", &floatVar,
		TCL_LINK_FLOAT | flag) != TCL_OK) {
	    return TCL_ERROR;
	}
	if (Tcl_GetBoolean(interp, argv[15], &writable) != TCL_OK) {
	    return TCL_ERROR;
	}
	flag = (writable != 0) ? 0 : TCL_LINK_READ_ONLY;
	if (Tcl_LinkVar(interp, "uwide", &uwideVar,
		TCL_LINK_WIDE_UINT | flag) != TCL_OK) {
	    return TCL_ERROR;
	}

    } else if (strcmp(argv[1], "delete") == 0) {
	Tcl_UnlinkVar(interp, "int");
	Tcl_UnlinkVar(interp, "real");
	Tcl_UnlinkVar(interp, "bool");
	Tcl_UnlinkVar(interp, "string");
	Tcl_UnlinkVar(interp, "wide");
	Tcl_UnlinkVar(interp, "char");
	Tcl_UnlinkVar(interp, "uchar");
	Tcl_UnlinkVar(interp, "short");
	Tcl_UnlinkVar(interp, "ushort");
	Tcl_UnlinkVar(interp, "uint");
	Tcl_UnlinkVar(interp, "long");
	Tcl_UnlinkVar(interp, "ulong");
	Tcl_UnlinkVar(interp, "float");
	Tcl_UnlinkVar(interp, "uwide");
	created = 0;
    } else if (strcmp(argv[1], "get") == 0) {
	TclFormatInt(buffer, intVar);
	Tcl_AppendElement(interp, buffer);
	Tcl_PrintDouble(NULL, realVar, buffer);
	Tcl_AppendElement(interp, buffer);
	TclFormatInt(buffer, boolVar);
	Tcl_AppendElement(interp, buffer);
	Tcl_AppendElement(interp, (stringVar == NULL) ? "-" : stringVar);
	/*
	 * Wide ints only have an object-based interface.
	 */
	tmp = Tcl_NewWideIntObj(wideVar);
	Tcl_AppendElement(interp, Tcl_GetString(tmp));
	Tcl_DecrRefCount(tmp);
	TclFormatInt(buffer, (int) charVar);
	Tcl_AppendElement(interp, buffer);
	TclFormatInt(buffer, (int) ucharVar);
	Tcl_AppendElement(interp, buffer);
	TclFormatInt(buffer, (int) shortVar);
	Tcl_AppendElement(interp, buffer);
	TclFormatInt(buffer, (int) ushortVar);
	Tcl_AppendElement(interp, buffer);
	TclFormatInt(buffer, (int) uintVar);
	Tcl_AppendElement(interp, buffer);
	tmp = Tcl_NewWideIntObj(longVar);
	Tcl_AppendElement(interp, Tcl_GetString(tmp));
	Tcl_DecrRefCount(tmp);
	tmp = Tcl_NewWideIntObj((long)ulongVar);
	Tcl_AppendElement(interp, Tcl_GetString(tmp));
	Tcl_DecrRefCount(tmp);
	Tcl_PrintDouble(NULL, (double)floatVar, buffer);
	Tcl_AppendElement(interp, buffer);
	tmp = Tcl_NewWideIntObj((Tcl_WideInt)uwideVar);
	Tcl_AppendElement(interp, Tcl_GetString(tmp));
	Tcl_DecrRefCount(tmp);
    } else if (strcmp(argv[1], "set") == 0) {
	int v;

	if (argc != 16) {
	    Tcl_AppendResult(interp, "wrong # args: should be \"",
		    argv[0], " ", argv[1],
		    " intValue realValue boolValue stringValue wideValue"
		    " charValue ucharValue shortValue ushortValue uintValue"
		    " longValue ulongValue floatValue uwideValue\"", NULL);
	    return TCL_ERROR;
	}
	if (argv[2][0] != 0) {
	    if (Tcl_GetInt(interp, argv[2], &intVar) != TCL_OK) {
		return TCL_ERROR;
	    }
	}
	if (argv[3][0] != 0) {
	    if (Tcl_GetDouble(interp, argv[3], &realVar) != TCL_OK) {
		return TCL_ERROR;
	    }
	}
	if (argv[4][0] != 0) {
	    if (Tcl_GetInt(interp, argv[4], &boolVar) != TCL_OK) {
		return TCL_ERROR;
	    }
	}
	if (argv[5][0] != 0) {
	    if (stringVar != NULL) {
		ckfree(stringVar);
	    }
	    if (strcmp(argv[5], "-") == 0) {
		stringVar = NULL;
	    } else {
		stringVar = (char *)ckalloc(strlen(argv[5]) + 1);
		strcpy(stringVar, argv[5]);
	    }
	}
	if (argv[6][0] != 0) {
	    tmp = Tcl_NewStringObj(argv[6], -1);
	    if (Tcl_GetWideIntFromObj(interp, tmp, &wideVar) != TCL_OK) {
		Tcl_DecrRefCount(tmp);
		return TCL_ERROR;
	    }
	    Tcl_DecrRefCount(tmp);
	}
	if (argv[7][0]) {
	    if (Tcl_GetInt(interp, argv[7], &v) != TCL_OK) {
		return TCL_ERROR;
	    }
	    charVar = (char) v;
	}
	if (argv[8][0]) {
	    if (Tcl_GetInt(interp, argv[8], &v) != TCL_OK) {
		return TCL_ERROR;
	    }
	    ucharVar = (unsigned char) v;
	}
	if (argv[9][0]) {
	    if (Tcl_GetInt(interp, argv[9], &v) != TCL_OK) {
		return TCL_ERROR;
	    }
	    shortVar = (short) v;
	}
	if (argv[10][0]) {
	    if (Tcl_GetInt(interp, argv[10], &v) != TCL_OK) {
		return TCL_ERROR;
	    }
	    ushortVar = (unsigned short) v;
	}
	if (argv[11][0]) {
	    if (Tcl_GetInt(interp, argv[11], &v) != TCL_OK) {
		return TCL_ERROR;
	    }
	    uintVar = (unsigned int) v;
	}
	if (argv[12][0]) {
	    if (Tcl_GetInt(interp, argv[12], &v) != TCL_OK) {
		return TCL_ERROR;
	    }
	    longVar = (long) v;
	}
	if (argv[13][0]) {
	    if (Tcl_GetInt(interp, argv[13], &v) != TCL_OK) {
		return TCL_ERROR;
	    }
	    ulongVar = (unsigned long) v;
	}
	if (argv[14][0]) {
	    double d;
	    if (Tcl_GetDouble(interp, argv[14], &d) != TCL_OK) {
		return TCL_ERROR;
	    }
	    floatVar = (float) d;
	}
	if (argv[15][0]) {
	    Tcl_WideInt w;
	    tmp = Tcl_NewStringObj(argv[15], -1);
	    if (Tcl_GetWideIntFromObj(interp, tmp, &w) != TCL_OK) {
		Tcl_DecrRefCount(tmp);
		return TCL_ERROR;
	    }
	    Tcl_DecrRefCount(tmp);
	    uwideVar = (Tcl_WideUInt) w;
	}
    } else if (strcmp(argv[1], "update") == 0) {
	int v;

	if (argc != 16) {
	    Tcl_AppendResult(interp, "wrong # args: should be \"",
		    argv[0], " ", argv[1],
		    " intValue realValue boolValue stringValue wideValue"
		    " charValue ucharValue shortValue ushortValue uintValue"
		    " longValue ulongValue floatValue uwideValue\"", NULL);
	    return TCL_ERROR;
	}
	if (argv[2][0] != 0) {
	    if (Tcl_GetInt(interp, argv[2], &intVar) != TCL_OK) {
		return TCL_ERROR;
	    }
	    Tcl_UpdateLinkedVar(interp, "int");
	}
	if (argv[3][0] != 0) {
	    if (Tcl_GetDouble(interp, argv[3], &realVar) != TCL_OK) {
		return TCL_ERROR;
	    }
	    Tcl_UpdateLinkedVar(interp, "real");
	}
	if (argv[4][0] != 0) {
	    if (Tcl_GetInt(interp, argv[4], &boolVar) != TCL_OK) {
		return TCL_ERROR;
	    }
	    Tcl_UpdateLinkedVar(interp, "bool");
	}
	if (argv[5][0] != 0) {
	    if (stringVar != NULL) {
		ckfree(stringVar);
	    }
	    if (strcmp(argv[5], "-") == 0) {
		stringVar = NULL;
	    } else {
		stringVar = (char *)ckalloc(strlen(argv[5]) + 1);
		strcpy(stringVar, argv[5]);
	    }
	    Tcl_UpdateLinkedVar(interp, "string");
	}
	if (argv[6][0] != 0) {
	    tmp = Tcl_NewStringObj(argv[6], -1);
	    if (Tcl_GetWideIntFromObj(interp, tmp, &wideVar) != TCL_OK) {
		Tcl_DecrRefCount(tmp);
		return TCL_ERROR;
	    }
	    Tcl_DecrRefCount(tmp);
	    Tcl_UpdateLinkedVar(interp, "wide");
	}
	if (argv[7][0]) {
	    if (Tcl_GetInt(interp, argv[7], &v) != TCL_OK) {
		return TCL_ERROR;
	    }
	    charVar = (char) v;
	    Tcl_UpdateLinkedVar(interp, "char");
	}
	if (argv[8][0]) {
	    if (Tcl_GetInt(interp, argv[8], &v) != TCL_OK) {
		return TCL_ERROR;
	    }
	    ucharVar = (unsigned char) v;
	    Tcl_UpdateLinkedVar(interp, "uchar");
	}
	if (argv[9][0]) {
	    if (Tcl_GetInt(interp, argv[9], &v) != TCL_OK) {
		return TCL_ERROR;
	    }
	    shortVar = (short) v;
	    Tcl_UpdateLinkedVar(interp, "short");
	}
	if (argv[10][0]) {
	    if (Tcl_GetInt(interp, argv[10], &v) != TCL_OK) {
		return TCL_ERROR;
	    }
	    ushortVar = (unsigned short) v;
	    Tcl_UpdateLinkedVar(interp, "ushort");
	}
	if (argv[11][0]) {
	    if (Tcl_GetInt(interp, argv[11], &v) != TCL_OK) {
		return TCL_ERROR;
	    }
	    uintVar = (unsigned int) v;
	    Tcl_UpdateLinkedVar(interp, "uint");
	}
	if (argv[12][0]) {
	    if (Tcl_GetInt(interp, argv[12], &v) != TCL_OK) {
		return TCL_ERROR;
	    }
	    longVar = (long) v;
	    Tcl_UpdateLinkedVar(interp, "long");
	}
	if (argv[13][0]) {
	    if (Tcl_GetInt(interp, argv[13], &v) != TCL_OK) {
		return TCL_ERROR;
	    }
	    ulongVar = (unsigned long) v;
	    Tcl_UpdateLinkedVar(interp, "ulong");
	}
	if (argv[14][0]) {
	    double d;
	    if (Tcl_GetDouble(interp, argv[14], &d) != TCL_OK) {
		return TCL_ERROR;
	    }
	    floatVar = (float) d;
	    Tcl_UpdateLinkedVar(interp, "float");
	}
	if (argv[15][0]) {
	    Tcl_WideInt w;
	    tmp = Tcl_NewStringObj(argv[15], -1);
	    if (Tcl_GetWideIntFromObj(interp, tmp, &w) != TCL_OK) {
		Tcl_DecrRefCount(tmp);
		return TCL_ERROR;
	    }
	    Tcl_DecrRefCount(tmp);
	    uwideVar = (Tcl_WideUInt) w;
	    Tcl_UpdateLinkedVar(interp, "uwide");
	}
    } else {
	Tcl_AppendResult(interp, "bad option \"", argv[1],
		"\": should be create, delete, get, set, or update", NULL);
	return TCL_ERROR;
    }
    return TCL_OK;
}

/*
 *----------------------------------------------------------------------
 *
 * TestlinkarrayCmd --
 *
 *      This function is invoked to process the "testlinkarray" Tcl command.
 *      It is used to test the 'Tcl_LinkArray' function.
 *
 * Results:
 *      A standard Tcl result.
 *
 * Side effects:
 *	Creates, deletes, and invokes variable links.
 *
 *----------------------------------------------------------------------
 */

static int
TestlinkarrayCmd(
    TCL_UNUSED(ClientData),
    Tcl_Interp *interp,         /* Current interpreter. */
    int objc,                   /* Number of arguments. */
    Tcl_Obj *const objv[])      /* Argument objects. */
{
    static const char *LinkOption[] = {
        "update", "remove", "create", NULL
    };
    enum LinkOption { LINK_UPDATE, LINK_REMOVE, LINK_CREATE };
    static const char *LinkType[] = {
	"char", "uchar", "short", "ushort", "int", "uint", "long", "ulong",
	"wide", "uwide", "float", "double", "string", "char*", "binary", NULL
    };
    /* all values after TCL_LINK_CHARS_ARRAY are used as arrays (see below) */
    static int LinkTypes[] = {
	TCL_LINK_CHAR, TCL_LINK_UCHAR,
	TCL_LINK_SHORT, TCL_LINK_USHORT, TCL_LINK_INT, TCL_LINK_UINT,
	TCL_LINK_LONG, TCL_LINK_ULONG, TCL_LINK_WIDE_INT, TCL_LINK_WIDE_UINT,
	TCL_LINK_FLOAT, TCL_LINK_DOUBLE, TCL_LINK_STRING, TCL_LINK_CHARS,
	TCL_LINK_BINARY
    };
    int optionIndex, typeIndex, readonly, i, size, length;
    char *name, *arg;
    Tcl_WideInt addr;

    if (objc < 2) {
	Tcl_WrongNumArgs(interp, 1, objv, "option args");
	return TCL_ERROR;
    }
    if (Tcl_GetIndexFromObj(interp, objv[1], LinkOption, "option", 0,
	    &optionIndex) != TCL_OK) {
	return TCL_ERROR;
    }
    switch ((enum LinkOption) optionIndex) {
    case LINK_UPDATE:
	for (i=2; i<objc; i++) {
	    Tcl_UpdateLinkedVar(interp, Tcl_GetString(objv[i]));
	}
	return TCL_OK;
    case LINK_REMOVE:
	for (i=2; i<objc; i++) {
	    Tcl_UnlinkVar(interp, Tcl_GetString(objv[i]));
	}
	return TCL_OK;
    case LINK_CREATE:
	if (objc < 4) {
	    goto wrongArgs;
	}
	readonly = 0;
	i = 2;

	/*
	 * test on switch -r...
	 */

	arg = Tcl_GetStringFromObj(objv[i], &length);
	if (length < 2) {
	    goto wrongArgs;
	}
	if (arg[0] == '-') {
	    if (arg[1] != 'r') {
		goto wrongArgs;
	    }
	    readonly = TCL_LINK_READ_ONLY;
	    i++;
	}
	if (Tcl_GetIndexFromObj(interp, objv[i++], LinkType, "type", 0,
 		&typeIndex) != TCL_OK) {
	    return TCL_ERROR;
	}
	if (Tcl_GetIntFromObj(interp, objv[i++], &size) == TCL_ERROR) {
	    Tcl_SetObjResult(interp, Tcl_NewStringObj("wrong size value", -1));
	    return TCL_ERROR;
	}
	name = Tcl_GetString(objv[i++]);

	/*
	 * If no address is given request one in the underlying function
	 */

	if (i < objc) {
	    if (Tcl_GetWideIntFromObj(interp, objv[i], &addr) == TCL_ERROR) {
 		Tcl_SetObjResult(interp, Tcl_NewStringObj(
			"wrong address value", -1));
		return TCL_ERROR;
	    }
	} else {
	    addr = 0;
	}
	return Tcl_LinkArray(interp, name, INT2PTR(addr),
		LinkTypes[typeIndex] | readonly, size);
    }
    return TCL_OK;

  wrongArgs:
    Tcl_WrongNumArgs(interp, 2, objv, "?-readonly? type size name ?address?");
    return TCL_ERROR;
}

/*
 *----------------------------------------------------------------------
 *
 * TestlocaleCmd --
 *
 *	This procedure implements the "testlocale" command.  It is used
 *	to test the effects of setting different locales in Tcl.
 *
 * Results:
 *	A standard Tcl result.
 *
 * Side effects:
 *	Modifies the current C locale.
 *
 *----------------------------------------------------------------------
 */

static int
TestlocaleCmd(
    TCL_UNUSED(ClientData),
    Tcl_Interp *interp,		/* Current interpreter. */
    int objc,			/* Number of arguments. */
    Tcl_Obj *const objv[])	/* The argument objects. */
{
    int index;
    const char *locale;
    static const char *const optionStrings[] = {
	"ctype", "numeric", "time", "collate", "monetary",
	"all",	NULL
    };
    static const int lcTypes[] = {
	LC_CTYPE, LC_NUMERIC, LC_TIME, LC_COLLATE, LC_MONETARY,
	LC_ALL
    };

    /*
     * LC_CTYPE, etc. correspond to the indices for the strings.
     */

    if (objc < 2 || objc > 3) {
	Tcl_WrongNumArgs(interp, 1, objv, "category ?locale?");
	return TCL_ERROR;
    }

    if (Tcl_GetIndexFromObj(interp, objv[1], optionStrings, "option", 0,
	    &index) != TCL_OK) {
	return TCL_ERROR;
    }

    if (objc == 3) {
	locale = Tcl_GetString(objv[2]);
    } else {
	locale = NULL;
    }
    locale = setlocale(lcTypes[index], locale);
    if (locale) {
	Tcl_SetStringObj(Tcl_GetObjResult(interp), locale, -1);
    }
    return TCL_OK;
}

/*
 *----------------------------------------------------------------------
 *
 * CleanupTestSetassocdataTests --
 *
 *	This function is called when an interpreter is deleted to clean
 *	up any data left over from running the testsetassocdata command.
 *
 * Results:
 *	None.
 *
 * Side effects:
 *	Releases storage.
 *
 *----------------------------------------------------------------------
 */

static void
CleanupTestSetassocdataTests(
    void *clientData,	/* Data to be released. */
    TCL_UNUSED(Tcl_Interp *))
{
    ckfree(clientData);
}

/*
 *----------------------------------------------------------------------
 *
 * TestparserObjCmd --
 *
 *	This procedure implements the "testparser" command.  It is
 *	used for testing the new Tcl script parser in Tcl 8.1.
 *
 * Results:
 *	A standard Tcl result.
 *
 * Side effects:
 *	None.
 *
 *----------------------------------------------------------------------
 */

static int
TestparserObjCmd(
    TCL_UNUSED(ClientData),
    Tcl_Interp *interp,		/* Current interpreter. */
    int objc,			/* Number of arguments. */
    Tcl_Obj *const objv[])	/* The argument objects. */
{
    const char *script;
    int length, dummy;
    Tcl_Parse parse;

    if (objc != 3) {
	Tcl_WrongNumArgs(interp, 1, objv, "script length");
	return TCL_ERROR;
    }
    script = Tcl_GetStringFromObj(objv[1], &dummy);
    if (Tcl_GetIntFromObj(interp, objv[2], &length)) {
	return TCL_ERROR;
    }
    if (length == 0) {
	length = dummy;
    }
    if (Tcl_ParseCommand(interp, script, length, 0, &parse) != TCL_OK) {
	Tcl_AddErrorInfo(interp, "\n    (remainder of script: \"");
	Tcl_AddErrorInfo(interp, parse.term);
	Tcl_AddErrorInfo(interp, "\")");
	return TCL_ERROR;
    }

    /*
     * The parse completed successfully.  Just print out the contents
     * of the parse structure into the interpreter's result.
     */

    PrintParse(interp, &parse);
    Tcl_FreeParse(&parse);
    return TCL_OK;
}

/*
 *----------------------------------------------------------------------
 *
 * TestexprparserObjCmd --
 *
 *	This procedure implements the "testexprparser" command.  It is
 *	used for testing the new Tcl expression parser in Tcl 8.1.
 *
 * Results:
 *	A standard Tcl result.
 *
 * Side effects:
 *	None.
 *
 *----------------------------------------------------------------------
 */

static int
TestexprparserObjCmd(
    TCL_UNUSED(ClientData),
    Tcl_Interp *interp,		/* Current interpreter. */
    int objc,			/* Number of arguments. */
    Tcl_Obj *const objv[])	/* The argument objects. */
{
    const char *script;
    int length, dummy;
    Tcl_Parse parse;

    if (objc != 3) {
	Tcl_WrongNumArgs(interp, 1, objv, "expr length");
	return TCL_ERROR;
    }
    script = Tcl_GetStringFromObj(objv[1], &dummy);
    if (Tcl_GetIntFromObj(interp, objv[2], &length)) {
	return TCL_ERROR;
    }
    if (length == 0) {
	length = dummy;
    }
    parse.commentStart = NULL;
    parse.commentSize = 0;
    parse.commandStart = NULL;
    parse.commandSize = 0;
    if (Tcl_ParseExpr(interp, script, length, &parse) != TCL_OK) {
	Tcl_AddErrorInfo(interp, "\n    (remainder of expr: \"");
	Tcl_AddErrorInfo(interp, parse.term);
	Tcl_AddErrorInfo(interp, "\")");
	return TCL_ERROR;
    }

    /*
     * The parse completed successfully.  Just print out the contents
     * of the parse structure into the interpreter's result.
     */

    PrintParse(interp, &parse);
    Tcl_FreeParse(&parse);
    return TCL_OK;
}

/*
 *----------------------------------------------------------------------
 *
 * PrintParse --
 *
 *	This procedure prints out the contents of a Tcl_Parse structure
 *	in the result of an interpreter.
 *
 * Results:
 *	Interp's result is set to a prettily formatted version of the
 *	contents of parsePtr.
 *
 * Side effects:
 *	None.
 *
 *----------------------------------------------------------------------
 */

static void
PrintParse(
    Tcl_Interp *interp,		/* Interpreter whose result is to be set to
				 * the contents of a parse structure. */
    Tcl_Parse *parsePtr)	/* Parse structure to print out. */
{
    Tcl_Obj *objPtr;
    const char *typeString;
    Tcl_Token *tokenPtr;
    int i;

    objPtr = Tcl_GetObjResult(interp);
    if (parsePtr->commentSize > 0) {
	Tcl_ListObjAppendElement(NULL, objPtr,
		Tcl_NewStringObj(parsePtr->commentStart,
			parsePtr->commentSize));
    } else {
	Tcl_ListObjAppendElement(NULL, objPtr, Tcl_NewStringObj("-", 1));
    }
    Tcl_ListObjAppendElement(NULL, objPtr,
	    Tcl_NewStringObj(parsePtr->commandStart, parsePtr->commandSize));
    Tcl_ListObjAppendElement(NULL, objPtr,
	    Tcl_NewIntObj(parsePtr->numWords));
    for (i = 0; i < parsePtr->numTokens; i++) {
	tokenPtr = &parsePtr->tokenPtr[i];
	switch (tokenPtr->type) {
	case TCL_TOKEN_EXPAND_WORD:
	    typeString = "expand";
	    break;
	case TCL_TOKEN_WORD:
	    typeString = "word";
	    break;
	case TCL_TOKEN_SIMPLE_WORD:
	    typeString = "simple";
	    break;
	case TCL_TOKEN_TEXT:
	    typeString = "text";
	    break;
	case TCL_TOKEN_BS:
	    typeString = "backslash";
	    break;
	case TCL_TOKEN_COMMAND:
	    typeString = "command";
	    break;
	case TCL_TOKEN_VARIABLE:
	    typeString = "variable";
	    break;
	case TCL_TOKEN_SUB_EXPR:
	    typeString = "subexpr";
	    break;
	case TCL_TOKEN_OPERATOR:
	    typeString = "operator";
	    break;
	default:
	    typeString = "??";
	    break;
	}
	Tcl_ListObjAppendElement(NULL, objPtr,
		Tcl_NewStringObj(typeString, -1));
	Tcl_ListObjAppendElement(NULL, objPtr,
		Tcl_NewStringObj(tokenPtr->start, tokenPtr->size));
	Tcl_ListObjAppendElement(NULL, objPtr,
		Tcl_NewIntObj(tokenPtr->numComponents));
    }
    Tcl_ListObjAppendElement(NULL, objPtr,
	    Tcl_NewStringObj(parsePtr->commandStart + parsePtr->commandSize,
	    -1));
}

/*
 *----------------------------------------------------------------------
 *
 * TestparsevarObjCmd --
 *
 *	This procedure implements the "testparsevar" command.  It is
 *	used for testing Tcl_ParseVar.
 *
 * Results:
 *	A standard Tcl result.
 *
 * Side effects:
 *	None.
 *
 *----------------------------------------------------------------------
 */

static int
TestparsevarObjCmd(
    TCL_UNUSED(ClientData),
    Tcl_Interp *interp,		/* Current interpreter. */
    int objc,			/* Number of arguments. */
    Tcl_Obj *const objv[])	/* The argument objects. */
{
    const char *value, *name, *termPtr;

    if (objc != 2) {
	Tcl_WrongNumArgs(interp, 1, objv, "varName");
	return TCL_ERROR;
    }
    name = Tcl_GetString(objv[1]);
    value = Tcl_ParseVar(interp, name, &termPtr);
    if (value == NULL) {
	return TCL_ERROR;
    }

    Tcl_AppendElement(interp, value);
    Tcl_AppendElement(interp, termPtr);
    return TCL_OK;
}

/*
 *----------------------------------------------------------------------
 *
 * TestparsevarnameObjCmd --
 *
 *	This procedure implements the "testparsevarname" command.  It is
 *	used for testing the new Tcl script parser in Tcl 8.1.
 *
 * Results:
 *	A standard Tcl result.
 *
 * Side effects:
 *	None.
 *
 *----------------------------------------------------------------------
 */

static int
TestparsevarnameObjCmd(
    TCL_UNUSED(ClientData),
    Tcl_Interp *interp,		/* Current interpreter. */
    int objc,			/* Number of arguments. */
    Tcl_Obj *const objv[])	/* The argument objects. */
{
    const char *script;
    int append, length, dummy;
    Tcl_Parse parse;

    if (objc != 4) {
	Tcl_WrongNumArgs(interp, 1, objv, "script length append");
	return TCL_ERROR;
    }
    script = Tcl_GetStringFromObj(objv[1], &dummy);
    if (Tcl_GetIntFromObj(interp, objv[2], &length)) {
	return TCL_ERROR;
    }
    if (length == 0) {
	length = dummy;
    }
    if (Tcl_GetIntFromObj(interp, objv[3], &append)) {
	return TCL_ERROR;
    }
    if (Tcl_ParseVarName(interp, script, length, &parse, append) != TCL_OK) {
	Tcl_AddErrorInfo(interp, "\n    (remainder of script: \"");
	Tcl_AddErrorInfo(interp, parse.term);
	Tcl_AddErrorInfo(interp, "\")");
	return TCL_ERROR;
    }

    /*
     * The parse completed successfully.  Just print out the contents
     * of the parse structure into the interpreter's result.
     */

    parse.commentSize = 0;
    parse.commandStart = script + parse.tokenPtr->size;
    parse.commandSize = 0;
    PrintParse(interp, &parse);
    Tcl_FreeParse(&parse);
    return TCL_OK;
}

/*
 *----------------------------------------------------------------------
 *
 * TestpreferstableObjCmd --
 *
 *	This procedure implements the "testpreferstable" command.  It is
 *	used for being able to test the "package" command even when the
 *  environment variable TCL_PKG_PREFER_LATEST is set in your environment.
 *
 * Results:
 *	A standard Tcl result.
 *
 * Side effects:
 *	None.
 *
 *----------------------------------------------------------------------
 */

static int
TestpreferstableObjCmd(
    TCL_UNUSED(ClientData),
    Tcl_Interp *interp,		/* Current interpreter. */
    TCL_UNUSED(int) /*objc*/,
    TCL_UNUSED(Tcl_Obj *const *) /*objv*/)
{
    Interp *iPtr = (Interp *) interp;

    iPtr->packagePrefer = PKG_PREFER_STABLE;
    return TCL_OK;
}

/*
 *----------------------------------------------------------------------
 *
 * TestprintObjCmd --
 *
 *	This procedure implements the "testprint" command.  It is
 *	used for being able to test the Tcl_ObjPrintf() function.
 *
 * Results:
 *	A standard Tcl result.
 *
 * Side effects:
 *	None.
 *
 *----------------------------------------------------------------------
 */

static int
TestprintObjCmd(
    TCL_UNUSED(ClientData),
    Tcl_Interp *interp,		/* Current interpreter. */
    int objc,			/* Number of arguments. */
    Tcl_Obj *const objv[])	/* The argument objects. */
{
    Tcl_WideInt argv1 = 0;
    size_t argv2;

    if (objc < 2 || objc > 3) {
	Tcl_WrongNumArgs(interp, 1, objv, "format wideint");
    }

    if (objc > 1) {
	Tcl_GetWideIntFromObj(interp, objv[2], &argv1);
    }
    argv2 = (size_t)argv1;
    Tcl_SetObjResult(interp, Tcl_ObjPrintf(Tcl_GetString(objv[1]), argv1, argv2, argv2));
    return TCL_OK;
}

/*
 *----------------------------------------------------------------------
 *
 * TestregexpObjCmd --
 *
 *	This procedure implements the "testregexp" command. It is used to give
 *	a direct interface for regexp flags. It's identical to
 *	Tcl_RegexpObjCmd except for the -xflags option, and the consequences
 *	thereof (including the REG_EXPECT kludge).
 *
 * Results:
 *	A standard Tcl result.
 *
 * Side effects:
 *	See the user documentation.
 *
 *----------------------------------------------------------------------
 */

static int
TestregexpObjCmd(
    TCL_UNUSED(ClientData),
    Tcl_Interp *interp,		/* Current interpreter. */
    int objc,			/* Number of arguments. */
    Tcl_Obj *const objv[])	/* Argument objects. */
{
    int i, ii, indices, stringLength, match, about;
    int hasxflags, cflags, eflags;
    Tcl_RegExp regExpr;
    const char *string;
    Tcl_Obj *objPtr;
    Tcl_RegExpInfo info;
    static const char *const options[] = {
	"-indices",	"-nocase",	"-about",	"-expanded",
	"-line",	"-linestop",	"-lineanchor",
	"-xflags",
	"--",		NULL
    };
    enum options {
	REGEXP_INDICES, REGEXP_NOCASE,	REGEXP_ABOUT,	REGEXP_EXPANDED,
	REGEXP_MULTI,	REGEXP_NOCROSS,	REGEXP_NEWL,
	REGEXP_XFLAGS,
	REGEXP_LAST
    };

    indices = 0;
    about = 0;
    cflags = REG_ADVANCED;
    eflags = 0;
    hasxflags = 0;

    for (i = 1; i < objc; i++) {
	const char *name;
	int index;

	name = Tcl_GetString(objv[i]);
	if (name[0] != '-') {
	    break;
	}
	if (Tcl_GetIndexFromObj(interp, objv[i], options, "switch", TCL_EXACT,
		&index) != TCL_OK) {
	    return TCL_ERROR;
	}
	switch ((enum options) index) {
	case REGEXP_INDICES:
	    indices = 1;
	    break;
	case REGEXP_NOCASE:
	    cflags |= REG_ICASE;
	    break;
	case REGEXP_ABOUT:
	    about = 1;
	    break;
	case REGEXP_EXPANDED:
	    cflags |= REG_EXPANDED;
	    break;
	case REGEXP_MULTI:
	    cflags |= REG_NEWLINE;
	    break;
	case REGEXP_NOCROSS:
	    cflags |= REG_NLSTOP;
	    break;
	case REGEXP_NEWL:
	    cflags |= REG_NLANCH;
	    break;
	case REGEXP_XFLAGS:
	    hasxflags = 1;
	    break;
	case REGEXP_LAST:
	    i++;
	    goto endOfForLoop;
	}
    }

  endOfForLoop:
    if (objc - i < hasxflags + 2 - about) {
	Tcl_WrongNumArgs(interp, 1, objv,
		"?-switch ...? exp string ?matchVar? ?subMatchVar ...?");
	return TCL_ERROR;
    }
    objc -= i;
    objv += i;

    if (hasxflags) {
	string = Tcl_GetStringFromObj(objv[0], &stringLength);
	TestregexpXflags(string, stringLength, &cflags, &eflags);
	objc--;
	objv++;
    }

    regExpr = Tcl_GetRegExpFromObj(interp, objv[0], cflags);
    if (regExpr == NULL) {
	return TCL_ERROR;
    }

    if (about) {
	if (TclRegAbout(interp, regExpr) < 0) {
	    return TCL_ERROR;
	}
	return TCL_OK;
    }

    objPtr = objv[1];
    match = Tcl_RegExpExecObj(interp, regExpr, objPtr, 0 /* offset */,
	    objc-2 /* nmatches */, eflags);

    if (match < 0) {
	return TCL_ERROR;
    }
    if (match == 0) {
	/*
	 * Set the interpreter's object result to an integer object w/
	 * value 0.
	 */

	Tcl_SetIntObj(Tcl_GetObjResult(interp), 0);
	if (objc > 2 && (cflags&REG_EXPECT) && indices) {
	    const char *varName;
	    const char *value;
	    int start, end;
	    char resinfo[TCL_INTEGER_SPACE * 2];

	    varName = Tcl_GetString(objv[2]);
	    TclRegExpRangeUniChar(regExpr, -1, &start, &end);
	    sprintf(resinfo, "%d %d", start, end-1);
	    value = Tcl_SetVar2(interp, varName, NULL, resinfo, 0);
	    if (value == NULL) {
		Tcl_AppendResult(interp, "couldn't set variable \"",
			varName, "\"", NULL);
		return TCL_ERROR;
	    }
	} else if (cflags & TCL_REG_CANMATCH) {
	    const char *varName;
	    const char *value;
	    char resinfo[TCL_INTEGER_SPACE * 2];

	    Tcl_RegExpGetInfo(regExpr, &info);
	    varName = Tcl_GetString(objv[2]);
	    sprintf(resinfo, "%ld", info.extendStart);
	    value = Tcl_SetVar2(interp, varName, NULL, resinfo, 0);
	    if (value == NULL) {
		Tcl_AppendResult(interp, "couldn't set variable \"",
			varName, "\"", NULL);
		return TCL_ERROR;
	    }
	}
	return TCL_OK;
    }

    /*
     * If additional variable names have been specified, return
     * index information in those variables.
     */

    objc -= 2;
    objv += 2;

    Tcl_RegExpGetInfo(regExpr, &info);
    for (i = 0; i < objc; i++) {
	int start, end;
	Tcl_Obj *newPtr, *varPtr, *valuePtr;

	varPtr = objv[i];
	ii = ((cflags&REG_EXPECT) && i == objc-1) ? -1 : i;
	if (indices) {
	    Tcl_Obj *objs[2];

	    if (ii == -1) {
		TclRegExpRangeUniChar(regExpr, ii, &start, &end);
	    } else if (ii > info.nsubs) {
		start = -1;
		end = -1;
	    } else {
		start = info.matches[ii].start;
		end = info.matches[ii].end;
	    }

	    /*
	     * Adjust index so it refers to the last character in the match
	     * instead of the first character after the match.
	     */

	    if (end >= 0) {
		end--;
	    }

	    objs[0] = Tcl_NewWideIntObj(start);
	    objs[1] = Tcl_NewWideIntObj(end);

	    newPtr = Tcl_NewListObj(2, objs);
	} else {
	    if (ii == -1) {
		TclRegExpRangeUniChar(regExpr, ii, &start, &end);
		newPtr = Tcl_GetRange(objPtr, start, end);
	    } else if (ii > info.nsubs) {
		newPtr = Tcl_NewObj();
	    } else {
		newPtr = Tcl_GetRange(objPtr, info.matches[ii].start,
			info.matches[ii].end - 1);
	    }
	}
	valuePtr = Tcl_ObjSetVar2(interp, varPtr, NULL, newPtr, TCL_LEAVE_ERR_MSG);
	if (valuePtr == NULL) {
	    return TCL_ERROR;
	}
    }

    /*
     * Set the interpreter's object result to an integer object w/ value 1.
     */

    Tcl_SetIntObj(Tcl_GetObjResult(interp), 1);
    return TCL_OK;
}

/*
 *---------------------------------------------------------------------------
 *
 * TestregexpXflags --
 *
 *	Parse a string of extended regexp flag letters, for testing.
 *
 * Results:
 *	No return value (you're on your own for errors here).
 *
 * Side effects:
 *	Modifies *cflagsPtr, a regcomp flags word, and *eflagsPtr, a
 *	regexec flags word, as appropriate.
 *
 *----------------------------------------------------------------------
 */

static void
TestregexpXflags(
    const char *string,	/* The string of flags. */
    int length,			/* The length of the string in bytes. */
    int *cflagsPtr,		/* compile flags word */
    int *eflagsPtr)		/* exec flags word */
{
    int i, cflags, eflags;

    cflags = *cflagsPtr;
    eflags = *eflagsPtr;
    for (i = 0; i < length; i++) {
	switch (string[i]) {
	case 'a':
	    cflags |= REG_ADVF;
	    break;
	case 'b':
	    cflags &= ~REG_ADVANCED;
	    break;
	case 'c':
	    cflags |= TCL_REG_CANMATCH;
	    break;
	case 'e':
	    cflags &= ~REG_ADVANCED;
	    cflags |= REG_EXTENDED;
	    break;
	case 'q':
	    cflags &= ~REG_ADVANCED;
	    cflags |= REG_QUOTE;
	    break;
	case 'o':			/* o for opaque */
	    cflags |= REG_NOSUB;
	    break;
	case 's':			/* s for start */
	    cflags |= REG_BOSONLY;
	    break;
	case '+':
	    cflags |= REG_FAKE;
	    break;
	case ',':
	    cflags |= REG_PROGRESS;
	    break;
	case '.':
	    cflags |= REG_DUMP;
	    break;
	case ':':
	    eflags |= REG_MTRACE;
	    break;
	case ';':
	    eflags |= REG_FTRACE;
	    break;
	case '^':
	    eflags |= REG_NOTBOL;
	    break;
	case '$':
	    eflags |= REG_NOTEOL;
	    break;
	case 't':
	    cflags |= REG_EXPECT;
	    break;
	case '%':
	    eflags |= REG_SMALL;
	    break;
	}
    }

    *cflagsPtr = cflags;
    *eflagsPtr = eflags;
}

/*
 *----------------------------------------------------------------------
 *
 * TestreturnObjCmd --
 *
 *	This procedure implements the "testreturn" command. It is
 *	used to verify that a
 *		return TCL_RETURN;
 *	has same behavior as
 *		return Tcl_SetReturnOptions(interp, Tcl_NewObj());
 *
 * Results:
 *	A standard Tcl result.
 *
 * Side effects:
 *	See the user documentation.
 *
 *----------------------------------------------------------------------
 */

static int
TestreturnObjCmd(
    TCL_UNUSED(ClientData),
    TCL_UNUSED(Tcl_Interp *),
    TCL_UNUSED(int) /*objc*/,
    TCL_UNUSED(Tcl_Obj *const *) /*objv*/)
{
    return TCL_RETURN;
}

/*
 *----------------------------------------------------------------------
 *
 * TestsetassocdataCmd --
 *
 *	This procedure implements the "testsetassocdata" command. It is used
 *	to test Tcl_SetAssocData.
 *
 * Results:
 *	A standard Tcl result.
 *
 * Side effects:
 *	Modifies or creates an association between a key and associated
 *	data for this interpreter.
 *
 *----------------------------------------------------------------------
 */

static int
TestsetassocdataCmd(
    TCL_UNUSED(ClientData),
    Tcl_Interp *interp,		/* Current interpreter. */
    int argc,			/* Number of arguments. */
    const char **argv)		/* Argument strings. */
{
    char *buf, *oldData;
    Tcl_InterpDeleteProc *procPtr;

    if (argc != 3) {
	Tcl_AppendResult(interp, "wrong # arguments: should be \"", argv[0],
		" data_key data_item\"", NULL);
	return TCL_ERROR;
    }

    buf = (char *)ckalloc(strlen(argv[2]) + 1);
    strcpy(buf, argv[2]);

    /*
     * If we previously associated a malloced value with the variable,
     * free it before associating a new value.
     */

    oldData = (char *) Tcl_GetAssocData(interp, argv[1], &procPtr);
    if ((oldData != NULL) && (procPtr == CleanupTestSetassocdataTests)) {
	ckfree(oldData);
    }

    Tcl_SetAssocData(interp, argv[1], CleanupTestSetassocdataTests,	buf);
    return TCL_OK;
}

/*
 *----------------------------------------------------------------------
 *
 * TestsetplatformCmd --
 *
 *	This procedure implements the "testsetplatform" command. It is
 *	used to change the tclPlatform global variable so all file
 *	name conversions can be tested on a single platform.
 *
 * Results:
 *	A standard Tcl result.
 *
 * Side effects:
 *	Sets the tclPlatform global variable.
 *
 *----------------------------------------------------------------------
 */

static int
TestsetplatformCmd(
    TCL_UNUSED(ClientData),
    Tcl_Interp *interp,		/* Current interpreter. */
    int argc,			/* Number of arguments. */
    const char **argv)		/* Argument strings. */
{
    size_t length;
    TclPlatformType *platform;

    platform = TclGetPlatform();

    if (argc != 2) {
	Tcl_AppendResult(interp, "wrong # arguments: should be \"", argv[0],
		" platform\"", NULL);
	return TCL_ERROR;
    }

    length = strlen(argv[1]);
    if (strncmp(argv[1], "unix", length) == 0) {
	*platform = TCL_PLATFORM_UNIX;
    } else if (strncmp(argv[1], "windows", length) == 0) {
	*platform = TCL_PLATFORM_WINDOWS;
    } else {
	Tcl_AppendResult(interp, "unsupported platform: should be one of "
		"unix, or windows", NULL);
	return TCL_ERROR;
    }
    return TCL_OK;
}

/*
 *----------------------------------------------------------------------
 *
 * TeststaticpkgCmd --
 *
 *	This procedure implements the "teststaticpkg" command.
 *	It is used to test the procedure Tcl_StaticPackage.
 *
 * Results:
 *	A standard Tcl result.
 *
 * Side effects:
 *	When the packge given by argv[1] is loaded into an interpeter,
 *	variable "x" in that interpreter is set to "loaded".
 *
 *----------------------------------------------------------------------
 */

static int
TeststaticpkgCmd(
    TCL_UNUSED(ClientData),
    Tcl_Interp *interp,		/* Current interpreter. */
    int argc,			/* Number of arguments. */
    const char **argv)		/* Argument strings. */
{
    int safe, loaded;

    if (argc != 4) {
	Tcl_AppendResult(interp, "wrong # arguments: should be \"",
		argv[0], " pkgName safe loaded\"", NULL);
	return TCL_ERROR;
    }
    if (Tcl_GetInt(interp, argv[2], &safe) != TCL_OK) {
	return TCL_ERROR;
    }
    if (Tcl_GetInt(interp, argv[3], &loaded) != TCL_OK) {
	return TCL_ERROR;
    }
    Tcl_StaticPackage((loaded) ? interp : NULL, argv[1],
	    StaticInitProc, (safe) ? StaticInitProc : NULL);
    return TCL_OK;
}

static int
StaticInitProc(
    Tcl_Interp *interp)		/* Interpreter in which package is supposedly
				 * being loaded. */
{
    Tcl_SetVar2(interp, "x", NULL, "loaded", TCL_GLOBAL_ONLY);
    return TCL_OK;
}

/*
 *----------------------------------------------------------------------
 *
 * TesttranslatefilenameCmd --
 *
 *	This procedure implements the "testtranslatefilename" command.
 *	It is used to test the Tcl_TranslateFileName command.
 *
 * Results:
 *	A standard Tcl result.
 *
 * Side effects:
 *	None.
 *
 *----------------------------------------------------------------------
 */

static int
TesttranslatefilenameCmd(
    TCL_UNUSED(ClientData),
    Tcl_Interp *interp,		/* Current interpreter. */
    int argc,			/* Number of arguments. */
    const char **argv)		/* Argument strings. */
{
    Tcl_DString buffer;
    const char *result;

    if (argc != 2) {
	Tcl_AppendResult(interp, "wrong # arguments: should be \"",
		argv[0], " path\"", NULL);
	return TCL_ERROR;
    }
    result = Tcl_TranslateFileName(interp, argv[1], &buffer);
    if (result == NULL) {
	return TCL_ERROR;
    }
    Tcl_AppendResult(interp, result, NULL);
    Tcl_DStringFree(&buffer);
    return TCL_OK;
}

/*
 *----------------------------------------------------------------------
 *
 * TestupvarCmd --
 *
 *	This procedure implements the "testupvar" command.  It is used
 *	to test Tcl_UpVar and Tcl_UpVar2.
 *
 * Results:
 *	A standard Tcl result.
 *
 * Side effects:
 *	Creates or modifies an "upvar" reference.
 *
 *----------------------------------------------------------------------
 */

static int
TestupvarCmd(
    TCL_UNUSED(ClientData),
    Tcl_Interp *interp,		/* Current interpreter. */
    int argc,			/* Number of arguments. */
    const char **argv)		/* Argument strings. */
{
    int flags = 0;

    if ((argc != 5) && (argc != 6)) {
	Tcl_AppendResult(interp, "wrong # arguments: should be \"",
		argv[0], " level name ?name2? dest global\"", NULL);
	return TCL_ERROR;
    }

    if (argc == 5) {
	if (strcmp(argv[4], "global") == 0) {
	    flags = TCL_GLOBAL_ONLY;
	} else if (strcmp(argv[4], "namespace") == 0) {
	    flags = TCL_NAMESPACE_ONLY;
	}
	return Tcl_UpVar2(interp, argv[1], argv[2], NULL, argv[3], flags);
    } else {
	if (strcmp(argv[5], "global") == 0) {
	    flags = TCL_GLOBAL_ONLY;
	} else if (strcmp(argv[5], "namespace") == 0) {
	    flags = TCL_NAMESPACE_ONLY;
	}
	return Tcl_UpVar2(interp, argv[1], argv[2],
		(argv[3][0] == 0) ? NULL : argv[3], argv[4],
		flags);
    }
}

/*
 *----------------------------------------------------------------------
 *
 * TestseterrorcodeCmd --
 *
 *	This procedure implements the "testseterrorcodeCmd".  This tests up to
 *	five elements passed to the Tcl_SetErrorCode command.
 *
 * Results:
 *	A standard Tcl result. Always returns TCL_ERROR so that
 *	the error code can be tested.
 *
 * Side effects:
 *	None.
 *
 *----------------------------------------------------------------------
 */

static int
TestseterrorcodeCmd(
    TCL_UNUSED(ClientData),
    Tcl_Interp *interp,		/* Current interpreter. */
    int argc,			/* Number of arguments. */
    const char **argv)		/* Argument strings. */
{
    if (argc > 6) {
	Tcl_AppendResult(interp, "too many args", NULL);
	return TCL_ERROR;
    }
    switch (argc) {
    case 1:
	Tcl_SetErrorCode(interp, "NONE", NULL);
	break;
    case 2:
	Tcl_SetErrorCode(interp, argv[1], NULL);
	break;
    case 3:
	Tcl_SetErrorCode(interp, argv[1], argv[2], NULL);
	break;
    case 4:
	Tcl_SetErrorCode(interp, argv[1], argv[2], argv[3], NULL);
	break;
    case 5:
	Tcl_SetErrorCode(interp, argv[1], argv[2], argv[3], argv[4], NULL);
	break;
    case 6:
	Tcl_SetErrorCode(interp, argv[1], argv[2], argv[3], argv[4],
		argv[5], NULL);
    }
    return TCL_ERROR;
}

/*
 *----------------------------------------------------------------------
 *
 * TestsetobjerrorcodeCmd --
 *
 *	This procedure implements the "testsetobjerrorcodeCmd".
 *	This tests the Tcl_SetObjErrorCode function.
 *
 * Results:
 *	A standard Tcl result. Always returns TCL_ERROR so that
 *	the error code can be tested.
 *
 * Side effects:
 *	None.
 *
 *----------------------------------------------------------------------
 */

static int
TestsetobjerrorcodeCmd(
    TCL_UNUSED(ClientData),
    Tcl_Interp *interp,		/* Current interpreter. */
    int objc,			/* Number of arguments. */
    Tcl_Obj *const objv[])	/* The argument objects. */
{
    Tcl_SetObjErrorCode(interp, Tcl_ConcatObj(objc - 1, objv + 1));
    return TCL_ERROR;
}

/*
 *----------------------------------------------------------------------
 *
 * TestfeventCmd --
 *
 *	This procedure implements the "testfevent" command.  It is
 *	used for testing the "fileevent" command.
 *
 * Results:
 *	A standard Tcl result.
 *
 * Side effects:
 *	Creates and deletes interpreters.
 *
 *----------------------------------------------------------------------
 */

static int
TestfeventCmd(
    TCL_UNUSED(ClientData),
    Tcl_Interp *interp,		/* Current interpreter. */
    int argc,			/* Number of arguments. */
    const char **argv)		/* Argument strings. */
{
    static Tcl_Interp *interp2 = NULL;
    int code;
    Tcl_Channel chan;

    if (argc < 2) {
	Tcl_AppendResult(interp, "wrong # args: should be \"", argv[0],
		" option ?arg ...?", NULL);
	return TCL_ERROR;
    }
    if (strcmp(argv[1], "cmd") == 0) {
	if (argc != 3) {
	    Tcl_AppendResult(interp, "wrong # args: should be \"", argv[0],
		    " cmd script", NULL);
	    return TCL_ERROR;
	}
	if (interp2 != NULL) {
	    code = Tcl_EvalEx(interp2, argv[2], -1, TCL_EVAL_GLOBAL);
	    Tcl_SetObjResult(interp, Tcl_GetObjResult(interp2));
	    return code;
	} else {
	    Tcl_AppendResult(interp,
		    "called \"testfevent code\" before \"testfevent create\"",
		    NULL);
	    return TCL_ERROR;
	}
    } else if (strcmp(argv[1], "create") == 0) {
	if (interp2 != NULL) {
	    Tcl_DeleteInterp(interp2);
	}
	interp2 = Tcl_CreateInterp();
	return Tcl_Init(interp2);
    } else if (strcmp(argv[1], "delete") == 0) {
	if (interp2 != NULL) {
	    Tcl_DeleteInterp(interp2);
	}
	interp2 = NULL;
    } else if (strcmp(argv[1], "share") == 0) {
	if (interp2 != NULL) {
	    chan = Tcl_GetChannel(interp, argv[2], NULL);
	    if (chan == (Tcl_Channel) NULL) {
		return TCL_ERROR;
	    }
	    Tcl_RegisterChannel(interp2, chan);
	}
    }

    return TCL_OK;
}

/*
 *----------------------------------------------------------------------
 *
 * TestpanicCmd --
 *
 *	Calls the panic routine.
 *
 * Results:
 *	Always returns TCL_OK.
 *
 * Side effects:
 *	May exit application.
 *
 *----------------------------------------------------------------------
 */

static int
TestpanicCmd(
    TCL_UNUSED(ClientData),
    TCL_UNUSED(Tcl_Interp *),
    int argc,			/* Number of arguments. */
    const char **argv)		/* Argument strings. */
{
    /*
     *  Put the arguments into a var args structure
     *  Append all of the arguments together separated by spaces
     */

    char *argString = Tcl_Merge(argc-1, argv+1);
    Tcl_Panic("%s", argString);
    ckfree(argString);

    return TCL_OK;
}

static int
TestfileCmd(
    TCL_UNUSED(ClientData),
    Tcl_Interp *interp,		/* Current interpreter. */
    int argc,			/* Number of arguments. */
    Tcl_Obj *const argv[])	/* The argument objects. */
{
    int force, i, j, result;
    Tcl_Obj *error = NULL;
    const char *subcmd;

    if (argc < 3) {
	return TCL_ERROR;
    }

    force = 0;
    i = 2;
    if (strcmp(Tcl_GetString(argv[2]), "-force") == 0) {
	force = 1;
	i = 3;
    }

    if (argc - i > 2) {
	return TCL_ERROR;
    }

    for (j = i; j < argc; j++) {
	if (Tcl_FSGetNormalizedPath(interp, argv[j]) == NULL) {
	    return TCL_ERROR;
	}
    }

    subcmd = Tcl_GetString(argv[1]);

    if (strcmp(subcmd, "mv") == 0) {
	result = TclpObjRenameFile(argv[i], argv[i + 1]);
    } else if (strcmp(subcmd, "cp") == 0) {
	result = TclpObjCopyFile(argv[i], argv[i + 1]);
    } else if (strcmp(subcmd, "rm") == 0) {
	result = TclpObjDeleteFile(argv[i]);
    } else if (strcmp(subcmd, "mkdir") == 0) {
	result = TclpObjCreateDirectory(argv[i]);
    } else if (strcmp(subcmd, "cpdir") == 0) {
	result = TclpObjCopyDirectory(argv[i], argv[i + 1], &error);
    } else if (strcmp(subcmd, "rmdir") == 0) {
	result = TclpObjRemoveDirectory(argv[i], force, &error);
    } else {
	result = TCL_ERROR;
	goto end;
    }

    if (result != TCL_OK) {
	if (error != NULL) {
	    if (Tcl_GetString(error)[0] != '\0') {
		Tcl_AppendResult(interp, Tcl_GetString(error), " ", NULL);
	    }
	    Tcl_DecrRefCount(error);
	}
	Tcl_AppendResult(interp, Tcl_ErrnoId(), NULL);
    }

  end:
    return result;
}

/*
 *----------------------------------------------------------------------
 *
 * TestgetvarfullnameCmd --
 *
 *	Implements the "testgetvarfullname" cmd that is used when testing
 *	the Tcl_GetVariableFullName procedure.
 *
 * Results:
 *	A standard Tcl result.
 *
 * Side effects:
 *	None.
 *
 *----------------------------------------------------------------------
 */

static int
TestgetvarfullnameCmd(
    TCL_UNUSED(ClientData),
    Tcl_Interp *interp,		/* Current interpreter. */
    int objc,			/* Number of arguments. */
    Tcl_Obj *const objv[])	/* The argument objects. */
{
    const char *name, *arg;
    int flags = 0;
    Tcl_Namespace *namespacePtr;
    Tcl_CallFrame *framePtr;
    Tcl_Var variable;

    if (objc != 3) {
	Tcl_WrongNumArgs(interp, 1, objv, "name scope");
	return TCL_ERROR;
    }

    name = Tcl_GetString(objv[1]);

    arg = Tcl_GetString(objv[2]);
    if (strcmp(arg, "global") == 0) {
	flags = TCL_GLOBAL_ONLY;
    } else if (strcmp(arg, "namespace") == 0) {
	flags = TCL_NAMESPACE_ONLY;
    }

    /*
     * This command, like any other created with Tcl_Create[Obj]Command, runs
     * in the global namespace. As a "namespace-aware" command that needs to
     * run in a particular namespace, it must activate that namespace itself.
     */

    if (flags == TCL_NAMESPACE_ONLY) {
	namespacePtr = Tcl_FindNamespace(interp, "::test_ns_var", NULL,
		TCL_LEAVE_ERR_MSG);
	if (namespacePtr == NULL) {
	    return TCL_ERROR;
	}
	(void) TclPushStackFrame(interp, &framePtr, namespacePtr,
		/*isProcCallFrame*/ 0);
    }

    variable = Tcl_FindNamespaceVar(interp, name, NULL,
	    (flags | TCL_LEAVE_ERR_MSG));

    if (flags == TCL_NAMESPACE_ONLY) {
	TclPopStackFrame(interp);
    }
    if (variable == (Tcl_Var) NULL) {
	return TCL_ERROR;
    }
    Tcl_GetVariableFullName(interp, variable, Tcl_GetObjResult(interp));
    return TCL_OK;
}

/*
 *----------------------------------------------------------------------
 *
 * GetTimesObjCmd --
 *
 *	This procedure implements the "gettimes" command.  It is used for
 *	computing the time needed for various basic operations such as reading
 *	variables, allocating memory, sprintf, converting variables, etc.
 *
 * Results:
 *	A standard Tcl result.
 *
 * Side effects:
 *	Allocates and frees memory, sets a variable "a" in the interpreter.
 *
 *----------------------------------------------------------------------
 */

static int
GetTimesObjCmd(
    TCL_UNUSED(ClientData),
    Tcl_Interp *interp,		/* The current interpreter. */
    TCL_UNUSED(int) /*cobjc*/,
    TCL_UNUSED(Tcl_Obj *const *) /*cobjv*/)
{
    Interp *iPtr = (Interp *) interp;
    int i, n;
    double timePer;
    Tcl_Time start, stop;
    Tcl_Obj *objPtr, **objv;
    const char *s;
    char newString[TCL_INTEGER_SPACE];

    /* alloc & free 100000 times */
    fprintf(stderr, "alloc & free 100000 6 word items\n");
    Tcl_GetTime(&start);
    for (i = 0;  i < 100000;  i++) {
	objPtr = (Tcl_Obj *)ckalloc(sizeof(Tcl_Obj));
	ckfree(objPtr);
    }
    Tcl_GetTime(&stop);
    timePer = (stop.sec - start.sec)*1000000 + (stop.usec - start.usec);
    fprintf(stderr, "   %.3f usec per alloc+free\n", timePer/100000);

    /* alloc 5000 times */
    fprintf(stderr, "alloc 5000 6 word items\n");
    objv = (Tcl_Obj **)ckalloc(5000 * sizeof(Tcl_Obj *));
    Tcl_GetTime(&start);
    for (i = 0;  i < 5000;  i++) {
	objv[i] = (Tcl_Obj *)ckalloc(sizeof(Tcl_Obj));
    }
    Tcl_GetTime(&stop);
    timePer = (stop.sec - start.sec)*1000000 + (stop.usec - start.usec);
    fprintf(stderr, "   %.3f usec per alloc\n", timePer/5000);

    /* free 5000 times */
    fprintf(stderr, "free 5000 6 word items\n");
    Tcl_GetTime(&start);
    for (i = 0;  i < 5000;  i++) {
	ckfree(objv[i]);
    }
    Tcl_GetTime(&stop);
    timePer = (stop.sec - start.sec)*1000000 + (stop.usec - start.usec);
    fprintf(stderr, "   %.3f usec per free\n", timePer/5000);

    /* Tcl_NewObj 5000 times */
    fprintf(stderr, "Tcl_NewObj 5000 times\n");
    Tcl_GetTime(&start);
    for (i = 0;  i < 5000;  i++) {
	objv[i] = Tcl_NewObj();
    }
    Tcl_GetTime(&stop);
    timePer = (stop.sec - start.sec)*1000000 + (stop.usec - start.usec);
    fprintf(stderr, "   %.3f usec per Tcl_NewObj\n", timePer/5000);

    /* Tcl_DecrRefCount 5000 times */
    fprintf(stderr, "Tcl_DecrRefCount 5000 times\n");
    Tcl_GetTime(&start);
    for (i = 0;  i < 5000;  i++) {
	objPtr = objv[i];
	Tcl_DecrRefCount(objPtr);
    }
    Tcl_GetTime(&stop);
    timePer = (stop.sec - start.sec)*1000000 + (stop.usec - start.usec);
    fprintf(stderr, "   %.3f usec per Tcl_DecrRefCount\n", timePer/5000);
    ckfree(objv);

    /* TclGetString 100000 times */
    fprintf(stderr, "TclGetStringFromObj of \"12345\" 100000 times\n");
    objPtr = Tcl_NewStringObj("12345", -1);
    Tcl_GetTime(&start);
    for (i = 0;  i < 100000;  i++) {
	(void) TclGetString(objPtr);
    }
    Tcl_GetTime(&stop);
    timePer = (stop.sec - start.sec)*1000000 + (stop.usec - start.usec);
    fprintf(stderr, "   %.3f usec per TclGetStringFromObj of \"12345\"\n",
	    timePer/100000);

    /* Tcl_GetIntFromObj 100000 times */
    fprintf(stderr, "Tcl_GetIntFromObj of \"12345\" 100000 times\n");
    Tcl_GetTime(&start);
    for (i = 0;  i < 100000;  i++) {
	if (Tcl_GetIntFromObj(interp, objPtr, &n) != TCL_OK) {
	    return TCL_ERROR;
	}
    }
    Tcl_GetTime(&stop);
    timePer = (stop.sec - start.sec)*1000000 + (stop.usec - start.usec);
    fprintf(stderr, "   %.3f usec per Tcl_GetIntFromObj of \"12345\"\n",
	    timePer/100000);
    Tcl_DecrRefCount(objPtr);

    /* Tcl_GetInt 100000 times */
    fprintf(stderr, "Tcl_GetInt of \"12345\" 100000 times\n");
    Tcl_GetTime(&start);
    for (i = 0;  i < 100000;  i++) {
	if (Tcl_GetInt(interp, "12345", &n) != TCL_OK) {
	    return TCL_ERROR;
	}
    }
    Tcl_GetTime(&stop);
    timePer = (stop.sec - start.sec)*1000000 + (stop.usec - start.usec);
    fprintf(stderr, "   %.3f usec per Tcl_GetInt of \"12345\"\n",
	    timePer/100000);

    /* sprintf 100000 times */
    fprintf(stderr, "sprintf of 12345 100000 times\n");
    Tcl_GetTime(&start);
    for (i = 0;  i < 100000;  i++) {
	sprintf(newString, "%d", 12345);
    }
    Tcl_GetTime(&stop);
    timePer = (stop.sec - start.sec)*1000000 + (stop.usec - start.usec);
    fprintf(stderr, "   %.3f usec per sprintf of 12345\n",
	    timePer/100000);

    /* hashtable lookup 100000 times */
    fprintf(stderr, "hashtable lookup of \"gettimes\" 100000 times\n");
    Tcl_GetTime(&start);
    for (i = 0;  i < 100000;  i++) {
	(void) Tcl_FindHashEntry(&iPtr->globalNsPtr->cmdTable, "gettimes");
    }
    Tcl_GetTime(&stop);
    timePer = (stop.sec - start.sec)*1000000 + (stop.usec - start.usec);
    fprintf(stderr, "   %.3f usec per hashtable lookup of \"gettimes\"\n",
	    timePer/100000);

    /* Tcl_SetVar 100000 times */
    fprintf(stderr, "Tcl_SetVar2 of \"12345\" 100000 times\n");
    Tcl_GetTime(&start);
    for (i = 0;  i < 100000;  i++) {
	s = Tcl_SetVar2(interp, "a", NULL, "12345", TCL_LEAVE_ERR_MSG);
	if (s == NULL) {
	    return TCL_ERROR;
	}
    }
    Tcl_GetTime(&stop);
    timePer = (stop.sec - start.sec)*1000000 + (stop.usec - start.usec);
    fprintf(stderr, "   %.3f usec per Tcl_SetVar of a to \"12345\"\n",
	    timePer/100000);

    /* Tcl_GetVar 100000 times */
    fprintf(stderr, "Tcl_GetVar of a==\"12345\" 100000 times\n");
    Tcl_GetTime(&start);
    for (i = 0;  i < 100000;  i++) {
	s = Tcl_GetVar2(interp, "a", NULL, TCL_LEAVE_ERR_MSG);
	if (s == NULL) {
	    return TCL_ERROR;
	}
    }
    Tcl_GetTime(&stop);
    timePer = (stop.sec - start.sec)*1000000 + (stop.usec - start.usec);
    fprintf(stderr, "   %.3f usec per Tcl_GetVar of a==\"12345\"\n",
	    timePer/100000);

    Tcl_ResetResult(interp);
    return TCL_OK;
}

/*
 *----------------------------------------------------------------------
 *
 * NoopCmd --
 *
 *	This procedure is just used to time the overhead involved in
 *	parsing and invoking a command.
 *
 * Results:
 *	None.
 *
 * Side effects:
 *	None.
 *
 *----------------------------------------------------------------------
 */

static int
NoopCmd(
    TCL_UNUSED(ClientData),
    TCL_UNUSED(Tcl_Interp *),
    TCL_UNUSED(int) /*argc*/,
    TCL_UNUSED(const char **) /*argv*/)
{
    return TCL_OK;
}

/*
 *----------------------------------------------------------------------
 *
 * NoopObjCmd --
 *
 *	This object-based procedure is just used to time the overhead
 *	involved in parsing and invoking a command.
 *
 * Results:
 *	Returns the TCL_OK result code.
 *
 * Side effects:
 *	None.
 *
 *----------------------------------------------------------------------
 */

static int
NoopObjCmd(
    TCL_UNUSED(ClientData),
    TCL_UNUSED(Tcl_Interp *),
    TCL_UNUSED(int) /*objc*/,
    TCL_UNUSED(Tcl_Obj *const *) /*objv*/)
{
    return TCL_OK;
}

/*
 *----------------------------------------------------------------------
 *
 * TeststringbytesObjCmd --
 *	Returns bytearray value of the bytes in argument string rep
 *
 * Results:
 *	Returns the TCL_OK result code.
 *
 * Side effects:
 *	None.
 *
 *----------------------------------------------------------------------
 */

static int
TeststringbytesObjCmd(
    TCL_UNUSED(ClientData),
    Tcl_Interp *interp,		/* Current interpreter. */
    int objc,			/* Number of arguments. */
    Tcl_Obj *const objv[])	/* The argument objects. */
{
    int n;
    const unsigned char *p;

    if (objc != 2) {
	Tcl_WrongNumArgs(interp, 1, objv, "value");
	return TCL_ERROR;
    }
    p = (const unsigned char *)Tcl_GetStringFromObj(objv[1], &n);
    Tcl_SetObjResult(interp, Tcl_NewByteArrayObj(p, n));
    return TCL_OK;
}

/*
 *----------------------------------------------------------------------
 *
 * TestpurebytesobjObjCmd --
 *
 *	This object-based procedure constructs a pure bytes object
 *	without type and with internal representation containing NULL's.
 *
 *	If no argument supplied it returns empty object with tclEmptyStringRep,
 *	otherwise it returns this as pure bytes object with bytes value equal
 *	string.
 *
 * Results:
 *	Returns the TCL_OK result code.
 *
 * Side effects:
 *	None.
 *
 *----------------------------------------------------------------------
 */

static int
TestpurebytesobjObjCmd(
    TCL_UNUSED(ClientData),
    Tcl_Interp *interp,		/* Current interpreter. */
    int objc,			/* Number of arguments. */
    Tcl_Obj *const objv[])	/* The argument objects. */
{
    Tcl_Obj *objPtr;

    if (objc > 2) {
	Tcl_WrongNumArgs(interp, 1, objv, "?string?");
	return TCL_ERROR;
    }
    objPtr = Tcl_NewObj();
    /*
    objPtr->internalRep.twoPtrValue.ptr1 = NULL;
    objPtr->internalRep.twoPtrValue.ptr2 = NULL;
    */
    memset(&objPtr->internalRep, 0, sizeof(objPtr->internalRep));
    if (objc == 2) {
	const char *s = Tcl_GetString(objv[1]);
	objPtr->length = objv[1]->length;
	objPtr->bytes = (char *)ckalloc(objPtr->length + 1);
	memcpy(objPtr->bytes, s, objPtr->length);
	objPtr->bytes[objPtr->length] = 0;
    }
    Tcl_SetObjResult(interp, objPtr);
    return TCL_OK;
}

/*
 *----------------------------------------------------------------------
 *
 * TestsetbytearraylengthObjCmd --
 *
 *	Testing command 'testsetbytearraylength` used to test the public
 *	interface routine Tcl_SetByteArrayLength().
 *
 * Results:
 *	Returns the TCL_OK result code.
 *
 * Side effects:
 *	None.
 *
 *----------------------------------------------------------------------
 */

static int
TestsetbytearraylengthObjCmd(
    TCL_UNUSED(ClientData),
    Tcl_Interp *interp,		/* Current interpreter. */
    int objc,			/* Number of arguments. */
    Tcl_Obj *const objv[])	/* The argument objects. */
{
    int n;
    Tcl_Obj *obj = NULL;

    if (objc != 3) {
	Tcl_WrongNumArgs(interp, 1, objv, "value length");
	return TCL_ERROR;
    }
    if (TCL_OK != Tcl_GetIntFromObj(interp, objv[2], &n)) {
	return TCL_ERROR;
    }
    if (Tcl_IsShared(objv[1])) {
	obj = Tcl_DuplicateObj(objv[1]);
    } else {
	obj = objv[1];
    }
    Tcl_SetByteArrayLength(obj, n);
    Tcl_SetObjResult(interp, obj);
    return TCL_OK;
}

/*
 *----------------------------------------------------------------------
 *
 * TestbytestringObjCmd --
 *
 *	This object-based procedure constructs a string which can
 *	possibly contain invalid UTF-8 bytes.
 *
 * Results:
 *	Returns the TCL_OK result code.
 *
 * Side effects:
 *	None.
 *
 *----------------------------------------------------------------------
 */

static int
TestbytestringObjCmd(
    TCL_UNUSED(ClientData),
    Tcl_Interp *interp,		/* Current interpreter. */
    int objc,			/* Number of arguments. */
    Tcl_Obj *const objv[])	/* The argument objects. */
{
    int n = 0;
    const char *p;

    if (objc != 2) {
	Tcl_WrongNumArgs(interp, 1, objv, "bytearray");
	return TCL_ERROR;
    }

    p = (const char *)TclGetBytesFromObj(interp, objv[1], &n);
    if (p == NULL) {
	return TCL_ERROR;
    }
    Tcl_SetObjResult(interp, Tcl_NewStringObj(p, n));
    return TCL_OK;
}

/*
 *----------------------------------------------------------------------
 *
 * TestsetCmd --
 *
 *	Implements the "testset{err,noerr}" cmds that are used when testing
 *	Tcl_Set/GetVar C Api with/without TCL_LEAVE_ERR_MSG flag
 *
 * Results:
 *	A standard Tcl result.
 *
 * Side effects:
 *     Variables may be set.
 *
 *----------------------------------------------------------------------
 */

static int
TestsetCmd(
    void *data,		/* Additional flags for Get/SetVar2. */
    Tcl_Interp *interp,/* Current interpreter. */
    int argc,			/* Number of arguments. */
    const char **argv)		/* Argument strings. */
{
    int flags = PTR2INT(data);
    const char *value;

    if (argc == 2) {
	Tcl_AppendResult(interp, "before get", NULL);
	value = Tcl_GetVar2(interp, argv[1], NULL, flags);
	if (value == NULL) {
	    return TCL_ERROR;
	}
	Tcl_AppendElement(interp, value);
	return TCL_OK;
    } else if (argc == 3) {
	Tcl_AppendResult(interp, "before set", NULL);
	value = Tcl_SetVar2(interp, argv[1], NULL, argv[2], flags);
	if (value == NULL) {
	    return TCL_ERROR;
	}
	Tcl_AppendElement(interp, value);
	return TCL_OK;
    } else {
	Tcl_AppendResult(interp, "wrong # args: should be \"",
		argv[0], " varName ?newValue?\"", NULL);
	return TCL_ERROR;
    }
}
static int
Testset2Cmd(
    void *data,		/* Additional flags for Get/SetVar2. */
    Tcl_Interp *interp,/* Current interpreter. */
    int argc,			/* Number of arguments. */
    const char **argv)		/* Argument strings. */
{
    int flags = PTR2INT(data);
    const char *value;

    if (argc == 3) {
	Tcl_AppendResult(interp, "before get", NULL);
	value = Tcl_GetVar2(interp, argv[1], argv[2], flags);
	if (value == NULL) {
	    return TCL_ERROR;
	}
	Tcl_AppendElement(interp, value);
	return TCL_OK;
    } else if (argc == 4) {
	Tcl_AppendResult(interp, "before set", NULL);
	value = Tcl_SetVar2(interp, argv[1], argv[2], argv[3], flags);
	if (value == NULL) {
	    return TCL_ERROR;
	}
	Tcl_AppendElement(interp, value);
	return TCL_OK;
    } else {
	Tcl_AppendResult(interp, "wrong # args: should be \"",
		argv[0], " varName elemName ?newValue?\"", NULL);
	return TCL_ERROR;
    }
}

/*
 *----------------------------------------------------------------------
 *
 * TestsaveresultCmd --
 *
 *	Implements the "testsaveresult" cmd that is used when testing the
 *	Tcl_SaveResult, Tcl_RestoreResult, and Tcl_DiscardResult interfaces.
 *
 * Results:
 *	A standard Tcl result.
 *
 * Side effects:
 *	None.
 *
 *----------------------------------------------------------------------
 */

static int
TestsaveresultCmd(
    TCL_UNUSED(ClientData),
    Tcl_Interp *interp,/* Current interpreter. */
    int objc,			/* Number of arguments. */
    Tcl_Obj *const objv[])	/* The argument objects. */
{
    Interp* iPtr = (Interp*) interp;
    int discard, result, index;
    Tcl_SavedResult state;
    Tcl_Obj *objPtr;
    static const char *const optionStrings[] = {
	"append", "dynamic", "free", "object", "small", NULL
    };
    enum options {
	RESULT_APPEND, RESULT_DYNAMIC, RESULT_FREE, RESULT_OBJECT, RESULT_SMALL
    };

    /*
     * Parse arguments
     */

    if (objc != 4) {
	Tcl_WrongNumArgs(interp, 1, objv, "type script discard");
	return TCL_ERROR;
    }
    if (Tcl_GetIndexFromObj(interp, objv[1], optionStrings, "option", 0,
	    &index) != TCL_OK) {
	return TCL_ERROR;
    }
    if (Tcl_GetBooleanFromObj(interp, objv[3], &discard) != TCL_OK) {
	return TCL_ERROR;
    }

    freeCount = 0;
    objPtr = NULL;		/* Lint. */
    switch ((enum options) index) {
    case RESULT_SMALL:
	Tcl_AppendResult(interp, "small result", NULL);
	break;
    case RESULT_APPEND:
	Tcl_AppendResult(interp, "append result", NULL);
	break;
    case RESULT_FREE: {
	char *buf = (char *)ckalloc(200);

	strcpy(buf, "free result");
	Tcl_SetResult(interp, buf, TCL_DYNAMIC);
	break;
    }
    case RESULT_DYNAMIC:
	Tcl_SetResult(interp, (char *)"dynamic result", TestsaveresultFree);
	break;
    case RESULT_OBJECT:
	objPtr = Tcl_NewStringObj("object result", -1);
	Tcl_SetObjResult(interp, objPtr);
	break;
    }

    Tcl_SaveResult(interp, &state);

    if (((enum options) index) == RESULT_OBJECT) {
	result = Tcl_EvalObjEx(interp, objv[2], 0);
    } else {
	result = Tcl_EvalEx(interp, Tcl_GetString(objv[2]), -1, 0);
    }

    if (discard) {
	Tcl_DiscardResult(&state);
    } else {
	Tcl_RestoreResult(interp, &state);
	result = TCL_OK;
    }

    switch ((enum options) index) {
    case RESULT_DYNAMIC: {
	int presentOrFreed = (iPtr->freeProc == TestsaveresultFree) ^ freeCount;

	Tcl_AppendElement(interp, presentOrFreed ? "presentOrFreed" : "missingOrLeak");
	break;
    }
    case RESULT_OBJECT:
	Tcl_AppendElement(interp, Tcl_GetObjResult(interp) == objPtr
		? "same" : "different");
	break;
    default:
	break;
    }
    return result;
}

/*
 *----------------------------------------------------------------------
 *
 * TestsaveresultFree --
 *
 *	Special purpose freeProc used by TestsaveresultCmd.
 *
 * Results:
 *	None.
 *
 * Side effects:
 *	Increments the freeCount.
 *
 *----------------------------------------------------------------------
 */

static void
TestsaveresultFree(
    TCL_UNUSED(char *))
{
    freeCount++;
}

/*
 *----------------------------------------------------------------------
 *
 * TestmainthreadCmd  --
 *
 *	Implements the "testmainthread" cmd that is used to test the
 *	'Tcl_GetCurrentThread' API.
 *
 * Results:
 *	A standard Tcl result.
 *
 * Side effects:
 *	None.
 *
 *----------------------------------------------------------------------
 */

static int
TestmainthreadCmd(
    TCL_UNUSED(ClientData),
    Tcl_Interp *interp,/* Current interpreter. */
    int argc,			/* Number of arguments. */
    TCL_UNUSED(const char **) /*argv*/)
{
    if (argc == 1) {
	Tcl_Obj *idObj = Tcl_NewWideIntObj((Tcl_WideInt)(size_t)Tcl_GetCurrentThread());

	Tcl_SetObjResult(interp, idObj);
	return TCL_OK;
    } else {
	Tcl_AppendResult(interp, "wrong # args", NULL);
	return TCL_ERROR;
    }
}

/*
 *----------------------------------------------------------------------
 *
 * MainLoop --
 *
 *	A main loop set by TestsetmainloopCmd below.
 *
 * Results:
 *	None.
 *
 * Side effects:
 *	Event handlers could do anything.
 *
 *----------------------------------------------------------------------
 */

static void
MainLoop(void)
{
    while (!exitMainLoop) {
	Tcl_DoOneEvent(0);
    }
    fprintf(stdout,"Exit MainLoop\n");
    fflush(stdout);
}

/*
 *----------------------------------------------------------------------
 *
 * TestsetmainloopCmd  --
 *
 *	Implements the "testsetmainloop" cmd that is used to test the
 *	'Tcl_SetMainLoop' API.
 *
 * Results:
 *	A standard Tcl result.
 *
 * Side effects:
 *	None.
 *
 *----------------------------------------------------------------------
 */

static int
TestsetmainloopCmd(
    TCL_UNUSED(ClientData),
    TCL_UNUSED(Tcl_Interp *),
    TCL_UNUSED(int) /*argc*/,
    TCL_UNUSED(const char **) /*argv*/)
{
    exitMainLoop = 0;
    Tcl_SetMainLoop(MainLoop);
    return TCL_OK;
}

/*
 *----------------------------------------------------------------------
 *
 * TestexitmainloopCmd  --
 *
 *	Implements the "testexitmainloop" cmd that is used to test the
 *	'Tcl_SetMainLoop' API.
 *
 * Results:
 *	A standard Tcl result.
 *
 * Side effects:
 *	None.
 *
 *----------------------------------------------------------------------
 */

static int
TestexitmainloopCmd(
    TCL_UNUSED(ClientData),
    TCL_UNUSED(Tcl_Interp *),
    TCL_UNUSED(int) /*argc*/,
    TCL_UNUSED(const char **) /*argv*/)
{
    exitMainLoop = 1;
    return TCL_OK;
}

/*
 *----------------------------------------------------------------------
 *
 * TestChannelCmd --
 *
 *	Implements the Tcl "testchannel" debugging command and its
 *	subcommands. This is part of the testing environment.
 *
 * Results:
 *	A standard Tcl result.
 *
 * Side effects:
 *	None.
 *
 *----------------------------------------------------------------------
 */

static int
TestChannelCmd(
    TCL_UNUSED(ClientData),
    Tcl_Interp *interp,		/* Interpreter for result. */
    int argc,			/* Count of additional args. */
    const char **argv)		/* Additional arg strings. */
{
    const char *cmdName;	/* Sub command. */
    Tcl_HashTable *hTblPtr;	/* Hash table of channels. */
    Tcl_HashSearch hSearch;	/* Search variable. */
    Tcl_HashEntry *hPtr;	/* Search variable. */
    Channel *chanPtr;		/* The actual channel. */
    ChannelState *statePtr;	/* state info for channel */
    Tcl_Channel chan;		/* The opaque type. */
    size_t len;			/* Length of subcommand string. */
    int IOQueued;		/* How much IO is queued inside channel? */
    char buf[TCL_INTEGER_SPACE];/* For sprintf. */
    int mode;			/* rw mode of the channel */

    if (argc < 2) {
	Tcl_AppendResult(interp, "wrong # args: should be \"", argv[0],
		" subcommand ?additional args..?\"", NULL);
	return TCL_ERROR;
    }
    cmdName = argv[1];
    len = strlen(cmdName);

    chanPtr = NULL;

    if (argc > 2) {
	if ((cmdName[0] == 's') && (strncmp(cmdName, "splice", len) == 0)) {
	    /* For splice access the pool of detached channels.
	     * Locate channel, remove from the list.
	     */

	    TestChannel **nextPtrPtr, *curPtr;

	    chan = (Tcl_Channel) NULL;
	    for (nextPtrPtr = &firstDetached, curPtr = firstDetached;
		 curPtr != NULL;
		 nextPtrPtr = &(curPtr->nextPtr), curPtr = curPtr->nextPtr) {

		if (strcmp(argv[2], Tcl_GetChannelName(curPtr->chan)) == 0) {
		    *nextPtrPtr = curPtr->nextPtr;
		    curPtr->nextPtr = NULL;
		    chan = curPtr->chan;
		    ckfree(curPtr);
		    break;
		}
	    }
	} else {
	    chan = Tcl_GetChannel(interp, argv[2], &mode);
	}
	if (chan == (Tcl_Channel) NULL) {
	    return TCL_ERROR;
	}
	chanPtr		= (Channel *) chan;
	statePtr	= chanPtr->state;
	chanPtr		= statePtr->topChanPtr;
	chan		= (Tcl_Channel) chanPtr;
    } else {
	statePtr	= NULL;
	chan		= NULL;
    }

    if ((cmdName[0] == 's') && (strncmp(cmdName, "setchannelerror", len) == 0)) {

	Tcl_Obj *msg = Tcl_NewStringObj(argv[3],-1);

	Tcl_IncrRefCount(msg);
	Tcl_SetChannelError(chan, msg);
	Tcl_DecrRefCount(msg);

	Tcl_GetChannelError(chan, &msg);
	Tcl_SetObjResult(interp, msg);
	Tcl_DecrRefCount(msg);
	return TCL_OK;
    }
    if ((cmdName[0] == 's') && (strncmp(cmdName, "setchannelerrorinterp", len) == 0)) {

	Tcl_Obj *msg = Tcl_NewStringObj(argv[3],-1);

	Tcl_IncrRefCount(msg);
	Tcl_SetChannelErrorInterp(interp, msg);
	Tcl_DecrRefCount(msg);

	Tcl_GetChannelErrorInterp(interp, &msg);
	Tcl_SetObjResult(interp, msg);
	Tcl_DecrRefCount(msg);
	return TCL_OK;
    }

    /*
     * "cut" is actually more a simplified detach facility as provided by the
     * Thread package. Without the safeguards of a regular command (no
     * checking that the command is truly cut'able, no mutexes for
     * thread-safety). Its complementary command is "splice", see below.
     */

    if ((cmdName[0] == 'c') && (strncmp(cmdName, "cut", len) == 0)) {
	TestChannel *det;

	if (argc != 3) {
	    Tcl_AppendResult(interp, "wrong # args: should be \"", argv[0],
		    " cut channelName\"", NULL);
	    return TCL_ERROR;
	}

	Tcl_RegisterChannel(NULL, chan); /* prevent closing */
	Tcl_UnregisterChannel(interp, chan);

	Tcl_CutChannel(chan);

	/* Remember the channel in the pool of detached channels */

	det = (TestChannel *)ckalloc(sizeof(TestChannel));
	det->chan     = chan;
	det->nextPtr  = firstDetached;
	firstDetached = det;

	return TCL_OK;
    }

    if ((cmdName[0] == 'c') &&
	    (strncmp(cmdName, "clearchannelhandlers", len) == 0)) {
	if (argc != 3) {
	    Tcl_AppendResult(interp, "wrong # args: should be \"", argv[0],
		    " clearchannelhandlers channelName\"", NULL);
	    return TCL_ERROR;
	}
	Tcl_ClearChannelHandlers(chan);
	return TCL_OK;
    }

    if ((cmdName[0] == 'i') && (strncmp(cmdName, "info", len) == 0)) {
	if (argc != 3) {
	    Tcl_AppendResult(interp, "wrong # args: should be \"", argv[0],
		    " info channelName\"", NULL);
	    return TCL_ERROR;
	}
	Tcl_AppendElement(interp, argv[2]);
	Tcl_AppendElement(interp, Tcl_ChannelName(chanPtr->typePtr));
	if (statePtr->flags & TCL_READABLE) {
	    Tcl_AppendElement(interp, "read");
	} else {
	    Tcl_AppendElement(interp, "");
	}
	if (statePtr->flags & TCL_WRITABLE) {
	    Tcl_AppendElement(interp, "write");
	} else {
	    Tcl_AppendElement(interp, "");
	}
	if (statePtr->flags & CHANNEL_NONBLOCKING) {
	    Tcl_AppendElement(interp, "nonblocking");
	} else {
	    Tcl_AppendElement(interp, "blocking");
	}
	if (statePtr->flags & CHANNEL_LINEBUFFERED) {
	    Tcl_AppendElement(interp, "line");
	} else if (statePtr->flags & CHANNEL_UNBUFFERED) {
	    Tcl_AppendElement(interp, "none");
	} else {
	    Tcl_AppendElement(interp, "full");
	}
	if (statePtr->flags & BG_FLUSH_SCHEDULED) {
	    Tcl_AppendElement(interp, "async_flush");
	} else {
	    Tcl_AppendElement(interp, "");
	}
	if (statePtr->flags & CHANNEL_EOF) {
	    Tcl_AppendElement(interp, "eof");
	} else {
	    Tcl_AppendElement(interp, "");
	}
	if (statePtr->flags & CHANNEL_BLOCKED) {
	    Tcl_AppendElement(interp, "blocked");
	} else {
	    Tcl_AppendElement(interp, "unblocked");
	}
	if (statePtr->inputTranslation == TCL_TRANSLATE_AUTO) {
	    Tcl_AppendElement(interp, "auto");
	    if (statePtr->flags & INPUT_SAW_CR) {
		Tcl_AppendElement(interp, "saw_cr");
	    } else {
		Tcl_AppendElement(interp, "");
	    }
	} else if (statePtr->inputTranslation == TCL_TRANSLATE_LF) {
	    Tcl_AppendElement(interp, "lf");
	    Tcl_AppendElement(interp, "");
	} else if (statePtr->inputTranslation == TCL_TRANSLATE_CR) {
	    Tcl_AppendElement(interp, "cr");
	    Tcl_AppendElement(interp, "");
	} else if (statePtr->inputTranslation == TCL_TRANSLATE_CRLF) {
	    Tcl_AppendElement(interp, "crlf");
	    if (statePtr->flags & INPUT_SAW_CR) {
		Tcl_AppendElement(interp, "queued_cr");
	    } else {
		Tcl_AppendElement(interp, "");
	    }
	}
	if (statePtr->outputTranslation == TCL_TRANSLATE_AUTO) {
	    Tcl_AppendElement(interp, "auto");
	} else if (statePtr->outputTranslation == TCL_TRANSLATE_LF) {
	    Tcl_AppendElement(interp, "lf");
	} else if (statePtr->outputTranslation == TCL_TRANSLATE_CR) {
	    Tcl_AppendElement(interp, "cr");
	} else if (statePtr->outputTranslation == TCL_TRANSLATE_CRLF) {
	    Tcl_AppendElement(interp, "crlf");
	}
	IOQueued = Tcl_InputBuffered(chan);
	TclFormatInt(buf, IOQueued);
	Tcl_AppendElement(interp, buf);

	IOQueued = Tcl_OutputBuffered(chan);
	TclFormatInt(buf, IOQueued);
	Tcl_AppendElement(interp, buf);

	TclFormatInt(buf, (int)Tcl_Tell(chan));
	Tcl_AppendElement(interp, buf);

	TclFormatInt(buf, statePtr->refCount);
	Tcl_AppendElement(interp, buf);

	return TCL_OK;
    }

    if ((cmdName[0] == 'i') &&
	    (strncmp(cmdName, "inputbuffered", len) == 0)) {
	if (argc != 3) {
	    Tcl_AppendResult(interp, "channel name required", NULL);
	    return TCL_ERROR;
	}
	IOQueued = Tcl_InputBuffered(chan);
	TclFormatInt(buf, IOQueued);
	Tcl_AppendResult(interp, buf, NULL);
	return TCL_OK;
    }

    if ((cmdName[0] == 'i') && (strncmp(cmdName, "isshared", len) == 0)) {
	if (argc != 3) {
	    Tcl_AppendResult(interp, "channel name required", NULL);
	    return TCL_ERROR;
	}

	TclFormatInt(buf, Tcl_IsChannelShared(chan));
	Tcl_AppendResult(interp, buf, NULL);
	return TCL_OK;
    }

    if ((cmdName[0] == 'i') && (strncmp(cmdName, "isstandard", len) == 0)) {
	if (argc != 3) {
	    Tcl_AppendResult(interp, "channel name required", NULL);
	    return TCL_ERROR;
	}

	TclFormatInt(buf, Tcl_IsStandardChannel(chan));
	Tcl_AppendResult(interp, buf, NULL);
	return TCL_OK;
    }

    if ((cmdName[0] == 'm') && (strncmp(cmdName, "mode", len) == 0)) {
	if (argc != 3) {
	    Tcl_AppendResult(interp, "channel name required", NULL);
	    return TCL_ERROR;
	}

	if (statePtr->flags & TCL_READABLE) {
	    Tcl_AppendElement(interp, "read");
	} else {
	    Tcl_AppendElement(interp, "");
	}
	if (statePtr->flags & TCL_WRITABLE) {
	    Tcl_AppendElement(interp, "write");
	} else {
	    Tcl_AppendElement(interp, "");
	}
	return TCL_OK;
    }

    if ((cmdName[0] == 'm') && (strncmp(cmdName, "mthread", len) == 0)) {
	if (argc != 3) {
	    Tcl_AppendResult(interp, "channel name required", NULL);
	    return TCL_ERROR;
	}

	Tcl_SetObjResult(interp, Tcl_NewWideIntObj(
		(Tcl_WideInt) (size_t) Tcl_GetChannelThread(chan)));
	return TCL_OK;
    }

    if ((cmdName[0] == 'n') && (strncmp(cmdName, "name", len) == 0)) {
	if (argc != 3) {
	    Tcl_AppendResult(interp, "channel name required", NULL);
	    return TCL_ERROR;
	}
	Tcl_AppendResult(interp, statePtr->channelName, NULL);
	return TCL_OK;
    }

    if ((cmdName[0] == 'o') && (strncmp(cmdName, "open", len) == 0)) {
	hTblPtr = (Tcl_HashTable *) Tcl_GetAssocData(interp, "tclIO", NULL);
	if (hTblPtr == NULL) {
	    return TCL_OK;
	}
	for (hPtr = Tcl_FirstHashEntry(hTblPtr, &hSearch);
	     hPtr != NULL;
	     hPtr = Tcl_NextHashEntry(&hSearch)) {
	    Tcl_AppendElement(interp, (char *)Tcl_GetHashKey(hTblPtr, hPtr));
	}
	return TCL_OK;
    }

    if ((cmdName[0] == 'o') &&
	    (strncmp(cmdName, "outputbuffered", len) == 0)) {
	if (argc != 3) {
	    Tcl_AppendResult(interp, "channel name required", NULL);
	    return TCL_ERROR;
	}

	IOQueued = Tcl_OutputBuffered(chan);
	TclFormatInt(buf, IOQueued);
	Tcl_AppendResult(interp, buf, NULL);
	return TCL_OK;
    }

    if ((cmdName[0] == 'q') &&
	    (strncmp(cmdName, "queuedcr", len) == 0)) {
	if (argc != 3) {
	    Tcl_AppendResult(interp, "channel name required", NULL);
	    return TCL_ERROR;
	}

	Tcl_AppendResult(interp,
		(statePtr->flags & INPUT_SAW_CR) ? "1" : "0", NULL);
	return TCL_OK;
    }

    if ((cmdName[0] == 'r') && (strncmp(cmdName, "readable", len) == 0)) {
	hTblPtr = (Tcl_HashTable *) Tcl_GetAssocData(interp, "tclIO", NULL);
	if (hTblPtr == NULL) {
	    return TCL_OK;
	}
	for (hPtr = Tcl_FirstHashEntry(hTblPtr, &hSearch);
	     hPtr != NULL;
	     hPtr = Tcl_NextHashEntry(&hSearch)) {
	    chanPtr  = (Channel *) Tcl_GetHashValue(hPtr);
	    statePtr = chanPtr->state;
	    if (statePtr->flags & TCL_READABLE) {
		Tcl_AppendElement(interp, (char *)Tcl_GetHashKey(hTblPtr, hPtr));
	    }
	}
	return TCL_OK;
    }

    if ((cmdName[0] == 'r') && (strncmp(cmdName, "refcount", len) == 0)) {
	if (argc != 3) {
	    Tcl_AppendResult(interp, "channel name required", NULL);
	    return TCL_ERROR;
	}

	TclFormatInt(buf, statePtr->refCount);
	Tcl_AppendResult(interp, buf, NULL);
	return TCL_OK;
    }

    /*
     * "splice" is actually more a simplified attach facility as provided by
     * the Thread package. Without the safeguards of a regular command (no
     * checking that the command is truly cut'able, no mutexes for
     * thread-safety). Its complementary command is "cut", see above.
     */

    if ((cmdName[0] == 's') && (strncmp(cmdName, "splice", len) == 0)) {
	if (argc != 3) {
	    Tcl_AppendResult(interp, "channel name required", NULL);
	    return TCL_ERROR;
	}

	Tcl_SpliceChannel(chan);

	Tcl_RegisterChannel(interp, chan);
	Tcl_UnregisterChannel(NULL, chan);

	return TCL_OK;
    }

    if ((cmdName[0] == 't') && (strncmp(cmdName, "type", len) == 0)) {
	if (argc != 3) {
	    Tcl_AppendResult(interp, "channel name required", NULL);
	    return TCL_ERROR;
	}
	Tcl_AppendResult(interp, Tcl_ChannelName(chanPtr->typePtr), NULL);
	return TCL_OK;
    }

    if ((cmdName[0] == 'w') && (strncmp(cmdName, "writable", len) == 0)) {
	hTblPtr = (Tcl_HashTable *) Tcl_GetAssocData(interp, "tclIO", NULL);
	if (hTblPtr == NULL) {
	    return TCL_OK;
	}
	for (hPtr = Tcl_FirstHashEntry(hTblPtr, &hSearch);
		hPtr != NULL; hPtr = Tcl_NextHashEntry(&hSearch)) {
	    chanPtr = (Channel *) Tcl_GetHashValue(hPtr);
	    statePtr = chanPtr->state;
	    if (statePtr->flags & TCL_WRITABLE) {
		Tcl_AppendElement(interp, (char *)Tcl_GetHashKey(hTblPtr, hPtr));
	    }
	}
	return TCL_OK;
    }

    if ((cmdName[0] == 't') && (strncmp(cmdName, "transform", len) == 0)) {
	/*
	 * Syntax: transform channel -command command
	 */

	if (argc != 5) {
	    Tcl_AppendResult(interp, "wrong # args: should be \"", argv[0],
		    " transform channelId -command cmd\"", NULL);
	    return TCL_ERROR;
	}
	if (strcmp(argv[3], "-command") != 0) {
	    Tcl_AppendResult(interp, "bad argument \"", argv[3],
		    "\": should be \"-command\"", NULL);
	    return TCL_ERROR;
	}

	return TclChannelTransform(interp, chan,
		Tcl_NewStringObj(argv[4], -1));
    }

    if ((cmdName[0] == 'u') && (strncmp(cmdName, "unstack", len) == 0)) {
	/*
	 * Syntax: unstack channel
	 */

	if (argc != 3) {
	    Tcl_AppendResult(interp, "wrong # args: should be \"", argv[0],
		    " unstack channel\"", NULL);
	    return TCL_ERROR;
	}
	return Tcl_UnstackChannel(interp, chan);
    }

    Tcl_AppendResult(interp, "bad option \"", cmdName, "\": should be "
	    "cut, clearchannelhandlers, info, isshared, mode, open, "
	    "readable, splice, writable, transform, unstack", NULL);
    return TCL_ERROR;
}

/*
 *----------------------------------------------------------------------
 *
 * TestChannelEventCmd --
 *
 *	This procedure implements the "testchannelevent" command. It is used
 *	to test the Tcl channel event mechanism.
 *
 * Results:
 *	A standard Tcl result.
 *
 * Side effects:
 *	Creates, deletes and returns channel event handlers.
 *
 *----------------------------------------------------------------------
 */

static int
TestChannelEventCmd(
    TCL_UNUSED(ClientData),
    Tcl_Interp *interp,		/* Current interpreter. */
    int argc,			/* Number of arguments. */
    const char **argv)		/* Argument strings. */
{
    Tcl_Obj *resultListPtr;
    Channel *chanPtr;
    ChannelState *statePtr;	/* state info for channel */
    EventScriptRecord *esPtr, *prevEsPtr, *nextEsPtr;
    const char *cmd;
    int index, i, mask, len;

    if ((argc < 3) || (argc > 5)) {
	Tcl_AppendResult(interp, "wrong # args: should be \"", argv[0],
		" channelName cmd ?arg1? ?arg2?\"", NULL);
	return TCL_ERROR;
    }
    chanPtr = (Channel *) Tcl_GetChannel(interp, argv[1], NULL);
    if (chanPtr == NULL) {
	return TCL_ERROR;
    }
    statePtr = chanPtr->state;

    cmd = argv[2];
    len = strlen(cmd);
    if ((cmd[0] == 'a') && (strncmp(cmd, "add", len) == 0)) {
	if (argc != 5) {
	    Tcl_AppendResult(interp, "wrong # args: should be \"", argv[0],
		    " channelName add eventSpec script\"", NULL);
	    return TCL_ERROR;
	}
	if (strcmp(argv[3], "readable") == 0) {
	    mask = TCL_READABLE;
	} else if (strcmp(argv[3], "writable") == 0) {
	    mask = TCL_WRITABLE;
	} else if (strcmp(argv[3], "none") == 0) {
	    mask = 0;
	} else {
	    Tcl_AppendResult(interp, "bad event name \"", argv[3],
		    "\": must be readable, writable, or none", NULL);
	    return TCL_ERROR;
	}

	esPtr = (EventScriptRecord *)ckalloc(sizeof(EventScriptRecord));
	esPtr->nextPtr = statePtr->scriptRecordPtr;
	statePtr->scriptRecordPtr = esPtr;

	esPtr->chanPtr = chanPtr;
	esPtr->interp = interp;
	esPtr->mask = mask;
	esPtr->scriptPtr = Tcl_NewStringObj(argv[4], -1);
	Tcl_IncrRefCount(esPtr->scriptPtr);

	Tcl_CreateChannelHandler((Tcl_Channel) chanPtr, mask,
		TclChannelEventScriptInvoker, esPtr);

	return TCL_OK;
    }

    if ((cmd[0] == 'd') && (strncmp(cmd, "delete", len) == 0)) {
	if (argc != 4) {
	    Tcl_AppendResult(interp, "wrong # args: should be \"", argv[0],
		    " channelName delete index\"", NULL);
	    return TCL_ERROR;
	}
	if (Tcl_GetInt(interp, argv[3], &index) == TCL_ERROR) {
	    return TCL_ERROR;
	}
	if (index < 0) {
	    Tcl_AppendResult(interp, "bad event index: ", argv[3],
		    ": must be nonnegative", NULL);
	    return TCL_ERROR;
	}
	for (i = 0, esPtr = statePtr->scriptRecordPtr;
	     (i < index) && (esPtr != NULL);
	     i++, esPtr = esPtr->nextPtr) {
	    /* Empty loop body. */
	}
	if (esPtr == NULL) {
	    Tcl_AppendResult(interp, "bad event index ", argv[3],
		    ": out of range", NULL);
	    return TCL_ERROR;
	}
	if (esPtr == statePtr->scriptRecordPtr) {
	    statePtr->scriptRecordPtr = esPtr->nextPtr;
	} else {
	    for (prevEsPtr = statePtr->scriptRecordPtr;
		 (prevEsPtr != NULL) &&
		     (prevEsPtr->nextPtr != esPtr);
		 prevEsPtr = prevEsPtr->nextPtr) {
		/* Empty loop body. */
	    }
	    if (prevEsPtr == NULL) {
		Tcl_Panic("TestChannelEventCmd: damaged event script list");
	    }
	    prevEsPtr->nextPtr = esPtr->nextPtr;
	}
	Tcl_DeleteChannelHandler((Tcl_Channel) chanPtr,
		TclChannelEventScriptInvoker, esPtr);
	Tcl_DecrRefCount(esPtr->scriptPtr);
	ckfree(esPtr);

	return TCL_OK;
    }

    if ((cmd[0] == 'l') && (strncmp(cmd, "list", len) == 0)) {
	if (argc != 3) {
	    Tcl_AppendResult(interp, "wrong # args: should be \"", argv[0],
		    " channelName list\"", NULL);
	    return TCL_ERROR;
	}
	resultListPtr = Tcl_GetObjResult(interp);
	for (esPtr = statePtr->scriptRecordPtr;
	     esPtr != NULL;
	     esPtr = esPtr->nextPtr) {
	    if (esPtr->mask) {
		Tcl_ListObjAppendElement(interp, resultListPtr, Tcl_NewStringObj(
		    (esPtr->mask == TCL_READABLE) ? "readable" : "writable", -1));
	    } else {
		Tcl_ListObjAppendElement(interp, resultListPtr,
			Tcl_NewStringObj("none", -1));
	    }
	    Tcl_ListObjAppendElement(interp, resultListPtr, esPtr->scriptPtr);
	}
	Tcl_SetObjResult(interp, resultListPtr);
	return TCL_OK;
    }

    if ((cmd[0] == 'r') && (strncmp(cmd, "removeall", len) == 0)) {
	if (argc != 3) {
	    Tcl_AppendResult(interp, "wrong # args: should be \"", argv[0],
		    " channelName removeall\"", NULL);
	    return TCL_ERROR;
	}
	for (esPtr = statePtr->scriptRecordPtr;
	     esPtr != NULL;
	     esPtr = nextEsPtr) {
	    nextEsPtr = esPtr->nextPtr;
	    Tcl_DeleteChannelHandler((Tcl_Channel) chanPtr,
		    TclChannelEventScriptInvoker, esPtr);
	    Tcl_DecrRefCount(esPtr->scriptPtr);
	    ckfree(esPtr);
	}
	statePtr->scriptRecordPtr = NULL;
	return TCL_OK;
    }

    if	((cmd[0] == 's') && (strncmp(cmd, "set", len) == 0)) {
	if (argc != 5) {
	    Tcl_AppendResult(interp, "wrong # args: should be \"", argv[0],
		    " channelName delete index event\"", NULL);
	    return TCL_ERROR;
	}
	if (Tcl_GetInt(interp, argv[3], &index) == TCL_ERROR) {
	    return TCL_ERROR;
	}
	if (index < 0) {
	    Tcl_AppendResult(interp, "bad event index: ", argv[3],
		    ": must be nonnegative", NULL);
	    return TCL_ERROR;
	}
	for (i = 0, esPtr = statePtr->scriptRecordPtr;
	     (i < index) && (esPtr != NULL);
	     i++, esPtr = esPtr->nextPtr) {
	    /* Empty loop body. */
	}
	if (esPtr == NULL) {
	    Tcl_AppendResult(interp, "bad event index ", argv[3],
		    ": out of range", NULL);
	    return TCL_ERROR;
	}

	if (strcmp(argv[4], "readable") == 0) {
	    mask = TCL_READABLE;
	} else if (strcmp(argv[4], "writable") == 0) {
	    mask = TCL_WRITABLE;
	} else if (strcmp(argv[4], "none") == 0) {
	    mask = 0;
	} else {
	    Tcl_AppendResult(interp, "bad event name \"", argv[4],
		    "\": must be readable, writable, or none", NULL);
	    return TCL_ERROR;
	}
	esPtr->mask = mask;
	Tcl_CreateChannelHandler((Tcl_Channel) chanPtr, mask,
		TclChannelEventScriptInvoker, esPtr);
	return TCL_OK;
    }
    Tcl_AppendResult(interp, "bad command ", cmd, ", must be one of "
	    "add, delete, list, set, or removeall", NULL);
    return TCL_ERROR;
}

/*
 *----------------------------------------------------------------------
 *
 * TestSocketCmd --
 *
 *	Implements the Tcl "testsocket" debugging command and its
 *	subcommands. This is part of the testing environment.
 *
 * Results:
 *	A standard Tcl result.
 *
 * Side effects:
 *	None.
 *
 *----------------------------------------------------------------------
 */

static int
TestSocketCmd(
    TCL_UNUSED(ClientData),
    Tcl_Interp *interp,		/* Interpreter for result. */
    int argc,			/* Count of additional args. */
    const char **argv)		/* Additional arg strings. */
{
    const char *cmdName;	/* Sub command. */
    size_t len;			/* Length of subcommand string. */

    if (argc < 2) {
	Tcl_AppendResult(interp, "wrong # args: should be \"", argv[0],
		" subcommand ?additional args..?\"", NULL);
	return TCL_ERROR;
    }
    cmdName = argv[1];
    len = strlen(cmdName);

    if ((cmdName[0] == 't') && (strncmp(cmdName, "testflags", len) == 0)) {
        Tcl_Channel hChannel;
        int modePtr;
        TcpState *statePtr;
        /* Set test value in the socket driver
         */
        /* Check for argument "channel name"
         */
        if (argc < 4) {
            Tcl_AppendResult(interp, "wrong # args: should be \"", argv[0],
                    " testflags channel flags\"", NULL);
            return TCL_ERROR;
        }
        hChannel = Tcl_GetChannel(interp, argv[2], &modePtr);
        if ( NULL == hChannel ) {
            Tcl_AppendResult(interp, "unknown channel:", argv[2], NULL);
            return TCL_ERROR;
        }
        statePtr = (TcpState *)Tcl_GetChannelInstanceData(hChannel);
        if ( NULL == statePtr) {
            Tcl_AppendResult(interp, "No channel instance data:", argv[2],
                    NULL);
            return TCL_ERROR;
        }
        statePtr->testFlags = atoi(argv[3]);
        return TCL_OK;
    }

    Tcl_AppendResult(interp, "bad option \"", cmdName, "\": should be "
	    "testflags", NULL);
    return TCL_ERROR;
}

/*
 *----------------------------------------------------------------------
 *
 * TestWrongNumArgsObjCmd --
 *
 *	Test the Tcl_WrongNumArgs function.
 *
 * Results:
 *	Standard Tcl result.
 *
 * Side effects:
 *	Sets interpreter result.
 *
 *----------------------------------------------------------------------
 */

static int
TestWrongNumArgsObjCmd(
    TCL_UNUSED(ClientData),
    Tcl_Interp *interp,		/* Current interpreter. */
    int objc,			/* Number of arguments. */
    Tcl_Obj *const objv[])	/* Argument objects. */
{
    int i, length;
    const char *msg;

    if (objc < 3) {
	/*
	 * Don't use Tcl_WrongNumArgs here, as that is the function
	 * we want to test!
	 */
	Tcl_AppendResult(interp, "insufficient arguments", NULL);
	return TCL_ERROR;
    }

    if (Tcl_GetIntFromObj(interp, objv[1], &i) != TCL_OK) {
	return TCL_ERROR;
    }

    msg = Tcl_GetStringFromObj(objv[2], &length);
    if (length == 0) {
	msg = NULL;
    }

    if (i > objc - 3) {
	/*
	 * Asked for more arguments than were given.
	 */
	Tcl_AppendResult(interp, "insufficient arguments", NULL);
	return TCL_ERROR;
    }

    Tcl_WrongNumArgs(interp, i, &(objv[3]), msg);
    return TCL_OK;
}

/*
 *----------------------------------------------------------------------
 *
 * TestGetIndexFromObjStructObjCmd --
 *
 *	Test the Tcl_GetIndexFromObjStruct function.
 *
 * Results:
 *	Standard Tcl result.
 *
 * Side effects:
 *	Sets interpreter result.
 *
 *----------------------------------------------------------------------
 */

static int
TestGetIndexFromObjStructObjCmd(
    TCL_UNUSED(ClientData),
    Tcl_Interp *interp,		/* Current interpreter. */
    int objc,			/* Number of arguments. */
    Tcl_Obj *const objv[])	/* Argument objects. */
{
    const char *const ary[] = {
	"a", "b", "c", "d", "e", "f", NULL, NULL
    };
    int idx,target;

    if (objc != 3) {
	Tcl_WrongNumArgs(interp, 1, objv, "argument targetvalue");
	return TCL_ERROR;
    }
    if (Tcl_GetIndexFromObjStruct(interp, objv[1], ary, 2*sizeof(char *),
	    "dummy", 0, &idx) != TCL_OK) {
	return TCL_ERROR;
    }
    if (Tcl_GetIntFromObj(interp, objv[2], &target) != TCL_OK) {
	return TCL_ERROR;
    }
    if (idx != target) {
	char buffer[64];
	sprintf(buffer, "%d", idx);
	Tcl_AppendResult(interp, "index value comparison failed: got ",
		buffer, NULL);
	sprintf(buffer, "%d", target);
	Tcl_AppendResult(interp, " when ", buffer, " expected", NULL);
	return TCL_ERROR;
    }
    Tcl_WrongNumArgs(interp, 3, objv, NULL);
    return TCL_OK;
}

/*
 *----------------------------------------------------------------------
 *
 * TestFilesystemObjCmd --
 *
 *	This procedure implements the "testfilesystem" command. It is used to
 *	test Tcl_FSRegister, Tcl_FSUnregister, and can be used to test that
 *	the pluggable filesystem works.
 *
 * Results:
 *	A standard Tcl result.
 *
 * Side effects:
 *	Inserts or removes a filesystem from Tcl's stack.
 *
 *----------------------------------------------------------------------
 */

static int
TestFilesystemObjCmd(
    TCL_UNUSED(ClientData),
    Tcl_Interp *interp,
    int objc,
    Tcl_Obj *const objv[])
{
    int res, boolVal;
    const char *msg;

    if (objc != 2) {
	Tcl_WrongNumArgs(interp, 1, objv, "boolean");
	return TCL_ERROR;
    }
    if (Tcl_GetBooleanFromObj(interp, objv[1], &boolVal) != TCL_OK) {
	return TCL_ERROR;
    }
    if (boolVal) {
	res = Tcl_FSRegister(interp, &testReportingFilesystem);
	msg = (res == TCL_OK) ? "registered" : "failed";
    } else {
	res = Tcl_FSUnregister(&testReportingFilesystem);
	msg = (res == TCL_OK) ? "unregistered" : "failed";
    }
    Tcl_SetObjResult(interp, Tcl_NewStringObj(msg , -1));
    return res;
}

static int
TestReportInFilesystem(
    Tcl_Obj *pathPtr,
    void **clientDataPtr)
{
    static Tcl_Obj *lastPathPtr = NULL;
    Tcl_Obj *newPathPtr;

    if (pathPtr == lastPathPtr) {
	/* Reject all files second time around */
	return -1;
    }

    /* Try to claim all files first time around */

    newPathPtr = Tcl_DuplicateObj(pathPtr);
    lastPathPtr = newPathPtr;
    Tcl_IncrRefCount(newPathPtr);
    if (Tcl_FSGetFileSystemForPath(newPathPtr) == NULL) {
	/* Nothing claimed it. Therefore we don't either */
	Tcl_DecrRefCount(newPathPtr);
	lastPathPtr = NULL;
	return -1;
    }
    lastPathPtr = NULL;
    *clientDataPtr = newPathPtr;
    return TCL_OK;
}

/*
 * Simple helper function to extract the native vfs representation of a path
 * object, or NULL if no such representation exists.
 */

static Tcl_Obj *
TestReportGetNativePath(
    Tcl_Obj *pathPtr)
{
    return (Tcl_Obj*) Tcl_FSGetInternalRep(pathPtr, &testReportingFilesystem);
}

static void
TestReportFreeInternalRep(
    void *clientData)
{
    Tcl_Obj *nativeRep = (Tcl_Obj *) clientData;

    if (nativeRep != NULL) {
	/* Free the path */
	Tcl_DecrRefCount(nativeRep);
    }
}

static void *
TestReportDupInternalRep(
    void *clientData)
{
    Tcl_Obj *original = (Tcl_Obj *) clientData;

    Tcl_IncrRefCount(original);
    return clientData;
}

static void
TestReport(
    const char *cmd,
    Tcl_Obj *path,
    Tcl_Obj *arg2)
{
    Tcl_Interp *interp = (Tcl_Interp *) Tcl_FSData(&testReportingFilesystem);

    if (interp == NULL) {
	/* This is bad, but not much we can do about it */
    } else {
	/*
	 * No idea why I decided to program this up using the old string-based
	 * API, but there you go. We should convert it to objects.
	 */

	Tcl_Obj *savedResult;
	Tcl_DString ds;

	Tcl_DStringInit(&ds);
	Tcl_DStringAppend(&ds, "lappend filesystemReport ", -1);
	Tcl_DStringStartSublist(&ds);
	Tcl_DStringAppendElement(&ds, cmd);
	if (path != NULL) {
	    Tcl_DStringAppendElement(&ds, Tcl_GetString(path));
	}
	if (arg2 != NULL) {
	    Tcl_DStringAppendElement(&ds, Tcl_GetString(arg2));
	}
	Tcl_DStringEndSublist(&ds);
	savedResult = Tcl_GetObjResult(interp);
	Tcl_IncrRefCount(savedResult);
	Tcl_SetObjResult(interp, Tcl_NewObj());
	Tcl_EvalEx(interp, Tcl_DStringValue(&ds), -1, 0);
	Tcl_DStringFree(&ds);
	Tcl_ResetResult(interp);
	Tcl_SetObjResult(interp, savedResult);
	Tcl_DecrRefCount(savedResult);
    }
}

static int
TestReportStat(
    Tcl_Obj *path,		/* Path of file to stat (in current CP). */
    Tcl_StatBuf *buf)		/* Filled with results of stat call. */
{
    TestReport("stat", path, NULL);
    return Tcl_FSStat(TestReportGetNativePath(path), buf);
}

static int
TestReportLstat(
    Tcl_Obj *path,		/* Path of file to stat (in current CP). */
    Tcl_StatBuf *buf)		/* Filled with results of stat call. */
{
    TestReport("lstat", path, NULL);
    return Tcl_FSLstat(TestReportGetNativePath(path), buf);
}

static int
TestReportAccess(
    Tcl_Obj *path,		/* Path of file to access (in current CP). */
    int mode)			/* Permission setting. */
{
    TestReport("access", path, NULL);
    return Tcl_FSAccess(TestReportGetNativePath(path), mode);
}

static Tcl_Channel
TestReportOpenFileChannel(
    Tcl_Interp *interp,		/* Interpreter for error reporting; can be
				 * NULL. */
    Tcl_Obj *fileName,		/* Name of file to open. */
    int mode,			/* POSIX open mode. */
    int permissions)		/* If the open involves creating a file, with
				 * what modes to create it? */
{
    TestReport("open", fileName, NULL);
    return TclpOpenFileChannel(interp, TestReportGetNativePath(fileName),
	    mode, permissions);
}

static int
TestReportMatchInDirectory(
    Tcl_Interp *interp,		/* Interpreter for error messages. */
    Tcl_Obj *resultPtr,		/* Object to lappend results. */
    Tcl_Obj *dirPtr,		/* Contains path to directory to search. */
    const char *pattern,	/* Pattern to match against. */
    Tcl_GlobTypeData *types)	/* Object containing list of acceptable types.
				 * May be NULL. */
{
    if (types != NULL && types->type & TCL_GLOB_TYPE_MOUNT) {
	TestReport("matchmounts", dirPtr, NULL);
	return TCL_OK;
    } else {
	TestReport("matchindirectory", dirPtr, NULL);
	return Tcl_FSMatchInDirectory(interp, resultPtr,
		TestReportGetNativePath(dirPtr), pattern, types);
    }
}

static int
TestReportChdir(
    Tcl_Obj *dirName)
{
    TestReport("chdir", dirName, NULL);
    return Tcl_FSChdir(TestReportGetNativePath(dirName));
}

static int
TestReportLoadFile(
    Tcl_Interp *interp,		/* Used for error reporting. */
    Tcl_Obj *fileName,		/* Name of the file containing the desired
				 * code. */
    Tcl_LoadHandle *handlePtr,	/* Filled with token for dynamically loaded
				 * file which will be passed back to
				 * (*unloadProcPtr)() to unload the file. */
    Tcl_FSUnloadFileProc **unloadProcPtr)
				/* Filled with address of Tcl_FSUnloadFileProc
				 * function which should be used for
				 * this file. */
{
    TestReport("loadfile", fileName, NULL);
    return Tcl_FSLoadFile(interp, TestReportGetNativePath(fileName), NULL,
	    NULL, NULL, NULL, handlePtr, unloadProcPtr);
}

static Tcl_Obj *
TestReportLink(
    Tcl_Obj *path,		/* Path of file to readlink or link */
    Tcl_Obj *to,		/* Path of file to link to, or NULL */
    int linkType)
{
    TestReport("link", path, to);
    return Tcl_FSLink(TestReportGetNativePath(path), to, linkType);
}

static int
TestReportRenameFile(
    Tcl_Obj *src,		/* Pathname of file or dir to be renamed
				 * (UTF-8). */
    Tcl_Obj *dst)		/* New pathname of file or directory
				 * (UTF-8). */
{
    TestReport("renamefile", src, dst);
    return Tcl_FSRenameFile(TestReportGetNativePath(src),
	    TestReportGetNativePath(dst));
}

static int
TestReportCopyFile(
    Tcl_Obj *src,		/* Pathname of file to be copied (UTF-8). */
    Tcl_Obj *dst)		/* Pathname of file to copy to (UTF-8). */
{
    TestReport("copyfile", src, dst);
    return Tcl_FSCopyFile(TestReportGetNativePath(src),
	    TestReportGetNativePath(dst));
}

static int
TestReportDeleteFile(
    Tcl_Obj *path)		/* Pathname of file to be removed (UTF-8). */
{
    TestReport("deletefile", path, NULL);
    return Tcl_FSDeleteFile(TestReportGetNativePath(path));
}

static int
TestReportCreateDirectory(
    Tcl_Obj *path)		/* Pathname of directory to create (UTF-8). */
{
    TestReport("createdirectory", path, NULL);
    return Tcl_FSCreateDirectory(TestReportGetNativePath(path));
}

static int
TestReportCopyDirectory(
    Tcl_Obj *src,		/* Pathname of directory to be copied
				 * (UTF-8). */
    Tcl_Obj *dst,		/* Pathname of target directory (UTF-8). */
    Tcl_Obj **errorPtr)		/* If non-NULL, to be filled with UTF-8 name
				 * of file causing error. */
{
    TestReport("copydirectory", src, dst);
    return Tcl_FSCopyDirectory(TestReportGetNativePath(src),
	    TestReportGetNativePath(dst), errorPtr);
}

static int
TestReportRemoveDirectory(
    Tcl_Obj *path,		/* Pathname of directory to be removed
				 * (UTF-8). */
    int recursive,		/* If non-zero, removes directories that
				 * are nonempty.  Otherwise, will only remove
				 * empty directories. */
    Tcl_Obj **errorPtr)		/* If non-NULL, to be filled with UTF-8 name
				 * of file causing error. */
{
    TestReport("removedirectory", path, NULL);
    return Tcl_FSRemoveDirectory(TestReportGetNativePath(path), recursive,
	    errorPtr);
}

static const char *const *
TestReportFileAttrStrings(
    Tcl_Obj *fileName,
    Tcl_Obj **objPtrRef)
{
    TestReport("fileattributestrings", fileName, NULL);
    return Tcl_FSFileAttrStrings(TestReportGetNativePath(fileName), objPtrRef);
}

static int
TestReportFileAttrsGet(
    Tcl_Interp *interp,		/* The interpreter for error reporting. */
    int index,			/* index of the attribute command. */
    Tcl_Obj *fileName,		/* filename we are operating on. */
    Tcl_Obj **objPtrRef)	/* for output. */
{
    TestReport("fileattributesget", fileName, NULL);
    return Tcl_FSFileAttrsGet(interp, index,
	    TestReportGetNativePath(fileName), objPtrRef);
}

static int
TestReportFileAttrsSet(
    Tcl_Interp *interp,		/* The interpreter for error reporting. */
    int index,			/* index of the attribute command. */
    Tcl_Obj *fileName,		/* filename we are operating on. */
    Tcl_Obj *objPtr)		/* for input. */
{
    TestReport("fileattributesset", fileName, objPtr);
    return Tcl_FSFileAttrsSet(interp, index,
	    TestReportGetNativePath(fileName), objPtr);
}

static int
TestReportUtime(
    Tcl_Obj *fileName,
    struct utimbuf *tval)
{
    TestReport("utime", fileName, NULL);
    return Tcl_FSUtime(TestReportGetNativePath(fileName), tval);
}

static int
TestReportNormalizePath(
    TCL_UNUSED(Tcl_Interp *),
    Tcl_Obj *pathPtr,
    int nextCheckpoint)
{
    TestReport("normalizepath", pathPtr, NULL);
    return nextCheckpoint;
}

static int
SimplePathInFilesystem(
    Tcl_Obj *pathPtr,
    TCL_UNUSED(ClientData *))
{
    const char *str = Tcl_GetString(pathPtr);

    if (strncmp(str, "simplefs:/", 10)) {
	return -1;
    }
    return TCL_OK;
}

/*
 * This is a slightly 'hacky' filesystem which is used just to test a few
 * important features of the vfs code: (1) that you can load a shared library
 * from a vfs, (2) that when copying files from one fs to another, the 'mtime'
 * is preserved. (3) that recursive cross-filesystem directory copies have the
 * correct behaviour with/without -force.
 *
 * It treats any file in 'simplefs:/' as a file, which it routes to the
 * current directory. The real file it uses is whatever follows the trailing
 * '/' (e.g. 'foo' in 'simplefs:/foo'), and that file exists or not according
 * to what is in the native pwd.
 *
 * Please do not consider this filesystem a model of how things are to be
 * done. It is quite the opposite!  But, it does allow us to test some
 * important features.
 */

static int
TestSimpleFilesystemObjCmd(
    TCL_UNUSED(ClientData),
    Tcl_Interp *interp,
    int objc,
    Tcl_Obj *const objv[])
{
    int res, boolVal;
    const char *msg;

    if (objc != 2) {
	Tcl_WrongNumArgs(interp, 1, objv, "boolean");
	return TCL_ERROR;
    }
    if (Tcl_GetBooleanFromObj(interp, objv[1], &boolVal) != TCL_OK) {
	return TCL_ERROR;
    }
    if (boolVal) {
	res = Tcl_FSRegister(interp, &simpleFilesystem);
	msg = (res == TCL_OK) ? "registered" : "failed";
    } else {
	res = Tcl_FSUnregister(&simpleFilesystem);
	msg = (res == TCL_OK) ? "unregistered" : "failed";
    }
    Tcl_SetObjResult(interp, Tcl_NewStringObj(msg , -1));
    return res;
}

/*
 * Treats a file name 'simplefs:/foo' by using the file 'foo' in the current
 * (native) directory.
 */

static Tcl_Obj *
SimpleRedirect(
    Tcl_Obj *pathPtr)		/* Name of file to copy. */
{
    int len;
    const char *str;
    Tcl_Obj *origPtr;

    /*
     * We assume the same name in the current directory is ok.
     */

    str = Tcl_GetStringFromObj(pathPtr, &len);
    if (len < 10 || strncmp(str, "simplefs:/", 10)) {
	/* Probably shouldn't ever reach here */
	Tcl_IncrRefCount(pathPtr);
	return pathPtr;
    }
    origPtr = Tcl_NewStringObj(str+10,-1);
    Tcl_IncrRefCount(origPtr);
    return origPtr;
}

static int
SimpleMatchInDirectory(
    Tcl_Interp *interp,		/* Interpreter for error
				 * messages. */
    Tcl_Obj *resultPtr,		/* Object to lappend results. */
    Tcl_Obj *dirPtr,		/* Contains path to directory to search. */
    const char *pattern,	/* Pattern to match against. */
    Tcl_GlobTypeData *types)	/* Object containing list of acceptable types.
				 * May be NULL. */
{
    int res;
    Tcl_Obj *origPtr;
    Tcl_Obj *resPtr;

    /* We only provide a new volume, therefore no mounts at all */
    if (types != NULL && types->type & TCL_GLOB_TYPE_MOUNT) {
	return TCL_OK;
    }

    /*
     * We assume the same name in the current directory is ok.
     */
    resPtr = Tcl_NewObj();
    Tcl_IncrRefCount(resPtr);
    origPtr = SimpleRedirect(dirPtr);
    res = Tcl_FSMatchInDirectory(interp, resPtr, origPtr, pattern, types);
    if (res == TCL_OK) {
	int gLength, j;
	Tcl_ListObjLength(NULL, resPtr, &gLength);
	for (j = 0; j < gLength; j++) {
	    Tcl_Obj *gElt, *nElt;
	    Tcl_ListObjIndex(NULL, resPtr, j, &gElt);
	    nElt = Tcl_NewStringObj("simplefs:/",10);
	    Tcl_AppendObjToObj(nElt, gElt);
	    Tcl_ListObjAppendElement(NULL, resultPtr, nElt);
	}
    }
    Tcl_DecrRefCount(origPtr);
    Tcl_DecrRefCount(resPtr);
    return res;
}

static Tcl_Channel
SimpleOpenFileChannel(
    Tcl_Interp *interp,		/* Interpreter for error reporting; can be
				 * NULL. */
    Tcl_Obj *pathPtr,		/* Name of file to open. */
    int mode,			/* POSIX open mode. */
    int permissions)		/* If the open involves creating a file, with
				 * what modes to create it? */
{
    Tcl_Obj *tempPtr;
    Tcl_Channel chan;

    if ((mode != 0) && !(mode & O_RDONLY)) {
	Tcl_AppendResult(interp, "read-only", NULL);
	return NULL;
    }

    tempPtr = SimpleRedirect(pathPtr);
    chan = Tcl_FSOpenFileChannel(interp, tempPtr, "r", permissions);
    Tcl_DecrRefCount(tempPtr);
    return chan;
}

static int
SimpleAccess(
    Tcl_Obj *pathPtr,		/* Path of file to access (in current CP). */
    int mode)			/* Permission setting. */
{
    Tcl_Obj *tempPtr = SimpleRedirect(pathPtr);
    int res = Tcl_FSAccess(tempPtr, mode);

    Tcl_DecrRefCount(tempPtr);
    return res;
}

static int
SimpleStat(
    Tcl_Obj *pathPtr,		/* Path of file to stat (in current CP). */
    Tcl_StatBuf *bufPtr)	/* Filled with results of stat call. */
{
    Tcl_Obj *tempPtr = SimpleRedirect(pathPtr);
    int res = Tcl_FSStat(tempPtr, bufPtr);

    Tcl_DecrRefCount(tempPtr);
    return res;
}

static Tcl_Obj *
SimpleListVolumes(void)
{
    /* Add one new volume */
    Tcl_Obj *retVal;

    retVal = Tcl_NewStringObj("simplefs:/", -1);
    Tcl_IncrRefCount(retVal);
    return retVal;
}

/*
 * Used to check operations of Tcl_UtfPrev.
 *
 * Usage: testutfprev $bytes $offset
 */

static int
TestUtfPrevCmd(
    ClientData clientData,
    Tcl_Interp *interp,
    int objc,
    Tcl_Obj *const objv[])
{
    int numBytes, offset;
    char *bytes;
    const char *result;
    Tcl_Obj *copy;
    
    if (objc < 2 || objc > 3) {
	Tcl_WrongNumArgs(interp, 1, objv, "bytes ?offset?");
	return TCL_ERROR;
    }

    bytes = (char *) Tcl_GetByteArrayFromObj(objv[1], &numBytes);
    
    if (objc == 3) {
	if (TCL_OK != Tcl_GetIntFromObj(interp, objv[2], &offset)) {
	    return TCL_ERROR;
	}
	if (offset < 0) {
	    offset = 0;
	}
	if (offset > numBytes) {
	    offset = numBytes;
	}
    } else {
	offset = numBytes;
    }
    copy = Tcl_DuplicateObj(objv[1]);
    bytes = (char *) Tcl_SetByteArrayLength(copy, numBytes+1);
    bytes[numBytes] = '\0';

    result = Tcl_UtfPrev(bytes + offset, bytes);

    Tcl_DecrRefCount(copy);
    Tcl_SetObjResult(interp, Tcl_NewIntObj(result - bytes));
    return TCL_OK;
}

/*
 * Used to check correct string-length determining in Tcl_NumUtfChars
 */

static int
TestNumUtfCharsCmd(
    TCL_UNUSED(ClientData),
    Tcl_Interp *interp,
    int objc,
    Tcl_Obj *const objv[])
{
    if (objc > 1) {
	int numBytes, len, limit = -1;
	const char *bytes = Tcl_GetStringFromObj(objv[1], &numBytes);

	if (objc > 2) {
	    if (Tcl_GetIntForIndex(interp, objv[2], numBytes, &limit) != TCL_OK) {
		return TCL_ERROR;
	    }
	    if (limit > numBytes + 1) {
		limit = numBytes + 1;
	    }
	}
	len = Tcl_NumUtfChars(bytes, limit);
	Tcl_SetObjResult(interp, Tcl_NewIntObj(len));
    }
    return TCL_OK;
}

/*
 * Used to check correct operation of Tcl_UtfFindFirst
 */

static int
TestFindFirstCmd(
    TCL_UNUSED(ClientData),
    Tcl_Interp *interp,
    int objc,
    Tcl_Obj *const objv[])
{
    if (objc > 1) {
	int len = -1;

	if (objc > 2) {
	    (void) Tcl_GetIntFromObj(interp, objv[2], &len);
	}
	Tcl_SetObjResult(interp, Tcl_NewStringObj(Tcl_UtfFindFirst(Tcl_GetString(objv[1]), len), -1));
    }
    return TCL_OK;
}

/*
 * Used to check correct operation of Tcl_UtfFindLast
 */

static int
TestFindLastCmd(
    TCL_UNUSED(ClientData),
    Tcl_Interp *interp,
    int objc,
    Tcl_Obj *const objv[])
{
    if (objc > 1) {
	int len = -1;

	if (objc > 2) {
	    (void) Tcl_GetIntFromObj(interp, objv[2], &len);
	}
	Tcl_SetObjResult(interp, Tcl_NewStringObj(Tcl_UtfFindLast(Tcl_GetString(objv[1]), len), -1));
    }
    return TCL_OK;
}

#if defined(HAVE_CPUID) || defined(_WIN32)
/*
 *----------------------------------------------------------------------
 *
 * TestcpuidCmd --
 *
 *	Retrieves CPU ID information.
 *
 * Usage:
 *	testwincpuid <eax>
 *
 * Parameters:
 *	eax - The value to pass in the EAX register to a CPUID instruction.
 *
 * Results:
 *	Returns a four-element list containing the values from the EAX, EBX,
 *	ECX and EDX registers returned from the CPUID instruction.
 *
 * Side effects:
 *	None.
 *
 *----------------------------------------------------------------------
 */

static int
TestcpuidCmd(
    TCL_UNUSED(ClientData),
    Tcl_Interp* interp,		/* Tcl interpreter */
    int objc,			/* Parameter count */
    Tcl_Obj *const * objv)	/* Parameter vector */
{
    int status, index, i;
    int regs[4];
    Tcl_Obj *regsObjs[4];

    if (objc != 2) {
	Tcl_WrongNumArgs(interp, 1, objv, "eax");
	return TCL_ERROR;
    }
    if (Tcl_GetIntFromObj(interp, objv[1], &index) != TCL_OK) {
	return TCL_ERROR;
    }
    status = TclWinCPUID(index, regs);
    if (status != TCL_OK) {
	Tcl_SetObjResult(interp,
		Tcl_NewStringObj("operation not available", -1));
	return status;
    }
    for (i=0 ; i<4 ; ++i) {
	regsObjs[i] = Tcl_NewIntObj(regs[i]);
    }
    Tcl_SetObjResult(interp, Tcl_NewListObj(4, regsObjs));
    return TCL_OK;
}
#endif

/*
 * Used to do basic checks of the TCL_HASH_KEY_SYSTEM_HASH flag
 */

static int
TestHashSystemHashCmd(
    TCL_UNUSED(ClientData),
    Tcl_Interp *interp,
    int objc,
    Tcl_Obj *const objv[])
{
    static const Tcl_HashKeyType hkType = {
	TCL_HASH_KEY_TYPE_VERSION, TCL_HASH_KEY_SYSTEM_HASH,
	NULL, NULL, NULL, NULL
    };
    Tcl_HashTable hash;
    Tcl_HashEntry *hPtr;
    int i, isNew, limit = 100;

    if (objc>1 && Tcl_GetIntFromObj(interp, objv[1], &limit)!=TCL_OK) {
	return TCL_ERROR;
    }

    Tcl_InitCustomHashTable(&hash, TCL_CUSTOM_TYPE_KEYS, &hkType);

    if (hash.numEntries != 0) {
	Tcl_AppendResult(interp, "non-zero initial size", NULL);
	Tcl_DeleteHashTable(&hash);
	return TCL_ERROR;
    }

    for (i=0 ; i<limit ; i++) {
	hPtr = Tcl_CreateHashEntry(&hash, INT2PTR(i), &isNew);
	if (!isNew) {
	    Tcl_SetObjResult(interp, Tcl_NewIntObj(i));
	    Tcl_AppendToObj(Tcl_GetObjResult(interp)," creation problem",-1);
	    Tcl_DeleteHashTable(&hash);
	    return TCL_ERROR;
	}
	Tcl_SetHashValue(hPtr, INT2PTR(i+42));
    }

    if (hash.numEntries != limit) {
	Tcl_AppendResult(interp, "unexpected maximal size", NULL);
	Tcl_DeleteHashTable(&hash);
	return TCL_ERROR;
    }

    for (i=0 ; i<limit ; i++) {
	hPtr = Tcl_FindHashEntry(&hash, (char *) INT2PTR(i));
	if (hPtr == NULL) {
	    Tcl_SetObjResult(interp, Tcl_NewIntObj(i));
	    Tcl_AppendToObj(Tcl_GetObjResult(interp)," lookup problem",-1);
	    Tcl_DeleteHashTable(&hash);
	    return TCL_ERROR;
	}
	if (PTR2INT(Tcl_GetHashValue(hPtr)) != i+42) {
	    Tcl_SetObjResult(interp, Tcl_NewIntObj(i));
	    Tcl_AppendToObj(Tcl_GetObjResult(interp)," value problem",-1);
	    Tcl_DeleteHashTable(&hash);
	    return TCL_ERROR;
	}
	Tcl_DeleteHashEntry(hPtr);
    }

    if (hash.numEntries != 0) {
	Tcl_AppendResult(interp, "non-zero final size", NULL);
	Tcl_DeleteHashTable(&hash);
	return TCL_ERROR;
    }

    Tcl_DeleteHashTable(&hash);
    Tcl_AppendResult(interp, "OK", NULL);
    return TCL_OK;
}

/*
 * Used for testing Tcl_GetInt which is no longer used directly by the
 * core very much.
 */
static int
TestgetintCmd(
    TCL_UNUSED(ClientData),
    Tcl_Interp *interp,
    int argc,
    const char **argv)
{
    if (argc < 2) {
	Tcl_AppendResult(interp, "wrong # args", NULL);
	return TCL_ERROR;
    } else {
	int val, i, total=0;

	for (i=1 ; i<argc ; i++) {
	    if (Tcl_GetInt(interp, argv[i], &val) != TCL_OK) {
		return TCL_ERROR;
	    }
	    total += val;
	}
	Tcl_SetObjResult(interp, Tcl_NewIntObj(total));
	return TCL_OK;
    }
}

/*
 * Used for determining sizeof(long) at script level.
 */
static int
TestlongsizeCmd(
    TCL_UNUSED(ClientData),
    Tcl_Interp *interp,
    int argc,
    TCL_UNUSED(const char **) /*argv*/)
{
    if (argc != 1) {
	Tcl_AppendResult(interp, "wrong # args", NULL);
	return TCL_ERROR;
    }
    Tcl_SetObjResult(interp, Tcl_NewIntObj((int)sizeof(long)));
    return TCL_OK;
}

static int
NREUnwind_callback(
    void *data[],
    Tcl_Interp *interp,
    TCL_UNUSED(int) /*result*/)
{
    int none;

    if (data[0] == INT2PTR(-1)) {
        Tcl_NRAddCallback(interp, NREUnwind_callback, &none, INT2PTR(-1),
                INT2PTR(-1), NULL);
    } else if (data[1] == INT2PTR(-1)) {
        Tcl_NRAddCallback(interp, NREUnwind_callback, data[0], &none,
                INT2PTR(-1), NULL);
    } else if (data[2] == INT2PTR(-1)) {
        Tcl_NRAddCallback(interp, NREUnwind_callback, data[0], data[1],
                &none, NULL);
    } else {
        Tcl_Obj *idata[3];
        idata[0] = Tcl_NewIntObj((int) ((char *) data[1] - (char *) data[0]));
        idata[1] = Tcl_NewIntObj((int) ((char *) data[2] - (char *) data[0]));
        idata[2] = Tcl_NewIntObj((int) ((char *) &none   - (char *) data[0]));
        Tcl_SetObjResult(interp, Tcl_NewListObj(3, idata));
    }
    return TCL_OK;
}

static int
TestNREUnwind(
    TCL_UNUSED(ClientData),
    Tcl_Interp *interp,
    TCL_UNUSED(int) /*objc*/,
    TCL_UNUSED(Tcl_Obj *const *) /*objv*/)
{
    /*
     * Insure that callbacks effectively run at the proper level during the
     * unwinding of the NRE stack.
     */

    Tcl_NRAddCallback(interp, NREUnwind_callback, INT2PTR(-1), INT2PTR(-1),
            INT2PTR(-1), NULL);
    return TCL_OK;
}


static int
TestNRELevels(
    TCL_UNUSED(ClientData),
    Tcl_Interp *interp,
    TCL_UNUSED(int) /*objc*/,
    TCL_UNUSED(Tcl_Obj *const *) /*objv*/)
{
    Interp *iPtr = (Interp *) interp;
    static ptrdiff_t *refDepth = NULL;
    ptrdiff_t depth;
    Tcl_Obj *levels[6];
    int i = 0;
    NRE_callback *cbPtr = iPtr->execEnvPtr->callbackPtr;

    if (refDepth == NULL) {
	refDepth = &depth;
    }

    depth = (refDepth - &depth);

    levels[0] = Tcl_NewIntObj(depth);
    levels[1] = Tcl_NewIntObj(iPtr->numLevels);
    levels[2] = Tcl_NewIntObj(iPtr->cmdFramePtr->level);
    levels[3] = Tcl_NewIntObj(iPtr->varFramePtr->level);
    levels[4] = Tcl_NewIntObj(iPtr->execEnvPtr->execStackPtr->tosPtr
	    - iPtr->execEnvPtr->execStackPtr->stackWords);

    while (cbPtr) {
	i++;
	cbPtr = cbPtr->nextPtr;
    }
    levels[5] = Tcl_NewIntObj(i);

    Tcl_SetObjResult(interp, Tcl_NewListObj(6, levels));
    return TCL_OK;
}

/*
 *----------------------------------------------------------------------
 *
 * TestconcatobjCmd --
 *
 *	This procedure implements the "testconcatobj" command. It is used
 *	to test that Tcl_ConcatObj does indeed return a fresh Tcl_Obj in all
 *	cases and thet it never corrupts its arguments. In other words, that
 *	[Bug 1447328] was fixed properly.
 *
 * Results:
 *	A standard Tcl result.
 *
 * Side effects:
 *	None.
 *
 *----------------------------------------------------------------------
 */

static int
TestconcatobjCmd(
    TCL_UNUSED(ClientData),
    Tcl_Interp *interp,		/* Current interpreter. */
    TCL_UNUSED(int) /*argc*/,
    TCL_UNUSED(const char **) /*argv*/)
{
    Tcl_Obj *list1Ptr, *list2Ptr, *emptyPtr, *concatPtr, *tmpPtr;
    int result = TCL_OK, len;
    Tcl_Obj *objv[3];

    /*
     * Set the start of the error message as obj result; it will be cleared at
     * the end if no errors were found.
     */

    Tcl_SetObjResult(interp,
	    Tcl_NewStringObj("Tcl_ConcatObj is unsafe:", -1));

    emptyPtr = Tcl_NewObj();

    list1Ptr = Tcl_NewStringObj("foo bar sum", -1);
    Tcl_ListObjLength(NULL, list1Ptr, &len);
    Tcl_InvalidateStringRep(list1Ptr);

    list2Ptr = Tcl_NewStringObj("eeny meeny", -1);
    Tcl_ListObjLength(NULL, list2Ptr, &len);
    Tcl_InvalidateStringRep(list2Ptr);

    /*
     * Verify that concat'ing a list obj with one or more empty strings does
     * return a fresh Tcl_Obj (see also [Bug 2055782]).
     */

    tmpPtr = Tcl_DuplicateObj(list1Ptr);

    objv[0] = tmpPtr;
    objv[1] = emptyPtr;
    concatPtr = Tcl_ConcatObj(2, objv);
    if (concatPtr->refCount != 0) {
	result = TCL_ERROR;
	Tcl_AppendResult(interp,
		"\n\t* (a) concatObj does not have refCount 0", NULL);
    }
    if (concatPtr == tmpPtr) {
	result = TCL_ERROR;
	Tcl_AppendResult(interp, "\n\t* (a) concatObj is not a new obj ",
		NULL);
	switch (tmpPtr->refCount) {
	case 0:
	    Tcl_AppendResult(interp, "(no new refCount)", NULL);
	    break;
	case 1:
	    Tcl_AppendResult(interp, "(refCount added)", NULL);
	    break;
	default:
	    Tcl_AppendResult(interp, "(more than one refCount added!)", NULL);
	    Tcl_Panic("extremely unsafe behaviour by Tcl_ConcatObj()");
	}
	tmpPtr = Tcl_DuplicateObj(list1Ptr);
	objv[0] = tmpPtr;
    }
    Tcl_DecrRefCount(concatPtr);

    Tcl_IncrRefCount(tmpPtr);
    concatPtr = Tcl_ConcatObj(2, objv);
    if (concatPtr->refCount != 0) {
	result = TCL_ERROR;
	Tcl_AppendResult(interp,
		"\n\t* (b) concatObj does not have refCount 0", NULL);
    }
    if (concatPtr == tmpPtr) {
	result = TCL_ERROR;
	Tcl_AppendResult(interp, "\n\t* (b) concatObj is not a new obj ",
		NULL);
	switch (tmpPtr->refCount) {
	case 0:
	    Tcl_AppendResult(interp, "(refCount removed?)", NULL);
	    Tcl_Panic("extremely unsafe behaviour by Tcl_ConcatObj()");
	    break;
	case 1:
	    Tcl_AppendResult(interp, "(no new refCount)", NULL);
	    break;
	case 2:
	    Tcl_AppendResult(interp, "(refCount added)", NULL);
	    Tcl_DecrRefCount(tmpPtr);
	    break;
	default:
	    Tcl_AppendResult(interp, "(more than one refCount added!)", NULL);
	    Tcl_Panic("extremely unsafe behaviour by Tcl_ConcatObj()");
	}
	tmpPtr = Tcl_DuplicateObj(list1Ptr);
	objv[0] = tmpPtr;
    }
    Tcl_DecrRefCount(concatPtr);

    objv[0] = emptyPtr;
    objv[1] = tmpPtr;
    objv[2] = emptyPtr;
    concatPtr = Tcl_ConcatObj(3, objv);
    if (concatPtr->refCount != 0) {
	result = TCL_ERROR;
	Tcl_AppendResult(interp,
		"\n\t* (c) concatObj does not have refCount 0", NULL);
    }
    if (concatPtr == tmpPtr) {
	result = TCL_ERROR;
	Tcl_AppendResult(interp, "\n\t* (c) concatObj is not a new obj ",
		NULL);
	switch (tmpPtr->refCount) {
	case 0:
	    Tcl_AppendResult(interp, "(no new refCount)", NULL);
	    break;
	case 1:
	    Tcl_AppendResult(interp, "(refCount added)", NULL);
	    break;
	default:
	    Tcl_AppendResult(interp, "(more than one refCount added!)", NULL);
	    Tcl_Panic("extremely unsafe behaviour by Tcl_ConcatObj()");
	}
	tmpPtr = Tcl_DuplicateObj(list1Ptr);
	objv[1] = tmpPtr;
    }
    Tcl_DecrRefCount(concatPtr);

    Tcl_IncrRefCount(tmpPtr);
    concatPtr = Tcl_ConcatObj(3, objv);
    if (concatPtr->refCount != 0) {
	result = TCL_ERROR;
	Tcl_AppendResult(interp,
		"\n\t* (d) concatObj does not have refCount 0", NULL);
    }
    if (concatPtr == tmpPtr) {
	result = TCL_ERROR;
	Tcl_AppendResult(interp, "\n\t* (d) concatObj is not a new obj ",
		NULL);
	switch (tmpPtr->refCount) {
	case 0:
	    Tcl_AppendResult(interp, "(refCount removed?)", NULL);
	    Tcl_Panic("extremely unsafe behaviour by Tcl_ConcatObj()");
	    break;
	case 1:
	    Tcl_AppendResult(interp, "(no new refCount)", NULL);
	    break;
	case 2:
	    Tcl_AppendResult(interp, "(refCount added)", NULL);
	    Tcl_DecrRefCount(tmpPtr);
	    break;
	default:
	    Tcl_AppendResult(interp, "(more than one refCount added!)", NULL);
	    Tcl_Panic("extremely unsafe behaviour by Tcl_ConcatObj()");
	}
	tmpPtr = Tcl_DuplicateObj(list1Ptr);
	objv[1] = tmpPtr;
    }
    Tcl_DecrRefCount(concatPtr);

    /*
     * Verify that an unshared list is not corrupted when concat'ing things to
     * it.
     */

    objv[0] = tmpPtr;
    objv[1] = list2Ptr;
    concatPtr = Tcl_ConcatObj(2, objv);
    if (concatPtr->refCount != 0) {
	result = TCL_ERROR;
	Tcl_AppendResult(interp,
		"\n\t* (e) concatObj does not have refCount 0", NULL);
    }
    if (concatPtr == tmpPtr) {
	int len;

	result = TCL_ERROR;
	Tcl_AppendResult(interp, "\n\t* (e) concatObj is not a new obj ",
		NULL);

	(void) Tcl_ListObjLength(NULL, concatPtr, &len);
	switch (tmpPtr->refCount) {
	case 3:
	    Tcl_AppendResult(interp, "(failed to concat)", NULL);
	    break;
	default:
	    Tcl_AppendResult(interp, "(corrupted input!)", NULL);
	}
	if (Tcl_IsShared(tmpPtr)) {
	    Tcl_DecrRefCount(tmpPtr);
	}
	tmpPtr = Tcl_DuplicateObj(list1Ptr);
	objv[0] = tmpPtr;
    }
    Tcl_DecrRefCount(concatPtr);

    objv[0] = tmpPtr;
    objv[1] = list2Ptr;
    Tcl_IncrRefCount(tmpPtr);
    concatPtr = Tcl_ConcatObj(2, objv);
    if (concatPtr->refCount != 0) {
	result = TCL_ERROR;
	Tcl_AppendResult(interp,
		"\n\t* (f) concatObj does not have refCount 0", NULL);
    }
    if (concatPtr == tmpPtr) {
	int len;

	result = TCL_ERROR;
	Tcl_AppendResult(interp, "\n\t* (f) concatObj is not a new obj ",
		NULL);

	(void) Tcl_ListObjLength(NULL, concatPtr, &len);
	switch (tmpPtr->refCount) {
	case 3:
	    Tcl_AppendResult(interp, "(failed to concat)", NULL);
	    break;
	default:
	    Tcl_AppendResult(interp, "(corrupted input!)", NULL);
	}
	if (Tcl_IsShared(tmpPtr)) {
	    Tcl_DecrRefCount(tmpPtr);
	}
	tmpPtr = Tcl_DuplicateObj(list1Ptr);
	objv[0] = tmpPtr;
    }
    Tcl_DecrRefCount(concatPtr);

    objv[0] = tmpPtr;
    objv[1] = list2Ptr;
    Tcl_IncrRefCount(tmpPtr);
    Tcl_IncrRefCount(tmpPtr);
    concatPtr = Tcl_ConcatObj(2, objv);
    if (concatPtr->refCount != 0) {
	result = TCL_ERROR;
	Tcl_AppendResult(interp,
		"\n\t* (g) concatObj does not have refCount 0", NULL);
    }
    if (concatPtr == tmpPtr) {
	int len;

	result = TCL_ERROR;
	Tcl_AppendResult(interp, "\n\t* (g) concatObj is not a new obj ",
		NULL);

	(void) Tcl_ListObjLength(NULL, concatPtr, &len);
	switch (tmpPtr->refCount) {
	case 3:
	    Tcl_AppendResult(interp, "(failed to concat)", NULL);
	    break;
	default:
	    Tcl_AppendResult(interp, "(corrupted input!)", NULL);
	}
	Tcl_DecrRefCount(tmpPtr);
	if (Tcl_IsShared(tmpPtr)) {
	    Tcl_DecrRefCount(tmpPtr);
	}
	tmpPtr = Tcl_DuplicateObj(list1Ptr);
	objv[0] = tmpPtr;
    }
    Tcl_DecrRefCount(concatPtr);

    /*
     * Clean everything up. Note that we don't actually know how many
     * references there are to tmpPtr here; in the no-error case, it should be
     * five... [Bug 2895367]
     */

    Tcl_DecrRefCount(list1Ptr);
    Tcl_DecrRefCount(list2Ptr);
    Tcl_DecrRefCount(emptyPtr);
    while (tmpPtr->refCount > 1) {
	Tcl_DecrRefCount(tmpPtr);
    }
    Tcl_DecrRefCount(tmpPtr);

    if (result == TCL_OK) {
	Tcl_ResetResult(interp);
    }
    return result;
}

/*
 *----------------------------------------------------------------------
 *
 * TestgetencpathObjCmd --
 *
 *	This function implements the "testgetencpath" command. It is used to
 *	test Tcl_GetEncodingSearchPath().
 *
 * Results:
 *	A standard Tcl result.
 *
 * Side effects:
 *	None.
 *
 *----------------------------------------------------------------------
 */

static int
TestgetencpathObjCmd(
    TCL_UNUSED(ClientData),
    Tcl_Interp *interp,		/* Current interpreter. */
    int objc,			/* Number of arguments. */
    Tcl_Obj *const *objv)		/* Argument strings. */
{
    if (objc != 1) {
        Tcl_WrongNumArgs(interp, 1, objv, "");
        return TCL_ERROR;
    }

    Tcl_SetObjResult(interp, Tcl_GetEncodingSearchPath());
    return TCL_OK;
}

/*
 *----------------------------------------------------------------------
 *
 * TestsetencpathCmd --
 *
 *	This function implements the "testsetencpath" command. It is used to
 *	test Tcl_SetDefaultEncodingDir().
 *
 * Results:
 *	A standard Tcl result.
 *
 * Side effects:
 *	None.
 *
 *----------------------------------------------------------------------
 */

static int
TestsetencpathObjCmd(
    TCL_UNUSED(ClientData),
    Tcl_Interp *interp,		/* Current interpreter. */
    int objc,			/* Number of arguments. */
    Tcl_Obj *const *objv)	/* Argument strings. */
{
    if (objc != 2) {
        Tcl_WrongNumArgs(interp, 1, objv, "defaultDir");
        return TCL_ERROR;
    }

    Tcl_SetEncodingSearchPath(objv[1]);
    return TCL_OK;
}

/*
 *----------------------------------------------------------------------
 *
 * TestparseargsCmd --
 *
 *	This procedure implements the "testparseargs" command. It is used to
 *	test that Tcl_ParseArgsObjv does indeed return the right number of
 *	arguments. In other words, that [Bug 3413857] was fixed properly.
 *
 * Results:
 *	A standard Tcl result.
 *
 * Side effects:
 *	None.
 *
 *----------------------------------------------------------------------
 */

static int
TestparseargsCmd(
    TCL_UNUSED(ClientData),
    Tcl_Interp *interp,		/* Current interpreter. */
    int objc,			/* Number of arguments. */
    Tcl_Obj *const objv[])	/* Arguments. */
{
    static int foo = 0;
    int count = objc;
    Tcl_Obj **remObjv, *result[3];
    Tcl_ArgvInfo argTable[] = {
        {TCL_ARGV_CONSTANT, "-bool", INT2PTR(1), &foo, "booltest", NULL},
        TCL_ARGV_AUTO_REST, TCL_ARGV_AUTO_HELP, TCL_ARGV_TABLE_END
    };

    foo = 0;
    if (Tcl_ParseArgsObjv(interp, argTable, &count, objv, &remObjv)!=TCL_OK) {
        return TCL_ERROR;
    }
    result[0] = Tcl_NewIntObj(foo);
    result[1] = Tcl_NewIntObj(count);
    result[2] = Tcl_NewListObj(count, remObjv);
    Tcl_SetObjResult(interp, Tcl_NewListObj(3, result));
    ckfree(remObjv);
    return TCL_OK;
}

/**
 * Test harness for command and variable resolvers.
 */

static int
InterpCmdResolver(
    Tcl_Interp *interp,
    const char *name,
    TCL_UNUSED(Tcl_Namespace *),
    TCL_UNUSED(int) /*flags*/,
    Tcl_Command *rPtr)
{
    Interp *iPtr = (Interp *) interp;
    CallFrame *varFramePtr = iPtr->varFramePtr;
    Proc *procPtr = (varFramePtr->isProcCallFrame & FRAME_IS_PROC) ?
            varFramePtr->procPtr : NULL;
    Namespace *callerNsPtr = varFramePtr->nsPtr;
    Tcl_Command resolvedCmdPtr = NULL;

    /*
     * Just do something special on a cmd literal "z" in two cases:
     *  A)  when the caller is a proc "x", and the proc is either in "::" or in "::ns2".
     *  B) the caller's namespace is "ctx1" or "ctx2"
     */
    if ( (name[0] == 'z') && (name[1] == '\0') ) {
        Namespace *ns2NsPtr = (Namespace *) Tcl_FindNamespace(interp, "::ns2", NULL, 0);

        if (procPtr != NULL
            && ((procPtr->cmdPtr->nsPtr == iPtr->globalNsPtr)
                || (ns2NsPtr != NULL && procPtr->cmdPtr->nsPtr == ns2NsPtr)
                )
            ) {
            /*
             * Case A)
             *
             *    - The context, in which this resolver becomes active, is
             *      determined by the name of the caller proc, which has to be
             *      named "x".
             *
             *    - To determine the name of the caller proc, the proc is taken
             *      from the topmost stack frame.
             *
             *    - Note that the context is NOT provided during byte-code
             *      compilation (e.g. in TclProcCompileProc)
             *
             *   When these conditions hold, this function resolves the
             *   passed-in cmd literal into a cmd "y", which is taken from the
             *   the global namespace (for simplicity).
             */

            const char *callingCmdName =
                Tcl_GetCommandName(interp, (Tcl_Command) procPtr->cmdPtr);

            if ( callingCmdName[0] == 'x' && callingCmdName[1] == '\0' ) {
                resolvedCmdPtr = Tcl_FindCommand(interp, "y", NULL, TCL_GLOBAL_ONLY);
            }
        } else if (callerNsPtr != NULL) {
            /*
             * Case B)
             *
             *    - The context, in which this resolver becomes active, is
             *      determined by the name of the parent namespace, which has
             *      to be named "ctx1" or "ctx2".
             *
             *    - To determine the name of the parent namesace, it is taken
             *      from the 2nd highest stack frame.
             *
             *    - Note that the context can be provided during byte-code
             *      compilation (e.g. in TclProcCompileProc)
             *
             *   When these conditions hold, this function resolves the
             *   passed-in cmd literal into a cmd "y" or "Y" depending on the
             *   context. The resolved procs are taken from the the global
             *   namespace (for simplicity).
             */

            CallFrame *parentFramePtr = varFramePtr->callerPtr;
            const char *context = parentFramePtr != NULL ? parentFramePtr->nsPtr->name : "(NULL)";

            if (strcmp(context, "ctx1") == 0 && (name[0] == 'z') && (name[1] == '\0')) {
                resolvedCmdPtr = Tcl_FindCommand(interp, "y", NULL, TCL_GLOBAL_ONLY);
                /* fprintf(stderr, "... y ==> %p\n", resolvedCmdPtr);*/

            } else if (strcmp(context, "ctx2") == 0 && (name[0] == 'z') && (name[1] == '\0')) {
                resolvedCmdPtr = Tcl_FindCommand(interp, "Y", NULL, TCL_GLOBAL_ONLY);
                /*fprintf(stderr, "... Y ==> %p\n", resolvedCmdPtr);*/
            }
        }

        if (resolvedCmdPtr != NULL) {
            *rPtr = resolvedCmdPtr;
            return TCL_OK;
        }
    }
    return TCL_CONTINUE;
}

static int
InterpVarResolver(
    TCL_UNUSED(Tcl_Interp *),
    TCL_UNUSED(const char *),
    TCL_UNUSED(Tcl_Namespace *),
    TCL_UNUSED(int),
    TCL_UNUSED(Tcl_Var *))
{
    /*
     * Don't resolve the variable; use standard rules.
     */

    return TCL_CONTINUE;
}

typedef struct MyResolvedVarInfo {
    Tcl_ResolvedVarInfo vInfo;  /* This must be the first element. */
    Tcl_Var var;
    Tcl_Obj *nameObj;
} MyResolvedVarInfo;

static inline void
HashVarFree(
    Tcl_Var var)
{
    if (VarHashRefCount(var) < 2) {
        ckfree(var);
    } else {
        VarHashRefCount(var)--;
    }
}

static void
MyCompiledVarFree(
    Tcl_ResolvedVarInfo *vInfoPtr)
{
    MyResolvedVarInfo *resVarInfo = (MyResolvedVarInfo *) vInfoPtr;

    Tcl_DecrRefCount(resVarInfo->nameObj);
    if (resVarInfo->var) {
        HashVarFree(resVarInfo->var);
    }
    ckfree(vInfoPtr);
}

#define TclVarHashGetValue(hPtr) \
    ((Var *) ((char *)hPtr - offsetof(VarInHash, entry)))

static Tcl_Var
MyCompiledVarFetch(
    Tcl_Interp *interp,
    Tcl_ResolvedVarInfo *vinfoPtr)
{
    MyResolvedVarInfo *resVarInfo = (MyResolvedVarInfo *) vinfoPtr;
    Tcl_Var var = resVarInfo->var;
    int isNewVar;
    Interp *iPtr = (Interp *) interp;
    Tcl_HashEntry *hPtr;

    if (var != NULL) {
        if (!(((Var *) var)->flags & VAR_DEAD_HASH)) {
            /*
             * The cached variable is valid, return it.
             */

            return var;
        }

        /*
         * The variable is not valid anymore. Clean it up.
         */

        HashVarFree(var);
    }

    hPtr = Tcl_CreateHashEntry((Tcl_HashTable *) &iPtr->globalNsPtr->varTable,
            (char *) resVarInfo->nameObj, &isNewVar);
    if (hPtr) {
        var = (Tcl_Var) TclVarHashGetValue(hPtr);
    } else {
        var = NULL;
    }
    resVarInfo->var = var;

    /*
     * Increment the reference counter to avoid ckfree() of the variable in
     * Tcl's FreeVarEntry(); for cleanup, we provide our own HashVarFree();
     */

    VarHashRefCount(var)++;
    return var;
}

static int
InterpCompiledVarResolver(
    TCL_UNUSED(Tcl_Interp *),
    const char *name,
    TCL_UNUSED(int) /*length*/,
    TCL_UNUSED(Tcl_Namespace *),
    Tcl_ResolvedVarInfo **rPtr)
{
    if (*name == 'T') {
 	MyResolvedVarInfo *resVarInfo = (MyResolvedVarInfo *)ckalloc(sizeof(MyResolvedVarInfo));

 	resVarInfo->vInfo.fetchProc = MyCompiledVarFetch;
 	resVarInfo->vInfo.deleteProc = MyCompiledVarFree;
 	resVarInfo->var = NULL;
 	resVarInfo->nameObj = Tcl_NewStringObj(name, -1);
 	Tcl_IncrRefCount(resVarInfo->nameObj);
 	*rPtr = &resVarInfo->vInfo;
 	return TCL_OK;
    }
    return TCL_CONTINUE;
}

static int
TestInterpResolverCmd(
    TCL_UNUSED(ClientData),
    Tcl_Interp *interp,
    int objc,
    Tcl_Obj *const objv[])
{
    static const char *const table[] = {
        "down", "up", NULL
    };
    int idx;
#define RESOLVER_KEY "testInterpResolver"

    if ((objc < 2) || (objc > 3)) {
	Tcl_WrongNumArgs(interp, 1, objv, "up|down ?interp?");
	return TCL_ERROR;
    }
    if (objc == 3) {
	interp = Tcl_GetSlave(interp, Tcl_GetString(objv[2]));
	if (interp == NULL) {
	    Tcl_AppendResult(interp, "provided interpreter not found", NULL);
	    return TCL_ERROR;
	}
    }
    if (Tcl_GetIndexFromObj(interp, objv[1], table, "operation", TCL_EXACT,
            &idx) != TCL_OK) {
        return TCL_ERROR;
    }
    switch (idx) {
    case 1: /* up */
        Tcl_AddInterpResolvers(interp, RESOLVER_KEY, InterpCmdResolver,
                InterpVarResolver, InterpCompiledVarResolver);
        break;
    case 0: /*down*/
        if (!Tcl_RemoveInterpResolvers(interp, RESOLVER_KEY)) {
            Tcl_AppendResult(interp, "could not remove the resolver scheme",
                    NULL);
            return TCL_ERROR;
        }
    }
    return TCL_OK;
}

/*
 * Local Variables:
 * mode: c
 * c-basic-offset: 4
 * fill-column: 78
 * tab-width: 8
 * indent-tabs-mode: nil
 * End:
 */<|MERGE_RESOLUTION|>--- conflicted
+++ resolved
@@ -316,26 +316,11 @@
 static Tcl_FSPathInFilesystemProc SimplePathInFilesystem;
 static Tcl_Obj *	SimpleRedirect(Tcl_Obj *pathPtr);
 static Tcl_FSMatchInDirectoryProc SimpleMatchInDirectory;
-<<<<<<< HEAD
+static Tcl_ObjCmdProc	TestUtfPrevCmd;
 static Tcl_ObjCmdProc	TestNumUtfCharsCmd;
 static Tcl_ObjCmdProc	TestFindFirstCmd;
 static Tcl_ObjCmdProc	TestFindLastCmd;
 static Tcl_ObjCmdProc	TestHashSystemHashCmd;
-=======
-static Tcl_ObjCmdProc	TestUtfPrevCmd;
-static int		TestNumUtfCharsCmd(ClientData clientData,
-			    Tcl_Interp *interp, int objc,
-			    Tcl_Obj *const objv[]);
-static int		TestFindFirstCmd(ClientData clientData,
-			    Tcl_Interp *interp, int objc,
-			    Tcl_Obj *const objv[]);
-static int		TestFindLastCmd(ClientData clientData,
-			    Tcl_Interp *interp, int objc,
-			    Tcl_Obj *const objv[]);
-static int		TestHashSystemHashCmd(ClientData clientData,
-			    Tcl_Interp *interp, int objc,
-			    Tcl_Obj *const objv[]);
->>>>>>> 920063dc
 
 static Tcl_NRPostProc	NREUnwind_callback;
 static Tcl_ObjCmdProc	TestNREUnwind;
@@ -6907,7 +6892,7 @@
 
 static int
 TestUtfPrevCmd(
-    ClientData clientData,
+    TCL_UNUSED(void *),
     Tcl_Interp *interp,
     int objc,
     Tcl_Obj *const objv[])
