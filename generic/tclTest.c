--- conflicted
+++ resolved
@@ -6958,23 +6958,9 @@
     static const char tobetested[] = "A\xA0\xC0\xC1\xC2\xD0\xE0\xE8\xF2\xF7\xF8\xFE\xFF";
     const char *p = tobetested;
 
-<<<<<<< HEAD
-    if (objc != 3 || strcmp(Tcl_GetString(objv[1]), "-bytestring")) {
-	if (objc != 2) {
-	    Tcl_WrongNumArgs(interp, 1, objv, "?-bytestring? bytes");
-	    return TCL_ERROR;
-	}
-	bytes = Tcl_GetStringFromObj(objv[1], &numBytes);
-    } else {
-	bytes = (char *) Tcl_GetBytesFromObj(interp, objv[2], &numBytes);
-	if (bytes == NULL) {
-	    return TCL_ERROR;
-	}
-=======
     if (objc != 2) {
 	Tcl_WrongNumArgs(interp, 1, objv, "?-bytestring? bytes");
 	return TCL_ERROR;
->>>>>>> 93124d77
     }
 	bytes = Tcl_GetStringFromObj(objv[1], &numBytes);
 
@@ -7033,14 +7019,7 @@
 	return TCL_ERROR;
     }
 
-<<<<<<< HEAD
-    bytes = (char *) Tcl_GetBytesFromObj(interp, objv[1], &numBytes);
-    if (bytes == NULL) {
-	return TCL_ERROR;
-    }
-=======
     bytes = Tcl_GetStringFromObj(objv[1], &numBytes);
->>>>>>> 93124d77
 
     if (objc == 3) {
 	if (TCL_OK != Tcl_GetIntForIndex(interp, objv[2], numBytes, &offset)) {
