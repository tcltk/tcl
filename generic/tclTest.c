--- conflicted
+++ resolved
@@ -872,7 +872,7 @@
 		|| (Tcl_GetInt(interp, argv[4], &code) != TCL_OK)) {
 	    return TCL_ERROR;
 	}
-        Tcl_MutexLock(&asyncTestMutex);
+	Tcl_MutexLock(&asyncTestMutex);
 	for (asyncPtr = firstHandler; asyncPtr != NULL;
 		asyncPtr = asyncPtr->nextPtr) {
 	    if (asyncPtr->id == id) {
@@ -880,12 +880,8 @@
 		break;
 	    }
 	}
-<<<<<<< HEAD
 	Tcl_SetObjResult(interp, Tcl_NewStringObj(argv[3], -1));
-=======
-        Tcl_MutexUnlock(&asyncTestMutex);
-	Tcl_SetResult(interp, (char *)argv[3], TCL_VOLATILE);
->>>>>>> 1c4eb705
+	Tcl_MutexUnlock(&asyncTestMutex);
 	return code;
 #ifdef TCL_THREADS
     } else if (strcmp(argv[1], "marklater") == 0) {
