/*
 * tclTest.c --
 *
 *	This file contains C command functions for a bunch of additional Tcl
 *	commands that are used for testing out Tcl's C interfaces. These
 *	commands are not normally included in Tcl applications; they're only
 *	used for testing.
 *
 * Copyright © 1993-1994 The Regents of the University of California.
 * Copyright © 1994-1997 Sun Microsystems, Inc.
 * Copyright © 1998-2000 Ajuba Solutions.
 * Copyright © 2003 Kevin B. Kenny.  All rights reserved.
 *
 * See the file "license.terms" for information on usage and redistribution of
 * this file, and for a DISCLAIMER OF ALL WARRANTIES.
 */

#undef STATIC_BUILD
#undef BUILD_tcl
#ifndef USE_TCL_STUBS
#   define USE_TCL_STUBS
#endif
#undef TCL_UTF_MAX
#ifdef TCL_NO_DEPRECATED
#   define TCL_UTF_MAX 4
#else
#   define TCL_NO_DEPRECATED
#   define TCL_UTF_MAX 3
#endif
#include "tclInt.h"
#ifdef TCL_WITH_EXTERNAL_TOMMATH
#   include "tommath.h"
#else
#   include "tclTomMath.h"
#endif
#include "tclOO.h"
#include <math.h>

/*
 * Required for Testregexp*Cmd
 */
#include "tclRegexp.h"

/*
 * Required for the TestChannelCmd and TestChannelEventCmd
 */
#include "tclIO.h"

#include "tclUuid.h"

/*
 * Declare external functions used in Windows tests.
 */
DLLEXPORT int		Tcltest_Init(Tcl_Interp *interp);
DLLEXPORT int		Tcltest_SafeInit(Tcl_Interp *interp);

/*
 * Dynamic string shared by TestdcallCmd and DelCallbackProc; used to collect
 * the results of the various deletion callbacks.
 */

static Tcl_DString delString;
static Tcl_Interp *delInterp;

/*
 * One of the following structures exists for each command created by the
 * "testcmdtoken" command.
 */

typedef struct TestCommandTokenRef {
    int id;			/* Identifier for this reference. */
    Tcl_Command token;		/* Tcl's token for the command. */
    const char *value;
    struct TestCommandTokenRef *nextPtr;
				/* Next in list of references. */
} TestCommandTokenRef;

static TestCommandTokenRef *firstCommandTokenRef = NULL;
static int nextCommandTokenRefId = 1;

/*
 * One of the following structures exists for each asynchronous handler
 * created by the "testasync" command".
 */

typedef struct TestAsyncHandler {
    int id;			/* Identifier for this handler. */
    Tcl_AsyncHandler handler;	/* Tcl's token for the handler. */
    char *command;		/* Command to invoke when the handler is
				 * invoked. */
    struct TestAsyncHandler *nextPtr;
				/* Next is list of handlers. */
} TestAsyncHandler;

/*
 * Start of the socket driver state structure to acces field testFlags
 */

typedef struct TcpState TcpState;

struct TcpState {
    Tcl_Channel channel;	/* Channel associated with this socket. */
    int flags;			/* ORed combination of various bitfields. */
};

TCL_DECLARE_MUTEX(asyncTestMutex)

static TestAsyncHandler *firstHandler = NULL;

/*
 * The dynamic string below is used by the "testdstring" command to test the
 * dynamic string facilities.
 */

static Tcl_DString dstring;

/*
 * The command trace below is used by the "testcmdtraceCmd" command to test
 * the command tracing facilities.
 */

static Tcl_Trace cmdTrace;

/*
 * One of the following structures exists for each command created by
 * TestdelCmd:
 */

typedef struct {
    Tcl_Interp *interp;		/* Interpreter in which command exists. */
    char *deleteCmd;		/* Script to execute when command is deleted.
				 * Malloc'ed. */
} DelCmd;

/*
 * The following is used to keep track of an encoding that invokes a Tcl
 * command.
 */

typedef struct {
    Tcl_Interp *interp;
    char *toUtfCmd;
    char *fromUtfCmd;
} TclEncoding;

/*
 * The counter below is used to determine if the TestsaveresultFree routine
 * was called for a result.
 */

#ifndef TCL_NO_DEPRECATED
static int freeCount;
#endif /* TCL_NO_DEPRECATED */

/*
 * Boolean flag used by the "testsetmainloop" and "testexitmainloop" commands.
 */

static int exitMainLoop = 0;

/*
 * Event structure used in testing the event queue management procedures.
 */

typedef struct {
    Tcl_Event header;		/* Header common to all events */
    Tcl_Interp *interp;		/* Interpreter that will handle the event */
    Tcl_Obj *command;		/* Command to evaluate when the event occurs */
    Tcl_Obj *tag;		/* Tag for this event used to delete it */
} TestEvent;

/*
 * Simple detach/attach facility for testchannel cut|splice. Allow testing of
 * channel transfer in core testsuite.
 */

typedef struct TestChannel {
    Tcl_Channel chan;		/* Detached channel */
    struct TestChannel *nextPtr;/* Next in detached channel pool */
} TestChannel;

static TestChannel *firstDetached;

#ifdef __GNUC__
/*
 * The rest of this file shouldn't warn about deprecated functions; they're
 * there because we intend them to be so and know that this file is OK to
 * touch those fields.
 */
#pragma GCC diagnostic ignored "-Wdeprecated-declarations"
#endif

/*
 * Forward declarations for procedures defined later in this file:
 */

static int		AsyncHandlerProc(void *clientData,
			    Tcl_Interp *interp, int code);
static Tcl_ThreadCreateType AsyncThreadProc(void *);
static void		CleanupTestSetassocdataTests(
			    void *clientData, Tcl_Interp *interp);
static void		CmdDelProc1(void *clientData);
static void		CmdDelProc2(void *clientData);
static Tcl_CmdProc	CmdProc1;
static Tcl_CmdProc	CmdProc2;
static void		CmdTraceDeleteProc(
			    void *clientData, Tcl_Interp *interp,
			    int level, char *command, Tcl_CmdProc *cmdProc,
			    void *cmdClientData, int argc,
			    const char *argv[]);
static void		CmdTraceProc(void *clientData,
			    Tcl_Interp *interp, int level, char *command,
			    Tcl_CmdProc *cmdProc, void *cmdClientData,
			    int argc, const char *argv[]);
static Tcl_CmdProc	CreatedCommandProc;
static Tcl_CmdProc	CreatedCommandProc2;
static void		DelCallbackProc(void *clientData,
			    Tcl_Interp *interp);
static Tcl_CmdProc	DelCmdProc;
static void		DelDeleteProc(void *clientData);
static void		EncodingFreeProc(void *clientData);
static int		EncodingToUtfProc(void *clientData,
			    const char *src, int srcLen, int flags,
			    Tcl_EncodingState *statePtr, char *dst,
			    int dstLen, int *srcReadPtr, int *dstWrotePtr,
			    int *dstCharsPtr);
static int		EncodingFromUtfProc(void *clientData,
			    const char *src, int srcLen, int flags,
			    Tcl_EncodingState *statePtr, char *dst,
			    int dstLen, int *srcReadPtr, int *dstWrotePtr,
			    int *dstCharsPtr);
static void		ExitProcEven(void *clientData);
static void		ExitProcOdd(void *clientData);
static Tcl_ObjCmdProc	GetTimesObjCmd;
static Tcl_ResolveCompiledVarProc	InterpCompiledVarResolver;
static void		MainLoop(void);
static Tcl_CmdProc	NoopCmd;
static Tcl_ObjCmdProc	NoopObjCmd;
static Tcl_CmdObjTraceProc ObjTraceProc;
static void		ObjTraceDeleteProc(void *clientData);
static void		PrintParse(Tcl_Interp *interp, Tcl_Parse *parsePtr);
static void		SpecialFree(char *blockPtr);
static int		StaticInitProc(Tcl_Interp *interp);
static Tcl_CmdProc	TestasyncCmd;
static Tcl_ObjCmdProc	TestbumpinterpepochObjCmd;
static Tcl_ObjCmdProc	TestbytestringObjCmd;
static Tcl_ObjCmdProc	TestsetbytearraylengthObjCmd;
static Tcl_ObjCmdProc	TestpurebytesobjObjCmd;
static Tcl_ObjCmdProc	TeststringbytesObjCmd;
static Tcl_ObjCmdProc	Testutf16stringObjCmd;
static Tcl_ObjCmdProc	TestcmdinfoObjCmd;
static Tcl_CmdProc	TestcmdtokenCmd;
static Tcl_CmdProc	TestcmdtraceCmd;
static Tcl_CmdProc	TestconcatobjCmd;
static Tcl_CmdProc	TestcreatecommandCmd;
static Tcl_CmdProc	TestdcallCmd;
static Tcl_CmdProc	TestdelCmd;
static Tcl_CmdProc	TestdelassocdataCmd;
static Tcl_ObjCmdProc	TestdoubledigitsObjCmd;
static Tcl_CmdProc	TestdstringCmd;
static Tcl_ObjCmdProc	TestencodingObjCmd;
static Tcl_ObjCmdProc	TestevalexObjCmd;
static Tcl_ObjCmdProc	TestevalobjvObjCmd;
static Tcl_ObjCmdProc	TesteventObjCmd;
static int		TesteventProc(Tcl_Event *event, int flags);
static int		TesteventDeleteProc(Tcl_Event *event,
			    void *clientData);
static Tcl_CmdProc	TestexithandlerCmd;
static Tcl_CmdProc	TestexprlongCmd;
static Tcl_ObjCmdProc	TestexprlongobjCmd;
static Tcl_CmdProc	TestexprdoubleCmd;
static Tcl_ObjCmdProc	TestexprdoubleobjCmd;
static Tcl_ObjCmdProc	TestexprparserObjCmd;
static Tcl_CmdProc	TestexprstringCmd;
static Tcl_ObjCmdProc	TestfileCmd;
static Tcl_ObjCmdProc	TestfilelinkCmd;
static Tcl_CmdProc	TestfeventCmd;
static Tcl_CmdProc	TestgetassocdataCmd;
static Tcl_CmdProc	TestgetintCmd;
static Tcl_CmdProc	TestlongsizeCmd;
static Tcl_CmdProc	TestgetplatformCmd;
static Tcl_ObjCmdProc	TestgetvarfullnameCmd;
static Tcl_CmdProc	TestinterpdeleteCmd;
static Tcl_CmdProc	TestlinkCmd;
static Tcl_ObjCmdProc	TestlinkarrayCmd;
static Tcl_ObjCmdProc	TestlistrepCmd;
static Tcl_ObjCmdProc	TestlocaleCmd;
static Tcl_CmdProc	TestmainthreadCmd;
static Tcl_CmdProc	TestsetmainloopCmd;
static Tcl_CmdProc	TestexitmainloopCmd;
static Tcl_CmdProc	TestpanicCmd;
static Tcl_ObjCmdProc	TestparseargsCmd;
static Tcl_ObjCmdProc	TestparserObjCmd;
static Tcl_ObjCmdProc	TestparsevarObjCmd;
static Tcl_ObjCmdProc	TestparsevarnameObjCmd;
static Tcl_ObjCmdProc	TestpreferstableObjCmd;
static Tcl_ObjCmdProc	TestprintObjCmd;
static Tcl_ObjCmdProc	TestregexpObjCmd;
static Tcl_ObjCmdProc	TestreturnObjCmd;
static void		TestregexpXflags(const char *string,
			    size_t length, int *cflagsPtr, int *eflagsPtr);
#ifndef TCL_NO_DEPRECATED
static Tcl_ObjCmdProc	TestsaveresultCmd;
static void		TestsaveresultFree(char *blockPtr);
#endif /* TCL_NO_DEPRECATED */
static Tcl_CmdProc	TestsetassocdataCmd;
static Tcl_CmdProc	TestsetCmd;
static Tcl_CmdProc	Testset2Cmd;
static Tcl_CmdProc	TestseterrorcodeCmd;
static Tcl_ObjCmdProc	TestsetobjerrorcodeCmd;
static Tcl_CmdProc	TestsetplatformCmd;
static Tcl_CmdProc	TeststaticlibraryCmd;
static Tcl_CmdProc	TesttranslatefilenameCmd;
static Tcl_CmdProc	TestupvarCmd;
static Tcl_ObjCmdProc	TestWrongNumArgsObjCmd;
static Tcl_ObjCmdProc	TestGetIndexFromObjStructObjCmd;
static Tcl_CmdProc	TestChannelCmd;
static Tcl_CmdProc	TestChannelEventCmd;
static Tcl_CmdProc	TestSocketCmd;
static Tcl_ObjCmdProc	TestFilesystemObjCmd;
static Tcl_ObjCmdProc	TestSimpleFilesystemObjCmd;
static void		TestReport(const char *cmd, Tcl_Obj *arg1,
			    Tcl_Obj *arg2);
static Tcl_ObjCmdProc	TestgetencpathObjCmd;
static Tcl_ObjCmdProc	TestsetencpathObjCmd;
static Tcl_Obj *	TestReportGetNativePath(Tcl_Obj *pathPtr);
static Tcl_FSStatProc TestReportStat;
static Tcl_FSAccessProc TestReportAccess;
static Tcl_FSOpenFileChannelProc TestReportOpenFileChannel;
static Tcl_FSMatchInDirectoryProc TestReportMatchInDirectory;
static Tcl_FSChdirProc TestReportChdir;
static Tcl_FSLstatProc TestReportLstat;
static Tcl_FSCopyFileProc TestReportCopyFile;
static Tcl_FSDeleteFileProc TestReportDeleteFile;
static Tcl_FSRenameFileProc TestReportRenameFile;
static Tcl_FSCreateDirectoryProc TestReportCreateDirectory;
static Tcl_FSCopyDirectoryProc TestReportCopyDirectory;
static Tcl_FSRemoveDirectoryProc TestReportRemoveDirectory;
static int TestReportLoadFile(Tcl_Interp *interp, Tcl_Obj *pathPtr,
	Tcl_LoadHandle *handlePtr, Tcl_FSUnloadFileProc **unloadProcPtr);
static Tcl_FSLinkProc TestReportLink;
static Tcl_FSFileAttrStringsProc TestReportFileAttrStrings;
static Tcl_FSFileAttrsGetProc TestReportFileAttrsGet;
static Tcl_FSFileAttrsSetProc TestReportFileAttrsSet;
static Tcl_FSUtimeProc TestReportUtime;
static Tcl_FSNormalizePathProc TestReportNormalizePath;
static Tcl_FSPathInFilesystemProc TestReportInFilesystem;
static Tcl_FSFreeInternalRepProc TestReportFreeInternalRep;
static Tcl_FSDupInternalRepProc TestReportDupInternalRep;
static Tcl_CmdProc TestServiceModeCmd;
static Tcl_FSStatProc SimpleStat;
static Tcl_FSAccessProc SimpleAccess;
static Tcl_FSOpenFileChannelProc SimpleOpenFileChannel;
static Tcl_FSListVolumesProc SimpleListVolumes;
static Tcl_FSPathInFilesystemProc SimplePathInFilesystem;
static Tcl_Obj *	SimpleRedirect(Tcl_Obj *pathPtr);
static Tcl_FSMatchInDirectoryProc SimpleMatchInDirectory;
static Tcl_ObjCmdProc	TestUtfNextCmd;
static Tcl_ObjCmdProc	TestUtfPrevCmd;
static Tcl_ObjCmdProc	TestNumUtfCharsCmd;
static Tcl_ObjCmdProc	TestGetUniCharCmd;
static Tcl_ObjCmdProc	TestFindFirstCmd;
static Tcl_ObjCmdProc	TestFindLastCmd;
static Tcl_ObjCmdProc	TestHashSystemHashCmd;
static Tcl_ObjCmdProc	TestGetIntForIndexCmd;

static Tcl_NRPostProc	NREUnwind_callback;
static Tcl_ObjCmdProc	TestNREUnwind;
static Tcl_ObjCmdProc	TestNRELevels;
static Tcl_ObjCmdProc	TestInterpResolverCmd;
#if defined(HAVE_CPUID) && !defined(MAC_OSX_TCL)
static Tcl_ObjCmdProc	TestcpuidCmd;
#endif
static Tcl_ObjCmdProc	TestApplyLambdaObjCmd;

static const Tcl_Filesystem testReportingFilesystem = {
    "reporting",
    sizeof(Tcl_Filesystem),
    TCL_FILESYSTEM_VERSION_1,
    TestReportInFilesystem, /* path in */
    TestReportDupInternalRep,
    TestReportFreeInternalRep,
    NULL, /* native to norm */
    NULL, /* convert to native */
    TestReportNormalizePath,
    NULL, /* path type */
    NULL, /* separator */
    TestReportStat,
    TestReportAccess,
    TestReportOpenFileChannel,
    TestReportMatchInDirectory,
    TestReportUtime,
    TestReportLink,
    NULL /* list volumes */,
    TestReportFileAttrStrings,
    TestReportFileAttrsGet,
    TestReportFileAttrsSet,
    TestReportCreateDirectory,
    TestReportRemoveDirectory,
    TestReportDeleteFile,
    TestReportCopyFile,
    TestReportRenameFile,
    TestReportCopyDirectory,
    TestReportLstat,
    (Tcl_FSLoadFileProc *) TestReportLoadFile,
    NULL /* cwd */,
    TestReportChdir
};

static const Tcl_Filesystem simpleFilesystem = {
    "simple",
    sizeof(Tcl_Filesystem),
    TCL_FILESYSTEM_VERSION_1,
    SimplePathInFilesystem,
    NULL,
    NULL,
    /* No internal to normalized, since we don't create any
     * pure 'internal' Tcl_Obj path representations */
    NULL,
    /* No create native rep function, since we don't use it
     * or 'Tcl_FSNewNativePath' */
    NULL,
    /* Normalize path isn't needed - we assume paths only have
     * one representation */
    NULL,
    NULL,
    NULL,
    SimpleStat,
    SimpleAccess,
    SimpleOpenFileChannel,
    SimpleMatchInDirectory,
    NULL,
    /* We choose not to support symbolic links inside our vfs's */
    NULL,
    SimpleListVolumes,
    NULL,
    NULL,
    NULL,
    NULL,
    NULL,
    NULL,
    /* No copy file - fallback will occur at Tcl level */
    NULL,
    /* No rename file - fallback will occur at Tcl level */
    NULL,
    /* No copy directory - fallback will occur at Tcl level */
    NULL,
    /* Use stat for lstat */
    NULL,
    /* No load - fallback on core implementation */
    NULL,
    /* We don't need a getcwd or chdir - fallback on Tcl's versions */
    NULL,
    NULL
};


/*
 *----------------------------------------------------------------------
 *
 * Tcltest_Init --
 *
 *	This procedure performs application-specific initialization. Most
 *	applications, especially those that incorporate additional packages,
 *	will have their own version of this procedure.
 *
 * Results:
 *	Returns a standard Tcl completion code, and leaves an error message in
 *	the interp's result if an error occurs.
 *
 * Side effects:
 *	Depends on the startup script.
 *
 *----------------------------------------------------------------------
 */

#ifndef STRINGIFY
#  define STRINGIFY(x) STRINGIFY1(x)
#  define STRINGIFY1(x) #x
#endif

static const char version[] = TCL_PATCH_LEVEL "+" STRINGIFY(TCL_VERSION_UUID)
#if defined(__clang__) && defined(__clang_major__)
	    ".clang-" STRINGIFY(__clang_major__)
#if __clang_minor__ < 10
	    "0"
#endif
	    STRINGIFY(__clang_minor__)
#endif
#ifdef TCL_COMPILE_DEBUG
	    ".compiledebug"
#endif
#ifdef TCL_COMPILE_STATS
	    ".compilestats"
#endif
#if defined(__cplusplus) && !defined(__OBJC__)
	    ".cplusplus"
#endif
#ifndef NDEBUG
	    ".debug"
#endif
#if !defined(__clang__) && !defined(__INTEL_COMPILER) && defined(__GNUC__)
	    ".gcc-" STRINGIFY(__GNUC__)
#if __GNUC_MINOR__ < 10
	    "0"
#endif
	    STRINGIFY(__GNUC_MINOR__)
#endif
#ifdef __INTEL_COMPILER
	    ".icc-" STRINGIFY(__INTEL_COMPILER)
#endif
#if (defined(_WIN32) && !defined(_WIN64)) || (ULONG_MAX == 0xffffffffUL)
	    ".ilp32"
#endif
#ifdef TCL_MEM_DEBUG
	    ".memdebug"
#endif
#if defined(_MSC_VER)
	    ".msvc-" STRINGIFY(_MSC_VER)
#endif
#ifdef USE_NMAKE
	    ".nmake"
#endif
#if !TCL_THREADS
	    ".no-thread"
#endif
#ifndef TCL_CFG_OPTIMIZED
	    ".no-optimize"
#endif
#ifdef __OBJC__
	    ".objective-c"
#if defined(__cplusplus)
	    "plusplus"
#endif
#endif
#ifdef TCL_CFG_PROFILED
	    ".profile"
#endif
#ifdef PURIFY
	    ".purify"
#endif
#ifdef STATIC_BUILD
	    ".static"
#endif
#if TCL_UTF_MAX < 4
	    ".utf-16"
#endif
;

int
Tcltest_Init(
    Tcl_Interp *interp)		/* Interpreter for application. */
{
    Tcl_CmdInfo info;
    Tcl_Obj **objv, *objPtr;
    Tcl_Size objc;
    int index;
    static const char *const specialOptions[] = {
	"-appinitprocerror", "-appinitprocdeleteinterp",
	"-appinitprocclosestderr", "-appinitprocsetrcfile", NULL
    };

    if (Tcl_InitStubs(interp, "8.5-", 0) == NULL) {
	return TCL_ERROR;
    }
#ifndef TCL_WITH_EXTERNAL_TOMMATH
    if (Tcl_TomMath_InitStubs(interp, "8.5-") == NULL) {
	return TCL_ERROR;
    }
#endif
    if (Tcl_OOInitStubs(interp) == NULL) {
	return TCL_ERROR;
    }

    if (Tcl_GetCommandInfo(interp, "::tcl::build-info", &info)) {
#if TCL_MAJOR_VERSION > 8
	if (info.isNativeObjectProc == 2) {
	    Tcl_CreateObjCommand2(interp, "::tcl::test::build-info",
		    info.objProc2, (void *)version, NULL);
    } else
#endif
	Tcl_CreateObjCommand(interp, "::tcl::test::build-info",
		info.objProc, (void *)version, NULL);
    }
    if (Tcl_PkgProvideEx(interp, "tcl::test", TCL_PATCH_LEVEL, NULL) == TCL_ERROR) {
	return TCL_ERROR;
    }

    /*
     * Create additional commands and math functions for testing Tcl.
     */

    Tcl_CreateObjCommand(interp, "gettimes", GetTimesObjCmd, NULL, NULL);
    Tcl_CreateCommand(interp, "noop", NoopCmd, NULL, NULL);
    Tcl_CreateObjCommand(interp, "noop", NoopObjCmd, NULL, NULL);
    Tcl_CreateObjCommand(interp, "testpurebytesobj", TestpurebytesobjObjCmd, NULL, NULL);
    Tcl_CreateObjCommand(interp, "testsetbytearraylength", TestsetbytearraylengthObjCmd, NULL, NULL);
    Tcl_CreateObjCommand(interp, "testbytestring", TestbytestringObjCmd, NULL, NULL);
    Tcl_CreateObjCommand(interp, "teststringbytes", TeststringbytesObjCmd, NULL, NULL);
    Tcl_CreateObjCommand(interp, "testutf16string", Testutf16stringObjCmd, NULL, NULL);
    Tcl_CreateObjCommand(interp, "testwrongnumargs", TestWrongNumArgsObjCmd,
	    NULL, NULL);
    Tcl_CreateObjCommand(interp, "testfilesystem", TestFilesystemObjCmd,
	    NULL, NULL);
    Tcl_CreateObjCommand(interp, "testsimplefilesystem", TestSimpleFilesystemObjCmd,
	    NULL, NULL);
    Tcl_CreateObjCommand(interp, "testgetindexfromobjstruct",
	    TestGetIndexFromObjStructObjCmd, NULL, NULL);
    Tcl_CreateCommand(interp, "testasync", TestasyncCmd, NULL, NULL);
    Tcl_CreateObjCommand(interp, "testbumpinterpepoch",
	    TestbumpinterpepochObjCmd, NULL, NULL);
    Tcl_CreateCommand(interp, "testchannel", TestChannelCmd,
	    NULL, NULL);
    Tcl_CreateCommand(interp, "testchannelevent", TestChannelEventCmd,
	    NULL, NULL);
    Tcl_CreateCommand(interp, "testcmdtoken", TestcmdtokenCmd, NULL,
	    NULL);
    Tcl_CreateObjCommand(interp, "testcmdinfo", TestcmdinfoObjCmd, NULL,
	    NULL);
    Tcl_CreateCommand(interp, "testcmdtrace", TestcmdtraceCmd,
	    NULL, NULL);
    Tcl_CreateCommand(interp, "testconcatobj", TestconcatobjCmd,
	    NULL, NULL);
    Tcl_CreateCommand(interp, "testcreatecommand", TestcreatecommandCmd,
	    NULL, NULL);
    Tcl_CreateCommand(interp, "testdcall", TestdcallCmd, NULL, NULL);
    Tcl_CreateCommand(interp, "testdel", TestdelCmd, NULL, NULL);
    Tcl_CreateCommand(interp, "testdelassocdata", TestdelassocdataCmd,
	    NULL, NULL);
    Tcl_CreateObjCommand(interp, "testdoubledigits", TestdoubledigitsObjCmd,
			 NULL, NULL);
    Tcl_DStringInit(&dstring);
    Tcl_CreateCommand(interp, "testdstring", TestdstringCmd, NULL,
	    NULL);
    Tcl_CreateObjCommand(interp, "testencoding", TestencodingObjCmd, NULL,
	    NULL);
    Tcl_CreateObjCommand(interp, "testevalex", TestevalexObjCmd,
	    NULL, NULL);
    Tcl_CreateObjCommand(interp, "testevalobjv", TestevalobjvObjCmd,
	    NULL, NULL);
    Tcl_CreateObjCommand(interp, "testevent", TesteventObjCmd,
	    NULL, NULL);
    Tcl_CreateCommand(interp, "testexithandler", TestexithandlerCmd,
	    NULL, NULL);
    Tcl_CreateCommand(interp, "testexprlong", TestexprlongCmd,
	    NULL, NULL);
    Tcl_CreateObjCommand(interp, "testexprlongobj", TestexprlongobjCmd,
	    NULL, NULL);
    Tcl_CreateCommand(interp, "testexprdouble", TestexprdoubleCmd,
	    NULL, NULL);
    Tcl_CreateObjCommand(interp, "testexprdoubleobj", TestexprdoubleobjCmd,
	    NULL, NULL);
    Tcl_CreateObjCommand(interp, "testexprparser", TestexprparserObjCmd,
	    NULL, NULL);
    Tcl_CreateCommand(interp, "testexprstring", TestexprstringCmd,
	    NULL, NULL);
    Tcl_CreateCommand(interp, "testfevent", TestfeventCmd, NULL,
	    NULL);
    Tcl_CreateObjCommand(interp, "testfilelink", TestfilelinkCmd,
	    NULL, NULL);
    Tcl_CreateObjCommand(interp, "testfile", TestfileCmd,
	    NULL, NULL);
    Tcl_CreateObjCommand(interp, "testhashsystemhash",
	    TestHashSystemHashCmd, NULL, NULL);
    Tcl_CreateCommand(interp, "testgetassocdata", TestgetassocdataCmd,
	    NULL, NULL);
    Tcl_CreateCommand(interp, "testgetint", TestgetintCmd,
	    NULL, NULL);
    Tcl_CreateCommand(interp, "testlongsize", TestlongsizeCmd,
	    NULL, NULL);
    Tcl_CreateCommand(interp, "testgetplatform", TestgetplatformCmd,
	    NULL, NULL);
    Tcl_CreateObjCommand(interp, "testgetvarfullname",
	    TestgetvarfullnameCmd, NULL, NULL);
    Tcl_CreateCommand(interp, "testinterpdelete", TestinterpdeleteCmd,
	    NULL, NULL);
    Tcl_CreateCommand(interp, "testlink", TestlinkCmd, NULL, NULL);
    Tcl_CreateObjCommand(interp, "testlinkarray", TestlinkarrayCmd, NULL, NULL);
    Tcl_CreateObjCommand(interp, "testlistrep", TestlistrepCmd, NULL, NULL);
    Tcl_CreateObjCommand(interp, "testlocale", TestlocaleCmd, NULL,
	    NULL);
    Tcl_CreateCommand(interp, "testpanic", TestpanicCmd, NULL, NULL);
    Tcl_CreateObjCommand(interp, "testparseargs", TestparseargsCmd,NULL,NULL);
    Tcl_CreateObjCommand(interp, "testparser", TestparserObjCmd,
	    NULL, NULL);
    Tcl_CreateObjCommand(interp, "testparsevar", TestparsevarObjCmd,
	    NULL, NULL);
    Tcl_CreateObjCommand(interp, "testparsevarname", TestparsevarnameObjCmd,
	    NULL, NULL);
    Tcl_CreateObjCommand(interp, "testpreferstable", TestpreferstableObjCmd,
	    NULL, NULL);
    Tcl_CreateObjCommand(interp, "testprint", TestprintObjCmd,
	    NULL, NULL);
    Tcl_CreateObjCommand(interp, "testregexp", TestregexpObjCmd,
	    NULL, NULL);
    Tcl_CreateObjCommand(interp, "testreturn", TestreturnObjCmd,
	    NULL, NULL);
#ifndef TCL_NO_DEPRECATED
    Tcl_CreateObjCommand(interp, "testsaveresult", TestsaveresultCmd,
	    NULL, NULL);
#endif
    Tcl_CreateCommand(interp, "testservicemode", TestServiceModeCmd,
	    NULL, NULL);
    Tcl_CreateCommand(interp, "testsetassocdata", TestsetassocdataCmd,
	    NULL, NULL);
    Tcl_CreateCommand(interp, "testsetnoerr", TestsetCmd,
	    NULL, NULL);
    Tcl_CreateCommand(interp, "testseterr", TestsetCmd,
	    INT2PTR(TCL_LEAVE_ERR_MSG), NULL);
    Tcl_CreateCommand(interp, "testset2", Testset2Cmd,
	    INT2PTR(TCL_LEAVE_ERR_MSG), NULL);
    Tcl_CreateCommand(interp, "testseterrorcode", TestseterrorcodeCmd,
	    NULL, NULL);
    Tcl_CreateObjCommand(interp, "testsetobjerrorcode",
	    TestsetobjerrorcodeCmd, NULL, NULL);
    Tcl_CreateObjCommand(interp, "testutfnext",
	    TestUtfNextCmd, NULL, NULL);
    Tcl_CreateObjCommand(interp, "testutfprev",
	    TestUtfPrevCmd, NULL, NULL);
    Tcl_CreateObjCommand(interp, "testnumutfchars",
	    TestNumUtfCharsCmd, NULL, NULL);
    Tcl_CreateObjCommand(interp, "testgetunichar",
                         TestGetUniCharCmd, NULL, NULL);
    Tcl_CreateObjCommand(interp, "testfindfirst",
	    TestFindFirstCmd, NULL, NULL);
    Tcl_CreateObjCommand(interp, "testfindlast",
	    TestFindLastCmd, NULL, NULL);
    Tcl_CreateObjCommand(interp, "testgetintforindex",
	    TestGetIntForIndexCmd, NULL, NULL);
    Tcl_CreateCommand(interp, "testsetplatform", TestsetplatformCmd,
	    NULL, NULL);
    Tcl_CreateCommand(interp, "testsocket", TestSocketCmd,
	    NULL, NULL);
    Tcl_CreateCommand(interp, "teststaticlibrary", TeststaticlibraryCmd,
	    NULL, NULL);
    Tcl_CreateCommand(interp, "testtranslatefilename",
	    TesttranslatefilenameCmd, NULL, NULL);
    Tcl_CreateCommand(interp, "testupvar", TestupvarCmd, NULL, NULL);
    Tcl_CreateCommand(interp, "testmainthread", TestmainthreadCmd, NULL,
	    NULL);
    Tcl_CreateCommand(interp, "testsetmainloop", TestsetmainloopCmd,
	    NULL, NULL);
    Tcl_CreateCommand(interp, "testexitmainloop", TestexitmainloopCmd,
	    NULL, NULL);
#if defined(HAVE_CPUID) && !defined(MAC_OSX_TCL)
    Tcl_CreateObjCommand(interp, "testcpuid", TestcpuidCmd,
	    NULL, NULL);
#endif
    Tcl_CreateObjCommand(interp, "testnreunwind", TestNREUnwind,
	    NULL, NULL);
    Tcl_CreateObjCommand(interp, "testnrelevels", TestNRELevels,
	    NULL, NULL);
    Tcl_CreateObjCommand(interp, "testinterpresolver", TestInterpResolverCmd,
	    NULL, NULL);
    Tcl_CreateObjCommand(interp, "testgetencpath", TestgetencpathObjCmd,
	    NULL, NULL);
    Tcl_CreateObjCommand(interp, "testsetencpath", TestsetencpathObjCmd,
	    NULL, NULL);
    Tcl_CreateObjCommand(interp, "testapplylambda", TestApplyLambdaObjCmd,
	    NULL, NULL);

    if (TclObjTest_Init(interp) != TCL_OK) {
	return TCL_ERROR;
    }
    if (Procbodytest_Init(interp) != TCL_OK) {
	return TCL_ERROR;
    }
#if TCL_THREADS
    if (TclThread_Init(interp) != TCL_OK) {
	return TCL_ERROR;
    }
#endif

    /*
     * Check for special options used in ../tests/main.test
     */

    objPtr = Tcl_GetVar2Ex(interp, "argv", NULL, TCL_GLOBAL_ONLY);
    if (objPtr != NULL) {
	if (Tcl_ListObjGetElements(interp, objPtr, &objc, &objv) != TCL_OK) {
	    return TCL_ERROR;
	}
	if (objc && (Tcl_GetIndexFromObj(NULL, objv[0], specialOptions, NULL,
		TCL_EXACT, &index) == TCL_OK)) {
	    switch (index) {
	    case 0:
		return TCL_ERROR;
	    case 1:
		Tcl_DeleteInterp(interp);
		return TCL_ERROR;
	    case 2: {
		int mode;
		Tcl_UnregisterChannel(interp,
			Tcl_GetChannel(interp, "stderr", &mode));
		return TCL_ERROR;
	    }
	    case 3:
		if (objc > 1) {
		    Tcl_SetVar2Ex(interp, "tcl_rcFileName", NULL, objv[1],
			    TCL_GLOBAL_ONLY);
		}
		return TCL_ERROR;
	    }
	}
    }

    /*
     * And finally add any platform specific test commands.
     */

    return TclplatformtestInit(interp);
}

/*
 *----------------------------------------------------------------------
 *
 * Tcltest_SafeInit --
 *
 *	This procedure performs application-specific initialization. Most
 *	applications, especially those that incorporate additional packages,
 *	will have their own version of this procedure.
 *
 * Results:
 *	Returns a standard Tcl completion code, and leaves an error message in
 *	the interp's result if an error occurs.
 *
 * Side effects:
 *	Depends on the startup script.
 *
 *----------------------------------------------------------------------
 */

int
Tcltest_SafeInit(
    Tcl_Interp *interp)		/* Interpreter for application. */
{
    Tcl_CmdInfo info;

    if (Tcl_InitStubs(interp, "8.5-", 0) == NULL) {
	return TCL_ERROR;
    }
    if (Tcl_GetCommandInfo(interp, "::tcl::build-info", &info)) {
#if TCL_MAJOR_VERSION > 8
	if (info.isNativeObjectProc == 2) {
	    Tcl_CreateObjCommand2(interp, "::tcl::test::build-info",
		    info.objProc2, (void *)version, NULL);
    } else
#endif
	Tcl_CreateObjCommand(interp, "::tcl::test::build-info",
		info.objProc, (void *)version, NULL);
    }
    if (Tcl_PkgProvideEx(interp, "tcl::test", TCL_PATCH_LEVEL, NULL) == TCL_ERROR) {
	return TCL_ERROR;
    }
    return Procbodytest_SafeInit(interp);
}

/*
 *----------------------------------------------------------------------
 *
 * TestasyncCmd --
 *
 *	This procedure implements the "testasync" command.  It is used
 *	to test the asynchronous handler facilities of Tcl.
 *
 * Results:
 *	A standard Tcl result.
 *
 * Side effects:
 *	Creates, deletes, and invokes handlers.
 *
 *----------------------------------------------------------------------
 */

static int
TestasyncCmd(
    TCL_UNUSED(void *),
    Tcl_Interp *interp,			/* Current interpreter. */
    int argc,				/* Number of arguments. */
    const char **argv)			/* Argument strings. */
{
    TestAsyncHandler *asyncPtr, *prevPtr;
    int id, code;
    static int nextId = 1;

    if (argc < 2) {
	wrongNumArgs:
	Tcl_AppendResult(interp, "wrong # args", NULL);
	return TCL_ERROR;
    }
    if (strcmp(argv[1], "create") == 0) {
	if (argc != 3) {
	    goto wrongNumArgs;
	}
	asyncPtr = (TestAsyncHandler *)ckalloc(sizeof(TestAsyncHandler));
	asyncPtr->command = (char *)ckalloc(strlen(argv[2]) + 1);
	strcpy(asyncPtr->command, argv[2]);
        Tcl_MutexLock(&asyncTestMutex);
	asyncPtr->id = nextId;
	nextId++;
	asyncPtr->handler = Tcl_AsyncCreate(AsyncHandlerProc,
                                            INT2PTR(asyncPtr->id));
	asyncPtr->nextPtr = firstHandler;
	firstHandler = asyncPtr;
        Tcl_MutexUnlock(&asyncTestMutex);
	Tcl_SetObjResult(interp, Tcl_NewWideIntObj(asyncPtr->id));
    } else if (strcmp(argv[1], "delete") == 0) {
	if (argc == 2) {
            Tcl_MutexLock(&asyncTestMutex);
	    while (firstHandler != NULL) {
		asyncPtr = firstHandler;
		firstHandler = asyncPtr->nextPtr;
		Tcl_AsyncDelete(asyncPtr->handler);
		ckfree(asyncPtr->command);
		ckfree(asyncPtr);
	    }
            Tcl_MutexUnlock(&asyncTestMutex);
	    return TCL_OK;
	}
	if (argc != 3) {
	    goto wrongNumArgs;
	}
	if (Tcl_GetInt(interp, argv[2], &id) != TCL_OK) {
	    return TCL_ERROR;
	}
        Tcl_MutexLock(&asyncTestMutex);
	for (prevPtr = NULL, asyncPtr = firstHandler; asyncPtr != NULL;
		prevPtr = asyncPtr, asyncPtr = asyncPtr->nextPtr) {
	    if (asyncPtr->id != id) {
		continue;
	    }
	    if (prevPtr == NULL) {
		firstHandler = asyncPtr->nextPtr;
	    } else {
		prevPtr->nextPtr = asyncPtr->nextPtr;
	    }
	    Tcl_AsyncDelete(asyncPtr->handler);
	    ckfree(asyncPtr->command);
	    ckfree(asyncPtr);
	    break;
	}
        Tcl_MutexUnlock(&asyncTestMutex);
    } else if (strcmp(argv[1], "mark") == 0) {
	if (argc != 5) {
	    goto wrongNumArgs;
	}
	if ((Tcl_GetInt(interp, argv[2], &id) != TCL_OK)
		|| (Tcl_GetInt(interp, argv[4], &code) != TCL_OK)) {
	    return TCL_ERROR;
	}
	Tcl_MutexLock(&asyncTestMutex);
	for (asyncPtr = firstHandler; asyncPtr != NULL;
		asyncPtr = asyncPtr->nextPtr) {
	    if (asyncPtr->id == id) {
		Tcl_AsyncMark(asyncPtr->handler);
		break;
	    }
	}
	Tcl_SetObjResult(interp, Tcl_NewStringObj(argv[3], -1));
	Tcl_MutexUnlock(&asyncTestMutex);
	return code;
    } else if (strcmp(argv[1], "marklater") == 0) {
	if (argc != 3) {
	    goto wrongNumArgs;
	}
	if (Tcl_GetInt(interp, argv[2], &id) != TCL_OK) {
	    return TCL_ERROR;
	}
        Tcl_MutexLock(&asyncTestMutex);
	for (asyncPtr = firstHandler; asyncPtr != NULL;
		asyncPtr = asyncPtr->nextPtr) {
	    if (asyncPtr->id == id) {
		Tcl_ThreadId threadID;
		if (Tcl_CreateThread(&threadID, AsyncThreadProc,
			INT2PTR(id), TCL_THREAD_STACK_DEFAULT,
			TCL_THREAD_NOFLAGS) != TCL_OK) {
		    Tcl_AppendResult(interp, "can't create thread", NULL);
		    Tcl_MutexUnlock(&asyncTestMutex);
		    return TCL_ERROR;
		}
		break;
	    }
	}
        Tcl_MutexUnlock(&asyncTestMutex);
    } else {
	Tcl_AppendResult(interp, "bad option \"", argv[1],
		"\": must be create, delete, int, mark, or marklater", NULL);
	return TCL_ERROR;
    }
    return TCL_OK;
}

static int
AsyncHandlerProc(
    void *clientData,	/* If of TestAsyncHandler structure.
                                 * in global list. */
    Tcl_Interp *interp,		/* Interpreter in which command was
				 * executed, or NULL. */
    int code)			/* Current return code from command. */
{
    TestAsyncHandler *asyncPtr;
    int id = PTR2INT(clientData);
    const char *listArgv[4];
    char *cmd;
    char string[TCL_INTEGER_SPACE];

    Tcl_MutexLock(&asyncTestMutex);
    for (asyncPtr = firstHandler; asyncPtr != NULL;
            asyncPtr = asyncPtr->nextPtr) {
        if (asyncPtr->id == id) {
            break;
        }
    }
    Tcl_MutexUnlock(&asyncTestMutex);

    if (!asyncPtr) {
        /* Woops - this one was deleted between the AsyncMark and now */
        return TCL_OK;
    }

    TclFormatInt(string, code);
    listArgv[0] = asyncPtr->command;
    listArgv[1] = Tcl_GetStringResult(interp);
    listArgv[2] = string;
    listArgv[3] = NULL;
    cmd = Tcl_Merge(3, listArgv);
    if (interp != NULL) {
	code = Tcl_EvalEx(interp, cmd, TCL_INDEX_NONE, 0);
    } else {
	/*
	 * this should not happen, but by definition of how async handlers are
	 * invoked, it's possible.  Better error checking is needed here.
	 */
    }
    ckfree(cmd);
    return code;
}

/*
 *----------------------------------------------------------------------
 *
 * AsyncThreadProc --
 *
 *	Delivers an asynchronous event to a handler in another thread.
 *
 * Results:
 *	None.
 *
 * Side effects:
 *	Invokes Tcl_AsyncMark on the handler
 *
 *----------------------------------------------------------------------
 */

static Tcl_ThreadCreateType
AsyncThreadProc(
    void *clientData)	/* Parameter is the id of a
				 * TestAsyncHandler, defined above. */
{
    TestAsyncHandler *asyncPtr;
    int id = PTR2INT(clientData);

    Tcl_Sleep(1);
    Tcl_MutexLock(&asyncTestMutex);
    for (asyncPtr = firstHandler; asyncPtr != NULL;
         asyncPtr = asyncPtr->nextPtr) {
        if (asyncPtr->id == id) {
            Tcl_AsyncMark(asyncPtr->handler);
            break;
        }
    }
    Tcl_MutexUnlock(&asyncTestMutex);
    Tcl_ExitThread(TCL_OK);
    TCL_THREAD_CREATE_RETURN;
}

static int
TestbumpinterpepochObjCmd(
    TCL_UNUSED(void *),
    Tcl_Interp *interp,		/* Current interpreter. */
    int objc,			/* Number of arguments. */
    Tcl_Obj *const objv[])	/* Argument objects. */
{
    Interp *iPtr = (Interp *)interp;

    if (objc != 1) {
	Tcl_WrongNumArgs(interp, 1, objv, "");
	return TCL_ERROR;
    }
    iPtr->compileEpoch++;
    return TCL_OK;
}

/*
 *----------------------------------------------------------------------
 *
 * TestcmdinfoObjCmd --
 *
 *	This procedure implements the "testcmdinfo" command.  It is used to
 *	test Tcl_GetCommandInfo, Tcl_SetCommandInfo, and command creation and
 *	deletion.
 *
 * Results:
 *	A standard Tcl result.
 *
 * Side effects:
 *	Creates and deletes various commands and modifies their data.
 *
 *----------------------------------------------------------------------
 */

static int
TestcmdinfoObjCmd(
    TCL_UNUSED(void *),
    Tcl_Interp *interp,		/* Current interpreter. */
    int objc,			/* Number of arguments. */
    Tcl_Obj *const objv[])      /* Argument objects. */
{
    static const char *const subcmds[] = {
	   "create", "delete", "get", "modify", NULL
    };
    enum options {
	CMDINFO_CREATE, CMDINFO_DELETE, CMDINFO_GET, CMDINFO_MODIFY
    } idx;
    Tcl_CmdInfo info;

    if (objc != 3) {
	Tcl_WrongNumArgs(interp, 1, objv, "command arg");
	return TCL_ERROR;
    }
    if (Tcl_GetIndexFromObj(interp, objv[1], subcmds, "option", 0,
	    &idx) != TCL_OK) {
	return TCL_ERROR;
    }
    switch (idx) {
    case CMDINFO_CREATE:
	Tcl_CreateCommand(interp, Tcl_GetString(objv[2]), CmdProc1,
		(void *)"original", CmdDelProc1);
	break;
    case CMDINFO_DELETE:
	Tcl_DStringInit(&delString);
	Tcl_DeleteCommand(interp, Tcl_GetString(objv[2]));
	Tcl_DStringResult(interp, &delString);
	break;
    case CMDINFO_GET:
	if (Tcl_GetCommandInfo(interp, Tcl_GetString(objv[2]), &info) ==0) {
	    Tcl_AppendResult(interp, "??", NULL);
	    return TCL_OK;
	}
	if (info.proc == CmdProc1) {
	    Tcl_AppendResult(interp, "CmdProc1", " ",
		    (char *) info.clientData, NULL);
	} else if (info.proc == CmdProc2) {
	    Tcl_AppendResult(interp, "CmdProc2", " ",
		    (char *) info.clientData, NULL);
	} else {
	    Tcl_AppendResult(interp, "unknown", NULL);
	}
	if (info.deleteProc == CmdDelProc1) {
	    Tcl_AppendResult(interp, " CmdDelProc1", " ",
		    (char *) info.deleteData, NULL);
	} else if (info.deleteProc == CmdDelProc2) {
	    Tcl_AppendResult(interp, " CmdDelProc2", " ",
		    (char *) info.deleteData, NULL);
	} else {
	    Tcl_AppendResult(interp, " unknown", NULL);
	}
	Tcl_AppendResult(interp, " ", info.namespacePtr->fullName, NULL);
	if (info.isNativeObjectProc == 0) {
	    Tcl_AppendResult(interp, " stringProc", NULL);
	} else if (info.isNativeObjectProc == 1) {
	    Tcl_AppendResult(interp, " nativeObjectProc", NULL);
	} else if (info.isNativeObjectProc == 2) {
	    Tcl_AppendResult(interp, " nativeObjectProc2", NULL);
	} else {
	    Tcl_SetObjResult(interp, Tcl_ObjPrintf("Invalid isNativeObjectProc value %d",
		    info.isNativeObjectProc));
	    return TCL_ERROR;
	}
	break;
    case CMDINFO_MODIFY:
	info.proc = CmdProc2;
	info.clientData = (void *) "new_command_data";
	info.objProc = NULL;
	info.objClientData = NULL;
	info.deleteProc = CmdDelProc2;
	info.deleteData = (void *) "new_delete_data";
	if (Tcl_SetCommandInfo(interp, Tcl_GetString(objv[2]), &info) == 0) {
	    Tcl_SetObjResult(interp, Tcl_NewWideIntObj(0));
	} else {
	    Tcl_SetObjResult(interp, Tcl_NewWideIntObj(1));
	}
	break;
    }

    return TCL_OK;
}

static int
CmdProc0(
    void *clientData,	/* String to return. */
    Tcl_Interp *interp,		/* Current interpreter. */
    TCL_UNUSED(int) /*argc*/,
    TCL_UNUSED(const char **) /*argv*/)
{
    TestCommandTokenRef *refPtr = (TestCommandTokenRef *) clientData;
    Tcl_AppendResult(interp, "CmdProc1 ", refPtr->value, NULL);
    return TCL_OK;
}

static int
CmdProc1(
    void *clientData,	/* String to return. */
    Tcl_Interp *interp,		/* Current interpreter. */
    TCL_UNUSED(int) /*argc*/,
    TCL_UNUSED(const char **) /*argv*/)
{
    Tcl_AppendResult(interp, "CmdProc1 ", (char *) clientData, NULL);
    return TCL_OK;
}

static int
CmdProc2(
    void *clientData,	/* String to return. */
    Tcl_Interp *interp,		/* Current interpreter. */
    TCL_UNUSED(int) /*argc*/,
    TCL_UNUSED(const char **) /*argv*/)
{
    Tcl_AppendResult(interp, "CmdProc2 ", (char *) clientData, NULL);
    return TCL_OK;
}

static void
CmdDelProc0(
    void *clientData)	/* String to save. */
{
    TestCommandTokenRef *thisRefPtr, *prevRefPtr = NULL;
    TestCommandTokenRef *refPtr = (TestCommandTokenRef *) clientData;
    int id = refPtr->id;
    for (thisRefPtr = firstCommandTokenRef; refPtr != NULL;
	thisRefPtr = thisRefPtr->nextPtr) {
	if (thisRefPtr->id == id) {
	    if (prevRefPtr != NULL) {
		prevRefPtr->nextPtr = thisRefPtr->nextPtr;
	    } else {
		firstCommandTokenRef = thisRefPtr->nextPtr;
	    }
	    break;
	}
	prevRefPtr = thisRefPtr;
    }
    ckfree(refPtr);
}

static void
CmdDelProc1(
    void *clientData)	/* String to save. */
{
    Tcl_DStringInit(&delString);
    Tcl_DStringAppend(&delString, "CmdDelProc1 ", -1);
    Tcl_DStringAppend(&delString, (char *) clientData, -1);
}

static void
CmdDelProc2(
    void *clientData)	/* String to save. */
{
    Tcl_DStringInit(&delString);
    Tcl_DStringAppend(&delString, "CmdDelProc2 ", -1);
    Tcl_DStringAppend(&delString, (char *) clientData, -1);
}

/*
 *----------------------------------------------------------------------
 *
 * TestcmdtokenCmd --
 *
 *	This procedure implements the "testcmdtoken" command. It is used to
 *	test Tcl_Command tokens and procedures such as Tcl_GetCommandFullName.
 *
 * Results:
 *	A standard Tcl result.
 *
 * Side effects:
 *	Creates and deletes various commands and modifies their data.
 *
 *----------------------------------------------------------------------
 */

static int
TestcmdtokenCmd(
    TCL_UNUSED(void *),
    Tcl_Interp *interp,		/* Current interpreter. */
    int argc,			/* Number of arguments. */
    const char **argv)		/* Argument strings. */
{
    TestCommandTokenRef *refPtr;
    int id;
    char buf[30];

    if (argc != 3) {
	Tcl_AppendResult(interp, "wrong # args: should be \"", argv[0],
		" option arg\"", NULL);
	return TCL_ERROR;
    }
    if (strcmp(argv[1], "create") == 0) {
	refPtr = (TestCommandTokenRef *)ckalloc(sizeof(TestCommandTokenRef));
	refPtr->token = Tcl_CreateCommand(interp, argv[2], CmdProc0,
		refPtr, CmdDelProc0);
	refPtr->id = nextCommandTokenRefId;
	refPtr->value = "original";
	nextCommandTokenRefId++;
	refPtr->nextPtr = firstCommandTokenRef;
	firstCommandTokenRef = refPtr;
	snprintf(buf, sizeof(buf), "%d", refPtr->id);
	Tcl_AppendResult(interp, buf, NULL);
    } else {
	if (sscanf(argv[2], "%d", &id) != 1) {
	    Tcl_AppendResult(interp, "bad command token \"", argv[2],
		    "\"", NULL);
	    return TCL_ERROR;
	}

	for (refPtr = firstCommandTokenRef; refPtr != NULL;
		refPtr = refPtr->nextPtr) {
	    if (refPtr->id == id) {
		break;
	    }
	}

	if (refPtr == NULL) {
	    Tcl_AppendResult(interp, "bad command token \"", argv[2],
		    "\"", NULL);
	    return TCL_ERROR;
	}

	if (strcmp(argv[1], "name") == 0) {
	    Tcl_Obj *objPtr;

	    objPtr = Tcl_NewObj();
	    Tcl_GetCommandFullName(interp, refPtr->token, objPtr);

	    Tcl_AppendElement(interp,
		    Tcl_GetCommandName(interp, refPtr->token));
	    Tcl_AppendElement(interp, Tcl_GetString(objPtr));
	    Tcl_DecrRefCount(objPtr);
	} else {
	    Tcl_AppendResult(interp, "bad option \"", argv[1],
		    "\": must be create, name, or free", NULL);
	    return TCL_ERROR;
	}
    }

    return TCL_OK;
}

/*
 *----------------------------------------------------------------------
 *
 * TestcmdtraceCmd --
 *
 *	This procedure implements the "testcmdtrace" command. It is used
 *	to test Tcl_CreateTrace and Tcl_DeleteTrace.
 *
 * Results:
 *	A standard Tcl result.
 *
 * Side effects:
 *	Creates and deletes a command trace, and tests the invocation of
 *	a procedure by the command trace.
 *
 *----------------------------------------------------------------------
 */

static int
TestcmdtraceCmd(
    TCL_UNUSED(void *),
    Tcl_Interp *interp,		/* Current interpreter. */
    int argc,			/* Number of arguments. */
    const char **argv)		/* Argument strings. */
{
    Tcl_DString buffer;
    int result;

    if (argc != 3) {
	Tcl_AppendResult(interp, "wrong # args: should be \"", argv[0],
		" option script\"", NULL);
	return TCL_ERROR;
    }

    if (strcmp(argv[1], "tracetest") == 0) {
	Tcl_DStringInit(&buffer);
	cmdTrace = Tcl_CreateTrace(interp, 50000, CmdTraceProc, &buffer);
	result = Tcl_EvalEx(interp, argv[2], TCL_INDEX_NONE, 0);
	if (result == TCL_OK) {
	    Tcl_ResetResult(interp);
	    Tcl_AppendResult(interp, Tcl_DStringValue(&buffer), NULL);
	}
	Tcl_DeleteTrace(interp, cmdTrace);
	Tcl_DStringFree(&buffer);
    } else if (strcmp(argv[1], "deletetest") == 0) {
	/*
	 * Create a command trace then eval a script to check whether it is
	 * called. Note that this trace procedure removes itself as a further
	 * check of the robustness of the trace proc calling code in
	 * TclNRExecuteByteCode.
	 */

	cmdTrace = Tcl_CreateTrace(interp, 50000, CmdTraceDeleteProc, NULL);
	Tcl_EvalEx(interp, argv[2], TCL_INDEX_NONE, 0);
    } else if (strcmp(argv[1], "leveltest") == 0) {
	Interp *iPtr = (Interp *) interp;
	Tcl_DStringInit(&buffer);
	cmdTrace = Tcl_CreateTrace(interp, iPtr->numLevels + 4, CmdTraceProc,
		&buffer);
	result = Tcl_EvalEx(interp, argv[2], TCL_INDEX_NONE, 0);
	if (result == TCL_OK) {
	    Tcl_ResetResult(interp);
	    Tcl_AppendResult(interp, Tcl_DStringValue(&buffer), NULL);
	}
	Tcl_DeleteTrace(interp, cmdTrace);
	Tcl_DStringFree(&buffer);
    } else if (strcmp(argv[1], "resulttest") == 0) {
	/* Create an object-based trace, then eval a script. This is used
	 * to test return codes other than TCL_OK from the trace engine.
	 */

	static int deleteCalled;

	deleteCalled = 0;
	cmdTrace = Tcl_CreateObjTrace(interp, 50000,
		TCL_ALLOW_INLINE_COMPILATION, ObjTraceProc,
		&deleteCalled, ObjTraceDeleteProc);
	result = Tcl_EvalEx(interp, argv[2], TCL_INDEX_NONE, 0);
	Tcl_DeleteTrace(interp, cmdTrace);
	if (!deleteCalled) {
	    Tcl_AppendResult(interp, "Delete wasn't called", NULL);
	    return TCL_ERROR;
	} else {
	    return result;
	}
    } else if (strcmp(argv[1], "doubletest") == 0) {
	Tcl_Trace t1, t2;

	Tcl_DStringInit(&buffer);
	t1 = Tcl_CreateTrace(interp, 1, CmdTraceProc, &buffer);
	t2 = Tcl_CreateTrace(interp, 50000, CmdTraceProc, &buffer);
	result = Tcl_EvalEx(interp, argv[2], TCL_INDEX_NONE, 0);
	if (result == TCL_OK) {
	    Tcl_ResetResult(interp);
	    Tcl_AppendResult(interp, Tcl_DStringValue(&buffer), NULL);
	}
	Tcl_DeleteTrace(interp, t2);
	Tcl_DeleteTrace(interp, t1);
	Tcl_DStringFree(&buffer);
    } else {
	Tcl_AppendResult(interp, "bad option \"", argv[1],
		"\": must be tracetest, deletetest, doubletest or resulttest", NULL);
	return TCL_ERROR;
    }
    return TCL_OK;
}

static void
CmdTraceProc(
    void *clientData,	/* Pointer to buffer in which the
				 * command and arguments are appended.
				 * Accumulates test result. */
    TCL_UNUSED(Tcl_Interp *),
    TCL_UNUSED(int) /*level*/,
    char *command,		/* The command being traced (after
				 * substitutions). */
    TCL_UNUSED(Tcl_CmdProc *) /*cmdProc*/,
    TCL_UNUSED(void *),
    int argc,			/* Number of arguments. */
    const char *argv[])		/* Argument strings. */
{
    Tcl_DString *bufPtr = (Tcl_DString *) clientData;
    int i;

    Tcl_DStringAppendElement(bufPtr, command);

    Tcl_DStringStartSublist(bufPtr);
    for (i = 0;  i < argc;  i++) {
	Tcl_DStringAppendElement(bufPtr, argv[i]);
    }
    Tcl_DStringEndSublist(bufPtr);
}

static void
CmdTraceDeleteProc(
    TCL_UNUSED(void *),
    Tcl_Interp *interp,		/* Current interpreter. */
    TCL_UNUSED(int) /*level*/,
    TCL_UNUSED(char *) /*command*/,
    TCL_UNUSED(Tcl_CmdProc *),
    TCL_UNUSED(void *),
    TCL_UNUSED(int) /*argc*/,
    TCL_UNUSED(const char **) /*argv*/)
{
    /*
     * Remove ourselves to test whether calling Tcl_DeleteTrace within a trace
     * callback causes the for loop in TclNRExecuteByteCode that calls traces to
     * reference freed memory.
     */

    Tcl_DeleteTrace(interp, cmdTrace);
}

static int
ObjTraceProc(
    TCL_UNUSED(void *),
    Tcl_Interp *interp,		/* Tcl interpreter */
    TCL_UNUSED(int) /* level */,
    const char *command,
    TCL_UNUSED(Tcl_Command),
    TCL_UNUSED(int) /* objc */,
    Tcl_Obj *const objv[])	/* Argument objects. */
{
    const char *word = Tcl_GetString(objv[0]);

    if (!strcmp(word, "Error")) {
	Tcl_SetObjResult(interp, Tcl_NewStringObj(command, -1));
	return TCL_ERROR;
    } else if (!strcmp(word, "Break")) {
	return TCL_BREAK;
    } else if (!strcmp(word, "Continue")) {
	return TCL_CONTINUE;
    } else if (!strcmp(word, "Return")) {
	return TCL_RETURN;
    } else if (!strcmp(word, "OtherStatus")) {
	return 6;
    } else {
	return TCL_OK;
    }
}

static void
ObjTraceDeleteProc(
    void *clientData)
{
    int *intPtr = (int *) clientData;
    *intPtr = 1;		/* Record that the trace was deleted */
}

/*
 *----------------------------------------------------------------------
 *
 * TestcreatecommandCmd --
 *
 *	This procedure implements the "testcreatecommand" command. It is used
 *	to test that the Tcl_CreateCommand creates a new command in the
 *	namespace specified as part of its name, if any. It also checks that
 *	the namespace code ignore single ":"s in the middle or end of a
 *	command name.
 *
 * Results:
 *	A standard Tcl result.
 *
 * Side effects:
 *	Creates and deletes two commands ("test_ns_basic::createdcommand"
 *	and "value:at:").
 *
 *----------------------------------------------------------------------
 */

static int
TestcreatecommandCmd(
    TCL_UNUSED(void *),
    Tcl_Interp *interp,		/* Current interpreter. */
    int argc,			/* Number of arguments. */
    const char **argv)		/* Argument strings. */
{
    if (argc != 2) {
	Tcl_AppendResult(interp, "wrong # args: should be \"", argv[0],
		" option\"", NULL);
	return TCL_ERROR;
    }
    if (strcmp(argv[1], "create") == 0) {
	Tcl_CreateCommand(interp, "test_ns_basic::createdcommand",
		CreatedCommandProc, NULL, NULL);
    } else if (strcmp(argv[1], "delete") == 0) {
	Tcl_DeleteCommand(interp, "test_ns_basic::createdcommand");
    } else if (strcmp(argv[1], "create2") == 0) {
	Tcl_CreateCommand(interp, "value:at:",
		CreatedCommandProc2, NULL, NULL);
    } else if (strcmp(argv[1], "delete2") == 0) {
	Tcl_DeleteCommand(interp, "value:at:");
    } else {
	Tcl_AppendResult(interp, "bad option \"", argv[1],
		"\": must be create, delete, create2, or delete2", NULL);
	return TCL_ERROR;
    }
    return TCL_OK;
}

static int
CreatedCommandProc(
    TCL_UNUSED(void *),
    Tcl_Interp *interp,		/* Current interpreter. */
    TCL_UNUSED(int) /*argc*/,
    TCL_UNUSED(const char **) /*argv*/)
{
    Tcl_CmdInfo info;
    int found;

    found = Tcl_GetCommandInfo(interp, "test_ns_basic::createdcommand",
	    &info);
    if (!found) {
	Tcl_AppendResult(interp, "CreatedCommandProc could not get command info for test_ns_basic::createdcommand",
		NULL);
	return TCL_ERROR;
    }
    Tcl_AppendResult(interp, "CreatedCommandProc in ",
	    info.namespacePtr->fullName, NULL);
    return TCL_OK;
}

static int
CreatedCommandProc2(
    TCL_UNUSED(void *),
    Tcl_Interp *interp,		/* Current interpreter. */
    TCL_UNUSED(int) /*argc*/,
    TCL_UNUSED(const char **) /*argv*/)
{
    Tcl_CmdInfo info;
    int found;

    found = Tcl_GetCommandInfo(interp, "value:at:", &info);
    if (!found) {
	Tcl_AppendResult(interp, "CreatedCommandProc2 could not get command info for test_ns_basic::createdcommand",
		NULL);
	return TCL_ERROR;
    }
    Tcl_AppendResult(interp, "CreatedCommandProc2 in ",
	    info.namespacePtr->fullName, NULL);
    return TCL_OK;
}

/*
 *----------------------------------------------------------------------
 *
 * TestdcallCmd --
 *
 *	This procedure implements the "testdcall" command.  It is used
 *	to test Tcl_CallWhenDeleted.
 *
 * Results:
 *	A standard Tcl result.
 *
 * Side effects:
 *	Creates and deletes interpreters.
 *
 *----------------------------------------------------------------------
 */

static int
TestdcallCmd(
    TCL_UNUSED(void *),
    Tcl_Interp *interp,		/* Current interpreter. */
    int argc,			/* Number of arguments. */
    const char **argv)		/* Argument strings. */
{
    int i, id;

    delInterp = Tcl_CreateInterp();
    Tcl_DStringInit(&delString);
    for (i = 1; i < argc; i++) {
	if (Tcl_GetInt(interp, argv[i], &id) != TCL_OK) {
	    return TCL_ERROR;
	}
	if (id < 0) {
	    Tcl_DontCallWhenDeleted(delInterp, DelCallbackProc,
		    INT2PTR(-id));
	} else {
	    Tcl_CallWhenDeleted(delInterp, DelCallbackProc,
		    INT2PTR(id));
	}
    }
    Tcl_DeleteInterp(delInterp);
    Tcl_DStringResult(interp, &delString);
    return TCL_OK;
}

/*
 * The deletion callback used by TestdcallCmd:
 */

static void
DelCallbackProc(
    void *clientData,	/* Numerical value to append to delString. */
    Tcl_Interp *interp)		/* Interpreter being deleted. */
{
    int id = PTR2INT(clientData);
    char buffer[TCL_INTEGER_SPACE];

    TclFormatInt(buffer, id);
    Tcl_DStringAppendElement(&delString, buffer);
    if (interp != delInterp) {
	Tcl_DStringAppendElement(&delString, "bogus interpreter argument!");
    }
}

/*
 *----------------------------------------------------------------------
 *
 * TestdelCmd --
 *
 *	This procedure implements the "testdel" command.  It is used
 *	to test calling of command deletion callbacks.
 *
 * Results:
 *	A standard Tcl result.
 *
 * Side effects:
 *	Creates a command.
 *
 *----------------------------------------------------------------------
 */

static int
TestdelCmd(
    TCL_UNUSED(void *),
    Tcl_Interp *interp,		/* Current interpreter. */
    int argc,			/* Number of arguments. */
    const char **argv)		/* Argument strings. */
{
    DelCmd *dPtr;
    Tcl_Interp *child;

    if (argc != 4) {
	Tcl_AppendResult(interp, "wrong # args", NULL);
	return TCL_ERROR;
    }

    child = Tcl_GetChild(interp, argv[1]);
    if (child == NULL) {
	return TCL_ERROR;
    }

    dPtr = (DelCmd *)ckalloc(sizeof(DelCmd));
    dPtr->interp = interp;
    dPtr->deleteCmd = (char *)ckalloc(strlen(argv[3]) + 1);
    strcpy(dPtr->deleteCmd, argv[3]);

    Tcl_CreateCommand(child, argv[2], DelCmdProc, dPtr,
	    DelDeleteProc);
    return TCL_OK;
}

static int
DelCmdProc(
    void *clientData,	/* String result to return. */
    Tcl_Interp *interp,		/* Current interpreter. */
    TCL_UNUSED(int) /*argc*/,
    TCL_UNUSED(const char **) /*argv*/)
{
    DelCmd *dPtr = (DelCmd *) clientData;

    Tcl_AppendResult(interp, dPtr->deleteCmd, NULL);
    ckfree(dPtr->deleteCmd);
    ckfree(dPtr);
    return TCL_OK;
}

static void
DelDeleteProc(
    void *clientData)	/* String command to evaluate. */
{
    DelCmd *dPtr = (DelCmd *)clientData;

    Tcl_EvalEx(dPtr->interp, dPtr->deleteCmd, TCL_INDEX_NONE, 0);
    Tcl_ResetResult(dPtr->interp);
    ckfree(dPtr->deleteCmd);
    ckfree(dPtr);
}

/*
 *----------------------------------------------------------------------
 *
 * TestdelassocdataCmd --
 *
 *	This procedure implements the "testdelassocdata" command. It is used
 *	to test Tcl_DeleteAssocData.
 *
 * Results:
 *	A standard Tcl result.
 *
 * Side effects:
 *	Deletes an association between a key and associated data from an
 *	interpreter.
 *
 *----------------------------------------------------------------------
 */

static int
TestdelassocdataCmd(
    TCL_UNUSED(void *),
    Tcl_Interp *interp,		/* Current interpreter. */
    int argc,			/* Number of arguments. */
    const char **argv)		/* Argument strings. */
{
    if (argc != 2) {
	Tcl_AppendResult(interp, "wrong # arguments: should be \"", argv[0],
		" data_key\"", NULL);
	return TCL_ERROR;
    }
    Tcl_DeleteAssocData(interp, argv[1]);
    return TCL_OK;
}

/*
 *-----------------------------------------------------------------------------
 *
 * TestdoubledigitsCmd --
 *
 *	This procedure implements the 'testdoubledigits' command. It is
 *	used to test the low-level floating-point formatting primitives
 *	in Tcl.
 *
 * Usage:
 *	testdoubledigits fpval ndigits type ?shorten"
 *
 * Parameters:
 *	fpval - Floating-point value to format.
 *	ndigits - Digit count to request from Tcl_DoubleDigits
 *	type - One of 'shortest', 'e', 'f'
 *	shorten - Indicates that the 'shorten' flag should be passed in.
 *
 *-----------------------------------------------------------------------------
 */

static int
TestdoubledigitsObjCmd(
    TCL_UNUSED(void *),
    Tcl_Interp* interp,		/* Tcl interpreter */
    int objc,			/* Parameter count */
    Tcl_Obj* const objv[])	/* Parameter vector */
{
    static const char *options[] = {
	"shortest",
	"e",
	"f",
	NULL
    };
    static const int types[] = {
	TCL_DD_SHORTEST,
	TCL_DD_E_FORMAT,
	TCL_DD_F_FORMAT
    };

    const Tcl_ObjType* doubleType;
    double d;
    int status;
    int ndigits;
    int type;
    int decpt;
    int signum;
    char *str;
    char *endPtr;
    Tcl_Obj* strObj;
    Tcl_Obj* retval;

    if (objc < 4 || objc > 5) {
	Tcl_WrongNumArgs(interp, 1, objv, "fpval ndigits type ?shorten?");
	return TCL_ERROR;
    }
    status = Tcl_GetDoubleFromObj(interp, objv[1], &d);
    if (status != TCL_OK) {
	doubleType = Tcl_GetObjType("double");
	if (Tcl_FetchInternalRep(objv[1], doubleType)
	    && isnan(objv[1]->internalRep.doubleValue)) {
	    status = TCL_OK;
	    memcpy(&d, &(objv[1]->internalRep.doubleValue), sizeof(double));
	}
    }
    if (status != TCL_OK
	|| Tcl_GetIntFromObj(interp, objv[2], &ndigits) != TCL_OK
	|| Tcl_GetIndexFromObj(interp, objv[3], options, "conversion type",
			       TCL_EXACT, &type) != TCL_OK) {
	fprintf(stderr, "bad value? %g\n", d);
	return TCL_ERROR;
    }
    type = types[type];
    if (objc > 4) {
	if (strcmp(Tcl_GetString(objv[4]), "shorten")) {
	    Tcl_SetObjResult(interp, Tcl_NewStringObj("bad flag", -1));
	    return TCL_ERROR;
	}
	type |= TCL_DD_SHORTEST;
    }
    str = TclDoubleDigits(d, ndigits, type, &decpt, &signum, &endPtr);
    strObj = Tcl_NewStringObj(str, endPtr-str);
    ckfree(str);
    retval = Tcl_NewListObj(1, &strObj);
    Tcl_ListObjAppendElement(NULL, retval, Tcl_NewWideIntObj(decpt));
    strObj = Tcl_NewStringObj(signum ? "-" : "+", 1);
    Tcl_ListObjAppendElement(NULL, retval, strObj);
    Tcl_SetObjResult(interp, retval);
    return TCL_OK;
}

/*
 *----------------------------------------------------------------------
 *
 * TestdstringCmd --
 *
 *	This procedure implements the "testdstring" command.  It is used
 *	to test the dynamic string facilities of Tcl.
 *
 * Results:
 *	A standard Tcl result.
 *
 * Side effects:
 *	Creates, deletes, and invokes handlers.
 *
 *----------------------------------------------------------------------
 */

static int
TestdstringCmd(
    TCL_UNUSED(void *),
    Tcl_Interp *interp,		/* Current interpreter. */
    int argc,			/* Number of arguments. */
    const char **argv)		/* Argument strings. */
{
    int count;

    if (argc < 2) {
	wrongNumArgs:
	Tcl_AppendResult(interp, "wrong # args", NULL);
	return TCL_ERROR;
    }
    if (strcmp(argv[1], "append") == 0) {
	if (argc != 4) {
	    goto wrongNumArgs;
	}
	if (Tcl_GetInt(interp, argv[3], &count) != TCL_OK) {
	    return TCL_ERROR;
	}
	Tcl_DStringAppend(&dstring, argv[2], count);
    } else if (strcmp(argv[1], "element") == 0) {
	if (argc != 3) {
	    goto wrongNumArgs;
	}
	Tcl_DStringAppendElement(&dstring, argv[2]);
    } else if (strcmp(argv[1], "end") == 0) {
	if (argc != 2) {
	    goto wrongNumArgs;
	}
	Tcl_DStringEndSublist(&dstring);
    } else if (strcmp(argv[1], "free") == 0) {
	if (argc != 2) {
	    goto wrongNumArgs;
	}
	Tcl_DStringFree(&dstring);
    } else if (strcmp(argv[1], "get") == 0) {
	if (argc != 2) {
	    goto wrongNumArgs;
	}
	Tcl_SetResult(interp, Tcl_DStringValue(&dstring), TCL_VOLATILE);
    } else if (strcmp(argv[1], "gresult") == 0) {
	if (argc != 3) {
	    goto wrongNumArgs;
	}
	if (strcmp(argv[2], "staticsmall") == 0) {
	    Tcl_AppendResult(interp, "short", NULL);
	} else if (strcmp(argv[2], "staticlarge") == 0) {
	    Tcl_AppendResult(interp, "first0 first1 first2 first3 first4 first5 first6 first7 first8 first9\nsecond0 second1 second2 second3 second4 second5 second6 second7 second8 second9\nthird0 third1 third2 third3 third4 third5 third6 third7 third8 third9\nfourth0 fourth1 fourth2 fourth3 fourth4 fourth5 fourth6 fourth7 fourth8 fourth9\nfifth0 fifth1 fifth2 fifth3 fifth4 fifth5 fifth6 fifth7 fifth8 fifth9\nsixth0 sixth1 sixth2 sixth3 sixth4 sixth5 sixth6 sixth7 sixth8 sixth9\nseventh0 seventh1 seventh2 seventh3 seventh4 seventh5 seventh6 seventh7 seventh8 seventh9\n", NULL);
	} else if (strcmp(argv[2], "free") == 0) {
	    char *s = (char *)ckalloc(100);
	    strcpy(s, "This is a malloc-ed string");
	    Tcl_SetResult(interp, s, TCL_DYNAMIC);
	} else if (strcmp(argv[2], "special") == 0) {
	    char *s = (char *)ckalloc(100) + 16;
	    strcpy(s, "This is a specially-allocated string");
	    Tcl_SetResult(interp, s, SpecialFree);
	} else {
	    Tcl_AppendResult(interp, "bad gresult option \"", argv[2],
		    "\": must be staticsmall, staticlarge, free, or special",
		    NULL);
	    return TCL_ERROR;
	}
	Tcl_DStringGetResult(interp, &dstring);
    } else if (strcmp(argv[1], "length") == 0) {

	if (argc != 2) {
	    goto wrongNumArgs;
	}
	Tcl_SetObjResult(interp, Tcl_NewWideIntObj(Tcl_DStringLength(&dstring)));
    } else if (strcmp(argv[1], "result") == 0) {
	if (argc != 2) {
	    goto wrongNumArgs;
	}
	Tcl_DStringResult(interp, &dstring);
    } else if (strcmp(argv[1], "toobj") == 0) {
	if (argc != 2) {
	    goto wrongNumArgs;
	}
	Tcl_SetObjResult(interp, Tcl_DStringToObj(&dstring));
    } else if (strcmp(argv[1], "trunc") == 0) {
	if (argc != 3) {
	    goto wrongNumArgs;
	}
	if (Tcl_GetInt(interp, argv[2], &count) != TCL_OK) {
	    return TCL_ERROR;
	}
	Tcl_DStringSetLength(&dstring, count);
    } else if (strcmp(argv[1], "start") == 0) {
	if (argc != 2) {
	    goto wrongNumArgs;
	}
	Tcl_DStringStartSublist(&dstring);
    } else {
	Tcl_AppendResult(interp, "bad option \"", argv[1],
		"\": must be append, element, end, free, get, gresult, length, "
		"result, start, toobj, or trunc", NULL);
	return TCL_ERROR;
    }
    return TCL_OK;
}

/*
 * The procedure below is used as a special freeProc to test how well
 * Tcl_DStringGetResult handles freeProc's other than free.
 */

static void SpecialFree(
    char *blockPtr			/* Block to free. */
) {
    ckfree(blockPtr - 16);
}

/*
 *------------------------------------------------------------------------
 *
 * UtfTransformFn --
 *
 *    Implements a direct call into Tcl_UtfToExternal and Tcl_ExternalToUtf
 *    as otherwise there is no script level command that directly exercises
 *    these functions (i/o command cannot test all combinations)
 *    The arguments at the script level are roughly those of the above
 *    functions:
 *        encodingname srcbytes flags state dstlen ?srcreadvar? ?dstwrotevar? ?dstcharsvar?
 *
 * Results:
 *    TCL_OK or TCL_ERROR. This any errors running the test, NOT the
 *    result of Tcl_UtfToExternal or Tcl_ExternalToUtf.
 *
 * Side effects:
 *
 *    The result in the interpreter is a list of the return code from the
 *    Tcl_UtfToExternal/Tcl_ExternalToUtf functions, the encoding state, and
 *    an encoded binary string of length dstLen. Note the string is the
 *    entire output buffer, not just the part containing the decoded
 *    portion. This allows for additional checks at test script level.
 *
 *    If any of the srcreadvar, dstwrotevar and
 *    dstcharsvar are specified and not empty, they are treated as names
 *    of variables where the *srcRead, *dstWrote and *dstChars output
 *    from the functions are stored.
 *
 *    The function also checks internally whether nuls are correctly
 *    appended as requested but the TCL_ENCODING_NO_TERMINATE flag
 *    and that no buffer overflows occur.
 *------------------------------------------------------------------------
 */
typedef int
UtfTransformFn(Tcl_Interp *interp, Tcl_Encoding encoding, const char *src, Tcl_Size srcLen, int flags, Tcl_EncodingState *statePtr,
               char *dst, Tcl_Size dstLen, int *srcReadPtr, int *dstWrotePtr, int *dstCharsPtr);
static int UtfExtWrapper(
    Tcl_Interp *interp, UtfTransformFn *transformer, int objc, Tcl_Obj *const objv[])
{
    Tcl_Encoding encoding;
    Tcl_EncodingState encState, *encStatePtr;
    Tcl_Size srcLen, bufLen;
    const unsigned char *bytes;
    unsigned char *bufPtr;
    int srcRead, dstLen, dstWrote, dstChars;
    Tcl_Obj *srcReadVar, *dstWroteVar, *dstCharsVar;
    int result;
    int flags;
    Tcl_Obj **flagObjs;
    Tcl_Size nflags;
    static const struct {
	const char *flagKey;
	int flag;
    } flagMap[] = {
	{"start", TCL_ENCODING_START},
	{"end", TCL_ENCODING_END},
	{"stoponerror", TCL_ENCODING_STOPONERROR},
	{"noterminate", TCL_ENCODING_NO_TERMINATE},
	{"charlimit", TCL_ENCODING_CHAR_LIMIT},
	{"profiletcl8", TCL_ENCODING_PROFILE_TCL8},
	{"profilestrict", TCL_ENCODING_PROFILE_STRICT},
	{"profilereplace", TCL_ENCODING_PROFILE_REPLACE},
	{NULL, 0}
    };
    Tcl_Size i;
    Tcl_WideInt wide;

    if (objc < 7 || objc > 10) {
        Tcl_WrongNumArgs(interp,
                         2,
                         objv,
                         "encoding srcbytes flags state dstlen ?srcreadvar? ?dstwrotevar? ?dstcharsvar?");
        return TCL_ERROR;
    }
    if (Tcl_GetEncodingFromObj(interp, objv[2], &encoding) != TCL_OK) {
        return TCL_ERROR;
    }

    /* Flags may be specified as list of integers and keywords */
    flags = 0;
    if (Tcl_ListObjGetElements(interp, objv[4], &nflags, &flagObjs) != TCL_OK) {
	return TCL_ERROR;
    }

    for (i = 0; i < nflags; ++i) {
	int flag;
	if (Tcl_GetIntFromObj(NULL, flagObjs[i], &flag) == TCL_OK) {
	    flags |= flag;
	} else {
	    int idx;
	    if (Tcl_GetIndexFromObjStruct(interp,
					  flagObjs[i],
					  flagMap,
					  sizeof(flagMap[0]),
					  "flag",
					  0,
					  &idx) != TCL_OK) {
		return TCL_ERROR;
	    }
	    flags |= flagMap[idx].flag;
	}
    }

    /* Assumes state is integer if not "" */
    if (Tcl_GetWideIntFromObj(interp, objv[5], &wide) == TCL_OK) {
        encState = (Tcl_EncodingState)(size_t)wide;
        encStatePtr = &encState;
    } else if (Tcl_GetCharLength(objv[5]) == 0) {
        encStatePtr = NULL;
    } else {
        return TCL_ERROR;
    }

    if (Tcl_GetIntFromObj(interp, objv[6], &dstLen) != TCL_OK) {
        return TCL_ERROR;
    }
    srcReadVar = NULL;
    dstWroteVar = NULL;
    dstCharsVar = NULL;
    if (objc > 7) {
	/* Has caller requested srcRead? */
	if (Tcl_GetCharLength(objv[7])) {
	    srcReadVar = objv[7];
	}
	if (objc > 8) {
	    /* Ditto for dstWrote */
            if (Tcl_GetCharLength(objv[8])) {
                dstWroteVar = objv[8];
            }
	    if (objc > 9) {
                if (Tcl_GetCharLength(objv[9])) {
                    dstCharsVar = objv[9];
		}
	    }
	}
    }
    if (flags & TCL_ENCODING_CHAR_LIMIT) {
	/* Caller should have specified the dest char limit */
	Tcl_Obj *valueObj;
	if (dstCharsVar == NULL ||
	    (valueObj = Tcl_ObjGetVar2(interp, dstCharsVar, NULL, 0)) == NULL
	) {
	    Tcl_SetResult(interp,
			 "dstCharsVar must be specified with integer value if "
			 "TCL_ENCODING_CHAR_LIMIT set in flags.", TCL_STATIC);
	    return TCL_ERROR;
	}
	if (Tcl_GetIntFromObj(interp, valueObj, &dstChars) != TCL_OK) {
	    return TCL_ERROR;
	}
    } else {
	dstChars = 0; /* Only used for output */
    }

    bufLen = dstLen + 4; /* 4 -> overflow detection */
    bufPtr = (unsigned char *) ckalloc(bufLen);
    memset(bufPtr, 0xFF, dstLen); /* Need to check nul terminator */
    memmove(bufPtr + dstLen, "\xAB\xCD\xEF\xAB", 4);   /* overflow detection */
    bytes = Tcl_GetByteArrayFromObj(objv[3], &srcLen); /* Last! to avoid shimmering */
    result = (*transformer)(interp, encoding, (const char *)bytes, srcLen, flags,
                            encStatePtr, (char *) bufPtr, dstLen,
                            srcReadVar ? &srcRead : NULL,
                            &dstWrote,
                            dstCharsVar ? &dstChars : NULL);
    if (memcmp(bufPtr + bufLen - 4, "\xAB\xCD\xEF\xAB", 4)) {
        Tcl_SetResult(interp,
                      "Tcl_ExternalToUtf wrote past output buffer",
                      TCL_STATIC);
        result = TCL_ERROR;
    } else if (result != TCL_ERROR) {
        Tcl_Obj *resultObjs[3];
        switch (result) {
        case TCL_OK:
            resultObjs[0] = Tcl_NewStringObj("ok", TCL_INDEX_NONE);
            break;
        case TCL_CONVERT_MULTIBYTE:
            resultObjs[0] = Tcl_NewStringObj("multibyte", TCL_INDEX_NONE);
            break;
        case TCL_CONVERT_SYNTAX:
            resultObjs[0] = Tcl_NewStringObj("syntax", TCL_INDEX_NONE);
            break;
        case TCL_CONVERT_UNKNOWN:
            resultObjs[0] = Tcl_NewStringObj("unknown", TCL_INDEX_NONE);
            break;
        case TCL_CONVERT_NOSPACE:
            resultObjs[0] = Tcl_NewStringObj("nospace", TCL_INDEX_NONE);
            break;
        default:
            resultObjs[0] = Tcl_NewIntObj(result);
            break;
        }
        result = TCL_OK;
        resultObjs[1] =
            encStatePtr ? Tcl_NewWideIntObj((Tcl_WideInt)(size_t)encState) : Tcl_NewObj();
        resultObjs[2] = Tcl_NewByteArrayObj(bufPtr, dstLen);
        if (srcReadVar) {
	    if (Tcl_ObjSetVar2(interp,
			       srcReadVar,
			       NULL,
			       Tcl_NewIntObj(srcRead),
			       TCL_LEAVE_ERR_MSG) == NULL) {
		result = TCL_ERROR;
	    }
	}
        if (dstWroteVar) {
	    if (Tcl_ObjSetVar2(interp,
			       dstWroteVar,
			       NULL,
			       Tcl_NewIntObj(dstWrote),
			       TCL_LEAVE_ERR_MSG) == NULL) {
		result = TCL_ERROR;
	    }
	}
        if (dstCharsVar) {
	    if (Tcl_ObjSetVar2(interp,
			       dstCharsVar,
			       NULL,
			       Tcl_NewIntObj(dstChars),
			       TCL_LEAVE_ERR_MSG) == NULL) {
		result = TCL_ERROR;
	    }
	}
        Tcl_SetObjResult(interp, Tcl_NewListObj(3, resultObjs));
    }

    ckfree(bufPtr);
    Tcl_FreeEncoding(encoding); /* Free returned reference */
    return result;
}

/*
 *----------------------------------------------------------------------
 *
 * TestencodingCmd --
 *
 *	This procedure implements the "testencoding" command.  It is used
 *	to test the encoding package.
 *
 * Results:
 *	A standard Tcl result.
 *
 * Side effects:
 *	Load encodings.
 *
 *----------------------------------------------------------------------
 */

static int
TestencodingObjCmd(
    TCL_UNUSED(void *),
    Tcl_Interp *interp,		/* Current interpreter. */
    int objc,			/* Number of arguments. */
    Tcl_Obj *const objv[])	/* Argument objects. */
{
    Tcl_Encoding encoding;
    Tcl_Size length;
    const char *string;
    TclEncoding *encodingPtr;
    static const char *const optionStrings[] = {
	"create", "delete", "nullength", "Tcl_ExternalToUtf", "Tcl_UtfToExternal", NULL
    };
    enum options {
	ENC_CREATE, ENC_DELETE, ENC_NULLENGTH, ENC_EXTTOUTF, ENC_UTFTOEXT
    };
    int index;

    if (objc < 2) {
	Tcl_WrongNumArgs(interp, 1, objv, "command ?args?");
	return TCL_ERROR;
    }

    if (Tcl_GetIndexFromObj(interp, objv[1], optionStrings, "option", 0,
	    &index) != TCL_OK) {
	return TCL_ERROR;
    }

    switch ((enum options) index) {
    case ENC_CREATE: {
	Tcl_EncodingType type;

	if (objc != 5) {
	    Tcl_WrongNumArgs(interp, 2, objv, "name toutfcmd fromutfcmd");
	    return TCL_ERROR;
	}
	encodingPtr = (TclEncoding *)ckalloc(sizeof(TclEncoding));
	encodingPtr->interp = interp;

	string = Tcl_GetStringFromObj(objv[3], &length);
	encodingPtr->toUtfCmd = (char *)ckalloc(length + 1);
	memcpy(encodingPtr->toUtfCmd, string, length + 1);

	string = Tcl_GetStringFromObj(objv[4], &length);
	encodingPtr->fromUtfCmd = (char *)ckalloc(length + 1);
	memcpy(encodingPtr->fromUtfCmd, string, length + 1);

	string = Tcl_GetStringFromObj(objv[2], &length);

	type.encodingName = string;
	type.toUtfProc = EncodingToUtfProc;
	type.fromUtfProc = EncodingFromUtfProc;
	type.freeProc = EncodingFreeProc;
	type.clientData = encodingPtr;
	type.nullSize = 1;

	Tcl_CreateEncoding(&type);
	break;
    }
    case ENC_DELETE:
	if (objc != 3) {
	    return TCL_ERROR;
	}
	if (TCL_OK != Tcl_GetEncodingFromObj(interp, objv[2], &encoding)) {
	    return TCL_ERROR;
	}
	Tcl_FreeEncoding(encoding);	/* Free returned reference */
	Tcl_FreeEncoding(encoding);	/* Free to match CREATE */
	TclFreeInternalRep(objv[2]);		/* Free the cached ref */
	break;

    case ENC_NULLENGTH:
	if (objc > 3) {
	    Tcl_WrongNumArgs(interp, 2, objv, "?encoding?");
	    return TCL_ERROR;
	}
	encoding =
	    Tcl_GetEncoding(interp, objc == 2 ? NULL : Tcl_GetString(objv[2]));
	if (encoding == NULL) {
	    return TCL_ERROR;
	}
	Tcl_SetObjResult(interp,
			 Tcl_NewIntObj(Tcl_GetEncodingNulLength(encoding)));
	Tcl_FreeEncoding(encoding);
        break;
    case ENC_EXTTOUTF:
        return UtfExtWrapper(interp,Tcl_ExternalToUtf,objc,objv);
    case ENC_UTFTOEXT:
        return UtfExtWrapper(interp,Tcl_UtfToExternal,objc,objv);
    }
    return TCL_OK;
}

static int
EncodingToUtfProc(
    void *clientData,	/* TclEncoding structure. */
    TCL_UNUSED(const char *) /*src*/,
    int srcLen,			/* Source string length in bytes. */
    TCL_UNUSED(int) /*flags*/,
    TCL_UNUSED(Tcl_EncodingState *),
    char *dst,			/* Output buffer. */
    int dstLen,			/* The maximum length of output buffer. */
    int *srcReadPtr,		/* Filled with number of bytes read. */
    int *dstWrotePtr,		/* Filled with number of bytes stored. */
    int *dstCharsPtr)		/* Filled with number of chars stored. */
{
    int len;
    TclEncoding *encodingPtr;

    encodingPtr = (TclEncoding *) clientData;
    Tcl_EvalEx(encodingPtr->interp, encodingPtr->toUtfCmd, TCL_INDEX_NONE, TCL_EVAL_GLOBAL);

    len = strlen(Tcl_GetStringResult(encodingPtr->interp));
    if (len > dstLen) {
	len = dstLen;
    }
    memcpy(dst, Tcl_GetStringResult(encodingPtr->interp), len);
    Tcl_ResetResult(encodingPtr->interp);

    *srcReadPtr = srcLen;
    *dstWrotePtr = len;
    *dstCharsPtr = len;
    return TCL_OK;
}

static int
EncodingFromUtfProc(
    void *clientData,	/* TclEncoding structure. */
    TCL_UNUSED(const char *) /*src*/,
    int srcLen,			/* Source string length in bytes. */
    TCL_UNUSED(int) /*flags*/,
    TCL_UNUSED(Tcl_EncodingState *),
    char *dst,			/* Output buffer. */
    int dstLen,			/* The maximum length of output buffer. */
    int *srcReadPtr,		/* Filled with number of bytes read. */
    int *dstWrotePtr,		/* Filled with number of bytes stored. */
    int *dstCharsPtr)		/* Filled with number of chars stored. */
{
    int len;
    TclEncoding *encodingPtr;

    encodingPtr = (TclEncoding *) clientData;
    Tcl_EvalEx(encodingPtr->interp, encodingPtr->fromUtfCmd, TCL_INDEX_NONE, TCL_EVAL_GLOBAL);

    len = strlen(Tcl_GetStringResult(encodingPtr->interp));
    if (len > dstLen) {
	len = dstLen;
    }
    memcpy(dst, Tcl_GetStringResult(encodingPtr->interp), len);
    Tcl_ResetResult(encodingPtr->interp);

    *srcReadPtr = srcLen;
    *dstWrotePtr = len;
    *dstCharsPtr = len;
    return TCL_OK;
}

static void
EncodingFreeProc(
    void *clientData)	/* ClientData associated with type. */
{
    TclEncoding *encodingPtr = (TclEncoding *)clientData;

    ckfree(encodingPtr->toUtfCmd);
    ckfree(encodingPtr->fromUtfCmd);
    ckfree(encodingPtr);
}

/*
 *----------------------------------------------------------------------
 *
 * TestevalexObjCmd --
 *
 *	This procedure implements the "testevalex" command.  It is
 *	used to test Tcl_EvalEx.
 *
 * Results:
 *	A standard Tcl result.
 *
 * Side effects:
 *	None.
 *
 *----------------------------------------------------------------------
 */

static int
TestevalexObjCmd(
    TCL_UNUSED(void *),
    Tcl_Interp *interp,		/* Current interpreter. */
    int objc,			/* Number of arguments. */
    Tcl_Obj *const objv[])	/* Argument objects. */
{
    int flags;
    Tcl_Size length;
    const char *script;

    flags = 0;
    if (objc == 3) {
	const char *global = Tcl_GetString(objv[2]);
	if (strcmp(global, "global") != 0) {
	    Tcl_AppendResult(interp, "bad value \"", global,
		    "\": must be global", NULL);
	    return TCL_ERROR;
	}
	flags = TCL_EVAL_GLOBAL;
    } else if (objc != 2) {
	Tcl_WrongNumArgs(interp, 1, objv, "script ?global?");
	return TCL_ERROR;
    }

    script = Tcl_GetStringFromObj(objv[1], &length);
    return Tcl_EvalEx(interp, script, length, flags);
}

/*
 *----------------------------------------------------------------------
 *
 * TestevalobjvObjCmd --
 *
 *	This procedure implements the "testevalobjv" command.  It is
 *	used to test Tcl_EvalObjv.
 *
 * Results:
 *	A standard Tcl result.
 *
 * Side effects:
 *	None.
 *
 *----------------------------------------------------------------------
 */

static int
TestevalobjvObjCmd(
    TCL_UNUSED(void *),
    Tcl_Interp *interp,		/* Current interpreter. */
    int objc,			/* Number of arguments. */
    Tcl_Obj *const objv[])	/* Argument objects. */
{
    int evalGlobal;

    if (objc < 3) {
	Tcl_WrongNumArgs(interp, 1, objv, "global word ?word ...?");
	return TCL_ERROR;
    }
    if (Tcl_GetIntFromObj(interp, objv[1], &evalGlobal) != TCL_OK) {
	return TCL_ERROR;
    }
    return Tcl_EvalObjv(interp, objc-2, objv+2,
	    (evalGlobal) ? TCL_EVAL_GLOBAL : 0);
}

/*
 *----------------------------------------------------------------------
 *
 * TesteventObjCmd --
 *
 *	This procedure implements a 'testevent' command.  The command
 *	is used to test event queue management.
 *
 * The command takes two forms:
 *	- testevent queue name position script
 *		Queues an event at the given position in the queue, and
 *		associates a given name with it (the same name may be
 *		associated with multiple events). When the event comes
 *		to the head of the queue, executes the given script at
 *		global level in the current interp. The position may be
 *		one of 'head', 'tail' or 'mark'.
 *	- testevent delete name
 *		Deletes any events associated with the given name from
 *		the queue.
 *
 * Return value:
 *	Returns a standard Tcl result.
 *
 * Side effects:
 *	Manipulates the event queue as directed.
 *
 *----------------------------------------------------------------------
 */

static int
TesteventObjCmd(
    TCL_UNUSED(void *),
    Tcl_Interp *interp,		/* Tcl interpreter */
    int objc,			/* Parameter count */
    Tcl_Obj *const objv[])	/* Parameter vector */
{
    static const char *const subcommands[] = { /* Possible subcommands */
	"queue", "delete", NULL
    };
    int subCmdIndex;		/* Index of the chosen subcommand */
    static const char *const positions[] = { /* Possible queue positions */
	"head", "tail", "mark", NULL
    };
    int posIndex;		/* Index of the chosen position */
    static const int posNum[] = {
				/* Interpretation of the chosen position */
	TCL_QUEUE_HEAD,
	TCL_QUEUE_TAIL,
	TCL_QUEUE_MARK
    };
    TestEvent *ev;		/* Event to be queued */

    if (objc < 2) {
	Tcl_WrongNumArgs(interp, 1, objv, "subcommand ?arg ...?");
	return TCL_ERROR;
    }
    if (Tcl_GetIndexFromObj(interp, objv[1], subcommands, "subcommand",
	    TCL_EXACT, &subCmdIndex) != TCL_OK) {
	return TCL_ERROR;
    }
    switch (subCmdIndex) {
    case 0:			/* queue */
	if (objc != 5) {
	    Tcl_WrongNumArgs(interp, 2, objv, "name position script");
	    return TCL_ERROR;
	}
	if (Tcl_GetIndexFromObj(interp, objv[3], positions,
		"position specifier", TCL_EXACT, &posIndex) != TCL_OK) {
	    return TCL_ERROR;
	}
	ev = (TestEvent *)ckalloc(sizeof(TestEvent));
	ev->header.proc = TesteventProc;
	ev->header.nextPtr = NULL;
	ev->interp = interp;
	ev->command = objv[4];
	Tcl_IncrRefCount(ev->command);
	ev->tag = objv[2];
	Tcl_IncrRefCount(ev->tag);
	Tcl_QueueEvent((Tcl_Event *) ev, posNum[posIndex]);
	break;

    case 1:			/* delete */
	if (objc != 3) {
	    Tcl_WrongNumArgs(interp, 2, objv, "name");
	    return TCL_ERROR;
	}
	Tcl_DeleteEvents(TesteventDeleteProc, objv[2]);
	break;
    }

    return TCL_OK;
}

/*
 *----------------------------------------------------------------------
 *
 * TesteventProc --
 *
 *	Delivers a test event to the Tcl interpreter as part of event
 *	queue testing.
 *
 * Results:
 *	Returns 1 if the event has been serviced, 0 otherwise.
 *
 * Side effects:
 *	Evaluates the event's callback script, so has whatever side effects
 *	the callback has.  The return value of the callback script becomes the
 *	return value of this function.  If the callback script reports an
 *	error, it is reported as a background error.
 *
 *----------------------------------------------------------------------
 */

static int
TesteventProc(
    Tcl_Event *event,		/* Event to deliver */
    TCL_UNUSED(int) /*flags*/)
{
    TestEvent *ev = (TestEvent *) event;
    Tcl_Interp *interp = ev->interp;
    Tcl_Obj *command = ev->command;
    int result = Tcl_EvalObjEx(interp, command,
	    TCL_EVAL_GLOBAL | TCL_EVAL_DIRECT);
    int retval;

    if (result != TCL_OK) {
	Tcl_AddErrorInfo(interp,
		"    (command bound to \"testevent\" callback)");
	Tcl_BackgroundException(interp, TCL_ERROR);
	return 1;		/* Avoid looping on errors */
    }
    if (Tcl_GetBooleanFromObj(interp, Tcl_GetObjResult(interp),
	    &retval) != TCL_OK) {
	Tcl_AddErrorInfo(interp,
		"    (return value from \"testevent\" callback)");
	Tcl_BackgroundException(interp, TCL_ERROR);
	return 1;
    }
    if (retval) {
	Tcl_DecrRefCount(ev->tag);
	Tcl_DecrRefCount(ev->command);
    }

    return retval;
}

/*
 *----------------------------------------------------------------------
 *
 * TesteventDeleteProc --
 *
 *	Removes some set of events from the queue.
 *
 * This procedure is used as part of testing event queue management.
 *
 * Results:
 *	Returns 1 if a given event should be deleted, 0 otherwise.
 *
 * Side effects:
 *	None.
 *
 *----------------------------------------------------------------------
 */

static int
TesteventDeleteProc(
    Tcl_Event *event,		/* Event to examine */
    void *clientData)	/* Tcl_Obj containing the name of the event(s)
				 * to remove */
{
    TestEvent *ev;		/* Event to examine */
    const char *evNameStr;
    Tcl_Obj *targetName;	/* Name of the event(s) to delete */
    const char *targetNameStr;

    if (event->proc != TesteventProc) {
	return 0;
    }
    targetName = (Tcl_Obj *) clientData;
    targetNameStr = (char *) Tcl_GetString(targetName);
    ev = (TestEvent *) event;
    evNameStr = Tcl_GetString(ev->tag);
    if (strcmp(evNameStr, targetNameStr) == 0) {
	Tcl_DecrRefCount(ev->tag);
	Tcl_DecrRefCount(ev->command);
	return 1;
    } else {
	return 0;
    }
}

/*
 *----------------------------------------------------------------------
 *
 * TestexithandlerCmd --
 *
 *	This procedure implements the "testexithandler" command. It is
 *	used to test Tcl_CreateExitHandler and Tcl_DeleteExitHandler.
 *
 * Results:
 *	A standard Tcl result.
 *
 * Side effects:
 *	None.
 *
 *----------------------------------------------------------------------
 */

static int
TestexithandlerCmd(
    TCL_UNUSED(void *),
    Tcl_Interp *interp,		/* Current interpreter. */
    int argc,			/* Number of arguments. */
    const char **argv)		/* Argument strings. */
{
    int value;

    if (argc != 3) {
	Tcl_AppendResult(interp, "wrong # arguments: should be \"", argv[0],
		" create|delete value\"", NULL);
	return TCL_ERROR;
    }
    if (Tcl_GetInt(interp, argv[2], &value) != TCL_OK) {
	return TCL_ERROR;
    }
    if (strcmp(argv[1], "create") == 0) {
	Tcl_CreateExitHandler((value & 1) ? ExitProcOdd : ExitProcEven,
		INT2PTR(value));
    } else if (strcmp(argv[1], "delete") == 0) {
	Tcl_DeleteExitHandler((value & 1) ? ExitProcOdd : ExitProcEven,
		INT2PTR(value));
    } else {
	Tcl_AppendResult(interp, "bad option \"", argv[1],
		"\": must be create or delete", NULL);
	return TCL_ERROR;
    }
    return TCL_OK;
}

static void
ExitProcOdd(
    void *clientData)	/* Integer value to print. */
{
    char buf[16 + TCL_INTEGER_SPACE];
    int len;

    snprintf(buf, sizeof(buf), "odd %d\n", (int)PTR2INT(clientData));
    len = strlen(buf);
    if (len != (int) write(1, buf, len)) {
	Tcl_Panic("ExitProcOdd: unable to write to stdout");
    }
}

static void
ExitProcEven(
    void *clientData)	/* Integer value to print. */
{
    char buf[16 + TCL_INTEGER_SPACE];
    int len;

    snprintf(buf, sizeof(buf), "even %d\n", (int)PTR2INT(clientData));
    len = strlen(buf);
    if (len != (int) write(1, buf, len)) {
	Tcl_Panic("ExitProcEven: unable to write to stdout");
    }
}

/*
 *----------------------------------------------------------------------
 *
 * TestexprlongCmd --
 *
 *	This procedure verifies that Tcl_ExprLong does not modify the
 *	interpreter result if there is no error.
 *
 * Results:
 *	A standard Tcl result.
 *
 * Side effects:
 *	None.
 *
 *----------------------------------------------------------------------
 */

static int
TestexprlongCmd(
    TCL_UNUSED(void *),
    Tcl_Interp *interp,		/* Current interpreter. */
    int argc,			/* Number of arguments. */
    const char **argv)		/* Argument strings. */
{
    long exprResult;
    char buf[4 + TCL_INTEGER_SPACE];
    int result;

    if (argc != 2) {
	Tcl_AppendResult(interp, "wrong # arguments: should be \"", argv[0],
		" expression\"", NULL);
	return TCL_ERROR;
    }
    Tcl_AppendResult(interp, "This is a result", NULL);
    result = Tcl_ExprLong(interp, argv[1], &exprResult);
    if (result != TCL_OK) {
	return result;
    }
    snprintf(buf, sizeof(buf), ": %ld", exprResult);
    Tcl_AppendResult(interp, buf, NULL);
    return TCL_OK;
}

/*
 *----------------------------------------------------------------------
 *
 * TestexprlongobjCmd --
 *
 *	This procedure verifies that Tcl_ExprLongObj does not modify the
 *	interpreter result if there is no error.
 *
 * Results:
 *	A standard Tcl result.
 *
 * Side effects:
 *	None.
 *
 *----------------------------------------------------------------------
 */

static int
TestexprlongobjCmd(
    TCL_UNUSED(void *),
    Tcl_Interp *interp,		/* Current interpreter. */
    int objc,			/* Number of arguments. */
    Tcl_Obj *const *objv)	/* Argument objects. */
{
    long exprResult;
    char buf[4 + TCL_INTEGER_SPACE];
    int result;

    if (objc != 2) {
	Tcl_WrongNumArgs(interp, 1, objv, "expression");
	return TCL_ERROR;
    }
    Tcl_AppendResult(interp, "This is a result", NULL);
    result = Tcl_ExprLongObj(interp, objv[1], &exprResult);
    if (result != TCL_OK) {
	return result;
    }
    snprintf(buf, sizeof(buf), ": %ld", exprResult);
    Tcl_AppendResult(interp, buf, NULL);
    return TCL_OK;
}

/*
 *----------------------------------------------------------------------
 *
 * TestexprdoubleCmd --
 *
 *	This procedure verifies that Tcl_ExprDouble does not modify the
 *	interpreter result if there is no error.
 *
 * Results:
 *	A standard Tcl result.
 *
 * Side effects:
 *	None.
 *
 *----------------------------------------------------------------------
 */

static int
TestexprdoubleCmd(
    TCL_UNUSED(void *),
    Tcl_Interp *interp,		/* Current interpreter. */
    int argc,			/* Number of arguments. */
    const char **argv)		/* Argument strings. */
{
    double exprResult;
    char buf[4 + TCL_DOUBLE_SPACE];
    int result;

    if (argc != 2) {
	Tcl_AppendResult(interp, "wrong # arguments: should be \"", argv[0],
		" expression\"", NULL);
	return TCL_ERROR;
    }
    Tcl_AppendResult(interp, "This is a result", NULL);
    result = Tcl_ExprDouble(interp, argv[1], &exprResult);
    if (result != TCL_OK) {
	return result;
    }
    strcpy(buf, ": ");
    Tcl_PrintDouble(interp, exprResult, buf+2);
    Tcl_AppendResult(interp, buf, NULL);
    return TCL_OK;
}

/*
 *----------------------------------------------------------------------
 *
 * TestexprdoubleobjCmd --
 *
 *	This procedure verifies that Tcl_ExprLongObj does not modify the
 *	interpreter result if there is no error.
 *
 * Results:
 *	A standard Tcl result.
 *
 * Side effects:
 *	None.
 *
 *----------------------------------------------------------------------
 */

static int
TestexprdoubleobjCmd(
    TCL_UNUSED(void *),
    Tcl_Interp *interp,		/* Current interpreter. */
    int objc,			/* Number of arguments. */
    Tcl_Obj *const *objv)	/* Argument objects. */
{
    double exprResult;
    char buf[4 + TCL_DOUBLE_SPACE];
    int result;

    if (objc != 2) {
	Tcl_WrongNumArgs(interp, 1, objv, "expression");
	return TCL_ERROR;
    }
    Tcl_AppendResult(interp, "This is a result", NULL);
    result = Tcl_ExprDoubleObj(interp, objv[1], &exprResult);
    if (result != TCL_OK) {
	return result;
    }
    strcpy(buf, ": ");
    Tcl_PrintDouble(interp, exprResult, buf+2);
    Tcl_AppendResult(interp, buf, NULL);
    return TCL_OK;
}

/*
 *----------------------------------------------------------------------
 *
 * TestexprstringCmd --
 *
 *	This procedure tests the basic operation of Tcl_ExprString.
 *
 * Results:
 *	A standard Tcl result.
 *
 * Side effects:
 *	None.
 *
 *----------------------------------------------------------------------
 */

static int
TestexprstringCmd(
    TCL_UNUSED(void *),
    Tcl_Interp *interp,		/* Current interpreter. */
    int argc,			/* Number of arguments. */
    const char **argv)		/* Argument strings. */
{
    if (argc != 2) {
	Tcl_AppendResult(interp, "wrong # arguments: should be \"", argv[0],
		" expression\"", NULL);
	return TCL_ERROR;
    }
    return Tcl_ExprString(interp, argv[1]);
}

/*
 *----------------------------------------------------------------------
 *
 * TestfilelinkCmd --
 *
 *	This procedure implements the "testfilelink" command.  It is used to
 *	test the effects of creating and manipulating filesystem links in Tcl.
 *
 * Results:
 *	A standard Tcl result.
 *
 * Side effects:
 *	May create a link on disk.
 *
 *----------------------------------------------------------------------
 */

static int
TestfilelinkCmd(
    TCL_UNUSED(void *),
    Tcl_Interp *interp,		/* Current interpreter. */
    int objc,			/* Number of arguments. */
    Tcl_Obj *const objv[])	/* The argument objects. */
{
    Tcl_Obj *contents;

    if (objc < 2 || objc > 3) {
	Tcl_WrongNumArgs(interp, 1, objv, "source ?target?");
	return TCL_ERROR;
    }

    if (Tcl_FSConvertToPathType(interp, objv[1]) != TCL_OK) {
	return TCL_ERROR;
    }

    if (objc == 3) {
	/* Create link from source to target */
	contents = Tcl_FSLink(objv[1], objv[2],
		TCL_CREATE_SYMBOLIC_LINK|TCL_CREATE_HARD_LINK);
	if (contents == NULL) {
	    Tcl_AppendResult(interp, "could not create link from \"",
		    Tcl_GetString(objv[1]), "\" to \"",
		    Tcl_GetString(objv[2]), "\": ",
		    Tcl_PosixError(interp), NULL);
	    return TCL_ERROR;
	}
    } else {
	/* Read link */
	contents = Tcl_FSLink(objv[1], NULL, 0);
	if (contents == NULL) {
	    Tcl_AppendResult(interp, "could not read link \"",
		    Tcl_GetString(objv[1]), "\": ",
		    Tcl_PosixError(interp), NULL);
	    return TCL_ERROR;
	}
    }
    Tcl_SetObjResult(interp, contents);
    if (objc == 2) {
	/*
	 * If we are creating a link, this will actually just
	 * be objv[3], and we don't own it
	 */
	Tcl_DecrRefCount(contents);
    }
    return TCL_OK;
}

/*
 *----------------------------------------------------------------------
 *
 * TestgetassocdataCmd --
 *
 *	This procedure implements the "testgetassocdata" command. It is
 *	used to test Tcl_GetAssocData.
 *
 * Results:
 *	A standard Tcl result.
 *
 * Side effects:
 *	None.
 *
 *----------------------------------------------------------------------
 */

static int
TestgetassocdataCmd(
    TCL_UNUSED(void *),
    Tcl_Interp *interp,		/* Current interpreter. */
    int argc,			/* Number of arguments. */
    const char **argv)		/* Argument strings. */
{
    char *res;

    if (argc != 2) {
	Tcl_AppendResult(interp, "wrong # arguments: should be \"", argv[0],
		" data_key\"", NULL);
	return TCL_ERROR;
    }
    res = (char *) Tcl_GetAssocData(interp, argv[1], NULL);
    if (res != NULL) {
	Tcl_AppendResult(interp, res, NULL);
    }
    return TCL_OK;
}

/*
 *----------------------------------------------------------------------
 *
 * TestgetplatformCmd --
 *
 *	This procedure implements the "testgetplatform" command. It is
 *	used to retrieve the value of the tclPlatform global variable.
 *
 * Results:
 *	A standard Tcl result.
 *
 * Side effects:
 *	None.
 *
 *----------------------------------------------------------------------
 */

static int
TestgetplatformCmd(
    TCL_UNUSED(void *),
    Tcl_Interp *interp,		/* Current interpreter. */
    int argc,			/* Number of arguments. */
    const char **argv)		/* Argument strings. */
{
    static const char *const platformStrings[] = { "unix", "mac", "windows" };
    TclPlatformType *platform;

    platform = TclGetPlatform();

    if (argc != 1) {
	Tcl_AppendResult(interp, "wrong # arguments: should be \"", argv[0],
		NULL);
	return TCL_ERROR;
    }

    Tcl_AppendResult(interp, platformStrings[*platform], NULL);
    return TCL_OK;
}

/*
 *----------------------------------------------------------------------
 *
 * TestinterpdeleteCmd --
 *
 *	This procedure tests the code in tclInterp.c that deals with
 *	interpreter deletion. It deletes a user-specified interpreter
 *	from the hierarchy, and subsequent code checks integrity.
 *
 * Results:
 *	A standard Tcl result.
 *
 * Side effects:
 *	Deletes one or more interpreters.
 *
 *----------------------------------------------------------------------
 */

static int
TestinterpdeleteCmd(
    TCL_UNUSED(void *),
    Tcl_Interp *interp,		/* Current interpreter. */
    int argc,			/* Number of arguments. */
    const char **argv)		/* Argument strings. */
{
    Tcl_Interp *childToDelete;

    if (argc != 2) {
	Tcl_AppendResult(interp, "wrong # args: should be \"", argv[0],
		" path\"", NULL);
	return TCL_ERROR;
    }
    childToDelete = Tcl_GetChild(interp, argv[1]);
    if (childToDelete == NULL) {
	return TCL_ERROR;
    }
    Tcl_DeleteInterp(childToDelete);
    return TCL_OK;
}

/*
 *----------------------------------------------------------------------
 *
 * TestlinkCmd --
 *
 *	This procedure implements the "testlink" command.  It is used
 *	to test Tcl_LinkVar and related library procedures.
 *
 * Results:
 *	A standard Tcl result.
 *
 * Side effects:
 *	Creates and deletes various variable links, plus returns
 *	values of the linked variables.
 *
 *----------------------------------------------------------------------
 */

static int
TestlinkCmd(
    TCL_UNUSED(void *),
    Tcl_Interp *interp,		/* Current interpreter. */
    int argc,			/* Number of arguments. */
    const char **argv)		/* Argument strings. */
{
    static int intVar = 43;
    static int boolVar = 4;
    static double realVar = 1.23;
    static Tcl_WideInt wideVar = 79;
    static char *stringVar = NULL;
    static char charVar = '@';
    static unsigned char ucharVar = 130;
    static short shortVar = 3000;
    static unsigned short ushortVar = 60000;
    static unsigned int uintVar = 0xBEEFFEED;
    static long longVar = 123456789L;
    static unsigned long ulongVar = 3456789012UL;
    static float floatVar = 4.5;
    static Tcl_WideUInt uwideVar = 123;
    static int created = 0;
    char buffer[2*TCL_DOUBLE_SPACE];
    int writable, flag;
    Tcl_Obj *tmp;

    if (argc < 2) {
	Tcl_AppendResult(interp, "wrong # args: should be \"", argv[0],
		" option ?arg arg arg arg arg arg arg arg arg arg arg arg"
		" arg arg?\"", NULL);
	return TCL_ERROR;
    }
    if (strcmp(argv[1], "create") == 0) {
	if (argc != 16) {
	    Tcl_AppendResult(interp, "wrong # args: should be \"",
		argv[0], " ", argv[1],
		" intRO realRO boolRO stringRO wideRO charRO ucharRO shortRO"
		" ushortRO uintRO longRO ulongRO floatRO uwideRO\"", NULL);
	    return TCL_ERROR;
	}
	if (created) {
	    Tcl_UnlinkVar(interp, "int");
	    Tcl_UnlinkVar(interp, "real");
	    Tcl_UnlinkVar(interp, "bool");
	    Tcl_UnlinkVar(interp, "string");
	    Tcl_UnlinkVar(interp, "wide");
	    Tcl_UnlinkVar(interp, "char");
	    Tcl_UnlinkVar(interp, "uchar");
	    Tcl_UnlinkVar(interp, "short");
	    Tcl_UnlinkVar(interp, "ushort");
	    Tcl_UnlinkVar(interp, "uint");
	    Tcl_UnlinkVar(interp, "long");
	    Tcl_UnlinkVar(interp, "ulong");
	    Tcl_UnlinkVar(interp, "float");
	    Tcl_UnlinkVar(interp, "uwide");
	}
	created = 1;
	if (Tcl_GetBoolean(interp, argv[2], &writable) != TCL_OK) {
	    return TCL_ERROR;
	}
	flag = writable ? 0 : TCL_LINK_READ_ONLY;
	if (Tcl_LinkVar(interp, "int", &intVar,
		TCL_LINK_INT | flag) != TCL_OK) {
	    return TCL_ERROR;
	}
	if (Tcl_GetBoolean(interp, argv[3], &writable) != TCL_OK) {
	    return TCL_ERROR;
	}
	flag = writable ? 0 : TCL_LINK_READ_ONLY;
	if (Tcl_LinkVar(interp, "real", &realVar,
		TCL_LINK_DOUBLE | flag) != TCL_OK) {
	    return TCL_ERROR;
	}
	if (Tcl_GetBoolean(interp, argv[4], &writable) != TCL_OK) {
	    return TCL_ERROR;
	}
	flag = writable ? 0 : TCL_LINK_READ_ONLY;
	if (Tcl_LinkVar(interp, "bool", &boolVar,
		TCL_LINK_BOOLEAN | flag) != TCL_OK) {
	    return TCL_ERROR;
	}
	if (Tcl_GetBoolean(interp, argv[5], &writable) != TCL_OK) {
	    return TCL_ERROR;
	}
	flag = writable ? 0 : TCL_LINK_READ_ONLY;
	if (Tcl_LinkVar(interp, "string", &stringVar,
		TCL_LINK_STRING | flag) != TCL_OK) {
	    return TCL_ERROR;
	}
	if (Tcl_GetBoolean(interp, argv[6], &writable) != TCL_OK) {
	    return TCL_ERROR;
	}
	flag = writable ? 0 : TCL_LINK_READ_ONLY;
	if (Tcl_LinkVar(interp, "wide", &wideVar,
			TCL_LINK_WIDE_INT | flag) != TCL_OK) {
	    return TCL_ERROR;
	}
	if (Tcl_GetBoolean(interp, argv[7], &writable) != TCL_OK) {
	    return TCL_ERROR;
	}
	flag = writable ? 0 : TCL_LINK_READ_ONLY;
	if (Tcl_LinkVar(interp, "char", &charVar,
		TCL_LINK_CHAR | flag) != TCL_OK) {
	    return TCL_ERROR;
	}
	if (Tcl_GetBoolean(interp, argv[8], &writable) != TCL_OK) {
	    return TCL_ERROR;
	}
	flag = writable ? 0 : TCL_LINK_READ_ONLY;
	if (Tcl_LinkVar(interp, "uchar", &ucharVar,
		TCL_LINK_UCHAR | flag) != TCL_OK) {
	    return TCL_ERROR;
	}
	if (Tcl_GetBoolean(interp, argv[9], &writable) != TCL_OK) {
	    return TCL_ERROR;
	}
	flag = writable ? 0 : TCL_LINK_READ_ONLY;
	if (Tcl_LinkVar(interp, "short", &shortVar,
		TCL_LINK_SHORT | flag) != TCL_OK) {
	    return TCL_ERROR;
	}
	if (Tcl_GetBoolean(interp, argv[10], &writable) != TCL_OK) {
	    return TCL_ERROR;
	}
	flag = writable ? 0 : TCL_LINK_READ_ONLY;
	if (Tcl_LinkVar(interp, "ushort", &ushortVar,
		TCL_LINK_USHORT | flag) != TCL_OK) {
	    return TCL_ERROR;
	}
	if (Tcl_GetBoolean(interp, argv[11], &writable) != TCL_OK) {
	    return TCL_ERROR;
	}
	flag = writable ? 0 : TCL_LINK_READ_ONLY;
	if (Tcl_LinkVar(interp, "uint", &uintVar,
		TCL_LINK_UINT | flag) != TCL_OK) {
	    return TCL_ERROR;
	}
	if (Tcl_GetBoolean(interp, argv[12], &writable) != TCL_OK) {
	    return TCL_ERROR;
	}
	flag = writable ? 0 : TCL_LINK_READ_ONLY;
	if (Tcl_LinkVar(interp, "long", &longVar,
		TCL_LINK_LONG | flag) != TCL_OK) {
	    return TCL_ERROR;
	}
	if (Tcl_GetBoolean(interp, argv[13], &writable) != TCL_OK) {
	    return TCL_ERROR;
	}
	flag = writable ? 0 : TCL_LINK_READ_ONLY;
	if (Tcl_LinkVar(interp, "ulong", &ulongVar,
		TCL_LINK_ULONG | flag) != TCL_OK) {
	    return TCL_ERROR;
	}
	if (Tcl_GetBoolean(interp, argv[14], &writable) != TCL_OK) {
	    return TCL_ERROR;
	}
	flag = writable ? 0 : TCL_LINK_READ_ONLY;
	if (Tcl_LinkVar(interp, "float", &floatVar,
		TCL_LINK_FLOAT | flag) != TCL_OK) {
	    return TCL_ERROR;
	}
	if (Tcl_GetBoolean(interp, argv[15], &writable) != TCL_OK) {
	    return TCL_ERROR;
	}
	flag = writable ? 0 : TCL_LINK_READ_ONLY;
	if (Tcl_LinkVar(interp, "uwide", &uwideVar,
		TCL_LINK_WIDE_UINT | flag) != TCL_OK) {
	    return TCL_ERROR;
	}

    } else if (strcmp(argv[1], "delete") == 0) {
	Tcl_UnlinkVar(interp, "int");
	Tcl_UnlinkVar(interp, "real");
	Tcl_UnlinkVar(interp, "bool");
	Tcl_UnlinkVar(interp, "string");
	Tcl_UnlinkVar(interp, "wide");
	Tcl_UnlinkVar(interp, "char");
	Tcl_UnlinkVar(interp, "uchar");
	Tcl_UnlinkVar(interp, "short");
	Tcl_UnlinkVar(interp, "ushort");
	Tcl_UnlinkVar(interp, "uint");
	Tcl_UnlinkVar(interp, "long");
	Tcl_UnlinkVar(interp, "ulong");
	Tcl_UnlinkVar(interp, "float");
	Tcl_UnlinkVar(interp, "uwide");
	created = 0;
    } else if (strcmp(argv[1], "get") == 0) {
	TclFormatInt(buffer, intVar);
	Tcl_AppendElement(interp, buffer);
	Tcl_PrintDouble(NULL, realVar, buffer);
	Tcl_AppendElement(interp, buffer);
	TclFormatInt(buffer, boolVar);
	Tcl_AppendElement(interp, buffer);
	Tcl_AppendElement(interp, (stringVar == NULL) ? "-" : stringVar);
	/*
	 * Wide ints only have an object-based interface.
	 */
	tmp = Tcl_NewWideIntObj(wideVar);
	Tcl_AppendElement(interp, Tcl_GetString(tmp));
	Tcl_DecrRefCount(tmp);
	TclFormatInt(buffer, (int) charVar);
	Tcl_AppendElement(interp, buffer);
	TclFormatInt(buffer, (int) ucharVar);
	Tcl_AppendElement(interp, buffer);
	TclFormatInt(buffer, (int) shortVar);
	Tcl_AppendElement(interp, buffer);
	TclFormatInt(buffer, (int) ushortVar);
	Tcl_AppendElement(interp, buffer);
	TclFormatInt(buffer, (int) uintVar);
	Tcl_AppendElement(interp, buffer);
	tmp = Tcl_NewWideIntObj(longVar);
	Tcl_AppendElement(interp, Tcl_GetString(tmp));
	Tcl_DecrRefCount(tmp);
#ifdef TCL_WIDE_INT_IS_LONG
	if (ulongVar > WIDE_MAX) {
		mp_int bignumValue;
		if (mp_init_u64(&bignumValue, ulongVar) != MP_OKAY) {
		    Tcl_Panic("%s: memory overflow", "Tcl_SetWideUIntObj");
		}
		tmp = Tcl_NewBignumObj(&bignumValue);
	} else
#endif /* TCL_WIDE_INT_IS_LONG */
	tmp = Tcl_NewWideIntObj((Tcl_WideInt)ulongVar);
	Tcl_AppendElement(interp, Tcl_GetString(tmp));
	Tcl_DecrRefCount(tmp);
	Tcl_PrintDouble(NULL, (double)floatVar, buffer);
	Tcl_AppendElement(interp, buffer);
	if (uwideVar > WIDE_MAX) {
		mp_int bignumValue;
		if (mp_init_u64(&bignumValue, uwideVar) != MP_OKAY) {
		    Tcl_Panic("%s: memory overflow", "Tcl_SetWideUIntObj");
		}
		tmp = Tcl_NewBignumObj(&bignumValue);
	} else {
	    tmp = Tcl_NewWideIntObj((Tcl_WideInt)uwideVar);
	}
	Tcl_AppendElement(interp, Tcl_GetString(tmp));
	Tcl_DecrRefCount(tmp);
    } else if (strcmp(argv[1], "set") == 0) {
	int v;

	if (argc != 16) {
	    Tcl_AppendResult(interp, "wrong # args: should be \"",
		    argv[0], " ", argv[1],
		    " intValue realValue boolValue stringValue wideValue"
		    " charValue ucharValue shortValue ushortValue uintValue"
		    " longValue ulongValue floatValue uwideValue\"", NULL);
	    return TCL_ERROR;
	}
	if (argv[2][0] != 0) {
	    if (Tcl_GetInt(interp, argv[2], &intVar) != TCL_OK) {
		return TCL_ERROR;
	    }
	}
	if (argv[3][0] != 0) {
	    if (Tcl_GetDouble(interp, argv[3], &realVar) != TCL_OK) {
		return TCL_ERROR;
	    }
	}
	if (argv[4][0] != 0) {
	    if (Tcl_GetInt(interp, argv[4], &boolVar) != TCL_OK) {
		return TCL_ERROR;
	    }
	}
	if (argv[5][0] != 0) {
	    if (stringVar != NULL) {
		ckfree(stringVar);
	    }
	    if (strcmp(argv[5], "-") == 0) {
		stringVar = NULL;
	    } else {
		stringVar = (char *)ckalloc(strlen(argv[5]) + 1);
		strcpy(stringVar, argv[5]);
	    }
	}
	if (argv[6][0] != 0) {
	    tmp = Tcl_NewStringObj(argv[6], -1);
	    if (Tcl_GetWideIntFromObj(interp, tmp, &wideVar) != TCL_OK) {
		Tcl_DecrRefCount(tmp);
		return TCL_ERROR;
	    }
	    Tcl_DecrRefCount(tmp);
	}
	if (argv[7][0]) {
	    if (Tcl_GetInt(interp, argv[7], &v) != TCL_OK) {
		return TCL_ERROR;
	    }
	    charVar = (char) v;
	}
	if (argv[8][0]) {
	    if (Tcl_GetInt(interp, argv[8], &v) != TCL_OK) {
		return TCL_ERROR;
	    }
	    ucharVar = (unsigned char) v;
	}
	if (argv[9][0]) {
	    if (Tcl_GetInt(interp, argv[9], &v) != TCL_OK) {
		return TCL_ERROR;
	    }
	    shortVar = (short) v;
	}
	if (argv[10][0]) {
	    if (Tcl_GetInt(interp, argv[10], &v) != TCL_OK) {
		return TCL_ERROR;
	    }
	    ushortVar = (unsigned short) v;
	}
	if (argv[11][0]) {
	    if (Tcl_GetInt(interp, argv[11], &v) != TCL_OK) {
		return TCL_ERROR;
	    }
	    uintVar = (unsigned int) v;
	}
	if (argv[12][0]) {
	    if (Tcl_GetInt(interp, argv[12], &v) != TCL_OK) {
		return TCL_ERROR;
	    }
	    longVar = (long) v;
	}
	if (argv[13][0]) {
	    if (Tcl_GetInt(interp, argv[13], &v) != TCL_OK) {
		return TCL_ERROR;
	    }
	    ulongVar = (unsigned long) v;
	}
	if (argv[14][0]) {
	    double d;
	    if (Tcl_GetDouble(interp, argv[14], &d) != TCL_OK) {
		return TCL_ERROR;
	    }
	    floatVar = (float) d;
	}
	if (argv[15][0]) {
	    Tcl_WideInt w;
	    tmp = Tcl_NewStringObj(argv[15], -1);
	    if (Tcl_GetWideIntFromObj(interp, tmp, &w) != TCL_OK) {
		Tcl_DecrRefCount(tmp);
		return TCL_ERROR;
	    }
	    Tcl_DecrRefCount(tmp);
	    uwideVar = (Tcl_WideUInt) w;
	}
    } else if (strcmp(argv[1], "update") == 0) {
	int v;

	if (argc != 16) {
	    Tcl_AppendResult(interp, "wrong # args: should be \"",
		    argv[0], " ", argv[1],
		    " intValue realValue boolValue stringValue wideValue"
		    " charValue ucharValue shortValue ushortValue uintValue"
		    " longValue ulongValue floatValue uwideValue\"", NULL);
	    return TCL_ERROR;
	}
	if (argv[2][0] != 0) {
	    if (Tcl_GetInt(interp, argv[2], &intVar) != TCL_OK) {
		return TCL_ERROR;
	    }
	    Tcl_UpdateLinkedVar(interp, "int");
	}
	if (argv[3][0] != 0) {
	    if (Tcl_GetDouble(interp, argv[3], &realVar) != TCL_OK) {
		return TCL_ERROR;
	    }
	    Tcl_UpdateLinkedVar(interp, "real");
	}
	if (argv[4][0] != 0) {
	    if (Tcl_GetInt(interp, argv[4], &boolVar) != TCL_OK) {
		return TCL_ERROR;
	    }
	    Tcl_UpdateLinkedVar(interp, "bool");
	}
	if (argv[5][0] != 0) {
	    if (stringVar != NULL) {
		ckfree(stringVar);
	    }
	    if (strcmp(argv[5], "-") == 0) {
		stringVar = NULL;
	    } else {
		stringVar = (char *)ckalloc(strlen(argv[5]) + 1);
		strcpy(stringVar, argv[5]);
	    }
	    Tcl_UpdateLinkedVar(interp, "string");
	}
	if (argv[6][0] != 0) {
	    tmp = Tcl_NewStringObj(argv[6], -1);
	    if (Tcl_GetWideIntFromObj(interp, tmp, &wideVar) != TCL_OK) {
		Tcl_DecrRefCount(tmp);
		return TCL_ERROR;
	    }
	    Tcl_DecrRefCount(tmp);
	    Tcl_UpdateLinkedVar(interp, "wide");
	}
	if (argv[7][0]) {
	    if (Tcl_GetInt(interp, argv[7], &v) != TCL_OK) {
		return TCL_ERROR;
	    }
	    charVar = (char) v;
	    Tcl_UpdateLinkedVar(interp, "char");
	}
	if (argv[8][0]) {
	    if (Tcl_GetInt(interp, argv[8], &v) != TCL_OK) {
		return TCL_ERROR;
	    }
	    ucharVar = (unsigned char) v;
	    Tcl_UpdateLinkedVar(interp, "uchar");
	}
	if (argv[9][0]) {
	    if (Tcl_GetInt(interp, argv[9], &v) != TCL_OK) {
		return TCL_ERROR;
	    }
	    shortVar = (short) v;
	    Tcl_UpdateLinkedVar(interp, "short");
	}
	if (argv[10][0]) {
	    if (Tcl_GetInt(interp, argv[10], &v) != TCL_OK) {
		return TCL_ERROR;
	    }
	    ushortVar = (unsigned short) v;
	    Tcl_UpdateLinkedVar(interp, "ushort");
	}
	if (argv[11][0]) {
	    if (Tcl_GetInt(interp, argv[11], &v) != TCL_OK) {
		return TCL_ERROR;
	    }
	    uintVar = (unsigned int) v;
	    Tcl_UpdateLinkedVar(interp, "uint");
	}
	if (argv[12][0]) {
	    if (Tcl_GetInt(interp, argv[12], &v) != TCL_OK) {
		return TCL_ERROR;
	    }
	    longVar = (long) v;
	    Tcl_UpdateLinkedVar(interp, "long");
	}
	if (argv[13][0]) {
	    if (Tcl_GetInt(interp, argv[13], &v) != TCL_OK) {
		return TCL_ERROR;
	    }
	    ulongVar = (unsigned long) v;
	    Tcl_UpdateLinkedVar(interp, "ulong");
	}
	if (argv[14][0]) {
	    double d;
	    if (Tcl_GetDouble(interp, argv[14], &d) != TCL_OK) {
		return TCL_ERROR;
	    }
	    floatVar = (float) d;
	    Tcl_UpdateLinkedVar(interp, "float");
	}
	if (argv[15][0]) {
	    Tcl_WideInt w;
	    tmp = Tcl_NewStringObj(argv[15], -1);
	    if (Tcl_GetWideIntFromObj(interp, tmp, &w) != TCL_OK) {
		Tcl_DecrRefCount(tmp);
		return TCL_ERROR;
	    }
	    Tcl_DecrRefCount(tmp);
	    uwideVar = (Tcl_WideUInt) w;
	    Tcl_UpdateLinkedVar(interp, "uwide");
	}
    } else {
	Tcl_AppendResult(interp, "bad option \"", argv[1],
		"\": should be create, delete, get, set, or update", NULL);
	return TCL_ERROR;
    }
    return TCL_OK;
}

/*
 *----------------------------------------------------------------------
 *
 * TestlinkarrayCmd --
 *
 *      This function is invoked to process the "testlinkarray" Tcl command.
 *      It is used to test the 'Tcl_LinkArray' function.
 *
 * Results:
 *      A standard Tcl result.
 *
 * Side effects:
 *	Creates, deletes, and invokes variable links.
 *
 *----------------------------------------------------------------------
 */

static int
TestlinkarrayCmd(
    TCL_UNUSED(void *),
    Tcl_Interp *interp,         /* Current interpreter. */
    int objc,                   /* Number of arguments. */
    Tcl_Obj *const objv[])      /* Argument objects. */
{
    static const char *LinkOption[] = {
        "update", "remove", "create", NULL
    };
    enum LinkOptionEnum { LINK_UPDATE, LINK_REMOVE, LINK_CREATE };
    static const char *LinkType[] = {
	"char", "uchar", "short", "ushort", "int", "uint", "long", "ulong",
	"wide", "uwide", "float", "double", "string", "char*", "binary", NULL
    };
    /* all values after TCL_LINK_CHARS_ARRAY are used as arrays (see below) */
    static int LinkTypes[] = {
	TCL_LINK_CHAR, TCL_LINK_UCHAR,
	TCL_LINK_SHORT, TCL_LINK_USHORT, TCL_LINK_INT, TCL_LINK_UINT,
	TCL_LINK_LONG, TCL_LINK_ULONG, TCL_LINK_WIDE_INT, TCL_LINK_WIDE_UINT,
	TCL_LINK_FLOAT, TCL_LINK_DOUBLE, TCL_LINK_STRING, TCL_LINK_CHARS,
	TCL_LINK_BINARY
    };
    int optionIndex, typeIndex, readonly, i, size;
    Tcl_Size length;
    char *name, *arg;
    Tcl_WideInt addr;

    if (objc < 2) {
	Tcl_WrongNumArgs(interp, 1, objv, "option args");
	return TCL_ERROR;
    }
    if (Tcl_GetIndexFromObj(interp, objv[1], LinkOption, "option", 0,
	    &optionIndex) != TCL_OK) {
	return TCL_ERROR;
    }
    switch ((enum LinkOptionEnum) optionIndex) {
    case LINK_UPDATE:
	for (i=2; i<objc; i++) {
	    Tcl_UpdateLinkedVar(interp, Tcl_GetString(objv[i]));
	}
	return TCL_OK;
    case LINK_REMOVE:
	for (i=2; i<objc; i++) {
	    Tcl_UnlinkVar(interp, Tcl_GetString(objv[i]));
	}
	return TCL_OK;
    case LINK_CREATE:
	if (objc < 4) {
	    goto wrongArgs;
	}
	readonly = 0;
	i = 2;

	/*
	 * test on switch -r...
	 */

	arg = Tcl_GetStringFromObj(objv[i], &length);
	if (length < 2) {
	    goto wrongArgs;
	}
	if (arg[0] == '-') {
	    if (arg[1] != 'r') {
		goto wrongArgs;
	    }
	    readonly = TCL_LINK_READ_ONLY;
	    i++;
	}
	if (Tcl_GetIndexFromObj(interp, objv[i++], LinkType, "type", 0,
 		&typeIndex) != TCL_OK) {
	    return TCL_ERROR;
	}
	if (Tcl_GetIntFromObj(interp, objv[i++], &size) == TCL_ERROR) {
	    Tcl_SetObjResult(interp, Tcl_NewStringObj("wrong size value", -1));
	    return TCL_ERROR;
	}
	name = Tcl_GetString(objv[i++]);

	/*
	 * If no address is given request one in the underlying function
	 */

	if (i < objc) {
	    if (Tcl_GetWideIntFromObj(interp, objv[i], &addr) == TCL_ERROR) {
 		Tcl_SetObjResult(interp, Tcl_NewStringObj(
			"wrong address value", -1));
		return TCL_ERROR;
	    }
	} else {
	    addr = 0;
	}
	return Tcl_LinkArray(interp, name, INT2PTR(addr),
		LinkTypes[typeIndex] | readonly, size);
    }
    return TCL_OK;

  wrongArgs:
    Tcl_WrongNumArgs(interp, 2, objv, "?-readonly? type size name ?address?");
    return TCL_ERROR;
}

/*
 *----------------------------------------------------------------------
 *
 * TestlistrepCmd --
 *
 *      This function is invoked to generate a list object with a specific
 *	internal representation.
 *
 * Results:
 *      A standard Tcl result.
 *
 * Side effects:
 *	None.
 *
 *----------------------------------------------------------------------
 */

static int
TestlistrepCmd(
    TCL_UNUSED(void *),
    Tcl_Interp *interp,         /* Current interpreter. */
    int objc,                   /* Number of arguments. */
    Tcl_Obj *const objv[])      /* Argument objects. */
{
    /* Subcommands supported by this command */
    const char* subcommands[] = {
	"new",
	"describe",
	"config",
	"validate",
	NULL
    };
    enum {
	LISTREP_NEW,
	LISTREP_DESCRIBE,
	LISTREP_CONFIG,
	LISTREP_VALIDATE
    } cmdIndex;
    Tcl_Obj *resultObj = NULL;

    if (objc < 2) {
	Tcl_WrongNumArgs(interp, 1, objv, "command ?arg ...?");
	return TCL_ERROR;
    }
    if (Tcl_GetIndexFromObj(
	    interp, objv[1], subcommands, "command", 0, &cmdIndex)
	!= TCL_OK) {
	return TCL_ERROR;
    }
    switch (cmdIndex) {
    case LISTREP_NEW:
	if (objc < 3 || objc > 5) {
	    Tcl_WrongNumArgs(interp, 2, objv, "length ?leadSpace endSpace?");
	    return TCL_ERROR;
	} else {
	    Tcl_WideUInt length;
	    Tcl_WideUInt leadSpace = 0;
	    Tcl_WideUInt endSpace = 0;
	    if (Tcl_GetWideUIntFromObj(interp, objv[2], &length) != TCL_OK) {
		return TCL_ERROR;
	    }
	    if (objc > 3) {
		if (Tcl_GetWideUIntFromObj(interp, objv[3], &leadSpace) != TCL_OK) {
		    return TCL_ERROR;
		}
		if (objc > 4) {
		    if (Tcl_GetWideUIntFromObj(interp, objv[4], &endSpace)
			!= TCL_OK) {
			return TCL_ERROR;
		    }
		}
	    }
	    resultObj = TclListTestObj(length, leadSpace, endSpace);
	    if (resultObj == NULL) {
		Tcl_AppendResult(interp, "List capacity exceeded", NULL);
		return TCL_ERROR;
	    }
	}
	break;

    case LISTREP_DESCRIBE:
#define APPEND_FIELD(targetObj_, structPtr_, fld_)                        \
    do {                                                                  \
	Tcl_ListObjAppendElement(                                         \
	    interp, (targetObj_), Tcl_NewStringObj(#fld_, -1));           \
	Tcl_ListObjAppendElement(                                         \
	    interp, (targetObj_), Tcl_NewWideIntObj((structPtr_)->fld_)); \
    } while (0)
	if (objc != 3) {
	    Tcl_WrongNumArgs(interp, 2, objv, "object");
	    return TCL_ERROR;
	} else {
	    Tcl_Obj **objs;
	    Tcl_Size nobjs;
	    ListRep listRep;
	    Tcl_Obj *listRepObjs[4];

	    /* Force list representation */
	    if (Tcl_ListObjGetElements(interp, objv[2], &nobjs, &objs) != TCL_OK) {
		return TCL_ERROR;
	    }
	    ListObjGetRep(objv[2], &listRep);
	    listRepObjs[0] = Tcl_NewStringObj("store", -1);
	    listRepObjs[1] = Tcl_NewListObj(12, NULL);
	    Tcl_ListObjAppendElement(
		interp, listRepObjs[1], Tcl_NewStringObj("memoryAddress", -1));
	    Tcl_ListObjAppendElement(
		interp, listRepObjs[1], Tcl_ObjPrintf("%p", listRep.storePtr));
	    APPEND_FIELD(listRepObjs[1], listRep.storePtr, firstUsed);
	    APPEND_FIELD(listRepObjs[1], listRep.storePtr, numUsed);
	    APPEND_FIELD(listRepObjs[1], listRep.storePtr, numAllocated);
	    APPEND_FIELD(listRepObjs[1], listRep.storePtr, refCount);
	    APPEND_FIELD(listRepObjs[1], listRep.storePtr, flags);
	    if (listRep.spanPtr) {
		listRepObjs[2] = Tcl_NewStringObj("span", -1);
		listRepObjs[3] = Tcl_NewListObj(8, NULL);
		Tcl_ListObjAppendElement(interp,
					 listRepObjs[3],
					 Tcl_NewStringObj("memoryAddress", -1));
		Tcl_ListObjAppendElement(
		    interp, listRepObjs[3], Tcl_ObjPrintf("%p", listRep.spanPtr));
		APPEND_FIELD(listRepObjs[3], listRep.spanPtr, spanStart);
		APPEND_FIELD(
		    listRepObjs[3], listRep.spanPtr, spanLength);
		APPEND_FIELD(listRepObjs[3], listRep.spanPtr, refCount);
	    }
	    resultObj = Tcl_NewListObj(listRep.spanPtr ? 4 : 2, listRepObjs);
	}
#undef APPEND_FIELD
	break;

    case LISTREP_CONFIG:
	if (objc != 2) {
	    Tcl_WrongNumArgs(interp, 2, objv, "object");
	    return TCL_ERROR;
	}
	resultObj = Tcl_NewListObj(2, NULL);
	Tcl_ListObjAppendElement(
	    NULL, resultObj, Tcl_NewStringObj("LIST_SPAN_THRESHOLD", -1));
	Tcl_ListObjAppendElement(
	    NULL, resultObj, Tcl_NewWideIntObj(LIST_SPAN_THRESHOLD));
	break;

    case LISTREP_VALIDATE:
	if (objc != 3) {
	    Tcl_WrongNumArgs(interp, 2, objv, "object");
	    return TCL_ERROR;
	}
	TclListObjValidate(interp, objv[2]); /* Panics if invalid */
	resultObj = Tcl_NewObj();
	break;
    }
    Tcl_SetObjResult(interp, resultObj);
    return TCL_OK;
}

/*
 *----------------------------------------------------------------------
 *
 * TestlocaleCmd --
 *
 *	This procedure implements the "testlocale" command.  It is used
 *	to test the effects of setting different locales in Tcl.
 *
 * Results:
 *	A standard Tcl result.
 *
 * Side effects:
 *	Modifies the current C locale.
 *
 *----------------------------------------------------------------------
 */

static int
TestlocaleCmd(
    TCL_UNUSED(void *),
    Tcl_Interp *interp,		/* Current interpreter. */
    int objc,			/* Number of arguments. */
    Tcl_Obj *const objv[])	/* The argument objects. */
{
    int index;
    const char *locale;
    static const char *const optionStrings[] = {
	"ctype", "numeric", "time", "collate", "monetary",
	"all",	NULL
    };
    static const int lcTypes[] = {
	LC_CTYPE, LC_NUMERIC, LC_TIME, LC_COLLATE, LC_MONETARY,
	LC_ALL
    };

    /*
     * LC_CTYPE, etc. correspond to the indices for the strings.
     */

    if (objc < 2 || objc > 3) {
	Tcl_WrongNumArgs(interp, 1, objv, "category ?locale?");
	return TCL_ERROR;
    }

    if (Tcl_GetIndexFromObj(interp, objv[1], optionStrings, "option", 0,
	    &index) != TCL_OK) {
	return TCL_ERROR;
    }

    if (objc == 3) {
	locale = Tcl_GetString(objv[2]);
    } else {
	locale = NULL;
    }
    locale = setlocale(lcTypes[index], locale);
    if (locale) {
	Tcl_SetStringObj(Tcl_GetObjResult(interp), locale, -1);
    }
    return TCL_OK;
}

/*
 *----------------------------------------------------------------------
 *
 * CleanupTestSetassocdataTests --
 *
 *	This function is called when an interpreter is deleted to clean
 *	up any data left over from running the testsetassocdata command.
 *
 * Results:
 *	None.
 *
 * Side effects:
 *	Releases storage.
 *
 *----------------------------------------------------------------------
 */

static void
CleanupTestSetassocdataTests(
    void *clientData,	/* Data to be released. */
    TCL_UNUSED(Tcl_Interp *))
{
    ckfree(clientData);
}

/*
 *----------------------------------------------------------------------
 *
 * TestparserObjCmd --
 *
 *	This procedure implements the "testparser" command.  It is
 *	used for testing the new Tcl script parser in Tcl 8.1.
 *
 * Results:
 *	A standard Tcl result.
 *
 * Side effects:
 *	None.
 *
 *----------------------------------------------------------------------
 */

static int
TestparserObjCmd(
    TCL_UNUSED(void *),
    Tcl_Interp *interp,		/* Current interpreter. */
    int objc,			/* Number of arguments. */
    Tcl_Obj *const objv[])	/* The argument objects. */
{
    const char *script;
    Tcl_Size dummy;
    int length;
    Tcl_Parse parse;

    if (objc != 3) {
	Tcl_WrongNumArgs(interp, 1, objv, "script length");
	return TCL_ERROR;
    }
    script = Tcl_GetStringFromObj(objv[1], &dummy);
    if (Tcl_GetIntFromObj(interp, objv[2], &length)) {
	return TCL_ERROR;
    }
    if (length == 0) {
	length = dummy;
    }
    if (Tcl_ParseCommand(interp, script, length, 0, &parse) != TCL_OK) {
	Tcl_AddErrorInfo(interp, "\n    (remainder of script: \"");
	Tcl_AddErrorInfo(interp, parse.term);
	Tcl_AddErrorInfo(interp, "\")");
	return TCL_ERROR;
    }

    /*
     * The parse completed successfully.  Just print out the contents
     * of the parse structure into the interpreter's result.
     */

    PrintParse(interp, &parse);
    Tcl_FreeParse(&parse);
    return TCL_OK;
}

/*
 *----------------------------------------------------------------------
 *
 * TestexprparserObjCmd --
 *
 *	This procedure implements the "testexprparser" command.  It is
 *	used for testing the new Tcl expression parser in Tcl 8.1.
 *
 * Results:
 *	A standard Tcl result.
 *
 * Side effects:
 *	None.
 *
 *----------------------------------------------------------------------
 */

static int
TestexprparserObjCmd(
    TCL_UNUSED(void *),
    Tcl_Interp *interp,		/* Current interpreter. */
    int objc,			/* Number of arguments. */
    Tcl_Obj *const objv[])	/* The argument objects. */
{
    const char *script;
    Tcl_Size dummy;
    int length;
    Tcl_Parse parse;

    if (objc != 3) {
	Tcl_WrongNumArgs(interp, 1, objv, "expr length");
	return TCL_ERROR;
    }
    script = Tcl_GetStringFromObj(objv[1], &dummy);
    if (Tcl_GetIntFromObj(interp, objv[2], &length)) {
	return TCL_ERROR;
    }
    if (length == 0) {
	length = dummy;
    }
    parse.commentStart = NULL;
    parse.commentSize = 0;
    parse.commandStart = NULL;
    parse.commandSize = 0;
    if (Tcl_ParseExpr(interp, script, length, &parse) != TCL_OK) {
	Tcl_AddErrorInfo(interp, "\n    (remainder of expr: \"");
	Tcl_AddErrorInfo(interp, parse.term);
	Tcl_AddErrorInfo(interp, "\")");
	return TCL_ERROR;
    }

    /*
     * The parse completed successfully.  Just print out the contents
     * of the parse structure into the interpreter's result.
     */

    PrintParse(interp, &parse);
    Tcl_FreeParse(&parse);
    return TCL_OK;
}

/*
 *----------------------------------------------------------------------
 *
 * PrintParse --
 *
 *	This procedure prints out the contents of a Tcl_Parse structure
 *	in the result of an interpreter.
 *
 * Results:
 *	Interp's result is set to a prettily formatted version of the
 *	contents of parsePtr.
 *
 * Side effects:
 *	None.
 *
 *----------------------------------------------------------------------
 */

static void
PrintParse(
    Tcl_Interp *interp,		/* Interpreter whose result is to be set to
				 * the contents of a parse structure. */
    Tcl_Parse *parsePtr)	/* Parse structure to print out. */
{
    Tcl_Obj *objPtr;
    const char *typeString;
    Tcl_Token *tokenPtr;
    Tcl_Size i;

    objPtr = Tcl_GetObjResult(interp);
    if (parsePtr->commentSize > 0) {
	Tcl_ListObjAppendElement(NULL, objPtr,
		Tcl_NewStringObj(parsePtr->commentStart,
			parsePtr->commentSize));
    } else {
	Tcl_ListObjAppendElement(NULL, objPtr, Tcl_NewStringObj("-", 1));
    }
    Tcl_ListObjAppendElement(NULL, objPtr,
	    Tcl_NewStringObj(parsePtr->commandStart, parsePtr->commandSize));
    Tcl_ListObjAppendElement(NULL, objPtr,
	    Tcl_NewWideIntObj(parsePtr->numWords));
    for (i = 0; i < parsePtr->numTokens; i++) {
	tokenPtr = &parsePtr->tokenPtr[i];
	switch (tokenPtr->type) {
	case TCL_TOKEN_EXPAND_WORD:
	    typeString = "expand";
	    break;
	case TCL_TOKEN_WORD:
	    typeString = "word";
	    break;
	case TCL_TOKEN_SIMPLE_WORD:
	    typeString = "simple";
	    break;
	case TCL_TOKEN_TEXT:
	    typeString = "text";
	    break;
	case TCL_TOKEN_BS:
	    typeString = "backslash";
	    break;
	case TCL_TOKEN_COMMAND:
	    typeString = "command";
	    break;
	case TCL_TOKEN_VARIABLE:
	    typeString = "variable";
	    break;
	case TCL_TOKEN_SUB_EXPR:
	    typeString = "subexpr";
	    break;
	case TCL_TOKEN_OPERATOR:
	    typeString = "operator";
	    break;
	default:
	    typeString = "??";
	    break;
	}
	Tcl_ListObjAppendElement(NULL, objPtr,
		Tcl_NewStringObj(typeString, -1));
	Tcl_ListObjAppendElement(NULL, objPtr,
		Tcl_NewStringObj(tokenPtr->start, tokenPtr->size));
	Tcl_ListObjAppendElement(NULL, objPtr,
		Tcl_NewWideIntObj(tokenPtr->numComponents));
    }
    Tcl_ListObjAppendElement(NULL, objPtr,
	    parsePtr->commandStart ?
	    Tcl_NewStringObj(parsePtr->commandStart + parsePtr->commandSize,
	    TCL_INDEX_NONE) : Tcl_NewObj());
}

/*
 *----------------------------------------------------------------------
 *
 * TestparsevarObjCmd --
 *
 *	This procedure implements the "testparsevar" command.  It is
 *	used for testing Tcl_ParseVar.
 *
 * Results:
 *	A standard Tcl result.
 *
 * Side effects:
 *	None.
 *
 *----------------------------------------------------------------------
 */

static int
TestparsevarObjCmd(
    TCL_UNUSED(void *),
    Tcl_Interp *interp,		/* Current interpreter. */
    int objc,			/* Number of arguments. */
    Tcl_Obj *const objv[])	/* The argument objects. */
{
    const char *value, *name, *termPtr;

    if (objc != 2) {
	Tcl_WrongNumArgs(interp, 1, objv, "varName");
	return TCL_ERROR;
    }
    name = Tcl_GetString(objv[1]);
    value = Tcl_ParseVar(interp, name, &termPtr);
    if (value == NULL) {
	return TCL_ERROR;
    }

    Tcl_AppendElement(interp, value);
    Tcl_AppendElement(interp, termPtr);
    return TCL_OK;
}

/*
 *----------------------------------------------------------------------
 *
 * TestparsevarnameObjCmd --
 *
 *	This procedure implements the "testparsevarname" command.  It is
 *	used for testing the new Tcl script parser in Tcl 8.1.
 *
 * Results:
 *	A standard Tcl result.
 *
 * Side effects:
 *	None.
 *
 *----------------------------------------------------------------------
 */

static int
TestparsevarnameObjCmd(
    TCL_UNUSED(void *),
    Tcl_Interp *interp,		/* Current interpreter. */
    int objc,			/* Number of arguments. */
    Tcl_Obj *const objv[])	/* The argument objects. */
{
    const char *script;
    int length, append;
    Tcl_Size dummy;
    Tcl_Parse parse;

    if (objc != 4) {
	Tcl_WrongNumArgs(interp, 1, objv, "script length append");
	return TCL_ERROR;
    }
    script = Tcl_GetStringFromObj(objv[1], &dummy);
    if (Tcl_GetIntFromObj(interp, objv[2], &length)) {
	return TCL_ERROR;
    }
    if (length == 0) {
	length = dummy;
    }
    if (Tcl_GetIntFromObj(interp, objv[3], &append)) {
	return TCL_ERROR;
    }
    if (Tcl_ParseVarName(interp, script, length, &parse, append) != TCL_OK) {
	Tcl_AddErrorInfo(interp, "\n    (remainder of script: \"");
	Tcl_AddErrorInfo(interp, parse.term);
	Tcl_AddErrorInfo(interp, "\")");
	return TCL_ERROR;
    }

    /*
     * The parse completed successfully.  Just print out the contents
     * of the parse structure into the interpreter's result.
     */

    parse.commentSize = 0;
    parse.commandStart = script + parse.tokenPtr->size;
    parse.commandSize = 0;
    PrintParse(interp, &parse);
    Tcl_FreeParse(&parse);
    return TCL_OK;
}

/*
 *----------------------------------------------------------------------
 *
 * TestpreferstableObjCmd --
 *
 *	This procedure implements the "testpreferstable" command.  It is
 *	used for being able to test the "package" command even when the
 *  environment variable TCL_PKG_PREFER_LATEST is set in your environment.
 *
 * Results:
 *	A standard Tcl result.
 *
 * Side effects:
 *	None.
 *
 *----------------------------------------------------------------------
 */

static int
TestpreferstableObjCmd(
    TCL_UNUSED(void *),
    Tcl_Interp *interp,		/* Current interpreter. */
    TCL_UNUSED(int) /*objc*/,
    TCL_UNUSED(Tcl_Obj *const *) /*objv*/)
{
    Interp *iPtr = (Interp *) interp;

    iPtr->packagePrefer = PKG_PREFER_STABLE;
    return TCL_OK;
}

/*
 *----------------------------------------------------------------------
 *
 * TestprintObjCmd --
 *
 *	This procedure implements the "testprint" command.  It is
 *	used for being able to test the Tcl_ObjPrintf() function.
 *
 * Results:
 *	A standard Tcl result.
 *
 * Side effects:
 *	None.
 *
 *----------------------------------------------------------------------
 */

static int
TestprintObjCmd(
    TCL_UNUSED(void *),
    Tcl_Interp *interp,		/* Current interpreter. */
    int objc,			/* Number of arguments. */
    Tcl_Obj *const objv[])	/* The argument objects. */
{
    Tcl_WideInt argv1 = 0;
    size_t argv2;

    if (objc < 2 || objc > 3) {
	Tcl_WrongNumArgs(interp, 1, objv, "format wideint");
    }

    if (objc > 1) {
	Tcl_GetWideIntFromObj(interp, objv[2], &argv1);
    }
    argv2 = (size_t)argv1;
    Tcl_SetObjResult(interp, Tcl_ObjPrintf(Tcl_GetString(objv[1]), argv1, argv2, argv2));
    return TCL_OK;
}

/*
 *----------------------------------------------------------------------
 *
 * TestregexpObjCmd --
 *
 *	This procedure implements the "testregexp" command. It is used to give
 *	a direct interface for regexp flags. It's identical to
 *	Tcl_RegexpObjCmd except for the -xflags option, and the consequences
 *	thereof (including the REG_EXPECT kludge).
 *
 * Results:
 *	A standard Tcl result.
 *
 * Side effects:
 *	See the user documentation.
 *
 *----------------------------------------------------------------------
 */

static int
TestregexpObjCmd(
    TCL_UNUSED(void *),
    Tcl_Interp *interp,		/* Current interpreter. */
    int objc,			/* Number of arguments. */
    Tcl_Obj *const objv[])	/* Argument objects. */
{
    int i, indices, match, about;
    Tcl_Size stringLength, ii;
    int hasxflags, cflags, eflags;
    Tcl_RegExp regExpr;
    const char *string;
    Tcl_Obj *objPtr;
    Tcl_RegExpInfo info;
    static const char *const options[] = {
	"-indices",	"-nocase",	"-about",	"-expanded",
	"-line",	"-linestop",	"-lineanchor",
	"-xflags",
	"--",		NULL
    };
    enum optionsEnum {
	REGEXP_INDICES, REGEXP_NOCASE,	REGEXP_ABOUT,	REGEXP_EXPANDED,
	REGEXP_MULTI,	REGEXP_NOCROSS,	REGEXP_NEWL,
	REGEXP_XFLAGS,
	REGEXP_LAST
    };
	int index;

    indices = 0;
    about = 0;
    cflags = REG_ADVANCED;
    eflags = 0;
    hasxflags = 0;

    for (i = 1; i < objc; i++) {
	const char *name;

	name = Tcl_GetString(objv[i]);
	if (name[0] != '-') {
	    break;
	}
	if (Tcl_GetIndexFromObj(interp, objv[i], options, "switch", TCL_EXACT,
		&index) != TCL_OK) {
	    return TCL_ERROR;
	}
	switch ((enum optionsEnum) index) {
	case REGEXP_INDICES:
	    indices = 1;
	    break;
	case REGEXP_NOCASE:
	    cflags |= REG_ICASE;
	    break;
	case REGEXP_ABOUT:
	    about = 1;
	    break;
	case REGEXP_EXPANDED:
	    cflags |= REG_EXPANDED;
	    break;
	case REGEXP_MULTI:
	    cflags |= REG_NEWLINE;
	    break;
	case REGEXP_NOCROSS:
	    cflags |= REG_NLSTOP;
	    break;
	case REGEXP_NEWL:
	    cflags |= REG_NLANCH;
	    break;
	case REGEXP_XFLAGS:
	    hasxflags = 1;
	    break;
	case REGEXP_LAST:
	    i++;
	    goto endOfForLoop;
	}
    }

  endOfForLoop:
    if (objc - i < hasxflags + 2 - about) {
	Tcl_WrongNumArgs(interp, 1, objv,
		"?-switch ...? exp string ?matchVar? ?subMatchVar ...?");
	return TCL_ERROR;
    }
    objc -= i;
    objv += i;

    if (hasxflags) {
	string = Tcl_GetStringFromObj(objv[0], &stringLength);
	TestregexpXflags(string, stringLength, &cflags, &eflags);
	objc--;
	objv++;
    }

    regExpr = Tcl_GetRegExpFromObj(interp, objv[0], cflags);
    if (regExpr == NULL) {
	return TCL_ERROR;
    }

    if (about) {
	if (TclRegAbout(interp, regExpr) < 0) {
	    return TCL_ERROR;
	}
	return TCL_OK;
    }

    objPtr = objv[1];
    match = Tcl_RegExpExecObj(interp, regExpr, objPtr, 0 /* offset */,
	    objc-2 /* nmatches */, eflags);

    if (match < 0) {
	return TCL_ERROR;
    }
    if (match == 0) {
	/*
	 * Set the interpreter's object result to an integer object w/
	 * value 0.
	 */

	Tcl_SetWideIntObj(Tcl_GetObjResult(interp), 0);
	if (objc > 2 && (cflags&REG_EXPECT) && indices) {
	    const char *varName;
	    const char *value;
	    Tcl_Size start, end;
	    char resinfo[TCL_INTEGER_SPACE * 2];

	    varName = Tcl_GetString(objv[2]);
	    TclRegExpRangeUniChar(regExpr, TCL_INDEX_NONE, &start, &end);
	    snprintf(resinfo, sizeof(resinfo), "%d %d", start, end-1);
	    value = Tcl_SetVar2(interp, varName, NULL, resinfo, 0);
	    if (value == NULL) {
		Tcl_AppendResult(interp, "couldn't set variable \"",
			varName, "\"", NULL);
		return TCL_ERROR;
	    }
	} else if (cflags & TCL_REG_CANMATCH) {
	    const char *varName;
	    const char *value;
	    char resinfo[TCL_INTEGER_SPACE * 2];

	    Tcl_RegExpGetInfo(regExpr, &info);
	    varName = Tcl_GetString(objv[2]);
	    snprintf(resinfo, sizeof(resinfo), "%ld", info.extendStart);
	    value = Tcl_SetVar2(interp, varName, NULL, resinfo, 0);
	    if (value == NULL) {
		Tcl_AppendResult(interp, "couldn't set variable \"",
			varName, "\"", NULL);
		return TCL_ERROR;
	    }
	}
	return TCL_OK;
    }

    /*
     * If additional variable names have been specified, return
     * index information in those variables.
     */

    objc -= 2;
    objv += 2;

    Tcl_RegExpGetInfo(regExpr, &info);
    for (i = 0; i < objc; i++) {
	Tcl_Size start, end;
	Tcl_Obj *newPtr, *varPtr, *valuePtr;

	varPtr = objv[i];
	ii = ((cflags&REG_EXPECT) && i == objc-1) ? TCL_INDEX_NONE : i;
	if (indices) {
	    Tcl_Obj *objs[2];

	    if (ii == TCL_INDEX_NONE) {
		TclRegExpRangeUniChar(regExpr, ii, &start, &end);
	    } else if (ii > info.nsubs) {
		start = TCL_INDEX_NONE;
		end = TCL_INDEX_NONE;
	    } else {
		start = info.matches[ii].start;
		end = info.matches[ii].end;
	    }

	    /*
	     * Adjust index so it refers to the last character in the match
	     * instead of the first character after the match.
	     */

	    if (end >= 0) {
		end--;
	    }

	    objs[0] = Tcl_NewWideIntObj(start);
	    objs[1] = Tcl_NewWideIntObj(end);

	    newPtr = Tcl_NewListObj(2, objs);
	} else {
	    if (ii == TCL_INDEX_NONE) {
		TclRegExpRangeUniChar(regExpr, ii, &start, &end);
		newPtr = Tcl_GetRange(objPtr, start, end);
	    } else if (ii > info.nsubs || info.matches[ii].end <= 0) {
		newPtr = Tcl_NewObj();
	    } else {
		newPtr = Tcl_GetRange(objPtr, info.matches[ii].start,
			info.matches[ii].end - 1);
	    }
	}
	valuePtr = Tcl_ObjSetVar2(interp, varPtr, NULL, newPtr, TCL_LEAVE_ERR_MSG);
	if (valuePtr == NULL) {
	    return TCL_ERROR;
	}
    }

    /*
     * Set the interpreter's object result to an integer object w/ value 1.
     */

    Tcl_SetWideIntObj(Tcl_GetObjResult(interp), 1);
    return TCL_OK;
}

/*
 *---------------------------------------------------------------------------
 *
 * TestregexpXflags --
 *
 *	Parse a string of extended regexp flag letters, for testing.
 *
 * Results:
 *	No return value (you're on your own for errors here).
 *
 * Side effects:
 *	Modifies *cflagsPtr, a regcomp flags word, and *eflagsPtr, a
 *	regexec flags word, as appropriate.
 *
 *----------------------------------------------------------------------
 */

static void
TestregexpXflags(
    const char *string,	/* The string of flags. */
    size_t length,			/* The length of the string in bytes. */
    int *cflagsPtr,		/* compile flags word */
    int *eflagsPtr)		/* exec flags word */
{
    size_t i;
    int cflags, eflags;

    cflags = *cflagsPtr;
    eflags = *eflagsPtr;
    for (i = 0; i < length; i++) {
	switch (string[i]) {
	case 'a':
	    cflags |= REG_ADVF;
	    break;
	case 'b':
	    cflags &= ~REG_ADVANCED;
	    break;
	case 'c':
	    cflags |= TCL_REG_CANMATCH;
	    break;
	case 'e':
	    cflags &= ~REG_ADVANCED;
	    cflags |= REG_EXTENDED;
	    break;
	case 'q':
	    cflags &= ~REG_ADVANCED;
	    cflags |= REG_QUOTE;
	    break;
	case 'o':			/* o for opaque */
	    cflags |= REG_NOSUB;
	    break;
	case 's':			/* s for start */
	    cflags |= REG_BOSONLY;
	    break;
	case '+':
	    cflags |= REG_FAKE;
	    break;
	case ',':
	    cflags |= REG_PROGRESS;
	    break;
	case '.':
	    cflags |= REG_DUMP;
	    break;
	case ':':
	    eflags |= REG_MTRACE;
	    break;
	case ';':
	    eflags |= REG_FTRACE;
	    break;
	case '^':
	    eflags |= REG_NOTBOL;
	    break;
	case '$':
	    eflags |= REG_NOTEOL;
	    break;
	case 't':
	    cflags |= REG_EXPECT;
	    break;
	case '%':
	    eflags |= REG_SMALL;
	    break;
	}
    }

    *cflagsPtr = cflags;
    *eflagsPtr = eflags;
}

/*
 *----------------------------------------------------------------------
 *
 * TestreturnObjCmd --
 *
 *	This procedure implements the "testreturn" command. It is
 *	used to verify that a
 *		return TCL_RETURN;
 *	has same behavior as
 *		return Tcl_SetReturnOptions(interp, Tcl_NewObj());
 *
 * Results:
 *	A standard Tcl result.
 *
 * Side effects:
 *	See the user documentation.
 *
 *----------------------------------------------------------------------
 */

static int
TestreturnObjCmd(
    TCL_UNUSED(void *),
    TCL_UNUSED(Tcl_Interp *),
    TCL_UNUSED(int) /*objc*/,
    TCL_UNUSED(Tcl_Obj *const *) /*objv*/)
{
    return TCL_RETURN;
}

/*
 *----------------------------------------------------------------------
 *
 * TestsetassocdataCmd --
 *
 *	This procedure implements the "testsetassocdata" command. It is used
 *	to test Tcl_SetAssocData.
 *
 * Results:
 *	A standard Tcl result.
 *
 * Side effects:
 *	Modifies or creates an association between a key and associated
 *	data for this interpreter.
 *
 *----------------------------------------------------------------------
 */

static int
TestsetassocdataCmd(
    TCL_UNUSED(void *),
    Tcl_Interp *interp,		/* Current interpreter. */
    int argc,			/* Number of arguments. */
    const char **argv)		/* Argument strings. */
{
    char *buf, *oldData;
    Tcl_InterpDeleteProc *procPtr;

    if (argc != 3) {
	Tcl_AppendResult(interp, "wrong # arguments: should be \"", argv[0],
		" data_key data_item\"", NULL);
	return TCL_ERROR;
    }

    buf = (char *)ckalloc(strlen(argv[2]) + 1);
    strcpy(buf, argv[2]);

    /*
     * If we previously associated a malloced value with the variable,
     * free it before associating a new value.
     */

    oldData = (char *) Tcl_GetAssocData(interp, argv[1], &procPtr);
    if ((oldData != NULL) && (procPtr == CleanupTestSetassocdataTests)) {
	ckfree(oldData);
    }

    Tcl_SetAssocData(interp, argv[1], CleanupTestSetassocdataTests,	buf);
    return TCL_OK;
}

/*
 *----------------------------------------------------------------------
 *
 * TestsetplatformCmd --
 *
 *	This procedure implements the "testsetplatform" command. It is
 *	used to change the tclPlatform global variable so all file
 *	name conversions can be tested on a single platform.
 *
 * Results:
 *	A standard Tcl result.
 *
 * Side effects:
 *	Sets the tclPlatform global variable.
 *
 *----------------------------------------------------------------------
 */

static int
TestsetplatformCmd(
    TCL_UNUSED(void *),
    Tcl_Interp *interp,		/* Current interpreter. */
    int argc,			/* Number of arguments. */
    const char **argv)		/* Argument strings. */
{
    size_t length;
    TclPlatformType *platform;

    platform = TclGetPlatform();

    if (argc != 2) {
	Tcl_AppendResult(interp, "wrong # arguments: should be \"", argv[0],
		" platform\"", NULL);
	return TCL_ERROR;
    }

    length = strlen(argv[1]);
    if (strncmp(argv[1], "unix", length) == 0) {
	*platform = TCL_PLATFORM_UNIX;
    } else if (strncmp(argv[1], "windows", length) == 0) {
	*platform = TCL_PLATFORM_WINDOWS;
    } else {
	Tcl_AppendResult(interp, "unsupported platform: should be one of "
		"unix, or windows", NULL);
	return TCL_ERROR;
    }
    return TCL_OK;
}

/*
 *----------------------------------------------------------------------
 *
 * TeststaticlibraryCmd --
 *
 *	This procedure implements the "teststaticlibrary" command.
 *	It is used to test the procedure Tcl_StaticLibrary.
 *
 * Results:
 *	A standard Tcl result.
 *
 * Side effects:
 *	When the package given by argv[1] is loaded into an interpreter,
 *	variable "x" in that interpreter is set to "loaded".
 *
 *----------------------------------------------------------------------
 */

static int
TeststaticlibraryCmd(
    TCL_UNUSED(void *),
    Tcl_Interp *interp,		/* Current interpreter. */
    int argc,			/* Number of arguments. */
    const char **argv)		/* Argument strings. */
{
    int safe, loaded;

    if (argc != 4) {
	Tcl_AppendResult(interp, "wrong # arguments: should be \"",
		argv[0], " prefix safe loaded\"", NULL);
	return TCL_ERROR;
    }
    if (Tcl_GetInt(interp, argv[2], &safe) != TCL_OK) {
	return TCL_ERROR;
    }
    if (Tcl_GetInt(interp, argv[3], &loaded) != TCL_OK) {
	return TCL_ERROR;
    }
    Tcl_StaticLibrary((loaded) ? interp : NULL, argv[1],
	    StaticInitProc, (safe) ? StaticInitProc : NULL);
    return TCL_OK;
}

static int
StaticInitProc(
    Tcl_Interp *interp)		/* Interpreter in which package is supposedly
				 * being loaded. */
{
    Tcl_SetVar2(interp, "x", NULL, "loaded", TCL_GLOBAL_ONLY);
    return TCL_OK;
}

/*
 *----------------------------------------------------------------------
 *
 * TesttranslatefilenameCmd --
 *
 *	This procedure implements the "testtranslatefilename" command.
 *	It is used to test the Tcl_TranslateFileName command.
 *
 * Results:
 *	A standard Tcl result.
 *
 * Side effects:
 *	None.
 *
 *----------------------------------------------------------------------
 */

static int
TesttranslatefilenameCmd(
    TCL_UNUSED(void *),
    Tcl_Interp *interp,		/* Current interpreter. */
    int argc,			/* Number of arguments. */
    const char **argv)		/* Argument strings. */
{
    Tcl_DString buffer;
    const char *result;

    if (argc != 2) {
	Tcl_AppendResult(interp, "wrong # arguments: should be \"",
		argv[0], " path\"", NULL);
	return TCL_ERROR;
    }
    result = Tcl_TranslateFileName(interp, argv[1], &buffer);
    if (result == NULL) {
	return TCL_ERROR;
    }
    Tcl_AppendResult(interp, result, NULL);
    Tcl_DStringFree(&buffer);
    return TCL_OK;
}

/*
 *----------------------------------------------------------------------
 *
 * TestupvarCmd --
 *
 *	This procedure implements the "testupvar" command.  It is used
 *	to test Tcl_UpVar and Tcl_UpVar2.
 *
 * Results:
 *	A standard Tcl result.
 *
 * Side effects:
 *	Creates or modifies an "upvar" reference.
 *
 *----------------------------------------------------------------------
 */

static int
TestupvarCmd(
    TCL_UNUSED(void *),
    Tcl_Interp *interp,		/* Current interpreter. */
    int argc,			/* Number of arguments. */
    const char **argv)		/* Argument strings. */
{
    int flags = 0;

    if ((argc != 5) && (argc != 6)) {
	Tcl_AppendResult(interp, "wrong # arguments: should be \"",
		argv[0], " level name ?name2? dest global\"", NULL);
	return TCL_ERROR;
    }

    if (argc == 5) {
	if (strcmp(argv[4], "global") == 0) {
	    flags = TCL_GLOBAL_ONLY;
	} else if (strcmp(argv[4], "namespace") == 0) {
	    flags = TCL_NAMESPACE_ONLY;
	}
	return Tcl_UpVar2(interp, argv[1], argv[2], NULL, argv[3], flags);
    } else {
	if (strcmp(argv[5], "global") == 0) {
	    flags = TCL_GLOBAL_ONLY;
	} else if (strcmp(argv[5], "namespace") == 0) {
	    flags = TCL_NAMESPACE_ONLY;
	}
	return Tcl_UpVar2(interp, argv[1], argv[2],
		(argv[3][0] == 0) ? NULL : argv[3], argv[4],
		flags);
    }
}

/*
 *----------------------------------------------------------------------
 *
 * TestseterrorcodeCmd --
 *
 *	This procedure implements the "testseterrorcodeCmd".  This tests up to
 *	five elements passed to the Tcl_SetErrorCode command.
 *
 * Results:
 *	A standard Tcl result. Always returns TCL_ERROR so that
 *	the error code can be tested.
 *
 * Side effects:
 *	None.
 *
 *----------------------------------------------------------------------
 */

static int
TestseterrorcodeCmd(
    TCL_UNUSED(void *),
    Tcl_Interp *interp,		/* Current interpreter. */
    int argc,			/* Number of arguments. */
    const char **argv)		/* Argument strings. */
{
    if (argc > 6) {
	Tcl_AppendResult(interp, "too many args", NULL);
	return TCL_ERROR;
    }
    switch (argc) {
    case 1:
	Tcl_SetErrorCode(interp, "NONE", NULL);
	break;
    case 2:
	Tcl_SetErrorCode(interp, argv[1], NULL);
	break;
    case 3:
	Tcl_SetErrorCode(interp, argv[1], argv[2], NULL);
	break;
    case 4:
	Tcl_SetErrorCode(interp, argv[1], argv[2], argv[3], NULL);
	break;
    case 5:
	Tcl_SetErrorCode(interp, argv[1], argv[2], argv[3], argv[4], NULL);
	break;
    case 6:
	Tcl_SetErrorCode(interp, argv[1], argv[2], argv[3], argv[4],
		argv[5], NULL);
    }
    return TCL_ERROR;
}

/*
 *----------------------------------------------------------------------
 *
 * TestsetobjerrorcodeCmd --
 *
 *	This procedure implements the "testsetobjerrorcodeCmd".
 *	This tests the Tcl_SetObjErrorCode function.
 *
 * Results:
 *	A standard Tcl result. Always returns TCL_ERROR so that
 *	the error code can be tested.
 *
 * Side effects:
 *	None.
 *
 *----------------------------------------------------------------------
 */

static int
TestsetobjerrorcodeCmd(
    TCL_UNUSED(void *),
    Tcl_Interp *interp,		/* Current interpreter. */
    int objc,			/* Number of arguments. */
    Tcl_Obj *const objv[])	/* The argument objects. */
{
    Tcl_SetObjErrorCode(interp, Tcl_ConcatObj(objc - 1, objv + 1));
    return TCL_ERROR;
}

/*
 *----------------------------------------------------------------------
 *
 * TestfeventCmd --
 *
 *	This procedure implements the "testfevent" command.  It is
 *	used for testing the "fileevent" command.
 *
 * Results:
 *	A standard Tcl result.
 *
 * Side effects:
 *	Creates and deletes interpreters.
 *
 *----------------------------------------------------------------------
 */

static int
TestfeventCmd(
    TCL_UNUSED(void *),
    Tcl_Interp *interp,		/* Current interpreter. */
    int argc,			/* Number of arguments. */
    const char **argv)		/* Argument strings. */
{
    static Tcl_Interp *interp2 = NULL;
    int code;
    Tcl_Channel chan;

    if (argc < 2) {
	Tcl_AppendResult(interp, "wrong # args: should be \"", argv[0],
		" option ?arg ...?", NULL);
	return TCL_ERROR;
    }
    if (strcmp(argv[1], "cmd") == 0) {
	if (argc != 3) {
	    Tcl_AppendResult(interp, "wrong # args: should be \"", argv[0],
		    " cmd script", NULL);
	    return TCL_ERROR;
	}
	if (interp2 != NULL) {
	    code = Tcl_EvalEx(interp2, argv[2], TCL_INDEX_NONE, TCL_EVAL_GLOBAL);
	    Tcl_SetObjResult(interp, Tcl_GetObjResult(interp2));
	    return code;
	} else {
	    Tcl_AppendResult(interp,
		    "called \"testfevent code\" before \"testfevent create\"",
		    NULL);
	    return TCL_ERROR;
	}
    } else if (strcmp(argv[1], "create") == 0) {
	if (interp2 != NULL) {
	    Tcl_DeleteInterp(interp2);
	}
	interp2 = Tcl_CreateInterp();
	return Tcl_Init(interp2);
    } else if (strcmp(argv[1], "delete") == 0) {
	if (interp2 != NULL) {
	    Tcl_DeleteInterp(interp2);
	}
	interp2 = NULL;
    } else if (strcmp(argv[1], "share") == 0) {
	if (interp2 != NULL) {
	    chan = Tcl_GetChannel(interp, argv[2], NULL);
	    if (chan == (Tcl_Channel) NULL) {
		return TCL_ERROR;
	    }
	    Tcl_RegisterChannel(interp2, chan);
	}
    }

    return TCL_OK;
}

/*
 *----------------------------------------------------------------------
 *
 * TestpanicCmd --
 *
 *	Calls the panic routine.
 *
 * Results:
 *	Always returns TCL_OK.
 *
 * Side effects:
 *	May exit application.
 *
 *----------------------------------------------------------------------
 */

static int
TestpanicCmd(
    TCL_UNUSED(void *),
    TCL_UNUSED(Tcl_Interp *),
    int argc,			/* Number of arguments. */
    const char **argv)		/* Argument strings. */
{
    /*
     *  Put the arguments into a var args structure
     *  Append all of the arguments together separated by spaces
     */

    char *argString = Tcl_Merge(argc-1, argv+1);
    Tcl_Panic("%s", argString);
    ckfree(argString);

    return TCL_OK;
}

static int
TestfileCmd(
    TCL_UNUSED(void *),
    Tcl_Interp *interp,		/* Current interpreter. */
    int argc,			/* Number of arguments. */
    Tcl_Obj *const argv[])	/* The argument objects. */
{
    int force, i, j, result;
    Tcl_Obj *error = NULL;
    const char *subcmd;

    if (argc < 3) {
	return TCL_ERROR;
    }

    force = 0;
    i = 2;
    if (strcmp(Tcl_GetString(argv[2]), "-force") == 0) {
	force = 1;
	i = 3;
    }

    if (argc - i > 2) {
	return TCL_ERROR;
    }

    for (j = i; j < argc; j++) {
	if (Tcl_FSGetNormalizedPath(interp, argv[j]) == NULL) {
	    return TCL_ERROR;
	}
    }

    subcmd = Tcl_GetString(argv[1]);

    if (strcmp(subcmd, "mv") == 0) {
	result = TclpObjRenameFile(argv[i], argv[i + 1]);
    } else if (strcmp(subcmd, "cp") == 0) {
	result = TclpObjCopyFile(argv[i], argv[i + 1]);
    } else if (strcmp(subcmd, "rm") == 0) {
	result = TclpObjDeleteFile(argv[i]);
    } else if (strcmp(subcmd, "mkdir") == 0) {
	result = TclpObjCreateDirectory(argv[i]);
    } else if (strcmp(subcmd, "cpdir") == 0) {
	result = TclpObjCopyDirectory(argv[i], argv[i + 1], &error);
    } else if (strcmp(subcmd, "rmdir") == 0) {
	result = TclpObjRemoveDirectory(argv[i], force, &error);
    } else {
	result = TCL_ERROR;
	goto end;
    }

    if (result != TCL_OK) {
	if (error != NULL) {
	    if (Tcl_GetString(error)[0] != '\0') {
		Tcl_AppendResult(interp, Tcl_GetString(error), " ", NULL);
	    }
	    Tcl_DecrRefCount(error);
	}
	Tcl_AppendResult(interp, Tcl_ErrnoId(), NULL);
    }

  end:
    return result;
}

/*
 *----------------------------------------------------------------------
 *
 * TestgetvarfullnameCmd --
 *
 *	Implements the "testgetvarfullname" cmd that is used when testing
 *	the Tcl_GetVariableFullName procedure.
 *
 * Results:
 *	A standard Tcl result.
 *
 * Side effects:
 *	None.
 *
 *----------------------------------------------------------------------
 */

static int
TestgetvarfullnameCmd(
    TCL_UNUSED(void *),
    Tcl_Interp *interp,		/* Current interpreter. */
    int objc,			/* Number of arguments. */
    Tcl_Obj *const objv[])	/* The argument objects. */
{
    const char *name, *arg;
    int flags = 0;
    Tcl_Namespace *namespacePtr;
    Tcl_CallFrame *framePtr;
    Tcl_Var variable;

    if (objc != 3) {
	Tcl_WrongNumArgs(interp, 1, objv, "name scope");
	return TCL_ERROR;
    }

    name = Tcl_GetString(objv[1]);

    arg = Tcl_GetString(objv[2]);
    if (strcmp(arg, "global") == 0) {
	flags = TCL_GLOBAL_ONLY;
    } else if (strcmp(arg, "namespace") == 0) {
	flags = TCL_NAMESPACE_ONLY;
    }

    /*
     * This command, like any other created with Tcl_Create[Obj]Command, runs
     * in the global namespace. As a "namespace-aware" command that needs to
     * run in a particular namespace, it must activate that namespace itself.
     */

    if (flags == TCL_NAMESPACE_ONLY) {
	namespacePtr = Tcl_FindNamespace(interp, "::test_ns_var", NULL,
		TCL_LEAVE_ERR_MSG);
	if (namespacePtr == NULL) {
	    return TCL_ERROR;
	}
	(void) TclPushStackFrame(interp, &framePtr, namespacePtr,
		/*isProcCallFrame*/ 0);
    }

    variable = Tcl_FindNamespaceVar(interp, name, NULL,
	    (flags | TCL_LEAVE_ERR_MSG));

    if (flags == TCL_NAMESPACE_ONLY) {
	TclPopStackFrame(interp);
    }
    if (variable == (Tcl_Var) NULL) {
	return TCL_ERROR;
    }
    Tcl_GetVariableFullName(interp, variable, Tcl_GetObjResult(interp));
    return TCL_OK;
}

/*
 *----------------------------------------------------------------------
 *
 * GetTimesObjCmd --
 *
 *	This procedure implements the "gettimes" command.  It is used for
 *	computing the time needed for various basic operations such as reading
 *	variables, allocating memory, snprintf, converting variables, etc.
 *
 * Results:
 *	A standard Tcl result.
 *
 * Side effects:
 *	Allocates and frees memory, sets a variable "a" in the interpreter.
 *
 *----------------------------------------------------------------------
 */

static int
GetTimesObjCmd(
    TCL_UNUSED(void *),
    Tcl_Interp *interp,		/* The current interpreter. */
    TCL_UNUSED(int) /*cobjc*/,
    TCL_UNUSED(Tcl_Obj *const *) /*cobjv*/)
{
    Interp *iPtr = (Interp *) interp;
    int i, n;
    double timePer;
    Tcl_Time start, stop;
    Tcl_Obj *objPtr, **objv;
    const char *s;
    char newString[TCL_INTEGER_SPACE];

    /* alloc & free 100000 times */
    fprintf(stderr, "alloc & free 100000 6 word items\n");
    Tcl_GetTime(&start);
    for (i = 0;  i < 100000;  i++) {
	objPtr = (Tcl_Obj *)ckalloc(sizeof(Tcl_Obj));
	ckfree(objPtr);
    }
    Tcl_GetTime(&stop);
    timePer = (stop.sec - start.sec)*1000000 + (stop.usec - start.usec);
    fprintf(stderr, "   %.3f usec per alloc+free\n", timePer/100000);

    /* alloc 5000 times */
    fprintf(stderr, "alloc 5000 6 word items\n");
    objv = (Tcl_Obj **)ckalloc(5000 * sizeof(Tcl_Obj *));
    Tcl_GetTime(&start);
    for (i = 0;  i < 5000;  i++) {
	objv[i] = (Tcl_Obj *)ckalloc(sizeof(Tcl_Obj));
    }
    Tcl_GetTime(&stop);
    timePer = (stop.sec - start.sec)*1000000 + (stop.usec - start.usec);
    fprintf(stderr, "   %.3f usec per alloc\n", timePer/5000);

    /* free 5000 times */
    fprintf(stderr, "free 5000 6 word items\n");
    Tcl_GetTime(&start);
    for (i = 0;  i < 5000;  i++) {
	ckfree(objv[i]);
    }
    Tcl_GetTime(&stop);
    timePer = (stop.sec - start.sec)*1000000 + (stop.usec - start.usec);
    fprintf(stderr, "   %.3f usec per free\n", timePer/5000);

    /* Tcl_NewObj 5000 times */
    fprintf(stderr, "Tcl_NewObj 5000 times\n");
    Tcl_GetTime(&start);
    for (i = 0;  i < 5000;  i++) {
	objv[i] = Tcl_NewObj();
    }
    Tcl_GetTime(&stop);
    timePer = (stop.sec - start.sec)*1000000 + (stop.usec - start.usec);
    fprintf(stderr, "   %.3f usec per Tcl_NewObj\n", timePer/5000);

    /* Tcl_DecrRefCount 5000 times */
    fprintf(stderr, "Tcl_DecrRefCount 5000 times\n");
    Tcl_GetTime(&start);
    for (i = 0;  i < 5000;  i++) {
	objPtr = objv[i];
	Tcl_DecrRefCount(objPtr);
    }
    Tcl_GetTime(&stop);
    timePer = (stop.sec - start.sec)*1000000 + (stop.usec - start.usec);
    fprintf(stderr, "   %.3f usec per Tcl_DecrRefCount\n", timePer/5000);
    ckfree(objv);

    /* TclGetString 100000 times */
    fprintf(stderr, "Tcl_GetStringFromObj of \"12345\" 100000 times\n");
    objPtr = Tcl_NewStringObj("12345", -1);
    Tcl_GetTime(&start);
    for (i = 0;  i < 100000;  i++) {
	(void) TclGetString(objPtr);
    }
    Tcl_GetTime(&stop);
    timePer = (stop.sec - start.sec)*1000000 + (stop.usec - start.usec);
    fprintf(stderr, "   %.3f usec per Tcl_GetStringFromObj of \"12345\"\n",
	    timePer/100000);

    /* Tcl_GetIntFromObj 100000 times */
    fprintf(stderr, "Tcl_GetIntFromObj of \"12345\" 100000 times\n");
    Tcl_GetTime(&start);
    for (i = 0;  i < 100000;  i++) {
	if (Tcl_GetIntFromObj(interp, objPtr, &n) != TCL_OK) {
	    return TCL_ERROR;
	}
    }
    Tcl_GetTime(&stop);
    timePer = (stop.sec - start.sec)*1000000 + (stop.usec - start.usec);
    fprintf(stderr, "   %.3f usec per Tcl_GetIntFromObj of \"12345\"\n",
	    timePer/100000);
    Tcl_DecrRefCount(objPtr);

    /* Tcl_GetInt 100000 times */
    fprintf(stderr, "Tcl_GetInt of \"12345\" 100000 times\n");
    Tcl_GetTime(&start);
    for (i = 0;  i < 100000;  i++) {
	if (Tcl_GetInt(interp, "12345", &n) != TCL_OK) {
	    return TCL_ERROR;
	}
    }
    Tcl_GetTime(&stop);
    timePer = (stop.sec - start.sec)*1000000 + (stop.usec - start.usec);
    fprintf(stderr, "   %.3f usec per Tcl_GetInt of \"12345\"\n",
	    timePer/100000);

    /* snprintf 100000 times */
    fprintf(stderr, "snprintf of 12345 100000 times\n");
    Tcl_GetTime(&start);
    for (i = 0;  i < 100000;  i++) {
	snprintf(newString, sizeof(newString), "%d", 12345);
    }
    Tcl_GetTime(&stop);
    timePer = (stop.sec - start.sec)*1000000 + (stop.usec - start.usec);
    fprintf(stderr, "   %.3f usec per snprintf of 12345\n",
	    timePer/100000);

    /* hashtable lookup 100000 times */
    fprintf(stderr, "hashtable lookup of \"gettimes\" 100000 times\n");
    Tcl_GetTime(&start);
    for (i = 0;  i < 100000;  i++) {
	(void) Tcl_FindHashEntry(&iPtr->globalNsPtr->cmdTable, "gettimes");
    }
    Tcl_GetTime(&stop);
    timePer = (stop.sec - start.sec)*1000000 + (stop.usec - start.usec);
    fprintf(stderr, "   %.3f usec per hashtable lookup of \"gettimes\"\n",
	    timePer/100000);

    /* Tcl_SetVar 100000 times */
    fprintf(stderr, "Tcl_SetVar2 of \"12345\" 100000 times\n");
    Tcl_GetTime(&start);
    for (i = 0;  i < 100000;  i++) {
	s = Tcl_SetVar2(interp, "a", NULL, "12345", TCL_LEAVE_ERR_MSG);
	if (s == NULL) {
	    return TCL_ERROR;
	}
    }
    Tcl_GetTime(&stop);
    timePer = (stop.sec - start.sec)*1000000 + (stop.usec - start.usec);
    fprintf(stderr, "   %.3f usec per Tcl_SetVar of a to \"12345\"\n",
	    timePer/100000);

    /* Tcl_GetVar 100000 times */
    fprintf(stderr, "Tcl_GetVar of a==\"12345\" 100000 times\n");
    Tcl_GetTime(&start);
    for (i = 0;  i < 100000;  i++) {
	s = Tcl_GetVar2(interp, "a", NULL, TCL_LEAVE_ERR_MSG);
	if (s == NULL) {
	    return TCL_ERROR;
	}
    }
    Tcl_GetTime(&stop);
    timePer = (stop.sec - start.sec)*1000000 + (stop.usec - start.usec);
    fprintf(stderr, "   %.3f usec per Tcl_GetVar of a==\"12345\"\n",
	    timePer/100000);

    Tcl_ResetResult(interp);
    return TCL_OK;
}

/*
 *----------------------------------------------------------------------
 *
 * NoopCmd --
 *
 *	This procedure is just used to time the overhead involved in
 *	parsing and invoking a command.
 *
 * Results:
 *	None.
 *
 * Side effects:
 *	None.
 *
 *----------------------------------------------------------------------
 */

static int
NoopCmd(
    TCL_UNUSED(void *),
    TCL_UNUSED(Tcl_Interp *),
    TCL_UNUSED(int) /*argc*/,
    TCL_UNUSED(const char **) /*argv*/)
{
    return TCL_OK;
}

/*
 *----------------------------------------------------------------------
 *
 * NoopObjCmd --
 *
 *	This object-based procedure is just used to time the overhead
 *	involved in parsing and invoking a command.
 *
 * Results:
 *	Returns the TCL_OK result code.
 *
 * Side effects:
 *	None.
 *
 *----------------------------------------------------------------------
 */

static int
NoopObjCmd(
    TCL_UNUSED(void *),
    TCL_UNUSED(Tcl_Interp *),
    TCL_UNUSED(int) /*objc*/,
    TCL_UNUSED(Tcl_Obj *const *) /*objv*/)
{
    return TCL_OK;
}

/*
 *----------------------------------------------------------------------
 *
 * TeststringbytesObjCmd --
 *	Returns bytearray value of the bytes in argument string rep
 *
 * Results:
 *	Returns the TCL_OK result code.
 *
 * Side effects:
 *	None.
 *
 *----------------------------------------------------------------------
 */

static int
TeststringbytesObjCmd(
    TCL_UNUSED(void *),
    Tcl_Interp *interp,		/* Current interpreter. */
    int objc,			/* Number of arguments. */
    Tcl_Obj *const objv[])	/* The argument objects. */
{
    Tcl_Size n;
    const unsigned char *p;

    if (objc != 2) {
	Tcl_WrongNumArgs(interp, 1, objv, "value");
	return TCL_ERROR;
    }
    p = (const unsigned char *)Tcl_GetStringFromObj(objv[1], &n);
    Tcl_SetObjResult(interp, Tcl_NewByteArrayObj(p, n));
    return TCL_OK;
}

/*
 *----------------------------------------------------------------------
 *
 * TestpurebytesobjObjCmd --
 *
 *	This object-based procedure constructs a pure bytes object
 *	without type and with internal representation containing NULL's.
 *
 *	If no argument supplied it returns empty object with tclEmptyStringRep,
 *	otherwise it returns this as pure bytes object with bytes value equal
 *	string.
 *
 * Results:
 *	Returns the TCL_OK result code.
 *
 * Side effects:
 *	None.
 *
 *----------------------------------------------------------------------
 */

static int
TestpurebytesobjObjCmd(
    TCL_UNUSED(void *),
    Tcl_Interp *interp,		/* Current interpreter. */
    int objc,			/* Number of arguments. */
    Tcl_Obj *const objv[])	/* The argument objects. */
{
    Tcl_Obj *objPtr;

    if (objc > 2) {
	Tcl_WrongNumArgs(interp, 1, objv, "?string?");
	return TCL_ERROR;
    }
    objPtr = Tcl_NewObj();
    /*
    objPtr->internalRep.twoPtrValue.ptr1 = NULL;
    objPtr->internalRep.twoPtrValue.ptr2 = NULL;
    */
    memset(&objPtr->internalRep, 0, sizeof(objPtr->internalRep));
    if (objc == 2) {
	const char *s = Tcl_GetString(objv[1]);
	objPtr->length = objv[1]->length;
	objPtr->bytes = (char *)ckalloc(objPtr->length + 1);
	memcpy(objPtr->bytes, s, objPtr->length);
	objPtr->bytes[objPtr->length] = 0;
    }
    Tcl_SetObjResult(interp, objPtr);
    return TCL_OK;
}

/*
 *----------------------------------------------------------------------
 *
 * TestsetbytearraylengthObjCmd --
 *
 *	Testing command 'testsetbytearraylength` used to test the public
 *	interface routine Tcl_SetByteArrayLength().
 *
 * Results:
 *	Returns the TCL_OK result code.
 *
 * Side effects:
 *	None.
 *
 *----------------------------------------------------------------------
 */

static int
TestsetbytearraylengthObjCmd(
    TCL_UNUSED(void *),
    Tcl_Interp *interp,		/* Current interpreter. */
    int objc,			/* Number of arguments. */
    Tcl_Obj *const objv[])	/* The argument objects. */
{
    int n;
    Tcl_Obj *obj = NULL;

    if (objc != 3) {
	Tcl_WrongNumArgs(interp, 1, objv, "value length");
	return TCL_ERROR;
    }
    if (TCL_OK != Tcl_GetIntFromObj(interp, objv[2], &n)) {
	return TCL_ERROR;
    }
    obj = objv[1];
    if (Tcl_IsShared(obj)) {
	obj = Tcl_DuplicateObj(obj);
    }
    if (Tcl_SetByteArrayLength(obj, n) == NULL) {
	if (obj != objv[1]) {
	    Tcl_DecrRefCount(obj);
	}
	Tcl_AppendResult(interp, "expected bytes", NULL);
	return TCL_ERROR;
    }
    Tcl_SetObjResult(interp, obj);
    return TCL_OK;
}

/*
 *----------------------------------------------------------------------
 *
 * TestbytestringObjCmd --
 *
 *	This object-based procedure constructs a string which can
 *	possibly contain invalid UTF-8 bytes.
 *
 * Results:
 *	Returns the TCL_OK result code.
 *
 * Side effects:
 *	None.
 *
 *----------------------------------------------------------------------
 */

static int
TestbytestringObjCmd(
    TCL_UNUSED(void *),
    Tcl_Interp *interp,		/* Current interpreter. */
    int objc,			/* Number of arguments. */
    Tcl_Obj *const objv[])	/* The argument objects. */
{
    struct {
	Tcl_Size n;
	int m; /* This variable should not be overwritten */
    } x = {0, 1};
    const char *p;

    if (objc != 2) {
	Tcl_WrongNumArgs(interp, 1, objv, "bytearray");
	return TCL_ERROR;
    }

    p = (const char *)Tcl_GetBytesFromObj(interp, objv[1], &x.n);
    if (p == NULL) {
	return TCL_ERROR;
    }
    if (x.m != 1) {
	Tcl_AppendResult(interp, "Tcl_GetBytesFromObj() overwrites variable", NULL);
	return TCL_ERROR;
    }
    Tcl_SetObjResult(interp, Tcl_NewStringObj(p, x.n));
    return TCL_OK;
}

/*
 *----------------------------------------------------------------------
 *
 * Testutf16stringObjCmd --
 *
 *	This specifically tests the Tcl_GetUnicode and Tcl_NewUnicodeObj
 *	C functions which broke in Tcl 8.7 and were undetected by the
 *      existing test suite. Bug [b79df322a9]
 *
 * Results:
 *	Returns the TCL_OK result code.
 *
 * Side effects:
 *	None.
 *
 *----------------------------------------------------------------------
 */

static int
Testutf16stringObjCmd(
    TCL_UNUSED(void *),
    Tcl_Interp *interp,		/* Current interpreter. */
    int objc,			/* Number of arguments. */
    Tcl_Obj *const objv[])	/* The argument objects. */
{
    const unsigned short *p;

    if (objc != 2) {
	Tcl_WrongNumArgs(interp, 1, objv, "string");
	return TCL_ERROR;
    }

    p = Tcl_GetUnicode(objv[1]);
    Tcl_SetObjResult(interp, Tcl_NewUnicodeObj(p, TCL_INDEX_NONE));
    return TCL_OK;
}

/*
 *----------------------------------------------------------------------
 *
 * TestsetCmd --
 *
 *	Implements the "testset{err,noerr}" cmds that are used when testing
 *	Tcl_Set/GetVar C Api with/without TCL_LEAVE_ERR_MSG flag
 *
 * Results:
 *	A standard Tcl result.
 *
 * Side effects:
 *     Variables may be set.
 *
 *----------------------------------------------------------------------
 */

static int
TestsetCmd(
    void *data,		/* Additional flags for Get/SetVar2. */
    Tcl_Interp *interp,/* Current interpreter. */
    int argc,			/* Number of arguments. */
    const char **argv)		/* Argument strings. */
{
    int flags = PTR2INT(data);
    const char *value;

    if (argc == 2) {
	Tcl_AppendResult(interp, "before get", NULL);
	value = Tcl_GetVar2(interp, argv[1], NULL, flags);
	if (value == NULL) {
	    return TCL_ERROR;
	}
	Tcl_AppendElement(interp, value);
	return TCL_OK;
    } else if (argc == 3) {
	Tcl_AppendResult(interp, "before set", NULL);
	value = Tcl_SetVar2(interp, argv[1], NULL, argv[2], flags);
	if (value == NULL) {
	    return TCL_ERROR;
	}
	Tcl_AppendElement(interp, value);
	return TCL_OK;
    } else {
	Tcl_AppendResult(interp, "wrong # args: should be \"",
		argv[0], " varName ?newValue?\"", NULL);
	return TCL_ERROR;
    }
}
static int
Testset2Cmd(
    void *data,		/* Additional flags for Get/SetVar2. */
    Tcl_Interp *interp,/* Current interpreter. */
    int argc,			/* Number of arguments. */
    const char **argv)		/* Argument strings. */
{
    int flags = PTR2INT(data);
    const char *value;

    if (argc == 3) {
	Tcl_AppendResult(interp, "before get", NULL);
	value = Tcl_GetVar2(interp, argv[1], argv[2], flags);
	if (value == NULL) {
	    return TCL_ERROR;
	}
	Tcl_AppendElement(interp, value);
	return TCL_OK;
    } else if (argc == 4) {
	Tcl_AppendResult(interp, "before set", NULL);
	value = Tcl_SetVar2(interp, argv[1], argv[2], argv[3], flags);
	if (value == NULL) {
	    return TCL_ERROR;
	}
	Tcl_AppendElement(interp, value);
	return TCL_OK;
    } else {
	Tcl_AppendResult(interp, "wrong # args: should be \"",
		argv[0], " varName elemName ?newValue?\"", NULL);
	return TCL_ERROR;
    }
}

/*
 *----------------------------------------------------------------------
 *
 * TestsaveresultCmd --
 *
 *	Implements the "testsaveresult" cmd that is used when testing the
 *	Tcl_SaveResult, Tcl_RestoreResult, and Tcl_DiscardResult interfaces.
 *
 * Results:
 *	A standard Tcl result.
 *
 * Side effects:
 *	None.
 *
 *----------------------------------------------------------------------
 */

#ifndef TCL_NO_DEPRECATED
static int
TestsaveresultCmd(
    TCL_UNUSED(void *),
    Tcl_Interp *interp,/* Current interpreter. */
    int objc,			/* Number of arguments. */
    Tcl_Obj *const objv[])	/* The argument objects. */
{
    Interp* iPtr = (Interp*) interp;
    int discard, result, index;
    Tcl_SavedResult state;
    Tcl_Obj *objPtr;
    static const char *const optionStrings[] = {
	"append", "dynamic", "free", "object", "small", NULL
    };
    enum options {
	RESULT_APPEND, RESULT_DYNAMIC, RESULT_FREE, RESULT_OBJECT, RESULT_SMALL
    };

    /*
     * Parse arguments
     */

    if (objc != 4) {
	Tcl_WrongNumArgs(interp, 1, objv, "type script discard");
	return TCL_ERROR;
    }
    if (Tcl_GetIndexFromObj(interp, objv[1], optionStrings, "option", 0,
	    &index) != TCL_OK) {
	return TCL_ERROR;
    }
    if (Tcl_GetBooleanFromObj(interp, objv[3], &discard) != TCL_OK) {
	return TCL_ERROR;
    }

    freeCount = 0;
    objPtr = NULL;
    switch ((enum options) index) {
    case RESULT_SMALL:
	Tcl_AppendResult(interp, "small result", NULL);
	break;
    case RESULT_APPEND:
	Tcl_AppendResult(interp, "append result", NULL);
	break;
    case RESULT_FREE: {
	char *buf = (char *)ckalloc(200);

	strcpy(buf, "free result");
	Tcl_SetResult(interp, buf, TCL_DYNAMIC);
	break;
    }
    case RESULT_DYNAMIC:
	Tcl_SetResult(interp, (char *)"dynamic result", TestsaveresultFree);
	break;
    case RESULT_OBJECT:
	objPtr = Tcl_NewStringObj("object result", TCL_INDEX_NONE);
	Tcl_SetObjResult(interp, objPtr);
	break;
    }

    Tcl_SaveResult(interp, &state);

    if (((enum options) index) == RESULT_OBJECT) {
	result = Tcl_EvalObjEx(interp, objv[2], 0);
    } else {
	result = Tcl_EvalEx(interp, Tcl_GetString(objv[2]), TCL_INDEX_NONE, 0);
    }

    if (discard) {
	Tcl_DiscardResult(&state);
    } else {
	Tcl_RestoreResult(interp, &state);
	result = TCL_OK;
    }

    switch ((enum options) index) {
    case RESULT_DYNAMIC: {
	int presentOrFreed = (iPtr->freeProc == TestsaveresultFree) ^ freeCount;

	Tcl_AppendElement(interp, presentOrFreed ? "presentOrFreed" : "missingOrLeak");
	break;
    }
    case RESULT_OBJECT:
	Tcl_AppendElement(interp, Tcl_GetObjResult(interp) == objPtr
		? "same" : "different");
	break;
    default:
	break;
    }
    return result;
}

/*
 *----------------------------------------------------------------------
 *
 * TestsaveresultFree --
 *
 *	Special purpose freeProc used by TestsaveresultCmd.
 *
 * Results:
 *	None.
 *
 * Side effects:
 *	Increments the freeCount.
 *
 *----------------------------------------------------------------------
 */

static void
TestsaveresultFree(
    TCL_UNUSED(char *))
{
    freeCount++;
}
#endif /* TCL_NO_DEPRECATED */

/*
 *----------------------------------------------------------------------
 *
 * TestmainthreadCmd  --
 *
 *	Implements the "testmainthread" cmd that is used to test the
 *	'Tcl_GetCurrentThread' API.
 *
 * Results:
 *	A standard Tcl result.
 *
 * Side effects:
 *	None.
 *
 *----------------------------------------------------------------------
 */

static int
TestmainthreadCmd(
    TCL_UNUSED(void *),
    Tcl_Interp *interp,/* Current interpreter. */
    int argc,			/* Number of arguments. */
    TCL_UNUSED(const char **) /*argv*/)
{
    if (argc == 1) {
	Tcl_Obj *idObj = Tcl_NewWideIntObj((Tcl_WideInt)(size_t)Tcl_GetCurrentThread());

	Tcl_SetObjResult(interp, idObj);
	return TCL_OK;
    } else {
	Tcl_AppendResult(interp, "wrong # args", NULL);
	return TCL_ERROR;
    }
}

/*
 *----------------------------------------------------------------------
 *
 * MainLoop --
 *
 *	A main loop set by TestsetmainloopCmd below.
 *
 * Results:
 *	None.
 *
 * Side effects:
 *	Event handlers could do anything.
 *
 *----------------------------------------------------------------------
 */

static void
MainLoop(void)
{
    while (!exitMainLoop) {
	Tcl_DoOneEvent(0);
    }
    fprintf(stdout,"Exit MainLoop\n");
    fflush(stdout);
}

/*
 *----------------------------------------------------------------------
 *
 * TestsetmainloopCmd  --
 *
 *	Implements the "testsetmainloop" cmd that is used to test the
 *	'Tcl_SetMainLoop' API.
 *
 * Results:
 *	A standard Tcl result.
 *
 * Side effects:
 *	None.
 *
 *----------------------------------------------------------------------
 */

static int
TestsetmainloopCmd(
    TCL_UNUSED(void *),
    TCL_UNUSED(Tcl_Interp *),
    TCL_UNUSED(int) /*argc*/,
    TCL_UNUSED(const char **) /*argv*/)
{
    exitMainLoop = 0;
    Tcl_SetMainLoop(MainLoop);
    return TCL_OK;
}

/*
 *----------------------------------------------------------------------
 *
 * TestexitmainloopCmd  --
 *
 *	Implements the "testexitmainloop" cmd that is used to test the
 *	'Tcl_SetMainLoop' API.
 *
 * Results:
 *	A standard Tcl result.
 *
 * Side effects:
 *	None.
 *
 *----------------------------------------------------------------------
 */

static int
TestexitmainloopCmd(
    TCL_UNUSED(void *),
    TCL_UNUSED(Tcl_Interp *),
    TCL_UNUSED(int) /*argc*/,
    TCL_UNUSED(const char **) /*argv*/)
{
    exitMainLoop = 1;
    return TCL_OK;
}

/*
 *----------------------------------------------------------------------
 *
 * TestChannelCmd --
 *
 *	Implements the Tcl "testchannel" debugging command and its
 *	subcommands. This is part of the testing environment.
 *
 * Results:
 *	A standard Tcl result.
 *
 * Side effects:
 *	None.
 *
 *----------------------------------------------------------------------
 */

static int
TestChannelCmd(
    TCL_UNUSED(void *),
    Tcl_Interp *interp,		/* Interpreter for result. */
    int argc,			/* Count of additional args. */
    const char **argv)		/* Additional arg strings. */
{
    const char *cmdName;	/* Sub command. */
    Tcl_HashTable *hTblPtr;	/* Hash table of channels. */
    Tcl_HashSearch hSearch;	/* Search variable. */
    Tcl_HashEntry *hPtr;	/* Search variable. */
    Channel *chanPtr;		/* The actual channel. */
    ChannelState *statePtr;	/* state info for channel */
    Tcl_Channel chan;		/* The opaque type. */
    size_t len;			/* Length of subcommand string. */
    int IOQueued;		/* How much IO is queued inside channel? */
    char buf[TCL_INTEGER_SPACE];/* For snprintf. */
    int mode;			/* rw mode of the channel */

    if (argc < 2) {
	Tcl_AppendResult(interp, "wrong # args: should be \"", argv[0],
		" subcommand ?additional args..?\"", NULL);
	return TCL_ERROR;
    }
    cmdName = argv[1];
    len = strlen(cmdName);

    chanPtr = NULL;

    if (argc > 2) {
	if ((cmdName[0] == 's') && (strncmp(cmdName, "splice", len) == 0)) {
	    /* For splice access the pool of detached channels.
	     * Locate channel, remove from the list.
	     */

	    TestChannel **nextPtrPtr, *curPtr;

	    chan = (Tcl_Channel) NULL;
	    for (nextPtrPtr = &firstDetached, curPtr = firstDetached;
		 curPtr != NULL;
		 nextPtrPtr = &(curPtr->nextPtr), curPtr = curPtr->nextPtr) {

		if (strcmp(argv[2], Tcl_GetChannelName(curPtr->chan)) == 0) {
		    *nextPtrPtr = curPtr->nextPtr;
		    curPtr->nextPtr = NULL;
		    chan = curPtr->chan;
		    ckfree(curPtr);
		    break;
		}
	    }
	} else {
	    chan = Tcl_GetChannel(interp, argv[2], &mode);
	}
	if (chan == (Tcl_Channel) NULL) {
	    return TCL_ERROR;
	}
	chanPtr		= (Channel *) chan;
	statePtr	= chanPtr->state;
	chanPtr		= statePtr->topChanPtr;
	chan		= (Tcl_Channel) chanPtr;
    } else {
	statePtr	= NULL;
	chan		= NULL;
    }

    if ((cmdName[0] == 's') && (strncmp(cmdName, "setchannelerror", len) == 0)) {

	Tcl_Obj *msg = Tcl_NewStringObj(argv[3], -1);

	Tcl_IncrRefCount(msg);
	Tcl_SetChannelError(chan, msg);
	Tcl_DecrRefCount(msg);

	Tcl_GetChannelError(chan, &msg);
	Tcl_SetObjResult(interp, msg);
	Tcl_DecrRefCount(msg);
	return TCL_OK;
    }
    if ((cmdName[0] == 's') && (strncmp(cmdName, "setchannelerrorinterp", len) == 0)) {

	Tcl_Obj *msg = Tcl_NewStringObj(argv[3], -1);

	Tcl_IncrRefCount(msg);
	Tcl_SetChannelErrorInterp(interp, msg);
	Tcl_DecrRefCount(msg);

	Tcl_GetChannelErrorInterp(interp, &msg);
	Tcl_SetObjResult(interp, msg);
	Tcl_DecrRefCount(msg);
	return TCL_OK;
    }

    /*
     * "cut" is actually more a simplified detach facility as provided by the
     * Thread package. Without the safeguards of a regular command (no
     * checking that the command is truly cut'able, no mutexes for
     * thread-safety). Its complementary command is "splice", see below.
     */

    if ((cmdName[0] == 'c') && (strncmp(cmdName, "cut", len) == 0)) {
	TestChannel *det;

	if (argc != 3) {
	    Tcl_AppendResult(interp, "wrong # args: should be \"", argv[0],
		    " cut channelName\"", NULL);
	    return TCL_ERROR;
	}

	Tcl_RegisterChannel(NULL, chan); /* prevent closing */
	Tcl_UnregisterChannel(interp, chan);

	Tcl_CutChannel(chan);

	/* Remember the channel in the pool of detached channels */

	det = (TestChannel *)ckalloc(sizeof(TestChannel));
	det->chan     = chan;
	det->nextPtr  = firstDetached;
	firstDetached = det;

	return TCL_OK;
    }

    if ((cmdName[0] == 'c') &&
	    (strncmp(cmdName, "clearchannelhandlers", len) == 0)) {
	if (argc != 3) {
	    Tcl_AppendResult(interp, "wrong # args: should be \"", argv[0],
		    " clearchannelhandlers channelName\"", NULL);
	    return TCL_ERROR;
	}
	Tcl_ClearChannelHandlers(chan);
	return TCL_OK;
    }

    if ((cmdName[0] == 'i') && (strncmp(cmdName, "info", len) == 0)) {
	if (argc != 3) {
	    Tcl_AppendResult(interp, "wrong # args: should be \"", argv[0],
		    " info channelName\"", NULL);
	    return TCL_ERROR;
	}
	Tcl_AppendElement(interp, argv[2]);
	Tcl_AppendElement(interp, Tcl_ChannelName(chanPtr->typePtr));
	if (statePtr->flags & TCL_READABLE) {
	    Tcl_AppendElement(interp, "read");
	} else {
	    Tcl_AppendElement(interp, "");
	}
	if (statePtr->flags & TCL_WRITABLE) {
	    Tcl_AppendElement(interp, "write");
	} else {
	    Tcl_AppendElement(interp, "");
	}
	if (statePtr->flags & CHANNEL_NONBLOCKING) {
	    Tcl_AppendElement(interp, "nonblocking");
	} else {
	    Tcl_AppendElement(interp, "blocking");
	}
	if (statePtr->flags & CHANNEL_LINEBUFFERED) {
	    Tcl_AppendElement(interp, "line");
	} else if (statePtr->flags & CHANNEL_UNBUFFERED) {
	    Tcl_AppendElement(interp, "none");
	} else {
	    Tcl_AppendElement(interp, "full");
	}
	if (statePtr->flags & BG_FLUSH_SCHEDULED) {
	    Tcl_AppendElement(interp, "async_flush");
	} else {
	    Tcl_AppendElement(interp, "");
	}
	if (statePtr->flags & CHANNEL_EOF) {
	    Tcl_AppendElement(interp, "eof");
	} else {
	    Tcl_AppendElement(interp, "");
	}
	if (statePtr->flags & CHANNEL_BLOCKED) {
	    Tcl_AppendElement(interp, "blocked");
	} else {
	    Tcl_AppendElement(interp, "unblocked");
	}
	if (statePtr->inputTranslation == TCL_TRANSLATE_AUTO) {
	    Tcl_AppendElement(interp, "auto");
	    if (statePtr->flags & INPUT_SAW_CR) {
		Tcl_AppendElement(interp, "saw_cr");
	    } else {
		Tcl_AppendElement(interp, "");
	    }
	} else if (statePtr->inputTranslation == TCL_TRANSLATE_LF) {
	    Tcl_AppendElement(interp, "lf");
	    Tcl_AppendElement(interp, "");
	} else if (statePtr->inputTranslation == TCL_TRANSLATE_CR) {
	    Tcl_AppendElement(interp, "cr");
	    Tcl_AppendElement(interp, "");
	} else if (statePtr->inputTranslation == TCL_TRANSLATE_CRLF) {
	    Tcl_AppendElement(interp, "crlf");
	    if (statePtr->flags & INPUT_SAW_CR) {
		Tcl_AppendElement(interp, "queued_cr");
	    } else {
		Tcl_AppendElement(interp, "");
	    }
	}
	if (statePtr->outputTranslation == TCL_TRANSLATE_AUTO) {
	    Tcl_AppendElement(interp, "auto");
	} else if (statePtr->outputTranslation == TCL_TRANSLATE_LF) {
	    Tcl_AppendElement(interp, "lf");
	} else if (statePtr->outputTranslation == TCL_TRANSLATE_CR) {
	    Tcl_AppendElement(interp, "cr");
	} else if (statePtr->outputTranslation == TCL_TRANSLATE_CRLF) {
	    Tcl_AppendElement(interp, "crlf");
	}
	IOQueued = Tcl_InputBuffered(chan);
	TclFormatInt(buf, IOQueued);
	Tcl_AppendElement(interp, buf);

	IOQueued = Tcl_OutputBuffered(chan);
	TclFormatInt(buf, IOQueued);
	Tcl_AppendElement(interp, buf);

	TclFormatInt(buf, (int)Tcl_Tell(chan));
	Tcl_AppendElement(interp, buf);

	TclFormatInt(buf, statePtr->refCount);
	Tcl_AppendElement(interp, buf);

	return TCL_OK;
    }

    if ((cmdName[0] == 'i') &&
	    (strncmp(cmdName, "inputbuffered", len) == 0)) {
	if (argc != 3) {
	    Tcl_AppendResult(interp, "channel name required", NULL);
	    return TCL_ERROR;
	}
	IOQueued = Tcl_InputBuffered(chan);
	TclFormatInt(buf, IOQueued);
	Tcl_AppendResult(interp, buf, NULL);
	return TCL_OK;
    }

    if ((cmdName[0] == 'i') && (strncmp(cmdName, "isshared", len) == 0)) {
	if (argc != 3) {
	    Tcl_AppendResult(interp, "channel name required", NULL);
	    return TCL_ERROR;
	}

	TclFormatInt(buf, Tcl_IsChannelShared(chan));
	Tcl_AppendResult(interp, buf, NULL);
	return TCL_OK;
    }

    if ((cmdName[0] == 'i') && (strncmp(cmdName, "isstandard", len) == 0)) {
	if (argc != 3) {
	    Tcl_AppendResult(interp, "channel name required", NULL);
	    return TCL_ERROR;
	}

	TclFormatInt(buf, Tcl_IsStandardChannel(chan));
	Tcl_AppendResult(interp, buf, NULL);
	return TCL_OK;
    }

    if ((cmdName[0] == 'm') && (strncmp(cmdName, "mode", len) == 0)) {
	if (argc != 3) {
	    Tcl_AppendResult(interp, "channel name required", NULL);
	    return TCL_ERROR;
	}

	if (statePtr->flags & TCL_READABLE) {
	    Tcl_AppendElement(interp, "read");
	} else {
	    Tcl_AppendElement(interp, "");
	}
	if (statePtr->flags & TCL_WRITABLE) {
	    Tcl_AppendElement(interp, "write");
	} else {
	    Tcl_AppendElement(interp, "");
	}
	return TCL_OK;
    }

    if ((cmdName[0] == 'm') && (strncmp(cmdName, "maxmode", len) == 0)) {
	if (argc != 3) {
	    Tcl_AppendResult(interp, "channel name required", NULL);
	    return TCL_ERROR;
	}

	if (statePtr->maxPerms & TCL_READABLE) {
	    Tcl_AppendElement(interp, "read");
	} else {
	    Tcl_AppendElement(interp, "");
	}
	if (statePtr->maxPerms & TCL_WRITABLE) {
	    Tcl_AppendElement(interp, "write");
	} else {
	    Tcl_AppendElement(interp, "");
	}
	return TCL_OK;
    }

    if ((cmdName[0] == 'm') && (strncmp(cmdName, "mremove-rd", len) == 0)) {
        if (argc != 3) {
            Tcl_AppendResult(interp, "channel name required",
                    (char *) NULL);
            return TCL_ERROR;
        }

	return Tcl_RemoveChannelMode(interp, chan, TCL_READABLE);
    }

    if ((cmdName[0] == 'm') && (strncmp(cmdName, "mremove-wr", len) == 0)) {
        if (argc != 3) {
            Tcl_AppendResult(interp, "channel name required",
                    (char *) NULL);
            return TCL_ERROR;
        }

	return Tcl_RemoveChannelMode(interp, chan, TCL_WRITABLE);
    }

    if ((cmdName[0] == 'm') && (strncmp(cmdName, "mthread", len) == 0)) {
	if (argc != 3) {
	    Tcl_AppendResult(interp, "channel name required", NULL);
	    return TCL_ERROR;
	}

	Tcl_SetObjResult(interp, Tcl_NewWideIntObj(
		(Tcl_WideInt) (size_t) Tcl_GetChannelThread(chan)));
	return TCL_OK;
    }

    if ((cmdName[0] == 'n') && (strncmp(cmdName, "name", len) == 0)) {
	if (argc != 3) {
	    Tcl_AppendResult(interp, "channel name required", NULL);
	    return TCL_ERROR;
	}
	Tcl_AppendResult(interp, statePtr->channelName, NULL);
	return TCL_OK;
    }

    if ((cmdName[0] == 'o') && (strncmp(cmdName, "open", len) == 0)) {
	hTblPtr = (Tcl_HashTable *) Tcl_GetAssocData(interp, "tclIO", NULL);
	if (hTblPtr == NULL) {
	    return TCL_OK;
	}
	for (hPtr = Tcl_FirstHashEntry(hTblPtr, &hSearch);
	     hPtr != NULL;
	     hPtr = Tcl_NextHashEntry(&hSearch)) {
	    Tcl_AppendElement(interp, (char *)Tcl_GetHashKey(hTblPtr, hPtr));
	}
	return TCL_OK;
    }

    if ((cmdName[0] == 'o') &&
	    (strncmp(cmdName, "outputbuffered", len) == 0)) {
	if (argc != 3) {
	    Tcl_AppendResult(interp, "channel name required", NULL);
	    return TCL_ERROR;
	}

	IOQueued = Tcl_OutputBuffered(chan);
	TclFormatInt(buf, IOQueued);
	Tcl_AppendResult(interp, buf, NULL);
	return TCL_OK;
    }

    if ((cmdName[0] == 'q') &&
	    (strncmp(cmdName, "queuedcr", len) == 0)) {
	if (argc != 3) {
	    Tcl_AppendResult(interp, "channel name required", NULL);
	    return TCL_ERROR;
	}

	Tcl_AppendResult(interp,
		(statePtr->flags & INPUT_SAW_CR) ? "1" : "0", NULL);
	return TCL_OK;
    }

    if ((cmdName[0] == 'r') && (strncmp(cmdName, "readable", len) == 0)) {
	hTblPtr = (Tcl_HashTable *) Tcl_GetAssocData(interp, "tclIO", NULL);
	if (hTblPtr == NULL) {
	    return TCL_OK;
	}
	for (hPtr = Tcl_FirstHashEntry(hTblPtr, &hSearch);
	     hPtr != NULL;
	     hPtr = Tcl_NextHashEntry(&hSearch)) {
	    chanPtr  = (Channel *) Tcl_GetHashValue(hPtr);
	    statePtr = chanPtr->state;
	    if (statePtr->flags & TCL_READABLE) {
		Tcl_AppendElement(interp, (char *)Tcl_GetHashKey(hTblPtr, hPtr));
	    }
	}
	return TCL_OK;
    }

    if ((cmdName[0] == 'r') && (strncmp(cmdName, "refcount", len) == 0)) {
	if (argc != 3) {
	    Tcl_AppendResult(interp, "channel name required", NULL);
	    return TCL_ERROR;
	}

	TclFormatInt(buf, statePtr->refCount);
	Tcl_AppendResult(interp, buf, NULL);
	return TCL_OK;
    }

    /*
     * "splice" is actually more a simplified attach facility as provided by
     * the Thread package. Without the safeguards of a regular command (no
     * checking that the command is truly cut'able, no mutexes for
     * thread-safety). Its complementary command is "cut", see above.
     */

    if ((cmdName[0] == 's') && (strncmp(cmdName, "splice", len) == 0)) {
	if (argc != 3) {
	    Tcl_AppendResult(interp, "channel name required", NULL);
	    return TCL_ERROR;
	}

	Tcl_SpliceChannel(chan);

	Tcl_RegisterChannel(interp, chan);
	Tcl_UnregisterChannel(NULL, chan);

	return TCL_OK;
    }

    if ((cmdName[0] == 't') && (strncmp(cmdName, "type", len) == 0)) {
	if (argc != 3) {
	    Tcl_AppendResult(interp, "channel name required", NULL);
	    return TCL_ERROR;
	}
	Tcl_AppendResult(interp, Tcl_ChannelName(chanPtr->typePtr), NULL);
	return TCL_OK;
    }

    if ((cmdName[0] == 'w') && (strncmp(cmdName, "writable", len) == 0)) {
	hTblPtr = (Tcl_HashTable *) Tcl_GetAssocData(interp, "tclIO", NULL);
	if (hTblPtr == NULL) {
	    return TCL_OK;
	}
	for (hPtr = Tcl_FirstHashEntry(hTblPtr, &hSearch);
		hPtr != NULL; hPtr = Tcl_NextHashEntry(&hSearch)) {
	    chanPtr = (Channel *) Tcl_GetHashValue(hPtr);
	    statePtr = chanPtr->state;
	    if (statePtr->flags & TCL_WRITABLE) {
		Tcl_AppendElement(interp, (char *)Tcl_GetHashKey(hTblPtr, hPtr));
	    }
	}
	return TCL_OK;
    }

    if ((cmdName[0] == 't') && (strncmp(cmdName, "transform", len) == 0)) {
	/*
	 * Syntax: transform channel -command command
	 */

	if (argc != 5) {
	    Tcl_AppendResult(interp, "wrong # args: should be \"", argv[0],
		    " transform channelId -command cmd\"", NULL);
	    return TCL_ERROR;
	}
	if (strcmp(argv[3], "-command") != 0) {
	    Tcl_AppendResult(interp, "bad argument \"", argv[3],
		    "\": should be \"-command\"", NULL);
	    return TCL_ERROR;
	}

	return TclChannelTransform(interp, chan,
		Tcl_NewStringObj(argv[4], -1));
    }

    if ((cmdName[0] == 'u') && (strncmp(cmdName, "unstack", len) == 0)) {
	/*
	 * Syntax: unstack channel
	 */

	if (argc != 3) {
	    Tcl_AppendResult(interp, "wrong # args: should be \"", argv[0],
		    " unstack channel\"", NULL);
	    return TCL_ERROR;
	}
	return Tcl_UnstackChannel(interp, chan);
    }

    Tcl_AppendResult(interp, "bad option \"", cmdName, "\": should be "
	    "cut, clearchannelhandlers, info, isshared, mode, open, "
	    "readable, splice, writable, transform, unstack", NULL);
    return TCL_ERROR;
}

/*
 *----------------------------------------------------------------------
 *
 * TestChannelEventCmd --
 *
 *	This procedure implements the "testchannelevent" command. It is used
 *	to test the Tcl channel event mechanism.
 *
 * Results:
 *	A standard Tcl result.
 *
 * Side effects:
 *	Creates, deletes and returns channel event handlers.
 *
 *----------------------------------------------------------------------
 */

static int
TestChannelEventCmd(
    TCL_UNUSED(void *),
    Tcl_Interp *interp,		/* Current interpreter. */
    int argc,			/* Number of arguments. */
    const char **argv)		/* Argument strings. */
{
    Tcl_Obj *resultListPtr;
    Channel *chanPtr;
    ChannelState *statePtr;	/* state info for channel */
    EventScriptRecord *esPtr, *prevEsPtr, *nextEsPtr;
    const char *cmd;
    int index, i, mask, len;

    if ((argc < 3) || (argc > 5)) {
	Tcl_AppendResult(interp, "wrong # args: should be \"", argv[0],
		" channelName cmd ?arg1? ?arg2?\"", NULL);
	return TCL_ERROR;
    }
    chanPtr = (Channel *) Tcl_GetChannel(interp, argv[1], NULL);
    if (chanPtr == NULL) {
	return TCL_ERROR;
    }
    statePtr = chanPtr->state;

    cmd = argv[2];
    len = strlen(cmd);
    if ((cmd[0] == 'a') && (strncmp(cmd, "add", len) == 0)) {
	if (argc != 5) {
	    Tcl_AppendResult(interp, "wrong # args: should be \"", argv[0],
		    " channelName add eventSpec script\"", NULL);
	    return TCL_ERROR;
	}
	if (strcmp(argv[3], "readable") == 0) {
	    mask = TCL_READABLE;
	} else if (strcmp(argv[3], "writable") == 0) {
	    mask = TCL_WRITABLE;
	} else if (strcmp(argv[3], "none") == 0) {
	    mask = 0;
	} else {
	    Tcl_AppendResult(interp, "bad event name \"", argv[3],
		    "\": must be readable, writable, or none", NULL);
	    return TCL_ERROR;
	}

	esPtr = (EventScriptRecord *)ckalloc(sizeof(EventScriptRecord));
	esPtr->nextPtr = statePtr->scriptRecordPtr;
	statePtr->scriptRecordPtr = esPtr;

	esPtr->chanPtr = chanPtr;
	esPtr->interp = interp;
	esPtr->mask = mask;
	esPtr->scriptPtr = Tcl_NewStringObj(argv[4], -1);
	Tcl_IncrRefCount(esPtr->scriptPtr);

	Tcl_CreateChannelHandler((Tcl_Channel) chanPtr, mask,
		TclChannelEventScriptInvoker, esPtr);

	return TCL_OK;
    }

    if ((cmd[0] == 'd') && (strncmp(cmd, "delete", len) == 0)) {
	if (argc != 4) {
	    Tcl_AppendResult(interp, "wrong # args: should be \"", argv[0],
		    " channelName delete index\"", NULL);
	    return TCL_ERROR;
	}
	if (Tcl_GetInt(interp, argv[3], &index) == TCL_ERROR) {
	    return TCL_ERROR;
	}
	if (index < 0) {
	    Tcl_AppendResult(interp, "bad event index: ", argv[3],
		    ": must be nonnegative", NULL);
	    return TCL_ERROR;
	}
	for (i = 0, esPtr = statePtr->scriptRecordPtr;
	     (i < index) && (esPtr != NULL);
	     i++, esPtr = esPtr->nextPtr) {
	    /* Empty loop body. */
	}
	if (esPtr == NULL) {
	    Tcl_AppendResult(interp, "bad event index ", argv[3],
		    ": out of range", NULL);
	    return TCL_ERROR;
	}
	if (esPtr == statePtr->scriptRecordPtr) {
	    statePtr->scriptRecordPtr = esPtr->nextPtr;
	} else {
	    for (prevEsPtr = statePtr->scriptRecordPtr;
		 (prevEsPtr != NULL) &&
		     (prevEsPtr->nextPtr != esPtr);
		 prevEsPtr = prevEsPtr->nextPtr) {
		/* Empty loop body. */
	    }
	    if (prevEsPtr == NULL) {
		Tcl_Panic("TestChannelEventCmd: damaged event script list");
	    }
	    prevEsPtr->nextPtr = esPtr->nextPtr;
	}
	Tcl_DeleteChannelHandler((Tcl_Channel) chanPtr,
		TclChannelEventScriptInvoker, esPtr);
	Tcl_DecrRefCount(esPtr->scriptPtr);
	ckfree(esPtr);

	return TCL_OK;
    }

    if ((cmd[0] == 'l') && (strncmp(cmd, "list", len) == 0)) {
	if (argc != 3) {
	    Tcl_AppendResult(interp, "wrong # args: should be \"", argv[0],
		    " channelName list\"", NULL);
	    return TCL_ERROR;
	}
	resultListPtr = Tcl_GetObjResult(interp);
	for (esPtr = statePtr->scriptRecordPtr;
	     esPtr != NULL;
	     esPtr = esPtr->nextPtr) {
	    if (esPtr->mask) {
		Tcl_ListObjAppendElement(interp, resultListPtr, Tcl_NewStringObj(
		    (esPtr->mask == TCL_READABLE) ? "readable" : "writable", -1));
	    } else {
		Tcl_ListObjAppendElement(interp, resultListPtr,
			Tcl_NewStringObj("none", -1));
	    }
	    Tcl_ListObjAppendElement(interp, resultListPtr, esPtr->scriptPtr);
	}
	Tcl_SetObjResult(interp, resultListPtr);
	return TCL_OK;
    }

    if ((cmd[0] == 'r') && (strncmp(cmd, "removeall", len) == 0)) {
	if (argc != 3) {
	    Tcl_AppendResult(interp, "wrong # args: should be \"", argv[0],
		    " channelName removeall\"", NULL);
	    return TCL_ERROR;
	}
	for (esPtr = statePtr->scriptRecordPtr;
	     esPtr != NULL;
	     esPtr = nextEsPtr) {
	    nextEsPtr = esPtr->nextPtr;
	    Tcl_DeleteChannelHandler((Tcl_Channel) chanPtr,
		    TclChannelEventScriptInvoker, esPtr);
	    Tcl_DecrRefCount(esPtr->scriptPtr);
	    ckfree(esPtr);
	}
	statePtr->scriptRecordPtr = NULL;
	return TCL_OK;
    }

    if	((cmd[0] == 's') && (strncmp(cmd, "set", len) == 0)) {
	if (argc != 5) {
	    Tcl_AppendResult(interp, "wrong # args: should be \"", argv[0],
		    " channelName delete index event\"", NULL);
	    return TCL_ERROR;
	}
	if (Tcl_GetInt(interp, argv[3], &index) == TCL_ERROR) {
	    return TCL_ERROR;
	}
	if (index < 0) {
	    Tcl_AppendResult(interp, "bad event index: ", argv[3],
		    ": must be nonnegative", NULL);
	    return TCL_ERROR;
	}
	for (i = 0, esPtr = statePtr->scriptRecordPtr;
	     (i < index) && (esPtr != NULL);
	     i++, esPtr = esPtr->nextPtr) {
	    /* Empty loop body. */
	}
	if (esPtr == NULL) {
	    Tcl_AppendResult(interp, "bad event index ", argv[3],
		    ": out of range", NULL);
	    return TCL_ERROR;
	}

	if (strcmp(argv[4], "readable") == 0) {
	    mask = TCL_READABLE;
	} else if (strcmp(argv[4], "writable") == 0) {
	    mask = TCL_WRITABLE;
	} else if (strcmp(argv[4], "none") == 0) {
	    mask = 0;
	} else {
	    Tcl_AppendResult(interp, "bad event name \"", argv[4],
		    "\": must be readable, writable, or none", NULL);
	    return TCL_ERROR;
	}
	esPtr->mask = mask;
	Tcl_CreateChannelHandler((Tcl_Channel) chanPtr, mask,
		TclChannelEventScriptInvoker, esPtr);
	return TCL_OK;
    }
    Tcl_AppendResult(interp, "bad command ", cmd, ", must be one of "
	    "add, delete, list, set, or removeall", NULL);
    return TCL_ERROR;
}

/*
 *----------------------------------------------------------------------
 *
 * TestSocketCmd --
 *
 *	Implements the Tcl "testsocket" debugging command and its
 *	subcommands. This is part of the testing environment.
 *
 * Results:
 *	A standard Tcl result.
 *
 * Side effects:
 *	None.
 *
 *----------------------------------------------------------------------
 */

#define TCP_ASYNC_TEST_MODE	(1<<8)	/* Async testing activated.  Do not
					 * automatically continue connection
					 * process. */

static int
TestSocketCmd(
    TCL_UNUSED(void *),
    Tcl_Interp *interp,		/* Interpreter for result. */
    int argc,			/* Count of additional args. */
    const char **argv)		/* Additional arg strings. */
{
    const char *cmdName;	/* Sub command. */
    size_t len;			/* Length of subcommand string. */

    if (argc < 2) {
	Tcl_AppendResult(interp, "wrong # args: should be \"", argv[0],
		" subcommand ?additional args..?\"", NULL);
	return TCL_ERROR;
    }
    cmdName = argv[1];
    len = strlen(cmdName);

    if ((cmdName[0] == 't') && (strncmp(cmdName, "testflags", len) == 0)) {
        Tcl_Channel hChannel;
        int modePtr;
        int testMode;
        TcpState *statePtr;
        /* Set test value in the socket driver
         */
        /* Check for argument "channel name"
         */
        if (argc < 4) {
            Tcl_AppendResult(interp, "wrong # args: should be \"", argv[0],
                    " testflags channel flags\"", NULL);
            return TCL_ERROR;
        }
        hChannel = Tcl_GetChannel(interp, argv[2], &modePtr);
        if ( NULL == hChannel ) {
            Tcl_AppendResult(interp, "unknown channel:", argv[2], NULL);
            return TCL_ERROR;
        }
        statePtr = (TcpState *)Tcl_GetChannelInstanceData(hChannel);
        if ( NULL == statePtr) {
            Tcl_AppendResult(interp, "No channel instance data:", argv[2],
                    NULL);
            return TCL_ERROR;
        }
        if (Tcl_GetBoolean(interp, argv[3], &testMode) != TCL_OK) {
            return TCL_ERROR;
        }
        if (testMode) {
            statePtr->flags |= TCP_ASYNC_TEST_MODE;
        } else {
            statePtr->flags &= ~TCP_ASYNC_TEST_MODE;
        }
        return TCL_OK;
    }

    Tcl_AppendResult(interp, "bad option \"", cmdName, "\": should be "
	    "testflags", NULL);
    return TCL_ERROR;
}

/*
 *----------------------------------------------------------------------
 *
 * TestServiceModeCmd --
 *
 *	This procedure implements the "testservicemode" command which gets or
 *      sets the current Tcl ServiceMode.  There are several tests which open
 *      a file and assign various handlers to it.  For these tests to be
 *      deterministic it is important that file events not be processed until
 *      all of the handlers are in place.
 *
 * Results:
 *	A standard Tcl result.
 *
 * Side effects:
 *	May change the ServiceMode setting.
 *
 *----------------------------------------------------------------------
 */

static int
TestServiceModeCmd(
    TCL_UNUSED(void *),
    Tcl_Interp *interp,		/* Current interpreter. */
    int argc,			/* Number of arguments. */
    const char **argv)		/* Argument strings. */
{
    int newmode, oldmode;
    if (argc > 2) {
        Tcl_AppendResult(interp, "wrong # args: should be \"", argv[0],
                         " ?newmode?\"", NULL);
        return TCL_ERROR;
    }
    oldmode = (Tcl_GetServiceMode() != TCL_SERVICE_NONE);
    if (argc == 2) {
        if (Tcl_GetInt(interp, argv[1], &newmode) == TCL_ERROR) {
            return TCL_ERROR;
        }
        if (newmode == 0) {
            Tcl_SetServiceMode(TCL_SERVICE_NONE);
        } else {
            Tcl_SetServiceMode(TCL_SERVICE_ALL);
        }
    }
    Tcl_SetObjResult(interp, Tcl_NewWideIntObj(oldmode));
    return TCL_OK;
}

/*
 *----------------------------------------------------------------------
 *
 * TestWrongNumArgsObjCmd --
 *
 *	Test the Tcl_WrongNumArgs function.
 *
 * Results:
 *	Standard Tcl result.
 *
 * Side effects:
 *	Sets interpreter result.
 *
 *----------------------------------------------------------------------
 */

static int
TestWrongNumArgsObjCmd(
    TCL_UNUSED(void *),
    Tcl_Interp *interp,		/* Current interpreter. */
    Tcl_Size objc,			/* Number of arguments. */
    Tcl_Obj *const objv[])	/* Argument objects. */
{
    Tcl_Size i, length;
    const char *msg;

    if (objc < 3) {
	goto insufArgs;
    }

    if (Tcl_GetIntForIndex(interp, objv[1], TCL_INDEX_NONE, &i) != TCL_OK) {
	return TCL_ERROR;
    }

    msg = Tcl_GetStringFromObj(objv[2], &length);
    if (length == 0) {
	msg = NULL;
    }

    if (i > objc - 3) {
	/*
	 * Asked for more arguments than were given.
	 */
    insufArgs:
	Tcl_AppendResult(interp, "insufficient arguments", NULL);
	return TCL_ERROR;
    }

    Tcl_WrongNumArgs(interp, i, &(objv[3]), msg);
    return TCL_OK;
}

/*
 *----------------------------------------------------------------------
 *
 * TestGetIndexFromObjStructObjCmd --
 *
 *	Test the Tcl_GetIndexFromObjStruct function.
 *
 * Results:
 *	Standard Tcl result.
 *
 * Side effects:
 *	Sets interpreter result.
 *
 *----------------------------------------------------------------------
 */

static int
TestGetIndexFromObjStructObjCmd(
    TCL_UNUSED(void *),
    Tcl_Interp *interp,		/* Current interpreter. */
    int objc,			/* Number of arguments. */
    Tcl_Obj *const objv[])	/* Argument objects. */
{
    const char *const ary[] = {
	"a", "b", "c", "d", "ee", "ff", NULL, NULL
    };
    int target, flags = 0;
    signed char idx[8];

    if (objc != 3 && objc != 4) {
	Tcl_WrongNumArgs(interp, 1, objv, "argument targetvalue ?flags?");
	return TCL_ERROR;
    }
    if (Tcl_GetIntFromObj(interp, objv[2], &target) != TCL_OK) {
	return TCL_ERROR;
    }
    if ((objc > 3) && (Tcl_GetIntFromObj(interp, objv[3], &flags) != TCL_OK)) {
	return TCL_ERROR;
    }
    memset(idx, 85, sizeof(idx));
    if (Tcl_GetIndexFromObjStruct(interp, (Tcl_GetString(objv[1])[0] ? objv[1] : NULL), ary, 2*sizeof(char *),
	    "dummy", flags, &idx[1]) != TCL_OK) {
	return TCL_ERROR;
    }
    if (idx[0] != 85 || idx[2] != 85) {
	Tcl_AppendResult(interp, "Tcl_GetIndexFromObjStruct overwrites bytes near index variable", NULL);
	return TCL_ERROR;
    } else if (idx[1] != target) {
	char buffer[64];
	snprintf(buffer, sizeof(buffer), "%d", idx[1]);
	Tcl_AppendResult(interp, "index value comparison failed: got ",
		buffer, NULL);
	snprintf(buffer, sizeof(buffer), "%d", target);
	Tcl_AppendResult(interp, " when ", buffer, " expected", NULL);
	return TCL_ERROR;
    }
    Tcl_WrongNumArgs(interp, objc, objv, NULL);
    return TCL_OK;
}

/*
 *----------------------------------------------------------------------
 *
 * TestFilesystemObjCmd --
 *
 *	This procedure implements the "testfilesystem" command. It is used to
 *	test Tcl_FSRegister, Tcl_FSUnregister, and can be used to test that
 *	the pluggable filesystem works.
 *
 * Results:
 *	A standard Tcl result.
 *
 * Side effects:
 *	Inserts or removes a filesystem from Tcl's stack.
 *
 *----------------------------------------------------------------------
 */

static int
TestFilesystemObjCmd(
    TCL_UNUSED(void *),
    Tcl_Interp *interp,
    int objc,
    Tcl_Obj *const objv[])
{
    int res, boolVal;
    const char *msg;

    if (objc != 2) {
	Tcl_WrongNumArgs(interp, 1, objv, "boolean");
	return TCL_ERROR;
    }
    if (Tcl_GetBooleanFromObj(interp, objv[1], &boolVal) != TCL_OK) {
	return TCL_ERROR;
    }
    if (boolVal) {
	res = Tcl_FSRegister(interp, &testReportingFilesystem);
	msg = (res == TCL_OK) ? "registered" : "failed";
    } else {
	res = Tcl_FSUnregister(&testReportingFilesystem);
	msg = (res == TCL_OK) ? "unregistered" : "failed";
    }
    Tcl_SetObjResult(interp, Tcl_NewStringObj(msg , -1));
    return res;
}

static int
TestReportInFilesystem(
    Tcl_Obj *pathPtr,
    void **clientDataPtr)
{
    static Tcl_Obj *lastPathPtr = NULL;
    Tcl_Obj *newPathPtr;

    if (pathPtr == lastPathPtr) {
	/* Reject all files second time around */
	return -1;
    }

    /* Try to claim all files first time around */

    newPathPtr = Tcl_DuplicateObj(pathPtr);
    lastPathPtr = newPathPtr;
    Tcl_IncrRefCount(newPathPtr);
    if (Tcl_FSGetFileSystemForPath(newPathPtr) == NULL) {
	/* Nothing claimed it. Therefore we don't either */
	Tcl_DecrRefCount(newPathPtr);
	lastPathPtr = NULL;
	return -1;
    }
    lastPathPtr = NULL;
    *clientDataPtr = newPathPtr;
    return TCL_OK;
}

/*
 * Simple helper function to extract the native vfs representation of a path
 * object, or NULL if no such representation exists.
 */

static Tcl_Obj *
TestReportGetNativePath(
    Tcl_Obj *pathPtr)
{
    return (Tcl_Obj*) Tcl_FSGetInternalRep(pathPtr, &testReportingFilesystem);
}

static void
TestReportFreeInternalRep(
    void *clientData)
{
    Tcl_Obj *nativeRep = (Tcl_Obj *) clientData;

    if (nativeRep != NULL) {
	/* Free the path */
	Tcl_DecrRefCount(nativeRep);
    }
}

static void *
TestReportDupInternalRep(
    void *clientData)
{
    Tcl_Obj *original = (Tcl_Obj *) clientData;

    Tcl_IncrRefCount(original);
    return clientData;
}

static void
TestReport(
    const char *cmd,
    Tcl_Obj *path,
    Tcl_Obj *arg2)
{
    Tcl_Interp *interp = (Tcl_Interp *) Tcl_FSData(&testReportingFilesystem);

    if (interp == NULL) {
	/* This is bad, but not much we can do about it */
    } else {
	Tcl_Obj *savedResult;
	Tcl_DString ds;

	Tcl_DStringInit(&ds);
	Tcl_DStringAppend(&ds, "lappend filesystemReport ", -1);
	Tcl_DStringStartSublist(&ds);
	Tcl_DStringAppendElement(&ds, cmd);
	if (path != NULL) {
	    Tcl_DStringAppendElement(&ds, Tcl_GetString(path));
	}
	if (arg2 != NULL) {
	    Tcl_DStringAppendElement(&ds, Tcl_GetString(arg2));
	}
	Tcl_DStringEndSublist(&ds);
	savedResult = Tcl_GetObjResult(interp);
	Tcl_IncrRefCount(savedResult);
	Tcl_SetObjResult(interp, Tcl_NewObj());
	Tcl_EvalEx(interp, Tcl_DStringValue(&ds), TCL_INDEX_NONE, 0);
	Tcl_DStringFree(&ds);
	Tcl_ResetResult(interp);
	Tcl_SetObjResult(interp, savedResult);
	Tcl_DecrRefCount(savedResult);
    }
}

static int
TestReportStat(
    Tcl_Obj *path,		/* Path of file to stat (in current CP). */
    Tcl_StatBuf *buf)		/* Filled with results of stat call. */
{
    TestReport("stat", path, NULL);
    return Tcl_FSStat(TestReportGetNativePath(path), buf);
}

static int
TestReportLstat(
    Tcl_Obj *path,		/* Path of file to stat (in current CP). */
    Tcl_StatBuf *buf)		/* Filled with results of stat call. */
{
    TestReport("lstat", path, NULL);
    return Tcl_FSLstat(TestReportGetNativePath(path), buf);
}

static int
TestReportAccess(
    Tcl_Obj *path,		/* Path of file to access (in current CP). */
    int mode)			/* Permission setting. */
{
    TestReport("access", path, NULL);
    return Tcl_FSAccess(TestReportGetNativePath(path), mode);
}

static Tcl_Channel
TestReportOpenFileChannel(
    Tcl_Interp *interp,		/* Interpreter for error reporting; can be
				 * NULL. */
    Tcl_Obj *fileName,		/* Name of file to open. */
    int mode,			/* POSIX open mode. */
    int permissions)		/* If the open involves creating a file, with
				 * what modes to create it? */
{
    TestReport("open", fileName, NULL);
    return TclpOpenFileChannel(interp, TestReportGetNativePath(fileName),
	    mode, permissions);
}

static int
TestReportMatchInDirectory(
    Tcl_Interp *interp,		/* Interpreter for error messages. */
    Tcl_Obj *resultPtr,		/* Object to lappend results. */
    Tcl_Obj *dirPtr,		/* Contains path to directory to search. */
    const char *pattern,	/* Pattern to match against. */
    Tcl_GlobTypeData *types)	/* Object containing list of acceptable types.
				 * May be NULL. */
{
    if (types != NULL && types->type & TCL_GLOB_TYPE_MOUNT) {
	TestReport("matchmounts", dirPtr, NULL);
	return TCL_OK;
    } else {
	TestReport("matchindirectory", dirPtr, NULL);
	return Tcl_FSMatchInDirectory(interp, resultPtr,
		TestReportGetNativePath(dirPtr), pattern, types);
    }
}

static int
TestReportChdir(
    Tcl_Obj *dirName)
{
    TestReport("chdir", dirName, NULL);
    return Tcl_FSChdir(TestReportGetNativePath(dirName));
}

static int
TestReportLoadFile(
    Tcl_Interp *interp,		/* Used for error reporting. */
    Tcl_Obj *fileName,		/* Name of the file containing the desired
				 * code. */
    Tcl_LoadHandle *handlePtr,	/* Filled with token for dynamically loaded
				 * file which will be passed back to
				 * (*unloadProcPtr)() to unload the file. */
    Tcl_FSUnloadFileProc **unloadProcPtr)
				/* Filled with address of Tcl_FSUnloadFileProc
				 * function which should be used for
				 * this file. */
{
    TestReport("loadfile", fileName, NULL);
    return Tcl_FSLoadFile(interp, TestReportGetNativePath(fileName), NULL,
	    NULL, NULL, NULL, handlePtr, unloadProcPtr);
}

static Tcl_Obj *
TestReportLink(
    Tcl_Obj *path,		/* Path of file to readlink or link */
    Tcl_Obj *to,		/* Path of file to link to, or NULL */
    int linkType)
{
    TestReport("link", path, to);
    return Tcl_FSLink(TestReportGetNativePath(path), to, linkType);
}

static int
TestReportRenameFile(
    Tcl_Obj *src,		/* Pathname of file or dir to be renamed
				 * (UTF-8). */
    Tcl_Obj *dst)		/* New pathname of file or directory
				 * (UTF-8). */
{
    TestReport("renamefile", src, dst);
    return Tcl_FSRenameFile(TestReportGetNativePath(src),
	    TestReportGetNativePath(dst));
}

static int
TestReportCopyFile(
    Tcl_Obj *src,		/* Pathname of file to be copied (UTF-8). */
    Tcl_Obj *dst)		/* Pathname of file to copy to (UTF-8). */
{
    TestReport("copyfile", src, dst);
    return Tcl_FSCopyFile(TestReportGetNativePath(src),
	    TestReportGetNativePath(dst));
}

static int
TestReportDeleteFile(
    Tcl_Obj *path)		/* Pathname of file to be removed (UTF-8). */
{
    TestReport("deletefile", path, NULL);
    return Tcl_FSDeleteFile(TestReportGetNativePath(path));
}

static int
TestReportCreateDirectory(
    Tcl_Obj *path)		/* Pathname of directory to create (UTF-8). */
{
    TestReport("createdirectory", path, NULL);
    return Tcl_FSCreateDirectory(TestReportGetNativePath(path));
}

static int
TestReportCopyDirectory(
    Tcl_Obj *src,		/* Pathname of directory to be copied
				 * (UTF-8). */
    Tcl_Obj *dst,		/* Pathname of target directory (UTF-8). */
    Tcl_Obj **errorPtr)		/* If non-NULL, to be filled with UTF-8 name
				 * of file causing error. */
{
    TestReport("copydirectory", src, dst);
    return Tcl_FSCopyDirectory(TestReportGetNativePath(src),
	    TestReportGetNativePath(dst), errorPtr);
}

static int
TestReportRemoveDirectory(
    Tcl_Obj *path,		/* Pathname of directory to be removed
				 * (UTF-8). */
    int recursive,		/* If non-zero, removes directories that
				 * are nonempty.  Otherwise, will only remove
				 * empty directories. */
    Tcl_Obj **errorPtr)		/* If non-NULL, to be filled with UTF-8 name
				 * of file causing error. */
{
    TestReport("removedirectory", path, NULL);
    return Tcl_FSRemoveDirectory(TestReportGetNativePath(path), recursive,
	    errorPtr);
}

static const char *const *
TestReportFileAttrStrings(
    Tcl_Obj *fileName,
    Tcl_Obj **objPtrRef)
{
    TestReport("fileattributestrings", fileName, NULL);
    return Tcl_FSFileAttrStrings(TestReportGetNativePath(fileName), objPtrRef);
}

static int
TestReportFileAttrsGet(
    Tcl_Interp *interp,		/* The interpreter for error reporting. */
    int index,			/* index of the attribute command. */
    Tcl_Obj *fileName,		/* filename we are operating on. */
    Tcl_Obj **objPtrRef)	/* for output. */
{
    TestReport("fileattributesget", fileName, NULL);
    return Tcl_FSFileAttrsGet(interp, index,
	    TestReportGetNativePath(fileName), objPtrRef);
}

static int
TestReportFileAttrsSet(
    Tcl_Interp *interp,		/* The interpreter for error reporting. */
    int index,			/* index of the attribute command. */
    Tcl_Obj *fileName,		/* filename we are operating on. */
    Tcl_Obj *objPtr)		/* for input. */
{
    TestReport("fileattributesset", fileName, objPtr);
    return Tcl_FSFileAttrsSet(interp, index,
	    TestReportGetNativePath(fileName), objPtr);
}

static int
TestReportUtime(
    Tcl_Obj *fileName,
    struct utimbuf *tval)
{
    TestReport("utime", fileName, NULL);
    return Tcl_FSUtime(TestReportGetNativePath(fileName), tval);
}

static int
TestReportNormalizePath(
    TCL_UNUSED(Tcl_Interp *),
    Tcl_Obj *pathPtr,
    int nextCheckpoint)
{
    TestReport("normalizepath", pathPtr, NULL);
    return nextCheckpoint;
}

static int
SimplePathInFilesystem(
    Tcl_Obj *pathPtr,
    TCL_UNUSED(void **))
{
    const char *str = Tcl_GetString(pathPtr);

    if (strncmp(str, "simplefs:/", 10)) {
	return -1;
    }
    return TCL_OK;
}

/*
 * This is a slightly 'hacky' filesystem which is used just to test a few
 * important features of the vfs code: (1) that you can load a shared library
 * from a vfs, (2) that when copying files from one fs to another, the 'mtime'
 * is preserved. (3) that recursive cross-filesystem directory copies have the
 * correct behaviour with/without -force.
 *
 * It treats any file in 'simplefs:/' as a file, which it routes to the
 * current directory. The real file it uses is whatever follows the trailing
 * '/' (e.g. 'foo' in 'simplefs:/foo'), and that file exists or not according
 * to what is in the native pwd.
 *
 * Please do not consider this filesystem a model of how things are to be
 * done. It is quite the opposite!  But, it does allow us to test some
 * important features.
 */

static int
TestSimpleFilesystemObjCmd(
    TCL_UNUSED(void *),
    Tcl_Interp *interp,
    int objc,
    Tcl_Obj *const objv[])
{
    int res, boolVal;
    const char *msg;

    if (objc != 2) {
	Tcl_WrongNumArgs(interp, 1, objv, "boolean");
	return TCL_ERROR;
    }
    if (Tcl_GetBooleanFromObj(interp, objv[1], &boolVal) != TCL_OK) {
	return TCL_ERROR;
    }
    if (boolVal) {
	res = Tcl_FSRegister(interp, &simpleFilesystem);
	msg = (res == TCL_OK) ? "registered" : "failed";
    } else {
	res = Tcl_FSUnregister(&simpleFilesystem);
	msg = (res == TCL_OK) ? "unregistered" : "failed";
    }
    Tcl_SetObjResult(interp, Tcl_NewStringObj(msg , -1));
    return res;
}

/*
 * Treats a file name 'simplefs:/foo' by using the file 'foo' in the current
 * (native) directory.
 */

static Tcl_Obj *
SimpleRedirect(
    Tcl_Obj *pathPtr)		/* Name of file to copy. */
{
    Tcl_Size len;
    const char *str;
    Tcl_Obj *origPtr;

    /*
     * We assume the same name in the current directory is ok.
     */

    str = Tcl_GetStringFromObj(pathPtr, &len);
    if (len < 10 || strncmp(str, "simplefs:/", 10)) {
	/* Probably shouldn't ever reach here */
	Tcl_IncrRefCount(pathPtr);
	return pathPtr;
    }
    origPtr = Tcl_NewStringObj(str+10, -1);
    Tcl_IncrRefCount(origPtr);
    return origPtr;
}

static int
SimpleMatchInDirectory(
    Tcl_Interp *interp,		/* Interpreter for error
				 * messages. */
    Tcl_Obj *resultPtr,		/* Object to lappend results. */
    Tcl_Obj *dirPtr,		/* Contains path to directory to search. */
    const char *pattern,	/* Pattern to match against. */
    Tcl_GlobTypeData *types)	/* Object containing list of acceptable types.
				 * May be NULL. */
{
    int res;
    Tcl_Obj *origPtr;
    Tcl_Obj *resPtr;

    /* We only provide a new volume, therefore no mounts at all */
    if (types != NULL && types->type & TCL_GLOB_TYPE_MOUNT) {
	return TCL_OK;
    }

    /*
     * We assume the same name in the current directory is ok.
     */
    resPtr = Tcl_NewObj();
    Tcl_IncrRefCount(resPtr);
    origPtr = SimpleRedirect(dirPtr);
    res = Tcl_FSMatchInDirectory(interp, resPtr, origPtr, pattern, types);
    if (res == TCL_OK) {
	Tcl_Size gLength, j;
	Tcl_ListObjLength(NULL, resPtr, &gLength);
	for (j = 0; j < gLength; j++) {
	    Tcl_Obj *gElt, *nElt;
	    Tcl_ListObjIndex(NULL, resPtr, j, &gElt);
	    nElt = Tcl_NewStringObj("simplefs:/",10);
	    Tcl_AppendObjToObj(nElt, gElt);
	    Tcl_ListObjAppendElement(NULL, resultPtr, nElt);
	}
    }
    Tcl_DecrRefCount(origPtr);
    Tcl_DecrRefCount(resPtr);
    return res;
}

static Tcl_Channel
SimpleOpenFileChannel(
    Tcl_Interp *interp,		/* Interpreter for error reporting; can be
				 * NULL. */
    Tcl_Obj *pathPtr,		/* Name of file to open. */
    int mode,			/* POSIX open mode. */
    int permissions)		/* If the open involves creating a file, with
				 * what modes to create it? */
{
    Tcl_Obj *tempPtr;
    Tcl_Channel chan;

    if ((mode != 0) && !(mode & O_RDONLY)) {
	Tcl_AppendResult(interp, "read-only", NULL);
	return NULL;
    }

    tempPtr = SimpleRedirect(pathPtr);
    chan = Tcl_FSOpenFileChannel(interp, tempPtr, "r", permissions);
    Tcl_DecrRefCount(tempPtr);
    return chan;
}

static int
SimpleAccess(
    Tcl_Obj *pathPtr,		/* Path of file to access (in current CP). */
    int mode)			/* Permission setting. */
{
    Tcl_Obj *tempPtr = SimpleRedirect(pathPtr);
    int res = Tcl_FSAccess(tempPtr, mode);

    Tcl_DecrRefCount(tempPtr);
    return res;
}

static int
SimpleStat(
    Tcl_Obj *pathPtr,		/* Path of file to stat (in current CP). */
    Tcl_StatBuf *bufPtr)	/* Filled with results of stat call. */
{
    Tcl_Obj *tempPtr = SimpleRedirect(pathPtr);
    int res = Tcl_FSStat(tempPtr, bufPtr);

    Tcl_DecrRefCount(tempPtr);
    return res;
}

static Tcl_Obj *
SimpleListVolumes(void)
{
    /* Add one new volume */
    Tcl_Obj *retVal;

    retVal = Tcl_NewStringObj("simplefs:/", -1);
    Tcl_IncrRefCount(retVal);
    return retVal;
}

/*
 * Used to check operations of Tcl_UtfNext.
 *
 * Usage: testutfnext -bytestring $bytes
 */

static int
TestUtfNextCmd(
    TCL_UNUSED(void *),
    Tcl_Interp *interp,
    int objc,
    Tcl_Obj *const objv[])
{
    Tcl_Size numBytes;
    char *bytes;
    const char *result, *first;
    char buffer[32];
    static const char tobetested[] = "A\xA0\xC0\xC1\xC2\xD0\xE0\xE8\xF2\xF7\xF8\xFE\xFF";
    const char *p = tobetested;

    if (objc != 2) {
	Tcl_WrongNumArgs(interp, 1, objv, "?-bytestring? bytes");
	return TCL_ERROR;
    }
	bytes = Tcl_GetStringFromObj(objv[1], &numBytes);

    if ((size_t)numBytes > sizeof(buffer) - 4) {
	Tcl_SetObjResult(interp, Tcl_ObjPrintf(
		"\"testutfnext\" can only handle %" TCL_Z_MODIFIER "u bytes",
		sizeof(buffer) - 4));
	return TCL_ERROR;
    }

    memcpy(buffer + 1, bytes, numBytes);
    buffer[0] = buffer[numBytes + 1] = buffer[numBytes + 2] = buffer[numBytes + 3] = '\xA0';

    first = result = Tcl_UtfNext(buffer + 1);
    while ((buffer[0] = *p++) != '\0') {
	/* Run Tcl_UtfNext with many more possible bytes at src[-1], all should give the same result */
	result = Tcl_UtfNext(buffer + 1);
	if (first != result) {
	    Tcl_AppendResult(interp, "Tcl_UtfNext is not supposed to read src[-1]", NULL);
	    return TCL_ERROR;
	}
    }
    p = tobetested;
    while ((buffer[numBytes + 1] = *p++) != '\0') {
	/* Run Tcl_UtfNext with many more possible bytes at src[end], all should give the same result */
	result = Tcl_UtfNext(buffer + 1);
	if (first != result) {
	    Tcl_SetObjResult(interp, Tcl_ObjPrintf(
		    "Tcl_UtfNext is not supposed to read src[end]\n"
		    "Different result when src[end] is %#x", UCHAR(p[-1])));
	    return TCL_ERROR;
	}
    }

    Tcl_SetObjResult(interp, Tcl_NewWideIntObj(first - buffer - 1));

    return TCL_OK;
}
/*
 * Used to check operations of Tcl_UtfPrev.
 *
 * Usage: testutfprev $bytes $offset
 */

static int
TestUtfPrevCmd(
    TCL_UNUSED(void *),
    Tcl_Interp *interp,
    int objc,
    Tcl_Obj *const objv[])
{
    Tcl_Size numBytes, offset;
    char *bytes;
    const char *result;

    if (objc < 2 || objc > 3) {
	Tcl_WrongNumArgs(interp, 1, objv, "bytes ?offset?");
	return TCL_ERROR;
    }

    bytes = Tcl_GetStringFromObj(objv[1], &numBytes);

    if (objc == 3) {
	if (TCL_OK != Tcl_GetIntForIndex(interp, objv[2], numBytes, &offset)) {
	    return TCL_ERROR;
	}
	if (offset < 0) {
	    offset = 0;
	}
	if (offset > numBytes) {
	    offset = numBytes;
	}
    } else {
	offset = numBytes;
    }
    result = Tcl_UtfPrev(bytes + offset, bytes);
    Tcl_SetObjResult(interp, Tcl_NewWideIntObj(result - bytes));
    return TCL_OK;
}

/*
 * Used to check correct string-length determining in Tcl_NumUtfChars
 */

static int
TestNumUtfCharsCmd(
    TCL_UNUSED(void *),
    Tcl_Interp *interp,
    int objc,
    Tcl_Obj *const objv[])
{
    if (objc > 1) {
	Tcl_Size numBytes, len, limit = TCL_INDEX_NONE;
	const char *bytes = Tcl_GetStringFromObj(objv[1], &numBytes);

	if (objc > 2) {
	    if (Tcl_GetIntForIndex(interp, objv[2], numBytes, &limit) != TCL_OK) {
		return TCL_ERROR;
	    }
	    if (limit > numBytes + 1) {
		limit = numBytes + 1;
	    }
	}
	len = Tcl_NumUtfChars(bytes, limit);
	Tcl_SetObjResult(interp, Tcl_NewWideIntObj(len));
    }
    return TCL_OK;
}


/*
 * Used to check correct operation of Tcl_GetUniChar
 * testgetunichar STRING INDEX
 * This differs from just using "string index" in being a direct
 * call to Tcl_GetUniChar without any prior range checking.
 */
static int
TestGetUniCharCmd(
    TCL_UNUSED(void *),
    Tcl_Interp *interp,		/* Current interpreter */
    int objc,			/* Number of arguments */
    Tcl_Obj *const objv[]	/* Argument strings */
    )
{
    int index;
    int c ;
    if (objc != 3) {
<<<<<<< HEAD
       	Tcl_WrongNumArgs(interp, 1, objv, "STRING INDEX");
=======
	Tcl_WrongNumArgs(interp, 1, objv, "STRING INDEX");
>>>>>>> 615cc9fc
	return TCL_ERROR;
    }
    Tcl_GetIntFromObj(interp, objv[2], &index);
    c = Tcl_GetUniChar(objv[1], index);
    Tcl_SetObjResult(interp, Tcl_NewIntObj(c));

    return TCL_OK;
}

/*
 * Used to check correct operation of Tcl_UtfFindFirst
 */

static int
TestFindFirstCmd(
    TCL_UNUSED(void *),
    Tcl_Interp *interp,
    int objc,
    Tcl_Obj *const objv[])
{
    if (objc > 1) {
	int len = -1;

	if (objc > 2) {
	    (void) Tcl_GetIntFromObj(interp, objv[2], &len);
	}
	Tcl_SetObjResult(interp, Tcl_NewStringObj(Tcl_UtfFindFirst(Tcl_GetString(objv[1]), len), -1));
    }
    return TCL_OK;
}

/*
 * Used to check correct operation of Tcl_UtfFindLast
 */

static int
TestFindLastCmd(
    TCL_UNUSED(void *),
    Tcl_Interp *interp,
    int objc,
    Tcl_Obj *const objv[])
{
    if (objc > 1) {
	int len = -1;

	if (objc > 2) {
	    (void) Tcl_GetIntFromObj(interp, objv[2], &len);
	}
	Tcl_SetObjResult(interp, Tcl_NewStringObj(Tcl_UtfFindLast(Tcl_GetString(objv[1]), len), -1));
    }
    return TCL_OK;
}

static int
TestGetIntForIndexCmd(
    TCL_UNUSED(void *),
    Tcl_Interp *interp,
    int objc,
    Tcl_Obj *const objv[])
{
    Tcl_Size result;
    Tcl_WideInt endvalue;

    if (objc != 3) {
	Tcl_WrongNumArgs(interp, 1, objv, "index endvalue");
	return TCL_ERROR;
    }

    if (Tcl_GetWideIntFromObj(interp, objv[2], &endvalue) != TCL_OK) {
	return TCL_ERROR;
    }
    if (Tcl_GetIntForIndex(interp, objv[1], endvalue, &result) != TCL_OK) {
	return TCL_ERROR;
    }
    Tcl_SetObjResult(interp, Tcl_NewWideIntObj(result));
    return TCL_OK;
}



#if defined(HAVE_CPUID) && !defined(MAC_OSX_TCL)
/*
 *----------------------------------------------------------------------
 *
 * TestcpuidCmd --
 *
 *	Retrieves CPU ID information.
 *
 * Usage:
 *	testwincpuid <eax>
 *
 * Parameters:
 *	eax - The value to pass in the EAX register to a CPUID instruction.
 *
 * Results:
 *	Returns a four-element list containing the values from the EAX, EBX,
 *	ECX and EDX registers returned from the CPUID instruction.
 *
 * Side effects:
 *	None.
 *
 *----------------------------------------------------------------------
 */

static int
TestcpuidCmd(
    TCL_UNUSED(void *),
    Tcl_Interp* interp,		/* Tcl interpreter */
    int objc,			/* Parameter count */
    Tcl_Obj *const * objv)	/* Parameter vector */
{
    int status, index, i;
    int regs[4];
    Tcl_Obj *regsObjs[4];

    if (objc != 2) {
	Tcl_WrongNumArgs(interp, 1, objv, "eax");
	return TCL_ERROR;
    }
    if (Tcl_GetIntFromObj(interp, objv[1], &index) != TCL_OK) {
	return TCL_ERROR;
    }
    status = TclWinCPUID(index, regs);
    if (status != TCL_OK) {
	Tcl_SetObjResult(interp,
		Tcl_NewStringObj("operation not available", -1));
	return status;
    }
    for (i=0 ; i<4 ; ++i) {
	regsObjs[i] = Tcl_NewWideIntObj(regs[i]);
    }
    Tcl_SetObjResult(interp, Tcl_NewListObj(4, regsObjs));
    return TCL_OK;
}
#endif

/*
 * Used to do basic checks of the TCL_HASH_KEY_SYSTEM_HASH flag
 */

static int
TestHashSystemHashCmd(
    TCL_UNUSED(void *),
    Tcl_Interp *interp,
    int objc,
    Tcl_Obj *const objv[])
{
    static const Tcl_HashKeyType hkType = {
	TCL_HASH_KEY_TYPE_VERSION, TCL_HASH_KEY_SYSTEM_HASH,
	NULL, NULL, NULL, NULL
    };
    Tcl_HashTable hash;
    Tcl_HashEntry *hPtr;
    int i, isNew, limit = 100;

    if (objc>1 && Tcl_GetIntFromObj(interp, objv[1], &limit)!=TCL_OK) {
	return TCL_ERROR;
    }

    Tcl_InitCustomHashTable(&hash, TCL_CUSTOM_TYPE_KEYS, &hkType);

    if (hash.numEntries != 0) {
	Tcl_AppendResult(interp, "non-zero initial size", NULL);
	Tcl_DeleteHashTable(&hash);
	return TCL_ERROR;
    }

    for (i=0 ; i<limit ; i++) {
	hPtr = Tcl_CreateHashEntry(&hash, INT2PTR(i), &isNew);
	if (!isNew) {
	    Tcl_SetObjResult(interp, Tcl_NewWideIntObj(i));
	    Tcl_AppendToObj(Tcl_GetObjResult(interp)," creation problem", -1);
	    Tcl_DeleteHashTable(&hash);
	    return TCL_ERROR;
	}
	Tcl_SetHashValue(hPtr, INT2PTR(i+42));
    }

    if (hash.numEntries != limit) {
	Tcl_AppendResult(interp, "unexpected maximal size", NULL);
	Tcl_DeleteHashTable(&hash);
	return TCL_ERROR;
    }

    for (i=0 ; i<limit ; i++) {
	hPtr = Tcl_FindHashEntry(&hash, (char *) INT2PTR(i));
	if (hPtr == NULL) {
	    Tcl_SetObjResult(interp, Tcl_NewWideIntObj(i));
	    Tcl_AppendToObj(Tcl_GetObjResult(interp)," lookup problem", -1);
	    Tcl_DeleteHashTable(&hash);
	    return TCL_ERROR;
	}
	if (PTR2INT(Tcl_GetHashValue(hPtr)) != i+42) {
	    Tcl_SetObjResult(interp, Tcl_NewWideIntObj(i));
	    Tcl_AppendToObj(Tcl_GetObjResult(interp)," value problem", -1);
	    Tcl_DeleteHashTable(&hash);
	    return TCL_ERROR;
	}
	Tcl_DeleteHashEntry(hPtr);
    }

    if (hash.numEntries != 0) {
	Tcl_AppendResult(interp, "non-zero final size", NULL);
	Tcl_DeleteHashTable(&hash);
	return TCL_ERROR;
    }

    Tcl_DeleteHashTable(&hash);
    Tcl_AppendResult(interp, "OK", NULL);
    return TCL_OK;
}

/*
 * Used for testing Tcl_GetInt which is no longer used directly by the
 * core very much.
 */
static int
TestgetintCmd(
    TCL_UNUSED(void *),
    Tcl_Interp *interp,
    int argc,
    const char **argv)
{
    if (argc < 2) {
	Tcl_AppendResult(interp, "wrong # args", NULL);
	return TCL_ERROR;
    } else {
	int val, i, total=0;

	for (i=1 ; i<argc ; i++) {
	    if (Tcl_GetInt(interp, argv[i], &val) != TCL_OK) {
		return TCL_ERROR;
	    }
	    total += val;
	}
	Tcl_SetObjResult(interp, Tcl_NewWideIntObj(total));
	return TCL_OK;
    }
}

/*
 * Used for determining sizeof(long) at script level.
 */
static int
TestlongsizeCmd(
    TCL_UNUSED(void *),
    Tcl_Interp *interp,
    int argc,
    TCL_UNUSED(const char **) /*argv*/)
{
    if (argc != 1) {
	Tcl_AppendResult(interp, "wrong # args", NULL);
	return TCL_ERROR;
    }
    Tcl_SetObjResult(interp, Tcl_NewWideIntObj(sizeof(long)));
    return TCL_OK;
}

static int
NREUnwind_callback(
    void *data[],
    Tcl_Interp *interp,
    TCL_UNUSED(int) /*result*/)
{
    int none;

    if (data[0] == INT2PTR(-1)) {
        Tcl_NRAddCallback(interp, NREUnwind_callback, &none, INT2PTR(-1),
                INT2PTR(-1), NULL);
    } else if (data[1] == INT2PTR(-1)) {
        Tcl_NRAddCallback(interp, NREUnwind_callback, data[0], &none,
                INT2PTR(-1), NULL);
    } else if (data[2] == INT2PTR(-1)) {
        Tcl_NRAddCallback(interp, NREUnwind_callback, data[0], data[1],
                &none, NULL);
    } else {
        Tcl_Obj *idata[3];
        idata[0] = Tcl_NewWideIntObj(((char *) data[1] - (char *) data[0]));
        idata[1] = Tcl_NewWideIntObj(((char *) data[2] - (char *) data[0]));
        idata[2] = Tcl_NewWideIntObj(((char *) &none   - (char *) data[0]));
        Tcl_SetObjResult(interp, Tcl_NewListObj(3, idata));
    }
    return TCL_OK;
}

static int
TestNREUnwind(
    TCL_UNUSED(void *),
    Tcl_Interp *interp,
    TCL_UNUSED(int) /*objc*/,
    TCL_UNUSED(Tcl_Obj *const *) /*objv*/)
{
    /*
     * Insure that callbacks effectively run at the proper level during the
     * unwinding of the NRE stack.
     */

    Tcl_NRAddCallback(interp, NREUnwind_callback, INT2PTR(-1), INT2PTR(-1),
            INT2PTR(-1), NULL);
    return TCL_OK;
}


static int
TestNRELevels(
    TCL_UNUSED(void *),
    Tcl_Interp *interp,
    TCL_UNUSED(int) /*objc*/,
    TCL_UNUSED(Tcl_Obj *const *) /*objv*/)
{
    Interp *iPtr = (Interp *) interp;
    static ptrdiff_t *refDepth = NULL;
    ptrdiff_t depth;
    Tcl_Obj *levels[6];
    Tcl_Size i = 0;
    NRE_callback *cbPtr = iPtr->execEnvPtr->callbackPtr;

    if (refDepth == NULL) {
	refDepth = &depth;
    }

    depth = (refDepth - &depth);

    levels[0] = Tcl_NewWideIntObj(depth);
    levels[1] = Tcl_NewWideIntObj(iPtr->numLevels);
    levels[2] = Tcl_NewWideIntObj(iPtr->cmdFramePtr->level);
    levels[3] = Tcl_NewWideIntObj(iPtr->varFramePtr->level);
    levels[4] = Tcl_NewWideIntObj(iPtr->execEnvPtr->execStackPtr->tosPtr
	    - iPtr->execEnvPtr->execStackPtr->stackWords);

    while (cbPtr) {
	i++;
	cbPtr = cbPtr->nextPtr;
    }
    levels[5] = Tcl_NewWideIntObj(i);

    Tcl_SetObjResult(interp, Tcl_NewListObj(6, levels));
    return TCL_OK;
}

/*
 *----------------------------------------------------------------------
 *
 * TestconcatobjCmd --
 *
 *	This procedure implements the "testconcatobj" command. It is used
 *	to test that Tcl_ConcatObj does indeed return a fresh Tcl_Obj in all
 *	cases and that it never corrupts its arguments. In other words, that
 *	[Bug 1447328] was fixed properly.
 *
 * Results:
 *	A standard Tcl result.
 *
 * Side effects:
 *	None.
 *
 *----------------------------------------------------------------------
 */

static int
TestconcatobjCmd(
    TCL_UNUSED(void *),
    Tcl_Interp *interp,		/* Current interpreter. */
    TCL_UNUSED(int) /*argc*/,
    TCL_UNUSED(const char **) /*argv*/)
{
    Tcl_Obj *list1Ptr, *list2Ptr, *emptyPtr, *concatPtr, *tmpPtr;
    int result = TCL_OK;
    Tcl_Size len;
    Tcl_Obj *objv[3];

    /*
     * Set the start of the error message as obj result; it will be cleared at
     * the end if no errors were found.
     */

    Tcl_SetObjResult(interp,
	    Tcl_NewStringObj("Tcl_ConcatObj is unsafe:", -1));

    emptyPtr = Tcl_NewObj();

    list1Ptr = Tcl_NewStringObj("foo bar sum", -1);
    Tcl_ListObjLength(NULL, list1Ptr, &len);
    Tcl_InvalidateStringRep(list1Ptr);

    list2Ptr = Tcl_NewStringObj("eeny meeny", -1);
    Tcl_ListObjLength(NULL, list2Ptr, &len);
    Tcl_InvalidateStringRep(list2Ptr);

    /*
     * Verify that concat'ing a list obj with one or more empty strings does
     * return a fresh Tcl_Obj (see also [Bug 2055782]).
     */

    tmpPtr = Tcl_DuplicateObj(list1Ptr);

    objv[0] = tmpPtr;
    objv[1] = emptyPtr;
    concatPtr = Tcl_ConcatObj(2, objv);
    if (concatPtr->refCount != 0) {
	result = TCL_ERROR;
	Tcl_AppendResult(interp,
		"\n\t* (a) concatObj does not have refCount 0", NULL);
    }
    if (concatPtr == tmpPtr) {
	result = TCL_ERROR;
	Tcl_AppendResult(interp, "\n\t* (a) concatObj is not a new obj ",
		NULL);
	switch (tmpPtr->refCount) {
	case 0:
	    Tcl_AppendResult(interp, "(no new refCount)", NULL);
	    break;
	case 1:
	    Tcl_AppendResult(interp, "(refCount added)", NULL);
	    break;
	default:
	    Tcl_AppendResult(interp, "(more than one refCount added!)", NULL);
	    Tcl_Panic("extremely unsafe behaviour by Tcl_ConcatObj()");
	}
	tmpPtr = Tcl_DuplicateObj(list1Ptr);
	objv[0] = tmpPtr;
    }
    Tcl_DecrRefCount(concatPtr);

    Tcl_IncrRefCount(tmpPtr);
    concatPtr = Tcl_ConcatObj(2, objv);
    if (concatPtr->refCount != 0) {
	result = TCL_ERROR;
	Tcl_AppendResult(interp,
		"\n\t* (b) concatObj does not have refCount 0", NULL);
    }
    if (concatPtr == tmpPtr) {
	result = TCL_ERROR;
	Tcl_AppendResult(interp, "\n\t* (b) concatObj is not a new obj ",
		NULL);
	switch (tmpPtr->refCount) {
	case 0:
	    Tcl_AppendResult(interp, "(refCount removed?)", NULL);
	    Tcl_Panic("extremely unsafe behaviour by Tcl_ConcatObj()");
	    break;
	case 1:
	    Tcl_AppendResult(interp, "(no new refCount)", NULL);
	    break;
	case 2:
	    Tcl_AppendResult(interp, "(refCount added)", NULL);
	    Tcl_DecrRefCount(tmpPtr);
	    break;
	default:
	    Tcl_AppendResult(interp, "(more than one refCount added!)", NULL);
	    Tcl_Panic("extremely unsafe behaviour by Tcl_ConcatObj()");
	}
	tmpPtr = Tcl_DuplicateObj(list1Ptr);
	objv[0] = tmpPtr;
    }
    Tcl_DecrRefCount(concatPtr);

    objv[0] = emptyPtr;
    objv[1] = tmpPtr;
    objv[2] = emptyPtr;
    concatPtr = Tcl_ConcatObj(3, objv);
    if (concatPtr->refCount != 0) {
	result = TCL_ERROR;
	Tcl_AppendResult(interp,
		"\n\t* (c) concatObj does not have refCount 0", NULL);
    }
    if (concatPtr == tmpPtr) {
	result = TCL_ERROR;
	Tcl_AppendResult(interp, "\n\t* (c) concatObj is not a new obj ",
		NULL);
	switch (tmpPtr->refCount) {
	case 0:
	    Tcl_AppendResult(interp, "(no new refCount)", NULL);
	    break;
	case 1:
	    Tcl_AppendResult(interp, "(refCount added)", NULL);
	    break;
	default:
	    Tcl_AppendResult(interp, "(more than one refCount added!)", NULL);
	    Tcl_Panic("extremely unsafe behaviour by Tcl_ConcatObj()");
	}
	tmpPtr = Tcl_DuplicateObj(list1Ptr);
	objv[1] = tmpPtr;
    }
    Tcl_DecrRefCount(concatPtr);

    Tcl_IncrRefCount(tmpPtr);
    concatPtr = Tcl_ConcatObj(3, objv);
    if (concatPtr->refCount != 0) {
	result = TCL_ERROR;
	Tcl_AppendResult(interp,
		"\n\t* (d) concatObj does not have refCount 0", NULL);
    }
    if (concatPtr == tmpPtr) {
	result = TCL_ERROR;
	Tcl_AppendResult(interp, "\n\t* (d) concatObj is not a new obj ",
		NULL);
	switch (tmpPtr->refCount) {
	case 0:
	    Tcl_AppendResult(interp, "(refCount removed?)", NULL);
	    Tcl_Panic("extremely unsafe behaviour by Tcl_ConcatObj()");
	    break;
	case 1:
	    Tcl_AppendResult(interp, "(no new refCount)", NULL);
	    break;
	case 2:
	    Tcl_AppendResult(interp, "(refCount added)", NULL);
	    Tcl_DecrRefCount(tmpPtr);
	    break;
	default:
	    Tcl_AppendResult(interp, "(more than one refCount added!)", NULL);
	    Tcl_Panic("extremely unsafe behaviour by Tcl_ConcatObj()");
	}
	tmpPtr = Tcl_DuplicateObj(list1Ptr);
	objv[1] = tmpPtr;
    }
    Tcl_DecrRefCount(concatPtr);

    /*
     * Verify that an unshared list is not corrupted when concat'ing things to
     * it.
     */

    objv[0] = tmpPtr;
    objv[1] = list2Ptr;
    concatPtr = Tcl_ConcatObj(2, objv);
    if (concatPtr->refCount != 0) {
	result = TCL_ERROR;
	Tcl_AppendResult(interp,
		"\n\t* (e) concatObj does not have refCount 0", NULL);
    }
    if (concatPtr == tmpPtr) {
	result = TCL_ERROR;
	Tcl_AppendResult(interp, "\n\t* (e) concatObj is not a new obj ",
		NULL);

	(void) Tcl_ListObjLength(NULL, concatPtr, &len);
	switch (tmpPtr->refCount) {
	case 3:
	    Tcl_AppendResult(interp, "(failed to concat)", NULL);
	    break;
	default:
	    Tcl_AppendResult(interp, "(corrupted input!)", NULL);
	}
	if (Tcl_IsShared(tmpPtr)) {
	    Tcl_DecrRefCount(tmpPtr);
	}
	tmpPtr = Tcl_DuplicateObj(list1Ptr);
	objv[0] = tmpPtr;
    }
    Tcl_DecrRefCount(concatPtr);

    objv[0] = tmpPtr;
    objv[1] = list2Ptr;
    Tcl_IncrRefCount(tmpPtr);
    concatPtr = Tcl_ConcatObj(2, objv);
    if (concatPtr->refCount != 0) {
	result = TCL_ERROR;
	Tcl_AppendResult(interp,
		"\n\t* (f) concatObj does not have refCount 0", NULL);
    }
    if (concatPtr == tmpPtr) {
	result = TCL_ERROR;
	Tcl_AppendResult(interp, "\n\t* (f) concatObj is not a new obj ",
		NULL);

	(void) Tcl_ListObjLength(NULL, concatPtr, &len);
	switch (tmpPtr->refCount) {
	case 3:
	    Tcl_AppendResult(interp, "(failed to concat)", NULL);
	    break;
	default:
	    Tcl_AppendResult(interp, "(corrupted input!)", NULL);
	}
	if (Tcl_IsShared(tmpPtr)) {
	    Tcl_DecrRefCount(tmpPtr);
	}
	tmpPtr = Tcl_DuplicateObj(list1Ptr);
	objv[0] = tmpPtr;
    }
    Tcl_DecrRefCount(concatPtr);

    objv[0] = tmpPtr;
    objv[1] = list2Ptr;
    Tcl_IncrRefCount(tmpPtr);
    Tcl_IncrRefCount(tmpPtr);
    concatPtr = Tcl_ConcatObj(2, objv);
    if (concatPtr->refCount != 0) {
	result = TCL_ERROR;
	Tcl_AppendResult(interp,
		"\n\t* (g) concatObj does not have refCount 0", NULL);
    }
    if (concatPtr == tmpPtr) {
	result = TCL_ERROR;
	Tcl_AppendResult(interp, "\n\t* (g) concatObj is not a new obj ",
		NULL);

	(void) Tcl_ListObjLength(NULL, concatPtr, &len);
	switch (tmpPtr->refCount) {
	case 3:
	    Tcl_AppendResult(interp, "(failed to concat)", NULL);
	    break;
	default:
	    Tcl_AppendResult(interp, "(corrupted input!)", NULL);
	}
	Tcl_DecrRefCount(tmpPtr);
	if (Tcl_IsShared(tmpPtr)) {
	    Tcl_DecrRefCount(tmpPtr);
	}
	tmpPtr = Tcl_DuplicateObj(list1Ptr);
	objv[0] = tmpPtr;
    }
    Tcl_DecrRefCount(concatPtr);

    /*
     * Clean everything up. Note that we don't actually know how many
     * references there are to tmpPtr here; in the no-error case, it should be
     * five... [Bug 2895367]
     */

    Tcl_DecrRefCount(list1Ptr);
    Tcl_DecrRefCount(list2Ptr);
    Tcl_DecrRefCount(emptyPtr);
    while (tmpPtr->refCount > 1) {
	Tcl_DecrRefCount(tmpPtr);
    }
    Tcl_DecrRefCount(tmpPtr);

    if (result == TCL_OK) {
	Tcl_ResetResult(interp);
    }
    return result;
}

/*
 *----------------------------------------------------------------------
 *
 * TestgetencpathObjCmd --
 *
 *	This function implements the "testgetencpath" command. It is used to
 *	test Tcl_GetEncodingSearchPath().
 *
 * Results:
 *	A standard Tcl result.
 *
 * Side effects:
 *	None.
 *
 *----------------------------------------------------------------------
 */

static int
TestgetencpathObjCmd(
    TCL_UNUSED(void *),
    Tcl_Interp *interp,		/* Current interpreter. */
    int objc,			/* Number of arguments. */
    Tcl_Obj *const *objv)		/* Argument strings. */
{
    if (objc != 1) {
        Tcl_WrongNumArgs(interp, 1, objv, "");
        return TCL_ERROR;
    }

    Tcl_SetObjResult(interp, Tcl_GetEncodingSearchPath());
    return TCL_OK;
}

/*
 *----------------------------------------------------------------------
 *
 * TestsetencpathCmd --
 *
 *	This function implements the "testsetencpath" command. It is used to
 *	test Tcl_SetDefaultEncodingDir().
 *
 * Results:
 *	A standard Tcl result.
 *
 * Side effects:
 *	None.
 *
 *----------------------------------------------------------------------
 */

static int
TestsetencpathObjCmd(
    TCL_UNUSED(void *),
    Tcl_Interp *interp,		/* Current interpreter. */
    int objc,			/* Number of arguments. */
    Tcl_Obj *const *objv)	/* Argument strings. */
{
    if (objc != 2) {
        Tcl_WrongNumArgs(interp, 1, objv, "defaultDir");
        return TCL_ERROR;
    }

    Tcl_SetEncodingSearchPath(objv[1]);
    return TCL_OK;
}

/*
 *----------------------------------------------------------------------
 *
 * TestparseargsCmd --
 *
 *	This procedure implements the "testparseargs" command. It is used to
 *	test that Tcl_ParseArgsObjv does indeed return the right number of
 *	arguments. In other words, that [Bug 3413857] was fixed properly.
 *
 * Results:
 *	A standard Tcl result.
 *
 * Side effects:
 *	None.
 *
 *----------------------------------------------------------------------
 */

static int
TestparseargsCmd(
    TCL_UNUSED(void *),
    Tcl_Interp *interp,		/* Current interpreter. */
    int objc,			/* Number of arguments. */
    Tcl_Obj *const objv[])	/* Arguments. */
{
    static int foo = 0;
    Tcl_Size count = objc;
    Tcl_Obj **remObjv, *result[3];
    Tcl_ArgvInfo argTable[] = {
        {TCL_ARGV_CONSTANT, "-bool", INT2PTR(1), &foo, "booltest", NULL},
        TCL_ARGV_AUTO_REST, TCL_ARGV_AUTO_HELP, TCL_ARGV_TABLE_END
    };

    foo = 0;
    if (Tcl_ParseArgsObjv(interp, argTable, &count, objv, &remObjv)!=TCL_OK) {
        return TCL_ERROR;
    }
    result[0] = Tcl_NewWideIntObj(foo);
    result[1] = Tcl_NewWideIntObj(count);
    result[2] = Tcl_NewListObj(count, remObjv);
    Tcl_SetObjResult(interp, Tcl_NewListObj(3, result));
    ckfree(remObjv);
    return TCL_OK;
}

/**
 * Test harness for command and variable resolvers.
 */

static int
InterpCmdResolver(
    Tcl_Interp *interp,
    const char *name,
    TCL_UNUSED(Tcl_Namespace *),
    TCL_UNUSED(int) /* flags */,
    Tcl_Command *rPtr)
{
    Interp *iPtr = (Interp *) interp;
    CallFrame *varFramePtr = iPtr->varFramePtr;
    Proc *procPtr = (varFramePtr->isProcCallFrame & FRAME_IS_PROC) ?
            varFramePtr->procPtr : NULL;
    Namespace *callerNsPtr = varFramePtr->nsPtr;
    Tcl_Command resolvedCmdPtr = NULL;

    /*
     * Just do something special on a cmd literal "z" in two cases:
     *  A)  when the caller is a proc "x", and the proc is either in "::" or in "::ns2".
     *  B) the caller's namespace is "ctx1" or "ctx2"
     */
    if ( (name[0] == 'z') && (name[1] == '\0') ) {
        Namespace *ns2NsPtr = (Namespace *) Tcl_FindNamespace(interp, "::ns2", NULL, 0);

        if (procPtr != NULL
            && ((procPtr->cmdPtr->nsPtr == iPtr->globalNsPtr)
                || (ns2NsPtr != NULL && procPtr->cmdPtr->nsPtr == ns2NsPtr)
                )
            ) {
            /*
             * Case A)
             *
             *    - The context, in which this resolver becomes active, is
             *      determined by the name of the caller proc, which has to be
             *      named "x".
             *
             *    - To determine the name of the caller proc, the proc is taken
             *      from the topmost stack frame.
             *
             *    - Note that the context is NOT provided during byte-code
             *      compilation (e.g. in TclProcCompileProc)
             *
             *   When these conditions hold, this function resolves the
             *   passed-in cmd literal into a cmd "y", which is taken from the
             *   the global namespace (for simplicity).
             */

            const char *callingCmdName =
                Tcl_GetCommandName(interp, (Tcl_Command) procPtr->cmdPtr);

            if ( callingCmdName[0] == 'x' && callingCmdName[1] == '\0' ) {
                resolvedCmdPtr = Tcl_FindCommand(interp, "y", NULL, TCL_GLOBAL_ONLY);
            }
        } else if (callerNsPtr != NULL) {
            /*
             * Case B)
             *
             *    - The context, in which this resolver becomes active, is
             *      determined by the name of the parent namespace, which has
             *      to be named "ctx1" or "ctx2".
             *
             *    - To determine the name of the parent namesace, it is taken
             *      from the 2nd highest stack frame.
             *
             *    - Note that the context can be provided during byte-code
             *      compilation (e.g. in TclProcCompileProc)
             *
             *   When these conditions hold, this function resolves the
             *   passed-in cmd literal into a cmd "y" or "Y" depending on the
             *   context. The resolved procs are taken from the the global
             *   namespace (for simplicity).
             */

            CallFrame *parentFramePtr = varFramePtr->callerPtr;
            const char *context = parentFramePtr != NULL ? parentFramePtr->nsPtr->name : "(NULL)";

            if (strcmp(context, "ctx1") == 0 && (name[0] == 'z') && (name[1] == '\0')) {
                resolvedCmdPtr = Tcl_FindCommand(interp, "y", NULL, TCL_GLOBAL_ONLY);
                /* fprintf(stderr, "... y ==> %p\n", resolvedCmdPtr);*/

            } else if (strcmp(context, "ctx2") == 0 && (name[0] == 'z') && (name[1] == '\0')) {
                resolvedCmdPtr = Tcl_FindCommand(interp, "Y", NULL, TCL_GLOBAL_ONLY);
                /*fprintf(stderr, "... Y ==> %p\n", resolvedCmdPtr);*/
            }
        }

        if (resolvedCmdPtr != NULL) {
            *rPtr = resolvedCmdPtr;
            return TCL_OK;
        }
    }
    return TCL_CONTINUE;
}

static int
InterpVarResolver(
    TCL_UNUSED(Tcl_Interp *),
    TCL_UNUSED(const char *),
    TCL_UNUSED(Tcl_Namespace *),
    TCL_UNUSED(int),
    TCL_UNUSED(Tcl_Var *))
{
    /*
     * Don't resolve the variable; use standard rules.
     */

    return TCL_CONTINUE;
}

typedef struct MyResolvedVarInfo {
    Tcl_ResolvedVarInfo vInfo;  /* This must be the first element. */
    Tcl_Var var;
    Tcl_Obj *nameObj;
} MyResolvedVarInfo;

static inline void
HashVarFree(
    Tcl_Var var)
{
    if (VarHashRefCount(var) < 2) {
        ckfree(var);
    } else {
        VarHashRefCount(var)--;
    }
}

static void
MyCompiledVarFree(
    Tcl_ResolvedVarInfo *vInfoPtr)
{
    MyResolvedVarInfo *resVarInfo = (MyResolvedVarInfo *) vInfoPtr;

    Tcl_DecrRefCount(resVarInfo->nameObj);
    if (resVarInfo->var) {
        HashVarFree(resVarInfo->var);
    }
    ckfree(vInfoPtr);
}

#define TclVarHashGetValue(hPtr) \
    ((Var *) ((char *)hPtr - offsetof(VarInHash, entry)))

static Tcl_Var
MyCompiledVarFetch(
    Tcl_Interp *interp,
    Tcl_ResolvedVarInfo *vinfoPtr)
{
    MyResolvedVarInfo *resVarInfo = (MyResolvedVarInfo *) vinfoPtr;
    Tcl_Var var = resVarInfo->var;
    int isNewVar;
    Interp *iPtr = (Interp *) interp;
    Tcl_HashEntry *hPtr;

    if (var != NULL) {
        if (!(((Var *) var)->flags & VAR_DEAD_HASH)) {
            /*
             * The cached variable is valid, return it.
             */

            return var;
        }

        /*
         * The variable is not valid anymore. Clean it up.
         */

        HashVarFree(var);
    }

    hPtr = Tcl_CreateHashEntry((Tcl_HashTable *) &iPtr->globalNsPtr->varTable,
            (char *)resVarInfo->nameObj, &isNewVar);
    if (hPtr) {
        var = (Tcl_Var) TclVarHashGetValue(hPtr);
    } else {
        var = NULL;
    }
    resVarInfo->var = var;

    /*
     * Increment the reference counter to avoid ckfree() of the variable in
     * Tcl's FreeVarEntry(); for cleanup, we provide our own HashVarFree();
     */

    VarHashRefCount(var)++;
    return var;
}

static int
InterpCompiledVarResolver(
    TCL_UNUSED(Tcl_Interp *),
    const char *name,
    TCL_UNUSED(Tcl_Size) /* length */,
    TCL_UNUSED(Tcl_Namespace *),
    Tcl_ResolvedVarInfo **rPtr)
{
    if (*name == 'T') {
 	MyResolvedVarInfo *resVarInfo = (MyResolvedVarInfo *)ckalloc(sizeof(MyResolvedVarInfo));

 	resVarInfo->vInfo.fetchProc = MyCompiledVarFetch;
 	resVarInfo->vInfo.deleteProc = MyCompiledVarFree;
 	resVarInfo->var = NULL;
 	resVarInfo->nameObj = Tcl_NewStringObj(name, -1);
 	Tcl_IncrRefCount(resVarInfo->nameObj);
 	*rPtr = &resVarInfo->vInfo;
 	return TCL_OK;
    }
    return TCL_CONTINUE;
}

static int
TestInterpResolverCmd(
    TCL_UNUSED(void *),
    Tcl_Interp *interp,
    int objc,
    Tcl_Obj *const objv[])
{
    static const char *const table[] = {
        "down", "up", NULL
    };
    int idx;
#define RESOLVER_KEY "testInterpResolver"

    if ((objc < 2) || (objc > 3)) {
	Tcl_WrongNumArgs(interp, 1, objv, "up|down ?interp?");
	return TCL_ERROR;
    }
    if (objc == 3) {
	interp = Tcl_GetChild(interp, Tcl_GetString(objv[2]));
	if (interp == NULL) {
	    Tcl_AppendResult(interp, "provided interpreter not found", NULL);
	    return TCL_ERROR;
	}
    }
    if (Tcl_GetIndexFromObj(interp, objv[1], table, "operation", TCL_EXACT,
            &idx) != TCL_OK) {
        return TCL_ERROR;
    }
    switch (idx) {
    case 1: /* up */
        Tcl_AddInterpResolvers(interp, RESOLVER_KEY, InterpCmdResolver,
                InterpVarResolver, InterpCompiledVarResolver);
        break;
    case 0: /*down*/
        if (!Tcl_RemoveInterpResolvers(interp, RESOLVER_KEY)) {
            Tcl_AppendResult(interp, "could not remove the resolver scheme",
                    NULL);
            return TCL_ERROR;
        }
    }
    return TCL_OK;
}

/*
 *------------------------------------------------------------------------
 *
 * TestApplyLambdaObjCmd --
 *
 *	Implements the Tcl command testapplylambda. This tests the apply
 *	implementation handling of a lambda where the lambda has a list
 *	internal representation where the second element's internal
 *	representation is already a byte code object.
 *
 * Results:
 *	TCL_OK    - Success. Caller should check result is 42
 *	TCL_ERROR - Error.
 *
 * Side effects:
 *	In the presence of the apply bug, may panic. Otherwise
 *	Interpreter result holds result or error message.
 *
 *------------------------------------------------------------------------
 */
int TestApplyLambdaObjCmd (
    TCL_UNUSED(void*),
    Tcl_Interp *interp,    /* Current interpreter. */
    TCL_UNUSED(int),       /* objc. */
    TCL_UNUSED(Tcl_Obj *const *)) /* objv. */
{
    Tcl_Obj *lambdaObjs[2];
    Tcl_Obj *evalObjs[2];
    Tcl_Obj *lambdaObj;
    int result;

    /* Create a lambda {{} {set a 42}} */
    lambdaObjs[0] = Tcl_NewObj(); /* No parameters */
    lambdaObjs[1] = Tcl_NewStringObj("set a 42", -1); /* Body */
    lambdaObj = Tcl_NewListObj(2, lambdaObjs);
    Tcl_IncrRefCount(lambdaObj);

    /* Create the command "apply {{} {set a 42}" */
    evalObjs[0] = Tcl_NewStringObj("apply", -1);
    Tcl_IncrRefCount(evalObjs[0]);
    /*
     * NOTE: IMPORTANT TO EXHIBIT THE BUG. We duplicate the lambda because
     * it will get shimmered to a Lambda internal representation but we
     * want to hold on to our list representation.
     */
    evalObjs[1] = Tcl_DuplicateObj(lambdaObj);
    Tcl_IncrRefCount(evalObjs[1]);

    /* Evaluate it */
    result = Tcl_EvalObjv(interp, 2, evalObjs, TCL_EVAL_GLOBAL);
    if (result != TCL_OK) {
	Tcl_DecrRefCount(evalObjs[0]);
	Tcl_DecrRefCount(evalObjs[1]);
	return result;
    }
    /*
     * So far so good. At this point,
     * - evalObjs[1] has an internal representation of Lambda
     * - lambdaObj[1] ({set a 42}) has been shimmered to
     * an internal representation of ByteCode.
     */
    Tcl_DecrRefCount(evalObjs[1]); /* Don't need this anymore */
    /*
     * The bug trigger. Repeating the command but:
     *  - we are calling apply with a lambda that is a list (as BEFORE),
     *    BUT
     *  - The body of the lambda (lambdaObjs[1]) ALREADY has internal
     *    representation of ByteCode and thus will not be compiled again
     */
    evalObjs[1] = lambdaObj; /* lambdaObj already has a ref count so
     				no need for IncrRef */
    result = Tcl_EvalObjv(interp, 2, evalObjs, TCL_EVAL_GLOBAL);
    Tcl_DecrRefCount(evalObjs[0]);
    Tcl_DecrRefCount(lambdaObj);

    return result;
}

/*
 * Local Variables:
 * mode: c
 * c-basic-offset: 4
 * fill-column: 78
 * tab-width: 8
 * indent-tabs-mode: nil
 * End:
 */<|MERGE_RESOLUTION|>--- conflicted
+++ resolved
@@ -7854,11 +7854,7 @@
     int index;
     int c ;
     if (objc != 3) {
-<<<<<<< HEAD
-       	Tcl_WrongNumArgs(interp, 1, objv, "STRING INDEX");
-=======
 	Tcl_WrongNumArgs(interp, 1, objv, "STRING INDEX");
->>>>>>> 615cc9fc
 	return TCL_ERROR;
     }
     Tcl_GetIntFromObj(interp, objv[2], &index);
