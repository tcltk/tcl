--- conflicted
+++ resolved
@@ -2427,11 +2427,7 @@
     char buf[16 + TCL_INTEGER_SPACE];
     int len;
 
-<<<<<<< HEAD
-    sprintf(buf, "odd %" TCL_Z_MODIFIER "d\n", (size_t)PTR2INT(clientData));
-=======
     sprintf(buf, "odd %d\n", (int)PTR2INT(clientData));
->>>>>>> 3ab4e9ca
     len = strlen(buf);
     if (len != (int) write(1, buf, len)) {
 	Tcl_Panic("ExitProcOdd: unable to write to stdout");
@@ -2445,11 +2441,7 @@
     char buf[16 + TCL_INTEGER_SPACE];
     int len;
 
-<<<<<<< HEAD
-    sprintf(buf, "even %" TCL_Z_MODIFIER "d\n", (size_t)PTR2INT(clientData));
-=======
     sprintf(buf, "even %d\n", (int)PTR2INT(clientData));
->>>>>>> 3ab4e9ca
     len = strlen(buf);
     if (len != (int) write(1, buf, len)) {
 	Tcl_Panic("ExitProcEven: unable to write to stdout");
