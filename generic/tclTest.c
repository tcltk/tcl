/*
 * tclTest.c --
 *
 *	This file contains C command functions for a bunch of additional Tcl
 *	commands that are used for testing out Tcl's C interfaces. These
 *	commands are not normally included in Tcl applications; they're only
 *	used for testing.
 *
 * Copyright (c) 1993-1994 The Regents of the University of California.
 * Copyright (c) 1994-1997 Sun Microsystems, Inc.
 * Copyright (c) 1998-2000 Ajuba Solutions.
 * Copyright (c) 2003 by Kevin B. Kenny.  All rights reserved.
 *
 * See the file "license.terms" for information on usage and redistribution of
 * this file, and for a DISCLAIMER OF ALL WARRANTIES.
 */

#undef STATIC_BUILD
#ifndef USE_TCL_STUBS
#   define USE_TCL_STUBS
#endif
#include "tclInt.h"
#include "tclTomMath.h"
#include "tclOO.h"
#include <math.h>

/*
 * Required for Testregexp*Cmd
 */
#include "tclRegexp.h"

/*
 * Required for the TestChannelCmd and TestChannelEventCmd
 */
#include "tclIO.h"

/*
 * Declare external functions used in Windows tests.
 */
DLLEXPORT int		Tcltest_Init(Tcl_Interp *interp);
DLLEXPORT int		Tcltest_SafeInit(Tcl_Interp *interp);

/*
 * Dynamic string shared by TestdcallCmd and DelCallbackProc; used to collect
 * the results of the various deletion callbacks.
 */

static Tcl_DString delString;
static Tcl_Interp *delInterp;

/*
 * One of the following structures exists for each asynchronous handler
 * created by the "testasync" command".
 */

typedef struct TestAsyncHandler {
    int id;			/* Identifier for this handler. */
    Tcl_AsyncHandler handler;	/* Tcl's token for the handler. */
    char *command;		/* Command to invoke when the handler is
				 * invoked. */
    struct TestAsyncHandler *nextPtr;
				/* Next is list of handlers. */
} TestAsyncHandler;

/*
 * Start of the socket driver state structure to acces field testFlags
 */

typedef struct TcpState TcpState;

struct TcpState {
    Tcl_Channel channel;	/* Channel associated with this socket. */
    int testFlags;              /* bit field for tests. Is set by testsocket
                                 * test procedure */
};

TCL_DECLARE_MUTEX(asyncTestMutex)

static TestAsyncHandler *firstHandler = NULL;

/*
 * The dynamic string below is used by the "testdstring" command to test the
 * dynamic string facilities.
 */

static Tcl_DString dstring;

/*
 * The command trace below is used by the "testcmdtraceCmd" command to test
 * the command tracing facilities.
 */

static Tcl_Trace cmdTrace;

/*
 * One of the following structures exists for each command created by
 * TestdelCmd:
 */

typedef struct {
    Tcl_Interp *interp;		/* Interpreter in which command exists. */
    char *deleteCmd;		/* Script to execute when command is deleted.
				 * Malloc'ed. */
} DelCmd;

/*
 * The following is used to keep track of an encoding that invokes a Tcl
 * command.
 */

typedef struct {
    Tcl_Interp *interp;
    char *toUtfCmd;
    char *fromUtfCmd;
} TclEncoding;

/*
 * The counter below is used to determine if the TestsaveresultFree routine
 * was called for a result.
 */

static int freeCount;

/*
 * Boolean flag used by the "testsetmainloop" and "testexitmainloop" commands.
 */

static int exitMainLoop = 0;

/*
 * Event structure used in testing the event queue management procedures.
 */

typedef struct {
    Tcl_Event header;		/* Header common to all events */
    Tcl_Interp *interp;		/* Interpreter that will handle the event */
    Tcl_Obj *command;		/* Command to evaluate when the event occurs */
    Tcl_Obj *tag;		/* Tag for this event used to delete it */
} TestEvent;

/*
 * Simple detach/attach facility for testchannel cut|splice. Allow testing of
 * channel transfer in core testsuite.
 */

typedef struct TestChannel {
    Tcl_Channel chan;		/* Detached channel */
    struct TestChannel *nextPtr;/* Next in detached channel pool */
} TestChannel;

static TestChannel *firstDetached;

/*
 * Forward declarations for procedures defined later in this file:
 */

static int		AsyncHandlerProc(void *clientData,
			    Tcl_Interp *interp, int code);
#if TCL_THREADS
static Tcl_ThreadCreateType AsyncThreadProc(void *);
#endif
static void		CleanupTestSetassocdataTests(
			    void *clientData, Tcl_Interp *interp);
static void		CmdDelProc1(void *clientData);
static void		CmdDelProc2(void *clientData);
static Tcl_CmdProc	CmdProc1;
static Tcl_CmdProc	CmdProc2;
static void		CmdTraceDeleteProc(
			    void *clientData, Tcl_Interp *interp,
			    int level, char *command, Tcl_CmdProc *cmdProc,
			    void *cmdClientData, int argc,
			    const char *argv[]);
static void		CmdTraceProc(void *clientData,
			    Tcl_Interp *interp, int level, char *command,
			    Tcl_CmdProc *cmdProc, void *cmdClientData,
			    int argc, const char *argv[]);
static Tcl_CmdProc	CreatedCommandProc;
static Tcl_CmdProc	CreatedCommandProc2;
static void		DelCallbackProc(void *clientData,
			    Tcl_Interp *interp);
static Tcl_CmdProc	DelCmdProc;
static void		DelDeleteProc(void *clientData);
static void		EncodingFreeProc(void *clientData);
static int		EncodingToUtfProc(void *clientData,
			    const char *src, int srcLen, int flags,
			    Tcl_EncodingState *statePtr, char *dst,
			    int dstLen, int *srcReadPtr, int *dstWrotePtr,
			    int *dstCharsPtr);
static int		EncodingFromUtfProc(void *clientData,
			    const char *src, int srcLen, int flags,
			    Tcl_EncodingState *statePtr, char *dst,
			    int dstLen, int *srcReadPtr, int *dstWrotePtr,
			    int *dstCharsPtr);
static void		ExitProcEven(void *clientData);
static void		ExitProcOdd(void *clientData);
static Tcl_ObjCmdProc	GetTimesObjCmd;
static Tcl_ResolveCompiledVarProc	InterpCompiledVarResolver;
static void		MainLoop(void);
static Tcl_CmdProc	NoopCmd;
static Tcl_ObjCmdProc	NoopObjCmd;
static int		ObjTraceProc(void *clientData,
			    Tcl_Interp *interp, int level, const char *command,
			    Tcl_Command commandToken, int objc,
			    Tcl_Obj *const objv[]);
static void		ObjTraceDeleteProc(void *clientData);
static void		PrintParse(Tcl_Interp *interp, Tcl_Parse *parsePtr);
static void		SpecialFree(void *blockPtr);
static int		StaticInitProc(Tcl_Interp *interp);
static Tcl_CmdProc	TestasyncCmd;
static Tcl_ObjCmdProc	TestbumpinterpepochObjCmd;
static Tcl_ObjCmdProc	TestbytestringObjCmd;
static Tcl_ObjCmdProc	TestsetbytearraylengthObjCmd;
static Tcl_ObjCmdProc	TestpurebytesobjObjCmd;
static Tcl_ObjCmdProc	TeststringbytesObjCmd;
static Tcl_CmdProc	TestcmdinfoCmd;
static Tcl_CmdProc	TestcmdtokenCmd;
static Tcl_CmdProc	TestcmdtraceCmd;
static Tcl_CmdProc	TestconcatobjCmd;
static Tcl_CmdProc	TestcreatecommandCmd;
static Tcl_CmdProc	TestdcallCmd;
static Tcl_CmdProc	TestdelCmd;
static Tcl_CmdProc	TestdelassocdataCmd;
static Tcl_ObjCmdProc	TestdoubledigitsObjCmd;
static Tcl_CmdProc	TestdstringCmd;
static Tcl_ObjCmdProc	TestencodingObjCmd;
static Tcl_ObjCmdProc	TestevalexObjCmd;
static Tcl_ObjCmdProc	TestevalobjvObjCmd;
static Tcl_ObjCmdProc	TesteventObjCmd;
static int		TesteventProc(Tcl_Event *event, int flags);
static int		TesteventDeleteProc(Tcl_Event *event,
			    void *clientData);
static Tcl_CmdProc	TestexithandlerCmd;
static Tcl_CmdProc	TestexprlongCmd;
static Tcl_ObjCmdProc	TestexprlongobjCmd;
static Tcl_CmdProc	TestexprdoubleCmd;
static Tcl_ObjCmdProc	TestexprdoubleobjCmd;
static Tcl_ObjCmdProc	TestexprparserObjCmd;
static Tcl_CmdProc	TestexprstringCmd;
static Tcl_ObjCmdProc	TestfileCmd;
static Tcl_ObjCmdProc	TestfilelinkCmd;
static Tcl_CmdProc	TestfeventCmd;
static Tcl_CmdProc	TestgetassocdataCmd;
static Tcl_CmdProc	TestgetintCmd;
static Tcl_CmdProc	TestlongsizeCmd;
static Tcl_CmdProc	TestgetplatformCmd;
static Tcl_ObjCmdProc	TestgetvarfullnameCmd;
static Tcl_CmdProc	TestinterpdeleteCmd;
static Tcl_CmdProc	TestlinkCmd;
static Tcl_ObjCmdProc	TestlinkarrayCmd;
static Tcl_ObjCmdProc	TestlocaleCmd;
static Tcl_CmdProc	TestmainthreadCmd;
static Tcl_CmdProc	TestsetmainloopCmd;
static Tcl_CmdProc	TestexitmainloopCmd;
static Tcl_CmdProc	TestpanicCmd;
static Tcl_ObjCmdProc	TestparseargsCmd;
static Tcl_ObjCmdProc	TestparserObjCmd;
static Tcl_ObjCmdProc	TestparsevarObjCmd;
static Tcl_ObjCmdProc	TestparsevarnameObjCmd;
static Tcl_ObjCmdProc	TestpreferstableObjCmd;
static Tcl_ObjCmdProc	TestprintObjCmd;
static Tcl_ObjCmdProc	TestregexpObjCmd;
static Tcl_ObjCmdProc	TestreturnObjCmd;
static void		TestregexpXflags(const char *string,
			    size_t length, int *cflagsPtr, int *eflagsPtr);
static Tcl_ObjCmdProc	TestsaveresultCmd;
static void		TestsaveresultFree(void *blockPtr);
static Tcl_CmdProc	TestsetassocdataCmd;
static Tcl_CmdProc	TestsetCmd;
static Tcl_CmdProc	Testset2Cmd;
static Tcl_CmdProc	TestseterrorcodeCmd;
static Tcl_ObjCmdProc	TestsetobjerrorcodeCmd;
static Tcl_CmdProc	TestsetplatformCmd;
static Tcl_CmdProc	TeststaticpkgCmd;
static Tcl_CmdProc	TesttranslatefilenameCmd;
static Tcl_CmdProc	TestupvarCmd;
static Tcl_ObjCmdProc	TestWrongNumArgsObjCmd;
static Tcl_ObjCmdProc	TestGetIndexFromObjStructObjCmd;
static Tcl_CmdProc	TestChannelCmd;
static Tcl_CmdProc	TestChannelEventCmd;
static Tcl_CmdProc	TestSocketCmd;
static Tcl_ObjCmdProc	TestFilesystemObjCmd;
static Tcl_ObjCmdProc	TestSimpleFilesystemObjCmd;
static void		TestReport(const char *cmd, Tcl_Obj *arg1,
			    Tcl_Obj *arg2);
static Tcl_ObjCmdProc	TestgetencpathObjCmd;
static Tcl_ObjCmdProc	TestsetencpathObjCmd;
static Tcl_Obj *	TestReportGetNativePath(Tcl_Obj *pathPtr);
static Tcl_FSStatProc TestReportStat;
static Tcl_FSAccessProc TestReportAccess;
static Tcl_FSOpenFileChannelProc TestReportOpenFileChannel;
static Tcl_FSMatchInDirectoryProc TestReportMatchInDirectory;
static Tcl_FSChdirProc TestReportChdir;
static Tcl_FSLstatProc TestReportLstat;
static Tcl_FSCopyFileProc TestReportCopyFile;
static Tcl_FSDeleteFileProc TestReportDeleteFile;
static Tcl_FSRenameFileProc TestReportRenameFile;
static Tcl_FSCreateDirectoryProc TestReportCreateDirectory;
static Tcl_FSCopyDirectoryProc TestReportCopyDirectory;
static Tcl_FSRemoveDirectoryProc TestReportRemoveDirectory;
static int TestReportLoadFile(Tcl_Interp *interp, Tcl_Obj *pathPtr,
	Tcl_LoadHandle *handlePtr, Tcl_FSUnloadFileProc **unloadProcPtr);
static Tcl_FSLinkProc TestReportLink;
static Tcl_FSFileAttrStringsProc TestReportFileAttrStrings;
static Tcl_FSFileAttrsGetProc TestReportFileAttrsGet;
static Tcl_FSFileAttrsSetProc TestReportFileAttrsSet;
static Tcl_FSUtimeProc TestReportUtime;
static Tcl_FSNormalizePathProc TestReportNormalizePath;
static Tcl_FSPathInFilesystemProc TestReportInFilesystem;
static Tcl_FSFreeInternalRepProc TestReportFreeInternalRep;
static Tcl_FSDupInternalRepProc TestReportDupInternalRep;

static Tcl_FSStatProc SimpleStat;
static Tcl_FSAccessProc SimpleAccess;
static Tcl_FSOpenFileChannelProc SimpleOpenFileChannel;
static Tcl_FSListVolumesProc SimpleListVolumes;
static Tcl_FSPathInFilesystemProc SimplePathInFilesystem;
static Tcl_Obj *	SimpleRedirect(Tcl_Obj *pathPtr);
static Tcl_FSMatchInDirectoryProc SimpleMatchInDirectory;
static Tcl_ObjCmdProc	TestUtfNextCmd;
static Tcl_ObjCmdProc	TestUtfPrevCmd;
static Tcl_ObjCmdProc	TestNumUtfCharsCmd;
static Tcl_ObjCmdProc	TestFindFirstCmd;
static Tcl_ObjCmdProc	TestFindLastCmd;
static Tcl_ObjCmdProc	TestHashSystemHashCmd;

static Tcl_NRPostProc	NREUnwind_callback;
static Tcl_ObjCmdProc	TestNREUnwind;
static Tcl_ObjCmdProc	TestNRELevels;
static Tcl_ObjCmdProc	TestInterpResolverCmd;
#if defined(HAVE_CPUID) || defined(_WIN32)
static Tcl_ObjCmdProc	TestcpuidCmd;
#endif

static const Tcl_Filesystem testReportingFilesystem = {
    "reporting",
    sizeof(Tcl_Filesystem),
    TCL_FILESYSTEM_VERSION_1,
    TestReportInFilesystem, /* path in */
    TestReportDupInternalRep,
    TestReportFreeInternalRep,
    NULL, /* native to norm */
    NULL, /* convert to native */
    TestReportNormalizePath,
    NULL, /* path type */
    NULL, /* separator */
    TestReportStat,
    TestReportAccess,
    TestReportOpenFileChannel,
    TestReportMatchInDirectory,
    TestReportUtime,
    TestReportLink,
    NULL /* list volumes */,
    TestReportFileAttrStrings,
    TestReportFileAttrsGet,
    TestReportFileAttrsSet,
    TestReportCreateDirectory,
    TestReportRemoveDirectory,
    TestReportDeleteFile,
    TestReportCopyFile,
    TestReportRenameFile,
    TestReportCopyDirectory,
    TestReportLstat,
    (Tcl_FSLoadFileProc *) TestReportLoadFile,
    NULL /* cwd */,
    TestReportChdir
};

static const Tcl_Filesystem simpleFilesystem = {
    "simple",
    sizeof(Tcl_Filesystem),
    TCL_FILESYSTEM_VERSION_1,
    SimplePathInFilesystem,
    NULL,
    NULL,
    /* No internal to normalized, since we don't create any
     * pure 'internal' Tcl_Obj path representations */
    NULL,
    /* No create native rep function, since we don't use it
     * or 'Tcl_FSNewNativePath' */
    NULL,
    /* Normalize path isn't needed - we assume paths only have
     * one representation */
    NULL,
    NULL,
    NULL,
    SimpleStat,
    SimpleAccess,
    SimpleOpenFileChannel,
    SimpleMatchInDirectory,
    NULL,
    /* We choose not to support symbolic links inside our vfs's */
    NULL,
    SimpleListVolumes,
    NULL,
    NULL,
    NULL,
    NULL,
    NULL,
    NULL,
    /* No copy file - fallback will occur at Tcl level */
    NULL,
    /* No rename file - fallback will occur at Tcl level */
    NULL,
    /* No copy directory - fallback will occur at Tcl level */
    NULL,
    /* Use stat for lstat */
    NULL,
    /* No load - fallback on core implementation */
    NULL,
    /* We don't need a getcwd or chdir - fallback on Tcl's versions */
    NULL,
    NULL
};


/*
 *----------------------------------------------------------------------
 *
 * Tcltest_Init --
 *
 *	This procedure performs application-specific initialization. Most
 *	applications, especially those that incorporate additional packages,
 *	will have their own version of this procedure.
 *
 * Results:
 *	Returns a standard Tcl completion code, and leaves an error message in
 *	the interp's result if an error occurs.
 *
 * Side effects:
 *	Depends on the startup script.
 *
 *----------------------------------------------------------------------
 */

int
Tcltest_Init(
    Tcl_Interp *interp)		/* Interpreter for application. */
{
    Tcl_Obj **objv, *objPtr;
    int objc, index;
    static const char *const specialOptions[] = {
	"-appinitprocerror", "-appinitprocdeleteinterp",
	"-appinitprocclosestderr", "-appinitprocsetrcfile", NULL
    };

    if (Tcl_InitStubs(interp, "8.5-", 0) == NULL) {
	return TCL_ERROR;
    }
    if (Tcl_TomMath_InitStubs(interp, "8.5-") == NULL) {
	return TCL_ERROR;
    }
    if (Tcl_OOInitStubs(interp) == NULL) {
	return TCL_ERROR;
    }
    /* TIP #268: Full patchlevel instead of just major.minor */

    if (Tcl_PkgProvideEx(interp, "Tcltest", TCL_PATCH_LEVEL, NULL) == TCL_ERROR) {
	return TCL_ERROR;
    }

    /*
     * Create additional commands and math functions for testing Tcl.
     */

    Tcl_CreateObjCommand(interp, "gettimes", GetTimesObjCmd, NULL, NULL);
    Tcl_CreateCommand(interp, "noop", NoopCmd, NULL, NULL);
    Tcl_CreateObjCommand(interp, "noop", NoopObjCmd, NULL, NULL);
    Tcl_CreateObjCommand(interp, "testpurebytesobj", TestpurebytesobjObjCmd, NULL, NULL);
    Tcl_CreateObjCommand(interp, "testsetbytearraylength", TestsetbytearraylengthObjCmd, NULL, NULL);
    Tcl_CreateObjCommand(interp, "testbytestring", TestbytestringObjCmd, NULL, NULL);
    Tcl_CreateObjCommand(interp, "teststringbytes", TeststringbytesObjCmd, NULL, NULL);
    Tcl_CreateObjCommand(interp, "testwrongnumargs", TestWrongNumArgsObjCmd,
	    NULL, NULL);
    Tcl_CreateObjCommand(interp, "testfilesystem", TestFilesystemObjCmd,
	    NULL, NULL);
    Tcl_CreateObjCommand(interp, "testsimplefilesystem", TestSimpleFilesystemObjCmd,
	    NULL, NULL);
    Tcl_CreateObjCommand(interp, "testgetindexfromobjstruct",
	    TestGetIndexFromObjStructObjCmd, NULL, NULL);
    Tcl_CreateCommand(interp, "testasync", TestasyncCmd, NULL, NULL);
    Tcl_CreateObjCommand(interp, "testbumpinterpepoch",
	    TestbumpinterpepochObjCmd, NULL, NULL);
    Tcl_CreateCommand(interp, "testchannel", TestChannelCmd,
	    NULL, NULL);
    Tcl_CreateCommand(interp, "testchannelevent", TestChannelEventCmd,
	    NULL, NULL);
    Tcl_CreateCommand(interp, "testcmdtoken", TestcmdtokenCmd, NULL,
	    NULL);
    Tcl_CreateCommand(interp, "testcmdinfo", TestcmdinfoCmd, NULL,
	    NULL);
    Tcl_CreateCommand(interp, "testcmdtrace", TestcmdtraceCmd,
	    NULL, NULL);
    Tcl_CreateCommand(interp, "testconcatobj", TestconcatobjCmd,
	    NULL, NULL);
    Tcl_CreateCommand(interp, "testcreatecommand", TestcreatecommandCmd,
	    NULL, NULL);
    Tcl_CreateCommand(interp, "testdcall", TestdcallCmd, NULL, NULL);
    Tcl_CreateCommand(interp, "testdel", TestdelCmd, NULL, NULL);
    Tcl_CreateCommand(interp, "testdelassocdata", TestdelassocdataCmd,
	    NULL, NULL);
    Tcl_CreateObjCommand(interp, "testdoubledigits", TestdoubledigitsObjCmd,
			 NULL, NULL);
    Tcl_DStringInit(&dstring);
    Tcl_CreateCommand(interp, "testdstring", TestdstringCmd, NULL,
	    NULL);
    Tcl_CreateObjCommand(interp, "testencoding", TestencodingObjCmd, NULL,
	    NULL);
    Tcl_CreateObjCommand(interp, "testevalex", TestevalexObjCmd,
	    NULL, NULL);
    Tcl_CreateObjCommand(interp, "testevalobjv", TestevalobjvObjCmd,
	    NULL, NULL);
    Tcl_CreateObjCommand(interp, "testevent", TesteventObjCmd,
	    NULL, NULL);
    Tcl_CreateCommand(interp, "testexithandler", TestexithandlerCmd,
	    NULL, NULL);
    Tcl_CreateCommand(interp, "testexprlong", TestexprlongCmd,
	    NULL, NULL);
    Tcl_CreateObjCommand(interp, "testexprlongobj", TestexprlongobjCmd,
	    NULL, NULL);
    Tcl_CreateCommand(interp, "testexprdouble", TestexprdoubleCmd,
	    NULL, NULL);
    Tcl_CreateObjCommand(interp, "testexprdoubleobj", TestexprdoubleobjCmd,
	    NULL, NULL);
    Tcl_CreateObjCommand(interp, "testexprparser", TestexprparserObjCmd,
	    NULL, NULL);
    Tcl_CreateCommand(interp, "testexprstring", TestexprstringCmd,
	    NULL, NULL);
    Tcl_CreateCommand(interp, "testfevent", TestfeventCmd, NULL,
	    NULL);
    Tcl_CreateObjCommand(interp, "testfilelink", TestfilelinkCmd,
	    NULL, NULL);
    Tcl_CreateObjCommand(interp, "testfile", TestfileCmd,
	    NULL, NULL);
    Tcl_CreateObjCommand(interp, "testhashsystemhash",
	    TestHashSystemHashCmd, NULL, NULL);
    Tcl_CreateCommand(interp, "testgetassocdata", TestgetassocdataCmd,
	    NULL, NULL);
    Tcl_CreateCommand(interp, "testgetint", TestgetintCmd,
	    NULL, NULL);
    Tcl_CreateCommand(interp, "testlongsize", TestlongsizeCmd,
	    NULL, NULL);
    Tcl_CreateCommand(interp, "testgetplatform", TestgetplatformCmd,
	    NULL, NULL);
    Tcl_CreateObjCommand(interp, "testgetvarfullname",
	    TestgetvarfullnameCmd, NULL, NULL);
    Tcl_CreateCommand(interp, "testinterpdelete", TestinterpdeleteCmd,
	    NULL, NULL);
    Tcl_CreateCommand(interp, "testlink", TestlinkCmd, NULL, NULL);
    Tcl_CreateObjCommand(interp, "testlinkarray", TestlinkarrayCmd, NULL, NULL);
    Tcl_CreateObjCommand(interp, "testlocale", TestlocaleCmd, NULL,
	    NULL);
    Tcl_CreateCommand(interp, "testpanic", TestpanicCmd, NULL, NULL);
    Tcl_CreateObjCommand(interp, "testparseargs", TestparseargsCmd,NULL,NULL);
    Tcl_CreateObjCommand(interp, "testparser", TestparserObjCmd,
	    NULL, NULL);
    Tcl_CreateObjCommand(interp, "testparsevar", TestparsevarObjCmd,
	    NULL, NULL);
    Tcl_CreateObjCommand(interp, "testparsevarname", TestparsevarnameObjCmd,
	    NULL, NULL);
    Tcl_CreateObjCommand(interp, "testpreferstable", TestpreferstableObjCmd,
	    NULL, NULL);
    Tcl_CreateObjCommand(interp, "testprint", TestprintObjCmd,
	    NULL, NULL);
    Tcl_CreateObjCommand(interp, "testregexp", TestregexpObjCmd,
	    NULL, NULL);
    Tcl_CreateObjCommand(interp, "testreturn", TestreturnObjCmd,
	    NULL, NULL);
    Tcl_CreateObjCommand(interp, "testsaveresult", TestsaveresultCmd,
	    NULL, NULL);
    Tcl_CreateCommand(interp, "testsetassocdata", TestsetassocdataCmd,
	    NULL, NULL);
    Tcl_CreateCommand(interp, "testsetnoerr", TestsetCmd,
	    NULL, NULL);
    Tcl_CreateCommand(interp, "testseterr", TestsetCmd,
	    INT2PTR(TCL_LEAVE_ERR_MSG), NULL);
    Tcl_CreateCommand(interp, "testset2", Testset2Cmd,
	    INT2PTR(TCL_LEAVE_ERR_MSG), NULL);
    Tcl_CreateCommand(interp, "testseterrorcode", TestseterrorcodeCmd,
	    NULL, NULL);
    Tcl_CreateObjCommand(interp, "testsetobjerrorcode",
	    TestsetobjerrorcodeCmd, NULL, NULL);
    Tcl_CreateObjCommand(interp, "testutfnext",
	    TestUtfNextCmd, NULL, NULL);
    Tcl_CreateObjCommand(interp, "testutfprev",
	    TestUtfPrevCmd, NULL, NULL);
    Tcl_CreateObjCommand(interp, "testnumutfchars",
	    TestNumUtfCharsCmd, NULL, NULL);
    Tcl_CreateObjCommand(interp, "testfindfirst",
	    TestFindFirstCmd, NULL, NULL);
    Tcl_CreateObjCommand(interp, "testfindlast",
	    TestFindLastCmd, NULL, NULL);
    Tcl_CreateCommand(interp, "testsetplatform", TestsetplatformCmd,
	    NULL, NULL);
    Tcl_CreateCommand(interp, "testsocket", TestSocketCmd,
	    NULL, NULL);
    Tcl_CreateCommand(interp, "teststaticpkg", TeststaticpkgCmd,
	    NULL, NULL);
    Tcl_CreateCommand(interp, "testtranslatefilename",
	    TesttranslatefilenameCmd, NULL, NULL);
    Tcl_CreateCommand(interp, "testupvar", TestupvarCmd, NULL, NULL);
    Tcl_CreateCommand(interp, "testmainthread", TestmainthreadCmd, NULL,
	    NULL);
    Tcl_CreateCommand(interp, "testsetmainloop", TestsetmainloopCmd,
	    NULL, NULL);
    Tcl_CreateCommand(interp, "testexitmainloop", TestexitmainloopCmd,
	    NULL, NULL);
#if defined(HAVE_CPUID) || defined(_WIN32)
    Tcl_CreateObjCommand(interp, "testcpuid", TestcpuidCmd,
	    NULL, NULL);
#endif
    Tcl_CreateObjCommand(interp, "testnreunwind", TestNREUnwind,
	    NULL, NULL);
    Tcl_CreateObjCommand(interp, "testnrelevels", TestNRELevels,
	    NULL, NULL);
    Tcl_CreateObjCommand(interp, "testinterpresolver", TestInterpResolverCmd,
	    NULL, NULL);
    Tcl_CreateObjCommand(interp, "testgetencpath", TestgetencpathObjCmd,
	    NULL, NULL);
    Tcl_CreateObjCommand(interp, "testsetencpath", TestsetencpathObjCmd,
	    NULL, NULL);

    if (TclObjTest_Init(interp) != TCL_OK) {
	return TCL_ERROR;
    }
    if (Procbodytest_Init(interp) != TCL_OK) {
	return TCL_ERROR;
    }
#if TCL_THREADS
    if (TclThread_Init(interp) != TCL_OK) {
	return TCL_ERROR;
    }
#endif

    /*
     * Check for special options used in ../tests/main.test
     */

    objPtr = Tcl_GetVar2Ex(interp, "argv", NULL, TCL_GLOBAL_ONLY);
    if (objPtr != NULL) {
	if (Tcl_ListObjGetElements(interp, objPtr, &objc, &objv) != TCL_OK) {
	    return TCL_ERROR;
	}
	if (objc && (Tcl_GetIndexFromObj(NULL, objv[0], specialOptions, NULL,
		TCL_EXACT, &index) == TCL_OK)) {
	    switch (index) {
	    case 0:
		return TCL_ERROR;
	    case 1:
		Tcl_DeleteInterp(interp);
		return TCL_ERROR;
	    case 2: {
		int mode;
		Tcl_UnregisterChannel(interp,
			Tcl_GetChannel(interp, "stderr", &mode));
		return TCL_ERROR;
	    }
	    case 3:
		if (objc-1) {
		    Tcl_SetVar2Ex(interp, "tcl_rcFileName", NULL, objv[1],
			    TCL_GLOBAL_ONLY);
		}
		return TCL_ERROR;
	    }
	}
    }

    /*
     * And finally add any platform specific test commands.
     */

    return TclplatformtestInit(interp);
}

/*
 *----------------------------------------------------------------------
 *
 * Tcltest_SafeInit --
 *
 *	This procedure performs application-specific initialization. Most
 *	applications, especially those that incorporate additional packages,
 *	will have their own version of this procedure.
 *
 * Results:
 *	Returns a standard Tcl completion code, and leaves an error message in
 *	the interp's result if an error occurs.
 *
 * Side effects:
 *	Depends on the startup script.
 *
 *----------------------------------------------------------------------
 */

int
Tcltest_SafeInit(
    Tcl_Interp *interp)		/* Interpreter for application. */
{
    if (Tcl_InitStubs(interp, "8.5-", 0) == NULL) {
	return TCL_ERROR;
    }
    return Procbodytest_SafeInit(interp);
}

/*
 *----------------------------------------------------------------------
 *
 * TestasyncCmd --
 *
 *	This procedure implements the "testasync" command.  It is used
 *	to test the asynchronous handler facilities of Tcl.
 *
 * Results:
 *	A standard Tcl result.
 *
 * Side effects:
 *	Creates, deletes, and invokes handlers.
 *
 *----------------------------------------------------------------------
 */

static int
TestasyncCmd(
    TCL_UNUSED(ClientData),
    Tcl_Interp *interp,			/* Current interpreter. */
    int argc,				/* Number of arguments. */
    const char **argv)			/* Argument strings. */
{
    TestAsyncHandler *asyncPtr, *prevPtr;
    int id, code;
    static int nextId = 1;

    if (argc < 2) {
	wrongNumArgs:
	Tcl_AppendResult(interp, "wrong # args", NULL);
	return TCL_ERROR;
    }
    if (strcmp(argv[1], "create") == 0) {
	if (argc != 3) {
	    goto wrongNumArgs;
	}
	asyncPtr = (TestAsyncHandler *)Tcl_Alloc(sizeof(TestAsyncHandler));
	asyncPtr->command = (char *)Tcl_Alloc(strlen(argv[2]) + 1);
	strcpy(asyncPtr->command, argv[2]);
        Tcl_MutexLock(&asyncTestMutex);
	asyncPtr->id = nextId;
	nextId++;
	asyncPtr->handler = Tcl_AsyncCreate(AsyncHandlerProc,
                                            INT2PTR(asyncPtr->id));
	asyncPtr->nextPtr = firstHandler;
	firstHandler = asyncPtr;
        Tcl_MutexUnlock(&asyncTestMutex);
	Tcl_SetObjResult(interp, Tcl_NewIntObj(asyncPtr->id));
    } else if (strcmp(argv[1], "delete") == 0) {
	if (argc == 2) {
            Tcl_MutexLock(&asyncTestMutex);
	    while (firstHandler != NULL) {
		asyncPtr = firstHandler;
		firstHandler = asyncPtr->nextPtr;
		Tcl_AsyncDelete(asyncPtr->handler);
		Tcl_Free(asyncPtr->command);
		Tcl_Free(asyncPtr);
	    }
            Tcl_MutexUnlock(&asyncTestMutex);
	    return TCL_OK;
	}
	if (argc != 3) {
	    goto wrongNumArgs;
	}
	if (Tcl_GetInt(interp, argv[2], &id) != TCL_OK) {
	    return TCL_ERROR;
	}
        Tcl_MutexLock(&asyncTestMutex);
	for (prevPtr = NULL, asyncPtr = firstHandler; asyncPtr != NULL;
		prevPtr = asyncPtr, asyncPtr = asyncPtr->nextPtr) {
	    if (asyncPtr->id != id) {
		continue;
	    }
	    if (prevPtr == NULL) {
		firstHandler = asyncPtr->nextPtr;
	    } else {
		prevPtr->nextPtr = asyncPtr->nextPtr;
	    }
	    Tcl_AsyncDelete(asyncPtr->handler);
	    Tcl_Free(asyncPtr->command);
	    Tcl_Free(asyncPtr);
	    break;
	}
        Tcl_MutexUnlock(&asyncTestMutex);
    } else if (strcmp(argv[1], "mark") == 0) {
	if (argc != 5) {
	    goto wrongNumArgs;
	}
	if ((Tcl_GetInt(interp, argv[2], &id) != TCL_OK)
		|| (Tcl_GetInt(interp, argv[4], &code) != TCL_OK)) {
	    return TCL_ERROR;
	}
	Tcl_MutexLock(&asyncTestMutex);
	for (asyncPtr = firstHandler; asyncPtr != NULL;
		asyncPtr = asyncPtr->nextPtr) {
	    if (asyncPtr->id == id) {
		Tcl_AsyncMark(asyncPtr->handler);
		break;
	    }
	}
	Tcl_SetObjResult(interp, Tcl_NewStringObj(argv[3], -1));
	Tcl_MutexUnlock(&asyncTestMutex);
	return code;
#if TCL_THREADS
    } else if (strcmp(argv[1], "marklater") == 0) {
	if (argc != 3) {
	    goto wrongNumArgs;
	}
	if (Tcl_GetInt(interp, argv[2], &id) != TCL_OK) {
	    return TCL_ERROR;
	}
        Tcl_MutexLock(&asyncTestMutex);
	for (asyncPtr = firstHandler; asyncPtr != NULL;
		asyncPtr = asyncPtr->nextPtr) {
	    if (asyncPtr->id == id) {
		Tcl_ThreadId threadID;
		if (Tcl_CreateThread(&threadID, AsyncThreadProc,
			INT2PTR(id), TCL_THREAD_STACK_DEFAULT,
			TCL_THREAD_NOFLAGS) != TCL_OK) {
		    Tcl_AppendResult(interp, "can't create thread", NULL);
		    Tcl_MutexUnlock(&asyncTestMutex);
		    return TCL_ERROR;
		}
		break;
	    }
	}
        Tcl_MutexUnlock(&asyncTestMutex);
    } else {
	Tcl_AppendResult(interp, "bad option \"", argv[1],
		"\": must be create, delete, int, mark, or marklater", NULL);
	return TCL_ERROR;
#else /* !TCL_THREADS */
    } else {
	Tcl_AppendResult(interp, "bad option \"", argv[1],
		"\": must be create, delete, int, or mark", NULL);
	return TCL_ERROR;
#endif
    }
    return TCL_OK;
}

static int
AsyncHandlerProc(
    void *clientData,	/* If of TestAsyncHandler structure.
                                 * in global list. */
    Tcl_Interp *interp,		/* Interpreter in which command was
				 * executed, or NULL. */
    int code)			/* Current return code from command. */
{
    TestAsyncHandler *asyncPtr;
    int id = PTR2INT(clientData);
    const char *listArgv[4];
    char *cmd;
    char string[TCL_INTEGER_SPACE];

    Tcl_MutexLock(&asyncTestMutex);
    for (asyncPtr = firstHandler; asyncPtr != NULL;
            asyncPtr = asyncPtr->nextPtr) {
        if (asyncPtr->id == id) {
            break;
        }
    }
    Tcl_MutexUnlock(&asyncTestMutex);

    if (!asyncPtr) {
        /* Woops - this one was deleted between the AsyncMark and now */
        return TCL_OK;
    }

    TclFormatInt(string, code);
    listArgv[0] = asyncPtr->command;
    listArgv[1] = Tcl_GetStringResult(interp);
    listArgv[2] = string;
    listArgv[3] = NULL;
    cmd = Tcl_Merge(3, listArgv);
    if (interp != NULL) {
	code = Tcl_EvalEx(interp, cmd, -1, 0);
    } else {
	/*
	 * this should not happen, but by definition of how async handlers are
	 * invoked, it's possible.  Better error checking is needed here.
	 */
    }
    Tcl_Free(cmd);
    return code;
}

/*
 *----------------------------------------------------------------------
 *
 * AsyncThreadProc --
 *
 *	Delivers an asynchronous event to a handler in another thread.
 *
 * Results:
 *	None.
 *
 * Side effects:
 *	Invokes Tcl_AsyncMark on the handler
 *
 *----------------------------------------------------------------------
 */

#if TCL_THREADS
static Tcl_ThreadCreateType
AsyncThreadProc(
    void *clientData)	/* Parameter is the id of a
				 * TestAsyncHandler, defined above. */
{
    TestAsyncHandler *asyncPtr;
    int id = PTR2INT(clientData);

    Tcl_Sleep(1);
    Tcl_MutexLock(&asyncTestMutex);
    for (asyncPtr = firstHandler; asyncPtr != NULL;
         asyncPtr = asyncPtr->nextPtr) {
        if (asyncPtr->id == id) {
            Tcl_AsyncMark(asyncPtr->handler);
            break;
        }
    }
    Tcl_MutexUnlock(&asyncTestMutex);
    Tcl_ExitThread(TCL_OK);
    TCL_THREAD_CREATE_RETURN;
}
#endif

static int
TestbumpinterpepochObjCmd(
    TCL_UNUSED(ClientData),
    Tcl_Interp *interp,		/* Current interpreter. */
    int objc,			/* Number of arguments. */
    Tcl_Obj *const objv[])	/* Argument objects. */
{
    Interp *iPtr = (Interp *)interp;

    if (objc != 1) {
	Tcl_WrongNumArgs(interp, 1, objv, "");
	return TCL_ERROR;
    }
    iPtr->compileEpoch++;
    return TCL_OK;
}

/*
 *----------------------------------------------------------------------
 *
 * TestcmdinfoCmd --
 *
 *	This procedure implements the "testcmdinfo" command.  It is used to
 *	test Tcl_GetCommandInfo, Tcl_SetCommandInfo, and command creation and
 *	deletion.
 *
 * Results:
 *	A standard Tcl result.
 *
 * Side effects:
 *	Creates and deletes various commands and modifies their data.
 *
 *----------------------------------------------------------------------
 */

static int
TestcmdinfoCmd(
    TCL_UNUSED(ClientData),
    Tcl_Interp *interp,		/* Current interpreter. */
    int argc,			/* Number of arguments. */
    const char **argv)		/* Argument strings. */
{
    Tcl_CmdInfo info;

    if (argc != 3) {
	Tcl_AppendResult(interp, "wrong # args: should be \"", argv[0],
		" option cmdName\"", NULL);
	return TCL_ERROR;
    }
    if (strcmp(argv[1], "create") == 0) {
	Tcl_CreateCommand(interp, argv[2], CmdProc1, (void *) "original",
		CmdDelProc1);
    } else if (strcmp(argv[1], "delete") == 0) {
	Tcl_DStringInit(&delString);
	Tcl_DeleteCommand(interp, argv[2]);
	Tcl_DStringResult(interp, &delString);
    } else if (strcmp(argv[1], "get") == 0) {
	if (Tcl_GetCommandInfo(interp, argv[2], &info) ==0) {
	    Tcl_AppendResult(interp, "??", NULL);
	    return TCL_OK;
	}
	if (info.proc == CmdProc1) {
	    Tcl_AppendResult(interp, "CmdProc1", " ",
		    (char *) info.clientData, NULL);
	} else if (info.proc == CmdProc2) {
	    Tcl_AppendResult(interp, "CmdProc2", " ",
		    (char *) info.clientData, NULL);
	} else {
	    Tcl_AppendResult(interp, "unknown", NULL);
	}
	if (info.deleteProc == CmdDelProc1) {
	    Tcl_AppendResult(interp, " CmdDelProc1", " ",
		    (char *) info.deleteData, NULL);
	} else if (info.deleteProc == CmdDelProc2) {
	    Tcl_AppendResult(interp, " CmdDelProc2", " ",
		    (char *) info.deleteData, NULL);
	} else {
	    Tcl_AppendResult(interp, " unknown", NULL);
	}
	Tcl_AppendResult(interp, " ", info.namespacePtr->fullName, NULL);
	if (info.isNativeObjectProc) {
	    Tcl_AppendResult(interp, " nativeObjectProc", NULL);
	} else {
	    Tcl_AppendResult(interp, " stringProc", NULL);
	}
    } else if (strcmp(argv[1], "modify") == 0) {
	info.proc = CmdProc2;
	info.clientData = (void *) "new_command_data";
	info.objProc = NULL;
	info.objClientData = NULL;
	info.deleteProc = CmdDelProc2;
	info.deleteData = (void *) "new_delete_data";
	if (Tcl_SetCommandInfo(interp, argv[2], &info) == 0) {
	    Tcl_SetObjResult(interp, Tcl_NewIntObj(0));
	} else {
	    Tcl_SetObjResult(interp, Tcl_NewIntObj(1));
	}
    } else {
	Tcl_AppendResult(interp, "bad option \"", argv[1],
		"\": must be create, delete, get, or modify", NULL);
	return TCL_ERROR;
    }
    return TCL_OK;
}

static int
CmdProc1(
    void *clientData,	/* String to return. */
    Tcl_Interp *interp,		/* Current interpreter. */
    TCL_UNUSED(int) /*argc*/,
    TCL_UNUSED(const char **) /*argv*/)
{
    Tcl_AppendResult(interp, "CmdProc1 ", (char *) clientData, NULL);
    return TCL_OK;
}

static int
CmdProc2(
    void *clientData,	/* String to return. */
    Tcl_Interp *interp,		/* Current interpreter. */
    TCL_UNUSED(int) /*argc*/,
    TCL_UNUSED(const char **) /*argv*/)
{
    Tcl_AppendResult(interp, "CmdProc2 ", (char *) clientData, NULL);
    return TCL_OK;
}

static void
CmdDelProc1(
    void *clientData)	/* String to save. */
{
    Tcl_DStringInit(&delString);
    Tcl_DStringAppend(&delString, "CmdDelProc1 ", -1);
    Tcl_DStringAppend(&delString, (char *) clientData, -1);
}

static void
CmdDelProc2(
    void *clientData)	/* String to save. */
{
    Tcl_DStringInit(&delString);
    Tcl_DStringAppend(&delString, "CmdDelProc2 ", -1);
    Tcl_DStringAppend(&delString, (char *) clientData, -1);
}

/*
 *----------------------------------------------------------------------
 *
 * TestcmdtokenCmd --
 *
 *	This procedure implements the "testcmdtoken" command. It is used to
 *	test Tcl_Command tokens and procedures such as Tcl_GetCommandFullName.
 *
 * Results:
 *	A standard Tcl result.
 *
 * Side effects:
 *	Creates and deletes various commands and modifies their data.
 *
 *----------------------------------------------------------------------
 */

static int
TestcmdtokenCmd(
    TCL_UNUSED(ClientData),
    Tcl_Interp *interp,		/* Current interpreter. */
    int argc,			/* Number of arguments. */
    const char **argv)		/* Argument strings. */
{
    Tcl_Command token;
    int *l;
    char buf[30];

    if (argc != 3) {
	Tcl_AppendResult(interp, "wrong # args: should be \"", argv[0],
		" option arg\"", NULL);
	return TCL_ERROR;
    }
    if (strcmp(argv[1], "create") == 0) {
	token = Tcl_CreateCommand(interp, argv[2], CmdProc1,
		(void *) "original", NULL);
	sprintf(buf, "%p", (void *)token);
	Tcl_AppendResult(interp, buf, NULL);
    } else if (strcmp(argv[1], "name") == 0) {
	Tcl_Obj *objPtr;

	if (sscanf(argv[2], "%p", &l) != 1) {
	    Tcl_AppendResult(interp, "bad command token \"", argv[2],
		    "\"", NULL);
	    return TCL_ERROR;
	}

	objPtr = Tcl_NewObj();
	Tcl_GetCommandFullName(interp, (Tcl_Command) l, objPtr);

	Tcl_AppendElement(interp,
		Tcl_GetCommandName(interp, (Tcl_Command) l));
	Tcl_AppendElement(interp, Tcl_GetString(objPtr));
	Tcl_DecrRefCount(objPtr);
    } else {
	Tcl_AppendResult(interp, "bad option \"", argv[1],
		"\": must be create or name", NULL);
	return TCL_ERROR;
    }
    return TCL_OK;
}

/*
 *----------------------------------------------------------------------
 *
 * TestcmdtraceCmd --
 *
 *	This procedure implements the "testcmdtrace" command. It is used
 *	to test Tcl_CreateTrace and Tcl_DeleteTrace.
 *
 * Results:
 *	A standard Tcl result.
 *
 * Side effects:
 *	Creates and deletes a command trace, and tests the invocation of
 *	a procedure by the command trace.
 *
 *----------------------------------------------------------------------
 */

static int
TestcmdtraceCmd(
    TCL_UNUSED(ClientData),
    Tcl_Interp *interp,		/* Current interpreter. */
    int argc,			/* Number of arguments. */
    const char **argv)		/* Argument strings. */
{
    Tcl_DString buffer;
    int result;

    if (argc != 3) {
	Tcl_AppendResult(interp, "wrong # args: should be \"", argv[0],
		" option script\"", NULL);
	return TCL_ERROR;
    }

    if (strcmp(argv[1], "tracetest") == 0) {
	Tcl_DStringInit(&buffer);
	cmdTrace = Tcl_CreateTrace(interp, 50000, CmdTraceProc, &buffer);
	result = Tcl_EvalEx(interp, argv[2], -1, 0);
	if (result == TCL_OK) {
	    Tcl_ResetResult(interp);
	    Tcl_AppendResult(interp, Tcl_DStringValue(&buffer), NULL);
	}
	Tcl_DeleteTrace(interp, cmdTrace);
	Tcl_DStringFree(&buffer);
    } else if (strcmp(argv[1], "deletetest") == 0) {
	/*
	 * Create a command trace then eval a script to check whether it is
	 * called. Note that this trace procedure removes itself as a further
	 * check of the robustness of the trace proc calling code in
	 * TclNRExecuteByteCode.
	 */

	cmdTrace = Tcl_CreateTrace(interp, 50000, CmdTraceDeleteProc, NULL);
	Tcl_EvalEx(interp, argv[2], -1, 0);
    } else if (strcmp(argv[1], "leveltest") == 0) {
	Interp *iPtr = (Interp *) interp;
	Tcl_DStringInit(&buffer);
	cmdTrace = Tcl_CreateTrace(interp, iPtr->numLevels + 4, CmdTraceProc,
		&buffer);
	result = Tcl_EvalEx(interp, argv[2], -1, 0);
	if (result == TCL_OK) {
	    Tcl_ResetResult(interp);
	    Tcl_AppendResult(interp, Tcl_DStringValue(&buffer), NULL);
	}
	Tcl_DeleteTrace(interp, cmdTrace);
	Tcl_DStringFree(&buffer);
    } else if (strcmp(argv[1], "resulttest") == 0) {
	/* Create an object-based trace, then eval a script. This is used
	 * to test return codes other than TCL_OK from the trace engine.
	 */

	static int deleteCalled;

	deleteCalled = 0;
	cmdTrace = Tcl_CreateObjTrace(interp, 50000,
		TCL_ALLOW_INLINE_COMPILATION, ObjTraceProc,
		&deleteCalled, ObjTraceDeleteProc);
	result = Tcl_EvalEx(interp, argv[2], -1, 0);
	Tcl_DeleteTrace(interp, cmdTrace);
	if (!deleteCalled) {
	    Tcl_AppendResult(interp, "Delete wasn't called", NULL);
	    return TCL_ERROR;
	} else {
	    return result;
	}
    } else if (strcmp(argv[1], "doubletest") == 0) {
	Tcl_Trace t1, t2;

	Tcl_DStringInit(&buffer);
	t1 = Tcl_CreateTrace(interp, 1, CmdTraceProc, &buffer);
	t2 = Tcl_CreateTrace(interp, 50000, CmdTraceProc, &buffer);
	result = Tcl_EvalEx(interp, argv[2], -1, 0);
	if (result == TCL_OK) {
	    Tcl_ResetResult(interp);
	    Tcl_AppendResult(interp, Tcl_DStringValue(&buffer), NULL);
	}
	Tcl_DeleteTrace(interp, t2);
	Tcl_DeleteTrace(interp, t1);
	Tcl_DStringFree(&buffer);
    } else {
	Tcl_AppendResult(interp, "bad option \"", argv[1],
		"\": must be tracetest, deletetest, doubletest or resulttest", NULL);
	return TCL_ERROR;
    }
    return TCL_OK;
}

static void
CmdTraceProc(
    void *clientData,	/* Pointer to buffer in which the
				 * command and arguments are appended.
				 * Accumulates test result. */
    TCL_UNUSED(Tcl_Interp *),
    TCL_UNUSED(int) /*level*/,
    char *command,		/* The command being traced (after
				 * substitutions). */
    TCL_UNUSED(Tcl_CmdProc *) /*cmdProc*/,
    TCL_UNUSED(ClientData),
    int argc,			/* Number of arguments. */
    const char *argv[])		/* Argument strings. */
{
    Tcl_DString *bufPtr = (Tcl_DString *) clientData;
    int i;

    Tcl_DStringAppendElement(bufPtr, command);

    Tcl_DStringStartSublist(bufPtr);
    for (i = 0;  i < argc;  i++) {
	Tcl_DStringAppendElement(bufPtr, argv[i]);
    }
    Tcl_DStringEndSublist(bufPtr);
}

static void
CmdTraceDeleteProc(
    TCL_UNUSED(ClientData),
    Tcl_Interp *interp,		/* Current interpreter. */
    TCL_UNUSED(int) /*level*/,
    TCL_UNUSED(char *) /*command*/,
    TCL_UNUSED(Tcl_CmdProc *),
    TCL_UNUSED(ClientData),
    TCL_UNUSED(int) /*argc*/,
    TCL_UNUSED(const char **) /*argv*/)
{
    /*
     * Remove ourselves to test whether calling Tcl_DeleteTrace within a trace
     * callback causes the for loop in TclNRExecuteByteCode that calls traces to
     * reference freed memory.
     */

    Tcl_DeleteTrace(interp, cmdTrace);
}

static int
ObjTraceProc(
    TCL_UNUSED(ClientData),
    Tcl_Interp *interp,		/* Tcl interpreter */
    TCL_UNUSED(int) /*level*/,
    const char *command,
    TCL_UNUSED(Tcl_Command),
    TCL_UNUSED(int) /*objc*/,
    Tcl_Obj *const objv[])	/* Argument objects. */
{
    const char *word = Tcl_GetString(objv[0]);

    if (!strcmp(word, "Error")) {
	Tcl_SetObjResult(interp, Tcl_NewStringObj(command, -1));
	return TCL_ERROR;
    } else if (!strcmp(word, "Break")) {
	return TCL_BREAK;
    } else if (!strcmp(word, "Continue")) {
	return TCL_CONTINUE;
    } else if (!strcmp(word, "Return")) {
	return TCL_RETURN;
    } else if (!strcmp(word, "OtherStatus")) {
	return 6;
    } else {
	return TCL_OK;
    }
}

static void
ObjTraceDeleteProc(
    void *clientData)
{
    int *intPtr = (int *) clientData;
    *intPtr = 1;		/* Record that the trace was deleted */
}

/*
 *----------------------------------------------------------------------
 *
 * TestcreatecommandCmd --
 *
 *	This procedure implements the "testcreatecommand" command. It is used
 *	to test that the Tcl_CreateCommand creates a new command in the
 *	namespace specified as part of its name, if any. It also checks that
 *	the namespace code ignore single ":"s in the middle or end of a
 *	command name.
 *
 * Results:
 *	A standard Tcl result.
 *
 * Side effects:
 *	Creates and deletes two commands ("test_ns_basic::createdcommand"
 *	and "value:at:").
 *
 *----------------------------------------------------------------------
 */

static int
TestcreatecommandCmd(
    TCL_UNUSED(ClientData),
    Tcl_Interp *interp,		/* Current interpreter. */
    int argc,			/* Number of arguments. */
    const char **argv)		/* Argument strings. */
{
    if (argc != 2) {
	Tcl_AppendResult(interp, "wrong # args: should be \"", argv[0],
		" option\"", NULL);
	return TCL_ERROR;
    }
    if (strcmp(argv[1], "create") == 0) {
	Tcl_CreateCommand(interp, "test_ns_basic::createdcommand",
		CreatedCommandProc, NULL, NULL);
    } else if (strcmp(argv[1], "delete") == 0) {
	Tcl_DeleteCommand(interp, "test_ns_basic::createdcommand");
    } else if (strcmp(argv[1], "create2") == 0) {
	Tcl_CreateCommand(interp, "value:at:",
		CreatedCommandProc2, NULL, NULL);
    } else if (strcmp(argv[1], "delete2") == 0) {
	Tcl_DeleteCommand(interp, "value:at:");
    } else {
	Tcl_AppendResult(interp, "bad option \"", argv[1],
		"\": must be create, delete, create2, or delete2", NULL);
	return TCL_ERROR;
    }
    return TCL_OK;
}

static int
CreatedCommandProc(
    TCL_UNUSED(ClientData),
    Tcl_Interp *interp,		/* Current interpreter. */
    TCL_UNUSED(int) /*argc*/,
    TCL_UNUSED(const char **) /*argv*/)
{
    Tcl_CmdInfo info;
    int found;

    found = Tcl_GetCommandInfo(interp, "test_ns_basic::createdcommand",
	    &info);
    if (!found) {
	Tcl_AppendResult(interp, "CreatedCommandProc could not get command info for test_ns_basic::createdcommand",
		NULL);
	return TCL_ERROR;
    }
    Tcl_AppendResult(interp, "CreatedCommandProc in ",
	    info.namespacePtr->fullName, NULL);
    return TCL_OK;
}

static int
CreatedCommandProc2(
    TCL_UNUSED(ClientData),
    Tcl_Interp *interp,		/* Current interpreter. */
    TCL_UNUSED(int) /*argc*/,
    TCL_UNUSED(const char **) /*argv*/)
{
    Tcl_CmdInfo info;
    int found;

    found = Tcl_GetCommandInfo(interp, "value:at:", &info);
    if (!found) {
	Tcl_AppendResult(interp, "CreatedCommandProc2 could not get command info for test_ns_basic::createdcommand",
		NULL);
	return TCL_ERROR;
    }
    Tcl_AppendResult(interp, "CreatedCommandProc2 in ",
	    info.namespacePtr->fullName, NULL);
    return TCL_OK;
}

/*
 *----------------------------------------------------------------------
 *
 * TestdcallCmd --
 *
 *	This procedure implements the "testdcall" command.  It is used
 *	to test Tcl_CallWhenDeleted.
 *
 * Results:
 *	A standard Tcl result.
 *
 * Side effects:
 *	Creates and deletes interpreters.
 *
 *----------------------------------------------------------------------
 */

static int
TestdcallCmd(
    TCL_UNUSED(ClientData),
    Tcl_Interp *interp,		/* Current interpreter. */
    int argc,			/* Number of arguments. */
    const char **argv)		/* Argument strings. */
{
    int i, id;

    delInterp = Tcl_CreateInterp();
    Tcl_DStringInit(&delString);
    for (i = 1; i < argc; i++) {
	if (Tcl_GetInt(interp, argv[i], &id) != TCL_OK) {
	    return TCL_ERROR;
	}
	if (id < 0) {
	    Tcl_DontCallWhenDeleted(delInterp, DelCallbackProc,
		    INT2PTR(-id));
	} else {
	    Tcl_CallWhenDeleted(delInterp, DelCallbackProc,
		    INT2PTR(id));
	}
    }
    Tcl_DeleteInterp(delInterp);
    Tcl_DStringResult(interp, &delString);
    return TCL_OK;
}

/*
 * The deletion callback used by TestdcallCmd:
 */

static void
DelCallbackProc(
    void *clientData,	/* Numerical value to append to delString. */
    Tcl_Interp *interp)		/* Interpreter being deleted. */
{
    int id = PTR2INT(clientData);
    char buffer[TCL_INTEGER_SPACE];

    TclFormatInt(buffer, id);
    Tcl_DStringAppendElement(&delString, buffer);
    if (interp != delInterp) {
	Tcl_DStringAppendElement(&delString, "bogus interpreter argument!");
    }
}

/*
 *----------------------------------------------------------------------
 *
 * TestdelCmd --
 *
 *	This procedure implements the "testdel" command.  It is used
 *	to test calling of command deletion callbacks.
 *
 * Results:
 *	A standard Tcl result.
 *
 * Side effects:
 *	Creates a command.
 *
 *----------------------------------------------------------------------
 */

static int
TestdelCmd(
    TCL_UNUSED(ClientData),
    Tcl_Interp *interp,		/* Current interpreter. */
    int argc,			/* Number of arguments. */
    const char **argv)		/* Argument strings. */
{
    DelCmd *dPtr;
    Tcl_Interp *slave;

    if (argc != 4) {
	Tcl_AppendResult(interp, "wrong # args", NULL);
	return TCL_ERROR;
    }

    slave = Tcl_GetSlave(interp, argv[1]);
    if (slave == NULL) {
	return TCL_ERROR;
    }

<<<<<<< HEAD
    dPtr = (DelCmd*)Tcl_Alloc(sizeof(DelCmd));
=======
    dPtr = (DelCmd *)ckalloc(sizeof(DelCmd));
>>>>>>> c2594380
    dPtr->interp = interp;
    dPtr->deleteCmd = (char *)Tcl_Alloc(strlen(argv[3]) + 1);
    strcpy(dPtr->deleteCmd, argv[3]);

    Tcl_CreateCommand(slave, argv[2], DelCmdProc, dPtr,
	    DelDeleteProc);
    return TCL_OK;
}

static int
DelCmdProc(
    void *clientData,	/* String result to return. */
    Tcl_Interp *interp,		/* Current interpreter. */
    TCL_UNUSED(int) /*argc*/,
    TCL_UNUSED(const char **) /*argv*/)
{
    DelCmd *dPtr = (DelCmd *) clientData;

    Tcl_AppendResult(interp, dPtr->deleteCmd, NULL);
    Tcl_Free(dPtr->deleteCmd);
    Tcl_Free(dPtr);
    return TCL_OK;
}

static void
DelDeleteProc(
    void *clientData)	/* String command to evaluate. */
{
    DelCmd *dPtr = (DelCmd *)clientData;

    Tcl_EvalEx(dPtr->interp, dPtr->deleteCmd, -1, 0);
    Tcl_ResetResult(dPtr->interp);
    Tcl_Free(dPtr->deleteCmd);
    Tcl_Free(dPtr);
}

/*
 *----------------------------------------------------------------------
 *
 * TestdelassocdataCmd --
 *
 *	This procedure implements the "testdelassocdata" command. It is used
 *	to test Tcl_DeleteAssocData.
 *
 * Results:
 *	A standard Tcl result.
 *
 * Side effects:
 *	Deletes an association between a key and associated data from an
 *	interpreter.
 *
 *----------------------------------------------------------------------
 */

static int
TestdelassocdataCmd(
    TCL_UNUSED(ClientData),
    Tcl_Interp *interp,		/* Current interpreter. */
    int argc,			/* Number of arguments. */
    const char **argv)		/* Argument strings. */
{
    if (argc != 2) {
	Tcl_AppendResult(interp, "wrong # arguments: should be \"", argv[0],
		" data_key\"", NULL);
	return TCL_ERROR;
    }
    Tcl_DeleteAssocData(interp, argv[1]);
    return TCL_OK;
}

/*
 *-----------------------------------------------------------------------------
 *
 * TestdoubledigitsCmd --
 *
 *	This procedure implements the 'testdoubledigits' command. It is
 *	used to test the low-level floating-point formatting primitives
 *	in Tcl.
 *
 * Usage:
 *	testdoubledigits fpval ndigits type ?shorten"
 *
 * Parameters:
 *	fpval - Floating-point value to format.
 *	ndigits - Digit count to request from Tcl_DoubleDigits
 *	type - One of 'shortest', 'e', 'f'
 *	shorten - Indicates that the 'shorten' flag should be passed in.
 *
 *-----------------------------------------------------------------------------
 */

static int
TestdoubledigitsObjCmd(
    TCL_UNUSED(ClientData),
    Tcl_Interp* interp,		/* Tcl interpreter */
    int objc,			/* Parameter count */
    Tcl_Obj* const objv[])	/* Parameter vector */
{
    static const char* options[] = {
	"shortest",
	"e",
	"f",
	NULL
    };
    static const int types[] = {
	TCL_DD_SHORTEST,
	TCL_DD_E_FORMAT,
	TCL_DD_F_FORMAT
    };

    const Tcl_ObjType* doubleType;
    double d;
    int status;
    int ndigits;
    int type;
    int decpt;
    int signum;
    char* str;
    char* endPtr;
    Tcl_Obj* strObj;
    Tcl_Obj* retval;

    if (objc < 4 || objc > 5) {
	Tcl_WrongNumArgs(interp, 1, objv, "fpval ndigits type ?shorten?");
	return TCL_ERROR;
    }
    status = Tcl_GetDoubleFromObj(interp, objv[1], &d);
    if (status != TCL_OK) {
	doubleType = Tcl_GetObjType("double");
	if (Tcl_FetchIntRep(objv[1], doubleType)
	    && TclIsNaN(objv[1]->internalRep.doubleValue)) {
	    status = TCL_OK;
	    memcpy(&d, &(objv[1]->internalRep.doubleValue), sizeof(double));
	}
    }
    if (status != TCL_OK
	|| Tcl_GetIntFromObj(interp, objv[2], &ndigits) != TCL_OK
	|| Tcl_GetIndexFromObj(interp, objv[3], options, "conversion type",
			       TCL_EXACT, &type) != TCL_OK) {
	fprintf(stderr, "bad value? %g\n", d);
	return TCL_ERROR;
    }
    type = types[type];
    if (objc > 4) {
	if (strcmp(Tcl_GetString(objv[4]), "shorten")) {
	    Tcl_SetObjResult(interp, Tcl_NewStringObj("bad flag", -1));
	    return TCL_ERROR;
	}
	type |= TCL_DD_SHORTEST;
    }
    str = TclDoubleDigits(d, ndigits, type, &decpt, &signum, &endPtr);
    strObj = Tcl_NewStringObj(str, endPtr-str);
    Tcl_Free(str);
    retval = Tcl_NewListObj(1, &strObj);
    Tcl_ListObjAppendElement(NULL, retval, Tcl_NewIntObj(decpt));
    strObj = Tcl_NewStringObj(signum ? "-" : "+", 1);
    Tcl_ListObjAppendElement(NULL, retval, strObj);
    Tcl_SetObjResult(interp, retval);
    return TCL_OK;
}

/*
 *----------------------------------------------------------------------
 *
 * TestdstringCmd --
 *
 *	This procedure implements the "testdstring" command.  It is used
 *	to test the dynamic string facilities of Tcl.
 *
 * Results:
 *	A standard Tcl result.
 *
 * Side effects:
 *	Creates, deletes, and invokes handlers.
 *
 *----------------------------------------------------------------------
 */

static int
TestdstringCmd(
    TCL_UNUSED(ClientData),
    Tcl_Interp *interp,		/* Current interpreter. */
    int argc,			/* Number of arguments. */
    const char **argv)		/* Argument strings. */
{
    int count;

    if (argc < 2) {
	wrongNumArgs:
	Tcl_AppendResult(interp, "wrong # args", NULL);
	return TCL_ERROR;
    }
    if (strcmp(argv[1], "append") == 0) {
	if (argc != 4) {
	    goto wrongNumArgs;
	}
	if (Tcl_GetInt(interp, argv[3], &count) != TCL_OK) {
	    return TCL_ERROR;
	}
	Tcl_DStringAppend(&dstring, argv[2], count);
    } else if (strcmp(argv[1], "element") == 0) {
	if (argc != 3) {
	    goto wrongNumArgs;
	}
	Tcl_DStringAppendElement(&dstring, argv[2]);
    } else if (strcmp(argv[1], "end") == 0) {
	if (argc != 2) {
	    goto wrongNumArgs;
	}
	Tcl_DStringEndSublist(&dstring);
    } else if (strcmp(argv[1], "free") == 0) {
	if (argc != 2) {
	    goto wrongNumArgs;
	}
	Tcl_DStringFree(&dstring);
    } else if (strcmp(argv[1], "get") == 0) {
	if (argc != 2) {
	    goto wrongNumArgs;
	}
	Tcl_SetResult(interp, Tcl_DStringValue(&dstring), TCL_VOLATILE);
    } else if (strcmp(argv[1], "gresult") == 0) {
	if (argc != 3) {
	    goto wrongNumArgs;
	}
	if (strcmp(argv[2], "staticsmall") == 0) {
	    Tcl_AppendResult(interp, "short", NULL);
	} else if (strcmp(argv[2], "staticlarge") == 0) {
	    Tcl_AppendResult(interp, "first0 first1 first2 first3 first4 first5 first6 first7 first8 first9\nsecond0 second1 second2 second3 second4 second5 second6 second7 second8 second9\nthird0 third1 third2 third3 third4 third5 third6 third7 third8 third9\nfourth0 fourth1 fourth2 fourth3 fourth4 fourth5 fourth6 fourth7 fourth8 fourth9\nfifth0 fifth1 fifth2 fifth3 fifth4 fifth5 fifth6 fifth7 fifth8 fifth9\nsixth0 sixth1 sixth2 sixth3 sixth4 sixth5 sixth6 sixth7 sixth8 sixth9\nseventh0 seventh1 seventh2 seventh3 seventh4 seventh5 seventh6 seventh7 seventh8 seventh9\n", NULL);
	} else if (strcmp(argv[2], "free") == 0) {
	    char *s = (char *)Tcl_Alloc(100);
	    strcpy(s, "This is a malloc-ed string");
	    Tcl_SetResult(interp, s, TCL_DYNAMIC);
	} else if (strcmp(argv[2], "special") == 0) {
	    char *s = (char*)Tcl_Alloc(100) + 16;
	    strcpy(s, "This is a specially-allocated string");
	    Tcl_SetResult(interp, s, SpecialFree);
	} else {
	    Tcl_AppendResult(interp, "bad gresult option \"", argv[2],
		    "\": must be staticsmall, staticlarge, free, or special",
		    NULL);
	    return TCL_ERROR;
	}
	Tcl_DStringGetResult(interp, &dstring);
    } else if (strcmp(argv[1], "length") == 0) {

	if (argc != 2) {
	    goto wrongNumArgs;
	}
	Tcl_SetObjResult(interp, Tcl_NewIntObj(Tcl_DStringLength(&dstring)));
    } else if (strcmp(argv[1], "result") == 0) {
	if (argc != 2) {
	    goto wrongNumArgs;
	}
	Tcl_DStringResult(interp, &dstring);
    } else if (strcmp(argv[1], "trunc") == 0) {
	if (argc != 3) {
	    goto wrongNumArgs;
	}
	if (Tcl_GetInt(interp, argv[2], &count) != TCL_OK) {
	    return TCL_ERROR;
	}
	Tcl_DStringSetLength(&dstring, count);
    } else if (strcmp(argv[1], "start") == 0) {
	if (argc != 2) {
	    goto wrongNumArgs;
	}
	Tcl_DStringStartSublist(&dstring);
    } else {
	Tcl_AppendResult(interp, "bad option \"", argv[1],
		"\": must be append, element, end, free, get, length, "
		"result, trunc, or start", NULL);
	return TCL_ERROR;
    }
    return TCL_OK;
}

/*
 * The procedure below is used as a special freeProc to test how well
 * Tcl_DStringGetResult handles freeProc's other than free.
 */

static void SpecialFree(
    void *blockPtr			/* Block to free. */
) {
    Tcl_Free(((char *)blockPtr) - 16);
}

/*
 *----------------------------------------------------------------------
 *
 * TestencodingCmd --
 *
 *	This procedure implements the "testencoding" command.  It is used
 *	to test the encoding package.
 *
 * Results:
 *	A standard Tcl result.
 *
 * Side effects:
 *	Load encodings.
 *
 *----------------------------------------------------------------------
 */

static int
TestencodingObjCmd(
    TCL_UNUSED(ClientData),
    Tcl_Interp *interp,		/* Current interpreter. */
    int objc,			/* Number of arguments. */
    Tcl_Obj *const objv[])	/* Argument objects. */
{
    Tcl_Encoding encoding;
    int index, length;
    const char *string;
    TclEncoding *encodingPtr;
    static const char *const optionStrings[] = {
	"create",	"delete",	NULL
    };
    enum options {
	ENC_CREATE,	ENC_DELETE
    };

    if (Tcl_GetIndexFromObj(interp, objv[1], optionStrings, "option", 0,
	    &index) != TCL_OK) {
	return TCL_ERROR;
    }

    switch ((enum options) index) {
    case ENC_CREATE: {
	Tcl_EncodingType type;

	if (objc != 5) {
	    return TCL_ERROR;
	}
	encodingPtr = (TclEncoding*)Tcl_Alloc(sizeof(TclEncoding));
	encodingPtr->interp = interp;

	string = Tcl_GetStringFromObj(objv[3], &length);
	encodingPtr->toUtfCmd = (char *)Tcl_Alloc(length + 1);
	memcpy(encodingPtr->toUtfCmd, string, length + 1);

	string = Tcl_GetStringFromObj(objv[4], &length);
	encodingPtr->fromUtfCmd = (char *)Tcl_Alloc(length + 1);
	memcpy(encodingPtr->fromUtfCmd, string, length + 1);

	string = Tcl_GetStringFromObj(objv[2], &length);

	type.encodingName = string;
	type.toUtfProc = EncodingToUtfProc;
	type.fromUtfProc = EncodingFromUtfProc;
	type.freeProc = EncodingFreeProc;
	type.clientData = encodingPtr;
	type.nullSize = 1;

	Tcl_CreateEncoding(&type);
	break;
    }
    case ENC_DELETE:
	if (objc != 3) {
	    return TCL_ERROR;
	}
	if (TCL_OK != Tcl_GetEncodingFromObj(interp, objv[2], &encoding)) {
	    return TCL_ERROR;
	}
	Tcl_FreeEncoding(encoding);	/* Free returned reference */
	Tcl_FreeEncoding(encoding);	/* Free to match CREATE */
	TclFreeIntRep(objv[2]);		/* Free the cached ref */
	break;
    }
    return TCL_OK;
}

static int
EncodingToUtfProc(
    void *clientData,	/* TclEncoding structure. */
    TCL_UNUSED(const char *) /*src*/,
    int srcLen,			/* Source string length in bytes. */
    TCL_UNUSED(int) /*flags*/,
    TCL_UNUSED(Tcl_EncodingState *),
    char *dst,			/* Output buffer. */
    int dstLen,			/* The maximum length of output buffer. */
    int *srcReadPtr,		/* Filled with number of bytes read. */
    int *dstWrotePtr,		/* Filled with number of bytes stored. */
    int *dstCharsPtr)		/* Filled with number of chars stored. */
{
    int len;
    TclEncoding *encodingPtr;

    encodingPtr = (TclEncoding *) clientData;
    Tcl_EvalEx(encodingPtr->interp, encodingPtr->toUtfCmd, -1, TCL_EVAL_GLOBAL);

    len = strlen(Tcl_GetStringResult(encodingPtr->interp));
    if (len > dstLen) {
	len = dstLen;
    }
    memcpy(dst, Tcl_GetStringResult(encodingPtr->interp), len);
    Tcl_ResetResult(encodingPtr->interp);

    *srcReadPtr = srcLen;
    *dstWrotePtr = len;
    *dstCharsPtr = len;
    return TCL_OK;
}

static int
EncodingFromUtfProc(
    void *clientData,	/* TclEncoding structure. */
    TCL_UNUSED(const char *) /*src*/,
    int srcLen,			/* Source string length in bytes. */
    TCL_UNUSED(int) /*flags*/,
    TCL_UNUSED(Tcl_EncodingState *),
    char *dst,			/* Output buffer. */
    int dstLen,			/* The maximum length of output buffer. */
    int *srcReadPtr,		/* Filled with number of bytes read. */
    int *dstWrotePtr,		/* Filled with number of bytes stored. */
    int *dstCharsPtr)		/* Filled with number of chars stored. */
{
    int len;
    TclEncoding *encodingPtr;

    encodingPtr = (TclEncoding *) clientData;
    Tcl_EvalEx(encodingPtr->interp, encodingPtr->fromUtfCmd, -1, TCL_EVAL_GLOBAL);

    len = strlen(Tcl_GetStringResult(encodingPtr->interp));
    if (len > dstLen) {
	len = dstLen;
    }
    memcpy(dst, Tcl_GetStringResult(encodingPtr->interp), len);
    Tcl_ResetResult(encodingPtr->interp);

    *srcReadPtr = srcLen;
    *dstWrotePtr = len;
    *dstCharsPtr = len;
    return TCL_OK;
}

static void
EncodingFreeProc(
    void *clientData)	/* ClientData associated with type. */
{
    TclEncoding *encodingPtr = (TclEncoding *)clientData;

    Tcl_Free(encodingPtr->toUtfCmd);
    Tcl_Free(encodingPtr->fromUtfCmd);
    Tcl_Free(encodingPtr);
}

/*
 *----------------------------------------------------------------------
 *
 * TestevalexObjCmd --
 *
 *	This procedure implements the "testevalex" command.  It is
 *	used to test Tcl_EvalEx.
 *
 * Results:
 *	A standard Tcl result.
 *
 * Side effects:
 *	None.
 *
 *----------------------------------------------------------------------
 */

static int
TestevalexObjCmd(
    TCL_UNUSED(ClientData),
    Tcl_Interp *interp,		/* Current interpreter. */
    int objc,			/* Number of arguments. */
    Tcl_Obj *const objv[])	/* Argument objects. */
{
    int length, flags;
    const char *script;

    flags = 0;
    if (objc == 3) {
	const char *global = Tcl_GetString(objv[2]);
	if (strcmp(global, "global") != 0) {
	    Tcl_AppendResult(interp, "bad value \"", global,
		    "\": must be global", NULL);
	    return TCL_ERROR;
	}
	flags = TCL_EVAL_GLOBAL;
    } else if (objc != 2) {
	Tcl_WrongNumArgs(interp, 1, objv, "script ?global?");
	return TCL_ERROR;
    }

    script = Tcl_GetStringFromObj(objv[1], &length);
    return Tcl_EvalEx(interp, script, length, flags);
}

/*
 *----------------------------------------------------------------------
 *
 * TestevalobjvObjCmd --
 *
 *	This procedure implements the "testevalobjv" command.  It is
 *	used to test Tcl_EvalObjv.
 *
 * Results:
 *	A standard Tcl result.
 *
 * Side effects:
 *	None.
 *
 *----------------------------------------------------------------------
 */

static int
TestevalobjvObjCmd(
    TCL_UNUSED(ClientData),
    Tcl_Interp *interp,		/* Current interpreter. */
    int objc,			/* Number of arguments. */
    Tcl_Obj *const objv[])	/* Argument objects. */
{
    int evalGlobal;

    if (objc < 3) {
	Tcl_WrongNumArgs(interp, 1, objv, "global word ?word ...?");
	return TCL_ERROR;
    }
    if (Tcl_GetIntFromObj(interp, objv[1], &evalGlobal) != TCL_OK) {
	return TCL_ERROR;
    }
    return Tcl_EvalObjv(interp, objc-2, objv+2,
	    (evalGlobal) ? TCL_EVAL_GLOBAL : 0);
}

/*
 *----------------------------------------------------------------------
 *
 * TesteventObjCmd --
 *
 *	This procedure implements a 'testevent' command.  The command
 *	is used to test event queue management.
 *
 * The command takes two forms:
 *	- testevent queue name position script
 *		Queues an event at the given position in the queue, and
 *		associates a given name with it (the same name may be
 *		associated with multiple events). When the event comes
 *		to the head of the queue, executes the given script at
 *		global level in the current interp. The position may be
 *		one of 'head', 'tail' or 'mark'.
 *	- testevent delete name
 *		Deletes any events associated with the given name from
 *		the queue.
 *
 * Return value:
 *	Returns a standard Tcl result.
 *
 * Side effects:
 *	Manipulates the event queue as directed.
 *
 *----------------------------------------------------------------------
 */

static int
TesteventObjCmd(
    TCL_UNUSED(ClientData),
    Tcl_Interp *interp,		/* Tcl interpreter */
    int objc,			/* Parameter count */
    Tcl_Obj *const objv[])	/* Parameter vector */
{
    static const char *const subcommands[] = { /* Possible subcommands */
	"queue", "delete", NULL
    };
    int subCmdIndex;		/* Index of the chosen subcommand */
    static const char *const positions[] = { /* Possible queue positions */
	"head", "tail", "mark", NULL
    };
    int posIndex;		/* Index of the chosen position */
    static const Tcl_QueuePosition posNum[] = {
				/* Interpretation of the chosen position */
	TCL_QUEUE_HEAD,
	TCL_QUEUE_TAIL,
	TCL_QUEUE_MARK
    };
    TestEvent *ev;		/* Event to be queued */

    if (objc < 2) {
	Tcl_WrongNumArgs(interp, 1, objv, "subcommand ?arg ...?");
	return TCL_ERROR;
    }
    if (Tcl_GetIndexFromObj(interp, objv[1], subcommands, "subcommand",
	    TCL_EXACT, &subCmdIndex) != TCL_OK) {
	return TCL_ERROR;
    }
    switch (subCmdIndex) {
    case 0:			/* queue */
	if (objc != 5) {
	    Tcl_WrongNumArgs(interp, 2, objv, "name position script");
	    return TCL_ERROR;
	}
	if (Tcl_GetIndexFromObj(interp, objv[3], positions,
		"position specifier", TCL_EXACT, &posIndex) != TCL_OK) {
	    return TCL_ERROR;
	}
	ev = (TestEvent *)Tcl_Alloc(sizeof(TestEvent));
	ev->header.proc = TesteventProc;
	ev->header.nextPtr = NULL;
	ev->interp = interp;
	ev->command = objv[4];
	Tcl_IncrRefCount(ev->command);
	ev->tag = objv[2];
	Tcl_IncrRefCount(ev->tag);
	Tcl_QueueEvent((Tcl_Event *) ev, posNum[posIndex]);
	break;

    case 1:			/* delete */
	if (objc != 3) {
	    Tcl_WrongNumArgs(interp, 2, objv, "name");
	    return TCL_ERROR;
	}
	Tcl_DeleteEvents(TesteventDeleteProc, objv[2]);
	break;
    }

    return TCL_OK;
}

/*
 *----------------------------------------------------------------------
 *
 * TesteventProc --
 *
 *	Delivers a test event to the Tcl interpreter as part of event
 *	queue testing.
 *
 * Results:
 *	Returns 1 if the event has been serviced, 0 otherwise.
 *
 * Side effects:
 *	Evaluates the event's callback script, so has whatever side effects
 *	the callback has.  The return value of the callback script becomes the
 *	return value of this function.  If the callback script reports an
 *	error, it is reported as a background error.
 *
 *----------------------------------------------------------------------
 */

static int
TesteventProc(
    Tcl_Event *event,		/* Event to deliver */
    TCL_UNUSED(int) /*flags*/)
{
    TestEvent *ev = (TestEvent *) event;
    Tcl_Interp *interp = ev->interp;
    Tcl_Obj *command = ev->command;
    int result = Tcl_EvalObjEx(interp, command,
	    TCL_EVAL_GLOBAL | TCL_EVAL_DIRECT);
    int retval;

    if (result != TCL_OK) {
	Tcl_AddErrorInfo(interp,
		"    (command bound to \"testevent\" callback)");
	Tcl_BackgroundException(interp, TCL_ERROR);
	return 1;		/* Avoid looping on errors */
    }
    if (Tcl_GetBooleanFromObj(interp, Tcl_GetObjResult(interp),
	    &retval) != TCL_OK) {
	Tcl_AddErrorInfo(interp,
		"    (return value from \"testevent\" callback)");
	Tcl_BackgroundException(interp, TCL_ERROR);
	return 1;
    }
    if (retval) {
	Tcl_DecrRefCount(ev->tag);
	Tcl_DecrRefCount(ev->command);
    }

    return retval;
}

/*
 *----------------------------------------------------------------------
 *
 * TesteventDeleteProc --
 *
 *	Removes some set of events from the queue.
 *
 * This procedure is used as part of testing event queue management.
 *
 * Results:
 *	Returns 1 if a given event should be deleted, 0 otherwise.
 *
 * Side effects:
 *	None.
 *
 *----------------------------------------------------------------------
 */

static int
TesteventDeleteProc(
    Tcl_Event *event,		/* Event to examine */
    void *clientData)	/* Tcl_Obj containing the name of the event(s)
				 * to remove */
{
    TestEvent *ev;		/* Event to examine */
    const char *evNameStr;
    Tcl_Obj *targetName;	/* Name of the event(s) to delete */
    const char *targetNameStr;

    if (event->proc != TesteventProc) {
	return 0;
    }
    targetName = (Tcl_Obj *) clientData;
    targetNameStr = (char *) Tcl_GetString(targetName);
    ev = (TestEvent *) event;
    evNameStr = Tcl_GetString(ev->tag);
    if (strcmp(evNameStr, targetNameStr) == 0) {
	Tcl_DecrRefCount(ev->tag);
	Tcl_DecrRefCount(ev->command);
	return 1;
    } else {
	return 0;
    }
}

/*
 *----------------------------------------------------------------------
 *
 * TestexithandlerCmd --
 *
 *	This procedure implements the "testexithandler" command. It is
 *	used to test Tcl_CreateExitHandler and Tcl_DeleteExitHandler.
 *
 * Results:
 *	A standard Tcl result.
 *
 * Side effects:
 *	None.
 *
 *----------------------------------------------------------------------
 */

static int
TestexithandlerCmd(
    TCL_UNUSED(ClientData),
    Tcl_Interp *interp,		/* Current interpreter. */
    int argc,			/* Number of arguments. */
    const char **argv)		/* Argument strings. */
{
    int value;

    if (argc != 3) {
	Tcl_AppendResult(interp, "wrong # arguments: should be \"", argv[0],
		" create|delete value\"", NULL);
	return TCL_ERROR;
    }
    if (Tcl_GetInt(interp, argv[2], &value) != TCL_OK) {
	return TCL_ERROR;
    }
    if (strcmp(argv[1], "create") == 0) {
	Tcl_CreateExitHandler((value & 1) ? ExitProcOdd : ExitProcEven,
		INT2PTR(value));
    } else if (strcmp(argv[1], "delete") == 0) {
	Tcl_DeleteExitHandler((value & 1) ? ExitProcOdd : ExitProcEven,
		INT2PTR(value));
    } else {
	Tcl_AppendResult(interp, "bad option \"", argv[1],
		"\": must be create or delete", NULL);
	return TCL_ERROR;
    }
    return TCL_OK;
}

static void
ExitProcOdd(
    void *clientData)	/* Integer value to print. */
{
    char buf[16 + TCL_INTEGER_SPACE];
    int len;

    sprintf(buf, "odd %d\n", (int)PTR2INT(clientData));
    len = strlen(buf);
    if (len != (int) write(1, buf, len)) {
	Tcl_Panic("ExitProcOdd: unable to write to stdout");
    }
}

static void
ExitProcEven(
    void *clientData)	/* Integer value to print. */
{
    char buf[16 + TCL_INTEGER_SPACE];
    int len;

    sprintf(buf, "even %d\n", (int)PTR2INT(clientData));
    len = strlen(buf);
    if (len != (int) write(1, buf, len)) {
	Tcl_Panic("ExitProcEven: unable to write to stdout");
    }
}

/*
 *----------------------------------------------------------------------
 *
 * TestexprlongCmd --
 *
 *	This procedure verifies that Tcl_ExprLong does not modify the
 *	interpreter result if there is no error.
 *
 * Results:
 *	A standard Tcl result.
 *
 * Side effects:
 *	None.
 *
 *----------------------------------------------------------------------
 */

static int
TestexprlongCmd(
    TCL_UNUSED(ClientData),
    Tcl_Interp *interp,		/* Current interpreter. */
    int argc,			/* Number of arguments. */
    const char **argv)		/* Argument strings. */
{
    long exprResult;
    char buf[4 + TCL_INTEGER_SPACE];
    int result;

    if (argc != 2) {
	Tcl_AppendResult(interp, "wrong # arguments: should be \"", argv[0],
		" expression\"", NULL);
	return TCL_ERROR;
    }
    Tcl_AppendResult(interp, "This is a result", NULL);
    result = Tcl_ExprLong(interp, argv[1], &exprResult);
    if (result != TCL_OK) {
	return result;
    }
    sprintf(buf, ": %ld", exprResult);
    Tcl_AppendResult(interp, buf, NULL);
    return TCL_OK;
}

/*
 *----------------------------------------------------------------------
 *
 * TestexprlongobjCmd --
 *
 *	This procedure verifies that Tcl_ExprLongObj does not modify the
 *	interpreter result if there is no error.
 *
 * Results:
 *	A standard Tcl result.
 *
 * Side effects:
 *	None.
 *
 *----------------------------------------------------------------------
 */

static int
TestexprlongobjCmd(
    TCL_UNUSED(ClientData),
    Tcl_Interp *interp,		/* Current interpreter. */
    int objc,			/* Number of arguments. */
    Tcl_Obj *const *objv)	/* Argument objects. */
{
    long exprResult;
    char buf[4 + TCL_INTEGER_SPACE];
    int result;

    if (objc != 2) {
	Tcl_WrongNumArgs(interp, 1, objv, "expression");
	return TCL_ERROR;
    }
    Tcl_AppendResult(interp, "This is a result", NULL);
    result = Tcl_ExprLongObj(interp, objv[1], &exprResult);
    if (result != TCL_OK) {
	return result;
    }
    sprintf(buf, ": %ld", exprResult);
    Tcl_AppendResult(interp, buf, NULL);
    return TCL_OK;
}

/*
 *----------------------------------------------------------------------
 *
 * TestexprdoubleCmd --
 *
 *	This procedure verifies that Tcl_ExprDouble does not modify the
 *	interpreter result if there is no error.
 *
 * Results:
 *	A standard Tcl result.
 *
 * Side effects:
 *	None.
 *
 *----------------------------------------------------------------------
 */

static int
TestexprdoubleCmd(
    TCL_UNUSED(ClientData),
    Tcl_Interp *interp,		/* Current interpreter. */
    int argc,			/* Number of arguments. */
    const char **argv)		/* Argument strings. */
{
    double exprResult;
    char buf[4 + TCL_DOUBLE_SPACE];
    int result;

    if (argc != 2) {
	Tcl_AppendResult(interp, "wrong # arguments: should be \"", argv[0],
		" expression\"", NULL);
	return TCL_ERROR;
    }
    Tcl_AppendResult(interp, "This is a result", NULL);
    result = Tcl_ExprDouble(interp, argv[1], &exprResult);
    if (result != TCL_OK) {
	return result;
    }
    strcpy(buf, ": ");
    Tcl_PrintDouble(interp, exprResult, buf+2);
    Tcl_AppendResult(interp, buf, NULL);
    return TCL_OK;
}

/*
 *----------------------------------------------------------------------
 *
 * TestexprdoubleobjCmd --
 *
 *	This procedure verifies that Tcl_ExprLongObj does not modify the
 *	interpreter result if there is no error.
 *
 * Results:
 *	A standard Tcl result.
 *
 * Side effects:
 *	None.
 *
 *----------------------------------------------------------------------
 */

static int
TestexprdoubleobjCmd(
    TCL_UNUSED(ClientData),
    Tcl_Interp *interp,		/* Current interpreter. */
    int objc,			/* Number of arguments. */
    Tcl_Obj *const *objv)	/* Argument objects. */
{
    double exprResult;
    char buf[4 + TCL_DOUBLE_SPACE];
    int result;

    if (objc != 2) {
	Tcl_WrongNumArgs(interp, 1, objv, "expression");
	return TCL_ERROR;
    }
    Tcl_AppendResult(interp, "This is a result", NULL);
    result = Tcl_ExprDoubleObj(interp, objv[1], &exprResult);
    if (result != TCL_OK) {
	return result;
    }
    strcpy(buf, ": ");
    Tcl_PrintDouble(interp, exprResult, buf+2);
    Tcl_AppendResult(interp, buf, NULL);
    return TCL_OK;
}

/*
 *----------------------------------------------------------------------
 *
 * TestexprstringCmd --
 *
 *	This procedure tests the basic operation of Tcl_ExprString.
 *
 * Results:
 *	A standard Tcl result.
 *
 * Side effects:
 *	None.
 *
 *----------------------------------------------------------------------
 */

static int
TestexprstringCmd(
    TCL_UNUSED(ClientData),
    Tcl_Interp *interp,		/* Current interpreter. */
    int argc,			/* Number of arguments. */
    const char **argv)		/* Argument strings. */
{
    if (argc != 2) {
	Tcl_AppendResult(interp, "wrong # arguments: should be \"", argv[0],
		" expression\"", NULL);
	return TCL_ERROR;
    }
    return Tcl_ExprString(interp, argv[1]);
}

/*
 *----------------------------------------------------------------------
 *
 * TestfilelinkCmd --
 *
 *	This procedure implements the "testfilelink" command.  It is used to
 *	test the effects of creating and manipulating filesystem links in Tcl.
 *
 * Results:
 *	A standard Tcl result.
 *
 * Side effects:
 *	May create a link on disk.
 *
 *----------------------------------------------------------------------
 */

static int
TestfilelinkCmd(
    TCL_UNUSED(ClientData),
    Tcl_Interp *interp,		/* Current interpreter. */
    int objc,			/* Number of arguments. */
    Tcl_Obj *const objv[])	/* The argument objects. */
{
    Tcl_Obj *contents;

    if (objc < 2 || objc > 3) {
	Tcl_WrongNumArgs(interp, 1, objv, "source ?target?");
	return TCL_ERROR;
    }

    if (Tcl_FSConvertToPathType(interp, objv[1]) != TCL_OK) {
	return TCL_ERROR;
    }

    if (objc == 3) {
	/* Create link from source to target */
	contents = Tcl_FSLink(objv[1], objv[2],
		TCL_CREATE_SYMBOLIC_LINK|TCL_CREATE_HARD_LINK);
	if (contents == NULL) {
	    Tcl_AppendResult(interp, "could not create link from \"",
		    Tcl_GetString(objv[1]), "\" to \"",
		    Tcl_GetString(objv[2]), "\": ",
		    Tcl_PosixError(interp), NULL);
	    return TCL_ERROR;
	}
    } else {
	/* Read link */
	contents = Tcl_FSLink(objv[1], NULL, 0);
	if (contents == NULL) {
	    Tcl_AppendResult(interp, "could not read link \"",
		    Tcl_GetString(objv[1]), "\": ",
		    Tcl_PosixError(interp), NULL);
	    return TCL_ERROR;
	}
    }
    Tcl_SetObjResult(interp, contents);
    if (objc == 2) {
	/*
	 * If we are creating a link, this will actually just
	 * be objv[3], and we don't own it
	 */
	Tcl_DecrRefCount(contents);
    }
    return TCL_OK;
}

/*
 *----------------------------------------------------------------------
 *
 * TestgetassocdataCmd --
 *
 *	This procedure implements the "testgetassocdata" command. It is
 *	used to test Tcl_GetAssocData.
 *
 * Results:
 *	A standard Tcl result.
 *
 * Side effects:
 *	None.
 *
 *----------------------------------------------------------------------
 */

static int
TestgetassocdataCmd(
    TCL_UNUSED(ClientData),
    Tcl_Interp *interp,		/* Current interpreter. */
    int argc,			/* Number of arguments. */
    const char **argv)		/* Argument strings. */
{
    char *res;

    if (argc != 2) {
	Tcl_AppendResult(interp, "wrong # arguments: should be \"", argv[0],
		" data_key\"", NULL);
	return TCL_ERROR;
    }
    res = (char *) Tcl_GetAssocData(interp, argv[1], NULL);
    if (res != NULL) {
	Tcl_AppendResult(interp, res, NULL);
    }
    return TCL_OK;
}

/*
 *----------------------------------------------------------------------
 *
 * TestgetplatformCmd --
 *
 *	This procedure implements the "testgetplatform" command. It is
 *	used to retrievel the value of the tclPlatform global variable.
 *
 * Results:
 *	A standard Tcl result.
 *
 * Side effects:
 *	None.
 *
 *----------------------------------------------------------------------
 */

static int
TestgetplatformCmd(
    TCL_UNUSED(ClientData),
    Tcl_Interp *interp,		/* Current interpreter. */
    int argc,			/* Number of arguments. */
    const char **argv)		/* Argument strings. */
{
    static const char *const platformStrings[] = { "unix", "mac", "windows" };
    TclPlatformType *platform;

    platform = TclGetPlatform();

    if (argc != 1) {
	Tcl_AppendResult(interp, "wrong # arguments: should be \"", argv[0],
		NULL);
	return TCL_ERROR;
    }

    Tcl_AppendResult(interp, platformStrings[*platform], NULL);
    return TCL_OK;
}

/*
 *----------------------------------------------------------------------
 *
 * TestinterpdeleteCmd --
 *
 *	This procedure tests the code in tclInterp.c that deals with
 *	interpreter deletion. It deletes a user-specified interpreter
 *	from the hierarchy, and subsequent code checks integrity.
 *
 * Results:
 *	A standard Tcl result.
 *
 * Side effects:
 *	Deletes one or more interpreters.
 *
 *----------------------------------------------------------------------
 */

static int
TestinterpdeleteCmd(
    TCL_UNUSED(ClientData),
    Tcl_Interp *interp,		/* Current interpreter. */
    int argc,			/* Number of arguments. */
    const char **argv)		/* Argument strings. */
{
    Tcl_Interp *slaveToDelete;

    if (argc != 2) {
	Tcl_AppendResult(interp, "wrong # args: should be \"", argv[0],
		" path\"", NULL);
	return TCL_ERROR;
    }
    slaveToDelete = Tcl_GetSlave(interp, argv[1]);
    if (slaveToDelete == NULL) {
	return TCL_ERROR;
    }
    Tcl_DeleteInterp(slaveToDelete);
    return TCL_OK;
}

/*
 *----------------------------------------------------------------------
 *
 * TestlinkCmd --
 *
 *	This procedure implements the "testlink" command.  It is used
 *	to test Tcl_LinkVar and related library procedures.
 *
 * Results:
 *	A standard Tcl result.
 *
 * Side effects:
 *	Creates and deletes various variable links, plus returns
 *	values of the linked variables.
 *
 *----------------------------------------------------------------------
 */

static int
TestlinkCmd(
    TCL_UNUSED(ClientData),
    Tcl_Interp *interp,		/* Current interpreter. */
    int argc,			/* Number of arguments. */
    const char **argv)		/* Argument strings. */
{
    static int intVar = 43;
    static int boolVar = 4;
    static double realVar = 1.23;
    static Tcl_WideInt wideVar = 79;
    static char *stringVar = NULL;
    static char charVar = '@';
    static unsigned char ucharVar = 130;
    static short shortVar = 3000;
    static unsigned short ushortVar = 60000;
    static unsigned int uintVar = 0xBEEFFEED;
    static long longVar = 123456789L;
    static unsigned long ulongVar = 3456789012UL;
    static float floatVar = 4.5;
    static Tcl_WideUInt uwideVar = 123;
    static int created = 0;
    char buffer[2*TCL_DOUBLE_SPACE];
    int writable, flag;
    Tcl_Obj *tmp;

    if (argc < 2) {
	Tcl_AppendResult(interp, "wrong # args: should be \"", argv[0],
		" option ?arg arg arg arg arg arg arg arg arg arg arg arg"
		" arg arg?\"", NULL);
	return TCL_ERROR;
    }
    if (strcmp(argv[1], "create") == 0) {
	if (argc != 16) {
	    Tcl_AppendResult(interp, "wrong # args: should be \"",
		argv[0], " ", argv[1],
		" intRO realRO boolRO stringRO wideRO charRO ucharRO shortRO"
		" ushortRO uintRO longRO ulongRO floatRO uwideRO\"", NULL);
	    return TCL_ERROR;
	}
	if (created) {
	    Tcl_UnlinkVar(interp, "int");
	    Tcl_UnlinkVar(interp, "real");
	    Tcl_UnlinkVar(interp, "bool");
	    Tcl_UnlinkVar(interp, "string");
	    Tcl_UnlinkVar(interp, "wide");
	    Tcl_UnlinkVar(interp, "char");
	    Tcl_UnlinkVar(interp, "uchar");
	    Tcl_UnlinkVar(interp, "short");
	    Tcl_UnlinkVar(interp, "ushort");
	    Tcl_UnlinkVar(interp, "uint");
	    Tcl_UnlinkVar(interp, "long");
	    Tcl_UnlinkVar(interp, "ulong");
	    Tcl_UnlinkVar(interp, "float");
	    Tcl_UnlinkVar(interp, "uwide");
	}
	created = 1;
	if (Tcl_GetBoolean(interp, argv[2], &writable) != TCL_OK) {
	    return TCL_ERROR;
	}
	flag = (writable != 0) ? 0 : TCL_LINK_READ_ONLY;
	if (Tcl_LinkVar(interp, "int", &intVar,
		TCL_LINK_INT | flag) != TCL_OK) {
	    return TCL_ERROR;
	}
	if (Tcl_GetBoolean(interp, argv[3], &writable) != TCL_OK) {
	    return TCL_ERROR;
	}
	flag = (writable != 0) ? 0 : TCL_LINK_READ_ONLY;
	if (Tcl_LinkVar(interp, "real", &realVar,
		TCL_LINK_DOUBLE | flag) != TCL_OK) {
	    return TCL_ERROR;
	}
	if (Tcl_GetBoolean(interp, argv[4], &writable) != TCL_OK) {
	    return TCL_ERROR;
	}
	flag = (writable != 0) ? 0 : TCL_LINK_READ_ONLY;
	if (Tcl_LinkVar(interp, "bool", &boolVar,
		TCL_LINK_BOOLEAN | flag) != TCL_OK) {
	    return TCL_ERROR;
	}
	if (Tcl_GetBoolean(interp, argv[5], &writable) != TCL_OK) {
	    return TCL_ERROR;
	}
	flag = (writable != 0) ? 0 : TCL_LINK_READ_ONLY;
	if (Tcl_LinkVar(interp, "string", &stringVar,
		TCL_LINK_STRING | flag) != TCL_OK) {
	    return TCL_ERROR;
	}
	if (Tcl_GetBoolean(interp, argv[6], &writable) != TCL_OK) {
	    return TCL_ERROR;
	}
	flag = (writable != 0) ? 0 : TCL_LINK_READ_ONLY;
	if (Tcl_LinkVar(interp, "wide", &wideVar,
			TCL_LINK_WIDE_INT | flag) != TCL_OK) {
	    return TCL_ERROR;
	}
	if (Tcl_GetBoolean(interp, argv[7], &writable) != TCL_OK) {
	    return TCL_ERROR;
	}
	flag = (writable != 0) ? 0 : TCL_LINK_READ_ONLY;
	if (Tcl_LinkVar(interp, "char", &charVar,
		TCL_LINK_CHAR | flag) != TCL_OK) {
	    return TCL_ERROR;
	}
	if (Tcl_GetBoolean(interp, argv[8], &writable) != TCL_OK) {
	    return TCL_ERROR;
	}
	flag = (writable != 0) ? 0 : TCL_LINK_READ_ONLY;
	if (Tcl_LinkVar(interp, "uchar", &ucharVar,
		TCL_LINK_UCHAR | flag) != TCL_OK) {
	    return TCL_ERROR;
	}
	if (Tcl_GetBoolean(interp, argv[9], &writable) != TCL_OK) {
	    return TCL_ERROR;
	}
	flag = (writable != 0) ? 0 : TCL_LINK_READ_ONLY;
	if (Tcl_LinkVar(interp, "short", &shortVar,
		TCL_LINK_SHORT | flag) != TCL_OK) {
	    return TCL_ERROR;
	}
	if (Tcl_GetBoolean(interp, argv[10], &writable) != TCL_OK) {
	    return TCL_ERROR;
	}
	flag = (writable != 0) ? 0 : TCL_LINK_READ_ONLY;
	if (Tcl_LinkVar(interp, "ushort", &ushortVar,
		TCL_LINK_USHORT | flag) != TCL_OK) {
	    return TCL_ERROR;
	}
	if (Tcl_GetBoolean(interp, argv[11], &writable) != TCL_OK) {
	    return TCL_ERROR;
	}
	flag = (writable != 0) ? 0 : TCL_LINK_READ_ONLY;
	if (Tcl_LinkVar(interp, "uint", &uintVar,
		TCL_LINK_UINT | flag) != TCL_OK) {
	    return TCL_ERROR;
	}
	if (Tcl_GetBoolean(interp, argv[12], &writable) != TCL_OK) {
	    return TCL_ERROR;
	}
	flag = (writable != 0) ? 0 : TCL_LINK_READ_ONLY;
	if (Tcl_LinkVar(interp, "long", &longVar,
		TCL_LINK_LONG | flag) != TCL_OK) {
	    return TCL_ERROR;
	}
	if (Tcl_GetBoolean(interp, argv[13], &writable) != TCL_OK) {
	    return TCL_ERROR;
	}
	flag = (writable != 0) ? 0 : TCL_LINK_READ_ONLY;
	if (Tcl_LinkVar(interp, "ulong", &ulongVar,
		TCL_LINK_ULONG | flag) != TCL_OK) {
	    return TCL_ERROR;
	}
	if (Tcl_GetBoolean(interp, argv[14], &writable) != TCL_OK) {
	    return TCL_ERROR;
	}
	flag = (writable != 0) ? 0 : TCL_LINK_READ_ONLY;
	if (Tcl_LinkVar(interp, "float", &floatVar,
		TCL_LINK_FLOAT | flag) != TCL_OK) {
	    return TCL_ERROR;
	}
	if (Tcl_GetBoolean(interp, argv[15], &writable) != TCL_OK) {
	    return TCL_ERROR;
	}
	flag = (writable != 0) ? 0 : TCL_LINK_READ_ONLY;
	if (Tcl_LinkVar(interp, "uwide", &uwideVar,
		TCL_LINK_WIDE_UINT | flag) != TCL_OK) {
	    return TCL_ERROR;
	}

    } else if (strcmp(argv[1], "delete") == 0) {
	Tcl_UnlinkVar(interp, "int");
	Tcl_UnlinkVar(interp, "real");
	Tcl_UnlinkVar(interp, "bool");
	Tcl_UnlinkVar(interp, "string");
	Tcl_UnlinkVar(interp, "wide");
	Tcl_UnlinkVar(interp, "char");
	Tcl_UnlinkVar(interp, "uchar");
	Tcl_UnlinkVar(interp, "short");
	Tcl_UnlinkVar(interp, "ushort");
	Tcl_UnlinkVar(interp, "uint");
	Tcl_UnlinkVar(interp, "long");
	Tcl_UnlinkVar(interp, "ulong");
	Tcl_UnlinkVar(interp, "float");
	Tcl_UnlinkVar(interp, "uwide");
	created = 0;
    } else if (strcmp(argv[1], "get") == 0) {
	TclFormatInt(buffer, intVar);
	Tcl_AppendElement(interp, buffer);
	Tcl_PrintDouble(NULL, realVar, buffer);
	Tcl_AppendElement(interp, buffer);
	TclFormatInt(buffer, boolVar);
	Tcl_AppendElement(interp, buffer);
	Tcl_AppendElement(interp, (stringVar == NULL) ? "-" : stringVar);
	/*
	 * Wide ints only have an object-based interface.
	 */
	tmp = Tcl_NewWideIntObj(wideVar);
	Tcl_AppendElement(interp, Tcl_GetString(tmp));
	Tcl_DecrRefCount(tmp);
	TclFormatInt(buffer, (int) charVar);
	Tcl_AppendElement(interp, buffer);
	TclFormatInt(buffer, (int) ucharVar);
	Tcl_AppendElement(interp, buffer);
	TclFormatInt(buffer, (int) shortVar);
	Tcl_AppendElement(interp, buffer);
	TclFormatInt(buffer, (int) ushortVar);
	Tcl_AppendElement(interp, buffer);
	TclFormatInt(buffer, (int) uintVar);
	Tcl_AppendElement(interp, buffer);
	tmp = Tcl_NewWideIntObj(longVar);
	Tcl_AppendElement(interp, Tcl_GetString(tmp));
	Tcl_DecrRefCount(tmp);
	tmp = Tcl_NewWideIntObj((long)ulongVar);
	Tcl_AppendElement(interp, Tcl_GetString(tmp));
	Tcl_DecrRefCount(tmp);
	Tcl_PrintDouble(NULL, (double)floatVar, buffer);
	Tcl_AppendElement(interp, buffer);
	tmp = Tcl_NewWideIntObj((Tcl_WideInt)uwideVar);
	Tcl_AppendElement(interp, Tcl_GetString(tmp));
	Tcl_DecrRefCount(tmp);
    } else if (strcmp(argv[1], "set") == 0) {
	int v;

	if (argc != 16) {
	    Tcl_AppendResult(interp, "wrong # args: should be \"",
		    argv[0], " ", argv[1],
		    " intValue realValue boolValue stringValue wideValue"
		    " charValue ucharValue shortValue ushortValue uintValue"
		    " longValue ulongValue floatValue uwideValue\"", NULL);
	    return TCL_ERROR;
	}
	if (argv[2][0] != 0) {
	    if (Tcl_GetInt(interp, argv[2], &intVar) != TCL_OK) {
		return TCL_ERROR;
	    }
	}
	if (argv[3][0] != 0) {
	    if (Tcl_GetDouble(interp, argv[3], &realVar) != TCL_OK) {
		return TCL_ERROR;
	    }
	}
	if (argv[4][0] != 0) {
	    if (Tcl_GetInt(interp, argv[4], &boolVar) != TCL_OK) {
		return TCL_ERROR;
	    }
	}
	if (argv[5][0] != 0) {
	    if (stringVar != NULL) {
		Tcl_Free(stringVar);
	    }
	    if (strcmp(argv[5], "-") == 0) {
		stringVar = NULL;
	    } else {
		stringVar = (char *)Tcl_Alloc(strlen(argv[5]) + 1);
		strcpy(stringVar, argv[5]);
	    }
	}
	if (argv[6][0] != 0) {
	    tmp = Tcl_NewStringObj(argv[6], -1);
	    if (Tcl_GetWideIntFromObj(interp, tmp, &wideVar) != TCL_OK) {
		Tcl_DecrRefCount(tmp);
		return TCL_ERROR;
	    }
	    Tcl_DecrRefCount(tmp);
	}
	if (argv[7][0]) {
	    if (Tcl_GetInt(interp, argv[7], &v) != TCL_OK) {
		return TCL_ERROR;
	    }
	    charVar = (char) v;
	}
	if (argv[8][0]) {
	    if (Tcl_GetInt(interp, argv[8], &v) != TCL_OK) {
		return TCL_ERROR;
	    }
	    ucharVar = (unsigned char) v;
	}
	if (argv[9][0]) {
	    if (Tcl_GetInt(interp, argv[9], &v) != TCL_OK) {
		return TCL_ERROR;
	    }
	    shortVar = (short) v;
	}
	if (argv[10][0]) {
	    if (Tcl_GetInt(interp, argv[10], &v) != TCL_OK) {
		return TCL_ERROR;
	    }
	    ushortVar = (unsigned short) v;
	}
	if (argv[11][0]) {
	    if (Tcl_GetInt(interp, argv[11], &v) != TCL_OK) {
		return TCL_ERROR;
	    }
	    uintVar = (unsigned int) v;
	}
	if (argv[12][0]) {
	    if (Tcl_GetInt(interp, argv[12], &v) != TCL_OK) {
		return TCL_ERROR;
	    }
	    longVar = (long) v;
	}
	if (argv[13][0]) {
	    if (Tcl_GetInt(interp, argv[13], &v) != TCL_OK) {
		return TCL_ERROR;
	    }
	    ulongVar = (unsigned long) v;
	}
	if (argv[14][0]) {
	    double d;
	    if (Tcl_GetDouble(interp, argv[14], &d) != TCL_OK) {
		return TCL_ERROR;
	    }
	    floatVar = (float) d;
	}
	if (argv[15][0]) {
	    Tcl_WideInt w;
	    tmp = Tcl_NewStringObj(argv[15], -1);
	    if (Tcl_GetWideIntFromObj(interp, tmp, &w) != TCL_OK) {
		Tcl_DecrRefCount(tmp);
		return TCL_ERROR;
	    }
	    Tcl_DecrRefCount(tmp);
	    uwideVar = (Tcl_WideUInt) w;
	}
    } else if (strcmp(argv[1], "update") == 0) {
	int v;

	if (argc != 16) {
	    Tcl_AppendResult(interp, "wrong # args: should be \"",
		    argv[0], " ", argv[1],
		    " intValue realValue boolValue stringValue wideValue"
		    " charValue ucharValue shortValue ushortValue uintValue"
		    " longValue ulongValue floatValue uwideValue\"", NULL);
	    return TCL_ERROR;
	}
	if (argv[2][0] != 0) {
	    if (Tcl_GetInt(interp, argv[2], &intVar) != TCL_OK) {
		return TCL_ERROR;
	    }
	    Tcl_UpdateLinkedVar(interp, "int");
	}
	if (argv[3][0] != 0) {
	    if (Tcl_GetDouble(interp, argv[3], &realVar) != TCL_OK) {
		return TCL_ERROR;
	    }
	    Tcl_UpdateLinkedVar(interp, "real");
	}
	if (argv[4][0] != 0) {
	    if (Tcl_GetInt(interp, argv[4], &boolVar) != TCL_OK) {
		return TCL_ERROR;
	    }
	    Tcl_UpdateLinkedVar(interp, "bool");
	}
	if (argv[5][0] != 0) {
	    if (stringVar != NULL) {
		Tcl_Free(stringVar);
	    }
	    if (strcmp(argv[5], "-") == 0) {
		stringVar = NULL;
	    } else {
		stringVar = (char *)Tcl_Alloc(strlen(argv[5]) + 1);
		strcpy(stringVar, argv[5]);
	    }
	    Tcl_UpdateLinkedVar(interp, "string");
	}
	if (argv[6][0] != 0) {
	    tmp = Tcl_NewStringObj(argv[6], -1);
	    if (Tcl_GetWideIntFromObj(interp, tmp, &wideVar) != TCL_OK) {
		Tcl_DecrRefCount(tmp);
		return TCL_ERROR;
	    }
	    Tcl_DecrRefCount(tmp);
	    Tcl_UpdateLinkedVar(interp, "wide");
	}
	if (argv[7][0]) {
	    if (Tcl_GetInt(interp, argv[7], &v) != TCL_OK) {
		return TCL_ERROR;
	    }
	    charVar = (char) v;
	    Tcl_UpdateLinkedVar(interp, "char");
	}
	if (argv[8][0]) {
	    if (Tcl_GetInt(interp, argv[8], &v) != TCL_OK) {
		return TCL_ERROR;
	    }
	    ucharVar = (unsigned char) v;
	    Tcl_UpdateLinkedVar(interp, "uchar");
	}
	if (argv[9][0]) {
	    if (Tcl_GetInt(interp, argv[9], &v) != TCL_OK) {
		return TCL_ERROR;
	    }
	    shortVar = (short) v;
	    Tcl_UpdateLinkedVar(interp, "short");
	}
	if (argv[10][0]) {
	    if (Tcl_GetInt(interp, argv[10], &v) != TCL_OK) {
		return TCL_ERROR;
	    }
	    ushortVar = (unsigned short) v;
	    Tcl_UpdateLinkedVar(interp, "ushort");
	}
	if (argv[11][0]) {
	    if (Tcl_GetInt(interp, argv[11], &v) != TCL_OK) {
		return TCL_ERROR;
	    }
	    uintVar = (unsigned int) v;
	    Tcl_UpdateLinkedVar(interp, "uint");
	}
	if (argv[12][0]) {
	    if (Tcl_GetInt(interp, argv[12], &v) != TCL_OK) {
		return TCL_ERROR;
	    }
	    longVar = (long) v;
	    Tcl_UpdateLinkedVar(interp, "long");
	}
	if (argv[13][0]) {
	    if (Tcl_GetInt(interp, argv[13], &v) != TCL_OK) {
		return TCL_ERROR;
	    }
	    ulongVar = (unsigned long) v;
	    Tcl_UpdateLinkedVar(interp, "ulong");
	}
	if (argv[14][0]) {
	    double d;
	    if (Tcl_GetDouble(interp, argv[14], &d) != TCL_OK) {
		return TCL_ERROR;
	    }
	    floatVar = (float) d;
	    Tcl_UpdateLinkedVar(interp, "float");
	}
	if (argv[15][0]) {
	    Tcl_WideInt w;
	    tmp = Tcl_NewStringObj(argv[15], -1);
	    if (Tcl_GetWideIntFromObj(interp, tmp, &w) != TCL_OK) {
		Tcl_DecrRefCount(tmp);
		return TCL_ERROR;
	    }
	    Tcl_DecrRefCount(tmp);
	    uwideVar = (Tcl_WideUInt) w;
	    Tcl_UpdateLinkedVar(interp, "uwide");
	}
    } else {
	Tcl_AppendResult(interp, "bad option \"", argv[1],
		"\": should be create, delete, get, set, or update", NULL);
	return TCL_ERROR;
    }
    return TCL_OK;
}

/*
 *----------------------------------------------------------------------
 *
 * TestlinkarrayCmd --
 *
 *      This function is invoked to process the "testlinkarray" Tcl command.
 *      It is used to test the 'Tcl_LinkArray' function.
 *
 * Results:
 *      A standard Tcl result.
 *
 * Side effects:
 *	Creates, deletes, and invokes variable links.
 *
 *----------------------------------------------------------------------
 */

static int
TestlinkarrayCmd(
    TCL_UNUSED(ClientData),
    Tcl_Interp *interp,         /* Current interpreter. */
    int objc,                   /* Number of arguments. */
    Tcl_Obj *const objv[])      /* Argument objects. */
{
    static const char *LinkOption[] = {
        "update", "remove", "create", NULL
    };
    enum LinkOption { LINK_UPDATE, LINK_REMOVE, LINK_CREATE };
    static const char *LinkType[] = {
	"char", "uchar", "short", "ushort", "int", "uint", "long", "ulong",
	"wide", "uwide", "float", "double", "string", "char*", "binary", NULL
    };
    /* all values after TCL_LINK_CHARS_ARRAY are used as arrays (see below) */
    static int LinkTypes[] = {
	TCL_LINK_CHAR, TCL_LINK_UCHAR,
	TCL_LINK_SHORT, TCL_LINK_USHORT, TCL_LINK_INT, TCL_LINK_UINT,
	TCL_LINK_LONG, TCL_LINK_ULONG, TCL_LINK_WIDE_INT, TCL_LINK_WIDE_UINT,
	TCL_LINK_FLOAT, TCL_LINK_DOUBLE, TCL_LINK_STRING, TCL_LINK_CHARS,
	TCL_LINK_BINARY
    };
    int optionIndex, typeIndex, readonly, i, size, length;
    char *name, *arg;
    Tcl_WideInt addr;

    if (objc < 2) {
	Tcl_WrongNumArgs(interp, 1, objv, "option args");
	return TCL_ERROR;
    }
    if (Tcl_GetIndexFromObj(interp, objv[1], LinkOption, "option", 0,
	    &optionIndex) != TCL_OK) {
	return TCL_ERROR;
    }
    switch ((enum LinkOption) optionIndex) {
    case LINK_UPDATE:
	for (i=2; i<objc; i++) {
	    Tcl_UpdateLinkedVar(interp, Tcl_GetString(objv[i]));
	}
	return TCL_OK;
    case LINK_REMOVE:
	for (i=2; i<objc; i++) {
	    Tcl_UnlinkVar(interp, Tcl_GetString(objv[i]));
	}
	return TCL_OK;
    case LINK_CREATE:
	if (objc < 4) {
	    goto wrongArgs;
	}
	readonly = 0;
	i = 2;

	/*
	 * test on switch -r...
	 */

	arg = Tcl_GetStringFromObj(objv[i], &length);
	if (length < 2) {
	    goto wrongArgs;
	}
	if (arg[0] == '-') {
	    if (arg[1] != 'r') {
		goto wrongArgs;
	    }
	    readonly = TCL_LINK_READ_ONLY;
	    i++;
	}
	if (Tcl_GetIndexFromObj(interp, objv[i++], LinkType, "type", 0,
 		&typeIndex) != TCL_OK) {
	    return TCL_ERROR;
	}
	if (Tcl_GetIntFromObj(interp, objv[i++], &size) == TCL_ERROR) {
	    Tcl_SetObjResult(interp, Tcl_NewStringObj("wrong size value", -1));
	    return TCL_ERROR;
	}
	name = Tcl_GetString(objv[i++]);

	/*
	 * If no address is given request one in the underlying function
	 */

	if (i < objc) {
	    if (Tcl_GetWideIntFromObj(interp, objv[i], &addr) == TCL_ERROR) {
 		Tcl_SetObjResult(interp, Tcl_NewStringObj(
			"wrong address value", -1));
		return TCL_ERROR;
	    }
	} else {
	    addr = 0;
	}
	return Tcl_LinkArray(interp, name, INT2PTR(addr),
		LinkTypes[typeIndex] | readonly, size);
    }
    return TCL_OK;

  wrongArgs:
    Tcl_WrongNumArgs(interp, 2, objv, "?-readonly? type size name ?address?");
    return TCL_ERROR;
}

/*
 *----------------------------------------------------------------------
 *
 * TestlocaleCmd --
 *
 *	This procedure implements the "testlocale" command.  It is used
 *	to test the effects of setting different locales in Tcl.
 *
 * Results:
 *	A standard Tcl result.
 *
 * Side effects:
 *	Modifies the current C locale.
 *
 *----------------------------------------------------------------------
 */

static int
TestlocaleCmd(
    TCL_UNUSED(ClientData),
    Tcl_Interp *interp,		/* Current interpreter. */
    int objc,			/* Number of arguments. */
    Tcl_Obj *const objv[])	/* The argument objects. */
{
    int index;
    const char *locale;
    static const char *const optionStrings[] = {
	"ctype", "numeric", "time", "collate", "monetary",
	"all",	NULL
    };
    static const int lcTypes[] = {
	LC_CTYPE, LC_NUMERIC, LC_TIME, LC_COLLATE, LC_MONETARY,
	LC_ALL
    };

    /*
     * LC_CTYPE, etc. correspond to the indices for the strings.
     */

    if (objc < 2 || objc > 3) {
	Tcl_WrongNumArgs(interp, 1, objv, "category ?locale?");
	return TCL_ERROR;
    }

    if (Tcl_GetIndexFromObj(interp, objv[1], optionStrings, "option", 0,
	    &index) != TCL_OK) {
	return TCL_ERROR;
    }

    if (objc == 3) {
	locale = Tcl_GetString(objv[2]);
    } else {
	locale = NULL;
    }
    locale = setlocale(lcTypes[index], locale);
    if (locale) {
	Tcl_SetStringObj(Tcl_GetObjResult(interp), locale, -1);
    }
    return TCL_OK;
}

/*
 *----------------------------------------------------------------------
 *
 * CleanupTestSetassocdataTests --
 *
 *	This function is called when an interpreter is deleted to clean
 *	up any data left over from running the testsetassocdata command.
 *
 * Results:
 *	None.
 *
 * Side effects:
 *	Releases storage.
 *
 *----------------------------------------------------------------------
 */

static void
CleanupTestSetassocdataTests(
    void *clientData,	/* Data to be released. */
    TCL_UNUSED(Tcl_Interp *))
{
    Tcl_Free(clientData);
}

/*
 *----------------------------------------------------------------------
 *
 * TestparserObjCmd --
 *
 *	This procedure implements the "testparser" command.  It is
 *	used for testing the new Tcl script parser in Tcl 8.1.
 *
 * Results:
 *	A standard Tcl result.
 *
 * Side effects:
 *	None.
 *
 *----------------------------------------------------------------------
 */

static int
TestparserObjCmd(
    TCL_UNUSED(ClientData),
    Tcl_Interp *interp,		/* Current interpreter. */
    int objc,			/* Number of arguments. */
    Tcl_Obj *const objv[])	/* The argument objects. */
{
    const char *script;
    int length, dummy;
    Tcl_Parse parse;

    if (objc != 3) {
	Tcl_WrongNumArgs(interp, 1, objv, "script length");
	return TCL_ERROR;
    }
    script = Tcl_GetStringFromObj(objv[1], &dummy);
    if (Tcl_GetIntFromObj(interp, objv[2], &length)) {
	return TCL_ERROR;
    }
    if (length == 0) {
	length = dummy;
    }
    if (Tcl_ParseCommand(interp, script, length, 0, &parse) != TCL_OK) {
	Tcl_AddErrorInfo(interp, "\n    (remainder of script: \"");
	Tcl_AddErrorInfo(interp, parse.term);
	Tcl_AddErrorInfo(interp, "\")");
	return TCL_ERROR;
    }

    /*
     * The parse completed successfully.  Just print out the contents
     * of the parse structure into the interpreter's result.
     */

    PrintParse(interp, &parse);
    Tcl_FreeParse(&parse);
    return TCL_OK;
}

/*
 *----------------------------------------------------------------------
 *
 * TestexprparserObjCmd --
 *
 *	This procedure implements the "testexprparser" command.  It is
 *	used for testing the new Tcl expression parser in Tcl 8.1.
 *
 * Results:
 *	A standard Tcl result.
 *
 * Side effects:
 *	None.
 *
 *----------------------------------------------------------------------
 */

static int
TestexprparserObjCmd(
    TCL_UNUSED(ClientData),
    Tcl_Interp *interp,		/* Current interpreter. */
    int objc,			/* Number of arguments. */
    Tcl_Obj *const objv[])	/* The argument objects. */
{
    const char *script;
    int length, dummy;
    Tcl_Parse parse;

    if (objc != 3) {
	Tcl_WrongNumArgs(interp, 1, objv, "expr length");
	return TCL_ERROR;
    }
    script = Tcl_GetStringFromObj(objv[1], &dummy);
    if (Tcl_GetIntFromObj(interp, objv[2], &length)) {
	return TCL_ERROR;
    }
    if (length == 0) {
	length = dummy;
    }
    parse.commentStart = NULL;
    parse.commentSize = 0;
    parse.commandStart = NULL;
    parse.commandSize = 0;
    if (Tcl_ParseExpr(interp, script, length, &parse) != TCL_OK) {
	Tcl_AddErrorInfo(interp, "\n    (remainder of expr: \"");
	Tcl_AddErrorInfo(interp, parse.term);
	Tcl_AddErrorInfo(interp, "\")");
	return TCL_ERROR;
    }

    /*
     * The parse completed successfully.  Just print out the contents
     * of the parse structure into the interpreter's result.
     */

    PrintParse(interp, &parse);
    Tcl_FreeParse(&parse);
    return TCL_OK;
}

/*
 *----------------------------------------------------------------------
 *
 * PrintParse --
 *
 *	This procedure prints out the contents of a Tcl_Parse structure
 *	in the result of an interpreter.
 *
 * Results:
 *	Interp's result is set to a prettily formatted version of the
 *	contents of parsePtr.
 *
 * Side effects:
 *	None.
 *
 *----------------------------------------------------------------------
 */

static void
PrintParse(
    Tcl_Interp *interp,		/* Interpreter whose result is to be set to
				 * the contents of a parse structure. */
    Tcl_Parse *parsePtr)	/* Parse structure to print out. */
{
    Tcl_Obj *objPtr;
    const char *typeString;
    Tcl_Token *tokenPtr;
    int i;

    objPtr = Tcl_GetObjResult(interp);
    if (parsePtr->commentSize > 0) {
	Tcl_ListObjAppendElement(NULL, objPtr,
		Tcl_NewStringObj(parsePtr->commentStart,
			parsePtr->commentSize));
    } else {
	Tcl_ListObjAppendElement(NULL, objPtr, Tcl_NewStringObj("-", 1));
    }
    Tcl_ListObjAppendElement(NULL, objPtr,
	    Tcl_NewStringObj(parsePtr->commandStart, parsePtr->commandSize));
    Tcl_ListObjAppendElement(NULL, objPtr,
	    Tcl_NewIntObj(parsePtr->numWords));
    for (i = 0; i < parsePtr->numTokens; i++) {
	tokenPtr = &parsePtr->tokenPtr[i];
	switch (tokenPtr->type) {
	case TCL_TOKEN_EXPAND_WORD:
	    typeString = "expand";
	    break;
	case TCL_TOKEN_WORD:
	    typeString = "word";
	    break;
	case TCL_TOKEN_SIMPLE_WORD:
	    typeString = "simple";
	    break;
	case TCL_TOKEN_TEXT:
	    typeString = "text";
	    break;
	case TCL_TOKEN_BS:
	    typeString = "backslash";
	    break;
	case TCL_TOKEN_COMMAND:
	    typeString = "command";
	    break;
	case TCL_TOKEN_VARIABLE:
	    typeString = "variable";
	    break;
	case TCL_TOKEN_SUB_EXPR:
	    typeString = "subexpr";
	    break;
	case TCL_TOKEN_OPERATOR:
	    typeString = "operator";
	    break;
	default:
	    typeString = "??";
	    break;
	}
	Tcl_ListObjAppendElement(NULL, objPtr,
		Tcl_NewStringObj(typeString, -1));
	Tcl_ListObjAppendElement(NULL, objPtr,
		Tcl_NewStringObj(tokenPtr->start, tokenPtr->size));
	Tcl_ListObjAppendElement(NULL, objPtr,
		Tcl_NewIntObj(tokenPtr->numComponents));
    }
    Tcl_ListObjAppendElement(NULL, objPtr,
	    Tcl_NewStringObj(parsePtr->commandStart + parsePtr->commandSize,
	    -1));
}

/*
 *----------------------------------------------------------------------
 *
 * TestparsevarObjCmd --
 *
 *	This procedure implements the "testparsevar" command.  It is
 *	used for testing Tcl_ParseVar.
 *
 * Results:
 *	A standard Tcl result.
 *
 * Side effects:
 *	None.
 *
 *----------------------------------------------------------------------
 */

static int
TestparsevarObjCmd(
    TCL_UNUSED(ClientData),
    Tcl_Interp *interp,		/* Current interpreter. */
    int objc,			/* Number of arguments. */
    Tcl_Obj *const objv[])	/* The argument objects. */
{
    const char *value, *name, *termPtr;

    if (objc != 2) {
	Tcl_WrongNumArgs(interp, 1, objv, "varName");
	return TCL_ERROR;
    }
    name = Tcl_GetString(objv[1]);
    value = Tcl_ParseVar(interp, name, &termPtr);
    if (value == NULL) {
	return TCL_ERROR;
    }

    Tcl_AppendElement(interp, value);
    Tcl_AppendElement(interp, termPtr);
    return TCL_OK;
}

/*
 *----------------------------------------------------------------------
 *
 * TestparsevarnameObjCmd --
 *
 *	This procedure implements the "testparsevarname" command.  It is
 *	used for testing the new Tcl script parser in Tcl 8.1.
 *
 * Results:
 *	A standard Tcl result.
 *
 * Side effects:
 *	None.
 *
 *----------------------------------------------------------------------
 */

static int
TestparsevarnameObjCmd(
    TCL_UNUSED(ClientData),
    Tcl_Interp *interp,		/* Current interpreter. */
    int objc,			/* Number of arguments. */
    Tcl_Obj *const objv[])	/* The argument objects. */
{
    const char *script;
    int append, length, dummy;
    Tcl_Parse parse;

    if (objc != 4) {
	Tcl_WrongNumArgs(interp, 1, objv, "script length append");
	return TCL_ERROR;
    }
    script = Tcl_GetStringFromObj(objv[1], &dummy);
    if (Tcl_GetIntFromObj(interp, objv[2], &length)) {
	return TCL_ERROR;
    }
    if (length == 0) {
	length = dummy;
    }
    if (Tcl_GetIntFromObj(interp, objv[3], &append)) {
	return TCL_ERROR;
    }
    if (Tcl_ParseVarName(interp, script, length, &parse, append) != TCL_OK) {
	Tcl_AddErrorInfo(interp, "\n    (remainder of script: \"");
	Tcl_AddErrorInfo(interp, parse.term);
	Tcl_AddErrorInfo(interp, "\")");
	return TCL_ERROR;
    }

    /*
     * The parse completed successfully.  Just print out the contents
     * of the parse structure into the interpreter's result.
     */

    parse.commentSize = 0;
    parse.commandStart = script + parse.tokenPtr->size;
    parse.commandSize = 0;
    PrintParse(interp, &parse);
    Tcl_FreeParse(&parse);
    return TCL_OK;
}

/*
 *----------------------------------------------------------------------
 *
 * TestpreferstableObjCmd --
 *
 *	This procedure implements the "testpreferstable" command.  It is
 *	used for being able to test the "package" command even when the
 *  environment variable TCL_PKG_PREFER_LATEST is set in your environment.
 *
 * Results:
 *	A standard Tcl result.
 *
 * Side effects:
 *	None.
 *
 *----------------------------------------------------------------------
 */

static int
TestpreferstableObjCmd(
    TCL_UNUSED(ClientData),
    Tcl_Interp *interp,		/* Current interpreter. */
    TCL_UNUSED(int) /*objc*/,
    TCL_UNUSED(Tcl_Obj *const *) /*objv*/)
{
    Interp *iPtr = (Interp *) interp;

    iPtr->packagePrefer = PKG_PREFER_STABLE;
    return TCL_OK;
}

/*
 *----------------------------------------------------------------------
 *
 * TestprintObjCmd --
 *
 *	This procedure implements the "testprint" command.  It is
 *	used for being able to test the Tcl_ObjPrintf() function.
 *
 * Results:
 *	A standard Tcl result.
 *
 * Side effects:
 *	None.
 *
 *----------------------------------------------------------------------
 */

static int
TestprintObjCmd(
    TCL_UNUSED(ClientData),
    Tcl_Interp *interp,		/* Current interpreter. */
    int objc,			/* Number of arguments. */
    Tcl_Obj *const objv[])	/* The argument objects. */
{
    Tcl_WideInt argv1 = 0;
    size_t argv2;

    if (objc < 2 || objc > 3) {
	Tcl_WrongNumArgs(interp, 1, objv, "format wideint");
    }

    if (objc > 1) {
	Tcl_GetWideIntFromObj(interp, objv[2], &argv1);
    }
    argv2 = (size_t)argv1;
    Tcl_SetObjResult(interp, Tcl_ObjPrintf(Tcl_GetString(objv[1]), argv1, argv2, argv2));
    return TCL_OK;
}

/*
 *----------------------------------------------------------------------
 *
 * TestregexpObjCmd --
 *
 *	This procedure implements the "testregexp" command. It is used to give
 *	a direct interface for regexp flags. It's identical to
 *	Tcl_RegexpObjCmd except for the -xflags option, and the consequences
 *	thereof (including the REG_EXPECT kludge).
 *
 * Results:
 *	A standard Tcl result.
 *
 * Side effects:
 *	See the user documentation.
 *
 *----------------------------------------------------------------------
 */

static int
TestregexpObjCmd(
    TCL_UNUSED(ClientData),
    Tcl_Interp *interp,		/* Current interpreter. */
    int objc,			/* Number of arguments. */
    Tcl_Obj *const objv[])	/* Argument objects. */
{
    int i, indices, stringLength, match, about;
    size_t ii;
    int hasxflags, cflags, eflags;
    Tcl_RegExp regExpr;
    const char *string;
    Tcl_Obj *objPtr;
    Tcl_RegExpInfo info;
    static const char *const options[] = {
	"-indices",	"-nocase",	"-about",	"-expanded",
	"-line",	"-linestop",	"-lineanchor",
	"-xflags",
	"--",		NULL
    };
    enum options {
	REGEXP_INDICES, REGEXP_NOCASE,	REGEXP_ABOUT,	REGEXP_EXPANDED,
	REGEXP_MULTI,	REGEXP_NOCROSS,	REGEXP_NEWL,
	REGEXP_XFLAGS,
	REGEXP_LAST
    };

    indices = 0;
    about = 0;
    cflags = REG_ADVANCED;
    eflags = 0;
    hasxflags = 0;

    for (i = 1; i < objc; i++) {
	const char *name;
	int index;

	name = Tcl_GetString(objv[i]);
	if (name[0] != '-') {
	    break;
	}
	if (Tcl_GetIndexFromObj(interp, objv[i], options, "switch", TCL_EXACT,
		&index) != TCL_OK) {
	    return TCL_ERROR;
	}
	switch ((enum options) index) {
	case REGEXP_INDICES:
	    indices = 1;
	    break;
	case REGEXP_NOCASE:
	    cflags |= REG_ICASE;
	    break;
	case REGEXP_ABOUT:
	    about = 1;
	    break;
	case REGEXP_EXPANDED:
	    cflags |= REG_EXPANDED;
	    break;
	case REGEXP_MULTI:
	    cflags |= REG_NEWLINE;
	    break;
	case REGEXP_NOCROSS:
	    cflags |= REG_NLSTOP;
	    break;
	case REGEXP_NEWL:
	    cflags |= REG_NLANCH;
	    break;
	case REGEXP_XFLAGS:
	    hasxflags = 1;
	    break;
	case REGEXP_LAST:
	    i++;
	    goto endOfForLoop;
	}
    }

  endOfForLoop:
    if (objc - i < hasxflags + 2 - about) {
	Tcl_WrongNumArgs(interp, 1, objv,
		"?-switch ...? exp string ?matchVar? ?subMatchVar ...?");
	return TCL_ERROR;
    }
    objc -= i;
    objv += i;

    if (hasxflags) {
	string = Tcl_GetStringFromObj(objv[0], &stringLength);
	TestregexpXflags(string, stringLength, &cflags, &eflags);
	objc--;
	objv++;
    }

    regExpr = Tcl_GetRegExpFromObj(interp, objv[0], cflags);
    if (regExpr == NULL) {
	return TCL_ERROR;
    }

    if (about) {
	if (TclRegAbout(interp, regExpr) < 0) {
	    return TCL_ERROR;
	}
	return TCL_OK;
    }

    objPtr = objv[1];
    match = Tcl_RegExpExecObj(interp, regExpr, objPtr, 0 /* offset */,
	    objc-2 /* nmatches */, eflags);

    if (match < 0) {
	return TCL_ERROR;
    }
    if (match == 0) {
	/*
	 * Set the interpreter's object result to an integer object w/
	 * value 0.
	 */

	Tcl_SetIntObj(Tcl_GetObjResult(interp), 0);
	if (objc > 2 && (cflags&REG_EXPECT) && indices) {
	    const char *varName;
	    const char *value;
	    size_t start, end;
	    char resinfo[TCL_INTEGER_SPACE * 2];

	    varName = Tcl_GetString(objv[2]);
	    TclRegExpRangeUniChar(regExpr, -1, &start, &end);
	    sprintf(resinfo, "%" TCL_LL_MODIFIER "d %" TCL_LL_MODIFIER "d", TclWideIntFromSize(start), TclWideIntFromSize(end-1));
	    value = Tcl_SetVar2(interp, varName, NULL, resinfo, 0);
	    if (value == NULL) {
		Tcl_AppendResult(interp, "couldn't set variable \"",
			varName, "\"", NULL);
		return TCL_ERROR;
	    }
	} else if (cflags & TCL_REG_CANMATCH) {
	    const char *varName;
	    const char *value;
	    char resinfo[TCL_INTEGER_SPACE * 2];

	    Tcl_RegExpGetInfo(regExpr, &info);
	    varName = Tcl_GetString(objv[2]);
	    sprintf(resinfo, "%" TCL_LL_MODIFIER "d", TclWideIntFromSize(info.extendStart));
	    value = Tcl_SetVar2(interp, varName, NULL, resinfo, 0);
	    if (value == NULL) {
		Tcl_AppendResult(interp, "couldn't set variable \"",
			varName, "\"", NULL);
		return TCL_ERROR;
	    }
	}
	return TCL_OK;
    }

    /*
     * If additional variable names have been specified, return
     * index information in those variables.
     */

    objc -= 2;
    objv += 2;

    Tcl_RegExpGetInfo(regExpr, &info);
    for (i = 0; i < objc; i++) {
	size_t start, end;
	Tcl_Obj *newPtr, *varPtr, *valuePtr;

	varPtr = objv[i];
	ii = ((cflags&REG_EXPECT) && i == objc-1) ? TCL_INDEX_NONE : (size_t)i;
	if (indices) {
	    Tcl_Obj *objs[2];

	    if (ii == TCL_INDEX_NONE) {
		TclRegExpRangeUniChar(regExpr, ii, &start, &end);
	    } else if (ii > info.nsubs) {
		start = TCL_INDEX_NONE;
		end = TCL_INDEX_NONE;
	    } else {
		start = info.matches[ii].start;
		end = info.matches[ii].end;
	    }

	    /*
	     * Adjust index so it refers to the last character in the match
	     * instead of the first character after the match.
	     */

	    if (end != TCL_INDEX_NONE) {
		end--;
	    }

	    objs[0] = TclNewWideIntObjFromSize(start);
	    objs[1] = TclNewWideIntObjFromSize(end);

	    newPtr = Tcl_NewListObj(2, objs);
	} else {
	    if (ii == TCL_INDEX_NONE) {
		TclRegExpRangeUniChar(regExpr, ii, &start, &end);
		newPtr = Tcl_GetRange(objPtr, start, end);
	    } else if (ii > info.nsubs) {
		newPtr = Tcl_NewObj();
	    } else {
		newPtr = Tcl_GetRange(objPtr, info.matches[ii].start,
			info.matches[ii].end - 1);
	    }
	}
	valuePtr = Tcl_ObjSetVar2(interp, varPtr, NULL, newPtr, TCL_LEAVE_ERR_MSG);
	if (valuePtr == NULL) {
	    return TCL_ERROR;
	}
    }

    /*
     * Set the interpreter's object result to an integer object w/ value 1.
     */

    Tcl_SetIntObj(Tcl_GetObjResult(interp), 1);
    return TCL_OK;
}

/*
 *---------------------------------------------------------------------------
 *
 * TestregexpXflags --
 *
 *	Parse a string of extended regexp flag letters, for testing.
 *
 * Results:
 *	No return value (you're on your own for errors here).
 *
 * Side effects:
 *	Modifies *cflagsPtr, a regcomp flags word, and *eflagsPtr, a
 *	regexec flags word, as appropriate.
 *
 *----------------------------------------------------------------------
 */

static void
TestregexpXflags(
    const char *string,	/* The string of flags. */
    size_t length,			/* The length of the string in bytes. */
    int *cflagsPtr,		/* compile flags word */
    int *eflagsPtr)		/* exec flags word */
{
    size_t i;
    int cflags, eflags;

    cflags = *cflagsPtr;
    eflags = *eflagsPtr;
    for (i = 0; i < length; i++) {
	switch (string[i]) {
	case 'a':
	    cflags |= REG_ADVF;
	    break;
	case 'b':
	    cflags &= ~REG_ADVANCED;
	    break;
	case 'c':
	    cflags |= TCL_REG_CANMATCH;
	    break;
	case 'e':
	    cflags &= ~REG_ADVANCED;
	    cflags |= REG_EXTENDED;
	    break;
	case 'q':
	    cflags &= ~REG_ADVANCED;
	    cflags |= REG_QUOTE;
	    break;
	case 'o':			/* o for opaque */
	    cflags |= REG_NOSUB;
	    break;
	case 's':			/* s for start */
	    cflags |= REG_BOSONLY;
	    break;
	case '+':
	    cflags |= REG_FAKE;
	    break;
	case ',':
	    cflags |= REG_PROGRESS;
	    break;
	case '.':
	    cflags |= REG_DUMP;
	    break;
	case ':':
	    eflags |= REG_MTRACE;
	    break;
	case ';':
	    eflags |= REG_FTRACE;
	    break;
	case '^':
	    eflags |= REG_NOTBOL;
	    break;
	case '$':
	    eflags |= REG_NOTEOL;
	    break;
	case 't':
	    cflags |= REG_EXPECT;
	    break;
	case '%':
	    eflags |= REG_SMALL;
	    break;
	}
    }

    *cflagsPtr = cflags;
    *eflagsPtr = eflags;
}

/*
 *----------------------------------------------------------------------
 *
 * TestreturnObjCmd --
 *
 *	This procedure implements the "testreturn" command. It is
 *	used to verify that a
 *		return TCL_RETURN;
 *	has same behavior as
 *		return Tcl_SetReturnOptions(interp, Tcl_NewObj());
 *
 * Results:
 *	A standard Tcl result.
 *
 * Side effects:
 *	See the user documentation.
 *
 *----------------------------------------------------------------------
 */

static int
TestreturnObjCmd(
    TCL_UNUSED(ClientData),
    TCL_UNUSED(Tcl_Interp *),
    TCL_UNUSED(int) /*objc*/,
    TCL_UNUSED(Tcl_Obj *const *) /*objv*/)
{
    return TCL_RETURN;
}

/*
 *----------------------------------------------------------------------
 *
 * TestsetassocdataCmd --
 *
 *	This procedure implements the "testsetassocdata" command. It is used
 *	to test Tcl_SetAssocData.
 *
 * Results:
 *	A standard Tcl result.
 *
 * Side effects:
 *	Modifies or creates an association between a key and associated
 *	data for this interpreter.
 *
 *----------------------------------------------------------------------
 */

static int
TestsetassocdataCmd(
    TCL_UNUSED(ClientData),
    Tcl_Interp *interp,		/* Current interpreter. */
    int argc,			/* Number of arguments. */
    const char **argv)		/* Argument strings. */
{
    char *buf, *oldData;
    Tcl_InterpDeleteProc *procPtr;

    if (argc != 3) {
	Tcl_AppendResult(interp, "wrong # arguments: should be \"", argv[0],
		" data_key data_item\"", NULL);
	return TCL_ERROR;
    }

    buf = (char *)Tcl_Alloc(strlen(argv[2]) + 1);
    strcpy(buf, argv[2]);

    /*
     * If we previously associated a malloced value with the variable,
     * free it before associating a new value.
     */

    oldData = (char *) Tcl_GetAssocData(interp, argv[1], &procPtr);
    if ((oldData != NULL) && (procPtr == CleanupTestSetassocdataTests)) {
	Tcl_Free(oldData);
    }

    Tcl_SetAssocData(interp, argv[1], CleanupTestSetassocdataTests,	buf);
    return TCL_OK;
}

/*
 *----------------------------------------------------------------------
 *
 * TestsetplatformCmd --
 *
 *	This procedure implements the "testsetplatform" command. It is
 *	used to change the tclPlatform global variable so all file
 *	name conversions can be tested on a single platform.
 *
 * Results:
 *	A standard Tcl result.
 *
 * Side effects:
 *	Sets the tclPlatform global variable.
 *
 *----------------------------------------------------------------------
 */

static int
TestsetplatformCmd(
    TCL_UNUSED(ClientData),
    Tcl_Interp *interp,		/* Current interpreter. */
    int argc,			/* Number of arguments. */
    const char **argv)		/* Argument strings. */
{
    size_t length;
    TclPlatformType *platform;

    platform = TclGetPlatform();

    if (argc != 2) {
	Tcl_AppendResult(interp, "wrong # arguments: should be \"", argv[0],
		" platform\"", NULL);
	return TCL_ERROR;
    }

    length = strlen(argv[1]);
    if (strncmp(argv[1], "unix", length) == 0) {
	*platform = TCL_PLATFORM_UNIX;
    } else if (strncmp(argv[1], "windows", length) == 0) {
	*platform = TCL_PLATFORM_WINDOWS;
    } else {
	Tcl_AppendResult(interp, "unsupported platform: should be one of "
		"unix, or windows", NULL);
	return TCL_ERROR;
    }
    return TCL_OK;
}

/*
 *----------------------------------------------------------------------
 *
 * TeststaticpkgCmd --
 *
 *	This procedure implements the "teststaticpkg" command.
 *	It is used to test the procedure Tcl_StaticPackage.
 *
 * Results:
 *	A standard Tcl result.
 *
 * Side effects:
 *	When the packge given by argv[1] is loaded into an interpeter,
 *	variable "x" in that interpreter is set to "loaded".
 *
 *----------------------------------------------------------------------
 */

static int
TeststaticpkgCmd(
    TCL_UNUSED(ClientData),
    Tcl_Interp *interp,		/* Current interpreter. */
    int argc,			/* Number of arguments. */
    const char **argv)		/* Argument strings. */
{
    int safe, loaded;

    if (argc != 4) {
	Tcl_AppendResult(interp, "wrong # arguments: should be \"",
		argv[0], " pkgName safe loaded\"", NULL);
	return TCL_ERROR;
    }
    if (Tcl_GetInt(interp, argv[2], &safe) != TCL_OK) {
	return TCL_ERROR;
    }
    if (Tcl_GetInt(interp, argv[3], &loaded) != TCL_OK) {
	return TCL_ERROR;
    }
    Tcl_StaticPackage((loaded) ? interp : NULL, argv[1],
	    StaticInitProc, (safe) ? StaticInitProc : NULL);
    return TCL_OK;
}

static int
StaticInitProc(
    Tcl_Interp *interp)		/* Interpreter in which package is supposedly
				 * being loaded. */
{
    Tcl_SetVar2(interp, "x", NULL, "loaded", TCL_GLOBAL_ONLY);
    return TCL_OK;
}

/*
 *----------------------------------------------------------------------
 *
 * TesttranslatefilenameCmd --
 *
 *	This procedure implements the "testtranslatefilename" command.
 *	It is used to test the Tcl_TranslateFileName command.
 *
 * Results:
 *	A standard Tcl result.
 *
 * Side effects:
 *	None.
 *
 *----------------------------------------------------------------------
 */

static int
TesttranslatefilenameCmd(
    TCL_UNUSED(ClientData),
    Tcl_Interp *interp,		/* Current interpreter. */
    int argc,			/* Number of arguments. */
    const char **argv)		/* Argument strings. */
{
    Tcl_DString buffer;
    const char *result;

    if (argc != 2) {
	Tcl_AppendResult(interp, "wrong # arguments: should be \"",
		argv[0], " path\"", NULL);
	return TCL_ERROR;
    }
    result = Tcl_TranslateFileName(interp, argv[1], &buffer);
    if (result == NULL) {
	return TCL_ERROR;
    }
    Tcl_AppendResult(interp, result, NULL);
    Tcl_DStringFree(&buffer);
    return TCL_OK;
}

/*
 *----------------------------------------------------------------------
 *
 * TestupvarCmd --
 *
 *	This procedure implements the "testupvar" command.  It is used
 *	to test Tcl_UpVar and Tcl_UpVar2.
 *
 * Results:
 *	A standard Tcl result.
 *
 * Side effects:
 *	Creates or modifies an "upvar" reference.
 *
 *----------------------------------------------------------------------
 */

static int
TestupvarCmd(
    TCL_UNUSED(ClientData),
    Tcl_Interp *interp,		/* Current interpreter. */
    int argc,			/* Number of arguments. */
    const char **argv)		/* Argument strings. */
{
    int flags = 0;

    if ((argc != 5) && (argc != 6)) {
	Tcl_AppendResult(interp, "wrong # arguments: should be \"",
		argv[0], " level name ?name2? dest global\"", NULL);
	return TCL_ERROR;
    }

    if (argc == 5) {
	if (strcmp(argv[4], "global") == 0) {
	    flags = TCL_GLOBAL_ONLY;
	} else if (strcmp(argv[4], "namespace") == 0) {
	    flags = TCL_NAMESPACE_ONLY;
	}
	return Tcl_UpVar2(interp, argv[1], argv[2], NULL, argv[3], flags);
    } else {
	if (strcmp(argv[5], "global") == 0) {
	    flags = TCL_GLOBAL_ONLY;
	} else if (strcmp(argv[5], "namespace") == 0) {
	    flags = TCL_NAMESPACE_ONLY;
	}
	return Tcl_UpVar2(interp, argv[1], argv[2],
		(argv[3][0] == 0) ? NULL : argv[3], argv[4],
		flags);
    }
}

/*
 *----------------------------------------------------------------------
 *
 * TestseterrorcodeCmd --
 *
 *	This procedure implements the "testseterrorcodeCmd".  This tests up to
 *	five elements passed to the Tcl_SetErrorCode command.
 *
 * Results:
 *	A standard Tcl result. Always returns TCL_ERROR so that
 *	the error code can be tested.
 *
 * Side effects:
 *	None.
 *
 *----------------------------------------------------------------------
 */

static int
TestseterrorcodeCmd(
    TCL_UNUSED(ClientData),
    Tcl_Interp *interp,		/* Current interpreter. */
    int argc,			/* Number of arguments. */
    const char **argv)		/* Argument strings. */
{
    if (argc > 6) {
	Tcl_AppendResult(interp, "too many args", NULL);
	return TCL_ERROR;
    }
    switch (argc) {
    case 1:
	Tcl_SetErrorCode(interp, "NONE", NULL);
	break;
    case 2:
	Tcl_SetErrorCode(interp, argv[1], NULL);
	break;
    case 3:
	Tcl_SetErrorCode(interp, argv[1], argv[2], NULL);
	break;
    case 4:
	Tcl_SetErrorCode(interp, argv[1], argv[2], argv[3], NULL);
	break;
    case 5:
	Tcl_SetErrorCode(interp, argv[1], argv[2], argv[3], argv[4], NULL);
	break;
    case 6:
	Tcl_SetErrorCode(interp, argv[1], argv[2], argv[3], argv[4],
		argv[5], NULL);
    }
    return TCL_ERROR;
}

/*
 *----------------------------------------------------------------------
 *
 * TestsetobjerrorcodeCmd --
 *
 *	This procedure implements the "testsetobjerrorcodeCmd".
 *	This tests the Tcl_SetObjErrorCode function.
 *
 * Results:
 *	A standard Tcl result. Always returns TCL_ERROR so that
 *	the error code can be tested.
 *
 * Side effects:
 *	None.
 *
 *----------------------------------------------------------------------
 */

static int
TestsetobjerrorcodeCmd(
    TCL_UNUSED(ClientData),
    Tcl_Interp *interp,		/* Current interpreter. */
    int objc,			/* Number of arguments. */
    Tcl_Obj *const objv[])	/* The argument objects. */
{
    Tcl_SetObjErrorCode(interp, Tcl_ConcatObj(objc - 1, objv + 1));
    return TCL_ERROR;
}

/*
 *----------------------------------------------------------------------
 *
 * TestfeventCmd --
 *
 *	This procedure implements the "testfevent" command.  It is
 *	used for testing the "fileevent" command.
 *
 * Results:
 *	A standard Tcl result.
 *
 * Side effects:
 *	Creates and deletes interpreters.
 *
 *----------------------------------------------------------------------
 */

static int
TestfeventCmd(
    TCL_UNUSED(ClientData),
    Tcl_Interp *interp,		/* Current interpreter. */
    int argc,			/* Number of arguments. */
    const char **argv)		/* Argument strings. */
{
    static Tcl_Interp *interp2 = NULL;
    int code;
    Tcl_Channel chan;

    if (argc < 2) {
	Tcl_AppendResult(interp, "wrong # args: should be \"", argv[0],
		" option ?arg ...?", NULL);
	return TCL_ERROR;
    }
    if (strcmp(argv[1], "cmd") == 0) {
	if (argc != 3) {
	    Tcl_AppendResult(interp, "wrong # args: should be \"", argv[0],
		    " cmd script", NULL);
	    return TCL_ERROR;
	}
	if (interp2 != NULL) {
	    code = Tcl_EvalEx(interp2, argv[2], -1, TCL_EVAL_GLOBAL);
	    Tcl_SetObjResult(interp, Tcl_GetObjResult(interp2));
	    return code;
	} else {
	    Tcl_AppendResult(interp,
		    "called \"testfevent code\" before \"testfevent create\"",
		    NULL);
	    return TCL_ERROR;
	}
    } else if (strcmp(argv[1], "create") == 0) {
	if (interp2 != NULL) {
	    Tcl_DeleteInterp(interp2);
	}
	interp2 = Tcl_CreateInterp();
	return Tcl_Init(interp2);
    } else if (strcmp(argv[1], "delete") == 0) {
	if (interp2 != NULL) {
	    Tcl_DeleteInterp(interp2);
	}
	interp2 = NULL;
    } else if (strcmp(argv[1], "share") == 0) {
	if (interp2 != NULL) {
	    chan = Tcl_GetChannel(interp, argv[2], NULL);
	    if (chan == (Tcl_Channel) NULL) {
		return TCL_ERROR;
	    }
	    Tcl_RegisterChannel(interp2, chan);
	}
    }

    return TCL_OK;
}

/*
 *----------------------------------------------------------------------
 *
 * TestpanicCmd --
 *
 *	Calls the panic routine.
 *
 * Results:
 *	Always returns TCL_OK.
 *
 * Side effects:
 *	May exit application.
 *
 *----------------------------------------------------------------------
 */

static int
TestpanicCmd(
    TCL_UNUSED(ClientData),
    TCL_UNUSED(Tcl_Interp *),
    int argc,			/* Number of arguments. */
    const char **argv)		/* Argument strings. */
{
    /*
     *  Put the arguments into a var args structure
     *  Append all of the arguments together separated by spaces
     */

    char *argString = Tcl_Merge(argc-1, argv+1);
    Tcl_Panic("%s", argString);
    Tcl_Free(argString);

    return TCL_OK;
}

static int
TestfileCmd(
    TCL_UNUSED(ClientData),
    Tcl_Interp *interp,		/* Current interpreter. */
    int argc,			/* Number of arguments. */
    Tcl_Obj *const argv[])	/* The argument objects. */
{
    int force, i, j, result;
    Tcl_Obj *error = NULL;
    const char *subcmd;

    if (argc < 3) {
	return TCL_ERROR;
    }

    force = 0;
    i = 2;
    if (strcmp(Tcl_GetString(argv[2]), "-force") == 0) {
	force = 1;
	i = 3;
    }

    if (argc - i > 2) {
	return TCL_ERROR;
    }

    for (j = i; j < argc; j++) {
	if (Tcl_FSGetNormalizedPath(interp, argv[j]) == NULL) {
	    return TCL_ERROR;
	}
    }

    subcmd = Tcl_GetString(argv[1]);

    if (strcmp(subcmd, "mv") == 0) {
	result = TclpObjRenameFile(argv[i], argv[i + 1]);
    } else if (strcmp(subcmd, "cp") == 0) {
	result = TclpObjCopyFile(argv[i], argv[i + 1]);
    } else if (strcmp(subcmd, "rm") == 0) {
	result = TclpObjDeleteFile(argv[i]);
    } else if (strcmp(subcmd, "mkdir") == 0) {
	result = TclpObjCreateDirectory(argv[i]);
    } else if (strcmp(subcmd, "cpdir") == 0) {
	result = TclpObjCopyDirectory(argv[i], argv[i + 1], &error);
    } else if (strcmp(subcmd, "rmdir") == 0) {
	result = TclpObjRemoveDirectory(argv[i], force, &error);
    } else {
	result = TCL_ERROR;
	goto end;
    }

    if (result != TCL_OK) {
	if (error != NULL) {
	    if (Tcl_GetString(error)[0] != '\0') {
		Tcl_AppendResult(interp, Tcl_GetString(error), " ", NULL);
	    }
	    Tcl_DecrRefCount(error);
	}
	Tcl_AppendResult(interp, Tcl_ErrnoId(), NULL);
    }

  end:
    return result;
}

/*
 *----------------------------------------------------------------------
 *
 * TestgetvarfullnameCmd --
 *
 *	Implements the "testgetvarfullname" cmd that is used when testing
 *	the Tcl_GetVariableFullName procedure.
 *
 * Results:
 *	A standard Tcl result.
 *
 * Side effects:
 *	None.
 *
 *----------------------------------------------------------------------
 */

static int
TestgetvarfullnameCmd(
    TCL_UNUSED(ClientData),
    Tcl_Interp *interp,		/* Current interpreter. */
    int objc,			/* Number of arguments. */
    Tcl_Obj *const objv[])	/* The argument objects. */
{
    const char *name, *arg;
    int flags = 0;
    Tcl_Namespace *namespacePtr;
    Tcl_CallFrame *framePtr;
    Tcl_Var variable;

    if (objc != 3) {
	Tcl_WrongNumArgs(interp, 1, objv, "name scope");
	return TCL_ERROR;
    }

    name = Tcl_GetString(objv[1]);

    arg = Tcl_GetString(objv[2]);
    if (strcmp(arg, "global") == 0) {
	flags = TCL_GLOBAL_ONLY;
    } else if (strcmp(arg, "namespace") == 0) {
	flags = TCL_NAMESPACE_ONLY;
    }

    /*
     * This command, like any other created with Tcl_Create[Obj]Command, runs
     * in the global namespace. As a "namespace-aware" command that needs to
     * run in a particular namespace, it must activate that namespace itself.
     */

    if (flags == TCL_NAMESPACE_ONLY) {
	namespacePtr = Tcl_FindNamespace(interp, "::test_ns_var", NULL,
		TCL_LEAVE_ERR_MSG);
	if (namespacePtr == NULL) {
	    return TCL_ERROR;
	}
	(void) TclPushStackFrame(interp, &framePtr, namespacePtr,
		/*isProcCallFrame*/ 0);
    }

    variable = Tcl_FindNamespaceVar(interp, name, NULL,
	    (flags | TCL_LEAVE_ERR_MSG));

    if (flags == TCL_NAMESPACE_ONLY) {
	TclPopStackFrame(interp);
    }
    if (variable == (Tcl_Var) NULL) {
	return TCL_ERROR;
    }
    Tcl_GetVariableFullName(interp, variable, Tcl_GetObjResult(interp));
    return TCL_OK;
}

/*
 *----------------------------------------------------------------------
 *
 * GetTimesObjCmd --
 *
 *	This procedure implements the "gettimes" command.  It is used for
 *	computing the time needed for various basic operations such as reading
 *	variables, allocating memory, sprintf, converting variables, etc.
 *
 * Results:
 *	A standard Tcl result.
 *
 * Side effects:
 *	Allocates and frees memory, sets a variable "a" in the interpreter.
 *
 *----------------------------------------------------------------------
 */

static int
GetTimesObjCmd(
    TCL_UNUSED(ClientData),
    Tcl_Interp *interp,		/* The current interpreter. */
    TCL_UNUSED(int) /*cobjc*/,
    TCL_UNUSED(Tcl_Obj *const *) /*cobjv*/)
{
    Interp *iPtr = (Interp *) interp;
    int i, n;
    double timePer;
    Tcl_Time start, stop;
    Tcl_Obj *objPtr, **objv;
    const char *s;
    char newString[TCL_INTEGER_SPACE];

    /* alloc & free 100000 times */
    fprintf(stderr, "alloc & free 100000 6 word items\n");
    Tcl_GetTime(&start);
    for (i = 0;  i < 100000;  i++) {
	objPtr = (Tcl_Obj *)Tcl_Alloc(sizeof(Tcl_Obj));
	Tcl_Free(objPtr);
    }
    Tcl_GetTime(&stop);
    timePer = (stop.sec - start.sec)*1000000 + (stop.usec - start.usec);
    fprintf(stderr, "   %.3f usec per alloc+free\n", timePer/100000);

    /* alloc 5000 times */
    fprintf(stderr, "alloc 5000 6 word items\n");
    objv = (Tcl_Obj **)Tcl_Alloc(5000 * sizeof(Tcl_Obj *));
    Tcl_GetTime(&start);
    for (i = 0;  i < 5000;  i++) {
	objv[i] = (Tcl_Obj *)Tcl_Alloc(sizeof(Tcl_Obj));
    }
    Tcl_GetTime(&stop);
    timePer = (stop.sec - start.sec)*1000000 + (stop.usec - start.usec);
    fprintf(stderr, "   %.3f usec per alloc\n", timePer/5000);

    /* free 5000 times */
    fprintf(stderr, "free 5000 6 word items\n");
    Tcl_GetTime(&start);
    for (i = 0;  i < 5000;  i++) {
	Tcl_Free(objv[i]);
    }
    Tcl_GetTime(&stop);
    timePer = (stop.sec - start.sec)*1000000 + (stop.usec - start.usec);
    fprintf(stderr, "   %.3f usec per free\n", timePer/5000);

    /* Tcl_NewObj 5000 times */
    fprintf(stderr, "Tcl_NewObj 5000 times\n");
    Tcl_GetTime(&start);
    for (i = 0;  i < 5000;  i++) {
	objv[i] = Tcl_NewObj();
    }
    Tcl_GetTime(&stop);
    timePer = (stop.sec - start.sec)*1000000 + (stop.usec - start.usec);
    fprintf(stderr, "   %.3f usec per Tcl_NewObj\n", timePer/5000);

    /* Tcl_DecrRefCount 5000 times */
    fprintf(stderr, "Tcl_DecrRefCount 5000 times\n");
    Tcl_GetTime(&start);
    for (i = 0;  i < 5000;  i++) {
	objPtr = objv[i];
	Tcl_DecrRefCount(objPtr);
    }
    Tcl_GetTime(&stop);
    timePer = (stop.sec - start.sec)*1000000 + (stop.usec - start.usec);
    fprintf(stderr, "   %.3f usec per Tcl_DecrRefCount\n", timePer/5000);
    Tcl_Free(objv);

    /* TclGetString 100000 times */
    fprintf(stderr, "TclGetStringFromObj of \"12345\" 100000 times\n");
    objPtr = Tcl_NewStringObj("12345", -1);
    Tcl_GetTime(&start);
    for (i = 0;  i < 100000;  i++) {
	(void) TclGetString(objPtr);
    }
    Tcl_GetTime(&stop);
    timePer = (stop.sec - start.sec)*1000000 + (stop.usec - start.usec);
    fprintf(stderr, "   %.3f usec per TclGetStringFromObj of \"12345\"\n",
	    timePer/100000);

    /* Tcl_GetIntFromObj 100000 times */
    fprintf(stderr, "Tcl_GetIntFromObj of \"12345\" 100000 times\n");
    Tcl_GetTime(&start);
    for (i = 0;  i < 100000;  i++) {
	if (Tcl_GetIntFromObj(interp, objPtr, &n) != TCL_OK) {
	    return TCL_ERROR;
	}
    }
    Tcl_GetTime(&stop);
    timePer = (stop.sec - start.sec)*1000000 + (stop.usec - start.usec);
    fprintf(stderr, "   %.3f usec per Tcl_GetIntFromObj of \"12345\"\n",
	    timePer/100000);
    Tcl_DecrRefCount(objPtr);

    /* Tcl_GetInt 100000 times */
    fprintf(stderr, "Tcl_GetInt of \"12345\" 100000 times\n");
    Tcl_GetTime(&start);
    for (i = 0;  i < 100000;  i++) {
	if (Tcl_GetInt(interp, "12345", &n) != TCL_OK) {
	    return TCL_ERROR;
	}
    }
    Tcl_GetTime(&stop);
    timePer = (stop.sec - start.sec)*1000000 + (stop.usec - start.usec);
    fprintf(stderr, "   %.3f usec per Tcl_GetInt of \"12345\"\n",
	    timePer/100000);

    /* sprintf 100000 times */
    fprintf(stderr, "sprintf of 12345 100000 times\n");
    Tcl_GetTime(&start);
    for (i = 0;  i < 100000;  i++) {
	sprintf(newString, "%d", 12345);
    }
    Tcl_GetTime(&stop);
    timePer = (stop.sec - start.sec)*1000000 + (stop.usec - start.usec);
    fprintf(stderr, "   %.3f usec per sprintf of 12345\n",
	    timePer/100000);

    /* hashtable lookup 100000 times */
    fprintf(stderr, "hashtable lookup of \"gettimes\" 100000 times\n");
    Tcl_GetTime(&start);
    for (i = 0;  i < 100000;  i++) {
	(void) Tcl_FindHashEntry(&iPtr->globalNsPtr->cmdTable, "gettimes");
    }
    Tcl_GetTime(&stop);
    timePer = (stop.sec - start.sec)*1000000 + (stop.usec - start.usec);
    fprintf(stderr, "   %.3f usec per hashtable lookup of \"gettimes\"\n",
	    timePer/100000);

    /* Tcl_SetVar 100000 times */
    fprintf(stderr, "Tcl_SetVar2 of \"12345\" 100000 times\n");
    Tcl_GetTime(&start);
    for (i = 0;  i < 100000;  i++) {
	s = Tcl_SetVar2(interp, "a", NULL, "12345", TCL_LEAVE_ERR_MSG);
	if (s == NULL) {
	    return TCL_ERROR;
	}
    }
    Tcl_GetTime(&stop);
    timePer = (stop.sec - start.sec)*1000000 + (stop.usec - start.usec);
    fprintf(stderr, "   %.3f usec per Tcl_SetVar of a to \"12345\"\n",
	    timePer/100000);

    /* Tcl_GetVar 100000 times */
    fprintf(stderr, "Tcl_GetVar of a==\"12345\" 100000 times\n");
    Tcl_GetTime(&start);
    for (i = 0;  i < 100000;  i++) {
	s = Tcl_GetVar2(interp, "a", NULL, TCL_LEAVE_ERR_MSG);
	if (s == NULL) {
	    return TCL_ERROR;
	}
    }
    Tcl_GetTime(&stop);
    timePer = (stop.sec - start.sec)*1000000 + (stop.usec - start.usec);
    fprintf(stderr, "   %.3f usec per Tcl_GetVar of a==\"12345\"\n",
	    timePer/100000);

    Tcl_ResetResult(interp);
    return TCL_OK;
}

/*
 *----------------------------------------------------------------------
 *
 * NoopCmd --
 *
 *	This procedure is just used to time the overhead involved in
 *	parsing and invoking a command.
 *
 * Results:
 *	None.
 *
 * Side effects:
 *	None.
 *
 *----------------------------------------------------------------------
 */

static int
NoopCmd(
    TCL_UNUSED(ClientData),
    TCL_UNUSED(Tcl_Interp *),
    TCL_UNUSED(int) /*argc*/,
    TCL_UNUSED(const char **) /*argv*/)
{
    return TCL_OK;
}

/*
 *----------------------------------------------------------------------
 *
 * NoopObjCmd --
 *
 *	This object-based procedure is just used to time the overhead
 *	involved in parsing and invoking a command.
 *
 * Results:
 *	Returns the TCL_OK result code.
 *
 * Side effects:
 *	None.
 *
 *----------------------------------------------------------------------
 */

static int
NoopObjCmd(
    TCL_UNUSED(ClientData),
    TCL_UNUSED(Tcl_Interp *),
    TCL_UNUSED(int) /*objc*/,
    TCL_UNUSED(Tcl_Obj *const *) /*objv*/)
{
    return TCL_OK;
}

/*
 *----------------------------------------------------------------------
 *
 * TeststringbytesObjCmd --
 *	Returns bytearray value of the bytes in argument string rep
 *
 * Results:
 *	Returns the TCL_OK result code.
 *
 * Side effects:
 *	None.
 *
 *----------------------------------------------------------------------
 */

static int
TeststringbytesObjCmd(
    TCL_UNUSED(ClientData),
    Tcl_Interp *interp,		/* Current interpreter. */
    int objc,			/* Number of arguments. */
    Tcl_Obj *const objv[])	/* The argument objects. */
{
    int n;
    const unsigned char *p;

    if (objc != 2) {
	Tcl_WrongNumArgs(interp, 1, objv, "value");
	return TCL_ERROR;
    }
    p = (const unsigned char *)Tcl_GetStringFromObj(objv[1], &n);
    Tcl_SetObjResult(interp, Tcl_NewByteArrayObj(p, n));
    return TCL_OK;
}

/*
 *----------------------------------------------------------------------
 *
 * TestpurebytesobjObjCmd --
 *
 *	This object-based procedure constructs a pure bytes object
 *	without type and with internal representation containing NULL's.
 *
 *	If no argument supplied it returns empty object with tclEmptyStringRep,
 *	otherwise it returns this as pure bytes object with bytes value equal
 *	string.
 *
 * Results:
 *	Returns the TCL_OK result code.
 *
 * Side effects:
 *	None.
 *
 *----------------------------------------------------------------------
 */

static int
TestpurebytesobjObjCmd(
    TCL_UNUSED(ClientData),
    Tcl_Interp *interp,		/* Current interpreter. */
    int objc,			/* Number of arguments. */
    Tcl_Obj *const objv[])	/* The argument objects. */
{
    Tcl_Obj *objPtr;

    if (objc > 2) {
	Tcl_WrongNumArgs(interp, 1, objv, "?string?");
	return TCL_ERROR;
    }
    objPtr = Tcl_NewObj();
    /*
    objPtr->internalRep.twoPtrValue.ptr1 = NULL;
    objPtr->internalRep.twoPtrValue.ptr2 = NULL;
    */
    memset(&objPtr->internalRep, 0, sizeof(objPtr->internalRep));
    if (objc == 2) {
	const char *s = Tcl_GetString(objv[1]);
	objPtr->length = objv[1]->length;
	objPtr->bytes = (char *)Tcl_Alloc(objPtr->length + 1);
	memcpy(objPtr->bytes, s, objPtr->length);
	objPtr->bytes[objPtr->length] = 0;
    }
    Tcl_SetObjResult(interp, objPtr);
    return TCL_OK;
}

/*
 *----------------------------------------------------------------------
 *
 * TestsetbytearraylengthObjCmd --
 *
 *	Testing command 'testsetbytearraylength` used to test the public
 *	interface routine Tcl_SetByteArrayLength().
 *
 * Results:
 *	Returns the TCL_OK result code.
 *
 * Side effects:
 *	None.
 *
 *----------------------------------------------------------------------
 */

static int
TestsetbytearraylengthObjCmd(
    TCL_UNUSED(ClientData),
    Tcl_Interp *interp,		/* Current interpreter. */
    int objc,			/* Number of arguments. */
    Tcl_Obj *const objv[])	/* The argument objects. */
{
    int n;
    Tcl_Obj *obj = NULL;

    if (objc != 3) {
	Tcl_WrongNumArgs(interp, 1, objv, "value length");
	return TCL_ERROR;
    }
    if (TCL_OK != Tcl_GetIntFromObj(interp, objv[2], &n)) {
	return TCL_ERROR;
    }
    if (Tcl_IsShared(objv[1])) {
	obj = Tcl_DuplicateObj(objv[1]);
    } else {
	obj = objv[1];
    }
    Tcl_SetByteArrayLength(obj, n);
    Tcl_SetObjResult(interp, obj);
    return TCL_OK;
}

/*
 *----------------------------------------------------------------------
 *
 * TestbytestringObjCmd --
 *
 *	This object-based procedure constructs a string which can
 *	possibly contain invalid UTF-8 bytes.
 *
 * Results:
 *	Returns the TCL_OK result code.
 *
 * Side effects:
 *	None.
 *
 *----------------------------------------------------------------------
 */

static int
TestbytestringObjCmd(
    TCL_UNUSED(ClientData),
    Tcl_Interp *interp,		/* Current interpreter. */
    int objc,			/* Number of arguments. */
    Tcl_Obj *const objv[])	/* The argument objects. */
{
    size_t n = 0;
    const char *p;

    if (objc != 2) {
	Tcl_WrongNumArgs(interp, 1, objv, "bytearray");
	return TCL_ERROR;
    }

    p = (const char *)TclGetBytesFromObj(interp, objv[1], &n);
    if (p == NULL) {
	return TCL_ERROR;
    }
    Tcl_SetObjResult(interp, Tcl_NewStringObj(p, n));
    return TCL_OK;
}

/*
 *----------------------------------------------------------------------
 *
 * TestsetCmd --
 *
 *	Implements the "testset{err,noerr}" cmds that are used when testing
 *	Tcl_Set/GetVar C Api with/without TCL_LEAVE_ERR_MSG flag
 *
 * Results:
 *	A standard Tcl result.
 *
 * Side effects:
 *     Variables may be set.
 *
 *----------------------------------------------------------------------
 */

static int
TestsetCmd(
    void *data,		/* Additional flags for Get/SetVar2. */
    Tcl_Interp *interp,/* Current interpreter. */
    int argc,			/* Number of arguments. */
    const char **argv)		/* Argument strings. */
{
    int flags = PTR2INT(data);
    const char *value;

    if (argc == 2) {
	Tcl_AppendResult(interp, "before get", NULL);
	value = Tcl_GetVar2(interp, argv[1], NULL, flags);
	if (value == NULL) {
	    return TCL_ERROR;
	}
	Tcl_AppendElement(interp, value);
	return TCL_OK;
    } else if (argc == 3) {
	Tcl_AppendResult(interp, "before set", NULL);
	value = Tcl_SetVar2(interp, argv[1], NULL, argv[2], flags);
	if (value == NULL) {
	    return TCL_ERROR;
	}
	Tcl_AppendElement(interp, value);
	return TCL_OK;
    } else {
	Tcl_AppendResult(interp, "wrong # args: should be \"",
		argv[0], " varName ?newValue?\"", NULL);
	return TCL_ERROR;
    }
}
static int
Testset2Cmd(
    void *data,		/* Additional flags for Get/SetVar2. */
    Tcl_Interp *interp,/* Current interpreter. */
    int argc,			/* Number of arguments. */
    const char **argv)		/* Argument strings. */
{
    int flags = PTR2INT(data);
    const char *value;

    if (argc == 3) {
	Tcl_AppendResult(interp, "before get", NULL);
	value = Tcl_GetVar2(interp, argv[1], argv[2], flags);
	if (value == NULL) {
	    return TCL_ERROR;
	}
	Tcl_AppendElement(interp, value);
	return TCL_OK;
    } else if (argc == 4) {
	Tcl_AppendResult(interp, "before set", NULL);
	value = Tcl_SetVar2(interp, argv[1], argv[2], argv[3], flags);
	if (value == NULL) {
	    return TCL_ERROR;
	}
	Tcl_AppendElement(interp, value);
	return TCL_OK;
    } else {
	Tcl_AppendResult(interp, "wrong # args: should be \"",
		argv[0], " varName elemName ?newValue?\"", NULL);
	return TCL_ERROR;
    }
}

/*
 *----------------------------------------------------------------------
 *
 * TestsaveresultCmd --
 *
 *	Implements the "testsaveresult" cmd that is used when testing the
 *	Tcl_SaveResult, Tcl_RestoreResult, and Tcl_DiscardResult interfaces.
 *
 * Results:
 *	A standard Tcl result.
 *
 * Side effects:
 *	None.
 *
 *----------------------------------------------------------------------
 */

static int
TestsaveresultCmd(
    TCL_UNUSED(ClientData),
    Tcl_Interp *interp,/* Current interpreter. */
    int objc,			/* Number of arguments. */
    Tcl_Obj *const objv[])	/* The argument objects. */
{
    int discard, result, index;
    Tcl_SavedResult state;
    Tcl_Obj *objPtr;
    static const char *const optionStrings[] = {
	"append", "dynamic", "free", "object", "small", NULL
    };
    enum options {
	RESULT_APPEND, RESULT_DYNAMIC, RESULT_FREE, RESULT_OBJECT, RESULT_SMALL
    };

    /*
     * Parse arguments
     */

    if (objc != 4) {
	Tcl_WrongNumArgs(interp, 1, objv, "type script discard");
	return TCL_ERROR;
    }
    if (Tcl_GetIndexFromObj(interp, objv[1], optionStrings, "option", 0,
	    &index) != TCL_OK) {
	return TCL_ERROR;
    }
    if (Tcl_GetBooleanFromObj(interp, objv[3], &discard) != TCL_OK) {
	return TCL_ERROR;
    }

    freeCount = 0;
    objPtr = NULL;		/* Lint. */
    switch ((enum options) index) {
    case RESULT_SMALL:
	Tcl_AppendResult(interp, "small result", NULL);
	break;
    case RESULT_APPEND:
	Tcl_AppendResult(interp, "append result", NULL);
	break;
    case RESULT_FREE: {
	char *buf = (char *)Tcl_Alloc(200);

	strcpy(buf, "free result");
	Tcl_SetResult(interp, buf, TCL_DYNAMIC);
	break;
    }
    case RESULT_DYNAMIC:
	Tcl_SetResult(interp, (char *)"dynamic result", TestsaveresultFree);
	break;
    case RESULT_OBJECT:
	objPtr = Tcl_NewStringObj("object result", -1);
	Tcl_SetObjResult(interp, objPtr);
	break;
    }

    Tcl_SaveResult(interp, &state);

    if (((enum options) index) == RESULT_OBJECT) {
	result = Tcl_EvalObjEx(interp, objv[2], 0);
    } else {
	result = Tcl_EvalEx(interp, Tcl_GetString(objv[2]), -1, 0);
    }

    if (discard) {
	Tcl_DiscardResult(&state);
    } else {
	Tcl_RestoreResult(interp, &state);
	result = TCL_OK;
    }

    switch ((enum options) index) {
    case RESULT_DYNAMIC:
	Tcl_AppendElement(interp, freeCount ? "freed" : "leak");
	break;
    case RESULT_OBJECT:
	Tcl_AppendElement(interp, Tcl_GetObjResult(interp) == objPtr
		? "same" : "different");
	break;
    default:
	break;
    }
    return result;
}

/*
 *----------------------------------------------------------------------
 *
 * TestsaveresultFree --
 *
 *	Special purpose freeProc used by TestsaveresultCmd.
 *
 * Results:
 *	None.
 *
 * Side effects:
 *	Increments the freeCount.
 *
 *----------------------------------------------------------------------
 */

static void
TestsaveresultFree(
    TCL_UNUSED(void *))
{
    freeCount++;
}

/*
 *----------------------------------------------------------------------
 *
 * TestmainthreadCmd  --
 *
 *	Implements the "testmainthread" cmd that is used to test the
 *	'Tcl_GetCurrentThread' API.
 *
 * Results:
 *	A standard Tcl result.
 *
 * Side effects:
 *	None.
 *
 *----------------------------------------------------------------------
 */

static int
TestmainthreadCmd(
    TCL_UNUSED(ClientData),
    Tcl_Interp *interp,/* Current interpreter. */
    int argc,			/* Number of arguments. */
    TCL_UNUSED(const char **) /*argv*/)
{
    if (argc == 1) {
	Tcl_Obj *idObj = Tcl_NewWideIntObj((Tcl_WideInt)(size_t)Tcl_GetCurrentThread());

	Tcl_SetObjResult(interp, idObj);
	return TCL_OK;
    } else {
	Tcl_AppendResult(interp, "wrong # args", NULL);
	return TCL_ERROR;
    }
}

/*
 *----------------------------------------------------------------------
 *
 * MainLoop --
 *
 *	A main loop set by TestsetmainloopCmd below.
 *
 * Results:
 *	None.
 *
 * Side effects:
 *	Event handlers could do anything.
 *
 *----------------------------------------------------------------------
 */

static void
MainLoop(void)
{
    while (!exitMainLoop) {
	Tcl_DoOneEvent(0);
    }
    fprintf(stdout,"Exit MainLoop\n");
    fflush(stdout);
}

/*
 *----------------------------------------------------------------------
 *
 * TestsetmainloopCmd  --
 *
 *	Implements the "testsetmainloop" cmd that is used to test the
 *	'Tcl_SetMainLoop' API.
 *
 * Results:
 *	A standard Tcl result.
 *
 * Side effects:
 *	None.
 *
 *----------------------------------------------------------------------
 */

static int
TestsetmainloopCmd(
    TCL_UNUSED(ClientData),
    TCL_UNUSED(Tcl_Interp *),
    TCL_UNUSED(int) /*argc*/,
    TCL_UNUSED(const char **) /*argv*/)
{
    exitMainLoop = 0;
    Tcl_SetMainLoop(MainLoop);
    return TCL_OK;
}

/*
 *----------------------------------------------------------------------
 *
 * TestexitmainloopCmd  --
 *
 *	Implements the "testexitmainloop" cmd that is used to test the
 *	'Tcl_SetMainLoop' API.
 *
 * Results:
 *	A standard Tcl result.
 *
 * Side effects:
 *	None.
 *
 *----------------------------------------------------------------------
 */

static int
TestexitmainloopCmd(
    TCL_UNUSED(ClientData),
    TCL_UNUSED(Tcl_Interp *),
    TCL_UNUSED(int) /*argc*/,
    TCL_UNUSED(const char **) /*argv*/)
{
    exitMainLoop = 1;
    return TCL_OK;
}

/*
 *----------------------------------------------------------------------
 *
 * TestChannelCmd --
 *
 *	Implements the Tcl "testchannel" debugging command and its
 *	subcommands. This is part of the testing environment.
 *
 * Results:
 *	A standard Tcl result.
 *
 * Side effects:
 *	None.
 *
 *----------------------------------------------------------------------
 */

static int
TestChannelCmd(
    TCL_UNUSED(ClientData),
    Tcl_Interp *interp,		/* Interpreter for result. */
    int argc,			/* Count of additional args. */
    const char **argv)		/* Additional arg strings. */
{
    const char *cmdName;	/* Sub command. */
    Tcl_HashTable *hTblPtr;	/* Hash table of channels. */
    Tcl_HashSearch hSearch;	/* Search variable. */
    Tcl_HashEntry *hPtr;	/* Search variable. */
    Channel *chanPtr;		/* The actual channel. */
    ChannelState *statePtr;	/* state info for channel */
    Tcl_Channel chan;		/* The opaque type. */
    size_t len;			/* Length of subcommand string. */
    int IOQueued;		/* How much IO is queued inside channel? */
    char buf[TCL_INTEGER_SPACE];/* For sprintf. */
    int mode;			/* rw mode of the channel */

    if (argc < 2) {
	Tcl_AppendResult(interp, "wrong # args: should be \"", argv[0],
		" subcommand ?additional args..?\"", NULL);
	return TCL_ERROR;
    }
    cmdName = argv[1];
    len = strlen(cmdName);

    chanPtr = NULL;

    if (argc > 2) {
	if ((cmdName[0] == 's') && (strncmp(cmdName, "splice", len) == 0)) {
	    /* For splice access the pool of detached channels.
	     * Locate channel, remove from the list.
	     */

	    TestChannel **nextPtrPtr, *curPtr;

	    chan = (Tcl_Channel) NULL;
	    for (nextPtrPtr = &firstDetached, curPtr = firstDetached;
		 curPtr != NULL;
		 nextPtrPtr = &(curPtr->nextPtr), curPtr = curPtr->nextPtr) {

		if (strcmp(argv[2], Tcl_GetChannelName(curPtr->chan)) == 0) {
		    *nextPtrPtr = curPtr->nextPtr;
		    curPtr->nextPtr = NULL;
		    chan = curPtr->chan;
		    Tcl_Free(curPtr);
		    break;
		}
	    }
	} else {
	    chan = Tcl_GetChannel(interp, argv[2], &mode);
	}
	if (chan == (Tcl_Channel) NULL) {
	    return TCL_ERROR;
	}
	chanPtr		= (Channel *) chan;
	statePtr	= chanPtr->state;
	chanPtr		= statePtr->topChanPtr;
	chan		= (Tcl_Channel) chanPtr;
    } else {
	statePtr	= NULL;
	chan		= NULL;
    }

    if ((cmdName[0] == 's') && (strncmp(cmdName, "setchannelerror", len) == 0)) {

	Tcl_Obj *msg = Tcl_NewStringObj(argv[3],-1);

	Tcl_IncrRefCount(msg);
	Tcl_SetChannelError(chan, msg);
	Tcl_DecrRefCount(msg);

	Tcl_GetChannelError(chan, &msg);
	Tcl_SetObjResult(interp, msg);
	Tcl_DecrRefCount(msg);
	return TCL_OK;
    }
    if ((cmdName[0] == 's') && (strncmp(cmdName, "setchannelerrorinterp", len) == 0)) {

	Tcl_Obj *msg = Tcl_NewStringObj(argv[3],-1);

	Tcl_IncrRefCount(msg);
	Tcl_SetChannelErrorInterp(interp, msg);
	Tcl_DecrRefCount(msg);

	Tcl_GetChannelErrorInterp(interp, &msg);
	Tcl_SetObjResult(interp, msg);
	Tcl_DecrRefCount(msg);
	return TCL_OK;
    }

    /*
     * "cut" is actually more a simplified detach facility as provided by the
     * Thread package. Without the safeguards of a regular command (no
     * checking that the command is truly cut'able, no mutexes for
     * thread-safety). Its complementary command is "splice", see below.
     */

    if ((cmdName[0] == 'c') && (strncmp(cmdName, "cut", len) == 0)) {
	TestChannel *det;

	if (argc != 3) {
	    Tcl_AppendResult(interp, "wrong # args: should be \"", argv[0],
		    " cut channelName\"", NULL);
	    return TCL_ERROR;
	}

	Tcl_RegisterChannel(NULL, chan); /* prevent closing */
	Tcl_UnregisterChannel(interp, chan);

	Tcl_CutChannel(chan);

	/* Remember the channel in the pool of detached channels */

	det = (TestChannel *)Tcl_Alloc(sizeof(TestChannel));
	det->chan     = chan;
	det->nextPtr  = firstDetached;
	firstDetached = det;

	return TCL_OK;
    }

    if ((cmdName[0] == 'c') &&
	    (strncmp(cmdName, "clearchannelhandlers", len) == 0)) {
	if (argc != 3) {
	    Tcl_AppendResult(interp, "wrong # args: should be \"", argv[0],
		    " clearchannelhandlers channelName\"", NULL);
	    return TCL_ERROR;
	}
	Tcl_ClearChannelHandlers(chan);
	return TCL_OK;
    }

    if ((cmdName[0] == 'i') && (strncmp(cmdName, "info", len) == 0)) {
	if (argc != 3) {
	    Tcl_AppendResult(interp, "wrong # args: should be \"", argv[0],
		    " info channelName\"", NULL);
	    return TCL_ERROR;
	}
	Tcl_AppendElement(interp, argv[2]);
	Tcl_AppendElement(interp, Tcl_ChannelName(chanPtr->typePtr));
	if (statePtr->flags & TCL_READABLE) {
	    Tcl_AppendElement(interp, "read");
	} else {
	    Tcl_AppendElement(interp, "");
	}
	if (statePtr->flags & TCL_WRITABLE) {
	    Tcl_AppendElement(interp, "write");
	} else {
	    Tcl_AppendElement(interp, "");
	}
	if (statePtr->flags & CHANNEL_NONBLOCKING) {
	    Tcl_AppendElement(interp, "nonblocking");
	} else {
	    Tcl_AppendElement(interp, "blocking");
	}
	if (statePtr->flags & CHANNEL_LINEBUFFERED) {
	    Tcl_AppendElement(interp, "line");
	} else if (statePtr->flags & CHANNEL_UNBUFFERED) {
	    Tcl_AppendElement(interp, "none");
	} else {
	    Tcl_AppendElement(interp, "full");
	}
	if (statePtr->flags & BG_FLUSH_SCHEDULED) {
	    Tcl_AppendElement(interp, "async_flush");
	} else {
	    Tcl_AppendElement(interp, "");
	}
	if (statePtr->flags & CHANNEL_EOF) {
	    Tcl_AppendElement(interp, "eof");
	} else {
	    Tcl_AppendElement(interp, "");
	}
	if (statePtr->flags & CHANNEL_BLOCKED) {
	    Tcl_AppendElement(interp, "blocked");
	} else {
	    Tcl_AppendElement(interp, "unblocked");
	}
	if (statePtr->inputTranslation == TCL_TRANSLATE_AUTO) {
	    Tcl_AppendElement(interp, "auto");
	    if (statePtr->flags & INPUT_SAW_CR) {
		Tcl_AppendElement(interp, "saw_cr");
	    } else {
		Tcl_AppendElement(interp, "");
	    }
	} else if (statePtr->inputTranslation == TCL_TRANSLATE_LF) {
	    Tcl_AppendElement(interp, "lf");
	    Tcl_AppendElement(interp, "");
	} else if (statePtr->inputTranslation == TCL_TRANSLATE_CR) {
	    Tcl_AppendElement(interp, "cr");
	    Tcl_AppendElement(interp, "");
	} else if (statePtr->inputTranslation == TCL_TRANSLATE_CRLF) {
	    Tcl_AppendElement(interp, "crlf");
	    if (statePtr->flags & INPUT_SAW_CR) {
		Tcl_AppendElement(interp, "queued_cr");
	    } else {
		Tcl_AppendElement(interp, "");
	    }
	}
	if (statePtr->outputTranslation == TCL_TRANSLATE_AUTO) {
	    Tcl_AppendElement(interp, "auto");
	} else if (statePtr->outputTranslation == TCL_TRANSLATE_LF) {
	    Tcl_AppendElement(interp, "lf");
	} else if (statePtr->outputTranslation == TCL_TRANSLATE_CR) {
	    Tcl_AppendElement(interp, "cr");
	} else if (statePtr->outputTranslation == TCL_TRANSLATE_CRLF) {
	    Tcl_AppendElement(interp, "crlf");
	}
	IOQueued = Tcl_InputBuffered(chan);
	TclFormatInt(buf, IOQueued);
	Tcl_AppendElement(interp, buf);

	IOQueued = Tcl_OutputBuffered(chan);
	TclFormatInt(buf, IOQueued);
	Tcl_AppendElement(interp, buf);

	TclFormatInt(buf, (int)Tcl_Tell(chan));
	Tcl_AppendElement(interp, buf);

	TclFormatInt(buf, statePtr->refCount);
	Tcl_AppendElement(interp, buf);

	return TCL_OK;
    }

    if ((cmdName[0] == 'i') &&
	    (strncmp(cmdName, "inputbuffered", len) == 0)) {
	if (argc != 3) {
	    Tcl_AppendResult(interp, "channel name required", NULL);
	    return TCL_ERROR;
	}
	IOQueued = Tcl_InputBuffered(chan);
	TclFormatInt(buf, IOQueued);
	Tcl_AppendResult(interp, buf, NULL);
	return TCL_OK;
    }

    if ((cmdName[0] == 'i') && (strncmp(cmdName, "isshared", len) == 0)) {
	if (argc != 3) {
	    Tcl_AppendResult(interp, "channel name required", NULL);
	    return TCL_ERROR;
	}

	TclFormatInt(buf, Tcl_IsChannelShared(chan));
	Tcl_AppendResult(interp, buf, NULL);
	return TCL_OK;
    }

    if ((cmdName[0] == 'i') && (strncmp(cmdName, "isstandard", len) == 0)) {
	if (argc != 3) {
	    Tcl_AppendResult(interp, "channel name required", NULL);
	    return TCL_ERROR;
	}

	TclFormatInt(buf, Tcl_IsStandardChannel(chan));
	Tcl_AppendResult(interp, buf, NULL);
	return TCL_OK;
    }

    if ((cmdName[0] == 'm') && (strncmp(cmdName, "mode", len) == 0)) {
	if (argc != 3) {
	    Tcl_AppendResult(interp, "channel name required", NULL);
	    return TCL_ERROR;
	}

	if (statePtr->flags & TCL_READABLE) {
	    Tcl_AppendElement(interp, "read");
	} else {
	    Tcl_AppendElement(interp, "");
	}
	if (statePtr->flags & TCL_WRITABLE) {
	    Tcl_AppendElement(interp, "write");
	} else {
	    Tcl_AppendElement(interp, "");
	}
	return TCL_OK;
    }

    if ((cmdName[0] == 'm') && (strncmp(cmdName, "mthread", len) == 0)) {
	if (argc != 3) {
	    Tcl_AppendResult(interp, "channel name required", NULL);
	    return TCL_ERROR;
	}

	Tcl_SetObjResult(interp, Tcl_NewWideIntObj(
		(Tcl_WideInt) (size_t) Tcl_GetChannelThread(chan)));
	return TCL_OK;
    }

    if ((cmdName[0] == 'n') && (strncmp(cmdName, "name", len) == 0)) {
	if (argc != 3) {
	    Tcl_AppendResult(interp, "channel name required", NULL);
	    return TCL_ERROR;
	}
	Tcl_AppendResult(interp, statePtr->channelName, NULL);
	return TCL_OK;
    }

    if ((cmdName[0] == 'o') && (strncmp(cmdName, "open", len) == 0)) {
	hTblPtr = (Tcl_HashTable *) Tcl_GetAssocData(interp, "tclIO", NULL);
	if (hTblPtr == NULL) {
	    return TCL_OK;
	}
	for (hPtr = Tcl_FirstHashEntry(hTblPtr, &hSearch);
	     hPtr != NULL;
	     hPtr = Tcl_NextHashEntry(&hSearch)) {
	    Tcl_AppendElement(interp, (char *)Tcl_GetHashKey(hTblPtr, hPtr));
	}
	return TCL_OK;
    }

    if ((cmdName[0] == 'o') &&
	    (strncmp(cmdName, "outputbuffered", len) == 0)) {
	if (argc != 3) {
	    Tcl_AppendResult(interp, "channel name required", NULL);
	    return TCL_ERROR;
	}

	IOQueued = Tcl_OutputBuffered(chan);
	TclFormatInt(buf, IOQueued);
	Tcl_AppendResult(interp, buf, NULL);
	return TCL_OK;
    }

    if ((cmdName[0] == 'q') &&
	    (strncmp(cmdName, "queuedcr", len) == 0)) {
	if (argc != 3) {
	    Tcl_AppendResult(interp, "channel name required", NULL);
	    return TCL_ERROR;
	}

	Tcl_AppendResult(interp,
		(statePtr->flags & INPUT_SAW_CR) ? "1" : "0", NULL);
	return TCL_OK;
    }

    if ((cmdName[0] == 'r') && (strncmp(cmdName, "readable", len) == 0)) {
	hTblPtr = (Tcl_HashTable *) Tcl_GetAssocData(interp, "tclIO", NULL);
	if (hTblPtr == NULL) {
	    return TCL_OK;
	}
	for (hPtr = Tcl_FirstHashEntry(hTblPtr, &hSearch);
	     hPtr != NULL;
	     hPtr = Tcl_NextHashEntry(&hSearch)) {
	    chanPtr  = (Channel *) Tcl_GetHashValue(hPtr);
	    statePtr = chanPtr->state;
	    if (statePtr->flags & TCL_READABLE) {
		Tcl_AppendElement(interp, (char *)Tcl_GetHashKey(hTblPtr, hPtr));
	    }
	}
	return TCL_OK;
    }

    if ((cmdName[0] == 'r') && (strncmp(cmdName, "refcount", len) == 0)) {
	if (argc != 3) {
	    Tcl_AppendResult(interp, "channel name required", NULL);
	    return TCL_ERROR;
	}

	TclFormatInt(buf, statePtr->refCount);
	Tcl_AppendResult(interp, buf, NULL);
	return TCL_OK;
    }

    /*
     * "splice" is actually more a simplified attach facility as provided by
     * the Thread package. Without the safeguards of a regular command (no
     * checking that the command is truly cut'able, no mutexes for
     * thread-safety). Its complementary command is "cut", see above.
     */

    if ((cmdName[0] == 's') && (strncmp(cmdName, "splice", len) == 0)) {
	if (argc != 3) {
	    Tcl_AppendResult(interp, "channel name required", NULL);
	    return TCL_ERROR;
	}

	Tcl_SpliceChannel(chan);

	Tcl_RegisterChannel(interp, chan);
	Tcl_UnregisterChannel(NULL, chan);

	return TCL_OK;
    }

    if ((cmdName[0] == 't') && (strncmp(cmdName, "type", len) == 0)) {
	if (argc != 3) {
	    Tcl_AppendResult(interp, "channel name required", NULL);
	    return TCL_ERROR;
	}
	Tcl_AppendResult(interp, Tcl_ChannelName(chanPtr->typePtr), NULL);
	return TCL_OK;
    }

    if ((cmdName[0] == 'w') && (strncmp(cmdName, "writable", len) == 0)) {
	hTblPtr = (Tcl_HashTable *) Tcl_GetAssocData(interp, "tclIO", NULL);
	if (hTblPtr == NULL) {
	    return TCL_OK;
	}
	for (hPtr = Tcl_FirstHashEntry(hTblPtr, &hSearch);
		hPtr != NULL; hPtr = Tcl_NextHashEntry(&hSearch)) {
	    chanPtr = (Channel *) Tcl_GetHashValue(hPtr);
	    statePtr = chanPtr->state;
	    if (statePtr->flags & TCL_WRITABLE) {
		Tcl_AppendElement(interp, (char *)Tcl_GetHashKey(hTblPtr, hPtr));
	    }
	}
	return TCL_OK;
    }

    if ((cmdName[0] == 't') && (strncmp(cmdName, "transform", len) == 0)) {
	/*
	 * Syntax: transform channel -command command
	 */

	if (argc != 5) {
	    Tcl_AppendResult(interp, "wrong # args: should be \"", argv[0],
		    " transform channelId -command cmd\"", NULL);
	    return TCL_ERROR;
	}
	if (strcmp(argv[3], "-command") != 0) {
	    Tcl_AppendResult(interp, "bad argument \"", argv[3],
		    "\": should be \"-command\"", NULL);
	    return TCL_ERROR;
	}

	return TclChannelTransform(interp, chan,
		Tcl_NewStringObj(argv[4], -1));
    }

    if ((cmdName[0] == 'u') && (strncmp(cmdName, "unstack", len) == 0)) {
	/*
	 * Syntax: unstack channel
	 */

	if (argc != 3) {
	    Tcl_AppendResult(interp, "wrong # args: should be \"", argv[0],
		    " unstack channel\"", NULL);
	    return TCL_ERROR;
	}
	return Tcl_UnstackChannel(interp, chan);
    }

    Tcl_AppendResult(interp, "bad option \"", cmdName, "\": should be "
	    "cut, clearchannelhandlers, info, isshared, mode, open, "
	    "readable, splice, writable, transform, unstack", NULL);
    return TCL_ERROR;
}

/*
 *----------------------------------------------------------------------
 *
 * TestChannelEventCmd --
 *
 *	This procedure implements the "testchannelevent" command. It is used
 *	to test the Tcl channel event mechanism.
 *
 * Results:
 *	A standard Tcl result.
 *
 * Side effects:
 *	Creates, deletes and returns channel event handlers.
 *
 *----------------------------------------------------------------------
 */

static int
TestChannelEventCmd(
    TCL_UNUSED(ClientData),
    Tcl_Interp *interp,		/* Current interpreter. */
    int argc,			/* Number of arguments. */
    const char **argv)		/* Argument strings. */
{
    Tcl_Obj *resultListPtr;
    Channel *chanPtr;
    ChannelState *statePtr;	/* state info for channel */
    EventScriptRecord *esPtr, *prevEsPtr, *nextEsPtr;
    const char *cmd;
    int index, i, mask, len;

    if ((argc < 3) || (argc > 5)) {
	Tcl_AppendResult(interp, "wrong # args: should be \"", argv[0],
		" channelName cmd ?arg1? ?arg2?\"", NULL);
	return TCL_ERROR;
    }
    chanPtr = (Channel *) Tcl_GetChannel(interp, argv[1], NULL);
    if (chanPtr == NULL) {
	return TCL_ERROR;
    }
    statePtr = chanPtr->state;

    cmd = argv[2];
    len = strlen(cmd);
    if ((cmd[0] == 'a') && (strncmp(cmd, "add", len) == 0)) {
	if (argc != 5) {
	    Tcl_AppendResult(interp, "wrong # args: should be \"", argv[0],
		    " channelName add eventSpec script\"", NULL);
	    return TCL_ERROR;
	}
	if (strcmp(argv[3], "readable") == 0) {
	    mask = TCL_READABLE;
	} else if (strcmp(argv[3], "writable") == 0) {
	    mask = TCL_WRITABLE;
	} else if (strcmp(argv[3], "none") == 0) {
	    mask = 0;
	} else {
	    Tcl_AppendResult(interp, "bad event name \"", argv[3],
		    "\": must be readable, writable, or none", NULL);
	    return TCL_ERROR;
	}

	esPtr = (EventScriptRecord *)Tcl_Alloc(sizeof(EventScriptRecord));
	esPtr->nextPtr = statePtr->scriptRecordPtr;
	statePtr->scriptRecordPtr = esPtr;

	esPtr->chanPtr = chanPtr;
	esPtr->interp = interp;
	esPtr->mask = mask;
	esPtr->scriptPtr = Tcl_NewStringObj(argv[4], -1);
	Tcl_IncrRefCount(esPtr->scriptPtr);

	Tcl_CreateChannelHandler((Tcl_Channel) chanPtr, mask,
		TclChannelEventScriptInvoker, esPtr);

	return TCL_OK;
    }

    if ((cmd[0] == 'd') && (strncmp(cmd, "delete", len) == 0)) {
	if (argc != 4) {
	    Tcl_AppendResult(interp, "wrong # args: should be \"", argv[0],
		    " channelName delete index\"", NULL);
	    return TCL_ERROR;
	}
	if (Tcl_GetInt(interp, argv[3], &index) == TCL_ERROR) {
	    return TCL_ERROR;
	}
	if (index < 0) {
	    Tcl_AppendResult(interp, "bad event index: ", argv[3],
		    ": must be nonnegative", NULL);
	    return TCL_ERROR;
	}
	for (i = 0, esPtr = statePtr->scriptRecordPtr;
	     (i < index) && (esPtr != NULL);
	     i++, esPtr = esPtr->nextPtr) {
	    /* Empty loop body. */
	}
	if (esPtr == NULL) {
	    Tcl_AppendResult(interp, "bad event index ", argv[3],
		    ": out of range", NULL);
	    return TCL_ERROR;
	}
	if (esPtr == statePtr->scriptRecordPtr) {
	    statePtr->scriptRecordPtr = esPtr->nextPtr;
	} else {
	    for (prevEsPtr = statePtr->scriptRecordPtr;
		 (prevEsPtr != NULL) &&
		     (prevEsPtr->nextPtr != esPtr);
		 prevEsPtr = prevEsPtr->nextPtr) {
		/* Empty loop body. */
	    }
	    if (prevEsPtr == NULL) {
		Tcl_Panic("TestChannelEventCmd: damaged event script list");
	    }
	    prevEsPtr->nextPtr = esPtr->nextPtr;
	}
	Tcl_DeleteChannelHandler((Tcl_Channel) chanPtr,
		TclChannelEventScriptInvoker, esPtr);
	Tcl_DecrRefCount(esPtr->scriptPtr);
	Tcl_Free(esPtr);

	return TCL_OK;
    }

    if ((cmd[0] == 'l') && (strncmp(cmd, "list", len) == 0)) {
	if (argc != 3) {
	    Tcl_AppendResult(interp, "wrong # args: should be \"", argv[0],
		    " channelName list\"", NULL);
	    return TCL_ERROR;
	}
	resultListPtr = Tcl_GetObjResult(interp);
	for (esPtr = statePtr->scriptRecordPtr;
	     esPtr != NULL;
	     esPtr = esPtr->nextPtr) {
	    if (esPtr->mask) {
		Tcl_ListObjAppendElement(interp, resultListPtr, Tcl_NewStringObj(
		    (esPtr->mask == TCL_READABLE) ? "readable" : "writable", -1));
	    } else {
		Tcl_ListObjAppendElement(interp, resultListPtr,
			Tcl_NewStringObj("none", -1));
	    }
	    Tcl_ListObjAppendElement(interp, resultListPtr, esPtr->scriptPtr);
	}
	Tcl_SetObjResult(interp, resultListPtr);
	return TCL_OK;
    }

    if ((cmd[0] == 'r') && (strncmp(cmd, "removeall", len) == 0)) {
	if (argc != 3) {
	    Tcl_AppendResult(interp, "wrong # args: should be \"", argv[0],
		    " channelName removeall\"", NULL);
	    return TCL_ERROR;
	}
	for (esPtr = statePtr->scriptRecordPtr;
	     esPtr != NULL;
	     esPtr = nextEsPtr) {
	    nextEsPtr = esPtr->nextPtr;
	    Tcl_DeleteChannelHandler((Tcl_Channel) chanPtr,
		    TclChannelEventScriptInvoker, esPtr);
	    Tcl_DecrRefCount(esPtr->scriptPtr);
	    Tcl_Free(esPtr);
	}
	statePtr->scriptRecordPtr = NULL;
	return TCL_OK;
    }

    if	((cmd[0] == 's') && (strncmp(cmd, "set", len) == 0)) {
	if (argc != 5) {
	    Tcl_AppendResult(interp, "wrong # args: should be \"", argv[0],
		    " channelName delete index event\"", NULL);
	    return TCL_ERROR;
	}
	if (Tcl_GetInt(interp, argv[3], &index) == TCL_ERROR) {
	    return TCL_ERROR;
	}
	if (index < 0) {
	    Tcl_AppendResult(interp, "bad event index: ", argv[3],
		    ": must be nonnegative", NULL);
	    return TCL_ERROR;
	}
	for (i = 0, esPtr = statePtr->scriptRecordPtr;
	     (i < index) && (esPtr != NULL);
	     i++, esPtr = esPtr->nextPtr) {
	    /* Empty loop body. */
	}
	if (esPtr == NULL) {
	    Tcl_AppendResult(interp, "bad event index ", argv[3],
		    ": out of range", NULL);
	    return TCL_ERROR;
	}

	if (strcmp(argv[4], "readable") == 0) {
	    mask = TCL_READABLE;
	} else if (strcmp(argv[4], "writable") == 0) {
	    mask = TCL_WRITABLE;
	} else if (strcmp(argv[4], "none") == 0) {
	    mask = 0;
	} else {
	    Tcl_AppendResult(interp, "bad event name \"", argv[4],
		    "\": must be readable, writable, or none", NULL);
	    return TCL_ERROR;
	}
	esPtr->mask = mask;
	Tcl_CreateChannelHandler((Tcl_Channel) chanPtr, mask,
		TclChannelEventScriptInvoker, esPtr);
	return TCL_OK;
    }
    Tcl_AppendResult(interp, "bad command ", cmd, ", must be one of "
	    "add, delete, list, set, or removeall", NULL);
    return TCL_ERROR;
}

/*
 *----------------------------------------------------------------------
 *
 * TestSocketCmd --
 *
 *	Implements the Tcl "testsocket" debugging command and its
 *	subcommands. This is part of the testing environment.
 *
 * Results:
 *	A standard Tcl result.
 *
 * Side effects:
 *	None.
 *
 *----------------------------------------------------------------------
 */

static int
TestSocketCmd(
    TCL_UNUSED(ClientData),
    Tcl_Interp *interp,		/* Interpreter for result. */
    int argc,			/* Count of additional args. */
    const char **argv)		/* Additional arg strings. */
{
    const char *cmdName;	/* Sub command. */
    size_t len;			/* Length of subcommand string. */

    if (argc < 2) {
	Tcl_AppendResult(interp, "wrong # args: should be \"", argv[0],
		" subcommand ?additional args..?\"", NULL);
	return TCL_ERROR;
    }
    cmdName = argv[1];
    len = strlen(cmdName);

    if ((cmdName[0] == 't') && (strncmp(cmdName, "testflags", len) == 0)) {
        Tcl_Channel hChannel;
        int modePtr;
        TcpState *statePtr;
        /* Set test value in the socket driver
         */
        /* Check for argument "channel name"
         */
        if (argc < 4) {
            Tcl_AppendResult(interp, "wrong # args: should be \"", argv[0],
                    " testflags channel flags\"", NULL);
            return TCL_ERROR;
        }
        hChannel = Tcl_GetChannel(interp, argv[2], &modePtr);
        if ( NULL == hChannel ) {
            Tcl_AppendResult(interp, "unknown channel:", argv[2], NULL);
            return TCL_ERROR;
        }
        statePtr = (TcpState *)Tcl_GetChannelInstanceData(hChannel);
        if ( NULL == statePtr) {
            Tcl_AppendResult(interp, "No channel instance data:", argv[2],
                    NULL);
            return TCL_ERROR;
        }
        statePtr->testFlags = atoi(argv[3]);
        return TCL_OK;
    }

    Tcl_AppendResult(interp, "bad option \"", cmdName, "\": should be "
	    "testflags", NULL);
    return TCL_ERROR;
}

/*
 *----------------------------------------------------------------------
 *
 * TestWrongNumArgsObjCmd --
 *
 *	Test the Tcl_WrongNumArgs function.
 *
 * Results:
 *	Standard Tcl result.
 *
 * Side effects:
 *	Sets interpreter result.
 *
 *----------------------------------------------------------------------
 */

static int
TestWrongNumArgsObjCmd(
    TCL_UNUSED(ClientData),
    Tcl_Interp *interp,		/* Current interpreter. */
    int objc,			/* Number of arguments. */
    Tcl_Obj *const objv[])	/* Argument objects. */
{
    int i, length;
    const char *msg;

    if (objc < 3) {
	/*
	 * Don't use Tcl_WrongNumArgs here, as that is the function
	 * we want to test!
	 */
	Tcl_AppendResult(interp, "insufficient arguments", NULL);
	return TCL_ERROR;
    }

    if (Tcl_GetIntFromObj(interp, objv[1], &i) != TCL_OK) {
	return TCL_ERROR;
    }

    msg = Tcl_GetStringFromObj(objv[2], &length);
    if (length == 0) {
	msg = NULL;
    }

    if (i > objc - 3) {
	/*
	 * Asked for more arguments than were given.
	 */
	Tcl_AppendResult(interp, "insufficient arguments", NULL);
	return TCL_ERROR;
    }

    Tcl_WrongNumArgs(interp, i, &(objv[3]), msg);
    return TCL_OK;
}

/*
 *----------------------------------------------------------------------
 *
 * TestGetIndexFromObjStructObjCmd --
 *
 *	Test the Tcl_GetIndexFromObjStruct function.
 *
 * Results:
 *	Standard Tcl result.
 *
 * Side effects:
 *	Sets interpreter result.
 *
 *----------------------------------------------------------------------
 */

static int
TestGetIndexFromObjStructObjCmd(
    TCL_UNUSED(ClientData),
    Tcl_Interp *interp,		/* Current interpreter. */
    int objc,			/* Number of arguments. */
    Tcl_Obj *const objv[])	/* Argument objects. */
{
    const char *const ary[] = {
	"a", "b", "c", "d", "e", "f", NULL, NULL
    };
    int idx,target;

    if (objc != 3) {
	Tcl_WrongNumArgs(interp, 1, objv, "argument targetvalue");
	return TCL_ERROR;
    }
    if (Tcl_GetIndexFromObjStruct(interp, objv[1], ary, 2*sizeof(char *),
	    "dummy", 0, &idx) != TCL_OK) {
	return TCL_ERROR;
    }
    if (Tcl_GetIntFromObj(interp, objv[2], &target) != TCL_OK) {
	return TCL_ERROR;
    }
    if (idx != target) {
	char buffer[64];
	sprintf(buffer, "%d", idx);
	Tcl_AppendResult(interp, "index value comparison failed: got ",
		buffer, NULL);
	sprintf(buffer, "%d", target);
	Tcl_AppendResult(interp, " when ", buffer, " expected", NULL);
	return TCL_ERROR;
    }
    Tcl_WrongNumArgs(interp, 3, objv, NULL);
    return TCL_OK;
}

/*
 *----------------------------------------------------------------------
 *
 * TestFilesystemObjCmd --
 *
 *	This procedure implements the "testfilesystem" command. It is used to
 *	test Tcl_FSRegister, Tcl_FSUnregister, and can be used to test that
 *	the pluggable filesystem works.
 *
 * Results:
 *	A standard Tcl result.
 *
 * Side effects:
 *	Inserts or removes a filesystem from Tcl's stack.
 *
 *----------------------------------------------------------------------
 */

static int
TestFilesystemObjCmd(
    TCL_UNUSED(ClientData),
    Tcl_Interp *interp,
    int objc,
    Tcl_Obj *const objv[])
{
    int res, boolVal;
    const char *msg;

    if (objc != 2) {
	Tcl_WrongNumArgs(interp, 1, objv, "boolean");
	return TCL_ERROR;
    }
    if (Tcl_GetBooleanFromObj(interp, objv[1], &boolVal) != TCL_OK) {
	return TCL_ERROR;
    }
    if (boolVal) {
	res = Tcl_FSRegister(interp, &testReportingFilesystem);
	msg = (res == TCL_OK) ? "registered" : "failed";
    } else {
	res = Tcl_FSUnregister(&testReportingFilesystem);
	msg = (res == TCL_OK) ? "unregistered" : "failed";
    }
    Tcl_SetObjResult(interp, Tcl_NewStringObj(msg , -1));
    return res;
}

static int
TestReportInFilesystem(
    Tcl_Obj *pathPtr,
    void **clientDataPtr)
{
    static Tcl_Obj *lastPathPtr = NULL;
    Tcl_Obj *newPathPtr;

    if (pathPtr == lastPathPtr) {
	/* Reject all files second time around */
	return -1;
    }

    /* Try to claim all files first time around */

    newPathPtr = Tcl_DuplicateObj(pathPtr);
    lastPathPtr = newPathPtr;
    Tcl_IncrRefCount(newPathPtr);
    if (Tcl_FSGetFileSystemForPath(newPathPtr) == NULL) {
	/* Nothing claimed it. Therefore we don't either */
	Tcl_DecrRefCount(newPathPtr);
	lastPathPtr = NULL;
	return -1;
    }
    lastPathPtr = NULL;
    *clientDataPtr = newPathPtr;
    return TCL_OK;
}

/*
 * Simple helper function to extract the native vfs representation of a path
 * object, or NULL if no such representation exists.
 */

static Tcl_Obj *
TestReportGetNativePath(
    Tcl_Obj *pathPtr)
{
    return (Tcl_Obj*) Tcl_FSGetInternalRep(pathPtr, &testReportingFilesystem);
}

static void
TestReportFreeInternalRep(
    void *clientData)
{
    Tcl_Obj *nativeRep = (Tcl_Obj *) clientData;

    if (nativeRep != NULL) {
	/* Free the path */
	Tcl_DecrRefCount(nativeRep);
    }
}

static void *
TestReportDupInternalRep(
    void *clientData)
{
    Tcl_Obj *original = (Tcl_Obj *) clientData;

    Tcl_IncrRefCount(original);
    return clientData;
}

static void
TestReport(
    const char *cmd,
    Tcl_Obj *path,
    Tcl_Obj *arg2)
{
    Tcl_Interp *interp = (Tcl_Interp *) Tcl_FSData(&testReportingFilesystem);

    if (interp == NULL) {
	/* This is bad, but not much we can do about it */
    } else {
	Tcl_Obj *savedResult;
	Tcl_DString ds;

	Tcl_DStringInit(&ds);
	Tcl_DStringAppend(&ds, "lappend filesystemReport ", -1);
	Tcl_DStringStartSublist(&ds);
	Tcl_DStringAppendElement(&ds, cmd);
	if (path != NULL) {
	    Tcl_DStringAppendElement(&ds, Tcl_GetString(path));
	}
	if (arg2 != NULL) {
	    Tcl_DStringAppendElement(&ds, Tcl_GetString(arg2));
	}
	Tcl_DStringEndSublist(&ds);
	savedResult = Tcl_GetObjResult(interp);
	Tcl_IncrRefCount(savedResult);
	Tcl_SetObjResult(interp, Tcl_NewObj());
	Tcl_EvalEx(interp, Tcl_DStringValue(&ds), -1, 0);
	Tcl_DStringFree(&ds);
	Tcl_ResetResult(interp);
	Tcl_SetObjResult(interp, savedResult);
	Tcl_DecrRefCount(savedResult);
    }
}

static int
TestReportStat(
    Tcl_Obj *path,		/* Path of file to stat (in current CP). */
    Tcl_StatBuf *buf)		/* Filled with results of stat call. */
{
    TestReport("stat", path, NULL);
    return Tcl_FSStat(TestReportGetNativePath(path), buf);
}

static int
TestReportLstat(
    Tcl_Obj *path,		/* Path of file to stat (in current CP). */
    Tcl_StatBuf *buf)		/* Filled with results of stat call. */
{
    TestReport("lstat", path, NULL);
    return Tcl_FSLstat(TestReportGetNativePath(path), buf);
}

static int
TestReportAccess(
    Tcl_Obj *path,		/* Path of file to access (in current CP). */
    int mode)			/* Permission setting. */
{
    TestReport("access", path, NULL);
    return Tcl_FSAccess(TestReportGetNativePath(path), mode);
}

static Tcl_Channel
TestReportOpenFileChannel(
    Tcl_Interp *interp,		/* Interpreter for error reporting; can be
				 * NULL. */
    Tcl_Obj *fileName,		/* Name of file to open. */
    int mode,			/* POSIX open mode. */
    int permissions)		/* If the open involves creating a file, with
				 * what modes to create it? */
{
    TestReport("open", fileName, NULL);
    return TclpOpenFileChannel(interp, TestReportGetNativePath(fileName),
	    mode, permissions);
}

static int
TestReportMatchInDirectory(
    Tcl_Interp *interp,		/* Interpreter for error messages. */
    Tcl_Obj *resultPtr,		/* Object to lappend results. */
    Tcl_Obj *dirPtr,		/* Contains path to directory to search. */
    const char *pattern,	/* Pattern to match against. */
    Tcl_GlobTypeData *types)	/* Object containing list of acceptable types.
				 * May be NULL. */
{
    if (types != NULL && types->type & TCL_GLOB_TYPE_MOUNT) {
	TestReport("matchmounts", dirPtr, NULL);
	return TCL_OK;
    } else {
	TestReport("matchindirectory", dirPtr, NULL);
	return Tcl_FSMatchInDirectory(interp, resultPtr,
		TestReportGetNativePath(dirPtr), pattern, types);
    }
}

static int
TestReportChdir(
    Tcl_Obj *dirName)
{
    TestReport("chdir", dirName, NULL);
    return Tcl_FSChdir(TestReportGetNativePath(dirName));
}

static int
TestReportLoadFile(
    Tcl_Interp *interp,		/* Used for error reporting. */
    Tcl_Obj *fileName,		/* Name of the file containing the desired
				 * code. */
    Tcl_LoadHandle *handlePtr,	/* Filled with token for dynamically loaded
				 * file which will be passed back to
				 * (*unloadProcPtr)() to unload the file. */
    Tcl_FSUnloadFileProc **unloadProcPtr)
				/* Filled with address of Tcl_FSUnloadFileProc
				 * function which should be used for
				 * this file. */
{
    TestReport("loadfile", fileName, NULL);
    return Tcl_FSLoadFile(interp, TestReportGetNativePath(fileName), NULL,
	    NULL, NULL, NULL, handlePtr, unloadProcPtr);
}

static Tcl_Obj *
TestReportLink(
    Tcl_Obj *path,		/* Path of file to readlink or link */
    Tcl_Obj *to,		/* Path of file to link to, or NULL */
    int linkType)
{
    TestReport("link", path, to);
    return Tcl_FSLink(TestReportGetNativePath(path), to, linkType);
}

static int
TestReportRenameFile(
    Tcl_Obj *src,		/* Pathname of file or dir to be renamed
				 * (UTF-8). */
    Tcl_Obj *dst)		/* New pathname of file or directory
				 * (UTF-8). */
{
    TestReport("renamefile", src, dst);
    return Tcl_FSRenameFile(TestReportGetNativePath(src),
	    TestReportGetNativePath(dst));
}

static int
TestReportCopyFile(
    Tcl_Obj *src,		/* Pathname of file to be copied (UTF-8). */
    Tcl_Obj *dst)		/* Pathname of file to copy to (UTF-8). */
{
    TestReport("copyfile", src, dst);
    return Tcl_FSCopyFile(TestReportGetNativePath(src),
	    TestReportGetNativePath(dst));
}

static int
TestReportDeleteFile(
    Tcl_Obj *path)		/* Pathname of file to be removed (UTF-8). */
{
    TestReport("deletefile", path, NULL);
    return Tcl_FSDeleteFile(TestReportGetNativePath(path));
}

static int
TestReportCreateDirectory(
    Tcl_Obj *path)		/* Pathname of directory to create (UTF-8). */
{
    TestReport("createdirectory", path, NULL);
    return Tcl_FSCreateDirectory(TestReportGetNativePath(path));
}

static int
TestReportCopyDirectory(
    Tcl_Obj *src,		/* Pathname of directory to be copied
				 * (UTF-8). */
    Tcl_Obj *dst,		/* Pathname of target directory (UTF-8). */
    Tcl_Obj **errorPtr)		/* If non-NULL, to be filled with UTF-8 name
				 * of file causing error. */
{
    TestReport("copydirectory", src, dst);
    return Tcl_FSCopyDirectory(TestReportGetNativePath(src),
	    TestReportGetNativePath(dst), errorPtr);
}

static int
TestReportRemoveDirectory(
    Tcl_Obj *path,		/* Pathname of directory to be removed
				 * (UTF-8). */
    int recursive,		/* If non-zero, removes directories that
				 * are nonempty.  Otherwise, will only remove
				 * empty directories. */
    Tcl_Obj **errorPtr)		/* If non-NULL, to be filled with UTF-8 name
				 * of file causing error. */
{
    TestReport("removedirectory", path, NULL);
    return Tcl_FSRemoveDirectory(TestReportGetNativePath(path), recursive,
	    errorPtr);
}

static const char *const *
TestReportFileAttrStrings(
    Tcl_Obj *fileName,
    Tcl_Obj **objPtrRef)
{
    TestReport("fileattributestrings", fileName, NULL);
    return Tcl_FSFileAttrStrings(TestReportGetNativePath(fileName), objPtrRef);
}

static int
TestReportFileAttrsGet(
    Tcl_Interp *interp,		/* The interpreter for error reporting. */
    int index,			/* index of the attribute command. */
    Tcl_Obj *fileName,		/* filename we are operating on. */
    Tcl_Obj **objPtrRef)	/* for output. */
{
    TestReport("fileattributesget", fileName, NULL);
    return Tcl_FSFileAttrsGet(interp, index,
	    TestReportGetNativePath(fileName), objPtrRef);
}

static int
TestReportFileAttrsSet(
    Tcl_Interp *interp,		/* The interpreter for error reporting. */
    int index,			/* index of the attribute command. */
    Tcl_Obj *fileName,		/* filename we are operating on. */
    Tcl_Obj *objPtr)		/* for input. */
{
    TestReport("fileattributesset", fileName, objPtr);
    return Tcl_FSFileAttrsSet(interp, index,
	    TestReportGetNativePath(fileName), objPtr);
}

static int
TestReportUtime(
    Tcl_Obj *fileName,
    struct utimbuf *tval)
{
    TestReport("utime", fileName, NULL);
    return Tcl_FSUtime(TestReportGetNativePath(fileName), tval);
}

static int
TestReportNormalizePath(
    TCL_UNUSED(Tcl_Interp *),
    Tcl_Obj *pathPtr,
    int nextCheckpoint)
{
    TestReport("normalizepath", pathPtr, NULL);
    return nextCheckpoint;
}

static int
SimplePathInFilesystem(
    Tcl_Obj *pathPtr,
    TCL_UNUSED(ClientData *))
{
    const char *str = Tcl_GetString(pathPtr);

    if (strncmp(str, "simplefs:/", 10)) {
	return -1;
    }
    return TCL_OK;
}

/*
 * This is a slightly 'hacky' filesystem which is used just to test a few
 * important features of the vfs code: (1) that you can load a shared library
 * from a vfs, (2) that when copying files from one fs to another, the 'mtime'
 * is preserved. (3) that recursive cross-filesystem directory copies have the
 * correct behaviour with/without -force.
 *
 * It treats any file in 'simplefs:/' as a file, which it routes to the
 * current directory. The real file it uses is whatever follows the trailing
 * '/' (e.g. 'foo' in 'simplefs:/foo'), and that file exists or not according
 * to what is in the native pwd.
 *
 * Please do not consider this filesystem a model of how things are to be
 * done. It is quite the opposite!  But, it does allow us to test some
 * important features.
 */

static int
TestSimpleFilesystemObjCmd(
    TCL_UNUSED(ClientData),
    Tcl_Interp *interp,
    int objc,
    Tcl_Obj *const objv[])
{
    int res, boolVal;
    const char *msg;

    if (objc != 2) {
	Tcl_WrongNumArgs(interp, 1, objv, "boolean");
	return TCL_ERROR;
    }
    if (Tcl_GetBooleanFromObj(interp, objv[1], &boolVal) != TCL_OK) {
	return TCL_ERROR;
    }
    if (boolVal) {
	res = Tcl_FSRegister(interp, &simpleFilesystem);
	msg = (res == TCL_OK) ? "registered" : "failed";
    } else {
	res = Tcl_FSUnregister(&simpleFilesystem);
	msg = (res == TCL_OK) ? "unregistered" : "failed";
    }
    Tcl_SetObjResult(interp, Tcl_NewStringObj(msg , -1));
    return res;
}

/*
 * Treats a file name 'simplefs:/foo' by using the file 'foo' in the current
 * (native) directory.
 */

static Tcl_Obj *
SimpleRedirect(
    Tcl_Obj *pathPtr)		/* Name of file to copy. */
{
    int len;
    const char *str;
    Tcl_Obj *origPtr;

    /*
     * We assume the same name in the current directory is ok.
     */

    str = Tcl_GetStringFromObj(pathPtr, &len);
    if (len < 10 || strncmp(str, "simplefs:/", 10)) {
	/* Probably shouldn't ever reach here */
	Tcl_IncrRefCount(pathPtr);
	return pathPtr;
    }
    origPtr = Tcl_NewStringObj(str+10,-1);
    Tcl_IncrRefCount(origPtr);
    return origPtr;
}

static int
SimpleMatchInDirectory(
    Tcl_Interp *interp,		/* Interpreter for error
				 * messages. */
    Tcl_Obj *resultPtr,		/* Object to lappend results. */
    Tcl_Obj *dirPtr,		/* Contains path to directory to search. */
    const char *pattern,	/* Pattern to match against. */
    Tcl_GlobTypeData *types)	/* Object containing list of acceptable types.
				 * May be NULL. */
{
    int res;
    Tcl_Obj *origPtr;
    Tcl_Obj *resPtr;

    /* We only provide a new volume, therefore no mounts at all */
    if (types != NULL && types->type & TCL_GLOB_TYPE_MOUNT) {
	return TCL_OK;
    }

    /*
     * We assume the same name in the current directory is ok.
     */
    resPtr = Tcl_NewObj();
    Tcl_IncrRefCount(resPtr);
    origPtr = SimpleRedirect(dirPtr);
    res = Tcl_FSMatchInDirectory(interp, resPtr, origPtr, pattern, types);
    if (res == TCL_OK) {
	int gLength, j;
	Tcl_ListObjLength(NULL, resPtr, &gLength);
	for (j = 0; j < gLength; j++) {
	    Tcl_Obj *gElt, *nElt;
	    Tcl_ListObjIndex(NULL, resPtr, j, &gElt);
	    nElt = Tcl_NewStringObj("simplefs:/",10);
	    Tcl_AppendObjToObj(nElt, gElt);
	    Tcl_ListObjAppendElement(NULL, resultPtr, nElt);
	}
    }
    Tcl_DecrRefCount(origPtr);
    Tcl_DecrRefCount(resPtr);
    return res;
}

static Tcl_Channel
SimpleOpenFileChannel(
    Tcl_Interp *interp,		/* Interpreter for error reporting; can be
				 * NULL. */
    Tcl_Obj *pathPtr,		/* Name of file to open. */
    int mode,			/* POSIX open mode. */
    int permissions)		/* If the open involves creating a file, with
				 * what modes to create it? */
{
    Tcl_Obj *tempPtr;
    Tcl_Channel chan;

    if ((mode != 0) && !(mode & O_RDONLY)) {
	Tcl_AppendResult(interp, "read-only", NULL);
	return NULL;
    }

    tempPtr = SimpleRedirect(pathPtr);
    chan = Tcl_FSOpenFileChannel(interp, tempPtr, "r", permissions);
    Tcl_DecrRefCount(tempPtr);
    return chan;
}

static int
SimpleAccess(
    Tcl_Obj *pathPtr,		/* Path of file to access (in current CP). */
    int mode)			/* Permission setting. */
{
    Tcl_Obj *tempPtr = SimpleRedirect(pathPtr);
    int res = Tcl_FSAccess(tempPtr, mode);

    Tcl_DecrRefCount(tempPtr);
    return res;
}

static int
SimpleStat(
    Tcl_Obj *pathPtr,		/* Path of file to stat (in current CP). */
    Tcl_StatBuf *bufPtr)	/* Filled with results of stat call. */
{
    Tcl_Obj *tempPtr = SimpleRedirect(pathPtr);
    int res = Tcl_FSStat(tempPtr, bufPtr);

    Tcl_DecrRefCount(tempPtr);
    return res;
}

static Tcl_Obj *
SimpleListVolumes(void)
{
    /* Add one new volume */
    Tcl_Obj *retVal;

    retVal = Tcl_NewStringObj("simplefs:/", -1);
    Tcl_IncrRefCount(retVal);
    return retVal;
}

/*
 * Used to check operations of Tcl_UtfNext.
 *
 * Usage: testutfnext $bytes $offset
 */

static int
TestUtfNextCmd(
    TCL_UNUSED(void *),
    Tcl_Interp *interp,
    int objc,
    Tcl_Obj *const objv[])
{
    size_t numBytes, offset = 0;
    char *bytes;
    const char *result;
    Tcl_Obj *copy;

    if (objc < 2 || objc > 3) {
	Tcl_WrongNumArgs(interp, 1, objv, "bytes ?offset?");
	return TCL_ERROR;
    }

    bytes = (char *) TclGetBytesFromObj(interp, objv[1], &numBytes);
    if (bytes == NULL) {
	return TCL_ERROR;
    }

    if (objc == 3) {
	if (TCL_OK != Tcl_GetIntForIndex(interp, objv[2], numBytes, &offset)) {
	    return TCL_ERROR;
	}
	if (offset == TCL_INDEX_NONE) {
	    offset = 0;
	}
	if (offset > numBytes) {
	    offset = numBytes;
	}
    }
    copy = Tcl_DuplicateObj(objv[1]);
    bytes = (char *) Tcl_SetByteArrayLength(copy, numBytes+1);
    bytes[numBytes] = '\0';

    result = Tcl_UtfNext(bytes + offset);
    Tcl_SetObjResult(interp, Tcl_NewWideIntObj(result - bytes));

    Tcl_DecrRefCount(copy);
    return TCL_OK;
}
/*
 * Used to check operations of Tcl_UtfPrev.
 *
 * Usage: testutfprev $bytes $offset
 */

static int
TestUtfPrevCmd(
    TCL_UNUSED(void *),
    Tcl_Interp *interp,
    int objc,
    Tcl_Obj *const objv[])
{
    size_t numBytes, offset;
    char *bytes;
    const char *result;
    Tcl_Obj *copy;

    if (objc < 2 || objc > 3) {
	Tcl_WrongNumArgs(interp, 1, objv, "bytes ?offset?");
	return TCL_ERROR;
    }

    bytes = (char *) TclGetBytesFromObj(interp, objv[1], &numBytes);
    if (bytes == NULL) {
	return TCL_ERROR;
    }

    if (objc == 3) {
	if (TCL_OK != Tcl_GetIntForIndex(interp, objv[2], numBytes, &offset)) {
	    return TCL_ERROR;
	}
	if (offset == TCL_INDEX_NONE) {
	    offset = 0;
	}
	if (offset > numBytes) {
	    offset = numBytes;
	}
    } else {
	offset = numBytes;
    }
    copy = Tcl_DuplicateObj(objv[1]);
    bytes = (char *) Tcl_SetByteArrayLength(copy, numBytes+1);
    bytes[numBytes] = '\0';

    result = Tcl_UtfPrev(bytes + offset, bytes);
    Tcl_SetObjResult(interp, Tcl_NewWideIntObj(result - bytes));

    Tcl_DecrRefCount(copy);
    return TCL_OK;
}

/*
 * Used to check correct string-length determining in Tcl_NumUtfChars
 */

static int
TestNumUtfCharsCmd(
    TCL_UNUSED(ClientData),
    Tcl_Interp *interp,
    int objc,
    Tcl_Obj *const objv[])
{
    if (objc > 1) {
	size_t len, limit = TCL_INDEX_NONE;
	const char *bytes = Tcl_GetString(objv[1]);
	size_t numBytes = objv[1]->length;

	if (objc > 2) {
	    if (Tcl_GetIntForIndex(interp, objv[2], numBytes, &limit) != TCL_OK) {
		return TCL_ERROR;
	    }
	    if (limit > numBytes + 1) {
		limit = numBytes + 1;
	    }
	}
	len = Tcl_NumUtfChars(bytes, limit);
	Tcl_SetObjResult(interp, Tcl_NewWideIntObj(len));
    }
    return TCL_OK;
}

/*
 * Used to check correct operation of Tcl_UtfFindFirst
 */

static int
TestFindFirstCmd(
    TCL_UNUSED(ClientData),
    Tcl_Interp *interp,
    int objc,
    Tcl_Obj *const objv[])
{
    if (objc > 1) {
	int len = -1;

	if (objc > 2) {
	    (void) Tcl_GetIntFromObj(interp, objv[2], &len);
	}
	Tcl_SetObjResult(interp, Tcl_NewStringObj(Tcl_UtfFindFirst(Tcl_GetString(objv[1]), len), -1));
    }
    return TCL_OK;
}

/*
 * Used to check correct operation of Tcl_UtfFindLast
 */

static int
TestFindLastCmd(
    TCL_UNUSED(ClientData),
    Tcl_Interp *interp,
    int objc,
    Tcl_Obj *const objv[])
{
    if (objc > 1) {
	int len = -1;

	if (objc > 2) {
	    (void) Tcl_GetIntFromObj(interp, objv[2], &len);
	}
	Tcl_SetObjResult(interp, Tcl_NewStringObj(Tcl_UtfFindLast(Tcl_GetString(objv[1]), len), -1));
    }
    return TCL_OK;
}

#if defined(HAVE_CPUID) || defined(_WIN32)
/*
 *----------------------------------------------------------------------
 *
 * TestcpuidCmd --
 *
 *	Retrieves CPU ID information.
 *
 * Usage:
 *	testwincpuid <eax>
 *
 * Parameters:
 *	eax - The value to pass in the EAX register to a CPUID instruction.
 *
 * Results:
 *	Returns a four-element list containing the values from the EAX, EBX,
 *	ECX and EDX registers returned from the CPUID instruction.
 *
 * Side effects:
 *	None.
 *
 *----------------------------------------------------------------------
 */

static int
TestcpuidCmd(
    TCL_UNUSED(ClientData),
    Tcl_Interp* interp,		/* Tcl interpreter */
    int objc,			/* Parameter count */
    Tcl_Obj *const * objv)	/* Parameter vector */
{
    int status, index, i;
    int regs[4];
    Tcl_Obj *regsObjs[4];

    if (objc != 2) {
	Tcl_WrongNumArgs(interp, 1, objv, "eax");
	return TCL_ERROR;
    }
    if (Tcl_GetIntFromObj(interp, objv[1], &index) != TCL_OK) {
	return TCL_ERROR;
    }
    status = TclWinCPUID(index, regs);
    if (status != TCL_OK) {
	Tcl_SetObjResult(interp,
		Tcl_NewStringObj("operation not available", -1));
	return status;
    }
    for (i=0 ; i<4 ; ++i) {
	regsObjs[i] = Tcl_NewIntObj(regs[i]);
    }
    Tcl_SetObjResult(interp, Tcl_NewListObj(4, regsObjs));
    return TCL_OK;
}
#endif

/*
 * Used to do basic checks of the TCL_HASH_KEY_SYSTEM_HASH flag
 */

static int
TestHashSystemHashCmd(
    TCL_UNUSED(ClientData),
    Tcl_Interp *interp,
    int objc,
    Tcl_Obj *const objv[])
{
    static const Tcl_HashKeyType hkType = {
	TCL_HASH_KEY_TYPE_VERSION, TCL_HASH_KEY_SYSTEM_HASH,
	NULL, NULL, NULL, NULL
    };
    Tcl_HashTable hash;
    Tcl_HashEntry *hPtr;
    int i, isNew, limit = 100;

    if (objc>1 && Tcl_GetIntFromObj(interp, objv[1], &limit)!=TCL_OK) {
	return TCL_ERROR;
    }

    Tcl_InitCustomHashTable(&hash, TCL_CUSTOM_TYPE_KEYS, &hkType);

    if (hash.numEntries != 0) {
	Tcl_AppendResult(interp, "non-zero initial size", NULL);
	Tcl_DeleteHashTable(&hash);
	return TCL_ERROR;
    }

    for (i=0 ; i<limit ; i++) {
	hPtr = Tcl_CreateHashEntry(&hash, INT2PTR(i), &isNew);
	if (!isNew) {
	    Tcl_SetObjResult(interp, Tcl_NewIntObj(i));
	    Tcl_AppendToObj(Tcl_GetObjResult(interp)," creation problem",-1);
	    Tcl_DeleteHashTable(&hash);
	    return TCL_ERROR;
	}
	Tcl_SetHashValue(hPtr, INT2PTR(i+42));
    }

    if (hash.numEntries != (size_t)limit) {
	Tcl_AppendResult(interp, "unexpected maximal size", NULL);
	Tcl_DeleteHashTable(&hash);
	return TCL_ERROR;
    }

    for (i=0 ; i<limit ; i++) {
	hPtr = Tcl_FindHashEntry(&hash, (char *) INT2PTR(i));
	if (hPtr == NULL) {
	    Tcl_SetObjResult(interp, Tcl_NewIntObj(i));
	    Tcl_AppendToObj(Tcl_GetObjResult(interp)," lookup problem",-1);
	    Tcl_DeleteHashTable(&hash);
	    return TCL_ERROR;
	}
	if (PTR2INT(Tcl_GetHashValue(hPtr)) != i+42) {
	    Tcl_SetObjResult(interp, Tcl_NewIntObj(i));
	    Tcl_AppendToObj(Tcl_GetObjResult(interp)," value problem",-1);
	    Tcl_DeleteHashTable(&hash);
	    return TCL_ERROR;
	}
	Tcl_DeleteHashEntry(hPtr);
    }

    if (hash.numEntries != 0) {
	Tcl_AppendResult(interp, "non-zero final size", NULL);
	Tcl_DeleteHashTable(&hash);
	return TCL_ERROR;
    }

    Tcl_DeleteHashTable(&hash);
    Tcl_AppendResult(interp, "OK", NULL);
    return TCL_OK;
}

/*
 * Used for testing Tcl_GetInt which is no longer used directly by the
 * core very much.
 */
static int
TestgetintCmd(
    TCL_UNUSED(ClientData),
    Tcl_Interp *interp,
    int argc,
    const char **argv)
{
    if (argc < 2) {
	Tcl_AppendResult(interp, "wrong # args", NULL);
	return TCL_ERROR;
    } else {
	int val, i, total=0;

	for (i=1 ; i<argc ; i++) {
	    if (Tcl_GetInt(interp, argv[i], &val) != TCL_OK) {
		return TCL_ERROR;
	    }
	    total += val;
	}
	Tcl_SetObjResult(interp, Tcl_NewIntObj(total));
	return TCL_OK;
    }
}

/*
 * Used for determining sizeof(long) at script level.
 */
static int
TestlongsizeCmd(
    TCL_UNUSED(ClientData),
    Tcl_Interp *interp,
    int argc,
    TCL_UNUSED(const char **) /*argv*/)
{
    if (argc != 1) {
	Tcl_AppendResult(interp, "wrong # args", NULL);
	return TCL_ERROR;
    }
    Tcl_SetObjResult(interp, Tcl_NewIntObj(sizeof(long)));
    return TCL_OK;
}

static int
NREUnwind_callback(
    void *data[],
    Tcl_Interp *interp,
    TCL_UNUSED(int) /*result*/)
{
    int none;

    if (data[0] == INT2PTR(-1)) {
        Tcl_NRAddCallback(interp, NREUnwind_callback, &none, INT2PTR(-1),
                INT2PTR(-1), NULL);
    } else if (data[1] == INT2PTR(-1)) {
        Tcl_NRAddCallback(interp, NREUnwind_callback, data[0], &none,
                INT2PTR(-1), NULL);
    } else if (data[2] == INT2PTR(-1)) {
        Tcl_NRAddCallback(interp, NREUnwind_callback, data[0], data[1],
                &none, NULL);
    } else {
        Tcl_Obj *idata[3];
        idata[0] = Tcl_NewIntObj(((char *) data[1] - (char *) data[0]));
        idata[1] = Tcl_NewIntObj(((char *) data[2] - (char *) data[0]));
        idata[2] = Tcl_NewIntObj(((char *) &none   - (char *) data[0]));
        Tcl_SetObjResult(interp, Tcl_NewListObj(3, idata));
    }
    return TCL_OK;
}

static int
TestNREUnwind(
    TCL_UNUSED(ClientData),
    Tcl_Interp *interp,
    TCL_UNUSED(int) /*objc*/,
    TCL_UNUSED(Tcl_Obj *const *) /*objv*/)
{
    /*
     * Insure that callbacks effectively run at the proper level during the
     * unwinding of the NRE stack.
     */

    Tcl_NRAddCallback(interp, NREUnwind_callback, INT2PTR(-1), INT2PTR(-1),
            INT2PTR(-1), NULL);
    return TCL_OK;
}


static int
TestNRELevels(
    TCL_UNUSED(ClientData),
    Tcl_Interp *interp,
    TCL_UNUSED(int) /*objc*/,
    TCL_UNUSED(Tcl_Obj *const *) /*objv*/)
{
    Interp *iPtr = (Interp *) interp;
    static ptrdiff_t *refDepth = NULL;
    ptrdiff_t depth;
    Tcl_Obj *levels[6];
    int i = 0;
    NRE_callback *cbPtr = iPtr->execEnvPtr->callbackPtr;

    if (refDepth == NULL) {
	refDepth = &depth;
    }

    depth = (refDepth - &depth);

    levels[0] = Tcl_NewIntObj(depth);
    levels[1] = Tcl_NewIntObj(iPtr->numLevels);
    levels[2] = Tcl_NewIntObj(iPtr->cmdFramePtr->level);
    levels[3] = Tcl_NewIntObj(iPtr->varFramePtr->level);
    levels[4] = Tcl_NewIntObj(iPtr->execEnvPtr->execStackPtr->tosPtr
	    - iPtr->execEnvPtr->execStackPtr->stackWords);

    while (cbPtr) {
	i++;
	cbPtr = cbPtr->nextPtr;
    }
    levels[5] = Tcl_NewIntObj(i);

    Tcl_SetObjResult(interp, Tcl_NewListObj(6, levels));
    return TCL_OK;
}

/*
 *----------------------------------------------------------------------
 *
 * TestconcatobjCmd --
 *
 *	This procedure implements the "testconcatobj" command. It is used
 *	to test that Tcl_ConcatObj does indeed return a fresh Tcl_Obj in all
 *	cases and thet it never corrupts its arguments. In other words, that
 *	[Bug 1447328] was fixed properly.
 *
 * Results:
 *	A standard Tcl result.
 *
 * Side effects:
 *	None.
 *
 *----------------------------------------------------------------------
 */

static int
TestconcatobjCmd(
    TCL_UNUSED(ClientData),
    Tcl_Interp *interp,		/* Current interpreter. */
    TCL_UNUSED(int) /*argc*/,
    TCL_UNUSED(const char **) /*argv*/)
{
    Tcl_Obj *list1Ptr, *list2Ptr, *emptyPtr, *concatPtr, *tmpPtr;
    int result = TCL_OK, len;
    Tcl_Obj *objv[3];

    /*
     * Set the start of the error message as obj result; it will be cleared at
     * the end if no errors were found.
     */

    Tcl_SetObjResult(interp,
	    Tcl_NewStringObj("Tcl_ConcatObj is unsafe:", -1));

    emptyPtr = Tcl_NewObj();

    list1Ptr = Tcl_NewStringObj("foo bar sum", -1);
    Tcl_ListObjLength(NULL, list1Ptr, &len);
    Tcl_InvalidateStringRep(list1Ptr);

    list2Ptr = Tcl_NewStringObj("eeny meeny", -1);
    Tcl_ListObjLength(NULL, list2Ptr, &len);
    Tcl_InvalidateStringRep(list2Ptr);

    /*
     * Verify that concat'ing a list obj with one or more empty strings does
     * return a fresh Tcl_Obj (see also [Bug 2055782]).
     */

    tmpPtr = Tcl_DuplicateObj(list1Ptr);

    objv[0] = tmpPtr;
    objv[1] = emptyPtr;
    concatPtr = Tcl_ConcatObj(2, objv);
    if (concatPtr->refCount != 0) {
	result = TCL_ERROR;
	Tcl_AppendResult(interp,
		"\n\t* (a) concatObj does not have refCount 0", NULL);
    }
    if (concatPtr == tmpPtr) {
	result = TCL_ERROR;
	Tcl_AppendResult(interp, "\n\t* (a) concatObj is not a new obj ",
		NULL);
	switch (tmpPtr->refCount) {
	case 0:
	    Tcl_AppendResult(interp, "(no new refCount)", NULL);
	    break;
	case 1:
	    Tcl_AppendResult(interp, "(refCount added)", NULL);
	    break;
	default:
	    Tcl_AppendResult(interp, "(more than one refCount added!)", NULL);
	    Tcl_Panic("extremely unsafe behaviour by Tcl_ConcatObj()");
	}
	tmpPtr = Tcl_DuplicateObj(list1Ptr);
	objv[0] = tmpPtr;
    }
    Tcl_DecrRefCount(concatPtr);

    Tcl_IncrRefCount(tmpPtr);
    concatPtr = Tcl_ConcatObj(2, objv);
    if (concatPtr->refCount != 0) {
	result = TCL_ERROR;
	Tcl_AppendResult(interp,
		"\n\t* (b) concatObj does not have refCount 0", NULL);
    }
    if (concatPtr == tmpPtr) {
	result = TCL_ERROR;
	Tcl_AppendResult(interp, "\n\t* (b) concatObj is not a new obj ",
		NULL);
	switch (tmpPtr->refCount) {
	case 0:
	    Tcl_AppendResult(interp, "(refCount removed?)", NULL);
	    Tcl_Panic("extremely unsafe behaviour by Tcl_ConcatObj()");
	    break;
	case 1:
	    Tcl_AppendResult(interp, "(no new refCount)", NULL);
	    break;
	case 2:
	    Tcl_AppendResult(interp, "(refCount added)", NULL);
	    Tcl_DecrRefCount(tmpPtr);
	    break;
	default:
	    Tcl_AppendResult(interp, "(more than one refCount added!)", NULL);
	    Tcl_Panic("extremely unsafe behaviour by Tcl_ConcatObj()");
	}
	tmpPtr = Tcl_DuplicateObj(list1Ptr);
	objv[0] = tmpPtr;
    }
    Tcl_DecrRefCount(concatPtr);

    objv[0] = emptyPtr;
    objv[1] = tmpPtr;
    objv[2] = emptyPtr;
    concatPtr = Tcl_ConcatObj(3, objv);
    if (concatPtr->refCount != 0) {
	result = TCL_ERROR;
	Tcl_AppendResult(interp,
		"\n\t* (c) concatObj does not have refCount 0", NULL);
    }
    if (concatPtr == tmpPtr) {
	result = TCL_ERROR;
	Tcl_AppendResult(interp, "\n\t* (c) concatObj is not a new obj ",
		NULL);
	switch (tmpPtr->refCount) {
	case 0:
	    Tcl_AppendResult(interp, "(no new refCount)", NULL);
	    break;
	case 1:
	    Tcl_AppendResult(interp, "(refCount added)", NULL);
	    break;
	default:
	    Tcl_AppendResult(interp, "(more than one refCount added!)", NULL);
	    Tcl_Panic("extremely unsafe behaviour by Tcl_ConcatObj()");
	}
	tmpPtr = Tcl_DuplicateObj(list1Ptr);
	objv[1] = tmpPtr;
    }
    Tcl_DecrRefCount(concatPtr);

    Tcl_IncrRefCount(tmpPtr);
    concatPtr = Tcl_ConcatObj(3, objv);
    if (concatPtr->refCount != 0) {
	result = TCL_ERROR;
	Tcl_AppendResult(interp,
		"\n\t* (d) concatObj does not have refCount 0", NULL);
    }
    if (concatPtr == tmpPtr) {
	result = TCL_ERROR;
	Tcl_AppendResult(interp, "\n\t* (d) concatObj is not a new obj ",
		NULL);
	switch (tmpPtr->refCount) {
	case 0:
	    Tcl_AppendResult(interp, "(refCount removed?)", NULL);
	    Tcl_Panic("extremely unsafe behaviour by Tcl_ConcatObj()");
	    break;
	case 1:
	    Tcl_AppendResult(interp, "(no new refCount)", NULL);
	    break;
	case 2:
	    Tcl_AppendResult(interp, "(refCount added)", NULL);
	    Tcl_DecrRefCount(tmpPtr);
	    break;
	default:
	    Tcl_AppendResult(interp, "(more than one refCount added!)", NULL);
	    Tcl_Panic("extremely unsafe behaviour by Tcl_ConcatObj()");
	}
	tmpPtr = Tcl_DuplicateObj(list1Ptr);
	objv[1] = tmpPtr;
    }
    Tcl_DecrRefCount(concatPtr);

    /*
     * Verify that an unshared list is not corrupted when concat'ing things to
     * it.
     */

    objv[0] = tmpPtr;
    objv[1] = list2Ptr;
    concatPtr = Tcl_ConcatObj(2, objv);
    if (concatPtr->refCount != 0) {
	result = TCL_ERROR;
	Tcl_AppendResult(interp,
		"\n\t* (e) concatObj does not have refCount 0", NULL);
    }
    if (concatPtr == tmpPtr) {
	int len;

	result = TCL_ERROR;
	Tcl_AppendResult(interp, "\n\t* (e) concatObj is not a new obj ",
		NULL);

	(void) Tcl_ListObjLength(NULL, concatPtr, &len);
	switch (tmpPtr->refCount) {
	case 3:
	    Tcl_AppendResult(interp, "(failed to concat)", NULL);
	    break;
	default:
	    Tcl_AppendResult(interp, "(corrupted input!)", NULL);
	}
	if (Tcl_IsShared(tmpPtr)) {
	    Tcl_DecrRefCount(tmpPtr);
	}
	tmpPtr = Tcl_DuplicateObj(list1Ptr);
	objv[0] = tmpPtr;
    }
    Tcl_DecrRefCount(concatPtr);

    objv[0] = tmpPtr;
    objv[1] = list2Ptr;
    Tcl_IncrRefCount(tmpPtr);
    concatPtr = Tcl_ConcatObj(2, objv);
    if (concatPtr->refCount != 0) {
	result = TCL_ERROR;
	Tcl_AppendResult(interp,
		"\n\t* (f) concatObj does not have refCount 0", NULL);
    }
    if (concatPtr == tmpPtr) {
	int len;

	result = TCL_ERROR;
	Tcl_AppendResult(interp, "\n\t* (f) concatObj is not a new obj ",
		NULL);

	(void) Tcl_ListObjLength(NULL, concatPtr, &len);
	switch (tmpPtr->refCount) {
	case 3:
	    Tcl_AppendResult(interp, "(failed to concat)", NULL);
	    break;
	default:
	    Tcl_AppendResult(interp, "(corrupted input!)", NULL);
	}
	if (Tcl_IsShared(tmpPtr)) {
	    Tcl_DecrRefCount(tmpPtr);
	}
	tmpPtr = Tcl_DuplicateObj(list1Ptr);
	objv[0] = tmpPtr;
    }
    Tcl_DecrRefCount(concatPtr);

    objv[0] = tmpPtr;
    objv[1] = list2Ptr;
    Tcl_IncrRefCount(tmpPtr);
    Tcl_IncrRefCount(tmpPtr);
    concatPtr = Tcl_ConcatObj(2, objv);
    if (concatPtr->refCount != 0) {
	result = TCL_ERROR;
	Tcl_AppendResult(interp,
		"\n\t* (g) concatObj does not have refCount 0", NULL);
    }
    if (concatPtr == tmpPtr) {
	int len;

	result = TCL_ERROR;
	Tcl_AppendResult(interp, "\n\t* (g) concatObj is not a new obj ",
		NULL);

	(void) Tcl_ListObjLength(NULL, concatPtr, &len);
	switch (tmpPtr->refCount) {
	case 3:
	    Tcl_AppendResult(interp, "(failed to concat)", NULL);
	    break;
	default:
	    Tcl_AppendResult(interp, "(corrupted input!)", NULL);
	}
	Tcl_DecrRefCount(tmpPtr);
	if (Tcl_IsShared(tmpPtr)) {
	    Tcl_DecrRefCount(tmpPtr);
	}
	tmpPtr = Tcl_DuplicateObj(list1Ptr);
	objv[0] = tmpPtr;
    }
    Tcl_DecrRefCount(concatPtr);

    /*
     * Clean everything up. Note that we don't actually know how many
     * references there are to tmpPtr here; in the no-error case, it should be
     * five... [Bug 2895367]
     */

    Tcl_DecrRefCount(list1Ptr);
    Tcl_DecrRefCount(list2Ptr);
    Tcl_DecrRefCount(emptyPtr);
    while (tmpPtr->refCount > 1) {
	Tcl_DecrRefCount(tmpPtr);
    }
    Tcl_DecrRefCount(tmpPtr);

    if (result == TCL_OK) {
	Tcl_ResetResult(interp);
    }
    return result;
}

/*
 *----------------------------------------------------------------------
 *
 * TestgetencpathObjCmd --
 *
 *	This function implements the "testgetencpath" command. It is used to
 *	test Tcl_GetEncodingSearchPath().
 *
 * Results:
 *	A standard Tcl result.
 *
 * Side effects:
 *	None.
 *
 *----------------------------------------------------------------------
 */

static int
TestgetencpathObjCmd(
    TCL_UNUSED(ClientData),
    Tcl_Interp *interp,		/* Current interpreter. */
    int objc,			/* Number of arguments. */
    Tcl_Obj *const *objv)		/* Argument strings. */
{
    if (objc != 1) {
        Tcl_WrongNumArgs(interp, 1, objv, "");
        return TCL_ERROR;
    }

    Tcl_SetObjResult(interp, Tcl_GetEncodingSearchPath());
    return TCL_OK;
}

/*
 *----------------------------------------------------------------------
 *
 * TestsetencpathCmd --
 *
 *	This function implements the "testsetencpath" command. It is used to
 *	test Tcl_SetDefaultEncodingDir().
 *
 * Results:
 *	A standard Tcl result.
 *
 * Side effects:
 *	None.
 *
 *----------------------------------------------------------------------
 */

static int
TestsetencpathObjCmd(
    TCL_UNUSED(ClientData),
    Tcl_Interp *interp,		/* Current interpreter. */
    int objc,			/* Number of arguments. */
    Tcl_Obj *const *objv)	/* Argument strings. */
{
    if (objc != 2) {
        Tcl_WrongNumArgs(interp, 1, objv, "defaultDir");
        return TCL_ERROR;
    }

    Tcl_SetEncodingSearchPath(objv[1]);
    return TCL_OK;
}

/*
 *----------------------------------------------------------------------
 *
 * TestparseargsCmd --
 *
 *	This procedure implements the "testparseargs" command. It is used to
 *	test that Tcl_ParseArgsObjv does indeed return the right number of
 *	arguments. In other words, that [Bug 3413857] was fixed properly.
 *
 * Results:
 *	A standard Tcl result.
 *
 * Side effects:
 *	None.
 *
 *----------------------------------------------------------------------
 */

static int
TestparseargsCmd(
    TCL_UNUSED(ClientData),
    Tcl_Interp *interp,		/* Current interpreter. */
    int objc,			/* Number of arguments. */
    Tcl_Obj *const objv[])	/* Arguments. */
{
    static int foo = 0;
    int count = objc;
    Tcl_Obj **remObjv, *result[3];
    Tcl_ArgvInfo argTable[] = {
        {TCL_ARGV_CONSTANT, "-bool", INT2PTR(1), &foo, "booltest", NULL},
        TCL_ARGV_AUTO_REST, TCL_ARGV_AUTO_HELP, TCL_ARGV_TABLE_END
    };

    foo = 0;
    if (Tcl_ParseArgsObjv(interp, argTable, &count, objv, &remObjv)!=TCL_OK) {
        return TCL_ERROR;
    }
    result[0] = Tcl_NewIntObj(foo);
    result[1] = Tcl_NewIntObj(count);
    result[2] = Tcl_NewListObj(count, remObjv);
    Tcl_SetObjResult(interp, Tcl_NewListObj(3, result));
    Tcl_Free(remObjv);
    return TCL_OK;
}

/**
 * Test harness for command and variable resolvers.
 */

static int
InterpCmdResolver(
    Tcl_Interp *interp,
    const char *name,
    TCL_UNUSED(Tcl_Namespace *),
    TCL_UNUSED(int) /*flags*/,
    Tcl_Command *rPtr)
{
    Interp *iPtr = (Interp *) interp;
    CallFrame *varFramePtr = iPtr->varFramePtr;
    Proc *procPtr = (varFramePtr->isProcCallFrame & FRAME_IS_PROC) ?
            varFramePtr->procPtr : NULL;
    Namespace *callerNsPtr = varFramePtr->nsPtr;
    Tcl_Command resolvedCmdPtr = NULL;

    /*
     * Just do something special on a cmd literal "z" in two cases:
     *  A)  when the caller is a proc "x", and the proc is either in "::" or in "::ns2".
     *  B) the caller's namespace is "ctx1" or "ctx2"
     */
    if ( (name[0] == 'z') && (name[1] == '\0') ) {
        Namespace *ns2NsPtr = (Namespace *) Tcl_FindNamespace(interp, "::ns2", NULL, 0);

        if (procPtr != NULL
            && ((procPtr->cmdPtr->nsPtr == iPtr->globalNsPtr)
                || (ns2NsPtr != NULL && procPtr->cmdPtr->nsPtr == ns2NsPtr)
                )
            ) {
            /*
             * Case A)
             *
             *    - The context, in which this resolver becomes active, is
             *      determined by the name of the caller proc, which has to be
             *      named "x".
             *
             *    - To determine the name of the caller proc, the proc is taken
             *      from the topmost stack frame.
             *
             *    - Note that the context is NOT provided during byte-code
             *      compilation (e.g. in TclProcCompileProc)
             *
             *   When these conditions hold, this function resolves the
             *   passed-in cmd literal into a cmd "y", which is taken from the
             *   the global namespace (for simplicity).
             */

            const char *callingCmdName =
                Tcl_GetCommandName(interp, (Tcl_Command) procPtr->cmdPtr);

            if ( callingCmdName[0] == 'x' && callingCmdName[1] == '\0' ) {
                resolvedCmdPtr = Tcl_FindCommand(interp, "y", NULL, TCL_GLOBAL_ONLY);
            }
        } else if (callerNsPtr != NULL) {
            /*
             * Case B)
             *
             *    - The context, in which this resolver becomes active, is
             *      determined by the name of the parent namespace, which has
             *      to be named "ctx1" or "ctx2".
             *
             *    - To determine the name of the parent namesace, it is taken
             *      from the 2nd highest stack frame.
             *
             *    - Note that the context can be provided during byte-code
             *      compilation (e.g. in TclProcCompileProc)
             *
             *   When these conditions hold, this function resolves the
             *   passed-in cmd literal into a cmd "y" or "Y" depending on the
             *   context. The resolved procs are taken from the the global
             *   namespace (for simplicity).
             */

            CallFrame *parentFramePtr = varFramePtr->callerPtr;
            const char *context = parentFramePtr != NULL ? parentFramePtr->nsPtr->name : "(NULL)";

            if (strcmp(context, "ctx1") == 0 && (name[0] == 'z') && (name[1] == '\0')) {
                resolvedCmdPtr = Tcl_FindCommand(interp, "y", NULL, TCL_GLOBAL_ONLY);
                /* fprintf(stderr, "... y ==> %p\n", resolvedCmdPtr);*/

            } else if (strcmp(context, "ctx2") == 0 && (name[0] == 'z') && (name[1] == '\0')) {
                resolvedCmdPtr = Tcl_FindCommand(interp, "Y", NULL, TCL_GLOBAL_ONLY);
                /*fprintf(stderr, "... Y ==> %p\n", resolvedCmdPtr);*/
            }
        }

        if (resolvedCmdPtr != NULL) {
            *rPtr = resolvedCmdPtr;
            return TCL_OK;
        }
    }
    return TCL_CONTINUE;
}

static int
InterpVarResolver(
    TCL_UNUSED(Tcl_Interp *),
    TCL_UNUSED(const char *),
    TCL_UNUSED(Tcl_Namespace *),
    TCL_UNUSED(int),
    TCL_UNUSED(Tcl_Var *))
{
    /*
     * Don't resolve the variable; use standard rules.
     */

    return TCL_CONTINUE;
}

typedef struct MyResolvedVarInfo {
    Tcl_ResolvedVarInfo vInfo;  /* This must be the first element. */
    Tcl_Var var;
    Tcl_Obj *nameObj;
} MyResolvedVarInfo;

static inline void
HashVarFree(
    Tcl_Var var)
{
    if (VarHashRefCount(var) < 2) {
        Tcl_Free(var);
    } else {
        VarHashRefCount(var)--;
    }
}

static void
MyCompiledVarFree(
    Tcl_ResolvedVarInfo *vInfoPtr)
{
    MyResolvedVarInfo *resVarInfo = (MyResolvedVarInfo *) vInfoPtr;

    Tcl_DecrRefCount(resVarInfo->nameObj);
    if (resVarInfo->var) {
        HashVarFree(resVarInfo->var);
    }
    Tcl_Free(vInfoPtr);
}

#define TclVarHashGetValue(hPtr) \
    ((Var *) ((char *)hPtr - offsetof(VarInHash, entry)))

static Tcl_Var
MyCompiledVarFetch(
    Tcl_Interp *interp,
    Tcl_ResolvedVarInfo *vinfoPtr)
{
    MyResolvedVarInfo *resVarInfo = (MyResolvedVarInfo *) vinfoPtr;
    Tcl_Var var = resVarInfo->var;
    int isNewVar;
    Interp *iPtr = (Interp *) interp;
    Tcl_HashEntry *hPtr;

    if (var != NULL) {
        if (!(((Var *) var)->flags & VAR_DEAD_HASH)) {
            /*
             * The cached variable is valid, return it.
             */

            return var;
        }

        /*
         * The variable is not valid anymore. Clean it up.
         */

        HashVarFree(var);
    }

    hPtr = Tcl_CreateHashEntry((Tcl_HashTable *) &iPtr->globalNsPtr->varTable,
            (char *) resVarInfo->nameObj, &isNewVar);
    if (hPtr) {
        var = (Tcl_Var) TclVarHashGetValue(hPtr);
    } else {
        var = NULL;
    }
    resVarInfo->var = var;

    /*
     * Increment the reference counter to avoid Tcl_Free() of the variable in
     * Tcl's FreeVarEntry(); for cleanup, we provide our own HashVarFree();
     */

    VarHashRefCount(var)++;
    return var;
}

static int
InterpCompiledVarResolver(
    TCL_UNUSED(Tcl_Interp *),
    const char *name,
    TCL_UNUSED(int) /*length*/,
    TCL_UNUSED(Tcl_Namespace *),
    Tcl_ResolvedVarInfo **rPtr)
{
    if (*name == 'T') {
 	MyResolvedVarInfo *resVarInfo = (MyResolvedVarInfo *)Tcl_Alloc(sizeof(MyResolvedVarInfo));

 	resVarInfo->vInfo.fetchProc = MyCompiledVarFetch;
 	resVarInfo->vInfo.deleteProc = MyCompiledVarFree;
 	resVarInfo->var = NULL;
 	resVarInfo->nameObj = Tcl_NewStringObj(name, -1);
 	Tcl_IncrRefCount(resVarInfo->nameObj);
 	*rPtr = &resVarInfo->vInfo;
 	return TCL_OK;
    }
    return TCL_CONTINUE;
}

static int
TestInterpResolverCmd(
    TCL_UNUSED(ClientData),
    Tcl_Interp *interp,
    int objc,
    Tcl_Obj *const objv[])
{
    static const char *const table[] = {
        "down", "up", NULL
    };
    int idx;
#define RESOLVER_KEY "testInterpResolver"

    if ((objc < 2) || (objc > 3)) {
	Tcl_WrongNumArgs(interp, 1, objv, "up|down ?interp?");
	return TCL_ERROR;
    }
    if (objc == 3) {
	interp = Tcl_GetSlave(interp, Tcl_GetString(objv[2]));
	if (interp == NULL) {
	    Tcl_AppendResult(interp, "provided interpreter not found", NULL);
	    return TCL_ERROR;
	}
    }
    if (Tcl_GetIndexFromObj(interp, objv[1], table, "operation", TCL_EXACT,
            &idx) != TCL_OK) {
        return TCL_ERROR;
    }
    switch (idx) {
    case 1: /* up */
        Tcl_AddInterpResolvers(interp, RESOLVER_KEY, InterpCmdResolver,
                InterpVarResolver, InterpCompiledVarResolver);
        break;
    case 0: /*down*/
        if (!Tcl_RemoveInterpResolvers(interp, RESOLVER_KEY)) {
            Tcl_AppendResult(interp, "could not remove the resolver scheme",
                    NULL);
            return TCL_ERROR;
        }
    }
    return TCL_OK;
}

/*
 * Local Variables:
 * mode: c
 * c-basic-offset: 4
 * fill-column: 78
 * tab-width: 8
 * indent-tabs-mode: nil
 * End:
 */<|MERGE_RESOLUTION|>--- conflicted
+++ resolved
@@ -1531,11 +1531,7 @@
 	return TCL_ERROR;
     }
 
-<<<<<<< HEAD
-    dPtr = (DelCmd*)Tcl_Alloc(sizeof(DelCmd));
-=======
-    dPtr = (DelCmd *)ckalloc(sizeof(DelCmd));
->>>>>>> c2594380
+    dPtr = (DelCmd *)Tcl_Alloc(sizeof(DelCmd));
     dPtr->interp = interp;
     dPtr->deleteCmd = (char *)Tcl_Alloc(strlen(argv[3]) + 1);
     strcpy(dPtr->deleteCmd, argv[3]);
