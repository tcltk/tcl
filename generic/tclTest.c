--- conflicted
+++ resolved
@@ -7642,13 +7642,8 @@
     Tcl_Obj *tempPtr;
     Tcl_Channel chan;
 
-<<<<<<< HEAD
-    if ((mode != 0) && !(mode & O_RDONLY)) {
+    if ((mode & O_ACCMODE) != O_RDONLY) {
 	Tcl_AppendResult(interp, "read-only", (char *)NULL);
-=======
-    if ((mode & O_ACCMODE) != O_RDONLY) {
-	Tcl_AppendResult(interp, "read-only", NULL);
->>>>>>> a98ee59e
 	return NULL;
     }
 
@@ -8543,7 +8538,7 @@
     const Tcl_ArgvInfo argTable[] = {
 	{TCL_ARGV_CONSTANT, "-bool", INT2PTR(1), &foo, "booltest", NULL},
 	{TCL_ARGV_STRING,  "-colormode" ,  NULL, &color,  "color mode", NULL},
-	{TCL_ARGV_GENFUNC, "-media", ParseMedia, &media,  "media page size", NULL},
+	{TCL_ARGV_GENFUNC, "-media", (void *)ParseMedia, &media,  "media page size", NULL},
 	TCL_ARGV_AUTO_REST, TCL_ARGV_AUTO_HELP, TCL_ARGV_TABLE_END
     };
 
