/*
 * tclTest.c --
 *
 *	This file contains C command functions for a bunch of additional Tcl
 *	commands that are used for testing out Tcl's C interfaces. These
 *	commands are not normally included in Tcl applications; they're only
 *	used for testing.
 *
 * Copyright © 1993-1994 The Regents of the University of California.
 * Copyright © 1994-1997 Sun Microsystems, Inc.
 * Copyright © 1998-2000 Ajuba Solutions.
 * Copyright © 2003 Kevin B. Kenny.  All rights reserved.
 *
 * See the file "license.terms" for information on usage and redistribution of
 * this file, and for a DISCLAIMER OF ALL WARRANTIES.
 */

#define TCL_8_API
#undef BUILD_tcl
#undef STATIC_BUILD
#ifndef USE_TCL_STUBS
#   define USE_TCL_STUBS
#endif
#define TCLBOOLWARNING(boolPtr) /* needed here because we compile with -Wc++-compat */
#include "tclInt.h"
#include "tclOO.h"
#include <math.h>

/*
 * Required for Testregexp*Cmd
 */
#include "tclRegexp.h"

/*
 * Required for the TestChannelCmd and TestChannelEventCmd
 */
#include "tclIO.h"

#include "tclUuid.h"

/*
 * Declare external functions used in Windows tests.
 */
DLLEXPORT int		Tcltest_Init(Tcl_Interp *interp);
DLLEXPORT int		Tcltest_SafeInit(Tcl_Interp *interp);

/*
 * Dynamic string shared by TestdcallCmd and DelCallbackProc; used to collect
 * the results of the various deletion callbacks.
 */

static Tcl_DString delString;
static Tcl_Interp *delInterp;

/*
 * One of the following structures exists for each command created by the
 * "testcmdtoken" command.
 */

typedef struct TestCommandTokenRef {
    int id;			/* Identifier for this reference. */
    Tcl_Command token;		/* Tcl's token for the command. */
    const char *value;
    struct TestCommandTokenRef *nextPtr;
				/* Next in list of references. */
} TestCommandTokenRef;

static TestCommandTokenRef *firstCommandTokenRef = NULL;
static int nextCommandTokenRefId = 1;

/*
 * One of the following structures exists for each asynchronous handler
 * created by the "testasync" command".
 */

typedef struct TestAsyncHandler {
    int id;			/* Identifier for this handler. */
    Tcl_AsyncHandler handler;	/* Tcl's token for the handler. */
    char *command;		/* Command to invoke when the handler is
				 * invoked. */
    struct TestAsyncHandler *nextPtr;
				/* Next is list of handlers. */
} TestAsyncHandler;

/*
 * Start of the socket driver state structure to acces field testFlags
 */

typedef struct TcpState TcpState;

struct TcpState {
    Tcl_Channel channel;	/* Channel associated with this socket. */
    int flags;			/* ORed combination of various bitfields. */
};

TCL_DECLARE_MUTEX(asyncTestMutex)

static TestAsyncHandler *firstHandler = NULL;

/*
 * The dynamic string below is used by the "testdstring" command to test the
 * dynamic string facilities.
 */

static Tcl_DString dstring;

/*
 * The command trace below is used by the "testcmdtraceCmd" command to test
 * the command tracing facilities.
 */

static Tcl_Trace cmdTrace;

/*
 * One of the following structures exists for each command created by
 * TestdelCmd:
 */

typedef struct {
    Tcl_Interp *interp;		/* Interpreter in which command exists. */
    char *deleteCmd;		/* Script to execute when command is deleted.
				 * Malloc'ed. */
} DelCmd;

/*
 * The following is used to keep track of an encoding that invokes a Tcl
 * command.
 */

typedef struct {
    Tcl_Interp *interp;
    char *toUtfCmd;
    char *fromUtfCmd;
} TclEncoding;

/*
 * Boolean flag used by the "testsetmainloop" and "testexitmainloop" commands.
 */

static int exitMainLoop = 0;

/*
 * Event structure used in testing the event queue management procedures.
 */

typedef struct {
    Tcl_Event header;		/* Header common to all events */
    Tcl_Interp *interp;		/* Interpreter that will handle the event */
    Tcl_Obj *command;		/* Command to evaluate when the event occurs */
    Tcl_Obj *tag;		/* Tag for this event used to delete it */
} TestEvent;

/*
 * Simple detach/attach facility for testchannel cut|splice. Allow testing of
 * channel transfer in core testsuite.
 */

typedef struct TestChannel {
    Tcl_Channel chan;		/* Detached channel */
    struct TestChannel *nextPtr;/* Next in detached channel pool */
} TestChannel;

static TestChannel *firstDetached;

/*
 * Forward declarations for procedures defined later in this file:
 */

static int		AsyncHandlerProc(void *clientData,
			    Tcl_Interp *interp, int code);
static Tcl_ThreadCreateType AsyncThreadProc(void *);
static void		CleanupTestSetassocdataTests(
			    void *clientData, Tcl_Interp *interp);
static void		CmdDelProc1(void *clientData);
static void		CmdDelProc2(void *clientData);
static Tcl_CmdProc	CmdProc1;
static Tcl_CmdProc	CmdProc2;
static void		CmdTraceDeleteProc(
			    void *clientData, Tcl_Interp *interp,
			    int level, char *command, Tcl_CmdProc *cmdProc,
			    void *cmdClientData, int argc,
			    const char *argv[]);
static void		CmdTraceProc(void *clientData,
			    Tcl_Interp *interp, int level, char *command,
			    Tcl_CmdProc *cmdProc, void *cmdClientData,
			    int argc, const char *argv[]);
static Tcl_CmdProc	CreatedCommandProc;
static Tcl_CmdProc	CreatedCommandProc2;
static void		DelCallbackProc(void *clientData,
			    Tcl_Interp *interp);
static Tcl_CmdProc	DelCmdProc;
static void		DelDeleteProc(void *clientData);
static void		EncodingFreeProc(void *clientData);
static int		EncodingToUtfProc(void *clientData,
			    const char *src, int srcLen, int flags,
			    Tcl_EncodingState *statePtr, char *dst,
			    int dstLen, int *srcReadPtr, int *dstWrotePtr,
			    int *dstCharsPtr);
static int		EncodingFromUtfProc(void *clientData,
			    const char *src, int srcLen, int flags,
			    Tcl_EncodingState *statePtr, char *dst,
			    int dstLen, int *srcReadPtr, int *dstWrotePtr,
			    int *dstCharsPtr);
static void		ExitProcEven(void *clientData);
static void		ExitProcOdd(void *clientData);
static Tcl_ObjCmdProc	GetTimesObjCmd;
static Tcl_ResolveCompiledVarProc	InterpCompiledVarResolver;
static void		MainLoop(void);
static Tcl_CmdProc	NoopCmd;
static Tcl_ObjCmdProc	NoopObjCmd;
static Tcl_CmdObjTraceProc ObjTraceProc;
static void		ObjTraceDeleteProc(void *clientData);
static void		PrintParse(Tcl_Interp *interp, Tcl_Parse *parsePtr);
static Tcl_FreeProc	SpecialFree;
static int		StaticInitProc(Tcl_Interp *interp);
static Tcl_CmdProc	TestasyncCmd;
static Tcl_ObjCmdProc	TestbumpinterpepochObjCmd;
static Tcl_ObjCmdProc	TestbytestringObjCmd;
static Tcl_ObjCmdProc	TestsetbytearraylengthObjCmd;
static Tcl_ObjCmdProc	TestpurebytesobjObjCmd;
static Tcl_ObjCmdProc	TeststringbytesObjCmd;
static Tcl_ObjCmdProc2	Testcmdobj2ObjCmd;
static Tcl_ObjCmdProc	TestcmdinfoObjCmd;
static Tcl_CmdProc	TestcmdtokenCmd;
static Tcl_CmdProc	TestcmdtraceCmd;
static Tcl_CmdProc	TestconcatobjCmd;
static Tcl_CmdProc	TestcreatecommandCmd;
static Tcl_CmdProc	TestdcallCmd;
static Tcl_CmdProc	TestdelCmd;
static Tcl_CmdProc	TestdelassocdataCmd;
static Tcl_ObjCmdProc	TestdoubledigitsObjCmd;
static Tcl_CmdProc	TestdstringCmd;
static Tcl_ObjCmdProc	TestencodingObjCmd;
static Tcl_ObjCmdProc	TestevalexObjCmd;
static Tcl_ObjCmdProc	TestevalobjvObjCmd;
static Tcl_ObjCmdProc	TesteventObjCmd;
static int		TesteventProc(Tcl_Event *event, int flags);
static int		TesteventDeleteProc(Tcl_Event *event,
			    void *clientData);
static Tcl_CmdProc	TestexithandlerCmd;
static Tcl_CmdProc	TestexprlongCmd;
static Tcl_ObjCmdProc	TestexprlongobjCmd;
static Tcl_CmdProc	TestexprdoubleCmd;
static Tcl_ObjCmdProc	TestexprdoubleobjCmd;
static Tcl_ObjCmdProc	TestexprparserObjCmd;
static Tcl_CmdProc	TestexprstringCmd;
static Tcl_ObjCmdProc	TestfileCmd;
static Tcl_ObjCmdProc	TestfilelinkCmd;
static Tcl_CmdProc	TestfeventCmd;
static Tcl_CmdProc	TestgetassocdataCmd;
static Tcl_CmdProc	TestgetintCmd;
static Tcl_CmdProc	TestlongsizeCmd;
static Tcl_CmdProc	TestgetplatformCmd;
static Tcl_ObjCmdProc	TestgetvarfullnameCmd;
static Tcl_CmdProc	TestinterpdeleteCmd;
static Tcl_CmdProc	TestlinkCmd;
static Tcl_ObjCmdProc	TestlinkarrayCmd;
static Tcl_ObjCmdProc	TestlistrepCmd;
static Tcl_ObjCmdProc	TestlocaleCmd;
static Tcl_CmdProc	TestmainthreadCmd;
static Tcl_CmdProc	TestsetmainloopCmd;
static Tcl_CmdProc	TestexitmainloopCmd;
static Tcl_CmdProc	TestpanicCmd;
static Tcl_ObjCmdProc	TestparseargsCmd;
static Tcl_ObjCmdProc	TestparserObjCmd;
static Tcl_ObjCmdProc	TestparsevarObjCmd;
static Tcl_ObjCmdProc	TestparsevarnameObjCmd;
static Tcl_ObjCmdProc	TestpreferstableObjCmd;
static Tcl_ObjCmdProc	TestprintObjCmd;
static Tcl_ObjCmdProc	TestregexpObjCmd;
static Tcl_ObjCmdProc	TestreturnObjCmd;
static void		TestregexpXflags(const char *string,
			    size_t length, int *cflagsPtr, int *eflagsPtr);
static Tcl_CmdProc	TestsetassocdataCmd;
static Tcl_CmdProc	TestsetCmd;
static Tcl_CmdProc	Testset2Cmd;
static Tcl_CmdProc	TestseterrorcodeCmd;
static Tcl_ObjCmdProc	TestsetobjerrorcodeCmd;
static Tcl_CmdProc	TestsetplatformCmd;
static Tcl_ObjCmdProc	TestSizeCmd;
static Tcl_CmdProc	TeststaticlibraryCmd;
static Tcl_CmdProc	TesttranslatefilenameCmd;
static Tcl_CmdProc	TestupvarCmd;
static Tcl_ObjCmdProc2	TestWrongNumArgsObjCmd;
static Tcl_ObjCmdProc	TestGetIndexFromObjStructObjCmd;
static Tcl_CmdProc	TestChannelCmd;
static Tcl_CmdProc	TestChannelEventCmd;
static Tcl_CmdProc	TestSocketCmd;
static Tcl_ObjCmdProc	TestFilesystemObjCmd;
static Tcl_ObjCmdProc	TestSimpleFilesystemObjCmd;
static void		TestReport(const char *cmd, Tcl_Obj *arg1,
			    Tcl_Obj *arg2);
static Tcl_Obj *	TestReportGetNativePath(Tcl_Obj *pathPtr);
static Tcl_FSStatProc TestReportStat;
static Tcl_FSAccessProc TestReportAccess;
static Tcl_FSOpenFileChannelProc TestReportOpenFileChannel;
static Tcl_FSMatchInDirectoryProc TestReportMatchInDirectory;
static Tcl_FSChdirProc TestReportChdir;
static Tcl_FSLstatProc TestReportLstat;
static Tcl_FSCopyFileProc TestReportCopyFile;
static Tcl_FSDeleteFileProc TestReportDeleteFile;
static Tcl_FSRenameFileProc TestReportRenameFile;
static Tcl_FSCreateDirectoryProc TestReportCreateDirectory;
static Tcl_FSCopyDirectoryProc TestReportCopyDirectory;
static Tcl_FSRemoveDirectoryProc TestReportRemoveDirectory;
static int TestReportLoadFile(Tcl_Interp *interp, Tcl_Obj *pathPtr,
	Tcl_LoadHandle *handlePtr, Tcl_FSUnloadFileProc **unloadProcPtr);
static Tcl_FSLinkProc TestReportLink;
static Tcl_FSFileAttrStringsProc TestReportFileAttrStrings;
static Tcl_FSFileAttrsGetProc TestReportFileAttrsGet;
static Tcl_FSFileAttrsSetProc TestReportFileAttrsSet;
static Tcl_FSUtimeProc TestReportUtime;
static Tcl_FSNormalizePathProc TestReportNormalizePath;
static Tcl_FSPathInFilesystemProc TestReportInFilesystem;
static Tcl_FSFreeInternalRepProc TestReportFreeInternalRep;
static Tcl_FSDupInternalRepProc TestReportDupInternalRep;
static Tcl_CmdProc TestServiceModeCmd;
static Tcl_FSStatProc SimpleStat;
static Tcl_FSAccessProc SimpleAccess;
static Tcl_FSOpenFileChannelProc SimpleOpenFileChannel;
static Tcl_FSListVolumesProc SimpleListVolumes;
static Tcl_FSPathInFilesystemProc SimplePathInFilesystem;
static Tcl_Obj *	SimpleRedirect(Tcl_Obj *pathPtr);
static Tcl_FSMatchInDirectoryProc SimpleMatchInDirectory;
static Tcl_ObjCmdProc	TestUtfNextCmd;
static Tcl_ObjCmdProc	TestUtfPrevCmd;
static Tcl_ObjCmdProc	TestNumUtfCharsCmd;
static Tcl_ObjCmdProc	TestGetUniCharCmd;
static Tcl_ObjCmdProc	TestFindFirstCmd;
static Tcl_ObjCmdProc	TestFindLastCmd;
static Tcl_ObjCmdProc	TestHashSystemHashCmd;
static Tcl_ObjCmdProc	TestGetIntForIndexCmd;
static Tcl_ObjCmdProc	TestLutilCmd;

static Tcl_NRPostProc	NREUnwind_callback;
static Tcl_ObjCmdProc	TestNREUnwind;
static Tcl_ObjCmdProc	TestNRELevels;
static Tcl_ObjCmdProc	TestInterpResolverCmd;
#if defined(HAVE_CPUID) && !defined(MAC_OSX_TCL)
static Tcl_ObjCmdProc	TestcpuidCmd;
#endif
static Tcl_ObjCmdProc	TestApplyLambdaObjCmd;
static Tcl_ObjCmdProc	C99Format;

static const Tcl_Filesystem testReportingFilesystem = {
    "reporting",
    sizeof(Tcl_Filesystem),
    TCL_FILESYSTEM_VERSION_1,
    TestReportInFilesystem, /* path in */
    TestReportDupInternalRep,
    TestReportFreeInternalRep,
    NULL, /* native to norm */
    NULL, /* convert to native */
    TestReportNormalizePath,
    NULL, /* path type */
    NULL, /* separator */
    TestReportStat,
    TestReportAccess,
    TestReportOpenFileChannel,
    TestReportMatchInDirectory,
    TestReportUtime,
    TestReportLink,
    NULL /* list volumes */,
    TestReportFileAttrStrings,
    TestReportFileAttrsGet,
    TestReportFileAttrsSet,
    TestReportCreateDirectory,
    TestReportRemoveDirectory,
    TestReportDeleteFile,
    TestReportCopyFile,
    TestReportRenameFile,
    TestReportCopyDirectory,
    TestReportLstat,
    (Tcl_FSLoadFileProc *) TestReportLoadFile,
    NULL /* cwd */,
    TestReportChdir
};

static const Tcl_Filesystem simpleFilesystem = {
    "simple",
    sizeof(Tcl_Filesystem),
    TCL_FILESYSTEM_VERSION_1,
    SimplePathInFilesystem,
    NULL,
    NULL,
    /* No internal to normalized, since we don't create any
     * pure 'internal' Tcl_Obj path representations */
    NULL,
    /* No create native rep function, since we don't use it
     * or 'Tcl_FSNewNativePath' */
    NULL,
    /* Normalize path isn't needed - we assume paths only have
     * one representation */
    NULL,
    NULL,
    NULL,
    SimpleStat,
    SimpleAccess,
    SimpleOpenFileChannel,
    SimpleMatchInDirectory,
    NULL,
    /* We choose not to support symbolic links inside our vfs's */
    NULL,
    SimpleListVolumes,
    NULL,
    NULL,
    NULL,
    NULL,
    NULL,
    NULL,
    /* No copy file - fallback will occur at Tcl level */
    NULL,
    /* No rename file - fallback will occur at Tcl level */
    NULL,
    /* No copy directory - fallback will occur at Tcl level */
    NULL,
    /* Use stat for lstat */
    NULL,
    /* No load - fallback on core implementation */
    NULL,
    /* We don't need a getcwd or chdir - fallback on Tcl's versions */
    NULL,
    NULL
};


/*
 *----------------------------------------------------------------------
 *
 * Tcltest_Init --
 *
 *	This procedure performs application-specific initialization. Most
 *	applications, especially those that incorporate additional packages,
 *	will have their own version of this procedure.
 *
 * Results:
 *	Returns a standard Tcl completion code, and leaves an error message in
 *	the interp's result if an error occurs.
 *
 * Side effects:
 *	Depends on the startup script.
 *
 *----------------------------------------------------------------------
 */

#ifndef STRINGIFY
#  define STRINGIFY(x) STRINGIFY1(x)
#  define STRINGIFY1(x) #x
#endif

static const char version[] = TCL_PATCH_LEVEL "+" STRINGIFY(TCL_VERSION_UUID)
#if defined(__clang__) && defined(__clang_major__)
	    ".clang-" STRINGIFY(__clang_major__)
#if __clang_minor__ < 10
	    "0"
#endif
	    STRINGIFY(__clang_minor__)
#endif
#ifdef TCL_COMPILE_DEBUG
	    ".compiledebug"
#endif
#ifdef TCL_COMPILE_STATS
	    ".compilestats"
#endif
#if defined(__cplusplus) && !defined(__OBJC__)
	    ".cplusplus"
#endif
#ifndef NDEBUG
	    ".debug"
#endif
#if !defined(__clang__) && !defined(__INTEL_COMPILER) && defined(__GNUC__)
	    ".gcc-" STRINGIFY(__GNUC__)
#if __GNUC_MINOR__ < 10
	    "0"
#endif
	    STRINGIFY(__GNUC_MINOR__)
#endif
#ifdef __INTEL_COMPILER
	    ".icc-" STRINGIFY(__INTEL_COMPILER)
#endif
#if (defined(_WIN32) && !defined(_WIN64)) || (ULONG_MAX == 0xffffffffUL)
	    ".ilp32"
#endif
#ifdef TCL_MEM_DEBUG
	    ".memdebug"
#endif
#if defined(_MSC_VER)
	    ".msvc-" STRINGIFY(_MSC_VER)
#endif
#ifdef USE_NMAKE
	    ".nmake"
#endif
#if !TCL_THREADS
	    ".no-thread"
#endif
#ifndef TCL_CFG_OPTIMIZED
	    ".no-optimize"
#endif
#ifdef __OBJC__
	    ".objective-c"
#if defined(__cplusplus)
	    "plusplus"
#endif
#endif
#ifdef TCL_CFG_PROFILED
	    ".profile"
#endif
#ifdef PURIFY
	    ".purify"
#endif
#ifdef STATIC_BUILD
	    ".static"
#endif
#if TCL_UTF_MAX < 4
	    ".utf-16"
#endif
;

int
Tcltest_Init(
    Tcl_Interp *interp)		/* Interpreter for application. */
{
    Tcl_CmdInfo info;
    Tcl_Obj **objv, *objPtr;
    Tcl_Size objc;
    int index;
    static const char *const specialOptions[] = {
	"-appinitprocerror", "-appinitprocdeleteinterp",
	"-appinitprocclosestderr", "-appinitprocsetrcfile", NULL
    };

    if (Tcl_InitStubs(interp, "8.7-", 0) == NULL) {
	return TCL_ERROR;
    }
    if (Tcl_OOInitStubs(interp) == NULL) {
	return TCL_ERROR;
    }

    if (Tcl_GetCommandInfo(interp, "::tcl::build-info", &info)) {
#if TCL_MAJOR_VERSION > 8
	if (info.isNativeObjectProc == 2) {
	    Tcl_CreateObjCommand2(interp, "::tcl::test::build-info",
		    info.objProc2, (void *)version, NULL);
    } else
#endif
	Tcl_CreateObjCommand(interp, "::tcl::test::build-info",
		info.objProc, (void *)version, NULL);
    }
    if (Tcl_PkgProvideEx(interp, "tcl::test", TCL_PATCH_LEVEL, NULL) == TCL_ERROR) {
	return TCL_ERROR;
    }

    /*
     * Create additional commands and math functions for testing Tcl.
     */

    Tcl_CreateObjCommand(interp, "gettimes", GetTimesObjCmd, NULL, NULL);
    Tcl_CreateCommand(interp, "noop", NoopCmd, NULL, NULL);
    Tcl_CreateObjCommand(interp, "noop", NoopObjCmd, NULL, NULL);
    Tcl_CreateObjCommand(interp, "testpurebytesobj", TestpurebytesobjObjCmd, NULL, NULL);
    Tcl_CreateObjCommand(interp, "testsetbytearraylength", TestsetbytearraylengthObjCmd, NULL, NULL);
    Tcl_CreateObjCommand(interp, "testbytestring", TestbytestringObjCmd, NULL, NULL);
    Tcl_CreateObjCommand(interp, "teststringbytes", TeststringbytesObjCmd, NULL, NULL);
    Tcl_CreateObjCommand2(interp, "testwrongnumargs", TestWrongNumArgsObjCmd,
	    NULL, NULL);
    Tcl_CreateObjCommand(interp, "testfilesystem", TestFilesystemObjCmd,
	    NULL, NULL);
    Tcl_CreateObjCommand(interp, "testsimplefilesystem", TestSimpleFilesystemObjCmd,
	    NULL, NULL);
    Tcl_CreateObjCommand(interp, "testgetindexfromobjstruct",
	    TestGetIndexFromObjStructObjCmd, NULL, NULL);
    Tcl_CreateCommand(interp, "testasync", TestasyncCmd, NULL, NULL);
    Tcl_CreateObjCommand(interp, "testbumpinterpepoch",
	    TestbumpinterpepochObjCmd, NULL, NULL);
    Tcl_CreateCommand(interp, "testchannel", TestChannelCmd,
	    NULL, NULL);
    Tcl_CreateCommand(interp, "testchannelevent", TestChannelEventCmd,
	    NULL, NULL);
    Tcl_CreateCommand(interp, "testcmdtoken", TestcmdtokenCmd, NULL,
	    NULL);
    Tcl_CreateObjCommand2(interp, "testcmdobj2", Testcmdobj2ObjCmd,
	    NULL, NULL);
    Tcl_CreateObjCommand(interp, "testcmdinfo", TestcmdinfoObjCmd, NULL,
	    NULL);
    Tcl_CreateCommand(interp, "testcmdtrace", TestcmdtraceCmd,
	    NULL, NULL);
    Tcl_CreateCommand(interp, "testconcatobj", TestconcatobjCmd,
	    NULL, NULL);
    Tcl_CreateCommand(interp, "testcreatecommand", TestcreatecommandCmd,
	    NULL, NULL);
    Tcl_CreateCommand(interp, "testdcall", TestdcallCmd, NULL, NULL);
    Tcl_CreateCommand(interp, "testdel", TestdelCmd, NULL, NULL);
    Tcl_CreateCommand(interp, "testdelassocdata", TestdelassocdataCmd,
	    NULL, NULL);
    Tcl_CreateObjCommand(interp, "testdoubledigits", TestdoubledigitsObjCmd,
			 NULL, NULL);
    Tcl_DStringInit(&dstring);
    Tcl_CreateCommand(interp, "testdstring", TestdstringCmd, NULL,
	    NULL);
    Tcl_CreateObjCommand(interp, "testencoding", TestencodingObjCmd, NULL,
	    NULL);
    Tcl_CreateObjCommand(interp, "testevalex", TestevalexObjCmd,
	    NULL, NULL);
    Tcl_CreateObjCommand(interp, "testevalobjv", TestevalobjvObjCmd,
	    NULL, NULL);
    Tcl_CreateObjCommand(interp, "testevent", TesteventObjCmd,
	    NULL, NULL);
    Tcl_CreateCommand(interp, "testexithandler", TestexithandlerCmd,
	    NULL, NULL);
    Tcl_CreateCommand(interp, "testexprlong", TestexprlongCmd,
	    NULL, NULL);
    Tcl_CreateObjCommand(interp, "testexprlongobj", TestexprlongobjCmd,
	    NULL, NULL);
    Tcl_CreateCommand(interp, "testexprdouble", TestexprdoubleCmd,
	    NULL, NULL);
    Tcl_CreateObjCommand(interp, "testexprdoubleobj", TestexprdoubleobjCmd,
	    NULL, NULL);
    Tcl_CreateObjCommand(interp, "testexprparser", TestexprparserObjCmd,
	    NULL, NULL);
    Tcl_CreateCommand(interp, "testexprstring", TestexprstringCmd,
	    NULL, NULL);
    Tcl_CreateCommand(interp, "testfevent", TestfeventCmd, NULL,
	    NULL);
    Tcl_CreateObjCommand(interp, "testfilelink", TestfilelinkCmd,
	    NULL, NULL);
    Tcl_CreateObjCommand(interp, "testfile", TestfileCmd,
	    NULL, NULL);
    Tcl_CreateObjCommand(interp, "testhashsystemhash",
	    TestHashSystemHashCmd, NULL, NULL);
    Tcl_CreateCommand(interp, "testgetassocdata", TestgetassocdataCmd,
	    NULL, NULL);
    Tcl_CreateCommand(interp, "testgetint", TestgetintCmd,
	    NULL, NULL);
    Tcl_CreateCommand(interp, "testlongsize", TestlongsizeCmd,
	    NULL, NULL);
    Tcl_CreateCommand(interp, "testgetplatform", TestgetplatformCmd,
	    NULL, NULL);
    Tcl_CreateObjCommand(interp, "testgetvarfullname",
	    TestgetvarfullnameCmd, NULL, NULL);
    Tcl_CreateCommand(interp, "testinterpdelete", TestinterpdeleteCmd,
	    NULL, NULL);
    Tcl_CreateCommand(interp, "testlink", TestlinkCmd, NULL, NULL);
    Tcl_CreateObjCommand(interp, "testlinkarray", TestlinkarrayCmd, NULL, NULL);
    Tcl_CreateObjCommand(interp, "testlistrep", TestlistrepCmd, NULL, NULL);
    Tcl_CreateObjCommand(interp, "testlocale", TestlocaleCmd, NULL,
	    NULL);
    Tcl_CreateCommand(interp, "testpanic", TestpanicCmd, NULL, NULL);
    Tcl_CreateObjCommand(interp, "testparseargs", TestparseargsCmd,NULL,NULL);
    Tcl_CreateObjCommand(interp, "testparser", TestparserObjCmd,
	    NULL, NULL);
    Tcl_CreateObjCommand(interp, "testparsevar", TestparsevarObjCmd,
	    NULL, NULL);
    Tcl_CreateObjCommand(interp, "testparsevarname", TestparsevarnameObjCmd,
	    NULL, NULL);
    Tcl_CreateObjCommand(interp, "testpreferstable", TestpreferstableObjCmd,
	    NULL, NULL);
    Tcl_CreateObjCommand(interp, "testprint", TestprintObjCmd,
	    NULL, NULL);
    Tcl_CreateObjCommand(interp, "testregexp", TestregexpObjCmd,
	    NULL, NULL);
    Tcl_CreateObjCommand(interp, "testreturn", TestreturnObjCmd,
	    NULL, NULL);
    Tcl_CreateCommand(interp, "testservicemode", TestServiceModeCmd,
	    NULL, NULL);
    Tcl_CreateCommand(interp, "testsetassocdata", TestsetassocdataCmd,
	    NULL, NULL);
    Tcl_CreateCommand(interp, "testsetnoerr", TestsetCmd,
	    NULL, NULL);
    Tcl_CreateCommand(interp, "testseterr", TestsetCmd,
	    INT2PTR(TCL_LEAVE_ERR_MSG), NULL);
    Tcl_CreateCommand(interp, "testset2", Testset2Cmd,
	    INT2PTR(TCL_LEAVE_ERR_MSG), NULL);
    Tcl_CreateCommand(interp, "testseterrorcode", TestseterrorcodeCmd,
	    NULL, NULL);
    Tcl_CreateObjCommand(interp, "testsetobjerrorcode",
	    TestsetobjerrorcodeCmd, NULL, NULL);
    Tcl_CreateObjCommand(interp, "testutfnext",
	    TestUtfNextCmd, NULL, NULL);
    Tcl_CreateObjCommand(interp, "testutfprev",
	    TestUtfPrevCmd, NULL, NULL);
    Tcl_CreateObjCommand(interp, "testnumutfchars",
	    TestNumUtfCharsCmd, NULL, NULL);
    Tcl_CreateObjCommand(interp, "testgetunichar",
	    TestGetUniCharCmd, NULL, NULL);
    Tcl_CreateObjCommand(interp, "testfindfirst",
	    TestFindFirstCmd, NULL, NULL);
    Tcl_CreateObjCommand(interp, "testfindlast",
	    TestFindLastCmd, NULL, NULL);
    Tcl_CreateObjCommand(interp, "testgetintforindex",
	    TestGetIntForIndexCmd, NULL, NULL);
    Tcl_CreateCommand(interp, "testsetplatform", TestsetplatformCmd,
	    NULL, NULL);
    Tcl_CreateObjCommand(interp, "testsize", TestSizeCmd, NULL, NULL);
    Tcl_CreateCommand(interp, "testsocket", TestSocketCmd,
	    NULL, NULL);
    Tcl_CreateCommand(interp, "teststaticlibrary", TeststaticlibraryCmd,
	    NULL, NULL);
    Tcl_CreateCommand(interp, "testtranslatefilename",
	    TesttranslatefilenameCmd, NULL, NULL);
    Tcl_CreateCommand(interp, "testupvar", TestupvarCmd, NULL, NULL);
    Tcl_CreateCommand(interp, "testmainthread", TestmainthreadCmd, NULL,
	    NULL);
    Tcl_CreateCommand(interp, "testsetmainloop", TestsetmainloopCmd,
	    NULL, NULL);
    Tcl_CreateCommand(interp, "testexitmainloop", TestexitmainloopCmd,
	    NULL, NULL);
#if defined(HAVE_CPUID) && !defined(MAC_OSX_TCL)
    Tcl_CreateObjCommand(interp, "testcpuid", TestcpuidCmd,
	    NULL, NULL);
#endif
    Tcl_CreateObjCommand(interp, "testnreunwind", TestNREUnwind,
	    NULL, NULL);
    Tcl_CreateObjCommand(interp, "testnrelevels", TestNRELevels,
	    NULL, NULL);
    Tcl_CreateObjCommand(interp, "testinterpresolver", TestInterpResolverCmd,
	    NULL, NULL);
    Tcl_CreateObjCommand(interp, "testapplylambda", TestApplyLambdaObjCmd,
	    NULL, NULL);
<<<<<<< HEAD
    Tcl_CreateObjCommand(interp, "testlutil", TestLutilCmd,
=======
    Tcl_CreateObjCommand(interp, "c99format", C99Format,
>>>>>>> 305d665c
	    NULL, NULL);

    if (TclObjTest_Init(interp) != TCL_OK) {
	return TCL_ERROR;
    }
    if (Procbodytest_Init(interp) != TCL_OK) {
	return TCL_ERROR;
    }
#if TCL_THREADS
    if (TclThread_Init(interp) != TCL_OK) {
	return TCL_ERROR;
    }
#endif

    if (Tcl_ABSListTest_Init(interp) != TCL_OK) {
	return TCL_ERROR;
    }

    /*
     * Check for special options used in ../tests/main.test
     */

    objPtr = Tcl_GetVar2Ex(interp, "argv", NULL, TCL_GLOBAL_ONLY);
    if (objPtr != NULL) {
	if (Tcl_ListObjGetElements(interp, objPtr, &objc, &objv) != TCL_OK) {
	    return TCL_ERROR;
	}
	if (objc && (Tcl_GetIndexFromObj(NULL, objv[0], specialOptions, NULL,
		TCL_EXACT, &index) == TCL_OK)) {
	    switch (index) {
	    case 0:
		return TCL_ERROR;
	    case 1:
		Tcl_DeleteInterp(interp);
		return TCL_ERROR;
	    case 2: {
		int mode;
		Tcl_UnregisterChannel(interp,
			Tcl_GetChannel(interp, "stderr", &mode));
		return TCL_ERROR;
	    }
	    case 3:
		if (objc > 1) {
		    Tcl_SetVar2Ex(interp, "tcl_rcFileName", NULL, objv[1],
			    TCL_GLOBAL_ONLY);
		}
		return TCL_ERROR;
	    }
	}
    }

    /*
     * And finally add any platform specific test commands.
     */

    return TclplatformtestInit(interp);
}

/*
 *----------------------------------------------------------------------
 *
 * Tcltest_SafeInit --
 *
 *	This procedure performs application-specific initialization. Most
 *	applications, especially those that incorporate additional packages,
 *	will have their own version of this procedure.
 *
 * Results:
 *	Returns a standard Tcl completion code, and leaves an error message in
 *	the interp's result if an error occurs.
 *
 * Side effects:
 *	Depends on the startup script.
 *
 *----------------------------------------------------------------------
 */

int
Tcltest_SafeInit(
    Tcl_Interp *interp)		/* Interpreter for application. */
{
    Tcl_CmdInfo info;

    if (Tcl_InitStubs(interp, "8.7-", 0) == NULL) {
	return TCL_ERROR;
    }
    if (Tcl_GetCommandInfo(interp, "::tcl::build-info", &info)) {
#if TCL_MAJOR_VERSION > 8
	if (info.isNativeObjectProc == 2) {
	    Tcl_CreateObjCommand2(interp, "::tcl::test::build-info",
		    info.objProc2, (void *)version, NULL);
    } else
#endif
	Tcl_CreateObjCommand(interp, "::tcl::test::build-info",
		info.objProc, (void *)version, NULL);
    }
    if (Tcl_PkgProvideEx(interp, "tcl::test", TCL_PATCH_LEVEL, NULL) == TCL_ERROR) {
	return TCL_ERROR;
    }
    return Procbodytest_SafeInit(interp);
}

/*
 *----------------------------------------------------------------------
 *
 * TestasyncCmd --
 *
 *	This procedure implements the "testasync" command.  It is used
 *	to test the asynchronous handler facilities of Tcl.
 *
 * Results:
 *	A standard Tcl result.
 *
 * Side effects:
 *	Creates, deletes, and invokes handlers.
 *
 *----------------------------------------------------------------------
 */

static int
TestasyncCmd(
    TCL_UNUSED(void *),
    Tcl_Interp *interp,			/* Current interpreter. */
    int argc,				/* Number of arguments. */
    const char **argv)			/* Argument strings. */
{
    TestAsyncHandler *asyncPtr, *prevPtr;
    int id, code;
    static int nextId = 1;

    if (argc < 2) {
	wrongNumArgs:
	Tcl_AppendResult(interp, "wrong # args", (char *)NULL);
	return TCL_ERROR;
    }
    if (strcmp(argv[1], "create") == 0) {
	if (argc != 3) {
	    goto wrongNumArgs;
	}
	asyncPtr = (TestAsyncHandler *)Tcl_Alloc(sizeof(TestAsyncHandler));
	asyncPtr->command = (char *)Tcl_Alloc(strlen(argv[2]) + 1);
	strcpy(asyncPtr->command, argv[2]);
	Tcl_MutexLock(&asyncTestMutex);
	asyncPtr->id = nextId;
	nextId++;
	asyncPtr->handler = Tcl_AsyncCreate(AsyncHandlerProc, INT2PTR(asyncPtr->id));
	asyncPtr->nextPtr = firstHandler;
	firstHandler = asyncPtr;
	Tcl_MutexUnlock(&asyncTestMutex);
	Tcl_SetObjResult(interp, Tcl_NewWideIntObj(asyncPtr->id));
    } else if (strcmp(argv[1], "delete") == 0) {
	if (argc == 2) {
	    Tcl_MutexLock(&asyncTestMutex);
	    while (firstHandler != NULL) {
		asyncPtr = firstHandler;
		firstHandler = asyncPtr->nextPtr;
		Tcl_AsyncDelete(asyncPtr->handler);
		Tcl_Free(asyncPtr->command);
		Tcl_Free(asyncPtr);
	    }
	    Tcl_MutexUnlock(&asyncTestMutex);
	    return TCL_OK;
	}
	if (argc != 3) {
	    goto wrongNumArgs;
	}
	if (Tcl_GetInt(interp, argv[2], &id) != TCL_OK) {
	    return TCL_ERROR;
	}
	Tcl_MutexLock(&asyncTestMutex);
	for (prevPtr = NULL, asyncPtr = firstHandler; asyncPtr != NULL;
		prevPtr = asyncPtr, asyncPtr = asyncPtr->nextPtr) {
	    if (asyncPtr->id != id) {
		continue;
	    }
	    if (prevPtr == NULL) {
		firstHandler = asyncPtr->nextPtr;
	    } else {
		prevPtr->nextPtr = asyncPtr->nextPtr;
	    }
	    Tcl_AsyncDelete(asyncPtr->handler);
	    Tcl_Free(asyncPtr->command);
	    Tcl_Free(asyncPtr);
	    break;
	}
	Tcl_MutexUnlock(&asyncTestMutex);
    } else if (strcmp(argv[1], "mark") == 0) {
	if (argc != 5) {
	    goto wrongNumArgs;
	}
	if ((Tcl_GetInt(interp, argv[2], &id) != TCL_OK)
		|| (Tcl_GetInt(interp, argv[4], &code) != TCL_OK)) {
	    return TCL_ERROR;
	}
	Tcl_MutexLock(&asyncTestMutex);
	for (asyncPtr = firstHandler; asyncPtr != NULL;
		asyncPtr = asyncPtr->nextPtr) {
	    if (asyncPtr->id == id) {
		Tcl_AsyncMark(asyncPtr->handler);
		break;
	    }
	}
	Tcl_SetObjResult(interp, Tcl_NewStringObj(argv[3], -1));
	Tcl_MutexUnlock(&asyncTestMutex);
	return code;
    } else if (strcmp(argv[1], "marklater") == 0) {
	if (argc != 3) {
	    goto wrongNumArgs;
	}
	if (Tcl_GetInt(interp, argv[2], &id) != TCL_OK) {
	    return TCL_ERROR;
	}
	Tcl_MutexLock(&asyncTestMutex);
	for (asyncPtr = firstHandler; asyncPtr != NULL;
		asyncPtr = asyncPtr->nextPtr) {
	    if (asyncPtr->id == id) {
		Tcl_ThreadId threadID;
		if (Tcl_CreateThread(&threadID, AsyncThreadProc,
			INT2PTR(id), TCL_THREAD_STACK_DEFAULT,
			TCL_THREAD_NOFLAGS) != TCL_OK) {
		    Tcl_AppendResult(interp, "can't create thread", (char *)NULL);
		    Tcl_MutexUnlock(&asyncTestMutex);
		    return TCL_ERROR;
		}
		break;
	    }
	}
	Tcl_MutexUnlock(&asyncTestMutex);
    } else {
	Tcl_AppendResult(interp, "bad option \"", argv[1],
		"\": must be create, delete, int, mark, or marklater", (char *)NULL);
	return TCL_ERROR;
    }
    return TCL_OK;
}

static int
AsyncHandlerProc(
    void *clientData,	/* If of TestAsyncHandler structure.
				 * in global list. */
    Tcl_Interp *interp,		/* Interpreter in which command was
				 * executed, or NULL. */
    int code)			/* Current return code from command. */
{
    TestAsyncHandler *asyncPtr;
    int id = PTR2INT(clientData);
    const char *listArgv[4];
    char *cmd;
    char string[TCL_INTEGER_SPACE];

    Tcl_MutexLock(&asyncTestMutex);
    for (asyncPtr = firstHandler; asyncPtr != NULL;
	    asyncPtr = asyncPtr->nextPtr) {
	if (asyncPtr->id == id) {
	    break;
	}
    }
    Tcl_MutexUnlock(&asyncTestMutex);

    if (!asyncPtr) {
	/* Woops - this one was deleted between the AsyncMark and now */
	return TCL_OK;
    }

    TclFormatInt(string, code);
    listArgv[0] = asyncPtr->command;
    listArgv[1] = Tcl_GetStringResult(interp);
    listArgv[2] = string;
    listArgv[3] = NULL;
    cmd = Tcl_Merge(3, listArgv);
    if (interp != NULL) {
	code = Tcl_EvalEx(interp, cmd, TCL_INDEX_NONE, 0);
    } else {
	/*
	 * this should not happen, but by definition of how async handlers are
	 * invoked, it's possible.  Better error checking is needed here.
	 */
    }
    Tcl_Free(cmd);
    return code;
}

/*
 *----------------------------------------------------------------------
 *
 * AsyncThreadProc --
 *
 *	Delivers an asynchronous event to a handler in another thread.
 *
 * Results:
 *	None.
 *
 * Side effects:
 *	Invokes Tcl_AsyncMark on the handler
 *
 *----------------------------------------------------------------------
 */

static Tcl_ThreadCreateType
AsyncThreadProc(
    void *clientData)	/* Parameter is the id of a
				 * TestAsyncHandler, defined above. */
{
    TestAsyncHandler *asyncPtr;
    int id = PTR2INT(clientData);

    Tcl_Sleep(1);
    Tcl_MutexLock(&asyncTestMutex);
    for (asyncPtr = firstHandler; asyncPtr != NULL;
	asyncPtr = asyncPtr->nextPtr) {
	if (asyncPtr->id == id) {
	    Tcl_AsyncMark(asyncPtr->handler);
	    break;
	}
    }
    Tcl_MutexUnlock(&asyncTestMutex);
    Tcl_ExitThread(TCL_OK);
    TCL_THREAD_CREATE_RETURN;
}

static int
TestbumpinterpepochObjCmd(
    TCL_UNUSED(void *),
    Tcl_Interp *interp,		/* Current interpreter. */
    int objc,			/* Number of arguments. */
    Tcl_Obj *const objv[])	/* Argument objects. */
{
    Interp *iPtr = (Interp *)interp;

    if (objc != 1) {
	Tcl_WrongNumArgs(interp, 1, objv, "");
	return TCL_ERROR;
    }
    iPtr->compileEpoch++;
    return TCL_OK;
}

/*
 *----------------------------------------------------------------------
 *
 * Testcmdobj2 --
 *
 *	Mock up to test the Tcl_CreateCommandObj2 functionality
 *
 * Results:
 *	Standard Tcl result.
 *
 * Side effects:
 *	Sets interpreter result to number of arguments, first arg, last arg.
 *
 *----------------------------------------------------------------------
 */

static int
Testcmdobj2ObjCmd(
    TCL_UNUSED(void *),
    Tcl_Interp *interp,		/* Current interpreter. */
    Tcl_Size objc,			/* Number of arguments. */
    Tcl_Obj *const objv[])	/* Argument objects. */
{
    Tcl_Obj *resultObj;
    resultObj = Tcl_NewListObj(0, NULL);
    Tcl_ListObjAppendElement(interp, resultObj, Tcl_NewWideIntObj(objc));
    if (objc > 1) {
	Tcl_ListObjAppendElement(interp, resultObj, objv[1]);
	Tcl_ListObjAppendElement(interp, resultObj, objv[objc-1]);
    }
    Tcl_SetObjResult(interp, resultObj);
    return TCL_OK;
}

/*
 *----------------------------------------------------------------------
 *
 * TestcmdinfoObjCmd --
 *
 *	This procedure implements the "testcmdinfo" command.  It is used to
 *	test Tcl_GetCommandInfo, Tcl_SetCommandInfo, and command creation and
 *	deletion.
 *
 * Results:
 *	A standard Tcl result.
 *
 * Side effects:
 *	Creates and deletes various commands and modifies their data.
 *
 *----------------------------------------------------------------------
 */

static int
TestcmdinfoObjCmd(
    TCL_UNUSED(void *),
    Tcl_Interp *interp,		/* Current interpreter. */
    int objc,			/* Number of arguments. */
    Tcl_Obj *const objv[])      /* Argument objects. */
{
    static const char *const subcmds[] = {
	   "call", "call2", "create", "delete", "get", "modify", NULL
    };
    enum options {
	CMDINFO_CALL, CMDINFO_CALL2, CMDINFO_CREATE,
	CMDINFO_DELETE, CMDINFO_GET, CMDINFO_MODIFY
    } idx;
    Tcl_CmdInfo info;
    Tcl_Obj **cmdObjv;
    Tcl_Size cmdObjc;

    if (objc != 3) {
	Tcl_WrongNumArgs(interp, 1, objv, "command arg");
	return TCL_ERROR;
    }
    if (Tcl_GetIndexFromObj(interp, objv[1], subcmds, "option", 0,
	    &idx) != TCL_OK) {
	return TCL_ERROR;
    }
    switch (idx) {
    case CMDINFO_CALL:
    case CMDINFO_CALL2:
	if (Tcl_ListObjGetElements(interp, objv[2], &cmdObjc, &cmdObjv) != TCL_OK) {
	    return TCL_ERROR;
	}
	if (cmdObjc == 0) {
	    Tcl_AppendResult(interp, "No command name given", NULL);
	    return TCL_ERROR;
	}
	if (Tcl_GetCommandInfo(interp, Tcl_GetString(cmdObjv[0]), &info) == 0) {
	    return TCL_ERROR;
	}
	if (idx == CMDINFO_CALL) {
	    /*
	     * Note when calling through the old 32-bit API, it is the caller's
	     * responsibility to check that number of arguments is <= INT_MAX.
	     * We do not do that here just so we can test what happens if the
	     * caller mistakenly passes more arguments.
	     */
	    return info.objProc(info.objClientData, interp, cmdObjc, cmdObjv);
	} else {
	    return info.objProc2(info.objClientData2, interp, cmdObjc, cmdObjv);
	}
    case CMDINFO_CREATE:
	Tcl_CreateCommand(interp, Tcl_GetString(objv[2]), CmdProc1,
		(void *)"original", CmdDelProc1);
	break;
    case CMDINFO_DELETE:
	Tcl_DStringInit(&delString);
	Tcl_DeleteCommand(interp, Tcl_GetString(objv[2]));
	Tcl_DStringResult(interp, &delString);
	break;
    case CMDINFO_GET:
	if (Tcl_GetCommandInfo(interp, Tcl_GetString(objv[2]), &info) ==0) {
	    Tcl_AppendResult(interp, "??", (char *)NULL);
	    return TCL_OK;
	}
	if (info.proc == CmdProc1) {
	    Tcl_AppendResult(interp, "CmdProc1", " ",
		    (char *) info.clientData, (char *)NULL);
	} else if (info.proc == CmdProc2) {
	    Tcl_AppendResult(interp, "CmdProc2", " ",
		    (char *) info.clientData, (char *)NULL);
	} else {
	    Tcl_AppendResult(interp, "unknown", (char *)NULL);
	}
	if (info.deleteProc == CmdDelProc1) {
	    Tcl_AppendResult(interp, " CmdDelProc1", " ",
		    (char *) info.deleteData, (char *)NULL);
	} else if (info.deleteProc == CmdDelProc2) {
	    Tcl_AppendResult(interp, " CmdDelProc2", " ",
		    (char *) info.deleteData, (char *)NULL);
	} else {
	    Tcl_AppendResult(interp, " unknown", (char *)NULL);
	}
	Tcl_AppendResult(interp, " ", info.namespacePtr->fullName, (char *)NULL);
	if (info.isNativeObjectProc == 0) {
	    Tcl_AppendResult(interp, " stringProc", (char *)NULL);
	} else if (info.isNativeObjectProc == 1) {
	    Tcl_AppendResult(interp, " nativeObjectProc", (char *)NULL);
	} else if (info.isNativeObjectProc == 2) {
	    Tcl_AppendResult(interp, " nativeObjectProc2", (char *)NULL);
	} else {
	    Tcl_SetObjResult(interp, Tcl_ObjPrintf("Invalid isNativeObjectProc value %d",
		    info.isNativeObjectProc));
	    return TCL_ERROR;
	}
	break;
    case CMDINFO_MODIFY:
	info.proc = CmdProc2;
	info.clientData = (void *) "new_command_data";
	info.objProc = NULL;
	info.objClientData = NULL;
	info.deleteProc = CmdDelProc2;
	info.deleteData = (void *) "new_delete_data";
	info.namespacePtr = NULL;
	info.objProc2 = NULL;
	info.objClientData2 = NULL;
	if (Tcl_SetCommandInfo(interp, Tcl_GetString(objv[2]), &info) == 0) {
	    Tcl_SetObjResult(interp, Tcl_NewWideIntObj(0));
	} else {
	    Tcl_SetObjResult(interp, Tcl_NewWideIntObj(1));
	}
	break;
    }

    return TCL_OK;
}

static int
CmdProc0(
    void *clientData,	/* String to return. */
    Tcl_Interp *interp,		/* Current interpreter. */
    TCL_UNUSED(int) /*argc*/,
    TCL_UNUSED(const char **) /*argv*/)
{
    TestCommandTokenRef *refPtr = (TestCommandTokenRef *) clientData;
    Tcl_AppendResult(interp, "CmdProc1 ", refPtr->value, (char *)NULL);
    return TCL_OK;
}

static int
CmdProc1(
    void *clientData,	/* String to return. */
    Tcl_Interp *interp,		/* Current interpreter. */
    TCL_UNUSED(int) /*argc*/,
    TCL_UNUSED(const char **) /*argv*/)
{
    Tcl_AppendResult(interp, "CmdProc1 ", (char *) clientData, (char *)NULL);
    return TCL_OK;
}

static int
CmdProc2(
    void *clientData,	/* String to return. */
    Tcl_Interp *interp,		/* Current interpreter. */
    TCL_UNUSED(int) /*argc*/,
    TCL_UNUSED(const char **) /*argv*/)
{
    Tcl_AppendResult(interp, "CmdProc2 ", (char *) clientData, (char *)NULL);
    return TCL_OK;
}

static void
CmdDelProc0(
    void *clientData)	/* String to save. */
{
    TestCommandTokenRef *thisRefPtr, *prevRefPtr = NULL;
    TestCommandTokenRef *refPtr = (TestCommandTokenRef *) clientData;
    int id = refPtr->id;
    for (thisRefPtr = firstCommandTokenRef; refPtr != NULL;
	thisRefPtr = thisRefPtr->nextPtr) {
	if (thisRefPtr->id == id) {
	    if (prevRefPtr != NULL) {
		prevRefPtr->nextPtr = thisRefPtr->nextPtr;
	    } else {
		firstCommandTokenRef = thisRefPtr->nextPtr;
	    }
	    break;
	}
	prevRefPtr = thisRefPtr;
    }
    Tcl_Free(refPtr);
}

static void
CmdDelProc1(
    void *clientData)	/* String to save. */
{
    Tcl_DStringInit(&delString);
    Tcl_DStringAppend(&delString, "CmdDelProc1 ", -1);
    Tcl_DStringAppend(&delString, (char *) clientData, -1);
}

static void
CmdDelProc2(
    void *clientData)	/* String to save. */
{
    Tcl_DStringInit(&delString);
    Tcl_DStringAppend(&delString, "CmdDelProc2 ", -1);
    Tcl_DStringAppend(&delString, (char *) clientData, -1);
}

/*
 *----------------------------------------------------------------------
 *
 * TestcmdtokenCmd --
 *
 *	This procedure implements the "testcmdtoken" command. It is used to
 *	test Tcl_Command tokens and procedures such as Tcl_GetCommandFullName.
 *
 * Results:
 *	A standard Tcl result.
 *
 * Side effects:
 *	Creates and deletes various commands and modifies their data.
 *
 *----------------------------------------------------------------------
 */

static int
TestcmdtokenCmd(
    TCL_UNUSED(void *),
    Tcl_Interp *interp,		/* Current interpreter. */
    int argc,			/* Number of arguments. */
    const char **argv)		/* Argument strings. */
{
    TestCommandTokenRef *refPtr;
    int id;
    char buf[30];

    if (argc != 3) {
	Tcl_AppendResult(interp, "wrong # args: should be \"", argv[0],
		" option arg\"", (char *)NULL);
	return TCL_ERROR;
    }
    if (strcmp(argv[1], "create") == 0) {
	refPtr = (TestCommandTokenRef *)Tcl_Alloc(sizeof(TestCommandTokenRef));
	refPtr->token = Tcl_CreateCommand(interp, argv[2], CmdProc0,
		refPtr, CmdDelProc0);
	refPtr->id = nextCommandTokenRefId;
	refPtr->value = "original";
	nextCommandTokenRefId++;
	refPtr->nextPtr = firstCommandTokenRef;
	firstCommandTokenRef = refPtr;
	snprintf(buf, sizeof(buf), "%d", refPtr->id);
	Tcl_AppendResult(interp, buf, (char *)NULL);
    } else {
	if (sscanf(argv[2], "%d", &id) != 1) {
	    Tcl_AppendResult(interp, "bad command token \"", argv[2],
		    "\"", (char *)NULL);
	    return TCL_ERROR;
	}

	for (refPtr = firstCommandTokenRef; refPtr != NULL;
		refPtr = refPtr->nextPtr) {
	    if (refPtr->id == id) {
		break;
	    }
	}

	if (refPtr == NULL) {
	    Tcl_AppendResult(interp, "bad command token \"", argv[2],
		    "\"", (char *)NULL);
	    return TCL_ERROR;
	}

	if (strcmp(argv[1], "name") == 0) {
	    Tcl_Obj *objPtr;

	    objPtr = Tcl_NewObj();
	    Tcl_GetCommandFullName(interp, refPtr->token, objPtr);

	    Tcl_AppendElement(interp,
		    Tcl_GetCommandName(interp, refPtr->token));
	    Tcl_AppendElement(interp, Tcl_GetString(objPtr));
	    Tcl_DecrRefCount(objPtr);
	} else {
	    Tcl_AppendResult(interp, "bad option \"", argv[1],
		    "\": must be create, name, or free", (char *)NULL);
	    return TCL_ERROR;
	}
    }

    return TCL_OK;
}

/*
 *----------------------------------------------------------------------
 *
 * TestcmdtraceCmd --
 *
 *	This procedure implements the "testcmdtrace" command. It is used
 *	to test Tcl_CreateTrace and Tcl_DeleteTrace.
 *
 * Results:
 *	A standard Tcl result.
 *
 * Side effects:
 *	Creates and deletes a command trace, and tests the invocation of
 *	a procedure by the command trace.
 *
 *----------------------------------------------------------------------
 */

static int
TestcmdtraceCmd(
    TCL_UNUSED(void *),
    Tcl_Interp *interp,		/* Current interpreter. */
    int argc,			/* Number of arguments. */
    const char **argv)		/* Argument strings. */
{
    Tcl_DString buffer;
    int result;

    if (argc != 3) {
	Tcl_AppendResult(interp, "wrong # args: should be \"", argv[0],
		" option script\"", (char *)NULL);
	return TCL_ERROR;
    }

    if (strcmp(argv[1], "tracetest") == 0) {
	Tcl_DStringInit(&buffer);
	cmdTrace = Tcl_CreateTrace(interp, 50000, CmdTraceProc, &buffer);
	result = Tcl_EvalEx(interp, argv[2], TCL_INDEX_NONE, 0);
	if (result == TCL_OK) {
	    Tcl_ResetResult(interp);
	    Tcl_AppendResult(interp, Tcl_DStringValue(&buffer), (char *)NULL);
	}
	Tcl_DeleteTrace(interp, cmdTrace);
	Tcl_DStringFree(&buffer);
    } else if (strcmp(argv[1], "deletetest") == 0) {
	/*
	 * Create a command trace then eval a script to check whether it is
	 * called. Note that this trace procedure removes itself as a further
	 * check of the robustness of the trace proc calling code in
	 * TclNRExecuteByteCode.
	 */

	cmdTrace = Tcl_CreateTrace(interp, 50000, CmdTraceDeleteProc, NULL);
	Tcl_EvalEx(interp, argv[2], TCL_INDEX_NONE, 0);
    } else if (strcmp(argv[1], "leveltest") == 0) {
	Interp *iPtr = (Interp *) interp;
	Tcl_DStringInit(&buffer);
	cmdTrace = Tcl_CreateTrace(interp, iPtr->numLevels + 4, CmdTraceProc,
		&buffer);
	result = Tcl_EvalEx(interp, argv[2], TCL_INDEX_NONE, 0);
	if (result == TCL_OK) {
	    Tcl_ResetResult(interp);
	    Tcl_AppendResult(interp, Tcl_DStringValue(&buffer), (char *)NULL);
	}
	Tcl_DeleteTrace(interp, cmdTrace);
	Tcl_DStringFree(&buffer);
    } else if (strcmp(argv[1], "resulttest") == 0) {
	/* Create an object-based trace, then eval a script. This is used
	 * to test return codes other than TCL_OK from the trace engine.
	 */

	static int deleteCalled;

	deleteCalled = 0;
	cmdTrace = Tcl_CreateObjTrace(interp, 50000,
		TCL_ALLOW_INLINE_COMPILATION, ObjTraceProc,
		&deleteCalled, ObjTraceDeleteProc);
	result = Tcl_EvalEx(interp, argv[2], TCL_INDEX_NONE, 0);
	Tcl_DeleteTrace(interp, cmdTrace);
	if (!deleteCalled) {
	    Tcl_AppendResult(interp, "Delete wasn't called", (char *)NULL);
	    return TCL_ERROR;
	} else {
	    return result;
	}
    } else if (strcmp(argv[1], "doubletest") == 0) {
	Tcl_Trace t1, t2;

	Tcl_DStringInit(&buffer);
	t1 = Tcl_CreateTrace(interp, 1, CmdTraceProc, &buffer);
	t2 = Tcl_CreateTrace(interp, 50000, CmdTraceProc, &buffer);
	result = Tcl_EvalEx(interp, argv[2], TCL_INDEX_NONE, 0);
	if (result == TCL_OK) {
	    Tcl_ResetResult(interp);
	    Tcl_AppendResult(interp, Tcl_DStringValue(&buffer), (char *)NULL);
	}
	Tcl_DeleteTrace(interp, t2);
	Tcl_DeleteTrace(interp, t1);
	Tcl_DStringFree(&buffer);
    } else {
	Tcl_AppendResult(interp, "bad option \"", argv[1],
		"\": must be tracetest, deletetest, doubletest or resulttest", (char *)NULL);
	return TCL_ERROR;
    }
    return TCL_OK;
}

static void
CmdTraceProc(
    void *clientData,	/* Pointer to buffer in which the
				 * command and arguments are appended.
				 * Accumulates test result. */
    TCL_UNUSED(Tcl_Interp *),
    TCL_UNUSED(int) /*level*/,
    char *command,		/* The command being traced (after
				 * substitutions). */
    TCL_UNUSED(Tcl_CmdProc *) /*cmdProc*/,
    TCL_UNUSED(void *),
    int argc,			/* Number of arguments. */
    const char *argv[])		/* Argument strings. */
{
    Tcl_DString *bufPtr = (Tcl_DString *) clientData;
    int i;

    Tcl_DStringAppendElement(bufPtr, command);

    Tcl_DStringStartSublist(bufPtr);
    for (i = 0;  i < argc;  i++) {
	Tcl_DStringAppendElement(bufPtr, argv[i]);
    }
    Tcl_DStringEndSublist(bufPtr);
}

static void
CmdTraceDeleteProc(
    TCL_UNUSED(void *),
    Tcl_Interp *interp,		/* Current interpreter. */
    TCL_UNUSED(int) /*level*/,
    TCL_UNUSED(char *) /*command*/,
    TCL_UNUSED(Tcl_CmdProc *),
    TCL_UNUSED(void *),
    TCL_UNUSED(int) /*argc*/,
    TCL_UNUSED(const char **) /*argv*/)
{
    /*
     * Remove ourselves to test whether calling Tcl_DeleteTrace within a trace
     * callback causes the for loop in TclNRExecuteByteCode that calls traces to
     * reference freed memory.
     */

    Tcl_DeleteTrace(interp, cmdTrace);
}

static int
ObjTraceProc(
    TCL_UNUSED(void *),
    Tcl_Interp *interp,		/* Tcl interpreter */
    TCL_UNUSED(int) /* level */,
    const char *command,
    TCL_UNUSED(Tcl_Command),
    TCL_UNUSED(int) /* objc */,
    Tcl_Obj *const objv[])	/* Argument objects. */
{
    const char *word = Tcl_GetString(objv[0]);

    if (!strcmp(word, "Error")) {
	Tcl_SetObjResult(interp, Tcl_NewStringObj(command, -1));
	return TCL_ERROR;
    } else if (!strcmp(word, "Break")) {
	return TCL_BREAK;
    } else if (!strcmp(word, "Continue")) {
	return TCL_CONTINUE;
    } else if (!strcmp(word, "Return")) {
	return TCL_RETURN;
    } else if (!strcmp(word, "OtherStatus")) {
	return 6;
    } else {
	return TCL_OK;
    }
}

static void
ObjTraceDeleteProc(
    void *clientData)
{
    int *intPtr = (int *) clientData;
    *intPtr = 1;		/* Record that the trace was deleted */
}

/*
 *----------------------------------------------------------------------
 *
 * TestcreatecommandCmd --
 *
 *	This procedure implements the "testcreatecommand" command. It is used
 *	to test that the Tcl_CreateCommand creates a new command in the
 *	namespace specified as part of its name, if any. It also checks that
 *	the namespace code ignore single ":"s in the middle or end of a
 *	command name.
 *
 * Results:
 *	A standard Tcl result.
 *
 * Side effects:
 *	Creates and deletes two commands ("test_ns_basic::createdcommand"
 *	and "value:at:").
 *
 *----------------------------------------------------------------------
 */

static int
TestcreatecommandCmd(
    TCL_UNUSED(void *),
    Tcl_Interp *interp,		/* Current interpreter. */
    int argc,			/* Number of arguments. */
    const char **argv)		/* Argument strings. */
{
    if (argc != 2) {
	Tcl_AppendResult(interp, "wrong # args: should be \"", argv[0],
		" option\"", (char *)NULL);
	return TCL_ERROR;
    }
    if (strcmp(argv[1], "create") == 0) {
	Tcl_CreateCommand(interp, "test_ns_basic::createdcommand",
		CreatedCommandProc, NULL, NULL);
    } else if (strcmp(argv[1], "delete") == 0) {
	Tcl_DeleteCommand(interp, "test_ns_basic::createdcommand");
    } else if (strcmp(argv[1], "create2") == 0) {
	Tcl_CreateCommand(interp, "value:at:",
		CreatedCommandProc2, NULL, NULL);
    } else if (strcmp(argv[1], "delete2") == 0) {
	Tcl_DeleteCommand(interp, "value:at:");
    } else {
	Tcl_AppendResult(interp, "bad option \"", argv[1],
		"\": must be create, delete, create2, or delete2", (char *)NULL);
	return TCL_ERROR;
    }
    return TCL_OK;
}

static int
CreatedCommandProc(
    TCL_UNUSED(void *),
    Tcl_Interp *interp,		/* Current interpreter. */
    TCL_UNUSED(int) /*argc*/,
    TCL_UNUSED(const char **) /*argv*/)
{
    Tcl_CmdInfo info;
    int found;

    found = Tcl_GetCommandInfo(interp, "test_ns_basic::createdcommand",
	    &info);
    if (!found) {
	Tcl_AppendResult(interp, "CreatedCommandProc could not get command info for test_ns_basic::createdcommand",
		(char *)NULL);
	return TCL_ERROR;
    }
    Tcl_AppendResult(interp, "CreatedCommandProc in ",
	    info.namespacePtr->fullName, (char *)NULL);
    return TCL_OK;
}

static int
CreatedCommandProc2(
    TCL_UNUSED(void *),
    Tcl_Interp *interp,		/* Current interpreter. */
    TCL_UNUSED(int) /*argc*/,
    TCL_UNUSED(const char **) /*argv*/)
{
    Tcl_CmdInfo info;
    int found;

    found = Tcl_GetCommandInfo(interp, "value:at:", &info);
    if (!found) {
	Tcl_AppendResult(interp, "CreatedCommandProc2 could not get command info for test_ns_basic::createdcommand",
		(char *)NULL);
	return TCL_ERROR;
    }
    Tcl_AppendResult(interp, "CreatedCommandProc2 in ",
	    info.namespacePtr->fullName, (char *)NULL);
    return TCL_OK;
}

/*
 *----------------------------------------------------------------------
 *
 * TestdcallCmd --
 *
 *	This procedure implements the "testdcall" command.  It is used
 *	to test Tcl_CallWhenDeleted.
 *
 * Results:
 *	A standard Tcl result.
 *
 * Side effects:
 *	Creates and deletes interpreters.
 *
 *----------------------------------------------------------------------
 */

static int
TestdcallCmd(
    TCL_UNUSED(void *),
    Tcl_Interp *interp,		/* Current interpreter. */
    int argc,			/* Number of arguments. */
    const char **argv)		/* Argument strings. */
{
    int i, id;

    delInterp = Tcl_CreateInterp();
    Tcl_DStringInit(&delString);
    for (i = 1; i < argc; i++) {
	if (Tcl_GetInt(interp, argv[i], &id) != TCL_OK) {
	    return TCL_ERROR;
	}
	if (id < 0) {
	    Tcl_DontCallWhenDeleted(delInterp, DelCallbackProc,
		    INT2PTR(-id));
	} else {
	    Tcl_CallWhenDeleted(delInterp, DelCallbackProc,
		    INT2PTR(id));
	}
    }
    Tcl_DeleteInterp(delInterp);
    Tcl_DStringResult(interp, &delString);
    return TCL_OK;
}

/*
 * The deletion callback used by TestdcallCmd:
 */

static void
DelCallbackProc(
    void *clientData,	/* Numerical value to append to delString. */
    Tcl_Interp *interp)		/* Interpreter being deleted. */
{
    int id = PTR2INT(clientData);
    char buffer[TCL_INTEGER_SPACE];

    TclFormatInt(buffer, id);
    Tcl_DStringAppendElement(&delString, buffer);
    if (interp != delInterp) {
	Tcl_DStringAppendElement(&delString, "bogus interpreter argument!");
    }
}

/*
 *----------------------------------------------------------------------
 *
 * TestdelCmd --
 *
 *	This procedure implements the "testdel" command.  It is used
 *	to test calling of command deletion callbacks.
 *
 * Results:
 *	A standard Tcl result.
 *
 * Side effects:
 *	Creates a command.
 *
 *----------------------------------------------------------------------
 */

static int
TestdelCmd(
    TCL_UNUSED(void *),
    Tcl_Interp *interp,		/* Current interpreter. */
    int argc,			/* Number of arguments. */
    const char **argv)		/* Argument strings. */
{
    DelCmd *dPtr;
    Tcl_Interp *child;

    if (argc != 4) {
	Tcl_AppendResult(interp, "wrong # args", (char *)NULL);
	return TCL_ERROR;
    }

    child = Tcl_GetChild(interp, argv[1]);
    if (child == NULL) {
	return TCL_ERROR;
    }

    dPtr = (DelCmd *)Tcl_Alloc(sizeof(DelCmd));
    dPtr->interp = interp;
    dPtr->deleteCmd = (char *)Tcl_Alloc(strlen(argv[3]) + 1);
    strcpy(dPtr->deleteCmd, argv[3]);

    Tcl_CreateCommand(child, argv[2], DelCmdProc, dPtr,
	    DelDeleteProc);
    return TCL_OK;
}

static int
DelCmdProc(
    void *clientData,	/* String result to return. */
    Tcl_Interp *interp,		/* Current interpreter. */
    TCL_UNUSED(int) /*argc*/,
    TCL_UNUSED(const char **) /*argv*/)
{
    DelCmd *dPtr = (DelCmd *) clientData;

    Tcl_AppendResult(interp, dPtr->deleteCmd, (char *)NULL);
    Tcl_Free(dPtr->deleteCmd);
    Tcl_Free(dPtr);
    return TCL_OK;
}

static void
DelDeleteProc(
    void *clientData)	/* String command to evaluate. */
{
    DelCmd *dPtr = (DelCmd *)clientData;

    Tcl_EvalEx(dPtr->interp, dPtr->deleteCmd, TCL_INDEX_NONE, 0);
    Tcl_ResetResult(dPtr->interp);
    Tcl_Free(dPtr->deleteCmd);
    Tcl_Free(dPtr);
}

/*
 *----------------------------------------------------------------------
 *
 * TestdelassocdataCmd --
 *
 *	This procedure implements the "testdelassocdata" command. It is used
 *	to test Tcl_DeleteAssocData.
 *
 * Results:
 *	A standard Tcl result.
 *
 * Side effects:
 *	Deletes an association between a key and associated data from an
 *	interpreter.
 *
 *----------------------------------------------------------------------
 */

static int
TestdelassocdataCmd(
    TCL_UNUSED(void *),
    Tcl_Interp *interp,		/* Current interpreter. */
    int argc,			/* Number of arguments. */
    const char **argv)		/* Argument strings. */
{
    if (argc != 2) {
	Tcl_AppendResult(interp, "wrong # arguments: should be \"", argv[0],
		" data_key\"", (char *)NULL);
	return TCL_ERROR;
    }
    Tcl_DeleteAssocData(interp, argv[1]);
    return TCL_OK;
}

/*
 *-----------------------------------------------------------------------------
 *
 * TestdoubledigitsCmd --
 *
 *	This procedure implements the 'testdoubledigits' command. It is
 *	used to test the low-level floating-point formatting primitives
 *	in Tcl.
 *
 * Usage:
 *	testdoubledigits fpval ndigits type ?shorten"
 *
 * Parameters:
 *	fpval - Floating-point value to format.
 *	ndigits - Digit count to request from Tcl_DoubleDigits
 *	type - One of 'shortest', 'e', 'f'
 *	shorten - Indicates that the 'shorten' flag should be passed in.
 *
 *-----------------------------------------------------------------------------
 */

static int
TestdoubledigitsObjCmd(
    TCL_UNUSED(void *),
    Tcl_Interp* interp,		/* Tcl interpreter */
    int objc,			/* Parameter count */
    Tcl_Obj* const objv[])	/* Parameter vector */
{
    static const char *options[] = {
	"shortest",
	"e",
	"f",
	NULL
    };
    static const int types[] = {
	TCL_DD_SHORTEST,
	TCL_DD_E_FORMAT,
	TCL_DD_F_FORMAT
    };

    const Tcl_ObjType* doubleType;
    double d;
    int status;
    int ndigits;
    int type;
    int decpt;
    int signum;
    char *str;
    char *endPtr;
    Tcl_Obj* strObj;
    Tcl_Obj* retval;

    if (objc < 4 || objc > 5) {
	Tcl_WrongNumArgs(interp, 1, objv, "fpval ndigits type ?shorten?");
	return TCL_ERROR;
    }
    status = Tcl_GetDoubleFromObj(interp, objv[1], &d);
    if (status != TCL_OK) {
	doubleType = Tcl_GetObjType("double");
	if (Tcl_FetchInternalRep(objv[1], doubleType)
	    && isnan(objv[1]->internalRep.doubleValue)) {
	    status = TCL_OK;
	    memcpy(&d, &(objv[1]->internalRep.doubleValue), sizeof(double));
	}
    }
    if (status != TCL_OK
	    || Tcl_GetIntFromObj(interp, objv[2], &ndigits) != TCL_OK
	    || Tcl_GetIndexFromObj(interp, objv[3], options, "conversion type",
		    TCL_EXACT, &type) != TCL_OK) {
	fprintf(stderr, "bad value? %g\n", d);
	return TCL_ERROR;
    }
    type = types[type];
    if (objc > 4) {
	if (strcmp(Tcl_GetString(objv[4]), "shorten")) {
	    Tcl_SetObjResult(interp, Tcl_NewStringObj("bad flag", -1));
	    return TCL_ERROR;
	}
	type |= TCL_DD_SHORTEST;
    }
    str = TclDoubleDigits(d, ndigits, type, &decpt, &signum, &endPtr);
    strObj = Tcl_NewStringObj(str, endPtr-str);
    Tcl_Free(str);
    retval = Tcl_NewListObj(1, &strObj);
    Tcl_ListObjAppendElement(NULL, retval, Tcl_NewWideIntObj(decpt));
    strObj = Tcl_NewStringObj(signum ? "-" : "+", 1);
    Tcl_ListObjAppendElement(NULL, retval, strObj);
    Tcl_SetObjResult(interp, retval);
    return TCL_OK;
}

/*
 *----------------------------------------------------------------------
 *
 * TestdstringCmd --
 *
 *	This procedure implements the "testdstring" command.  It is used
 *	to test the dynamic string facilities of Tcl.
 *
 * Results:
 *	A standard Tcl result.
 *
 * Side effects:
 *	Creates, deletes, and invokes handlers.
 *
 *----------------------------------------------------------------------
 */

static int
TestdstringCmd(
    TCL_UNUSED(void *),
    Tcl_Interp *interp,		/* Current interpreter. */
    int argc,			/* Number of arguments. */
    const char **argv)		/* Argument strings. */
{
    int count;

    if (argc < 2) {
	wrongNumArgs:
	Tcl_AppendResult(interp, "wrong # args", (char *)NULL);
	return TCL_ERROR;
    }
    if (strcmp(argv[1], "append") == 0) {
	if (argc != 4) {
	    goto wrongNumArgs;
	}
	if (Tcl_GetInt(interp, argv[3], &count) != TCL_OK) {
	    return TCL_ERROR;
	}
	Tcl_DStringAppend(&dstring, argv[2], count);
    } else if (strcmp(argv[1], "element") == 0) {
	if (argc != 3) {
	    goto wrongNumArgs;
	}
	Tcl_DStringAppendElement(&dstring, argv[2]);
    } else if (strcmp(argv[1], "end") == 0) {
	if (argc != 2) {
	    goto wrongNumArgs;
	}
	Tcl_DStringEndSublist(&dstring);
    } else if (strcmp(argv[1], "free") == 0) {
	if (argc != 2) {
	    goto wrongNumArgs;
	}
	Tcl_DStringFree(&dstring);
    } else if (strcmp(argv[1], "get") == 0) {
	if (argc != 2) {
	    goto wrongNumArgs;
	}
	Tcl_SetResult(interp, Tcl_DStringValue(&dstring), TCL_VOLATILE);
    } else if (strcmp(argv[1], "gresult") == 0) {
	if (argc != 3) {
	    goto wrongNumArgs;
	}
	if (strcmp(argv[2], "staticsmall") == 0) {
	    Tcl_AppendResult(interp, "short", (char *)NULL);
	} else if (strcmp(argv[2], "staticlarge") == 0) {
	    Tcl_AppendResult(interp, "first0 first1 first2 first3 first4 first5 first6 first7 first8 first9\nsecond0 second1 second2 second3 second4 second5 second6 second7 second8 second9\nthird0 third1 third2 third3 third4 third5 third6 third7 third8 third9\nfourth0 fourth1 fourth2 fourth3 fourth4 fourth5 fourth6 fourth7 fourth8 fourth9\nfifth0 fifth1 fifth2 fifth3 fifth4 fifth5 fifth6 fifth7 fifth8 fifth9\nsixth0 sixth1 sixth2 sixth3 sixth4 sixth5 sixth6 sixth7 sixth8 sixth9\nseventh0 seventh1 seventh2 seventh3 seventh4 seventh5 seventh6 seventh7 seventh8 seventh9\n", (char *)NULL);
	} else if (strcmp(argv[2], "free") == 0) {
	    char *s = (char *)Tcl_Alloc(100);
	    strcpy(s, "This is a malloc-ed string");
	    Tcl_SetResult(interp, s, TCL_DYNAMIC);
	} else if (strcmp(argv[2], "special") == 0) {
	    char *s = (char *)Tcl_Alloc(100) + 16;
	    strcpy(s, "This is a specially-allocated string");
	    Tcl_SetResult(interp, s, SpecialFree);
	} else {
	    Tcl_AppendResult(interp, "bad gresult option \"", argv[2],
		    "\": must be staticsmall, staticlarge, free, or special",
		    (char *)NULL);
	    return TCL_ERROR;
	}
	Tcl_DStringGetResult(interp, &dstring);
    } else if (strcmp(argv[1], "length") == 0) {

	if (argc != 2) {
	    goto wrongNumArgs;
	}
	Tcl_SetObjResult(interp, Tcl_NewWideIntObj(Tcl_DStringLength(&dstring)));
    } else if (strcmp(argv[1], "result") == 0) {
	if (argc != 2) {
	    goto wrongNumArgs;
	}
	Tcl_DStringResult(interp, &dstring);
    } else if (strcmp(argv[1], "toobj") == 0) {
	if (argc != 2) {
	    goto wrongNumArgs;
	}
	Tcl_SetObjResult(interp, Tcl_DStringToObj(&dstring));
    } else if (strcmp(argv[1], "trunc") == 0) {
	if (argc != 3) {
	    goto wrongNumArgs;
	}
	if (Tcl_GetInt(interp, argv[2], &count) != TCL_OK) {
	    return TCL_ERROR;
	}
	Tcl_DStringSetLength(&dstring, count);
    } else if (strcmp(argv[1], "start") == 0) {
	if (argc != 2) {
	    goto wrongNumArgs;
	}
	Tcl_DStringStartSublist(&dstring);
    } else {
	Tcl_AppendResult(interp, "bad option \"", argv[1],
		"\": must be append, element, end, free, get, gresult, length, "
		"result, start, toobj, or trunc", (char *)NULL);
	return TCL_ERROR;
    }
    return TCL_OK;
}

/*
 * The procedure below is used as a special freeProc to test how well
 * Tcl_DStringGetResult handles freeProc's other than free.
 */

static void SpecialFree(
#if TCL_MAJOR_VERSION > 8
    void *blockPtr			/* Block to free. */
#else
    char *blockPtr			/* Block to free. */
#endif
) {
    Tcl_Free(((char *)blockPtr) - 16);
}

/*
 *------------------------------------------------------------------------
 *
 * UtfTransformFn --
 *
 *    Implements a direct call into Tcl_UtfToExternal and Tcl_ExternalToUtf
 *    as otherwise there is no script level command that directly exercises
 *    these functions (i/o command cannot test all combinations)
 *    The arguments at the script level are roughly those of the above
 *    functions:
 *        encodingname srcbytes flags state dstlen ?srcreadvar? ?dstwrotevar? ?dstcharsvar?
 *
 * Results:
 *    TCL_OK or TCL_ERROR. This any errors running the test, NOT the
 *    result of Tcl_UtfToExternal or Tcl_ExternalToUtf.
 *
 * Side effects:
 *
 *    The result in the interpreter is a list of the return code from the
 *    Tcl_UtfToExternal/Tcl_ExternalToUtf functions, the encoding state, and
 *    an encoded binary string of length dstLen. Note the string is the
 *    entire output buffer, not just the part containing the decoded
 *    portion. This allows for additional checks at test script level.
 *
 *    If any of the srcreadvar, dstwrotevar and
 *    dstcharsvar are specified and not empty, they are treated as names
 *    of variables where the *srcRead, *dstWrote and *dstChars output
 *    from the functions are stored.
 *
 *    The function also checks internally whether nuls are correctly
 *    appended as requested but the TCL_ENCODING_NO_TERMINATE flag
 *    and that no buffer overflows occur.
 *------------------------------------------------------------------------
 */
typedef int
UtfTransformFn(Tcl_Interp *interp, Tcl_Encoding encoding, const char *src,
	Tcl_Size srcLen, int flags, Tcl_EncodingState *statePtr, char *dst,
	Tcl_Size dstLen, int *srcReadPtr, int *dstWrotePtr, int *dstCharsPtr);

static int UtfExtWrapper(
    Tcl_Interp *interp, UtfTransformFn *transformer, int objc, Tcl_Obj *const objv[])
{
    Tcl_Encoding encoding;
    Tcl_EncodingState encState, *encStatePtr;
    Tcl_Size srcLen, bufLen;
    const unsigned char *bytes;
    unsigned char *bufPtr;
    int srcRead, dstLen, dstWrote, dstChars;
    Tcl_Obj *srcReadVar, *dstWroteVar, *dstCharsVar;
    int result;
    int flags;
    Tcl_Obj **flagObjs;
    Tcl_Size nflags;
    static const struct {
	const char *flagKey;
	int flag;
    } flagMap[] = {
	{"start", TCL_ENCODING_START},
	{"end", TCL_ENCODING_END},
	{"noterminate", TCL_ENCODING_NO_TERMINATE},
	{"charlimit", TCL_ENCODING_CHAR_LIMIT},
	{"profiletcl8", TCL_ENCODING_PROFILE_TCL8},
	{"profilestrict", TCL_ENCODING_PROFILE_STRICT},
	{"profilereplace", TCL_ENCODING_PROFILE_REPLACE},
	{NULL, 0}
    };
    Tcl_Size i;
    Tcl_WideInt wide;

    if (objc < 7 || objc > 10) {
	Tcl_WrongNumArgs(interp, 2, objv,
		"encoding srcbytes flags state dstlen ?srcreadvar? ?dstwrotevar? ?dstcharsvar?");
	return TCL_ERROR;
    }
    if (Tcl_GetEncodingFromObj(interp, objv[2], &encoding) != TCL_OK) {
	return TCL_ERROR;
    }

    /* Flags may be specified as list of integers and keywords */
    flags = 0;
    if (Tcl_ListObjGetElements(interp, objv[4], &nflags, &flagObjs) != TCL_OK) {
	return TCL_ERROR;
    }

    for (i = 0; i < nflags; ++i) {
	int flag;
	if (Tcl_GetIntFromObj(NULL, flagObjs[i], &flag) == TCL_OK) {
	    flags |= flag;
	} else {
	    int idx;
	    if (Tcl_GetIndexFromObjStruct(interp, flagObjs[i], flagMap, sizeof(flagMap[0]),
		    "flag", 0, &idx) != TCL_OK) {
		return TCL_ERROR;
	    }
	    flags |= flagMap[idx].flag;
	}
    }

    /* Assumes state is integer if not "" */
    if (Tcl_GetWideIntFromObj(interp, objv[5], &wide) == TCL_OK) {
	encState = (Tcl_EncodingState)(size_t)wide;
	encStatePtr = &encState;
    } else if (Tcl_GetCharLength(objv[5]) == 0) {
	encStatePtr = NULL;
    } else {
	return TCL_ERROR;
    }

    if (Tcl_GetIntFromObj(interp, objv[6], &dstLen) != TCL_OK) {
	return TCL_ERROR;
    }
    srcReadVar = NULL;
    dstWroteVar = NULL;
    dstCharsVar = NULL;
    if (objc > 7) {
	/* Has caller requested srcRead? */
	if (Tcl_GetCharLength(objv[7])) {
	    srcReadVar = objv[7];
	}
	if (objc > 8) {
	    /* Ditto for dstWrote */
	    if (Tcl_GetCharLength(objv[8])) {
		dstWroteVar = objv[8];
	    }
	    if (objc > 9) {
		if (Tcl_GetCharLength(objv[9])) {
		    dstCharsVar = objv[9];
		}
	    }
	}
    }
    if (flags & TCL_ENCODING_CHAR_LIMIT) {
	/* Caller should have specified the dest char limit */
	Tcl_Obj *valueObj;
	if (dstCharsVar == NULL ||
	    (valueObj = Tcl_ObjGetVar2(interp, dstCharsVar, NULL, 0)) == NULL
	) {
	    Tcl_SetResult(interp,
			 "dstCharsVar must be specified with integer value if "
			 "TCL_ENCODING_CHAR_LIMIT set in flags.", TCL_STATIC);
	    return TCL_ERROR;
	}
	if (Tcl_GetIntFromObj(interp, valueObj, &dstChars) != TCL_OK) {
	    return TCL_ERROR;
	}
    } else {
	dstChars = 0; /* Only used for output */
    }

    bufLen = dstLen + 4; /* 4 -> overflow detection */
    bufPtr = (unsigned char *) Tcl_Alloc(bufLen);
    memset(bufPtr, 0xFF, dstLen); /* Need to check nul terminator */
    memmove(bufPtr + dstLen, "\xAB\xCD\xEF\xAB", 4);   /* overflow detection */
    bytes = Tcl_GetByteArrayFromObj(objv[3], &srcLen); /* Last! to avoid shimmering */
    result = (*transformer)(interp, encoding, (const char *)bytes, srcLen, flags,
	    encStatePtr, (char *) bufPtr, dstLen,
	    srcReadVar ? &srcRead : NULL,
	    &dstWrote,
	    dstCharsVar ? &dstChars : NULL);
    if (memcmp(bufPtr + bufLen - 4, "\xAB\xCD\xEF\xAB", 4)) {
	Tcl_SetResult(interp,
		"Tcl_ExternalToUtf wrote past output buffer",
		TCL_STATIC);
	result = TCL_ERROR;
    } else if (result != TCL_ERROR) {
	Tcl_Obj *resultObjs[3];
	switch (result) {
	case TCL_OK:
	    resultObjs[0] = Tcl_NewStringObj("ok", TCL_INDEX_NONE);
	    break;
	case TCL_CONVERT_MULTIBYTE:
	    resultObjs[0] = Tcl_NewStringObj("multibyte", TCL_INDEX_NONE);
	    break;
	case TCL_CONVERT_SYNTAX:
	    resultObjs[0] = Tcl_NewStringObj("syntax", TCL_INDEX_NONE);
	    break;
	case TCL_CONVERT_UNKNOWN:
	    resultObjs[0] = Tcl_NewStringObj("unknown", TCL_INDEX_NONE);
	    break;
	case TCL_CONVERT_NOSPACE:
	    resultObjs[0] = Tcl_NewStringObj("nospace", TCL_INDEX_NONE);
	    break;
	default:
	    resultObjs[0] = Tcl_NewIntObj(result);
	    break;
	}
	result = TCL_OK;
	resultObjs[1] =
	    encStatePtr ? Tcl_NewWideIntObj((Tcl_WideInt)(size_t)encState) : Tcl_NewObj();
	resultObjs[2] = Tcl_NewByteArrayObj(bufPtr, dstLen);
	if (srcReadVar) {
	    if (Tcl_ObjSetVar2(interp, srcReadVar, NULL, Tcl_NewIntObj(srcRead),
		    TCL_LEAVE_ERR_MSG) == NULL) {
		result = TCL_ERROR;
	    }
	}
	if (dstWroteVar) {
	    if (Tcl_ObjSetVar2(interp, dstWroteVar, NULL, Tcl_NewIntObj(dstWrote),
		    TCL_LEAVE_ERR_MSG) == NULL) {
		result = TCL_ERROR;
	    }
	}
	if (dstCharsVar) {
	    if (Tcl_ObjSetVar2(interp, dstCharsVar, NULL, Tcl_NewIntObj(dstChars),
		    TCL_LEAVE_ERR_MSG) == NULL) {
		result = TCL_ERROR;
	    }
	}
	Tcl_SetObjResult(interp, Tcl_NewListObj(3, resultObjs));
    }

    Tcl_Free(bufPtr);
    Tcl_FreeEncoding(encoding); /* Free returned reference */
    return result;
}

/*
 *----------------------------------------------------------------------
 *
 * TestencodingCmd --
 *
 *	This procedure implements the "testencoding" command.  It is used
 *	to test the encoding package.
 *
 * Results:
 *	A standard Tcl result.
 *
 * Side effects:
 *	Load encodings.
 *
 *----------------------------------------------------------------------
 */

static int
TestencodingObjCmd(
    TCL_UNUSED(void *),
    Tcl_Interp *interp,		/* Current interpreter. */
    int objc,			/* Number of arguments. */
    Tcl_Obj *const objv[])	/* Argument objects. */
{
    Tcl_Encoding encoding;
    Tcl_Size length;
    const char *string;
    TclEncoding *encodingPtr;
    static const char *const optionStrings[] = {
	"create", "delete", "nullength", "Tcl_ExternalToUtf", "Tcl_UtfToExternal", NULL
    };
    enum options {
	ENC_CREATE, ENC_DELETE, ENC_NULLENGTH, ENC_EXTTOUTF, ENC_UTFTOEXT
    } index;

    if (objc < 2) {
	Tcl_WrongNumArgs(interp, 1, objv, "command ?args?");
	return TCL_ERROR;
    }

    if (Tcl_GetIndexFromObj(interp, objv[1], optionStrings, "option", 0,
	    &index) != TCL_OK) {
	return TCL_ERROR;
    }

    switch (index) {
    case ENC_CREATE: {
	Tcl_EncodingType type;

	if (objc != 5) {
	    Tcl_WrongNumArgs(interp, 2, objv, "name toutfcmd fromutfcmd");
	    return TCL_ERROR;
	}
	encodingPtr = (TclEncoding *)Tcl_Alloc(sizeof(TclEncoding));
	encodingPtr->interp = interp;

	string = Tcl_GetStringFromObj(objv[3], &length);
	encodingPtr->toUtfCmd = (char *)Tcl_Alloc(length + 1);
	memcpy(encodingPtr->toUtfCmd, string, length + 1);

	string = Tcl_GetStringFromObj(objv[4], &length);
	encodingPtr->fromUtfCmd = (char *)Tcl_Alloc(length + 1);
	memcpy(encodingPtr->fromUtfCmd, string, length + 1);

	string = Tcl_GetStringFromObj(objv[2], &length);

	type.encodingName = string;
	type.toUtfProc = EncodingToUtfProc;
	type.fromUtfProc = EncodingFromUtfProc;
	type.freeProc = EncodingFreeProc;
	type.clientData = encodingPtr;
	type.nullSize = 1;

	Tcl_CreateEncoding(&type);
	break;
    }
    case ENC_DELETE:
	if (objc != 3) {
	    return TCL_ERROR;
	}
	if (TCL_OK != Tcl_GetEncodingFromObj(interp, objv[2], &encoding)) {
	    return TCL_ERROR;
	}
	Tcl_FreeEncoding(encoding);	/* Free returned reference */
	Tcl_FreeEncoding(encoding);	/* Free to match CREATE */
	TclFreeInternalRep(objv[2]);		/* Free the cached ref */
	break;

    case ENC_NULLENGTH:
	if (objc > 3) {
	    Tcl_WrongNumArgs(interp, 2, objv, "?encoding?");
	    return TCL_ERROR;
	}
	encoding =
	    Tcl_GetEncoding(interp, objc == 2 ? NULL : Tcl_GetString(objv[2]));
	if (encoding == NULL) {
	    return TCL_ERROR;
	}
	Tcl_SetObjResult(interp,
		Tcl_NewIntObj(Tcl_GetEncodingNulLength(encoding)));
	Tcl_FreeEncoding(encoding);
	break;
    case ENC_EXTTOUTF:
	return UtfExtWrapper(interp,Tcl_ExternalToUtf,objc,objv);
    case ENC_UTFTOEXT:
	return UtfExtWrapper(interp,Tcl_UtfToExternal,objc,objv);
    }
    return TCL_OK;
}

static int
EncodingToUtfProc(
    void *clientData,	/* TclEncoding structure. */
    TCL_UNUSED(const char *) /*src*/,
    int srcLen,			/* Source string length in bytes. */
    TCL_UNUSED(int) /*flags*/,
    TCL_UNUSED(Tcl_EncodingState *),
    char *dst,			/* Output buffer. */
    int dstLen,			/* The maximum length of output buffer. */
    int *srcReadPtr,		/* Filled with number of bytes read. */
    int *dstWrotePtr,		/* Filled with number of bytes stored. */
    int *dstCharsPtr)		/* Filled with number of chars stored. */
{
    int len;
    TclEncoding *encodingPtr;

    encodingPtr = (TclEncoding *) clientData;
    Tcl_EvalEx(encodingPtr->interp, encodingPtr->toUtfCmd, TCL_INDEX_NONE, TCL_EVAL_GLOBAL);

    len = strlen(Tcl_GetStringResult(encodingPtr->interp));
    if (len > dstLen) {
	len = dstLen;
    }
    memcpy(dst, Tcl_GetStringResult(encodingPtr->interp), len);
    Tcl_ResetResult(encodingPtr->interp);

    *srcReadPtr = srcLen;
    *dstWrotePtr = len;
    *dstCharsPtr = len;
    return TCL_OK;
}

static int
EncodingFromUtfProc(
    void *clientData,	/* TclEncoding structure. */
    TCL_UNUSED(const char *) /*src*/,
    int srcLen,			/* Source string length in bytes. */
    TCL_UNUSED(int) /*flags*/,
    TCL_UNUSED(Tcl_EncodingState *),
    char *dst,			/* Output buffer. */
    int dstLen,			/* The maximum length of output buffer. */
    int *srcReadPtr,		/* Filled with number of bytes read. */
    int *dstWrotePtr,		/* Filled with number of bytes stored. */
    int *dstCharsPtr)		/* Filled with number of chars stored. */
{
    int len;
    TclEncoding *encodingPtr;

    encodingPtr = (TclEncoding *) clientData;
    Tcl_EvalEx(encodingPtr->interp, encodingPtr->fromUtfCmd, TCL_INDEX_NONE, TCL_EVAL_GLOBAL);

    len = strlen(Tcl_GetStringResult(encodingPtr->interp));
    if (len > dstLen) {
	len = dstLen;
    }
    memcpy(dst, Tcl_GetStringResult(encodingPtr->interp), len);
    Tcl_ResetResult(encodingPtr->interp);

    *srcReadPtr = srcLen;
    *dstWrotePtr = len;
    *dstCharsPtr = len;
    return TCL_OK;
}

static void
EncodingFreeProc(
    void *clientData)	/* ClientData associated with type. */
{
    TclEncoding *encodingPtr = (TclEncoding *)clientData;

    Tcl_Free(encodingPtr->toUtfCmd);
    Tcl_Free(encodingPtr->fromUtfCmd);
    Tcl_Free(encodingPtr);
}

/*
 *----------------------------------------------------------------------
 *
 * TestevalexObjCmd --
 *
 *	This procedure implements the "testevalex" command.  It is
 *	used to test Tcl_EvalEx.
 *
 * Results:
 *	A standard Tcl result.
 *
 * Side effects:
 *	None.
 *
 *----------------------------------------------------------------------
 */

static int
TestevalexObjCmd(
    TCL_UNUSED(void *),
    Tcl_Interp *interp,		/* Current interpreter. */
    int objc,			/* Number of arguments. */
    Tcl_Obj *const objv[])	/* Argument objects. */
{
    int flags;
    Tcl_Size length;
    const char *script;

    flags = 0;
    if (objc == 3) {
	const char *global = Tcl_GetString(objv[2]);
	if (strcmp(global, "global") != 0) {
	    Tcl_AppendResult(interp, "bad value \"", global,
		    "\": must be global", (char *)NULL);
	    return TCL_ERROR;
	}
	flags = TCL_EVAL_GLOBAL;
    } else if (objc != 2) {
	Tcl_WrongNumArgs(interp, 1, objv, "script ?global?");
	return TCL_ERROR;
    }

    script = Tcl_GetStringFromObj(objv[1], &length);
    return Tcl_EvalEx(interp, script, length, flags);
}

/*
 *----------------------------------------------------------------------
 *
 * TestevalobjvObjCmd --
 *
 *	This procedure implements the "testevalobjv" command.  It is
 *	used to test Tcl_EvalObjv.
 *
 * Results:
 *	A standard Tcl result.
 *
 * Side effects:
 *	None.
 *
 *----------------------------------------------------------------------
 */

static int
TestevalobjvObjCmd(
    TCL_UNUSED(void *),
    Tcl_Interp *interp,		/* Current interpreter. */
    int objc,			/* Number of arguments. */
    Tcl_Obj *const objv[])	/* Argument objects. */
{
    int evalGlobal;

    if (objc < 3) {
	Tcl_WrongNumArgs(interp, 1, objv, "global word ?word ...?");
	return TCL_ERROR;
    }
    if (Tcl_GetIntFromObj(interp, objv[1], &evalGlobal) != TCL_OK) {
	return TCL_ERROR;
    }
    return Tcl_EvalObjv(interp, objc-2, objv+2,
	    (evalGlobal) ? TCL_EVAL_GLOBAL : 0);
}

/*
 *----------------------------------------------------------------------
 *
 * TesteventObjCmd --
 *
 *	This procedure implements a 'testevent' command.  The command
 *	is used to test event queue management.
 *
 * The command takes two forms:
 *	- testevent queue name position script
 *		Queues an event at the given position in the queue, and
 *		associates a given name with it (the same name may be
 *		associated with multiple events). When the event comes
 *		to the head of the queue, executes the given script at
 *		global level in the current interp. The position may be
 *		one of 'head', 'tail' or 'mark'.
 *	- testevent delete name
 *		Deletes any events associated with the given name from
 *		the queue.
 *
 * Return value:
 *	Returns a standard Tcl result.
 *
 * Side effects:
 *	Manipulates the event queue as directed.
 *
 *----------------------------------------------------------------------
 */

static int
TesteventObjCmd(
    TCL_UNUSED(void *),
    Tcl_Interp *interp,		/* Tcl interpreter */
    int objc,			/* Parameter count */
    Tcl_Obj *const objv[])	/* Parameter vector */
{
    static const char *const subcommands[] = { /* Possible subcommands */
	"queue", "delete", NULL
    };
    int subCmdIndex;		/* Index of the chosen subcommand */
    static const char *const positions[] = { /* Possible queue positions */
	"head", "tail", "mark", NULL
    };
    int posIndex;		/* Index of the chosen position */
    static const int posNum[] = {
				/* Interpretation of the chosen position */
	TCL_QUEUE_HEAD,
	TCL_QUEUE_TAIL,
	TCL_QUEUE_MARK
    };
    TestEvent *ev;		/* Event to be queued */

    if (objc < 2) {
	Tcl_WrongNumArgs(interp, 1, objv, "subcommand ?arg ...?");
	return TCL_ERROR;
    }
    if (Tcl_GetIndexFromObj(interp, objv[1], subcommands, "subcommand",
	    TCL_EXACT, &subCmdIndex) != TCL_OK) {
	return TCL_ERROR;
    }
    switch (subCmdIndex) {
    case 0:			/* queue */
	if (objc != 5) {
	    Tcl_WrongNumArgs(interp, 2, objv, "name position script");
	    return TCL_ERROR;
	}
	if (Tcl_GetIndexFromObj(interp, objv[3], positions,
		"position specifier", TCL_EXACT, &posIndex) != TCL_OK) {
	    return TCL_ERROR;
	}
	ev = (TestEvent *)Tcl_Alloc(sizeof(TestEvent));
	ev->header.proc = TesteventProc;
	ev->header.nextPtr = NULL;
	ev->interp = interp;
	ev->command = objv[4];
	Tcl_IncrRefCount(ev->command);
	ev->tag = objv[2];
	Tcl_IncrRefCount(ev->tag);
	Tcl_QueueEvent((Tcl_Event *) ev, posNum[posIndex]);
	break;

    case 1:			/* delete */
	if (objc != 3) {
	    Tcl_WrongNumArgs(interp, 2, objv, "name");
	    return TCL_ERROR;
	}
	Tcl_DeleteEvents(TesteventDeleteProc, objv[2]);
	break;
    }

    return TCL_OK;
}

/*
 *----------------------------------------------------------------------
 *
 * TesteventProc --
 *
 *	Delivers a test event to the Tcl interpreter as part of event
 *	queue testing.
 *
 * Results:
 *	Returns 1 if the event has been serviced, 0 otherwise.
 *
 * Side effects:
 *	Evaluates the event's callback script, so has whatever side effects
 *	the callback has.  The return value of the callback script becomes the
 *	return value of this function.  If the callback script reports an
 *	error, it is reported as a background error.
 *
 *----------------------------------------------------------------------
 */

static int
TesteventProc(
    Tcl_Event *event,		/* Event to deliver */
    TCL_UNUSED(int) /*flags*/)
{
    TestEvent *ev = (TestEvent *) event;
    Tcl_Interp *interp = ev->interp;
    Tcl_Obj *command = ev->command;
    int result = Tcl_EvalObjEx(interp, command,
	    TCL_EVAL_GLOBAL | TCL_EVAL_DIRECT);
    int retval;

    if (result != TCL_OK) {
	Tcl_AddErrorInfo(interp,
		"    (command bound to \"testevent\" callback)");
	Tcl_BackgroundException(interp, TCL_ERROR);
	return 1;		/* Avoid looping on errors */
    }
    if (Tcl_GetBooleanFromObj(interp, Tcl_GetObjResult(interp),
	    &retval) != TCL_OK) {
	Tcl_AddErrorInfo(interp,
		"    (return value from \"testevent\" callback)");
	Tcl_BackgroundException(interp, TCL_ERROR);
	return 1;
    }
    if (retval) {
	Tcl_DecrRefCount(ev->tag);
	Tcl_DecrRefCount(ev->command);
    }

    return retval;
}

/*
 *----------------------------------------------------------------------
 *
 * TesteventDeleteProc --
 *
 *	Removes some set of events from the queue.
 *
 * This procedure is used as part of testing event queue management.
 *
 * Results:
 *	Returns 1 if a given event should be deleted, 0 otherwise.
 *
 * Side effects:
 *	None.
 *
 *----------------------------------------------------------------------
 */

static int
TesteventDeleteProc(
    Tcl_Event *event,		/* Event to examine */
    void *clientData)	/* Tcl_Obj containing the name of the event(s)
				 * to remove */
{
    TestEvent *ev;		/* Event to examine */
    const char *evNameStr;
    Tcl_Obj *targetName;	/* Name of the event(s) to delete */
    const char *targetNameStr;

    if (event->proc != TesteventProc) {
	return 0;
    }
    targetName = (Tcl_Obj *) clientData;
    targetNameStr = (char *) Tcl_GetString(targetName);
    ev = (TestEvent *) event;
    evNameStr = Tcl_GetString(ev->tag);
    if (strcmp(evNameStr, targetNameStr) == 0) {
	Tcl_DecrRefCount(ev->tag);
	Tcl_DecrRefCount(ev->command);
	return 1;
    } else {
	return 0;
    }
}

/*
 *----------------------------------------------------------------------
 *
 * TestexithandlerCmd --
 *
 *	This procedure implements the "testexithandler" command. It is
 *	used to test Tcl_CreateExitHandler and Tcl_DeleteExitHandler.
 *
 * Results:
 *	A standard Tcl result.
 *
 * Side effects:
 *	None.
 *
 *----------------------------------------------------------------------
 */

static int
TestexithandlerCmd(
    TCL_UNUSED(void *),
    Tcl_Interp *interp,		/* Current interpreter. */
    int argc,			/* Number of arguments. */
    const char **argv)		/* Argument strings. */
{
    int value;

    if (argc != 3) {
	Tcl_AppendResult(interp, "wrong # arguments: should be \"", argv[0],
		" create|delete value\"", (char *)NULL);
	return TCL_ERROR;
    }
    if (Tcl_GetInt(interp, argv[2], &value) != TCL_OK) {
	return TCL_ERROR;
    }
    if (strcmp(argv[1], "create") == 0) {
	Tcl_CreateExitHandler((value & 1) ? ExitProcOdd : ExitProcEven,
		INT2PTR(value));
    } else if (strcmp(argv[1], "delete") == 0) {
	Tcl_DeleteExitHandler((value & 1) ? ExitProcOdd : ExitProcEven,
		INT2PTR(value));
    } else {
	Tcl_AppendResult(interp, "bad option \"", argv[1],
		"\": must be create or delete", (char *)NULL);
	return TCL_ERROR;
    }
    return TCL_OK;
}

static void
ExitProcOdd(
    void *clientData)	/* Integer value to print. */
{
    char buf[16 + TCL_INTEGER_SPACE];
    int len;

    snprintf(buf, sizeof(buf), "odd %d\n", (int)PTR2INT(clientData));
    len = strlen(buf);
    if (len != (int) write(1, buf, len)) {
	Tcl_Panic("ExitProcOdd: unable to write to stdout");
    }
}

static void
ExitProcEven(
    void *clientData)	/* Integer value to print. */
{
    char buf[16 + TCL_INTEGER_SPACE];
    int len;

    snprintf(buf, sizeof(buf), "even %d\n", (int)PTR2INT(clientData));
    len = strlen(buf);
    if (len != (int) write(1, buf, len)) {
	Tcl_Panic("ExitProcEven: unable to write to stdout");
    }
}

/*
 *----------------------------------------------------------------------
 *
 * TestexprlongCmd --
 *
 *	This procedure verifies that Tcl_ExprLong does not modify the
 *	interpreter result if there is no error.
 *
 * Results:
 *	A standard Tcl result.
 *
 * Side effects:
 *	None.
 *
 *----------------------------------------------------------------------
 */

static int
TestexprlongCmd(
    TCL_UNUSED(void *),
    Tcl_Interp *interp,		/* Current interpreter. */
    int argc,			/* Number of arguments. */
    const char **argv)		/* Argument strings. */
{
    long exprResult;
    char buf[4 + TCL_INTEGER_SPACE];
    int result;

    if (argc != 2) {
	Tcl_AppendResult(interp, "wrong # arguments: should be \"", argv[0],
		" expression\"", (char *)NULL);
	return TCL_ERROR;
    }
    Tcl_AppendResult(interp, "This is a result", (char *)NULL);
    result = Tcl_ExprLong(interp, argv[1], &exprResult);
    if (result != TCL_OK) {
	return result;
    }
    snprintf(buf, sizeof(buf), ": %ld", exprResult);
    Tcl_AppendResult(interp, buf, (char *)NULL);
    return TCL_OK;
}

/*
 *----------------------------------------------------------------------
 *
 * TestexprlongobjCmd --
 *
 *	This procedure verifies that Tcl_ExprLongObj does not modify the
 *	interpreter result if there is no error.
 *
 * Results:
 *	A standard Tcl result.
 *
 * Side effects:
 *	None.
 *
 *----------------------------------------------------------------------
 */

static int
TestexprlongobjCmd(
    TCL_UNUSED(void *),
    Tcl_Interp *interp,		/* Current interpreter. */
    int objc,			/* Number of arguments. */
    Tcl_Obj *const *objv)	/* Argument objects. */
{
    long exprResult;
    char buf[4 + TCL_INTEGER_SPACE];
    int result;

    if (objc != 2) {
	Tcl_WrongNumArgs(interp, 1, objv, "expression");
	return TCL_ERROR;
    }
    Tcl_AppendResult(interp, "This is a result", (char *)NULL);
    result = Tcl_ExprLongObj(interp, objv[1], &exprResult);
    if (result != TCL_OK) {
	return result;
    }
    snprintf(buf, sizeof(buf), ": %ld", exprResult);
    Tcl_AppendResult(interp, buf, (char *)NULL);
    return TCL_OK;
}

/*
 *----------------------------------------------------------------------
 *
 * TestexprdoubleCmd --
 *
 *	This procedure verifies that Tcl_ExprDouble does not modify the
 *	interpreter result if there is no error.
 *
 * Results:
 *	A standard Tcl result.
 *
 * Side effects:
 *	None.
 *
 *----------------------------------------------------------------------
 */

static int
TestexprdoubleCmd(
    TCL_UNUSED(void *),
    Tcl_Interp *interp,		/* Current interpreter. */
    int argc,			/* Number of arguments. */
    const char **argv)		/* Argument strings. */
{
    double exprResult;
    char buf[4 + TCL_DOUBLE_SPACE];
    int result;

    if (argc != 2) {
	Tcl_AppendResult(interp, "wrong # arguments: should be \"", argv[0],
		" expression\"", (char *)NULL);
	return TCL_ERROR;
    }
    Tcl_AppendResult(interp, "This is a result", (char *)NULL);
    result = Tcl_ExprDouble(interp, argv[1], &exprResult);
    if (result != TCL_OK) {
	return result;
    }
    strcpy(buf, ": ");
    Tcl_PrintDouble(interp, exprResult, buf+2);
    Tcl_AppendResult(interp, buf, (char *)NULL);
    return TCL_OK;
}

/*
 *----------------------------------------------------------------------
 *
 * TestexprdoubleobjCmd --
 *
 *	This procedure verifies that Tcl_ExprLongObj does not modify the
 *	interpreter result if there is no error.
 *
 * Results:
 *	A standard Tcl result.
 *
 * Side effects:
 *	None.
 *
 *----------------------------------------------------------------------
 */

static int
TestexprdoubleobjCmd(
    TCL_UNUSED(void *),
    Tcl_Interp *interp,		/* Current interpreter. */
    int objc,			/* Number of arguments. */
    Tcl_Obj *const *objv)	/* Argument objects. */
{
    double exprResult;
    char buf[4 + TCL_DOUBLE_SPACE];
    int result;

    if (objc != 2) {
	Tcl_WrongNumArgs(interp, 1, objv, "expression");
	return TCL_ERROR;
    }
    Tcl_AppendResult(interp, "This is a result", (char *)NULL);
    result = Tcl_ExprDoubleObj(interp, objv[1], &exprResult);
    if (result != TCL_OK) {
	return result;
    }
    strcpy(buf, ": ");
    Tcl_PrintDouble(interp, exprResult, buf+2);
    Tcl_AppendResult(interp, buf, (char *)NULL);
    return TCL_OK;
}

/*
 *----------------------------------------------------------------------
 *
 * TestexprstringCmd --
 *
 *	This procedure tests the basic operation of Tcl_ExprString.
 *
 * Results:
 *	A standard Tcl result.
 *
 * Side effects:
 *	None.
 *
 *----------------------------------------------------------------------
 */

static int
TestexprstringCmd(
    TCL_UNUSED(void *),
    Tcl_Interp *interp,		/* Current interpreter. */
    int argc,			/* Number of arguments. */
    const char **argv)		/* Argument strings. */
{
    if (argc != 2) {
	Tcl_AppendResult(interp, "wrong # arguments: should be \"", argv[0],
		" expression\"", (char *)NULL);
	return TCL_ERROR;
    }
    return Tcl_ExprString(interp, argv[1]);
}

/*
 *----------------------------------------------------------------------
 *
 * TestfilelinkCmd --
 *
 *	This procedure implements the "testfilelink" command.  It is used to
 *	test the effects of creating and manipulating filesystem links in Tcl.
 *
 * Results:
 *	A standard Tcl result.
 *
 * Side effects:
 *	May create a link on disk.
 *
 *----------------------------------------------------------------------
 */

static int
TestfilelinkCmd(
    TCL_UNUSED(void *),
    Tcl_Interp *interp,		/* Current interpreter. */
    int objc,			/* Number of arguments. */
    Tcl_Obj *const objv[])	/* The argument objects. */
{
    Tcl_Obj *contents;

    if (objc < 2 || objc > 3) {
	Tcl_WrongNumArgs(interp, 1, objv, "source ?target?");
	return TCL_ERROR;
    }

    if (Tcl_FSConvertToPathType(interp, objv[1]) != TCL_OK) {
	return TCL_ERROR;
    }

    if (objc == 3) {
	/* Create link from source to target */
	contents = Tcl_FSLink(objv[1], objv[2],
		TCL_CREATE_SYMBOLIC_LINK|TCL_CREATE_HARD_LINK);
	if (contents == NULL) {
	    Tcl_AppendResult(interp, "could not create link from \"",
		    Tcl_GetString(objv[1]), "\" to \"",
		    Tcl_GetString(objv[2]), "\": ",
		    Tcl_PosixError(interp), (char *)NULL);
	    return TCL_ERROR;
	}
    } else {
	/* Read link */
	contents = Tcl_FSLink(objv[1], NULL, 0);
	if (contents == NULL) {
	    Tcl_AppendResult(interp, "could not read link \"",
		    Tcl_GetString(objv[1]), "\": ",
		    Tcl_PosixError(interp), (char *)NULL);
	    return TCL_ERROR;
	}
    }
    Tcl_SetObjResult(interp, contents);
    if (objc == 2) {
	/*
	 * If we are creating a link, this will actually just
	 * be objv[3], and we don't own it
	 */
	Tcl_DecrRefCount(contents);
    }
    return TCL_OK;
}

/*
 *----------------------------------------------------------------------
 *
 * TestgetassocdataCmd --
 *
 *	This procedure implements the "testgetassocdata" command. It is
 *	used to test Tcl_GetAssocData.
 *
 * Results:
 *	A standard Tcl result.
 *
 * Side effects:
 *	None.
 *
 *----------------------------------------------------------------------
 */

static int
TestgetassocdataCmd(
    TCL_UNUSED(void *),
    Tcl_Interp *interp,		/* Current interpreter. */
    int argc,			/* Number of arguments. */
    const char **argv)		/* Argument strings. */
{
    char *res;

    if (argc != 2) {
	Tcl_AppendResult(interp, "wrong # arguments: should be \"", argv[0],
		" data_key\"", (char *)NULL);
	return TCL_ERROR;
    }
    res = (char *) Tcl_GetAssocData(interp, argv[1], NULL);
    if (res != NULL) {
	Tcl_AppendResult(interp, res, (char *)NULL);
    }
    return TCL_OK;
}

/*
 *----------------------------------------------------------------------
 *
 * TestgetplatformCmd --
 *
 *	This procedure implements the "testgetplatform" command. It is
 *	used to retrieve the value of the tclPlatform global variable.
 *
 * Results:
 *	A standard Tcl result.
 *
 * Side effects:
 *	None.
 *
 *----------------------------------------------------------------------
 */

static int
TestgetplatformCmd(
    TCL_UNUSED(void *),
    Tcl_Interp *interp,		/* Current interpreter. */
    int argc,			/* Number of arguments. */
    const char **argv)		/* Argument strings. */
{
    static const char *const platformStrings[] = { "unix", "mac", "windows" };
    TclPlatformType *platform;

    platform = TclGetPlatform();

    if (argc != 1) {
	Tcl_AppendResult(interp, "wrong # arguments: should be \"", argv[0],
		(char *)NULL);
	return TCL_ERROR;
    }

    Tcl_AppendResult(interp, platformStrings[*platform], (char *)NULL);
    return TCL_OK;
}

/*
 *----------------------------------------------------------------------
 *
 * TestinterpdeleteCmd --
 *
 *	This procedure tests the code in tclInterp.c that deals with
 *	interpreter deletion. It deletes a user-specified interpreter
 *	from the hierarchy, and subsequent code checks integrity.
 *
 * Results:
 *	A standard Tcl result.
 *
 * Side effects:
 *	Deletes one or more interpreters.
 *
 *----------------------------------------------------------------------
 */

static int
TestinterpdeleteCmd(
    TCL_UNUSED(void *),
    Tcl_Interp *interp,		/* Current interpreter. */
    int argc,			/* Number of arguments. */
    const char **argv)		/* Argument strings. */
{
    Tcl_Interp *childToDelete;

    if (argc != 2) {
	Tcl_AppendResult(interp, "wrong # args: should be \"", argv[0],
		" path\"", (char *)NULL);
	return TCL_ERROR;
    }
    childToDelete = Tcl_GetChild(interp, argv[1]);
    if (childToDelete == NULL) {
	return TCL_ERROR;
    }
    Tcl_DeleteInterp(childToDelete);
    return TCL_OK;
}

/*
 *----------------------------------------------------------------------
 *
 * TestlinkCmd --
 *
 *	This procedure implements the "testlink" command.  It is used
 *	to test Tcl_LinkVar and related library procedures.
 *
 * Results:
 *	A standard Tcl result.
 *
 * Side effects:
 *	Creates and deletes various variable links, plus returns
 *	values of the linked variables.
 *
 *----------------------------------------------------------------------
 */

static int
TestlinkCmd(
    TCL_UNUSED(void *),
    Tcl_Interp *interp,		/* Current interpreter. */
    int argc,			/* Number of arguments. */
    const char **argv)		/* Argument strings. */
{
    static int intVar = 43;
    static int boolVar = 4;
    static double realVar = 1.23;
    static Tcl_WideInt wideVar = 79;
    static char *stringVar = NULL;
    static char charVar = '@';
    static unsigned char ucharVar = 130;
    static short shortVar = 3000;
    static unsigned short ushortVar = 60000;
    static unsigned int uintVar = 0xBEEFFEED;
    static long longVar = 123456789L;
    static unsigned long ulongVar = 3456789012UL;
    static float floatVar = 4.5;
    static Tcl_WideUInt uwideVar = 123;
    static int created = 0;
    char buffer[2*TCL_DOUBLE_SPACE];
    int writable, flag;
    Tcl_Obj *tmp;

    if (argc < 2) {
	Tcl_AppendResult(interp, "wrong # args: should be \"", argv[0],
		" option ?arg arg arg arg arg arg arg arg arg arg arg arg"
		" arg arg?\"", (char *)NULL);
	return TCL_ERROR;
    }
    if (strcmp(argv[1], "create") == 0) {
	if (argc != 16) {
	    Tcl_AppendResult(interp, "wrong # args: should be \"",
		argv[0], " ", argv[1],
		" intRO realRO boolRO stringRO wideRO charRO ucharRO shortRO"
		" ushortRO uintRO longRO ulongRO floatRO uwideRO\"", (char *)NULL);
	    return TCL_ERROR;
	}
	if (created) {
	    Tcl_UnlinkVar(interp, "int");
	    Tcl_UnlinkVar(interp, "real");
	    Tcl_UnlinkVar(interp, "bool");
	    Tcl_UnlinkVar(interp, "string");
	    Tcl_UnlinkVar(interp, "wide");
	    Tcl_UnlinkVar(interp, "char");
	    Tcl_UnlinkVar(interp, "uchar");
	    Tcl_UnlinkVar(interp, "short");
	    Tcl_UnlinkVar(interp, "ushort");
	    Tcl_UnlinkVar(interp, "uint");
	    Tcl_UnlinkVar(interp, "long");
	    Tcl_UnlinkVar(interp, "ulong");
	    Tcl_UnlinkVar(interp, "float");
	    Tcl_UnlinkVar(interp, "uwide");
	}
	created = 1;
	if (Tcl_GetBoolean(interp, argv[2], &writable) != TCL_OK) {
	    return TCL_ERROR;
	}
	flag = writable ? 0 : TCL_LINK_READ_ONLY;
	if (Tcl_LinkVar(interp, "int", &intVar,
		TCL_LINK_INT | flag) != TCL_OK) {
	    return TCL_ERROR;
	}
	if (Tcl_GetBoolean(interp, argv[3], &writable) != TCL_OK) {
	    return TCL_ERROR;
	}
	flag = writable ? 0 : TCL_LINK_READ_ONLY;
	if (Tcl_LinkVar(interp, "real", &realVar,
		TCL_LINK_DOUBLE | flag) != TCL_OK) {
	    return TCL_ERROR;
	}
	if (Tcl_GetBoolean(interp, argv[4], &writable) != TCL_OK) {
	    return TCL_ERROR;
	}
	flag = writable ? 0 : TCL_LINK_READ_ONLY;
	if (Tcl_LinkVar(interp, "bool", &boolVar,
		TCL_LINK_BOOLEAN | flag) != TCL_OK) {
	    return TCL_ERROR;
	}
	if (Tcl_GetBoolean(interp, argv[5], &writable) != TCL_OK) {
	    return TCL_ERROR;
	}
	flag = writable ? 0 : TCL_LINK_READ_ONLY;
	if (Tcl_LinkVar(interp, "string", &stringVar,
		TCL_LINK_STRING | flag) != TCL_OK) {
	    return TCL_ERROR;
	}
	if (Tcl_GetBoolean(interp, argv[6], &writable) != TCL_OK) {
	    return TCL_ERROR;
	}
	flag = writable ? 0 : TCL_LINK_READ_ONLY;
	if (Tcl_LinkVar(interp, "wide", &wideVar,
		TCL_LINK_WIDE_INT | flag) != TCL_OK) {
	    return TCL_ERROR;
	}
	if (Tcl_GetBoolean(interp, argv[7], &writable) != TCL_OK) {
	    return TCL_ERROR;
	}
	flag = writable ? 0 : TCL_LINK_READ_ONLY;
	if (Tcl_LinkVar(interp, "char", &charVar,
		TCL_LINK_CHAR | flag) != TCL_OK) {
	    return TCL_ERROR;
	}
	if (Tcl_GetBoolean(interp, argv[8], &writable) != TCL_OK) {
	    return TCL_ERROR;
	}
	flag = writable ? 0 : TCL_LINK_READ_ONLY;
	if (Tcl_LinkVar(interp, "uchar", &ucharVar,
		TCL_LINK_UCHAR | flag) != TCL_OK) {
	    return TCL_ERROR;
	}
	if (Tcl_GetBoolean(interp, argv[9], &writable) != TCL_OK) {
	    return TCL_ERROR;
	}
	flag = writable ? 0 : TCL_LINK_READ_ONLY;
	if (Tcl_LinkVar(interp, "short", &shortVar,
		TCL_LINK_SHORT | flag) != TCL_OK) {
	    return TCL_ERROR;
	}
	if (Tcl_GetBoolean(interp, argv[10], &writable) != TCL_OK) {
	    return TCL_ERROR;
	}
	flag = writable ? 0 : TCL_LINK_READ_ONLY;
	if (Tcl_LinkVar(interp, "ushort", &ushortVar,
		TCL_LINK_USHORT | flag) != TCL_OK) {
	    return TCL_ERROR;
	}
	if (Tcl_GetBoolean(interp, argv[11], &writable) != TCL_OK) {
	    return TCL_ERROR;
	}
	flag = writable ? 0 : TCL_LINK_READ_ONLY;
	if (Tcl_LinkVar(interp, "uint", &uintVar,
		TCL_LINK_UINT | flag) != TCL_OK) {
	    return TCL_ERROR;
	}
	if (Tcl_GetBoolean(interp, argv[12], &writable) != TCL_OK) {
	    return TCL_ERROR;
	}
	flag = writable ? 0 : TCL_LINK_READ_ONLY;
	if (Tcl_LinkVar(interp, "long", &longVar,
		TCL_LINK_LONG | flag) != TCL_OK) {
	    return TCL_ERROR;
	}
	if (Tcl_GetBoolean(interp, argv[13], &writable) != TCL_OK) {
	    return TCL_ERROR;
	}
	flag = writable ? 0 : TCL_LINK_READ_ONLY;
	if (Tcl_LinkVar(interp, "ulong", &ulongVar,
		TCL_LINK_ULONG | flag) != TCL_OK) {
	    return TCL_ERROR;
	}
	if (Tcl_GetBoolean(interp, argv[14], &writable) != TCL_OK) {
	    return TCL_ERROR;
	}
	flag = writable ? 0 : TCL_LINK_READ_ONLY;
	if (Tcl_LinkVar(interp, "float", &floatVar,
		TCL_LINK_FLOAT | flag) != TCL_OK) {
	    return TCL_ERROR;
	}
	if (Tcl_GetBoolean(interp, argv[15], &writable) != TCL_OK) {
	    return TCL_ERROR;
	}
	flag = writable ? 0 : TCL_LINK_READ_ONLY;
	if (Tcl_LinkVar(interp, "uwide", &uwideVar,
		TCL_LINK_WIDE_UINT | flag) != TCL_OK) {
	    return TCL_ERROR;
	}

    } else if (strcmp(argv[1], "delete") == 0) {
	Tcl_UnlinkVar(interp, "int");
	Tcl_UnlinkVar(interp, "real");
	Tcl_UnlinkVar(interp, "bool");
	Tcl_UnlinkVar(interp, "string");
	Tcl_UnlinkVar(interp, "wide");
	Tcl_UnlinkVar(interp, "char");
	Tcl_UnlinkVar(interp, "uchar");
	Tcl_UnlinkVar(interp, "short");
	Tcl_UnlinkVar(interp, "ushort");
	Tcl_UnlinkVar(interp, "uint");
	Tcl_UnlinkVar(interp, "long");
	Tcl_UnlinkVar(interp, "ulong");
	Tcl_UnlinkVar(interp, "float");
	Tcl_UnlinkVar(interp, "uwide");
	created = 0;
    } else if (strcmp(argv[1], "get") == 0) {
	TclFormatInt(buffer, intVar);
	Tcl_AppendElement(interp, buffer);
	Tcl_PrintDouble(NULL, realVar, buffer);
	Tcl_AppendElement(interp, buffer);
	TclFormatInt(buffer, boolVar);
	Tcl_AppendElement(interp, buffer);
	Tcl_AppendElement(interp, (stringVar == NULL) ? "-" : stringVar);
	/*
	 * Wide ints only have an object-based interface.
	 */
	tmp = Tcl_NewWideIntObj(wideVar);
	Tcl_AppendElement(interp, Tcl_GetString(tmp));
	Tcl_DecrRefCount(tmp);
	TclFormatInt(buffer, (int) charVar);
	Tcl_AppendElement(interp, buffer);
	TclFormatInt(buffer, (int) ucharVar);
	Tcl_AppendElement(interp, buffer);
	TclFormatInt(buffer, (int) shortVar);
	Tcl_AppendElement(interp, buffer);
	TclFormatInt(buffer, (int) ushortVar);
	Tcl_AppendElement(interp, buffer);
	TclFormatInt(buffer, (int) uintVar);
	Tcl_AppendElement(interp, buffer);
	tmp = Tcl_NewWideIntObj(longVar);
	Tcl_AppendElement(interp, Tcl_GetString(tmp));
	Tcl_DecrRefCount(tmp);
	tmp = Tcl_NewWideUIntObj(ulongVar);
	Tcl_AppendElement(interp, Tcl_GetString(tmp));
	Tcl_DecrRefCount(tmp);
	Tcl_PrintDouble(NULL, (double)floatVar, buffer);
	Tcl_AppendElement(interp, buffer);
	tmp = Tcl_NewWideUIntObj(uwideVar);
	Tcl_AppendElement(interp, Tcl_GetString(tmp));
	Tcl_DecrRefCount(tmp);
    } else if (strcmp(argv[1], "set") == 0) {
	int v;

	if (argc != 16) {
	    Tcl_AppendResult(interp, "wrong # args: should be \"",
		    argv[0], " ", argv[1],
		    " intValue realValue boolValue stringValue wideValue"
		    " charValue ucharValue shortValue ushortValue uintValue"
		    " longValue ulongValue floatValue uwideValue\"", (char *)NULL);
	    return TCL_ERROR;
	}
	if (argv[2][0] != 0) {
	    if (Tcl_GetInt(interp, argv[2], &intVar) != TCL_OK) {
		return TCL_ERROR;
	    }
	}
	if (argv[3][0] != 0) {
	    if (Tcl_GetDouble(interp, argv[3], &realVar) != TCL_OK) {
		return TCL_ERROR;
	    }
	}
	if (argv[4][0] != 0) {
	    if (Tcl_GetInt(interp, argv[4], &boolVar) != TCL_OK) {
		return TCL_ERROR;
	    }
	}
	if (argv[5][0] != 0) {
	    if (stringVar != NULL) {
		Tcl_Free(stringVar);
	    }
	    if (strcmp(argv[5], "-") == 0) {
		stringVar = NULL;
	    } else {
		stringVar = (char *)Tcl_Alloc(strlen(argv[5]) + 1);
		strcpy(stringVar, argv[5]);
	    }
	}
	if (argv[6][0] != 0) {
	    tmp = Tcl_NewStringObj(argv[6], -1);
	    if (Tcl_GetWideIntFromObj(interp, tmp, &wideVar) != TCL_OK) {
		Tcl_DecrRefCount(tmp);
		return TCL_ERROR;
	    }
	    Tcl_DecrRefCount(tmp);
	}
	if (argv[7][0]) {
	    if (Tcl_GetInt(interp, argv[7], &v) != TCL_OK) {
		return TCL_ERROR;
	    }
	    charVar = (char) v;
	}
	if (argv[8][0]) {
	    if (Tcl_GetInt(interp, argv[8], &v) != TCL_OK) {
		return TCL_ERROR;
	    }
	    ucharVar = (unsigned char) v;
	}
	if (argv[9][0]) {
	    if (Tcl_GetInt(interp, argv[9], &v) != TCL_OK) {
		return TCL_ERROR;
	    }
	    shortVar = (short) v;
	}
	if (argv[10][0]) {
	    if (Tcl_GetInt(interp, argv[10], &v) != TCL_OK) {
		return TCL_ERROR;
	    }
	    ushortVar = (unsigned short) v;
	}
	if (argv[11][0]) {
	    if (Tcl_GetInt(interp, argv[11], &v) != TCL_OK) {
		return TCL_ERROR;
	    }
	    uintVar = (unsigned int) v;
	}
	if (argv[12][0]) {
	    if (Tcl_GetInt(interp, argv[12], &v) != TCL_OK) {
		return TCL_ERROR;
	    }
	    longVar = (long) v;
	}
	if (argv[13][0]) {
	    if (Tcl_GetInt(interp, argv[13], &v) != TCL_OK) {
		return TCL_ERROR;
	    }
	    ulongVar = (unsigned long) v;
	}
	if (argv[14][0]) {
	    double d;
	    if (Tcl_GetDouble(interp, argv[14], &d) != TCL_OK) {
		return TCL_ERROR;
	    }
	    floatVar = (float) d;
	}
	if (argv[15][0]) {
	    Tcl_WideInt w;
	    tmp = Tcl_NewStringObj(argv[15], -1);
	    if (Tcl_GetWideIntFromObj(interp, tmp, &w) != TCL_OK) {
		Tcl_DecrRefCount(tmp);
		return TCL_ERROR;
	    }
	    Tcl_DecrRefCount(tmp);
	    uwideVar = (Tcl_WideUInt)w;
	}
    } else if (strcmp(argv[1], "update") == 0) {
	int v;

	if (argc != 16) {
	    Tcl_AppendResult(interp, "wrong # args: should be \"",
		    argv[0], " ", argv[1],
		    " intValue realValue boolValue stringValue wideValue"
		    " charValue ucharValue shortValue ushortValue uintValue"
		    " longValue ulongValue floatValue uwideValue\"", (char *)NULL);
	    return TCL_ERROR;
	}
	if (argv[2][0] != 0) {
	    if (Tcl_GetInt(interp, argv[2], &intVar) != TCL_OK) {
		return TCL_ERROR;
	    }
	    Tcl_UpdateLinkedVar(interp, "int");
	}
	if (argv[3][0] != 0) {
	    if (Tcl_GetDouble(interp, argv[3], &realVar) != TCL_OK) {
		return TCL_ERROR;
	    }
	    Tcl_UpdateLinkedVar(interp, "real");
	}
	if (argv[4][0] != 0) {
	    if (Tcl_GetInt(interp, argv[4], &boolVar) != TCL_OK) {
		return TCL_ERROR;
	    }
	    Tcl_UpdateLinkedVar(interp, "bool");
	}
	if (argv[5][0] != 0) {
	    if (stringVar != NULL) {
		Tcl_Free(stringVar);
	    }
	    if (strcmp(argv[5], "-") == 0) {
		stringVar = NULL;
	    } else {
		stringVar = (char *)Tcl_Alloc(strlen(argv[5]) + 1);
		strcpy(stringVar, argv[5]);
	    }
	    Tcl_UpdateLinkedVar(interp, "string");
	}
	if (argv[6][0] != 0) {
	    tmp = Tcl_NewStringObj(argv[6], -1);
	    if (Tcl_GetWideIntFromObj(interp, tmp, &wideVar) != TCL_OK) {
		Tcl_DecrRefCount(tmp);
		return TCL_ERROR;
	    }
	    Tcl_DecrRefCount(tmp);
	    Tcl_UpdateLinkedVar(interp, "wide");
	}
	if (argv[7][0]) {
	    if (Tcl_GetInt(interp, argv[7], &v) != TCL_OK) {
		return TCL_ERROR;
	    }
	    charVar = (char) v;
	    Tcl_UpdateLinkedVar(interp, "char");
	}
	if (argv[8][0]) {
	    if (Tcl_GetInt(interp, argv[8], &v) != TCL_OK) {
		return TCL_ERROR;
	    }
	    ucharVar = (unsigned char) v;
	    Tcl_UpdateLinkedVar(interp, "uchar");
	}
	if (argv[9][0]) {
	    if (Tcl_GetInt(interp, argv[9], &v) != TCL_OK) {
		return TCL_ERROR;
	    }
	    shortVar = (short) v;
	    Tcl_UpdateLinkedVar(interp, "short");
	}
	if (argv[10][0]) {
	    if (Tcl_GetInt(interp, argv[10], &v) != TCL_OK) {
		return TCL_ERROR;
	    }
	    ushortVar = (unsigned short) v;
	    Tcl_UpdateLinkedVar(interp, "ushort");
	}
	if (argv[11][0]) {
	    if (Tcl_GetInt(interp, argv[11], &v) != TCL_OK) {
		return TCL_ERROR;
	    }
	    uintVar = (unsigned int) v;
	    Tcl_UpdateLinkedVar(interp, "uint");
	}
	if (argv[12][0]) {
	    if (Tcl_GetInt(interp, argv[12], &v) != TCL_OK) {
		return TCL_ERROR;
	    }
	    longVar = (long) v;
	    Tcl_UpdateLinkedVar(interp, "long");
	}
	if (argv[13][0]) {
	    if (Tcl_GetInt(interp, argv[13], &v) != TCL_OK) {
		return TCL_ERROR;
	    }
	    ulongVar = (unsigned long) v;
	    Tcl_UpdateLinkedVar(interp, "ulong");
	}
	if (argv[14][0]) {
	    double d;
	    if (Tcl_GetDouble(interp, argv[14], &d) != TCL_OK) {
		return TCL_ERROR;
	    }
	    floatVar = (float) d;
	    Tcl_UpdateLinkedVar(interp, "float");
	}
	if (argv[15][0]) {
	    Tcl_WideInt w;
	    tmp = Tcl_NewStringObj(argv[15], -1);
	    if (Tcl_GetWideIntFromObj(interp, tmp, &w) != TCL_OK) {
		Tcl_DecrRefCount(tmp);
		return TCL_ERROR;
	    }
	    Tcl_DecrRefCount(tmp);
	    uwideVar = (Tcl_WideUInt)w;
	    Tcl_UpdateLinkedVar(interp, "uwide");
	}
    } else {
	Tcl_AppendResult(interp, "bad option \"", argv[1],
		"\": should be create, delete, get, set, or update", (char *)NULL);
	return TCL_ERROR;
    }
    return TCL_OK;
}

/*
 *----------------------------------------------------------------------
 *
 * TestlinkarrayCmd --
 *
 *      This function is invoked to process the "testlinkarray" Tcl command.
 *      It is used to test the 'Tcl_LinkArray' function.
 *
 * Results:
 *      A standard Tcl result.
 *
 * Side effects:
 *	Creates, deletes, and invokes variable links.
 *
 *----------------------------------------------------------------------
 */

static int
TestlinkarrayCmd(
    TCL_UNUSED(void *),
    Tcl_Interp *interp,	 /* Current interpreter. */
    int objc,		   /* Number of arguments. */
    Tcl_Obj *const objv[])      /* Argument objects. */
{
    static const char *LinkOption[] = {
	"update", "remove", "create", NULL
    };
    enum LinkOptionEnum { LINK_UPDATE, LINK_REMOVE, LINK_CREATE } optionIndex;
    static const char *LinkType[] = {
	"char", "uchar", "short", "ushort", "int", "uint", "long", "ulong",
	"wide", "uwide", "float", "double", "string", "char*", "binary", NULL
    };
    /* all values after TCL_LINK_CHARS_ARRAY are used as arrays (see below) */
    static int LinkTypes[] = {
	TCL_LINK_CHAR, TCL_LINK_UCHAR,
	TCL_LINK_SHORT, TCL_LINK_USHORT, TCL_LINK_INT, TCL_LINK_UINT,
	TCL_LINK_LONG, TCL_LINK_ULONG, TCL_LINK_WIDE_INT, TCL_LINK_WIDE_UINT,
	TCL_LINK_FLOAT, TCL_LINK_DOUBLE, TCL_LINK_STRING, TCL_LINK_CHARS,
	TCL_LINK_BINARY
    };
    int typeIndex, readonly, i, size;
    Tcl_Size length;
    char *name, *arg;
    Tcl_WideInt addr;

    if (objc < 2) {
	Tcl_WrongNumArgs(interp, 1, objv, "option args");
	return TCL_ERROR;
    }
    if (Tcl_GetIndexFromObj(interp, objv[1], LinkOption, "option", 0,
	    &optionIndex) != TCL_OK) {
	return TCL_ERROR;
    }
    switch (optionIndex) {
    case LINK_UPDATE:
	for (i=2; i<objc; i++) {
	    Tcl_UpdateLinkedVar(interp, Tcl_GetString(objv[i]));
	}
	return TCL_OK;
    case LINK_REMOVE:
	for (i=2; i<objc; i++) {
	    Tcl_UnlinkVar(interp, Tcl_GetString(objv[i]));
	}
	return TCL_OK;
    case LINK_CREATE:
	if (objc < 4) {
	    goto wrongArgs;
	}
	readonly = 0;
	i = 2;

	/*
	 * test on switch -r...
	 */

	arg = Tcl_GetStringFromObj(objv[i], &length);
	if (length < 2) {
	    goto wrongArgs;
	}
	if (arg[0] == '-') {
	    if (arg[1] != 'r') {
		goto wrongArgs;
	    }
	    readonly = TCL_LINK_READ_ONLY;
	    i++;
	}
	if (Tcl_GetIndexFromObj(interp, objv[i++], LinkType, "type", 0,
 		&typeIndex) != TCL_OK) {
	    return TCL_ERROR;
	}
	if (Tcl_GetIntFromObj(interp, objv[i++], &size) == TCL_ERROR) {
	    Tcl_SetObjResult(interp, Tcl_NewStringObj("wrong size value", -1));
	    return TCL_ERROR;
	}
	name = Tcl_GetString(objv[i++]);

	/*
	 * If no address is given request one in the underlying function
	 */

	if (i < objc) {
	    if (Tcl_GetWideIntFromObj(interp, objv[i], &addr) == TCL_ERROR) {
 		Tcl_SetObjResult(interp, Tcl_NewStringObj(
			"wrong address value", -1));
		return TCL_ERROR;
	    }
	} else {
	    addr = 0;
	}
	return Tcl_LinkArray(interp, name, INT2PTR(addr),
		LinkTypes[typeIndex] | readonly, size);
    }
    return TCL_OK;

  wrongArgs:
    Tcl_WrongNumArgs(interp, 2, objv, "?-readonly? type size name ?address?");
    return TCL_ERROR;
}

/*
 *----------------------------------------------------------------------
 *
 * TestlistrepCmd --
 *
 *      This function is invoked to generate a list object with a specific
 *	internal representation.
 *
 * Results:
 *      A standard Tcl result.
 *
 * Side effects:
 *	None.
 *
 *----------------------------------------------------------------------
 */

static int
TestlistrepCmd(
    TCL_UNUSED(void *),
    Tcl_Interp *interp,         /* Current interpreter. */
    int objc,                   /* Number of arguments. */
    Tcl_Obj *const objv[])      /* Argument objects. */
{
    /* Subcommands supported by this command */
    static const char *const subcommands[] = {
	"new",
	"describe",
	"config",
	"validate",
	NULL
    };
    enum {
	LISTREP_NEW,
	LISTREP_DESCRIBE,
	LISTREP_CONFIG,
	LISTREP_VALIDATE
    } cmdIndex;
    Tcl_Obj *resultObj = NULL;

    if (objc < 2) {
	Tcl_WrongNumArgs(interp, 1, objv, "command ?arg ...?");
	return TCL_ERROR;
    }
    if (Tcl_GetIndexFromObj(
	    interp, objv[1], subcommands, "command", 0, &cmdIndex)
	!= TCL_OK) {
	return TCL_ERROR;
    }
    switch (cmdIndex) {
    case LISTREP_NEW:
	if (objc < 3 || objc > 5) {
	    Tcl_WrongNumArgs(interp, 2, objv, "length ?leadSpace endSpace?");
	    return TCL_ERROR;
	} else {
	    Tcl_WideUInt length;
	    Tcl_WideUInt leadSpace = 0;
	    Tcl_WideUInt endSpace = 0;
	    if (Tcl_GetWideUIntFromObj(interp, objv[2], &length) != TCL_OK) {
		return TCL_ERROR;
	    }
	    if (objc > 3) {
		if (Tcl_GetWideUIntFromObj(interp, objv[3], &leadSpace) != TCL_OK) {
		    return TCL_ERROR;
		}
		if (objc > 4) {
		    if (Tcl_GetWideUIntFromObj(interp, objv[4], &endSpace)
			!= TCL_OK) {
			return TCL_ERROR;
		    }
		}
	    }
	    resultObj = TclListTestObj(length, leadSpace, endSpace);
	    if (resultObj == NULL) {
		Tcl_AppendResult(interp, "List capacity exceeded", (char *)NULL);
		return TCL_ERROR;
	    }
	}
	break;

    case LISTREP_DESCRIBE:
#define APPEND_FIELD(targetObj_, structPtr_, fld_)                        \
    do {                                                                  \
	Tcl_ListObjAppendElement(                                         \
	    interp, (targetObj_), Tcl_NewStringObj(#fld_, -1));           \
	Tcl_ListObjAppendElement(                                         \
	    interp, (targetObj_), Tcl_NewWideIntObj((structPtr_)->fld_)); \
    } while (0)
	if (objc != 3) {
	    Tcl_WrongNumArgs(interp, 2, objv, "object");
	    return TCL_ERROR;
	} else {
	    Tcl_Obj **objs;
	    Tcl_Size nobjs;
	    ListRep listRep;
	    Tcl_Obj *listRepObjs[4];

	    /* Force list representation */
	    if (Tcl_ListObjGetElements(interp, objv[2], &nobjs, &objs) != TCL_OK) {
		return TCL_ERROR;
	    }
	    ListObjGetRep(objv[2], &listRep);
	    listRepObjs[0] = Tcl_NewStringObj("store", -1);
	    listRepObjs[1] = Tcl_NewListObj(12, NULL);
	    Tcl_ListObjAppendElement(interp, listRepObjs[1],
		    Tcl_NewStringObj("memoryAddress", -1));
	    Tcl_ListObjAppendElement(interp, listRepObjs[1],
		    Tcl_ObjPrintf("%p", listRep.storePtr));
	    APPEND_FIELD(listRepObjs[1], listRep.storePtr, firstUsed);
	    APPEND_FIELD(listRepObjs[1], listRep.storePtr, numUsed);
	    APPEND_FIELD(listRepObjs[1], listRep.storePtr, numAllocated);
	    APPEND_FIELD(listRepObjs[1], listRep.storePtr, refCount);
	    APPEND_FIELD(listRepObjs[1], listRep.storePtr, flags);
	    if (listRep.spanPtr) {
		listRepObjs[2] = Tcl_NewStringObj("span", -1);
		listRepObjs[3] = Tcl_NewListObj(8, NULL);
		Tcl_ListObjAppendElement(interp, listRepObjs[3],
			Tcl_NewStringObj("memoryAddress", -1));
		Tcl_ListObjAppendElement(interp, listRepObjs[3],
			Tcl_ObjPrintf("%p", listRep.spanPtr));
		APPEND_FIELD(listRepObjs[3], listRep.spanPtr, spanStart);
		APPEND_FIELD(listRepObjs[3], listRep.spanPtr, spanLength);
		APPEND_FIELD(listRepObjs[3], listRep.spanPtr, refCount);
	    }
	    resultObj = Tcl_NewListObj(listRep.spanPtr ? 4 : 2, listRepObjs);
	}
#undef APPEND_FIELD
	break;

    case LISTREP_CONFIG:
	if (objc != 2) {
	    Tcl_WrongNumArgs(interp, 2, objv, "object");
	    return TCL_ERROR;
	}
	resultObj = Tcl_NewListObj(2, NULL);
	Tcl_ListObjAppendElement(
	    NULL, resultObj, Tcl_NewStringObj("LIST_SPAN_THRESHOLD", -1));
	Tcl_ListObjAppendElement(
	    NULL, resultObj, Tcl_NewWideIntObj(LIST_SPAN_THRESHOLD));
	break;

    case LISTREP_VALIDATE:
	if (objc != 3) {
	    Tcl_WrongNumArgs(interp, 2, objv, "object");
	    return TCL_ERROR;
	}
	TclListObjValidate(interp, objv[2]); /* Panics if invalid */
	resultObj = Tcl_NewObj();
	break;
    }
    Tcl_SetObjResult(interp, resultObj);
    return TCL_OK;
}

/*
 *----------------------------------------------------------------------
 *
 * TestlocaleCmd --
 *
 *	This procedure implements the "testlocale" command.  It is used
 *	to test the effects of setting different locales in Tcl.
 *
 * Results:
 *	A standard Tcl result.
 *
 * Side effects:
 *	Modifies the current C locale.
 *
 *----------------------------------------------------------------------
 */

static int
TestlocaleCmd(
    TCL_UNUSED(void *),
    Tcl_Interp *interp,		/* Current interpreter. */
    int objc,			/* Number of arguments. */
    Tcl_Obj *const objv[])	/* The argument objects. */
{
    int index;
    const char *locale;
    static const char *const optionStrings[] = {
	"ctype", "numeric", "time", "collate", "monetary",
	"all",	NULL
    };
    static const int lcTypes[] = {
	LC_CTYPE, LC_NUMERIC, LC_TIME, LC_COLLATE, LC_MONETARY,
	LC_ALL
    };

    /*
     * LC_CTYPE, etc. correspond to the indices for the strings.
     */

    if (objc < 2 || objc > 3) {
	Tcl_WrongNumArgs(interp, 1, objv, "category ?locale?");
	return TCL_ERROR;
    }

    if (Tcl_GetIndexFromObj(interp, objv[1], optionStrings, "option", 0,
	    &index) != TCL_OK) {
	return TCL_ERROR;
    }

    if (objc == 3) {
	locale = Tcl_GetString(objv[2]);
    } else {
	locale = NULL;
    }
    locale = setlocale(lcTypes[index], locale);
    if (locale) {
	Tcl_SetStringObj(Tcl_GetObjResult(interp), locale, -1);
    }
    return TCL_OK;
}

/*
 *----------------------------------------------------------------------
 *
 * CleanupTestSetassocdataTests --
 *
 *	This function is called when an interpreter is deleted to clean
 *	up any data left over from running the testsetassocdata command.
 *
 * Results:
 *	None.
 *
 * Side effects:
 *	Releases storage.
 *
 *----------------------------------------------------------------------
 */

static void
CleanupTestSetassocdataTests(
    void *clientData,	/* Data to be released. */
    TCL_UNUSED(Tcl_Interp *))
{
    Tcl_Free(clientData);
}

/*
 *----------------------------------------------------------------------
 *
 * TestparserObjCmd --
 *
 *	This procedure implements the "testparser" command.  It is
 *	used for testing the new Tcl script parser in Tcl 8.1.
 *
 * Results:
 *	A standard Tcl result.
 *
 * Side effects:
 *	None.
 *
 *----------------------------------------------------------------------
 */

static int
TestparserObjCmd(
    TCL_UNUSED(void *),
    Tcl_Interp *interp,		/* Current interpreter. */
    int objc,			/* Number of arguments. */
    Tcl_Obj *const objv[])	/* The argument objects. */
{
    const char *script;
    Tcl_Size dummy;
    int length;
    Tcl_Parse parse;

    if (objc != 3) {
	Tcl_WrongNumArgs(interp, 1, objv, "script length");
	return TCL_ERROR;
    }
    script = Tcl_GetStringFromObj(objv[1], &dummy);
    if (Tcl_GetIntFromObj(interp, objv[2], &length)) {
	return TCL_ERROR;
    }
    if (length == 0) {
	length = dummy;
    }
    if (Tcl_ParseCommand(interp, script, length, 0, &parse) != TCL_OK) {
	Tcl_AddErrorInfo(interp, "\n    (remainder of script: \"");
	Tcl_AddErrorInfo(interp, parse.term);
	Tcl_AddErrorInfo(interp, "\")");
	return TCL_ERROR;
    }

    /*
     * The parse completed successfully.  Just print out the contents
     * of the parse structure into the interpreter's result.
     */

    PrintParse(interp, &parse);
    Tcl_FreeParse(&parse);
    return TCL_OK;
}

/*
 *----------------------------------------------------------------------
 *
 * TestexprparserObjCmd --
 *
 *	This procedure implements the "testexprparser" command.  It is
 *	used for testing the new Tcl expression parser in Tcl 8.1.
 *
 * Results:
 *	A standard Tcl result.
 *
 * Side effects:
 *	None.
 *
 *----------------------------------------------------------------------
 */

static int
TestexprparserObjCmd(
    TCL_UNUSED(void *),
    Tcl_Interp *interp,		/* Current interpreter. */
    int objc,			/* Number of arguments. */
    Tcl_Obj *const objv[])	/* The argument objects. */
{
    const char *script;
    Tcl_Size dummy;
    int length;
    Tcl_Parse parse;

    if (objc != 3) {
	Tcl_WrongNumArgs(interp, 1, objv, "expr length");
	return TCL_ERROR;
    }
    script = Tcl_GetStringFromObj(objv[1], &dummy);
    if (Tcl_GetIntFromObj(interp, objv[2], &length)) {
	return TCL_ERROR;
    }
    if (length == 0) {
	length = dummy;
    }
    parse.commentStart = NULL;
    parse.commentSize = 0;
    parse.commandStart = NULL;
    parse.commandSize = 0;
    if (Tcl_ParseExpr(interp, script, length, &parse) != TCL_OK) {
	Tcl_AddErrorInfo(interp, "\n    (remainder of expr: \"");
	Tcl_AddErrorInfo(interp, parse.term);
	Tcl_AddErrorInfo(interp, "\")");
	return TCL_ERROR;
    }

    /*
     * The parse completed successfully.  Just print out the contents
     * of the parse structure into the interpreter's result.
     */

    PrintParse(interp, &parse);
    Tcl_FreeParse(&parse);
    return TCL_OK;
}

/*
 *----------------------------------------------------------------------
 *
 * PrintParse --
 *
 *	This procedure prints out the contents of a Tcl_Parse structure
 *	in the result of an interpreter.
 *
 * Results:
 *	Interp's result is set to a prettily formatted version of the
 *	contents of parsePtr.
 *
 * Side effects:
 *	None.
 *
 *----------------------------------------------------------------------
 */

static void
PrintParse(
    Tcl_Interp *interp,		/* Interpreter whose result is to be set to
				 * the contents of a parse structure. */
    Tcl_Parse *parsePtr)	/* Parse structure to print out. */
{
    Tcl_Obj *objPtr;
    const char *typeString;
    Tcl_Token *tokenPtr;
    Tcl_Size i;

    objPtr = Tcl_GetObjResult(interp);
    if (parsePtr->commentSize > 0) {
	Tcl_ListObjAppendElement(NULL, objPtr,
		Tcl_NewStringObj(parsePtr->commentStart,
			parsePtr->commentSize));
    } else {
	Tcl_ListObjAppendElement(NULL, objPtr, Tcl_NewStringObj("-", 1));
    }
    Tcl_ListObjAppendElement(NULL, objPtr,
	    Tcl_NewStringObj(parsePtr->commandStart, parsePtr->commandSize));
    Tcl_ListObjAppendElement(NULL, objPtr,
	    Tcl_NewWideIntObj(parsePtr->numWords));
    for (i = 0; i < parsePtr->numTokens; i++) {
	tokenPtr = &parsePtr->tokenPtr[i];
	switch (tokenPtr->type) {
	case TCL_TOKEN_EXPAND_WORD:
	    typeString = "expand";
	    break;
	case TCL_TOKEN_WORD:
	    typeString = "word";
	    break;
	case TCL_TOKEN_SIMPLE_WORD:
	    typeString = "simple";
	    break;
	case TCL_TOKEN_TEXT:
	    typeString = "text";
	    break;
	case TCL_TOKEN_BS:
	    typeString = "backslash";
	    break;
	case TCL_TOKEN_COMMAND:
	    typeString = "command";
	    break;
	case TCL_TOKEN_VARIABLE:
	    typeString = "variable";
	    break;
	case TCL_TOKEN_SUB_EXPR:
	    typeString = "subexpr";
	    break;
	case TCL_TOKEN_OPERATOR:
	    typeString = "operator";
	    break;
	default:
	    typeString = "??";
	    break;
	}
	Tcl_ListObjAppendElement(NULL, objPtr,
		Tcl_NewStringObj(typeString, -1));
	Tcl_ListObjAppendElement(NULL, objPtr,
		Tcl_NewStringObj(tokenPtr->start, tokenPtr->size));
	Tcl_ListObjAppendElement(NULL, objPtr,
		Tcl_NewWideIntObj(tokenPtr->numComponents));
    }
    Tcl_ListObjAppendElement(NULL, objPtr,
	    parsePtr->commandStart ?
	    Tcl_NewStringObj(parsePtr->commandStart + parsePtr->commandSize,
	    TCL_INDEX_NONE) : Tcl_NewObj());
}

/*
 *----------------------------------------------------------------------
 *
 * TestparsevarObjCmd --
 *
 *	This procedure implements the "testparsevar" command.  It is
 *	used for testing Tcl_ParseVar.
 *
 * Results:
 *	A standard Tcl result.
 *
 * Side effects:
 *	None.
 *
 *----------------------------------------------------------------------
 */

static int
TestparsevarObjCmd(
    TCL_UNUSED(void *),
    Tcl_Interp *interp,		/* Current interpreter. */
    int objc,			/* Number of arguments. */
    Tcl_Obj *const objv[])	/* The argument objects. */
{
    const char *value, *name, *termPtr;

    if (objc != 2) {
	Tcl_WrongNumArgs(interp, 1, objv, "varName");
	return TCL_ERROR;
    }
    name = Tcl_GetString(objv[1]);
    value = Tcl_ParseVar(interp, name, &termPtr);
    if (value == NULL) {
	return TCL_ERROR;
    }

    Tcl_AppendElement(interp, value);
    Tcl_AppendElement(interp, termPtr);
    return TCL_OK;
}

/*
 *----------------------------------------------------------------------
 *
 * TestparsevarnameObjCmd --
 *
 *	This procedure implements the "testparsevarname" command.  It is
 *	used for testing the new Tcl script parser in Tcl 8.1.
 *
 * Results:
 *	A standard Tcl result.
 *
 * Side effects:
 *	None.
 *
 *----------------------------------------------------------------------
 */

static int
TestparsevarnameObjCmd(
    TCL_UNUSED(void *),
    Tcl_Interp *interp,		/* Current interpreter. */
    int objc,			/* Number of arguments. */
    Tcl_Obj *const objv[])	/* The argument objects. */
{
    const char *script;
    int length, append;
    Tcl_Size dummy;
    Tcl_Parse parse;

    if (objc != 4) {
	Tcl_WrongNumArgs(interp, 1, objv, "script length append");
	return TCL_ERROR;
    }
    script = Tcl_GetStringFromObj(objv[1], &dummy);
    if (Tcl_GetIntFromObj(interp, objv[2], &length)) {
	return TCL_ERROR;
    }
    if (length == 0) {
	length = dummy;
    }
    if (Tcl_GetIntFromObj(interp, objv[3], &append)) {
	return TCL_ERROR;
    }
    if (Tcl_ParseVarName(interp, script, length, &parse, append) != TCL_OK) {
	Tcl_AddErrorInfo(interp, "\n    (remainder of script: \"");
	Tcl_AddErrorInfo(interp, parse.term);
	Tcl_AddErrorInfo(interp, "\")");
	return TCL_ERROR;
    }

    /*
     * The parse completed successfully.  Just print out the contents
     * of the parse structure into the interpreter's result.
     */

    parse.commentSize = 0;
    parse.commandStart = script + parse.tokenPtr->size;
    parse.commandSize = 0;
    PrintParse(interp, &parse);
    Tcl_FreeParse(&parse);
    return TCL_OK;
}

/*
 *----------------------------------------------------------------------
 *
 * TestpreferstableObjCmd --
 *
 *	This procedure implements the "testpreferstable" command.  It is
 *	used for being able to test the "package" command even when the
 *  environment variable TCL_PKG_PREFER_LATEST is set in your environment.
 *
 * Results:
 *	A standard Tcl result.
 *
 * Side effects:
 *	None.
 *
 *----------------------------------------------------------------------
 */

static int
TestpreferstableObjCmd(
    TCL_UNUSED(void *),
    Tcl_Interp *interp,		/* Current interpreter. */
    TCL_UNUSED(int) /*objc*/,
    TCL_UNUSED(Tcl_Obj *const *) /*objv*/)
{
    Interp *iPtr = (Interp *) interp;

    iPtr->packagePrefer = PKG_PREFER_STABLE;
    return TCL_OK;
}

/*
 *----------------------------------------------------------------------
 *
 * TestprintObjCmd --
 *
 *	This procedure implements the "testprint" command.  It is
 *	used for being able to test the Tcl_ObjPrintf() function.
 *
 * Results:
 *	A standard Tcl result.
 *
 * Side effects:
 *	None.
 *
 *----------------------------------------------------------------------
 */

static int
TestprintObjCmd(
    TCL_UNUSED(void *),
    Tcl_Interp *interp,		/* Current interpreter. */
    int objc,			/* Number of arguments. */
    Tcl_Obj *const objv[])	/* The argument objects. */
{
    Tcl_WideInt argv1 = 0;
    size_t argv2;
    long argv3;

    if (objc != 3) {
	Tcl_WrongNumArgs(interp, 1, objv, "format wideint");
	return TCL_OK;
    }

    Tcl_GetWideIntFromObj(interp, objv[2], &argv1);
    argv2 = (size_t)argv1;
    argv3 = (long)argv1;
    Tcl_SetObjResult(interp, Tcl_ObjPrintf(Tcl_GetString(objv[1]), argv1, argv2, argv3, argv3));
    return TCL_OK;
}

/*
 *----------------------------------------------------------------------
 *
 * TestregexpObjCmd --
 *
 *	This procedure implements the "testregexp" command. It is used to give
 *	a direct interface for regexp flags. It's identical to
 *	Tcl_RegexpObjCmd except for the -xflags option, and the consequences
 *	thereof (including the REG_EXPECT kludge).
 *
 * Results:
 *	A standard Tcl result.
 *
 * Side effects:
 *	See the user documentation.
 *
 *----------------------------------------------------------------------
 */

static int
TestregexpObjCmd(
    TCL_UNUSED(void *),
    Tcl_Interp *interp,		/* Current interpreter. */
    int objc,			/* Number of arguments. */
    Tcl_Obj *const objv[])	/* Argument objects. */
{
    int i, indices, match, about;
    Tcl_Size stringLength, ii;
    int hasxflags, cflags, eflags;
    Tcl_RegExp regExpr;
    const char *string;
    Tcl_Obj *objPtr;
    Tcl_RegExpInfo info;
    static const char *const options[] = {
	"-indices",	"-nocase",	"-about",	"-expanded",
	"-line",	"-linestop",	"-lineanchor",
	"-xflags",
	"--",		NULL
    };
    enum optionsEnum {
	REGEXP_INDICES, REGEXP_NOCASE,	REGEXP_ABOUT,	REGEXP_EXPANDED,
	REGEXP_MULTI,	REGEXP_NOCROSS,	REGEXP_NEWL,
	REGEXP_XFLAGS,
	REGEXP_LAST
    } index;

    indices = 0;
    about = 0;
    cflags = REG_ADVANCED;
    eflags = 0;
    hasxflags = 0;

    for (i = 1; i < objc; i++) {
	const char *name;

	name = Tcl_GetString(objv[i]);
	if (name[0] != '-') {
	    break;
	}
	if (Tcl_GetIndexFromObj(interp, objv[i], options, "switch", TCL_EXACT,
		&index) != TCL_OK) {
	    return TCL_ERROR;
	}
	switch (index) {
	case REGEXP_INDICES:
	    indices = 1;
	    break;
	case REGEXP_NOCASE:
	    cflags |= REG_ICASE;
	    break;
	case REGEXP_ABOUT:
	    about = 1;
	    break;
	case REGEXP_EXPANDED:
	    cflags |= REG_EXPANDED;
	    break;
	case REGEXP_MULTI:
	    cflags |= REG_NEWLINE;
	    break;
	case REGEXP_NOCROSS:
	    cflags |= REG_NLSTOP;
	    break;
	case REGEXP_NEWL:
	    cflags |= REG_NLANCH;
	    break;
	case REGEXP_XFLAGS:
	    hasxflags = 1;
	    break;
	case REGEXP_LAST:
	    i++;
	    goto endOfForLoop;
	}
    }

  endOfForLoop:
    if (objc - i < hasxflags + 2 - about) {
	Tcl_WrongNumArgs(interp, 1, objv,
		"?-switch ...? exp string ?matchVar? ?subMatchVar ...?");
	return TCL_ERROR;
    }
    objc -= i;
    objv += i;

    if (hasxflags) {
	string = Tcl_GetStringFromObj(objv[0], &stringLength);
	TestregexpXflags(string, stringLength, &cflags, &eflags);
	objc--;
	objv++;
    }

    regExpr = Tcl_GetRegExpFromObj(interp, objv[0], cflags);
    if (regExpr == NULL) {
	return TCL_ERROR;
    }

    if (about) {
	if (TclRegAbout(interp, regExpr) < 0) {
	    return TCL_ERROR;
	}
	return TCL_OK;
    }

    objPtr = objv[1];
    match = Tcl_RegExpExecObj(interp, regExpr, objPtr, 0 /* offset */,
	    objc-2 /* nmatches */, eflags);

    if (match < 0) {
	return TCL_ERROR;
    }
    if (match == 0) {
	/*
	 * Set the interpreter's object result to an integer object w/
	 * value 0.
	 */

	Tcl_SetWideIntObj(Tcl_GetObjResult(interp), 0);
	if (objc > 2 && (cflags&REG_EXPECT) && indices) {
	    const char *varName;
	    const char *value;
	    Tcl_Size start, end;
	    char resinfo[TCL_INTEGER_SPACE * 2];

	    varName = Tcl_GetString(objv[2]);
	    TclRegExpRangeUniChar(regExpr, TCL_INDEX_NONE, &start, &end);
	    snprintf(resinfo, sizeof(resinfo), "%" TCL_Z_MODIFIER "d %" TCL_Z_MODIFIER "d", start, end-1);
	    value = Tcl_SetVar2(interp, varName, NULL, resinfo, 0);
	    if (value == NULL) {
		Tcl_AppendResult(interp, "couldn't set variable \"",
			varName, "\"", (char *)NULL);
		return TCL_ERROR;
	    }
	} else if (cflags & TCL_REG_CANMATCH) {
	    const char *varName;
	    const char *value;
	    char resinfo[TCL_INTEGER_SPACE * 2];

	    Tcl_RegExpGetInfo(regExpr, &info);
	    varName = Tcl_GetString(objv[2]);
	    snprintf(resinfo, sizeof(resinfo), "%" TCL_Z_MODIFIER "d", info.extendStart);
	    value = Tcl_SetVar2(interp, varName, NULL, resinfo, 0);
	    if (value == NULL) {
		Tcl_AppendResult(interp, "couldn't set variable \"",
			varName, "\"", (char *)NULL);
		return TCL_ERROR;
	    }
	}
	return TCL_OK;
    }

    /*
     * If additional variable names have been specified, return
     * index information in those variables.
     */

    objc -= 2;
    objv += 2;

    Tcl_RegExpGetInfo(regExpr, &info);
    for (i = 0; i < objc; i++) {
	Tcl_Size start, end;
	Tcl_Obj *newPtr, *varPtr, *valuePtr;

	varPtr = objv[i];
	ii = ((cflags&REG_EXPECT) && i == objc-1) ? TCL_INDEX_NONE : (Tcl_Size)i;
	if (indices) {
	    Tcl_Obj *objs[2];

	    if (ii == TCL_INDEX_NONE) {
		TclRegExpRangeUniChar(regExpr, ii, &start, &end);
	    } else if (ii > info.nsubs) {
		start = TCL_INDEX_NONE;
		end = TCL_INDEX_NONE;
	    } else {
		start = info.matches[ii].start;
		end = info.matches[ii].end;
	    }

	    /*
	     * Adjust index so it refers to the last character in the match
	     * instead of the first character after the match.
	     */

	    if (end != TCL_INDEX_NONE) {
		end--;
	    }

	    objs[0] = Tcl_NewWideIntObj(start);
	    objs[1] = Tcl_NewWideIntObj(end);

	    newPtr = Tcl_NewListObj(2, objs);
	} else {
	    if (ii == TCL_INDEX_NONE) {
		TclRegExpRangeUniChar(regExpr, ii, &start, &end);
		newPtr = Tcl_GetRange(objPtr, start, end);
	    } else if (ii > info.nsubs || info.matches[ii].end <= 0) {
		newPtr = Tcl_NewObj();
	    } else {
		newPtr = Tcl_GetRange(objPtr, info.matches[ii].start,
			info.matches[ii].end - 1);
	    }
	}
	valuePtr = Tcl_ObjSetVar2(interp, varPtr, NULL, newPtr, TCL_LEAVE_ERR_MSG);
	if (valuePtr == NULL) {
	    return TCL_ERROR;
	}
    }

    /*
     * Set the interpreter's object result to an integer object w/ value 1.
     */

    Tcl_SetWideIntObj(Tcl_GetObjResult(interp), 1);
    return TCL_OK;
}

/*
 *---------------------------------------------------------------------------
 *
 * TestregexpXflags --
 *
 *	Parse a string of extended regexp flag letters, for testing.
 *
 * Results:
 *	No return value (you're on your own for errors here).
 *
 * Side effects:
 *	Modifies *cflagsPtr, a regcomp flags word, and *eflagsPtr, a
 *	regexec flags word, as appropriate.
 *
 *----------------------------------------------------------------------
 */

static void
TestregexpXflags(
    const char *string,	/* The string of flags. */
    size_t length,			/* The length of the string in bytes. */
    int *cflagsPtr,		/* compile flags word */
    int *eflagsPtr)		/* exec flags word */
{
    size_t i;
    int cflags, eflags;

    cflags = *cflagsPtr;
    eflags = *eflagsPtr;
    for (i = 0; i < length; i++) {
	switch (string[i]) {
	case 'a':
	    cflags |= REG_ADVF;
	    break;
	case 'b':
	    cflags &= ~REG_ADVANCED;
	    break;
	case 'c':
	    cflags |= TCL_REG_CANMATCH;
	    break;
	case 'e':
	    cflags &= ~REG_ADVANCED;
	    cflags |= REG_EXTENDED;
	    break;
	case 'q':
	    cflags &= ~REG_ADVANCED;
	    cflags |= REG_QUOTE;
	    break;
	case 'o':			/* o for opaque */
	    cflags |= REG_NOSUB;
	    break;
	case 's':			/* s for start */
	    cflags |= REG_BOSONLY;
	    break;
	case '+':
	    cflags |= REG_FAKE;
	    break;
	case ',':
	    cflags |= REG_PROGRESS;
	    break;
	case '.':
	    cflags |= REG_DUMP;
	    break;
	case ':':
	    eflags |= REG_MTRACE;
	    break;
	case ';':
	    eflags |= REG_FTRACE;
	    break;
	case '^':
	    eflags |= REG_NOTBOL;
	    break;
	case '$':
	    eflags |= REG_NOTEOL;
	    break;
	case 't':
	    cflags |= REG_EXPECT;
	    break;
	case '%':
	    eflags |= REG_SMALL;
	    break;
	}
    }

    *cflagsPtr = cflags;
    *eflagsPtr = eflags;
}

/*
 *----------------------------------------------------------------------
 *
 * TestreturnObjCmd --
 *
 *	This procedure implements the "testreturn" command. It is
 *	used to verify that a
 *		return TCL_RETURN;
 *	has same behavior as
 *		return Tcl_SetReturnOptions(interp, Tcl_NewObj());
 *
 * Results:
 *	A standard Tcl result.
 *
 * Side effects:
 *	See the user documentation.
 *
 *----------------------------------------------------------------------
 */

static int
TestreturnObjCmd(
    TCL_UNUSED(void *),
    TCL_UNUSED(Tcl_Interp *),
    TCL_UNUSED(int) /*objc*/,
    TCL_UNUSED(Tcl_Obj *const *) /*objv*/)
{
    return TCL_RETURN;
}

/*
 *----------------------------------------------------------------------
 *
 * TestsetassocdataCmd --
 *
 *	This procedure implements the "testsetassocdata" command. It is used
 *	to test Tcl_SetAssocData.
 *
 * Results:
 *	A standard Tcl result.
 *
 * Side effects:
 *	Modifies or creates an association between a key and associated
 *	data for this interpreter.
 *
 *----------------------------------------------------------------------
 */

static int
TestsetassocdataCmd(
    TCL_UNUSED(void *),
    Tcl_Interp *interp,		/* Current interpreter. */
    int argc,			/* Number of arguments. */
    const char **argv)		/* Argument strings. */
{
    char *buf, *oldData;
    Tcl_InterpDeleteProc *procPtr;

    if (argc != 3) {
	Tcl_AppendResult(interp, "wrong # arguments: should be \"", argv[0],
		" data_key data_item\"", (char *)NULL);
	return TCL_ERROR;
    }

    buf = (char *)Tcl_Alloc(strlen(argv[2]) + 1);
    strcpy(buf, argv[2]);

    /*
     * If we previously associated a malloced value with the variable,
     * free it before associating a new value.
     */

    oldData = (char *) Tcl_GetAssocData(interp, argv[1], &procPtr);
    if ((oldData != NULL) && (procPtr == CleanupTestSetassocdataTests)) {
	Tcl_Free(oldData);
    }

    Tcl_SetAssocData(interp, argv[1], CleanupTestSetassocdataTests,	buf);
    return TCL_OK;
}

/*
 *----------------------------------------------------------------------
 *
 * TestsetplatformCmd --
 *
 *	This procedure implements the "testsetplatform" command. It is
 *	used to change the tclPlatform global variable so all file
 *	name conversions can be tested on a single platform.
 *
 * Results:
 *	A standard Tcl result.
 *
 * Side effects:
 *	Sets the tclPlatform global variable.
 *
 *----------------------------------------------------------------------
 */

static int
TestsetplatformCmd(
    TCL_UNUSED(void *),
    Tcl_Interp *interp,		/* Current interpreter. */
    int argc,			/* Number of arguments. */
    const char **argv)		/* Argument strings. */
{
    size_t length;
    TclPlatformType *platform;

    platform = TclGetPlatform();

    if (argc != 2) {
	Tcl_AppendResult(interp, "wrong # arguments: should be \"", argv[0],
		" platform\"", (char *)NULL);
	return TCL_ERROR;
    }

    length = strlen(argv[1]);
    if (strncmp(argv[1], "unix", length) == 0) {
	*platform = TCL_PLATFORM_UNIX;
    } else if (strncmp(argv[1], "windows", length) == 0) {
	*platform = TCL_PLATFORM_WINDOWS;
    } else {
	Tcl_AppendResult(interp, "unsupported platform: should be one of "
		"unix, or windows", (char *)NULL);
	return TCL_ERROR;
    }
    return TCL_OK;
}

static int
TestSizeCmd(
    TCL_UNUSED(void *),	/* Unused */
    Tcl_Interp* interp,		/* Tcl interpreter */
    int objc,			/* Parameter count */
    Tcl_Obj *const * objv)	/* Parameter vector */
{
    if (objc != 2) {
	goto syntax;
    }
    if (strcmp(Tcl_GetString(objv[1]), "st_mtime") == 0) {
	Tcl_StatBuf *statPtr;
	Tcl_SetObjResult(interp, Tcl_NewWideIntObj(sizeof(statPtr->st_mtime)));
	return TCL_OK;
    }

syntax:
    Tcl_WrongNumArgs(interp, 1, objv, "st_mtime");
    return TCL_ERROR;
}

/*
 *----------------------------------------------------------------------
 *
 * TeststaticlibraryCmd --
 *
 *	This procedure implements the "teststaticlibrary" command.
 *	It is used to test the procedure Tcl_StaticLibrary.
 *
 * Results:
 *	A standard Tcl result.
 *
 * Side effects:
 *	When the package given by argv[1] is loaded into an interpreter,
 *	variable "x" in that interpreter is set to "loaded".
 *
 *----------------------------------------------------------------------
 */

static int
TeststaticlibraryCmd(
    TCL_UNUSED(void *),
    Tcl_Interp *interp,		/* Current interpreter. */
    int argc,			/* Number of arguments. */
    const char **argv)		/* Argument strings. */
{
    int safe, loaded;

    if (argc != 4) {
	Tcl_AppendResult(interp, "wrong # arguments: should be \"",
		argv[0], " prefix safe loaded\"", (char *)NULL);
	return TCL_ERROR;
    }
    if (Tcl_GetInt(interp, argv[2], &safe) != TCL_OK) {
	return TCL_ERROR;
    }
    if (Tcl_GetInt(interp, argv[3], &loaded) != TCL_OK) {
	return TCL_ERROR;
    }
    Tcl_StaticLibrary((loaded) ? interp : NULL, argv[1],
	    StaticInitProc, (safe) ? StaticInitProc : NULL);
    return TCL_OK;
}

static int
StaticInitProc(
    Tcl_Interp *interp)		/* Interpreter in which package is supposedly
				 * being loaded. */
{
    Tcl_SetVar2(interp, "x", NULL, "loaded", TCL_GLOBAL_ONLY);
    return TCL_OK;
}

/*
 *----------------------------------------------------------------------
 *
 * TesttranslatefilenameCmd --
 *
 *	This procedure implements the "testtranslatefilename" command.
 *	It is used to test the Tcl_TranslateFileName command.
 *
 * Results:
 *	A standard Tcl result.
 *
 * Side effects:
 *	None.
 *
 *----------------------------------------------------------------------
 */

static int
TesttranslatefilenameCmd(
    TCL_UNUSED(void *),
    Tcl_Interp *interp,		/* Current interpreter. */
    int argc,			/* Number of arguments. */
    const char **argv)		/* Argument strings. */
{
    Tcl_DString buffer;
    const char *result;

    if (argc != 2) {
	Tcl_AppendResult(interp, "wrong # arguments: should be \"",
		argv[0], " path\"", (char *)NULL);
	return TCL_ERROR;
    }
    result = Tcl_TranslateFileName(interp, argv[1], &buffer);
    if (result == NULL) {
	return TCL_ERROR;
    }
    Tcl_AppendResult(interp, result, (char *)NULL);
    Tcl_DStringFree(&buffer);
    return TCL_OK;
}

/*
 *----------------------------------------------------------------------
 *
 * TestupvarCmd --
 *
 *	This procedure implements the "testupvar" command.  It is used
 *	to test Tcl_UpVar and Tcl_UpVar2.
 *
 * Results:
 *	A standard Tcl result.
 *
 * Side effects:
 *	Creates or modifies an "upvar" reference.
 *
 *----------------------------------------------------------------------
 */

static int
TestupvarCmd(
    TCL_UNUSED(void *),
    Tcl_Interp *interp,		/* Current interpreter. */
    int argc,			/* Number of arguments. */
    const char **argv)		/* Argument strings. */
{
    int flags = 0;

    if ((argc != 5) && (argc != 6)) {
	Tcl_AppendResult(interp, "wrong # arguments: should be \"",
		argv[0], " level name ?name2? dest global\"", (char *)NULL);
	return TCL_ERROR;
    }

    if (argc == 5) {
	if (strcmp(argv[4], "global") == 0) {
	    flags = TCL_GLOBAL_ONLY;
	} else if (strcmp(argv[4], "namespace") == 0) {
	    flags = TCL_NAMESPACE_ONLY;
	}
	return Tcl_UpVar2(interp, argv[1], argv[2], NULL, argv[3], flags);
    } else {
	if (strcmp(argv[5], "global") == 0) {
	    flags = TCL_GLOBAL_ONLY;
	} else if (strcmp(argv[5], "namespace") == 0) {
	    flags = TCL_NAMESPACE_ONLY;
	}
	return Tcl_UpVar2(interp, argv[1], argv[2],
		(argv[3][0] == 0) ? NULL : argv[3], argv[4],
		flags);
    }
}

/*
 *----------------------------------------------------------------------
 *
 * TestseterrorcodeCmd --
 *
 *	This procedure implements the "testseterrorcodeCmd".  This tests up to
 *	five elements passed to the Tcl_SetErrorCode command.
 *
 * Results:
 *	A standard Tcl result. Always returns TCL_ERROR so that
 *	the error code can be tested.
 *
 * Side effects:
 *	None.
 *
 *----------------------------------------------------------------------
 */

static int
TestseterrorcodeCmd(
    TCL_UNUSED(void *),
    Tcl_Interp *interp,		/* Current interpreter. */
    int argc,			/* Number of arguments. */
    const char **argv)		/* Argument strings. */
{
    if (argc > 6) {
	Tcl_AppendResult(interp, "too many args", (char *)NULL);
	return TCL_ERROR;
    }
    switch (argc) {
    case 1:
	Tcl_SetErrorCode(interp, "NONE", (char *)NULL);
	break;
    case 2:
	Tcl_SetErrorCode(interp, argv[1], (char *)NULL);
	break;
    case 3:
	Tcl_SetErrorCode(interp, argv[1], argv[2], (char *)NULL);
	break;
    case 4:
	Tcl_SetErrorCode(interp, argv[1], argv[2], argv[3], (char *)NULL);
	break;
    case 5:
	Tcl_SetErrorCode(interp, argv[1], argv[2], argv[3], argv[4], (char *)NULL);
	break;
    case 6:
	Tcl_SetErrorCode(interp, argv[1], argv[2], argv[3], argv[4],
		argv[5], (char *)NULL);
    }
    return TCL_ERROR;
}

/*
 *----------------------------------------------------------------------
 *
 * TestsetobjerrorcodeCmd --
 *
 *	This procedure implements the "testsetobjerrorcodeCmd".
 *	This tests the Tcl_SetObjErrorCode function.
 *
 * Results:
 *	A standard Tcl result. Always returns TCL_ERROR so that
 *	the error code can be tested.
 *
 * Side effects:
 *	None.
 *
 *----------------------------------------------------------------------
 */

static int
TestsetobjerrorcodeCmd(
    TCL_UNUSED(void *),
    Tcl_Interp *interp,		/* Current interpreter. */
    int objc,			/* Number of arguments. */
    Tcl_Obj *const objv[])	/* The argument objects. */
{
    Tcl_SetObjErrorCode(interp, Tcl_ConcatObj(objc - 1, objv + 1));
    return TCL_ERROR;
}

/*
 *----------------------------------------------------------------------
 *
 * TestfeventCmd --
 *
 *	This procedure implements the "testfevent" command.  It is
 *	used for testing the "fileevent" command.
 *
 * Results:
 *	A standard Tcl result.
 *
 * Side effects:
 *	Creates and deletes interpreters.
 *
 *----------------------------------------------------------------------
 */

static int
TestfeventCmd(
    TCL_UNUSED(void *),
    Tcl_Interp *interp,		/* Current interpreter. */
    int argc,			/* Number of arguments. */
    const char **argv)		/* Argument strings. */
{
    static Tcl_Interp *interp2 = NULL;
    int code;
    Tcl_Channel chan;

    if (argc < 2) {
	Tcl_AppendResult(interp, "wrong # args: should be \"", argv[0],
		" option ?arg ...?", (char *)NULL);
	return TCL_ERROR;
    }
    if (strcmp(argv[1], "cmd") == 0) {
	if (argc != 3) {
	    Tcl_AppendResult(interp, "wrong # args: should be \"", argv[0],
		    " cmd script", (char *)NULL);
	    return TCL_ERROR;
	}
	if (interp2 != NULL) {
	    code = Tcl_EvalEx(interp2, argv[2], TCL_INDEX_NONE, TCL_EVAL_GLOBAL);
	    Tcl_SetObjResult(interp, Tcl_GetObjResult(interp2));
	    return code;
	} else {
	    Tcl_AppendResult(interp,
		    "called \"testfevent code\" before \"testfevent create\"",
		    (char *)NULL);
	    return TCL_ERROR;
	}
    } else if (strcmp(argv[1], "create") == 0) {
	if (interp2 != NULL) {
	    Tcl_DeleteInterp(interp2);
	}
	interp2 = Tcl_CreateInterp();
	return Tcl_Init(interp2);
    } else if (strcmp(argv[1], "delete") == 0) {
	if (interp2 != NULL) {
	    Tcl_DeleteInterp(interp2);
	}
	interp2 = NULL;
    } else if (strcmp(argv[1], "share") == 0) {
	if (interp2 != NULL) {
	    chan = Tcl_GetChannel(interp, argv[2], NULL);
	    if (chan == (Tcl_Channel) NULL) {
		return TCL_ERROR;
	    }
	    Tcl_RegisterChannel(interp2, chan);
	}
    }

    return TCL_OK;
}

/*
 *----------------------------------------------------------------------
 *
 * TestpanicCmd --
 *
 *	Calls the panic routine.
 *
 * Results:
 *	Always returns TCL_OK.
 *
 * Side effects:
 *	May exit application.
 *
 *----------------------------------------------------------------------
 */

static int
TestpanicCmd(
    TCL_UNUSED(void *),
    TCL_UNUSED(Tcl_Interp *),
    int argc,			/* Number of arguments. */
    const char **argv)		/* Argument strings. */
{
    /*
     *  Put the arguments into a var args structure
     *  Append all of the arguments together separated by spaces
     */

    char *argString = Tcl_Merge(argc-1, argv+1);
    Tcl_Panic("%s", argString);
    Tcl_Free(argString);

    return TCL_OK;
}

static int
TestfileCmd(
    TCL_UNUSED(void *),
    Tcl_Interp *interp,		/* Current interpreter. */
    int argc,			/* Number of arguments. */
    Tcl_Obj *const argv[])	/* The argument objects. */
{
    int force, i, j, result;
    Tcl_Obj *error = NULL;
    const char *subcmd;

    if (argc < 3) {
	return TCL_ERROR;
    }

    force = 0;
    i = 2;
    if (strcmp(Tcl_GetString(argv[2]), "-force") == 0) {
	force = 1;
	i = 3;
    }

    if (argc - i > 2) {
	return TCL_ERROR;
    }

    for (j = i; j < argc; j++) {
	if (Tcl_FSGetNormalizedPath(interp, argv[j]) == NULL) {
	    return TCL_ERROR;
	}
    }

    subcmd = Tcl_GetString(argv[1]);

    if (strcmp(subcmd, "mv") == 0) {
	result = TclpObjRenameFile(argv[i], argv[i + 1]);
    } else if (strcmp(subcmd, "cp") == 0) {
	result = TclpObjCopyFile(argv[i], argv[i + 1]);
    } else if (strcmp(subcmd, "rm") == 0) {
	result = TclpObjDeleteFile(argv[i]);
    } else if (strcmp(subcmd, "mkdir") == 0) {
	result = TclpObjCreateDirectory(argv[i]);
    } else if (strcmp(subcmd, "cpdir") == 0) {
	result = TclpObjCopyDirectory(argv[i], argv[i + 1], &error);
    } else if (strcmp(subcmd, "rmdir") == 0) {
	result = TclpObjRemoveDirectory(argv[i], force, &error);
    } else {
	result = TCL_ERROR;
	goto end;
    }

    if (result != TCL_OK) {
	if (error != NULL) {
	    if (Tcl_GetString(error)[0] != '\0') {
		Tcl_AppendResult(interp, Tcl_GetString(error), " ", (char *)NULL);
	    }
	    Tcl_DecrRefCount(error);
	}
	Tcl_AppendResult(interp, Tcl_ErrnoId(), (char *)NULL);
    }

  end:
    return result;
}

/*
 *----------------------------------------------------------------------
 *
 * TestgetvarfullnameCmd --
 *
 *	Implements the "testgetvarfullname" cmd that is used when testing
 *	the Tcl_GetVariableFullName procedure.
 *
 * Results:
 *	A standard Tcl result.
 *
 * Side effects:
 *	None.
 *
 *----------------------------------------------------------------------
 */

static int
TestgetvarfullnameCmd(
    TCL_UNUSED(void *),
    Tcl_Interp *interp,		/* Current interpreter. */
    int objc,			/* Number of arguments. */
    Tcl_Obj *const objv[])	/* The argument objects. */
{
    const char *name, *arg;
    int flags = 0;
    Tcl_Namespace *namespacePtr;
    Tcl_CallFrame *framePtr;
    Tcl_Var variable;

    if (objc != 3) {
	Tcl_WrongNumArgs(interp, 1, objv, "name scope");
	return TCL_ERROR;
    }

    name = Tcl_GetString(objv[1]);

    arg = Tcl_GetString(objv[2]);
    if (strcmp(arg, "global") == 0) {
	flags = TCL_GLOBAL_ONLY;
    } else if (strcmp(arg, "namespace") == 0) {
	flags = TCL_NAMESPACE_ONLY;
    }

    /*
     * This command, like any other created with Tcl_Create[Obj]Command, runs
     * in the global namespace. As a "namespace-aware" command that needs to
     * run in a particular namespace, it must activate that namespace itself.
     */

    if (flags == TCL_NAMESPACE_ONLY) {
	namespacePtr = Tcl_FindNamespace(interp, "::test_ns_var", NULL,
		TCL_LEAVE_ERR_MSG);
	if (namespacePtr == NULL) {
	    return TCL_ERROR;
	}
	(void) TclPushStackFrame(interp, &framePtr, namespacePtr,
		/*isProcCallFrame*/ 0);
    }

    variable = Tcl_FindNamespaceVar(interp, name, NULL,
	    (flags | TCL_LEAVE_ERR_MSG));

    if (flags == TCL_NAMESPACE_ONLY) {
	TclPopStackFrame(interp);
    }
    if (variable == (Tcl_Var) NULL) {
	return TCL_ERROR;
    }
    Tcl_GetVariableFullName(interp, variable, Tcl_GetObjResult(interp));
    return TCL_OK;
}

/*
 *----------------------------------------------------------------------
 *
 * GetTimesObjCmd --
 *
 *	This procedure implements the "gettimes" command.  It is used for
 *	computing the time needed for various basic operations such as reading
 *	variables, allocating memory, snprintf, converting variables, etc.
 *
 * Results:
 *	A standard Tcl result.
 *
 * Side effects:
 *	Allocates and frees memory, sets a variable "a" in the interpreter.
 *
 *----------------------------------------------------------------------
 */

static int
GetTimesObjCmd(
    TCL_UNUSED(void *),
    Tcl_Interp *interp,		/* The current interpreter. */
    TCL_UNUSED(int) /*cobjc*/,
    TCL_UNUSED(Tcl_Obj *const *) /*cobjv*/)
{
    Interp *iPtr = (Interp *) interp;
    int i, n;
    double timePer;
    Tcl_Time start, stop;
    Tcl_Obj *objPtr, **objv;
    const char *s;
    char newString[TCL_INTEGER_SPACE];

    /* alloc & free 100000 times */
    fprintf(stderr, "alloc & free 100000 6 word items\n");
    Tcl_GetTime(&start);
    for (i = 0;  i < 100000;  i++) {
	objPtr = (Tcl_Obj *)Tcl_Alloc(sizeof(Tcl_Obj));
	Tcl_Free(objPtr);
    }
    Tcl_GetTime(&stop);
    timePer = (stop.sec - start.sec)*1000000 + (stop.usec - start.usec);
    fprintf(stderr, "   %.3f usec per alloc+free\n", timePer/100000);

    /* alloc 5000 times */
    fprintf(stderr, "alloc 5000 6 word items\n");
    objv = (Tcl_Obj **)Tcl_Alloc(5000 * sizeof(Tcl_Obj *));
    Tcl_GetTime(&start);
    for (i = 0;  i < 5000;  i++) {
	objv[i] = (Tcl_Obj *)Tcl_Alloc(sizeof(Tcl_Obj));
    }
    Tcl_GetTime(&stop);
    timePer = (stop.sec - start.sec)*1000000 + (stop.usec - start.usec);
    fprintf(stderr, "   %.3f usec per alloc\n", timePer/5000);

    /* free 5000 times */
    fprintf(stderr, "free 5000 6 word items\n");
    Tcl_GetTime(&start);
    for (i = 0;  i < 5000;  i++) {
	Tcl_Free(objv[i]);
    }
    Tcl_GetTime(&stop);
    timePer = (stop.sec - start.sec)*1000000 + (stop.usec - start.usec);
    fprintf(stderr, "   %.3f usec per free\n", timePer/5000);

    /* Tcl_NewObj 5000 times */
    fprintf(stderr, "Tcl_NewObj 5000 times\n");
    Tcl_GetTime(&start);
    for (i = 0;  i < 5000;  i++) {
	objv[i] = Tcl_NewObj();
    }
    Tcl_GetTime(&stop);
    timePer = (stop.sec - start.sec)*1000000 + (stop.usec - start.usec);
    fprintf(stderr, "   %.3f usec per Tcl_NewObj\n", timePer/5000);

    /* Tcl_DecrRefCount 5000 times */
    fprintf(stderr, "Tcl_DecrRefCount 5000 times\n");
    Tcl_GetTime(&start);
    for (i = 0;  i < 5000;  i++) {
	objPtr = objv[i];
	Tcl_DecrRefCount(objPtr);
    }
    Tcl_GetTime(&stop);
    timePer = (stop.sec - start.sec)*1000000 + (stop.usec - start.usec);
    fprintf(stderr, "   %.3f usec per Tcl_DecrRefCount\n", timePer/5000);
    Tcl_Free(objv);

    /* TclGetString 100000 times */
    fprintf(stderr, "Tcl_GetStringFromObj of \"12345\" 100000 times\n");
    objPtr = Tcl_NewStringObj("12345", -1);
    Tcl_GetTime(&start);
    for (i = 0;  i < 100000;  i++) {
	(void) TclGetString(objPtr);
    }
    Tcl_GetTime(&stop);
    timePer = (stop.sec - start.sec)*1000000 + (stop.usec - start.usec);
    fprintf(stderr, "   %.3f usec per Tcl_GetStringFromObj of \"12345\"\n",
	    timePer/100000);

    /* Tcl_GetIntFromObj 100000 times */
    fprintf(stderr, "Tcl_GetIntFromObj of \"12345\" 100000 times\n");
    Tcl_GetTime(&start);
    for (i = 0;  i < 100000;  i++) {
	if (Tcl_GetIntFromObj(interp, objPtr, &n) != TCL_OK) {
	    return TCL_ERROR;
	}
    }
    Tcl_GetTime(&stop);
    timePer = (stop.sec - start.sec)*1000000 + (stop.usec - start.usec);
    fprintf(stderr, "   %.3f usec per Tcl_GetIntFromObj of \"12345\"\n",
	    timePer/100000);
    Tcl_DecrRefCount(objPtr);

    /* Tcl_GetInt 100000 times */
    fprintf(stderr, "Tcl_GetInt of \"12345\" 100000 times\n");
    Tcl_GetTime(&start);
    for (i = 0;  i < 100000;  i++) {
	if (Tcl_GetInt(interp, "12345", &n) != TCL_OK) {
	    return TCL_ERROR;
	}
    }
    Tcl_GetTime(&stop);
    timePer = (stop.sec - start.sec)*1000000 + (stop.usec - start.usec);
    fprintf(stderr, "   %.3f usec per Tcl_GetInt of \"12345\"\n",
	    timePer/100000);

    /* snprintf 100000 times */
    fprintf(stderr, "snprintf of 12345 100000 times\n");
    Tcl_GetTime(&start);
    for (i = 0;  i < 100000;  i++) {
	snprintf(newString, sizeof(newString), "%d", 12345);
    }
    Tcl_GetTime(&stop);
    timePer = (stop.sec - start.sec)*1000000 + (stop.usec - start.usec);
    fprintf(stderr, "   %.3f usec per snprintf of 12345\n",
	    timePer/100000);

    /* hashtable lookup 100000 times */
    fprintf(stderr, "hashtable lookup of \"gettimes\" 100000 times\n");
    Tcl_GetTime(&start);
    for (i = 0;  i < 100000;  i++) {
	(void) Tcl_FindHashEntry(&iPtr->globalNsPtr->cmdTable, "gettimes");
    }
    Tcl_GetTime(&stop);
    timePer = (stop.sec - start.sec)*1000000 + (stop.usec - start.usec);
    fprintf(stderr, "   %.3f usec per hashtable lookup of \"gettimes\"\n",
	    timePer/100000);

    /* Tcl_SetVar 100000 times */
    fprintf(stderr, "Tcl_SetVar2 of \"12345\" 100000 times\n");
    Tcl_GetTime(&start);
    for (i = 0;  i < 100000;  i++) {
	s = Tcl_SetVar2(interp, "a", NULL, "12345", TCL_LEAVE_ERR_MSG);
	if (s == NULL) {
	    return TCL_ERROR;
	}
    }
    Tcl_GetTime(&stop);
    timePer = (stop.sec - start.sec)*1000000 + (stop.usec - start.usec);
    fprintf(stderr, "   %.3f usec per Tcl_SetVar of a to \"12345\"\n",
	    timePer/100000);

    /* Tcl_GetVar 100000 times */
    fprintf(stderr, "Tcl_GetVar of a==\"12345\" 100000 times\n");
    Tcl_GetTime(&start);
    for (i = 0;  i < 100000;  i++) {
	s = Tcl_GetVar2(interp, "a", NULL, TCL_LEAVE_ERR_MSG);
	if (s == NULL) {
	    return TCL_ERROR;
	}
    }
    Tcl_GetTime(&stop);
    timePer = (stop.sec - start.sec)*1000000 + (stop.usec - start.usec);
    fprintf(stderr, "   %.3f usec per Tcl_GetVar of a==\"12345\"\n",
	    timePer/100000);

    Tcl_ResetResult(interp);
    return TCL_OK;
}

/*
 *----------------------------------------------------------------------
 *
 * NoopCmd --
 *
 *	This procedure is just used to time the overhead involved in
 *	parsing and invoking a command.
 *
 * Results:
 *	None.
 *
 * Side effects:
 *	None.
 *
 *----------------------------------------------------------------------
 */

static int
NoopCmd(
    TCL_UNUSED(void *),
    TCL_UNUSED(Tcl_Interp *),
    TCL_UNUSED(int) /*argc*/,
    TCL_UNUSED(const char **) /*argv*/)
{
    return TCL_OK;
}

/*
 *----------------------------------------------------------------------
 *
 * NoopObjCmd --
 *
 *	This object-based procedure is just used to time the overhead
 *	involved in parsing and invoking a command.
 *
 * Results:
 *	Returns the TCL_OK result code.
 *
 * Side effects:
 *	None.
 *
 *----------------------------------------------------------------------
 */

static int
NoopObjCmd(
    TCL_UNUSED(void *),
    TCL_UNUSED(Tcl_Interp *),
    TCL_UNUSED(int) /*objc*/,
    TCL_UNUSED(Tcl_Obj *const *) /*objv*/)
{
    return TCL_OK;
}

/*
 *----------------------------------------------------------------------
 *
 * TeststringbytesObjCmd --
 *	Returns bytearray value of the bytes in argument string rep
 *
 * Results:
 *	Returns the TCL_OK result code.
 *
 * Side effects:
 *	None.
 *
 *----------------------------------------------------------------------
 */

static int
TeststringbytesObjCmd(
    TCL_UNUSED(void *),
    Tcl_Interp *interp,		/* Current interpreter. */
    int objc,			/* Number of arguments. */
    Tcl_Obj *const objv[])	/* The argument objects. */
{
    Tcl_Size n;
    const unsigned char *p;

    if (objc != 2) {
	Tcl_WrongNumArgs(interp, 1, objv, "value");
	return TCL_ERROR;
    }
    p = (const unsigned char *)Tcl_GetStringFromObj(objv[1], &n);
    Tcl_SetObjResult(interp, Tcl_NewByteArrayObj(p, n));
    return TCL_OK;
}

/*
 *----------------------------------------------------------------------
 *
 * TestpurebytesobjObjCmd --
 *
 *	This object-based procedure constructs a pure bytes object
 *	without type and with internal representation containing NULL's.
 *
 *	If no argument supplied it returns empty object with tclEmptyStringRep,
 *	otherwise it returns this as pure bytes object with bytes value equal
 *	string.
 *
 * Results:
 *	Returns the TCL_OK result code.
 *
 * Side effects:
 *	None.
 *
 *----------------------------------------------------------------------
 */

static int
TestpurebytesobjObjCmd(
    TCL_UNUSED(void *),
    Tcl_Interp *interp,		/* Current interpreter. */
    int objc,			/* Number of arguments. */
    Tcl_Obj *const objv[])	/* The argument objects. */
{
    Tcl_Obj *objPtr;

    if (objc > 2) {
	Tcl_WrongNumArgs(interp, 1, objv, "?string?");
	return TCL_ERROR;
    }
    objPtr = Tcl_NewObj();
    /*
    objPtr->internalRep.twoPtrValue.ptr1 = NULL;
    objPtr->internalRep.twoPtrValue.ptr2 = NULL;
    */
    memset(&objPtr->internalRep, 0, sizeof(objPtr->internalRep));
    if (objc == 2) {
	const char *s = Tcl_GetString(objv[1]);
	objPtr->length = objv[1]->length;
	objPtr->bytes = (char *)Tcl_Alloc(objPtr->length + 1);
	memcpy(objPtr->bytes, s, objPtr->length);
	objPtr->bytes[objPtr->length] = 0;
    }
    Tcl_SetObjResult(interp, objPtr);
    return TCL_OK;
}

/*
 *----------------------------------------------------------------------
 *
 * TestsetbytearraylengthObjCmd --
 *
 *	Testing command 'testsetbytearraylength` used to test the public
 *	interface routine Tcl_SetByteArrayLength().
 *
 * Results:
 *	Returns the TCL_OK result code.
 *
 * Side effects:
 *	None.
 *
 *----------------------------------------------------------------------
 */

static int
TestsetbytearraylengthObjCmd(
    TCL_UNUSED(void *),
    Tcl_Interp *interp,		/* Current interpreter. */
    int objc,			/* Number of arguments. */
    Tcl_Obj *const objv[])	/* The argument objects. */
{
    int n;
    Tcl_Obj *obj = NULL;

    if (objc != 3) {
	Tcl_WrongNumArgs(interp, 1, objv, "value length");
	return TCL_ERROR;
    }
    if (TCL_OK != Tcl_GetIntFromObj(interp, objv[2], &n)) {
	return TCL_ERROR;
    }
    obj = objv[1];
    if (Tcl_IsShared(obj)) {
	obj = Tcl_DuplicateObj(obj);
    }
    if (Tcl_SetByteArrayLength(obj, n) == NULL) {
	if (obj != objv[1]) {
	    Tcl_DecrRefCount(obj);
	}
	Tcl_AppendResult(interp, "expected bytes", (char *)NULL);
	return TCL_ERROR;
    }
    Tcl_SetObjResult(interp, obj);
    return TCL_OK;
}

/*
 *----------------------------------------------------------------------
 *
 * TestbytestringObjCmd --
 *
 *	This object-based procedure constructs a string which can
 *	possibly contain invalid UTF-8 bytes.
 *
 * Results:
 *	Returns the TCL_OK result code.
 *
 * Side effects:
 *	None.
 *
 *----------------------------------------------------------------------
 */

static int
TestbytestringObjCmd(
    TCL_UNUSED(void *),
    Tcl_Interp *interp,		/* Current interpreter. */
    int objc,			/* Number of arguments. */
    Tcl_Obj *const objv[])	/* The argument objects. */
{
    struct {
#if !defined(TCL_NO_DEPRECATED)
	int n; /* On purpose, not Tcl_Size, in order to demonstrate what happens */
#else
	Tcl_Size n;
#endif
	int m; /* This variable should not be overwritten */
    } x = {0, 1};
    const char *p;

    if (objc != 2) {
	Tcl_WrongNumArgs(interp, 1, objv, "bytearray");
	return TCL_ERROR;
    }

    p = (const char *)Tcl_GetBytesFromObj(interp, objv[1], &x.n);
    if (p == NULL) {
	return TCL_ERROR;
    }

    if (x.m != 1) {
	Tcl_AppendResult(interp, "Tcl_GetBytesFromObj() overwrites variable", (char *)NULL);
	return TCL_ERROR;
    }
    Tcl_SetObjResult(interp, Tcl_NewStringObj(p, x.n));
    return TCL_OK;
}

/*
 *----------------------------------------------------------------------
 *
 * TestsetCmd --
 *
 *	Implements the "testset{err,noerr}" cmds that are used when testing
 *	Tcl_Set/GetVar C Api with/without TCL_LEAVE_ERR_MSG flag
 *
 * Results:
 *	A standard Tcl result.
 *
 * Side effects:
 *     Variables may be set.
 *
 *----------------------------------------------------------------------
 */

static int
TestsetCmd(
    void *data,		/* Additional flags for Get/SetVar2. */
    Tcl_Interp *interp,/* Current interpreter. */
    int argc,			/* Number of arguments. */
    const char **argv)		/* Argument strings. */
{
    int flags = PTR2INT(data);
    const char *value;

    if (argc == 2) {
	Tcl_AppendResult(interp, "before get", (char *)NULL);
	value = Tcl_GetVar2(interp, argv[1], NULL, flags);
	if (value == NULL) {
	    return TCL_ERROR;
	}
	Tcl_AppendElement(interp, value);
	return TCL_OK;
    } else if (argc == 3) {
	Tcl_AppendResult(interp, "before set", (char *)NULL);
	value = Tcl_SetVar2(interp, argv[1], NULL, argv[2], flags);
	if (value == NULL) {
	    return TCL_ERROR;
	}
	Tcl_AppendElement(interp, value);
	return TCL_OK;
    } else {
	Tcl_AppendResult(interp, "wrong # args: should be \"",
		argv[0], " varName ?newValue?\"", (char *)NULL);
	return TCL_ERROR;
    }
}
static int
Testset2Cmd(
    void *data,		/* Additional flags for Get/SetVar2. */
    Tcl_Interp *interp,/* Current interpreter. */
    int argc,			/* Number of arguments. */
    const char **argv)		/* Argument strings. */
{
    int flags = PTR2INT(data);
    const char *value;

    if (argc == 3) {
	Tcl_AppendResult(interp, "before get", (char *)NULL);
	value = Tcl_GetVar2(interp, argv[1], argv[2], flags);
	if (value == NULL) {
	    return TCL_ERROR;
	}
	Tcl_AppendElement(interp, value);
	return TCL_OK;
    } else if (argc == 4) {
	Tcl_AppendResult(interp, "before set", (char *)NULL);
	value = Tcl_SetVar2(interp, argv[1], argv[2], argv[3], flags);
	if (value == NULL) {
	    return TCL_ERROR;
	}
	Tcl_AppendElement(interp, value);
	return TCL_OK;
    } else {
	Tcl_AppendResult(interp, "wrong # args: should be \"",
		argv[0], " varName elemName ?newValue?\"", (char *)NULL);
	return TCL_ERROR;
    }
}

/*
 *----------------------------------------------------------------------
 *
 * TestmainthreadCmd  --
 *
 *	Implements the "testmainthread" cmd that is used to test the
 *	'Tcl_GetCurrentThread' API.
 *
 * Results:
 *	A standard Tcl result.
 *
 * Side effects:
 *	None.
 *
 *----------------------------------------------------------------------
 */

static int
TestmainthreadCmd(
    TCL_UNUSED(void *),
    Tcl_Interp *interp,/* Current interpreter. */
    int argc,			/* Number of arguments. */
    TCL_UNUSED(const char **) /*argv*/)
{
    if (argc == 1) {
	Tcl_Obj *idObj = Tcl_NewWideIntObj((Tcl_WideInt)(size_t)Tcl_GetCurrentThread());

	Tcl_SetObjResult(interp, idObj);
	return TCL_OK;
    } else {
	Tcl_AppendResult(interp, "wrong # args", (char *)NULL);
	return TCL_ERROR;
    }
}

/*
 *----------------------------------------------------------------------
 *
 * MainLoop --
 *
 *	A main loop set by TestsetmainloopCmd below.
 *
 * Results:
 *	None.
 *
 * Side effects:
 *	Event handlers could do anything.
 *
 *----------------------------------------------------------------------
 */

static void
MainLoop(void)
{
    while (!exitMainLoop) {
	Tcl_DoOneEvent(0);
    }
    fprintf(stdout,"Exit MainLoop\n");
    fflush(stdout);
}

/*
 *----------------------------------------------------------------------
 *
 * TestsetmainloopCmd  --
 *
 *	Implements the "testsetmainloop" cmd that is used to test the
 *	'Tcl_SetMainLoop' API.
 *
 * Results:
 *	A standard Tcl result.
 *
 * Side effects:
 *	None.
 *
 *----------------------------------------------------------------------
 */

static int
TestsetmainloopCmd(
    TCL_UNUSED(void *),
    TCL_UNUSED(Tcl_Interp *),
    TCL_UNUSED(int) /*argc*/,
    TCL_UNUSED(const char **) /*argv*/)
{
    exitMainLoop = 0;
    Tcl_SetMainLoop(MainLoop);
    return TCL_OK;
}

/*
 *----------------------------------------------------------------------
 *
 * TestexitmainloopCmd  --
 *
 *	Implements the "testexitmainloop" cmd that is used to test the
 *	'Tcl_SetMainLoop' API.
 *
 * Results:
 *	A standard Tcl result.
 *
 * Side effects:
 *	None.
 *
 *----------------------------------------------------------------------
 */

static int
TestexitmainloopCmd(
    TCL_UNUSED(void *),
    TCL_UNUSED(Tcl_Interp *),
    TCL_UNUSED(int) /*argc*/,
    TCL_UNUSED(const char **) /*argv*/)
{
    exitMainLoop = 1;
    return TCL_OK;
}

/*
 *----------------------------------------------------------------------
 *
 * TestChannelCmd --
 *
 *	Implements the Tcl "testchannel" debugging command and its
 *	subcommands. This is part of the testing environment.
 *
 * Results:
 *	A standard Tcl result.
 *
 * Side effects:
 *	None.
 *
 *----------------------------------------------------------------------
 */

static int
TestChannelCmd(
    TCL_UNUSED(void *),
    Tcl_Interp *interp,		/* Interpreter for result. */
    int argc,			/* Count of additional args. */
    const char **argv)		/* Additional arg strings. */
{
    const char *cmdName;	/* Sub command. */
    Tcl_HashTable *hTblPtr;	/* Hash table of channels. */
    Tcl_HashSearch hSearch;	/* Search variable. */
    Tcl_HashEntry *hPtr;	/* Search variable. */
    Channel *chanPtr;		/* The actual channel. */
    ChannelState *statePtr;	/* state info for channel */
    Tcl_Channel chan;		/* The opaque type. */
    size_t len;			/* Length of subcommand string. */
    int IOQueued;		/* How much IO is queued inside channel? */
    char buf[TCL_INTEGER_SPACE];/* For snprintf. */
    int mode;			/* rw mode of the channel */

    if (argc < 2) {
	Tcl_AppendResult(interp, "wrong # args: should be \"", argv[0],
		" subcommand ?additional args..?\"", (char *)NULL);
	return TCL_ERROR;
    }
    cmdName = argv[1];
    len = strlen(cmdName);

    chanPtr = NULL;

    if (argc > 2) {
	if ((cmdName[0] == 's') && (strncmp(cmdName, "splice", len) == 0)) {
	    /* For splice access the pool of detached channels.
	     * Locate channel, remove from the list.
	     */

	    TestChannel **nextPtrPtr, *curPtr;

	    chan = (Tcl_Channel) NULL;
	    for (nextPtrPtr = &firstDetached, curPtr = firstDetached;
		 curPtr != NULL;
		 nextPtrPtr = &(curPtr->nextPtr), curPtr = curPtr->nextPtr) {

		if (strcmp(argv[2], Tcl_GetChannelName(curPtr->chan)) == 0) {
		    *nextPtrPtr = curPtr->nextPtr;
		    curPtr->nextPtr = NULL;
		    chan = curPtr->chan;
		    Tcl_Free(curPtr);
		    break;
		}
	    }
	} else {
	    chan = Tcl_GetChannel(interp, argv[2], &mode);
	}
	if (chan == (Tcl_Channel) NULL) {
	    return TCL_ERROR;
	}
	chanPtr		= (Channel *) chan;
	statePtr	= chanPtr->state;
	chanPtr		= statePtr->topChanPtr;
	chan		= (Tcl_Channel) chanPtr;
    } else {
	statePtr	= NULL;
	chan		= NULL;
    }

    if ((cmdName[0] == 's') && (strncmp(cmdName, "setchannelerror", len) == 0)) {

	Tcl_Obj *msg = Tcl_NewStringObj(argv[3], -1);

	Tcl_IncrRefCount(msg);
	Tcl_SetChannelError(chan, msg);
	Tcl_DecrRefCount(msg);

	Tcl_GetChannelError(chan, &msg);
	Tcl_SetObjResult(interp, msg);
	Tcl_DecrRefCount(msg);
	return TCL_OK;
    }
    if ((cmdName[0] == 's') && (strncmp(cmdName, "setchannelerrorinterp", len) == 0)) {

	Tcl_Obj *msg = Tcl_NewStringObj(argv[3], -1);

	Tcl_IncrRefCount(msg);
	Tcl_SetChannelErrorInterp(interp, msg);
	Tcl_DecrRefCount(msg);

	Tcl_GetChannelErrorInterp(interp, &msg);
	Tcl_SetObjResult(interp, msg);
	Tcl_DecrRefCount(msg);
	return TCL_OK;
    }

    /*
     * "cut" is actually more a simplified detach facility as provided by the
     * Thread package. Without the safeguards of a regular command (no
     * checking that the command is truly cut'able, no mutexes for
     * thread-safety). Its complementary command is "splice", see below.
     */

    if ((cmdName[0] == 'c') && (strncmp(cmdName, "cut", len) == 0)) {
	TestChannel *det;

	if (argc != 3) {
	    Tcl_AppendResult(interp, "wrong # args: should be \"", argv[0],
		    " cut channelName\"", (char *)NULL);
	    return TCL_ERROR;
	}

	Tcl_RegisterChannel(NULL, chan); /* prevent closing */
	Tcl_UnregisterChannel(interp, chan);

	Tcl_CutChannel(chan);

	/* Remember the channel in the pool of detached channels */

	det = (TestChannel *)Tcl_Alloc(sizeof(TestChannel));
	det->chan     = chan;
	det->nextPtr  = firstDetached;
	firstDetached = det;

	return TCL_OK;
    }

    if ((cmdName[0] == 'c') &&
	    (strncmp(cmdName, "clearchannelhandlers", len) == 0)) {
	if (argc != 3) {
	    Tcl_AppendResult(interp, "wrong # args: should be \"", argv[0],
		    " clearchannelhandlers channelName\"", (char *)NULL);
	    return TCL_ERROR;
	}
	Tcl_ClearChannelHandlers(chan);
	return TCL_OK;
    }

    if ((cmdName[0] == 'i') && (strncmp(cmdName, "info", len) == 0)) {
	if (argc != 3) {
	    Tcl_AppendResult(interp, "wrong # args: should be \"", argv[0],
		    " info channelName\"", (char *)NULL);
	    return TCL_ERROR;
	}
	Tcl_AppendElement(interp, argv[2]);
	Tcl_AppendElement(interp, Tcl_ChannelName(chanPtr->typePtr));
	if (statePtr->flags & TCL_READABLE) {
	    Tcl_AppendElement(interp, "read");
	} else {
	    Tcl_AppendElement(interp, "");
	}
	if (statePtr->flags & TCL_WRITABLE) {
	    Tcl_AppendElement(interp, "write");
	} else {
	    Tcl_AppendElement(interp, "");
	}
	if (statePtr->flags & CHANNEL_NONBLOCKING) {
	    Tcl_AppendElement(interp, "nonblocking");
	} else {
	    Tcl_AppendElement(interp, "blocking");
	}
	if (statePtr->flags & CHANNEL_LINEBUFFERED) {
	    Tcl_AppendElement(interp, "line");
	} else if (statePtr->flags & CHANNEL_UNBUFFERED) {
	    Tcl_AppendElement(interp, "none");
	} else {
	    Tcl_AppendElement(interp, "full");
	}
	if (statePtr->flags & BG_FLUSH_SCHEDULED) {
	    Tcl_AppendElement(interp, "async_flush");
	} else {
	    Tcl_AppendElement(interp, "");
	}
	if (statePtr->flags & CHANNEL_EOF) {
	    Tcl_AppendElement(interp, "eof");
	} else {
	    Tcl_AppendElement(interp, "");
	}
	if (statePtr->flags & CHANNEL_BLOCKED) {
	    Tcl_AppendElement(interp, "blocked");
	} else {
	    Tcl_AppendElement(interp, "unblocked");
	}
	if (statePtr->inputTranslation == TCL_TRANSLATE_AUTO) {
	    Tcl_AppendElement(interp, "auto");
	    if (statePtr->flags & INPUT_SAW_CR) {
		Tcl_AppendElement(interp, "saw_cr");
	    } else {
		Tcl_AppendElement(interp, "");
	    }
	} else if (statePtr->inputTranslation == TCL_TRANSLATE_LF) {
	    Tcl_AppendElement(interp, "lf");
	    Tcl_AppendElement(interp, "");
	} else if (statePtr->inputTranslation == TCL_TRANSLATE_CR) {
	    Tcl_AppendElement(interp, "cr");
	    Tcl_AppendElement(interp, "");
	} else if (statePtr->inputTranslation == TCL_TRANSLATE_CRLF) {
	    Tcl_AppendElement(interp, "crlf");
	    if (statePtr->flags & INPUT_SAW_CR) {
		Tcl_AppendElement(interp, "queued_cr");
	    } else {
		Tcl_AppendElement(interp, "");
	    }
	}
	if (statePtr->outputTranslation == TCL_TRANSLATE_AUTO) {
	    Tcl_AppendElement(interp, "auto");
	} else if (statePtr->outputTranslation == TCL_TRANSLATE_LF) {
	    Tcl_AppendElement(interp, "lf");
	} else if (statePtr->outputTranslation == TCL_TRANSLATE_CR) {
	    Tcl_AppendElement(interp, "cr");
	} else if (statePtr->outputTranslation == TCL_TRANSLATE_CRLF) {
	    Tcl_AppendElement(interp, "crlf");
	}
	IOQueued = Tcl_InputBuffered(chan);
	TclFormatInt(buf, IOQueued);
	Tcl_AppendElement(interp, buf);

	IOQueued = Tcl_OutputBuffered(chan);
	TclFormatInt(buf, IOQueued);
	Tcl_AppendElement(interp, buf);

	TclFormatInt(buf, (int)Tcl_Tell(chan));
	Tcl_AppendElement(interp, buf);

	TclFormatInt(buf, statePtr->refCount);
	Tcl_AppendElement(interp, buf);

	return TCL_OK;
    }

    if ((cmdName[0] == 'i') &&
	    (strncmp(cmdName, "inputbuffered", len) == 0)) {
	if (argc != 3) {
	    Tcl_AppendResult(interp, "channel name required", (char *)NULL);
	    return TCL_ERROR;
	}
	IOQueued = Tcl_InputBuffered(chan);
	TclFormatInt(buf, IOQueued);
	Tcl_AppendResult(interp, buf, (char *)NULL);
	return TCL_OK;
    }

    if ((cmdName[0] == 'i') && (strncmp(cmdName, "isshared", len) == 0)) {
	if (argc != 3) {
	    Tcl_AppendResult(interp, "channel name required", (char *)NULL);
	    return TCL_ERROR;
	}

	TclFormatInt(buf, Tcl_IsChannelShared(chan));
	Tcl_AppendResult(interp, buf, (char *)NULL);
	return TCL_OK;
    }

    if ((cmdName[0] == 'i') && (strncmp(cmdName, "isstandard", len) == 0)) {
	if (argc != 3) {
	    Tcl_AppendResult(interp, "channel name required", (char *)NULL);
	    return TCL_ERROR;
	}

	TclFormatInt(buf, Tcl_IsStandardChannel(chan));
	Tcl_AppendResult(interp, buf, (char *)NULL);
	return TCL_OK;
    }

    if ((cmdName[0] == 'm') && (strncmp(cmdName, "mode", len) == 0)) {
	if (argc != 3) {
	    Tcl_AppendResult(interp, "channel name required", (char *)NULL);
	    return TCL_ERROR;
	}

	if (statePtr->flags & TCL_READABLE) {
	    Tcl_AppendElement(interp, "read");
	} else {
	    Tcl_AppendElement(interp, "");
	}
	if (statePtr->flags & TCL_WRITABLE) {
	    Tcl_AppendElement(interp, "write");
	} else {
	    Tcl_AppendElement(interp, "");
	}
	return TCL_OK;
    }

    if ((cmdName[0] == 'm') && (strncmp(cmdName, "maxmode", len) == 0)) {
	if (argc != 3) {
	    Tcl_AppendResult(interp, "channel name required", (char *)NULL);
	    return TCL_ERROR;
	}

	if (statePtr->maxPerms & TCL_READABLE) {
	    Tcl_AppendElement(interp, "read");
	} else {
	    Tcl_AppendElement(interp, "");
	}
	if (statePtr->maxPerms & TCL_WRITABLE) {
	    Tcl_AppendElement(interp, "write");
	} else {
	    Tcl_AppendElement(interp, "");
	}
	return TCL_OK;
    }

    if ((cmdName[0] == 'm') && (strncmp(cmdName, "mremove-rd", len) == 0)) {
	if (argc != 3) {
	    Tcl_AppendResult(interp, "channel name required", (char *)NULL);
	    return TCL_ERROR;
	}

	return Tcl_RemoveChannelMode(interp, chan, TCL_READABLE);
    }

    if ((cmdName[0] == 'm') && (strncmp(cmdName, "mremove-wr", len) == 0)) {
	if (argc != 3) {
	    Tcl_AppendResult(interp, "channel name required", (char *)NULL);
	    return TCL_ERROR;
	}

	return Tcl_RemoveChannelMode(interp, chan, TCL_WRITABLE);
    }

    if ((cmdName[0] == 'm') && (strncmp(cmdName, "mthread", len) == 0)) {
	if (argc != 3) {
	    Tcl_AppendResult(interp, "channel name required", (char *)NULL);
	    return TCL_ERROR;
	}

	Tcl_SetObjResult(interp, Tcl_NewWideIntObj(
		(Tcl_WideInt)(size_t)Tcl_GetChannelThread(chan)));
	return TCL_OK;
    }

    if ((cmdName[0] == 'n') && (strncmp(cmdName, "name", len) == 0)) {
	if (argc != 3) {
	    Tcl_AppendResult(interp, "channel name required", (char *)NULL);
	    return TCL_ERROR;
	}
	Tcl_AppendResult(interp, statePtr->channelName, (char *)NULL);
	return TCL_OK;
    }

    if ((cmdName[0] == 'o') && (strncmp(cmdName, "open", len) == 0)) {
	hTblPtr = (Tcl_HashTable *) Tcl_GetAssocData(interp, "tclIO", NULL);
	if (hTblPtr == NULL) {
	    return TCL_OK;
	}
	for (hPtr = Tcl_FirstHashEntry(hTblPtr, &hSearch);
	     hPtr != NULL;
	     hPtr = Tcl_NextHashEntry(&hSearch)) {
	    Tcl_AppendElement(interp, (char *)Tcl_GetHashKey(hTblPtr, hPtr));
	}
	return TCL_OK;
    }

    if ((cmdName[0] == 'o') &&
	    (strncmp(cmdName, "outputbuffered", len) == 0)) {
	if (argc != 3) {
	    Tcl_AppendResult(interp, "channel name required", (char *)NULL);
	    return TCL_ERROR;
	}

	IOQueued = Tcl_OutputBuffered(chan);
	TclFormatInt(buf, IOQueued);
	Tcl_AppendResult(interp, buf, (char *)NULL);
	return TCL_OK;
    }

    if ((cmdName[0] == 'q') &&
	    (strncmp(cmdName, "queuedcr", len) == 0)) {
	if (argc != 3) {
	    Tcl_AppendResult(interp, "channel name required", (char *)NULL);
	    return TCL_ERROR;
	}

	Tcl_AppendResult(interp,
		(statePtr->flags & INPUT_SAW_CR) ? "1" : "0", (char *)NULL);
	return TCL_OK;
    }

    if ((cmdName[0] == 'r') && (strncmp(cmdName, "readable", len) == 0)) {
	hTblPtr = (Tcl_HashTable *) Tcl_GetAssocData(interp, "tclIO", NULL);
	if (hTblPtr == NULL) {
	    return TCL_OK;
	}
	for (hPtr = Tcl_FirstHashEntry(hTblPtr, &hSearch);
	     hPtr != NULL;
	     hPtr = Tcl_NextHashEntry(&hSearch)) {
	    chanPtr  = (Channel *) Tcl_GetHashValue(hPtr);
	    statePtr = chanPtr->state;
	    if (statePtr->flags & TCL_READABLE) {
		Tcl_AppendElement(interp, (char *)Tcl_GetHashKey(hTblPtr, hPtr));
	    }
	}
	return TCL_OK;
    }

    if ((cmdName[0] == 'r') && (strncmp(cmdName, "refcount", len) == 0)) {
	if (argc != 3) {
	    Tcl_AppendResult(interp, "channel name required", (char *)NULL);
	    return TCL_ERROR;
	}

	TclFormatInt(buf, statePtr->refCount);
	Tcl_AppendResult(interp, buf, (char *)NULL);
	return TCL_OK;
    }

    /*
     * "splice" is actually more a simplified attach facility as provided by
     * the Thread package. Without the safeguards of a regular command (no
     * checking that the command is truly cut'able, no mutexes for
     * thread-safety). Its complementary command is "cut", see above.
     */

    if ((cmdName[0] == 's') && (strncmp(cmdName, "splice", len) == 0)) {
	if (argc != 3) {
	    Tcl_AppendResult(interp, "channel name required", (char *)NULL);
	    return TCL_ERROR;
	}

	Tcl_SpliceChannel(chan);

	Tcl_RegisterChannel(interp, chan);
	Tcl_UnregisterChannel(NULL, chan);

	return TCL_OK;
    }

    if ((cmdName[0] == 't') && (strncmp(cmdName, "type", len) == 0)) {
	if (argc != 3) {
	    Tcl_AppendResult(interp, "channel name required", (char *)NULL);
	    return TCL_ERROR;
	}
	Tcl_AppendResult(interp, Tcl_ChannelName(chanPtr->typePtr), (char *)NULL);
	return TCL_OK;
    }

    if ((cmdName[0] == 'w') && (strncmp(cmdName, "writable", len) == 0)) {
	hTblPtr = (Tcl_HashTable *) Tcl_GetAssocData(interp, "tclIO", NULL);
	if (hTblPtr == NULL) {
	    return TCL_OK;
	}
	for (hPtr = Tcl_FirstHashEntry(hTblPtr, &hSearch);
		hPtr != NULL; hPtr = Tcl_NextHashEntry(&hSearch)) {
	    chanPtr = (Channel *) Tcl_GetHashValue(hPtr);
	    statePtr = chanPtr->state;
	    if (statePtr->flags & TCL_WRITABLE) {
		Tcl_AppendElement(interp, (char *)Tcl_GetHashKey(hTblPtr, hPtr));
	    }
	}
	return TCL_OK;
    }

    if ((cmdName[0] == 't') && (strncmp(cmdName, "transform", len) == 0)) {
	/*
	 * Syntax: transform channel -command command
	 */

	if (argc != 5) {
	    Tcl_AppendResult(interp, "wrong # args: should be \"", argv[0],
		    " transform channelId -command cmd\"", (char *)NULL);
	    return TCL_ERROR;
	}
	if (strcmp(argv[3], "-command") != 0) {
	    Tcl_AppendResult(interp, "bad argument \"", argv[3],
		    "\": should be \"-command\"", (char *)NULL);
	    return TCL_ERROR;
	}

	return TclChannelTransform(interp, chan,
		Tcl_NewStringObj(argv[4], -1));
    }

    if ((cmdName[0] == 'u') && (strncmp(cmdName, "unstack", len) == 0)) {
	/*
	 * Syntax: unstack channel
	 */

	if (argc != 3) {
	    Tcl_AppendResult(interp, "wrong # args: should be \"", argv[0],
		    " unstack channel\"", (char *)NULL);
	    return TCL_ERROR;
	}
	return Tcl_UnstackChannel(interp, chan);
    }

    Tcl_AppendResult(interp, "bad option \"", cmdName, "\": should be "
	    "cut, clearchannelhandlers, info, isshared, mode, open, "
	    "readable, splice, writable, transform, unstack", (char *)NULL);
    return TCL_ERROR;
}

/*
 *----------------------------------------------------------------------
 *
 * TestChannelEventCmd --
 *
 *	This procedure implements the "testchannelevent" command. It is used
 *	to test the Tcl channel event mechanism.
 *
 * Results:
 *	A standard Tcl result.
 *
 * Side effects:
 *	Creates, deletes and returns channel event handlers.
 *
 *----------------------------------------------------------------------
 */

static int
TestChannelEventCmd(
    TCL_UNUSED(void *),
    Tcl_Interp *interp,		/* Current interpreter. */
    int argc,			/* Number of arguments. */
    const char **argv)		/* Argument strings. */
{
    Tcl_Obj *resultListPtr;
    Channel *chanPtr;
    ChannelState *statePtr;	/* state info for channel */
    EventScriptRecord *esPtr, *prevEsPtr, *nextEsPtr;
    const char *cmd;
    int index, i, mask, len;

    if ((argc < 3) || (argc > 5)) {
	Tcl_AppendResult(interp, "wrong # args: should be \"", argv[0],
		" channelName cmd ?arg1? ?arg2?\"", (char *)NULL);
	return TCL_ERROR;
    }
    chanPtr = (Channel *) Tcl_GetChannel(interp, argv[1], NULL);
    if (chanPtr == NULL) {
	return TCL_ERROR;
    }
    statePtr = chanPtr->state;

    cmd = argv[2];
    len = strlen(cmd);
    if ((cmd[0] == 'a') && (strncmp(cmd, "add", len) == 0)) {
	if (argc != 5) {
	    Tcl_AppendResult(interp, "wrong # args: should be \"", argv[0],
		    " channelName add eventSpec script\"", (char *)NULL);
	    return TCL_ERROR;
	}
	if (strcmp(argv[3], "readable") == 0) {
	    mask = TCL_READABLE;
	} else if (strcmp(argv[3], "writable") == 0) {
	    mask = TCL_WRITABLE;
	} else if (strcmp(argv[3], "none") == 0) {
	    mask = 0;
	} else {
	    Tcl_AppendResult(interp, "bad event name \"", argv[3],
		    "\": must be readable, writable, or none", (char *)NULL);
	    return TCL_ERROR;
	}

	esPtr = (EventScriptRecord *)Tcl_Alloc(sizeof(EventScriptRecord));
	esPtr->nextPtr = statePtr->scriptRecordPtr;
	statePtr->scriptRecordPtr = esPtr;

	esPtr->chanPtr = chanPtr;
	esPtr->interp = interp;
	esPtr->mask = mask;
	esPtr->scriptPtr = Tcl_NewStringObj(argv[4], -1);
	Tcl_IncrRefCount(esPtr->scriptPtr);

	Tcl_CreateChannelHandler((Tcl_Channel) chanPtr, mask,
		TclChannelEventScriptInvoker, esPtr);

	return TCL_OK;
    }

    if ((cmd[0] == 'd') && (strncmp(cmd, "delete", len) == 0)) {
	if (argc != 4) {
	    Tcl_AppendResult(interp, "wrong # args: should be \"", argv[0],
		    " channelName delete index\"", (char *)NULL);
	    return TCL_ERROR;
	}
	if (Tcl_GetInt(interp, argv[3], &index) == TCL_ERROR) {
	    return TCL_ERROR;
	}
	if (index < 0) {
	    Tcl_AppendResult(interp, "bad event index: ", argv[3],
		    ": must be nonnegative", (char *)NULL);
	    return TCL_ERROR;
	}
	for (i = 0, esPtr = statePtr->scriptRecordPtr;
	     (i < index) && (esPtr != NULL);
	     i++, esPtr = esPtr->nextPtr) {
	    /* Empty loop body. */
	}
	if (esPtr == NULL) {
	    Tcl_AppendResult(interp, "bad event index ", argv[3],
		    ": out of range", (char *)NULL);
	    return TCL_ERROR;
	}
	if (esPtr == statePtr->scriptRecordPtr) {
	    statePtr->scriptRecordPtr = esPtr->nextPtr;
	} else {
	    for (prevEsPtr = statePtr->scriptRecordPtr;
		 (prevEsPtr != NULL) &&
		     (prevEsPtr->nextPtr != esPtr);
		 prevEsPtr = prevEsPtr->nextPtr) {
		/* Empty loop body. */
	    }
	    if (prevEsPtr == NULL) {
		Tcl_Panic("TestChannelEventCmd: damaged event script list");
	    }
	    prevEsPtr->nextPtr = esPtr->nextPtr;
	}
	Tcl_DeleteChannelHandler((Tcl_Channel) chanPtr,
		TclChannelEventScriptInvoker, esPtr);
	Tcl_DecrRefCount(esPtr->scriptPtr);
	Tcl_Free(esPtr);

	return TCL_OK;
    }

    if ((cmd[0] == 'l') && (strncmp(cmd, "list", len) == 0)) {
	if (argc != 3) {
	    Tcl_AppendResult(interp, "wrong # args: should be \"", argv[0],
		    " channelName list\"", (char *)NULL);
	    return TCL_ERROR;
	}
	resultListPtr = Tcl_GetObjResult(interp);
	for (esPtr = statePtr->scriptRecordPtr;
	     esPtr != NULL;
	     esPtr = esPtr->nextPtr) {
	    if (esPtr->mask) {
		Tcl_ListObjAppendElement(interp, resultListPtr, Tcl_NewStringObj(
		    (esPtr->mask == TCL_READABLE) ? "readable" : "writable", -1));
	    } else {
		Tcl_ListObjAppendElement(interp, resultListPtr,
			Tcl_NewStringObj("none", -1));
	    }
	    Tcl_ListObjAppendElement(interp, resultListPtr, esPtr->scriptPtr);
	}
	Tcl_SetObjResult(interp, resultListPtr);
	return TCL_OK;
    }

    if ((cmd[0] == 'r') && (strncmp(cmd, "removeall", len) == 0)) {
	if (argc != 3) {
	    Tcl_AppendResult(interp, "wrong # args: should be \"", argv[0],
		    " channelName removeall\"", (char *)NULL);
	    return TCL_ERROR;
	}
	for (esPtr = statePtr->scriptRecordPtr;
	     esPtr != NULL;
	     esPtr = nextEsPtr) {
	    nextEsPtr = esPtr->nextPtr;
	    Tcl_DeleteChannelHandler((Tcl_Channel) chanPtr,
		    TclChannelEventScriptInvoker, esPtr);
	    Tcl_DecrRefCount(esPtr->scriptPtr);
	    Tcl_Free(esPtr);
	}
	statePtr->scriptRecordPtr = NULL;
	return TCL_OK;
    }

    if	((cmd[0] == 's') && (strncmp(cmd, "set", len) == 0)) {
	if (argc != 5) {
	    Tcl_AppendResult(interp, "wrong # args: should be \"", argv[0],
		    " channelName delete index event\"", (char *)NULL);
	    return TCL_ERROR;
	}
	if (Tcl_GetInt(interp, argv[3], &index) == TCL_ERROR) {
	    return TCL_ERROR;
	}
	if (index < 0) {
	    Tcl_AppendResult(interp, "bad event index: ", argv[3],
		    ": must be nonnegative", (char *)NULL);
	    return TCL_ERROR;
	}
	for (i = 0, esPtr = statePtr->scriptRecordPtr;
	     (i < index) && (esPtr != NULL);
	     i++, esPtr = esPtr->nextPtr) {
	    /* Empty loop body. */
	}
	if (esPtr == NULL) {
	    Tcl_AppendResult(interp, "bad event index ", argv[3],
		    ": out of range", (char *)NULL);
	    return TCL_ERROR;
	}

	if (strcmp(argv[4], "readable") == 0) {
	    mask = TCL_READABLE;
	} else if (strcmp(argv[4], "writable") == 0) {
	    mask = TCL_WRITABLE;
	} else if (strcmp(argv[4], "none") == 0) {
	    mask = 0;
	} else {
	    Tcl_AppendResult(interp, "bad event name \"", argv[4],
		    "\": must be readable, writable, or none", (char *)NULL);
	    return TCL_ERROR;
	}
	esPtr->mask = mask;
	Tcl_CreateChannelHandler((Tcl_Channel) chanPtr, mask,
		TclChannelEventScriptInvoker, esPtr);
	return TCL_OK;
    }
    Tcl_AppendResult(interp, "bad command ", cmd, ", must be one of "
	    "add, delete, list, set, or removeall", (char *)NULL);
    return TCL_ERROR;
}

/*
 *----------------------------------------------------------------------
 *
 * TestSocketCmd --
 *
 *	Implements the Tcl "testsocket" debugging command and its
 *	subcommands. This is part of the testing environment.
 *
 * Results:
 *	A standard Tcl result.
 *
 * Side effects:
 *	None.
 *
 *----------------------------------------------------------------------
 */

#define TCP_ASYNC_TEST_MODE	(1<<8)	/* Async testing activated.  Do not
					 * automatically continue connection
					 * process. */

static int
TestSocketCmd(
    TCL_UNUSED(void *),
    Tcl_Interp *interp,		/* Interpreter for result. */
    int argc,			/* Count of additional args. */
    const char **argv)		/* Additional arg strings. */
{
    const char *cmdName;	/* Sub command. */
    size_t len;			/* Length of subcommand string. */

    if (argc < 2) {
	Tcl_AppendResult(interp, "wrong # args: should be \"", argv[0],
		" subcommand ?additional args..?\"", (char *)NULL);
	return TCL_ERROR;
    }
    cmdName = argv[1];
    len = strlen(cmdName);

    if ((cmdName[0] == 't') && (strncmp(cmdName, "testflags", len) == 0)) {
	Tcl_Channel hChannel;
	int modePtr;
	int testMode;
	TcpState *statePtr;
	/* Set test value in the socket driver
	 */
	/* Check for argument "channel name"
	 */
	if (argc < 4) {
	    Tcl_AppendResult(interp, "wrong # args: should be \"", argv[0],
		    " testflags channel flags\"", (char *)NULL);
	    return TCL_ERROR;
	}
	hChannel = Tcl_GetChannel(interp, argv[2], &modePtr);
	if ( NULL == hChannel ) {
	    Tcl_AppendResult(interp, "unknown channel:", argv[2], (char *)NULL);
	    return TCL_ERROR;
	}
	statePtr = (TcpState *)Tcl_GetChannelInstanceData(hChannel);
	if ( NULL == statePtr) {
	    Tcl_AppendResult(interp, "No channel instance data:", argv[2],
		    (char *)NULL);
	    return TCL_ERROR;
	}
	if (Tcl_GetBoolean(interp, argv[3], &testMode) != TCL_OK) {
	    return TCL_ERROR;
	}
	if (testMode) {
	    statePtr->flags |= TCP_ASYNC_TEST_MODE;
	} else {
	    statePtr->flags &= ~TCP_ASYNC_TEST_MODE;
	}
	return TCL_OK;
    }

    Tcl_AppendResult(interp, "bad option \"", cmdName, "\": should be "
	    "testflags", (char *)NULL);
    return TCL_ERROR;
}

/*
 *----------------------------------------------------------------------
 *
 * TestServiceModeCmd --
 *
 *	This procedure implements the "testservicemode" command which gets or
 *      sets the current Tcl ServiceMode.  There are several tests which open
 *      a file and assign various handlers to it.  For these tests to be
 *      deterministic it is important that file events not be processed until
 *      all of the handlers are in place.
 *
 * Results:
 *	A standard Tcl result.
 *
 * Side effects:
 *	May change the ServiceMode setting.
 *
 *----------------------------------------------------------------------
 */

static int
TestServiceModeCmd(
    TCL_UNUSED(void *),
    Tcl_Interp *interp,		/* Current interpreter. */
    int argc,			/* Number of arguments. */
    const char **argv)		/* Argument strings. */
{
    int newmode, oldmode;
    if (argc > 2) {
	Tcl_AppendResult(interp, "wrong # args: should be \"", argv[0],
			 " ?newmode?\"", (char *)NULL);
	return TCL_ERROR;
    }
    oldmode = (Tcl_GetServiceMode() != TCL_SERVICE_NONE);
    if (argc == 2) {
	if (Tcl_GetInt(interp, argv[1], &newmode) == TCL_ERROR) {
	    return TCL_ERROR;
	}
	if (newmode == 0) {
	    Tcl_SetServiceMode(TCL_SERVICE_NONE);
	} else {
	    Tcl_SetServiceMode(TCL_SERVICE_ALL);
	}
    }
    Tcl_SetObjResult(interp, Tcl_NewWideIntObj(oldmode));
    return TCL_OK;
}

/*
 *----------------------------------------------------------------------
 *
 * TestWrongNumArgsObjCmd --
 *
 *	Test the Tcl_WrongNumArgs function.
 *
 * Results:
 *	Standard Tcl result.
 *
 * Side effects:
 *	Sets interpreter result.
 *
 *----------------------------------------------------------------------
 */

static int
TestWrongNumArgsObjCmd(
    TCL_UNUSED(void *),
    Tcl_Interp *interp,		/* Current interpreter. */
    Tcl_Size objc,			/* Number of arguments. */
    Tcl_Obj *const objv[])	/* Argument objects. */
{
    Tcl_Size i, length;
    const char *msg;

    if (objc < 3) {
	goto insufArgs;
    }

    if (Tcl_GetIntForIndex(interp, objv[1], TCL_INDEX_NONE, &i) != TCL_OK) {
	return TCL_ERROR;
    }

    msg = Tcl_GetStringFromObj(objv[2], &length);
    if (length == 0) {
	msg = NULL;
    }

    if (i > objc - 3) {
	/*
	 * Asked for more arguments than were given.
	 */
    insufArgs:
	Tcl_AppendResult(interp, "insufficient arguments", (char *)NULL);
	return TCL_ERROR;
    }

    Tcl_WrongNumArgs(interp, i, &(objv[3]), msg);
    return TCL_OK;
}

/*
 *----------------------------------------------------------------------
 *
 * TestGetIndexFromObjStructObjCmd --
 *
 *	Test the Tcl_GetIndexFromObjStruct function.
 *
 * Results:
 *	Standard Tcl result.
 *
 * Side effects:
 *	Sets interpreter result.
 *
 *----------------------------------------------------------------------
 */

static int
TestGetIndexFromObjStructObjCmd(
    TCL_UNUSED(void *),
    Tcl_Interp *interp,		/* Current interpreter. */
    int objc,			/* Number of arguments. */
    Tcl_Obj *const objv[])	/* Argument objects. */
{
    const char *const ary[] = {
	"a", "b", "c", "d", "ee", "ff", NULL, NULL
    };
    int target, flags = 0;
    signed char idx[8];

    if (objc != 3 && objc != 4) {
	Tcl_WrongNumArgs(interp, 1, objv, "argument targetvalue ?flags?");
	return TCL_ERROR;
    }
    if (Tcl_GetIntFromObj(interp, objv[2], &target) != TCL_OK) {
	return TCL_ERROR;
    }
    if ((objc > 3) && (Tcl_GetIntFromObj(interp, objv[3], &flags) != TCL_OK)) {
	return TCL_ERROR;
    }
    memset(idx, 85, sizeof(idx));
    if (Tcl_GetIndexFromObjStruct(interp, (Tcl_GetString(objv[1])[0] ? objv[1] : NULL), ary, 2*sizeof(char *),
	    "dummy", flags, &idx[1]) != TCL_OK) {
	return TCL_ERROR;
    }
    if (idx[0] != 85 || idx[2] != 85) {
	Tcl_AppendResult(interp, "Tcl_GetIndexFromObjStruct overwrites bytes near index variable", (char *)NULL);
	return TCL_ERROR;
    } else if (idx[1] != target) {
	char buffer[64];
	snprintf(buffer, sizeof(buffer), "%d", idx[1]);
	Tcl_AppendResult(interp, "index value comparison failed: got ",
		buffer, (char *)NULL);
	snprintf(buffer, sizeof(buffer), "%d", target);
	Tcl_AppendResult(interp, " when ", buffer, " expected", (char *)NULL);
	return TCL_ERROR;
    }
    Tcl_WrongNumArgs(interp, objc, objv, NULL);
    return TCL_OK;
}

/*
 *----------------------------------------------------------------------
 *
 * TestFilesystemObjCmd --
 *
 *	This procedure implements the "testfilesystem" command. It is used to
 *	test Tcl_FSRegister, Tcl_FSUnregister, and can be used to test that
 *	the pluggable filesystem works.
 *
 * Results:
 *	A standard Tcl result.
 *
 * Side effects:
 *	Inserts or removes a filesystem from Tcl's stack.
 *
 *----------------------------------------------------------------------
 */

static int
TestFilesystemObjCmd(
    TCL_UNUSED(void *),
    Tcl_Interp *interp,
    int objc,
    Tcl_Obj *const objv[])
{
    int res, boolVal;
    const char *msg;

    if (objc != 2) {
	Tcl_WrongNumArgs(interp, 1, objv, "boolean");
	return TCL_ERROR;
    }
    if (Tcl_GetBooleanFromObj(interp, objv[1], &boolVal) != TCL_OK) {
	return TCL_ERROR;
    }
    if (boolVal) {
	res = Tcl_FSRegister(interp, &testReportingFilesystem);
	msg = (res == TCL_OK) ? "registered" : "failed";
    } else {
	res = Tcl_FSUnregister(&testReportingFilesystem);
	msg = (res == TCL_OK) ? "unregistered" : "failed";
    }
    Tcl_SetObjResult(interp, Tcl_NewStringObj(msg , -1));
    return res;
}

static int
TestReportInFilesystem(
    Tcl_Obj *pathPtr,
    void **clientDataPtr)
{
    static Tcl_Obj *lastPathPtr = NULL;
    Tcl_Obj *newPathPtr;

    if (pathPtr == lastPathPtr) {
	/* Reject all files second time around */
	return -1;
    }

    /* Try to claim all files first time around */

    newPathPtr = Tcl_DuplicateObj(pathPtr);
    lastPathPtr = newPathPtr;
    Tcl_IncrRefCount(newPathPtr);
    if (Tcl_FSGetFileSystemForPath(newPathPtr) == NULL) {
	/* Nothing claimed it. Therefore we don't either */
	Tcl_DecrRefCount(newPathPtr);
	lastPathPtr = NULL;
	return -1;
    }
    lastPathPtr = NULL;
    *clientDataPtr = newPathPtr;
    return TCL_OK;
}

/*
 * Simple helper function to extract the native vfs representation of a path
 * object, or NULL if no such representation exists.
 */

static Tcl_Obj *
TestReportGetNativePath(
    Tcl_Obj *pathPtr)
{
    return (Tcl_Obj*) Tcl_FSGetInternalRep(pathPtr, &testReportingFilesystem);
}

static void
TestReportFreeInternalRep(
    void *clientData)
{
    Tcl_Obj *nativeRep = (Tcl_Obj *) clientData;

    if (nativeRep != NULL) {
	/* Free the path */
	Tcl_DecrRefCount(nativeRep);
    }
}

static void *
TestReportDupInternalRep(
    void *clientData)
{
    Tcl_Obj *original = (Tcl_Obj *) clientData;

    Tcl_IncrRefCount(original);
    return clientData;
}

static void
TestReport(
    const char *cmd,
    Tcl_Obj *path,
    Tcl_Obj *arg2)
{
    Tcl_Interp *interp = (Tcl_Interp *) Tcl_FSData(&testReportingFilesystem);

    if (interp == NULL) {
	/* This is bad, but not much we can do about it */
    } else {
	Tcl_Obj *savedResult;
	Tcl_DString ds;

	Tcl_DStringInit(&ds);
	Tcl_DStringAppend(&ds, "lappend filesystemReport ", -1);
	Tcl_DStringStartSublist(&ds);
	Tcl_DStringAppendElement(&ds, cmd);
	if (path != NULL) {
	    Tcl_DStringAppendElement(&ds, Tcl_GetString(path));
	}
	if (arg2 != NULL) {
	    Tcl_DStringAppendElement(&ds, Tcl_GetString(arg2));
	}
	Tcl_DStringEndSublist(&ds);
	savedResult = Tcl_GetObjResult(interp);
	Tcl_IncrRefCount(savedResult);
	Tcl_SetObjResult(interp, Tcl_NewObj());
	Tcl_EvalEx(interp, Tcl_DStringValue(&ds), TCL_INDEX_NONE, 0);
	Tcl_DStringFree(&ds);
	Tcl_ResetResult(interp);
	Tcl_SetObjResult(interp, savedResult);
	Tcl_DecrRefCount(savedResult);
    }
}

static int
TestReportStat(
    Tcl_Obj *path,		/* Path of file to stat (in current CP). */
    Tcl_StatBuf *buf)		/* Filled with results of stat call. */
{
    TestReport("stat", path, NULL);
    return Tcl_FSStat(TestReportGetNativePath(path), buf);
}

static int
TestReportLstat(
    Tcl_Obj *path,		/* Path of file to stat (in current CP). */
    Tcl_StatBuf *buf)		/* Filled with results of stat call. */
{
    TestReport("lstat", path, NULL);
    return Tcl_FSLstat(TestReportGetNativePath(path), buf);
}

static int
TestReportAccess(
    Tcl_Obj *path,		/* Path of file to access (in current CP). */
    int mode)			/* Permission setting. */
{
    TestReport("access", path, NULL);
    return Tcl_FSAccess(TestReportGetNativePath(path), mode);
}

static Tcl_Channel
TestReportOpenFileChannel(
    Tcl_Interp *interp,		/* Interpreter for error reporting; can be
				 * NULL. */
    Tcl_Obj *fileName,		/* Name of file to open. */
    int mode,			/* POSIX open mode. */
    int permissions)		/* If the open involves creating a file, with
				 * what modes to create it? */
{
    TestReport("open", fileName, NULL);
    return TclpOpenFileChannel(interp, TestReportGetNativePath(fileName),
	    mode, permissions);
}

static int
TestReportMatchInDirectory(
    Tcl_Interp *interp,		/* Interpreter for error messages. */
    Tcl_Obj *resultPtr,		/* Object to lappend results. */
    Tcl_Obj *dirPtr,		/* Contains path to directory to search. */
    const char *pattern,	/* Pattern to match against. */
    Tcl_GlobTypeData *types)	/* Object containing list of acceptable types.
				 * May be NULL. */
{
    if (types != NULL && types->type & TCL_GLOB_TYPE_MOUNT) {
	TestReport("matchmounts", dirPtr, NULL);
	return TCL_OK;
    } else {
	TestReport("matchindirectory", dirPtr, NULL);
	return Tcl_FSMatchInDirectory(interp, resultPtr,
		TestReportGetNativePath(dirPtr), pattern, types);
    }
}

static int
TestReportChdir(
    Tcl_Obj *dirName)
{
    TestReport("chdir", dirName, NULL);
    return Tcl_FSChdir(TestReportGetNativePath(dirName));
}

static int
TestReportLoadFile(
    Tcl_Interp *interp,		/* Used for error reporting. */
    Tcl_Obj *fileName,		/* Name of the file containing the desired
				 * code. */
    Tcl_LoadHandle *handlePtr,	/* Filled with token for dynamically loaded
				 * file which will be passed back to
				 * (*unloadProcPtr)() to unload the file. */
    Tcl_FSUnloadFileProc **unloadProcPtr)
				/* Filled with address of Tcl_FSUnloadFileProc
				 * function which should be used for
				 * this file. */
{
    TestReport("loadfile", fileName, NULL);
    return Tcl_FSLoadFile(interp, TestReportGetNativePath(fileName), NULL,
	    NULL, NULL, NULL, handlePtr, unloadProcPtr);
}

static Tcl_Obj *
TestReportLink(
    Tcl_Obj *path,		/* Path of file to readlink or link */
    Tcl_Obj *to,		/* Path of file to link to, or NULL */
    int linkType)
{
    TestReport("link", path, to);
    return Tcl_FSLink(TestReportGetNativePath(path), to, linkType);
}

static int
TestReportRenameFile(
    Tcl_Obj *src,		/* Pathname of file or dir to be renamed
				 * (UTF-8). */
    Tcl_Obj *dst)		/* New pathname of file or directory
				 * (UTF-8). */
{
    TestReport("renamefile", src, dst);
    return Tcl_FSRenameFile(TestReportGetNativePath(src),
	    TestReportGetNativePath(dst));
}

static int
TestReportCopyFile(
    Tcl_Obj *src,		/* Pathname of file to be copied (UTF-8). */
    Tcl_Obj *dst)		/* Pathname of file to copy to (UTF-8). */
{
    TestReport("copyfile", src, dst);
    return Tcl_FSCopyFile(TestReportGetNativePath(src),
	    TestReportGetNativePath(dst));
}

static int
TestReportDeleteFile(
    Tcl_Obj *path)		/* Pathname of file to be removed (UTF-8). */
{
    TestReport("deletefile", path, NULL);
    return Tcl_FSDeleteFile(TestReportGetNativePath(path));
}

static int
TestReportCreateDirectory(
    Tcl_Obj *path)		/* Pathname of directory to create (UTF-8). */
{
    TestReport("createdirectory", path, NULL);
    return Tcl_FSCreateDirectory(TestReportGetNativePath(path));
}

static int
TestReportCopyDirectory(
    Tcl_Obj *src,		/* Pathname of directory to be copied
				 * (UTF-8). */
    Tcl_Obj *dst,		/* Pathname of target directory (UTF-8). */
    Tcl_Obj **errorPtr)		/* If non-NULL, to be filled with UTF-8 name
				 * of file causing error. */
{
    TestReport("copydirectory", src, dst);
    return Tcl_FSCopyDirectory(TestReportGetNativePath(src),
	    TestReportGetNativePath(dst), errorPtr);
}

static int
TestReportRemoveDirectory(
    Tcl_Obj *path,		/* Pathname of directory to be removed
				 * (UTF-8). */
    int recursive,		/* If non-zero, removes directories that
				 * are nonempty.  Otherwise, will only remove
				 * empty directories. */
    Tcl_Obj **errorPtr)		/* If non-NULL, to be filled with UTF-8 name
				 * of file causing error. */
{
    TestReport("removedirectory", path, NULL);
    return Tcl_FSRemoveDirectory(TestReportGetNativePath(path), recursive,
	    errorPtr);
}

static const char *const *
TestReportFileAttrStrings(
    Tcl_Obj *fileName,
    Tcl_Obj **objPtrRef)
{
    TestReport("fileattributestrings", fileName, NULL);
    return Tcl_FSFileAttrStrings(TestReportGetNativePath(fileName), objPtrRef);
}

static int
TestReportFileAttrsGet(
    Tcl_Interp *interp,		/* The interpreter for error reporting. */
    int index,			/* index of the attribute command. */
    Tcl_Obj *fileName,		/* filename we are operating on. */
    Tcl_Obj **objPtrRef)	/* for output. */
{
    TestReport("fileattributesget", fileName, NULL);
    return Tcl_FSFileAttrsGet(interp, index,
	    TestReportGetNativePath(fileName), objPtrRef);
}

static int
TestReportFileAttrsSet(
    Tcl_Interp *interp,		/* The interpreter for error reporting. */
    int index,			/* index of the attribute command. */
    Tcl_Obj *fileName,		/* filename we are operating on. */
    Tcl_Obj *objPtr)		/* for input. */
{
    TestReport("fileattributesset", fileName, objPtr);
    return Tcl_FSFileAttrsSet(interp, index,
	    TestReportGetNativePath(fileName), objPtr);
}

static int
TestReportUtime(
    Tcl_Obj *fileName,
    struct utimbuf *tval)
{
    TestReport("utime", fileName, NULL);
    return Tcl_FSUtime(TestReportGetNativePath(fileName), tval);
}

static int
TestReportNormalizePath(
    TCL_UNUSED(Tcl_Interp *),
    Tcl_Obj *pathPtr,
    int nextCheckpoint)
{
    TestReport("normalizepath", pathPtr, NULL);
    return nextCheckpoint;
}

static int
SimplePathInFilesystem(
    Tcl_Obj *pathPtr,
    TCL_UNUSED(void **))
{
    const char *str = Tcl_GetString(pathPtr);

    if (strncmp(str, "simplefs:/", 10)) {
	return -1;
    }
    return TCL_OK;
}

/*
 * This is a slightly 'hacky' filesystem which is used just to test a few
 * important features of the vfs code: (1) that you can load a shared library
 * from a vfs, (2) that when copying files from one fs to another, the 'mtime'
 * is preserved. (3) that recursive cross-filesystem directory copies have the
 * correct behaviour with/without -force.
 *
 * It treats any file in 'simplefs:/' as a file, which it routes to the
 * current directory. The real file it uses is whatever follows the trailing
 * '/' (e.g. 'foo' in 'simplefs:/foo'), and that file exists or not according
 * to what is in the native pwd.
 *
 * Please do not consider this filesystem a model of how things are to be
 * done. It is quite the opposite!  But, it does allow us to test some
 * important features.
 */

static int
TestSimpleFilesystemObjCmd(
    TCL_UNUSED(void *),
    Tcl_Interp *interp,
    int objc,
    Tcl_Obj *const objv[])
{
    int res, boolVal;
    const char *msg;

    if (objc != 2) {
	Tcl_WrongNumArgs(interp, 1, objv, "boolean");
	return TCL_ERROR;
    }
    if (Tcl_GetBooleanFromObj(interp, objv[1], &boolVal) != TCL_OK) {
	return TCL_ERROR;
    }
    if (boolVal) {
	res = Tcl_FSRegister(interp, &simpleFilesystem);
	msg = (res == TCL_OK) ? "registered" : "failed";
    } else {
	res = Tcl_FSUnregister(&simpleFilesystem);
	msg = (res == TCL_OK) ? "unregistered" : "failed";
    }
    Tcl_SetObjResult(interp, Tcl_NewStringObj(msg , -1));
    return res;
}

/*
 * Treats a file name 'simplefs:/foo' by using the file 'foo' in the current
 * (native) directory.
 */

static Tcl_Obj *
SimpleRedirect(
    Tcl_Obj *pathPtr)		/* Name of file to copy. */
{
    Tcl_Size len;
    const char *str;
    Tcl_Obj *origPtr;

    /*
     * We assume the same name in the current directory is ok.
     */

    str = Tcl_GetStringFromObj(pathPtr, &len);
    if (len < 10 || strncmp(str, "simplefs:/", 10)) {
	/* Probably shouldn't ever reach here */
	Tcl_IncrRefCount(pathPtr);
	return pathPtr;
    }
    origPtr = Tcl_NewStringObj(str+10, -1);
    Tcl_IncrRefCount(origPtr);
    return origPtr;
}

static int
SimpleMatchInDirectory(
    Tcl_Interp *interp,		/* Interpreter for error
				 * messages. */
    Tcl_Obj *resultPtr,		/* Object to lappend results. */
    Tcl_Obj *dirPtr,		/* Contains path to directory to search. */
    const char *pattern,	/* Pattern to match against. */
    Tcl_GlobTypeData *types)	/* Object containing list of acceptable types.
				 * May be NULL. */
{
    int res;
    Tcl_Obj *origPtr;
    Tcl_Obj *resPtr;

    /* We only provide a new volume, therefore no mounts at all */
    if (types != NULL && types->type & TCL_GLOB_TYPE_MOUNT) {
	return TCL_OK;
    }

    /*
     * We assume the same name in the current directory is ok.
     */
    resPtr = Tcl_NewObj();
    Tcl_IncrRefCount(resPtr);
    origPtr = SimpleRedirect(dirPtr);
    res = Tcl_FSMatchInDirectory(interp, resPtr, origPtr, pattern, types);
    if (res == TCL_OK) {
	Tcl_Size gLength, j;
	Tcl_ListObjLength(NULL, resPtr, &gLength);
	for (j = 0; j < gLength; j++) {
	    Tcl_Obj *gElt, *nElt;
	    Tcl_ListObjIndex(NULL, resPtr, j, &gElt);
	    nElt = Tcl_NewStringObj("simplefs:/",10);
	    Tcl_AppendObjToObj(nElt, gElt);
	    Tcl_ListObjAppendElement(NULL, resultPtr, nElt);
	}
    }
    Tcl_DecrRefCount(origPtr);
    Tcl_DecrRefCount(resPtr);
    return res;
}

static Tcl_Channel
SimpleOpenFileChannel(
    Tcl_Interp *interp,		/* Interpreter for error reporting; can be
				 * NULL. */
    Tcl_Obj *pathPtr,		/* Name of file to open. */
    int mode,			/* POSIX open mode. */
    int permissions)		/* If the open involves creating a file, with
				 * what modes to create it? */
{
    Tcl_Obj *tempPtr;
    Tcl_Channel chan;

    if ((mode & O_ACCMODE) != O_RDONLY) {
	Tcl_AppendResult(interp, "read-only", (char *)NULL);
	return NULL;
    }

    tempPtr = SimpleRedirect(pathPtr);
    chan = Tcl_FSOpenFileChannel(interp, tempPtr, "r", permissions);
    Tcl_DecrRefCount(tempPtr);
    return chan;
}

static int
SimpleAccess(
    Tcl_Obj *pathPtr,		/* Path of file to access (in current CP). */
    int mode)			/* Permission setting. */
{
    Tcl_Obj *tempPtr = SimpleRedirect(pathPtr);
    int res = Tcl_FSAccess(tempPtr, mode);

    Tcl_DecrRefCount(tempPtr);
    return res;
}

static int
SimpleStat(
    Tcl_Obj *pathPtr,		/* Path of file to stat (in current CP). */
    Tcl_StatBuf *bufPtr)	/* Filled with results of stat call. */
{
    Tcl_Obj *tempPtr = SimpleRedirect(pathPtr);
    int res = Tcl_FSStat(tempPtr, bufPtr);

    Tcl_DecrRefCount(tempPtr);
    return res;
}

static Tcl_Obj *
SimpleListVolumes(void)
{
    /* Add one new volume */
    Tcl_Obj *retVal;

    retVal = Tcl_NewStringObj("simplefs:/", -1);
    Tcl_IncrRefCount(retVal);
    return retVal;
}

/*
 * Used to check operations of Tcl_UtfNext.
 *
 * Usage: testutfnext -bytestring $bytes
 */

static int
TestUtfNextCmd(
    TCL_UNUSED(void *),
    Tcl_Interp *interp,
    int objc,
    Tcl_Obj *const objv[])
{
    Tcl_Size numBytes;
    char *bytes;
    const char *result, *first;
    char buffer[32];
    static const char tobetested[] = "A\xA0\xC0\xC1\xC2\xD0\xE0\xE8\xF2\xF7\xF8\xFE\xFF";
    const char *p = tobetested;

    if (objc != 2) {
	Tcl_WrongNumArgs(interp, 1, objv, "?-bytestring? bytes");
	return TCL_ERROR;
    }
	bytes = Tcl_GetStringFromObj(objv[1], &numBytes);

    if ((size_t)numBytes > sizeof(buffer) - 4) {
	Tcl_SetObjResult(interp, Tcl_ObjPrintf(
		"\"testutfnext\" can only handle %" TCL_Z_MODIFIER "u bytes",
		sizeof(buffer) - 4));
	return TCL_ERROR;
    }

    memcpy(buffer + 1, bytes, numBytes);
    buffer[0] = buffer[numBytes + 1] = buffer[numBytes + 2] = buffer[numBytes + 3] = '\xA0';

    first = result = Tcl_UtfNext(buffer + 1);
    while ((buffer[0] = *p++) != '\0') {
	/* Run Tcl_UtfNext with many more possible bytes at src[-1], all should give the same result */
	result = Tcl_UtfNext(buffer + 1);
	if (first != result) {
	    Tcl_AppendResult(interp, "Tcl_UtfNext is not supposed to read src[-1]", (char *)NULL);
	    return TCL_ERROR;
	}
    }
    p = tobetested;
    while ((buffer[numBytes + 1] = *p++) != '\0') {
	/* Run Tcl_UtfNext with many more possible bytes at src[end], all should give the same result */
	result = Tcl_UtfNext(buffer + 1);
	if (first != result) {
	    Tcl_SetObjResult(interp, Tcl_ObjPrintf(
		    "Tcl_UtfNext is not supposed to read src[end]\n"
		    "Different result when src[end] is %#x", UCHAR(p[-1])));
	    return TCL_ERROR;
	}
    }

    Tcl_SetObjResult(interp, Tcl_NewWideIntObj(first - buffer - 1));

    return TCL_OK;
}
/*
 * Used to check operations of Tcl_UtfPrev.
 *
 * Usage: testutfprev $bytes $offset
 */

static int
TestUtfPrevCmd(
    TCL_UNUSED(void *),
    Tcl_Interp *interp,
    int objc,
    Tcl_Obj *const objv[])
{
    Tcl_Size numBytes, offset;
    char *bytes;
    const char *result;

    if (objc < 2 || objc > 3) {
	Tcl_WrongNumArgs(interp, 1, objv, "bytes ?offset?");
	return TCL_ERROR;
    }

    bytes = Tcl_GetStringFromObj(objv[1], &numBytes);

    if (objc == 3) {
	if (TCL_OK != Tcl_GetIntForIndex(interp, objv[2], numBytes, &offset)) {
	    return TCL_ERROR;
	}
	if (offset == TCL_INDEX_NONE) {
	    offset = 0;
	}
	if (offset > numBytes) {
	    offset = numBytes;
	}
    } else {
	offset = numBytes;
    }
    result = Tcl_UtfPrev(bytes + offset, bytes);
    Tcl_SetObjResult(interp, Tcl_NewWideIntObj(result - bytes));
    return TCL_OK;
}

/*
 * Used to check correct string-length determining in Tcl_NumUtfChars
 */

static int
TestNumUtfCharsCmd(
    TCL_UNUSED(void *),
    Tcl_Interp *interp,
    int objc,
    Tcl_Obj *const objv[])
{
    if (objc > 1) {
	Tcl_Size numBytes, len, limit = TCL_INDEX_NONE;
	const char *bytes = Tcl_GetStringFromObj(objv[1], &numBytes);

	if (objc > 2) {
	    if (Tcl_GetIntForIndex(interp, objv[2], numBytes, &limit) != TCL_OK) {
		return TCL_ERROR;
	    }
	    if (limit > numBytes + 1) {
		limit = numBytes + 1;
	    }
	}
	len = Tcl_NumUtfChars(bytes, limit);
	Tcl_SetObjResult(interp, Tcl_NewWideIntObj(len));
    }
    return TCL_OK;
}


/*
 * Used to check correct operation of Tcl_GetUniChar
 * testgetunichar STRING INDEX
 * This differs from just using "string index" in being a direct
 * call to Tcl_GetUniChar without any prior range checking.
 */
static int
TestGetUniCharCmd(
    TCL_UNUSED(void *),
    Tcl_Interp *interp,		/* Current interpreter */
    int objc,			/* Number of arguments */
    Tcl_Obj *const objv[]	/* Argument strings */
    )
{
    int index;
    int c ;
    if (objc != 3) {
	Tcl_WrongNumArgs(interp, 1, objv, "STRING INDEX");
	return TCL_ERROR;
    }
    Tcl_GetIntFromObj(interp, objv[2], &index);
    c = Tcl_GetUniChar(objv[1], index);
    Tcl_SetObjResult(interp, Tcl_NewIntObj(c));

    return TCL_OK;
}

/*
 * Used to check correct operation of Tcl_UtfFindFirst
 */

static int
TestFindFirstCmd(
    TCL_UNUSED(void *),
    Tcl_Interp *interp,
    int objc,
    Tcl_Obj *const objv[])
{
    if (objc > 1) {
	int len = -1;

	if (objc > 2) {
	    (void) Tcl_GetIntFromObj(interp, objv[2], &len);
	}
	Tcl_SetObjResult(interp, Tcl_NewStringObj(Tcl_UtfFindFirst(Tcl_GetString(objv[1]), len), -1));
    }
    return TCL_OK;
}

/*
 * Used to check correct operation of Tcl_UtfFindLast
 */

static int
TestFindLastCmd(
    TCL_UNUSED(void *),
    Tcl_Interp *interp,
    int objc,
    Tcl_Obj *const objv[])
{
    if (objc > 1) {
	int len = -1;

	if (objc > 2) {
	    (void) Tcl_GetIntFromObj(interp, objv[2], &len);
	}
	Tcl_SetObjResult(interp, Tcl_NewStringObj(Tcl_UtfFindLast(Tcl_GetString(objv[1]), len), -1));
    }
    return TCL_OK;
}

static int
TestGetIntForIndexCmd(
    TCL_UNUSED(void *),
    Tcl_Interp *interp,
    int objc,
    Tcl_Obj *const objv[])
{
    Tcl_Size result;
    Tcl_WideInt endvalue;

    if (objc != 3) {
	Tcl_WrongNumArgs(interp, 1, objv, "index endvalue");
	return TCL_ERROR;
    }

    if (Tcl_GetWideIntFromObj(interp, objv[2], &endvalue) != TCL_OK) {
	return TCL_ERROR;
    }
    if (Tcl_GetIntForIndex(interp, objv[1], endvalue, &result) != TCL_OK) {
	return TCL_ERROR;
    }
    Tcl_SetObjResult(interp, Tcl_NewWideIntObj(result));
    return TCL_OK;
}



#if defined(HAVE_CPUID) && !defined(MAC_OSX_TCL)
/*
 *----------------------------------------------------------------------
 *
 * TestcpuidCmd --
 *
 *	Retrieves CPU ID information.
 *
 * Usage:
 *	testwincpuid <eax>
 *
 * Parameters:
 *	eax - The value to pass in the EAX register to a CPUID instruction.
 *
 * Results:
 *	Returns a four-element list containing the values from the EAX, EBX,
 *	ECX and EDX registers returned from the CPUID instruction.
 *
 * Side effects:
 *	None.
 *
 *----------------------------------------------------------------------
 */

static int
TestcpuidCmd(
    TCL_UNUSED(void *),
    Tcl_Interp* interp,		/* Tcl interpreter */
    int objc,			/* Parameter count */
    Tcl_Obj *const * objv)	/* Parameter vector */
{
    int status, index, i;
    int regs[4];
    Tcl_Obj *regsObjs[4];

    if (objc != 2) {
	Tcl_WrongNumArgs(interp, 1, objv, "eax");
	return TCL_ERROR;
    }
    if (Tcl_GetIntFromObj(interp, objv[1], &index) != TCL_OK) {
	return TCL_ERROR;
    }
    status = TclWinCPUID(index, regs);
    if (status != TCL_OK) {
	Tcl_SetObjResult(interp,
		Tcl_NewStringObj("operation not available", -1));
	return status;
    }
    for (i=0 ; i<4 ; ++i) {
	regsObjs[i] = Tcl_NewWideIntObj(regs[i]);
    }
    Tcl_SetObjResult(interp, Tcl_NewListObj(4, regsObjs));
    return TCL_OK;
}
#endif

/*
 * Used to do basic checks of the TCL_HASH_KEY_SYSTEM_HASH flag
 */

static int
TestHashSystemHashCmd(
    TCL_UNUSED(void *),
    Tcl_Interp *interp,
    int objc,
    Tcl_Obj *const objv[])
{
    static const Tcl_HashKeyType hkType = {
	TCL_HASH_KEY_TYPE_VERSION, TCL_HASH_KEY_SYSTEM_HASH,
	NULL, NULL, NULL, NULL
    };
    Tcl_HashTable hash;
    Tcl_HashEntry *hPtr;
    int i, isNew, limit = 100;

    if (objc>1 && Tcl_GetIntFromObj(interp, objv[1], &limit)!=TCL_OK) {
	return TCL_ERROR;
    }

    Tcl_InitCustomHashTable(&hash, TCL_CUSTOM_TYPE_KEYS, &hkType);

    if (hash.numEntries != 0) {
	Tcl_AppendResult(interp, "non-zero initial size", (char *)NULL);
	Tcl_DeleteHashTable(&hash);
	return TCL_ERROR;
    }

    for (i=0 ; i<limit ; i++) {
	hPtr = Tcl_CreateHashEntry(&hash, INT2PTR(i), &isNew);
	if (!isNew) {
	    Tcl_SetObjResult(interp, Tcl_NewWideIntObj(i));
	    Tcl_AppendToObj(Tcl_GetObjResult(interp)," creation problem", -1);
	    Tcl_DeleteHashTable(&hash);
	    return TCL_ERROR;
	}
	Tcl_SetHashValue(hPtr, INT2PTR(i+42));
    }

    if (hash.numEntries != (Tcl_Size)limit) {
	Tcl_AppendResult(interp, "unexpected maximal size", (char *)NULL);
	Tcl_DeleteHashTable(&hash);
	return TCL_ERROR;
    }

    for (i=0 ; i<limit ; i++) {
	hPtr = Tcl_FindHashEntry(&hash, (char *) INT2PTR(i));
	if (hPtr == NULL) {
	    Tcl_SetObjResult(interp, Tcl_NewWideIntObj(i));
	    Tcl_AppendToObj(Tcl_GetObjResult(interp)," lookup problem", -1);
	    Tcl_DeleteHashTable(&hash);
	    return TCL_ERROR;
	}
	if (PTR2INT(Tcl_GetHashValue(hPtr)) != i+42) {
	    Tcl_SetObjResult(interp, Tcl_NewWideIntObj(i));
	    Tcl_AppendToObj(Tcl_GetObjResult(interp)," value problem", -1);
	    Tcl_DeleteHashTable(&hash);
	    return TCL_ERROR;
	}
	Tcl_DeleteHashEntry(hPtr);
    }

    if (hash.numEntries != 0) {
	Tcl_AppendResult(interp, "non-zero final size", (char *)NULL);
	Tcl_DeleteHashTable(&hash);
	return TCL_ERROR;
    }

    Tcl_DeleteHashTable(&hash);
    Tcl_AppendResult(interp, "OK", (char *)NULL);
    return TCL_OK;
}

/*
 * Used for testing Tcl_GetInt which is no longer used directly by the
 * core very much.
 */
static int
TestgetintCmd(
    TCL_UNUSED(void *),
    Tcl_Interp *interp,
    int argc,
    const char **argv)
{
    if (argc < 2) {
	Tcl_AppendResult(interp, "wrong # args", (char *)NULL);
	return TCL_ERROR;
    } else {
	int val, i, total=0;

	for (i=1 ; i<argc ; i++) {
	    if (Tcl_GetInt(interp, argv[i], &val) != TCL_OK) {
		return TCL_ERROR;
	    }
	    total += val;
	}
	Tcl_SetObjResult(interp, Tcl_NewWideIntObj(total));
	return TCL_OK;
    }
}

/*
 * Used for determining sizeof(long) at script level.
 */
static int
TestlongsizeCmd(
    TCL_UNUSED(void *),
    Tcl_Interp *interp,
    int argc,
    TCL_UNUSED(const char **) /*argv*/)
{
    if (argc != 1) {
	Tcl_AppendResult(interp, "wrong # args", (char *)NULL);
	return TCL_ERROR;
    }
    Tcl_SetObjResult(interp, Tcl_NewWideIntObj(sizeof(long)));
    return TCL_OK;
}

static int
NREUnwind_callback(
    void *data[],
    Tcl_Interp *interp,
    TCL_UNUSED(int) /*result*/)
{
    void *cStackPtr = TclGetCStackPtr();

    if (data[0] == INT2PTR(-1)) {
	Tcl_NRAddCallback(interp, NREUnwind_callback, cStackPtr, INT2PTR(-1),
		INT2PTR(-1), NULL);
    } else if (data[1] == INT2PTR(-1)) {
	Tcl_NRAddCallback(interp, NREUnwind_callback, data[0], cStackPtr,
		INT2PTR(-1), NULL);
    } else if (data[2] == INT2PTR(-1)) {
	Tcl_NRAddCallback(interp, NREUnwind_callback, data[0], data[1],
		cStackPtr, NULL);
    } else {
	Tcl_Obj *idata[3];
	idata[0] = Tcl_NewWideIntObj(((char *) data[1] - (char *) data[0]));
	idata[1] = Tcl_NewWideIntObj(((char *) data[2] - (char *) data[0]));
	idata[2] = Tcl_NewWideIntObj(((char *) cStackPtr - (char *) data[0]));
	Tcl_SetObjResult(interp, Tcl_NewListObj(3, idata));
    }
    return TCL_OK;
}

static int
TestNREUnwind(
    TCL_UNUSED(void *),
    Tcl_Interp *interp,
    TCL_UNUSED(int) /*objc*/,
    TCL_UNUSED(Tcl_Obj *const *) /*objv*/)
{
    /*
     * Insure that callbacks effectively run at the proper level during the
     * unwinding of the NRE stack.
     */

    Tcl_NRAddCallback(interp, NREUnwind_callback, INT2PTR(-1), INT2PTR(-1),
	    INT2PTR(-1), NULL);
    return TCL_OK;
}


static int
TestNRELevels(
    TCL_UNUSED(void *),
    Tcl_Interp *interp,
    TCL_UNUSED(int) /*objc*/,
    TCL_UNUSED(Tcl_Obj *const *) /*objv*/)
{
    Interp *iPtr = (Interp *) interp;
    static Tcl_Size *refDepth = NULL;
    Tcl_Size depth;
    Tcl_Obj *levels[6];
    Tcl_Size i = 0;
    NRE_callback *cbPtr = iPtr->execEnvPtr->callbackPtr;

    if (refDepth == NULL) {
	refDepth = (ptrdiff_t *)TclGetCStackPtr();
    }

    depth = (refDepth - (ptrdiff_t *)TclGetCStackPtr());

    levels[0] = Tcl_NewWideIntObj(depth);
    levels[1] = Tcl_NewWideIntObj(iPtr->numLevels);
    levels[2] = Tcl_NewWideIntObj(iPtr->cmdFramePtr->level);
    levels[3] = Tcl_NewWideIntObj(iPtr->varFramePtr->level);
    levels[4] = Tcl_NewWideIntObj(iPtr->execEnvPtr->execStackPtr->tosPtr
	    - iPtr->execEnvPtr->execStackPtr->stackWords);

    while (cbPtr) {
	i++;
	cbPtr = cbPtr->nextPtr;
    }
    levels[5] = Tcl_NewWideIntObj(i);

    Tcl_SetObjResult(interp, Tcl_NewListObj(6, levels));
    return TCL_OK;
}

/*
 *----------------------------------------------------------------------
 *
 * TestconcatobjCmd --
 *
 *	This procedure implements the "testconcatobj" command. It is used
 *	to test that Tcl_ConcatObj does indeed return a fresh Tcl_Obj in all
 *	cases and that it never corrupts its arguments. In other words, that
 *	[Bug 1447328] was fixed properly.
 *
 * Results:
 *	A standard Tcl result.
 *
 * Side effects:
 *	None.
 *
 *----------------------------------------------------------------------
 */

static int
TestconcatobjCmd(
    TCL_UNUSED(void *),
    Tcl_Interp *interp,		/* Current interpreter. */
    TCL_UNUSED(int) /*argc*/,
    TCL_UNUSED(const char **) /*argv*/)
{
    Tcl_Obj *list1Ptr, *list2Ptr, *emptyPtr, *concatPtr, *tmpPtr;
    int result = TCL_OK;
    Tcl_Size len;
    Tcl_Obj *objv[3];

    /*
     * Set the start of the error message as obj result; it will be cleared at
     * the end if no errors were found.
     */

    Tcl_SetObjResult(interp,
	    Tcl_NewStringObj("Tcl_ConcatObj is unsafe:", -1));

    emptyPtr = Tcl_NewObj();

    list1Ptr = Tcl_NewStringObj("foo bar sum", -1);
    Tcl_ListObjLength(NULL, list1Ptr, &len);
    Tcl_InvalidateStringRep(list1Ptr);

    list2Ptr = Tcl_NewStringObj("eeny meeny", -1);
    Tcl_ListObjLength(NULL, list2Ptr, &len);
    Tcl_InvalidateStringRep(list2Ptr);

    /*
     * Verify that concat'ing a list obj with one or more empty strings does
     * return a fresh Tcl_Obj (see also [Bug 2055782]).
     */

    tmpPtr = Tcl_DuplicateObj(list1Ptr);

    objv[0] = tmpPtr;
    objv[1] = emptyPtr;
    concatPtr = Tcl_ConcatObj(2, objv);
    if (concatPtr->refCount != 0) {
	result = TCL_ERROR;
	Tcl_AppendResult(interp,
		"\n\t* (a) concatObj does not have refCount 0", (char *)NULL);
    }
    if (concatPtr == tmpPtr) {
	result = TCL_ERROR;
	Tcl_AppendResult(interp, "\n\t* (a) concatObj is not a new obj ",
		(char *)NULL);
	switch (tmpPtr->refCount) {
	case 0:
	    Tcl_AppendResult(interp, "(no new refCount)", (char *)NULL);
	    break;
	case 1:
	    Tcl_AppendResult(interp, "(refCount added)", (char *)NULL);
	    break;
	default:
	    Tcl_AppendResult(interp, "(more than one refCount added!)", (char *)NULL);
	    Tcl_Panic("extremely unsafe behaviour by Tcl_ConcatObj()");
	}
	tmpPtr = Tcl_DuplicateObj(list1Ptr);
	objv[0] = tmpPtr;
    }
    Tcl_DecrRefCount(concatPtr);

    Tcl_IncrRefCount(tmpPtr);
    concatPtr = Tcl_ConcatObj(2, objv);
    if (concatPtr->refCount != 0) {
	result = TCL_ERROR;
	Tcl_AppendResult(interp,
		"\n\t* (b) concatObj does not have refCount 0", (char *)NULL);
    }
    if (concatPtr == tmpPtr) {
	result = TCL_ERROR;
	Tcl_AppendResult(interp, "\n\t* (b) concatObj is not a new obj ",
		(char *)NULL);
	switch (tmpPtr->refCount) {
	case 0:
	    Tcl_AppendResult(interp, "(refCount removed?)", (char *)NULL);
	    Tcl_Panic("extremely unsafe behaviour by Tcl_ConcatObj()");
	    break;
	case 1:
	    Tcl_AppendResult(interp, "(no new refCount)", (char *)NULL);
	    break;
	case 2:
	    Tcl_AppendResult(interp, "(refCount added)", (char *)NULL);
	    Tcl_DecrRefCount(tmpPtr);
	    break;
	default:
	    Tcl_AppendResult(interp, "(more than one refCount added!)", (char *)NULL);
	    Tcl_Panic("extremely unsafe behaviour by Tcl_ConcatObj()");
	}
	tmpPtr = Tcl_DuplicateObj(list1Ptr);
	objv[0] = tmpPtr;
    }
    Tcl_DecrRefCount(concatPtr);

    objv[0] = emptyPtr;
    objv[1] = tmpPtr;
    objv[2] = emptyPtr;
    concatPtr = Tcl_ConcatObj(3, objv);
    if (concatPtr->refCount != 0) {
	result = TCL_ERROR;
	Tcl_AppendResult(interp,
		"\n\t* (c) concatObj does not have refCount 0", (char *)NULL);
    }
    if (concatPtr == tmpPtr) {
	result = TCL_ERROR;
	Tcl_AppendResult(interp, "\n\t* (c) concatObj is not a new obj ",
		(char *)NULL);
	switch (tmpPtr->refCount) {
	case 0:
	    Tcl_AppendResult(interp, "(no new refCount)", (char *)NULL);
	    break;
	case 1:
	    Tcl_AppendResult(interp, "(refCount added)", (char *)NULL);
	    break;
	default:
	    Tcl_AppendResult(interp, "(more than one refCount added!)", (char *)NULL);
	    Tcl_Panic("extremely unsafe behaviour by Tcl_ConcatObj()");
	}
	tmpPtr = Tcl_DuplicateObj(list1Ptr);
	objv[1] = tmpPtr;
    }
    Tcl_DecrRefCount(concatPtr);

    Tcl_IncrRefCount(tmpPtr);
    concatPtr = Tcl_ConcatObj(3, objv);
    if (concatPtr->refCount != 0) {
	result = TCL_ERROR;
	Tcl_AppendResult(interp,
		"\n\t* (d) concatObj does not have refCount 0", (char *)NULL);
    }
    if (concatPtr == tmpPtr) {
	result = TCL_ERROR;
	Tcl_AppendResult(interp, "\n\t* (d) concatObj is not a new obj ",
		(char *)NULL);
	switch (tmpPtr->refCount) {
	case 0:
	    Tcl_AppendResult(interp, "(refCount removed?)", (char *)NULL);
	    Tcl_Panic("extremely unsafe behaviour by Tcl_ConcatObj()");
	    break;
	case 1:
	    Tcl_AppendResult(interp, "(no new refCount)", (char *)NULL);
	    break;
	case 2:
	    Tcl_AppendResult(interp, "(refCount added)", (char *)NULL);
	    Tcl_DecrRefCount(tmpPtr);
	    break;
	default:
	    Tcl_AppendResult(interp, "(more than one refCount added!)", (char *)NULL);
	    Tcl_Panic("extremely unsafe behaviour by Tcl_ConcatObj()");
	}
	tmpPtr = Tcl_DuplicateObj(list1Ptr);
	objv[1] = tmpPtr;
    }
    Tcl_DecrRefCount(concatPtr);

    /*
     * Verify that an unshared list is not corrupted when concat'ing things to
     * it.
     */

    objv[0] = tmpPtr;
    objv[1] = list2Ptr;
    concatPtr = Tcl_ConcatObj(2, objv);
    if (concatPtr->refCount != 0) {
	result = TCL_ERROR;
	Tcl_AppendResult(interp,
		"\n\t* (e) concatObj does not have refCount 0", (char *)NULL);
    }
    if (concatPtr == tmpPtr) {
	result = TCL_ERROR;
	Tcl_AppendResult(interp, "\n\t* (e) concatObj is not a new obj ",
		(char *)NULL);

	(void) Tcl_ListObjLength(NULL, concatPtr, &len);
	switch (tmpPtr->refCount) {
	case 3:
	    Tcl_AppendResult(interp, "(failed to concat)", (char *)NULL);
	    break;
	default:
	    Tcl_AppendResult(interp, "(corrupted input!)", (char *)NULL);
	}
	if (Tcl_IsShared(tmpPtr)) {
	    Tcl_DecrRefCount(tmpPtr);
	}
	tmpPtr = Tcl_DuplicateObj(list1Ptr);
	objv[0] = tmpPtr;
    }
    Tcl_DecrRefCount(concatPtr);

    objv[0] = tmpPtr;
    objv[1] = list2Ptr;
    Tcl_IncrRefCount(tmpPtr);
    concatPtr = Tcl_ConcatObj(2, objv);
    if (concatPtr->refCount != 0) {
	result = TCL_ERROR;
	Tcl_AppendResult(interp,
		"\n\t* (f) concatObj does not have refCount 0", (char *)NULL);
    }
    if (concatPtr == tmpPtr) {
	result = TCL_ERROR;
	Tcl_AppendResult(interp, "\n\t* (f) concatObj is not a new obj ",
		(char *)NULL);

	(void) Tcl_ListObjLength(NULL, concatPtr, &len);
	switch (tmpPtr->refCount) {
	case 3:
	    Tcl_AppendResult(interp, "(failed to concat)", (char *)NULL);
	    break;
	default:
	    Tcl_AppendResult(interp, "(corrupted input!)", (char *)NULL);
	}
	if (Tcl_IsShared(tmpPtr)) {
	    Tcl_DecrRefCount(tmpPtr);
	}
	tmpPtr = Tcl_DuplicateObj(list1Ptr);
	objv[0] = tmpPtr;
    }
    Tcl_DecrRefCount(concatPtr);

    objv[0] = tmpPtr;
    objv[1] = list2Ptr;
    Tcl_IncrRefCount(tmpPtr);
    Tcl_IncrRefCount(tmpPtr);
    concatPtr = Tcl_ConcatObj(2, objv);
    if (concatPtr->refCount != 0) {
	result = TCL_ERROR;
	Tcl_AppendResult(interp,
		"\n\t* (g) concatObj does not have refCount 0", (char *)NULL);
    }
    if (concatPtr == tmpPtr) {
	result = TCL_ERROR;
	Tcl_AppendResult(interp, "\n\t* (g) concatObj is not a new obj ",
		(char *)NULL);

	(void) Tcl_ListObjLength(NULL, concatPtr, &len);
	switch (tmpPtr->refCount) {
	case 3:
	    Tcl_AppendResult(interp, "(failed to concat)", (char *)NULL);
	    break;
	default:
	    Tcl_AppendResult(interp, "(corrupted input!)", (char *)NULL);
	}
	Tcl_DecrRefCount(tmpPtr);
	if (Tcl_IsShared(tmpPtr)) {
	    Tcl_DecrRefCount(tmpPtr);
	}
	tmpPtr = Tcl_DuplicateObj(list1Ptr);
	objv[0] = tmpPtr;
    }
    Tcl_DecrRefCount(concatPtr);

    /*
     * Clean everything up. Note that we don't actually know how many
     * references there are to tmpPtr here; in the no-error case, it should be
     * five... [Bug 2895367]
     */

    Tcl_DecrRefCount(list1Ptr);
    Tcl_DecrRefCount(list2Ptr);
    Tcl_DecrRefCount(emptyPtr);
    while (tmpPtr->refCount > 1) {
	Tcl_DecrRefCount(tmpPtr);
    }
    Tcl_DecrRefCount(tmpPtr);

    if (result == TCL_OK) {
	Tcl_ResetResult(interp);
    }
    return result;
}

/*
 *----------------------------------------------------------------------
 *
 * TestparseargsCmd --
 *
 *	This procedure implements the "testparseargs" command. It is used to
 *	test that Tcl_ParseArgsObjv does indeed return the right number of
 *	arguments. In other words, that [Bug 3413857] was fixed properly.
 *	Also test for bug [7cb7409e05]
 *
 * Results:
 *	A standard Tcl result.
 *
 * Side effects:
 *	None.
 *
 *----------------------------------------------------------------------
 */

static Tcl_Size
ParseMedia(
    TCL_UNUSED(void *),
    Tcl_Interp *interp,
    TCL_UNUSED(Tcl_Size),
    Tcl_Obj *const *objv,
    void *dstPtr)
{
    static const char *const mediaOpts[] = {"A4", "Legal", "Letter", NULL};
    static const char *const ExtendedMediaOpts[] = {
	"Paper size is ISO A4", "Paper size is US Legal",
	"Paper size is US Letter", NULL};
    int index;
    const char **media = (const char **) dstPtr;

    if (Tcl_GetIndexFromObjStruct(interp, objv[0], mediaOpts,
	    sizeof(char *), "media", 0, &index) != TCL_OK) {
	return -1;
    }

    *media = ExtendedMediaOpts[index];
    return 1;
}

static int
TestparseargsCmd(
    TCL_UNUSED(void *),
    Tcl_Interp *interp,		/* Current interpreter. */
    int objc,			/* Number of arguments. */
    Tcl_Obj *const objv[])	/* Arguments. */
{
    static int foo = 0;
    const char *media = NULL, *color = NULL;
    Tcl_Size count = objc;
    Tcl_Obj **remObjv, *result[5];
    const Tcl_ArgvInfo argTable[] = {
	{TCL_ARGV_CONSTANT, "-bool", INT2PTR(1), &foo, "booltest", NULL},
	{TCL_ARGV_STRING,  "-colormode" ,  NULL, &color,  "color mode", NULL},
	{TCL_ARGV_GENFUNC, "-media", (void *)ParseMedia, &media,  "media page size", NULL},
	TCL_ARGV_AUTO_REST, TCL_ARGV_AUTO_HELP, TCL_ARGV_TABLE_END
    };

    foo = 0;
    if (Tcl_ParseArgsObjv(interp, argTable, &count, objv, &remObjv)!=TCL_OK) {
	return TCL_ERROR;
    }
    result[0] = Tcl_NewWideIntObj(foo);
    result[1] = Tcl_NewWideIntObj(count);
    result[2] = Tcl_NewListObj(count, remObjv);
    result[3] = Tcl_NewStringObj(color ? color : "NULL", -1);
    result[4] = Tcl_NewStringObj(media ? media : "NULL", -1);
    Tcl_SetObjResult(interp, Tcl_NewListObj(5, result));
    Tcl_Free(remObjv);
    return TCL_OK;
}

/**
 * Test harness for command and variable resolvers.
 */

static int
InterpCmdResolver(
    Tcl_Interp *interp,
    const char *name,
    TCL_UNUSED(Tcl_Namespace *),
    TCL_UNUSED(int) /* flags */,
    Tcl_Command *rPtr)
{
    Interp *iPtr = (Interp *) interp;
    CallFrame *varFramePtr = iPtr->varFramePtr;
    Proc *procPtr = (varFramePtr->isProcCallFrame & FRAME_IS_PROC) ?
	    varFramePtr->procPtr : NULL;
    Namespace *callerNsPtr = varFramePtr->nsPtr;
    Tcl_Command resolvedCmdPtr = NULL;

    /*
     * Just do something special on a cmd literal "z" in two cases:
     *  A)  when the caller is a proc "x", and the proc is either in "::" or in "::ns2".
     *  B) the caller's namespace is "ctx1" or "ctx2"
     */
    if ( (name[0] == 'z') && (name[1] == '\0') ) {
	Namespace *ns2NsPtr = (Namespace *) Tcl_FindNamespace(interp, "::ns2", NULL, 0);

	if (procPtr != NULL
	    && ((procPtr->cmdPtr->nsPtr == iPtr->globalNsPtr)
		|| (ns2NsPtr != NULL && procPtr->cmdPtr->nsPtr == ns2NsPtr)
		)
	    ) {
	    /*
	     * Case A)
	     *
	     *    - The context, in which this resolver becomes active, is
	     *      determined by the name of the caller proc, which has to be
	     *      named "x".
	     *
	     *    - To determine the name of the caller proc, the proc is taken
	     *      from the topmost stack frame.
	     *
	     *    - Note that the context is NOT provided during byte-code
	     *      compilation (e.g. in TclProcCompileProc)
	     *
	     *   When these conditions hold, this function resolves the
	     *   passed-in cmd literal into a cmd "y", which is taken from the
	     *   the global namespace (for simplicity).
	     */

	    const char *callingCmdName =
		Tcl_GetCommandName(interp, (Tcl_Command) procPtr->cmdPtr);

	    if ( callingCmdName[0] == 'x' && callingCmdName[1] == '\0' ) {
		resolvedCmdPtr = Tcl_FindCommand(interp, "y", NULL, TCL_GLOBAL_ONLY);
	    }
	} else if (callerNsPtr != NULL) {
	    /*
	     * Case B)
	     *
	     *    - The context, in which this resolver becomes active, is
	     *      determined by the name of the parent namespace, which has
	     *      to be named "ctx1" or "ctx2".
	     *
	     *    - To determine the name of the parent namesace, it is taken
	     *      from the 2nd highest stack frame.
	     *
	     *    - Note that the context can be provided during byte-code
	     *      compilation (e.g. in TclProcCompileProc)
	     *
	     *   When these conditions hold, this function resolves the
	     *   passed-in cmd literal into a cmd "y" or "Y" depending on the
	     *   context. The resolved procs are taken from the the global
	     *   namespace (for simplicity).
	     */

	    CallFrame *parentFramePtr = varFramePtr->callerPtr;
	    const char *context = parentFramePtr != NULL ? parentFramePtr->nsPtr->name : "(NULL)";

	    if (strcmp(context, "ctx1") == 0 && (name[0] == 'z') && (name[1] == '\0')) {
		resolvedCmdPtr = Tcl_FindCommand(interp, "y", NULL, TCL_GLOBAL_ONLY);
		/* fprintf(stderr, "... y ==> %p\n", resolvedCmdPtr);*/

	    } else if (strcmp(context, "ctx2") == 0 && (name[0] == 'z') && (name[1] == '\0')) {
		resolvedCmdPtr = Tcl_FindCommand(interp, "Y", NULL, TCL_GLOBAL_ONLY);
		/*fprintf(stderr, "... Y ==> %p\n", resolvedCmdPtr);*/
	    }
	}

	if (resolvedCmdPtr != NULL) {
	    *rPtr = resolvedCmdPtr;
	    return TCL_OK;
	}
    }
    return TCL_CONTINUE;
}

static int
InterpVarResolver(
    TCL_UNUSED(Tcl_Interp *),
    TCL_UNUSED(const char *),
    TCL_UNUSED(Tcl_Namespace *),
    TCL_UNUSED(int),
    TCL_UNUSED(Tcl_Var *))
{
    /*
     * Don't resolve the variable; use standard rules.
     */

    return TCL_CONTINUE;
}

typedef struct MyResolvedVarInfo {
    Tcl_ResolvedVarInfo vInfo;  /* This must be the first element. */
    Tcl_Var var;
    Tcl_Obj *nameObj;
} MyResolvedVarInfo;

static inline void
HashVarFree(
    Tcl_Var var)
{
    if (VarHashRefCount(var) < 2) {
	Tcl_Free(var);
    } else {
	VarHashRefCount(var)--;
    }
}

static void
MyCompiledVarFree(
    Tcl_ResolvedVarInfo *vInfoPtr)
{
    MyResolvedVarInfo *resVarInfo = (MyResolvedVarInfo *) vInfoPtr;

    Tcl_DecrRefCount(resVarInfo->nameObj);
    if (resVarInfo->var) {
	HashVarFree(resVarInfo->var);
    }
    Tcl_Free(vInfoPtr);
}

#define TclVarHashGetValue(hPtr) \
    ((Var *) ((char *)hPtr - offsetof(VarInHash, entry)))

static Tcl_Var
MyCompiledVarFetch(
    Tcl_Interp *interp,
    Tcl_ResolvedVarInfo *vinfoPtr)
{
    MyResolvedVarInfo *resVarInfo = (MyResolvedVarInfo *) vinfoPtr;
    Tcl_Var var = resVarInfo->var;
    int isNewVar;
    Interp *iPtr = (Interp *) interp;
    Tcl_HashEntry *hPtr;

    if (var != NULL) {
	if (!(((Var *) var)->flags & VAR_DEAD_HASH)) {
	    /*
	     * The cached variable is valid, return it.
	     */

	    return var;
	}

	/*
	 * The variable is not valid anymore. Clean it up.
	 */

	HashVarFree(var);
    }

    hPtr = Tcl_CreateHashEntry((Tcl_HashTable *) &iPtr->globalNsPtr->varTable,
	    resVarInfo->nameObj, &isNewVar);
    if (hPtr) {
	var = (Tcl_Var) TclVarHashGetValue(hPtr);
    } else {
	var = NULL;
    }
    resVarInfo->var = var;

    /*
     * Increment the reference counter to avoid Tcl_Free() of the variable in
     * Tcl's FreeVarEntry(); for cleanup, we provide our own HashVarFree();
     */

    VarHashRefCount(var)++;
    return var;
}

static int
InterpCompiledVarResolver(
    TCL_UNUSED(Tcl_Interp *),
    const char *name,
    TCL_UNUSED(Tcl_Size) /* length */,
    TCL_UNUSED(Tcl_Namespace *),
    Tcl_ResolvedVarInfo **rPtr)
{
    if (*name == 'T') {
 	MyResolvedVarInfo *resVarInfo = (MyResolvedVarInfo *)Tcl_Alloc(sizeof(MyResolvedVarInfo));

 	resVarInfo->vInfo.fetchProc = MyCompiledVarFetch;
 	resVarInfo->vInfo.deleteProc = MyCompiledVarFree;
 	resVarInfo->var = NULL;
 	resVarInfo->nameObj = Tcl_NewStringObj(name, -1);
 	Tcl_IncrRefCount(resVarInfo->nameObj);
 	*rPtr = &resVarInfo->vInfo;
 	return TCL_OK;
    }
    return TCL_CONTINUE;
}

static int
TestInterpResolverCmd(
    TCL_UNUSED(void *),
    Tcl_Interp *interp,
    int objc,
    Tcl_Obj *const objv[])
{
    static const char *const table[] = {
	"down", "up", NULL
    };
    int idx;
#define RESOLVER_KEY "testInterpResolver"

    if ((objc < 2) || (objc > 3)) {
	Tcl_WrongNumArgs(interp, 1, objv, "up|down ?interp?");
	return TCL_ERROR;
    }
    if (objc == 3) {
	interp = Tcl_GetChild(interp, Tcl_GetString(objv[2]));
	if (interp == NULL) {
	    Tcl_AppendResult(interp, "provided interpreter not found", (char *)NULL);
	    return TCL_ERROR;
	}
    }
    if (Tcl_GetIndexFromObj(interp, objv[1], table, "operation", TCL_EXACT,
	    &idx) != TCL_OK) {
	return TCL_ERROR;
    }
    switch (idx) {
    case 1: /* up */
	Tcl_AddInterpResolvers(interp, RESOLVER_KEY, InterpCmdResolver,
		InterpVarResolver, InterpCompiledVarResolver);
	break;
    case 0: /*down*/
	if (!Tcl_RemoveInterpResolvers(interp, RESOLVER_KEY)) {
	    Tcl_AppendResult(interp, "could not remove the resolver scheme",
		    (char *)NULL);
	    return TCL_ERROR;
	}
    }
    return TCL_OK;
}

/*
 *------------------------------------------------------------------------
 *
 * TestApplyLambdaObjCmd --
 *
 *	Implements the Tcl command testapplylambda. This tests the apply
 *	implementation handling of a lambda where the lambda has a list
 *	internal representation where the second element's internal
 *	representation is already a byte code object.
 *
 * Results:
 *	TCL_OK    - Success. Caller should check result is 42
 *	TCL_ERROR - Error.
 *
 * Side effects:
 *	In the presence of the apply bug, may panic. Otherwise
 *	Interpreter result holds result or error message.
 *
 *------------------------------------------------------------------------
 */
int TestApplyLambdaObjCmd (
    TCL_UNUSED(void*),
    Tcl_Interp *interp,    /* Current interpreter. */
    TCL_UNUSED(int),       /* objc. */
    TCL_UNUSED(Tcl_Obj *const *)) /* objv. */
{
    Tcl_Obj *lambdaObjs[2];
    Tcl_Obj *evalObjs[2];
    Tcl_Obj *lambdaObj;
    int result;

    /* Create a lambda {{} {set a 42}} */
    lambdaObjs[0] = Tcl_NewObj(); /* No parameters */
    lambdaObjs[1] = Tcl_NewStringObj("set a 42", -1); /* Body */
    lambdaObj = Tcl_NewListObj(2, lambdaObjs);
    Tcl_IncrRefCount(lambdaObj);

    /* Create the command "apply {{} {set a 42}" */
    evalObjs[0] = Tcl_NewStringObj("apply", -1);
    Tcl_IncrRefCount(evalObjs[0]);
    /*
     * NOTE: IMPORTANT TO EXHIBIT THE BUG. We duplicate the lambda because
     * it will get shimmered to a Lambda internal representation but we
     * want to hold on to our list representation.
     */
    evalObjs[1] = Tcl_DuplicateObj(lambdaObj);
    Tcl_IncrRefCount(evalObjs[1]);

    /* Evaluate it */
    result = Tcl_EvalObjv(interp, 2, evalObjs, TCL_EVAL_GLOBAL);
    if (result != TCL_OK) {
	Tcl_DecrRefCount(evalObjs[0]);
	Tcl_DecrRefCount(evalObjs[1]);
	return result;
    }
    /*
     * So far so good. At this point,
     * - evalObjs[1] has an internal representation of Lambda
     * - lambdaObj[1] ({set a 42}) has been shimmered to
     * an internal representation of ByteCode.
     */
    Tcl_DecrRefCount(evalObjs[1]); /* Don't need this anymore */
    /*
     * The bug trigger. Repeating the command but:
     *  - we are calling apply with a lambda that is a list (as BEFORE),
     *    BUT
     *  - The body of the lambda (lambdaObjs[1]) ALREADY has internal
     *    representation of ByteCode and thus will not be compiled again
     */
    evalObjs[1] = lambdaObj; /* lambdaObj already has a ref count so
     				no need for IncrRef */
    result = Tcl_EvalObjv(interp, 2, evalObjs, TCL_EVAL_GLOBAL);
    Tcl_DecrRefCount(evalObjs[0]);
    Tcl_DecrRefCount(lambdaObj);

    return result;
}

/*
<<<<<<< HEAD
 *----------------------------------------------------------------------
 *
 * TestLutilCmd --
 *
 *	This procedure implements the "testlequal" command. It is used to
 *	test compare two lists for equality using the string representation
 *      of each element. Implemented in C because script level loops are
 *	too slow for comparing large (GB count) lists.
 *
 * Results:
 *	A standard Tcl result.
 *
 * Side effects:
 *	None.
 *
 *----------------------------------------------------------------------
 */

static int
TestLutilCmd(
    TCL_UNUSED(void *),
    Tcl_Interp *interp,		/* Current interpreter. */
    int objc,			/* Number of arguments. */
    Tcl_Obj *const objv[])	/* Arguments. */
{
    Tcl_Size nL1, nL2;
    Tcl_Obj *l1Obj = NULL;
    Tcl_Obj *l2Obj = NULL;
    Tcl_Obj **l1Elems;
    Tcl_Obj **l2Elems;
    static const char *const subcmds[] = {
	   "equal", "diffindex", NULL
    };
    enum options {
	   LUTIL_EQUAL, LUTIL_DIFFINDEX
    } idx;

    if (objc != 4) {
	Tcl_WrongNumArgs(interp, 1, objv, "list1 list2");
	return TCL_ERROR;
    }
    if (Tcl_GetIndexFromObj(interp, objv[1], subcmds, "option", 0,
	    &idx) != TCL_OK) {
	return TCL_ERROR;
    }

    /* Protect against shimmering, just to be safe */
    l1Obj = Tcl_DuplicateObj(objv[2]);
    l2Obj = Tcl_DuplicateObj(objv[3]);

    int ret = TCL_ERROR;
    if (Tcl_ListObjGetElements(interp, l1Obj, &nL1, &l1Elems) != TCL_OK) {
	goto vamoose;
    }
    if (Tcl_ListObjGetElements(interp, l2Obj, &nL2, &l2Elems) != TCL_OK) {
	goto vamoose;
    }

    Tcl_Size i, nCmp;

    ret = TCL_OK;
    switch (idx) {
    case LUTIL_EQUAL:
	/* Avoid the loop below if lengths differ */
	if (nL1 != nL2) {
	    Tcl_SetObjResult(interp, Tcl_NewIntObj(0));
	    break;
	}
	/* FALLTHRU */
    case LUTIL_DIFFINDEX:
	nCmp = nL1 <= nL2 ? nL1 : nL2;
	for (i = 0; i < nCmp; ++i) {
	    if (strcmp(Tcl_GetString(l1Elems[i]), Tcl_GetString(l2Elems[i]))) {
		break;
	    }
	}
	if (i == nCmp && nCmp == nL1 && nCmp == nL2) {
	    nCmp = idx == LUTIL_EQUAL ? 1 : -1;
	} else {
	    nCmp = idx == LUTIL_EQUAL ? 0 : i;
	}
	Tcl_SetObjResult(interp, Tcl_NewWideIntObj(nCmp));
	break;
    }

vamoose:
    if (l1Obj) {
	Tcl_DecrRefCount(l1Obj);
    }
    if (l2Obj) {
	Tcl_DecrRefCount(l2Obj);
    }
    return ret;
=======
 *------------------------------------------------------------------------
 *
 * C99Format --
 *
 *      Returns a C99 formatted printf string as interpreter result.
 *      Does not actually *test* anything.
 *
 *      Does not handle XPG3 or presence of "*" in width/precision.
 *
 * Results:
 *	TCL_OK
 *	TCL_ERROR
 *
 *------------------------------------------------------------------------
 */
static int
C99Format(
    TCL_UNUSED(void *),
    Tcl_Interp *interp,
    int objc,
    Tcl_Obj *const objv[])
{
    double dbl;
    Tcl_WideInt wide;
    char fmt[100];
    char buf[256];
    Tcl_Size len;
    const char *otherSpec;
    const char *sizeSpec;
    const char *typeSpec;
    Tcl_Obj *valueObj;

    if (objc < 3 || objc > 5) {
	/*
	 * Order of components is same as in format specifier but some optional 
	 */
	Tcl_WrongNumArgs(interp, 1, objv, "? ?otherspec? size? type value");
	return TCL_ERROR;
    }
    valueObj = objv[objc - 1];
    typeSpec = Tcl_GetStringFromObj(objv[objc - 2], &len);
    if (len != 1) {
	Tcl_AppendResult(
	    interp, "Invalid type specifier: ", typeSpec, (char *)NULL);

	return TCL_ERROR;
    }
    sizeSpec = otherSpec = "";
    if (objc > 3) {
	sizeSpec = Tcl_GetString(objv[objc-3]);
	if (objc > 4) {
	    otherSpec = Tcl_GetString(objv[objc - 4]);
	}
    }

    snprintf(fmt, sizeof(fmt), "%%%s%s%s", otherSpec, sizeSpec, typeSpec);


#define PRINTIF(spec_, type_, val_)                          \
    do {                                                     \
	if (!strcmp(spec_, sizeSpec)) {                      \
	    snprintf(buf, sizeof(buf), fmt, (type_)(val_)); \
	    goto done;                                           \
	}                                                    \
    } while (0)

    buf[0] = 0;
    switch (*typeSpec) {
    /* Doubles */
    case 'f':
    case 'a':
    case 'A':
    case 'e':
    case 'E':
    case 'g':
    case 'G':
	if (Tcl_GetDoubleFromObj(interp, valueObj, &dbl) != TCL_OK) {
	    return TCL_ERROR;
	}
	snprintf(buf, sizeof(buf), fmt, dbl);
	break;

    /* Integers */
    case 'd':
    case 'u':
    case 'i':
    case 'o':
    case 'x':
    case 'X':
    case 'p':
	/*
	 * C does not distinguish between signed vs unsigned passed to printf.
	 * Below assumes Tcl_WideInt enough for all C integer types of interest.
	 */
	if (Tcl_GetWideIntFromObj(NULL, valueObj, &wide) != TCL_OK) {
	    Tcl_WideUInt uwide;
	    if (Tcl_GetWideUIntFromObj(interp, valueObj, &uwide) !=
		TCL_OK) {
		return TCL_ERROR;
	    }
	    wide = (Tcl_WideInt)uwide;
	}

	/*
	 * Code below relies on printf passing signed/unsigned the same way
	 * else we would have to distinguish between "d" and "u" etc.
	 */
	PRINTIF("", int, wide);
	PRINTIF("hh", int, wide);
	PRINTIF("h", int, wide);
	PRINTIF("l", long, wide);
	PRINTIF("ll", long long, wide);
	PRINTIF("t", ptrdiff_t, wide);
	PRINTIF("z", size_t, wide);
	PRINTIF("j", intmax_t, wide);
#ifdef _WIN32
	PRINTIF("I32", int32_t, wide);
	PRINTIF("I64", int64_t, wide);
#endif
	Tcl_AppendResult(
	    interp, "Invalid size specifier: ", sizeSpec, (char *)NULL);
	return TCL_ERROR;

    default:
	Tcl_AppendResult(
	    interp, "Invalid type specifier: ", typeSpec, (char *)NULL);
	return TCL_ERROR;
    }

done:
    Tcl_SetObjResult(interp, Tcl_NewStringObj(buf, -1));
    return TCL_OK;
>>>>>>> 305d665c
}

/*
 * Local Variables:
 * mode: c
 * c-basic-offset: 4
 * fill-column: 78
 * tab-width: 8
 * indent-tabs-mode: nil
 * End:
 */<|MERGE_RESOLUTION|>--- conflicted
+++ resolved
@@ -717,11 +717,9 @@
 	    NULL, NULL);
     Tcl_CreateObjCommand(interp, "testapplylambda", TestApplyLambdaObjCmd,
 	    NULL, NULL);
-<<<<<<< HEAD
+    Tcl_CreateObjCommand(interp, "c99format", C99Format,
+	    NULL, NULL);
     Tcl_CreateObjCommand(interp, "testlutil", TestLutilCmd,
-=======
-    Tcl_CreateObjCommand(interp, "c99format", C99Format,
->>>>>>> 305d665c
 	    NULL, NULL);
 
     if (TclObjTest_Init(interp) != TCL_OK) {
@@ -8755,7 +8753,6 @@
 }
 
 /*
-<<<<<<< HEAD
  *----------------------------------------------------------------------
  *
  * TestLutilCmd --
@@ -8849,7 +8846,10 @@
 	Tcl_DecrRefCount(l2Obj);
     }
     return ret;
-=======
+}
+
+
+/*
  *------------------------------------------------------------------------
  *
  * C99Format --
@@ -8982,7 +8982,6 @@
 done:
     Tcl_SetObjResult(interp, Tcl_NewStringObj(buf, -1));
     return TCL_OK;
->>>>>>> 305d665c
 }
 
 /*
