/*
 * tclTest.c --
 *
 *	This file contains C command functions for a bunch of additional Tcl
 *	commands that are used for testing out Tcl's C interfaces. These
 *	commands are not normally included in Tcl applications; they're only
 *	used for testing.
 *
 * Copyright (c) 1993-1994 The Regents of the University of California.
 * Copyright (c) 1994-1997 Sun Microsystems, Inc.
 * Copyright (c) 1998-2000 Ajuba Solutions.
 * Copyright (c) 2003 by Kevin B. Kenny.  All rights reserved.
 *
 * See the file "license.terms" for information on usage and redistribution of
 * this file, and for a DISCLAIMER OF ALL WARRANTIES.
 */

#undef STATIC_BUILD
#ifndef USE_TCL_STUBS
#   define USE_TCL_STUBS
#endif
#include "tclInt.h"
#ifdef TCL_WITH_EXTERNAL_TOMMATH
#   include "tommath.h"
#else
#   include "tclTomMath.h"
#endif
#include "tclOO.h"
#include <math.h>

/*
 * Required for Testregexp*Cmd
 */
#include "tclRegexp.h"

/*
 * Required for the TestChannelCmd and TestChannelEventCmd
 */
#include "tclIO.h"

/*
 * Declare external functions used in Windows tests.
 */
DLLEXPORT int		Tcltest_Init(Tcl_Interp *interp);
DLLEXPORT int		Tcltest_SafeInit(Tcl_Interp *interp);

/*
 * Dynamic string shared by TestdcallCmd and DelCallbackProc; used to collect
 * the results of the various deletion callbacks.
 */

static Tcl_DString delString;
static Tcl_Interp *delInterp;

/*
 * One of the following structures exists for each asynchronous handler
 * created by the "testasync" command".
 */

typedef struct TestAsyncHandler {
    int id;			/* Identifier for this handler. */
    Tcl_AsyncHandler handler;	/* Tcl's token for the handler. */
    char *command;		/* Command to invoke when the handler is
				 * invoked. */
    struct TestAsyncHandler *nextPtr;
				/* Next is list of handlers. */
} TestAsyncHandler;

/*
 * Start of the socket driver state structure to acces field testFlags
 */

typedef struct TcpState TcpState;

struct TcpState {
    Tcl_Channel channel;	/* Channel associated with this socket. */
    int testFlags;              /* bit field for tests. Is set by testsocket
                                 * test procedure */
};

TCL_DECLARE_MUTEX(asyncTestMutex)

static TestAsyncHandler *firstHandler = NULL;

/*
 * The dynamic string below is used by the "testdstring" command to test the
 * dynamic string facilities.
 */

static Tcl_DString dstring;

/*
 * The command trace below is used by the "testcmdtraceCmd" command to test
 * the command tracing facilities.
 */

static Tcl_Trace cmdTrace;

/*
 * One of the following structures exists for each command created by
 * TestdelCmd:
 */

typedef struct {
    Tcl_Interp *interp;		/* Interpreter in which command exists. */
    char *deleteCmd;		/* Script to execute when command is deleted.
				 * Malloc'ed. */
} DelCmd;

/*
 * The following is used to keep track of an encoding that invokes a Tcl
 * command.
 */

typedef struct {
    Tcl_Interp *interp;
    char *toUtfCmd;
    char *fromUtfCmd;
} TclEncoding;

/*
 * The counter below is used to determine if the TestsaveresultFree routine
 * was called for a result.
 */

static int freeCount;

/*
 * Boolean flag used by the "testsetmainloop" and "testexitmainloop" commands.
 */

static int exitMainLoop = 0;

/*
 * Event structure used in testing the event queue management procedures.
 */

typedef struct {
    Tcl_Event header;		/* Header common to all events */
    Tcl_Interp *interp;		/* Interpreter that will handle the event */
    Tcl_Obj *command;		/* Command to evaluate when the event occurs */
    Tcl_Obj *tag;		/* Tag for this event used to delete it */
} TestEvent;

/*
 * Simple detach/attach facility for testchannel cut|splice. Allow testing of
 * channel transfer in core testsuite.
 */

typedef struct TestChannel {
    Tcl_Channel chan;		/* Detached channel */
    struct TestChannel *nextPtr;/* Next in detached channel pool */
} TestChannel;

static TestChannel *firstDetached;

/*
 * Forward declarations for procedures defined later in this file:
 */

static int		AsyncHandlerProc(void *clientData,
			    Tcl_Interp *interp, int code);
#if TCL_THREADS
static Tcl_ThreadCreateType AsyncThreadProc(void *);
#endif
static void		CleanupTestSetassocdataTests(
			    void *clientData, Tcl_Interp *interp);
static void		CmdDelProc1(void *clientData);
static void		CmdDelProc2(void *clientData);
static Tcl_CmdProc	CmdProc1;
static Tcl_CmdProc	CmdProc2;
static void		CmdTraceDeleteProc(
			    void *clientData, Tcl_Interp *interp,
			    int level, char *command, Tcl_CmdProc *cmdProc,
			    void *cmdClientData, int argc,
			    const char *argv[]);
static void		CmdTraceProc(void *clientData,
			    Tcl_Interp *interp, int level, char *command,
			    Tcl_CmdProc *cmdProc, void *cmdClientData,
			    int argc, const char *argv[]);
static Tcl_CmdProc	CreatedCommandProc;
static Tcl_CmdProc	CreatedCommandProc2;
static void		DelCallbackProc(void *clientData,
			    Tcl_Interp *interp);
static Tcl_CmdProc	DelCmdProc;
static void		DelDeleteProc(void *clientData);
static void		EncodingFreeProc(void *clientData);
static int		EncodingToUtfProc(void *clientData,
			    const char *src, int srcLen, int flags,
			    Tcl_EncodingState *statePtr, char *dst,
			    int dstLen, int *srcReadPtr, int *dstWrotePtr,
			    int *dstCharsPtr);
static int		EncodingFromUtfProc(void *clientData,
			    const char *src, int srcLen, int flags,
			    Tcl_EncodingState *statePtr, char *dst,
			    int dstLen, int *srcReadPtr, int *dstWrotePtr,
			    int *dstCharsPtr);
static void		ExitProcEven(void *clientData);
static void		ExitProcOdd(void *clientData);
static Tcl_ObjCmdProc	GetTimesObjCmd;
static Tcl_ResolveCompiledVarProc	InterpCompiledVarResolver;
static void		MainLoop(void);
static Tcl_CmdProc	NoopCmd;
static Tcl_ObjCmdProc	NoopObjCmd;
static int		ObjTraceProc(void *clientData,
			    Tcl_Interp *interp, int level, const char *command,
			    Tcl_Command commandToken, int objc,
			    Tcl_Obj *const objv[]);
static void		ObjTraceDeleteProc(void *clientData);
static void		PrintParse(Tcl_Interp *interp, Tcl_Parse *parsePtr);
static void		SpecialFree(char *blockPtr);
static int		StaticInitProc(Tcl_Interp *interp);
static Tcl_CmdProc	TestasyncCmd;
static Tcl_ObjCmdProc	TestbumpinterpepochObjCmd;
static Tcl_ObjCmdProc	TestbytestringObjCmd;
static Tcl_ObjCmdProc	TestsetbytearraylengthObjCmd;
static Tcl_ObjCmdProc	TestpurebytesobjObjCmd;
static Tcl_ObjCmdProc	TeststringbytesObjCmd;
static Tcl_CmdProc	TestcmdinfoCmd;
static Tcl_CmdProc	TestcmdtokenCmd;
static Tcl_CmdProc	TestcmdtraceCmd;
static Tcl_CmdProc	TestconcatobjCmd;
static Tcl_CmdProc	TestcreatecommandCmd;
static Tcl_CmdProc	TestdcallCmd;
static Tcl_CmdProc	TestdelCmd;
static Tcl_CmdProc	TestdelassocdataCmd;
static Tcl_ObjCmdProc	TestdoubledigitsObjCmd;
static Tcl_CmdProc	TestdstringCmd;
static Tcl_ObjCmdProc	TestencodingObjCmd;
static Tcl_ObjCmdProc	TestevalexObjCmd;
static Tcl_ObjCmdProc	TestevalobjvObjCmd;
static Tcl_ObjCmdProc	TesteventObjCmd;
static int		TesteventProc(Tcl_Event *event, int flags);
static int		TesteventDeleteProc(Tcl_Event *event,
			    void *clientData);
static Tcl_CmdProc	TestexithandlerCmd;
static Tcl_CmdProc	TestexprlongCmd;
static Tcl_ObjCmdProc	TestexprlongobjCmd;
static Tcl_CmdProc	TestexprdoubleCmd;
static Tcl_ObjCmdProc	TestexprdoubleobjCmd;
static Tcl_ObjCmdProc	TestexprparserObjCmd;
static Tcl_CmdProc	TestexprstringCmd;
static Tcl_ObjCmdProc	TestfileCmd;
static Tcl_ObjCmdProc	TestfilelinkCmd;
static Tcl_CmdProc	TestfeventCmd;
static Tcl_CmdProc	TestgetassocdataCmd;
static Tcl_CmdProc	TestgetintCmd;
static Tcl_CmdProc	TestlongsizeCmd;
static Tcl_CmdProc	TestgetplatformCmd;
static Tcl_ObjCmdProc	TestgetvarfullnameCmd;
static Tcl_CmdProc	TestinterpdeleteCmd;
static Tcl_CmdProc	TestlinkCmd;
static Tcl_ObjCmdProc	TestlinkarrayCmd;
static Tcl_ObjCmdProc	TestlocaleCmd;
static Tcl_CmdProc	TestmainthreadCmd;
static Tcl_CmdProc	TestsetmainloopCmd;
static Tcl_CmdProc	TestexitmainloopCmd;
static Tcl_CmdProc	TestpanicCmd;
static Tcl_ObjCmdProc	TestparseargsCmd;
static Tcl_ObjCmdProc	TestparserObjCmd;
static Tcl_ObjCmdProc	TestparsevarObjCmd;
static Tcl_ObjCmdProc	TestparsevarnameObjCmd;
static Tcl_ObjCmdProc	TestpreferstableObjCmd;
static Tcl_ObjCmdProc	TestprintObjCmd;
static Tcl_ObjCmdProc	TestregexpObjCmd;
static Tcl_ObjCmdProc	TestreturnObjCmd;
static void		TestregexpXflags(const char *string,
			    int length, int *cflagsPtr, int *eflagsPtr);
static Tcl_ObjCmdProc	TestsaveresultCmd;
static void		TestsaveresultFree(char *blockPtr);
static Tcl_CmdProc	TestsetassocdataCmd;
static Tcl_CmdProc	TestsetCmd;
static Tcl_CmdProc	Testset2Cmd;
static Tcl_CmdProc	TestseterrorcodeCmd;
static Tcl_ObjCmdProc	TestsetobjerrorcodeCmd;
static Tcl_CmdProc	TestsetplatformCmd;
static Tcl_CmdProc	TeststaticpkgCmd;
static Tcl_CmdProc	TesttranslatefilenameCmd;
static Tcl_CmdProc	TestupvarCmd;
static Tcl_ObjCmdProc	TestWrongNumArgsObjCmd;
static Tcl_ObjCmdProc	TestGetIndexFromObjStructObjCmd;
static Tcl_CmdProc	TestChannelCmd;
static Tcl_CmdProc	TestChannelEventCmd;
static Tcl_CmdProc	TestSocketCmd;
static Tcl_ObjCmdProc	TestFilesystemObjCmd;
static Tcl_ObjCmdProc	TestSimpleFilesystemObjCmd;
static void		TestReport(const char *cmd, Tcl_Obj *arg1,
			    Tcl_Obj *arg2);
static Tcl_ObjCmdProc	TestgetencpathObjCmd;
static Tcl_ObjCmdProc	TestsetencpathObjCmd;
static Tcl_Obj *	TestReportGetNativePath(Tcl_Obj *pathPtr);
static Tcl_FSStatProc TestReportStat;
static Tcl_FSAccessProc TestReportAccess;
static Tcl_FSOpenFileChannelProc TestReportOpenFileChannel;
static Tcl_FSMatchInDirectoryProc TestReportMatchInDirectory;
static Tcl_FSChdirProc TestReportChdir;
static Tcl_FSLstatProc TestReportLstat;
static Tcl_FSCopyFileProc TestReportCopyFile;
static Tcl_FSDeleteFileProc TestReportDeleteFile;
static Tcl_FSRenameFileProc TestReportRenameFile;
static Tcl_FSCreateDirectoryProc TestReportCreateDirectory;
static Tcl_FSCopyDirectoryProc TestReportCopyDirectory;
static Tcl_FSRemoveDirectoryProc TestReportRemoveDirectory;
static int TestReportLoadFile(Tcl_Interp *interp, Tcl_Obj *pathPtr,
	Tcl_LoadHandle *handlePtr, Tcl_FSUnloadFileProc **unloadProcPtr);
static Tcl_FSLinkProc TestReportLink;
static Tcl_FSFileAttrStringsProc TestReportFileAttrStrings;
static Tcl_FSFileAttrsGetProc TestReportFileAttrsGet;
static Tcl_FSFileAttrsSetProc TestReportFileAttrsSet;
static Tcl_FSUtimeProc TestReportUtime;
static Tcl_FSNormalizePathProc TestReportNormalizePath;
static Tcl_FSPathInFilesystemProc TestReportInFilesystem;
static Tcl_FSFreeInternalRepProc TestReportFreeInternalRep;
static Tcl_FSDupInternalRepProc TestReportDupInternalRep;
static Tcl_CmdProc TestServiceModeCmd;
static Tcl_FSStatProc SimpleStat;
static Tcl_FSAccessProc SimpleAccess;
static Tcl_FSOpenFileChannelProc SimpleOpenFileChannel;
static Tcl_FSListVolumesProc SimpleListVolumes;
static Tcl_FSPathInFilesystemProc SimplePathInFilesystem;
static Tcl_Obj *	SimpleRedirect(Tcl_Obj *pathPtr);
static Tcl_FSMatchInDirectoryProc SimpleMatchInDirectory;
static Tcl_ObjCmdProc	TestUtfNextCmd;
static Tcl_ObjCmdProc	TestUtfPrevCmd;
static Tcl_ObjCmdProc	TestNumUtfCharsCmd;
static Tcl_ObjCmdProc	TestFindFirstCmd;
static Tcl_ObjCmdProc	TestFindLastCmd;
static Tcl_ObjCmdProc	TestHashSystemHashCmd;

static Tcl_NRPostProc	NREUnwind_callback;
static Tcl_ObjCmdProc	TestNREUnwind;
static Tcl_ObjCmdProc	TestNRELevels;
static Tcl_ObjCmdProc	TestInterpResolverCmd;
#if defined(HAVE_CPUID) || defined(_WIN32)
static Tcl_ObjCmdProc	TestcpuidCmd;
#endif

static const Tcl_Filesystem testReportingFilesystem = {
    "reporting",
    sizeof(Tcl_Filesystem),
    TCL_FILESYSTEM_VERSION_1,
    TestReportInFilesystem, /* path in */
    TestReportDupInternalRep,
    TestReportFreeInternalRep,
    NULL, /* native to norm */
    NULL, /* convert to native */
    TestReportNormalizePath,
    NULL, /* path type */
    NULL, /* separator */
    TestReportStat,
    TestReportAccess,
    TestReportOpenFileChannel,
    TestReportMatchInDirectory,
    TestReportUtime,
    TestReportLink,
    NULL /* list volumes */,
    TestReportFileAttrStrings,
    TestReportFileAttrsGet,
    TestReportFileAttrsSet,
    TestReportCreateDirectory,
    TestReportRemoveDirectory,
    TestReportDeleteFile,
    TestReportCopyFile,
    TestReportRenameFile,
    TestReportCopyDirectory,
    TestReportLstat,
    (Tcl_FSLoadFileProc *) TestReportLoadFile,
    NULL /* cwd */,
    TestReportChdir
};

static const Tcl_Filesystem simpleFilesystem = {
    "simple",
    sizeof(Tcl_Filesystem),
    TCL_FILESYSTEM_VERSION_1,
    SimplePathInFilesystem,
    NULL,
    NULL,
    /* No internal to normalized, since we don't create any
     * pure 'internal' Tcl_Obj path representations */
    NULL,
    /* No create native rep function, since we don't use it
     * or 'Tcl_FSNewNativePath' */
    NULL,
    /* Normalize path isn't needed - we assume paths only have
     * one representation */
    NULL,
    NULL,
    NULL,
    SimpleStat,
    SimpleAccess,
    SimpleOpenFileChannel,
    SimpleMatchInDirectory,
    NULL,
    /* We choose not to support symbolic links inside our vfs's */
    NULL,
    SimpleListVolumes,
    NULL,
    NULL,
    NULL,
    NULL,
    NULL,
    NULL,
    /* No copy file - fallback will occur at Tcl level */
    NULL,
    /* No rename file - fallback will occur at Tcl level */
    NULL,
    /* No copy directory - fallback will occur at Tcl level */
    NULL,
    /* Use stat for lstat */
    NULL,
    /* No load - fallback on core implementation */
    NULL,
    /* We don't need a getcwd or chdir - fallback on Tcl's versions */
    NULL,
    NULL
};


/*
 *----------------------------------------------------------------------
 *
 * Tcltest_Init --
 *
 *	This procedure performs application-specific initialization. Most
 *	applications, especially those that incorporate additional packages,
 *	will have their own version of this procedure.
 *
 * Results:
 *	Returns a standard Tcl completion code, and leaves an error message in
 *	the interp's result if an error occurs.
 *
 * Side effects:
 *	Depends on the startup script.
 *
 *----------------------------------------------------------------------
 */

int
Tcltest_Init(
    Tcl_Interp *interp)		/* Interpreter for application. */
{
    Tcl_Obj **objv, *objPtr;
    int objc, index;
    static const char *const specialOptions[] = {
	"-appinitprocerror", "-appinitprocdeleteinterp",
	"-appinitprocclosestderr", "-appinitprocsetrcfile", NULL
    };

    if (Tcl_InitStubs(interp, "8.5-", 0) == NULL) {
	return TCL_ERROR;
    }
#ifndef TCL_WITH_EXTERNAL_TOMMATH
    if (Tcl_TomMath_InitStubs(interp, "8.5-") == NULL) {
	return TCL_ERROR;
    }
#endif
    if (Tcl_OOInitStubs(interp) == NULL) {
	return TCL_ERROR;
    }
    /* TIP #268: Full patchlevel instead of just major.minor */

    if (Tcl_PkgProvideEx(interp, "Tcltest", TCL_PATCH_LEVEL, NULL) == TCL_ERROR) {
	return TCL_ERROR;
    }

    /*
     * Create additional commands and math functions for testing Tcl.
     */

    Tcl_CreateObjCommand(interp, "gettimes", GetTimesObjCmd, NULL, NULL);
    Tcl_CreateCommand(interp, "noop", NoopCmd, NULL, NULL);
    Tcl_CreateObjCommand(interp, "noop", NoopObjCmd, NULL, NULL);
    Tcl_CreateObjCommand(interp, "testpurebytesobj", TestpurebytesobjObjCmd, NULL, NULL);
    Tcl_CreateObjCommand(interp, "testsetbytearraylength", TestsetbytearraylengthObjCmd, NULL, NULL);
    Tcl_CreateObjCommand(interp, "testbytestring", TestbytestringObjCmd, NULL, NULL);
    Tcl_CreateObjCommand(interp, "teststringbytes", TeststringbytesObjCmd, NULL, NULL);
    Tcl_CreateObjCommand(interp, "testwrongnumargs", TestWrongNumArgsObjCmd,
	    NULL, NULL);
    Tcl_CreateObjCommand(interp, "testfilesystem", TestFilesystemObjCmd,
	    NULL, NULL);
    Tcl_CreateObjCommand(interp, "testsimplefilesystem", TestSimpleFilesystemObjCmd,
	    NULL, NULL);
    Tcl_CreateObjCommand(interp, "testgetindexfromobjstruct",
	    TestGetIndexFromObjStructObjCmd, NULL, NULL);
    Tcl_CreateCommand(interp, "testasync", TestasyncCmd, NULL, NULL);
    Tcl_CreateObjCommand(interp, "testbumpinterpepoch",
	    TestbumpinterpepochObjCmd, NULL, NULL);
    Tcl_CreateCommand(interp, "testchannel", TestChannelCmd,
	    NULL, NULL);
    Tcl_CreateCommand(interp, "testchannelevent", TestChannelEventCmd,
	    NULL, NULL);
    Tcl_CreateCommand(interp, "testcmdtoken", TestcmdtokenCmd, NULL,
	    NULL);
    Tcl_CreateCommand(interp, "testcmdinfo", TestcmdinfoCmd, NULL,
	    NULL);
    Tcl_CreateCommand(interp, "testcmdtrace", TestcmdtraceCmd,
	    NULL, NULL);
    Tcl_CreateCommand(interp, "testconcatobj", TestconcatobjCmd,
	    NULL, NULL);
    Tcl_CreateCommand(interp, "testcreatecommand", TestcreatecommandCmd,
	    NULL, NULL);
    Tcl_CreateCommand(interp, "testdcall", TestdcallCmd, NULL, NULL);
    Tcl_CreateCommand(interp, "testdel", TestdelCmd, NULL, NULL);
    Tcl_CreateCommand(interp, "testdelassocdata", TestdelassocdataCmd,
	    NULL, NULL);
    Tcl_CreateObjCommand(interp, "testdoubledigits", TestdoubledigitsObjCmd,
			 NULL, NULL);
    Tcl_DStringInit(&dstring);
    Tcl_CreateCommand(interp, "testdstring", TestdstringCmd, NULL,
	    NULL);
    Tcl_CreateObjCommand(interp, "testencoding", TestencodingObjCmd, NULL,
	    NULL);
    Tcl_CreateObjCommand(interp, "testevalex", TestevalexObjCmd,
	    NULL, NULL);
    Tcl_CreateObjCommand(interp, "testevalobjv", TestevalobjvObjCmd,
	    NULL, NULL);
    Tcl_CreateObjCommand(interp, "testevent", TesteventObjCmd,
	    NULL, NULL);
    Tcl_CreateCommand(interp, "testexithandler", TestexithandlerCmd,
	    NULL, NULL);
    Tcl_CreateCommand(interp, "testexprlong", TestexprlongCmd,
	    NULL, NULL);
    Tcl_CreateObjCommand(interp, "testexprlongobj", TestexprlongobjCmd,
	    NULL, NULL);
    Tcl_CreateCommand(interp, "testexprdouble", TestexprdoubleCmd,
	    NULL, NULL);
    Tcl_CreateObjCommand(interp, "testexprdoubleobj", TestexprdoubleobjCmd,
	    NULL, NULL);
    Tcl_CreateObjCommand(interp, "testexprparser", TestexprparserObjCmd,
	    NULL, NULL);
    Tcl_CreateCommand(interp, "testexprstring", TestexprstringCmd,
	    NULL, NULL);
    Tcl_CreateCommand(interp, "testfevent", TestfeventCmd, NULL,
	    NULL);
    Tcl_CreateObjCommand(interp, "testfilelink", TestfilelinkCmd,
	    NULL, NULL);
    Tcl_CreateObjCommand(interp, "testfile", TestfileCmd,
	    NULL, NULL);
    Tcl_CreateObjCommand(interp, "testhashsystemhash",
	    TestHashSystemHashCmd, NULL, NULL);
    Tcl_CreateCommand(interp, "testgetassocdata", TestgetassocdataCmd,
	    NULL, NULL);
    Tcl_CreateCommand(interp, "testgetint", TestgetintCmd,
	    NULL, NULL);
    Tcl_CreateCommand(interp, "testlongsize", TestlongsizeCmd,
	    NULL, NULL);
    Tcl_CreateCommand(interp, "testgetplatform", TestgetplatformCmd,
	    NULL, NULL);
    Tcl_CreateObjCommand(interp, "testgetvarfullname",
	    TestgetvarfullnameCmd, NULL, NULL);
    Tcl_CreateCommand(interp, "testinterpdelete", TestinterpdeleteCmd,
	    NULL, NULL);
    Tcl_CreateCommand(interp, "testlink", TestlinkCmd, NULL, NULL);
    Tcl_CreateObjCommand(interp, "testlinkarray", TestlinkarrayCmd, NULL, NULL);
    Tcl_CreateObjCommand(interp, "testlocale", TestlocaleCmd, NULL,
	    NULL);
    Tcl_CreateCommand(interp, "testpanic", TestpanicCmd, NULL, NULL);
    Tcl_CreateObjCommand(interp, "testparseargs", TestparseargsCmd,NULL,NULL);
    Tcl_CreateObjCommand(interp, "testparser", TestparserObjCmd,
	    NULL, NULL);
    Tcl_CreateObjCommand(interp, "testparsevar", TestparsevarObjCmd,
	    NULL, NULL);
    Tcl_CreateObjCommand(interp, "testparsevarname", TestparsevarnameObjCmd,
	    NULL, NULL);
    Tcl_CreateObjCommand(interp, "testpreferstable", TestpreferstableObjCmd,
	    NULL, NULL);
    Tcl_CreateObjCommand(interp, "testprint", TestprintObjCmd,
	    NULL, NULL);
    Tcl_CreateObjCommand(interp, "testregexp", TestregexpObjCmd,
	    NULL, NULL);
    Tcl_CreateObjCommand(interp, "testreturn", TestreturnObjCmd,
	    NULL, NULL);
    Tcl_CreateObjCommand(interp, "testsaveresult", TestsaveresultCmd,
	    NULL, NULL);
    Tcl_CreateCommand(interp, "testservicemode", TestServiceModeCmd,
	    NULL, NULL);
    Tcl_CreateCommand(interp, "testsetassocdata", TestsetassocdataCmd,
	    NULL, NULL);
    Tcl_CreateCommand(interp, "testsetnoerr", TestsetCmd,
	    NULL, NULL);
    Tcl_CreateCommand(interp, "testseterr", TestsetCmd,
	    INT2PTR(TCL_LEAVE_ERR_MSG), NULL);
    Tcl_CreateCommand(interp, "testset2", Testset2Cmd,
	    INT2PTR(TCL_LEAVE_ERR_MSG), NULL);
    Tcl_CreateCommand(interp, "testseterrorcode", TestseterrorcodeCmd,
	    NULL, NULL);
    Tcl_CreateObjCommand(interp, "testsetobjerrorcode",
	    TestsetobjerrorcodeCmd, NULL, NULL);
    Tcl_CreateObjCommand(interp, "testutfnext",
	    TestUtfNextCmd, NULL, NULL);
    Tcl_CreateObjCommand(interp, "testutfprev",
	    TestUtfPrevCmd, NULL, NULL);
    Tcl_CreateObjCommand(interp, "testnumutfchars",
	    TestNumUtfCharsCmd, NULL, NULL);
    Tcl_CreateObjCommand(interp, "testfindfirst",
	    TestFindFirstCmd, NULL, NULL);
    Tcl_CreateObjCommand(interp, "testfindlast",
	    TestFindLastCmd, NULL, NULL);
    Tcl_CreateCommand(interp, "testsetplatform", TestsetplatformCmd,
	    NULL, NULL);
    Tcl_CreateCommand(interp, "testsocket", TestSocketCmd,
	    NULL, NULL);
    Tcl_CreateCommand(interp, "teststaticpkg", TeststaticpkgCmd,
	    NULL, NULL);
    Tcl_CreateCommand(interp, "testtranslatefilename",
	    TesttranslatefilenameCmd, NULL, NULL);
    Tcl_CreateCommand(interp, "testupvar", TestupvarCmd, NULL, NULL);
    Tcl_CreateCommand(interp, "testmainthread", TestmainthreadCmd, NULL,
	    NULL);
    Tcl_CreateCommand(interp, "testsetmainloop", TestsetmainloopCmd,
	    NULL, NULL);
    Tcl_CreateCommand(interp, "testexitmainloop", TestexitmainloopCmd,
	    NULL, NULL);
#if defined(HAVE_CPUID) || defined(_WIN32)
    Tcl_CreateObjCommand(interp, "testcpuid", TestcpuidCmd,
	    NULL, NULL);
#endif
    Tcl_CreateObjCommand(interp, "testnreunwind", TestNREUnwind,
	    NULL, NULL);
    Tcl_CreateObjCommand(interp, "testnrelevels", TestNRELevels,
	    NULL, NULL);
    Tcl_CreateObjCommand(interp, "testinterpresolver", TestInterpResolverCmd,
	    NULL, NULL);
    Tcl_CreateObjCommand(interp, "testgetencpath", TestgetencpathObjCmd,
	    NULL, NULL);
    Tcl_CreateObjCommand(interp, "testsetencpath", TestsetencpathObjCmd,
	    NULL, NULL);

    if (TclObjTest_Init(interp) != TCL_OK) {
	return TCL_ERROR;
    }
    if (Procbodytest_Init(interp) != TCL_OK) {
	return TCL_ERROR;
    }
#if TCL_THREADS
    if (TclThread_Init(interp) != TCL_OK) {
	return TCL_ERROR;
    }
#endif

    /*
     * Check for special options used in ../tests/main.test
     */

    objPtr = Tcl_GetVar2Ex(interp, "argv", NULL, TCL_GLOBAL_ONLY);
    if (objPtr != NULL) {
	if (Tcl_ListObjGetElements(interp, objPtr, &objc, &objv) != TCL_OK) {
	    return TCL_ERROR;
	}
	if (objc && (Tcl_GetIndexFromObj(NULL, objv[0], specialOptions, NULL,
		TCL_EXACT, &index) == TCL_OK)) {
	    switch (index) {
	    case 0:
		return TCL_ERROR;
	    case 1:
		Tcl_DeleteInterp(interp);
		return TCL_ERROR;
	    case 2: {
		int mode;
		Tcl_UnregisterChannel(interp,
			Tcl_GetChannel(interp, "stderr", &mode));
		return TCL_ERROR;
	    }
	    case 3:
		if (objc-1) {
		    Tcl_SetVar2Ex(interp, "tcl_rcFileName", NULL, objv[1],
			    TCL_GLOBAL_ONLY);
		}
		return TCL_ERROR;
	    }
	}
    }

    /*
     * And finally add any platform specific test commands.
     */

    return TclplatformtestInit(interp);
}

/*
 *----------------------------------------------------------------------
 *
 * Tcltest_SafeInit --
 *
 *	This procedure performs application-specific initialization. Most
 *	applications, especially those that incorporate additional packages,
 *	will have their own version of this procedure.
 *
 * Results:
 *	Returns a standard Tcl completion code, and leaves an error message in
 *	the interp's result if an error occurs.
 *
 * Side effects:
 *	Depends on the startup script.
 *
 *----------------------------------------------------------------------
 */

int
Tcltest_SafeInit(
    Tcl_Interp *interp)		/* Interpreter for application. */
{
    if (Tcl_InitStubs(interp, "8.5-", 0) == NULL) {
	return TCL_ERROR;
    }
    return Procbodytest_SafeInit(interp);
}

/*
 *----------------------------------------------------------------------
 *
 * TestasyncCmd --
 *
 *	This procedure implements the "testasync" command.  It is used
 *	to test the asynchronous handler facilities of Tcl.
 *
 * Results:
 *	A standard Tcl result.
 *
 * Side effects:
 *	Creates, deletes, and invokes handlers.
 *
 *----------------------------------------------------------------------
 */

static int
TestasyncCmd(
    TCL_UNUSED(void *),
    Tcl_Interp *interp,			/* Current interpreter. */
    int argc,				/* Number of arguments. */
    const char **argv)			/* Argument strings. */
{
    TestAsyncHandler *asyncPtr, *prevPtr;
    int id, code;
    static int nextId = 1;

    if (argc < 2) {
	wrongNumArgs:
	Tcl_AppendResult(interp, "wrong # args", NULL);
	return TCL_ERROR;
    }
    if (strcmp(argv[1], "create") == 0) {
	if (argc != 3) {
	    goto wrongNumArgs;
	}
	asyncPtr = (TestAsyncHandler *)ckalloc(sizeof(TestAsyncHandler));
	asyncPtr->command = (char *)ckalloc(strlen(argv[2]) + 1);
	strcpy(asyncPtr->command, argv[2]);
        Tcl_MutexLock(&asyncTestMutex);
	asyncPtr->id = nextId;
	nextId++;
	asyncPtr->handler = Tcl_AsyncCreate(AsyncHandlerProc,
                                            INT2PTR(asyncPtr->id));
	asyncPtr->nextPtr = firstHandler;
	firstHandler = asyncPtr;
        Tcl_MutexUnlock(&asyncTestMutex);
	Tcl_SetObjResult(interp, Tcl_NewIntObj(asyncPtr->id));
    } else if (strcmp(argv[1], "delete") == 0) {
	if (argc == 2) {
            Tcl_MutexLock(&asyncTestMutex);
	    while (firstHandler != NULL) {
		asyncPtr = firstHandler;
		firstHandler = asyncPtr->nextPtr;
		Tcl_AsyncDelete(asyncPtr->handler);
		ckfree(asyncPtr->command);
		ckfree(asyncPtr);
	    }
            Tcl_MutexUnlock(&asyncTestMutex);
	    return TCL_OK;
	}
	if (argc != 3) {
	    goto wrongNumArgs;
	}
	if (Tcl_GetInt(interp, argv[2], &id) != TCL_OK) {
	    return TCL_ERROR;
	}
        Tcl_MutexLock(&asyncTestMutex);
	for (prevPtr = NULL, asyncPtr = firstHandler; asyncPtr != NULL;
		prevPtr = asyncPtr, asyncPtr = asyncPtr->nextPtr) {
	    if (asyncPtr->id != id) {
		continue;
	    }
	    if (prevPtr == NULL) {
		firstHandler = asyncPtr->nextPtr;
	    } else {
		prevPtr->nextPtr = asyncPtr->nextPtr;
	    }
	    Tcl_AsyncDelete(asyncPtr->handler);
	    ckfree(asyncPtr->command);
	    ckfree(asyncPtr);
	    break;
	}
        Tcl_MutexUnlock(&asyncTestMutex);
    } else if (strcmp(argv[1], "mark") == 0) {
	if (argc != 5) {
	    goto wrongNumArgs;
	}
	if ((Tcl_GetInt(interp, argv[2], &id) != TCL_OK)
		|| (Tcl_GetInt(interp, argv[4], &code) != TCL_OK)) {
	    return TCL_ERROR;
	}
	Tcl_MutexLock(&asyncTestMutex);
	for (asyncPtr = firstHandler; asyncPtr != NULL;
		asyncPtr = asyncPtr->nextPtr) {
	    if (asyncPtr->id == id) {
		Tcl_AsyncMark(asyncPtr->handler);
		break;
	    }
	}
	Tcl_SetObjResult(interp, Tcl_NewStringObj(argv[3], -1));
	Tcl_MutexUnlock(&asyncTestMutex);
	return code;
#if TCL_THREADS
    } else if (strcmp(argv[1], "marklater") == 0) {
	if (argc != 3) {
	    goto wrongNumArgs;
	}
	if (Tcl_GetInt(interp, argv[2], &id) != TCL_OK) {
	    return TCL_ERROR;
	}
        Tcl_MutexLock(&asyncTestMutex);
	for (asyncPtr = firstHandler; asyncPtr != NULL;
		asyncPtr = asyncPtr->nextPtr) {
	    if (asyncPtr->id == id) {
		Tcl_ThreadId threadID;
		if (Tcl_CreateThread(&threadID, AsyncThreadProc,
			INT2PTR(id), TCL_THREAD_STACK_DEFAULT,
			TCL_THREAD_NOFLAGS) != TCL_OK) {
		    Tcl_AppendResult(interp, "can't create thread", NULL);
		    Tcl_MutexUnlock(&asyncTestMutex);
		    return TCL_ERROR;
		}
		break;
	    }
	}
        Tcl_MutexUnlock(&asyncTestMutex);
    } else {
	Tcl_AppendResult(interp, "bad option \"", argv[1],
		"\": must be create, delete, int, mark, or marklater", NULL);
	return TCL_ERROR;
#else /* !TCL_THREADS */
    } else {
	Tcl_AppendResult(interp, "bad option \"", argv[1],
		"\": must be create, delete, int, or mark", NULL);
	return TCL_ERROR;
#endif
    }
    return TCL_OK;
}

static int
AsyncHandlerProc(
    void *clientData,	/* If of TestAsyncHandler structure.
                                 * in global list. */
    Tcl_Interp *interp,		/* Interpreter in which command was
				 * executed, or NULL. */
    int code)			/* Current return code from command. */
{
    TestAsyncHandler *asyncPtr;
    int id = PTR2INT(clientData);
    const char *listArgv[4], *cmd;
    char string[TCL_INTEGER_SPACE];

    Tcl_MutexLock(&asyncTestMutex);
    for (asyncPtr = firstHandler; asyncPtr != NULL;
            asyncPtr = asyncPtr->nextPtr) {
        if (asyncPtr->id == id) {
            break;
        }
    }
    Tcl_MutexUnlock(&asyncTestMutex);

    if (!asyncPtr) {
        /* Woops - this one was deleted between the AsyncMark and now */
        return TCL_OK;
    }

    TclFormatInt(string, code);
    listArgv[0] = asyncPtr->command;
    listArgv[1] = Tcl_GetString(Tcl_GetObjResult(interp));
    listArgv[2] = string;
    listArgv[3] = NULL;
    cmd = Tcl_Merge(3, listArgv);
    if (interp != NULL) {
	code = Tcl_EvalEx(interp, cmd, -1, 0);
    } else {
	/*
	 * this should not happen, but by definition of how async handlers are
	 * invoked, it's possible.  Better error checking is needed here.
	 */
    }
    ckfree(cmd);
    return code;
}

/*
 *----------------------------------------------------------------------
 *
 * AsyncThreadProc --
 *
 *	Delivers an asynchronous event to a handler in another thread.
 *
 * Results:
 *	None.
 *
 * Side effects:
 *	Invokes Tcl_AsyncMark on the handler
 *
 *----------------------------------------------------------------------
 */

#if TCL_THREADS
static Tcl_ThreadCreateType
AsyncThreadProc(
    void *clientData)	/* Parameter is the id of a
				 * TestAsyncHandler, defined above. */
{
    TestAsyncHandler *asyncPtr;
    int id = PTR2INT(clientData);

    Tcl_Sleep(1);
    Tcl_MutexLock(&asyncTestMutex);
    for (asyncPtr = firstHandler; asyncPtr != NULL;
         asyncPtr = asyncPtr->nextPtr) {
        if (asyncPtr->id == id) {
            Tcl_AsyncMark(asyncPtr->handler);
            break;
        }
    }
    Tcl_MutexUnlock(&asyncTestMutex);
    Tcl_ExitThread(TCL_OK);
    TCL_THREAD_CREATE_RETURN;
}
#endif

static int
TestbumpinterpepochObjCmd(
    TCL_UNUSED(void *),
    Tcl_Interp *interp,		/* Current interpreter. */
    int objc,			/* Number of arguments. */
    Tcl_Obj *const objv[])	/* Argument objects. */
{
    Interp *iPtr = (Interp *)interp;

    if (objc != 1) {
	Tcl_WrongNumArgs(interp, 1, objv, "");
	return TCL_ERROR;
    }
    iPtr->compileEpoch++;
    return TCL_OK;
}

/*
 *----------------------------------------------------------------------
 *
 * TestcmdinfoCmd --
 *
 *	This procedure implements the "testcmdinfo" command.  It is used to
 *	test Tcl_GetCommandInfo, Tcl_SetCommandInfo, and command creation and
 *	deletion.
 *
 * Results:
 *	A standard Tcl result.
 *
 * Side effects:
 *	Creates and deletes various commands and modifies their data.
 *
 *----------------------------------------------------------------------
 */

static int
TestcmdinfoCmd(
    TCL_UNUSED(void *),
    Tcl_Interp *interp,		/* Current interpreter. */
    int argc,			/* Number of arguments. */
    const char **argv)		/* Argument strings. */
{
    Tcl_CmdInfo info;

    if (argc != 3) {
	Tcl_AppendResult(interp, "wrong # args: should be \"", argv[0],
		" option cmdName\"", NULL);
	return TCL_ERROR;
    }
    if (strcmp(argv[1], "create") == 0) {
	Tcl_CreateCommand(interp, argv[2], CmdProc1, (void *) "original",
		CmdDelProc1);
    } else if (strcmp(argv[1], "delete") == 0) {
	Tcl_DStringInit(&delString);
	Tcl_DeleteCommand(interp, argv[2]);
	Tcl_DStringResult(interp, &delString);
    } else if (strcmp(argv[1], "get") == 0) {
	if (Tcl_GetCommandInfo(interp, argv[2], &info) ==0) {
	    Tcl_AppendResult(interp, "??", NULL);
	    return TCL_OK;
	}
	if (info.proc == CmdProc1) {
	    Tcl_AppendResult(interp, "CmdProc1", " ",
		    (char *) info.clientData, NULL);
	} else if (info.proc == CmdProc2) {
	    Tcl_AppendResult(interp, "CmdProc2", " ",
		    (char *) info.clientData, NULL);
	} else {
	    Tcl_AppendResult(interp, "unknown", NULL);
	}
	if (info.deleteProc == CmdDelProc1) {
	    Tcl_AppendResult(interp, " CmdDelProc1", " ",
		    (char *) info.deleteData, NULL);
	} else if (info.deleteProc == CmdDelProc2) {
	    Tcl_AppendResult(interp, " CmdDelProc2", " ",
		    (char *) info.deleteData, NULL);
	} else {
	    Tcl_AppendResult(interp, " unknown", NULL);
	}
	Tcl_AppendResult(interp, " ", info.namespacePtr->fullName, NULL);
	if (info.isNativeObjectProc) {
	    Tcl_AppendResult(interp, " nativeObjectProc", NULL);
	} else {
	    Tcl_AppendResult(interp, " stringProc", NULL);
	}
    } else if (strcmp(argv[1], "modify") == 0) {
	info.proc = CmdProc2;
	info.clientData = (void *) "new_command_data";
	info.objProc = NULL;
	info.objClientData = NULL;
	info.deleteProc = CmdDelProc2;
	info.deleteData = (void *) "new_delete_data";
	if (Tcl_SetCommandInfo(interp, argv[2], &info) == 0) {
	    Tcl_SetObjResult(interp, Tcl_NewIntObj(0));
	} else {
	    Tcl_SetObjResult(interp, Tcl_NewIntObj(1));
	}
    } else {
	Tcl_AppendResult(interp, "bad option \"", argv[1],
		"\": must be create, delete, get, or modify", NULL);
	return TCL_ERROR;
    }
    return TCL_OK;
}

static int
CmdProc1(
    void *clientData,	/* String to return. */
    Tcl_Interp *interp,		/* Current interpreter. */
    TCL_UNUSED(int) /*argc*/,
    TCL_UNUSED(const char **) /*argv*/)
{
    Tcl_AppendResult(interp, "CmdProc1 ", (char *) clientData, NULL);
    return TCL_OK;
}

static int
CmdProc2(
    void *clientData,	/* String to return. */
    Tcl_Interp *interp,		/* Current interpreter. */
    TCL_UNUSED(int) /*argc*/,
    TCL_UNUSED(const char **) /*argv*/)
{
    Tcl_AppendResult(interp, "CmdProc2 ", (char *) clientData, NULL);
    return TCL_OK;
}

static void
CmdDelProc1(
    void *clientData)	/* String to save. */
{
    Tcl_DStringInit(&delString);
    Tcl_DStringAppend(&delString, "CmdDelProc1 ", -1);
    Tcl_DStringAppend(&delString, (char *) clientData, -1);
}

static void
CmdDelProc2(
    void *clientData)	/* String to save. */
{
    Tcl_DStringInit(&delString);
    Tcl_DStringAppend(&delString, "CmdDelProc2 ", -1);
    Tcl_DStringAppend(&delString, (char *) clientData, -1);
}

/*
 *----------------------------------------------------------------------
 *
 * TestcmdtokenCmd --
 *
 *	This procedure implements the "testcmdtoken" command. It is used to
 *	test Tcl_Command tokens and procedures such as Tcl_GetCommandFullName.
 *
 * Results:
 *	A standard Tcl result.
 *
 * Side effects:
 *	Creates and deletes various commands and modifies their data.
 *
 *----------------------------------------------------------------------
 */

static int
TestcmdtokenCmd(
    TCL_UNUSED(void *),
    Tcl_Interp *interp,		/* Current interpreter. */
    int argc,			/* Number of arguments. */
    const char **argv)		/* Argument strings. */
{
    Tcl_Command token;
    int *l;
    char buf[30];

    if (argc != 3) {
	Tcl_AppendResult(interp, "wrong # args: should be \"", argv[0],
		" option arg\"", NULL);
	return TCL_ERROR;
    }
    if (strcmp(argv[1], "create") == 0) {
	token = Tcl_CreateCommand(interp, argv[2], CmdProc1,
		(void *) "original", NULL);
	sprintf(buf, "%p", (void *)token);
	Tcl_AppendResult(interp, buf, NULL);
    } else if (strcmp(argv[1], "name") == 0) {
	Tcl_Obj *objPtr;

	if (sscanf(argv[2], "%p", &l) != 1) {
	    Tcl_AppendResult(interp, "bad command token \"", argv[2],
		    "\"", NULL);
	    return TCL_ERROR;
	}

	objPtr = Tcl_NewObj();
	Tcl_GetCommandFullName(interp, (Tcl_Command) l, objPtr);

	Tcl_AppendElement(interp,
		Tcl_GetCommandName(interp, (Tcl_Command) l));
	Tcl_AppendElement(interp, Tcl_GetString(objPtr));
	Tcl_DecrRefCount(objPtr);
    } else {
	Tcl_AppendResult(interp, "bad option \"", argv[1],
		"\": must be create or name", NULL);
	return TCL_ERROR;
    }
    return TCL_OK;
}

/*
 *----------------------------------------------------------------------
 *
 * TestcmdtraceCmd --
 *
 *	This procedure implements the "testcmdtrace" command. It is used
 *	to test Tcl_CreateTrace and Tcl_DeleteTrace.
 *
 * Results:
 *	A standard Tcl result.
 *
 * Side effects:
 *	Creates and deletes a command trace, and tests the invocation of
 *	a procedure by the command trace.
 *
 *----------------------------------------------------------------------
 */

static int
TestcmdtraceCmd(
    TCL_UNUSED(void *),
    Tcl_Interp *interp,		/* Current interpreter. */
    int argc,			/* Number of arguments. */
    const char **argv)		/* Argument strings. */
{
    Tcl_DString buffer;
    int result;

    if (argc != 3) {
	Tcl_AppendResult(interp, "wrong # args: should be \"", argv[0],
		" option script\"", NULL);
	return TCL_ERROR;
    }

    if (strcmp(argv[1], "tracetest") == 0) {
	Tcl_DStringInit(&buffer);
	cmdTrace = Tcl_CreateTrace(interp, 50000, CmdTraceProc, &buffer);
	result = Tcl_EvalEx(interp, argv[2], -1, 0);
	if (result == TCL_OK) {
	    Tcl_ResetResult(interp);
	    Tcl_AppendResult(interp, Tcl_DStringValue(&buffer), NULL);
	}
	Tcl_DeleteTrace(interp, cmdTrace);
	Tcl_DStringFree(&buffer);
    } else if (strcmp(argv[1], "deletetest") == 0) {
	/*
	 * Create a command trace then eval a script to check whether it is
	 * called. Note that this trace procedure removes itself as a further
	 * check of the robustness of the trace proc calling code in
	 * TclNRExecuteByteCode.
	 */

	cmdTrace = Tcl_CreateTrace(interp, 50000, CmdTraceDeleteProc, NULL);
	Tcl_EvalEx(interp, argv[2], -1, 0);
    } else if (strcmp(argv[1], "leveltest") == 0) {
	Interp *iPtr = (Interp *) interp;
	Tcl_DStringInit(&buffer);
	cmdTrace = Tcl_CreateTrace(interp, iPtr->numLevels + 4, CmdTraceProc,
		&buffer);
	result = Tcl_EvalEx(interp, argv[2], -1, 0);
	if (result == TCL_OK) {
	    Tcl_ResetResult(interp);
	    Tcl_AppendResult(interp, Tcl_DStringValue(&buffer), NULL);
	}
	Tcl_DeleteTrace(interp, cmdTrace);
	Tcl_DStringFree(&buffer);
    } else if (strcmp(argv[1], "resulttest") == 0) {
	/* Create an object-based trace, then eval a script. This is used
	 * to test return codes other than TCL_OK from the trace engine.
	 */

	static int deleteCalled;

	deleteCalled = 0;
	cmdTrace = Tcl_CreateObjTrace(interp, 50000,
		TCL_ALLOW_INLINE_COMPILATION, ObjTraceProc,
		&deleteCalled, ObjTraceDeleteProc);
	result = Tcl_EvalEx(interp, argv[2], -1, 0);
	Tcl_DeleteTrace(interp, cmdTrace);
	if (!deleteCalled) {
	    Tcl_AppendResult(interp, "Delete wasn't called", NULL);
	    return TCL_ERROR;
	} else {
	    return result;
	}
    } else if (strcmp(argv[1], "doubletest") == 0) {
	Tcl_Trace t1, t2;

	Tcl_DStringInit(&buffer);
	t1 = Tcl_CreateTrace(interp, 1, CmdTraceProc, &buffer);
	t2 = Tcl_CreateTrace(interp, 50000, CmdTraceProc, &buffer);
	result = Tcl_EvalEx(interp, argv[2], -1, 0);
	if (result == TCL_OK) {
	    Tcl_ResetResult(interp);
	    Tcl_AppendResult(interp, Tcl_DStringValue(&buffer), NULL);
	}
	Tcl_DeleteTrace(interp, t2);
	Tcl_DeleteTrace(interp, t1);
	Tcl_DStringFree(&buffer);
    } else {
	Tcl_AppendResult(interp, "bad option \"", argv[1],
		"\": must be tracetest, deletetest, doubletest or resulttest", NULL);
	return TCL_ERROR;
    }
    return TCL_OK;
}

static void
CmdTraceProc(
    void *clientData,	/* Pointer to buffer in which the
				 * command and arguments are appended.
				 * Accumulates test result. */
    TCL_UNUSED(Tcl_Interp *),
    TCL_UNUSED(int) /*level*/,
    char *command,		/* The command being traced (after
				 * substitutions). */
    TCL_UNUSED(Tcl_CmdProc *) /*cmdProc*/,
    TCL_UNUSED(void *),
    int argc,			/* Number of arguments. */
    const char *argv[])		/* Argument strings. */
{
    Tcl_DString *bufPtr = (Tcl_DString *) clientData;
    int i;

    Tcl_DStringAppendElement(bufPtr, command);

    Tcl_DStringStartSublist(bufPtr);
    for (i = 0;  i < argc;  i++) {
	Tcl_DStringAppendElement(bufPtr, argv[i]);
    }
    Tcl_DStringEndSublist(bufPtr);
}

static void
CmdTraceDeleteProc(
    TCL_UNUSED(void *),
    Tcl_Interp *interp,		/* Current interpreter. */
    TCL_UNUSED(int) /*level*/,
    TCL_UNUSED(char *) /*command*/,
    TCL_UNUSED(Tcl_CmdProc *),
    TCL_UNUSED(void *),
    TCL_UNUSED(int) /*argc*/,
    TCL_UNUSED(const char **) /*argv*/)
{
    /*
     * Remove ourselves to test whether calling Tcl_DeleteTrace within a trace
     * callback causes the for loop in TclNRExecuteByteCode that calls traces to
     * reference freed memory.
     */

    Tcl_DeleteTrace(interp, cmdTrace);
}

static int
ObjTraceProc(
    TCL_UNUSED(void *),
    Tcl_Interp *interp,		/* Tcl interpreter */
    TCL_UNUSED(int) /*level*/,
    const char *command,
    TCL_UNUSED(Tcl_Command),
    TCL_UNUSED(int) /*objc*/,
    Tcl_Obj *const objv[])	/* Argument objects. */
{
    const char *word = Tcl_GetString(objv[0]);

    if (!strcmp(word, "Error")) {
	Tcl_SetObjResult(interp, Tcl_NewStringObj(command, -1));
	return TCL_ERROR;
    } else if (!strcmp(word, "Break")) {
	return TCL_BREAK;
    } else if (!strcmp(word, "Continue")) {
	return TCL_CONTINUE;
    } else if (!strcmp(word, "Return")) {
	return TCL_RETURN;
    } else if (!strcmp(word, "OtherStatus")) {
	return 6;
    } else {
	return TCL_OK;
    }
}

static void
ObjTraceDeleteProc(
    void *clientData)
{
    int *intPtr = (int *) clientData;
    *intPtr = 1;		/* Record that the trace was deleted */
}

/*
 *----------------------------------------------------------------------
 *
 * TestcreatecommandCmd --
 *
 *	This procedure implements the "testcreatecommand" command. It is used
 *	to test that the Tcl_CreateCommand creates a new command in the
 *	namespace specified as part of its name, if any. It also checks that
 *	the namespace code ignore single ":"s in the middle or end of a
 *	command name.
 *
 * Results:
 *	A standard Tcl result.
 *
 * Side effects:
 *	Creates and deletes two commands ("test_ns_basic::createdcommand"
 *	and "value:at:").
 *
 *----------------------------------------------------------------------
 */

static int
TestcreatecommandCmd(
    TCL_UNUSED(void *),
    Tcl_Interp *interp,		/* Current interpreter. */
    int argc,			/* Number of arguments. */
    const char **argv)		/* Argument strings. */
{
    if (argc != 2) {
	Tcl_AppendResult(interp, "wrong # args: should be \"", argv[0],
		" option\"", NULL);
	return TCL_ERROR;
    }
    if (strcmp(argv[1], "create") == 0) {
	Tcl_CreateCommand(interp, "test_ns_basic::createdcommand",
		CreatedCommandProc, NULL, NULL);
    } else if (strcmp(argv[1], "delete") == 0) {
	Tcl_DeleteCommand(interp, "test_ns_basic::createdcommand");
    } else if (strcmp(argv[1], "create2") == 0) {
	Tcl_CreateCommand(interp, "value:at:",
		CreatedCommandProc2, NULL, NULL);
    } else if (strcmp(argv[1], "delete2") == 0) {
	Tcl_DeleteCommand(interp, "value:at:");
    } else {
	Tcl_AppendResult(interp, "bad option \"", argv[1],
		"\": must be create, delete, create2, or delete2", NULL);
	return TCL_ERROR;
    }
    return TCL_OK;
}

static int
CreatedCommandProc(
    TCL_UNUSED(void *),
    Tcl_Interp *interp,		/* Current interpreter. */
    TCL_UNUSED(int) /*argc*/,
    TCL_UNUSED(const char **) /*argv*/)
{
    Tcl_CmdInfo info;
    int found;

    found = Tcl_GetCommandInfo(interp, "test_ns_basic::createdcommand",
	    &info);
    if (!found) {
	Tcl_AppendResult(interp, "CreatedCommandProc could not get command info for test_ns_basic::createdcommand",
		NULL);
	return TCL_ERROR;
    }
    Tcl_AppendResult(interp, "CreatedCommandProc in ",
	    info.namespacePtr->fullName, NULL);
    return TCL_OK;
}

static int
CreatedCommandProc2(
    TCL_UNUSED(void *),
    Tcl_Interp *interp,		/* Current interpreter. */
    TCL_UNUSED(int) /*argc*/,
    TCL_UNUSED(const char **) /*argv*/)
{
    Tcl_CmdInfo info;
    int found;

    found = Tcl_GetCommandInfo(interp, "value:at:", &info);
    if (!found) {
	Tcl_AppendResult(interp, "CreatedCommandProc2 could not get command info for test_ns_basic::createdcommand",
		NULL);
	return TCL_ERROR;
    }
    Tcl_AppendResult(interp, "CreatedCommandProc2 in ",
	    info.namespacePtr->fullName, NULL);
    return TCL_OK;
}

/*
 *----------------------------------------------------------------------
 *
 * TestdcallCmd --
 *
 *	This procedure implements the "testdcall" command.  It is used
 *	to test Tcl_CallWhenDeleted.
 *
 * Results:
 *	A standard Tcl result.
 *
 * Side effects:
 *	Creates and deletes interpreters.
 *
 *----------------------------------------------------------------------
 */

static int
TestdcallCmd(
    TCL_UNUSED(void *),
    Tcl_Interp *interp,		/* Current interpreter. */
    int argc,			/* Number of arguments. */
    const char **argv)		/* Argument strings. */
{
    int i, id;

    delInterp = Tcl_CreateInterp();
    Tcl_DStringInit(&delString);
    for (i = 1; i < argc; i++) {
	if (Tcl_GetInt(interp, argv[i], &id) != TCL_OK) {
	    return TCL_ERROR;
	}
	if (id < 0) {
	    Tcl_DontCallWhenDeleted(delInterp, DelCallbackProc,
		    INT2PTR(-id));
	} else {
	    Tcl_CallWhenDeleted(delInterp, DelCallbackProc,
		    INT2PTR(id));
	}
    }
    Tcl_DeleteInterp(delInterp);
    Tcl_DStringResult(interp, &delString);
    return TCL_OK;
}

/*
 * The deletion callback used by TestdcallCmd:
 */

static void
DelCallbackProc(
    void *clientData,	/* Numerical value to append to delString. */
    Tcl_Interp *interp)		/* Interpreter being deleted. */
{
    int id = PTR2INT(clientData);
    char buffer[TCL_INTEGER_SPACE];

    TclFormatInt(buffer, id);
    Tcl_DStringAppendElement(&delString, buffer);
    if (interp != delInterp) {
	Tcl_DStringAppendElement(&delString, "bogus interpreter argument!");
    }
}

/*
 *----------------------------------------------------------------------
 *
 * TestdelCmd --
 *
 *	This procedure implements the "testdel" command.  It is used
 *	to test calling of command deletion callbacks.
 *
 * Results:
 *	A standard Tcl result.
 *
 * Side effects:
 *	Creates a command.
 *
 *----------------------------------------------------------------------
 */

static int
TestdelCmd(
    TCL_UNUSED(void *),
    Tcl_Interp *interp,		/* Current interpreter. */
    int argc,			/* Number of arguments. */
    const char **argv)		/* Argument strings. */
{
    DelCmd *dPtr;
    Tcl_Interp *child;

    if (argc != 4) {
	Tcl_AppendResult(interp, "wrong # args", NULL);
	return TCL_ERROR;
    }

    child = Tcl_GetChild(interp, argv[1]);
    if (child == NULL) {
	return TCL_ERROR;
    }

    dPtr = (DelCmd *)ckalloc(sizeof(DelCmd));
    dPtr->interp = interp;
    dPtr->deleteCmd = (char *)ckalloc(strlen(argv[3]) + 1);
    strcpy(dPtr->deleteCmd, argv[3]);

    Tcl_CreateCommand(child, argv[2], DelCmdProc, dPtr,
	    DelDeleteProc);
    return TCL_OK;
}

static int
DelCmdProc(
    void *clientData,	/* String result to return. */
    Tcl_Interp *interp,		/* Current interpreter. */
    TCL_UNUSED(int) /*argc*/,
    TCL_UNUSED(const char **) /*argv*/)
{
    DelCmd *dPtr = (DelCmd *) clientData;

    Tcl_AppendResult(interp, dPtr->deleteCmd, NULL);
    ckfree(dPtr->deleteCmd);
    ckfree(dPtr);
    return TCL_OK;
}

static void
DelDeleteProc(
    void *clientData)	/* String command to evaluate. */
{
    DelCmd *dPtr = (DelCmd *)clientData;

    Tcl_EvalEx(dPtr->interp, dPtr->deleteCmd, -1, 0);
    Tcl_ResetResult(dPtr->interp);
    ckfree(dPtr->deleteCmd);
    ckfree(dPtr);
}

/*
 *----------------------------------------------------------------------
 *
 * TestdelassocdataCmd --
 *
 *	This procedure implements the "testdelassocdata" command. It is used
 *	to test Tcl_DeleteAssocData.
 *
 * Results:
 *	A standard Tcl result.
 *
 * Side effects:
 *	Deletes an association between a key and associated data from an
 *	interpreter.
 *
 *----------------------------------------------------------------------
 */

static int
TestdelassocdataCmd(
    TCL_UNUSED(void *),
    Tcl_Interp *interp,		/* Current interpreter. */
    int argc,			/* Number of arguments. */
    const char **argv)		/* Argument strings. */
{
    if (argc != 2) {
	Tcl_AppendResult(interp, "wrong # arguments: should be \"", argv[0],
		" data_key\"", NULL);
	return TCL_ERROR;
    }
    Tcl_DeleteAssocData(interp, argv[1]);
    return TCL_OK;
}

/*
 *-----------------------------------------------------------------------------
 *
 * TestdoubledigitsCmd --
 *
 *	This procedure implements the 'testdoubledigits' command. It is
 *	used to test the low-level floating-point formatting primitives
 *	in Tcl.
 *
 * Usage:
 *	testdoubledigits fpval ndigits type ?shorten"
 *
 * Parameters:
 *	fpval - Floating-point value to format.
 *	ndigits - Digit count to request from Tcl_DoubleDigits
 *	type - One of 'shortest', 'e', 'f'
 *	shorten - Indicates that the 'shorten' flag should be passed in.
 *
 *-----------------------------------------------------------------------------
 */

static int
TestdoubledigitsObjCmd(
    TCL_UNUSED(void *),
    Tcl_Interp* interp,		/* Tcl interpreter */
    int objc,			/* Parameter count */
    Tcl_Obj* const objv[])	/* Parameter vector */
{
    static const char* options[] = {
	"shortest",
	"e",
	"f",
	NULL
    };
    static const int types[] = {
	TCL_DD_SHORTEST,
	TCL_DD_E_FORMAT,
	TCL_DD_F_FORMAT
    };

    const Tcl_ObjType* doubleType;
    double d;
    int status;
    int ndigits;
    int type;
    int decpt;
    int signum;
    char* str;
    char* endPtr;
    Tcl_Obj* strObj;
    Tcl_Obj* retval;

    if (objc < 4 || objc > 5) {
	Tcl_WrongNumArgs(interp, 1, objv, "fpval ndigits type ?shorten?");
	return TCL_ERROR;
    }
    status = Tcl_GetDoubleFromObj(interp, objv[1], &d);
    if (status != TCL_OK) {
	doubleType = Tcl_GetObjType("double");
	if (Tcl_FetchIntRep(objv[1], doubleType)
	    && TclIsNaN(objv[1]->internalRep.doubleValue)) {
	    status = TCL_OK;
	    memcpy(&d, &(objv[1]->internalRep.doubleValue), sizeof(double));
	}
    }
    if (status != TCL_OK
	|| Tcl_GetIntFromObj(interp, objv[2], &ndigits) != TCL_OK
	|| Tcl_GetIndexFromObj(interp, objv[3], options, "conversion type",
			       TCL_EXACT, &type) != TCL_OK) {
	fprintf(stderr, "bad value? %g\n", d);
	return TCL_ERROR;
    }
    type = types[type];
    if (objc > 4) {
	if (strcmp(Tcl_GetString(objv[4]), "shorten")) {
	    Tcl_SetObjResult(interp, Tcl_NewStringObj("bad flag", -1));
	    return TCL_ERROR;
	}
	type |= TCL_DD_SHORTEST;
    }
    str = TclDoubleDigits(d, ndigits, type, &decpt, &signum, &endPtr);
    strObj = Tcl_NewStringObj(str, endPtr-str);
    ckfree(str);
    retval = Tcl_NewListObj(1, &strObj);
    Tcl_ListObjAppendElement(NULL, retval, Tcl_NewIntObj(decpt));
    strObj = Tcl_NewStringObj(signum ? "-" : "+", 1);
    Tcl_ListObjAppendElement(NULL, retval, strObj);
    Tcl_SetObjResult(interp, retval);
    return TCL_OK;
}

/*
 *----------------------------------------------------------------------
 *
 * TestdstringCmd --
 *
 *	This procedure implements the "testdstring" command.  It is used
 *	to test the dynamic string facilities of Tcl.
 *
 * Results:
 *	A standard Tcl result.
 *
 * Side effects:
 *	Creates, deletes, and invokes handlers.
 *
 *----------------------------------------------------------------------
 */

static int
TestdstringCmd(
    TCL_UNUSED(void *),
    Tcl_Interp *interp,		/* Current interpreter. */
    int argc,			/* Number of arguments. */
    const char **argv)		/* Argument strings. */
{
    int count;

    if (argc < 2) {
	wrongNumArgs:
	Tcl_AppendResult(interp, "wrong # args", NULL);
	return TCL_ERROR;
    }
    if (strcmp(argv[1], "append") == 0) {
	if (argc != 4) {
	    goto wrongNumArgs;
	}
	if (Tcl_GetInt(interp, argv[3], &count) != TCL_OK) {
	    return TCL_ERROR;
	}
	Tcl_DStringAppend(&dstring, argv[2], count);
    } else if (strcmp(argv[1], "element") == 0) {
	if (argc != 3) {
	    goto wrongNumArgs;
	}
	Tcl_DStringAppendElement(&dstring, argv[2]);
    } else if (strcmp(argv[1], "end") == 0) {
	if (argc != 2) {
	    goto wrongNumArgs;
	}
	Tcl_DStringEndSublist(&dstring);
    } else if (strcmp(argv[1], "free") == 0) {
	if (argc != 2) {
	    goto wrongNumArgs;
	}
	Tcl_DStringFree(&dstring);
    } else if (strcmp(argv[1], "get") == 0) {
	if (argc != 2) {
	    goto wrongNumArgs;
	}
	Tcl_SetResult(interp, Tcl_DStringValue(&dstring), TCL_VOLATILE);
    } else if (strcmp(argv[1], "gresult") == 0) {
	if (argc != 3) {
	    goto wrongNumArgs;
	}
	if (strcmp(argv[2], "staticsmall") == 0) {
	    Tcl_AppendResult(interp, "short", NULL);
	} else if (strcmp(argv[2], "staticlarge") == 0) {
	    Tcl_AppendResult(interp, "first0 first1 first2 first3 first4 first5 first6 first7 first8 first9\nsecond0 second1 second2 second3 second4 second5 second6 second7 second8 second9\nthird0 third1 third2 third3 third4 third5 third6 third7 third8 third9\nfourth0 fourth1 fourth2 fourth3 fourth4 fourth5 fourth6 fourth7 fourth8 fourth9\nfifth0 fifth1 fifth2 fifth3 fifth4 fifth5 fifth6 fifth7 fifth8 fifth9\nsixth0 sixth1 sixth2 sixth3 sixth4 sixth5 sixth6 sixth7 sixth8 sixth9\nseventh0 seventh1 seventh2 seventh3 seventh4 seventh5 seventh6 seventh7 seventh8 seventh9\n", NULL);
	} else if (strcmp(argv[2], "free") == 0) {
	    char *s = (char *)ckalloc(100);
	    strcpy(s, "This is a malloc-ed string");
	    Tcl_SetResult(interp, s, TCL_DYNAMIC);
	} else if (strcmp(argv[2], "special") == 0) {
	    char *s = (char*)ckalloc(100) + 16;
	    strcpy(s, "This is a specially-allocated string");
	    Tcl_SetResult(interp, s, SpecialFree);
	} else {
	    Tcl_AppendResult(interp, "bad gresult option \"", argv[2],
		    "\": must be staticsmall, staticlarge, free, or special",
		    NULL);
	    return TCL_ERROR;
	}
	Tcl_DStringGetResult(interp, &dstring);
    } else if (strcmp(argv[1], "length") == 0) {

	if (argc != 2) {
	    goto wrongNumArgs;
	}
	Tcl_SetObjResult(interp, Tcl_NewIntObj(Tcl_DStringLength(&dstring)));
    } else if (strcmp(argv[1], "result") == 0) {
	if (argc != 2) {
	    goto wrongNumArgs;
	}
	Tcl_DStringResult(interp, &dstring);
    } else if (strcmp(argv[1], "trunc") == 0) {
	if (argc != 3) {
	    goto wrongNumArgs;
	}
	if (Tcl_GetInt(interp, argv[2], &count) != TCL_OK) {
	    return TCL_ERROR;
	}
	Tcl_DStringSetLength(&dstring, count);
    } else if (strcmp(argv[1], "start") == 0) {
	if (argc != 2) {
	    goto wrongNumArgs;
	}
	Tcl_DStringStartSublist(&dstring);
    } else {
	Tcl_AppendResult(interp, "bad option \"", argv[1],
		"\": must be append, element, end, free, get, length, "
		"result, trunc, or start", NULL);
	return TCL_ERROR;
    }
    return TCL_OK;
}

/*
 * The procedure below is used as a special freeProc to test how well
 * Tcl_DStringGetResult handles freeProc's other than free.
 */

static void SpecialFree(
    char *blockPtr			/* Block to free. */
) {
    ckfree(blockPtr - 16);
}

/*
 *----------------------------------------------------------------------
 *
 * TestencodingCmd --
 *
 *	This procedure implements the "testencoding" command.  It is used
 *	to test the encoding package.
 *
 * Results:
 *	A standard Tcl result.
 *
 * Side effects:
 *	Load encodings.
 *
 *----------------------------------------------------------------------
 */

static int
TestencodingObjCmd(
    TCL_UNUSED(void *),
    Tcl_Interp *interp,		/* Current interpreter. */
    int objc,			/* Number of arguments. */
    Tcl_Obj *const objv[])	/* Argument objects. */
{
    Tcl_Encoding encoding;
    int index, length;
    const char *string;
    TclEncoding *encodingPtr;
    static const char *const optionStrings[] = {
	"create",	"delete",	NULL
    };
    enum options {
	ENC_CREATE,	ENC_DELETE
    };

    if (Tcl_GetIndexFromObj(interp, objv[1], optionStrings, "option", 0,
	    &index) != TCL_OK) {
	return TCL_ERROR;
    }

    switch ((enum options) index) {
    case ENC_CREATE: {
	Tcl_EncodingType type;

	if (objc != 5) {
	    return TCL_ERROR;
	}
	encodingPtr = (TclEncoding*)ckalloc(sizeof(TclEncoding));
	encodingPtr->interp = interp;

	string = Tcl_GetStringFromObj(objv[3], &length);
	encodingPtr->toUtfCmd = (char *)ckalloc(length + 1);
	memcpy(encodingPtr->toUtfCmd, string, length + 1);

	string = Tcl_GetStringFromObj(objv[4], &length);
	encodingPtr->fromUtfCmd = (char *)ckalloc(length + 1);
	memcpy(encodingPtr->fromUtfCmd, string, length + 1);

	string = Tcl_GetStringFromObj(objv[2], &length);

	type.encodingName = string;
	type.toUtfProc = EncodingToUtfProc;
	type.fromUtfProc = EncodingFromUtfProc;
	type.freeProc = EncodingFreeProc;
	type.clientData = encodingPtr;
	type.nullSize = 1;

	Tcl_CreateEncoding(&type);
	break;
    }
    case ENC_DELETE:
	if (objc != 3) {
	    return TCL_ERROR;
	}
	if (TCL_OK != Tcl_GetEncodingFromObj(interp, objv[2], &encoding)) {
	    return TCL_ERROR;
	}
	Tcl_FreeEncoding(encoding);	/* Free returned reference */
	Tcl_FreeEncoding(encoding);	/* Free to match CREATE */
	TclFreeIntRep(objv[2]);		/* Free the cached ref */
	break;
    }
    return TCL_OK;
}

static int
EncodingToUtfProc(
    void *clientData,	/* TclEncoding structure. */
    TCL_UNUSED(const char *) /*src*/,
    int srcLen,			/* Source string length in bytes. */
    TCL_UNUSED(int) /*flags*/,
    TCL_UNUSED(Tcl_EncodingState *),
    char *dst,			/* Output buffer. */
    int dstLen,			/* The maximum length of output buffer. */
    int *srcReadPtr,		/* Filled with number of bytes read. */
    int *dstWrotePtr,		/* Filled with number of bytes stored. */
    int *dstCharsPtr)		/* Filled with number of chars stored. */
{
    int len;
    TclEncoding *encodingPtr;

    encodingPtr = (TclEncoding *) clientData;
    Tcl_EvalEx(encodingPtr->interp, encodingPtr->toUtfCmd, -1, TCL_EVAL_GLOBAL);

    len = strlen(Tcl_GetStringResult(encodingPtr->interp));
    if (len > dstLen) {
	len = dstLen;
    }
    memcpy(dst, Tcl_GetStringResult(encodingPtr->interp), len);
    Tcl_ResetResult(encodingPtr->interp);

    *srcReadPtr = srcLen;
    *dstWrotePtr = len;
    *dstCharsPtr = len;
    return TCL_OK;
}

static int
EncodingFromUtfProc(
    void *clientData,	/* TclEncoding structure. */
    TCL_UNUSED(const char *) /*src*/,
    int srcLen,			/* Source string length in bytes. */
    TCL_UNUSED(int) /*flags*/,
    TCL_UNUSED(Tcl_EncodingState *),
    char *dst,			/* Output buffer. */
    int dstLen,			/* The maximum length of output buffer. */
    int *srcReadPtr,		/* Filled with number of bytes read. */
    int *dstWrotePtr,		/* Filled with number of bytes stored. */
    int *dstCharsPtr)		/* Filled with number of chars stored. */
{
    int len;
    TclEncoding *encodingPtr;

    encodingPtr = (TclEncoding *) clientData;
    Tcl_EvalEx(encodingPtr->interp, encodingPtr->fromUtfCmd, -1, TCL_EVAL_GLOBAL);

    len = strlen(Tcl_GetStringResult(encodingPtr->interp));
    if (len > dstLen) {
	len = dstLen;
    }
    memcpy(dst, Tcl_GetStringResult(encodingPtr->interp), len);
    Tcl_ResetResult(encodingPtr->interp);

    *srcReadPtr = srcLen;
    *dstWrotePtr = len;
    *dstCharsPtr = len;
    return TCL_OK;
}

static void
EncodingFreeProc(
    void *clientData)	/* ClientData associated with type. */
{
    TclEncoding *encodingPtr = (TclEncoding *)clientData;

    ckfree(encodingPtr->toUtfCmd);
    ckfree(encodingPtr->fromUtfCmd);
    ckfree(encodingPtr);
}

/*
 *----------------------------------------------------------------------
 *
 * TestevalexObjCmd --
 *
 *	This procedure implements the "testevalex" command.  It is
 *	used to test Tcl_EvalEx.
 *
 * Results:
 *	A standard Tcl result.
 *
 * Side effects:
 *	None.
 *
 *----------------------------------------------------------------------
 */

static int
TestevalexObjCmd(
    TCL_UNUSED(void *),
    Tcl_Interp *interp,		/* Current interpreter. */
    int objc,			/* Number of arguments. */
    Tcl_Obj *const objv[])	/* Argument objects. */
{
    int length, flags;
    const char *script;

    flags = 0;
    if (objc == 3) {
	const char *global = Tcl_GetString(objv[2]);
	if (strcmp(global, "global") != 0) {
	    Tcl_AppendResult(interp, "bad value \"", global,
		    "\": must be global", NULL);
	    return TCL_ERROR;
	}
	flags = TCL_EVAL_GLOBAL;
    } else if (objc != 2) {
	Tcl_WrongNumArgs(interp, 1, objv, "script ?global?");
	return TCL_ERROR;
    }

    script = Tcl_GetStringFromObj(objv[1], &length);
    return Tcl_EvalEx(interp, script, length, flags);
}

/*
 *----------------------------------------------------------------------
 *
 * TestevalobjvObjCmd --
 *
 *	This procedure implements the "testevalobjv" command.  It is
 *	used to test Tcl_EvalObjv.
 *
 * Results:
 *	A standard Tcl result.
 *
 * Side effects:
 *	None.
 *
 *----------------------------------------------------------------------
 */

static int
TestevalobjvObjCmd(
    TCL_UNUSED(void *),
    Tcl_Interp *interp,		/* Current interpreter. */
    int objc,			/* Number of arguments. */
    Tcl_Obj *const objv[])	/* Argument objects. */
{
    int evalGlobal;

    if (objc < 3) {
	Tcl_WrongNumArgs(interp, 1, objv, "global word ?word ...?");
	return TCL_ERROR;
    }
    if (Tcl_GetIntFromObj(interp, objv[1], &evalGlobal) != TCL_OK) {
	return TCL_ERROR;
    }
    return Tcl_EvalObjv(interp, objc-2, objv+2,
	    (evalGlobal) ? TCL_EVAL_GLOBAL : 0);
}

/*
 *----------------------------------------------------------------------
 *
 * TesteventObjCmd --
 *
 *	This procedure implements a 'testevent' command.  The command
 *	is used to test event queue management.
 *
 * The command takes two forms:
 *	- testevent queue name position script
 *		Queues an event at the given position in the queue, and
 *		associates a given name with it (the same name may be
 *		associated with multiple events). When the event comes
 *		to the head of the queue, executes the given script at
 *		global level in the current interp. The position may be
 *		one of 'head', 'tail' or 'mark'.
 *	- testevent delete name
 *		Deletes any events associated with the given name from
 *		the queue.
 *
 * Return value:
 *	Returns a standard Tcl result.
 *
 * Side effects:
 *	Manipulates the event queue as directed.
 *
 *----------------------------------------------------------------------
 */

static int
TesteventObjCmd(
    TCL_UNUSED(void *),
    Tcl_Interp *interp,		/* Tcl interpreter */
    int objc,			/* Parameter count */
    Tcl_Obj *const objv[])	/* Parameter vector */
{
    static const char *const subcommands[] = { /* Possible subcommands */
	"queue", "delete", NULL
    };
    int subCmdIndex;		/* Index of the chosen subcommand */
    static const char *const positions[] = { /* Possible queue positions */
	"head", "tail", "mark", NULL
    };
    int posIndex;		/* Index of the chosen position */
    static const Tcl_QueuePosition posNum[] = {
				/* Interpretation of the chosen position */
	TCL_QUEUE_HEAD,
	TCL_QUEUE_TAIL,
	TCL_QUEUE_MARK
    };
    TestEvent *ev;		/* Event to be queued */

    if (objc < 2) {
	Tcl_WrongNumArgs(interp, 1, objv, "subcommand ?arg ...?");
	return TCL_ERROR;
    }
    if (Tcl_GetIndexFromObj(interp, objv[1], subcommands, "subcommand",
	    TCL_EXACT, &subCmdIndex) != TCL_OK) {
	return TCL_ERROR;
    }
    switch (subCmdIndex) {
    case 0:			/* queue */
	if (objc != 5) {
	    Tcl_WrongNumArgs(interp, 2, objv, "name position script");
	    return TCL_ERROR;
	}
	if (Tcl_GetIndexFromObj(interp, objv[3], positions,
		"position specifier", TCL_EXACT, &posIndex) != TCL_OK) {
	    return TCL_ERROR;
	}
	ev = (TestEvent *)ckalloc(sizeof(TestEvent));
	ev->header.proc = TesteventProc;
	ev->header.nextPtr = NULL;
	ev->interp = interp;
	ev->command = objv[4];
	Tcl_IncrRefCount(ev->command);
	ev->tag = objv[2];
	Tcl_IncrRefCount(ev->tag);
	Tcl_QueueEvent((Tcl_Event *) ev, posNum[posIndex]);
	break;

    case 1:			/* delete */
	if (objc != 3) {
	    Tcl_WrongNumArgs(interp, 2, objv, "name");
	    return TCL_ERROR;
	}
	Tcl_DeleteEvents(TesteventDeleteProc, objv[2]);
	break;
    }

    return TCL_OK;
}

/*
 *----------------------------------------------------------------------
 *
 * TesteventProc --
 *
 *	Delivers a test event to the Tcl interpreter as part of event
 *	queue testing.
 *
 * Results:
 *	Returns 1 if the event has been serviced, 0 otherwise.
 *
 * Side effects:
 *	Evaluates the event's callback script, so has whatever side effects
 *	the callback has.  The return value of the callback script becomes the
 *	return value of this function.  If the callback script reports an
 *	error, it is reported as a background error.
 *
 *----------------------------------------------------------------------
 */

static int
TesteventProc(
    Tcl_Event *event,		/* Event to deliver */
    TCL_UNUSED(int) /*flags*/)
{
    TestEvent *ev = (TestEvent *) event;
    Tcl_Interp *interp = ev->interp;
    Tcl_Obj *command = ev->command;
    int result = Tcl_EvalObjEx(interp, command,
	    TCL_EVAL_GLOBAL | TCL_EVAL_DIRECT);
    int retval;

    if (result != TCL_OK) {
	Tcl_AddErrorInfo(interp,
		"    (command bound to \"testevent\" callback)");
	Tcl_BackgroundException(interp, TCL_ERROR);
	return 1;		/* Avoid looping on errors */
    }
    if (Tcl_GetBooleanFromObj(interp, Tcl_GetObjResult(interp),
	    &retval) != TCL_OK) {
	Tcl_AddErrorInfo(interp,
		"    (return value from \"testevent\" callback)");
	Tcl_BackgroundException(interp, TCL_ERROR);
	return 1;
    }
    if (retval) {
	Tcl_DecrRefCount(ev->tag);
	Tcl_DecrRefCount(ev->command);
    }

    return retval;
}

/*
 *----------------------------------------------------------------------
 *
 * TesteventDeleteProc --
 *
 *	Removes some set of events from the queue.
 *
 * This procedure is used as part of testing event queue management.
 *
 * Results:
 *	Returns 1 if a given event should be deleted, 0 otherwise.
 *
 * Side effects:
 *	None.
 *
 *----------------------------------------------------------------------
 */

static int
TesteventDeleteProc(
    Tcl_Event *event,		/* Event to examine */
    void *clientData)	/* Tcl_Obj containing the name of the event(s)
				 * to remove */
{
    TestEvent *ev;		/* Event to examine */
    const char *evNameStr;
    Tcl_Obj *targetName;	/* Name of the event(s) to delete */
    const char *targetNameStr;

    if (event->proc != TesteventProc) {
	return 0;
    }
    targetName = (Tcl_Obj *) clientData;
    targetNameStr = (char *) Tcl_GetString(targetName);
    ev = (TestEvent *) event;
    evNameStr = Tcl_GetString(ev->tag);
    if (strcmp(evNameStr, targetNameStr) == 0) {
	Tcl_DecrRefCount(ev->tag);
	Tcl_DecrRefCount(ev->command);
	return 1;
    } else {
	return 0;
    }
}

/*
 *----------------------------------------------------------------------
 *
 * TestexithandlerCmd --
 *
 *	This procedure implements the "testexithandler" command. It is
 *	used to test Tcl_CreateExitHandler and Tcl_DeleteExitHandler.
 *
 * Results:
 *	A standard Tcl result.
 *
 * Side effects:
 *	None.
 *
 *----------------------------------------------------------------------
 */

static int
TestexithandlerCmd(
    TCL_UNUSED(void *),
    Tcl_Interp *interp,		/* Current interpreter. */
    int argc,			/* Number of arguments. */
    const char **argv)		/* Argument strings. */
{
    int value;

    if (argc != 3) {
	Tcl_AppendResult(interp, "wrong # arguments: should be \"", argv[0],
		" create|delete value\"", NULL);
	return TCL_ERROR;
    }
    if (Tcl_GetInt(interp, argv[2], &value) != TCL_OK) {
	return TCL_ERROR;
    }
    if (strcmp(argv[1], "create") == 0) {
	Tcl_CreateExitHandler((value & 1) ? ExitProcOdd : ExitProcEven,
		INT2PTR(value));
    } else if (strcmp(argv[1], "delete") == 0) {
	Tcl_DeleteExitHandler((value & 1) ? ExitProcOdd : ExitProcEven,
		INT2PTR(value));
    } else {
	Tcl_AppendResult(interp, "bad option \"", argv[1],
		"\": must be create or delete", NULL);
	return TCL_ERROR;
    }
    return TCL_OK;
}

static void
ExitProcOdd(
    void *clientData)	/* Integer value to print. */
{
    char buf[16 + TCL_INTEGER_SPACE];
    int len;

    sprintf(buf, "odd %d\n", (int)PTR2INT(clientData));
    len = strlen(buf);
    if (len != (int) write(1, buf, len)) {
	Tcl_Panic("ExitProcOdd: unable to write to stdout");
    }
}

static void
ExitProcEven(
    void *clientData)	/* Integer value to print. */
{
    char buf[16 + TCL_INTEGER_SPACE];
    int len;

    sprintf(buf, "even %d\n", (int)PTR2INT(clientData));
    len = strlen(buf);
    if (len != (int) write(1, buf, len)) {
	Tcl_Panic("ExitProcEven: unable to write to stdout");
    }
}

/*
 *----------------------------------------------------------------------
 *
 * TestexprlongCmd --
 *
 *	This procedure verifies that Tcl_ExprLong does not modify the
 *	interpreter result if there is no error.
 *
 * Results:
 *	A standard Tcl result.
 *
 * Side effects:
 *	None.
 *
 *----------------------------------------------------------------------
 */

static int
TestexprlongCmd(
    TCL_UNUSED(void *),
    Tcl_Interp *interp,		/* Current interpreter. */
    int argc,			/* Number of arguments. */
    const char **argv)		/* Argument strings. */
{
    long exprResult;
    char buf[4 + TCL_INTEGER_SPACE];
    int result;

    if (argc != 2) {
	Tcl_AppendResult(interp, "wrong # arguments: should be \"", argv[0],
		" expression\"", NULL);
	return TCL_ERROR;
    }
    Tcl_AppendResult(interp, "This is a result", NULL);
    result = Tcl_ExprLong(interp, argv[1], &exprResult);
    if (result != TCL_OK) {
	return result;
    }
    sprintf(buf, ": %ld", exprResult);
    Tcl_AppendResult(interp, buf, NULL);
    return TCL_OK;
}

/*
 *----------------------------------------------------------------------
 *
 * TestexprlongobjCmd --
 *
 *	This procedure verifies that Tcl_ExprLongObj does not modify the
 *	interpreter result if there is no error.
 *
 * Results:
 *	A standard Tcl result.
 *
 * Side effects:
 *	None.
 *
 *----------------------------------------------------------------------
 */

static int
TestexprlongobjCmd(
    TCL_UNUSED(void *),
    Tcl_Interp *interp,		/* Current interpreter. */
    int objc,			/* Number of arguments. */
    Tcl_Obj *const *objv)	/* Argument objects. */
{
    long exprResult;
    char buf[4 + TCL_INTEGER_SPACE];
    int result;

    if (objc != 2) {
	Tcl_WrongNumArgs(interp, 1, objv, "expression");
	return TCL_ERROR;
    }
    Tcl_AppendResult(interp, "This is a result", NULL);
    result = Tcl_ExprLongObj(interp, objv[1], &exprResult);
    if (result != TCL_OK) {
	return result;
    }
    sprintf(buf, ": %ld", exprResult);
    Tcl_AppendResult(interp, buf, NULL);
    return TCL_OK;
}

/*
 *----------------------------------------------------------------------
 *
 * TestexprdoubleCmd --
 *
 *	This procedure verifies that Tcl_ExprDouble does not modify the
 *	interpreter result if there is no error.
 *
 * Results:
 *	A standard Tcl result.
 *
 * Side effects:
 *	None.
 *
 *----------------------------------------------------------------------
 */

static int
TestexprdoubleCmd(
    TCL_UNUSED(void *),
    Tcl_Interp *interp,		/* Current interpreter. */
    int argc,			/* Number of arguments. */
    const char **argv)		/* Argument strings. */
{
    double exprResult;
    char buf[4 + TCL_DOUBLE_SPACE];
    int result;

    if (argc != 2) {
	Tcl_AppendResult(interp, "wrong # arguments: should be \"", argv[0],
		" expression\"", NULL);
	return TCL_ERROR;
    }
    Tcl_AppendResult(interp, "This is a result", NULL);
    result = Tcl_ExprDouble(interp, argv[1], &exprResult);
    if (result != TCL_OK) {
	return result;
    }
    strcpy(buf, ": ");
    Tcl_PrintDouble(interp, exprResult, buf+2);
    Tcl_AppendResult(interp, buf, NULL);
    return TCL_OK;
}

/*
 *----------------------------------------------------------------------
 *
 * TestexprdoubleobjCmd --
 *
 *	This procedure verifies that Tcl_ExprLongObj does not modify the
 *	interpreter result if there is no error.
 *
 * Results:
 *	A standard Tcl result.
 *
 * Side effects:
 *	None.
 *
 *----------------------------------------------------------------------
 */

static int
TestexprdoubleobjCmd(
    TCL_UNUSED(void *),
    Tcl_Interp *interp,		/* Current interpreter. */
    int objc,			/* Number of arguments. */
    Tcl_Obj *const *objv)	/* Argument objects. */
{
    double exprResult;
    char buf[4 + TCL_DOUBLE_SPACE];
    int result;

    if (objc != 2) {
	Tcl_WrongNumArgs(interp, 1, objv, "expression");
	return TCL_ERROR;
    }
    Tcl_AppendResult(interp, "This is a result", NULL);
    result = Tcl_ExprDoubleObj(interp, objv[1], &exprResult);
    if (result != TCL_OK) {
	return result;
    }
    strcpy(buf, ": ");
    Tcl_PrintDouble(interp, exprResult, buf+2);
    Tcl_AppendResult(interp, buf, NULL);
    return TCL_OK;
}

/*
 *----------------------------------------------------------------------
 *
 * TestexprstringCmd --
 *
 *	This procedure tests the basic operation of Tcl_ExprString.
 *
 * Results:
 *	A standard Tcl result.
 *
 * Side effects:
 *	None.
 *
 *----------------------------------------------------------------------
 */

static int
TestexprstringCmd(
    TCL_UNUSED(void *),
    Tcl_Interp *interp,		/* Current interpreter. */
    int argc,			/* Number of arguments. */
    const char **argv)		/* Argument strings. */
{
    if (argc != 2) {
	Tcl_AppendResult(interp, "wrong # arguments: should be \"", argv[0],
		" expression\"", NULL);
	return TCL_ERROR;
    }
    return Tcl_ExprString(interp, argv[1]);
}

/*
 *----------------------------------------------------------------------
 *
 * TestfilelinkCmd --
 *
 *	This procedure implements the "testfilelink" command.  It is used to
 *	test the effects of creating and manipulating filesystem links in Tcl.
 *
 * Results:
 *	A standard Tcl result.
 *
 * Side effects:
 *	May create a link on disk.
 *
 *----------------------------------------------------------------------
 */

static int
TestfilelinkCmd(
    TCL_UNUSED(void *),
    Tcl_Interp *interp,		/* Current interpreter. */
    int objc,			/* Number of arguments. */
    Tcl_Obj *const objv[])	/* The argument objects. */
{
    Tcl_Obj *contents;

    if (objc < 2 || objc > 3) {
	Tcl_WrongNumArgs(interp, 1, objv, "source ?target?");
	return TCL_ERROR;
    }

    if (Tcl_FSConvertToPathType(interp, objv[1]) != TCL_OK) {
	return TCL_ERROR;
    }

    if (objc == 3) {
	/* Create link from source to target */
	contents = Tcl_FSLink(objv[1], objv[2],
		TCL_CREATE_SYMBOLIC_LINK|TCL_CREATE_HARD_LINK);
	if (contents == NULL) {
	    Tcl_AppendResult(interp, "could not create link from \"",
		    Tcl_GetString(objv[1]), "\" to \"",
		    Tcl_GetString(objv[2]), "\": ",
		    Tcl_PosixError(interp), NULL);
	    return TCL_ERROR;
	}
    } else {
	/* Read link */
	contents = Tcl_FSLink(objv[1], NULL, 0);
	if (contents == NULL) {
	    Tcl_AppendResult(interp, "could not read link \"",
		    Tcl_GetString(objv[1]), "\": ",
		    Tcl_PosixError(interp), NULL);
	    return TCL_ERROR;
	}
    }
    Tcl_SetObjResult(interp, contents);
    if (objc == 2) {
	/*
	 * If we are creating a link, this will actually just
	 * be objv[3], and we don't own it
	 */
	Tcl_DecrRefCount(contents);
    }
    return TCL_OK;
}

/*
 *----------------------------------------------------------------------
 *
 * TestgetassocdataCmd --
 *
 *	This procedure implements the "testgetassocdata" command. It is
 *	used to test Tcl_GetAssocData.
 *
 * Results:
 *	A standard Tcl result.
 *
 * Side effects:
 *	None.
 *
 *----------------------------------------------------------------------
 */

static int
TestgetassocdataCmd(
    TCL_UNUSED(void *),
    Tcl_Interp *interp,		/* Current interpreter. */
    int argc,			/* Number of arguments. */
    const char **argv)		/* Argument strings. */
{
    char *res;

    if (argc != 2) {
	Tcl_AppendResult(interp, "wrong # arguments: should be \"", argv[0],
		" data_key\"", NULL);
	return TCL_ERROR;
    }
    res = (char *) Tcl_GetAssocData(interp, argv[1], NULL);
    if (res != NULL) {
	Tcl_AppendResult(interp, res, NULL);
    }
    return TCL_OK;
}

/*
 *----------------------------------------------------------------------
 *
 * TestgetplatformCmd --
 *
 *	This procedure implements the "testgetplatform" command. It is
 *	used to retrievel the value of the tclPlatform global variable.
 *
 * Results:
 *	A standard Tcl result.
 *
 * Side effects:
 *	None.
 *
 *----------------------------------------------------------------------
 */

static int
TestgetplatformCmd(
    TCL_UNUSED(void *),
    Tcl_Interp *interp,		/* Current interpreter. */
    int argc,			/* Number of arguments. */
    const char **argv)		/* Argument strings. */
{
    static const char *const platformStrings[] = { "unix", "mac", "windows" };
    TclPlatformType *platform;

    platform = TclGetPlatform();

    if (argc != 1) {
	Tcl_AppendResult(interp, "wrong # arguments: should be \"", argv[0],
		NULL);
	return TCL_ERROR;
    }

    Tcl_AppendResult(interp, platformStrings[*platform], NULL);
    return TCL_OK;
}

/*
 *----------------------------------------------------------------------
 *
 * TestinterpdeleteCmd --
 *
 *	This procedure tests the code in tclInterp.c that deals with
 *	interpreter deletion. It deletes a user-specified interpreter
 *	from the hierarchy, and subsequent code checks integrity.
 *
 * Results:
 *	A standard Tcl result.
 *
 * Side effects:
 *	Deletes one or more interpreters.
 *
 *----------------------------------------------------------------------
 */

static int
TestinterpdeleteCmd(
    TCL_UNUSED(void *),
    Tcl_Interp *interp,		/* Current interpreter. */
    int argc,			/* Number of arguments. */
    const char **argv)		/* Argument strings. */
{
    Tcl_Interp *childToDelete;

    if (argc != 2) {
	Tcl_AppendResult(interp, "wrong # args: should be \"", argv[0],
		" path\"", NULL);
	return TCL_ERROR;
    }
    childToDelete = Tcl_GetChild(interp, argv[1]);
    if (childToDelete == NULL) {
	return TCL_ERROR;
    }
    Tcl_DeleteInterp(childToDelete);
    return TCL_OK;
}

/*
 *----------------------------------------------------------------------
 *
 * TestlinkCmd --
 *
 *	This procedure implements the "testlink" command.  It is used
 *	to test Tcl_LinkVar and related library procedures.
 *
 * Results:
 *	A standard Tcl result.
 *
 * Side effects:
 *	Creates and deletes various variable links, plus returns
 *	values of the linked variables.
 *
 *----------------------------------------------------------------------
 */

static int
TestlinkCmd(
    TCL_UNUSED(void *),
    Tcl_Interp *interp,		/* Current interpreter. */
    int argc,			/* Number of arguments. */
    const char **argv)		/* Argument strings. */
{
    static int intVar = 43;
    static int boolVar = 4;
    static double realVar = 1.23;
    static Tcl_WideInt wideVar = 79;
    static char *stringVar = NULL;
    static char charVar = '@';
    static unsigned char ucharVar = 130;
    static short shortVar = 3000;
    static unsigned short ushortVar = 60000;
    static unsigned int uintVar = 0xBEEFFEED;
    static long longVar = 123456789L;
    static unsigned long ulongVar = 3456789012UL;
    static float floatVar = 4.5;
    static Tcl_WideUInt uwideVar = 123;
    static int created = 0;
    char buffer[2*TCL_DOUBLE_SPACE];
    int writable, flag;
    Tcl_Obj *tmp;

    if (argc < 2) {
	Tcl_AppendResult(interp, "wrong # args: should be \"", argv[0],
		" option ?arg arg arg arg arg arg arg arg arg arg arg arg"
		" arg arg?\"", NULL);
	return TCL_ERROR;
    }
    if (strcmp(argv[1], "create") == 0) {
	if (argc != 16) {
	    Tcl_AppendResult(interp, "wrong # args: should be \"",
		argv[0], " ", argv[1],
		" intRO realRO boolRO stringRO wideRO charRO ucharRO shortRO"
		" ushortRO uintRO longRO ulongRO floatRO uwideRO\"", NULL);
	    return TCL_ERROR;
	}
	if (created) {
	    Tcl_UnlinkVar(interp, "int");
	    Tcl_UnlinkVar(interp, "real");
	    Tcl_UnlinkVar(interp, "bool");
	    Tcl_UnlinkVar(interp, "string");
	    Tcl_UnlinkVar(interp, "wide");
	    Tcl_UnlinkVar(interp, "char");
	    Tcl_UnlinkVar(interp, "uchar");
	    Tcl_UnlinkVar(interp, "short");
	    Tcl_UnlinkVar(interp, "ushort");
	    Tcl_UnlinkVar(interp, "uint");
	    Tcl_UnlinkVar(interp, "long");
	    Tcl_UnlinkVar(interp, "ulong");
	    Tcl_UnlinkVar(interp, "float");
	    Tcl_UnlinkVar(interp, "uwide");
	}
	created = 1;
	if (Tcl_GetBoolean(interp, argv[2], &writable) != TCL_OK) {
	    return TCL_ERROR;
	}
	flag = (writable != 0) ? 0 : TCL_LINK_READ_ONLY;
	if (Tcl_LinkVar(interp, "int", &intVar,
		TCL_LINK_INT | flag) != TCL_OK) {
	    return TCL_ERROR;
	}
	if (Tcl_GetBoolean(interp, argv[3], &writable) != TCL_OK) {
	    return TCL_ERROR;
	}
	flag = (writable != 0) ? 0 : TCL_LINK_READ_ONLY;
	if (Tcl_LinkVar(interp, "real", &realVar,
		TCL_LINK_DOUBLE | flag) != TCL_OK) {
	    return TCL_ERROR;
	}
	if (Tcl_GetBoolean(interp, argv[4], &writable) != TCL_OK) {
	    return TCL_ERROR;
	}
	flag = (writable != 0) ? 0 : TCL_LINK_READ_ONLY;
	if (Tcl_LinkVar(interp, "bool", &boolVar,
		TCL_LINK_BOOLEAN | flag) != TCL_OK) {
	    return TCL_ERROR;
	}
	if (Tcl_GetBoolean(interp, argv[5], &writable) != TCL_OK) {
	    return TCL_ERROR;
	}
	flag = (writable != 0) ? 0 : TCL_LINK_READ_ONLY;
	if (Tcl_LinkVar(interp, "string", &stringVar,
		TCL_LINK_STRING | flag) != TCL_OK) {
	    return TCL_ERROR;
	}
	if (Tcl_GetBoolean(interp, argv[6], &writable) != TCL_OK) {
	    return TCL_ERROR;
	}
	flag = (writable != 0) ? 0 : TCL_LINK_READ_ONLY;
	if (Tcl_LinkVar(interp, "wide", &wideVar,
			TCL_LINK_WIDE_INT | flag) != TCL_OK) {
	    return TCL_ERROR;
	}
	if (Tcl_GetBoolean(interp, argv[7], &writable) != TCL_OK) {
	    return TCL_ERROR;
	}
	flag = (writable != 0) ? 0 : TCL_LINK_READ_ONLY;
	if (Tcl_LinkVar(interp, "char", &charVar,
		TCL_LINK_CHAR | flag) != TCL_OK) {
	    return TCL_ERROR;
	}
	if (Tcl_GetBoolean(interp, argv[8], &writable) != TCL_OK) {
	    return TCL_ERROR;
	}
	flag = (writable != 0) ? 0 : TCL_LINK_READ_ONLY;
	if (Tcl_LinkVar(interp, "uchar", &ucharVar,
		TCL_LINK_UCHAR | flag) != TCL_OK) {
	    return TCL_ERROR;
	}
	if (Tcl_GetBoolean(interp, argv[9], &writable) != TCL_OK) {
	    return TCL_ERROR;
	}
	flag = (writable != 0) ? 0 : TCL_LINK_READ_ONLY;
	if (Tcl_LinkVar(interp, "short", &shortVar,
		TCL_LINK_SHORT | flag) != TCL_OK) {
	    return TCL_ERROR;
	}
	if (Tcl_GetBoolean(interp, argv[10], &writable) != TCL_OK) {
	    return TCL_ERROR;
	}
	flag = (writable != 0) ? 0 : TCL_LINK_READ_ONLY;
	if (Tcl_LinkVar(interp, "ushort", &ushortVar,
		TCL_LINK_USHORT | flag) != TCL_OK) {
	    return TCL_ERROR;
	}
	if (Tcl_GetBoolean(interp, argv[11], &writable) != TCL_OK) {
	    return TCL_ERROR;
	}
	flag = (writable != 0) ? 0 : TCL_LINK_READ_ONLY;
	if (Tcl_LinkVar(interp, "uint", &uintVar,
		TCL_LINK_UINT | flag) != TCL_OK) {
	    return TCL_ERROR;
	}
	if (Tcl_GetBoolean(interp, argv[12], &writable) != TCL_OK) {
	    return TCL_ERROR;
	}
	flag = (writable != 0) ? 0 : TCL_LINK_READ_ONLY;
	if (Tcl_LinkVar(interp, "long", &longVar,
		TCL_LINK_LONG | flag) != TCL_OK) {
	    return TCL_ERROR;
	}
	if (Tcl_GetBoolean(interp, argv[13], &writable) != TCL_OK) {
	    return TCL_ERROR;
	}
	flag = (writable != 0) ? 0 : TCL_LINK_READ_ONLY;
	if (Tcl_LinkVar(interp, "ulong", &ulongVar,
		TCL_LINK_ULONG | flag) != TCL_OK) {
	    return TCL_ERROR;
	}
	if (Tcl_GetBoolean(interp, argv[14], &writable) != TCL_OK) {
	    return TCL_ERROR;
	}
	flag = (writable != 0) ? 0 : TCL_LINK_READ_ONLY;
	if (Tcl_LinkVar(interp, "float", &floatVar,
		TCL_LINK_FLOAT | flag) != TCL_OK) {
	    return TCL_ERROR;
	}
	if (Tcl_GetBoolean(interp, argv[15], &writable) != TCL_OK) {
	    return TCL_ERROR;
	}
	flag = (writable != 0) ? 0 : TCL_LINK_READ_ONLY;
	if (Tcl_LinkVar(interp, "uwide", &uwideVar,
		TCL_LINK_WIDE_UINT | flag) != TCL_OK) {
	    return TCL_ERROR;
	}

    } else if (strcmp(argv[1], "delete") == 0) {
	Tcl_UnlinkVar(interp, "int");
	Tcl_UnlinkVar(interp, "real");
	Tcl_UnlinkVar(interp, "bool");
	Tcl_UnlinkVar(interp, "string");
	Tcl_UnlinkVar(interp, "wide");
	Tcl_UnlinkVar(interp, "char");
	Tcl_UnlinkVar(interp, "uchar");
	Tcl_UnlinkVar(interp, "short");
	Tcl_UnlinkVar(interp, "ushort");
	Tcl_UnlinkVar(interp, "uint");
	Tcl_UnlinkVar(interp, "long");
	Tcl_UnlinkVar(interp, "ulong");
	Tcl_UnlinkVar(interp, "float");
	Tcl_UnlinkVar(interp, "uwide");
	created = 0;
    } else if (strcmp(argv[1], "get") == 0) {
	TclFormatInt(buffer, intVar);
	Tcl_AppendElement(interp, buffer);
	Tcl_PrintDouble(NULL, realVar, buffer);
	Tcl_AppendElement(interp, buffer);
	TclFormatInt(buffer, boolVar);
	Tcl_AppendElement(interp, buffer);
	Tcl_AppendElement(interp, (stringVar == NULL) ? "-" : stringVar);
	/*
	 * Wide ints only have an object-based interface.
	 */
	tmp = Tcl_NewWideIntObj(wideVar);
	Tcl_AppendElement(interp, Tcl_GetString(tmp));
	Tcl_DecrRefCount(tmp);
	TclFormatInt(buffer, (int) charVar);
	Tcl_AppendElement(interp, buffer);
	TclFormatInt(buffer, (int) ucharVar);
	Tcl_AppendElement(interp, buffer);
	TclFormatInt(buffer, (int) shortVar);
	Tcl_AppendElement(interp, buffer);
	TclFormatInt(buffer, (int) ushortVar);
	Tcl_AppendElement(interp, buffer);
	TclFormatInt(buffer, (int) uintVar);
	Tcl_AppendElement(interp, buffer);
	tmp = Tcl_NewWideIntObj(longVar);
	Tcl_AppendElement(interp, Tcl_GetString(tmp));
	Tcl_DecrRefCount(tmp);
	tmp = Tcl_NewWideIntObj((long)ulongVar);
	Tcl_AppendElement(interp, Tcl_GetString(tmp));
	Tcl_DecrRefCount(tmp);
	Tcl_PrintDouble(NULL, (double)floatVar, buffer);
	Tcl_AppendElement(interp, buffer);
	tmp = Tcl_NewWideIntObj((Tcl_WideInt)uwideVar);
	Tcl_AppendElement(interp, Tcl_GetString(tmp));
	Tcl_DecrRefCount(tmp);
    } else if (strcmp(argv[1], "set") == 0) {
	int v;

	if (argc != 16) {
	    Tcl_AppendResult(interp, "wrong # args: should be \"",
		    argv[0], " ", argv[1],
		    " intValue realValue boolValue stringValue wideValue"
		    " charValue ucharValue shortValue ushortValue uintValue"
		    " longValue ulongValue floatValue uwideValue\"", NULL);
	    return TCL_ERROR;
	}
	if (argv[2][0] != 0) {
	    if (Tcl_GetInt(interp, argv[2], &intVar) != TCL_OK) {
		return TCL_ERROR;
	    }
	}
	if (argv[3][0] != 0) {
	    if (Tcl_GetDouble(interp, argv[3], &realVar) != TCL_OK) {
		return TCL_ERROR;
	    }
	}
	if (argv[4][0] != 0) {
	    if (Tcl_GetInt(interp, argv[4], &boolVar) != TCL_OK) {
		return TCL_ERROR;
	    }
	}
	if (argv[5][0] != 0) {
	    if (stringVar != NULL) {
		ckfree(stringVar);
	    }
	    if (strcmp(argv[5], "-") == 0) {
		stringVar = NULL;
	    } else {
		stringVar = (char *)ckalloc(strlen(argv[5]) + 1);
		strcpy(stringVar, argv[5]);
	    }
	}
	if (argv[6][0] != 0) {
	    tmp = Tcl_NewStringObj(argv[6], -1);
	    if (Tcl_GetWideIntFromObj(interp, tmp, &wideVar) != TCL_OK) {
		Tcl_DecrRefCount(tmp);
		return TCL_ERROR;
	    }
	    Tcl_DecrRefCount(tmp);
	}
	if (argv[7][0]) {
	    if (Tcl_GetInt(interp, argv[7], &v) != TCL_OK) {
		return TCL_ERROR;
	    }
	    charVar = (char) v;
	}
	if (argv[8][0]) {
	    if (Tcl_GetInt(interp, argv[8], &v) != TCL_OK) {
		return TCL_ERROR;
	    }
	    ucharVar = (unsigned char) v;
	}
	if (argv[9][0]) {
	    if (Tcl_GetInt(interp, argv[9], &v) != TCL_OK) {
		return TCL_ERROR;
	    }
	    shortVar = (short) v;
	}
	if (argv[10][0]) {
	    if (Tcl_GetInt(interp, argv[10], &v) != TCL_OK) {
		return TCL_ERROR;
	    }
	    ushortVar = (unsigned short) v;
	}
	if (argv[11][0]) {
	    if (Tcl_GetInt(interp, argv[11], &v) != TCL_OK) {
		return TCL_ERROR;
	    }
	    uintVar = (unsigned int) v;
	}
	if (argv[12][0]) {
	    if (Tcl_GetInt(interp, argv[12], &v) != TCL_OK) {
		return TCL_ERROR;
	    }
	    longVar = (long) v;
	}
	if (argv[13][0]) {
	    if (Tcl_GetInt(interp, argv[13], &v) != TCL_OK) {
		return TCL_ERROR;
	    }
	    ulongVar = (unsigned long) v;
	}
	if (argv[14][0]) {
	    double d;
	    if (Tcl_GetDouble(interp, argv[14], &d) != TCL_OK) {
		return TCL_ERROR;
	    }
	    floatVar = (float) d;
	}
	if (argv[15][0]) {
	    Tcl_WideInt w;
	    tmp = Tcl_NewStringObj(argv[15], -1);
	    if (Tcl_GetWideIntFromObj(interp, tmp, &w) != TCL_OK) {
		Tcl_DecrRefCount(tmp);
		return TCL_ERROR;
	    }
	    Tcl_DecrRefCount(tmp);
	    uwideVar = (Tcl_WideUInt) w;
	}
    } else if (strcmp(argv[1], "update") == 0) {
	int v;

	if (argc != 16) {
	    Tcl_AppendResult(interp, "wrong # args: should be \"",
		    argv[0], " ", argv[1],
		    " intValue realValue boolValue stringValue wideValue"
		    " charValue ucharValue shortValue ushortValue uintValue"
		    " longValue ulongValue floatValue uwideValue\"", NULL);
	    return TCL_ERROR;
	}
	if (argv[2][0] != 0) {
	    if (Tcl_GetInt(interp, argv[2], &intVar) != TCL_OK) {
		return TCL_ERROR;
	    }
	    Tcl_UpdateLinkedVar(interp, "int");
	}
	if (argv[3][0] != 0) {
	    if (Tcl_GetDouble(interp, argv[3], &realVar) != TCL_OK) {
		return TCL_ERROR;
	    }
	    Tcl_UpdateLinkedVar(interp, "real");
	}
	if (argv[4][0] != 0) {
	    if (Tcl_GetInt(interp, argv[4], &boolVar) != TCL_OK) {
		return TCL_ERROR;
	    }
	    Tcl_UpdateLinkedVar(interp, "bool");
	}
	if (argv[5][0] != 0) {
	    if (stringVar != NULL) {
		ckfree(stringVar);
	    }
	    if (strcmp(argv[5], "-") == 0) {
		stringVar = NULL;
	    } else {
		stringVar = (char *)ckalloc(strlen(argv[5]) + 1);
		strcpy(stringVar, argv[5]);
	    }
	    Tcl_UpdateLinkedVar(interp, "string");
	}
	if (argv[6][0] != 0) {
	    tmp = Tcl_NewStringObj(argv[6], -1);
	    if (Tcl_GetWideIntFromObj(interp, tmp, &wideVar) != TCL_OK) {
		Tcl_DecrRefCount(tmp);
		return TCL_ERROR;
	    }
	    Tcl_DecrRefCount(tmp);
	    Tcl_UpdateLinkedVar(interp, "wide");
	}
	if (argv[7][0]) {
	    if (Tcl_GetInt(interp, argv[7], &v) != TCL_OK) {
		return TCL_ERROR;
	    }
	    charVar = (char) v;
	    Tcl_UpdateLinkedVar(interp, "char");
	}
	if (argv[8][0]) {
	    if (Tcl_GetInt(interp, argv[8], &v) != TCL_OK) {
		return TCL_ERROR;
	    }
	    ucharVar = (unsigned char) v;
	    Tcl_UpdateLinkedVar(interp, "uchar");
	}
	if (argv[9][0]) {
	    if (Tcl_GetInt(interp, argv[9], &v) != TCL_OK) {
		return TCL_ERROR;
	    }
	    shortVar = (short) v;
	    Tcl_UpdateLinkedVar(interp, "short");
	}
	if (argv[10][0]) {
	    if (Tcl_GetInt(interp, argv[10], &v) != TCL_OK) {
		return TCL_ERROR;
	    }
	    ushortVar = (unsigned short) v;
	    Tcl_UpdateLinkedVar(interp, "ushort");
	}
	if (argv[11][0]) {
	    if (Tcl_GetInt(interp, argv[11], &v) != TCL_OK) {
		return TCL_ERROR;
	    }
	    uintVar = (unsigned int) v;
	    Tcl_UpdateLinkedVar(interp, "uint");
	}
	if (argv[12][0]) {
	    if (Tcl_GetInt(interp, argv[12], &v) != TCL_OK) {
		return TCL_ERROR;
	    }
	    longVar = (long) v;
	    Tcl_UpdateLinkedVar(interp, "long");
	}
	if (argv[13][0]) {
	    if (Tcl_GetInt(interp, argv[13], &v) != TCL_OK) {
		return TCL_ERROR;
	    }
	    ulongVar = (unsigned long) v;
	    Tcl_UpdateLinkedVar(interp, "ulong");
	}
	if (argv[14][0]) {
	    double d;
	    if (Tcl_GetDouble(interp, argv[14], &d) != TCL_OK) {
		return TCL_ERROR;
	    }
	    floatVar = (float) d;
	    Tcl_UpdateLinkedVar(interp, "float");
	}
	if (argv[15][0]) {
	    Tcl_WideInt w;
	    tmp = Tcl_NewStringObj(argv[15], -1);
	    if (Tcl_GetWideIntFromObj(interp, tmp, &w) != TCL_OK) {
		Tcl_DecrRefCount(tmp);
		return TCL_ERROR;
	    }
	    Tcl_DecrRefCount(tmp);
	    uwideVar = (Tcl_WideUInt) w;
	    Tcl_UpdateLinkedVar(interp, "uwide");
	}
    } else {
	Tcl_AppendResult(interp, "bad option \"", argv[1],
		"\": should be create, delete, get, set, or update", NULL);
	return TCL_ERROR;
    }
    return TCL_OK;
}

/*
 *----------------------------------------------------------------------
 *
 * TestlinkarrayCmd --
 *
 *      This function is invoked to process the "testlinkarray" Tcl command.
 *      It is used to test the 'Tcl_LinkArray' function.
 *
 * Results:
 *      A standard Tcl result.
 *
 * Side effects:
 *	Creates, deletes, and invokes variable links.
 *
 *----------------------------------------------------------------------
 */

static int
TestlinkarrayCmd(
    TCL_UNUSED(void *),
    Tcl_Interp *interp,         /* Current interpreter. */
    int objc,                   /* Number of arguments. */
    Tcl_Obj *const objv[])      /* Argument objects. */
{
    static const char *LinkOption[] = {
        "update", "remove", "create", NULL
    };
    enum LinkOption { LINK_UPDATE, LINK_REMOVE, LINK_CREATE };
    static const char *LinkType[] = {
	"char", "uchar", "short", "ushort", "int", "uint", "long", "ulong",
	"wide", "uwide", "float", "double", "string", "char*", "binary", NULL
    };
    /* all values after TCL_LINK_CHARS_ARRAY are used as arrays (see below) */
    static int LinkTypes[] = {
	TCL_LINK_CHAR, TCL_LINK_UCHAR,
	TCL_LINK_SHORT, TCL_LINK_USHORT, TCL_LINK_INT, TCL_LINK_UINT,
	TCL_LINK_LONG, TCL_LINK_ULONG, TCL_LINK_WIDE_INT, TCL_LINK_WIDE_UINT,
	TCL_LINK_FLOAT, TCL_LINK_DOUBLE, TCL_LINK_STRING, TCL_LINK_CHARS,
	TCL_LINK_BINARY
    };
    int optionIndex, typeIndex, readonly, i, size, length;
    char *name, *arg;
    Tcl_WideInt addr;

    if (objc < 2) {
	Tcl_WrongNumArgs(interp, 1, objv, "option args");
	return TCL_ERROR;
    }
    if (Tcl_GetIndexFromObj(interp, objv[1], LinkOption, "option", 0,
	    &optionIndex) != TCL_OK) {
	return TCL_ERROR;
    }
    switch ((enum LinkOption) optionIndex) {
    case LINK_UPDATE:
	for (i=2; i<objc; i++) {
	    Tcl_UpdateLinkedVar(interp, Tcl_GetString(objv[i]));
	}
	return TCL_OK;
    case LINK_REMOVE:
	for (i=2; i<objc; i++) {
	    Tcl_UnlinkVar(interp, Tcl_GetString(objv[i]));
	}
	return TCL_OK;
    case LINK_CREATE:
	if (objc < 4) {
	    goto wrongArgs;
	}
	readonly = 0;
	i = 2;

	/*
	 * test on switch -r...
	 */

	arg = Tcl_GetStringFromObj(objv[i], &length);
	if (length < 2) {
	    goto wrongArgs;
	}
	if (arg[0] == '-') {
	    if (arg[1] != 'r') {
		goto wrongArgs;
	    }
	    readonly = TCL_LINK_READ_ONLY;
	    i++;
	}
	if (Tcl_GetIndexFromObj(interp, objv[i++], LinkType, "type", 0,
 		&typeIndex) != TCL_OK) {
	    return TCL_ERROR;
	}
	if (Tcl_GetIntFromObj(interp, objv[i++], &size) == TCL_ERROR) {
	    Tcl_SetObjResult(interp, Tcl_NewStringObj("wrong size value", -1));
	    return TCL_ERROR;
	}
	name = Tcl_GetString(objv[i++]);

	/*
	 * If no address is given request one in the underlying function
	 */

	if (i < objc) {
	    if (Tcl_GetWideIntFromObj(interp, objv[i], &addr) == TCL_ERROR) {
 		Tcl_SetObjResult(interp, Tcl_NewStringObj(
			"wrong address value", -1));
		return TCL_ERROR;
	    }
	} else {
	    addr = 0;
	}
	return Tcl_LinkArray(interp, name, INT2PTR(addr),
		LinkTypes[typeIndex] | readonly, size);
    }
    return TCL_OK;

  wrongArgs:
    Tcl_WrongNumArgs(interp, 2, objv, "?-readonly? type size name ?address?");
    return TCL_ERROR;
}

/*
 *----------------------------------------------------------------------
 *
 * TestlocaleCmd --
 *
 *	This procedure implements the "testlocale" command.  It is used
 *	to test the effects of setting different locales in Tcl.
 *
 * Results:
 *	A standard Tcl result.
 *
 * Side effects:
 *	Modifies the current C locale.
 *
 *----------------------------------------------------------------------
 */

static int
TestlocaleCmd(
    TCL_UNUSED(void *),
    Tcl_Interp *interp,		/* Current interpreter. */
    int objc,			/* Number of arguments. */
    Tcl_Obj *const objv[])	/* The argument objects. */
{
    int index;
    const char *locale;
    static const char *const optionStrings[] = {
	"ctype", "numeric", "time", "collate", "monetary",
	"all",	NULL
    };
    static const int lcTypes[] = {
	LC_CTYPE, LC_NUMERIC, LC_TIME, LC_COLLATE, LC_MONETARY,
	LC_ALL
    };

    /*
     * LC_CTYPE, etc. correspond to the indices for the strings.
     */

    if (objc < 2 || objc > 3) {
	Tcl_WrongNumArgs(interp, 1, objv, "category ?locale?");
	return TCL_ERROR;
    }

    if (Tcl_GetIndexFromObj(interp, objv[1], optionStrings, "option", 0,
	    &index) != TCL_OK) {
	return TCL_ERROR;
    }

    if (objc == 3) {
	locale = Tcl_GetString(objv[2]);
    } else {
	locale = NULL;
    }
    locale = setlocale(lcTypes[index], locale);
    if (locale) {
	Tcl_SetStringObj(Tcl_GetObjResult(interp), locale, -1);
    }
    return TCL_OK;
}

/*
 *----------------------------------------------------------------------
 *
 * CleanupTestSetassocdataTests --
 *
 *	This function is called when an interpreter is deleted to clean
 *	up any data left over from running the testsetassocdata command.
 *
 * Results:
 *	None.
 *
 * Side effects:
 *	Releases storage.
 *
 *----------------------------------------------------------------------
 */

static void
CleanupTestSetassocdataTests(
    void *clientData,	/* Data to be released. */
    TCL_UNUSED(Tcl_Interp *))
{
    ckfree(clientData);
}

/*
 *----------------------------------------------------------------------
 *
 * TestparserObjCmd --
 *
 *	This procedure implements the "testparser" command.  It is
 *	used for testing the new Tcl script parser in Tcl 8.1.
 *
 * Results:
 *	A standard Tcl result.
 *
 * Side effects:
 *	None.
 *
 *----------------------------------------------------------------------
 */

static int
TestparserObjCmd(
    TCL_UNUSED(void *),
    Tcl_Interp *interp,		/* Current interpreter. */
    int objc,			/* Number of arguments. */
    Tcl_Obj *const objv[])	/* The argument objects. */
{
    const char *script;
    int length, dummy;
    Tcl_Parse parse;

    if (objc != 3) {
	Tcl_WrongNumArgs(interp, 1, objv, "script length");
	return TCL_ERROR;
    }
    script = Tcl_GetStringFromObj(objv[1], &dummy);
    if (Tcl_GetIntFromObj(interp, objv[2], &length)) {
	return TCL_ERROR;
    }
    if (length == 0) {
	length = dummy;
    }
    if (Tcl_ParseCommand(interp, script, length, 0, &parse) != TCL_OK) {
	Tcl_AddErrorInfo(interp, "\n    (remainder of script: \"");
	Tcl_AddErrorInfo(interp, parse.term);
	Tcl_AddErrorInfo(interp, "\")");
	return TCL_ERROR;
    }

    /*
     * The parse completed successfully.  Just print out the contents
     * of the parse structure into the interpreter's result.
     */

    PrintParse(interp, &parse);
    Tcl_FreeParse(&parse);
    return TCL_OK;
}

/*
 *----------------------------------------------------------------------
 *
 * TestexprparserObjCmd --
 *
 *	This procedure implements the "testexprparser" command.  It is
 *	used for testing the new Tcl expression parser in Tcl 8.1.
 *
 * Results:
 *	A standard Tcl result.
 *
 * Side effects:
 *	None.
 *
 *----------------------------------------------------------------------
 */

static int
TestexprparserObjCmd(
    TCL_UNUSED(void *),
    Tcl_Interp *interp,		/* Current interpreter. */
    int objc,			/* Number of arguments. */
    Tcl_Obj *const objv[])	/* The argument objects. */
{
    const char *script;
    int length, dummy;
    Tcl_Parse parse;

    if (objc != 3) {
	Tcl_WrongNumArgs(interp, 1, objv, "expr length");
	return TCL_ERROR;
    }
    script = Tcl_GetStringFromObj(objv[1], &dummy);
    if (Tcl_GetIntFromObj(interp, objv[2], &length)) {
	return TCL_ERROR;
    }
    if (length == 0) {
	length = dummy;
    }
    parse.commentStart = NULL;
    parse.commentSize = 0;
    parse.commandStart = NULL;
    parse.commandSize = 0;
    if (Tcl_ParseExpr(interp, script, length, &parse) != TCL_OK) {
	Tcl_AddErrorInfo(interp, "\n    (remainder of expr: \"");
	Tcl_AddErrorInfo(interp, parse.term);
	Tcl_AddErrorInfo(interp, "\")");
	return TCL_ERROR;
    }

    /*
     * The parse completed successfully.  Just print out the contents
     * of the parse structure into the interpreter's result.
     */

    PrintParse(interp, &parse);
    Tcl_FreeParse(&parse);
    return TCL_OK;
}

/*
 *----------------------------------------------------------------------
 *
 * PrintParse --
 *
 *	This procedure prints out the contents of a Tcl_Parse structure
 *	in the result of an interpreter.
 *
 * Results:
 *	Interp's result is set to a prettily formatted version of the
 *	contents of parsePtr.
 *
 * Side effects:
 *	None.
 *
 *----------------------------------------------------------------------
 */

static void
PrintParse(
    Tcl_Interp *interp,		/* Interpreter whose result is to be set to
				 * the contents of a parse structure. */
    Tcl_Parse *parsePtr)	/* Parse structure to print out. */
{
    Tcl_Obj *objPtr;
    const char *typeString;
    Tcl_Token *tokenPtr;
    int i;

    objPtr = Tcl_GetObjResult(interp);
    if (parsePtr->commentSize > 0) {
	Tcl_ListObjAppendElement(NULL, objPtr,
		Tcl_NewStringObj(parsePtr->commentStart,
			parsePtr->commentSize));
    } else {
	Tcl_ListObjAppendElement(NULL, objPtr, Tcl_NewStringObj("-", 1));
    }
    Tcl_ListObjAppendElement(NULL, objPtr,
	    Tcl_NewStringObj(parsePtr->commandStart, parsePtr->commandSize));
    Tcl_ListObjAppendElement(NULL, objPtr,
	    Tcl_NewIntObj(parsePtr->numWords));
    for (i = 0; i < parsePtr->numTokens; i++) {
	tokenPtr = &parsePtr->tokenPtr[i];
	switch (tokenPtr->type) {
	case TCL_TOKEN_EXPAND_WORD:
	    typeString = "expand";
	    break;
	case TCL_TOKEN_WORD:
	    typeString = "word";
	    break;
	case TCL_TOKEN_SIMPLE_WORD:
	    typeString = "simple";
	    break;
	case TCL_TOKEN_TEXT:
	    typeString = "text";
	    break;
	case TCL_TOKEN_BS:
	    typeString = "backslash";
	    break;
	case TCL_TOKEN_COMMAND:
	    typeString = "command";
	    break;
	case TCL_TOKEN_VARIABLE:
	    typeString = "variable";
	    break;
	case TCL_TOKEN_SUB_EXPR:
	    typeString = "subexpr";
	    break;
	case TCL_TOKEN_OPERATOR:
	    typeString = "operator";
	    break;
	default:
	    typeString = "??";
	    break;
	}
	Tcl_ListObjAppendElement(NULL, objPtr,
		Tcl_NewStringObj(typeString, -1));
	Tcl_ListObjAppendElement(NULL, objPtr,
		Tcl_NewStringObj(tokenPtr->start, tokenPtr->size));
	Tcl_ListObjAppendElement(NULL, objPtr,
		Tcl_NewIntObj(tokenPtr->numComponents));
    }
    Tcl_ListObjAppendElement(NULL, objPtr,
	    Tcl_NewStringObj(parsePtr->commandStart + parsePtr->commandSize,
	    -1));
}

/*
 *----------------------------------------------------------------------
 *
 * TestparsevarObjCmd --
 *
 *	This procedure implements the "testparsevar" command.  It is
 *	used for testing Tcl_ParseVar.
 *
 * Results:
 *	A standard Tcl result.
 *
 * Side effects:
 *	None.
 *
 *----------------------------------------------------------------------
 */

static int
TestparsevarObjCmd(
    TCL_UNUSED(void *),
    Tcl_Interp *interp,		/* Current interpreter. */
    int objc,			/* Number of arguments. */
    Tcl_Obj *const objv[])	/* The argument objects. */
{
    const char *value, *name, *termPtr;

    if (objc != 2) {
	Tcl_WrongNumArgs(interp, 1, objv, "varName");
	return TCL_ERROR;
    }
    name = Tcl_GetString(objv[1]);
    value = Tcl_ParseVar(interp, name, &termPtr);
    if (value == NULL) {
	return TCL_ERROR;
    }

    Tcl_AppendElement(interp, value);
    Tcl_AppendElement(interp, termPtr);
    return TCL_OK;
}

/*
 *----------------------------------------------------------------------
 *
 * TestparsevarnameObjCmd --
 *
 *	This procedure implements the "testparsevarname" command.  It is
 *	used for testing the new Tcl script parser in Tcl 8.1.
 *
 * Results:
 *	A standard Tcl result.
 *
 * Side effects:
 *	None.
 *
 *----------------------------------------------------------------------
 */

static int
TestparsevarnameObjCmd(
    TCL_UNUSED(void *),
    Tcl_Interp *interp,		/* Current interpreter. */
    int objc,			/* Number of arguments. */
    Tcl_Obj *const objv[])	/* The argument objects. */
{
    const char *script;
    int append, length, dummy;
    Tcl_Parse parse;

    if (objc != 4) {
	Tcl_WrongNumArgs(interp, 1, objv, "script length append");
	return TCL_ERROR;
    }
    script = Tcl_GetStringFromObj(objv[1], &dummy);
    if (Tcl_GetIntFromObj(interp, objv[2], &length)) {
	return TCL_ERROR;
    }
    if (length == 0) {
	length = dummy;
    }
    if (Tcl_GetIntFromObj(interp, objv[3], &append)) {
	return TCL_ERROR;
    }
    if (Tcl_ParseVarName(interp, script, length, &parse, append) != TCL_OK) {
	Tcl_AddErrorInfo(interp, "\n    (remainder of script: \"");
	Tcl_AddErrorInfo(interp, parse.term);
	Tcl_AddErrorInfo(interp, "\")");
	return TCL_ERROR;
    }

    /*
     * The parse completed successfully.  Just print out the contents
     * of the parse structure into the interpreter's result.
     */

    parse.commentSize = 0;
    parse.commandStart = script + parse.tokenPtr->size;
    parse.commandSize = 0;
    PrintParse(interp, &parse);
    Tcl_FreeParse(&parse);
    return TCL_OK;
}

/*
 *----------------------------------------------------------------------
 *
 * TestpreferstableObjCmd --
 *
 *	This procedure implements the "testpreferstable" command.  It is
 *	used for being able to test the "package" command even when the
 *  environment variable TCL_PKG_PREFER_LATEST is set in your environment.
 *
 * Results:
 *	A standard Tcl result.
 *
 * Side effects:
 *	None.
 *
 *----------------------------------------------------------------------
 */

static int
TestpreferstableObjCmd(
    TCL_UNUSED(void *),
    Tcl_Interp *interp,		/* Current interpreter. */
    TCL_UNUSED(int) /*objc*/,
    TCL_UNUSED(Tcl_Obj *const *) /*objv*/)
{
    Interp *iPtr = (Interp *) interp;

    iPtr->packagePrefer = PKG_PREFER_STABLE;
    return TCL_OK;
}

/*
 *----------------------------------------------------------------------
 *
 * TestprintObjCmd --
 *
 *	This procedure implements the "testprint" command.  It is
 *	used for being able to test the Tcl_ObjPrintf() function.
 *
 * Results:
 *	A standard Tcl result.
 *
 * Side effects:
 *	None.
 *
 *----------------------------------------------------------------------
 */

static int
TestprintObjCmd(
    TCL_UNUSED(void *),
    Tcl_Interp *interp,		/* Current interpreter. */
    int objc,			/* Number of arguments. */
    Tcl_Obj *const objv[])	/* The argument objects. */
{
    Tcl_WideInt argv1 = 0;
    size_t argv2;

    if (objc < 2 || objc > 3) {
	Tcl_WrongNumArgs(interp, 1, objv, "format wideint");
    }

    if (objc > 1) {
	Tcl_GetWideIntFromObj(interp, objv[2], &argv1);
    }
    argv2 = (size_t)argv1;
    Tcl_SetObjResult(interp, Tcl_ObjPrintf(Tcl_GetString(objv[1]), argv1, argv2, argv2));
    return TCL_OK;
}

/*
 *----------------------------------------------------------------------
 *
 * TestregexpObjCmd --
 *
 *	This procedure implements the "testregexp" command. It is used to give
 *	a direct interface for regexp flags. It's identical to
 *	Tcl_RegexpObjCmd except for the -xflags option, and the consequences
 *	thereof (including the REG_EXPECT kludge).
 *
 * Results:
 *	A standard Tcl result.
 *
 * Side effects:
 *	See the user documentation.
 *
 *----------------------------------------------------------------------
 */

static int
TestregexpObjCmd(
    TCL_UNUSED(void *),
    Tcl_Interp *interp,		/* Current interpreter. */
    int objc,			/* Number of arguments. */
    Tcl_Obj *const objv[])	/* Argument objects. */
{
    int i, ii, indices, stringLength, match, about;
    int hasxflags, cflags, eflags;
    Tcl_RegExp regExpr;
    const char *string;
    Tcl_Obj *objPtr;
    Tcl_RegExpInfo info;
    static const char *const options[] = {
	"-indices",	"-nocase",	"-about",	"-expanded",
	"-line",	"-linestop",	"-lineanchor",
	"-xflags",
	"--",		NULL
    };
    enum options {
	REGEXP_INDICES, REGEXP_NOCASE,	REGEXP_ABOUT,	REGEXP_EXPANDED,
	REGEXP_MULTI,	REGEXP_NOCROSS,	REGEXP_NEWL,
	REGEXP_XFLAGS,
	REGEXP_LAST
    };

    indices = 0;
    about = 0;
    cflags = REG_ADVANCED;
    eflags = 0;
    hasxflags = 0;

    for (i = 1; i < objc; i++) {
	const char *name;
	int index;

	name = Tcl_GetString(objv[i]);
	if (name[0] != '-') {
	    break;
	}
	if (Tcl_GetIndexFromObj(interp, objv[i], options, "switch", TCL_EXACT,
		&index) != TCL_OK) {
	    return TCL_ERROR;
	}
	switch ((enum options) index) {
	case REGEXP_INDICES:
	    indices = 1;
	    break;
	case REGEXP_NOCASE:
	    cflags |= REG_ICASE;
	    break;
	case REGEXP_ABOUT:
	    about = 1;
	    break;
	case REGEXP_EXPANDED:
	    cflags |= REG_EXPANDED;
	    break;
	case REGEXP_MULTI:
	    cflags |= REG_NEWLINE;
	    break;
	case REGEXP_NOCROSS:
	    cflags |= REG_NLSTOP;
	    break;
	case REGEXP_NEWL:
	    cflags |= REG_NLANCH;
	    break;
	case REGEXP_XFLAGS:
	    hasxflags = 1;
	    break;
	case REGEXP_LAST:
	    i++;
	    goto endOfForLoop;
	}
    }

  endOfForLoop:
    if (objc - i < hasxflags + 2 - about) {
	Tcl_WrongNumArgs(interp, 1, objv,
		"?-switch ...? exp string ?matchVar? ?subMatchVar ...?");
	return TCL_ERROR;
    }
    objc -= i;
    objv += i;

    if (hasxflags) {
	string = Tcl_GetStringFromObj(objv[0], &stringLength);
	TestregexpXflags(string, stringLength, &cflags, &eflags);
	objc--;
	objv++;
    }

    regExpr = Tcl_GetRegExpFromObj(interp, objv[0], cflags);
    if (regExpr == NULL) {
	return TCL_ERROR;
    }

    if (about) {
	if (TclRegAbout(interp, regExpr) < 0) {
	    return TCL_ERROR;
	}
	return TCL_OK;
    }

    objPtr = objv[1];
    match = Tcl_RegExpExecObj(interp, regExpr, objPtr, 0 /* offset */,
	    objc-2 /* nmatches */, eflags);

    if (match < 0) {
	return TCL_ERROR;
    }
    if (match == 0) {
	/*
	 * Set the interpreter's object result to an integer object w/
	 * value 0.
	 */

	Tcl_SetIntObj(Tcl_GetObjResult(interp), 0);
	if (objc > 2 && (cflags&REG_EXPECT) && indices) {
	    const char *varName;
	    const char *value;
	    int start, end;
	    char resinfo[TCL_INTEGER_SPACE * 2];

	    varName = Tcl_GetString(objv[2]);
	    TclRegExpRangeUniChar(regExpr, -1, &start, &end);
	    sprintf(resinfo, "%d %d", start, end-1);
	    value = Tcl_SetVar2(interp, varName, NULL, resinfo, 0);
	    if (value == NULL) {
		Tcl_AppendResult(interp, "couldn't set variable \"",
			varName, "\"", NULL);
		return TCL_ERROR;
	    }
	} else if (cflags & TCL_REG_CANMATCH) {
	    const char *varName;
	    const char *value;
	    char resinfo[TCL_INTEGER_SPACE * 2];

	    Tcl_RegExpGetInfo(regExpr, &info);
	    varName = Tcl_GetString(objv[2]);
	    sprintf(resinfo, "%ld", info.extendStart);
	    value = Tcl_SetVar2(interp, varName, NULL, resinfo, 0);
	    if (value == NULL) {
		Tcl_AppendResult(interp, "couldn't set variable \"",
			varName, "\"", NULL);
		return TCL_ERROR;
	    }
	}
	return TCL_OK;
    }

    /*
     * If additional variable names have been specified, return
     * index information in those variables.
     */

    objc -= 2;
    objv += 2;

    Tcl_RegExpGetInfo(regExpr, &info);
    for (i = 0; i < objc; i++) {
	int start, end;
	Tcl_Obj *newPtr, *varPtr, *valuePtr;

	varPtr = objv[i];
	ii = ((cflags&REG_EXPECT) && i == objc-1) ? -1 : i;
	if (indices) {
	    Tcl_Obj *objs[2];

	    if (ii == -1) {
		TclRegExpRangeUniChar(regExpr, ii, &start, &end);
	    } else if (ii > info.nsubs) {
		start = -1;
		end = -1;
	    } else {
		start = info.matches[ii].start;
		end = info.matches[ii].end;
	    }

	    /*
	     * Adjust index so it refers to the last character in the match
	     * instead of the first character after the match.
	     */

	    if (end >= 0) {
		end--;
	    }

	    objs[0] = Tcl_NewWideIntObj(start);
	    objs[1] = Tcl_NewWideIntObj(end);

	    newPtr = Tcl_NewListObj(2, objs);
	} else {
	    if (ii == -1) {
		TclRegExpRangeUniChar(regExpr, ii, &start, &end);
		newPtr = Tcl_GetRange(objPtr, start, end);
	    } else if (ii > info.nsubs) {
		newPtr = Tcl_NewObj();
	    } else {
		newPtr = Tcl_GetRange(objPtr, info.matches[ii].start,
			info.matches[ii].end - 1);
	    }
	}
	valuePtr = Tcl_ObjSetVar2(interp, varPtr, NULL, newPtr, TCL_LEAVE_ERR_MSG);
	if (valuePtr == NULL) {
	    return TCL_ERROR;
	}
    }

    /*
     * Set the interpreter's object result to an integer object w/ value 1.
     */

    Tcl_SetIntObj(Tcl_GetObjResult(interp), 1);
    return TCL_OK;
}

/*
 *---------------------------------------------------------------------------
 *
 * TestregexpXflags --
 *
 *	Parse a string of extended regexp flag letters, for testing.
 *
 * Results:
 *	No return value (you're on your own for errors here).
 *
 * Side effects:
 *	Modifies *cflagsPtr, a regcomp flags word, and *eflagsPtr, a
 *	regexec flags word, as appropriate.
 *
 *----------------------------------------------------------------------
 */

static void
TestregexpXflags(
    const char *string,	/* The string of flags. */
    int length,			/* The length of the string in bytes. */
    int *cflagsPtr,		/* compile flags word */
    int *eflagsPtr)		/* exec flags word */
{
    int i, cflags, eflags;

    cflags = *cflagsPtr;
    eflags = *eflagsPtr;
    for (i = 0; i < length; i++) {
	switch (string[i]) {
	case 'a':
	    cflags |= REG_ADVF;
	    break;
	case 'b':
	    cflags &= ~REG_ADVANCED;
	    break;
	case 'c':
	    cflags |= TCL_REG_CANMATCH;
	    break;
	case 'e':
	    cflags &= ~REG_ADVANCED;
	    cflags |= REG_EXTENDED;
	    break;
	case 'q':
	    cflags &= ~REG_ADVANCED;
	    cflags |= REG_QUOTE;
	    break;
	case 'o':			/* o for opaque */
	    cflags |= REG_NOSUB;
	    break;
	case 's':			/* s for start */
	    cflags |= REG_BOSONLY;
	    break;
	case '+':
	    cflags |= REG_FAKE;
	    break;
	case ',':
	    cflags |= REG_PROGRESS;
	    break;
	case '.':
	    cflags |= REG_DUMP;
	    break;
	case ':':
	    eflags |= REG_MTRACE;
	    break;
	case ';':
	    eflags |= REG_FTRACE;
	    break;
	case '^':
	    eflags |= REG_NOTBOL;
	    break;
	case '$':
	    eflags |= REG_NOTEOL;
	    break;
	case 't':
	    cflags |= REG_EXPECT;
	    break;
	case '%':
	    eflags |= REG_SMALL;
	    break;
	}
    }

    *cflagsPtr = cflags;
    *eflagsPtr = eflags;
}

/*
 *----------------------------------------------------------------------
 *
 * TestreturnObjCmd --
 *
 *	This procedure implements the "testreturn" command. It is
 *	used to verify that a
 *		return TCL_RETURN;
 *	has same behavior as
 *		return Tcl_SetReturnOptions(interp, Tcl_NewObj());
 *
 * Results:
 *	A standard Tcl result.
 *
 * Side effects:
 *	See the user documentation.
 *
 *----------------------------------------------------------------------
 */

static int
TestreturnObjCmd(
    TCL_UNUSED(void *),
    TCL_UNUSED(Tcl_Interp *),
    TCL_UNUSED(int) /*objc*/,
    TCL_UNUSED(Tcl_Obj *const *) /*objv*/)
{
    return TCL_RETURN;
}

/*
 *----------------------------------------------------------------------
 *
 * TestsetassocdataCmd --
 *
 *	This procedure implements the "testsetassocdata" command. It is used
 *	to test Tcl_SetAssocData.
 *
 * Results:
 *	A standard Tcl result.
 *
 * Side effects:
 *	Modifies or creates an association between a key and associated
 *	data for this interpreter.
 *
 *----------------------------------------------------------------------
 */

static int
TestsetassocdataCmd(
    TCL_UNUSED(void *),
    Tcl_Interp *interp,		/* Current interpreter. */
    int argc,			/* Number of arguments. */
    const char **argv)		/* Argument strings. */
{
    char *buf, *oldData;
    Tcl_InterpDeleteProc *procPtr;

    if (argc != 3) {
	Tcl_AppendResult(interp, "wrong # arguments: should be \"", argv[0],
		" data_key data_item\"", NULL);
	return TCL_ERROR;
    }

    buf = (char *)ckalloc(strlen(argv[2]) + 1);
    strcpy(buf, argv[2]);

    /*
     * If we previously associated a malloced value with the variable,
     * free it before associating a new value.
     */

    oldData = (char *) Tcl_GetAssocData(interp, argv[1], &procPtr);
    if ((oldData != NULL) && (procPtr == CleanupTestSetassocdataTests)) {
	ckfree(oldData);
    }

    Tcl_SetAssocData(interp, argv[1], CleanupTestSetassocdataTests,	buf);
    return TCL_OK;
}

/*
 *----------------------------------------------------------------------
 *
 * TestsetplatformCmd --
 *
 *	This procedure implements the "testsetplatform" command. It is
 *	used to change the tclPlatform global variable so all file
 *	name conversions can be tested on a single platform.
 *
 * Results:
 *	A standard Tcl result.
 *
 * Side effects:
 *	Sets the tclPlatform global variable.
 *
 *----------------------------------------------------------------------
 */

static int
TestsetplatformCmd(
    TCL_UNUSED(void *),
    Tcl_Interp *interp,		/* Current interpreter. */
    int argc,			/* Number of arguments. */
    const char **argv)		/* Argument strings. */
{
    size_t length;
    TclPlatformType *platform;

    platform = TclGetPlatform();

    if (argc != 2) {
	Tcl_AppendResult(interp, "wrong # arguments: should be \"", argv[0],
		" platform\"", NULL);
	return TCL_ERROR;
    }

    length = strlen(argv[1]);
    if (strncmp(argv[1], "unix", length) == 0) {
	*platform = TCL_PLATFORM_UNIX;
    } else if (strncmp(argv[1], "windows", length) == 0) {
	*platform = TCL_PLATFORM_WINDOWS;
    } else {
	Tcl_AppendResult(interp, "unsupported platform: should be one of "
		"unix, or windows", NULL);
	return TCL_ERROR;
    }
    return TCL_OK;
}

/*
 *----------------------------------------------------------------------
 *
 * TeststaticpkgCmd --
 *
 *	This procedure implements the "teststaticpkg" command.
 *	It is used to test the procedure Tcl_StaticPackage.
 *
 * Results:
 *	A standard Tcl result.
 *
 * Side effects:
 *	When the packge given by argv[1] is loaded into an interpeter,
 *	variable "x" in that interpreter is set to "loaded".
 *
 *----------------------------------------------------------------------
 */

static int
TeststaticpkgCmd(
    TCL_UNUSED(void *),
    Tcl_Interp *interp,		/* Current interpreter. */
    int argc,			/* Number of arguments. */
    const char **argv)		/* Argument strings. */
{
    int safe, loaded;

    if (argc != 4) {
	Tcl_AppendResult(interp, "wrong # arguments: should be \"",
		argv[0], " pkgName safe loaded\"", NULL);
	return TCL_ERROR;
    }
    if (Tcl_GetInt(interp, argv[2], &safe) != TCL_OK) {
	return TCL_ERROR;
    }
    if (Tcl_GetInt(interp, argv[3], &loaded) != TCL_OK) {
	return TCL_ERROR;
    }
    Tcl_StaticPackage((loaded) ? interp : NULL, argv[1],
	    StaticInitProc, (safe) ? StaticInitProc : NULL);
    return TCL_OK;
}

static int
StaticInitProc(
    Tcl_Interp *interp)		/* Interpreter in which package is supposedly
				 * being loaded. */
{
    Tcl_SetVar2(interp, "x", NULL, "loaded", TCL_GLOBAL_ONLY);
    return TCL_OK;
}

/*
 *----------------------------------------------------------------------
 *
 * TesttranslatefilenameCmd --
 *
 *	This procedure implements the "testtranslatefilename" command.
 *	It is used to test the Tcl_TranslateFileName command.
 *
 * Results:
 *	A standard Tcl result.
 *
 * Side effects:
 *	None.
 *
 *----------------------------------------------------------------------
 */

static int
TesttranslatefilenameCmd(
    TCL_UNUSED(void *),
    Tcl_Interp *interp,		/* Current interpreter. */
    int argc,			/* Number of arguments. */
    const char **argv)		/* Argument strings. */
{
    Tcl_DString buffer;
    const char *result;

    if (argc != 2) {
	Tcl_AppendResult(interp, "wrong # arguments: should be \"",
		argv[0], " path\"", NULL);
	return TCL_ERROR;
    }
    result = Tcl_TranslateFileName(interp, argv[1], &buffer);
    if (result == NULL) {
	return TCL_ERROR;
    }
    Tcl_AppendResult(interp, result, NULL);
    Tcl_DStringFree(&buffer);
    return TCL_OK;
}

/*
 *----------------------------------------------------------------------
 *
 * TestupvarCmd --
 *
 *	This procedure implements the "testupvar" command.  It is used
 *	to test Tcl_UpVar and Tcl_UpVar2.
 *
 * Results:
 *	A standard Tcl result.
 *
 * Side effects:
 *	Creates or modifies an "upvar" reference.
 *
 *----------------------------------------------------------------------
 */

static int
TestupvarCmd(
    TCL_UNUSED(void *),
    Tcl_Interp *interp,		/* Current interpreter. */
    int argc,			/* Number of arguments. */
    const char **argv)		/* Argument strings. */
{
    int flags = 0;

    if ((argc != 5) && (argc != 6)) {
	Tcl_AppendResult(interp, "wrong # arguments: should be \"",
		argv[0], " level name ?name2? dest global\"", NULL);
	return TCL_ERROR;
    }

    if (argc == 5) {
	if (strcmp(argv[4], "global") == 0) {
	    flags = TCL_GLOBAL_ONLY;
	} else if (strcmp(argv[4], "namespace") == 0) {
	    flags = TCL_NAMESPACE_ONLY;
	}
	return Tcl_UpVar2(interp, argv[1], argv[2], NULL, argv[3], flags);
    } else {
	if (strcmp(argv[5], "global") == 0) {
	    flags = TCL_GLOBAL_ONLY;
	} else if (strcmp(argv[5], "namespace") == 0) {
	    flags = TCL_NAMESPACE_ONLY;
	}
	return Tcl_UpVar2(interp, argv[1], argv[2],
		(argv[3][0] == 0) ? NULL : argv[3], argv[4],
		flags);
    }
}

/*
 *----------------------------------------------------------------------
 *
 * TestseterrorcodeCmd --
 *
 *	This procedure implements the "testseterrorcodeCmd".  This tests up to
 *	five elements passed to the Tcl_SetErrorCode command.
 *
 * Results:
 *	A standard Tcl result. Always returns TCL_ERROR so that
 *	the error code can be tested.
 *
 * Side effects:
 *	None.
 *
 *----------------------------------------------------------------------
 */

static int
TestseterrorcodeCmd(
    TCL_UNUSED(void *),
    Tcl_Interp *interp,		/* Current interpreter. */
    int argc,			/* Number of arguments. */
    const char **argv)		/* Argument strings. */
{
    if (argc > 6) {
	Tcl_AppendResult(interp, "too many args", NULL);
	return TCL_ERROR;
    }
    switch (argc) {
    case 1:
	Tcl_SetErrorCode(interp, "NONE", NULL);
	break;
    case 2:
	Tcl_SetErrorCode(interp, argv[1], NULL);
	break;
    case 3:
	Tcl_SetErrorCode(interp, argv[1], argv[2], NULL);
	break;
    case 4:
	Tcl_SetErrorCode(interp, argv[1], argv[2], argv[3], NULL);
	break;
    case 5:
	Tcl_SetErrorCode(interp, argv[1], argv[2], argv[3], argv[4], NULL);
	break;
    case 6:
	Tcl_SetErrorCode(interp, argv[1], argv[2], argv[3], argv[4],
		argv[5], NULL);
    }
    return TCL_ERROR;
}

/*
 *----------------------------------------------------------------------
 *
 * TestsetobjerrorcodeCmd --
 *
 *	This procedure implements the "testsetobjerrorcodeCmd".
 *	This tests the Tcl_SetObjErrorCode function.
 *
 * Results:
 *	A standard Tcl result. Always returns TCL_ERROR so that
 *	the error code can be tested.
 *
 * Side effects:
 *	None.
 *
 *----------------------------------------------------------------------
 */

static int
TestsetobjerrorcodeCmd(
    TCL_UNUSED(void *),
    Tcl_Interp *interp,		/* Current interpreter. */
    int objc,			/* Number of arguments. */
    Tcl_Obj *const objv[])	/* The argument objects. */
{
    Tcl_SetObjErrorCode(interp, Tcl_ConcatObj(objc - 1, objv + 1));
    return TCL_ERROR;
}

/*
 *----------------------------------------------------------------------
 *
 * TestfeventCmd --
 *
 *	This procedure implements the "testfevent" command.  It is
 *	used for testing the "fileevent" command.
 *
 * Results:
 *	A standard Tcl result.
 *
 * Side effects:
 *	Creates and deletes interpreters.
 *
 *----------------------------------------------------------------------
 */

static int
TestfeventCmd(
    TCL_UNUSED(void *),
    Tcl_Interp *interp,		/* Current interpreter. */
    int argc,			/* Number of arguments. */
    const char **argv)		/* Argument strings. */
{
    static Tcl_Interp *interp2 = NULL;
    int code;
    Tcl_Channel chan;

    if (argc < 2) {
	Tcl_AppendResult(interp, "wrong # args: should be \"", argv[0],
		" option ?arg ...?", NULL);
	return TCL_ERROR;
    }
    if (strcmp(argv[1], "cmd") == 0) {
	if (argc != 3) {
	    Tcl_AppendResult(interp, "wrong # args: should be \"", argv[0],
		    " cmd script", NULL);
	    return TCL_ERROR;
	}
	if (interp2 != NULL) {
	    code = Tcl_EvalEx(interp2, argv[2], -1, TCL_EVAL_GLOBAL);
	    Tcl_SetObjResult(interp, Tcl_GetObjResult(interp2));
	    return code;
	} else {
	    Tcl_AppendResult(interp,
		    "called \"testfevent code\" before \"testfevent create\"",
		    NULL);
	    return TCL_ERROR;
	}
    } else if (strcmp(argv[1], "create") == 0) {
	if (interp2 != NULL) {
	    Tcl_DeleteInterp(interp2);
	}
	interp2 = Tcl_CreateInterp();
	return Tcl_Init(interp2);
    } else if (strcmp(argv[1], "delete") == 0) {
	if (interp2 != NULL) {
	    Tcl_DeleteInterp(interp2);
	}
	interp2 = NULL;
    } else if (strcmp(argv[1], "share") == 0) {
	if (interp2 != NULL) {
	    chan = Tcl_GetChannel(interp, argv[2], NULL);
	    if (chan == (Tcl_Channel) NULL) {
		return TCL_ERROR;
	    }
	    Tcl_RegisterChannel(interp2, chan);
	}
    }

    return TCL_OK;
}

/*
 *----------------------------------------------------------------------
 *
 * TestpanicCmd --
 *
 *	Calls the panic routine.
 *
 * Results:
 *	Always returns TCL_OK.
 *
 * Side effects:
 *	May exit application.
 *
 *----------------------------------------------------------------------
 */

static int
TestpanicCmd(
    TCL_UNUSED(void *),
    TCL_UNUSED(Tcl_Interp *),
    int argc,			/* Number of arguments. */
    const char **argv)		/* Argument strings. */
{
    /*
     *  Put the arguments into a var args structure
     *  Append all of the arguments together separated by spaces
     */

    char *argString = Tcl_Merge(argc-1, argv+1);
    Tcl_Panic("%s", argString);
    ckfree(argString);

    return TCL_OK;
}

static int
TestfileCmd(
    TCL_UNUSED(void *),
    Tcl_Interp *interp,		/* Current interpreter. */
    int argc,			/* Number of arguments. */
    Tcl_Obj *const argv[])	/* The argument objects. */
{
    int force, i, j, result;
    Tcl_Obj *error = NULL;
    const char *subcmd;

    if (argc < 3) {
	return TCL_ERROR;
    }

    force = 0;
    i = 2;
    if (strcmp(Tcl_GetString(argv[2]), "-force") == 0) {
	force = 1;
	i = 3;
    }

    if (argc - i > 2) {
	return TCL_ERROR;
    }

    for (j = i; j < argc; j++) {
	if (Tcl_FSGetNormalizedPath(interp, argv[j]) == NULL) {
	    return TCL_ERROR;
	}
    }

    subcmd = Tcl_GetString(argv[1]);

    if (strcmp(subcmd, "mv") == 0) {
	result = TclpObjRenameFile(argv[i], argv[i + 1]);
    } else if (strcmp(subcmd, "cp") == 0) {
	result = TclpObjCopyFile(argv[i], argv[i + 1]);
    } else if (strcmp(subcmd, "rm") == 0) {
	result = TclpObjDeleteFile(argv[i]);
    } else if (strcmp(subcmd, "mkdir") == 0) {
	result = TclpObjCreateDirectory(argv[i]);
    } else if (strcmp(subcmd, "cpdir") == 0) {
	result = TclpObjCopyDirectory(argv[i], argv[i + 1], &error);
    } else if (strcmp(subcmd, "rmdir") == 0) {
	result = TclpObjRemoveDirectory(argv[i], force, &error);
    } else {
	result = TCL_ERROR;
	goto end;
    }

    if (result != TCL_OK) {
	if (error != NULL) {
	    if (Tcl_GetString(error)[0] != '\0') {
		Tcl_AppendResult(interp, Tcl_GetString(error), " ", NULL);
	    }
	    Tcl_DecrRefCount(error);
	}
	Tcl_AppendResult(interp, Tcl_ErrnoId(), NULL);
    }

  end:
    return result;
}

/*
 *----------------------------------------------------------------------
 *
 * TestgetvarfullnameCmd --
 *
 *	Implements the "testgetvarfullname" cmd that is used when testing
 *	the Tcl_GetVariableFullName procedure.
 *
 * Results:
 *	A standard Tcl result.
 *
 * Side effects:
 *	None.
 *
 *----------------------------------------------------------------------
 */

static int
TestgetvarfullnameCmd(
    TCL_UNUSED(void *),
    Tcl_Interp *interp,		/* Current interpreter. */
    int objc,			/* Number of arguments. */
    Tcl_Obj *const objv[])	/* The argument objects. */
{
    const char *name, *arg;
    int flags = 0;
    Tcl_Namespace *namespacePtr;
    Tcl_CallFrame *framePtr;
    Tcl_Var variable;

    if (objc != 3) {
	Tcl_WrongNumArgs(interp, 1, objv, "name scope");
	return TCL_ERROR;
    }

    name = Tcl_GetString(objv[1]);

    arg = Tcl_GetString(objv[2]);
    if (strcmp(arg, "global") == 0) {
	flags = TCL_GLOBAL_ONLY;
    } else if (strcmp(arg, "namespace") == 0) {
	flags = TCL_NAMESPACE_ONLY;
    }

    /*
     * This command, like any other created with Tcl_Create[Obj]Command, runs
     * in the global namespace. As a "namespace-aware" command that needs to
     * run in a particular namespace, it must activate that namespace itself.
     */

    if (flags == TCL_NAMESPACE_ONLY) {
	namespacePtr = Tcl_FindNamespace(interp, "::test_ns_var", NULL,
		TCL_LEAVE_ERR_MSG);
	if (namespacePtr == NULL) {
	    return TCL_ERROR;
	}
	(void) TclPushStackFrame(interp, &framePtr, namespacePtr,
		/*isProcCallFrame*/ 0);
    }

    variable = Tcl_FindNamespaceVar(interp, name, NULL,
	    (flags | TCL_LEAVE_ERR_MSG));

    if (flags == TCL_NAMESPACE_ONLY) {
	TclPopStackFrame(interp);
    }
    if (variable == (Tcl_Var) NULL) {
	return TCL_ERROR;
    }
    Tcl_GetVariableFullName(interp, variable, Tcl_GetObjResult(interp));
    return TCL_OK;
}

/*
 *----------------------------------------------------------------------
 *
 * GetTimesObjCmd --
 *
 *	This procedure implements the "gettimes" command.  It is used for
 *	computing the time needed for various basic operations such as reading
 *	variables, allocating memory, sprintf, converting variables, etc.
 *
 * Results:
 *	A standard Tcl result.
 *
 * Side effects:
 *	Allocates and frees memory, sets a variable "a" in the interpreter.
 *
 *----------------------------------------------------------------------
 */

static int
GetTimesObjCmd(
    TCL_UNUSED(void *),
    Tcl_Interp *interp,		/* The current interpreter. */
    TCL_UNUSED(int) /*cobjc*/,
    TCL_UNUSED(Tcl_Obj *const *) /*cobjv*/)
{
    Interp *iPtr = (Interp *) interp;
    int i, n;
    double timePer;
    Tcl_Time start, stop;
    Tcl_Obj *objPtr, **objv;
    const char *s;
    char newString[TCL_INTEGER_SPACE];

    /* alloc & free 100000 times */
    fprintf(stderr, "alloc & free 100000 6 word items\n");
    Tcl_GetTime(&start);
    for (i = 0;  i < 100000;  i++) {
	objPtr = (Tcl_Obj *)ckalloc(sizeof(Tcl_Obj));
	ckfree(objPtr);
    }
    Tcl_GetTime(&stop);
    timePer = (stop.sec - start.sec)*1000000 + (stop.usec - start.usec);
    fprintf(stderr, "   %.3f usec per alloc+free\n", timePer/100000);

    /* alloc 5000 times */
    fprintf(stderr, "alloc 5000 6 word items\n");
    objv = (Tcl_Obj **)ckalloc(5000 * sizeof(Tcl_Obj *));
    Tcl_GetTime(&start);
    for (i = 0;  i < 5000;  i++) {
	objv[i] = (Tcl_Obj *)ckalloc(sizeof(Tcl_Obj));
    }
    Tcl_GetTime(&stop);
    timePer = (stop.sec - start.sec)*1000000 + (stop.usec - start.usec);
    fprintf(stderr, "   %.3f usec per alloc\n", timePer/5000);

    /* free 5000 times */
    fprintf(stderr, "free 5000 6 word items\n");
    Tcl_GetTime(&start);
    for (i = 0;  i < 5000;  i++) {
	ckfree(objv[i]);
    }
    Tcl_GetTime(&stop);
    timePer = (stop.sec - start.sec)*1000000 + (stop.usec - start.usec);
    fprintf(stderr, "   %.3f usec per free\n", timePer/5000);

    /* Tcl_NewObj 5000 times */
    fprintf(stderr, "Tcl_NewObj 5000 times\n");
    Tcl_GetTime(&start);
    for (i = 0;  i < 5000;  i++) {
	objv[i] = Tcl_NewObj();
    }
    Tcl_GetTime(&stop);
    timePer = (stop.sec - start.sec)*1000000 + (stop.usec - start.usec);
    fprintf(stderr, "   %.3f usec per Tcl_NewObj\n", timePer/5000);

    /* Tcl_DecrRefCount 5000 times */
    fprintf(stderr, "Tcl_DecrRefCount 5000 times\n");
    Tcl_GetTime(&start);
    for (i = 0;  i < 5000;  i++) {
	objPtr = objv[i];
	Tcl_DecrRefCount(objPtr);
    }
    Tcl_GetTime(&stop);
    timePer = (stop.sec - start.sec)*1000000 + (stop.usec - start.usec);
    fprintf(stderr, "   %.3f usec per Tcl_DecrRefCount\n", timePer/5000);
    ckfree(objv);

    /* TclGetString 100000 times */
    fprintf(stderr, "TclGetStringFromObj of \"12345\" 100000 times\n");
    objPtr = Tcl_NewStringObj("12345", -1);
    Tcl_GetTime(&start);
    for (i = 0;  i < 100000;  i++) {
	(void) TclGetString(objPtr);
    }
    Tcl_GetTime(&stop);
    timePer = (stop.sec - start.sec)*1000000 + (stop.usec - start.usec);
    fprintf(stderr, "   %.3f usec per TclGetStringFromObj of \"12345\"\n",
	    timePer/100000);

    /* Tcl_GetIntFromObj 100000 times */
    fprintf(stderr, "Tcl_GetIntFromObj of \"12345\" 100000 times\n");
    Tcl_GetTime(&start);
    for (i = 0;  i < 100000;  i++) {
	if (Tcl_GetIntFromObj(interp, objPtr, &n) != TCL_OK) {
	    return TCL_ERROR;
	}
    }
    Tcl_GetTime(&stop);
    timePer = (stop.sec - start.sec)*1000000 + (stop.usec - start.usec);
    fprintf(stderr, "   %.3f usec per Tcl_GetIntFromObj of \"12345\"\n",
	    timePer/100000);
    Tcl_DecrRefCount(objPtr);

    /* Tcl_GetInt 100000 times */
    fprintf(stderr, "Tcl_GetInt of \"12345\" 100000 times\n");
    Tcl_GetTime(&start);
    for (i = 0;  i < 100000;  i++) {
	if (Tcl_GetInt(interp, "12345", &n) != TCL_OK) {
	    return TCL_ERROR;
	}
    }
    Tcl_GetTime(&stop);
    timePer = (stop.sec - start.sec)*1000000 + (stop.usec - start.usec);
    fprintf(stderr, "   %.3f usec per Tcl_GetInt of \"12345\"\n",
	    timePer/100000);

    /* sprintf 100000 times */
    fprintf(stderr, "sprintf of 12345 100000 times\n");
    Tcl_GetTime(&start);
    for (i = 0;  i < 100000;  i++) {
	sprintf(newString, "%d", 12345);
    }
    Tcl_GetTime(&stop);
    timePer = (stop.sec - start.sec)*1000000 + (stop.usec - start.usec);
    fprintf(stderr, "   %.3f usec per sprintf of 12345\n",
	    timePer/100000);

    /* hashtable lookup 100000 times */
    fprintf(stderr, "hashtable lookup of \"gettimes\" 100000 times\n");
    Tcl_GetTime(&start);
    for (i = 0;  i < 100000;  i++) {
	(void) Tcl_FindHashEntry(&iPtr->globalNsPtr->cmdTable, "gettimes");
    }
    Tcl_GetTime(&stop);
    timePer = (stop.sec - start.sec)*1000000 + (stop.usec - start.usec);
    fprintf(stderr, "   %.3f usec per hashtable lookup of \"gettimes\"\n",
	    timePer/100000);

    /* Tcl_SetVar 100000 times */
    fprintf(stderr, "Tcl_SetVar2 of \"12345\" 100000 times\n");
    Tcl_GetTime(&start);
    for (i = 0;  i < 100000;  i++) {
	s = Tcl_SetVar2(interp, "a", NULL, "12345", TCL_LEAVE_ERR_MSG);
	if (s == NULL) {
	    return TCL_ERROR;
	}
    }
    Tcl_GetTime(&stop);
    timePer = (stop.sec - start.sec)*1000000 + (stop.usec - start.usec);
    fprintf(stderr, "   %.3f usec per Tcl_SetVar of a to \"12345\"\n",
	    timePer/100000);

    /* Tcl_GetVar 100000 times */
    fprintf(stderr, "Tcl_GetVar of a==\"12345\" 100000 times\n");
    Tcl_GetTime(&start);
    for (i = 0;  i < 100000;  i++) {
	s = Tcl_GetVar2(interp, "a", NULL, TCL_LEAVE_ERR_MSG);
	if (s == NULL) {
	    return TCL_ERROR;
	}
    }
    Tcl_GetTime(&stop);
    timePer = (stop.sec - start.sec)*1000000 + (stop.usec - start.usec);
    fprintf(stderr, "   %.3f usec per Tcl_GetVar of a==\"12345\"\n",
	    timePer/100000);

    Tcl_ResetResult(interp);
    return TCL_OK;
}

/*
 *----------------------------------------------------------------------
 *
 * NoopCmd --
 *
 *	This procedure is just used to time the overhead involved in
 *	parsing and invoking a command.
 *
 * Results:
 *	None.
 *
 * Side effects:
 *	None.
 *
 *----------------------------------------------------------------------
 */

static int
NoopCmd(
    TCL_UNUSED(void *),
    TCL_UNUSED(Tcl_Interp *),
    TCL_UNUSED(int) /*argc*/,
    TCL_UNUSED(const char **) /*argv*/)
{
    return TCL_OK;
}

/*
 *----------------------------------------------------------------------
 *
 * NoopObjCmd --
 *
 *	This object-based procedure is just used to time the overhead
 *	involved in parsing and invoking a command.
 *
 * Results:
 *	Returns the TCL_OK result code.
 *
 * Side effects:
 *	None.
 *
 *----------------------------------------------------------------------
 */

static int
NoopObjCmd(
    TCL_UNUSED(void *),
    TCL_UNUSED(Tcl_Interp *),
    TCL_UNUSED(int) /*objc*/,
    TCL_UNUSED(Tcl_Obj *const *) /*objv*/)
{
    return TCL_OK;
}

/*
 *----------------------------------------------------------------------
 *
 * TeststringbytesObjCmd --
 *	Returns bytearray value of the bytes in argument string rep
 *
 * Results:
 *	Returns the TCL_OK result code.
 *
 * Side effects:
 *	None.
 *
 *----------------------------------------------------------------------
 */

static int
TeststringbytesObjCmd(
    TCL_UNUSED(void *),
    Tcl_Interp *interp,		/* Current interpreter. */
    int objc,			/* Number of arguments. */
    Tcl_Obj *const objv[])	/* The argument objects. */
{
    int n;
    const unsigned char *p;

    if (objc != 2) {
	Tcl_WrongNumArgs(interp, 1, objv, "value");
	return TCL_ERROR;
    }
    p = (const unsigned char *)Tcl_GetStringFromObj(objv[1], &n);
    Tcl_SetObjResult(interp, Tcl_NewByteArrayObj(p, n));
    return TCL_OK;
}

/*
 *----------------------------------------------------------------------
 *
 * TestpurebytesobjObjCmd --
 *
 *	This object-based procedure constructs a pure bytes object
 *	without type and with internal representation containing NULL's.
 *
 *	If no argument supplied it returns empty object with tclEmptyStringRep,
 *	otherwise it returns this as pure bytes object with bytes value equal
 *	string.
 *
 * Results:
 *	Returns the TCL_OK result code.
 *
 * Side effects:
 *	None.
 *
 *----------------------------------------------------------------------
 */

static int
TestpurebytesobjObjCmd(
    TCL_UNUSED(void *),
    Tcl_Interp *interp,		/* Current interpreter. */
    int objc,			/* Number of arguments. */
    Tcl_Obj *const objv[])	/* The argument objects. */
{
    Tcl_Obj *objPtr;

    if (objc > 2) {
	Tcl_WrongNumArgs(interp, 1, objv, "?string?");
	return TCL_ERROR;
    }
    objPtr = Tcl_NewObj();
    /*
    objPtr->internalRep.twoPtrValue.ptr1 = NULL;
    objPtr->internalRep.twoPtrValue.ptr2 = NULL;
    */
    memset(&objPtr->internalRep, 0, sizeof(objPtr->internalRep));
    if (objc == 2) {
	const char *s = Tcl_GetString(objv[1]);
	objPtr->length = objv[1]->length;
	objPtr->bytes = (char *)ckalloc(objPtr->length + 1);
	memcpy(objPtr->bytes, s, objPtr->length);
	objPtr->bytes[objPtr->length] = 0;
    }
    Tcl_SetObjResult(interp, objPtr);
    return TCL_OK;
}

/*
 *----------------------------------------------------------------------
 *
 * TestsetbytearraylengthObjCmd --
 *
 *	Testing command 'testsetbytearraylength` used to test the public
 *	interface routine Tcl_SetByteArrayLength().
 *
 * Results:
 *	Returns the TCL_OK result code.
 *
 * Side effects:
 *	None.
 *
 *----------------------------------------------------------------------
 */

static int
TestsetbytearraylengthObjCmd(
    TCL_UNUSED(void *),
    Tcl_Interp *interp,		/* Current interpreter. */
    int objc,			/* Number of arguments. */
    Tcl_Obj *const objv[])	/* The argument objects. */
{
    int n;
    Tcl_Obj *obj = NULL;

    if (objc != 3) {
	Tcl_WrongNumArgs(interp, 1, objv, "value length");
	return TCL_ERROR;
    }
    if (TCL_OK != Tcl_GetIntFromObj(interp, objv[2], &n)) {
	return TCL_ERROR;
    }
    if (Tcl_IsShared(objv[1])) {
	obj = Tcl_DuplicateObj(objv[1]);
    } else {
	obj = objv[1];
    }
    Tcl_SetByteArrayLength(obj, n);
    Tcl_SetObjResult(interp, obj);
    return TCL_OK;
}

/*
 *----------------------------------------------------------------------
 *
 * TestbytestringObjCmd --
 *
 *	This object-based procedure constructs a string which can
 *	possibly contain invalid UTF-8 bytes.
 *
 * Results:
 *	Returns the TCL_OK result code.
 *
 * Side effects:
 *	None.
 *
 *----------------------------------------------------------------------
 */

static int
TestbytestringObjCmd(
    TCL_UNUSED(void *),
    Tcl_Interp *interp,		/* Current interpreter. */
    int objc,			/* Number of arguments. */
    Tcl_Obj *const objv[])	/* The argument objects. */
{
    int n = 0;
    const char *p;

    if (objc != 2) {
	Tcl_WrongNumArgs(interp, 1, objv, "bytearray");
	return TCL_ERROR;
    }

    p = (const char *)TclGetBytesFromObj(interp, objv[1], &n);
    if (p == NULL) {
	return TCL_ERROR;
    }
    Tcl_SetObjResult(interp, Tcl_NewStringObj(p, n));
    return TCL_OK;
}

/*
 *----------------------------------------------------------------------
 *
 * TestsetCmd --
 *
 *	Implements the "testset{err,noerr}" cmds that are used when testing
 *	Tcl_Set/GetVar C Api with/without TCL_LEAVE_ERR_MSG flag
 *
 * Results:
 *	A standard Tcl result.
 *
 * Side effects:
 *     Variables may be set.
 *
 *----------------------------------------------------------------------
 */

static int
TestsetCmd(
    void *data,		/* Additional flags for Get/SetVar2. */
    Tcl_Interp *interp,/* Current interpreter. */
    int argc,			/* Number of arguments. */
    const char **argv)		/* Argument strings. */
{
    int flags = PTR2INT(data);
    const char *value;

    if (argc == 2) {
	Tcl_AppendResult(interp, "before get", NULL);
	value = Tcl_GetVar2(interp, argv[1], NULL, flags);
	if (value == NULL) {
	    return TCL_ERROR;
	}
	Tcl_AppendElement(interp, value);
	return TCL_OK;
    } else if (argc == 3) {
	Tcl_AppendResult(interp, "before set", NULL);
	value = Tcl_SetVar2(interp, argv[1], NULL, argv[2], flags);
	if (value == NULL) {
	    return TCL_ERROR;
	}
	Tcl_AppendElement(interp, value);
	return TCL_OK;
    } else {
	Tcl_AppendResult(interp, "wrong # args: should be \"",
		argv[0], " varName ?newValue?\"", NULL);
	return TCL_ERROR;
    }
}
static int
Testset2Cmd(
    void *data,		/* Additional flags for Get/SetVar2. */
    Tcl_Interp *interp,/* Current interpreter. */
    int argc,			/* Number of arguments. */
    const char **argv)		/* Argument strings. */
{
    int flags = PTR2INT(data);
    const char *value;

    if (argc == 3) {
	Tcl_AppendResult(interp, "before get", NULL);
	value = Tcl_GetVar2(interp, argv[1], argv[2], flags);
	if (value == NULL) {
	    return TCL_ERROR;
	}
	Tcl_AppendElement(interp, value);
	return TCL_OK;
    } else if (argc == 4) {
	Tcl_AppendResult(interp, "before set", NULL);
	value = Tcl_SetVar2(interp, argv[1], argv[2], argv[3], flags);
	if (value == NULL) {
	    return TCL_ERROR;
	}
	Tcl_AppendElement(interp, value);
	return TCL_OK;
    } else {
	Tcl_AppendResult(interp, "wrong # args: should be \"",
		argv[0], " varName elemName ?newValue?\"", NULL);
	return TCL_ERROR;
    }
}

/*
 *----------------------------------------------------------------------
 *
 * TestsaveresultCmd --
 *
 *	Implements the "testsaveresult" cmd that is used when testing the
 *	Tcl_SaveResult, Tcl_RestoreResult, and Tcl_DiscardResult interfaces.
 *
 * Results:
 *	A standard Tcl result.
 *
 * Side effects:
 *	None.
 *
 *----------------------------------------------------------------------
 */

static int
TestsaveresultCmd(
    TCL_UNUSED(void *),
    Tcl_Interp *interp,/* Current interpreter. */
    int objc,			/* Number of arguments. */
    Tcl_Obj *const objv[])	/* The argument objects. */
{
    Interp* iPtr = (Interp*) interp;
    int discard, result, index;
    Tcl_SavedResult state;
    Tcl_Obj *objPtr;
    static const char *const optionStrings[] = {
	"append", "dynamic", "free", "object", "small", NULL
    };
    enum options {
	RESULT_APPEND, RESULT_DYNAMIC, RESULT_FREE, RESULT_OBJECT, RESULT_SMALL
    };

    /*
     * Parse arguments
     */

    if (objc != 4) {
	Tcl_WrongNumArgs(interp, 1, objv, "type script discard");
	return TCL_ERROR;
    }
    if (Tcl_GetIndexFromObj(interp, objv[1], optionStrings, "option", 0,
	    &index) != TCL_OK) {
	return TCL_ERROR;
    }
    if (Tcl_GetBooleanFromObj(interp, objv[3], &discard) != TCL_OK) {
	return TCL_ERROR;
    }

    freeCount = 0;
    objPtr = NULL;		/* Lint. */
    switch ((enum options) index) {
    case RESULT_SMALL:
	Tcl_AppendResult(interp, "small result", NULL);
	break;
    case RESULT_APPEND:
	Tcl_AppendResult(interp, "append result", NULL);
	break;
    case RESULT_FREE: {
	char *buf = (char *)ckalloc(200);

	strcpy(buf, "free result");
	Tcl_SetResult(interp, buf, TCL_DYNAMIC);
	break;
    }
    case RESULT_DYNAMIC:
	Tcl_SetResult(interp, (char *)"dynamic result", TestsaveresultFree);
	break;
    case RESULT_OBJECT:
	objPtr = Tcl_NewStringObj("object result", -1);
	Tcl_SetObjResult(interp, objPtr);
	break;
    }

    Tcl_SaveResult(interp, &state);

    if (((enum options) index) == RESULT_OBJECT) {
	result = Tcl_EvalObjEx(interp, objv[2], 0);
    } else {
	result = Tcl_EvalEx(interp, Tcl_GetString(objv[2]), -1, 0);
    }

    if (discard) {
	Tcl_DiscardResult(&state);
    } else {
	Tcl_RestoreResult(interp, &state);
	result = TCL_OK;
    }

    switch ((enum options) index) {
    case RESULT_DYNAMIC: {
	int presentOrFreed = (iPtr->freeProc == TestsaveresultFree) ^ freeCount;

	Tcl_AppendElement(interp, presentOrFreed ? "presentOrFreed" : "missingOrLeak");
	break;
    }
    case RESULT_OBJECT:
	Tcl_AppendElement(interp, Tcl_GetObjResult(interp) == objPtr
		? "same" : "different");
	break;
    default:
	break;
    }
    return result;
}

/*
 *----------------------------------------------------------------------
 *
 * TestsaveresultFree --
 *
 *	Special purpose freeProc used by TestsaveresultCmd.
 *
 * Results:
 *	None.
 *
 * Side effects:
 *	Increments the freeCount.
 *
 *----------------------------------------------------------------------
 */

static void
TestsaveresultFree(
    TCL_UNUSED(char *))
{
    freeCount++;
}

/*
 *----------------------------------------------------------------------
 *
 * TestmainthreadCmd  --
 *
 *	Implements the "testmainthread" cmd that is used to test the
 *	'Tcl_GetCurrentThread' API.
 *
 * Results:
 *	A standard Tcl result.
 *
 * Side effects:
 *	None.
 *
 *----------------------------------------------------------------------
 */

static int
TestmainthreadCmd(
    TCL_UNUSED(void *),
    Tcl_Interp *interp,/* Current interpreter. */
    int argc,			/* Number of arguments. */
    TCL_UNUSED(const char **) /*argv*/)
{
    if (argc == 1) {
	Tcl_Obj *idObj = Tcl_NewWideIntObj((Tcl_WideInt)(size_t)Tcl_GetCurrentThread());

	Tcl_SetObjResult(interp, idObj);
	return TCL_OK;
    } else {
	Tcl_AppendResult(interp, "wrong # args", NULL);
	return TCL_ERROR;
    }
}

/*
 *----------------------------------------------------------------------
 *
 * MainLoop --
 *
 *	A main loop set by TestsetmainloopCmd below.
 *
 * Results:
 *	None.
 *
 * Side effects:
 *	Event handlers could do anything.
 *
 *----------------------------------------------------------------------
 */

static void
MainLoop(void)
{
    while (!exitMainLoop) {
	Tcl_DoOneEvent(0);
    }
    fprintf(stdout,"Exit MainLoop\n");
    fflush(stdout);
}

/*
 *----------------------------------------------------------------------
 *
 * TestsetmainloopCmd  --
 *
 *	Implements the "testsetmainloop" cmd that is used to test the
 *	'Tcl_SetMainLoop' API.
 *
 * Results:
 *	A standard Tcl result.
 *
 * Side effects:
 *	None.
 *
 *----------------------------------------------------------------------
 */

static int
TestsetmainloopCmd(
    TCL_UNUSED(void *),
    TCL_UNUSED(Tcl_Interp *),
    TCL_UNUSED(int) /*argc*/,
    TCL_UNUSED(const char **) /*argv*/)
{
    exitMainLoop = 0;
    Tcl_SetMainLoop(MainLoop);
    return TCL_OK;
}

/*
 *----------------------------------------------------------------------
 *
 * TestexitmainloopCmd  --
 *
 *	Implements the "testexitmainloop" cmd that is used to test the
 *	'Tcl_SetMainLoop' API.
 *
 * Results:
 *	A standard Tcl result.
 *
 * Side effects:
 *	None.
 *
 *----------------------------------------------------------------------
 */

static int
TestexitmainloopCmd(
    TCL_UNUSED(void *),
    TCL_UNUSED(Tcl_Interp *),
    TCL_UNUSED(int) /*argc*/,
    TCL_UNUSED(const char **) /*argv*/)
{
    exitMainLoop = 1;
    return TCL_OK;
}

/*
 *----------------------------------------------------------------------
 *
 * TestChannelCmd --
 *
 *	Implements the Tcl "testchannel" debugging command and its
 *	subcommands. This is part of the testing environment.
 *
 * Results:
 *	A standard Tcl result.
 *
 * Side effects:
 *	None.
 *
 *----------------------------------------------------------------------
 */

static int
TestChannelCmd(
    TCL_UNUSED(void *),
    Tcl_Interp *interp,		/* Interpreter for result. */
    int argc,			/* Count of additional args. */
    const char **argv)		/* Additional arg strings. */
{
    const char *cmdName;	/* Sub command. */
    Tcl_HashTable *hTblPtr;	/* Hash table of channels. */
    Tcl_HashSearch hSearch;	/* Search variable. */
    Tcl_HashEntry *hPtr;	/* Search variable. */
    Channel *chanPtr;		/* The actual channel. */
    ChannelState *statePtr;	/* state info for channel */
    Tcl_Channel chan;		/* The opaque type. */
    size_t len;			/* Length of subcommand string. */
    int IOQueued;		/* How much IO is queued inside channel? */
    char buf[TCL_INTEGER_SPACE];/* For sprintf. */
    int mode;			/* rw mode of the channel */

    if (argc < 2) {
	Tcl_AppendResult(interp, "wrong # args: should be \"", argv[0],
		" subcommand ?additional args..?\"", NULL);
	return TCL_ERROR;
    }
    cmdName = argv[1];
    len = strlen(cmdName);

    chanPtr = NULL;

    if (argc > 2) {
	if ((cmdName[0] == 's') && (strncmp(cmdName, "splice", len) == 0)) {
	    /* For splice access the pool of detached channels.
	     * Locate channel, remove from the list.
	     */

	    TestChannel **nextPtrPtr, *curPtr;

	    chan = (Tcl_Channel) NULL;
	    for (nextPtrPtr = &firstDetached, curPtr = firstDetached;
		 curPtr != NULL;
		 nextPtrPtr = &(curPtr->nextPtr), curPtr = curPtr->nextPtr) {

		if (strcmp(argv[2], Tcl_GetChannelName(curPtr->chan)) == 0) {
		    *nextPtrPtr = curPtr->nextPtr;
		    curPtr->nextPtr = NULL;
		    chan = curPtr->chan;
		    ckfree(curPtr);
		    break;
		}
	    }
	} else {
	    chan = Tcl_GetChannel(interp, argv[2], &mode);
	}
	if (chan == (Tcl_Channel) NULL) {
	    return TCL_ERROR;
	}
	chanPtr		= (Channel *) chan;
	statePtr	= chanPtr->state;
	chanPtr		= statePtr->topChanPtr;
	chan		= (Tcl_Channel) chanPtr;
    } else {
	statePtr	= NULL;
	chan		= NULL;
    }

    if ((cmdName[0] == 's') && (strncmp(cmdName, "setchannelerror", len) == 0)) {

	Tcl_Obj *msg = Tcl_NewStringObj(argv[3],-1);

	Tcl_IncrRefCount(msg);
	Tcl_SetChannelError(chan, msg);
	Tcl_DecrRefCount(msg);

	Tcl_GetChannelError(chan, &msg);
	Tcl_SetObjResult(interp, msg);
	Tcl_DecrRefCount(msg);
	return TCL_OK;
    }
    if ((cmdName[0] == 's') && (strncmp(cmdName, "setchannelerrorinterp", len) == 0)) {

	Tcl_Obj *msg = Tcl_NewStringObj(argv[3],-1);

	Tcl_IncrRefCount(msg);
	Tcl_SetChannelErrorInterp(interp, msg);
	Tcl_DecrRefCount(msg);

	Tcl_GetChannelErrorInterp(interp, &msg);
	Tcl_SetObjResult(interp, msg);
	Tcl_DecrRefCount(msg);
	return TCL_OK;
    }

    /*
     * "cut" is actually more a simplified detach facility as provided by the
     * Thread package. Without the safeguards of a regular command (no
     * checking that the command is truly cut'able, no mutexes for
     * thread-safety). Its complementary command is "splice", see below.
     */

    if ((cmdName[0] == 'c') && (strncmp(cmdName, "cut", len) == 0)) {
	TestChannel *det;

	if (argc != 3) {
	    Tcl_AppendResult(interp, "wrong # args: should be \"", argv[0],
		    " cut channelName\"", NULL);
	    return TCL_ERROR;
	}

	Tcl_RegisterChannel(NULL, chan); /* prevent closing */
	Tcl_UnregisterChannel(interp, chan);

	Tcl_CutChannel(chan);

	/* Remember the channel in the pool of detached channels */

	det = (TestChannel *)ckalloc(sizeof(TestChannel));
	det->chan     = chan;
	det->nextPtr  = firstDetached;
	firstDetached = det;

	return TCL_OK;
    }

    if ((cmdName[0] == 'c') &&
	    (strncmp(cmdName, "clearchannelhandlers", len) == 0)) {
	if (argc != 3) {
	    Tcl_AppendResult(interp, "wrong # args: should be \"", argv[0],
		    " clearchannelhandlers channelName\"", NULL);
	    return TCL_ERROR;
	}
	Tcl_ClearChannelHandlers(chan);
	return TCL_OK;
    }

    if ((cmdName[0] == 'i') && (strncmp(cmdName, "info", len) == 0)) {
	if (argc != 3) {
	    Tcl_AppendResult(interp, "wrong # args: should be \"", argv[0],
		    " info channelName\"", NULL);
	    return TCL_ERROR;
	}
	Tcl_AppendElement(interp, argv[2]);
	Tcl_AppendElement(interp, Tcl_ChannelName(chanPtr->typePtr));
	if (statePtr->flags & TCL_READABLE) {
	    Tcl_AppendElement(interp, "read");
	} else {
	    Tcl_AppendElement(interp, "");
	}
	if (statePtr->flags & TCL_WRITABLE) {
	    Tcl_AppendElement(interp, "write");
	} else {
	    Tcl_AppendElement(interp, "");
	}
	if (statePtr->flags & CHANNEL_NONBLOCKING) {
	    Tcl_AppendElement(interp, "nonblocking");
	} else {
	    Tcl_AppendElement(interp, "blocking");
	}
	if (statePtr->flags & CHANNEL_LINEBUFFERED) {
	    Tcl_AppendElement(interp, "line");
	} else if (statePtr->flags & CHANNEL_UNBUFFERED) {
	    Tcl_AppendElement(interp, "none");
	} else {
	    Tcl_AppendElement(interp, "full");
	}
	if (statePtr->flags & BG_FLUSH_SCHEDULED) {
	    Tcl_AppendElement(interp, "async_flush");
	} else {
	    Tcl_AppendElement(interp, "");
	}
	if (statePtr->flags & CHANNEL_EOF) {
	    Tcl_AppendElement(interp, "eof");
	} else {
	    Tcl_AppendElement(interp, "");
	}
	if (statePtr->flags & CHANNEL_BLOCKED) {
	    Tcl_AppendElement(interp, "blocked");
	} else {
	    Tcl_AppendElement(interp, "unblocked");
	}
	if (statePtr->inputTranslation == TCL_TRANSLATE_AUTO) {
	    Tcl_AppendElement(interp, "auto");
	    if (statePtr->flags & INPUT_SAW_CR) {
		Tcl_AppendElement(interp, "saw_cr");
	    } else {
		Tcl_AppendElement(interp, "");
	    }
	} else if (statePtr->inputTranslation == TCL_TRANSLATE_LF) {
	    Tcl_AppendElement(interp, "lf");
	    Tcl_AppendElement(interp, "");
	} else if (statePtr->inputTranslation == TCL_TRANSLATE_CR) {
	    Tcl_AppendElement(interp, "cr");
	    Tcl_AppendElement(interp, "");
	} else if (statePtr->inputTranslation == TCL_TRANSLATE_CRLF) {
	    Tcl_AppendElement(interp, "crlf");
	    if (statePtr->flags & INPUT_SAW_CR) {
		Tcl_AppendElement(interp, "queued_cr");
	    } else {
		Tcl_AppendElement(interp, "");
	    }
	}
	if (statePtr->outputTranslation == TCL_TRANSLATE_AUTO) {
	    Tcl_AppendElement(interp, "auto");
	} else if (statePtr->outputTranslation == TCL_TRANSLATE_LF) {
	    Tcl_AppendElement(interp, "lf");
	} else if (statePtr->outputTranslation == TCL_TRANSLATE_CR) {
	    Tcl_AppendElement(interp, "cr");
	} else if (statePtr->outputTranslation == TCL_TRANSLATE_CRLF) {
	    Tcl_AppendElement(interp, "crlf");
	}
	IOQueued = Tcl_InputBuffered(chan);
	TclFormatInt(buf, IOQueued);
	Tcl_AppendElement(interp, buf);

	IOQueued = Tcl_OutputBuffered(chan);
	TclFormatInt(buf, IOQueued);
	Tcl_AppendElement(interp, buf);

	TclFormatInt(buf, (int)Tcl_Tell(chan));
	Tcl_AppendElement(interp, buf);

	TclFormatInt(buf, statePtr->refCount);
	Tcl_AppendElement(interp, buf);

	return TCL_OK;
    }

    if ((cmdName[0] == 'i') &&
	    (strncmp(cmdName, "inputbuffered", len) == 0)) {
	if (argc != 3) {
	    Tcl_AppendResult(interp, "channel name required", NULL);
	    return TCL_ERROR;
	}
	IOQueued = Tcl_InputBuffered(chan);
	TclFormatInt(buf, IOQueued);
	Tcl_AppendResult(interp, buf, NULL);
	return TCL_OK;
    }

    if ((cmdName[0] == 'i') && (strncmp(cmdName, "isshared", len) == 0)) {
	if (argc != 3) {
	    Tcl_AppendResult(interp, "channel name required", NULL);
	    return TCL_ERROR;
	}

	TclFormatInt(buf, Tcl_IsChannelShared(chan));
	Tcl_AppendResult(interp, buf, NULL);
	return TCL_OK;
    }

    if ((cmdName[0] == 'i') && (strncmp(cmdName, "isstandard", len) == 0)) {
	if (argc != 3) {
	    Tcl_AppendResult(interp, "channel name required", NULL);
	    return TCL_ERROR;
	}

	TclFormatInt(buf, Tcl_IsStandardChannel(chan));
	Tcl_AppendResult(interp, buf, NULL);
	return TCL_OK;
    }

    if ((cmdName[0] == 'm') && (strncmp(cmdName, "mode", len) == 0)) {
	if (argc != 3) {
	    Tcl_AppendResult(interp, "channel name required", NULL);
	    return TCL_ERROR;
	}

	if (statePtr->flags & TCL_READABLE) {
	    Tcl_AppendElement(interp, "read");
	} else {
	    Tcl_AppendElement(interp, "");
	}
	if (statePtr->flags & TCL_WRITABLE) {
	    Tcl_AppendElement(interp, "write");
	} else {
	    Tcl_AppendElement(interp, "");
	}
	return TCL_OK;
    }

    if ((cmdName[0] == 'm') && (strncmp(cmdName, "mthread", len) == 0)) {
	if (argc != 3) {
	    Tcl_AppendResult(interp, "channel name required", NULL);
	    return TCL_ERROR;
	}

	Tcl_SetObjResult(interp, Tcl_NewWideIntObj(
		(Tcl_WideInt) (size_t) Tcl_GetChannelThread(chan)));
	return TCL_OK;
    }

    if ((cmdName[0] == 'n') && (strncmp(cmdName, "name", len) == 0)) {
	if (argc != 3) {
	    Tcl_AppendResult(interp, "channel name required", NULL);
	    return TCL_ERROR;
	}
	Tcl_AppendResult(interp, statePtr->channelName, NULL);
	return TCL_OK;
    }

    if ((cmdName[0] == 'o') && (strncmp(cmdName, "open", len) == 0)) {
	hTblPtr = (Tcl_HashTable *) Tcl_GetAssocData(interp, "tclIO", NULL);
	if (hTblPtr == NULL) {
	    return TCL_OK;
	}
	for (hPtr = Tcl_FirstHashEntry(hTblPtr, &hSearch);
	     hPtr != NULL;
	     hPtr = Tcl_NextHashEntry(&hSearch)) {
	    Tcl_AppendElement(interp, (char *)Tcl_GetHashKey(hTblPtr, hPtr));
	}
	return TCL_OK;
    }

    if ((cmdName[0] == 'o') &&
	    (strncmp(cmdName, "outputbuffered", len) == 0)) {
	if (argc != 3) {
	    Tcl_AppendResult(interp, "channel name required", NULL);
	    return TCL_ERROR;
	}

	IOQueued = Tcl_OutputBuffered(chan);
	TclFormatInt(buf, IOQueued);
	Tcl_AppendResult(interp, buf, NULL);
	return TCL_OK;
    }

    if ((cmdName[0] == 'q') &&
	    (strncmp(cmdName, "queuedcr", len) == 0)) {
	if (argc != 3) {
	    Tcl_AppendResult(interp, "channel name required", NULL);
	    return TCL_ERROR;
	}

	Tcl_AppendResult(interp,
		(statePtr->flags & INPUT_SAW_CR) ? "1" : "0", NULL);
	return TCL_OK;
    }

    if ((cmdName[0] == 'r') && (strncmp(cmdName, "readable", len) == 0)) {
	hTblPtr = (Tcl_HashTable *) Tcl_GetAssocData(interp, "tclIO", NULL);
	if (hTblPtr == NULL) {
	    return TCL_OK;
	}
	for (hPtr = Tcl_FirstHashEntry(hTblPtr, &hSearch);
	     hPtr != NULL;
	     hPtr = Tcl_NextHashEntry(&hSearch)) {
	    chanPtr  = (Channel *) Tcl_GetHashValue(hPtr);
	    statePtr = chanPtr->state;
	    if (statePtr->flags & TCL_READABLE) {
		Tcl_AppendElement(interp, (char *)Tcl_GetHashKey(hTblPtr, hPtr));
	    }
	}
	return TCL_OK;
    }

    if ((cmdName[0] == 'r') && (strncmp(cmdName, "refcount", len) == 0)) {
	if (argc != 3) {
	    Tcl_AppendResult(interp, "channel name required", NULL);
	    return TCL_ERROR;
	}

	TclFormatInt(buf, statePtr->refCount);
	Tcl_AppendResult(interp, buf, NULL);
	return TCL_OK;
    }

    /*
     * "splice" is actually more a simplified attach facility as provided by
     * the Thread package. Without the safeguards of a regular command (no
     * checking that the command is truly cut'able, no mutexes for
     * thread-safety). Its complementary command is "cut", see above.
     */

    if ((cmdName[0] == 's') && (strncmp(cmdName, "splice", len) == 0)) {
	if (argc != 3) {
	    Tcl_AppendResult(interp, "channel name required", NULL);
	    return TCL_ERROR;
	}

	Tcl_SpliceChannel(chan);

	Tcl_RegisterChannel(interp, chan);
	Tcl_UnregisterChannel(NULL, chan);

	return TCL_OK;
    }

    if ((cmdName[0] == 't') && (strncmp(cmdName, "type", len) == 0)) {
	if (argc != 3) {
	    Tcl_AppendResult(interp, "channel name required", NULL);
	    return TCL_ERROR;
	}
	Tcl_AppendResult(interp, Tcl_ChannelName(chanPtr->typePtr), NULL);
	return TCL_OK;
    }

    if ((cmdName[0] == 'w') && (strncmp(cmdName, "writable", len) == 0)) {
	hTblPtr = (Tcl_HashTable *) Tcl_GetAssocData(interp, "tclIO", NULL);
	if (hTblPtr == NULL) {
	    return TCL_OK;
	}
	for (hPtr = Tcl_FirstHashEntry(hTblPtr, &hSearch);
		hPtr != NULL; hPtr = Tcl_NextHashEntry(&hSearch)) {
	    chanPtr = (Channel *) Tcl_GetHashValue(hPtr);
	    statePtr = chanPtr->state;
	    if (statePtr->flags & TCL_WRITABLE) {
		Tcl_AppendElement(interp, (char *)Tcl_GetHashKey(hTblPtr, hPtr));
	    }
	}
	return TCL_OK;
    }

    if ((cmdName[0] == 't') && (strncmp(cmdName, "transform", len) == 0)) {
	/*
	 * Syntax: transform channel -command command
	 */

	if (argc != 5) {
	    Tcl_AppendResult(interp, "wrong # args: should be \"", argv[0],
		    " transform channelId -command cmd\"", NULL);
	    return TCL_ERROR;
	}
	if (strcmp(argv[3], "-command") != 0) {
	    Tcl_AppendResult(interp, "bad argument \"", argv[3],
		    "\": should be \"-command\"", NULL);
	    return TCL_ERROR;
	}

	return TclChannelTransform(interp, chan,
		Tcl_NewStringObj(argv[4], -1));
    }

    if ((cmdName[0] == 'u') && (strncmp(cmdName, "unstack", len) == 0)) {
	/*
	 * Syntax: unstack channel
	 */

	if (argc != 3) {
	    Tcl_AppendResult(interp, "wrong # args: should be \"", argv[0],
		    " unstack channel\"", NULL);
	    return TCL_ERROR;
	}
	return Tcl_UnstackChannel(interp, chan);
    }

    Tcl_AppendResult(interp, "bad option \"", cmdName, "\": should be "
	    "cut, clearchannelhandlers, info, isshared, mode, open, "
	    "readable, splice, writable, transform, unstack", NULL);
    return TCL_ERROR;
}

/*
 *----------------------------------------------------------------------
 *
 * TestChannelEventCmd --
 *
 *	This procedure implements the "testchannelevent" command. It is used
 *	to test the Tcl channel event mechanism.
 *
 * Results:
 *	A standard Tcl result.
 *
 * Side effects:
 *	Creates, deletes and returns channel event handlers.
 *
 *----------------------------------------------------------------------
 */

static int
TestChannelEventCmd(
    TCL_UNUSED(void *),
    Tcl_Interp *interp,		/* Current interpreter. */
    int argc,			/* Number of arguments. */
    const char **argv)		/* Argument strings. */
{
    Tcl_Obj *resultListPtr;
    Channel *chanPtr;
    ChannelState *statePtr;	/* state info for channel */
    EventScriptRecord *esPtr, *prevEsPtr, *nextEsPtr;
    const char *cmd;
    int index, i, mask, len;

    if ((argc < 3) || (argc > 5)) {
	Tcl_AppendResult(interp, "wrong # args: should be \"", argv[0],
		" channelName cmd ?arg1? ?arg2?\"", NULL);
	return TCL_ERROR;
    }
    chanPtr = (Channel *) Tcl_GetChannel(interp, argv[1], NULL);
    if (chanPtr == NULL) {
	return TCL_ERROR;
    }
    statePtr = chanPtr->state;

    cmd = argv[2];
    len = strlen(cmd);
    if ((cmd[0] == 'a') && (strncmp(cmd, "add", len) == 0)) {
	if (argc != 5) {
	    Tcl_AppendResult(interp, "wrong # args: should be \"", argv[0],
		    " channelName add eventSpec script\"", NULL);
	    return TCL_ERROR;
	}
	if (strcmp(argv[3], "readable") == 0) {
	    mask = TCL_READABLE;
	} else if (strcmp(argv[3], "writable") == 0) {
	    mask = TCL_WRITABLE;
	} else if (strcmp(argv[3], "none") == 0) {
	    mask = 0;
	} else {
	    Tcl_AppendResult(interp, "bad event name \"", argv[3],
		    "\": must be readable, writable, or none", NULL);
	    return TCL_ERROR;
	}

	esPtr = (EventScriptRecord *)ckalloc(sizeof(EventScriptRecord));
	esPtr->nextPtr = statePtr->scriptRecordPtr;
	statePtr->scriptRecordPtr = esPtr;

	esPtr->chanPtr = chanPtr;
	esPtr->interp = interp;
	esPtr->mask = mask;
	esPtr->scriptPtr = Tcl_NewStringObj(argv[4], -1);
	Tcl_IncrRefCount(esPtr->scriptPtr);

	Tcl_CreateChannelHandler((Tcl_Channel) chanPtr, mask,
		TclChannelEventScriptInvoker, esPtr);

	return TCL_OK;
    }

    if ((cmd[0] == 'd') && (strncmp(cmd, "delete", len) == 0)) {
	if (argc != 4) {
	    Tcl_AppendResult(interp, "wrong # args: should be \"", argv[0],
		    " channelName delete index\"", NULL);
	    return TCL_ERROR;
	}
	if (Tcl_GetInt(interp, argv[3], &index) == TCL_ERROR) {
	    return TCL_ERROR;
	}
	if (index < 0) {
	    Tcl_AppendResult(interp, "bad event index: ", argv[3],
		    ": must be nonnegative", NULL);
	    return TCL_ERROR;
	}
	for (i = 0, esPtr = statePtr->scriptRecordPtr;
	     (i < index) && (esPtr != NULL);
	     i++, esPtr = esPtr->nextPtr) {
	    /* Empty loop body. */
	}
	if (esPtr == NULL) {
	    Tcl_AppendResult(interp, "bad event index ", argv[3],
		    ": out of range", NULL);
	    return TCL_ERROR;
	}
	if (esPtr == statePtr->scriptRecordPtr) {
	    statePtr->scriptRecordPtr = esPtr->nextPtr;
	} else {
	    for (prevEsPtr = statePtr->scriptRecordPtr;
		 (prevEsPtr != NULL) &&
		     (prevEsPtr->nextPtr != esPtr);
		 prevEsPtr = prevEsPtr->nextPtr) {
		/* Empty loop body. */
	    }
	    if (prevEsPtr == NULL) {
		Tcl_Panic("TestChannelEventCmd: damaged event script list");
	    }
	    prevEsPtr->nextPtr = esPtr->nextPtr;
	}
	Tcl_DeleteChannelHandler((Tcl_Channel) chanPtr,
		TclChannelEventScriptInvoker, esPtr);
	Tcl_DecrRefCount(esPtr->scriptPtr);
	ckfree(esPtr);

	return TCL_OK;
    }

    if ((cmd[0] == 'l') && (strncmp(cmd, "list", len) == 0)) {
	if (argc != 3) {
	    Tcl_AppendResult(interp, "wrong # args: should be \"", argv[0],
		    " channelName list\"", NULL);
	    return TCL_ERROR;
	}
	resultListPtr = Tcl_GetObjResult(interp);
	for (esPtr = statePtr->scriptRecordPtr;
	     esPtr != NULL;
	     esPtr = esPtr->nextPtr) {
	    if (esPtr->mask) {
		Tcl_ListObjAppendElement(interp, resultListPtr, Tcl_NewStringObj(
		    (esPtr->mask == TCL_READABLE) ? "readable" : "writable", -1));
	    } else {
		Tcl_ListObjAppendElement(interp, resultListPtr,
			Tcl_NewStringObj("none", -1));
	    }
	    Tcl_ListObjAppendElement(interp, resultListPtr, esPtr->scriptPtr);
	}
	Tcl_SetObjResult(interp, resultListPtr);
	return TCL_OK;
    }

    if ((cmd[0] == 'r') && (strncmp(cmd, "removeall", len) == 0)) {
	if (argc != 3) {
	    Tcl_AppendResult(interp, "wrong # args: should be \"", argv[0],
		    " channelName removeall\"", NULL);
	    return TCL_ERROR;
	}
	for (esPtr = statePtr->scriptRecordPtr;
	     esPtr != NULL;
	     esPtr = nextEsPtr) {
	    nextEsPtr = esPtr->nextPtr;
	    Tcl_DeleteChannelHandler((Tcl_Channel) chanPtr,
		    TclChannelEventScriptInvoker, esPtr);
	    Tcl_DecrRefCount(esPtr->scriptPtr);
	    ckfree(esPtr);
	}
	statePtr->scriptRecordPtr = NULL;
	return TCL_OK;
    }

    if	((cmd[0] == 's') && (strncmp(cmd, "set", len) == 0)) {
	if (argc != 5) {
	    Tcl_AppendResult(interp, "wrong # args: should be \"", argv[0],
		    " channelName delete index event\"", NULL);
	    return TCL_ERROR;
	}
	if (Tcl_GetInt(interp, argv[3], &index) == TCL_ERROR) {
	    return TCL_ERROR;
	}
	if (index < 0) {
	    Tcl_AppendResult(interp, "bad event index: ", argv[3],
		    ": must be nonnegative", NULL);
	    return TCL_ERROR;
	}
	for (i = 0, esPtr = statePtr->scriptRecordPtr;
	     (i < index) && (esPtr != NULL);
	     i++, esPtr = esPtr->nextPtr) {
	    /* Empty loop body. */
	}
	if (esPtr == NULL) {
	    Tcl_AppendResult(interp, "bad event index ", argv[3],
		    ": out of range", NULL);
	    return TCL_ERROR;
	}

	if (strcmp(argv[4], "readable") == 0) {
	    mask = TCL_READABLE;
	} else if (strcmp(argv[4], "writable") == 0) {
	    mask = TCL_WRITABLE;
	} else if (strcmp(argv[4], "none") == 0) {
	    mask = 0;
	} else {
	    Tcl_AppendResult(interp, "bad event name \"", argv[4],
		    "\": must be readable, writable, or none", NULL);
	    return TCL_ERROR;
	}
	esPtr->mask = mask;
	Tcl_CreateChannelHandler((Tcl_Channel) chanPtr, mask,
		TclChannelEventScriptInvoker, esPtr);
	return TCL_OK;
    }
    Tcl_AppendResult(interp, "bad command ", cmd, ", must be one of "
	    "add, delete, list, set, or removeall", NULL);
    return TCL_ERROR;
}

/*
 *----------------------------------------------------------------------
 *
 * TestSocketCmd --
 *
 *	Implements the Tcl "testsocket" debugging command and its
 *	subcommands. This is part of the testing environment.
 *
 * Results:
 *	A standard Tcl result.
 *
 * Side effects:
 *	None.
 *
 *----------------------------------------------------------------------
 */

static int
TestSocketCmd(
    TCL_UNUSED(void *),
    Tcl_Interp *interp,		/* Interpreter for result. */
    int argc,			/* Count of additional args. */
    const char **argv)		/* Additional arg strings. */
{
    const char *cmdName;	/* Sub command. */
    size_t len;			/* Length of subcommand string. */

    if (argc < 2) {
	Tcl_AppendResult(interp, "wrong # args: should be \"", argv[0],
		" subcommand ?additional args..?\"", NULL);
	return TCL_ERROR;
    }
    cmdName = argv[1];
    len = strlen(cmdName);

    if ((cmdName[0] == 't') && (strncmp(cmdName, "testflags", len) == 0)) {
        Tcl_Channel hChannel;
        int modePtr;
        TcpState *statePtr;
        /* Set test value in the socket driver
         */
        /* Check for argument "channel name"
         */
        if (argc < 4) {
            Tcl_AppendResult(interp, "wrong # args: should be \"", argv[0],
                    " testflags channel flags\"", NULL);
            return TCL_ERROR;
        }
        hChannel = Tcl_GetChannel(interp, argv[2], &modePtr);
        if ( NULL == hChannel ) {
            Tcl_AppendResult(interp, "unknown channel:", argv[2], NULL);
            return TCL_ERROR;
        }
        statePtr = (TcpState *)Tcl_GetChannelInstanceData(hChannel);
        if ( NULL == statePtr) {
            Tcl_AppendResult(interp, "No channel instance data:", argv[2],
                    NULL);
            return TCL_ERROR;
        }
        statePtr->testFlags = atoi(argv[3]);
        return TCL_OK;
    }

    Tcl_AppendResult(interp, "bad option \"", cmdName, "\": should be "
	    "testflags", NULL);
    return TCL_ERROR;
}

/*
 *----------------------------------------------------------------------
 *
 * TestServiceModeCmd --
 *
 *	This procedure implements the "testservicemode" command which gets or
 *      sets the current Tcl ServiceMode.  There are several tests which open
 *      a file and assign various handlers to it.  For these tests to be
 *      deterministic it is important that file events not be processed until
 *      all of the handlers are in place.
 *
 * Results:
 *	A standard Tcl result.
 *
 * Side effects:
 *	May change the ServiceMode setting.
 *
 *----------------------------------------------------------------------
 */

static int
TestServiceModeCmd(
    TCL_UNUSED(void *),
    Tcl_Interp *interp,		/* Current interpreter. */
    int argc,			/* Number of arguments. */
    const char **argv)		/* Argument strings. */
{
    int newmode, oldmode;
    if (argc > 2) {
        Tcl_AppendResult(interp, "wrong # args: should be \"", argv[0],
                         " ?newmode?\"", NULL);
        return TCL_ERROR;
    }
    oldmode = (Tcl_GetServiceMode() != TCL_SERVICE_NONE);
    if (argc == 2) {
        if (Tcl_GetInt(interp, argv[1], &newmode) == TCL_ERROR) {
            return TCL_ERROR;
        }
        if (newmode == 0) {
            Tcl_SetServiceMode(TCL_SERVICE_NONE);
        } else {
            Tcl_SetServiceMode(TCL_SERVICE_ALL);
        }
    }
    Tcl_SetObjResult(interp, Tcl_NewIntObj(oldmode));
    return TCL_OK;
}

/*
 *----------------------------------------------------------------------
 *
 * TestWrongNumArgsObjCmd --
 *
 *	Test the Tcl_WrongNumArgs function.
 *
 * Results:
 *	Standard Tcl result.
 *
 * Side effects:
 *	Sets interpreter result.
 *
 *----------------------------------------------------------------------
 */

static int
TestWrongNumArgsObjCmd(
    TCL_UNUSED(void *),
    Tcl_Interp *interp,		/* Current interpreter. */
    int objc,			/* Number of arguments. */
    Tcl_Obj *const objv[])	/* Argument objects. */
{
    int i, length;
    const char *msg;

    if (objc < 3) {
	/*
	 * Don't use Tcl_WrongNumArgs here, as that is the function
	 * we want to test!
	 */
	Tcl_AppendResult(interp, "insufficient arguments", NULL);
	return TCL_ERROR;
    }

    if (Tcl_GetIntFromObj(interp, objv[1], &i) != TCL_OK) {
	return TCL_ERROR;
    }

    msg = Tcl_GetStringFromObj(objv[2], &length);
    if (length == 0) {
	msg = NULL;
    }

    if (i > objc - 3) {
	/*
	 * Asked for more arguments than were given.
	 */
	Tcl_AppendResult(interp, "insufficient arguments", NULL);
	return TCL_ERROR;
    }

    Tcl_WrongNumArgs(interp, i, &(objv[3]), msg);
    return TCL_OK;
}

/*
 *----------------------------------------------------------------------
 *
 * TestGetIndexFromObjStructObjCmd --
 *
 *	Test the Tcl_GetIndexFromObjStruct function.
 *
 * Results:
 *	Standard Tcl result.
 *
 * Side effects:
 *	Sets interpreter result.
 *
 *----------------------------------------------------------------------
 */

static int
TestGetIndexFromObjStructObjCmd(
    TCL_UNUSED(void *),
    Tcl_Interp *interp,		/* Current interpreter. */
    int objc,			/* Number of arguments. */
    Tcl_Obj *const objv[])	/* Argument objects. */
{
    const char *const ary[] = {
	"a", "b", "c", "d", "e", "f", NULL, NULL
    };
    int idx,target;

    if (objc != 3) {
	Tcl_WrongNumArgs(interp, 1, objv, "argument targetvalue");
	return TCL_ERROR;
    }
    if (Tcl_GetIndexFromObjStruct(interp, objv[1], ary, 2*sizeof(char *),
	    "dummy", 0, &idx) != TCL_OK) {
	return TCL_ERROR;
    }
    if (Tcl_GetIntFromObj(interp, objv[2], &target) != TCL_OK) {
	return TCL_ERROR;
    }
    if (idx != target) {
	char buffer[64];
	sprintf(buffer, "%d", idx);
	Tcl_AppendResult(interp, "index value comparison failed: got ",
		buffer, NULL);
	sprintf(buffer, "%d", target);
	Tcl_AppendResult(interp, " when ", buffer, " expected", NULL);
	return TCL_ERROR;
    }
    Tcl_WrongNumArgs(interp, 3, objv, NULL);
    return TCL_OK;
}

/*
 *----------------------------------------------------------------------
 *
 * TestFilesystemObjCmd --
 *
 *	This procedure implements the "testfilesystem" command. It is used to
 *	test Tcl_FSRegister, Tcl_FSUnregister, and can be used to test that
 *	the pluggable filesystem works.
 *
 * Results:
 *	A standard Tcl result.
 *
 * Side effects:
 *	Inserts or removes a filesystem from Tcl's stack.
 *
 *----------------------------------------------------------------------
 */

static int
TestFilesystemObjCmd(
    TCL_UNUSED(void *),
    Tcl_Interp *interp,
    int objc,
    Tcl_Obj *const objv[])
{
    int res, boolVal;
    const char *msg;

    if (objc != 2) {
	Tcl_WrongNumArgs(interp, 1, objv, "boolean");
	return TCL_ERROR;
    }
    if (Tcl_GetBooleanFromObj(interp, objv[1], &boolVal) != TCL_OK) {
	return TCL_ERROR;
    }
    if (boolVal) {
	res = Tcl_FSRegister(interp, &testReportingFilesystem);
	msg = (res == TCL_OK) ? "registered" : "failed";
    } else {
	res = Tcl_FSUnregister(&testReportingFilesystem);
	msg = (res == TCL_OK) ? "unregistered" : "failed";
    }
    Tcl_SetObjResult(interp, Tcl_NewStringObj(msg , -1));
    return res;
}

static int
TestReportInFilesystem(
    Tcl_Obj *pathPtr,
    void **clientDataPtr)
{
    static Tcl_Obj *lastPathPtr = NULL;
    Tcl_Obj *newPathPtr;

    if (pathPtr == lastPathPtr) {
	/* Reject all files second time around */
	return -1;
    }

    /* Try to claim all files first time around */

    newPathPtr = Tcl_DuplicateObj(pathPtr);
    lastPathPtr = newPathPtr;
    Tcl_IncrRefCount(newPathPtr);
    if (Tcl_FSGetFileSystemForPath(newPathPtr) == NULL) {
	/* Nothing claimed it. Therefore we don't either */
	Tcl_DecrRefCount(newPathPtr);
	lastPathPtr = NULL;
	return -1;
    }
    lastPathPtr = NULL;
    *clientDataPtr = newPathPtr;
    return TCL_OK;
}

/*
 * Simple helper function to extract the native vfs representation of a path
 * object, or NULL if no such representation exists.
 */

static Tcl_Obj *
TestReportGetNativePath(
    Tcl_Obj *pathPtr)
{
    return (Tcl_Obj*) Tcl_FSGetInternalRep(pathPtr, &testReportingFilesystem);
}

static void
TestReportFreeInternalRep(
    void *clientData)
{
    Tcl_Obj *nativeRep = (Tcl_Obj *) clientData;

    if (nativeRep != NULL) {
	/* Free the path */
	Tcl_DecrRefCount(nativeRep);
    }
}

static void *
TestReportDupInternalRep(
    void *clientData)
{
    Tcl_Obj *original = (Tcl_Obj *) clientData;

    Tcl_IncrRefCount(original);
    return clientData;
}

static void
TestReport(
    const char *cmd,
    Tcl_Obj *path,
    Tcl_Obj *arg2)
{
    Tcl_Interp *interp = (Tcl_Interp *) Tcl_FSData(&testReportingFilesystem);

    if (interp == NULL) {
	/* This is bad, but not much we can do about it */
    } else {
	Tcl_Obj *savedResult;
	Tcl_DString ds;

	Tcl_DStringInit(&ds);
	Tcl_DStringAppend(&ds, "lappend filesystemReport ", -1);
	Tcl_DStringStartSublist(&ds);
	Tcl_DStringAppendElement(&ds, cmd);
	if (path != NULL) {
	    Tcl_DStringAppendElement(&ds, Tcl_GetString(path));
	}
	if (arg2 != NULL) {
	    Tcl_DStringAppendElement(&ds, Tcl_GetString(arg2));
	}
	Tcl_DStringEndSublist(&ds);
	savedResult = Tcl_GetObjResult(interp);
	Tcl_IncrRefCount(savedResult);
	Tcl_SetObjResult(interp, Tcl_NewObj());
	Tcl_EvalEx(interp, Tcl_DStringValue(&ds), -1, 0);
	Tcl_DStringFree(&ds);
	Tcl_ResetResult(interp);
	Tcl_SetObjResult(interp, savedResult);
	Tcl_DecrRefCount(savedResult);
    }
}

static int
TestReportStat(
    Tcl_Obj *path,		/* Path of file to stat (in current CP). */
    Tcl_StatBuf *buf)		/* Filled with results of stat call. */
{
    TestReport("stat", path, NULL);
    return Tcl_FSStat(TestReportGetNativePath(path), buf);
}

static int
TestReportLstat(
    Tcl_Obj *path,		/* Path of file to stat (in current CP). */
    Tcl_StatBuf *buf)		/* Filled with results of stat call. */
{
    TestReport("lstat", path, NULL);
    return Tcl_FSLstat(TestReportGetNativePath(path), buf);
}

static int
TestReportAccess(
    Tcl_Obj *path,		/* Path of file to access (in current CP). */
    int mode)			/* Permission setting. */
{
    TestReport("access", path, NULL);
    return Tcl_FSAccess(TestReportGetNativePath(path), mode);
}

static Tcl_Channel
TestReportOpenFileChannel(
    Tcl_Interp *interp,		/* Interpreter for error reporting; can be
				 * NULL. */
    Tcl_Obj *fileName,		/* Name of file to open. */
    int mode,			/* POSIX open mode. */
    int permissions)		/* If the open involves creating a file, with
				 * what modes to create it? */
{
    TestReport("open", fileName, NULL);
    return TclpOpenFileChannel(interp, TestReportGetNativePath(fileName),
	    mode, permissions);
}

static int
TestReportMatchInDirectory(
    Tcl_Interp *interp,		/* Interpreter for error messages. */
    Tcl_Obj *resultPtr,		/* Object to lappend results. */
    Tcl_Obj *dirPtr,		/* Contains path to directory to search. */
    const char *pattern,	/* Pattern to match against. */
    Tcl_GlobTypeData *types)	/* Object containing list of acceptable types.
				 * May be NULL. */
{
    if (types != NULL && types->type & TCL_GLOB_TYPE_MOUNT) {
	TestReport("matchmounts", dirPtr, NULL);
	return TCL_OK;
    } else {
	TestReport("matchindirectory", dirPtr, NULL);
	return Tcl_FSMatchInDirectory(interp, resultPtr,
		TestReportGetNativePath(dirPtr), pattern, types);
    }
}

static int
TestReportChdir(
    Tcl_Obj *dirName)
{
    TestReport("chdir", dirName, NULL);
    return Tcl_FSChdir(TestReportGetNativePath(dirName));
}

static int
TestReportLoadFile(
    Tcl_Interp *interp,		/* Used for error reporting. */
    Tcl_Obj *fileName,		/* Name of the file containing the desired
				 * code. */
    Tcl_LoadHandle *handlePtr,	/* Filled with token for dynamically loaded
				 * file which will be passed back to
				 * (*unloadProcPtr)() to unload the file. */
    Tcl_FSUnloadFileProc **unloadProcPtr)
				/* Filled with address of Tcl_FSUnloadFileProc
				 * function which should be used for
				 * this file. */
{
    TestReport("loadfile", fileName, NULL);
    return Tcl_FSLoadFile(interp, TestReportGetNativePath(fileName), NULL,
	    NULL, NULL, NULL, handlePtr, unloadProcPtr);
}

static Tcl_Obj *
TestReportLink(
    Tcl_Obj *path,		/* Path of file to readlink or link */
    Tcl_Obj *to,		/* Path of file to link to, or NULL */
    int linkType)
{
    TestReport("link", path, to);
    return Tcl_FSLink(TestReportGetNativePath(path), to, linkType);
}

static int
TestReportRenameFile(
    Tcl_Obj *src,		/* Pathname of file or dir to be renamed
				 * (UTF-8). */
    Tcl_Obj *dst)		/* New pathname of file or directory
				 * (UTF-8). */
{
    TestReport("renamefile", src, dst);
    return Tcl_FSRenameFile(TestReportGetNativePath(src),
	    TestReportGetNativePath(dst));
}

static int
TestReportCopyFile(
    Tcl_Obj *src,		/* Pathname of file to be copied (UTF-8). */
    Tcl_Obj *dst)		/* Pathname of file to copy to (UTF-8). */
{
    TestReport("copyfile", src, dst);
    return Tcl_FSCopyFile(TestReportGetNativePath(src),
	    TestReportGetNativePath(dst));
}

static int
TestReportDeleteFile(
    Tcl_Obj *path)		/* Pathname of file to be removed (UTF-8). */
{
    TestReport("deletefile", path, NULL);
    return Tcl_FSDeleteFile(TestReportGetNativePath(path));
}

static int
TestReportCreateDirectory(
    Tcl_Obj *path)		/* Pathname of directory to create (UTF-8). */
{
    TestReport("createdirectory", path, NULL);
    return Tcl_FSCreateDirectory(TestReportGetNativePath(path));
}

static int
TestReportCopyDirectory(
    Tcl_Obj *src,		/* Pathname of directory to be copied
				 * (UTF-8). */
    Tcl_Obj *dst,		/* Pathname of target directory (UTF-8). */
    Tcl_Obj **errorPtr)		/* If non-NULL, to be filled with UTF-8 name
				 * of file causing error. */
{
    TestReport("copydirectory", src, dst);
    return Tcl_FSCopyDirectory(TestReportGetNativePath(src),
	    TestReportGetNativePath(dst), errorPtr);
}

static int
TestReportRemoveDirectory(
    Tcl_Obj *path,		/* Pathname of directory to be removed
				 * (UTF-8). */
    int recursive,		/* If non-zero, removes directories that
				 * are nonempty.  Otherwise, will only remove
				 * empty directories. */
    Tcl_Obj **errorPtr)		/* If non-NULL, to be filled with UTF-8 name
				 * of file causing error. */
{
    TestReport("removedirectory", path, NULL);
    return Tcl_FSRemoveDirectory(TestReportGetNativePath(path), recursive,
	    errorPtr);
}

static const char *const *
TestReportFileAttrStrings(
    Tcl_Obj *fileName,
    Tcl_Obj **objPtrRef)
{
    TestReport("fileattributestrings", fileName, NULL);
    return Tcl_FSFileAttrStrings(TestReportGetNativePath(fileName), objPtrRef);
}

static int
TestReportFileAttrsGet(
    Tcl_Interp *interp,		/* The interpreter for error reporting. */
    int index,			/* index of the attribute command. */
    Tcl_Obj *fileName,		/* filename we are operating on. */
    Tcl_Obj **objPtrRef)	/* for output. */
{
    TestReport("fileattributesget", fileName, NULL);
    return Tcl_FSFileAttrsGet(interp, index,
	    TestReportGetNativePath(fileName), objPtrRef);
}

static int
TestReportFileAttrsSet(
    Tcl_Interp *interp,		/* The interpreter for error reporting. */
    int index,			/* index of the attribute command. */
    Tcl_Obj *fileName,		/* filename we are operating on. */
    Tcl_Obj *objPtr)		/* for input. */
{
    TestReport("fileattributesset", fileName, objPtr);
    return Tcl_FSFileAttrsSet(interp, index,
	    TestReportGetNativePath(fileName), objPtr);
}

static int
TestReportUtime(
    Tcl_Obj *fileName,
    struct utimbuf *tval)
{
    TestReport("utime", fileName, NULL);
    return Tcl_FSUtime(TestReportGetNativePath(fileName), tval);
}

static int
TestReportNormalizePath(
    TCL_UNUSED(Tcl_Interp *),
    Tcl_Obj *pathPtr,
    int nextCheckpoint)
{
    TestReport("normalizepath", pathPtr, NULL);
    return nextCheckpoint;
}

static int
SimplePathInFilesystem(
    Tcl_Obj *pathPtr,
    TCL_UNUSED(void **))
{
    const char *str = Tcl_GetString(pathPtr);

    if (strncmp(str, "simplefs:/", 10)) {
	return -1;
    }
    return TCL_OK;
}

/*
 * This is a slightly 'hacky' filesystem which is used just to test a few
 * important features of the vfs code: (1) that you can load a shared library
 * from a vfs, (2) that when copying files from one fs to another, the 'mtime'
 * is preserved. (3) that recursive cross-filesystem directory copies have the
 * correct behaviour with/without -force.
 *
 * It treats any file in 'simplefs:/' as a file, which it routes to the
 * current directory. The real file it uses is whatever follows the trailing
 * '/' (e.g. 'foo' in 'simplefs:/foo'), and that file exists or not according
 * to what is in the native pwd.
 *
 * Please do not consider this filesystem a model of how things are to be
 * done. It is quite the opposite!  But, it does allow us to test some
 * important features.
 */

static int
TestSimpleFilesystemObjCmd(
    TCL_UNUSED(void *),
    Tcl_Interp *interp,
    int objc,
    Tcl_Obj *const objv[])
{
    int res, boolVal;
    const char *msg;

    if (objc != 2) {
	Tcl_WrongNumArgs(interp, 1, objv, "boolean");
	return TCL_ERROR;
    }
    if (Tcl_GetBooleanFromObj(interp, objv[1], &boolVal) != TCL_OK) {
	return TCL_ERROR;
    }
    if (boolVal) {
	res = Tcl_FSRegister(interp, &simpleFilesystem);
	msg = (res == TCL_OK) ? "registered" : "failed";
    } else {
	res = Tcl_FSUnregister(&simpleFilesystem);
	msg = (res == TCL_OK) ? "unregistered" : "failed";
    }
    Tcl_SetObjResult(interp, Tcl_NewStringObj(msg , -1));
    return res;
}

/*
 * Treats a file name 'simplefs:/foo' by using the file 'foo' in the current
 * (native) directory.
 */

static Tcl_Obj *
SimpleRedirect(
    Tcl_Obj *pathPtr)		/* Name of file to copy. */
{
    int len;
    const char *str;
    Tcl_Obj *origPtr;

    /*
     * We assume the same name in the current directory is ok.
     */

    str = Tcl_GetStringFromObj(pathPtr, &len);
    if (len < 10 || strncmp(str, "simplefs:/", 10)) {
	/* Probably shouldn't ever reach here */
	Tcl_IncrRefCount(pathPtr);
	return pathPtr;
    }
    origPtr = Tcl_NewStringObj(str+10,-1);
    Tcl_IncrRefCount(origPtr);
    return origPtr;
}

static int
SimpleMatchInDirectory(
    Tcl_Interp *interp,		/* Interpreter for error
				 * messages. */
    Tcl_Obj *resultPtr,		/* Object to lappend results. */
    Tcl_Obj *dirPtr,		/* Contains path to directory to search. */
    const char *pattern,	/* Pattern to match against. */
    Tcl_GlobTypeData *types)	/* Object containing list of acceptable types.
				 * May be NULL. */
{
    int res;
    Tcl_Obj *origPtr;
    Tcl_Obj *resPtr;

    /* We only provide a new volume, therefore no mounts at all */
    if (types != NULL && types->type & TCL_GLOB_TYPE_MOUNT) {
	return TCL_OK;
    }

    /*
     * We assume the same name in the current directory is ok.
     */
    resPtr = Tcl_NewObj();
    Tcl_IncrRefCount(resPtr);
    origPtr = SimpleRedirect(dirPtr);
    res = Tcl_FSMatchInDirectory(interp, resPtr, origPtr, pattern, types);
    if (res == TCL_OK) {
	int gLength, j;
	Tcl_ListObjLength(NULL, resPtr, &gLength);
	for (j = 0; j < gLength; j++) {
	    Tcl_Obj *gElt, *nElt;
	    Tcl_ListObjIndex(NULL, resPtr, j, &gElt);
	    nElt = Tcl_NewStringObj("simplefs:/",10);
	    Tcl_AppendObjToObj(nElt, gElt);
	    Tcl_ListObjAppendElement(NULL, resultPtr, nElt);
	}
    }
    Tcl_DecrRefCount(origPtr);
    Tcl_DecrRefCount(resPtr);
    return res;
}

static Tcl_Channel
SimpleOpenFileChannel(
    Tcl_Interp *interp,		/* Interpreter for error reporting; can be
				 * NULL. */
    Tcl_Obj *pathPtr,		/* Name of file to open. */
    int mode,			/* POSIX open mode. */
    int permissions)		/* If the open involves creating a file, with
				 * what modes to create it? */
{
    Tcl_Obj *tempPtr;
    Tcl_Channel chan;

    if ((mode != 0) && !(mode & O_RDONLY)) {
	Tcl_AppendResult(interp, "read-only", NULL);
	return NULL;
    }

    tempPtr = SimpleRedirect(pathPtr);
    chan = Tcl_FSOpenFileChannel(interp, tempPtr, "r", permissions);
    Tcl_DecrRefCount(tempPtr);
    return chan;
}

static int
SimpleAccess(
    Tcl_Obj *pathPtr,		/* Path of file to access (in current CP). */
    int mode)			/* Permission setting. */
{
    Tcl_Obj *tempPtr = SimpleRedirect(pathPtr);
    int res = Tcl_FSAccess(tempPtr, mode);

    Tcl_DecrRefCount(tempPtr);
    return res;
}

static int
SimpleStat(
    Tcl_Obj *pathPtr,		/* Path of file to stat (in current CP). */
    Tcl_StatBuf *bufPtr)	/* Filled with results of stat call. */
{
    Tcl_Obj *tempPtr = SimpleRedirect(pathPtr);
    int res = Tcl_FSStat(tempPtr, bufPtr);

    Tcl_DecrRefCount(tempPtr);
    return res;
}

static Tcl_Obj *
SimpleListVolumes(void)
{
    /* Add one new volume */
    Tcl_Obj *retVal;

    retVal = Tcl_NewStringObj("simplefs:/", -1);
    Tcl_IncrRefCount(retVal);
    return retVal;
}

/*
 * Used to check operations of Tcl_UtfNext.
 *
 * Usage: testutfnext -bytestring $bytes
 */

static int
TestUtfNextCmd(
    TCL_UNUSED(void *),
    Tcl_Interp *interp,
    int objc,
    Tcl_Obj *const objv[])
{
    int numBytes;
    char *bytes;
    const char *result, *first;
    char buffer[32];
    static const char tobetested[] = "A\xA0\xC0\xC1\xC2\xD0\xE0\xE8\xF2\xF7\xF8\xFE\xFF";
    const char *p = tobetested;

    if (objc != 2) {
	Tcl_WrongNumArgs(interp, 1, objv, "?-bytestring? bytes");
	return TCL_ERROR;
    }
	bytes = Tcl_GetStringFromObj(objv[1], &numBytes);

    if (numBytes > (int)sizeof(buffer) - 4) {
	Tcl_SetObjResult(interp, Tcl_ObjPrintf(
		"\"testutfnext\" can only handle %d bytes",
		(int)sizeof(buffer) - 4));
	return TCL_ERROR;
    }

    memcpy(buffer + 1, bytes, numBytes);
    buffer[0] = buffer[numBytes + 1] = buffer[numBytes + 2] = buffer[numBytes + 3] = '\xA0';

    first = result = Tcl_UtfNext(buffer + 1);
    while ((buffer[0] = *p++) != '\0') {
	/* Run Tcl_UtfNext with many more possible bytes at src[-1], all should give the same result */
	result = Tcl_UtfNext(buffer + 1);
	if (first != result) {
	    Tcl_AppendResult(interp, "Tcl_UtfNext is not supposed to read src[-1]", NULL);
	    return TCL_ERROR;
	}
    }
    p = tobetested;
    while ((buffer[numBytes + 1] = *p++) != '\0') {
	/* Run Tcl_UtfNext with many more possible bytes at src[end], all should give the same result */
	result = Tcl_UtfNext(buffer + 1);
	if (first != result) {
	    first = buffer;
	    break;
	}
    }

    Tcl_SetObjResult(interp, Tcl_NewIntObj(first - buffer - 1));

    return TCL_OK;
}
/*
 * Used to check operations of Tcl_UtfPrev.
 *
 * Usage: testutfprev $bytes $offset
 */

static int
TestUtfPrevCmd(
    TCL_UNUSED(void *),
    Tcl_Interp *interp,
    int objc,
    Tcl_Obj *const objv[])
{
    int numBytes, offset;
    char *bytes;
    const char *result;

    if (objc < 2 || objc > 3) {
	Tcl_WrongNumArgs(interp, 1, objv, "bytes ?offset?");
	return TCL_ERROR;
    }

    bytes = Tcl_GetStringFromObj(objv[1], &numBytes);

    if (objc == 3) {
	if (TCL_OK != Tcl_GetIntForIndex(interp, objv[2], numBytes, &offset)) {
	    return TCL_ERROR;
	}
	if (offset < 0) {
	    offset = 0;
	}
	if (offset > numBytes) {
	    offset = numBytes;
	}
    } else {
	offset = numBytes;
    }
    result = TclUtfPrev(bytes + offset, bytes);
    Tcl_SetObjResult(interp, Tcl_NewIntObj(result - bytes));
    return TCL_OK;
}

/*
 * Used to check correct string-length determining in Tcl_NumUtfChars
 */

static int
TestNumUtfCharsCmd(
    TCL_UNUSED(void *),
    Tcl_Interp *interp,
    int objc,
    Tcl_Obj *const objv[])
{
    if (objc > 1) {
	int numBytes, len, limit = -1;
	const char *bytes = Tcl_GetStringFromObj(objv[1], &numBytes);

	if (objc > 2) {
	    if (Tcl_GetIntForIndex(interp, objv[2], numBytes, &limit) != TCL_OK) {
		return TCL_ERROR;
	    }
	    if (limit > numBytes + 1) {
		limit = numBytes + 1;
	    }
	}
	len = Tcl_NumUtfChars(bytes, limit);
	Tcl_SetObjResult(interp, Tcl_NewIntObj(len));
    }
    return TCL_OK;
}

/*
 * Used to check correct operation of Tcl_UtfFindFirst
 */

static int
TestFindFirstCmd(
    TCL_UNUSED(void *),
    Tcl_Interp *interp,
    int objc,
    Tcl_Obj *const objv[])
{
    if (objc > 1) {
	int len = -1;

	if (objc > 2) {
	    (void) Tcl_GetIntFromObj(interp, objv[2], &len);
	}
	Tcl_SetObjResult(interp, Tcl_NewStringObj(Tcl_UtfFindFirst(Tcl_GetString(objv[1]), len), -1));
    }
    return TCL_OK;
}

/*
 * Used to check correct operation of Tcl_UtfFindLast
 */

static int
TestFindLastCmd(
    TCL_UNUSED(void *),
    Tcl_Interp *interp,
    int objc,
    Tcl_Obj *const objv[])
{
    if (objc > 1) {
	int len = -1;

	if (objc > 2) {
	    (void) Tcl_GetIntFromObj(interp, objv[2], &len);
	}
	Tcl_SetObjResult(interp, Tcl_NewStringObj(Tcl_UtfFindLast(Tcl_GetString(objv[1]), len), -1));
    }
    return TCL_OK;
}

#if defined(HAVE_CPUID) || defined(_WIN32)
/*
 *----------------------------------------------------------------------
 *
 * TestcpuidCmd --
 *
 *	Retrieves CPU ID information.
 *
 * Usage:
 *	testwincpuid <eax>
 *
 * Parameters:
 *	eax - The value to pass in the EAX register to a CPUID instruction.
 *
 * Results:
 *	Returns a four-element list containing the values from the EAX, EBX,
 *	ECX and EDX registers returned from the CPUID instruction.
 *
 * Side effects:
 *	None.
 *
 *----------------------------------------------------------------------
 */

static int
TestcpuidCmd(
    TCL_UNUSED(void *),
    Tcl_Interp* interp,		/* Tcl interpreter */
    int objc,			/* Parameter count */
    Tcl_Obj *const * objv)	/* Parameter vector */
{
    int status, index, i;
    int regs[4];
    Tcl_Obj *regsObjs[4];

    if (objc != 2) {
	Tcl_WrongNumArgs(interp, 1, objv, "eax");
	return TCL_ERROR;
    }
    if (Tcl_GetIntFromObj(interp, objv[1], &index) != TCL_OK) {
	return TCL_ERROR;
    }
    status = TclWinCPUID(index, regs);
    if (status != TCL_OK) {
	Tcl_SetObjResult(interp,
		Tcl_NewStringObj("operation not available", -1));
	return status;
    }
    for (i=0 ; i<4 ; ++i) {
	regsObjs[i] = Tcl_NewIntObj(regs[i]);
    }
    Tcl_SetObjResult(interp, Tcl_NewListObj(4, regsObjs));
    return TCL_OK;
}
#endif

/*
 * Used to do basic checks of the TCL_HASH_KEY_SYSTEM_HASH flag
 */

static int
TestHashSystemHashCmd(
    TCL_UNUSED(void *),
    Tcl_Interp *interp,
    int objc,
    Tcl_Obj *const objv[])
{
    static const Tcl_HashKeyType hkType = {
	TCL_HASH_KEY_TYPE_VERSION, TCL_HASH_KEY_SYSTEM_HASH,
	NULL, NULL, NULL, NULL
    };
    Tcl_HashTable hash;
    Tcl_HashEntry *hPtr;
    int i, isNew, limit = 100;

    if (objc>1 && Tcl_GetIntFromObj(interp, objv[1], &limit)!=TCL_OK) {
	return TCL_ERROR;
    }

    Tcl_InitCustomHashTable(&hash, TCL_CUSTOM_TYPE_KEYS, &hkType);

    if (hash.numEntries != 0) {
	Tcl_AppendResult(interp, "non-zero initial size", NULL);
	Tcl_DeleteHashTable(&hash);
	return TCL_ERROR;
    }

    for (i=0 ; i<limit ; i++) {
	hPtr = Tcl_CreateHashEntry(&hash, INT2PTR(i), &isNew);
	if (!isNew) {
	    Tcl_SetObjResult(interp, Tcl_NewIntObj(i));
	    Tcl_AppendToObj(Tcl_GetObjResult(interp)," creation problem",-1);
	    Tcl_DeleteHashTable(&hash);
	    return TCL_ERROR;
	}
	Tcl_SetHashValue(hPtr, INT2PTR(i+42));
    }

    if (hash.numEntries != limit) {
	Tcl_AppendResult(interp, "unexpected maximal size", NULL);
	Tcl_DeleteHashTable(&hash);
	return TCL_ERROR;
    }

    for (i=0 ; i<limit ; i++) {
	hPtr = Tcl_FindHashEntry(&hash, (char *) INT2PTR(i));
	if (hPtr == NULL) {
	    Tcl_SetObjResult(interp, Tcl_NewIntObj(i));
	    Tcl_AppendToObj(Tcl_GetObjResult(interp)," lookup problem",-1);
	    Tcl_DeleteHashTable(&hash);
	    return TCL_ERROR;
	}
	if (PTR2INT(Tcl_GetHashValue(hPtr)) != i+42) {
	    Tcl_SetObjResult(interp, Tcl_NewIntObj(i));
	    Tcl_AppendToObj(Tcl_GetObjResult(interp)," value problem",-1);
	    Tcl_DeleteHashTable(&hash);
	    return TCL_ERROR;
	}
	Tcl_DeleteHashEntry(hPtr);
    }

    if (hash.numEntries != 0) {
	Tcl_AppendResult(interp, "non-zero final size", NULL);
	Tcl_DeleteHashTable(&hash);
	return TCL_ERROR;
    }

    Tcl_DeleteHashTable(&hash);
    Tcl_AppendResult(interp, "OK", NULL);
    return TCL_OK;
}

/*
 * Used for testing Tcl_GetInt which is no longer used directly by the
 * core very much.
 */
static int
TestgetintCmd(
    TCL_UNUSED(void *),
    Tcl_Interp *interp,
    int argc,
    const char **argv)
{
    if (argc < 2) {
	Tcl_AppendResult(interp, "wrong # args", NULL);
	return TCL_ERROR;
    } else {
	int val, i, total=0;

	for (i=1 ; i<argc ; i++) {
	    if (Tcl_GetInt(interp, argv[i], &val) != TCL_OK) {
		return TCL_ERROR;
	    }
	    total += val;
	}
	Tcl_SetObjResult(interp, Tcl_NewIntObj(total));
	return TCL_OK;
    }
}

/*
 * Used for determining sizeof(long) at script level.
 */
static int
TestlongsizeCmd(
    TCL_UNUSED(void *),
    Tcl_Interp *interp,
    int argc,
    TCL_UNUSED(const char **) /*argv*/)
{
    if (argc != 1) {
	Tcl_AppendResult(interp, "wrong # args", NULL);
	return TCL_ERROR;
    }
    Tcl_SetObjResult(interp, Tcl_NewIntObj((int)sizeof(long)));
    return TCL_OK;
}

static int
NREUnwind_callback(
    void *data[],
    Tcl_Interp *interp,
    TCL_UNUSED(int) /*result*/)
{
    int none;

    if (data[0] == INT2PTR(-1)) {
        Tcl_NRAddCallback(interp, NREUnwind_callback, &none, INT2PTR(-1),
                INT2PTR(-1), NULL);
    } else if (data[1] == INT2PTR(-1)) {
        Tcl_NRAddCallback(interp, NREUnwind_callback, data[0], &none,
                INT2PTR(-1), NULL);
    } else if (data[2] == INT2PTR(-1)) {
        Tcl_NRAddCallback(interp, NREUnwind_callback, data[0], data[1],
                &none, NULL);
    } else {
        Tcl_Obj *idata[3];
        idata[0] = Tcl_NewIntObj((int) ((char *) data[1] - (char *) data[0]));
        idata[1] = Tcl_NewIntObj((int) ((char *) data[2] - (char *) data[0]));
        idata[2] = Tcl_NewIntObj((int) ((char *) &none   - (char *) data[0]));
        Tcl_SetObjResult(interp, Tcl_NewListObj(3, idata));
    }
    return TCL_OK;
}

static int
TestNREUnwind(
    TCL_UNUSED(void *),
    Tcl_Interp *interp,
    TCL_UNUSED(int) /*objc*/,
    TCL_UNUSED(Tcl_Obj *const *) /*objv*/)
{
    /*
     * Insure that callbacks effectively run at the proper level during the
     * unwinding of the NRE stack.
     */

    Tcl_NRAddCallback(interp, NREUnwind_callback, INT2PTR(-1), INT2PTR(-1),
            INT2PTR(-1), NULL);
    return TCL_OK;
}


static int
TestNRELevels(
    TCL_UNUSED(void *),
    Tcl_Interp *interp,
    TCL_UNUSED(int) /*objc*/,
    TCL_UNUSED(Tcl_Obj *const *) /*objv*/)
{
    Interp *iPtr = (Interp *) interp;
    static ptrdiff_t *refDepth = NULL;
    ptrdiff_t depth;
    Tcl_Obj *levels[6];
    int i = 0;
    NRE_callback *cbPtr = iPtr->execEnvPtr->callbackPtr;

    if (refDepth == NULL) {
	refDepth = &depth;
    }

    depth = (refDepth - &depth);

    levels[0] = Tcl_NewIntObj(depth);
    levels[1] = Tcl_NewIntObj(iPtr->numLevels);
    levels[2] = Tcl_NewIntObj(iPtr->cmdFramePtr->level);
    levels[3] = Tcl_NewIntObj(iPtr->varFramePtr->level);
    levels[4] = Tcl_NewIntObj(iPtr->execEnvPtr->execStackPtr->tosPtr
	    - iPtr->execEnvPtr->execStackPtr->stackWords);

    while (cbPtr) {
	i++;
	cbPtr = cbPtr->nextPtr;
    }
    levels[5] = Tcl_NewIntObj(i);

    Tcl_SetObjResult(interp, Tcl_NewListObj(6, levels));
    return TCL_OK;
}

/*
 *----------------------------------------------------------------------
 *
 * TestconcatobjCmd --
 *
 *	This procedure implements the "testconcatobj" command. It is used
 *	to test that Tcl_ConcatObj does indeed return a fresh Tcl_Obj in all
 *	cases and thet it never corrupts its arguments. In other words, that
 *	[Bug 1447328] was fixed properly.
 *
 * Results:
 *	A standard Tcl result.
 *
 * Side effects:
 *	None.
 *
 *----------------------------------------------------------------------
 */

static int
TestconcatobjCmd(
    TCL_UNUSED(void *),
    Tcl_Interp *interp,		/* Current interpreter. */
    TCL_UNUSED(int) /*argc*/,
    TCL_UNUSED(const char **) /*argv*/)
{
    Tcl_Obj *list1Ptr, *list2Ptr, *emptyPtr, *concatPtr, *tmpPtr;
    int result = TCL_OK, len;
    Tcl_Obj *objv[3];

    /*
     * Set the start of the error message as obj result; it will be cleared at
     * the end if no errors were found.
     */

    Tcl_SetObjResult(interp,
	    Tcl_NewStringObj("Tcl_ConcatObj is unsafe:", -1));

    emptyPtr = Tcl_NewObj();

    list1Ptr = Tcl_NewStringObj("foo bar sum", -1);
    Tcl_ListObjLength(NULL, list1Ptr, &len);
    Tcl_InvalidateStringRep(list1Ptr);

    list2Ptr = Tcl_NewStringObj("eeny meeny", -1);
    Tcl_ListObjLength(NULL, list2Ptr, &len);
    Tcl_InvalidateStringRep(list2Ptr);

    /*
     * Verify that concat'ing a list obj with one or more empty strings does
     * return a fresh Tcl_Obj (see also [Bug 2055782]).
     */

    tmpPtr = Tcl_DuplicateObj(list1Ptr);

    objv[0] = tmpPtr;
    objv[1] = emptyPtr;
    concatPtr = Tcl_ConcatObj(2, objv);
    if (concatPtr->refCount != 0) {
	result = TCL_ERROR;
	Tcl_AppendResult(interp,
		"\n\t* (a) concatObj does not have refCount 0", NULL);
    }
    if (concatPtr == tmpPtr) {
	result = TCL_ERROR;
	Tcl_AppendResult(interp, "\n\t* (a) concatObj is not a new obj ",
		NULL);
	switch (tmpPtr->refCount) {
	case 0:
	    Tcl_AppendResult(interp, "(no new refCount)", NULL);
	    break;
	case 1:
	    Tcl_AppendResult(interp, "(refCount added)", NULL);
	    break;
	default:
	    Tcl_AppendResult(interp, "(more than one refCount added!)", NULL);
	    Tcl_Panic("extremely unsafe behaviour by Tcl_ConcatObj()");
	}
	tmpPtr = Tcl_DuplicateObj(list1Ptr);
	objv[0] = tmpPtr;
    }
    Tcl_DecrRefCount(concatPtr);

    Tcl_IncrRefCount(tmpPtr);
    concatPtr = Tcl_ConcatObj(2, objv);
    if (concatPtr->refCount != 0) {
	result = TCL_ERROR;
	Tcl_AppendResult(interp,
		"\n\t* (b) concatObj does not have refCount 0", NULL);
    }
    if (concatPtr == tmpPtr) {
	result = TCL_ERROR;
	Tcl_AppendResult(interp, "\n\t* (b) concatObj is not a new obj ",
		NULL);
	switch (tmpPtr->refCount) {
	case 0:
	    Tcl_AppendResult(interp, "(refCount removed?)", NULL);
	    Tcl_Panic("extremely unsafe behaviour by Tcl_ConcatObj()");
	    break;
	case 1:
	    Tcl_AppendResult(interp, "(no new refCount)", NULL);
	    break;
	case 2:
	    Tcl_AppendResult(interp, "(refCount added)", NULL);
	    Tcl_DecrRefCount(tmpPtr);
	    break;
	default:
	    Tcl_AppendResult(interp, "(more than one refCount added!)", NULL);
	    Tcl_Panic("extremely unsafe behaviour by Tcl_ConcatObj()");
	}
	tmpPtr = Tcl_DuplicateObj(list1Ptr);
	objv[0] = tmpPtr;
    }
    Tcl_DecrRefCount(concatPtr);

    objv[0] = emptyPtr;
    objv[1] = tmpPtr;
    objv[2] = emptyPtr;
    concatPtr = Tcl_ConcatObj(3, objv);
    if (concatPtr->refCount != 0) {
	result = TCL_ERROR;
	Tcl_AppendResult(interp,
		"\n\t* (c) concatObj does not have refCount 0", NULL);
    }
    if (concatPtr == tmpPtr) {
	result = TCL_ERROR;
	Tcl_AppendResult(interp, "\n\t* (c) concatObj is not a new obj ",
		NULL);
	switch (tmpPtr->refCount) {
	case 0:
	    Tcl_AppendResult(interp, "(no new refCount)", NULL);
	    break;
	case 1:
	    Tcl_AppendResult(interp, "(refCount added)", NULL);
	    break;
	default:
	    Tcl_AppendResult(interp, "(more than one refCount added!)", NULL);
	    Tcl_Panic("extremely unsafe behaviour by Tcl_ConcatObj()");
	}
	tmpPtr = Tcl_DuplicateObj(list1Ptr);
	objv[1] = tmpPtr;
    }
    Tcl_DecrRefCount(concatPtr);

    Tcl_IncrRefCount(tmpPtr);
    concatPtr = Tcl_ConcatObj(3, objv);
    if (concatPtr->refCount != 0) {
	result = TCL_ERROR;
	Tcl_AppendResult(interp,
		"\n\t* (d) concatObj does not have refCount 0", NULL);
    }
    if (concatPtr == tmpPtr) {
	result = TCL_ERROR;
	Tcl_AppendResult(interp, "\n\t* (d) concatObj is not a new obj ",
		NULL);
	switch (tmpPtr->refCount) {
	case 0:
	    Tcl_AppendResult(interp, "(refCount removed?)", NULL);
	    Tcl_Panic("extremely unsafe behaviour by Tcl_ConcatObj()");
	    break;
	case 1:
	    Tcl_AppendResult(interp, "(no new refCount)", NULL);
	    break;
	case 2:
	    Tcl_AppendResult(interp, "(refCount added)", NULL);
	    Tcl_DecrRefCount(tmpPtr);
	    break;
	default:
	    Tcl_AppendResult(interp, "(more than one refCount added!)", NULL);
	    Tcl_Panic("extremely unsafe behaviour by Tcl_ConcatObj()");
	}
	tmpPtr = Tcl_DuplicateObj(list1Ptr);
	objv[1] = tmpPtr;
    }
    Tcl_DecrRefCount(concatPtr);

    /*
     * Verify that an unshared list is not corrupted when concat'ing things to
     * it.
     */

    objv[0] = tmpPtr;
    objv[1] = list2Ptr;
    concatPtr = Tcl_ConcatObj(2, objv);
    if (concatPtr->refCount != 0) {
	result = TCL_ERROR;
	Tcl_AppendResult(interp,
		"\n\t* (e) concatObj does not have refCount 0", NULL);
    }
    if (concatPtr == tmpPtr) {
	result = TCL_ERROR;
	Tcl_AppendResult(interp, "\n\t* (e) concatObj is not a new obj ",
		NULL);

	(void) Tcl_ListObjLength(NULL, concatPtr, &len);
	switch (tmpPtr->refCount) {
	case 3:
	    Tcl_AppendResult(interp, "(failed to concat)", NULL);
	    break;
	default:
	    Tcl_AppendResult(interp, "(corrupted input!)", NULL);
	}
	if (Tcl_IsShared(tmpPtr)) {
	    Tcl_DecrRefCount(tmpPtr);
	}
	tmpPtr = Tcl_DuplicateObj(list1Ptr);
	objv[0] = tmpPtr;
    }
    Tcl_DecrRefCount(concatPtr);

    objv[0] = tmpPtr;
    objv[1] = list2Ptr;
    Tcl_IncrRefCount(tmpPtr);
    concatPtr = Tcl_ConcatObj(2, objv);
    if (concatPtr->refCount != 0) {
	result = TCL_ERROR;
	Tcl_AppendResult(interp,
		"\n\t* (f) concatObj does not have refCount 0", NULL);
    }
    if (concatPtr == tmpPtr) {
	result = TCL_ERROR;
	Tcl_AppendResult(interp, "\n\t* (f) concatObj is not a new obj ",
		NULL);

	(void) Tcl_ListObjLength(NULL, concatPtr, &len);
	switch (tmpPtr->refCount) {
	case 3:
	    Tcl_AppendResult(interp, "(failed to concat)", NULL);
	    break;
	default:
	    Tcl_AppendResult(interp, "(corrupted input!)", NULL);
	}
	if (Tcl_IsShared(tmpPtr)) {
	    Tcl_DecrRefCount(tmpPtr);
	}
	tmpPtr = Tcl_DuplicateObj(list1Ptr);
	objv[0] = tmpPtr;
    }
    Tcl_DecrRefCount(concatPtr);

    objv[0] = tmpPtr;
    objv[1] = list2Ptr;
    Tcl_IncrRefCount(tmpPtr);
    Tcl_IncrRefCount(tmpPtr);
    concatPtr = Tcl_ConcatObj(2, objv);
    if (concatPtr->refCount != 0) {
	result = TCL_ERROR;
	Tcl_AppendResult(interp,
		"\n\t* (g) concatObj does not have refCount 0", NULL);
    }
    if (concatPtr == tmpPtr) {
	result = TCL_ERROR;
	Tcl_AppendResult(interp, "\n\t* (g) concatObj is not a new obj ",
		NULL);

	(void) Tcl_ListObjLength(NULL, concatPtr, &len);
	switch (tmpPtr->refCount) {
	case 3:
	    Tcl_AppendResult(interp, "(failed to concat)", NULL);
	    break;
	default:
	    Tcl_AppendResult(interp, "(corrupted input!)", NULL);
	}
	Tcl_DecrRefCount(tmpPtr);
	if (Tcl_IsShared(tmpPtr)) {
	    Tcl_DecrRefCount(tmpPtr);
	}
	tmpPtr = Tcl_DuplicateObj(list1Ptr);
	objv[0] = tmpPtr;
    }
    Tcl_DecrRefCount(concatPtr);

    /*
     * Clean everything up. Note that we don't actually know how many
     * references there are to tmpPtr here; in the no-error case, it should be
     * five... [Bug 2895367]
     */

    Tcl_DecrRefCount(list1Ptr);
    Tcl_DecrRefCount(list2Ptr);
    Tcl_DecrRefCount(emptyPtr);
    while (tmpPtr->refCount > 1) {
	Tcl_DecrRefCount(tmpPtr);
    }
    Tcl_DecrRefCount(tmpPtr);

    if (result == TCL_OK) {
	Tcl_ResetResult(interp);
    }
    return result;
}

/*
 *----------------------------------------------------------------------
 *
 * TestgetencpathObjCmd --
 *
 *	This function implements the "testgetencpath" command. It is used to
 *	test Tcl_GetEncodingSearchPath().
 *
 * Results:
 *	A standard Tcl result.
 *
 * Side effects:
 *	None.
 *
 *----------------------------------------------------------------------
 */

static int
TestgetencpathObjCmd(
    TCL_UNUSED(void *),
    Tcl_Interp *interp,		/* Current interpreter. */
    int objc,			/* Number of arguments. */
    Tcl_Obj *const *objv)		/* Argument strings. */
{
    if (objc != 1) {
        Tcl_WrongNumArgs(interp, 1, objv, "");
        return TCL_ERROR;
    }

    Tcl_SetObjResult(interp, Tcl_GetEncodingSearchPath());
    return TCL_OK;
}

/*
 *----------------------------------------------------------------------
 *
 * TestsetencpathCmd --
 *
 *	This function implements the "testsetencpath" command. It is used to
 *	test Tcl_SetDefaultEncodingDir().
 *
 * Results:
 *	A standard Tcl result.
 *
 * Side effects:
 *	None.
 *
 *----------------------------------------------------------------------
 */

static int
TestsetencpathObjCmd(
    TCL_UNUSED(void *),
    Tcl_Interp *interp,		/* Current interpreter. */
    int objc,			/* Number of arguments. */
    Tcl_Obj *const *objv)	/* Argument strings. */
{
    if (objc != 2) {
        Tcl_WrongNumArgs(interp, 1, objv, "defaultDir");
        return TCL_ERROR;
    }

    Tcl_SetEncodingSearchPath(objv[1]);
    return TCL_OK;
}

/*
 *----------------------------------------------------------------------
 *
 * TestparseargsCmd --
 *
 *	This procedure implements the "testparseargs" command. It is used to
 *	test that Tcl_ParseArgsObjv does indeed return the right number of
 *	arguments. In other words, that [Bug 3413857] was fixed properly.
 *
 * Results:
 *	A standard Tcl result.
 *
 * Side effects:
 *	None.
 *
 *----------------------------------------------------------------------
 */

static int
TestparseargsCmd(
    TCL_UNUSED(void *),
    Tcl_Interp *interp,		/* Current interpreter. */
    int objc,			/* Number of arguments. */
    Tcl_Obj *const objv[])	/* Arguments. */
{
    static int foo = 0;
    int count = objc;
    Tcl_Obj **remObjv, *result[3];
    Tcl_ArgvInfo argTable[] = {
        {TCL_ARGV_CONSTANT, "-bool", INT2PTR(1), &foo, "booltest", NULL},
        TCL_ARGV_AUTO_REST, TCL_ARGV_AUTO_HELP, TCL_ARGV_TABLE_END
    };

    foo = 0;
    if (Tcl_ParseArgsObjv(interp, argTable, &count, objv, &remObjv)!=TCL_OK) {
        return TCL_ERROR;
    }
    result[0] = Tcl_NewIntObj(foo);
    result[1] = Tcl_NewIntObj(count);
    result[2] = Tcl_NewListObj(count, remObjv);
    Tcl_SetObjResult(interp, Tcl_NewListObj(3, result));
    ckfree(remObjv);
    return TCL_OK;
}

/**
 * Test harness for command and variable resolvers.
 */

static int
InterpCmdResolver(
    Tcl_Interp *interp,
    const char *name,
<<<<<<< HEAD
    TCL_UNUSED(Tcl_Namespace *),
    TCL_UNUSED(int) /*flags*/,
=======
    Tcl_Namespace *dummy,
    int flags,
>>>>>>> 7fd9fb3d
    Tcl_Command *rPtr)
{
    Interp *iPtr = (Interp *) interp;
    CallFrame *varFramePtr = iPtr->varFramePtr;
    Proc *procPtr = (varFramePtr->isProcCallFrame & FRAME_IS_PROC) ?
            varFramePtr->procPtr : NULL;
    Namespace *callerNsPtr = varFramePtr->nsPtr;
    Tcl_Command resolvedCmdPtr = NULL;
    (void)dummy;

    /*
     * Just do something special on a cmd literal "z" in two cases:
     *  A)  when the caller is a proc "x", and the proc is either in "::" or in "::ns2".
     *  B) the caller's namespace is "ctx1" or "ctx2"
     */
    if ( (name[0] == 'z') && (name[1] == '\0') ) {
        Namespace *ns2NsPtr = (Namespace *) Tcl_FindNamespace(interp, "::ns2", NULL, 0);

        if (procPtr != NULL
            && ((procPtr->cmdPtr->nsPtr == iPtr->globalNsPtr)
                || (ns2NsPtr != NULL && procPtr->cmdPtr->nsPtr == ns2NsPtr)
                )
            ) {
            /*
             * Case A)
             *
             *    - The context, in which this resolver becomes active, is
             *      determined by the name of the caller proc, which has to be
             *      named "x".
             *
             *    - To determine the name of the caller proc, the proc is taken
             *      from the topmost stack frame.
             *
             *    - Note that the context is NOT provided during byte-code
             *      compilation (e.g. in TclProcCompileProc)
             *
             *   When these conditions hold, this function resolves the
             *   passed-in cmd literal into a cmd "y", which is taken from the
             *   the global namespace (for simplicity).
             */

            const char *callingCmdName =
                Tcl_GetCommandName(interp, (Tcl_Command) procPtr->cmdPtr);

            if ( callingCmdName[0] == 'x' && callingCmdName[1] == '\0' ) {
                resolvedCmdPtr = Tcl_FindCommand(interp, "y", NULL, TCL_GLOBAL_ONLY);
            }
        } else if (callerNsPtr != NULL) {
            /*
             * Case B)
             *
             *    - The context, in which this resolver becomes active, is
             *      determined by the name of the parent namespace, which has
             *      to be named "ctx1" or "ctx2".
             *
             *    - To determine the name of the parent namesace, it is taken
             *      from the 2nd highest stack frame.
             *
             *    - Note that the context can be provided during byte-code
             *      compilation (e.g. in TclProcCompileProc)
             *
             *   When these conditions hold, this function resolves the
             *   passed-in cmd literal into a cmd "y" or "Y" depending on the
             *   context. The resolved procs are taken from the the global
             *   namespace (for simplicity).
             */

            CallFrame *parentFramePtr = varFramePtr->callerPtr;
            const char *context = parentFramePtr != NULL ? parentFramePtr->nsPtr->name : "(NULL)";

            if (strcmp(context, "ctx1") == 0 && (name[0] == 'z') && (name[1] == '\0')) {
                resolvedCmdPtr = Tcl_FindCommand(interp, "y", NULL, TCL_GLOBAL_ONLY);
                /* fprintf(stderr, "... y ==> %p\n", resolvedCmdPtr);*/

            } else if (strcmp(context, "ctx2") == 0 && (name[0] == 'z') && (name[1] == '\0')) {
                resolvedCmdPtr = Tcl_FindCommand(interp, "Y", NULL, TCL_GLOBAL_ONLY);
                /*fprintf(stderr, "... Y ==> %p\n", resolvedCmdPtr);*/
            }
        }

        if (resolvedCmdPtr != NULL) {
            *rPtr = resolvedCmdPtr;
            return TCL_OK;
        }
    }
    return TCL_CONTINUE;
}

static int
InterpVarResolver(
    TCL_UNUSED(Tcl_Interp *),
    TCL_UNUSED(const char *),
    TCL_UNUSED(Tcl_Namespace *),
    TCL_UNUSED(int),
    TCL_UNUSED(Tcl_Var *))
{
    /*
     * Don't resolve the variable; use standard rules.
     */

    return TCL_CONTINUE;
}

typedef struct MyResolvedVarInfo {
    Tcl_ResolvedVarInfo vInfo;  /* This must be the first element. */
    Tcl_Var var;
    Tcl_Obj *nameObj;
} MyResolvedVarInfo;

static inline void
HashVarFree(
    Tcl_Var var)
{
    if (VarHashRefCount(var) < 2) {
        ckfree(var);
    } else {
        VarHashRefCount(var)--;
    }
}

static void
MyCompiledVarFree(
    Tcl_ResolvedVarInfo *vInfoPtr)
{
    MyResolvedVarInfo *resVarInfo = (MyResolvedVarInfo *) vInfoPtr;

    Tcl_DecrRefCount(resVarInfo->nameObj);
    if (resVarInfo->var) {
        HashVarFree(resVarInfo->var);
    }
    ckfree(vInfoPtr);
}

#define TclVarHashGetValue(hPtr) \
    ((Var *) ((char *)hPtr - offsetof(VarInHash, entry)))

static Tcl_Var
MyCompiledVarFetch(
    Tcl_Interp *interp,
    Tcl_ResolvedVarInfo *vinfoPtr)
{
    MyResolvedVarInfo *resVarInfo = (MyResolvedVarInfo *) vinfoPtr;
    Tcl_Var var = resVarInfo->var;
    int isNewVar;
    Interp *iPtr = (Interp *) interp;
    Tcl_HashEntry *hPtr;

    if (var != NULL) {
        if (!(((Var *) var)->flags & VAR_DEAD_HASH)) {
            /*
             * The cached variable is valid, return it.
             */

            return var;
        }

        /*
         * The variable is not valid anymore. Clean it up.
         */

        HashVarFree(var);
    }

    hPtr = Tcl_CreateHashEntry((Tcl_HashTable *) &iPtr->globalNsPtr->varTable,
            (char *) resVarInfo->nameObj, &isNewVar);
    if (hPtr) {
        var = (Tcl_Var) TclVarHashGetValue(hPtr);
    } else {
        var = NULL;
    }
    resVarInfo->var = var;

    /*
     * Increment the reference counter to avoid ckfree() of the variable in
     * Tcl's FreeVarEntry(); for cleanup, we provide our own HashVarFree();
     */

    VarHashRefCount(var)++;
    return var;
}

static int
InterpCompiledVarResolver(
    TCL_UNUSED(Tcl_Interp *),
    const char *name,
    TCL_UNUSED(int) /*length*/,
    TCL_UNUSED(Tcl_Namespace *),
    Tcl_ResolvedVarInfo **rPtr)
{
    if (*name == 'T') {
 	MyResolvedVarInfo *resVarInfo = (MyResolvedVarInfo *)ckalloc(sizeof(MyResolvedVarInfo));

 	resVarInfo->vInfo.fetchProc = MyCompiledVarFetch;
 	resVarInfo->vInfo.deleteProc = MyCompiledVarFree;
 	resVarInfo->var = NULL;
 	resVarInfo->nameObj = Tcl_NewStringObj(name, -1);
 	Tcl_IncrRefCount(resVarInfo->nameObj);
 	*rPtr = &resVarInfo->vInfo;
 	return TCL_OK;
    }
    return TCL_CONTINUE;
}

static int
TestInterpResolverCmd(
    TCL_UNUSED(void *),
    Tcl_Interp *interp,
    int objc,
    Tcl_Obj *const objv[])
{
    static const char *const table[] = {
        "down", "up", NULL
    };
    int idx;
#define RESOLVER_KEY "testInterpResolver"

    if ((objc < 2) || (objc > 3)) {
	Tcl_WrongNumArgs(interp, 1, objv, "up|down ?interp?");
	return TCL_ERROR;
    }
    if (objc == 3) {
	interp = Tcl_GetChild(interp, Tcl_GetString(objv[2]));
	if (interp == NULL) {
	    Tcl_AppendResult(interp, "provided interpreter not found", NULL);
	    return TCL_ERROR;
	}
    }
    if (Tcl_GetIndexFromObj(interp, objv[1], table, "operation", TCL_EXACT,
            &idx) != TCL_OK) {
        return TCL_ERROR;
    }
    switch (idx) {
    case 1: /* up */
        Tcl_AddInterpResolvers(interp, RESOLVER_KEY, InterpCmdResolver,
                InterpVarResolver, InterpCompiledVarResolver);
        break;
    case 0: /*down*/
        if (!Tcl_RemoveInterpResolvers(interp, RESOLVER_KEY)) {
            Tcl_AppendResult(interp, "could not remove the resolver scheme",
                    NULL);
            return TCL_ERROR;
        }
    }
    return TCL_OK;
}

/*
 * Local Variables:
 * mode: c
 * c-basic-offset: 4
 * fill-column: 78
 * tab-width: 8
 * indent-tabs-mode: nil
 * End:
 */<|MERGE_RESOLUTION|>--- conflicted
+++ resolved
@@ -7791,13 +7791,8 @@
 InterpCmdResolver(
     Tcl_Interp *interp,
     const char *name,
-<<<<<<< HEAD
     TCL_UNUSED(Tcl_Namespace *),
     TCL_UNUSED(int) /*flags*/,
-=======
-    Tcl_Namespace *dummy,
-    int flags,
->>>>>>> 7fd9fb3d
     Tcl_Command *rPtr)
 {
     Interp *iPtr = (Interp *) interp;
@@ -7806,7 +7801,6 @@
             varFramePtr->procPtr : NULL;
     Namespace *callerNsPtr = varFramePtr->nsPtr;
     Tcl_Command resolvedCmdPtr = NULL;
-    (void)dummy;
 
     /*
      * Just do something special on a cmd literal "z" in two cases:
