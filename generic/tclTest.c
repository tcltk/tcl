/*
 * tclTest.c --
 *
 *	This file contains C command functions for a bunch of additional Tcl
 *	commands that are used for testing out Tcl's C interfaces. These
 *	commands are not normally included in Tcl applications; they're only
 *	used for testing.
 *
 * Copyright © 1993-1994 The Regents of the University of California.
 * Copyright © 1994-1997 Sun Microsystems, Inc.
 * Copyright © 1998-2000 Ajuba Solutions.
 * Copyright © 2003 Kevin B. Kenny.  All rights reserved.
 *
 * See the file "license.terms" for information on usage and redistribution of
 * this file, and for a DISCLAIMER OF ALL WARRANTIES.
 */

#define TCL_8_API
#undef BUILD_tcl
#undef STATIC_BUILD
#ifndef USE_TCL_STUBS
#   define USE_TCL_STUBS
#endif
#define TCLBOOLWARNING(boolPtr) /* needed here because we compile with -Wc++-compat */
#include "tclInt.h"
#include "tclOO.h"
#include <math.h>
#include <assert.h>

/*
 * Required for Testregexp*Cmd
 */
#include "tclRegexp.h"

/*
 * Required for the TestChannelCmd and TestChannelEventCmd
 */
#include "tclIO.h"

#include "tclUuid.h"

/*
 * Declare external functions used in Windows tests.
 */
#ifdef __cplusplus
extern "C" {
#endif
DLLEXPORT int		Tcltest_Init(Tcl_Interp *interp);
DLLEXPORT int		Tcltest_SafeInit(Tcl_Interp *interp);
#ifdef __cplusplus
}
#endif

/*
 * Dynamic string shared by TestdcallCmd and DelCallbackProc; used to collect
 * the results of the various deletion callbacks.
 */

static Tcl_DString delString;
static Tcl_Interp *delInterp;

/*
 * One of the following structures exists for each command created by the
 * "testcmdtoken" command.
 */

typedef struct TestCommandTokenRef {
    int id;			/* Identifier for this reference. */
    Tcl_Command token;		/* Tcl's token for the command. */
    const char *value;
    struct TestCommandTokenRef *nextPtr;
				/* Next in list of references. */
} TestCommandTokenRef;

static TestCommandTokenRef *firstCommandTokenRef = NULL;
static int nextCommandTokenRefId = 1;

/*
 * One of the following structures exists for each asynchronous handler
 * created by the "testasync" command".
 */

typedef struct TestAsyncHandler {
    int id;			/* Identifier for this handler. */
    Tcl_AsyncHandler handler;	/* Tcl's token for the handler. */
    char *command;		/* Command to invoke when the handler is
				 * invoked. */
    struct TestAsyncHandler *nextPtr;
				/* Next is list of handlers. */
} TestAsyncHandler;

/*
 * Start of the socket driver state structure to acces field testFlags
 */

typedef struct TcpState TcpState;

struct TcpState {
    Tcl_Channel channel;	/* Channel associated with this socket. */
    int flags;			/* ORed combination of various bitfields. */
};

TCL_DECLARE_MUTEX(asyncTestMutex)

static TestAsyncHandler *firstHandler = NULL;

/*
 * The dynamic string below is used by the "testdstring" command to test the
 * dynamic string facilities.
 */

static Tcl_DString dstring;

/*
 * The command trace below is used by the "testcmdtraceCmd" command to test
 * the command tracing facilities.
 */

static Tcl_Trace cmdTrace;

/*
 * One of the following structures exists for each command created by
 * TestdelCmd:
 */

typedef struct {
    Tcl_Interp *interp;		/* Interpreter in which command exists. */
    char *deleteCmd;		/* Script to execute when command is deleted.
				 * Malloc'ed. */
} DelCmd;

/*
 * The following is used to keep track of an encoding that invokes a Tcl
 * command.
 */

typedef struct {
    Tcl_Interp *interp;
    char *toUtfCmd;
    char *fromUtfCmd;
} TclEncoding;

/*
 * Boolean flag used by the "testsetmainloop" and "testexitmainloop" commands.
 */

static int exitMainLoop = 0;

/*
 * Event structure used in testing the event queue management procedures.
 */

typedef struct {
    Tcl_Event header;		/* Header common to all events */
    Tcl_Interp *interp;		/* Interpreter that will handle the event */
    Tcl_Obj *command;		/* Command to evaluate when the event occurs */
    Tcl_Obj *tag;		/* Tag for this event used to delete it */
} TestEvent;

/*
 * Simple detach/attach facility for testchannel cut|splice. Allow testing of
 * channel transfer in core testsuite.
 */

typedef struct TestChannel {
    Tcl_Channel chan;		/* Detached channel */
    struct TestChannel *nextPtr;/* Next in detached channel pool */
} TestChannel;

static TestChannel *firstDetached;

/*
 * Forward declarations for procedures defined later in this file:
 */

static int		AsyncHandlerProc(void *clientData,
			    Tcl_Interp *interp, int code);
static Tcl_ThreadCreateType AsyncThreadProc(void *);
static void		CleanupTestSetassocdataTests(
			    void *clientData, Tcl_Interp *interp);
static void		CmdDelProc1(void *clientData);
static void		CmdDelProc2(void *clientData);
static Tcl_CmdProc	CmdProc1;
static Tcl_CmdProc	CmdProc2;
static Tcl_CmdObjTraceProc	CmdTraceDeleteProc;
static Tcl_CmdObjTraceProc	CmdTraceProc;
static Tcl_ObjCmdProc	CreatedCommandProc;
static Tcl_ObjCmdProc	CreatedCommandProc2;
static void		DelCallbackProc(void *clientData,
			    Tcl_Interp *interp);
static Tcl_ObjCmdProc	DelCmdProc;
static void		DelDeleteProc(void *clientData);
static void		EncodingFreeProc(void *clientData);
static int		EncodingToUtfProc(void *clientData,
			    const char *src, int srcLen, int flags,
			    Tcl_EncodingState *statePtr, char *dst,
			    int dstLen, int *srcReadPtr, int *dstWrotePtr,
			    int *dstCharsPtr);
static int		EncodingFromUtfProc(void *clientData,
			    const char *src, int srcLen, int flags,
			    Tcl_EncodingState *statePtr, char *dst,
			    int dstLen, int *srcReadPtr, int *dstWrotePtr,
			    int *dstCharsPtr);
static void		ExitProcEven(void *clientData);
static void		ExitProcOdd(void *clientData);
static Tcl_ObjCmdProc	GetTimesCmd;
static Tcl_ResolveCompiledVarProc	InterpCompiledVarResolver;
static void		MainLoop(void);
static Tcl_CmdProc	NoopCmd;
static Tcl_ObjCmdProc	NoopObjCmd;
static Tcl_CmdObjTraceProc TraceProc;
static void		ObjTraceDeleteProc(void *clientData);
static void		PrintParse(Tcl_Interp *interp, Tcl_Parse *parsePtr);
static Tcl_FreeProc	SpecialFree;
static int		StaticInitProc(Tcl_Interp *interp);
static Tcl_ObjCmdProc	TestasyncCmd;
static Tcl_ObjCmdProc	TestbumpinterpepochCmd;
static Tcl_ObjCmdProc	TestbytestringCmd;
static Tcl_ObjCmdProc	TestsetbytearraylengthCmd;
static Tcl_ObjCmdProc	TestpurebytesobjCmd;
static Tcl_ObjCmdProc	TeststringbytesCmd;
static Tcl_ObjCmdProc2	Testcmdobj2Cmd;
static Tcl_ObjCmdProc	TestcmdinfoCmd;
static Tcl_ObjCmdProc	TestcmdtokenCmd;
static Tcl_ObjCmdProc	TestcmdtraceCmd;
static Tcl_ObjCmdProc	TestconcatobjCmd;
static Tcl_ObjCmdProc	TestcreatecommandCmd;
static Tcl_ObjCmdProc	TestdcallCmd;
static Tcl_ObjCmdProc	TestdelCmd;
static Tcl_ObjCmdProc	TestdelassocdataCmd;
static Tcl_ObjCmdProc	TestdoubledigitsCmd;
static Tcl_ObjCmdProc	TestdstringCmd;
static Tcl_ObjCmdProc	TestencodingCmd;
static Tcl_ObjCmdProc	TestevalexCmd;
static Tcl_ObjCmdProc	TestevalobjvCmd;
static Tcl_ObjCmdProc	TesteventCmd;
static int		TesteventProc(Tcl_Event *event, int flags);
static int		TesteventDeleteProc(Tcl_Event *event,
			    void *clientData);
static Tcl_ObjCmdProc	TestexithandlerCmd;
static Tcl_ObjCmdProc	TestexprlongCmd;
static Tcl_ObjCmdProc	TestexprlongobjCmd;
static Tcl_ObjCmdProc	TestexprdoubleCmd;
static Tcl_ObjCmdProc	TestexprdoubleobjCmd;
static Tcl_ObjCmdProc	TestexprparserCmd;
static Tcl_ObjCmdProc	TestexprstringCmd;
static Tcl_ObjCmdProc	TestfileCmd;
static Tcl_ObjCmdProc	TestfilelinkCmd;
static Tcl_ObjCmdProc	TestfeventCmd;
static Tcl_ObjCmdProc	TestgetassocdataCmd;
static Tcl_ObjCmdProc	TestgetintCmd;
static Tcl_ObjCmdProc	TestlongsizeCmd;
static Tcl_ObjCmdProc	TestgetplatformCmd;
static Tcl_ObjCmdProc	TestgetvarfullnameCmd;
static Tcl_ObjCmdProc	TestinterpdeleteCmd;
static Tcl_ObjCmdProc	TestlinkCmd;
static Tcl_ObjCmdProc	TestlinkarrayCmd;
static Tcl_ObjCmdProc	TestlistapiCmd;
static Tcl_ObjCmdProc	TestlistrepCmd;
static Tcl_ObjCmdProc	TestlocaleCmd;
static Tcl_ObjCmdProc	TestmainthreadCmd;
static Tcl_ObjCmdProc	TestmsbObjCmd;
static Tcl_ObjCmdProc	TestsetmainloopCmd;
static Tcl_ObjCmdProc	TestexitmainloopCmd;
static Tcl_ObjCmdProc	TestpanicCmd;
static Tcl_ObjCmdProc	TestparseargsCmd;
static Tcl_ObjCmdProc	TestparserCmd;
static Tcl_ObjCmdProc	TestparsevarCmd;
static Tcl_ObjCmdProc	TestparsevarnameCmd;
static Tcl_ObjCmdProc	TestpreferstableCmd;
static Tcl_ObjCmdProc	TestprintCmd;
static Tcl_ObjCmdProc	TestregexpCmd;
static Tcl_ObjCmdProc	TestreturnCmd;
static void		TestregexpXflags(const char *string,
			    size_t length, int *cflagsPtr, int *eflagsPtr);
static Tcl_ObjCmdProc	TestsetassocdataCmd;
static Tcl_ObjCmdProc	TestsetCmd;
static Tcl_ObjCmdProc	Testset2Cmd;
static Tcl_ObjCmdProc	TestseterrorcodeCmd;
static Tcl_ObjCmdProc	TestsetobjerrorcodeCmd;
static Tcl_ObjCmdProc	TestsetplatformCmd;
static Tcl_ObjCmdProc	TestSizeCmd;
static Tcl_ObjCmdProc	TeststaticlibraryCmd;
static Tcl_ObjCmdProc	TesttranslatefilenameCmd;
static Tcl_ObjCmdProc	TestfstildeexpandCmd;
static Tcl_ObjCmdProc	TestuniClassCmd;
static Tcl_ObjCmdProc	TestupvarCmd;
static Tcl_ObjCmdProc2	TestWrongNumArgsCmd;
static Tcl_ObjCmdProc	TestGetIndexFromObjStructCmd;
static Tcl_ObjCmdProc	TestChannelCmd;
static Tcl_ObjCmdProc	TestChannelEventCmd;
static Tcl_ObjCmdProc	TestChanCreateCmd;
static Tcl_ObjCmdProc	TestSocketCmd;
static Tcl_ObjCmdProc	TestFilesystemCmd;
static Tcl_ObjCmdProc	TestSimpleFilesystemCmd;
static void		TestReport(const char *cmd, Tcl_Obj *arg1,
			    Tcl_Obj *arg2);
static Tcl_Obj *	TestReportGetNativePath(Tcl_Obj *pathPtr);
static Tcl_FSStatProc	TestReportStat;
static Tcl_FSAccessProc TestReportAccess;
static Tcl_FSOpenFileChannelProc TestReportOpenFileChannel;
static Tcl_FSMatchInDirectoryProc TestReportMatchInDirectory;
static Tcl_FSChdirProc	TestReportChdir;
static Tcl_FSLstatProc	TestReportLstat;
static Tcl_FSCopyFileProc TestReportCopyFile;
static Tcl_FSDeleteFileProc TestReportDeleteFile;
static Tcl_FSRenameFileProc TestReportRenameFile;
static Tcl_FSCreateDirectoryProc TestReportCreateDirectory;
static Tcl_FSCopyDirectoryProc TestReportCopyDirectory;
static Tcl_FSRemoveDirectoryProc TestReportRemoveDirectory;
static int		TestReportLoadFile(Tcl_Interp *interp, Tcl_Obj *pathPtr,
			    Tcl_LoadHandle *handlePtr,
			    Tcl_FSUnloadFileProc **unloadProcPtr);
static Tcl_FSLinkProc	TestReportLink;
static Tcl_FSFileAttrStringsProc TestReportFileAttrStrings;
static Tcl_FSFileAttrsGetProc TestReportFileAttrsGet;
static Tcl_FSFileAttrsSetProc TestReportFileAttrsSet;
static Tcl_FSUtimeProc	TestReportUtime;
static Tcl_FSNormalizePathProc TestReportNormalizePath;
static Tcl_FSPathInFilesystemProc TestReportInFilesystem;
static Tcl_FSFreeInternalRepProc TestReportFreeInternalRep;
static Tcl_FSDupInternalRepProc TestReportDupInternalRep;
static Tcl_ObjCmdProc	TestServiceModeCmd;
static Tcl_FSStatProc	SimpleStat;
static Tcl_FSAccessProc SimpleAccess;
static Tcl_FSOpenFileChannelProc SimpleOpenFileChannel;
static Tcl_FSListVolumesProc SimpleListVolumes;
static Tcl_FSPathInFilesystemProc SimplePathInFilesystem;
static Tcl_Obj *	SimpleRedirect(Tcl_Obj *pathPtr);
static Tcl_FSMatchInDirectoryProc SimpleMatchInDirectory;
static Tcl_ObjCmdProc	TestUtfNextCmd;
static Tcl_ObjCmdProc	TestUtfPrevCmd;
static Tcl_ObjCmdProc	TestUtfToNormalizedDStringCmd;
static Tcl_ObjCmdProc	TestUtfToNormalizedCmd;
static Tcl_ObjCmdProc	TestNumUtfCharsCmd;
static Tcl_ObjCmdProc	TestGetUniCharCmd;
static Tcl_ObjCmdProc	TestFindFirstCmd;
static Tcl_ObjCmdProc	TestFindLastCmd;
static Tcl_ObjCmdProc	TestHashSystemHashCmd;
static Tcl_ObjCmdProc	TestGetIntForIndexCmd;
static Tcl_ObjCmdProc	TestLutilCmd;
static Tcl_NRPostProc	NREUnwind_callback;
static Tcl_ObjCmdProc	TestNREUnwind;
static Tcl_ObjCmdProc	TestNRELevels;
static Tcl_ObjCmdProc	TestInterpResolverCmd;
#if defined(HAVE_CPUID) && !defined(MAC_OSX_TCL)
static Tcl_ObjCmdProc	TestcpuidCmd;
#endif
static Tcl_ObjCmdProc	TestApplyLambdaCmd;
#ifdef _WIN32
static Tcl_ObjCmdProc	TestHandleCountCmd;
static Tcl_ObjCmdProc	TestAppVerifierPresentCmd;
#endif

static const Tcl_Filesystem testReportingFilesystem = {
    "reporting",
    sizeof(Tcl_Filesystem),
    TCL_FILESYSTEM_VERSION_1,
    TestReportInFilesystem, /* path in */
    TestReportDupInternalRep,
    TestReportFreeInternalRep,
    NULL, /* native to norm */
    NULL, /* convert to native */
    TestReportNormalizePath,
    NULL, /* path type */
    NULL, /* separator */
    TestReportStat,
    TestReportAccess,
    TestReportOpenFileChannel,
    TestReportMatchInDirectory,
    TestReportUtime,
    TestReportLink,
    NULL /* list volumes */,
    TestReportFileAttrStrings,
    TestReportFileAttrsGet,
    TestReportFileAttrsSet,
    TestReportCreateDirectory,
    TestReportRemoveDirectory,
    TestReportDeleteFile,
    TestReportCopyFile,
    TestReportRenameFile,
    TestReportCopyDirectory,
    TestReportLstat,
    (Tcl_FSLoadFileProc *) TestReportLoadFile,
    NULL /* cwd */,
    TestReportChdir
};

static const Tcl_Filesystem simpleFilesystem = {
    "simple",
    sizeof(Tcl_Filesystem),
    TCL_FILESYSTEM_VERSION_1,
    SimplePathInFilesystem,
    NULL,
    NULL,
    /* No internal to normalized, since we don't create any
     * pure 'internal' Tcl_Obj path representations */
    NULL,
    /* No create native rep function, since we don't use it
     * or 'Tcl_FSNewNativePath' */
    NULL,
    /* Normalize path isn't needed - we assume paths only have
     * one representation */
    NULL,
    NULL,
    NULL,
    SimpleStat,
    SimpleAccess,
    SimpleOpenFileChannel,
    SimpleMatchInDirectory,
    NULL,
    /* We choose not to support symbolic links inside our vfs's */
    NULL,
    SimpleListVolumes,
    NULL,
    NULL,
    NULL,
    NULL,
    NULL,
    NULL,
    /* No copy file - fallback will occur at Tcl level */
    NULL,
    /* No rename file - fallback will occur at Tcl level */
    NULL,
    /* No copy directory - fallback will occur at Tcl level */
    NULL,
    /* Use stat for lstat */
    NULL,
    /* No load - fallback on core implementation */
    NULL,
    /* We don't need a getcwd or chdir - fallback on Tcl's versions */
    NULL,
    NULL
};


/*
 *----------------------------------------------------------------------
 *
 * Tcltest_Init --
 *
 *	This procedure performs application-specific initialization. Most
 *	applications, especially those that incorporate additional packages,
 *	will have their own version of this procedure.
 *
 * Results:
 *	Returns a standard Tcl completion code, and leaves an error message in
 *	the interp's result if an error occurs.
 *
 * Side effects:
 *	Depends on the startup script.
 *
 *----------------------------------------------------------------------
 */

#ifndef STRINGIFY
#  define STRINGIFY(x) STRINGIFY1(x)
#  define STRINGIFY1(x) #x
#endif

static const char version[] = TCL_PATCH_LEVEL "+" STRINGIFY(TCL_VERSION_UUID)
#if defined(__clang__) && defined(__clang_major__)
	    ".clang-" STRINGIFY(__clang_major__)
#if __clang_minor__ < 10
	    "0"
#endif
	    STRINGIFY(__clang_minor__)
#endif
#ifdef TCL_COMPILE_DEBUG
	    ".compiledebug"
#endif
#ifdef TCL_COMPILE_STATS
	    ".compilestats"
#endif
#if defined(__cplusplus) && !defined(__OBJC__)
	    ".cplusplus"
#endif
#ifndef NDEBUG
	    ".debug"
#endif
#if !defined(__clang__) && !defined(__INTEL_COMPILER) && defined(__GNUC__)
	    ".gcc-" STRINGIFY(__GNUC__)
#if __GNUC_MINOR__ < 10
	    "0"
#endif
	    STRINGIFY(__GNUC_MINOR__)
#endif
#ifdef __INTEL_COMPILER
	    ".icc-" STRINGIFY(__INTEL_COMPILER)
#endif
#if (defined(_WIN32) && !defined(_WIN64)) || (ULONG_MAX == 0xffffffffUL)
	    ".ilp32"
#endif
#ifdef TCL_MEM_DEBUG
	    ".memdebug"
#endif
#if defined(_MSC_VER)
	    ".msvc-" STRINGIFY(_MSC_VER)
#endif
#ifdef USE_NMAKE
	    ".nmake"
#endif
#ifdef TCL_NO_DEPRECATED
	    ".no-deprecate"
#endif
#if !TCL_THREADS
	    ".no-thread"
#endif
#ifndef TCL_CFG_OPTIMIZED
	    ".no-optimize"
#endif
#ifdef __OBJC__
	    ".objective-c"
#if defined(__cplusplus)
	    "plusplus"
#endif
#endif
#ifdef TCL_CFG_PROFILED
	    ".profile"
#endif
#ifdef PURIFY
	    ".purify"
#endif
#ifdef STATIC_BUILD
	    ".static"
#endif
#if TCL_UTF_MAX < 4
	    ".utf-16"
#endif
;

static int
TestCommonInit(
    Tcl_Interp *interp)		/* Interpreter for application. */
{
    Tcl_CmdInfo info;

    if (Tcl_InitStubs(interp, "9.0-", 0) == NULL) {
	return TCL_ERROR;
    }
    if (Tcl_GetCommandInfo(interp, "::tcl::build-info", &info)) {
	if (info.isNativeObjectProc == 2) {
	    Tcl_CreateObjCommand2(interp, "::tcl::test::build-info",
		    info.objProc2, (void *)version, NULL);
	} else {
	    Tcl_CreateObjCommand(interp, "::tcl::test::build-info",
		    info.objProc, (void *)version, NULL);
	}
    }
    if (Tcl_PkgProvideEx(interp, "tcl::test", TCL_PATCH_LEVEL, NULL) == TCL_ERROR) {
	return TCL_ERROR;
    }
    return TCL_OK;
}

int
Tcltest_Init(
    Tcl_Interp *interp)		/* Interpreter for application. */
{
    Tcl_Obj **objv, *objPtr;
    Tcl_Size objc;
    int index;
    static const char *const specialOptions[] = {
	"-appinitprocerror", "-appinitprocdeleteinterp",
	"-appinitprocclosestderr", "-appinitprocsetrcfile", NULL
    };

    if (TestCommonInit(interp) != TCL_OK) {
	return TCL_ERROR;
    }
    if (Tcl_OOInitStubs(interp) == NULL) {
	return TCL_ERROR;
    }
    /*
     * Create additional commands and math functions for testing Tcl.
     */

    Tcl_CreateObjCommand(interp, "gettimes", GetTimesCmd, NULL, NULL);
    Tcl_CreateCommand(interp, "noop", NoopCmd, NULL, NULL);
    Tcl_CreateObjCommand(interp, "noop", NoopObjCmd, NULL, NULL);
    Tcl_CreateObjCommand(interp, "testpurebytesobj", TestpurebytesobjCmd, NULL, NULL);
    Tcl_CreateObjCommand(interp, "testsetbytearraylength", TestsetbytearraylengthCmd, NULL, NULL);
    Tcl_CreateObjCommand(interp, "testbytestring", TestbytestringCmd, NULL, NULL);
    Tcl_CreateObjCommand(interp, "teststringbytes", TeststringbytesCmd, NULL, NULL);
    Tcl_CreateObjCommand2(interp, "testwrongnumargs", TestWrongNumArgsCmd,
	    NULL, NULL);
    Tcl_CreateObjCommand(interp, "testfilesystem", TestFilesystemCmd,
	    NULL, NULL);
    Tcl_CreateObjCommand(interp, "testsimplefilesystem", TestSimpleFilesystemCmd,
	    NULL, NULL);
    Tcl_CreateObjCommand(interp, "testgetindexfromobjstruct",
	    TestGetIndexFromObjStructCmd, NULL, NULL);
    Tcl_CreateObjCommand(interp, "testasync", TestasyncCmd, NULL, NULL);
    Tcl_CreateObjCommand(interp, "testbumpinterpepoch",
	    TestbumpinterpepochCmd, NULL, NULL);
    Tcl_CreateObjCommand(interp, "testchannel", TestChannelCmd,
	    NULL, NULL);
    Tcl_CreateObjCommand(interp, "testchannelevent", TestChannelEventCmd,
	    NULL, NULL);
    Tcl_CreateObjCommand(interp, "testchancreate", TestChanCreateCmd,
	    NULL, NULL);
    Tcl_CreateObjCommand(interp, "testcmdtoken", TestcmdtokenCmd, NULL,
	    NULL);
    Tcl_CreateObjCommand2(interp, "testcmdobj2", Testcmdobj2Cmd,
	    NULL, NULL);
    Tcl_CreateObjCommand(interp, "testcmdinfo", TestcmdinfoCmd, NULL,
	    NULL);
    Tcl_CreateObjCommand(interp, "testcmdtrace", TestcmdtraceCmd,
	    NULL, NULL);
    Tcl_CreateObjCommand(interp, "testconcatobj", TestconcatobjCmd,
	    NULL, NULL);
    Tcl_CreateObjCommand(interp, "testcreatecommand", TestcreatecommandCmd,
	    NULL, NULL);
    Tcl_CreateObjCommand(interp, "testdcall", TestdcallCmd, NULL, NULL);
    Tcl_CreateObjCommand(interp, "testdel", TestdelCmd, NULL, NULL);
    Tcl_CreateObjCommand(interp, "testdelassocdata", TestdelassocdataCmd,
	    NULL, NULL);
    Tcl_CreateObjCommand(interp, "testdoubledigits", TestdoubledigitsCmd,
	    NULL, NULL);
    Tcl_DStringInit(&dstring);
    Tcl_CreateObjCommand(interp, "testdstring", TestdstringCmd, NULL,
	    NULL);
    Tcl_CreateObjCommand(interp, "testencoding", TestencodingCmd, NULL,
	    NULL);
    Tcl_CreateObjCommand(interp, "testevalex", TestevalexCmd,
	    NULL, NULL);
    Tcl_CreateObjCommand(interp, "testevalobjv", TestevalobjvCmd,
	    NULL, NULL);
    Tcl_CreateObjCommand(interp, "testevent", TesteventCmd,
	    NULL, NULL);
    Tcl_CreateObjCommand(interp, "testexithandler", TestexithandlerCmd,
	    NULL, NULL);
    Tcl_CreateObjCommand(interp, "testexprlong", TestexprlongCmd,
	    NULL, NULL);
    Tcl_CreateObjCommand(interp, "testexprlongobj", TestexprlongobjCmd,
	    NULL, NULL);
    Tcl_CreateObjCommand(interp, "testexprdouble", TestexprdoubleCmd,
	    NULL, NULL);
    Tcl_CreateObjCommand(interp, "testexprdoubleobj", TestexprdoubleobjCmd,
	    NULL, NULL);
    Tcl_CreateObjCommand(interp, "testexprparser", TestexprparserCmd,
	    NULL, NULL);
    Tcl_CreateObjCommand(interp, "testexprstring", TestexprstringCmd,
	    NULL, NULL);
    Tcl_CreateObjCommand(interp, "testfevent", TestfeventCmd, NULL,
	    NULL);
    Tcl_CreateObjCommand(interp, "testfilelink", TestfilelinkCmd,
	    NULL, NULL);
    Tcl_CreateObjCommand(interp, "testfile", TestfileCmd,
	    NULL, NULL);
    Tcl_CreateObjCommand(interp, "testhashsystemhash",
	    TestHashSystemHashCmd, NULL, NULL);
    Tcl_CreateObjCommand(interp, "testgetassocdata", TestgetassocdataCmd,
	    NULL, NULL);
    Tcl_CreateObjCommand(interp, "testgetint", TestgetintCmd,
	    NULL, NULL);
    Tcl_CreateObjCommand(interp, "testlongsize", TestlongsizeCmd,
	    NULL, NULL);
    Tcl_CreateObjCommand(interp, "testgetplatform", TestgetplatformCmd,
	    NULL, NULL);
    Tcl_CreateObjCommand(interp, "testgetvarfullname",
	    TestgetvarfullnameCmd, NULL, NULL);
    Tcl_CreateObjCommand(interp, "testinterpdelete", TestinterpdeleteCmd,
	    NULL, NULL);
    Tcl_CreateObjCommand(interp, "testlink", TestlinkCmd, NULL, NULL);
    Tcl_CreateObjCommand(interp, "testlinkarray", TestlinkarrayCmd, NULL, NULL);
    Tcl_CreateObjCommand(interp, "testlistapi", TestlistapiCmd, NULL, NULL);
    Tcl_CreateObjCommand(interp, "testlistrep", TestlistrepCmd, NULL, NULL);
    Tcl_CreateObjCommand(interp, "testlocale", TestlocaleCmd, NULL,
	    NULL);
    Tcl_CreateObjCommand(interp, "testmsb", TestmsbObjCmd, NULL, NULL);
    Tcl_CreateObjCommand(interp, "testpanic", TestpanicCmd, NULL, NULL);
    Tcl_CreateObjCommand(interp, "testparseargs", TestparseargsCmd,NULL,NULL);
    Tcl_CreateObjCommand(interp, "testparser", TestparserCmd,
	    NULL, NULL);
    Tcl_CreateObjCommand(interp, "testparsevar", TestparsevarCmd,
	    NULL, NULL);
    Tcl_CreateObjCommand(interp, "testparsevarname", TestparsevarnameCmd,
	    NULL, NULL);
    Tcl_CreateObjCommand(interp, "testpreferstable", TestpreferstableCmd,
	    NULL, NULL);
    Tcl_CreateObjCommand(interp, "testprint", TestprintCmd,
	    NULL, NULL);
    Tcl_CreateObjCommand(interp, "testregexp", TestregexpCmd,
	    NULL, NULL);
    Tcl_CreateObjCommand(interp, "testreturn", TestreturnCmd,
	    NULL, NULL);
    Tcl_CreateObjCommand(interp, "testservicemode", TestServiceModeCmd,
	    NULL, NULL);
    Tcl_CreateObjCommand(interp, "testsetassocdata", TestsetassocdataCmd,
	    NULL, NULL);
    Tcl_CreateObjCommand(interp, "testsetnoerr", TestsetCmd,
	    NULL, NULL);
    Tcl_CreateObjCommand(interp, "testseterr", TestsetCmd,
	    INT2PTR(TCL_LEAVE_ERR_MSG), NULL);
    Tcl_CreateObjCommand(interp, "testset2", Testset2Cmd,
	    INT2PTR(TCL_LEAVE_ERR_MSG), NULL);
    Tcl_CreateObjCommand(interp, "testseterrorcode", TestseterrorcodeCmd,
	    NULL, NULL);
    Tcl_CreateObjCommand(interp, "testsetobjerrorcode",
	    TestsetobjerrorcodeCmd, NULL, NULL);
    Tcl_CreateObjCommand(interp, "testutfnext",
	    TestUtfNextCmd, NULL, NULL);
    Tcl_CreateObjCommand(interp, "testutfprev",
	    TestUtfPrevCmd, NULL, NULL);
    Tcl_CreateObjCommand(interp, "testnumutfchars",
	    TestNumUtfCharsCmd, NULL, NULL);
    Tcl_CreateObjCommand(interp, "testgetunichar",
	    TestGetUniCharCmd, NULL, NULL);
    Tcl_CreateObjCommand(interp, "testfindfirst",
	    TestFindFirstCmd, NULL, NULL);
    Tcl_CreateObjCommand(interp, "testfindlast",
	    TestFindLastCmd, NULL, NULL);
    Tcl_CreateObjCommand(interp, "testgetintforindex",
	    TestGetIntForIndexCmd, NULL, NULL);
    Tcl_CreateObjCommand(interp, "testsetplatform", TestsetplatformCmd,
	    NULL, NULL);
    Tcl_CreateObjCommand(interp, "testsize", TestSizeCmd, NULL, NULL);
    Tcl_CreateObjCommand(interp, "testsocket", TestSocketCmd,
	    NULL, NULL);
    Tcl_CreateObjCommand(interp, "teststaticlibrary", TeststaticlibraryCmd,
	    NULL, NULL);
    Tcl_CreateObjCommand(interp, "testtranslatefilename",
	    TesttranslatefilenameCmd, NULL, NULL);
    Tcl_CreateObjCommand(interp, "testfstildeexpand",
	    TestfstildeexpandCmd, NULL, NULL);
    Tcl_CreateObjCommand(interp, "testupvar", TestupvarCmd, NULL, NULL);
    Tcl_CreateObjCommand(interp, "testuniclass", TestuniClassCmd, NULL, NULL);
    Tcl_CreateObjCommand(interp, "testmainthread", TestmainthreadCmd, NULL,
	    NULL);
    Tcl_CreateObjCommand(interp, "testsetmainloop", TestsetmainloopCmd,
	    NULL, NULL);
    Tcl_CreateObjCommand(interp, "testexitmainloop", TestexitmainloopCmd,
	    NULL, NULL);
#if defined(HAVE_CPUID) && !defined(MAC_OSX_TCL)
    Tcl_CreateObjCommand(interp, "testcpuid", TestcpuidCmd,
	    NULL, NULL);
#endif
    Tcl_CreateObjCommand(interp, "testnreunwind", TestNREUnwind,
	    NULL, NULL);
    Tcl_CreateObjCommand(interp, "testnrelevels", TestNRELevels,
	    NULL, NULL);
    Tcl_CreateObjCommand(interp, "testinterpresolver", TestInterpResolverCmd,
	    NULL, NULL);
    Tcl_CreateObjCommand(interp, "testapplylambda", TestApplyLambdaCmd,
	    NULL, NULL);
    Tcl_CreateObjCommand(interp, "testlutil", TestLutilCmd,
	    NULL, NULL);
    Tcl_CreateObjCommand(interp, "testutftonormalized",
	TestUtfToNormalizedCmd, NULL, NULL);
    Tcl_CreateObjCommand(interp, "testutftonormalizeddstring",
	TestUtfToNormalizedDStringCmd, NULL, NULL);
#if defined(_WIN32)
    Tcl_CreateObjCommand(interp, "testhandlecount", TestHandleCountCmd,
	    NULL, NULL);
    Tcl_CreateObjCommand(interp, "testappverifierpresent",
	    TestAppVerifierPresentCmd, NULL, NULL);
#endif

    if (TclObjTest_Init(interp) != TCL_OK) {
	return TCL_ERROR;
    }
    if (Procbodytest_Init(interp) != TCL_OK) {
	return TCL_ERROR;
    }
#if TCL_THREADS
    if (TclThread_Init(interp) != TCL_OK) {
	return TCL_ERROR;
    }
    if (TclMutex_Init(interp) != TCL_OK) {
	return TCL_ERROR;
    }
#endif

    if (Tcl_ABSListTest_Init(interp) != TCL_OK) {
	return TCL_ERROR;
    }

    /*
     * Check for special options used in ../tests/main.test
     */

    objPtr = Tcl_GetVar2Ex(interp, "argv", NULL, TCL_GLOBAL_ONLY);
    if (objPtr != NULL) {
	if (Tcl_ListObjGetElements(interp, objPtr, &objc, &objv) != TCL_OK) {
	    return TCL_ERROR;
	}
	if (objc && (Tcl_GetIndexFromObj(NULL, objv[0], specialOptions, NULL,
		TCL_EXACT, &index) == TCL_OK)) {
	    switch (index) {
	    case 0:
		return TCL_ERROR;
	    case 1:
		Tcl_DeleteInterp(interp);
		return TCL_ERROR;
	    case 2: {
		int mode;
		Tcl_UnregisterChannel(interp,
			Tcl_GetChannel(interp, "stderr", &mode));
		return TCL_ERROR;
	    }
	    case 3:
		if (objc > 1) {
		    Tcl_SetVar2Ex(interp, "tcl_rcFileName", NULL, objv[1],
			    TCL_GLOBAL_ONLY);
		}
		return TCL_ERROR;
	    }
	}
    }

    /*
     * And finally add any platform specific test commands.
     */

    return TclplatformtestInit(interp);
}

/*
 *----------------------------------------------------------------------
 *
 * Tcltest_SafeInit --
 *
 *	This procedure performs application-specific initialization. Most
 *	applications, especially those that incorporate additional packages,
 *	will have their own version of this procedure.
 *
 * Results:
 *	Returns a standard Tcl completion code, and leaves an error message in
 *	the interp's result if an error occurs.
 *
 * Side effects:
 *	Depends on the startup script.
 *
 *----------------------------------------------------------------------
 */

int
Tcltest_SafeInit(
    Tcl_Interp *interp)		/* Interpreter for application. */
{
    if (TestCommonInit(interp) != TCL_OK) {
	return TCL_ERROR;
    }
    return Procbodytest_SafeInit(interp);
}

/*
 *----------------------------------------------------------------------
 *
 * TestasyncCmd --
 *
 *	This procedure implements the "testasync" command.  It is used
 *	to test the asynchronous handler facilities of Tcl.
 *
 * Results:
 *	A standard Tcl result.
 *
 * Side effects:
 *	Creates, deletes, and invokes handlers.
 *
 *----------------------------------------------------------------------
 */

static int
TestasyncCmd(
    TCL_UNUSED(void *),
    Tcl_Interp *interp,		/* Current interpreter. */
    int objc,			/* Number of arguments. */
    Tcl_Obj *const *objv)	/* Arguments. */
{
    TestAsyncHandler *asyncPtr, *prevPtr;
    int id, code;
    static int nextId = 1;

    if (objc < 2) {
	wrongNumArgs:
	Tcl_WrongNumArgs(interp, 1, objv, "");
	return TCL_ERROR;
    }
    if (strcmp(Tcl_GetString(objv[1]), "create") == 0) {
	if (objc != 3) {
	    goto wrongNumArgs;
	}
	asyncPtr = (TestAsyncHandler *)Tcl_Alloc(sizeof(TestAsyncHandler));
	asyncPtr->command = (char *)Tcl_Alloc(strlen(Tcl_GetString(objv[2])) + 1);
	strcpy(asyncPtr->command, Tcl_GetString(objv[2]));
	Tcl_MutexLock(&asyncTestMutex);
	asyncPtr->id = nextId;
	nextId++;
	asyncPtr->handler = Tcl_AsyncCreate(AsyncHandlerProc, INT2PTR(asyncPtr->id));
	asyncPtr->nextPtr = firstHandler;
	firstHandler = asyncPtr;
	Tcl_MutexUnlock(&asyncTestMutex);
	Tcl_SetObjResult(interp, Tcl_NewWideIntObj(asyncPtr->id));
    } else if (strcmp(Tcl_GetString(objv[1]), "delete") == 0) {
	if (objc == 2) {
	    Tcl_MutexLock(&asyncTestMutex);
	    while (firstHandler != NULL) {
		asyncPtr = firstHandler;
		firstHandler = asyncPtr->nextPtr;
		Tcl_AsyncDelete(asyncPtr->handler);
		Tcl_Free(asyncPtr->command);
		Tcl_Free(asyncPtr);
	    }
	    Tcl_MutexUnlock(&asyncTestMutex);
	    return TCL_OK;
	}
	if (objc != 3) {
	    goto wrongNumArgs;
	}
	if (Tcl_GetIntFromObj(interp, objv[2], &id) != TCL_OK) {
	    return TCL_ERROR;
	}
	Tcl_MutexLock(&asyncTestMutex);
	for (prevPtr = NULL, asyncPtr = firstHandler; asyncPtr != NULL;
		prevPtr = asyncPtr, asyncPtr = asyncPtr->nextPtr) {
	    if (asyncPtr->id != id) {
		continue;
	    }
	    if (prevPtr == NULL) {
		firstHandler = asyncPtr->nextPtr;
	    } else {
		prevPtr->nextPtr = asyncPtr->nextPtr;
	    }
	    Tcl_AsyncDelete(asyncPtr->handler);
	    Tcl_Free(asyncPtr->command);
	    Tcl_Free(asyncPtr);
	    break;
	}
	Tcl_MutexUnlock(&asyncTestMutex);
    } else if (strcmp(Tcl_GetString(objv[1]), "mark") == 0) {
	if (objc != 5) {
	    goto wrongNumArgs;
	}
	if ((Tcl_GetIntFromObj(interp, objv[2], &id) != TCL_OK)
		|| (Tcl_GetIntFromObj(interp, objv[4], &code) != TCL_OK)) {
	    return TCL_ERROR;
	}
	Tcl_MutexLock(&asyncTestMutex);
	for (asyncPtr = firstHandler; asyncPtr != NULL;
		asyncPtr = asyncPtr->nextPtr) {
	    if (asyncPtr->id == id) {
		Tcl_AsyncMark(asyncPtr->handler);
		break;
	    }
	}
	Tcl_SetObjResult(interp, objv[3]);
	Tcl_MutexUnlock(&asyncTestMutex);
	return code;
    } else if (strcmp(Tcl_GetString(objv[1]), "marklater") == 0) {
	if (objc != 3) {
	    goto wrongNumArgs;
	}
	if (Tcl_GetIntFromObj(interp, objv[2], &id) != TCL_OK) {
	    return TCL_ERROR;
	}
	Tcl_MutexLock(&asyncTestMutex);
	for (asyncPtr = firstHandler; asyncPtr != NULL;
		asyncPtr = asyncPtr->nextPtr) {
	    if (asyncPtr->id == id) {
		Tcl_ThreadId threadID;
		if (Tcl_CreateThread(&threadID, AsyncThreadProc,
			INT2PTR(id), TCL_THREAD_STACK_DEFAULT,
			TCL_THREAD_NOFLAGS) != TCL_OK) {
		    Tcl_AppendResult(interp, "cannot create thread", (char *)NULL);
		    Tcl_MutexUnlock(&asyncTestMutex);
		    return TCL_ERROR;
		}
		break;
	    }
	}
	Tcl_MutexUnlock(&asyncTestMutex);
    } else {
	Tcl_AppendResult(interp, "bad option \"", Tcl_GetString(objv[1]),
		"\": must be create, delete, int, mark, or marklater", (char *)NULL);
	return TCL_ERROR;
    }
    return TCL_OK;
}

static int
AsyncHandlerProc(
    void *clientData,		/* If of TestAsyncHandler structure.
				 * in global list. */
    Tcl_Interp *interp,		/* Interpreter in which command was
				 * executed, or NULL. */
    int code)			/* Current return code from command. */
{
    TestAsyncHandler *asyncPtr;
    int id = (int)PTR2INT(clientData);
    const char *listArgv[4];
    char *cmd;
    char string[TCL_INTEGER_SPACE];

    Tcl_MutexLock(&asyncTestMutex);
    for (asyncPtr = firstHandler; asyncPtr != NULL;
	    asyncPtr = asyncPtr->nextPtr) {
	if (asyncPtr->id == id) {
	    break;
	}
    }
    Tcl_MutexUnlock(&asyncTestMutex);

    if (!asyncPtr) {
	/* Woops - this one was deleted between the AsyncMark and now */
	return TCL_OK;
    }

    TclFormatInt(string, code);
    listArgv[0] = asyncPtr->command;
    listArgv[1] = Tcl_GetStringResult(interp);
    listArgv[2] = string;
    listArgv[3] = NULL;
    cmd = Tcl_Merge(3, listArgv);
    if (interp != NULL) {
	code = Tcl_EvalEx(interp, cmd, TCL_INDEX_NONE, 0);
    } else {
	/*
	 * this should not happen, but by definition of how async handlers are
	 * invoked, it's possible.  Better error checking is needed here.
	 */
    }
    Tcl_Free(cmd);
    return code;
}

/*
 *----------------------------------------------------------------------
 *
 * AsyncThreadProc --
 *
 *	Delivers an asynchronous event to a handler in another thread.
 *
 * Results:
 *	None.
 *
 * Side effects:
 *	Invokes Tcl_AsyncMark on the handler
 *
 *----------------------------------------------------------------------
 */

static Tcl_ThreadCreateType
AsyncThreadProc(
    void *clientData)		/* Parameter is the id of a
				 * TestAsyncHandler, defined above. */
{
    TestAsyncHandler *asyncPtr;
    int id = (int)PTR2INT(clientData);

    Tcl_Sleep(1);
    Tcl_MutexLock(&asyncTestMutex);
    for (asyncPtr = firstHandler; asyncPtr != NULL;
	asyncPtr = asyncPtr->nextPtr) {
	if (asyncPtr->id == id) {
	    Tcl_AsyncMark(asyncPtr->handler);
	    break;
	}
    }
    Tcl_MutexUnlock(&asyncTestMutex);
    Tcl_ExitThread(TCL_OK);
    TCL_THREAD_CREATE_RETURN;
}

static int
TestbumpinterpepochCmd(
    TCL_UNUSED(void *),
    Tcl_Interp *interp,		/* Current interpreter. */
    int objc,			/* Number of arguments. */
    Tcl_Obj *const objv[])	/* Argument objects. */
{
    Interp *iPtr = (Interp *)interp;

    if (objc != 1) {
	Tcl_WrongNumArgs(interp, 1, objv, "");
	return TCL_ERROR;
    }
    iPtr->compileEpoch++;
    return TCL_OK;
}

/*
 *----------------------------------------------------------------------
 *
 * Testcmdobj2 --
 *
 *	Mock up to test the Tcl_CreateObjCommand2 functionality
 *
 * Results:
 *	Standard Tcl result.
 *
 * Side effects:
 *	Sets interpreter result to number of arguments, first arg, last arg.
 *
 *----------------------------------------------------------------------
 */

static int
Testcmdobj2Cmd(
    TCL_UNUSED(void *),
    Tcl_Interp *interp,		/* Current interpreter. */
    Tcl_Size objc,		/* Number of arguments. */
    Tcl_Obj *const objv[])	/* Argument objects. */
{
    Tcl_Obj *resultObj;
    resultObj = Tcl_NewListObj(0, NULL);
    Tcl_ListObjAppendElement(interp, resultObj, Tcl_NewWideIntObj(objc));
    if (objc > 1) {
	Tcl_ListObjAppendElement(interp, resultObj, objv[1]);
	Tcl_ListObjAppendElement(interp, resultObj, objv[objc-1]);
    }
    Tcl_SetObjResult(interp, resultObj);
    return TCL_OK;
}

/*
 *----------------------------------------------------------------------
 *
 * TestcmdinfoCmd --
 *
 *	This procedure implements the "testcmdinfo" command.  It is used to
 *	test Tcl_GetCommandInfo, Tcl_SetCommandInfo, and command creation and
 *	deletion.
 *
 * Results:
 *	A standard Tcl result.
 *
 * Side effects:
 *	Creates and deletes various commands and modifies their data.
 *
 *----------------------------------------------------------------------
 */

static int
TestcmdinfoCmd(
    TCL_UNUSED(void *),
    Tcl_Interp *interp,		/* Current interpreter. */
    int objc,			/* Number of arguments. */
    Tcl_Obj *const objv[])	/* Argument objects. */
{
    static const char *const subcmds[] = {
	"call", "call2", "create", "delete", "get", "modify", NULL
    };
    enum options {
	CMDINFO_CALL, CMDINFO_CALL2, CMDINFO_CREATE,
	CMDINFO_DELETE, CMDINFO_GET, CMDINFO_MODIFY
    } idx;
    Tcl_CmdInfo info;
    Tcl_Obj **cmdObjv;
    Tcl_Size cmdObjc;

    if (objc != 3) {
	Tcl_WrongNumArgs(interp, 1, objv, "command arg");
	return TCL_ERROR;
    }
    if (Tcl_GetIndexFromObj(interp, objv[1], subcmds, "option", 0,
	    &idx) != TCL_OK) {
	return TCL_ERROR;
    }
    switch (idx) {
    case CMDINFO_CALL:
    case CMDINFO_CALL2:
	if (Tcl_ListObjGetElements(interp, objv[2], &cmdObjc, &cmdObjv) != TCL_OK) {
	    return TCL_ERROR;
	}
	if (cmdObjc == 0) {
	    Tcl_AppendResult(interp, "No command name given", (char *)NULL);
	    return TCL_ERROR;
	}
	if (Tcl_GetCommandInfo(interp, Tcl_GetString(cmdObjv[0]), &info) == 0) {
	    return TCL_ERROR;
	}
	if (idx == CMDINFO_CALL) {
	    /*
	     * Note when calling through the old 32-bit API, it is the caller's
	     * responsibility to check that number of arguments is <= INT_MAX.
	     * We do not do that here just so we can test what happens if the
	     * caller mistakenly passes more arguments.
	     */
	    return info.objProc(info.objClientData, interp, (int)cmdObjc, cmdObjv);
	} else {
	    return info.objProc2(info.objClientData2, interp, cmdObjc, cmdObjv);
	}
    case CMDINFO_CREATE:
	Tcl_CreateCommand(interp, Tcl_GetString(objv[2]), CmdProc1,
		(void *)"original", CmdDelProc1);
	break;
    case CMDINFO_DELETE:
	Tcl_DStringInit(&delString);
	Tcl_DeleteCommand(interp, Tcl_GetString(objv[2]));
	Tcl_DStringResult(interp, &delString);
	break;
    case CMDINFO_GET:
	if (Tcl_GetCommandInfo(interp, Tcl_GetString(objv[2]), &info) ==0) {
	    Tcl_AppendResult(interp, "??", (char *)NULL);
	    return TCL_OK;
	}
	if (info.proc == CmdProc1) {
	    Tcl_AppendResult(interp, "CmdProc1", " ",
		    (char *)info.clientData, (char *)NULL);
	} else if (info.proc == CmdProc2) {
	    Tcl_AppendResult(interp, "CmdProc2", " ",
		    (char *)info.clientData, (char *)NULL);
	} else {
	    Tcl_AppendResult(interp, "unknown", (char *)NULL);
	}
	if (info.deleteProc == CmdDelProc1) {
	    Tcl_AppendResult(interp, " CmdDelProc1", " ",
		    (char *)info.deleteData, (char *)NULL);
	} else if (info.deleteProc == CmdDelProc2) {
	    Tcl_AppendResult(interp, " CmdDelProc2", " ",
		    (char *)info.deleteData, (char *)NULL);
	} else {
	    Tcl_AppendResult(interp, " unknown", (char *)NULL);
	}
	Tcl_AppendResult(interp, " ", info.namespacePtr->fullName, (char *)NULL);
	if (info.isNativeObjectProc == 0) {
	    Tcl_AppendResult(interp, " stringProc", (char *)NULL);
	} else if (info.isNativeObjectProc == 1) {
	    Tcl_AppendResult(interp, " nativeObjectProc", (char *)NULL);
	} else if (info.isNativeObjectProc == 2) {
	    Tcl_AppendResult(interp, " nativeObjectProc2", (char *)NULL);
	} else {
	    Tcl_SetObjResult(interp, Tcl_ObjPrintf("Invalid isNativeObjectProc value %d",
		    info.isNativeObjectProc));
	    return TCL_ERROR;
	}
	break;
    case CMDINFO_MODIFY:
	info.proc = CmdProc2;
	info.clientData = (void *) "new_command_data";
	info.objProc = NULL;
	info.objClientData = NULL;
	info.deleteProc = CmdDelProc2;
	info.deleteData = (void *) "new_delete_data";
	info.namespacePtr = NULL;
	info.objProc2 = NULL;
	info.objClientData2 = NULL;
	if (Tcl_SetCommandInfo(interp, Tcl_GetString(objv[2]), &info) == 0) {
	    Tcl_SetObjResult(interp, Tcl_NewWideIntObj(0));
	} else {
	    Tcl_SetObjResult(interp, Tcl_NewWideIntObj(1));
	}
	break;
    }

    return TCL_OK;
}

static int
CmdProc0(
    void *clientData,		/* String to return. */
    Tcl_Interp *interp,		/* Current interpreter. */
    TCL_UNUSED(int) /*objc*/,
    TCL_UNUSED(Tcl_Obj *const *) /*objv*/)
{
    TestCommandTokenRef *refPtr = (TestCommandTokenRef *) clientData;
    Tcl_AppendResult(interp, "CmdProc1 ", refPtr->value, (char *)NULL);
    return TCL_OK;
}

static int
CmdProc1(
    void *clientData,		/* String to return. */
    Tcl_Interp *interp,		/* Current interpreter. */
    TCL_UNUSED(int) /*argc*/,
    TCL_UNUSED(const char **) /*argv*/)
{
    Tcl_AppendResult(interp, "CmdProc1 ", (char *)clientData, (char *)NULL);
    return TCL_OK;
}

static int
CmdProc2(
    void *clientData,		/* String to return. */
    Tcl_Interp *interp,		/* Current interpreter. */
    TCL_UNUSED(int) /*argc*/,
    TCL_UNUSED(const char **) /*argv*/)
{
    Tcl_AppendResult(interp, "CmdProc2 ", (char *)clientData, (char *)NULL);
    return TCL_OK;
}

static void
CmdDelProc0(
    void *clientData)		/* String to save. */
{
    TestCommandTokenRef *thisRefPtr, *prevRefPtr = NULL;
    TestCommandTokenRef *refPtr = (TestCommandTokenRef *) clientData;
    int id = refPtr->id;
    for (thisRefPtr = firstCommandTokenRef; refPtr != NULL;
	thisRefPtr = thisRefPtr->nextPtr) {
	if (thisRefPtr->id == id) {
	    if (prevRefPtr != NULL) {
		prevRefPtr->nextPtr = thisRefPtr->nextPtr;
	    } else {
		firstCommandTokenRef = thisRefPtr->nextPtr;
	    }
	    break;
	}
	prevRefPtr = thisRefPtr;
    }
    Tcl_Free(refPtr);
}

static void
CmdDelProc1(
    void *clientData)		/* String to save. */
{
    Tcl_DStringInit(&delString);
    Tcl_DStringAppend(&delString, "CmdDelProc1 ", -1);
    Tcl_DStringAppend(&delString, (char *)clientData, -1);
}

static void
CmdDelProc2(
    void *clientData)		/* String to save. */
{
    Tcl_DStringInit(&delString);
    Tcl_DStringAppend(&delString, "CmdDelProc2 ", -1);
    Tcl_DStringAppend(&delString, (char *)clientData, -1);
}

/*
 *----------------------------------------------------------------------
 *
 * TestcmdtokenCmd --
 *
 *	This procedure implements the "testcmdtoken" command. It is used to
 *	test Tcl_Command tokens and procedures such as Tcl_GetCommandFullName.
 *
 * Results:
 *	A standard Tcl result.
 *
 * Side effects:
 *	Creates and deletes various commands and modifies their data.
 *
 *----------------------------------------------------------------------
 */

static int
TestcmdtokenCmd(
    TCL_UNUSED(void *),
    Tcl_Interp *interp,		/* Current interpreter. */
    int objc,			/* Number of arguments. */
    Tcl_Obj *const *objv)	/* Arguments. */
{
    TestCommandTokenRef *refPtr;
    int id;
    char buf[30];

    if (objc != 3) {
	Tcl_WrongNumArgs(interp, 1, objv, "option arg");
	return TCL_ERROR;
    }
    if (strcmp(Tcl_GetString(objv[1]), "create") == 0) {
	refPtr = (TestCommandTokenRef *)Tcl_Alloc(sizeof(TestCommandTokenRef));
	refPtr->token = Tcl_CreateObjCommand(interp, Tcl_GetString(objv[2]), CmdProc0,
		refPtr, CmdDelProc0);
	refPtr->id = nextCommandTokenRefId;
	refPtr->value = "original";
	nextCommandTokenRefId++;
	refPtr->nextPtr = firstCommandTokenRef;
	firstCommandTokenRef = refPtr;
	snprintf(buf, sizeof(buf), "%d", refPtr->id);
	Tcl_AppendResult(interp, buf, (char *)NULL);
    } else {
	if (sscanf(Tcl_GetString(objv[2]), "%d", &id) != 1) {
	    Tcl_AppendResult(interp, "bad command token \"", Tcl_GetString(objv[2]),
		    "\"", (char *)NULL);
	    return TCL_ERROR;
	}

	for (refPtr = firstCommandTokenRef; refPtr != NULL;
		refPtr = refPtr->nextPtr) {
	    if (refPtr->id == id) {
		break;
	    }
	}

	if (refPtr == NULL) {
	    Tcl_AppendResult(interp, "bad command token \"", Tcl_GetString(objv[2]),
		    "\"", (char *)NULL);
	    return TCL_ERROR;
	}

	if (strcmp(Tcl_GetString(objv[1]), "name") == 0) {
	    Tcl_Obj *objPtr;

	    objPtr = Tcl_NewObj();
	    Tcl_GetCommandFullName(interp, refPtr->token, objPtr);

	    Tcl_AppendElement(interp,
		    Tcl_GetCommandName(interp, refPtr->token));
	    Tcl_AppendElement(interp, Tcl_GetString(objPtr));
	    Tcl_DecrRefCount(objPtr);
	} else {
	    Tcl_AppendResult(interp, "bad option \"", Tcl_GetString(objv[1]),
		    "\": must be create, name, or free", (char *)NULL);
	    return TCL_ERROR;
	}
    }

    return TCL_OK;
}

/*
 *----------------------------------------------------------------------
 *
 * TestcmdtraceCmd --
 *
 *	This procedure implements the "testcmdtrace" command. It is used
 *	to test Tcl_CreateTrace and Tcl_DeleteTrace.
 *
 * Results:
 *	A standard Tcl result.
 *
 * Side effects:
 *	Creates and deletes a command trace, and tests the invocation of
 *	a procedure by the command trace.
 *
 *----------------------------------------------------------------------
 */

static int
TestcmdtraceCmd(
    TCL_UNUSED(void *),
    Tcl_Interp *interp,		/* Current interpreter. */
    int objc,			/* Number of arguments. */
    Tcl_Obj *const *objv)	/* Argument strings. */
{
    Tcl_DString buffer;
    int result;

    if (objc != 3) {
	Tcl_WrongNumArgs(interp, 1, objv, "option script");
	return TCL_ERROR;
    }

    if (strcmp(Tcl_GetString(objv[1]), "tracetest") == 0) {
	Tcl_DStringInit(&buffer);
	cmdTrace = Tcl_CreateObjTrace(interp, 50000, 0, CmdTraceProc, &buffer, NULL);
	result = Tcl_EvalEx(interp, Tcl_GetString(objv[2]), TCL_INDEX_NONE, 0);
	if (result == TCL_OK) {
	    Tcl_ResetResult(interp);
	    Tcl_AppendResult(interp, Tcl_DStringValue(&buffer), (char *)NULL);
	}
	Tcl_DeleteTrace(interp, cmdTrace);
	Tcl_DStringFree(&buffer);
    } else if (strcmp(Tcl_GetString(objv[1]), "deletetest") == 0) {
	/*
	 * Create a command trace then eval a script to check whether it is
	 * called. Note that this trace procedure removes itself as a further
	 * check of the robustness of the trace proc calling code in
	 * TclNRExecuteByteCode.
	 */

	cmdTrace = Tcl_CreateObjTrace(interp, 50000, 0, CmdTraceDeleteProc, NULL, NULL);
	Tcl_EvalEx(interp, Tcl_GetString(objv[2]), TCL_INDEX_NONE, 0);
    } else if (strcmp(Tcl_GetString(objv[1]), "leveltest") == 0) {
	Interp *iPtr = (Interp *) interp;
	Tcl_DStringInit(&buffer);
	cmdTrace = Tcl_CreateObjTrace(interp, iPtr->numLevels + 4, 0, CmdTraceProc,
		&buffer, NULL);
	result = Tcl_EvalEx(interp, Tcl_GetString(objv[2]), TCL_INDEX_NONE, 0);
	if (result == TCL_OK) {
	    Tcl_ResetResult(interp);
	    Tcl_AppendResult(interp, Tcl_DStringValue(&buffer), (char *)NULL);
	}
	Tcl_DeleteTrace(interp, cmdTrace);
	Tcl_DStringFree(&buffer);
    } else if (strcmp(Tcl_GetString(objv[1]), "resulttest") == 0) {
	/* Create an object-based trace, then eval a script. This is used
	 * to test return codes other than TCL_OK from the trace engine.
	 */

	static int deleteCalled;

	deleteCalled = 0;
	cmdTrace = Tcl_CreateObjTrace(interp, 50000,
		TCL_ALLOW_INLINE_COMPILATION, TraceProc,
		&deleteCalled, ObjTraceDeleteProc);
	result = Tcl_EvalEx(interp, Tcl_GetString(objv[2]), TCL_INDEX_NONE, 0);
	Tcl_DeleteTrace(interp, cmdTrace);
	if (!deleteCalled) {
	    Tcl_AppendResult(interp, "Delete wasn't called", (char *)NULL);
	    return TCL_ERROR;
	} else {
	    return result;
	}
    } else if (strcmp(Tcl_GetString(objv[1]), "doubletest") == 0) {
	Tcl_Trace t1, t2;

	Tcl_DStringInit(&buffer);
	t1 = Tcl_CreateObjTrace(interp, 1, 0, CmdTraceProc, &buffer, NULL);
	t2 = Tcl_CreateObjTrace(interp, 50000, 0, CmdTraceProc, &buffer, NULL);
	result = Tcl_EvalEx(interp, Tcl_GetString(objv[2]), TCL_INDEX_NONE, 0);
	if (result == TCL_OK) {
	    Tcl_ResetResult(interp);
	    Tcl_AppendResult(interp, Tcl_DStringValue(&buffer), (char *)NULL);
	}
	Tcl_DeleteTrace(interp, t2);
	Tcl_DeleteTrace(interp, t1);
	Tcl_DStringFree(&buffer);
    } else {
	Tcl_AppendResult(interp, "bad option \"", Tcl_GetString(objv[1]),
		"\": must be tracetest, deletetest, doubletest or resulttest", (char *)NULL);
	return TCL_ERROR;
    }
    return TCL_OK;
}

static int
CmdTraceProc(
    void *clientData,		/* Pointer to buffer in which the
				 * command and arguments are appended.
				 * Accumulates test result. */
    TCL_UNUSED(Tcl_Interp *),
    TCL_UNUSED(int) /*level*/,
    const char *command,	/* The command being traced (after
				 * substitutions). */
    TCL_UNUSED(Tcl_Command) /*cmdProc*/,
    int objc,			/* Number of arguments. */
    Tcl_Obj *const *objv)	/* Arguments. */
{
    Tcl_DString *bufPtr = (Tcl_DString *) clientData;
    int i;

    Tcl_DStringAppendElement(bufPtr, command);

    Tcl_DStringStartSublist(bufPtr);
    for (i = 0;  i < objc;  i++) {
	Tcl_DStringAppendElement(bufPtr, Tcl_GetString(objv[i]));
    }
    Tcl_DStringEndSublist(bufPtr);
    return TCL_OK;
}

static int
CmdTraceDeleteProc(
    TCL_UNUSED(void *),
    Tcl_Interp *interp,		/* Current interpreter. */
    TCL_UNUSED(int) /*level*/,
    TCL_UNUSED(const char *) /*command*/,
    TCL_UNUSED(Tcl_Command),
    TCL_UNUSED(int) /*objc*/,
    TCL_UNUSED(Tcl_Obj *const *) /*objv*/)
{
    /*
     * Remove ourselves to test whether calling Tcl_DeleteTrace within a trace
     * callback causes the for loop in TclNRExecuteByteCode that calls traces to
     * reference freed memory.
     */

    Tcl_DeleteTrace(interp, cmdTrace);
    return TCL_OK;
}

static int
TraceProc(
    TCL_UNUSED(void *),
    Tcl_Interp *interp,		/* Tcl interpreter */
    TCL_UNUSED(int) /*level*/,
    const char *command,
    TCL_UNUSED(Tcl_Command),
    TCL_UNUSED(int) /*objc*/,
    Tcl_Obj *const objv[])	/* Argument objects. */
{
    const char *word = Tcl_GetString(objv[0]);

    if (!strcmp(word, "Error")) {
	Tcl_SetObjResult(interp, Tcl_NewStringObj(command, -1));
	return TCL_ERROR;
    } else if (!strcmp(word, "Break")) {
	return TCL_BREAK;
    } else if (!strcmp(word, "Continue")) {
	return TCL_CONTINUE;
    } else if (!strcmp(word, "Return")) {
	return TCL_RETURN;
    } else if (!strcmp(word, "OtherStatus")) {
	return 6;
    } else {
	return TCL_OK;
    }
}

static void
ObjTraceDeleteProc(
    void *clientData)
{
    int *intPtr = (int *) clientData;
    *intPtr = 1;		/* Record that the trace was deleted */
}

/*
 *----------------------------------------------------------------------
 *
 * TestcreatecommandCmd --
 *
 *	This procedure implements the "testcreatecommand" command. It is used
 *	to test that the Tcl_CreateCommand creates a new command in the
 *	namespace specified as part of its name, if any. It also checks that
 *	the namespace code ignore single ":"s in the middle or end of a
 *	command name.
 *
 * Results:
 *	A standard Tcl result.
 *
 * Side effects:
 *	Creates and deletes two commands ("test_ns_basic::createdcommand"
 *	and "value:at:").
 *
 *----------------------------------------------------------------------
 */

static int
TestcreatecommandCmd(
    TCL_UNUSED(void *),
    Tcl_Interp *interp,		/* Current interpreter. */
    int objc,			/* Number of arguments. */
    Tcl_Obj *const objv[])	/* Argument strings. */
{
    if (objc != 2) {
	Tcl_WrongNumArgs(interp, 1, objv, "option");
	return TCL_ERROR;
    }
    if (strcmp(Tcl_GetString(objv[1]), "create") == 0) {
	Tcl_CreateObjCommand(interp, "test_ns_basic::createdcommand",
		CreatedCommandProc, NULL, NULL);
    } else if (strcmp(Tcl_GetString(objv[1]), "delete") == 0) {
	Tcl_DeleteCommand(interp, "test_ns_basic::createdcommand");
    } else if (strcmp(Tcl_GetString(objv[1]), "create2") == 0) {
	Tcl_CreateObjCommand(interp, "value:at:",
		CreatedCommandProc2, NULL, NULL);
    } else if (strcmp(Tcl_GetString(objv[1]), "delete2") == 0) {
	Tcl_DeleteCommand(interp, "value:at:");
    } else {
	Tcl_AppendResult(interp, "bad option \"", Tcl_GetString(objv[1]),
		"\": must be create, delete, create2, or delete2", (char *)NULL);
	return TCL_ERROR;
    }
    return TCL_OK;
}

static int
CreatedCommandProc(
    TCL_UNUSED(void *),
    Tcl_Interp *interp,		/* Current interpreter. */
    TCL_UNUSED(int) /*objc*/,
    TCL_UNUSED(Tcl_Obj *const *) /*objv*/)
{
    Tcl_CmdInfo info;
    int found;

    found = Tcl_GetCommandInfo(interp, "test_ns_basic::createdcommand",
	    &info);
    if (!found) {
	Tcl_AppendResult(interp,
		"CreatedCommandProc could not get command info for test_ns_basic::createdcommand",
		(char *)NULL);
	return TCL_ERROR;
    }
    Tcl_AppendResult(interp, "CreatedCommandProc in ",
	    info.namespacePtr->fullName, (char *)NULL);
    return TCL_OK;
}

static int
CreatedCommandProc2(
    TCL_UNUSED(void *),
    Tcl_Interp *interp,		/* Current interpreter. */
    TCL_UNUSED(int) /*objc*/,
    TCL_UNUSED(Tcl_Obj *const *) /*objv*/)
{
    Tcl_CmdInfo info;
    int found;

    found = Tcl_GetCommandInfo(interp, "value:at:", &info);
    if (!found) {
	Tcl_AppendResult(interp,
		"CreatedCommandProc2 could not get command info for test_ns_basic::createdcommand",
		(char *)NULL);
	return TCL_ERROR;
    }
    Tcl_AppendResult(interp, "CreatedCommandProc2 in ",
	    info.namespacePtr->fullName, (char *)NULL);
    return TCL_OK;
}

/*
 *----------------------------------------------------------------------
 *
 * TestdcallCmd --
 *
 *	This procedure implements the "testdcall" command.  It is used
 *	to test Tcl_CallWhenDeleted.
 *
 * Results:
 *	A standard Tcl result.
 *
 * Side effects:
 *	Creates and deletes interpreters.
 *
 *----------------------------------------------------------------------
 */

static int
TestdcallCmd(
    TCL_UNUSED(void *),
    Tcl_Interp *interp,		/* Current interpreter. */
    int objc,			/* Number of arguments. */
    Tcl_Obj *const *objv)	/* Arguments. */
{
    int i;
    int id;

    delInterp = Tcl_CreateInterp();
    Tcl_DStringInit(&delString);
    for (i = 1; i < objc; i++) {
	if (Tcl_GetIntFromObj(interp, objv[i], &id) != TCL_OK) {
	    return TCL_ERROR;
	}
	if (id < 0) {
	    Tcl_DontCallWhenDeleted(delInterp, DelCallbackProc,
		    INT2PTR(-id));
	} else {
	    Tcl_CallWhenDeleted(delInterp, DelCallbackProc,
		    INT2PTR(id));
	}
    }
    Tcl_DeleteInterp(delInterp);
    Tcl_DStringResult(interp, &delString);
    return TCL_OK;
}

/*
 * The deletion callback used by TestdcallCmd:
 */

static void
DelCallbackProc(
    void *clientData,		/* Numerical value to append to delString. */
    Tcl_Interp *interp)		/* Interpreter being deleted. */
{
    int id = (int)PTR2INT(clientData);
    char buffer[TCL_INTEGER_SPACE];

    TclFormatInt(buffer, id);
    Tcl_DStringAppendElement(&delString, buffer);
    if (interp != delInterp) {
	Tcl_DStringAppendElement(&delString, "bogus interpreter argument!");
    }
}

/*
 *----------------------------------------------------------------------
 *
 * TestdelCmd --
 *
 *	This procedure implements the "testdel" command.  It is used
 *	to test calling of command deletion callbacks.
 *
 * Results:
 *	A standard Tcl result.
 *
 * Side effects:
 *	Creates a command.
 *
 *----------------------------------------------------------------------
 */

static int
TestdelCmd(
    TCL_UNUSED(void *),
    Tcl_Interp *interp,		/* Current interpreter. */
    int objc,			/* Number of arguments. */
    Tcl_Obj *const *objv)	/* Arguments. */
{
    DelCmd *dPtr;
    Tcl_Interp *child;

    if (objc != 4) {
	Tcl_WrongNumArgs(interp, 1, objv, "interp name delcmdname");
	return TCL_ERROR;
    }

    child = Tcl_GetChild(interp, Tcl_GetString(objv[1]));
    if (child == NULL) {
	return TCL_ERROR;
    }

    dPtr = (DelCmd *)Tcl_Alloc(sizeof(DelCmd));
    dPtr->interp = interp;
    dPtr->deleteCmd = (char *)Tcl_Alloc(strlen(Tcl_GetString(objv[3])) + 1);
    strcpy(dPtr->deleteCmd, Tcl_GetString(objv[3]));

    Tcl_CreateObjCommand(child, Tcl_GetString(objv[2]), DelCmdProc, dPtr,
	    DelDeleteProc);
    return TCL_OK;
}

static int
DelCmdProc(
    void *clientData,		/* String result to return. */
    Tcl_Interp *interp,		/* Current interpreter. */
    TCL_UNUSED(int) /*objv*/,
    TCL_UNUSED(Tcl_Obj *const *) /*objv*/)
{
    DelCmd *dPtr = (DelCmd *) clientData;

    Tcl_AppendResult(interp, dPtr->deleteCmd, (char *)NULL);
    Tcl_Free(dPtr->deleteCmd);
    Tcl_Free(dPtr);
    return TCL_OK;
}

static void
DelDeleteProc(
    void *clientData)		/* String command to evaluate. */
{
    DelCmd *dPtr = (DelCmd *)clientData;

    Tcl_EvalEx(dPtr->interp, dPtr->deleteCmd, TCL_INDEX_NONE, 0);
    Tcl_ResetResult(dPtr->interp);
    Tcl_Free(dPtr->deleteCmd);
    Tcl_Free(dPtr);
}

/*
 *----------------------------------------------------------------------
 *
 * TestdelassocdataCmd --
 *
 *	This procedure implements the "testdelassocdata" command. It is used
 *	to test Tcl_DeleteAssocData.
 *
 * Results:
 *	A standard Tcl result.
 *
 * Side effects:
 *	Deletes an association between a key and associated data from an
 *	interpreter.
 *
 *----------------------------------------------------------------------
 */

static int
TestdelassocdataCmd(
    TCL_UNUSED(void *),
    Tcl_Interp *interp,		/* Current interpreter. */
    int objc,			/* Number of arguments. */
    Tcl_Obj *const *objv)	/* Arguments. */
{
    if (objc != 2) {
	Tcl_WrongNumArgs(interp, 1, objv, "data_key");
	return TCL_ERROR;
    }
    Tcl_DeleteAssocData(interp, Tcl_GetString(objv[1]));
    return TCL_OK;
}

/*
 *-----------------------------------------------------------------------------
 *
 * TestdoubledigitsCmd --
 *
 *	This procedure implements the 'testdoubledigits' command. It is
 *	used to test the low-level floating-point formatting primitives
 *	in Tcl.
 *
 * Usage:
 *	testdoubledigits fpval ndigits type ?shorten"
 *
 * Parameters:
 *	fpval - Floating-point value to format.
 *	ndigits - Digit count to request from Tcl_DoubleDigits
 *	type - One of 'shortest', 'e', 'f'
 *	shorten - Indicates that the 'shorten' flag should be passed in.
 *
 *-----------------------------------------------------------------------------
 */

static int
TestdoubledigitsCmd(
    TCL_UNUSED(void *),
    Tcl_Interp* interp,		/* Tcl interpreter */
    int objc,			/* Parameter count */
    Tcl_Obj* const objv[])	/* Parameter vector */
{
    static const char *options[] = {
	"shortest",
	"e",
	"f",
	NULL
    };
    static const int types[] = {
	TCL_DD_SHORTEST,
	TCL_DD_E_FORMAT,
	TCL_DD_F_FORMAT
    };

    const Tcl_ObjType* doubleType;
    double d;
    int status;
    int ndigits;
    int type;
    int decpt;
    int signum;
    char *str;
    char *endPtr;
    Tcl_Obj* strObj;
    Tcl_Obj* retval;

    if (objc < 4 || objc > 5) {
	Tcl_WrongNumArgs(interp, 1, objv, "fpval ndigits type ?shorten?");
	return TCL_ERROR;
    }
    status = Tcl_GetDoubleFromObj(interp, objv[1], &d);
    if (status != TCL_OK) {
	doubleType = Tcl_GetObjType("double");
	if (Tcl_FetchInternalRep(objv[1], doubleType)
	    && isnan(objv[1]->internalRep.doubleValue)) {
	    status = TCL_OK;
	    memcpy(&d, &(objv[1]->internalRep.doubleValue), sizeof(double));
	}
    }
    if (status != TCL_OK
	    || Tcl_GetIntFromObj(interp, objv[2], &ndigits) != TCL_OK
	    || Tcl_GetIndexFromObj(interp, objv[3], options, "conversion type",
		    TCL_EXACT, &type) != TCL_OK) {
	fprintf(stderr, "bad value? %g\n", d);
	return TCL_ERROR;
    }
    type = types[type];
    if (objc > 4) {
	if (strcmp(Tcl_GetString(objv[4]), "shorten")) {
	    Tcl_SetObjResult(interp, Tcl_NewStringObj("bad flag", -1));
	    return TCL_ERROR;
	}
	type |= TCL_DD_SHORTEST;
    }
    str = TclDoubleDigits(d, ndigits, type, &decpt, &signum, &endPtr);
    strObj = Tcl_NewStringObj(str, endPtr-str);
    Tcl_Free(str);
    retval = Tcl_NewListObj(1, &strObj);
    Tcl_ListObjAppendElement(NULL, retval, Tcl_NewWideIntObj(decpt));
    strObj = Tcl_NewStringObj(signum ? "-" : "+", 1);
    Tcl_ListObjAppendElement(NULL, retval, strObj);
    Tcl_SetObjResult(interp, retval);
    return TCL_OK;
}

/*
 *----------------------------------------------------------------------
 *
 * TestdstringCmd --
 *
 *	This procedure implements the "testdstring" command.  It is used
 *	to test the dynamic string facilities of Tcl.
 *
 * Results:
 *	A standard Tcl result.
 *
 * Side effects:
 *	Creates, deletes, and invokes handlers.
 *
 *----------------------------------------------------------------------
 */

static int
TestdstringCmd(
    TCL_UNUSED(void *),
    Tcl_Interp *interp,		/* Current interpreter. */
    int objc,			/* Number of arguments. */
    Tcl_Obj *const *objv)	/* Arguments. */
{
    int count;

    if (objc < 2) {
	wrongNumArgs:
	Tcl_WrongNumArgs(interp, 1, objv, "option ?args?");
	return TCL_ERROR;
    }
    if (strcmp(Tcl_GetString(objv[1]), "append") == 0) {
	if (objc != 4) {
	    goto wrongNumArgs;
	}
	if (Tcl_GetIntFromObj(interp, objv[3], &count) != TCL_OK) {
	    return TCL_ERROR;
	}
	Tcl_DStringAppend(&dstring, Tcl_GetString(objv[2]), count);
    } else if (strcmp(Tcl_GetString(objv[1]), "element") == 0) {
	if (objc != 3) {
	    goto wrongNumArgs;
	}
	Tcl_DStringAppendElement(&dstring, Tcl_GetString(objv[2]));
    } else if (strcmp(Tcl_GetString(objv[1]), "end") == 0) {
	if (objc != 2) {
	    goto wrongNumArgs;
	}
	Tcl_DStringEndSublist(&dstring);
    } else if (strcmp(Tcl_GetString(objv[1]), "free") == 0) {
	if (objc != 2) {
	    goto wrongNumArgs;
	}
	Tcl_DStringFree(&dstring);
    } else if (strcmp(Tcl_GetString(objv[1]), "get") == 0) {
	if (objc != 2) {
	    goto wrongNumArgs;
	}
	Tcl_SetResult(interp, Tcl_DStringValue(&dstring), TCL_VOLATILE);
    } else if (strcmp(Tcl_GetString(objv[1]), "gresult") == 0) {
	if (objc != 3) {
	    goto wrongNumArgs;
	}
	if (strcmp(Tcl_GetString(objv[2]), "staticsmall") == 0) {
	    Tcl_AppendResult(interp, "short", (char *)NULL);
	} else if (strcmp(Tcl_GetString(objv[2]), "staticlarge") == 0) {
	    Tcl_AppendResult(interp,
		    "first0 first1 first2 first3 first4 first5 first6 first7 first8 first9\n"
		    "second0 second1 second2 second3 second4 second5 second6 second7 second8 second9\n"
		    "third0 third1 third2 third3 third4 third5 third6 third7 third8 third9\n"
		    "fourth0 fourth1 fourth2 fourth3 fourth4 fourth5 fourth6 fourth7 fourth8 fourth9\n"
		    "fifth0 fifth1 fifth2 fifth3 fifth4 fifth5 fifth6 fifth7 fifth8 fifth9\n"
		    "sixth0 sixth1 sixth2 sixth3 sixth4 sixth5 sixth6 sixth7 sixth8 sixth9\n"
		    "seventh0 seventh1 seventh2 seventh3 seventh4 seventh5 seventh6 seventh7 seventh8 seventh9\n",
		    (char *)NULL);
	} else if (strcmp(Tcl_GetString(objv[2]), "free") == 0) {
	    char *s = (char *)Tcl_Alloc(100);
	    strcpy(s, "This is a malloc-ed string");
	    Tcl_SetResult(interp, s, TCL_DYNAMIC);
	} else if (strcmp(Tcl_GetString(objv[2]), "special") == 0) {
	    char *s = (char *)Tcl_Alloc(100) + 16;
	    strcpy(s, "This is a specially-allocated string");
	    Tcl_SetResult(interp, s, SpecialFree);
	} else {
	    Tcl_AppendResult(interp, "bad gresult option \"", Tcl_GetString(objv[2]),
		    "\": must be staticsmall, staticlarge, free, or special",
		    (char *)NULL);
	    return TCL_ERROR;
	}
	Tcl_DStringGetResult(interp, &dstring);
    } else if (strcmp(Tcl_GetString(objv[1]), "length") == 0) {

	if (objc != 2) {
	    goto wrongNumArgs;
	}
	Tcl_SetObjResult(interp, Tcl_NewWideIntObj(Tcl_DStringLength(&dstring)));
    } else if (strcmp(Tcl_GetString(objv[1]), "result") == 0) {
	if (objc != 2) {
	    goto wrongNumArgs;
	}
	Tcl_DStringResult(interp, &dstring);
    } else if (strcmp(Tcl_GetString(objv[1]), "toobj") == 0) {
	if (objc != 2) {
	    goto wrongNumArgs;
	}
	Tcl_SetObjResult(interp, Tcl_DStringToObj(&dstring));
    } else if (strcmp(Tcl_GetString(objv[1]), "trunc") == 0) {
	if (objc != 3) {
	    goto wrongNumArgs;
	}
	if (Tcl_GetIntFromObj(interp, objv[2], &count) != TCL_OK) {
	    return TCL_ERROR;
	}
	Tcl_DStringSetLength(&dstring, count);
    } else if (strcmp(Tcl_GetString(objv[1]), "start") == 0) {
	if (objc != 2) {
	    goto wrongNumArgs;
	}
	Tcl_DStringStartSublist(&dstring);
    } else {
	Tcl_AppendResult(interp, "bad option \"", Tcl_GetString(objv[1]),
		"\": must be append, element, end, free, get, gresult, length, "
		"result, start, toobj, or trunc", (char *)NULL);
	return TCL_ERROR;
    }
    return TCL_OK;
}

/*
 * The procedure below is used as a special freeProc to test how well
 * Tcl_DStringGetResult handles freeProc's other than free.
 */

static void
SpecialFree(
    void *blockPtr)		/* Block to free. */
{
    Tcl_Free(((char *)blockPtr) - 16);
}

/*
 *------------------------------------------------------------------------
 *
 * UtfTransformFn --
 *
 *    Implements a direct call into Tcl_UtfToExternal and Tcl_ExternalToUtf
 *    as otherwise there is no script level command that directly exercises
 *    these functions (i/o command cannot test all combinations)
 *    The arguments at the script level are roughly those of the above
 *    functions:
 *	encodingname srcbytes flags state dstlen prefixlen ?srcreadvar? ?dstwrotevar? ?dstcharsvar?
 *
 *    The result in the interpreter is a list of the return code from the
 *    Tcl_UtfToExternal/Tcl_ExternalToUtf functions, the encoding state, and
 *    an encoded binary string of length dstLen. Note the string is the
 *    entire output buffer, not just the part containing the decoded
 *    portion. This allows for additional checks at test script level.
 *
 *    The prefixUnit argument indicates the bytes to use as a prefix unit.
 *    The main purpose of the prefix is to allow testing of very large
 *    strings without the caller having to allocate at the script level
 *    which is slow and memory intensive. The source string is appended to
 *    the prefix in the buffer before calling the transform function.
 *    Generally, it is used to test conditions at the INT_MAX length
 *    boundary.
 *
 *    If any of the srcreadvar, dstwrotevar and dstcharsvar are specified and
 *    not empty, they are treated as names of variables where the *srcRead,
 *    *dstWrote and *dstChars output from the functions are stored.
 *
 *    The function also checks internally whether nuls are correctly
 *    appended as requested but the TCL_ENCODING_NO_TERMINATE flag
 *    and that no buffer overflows occur.
 *
 * Results:
 *    TCL_OK or TCL_ERROR. This indicates any errors running the test, NOT the
 *    result of Tcl_UtfToExternal or Tcl_ExternalToUtf.
 *
 *------------------------------------------------------------------------
 */
typedef int
UtfTransformFn(Tcl_Interp *interp, Tcl_Encoding encoding, const char *src,
	Tcl_Size srcLen, int flags, Tcl_EncodingState *statePtr, char *dst,
	Tcl_Size dstLen, int *srcReadPtr, int *dstWrotePtr, int *dstCharsPtr);
typedef enum { 
	UTF_TO_EXTERNAL,
	EXTERNAL_TO_UTF,
	UTF_TO_EXTERNAL_EX,
	EXTERNAL_TO_UTF_EX
} UtfTransformType;

<<<<<<< HEAD
static int UtfExtWrapper(
    Tcl_Interp *interp, UtfTransformType transform, int objc, Tcl_Obj *const objv[])
=======
static int
UtfExtWrapper(
    Tcl_Interp *interp,
    UtfTransformFn *transformer,
    int objc,
    Tcl_Obj *const objv[])
>>>>>>> eb05ff85
{
    Tcl_Encoding encoding;
    Tcl_EncodingState encState, *encStatePtr;
    Tcl_Size srcLen, bufLen;
    const unsigned char *bytes;
    char *dstBufPtr = NULL;
    char *srcBufPtr = NULL;
    Tcl_Size srcRead, prefixLen, dstLen, dstWrote, dstChars;
    int result;
    int flags;
    Tcl_Obj **flagObjs;
    Tcl_Size nflags;
    const char *opts[] = {"-srcreadvar", "-dstwrotevar", "-dstcharsvar",
	"-prefix", "-prefixlen", NULL};
    enum {SRCREADVAR, DSTWROTEVAR, DSTCHARSVAR,
	PREFIX, PREFIXLEN } optIndex;
    Tcl_Obj *optObjs[(sizeof(opts) / sizeof(opts[0])) - 1];
    static const struct {
	const char *flagKey;
	int flag;
    } flagMap[] = {{"start", TCL_ENCODING_START}, {"end", TCL_ENCODING_END},
	{"noterminate", TCL_ENCODING_NO_TERMINATE},
	{"charlimit", TCL_ENCODING_CHAR_LIMIT},
	{"tcl8", TCL_ENCODING_PROFILE_TCL8},
	{"strict", TCL_ENCODING_PROFILE_STRICT},
	{"replace", TCL_ENCODING_PROFILE_REPLACE}, {NULL, 0}};
    Tcl_Size i;
    Tcl_WideInt wide;

    if (objc < 7) {
	Tcl_WrongNumArgs(interp, 2, objv,
	    "encoding srcbytes flags state dstlen ?-prefix prefix? ?-prefixlen "
	    "prefixLen? ?-srcreadvar srcreadvar? ?-dstwrotevar dstwrotevar? "
	    "?-dstcharsvar dstcharsvar?");
	return TCL_ERROR;
    }
    for (i = 0; i < (Tcl_Size) (sizeof(optObjs) / sizeof(optObjs[0])); ++i) {
	optObjs[i] = NULL;
    }
    for (i = 7; i < objc; ++i) {
	if (Tcl_GetIndexFromObj(interp, objv[i], opts, "option", 0,
		&optIndex) != TCL_OK) {
	    return TCL_ERROR;
	}
	if (++i == objc) {
	    Tcl_SetObjResult(interp,
		Tcl_ObjPrintf("missing value for option \"%s\"",
		    opts[optIndex]));
	    return TCL_ERROR;
	}
	optObjs[optIndex] = objv[i];
    }
    prefixLen = 0;
    if (optObjs[PREFIXLEN] != NULL && optObjs[PREFIX] != NULL) {
	if (Tcl_GetSizeIntFromObj(interp, optObjs[PREFIXLEN], &prefixLen) != TCL_OK) {
	    return TCL_ERROR;
	}
	if (prefixLen < 0) {
	    Tcl_SetResult(interp, "prefixLen must be non-negative", TCL_STATIC);
	    return TCL_ERROR;
	}
    }

    if (Tcl_GetEncodingFromObj(interp, objv[2], &encoding) != TCL_OK) {
	return TCL_ERROR;
    }

    /* Flags may be specified as list of integers and keywords */
    flags = 0;
    if (Tcl_ListObjGetElements(interp, objv[4], &nflags, &flagObjs) != TCL_OK) {
	Tcl_FreeEncoding(encoding);
	return TCL_ERROR;
    }

    for (i = 0; i < nflags; ++i) {
	int flag;
	if (Tcl_GetIntFromObj(NULL, flagObjs[i], &flag) == TCL_OK) {
	    flags |= flag;
	} else {
	    int idx;
	    if (Tcl_GetIndexFromObjStruct(interp, flagObjs[i], flagMap, sizeof(flagMap[0]),
		    "flag", 0, &idx) != TCL_OK) {
		Tcl_FreeEncoding(encoding);
		return TCL_ERROR;
	    }
	    flags |= flagMap[idx].flag;
	}
    }

    /* Assumes state is integer if not "" */
    if (Tcl_GetWideIntFromObj(interp, objv[5], &wide) == TCL_OK) {
	encState = (Tcl_EncodingState)(size_t)wide;
	encStatePtr = &encState;
    } else if (Tcl_GetCharLength(objv[5]) == 0) {
	encStatePtr = NULL;
    } else {
	return TCL_ERROR;
    }

    if (Tcl_GetSizeIntFromObj(interp, objv[6], &dstLen) != TCL_OK) {
	Tcl_FreeEncoding(encoding);
	return TCL_ERROR;
    }

    if (flags & TCL_ENCODING_CHAR_LIMIT) {
	/* Caller should have specified the dest char limit */
	Tcl_Obj *valueObj;
	if (optObjs[DSTCHARSVAR] == NULL ||
		(valueObj = Tcl_ObjGetVar2(interp, optObjs[DSTCHARSVAR], NULL, 0)) == NULL) {
	    Tcl_SetResult(interp,
		"-dstcharsvar DSTCHARSVAR must be specified with integer value "
		"in DSTCHARSVAR if TCL_ENCODING_CHAR_LIMIT set in flags.",
		TCL_STATIC);
	    return TCL_ERROR;
	}
	if (Tcl_GetSizeIntFromObj(interp, valueObj, &dstChars) != TCL_OK) {
	    return TCL_ERROR;
	}
    } else {
	dstChars = 0; /* Only used for output */
    }

    /* Set up output buffer */
    bufLen = dstLen + 4; /* 4 -> overflow detection */
    dstBufPtr = (char *) Tcl_Alloc(bufLen);
    memset(dstBufPtr, 0xFF, dstLen); /* Need to check nul terminator */
    memmove(dstBufPtr + dstLen, "\xAB\xCD\xEF\xAB", 4);   /* overflow detection */

    /* Set up input buffer, including prefix if one has been specified */
    bytes = Tcl_GetByteArrayFromObj(objv[3], &srcLen);
    srcBufPtr = (char *) Tcl_Alloc(prefixLen+srcLen+1); /* +1 to ensure not 0 */
    if (prefixLen != 0) {
	const unsigned char *prefixBytes;
	Tcl_Size nbytes;
	prefixBytes = Tcl_GetBytesFromObj(interp, optObjs[PREFIX], &nbytes);
	if (prefixBytes == NULL) {
	    result = TCL_ERROR;
	    goto done;
	}
	if (nbytes == 1) {
	    memset(srcBufPtr, *prefixBytes, prefixLen);
	} else if (nbytes > 1) {
	    Tcl_Size units = prefixLen / nbytes;
	    prefixLen = units * nbytes;
	    char *to = srcBufPtr;
	    while (units--) {
		memmove(to, prefixBytes, nbytes);
		to += nbytes;
	    }
	} else {
	    prefixLen = 0;
	}
    }
    Tcl_Size srcNumBytes = prefixLen + srcLen;
    memmove(srcBufPtr + prefixLen, bytes, srcLen);
    switch (transform) {
    case UTF_TO_EXTERNAL:
    case EXTERNAL_TO_UTF:
	{
	    int dstWrote32 = 0, dstChars32 = 0, srcRead32 = 0;
	    if ((flags & TCL_ENCODING_CHAR_LIMIT) && (dstChars > INT_MAX)) {
		Tcl_SetResult(interp,
		    "dstChars too large for Tcl_UtfToExternal/Tcl_ExternalToUtf",
		    TCL_STATIC);
		result = TCL_ERROR;
		goto done;
	    }
	    dstChars32 = (int)dstChars;
	    result = (transform == UTF_TO_EXTERNAL ?
			Tcl_UtfToExternal : Tcl_ExternalToUtf) (
				interp, encoding, srcBufPtr,
				srcNumBytes, flags, encStatePtr,
				dstBufPtr, dstLen,
				optObjs[SRCREADVAR] ? &srcRead32 : NULL,
				optObjs[DSTWROTEVAR] ? &dstWrote32 : NULL,
				optObjs[DSTCHARSVAR] ? &dstChars32 : NULL);
	    srcRead = (Tcl_Size)srcRead32;
	    dstWrote = (Tcl_Size)dstWrote32;
	    dstChars = (Tcl_Size)dstChars32;
	    break;
	}
    case EXTERNAL_TO_UTF_EX:
	result = Tcl_ExternalToUtfEx(interp, encoding, srcBufPtr, srcNumBytes,
	    flags, encStatePtr, dstBufPtr, dstLen,
	    optObjs[SRCREADVAR] ? &srcRead : NULL,
	    optObjs[DSTWROTEVAR] ? &dstWrote : NULL,
	    optObjs[DSTCHARSVAR] ? &dstChars : NULL);
	break;
    case UTF_TO_EXTERNAL_EX:
	result = Tcl_UtfToExternalEx(interp, encoding, srcBufPtr,
		srcNumBytes, flags, encStatePtr, dstBufPtr, dstLen,
	    	optObjs[SRCREADVAR] ? &srcRead : NULL,
		&dstWrote,
	    	optObjs[DSTCHARSVAR] ? &dstChars : NULL);
	break;
    }
    if (memcmp(dstBufPtr + bufLen - 4, "\xAB\xCD\xEF\xAB", 4)) {
	Tcl_SetObjResult(interp, Tcl_ObjPrintf(
		"%s wrote past output buffer",
		transform == EXTERNAL_TO_UTF ?
			"Tcl_ExternalToUtf" : "Tcl_UtfToExternal"));
	result = TCL_ERROR;
    } else if (result != TCL_ERROR) {
	Tcl_Obj *resultObjs[3];
	switch (result) {
	case TCL_OK:
	    resultObjs[0] = Tcl_NewStringObj("ok", TCL_INDEX_NONE);
	    break;
	case TCL_CONVERT_MULTIBYTE:
	    resultObjs[0] = Tcl_NewStringObj("multibyte", TCL_INDEX_NONE);
	    break;
	case TCL_CONVERT_SYNTAX:
	    resultObjs[0] = Tcl_NewStringObj("syntax", TCL_INDEX_NONE);
	    break;
	case TCL_CONVERT_UNKNOWN:
	    resultObjs[0] = Tcl_NewStringObj("unknown", TCL_INDEX_NONE);
	    break;
	case TCL_CONVERT_NOSPACE:
	    resultObjs[0] = Tcl_NewStringObj("nospace", TCL_INDEX_NONE);
	    break;
	default:
	    resultObjs[0] = Tcl_NewIntObj(result);
	    break;
	}
	result = TCL_OK;
	resultObjs[1] =
	    encStatePtr ? Tcl_NewWideIntObj((Tcl_WideInt)(size_t)encState) : Tcl_NewObj();
	resultObjs[2] = Tcl_NewByteArrayObj((const unsigned char *)dstBufPtr, dstLen);
	if (optObjs[SRCREADVAR]) {
	    if (Tcl_ObjSetVar2(interp, optObjs[SRCREADVAR], NULL, Tcl_NewWideIntObj(srcRead),
		    TCL_LEAVE_ERR_MSG) == NULL) {
		result = TCL_ERROR;
	    }
	}
	if (optObjs[DSTWROTEVAR]) {
	    if (Tcl_ObjSetVar2(interp, optObjs[DSTWROTEVAR], NULL, Tcl_NewWideIntObj(dstWrote),
		    TCL_LEAVE_ERR_MSG) == NULL) {
		result = TCL_ERROR;
	    }
	}
	if (optObjs[DSTCHARSVAR]) {
	    if (Tcl_ObjSetVar2(interp, optObjs[DSTCHARSVAR], NULL, Tcl_NewWideIntObj(dstChars),
		    TCL_LEAVE_ERR_MSG) == NULL) {
		result = TCL_ERROR;
	    }
	}
	Tcl_SetObjResult(interp, Tcl_NewListObj(3, resultObjs));
    }
done:
    if (srcBufPtr) {
	Tcl_Free(srcBufPtr);
    }
    if (dstBufPtr) {
	Tcl_Free(dstBufPtr);
    }
    Tcl_FreeEncoding(encoding); /* Free returned reference */
    return result;
}

/*
 *----------------------------------------------------------------------
 *
 * TestencodingCmd --
 *
 *	This procedure implements the "testencoding" command.  It is used
 *	to test the encoding package.
 *
 * Results:
 *	A standard Tcl result.
 *
 * Side effects:
 *	Load encodings.
 *
 *----------------------------------------------------------------------
 */

static int
TestencodingCmd(
    TCL_UNUSED(void *),
    Tcl_Interp *interp,		/* Current interpreter. */
    int objc,			/* Number of arguments. */
    Tcl_Obj *const objv[])	/* Argument objects. */
{
    Tcl_Encoding encoding;
    Tcl_Size length;
    const char *string;
    TclEncoding *encodingPtr;
    static const char *const optionStrings[] = {
	"create", "delete", "nullength", 
	"Tcl_ExternalToUtf", "Tcl_UtfToExternal",
	"Tcl_ExternalToUtfEx", "Tcl_UtfToExternalEx",
	"Tcl_GetEncodingNameFromEnvironment", "Tcl_GetEncodingNameForUser", NULL
    };
    enum options {
	ENC_CREATE, ENC_DELETE, ENC_NULLENGTH,
	ENC_EXTTOUTF, ENC_UTFTOEXT,
	ENC_EXTTOUTF_EX, ENC_UTFTOEXT_EX,
	ENC_GETNAMEENV, ENC_GETNAMEUSER
    } index;

    if (objc < 2) {
	Tcl_WrongNumArgs(interp, 1, objv, "command ?args?");
	return TCL_ERROR;
    }

    if (Tcl_GetIndexFromObj(interp, objv[1], optionStrings, "option", 0,
	    &index) != TCL_OK) {
	return TCL_ERROR;
    }

    switch (index) {
    case ENC_CREATE: {
	Tcl_EncodingType type;

	if (objc != 5) {
	    Tcl_WrongNumArgs(interp, 2, objv, "name toutfcmd fromutfcmd");
	    return TCL_ERROR;
	}
	encodingPtr = (TclEncoding *)Tcl_Alloc(sizeof(TclEncoding));
	encodingPtr->interp = interp;

	string = Tcl_GetStringFromObj(objv[3], &length);
	encodingPtr->toUtfCmd = (char *)Tcl_Alloc(length + 1);
	memcpy(encodingPtr->toUtfCmd, string, length + 1);

	string = Tcl_GetStringFromObj(objv[4], &length);
	encodingPtr->fromUtfCmd = (char *)Tcl_Alloc(length + 1);
	memcpy(encodingPtr->fromUtfCmd, string, length + 1);

	string = Tcl_GetStringFromObj(objv[2], &length);

	type.encodingName = string;
	type.toUtfProc = EncodingToUtfProc;
	type.fromUtfProc = EncodingFromUtfProc;
	type.freeProc = EncodingFreeProc;
	type.clientData = encodingPtr;
	type.nullSize = 1;

	Tcl_CreateEncoding(&type);
	break;
    }
    case ENC_DELETE:
	if (objc != 3) {
	    return TCL_ERROR;
	}
	if (TCL_OK != Tcl_GetEncodingFromObj(interp, objv[2], &encoding)) {
	    return TCL_ERROR;
	}
	Tcl_FreeEncoding(encoding);	/* Free returned reference */
	Tcl_FreeEncoding(encoding);	/* Free to match CREATE */
	TclFreeInternalRep(objv[2]);		/* Free the cached ref */
	break;

    case ENC_NULLENGTH:
	if (objc > 3) {
	    Tcl_WrongNumArgs(interp, 2, objv, "?encoding?");
	    return TCL_ERROR;
	}
	encoding =
	    Tcl_GetEncoding(interp, objc == 2 ? NULL : Tcl_GetString(objv[2]));
	if (encoding == NULL) {
	    return TCL_ERROR;
	}
	Tcl_SetObjResult(interp,
		Tcl_NewIntObj(Tcl_GetEncodingNulLength(encoding)));
	Tcl_FreeEncoding(encoding);
	break;
    case ENC_EXTTOUTF:
	return UtfExtWrapper(interp,EXTERNAL_TO_UTF,objc,objv);
    case ENC_UTFTOEXT:
	return UtfExtWrapper(interp,UTF_TO_EXTERNAL,objc,objv);
    case ENC_EXTTOUTF_EX:
	return UtfExtWrapper(interp,EXTERNAL_TO_UTF_EX,objc,objv);
    case ENC_UTFTOEXT_EX:
	return UtfExtWrapper(interp,UTF_TO_EXTERNAL_EX,objc,objv);
    case ENC_GETNAMEUSER:
    case ENC_GETNAMEENV:
	if (objc != 2) {
	    Tcl_WrongNumArgs(interp, 2, objv, NULL);
	    return TCL_ERROR;
	}
	Tcl_DString ds;
	string = (index == ENC_GETNAMEUSER
		    ? Tcl_GetEncodingNameForUser
		    : Tcl_GetEncodingNameFromEnvironment)(&ds);
	/* Note not string compare, the actual pointer must be the same */
	if (string != Tcl_DStringValue(&ds)) {
	    Tcl_DStringFree(&ds);
	    Tcl_SetResult(interp, "Returned pointer not same as DString value",
		    TCL_STATIC);
	    return TCL_ERROR;
	}
	Tcl_DStringResult(interp, &ds);
	break;
    }
    return TCL_OK;
}

static int
EncodingToUtfProc(
    void *clientData,		/* TclEncoding structure. */
    TCL_UNUSED(const char *) /*src*/,
    int srcLen,			/* Source string length in bytes. */
    TCL_UNUSED(int) /*flags*/,
    TCL_UNUSED(Tcl_EncodingState *),
    char *dst,			/* Output buffer. */
    int dstLen,			/* The maximum length of output buffer. */
    int *srcReadPtr,		/* Filled with number of bytes read. */
    int *dstWrotePtr,		/* Filled with number of bytes stored. */
    int *dstCharsPtr)		/* Filled with number of chars stored. */
{
    Tcl_Size len;
    TclEncoding *encodingPtr;

    encodingPtr = (TclEncoding *) clientData;
    Tcl_EvalEx(encodingPtr->interp, encodingPtr->toUtfCmd, TCL_INDEX_NONE, TCL_EVAL_GLOBAL);

    len = strlen(Tcl_GetStringResult(encodingPtr->interp));
    if (len > dstLen) {
	len = dstLen;
    }
    memcpy(dst, Tcl_GetStringResult(encodingPtr->interp), len);
    Tcl_ResetResult(encodingPtr->interp);

    *srcReadPtr = srcLen;
    *dstWrotePtr = (int)len;
    *dstCharsPtr = (int)len;
    return TCL_OK;
}

static int
EncodingFromUtfProc(
    void *clientData,		/* TclEncoding structure. */
    TCL_UNUSED(const char *) /*src*/,
    int srcLen,			/* Source string length in bytes. */
    TCL_UNUSED(int) /*flags*/,
    TCL_UNUSED(Tcl_EncodingState *),
    char *dst,			/* Output buffer. */
    int dstLen,			/* The maximum length of output buffer. */
    int *srcReadPtr,		/* Filled with number of bytes read. */
    int *dstWrotePtr,		/* Filled with number of bytes stored. */
    int *dstCharsPtr)		/* Filled with number of chars stored. */
{
    Tcl_Size len;
    TclEncoding *encodingPtr;

    encodingPtr = (TclEncoding *) clientData;
    Tcl_EvalEx(encodingPtr->interp, encodingPtr->fromUtfCmd, TCL_INDEX_NONE, TCL_EVAL_GLOBAL);

    len = strlen(Tcl_GetStringResult(encodingPtr->interp));
    if (len > dstLen) {
	len = dstLen;
    }
    memcpy(dst, Tcl_GetStringResult(encodingPtr->interp), len);
    Tcl_ResetResult(encodingPtr->interp);

    *srcReadPtr = srcLen;
    *dstWrotePtr = (int)len;
    *dstCharsPtr = (int)len;
    return TCL_OK;
}

static void
EncodingFreeProc(
    void *clientData)		/* ClientData associated with type. */
{
    TclEncoding *encodingPtr = (TclEncoding *)clientData;

    Tcl_Free(encodingPtr->toUtfCmd);
    Tcl_Free(encodingPtr->fromUtfCmd);
    Tcl_Free(encodingPtr);
}

/*
 *----------------------------------------------------------------------
 *
 * TestevalexCmd --
 *
 *	This procedure implements the "testevalex" command.  It is
 *	used to test Tcl_EvalEx.
 *
 * Results:
 *	A standard Tcl result.
 *
 * Side effects:
 *	None.
 *
 *----------------------------------------------------------------------
 */

static int
TestevalexCmd(
    TCL_UNUSED(void *),
    Tcl_Interp *interp,		/* Current interpreter. */
    int objc,			/* Number of arguments. */
    Tcl_Obj *const objv[])	/* Argument objects. */
{
    int flags;
    Tcl_Size length;
    const char *script;

    flags = 0;
    if (objc == 3) {
	const char *global = Tcl_GetString(objv[2]);
	if (strcmp(global, "global") != 0) {
	    Tcl_AppendResult(interp, "bad value \"", global,
		    "\": must be global", (char *)NULL);
	    return TCL_ERROR;
	}
	flags = TCL_EVAL_GLOBAL;
    } else if (objc != 2) {
	Tcl_WrongNumArgs(interp, 1, objv, "script ?global?");
	return TCL_ERROR;
    }

    script = Tcl_GetStringFromObj(objv[1], &length);
    return Tcl_EvalEx(interp, script, length, flags);
}

/*
 *----------------------------------------------------------------------
 *
 * TestevalobjvCmd --
 *
 *	This procedure implements the "testevalobjv" command.  It is
 *	used to test Tcl_EvalObjv.
 *
 * Results:
 *	A standard Tcl result.
 *
 * Side effects:
 *	None.
 *
 *----------------------------------------------------------------------
 */

static int
TestevalobjvCmd(
    TCL_UNUSED(void *),
    Tcl_Interp *interp,		/* Current interpreter. */
    int objc,			/* Number of arguments. */
    Tcl_Obj *const objv[])	/* Argument objects. */
{
    int evalGlobal;

    if (objc < 3) {
	Tcl_WrongNumArgs(interp, 1, objv, "global word ?word ...?");
	return TCL_ERROR;
    }
    if (Tcl_GetIntFromObj(interp, objv[1], &evalGlobal) != TCL_OK) {
	return TCL_ERROR;
    }
    return Tcl_EvalObjv(interp, objc-2, objv+2,
	    (evalGlobal) ? TCL_EVAL_GLOBAL : 0);
}

/*
 *----------------------------------------------------------------------
 *
 * TesteventCmd --
 *
 *	This procedure implements a 'testevent' command.  The command
 *	is used to test event queue management.
 *
 * The command takes two forms:
 *	- testevent queue name position script
 *		Queues an event at the given position in the queue, and
 *		associates a given name with it (the same name may be
 *		associated with multiple events). When the event comes
 *		to the head of the queue, executes the given script at
 *		global level in the current interp. The position may be
 *		one of 'head', 'tail' or 'mark'.
 *	- testevent delete name
 *		Deletes any events associated with the given name from
 *		the queue.
 *
 * Return value:
 *	Returns a standard Tcl result.
 *
 * Side effects:
 *	Manipulates the event queue as directed.
 *
 *----------------------------------------------------------------------
 */

static int
TesteventCmd(
    TCL_UNUSED(void *),
    Tcl_Interp *interp,		/* Tcl interpreter */
    int objc,			/* Parameter count */
    Tcl_Obj *const objv[])	/* Parameter vector */
{
    static const char *const subcommands[] = { /* Possible subcommands */
	"queue", "delete", NULL
    };
    int subCmdIndex;		/* Index of the chosen subcommand */
    static const char *const positions[] = { /* Possible queue positions */
	"head", "tail", "mark", NULL
    };
    int posIndex;		/* Index of the chosen position */
    static const int posNum[] = {
				/* Interpretation of the chosen position */
	TCL_QUEUE_HEAD,
	TCL_QUEUE_TAIL,
	TCL_QUEUE_MARK
    };
    TestEvent *ev;		/* Event to be queued */

    if (objc < 2) {
	Tcl_WrongNumArgs(interp, 1, objv, "subcommand ?arg ...?");
	return TCL_ERROR;
    }
    if (Tcl_GetIndexFromObj(interp, objv[1], subcommands, "subcommand",
	    TCL_EXACT, &subCmdIndex) != TCL_OK) {
	return TCL_ERROR;
    }
    switch (subCmdIndex) {
    case 0:			/* queue */
	if (objc != 5) {
	    Tcl_WrongNumArgs(interp, 2, objv, "name position script");
	    return TCL_ERROR;
	}
	if (Tcl_GetIndexFromObj(interp, objv[3], positions,
		"position specifier", TCL_EXACT, &posIndex) != TCL_OK) {
	    return TCL_ERROR;
	}
	ev = (TestEvent *)Tcl_Alloc(sizeof(TestEvent));
	ev->header.proc = TesteventProc;
	ev->header.nextPtr = NULL;
	ev->interp = interp;
	ev->command = objv[4];
	Tcl_IncrRefCount(ev->command);
	ev->tag = objv[2];
	Tcl_IncrRefCount(ev->tag);
	Tcl_QueueEvent((Tcl_Event *) ev, posNum[posIndex]);
	break;

    case 1:			/* delete */
	if (objc != 3) {
	    Tcl_WrongNumArgs(interp, 2, objv, "name");
	    return TCL_ERROR;
	}
	Tcl_DeleteEvents(TesteventDeleteProc, objv[2]);
	break;
    }

    return TCL_OK;
}

/*
 *----------------------------------------------------------------------
 *
 * TesteventProc --
 *
 *	Delivers a test event to the Tcl interpreter as part of event
 *	queue testing.
 *
 * Results:
 *	Returns 1 if the event has been serviced, 0 otherwise.
 *
 * Side effects:
 *	Evaluates the event's callback script, so has whatever side effects
 *	the callback has.  The return value of the callback script becomes the
 *	return value of this function.  If the callback script reports an
 *	error, it is reported as a background error.
 *
 *----------------------------------------------------------------------
 */

static int
TesteventProc(
    Tcl_Event *event,		/* Event to deliver */
    TCL_UNUSED(int) /*flags*/)
{
    TestEvent *ev = (TestEvent *) event;
    Tcl_Interp *interp = ev->interp;
    Tcl_Obj *command = ev->command;
    int result = Tcl_EvalObjEx(interp, command,
	    TCL_EVAL_GLOBAL | TCL_EVAL_DIRECT);
    int retval;

    if (result != TCL_OK) {
	Tcl_AddErrorInfo(interp,
		"    (command bound to \"testevent\" callback)");
	Tcl_BackgroundException(interp, TCL_ERROR);
	return 1;		/* Avoid looping on errors */
    }
    if (Tcl_GetBooleanFromObj(interp, Tcl_GetObjResult(interp),
	    &retval) != TCL_OK) {
	Tcl_AddErrorInfo(interp,
		"    (return value from \"testevent\" callback)");
	Tcl_BackgroundException(interp, TCL_ERROR);
	return 1;
    }
    if (retval) {
	Tcl_DecrRefCount(ev->tag);
	Tcl_DecrRefCount(ev->command);
    }

    return retval;
}

/*
 *----------------------------------------------------------------------
 *
 * TesteventDeleteProc --
 *
 *	Removes some set of events from the queue.
 *
 * This procedure is used as part of testing event queue management.
 *
 * Results:
 *	Returns 1 if a given event should be deleted, 0 otherwise.
 *
 * Side effects:
 *	None.
 *
 *----------------------------------------------------------------------
 */

static int
TesteventDeleteProc(
    Tcl_Event *event,		/* Event to examine */
    void *clientData)		/* Tcl_Obj containing the name of the event(s)
				 * to remove */
{
    TestEvent *ev;		/* Event to examine */
    const char *evNameStr;
    Tcl_Obj *targetName;	/* Name of the event(s) to delete */
    const char *targetNameStr;

    if (event->proc != TesteventProc) {
	return 0;
    }
    targetName = (Tcl_Obj *) clientData;
    targetNameStr = (char *)Tcl_GetString(targetName);
    ev = (TestEvent *) event;
    evNameStr = Tcl_GetString(ev->tag);
    if (strcmp(evNameStr, targetNameStr) == 0) {
	Tcl_DecrRefCount(ev->tag);
	Tcl_DecrRefCount(ev->command);
	return 1;
    } else {
	return 0;
    }
}

/*
 *----------------------------------------------------------------------
 *
 * TestexithandlerCmd --
 *
 *	This procedure implements the "testexithandler" command. It is
 *	used to test Tcl_CreateExitHandler and Tcl_DeleteExitHandler.
 *
 * Results:
 *	A standard Tcl result.
 *
 * Side effects:
 *	None.
 *
 *----------------------------------------------------------------------
 */

static int
TestexithandlerCmd(
    TCL_UNUSED(void *),
    Tcl_Interp *interp,		/* Current interpreter. */
    int objc,			/* Number of arguments. */
    Tcl_Obj *const *objv)	/* Arguments. */
{
    int value;

    if (objc != 3) {
	Tcl_WrongNumArgs(interp, 1, objv, "create|delete value");
	return TCL_ERROR;
    }
    if (Tcl_GetIntFromObj(interp, objv[2], &value) != TCL_OK) {
	return TCL_ERROR;
    }
    if (strcmp(Tcl_GetString(objv[1]), "create") == 0) {
	Tcl_CreateExitHandler((value & 1) ? ExitProcOdd : ExitProcEven,
		INT2PTR(value));
    } else if (strcmp(Tcl_GetString(objv[1]), "delete") == 0) {
	Tcl_DeleteExitHandler((value & 1) ? ExitProcOdd : ExitProcEven,
		INT2PTR(value));
    } else {
	Tcl_AppendResult(interp, "bad option \"", Tcl_GetString(objv[1]),
		"\": must be create or delete", (char *)NULL);
	return TCL_ERROR;
    }
    return TCL_OK;
}

static void
ExitProcOdd(
    void *clientData)		/* Integer value to print. */
{
    char buf[16 + TCL_INTEGER_SPACE];
    Tcl_Size len;

    snprintf(buf, sizeof(buf), "odd %d\n", (int)PTR2INT(clientData));
    len = strlen(buf);
    if (len != write(1, buf, (int)len)) {
	Tcl_Panic("ExitProcOdd: unable to write to stdout");
    }
}

static void
ExitProcEven(
    void *clientData)		/* Integer value to print. */
{
    char buf[16 + TCL_INTEGER_SPACE];
    Tcl_Size len;

    snprintf(buf, sizeof(buf), "even %d\n", (int)PTR2INT(clientData));
    len = strlen(buf);
    if (len != write(1, buf, (int)len)) {
	Tcl_Panic("ExitProcEven: unable to write to stdout");
    }
}

/*
 *----------------------------------------------------------------------
 *
 * TestexprlongCmd --
 *
 *	This procedure verifies that Tcl_ExprLong does not modify the
 *	interpreter result if there is no error.
 *
 * Results:
 *	A standard Tcl result.
 *
 * Side effects:
 *	None.
 *
 *----------------------------------------------------------------------
 */

static int
TestexprlongCmd(
    TCL_UNUSED(void *),
    Tcl_Interp *interp,		/* Current interpreter. */
    int objc,			/* Number of arguments. */
    Tcl_Obj *const *objv)	/* Arguments. */
{
    long exprResult;
    char buf[4 + TCL_INTEGER_SPACE];
    int result;

    if (objc != 2) {
	Tcl_WrongNumArgs(interp, 1, objv, "expression");
	return TCL_ERROR;
    }
    Tcl_AppendResult(interp, "This is a result", (char *)NULL);
    result = Tcl_ExprLong(interp, Tcl_GetString(objv[1]), &exprResult);
    if (result != TCL_OK) {
	return result;
    }
    snprintf(buf, sizeof(buf), ": %ld", exprResult);
    Tcl_AppendResult(interp, buf, (char *)NULL);
    return TCL_OK;
}

/*
 *----------------------------------------------------------------------
 *
 * TestexprlongobjCmd --
 *
 *	This procedure verifies that Tcl_ExprLongObj does not modify the
 *	interpreter result if there is no error.
 *
 * Results:
 *	A standard Tcl result.
 *
 * Side effects:
 *	None.
 *
 *----------------------------------------------------------------------
 */

static int
TestexprlongobjCmd(
    TCL_UNUSED(void *),
    Tcl_Interp *interp,		/* Current interpreter. */
    int objc,			/* Number of arguments. */
    Tcl_Obj *const *objv)	/* Argument objects. */
{
    long exprResult;
    char buf[4 + TCL_INTEGER_SPACE];
    int result;

    if (objc != 2) {
	Tcl_WrongNumArgs(interp, 1, objv, "expression");
	return TCL_ERROR;
    }
    Tcl_AppendResult(interp, "This is a result", (char *)NULL);
    result = Tcl_ExprLongObj(interp, objv[1], &exprResult);
    if (result != TCL_OK) {
	return result;
    }
    snprintf(buf, sizeof(buf), ": %ld", exprResult);
    Tcl_AppendResult(interp, buf, (char *)NULL);
    return TCL_OK;
}

/*
 *----------------------------------------------------------------------
 *
 * TestexprdoubleCmd --
 *
 *	This procedure verifies that Tcl_ExprDouble does not modify the
 *	interpreter result if there is no error.
 *
 * Results:
 *	A standard Tcl result.
 *
 * Side effects:
 *	None.
 *
 *----------------------------------------------------------------------
 */

static int
TestexprdoubleCmd(
    TCL_UNUSED(void *),
    Tcl_Interp *interp,		/* Current interpreter. */
    int objc,			/* Number of arguments. */
    Tcl_Obj *const *objv)	/* Arguments. */
{
    double exprResult;
    char buf[4 + TCL_DOUBLE_SPACE];
    int result;

    if (objc != 2) {
	Tcl_WrongNumArgs(interp, 1, objv, "expression");
	return TCL_ERROR;
    }
    Tcl_AppendResult(interp, "This is a result", (char *)NULL);
    result = Tcl_ExprDouble(interp, Tcl_GetString(objv[1]), &exprResult);
    if (result != TCL_OK) {
	return result;
    }
    strcpy(buf, ": ");
    Tcl_PrintDouble(interp, exprResult, buf+2);
    Tcl_AppendResult(interp, buf, (char *)NULL);
    return TCL_OK;
}

/*
 *----------------------------------------------------------------------
 *
 * TestexprdoubleobjCmd --
 *
 *	This procedure verifies that Tcl_ExprLongObj does not modify the
 *	interpreter result if there is no error.
 *
 * Results:
 *	A standard Tcl result.
 *
 * Side effects:
 *	None.
 *
 *----------------------------------------------------------------------
 */

static int
TestexprdoubleobjCmd(
    TCL_UNUSED(void *),
    Tcl_Interp *interp,		/* Current interpreter. */
    int objc,			/* Number of arguments. */
    Tcl_Obj *const *objv)	/* Argument objects. */
{
    double exprResult;
    char buf[4 + TCL_DOUBLE_SPACE];
    int result;

    if (objc != 2) {
	Tcl_WrongNumArgs(interp, 1, objv, "expression");
	return TCL_ERROR;
    }
    Tcl_AppendResult(interp, "This is a result", (char *)NULL);
    result = Tcl_ExprDoubleObj(interp, objv[1], &exprResult);
    if (result != TCL_OK) {
	return result;
    }
    strcpy(buf, ": ");
    Tcl_PrintDouble(interp, exprResult, buf+2);
    Tcl_AppendResult(interp, buf, (char *)NULL);
    return TCL_OK;
}

/*
 *----------------------------------------------------------------------
 *
 * TestexprstringCmd --
 *
 *	This procedure tests the basic operation of Tcl_ExprString.
 *
 * Results:
 *	A standard Tcl result.
 *
 * Side effects:
 *	None.
 *
 *----------------------------------------------------------------------
 */

static int
TestexprstringCmd(
    TCL_UNUSED(void *),
    Tcl_Interp *interp,		/* Current interpreter. */
    int objc,			/* Number of arguments. */
    Tcl_Obj *const *objv)	/* Argument strings. */
{
    if (objc != 2) {
	Tcl_WrongNumArgs(interp, 1, objv, "expression");
	return TCL_ERROR;
    }
    return Tcl_ExprString(interp, Tcl_GetString(objv[1]));
}

/*
 *----------------------------------------------------------------------
 *
 * TestfilelinkCmd --
 *
 *	This procedure implements the "testfilelink" command.  It is used to
 *	test the effects of creating and manipulating filesystem links in Tcl.
 *
 * Results:
 *	A standard Tcl result.
 *
 * Side effects:
 *	May create a link on disk.
 *
 *----------------------------------------------------------------------
 */

static int
TestfilelinkCmd(
    TCL_UNUSED(void *),
    Tcl_Interp *interp,		/* Current interpreter. */
    int objc,			/* Number of arguments. */
    Tcl_Obj *const objv[])	/* The argument objects. */
{
    Tcl_Obj *contents;

    if (objc < 2 || objc > 3) {
	Tcl_WrongNumArgs(interp, 1, objv, "source ?target?");
	return TCL_ERROR;
    }

    if (Tcl_FSConvertToPathType(interp, objv[1]) != TCL_OK) {
	return TCL_ERROR;
    }

    if (objc == 3) {
	/* Create link from source to target */
	contents = Tcl_FSLink(objv[1], objv[2],
		TCL_CREATE_SYMBOLIC_LINK|TCL_CREATE_HARD_LINK);
	if (contents == NULL) {
	    Tcl_AppendResult(interp, "could not create link from \"",
		    Tcl_GetString(objv[1]), "\" to \"",
		    Tcl_GetString(objv[2]), "\": ",
		    Tcl_PosixError(interp), (char *)NULL);
	    return TCL_ERROR;
	}
    } else {
	/* Read link */
	contents = Tcl_FSLink(objv[1], NULL, 0);
	if (contents == NULL) {
	    Tcl_AppendResult(interp, "could not read link \"",
		    Tcl_GetString(objv[1]), "\": ",
		    Tcl_PosixError(interp), (char *)NULL);
	    return TCL_ERROR;
	}
    }
    Tcl_SetObjResult(interp, contents);
    if (objc == 2) {
	/*
	 * If we are creating a link, this will actually just
	 * be objv[3], and we don't own it
	 */
	Tcl_DecrRefCount(contents);
    }
    return TCL_OK;
}

/*
 *----------------------------------------------------------------------
 *
 * TestgetassocdataCmd --
 *
 *	This procedure implements the "testgetassocdata" command. It is
 *	used to test Tcl_GetAssocData.
 *
 * Results:
 *	A standard Tcl result.
 *
 * Side effects:
 *	None.
 *
 *----------------------------------------------------------------------
 */

static int
TestgetassocdataCmd(
    TCL_UNUSED(void *),
    Tcl_Interp *interp,		/* Current interpreter. */
    int objc,			/* Number of arguments. */
    Tcl_Obj *const *objv)	/* Arguments. */
{
    char *res;

    if (objc != 2) {
	Tcl_WrongNumArgs(interp, 1, objv, "data_key");
	return TCL_ERROR;
    }
    res = (char *)Tcl_GetAssocData(interp, Tcl_GetString(objv[1]), NULL);
    if (res != NULL) {
	Tcl_AppendResult(interp, res, (char *)NULL);
    }
    return TCL_OK;
}

/*
 *----------------------------------------------------------------------
 *
 * TestgetplatformCmd --
 *
 *	This procedure implements the "testgetplatform" command. It is
 *	used to retrieve the value of the tclPlatform global variable.
 *
 * Results:
 *	A standard Tcl result.
 *
 * Side effects:
 *	None.
 *
 *----------------------------------------------------------------------
 */

static int
TestgetplatformCmd(
    TCL_UNUSED(void *),
    Tcl_Interp *interp,		/* Current interpreter. */
    int objc,			/* Number of arguments. */
    Tcl_Obj *const *objv)	/* Arguments. */
{
    static const char *const platformStrings[] = { "unix", "mac", "windows" };
    TclPlatformType *platform;

    platform = TclGetPlatform();

    if (objc != 1) {
	Tcl_WrongNumArgs(interp, 1, objv, "");
	return TCL_ERROR;
    }

    Tcl_AppendResult(interp, platformStrings[*platform], (char *)NULL);
    return TCL_OK;
}

/*
 *----------------------------------------------------------------------
 *
 * TestinterpdeleteCmd --
 *
 *	This procedure tests the code in tclInterp.c that deals with
 *	interpreter deletion. It deletes a user-specified interpreter
 *	from the hierarchy, and subsequent code checks integrity.
 *
 * Results:
 *	A standard Tcl result.
 *
 * Side effects:
 *	Deletes one or more interpreters.
 *
 *----------------------------------------------------------------------
 */

static int
TestinterpdeleteCmd(
    TCL_UNUSED(void *),
    Tcl_Interp *interp,		/* Current interpreter. */
    int objc,			/* Number of arguments. */
    Tcl_Obj *const *objv)	/* Arguments. */
{
    Tcl_Interp *childToDelete;

    if (objc != 2) {
	Tcl_WrongNumArgs(interp, 1, objv, "path");
	return TCL_ERROR;
    }
    childToDelete = Tcl_GetChild(interp, Tcl_GetString(objv[1]));
    if (childToDelete == NULL) {
	return TCL_ERROR;
    }
    Tcl_DeleteInterp(childToDelete);
    return TCL_OK;
}

/*
 *----------------------------------------------------------------------
 *
 * TestlinkCmd --
 *
 *	This procedure implements the "testlink" command.  It is used
 *	to test Tcl_LinkVar and related library procedures.
 *
 * Results:
 *	A standard Tcl result.
 *
 * Side effects:
 *	Creates and deletes various variable links, plus returns
 *	values of the linked variables.
 *
 *----------------------------------------------------------------------
 */

static int
TestlinkCmd(
    TCL_UNUSED(void *),
    Tcl_Interp *interp,		/* Current interpreter. */
    int objc,			/* Number of arguments. */
    Tcl_Obj *const *objv)	/* Arguments. */
{
    static int intVar = 43;
    static int boolVar = 4;
    static double realVar = 1.23;
    static Tcl_WideInt wideVar = 79;
    static char *stringVar = NULL;
    static char charVar = '@';
    static unsigned char ucharVar = 130;
    static short shortVar = 3000;
    static unsigned short ushortVar = 60000;
    static unsigned int uintVar = 0xBEEFFEED;
    static long longVar = 123456789L;
    static unsigned long ulongVar = 3456789012UL;
    static float floatVar = 4.5;
    static Tcl_WideUInt uwideVar = 123;
    static int created = 0;
    char buffer[2*TCL_DOUBLE_SPACE];
    int writable, flag;
    Tcl_Obj *tmp;

    if (objc < 2) {
	Tcl_WrongNumArgs(interp, 1, objv, "option ?arg arg arg arg arg arg arg arg arg arg arg arg"
		" arg arg?");
	return TCL_ERROR;
    }
    if (strcmp(Tcl_GetString(objv[1]), "create") == 0) {
	if (objc != 16) {
		Tcl_WrongNumArgs(interp, 2, objv, "intRO realRO boolRO stringRO wideRO charRO ucharRO shortRO"
			" ushortRO uintRO longRO ulongRO floatRO uwideRO");
	    return TCL_ERROR;
	}
	if (created) {
	    Tcl_UnlinkVar(interp, "int");
	    Tcl_UnlinkVar(interp, "real");
	    Tcl_UnlinkVar(interp, "bool");
	    Tcl_UnlinkVar(interp, "string");
	    Tcl_UnlinkVar(interp, "wide");
	    Tcl_UnlinkVar(interp, "char");
	    Tcl_UnlinkVar(interp, "uchar");
	    Tcl_UnlinkVar(interp, "short");
	    Tcl_UnlinkVar(interp, "ushort");
	    Tcl_UnlinkVar(interp, "uint");
	    Tcl_UnlinkVar(interp, "long");
	    Tcl_UnlinkVar(interp, "ulong");
	    Tcl_UnlinkVar(interp, "float");
	    Tcl_UnlinkVar(interp, "uwide");
	}
	created = 1;
	if (Tcl_GetBooleanFromObj(interp, objv[2], &writable) != TCL_OK) {
	    return TCL_ERROR;
	}
	flag = writable ? 0 : TCL_LINK_READ_ONLY;
	if (Tcl_LinkVar(interp, "int", &intVar,
		TCL_LINK_INT | flag) != TCL_OK) {
	    return TCL_ERROR;
	}
	if (Tcl_GetBooleanFromObj(interp, objv[3], &writable) != TCL_OK) {
	    return TCL_ERROR;
	}
	flag = writable ? 0 : TCL_LINK_READ_ONLY;
	if (Tcl_LinkVar(interp, "real", &realVar,
		TCL_LINK_DOUBLE | flag) != TCL_OK) {
	    return TCL_ERROR;
	}
	if (Tcl_GetBooleanFromObj(interp, objv[4], &writable) != TCL_OK) {
	    return TCL_ERROR;
	}
	flag = writable ? 0 : TCL_LINK_READ_ONLY;
	if (Tcl_LinkVar(interp, "bool", &boolVar,
		TCL_LINK_BOOLEAN | flag) != TCL_OK) {
	    return TCL_ERROR;
	}
	if (Tcl_GetBooleanFromObj(interp, objv[5], &writable) != TCL_OK) {
	    return TCL_ERROR;
	}
	flag = writable ? 0 : TCL_LINK_READ_ONLY;
	if (Tcl_LinkVar(interp, "string", &stringVar,
		TCL_LINK_STRING | flag) != TCL_OK) {
	    return TCL_ERROR;
	}
	if (Tcl_GetBooleanFromObj(interp, objv[6], &writable) != TCL_OK) {
	    return TCL_ERROR;
	}
	flag = writable ? 0 : TCL_LINK_READ_ONLY;
	if (Tcl_LinkVar(interp, "wide", &wideVar,
		TCL_LINK_WIDE_INT | flag) != TCL_OK) {
	    return TCL_ERROR;
	}
	if (Tcl_GetBooleanFromObj(interp, objv[7], &writable) != TCL_OK) {
	    return TCL_ERROR;
	}
	flag = writable ? 0 : TCL_LINK_READ_ONLY;
	if (Tcl_LinkVar(interp, "char", &charVar,
		TCL_LINK_CHAR | flag) != TCL_OK) {
	    return TCL_ERROR;
	}
	if (Tcl_GetBooleanFromObj(interp, objv[8], &writable) != TCL_OK) {
	    return TCL_ERROR;
	}
	flag = writable ? 0 : TCL_LINK_READ_ONLY;
	if (Tcl_LinkVar(interp, "uchar", &ucharVar,
		TCL_LINK_UCHAR | flag) != TCL_OK) {
	    return TCL_ERROR;
	}
	if (Tcl_GetBooleanFromObj(interp, objv[9], &writable) != TCL_OK) {
	    return TCL_ERROR;
	}
	flag = writable ? 0 : TCL_LINK_READ_ONLY;
	if (Tcl_LinkVar(interp, "short", &shortVar,
		TCL_LINK_SHORT | flag) != TCL_OK) {
	    return TCL_ERROR;
	}
	if (Tcl_GetBooleanFromObj(interp, objv[10], &writable) != TCL_OK) {
	    return TCL_ERROR;
	}
	flag = writable ? 0 : TCL_LINK_READ_ONLY;
	if (Tcl_LinkVar(interp, "ushort", &ushortVar,
		TCL_LINK_USHORT | flag) != TCL_OK) {
	    return TCL_ERROR;
	}
	if (Tcl_GetBooleanFromObj(interp, objv[11], &writable) != TCL_OK) {
	    return TCL_ERROR;
	}
	flag = writable ? 0 : TCL_LINK_READ_ONLY;
	if (Tcl_LinkVar(interp, "uint", &uintVar,
		TCL_LINK_UINT | flag) != TCL_OK) {
	    return TCL_ERROR;
	}
	if (Tcl_GetBooleanFromObj(interp, objv[12], &writable) != TCL_OK) {
	    return TCL_ERROR;
	}
	flag = writable ? 0 : TCL_LINK_READ_ONLY;
	if (Tcl_LinkVar(interp, "long", &longVar,
		TCL_LINK_LONG | flag) != TCL_OK) {
	    return TCL_ERROR;
	}
	if (Tcl_GetBooleanFromObj(interp, objv[13], &writable) != TCL_OK) {
	    return TCL_ERROR;
	}
	flag = writable ? 0 : TCL_LINK_READ_ONLY;
	if (Tcl_LinkVar(interp, "ulong", &ulongVar,
		TCL_LINK_ULONG | flag) != TCL_OK) {
	    return TCL_ERROR;
	}
	if (Tcl_GetBooleanFromObj(interp, objv[14], &writable) != TCL_OK) {
	    return TCL_ERROR;
	}
	flag = writable ? 0 : TCL_LINK_READ_ONLY;
	if (Tcl_LinkVar(interp, "float", &floatVar,
		TCL_LINK_FLOAT | flag) != TCL_OK) {
	    return TCL_ERROR;
	}
	if (Tcl_GetBooleanFromObj(interp, objv[15], &writable) != TCL_OK) {
	    return TCL_ERROR;
	}
	flag = writable ? 0 : TCL_LINK_READ_ONLY;
	if (Tcl_LinkVar(interp, "uwide", &uwideVar,
		TCL_LINK_WIDE_UINT | flag) != TCL_OK) {
	    return TCL_ERROR;
	}

    } else if (strcmp(Tcl_GetString(objv[1]), "delete") == 0) {
	Tcl_UnlinkVar(interp, "int");
	Tcl_UnlinkVar(interp, "real");
	Tcl_UnlinkVar(interp, "bool");
	Tcl_UnlinkVar(interp, "string");
	Tcl_UnlinkVar(interp, "wide");
	Tcl_UnlinkVar(interp, "char");
	Tcl_UnlinkVar(interp, "uchar");
	Tcl_UnlinkVar(interp, "short");
	Tcl_UnlinkVar(interp, "ushort");
	Tcl_UnlinkVar(interp, "uint");
	Tcl_UnlinkVar(interp, "long");
	Tcl_UnlinkVar(interp, "ulong");
	Tcl_UnlinkVar(interp, "float");
	Tcl_UnlinkVar(interp, "uwide");
	created = 0;
    } else if (strcmp(Tcl_GetString(objv[1]), "get") == 0) {
	TclFormatInt(buffer, intVar);
	Tcl_AppendElement(interp, buffer);
	Tcl_PrintDouble(NULL, realVar, buffer);
	Tcl_AppendElement(interp, buffer);
	TclFormatInt(buffer, boolVar);
	Tcl_AppendElement(interp, buffer);
	Tcl_AppendElement(interp, (stringVar == NULL) ? "-" : stringVar);
	/*
	 * Wide ints only have an object-based interface.
	 */
	tmp = Tcl_NewWideIntObj(wideVar);
	Tcl_AppendElement(interp, Tcl_GetString(tmp));
	Tcl_DecrRefCount(tmp);
	TclFormatInt(buffer, (int) charVar);
	Tcl_AppendElement(interp, buffer);
	TclFormatInt(buffer, (int) ucharVar);
	Tcl_AppendElement(interp, buffer);
	TclFormatInt(buffer, (int) shortVar);
	Tcl_AppendElement(interp, buffer);
	TclFormatInt(buffer, (int) ushortVar);
	Tcl_AppendElement(interp, buffer);
	TclFormatInt(buffer, (int) uintVar);
	Tcl_AppendElement(interp, buffer);
	tmp = Tcl_NewWideIntObj(longVar);
	Tcl_AppendElement(interp, Tcl_GetString(tmp));
	Tcl_DecrRefCount(tmp);
	tmp = Tcl_NewWideUIntObj(ulongVar);
	Tcl_AppendElement(interp, Tcl_GetString(tmp));
	Tcl_DecrRefCount(tmp);
	Tcl_PrintDouble(NULL, (double)floatVar, buffer);
	Tcl_AppendElement(interp, buffer);
	tmp = Tcl_NewWideUIntObj(uwideVar);
	Tcl_AppendElement(interp, Tcl_GetString(tmp));
	Tcl_DecrRefCount(tmp);
    } else if (strcmp(Tcl_GetString(objv[1]), "set") == 0) {
	int v;

	if (objc != 16) {
	    Tcl_WrongNumArgs(interp, 2, objv, "intValue realValue boolValue stringValue wideValue"
		    " charValue ucharValue shortValue ushortValue uintValue"
		    " longValue ulongValue floatValue uwideValue");
	    return TCL_ERROR;
	}
	if (Tcl_GetString(objv[2])[0] != 0) {
	    if (Tcl_GetIntFromObj(interp, objv[2], &intVar) != TCL_OK) {
		return TCL_ERROR;
	    }
	}
	if (Tcl_GetString(objv[3])[0] != 0) {
	    if (Tcl_GetDoubleFromObj(interp, objv[3], &realVar) != TCL_OK) {
		return TCL_ERROR;
	    }
	}
	if (Tcl_GetString(objv[4])[0] != 0) {
	    if (Tcl_GetBooleanFromObj(interp, objv[4], &boolVar) != TCL_OK) {
		return TCL_ERROR;
	    }
	}
	if (Tcl_GetString(objv[5])[0] != 0) {
	    if (stringVar != NULL) {
		Tcl_Free(stringVar);
	    }
	    if (strcmp(Tcl_GetString(objv[5]), "-") == 0) {
		stringVar = NULL;
	    } else {
		stringVar = (char *)Tcl_Alloc(strlen(Tcl_GetString(objv[5])) + 1);
		strcpy(stringVar, Tcl_GetString(objv[5]));
	    }
	}
	if (Tcl_GetString(objv[6])[0] != 0) {
	    tmp = Tcl_NewStringObj(Tcl_GetString(objv[6]), -1);
	    if (Tcl_GetWideIntFromObj(interp, tmp, &wideVar) != TCL_OK) {
		Tcl_DecrRefCount(tmp);
		return TCL_ERROR;
	    }
	    Tcl_DecrRefCount(tmp);
	}
	if (Tcl_GetString(objv[7])[0]) {
	    if (Tcl_GetIntFromObj(interp, objv[7], &v) != TCL_OK) {
		return TCL_ERROR;
	    }
	    charVar = (char) v;
	}
	if (Tcl_GetString(objv[8])[0]) {
	    if (Tcl_GetIntFromObj(interp, objv[8], &v) != TCL_OK) {
		return TCL_ERROR;
	    }
	    ucharVar = (unsigned char) v;
	}
	if (Tcl_GetString(objv[9])[0]) {
	    if (Tcl_GetIntFromObj(interp, objv[9], &v) != TCL_OK) {
		return TCL_ERROR;
	    }
	    shortVar = (short) v;
	}
	if (Tcl_GetString(objv[10])[0]) {
	    if (Tcl_GetIntFromObj(interp, objv[10], &v) != TCL_OK) {
		return TCL_ERROR;
	    }
	    ushortVar = (unsigned short) v;
	}
	if (Tcl_GetString(objv[11])[0]) {
	    if (Tcl_GetIntFromObj(interp, objv[11], &v) != TCL_OK) {
		return TCL_ERROR;
	    }
	    uintVar = (unsigned int) v;
	}
	if (Tcl_GetString(objv[12])[0]) {
	    if (Tcl_GetIntFromObj(interp, objv[12], &v) != TCL_OK) {
		return TCL_ERROR;
	    }
	    longVar = (long) v;
	}
	if (Tcl_GetString(objv[13])[0]) {
	    if (Tcl_GetIntFromObj(interp, objv[13], &v) != TCL_OK) {
		return TCL_ERROR;
	    }
	    ulongVar = (unsigned long) v;
	}
	if (Tcl_GetString(objv[14])[0]) {
	    double d;
	    if (Tcl_GetDoubleFromObj(interp, objv[14], &d) != TCL_OK) {
		return TCL_ERROR;
	    }
	    floatVar = (float) d;
	}
	if (Tcl_GetString(objv[15])[0]) {
	    Tcl_WideInt w;
	    tmp = Tcl_NewStringObj(Tcl_GetString(objv[15]), -1);
	    if (Tcl_GetWideIntFromObj(interp, tmp, &w) != TCL_OK) {
		Tcl_DecrRefCount(tmp);
		return TCL_ERROR;
	    }
	    Tcl_DecrRefCount(tmp);
	    uwideVar = (Tcl_WideUInt)w;
	}
    } else if (strcmp(Tcl_GetString(objv[1]), "update") == 0) {
	int v;

	if (objc != 16) {
	    Tcl_WrongNumArgs(interp, 2, objv, "intValue realValue boolValue stringValue wideValue"
		    " charValue ucharValue shortValue ushortValue uintValue"
		    " longValue ulongValue floatValue uwideValue");
	    return TCL_ERROR;
	}
	if (Tcl_GetString(objv[2])[0] != 0) {
	    if (Tcl_GetIntFromObj(interp, objv[2], &intVar) != TCL_OK) {
		return TCL_ERROR;
	    }
	    Tcl_UpdateLinkedVar(interp, "int");
	}
	if (Tcl_GetString(objv[3])[0] != 0) {
	    if (Tcl_GetDoubleFromObj(interp, objv[3], &realVar) != TCL_OK) {
		return TCL_ERROR;
	    }
	    Tcl_UpdateLinkedVar(interp, "real");
	}
	if (Tcl_GetString(objv[4])[0] != 0) {
	    if (Tcl_GetIntFromObj(interp, objv[4], &boolVar) != TCL_OK) {
		return TCL_ERROR;
	    }
	    Tcl_UpdateLinkedVar(interp, "bool");
	}
	if (Tcl_GetString(objv[5])[0] != 0) {
	    if (stringVar != NULL) {
		Tcl_Free(stringVar);
	    }
	    if (strcmp(Tcl_GetString(objv[5]), "-") == 0) {
		stringVar = NULL;
	    } else {
		stringVar = (char *)Tcl_Alloc(strlen(Tcl_GetString(objv[5])) + 1);
		strcpy(stringVar, Tcl_GetString(objv[5]));
	    }
	    Tcl_UpdateLinkedVar(interp, "string");
	}
	if (Tcl_GetString(objv[6])[0] != 0) {
	    tmp = Tcl_NewStringObj(Tcl_GetString(objv[6]), -1);
	    if (Tcl_GetWideIntFromObj(interp, tmp, &wideVar) != TCL_OK) {
		Tcl_DecrRefCount(tmp);
		return TCL_ERROR;
	    }
	    Tcl_DecrRefCount(tmp);
	    Tcl_UpdateLinkedVar(interp, "wide");
	}
	if (Tcl_GetString(objv[7])[0]) {
	    if (Tcl_GetIntFromObj(interp, objv[7], &v) != TCL_OK) {
		return TCL_ERROR;
	    }
	    charVar = (char) v;
	    Tcl_UpdateLinkedVar(interp, "char");
	}
	if (Tcl_GetString(objv[8])[0]) {
	    if (Tcl_GetIntFromObj(interp, objv[8], &v) != TCL_OK) {
		return TCL_ERROR;
	    }
	    ucharVar = (unsigned char) v;
	    Tcl_UpdateLinkedVar(interp, "uchar");
	}
	if (Tcl_GetString(objv[9])[0]) {
	    if (Tcl_GetIntFromObj(interp, objv[9], &v) != TCL_OK) {
		return TCL_ERROR;
	    }
	    shortVar = (short) v;
	    Tcl_UpdateLinkedVar(interp, "short");
	}
	if (Tcl_GetString(objv[10])[0]) {
	    if (Tcl_GetIntFromObj(interp, objv[10], &v) != TCL_OK) {
		return TCL_ERROR;
	    }
	    ushortVar = (unsigned short) v;
	    Tcl_UpdateLinkedVar(interp, "ushort");
	}
	if (Tcl_GetString(objv[11])[0]) {
	    if (Tcl_GetIntFromObj(interp, objv[11], &v) != TCL_OK) {
		return TCL_ERROR;
	    }
	    uintVar = (unsigned int) v;
	    Tcl_UpdateLinkedVar(interp, "uint");
	}
	if (Tcl_GetString(objv[12])[0]) {
	    if (Tcl_GetIntFromObj(interp, objv[12], &v) != TCL_OK) {
		return TCL_ERROR;
	    }
	    longVar = (long) v;
	    Tcl_UpdateLinkedVar(interp, "long");
	}
	if (Tcl_GetString(objv[13])[0]) {
	    if (Tcl_GetIntFromObj(interp, objv[13], &v) != TCL_OK) {
		return TCL_ERROR;
	    }
	    ulongVar = (unsigned long) v;
	    Tcl_UpdateLinkedVar(interp, "ulong");
	}
	if (Tcl_GetString(objv[14])[0]) {
	    double d;
	    if (Tcl_GetDoubleFromObj(interp, objv[14], &d) != TCL_OK) {
		return TCL_ERROR;
	    }
	    floatVar = (float) d;
	    Tcl_UpdateLinkedVar(interp, "float");
	}
	if (Tcl_GetString(objv[15])[0]) {
	    Tcl_WideInt w;
	    tmp = Tcl_NewStringObj(Tcl_GetString(objv[15]), -1);
	    if (Tcl_GetWideIntFromObj(interp, tmp, &w) != TCL_OK) {
		Tcl_DecrRefCount(tmp);
		return TCL_ERROR;
	    }
	    Tcl_DecrRefCount(tmp);
	    uwideVar = (Tcl_WideUInt)w;
	    Tcl_UpdateLinkedVar(interp, "uwide");
	}
    } else {
	Tcl_AppendResult(interp, "bad option \"", Tcl_GetString(objv[1]),
		"\": should be create, delete, get, set, or update", (char *)NULL);
	return TCL_ERROR;
    }
    return TCL_OK;
}

/*
 *----------------------------------------------------------------------
 *
 * TestlinkarrayCmd --
 *
 *      This function is invoked to process the "testlinkarray" Tcl command.
 *      It is used to test the 'Tcl_LinkArray' function.
 *
 * Results:
 *      A standard Tcl result.
 *
 * Side effects:
 *	Creates, deletes, and invokes variable links.
 *
 *----------------------------------------------------------------------
 */

static int
TestlinkarrayCmd(
    TCL_UNUSED(void *),
    Tcl_Interp *interp,		/* Current interpreter. */
    int objc,			/* Number of arguments. */
    Tcl_Obj *const objv[])	/* Argument objects. */
{
    static const char *LinkOption[] = {
	"update", "remove", "create", NULL
    };
    enum LinkOptionEnum { LINK_UPDATE, LINK_REMOVE, LINK_CREATE } optionIndex;
    static const char *LinkType[] = {
	"char", "uchar", "short", "ushort", "int", "uint", "long", "ulong",
	"wide", "uwide", "float", "double", "string", "char*", "binary", NULL
    };
    /* all values after TCL_LINK_CHARS_ARRAY are used as arrays (see below) */
    static int LinkTypes[] = {
	TCL_LINK_CHAR, TCL_LINK_UCHAR,
	TCL_LINK_SHORT, TCL_LINK_USHORT, TCL_LINK_INT, TCL_LINK_UINT,
	TCL_LINK_LONG, TCL_LINK_ULONG, TCL_LINK_WIDE_INT, TCL_LINK_WIDE_UINT,
	TCL_LINK_FLOAT, TCL_LINK_DOUBLE, TCL_LINK_STRING, TCL_LINK_CHARS,
	TCL_LINK_BINARY
    };
    int typeIndex, readonly, size;
    Tcl_Size i, length;
    char *name, *arg;
    Tcl_WideInt addr;

    if (objc < 2) {
	Tcl_WrongNumArgs(interp, 1, objv, "option args");
	return TCL_ERROR;
    }
    if (Tcl_GetIndexFromObj(interp, objv[1], LinkOption, "option", 0,
	    &optionIndex) != TCL_OK) {
	return TCL_ERROR;
    }
    switch (optionIndex) {
    case LINK_UPDATE:
	for (i=2; i<objc; i++) {
	    Tcl_UpdateLinkedVar(interp, Tcl_GetString(objv[i]));
	}
	return TCL_OK;
    case LINK_REMOVE:
	for (i=2; i<objc; i++) {
	    Tcl_UnlinkVar(interp, Tcl_GetString(objv[i]));
	}
	return TCL_OK;
    case LINK_CREATE:
	if (objc < 4) {
	    goto wrongArgs;
	}
	readonly = 0;
	i = 2;

	/*
	 * test on switch -r...
	 */

	arg = Tcl_GetStringFromObj(objv[i], &length);
	if (length < 2) {
	    goto wrongArgs;
	}
	if (arg[0] == '-') {
	    if (arg[1] != 'r') {
		goto wrongArgs;
	    }
	    readonly = TCL_LINK_READ_ONLY;
	    i++;
	}
	if (Tcl_GetIndexFromObj(interp, objv[i++], LinkType, "type", 0,
		&typeIndex) != TCL_OK) {
	    return TCL_ERROR;
	}
	if (Tcl_GetIntFromObj(interp, objv[i++], &size) == TCL_ERROR) {
	    Tcl_SetObjResult(interp, Tcl_NewStringObj("wrong size value", -1));
	    return TCL_ERROR;
	}
	name = Tcl_GetString(objv[i++]);

	/*
	 * If no address is given request one in the underlying function
	 */

	if (i < objc) {
	    if (Tcl_GetWideIntFromObj(interp, objv[i], &addr) == TCL_ERROR) {
		Tcl_SetObjResult(interp, Tcl_NewStringObj(
			"wrong address value", -1));
		return TCL_ERROR;
	    }
	} else {
	    addr = 0;
	}
	return Tcl_LinkArray(interp, name, INT2PTR(addr),
		LinkTypes[typeIndex] | readonly, size);
    }
    return TCL_OK;

  wrongArgs:
    Tcl_WrongNumArgs(interp, 2, objv, "?-readonly? type size name ?address?");
    return TCL_ERROR;
}

/*
 *----------------------------------------------------------------------
 *
 * TestlistrepCmd --
 *
 *      This function is invoked to generate a list object with a specific
 *	internal representation.
 *
 * Results:
 *      A standard Tcl result.
 *
 * Side effects:
 *	None.
 *
 *----------------------------------------------------------------------
 */

static int
TestlistrepCmd(
    TCL_UNUSED(void *),
    Tcl_Interp *interp,		/* Current interpreter. */
    int objc,			/* Number of arguments. */
    Tcl_Obj *const objv[])	/* Argument objects. */
{
    /* Subcommands supported by this command */
    static const char *const subcommands[] = {
	"new",
	"describe",
	"config",
	"validate",
	NULL
    };
    enum {
	LISTREP_NEW,
	LISTREP_DESCRIBE,
	LISTREP_CONFIG,
	LISTREP_VALIDATE
    } cmdIndex;
    Tcl_Obj *resultObj = NULL;

    if (objc < 2) {
	Tcl_WrongNumArgs(interp, 1, objv, "command ?arg ...?");
	return TCL_ERROR;
    }
    if (Tcl_GetIndexFromObj(
	    interp, objv[1], subcommands, "command", 0, &cmdIndex)
	!= TCL_OK) {
	return TCL_ERROR;
    }
    switch (cmdIndex) {
    case LISTREP_NEW:
	if (objc < 3 || objc > 5) {
	    Tcl_WrongNumArgs(interp, 2, objv, "length ?leadSpace endSpace?");
	    return TCL_ERROR;
	} else {
	    Tcl_WideUInt length;
	    Tcl_WideUInt leadSpace = 0;
	    Tcl_WideUInt endSpace = 0;
	    if (Tcl_GetWideUIntFromObj(interp, objv[2], &length) != TCL_OK) {
		return TCL_ERROR;
	    }
	    if (objc > 3) {
		if (Tcl_GetWideUIntFromObj(interp, objv[3], &leadSpace) != TCL_OK) {
		    return TCL_ERROR;
		}
		if (objc > 4) {
		    if (Tcl_GetWideUIntFromObj(interp, objv[4], &endSpace)
			!= TCL_OK) {
			return TCL_ERROR;
		    }
		}
	    }
	    resultObj = TclListTestObj(length, leadSpace, endSpace);
	    if (resultObj == NULL) {
		Tcl_AppendResult(interp, "List capacity exceeded", (char *)NULL);
		return TCL_ERROR;
	    }
	}
	break;

    case LISTREP_DESCRIBE:
#define APPEND_FIELD(targetObj_, structPtr_, fld_) \
    do {								\
	Tcl_ListObjAppendElement(interp, (targetObj_),			\
		Tcl_NewStringObj(#fld_, -1));				\
	Tcl_ListObjAppendElement(interp, (targetObj_),			\
		Tcl_NewWideIntObj((structPtr_)->fld_));			\
    } while (0)
	if (objc != 3) {
	    Tcl_WrongNumArgs(interp, 2, objv, "object");
	    return TCL_ERROR;
	} else {
	    Tcl_Obj **objs;
	    Tcl_Size nobjs;
	    ListRep listRep;
	    Tcl_Obj *listRepObjs[4];

	    /* Force list representation */
	    if (Tcl_ListObjGetElements(interp, objv[2], &nobjs, &objs) != TCL_OK) {
		return TCL_ERROR;
	    }
	    ListObjGetRep(objv[2], &listRep);
	    listRepObjs[0] = Tcl_NewStringObj("store", -1);
	    listRepObjs[1] = Tcl_NewListObj(12, NULL);
	    Tcl_ListObjAppendElement(interp, listRepObjs[1],
		    Tcl_NewStringObj("memoryAddress", -1));
	    Tcl_ListObjAppendElement(interp, listRepObjs[1],
		    Tcl_ObjPrintf("%p", listRep.storePtr));
	    APPEND_FIELD(listRepObjs[1], listRep.storePtr, firstUsed);
	    APPEND_FIELD(listRepObjs[1], listRep.storePtr, numUsed);
	    APPEND_FIELD(listRepObjs[1], listRep.storePtr, numAllocated);
	    APPEND_FIELD(listRepObjs[1], listRep.storePtr, refCount);
	    APPEND_FIELD(listRepObjs[1], listRep.storePtr, flags);
	    if (listRep.spanPtr) {
		listRepObjs[2] = Tcl_NewStringObj("span", -1);
		listRepObjs[3] = Tcl_NewListObj(8, NULL);
		Tcl_ListObjAppendElement(interp, listRepObjs[3],
			Tcl_NewStringObj("memoryAddress", -1));
		Tcl_ListObjAppendElement(interp, listRepObjs[3],
			Tcl_ObjPrintf("%p", listRep.spanPtr));
		APPEND_FIELD(listRepObjs[3], listRep.spanPtr, spanStart);
		APPEND_FIELD(listRepObjs[3], listRep.spanPtr, spanLength);
		APPEND_FIELD(listRepObjs[3], listRep.spanPtr, refCount);
	    }
	    resultObj = Tcl_NewListObj(listRep.spanPtr ? 4 : 2, listRepObjs);
	}
#undef APPEND_FIELD
	break;

    case LISTREP_CONFIG:
	if (objc != 2) {
	    Tcl_WrongNumArgs(interp, 2, objv, "object");
	    return TCL_ERROR;
	}
	resultObj = Tcl_NewListObj(2, NULL);
	Tcl_ListObjAppendElement(
	    NULL, resultObj, Tcl_NewStringObj("LIST_SPAN_THRESHOLD", -1));
	Tcl_ListObjAppendElement(
	    NULL, resultObj, Tcl_NewWideIntObj(LIST_SPAN_THRESHOLD));
	break;

    case LISTREP_VALIDATE:
	if (objc != 3) {
	    Tcl_WrongNumArgs(interp, 2, objv, "object");
	    return TCL_ERROR;
	}
	TclListObjValidate(interp, objv[2]); /* Panics if invalid */
	resultObj = Tcl_NewObj();
	break;
    }
    Tcl_SetObjResult(interp, resultObj);
    return TCL_OK;
}

/*
 *----------------------------------------------------------------------
 *
 * TestlistapiCmd --
 *
 *      This function is invoked to test various public C API's to cover
 *	paths that are not exercisable via the script level commands.
 *	The general format is:
 *	    testlistapi api refcount listoperand ?args ...?
 *      where api identifies the C function, refcount is the reference count
 *	to be set for the value listoperand passed into the list API.
 *
 *	The result of the command is a dictionary of with the following
 *	elements (not all may be present, depending on the API called):
 *	    status - the status returned by the API
 *	    srcPtr - address of the Tcl_Obj passed into the API
 *	    srcType - the Tcl_ObjType name of srcPtr
 *	    srcRefCount - reference count of srcPtr *after* the API call
 *	    resultPtr - address of the Tcl_Obj passed into the API
 *	    resultType - the Tcl_ObjType name of resultPtr
 *	    resultRefCount - reference count of resultPtr *after* the API call
 *	    result - the resultPtr value
 * Results:
 *      A standard Tcl result.
 *
 * Side effects:
 *	None.
 *
 *----------------------------------------------------------------------
 */

static int
TestlistapiCmd(
    TCL_UNUSED(void *),
    Tcl_Interp *interp,		/* Current interpreter. */
    int objc,			/* Number of arguments. */
    Tcl_Obj *const objv[])	/* Argument objects. */
{
    static const char* const subcommands[] = {
	"Tcl_ListObjRange",
	"Tcl_ListObjRepeat",
	"Tcl_ListObjReverse",
	NULL
    };
    enum listapiCmdIndex {
	LISTAPI_RANGE,
	LISTAPI_REPEAT,
	LISTAPI_REVERSE,
    } cmdIndex;
    Tcl_Size srcRefCount;
    Tcl_Obj *srcPtr;
    Tcl_Obj *resultPtr = NULL;
    int status;

    if (objc < 2) {
	Tcl_WrongNumArgs(interp, 1, objv, "option ?arg...?");
	return TCL_ERROR;
    }
    if (Tcl_GetIndexFromObj(interp, objv[1], subcommands, "command",
			    0, &cmdIndex) != TCL_OK) {
	return TCL_ERROR;
    }
    if (cmdIndex == LISTAPI_REPEAT) {
	srcRefCount = -1; /* Not relevant */
	srcPtr = NULL;
	Tcl_Size repeatCount;
	if (objc < 3) {
	    Tcl_WrongNumArgs(interp, 2, objv, "repeatcount ?arg...?");
	    return TCL_ERROR;
	}
	if (Tcl_GetSizeIntFromObj(interp, objv[2], &repeatCount) != TCL_OK) {
	    return TCL_ERROR;
	}
	status = Tcl_ListObjRepeat(
	    interp, repeatCount, objc - 3, objv + 3, &resultPtr);
    } else {
	if (objc < 4) {
	    Tcl_WrongNumArgs(interp, 2, objv, "refcount list ?arg...?");
	    return TCL_ERROR;
	}
	if (Tcl_GetSizeIntFromObj(interp, objv[2], &srcRefCount) != TCL_OK) {
	    return TCL_ERROR;
	}
	srcPtr = Tcl_DuplicateObj(objv[3]);
	for (Tcl_Size i = 0; i < srcRefCount; i++) {
	    Tcl_IncrRefCount(srcPtr);
	}
	switch (cmdIndex) {
	case LISTAPI_RANGE:
	    if (objc != 6) {
		Tcl_WrongNumArgs(interp, 2, objv, "refcount list start end");
		status = TCL_ERROR;
		goto vamoose; /* To free up srcPtr */
	    }
	    else {
		Tcl_Size start, end;
		if (Tcl_GetSizeIntFromObj(interp, objv[4], &start) != TCL_OK ||
		    Tcl_GetSizeIntFromObj(interp, objv[5], &end) != TCL_OK) {
		    status = TCL_ERROR;
		    goto vamoose; /* To free up srcPtr */
		}
		status =
		    Tcl_ListObjRange(interp, srcPtr, start, end, &resultPtr);
	    }
	    break;
	case LISTAPI_REVERSE:
	    if (objc != 4) {
		Tcl_WrongNumArgs(interp, 2, objv, "refcount list");
		status = TCL_ERROR;
		goto vamoose; /* To free up srcPtr */
	    }
	    status = Tcl_ListObjReverse(interp, srcPtr, &resultPtr);
	    break;
	default: /* Keep gcc happy */
	    Tcl_Panic("Unknown list API command %d", cmdIndex);
	    return TCL_ERROR; /* Not reached */
	}
    }

#define APPENDINT(name_, var_) \
    do {							\
	Tcl_ListObjAppendElement(NULL,				\
		objPtr, Tcl_NewStringObj((#name_), -1));	\
	Tcl_ListObjAppendElement(NULL,				\
		objPtr, Tcl_NewWideIntObj((intptr_t)(var_)));	\
    } while (0)
#define APPENDSTR(name_, var_) \
    do {							\
	Tcl_ListObjAppendElement(NULL,				\
		objPtr, Tcl_NewStringObj((#name_), -1));	\
	Tcl_ListObjAppendElement(NULL,				\
		objPtr, Tcl_NewStringObj((var_), -1));		\
    } while (0)

    {
	Tcl_Obj *objPtr = Tcl_NewListObj(0, NULL);
	APPENDINT(status, status);
	APPENDINT(srcPtr, srcPtr);
	if (srcPtr) {
	    APPENDINT(srcRefCount, srcPtr->refCount);
	    if (srcPtr->typePtr && srcPtr->typePtr->name) {
		APPENDSTR(srcType, srcPtr->typePtr->name);
	    } else {
		APPENDSTR(srcType, "");
	    }
	}
	APPENDINT(resultPtr, resultPtr);
	if (status == TCL_OK) {
	    if (resultPtr) {
		APPENDINT(resultRefCount, resultPtr->refCount);
		if (resultPtr->typePtr && resultPtr->typePtr->name) {
		    APPENDSTR(resultType, resultPtr->typePtr->name);
		} else {
		    APPENDSTR(resultType, "");
		}
		Tcl_ListObjAppendElement(NULL, objPtr, Tcl_NewStringObj("result", -1));
		Tcl_ListObjAppendElement(NULL, objPtr, resultPtr);
	    }
	} else {
	    Tcl_ListObjAppendElement(NULL, objPtr, Tcl_NewStringObj("result", -1));
	    Tcl_ListObjAppendElement(NULL, objPtr, Tcl_GetObjResult(interp));
	    status = TCL_OK; /* Irrespective of what Tcl_ListObj*() returned */
	}
	Tcl_SetObjResult(interp, objPtr);
    }

vamoose:
    if (srcPtr) {
	if (srcRefCount == 0) {
	    /* The call made store internal refs so don't call Tcl_DecrRefCount  */
	    Tcl_BounceRefCount(srcPtr);
	} else {
	    /* Decrement as many as we added */
	    while (srcRefCount--) {
		Tcl_DecrRefCount(srcPtr);
	    }
	}
    }
    if (resultPtr) {
	Tcl_BounceRefCount(resultPtr);
    }
    return status;
}

/*
 *----------------------------------------------------------------------
 *
 * TestlocaleCmd --
 *
 *	This procedure implements the "testlocale" command.  It is used
 *	to test the effects of setting different locales in Tcl.
 *
 * Results:
 *	A standard Tcl result.
 *
 * Side effects:
 *	Modifies the current C locale.
 *
 *----------------------------------------------------------------------
 */

static int
TestlocaleCmd(
    TCL_UNUSED(void *),
    Tcl_Interp *interp,		/* Current interpreter. */
    int objc,			/* Number of arguments. */
    Tcl_Obj *const objv[])	/* The argument objects. */
{
    int index;
    const char *locale;
    static const char *const optionStrings[] = {
	"ctype", "numeric", "time", "collate", "monetary",
	"all",	NULL
    };
    static const int lcTypes[] = {
	LC_CTYPE, LC_NUMERIC, LC_TIME, LC_COLLATE, LC_MONETARY,
	LC_ALL
    };

    /*
     * LC_CTYPE, etc. correspond to the indices for the strings.
     */

    if (objc < 2 || objc > 3) {
	Tcl_WrongNumArgs(interp, 1, objv, "category ?locale?");
	return TCL_ERROR;
    }

    if (Tcl_GetIndexFromObj(interp, objv[1], optionStrings, "option", 0,
	    &index) != TCL_OK) {
	return TCL_ERROR;
    }

    if (objc == 3) {
	locale = Tcl_GetString(objv[2]);
    } else {
	locale = NULL;
    }
    locale = setlocale(lcTypes[index], locale);
    if (locale) {
	Tcl_SetStringObj(Tcl_GetObjResult(interp), locale, -1);
    }
    return TCL_OK;
}

/*
 *----------------------------------------------------------------------
 *
 * CleanupTestSetassocdataTests --
 *
 *	This function is called when an interpreter is deleted to clean
 *	up any data left over from running the testsetassocdata command.
 *
 * Results:
 *	None.
 *
 * Side effects:
 *	Releases storage.
 *
 *----------------------------------------------------------------------
 */

static void
CleanupTestSetassocdataTests(
    void *clientData,		/* Data to be released. */
    TCL_UNUSED(Tcl_Interp *))
{
    Tcl_Free(clientData);
}

/*
 *----------------------------------------------------------------------
 *
 * TestmsbObjCmd --
 *
 *	This procedure implements the "testmsb" command.  It is
 *	used for testing the TclMSB() routine.
 *
 * Results:
 *	A standard Tcl result.
 *
 * Side effects:
 *	None.
 *
 *----------------------------------------------------------------------
 */

static int
TestmsbObjCmd(
    TCL_UNUSED(void *),
    Tcl_Interp *interp,		/* Current interpreter. */
    int objc,			/* Number of arguments. */
    Tcl_Obj *const objv[])	/* The argument objects. */
{
    Tcl_WideInt w = 0;

    if (objc != 2) {
	Tcl_WrongNumArgs(interp, 1, objv, "integer");
	return TCL_ERROR;
    }
    if (TCL_OK != Tcl_GetWideIntFromObj(interp, objv[1], &w)) {
	return TCL_ERROR;
    }
    if (w <= 0) {
	Tcl_SetObjResult(interp, Tcl_NewStringObj(
		"argument must be positive", -1));
	return TCL_ERROR;
    }
    Tcl_SetObjResult(interp, Tcl_NewIntObj(TclMSB((unsigned long long)w)));
    return TCL_OK;
}

/*
 *----------------------------------------------------------------------
 *
 * TestparserCmd --
 *
 *	This procedure implements the "testparser" command.  It is
 *	used for testing the new Tcl script parser in Tcl 8.1.
 *
 * Results:
 *	A standard Tcl result.
 *
 * Side effects:
 *	None.
 *
 *----------------------------------------------------------------------
 */

static int
TestparserCmd(
    TCL_UNUSED(void *),
    Tcl_Interp *interp,		/* Current interpreter. */
    int objc,			/* Number of arguments. */
    Tcl_Obj *const objv[])	/* The argument objects. */
{
    const char *script;
    Tcl_Size dummy;
    Tcl_Size length;
    Tcl_Parse parse;

    if (objc != 3) {
	Tcl_WrongNumArgs(interp, 1, objv, "script length");
	return TCL_ERROR;
    }
    script = Tcl_GetStringFromObj(objv[1], &dummy);
    if (Tcl_GetSizeIntFromObj(interp, objv[2], &length)) {
	return TCL_ERROR;
    }
    if (length == 0) {
	length = dummy;
    }
    if (Tcl_ParseCommand(interp, script, length, 0, &parse) != TCL_OK) {
	Tcl_AddErrorInfo(interp, "\n    (remainder of script: \"");
	Tcl_AddErrorInfo(interp, parse.term);
	Tcl_AddErrorInfo(interp, "\")");
	return TCL_ERROR;
    }

    /*
     * The parse completed successfully.  Just print out the contents
     * of the parse structure into the interpreter's result.
     */

    PrintParse(interp, &parse);
    Tcl_FreeParse(&parse);
    return TCL_OK;
}

/*
 *----------------------------------------------------------------------
 *
 * TestexprparserCmd --
 *
 *	This procedure implements the "testexprparser" command.  It is
 *	used for testing the new Tcl expression parser in Tcl 8.1.
 *
 * Results:
 *	A standard Tcl result.
 *
 * Side effects:
 *	None.
 *
 *----------------------------------------------------------------------
 */

static int
TestexprparserCmd(
    TCL_UNUSED(void *),
    Tcl_Interp *interp,		/* Current interpreter. */
    int objc,			/* Number of arguments. */
    Tcl_Obj *const objv[])	/* The argument objects. */
{
    const char *script;
    Tcl_Size dummy;
    Tcl_Size length;
    Tcl_Parse parse;

    if (objc != 3) {
	Tcl_WrongNumArgs(interp, 1, objv, "expr length");
	return TCL_ERROR;
    }
    script = Tcl_GetStringFromObj(objv[1], &dummy);
    if (Tcl_GetSizeIntFromObj(interp, objv[2], &length)) {
	return TCL_ERROR;
    }
    if (length == 0) {
	length = dummy;
    }
    parse.commentStart = NULL;
    parse.commentSize = 0;
    parse.commandStart = NULL;
    parse.commandSize = 0;
    if (Tcl_ParseExpr(interp, script, length, &parse) != TCL_OK) {
	Tcl_AddErrorInfo(interp, "\n    (remainder of expr: \"");
	Tcl_AddErrorInfo(interp, parse.term);
	Tcl_AddErrorInfo(interp, "\")");
	return TCL_ERROR;
    }

    /*
     * The parse completed successfully.  Just print out the contents
     * of the parse structure into the interpreter's result.
     */

    PrintParse(interp, &parse);
    Tcl_FreeParse(&parse);
    return TCL_OK;
}

/*
 *----------------------------------------------------------------------
 *
 * PrintParse --
 *
 *	This procedure prints out the contents of a Tcl_Parse structure
 *	in the result of an interpreter.
 *
 * Results:
 *	Interp's result is set to a prettily formatted version of the
 *	contents of parsePtr.
 *
 * Side effects:
 *	None.
 *
 *----------------------------------------------------------------------
 */

static void
PrintParse(
    Tcl_Interp *interp,		/* Interpreter whose result is to be set to
				 * the contents of a parse structure. */
    Tcl_Parse *parsePtr)	/* Parse structure to print out. */
{
    Tcl_Obj *objPtr;
    const char *typeString;
    Tcl_Token *tokenPtr;
    Tcl_Size i;

    objPtr = Tcl_GetObjResult(interp);
    if (parsePtr->commentSize > 0) {
	Tcl_ListObjAppendElement(NULL, objPtr,
		Tcl_NewStringObj(parsePtr->commentStart,
			parsePtr->commentSize));
    } else {
	Tcl_ListObjAppendElement(NULL, objPtr, Tcl_NewStringObj("-", 1));
    }
    Tcl_ListObjAppendElement(NULL, objPtr,
	    Tcl_NewStringObj(parsePtr->commandStart, parsePtr->commandSize));
    Tcl_ListObjAppendElement(NULL, objPtr,
	    Tcl_NewWideIntObj(parsePtr->numWords));
    for (i = 0; i < parsePtr->numTokens; i++) {
	tokenPtr = &parsePtr->tokenPtr[i];
	switch (tokenPtr->type) {
	case TCL_TOKEN_EXPAND_WORD:
	    typeString = "expand";
	    break;
	case TCL_TOKEN_WORD:
	    typeString = "word";
	    break;
	case TCL_TOKEN_SIMPLE_WORD:
	    typeString = "simple";
	    break;
	case TCL_TOKEN_TEXT:
	    typeString = "text";
	    break;
	case TCL_TOKEN_BS:
	    typeString = "backslash";
	    break;
	case TCL_TOKEN_COMMAND:
	    typeString = "command";
	    break;
	case TCL_TOKEN_VARIABLE:
	    typeString = "variable";
	    break;
	case TCL_TOKEN_SUB_EXPR:
	    typeString = "subexpr";
	    break;
	case TCL_TOKEN_OPERATOR:
	    typeString = "operator";
	    break;
	default:
	    typeString = "??";
	    break;
	}
	Tcl_ListObjAppendElement(NULL, objPtr,
		Tcl_NewStringObj(typeString, -1));
	Tcl_ListObjAppendElement(NULL, objPtr,
		Tcl_NewStringObj(tokenPtr->start, tokenPtr->size));
	Tcl_ListObjAppendElement(NULL, objPtr,
		Tcl_NewWideIntObj(tokenPtr->numComponents));
    }
    Tcl_ListObjAppendElement(NULL, objPtr,
	    parsePtr->commandStart ?
	    Tcl_NewStringObj(parsePtr->commandStart + parsePtr->commandSize,
	    TCL_INDEX_NONE) : Tcl_NewObj());
}

/*
 *----------------------------------------------------------------------
 *
 * TestparsevarCmd --
 *
 *	This procedure implements the "testparsevar" command.  It is
 *	used for testing Tcl_ParseVar.
 *
 * Results:
 *	A standard Tcl result.
 *
 * Side effects:
 *	None.
 *
 *----------------------------------------------------------------------
 */

static int
TestparsevarCmd(
    TCL_UNUSED(void *),
    Tcl_Interp *interp,		/* Current interpreter. */
    int objc,			/* Number of arguments. */
    Tcl_Obj *const objv[])	/* The argument objects. */
{
    const char *value, *name, *termPtr;

    if (objc != 2) {
	Tcl_WrongNumArgs(interp, 1, objv, "varName");
	return TCL_ERROR;
    }
    name = Tcl_GetString(objv[1]);
    value = Tcl_ParseVar(interp, name, &termPtr);
    if (value == NULL) {
	return TCL_ERROR;
    }

    Tcl_AppendElement(interp, value);
    Tcl_AppendElement(interp, termPtr);
    return TCL_OK;
}

/*
 *----------------------------------------------------------------------
 *
 * TestparsevarnameCmd --
 *
 *	This procedure implements the "testparsevarname" command.  It is
 *	used for testing the new Tcl script parser in Tcl 8.1.
 *
 * Results:
 *	A standard Tcl result.
 *
 * Side effects:
 *	None.
 *
 *----------------------------------------------------------------------
 */

static int
TestparsevarnameCmd(
    TCL_UNUSED(void *),
    Tcl_Interp *interp,		/* Current interpreter. */
    int objc,			/* Number of arguments. */
    Tcl_Obj *const objv[])	/* The argument objects. */
{
    const char *script;
    int append;
    Tcl_Size length, dummy;
    Tcl_Parse parse;

    if (objc != 4) {
	Tcl_WrongNumArgs(interp, 1, objv, "script length append");
	return TCL_ERROR;
    }
    script = Tcl_GetStringFromObj(objv[1], &dummy);
    if (Tcl_GetSizeIntFromObj(interp, objv[2], &length)) {
	return TCL_ERROR;
    }
    if (length == 0) {
	length = dummy;
    }
    if (Tcl_GetBooleanFromObj(interp, objv[3], &append)) {
	return TCL_ERROR;
    }
    if (Tcl_ParseVarName(interp, script, length, &parse, append) != TCL_OK) {
	Tcl_AddErrorInfo(interp, "\n    (remainder of script: \"");
	Tcl_AddErrorInfo(interp, parse.term);
	Tcl_AddErrorInfo(interp, "\")");
	return TCL_ERROR;
    }

    /*
     * The parse completed successfully.  Just print out the contents
     * of the parse structure into the interpreter's result.
     */

    parse.commentSize = 0;
    parse.commandStart = script + parse.tokenPtr->size;
    parse.commandSize = 0;
    PrintParse(interp, &parse);
    Tcl_FreeParse(&parse);
    return TCL_OK;
}

/*
 *----------------------------------------------------------------------
 *
 * TestpreferstableCmd --
 *
 *	This procedure implements the "testpreferstable" command.  It is
 *	used for being able to test the "package" command even when the
 *  environment variable TCL_PKG_PREFER_LATEST is set in your environment.
 *
 * Results:
 *	A standard Tcl result.
 *
 * Side effects:
 *	None.
 *
 *----------------------------------------------------------------------
 */

static int
TestpreferstableCmd(
    TCL_UNUSED(void *),
    Tcl_Interp *interp,		/* Current interpreter. */
    TCL_UNUSED(int) /*objc*/,
    TCL_UNUSED(Tcl_Obj *const *) /*objv*/)
{
    Interp *iPtr = (Interp *) interp;

    iPtr->packagePrefer = PKG_PREFER_STABLE;
    return TCL_OK;
}

/*
 *----------------------------------------------------------------------
 *
 * TestprintCmd --
 *
 *	This procedure implements the "testprint" command.  It is
 *	used for being able to test the Tcl_ObjPrintf() function.
 *
 * Results:
 *	A standard Tcl result.
 *
 * Side effects:
 *	None.
 *
 *----------------------------------------------------------------------
 */

static int
TestprintCmd(
    TCL_UNUSED(void *),
    Tcl_Interp *interp,		/* Current interpreter. */
    int objc,			/* Number of arguments. */
    Tcl_Obj *const objv[])	/* The argument objects. */
{
    Tcl_WideInt argv1 = 0;
    size_t argv2;
    long argv3;

    if (objc != 3) {
	Tcl_WrongNumArgs(interp, 1, objv, "format wideint");
	return TCL_OK;
    }

    Tcl_GetWideIntFromObj(interp, objv[2], &argv1);
    argv2 = (size_t)argv1;
    argv3 = (long)argv1;
    Tcl_SetObjResult(interp, Tcl_ObjPrintf(Tcl_GetString(objv[1]), argv1, argv2, argv3, argv3));
    return TCL_OK;
}

/*
 *----------------------------------------------------------------------
 *
 * TestregexpCmd --
 *
 *	This procedure implements the "testregexp" command. It is used to give
 *	a direct interface for regexp flags. It's identical to
 *	Tcl_RegexpObjCmd except for the -xflags option, and the consequences
 *	thereof (including the REG_EXPECT kludge).
 *
 * Results:
 *	A standard Tcl result.
 *
 * Side effects:
 *	See the user documentation.
 *
 *----------------------------------------------------------------------
 */

static int
TestregexpCmd(
    TCL_UNUSED(void *),
    Tcl_Interp *interp,		/* Current interpreter. */
    int objc,			/* Number of arguments. */
    Tcl_Obj *const objv[])	/* Argument objects. */
{
    int indices, match, about;
    Tcl_Size stringLength, i, ii;
    int hasxflags, cflags, eflags;
    Tcl_RegExp regExpr;
    const char *string;
    Tcl_Obj *objPtr;
    Tcl_RegExpInfo info;
    static const char *const options[] = {
	"-indices",	"-nocase",	"-about",	"-expanded",
	"-line",	"-linestop",	"-lineanchor",
	"-xflags",
	"--",		NULL
    };
    enum optionsEnum {
	REGEXP_INDICES, REGEXP_NOCASE,	REGEXP_ABOUT,	REGEXP_EXPANDED,
	REGEXP_MULTI,	REGEXP_NOCROSS,	REGEXP_NEWL,
	REGEXP_XFLAGS,
	REGEXP_LAST
    } index;

    indices = 0;
    about = 0;
    cflags = REG_ADVANCED;
    eflags = 0;
    hasxflags = 0;

    for (i = 1; i < objc; i++) {
	const char *name;

	name = Tcl_GetString(objv[i]);
	if (name[0] != '-') {
	    break;
	}
	if (Tcl_GetIndexFromObj(interp, objv[i], options, "switch", TCL_EXACT,
		&index) != TCL_OK) {
	    return TCL_ERROR;
	}
	switch (index) {
	case REGEXP_INDICES:
	    indices = 1;
	    break;
	case REGEXP_NOCASE:
	    cflags |= REG_ICASE;
	    break;
	case REGEXP_ABOUT:
	    about = 1;
	    break;
	case REGEXP_EXPANDED:
	    cflags |= REG_EXPANDED;
	    break;
	case REGEXP_MULTI:
	    cflags |= REG_NEWLINE;
	    break;
	case REGEXP_NOCROSS:
	    cflags |= REG_NLSTOP;
	    break;
	case REGEXP_NEWL:
	    cflags |= REG_NLANCH;
	    break;
	case REGEXP_XFLAGS:
	    hasxflags = 1;
	    break;
	case REGEXP_LAST:
	    i++;
	    goto endOfForLoop;
	}
    }

  endOfForLoop:
    if (objc + about < hasxflags + 2 + i) {
	Tcl_WrongNumArgs(interp, 1, objv,
		"?-switch ...? exp string ?matchVar? ?subMatchVar ...?");
	return TCL_ERROR;
    }
    objc -= i;
    objv += i;

    if (hasxflags) {
	string = Tcl_GetStringFromObj(objv[0], &stringLength);
	TestregexpXflags(string, stringLength, &cflags, &eflags);
	objc--;
	objv++;
    }

    regExpr = Tcl_GetRegExpFromObj(interp, objv[0], cflags);
    if (regExpr == NULL) {
	return TCL_ERROR;
    }

    if (about) {
	if (TclRegAbout(interp, regExpr) < 0) {
	    return TCL_ERROR;
	}
	return TCL_OK;
    }

    objPtr = objv[1];
    match = Tcl_RegExpExecObj(interp, regExpr, objPtr, 0 /* offset */,
	    objc-2 /* nmatches */, eflags);

    if (match < 0) {
	return TCL_ERROR;
    }
    if (match == 0) {
	/*
	 * Set the interpreter's object result to an integer object w/
	 * value 0.
	 */

	Tcl_SetWideIntObj(Tcl_GetObjResult(interp), 0);
	if (objc > 2 && (cflags&REG_EXPECT) && indices) {
	    const char *varName;
	    const char *value;
	    Tcl_Size start, end;
	    char resinfo[TCL_INTEGER_SPACE * 2];

	    varName = Tcl_GetString(objv[2]);
	    TclRegExpRangeUniChar(regExpr, TCL_INDEX_NONE, &start, &end);
	    snprintf(resinfo, sizeof(resinfo), "%" TCL_Z_MODIFIER "d %" TCL_Z_MODIFIER "d", start, end-1);
	    value = Tcl_SetVar2(interp, varName, NULL, resinfo, 0);
	    if (value == NULL) {
		Tcl_AppendResult(interp, "couldn't set variable \"",
			varName, "\"", (char *)NULL);
		return TCL_ERROR;
	    }
	} else if (cflags & TCL_REG_CANMATCH) {
	    const char *varName;
	    const char *value;
	    char resinfo[TCL_INTEGER_SPACE * 2];

	    Tcl_RegExpGetInfo(regExpr, &info);
	    varName = Tcl_GetString(objv[2]);
	    snprintf(resinfo, sizeof(resinfo), "%" TCL_Z_MODIFIER "d", info.extendStart);
	    value = Tcl_SetVar2(interp, varName, NULL, resinfo, 0);
	    if (value == NULL) {
		Tcl_AppendResult(interp, "couldn't set variable \"",
			varName, "\"", (char *)NULL);
		return TCL_ERROR;
	    }
	}
	return TCL_OK;
    }

    /*
     * If additional variable names have been specified, return
     * index information in those variables.
     */

    objc -= 2;
    objv += 2;

    Tcl_RegExpGetInfo(regExpr, &info);
    for (i = 0; i < objc; i++) {
	Tcl_Size start, end;
	Tcl_Obj *newPtr, *varPtr, *valuePtr;

	varPtr = objv[i];
	ii = ((cflags&REG_EXPECT) && i == objc-1) ? TCL_INDEX_NONE : i;
	if (indices) {
	    Tcl_Obj *objs[2];

	    if (ii == TCL_INDEX_NONE) {
		TclRegExpRangeUniChar(regExpr, ii, &start, &end);
	    } else if (ii > info.nsubs) {
		start = TCL_INDEX_NONE;
		end = TCL_INDEX_NONE;
	    } else {
		start = info.matches[ii].start;
		end = info.matches[ii].end;
	    }

	    /*
	     * Adjust index so it refers to the last character in the match
	     * instead of the first character after the match.
	     */

	    if (end != TCL_INDEX_NONE) {
		end--;
	    }

	    objs[0] = Tcl_NewWideIntObj(start);
	    objs[1] = Tcl_NewWideIntObj(end);

	    newPtr = Tcl_NewListObj(2, objs);
	} else {
	    if (ii == TCL_INDEX_NONE) {
		TclRegExpRangeUniChar(regExpr, ii, &start, &end);
		newPtr = Tcl_GetRange(objPtr, start, end);
	    } else if (ii > info.nsubs || info.matches[ii].end <= 0) {
		newPtr = Tcl_NewObj();
	    } else {
		newPtr = Tcl_GetRange(objPtr, info.matches[ii].start,
			info.matches[ii].end - 1);
	    }
	}
	valuePtr = Tcl_ObjSetVar2(interp, varPtr, NULL, newPtr, TCL_LEAVE_ERR_MSG);
	if (valuePtr == NULL) {
	    return TCL_ERROR;
	}
    }

    /*
     * Set the interpreter's object result to an integer object w/ value 1.
     */

    Tcl_SetWideIntObj(Tcl_GetObjResult(interp), 1);
    return TCL_OK;
}

/*
 *---------------------------------------------------------------------------
 *
 * TestregexpXflags --
 *
 *	Parse a string of extended regexp flag letters, for testing.
 *
 * Results:
 *	No return value (you're on your own for errors here).
 *
 * Side effects:
 *	Modifies *cflagsPtr, a regcomp flags word, and *eflagsPtr, a
 *	regexec flags word, as appropriate.
 *
 *----------------------------------------------------------------------
 */

static void
TestregexpXflags(
    const char *string,		/* The string of flags. */
    size_t length,		/* The length of the string in bytes. */
    int *cflagsPtr,		/* compile flags word */
    int *eflagsPtr)		/* exec flags word */
{
    size_t i;
    int cflags, eflags;

    cflags = *cflagsPtr;
    eflags = *eflagsPtr;
    for (i = 0; i < length; i++) {
	switch (string[i]) {
	case 'a':
	    cflags |= REG_ADVF;
	    break;
	case 'b':
	    cflags &= ~REG_ADVANCED;
	    break;
	case 'c':
	    cflags |= TCL_REG_CANMATCH;
	    break;
	case 'e':
	    cflags &= ~REG_ADVANCED;
	    cflags |= REG_EXTENDED;
	    break;
	case 'q':
	    cflags &= ~REG_ADVANCED;
	    cflags |= REG_QUOTE;
	    break;
	case 'o':			/* o for opaque */
	    cflags |= REG_NOSUB;
	    break;
	case 's':			/* s for start */
	    cflags |= REG_BOSONLY;
	    break;
	case '+':
	    cflags |= REG_FAKE;
	    break;
	case ',':
	    cflags |= REG_PROGRESS;
	    break;
	case '.':
	    cflags |= REG_DUMP;
	    break;
	case ':':
	    eflags |= REG_MTRACE;
	    break;
	case ';':
	    eflags |= REG_FTRACE;
	    break;
	case '^':
	    eflags |= REG_NOTBOL;
	    break;
	case '$':
	    eflags |= REG_NOTEOL;
	    break;
	case 't':
	    cflags |= REG_EXPECT;
	    break;
	case '%':
	    eflags |= REG_SMALL;
	    break;
	}
    }

    *cflagsPtr = cflags;
    *eflagsPtr = eflags;
}

/*
 *----------------------------------------------------------------------
 *
 * TestreturnCmd --
 *
 *	This procedure implements the "testreturn" command. It is
 *	used to verify that a
 *		return TCL_RETURN;
 *	has same behavior as
 *		return Tcl_SetReturnOptions(interp, Tcl_NewObj());
 *
 * Results:
 *	A standard Tcl result.
 *
 * Side effects:
 *	See the user documentation.
 *
 *----------------------------------------------------------------------
 */

static int
TestreturnCmd(
    TCL_UNUSED(void *),
    TCL_UNUSED(Tcl_Interp *),
    TCL_UNUSED(int) /*objc*/,
    TCL_UNUSED(Tcl_Obj *const *) /*objv*/)
{
    return TCL_RETURN;
}

/*
 *----------------------------------------------------------------------
 *
 * TestsetassocdataCmd --
 *
 *	This procedure implements the "testsetassocdata" command. It is used
 *	to test Tcl_SetAssocData.
 *
 * Results:
 *	A standard Tcl result.
 *
 * Side effects:
 *	Modifies or creates an association between a key and associated
 *	data for this interpreter.
 *
 *----------------------------------------------------------------------
 */

static int
TestsetassocdataCmd(
    TCL_UNUSED(void *),
    Tcl_Interp *interp,		/* Current interpreter. */
    int objc,			/* Number of arguments. */
    Tcl_Obj *const *objv)	/* Arguments. */
{
    char *buf, *oldData;
    Tcl_InterpDeleteProc *procPtr;

    if (objc != 3) {
	Tcl_WrongNumArgs(interp, 1, objv, "data_key data_item");
	return TCL_ERROR;
    }

    buf = (char *)Tcl_Alloc(strlen(Tcl_GetString(objv[2])) + 1);
    strcpy(buf, Tcl_GetString(objv[2]));

    /*
     * If we previously associated a malloced value with the variable,
     * free it before associating a new value.
     */

    oldData = (char *)Tcl_GetAssocData(interp, Tcl_GetString(objv[1]), &procPtr);
    if ((oldData != NULL) && (procPtr == CleanupTestSetassocdataTests)) {
	Tcl_Free(oldData);
    }

    Tcl_SetAssocData(interp, Tcl_GetString(objv[1]), CleanupTestSetassocdataTests, buf);
    return TCL_OK;
}

/*
 *----------------------------------------------------------------------
 *
 * TestsetplatformCmd --
 *
 *	This procedure implements the "testsetplatform" command. It is
 *	used to change the tclPlatform global variable so all file
 *	name conversions can be tested on a single platform.
 *
 * Results:
 *	A standard Tcl result.
 *
 * Side effects:
 *	Sets the tclPlatform global variable.
 *
 *----------------------------------------------------------------------
 */

static int
TestsetplatformCmd(
    TCL_UNUSED(void *),
    Tcl_Interp *interp,		/* Current interpreter. */
    int objc,			/* Number of arguments. */
    Tcl_Obj *const *objv)	/* Arguments. */
{
    Tcl_Size length;
    TclPlatformType *platform;

    platform = TclGetPlatform();

    if (objc != 2) {
	Tcl_WrongNumArgs(interp, 1, objv, "platform");
	return TCL_ERROR;
    }

    const char *argv1 = Tcl_GetStringFromObj(objv[1], &length);
    if (strncmp(argv1, "unix", length) == 0) {
	*platform = TCL_PLATFORM_UNIX;
    } else if (strncmp(argv1, "windows", length) == 0) {
	*platform = TCL_PLATFORM_WINDOWS;
    } else {
	Tcl_AppendResult(interp, "unsupported platform: should be one of "
		"unix, or windows", (char *)NULL);
	return TCL_ERROR;
    }
    return TCL_OK;
}

static int
TestSizeCmd(
    TCL_UNUSED(void *),	/* Unused */
    Tcl_Interp* interp,		/* Tcl interpreter */
    int objc,			/* Parameter count */
    Tcl_Obj *const * objv)	/* Parameter vector */
{
    if (objc != 2) {
	goto syntax;
    }
    if (strcmp(Tcl_GetString(objv[1]), "st_mtime") == 0) {
	Tcl_StatBuf *statPtr;
	Tcl_SetObjResult(interp, Tcl_NewWideIntObj(sizeof(statPtr->st_mtime)));
	return TCL_OK;
    }

syntax:
    Tcl_WrongNumArgs(interp, 1, objv, "st_mtime");
    return TCL_ERROR;
}

/*
 *----------------------------------------------------------------------
 *
 * TeststaticlibraryCmd --
 *
 *	This procedure implements the "teststaticlibrary" command.
 *	It is used to test the procedure Tcl_StaticLibrary.
 *
 * Results:
 *	A standard Tcl result.
 *
 * Side effects:
 *	When the package given by Tcl_GetString(objv[1]) is loaded into an interpreter,
 *	variable "x" in that interpreter is set to "loaded".
 *
 *----------------------------------------------------------------------
 */

static int
TeststaticlibraryCmd(
    TCL_UNUSED(void *),
    Tcl_Interp *interp,		/* Current interpreter. */
    int objc,			/* Number of arguments. */
    Tcl_Obj *const *objv)	/* Argument strings. */
{
    int safe, loaded;

    if (objc != 4) {
	Tcl_WrongNumArgs(interp, 1, objv, "prefix safe loaded");
	return TCL_ERROR;
    }
    if (Tcl_GetBooleanFromObj(interp, objv[2], &safe) != TCL_OK) {
	return TCL_ERROR;
    }
    if (Tcl_GetBooleanFromObj(interp, objv[3], &loaded) != TCL_OK) {
	return TCL_ERROR;
    }
    Tcl_StaticLibrary((loaded) ? interp : NULL, Tcl_GetString(objv[1]),
	    StaticInitProc, (safe) ? StaticInitProc : NULL);
    return TCL_OK;
}

static int
StaticInitProc(
    Tcl_Interp *interp)		/* Interpreter in which package is supposedly
				 * being loaded. */
{
    Tcl_SetVar2(interp, "x", NULL, "loaded", TCL_GLOBAL_ONLY);
    return TCL_OK;
}

/*
 *----------------------------------------------------------------------
 *
 * TesttranslatefilenameCmd --
 *
 *	This procedure implements the "testtranslatefilename" command.
 *	It is used to test the Tcl_TranslateFileName command.
 *
 * Results:
 *	A standard Tcl result.
 *
 * Side effects:
 *	None.
 *
 *----------------------------------------------------------------------
 */

static int
TesttranslatefilenameCmd(
    TCL_UNUSED(void *),
    Tcl_Interp *interp,		/* Current interpreter. */
    int objc,			/* Number of arguments. */
    Tcl_Obj *const *objv)	/* Arguments. */
{
    Tcl_DString buffer;
    const char *result;

    if (objc != 2) {
	Tcl_WrongNumArgs(interp, 1, objv, "path");
	return TCL_ERROR;
    }
    result = Tcl_TranslateFileName(interp, Tcl_GetString(objv[1]), &buffer);
    if (result == NULL) {
	return TCL_ERROR;
    }
    Tcl_AppendResult(interp, result, (char *)NULL);
    Tcl_DStringFree(&buffer);
    return TCL_OK;
}

/*
 *----------------------------------------------------------------------
 *
 * TestfstildeexpandCmd --
 *
 *	This procedure implements the "testfstildeexpand" command.
 *	It is used to test the Tcl_FSTildeExpand command. It differs
 *      from the script level "file tildeexpand" tests because of a
 *	slightly different code path.
 *
 * Results:
 *	A standard Tcl result.
 *
 * Side effects:
 *	None.
 *
 *----------------------------------------------------------------------
 */

static int
TestfstildeexpandCmd(
    TCL_UNUSED(void *),
    Tcl_Interp *interp,		/* Current interpreter. */
    int objc,			/* Number of arguments. */
    Tcl_Obj *const objv[])	/* The argument objects. */
{
    Tcl_DString buffer;

    if (objc != 2) {
	Tcl_WrongNumArgs(interp, 1, objv, "PATH");
	return TCL_ERROR;
    }
    if (Tcl_FSTildeExpand(interp, Tcl_GetString(objv[1]), &buffer) != TCL_OK) {
	return TCL_ERROR;
    }
    Tcl_SetObjResult(interp, Tcl_DStringToObj(&buffer));
    return TCL_OK;
}

/*
 *----------------------------------------------------------------------
 *
 * TestupvarCmd --
 *
 *	This procedure implements the "testupvar" command.  It is used
 *	to test Tcl_UpVar and Tcl_UpVar2.
 *
 * Results:
 *	A standard Tcl result.
 *
 * Side effects:
 *	Creates or modifies an "upvar" reference.
 *
 *----------------------------------------------------------------------
 */

static int
TestupvarCmd(
    TCL_UNUSED(void *),
    Tcl_Interp *interp,		/* Current interpreter. */
    int objc,			/* Number of arguments. */
    Tcl_Obj *const *objv)	/* Arguments. */
{
    int flags = 0;

    if ((objc != 5) && (objc != 6)) {
	Tcl_WrongNumArgs(interp, 1, objv, "level name ?name2? dest global");
	return TCL_ERROR;
    }

    if (objc == 5) {
	if (strcmp(Tcl_GetString(objv[4]), "global") == 0) {
	    flags = TCL_GLOBAL_ONLY;
	} else if (strcmp(Tcl_GetString(objv[4]), "namespace") == 0) {
	    flags = TCL_NAMESPACE_ONLY;
	}
	return Tcl_UpVar2(interp, Tcl_GetString(objv[1]), Tcl_GetString(objv[2]),
		NULL, Tcl_GetString(objv[3]), flags);
    } else {
	if (strcmp(Tcl_GetString(objv[5]), "global") == 0) {
	    flags = TCL_GLOBAL_ONLY;
	} else if (strcmp(Tcl_GetString(objv[5]), "namespace") == 0) {
	    flags = TCL_NAMESPACE_ONLY;
	}
	return Tcl_UpVar2(interp, Tcl_GetString(objv[1]), Tcl_GetString(objv[2]),
		(Tcl_GetString(objv[3])[0] == 0) ? NULL : Tcl_GetString(objv[3]),
		Tcl_GetString(objv[4]), flags);
    }
}

/*
 *----------------------------------------------------------------------
 *
 * TestuniClassCmd --
 *
 *	This procedure implements the "testuniclass" command.  It is used
 *	to test Tcl_UniCharToXXXX and Tcl_UniCharIsXXXX.
 *
 * Results:
 *	A standard Tcl result.
 *
 * Side effects:
 *	Return information about the unicode class.
 *
 *----------------------------------------------------------------------
 */

static int
TestuniClassCmd(
    TCL_UNUSED(void *),
    Tcl_Interp *interp,		/* Current interpreter. */
    int objc,			/* Number of arguments. */
    Tcl_Obj *const *objv)	/* Arguments. */
{
    if (objc != 2) {
	Tcl_WrongNumArgs(interp, 1, objv, "integer");
	return TCL_ERROR;
    }

    int value;
    if (Tcl_GetIntFromObj(interp, objv[1], &value) != TCL_OK) {
	return TCL_ERROR;
    }
    Tcl_Obj *result = Tcl_NewObj();
    Tcl_ListObjAppendElement(interp, result, Tcl_NewIntObj(Tcl_UniCharToLower(value)));
    Tcl_ListObjAppendElement(interp, result, Tcl_NewIntObj(Tcl_UniCharToUpper(value)));
    Tcl_ListObjAppendElement(interp, result, Tcl_NewIntObj(Tcl_UniCharToTitle(value)));
    if (Tcl_UniCharIsLower(value)) {
	Tcl_ListObjAppendElement(interp, result, Tcl_NewStringObj("lower", -1));
    }
    if (Tcl_UniCharIsUpper(value)) {
	Tcl_ListObjAppendElement(interp, result, Tcl_NewStringObj("upper", -1));
    }
    if (Tcl_UniCharIsAlnum(value)) {
	Tcl_ListObjAppendElement(interp, result, Tcl_NewStringObj("alnum", -1));
    }
    if (Tcl_UniCharIsAlpha(value)) {
	Tcl_ListObjAppendElement(interp, result, Tcl_NewStringObj("alpha", -1));
    }
    if (Tcl_UniCharIsDigit(value)) {
	Tcl_ListObjAppendElement(interp, result, Tcl_NewStringObj("digit", -1));
    }
    if (Tcl_UniCharIsSpace(value)) {
	Tcl_ListObjAppendElement(interp, result, Tcl_NewStringObj("space", -1));
    }
    if (Tcl_UniCharIsWordChar(value)) {
	Tcl_ListObjAppendElement(interp, result, Tcl_NewStringObj("word", -1));
    }
    if (Tcl_UniCharIsControl(value)) {
	Tcl_ListObjAppendElement(interp, result, Tcl_NewStringObj("control", -1));
    }
    if (Tcl_UniCharIsGraph(value)) {
	Tcl_ListObjAppendElement(interp, result, Tcl_NewStringObj("graph", -1));
    }
    if (Tcl_UniCharIsPrint(value)) {
	Tcl_ListObjAppendElement(interp, result, Tcl_NewStringObj("print", -1));
    }
    if (Tcl_UniCharIsPunct(value)) {
	Tcl_ListObjAppendElement(interp, result, Tcl_NewStringObj("punct", -1));
    }
    Tcl_SetObjResult(interp, result);
    return TCL_OK;
}

/*
 *----------------------------------------------------------------------
 *
 * TestseterrorcodeCmd --
 *
 *	This procedure implements the "testseterrorcodeCmd".  This tests up to
 *	five elements passed to the Tcl_SetErrorCode command.
 *
 * Results:
 *	A standard Tcl result. Always returns TCL_ERROR so that
 *	the error code can be tested.
 *
 * Side effects:
 *	None.
 *
 *----------------------------------------------------------------------
 */

static int
TestseterrorcodeCmd(
    TCL_UNUSED(void *),
    Tcl_Interp *interp,		/* Current interpreter. */
    int objc,			/* Number of arguments. */
    Tcl_Obj *const *objv)	/* Arguments. */
{
    if (objc > 6) {
	Tcl_AppendResult(interp, "too many args", (char *)NULL);
	return TCL_ERROR;
    }
    switch (objc) {
    case 1:
	Tcl_SetErrorCode(interp, "NONE", (char *)NULL);
	break;
    case 2:
	Tcl_SetErrorCode(interp, Tcl_GetString(objv[1]), (char *)NULL);
	break;
    case 3:
	Tcl_SetErrorCode(interp, Tcl_GetString(objv[1]), Tcl_GetString(objv[2]),
		(char *)NULL);
	break;
    case 4:
	Tcl_SetErrorCode(interp, Tcl_GetString(objv[1]), Tcl_GetString(objv[2]),
		Tcl_GetString(objv[3]), (char *)NULL);
	break;
    case 5:
	Tcl_SetErrorCode(interp, Tcl_GetString(objv[1]), Tcl_GetString(objv[2]),
		Tcl_GetString(objv[3]), Tcl_GetString(objv[4]), (char *)NULL);
	break;
    case 6:
	Tcl_SetErrorCode(interp, Tcl_GetString(objv[1]), Tcl_GetString(objv[2]),
		Tcl_GetString(objv[3]), Tcl_GetString(objv[4]),
		Tcl_GetString(objv[5]), (char *)NULL);
    }
    return TCL_ERROR;
}

/*
 *----------------------------------------------------------------------
 *
 * TestsetobjerrorcodeCmd --
 *
 *	This procedure implements the "testsetobjerrorcodeCmd".
 *	This tests the Tcl_SetObjErrorCode function.
 *
 * Results:
 *	A standard Tcl result. Always returns TCL_ERROR so that
 *	the error code can be tested.
 *
 * Side effects:
 *	None.
 *
 *----------------------------------------------------------------------
 */

static int
TestsetobjerrorcodeCmd(
    TCL_UNUSED(void *),
    Tcl_Interp *interp,		/* Current interpreter. */
    int objc,			/* Number of arguments. */
    Tcl_Obj *const objv[])	/* The argument objects. */
{
    Tcl_SetObjErrorCode(interp, Tcl_ConcatObj(objc - 1, objv + 1));
    return TCL_ERROR;
}

/*
 *----------------------------------------------------------------------
 *
 * TestfeventCmd --
 *
 *	This procedure implements the "testfevent" command.  It is
 *	used for testing the "fileevent" command.
 *
 * Results:
 *	A standard Tcl result.
 *
 * Side effects:
 *	Creates and deletes interpreters.
 *
 *----------------------------------------------------------------------
 */

static int
TestfeventCmd(
    TCL_UNUSED(void *),
    Tcl_Interp *interp,		/* Current interpreter. */
    int objc,			/* Number of arguments. */
    Tcl_Obj *const *objv)	/* Arguments. */
{
    static Tcl_Interp *interp2 = NULL;
    int code;
    Tcl_Channel chan;

    if (objc < 2) {
	Tcl_WrongNumArgs(interp, 1, objv, "option ?arg ...?");
	return TCL_ERROR;
    }
    if (strcmp(Tcl_GetString(objv[1]), "cmd") == 0) {
	if (objc != 3) {
	    Tcl_WrongNumArgs(interp, 2, objv, "script");
	    return TCL_ERROR;
	}
	if (interp2 != NULL) {
	    code = Tcl_EvalEx(interp2, Tcl_GetString(objv[2]), TCL_INDEX_NONE, TCL_EVAL_GLOBAL);
	    Tcl_SetObjResult(interp, Tcl_GetObjResult(interp2));
	    return code;
	} else {
	    Tcl_AppendResult(interp,
		    "called \"testfevent code\" before \"testfevent create\"",
		    (char *)NULL);
	    return TCL_ERROR;
	}
    } else if (strcmp(Tcl_GetString(objv[1]), "create") == 0) {
	if (interp2 != NULL) {
	    Tcl_DeleteInterp(interp2);
	}
	interp2 = Tcl_CreateInterp();
	return Tcl_Init(interp2);
    } else if (strcmp(Tcl_GetString(objv[1]), "delete") == 0) {
	if (interp2 != NULL) {
	    Tcl_DeleteInterp(interp2);
	}
	interp2 = NULL;
    } else if (strcmp(Tcl_GetString(objv[1]), "share") == 0) {
	if (interp2 != NULL) {
	    chan = Tcl_GetChannel(interp, Tcl_GetString(objv[2]), NULL);
	    if (chan == (Tcl_Channel) NULL) {
		return TCL_ERROR;
	    }
	    Tcl_RegisterChannel(interp2, chan);
	}
    }

    return TCL_OK;
}

/*
 *----------------------------------------------------------------------
 *
 * TestpanicCmd --
 *
 *	Calls the panic routine.
 *
 * Results:
 *	Always returns TCL_OK.
 *
 * Side effects:
 *	May exit application.
 *
 *----------------------------------------------------------------------
 */

static int
TestpanicCmd(
    TCL_UNUSED(void *),
    TCL_UNUSED(Tcl_Interp *),
    int objc,			/* Number of arguments. */
    Tcl_Obj *const *objv)	/* Arguments. */
{
    /*
     *  Put the arguments into a var args structure
     *  Append all of the arguments together separated by spaces
     */

    Tcl_Obj *list = Tcl_NewListObj(objc-1, objv+1);
    Tcl_Panic("%s", Tcl_GetString(list));
    Tcl_DecrRefCount(list);

    return TCL_OK;
}

static int
TestfileCmd(
    TCL_UNUSED(void *),
    Tcl_Interp *interp,		/* Current interpreter. */
    int objc,			/* Number of arguments. */
    Tcl_Obj *const *objv)	/* The argument objects. */
{
    int force, i, result;
    Tcl_Obj *error = NULL;
    const char *subcmd;
    int j;

    if (objc < 3) {
	return TCL_ERROR;
    }

    force = 0;
    i = 2;
    if (strcmp(Tcl_GetString(objv[2]), "-force") == 0) {
	force = 1;
	i = 3;
    }

    if (objc - i > 2) {
	return TCL_ERROR;
    }

    for (j = i; j < objc; j++) {
	if (Tcl_FSGetNormalizedPath(interp, objv[j]) == NULL) {
	    return TCL_ERROR;
	}
    }

    subcmd = Tcl_GetString(objv[1]);

    if (strcmp(subcmd, "mv") == 0) {
	result = TclpObjRenameFile(objv[i], objv[i + 1]);
    } else if (strcmp(subcmd, "cp") == 0) {
	result = TclpObjCopyFile(objv[i], objv[i + 1]);
    } else if (strcmp(subcmd, "rm") == 0) {
	result = TclpObjDeleteFile(objv[i]);
    } else if (strcmp(subcmd, "mkdir") == 0) {
	result = TclpObjCreateDirectory(objv[i]);
    } else if (strcmp(subcmd, "cpdir") == 0) {
	result = TclpObjCopyDirectory(objv[i], objv[i + 1], &error);
    } else if (strcmp(subcmd, "rmdir") == 0) {
	result = TclpObjRemoveDirectory(objv[i], force, &error);
    } else {
	result = TCL_ERROR;
	goto end;
    }

    if (result != TCL_OK) {
	if (error != NULL) {
	    if (Tcl_GetString(error)[0] != '\0') {
		Tcl_AppendResult(interp, Tcl_GetString(error), " ", (char *)NULL);
	    }
	    Tcl_DecrRefCount(error);
	}
	Tcl_AppendResult(interp, Tcl_ErrnoId(), (char *)NULL);
    }

  end:
    return result;
}

/*
 *----------------------------------------------------------------------
 *
 * TestgetvarfullnameCmd --
 *
 *	Implements the "testgetvarfullname" cmd that is used when testing
 *	the Tcl_GetVariableFullName procedure.
 *
 * Results:
 *	A standard Tcl result.
 *
 * Side effects:
 *	None.
 *
 *----------------------------------------------------------------------
 */

static int
TestgetvarfullnameCmd(
    TCL_UNUSED(void *),
    Tcl_Interp *interp,		/* Current interpreter. */
    int objc,			/* Number of arguments. */
    Tcl_Obj *const objv[])	/* The argument objects. */
{
    const char *name, *arg;
    int flags = 0;
    Tcl_Namespace *namespacePtr;
    Tcl_CallFrame *framePtr;
    Tcl_Var variable;

    if (objc != 3) {
	Tcl_WrongNumArgs(interp, 1, objv, "name scope");
	return TCL_ERROR;
    }

    name = Tcl_GetString(objv[1]);

    arg = Tcl_GetString(objv[2]);
    if (strcmp(arg, "global") == 0) {
	flags = TCL_GLOBAL_ONLY;
    } else if (strcmp(arg, "namespace") == 0) {
	flags = TCL_NAMESPACE_ONLY;
    }

    /*
     * This command, like any other created with Tcl_Create[Obj]Command, runs
     * in the global namespace. As a "namespace-aware" command that needs to
     * run in a particular namespace, it must activate that namespace itself.
     */

    if (flags == TCL_NAMESPACE_ONLY) {
	namespacePtr = Tcl_FindNamespace(interp, "::test_ns_var", NULL,
		TCL_LEAVE_ERR_MSG);
	if (namespacePtr == NULL) {
	    return TCL_ERROR;
	}
	(void) TclPushStackFrame(interp, &framePtr, namespacePtr,
		/*isProcCallFrame*/ 0);
    }

    variable = Tcl_FindNamespaceVar(interp, name, NULL,
	    (flags | TCL_LEAVE_ERR_MSG));

    if (flags == TCL_NAMESPACE_ONLY) {
	TclPopStackFrame(interp);
    }
    if (variable == (Tcl_Var) NULL) {
	return TCL_ERROR;
    }
    Tcl_GetVariableFullName(interp, variable, Tcl_GetObjResult(interp));
    return TCL_OK;
}

/*
 *----------------------------------------------------------------------
 *
 * GetTimesCmd --
 *
 *	This procedure implements the "gettimes" command.  It is used for
 *	computing the time needed for various basic operations such as reading
 *	variables, allocating memory, snprintf, converting variables, etc.
 *
 * Results:
 *	A standard Tcl result.
 *
 * Side effects:
 *	Allocates and frees memory, sets a variable "a" in the interpreter.
 *
 *----------------------------------------------------------------------
 */

static int
GetTimesCmd(
    TCL_UNUSED(void *),
    Tcl_Interp *interp,		/* The current interpreter. */
    TCL_UNUSED(int) /*cobjc*/,
    TCL_UNUSED(Tcl_Obj *const *) /*cobjv*/)
{
    Interp *iPtr = (Interp *) interp;
    int i, n;
    double timePer;
    Tcl_Time start, stop;
    Tcl_Obj *objPtr, **objv;
    const char *s;
    char newString[TCL_INTEGER_SPACE];

    /* alloc & free 100000 times */
    fprintf(stderr, "alloc & free 100000 6 word items\n");
    Tcl_GetTime(&start);
    for (i = 0;  i < 100000;  i++) {
	objPtr = (Tcl_Obj *)Tcl_Alloc(sizeof(Tcl_Obj));
	Tcl_Free(objPtr);
    }
    Tcl_GetTime(&stop);
    timePer = (double)((stop.sec - start.sec)*1000000 + (stop.usec - start.usec));
    fprintf(stderr, "   %.3f usec per alloc+free\n", timePer/100000);

    /* alloc 5000 times */
    fprintf(stderr, "alloc 5000 6 word items\n");
    objv = (Tcl_Obj **)Tcl_Alloc(5000 * sizeof(Tcl_Obj *));
    Tcl_GetTime(&start);
    for (i = 0;  i < 5000;  i++) {
	objv[i] = (Tcl_Obj *)Tcl_Alloc(sizeof(Tcl_Obj));
    }
    Tcl_GetTime(&stop);
    timePer = (double)((stop.sec - start.sec)*1000000 + (stop.usec - start.usec));
    fprintf(stderr, "   %.3f usec per alloc\n", timePer/5000);

    /* free 5000 times */
    fprintf(stderr, "free 5000 6 word items\n");
    Tcl_GetTime(&start);
    for (i = 0;  i < 5000;  i++) {
	Tcl_Free(objv[i]);
    }
    Tcl_GetTime(&stop);
    timePer = (double)((stop.sec - start.sec)*1000000 + (stop.usec - start.usec));
    fprintf(stderr, "   %.3f usec per free\n", timePer/5000);

    /* Tcl_NewObj 5000 times */
    fprintf(stderr, "Tcl_NewObj 5000 times\n");
    Tcl_GetTime(&start);
    for (i = 0;  i < 5000;  i++) {
	objv[i] = Tcl_NewObj();
    }
    Tcl_GetTime(&stop);
    timePer = (double)((stop.sec - start.sec)*1000000 + (stop.usec - start.usec));
    fprintf(stderr, "   %.3f usec per Tcl_NewObj\n", timePer/5000);

    /* Tcl_DecrRefCount 5000 times */
    fprintf(stderr, "Tcl_DecrRefCount 5000 times\n");
    Tcl_GetTime(&start);
    for (i = 0;  i < 5000;  i++) {
	objPtr = objv[i];
	Tcl_DecrRefCount(objPtr);
    }
    Tcl_GetTime(&stop);
    timePer = (double)((stop.sec - start.sec)*1000000 + (stop.usec - start.usec));
    fprintf(stderr, "   %.3f usec per Tcl_DecrRefCount\n", timePer/5000);
    Tcl_Free(objv);

    /* TclGetString 100000 times */
    fprintf(stderr, "Tcl_GetStringFromObj of \"12345\" 100000 times\n");
    objPtr = Tcl_NewStringObj("12345", -1);
    Tcl_GetTime(&start);
    for (i = 0;  i < 100000;  i++) {
	(void) TclGetString(objPtr);
    }
    Tcl_GetTime(&stop);
    timePer = (double)((stop.sec - start.sec)*1000000 + (stop.usec - start.usec));
    fprintf(stderr, "   %.3f usec per Tcl_GetStringFromObj of \"12345\"\n",
	    timePer/100000);

    /* Tcl_GetIntFromObj 100000 times */
    fprintf(stderr, "Tcl_GetIntFromObj of \"12345\" 100000 times\n");
    Tcl_GetTime(&start);
    for (i = 0;  i < 100000;  i++) {
	if (Tcl_GetIntFromObj(interp, objPtr, &n) != TCL_OK) {
	    return TCL_ERROR;
	}
    }
    Tcl_GetTime(&stop);
    timePer = (double)((stop.sec - start.sec)*1000000 + (stop.usec - start.usec));
    fprintf(stderr, "   %.3f usec per Tcl_GetIntFromObj of \"12345\"\n",
	    timePer/100000);
    Tcl_DecrRefCount(objPtr);

    /* Tcl_GetInt 100000 times */
    fprintf(stderr, "Tcl_GetInt of \"12345\" 100000 times\n");
    Tcl_GetTime(&start);
    for (i = 0;  i < 100000;  i++) {
	if (Tcl_GetInt(interp, "12345", &n) != TCL_OK) {
	    return TCL_ERROR;
	}
    }
    Tcl_GetTime(&stop);
    timePer = (double)((stop.sec - start.sec)*1000000 + (stop.usec - start.usec));
    fprintf(stderr, "   %.3f usec per Tcl_GetInt of \"12345\"\n",
	    timePer/100000);

    /* snprintf 100000 times */
    fprintf(stderr, "snprintf of 12345 100000 times\n");
    Tcl_GetTime(&start);
    for (i = 0;  i < 100000;  i++) {
	snprintf(newString, sizeof(newString), "%d", 12345);
    }
    Tcl_GetTime(&stop);
    timePer = (double)((stop.sec - start.sec)*1000000 + (stop.usec - start.usec));
    fprintf(stderr, "   %.3f usec per snprintf of 12345\n",
	    timePer/100000);

    /* hashtable lookup 100000 times */
    fprintf(stderr, "hashtable lookup of \"gettimes\" 100000 times\n");
    Tcl_GetTime(&start);
    for (i = 0;  i < 100000;  i++) {
	(void) Tcl_FindHashEntry(&iPtr->globalNsPtr->cmdTable, "gettimes");
    }
    Tcl_GetTime(&stop);
    timePer = (double)((stop.sec - start.sec)*1000000 + (stop.usec - start.usec));
    fprintf(stderr, "   %.3f usec per hashtable lookup of \"gettimes\"\n",
	    timePer/100000);

    /* Tcl_SetVar 100000 times */
    fprintf(stderr, "Tcl_SetVar2 of \"12345\" 100000 times\n");
    Tcl_GetTime(&start);
    for (i = 0;  i < 100000;  i++) {
	s = Tcl_SetVar2(interp, "a", NULL, "12345", TCL_LEAVE_ERR_MSG);
	if (s == NULL) {
	    return TCL_ERROR;
	}
    }
    Tcl_GetTime(&stop);
    timePer = (double)((stop.sec - start.sec)*1000000 + (stop.usec - start.usec));
    fprintf(stderr, "   %.3f usec per Tcl_SetVar of a to \"12345\"\n",
	    timePer/100000);

    /* Tcl_GetVar 100000 times */
    fprintf(stderr, "Tcl_GetVar of a==\"12345\" 100000 times\n");
    Tcl_GetTime(&start);
    for (i = 0;  i < 100000;  i++) {
	s = Tcl_GetVar2(interp, "a", NULL, TCL_LEAVE_ERR_MSG);
	if (s == NULL) {
	    return TCL_ERROR;
	}
    }
    Tcl_GetTime(&stop);
    timePer = (double)((stop.sec - start.sec)*1000000 + (stop.usec - start.usec));
    fprintf(stderr, "   %.3f usec per Tcl_GetVar of a==\"12345\"\n",
	    timePer/100000);

    Tcl_ResetResult(interp);
    return TCL_OK;
}

/*
 *----------------------------------------------------------------------
 *
 * NoopCmd --
 *
 *	This procedure is just used to time the overhead involved in
 *	parsing and invoking a command.
 *
 * Results:
 *	None.
 *
 * Side effects:
 *	None.
 *
 *----------------------------------------------------------------------
 */

static int
NoopCmd(
    TCL_UNUSED(void *),
    TCL_UNUSED(Tcl_Interp *),
    TCL_UNUSED(int) /*argc*/,
    TCL_UNUSED(const char **) /*argv*/)
{
    return TCL_OK;
}

/*
 *----------------------------------------------------------------------
 *
 * NoopObjCmd --
 *
 *	This object-based procedure is just used to time the overhead
 *	involved in parsing and invoking a command.
 *
 * Results:
 *	Returns the TCL_OK result code.
 *
 * Side effects:
 *	None.
 *
 *----------------------------------------------------------------------
 */

static int
NoopObjCmd(
    TCL_UNUSED(void *),
    TCL_UNUSED(Tcl_Interp *),
    TCL_UNUSED(int) /*objc*/,
    TCL_UNUSED(Tcl_Obj *const *) /*objv*/)
{
    return TCL_OK;
}

/*
 *----------------------------------------------------------------------
 *
 * TeststringbytesCmd --
 *	Returns bytearray value of the bytes in argument string rep
 *
 * Results:
 *	Returns the TCL_OK result code.
 *
 * Side effects:
 *	None.
 *
 *----------------------------------------------------------------------
 */

static int
TeststringbytesCmd(
    TCL_UNUSED(void *),
    Tcl_Interp *interp,		/* Current interpreter. */
    int objc,			/* Number of arguments. */
    Tcl_Obj *const objv[])	/* The argument objects. */
{
    Tcl_Size n;
    const unsigned char *p;

    if (objc != 2) {
	Tcl_WrongNumArgs(interp, 1, objv, "value");
	return TCL_ERROR;
    }
    p = (const unsigned char *)Tcl_GetStringFromObj(objv[1], &n);
    Tcl_SetObjResult(interp, Tcl_NewByteArrayObj(p, n));
    return TCL_OK;
}

/*
 *----------------------------------------------------------------------
 *
 * TestpurebytesobjCmd --
 *
 *	This object-based procedure constructs a pure bytes object
 *	without type and with internal representation containing NULL's.
 *
 *	If no argument supplied it returns empty object with tclEmptyStringRep,
 *	otherwise it returns this as pure bytes object with bytes value equal
 *	string.
 *
 * Results:
 *	Returns the TCL_OK result code.
 *
 * Side effects:
 *	None.
 *
 *----------------------------------------------------------------------
 */

static int
TestpurebytesobjCmd(
    TCL_UNUSED(void *),
    Tcl_Interp *interp,		/* Current interpreter. */
    int objc,			/* Number of arguments. */
    Tcl_Obj *const objv[])	/* The argument objects. */
{
    Tcl_Obj *objPtr;

    if (objc > 2) {
	Tcl_WrongNumArgs(interp, 1, objv, "?string?");
	return TCL_ERROR;
    }
    objPtr = Tcl_NewObj();
    /*
    objPtr->internalRep.twoPtrValue.ptr1 = NULL;
    objPtr->internalRep.twoPtrValue.ptr2 = NULL;
    */
    memset(&objPtr->internalRep, 0, sizeof(objPtr->internalRep));
    if (objc == 2) {
	const char *s = Tcl_GetString(objv[1]);
	objPtr->length = objv[1]->length;
	objPtr->bytes = (char *)Tcl_Alloc(objPtr->length + 1);
	memcpy(objPtr->bytes, s, objPtr->length);
	objPtr->bytes[objPtr->length] = 0;
    }
    Tcl_SetObjResult(interp, objPtr);
    return TCL_OK;
}

/*
 *----------------------------------------------------------------------
 *
 * TestsetbytearraylengthCmd --
 *
 *	Testing command 'testsetbytearraylength` used to test the public
 *	interface routine Tcl_SetByteArrayLength().
 *
 * Results:
 *	Returns the TCL_OK result code.
 *
 * Side effects:
 *	None.
 *
 *----------------------------------------------------------------------
 */

static int
TestsetbytearraylengthCmd(
    TCL_UNUSED(void *),
    Tcl_Interp *interp,		/* Current interpreter. */
    int objc,			/* Number of arguments. */
    Tcl_Obj *const objv[])	/* The argument objects. */
{
    int n;
    Tcl_Obj *obj = NULL;

    if (objc != 3) {
	Tcl_WrongNumArgs(interp, 1, objv, "value length");
	return TCL_ERROR;
    }
    if (TCL_OK != Tcl_GetIntFromObj(interp, objv[2], &n)) {
	return TCL_ERROR;
    }
    obj = objv[1];
    if (Tcl_IsShared(obj)) {
	obj = Tcl_DuplicateObj(obj);
    }
    if (Tcl_SetByteArrayLength(obj, n) == NULL) {
	if (obj != objv[1]) {
	    Tcl_DecrRefCount(obj);
	}
	Tcl_AppendResult(interp, "expected bytes", (char *)NULL);
	return TCL_ERROR;
    }
    Tcl_SetObjResult(interp, obj);
    return TCL_OK;
}

/*
 *----------------------------------------------------------------------
 *
 * TestbytestringCmd --
 *
 *	This object-based procedure constructs a string which can
 *	possibly contain invalid UTF-8 bytes.
 *
 * Results:
 *	Returns the TCL_OK result code.
 *
 * Side effects:
 *	None.
 *
 *----------------------------------------------------------------------
 */

static int
TestbytestringCmd(
    TCL_UNUSED(void *),
    Tcl_Interp *interp,		/* Current interpreter. */
    int objc,			/* Number of arguments. */
    Tcl_Obj *const objv[])	/* The argument objects. */
{
    struct {
#ifndef TCL_NO_DEPRECATED
	int n; /* On purpose, not Tcl_Size, in order to demonstrate what happens */
#else
	Tcl_Size n;
#endif
	int m; /* This variable should not be overwritten */
    } x = {0, 1};
    const char *p;

    if (objc != 2) {
	Tcl_WrongNumArgs(interp, 1, objv, "bytearray");
	return TCL_ERROR;
    }

    p = (const char *)Tcl_GetBytesFromObj(interp, objv[1], &x.n);
    if (p == NULL) {
	return TCL_ERROR;
    }

    if (x.m != 1) {
	Tcl_AppendResult(interp, "Tcl_GetBytesFromObj() overwrites variable", (char *)NULL);
	return TCL_ERROR;
    }
    Tcl_SetObjResult(interp, Tcl_NewStringObj(p, x.n));
    return TCL_OK;
}

/*
 *----------------------------------------------------------------------
 *
 * TestsetCmd --
 *
 *	Implements the "testset{err,noerr}" cmds that are used when testing
 *	Tcl_Set/GetVar C Api with/without TCL_LEAVE_ERR_MSG flag
 *
 * Results:
 *	A standard Tcl result.
 *
 * Side effects:
 *     Variables may be set.
 *
 *----------------------------------------------------------------------
 */

static int
TestsetCmd(
    void *data,			/* Additional flags for Get/SetVar2. */
    Tcl_Interp *interp,		/* Current interpreter. */
    int objc,			/* Number of arguments. */
    Tcl_Obj *const *objv)	/* Arguments. */
{
    int flags = (int)PTR2INT(data);
    const char *value;

    if (objc == 2) {
	Tcl_AppendResult(interp, "before get", (char *)NULL);
	value = Tcl_GetVar2(interp, Tcl_GetString(objv[1]), NULL, flags);
	if (value == NULL) {
	    return TCL_ERROR;
	}
	Tcl_AppendElement(interp, value);
	return TCL_OK;
    } else if (objc == 3) {
	Tcl_AppendResult(interp, "before set", (char *)NULL);
	value = Tcl_SetVar2(interp, Tcl_GetString(objv[1]), NULL,
		Tcl_GetString(objv[2]), flags);
	if (value == NULL) {
	    return TCL_ERROR;
	}
	Tcl_AppendElement(interp, value);
	return TCL_OK;
    } else {
	Tcl_WrongNumArgs(interp, 1, objv, "varName ?newValue?");
	return TCL_ERROR;
    }
}
static int
Testset2Cmd(
    void *data,			/* Additional flags for Get/SetVar2. */
    Tcl_Interp *interp,		/* Current interpreter. */
    int objc,			/* Number of arguments. */
    Tcl_Obj *const *objv)	/* Argument strings. */
{
    int flags = (int)PTR2INT(data);
    const char *value;

    if (objc == 3) {
	Tcl_AppendResult(interp, "before get", (char *)NULL);
	value = Tcl_GetVar2(interp, Tcl_GetString(objv[1]),
		Tcl_GetString(objv[2]), flags);
	if (value == NULL) {
	    return TCL_ERROR;
	}
	Tcl_AppendElement(interp, value);
	return TCL_OK;
    } else if (objc == 4) {
	Tcl_AppendResult(interp, "before set", (char *)NULL);
	value = Tcl_SetVar2(interp, Tcl_GetString(objv[1]), Tcl_GetString(objv[2]),
		Tcl_GetString(objv[3]), flags);
	if (value == NULL) {
	    return TCL_ERROR;
	}
	Tcl_AppendElement(interp, value);
	return TCL_OK;
    } else {
	Tcl_WrongNumArgs(interp, 1, objv, "varName elemName ?newValue??");
	return TCL_ERROR;
    }
}

/*
 *----------------------------------------------------------------------
 *
 * TestmainthreadCmd  --
 *
 *	Implements the "testmainthread" cmd that is used to test the
 *	'Tcl_GetCurrentThread' API.
 *
 * Results:
 *	A standard Tcl result.
 *
 * Side effects:
 *	None.
 *
 *----------------------------------------------------------------------
 */

static int
TestmainthreadCmd(
    TCL_UNUSED(void *),
    Tcl_Interp *interp,		/* Current interpreter. */
    int objc,			/* Number of arguments. */
    Tcl_Obj *const *objv)
{
    if (objc == 1) {
	Tcl_Obj *idObj = Tcl_NewWideIntObj((Tcl_WideInt)(size_t)Tcl_GetCurrentThread());

	Tcl_SetObjResult(interp, idObj);
	return TCL_OK;
    } else {
	Tcl_WrongNumArgs(interp, 1, objv, "");
	return TCL_ERROR;
    }
}

/*
 *----------------------------------------------------------------------
 *
 * MainLoop --
 *
 *	A main loop set by TestsetmainloopCmd below.
 *
 * Results:
 *	None.
 *
 * Side effects:
 *	Event handlers could do anything.
 *
 *----------------------------------------------------------------------
 */

static void
MainLoop(void)
{
    while (!exitMainLoop) {
	Tcl_DoOneEvent(0);
    }
    fprintf(stdout,"Exit MainLoop\n");
    fflush(stdout);
}

/*
 *----------------------------------------------------------------------
 *
 * TestsetmainloopCmd  --
 *
 *	Implements the "testsetmainloop" cmd that is used to test the
 *	'Tcl_SetMainLoop' API.
 *
 * Results:
 *	A standard Tcl result.
 *
 * Side effects:
 *	None.
 *
 *----------------------------------------------------------------------
 */

static int
TestsetmainloopCmd(
    TCL_UNUSED(void *),
    TCL_UNUSED(Tcl_Interp *),
    TCL_UNUSED(int) /*objc*/,
    TCL_UNUSED(Tcl_Obj *const *) /*objv*/)
{
    exitMainLoop = 0;
    Tcl_SetMainLoop(MainLoop);
    return TCL_OK;
}

/*
 *----------------------------------------------------------------------
 *
 * TestexitmainloopCmd  --
 *
 *	Implements the "testexitmainloop" cmd that is used to test the
 *	'Tcl_SetMainLoop' API.
 *
 * Results:
 *	A standard Tcl result.
 *
 * Side effects:
 *	None.
 *
 *----------------------------------------------------------------------
 */

static int
TestexitmainloopCmd(
    TCL_UNUSED(void *),
    TCL_UNUSED(Tcl_Interp *),
    TCL_UNUSED(int) /*objc*/,
    TCL_UNUSED(Tcl_Obj *const *) /*objv*/)
{
    exitMainLoop = 1;
    return TCL_OK;
}

/*
 *----------------------------------------------------------------------
 *
 * TestChannelCmd --
 *
 *	Implements the Tcl "testchannel" debugging command and its
 *	subcommands. This is part of the testing environment.
 *
 * Results:
 *	A standard Tcl result.
 *
 * Side effects:
 *	None.
 *
 *----------------------------------------------------------------------
 */

static int
TestChannelCmd(
    TCL_UNUSED(void *),
    Tcl_Interp *interp,		/* Interpreter for result. */
    int objc,			/* Count of additional args. */
    Tcl_Obj *const *objv)	/* Additional args. */
{
    const char *cmdName;	/* Sub command. */
    Tcl_HashTable *hTblPtr;	/* Hash table of channels. */
    Tcl_HashSearch hSearch;	/* Search variable. */
    Tcl_HashEntry *hPtr;	/* Search variable. */
    Channel *chanPtr;		/* The actual channel. */
    ChannelState *statePtr;	/* state info for channel */
    Tcl_Channel chan;		/* The opaque type. */
    Tcl_Size len;		/* Length of subcommand string. */
    int IOQueued;		/* How much IO is queued inside channel? */
    char buf[TCL_INTEGER_SPACE];/* For snprintf. */
    int mode;			/* rw mode of the channel */

    if (objc < 2) {
	Tcl_WrongNumArgs(interp, 1, objv, "subcommand ?additional args..?");
	return TCL_ERROR;
    }
    cmdName = Tcl_GetStringFromObj(objv[1], &len);

    chanPtr = NULL;

    if (objc > 2) {
	if ((cmdName[0] == 's') && (strncmp(cmdName, "splice", len) == 0)) {
	    /* For splice access the pool of detached channels.
	     * Locate channel, remove from the list.
	     */

	    TestChannel **nextPtrPtr, *curPtr;

	    chan = (Tcl_Channel) NULL;
	    for (nextPtrPtr = &firstDetached, curPtr = firstDetached;
		    curPtr != NULL;
		    nextPtrPtr = &(curPtr->nextPtr), curPtr = curPtr->nextPtr) {
		if (strcmp(Tcl_GetString(objv[2]), Tcl_GetChannelName(curPtr->chan)) == 0) {
		    *nextPtrPtr = curPtr->nextPtr;
		    curPtr->nextPtr = NULL;
		    chan = curPtr->chan;
		    Tcl_Free(curPtr);
		    break;
		}
	    }
	} else {
	    chan = Tcl_GetChannel(interp, Tcl_GetString(objv[2]), &mode);
	}
	if (chan == (Tcl_Channel) NULL) {
	    return TCL_ERROR;
	}
	chanPtr		= (Channel *)chan;
	statePtr	= chanPtr->state;
	chanPtr		= statePtr->topChanPtr;
	chan		= (Tcl_Channel) chanPtr;
    } else {
	statePtr	= NULL;
	chan		= NULL;
    }

    if ((cmdName[0] == 's') && (strncmp(cmdName, "setchannelerror", len) == 0)) {

	Tcl_Obj *msg = objv[3];

	Tcl_IncrRefCount(msg);
	Tcl_SetChannelError(chan, msg);
	Tcl_DecrRefCount(msg);

	Tcl_GetChannelError(chan, &msg);
	Tcl_SetObjResult(interp, msg);
	Tcl_DecrRefCount(msg);
	return TCL_OK;
    }
    if ((cmdName[0] == 's') && (strncmp(cmdName, "setchannelerrorinterp", len) == 0)) {

	Tcl_Obj *msg = objv[3];

	Tcl_IncrRefCount(msg);
	Tcl_SetChannelErrorInterp(interp, msg);
	Tcl_DecrRefCount(msg);

	Tcl_GetChannelErrorInterp(interp, &msg);
	Tcl_SetObjResult(interp, msg);
	Tcl_DecrRefCount(msg);
	return TCL_OK;
    }

    /*
     * "cut" is actually more a simplified detach facility as provided by the
     * Thread package. Without the safeguards of a regular command (no
     * checking that the command is truly cut'able, no mutexes for
     * thread-safety). Its complementary command is "splice", see below.
     */

    if ((cmdName[0] == 'c') && (strncmp(cmdName, "cut", len) == 0)) {
	TestChannel *det;

	if (objc != 3) {
	    Tcl_WrongNumArgs(interp, 2, objv, "channel");
	    return TCL_ERROR;
	}

	Tcl_RegisterChannel(NULL, chan); /* prevent closing */
	Tcl_UnregisterChannel(interp, chan);

	Tcl_CutChannel(chan);

	/* Remember the channel in the pool of detached channels */

	det = (TestChannel *)Tcl_Alloc(sizeof(TestChannel));
	det->chan     = chan;
	det->nextPtr  = firstDetached;
	firstDetached = det;

	return TCL_OK;
    }

    if ((cmdName[0] == 'c') &&
	    (strncmp(cmdName, "clearchannelhandlers", len) == 0)) {
	if (objc != 3) {
	    Tcl_WrongNumArgs(interp, 2, objv, "channel");
	    return TCL_ERROR;
	}
	Tcl_ClearChannelHandlers(chan);
	return TCL_OK;
    }

    if ((cmdName[0] == 'i') && (strncmp(cmdName, "info", len) == 0)) {
	if (objc != 3) {
	    Tcl_WrongNumArgs(interp, 2, objv, "channel");
	    return TCL_ERROR;
	}
	Tcl_AppendElement(interp, Tcl_GetString(objv[2]));
	Tcl_AppendElement(interp, Tcl_ChannelName(chanPtr->typePtr));
	if (statePtr->flags & TCL_READABLE) {
	    Tcl_AppendElement(interp, "read");
	} else {
	    Tcl_AppendElement(interp, "");
	}
	if (statePtr->flags & TCL_WRITABLE) {
	    Tcl_AppendElement(interp, "write");
	} else {
	    Tcl_AppendElement(interp, "");
	}
	if (statePtr->flags & CHANNEL_NONBLOCKING) {
	    Tcl_AppendElement(interp, "nonblocking");
	} else {
	    Tcl_AppendElement(interp, "blocking");
	}
	if (statePtr->flags & CHANNEL_LINEBUFFERED) {
	    Tcl_AppendElement(interp, "line");
	} else if (statePtr->flags & CHANNEL_UNBUFFERED) {
	    Tcl_AppendElement(interp, "none");
	} else {
	    Tcl_AppendElement(interp, "full");
	}
	if (statePtr->flags & BG_FLUSH_SCHEDULED) {
	    Tcl_AppendElement(interp, "async_flush");
	} else {
	    Tcl_AppendElement(interp, "");
	}
	if (statePtr->flags & CHANNEL_EOF) {
	    Tcl_AppendElement(interp, "eof");
	} else {
	    Tcl_AppendElement(interp, "");
	}
	if (statePtr->flags & CHANNEL_BLOCKED) {
	    Tcl_AppendElement(interp, "blocked");
	} else {
	    Tcl_AppendElement(interp, "unblocked");
	}
	if (statePtr->inputTranslation == TCL_TRANSLATE_AUTO) {
	    Tcl_AppendElement(interp, "auto");
	    if (statePtr->flags & INPUT_SAW_CR) {
		Tcl_AppendElement(interp, "saw_cr");
	    } else {
		Tcl_AppendElement(interp, "");
	    }
	} else if (statePtr->inputTranslation == TCL_TRANSLATE_LF) {
	    Tcl_AppendElement(interp, "lf");
	    Tcl_AppendElement(interp, "");
	} else if (statePtr->inputTranslation == TCL_TRANSLATE_CR) {
	    Tcl_AppendElement(interp, "cr");
	    Tcl_AppendElement(interp, "");
	} else if (statePtr->inputTranslation == TCL_TRANSLATE_CRLF) {
	    Tcl_AppendElement(interp, "crlf");
	    if (statePtr->flags & INPUT_SAW_CR) {
		Tcl_AppendElement(interp, "queued_cr");
	    } else {
		Tcl_AppendElement(interp, "");
	    }
	}
	if (statePtr->outputTranslation == TCL_TRANSLATE_AUTO) {
	    Tcl_AppendElement(interp, "auto");
	} else if (statePtr->outputTranslation == TCL_TRANSLATE_LF) {
	    Tcl_AppendElement(interp, "lf");
	} else if (statePtr->outputTranslation == TCL_TRANSLATE_CR) {
	    Tcl_AppendElement(interp, "cr");
	} else if (statePtr->outputTranslation == TCL_TRANSLATE_CRLF) {
	    Tcl_AppendElement(interp, "crlf");
	}
	IOQueued = Tcl_InputBuffered(chan);
	TclFormatInt(buf, IOQueued);
	Tcl_AppendElement(interp, buf);

	IOQueued = Tcl_OutputBuffered(chan);
	TclFormatInt(buf, IOQueued);
	Tcl_AppendElement(interp, buf);

	TclFormatInt(buf, (int)Tcl_Tell(chan));
	Tcl_AppendElement(interp, buf);

	TclFormatInt(buf, statePtr->refCount);
	Tcl_AppendElement(interp, buf);

	return TCL_OK;
    }

    if ((cmdName[0] == 'i') &&
	    (strncmp(cmdName, "inputbuffered", len) == 0)) {
	if (objc != 3) {
	    Tcl_AppendResult(interp, "channel name required", (char *)NULL);
	    return TCL_ERROR;
	}
	IOQueued = Tcl_InputBuffered(chan);
	TclFormatInt(buf, IOQueued);
	Tcl_AppendResult(interp, buf, (char *)NULL);
	return TCL_OK;
    }

    if ((cmdName[0] == 'i') && (strncmp(cmdName, "isshared", len) == 0)) {
	if (objc != 3) {
	    Tcl_AppendResult(interp, "channel name required", (char *)NULL);
	    return TCL_ERROR;
	}

	TclFormatInt(buf, Tcl_IsChannelShared(chan));
	Tcl_AppendResult(interp, buf, (char *)NULL);
	return TCL_OK;
    }

    if ((cmdName[0] == 'i') && (strncmp(cmdName, "isstandard", len) == 0)) {
	if (objc != 3) {
	    Tcl_AppendResult(interp, "channel name required", (char *)NULL);
	    return TCL_ERROR;
	}

	TclFormatInt(buf, Tcl_IsStandardChannel(chan));
	Tcl_AppendResult(interp, buf, (char *)NULL);
	return TCL_OK;
    }

    if ((cmdName[0] == 'm') && (strncmp(cmdName, "mode", len) == 0)) {
	if (objc != 3) {
	    Tcl_AppendResult(interp, "channel name required", (char *)NULL);
	    return TCL_ERROR;
	}

	if (statePtr->flags & TCL_READABLE) {
	    Tcl_AppendElement(interp, "read");
	} else {
	    Tcl_AppendElement(interp, "");
	}
	if (statePtr->flags & TCL_WRITABLE) {
	    Tcl_AppendElement(interp, "write");
	} else {
	    Tcl_AppendElement(interp, "");
	}
	return TCL_OK;
    }

    if ((cmdName[0] == 'm') && (strncmp(cmdName, "maxmode", len) == 0)) {
	if (objc != 3) {
	    Tcl_AppendResult(interp, "channel name required", (char *)NULL);
	    return TCL_ERROR;
	}

	if (statePtr->maxPerms & TCL_READABLE) {
	    Tcl_AppendElement(interp, "read");
	} else {
	    Tcl_AppendElement(interp, "");
	}
	if (statePtr->maxPerms & TCL_WRITABLE) {
	    Tcl_AppendElement(interp, "write");
	} else {
	    Tcl_AppendElement(interp, "");
	}
	return TCL_OK;
    }

    if ((cmdName[0] == 'm') && (strncmp(cmdName, "mremove-rd", len) == 0)) {
	if (objc != 3) {
	    Tcl_AppendResult(interp, "channel name required", (char *)NULL);
	    return TCL_ERROR;
	}

	return Tcl_RemoveChannelMode(interp, chan, TCL_READABLE);
    }

    if ((cmdName[0] == 'm') && (strncmp(cmdName, "mremove-wr", len) == 0)) {
	if (objc != 3) {
	    Tcl_AppendResult(interp, "channel name required", (char *)NULL);
	    return TCL_ERROR;
	}

	return Tcl_RemoveChannelMode(interp, chan, TCL_WRITABLE);
    }

    if ((cmdName[0] == 'm') && (strncmp(cmdName, "mthread", len) == 0)) {
	if (objc != 3) {
	    Tcl_AppendResult(interp, "channel name required", (char *)NULL);
	    return TCL_ERROR;
	}

	Tcl_SetObjResult(interp, Tcl_NewWideIntObj(
		(Tcl_WideInt)(size_t)Tcl_GetChannelThread(chan)));
	return TCL_OK;
    }

    if ((cmdName[0] == 'n') && (strncmp(cmdName, "name", len) == 0)) {
	if (objc != 3) {
	    Tcl_AppendResult(interp, "channel name required", (char *)NULL);
	    return TCL_ERROR;
	}
	Tcl_AppendResult(interp, statePtr->channelName, (char *)NULL);
	return TCL_OK;
    }

    if ((cmdName[0] == 'o') && (strncmp(cmdName, "open", len) == 0)) {
	hTblPtr = (Tcl_HashTable *) Tcl_GetAssocData(interp, "tclIO", NULL);
	if (hTblPtr == NULL) {
	    return TCL_OK;
	}
	for (hPtr = Tcl_FirstHashEntry(hTblPtr, &hSearch);
		hPtr != NULL;
		hPtr = Tcl_NextHashEntry(&hSearch)) {
	    Tcl_AppendElement(interp, (char *)Tcl_GetHashKey(hTblPtr, hPtr));
	}
	return TCL_OK;
    }

    if ((cmdName[0] == 'o') &&
	    (strncmp(cmdName, "outputbuffered", len) == 0)) {
	if (objc != 3) {
	    Tcl_AppendResult(interp, "channel name required", (char *)NULL);
	    return TCL_ERROR;
	}

	IOQueued = Tcl_OutputBuffered(chan);
	TclFormatInt(buf, IOQueued);
	Tcl_AppendResult(interp, buf, (char *)NULL);
	return TCL_OK;
    }

    if ((cmdName[0] == 'q') &&
	    (strncmp(cmdName, "queuedcr", len) == 0)) {
	if (objc != 3) {
	    Tcl_AppendResult(interp, "channel name required", (char *)NULL);
	    return TCL_ERROR;
	}

	Tcl_AppendResult(interp,
		(statePtr->flags & INPUT_SAW_CR) ? "1" : "0", (char *)NULL);
	return TCL_OK;
    }

    if ((cmdName[0] == 'r') && (strncmp(cmdName, "readable", len) == 0)) {
	hTblPtr = (Tcl_HashTable *) Tcl_GetAssocData(interp, "tclIO", NULL);
	if (hTblPtr == NULL) {
	    return TCL_OK;
	}
	for (hPtr = Tcl_FirstHashEntry(hTblPtr, &hSearch);
		hPtr != NULL;
		hPtr = Tcl_NextHashEntry(&hSearch)) {
	    chanPtr  = (Channel *)Tcl_GetHashValue(hPtr);
	    statePtr = chanPtr->state;
	    if (statePtr->flags & TCL_READABLE) {
		Tcl_AppendElement(interp, (char *)Tcl_GetHashKey(hTblPtr, hPtr));
	    }
	}
	return TCL_OK;
    }

    if ((cmdName[0] == 'r') && (strncmp(cmdName, "refcount", len) == 0)) {
	if (objc != 3) {
	    Tcl_AppendResult(interp, "channel name required", (char *)NULL);
	    return TCL_ERROR;
	}

	TclFormatInt(buf, statePtr->refCount);
	Tcl_AppendResult(interp, buf, (char *)NULL);
	return TCL_OK;
    }

    /*
     * "splice" is actually more a simplified attach facility as provided by
     * the Thread package. Without the safeguards of a regular command (no
     * checking that the command is truly cut'able, no mutexes for
     * thread-safety). Its complementary command is "cut", see above.
     */

    if ((cmdName[0] == 's') && (strncmp(cmdName, "splice", len) == 0)) {
	if (objc != 3) {
	    Tcl_AppendResult(interp, "channel name required", (char *)NULL);
	    return TCL_ERROR;
	}

	Tcl_SpliceChannel(chan);

	Tcl_RegisterChannel(interp, chan);
	Tcl_UnregisterChannel(NULL, chan);

	return TCL_OK;
    }

    if ((cmdName[0] == 't') && (strncmp(cmdName, "type", len) == 0)) {
	if (objc != 3) {
	    Tcl_AppendResult(interp, "channel name required", (char *)NULL);
	    return TCL_ERROR;
	}
	Tcl_AppendResult(interp, Tcl_ChannelName(chanPtr->typePtr), (char *)NULL);
	return TCL_OK;
    }

    if ((cmdName[0] == 'w') && (strncmp(cmdName, "writable", len) == 0)) {
	hTblPtr = (Tcl_HashTable *) Tcl_GetAssocData(interp, "tclIO", NULL);
	if (hTblPtr == NULL) {
	    return TCL_OK;
	}
	for (hPtr = Tcl_FirstHashEntry(hTblPtr, &hSearch);
		hPtr != NULL; hPtr = Tcl_NextHashEntry(&hSearch)) {
	    chanPtr = (Channel *)Tcl_GetHashValue(hPtr);
	    statePtr = chanPtr->state;
	    if (statePtr->flags & TCL_WRITABLE) {
		Tcl_AppendElement(interp, (char *)Tcl_GetHashKey(hTblPtr, hPtr));
	    }
	}
	return TCL_OK;
    }

    if ((cmdName[0] == 't') && (strncmp(cmdName, "transform", len) == 0)) {
	/*
	 * Syntax: transform channel -command command
	 */

	if (objc != 5) {
	    Tcl_WrongNumArgs(interp, 2, objv, "channel -command cmd");
	    return TCL_ERROR;
	}
	if (strcmp(Tcl_GetString(objv[3]), "-command") != 0) {
	    Tcl_AppendResult(interp, "bad argument \"", Tcl_GetString(objv[3]),
		    "\": should be \"-command\"", (char *)NULL);
	    return TCL_ERROR;
	}

	return TclChannelTransform(interp, chan, objv[4]);
    }

    if ((cmdName[0] == 'u') && (strncmp(cmdName, "unstack", len) == 0)) {
	/*
	 * Syntax: unstack channel
	 */

	if (objc != 3) {
	    Tcl_WrongNumArgs(interp, 2, objv, "channel");
	    return TCL_ERROR;
	}
	return Tcl_UnstackChannel(interp, chan);
    }

    Tcl_AppendResult(interp, "bad option \"", cmdName, "\": should be "
	    "cut, clearchannelhandlers, info, isshared, mode, open, "
	    "readable, splice, writable, transform, unstack", (char *)NULL);
    return TCL_ERROR;
}

/*
 *----------------------------------------------------------------------
 *
 * TestChannelEventCmd --
 *
 *	This procedure implements the "testchannelevent" command. It is used
 *	to test the Tcl channel event mechanism.
 *
 * Results:
 *	A standard Tcl result.
 *
 * Side effects:
 *	Creates, deletes and returns channel event handlers.
 *
 *----------------------------------------------------------------------
 */

static int
TestChannelEventCmd(
    TCL_UNUSED(void *),
    Tcl_Interp *interp,		/* Current interpreter. */
    int objc,			/* Number of arguments. */
    Tcl_Obj *const *objv)	/* Arguments. */
{
    Tcl_Obj *resultListPtr;
    Channel *chanPtr;
    ChannelState *statePtr;	/* state info for channel */
    EventScriptRecord *esPtr, *prevEsPtr, *nextEsPtr;
    const char *cmd;
    int index, i, mask;
    Tcl_Size len;

    if ((objc < 3) || (objc > 5)) {
	Tcl_WrongNumArgs(interp, 1, objv, "channel cmd ?arg1? ?arg2?");
	return TCL_ERROR;
    }
    chanPtr = (Channel *)Tcl_GetChannel(interp, Tcl_GetString(objv[1]), NULL);
    if (chanPtr == NULL) {
	return TCL_ERROR;
    }
    statePtr = chanPtr->state;

    cmd = Tcl_GetStringFromObj(objv[2], &len);
    if ((cmd[0] == 'a') && (strncmp(cmd, "add", len) == 0)) {
	if (objc != 5) {
	    Tcl_WrongNumArgs(interp, 1, objv, "channel add eventSpec script");
	    return TCL_ERROR;
	}
	if (strcmp(Tcl_GetString(objv[3]), "readable") == 0) {
	    mask = TCL_READABLE;
	} else if (strcmp(Tcl_GetString(objv[3]), "writable") == 0) {
	    mask = TCL_WRITABLE;
	} else if (strcmp(Tcl_GetString(objv[3]), "none") == 0) {
	    mask = 0;
	} else {
	    Tcl_AppendResult(interp, "bad event name \"", Tcl_GetString(objv[3]),
		    "\": must be readable, writable, or none", (char *)NULL);
	    return TCL_ERROR;
	}

	esPtr = (EventScriptRecord *)Tcl_Alloc(sizeof(EventScriptRecord));
	esPtr->nextPtr = statePtr->scriptRecordPtr;
	statePtr->scriptRecordPtr = esPtr;

	esPtr->chanPtr = chanPtr;
	esPtr->interp = interp;
	esPtr->mask = mask;
	esPtr->scriptPtr = objv[4];
	Tcl_IncrRefCount(esPtr->scriptPtr);

	Tcl_CreateChannelHandler((Tcl_Channel) chanPtr, mask,
		TclChannelEventScriptInvoker, esPtr);

	return TCL_OK;
    }

    if ((cmd[0] == 'd') && (strncmp(cmd, "delete", len) == 0)) {
	if (objc != 4) {
	    Tcl_WrongNumArgs(interp, 1, objv, "channel delete index");
	    return TCL_ERROR;
	}
	if (Tcl_GetIntFromObj(interp, objv[3], &index) == TCL_ERROR) {
	    return TCL_ERROR;
	}
	if (index < 0) {
	    Tcl_AppendResult(interp, "bad event index: ", Tcl_GetString(objv[3]),
		    ": must be nonnegative", (char *)NULL);
	    return TCL_ERROR;
	}
	for (i = 0, esPtr = statePtr->scriptRecordPtr;
		(i < index) && (esPtr != NULL);
		i++, esPtr = esPtr->nextPtr) {
	    /* Empty loop body. */
	}
	if (esPtr == NULL) {
	    Tcl_AppendResult(interp, "bad event index ", Tcl_GetString(objv[3]),
		    ": out of range", (char *)NULL);
	    return TCL_ERROR;
	}
	if (esPtr == statePtr->scriptRecordPtr) {
	    statePtr->scriptRecordPtr = esPtr->nextPtr;
	} else {
	    for (prevEsPtr = statePtr->scriptRecordPtr;
		    (prevEsPtr != NULL) && (prevEsPtr->nextPtr != esPtr);
		    prevEsPtr = prevEsPtr->nextPtr) {
		/* Empty loop body. */
	    }
	    if (prevEsPtr == NULL) {
		Tcl_Panic("TestChannelEventCmd: damaged event script list");
	    }
	    prevEsPtr->nextPtr = esPtr->nextPtr;
	}
	Tcl_DeleteChannelHandler((Tcl_Channel) chanPtr,
		TclChannelEventScriptInvoker, esPtr);
	Tcl_DecrRefCount(esPtr->scriptPtr);
	Tcl_Free(esPtr);

	return TCL_OK;
    }

    if ((cmd[0] == 'l') && (strncmp(cmd, "list", len) == 0)) {
	if (objc != 3) {
	    Tcl_WrongNumArgs(interp, 1, objv, "channel list");
	    return TCL_ERROR;
	}
	resultListPtr = Tcl_GetObjResult(interp);
	for (esPtr = statePtr->scriptRecordPtr;
		esPtr != NULL;
		esPtr = esPtr->nextPtr) {
	    if (esPtr->mask) {
		Tcl_ListObjAppendElement(interp, resultListPtr, Tcl_NewStringObj(
		    (esPtr->mask == TCL_READABLE) ? "readable" : "writable", -1));
	    } else {
		Tcl_ListObjAppendElement(interp, resultListPtr,
			Tcl_NewStringObj("none", -1));
	    }
	    Tcl_ListObjAppendElement(interp, resultListPtr, esPtr->scriptPtr);
	}
	Tcl_SetObjResult(interp, resultListPtr);
	return TCL_OK;
    }

    if ((cmd[0] == 'r') && (strncmp(cmd, "removeall", len) == 0)) {
	if (objc != 3) {
	    Tcl_WrongNumArgs(interp, 1, objv, "channel removeall");
	    return TCL_ERROR;
	}
	for (esPtr = statePtr->scriptRecordPtr;
		esPtr != NULL;
		esPtr = nextEsPtr) {
	    nextEsPtr = esPtr->nextPtr;
	    Tcl_DeleteChannelHandler((Tcl_Channel) chanPtr,
		    TclChannelEventScriptInvoker, esPtr);
	    Tcl_DecrRefCount(esPtr->scriptPtr);
	    Tcl_Free(esPtr);
	}
	statePtr->scriptRecordPtr = NULL;
	return TCL_OK;
    }

    if	((cmd[0] == 's') && (strncmp(cmd, "set", len) == 0)) {
	if (objc != 5) {
	    Tcl_WrongNumArgs(interp, 1, objv, "channel delete index event");
	    return TCL_ERROR;
	}
	if (Tcl_GetIntFromObj(interp, objv[3], &index) == TCL_ERROR) {
	    return TCL_ERROR;
	}
	if (index < 0) {
	    Tcl_AppendResult(interp, "bad event index: ", Tcl_GetString(objv[3]),
		    ": must be nonnegative", (char *)NULL);
	    return TCL_ERROR;
	}
	for (i = 0, esPtr = statePtr->scriptRecordPtr;
		(i < index) && (esPtr != NULL);
		i++, esPtr = esPtr->nextPtr) {
	    /* Empty loop body. */
	}
	if (esPtr == NULL) {
	    Tcl_AppendResult(interp, "bad event index ", Tcl_GetString(objv[3]),
		    ": out of range", (char *)NULL);
	    return TCL_ERROR;
	}

	if (strcmp(Tcl_GetString(objv[4]), "readable") == 0) {
	    mask = TCL_READABLE;
	} else if (strcmp(Tcl_GetString(objv[4]), "writable") == 0) {
	    mask = TCL_WRITABLE;
	} else if (strcmp(Tcl_GetString(objv[4]), "none") == 0) {
	    mask = 0;
	} else {
	    Tcl_AppendResult(interp, "bad event name \"", Tcl_GetString(objv[4]),
		    "\": must be readable, writable, or none", (char *)NULL);
	    return TCL_ERROR;
	}
	esPtr->mask = mask;
	Tcl_CreateChannelHandler((Tcl_Channel) chanPtr, mask,
		TclChannelEventScriptInvoker, esPtr);
	return TCL_OK;
    }
    Tcl_AppendResult(interp, "bad command ", cmd, ", must be one of "
	    "add, delete, list, set, or removeall", (char *)NULL);
    return TCL_ERROR;
}

/*
 *----------------------------------------------------------------------
 *
 * TestSocketCmd --
 *
 *	Implements the Tcl "testsocket" debugging command and its
 *	subcommands. This is part of the testing environment.
 *
 * Results:
 *	A standard Tcl result.
 *
 * Side effects:
 *	None.
 *
 *----------------------------------------------------------------------
 */

enum TcpStateFlags {
    TCP_ASYNC_TEST_MODE = 1<<8	/* Async testing activated.  Do not
				 * automatically continue connection
				 * process. */
};

static int
TestSocketCmd(
    TCL_UNUSED(void *),
    Tcl_Interp *interp,		/* Interpreter for result. */
    int objc,			/* Count of additional args. */
    Tcl_Obj *const *objv)	/* Additional args. */
{
    const char *cmdName;	/* Sub command. */
    Tcl_Size len;		/* Length of subcommand string. */

    if (objc < 2) {
	Tcl_WrongNumArgs(interp, 1, objv, "subcommand ?additional args..?");
	return TCL_ERROR;
    }
    cmdName = Tcl_GetStringFromObj(objv[1], &len);

    if ((cmdName[0] == 't') && (strncmp(cmdName, "testflags", len) == 0)) {
	Tcl_Channel hChannel;
	int modePtr;
	int testMode;
	TcpState *statePtr;
	/* Set test value in the socket driver
	 */
	/* Check for argument "channel name"
	 */
	if (objc < 4) {
	    Tcl_WrongNumArgs(interp, 2, objv, "channel flags");
	    return TCL_ERROR;
	}
	hChannel = Tcl_GetChannel(interp, Tcl_GetString(objv[2]), &modePtr);
	if ( NULL == hChannel ) {
	    Tcl_AppendResult(interp, "unknown channel:", Tcl_GetString(objv[2]), (char *)NULL);
	    return TCL_ERROR;
	}
	statePtr = (TcpState *)Tcl_GetChannelInstanceData(hChannel);
	if ( NULL == statePtr) {
	    Tcl_AppendResult(interp, "No channel instance data:", Tcl_GetString(objv[2]),
		    (char *)NULL);
	    return TCL_ERROR;
	}
	if (Tcl_GetBooleanFromObj(interp, objv[3], &testMode) != TCL_OK) {
	    return TCL_ERROR;
	}
	if (testMode) {
	    statePtr->flags |= TCP_ASYNC_TEST_MODE;
	} else {
	    statePtr->flags &= ~TCP_ASYNC_TEST_MODE;
	}
	return TCL_OK;
    }

    Tcl_AppendResult(interp, "bad option \"", cmdName, "\": should be "
	    "testflags", (char *)NULL);
    return TCL_ERROR;
}

/*
 *----------------------------------------------------------------------
 *
 * TestServiceModeCmd --
 *
 *	This procedure implements the "testservicemode" command which gets or
 *      sets the current Tcl ServiceMode.  There are several tests which open
 *      a file and assign various handlers to it.  For these tests to be
 *      deterministic it is important that file events not be processed until
 *      all of the handlers are in place.
 *
 * Results:
 *	A standard Tcl result.
 *
 * Side effects:
 *	May change the ServiceMode setting.
 *
 *----------------------------------------------------------------------
 */

static int
TestServiceModeCmd(
    TCL_UNUSED(void *),
    Tcl_Interp *interp,		/* Current interpreter. */
    int objc,			/* Number of arguments. */
    Tcl_Obj *const *objv)	/* Arguments. */
{
    int newmode, oldmode;
    if (objc > 2) {
	Tcl_WrongNumArgs(interp, 1, objv, "?newmode?");
	return TCL_ERROR;
    }
    oldmode = (Tcl_GetServiceMode() != TCL_SERVICE_NONE);
    if (objc == 2) {
	if (Tcl_GetIntFromObj(interp, objv[1], &newmode) == TCL_ERROR) {
	    return TCL_ERROR;
	}
	if (newmode == 0) {
	    Tcl_SetServiceMode(TCL_SERVICE_NONE);
	} else {
	    Tcl_SetServiceMode(TCL_SERVICE_ALL);
	}
    }
    Tcl_SetObjResult(interp, Tcl_NewWideIntObj(oldmode));
    return TCL_OK;
}

/*
 *----------------------------------------------------------------------
 *
 * TestWrongNumArgsCmd --
 *
 *	Test the Tcl_WrongNumArgs function.
 *
 * Results:
 *	Standard Tcl result.
 *
 * Side effects:
 *	Sets interpreter result.
 *
 *----------------------------------------------------------------------
 */

static int
TestWrongNumArgsCmd(
    TCL_UNUSED(void *),
    Tcl_Interp *interp,		/* Current interpreter. */
    Tcl_Size objc,		/* Number of arguments. */
    Tcl_Obj *const objv[])	/* Argument objects. */
{
    Tcl_Size i, length;
    const char *msg;

    if (objc < 3) {
	goto insufArgs;
    }

    if (Tcl_GetIntForIndex(interp, objv[1], TCL_INDEX_NONE, &i) != TCL_OK) {
	return TCL_ERROR;
    }

    msg = Tcl_GetStringFromObj(objv[2], &length);
    if (length == 0) {
	msg = NULL;
    }

    if (i > objc - 3) {
	/*
	 * Asked for more arguments than were given.
	 */
    insufArgs:
	Tcl_AppendResult(interp, "insufficient arguments", (char *)NULL);
	return TCL_ERROR;
    }

    Tcl_WrongNumArgs(interp, i, &(objv[3]), msg);
    return TCL_OK;
}

/*
 *----------------------------------------------------------------------
 *
 * TestGetIndexFromObjStructCmd --
 *
 *	Test the Tcl_GetIndexFromObjStruct function.
 *
 * Results:
 *	Standard Tcl result.
 *
 * Side effects:
 *	Sets interpreter result.
 *
 *----------------------------------------------------------------------
 */

static int
TestGetIndexFromObjStructCmd(
    TCL_UNUSED(void *),
    Tcl_Interp *interp,		/* Current interpreter. */
    int objc,			/* Number of arguments. */
    Tcl_Obj *const objv[])	/* Argument objects. */
{
    const char *const ary[] = {
	"a", "b", "c", "d", "ee", "ff", NULL, NULL
    };
    int target, flags = 0;
    signed char idx[8];

    if (objc != 3 && objc != 4) {
	Tcl_WrongNumArgs(interp, 1, objv, "argument targetvalue ?flags?");
	return TCL_ERROR;
    }
    if (Tcl_GetIntFromObj(interp, objv[2], &target) != TCL_OK) {
	return TCL_ERROR;
    }
    if ((objc > 3) && (Tcl_GetIntFromObj(interp, objv[3], &flags) != TCL_OK)) {
	return TCL_ERROR;
    }
    memset(idx, 85, sizeof(idx));
    if (Tcl_GetIndexFromObjStruct(interp, (Tcl_GetString(objv[1])[0] ? objv[1] : NULL),
	    ary, 2*sizeof(char *), "dummy", flags, &idx[1]) != TCL_OK) {
	return TCL_ERROR;
    }
    if (idx[0] != 85 || idx[2] != 85) {
	Tcl_AppendResult(interp,
		"Tcl_GetIndexFromObjStruct overwrites bytes near index variable",
		(char *)NULL);
	return TCL_ERROR;
    } else if (idx[1] != target) {
	char buffer[64];
	snprintf(buffer, sizeof(buffer), "%d", idx[1]);
	Tcl_AppendResult(interp, "index value comparison failed: got ",
		buffer, (char *)NULL);
	snprintf(buffer, sizeof(buffer), "%d", target);
	Tcl_AppendResult(interp, " when ", buffer, " expected", (char *)NULL);
	return TCL_ERROR;
    }
    Tcl_WrongNumArgs(interp, objc, objv, NULL);
    return TCL_OK;
}

/*
 *----------------------------------------------------------------------
 *
 * TestFilesystemCmd --
 *
 *	This procedure implements the "testfilesystem" command. It is used to
 *	test Tcl_FSRegister, Tcl_FSUnregister, and can be used to test that
 *	the pluggable filesystem works.
 *
 * Results:
 *	A standard Tcl result.
 *
 * Side effects:
 *	Inserts or removes a filesystem from Tcl's stack.
 *
 *----------------------------------------------------------------------
 */

static int
TestFilesystemCmd(
    TCL_UNUSED(void *),
    Tcl_Interp *interp,
    int objc,
    Tcl_Obj *const objv[])
{
    int res, boolVal;
    const char *msg;

    if (objc != 2) {
	Tcl_WrongNumArgs(interp, 1, objv, "boolean");
	return TCL_ERROR;
    }
    if (Tcl_GetBooleanFromObj(interp, objv[1], &boolVal) != TCL_OK) {
	return TCL_ERROR;
    }
    if (boolVal) {
	res = Tcl_FSRegister(interp, &testReportingFilesystem);
	msg = (res == TCL_OK) ? "registered" : "failed";
    } else {
	res = Tcl_FSUnregister(&testReportingFilesystem);
	msg = (res == TCL_OK) ? "unregistered" : "failed";
    }
    Tcl_SetObjResult(interp, Tcl_NewStringObj(msg , -1));
    return res;
}

static int
TestReportInFilesystem(
    Tcl_Obj *pathPtr,
    void **clientDataPtr)
{
    static Tcl_Obj *lastPathPtr = NULL;
    Tcl_Obj *newPathPtr;

    if (pathPtr == lastPathPtr) {
	/* Reject all files second time around */
	return -1;
    }

    /* Try to claim all files first time around */

    newPathPtr = Tcl_DuplicateObj(pathPtr);
    lastPathPtr = newPathPtr;
    Tcl_IncrRefCount(newPathPtr);
    if (Tcl_FSGetFileSystemForPath(newPathPtr) == NULL) {
	/* Nothing claimed it. Therefore we don't either */
	Tcl_DecrRefCount(newPathPtr);
	lastPathPtr = NULL;
	return -1;
    }
    lastPathPtr = NULL;
    *clientDataPtr = newPathPtr;
    return TCL_OK;
}

/*
 * Simple helper function to extract the native vfs representation of a path
 * object, or NULL if no such representation exists.
 */

static Tcl_Obj *
TestReportGetNativePath(
    Tcl_Obj *pathPtr)
{
    return (Tcl_Obj*) Tcl_FSGetInternalRep(pathPtr, &testReportingFilesystem);
}

static void
TestReportFreeInternalRep(
    void *clientData)
{
    Tcl_Obj *nativeRep = (Tcl_Obj *) clientData;

    if (nativeRep != NULL) {
	/* Free the path */
	Tcl_DecrRefCount(nativeRep);
    }
}

static void *
TestReportDupInternalRep(
    void *clientData)
{
    Tcl_Obj *original = (Tcl_Obj *) clientData;

    Tcl_IncrRefCount(original);
    return clientData;
}

static void
TestReport(
    const char *cmd,
    Tcl_Obj *path,
    Tcl_Obj *arg2)
{
    Tcl_Interp *interp = (Tcl_Interp *) Tcl_FSData(&testReportingFilesystem);

    if (interp == NULL) {
	/* This is bad, but not much we can do about it */
    } else {
	Tcl_Obj *savedResult;
	Tcl_DString ds;

	Tcl_DStringInit(&ds);
	Tcl_DStringAppend(&ds, "lappend filesystemReport ", -1);
	Tcl_DStringStartSublist(&ds);
	Tcl_DStringAppendElement(&ds, cmd);
	if (path != NULL) {
	    Tcl_DStringAppendElement(&ds, Tcl_GetString(path));
	}
	if (arg2 != NULL) {
	    Tcl_DStringAppendElement(&ds, Tcl_GetString(arg2));
	}
	Tcl_DStringEndSublist(&ds);
	savedResult = Tcl_GetObjResult(interp);
	Tcl_IncrRefCount(savedResult);
	Tcl_SetObjResult(interp, Tcl_NewObj());
	Tcl_EvalEx(interp, Tcl_DStringValue(&ds), TCL_INDEX_NONE, 0);
	Tcl_DStringFree(&ds);
	Tcl_ResetResult(interp);
	Tcl_SetObjResult(interp, savedResult);
	Tcl_DecrRefCount(savedResult);
    }
}

static int
TestReportStat(
    Tcl_Obj *path,		/* Path of file to stat (in current CP). */
    Tcl_StatBuf *buf)		/* Filled with results of stat call. */
{
    TestReport("stat", path, NULL);
    return Tcl_FSStat(TestReportGetNativePath(path), buf);
}

static int
TestReportLstat(
    Tcl_Obj *path,		/* Path of file to stat (in current CP). */
    Tcl_StatBuf *buf)		/* Filled with results of stat call. */
{
    TestReport("lstat", path, NULL);
    return Tcl_FSLstat(TestReportGetNativePath(path), buf);
}

static int
TestReportAccess(
    Tcl_Obj *path,		/* Path of file to access (in current CP). */
    int mode)			/* Permission setting. */
{
    TestReport("access", path, NULL);
    return Tcl_FSAccess(TestReportGetNativePath(path), mode);
}

static Tcl_Channel
TestReportOpenFileChannel(
    Tcl_Interp *interp,		/* Interpreter for error reporting; can be
				 * NULL. */
    Tcl_Obj *fileName,		/* Name of file to open. */
    int mode,			/* POSIX open mode. */
    int permissions)		/* If the open involves creating a file, with
				 * what modes to create it? */
{
    TestReport("open", fileName, NULL);
    return TclpOpenFileChannel(interp, TestReportGetNativePath(fileName),
	    mode, permissions);
}

static int
TestReportMatchInDirectory(
    Tcl_Interp *interp,		/* Interpreter for error messages. */
    Tcl_Obj *resultPtr,		/* Object to lappend results. */
    Tcl_Obj *dirPtr,		/* Contains path to directory to search. */
    const char *pattern,	/* Pattern to match against. */
    Tcl_GlobTypeData *types)	/* Object containing list of acceptable types.
				 * May be NULL. */
{
    if (types != NULL && types->type & TCL_GLOB_TYPE_MOUNT) {
	TestReport("matchmounts", dirPtr, NULL);
	return TCL_OK;
    } else {
	TestReport("matchindirectory", dirPtr, NULL);
	return Tcl_FSMatchInDirectory(interp, resultPtr,
		TestReportGetNativePath(dirPtr), pattern, types);
    }
}

static int
TestReportChdir(
    Tcl_Obj *dirName)
{
    TestReport("chdir", dirName, NULL);
    return Tcl_FSChdir(TestReportGetNativePath(dirName));
}

static int
TestReportLoadFile(
    Tcl_Interp *interp,		/* Used for error reporting. */
    Tcl_Obj *fileName,		/* Name of the file containing the desired
				 * code. */
    Tcl_LoadHandle *handlePtr,	/* Filled with token for dynamically loaded
				 * file which will be passed back to
				 * (*unloadProcPtr)() to unload the file. */
    Tcl_FSUnloadFileProc **unloadProcPtr)
				/* Filled with address of Tcl_FSUnloadFileProc
				 * function which should be used for
				 * this file. */
{
    TestReport("loadfile", fileName, NULL);
    return Tcl_FSLoadFile(interp, TestReportGetNativePath(fileName), NULL,
	    NULL, NULL, NULL, handlePtr, unloadProcPtr);
}

static Tcl_Obj *
TestReportLink(
    Tcl_Obj *path,		/* Path of file to readlink or link */
    Tcl_Obj *to,		/* Path of file to link to, or NULL */
    int linkType)
{
    TestReport("link", path, to);
    return Tcl_FSLink(TestReportGetNativePath(path), to, linkType);
}

static int
TestReportRenameFile(
    Tcl_Obj *src,		/* Pathname of file or dir to be renamed
				 * (UTF-8). */
    Tcl_Obj *dst)		/* New pathname of file or directory
				 * (UTF-8). */
{
    TestReport("renamefile", src, dst);
    return Tcl_FSRenameFile(TestReportGetNativePath(src),
	    TestReportGetNativePath(dst));
}

static int
TestReportCopyFile(
    Tcl_Obj *src,		/* Pathname of file to be copied (UTF-8). */
    Tcl_Obj *dst)		/* Pathname of file to copy to (UTF-8). */
{
    TestReport("copyfile", src, dst);
    return Tcl_FSCopyFile(TestReportGetNativePath(src),
	    TestReportGetNativePath(dst));
}

static int
TestReportDeleteFile(
    Tcl_Obj *path)		/* Pathname of file to be removed (UTF-8). */
{
    TestReport("deletefile", path, NULL);
    return Tcl_FSDeleteFile(TestReportGetNativePath(path));
}

static int
TestReportCreateDirectory(
    Tcl_Obj *path)		/* Pathname of directory to create (UTF-8). */
{
    TestReport("createdirectory", path, NULL);
    return Tcl_FSCreateDirectory(TestReportGetNativePath(path));
}

static int
TestReportCopyDirectory(
    Tcl_Obj *src,		/* Pathname of directory to be copied
				 * (UTF-8). */
    Tcl_Obj *dst,		/* Pathname of target directory (UTF-8). */
    Tcl_Obj **errorPtr)		/* If non-NULL, to be filled with UTF-8 name
				 * of file causing error. */
{
    TestReport("copydirectory", src, dst);
    return Tcl_FSCopyDirectory(TestReportGetNativePath(src),
	    TestReportGetNativePath(dst), errorPtr);
}

static int
TestReportRemoveDirectory(
    Tcl_Obj *path,		/* Pathname of directory to be removed
				 * (UTF-8). */
    int recursive,		/* If non-zero, removes directories that
				 * are nonempty.  Otherwise, will only remove
				 * empty directories. */
    Tcl_Obj **errorPtr)		/* If non-NULL, to be filled with UTF-8 name
				 * of file causing error. */
{
    TestReport("removedirectory", path, NULL);
    return Tcl_FSRemoveDirectory(TestReportGetNativePath(path), recursive,
	    errorPtr);
}

static const char *const *
TestReportFileAttrStrings(
    Tcl_Obj *fileName,
    Tcl_Obj **objPtrRef)
{
    TestReport("fileattributestrings", fileName, NULL);
    return Tcl_FSFileAttrStrings(TestReportGetNativePath(fileName), objPtrRef);
}

static int
TestReportFileAttrsGet(
    Tcl_Interp *interp,		/* The interpreter for error reporting. */
    int index,			/* index of the attribute command. */
    Tcl_Obj *fileName,		/* filename we are operating on. */
    Tcl_Obj **objPtrRef)	/* for output. */
{
    TestReport("fileattributesget", fileName, NULL);
    return Tcl_FSFileAttrsGet(interp, index,
	    TestReportGetNativePath(fileName), objPtrRef);
}

static int
TestReportFileAttrsSet(
    Tcl_Interp *interp,		/* The interpreter for error reporting. */
    int index,			/* index of the attribute command. */
    Tcl_Obj *fileName,		/* filename we are operating on. */
    Tcl_Obj *objPtr)		/* for input. */
{
    TestReport("fileattributesset", fileName, objPtr);
    return Tcl_FSFileAttrsSet(interp, index,
	    TestReportGetNativePath(fileName), objPtr);
}

static int
TestReportUtime(
    Tcl_Obj *fileName,
    struct utimbuf *tval)
{
    TestReport("utime", fileName, NULL);
    return Tcl_FSUtime(TestReportGetNativePath(fileName), tval);
}

static int
TestReportNormalizePath(
    TCL_UNUSED(Tcl_Interp *),
    Tcl_Obj *pathPtr,
    int nextCheckpoint)
{
    TestReport("normalizepath", pathPtr, NULL);
    return nextCheckpoint;
}

static int
SimplePathInFilesystem(
    Tcl_Obj *pathPtr,
    TCL_UNUSED(void **))
{
    const char *str = Tcl_GetString(pathPtr);

    if (strncmp(str, "simplefs:/", 10)) {
	return -1;
    }
    return TCL_OK;
}

/*
 * This is a slightly 'hacky' filesystem which is used just to test a few
 * important features of the vfs code: (1) that you can load a shared library
 * from a vfs, (2) that when copying files from one fs to another, the 'mtime'
 * is preserved. (3) that recursive cross-filesystem directory copies have the
 * correct behaviour with/without -force.
 *
 * It treats any file in 'simplefs:/' as a file, which it routes to the
 * current directory. The real file it uses is whatever follows the trailing
 * '/' (e.g. 'foo' in 'simplefs:/foo'), and that file exists or not according
 * to what is in the native pwd.
 *
 * Please do not consider this filesystem a model of how things are to be
 * done. It is quite the opposite!  But, it does allow us to test some
 * important features.
 */

static int
TestSimpleFilesystemCmd(
    TCL_UNUSED(void *),
    Tcl_Interp *interp,
    int objc,
    Tcl_Obj *const objv[])
{
    int res, boolVal;
    const char *msg;

    if (objc != 2) {
	Tcl_WrongNumArgs(interp, 1, objv, "boolean");
	return TCL_ERROR;
    }
    if (Tcl_GetBooleanFromObj(interp, objv[1], &boolVal) != TCL_OK) {
	return TCL_ERROR;
    }
    if (boolVal) {
	res = Tcl_FSRegister(interp, &simpleFilesystem);
	msg = (res == TCL_OK) ? "registered" : "failed";
    } else {
	res = Tcl_FSUnregister(&simpleFilesystem);
	msg = (res == TCL_OK) ? "unregistered" : "failed";
    }
    Tcl_SetObjResult(interp, Tcl_NewStringObj(msg , -1));
    return res;
}

/*
 * Treats a file name 'simplefs:/foo' by using the file 'foo' in the current
 * (native) directory.
 */

static Tcl_Obj *
SimpleRedirect(
    Tcl_Obj *pathPtr)		/* Name of file to copy. */
{
    Tcl_Size len;
    const char *str;
    Tcl_Obj *origPtr;

    /*
     * We assume the same name in the current directory is ok.
     */

    str = Tcl_GetStringFromObj(pathPtr, &len);
    if (len < 10 || strncmp(str, "simplefs:/", 10)) {
	/* Probably shouldn't ever reach here */
	Tcl_IncrRefCount(pathPtr);
	return pathPtr;
    }
    origPtr = Tcl_NewStringObj(str+10, -1);
    Tcl_IncrRefCount(origPtr);
    return origPtr;
}

static int
SimpleMatchInDirectory(
    Tcl_Interp *interp,		/* Interpreter for error
				 * messages. */
    Tcl_Obj *resultPtr,		/* Object to lappend results. */
    Tcl_Obj *dirPtr,		/* Contains path to directory to search. */
    const char *pattern,	/* Pattern to match against. */
    Tcl_GlobTypeData *types)	/* Object containing list of acceptable types.
				 * May be NULL. */
{
    int res;
    Tcl_Obj *origPtr;
    Tcl_Obj *resPtr;

    /* We only provide a new volume, therefore no mounts at all */
    if (types != NULL && types->type & TCL_GLOB_TYPE_MOUNT) {
	return TCL_OK;
    }

    /*
     * We assume the same name in the current directory is ok.
     */
    resPtr = Tcl_NewObj();
    Tcl_IncrRefCount(resPtr);
    origPtr = SimpleRedirect(dirPtr);
    res = Tcl_FSMatchInDirectory(interp, resPtr, origPtr, pattern, types);
    if (res == TCL_OK) {
	Tcl_Size gLength, j;
	Tcl_ListObjLength(NULL, resPtr, &gLength);
	for (j = 0; j < gLength; j++) {
	    Tcl_Obj *gElt, *nElt;
	    Tcl_ListObjIndex(NULL, resPtr, j, &gElt);
	    nElt = Tcl_NewStringObj("simplefs:/",10);
	    Tcl_AppendObjToObj(nElt, gElt);
	    Tcl_ListObjAppendElement(NULL, resultPtr, nElt);
	}
    }
    Tcl_DecrRefCount(origPtr);
    Tcl_DecrRefCount(resPtr);
    return res;
}

static Tcl_Channel
SimpleOpenFileChannel(
    Tcl_Interp *interp,		/* Interpreter for error reporting; can be
				 * NULL. */
    Tcl_Obj *pathPtr,		/* Name of file to open. */
    int mode,			/* POSIX open mode. */
    int permissions)		/* If the open involves creating a file, with
				 * what modes to create it? */
{
    Tcl_Obj *tempPtr;
    Tcl_Channel chan;

    if ((mode & O_ACCMODE) != O_RDONLY) {
	Tcl_AppendResult(interp, "read-only", (char *)NULL);
	return NULL;
    }

    tempPtr = SimpleRedirect(pathPtr);
    chan = Tcl_FSOpenFileChannel(interp, tempPtr, "r", permissions);
    Tcl_DecrRefCount(tempPtr);
    return chan;
}

static int
SimpleAccess(
    Tcl_Obj *pathPtr,		/* Path of file to access (in current CP). */
    int mode)			/* Permission setting. */
{
    Tcl_Obj *tempPtr = SimpleRedirect(pathPtr);
    int res = Tcl_FSAccess(tempPtr, mode);

    Tcl_DecrRefCount(tempPtr);
    return res;
}

static int
SimpleStat(
    Tcl_Obj *pathPtr,		/* Path of file to stat (in current CP). */
    Tcl_StatBuf *bufPtr)	/* Filled with results of stat call. */
{
    Tcl_Obj *tempPtr = SimpleRedirect(pathPtr);
    int res = Tcl_FSStat(tempPtr, bufPtr);

    Tcl_DecrRefCount(tempPtr);
    return res;
}

static Tcl_Obj *
SimpleListVolumes(void)
{
    /* Add one new volume */
    Tcl_Obj *retVal;

    retVal = Tcl_NewStringObj("simplefs:/", -1);
    Tcl_IncrRefCount(retVal);
    return retVal;
}

/*
 * Used to check operations of Tcl_UtfNext.
 *
 * Usage: testutfnext -bytestring $bytes
 */

static int
TestUtfNextCmd(
    TCL_UNUSED(void *),
    Tcl_Interp *interp,
    int objc,
    Tcl_Obj *const objv[])
{
    Tcl_Size numBytes;
    char *bytes;
    const char *result, *first;
    char buffer[32];
    static const char tobetested[] = "A\xA0\xC0\xC1\xC2\xD0\xE0\xE8\xF2\xF7\xF8\xFE\xFF";
    const char *p = tobetested;

    if (objc != 2) {
	Tcl_WrongNumArgs(interp, 1, objv, "?-bytestring? bytes");
	return TCL_ERROR;
    }
	bytes = Tcl_GetStringFromObj(objv[1], &numBytes);

    if ((size_t)numBytes > sizeof(buffer) - 4) {
	Tcl_SetObjResult(interp, Tcl_ObjPrintf(
		"\"testutfnext\" can only handle %" TCL_Z_MODIFIER "u bytes",
		sizeof(buffer) - 4));
	return TCL_ERROR;
    }

    memcpy(buffer + 1, bytes, numBytes);
    buffer[0] = buffer[numBytes + 1] = buffer[numBytes + 2] = buffer[numBytes + 3] = '\xA0';

    first = result = Tcl_UtfNext(buffer + 1);
    while ((buffer[0] = *p++) != '\0') {
	/* Run Tcl_UtfNext with many more possible bytes at src[-1], all should give the same result */
	result = Tcl_UtfNext(buffer + 1);
	if (first != result) {
	    Tcl_AppendResult(interp, "Tcl_UtfNext is not supposed to read src[-1]", (char *)NULL);
	    return TCL_ERROR;
	}
    }
    p = tobetested;
    while ((buffer[numBytes + 1] = *p++) != '\0') {
	/* Run Tcl_UtfNext with many more possible bytes at src[end], all should give the same result */
	result = Tcl_UtfNext(buffer + 1);
	if (first != result) {
	    Tcl_SetObjResult(interp, Tcl_ObjPrintf(
		    "Tcl_UtfNext is not supposed to read src[end]\n"
		    "Different result when src[end] is %#x", UCHAR(p[-1])));
	    return TCL_ERROR;
	}
    }

    Tcl_SetObjResult(interp, Tcl_NewWideIntObj(first - buffer - 1));

    return TCL_OK;
}
/*
 * Used to check operations of Tcl_UtfPrev.
 *
 * Usage: testutfprev $bytes $offset
 */

static int
TestUtfPrevCmd(
    TCL_UNUSED(void *),
    Tcl_Interp *interp,
    int objc,
    Tcl_Obj *const objv[])
{
    Tcl_Size numBytes, offset;
    char *bytes;
    const char *result;

    if (objc < 2 || objc > 3) {
	Tcl_WrongNumArgs(interp, 1, objv, "bytes ?offset?");
	return TCL_ERROR;
    }

    bytes = Tcl_GetStringFromObj(objv[1], &numBytes);

    if (objc == 3) {
	if (TCL_OK != Tcl_GetIntForIndex(interp, objv[2], numBytes, &offset)) {
	    return TCL_ERROR;
	}
	if (offset == TCL_INDEX_NONE) {
	    offset = 0;
	}
	if (offset > numBytes) {
	    offset = numBytes;
	}
    } else {
	offset = numBytes;
    }
    result = Tcl_UtfPrev(bytes + offset, bytes);
    Tcl_SetObjResult(interp, Tcl_NewWideIntObj(result - bytes));
    return TCL_OK;
}

/*
 * Used to check correct string-length determining in Tcl_NumUtfChars
 */

static int
TestNumUtfCharsCmd(
    TCL_UNUSED(void *),
    Tcl_Interp *interp,
    int objc,
    Tcl_Obj *const objv[])
{
    if (objc > 1) {
	Tcl_Size numBytes, len, limit = TCL_INDEX_NONE;
	const char *bytes = Tcl_GetStringFromObj(objv[1], &numBytes);

	if (objc > 2) {
	    if (Tcl_GetIntForIndex(interp, objv[2], numBytes, &limit) != TCL_OK) {
		return TCL_ERROR;
	    }
	    if (limit > numBytes + 1) {
		limit = numBytes + 1;
	    }
	}
	len = Tcl_NumUtfChars(bytes, limit);
	Tcl_SetObjResult(interp, Tcl_NewWideIntObj(len));
    }
    return TCL_OK;
}


/*
 * Used to check correct operation of Tcl_GetUniChar
 * testgetunichar STRING INDEX
 * This differs from just using "string index" in being a direct
 * call to Tcl_GetUniChar without any prior range checking.
 */
static int
TestGetUniCharCmd(
    TCL_UNUSED(void *),
    Tcl_Interp *interp,		/* Current interpreter */
    int objc,			/* Number of arguments */
    Tcl_Obj *const objv[])	/* Argument strings */
{
    int index;
    int c ;
    if (objc != 3) {
	Tcl_WrongNumArgs(interp, 1, objv, "STRING INDEX");
	return TCL_ERROR;
    }
    Tcl_GetIntFromObj(interp, objv[2], &index);
    c = Tcl_GetUniChar(objv[1], index);
    Tcl_SetObjResult(interp, Tcl_NewIntObj(c));

    return TCL_OK;
}

/*
 * Used to check correct operation of Tcl_UtfFindFirst
 */

static int
TestFindFirstCmd(
    TCL_UNUSED(void *),
    Tcl_Interp *interp,
    int objc,
    Tcl_Obj *const objv[])
{
    if (objc > 1) {
	int len = -1;

	if (objc > 2) {
	    (void) Tcl_GetIntFromObj(interp, objv[2], &len);
	}
	Tcl_SetObjResult(interp, Tcl_NewStringObj(Tcl_UtfFindFirst(Tcl_GetString(objv[1]), len), -1));
    }
    return TCL_OK;
}

/*
 * Used to check correct operation of Tcl_UtfFindLast
 */

static int
TestFindLastCmd(
    TCL_UNUSED(void *),
    Tcl_Interp *interp,
    int objc,
    Tcl_Obj *const objv[])
{
    if (objc > 1) {
	int len = -1;

	if (objc > 2) {
	    (void) Tcl_GetIntFromObj(interp, objv[2], &len);
	}
	Tcl_SetObjResult(interp, Tcl_NewStringObj(Tcl_UtfFindLast(Tcl_GetString(objv[1]), len), -1));
    }
    return TCL_OK;
}

static int
TestGetIntForIndexCmd(
    TCL_UNUSED(void *),
    Tcl_Interp *interp,
    int objc,
    Tcl_Obj *const objv[])
{
    Tcl_Size result;
    Tcl_WideInt endvalue;

    if (objc != 3) {
	Tcl_WrongNumArgs(interp, 1, objv, "index endvalue");
	return TCL_ERROR;
    }

    if (Tcl_GetWideIntFromObj(interp, objv[2], &endvalue) != TCL_OK) {
	return TCL_ERROR;
    }
    if (Tcl_GetIntForIndex(interp, objv[1], endvalue, &result) != TCL_OK) {
	return TCL_ERROR;
    }
    Tcl_SetObjResult(interp, Tcl_NewWideIntObj(result));
    return TCL_OK;
}



#if defined(HAVE_CPUID) && !defined(MAC_OSX_TCL)
/*
 *----------------------------------------------------------------------
 *
 * TestcpuidCmd --
 *
 *	Retrieves CPU ID information.
 *
 * Usage:
 *	testwincpuid <eax>
 *
 * Parameters:
 *	eax - The value to pass in the EAX register to a CPUID instruction.
 *
 * Results:
 *	Returns a four-element list containing the values from the EAX, EBX,
 *	ECX and EDX registers returned from the CPUID instruction.
 *
 * Side effects:
 *	None.
 *
 *----------------------------------------------------------------------
 */

static int
TestcpuidCmd(
    TCL_UNUSED(void *),
    Tcl_Interp* interp,		/* Tcl interpreter */
    int objc,			/* Parameter count */
    Tcl_Obj *const * objv)	/* Parameter vector */
{
    int status, index, i;
    int regs[4];
    Tcl_Obj *regsObjs[4];

    if (objc != 2) {
	Tcl_WrongNumArgs(interp, 1, objv, "eax");
	return TCL_ERROR;
    }
    if (Tcl_GetIntFromObj(interp, objv[1], &index) != TCL_OK) {
	return TCL_ERROR;
    }
    status = TclWinCPUID(index, regs);
    if (status != TCL_OK) {
	Tcl_SetObjResult(interp, Tcl_NewStringObj(
		"operation not available", -1));
	return status;
    }
    for (i=0 ; i<4 ; ++i) {
	regsObjs[i] = Tcl_NewWideIntObj(regs[i]);
    }
    Tcl_SetObjResult(interp, Tcl_NewListObj(4, regsObjs));
    return TCL_OK;
}
#endif

/*
 * Used to do basic checks of the TCL_HASH_KEY_SYSTEM_HASH flag
 */

static int
TestHashSystemHashCmd(
    TCL_UNUSED(void *),
    Tcl_Interp *interp,
    int objc,
    Tcl_Obj *const objv[])
{
    static const Tcl_HashKeyType hkType = {
	TCL_HASH_KEY_TYPE_VERSION, TCL_HASH_KEY_SYSTEM_HASH,
	NULL, NULL, NULL, NULL
    };
    Tcl_HashTable hash;
    Tcl_HashEntry *hPtr;
    int i, isNew, limit = 100;

    if (objc>1 && Tcl_GetIntFromObj(interp, objv[1], &limit)!=TCL_OK) {
	return TCL_ERROR;
    }

    Tcl_InitCustomHashTable(&hash, TCL_CUSTOM_TYPE_KEYS, &hkType);

    if (hash.numEntries != 0) {
	Tcl_AppendResult(interp, "non-zero initial size", (char *)NULL);
	Tcl_DeleteHashTable(&hash);
	return TCL_ERROR;
    }

    for (i=0 ; i<limit ; i++) {
	hPtr = Tcl_CreateHashEntry(&hash, INT2PTR(i), &isNew);
	if (!isNew) {
	    Tcl_SetObjResult(interp, Tcl_NewWideIntObj(i));
	    Tcl_AppendToObj(Tcl_GetObjResult(interp)," creation problem", -1);
	    Tcl_DeleteHashTable(&hash);
	    return TCL_ERROR;
	}
	Tcl_SetHashValue(hPtr, INT2PTR(i+42));
    }

    if (hash.numEntries != (Tcl_Size)limit) {
	Tcl_AppendResult(interp, "unexpected maximal size", (char *)NULL);
	Tcl_DeleteHashTable(&hash);
	return TCL_ERROR;
    }

    for (i=0 ; i<limit ; i++) {
	hPtr = Tcl_FindHashEntry(&hash, (char *)INT2PTR(i));
	if (hPtr == NULL) {
	    Tcl_SetObjResult(interp, Tcl_NewWideIntObj(i));
	    Tcl_AppendToObj(Tcl_GetObjResult(interp)," lookup problem", -1);
	    Tcl_DeleteHashTable(&hash);
	    return TCL_ERROR;
	}
	if (PTR2INT(Tcl_GetHashValue(hPtr)) != i+42) {
	    Tcl_SetObjResult(interp, Tcl_NewWideIntObj(i));
	    Tcl_AppendToObj(Tcl_GetObjResult(interp)," value problem", -1);
	    Tcl_DeleteHashTable(&hash);
	    return TCL_ERROR;
	}
	Tcl_DeleteHashEntry(hPtr);
    }

    if (hash.numEntries != 0) {
	Tcl_AppendResult(interp, "non-zero final size", (char *)NULL);
	Tcl_DeleteHashTable(&hash);
	return TCL_ERROR;
    }

    Tcl_DeleteHashTable(&hash);
    Tcl_AppendResult(interp, "OK", (char *)NULL);
    return TCL_OK;
}

/*
 * Used for testing Tcl_GetInt which is no longer used directly by the
 * core very much.
 */
static int
TestgetintCmd(
    TCL_UNUSED(void *),
    Tcl_Interp *interp,
    int objc,
    Tcl_Obj *const *objv)
{
    if (objc < 2) {
	Tcl_WrongNumArgs(interp, 1, objv, "?args?");
	return TCL_ERROR;
    } else {
	int val, total=0;
	int i;

	for (i=1 ; i<objc ; i++) {
	    if (Tcl_GetInt(interp, Tcl_GetString(objv[i]), &val) != TCL_OK) {
		return TCL_ERROR;
	    }
	    total += val;
	}
	Tcl_SetObjResult(interp, Tcl_NewWideIntObj(total));
	return TCL_OK;
    }
}

/*
 * Used for determining sizeof(long) at script level.
 */
static int
TestlongsizeCmd(
    TCL_UNUSED(void *),
    Tcl_Interp *interp,
    int objc,
    Tcl_Obj *const *objv)
{
    if (objc > 1) {
	Tcl_WrongNumArgs(interp, 1, objv, "");
	return TCL_ERROR;
    }
    Tcl_SetObjResult(interp, Tcl_NewWideIntObj(sizeof(long)));
    return TCL_OK;
}

static int
NREUnwind_callback(
    void *data[],
    Tcl_Interp *interp,
    TCL_UNUSED(int) /*result*/)
{
    void *cStackPtr = TclGetCStackPtr();

    if (data[0] == INT2PTR(-1)) {
	Tcl_NRAddCallback(interp, NREUnwind_callback, cStackPtr, INT2PTR(-1),
		INT2PTR(-1), NULL);
    } else if (data[1] == INT2PTR(-1)) {
	Tcl_NRAddCallback(interp, NREUnwind_callback, data[0], cStackPtr,
		INT2PTR(-1), NULL);
    } else if (data[2] == INT2PTR(-1)) {
	Tcl_NRAddCallback(interp, NREUnwind_callback, data[0], data[1],
		cStackPtr, NULL);
    } else {
	Tcl_Obj *idata[3];
	idata[0] = Tcl_NewWideIntObj(((char *)data[1] - (char *)data[0]));
	idata[1] = Tcl_NewWideIntObj(((char *)data[2] - (char *)data[0]));
	idata[2] = Tcl_NewWideIntObj(((char *)cStackPtr - (char *)data[0]));
	Tcl_SetObjResult(interp, Tcl_NewListObj(3, idata));
    }
    return TCL_OK;
}

static int
TestNREUnwind(
    TCL_UNUSED(void *),
    Tcl_Interp *interp,
    TCL_UNUSED(int) /*objc*/,
    TCL_UNUSED(Tcl_Obj *const *) /*objv*/)
{
    /*
     * Insure that callbacks effectively run at the proper level during the
     * unwinding of the NRE stack.
     */

    Tcl_NRAddCallback(interp, NREUnwind_callback, INT2PTR(-1), INT2PTR(-1),
	    INT2PTR(-1), NULL);
    return TCL_OK;
}


static int
TestNRELevels(
    TCL_UNUSED(void *),
    Tcl_Interp *interp,
    TCL_UNUSED(int) /*objc*/,
    TCL_UNUSED(Tcl_Obj *const *) /*objv*/)
{
    Interp *iPtr = (Interp *) interp;
    static Tcl_Size *refDepth = NULL;
    Tcl_Size depth;
    Tcl_Obj *levels[6];
    Tcl_Size i = 0;
    NRE_callback *cbPtr = iPtr->execEnvPtr->callbackPtr;

    if (refDepth == NULL) {
	refDepth = (ptrdiff_t *)TclGetCStackPtr();
    }

    depth = (refDepth - (ptrdiff_t *)TclGetCStackPtr());

    levels[0] = Tcl_NewWideIntObj(depth);
    levels[1] = Tcl_NewWideIntObj(iPtr->numLevels);
    levels[2] = Tcl_NewWideIntObj(iPtr->cmdFramePtr->level);
    levels[3] = Tcl_NewWideIntObj(iPtr->varFramePtr->level);
    levels[4] = Tcl_NewWideIntObj(iPtr->execEnvPtr->execStackPtr->tosPtr
	    - iPtr->execEnvPtr->execStackPtr->stackWords);

    while (cbPtr) {
	i++;
	cbPtr = cbPtr->nextPtr;
    }
    levels[5] = Tcl_NewWideIntObj(i);

    Tcl_SetObjResult(interp, Tcl_NewListObj(6, levels));
    return TCL_OK;
}

/*
 *----------------------------------------------------------------------
 *
 * TestconcatobjCmd --
 *
 *	This procedure implements the "testconcatobj" command. It is used
 *	to test that Tcl_ConcatObj does indeed return a fresh Tcl_Obj in all
 *	cases and that it never corrupts its arguments. In other words, that
 *	[Bug 1447328] was fixed properly.
 *
 * Results:
 *	A standard Tcl result.
 *
 * Side effects:
 *	None.
 *
 *----------------------------------------------------------------------
 */

static int
TestconcatobjCmd(
    TCL_UNUSED(void *),
    Tcl_Interp *interp,		/* Current interpreter. */
    TCL_UNUSED(int) /*objc*/,
    TCL_UNUSED(Tcl_Obj *const *) /*objv*/)
{
    Tcl_Obj *list1Ptr, *list2Ptr, *emptyPtr, *concatPtr, *tmpPtr;
    int result = TCL_OK;
    Tcl_Size len;
    Tcl_Obj *objv[3];

    /*
     * Set the start of the error message as obj result; it will be cleared at
     * the end if no errors were found.
     */

    Tcl_SetObjResult(interp, Tcl_NewStringObj(
	    "Tcl_ConcatObj is unsafe:", -1));

    emptyPtr = Tcl_NewObj();

    list1Ptr = Tcl_NewStringObj("foo bar sum", -1);
    Tcl_ListObjLength(NULL, list1Ptr, &len);
    Tcl_InvalidateStringRep(list1Ptr);

    list2Ptr = Tcl_NewStringObj("eeny meeny", -1);
    Tcl_ListObjLength(NULL, list2Ptr, &len);
    Tcl_InvalidateStringRep(list2Ptr);

    /*
     * Verify that concat'ing a list obj with one or more empty strings does
     * return a fresh Tcl_Obj (see also [Bug 2055782]).
     */

    tmpPtr = Tcl_DuplicateObj(list1Ptr);

    objv[0] = tmpPtr;
    objv[1] = emptyPtr;
    concatPtr = Tcl_ConcatObj(2, objv);
    if (concatPtr->refCount != 0) {
	result = TCL_ERROR;
	Tcl_AppendResult(interp,
		"\n\t* (a) concatObj does not have refCount 0", (char *)NULL);
    }
    if (concatPtr == tmpPtr) {
	result = TCL_ERROR;
	Tcl_AppendResult(interp, "\n\t* (a) concatObj is not a new obj ",
		(char *)NULL);
	switch (tmpPtr->refCount) {
	case 0:
	    Tcl_AppendResult(interp, "(no new refCount)", (char *)NULL);
	    break;
	case 1:
	    Tcl_AppendResult(interp, "(refCount added)", (char *)NULL);
	    break;
	default:
	    Tcl_AppendResult(interp, "(more than one refCount added!)", (char *)NULL);
	    Tcl_Panic("extremely unsafe behaviour by Tcl_ConcatObj()");
	}
	tmpPtr = Tcl_DuplicateObj(list1Ptr);
	objv[0] = tmpPtr;
    }
    Tcl_DecrRefCount(concatPtr);

    Tcl_IncrRefCount(tmpPtr);
    concatPtr = Tcl_ConcatObj(2, objv);
    if (concatPtr->refCount != 0) {
	result = TCL_ERROR;
	Tcl_AppendResult(interp,
		"\n\t* (b) concatObj does not have refCount 0", (char *)NULL);
    }
    if (concatPtr == tmpPtr) {
	result = TCL_ERROR;
	Tcl_AppendResult(interp, "\n\t* (b) concatObj is not a new obj ",
		(char *)NULL);
	switch (tmpPtr->refCount) {
	case 0:
	    Tcl_AppendResult(interp, "(refCount removed?)", (char *)NULL);
	    Tcl_Panic("extremely unsafe behaviour by Tcl_ConcatObj()");
	    break;
	case 1:
	    Tcl_AppendResult(interp, "(no new refCount)", (char *)NULL);
	    break;
	case 2:
	    Tcl_AppendResult(interp, "(refCount added)", (char *)NULL);
	    Tcl_DecrRefCount(tmpPtr);
	    break;
	default:
	    Tcl_AppendResult(interp, "(more than one refCount added!)", (char *)NULL);
	    Tcl_Panic("extremely unsafe behaviour by Tcl_ConcatObj()");
	}
	tmpPtr = Tcl_DuplicateObj(list1Ptr);
	objv[0] = tmpPtr;
    }
    Tcl_DecrRefCount(concatPtr);

    objv[0] = emptyPtr;
    objv[1] = tmpPtr;
    objv[2] = emptyPtr;
    concatPtr = Tcl_ConcatObj(3, objv);
    if (concatPtr->refCount != 0) {
	result = TCL_ERROR;
	Tcl_AppendResult(interp,
		"\n\t* (c) concatObj does not have refCount 0", (char *)NULL);
    }
    if (concatPtr == tmpPtr) {
	result = TCL_ERROR;
	Tcl_AppendResult(interp, "\n\t* (c) concatObj is not a new obj ",
		(char *)NULL);
	switch (tmpPtr->refCount) {
	case 0:
	    Tcl_AppendResult(interp, "(no new refCount)", (char *)NULL);
	    break;
	case 1:
	    Tcl_AppendResult(interp, "(refCount added)", (char *)NULL);
	    break;
	default:
	    Tcl_AppendResult(interp, "(more than one refCount added!)", (char *)NULL);
	    Tcl_Panic("extremely unsafe behaviour by Tcl_ConcatObj()");
	}
	tmpPtr = Tcl_DuplicateObj(list1Ptr);
	objv[1] = tmpPtr;
    }
    Tcl_DecrRefCount(concatPtr);

    Tcl_IncrRefCount(tmpPtr);
    concatPtr = Tcl_ConcatObj(3, objv);
    if (concatPtr->refCount != 0) {
	result = TCL_ERROR;
	Tcl_AppendResult(interp,
		"\n\t* (d) concatObj does not have refCount 0", (char *)NULL);
    }
    if (concatPtr == tmpPtr) {
	result = TCL_ERROR;
	Tcl_AppendResult(interp, "\n\t* (d) concatObj is not a new obj ",
		(char *)NULL);
	switch (tmpPtr->refCount) {
	case 0:
	    Tcl_AppendResult(interp, "(refCount removed?)", (char *)NULL);
	    Tcl_Panic("extremely unsafe behaviour by Tcl_ConcatObj()");
	    break;
	case 1:
	    Tcl_AppendResult(interp, "(no new refCount)", (char *)NULL);
	    break;
	case 2:
	    Tcl_AppendResult(interp, "(refCount added)", (char *)NULL);
	    Tcl_DecrRefCount(tmpPtr);
	    break;
	default:
	    Tcl_AppendResult(interp, "(more than one refCount added!)", (char *)NULL);
	    Tcl_Panic("extremely unsafe behaviour by Tcl_ConcatObj()");
	}
	tmpPtr = Tcl_DuplicateObj(list1Ptr);
	objv[1] = tmpPtr;
    }
    Tcl_DecrRefCount(concatPtr);

    /*
     * Verify that an unshared list is not corrupted when concat'ing things to
     * it.
     */

    objv[0] = tmpPtr;
    objv[1] = list2Ptr;
    concatPtr = Tcl_ConcatObj(2, objv);
    if (concatPtr->refCount != 0) {
	result = TCL_ERROR;
	Tcl_AppendResult(interp,
		"\n\t* (e) concatObj does not have refCount 0", (char *)NULL);
    }
    if (concatPtr == tmpPtr) {
	result = TCL_ERROR;
	Tcl_AppendResult(interp, "\n\t* (e) concatObj is not a new obj ",
		(char *)NULL);

	(void) Tcl_ListObjLength(NULL, concatPtr, &len);
	switch (tmpPtr->refCount) {
	case 3:
	    Tcl_AppendResult(interp, "(failed to concat)", (char *)NULL);
	    break;
	default:
	    Tcl_AppendResult(interp, "(corrupted input!)", (char *)NULL);
	}
	if (Tcl_IsShared(tmpPtr)) {
	    Tcl_DecrRefCount(tmpPtr);
	}
	tmpPtr = Tcl_DuplicateObj(list1Ptr);
	objv[0] = tmpPtr;
    }
    Tcl_DecrRefCount(concatPtr);

    objv[0] = tmpPtr;
    objv[1] = list2Ptr;
    Tcl_IncrRefCount(tmpPtr);
    concatPtr = Tcl_ConcatObj(2, objv);
    if (concatPtr->refCount != 0) {
	result = TCL_ERROR;
	Tcl_AppendResult(interp,
		"\n\t* (f) concatObj does not have refCount 0", (char *)NULL);
    }
    if (concatPtr == tmpPtr) {
	result = TCL_ERROR;
	Tcl_AppendResult(interp, "\n\t* (f) concatObj is not a new obj ",
		(char *)NULL);

	(void) Tcl_ListObjLength(NULL, concatPtr, &len);
	switch (tmpPtr->refCount) {
	case 3:
	    Tcl_AppendResult(interp, "(failed to concat)", (char *)NULL);
	    break;
	default:
	    Tcl_AppendResult(interp, "(corrupted input!)", (char *)NULL);
	}
	if (Tcl_IsShared(tmpPtr)) {
	    Tcl_DecrRefCount(tmpPtr);
	}
	tmpPtr = Tcl_DuplicateObj(list1Ptr);
	objv[0] = tmpPtr;
    }
    Tcl_DecrRefCount(concatPtr);

    objv[0] = tmpPtr;
    objv[1] = list2Ptr;
    Tcl_IncrRefCount(tmpPtr);
    Tcl_IncrRefCount(tmpPtr);
    concatPtr = Tcl_ConcatObj(2, objv);
    if (concatPtr->refCount != 0) {
	result = TCL_ERROR;
	Tcl_AppendResult(interp,
		"\n\t* (g) concatObj does not have refCount 0", (char *)NULL);
    }
    if (concatPtr == tmpPtr) {
	result = TCL_ERROR;
	Tcl_AppendResult(interp, "\n\t* (g) concatObj is not a new obj ",
		(char *)NULL);

	(void) Tcl_ListObjLength(NULL, concatPtr, &len);
	switch (tmpPtr->refCount) {
	case 3:
	    Tcl_AppendResult(interp, "(failed to concat)", (char *)NULL);
	    break;
	default:
	    Tcl_AppendResult(interp, "(corrupted input!)", (char *)NULL);
	}
	Tcl_DecrRefCount(tmpPtr);
	if (Tcl_IsShared(tmpPtr)) {
	    Tcl_DecrRefCount(tmpPtr);
	}
	tmpPtr = Tcl_DuplicateObj(list1Ptr);
	objv[0] = tmpPtr;
    }
    Tcl_DecrRefCount(concatPtr);

    /*
     * Clean everything up. Note that we don't actually know how many
     * references there are to tmpPtr here; in the no-error case, it should be
     * five... [Bug 2895367]
     */

    Tcl_DecrRefCount(list1Ptr);
    Tcl_DecrRefCount(list2Ptr);
    Tcl_DecrRefCount(emptyPtr);
    while (tmpPtr->refCount > 1) {
	Tcl_DecrRefCount(tmpPtr);
    }
    Tcl_DecrRefCount(tmpPtr);

    if (result == TCL_OK) {
	Tcl_ResetResult(interp);
    }
    return result;
}

/*
 *----------------------------------------------------------------------
 *
 * TestparseargsCmd --
 *
 *	This procedure implements the "testparseargs" command. It is used to
 *	test that Tcl_ParseArgsObjv does indeed return the right number of
 *	arguments. In other words, that [Bug 3413857] was fixed properly.
 *	Also test for bug [7cb7409e05]
 *
 * Results:
 *	A standard Tcl result.
 *
 * Side effects:
 *	None.
 *
 *----------------------------------------------------------------------
 */

static Tcl_Size
ParseMedia(
    TCL_UNUSED(void *),
    Tcl_Interp *interp,
    TCL_UNUSED(Tcl_Size),
    Tcl_Obj *const *objv,
    void *dstPtr)
{
    static const char *const mediaOpts[] = {"A4", "Legal", "Letter", NULL};
    static const char *const ExtendedMediaOpts[] = {
	"Paper size is ISO A4", "Paper size is US Legal",
	"Paper size is US Letter", NULL};
    int index;
    const char **media = (const char **) dstPtr;

    if (Tcl_GetIndexFromObjStruct(interp, objv[0], mediaOpts,
	    sizeof(char *), "media", 0, &index) != TCL_OK) {
	return -1;
    }

    *media = ExtendedMediaOpts[index];
    return 1;
}

static int
TestparseargsCmd(
    TCL_UNUSED(void *),
    Tcl_Interp *interp,		/* Current interpreter. */
    int objc,			/* Number of arguments. */
    Tcl_Obj *const objv[])	/* Arguments. */
{
    static int foo = 0;
    const char *media = NULL, *color = NULL;
    Tcl_Size count = objc;
    Tcl_Obj **remObjv, *result[5];
    const Tcl_ArgvInfo argTable[] = {
	{TCL_ARGV_CONSTANT, "-bool", INT2PTR(1), &foo, "booltest", NULL},
	{TCL_ARGV_STRING,  "-colormode" ,  NULL, &color,  "color mode", NULL},
	{TCL_ARGV_GENFUNC, "-media", (void *)ParseMedia, &media,  "media page size", NULL},
	TCL_ARGV_AUTO_REST, TCL_ARGV_AUTO_HELP, TCL_ARGV_TABLE_END
    };

    foo = 0;
    if (Tcl_ParseArgsObjv(interp, argTable, &count, objv, &remObjv)!=TCL_OK) {
	return TCL_ERROR;
    }
    result[0] = Tcl_NewWideIntObj(foo);
    result[1] = Tcl_NewWideIntObj(count);
    result[2] = Tcl_NewListObj(count, remObjv);
    result[3] = Tcl_NewStringObj(color ? color : "NULL", -1);
    result[4] = Tcl_NewStringObj(media ? media : "NULL", -1);
    Tcl_SetObjResult(interp, Tcl_NewListObj(5, result));
    Tcl_Free(remObjv);
    return TCL_OK;
}

/**
 * Test harness for command and variable resolvers.
 */

static int
InterpCmdResolver(
    Tcl_Interp *interp,
    const char *name,
    TCL_UNUSED(Tcl_Namespace *),
    TCL_UNUSED(int) /* flags */,
    Tcl_Command *rPtr)
{
    Interp *iPtr = (Interp *) interp;
    CallFrame *varFramePtr = iPtr->varFramePtr;
    Proc *procPtr = (varFramePtr->isProcCallFrame & FRAME_IS_PROC) ?
	    varFramePtr->procPtr : NULL;
    Namespace *callerNsPtr = varFramePtr->nsPtr;
    Tcl_Command resolvedCmdPtr = NULL;

    /*
     * Just do something special on a cmd literal "z" in two cases:
     *  A)  when the caller is a proc "x", and the proc is either in "::" or in "::ns2".
     *  B) the caller's namespace is "ctx1" or "ctx2"
     */
    if ( (name[0] == 'z') && (name[1] == '\0') ) {
	Namespace *ns2NsPtr = (Namespace *) Tcl_FindNamespace(interp, "::ns2", NULL, 0);

	if (procPtr != NULL && (
		(procPtr->cmdPtr->nsPtr == iPtr->globalNsPtr)
		|| (ns2NsPtr != NULL && procPtr->cmdPtr->nsPtr == ns2NsPtr))) {
	    /*
	     * Case A)
	     *
	     *    - The context, in which this resolver becomes active, is
	     *      determined by the name of the caller proc, which has to be
	     *      named "x".
	     *
	     *    - To determine the name of the caller proc, the proc is taken
	     *      from the topmost stack frame.
	     *
	     *    - Note that the context is NOT provided during byte-code
	     *      compilation (e.g. in TclProcCompileProc)
	     *
	     *   When these conditions hold, this function resolves the
	     *   passed-in cmd literal into a cmd "y", which is taken from
	     *   the global namespace (for simplicity).
	     */

	    const char *callingCmdName =
		Tcl_GetCommandName(interp, (Tcl_Command) procPtr->cmdPtr);

	    if ( callingCmdName[0] == 'x' && callingCmdName[1] == '\0' ) {
		resolvedCmdPtr = Tcl_FindCommand(interp, "y", NULL, TCL_GLOBAL_ONLY);
	    }
	} else if (callerNsPtr != NULL) {
	    /*
	     * Case B)
	     *
	     *    - The context, in which this resolver becomes active, is
	     *      determined by the name of the parent namespace, which has
	     *      to be named "ctx1" or "ctx2".
	     *
	     *    - To determine the name of the parent namesace, it is taken
	     *      from the 2nd highest stack frame.
	     *
	     *    - Note that the context can be provided during byte-code
	     *      compilation (e.g. in TclProcCompileProc)
	     *
	     *   When these conditions hold, this function resolves the
	     *   passed-in cmd literal into a cmd "y" or "Y" depending on the
	     *   context. The resolved procs are taken from the global
	     *   namespace (for simplicity).
	     */

	    CallFrame *parentFramePtr = varFramePtr->callerPtr;
	    const char *context = parentFramePtr != NULL ? parentFramePtr->nsPtr->name : "(NULL)";

	    if (strcmp(context, "ctx1") == 0 && (name[0] == 'z') && (name[1] == '\0')) {
		resolvedCmdPtr = Tcl_FindCommand(interp, "y", NULL, TCL_GLOBAL_ONLY);
		/* fprintf(stderr, "... y ==> %p\n", resolvedCmdPtr);*/

	    } else if (strcmp(context, "ctx2") == 0 && (name[0] == 'z') && (name[1] == '\0')) {
		resolvedCmdPtr = Tcl_FindCommand(interp, "Y", NULL, TCL_GLOBAL_ONLY);
		/*fprintf(stderr, "... Y ==> %p\n", resolvedCmdPtr);*/
	    }
	}

	if (resolvedCmdPtr != NULL) {
	    *rPtr = resolvedCmdPtr;
	    return TCL_OK;
	}
    }
    return TCL_CONTINUE;
}

static int
InterpVarResolver(
    TCL_UNUSED(Tcl_Interp *),
    TCL_UNUSED(const char *),
    TCL_UNUSED(Tcl_Namespace *),
    TCL_UNUSED(int), /* flags */
    TCL_UNUSED(Tcl_Var *))
{
    /*
     * Don't resolve the variable; use standard rules.
     */

    return TCL_CONTINUE;
}

typedef struct {
    Tcl_ResolvedVarInfo vInfo;	/* This must be the first element. */
    Tcl_Var var;
    Tcl_Obj *nameObj;
} MyResolvedVarInfo;

static inline void
HashVarFree(
    Tcl_Var var)
{
    if (VarHashRefCount(var) < 2) {
	Tcl_Free(var);
    } else {
	VarHashRefCount(var)--;
    }
}

static void
MyCompiledVarFree(
    Tcl_ResolvedVarInfo *vInfoPtr)
{
    MyResolvedVarInfo *resVarInfo = (MyResolvedVarInfo *) vInfoPtr;

    Tcl_DecrRefCount(resVarInfo->nameObj);
    if (resVarInfo->var) {
	HashVarFree(resVarInfo->var);
    }
    Tcl_Free(vInfoPtr);
}

#define TclVarHashGetValue(hPtr) \
    ((Var *) ((char *)hPtr - offsetof(VarInHash, entry)))

static Tcl_Var
MyCompiledVarFetch(
    Tcl_Interp *interp,
    Tcl_ResolvedVarInfo *vinfoPtr)
{
    MyResolvedVarInfo *resVarInfo = (MyResolvedVarInfo *) vinfoPtr;
    Tcl_Var var = resVarInfo->var;
    Interp *iPtr = (Interp *) interp;
    Tcl_HashEntry *hPtr;

    if (var != NULL) {
	if (!(((Var *) var)->flags & VAR_DEAD_HASH)) {
	    /*
	     * The cached variable is valid, return it.
	     */

	    return var;
	}

	/*
	 * The variable is not valid anymore. Clean it up.
	 */

	HashVarFree(var);
    }

    hPtr = Tcl_CreateHashEntry((Tcl_HashTable *) &iPtr->globalNsPtr->varTable,
	    resVarInfo->nameObj, NULL);
    if (hPtr) {
	var = (Tcl_Var) TclVarHashGetValue(hPtr);
    } else {
	var = NULL;
    }
    resVarInfo->var = var;

    /*
     * Increment the reference counter to avoid Tcl_Free() of the variable in
     * Tcl's FreeVarEntry(); for cleanup, we provide our own HashVarFree();
     */

    VarHashRefCount(var)++;
    return var;
}

static int
InterpCompiledVarResolver(
    TCL_UNUSED(Tcl_Interp *),
    const char *name,
    TCL_UNUSED(Tcl_Size) /* length */,
    TCL_UNUSED(Tcl_Namespace *),
    Tcl_ResolvedVarInfo **rPtr)
{
    if (*name == 'T') {
	MyResolvedVarInfo *resVarInfo = (MyResolvedVarInfo *)Tcl_Alloc(sizeof(MyResolvedVarInfo));

	resVarInfo->vInfo.fetchProc = MyCompiledVarFetch;
	resVarInfo->vInfo.deleteProc = MyCompiledVarFree;
	resVarInfo->var = NULL;
	resVarInfo->nameObj = Tcl_NewStringObj(name, -1);
	Tcl_IncrRefCount(resVarInfo->nameObj);
	*rPtr = &resVarInfo->vInfo;
	return TCL_OK;
    }
    return TCL_CONTINUE;
}

static int
TestInterpResolverCmd(
    TCL_UNUSED(void *),
    Tcl_Interp *interp,
    int objc,
    Tcl_Obj *const objv[])
{
    static const char *const table[] = {
	"down", "up", NULL
    };
    int idx;
#define RESOLVER_KEY "testInterpResolver"

    if ((objc < 2) || (objc > 3)) {
	Tcl_WrongNumArgs(interp, 1, objv, "up|down ?interp?");
	return TCL_ERROR;
    }
    if (objc == 3) {
	interp = Tcl_GetChild(interp, Tcl_GetString(objv[2]));
	if (interp == NULL) {
	    Tcl_AppendResult(interp, "provided interpreter not found", (char *)NULL);
	    return TCL_ERROR;
	}
    }
    if (Tcl_GetIndexFromObj(interp, objv[1], table, "operation", TCL_EXACT,
	    &idx) != TCL_OK) {
	return TCL_ERROR;
    }
    switch (idx) {
    case 1: /* up */
	Tcl_AddInterpResolvers(interp, RESOLVER_KEY, InterpCmdResolver,
		InterpVarResolver, InterpCompiledVarResolver);
	break;
    case 0: /*down*/
	if (!Tcl_RemoveInterpResolvers(interp, RESOLVER_KEY)) {
	    Tcl_AppendResult(interp, "could not remove the resolver scheme",
		    (char *)NULL);
	    return TCL_ERROR;
	}
    }
    return TCL_OK;
}

/*
 *------------------------------------------------------------------------
 *
 * TestApplyLambdaCmd --
 *
 *	Implements the Tcl command testapplylambda. This tests the apply
 *	implementation handling of a lambda where the lambda has a list
 *	internal representation where the second element's internal
 *	representation is already a byte code object.
 *
 * Results:
 *	TCL_OK    - Success. Caller should check result is 42
 *	TCL_ERROR - Error.
 *
 * Side effects:
 *	In the presence of the apply bug, may panic. Otherwise
 *	Interpreter result holds result or error message.
 *
 *------------------------------------------------------------------------
 */
int
TestApplyLambdaCmd(
    TCL_UNUSED(void*),
    Tcl_Interp *interp,		/* Current interpreter. */
    TCL_UNUSED(int),		/* objc. */
    TCL_UNUSED(Tcl_Obj *const *)) /* objv. */
{
    Tcl_Obj *lambdaObjs[2];
    Tcl_Obj *evalObjs[2];
    Tcl_Obj *lambdaObj;
    int result;

    /* Create a lambda {{} {set a 42}} */
    lambdaObjs[0] = Tcl_NewObj(); /* No parameters */
    lambdaObjs[1] = Tcl_NewStringObj("set a 42", -1); /* Body */
    lambdaObj = Tcl_NewListObj(2, lambdaObjs);
    Tcl_IncrRefCount(lambdaObj);

    /* Create the command "apply {{} {set a 42}" */
    evalObjs[0] = Tcl_NewStringObj("apply", -1);
    Tcl_IncrRefCount(evalObjs[0]);
    /*
     * NOTE: IMPORTANT TO EXHIBIT THE BUG. We duplicate the lambda because
     * it will get shimmered to a Lambda internal representation but we
     * want to hold on to our list representation.
     */
    evalObjs[1] = Tcl_DuplicateObj(lambdaObj);
    Tcl_IncrRefCount(evalObjs[1]);

    /* Evaluate it */
    result = Tcl_EvalObjv(interp, 2, evalObjs, TCL_EVAL_GLOBAL);
    if (result != TCL_OK) {
	Tcl_DecrRefCount(evalObjs[0]);
	Tcl_DecrRefCount(evalObjs[1]);
	return result;
    }
    /*
     * So far so good. At this point,
     * - evalObjs[1] has an internal representation of Lambda
     * - lambdaObj[1] ({set a 42}) has been shimmered to
     * an internal representation of ByteCode.
     */
    Tcl_DecrRefCount(evalObjs[1]); /* Don't need this anymore */
    /*
     * The bug trigger. Repeating the command but:
     *  - we are calling apply with a lambda that is a list (as BEFORE),
     *    BUT
     *  - The body of the lambda (lambdaObjs[1]) ALREADY has internal
     *    representation of ByteCode and thus will not be compiled again
     */
    evalObjs[1] = lambdaObj; /* lambdaObj already has a ref count so no need for IncrRef */
    result = Tcl_EvalObjv(interp, 2, evalObjs, TCL_EVAL_GLOBAL);
    Tcl_DecrRefCount(evalObjs[0]);
    Tcl_DecrRefCount(lambdaObj);

    return result;
}

/*
 *----------------------------------------------------------------------
 *
 * TestLutilCmd --
 *
 *	This procedure implements the "testlequal" command. It is used to
 *	test compare two lists for equality using the string representation
 *      of each element. Implemented in C because script level loops are
 *	too slow for comparing large (GB count) lists.
 *
 * Results:
 *	A standard Tcl result.
 *
 * Side effects:
 *	None.
 *
 *----------------------------------------------------------------------
 */

static int
TestLutilCmd(
    TCL_UNUSED(void *),
    Tcl_Interp *interp,		/* Current interpreter. */
    int objc,			/* Number of arguments. */
    Tcl_Obj *const objv[])	/* Arguments. */
{
    Tcl_Size nL1, nL2;
    Tcl_Obj *l1Obj = NULL;
    Tcl_Obj *l2Obj = NULL;
    Tcl_Obj **l1Elems;
    Tcl_Obj **l2Elems;
    static const char *const subcmds[] = {
	"equal", "diffindex", NULL
    };
    enum options {
	LUTIL_EQUAL, LUTIL_DIFFINDEX
    } idx;

    if (objc != 4) {
	Tcl_WrongNumArgs(interp, 1, objv, "list1 list2");
	return TCL_ERROR;
    }
    if (Tcl_GetIndexFromObj(interp, objv[1], subcmds, "option", 0,
	    &idx) != TCL_OK) {
	return TCL_ERROR;
    }

    /* Protect against shimmering, just to be safe */
    l1Obj = Tcl_DuplicateObj(objv[2]);
    l2Obj = Tcl_DuplicateObj(objv[3]);

    int ret = TCL_ERROR;
    if (Tcl_ListObjGetElements(interp, l1Obj, &nL1, &l1Elems) != TCL_OK) {
	goto vamoose;
    }
    if (Tcl_ListObjGetElements(interp, l2Obj, &nL2, &l2Elems) != TCL_OK) {
	goto vamoose;
    }

    Tcl_Size i, nCmp;

    ret = TCL_OK;
    switch (idx) {
    case LUTIL_EQUAL:
	/* Avoid the loop below if lengths differ */
	if (nL1 != nL2) {
	    Tcl_SetObjResult(interp, Tcl_NewIntObj(0));
	    break;
	}
	TCL_FALLTHROUGH();
    case LUTIL_DIFFINDEX:
	nCmp = nL1 <= nL2 ? nL1 : nL2;
	for (i = 0; i < nCmp; ++i) {
	    if (strcmp(Tcl_GetString(l1Elems[i]), Tcl_GetString(l2Elems[i]))) {
		break;
	    }
	}
	if (i == nCmp && nCmp == nL1 && nCmp == nL2) {
	    nCmp = idx == LUTIL_EQUAL ? 1 : -1;
	} else {
	    nCmp = idx == LUTIL_EQUAL ? 0 : i;
	}
	Tcl_SetObjResult(interp, Tcl_NewWideIntObj(nCmp));
	break;
    }

vamoose:
    if (l1Obj) {
	Tcl_DecrRefCount(l1Obj);
    }
    if (l2Obj) {
	Tcl_DecrRefCount(l2Obj);
    }
    return ret;
}

/*
 * testchan{source,sink} implementation - TestChanCreateObjCmd
 */

/*
 * Common blocking procedure for source and sink.
 * Channel is always ready so no-op :-)
 */
static int
TestChanBlockMode(
    TCL_UNUSED(ClientData), /* instanceData */
    TCL_UNUSED(int))	    /* mode */
{
    return 0;
}

static void
TestChanSourceWatch(
    TCL_UNUSED(ClientData), /* instanceData */
    int mask)
{
    if (mask)
	Tcl_Panic("WatchModeProc not implemented for testchansource");
}

static void
TestChanSinkWatch(
    TCL_UNUSED(ClientData), /* instanceData */
    int mask)
{
    if (mask)
	Tcl_Panic("WatchModeProc not implemented for testchansink");
}

typedef struct TestChanSourceState {
    Tcl_Size numSourced; /* How many bytes returned so far */
    int len;             /* Length of data[] */
    unsigned char data[1];

} TestChanSourceState;

static int
TestChanSourceInput(
    ClientData instanceData,
    char *outPtr,      /* Where to store data. Assumed aligned */
    const int maxReadCount, /* Maximum number of bytes to read. */
    TCL_UNUSED(int *)) /* errorCodePtr - Where to store error codes. */
{
    TestChanSourceState *chanPtr = (TestChanSourceState *)instanceData;

    /* Arbitrary failsafe to prevent running out of memory */
    if (chanPtr->numSourced > 100000000)
	return 0;

    /*
     * Bit of optimization to minimize overhead since goal is channel i/o
     * measurement. Wonder if compiler would have been better anyways...
     */
    if (chanPtr->len == 1) {
	memset(outPtr, chanPtr->data[0], maxReadCount);
    } else if (chanPtr->len == sizeof(unsigned short) &&
	       sizeof(unsigned short) == 2) {
	union {
	    unsigned short val;
	    unsigned char bytes[sizeof(unsigned short)];
	} u;
	if (chanPtr->numSourced & 1) {
	    u.bytes[0] = chanPtr->data[1];
	    u.bytes[1] = chanPtr->data[0];
	} else {
	    u.bytes[0] = chanPtr->data[0];
	    u.bytes[1] = chanPtr->data[1];
	}
	unsigned short *to = (unsigned short *)outPtr;
	unsigned short *end = to + (maxReadCount / sizeof(unsigned short));
	while (to < end)
	    *to++ = u.val;
	if (maxReadCount - (sizeof(unsigned short) * (end-to))) {
	    *to = u.bytes[0];
	}
    } else if (chanPtr->len == sizeof(unsigned int) &&
	       sizeof(unsigned int) == 4) {
	union {
	    unsigned int val;
	    unsigned char bytes[sizeof(unsigned int)];
	} u;
	int offset = chanPtr->numSourced & 3;
	u.bytes[0] = chanPtr->data[(offset + 0) & 3];
	u.bytes[1] = chanPtr->data[(offset + 1) & 3];
	u.bytes[2] = chanPtr->data[(offset + 2) & 3];
	u.bytes[3] = chanPtr->data[(offset + 3) & 3];

	unsigned int *to = (unsigned int *)outPtr;
	unsigned int *end = to + (maxReadCount / sizeof(unsigned int));
	int nremain = maxReadCount - (sizeof(unsigned int) * (end - to));
	while (to < end)
	    *to++ = u.val;
	assert(nremain < chanPtr->len);
	while (nremain--)
	    *(nremain + (char *)to) = u.bytes[nremain];
    } else {
	char *to = outPtr;
	int ncopied = 0;
	int offset = chanPtr->numSourced % chanPtr->len;
	if (offset) {
	    int nbytes = (chanPtr->len - offset);
	    if (maxReadCount <= nbytes) {
		nbytes = maxReadCount;
	    }
	    memmove(to, chanPtr->data + offset, nbytes);
	    to += nbytes;
	    ncopied += nbytes;
	}
        int nchunks = (maxReadCount-ncopied)/chanPtr->len;
	char *end = to + (nchunks * chanPtr->len);
	int nremain = (maxReadCount-ncopied) - (end - to);
	/* Copy the data in chunks */
	while (to < end) {
	    memmove(to, chanPtr->data, chanPtr->len);
	    to += chanPtr->len;
	}
        assert(to == end);
	if (nremain) {
	    assert(nremain < chanPtr->len);
	    memmove(outPtr + maxReadCount - nremain, chanPtr->data, nremain);
	}
    }
    chanPtr->numSourced += maxReadCount;
    return maxReadCount;
}

static int
TestChanSourceClose2 (
    ClientData instanceData,
    TCL_UNUSED(Tcl_Interp *),	/* interp */
    int flags)
{
    if (flags && instanceData)
        Tcl_Free(instanceData);
    return 0;
}

static int
TestChanSinkOutput (
    TCL_UNUSED(ClientData),	/* Instance data */
    TCL_UNUSED(const char *),	/* Bytes to write */
    int         nbytes,
    TCL_UNUSED(int *))		/* errorCodePtr */
{
    return nbytes;
}

static int
TestChanSinkClose2 (
    TCL_UNUSED(ClientData),	/* Instance data */
    TCL_UNUSED(Tcl_Interp *),	/* interp */
    TCL_UNUSED(int))		/* flags */
{
    return 0;
}

Tcl_ChannelType TestChanSourceDispatch = {
    "testchansource", /* Channel type name */
    (Tcl_ChannelTypeVersion)TCL_CHANNEL_VERSION_5,
    NULL,
    TestChanSourceInput,
    NULL, /* closeProc - not needed for Tcl 9 */
    NULL, /* Seek */
    NULL, /* SetOption */
    NULL, /* GetOption */
    TestChanSourceWatch,
    NULL, /* GetHandle */
    TestChanSourceClose2,
    TestChanBlockMode, /* BlockMode */
    NULL, /* Flush */
    NULL, /* Handler */
    NULL, /* WideSeek. */
    NULL, /* ThreadAction */
    NULL  /* Truncate */
};

Tcl_ChannelType TestChanSinkDispatch = {
    "testchansink", /* Channel type name */
    (Tcl_ChannelTypeVersion)TCL_CHANNEL_VERSION_5,
    NULL,
    NULL,
    TestChanSinkOutput,
    NULL, /* No Seek ability */
    NULL, /* SetOption */
    NULL, /* GetOption */
    TestChanSinkWatch,
    NULL, /* GetHandle */
    TestChanSinkClose2,
    TestChanBlockMode, /* BlockMode */
    NULL, /* Flush */
    NULL, /* Handler */
    NULL, /* WideSeekProc. */
    NULL, /* ThreadAction */
    NULL  /* Truncate */
};

/*
 *----------------------------------------------------------------------
 *
 * TestChanCreateCmd --
 *
 *	This procedure implements the "testchancreate" command. The
 *	purpose is primarily isolated performance testing of channels
 *	and encodings.
 *
 *	testchancreate source ?BINARY?
 *        Creates a read-only channel that will continuously return
 *        BINARY (defaults to '\0')
 *	testchancreate sink
 *        Sends written data off into the void.
 *
 * Results:
 *	A standard Tcl result.
 *
 * Side effects:
 *	Creates, deletes and returns channel event handlers.
 *
 *----------------------------------------------------------------------
 */

static int
TestChanCreateCmd(
    TCL_UNUSED(void*),
    Tcl_Interp *interp,
    int objc,
    Tcl_Obj *const *objv)
{
    Tcl_Size len;
    static const char *cmds[] = {"source", "sink", NULL};
    enum { SOURCE, SINK } cmd;
    int ret;
    int flags = 0;
    void *instancePtr = NULL;
    Tcl_ChannelType *dispatchPtr = NULL;
    const unsigned char *bytes = NULL;

    if (objc < 2) {
	Tcl_WrongNumArgs(interp, 1, objv, "source|sink ...");
	return TCL_ERROR;
    }
    ret = Tcl_GetIndexFromObj(interp, objv[1], cmds, "source|sink", 0, &cmd);
    if (ret != TCL_OK)
	return ret;

    switch (cmd) {
    case SINK:
	if (objc > 2) {
	    Tcl_WrongNumArgs(interp, 1, objv, "sink");
	    return TCL_ERROR;
	}
	flags = TCL_WRITABLE;
	instancePtr = NULL;
	dispatchPtr = &TestChanSinkDispatch;
	break;
    case SOURCE:
	if (objc > 3) {
	    Tcl_WrongNumArgs(interp, 1, objv, "source ?BINARY?");
	    return TCL_ERROR;
	}
	if (objc == 2) {
	    bytes = NULL;
	    len = 0;
	}
	else {
	    bytes = Tcl_GetBytesFromObj(interp, objv[2], &len);
	    if (bytes == NULL)
		return TCL_ERROR;
	}
	if (len == 0) {
	    len = 1;
	    bytes = (const unsigned char *)"\0";
	}
	TestChanSourceState *sourceStatePtr;
	sourceStatePtr = (TestChanSourceState *) Tcl_Alloc(
	    sizeof(TestChanSourceState) + len - sizeof(sourceStatePtr->data));
	sourceStatePtr->numSourced = 0;
	sourceStatePtr->len = len;
	memmove(sourceStatePtr->data, bytes, len);
	instancePtr = sourceStatePtr;
	flags = TCL_READABLE;
	dispatchPtr = &TestChanSourceDispatch;
	break;
    }

    Tcl_Channel chan;
    char channelName[100];
    static int nameCounter;
    snprintf(channelName,
	     sizeof(channelName) / sizeof(channelName[0]),
	     "%s%d",
	     cmds[cmd],
	     ++nameCounter);/* don't bother about race conditions */

    chan = Tcl_CreateChannel(dispatchPtr, channelName, instancePtr, flags);
    if (chan == NULL) {
	if (instancePtr)
	    Tcl_Free(instancePtr);
	Tcl_SetResult(interp, "Failed to create channel", TCL_STATIC);
	return TCL_ERROR;
    }
    Tcl_RegisterChannel(interp, chan);
    Tcl_SetObjResult(interp, Tcl_NewStringObj(channelName, -1));
    return TCL_OK;
}

/*
 * TestUtfToNormalizedCmd --
 *
 *	This procedure implements the "testutftonormalized" command which
 *	provides a raw interface to the Tcl_UtfToNormalized API.
 *      objv[1] - input byte array encoded in Tcl internal UTF-8. Use
 *		  teststringbytes to construct.
 *	objv[2] - normForm value to pass to Tcl_UtfToNormalized
 *	objv[3] - profile value to pass to Tcl_UtfToNormalized
 *	objv[4] - buffer length to pass to Tcl_UtfToNormalized.
 *
 * Results:
 *	A standard Tcl result.
 *
 * Side effects:
 *	The interpreter result is set to the raw bytes output of the
 *	Tcl_UtfToNormalized call.
 *
 *----------------------------------------------------------------------
 */
static int
TestUtfToNormalizedCmd(
    TCL_UNUSED(void *),
    Tcl_Interp *interp,		/* Current interpreter. */
    int objc,			/* Number of arguments. */
    Tcl_Obj *const objv[])	/* Arguments. */
{
    if (objc != 5 && objc != 6) {
	Tcl_WrongNumArgs(interp, 1, objv, "BYTES NORMALFORM PROFILE ?LENGTH? BUFLENGTH");
	return TCL_ERROR;
    }
    Tcl_Size bufLen, len, slen;
    unsigned char *s = Tcl_GetBytesFromObj(interp, objv[1], &slen);
    if (s == NULL) {
	return TCL_ERROR;
    }
    int normForm, profile;
    if (Tcl_GetIntFromObj(interp, objv[2], &normForm) != TCL_OK ||
	Tcl_GetIntFromObj(interp, objv[3], &profile) != TCL_OK) {
	return TCL_ERROR;
    }
    if (Tcl_GetSizeIntFromObj(interp, objv[objc-1], &bufLen) != TCL_OK) {
	return TCL_ERROR;
    }
    if (objc == 5) {
	len = slen;
    } else {
	if (Tcl_GetSizeIntFromObj(interp, objv[4], &len) != TCL_OK) {
	    return TCL_ERROR;
	}
	if (len > slen) {
	    Tcl_SetObjResult(interp, Tcl_ObjPrintf(
		    "Passed length %" TCL_SIZE_MODIFIER
		    "d is greater than string length %" TCL_SIZE_MODIFIER
		    "d.", len, slen));
	    return TCL_ERROR;
	}
    }
    int result;
    char buffer[20] = {'\x80'};
    char *bufPtr;
    Tcl_Size bufStored = 0;
    if (bufLen > (int)sizeof(buffer)) {
	bufPtr = (char *)Tcl_Alloc(bufLen);
    } else {
	bufPtr = buffer;
    }
    result = Tcl_UtfToNormalized(interp, (char *) s, len,
	(Tcl_UnicodeNormalizationForm)normForm, profile, bufPtr, bufLen, &bufStored);
    if (result == TCL_OK) {
	/* Return as raw bytes, not string */
	Tcl_SetObjResult(interp, Tcl_NewByteArrayObj(
		(unsigned char *)bufPtr, bufStored));
    }
    if (bufPtr != buffer) {
	Tcl_Free(bufPtr);
    }
    return result;
}

/*
 * TestUtfToNormalizedDStringCmd --
 *
 *	This procedure implements the "testutftonormalizedstring" command which
 *	provides a raw interface to the Tcl_UtfToNormalizedDString API.
 *      objv[1] - input byte array encoded in Tcl internal UTF-8. Use
 *		  teststringbytes to construct.
 *	objv[2] - normForm value to pass to Tcl_UtfToNormalizedDString
 *	objv[3] - profile value to pass to Tcl_UtfToNormalizedDString
 *	objv[4] - (optional) length to pass to Tcl_UtfToNormalizedDString. If
 *		  not present, length of objv[1] is used.
 *
 * Results:
 *	A standard Tcl result.
 *
 * Side effects:
 *	The interpreter result is set to the raw bytes output of the
 *	Tcl_UtfToNormalizedDString call.
 *
 *----------------------------------------------------------------------
 */
static int
TestUtfToNormalizedDStringCmd(
    TCL_UNUSED(void *),
    Tcl_Interp *interp,		/* Current interpreter. */
    int objc,			/* Number of arguments. */
    Tcl_Obj *const objv[])	/* Arguments. */
{
    if (objc != 4 && objc != 5) {
	Tcl_WrongNumArgs(interp, 1, objv, "BYTES NORMALFORM PROFILE ?LENGTH?");
    }
    Tcl_Size len, slen;
    unsigned char *s = Tcl_GetBytesFromObj(interp, objv[1], &slen);
    if (s == NULL) {
	return TCL_ERROR;
    }
    int normForm, profile;
    if (Tcl_GetIntFromObj(interp, objv[2], &normForm) != TCL_OK ||
	Tcl_GetIntFromObj(interp, objv[3], &profile) != TCL_OK) {
	return TCL_ERROR;
    }
    if (objc == 4) {
	len = slen;
    } else {
	if (Tcl_GetSizeIntFromObj(interp, objv[5], &len) != TCL_OK) {
	    return TCL_ERROR;
	}
	if (len > slen) {
	    Tcl_SetObjResult(interp, Tcl_ObjPrintf(
		    "Passed length %" TCL_SIZE_MODIFIER
		    "d is greater than string length %" TCL_SIZE_MODIFIER
		    "d.", len, slen));
	    return TCL_ERROR;
	}
    }
    Tcl_DString ds;
    int result;
    result = Tcl_UtfToNormalizedDString(interp, (char *) s, len,
	(Tcl_UnicodeNormalizationForm)normForm, profile, &ds);
    if (result == TCL_OK) {
	/* Return as raw bytes, not string */
	Tcl_SetObjResult(interp, Tcl_NewByteArrayObj(
		(unsigned char *)Tcl_DStringValue(&ds),
		Tcl_DStringLength(&ds)));
	Tcl_DStringFree(&ds);
    }
    return result;
}

#ifdef _WIN32
/*
 *----------------------------------------------------------------------
 *
 * TestHandleCountCmd --
 *
 *	This procedure implements the "testhandlecount" command. It returns
 *	the number of open handles in the process.
 *
 * Results:
 *	A standard Tcl result.
 *
 * Side effects:
 *	None.
 *
 *----------------------------------------------------------------------
 */
static int
TestHandleCountCmd(
    TCL_UNUSED(void *),
    Tcl_Interp *interp,		/* Current interpreter. */
    int objc,			/* Number of arguments. */
    Tcl_Obj *const objv[])	/* Arguments. */
{
    DWORD count;
    if (objc != 1) {
	Tcl_WrongNumArgs(interp, 1, objv, "");
	return TCL_ERROR;
    }
    if (GetProcessHandleCount(GetCurrentProcess(), &count)) {
	Tcl_SetObjResult(interp, Tcl_NewWideIntObj(count));
	return TCL_OK;
    }
    Tcl_SetObjResult(interp, Tcl_NewStringObj(
	    "GetProcessHandleCount failed", -1));
    return TCL_ERROR;
}

/*
 *----------------------------------------------------------------------
 *
 * TestAppVerifierPresentCmd --
 *
 *	This procedure implements the "testappverifierpresent" command.
 *	Result is 1 if the process is running under the Application Verifier,
 *	0 otherwise.
 *
 * Results:
 *	A standard Tcl result.
 *
 * Side effects:
 *	None.
 *
 *----------------------------------------------------------------------
 */
static int
TestAppVerifierPresentCmd(
    TCL_UNUSED(void *),
    Tcl_Interp *interp,		/* Current interpreter. */
    int objc,			/* Number of arguments. */
    Tcl_Obj *const objv[])	/* Arguments. */
{
    if (objc != 1) {
	Tcl_WrongNumArgs(interp, 1, objv, "");
	return TCL_ERROR;
    }
    const char *dlls[] = {
	"verifier.dll", "vfbasics.dll", "vfcompat.dll", "vfnet.dll", NULL
    };
    const char **dll;
    for (dll = dlls; dll; ++dll) {
	if (GetModuleHandleA(*dll) != NULL) {
	    break;
	}
    }
    Tcl_SetObjResult(interp, Tcl_NewBooleanObj(*dll != NULL));
    return TCL_OK;
}


#endif /* _WIN32 */

/*
 * Local Variables:
 * mode: c
 * c-basic-offset: 4
 * fill-column: 78
 * tab-width: 8
 * indent-tabs-mode: nil
 * End:
 */<|MERGE_RESOLUTION|>--- conflicted
+++ resolved
@@ -2151,24 +2151,18 @@
 UtfTransformFn(Tcl_Interp *interp, Tcl_Encoding encoding, const char *src,
 	Tcl_Size srcLen, int flags, Tcl_EncodingState *statePtr, char *dst,
 	Tcl_Size dstLen, int *srcReadPtr, int *dstWrotePtr, int *dstCharsPtr);
-typedef enum { 
+typedef enum {
 	UTF_TO_EXTERNAL,
 	EXTERNAL_TO_UTF,
 	UTF_TO_EXTERNAL_EX,
 	EXTERNAL_TO_UTF_EX
 } UtfTransformType;
 
-<<<<<<< HEAD
 static int UtfExtWrapper(
-    Tcl_Interp *interp, UtfTransformType transform, int objc, Tcl_Obj *const objv[])
-=======
-static int
-UtfExtWrapper(
     Tcl_Interp *interp,
-    UtfTransformFn *transformer,
+    UtfTransformType transform,
     int objc,
     Tcl_Obj *const objv[])
->>>>>>> eb05ff85
 {
     Tcl_Encoding encoding;
     Tcl_EncodingState encState, *encStatePtr;
