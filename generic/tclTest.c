/*
 * tclTest.c --
 *
 *	This file contains C command functions for a bunch of additional Tcl
 *	commands that are used for testing out Tcl's C interfaces. These
 *	commands are not normally included in Tcl applications; they're only
 *	used for testing.
 *
 * Copyright (c) 1993-1994 The Regents of the University of California.
 * Copyright (c) 1994-1997 Sun Microsystems, Inc.
 * Copyright (c) 1998-2000 Ajuba Solutions.
 * Copyright (c) 2003 by Kevin B. Kenny.  All rights reserved.
 *
 * See the file "license.terms" for information on usage and redistribution of
 * this file, and for a DISCLAIMER OF ALL WARRANTIES.
<<<<<<< HEAD
 *
 * RCS: @(#) $Id: tclTest.c,v 1.157 2011/01/18 08:43:53 nijtmans Exp $
=======
>>>>>>> b5e434e3
 */

#include <math.h>

#undef STATIC_BUILD
#ifndef USE_TCL_STUBS
#   define USE_TCL_STUBS
#endif
#include "tclInt.h"
#include "tclOO.h"
/*
 * Required for Testregexp*Cmd
 */
#include "tclRegexp.h"

/*
 * Required for TestlocaleCmd
 */
#include <locale.h>

/*
 * Required for the TestChannelCmd and TestChannelEventCmd
 */
#include "tclIO.h"

/*
 * Declare external functions used in Windows tests.
 */

/*
 * TCL_STORAGE_CLASS is set unconditionally to DLLEXPORT because the
 * Tcltest_Init declaration is in the source file itself, which is only
 * accessed when we are building a library.
 */

#undef TCL_STORAGE_CLASS
#define TCL_STORAGE_CLASS DLLEXPORT
EXTERN int		Tcltest_Init(Tcl_Interp *interp);
EXTERN int		Tcltest_SafeInit(Tcl_Interp *interp);

/*
 * Dynamic string shared by TestdcallCmd and DelCallbackProc; used to collect
 * the results of the various deletion callbacks.
 */

static Tcl_DString delString;
static Tcl_Interp *delInterp;

/*
 * One of the following structures exists for each asynchronous handler
 * created by the "testasync" command".
 */

typedef struct TestAsyncHandler {
    int id;			/* Identifier for this handler. */
    Tcl_AsyncHandler handler;	/* Tcl's token for the handler. */
    char *command;		/* Command to invoke when the handler is
				 * invoked. */
    struct TestAsyncHandler *nextPtr;
				/* Next is list of handlers. */
} TestAsyncHandler;

static TestAsyncHandler *firstHandler = NULL;

/*
 * The dynamic string below is used by the "testdstring" command to test the
 * dynamic string facilities.
 */

static Tcl_DString dstring;

/*
 * The command trace below is used by the "testcmdtraceCmd" command to test
 * the command tracing facilities.
 */

static Tcl_Trace cmdTrace;

/*
 * One of the following structures exists for each command created by
 * TestdelCmd:
 */

typedef struct DelCmd {
    Tcl_Interp *interp;		/* Interpreter in which command exists. */
    char *deleteCmd;		/* Script to execute when command is deleted.
				 * Malloc'ed. */
} DelCmd;

/*
 * The following is used to keep track of an encoding that invokes a Tcl
 * command.
 */

typedef struct TclEncoding {
    Tcl_Interp *interp;
    char *toUtfCmd;
    char *fromUtfCmd;
} TclEncoding;

/*
 * The counter below is used to determine if the TestsaveresultFree routine
 * was called for a result.
 */

static int freeCount;

/*
 * Boolean flag used by the "testsetmainloop" and "testexitmainloop" commands.
 */

static int exitMainLoop = 0;

/*
 * Event structure used in testing the event queue management procedures.
 */

typedef struct TestEvent {
    Tcl_Event header;		/* Header common to all events */
    Tcl_Interp *interp;		/* Interpreter that will handle the event */
    Tcl_Obj *command;		/* Command to evaluate when the event occurs */
    Tcl_Obj *tag;		/* Tag for this event used to delete it */
} TestEvent;

/*
 * Simple detach/attach facility for testchannel cut|splice. Allow testing of
 * channel transfer in core testsuite.
 */

typedef struct TestChannel {
    Tcl_Channel chan;		/* Detached channel */
    struct TestChannel *nextPtr;/* Next in detached channel pool */
} TestChannel;

static TestChannel *firstDetached;

/*
 * Forward declarations for procedures defined later in this file:
 */

static int		AsyncHandlerProc(ClientData clientData,
			    Tcl_Interp *interp, int code);
#ifdef TCL_THREADS
static Tcl_ThreadCreateType AsyncThreadProc(ClientData);
#endif
static void		CleanupTestSetassocdataTests(
			    ClientData clientData, Tcl_Interp *interp);
static void		CmdDelProc1(ClientData clientData);
static void		CmdDelProc2(ClientData clientData);
static int		CmdProc1(ClientData clientData,
			    Tcl_Interp *interp, int argc, const char **argv);
static int		CmdProc2(ClientData clientData,
			    Tcl_Interp *interp, int argc, const char **argv);
static void		CmdTraceDeleteProc(
			    ClientData clientData, Tcl_Interp *interp,
			    int level, char *command, Tcl_CmdProc *cmdProc,
			    ClientData cmdClientData, int argc,
			    const char *argv[]);
static void		CmdTraceProc(ClientData clientData,
			    Tcl_Interp *interp, int level, char *command,
			    Tcl_CmdProc *cmdProc, ClientData cmdClientData,
			    int argc, const char *argv[]);
static int		CreatedCommandProc(
			    ClientData clientData, Tcl_Interp *interp,
			    int argc, const char **argv);
static int		CreatedCommandProc2(
			    ClientData clientData, Tcl_Interp *interp,
			    int argc, const char **argv);
static void		DelCallbackProc(ClientData clientData,
			    Tcl_Interp *interp);
static int		DelCmdProc(ClientData clientData,
			    Tcl_Interp *interp, int argc, const char **argv);
static void		DelDeleteProc(ClientData clientData);
static void		EncodingFreeProc(ClientData clientData);
static int		EncodingToUtfProc(ClientData clientData,
			    const char *src, int srcLen, int flags,
			    Tcl_EncodingState *statePtr, char *dst,
			    int dstLen, int *srcReadPtr, int *dstWrotePtr,
			    int *dstCharsPtr);
static int		EncodingFromUtfProc(ClientData clientData,
			    const char *src, int srcLen, int flags,
			    Tcl_EncodingState *statePtr, char *dst,
			    int dstLen, int *srcReadPtr, int *dstWrotePtr,
			    int *dstCharsPtr);
static void		ExitProcEven(ClientData clientData);
static void		ExitProcOdd(ClientData clientData);
static int		GetTimesCmd(ClientData clientData,
			    Tcl_Interp *interp, int argc, const char **argv);
static void		MainLoop(void);
static int		NoopCmd(ClientData clientData,
			    Tcl_Interp *interp, int argc, const char **argv);
static int		NoopObjCmd(ClientData clientData,
			    Tcl_Interp *interp, int objc,
			    Tcl_Obj *const objv[]);
static int		ObjTraceProc(ClientData clientData,
			    Tcl_Interp *interp, int level, const char *command,
			    Tcl_Command commandToken, int objc,
			    Tcl_Obj *const objv[]);
static void		ObjTraceDeleteProc(ClientData clientData);
static void		PrintParse(Tcl_Interp *interp, Tcl_Parse *parsePtr);
static void		SpecialFree(char *blockPtr);
static int		StaticInitProc(Tcl_Interp *interp);
static int		TestasyncCmd(ClientData dummy,
			    Tcl_Interp *interp, int argc, const char **argv);
static int		TestcmdinfoCmd(ClientData dummy,
			    Tcl_Interp *interp, int argc, const char **argv);
static int		TestcmdtokenCmd(ClientData dummy,
			    Tcl_Interp *interp, int argc, const char **argv);
static int		TestcmdtraceCmd(ClientData dummy,
			    Tcl_Interp *interp, int argc, const char **argv);
static int		TestconcatobjCmd(ClientData dummy,
			    Tcl_Interp *interp, int argc, const char **argv);
static int		TestcreatecommandCmd(ClientData dummy,
			    Tcl_Interp *interp, int argc, const char **argv);
static int		TestdcallCmd(ClientData dummy,
			    Tcl_Interp *interp, int argc, const char **argv);
static int		TestdelCmd(ClientData dummy,
			    Tcl_Interp *interp, int argc, const char **argv);
static int		TestdelassocdataCmd(ClientData dummy,
			    Tcl_Interp *interp, int argc, const char **argv);
static int		TestdoubledigitsObjCmd(ClientData dummy,
					       Tcl_Interp* interp,
					       int objc, Tcl_Obj* const objv[]);
static int		TestdstringCmd(ClientData dummy,
			    Tcl_Interp *interp, int argc, const char **argv);
static int		TestencodingObjCmd(ClientData dummy,
			    Tcl_Interp *interp, int objc,
			    Tcl_Obj *const objv[]);
static int		TestevalexObjCmd(ClientData dummy,
			    Tcl_Interp *interp, int objc,
			    Tcl_Obj *const objv[]);
static int		TestevalobjvObjCmd(ClientData dummy,
			    Tcl_Interp *interp, int objc,
			    Tcl_Obj *const objv[]);
static int		TesteventObjCmd(ClientData unused,
			    Tcl_Interp *interp, int argc,
			    Tcl_Obj *const objv[]);
static int		TesteventProc(Tcl_Event *event, int flags);
static int		TesteventDeleteProc(Tcl_Event *event,
			    ClientData clientData);
static int		TestexithandlerCmd(ClientData dummy,
			    Tcl_Interp *interp, int argc, const char **argv);
static int		TestexprlongCmd(ClientData dummy,
			    Tcl_Interp *interp, int argc, const char **argv);
static int		TestexprlongobjCmd(ClientData dummy,
			    Tcl_Interp *interp, int objc,
			    Tcl_Obj *const objv[]);
static int		TestexprdoubleCmd(ClientData dummy,
			    Tcl_Interp *interp, int argc, const char **argv);
static int		TestexprdoubleobjCmd(ClientData dummy,
			    Tcl_Interp *interp, int objc,
			    Tcl_Obj *const objv[]);
static int		TestexprparserObjCmd(ClientData dummy,
			    Tcl_Interp *interp, int objc,
			    Tcl_Obj *const objv[]);
static int		TestexprstringCmd(ClientData dummy,
			    Tcl_Interp *interp, int argc, const char **argv);
static int		TestfileCmd(ClientData dummy,
			    Tcl_Interp *interp, int objc, Tcl_Obj *const objv[]);
static int		TestfilelinkCmd(ClientData dummy,
			    Tcl_Interp *interp, int objc, Tcl_Obj *const objv[]);
static int		TestfeventCmd(ClientData dummy,
			    Tcl_Interp *interp, int argc, const char **argv);
static int		TestgetassocdataCmd(ClientData dummy,
			    Tcl_Interp *interp, int argc, const char **argv);
static int		TestgetintCmd(ClientData dummy,
			    Tcl_Interp *interp, int argc, const char **argv);
static int		TestgetplatformCmd(ClientData dummy,
			    Tcl_Interp *interp, int argc, const char **argv);
static int		TestgetvarfullnameCmd(
			    ClientData dummy, Tcl_Interp *interp,
			    int objc, Tcl_Obj *const objv[]);
static int		TestinterpdeleteCmd(ClientData dummy,
			    Tcl_Interp *interp, int argc, const char **argv);
static int		TestlinkCmd(ClientData dummy,
			    Tcl_Interp *interp, int argc, const char **argv);
static int		TestlocaleCmd(ClientData dummy,
			    Tcl_Interp *interp, int objc,
			    Tcl_Obj *const objv[]);
static int		TestMathFunc(ClientData clientData,
			    Tcl_Interp *interp, Tcl_Value *args,
			    Tcl_Value *resultPtr);
static int		TestMathFunc2(ClientData clientData,
			    Tcl_Interp *interp, Tcl_Value *args,
			    Tcl_Value *resultPtr);
static int		TestmainthreadCmd(ClientData dummy,
			    Tcl_Interp *interp, int argc, const char **argv);
static int		TestsetmainloopCmd(ClientData dummy,
			    Tcl_Interp *interp, int argc, const char **argv);
static int		TestexitmainloopCmd(ClientData dummy,
			    Tcl_Interp *interp, int argc, const char **argv);
static int		TestpanicCmd(ClientData dummy,
			    Tcl_Interp *interp, int argc, const char **argv);
static int		TestfinexitObjCmd(ClientData dummy,
			    Tcl_Interp *interp, int objc,
			    Tcl_Obj *const objv[]);
static int		TestparserObjCmd(ClientData dummy,
			    Tcl_Interp *interp, int objc,
			    Tcl_Obj *const objv[]);
static int		TestparsevarObjCmd(ClientData dummy,
			    Tcl_Interp *interp, int objc,
			    Tcl_Obj *const objv[]);
static int		TestparsevarnameObjCmd(ClientData dummy,
			    Tcl_Interp *interp, int objc,
			    Tcl_Obj *const objv[]);
static int		TestregexpObjCmd(ClientData dummy,
			    Tcl_Interp *interp, int objc,
			    Tcl_Obj *const objv[]);
static int		TestreturnObjCmd(ClientData dummy,
			    Tcl_Interp *interp, int objc,
			    Tcl_Obj *const objv[]);
static void		TestregexpXflags(const char *string,
			    int length, int *cflagsPtr, int *eflagsPtr);
static int		TestsaveresultCmd(ClientData dummy,
			    Tcl_Interp *interp, int objc,
			    Tcl_Obj *const objv[]);
static void		TestsaveresultFree(char *blockPtr);
static int		TestsetassocdataCmd(ClientData dummy,
			    Tcl_Interp *interp, int argc, const char **argv);
static int		TestsetCmd(ClientData dummy,
			    Tcl_Interp *interp, int argc, const char **argv);
static int		Testset2Cmd(ClientData dummy,
			    Tcl_Interp *interp, int argc, const char **argv);
static int		TestseterrorcodeCmd(ClientData dummy,
			    Tcl_Interp *interp, int argc, const char **argv);
static int		TestsetobjerrorcodeCmd(
			    ClientData dummy, Tcl_Interp *interp,
			    int objc, Tcl_Obj *const objv[]);
static int		TestsetplatformCmd(ClientData dummy,
			    Tcl_Interp *interp, int argc, const char **argv);
static int		TeststaticpkgCmd(ClientData dummy,
			    Tcl_Interp *interp, int argc, const char **argv);
static int		TesttranslatefilenameCmd(ClientData dummy,
			    Tcl_Interp *interp, int argc, const char **argv);
static int		TestupvarCmd(ClientData dummy,
			    Tcl_Interp *interp, int argc, const char **argv);
static int		TestWrongNumArgsObjCmd(
			    ClientData clientData, Tcl_Interp *interp,
			    int objc, Tcl_Obj *const objv[]);
static int		TestGetIndexFromObjStructObjCmd(
			    ClientData clientData, Tcl_Interp *interp,
			    int objc, Tcl_Obj *const objv[]);
static int		TestChannelCmd(ClientData clientData,
			    Tcl_Interp *interp, int argc, const char **argv);
static int		TestChannelEventCmd(ClientData clientData,
			    Tcl_Interp *interp, int argc, const char **argv);
static int		TestFilesystemObjCmd(ClientData dummy,
			    Tcl_Interp *interp, int objc,
			    Tcl_Obj *const objv[]);
static int		TestSimpleFilesystemObjCmd(
			    ClientData dummy, Tcl_Interp *interp, int objc,
			    Tcl_Obj *const objv[]);
static void		TestReport(const char *cmd, Tcl_Obj *arg1,
			    Tcl_Obj *arg2);
static Tcl_Obj *	TestReportGetNativePath(Tcl_Obj *pathPtr);
static Tcl_FSStatProc TestReportStat;
static Tcl_FSAccessProc TestReportAccess;
static Tcl_FSOpenFileChannelProc TestReportOpenFileChannel;
static Tcl_FSMatchInDirectoryProc TestReportMatchInDirectory;
static Tcl_FSChdirProc TestReportChdir;
static Tcl_FSLstatProc TestReportLstat;
static Tcl_FSCopyFileProc TestReportCopyFile;
static Tcl_FSDeleteFileProc TestReportDeleteFile;
static Tcl_FSRenameFileProc TestReportRenameFile;
static Tcl_FSCreateDirectoryProc TestReportCreateDirectory;
static Tcl_FSCopyDirectoryProc TestReportCopyDirectory;
static Tcl_FSRemoveDirectoryProc TestReportRemoveDirectory;
static Tcl_FSLoadFileProc TestReportLoadFile;
static Tcl_FSLinkProc TestReportLink;
static Tcl_FSFileAttrStringsProc TestReportFileAttrStrings;
static Tcl_FSFileAttrsGetProc TestReportFileAttrsGet;
static Tcl_FSFileAttrsSetProc TestReportFileAttrsSet;
static Tcl_FSUtimeProc TestReportUtime;
static Tcl_FSNormalizePathProc TestReportNormalizePath;
static Tcl_FSPathInFilesystemProc TestReportInFilesystem;
static Tcl_FSFreeInternalRepProc TestReportFreeInternalRep;
static Tcl_FSDupInternalRepProc TestReportDupInternalRep;

static Tcl_FSStatProc SimpleStat;
static Tcl_FSAccessProc SimpleAccess;
static Tcl_FSOpenFileChannelProc SimpleOpenFileChannel;
static Tcl_FSListVolumesProc SimpleListVolumes;
static Tcl_FSPathInFilesystemProc SimplePathInFilesystem;
static Tcl_Obj *	SimpleRedirect(Tcl_Obj *pathPtr);
static Tcl_FSMatchInDirectoryProc SimpleMatchInDirectory;
static int		TestNumUtfCharsCmd(ClientData clientData,
			    Tcl_Interp *interp, int objc,
			    Tcl_Obj *const objv[]);
static int		TestHashSystemHashCmd(ClientData clientData,
			    Tcl_Interp *interp, int objc,
			    Tcl_Obj *const objv[]);
static int		TestNRELevels(ClientData clientData,
			    Tcl_Interp *interp, int objc,
			    Tcl_Obj *const objv[]);

static const Tcl_Filesystem testReportingFilesystem = {
    "reporting",
    sizeof(Tcl_Filesystem),
    TCL_FILESYSTEM_VERSION_1,
    TestReportInFilesystem, /* path in */
    TestReportDupInternalRep,
    TestReportFreeInternalRep,
    NULL, /* native to norm */
    NULL, /* convert to native */
    TestReportNormalizePath,
    NULL, /* path type */
    NULL, /* separator */
    TestReportStat,
    TestReportAccess,
    TestReportOpenFileChannel,
    TestReportMatchInDirectory,
    TestReportUtime,
    TestReportLink,
    NULL /* list volumes */,
    TestReportFileAttrStrings,
    TestReportFileAttrsGet,
    TestReportFileAttrsSet,
    TestReportCreateDirectory,
    TestReportRemoveDirectory,
    TestReportDeleteFile,
    TestReportCopyFile,
    TestReportRenameFile,
    TestReportCopyDirectory,
    TestReportLstat,
    TestReportLoadFile,
    NULL /* cwd */,
    TestReportChdir
};

static const Tcl_Filesystem simpleFilesystem = {
    "simple",
    sizeof(Tcl_Filesystem),
    TCL_FILESYSTEM_VERSION_1,
    SimplePathInFilesystem,
    NULL,
    NULL,
    /* No internal to normalized, since we don't create any
     * pure 'internal' Tcl_Obj path representations */
    NULL,
    /* No create native rep function, since we don't use it
     * or 'Tcl_FSNewNativePath' */
    NULL,
    /* Normalize path isn't needed - we assume paths only have
     * one representation */
    NULL,
    NULL,
    NULL,
    SimpleStat,
    SimpleAccess,
    SimpleOpenFileChannel,
    SimpleMatchInDirectory,
    NULL,
    /* We choose not to support symbolic links inside our vfs's */
    NULL,
    SimpleListVolumes,
    NULL,
    NULL,
    NULL,
    NULL,
    NULL,
    NULL,
    /* No copy file - fallback will occur at Tcl level */
    NULL,
    /* No rename file - fallback will occur at Tcl level */
    NULL,
    /* No copy directory - fallback will occur at Tcl level */
    NULL,
    /* Use stat for lstat */
    NULL,
    /* No load - fallback on core implementation */
    NULL,
    /* We don't need a getcwd or chdir - fallback on Tcl's versions */
    NULL,
    NULL
};


/*
 *----------------------------------------------------------------------
 *
 * Tcltest_Init --
 *
 *	This procedure performs application-specific initialization. Most
 *	applications, especially those that incorporate additional packages,
 *	will have their own version of this procedure.
 *
 * Results:
 *	Returns a standard Tcl completion code, and leaves an error message in
 *	the interp's result if an error occurs.
 *
 * Side effects:
 *	Depends on the startup script.
 *
 *----------------------------------------------------------------------
 */

int
Tcltest_Init(
    Tcl_Interp *interp)		/* Interpreter for application. */
{
    Tcl_ValueType t3ArgTypes[2];

    Tcl_Obj *listPtr;
    Tcl_Obj **objv;
    int objc, index;
    static const char *const specialOptions[] = {
	"-appinitprocerror", "-appinitprocdeleteinterp",
	"-appinitprocclosestderr", "-appinitprocsetrcfile", NULL
    };

    if (Tcl_InitStubs(interp, "8.5", 0) == NULL) {
	return TCL_ERROR;
    }
    if (Tcl_TomMath_InitStubs(interp, "8.5") == NULL) {
	return TCL_ERROR;
    }
    if (Tcl_OOInitStubs(interp) == NULL) {
	return TCL_ERROR;
    }
    /* TIP #268: Full patchlevel instead of just major.minor */

    if (Tcl_PkgProvide(interp, "Tcltest", TCL_PATCH_LEVEL) == TCL_ERROR) {
	return TCL_ERROR;
    }

    /*
     * Create additional commands and math functions for testing Tcl.
     */

    Tcl_CreateCommand(interp, "gettimes", GetTimesCmd, NULL, NULL);
    Tcl_CreateCommand(interp, "noop", NoopCmd, NULL, NULL);
    Tcl_CreateObjCommand(interp, "noop", NoopObjCmd, NULL, NULL);
    Tcl_CreateObjCommand(interp, "testwrongnumargs", TestWrongNumArgsObjCmd,
	    NULL, NULL);
    Tcl_CreateObjCommand(interp, "testfilesystem", TestFilesystemObjCmd,
	    NULL, NULL);
    Tcl_CreateObjCommand(interp, "testsimplefilesystem", TestSimpleFilesystemObjCmd,
	    NULL, NULL);
    Tcl_CreateObjCommand(interp, "testgetindexfromobjstruct",
	    TestGetIndexFromObjStructObjCmd, NULL, NULL);
    Tcl_CreateCommand(interp, "testasync", TestasyncCmd, NULL, NULL);
    Tcl_CreateCommand(interp, "testchannel", TestChannelCmd,
	    NULL, NULL);
    Tcl_CreateCommand(interp, "testchannelevent", TestChannelEventCmd,
	    NULL, NULL);
    Tcl_CreateCommand(interp, "testcmdtoken", TestcmdtokenCmd, NULL,
	    NULL);
    Tcl_CreateCommand(interp, "testcmdinfo", TestcmdinfoCmd, NULL,
	    NULL);
    Tcl_CreateCommand(interp, "testcmdtrace", TestcmdtraceCmd,
	    NULL, NULL);
    Tcl_CreateCommand(interp, "testconcatobj", TestconcatobjCmd,
	    NULL, NULL);
    Tcl_CreateCommand(interp, "testcreatecommand", TestcreatecommandCmd,
	    NULL, NULL);
    Tcl_CreateCommand(interp, "testdcall", TestdcallCmd, NULL, NULL);
    Tcl_CreateCommand(interp, "testdel", TestdelCmd, NULL, NULL);
    Tcl_CreateCommand(interp, "testdelassocdata", TestdelassocdataCmd,
	    NULL, NULL);
    Tcl_CreateObjCommand(interp, "testdoubledigits", TestdoubledigitsObjCmd,
			 NULL, NULL);
    Tcl_DStringInit(&dstring);
    Tcl_CreateCommand(interp, "testdstring", TestdstringCmd, NULL,
	    NULL);
    Tcl_CreateObjCommand(interp, "testencoding", TestencodingObjCmd, NULL,
	    NULL);
    Tcl_CreateObjCommand(interp, "testevalex", TestevalexObjCmd,
	    NULL, NULL);
    Tcl_CreateObjCommand(interp, "testevalobjv", TestevalobjvObjCmd,
	    NULL, NULL);
    Tcl_CreateObjCommand(interp, "testevent", TesteventObjCmd,
	    NULL, NULL);
    Tcl_CreateCommand(interp, "testexithandler", TestexithandlerCmd,
	    NULL, NULL);
    Tcl_CreateCommand(interp, "testexprlong", TestexprlongCmd,
	    NULL, NULL);
    Tcl_CreateObjCommand(interp, "testexprlongobj", TestexprlongobjCmd,
	    NULL, NULL);
    Tcl_CreateCommand(interp, "testexprdouble", TestexprdoubleCmd,
	    NULL, NULL);
    Tcl_CreateObjCommand(interp, "testexprdoubleobj", TestexprdoubleobjCmd,
	    NULL, NULL);
    Tcl_CreateObjCommand(interp, "testexprparser", TestexprparserObjCmd,
	    NULL, NULL);
    Tcl_CreateCommand(interp, "testexprstring", TestexprstringCmd,
	    NULL, NULL);
    Tcl_CreateCommand(interp, "testfevent", TestfeventCmd, NULL,
	    NULL);
    Tcl_CreateObjCommand(interp, "testfilelink", TestfilelinkCmd,
	    NULL, NULL);
    Tcl_CreateObjCommand(interp, "testfile", TestfileCmd,
	    NULL, NULL);
    Tcl_CreateObjCommand(interp, "testhashsystemhash",
	    TestHashSystemHashCmd, NULL, NULL);
    Tcl_CreateCommand(interp, "testgetassocdata", TestgetassocdataCmd,
	    NULL, NULL);
    Tcl_CreateCommand(interp, "testgetint", TestgetintCmd,
	    NULL, NULL);
    Tcl_CreateCommand(interp, "testgetplatform", TestgetplatformCmd,
	    NULL, NULL);
    Tcl_CreateObjCommand(interp, "testgetvarfullname",
	    TestgetvarfullnameCmd, NULL, NULL);
    Tcl_CreateCommand(interp, "testinterpdelete", TestinterpdeleteCmd,
	    NULL, NULL);
    Tcl_CreateCommand(interp, "testlink", TestlinkCmd, NULL, NULL);
    Tcl_CreateObjCommand(interp, "testlocale", TestlocaleCmd, NULL,
	    NULL);
    Tcl_CreateCommand(interp, "testpanic", TestpanicCmd, NULL, NULL);
    Tcl_CreateObjCommand(interp, "testfinexit", TestfinexitObjCmd, NULL, NULL);
    Tcl_CreateObjCommand(interp, "testparser", TestparserObjCmd,
	    NULL, NULL);
    Tcl_CreateObjCommand(interp, "testparsevar", TestparsevarObjCmd,
	    NULL, NULL);
    Tcl_CreateObjCommand(interp, "testparsevarname", TestparsevarnameObjCmd,
	    NULL, NULL);
    Tcl_CreateObjCommand(interp, "testregexp", TestregexpObjCmd,
	    NULL, NULL);
    Tcl_CreateObjCommand(interp, "testreturn", TestreturnObjCmd,
	    NULL, NULL);
    Tcl_CreateObjCommand(interp, "testsaveresult", TestsaveresultCmd,
	    NULL, NULL);
    Tcl_CreateCommand(interp, "testsetassocdata", TestsetassocdataCmd,
	    NULL, NULL);
    Tcl_CreateCommand(interp, "testsetnoerr", TestsetCmd,
	    NULL, NULL);
    Tcl_CreateCommand(interp, "testseterr", TestsetCmd,
	    (ClientData) TCL_LEAVE_ERR_MSG, NULL);
    Tcl_CreateCommand(interp, "testset2", Testset2Cmd,
	    (ClientData) TCL_LEAVE_ERR_MSG, NULL);
    Tcl_CreateCommand(interp, "testseterrorcode", TestseterrorcodeCmd,
	    NULL, NULL);
    Tcl_CreateObjCommand(interp, "testsetobjerrorcode",
	    TestsetobjerrorcodeCmd, NULL, NULL);
    Tcl_CreateObjCommand(interp, "testnumutfchars",
	    TestNumUtfCharsCmd, NULL, NULL);
    Tcl_CreateCommand(interp, "testsetplatform", TestsetplatformCmd,
	    NULL, NULL);
    Tcl_CreateCommand(interp, "teststaticpkg", TeststaticpkgCmd,
	    NULL, NULL);
    Tcl_CreateCommand(interp, "testtranslatefilename",
	    TesttranslatefilenameCmd, NULL, NULL);
    Tcl_CreateCommand(interp, "testupvar", TestupvarCmd, NULL, NULL);
    Tcl_CreateMathFunc(interp, "T1", 0, NULL, TestMathFunc, (ClientData) 123);
    Tcl_CreateMathFunc(interp, "T2", 0, NULL, TestMathFunc, (ClientData) 345);
    Tcl_CreateCommand(interp, "testmainthread", TestmainthreadCmd, NULL,
	    NULL);
    Tcl_CreateCommand(interp, "testsetmainloop", TestsetmainloopCmd,
	    NULL, NULL);
    Tcl_CreateCommand(interp, "testexitmainloop", TestexitmainloopCmd,
	    NULL, NULL);
    t3ArgTypes[0] = TCL_EITHER;
    t3ArgTypes[1] = TCL_EITHER;
    Tcl_CreateMathFunc(interp, "T3", 2, t3ArgTypes, TestMathFunc2,
	    NULL);

    Tcl_CreateObjCommand(interp, "testnrelevels", TestNRELevels,
	    NULL, NULL);

    if (TclObjTest_Init(interp) != TCL_OK) {
	return TCL_ERROR;
    }
    if (Procbodytest_Init(interp) != TCL_OK) {
	return TCL_ERROR;
    }
#ifdef TCL_THREADS
    if (TclThread_Init(interp) != TCL_OK) {
	return TCL_ERROR;
    }
#endif

    /*
     * Check for special options used in ../tests/main.test
     */

    listPtr = Tcl_GetVar2Ex(interp, "argv", NULL, TCL_GLOBAL_ONLY);
    if (listPtr != NULL) {
	if (Tcl_ListObjGetElements(interp, listPtr, &objc, &objv) != TCL_OK) {
	    return TCL_ERROR;
	}
	if (objc && (Tcl_GetIndexFromObj(NULL, objv[0], specialOptions, NULL,
		TCL_EXACT, &index) == TCL_OK)) {
	    switch (index) {
	    case 0:
		return TCL_ERROR;
	    case 1:
		Tcl_DeleteInterp(interp);
		return TCL_ERROR;
	    case 2: {
		int mode;
		Tcl_UnregisterChannel(interp,
			Tcl_GetChannel(interp, "stderr", &mode));
		return TCL_ERROR;
	    }
	    case 3:
		if (objc-1) {
		    Tcl_SetVar2Ex(interp, "tcl_rcFileName", NULL, objv[1],
			    TCL_GLOBAL_ONLY);
		}
		return TCL_ERROR;
	    }
	}
    }

    /*
     * And finally add any platform specific test commands.
     */

    return TclplatformtestInit(interp);
}

/*
 *----------------------------------------------------------------------
 *
 * Tcltest_SafeInit --
 *
 *	This procedure performs application-specific initialization. Most
 *	applications, especially those that incorporate additional packages,
 *	will have their own version of this procedure.
 *
 * Results:
 *	Returns a standard Tcl completion code, and leaves an error message in
 *	the interp's result if an error occurs.
 *
 * Side effects:
 *	Depends on the startup script.
 *
 *----------------------------------------------------------------------
 */

int
Tcltest_SafeInit(
    Tcl_Interp *interp)		/* Interpreter for application. */
{
    if (Tcl_InitStubs(interp, "8.5", 0) == NULL) {
	return TCL_ERROR;
    }
    return Procbodytest_SafeInit(interp);
}

/*
 *----------------------------------------------------------------------
 *
 * TestasyncCmd --
 *
 *	This procedure implements the "testasync" command.  It is used
 *	to test the asynchronous handler facilities of Tcl.
 *
 * Results:
 *	A standard Tcl result.
 *
 * Side effects:
 *	Creates, deletes, and invokes handlers.
 *
 *----------------------------------------------------------------------
 */

	/* ARGSUSED */
static int
TestasyncCmd(
    ClientData dummy,			/* Not used. */
    Tcl_Interp *interp,			/* Current interpreter. */
    int argc,				/* Number of arguments. */
    const char **argv)			/* Argument strings. */
{
    TestAsyncHandler *asyncPtr, *prevPtr;
    int id, code;
    static int nextId = 1;

    if (argc < 2) {
	wrongNumArgs:
	Tcl_SetResult(interp, "wrong # args", TCL_STATIC);
	return TCL_ERROR;
    }
    if (strcmp(argv[1], "create") == 0) {
	if (argc != 3) {
	    goto wrongNumArgs;
	}
	asyncPtr = (TestAsyncHandler *) ckalloc(sizeof(TestAsyncHandler));
	asyncPtr->id = nextId;
	nextId++;
	asyncPtr->handler = Tcl_AsyncCreate(AsyncHandlerProc,
		(ClientData) asyncPtr);
	asyncPtr->command = (char *) ckalloc((unsigned) (strlen(argv[2]) + 1));
	strcpy(asyncPtr->command, argv[2]);
	asyncPtr->nextPtr = firstHandler;
	firstHandler = asyncPtr;
	Tcl_SetObjResult(interp, Tcl_NewIntObj(asyncPtr->id));
    } else if (strcmp(argv[1], "delete") == 0) {
	if (argc == 2) {
	    while (firstHandler != NULL) {
		asyncPtr = firstHandler;
		firstHandler = asyncPtr->nextPtr;
		Tcl_AsyncDelete(asyncPtr->handler);
		ckfree(asyncPtr->command);
		ckfree((char *) asyncPtr);
	    }
	    return TCL_OK;
	}
	if (argc != 3) {
	    goto wrongNumArgs;
	}
	if (Tcl_GetInt(interp, argv[2], &id) != TCL_OK) {
	    return TCL_ERROR;
	}
	for (prevPtr = NULL, asyncPtr = firstHandler; asyncPtr != NULL;
		prevPtr = asyncPtr, asyncPtr = asyncPtr->nextPtr) {
	    if (asyncPtr->id != id) {
		continue;
	    }
	    if (prevPtr == NULL) {
		firstHandler = asyncPtr->nextPtr;
	    } else {
		prevPtr->nextPtr = asyncPtr->nextPtr;
	    }
	    Tcl_AsyncDelete(asyncPtr->handler);
	    ckfree(asyncPtr->command);
	    ckfree((char *) asyncPtr);
	    break;
	}
    } else if (strcmp(argv[1], "mark") == 0) {
	if (argc != 5) {
	    goto wrongNumArgs;
	}
	if ((Tcl_GetInt(interp, argv[2], &id) != TCL_OK)
		|| (Tcl_GetInt(interp, argv[4], &code) != TCL_OK)) {
	    return TCL_ERROR;
	}
	for (asyncPtr = firstHandler; asyncPtr != NULL;
		asyncPtr = asyncPtr->nextPtr) {
	    if (asyncPtr->id == id) {
		Tcl_AsyncMark(asyncPtr->handler);
		break;
	    }
	}
	Tcl_SetObjResult(interp, Tcl_NewStringObj(argv[3], -1));
	return code;
#ifdef TCL_THREADS
    } else if (strcmp(argv[1], "marklater") == 0) {
	if (argc != 3) {
	    goto wrongNumArgs;
	}
	if (Tcl_GetInt(interp, argv[2], &id) != TCL_OK) {
	    return TCL_ERROR;
	}
	for (asyncPtr = firstHandler; asyncPtr != NULL;
		asyncPtr = asyncPtr->nextPtr) {
	    if (asyncPtr->id == id) {
		Tcl_ThreadId threadID;
		if (Tcl_CreateThread(&threadID, AsyncThreadProc,
			(ClientData) asyncPtr, TCL_THREAD_STACK_DEFAULT,
			TCL_THREAD_NOFLAGS) != TCL_OK) {
		    Tcl_SetResult(interp, "can't create thread", TCL_STATIC);
		    return TCL_ERROR;
		}
		break;
	    }
	}
    } else {
	Tcl_AppendResult(interp, "bad option \"", argv[1],
		"\": must be create, delete, int, mark, or marklater", NULL);
	return TCL_ERROR;
#else /* !TCL_THREADS */
    } else {
	Tcl_AppendResult(interp, "bad option \"", argv[1],
		"\": must be create, delete, int, or mark", NULL);
	return TCL_ERROR;
#endif
    }
    return TCL_OK;
}

static int
AsyncHandlerProc(
    ClientData clientData,	/* Pointer to TestAsyncHandler structure. */
    Tcl_Interp *interp,		/* Interpreter in which command was
				 * executed, or NULL. */
    int code)			/* Current return code from command. */
{
    TestAsyncHandler *asyncPtr = (TestAsyncHandler *) clientData;
    const char *listArgv[4], *cmd;
    char string[TCL_INTEGER_SPACE];

    TclFormatInt(string, code);
    listArgv[0] = asyncPtr->command;
    listArgv[1] = Tcl_GetString(Tcl_GetObjResult(interp));
    listArgv[2] = string;
    listArgv[3] = NULL;
    cmd = Tcl_Merge(3, listArgv);
    if (interp != NULL) {
	code = Tcl_Eval(interp, cmd);
    } else {
	/*
	 * this should not happen, but by definition of how async handlers are
	 * invoked, it's possible.  Better error checking is needed here.
	 */
    }
    ckfree((char *)cmd);
    return code;
}

/*
 *----------------------------------------------------------------------
 *
 * AsyncThreadProc --
 *
 *	Delivers an asynchronous event to a handler in another thread.
 *
 * Results:
 *	None.
 *
 * Side effects:
 *	Invokes Tcl_AsyncMark on the handler
 *
 *----------------------------------------------------------------------
 */

#ifdef TCL_THREADS
static Tcl_ThreadCreateType
AsyncThreadProc(
    ClientData clientData)	/* Parameter is a pointer to a
				 * TestAsyncHandler, defined above. */
{
    TestAsyncHandler *asyncPtr = clientData;
    Tcl_Sleep(1);
    Tcl_AsyncMark(asyncPtr->handler);
    Tcl_ExitThread(TCL_OK);
    TCL_THREAD_CREATE_RETURN;
}
#endif

/*
 *----------------------------------------------------------------------
 *
 * TestcmdinfoCmd --
 *
 *	This procedure implements the "testcmdinfo" command.  It is used to
 *	test Tcl_GetCommandInfo, Tcl_SetCommandInfo, and command creation and
 *	deletion.
 *
 * Results:
 *	A standard Tcl result.
 *
 * Side effects:
 *	Creates and deletes various commands and modifies their data.
 *
 *----------------------------------------------------------------------
 */

	/* ARGSUSED */
static int
TestcmdinfoCmd(
    ClientData dummy,		/* Not used. */
    Tcl_Interp *interp,		/* Current interpreter. */
    int argc,			/* Number of arguments. */
    const char **argv)		/* Argument strings. */
{
    Tcl_CmdInfo info;

    if (argc != 3) {
	Tcl_AppendResult(interp, "wrong # args: should be \"", argv[0],
		" option cmdName\"", NULL);
	return TCL_ERROR;
    }
    if (strcmp(argv[1], "create") == 0) {
	Tcl_CreateCommand(interp, argv[2], CmdProc1, (ClientData) "original",
		CmdDelProc1);
    } else if (strcmp(argv[1], "delete") == 0) {
	Tcl_DStringInit(&delString);
	Tcl_DeleteCommand(interp, argv[2]);
	Tcl_DStringResult(interp, &delString);
    } else if (strcmp(argv[1], "get") == 0) {
	if (Tcl_GetCommandInfo(interp, argv[2], &info) ==0) {
	    Tcl_SetResult(interp, "??", TCL_STATIC);
	    return TCL_OK;
	}
	if (info.proc == CmdProc1) {
	    Tcl_AppendResult(interp, "CmdProc1", " ",
		    (char *) info.clientData, NULL);
	} else if (info.proc == CmdProc2) {
	    Tcl_AppendResult(interp, "CmdProc2", " ",
		    (char *) info.clientData, NULL);
	} else {
	    Tcl_AppendResult(interp, "unknown", NULL);
	}
	if (info.deleteProc == CmdDelProc1) {
	    Tcl_AppendResult(interp, " CmdDelProc1", " ",
		    (char *) info.deleteData, NULL);
	} else if (info.deleteProc == CmdDelProc2) {
	    Tcl_AppendResult(interp, " CmdDelProc2", " ",
		    (char *) info.deleteData, NULL);
	} else {
	    Tcl_AppendResult(interp, " unknown", NULL);
	}
	Tcl_AppendResult(interp, " ", info.namespacePtr->fullName, NULL);
	if (info.isNativeObjectProc) {
	    Tcl_AppendResult(interp, " nativeObjectProc", NULL);
	} else {
	    Tcl_AppendResult(interp, " stringProc", NULL);
	}
    } else if (strcmp(argv[1], "modify") == 0) {
	info.proc = CmdProc2;
	info.clientData = (ClientData) "new_command_data";
	info.objProc = NULL;
	info.objClientData = NULL;
	info.deleteProc = CmdDelProc2;
	info.deleteData = (ClientData) "new_delete_data";
	if (Tcl_SetCommandInfo(interp, argv[2], &info) == 0) {
	    Tcl_SetObjResult(interp, Tcl_NewIntObj(0));
	} else {
	    Tcl_SetObjResult(interp, Tcl_NewIntObj(1));
	}
    } else {
	Tcl_AppendResult(interp, "bad option \"", argv[1],
		"\": must be create, delete, get, or modify", NULL);
	return TCL_ERROR;
    }
    return TCL_OK;
}

	/*ARGSUSED*/
static int
CmdProc1(
    ClientData clientData,	/* String to return. */
    Tcl_Interp *interp,		/* Current interpreter. */
    int argc,			/* Number of arguments. */
    const char **argv)		/* Argument strings. */
{
    Tcl_AppendResult(interp, "CmdProc1 ", (char *) clientData, NULL);
    return TCL_OK;
}

	/*ARGSUSED*/
static int
CmdProc2(
    ClientData clientData,	/* String to return. */
    Tcl_Interp *interp,		/* Current interpreter. */
    int argc,			/* Number of arguments. */
    const char **argv)		/* Argument strings. */
{
    Tcl_AppendResult(interp, "CmdProc2 ", (char *) clientData, NULL);
    return TCL_OK;
}

static void
CmdDelProc1(
    ClientData clientData)	/* String to save. */
{
    Tcl_DStringInit(&delString);
    Tcl_DStringAppend(&delString, "CmdDelProc1 ", -1);
    Tcl_DStringAppend(&delString, (char *) clientData, -1);
}

static void
CmdDelProc2(
    ClientData clientData)	/* String to save. */
{
    Tcl_DStringInit(&delString);
    Tcl_DStringAppend(&delString, "CmdDelProc2 ", -1);
    Tcl_DStringAppend(&delString, (char *) clientData, -1);
}

/*
 *----------------------------------------------------------------------
 *
 * TestcmdtokenCmd --
 *
 *	This procedure implements the "testcmdtoken" command. It is used to
 *	test Tcl_Command tokens and procedures such as Tcl_GetCommandFullName.
 *
 * Results:
 *	A standard Tcl result.
 *
 * Side effects:
 *	Creates and deletes various commands and modifies their data.
 *
 *----------------------------------------------------------------------
 */

	/* ARGSUSED */
static int
TestcmdtokenCmd(
    ClientData dummy,		/* Not used. */
    Tcl_Interp *interp,		/* Current interpreter. */
    int argc,			/* Number of arguments. */
    const char **argv)		/* Argument strings. */
{
    Tcl_Command token;
    int *l;
    char buf[30];

    if (argc != 3) {
	Tcl_AppendResult(interp, "wrong # args: should be \"", argv[0],
		" option arg\"", NULL);
	return TCL_ERROR;
    }
    if (strcmp(argv[1], "create") == 0) {
	token = Tcl_CreateCommand(interp, argv[2], CmdProc1,
		(ClientData) "original", NULL);
	sprintf(buf, "%p", (void *)token);
	Tcl_SetResult(interp, buf, TCL_VOLATILE);
    } else if (strcmp(argv[1], "name") == 0) {
	Tcl_Obj *objPtr;

	if (sscanf(argv[2], "%p", &l) != 1) {
	    Tcl_AppendResult(interp, "bad command token \"", argv[2],
		    "\"", NULL);
	    return TCL_ERROR;
	}

	objPtr = Tcl_NewObj();
	Tcl_GetCommandFullName(interp, (Tcl_Command) l, objPtr);

	Tcl_AppendElement(interp,
		Tcl_GetCommandName(interp, (Tcl_Command) l));
	Tcl_AppendElement(interp, Tcl_GetString(objPtr));
	Tcl_DecrRefCount(objPtr);
    } else {
	Tcl_AppendResult(interp, "bad option \"", argv[1],
		"\": must be create or name", NULL);
	return TCL_ERROR;
    }
    return TCL_OK;
}

/*
 *----------------------------------------------------------------------
 *
 * TestcmdtraceCmd --
 *
 *	This procedure implements the "testcmdtrace" command. It is used
 *	to test Tcl_CreateTrace and Tcl_DeleteTrace.
 *
 * Results:
 *	A standard Tcl result.
 *
 * Side effects:
 *	Creates and deletes a command trace, and tests the invocation of
 *	a procedure by the command trace.
 *
 *----------------------------------------------------------------------
 */

	/* ARGSUSED */
static int
TestcmdtraceCmd(
    ClientData dummy,		/* Not used. */
    Tcl_Interp *interp,		/* Current interpreter. */
    int argc,			/* Number of arguments. */
    const char **argv)		/* Argument strings. */
{
    Tcl_DString buffer;
    int result;

    if (argc != 3) {
	Tcl_AppendResult(interp, "wrong # args: should be \"", argv[0],
		" option script\"", NULL);
	return TCL_ERROR;
    }

    if (strcmp(argv[1], "tracetest") == 0) {
	Tcl_DStringInit(&buffer);
	cmdTrace = Tcl_CreateTrace(interp, 50000, CmdTraceProc, &buffer);
	result = Tcl_Eval(interp, argv[2]);
	if (result == TCL_OK) {
	    Tcl_ResetResult(interp);
	    Tcl_AppendResult(interp, Tcl_DStringValue(&buffer), NULL);
	}
	Tcl_DeleteTrace(interp, cmdTrace);
	Tcl_DStringFree(&buffer);
    } else if (strcmp(argv[1], "deletetest") == 0) {
	/*
	 * Create a command trace then eval a script to check whether it is
	 * called. Note that this trace procedure removes itself as a further
	 * check of the robustness of the trace proc calling code in
	 * TclNRExecuteByteCode.
	 */

	cmdTrace = Tcl_CreateTrace(interp, 50000, CmdTraceDeleteProc, NULL);
	Tcl_Eval(interp, argv[2]);
    } else if (strcmp(argv[1], "leveltest") == 0) {
	Interp *iPtr = (Interp *) interp;
	Tcl_DStringInit(&buffer);
	cmdTrace = Tcl_CreateTrace(interp, iPtr->numLevels + 4, CmdTraceProc,
		&buffer);
	result = Tcl_Eval(interp, argv[2]);
	if (result == TCL_OK) {
	    Tcl_ResetResult(interp);
	    Tcl_AppendResult(interp, Tcl_DStringValue(&buffer), NULL);
	}
	Tcl_DeleteTrace(interp, cmdTrace);
	Tcl_DStringFree(&buffer);
    } else if (strcmp(argv[1], "resulttest") == 0) {
	/* Create an object-based trace, then eval a script. This is used
	 * to test return codes other than TCL_OK from the trace engine.
	 */

	static int deleteCalled;

	deleteCalled = 0;
	cmdTrace = Tcl_CreateObjTrace(interp, 50000,
		TCL_ALLOW_INLINE_COMPILATION, ObjTraceProc,
		(ClientData) &deleteCalled, ObjTraceDeleteProc);
	result = Tcl_Eval(interp, argv[2]);
	Tcl_DeleteTrace(interp, cmdTrace);
	if (!deleteCalled) {
	    Tcl_SetResult(interp, "Delete wasn't called", TCL_STATIC);
	    return TCL_ERROR;
	} else {
	    return result;
	}
    } else if (strcmp(argv[1], "doubletest") == 0) {
	Tcl_Trace t1, t2;

	Tcl_DStringInit(&buffer);
	t1 = Tcl_CreateTrace(interp, 1, CmdTraceProc, &buffer);
	t2 = Tcl_CreateTrace(interp, 50000, CmdTraceProc, &buffer);
	result = Tcl_Eval(interp, argv[2]);
	if (result == TCL_OK) {
	    Tcl_ResetResult(interp);
	    Tcl_AppendResult(interp, Tcl_DStringValue(&buffer), NULL);
	}
	Tcl_DeleteTrace(interp, t2);
	Tcl_DeleteTrace(interp, t1);
	Tcl_DStringFree(&buffer);
    } else {
	Tcl_AppendResult(interp, "bad option \"", argv[1],
		"\": must be tracetest, deletetest, doubletest or resulttest", NULL);
	return TCL_ERROR;
    }
    return TCL_OK;
}

static void
CmdTraceProc(
    ClientData clientData,	/* Pointer to buffer in which the
				 * command and arguments are appended.
				 * Accumulates test result. */
    Tcl_Interp *interp,		/* Current interpreter. */
    int level,			/* Current trace level. */
    char *command,		/* The command being traced (after
				 * substitutions). */
    Tcl_CmdProc *cmdProc,	/* Points to command's command procedure. */
    ClientData cmdClientData,	/* Client data associated with command
				 * procedure. */
    int argc,			/* Number of arguments. */
    const char *argv[])		/* Argument strings. */
{
    Tcl_DString *bufPtr = (Tcl_DString *) clientData;
    int i;

    Tcl_DStringAppendElement(bufPtr, command);

    Tcl_DStringStartSublist(bufPtr);
    for (i = 0;  i < argc;  i++) {
	Tcl_DStringAppendElement(bufPtr, argv[i]);
    }
    Tcl_DStringEndSublist(bufPtr);
}

static void
CmdTraceDeleteProc(
    ClientData clientData,	/* Unused. */
    Tcl_Interp *interp,		/* Current interpreter. */
    int level,			/* Current trace level. */
    char *command,		/* The command being traced (after
				 * substitutions). */
    Tcl_CmdProc *cmdProc,	/* Points to command's command procedure. */
    ClientData cmdClientData,	/* Client data associated with command
				 * procedure. */
    int argc,			/* Number of arguments. */
    const char *argv[])		/* Argument strings. */
{
    /*
     * Remove ourselves to test whether calling Tcl_DeleteTrace within a trace
     * callback causes the for loop in TclNRExecuteByteCode that calls traces to
     * reference freed memory.
     */

    Tcl_DeleteTrace(interp, cmdTrace);
}

static int
ObjTraceProc(
    ClientData clientData,	/* unused */
    Tcl_Interp *interp,		/* Tcl interpreter */
    int level,			/* Execution level */
    const char *command,	/* Command being executed */
    Tcl_Command token,		/* Command information */
    int objc,			/* Parameter count */
    Tcl_Obj *const objv[])	/* Parameter list */
{
    const char *word = Tcl_GetString(objv[0]);

    if (!strcmp(word, "Error")) {
	Tcl_SetObjResult(interp, Tcl_NewStringObj(command, -1));
	return TCL_ERROR;
    } else if (!strcmp(word, "Break")) {
	return TCL_BREAK;
    } else if (!strcmp(word, "Continue")) {
	return TCL_CONTINUE;
    } else if (!strcmp(word, "Return")) {
	return TCL_RETURN;
    } else if (!strcmp(word, "OtherStatus")) {
	return 6;
    } else {
	return TCL_OK;
    }
}

static void
ObjTraceDeleteProc(
    ClientData clientData)
{
    int *intPtr = (int *) clientData;
    *intPtr = 1;		/* Record that the trace was deleted */
}

/*
 *----------------------------------------------------------------------
 *
 * TestcreatecommandCmd --
 *
 *	This procedure implements the "testcreatecommand" command. It is used
 *	to test that the Tcl_CreateCommand creates a new command in the
 *	namespace specified as part of its name, if any. It also checks that
 *	the namespace code ignore single ":"s in the middle or end of a
 *	command name.
 *
 * Results:
 *	A standard Tcl result.
 *
 * Side effects:
 *	Creates and deletes two commands ("test_ns_basic::createdcommand"
 *	and "value:at:").
 *
 *----------------------------------------------------------------------
 */

static int
TestcreatecommandCmd(
    ClientData dummy,		/* Not used. */
    Tcl_Interp *interp,		/* Current interpreter. */
    int argc,			/* Number of arguments. */
    const char **argv)		/* Argument strings. */
{
    if (argc != 2) {
	Tcl_AppendResult(interp, "wrong # args: should be \"", argv[0],
		" option\"", NULL);
	return TCL_ERROR;
    }
    if (strcmp(argv[1], "create") == 0) {
	Tcl_CreateCommand(interp, "test_ns_basic::createdcommand",
		CreatedCommandProc, NULL, NULL);
    } else if (strcmp(argv[1], "delete") == 0) {
	Tcl_DeleteCommand(interp, "test_ns_basic::createdcommand");
    } else if (strcmp(argv[1], "create2") == 0) {
	Tcl_CreateCommand(interp, "value:at:",
		CreatedCommandProc2, NULL, NULL);
    } else if (strcmp(argv[1], "delete2") == 0) {
	Tcl_DeleteCommand(interp, "value:at:");
    } else {
	Tcl_AppendResult(interp, "bad option \"", argv[1],
		"\": must be create, delete, create2, or delete2", NULL);
	return TCL_ERROR;
    }
    return TCL_OK;
}

static int
CreatedCommandProc(
    ClientData clientData,	/* String to return. */
    Tcl_Interp *interp,		/* Current interpreter. */
    int argc,			/* Number of arguments. */
    const char **argv)		/* Argument strings. */
{
    Tcl_CmdInfo info;
    int found;

    found = Tcl_GetCommandInfo(interp, "test_ns_basic::createdcommand",
	    &info);
    if (!found) {
	Tcl_AppendResult(interp, "CreatedCommandProc could not get command info for test_ns_basic::createdcommand",
		NULL);
	return TCL_ERROR;
    }
    Tcl_AppendResult(interp, "CreatedCommandProc in ",
	    info.namespacePtr->fullName, NULL);
    return TCL_OK;
}

static int
CreatedCommandProc2(
    ClientData clientData,	/* String to return. */
    Tcl_Interp *interp,		/* Current interpreter. */
    int argc,			/* Number of arguments. */
    const char **argv)		/* Argument strings. */
{
    Tcl_CmdInfo info;
    int found;

    found = Tcl_GetCommandInfo(interp, "value:at:", &info);
    if (!found) {
	Tcl_AppendResult(interp, "CreatedCommandProc2 could not get command info for test_ns_basic::createdcommand",
		NULL);
	return TCL_ERROR;
    }
    Tcl_AppendResult(interp, "CreatedCommandProc2 in ",
	    info.namespacePtr->fullName, NULL);
    return TCL_OK;
}

/*
 *----------------------------------------------------------------------
 *
 * TestdcallCmd --
 *
 *	This procedure implements the "testdcall" command.  It is used
 *	to test Tcl_CallWhenDeleted.
 *
 * Results:
 *	A standard Tcl result.
 *
 * Side effects:
 *	Creates and deletes interpreters.
 *
 *----------------------------------------------------------------------
 */

	/* ARGSUSED */
static int
TestdcallCmd(
    ClientData dummy,		/* Not used. */
    Tcl_Interp *interp,		/* Current interpreter. */
    int argc,			/* Number of arguments. */
    const char **argv)		/* Argument strings. */
{
    int i, id;

    delInterp = Tcl_CreateInterp();
    Tcl_DStringInit(&delString);
    for (i = 1; i < argc; i++) {
	if (Tcl_GetInt(interp, argv[i], &id) != TCL_OK) {
	    return TCL_ERROR;
	}
	if (id < 0) {
	    Tcl_DontCallWhenDeleted(delInterp, DelCallbackProc,
		    (ClientData) INT2PTR(-id));
	} else {
	    Tcl_CallWhenDeleted(delInterp, DelCallbackProc,
		    (ClientData) INT2PTR(id));
	}
    }
    Tcl_DeleteInterp(delInterp);
    Tcl_DStringResult(interp, &delString);
    return TCL_OK;
}

/*
 * The deletion callback used by TestdcallCmd:
 */

static void
DelCallbackProc(
    ClientData clientData,	/* Numerical value to append to delString. */
    Tcl_Interp *interp)		/* Interpreter being deleted. */
{
    int id = PTR2INT(clientData);
    char buffer[TCL_INTEGER_SPACE];

    TclFormatInt(buffer, id);
    Tcl_DStringAppendElement(&delString, buffer);
    if (interp != delInterp) {
	Tcl_DStringAppendElement(&delString, "bogus interpreter argument!");
    }
}

/*
 *----------------------------------------------------------------------
 *
 * TestdelCmd --
 *
 *	This procedure implements the "testdcall" command.  It is used
 *	to test Tcl_CallWhenDeleted.
 *
 * Results:
 *	A standard Tcl result.
 *
 * Side effects:
 *	Creates and deletes interpreters.
 *
 *----------------------------------------------------------------------
 */

	/* ARGSUSED */
static int
TestdelCmd(
    ClientData dummy,		/* Not used. */
    Tcl_Interp *interp,		/* Current interpreter. */
    int argc,			/* Number of arguments. */
    const char **argv)		/* Argument strings. */
{
    DelCmd *dPtr;
    Tcl_Interp *slave;

    if (argc != 4) {
	Tcl_SetResult(interp, "wrong # args", TCL_STATIC);
	return TCL_ERROR;
    }

    slave = Tcl_GetSlave(interp, argv[1]);
    if (slave == NULL) {
	return TCL_ERROR;
    }

    dPtr = (DelCmd *) ckalloc(sizeof(DelCmd));
    dPtr->interp = interp;
    dPtr->deleteCmd = (char *) ckalloc((unsigned) (strlen(argv[3]) + 1));
    strcpy(dPtr->deleteCmd, argv[3]);

    Tcl_CreateCommand(slave, argv[2], DelCmdProc, (ClientData) dPtr,
	    DelDeleteProc);
    return TCL_OK;
}

static int
DelCmdProc(
    ClientData clientData,	/* String result to return. */
    Tcl_Interp *interp,		/* Current interpreter. */
    int argc,			/* Number of arguments. */
    const char **argv)		/* Argument strings. */
{
    DelCmd *dPtr = (DelCmd *) clientData;

    Tcl_AppendResult(interp, dPtr->deleteCmd, NULL);
    ckfree(dPtr->deleteCmd);
    ckfree((char *) dPtr);
    return TCL_OK;
}

static void
DelDeleteProc(
    ClientData clientData)	/* String command to evaluate. */
{
    DelCmd *dPtr = (DelCmd *) clientData;

    Tcl_Eval(dPtr->interp, dPtr->deleteCmd);
    Tcl_ResetResult(dPtr->interp);
    ckfree(dPtr->deleteCmd);
    ckfree((char *) dPtr);
}

/*
 *----------------------------------------------------------------------
 *
 * TestdelassocdataCmd --
 *
 *	This procedure implements the "testdelassocdata" command. It is used
 *	to test Tcl_DeleteAssocData.
 *
 * Results:
 *	A standard Tcl result.
 *
 * Side effects:
 *	Deletes an association between a key and associated data from an
 *	interpreter.
 *
 *----------------------------------------------------------------------
 */

static int
TestdelassocdataCmd(
    ClientData clientData,	/* Not used. */
    Tcl_Interp *interp,		/* Current interpreter. */
    int argc,			/* Number of arguments. */
    const char **argv)		/* Argument strings. */
{
    if (argc != 2) {
	Tcl_AppendResult(interp, "wrong # arguments: should be \"", argv[0],
		" data_key\"", NULL);
	return TCL_ERROR;
    }
    Tcl_DeleteAssocData(interp, argv[1]);
    return TCL_OK;
}

/*
 *-----------------------------------------------------------------------------
 *
 * TestdoubledigitsCmd --
 *
 *	This procedure implements the 'testdoubledigits' command. It is
 *	used to test the low-level floating-point formatting primitives
 *	in Tcl.
 *
 * Usage:
 *	testdoubledigits fpval ndigits type ?shorten"
 *
 * Parameters:
 *	fpval - Floating-point value to format.
 *	ndigits - Digit count to request from Tcl_DoubleDigits
 *	type - One of 'shortest', 'Steele', 'e', 'f'
 *	shorten - Indicates that the 'shorten' flag should be passed in.
 *
 *-----------------------------------------------------------------------------
 */

static int
TestdoubledigitsObjCmd(ClientData unused,
				/* NULL */
		       Tcl_Interp* interp,
				/* Tcl interpreter */
		       int objc,
				/* Parameter count */
		       Tcl_Obj* const objv[])
				/* Parameter vector */
{
    static const char* options[] = {
	"shortest",
	"Steele",
	"e",
	"f",
	NULL
    };
    static const int types[] = {
	TCL_DD_SHORTEST,
	TCL_DD_STEELE,
	TCL_DD_E_FORMAT,
	TCL_DD_F_FORMAT
    };

    const Tcl_ObjType* doubleType;
    double d;
    int status;
    int ndigits;
    int type;
    int decpt;
    int signum;
    char* str;
    char* endPtr;
    Tcl_Obj* strObj;
    Tcl_Obj* retval;

    if (objc < 4 || objc > 5) {
	Tcl_WrongNumArgs(interp, 1, objv, "fpval ndigits type ?shorten?");
	return TCL_ERROR;
    }
    status = Tcl_GetDoubleFromObj(interp, objv[1], &d);
    if (status != TCL_OK) {
	doubleType = Tcl_GetObjType("double");
	if (objv[1]->typePtr == doubleType
	    || TclIsNaN(objv[1]->internalRep.doubleValue)) {
	    status = TCL_OK;
	    memcpy(&d, &(objv[1]->internalRep.doubleValue), sizeof(double));
	}
    }
    if (status != TCL_OK
	|| Tcl_GetIntFromObj(interp, objv[2], &ndigits) != TCL_OK
	|| Tcl_GetIndexFromObj(interp, objv[3], options, "conversion type",
			       TCL_EXACT, &type) != TCL_OK) {
	fprintf(stderr, "bad value? %g\n", d);
	return TCL_ERROR;
    }
    type = types[type];
    if (objc > 4) {
	if (strcmp(Tcl_GetString(objv[4]), "shorten")) {
	    Tcl_SetObjResult(interp, Tcl_NewStringObj("bad flag", -1));
	    return TCL_ERROR;
	}
	type |= TCL_DD_SHORTEN_FLAG;
    }
    str = TclDoubleDigits(d, ndigits, type, &decpt, &signum, &endPtr);
    strObj = Tcl_NewStringObj(str, endPtr-str);
    ckfree(str);
    retval = Tcl_NewListObj(1, &strObj);
    Tcl_ListObjAppendElement(NULL, retval, Tcl_NewIntObj(decpt));
    strObj = Tcl_NewStringObj(signum ? "-" : "+", 1);
    Tcl_ListObjAppendElement(NULL, retval, strObj);
    Tcl_SetObjResult(interp, retval);
    return TCL_OK;
}

/*
 *----------------------------------------------------------------------
 *
 * TestdstringCmd --
 *
 *	This procedure implements the "testdstring" command.  It is used
 *	to test the dynamic string facilities of Tcl.
 *
 * Results:
 *	A standard Tcl result.
 *
 * Side effects:
 *	Creates, deletes, and invokes handlers.
 *
 *----------------------------------------------------------------------
 */

	/* ARGSUSED */
static int
TestdstringCmd(
    ClientData dummy,		/* Not used. */
    Tcl_Interp *interp,		/* Current interpreter. */
    int argc,			/* Number of arguments. */
    const char **argv)		/* Argument strings. */
{
    int count;

    if (argc < 2) {
	wrongNumArgs:
	Tcl_SetResult(interp, "wrong # args", TCL_STATIC);
	return TCL_ERROR;
    }
    if (strcmp(argv[1], "append") == 0) {
	if (argc != 4) {
	    goto wrongNumArgs;
	}
	if (Tcl_GetInt(interp, argv[3], &count) != TCL_OK) {
	    return TCL_ERROR;
	}
	Tcl_DStringAppend(&dstring, argv[2], count);
    } else if (strcmp(argv[1], "element") == 0) {
	if (argc != 3) {
	    goto wrongNumArgs;
	}
	Tcl_DStringAppendElement(&dstring, argv[2]);
    } else if (strcmp(argv[1], "end") == 0) {
	if (argc != 2) {
	    goto wrongNumArgs;
	}
	Tcl_DStringEndSublist(&dstring);
    } else if (strcmp(argv[1], "free") == 0) {
	if (argc != 2) {
	    goto wrongNumArgs;
	}
	Tcl_DStringFree(&dstring);
    } else if (strcmp(argv[1], "get") == 0) {
	if (argc != 2) {
	    goto wrongNumArgs;
	}
	Tcl_SetResult(interp, Tcl_DStringValue(&dstring), TCL_VOLATILE);
    } else if (strcmp(argv[1], "gresult") == 0) {
	if (argc != 3) {
	    goto wrongNumArgs;
	}
	if (strcmp(argv[2], "staticsmall") == 0) {
	    Tcl_SetResult(interp, "short", TCL_STATIC);
	} else if (strcmp(argv[2], "staticlarge") == 0) {
	    Tcl_SetResult(interp, "first0 first1 first2 first3 first4 first5 first6 first7 first8 first9\nsecond0 second1 second2 second3 second4 second5 second6 second7 second8 second9\nthird0 third1 third2 third3 third4 third5 third6 third7 third8 third9\nfourth0 fourth1 fourth2 fourth3 fourth4 fourth5 fourth6 fourth7 fourth8 fourth9\nfifth0 fifth1 fifth2 fifth3 fifth4 fifth5 fifth6 fifth7 fifth8 fifth9\nsixth0 sixth1 sixth2 sixth3 sixth4 sixth5 sixth6 sixth7 sixth8 sixth9\nseventh0 seventh1 seventh2 seventh3 seventh4 seventh5 seventh6 seventh7 seventh8 seventh9\n", TCL_STATIC);
	} else if (strcmp(argv[2], "free") == 0) {
	    char *s = (char *) ckalloc(100);
	    strcpy(s, "This is a malloc-ed string");
	    Tcl_SetResult(interp, s, TCL_DYNAMIC);
	} else if (strcmp(argv[2], "special") == 0) {
	    char *s = (char *) ckalloc(100) + 16;
	    strcpy(s, "This is a specially-allocated string");
	    Tcl_SetResult(interp, s, SpecialFree);
	} else {
	    Tcl_AppendResult(interp, "bad gresult option \"", argv[2],
		    "\": must be staticsmall, staticlarge, free, or special",
		    NULL);
	    return TCL_ERROR;
	}
	Tcl_DStringGetResult(interp, &dstring);
    } else if (strcmp(argv[1], "length") == 0) {

	if (argc != 2) {
	    goto wrongNumArgs;
	}
	Tcl_SetObjResult(interp, Tcl_NewIntObj(Tcl_DStringLength(&dstring)));
    } else if (strcmp(argv[1], "result") == 0) {
	if (argc != 2) {
	    goto wrongNumArgs;
	}
	Tcl_DStringResult(interp, &dstring);
    } else if (strcmp(argv[1], "trunc") == 0) {
	if (argc != 3) {
	    goto wrongNumArgs;
	}
	if (Tcl_GetInt(interp, argv[2], &count) != TCL_OK) {
	    return TCL_ERROR;
	}
	Tcl_DStringTrunc(&dstring, count);
    } else if (strcmp(argv[1], "start") == 0) {
	if (argc != 2) {
	    goto wrongNumArgs;
	}
	Tcl_DStringStartSublist(&dstring);
    } else {
	Tcl_AppendResult(interp, "bad option \"", argv[1],
		"\": must be append, element, end, free, get, length, "
		"result, trunc, or start", NULL);
	return TCL_ERROR;
    }
    return TCL_OK;
}

/*
 * The procedure below is used as a special freeProc to test how well
 * Tcl_DStringGetResult handles freeProc's other than free.
 */

static void SpecialFree(blockPtr)
    char *blockPtr;			/* Block to free. */
{
    ckfree(blockPtr - 16);
}

/*
 *----------------------------------------------------------------------
 *
 * TestencodingCmd --
 *
 *	This procedure implements the "testencoding" command.  It is used
 *	to test the encoding package.
 *
 * Results:
 *	A standard Tcl result.
 *
 * Side effects:
 *	Load encodings.
 *
 *----------------------------------------------------------------------
 */

	/* ARGSUSED */
static int
TestencodingObjCmd(
    ClientData dummy,		/* Not used. */
    Tcl_Interp *interp,		/* Current interpreter. */
    int objc,			/* Number of arguments. */
    Tcl_Obj *const objv[])	/* Argument objects. */
{
    Tcl_Encoding encoding;
    int index, length;
    const char *string;
    TclEncoding *encodingPtr;
    static const char *const optionStrings[] = {
	"create",	"delete",	NULL
    };
    enum options {
	ENC_CREATE,	ENC_DELETE
    };

    if (Tcl_GetIndexFromObj(interp, objv[1], optionStrings, "option", 0,
	    &index) != TCL_OK) {
	return TCL_ERROR;
    }

    switch ((enum options) index) {
    case ENC_CREATE: {
	Tcl_EncodingType type;

	if (objc != 5) {
	    return TCL_ERROR;
	}
	encodingPtr = (TclEncoding *) ckalloc(sizeof(TclEncoding));
	encodingPtr->interp = interp;

	string = Tcl_GetStringFromObj(objv[3], &length);
	encodingPtr->toUtfCmd = (char *) ckalloc((unsigned) (length + 1));
	memcpy(encodingPtr->toUtfCmd, string, (unsigned) length + 1);

	string = Tcl_GetStringFromObj(objv[4], &length);
	encodingPtr->fromUtfCmd = (char *) ckalloc((unsigned) (length + 1));
	memcpy(encodingPtr->fromUtfCmd, string, (unsigned) (length + 1));

	string = Tcl_GetStringFromObj(objv[2], &length);

	type.encodingName = string;
	type.toUtfProc = EncodingToUtfProc;
	type.fromUtfProc = EncodingFromUtfProc;
	type.freeProc = EncodingFreeProc;
	type.clientData = (ClientData) encodingPtr;
	type.nullSize = 1;

	Tcl_CreateEncoding(&type);
	break;
    }
    case ENC_DELETE:
	if (objc != 3) {
	    return TCL_ERROR;
	}
	encoding = Tcl_GetEncoding(NULL, Tcl_GetString(objv[2]));
	Tcl_FreeEncoding(encoding);
	Tcl_FreeEncoding(encoding);
	break;
    }
    return TCL_OK;
}

static int
EncodingToUtfProc(
    ClientData clientData,	/* TclEncoding structure. */
    const char *src,		/* Source string in specified encoding. */
    int srcLen,			/* Source string length in bytes. */
    int flags,			/* Conversion control flags. */
    Tcl_EncodingState *statePtr,/* Current state. */
    char *dst,			/* Output buffer. */
    int dstLen,			/* The maximum length of output buffer. */
    int *srcReadPtr,		/* Filled with number of bytes read. */
    int *dstWrotePtr,		/* Filled with number of bytes stored. */
    int *dstCharsPtr)		/* Filled with number of chars stored. */
{
    int len;
    TclEncoding *encodingPtr;

    encodingPtr = (TclEncoding *) clientData;
    Tcl_GlobalEval(encodingPtr->interp, encodingPtr->toUtfCmd);

    len = strlen(Tcl_GetStringResult(encodingPtr->interp));
    if (len > dstLen) {
	len = dstLen;
    }
    memcpy(dst, Tcl_GetStringResult(encodingPtr->interp), (unsigned) len);
    Tcl_ResetResult(encodingPtr->interp);

    *srcReadPtr = srcLen;
    *dstWrotePtr = len;
    *dstCharsPtr = len;
    return TCL_OK;
}

static int
EncodingFromUtfProc(
    ClientData clientData,	/* TclEncoding structure. */
    const char *src,		/* Source string in specified encoding. */
    int srcLen,			/* Source string length in bytes. */
    int flags,			/* Conversion control flags. */
    Tcl_EncodingState *statePtr,/* Current state. */
    char *dst,			/* Output buffer. */
    int dstLen,			/* The maximum length of output buffer. */
    int *srcReadPtr,		/* Filled with number of bytes read. */
    int *dstWrotePtr,		/* Filled with number of bytes stored. */
    int *dstCharsPtr)		/* Filled with number of chars stored. */
{
    int len;
    TclEncoding *encodingPtr;

    encodingPtr = (TclEncoding *) clientData;
    Tcl_GlobalEval(encodingPtr->interp, encodingPtr->fromUtfCmd);

    len = strlen(Tcl_GetStringResult(encodingPtr->interp));
    if (len > dstLen) {
	len = dstLen;
    }
    memcpy(dst, Tcl_GetStringResult(encodingPtr->interp), (unsigned) len);
    Tcl_ResetResult(encodingPtr->interp);

    *srcReadPtr = srcLen;
    *dstWrotePtr = len;
    *dstCharsPtr = len;
    return TCL_OK;
}

static void
EncodingFreeProc(
    ClientData clientData)	/* ClientData associated with type. */
{
    TclEncoding *encodingPtr;

    encodingPtr = (TclEncoding *) clientData;
    ckfree((char *) encodingPtr->toUtfCmd);
    ckfree((char *) encodingPtr->fromUtfCmd);
    ckfree((char *) encodingPtr);
}

/*
 *----------------------------------------------------------------------
 *
 * TestevalexObjCmd --
 *
 *	This procedure implements the "testevalex" command.  It is
 *	used to test Tcl_EvalEx.
 *
 * Results:
 *	A standard Tcl result.
 *
 * Side effects:
 *	None.
 *
 *----------------------------------------------------------------------
 */

static int
TestevalexObjCmd(
    ClientData dummy,		/* Not used. */
    Tcl_Interp *interp,		/* Current interpreter. */
    int objc,			/* Number of arguments. */
    Tcl_Obj *const objv[])	/* Argument objects. */
{
    int length, flags;
    const char *script;

    flags = 0;
    if (objc == 3) {
	const char *global = Tcl_GetStringFromObj(objv[2], &length);
	if (strcmp(global, "global") != 0) {
	    Tcl_AppendResult(interp, "bad value \"", global,
		    "\": must be global", NULL);
	    return TCL_ERROR;
	}
	flags = TCL_EVAL_GLOBAL;
    } else if (objc != 2) {
	Tcl_WrongNumArgs(interp, 1, objv, "script ?global?");
	return TCL_ERROR;
    }

    script = Tcl_GetStringFromObj(objv[1], &length);
    return Tcl_EvalEx(interp, script, length, flags);
}

/*
 *----------------------------------------------------------------------
 *
 * TestevalobjvObjCmd --
 *
 *	This procedure implements the "testevalobjv" command.  It is
 *	used to test Tcl_EvalObjv.
 *
 * Results:
 *	A standard Tcl result.
 *
 * Side effects:
 *	None.
 *
 *----------------------------------------------------------------------
 */

static int
TestevalobjvObjCmd(
    ClientData dummy,		/* Not used. */
    Tcl_Interp *interp,		/* Current interpreter. */
    int objc,			/* Number of arguments. */
    Tcl_Obj *const objv[])	/* Argument objects. */
{
    int evalGlobal;

    if (objc < 3) {
	Tcl_WrongNumArgs(interp, 1, objv, "global word ?word ...?");
	return TCL_ERROR;
    }
    if (Tcl_GetIntFromObj(interp, objv[1], &evalGlobal) != TCL_OK) {
	return TCL_ERROR;
    }
    return Tcl_EvalObjv(interp, objc-2, objv+2,
	    (evalGlobal) ? TCL_EVAL_GLOBAL : 0);
}

/*
 *----------------------------------------------------------------------
 *
 * TesteventObjCmd --
 *
 *	This procedure implements a 'testevent' command.  The command
 *	is used to test event queue management.
 *
 * The command takes two forms:
 *	- testevent queue name position script
 *		Queues an event at the given position in the queue, and
 *		associates a given name with it (the same name may be
 *		associated with multiple events). When the event comes
 *		to the head of the queue, executes the given script at
 *		global level in the current interp. The position may be
 *		one of 'head', 'tail' or 'mark'.
 *	- testevent delete name
 *		Deletes any events associated with the given name from
 *		the queue.
 *
 * Return value:
 *	Returns a standard Tcl result.
 *
 * Side effects:
 *	Manipulates the event queue as directed.
 *
 *----------------------------------------------------------------------
 */

static int
TesteventObjCmd(
    ClientData unused,		/* Not used */
    Tcl_Interp *interp,		/* Tcl interpreter */
    int objc,			/* Parameter count */
    Tcl_Obj *const objv[])	/* Parameter vector */
{
    static const char *const subcommands[] = { /* Possible subcommands */
	"queue", "delete", NULL
    };
    int subCmdIndex;		/* Index of the chosen subcommand */
    static const char *const positions[] = { /* Possible queue positions */
	"head", "tail", "mark", NULL
    };
    int posIndex;		/* Index of the chosen position */
    static const Tcl_QueuePosition posNum[] = {
				/* Interpretation of the chosen position */
	TCL_QUEUE_HEAD,
	TCL_QUEUE_TAIL,
	TCL_QUEUE_MARK
    };
    TestEvent *ev;		/* Event to be queued */

    if (objc < 2) {
	Tcl_WrongNumArgs(interp, 1, objv, "subcommand ?arg ...?");
	return TCL_ERROR;
    }
    if (Tcl_GetIndexFromObj(interp, objv[1], subcommands, "subcommand",
	    TCL_EXACT, &subCmdIndex) != TCL_OK) {
	return TCL_ERROR;
    }
    switch (subCmdIndex) {
    case 0:			/* queue */
	if (objc != 5) {
	    Tcl_WrongNumArgs(interp, 2, objv, "name position script");
	    return TCL_ERROR;
	}
	if (Tcl_GetIndexFromObj(interp, objv[3], positions,
		"position specifier", TCL_EXACT, &posIndex) != TCL_OK) {
	    return TCL_ERROR;
	}
	ev = (TestEvent *) ckalloc(sizeof(TestEvent));
	ev->header.proc = TesteventProc;
	ev->header.nextPtr = NULL;
	ev->interp = interp;
	ev->command = objv[4];
	Tcl_IncrRefCount(ev->command);
	ev->tag = objv[2];
	Tcl_IncrRefCount(ev->tag);
	Tcl_QueueEvent((Tcl_Event *) ev, posNum[posIndex]);
	break;

    case 1:			/* delete */
	if (objc != 3) {
	    Tcl_WrongNumArgs(interp, 2, objv, "name");
	    return TCL_ERROR;
	}
	Tcl_DeleteEvents(TesteventDeleteProc, objv[2]);
	break;
    }

    return TCL_OK;
}

/*
 *----------------------------------------------------------------------
 *
 * TesteventProc --
 *
 *	Delivers a test event to the Tcl interpreter as part of event
 *	queue testing.
 *
 * Results:
 *	Returns 1 if the event has been serviced, 0 otherwise.
 *
 * Side effects:
 *	Evaluates the event's callback script, so has whatever side effects
 *	the callback has.  The return value of the callback script becomes the
 *	return value of this function.  If the callback script reports an
 *	error, it is reported as a background error.
 *
 *----------------------------------------------------------------------
 */

static int
TesteventProc(
    Tcl_Event *event,		/* Event to deliver */
    int flags)			/* Current flags for Tcl_ServiceEvent */
{
    TestEvent *ev = (TestEvent *) event;
    Tcl_Interp *interp = ev->interp;
    Tcl_Obj *command = ev->command;
    int result = Tcl_EvalObjEx(interp, command,
	    TCL_EVAL_GLOBAL | TCL_EVAL_DIRECT);
    int retval;

    if (result != TCL_OK) {
	Tcl_AddErrorInfo(interp,
		"    (command bound to \"testevent\" callback)");
	Tcl_BackgroundError(interp);
	return 1;		/* Avoid looping on errors */
    }
    if (Tcl_GetBooleanFromObj(interp, Tcl_GetObjResult(interp),
	    &retval) != TCL_OK) {
	Tcl_AddErrorInfo(interp,
		"    (return value from \"testevent\" callback)");
	Tcl_BackgroundError(interp);
	return 1;
    }
    if (retval) {
	Tcl_DecrRefCount(ev->tag);
	Tcl_DecrRefCount(ev->command);
    }

    return retval;
}

/*
 *----------------------------------------------------------------------
 *
 * TesteventDeleteProc --
 *
 *	Removes some set of events from the queue.
 *
 * This procedure is used as part of testing event queue management.
 *
 * Results:
 *	Returns 1 if a given event should be deleted, 0 otherwise.
 *
 * Side effects:
 *	None.
 *
 *----------------------------------------------------------------------
 */

static int
TesteventDeleteProc(
    Tcl_Event *event,		/* Event to examine */
    ClientData clientData)	/* Tcl_Obj containing the name of the event(s)
				 * to remove */
{
    TestEvent *ev;		/* Event to examine */
    const char *evNameStr;
    Tcl_Obj *targetName;	/* Name of the event(s) to delete */
    const char *targetNameStr;

    if (event->proc != TesteventProc) {
	return 0;
    }
    targetName = (Tcl_Obj *) clientData;
    targetNameStr = (char *) Tcl_GetStringFromObj(targetName, NULL);
    ev = (TestEvent *) event;
    evNameStr = Tcl_GetStringFromObj(ev->tag, NULL);
    if (strcmp(evNameStr, targetNameStr) == 0) {
	Tcl_DecrRefCount(ev->tag);
	Tcl_DecrRefCount(ev->command);
	return 1;
    } else {
	return 0;
    }
}

/*
 *----------------------------------------------------------------------
 *
 * TestexithandlerCmd --
 *
 *	This procedure implements the "testexithandler" command. It is
 *	used to test Tcl_CreateExitHandler and Tcl_DeleteExitHandler.
 *
 * Results:
 *	A standard Tcl result.
 *
 * Side effects:
 *	None.
 *
 *----------------------------------------------------------------------
 */

static int
TestexithandlerCmd(
    ClientData clientData,	/* Not used. */
    Tcl_Interp *interp,		/* Current interpreter. */
    int argc,			/* Number of arguments. */
    const char **argv)		/* Argument strings. */
{
    int value;

    if (argc != 3) {
	Tcl_AppendResult(interp, "wrong # arguments: should be \"", argv[0],
		" create|delete value\"", NULL);
	return TCL_ERROR;
    }
    if (Tcl_GetInt(interp, argv[2], &value) != TCL_OK) {
	return TCL_ERROR;
    }
    if (strcmp(argv[1], "create") == 0) {
	Tcl_CreateExitHandler((value & 1) ? ExitProcOdd : ExitProcEven,
		(ClientData) INT2PTR(value));
    } else if (strcmp(argv[1], "delete") == 0) {
	Tcl_DeleteExitHandler((value & 1) ? ExitProcOdd : ExitProcEven,
		(ClientData) INT2PTR(value));
    } else {
	Tcl_AppendResult(interp, "bad option \"", argv[1],
		"\": must be create or delete", NULL);
	return TCL_ERROR;
    }
    return TCL_OK;
}

static void
ExitProcOdd(
    ClientData clientData)	/* Integer value to print. */
{
    char buf[16 + TCL_INTEGER_SPACE];
    size_t len;

    sprintf(buf, "odd %d\n", PTR2INT(clientData));
    len = strlen(buf);
    if (len != (size_t) write(1, buf, len)) {
	Tcl_Panic("ExitProcOdd: unable to write to stdout");
    }
}

static void
ExitProcEven(
    ClientData clientData)	/* Integer value to print. */
{
    char buf[16 + TCL_INTEGER_SPACE];
    size_t len;

    sprintf(buf, "even %d\n", PTR2INT(clientData));
    len = strlen(buf);
    if (len != (size_t) write(1, buf, len)) {
	Tcl_Panic("ExitProcEven: unable to write to stdout");
    }
}

/*
 *----------------------------------------------------------------------
 *
 * TestexprlongCmd --
 *
 *	This procedure verifies that Tcl_ExprLong does not modify the
 *	interpreter result if there is no error.
 *
 * Results:
 *	A standard Tcl result.
 *
 * Side effects:
 *	None.
 *
 *----------------------------------------------------------------------
 */

static int
TestexprlongCmd(
    ClientData clientData,	/* Not used. */
    Tcl_Interp *interp,		/* Current interpreter. */
    int argc,			/* Number of arguments. */
    const char **argv)		/* Argument strings. */
{
    long exprResult;
    char buf[4 + TCL_INTEGER_SPACE];
    int result;

    if (argc != 2) {
	Tcl_AppendResult(interp, "wrong # arguments: should be \"", argv[0],
		" expression\"", NULL);
	return TCL_ERROR;
    }
    Tcl_SetResult(interp, "This is a result", TCL_STATIC);
    result = Tcl_ExprLong(interp, argv[1], &exprResult);
    if (result != TCL_OK) {
	return result;
    }
    sprintf(buf, ": %ld", exprResult);
    Tcl_AppendResult(interp, buf, NULL);
    return TCL_OK;
}

/*
 *----------------------------------------------------------------------
 *
 * TestexprlongobjCmd --
 *
 *	This procedure verifies that Tcl_ExprLongObj does not modify the
 *	interpreter result if there is no error.
 *
 * Results:
 *	A standard Tcl result.
 *
 * Side effects:
 *	None.
 *
 *----------------------------------------------------------------------
 */

static int
TestexprlongobjCmd(
    ClientData clientData,	/* Not used. */
    Tcl_Interp *interp,		/* Current interpreter. */
    int objc,			/* Number of arguments. */
    Tcl_Obj *const *objv)	/* Argument objects. */
{
    long exprResult;
    char buf[4 + TCL_INTEGER_SPACE];
    int result;

    if (objc != 2) {
	Tcl_WrongNumArgs(interp, 1, objv, "expression");
	return TCL_ERROR;
    }
    Tcl_SetResult(interp, "This is a result", TCL_STATIC);
    result = Tcl_ExprLongObj(interp, objv[1], &exprResult);
    if (result != TCL_OK) {
	return result;
    }
    sprintf(buf, ": %ld", exprResult);
    Tcl_AppendResult(interp, buf, NULL);
    return TCL_OK;
}

/*
 *----------------------------------------------------------------------
 *
 * TestexprdoubleCmd --
 *
 *	This procedure verifies that Tcl_ExprDouble does not modify the
 *	interpreter result if there is no error.
 *
 * Results:
 *	A standard Tcl result.
 *
 * Side effects:
 *	None.
 *
 *----------------------------------------------------------------------
 */

static int
TestexprdoubleCmd(
    ClientData clientData,	/* Not used. */
    Tcl_Interp *interp,		/* Current interpreter. */
    int argc,			/* Number of arguments. */
    const char **argv)		/* Argument strings. */
{
    double exprResult;
    char buf[4 + TCL_DOUBLE_SPACE];
    int result;

    if (argc != 2) {
	Tcl_AppendResult(interp, "wrong # arguments: should be \"", argv[0],
		" expression\"", NULL);
	return TCL_ERROR;
    }
    Tcl_SetResult(interp, "This is a result", TCL_STATIC);
    result = Tcl_ExprDouble(interp, argv[1], &exprResult);
    if (result != TCL_OK) {
	return result;
    }
    strcpy(buf, ": ");
    Tcl_PrintDouble(interp, exprResult, buf+2);
    Tcl_AppendResult(interp, buf, NULL);
    return TCL_OK;
}

/*
 *----------------------------------------------------------------------
 *
 * TestexprdoubleobjCmd --
 *
 *	This procedure verifies that Tcl_ExprLongObj does not modify the
 *	interpreter result if there is no error.
 *
 * Results:
 *	A standard Tcl result.
 *
 * Side effects:
 *	None.
 *
 *----------------------------------------------------------------------
 */

static int
TestexprdoubleobjCmd(
    ClientData clientData,	/* Not used. */
    Tcl_Interp *interp,		/* Current interpreter. */
    int objc,			/* Number of arguments. */
    Tcl_Obj *const *objv)	/* Argument objects. */
{
    double exprResult;
    char buf[4 + TCL_DOUBLE_SPACE];
    int result;

    if (objc != 2) {
	Tcl_WrongNumArgs(interp, 1, objv, "expression");
	return TCL_ERROR;
    }
    Tcl_SetResult(interp, "This is a result", TCL_STATIC);
    result = Tcl_ExprDoubleObj(interp, objv[1], &exprResult);
    if (result != TCL_OK) {
	return result;
    }
    strcpy(buf, ": ");
    Tcl_PrintDouble(interp, exprResult, buf+2);
    Tcl_AppendResult(interp, buf, NULL);
    return TCL_OK;
}

/*
 *----------------------------------------------------------------------
 *
 * TestexprstringCmd --
 *
 *	This procedure tests the basic operation of Tcl_ExprString.
 *
 * Results:
 *	A standard Tcl result.
 *
 * Side effects:
 *	None.
 *
 *----------------------------------------------------------------------
 */

static int
TestexprstringCmd(
    ClientData clientData,	/* Not used. */
    Tcl_Interp *interp,		/* Current interpreter. */
    int argc,			/* Number of arguments. */
    const char **argv)		/* Argument strings. */
{
    if (argc != 2) {
	Tcl_AppendResult(interp, "wrong # arguments: should be \"", argv[0],
		" expression\"", NULL);
	return TCL_ERROR;
    }
    return Tcl_ExprString(interp, argv[1]);
}

/*
 *----------------------------------------------------------------------
 *
 * TestfilelinkCmd --
 *
 *	This procedure implements the "testfilelink" command.  It is used to
 *	test the effects of creating and manipulating filesystem links in Tcl.
 *
 * Results:
 *	A standard Tcl result.
 *
 * Side effects:
 *	May create a link on disk.
 *
 *----------------------------------------------------------------------
 */

static int
TestfilelinkCmd(
    ClientData clientData,	/* Not used. */
    Tcl_Interp *interp,		/* Current interpreter. */
    int objc,			/* Number of arguments. */
    Tcl_Obj *const objv[])	/* The argument objects. */
{
    Tcl_Obj *contents;

    if (objc < 2 || objc > 3) {
	Tcl_WrongNumArgs(interp, 1, objv, "source ?target?");
	return TCL_ERROR;
    }

    if (Tcl_FSConvertToPathType(interp, objv[1]) != TCL_OK) {
	return TCL_ERROR;
    }

    if (objc == 3) {
	/* Create link from source to target */
	contents = Tcl_FSLink(objv[1], objv[2],
		TCL_CREATE_SYMBOLIC_LINK|TCL_CREATE_HARD_LINK);
	if (contents == NULL) {
	    Tcl_AppendResult(interp, "could not create link from \"",
		    Tcl_GetString(objv[1]), "\" to \"",
		    Tcl_GetString(objv[2]), "\": ",
		    Tcl_PosixError(interp), NULL);
	    return TCL_ERROR;
	}
    } else {
	/* Read link */
	contents = Tcl_FSLink(objv[1], NULL, 0);
	if (contents == NULL) {
	    Tcl_AppendResult(interp, "could not read link \"",
		    Tcl_GetString(objv[1]), "\": ",
		    Tcl_PosixError(interp), NULL);
	    return TCL_ERROR;
	}
    }
    Tcl_SetObjResult(interp, contents);
    if (objc == 2) {
	/*
	 * If we are creating a link, this will actually just
	 * be objv[3], and we don't own it
	 */
	Tcl_DecrRefCount(contents);
    }
    return TCL_OK;
}

/*
 *----------------------------------------------------------------------
 *
 * TestgetassocdataCmd --
 *
 *	This procedure implements the "testgetassocdata" command. It is
 *	used to test Tcl_GetAssocData.
 *
 * Results:
 *	A standard Tcl result.
 *
 * Side effects:
 *	None.
 *
 *----------------------------------------------------------------------
 */

static int
TestgetassocdataCmd(
    ClientData clientData,	/* Not used. */
    Tcl_Interp *interp,		/* Current interpreter. */
    int argc,			/* Number of arguments. */
    const char **argv)		/* Argument strings. */
{
    char *res;

    if (argc != 2) {
	Tcl_AppendResult(interp, "wrong # arguments: should be \"", argv[0],
		" data_key\"", NULL);
	return TCL_ERROR;
    }
    res = (char *) Tcl_GetAssocData(interp, argv[1], NULL);
    if (res != NULL) {
	Tcl_AppendResult(interp, res, NULL);
    }
    return TCL_OK;
}

/*
 *----------------------------------------------------------------------
 *
 * TestgetplatformCmd --
 *
 *	This procedure implements the "testgetplatform" command. It is
 *	used to retrievel the value of the tclPlatform global variable.
 *
 * Results:
 *	A standard Tcl result.
 *
 * Side effects:
 *	None.
 *
 *----------------------------------------------------------------------
 */

static int
TestgetplatformCmd(
    ClientData clientData,	/* Not used. */
    Tcl_Interp *interp,		/* Current interpreter. */
    int argc,			/* Number of arguments. */
    const char **argv)		/* Argument strings. */
{
    static const char *const platformStrings[] = { "unix", "mac", "windows" };
    TclPlatformType *platform;

    platform = TclGetPlatform();

    if (argc != 1) {
	Tcl_AppendResult(interp, "wrong # arguments: should be \"", argv[0],
		NULL);
	return TCL_ERROR;
    }

    Tcl_AppendResult(interp, platformStrings[*platform], NULL);
    return TCL_OK;
}

/*
 *----------------------------------------------------------------------
 *
 * TestinterpdeleteCmd --
 *
 *	This procedure tests the code in tclInterp.c that deals with
 *	interpreter deletion. It deletes a user-specified interpreter
 *	from the hierarchy, and subsequent code checks integrity.
 *
 * Results:
 *	A standard Tcl result.
 *
 * Side effects:
 *	Deletes one or more interpreters.
 *
 *----------------------------------------------------------------------
 */

	/* ARGSUSED */
static int
TestinterpdeleteCmd(
    ClientData dummy,		/* Not used. */
    Tcl_Interp *interp,		/* Current interpreter. */
    int argc,			/* Number of arguments. */
    const char **argv)		/* Argument strings. */
{
    Tcl_Interp *slaveToDelete;

    if (argc != 2) {
	Tcl_AppendResult(interp, "wrong # args: should be \"", argv[0],
		" path\"", NULL);
	return TCL_ERROR;
    }
    slaveToDelete = Tcl_GetSlave(interp, argv[1]);
    if (slaveToDelete == NULL) {
	return TCL_ERROR;
    }
    Tcl_DeleteInterp(slaveToDelete);
    return TCL_OK;
}

/*
 *----------------------------------------------------------------------
 *
 * TestlinkCmd --
 *
 *	This procedure implements the "testlink" command.  It is used
 *	to test Tcl_LinkVar and related library procedures.
 *
 * Results:
 *	A standard Tcl result.
 *
 * Side effects:
 *	Creates and deletes various variable links, plus returns
 *	values of the linked variables.
 *
 *----------------------------------------------------------------------
 */

	/* ARGSUSED */
static int
TestlinkCmd(
    ClientData dummy,		/* Not used. */
    Tcl_Interp *interp,		/* Current interpreter. */
    int argc,			/* Number of arguments. */
    const char **argv)		/* Argument strings. */
{
    static int intVar = 43;
    static int boolVar = 4;
    static double realVar = 1.23;
    static Tcl_WideInt wideVar = Tcl_LongAsWide(79);
    static char *stringVar = NULL;
    static char charVar = '@';
    static unsigned char ucharVar = 130;
    static short shortVar = 3000;
    static unsigned short ushortVar = 60000;
    static unsigned int uintVar = 0xbeeffeed;
    static long longVar = 123456789L;
    static unsigned long ulongVar = 3456789012UL;
    static float floatVar = 4.5;
    static Tcl_WideUInt uwideVar = (Tcl_WideUInt) Tcl_LongAsWide(123);
    static int created = 0;
    char buffer[2*TCL_DOUBLE_SPACE];
    int writable, flag;
    Tcl_Obj *tmp;

    if (argc < 2) {
	Tcl_AppendResult(interp, "wrong # args: should be \"", argv[0],
		" option ?arg arg arg arg arg arg arg arg arg arg arg arg"
		" arg arg?\"", NULL);
	return TCL_ERROR;
    }
    if (strcmp(argv[1], "create") == 0) {
	if (argc != 16) {
	    Tcl_AppendResult(interp, "wrong # args: should be \"",
		argv[0], " ", argv[1],
		" intRO realRO boolRO stringRO wideRO charRO ucharRO shortRO"
		" ushortRO uintRO longRO ulongRO floatRO uwideRO\"", NULL);
	    return TCL_ERROR;
	}
	if (created) {
	    Tcl_UnlinkVar(interp, "int");
	    Tcl_UnlinkVar(interp, "real");
	    Tcl_UnlinkVar(interp, "bool");
	    Tcl_UnlinkVar(interp, "string");
	    Tcl_UnlinkVar(interp, "wide");
	    Tcl_UnlinkVar(interp, "char");
	    Tcl_UnlinkVar(interp, "uchar");
	    Tcl_UnlinkVar(interp, "short");
	    Tcl_UnlinkVar(interp, "ushort");
	    Tcl_UnlinkVar(interp, "uint");
	    Tcl_UnlinkVar(interp, "long");
	    Tcl_UnlinkVar(interp, "ulong");
	    Tcl_UnlinkVar(interp, "float");
	    Tcl_UnlinkVar(interp, "uwide");
	}
	created = 1;
	if (Tcl_GetBoolean(interp, argv[2], &writable) != TCL_OK) {
	    return TCL_ERROR;
	}
	flag = (writable != 0) ? 0 : TCL_LINK_READ_ONLY;
	if (Tcl_LinkVar(interp, "int", (char *) &intVar,
		TCL_LINK_INT | flag) != TCL_OK) {
	    return TCL_ERROR;
	}
	if (Tcl_GetBoolean(interp, argv[3], &writable) != TCL_OK) {
	    return TCL_ERROR;
	}
	flag = (writable != 0) ? 0 : TCL_LINK_READ_ONLY;
	if (Tcl_LinkVar(interp, "real", (char *) &realVar,
		TCL_LINK_DOUBLE | flag) != TCL_OK) {
	    return TCL_ERROR;
	}
	if (Tcl_GetBoolean(interp, argv[4], &writable) != TCL_OK) {
	    return TCL_ERROR;
	}
	flag = (writable != 0) ? 0 : TCL_LINK_READ_ONLY;
	if (Tcl_LinkVar(interp, "bool", (char *) &boolVar,
		TCL_LINK_BOOLEAN | flag) != TCL_OK) {
	    return TCL_ERROR;
	}
	if (Tcl_GetBoolean(interp, argv[5], &writable) != TCL_OK) {
	    return TCL_ERROR;
	}
	flag = (writable != 0) ? 0 : TCL_LINK_READ_ONLY;
	if (Tcl_LinkVar(interp, "string", (char *) &stringVar,
		TCL_LINK_STRING | flag) != TCL_OK) {
	    return TCL_ERROR;
	}
	if (Tcl_GetBoolean(interp, argv[6], &writable) != TCL_OK) {
	    return TCL_ERROR;
	}
	flag = (writable != 0) ? 0 : TCL_LINK_READ_ONLY;
	if (Tcl_LinkVar(interp, "wide", (char *) &wideVar,
			TCL_LINK_WIDE_INT | flag) != TCL_OK) {
	    return TCL_ERROR;
	}
	if (Tcl_GetBoolean(interp, argv[7], &writable) != TCL_OK) {
	    return TCL_ERROR;
	}
	flag = (writable != 0) ? 0 : TCL_LINK_READ_ONLY;
	if (Tcl_LinkVar(interp, "char", (char *) &charVar,
		TCL_LINK_CHAR | flag) != TCL_OK) {
	    return TCL_ERROR;
	}
	if (Tcl_GetBoolean(interp, argv[8], &writable) != TCL_OK) {
	    return TCL_ERROR;
	}
	flag = (writable != 0) ? 0 : TCL_LINK_READ_ONLY;
	if (Tcl_LinkVar(interp, "uchar", (char *) &ucharVar,
		TCL_LINK_UCHAR | flag) != TCL_OK) {
	    return TCL_ERROR;
	}
	if (Tcl_GetBoolean(interp, argv[9], &writable) != TCL_OK) {
	    return TCL_ERROR;
	}
	flag = (writable != 0) ? 0 : TCL_LINK_READ_ONLY;
	if (Tcl_LinkVar(interp, "short", (char *) &shortVar,
		TCL_LINK_SHORT | flag) != TCL_OK) {
	    return TCL_ERROR;
	}
	if (Tcl_GetBoolean(interp, argv[10], &writable) != TCL_OK) {
	    return TCL_ERROR;
	}
	flag = (writable != 0) ? 0 : TCL_LINK_READ_ONLY;
	if (Tcl_LinkVar(interp, "ushort", (char *) &ushortVar,
		TCL_LINK_USHORT | flag) != TCL_OK) {
	    return TCL_ERROR;
	}
	if (Tcl_GetBoolean(interp, argv[11], &writable) != TCL_OK) {
	    return TCL_ERROR;
	}
	flag = (writable != 0) ? 0 : TCL_LINK_READ_ONLY;
	if (Tcl_LinkVar(interp, "uint", (char *) &uintVar,
		TCL_LINK_UINT | flag) != TCL_OK) {
	    return TCL_ERROR;
	}
	if (Tcl_GetBoolean(interp, argv[12], &writable) != TCL_OK) {
	    return TCL_ERROR;
	}
	flag = (writable != 0) ? 0 : TCL_LINK_READ_ONLY;
	if (Tcl_LinkVar(interp, "long", (char *) &longVar,
		TCL_LINK_LONG | flag) != TCL_OK) {
	    return TCL_ERROR;
	}
	if (Tcl_GetBoolean(interp, argv[13], &writable) != TCL_OK) {
	    return TCL_ERROR;
	}
	flag = (writable != 0) ? 0 : TCL_LINK_READ_ONLY;
	if (Tcl_LinkVar(interp, "ulong", (char *) &ulongVar,
		TCL_LINK_ULONG | flag) != TCL_OK) {
	    return TCL_ERROR;
	}
	if (Tcl_GetBoolean(interp, argv[14], &writable) != TCL_OK) {
	    return TCL_ERROR;
	}
	flag = (writable != 0) ? 0 : TCL_LINK_READ_ONLY;
	if (Tcl_LinkVar(interp, "float", (char *) &floatVar,
		TCL_LINK_FLOAT | flag) != TCL_OK) {
	    return TCL_ERROR;
	}
	if (Tcl_GetBoolean(interp, argv[15], &writable) != TCL_OK) {
	    return TCL_ERROR;
	}
	flag = (writable != 0) ? 0 : TCL_LINK_READ_ONLY;
	if (Tcl_LinkVar(interp, "uwide", (char *) &uwideVar,
		TCL_LINK_WIDE_UINT | flag) != TCL_OK) {
	    return TCL_ERROR;
	}

    } else if (strcmp(argv[1], "delete") == 0) {
	Tcl_UnlinkVar(interp, "int");
	Tcl_UnlinkVar(interp, "real");
	Tcl_UnlinkVar(interp, "bool");
	Tcl_UnlinkVar(interp, "string");
	Tcl_UnlinkVar(interp, "wide");
	Tcl_UnlinkVar(interp, "char");
	Tcl_UnlinkVar(interp, "uchar");
	Tcl_UnlinkVar(interp, "short");
	Tcl_UnlinkVar(interp, "ushort");
	Tcl_UnlinkVar(interp, "uint");
	Tcl_UnlinkVar(interp, "long");
	Tcl_UnlinkVar(interp, "ulong");
	Tcl_UnlinkVar(interp, "float");
	Tcl_UnlinkVar(interp, "uwide");
	created = 0;
    } else if (strcmp(argv[1], "get") == 0) {
	TclFormatInt(buffer, intVar);
	Tcl_AppendElement(interp, buffer);
	Tcl_PrintDouble(NULL, realVar, buffer);
	Tcl_AppendElement(interp, buffer);
	TclFormatInt(buffer, boolVar);
	Tcl_AppendElement(interp, buffer);
	Tcl_AppendElement(interp, (stringVar == NULL) ? "-" : stringVar);
	/*
	 * Wide ints only have an object-based interface.
	 */
	tmp = Tcl_NewWideIntObj(wideVar);
	Tcl_AppendElement(interp, Tcl_GetString(tmp));
	Tcl_DecrRefCount(tmp);
	TclFormatInt(buffer, (int) charVar);
	Tcl_AppendElement(interp, buffer);
	TclFormatInt(buffer, (int) ucharVar);
	Tcl_AppendElement(interp, buffer);
	TclFormatInt(buffer, (int) shortVar);
	Tcl_AppendElement(interp, buffer);
	TclFormatInt(buffer, (int) ushortVar);
	Tcl_AppendElement(interp, buffer);
	TclFormatInt(buffer, (int) uintVar);
	Tcl_AppendElement(interp, buffer);
	tmp = Tcl_NewLongObj(longVar);
	Tcl_AppendElement(interp, Tcl_GetString(tmp));
	Tcl_DecrRefCount(tmp);
	tmp = Tcl_NewLongObj((long)ulongVar);
	Tcl_AppendElement(interp, Tcl_GetString(tmp));
	Tcl_DecrRefCount(tmp);
	Tcl_PrintDouble(NULL, (double)floatVar, buffer);
	Tcl_AppendElement(interp, buffer);
	tmp = Tcl_NewWideIntObj((Tcl_WideInt)uwideVar);
	Tcl_AppendElement(interp, Tcl_GetString(tmp));
	Tcl_DecrRefCount(tmp);
    } else if (strcmp(argv[1], "set") == 0) {
	int v;

	if (argc != 16) {
	    Tcl_AppendResult(interp, "wrong # args: should be \"",
		    argv[0], " ", argv[1],
		    " intValue realValue boolValue stringValue wideValue"
		    " charValue ucharValue shortValue ushortValue uintValue"
		    " longValue ulongValue floatValue uwideValue\"", NULL);
	    return TCL_ERROR;
	}
	if (argv[2][0] != 0) {
	    if (Tcl_GetInt(interp, argv[2], &intVar) != TCL_OK) {
		return TCL_ERROR;
	    }
	}
	if (argv[3][0] != 0) {
	    if (Tcl_GetDouble(interp, argv[3], &realVar) != TCL_OK) {
		return TCL_ERROR;
	    }
	}
	if (argv[4][0] != 0) {
	    if (Tcl_GetInt(interp, argv[4], &boolVar) != TCL_OK) {
		return TCL_ERROR;
	    }
	}
	if (argv[5][0] != 0) {
	    if (stringVar != NULL) {
		ckfree(stringVar);
	    }
	    if (strcmp(argv[5], "-") == 0) {
		stringVar = NULL;
	    } else {
		stringVar = (char *) ckalloc((unsigned) (strlen(argv[5]) + 1));
		strcpy(stringVar, argv[5]);
	    }
	}
	if (argv[6][0] != 0) {
	    tmp = Tcl_NewStringObj(argv[6], -1);
	    if (Tcl_GetWideIntFromObj(interp, tmp, &wideVar) != TCL_OK) {
		Tcl_DecrRefCount(tmp);
		return TCL_ERROR;
	    }
	    Tcl_DecrRefCount(tmp);
	}
	if (argv[7][0]) {
	    if (Tcl_GetInt(interp, argv[7], &v) != TCL_OK) {
		return TCL_ERROR;
	    }
	    charVar = (char) v;
	}
	if (argv[8][0]) {
	    if (Tcl_GetInt(interp, argv[8], &v) != TCL_OK) {
		return TCL_ERROR;
	    }
	    ucharVar = (unsigned char) v;
	}
	if (argv[9][0]) {
	    if (Tcl_GetInt(interp, argv[9], &v) != TCL_OK) {
		return TCL_ERROR;
	    }
	    shortVar = (short) v;
	}
	if (argv[10][0]) {
	    if (Tcl_GetInt(interp, argv[10], &v) != TCL_OK) {
		return TCL_ERROR;
	    }
	    ushortVar = (unsigned short) v;
	}
	if (argv[11][0]) {
	    if (Tcl_GetInt(interp, argv[11], &v) != TCL_OK) {
		return TCL_ERROR;
	    }
	    uintVar = (unsigned int) v;
	}
	if (argv[12][0]) {
	    if (Tcl_GetInt(interp, argv[12], &v) != TCL_OK) {
		return TCL_ERROR;
	    }
	    longVar = (long) v;
	}
	if (argv[13][0]) {
	    if (Tcl_GetInt(interp, argv[13], &v) != TCL_OK) {
		return TCL_ERROR;
	    }
	    ulongVar = (unsigned long) v;
	}
	if (argv[14][0]) {
	    double d;
	    if (Tcl_GetDouble(interp, argv[14], &d) != TCL_OK) {
		return TCL_ERROR;
	    }
	    floatVar = (float) d;
	}
	if (argv[15][0]) {
	    Tcl_WideInt w;
	    tmp = Tcl_NewStringObj(argv[15], -1);
	    if (Tcl_GetWideIntFromObj(interp, tmp, &w) != TCL_OK) {
		Tcl_DecrRefCount(tmp);
		return TCL_ERROR;
	    }
	    Tcl_DecrRefCount(tmp);
	    uwideVar = (Tcl_WideUInt) w;
	}
    } else if (strcmp(argv[1], "update") == 0) {
	int v;

	if (argc != 16) {
	    Tcl_AppendResult(interp, "wrong # args: should be \"",
		    argv[0], " ", argv[1],
		    " intValue realValue boolValue stringValue wideValue"
		    " charValue ucharValue shortValue ushortValue uintValue"
		    " longValue ulongValue floatValue uwideValue\"", NULL);
	    return TCL_ERROR;
	}
	if (argv[2][0] != 0) {
	    if (Tcl_GetInt(interp, argv[2], &intVar) != TCL_OK) {
		return TCL_ERROR;
	    }
	    Tcl_UpdateLinkedVar(interp, "int");
	}
	if (argv[3][0] != 0) {
	    if (Tcl_GetDouble(interp, argv[3], &realVar) != TCL_OK) {
		return TCL_ERROR;
	    }
	    Tcl_UpdateLinkedVar(interp, "real");
	}
	if (argv[4][0] != 0) {
	    if (Tcl_GetInt(interp, argv[4], &boolVar) != TCL_OK) {
		return TCL_ERROR;
	    }
	    Tcl_UpdateLinkedVar(interp, "bool");
	}
	if (argv[5][0] != 0) {
	    if (stringVar != NULL) {
		ckfree(stringVar);
	    }
	    if (strcmp(argv[5], "-") == 0) {
		stringVar = NULL;
	    } else {
		stringVar = (char *) ckalloc((unsigned) (strlen(argv[5]) + 1));
		strcpy(stringVar, argv[5]);
	    }
	    Tcl_UpdateLinkedVar(interp, "string");
	}
	if (argv[6][0] != 0) {
	    tmp = Tcl_NewStringObj(argv[6], -1);
	    if (Tcl_GetWideIntFromObj(interp, tmp, &wideVar) != TCL_OK) {
		Tcl_DecrRefCount(tmp);
		return TCL_ERROR;
	    }
	    Tcl_DecrRefCount(tmp);
	    Tcl_UpdateLinkedVar(interp, "wide");
	}
	if (argv[7][0]) {
	    if (Tcl_GetInt(interp, argv[7], &v) != TCL_OK) {
		return TCL_ERROR;
	    }
	    charVar = (char) v;
	    Tcl_UpdateLinkedVar(interp, "char");
	}
	if (argv[8][0]) {
	    if (Tcl_GetInt(interp, argv[8], &v) != TCL_OK) {
		return TCL_ERROR;
	    }
	    ucharVar = (unsigned char) v;
	    Tcl_UpdateLinkedVar(interp, "uchar");
	}
	if (argv[9][0]) {
	    if (Tcl_GetInt(interp, argv[9], &v) != TCL_OK) {
		return TCL_ERROR;
	    }
	    shortVar = (short) v;
	    Tcl_UpdateLinkedVar(interp, "short");
	}
	if (argv[10][0]) {
	    if (Tcl_GetInt(interp, argv[10], &v) != TCL_OK) {
		return TCL_ERROR;
	    }
	    ushortVar = (unsigned short) v;
	    Tcl_UpdateLinkedVar(interp, "ushort");
	}
	if (argv[11][0]) {
	    if (Tcl_GetInt(interp, argv[11], &v) != TCL_OK) {
		return TCL_ERROR;
	    }
	    uintVar = (unsigned int) v;
	    Tcl_UpdateLinkedVar(interp, "uint");
	}
	if (argv[12][0]) {
	    if (Tcl_GetInt(interp, argv[12], &v) != TCL_OK) {
		return TCL_ERROR;
	    }
	    longVar = (long) v;
	    Tcl_UpdateLinkedVar(interp, "long");
	}
	if (argv[13][0]) {
	    if (Tcl_GetInt(interp, argv[13], &v) != TCL_OK) {
		return TCL_ERROR;
	    }
	    ulongVar = (unsigned long) v;
	    Tcl_UpdateLinkedVar(interp, "ulong");
	}
	if (argv[14][0]) {
	    double d;
	    if (Tcl_GetDouble(interp, argv[14], &d) != TCL_OK) {
		return TCL_ERROR;
	    }
	    floatVar = (float) d;
	    Tcl_UpdateLinkedVar(interp, "float");
	}
	if (argv[15][0]) {
	    Tcl_WideInt w;
	    tmp = Tcl_NewStringObj(argv[15], -1);
	    if (Tcl_GetWideIntFromObj(interp, tmp, &w) != TCL_OK) {
		Tcl_DecrRefCount(tmp);
		return TCL_ERROR;
	    }
	    Tcl_DecrRefCount(tmp);
	    uwideVar = (Tcl_WideUInt) w;
	    Tcl_UpdateLinkedVar(interp, "uwide");
	}
    } else {
	Tcl_AppendResult(interp, "bad option \"", argv[1],
		"\": should be create, delete, get, set, or update", NULL);
	return TCL_ERROR;
    }
    return TCL_OK;
}

/*
 *----------------------------------------------------------------------
 *
 * TestlocaleCmd --
 *
 *	This procedure implements the "testlocale" command.  It is used
 *	to test the effects of setting different locales in Tcl.
 *
 * Results:
 *	A standard Tcl result.
 *
 * Side effects:
 *	Modifies the current C locale.
 *
 *----------------------------------------------------------------------
 */

static int
TestlocaleCmd(
    ClientData clientData,	/* Not used. */
    Tcl_Interp *interp,		/* Current interpreter. */
    int objc,			/* Number of arguments. */
    Tcl_Obj *const objv[])	/* The argument objects. */
{
    int index;
    const char *locale;

    static const char *const optionStrings[] = {
	"ctype", "numeric", "time", "collate", "monetary",
	"all",	NULL
    };
    static int lcTypes[] = {
	LC_CTYPE, LC_NUMERIC, LC_TIME, LC_COLLATE, LC_MONETARY,
	LC_ALL
    };

    /*
     * LC_CTYPE, etc. correspond to the indices for the strings.
     */

    if (objc < 2 || objc > 3) {
	Tcl_WrongNumArgs(interp, 1, objv, "category ?locale?");
	return TCL_ERROR;
    }

    if (Tcl_GetIndexFromObj(interp, objv[1], optionStrings, "option", 0,
	    &index) != TCL_OK) {
	return TCL_ERROR;
    }

    if (objc == 3) {
	locale = Tcl_GetString(objv[2]);
    } else {
	locale = NULL;
    }
    locale = setlocale(lcTypes[index], locale);
    if (locale) {
	Tcl_SetStringObj(Tcl_GetObjResult(interp), locale, -1);
    }
    return TCL_OK;
}

/*
 *----------------------------------------------------------------------
 *
 * TestMathFunc --
 *
 *	This is a user-defined math procedure to test out math procedures
 *	with no arguments.
 *
 * Results:
 *	A normal Tcl completion code.
 *
 * Side effects:
 *	None.
 *
 *----------------------------------------------------------------------
 */

	/* ARGSUSED */
static int
TestMathFunc(
    ClientData clientData,	/* Integer value to return. */
    Tcl_Interp *interp,		/* Not used. */
    Tcl_Value *args,		/* Not used. */
    Tcl_Value *resultPtr)	/* Where to store result. */
{
    resultPtr->type = TCL_INT;
    resultPtr->intValue = PTR2INT(clientData);
    return TCL_OK;
}

/*
 *----------------------------------------------------------------------
 *
 * TestMathFunc2 --
 *
 *	This is a user-defined math procedure to test out math procedures
 *	that do have arguments, in this case 2.
 *
 * Results:
 *	A normal Tcl completion code.
 *
 * Side effects:
 *	None.
 *
 *----------------------------------------------------------------------
 */

	/* ARGSUSED */
static int
TestMathFunc2(
    ClientData clientData,	/* Integer value to return. */
    Tcl_Interp *interp,		/* Used to report errors. */
    Tcl_Value *args,		/* Points to an array of two Tcl_Value structs
				 * for the two arguments. */
    Tcl_Value *resultPtr)	/* Where to store the result. */
{
    int result = TCL_OK;

    /*
     * Return the maximum of the two arguments with the correct type.
     */

    if (args[0].type == TCL_INT) {
	int i0 = args[0].intValue;

	if (args[1].type == TCL_INT) {
	    int i1 = args[1].intValue;

	    resultPtr->type = TCL_INT;
	    resultPtr->intValue = ((i0 > i1)? i0 : i1);
	} else if (args[1].type == TCL_DOUBLE) {
	    double d0 = i0;
	    double d1 = args[1].doubleValue;

	    resultPtr->type = TCL_DOUBLE;
	    resultPtr->doubleValue = ((d0 > d1)? d0 : d1);
	} else if (args[1].type == TCL_WIDE_INT) {
	    Tcl_WideInt w0 = Tcl_LongAsWide(i0);
	    Tcl_WideInt w1 = args[1].wideValue;

	    resultPtr->type = TCL_WIDE_INT;
	    resultPtr->wideValue = ((w0 > w1)? w0 : w1);
	} else {
	    Tcl_SetResult(interp, "T3: wrong type for arg 2", TCL_STATIC);
	    result = TCL_ERROR;
	}
    } else if (args[0].type == TCL_DOUBLE) {
	double d0 = args[0].doubleValue;

	if (args[1].type == TCL_INT) {
	    double d1 = args[1].intValue;

	    resultPtr->type = TCL_DOUBLE;
	    resultPtr->doubleValue = ((d0 > d1)? d0 : d1);
	} else if (args[1].type == TCL_DOUBLE) {
	    double d1 = args[1].doubleValue;

	    resultPtr->type = TCL_DOUBLE;
	    resultPtr->doubleValue = ((d0 > d1)? d0 : d1);
	} else if (args[1].type == TCL_WIDE_INT) {
	    double d1 = Tcl_WideAsDouble(args[1].wideValue);

	    resultPtr->type = TCL_DOUBLE;
	    resultPtr->doubleValue = ((d0 > d1)? d0 : d1);
	} else {
	    Tcl_SetResult(interp, "T3: wrong type for arg 2", TCL_STATIC);
	    result = TCL_ERROR;
	}
    } else if (args[0].type == TCL_WIDE_INT) {
	Tcl_WideInt w0 = args[0].wideValue;

	if (args[1].type == TCL_INT) {
	    Tcl_WideInt w1 = Tcl_LongAsWide(args[1].intValue);

	    resultPtr->type = TCL_WIDE_INT;
	    resultPtr->wideValue = ((w0 > w1)? w0 : w1);
	} else if (args[1].type == TCL_DOUBLE) {
	    double d0 = Tcl_WideAsDouble(w0);
	    double d1 = args[1].doubleValue;

	    resultPtr->type = TCL_DOUBLE;
	    resultPtr->doubleValue = ((d0 > d1)? d0 : d1);
	} else if (args[1].type == TCL_WIDE_INT) {
	    Tcl_WideInt w1 = args[1].wideValue;

	    resultPtr->type = TCL_WIDE_INT;
	    resultPtr->wideValue = ((w0 > w1)? w0 : w1);
	} else {
	    Tcl_SetResult(interp, "T3: wrong type for arg 2", TCL_STATIC);
	    result = TCL_ERROR;
	}
    } else {
	Tcl_SetResult(interp, "T3: wrong type for arg 1", TCL_STATIC);
	result = TCL_ERROR;
    }
    return result;
}

/*
 *----------------------------------------------------------------------
 *
 * CleanupTestSetassocdataTests --
 *
 *	This function is called when an interpreter is deleted to clean
 *	up any data left over from running the testsetassocdata command.
 *
 * Results:
 *	None.
 *
 * Side effects:
 *	Releases storage.
 *
 *----------------------------------------------------------------------
 */
	/* ARGSUSED */
static void
CleanupTestSetassocdataTests(
    ClientData clientData,	/* Data to be released. */
    Tcl_Interp *interp)		/* Interpreter being deleted. */
{
    ckfree((char *) clientData);
}

/*
 *----------------------------------------------------------------------
 *
 * TestparserObjCmd --
 *
 *	This procedure implements the "testparser" command.  It is
 *	used for testing the new Tcl script parser in Tcl 8.1.
 *
 * Results:
 *	A standard Tcl result.
 *
 * Side effects:
 *	None.
 *
 *----------------------------------------------------------------------
 */

static int
TestparserObjCmd(
    ClientData clientData,	/* Not used. */
    Tcl_Interp *interp,		/* Current interpreter. */
    int objc,			/* Number of arguments. */
    Tcl_Obj *const objv[])	/* The argument objects. */
{
    const char *script;
    int length, dummy;
    Tcl_Parse parse;

    if (objc != 3) {
	Tcl_WrongNumArgs(interp, 1, objv, "script length");
	return TCL_ERROR;
    }
    script = Tcl_GetStringFromObj(objv[1], &dummy);
    if (Tcl_GetIntFromObj(interp, objv[2], &length)) {
	return TCL_ERROR;
    }
    if (length == 0) {
	length = dummy;
    }
    if (Tcl_ParseCommand(interp, script, length, 0, &parse) != TCL_OK) {
	Tcl_AddErrorInfo(interp, "\n    (remainder of script: \"");
	Tcl_AddErrorInfo(interp, parse.term);
	Tcl_AddErrorInfo(interp, "\")");
	return TCL_ERROR;
    }

    /*
     * The parse completed successfully.  Just print out the contents
     * of the parse structure into the interpreter's result.
     */

    PrintParse(interp, &parse);
    Tcl_FreeParse(&parse);
    return TCL_OK;
}

/*
 *----------------------------------------------------------------------
 *
 * TestexprparserObjCmd --
 *
 *	This procedure implements the "testexprparser" command.  It is
 *	used for testing the new Tcl expression parser in Tcl 8.1.
 *
 * Results:
 *	A standard Tcl result.
 *
 * Side effects:
 *	None.
 *
 *----------------------------------------------------------------------
 */

static int
TestexprparserObjCmd(
    ClientData clientData,	/* Not used. */
    Tcl_Interp *interp,		/* Current interpreter. */
    int objc,			/* Number of arguments. */
    Tcl_Obj *const objv[])	/* The argument objects. */
{
    const char *script;
    int length, dummy;
    Tcl_Parse parse;

    if (objc != 3) {
	Tcl_WrongNumArgs(interp, 1, objv, "expr length");
	return TCL_ERROR;
    }
    script = Tcl_GetStringFromObj(objv[1], &dummy);
    if (Tcl_GetIntFromObj(interp, objv[2], &length)) {
	return TCL_ERROR;
    }
    if (length == 0) {
	length = dummy;
    }
    parse.commentStart = NULL;
    parse.commentSize = 0;
    parse.commandStart = NULL;
    parse.commandSize = 0;
    if (Tcl_ParseExpr(interp, script, length, &parse) != TCL_OK) {
	Tcl_AddErrorInfo(interp, "\n    (remainder of expr: \"");
	Tcl_AddErrorInfo(interp, parse.term);
	Tcl_AddErrorInfo(interp, "\")");
	return TCL_ERROR;
    }

    /*
     * The parse completed successfully.  Just print out the contents
     * of the parse structure into the interpreter's result.
     */

    PrintParse(interp, &parse);
    Tcl_FreeParse(&parse);
    return TCL_OK;
}

/*
 *----------------------------------------------------------------------
 *
 * PrintParse --
 *
 *	This procedure prints out the contents of a Tcl_Parse structure
 *	in the result of an interpreter.
 *
 * Results:
 *	Interp's result is set to a prettily formatted version of the
 *	contents of parsePtr.
 *
 * Side effects:
 *	None.
 *
 *----------------------------------------------------------------------
 */

static void
PrintParse(
    Tcl_Interp *interp,		/* Interpreter whose result is to be set to
				 * the contents of a parse structure. */
    Tcl_Parse *parsePtr)	/* Parse structure to print out. */
{
    Tcl_Obj *objPtr;
    const char *typeString;
    Tcl_Token *tokenPtr;
    int i;

    objPtr = Tcl_GetObjResult(interp);
    if (parsePtr->commentSize > 0) {
	Tcl_ListObjAppendElement(NULL, objPtr,
		Tcl_NewStringObj(parsePtr->commentStart,
			parsePtr->commentSize));
    } else {
	Tcl_ListObjAppendElement(NULL, objPtr, Tcl_NewStringObj("-", 1));
    }
    Tcl_ListObjAppendElement(NULL, objPtr,
	    Tcl_NewStringObj(parsePtr->commandStart, parsePtr->commandSize));
    Tcl_ListObjAppendElement(NULL, objPtr,
	    Tcl_NewIntObj(parsePtr->numWords));
    for (i = 0; i < parsePtr->numTokens; i++) {
	tokenPtr = &parsePtr->tokenPtr[i];
	switch (tokenPtr->type) {
	case TCL_TOKEN_EXPAND_WORD:
	    typeString = "expand";
	    break;
	case TCL_TOKEN_WORD:
	    typeString = "word";
	    break;
	case TCL_TOKEN_SIMPLE_WORD:
	    typeString = "simple";
	    break;
	case TCL_TOKEN_TEXT:
	    typeString = "text";
	    break;
	case TCL_TOKEN_BS:
	    typeString = "backslash";
	    break;
	case TCL_TOKEN_COMMAND:
	    typeString = "command";
	    break;
	case TCL_TOKEN_VARIABLE:
	    typeString = "variable";
	    break;
	case TCL_TOKEN_SUB_EXPR:
	    typeString = "subexpr";
	    break;
	case TCL_TOKEN_OPERATOR:
	    typeString = "operator";
	    break;
	default:
	    typeString = "??";
	    break;
	}
	Tcl_ListObjAppendElement(NULL, objPtr,
		Tcl_NewStringObj(typeString, -1));
	Tcl_ListObjAppendElement(NULL, objPtr,
		Tcl_NewStringObj(tokenPtr->start, tokenPtr->size));
	Tcl_ListObjAppendElement(NULL, objPtr,
		Tcl_NewIntObj(tokenPtr->numComponents));
    }
    Tcl_ListObjAppendElement(NULL, objPtr,
	    Tcl_NewStringObj(parsePtr->commandStart + parsePtr->commandSize,
	    -1));
}

/*
 *----------------------------------------------------------------------
 *
 * TestparsevarObjCmd --
 *
 *	This procedure implements the "testparsevar" command.  It is
 *	used for testing Tcl_ParseVar.
 *
 * Results:
 *	A standard Tcl result.
 *
 * Side effects:
 *	None.
 *
 *----------------------------------------------------------------------
 */

static int
TestparsevarObjCmd(
    ClientData clientData,	/* Not used. */
    Tcl_Interp *interp,		/* Current interpreter. */
    int objc,			/* Number of arguments. */
    Tcl_Obj *const objv[])	/* The argument objects. */
{
    const char *value, *name, *termPtr;

    if (objc != 2) {
	Tcl_WrongNumArgs(interp, 1, objv, "varName");
	return TCL_ERROR;
    }
    name = Tcl_GetString(objv[1]);
    value = Tcl_ParseVar(interp, name, &termPtr);
    if (value == NULL) {
	return TCL_ERROR;
    }

    Tcl_AppendElement(interp, value);
    Tcl_AppendElement(interp, termPtr);
    return TCL_OK;
}

/*
 *----------------------------------------------------------------------
 *
 * TestparsevarnameObjCmd --
 *
 *	This procedure implements the "testparsevarname" command.  It is
 *	used for testing the new Tcl script parser in Tcl 8.1.
 *
 * Results:
 *	A standard Tcl result.
 *
 * Side effects:
 *	None.
 *
 *----------------------------------------------------------------------
 */

static int
TestparsevarnameObjCmd(
    ClientData clientData,	/* Not used. */
    Tcl_Interp *interp,		/* Current interpreter. */
    int objc,			/* Number of arguments. */
    Tcl_Obj *const objv[])	/* The argument objects. */
{
    const char *script;
    int append, length, dummy;
    Tcl_Parse parse;

    if (objc != 4) {
	Tcl_WrongNumArgs(interp, 1, objv, "script length append");
	return TCL_ERROR;
    }
    script = Tcl_GetStringFromObj(objv[1], &dummy);
    if (Tcl_GetIntFromObj(interp, objv[2], &length)) {
	return TCL_ERROR;
    }
    if (length == 0) {
	length = dummy;
    }
    if (Tcl_GetIntFromObj(interp, objv[3], &append)) {
	return TCL_ERROR;
    }
    if (Tcl_ParseVarName(interp, script, length, &parse, append) != TCL_OK) {
	Tcl_AddErrorInfo(interp, "\n    (remainder of script: \"");
	Tcl_AddErrorInfo(interp, parse.term);
	Tcl_AddErrorInfo(interp, "\")");
	return TCL_ERROR;
    }

    /*
     * The parse completed successfully.  Just print out the contents
     * of the parse structure into the interpreter's result.
     */

    parse.commentSize = 0;
    parse.commandStart = script + parse.tokenPtr->size;
    parse.commandSize = 0;
    PrintParse(interp, &parse);
    Tcl_FreeParse(&parse);
    return TCL_OK;
}

/*
 *----------------------------------------------------------------------
 *
 * TestregexpObjCmd --
 *
 *	This procedure implements the "testregexp" command. It is used to give
 *	a direct interface for regexp flags. It's identical to
 *	Tcl_RegexpObjCmd except for the -xflags option, and the consequences
 *	thereof (including the REG_EXPECT kludge).
 *
 * Results:
 *	A standard Tcl result.
 *
 * Side effects:
 *	See the user documentation.
 *
 *----------------------------------------------------------------------
 */

	/* ARGSUSED */
static int
TestregexpObjCmd(
    ClientData dummy,		/* Not used. */
    Tcl_Interp *interp,		/* Current interpreter. */
    int objc,			/* Number of arguments. */
    Tcl_Obj *const objv[])	/* Argument objects. */
{
    int i, ii, indices, stringLength, match, about;
    int hasxflags, cflags, eflags;
    Tcl_RegExp regExpr;
    const char *string;
    Tcl_Obj *objPtr;
    Tcl_RegExpInfo info;
    static const char *const options[] = {
	"-indices",	"-nocase",	"-about",	"-expanded",
	"-line",	"-linestop",	"-lineanchor",
	"-xflags",
	"--",		NULL
    };
    enum options {
	REGEXP_INDICES, REGEXP_NOCASE,	REGEXP_ABOUT,	REGEXP_EXPANDED,
	REGEXP_MULTI,	REGEXP_NOCROSS,	REGEXP_NEWL,
	REGEXP_XFLAGS,
	REGEXP_LAST
    };

    indices = 0;
    about = 0;
    cflags = REG_ADVANCED;
    eflags = 0;
    hasxflags = 0;

    for (i = 1; i < objc; i++) {
	const char *name;
	int index;

	name = Tcl_GetString(objv[i]);
	if (name[0] != '-') {
	    break;
	}
	if (Tcl_GetIndexFromObj(interp, objv[i], options, "switch", TCL_EXACT,
		&index) != TCL_OK) {
	    return TCL_ERROR;
	}
	switch ((enum options) index) {
	case REGEXP_INDICES:
	    indices = 1;
	    break;
	case REGEXP_NOCASE:
	    cflags |= REG_ICASE;
	    break;
	case REGEXP_ABOUT:
	    about = 1;
	    break;
	case REGEXP_EXPANDED:
	    cflags |= REG_EXPANDED;
	    break;
	case REGEXP_MULTI:
	    cflags |= REG_NEWLINE;
	    break;
	case REGEXP_NOCROSS:
	    cflags |= REG_NLSTOP;
	    break;
	case REGEXP_NEWL:
	    cflags |= REG_NLANCH;
	    break;
	case REGEXP_XFLAGS:
	    hasxflags = 1;
	    break;
	case REGEXP_LAST:
	    i++;
	    goto endOfForLoop;
	}
    }

  endOfForLoop:
    if (objc - i < hasxflags + 2 - about) {
	Tcl_WrongNumArgs(interp, 1, objv,
		"?-switch ...? exp string ?matchVar? ?subMatchVar ...?");
	return TCL_ERROR;
    }
    objc -= i;
    objv += i;

    if (hasxflags) {
	string = Tcl_GetStringFromObj(objv[0], &stringLength);
	TestregexpXflags(string, stringLength, &cflags, &eflags);
	objc--;
	objv++;
    }

    regExpr = Tcl_GetRegExpFromObj(interp, objv[0], cflags);
    if (regExpr == NULL) {
	return TCL_ERROR;
    }

    if (about) {
	if (TclRegAbout(interp, regExpr) < 0) {
	    return TCL_ERROR;
	}
	return TCL_OK;
    }

    objPtr = objv[1];
    match = Tcl_RegExpExecObj(interp, regExpr, objPtr, 0 /* offset */,
	    objc-2 /* nmatches */, eflags);

    if (match < 0) {
	return TCL_ERROR;
    }
    if (match == 0) {
	/*
	 * Set the interpreter's object result to an integer object w/
	 * value 0.
	 */

	Tcl_SetIntObj(Tcl_GetObjResult(interp), 0);
	if (objc > 2 && (cflags&REG_EXPECT) && indices) {
	    const char *varName;
	    const char *value;
	    int start, end;
	    char resinfo[TCL_INTEGER_SPACE * 2];

	    varName = Tcl_GetString(objv[2]);
	    TclRegExpRangeUniChar(regExpr, -1, &start, &end);
	    sprintf(resinfo, "%d %d", start, end-1);
	    value = Tcl_SetVar(interp, varName, resinfo, 0);
	    if (value == NULL) {
		Tcl_AppendResult(interp, "couldn't set variable \"",
			varName, "\"", NULL);
		return TCL_ERROR;
	    }
	} else if (cflags & TCL_REG_CANMATCH) {
	    const char *varName;
	    const char *value;
	    char resinfo[TCL_INTEGER_SPACE * 2];

	    Tcl_RegExpGetInfo(regExpr, &info);
	    varName = Tcl_GetString(objv[2]);
	    sprintf(resinfo, "%ld", info.extendStart);
	    value = Tcl_SetVar(interp, varName, resinfo, 0);
	    if (value == NULL) {
		Tcl_AppendResult(interp, "couldn't set variable \"",
			varName, "\"", NULL);
		return TCL_ERROR;
	    }
	}
	return TCL_OK;
    }

    /*
     * If additional variable names have been specified, return
     * index information in those variables.
     */

    objc -= 2;
    objv += 2;

    Tcl_RegExpGetInfo(regExpr, &info);
    for (i = 0; i < objc; i++) {
	int start, end;
	Tcl_Obj *newPtr, *varPtr, *valuePtr;

	varPtr = objv[i];
	ii = ((cflags&REG_EXPECT) && i == objc-1) ? -1 : i;
	if (indices) {
	    Tcl_Obj *objs[2];

	    if (ii == -1) {
		TclRegExpRangeUniChar(regExpr, ii, &start, &end);
	    } else if (ii > info.nsubs) {
		start = -1;
		end = -1;
	    } else {
		start = info.matches[ii].start;
		end = info.matches[ii].end;
	    }

	    /*
	     * Adjust index so it refers to the last character in the match
	     * instead of the first character after the match.
	     */

	    if (end >= 0) {
		end--;
	    }

	    objs[0] = Tcl_NewLongObj(start);
	    objs[1] = Tcl_NewLongObj(end);

	    newPtr = Tcl_NewListObj(2, objs);
	} else {
	    if (ii == -1) {
		TclRegExpRangeUniChar(regExpr, ii, &start, &end);
		newPtr = Tcl_GetRange(objPtr, start, end);
	    } else if (ii > info.nsubs) {
		newPtr = Tcl_NewObj();
	    } else {
		newPtr = Tcl_GetRange(objPtr, info.matches[ii].start,
			info.matches[ii].end - 1);
	    }
	}
	valuePtr = Tcl_ObjSetVar2(interp, varPtr, NULL, newPtr, 0);
	if (valuePtr == NULL) {
	    Tcl_AppendResult(interp, "couldn't set variable \"",
		    Tcl_GetString(varPtr), "\"", NULL);
	    return TCL_ERROR;
	}
    }

    /*
     * Set the interpreter's object result to an integer object w/ value 1.
     */

    Tcl_SetIntObj(Tcl_GetObjResult(interp), 1);
    return TCL_OK;
}

/*
 *---------------------------------------------------------------------------
 *
 * TestregexpXflags --
 *
 *	Parse a string of extended regexp flag letters, for testing.
 *
 * Results:
 *	No return value (you're on your own for errors here).
 *
 * Side effects:
 *	Modifies *cflagsPtr, a regcomp flags word, and *eflagsPtr, a
 *	regexec flags word, as appropriate.
 *
 *----------------------------------------------------------------------
 */

static void
TestregexpXflags(
    const char *string,	/* The string of flags. */
    int length,			/* The length of the string in bytes. */
    int *cflagsPtr,		/* compile flags word */
    int *eflagsPtr)		/* exec flags word */
{
    int i, cflags, eflags;

    cflags = *cflagsPtr;
    eflags = *eflagsPtr;
    for (i = 0; i < length; i++) {
	switch (string[i]) {
	case 'a':
	    cflags |= REG_ADVF;
	    break;
	case 'b':
	    cflags &= ~REG_ADVANCED;
	    break;
	case 'c':
	    cflags |= TCL_REG_CANMATCH;
	    break;
	case 'e':
	    cflags &= ~REG_ADVANCED;
	    cflags |= REG_EXTENDED;
	    break;
	case 'q':
	    cflags &= ~REG_ADVANCED;
	    cflags |= REG_QUOTE;
	    break;
	case 'o':			/* o for opaque */
	    cflags |= REG_NOSUB;
	    break;
	case 's':			/* s for start */
	    cflags |= REG_BOSONLY;
	    break;
	case '+':
	    cflags |= REG_FAKE;
	    break;
	case ',':
	    cflags |= REG_PROGRESS;
	    break;
	case '.':
	    cflags |= REG_DUMP;
	    break;
	case ':':
	    eflags |= REG_MTRACE;
	    break;
	case ';':
	    eflags |= REG_FTRACE;
	    break;
	case '^':
	    eflags |= REG_NOTBOL;
	    break;
	case '$':
	    eflags |= REG_NOTEOL;
	    break;
	case 't':
	    cflags |= REG_EXPECT;
	    break;
	case '%':
	    eflags |= REG_SMALL;
	    break;
	}
    }

    *cflagsPtr = cflags;
    *eflagsPtr = eflags;
}

/*
 *----------------------------------------------------------------------
 *
 * TestreturnObjCmd --
 *
 *	This procedure implements the "testreturn" command. It is
 *	used to verify that a
 *		return TCL_RETURN;
 *	has same behavior as
 *		return Tcl_SetReturnOptions(interp, Tcl_NewObj());
 *
 * Results:
 *	A standard Tcl result.
 *
 * Side effects:
 *	See the user documentation.
 *
 *----------------------------------------------------------------------
 */

	/* ARGSUSED */
static int
TestreturnObjCmd(
    ClientData dummy,		/* Not used. */
    Tcl_Interp *interp,		/* Current interpreter. */
    int objc,			/* Number of arguments. */
    Tcl_Obj *const objv[])	/* Argument objects. */
{
    return TCL_RETURN;
}

/*
 *----------------------------------------------------------------------
 *
 * TestsetassocdataCmd --
 *
 *	This procedure implements the "testsetassocdata" command. It is used
 *	to test Tcl_SetAssocData.
 *
 * Results:
 *	A standard Tcl result.
 *
 * Side effects:
 *	Modifies or creates an association between a key and associated
 *	data for this interpreter.
 *
 *----------------------------------------------------------------------
 */

static int
TestsetassocdataCmd(
    ClientData clientData,	/* Not used. */
    Tcl_Interp *interp,		/* Current interpreter. */
    int argc,			/* Number of arguments. */
    const char **argv)		/* Argument strings. */
{
    char *buf, *oldData;
    Tcl_InterpDeleteProc *procPtr;

    if (argc != 3) {
	Tcl_AppendResult(interp, "wrong # arguments: should be \"", argv[0],
		" data_key data_item\"", NULL);
	return TCL_ERROR;
    }

    buf = ckalloc((unsigned) strlen(argv[2]) + 1);
    strcpy(buf, argv[2]);

    /*
     * If we previously associated a malloced value with the variable,
     * free it before associating a new value.
     */

    oldData = (char *) Tcl_GetAssocData(interp, argv[1], &procPtr);
    if ((oldData != NULL) && (procPtr == CleanupTestSetassocdataTests)) {
	ckfree(oldData);
    }

    Tcl_SetAssocData(interp, argv[1], CleanupTestSetassocdataTests,
	(ClientData) buf);
    return TCL_OK;
}

/*
 *----------------------------------------------------------------------
 *
 * TestsetplatformCmd --
 *
 *	This procedure implements the "testsetplatform" command. It is
 *	used to change the tclPlatform global variable so all file
 *	name conversions can be tested on a single platform.
 *
 * Results:
 *	A standard Tcl result.
 *
 * Side effects:
 *	Sets the tclPlatform global variable.
 *
 *----------------------------------------------------------------------
 */

static int
TestsetplatformCmd(
    ClientData clientData,	/* Not used. */
    Tcl_Interp *interp,		/* Current interpreter. */
    int argc,			/* Number of arguments. */
    const char **argv)		/* Argument strings. */
{
    size_t length;
    TclPlatformType *platform;

    platform = TclGetPlatform();

    if (argc != 2) {
	Tcl_AppendResult(interp, "wrong # arguments: should be \"", argv[0],
		" platform\"", NULL);
	return TCL_ERROR;
    }

    length = strlen(argv[1]);
    if (strncmp(argv[1], "unix", length) == 0) {
	*platform = TCL_PLATFORM_UNIX;
    } else if (strncmp(argv[1], "windows", length) == 0) {
	*platform = TCL_PLATFORM_WINDOWS;
    } else {
	Tcl_AppendResult(interp, "unsupported platform: should be one of "
		"unix, or windows", NULL);
	return TCL_ERROR;
    }
    return TCL_OK;
}

/*
 *----------------------------------------------------------------------
 *
 * TeststaticpkgCmd --
 *
 *	This procedure implements the "teststaticpkg" command.
 *	It is used to test the procedure Tcl_StaticPackage.
 *
 * Results:
 *	A standard Tcl result.
 *
 * Side effects:
 *	When the packge given by argv[1] is loaded into an interpeter,
 *	variable "x" in that interpreter is set to "loaded".
 *
 *----------------------------------------------------------------------
 */

static int
TeststaticpkgCmd(
    ClientData dummy,		/* Not used. */
    Tcl_Interp *interp,		/* Current interpreter. */
    int argc,			/* Number of arguments. */
    const char **argv)		/* Argument strings. */
{
    int safe, loaded;

    if (argc != 4) {
	Tcl_AppendResult(interp, "wrong # arguments: should be \"",
		argv[0], " pkgName safe loaded\"", NULL);
	return TCL_ERROR;
    }
    if (Tcl_GetInt(interp, argv[2], &safe) != TCL_OK) {
	return TCL_ERROR;
    }
    if (Tcl_GetInt(interp, argv[3], &loaded) != TCL_OK) {
	return TCL_ERROR;
    }
    tclStubsPtr->tcl_StaticPackage((loaded) ? interp : NULL, argv[1],
	    StaticInitProc, (safe) ? StaticInitProc : NULL);
    return TCL_OK;
}

static int
StaticInitProc(
    Tcl_Interp *interp)		/* Interpreter in which package is supposedly
				 * being loaded. */
{
    Tcl_SetVar(interp, "x", "loaded", TCL_GLOBAL_ONLY);
    return TCL_OK;
}

/*
 *----------------------------------------------------------------------
 *
 * TesttranslatefilenameCmd --
 *
 *	This procedure implements the "testtranslatefilename" command.
 *	It is used to test the Tcl_TranslateFileName command.
 *
 * Results:
 *	A standard Tcl result.
 *
 * Side effects:
 *	None.
 *
 *----------------------------------------------------------------------
 */

static int
TesttranslatefilenameCmd(
    ClientData dummy,		/* Not used. */
    Tcl_Interp *interp,		/* Current interpreter. */
    int argc,			/* Number of arguments. */
    const char **argv)		/* Argument strings. */
{
    Tcl_DString buffer;
    const char *result;

    if (argc != 2) {
	Tcl_AppendResult(interp, "wrong # arguments: should be \"",
		argv[0], " path\"", NULL);
	return TCL_ERROR;
    }
    result = Tcl_TranslateFileName(interp, argv[1], &buffer);
    if (result == NULL) {
	return TCL_ERROR;
    }
    Tcl_AppendResult(interp, result, NULL);
    Tcl_DStringFree(&buffer);
    return TCL_OK;
}

/*
 *----------------------------------------------------------------------
 *
 * TestupvarCmd --
 *
 *	This procedure implements the "testupvar2" command.  It is used
 *	to test Tcl_UpVar and Tcl_UpVar2.
 *
 * Results:
 *	A standard Tcl result.
 *
 * Side effects:
 *	Creates or modifies an "upvar" reference.
 *
 *----------------------------------------------------------------------
 */

	/* ARGSUSED */
static int
TestupvarCmd(
    ClientData dummy,		/* Not used. */
    Tcl_Interp *interp,		/* Current interpreter. */
    int argc,			/* Number of arguments. */
    const char **argv)		/* Argument strings. */
{
    int flags = 0;

    if ((argc != 5) && (argc != 6)) {
	Tcl_AppendResult(interp, "wrong # arguments: should be \"",
		argv[0], " level name ?name2? dest global\"", NULL);
	return TCL_ERROR;
    }

    if (argc == 5) {
	if (strcmp(argv[4], "global") == 0) {
	    flags = TCL_GLOBAL_ONLY;
	} else if (strcmp(argv[4], "namespace") == 0) {
	    flags = TCL_NAMESPACE_ONLY;
	}
	return Tcl_UpVar(interp, argv[1], argv[2], argv[3], flags);
    } else {
	if (strcmp(argv[5], "global") == 0) {
	    flags = TCL_GLOBAL_ONLY;
	} else if (strcmp(argv[5], "namespace") == 0) {
	    flags = TCL_NAMESPACE_ONLY;
	}
	return Tcl_UpVar2(interp, argv[1], argv[2],
		(argv[3][0] == 0) ? NULL : argv[3], argv[4],
		flags);
    }
}

/*
 *----------------------------------------------------------------------
 *
 * TestseterrorcodeCmd --
 *
 *	This procedure implements the "testseterrorcodeCmd".  This tests up to
 *	five elements passed to the Tcl_SetErrorCode command.
 *
 * Results:
 *	A standard Tcl result. Always returns TCL_ERROR so that
 *	the error code can be tested.
 *
 * Side effects:
 *	None.
 *
 *----------------------------------------------------------------------
 */

	/* ARGSUSED */
static int
TestseterrorcodeCmd(
    ClientData dummy,		/* Not used. */
    Tcl_Interp *interp,		/* Current interpreter. */
    int argc,			/* Number of arguments. */
    const char **argv)		/* Argument strings. */
{
    if (argc > 6) {
	Tcl_SetResult(interp, "too many args", TCL_STATIC);
	return TCL_ERROR;
    }
    Tcl_SetErrorCode(interp, argv[1], argv[2], argv[3], argv[4],
	    argv[5], NULL);
    return TCL_ERROR;
}

/*
 *----------------------------------------------------------------------
 *
 * TestsetobjerrorcodeCmd --
 *
 *	This procedure implements the "testsetobjerrorcodeCmd".
 *	This tests the Tcl_SetObjErrorCode function.
 *
 * Results:
 *	A standard Tcl result. Always returns TCL_ERROR so that
 *	the error code can be tested.
 *
 * Side effects:
 *	None.
 *
 *----------------------------------------------------------------------
 */

	/* ARGSUSED */
static int
TestsetobjerrorcodeCmd(
    ClientData dummy,		/* Not used. */
    Tcl_Interp *interp,		/* Current interpreter. */
    int objc,			/* Number of arguments. */
    Tcl_Obj *const objv[])	/* The argument objects. */
{
    Tcl_SetObjErrorCode(interp, Tcl_ConcatObj(objc - 1, objv + 1));
    return TCL_ERROR;
}

/*
 *----------------------------------------------------------------------
 *
 * TestfeventCmd --
 *
 *	This procedure implements the "testfevent" command.  It is
 *	used for testing the "fileevent" command.
 *
 * Results:
 *	A standard Tcl result.
 *
 * Side effects:
 *	Creates and deletes interpreters.
 *
 *----------------------------------------------------------------------
 */

	/* ARGSUSED */
static int
TestfeventCmd(
    ClientData clientData,	/* Not used. */
    Tcl_Interp *interp,		/* Current interpreter. */
    int argc,			/* Number of arguments. */
    const char **argv)		/* Argument strings. */
{
    static Tcl_Interp *interp2 = NULL;
    int code;
    Tcl_Channel chan;

    if (argc < 2) {
	Tcl_AppendResult(interp, "wrong # args: should be \"", argv[0],
		" option ?arg ...?", NULL);
	return TCL_ERROR;
    }
    if (strcmp(argv[1], "cmd") == 0) {
	if (argc != 3) {
	    Tcl_AppendResult(interp, "wrong # args: should be \"", argv[0],
		    " cmd script", NULL);
	    return TCL_ERROR;
	}
	if (interp2 != NULL) {
	    code = Tcl_GlobalEval(interp2, argv[2]);
	    Tcl_SetObjResult(interp, Tcl_GetObjResult(interp2));
	    return code;
	} else {
	    Tcl_AppendResult(interp,
		    "called \"testfevent code\" before \"testfevent create\"",
		    NULL);
	    return TCL_ERROR;
	}
    } else if (strcmp(argv[1], "create") == 0) {
	if (interp2 != NULL) {
	    Tcl_DeleteInterp(interp2);
	}
	interp2 = Tcl_CreateInterp();
	return Tcl_Init(interp2);
    } else if (strcmp(argv[1], "delete") == 0) {
	if (interp2 != NULL) {
	    Tcl_DeleteInterp(interp2);
	}
	interp2 = NULL;
    } else if (strcmp(argv[1], "share") == 0) {
	if (interp2 != NULL) {
	    chan = Tcl_GetChannel(interp, argv[2], NULL);
	    if (chan == (Tcl_Channel) NULL) {
		return TCL_ERROR;
	    }
	    Tcl_RegisterChannel(interp2, chan);
	}
    }

    return TCL_OK;
}

/*
 *----------------------------------------------------------------------
 *
 * TestpanicCmd --
 *
 *	Calls the panic routine.
 *
 * Results:
 *	Always returns TCL_OK.
 *
 * Side effects:
 *	May exit application.
 *
 *----------------------------------------------------------------------
 */

static int
TestpanicCmd(
    ClientData dummy,		/* Not used. */
    Tcl_Interp *interp,		/* Current interpreter. */
    int argc,			/* Number of arguments. */
    const char **argv)		/* Argument strings. */
{
    const char *argString;

    /*
     *  Put the arguments into a var args structure
     *  Append all of the arguments together separated by spaces
     */

    argString = Tcl_Merge(argc-1, argv+1);
    Tcl_Panic("%s", argString);
    ckfree((char *)argString);

    return TCL_OK;
}

/*
 *----------------------------------------------------------------------
 *
 * TestfinexitObjCmd --
 *
 *	Calls a variant of [exit] including the full finalization path.
 *
 * Results:
 *	Error, or doesn't return.
 *
 * Side effects:
 *	Exits application.
 *
 *----------------------------------------------------------------------
 */

static int
TestfinexitObjCmd(
    ClientData dummy,		/* Not used. */
    Tcl_Interp *interp,		/* Current interpreter. */
    int objc,			/* Number of arguments. */
    Tcl_Obj *const objv[])	/* Argument objects. */
{
    int value;

    if ((objc != 1) && (objc != 2)) {
	Tcl_WrongNumArgs(interp, 1, objv, "?returnCode?");
	return TCL_ERROR;
    }

    if (objc == 1) {
	value = 0;
    } else if (Tcl_GetIntFromObj(interp, objv[1], &value) != TCL_OK) {
	return TCL_ERROR;
    }
    Tcl_Finalize();
    TclpExit(value);
    /*NOTREACHED*/
    return TCL_ERROR;		/* Better not ever reach this! */
}

static int
TestfileCmd(
    ClientData dummy,		/* Not used. */
    Tcl_Interp *interp,		/* Current interpreter. */
    int argc,			/* Number of arguments. */
    Tcl_Obj *const argv[])	/* The argument objects. */
{
    int force, i, j, result;
    Tcl_Obj *error = NULL;
    const char *subcmd;

    if (argc < 3) {
	return TCL_ERROR;
    }

    force = 0;
    i = 2;
    if (strcmp(Tcl_GetString(argv[2]), "-force") == 0) {
	force = 1;
	i = 3;
    }

    if (argc - i > 2) {
	return TCL_ERROR;
    }

    for (j = i; j < argc; j++) {
	if (Tcl_FSGetNormalizedPath(interp, argv[j]) == NULL) {
	    return TCL_ERROR;
	}
    }

    subcmd = Tcl_GetString(argv[1]);

    if (strcmp(subcmd, "mv") == 0) {
	result = TclpObjRenameFile(argv[i], argv[i + 1]);
    } else if (strcmp(subcmd, "cp") == 0) {
	result = TclpObjCopyFile(argv[i], argv[i + 1]);
    } else if (strcmp(subcmd, "rm") == 0) {
	result = TclpObjDeleteFile(argv[i]);
    } else if (strcmp(subcmd, "mkdir") == 0) {
	result = TclpObjCreateDirectory(argv[i]);
    } else if (strcmp(subcmd, "cpdir") == 0) {
	result = TclpObjCopyDirectory(argv[i], argv[i + 1], &error);
    } else if (strcmp(subcmd, "rmdir") == 0) {
	result = TclpObjRemoveDirectory(argv[i], force, &error);
    } else {
	result = TCL_ERROR;
	goto end;
    }

    if (result != TCL_OK) {
	if (error != NULL) {
	    if (Tcl_GetString(error)[0] != '\0') {
		Tcl_AppendResult(interp, Tcl_GetString(error), " ", NULL);
	    }
	    Tcl_DecrRefCount(error);
	}
	Tcl_AppendResult(interp, Tcl_ErrnoId(), NULL);
    }

  end:
    return result;
}

/*
 *----------------------------------------------------------------------
 *
 * TestgetvarfullnameCmd --
 *
 *	Implements the "testgetvarfullname" cmd that is used when testing
 *	the Tcl_GetVariableFullName procedure.
 *
 * Results:
 *	A standard Tcl result.
 *
 * Side effects:
 *	None.
 *
 *----------------------------------------------------------------------
 */

static int
TestgetvarfullnameCmd(
    ClientData dummy,		/* Not used. */
    Tcl_Interp *interp,		/* Current interpreter. */
    int objc,			/* Number of arguments. */
    Tcl_Obj *const objv[])	/* The argument objects. */
{
    const char *name, *arg;
    int flags = 0;
    Tcl_Namespace *namespacePtr;
    Tcl_CallFrame *framePtr;
    Tcl_Var variable;
    int result;

    if (objc != 3) {
	Tcl_WrongNumArgs(interp, 1, objv, "name scope");
	return TCL_ERROR;
    }

    name = Tcl_GetString(objv[1]);

    arg = Tcl_GetString(objv[2]);
    if (strcmp(arg, "global") == 0) {
	flags = TCL_GLOBAL_ONLY;
    } else if (strcmp(arg, "namespace") == 0) {
	flags = TCL_NAMESPACE_ONLY;
    }

    /*
     * This command, like any other created with Tcl_Create[Obj]Command, runs
     * in the global namespace. As a "namespace-aware" command that needs to
     * run in a particular namespace, it must activate that namespace itself.
     */

    if (flags == TCL_NAMESPACE_ONLY) {
	namespacePtr = Tcl_FindNamespace(interp, "::test_ns_var", NULL,
		TCL_LEAVE_ERR_MSG);
	if (namespacePtr == NULL) {
	    return TCL_ERROR;
	}
	result = TclPushStackFrame(interp, &framePtr, namespacePtr,
		/*isProcCallFrame*/ 0);
	if (result != TCL_OK) {
	    return result;
	}
    }

    variable = Tcl_FindNamespaceVar(interp, name, NULL,
	    (flags | TCL_LEAVE_ERR_MSG));

    if (flags == TCL_NAMESPACE_ONLY) {
	TclPopStackFrame(interp);
    }
    if (variable == (Tcl_Var) NULL) {
	return TCL_ERROR;
    }
    Tcl_GetVariableFullName(interp, variable, Tcl_GetObjResult(interp));
    return TCL_OK;
}

/*
 *----------------------------------------------------------------------
 *
 * GetTimesCmd --
 *
 *	This procedure implements the "gettimes" command.  It is used for
 *	computing the time needed for various basic operations such as reading
 *	variables, allocating memory, sprintf, converting variables, etc.
 *
 * Results:
 *	A standard Tcl result.
 *
 * Side effects:
 *	Allocates and frees memory, sets a variable "a" in the interpreter.
 *
 *----------------------------------------------------------------------
 */

static int
GetTimesCmd(
    ClientData unused,		/* Unused. */
    Tcl_Interp *interp,		/* The current interpreter. */
    int argc,			/* The number of arguments. */
    const char **argv)		/* The argument strings. */
{
    Interp *iPtr = (Interp *) interp;
    int i, n;
    double timePer;
    Tcl_Time start, stop;
    Tcl_Obj *objPtr, **objv;
    const char *s;
    char newString[TCL_INTEGER_SPACE];

    /* alloc & free 100000 times */
    fprintf(stderr, "alloc & free 100000 6 word items\n");
    Tcl_GetTime(&start);
    for (i = 0;  i < 100000;  i++) {
	objPtr = (Tcl_Obj *) ckalloc(sizeof(Tcl_Obj));
	ckfree((char *) objPtr);
    }
    Tcl_GetTime(&stop);
    timePer = (stop.sec - start.sec)*1000000 + (stop.usec - start.usec);
    fprintf(stderr, "   %.3f usec per alloc+free\n", timePer/100000);

    /* alloc 5000 times */
    fprintf(stderr, "alloc 5000 6 word items\n");
    objv = (Tcl_Obj **) ckalloc(5000 * sizeof(Tcl_Obj *));
    Tcl_GetTime(&start);
    for (i = 0;  i < 5000;  i++) {
	objv[i] = (Tcl_Obj *) ckalloc(sizeof(Tcl_Obj));
    }
    Tcl_GetTime(&stop);
    timePer = (stop.sec - start.sec)*1000000 + (stop.usec - start.usec);
    fprintf(stderr, "   %.3f usec per alloc\n", timePer/5000);

    /* free 5000 times */
    fprintf(stderr, "free 5000 6 word items\n");
    Tcl_GetTime(&start);
    for (i = 0;  i < 5000;  i++) {
	ckfree((char *) objv[i]);
    }
    Tcl_GetTime(&stop);
    timePer = (stop.sec - start.sec)*1000000 + (stop.usec - start.usec);
    fprintf(stderr, "   %.3f usec per free\n", timePer/5000);

    /* Tcl_NewObj 5000 times */
    fprintf(stderr, "Tcl_NewObj 5000 times\n");
    Tcl_GetTime(&start);
    for (i = 0;  i < 5000;  i++) {
	objv[i] = Tcl_NewObj();
    }
    Tcl_GetTime(&stop);
    timePer = (stop.sec - start.sec)*1000000 + (stop.usec - start.usec);
    fprintf(stderr, "   %.3f usec per Tcl_NewObj\n", timePer/5000);

    /* Tcl_DecrRefCount 5000 times */
    fprintf(stderr, "Tcl_DecrRefCount 5000 times\n");
    Tcl_GetTime(&start);
    for (i = 0;  i < 5000;  i++) {
	objPtr = objv[i];
	Tcl_DecrRefCount(objPtr);
    }
    Tcl_GetTime(&stop);
    timePer = (stop.sec - start.sec)*1000000 + (stop.usec - start.usec);
    fprintf(stderr, "   %.3f usec per Tcl_DecrRefCount\n", timePer/5000);
    ckfree((char *) objv);

    /* TclGetString 100000 times */
    fprintf(stderr, "TclGetStringFromObj of \"12345\" 100000 times\n");
    objPtr = Tcl_NewStringObj("12345", -1);
    Tcl_GetTime(&start);
    for (i = 0;  i < 100000;  i++) {
	(void) TclGetString(objPtr);
    }
    Tcl_GetTime(&stop);
    timePer = (stop.sec - start.sec)*1000000 + (stop.usec - start.usec);
    fprintf(stderr, "   %.3f usec per TclGetStringFromObj of \"12345\"\n",
	    timePer/100000);

    /* Tcl_GetIntFromObj 100000 times */
    fprintf(stderr, "Tcl_GetIntFromObj of \"12345\" 100000 times\n");
    Tcl_GetTime(&start);
    for (i = 0;  i < 100000;  i++) {
	if (Tcl_GetIntFromObj(interp, objPtr, &n) != TCL_OK) {
	    return TCL_ERROR;
	}
    }
    Tcl_GetTime(&stop);
    timePer = (stop.sec - start.sec)*1000000 + (stop.usec - start.usec);
    fprintf(stderr, "   %.3f usec per Tcl_GetIntFromObj of \"12345\"\n",
	    timePer/100000);
    Tcl_DecrRefCount(objPtr);

    /* Tcl_GetInt 100000 times */
    fprintf(stderr, "Tcl_GetInt of \"12345\" 100000 times\n");
    Tcl_GetTime(&start);
    for (i = 0;  i < 100000;  i++) {
	if (Tcl_GetInt(interp, "12345", &n) != TCL_OK) {
	    return TCL_ERROR;
	}
    }
    Tcl_GetTime(&stop);
    timePer = (stop.sec - start.sec)*1000000 + (stop.usec - start.usec);
    fprintf(stderr, "   %.3f usec per Tcl_GetInt of \"12345\"\n",
	    timePer/100000);

    /* sprintf 100000 times */
    fprintf(stderr, "sprintf of 12345 100000 times\n");
    Tcl_GetTime(&start);
    for (i = 0;  i < 100000;  i++) {
	sprintf(newString, "%d", 12345);
    }
    Tcl_GetTime(&stop);
    timePer = (stop.sec - start.sec)*1000000 + (stop.usec - start.usec);
    fprintf(stderr, "   %.3f usec per sprintf of 12345\n",
	    timePer/100000);

    /* hashtable lookup 100000 times */
    fprintf(stderr, "hashtable lookup of \"gettimes\" 100000 times\n");
    Tcl_GetTime(&start);
    for (i = 0;  i < 100000;  i++) {
	(void) Tcl_FindHashEntry(&iPtr->globalNsPtr->cmdTable, "gettimes");
    }
    Tcl_GetTime(&stop);
    timePer = (stop.sec - start.sec)*1000000 + (stop.usec - start.usec);
    fprintf(stderr, "   %.3f usec per hashtable lookup of \"gettimes\"\n",
	    timePer/100000);

    /* Tcl_SetVar 100000 times */
    fprintf(stderr, "Tcl_SetVar of \"12345\" 100000 times\n");
    Tcl_GetTime(&start);
    for (i = 0;  i < 100000;  i++) {
	s = Tcl_SetVar(interp, "a", "12345", TCL_LEAVE_ERR_MSG);
	if (s == NULL) {
	    return TCL_ERROR;
	}
    }
    Tcl_GetTime(&stop);
    timePer = (stop.sec - start.sec)*1000000 + (stop.usec - start.usec);
    fprintf(stderr, "   %.3f usec per Tcl_SetVar of a to \"12345\"\n",
	    timePer/100000);

    /* Tcl_GetVar 100000 times */
    fprintf(stderr, "Tcl_GetVar of a==\"12345\" 100000 times\n");
    Tcl_GetTime(&start);
    for (i = 0;  i < 100000;  i++) {
	s = Tcl_GetVar(interp, "a", TCL_LEAVE_ERR_MSG);
	if (s == NULL) {
	    return TCL_ERROR;
	}
    }
    Tcl_GetTime(&stop);
    timePer = (stop.sec - start.sec)*1000000 + (stop.usec - start.usec);
    fprintf(stderr, "   %.3f usec per Tcl_GetVar of a==\"12345\"\n",
	    timePer/100000);

    Tcl_ResetResult(interp);
    return TCL_OK;
}

/*
 *----------------------------------------------------------------------
 *
 * NoopCmd --
 *
 *	This procedure is just used to time the overhead involved in
 *	parsing and invoking a command.
 *
 * Results:
 *	None.
 *
 * Side effects:
 *	None.
 *
 *----------------------------------------------------------------------
 */

static int
NoopCmd(
    ClientData unused,		/* Unused. */
    Tcl_Interp *interp,		/* The current interpreter. */
    int argc,			/* The number of arguments. */
    const char **argv)		/* The argument strings. */
{
    return TCL_OK;
}

/*
 *----------------------------------------------------------------------
 *
 * NoopObjCmd --
 *
 *	This object-based procedure is just used to time the overhead
 *	involved in parsing and invoking a command.
 *
 * Results:
 *	Returns the TCL_OK result code.
 *
 * Side effects:
 *	None.
 *
 *----------------------------------------------------------------------
 */

static int
NoopObjCmd(
    ClientData unused,		/* Not used. */
    Tcl_Interp *interp,		/* Current interpreter. */
    int objc,			/* Number of arguments. */
    Tcl_Obj *const objv[])	/* The argument objects. */
{
    return TCL_OK;
}

/*
 *----------------------------------------------------------------------
 *
 * TestsetCmd --
 *
 *	Implements the "testset{err,noerr}" cmds that are used when testing
 *	Tcl_Set/GetVar C Api with/without TCL_LEAVE_ERR_MSG flag
 *
 * Results:
 *	A standard Tcl result.
 *
 * Side effects:
 *     Variables may be set.
 *
 *----------------------------------------------------------------------
 */

	/* ARGSUSED */
static int
TestsetCmd(
    ClientData data,		/* Additional flags for Get/SetVar2. */
    register Tcl_Interp *interp,/* Current interpreter. */
    int argc,			/* Number of arguments. */
    const char **argv)		/* Argument strings. */
{
    int flags = PTR2INT(data);
    const char *value;

    if (argc == 2) {
	Tcl_SetResult(interp, "before get", TCL_STATIC);
	value = Tcl_GetVar2(interp, argv[1], NULL, flags);
	if (value == NULL) {
	    return TCL_ERROR;
	}
	Tcl_AppendElement(interp, value);
	return TCL_OK;
    } else if (argc == 3) {
	Tcl_SetResult(interp, "before set", TCL_STATIC);
	value = Tcl_SetVar2(interp, argv[1], NULL, argv[2], flags);
	if (value == NULL) {
	    return TCL_ERROR;
	}
	Tcl_AppendElement(interp, value);
	return TCL_OK;
    } else {
	Tcl_AppendResult(interp, "wrong # args: should be \"",
		argv[0], " varName ?newValue?\"", NULL);
	return TCL_ERROR;
    }
}
static int
Testset2Cmd(
    ClientData data,		/* Additional flags for Get/SetVar2. */
    register Tcl_Interp *interp,/* Current interpreter. */
    int argc,			/* Number of arguments. */
    const char **argv)		/* Argument strings. */
{
    int flags = PTR2INT(data);
    const char *value;

    if (argc == 3) {
	Tcl_SetResult(interp, "before get", TCL_STATIC);
	value = Tcl_GetVar2(interp, argv[1], argv[2], flags);
	if (value == NULL) {
	    return TCL_ERROR;
	}
	Tcl_AppendElement(interp, value);
	return TCL_OK;
    } else if (argc == 4) {
	Tcl_SetResult(interp, "before set", TCL_STATIC);
	value = Tcl_SetVar2(interp, argv[1], argv[2], argv[3], flags);
	if (value == NULL) {
	    return TCL_ERROR;
	}
	Tcl_AppendElement(interp, value);
	return TCL_OK;
    } else {
	Tcl_AppendResult(interp, "wrong # args: should be \"",
		argv[0], " varName elemName ?newValue?\"", NULL);
	return TCL_ERROR;
    }
}

/*
 *----------------------------------------------------------------------
 *
 * TestsaveresultCmd --
 *
 *	Implements the "testsaveresult" cmd that is used when testing the
 *	Tcl_SaveResult, Tcl_RestoreResult, and Tcl_DiscardResult interfaces.
 *
 * Results:
 *	A standard Tcl result.
 *
 * Side effects:
 *	None.
 *
 *----------------------------------------------------------------------
 */

	/* ARGSUSED */
static int
TestsaveresultCmd(
    ClientData dummy,		/* Not used. */
    register Tcl_Interp *interp,/* Current interpreter. */
    int objc,			/* Number of arguments. */
    Tcl_Obj *const objv[])	/* The argument objects. */
{
    Interp* iPtr = (Interp*) interp;
    int discard, result, index;
    Tcl_SavedResult state;
    Tcl_Obj *objPtr;
    static const char *const optionStrings[] = {
	"append", "dynamic", "free", "object", "small", NULL
    };
    enum options {
	RESULT_APPEND, RESULT_DYNAMIC, RESULT_FREE, RESULT_OBJECT, RESULT_SMALL
    };

    /*
     * Parse arguments
     */

    if (objc != 4) {
	Tcl_WrongNumArgs(interp, 1, objv, "type script discard");
	return TCL_ERROR;
    }
    if (Tcl_GetIndexFromObj(interp, objv[1], optionStrings, "option", 0,
	    &index) != TCL_OK) {
	return TCL_ERROR;
    }
    if (Tcl_GetBooleanFromObj(interp, objv[3], &discard) != TCL_OK) {
	return TCL_ERROR;
    }

    objPtr = NULL;		/* Lint. */
    switch ((enum options) index) {
    case RESULT_SMALL:
	Tcl_SetResult(interp, "small result", TCL_VOLATILE);
	break;
    case RESULT_APPEND:
	Tcl_AppendResult(interp, "append result", NULL);
	break;
    case RESULT_FREE: {
	char *buf = ckalloc(200);

	strcpy(buf, "free result");
	Tcl_SetResult(interp, buf, TCL_DYNAMIC);
	break;
    }
    case RESULT_DYNAMIC:
	Tcl_SetResult(interp, (char *)"dynamic result", TestsaveresultFree);
	break;
    case RESULT_OBJECT:
	objPtr = Tcl_NewStringObj("object result", -1);
	Tcl_SetObjResult(interp, objPtr);
	break;
    }

    freeCount = 0;
    Tcl_SaveResult(interp, &state);

    if (((enum options) index) == RESULT_OBJECT) {
	result = Tcl_EvalObjEx(interp, objv[2], 0);
    } else {
	result = Tcl_Eval(interp, Tcl_GetString(objv[2]));
    }

    if (discard) {
	Tcl_DiscardResult(&state);
    } else {
	Tcl_RestoreResult(interp, &state);
	result = TCL_OK;
    }

    switch ((enum options) index) {
    case RESULT_DYNAMIC: {
	int present = iPtr->freeProc == TestsaveresultFree;
	int called = freeCount;

	Tcl_AppendElement(interp, called ? "called" : "notCalled");
	Tcl_AppendElement(interp, present ? "present" : "missing");
	break;
    }
    case RESULT_OBJECT:
	Tcl_AppendElement(interp, Tcl_GetObjResult(interp) == objPtr
		? "same" : "different");
	break;
    default:
	break;
    }
    return result;
}

/*
 *----------------------------------------------------------------------
 *
 * TestsaveresultFree --
 *
 *	Special purpose freeProc used by TestsaveresultCmd.
 *
 * Results:
 *	None.
 *
 * Side effects:
 *	Increments the freeCount.
 *
 *----------------------------------------------------------------------
 */

static void
TestsaveresultFree(
    char *blockPtr)
{
    freeCount++;
}

/*
 *----------------------------------------------------------------------
 *
 * TestmainthreadCmd  --
 *
 *	Implements the "testmainthread" cmd that is used to test the
 *	'Tcl_GetCurrentThread' API.
 *
 * Results:
 *	A standard Tcl result.
 *
 * Side effects:
 *	None.
 *
 *----------------------------------------------------------------------
 */

static int
TestmainthreadCmd(
    ClientData dummy,		/* Not used. */
    register Tcl_Interp *interp,/* Current interpreter. */
    int argc,			/* Number of arguments. */
    const char **argv)		/* Argument strings. */
{
    if (argc == 1) {
	Tcl_Obj *idObj = Tcl_NewLongObj((long)(size_t)Tcl_GetCurrentThread());

	Tcl_SetObjResult(interp, idObj);
	return TCL_OK;
    } else {
	Tcl_SetResult(interp, "wrong # args", TCL_STATIC);
	return TCL_ERROR;
    }
}

/*
 *----------------------------------------------------------------------
 *
 * MainLoop --
 *
 *	A main loop set by TestsetmainloopCmd below.
 *
 * Results:
 *	None.
 *
 * Side effects:
 *	Event handlers could do anything.
 *
 *----------------------------------------------------------------------
 */

static void
MainLoop(void)
{
    while (!exitMainLoop) {
	Tcl_DoOneEvent(0);
    }
    fprintf(stdout,"Exit MainLoop\n");
    fflush(stdout);
}

/*
 *----------------------------------------------------------------------
 *
 * TestsetmainloopCmd  --
 *
 *	Implements the "testsetmainloop" cmd that is used to test the
 *	'Tcl_SetMainLoop' API.
 *
 * Results:
 *	A standard Tcl result.
 *
 * Side effects:
 *	None.
 *
 *----------------------------------------------------------------------
 */

static int
TestsetmainloopCmd(
    ClientData dummy,		/* Not used. */
    register Tcl_Interp *interp,/* Current interpreter. */
    int argc,			/* Number of arguments. */
    const char **argv)		/* Argument strings. */
{
  exitMainLoop = 0;
  Tcl_SetMainLoop(MainLoop);
  return TCL_OK;
}

/*
 *----------------------------------------------------------------------
 *
 * TestexitmainloopCmd  --
 *
 *	Implements the "testexitmainloop" cmd that is used to test the
 *	'Tcl_SetMainLoop' API.
 *
 * Results:
 *	A standard Tcl result.
 *
 * Side effects:
 *	None.
 *
 *----------------------------------------------------------------------
 */

static int
TestexitmainloopCmd(
    ClientData dummy,		/* Not used. */
    register Tcl_Interp *interp,/* Current interpreter. */
    int argc,			/* Number of arguments. */
    const char **argv)		/* Argument strings. */
{
  exitMainLoop = 1;
  return TCL_OK;
}

/*
 *----------------------------------------------------------------------
 *
 * TestChannelCmd --
 *
 *	Implements the Tcl "testchannel" debugging command and its
 *	subcommands. This is part of the testing environment.
 *
 * Results:
 *	A standard Tcl result.
 *
 * Side effects:
 *	None.
 *
 *----------------------------------------------------------------------
 */

	/* ARGSUSED */
static int
TestChannelCmd(
    ClientData clientData,	/* Not used. */
    Tcl_Interp *interp,		/* Interpreter for result. */
    int argc,			/* Count of additional args. */
    const char **argv)		/* Additional arg strings. */
{
    const char *cmdName;	/* Sub command. */
    Tcl_HashTable *hTblPtr;	/* Hash table of channels. */
    Tcl_HashSearch hSearch;	/* Search variable. */
    Tcl_HashEntry *hPtr;	/* Search variable. */
    Channel *chanPtr;		/* The actual channel. */
    ChannelState *statePtr;	/* state info for channel */
    Tcl_Channel chan;		/* The opaque type. */
    size_t len;			/* Length of subcommand string. */
    int IOQueued;		/* How much IO is queued inside channel? */
    char buf[TCL_INTEGER_SPACE];/* For sprintf. */
    int mode;			/* rw mode of the channel */

    if (argc < 2) {
	Tcl_AppendResult(interp, "wrong # args: should be \"", argv[0],
		" subcommand ?additional args..?\"", NULL);
	return TCL_ERROR;
    }
    cmdName = argv[1];
    len = strlen(cmdName);

    chanPtr = NULL;

    if (argc > 2) {
	if ((cmdName[0] == 's') && (strncmp(cmdName, "splice", len) == 0)) {
	    /* For splice access the pool of detached channels.
	     * Locate channel, remove from the list.
	     */

	    TestChannel **nextPtrPtr, *curPtr;

	    chan = (Tcl_Channel) NULL;
	    for (nextPtrPtr = &firstDetached, curPtr = firstDetached;
		 curPtr != NULL;
		 nextPtrPtr = &(curPtr->nextPtr), curPtr = curPtr->nextPtr) {

		if (strcmp(argv[2], Tcl_GetChannelName(curPtr->chan)) == 0) {
		    *nextPtrPtr = curPtr->nextPtr;
		    curPtr->nextPtr = NULL;
		    chan = curPtr->chan;
		    ckfree((char *) curPtr);
		    break;
		}
	    }
	} else {
	    chan = Tcl_GetChannel(interp, argv[2], &mode);
	}
	if (chan == (Tcl_Channel) NULL) {
	    return TCL_ERROR;
	}
	chanPtr		= (Channel *) chan;
	statePtr	= chanPtr->state;
	chanPtr		= statePtr->topChanPtr;
	chan		= (Tcl_Channel) chanPtr;
    } else {
	/* lint */
	statePtr	= NULL;
	chan		= NULL;
    }

    if ((cmdName[0] == 's') && (strncmp(cmdName, "setchannelerror", len) == 0)) {

	Tcl_Obj *msg = Tcl_NewStringObj(argv[3],-1);

	Tcl_IncrRefCount(msg);
	Tcl_SetChannelError(chan, msg);
	Tcl_DecrRefCount(msg);

	Tcl_GetChannelError(chan, &msg);
	Tcl_SetObjResult(interp, msg);
	Tcl_DecrRefCount(msg);
	return TCL_OK;
    }
    if ((cmdName[0] == 's') && (strncmp(cmdName, "setchannelerrorinterp", len) == 0)) {

	Tcl_Obj *msg = Tcl_NewStringObj(argv[3],-1);

	Tcl_IncrRefCount(msg);
	Tcl_SetChannelErrorInterp(interp, msg);
	Tcl_DecrRefCount(msg);

	Tcl_GetChannelErrorInterp(interp, &msg);
	Tcl_SetObjResult(interp, msg);
	Tcl_DecrRefCount(msg);
	return TCL_OK;
    }

    /*
     * "cut" is actually more a simplified detach facility as provided by the
     * Thread package. Without the safeguards of a regular command (no
     * checking that the command is truly cut'able, no mutexes for
     * thread-safety). Its complementary command is "splice", see below.
     */

    if ((cmdName[0] == 'c') && (strncmp(cmdName, "cut", len) == 0)) {
	TestChannel *det;

	if (argc != 3) {
	    Tcl_AppendResult(interp, "wrong # args: should be \"", argv[0],
		    " cut channelName\"", NULL);
	    return TCL_ERROR;
	}

	Tcl_RegisterChannel(NULL, chan); /* prevent closing */
	Tcl_UnregisterChannel(interp, chan);

	Tcl_CutChannel(chan);

	/* Remember the channel in the pool of detached channels */

	det = (TestChannel *) ckalloc(sizeof(TestChannel));
	det->chan     = chan;
	det->nextPtr  = firstDetached;
	firstDetached = det;

	return TCL_OK;
    }

    if ((cmdName[0] == 'c') &&
	    (strncmp(cmdName, "clearchannelhandlers", len) == 0)) {
	if (argc != 3) {
	    Tcl_AppendResult(interp, "wrong # args: should be \"", argv[0],
		    " clearchannelhandlers channelName\"", NULL);
	    return TCL_ERROR;
	}
	Tcl_ClearChannelHandlers(chan);
	return TCL_OK;
    }

    if ((cmdName[0] == 'i') && (strncmp(cmdName, "info", len) == 0)) {
	if (argc != 3) {
	    Tcl_AppendResult(interp, "wrong # args: should be \"", argv[0],
		    " info channelName\"", NULL);
	    return TCL_ERROR;
	}
	Tcl_AppendElement(interp, argv[2]);
	Tcl_AppendElement(interp, Tcl_ChannelName(chanPtr->typePtr));
	if (statePtr->flags & TCL_READABLE) {
	    Tcl_AppendElement(interp, "read");
	} else {
	    Tcl_AppendElement(interp, "");
	}
	if (statePtr->flags & TCL_WRITABLE) {
	    Tcl_AppendElement(interp, "write");
	} else {
	    Tcl_AppendElement(interp, "");
	}
	if (statePtr->flags & CHANNEL_NONBLOCKING) {
	    Tcl_AppendElement(interp, "nonblocking");
	} else {
	    Tcl_AppendElement(interp, "blocking");
	}
	if (statePtr->flags & CHANNEL_LINEBUFFERED) {
	    Tcl_AppendElement(interp, "line");
	} else if (statePtr->flags & CHANNEL_UNBUFFERED) {
	    Tcl_AppendElement(interp, "none");
	} else {
	    Tcl_AppendElement(interp, "full");
	}
	if (statePtr->flags & BG_FLUSH_SCHEDULED) {
	    Tcl_AppendElement(interp, "async_flush");
	} else {
	    Tcl_AppendElement(interp, "");
	}
	if (statePtr->flags & CHANNEL_EOF) {
	    Tcl_AppendElement(interp, "eof");
	} else {
	    Tcl_AppendElement(interp, "");
	}
	if (statePtr->flags & CHANNEL_BLOCKED) {
	    Tcl_AppendElement(interp, "blocked");
	} else {
	    Tcl_AppendElement(interp, "unblocked");
	}
	if (statePtr->inputTranslation == TCL_TRANSLATE_AUTO) {
	    Tcl_AppendElement(interp, "auto");
	    if (statePtr->flags & INPUT_SAW_CR) {
		Tcl_AppendElement(interp, "saw_cr");
	    } else {
		Tcl_AppendElement(interp, "");
	    }
	} else if (statePtr->inputTranslation == TCL_TRANSLATE_LF) {
	    Tcl_AppendElement(interp, "lf");
	    Tcl_AppendElement(interp, "");
	} else if (statePtr->inputTranslation == TCL_TRANSLATE_CR) {
	    Tcl_AppendElement(interp, "cr");
	    Tcl_AppendElement(interp, "");
	} else if (statePtr->inputTranslation == TCL_TRANSLATE_CRLF) {
	    Tcl_AppendElement(interp, "crlf");
	    if (statePtr->flags & INPUT_SAW_CR) {
		Tcl_AppendElement(interp, "queued_cr");
	    } else {
		Tcl_AppendElement(interp, "");
	    }
	}
	if (statePtr->outputTranslation == TCL_TRANSLATE_AUTO) {
	    Tcl_AppendElement(interp, "auto");
	} else if (statePtr->outputTranslation == TCL_TRANSLATE_LF) {
	    Tcl_AppendElement(interp, "lf");
	} else if (statePtr->outputTranslation == TCL_TRANSLATE_CR) {
	    Tcl_AppendElement(interp, "cr");
	} else if (statePtr->outputTranslation == TCL_TRANSLATE_CRLF) {
	    Tcl_AppendElement(interp, "crlf");
	}
	IOQueued = Tcl_InputBuffered(chan);
	TclFormatInt(buf, IOQueued);
	Tcl_AppendElement(interp, buf);

	IOQueued = Tcl_OutputBuffered(chan);
	TclFormatInt(buf, IOQueued);
	Tcl_AppendElement(interp, buf);

	TclFormatInt(buf, (int)Tcl_Tell(chan));
	Tcl_AppendElement(interp, buf);

	TclFormatInt(buf, statePtr->refCount);
	Tcl_AppendElement(interp, buf);

	return TCL_OK;
    }

    if ((cmdName[0] == 'i') &&
	    (strncmp(cmdName, "inputbuffered", len) == 0)) {
	if (argc != 3) {
	    Tcl_AppendResult(interp, "channel name required", NULL);
	    return TCL_ERROR;
	}
	IOQueued = Tcl_InputBuffered(chan);
	TclFormatInt(buf, IOQueued);
	Tcl_AppendResult(interp, buf, NULL);
	return TCL_OK;
    }

    if ((cmdName[0] == 'i') && (strncmp(cmdName, "isshared", len) == 0)) {
	if (argc != 3) {
	    Tcl_AppendResult(interp, "channel name required", NULL);
	    return TCL_ERROR;
	}

	TclFormatInt(buf, Tcl_IsChannelShared(chan));
	Tcl_AppendResult(interp, buf, NULL);
	return TCL_OK;
    }

    if ((cmdName[0] == 'i') && (strncmp(cmdName, "isstandard", len) == 0)) {
	if (argc != 3) {
	    Tcl_AppendResult(interp, "channel name required", NULL);
	    return TCL_ERROR;
	}

	TclFormatInt(buf, Tcl_IsStandardChannel(chan));
	Tcl_AppendResult(interp, buf, NULL);
	return TCL_OK;
    }

    if ((cmdName[0] == 'm') && (strncmp(cmdName, "mode", len) == 0)) {
	if (argc != 3) {
	    Tcl_AppendResult(interp, "channel name required", NULL);
	    return TCL_ERROR;
	}

	if (statePtr->flags & TCL_READABLE) {
	    Tcl_AppendElement(interp, "read");
	} else {
	    Tcl_AppendElement(interp, "");
	}
	if (statePtr->flags & TCL_WRITABLE) {
	    Tcl_AppendElement(interp, "write");
	} else {
	    Tcl_AppendElement(interp, "");
	}
	return TCL_OK;
    }

    if ((cmdName[0] == 'm') && (strncmp(cmdName, "mthread", len) == 0)) {
	if (argc != 3) {
	    Tcl_AppendResult(interp, "channel name required", NULL);
	    return TCL_ERROR;
	}

	TclFormatInt(buf, (size_t) Tcl_GetChannelThread(chan));
	Tcl_AppendResult(interp, buf, NULL);
	return TCL_OK;
    }

    if ((cmdName[0] == 'n') && (strncmp(cmdName, "name", len) == 0)) {
	if (argc != 3) {
	    Tcl_AppendResult(interp, "channel name required", NULL);
	    return TCL_ERROR;
	}
	Tcl_AppendResult(interp, statePtr->channelName, NULL);
	return TCL_OK;
    }

    if ((cmdName[0] == 'o') && (strncmp(cmdName, "open", len) == 0)) {
	hTblPtr = (Tcl_HashTable *) Tcl_GetAssocData(interp, "tclIO", NULL);
	if (hTblPtr == NULL) {
	    return TCL_OK;
	}
	for (hPtr = Tcl_FirstHashEntry(hTblPtr, &hSearch);
	     hPtr != NULL;
	     hPtr = Tcl_NextHashEntry(&hSearch)) {
	    Tcl_AppendElement(interp, Tcl_GetHashKey(hTblPtr, hPtr));
	}
	return TCL_OK;
    }

    if ((cmdName[0] == 'o') &&
	    (strncmp(cmdName, "outputbuffered", len) == 0)) {
	if (argc != 3) {
	    Tcl_AppendResult(interp, "channel name required", NULL);
	    return TCL_ERROR;
	}

	IOQueued = Tcl_OutputBuffered(chan);
	TclFormatInt(buf, IOQueued);
	Tcl_AppendResult(interp, buf, NULL);
	return TCL_OK;
    }

    if ((cmdName[0] == 'q') &&
	    (strncmp(cmdName, "queuedcr", len) == 0)) {
	if (argc != 3) {
	    Tcl_AppendResult(interp, "channel name required", NULL);
	    return TCL_ERROR;
	}

	Tcl_AppendResult(interp,
		(statePtr->flags & INPUT_SAW_CR) ? "1" : "0", NULL);
	return TCL_OK;
    }

    if ((cmdName[0] == 'r') && (strncmp(cmdName, "readable", len) == 0)) {
	hTblPtr = (Tcl_HashTable *) Tcl_GetAssocData(interp, "tclIO", NULL);
	if (hTblPtr == NULL) {
	    return TCL_OK;
	}
	for (hPtr = Tcl_FirstHashEntry(hTblPtr, &hSearch);
	     hPtr != NULL;
	     hPtr = Tcl_NextHashEntry(&hSearch)) {
	    chanPtr  = (Channel *) Tcl_GetHashValue(hPtr);
	    statePtr = chanPtr->state;
	    if (statePtr->flags & TCL_READABLE) {
		Tcl_AppendElement(interp, Tcl_GetHashKey(hTblPtr, hPtr));
	    }
	}
	return TCL_OK;
    }

    if ((cmdName[0] == 'r') && (strncmp(cmdName, "refcount", len) == 0)) {
	if (argc != 3) {
	    Tcl_AppendResult(interp, "channel name required", NULL);
	    return TCL_ERROR;
	}

	TclFormatInt(buf, statePtr->refCount);
	Tcl_AppendResult(interp, buf, NULL);
	return TCL_OK;
    }

    /*
     * "splice" is actually more a simplified attach facility as provided by
     * the Thread package. Without the safeguards of a regular command (no
     * checking that the command is truly cut'able, no mutexes for
     * thread-safety). Its complementary command is "cut", see above.
     */

    if ((cmdName[0] == 's') && (strncmp(cmdName, "splice", len) == 0)) {
	if (argc != 3) {
	    Tcl_AppendResult(interp, "channel name required", NULL);
	    return TCL_ERROR;
	}

	Tcl_SpliceChannel(chan);

	Tcl_RegisterChannel(interp, chan);
	Tcl_UnregisterChannel(NULL, chan);

	return TCL_OK;
    }

    if ((cmdName[0] == 't') && (strncmp(cmdName, "type", len) == 0)) {
	if (argc != 3) {
	    Tcl_AppendResult(interp, "channel name required", NULL);
	    return TCL_ERROR;
	}
	Tcl_AppendResult(interp, Tcl_ChannelName(chanPtr->typePtr), NULL);
	return TCL_OK;
    }

    if ((cmdName[0] == 'w') && (strncmp(cmdName, "writable", len) == 0)) {
	hTblPtr = (Tcl_HashTable *) Tcl_GetAssocData(interp, "tclIO", NULL);
	if (hTblPtr == NULL) {
	    return TCL_OK;
	}
	for (hPtr = Tcl_FirstHashEntry(hTblPtr, &hSearch);
		hPtr != NULL; hPtr = Tcl_NextHashEntry(&hSearch)) {
	    chanPtr = (Channel *) Tcl_GetHashValue(hPtr);
	    statePtr = chanPtr->state;
	    if (statePtr->flags & TCL_WRITABLE) {
		Tcl_AppendElement(interp, Tcl_GetHashKey(hTblPtr, hPtr));
	    }
	}
	return TCL_OK;
    }

    if ((cmdName[0] == 't') && (strncmp(cmdName, "transform", len) == 0)) {
	/*
	 * Syntax: transform channel -command command
	 */

	if (argc != 5) {
	    Tcl_AppendResult(interp, "wrong # args: should be \"", argv[0],
		    " transform channelId -command cmd\"", NULL);
	    return TCL_ERROR;
	}
	if (strcmp(argv[3], "-command") != 0) {
	    Tcl_AppendResult(interp, "bad argument \"", argv[3],
		    "\": should be \"-command\"", NULL);
	    return TCL_ERROR;
	}

	return TclChannelTransform(interp, chan,
		Tcl_NewStringObj(argv[4], -1));
    }

    if ((cmdName[0] == 'u') && (strncmp(cmdName, "unstack", len) == 0)) {
	/*
	 * Syntax: unstack channel
	 */

	if (argc != 3) {
	    Tcl_AppendResult(interp, "wrong # args: should be \"", argv[0],
		    " unstack channel\"", NULL);
	    return TCL_ERROR;
	}
	return Tcl_UnstackChannel(interp, chan);
    }

    Tcl_AppendResult(interp, "bad option \"", cmdName, "\": should be "
	    "cut, clearchannelhandlers, info, isshared, mode, open, "
	    "readable, splice, writable, transform, unstack", NULL);
    return TCL_ERROR;
}

/*
 *----------------------------------------------------------------------
 *
 * TestChannelEventCmd --
 *
 *	This procedure implements the "testchannelevent" command. It is used
 *	to test the Tcl channel event mechanism.
 *
 * Results:
 *	A standard Tcl result.
 *
 * Side effects:
 *	Creates, deletes and returns channel event handlers.
 *
 *----------------------------------------------------------------------
 */

	/* ARGSUSED */
static int
TestChannelEventCmd(
    ClientData dummy,		/* Not used. */
    Tcl_Interp *interp,		/* Current interpreter. */
    int argc,			/* Number of arguments. */
    const char **argv)		/* Argument strings. */
{
    Tcl_Obj *resultListPtr;
    Channel *chanPtr;
    ChannelState *statePtr;	/* state info for channel */
    EventScriptRecord *esPtr, *prevEsPtr, *nextEsPtr;
    const char *cmd;
    int index, i, mask, len;

    if ((argc < 3) || (argc > 5)) {
	Tcl_AppendResult(interp, "wrong # args: should be \"", argv[0],
		" channelName cmd ?arg1? ?arg2?\"", NULL);
	return TCL_ERROR;
    }
    chanPtr = (Channel *) Tcl_GetChannel(interp, argv[1], NULL);
    if (chanPtr == NULL) {
	return TCL_ERROR;
    }
    statePtr = chanPtr->state;

    cmd = argv[2];
    len = strlen(cmd);
    if ((cmd[0] == 'a') && (strncmp(cmd, "add", (unsigned) len) == 0)) {
	if (argc != 5) {
	    Tcl_AppendResult(interp, "wrong # args: should be \"", argv[0],
		    " channelName add eventSpec script\"", NULL);
	    return TCL_ERROR;
	}
	if (strcmp(argv[3], "readable") == 0) {
	    mask = TCL_READABLE;
	} else if (strcmp(argv[3], "writable") == 0) {
	    mask = TCL_WRITABLE;
	} else if (strcmp(argv[3], "none") == 0) {
	    mask = 0;
	} else {
	    Tcl_AppendResult(interp, "bad event name \"", argv[3],
		    "\": must be readable, writable, or none", NULL);
	    return TCL_ERROR;
	}

	esPtr = (EventScriptRecord *) ckalloc((unsigned)
		sizeof(EventScriptRecord));
	esPtr->nextPtr = statePtr->scriptRecordPtr;
	statePtr->scriptRecordPtr = esPtr;

	esPtr->chanPtr = chanPtr;
	esPtr->interp = interp;
	esPtr->mask = mask;
	esPtr->scriptPtr = Tcl_NewStringObj(argv[4], -1);
	Tcl_IncrRefCount(esPtr->scriptPtr);

	Tcl_CreateChannelHandler((Tcl_Channel) chanPtr, mask,
		TclChannelEventScriptInvoker, (ClientData) esPtr);

	return TCL_OK;
    }

    if ((cmd[0] == 'd') && (strncmp(cmd, "delete", (unsigned) len) == 0)) {
	if (argc != 4) {
	    Tcl_AppendResult(interp, "wrong # args: should be \"", argv[0],
		    " channelName delete index\"", NULL);
	    return TCL_ERROR;
	}
	if (Tcl_GetInt(interp, argv[3], &index) == TCL_ERROR) {
	    return TCL_ERROR;
	}
	if (index < 0) {
	    Tcl_AppendResult(interp, "bad event index: ", argv[3],
		    ": must be nonnegative", NULL);
	    return TCL_ERROR;
	}
	for (i = 0, esPtr = statePtr->scriptRecordPtr;
	     (i < index) && (esPtr != NULL);
	     i++, esPtr = esPtr->nextPtr) {
	    /* Empty loop body. */
	}
	if (esPtr == NULL) {
	    Tcl_AppendResult(interp, "bad event index ", argv[3],
		    ": out of range", NULL);
	    return TCL_ERROR;
	}
	if (esPtr == statePtr->scriptRecordPtr) {
	    statePtr->scriptRecordPtr = esPtr->nextPtr;
	} else {
	    for (prevEsPtr = statePtr->scriptRecordPtr;
		 (prevEsPtr != NULL) &&
		     (prevEsPtr->nextPtr != esPtr);
		 prevEsPtr = prevEsPtr->nextPtr) {
		/* Empty loop body. */
	    }
	    if (prevEsPtr == NULL) {
		Tcl_Panic("TestChannelEventCmd: damaged event script list");
	    }
	    prevEsPtr->nextPtr = esPtr->nextPtr;
	}
	Tcl_DeleteChannelHandler((Tcl_Channel) chanPtr,
		TclChannelEventScriptInvoker, (ClientData) esPtr);
	Tcl_DecrRefCount(esPtr->scriptPtr);
	ckfree((char *) esPtr);

	return TCL_OK;
    }

    if ((cmd[0] == 'l') && (strncmp(cmd, "list", (unsigned) len) == 0)) {
	if (argc != 3) {
	    Tcl_AppendResult(interp, "wrong # args: should be \"", argv[0],
		    " channelName list\"", NULL);
	    return TCL_ERROR;
	}
	resultListPtr = Tcl_GetObjResult(interp);
	for (esPtr = statePtr->scriptRecordPtr;
	     esPtr != NULL;
	     esPtr = esPtr->nextPtr) {
	    if (esPtr->mask) {
		Tcl_ListObjAppendElement(interp, resultListPtr, Tcl_NewStringObj(
		    (esPtr->mask == TCL_READABLE) ? "readable" : "writable", -1));
	    } else {
		Tcl_ListObjAppendElement(interp, resultListPtr,
			Tcl_NewStringObj("none", -1));
	    }
	    Tcl_ListObjAppendElement(interp, resultListPtr, esPtr->scriptPtr);
	}
	Tcl_SetObjResult(interp, resultListPtr);
	return TCL_OK;
    }

    if ((cmd[0] == 'r') && (strncmp(cmd, "removeall", (unsigned) len) == 0)) {
	if (argc != 3) {
	    Tcl_AppendResult(interp, "wrong # args: should be \"", argv[0],
		    " channelName removeall\"", NULL);
	    return TCL_ERROR;
	}
	for (esPtr = statePtr->scriptRecordPtr;
	     esPtr != NULL;
	     esPtr = nextEsPtr) {
	    nextEsPtr = esPtr->nextPtr;
	    Tcl_DeleteChannelHandler((Tcl_Channel) chanPtr,
		    TclChannelEventScriptInvoker, (ClientData) esPtr);
	    Tcl_DecrRefCount(esPtr->scriptPtr);
	    ckfree((char *) esPtr);
	}
	statePtr->scriptRecordPtr = NULL;
	return TCL_OK;
    }

    if	((cmd[0] == 's') && (strncmp(cmd, "set", (unsigned) len) == 0)) {
	if (argc != 5) {
	    Tcl_AppendResult(interp, "wrong # args: should be \"", argv[0],
		    " channelName delete index event\"", NULL);
	    return TCL_ERROR;
	}
	if (Tcl_GetInt(interp, argv[3], &index) == TCL_ERROR) {
	    return TCL_ERROR;
	}
	if (index < 0) {
	    Tcl_AppendResult(interp, "bad event index: ", argv[3],
		    ": must be nonnegative", NULL);
	    return TCL_ERROR;
	}
	for (i = 0, esPtr = statePtr->scriptRecordPtr;
	     (i < index) && (esPtr != NULL);
	     i++, esPtr = esPtr->nextPtr) {
	    /* Empty loop body. */
	}
	if (esPtr == NULL) {
	    Tcl_AppendResult(interp, "bad event index ", argv[3],
		    ": out of range", NULL);
	    return TCL_ERROR;
	}

	if (strcmp(argv[4], "readable") == 0) {
	    mask = TCL_READABLE;
	} else if (strcmp(argv[4], "writable") == 0) {
	    mask = TCL_WRITABLE;
	} else if (strcmp(argv[4], "none") == 0) {
	    mask = 0;
	} else {
	    Tcl_AppendResult(interp, "bad event name \"", argv[4],
		    "\": must be readable, writable, or none", NULL);
	    return TCL_ERROR;
	}
	esPtr->mask = mask;
	Tcl_CreateChannelHandler((Tcl_Channel) chanPtr, mask,
		TclChannelEventScriptInvoker, (ClientData) esPtr);
	return TCL_OK;
    }
    Tcl_AppendResult(interp, "bad command ", cmd, ", must be one of "
	    "add, delete, list, set, or removeall", NULL);
    return TCL_ERROR;
}

/*
 *----------------------------------------------------------------------
 *
 * TestWrongNumArgsObjCmd --
 *
 *	Test the Tcl_WrongNumArgs function.
 *
 * Results:
 *	Standard Tcl result.
 *
 * Side effects:
 *	Sets interpreter result.
 *
 *----------------------------------------------------------------------
 */

static int
TestWrongNumArgsObjCmd(
    ClientData dummy,		/* Not used. */
    Tcl_Interp *interp,		/* Current interpreter. */
    int objc,			/* Number of arguments. */
    Tcl_Obj *const objv[])	/* Argument objects. */
{
    int i, length;
    const char *msg;

    if (objc < 3) {
	/*
	 * Don't use Tcl_WrongNumArgs here, as that is the function
	 * we want to test!
	 */
	Tcl_SetResult(interp, "insufficient arguments", TCL_STATIC);
	return TCL_ERROR;
    }

    if (Tcl_GetIntFromObj(interp, objv[1], &i) != TCL_OK) {
	return TCL_ERROR;
    }

    msg = Tcl_GetStringFromObj(objv[2], &length);
    if (length == 0) {
	msg = NULL;
    }

    if (i > objc - 3) {
	/*
	 * Asked for more arguments than were given.
	 */
	Tcl_SetResult(interp, "insufficient arguments", TCL_STATIC);
	return TCL_ERROR;
    }

    Tcl_WrongNumArgs(interp, i, &(objv[3]), msg);
    return TCL_OK;
}

/*
 *----------------------------------------------------------------------
 *
 * TestGetIndexFromObjStructObjCmd --
 *
 *	Test the Tcl_GetIndexFromObjStruct function.
 *
 * Results:
 *	Standard Tcl result.
 *
 * Side effects:
 *	Sets interpreter result.
 *
 *----------------------------------------------------------------------
 */

static int
TestGetIndexFromObjStructObjCmd(
    ClientData dummy,		/* Not used. */
    Tcl_Interp *interp,		/* Current interpreter. */
    int objc,			/* Number of arguments. */
    Tcl_Obj *const objv[])	/* Argument objects. */
{
    const char *const ary[] = {
	"a", "b", "c", "d", "e", "f", NULL, NULL
    };
    int idx,target;

    if (objc != 3) {
	Tcl_WrongNumArgs(interp, 1, objv, "argument targetvalue");
	return TCL_ERROR;
    }
    if (Tcl_GetIndexFromObjStruct(interp, objv[1], ary, 2*sizeof(char *),
	    "dummy", 0, &idx) != TCL_OK) {
	return TCL_ERROR;
    }
    if (Tcl_GetIntFromObj(interp, objv[2], &target) != TCL_OK) {
	return TCL_ERROR;
    }
    if (idx != target) {
	char buffer[64];
	sprintf(buffer, "%d", idx);
	Tcl_AppendResult(interp, "index value comparison failed: got ",
		buffer, NULL);
	sprintf(buffer, "%d", target);
	Tcl_AppendResult(interp, " when ", buffer, " expected", NULL);
	return TCL_ERROR;
    }
    Tcl_WrongNumArgs(interp, 3, objv, NULL);
    return TCL_OK;
}

/*
 *----------------------------------------------------------------------
 *
 * TestFilesystemObjCmd --
 *
 *	This procedure implements the "testfilesystem" command. It is used to
 *	test Tcl_FSRegister, Tcl_FSUnregister, and can be used to test that
 *	the pluggable filesystem works.
 *
 * Results:
 *	A standard Tcl result.
 *
 * Side effects:
 *	Inserts or removes a filesystem from Tcl's stack.
 *
 *----------------------------------------------------------------------
 */

static int
TestFilesystemObjCmd(
    ClientData dummy,
    Tcl_Interp *interp,
    int objc,
    Tcl_Obj *const objv[])
{
    int res, boolVal;
    const char *msg;

    if (objc != 2) {
	Tcl_WrongNumArgs(interp, 1, objv, "boolean");
	return TCL_ERROR;
    }
    if (Tcl_GetBooleanFromObj(interp, objv[1], &boolVal) != TCL_OK) {
	return TCL_ERROR;
    }
    if (boolVal) {
	res = Tcl_FSRegister((ClientData)interp, &testReportingFilesystem);
	msg = (res == TCL_OK) ? "registered" : "failed";
    } else {
	res = Tcl_FSUnregister(&testReportingFilesystem);
	msg = (res == TCL_OK) ? "unregistered" : "failed";
    }
    Tcl_SetObjResult(interp, Tcl_NewStringObj(msg , -1));
    return res;
}

static int
TestReportInFilesystem(
    Tcl_Obj *pathPtr,
    ClientData *clientDataPtr)
{
    static Tcl_Obj *lastPathPtr = NULL;
    Tcl_Obj *newPathPtr;

    if (pathPtr == lastPathPtr) {
	/* Reject all files second time around */
	return -1;
    }

    /* Try to claim all files first time around */

    newPathPtr = Tcl_DuplicateObj(pathPtr);
    lastPathPtr = newPathPtr;
    Tcl_IncrRefCount(newPathPtr);
    if (Tcl_FSGetFileSystemForPath(newPathPtr) == NULL) {
	/* Nothing claimed it. Therefore we don't either */
	Tcl_DecrRefCount(newPathPtr);
	lastPathPtr = NULL;
	return -1;
    }
    lastPathPtr = NULL;
    *clientDataPtr = (ClientData) newPathPtr;
    return TCL_OK;
}

/*
 * Simple helper function to extract the native vfs representation of a path
 * object, or NULL if no such representation exists.
 */

static Tcl_Obj *
TestReportGetNativePath(
    Tcl_Obj *pathPtr)
{
    return (Tcl_Obj*) Tcl_FSGetInternalRep(pathPtr, &testReportingFilesystem);
}

static void
TestReportFreeInternalRep(
    ClientData clientData)
{
    Tcl_Obj *nativeRep = (Tcl_Obj *) clientData;

    if (nativeRep != NULL) {
	/* Free the path */
	Tcl_DecrRefCount(nativeRep);
    }
}

static ClientData
TestReportDupInternalRep(
    ClientData clientData)
{
    Tcl_Obj *original = (Tcl_Obj *) clientData;

    Tcl_IncrRefCount(original);
    return clientData;
}

static void
TestReport(
    const char *cmd,
    Tcl_Obj *path,
    Tcl_Obj *arg2)
{
    Tcl_Interp *interp = (Tcl_Interp *) Tcl_FSData(&testReportingFilesystem);

    if (interp == NULL) {
	/* This is bad, but not much we can do about it */
    } else {
	/*
	 * No idea why I decided to program this up using the old string-based
	 * API, but there you go. We should convert it to objects.
	 */

	Tcl_SavedResult savedResult;
	Tcl_DString ds;

	Tcl_DStringInit(&ds);
	Tcl_DStringAppend(&ds, "lappend filesystemReport ", -1);
	Tcl_DStringStartSublist(&ds);
	Tcl_DStringAppendElement(&ds, cmd);
	if (path != NULL) {
	    Tcl_DStringAppendElement(&ds, Tcl_GetString(path));
	}
	if (arg2 != NULL) {
	    Tcl_DStringAppendElement(&ds, Tcl_GetString(arg2));
	}
	Tcl_DStringEndSublist(&ds);
	Tcl_SaveResult(interp, &savedResult);
	Tcl_Eval(interp, Tcl_DStringValue(&ds));
	Tcl_DStringFree(&ds);
	Tcl_RestoreResult(interp, &savedResult);
   }
}

static int
TestReportStat(
    Tcl_Obj *path,		/* Path of file to stat (in current CP). */
    Tcl_StatBuf *buf)		/* Filled with results of stat call. */
{
    TestReport("stat", path, NULL);
    return Tcl_FSStat(TestReportGetNativePath(path), buf);
}

static int
TestReportLstat(
    Tcl_Obj *path,		/* Path of file to stat (in current CP). */
    Tcl_StatBuf *buf)		/* Filled with results of stat call. */
{
    TestReport("lstat", path, NULL);
    return Tcl_FSLstat(TestReportGetNativePath(path), buf);
}

static int
TestReportAccess(
    Tcl_Obj *path,		/* Path of file to access (in current CP). */
    int mode)			/* Permission setting. */
{
    TestReport("access", path, NULL);
    return Tcl_FSAccess(TestReportGetNativePath(path), mode);
}

static Tcl_Channel
TestReportOpenFileChannel(
    Tcl_Interp *interp,		/* Interpreter for error reporting; can be
				 * NULL. */
    Tcl_Obj *fileName,		/* Name of file to open. */
    int mode,			/* POSIX open mode. */
    int permissions)		/* If the open involves creating a file, with
				 * what modes to create it? */
{
    TestReport("open", fileName, NULL);
    return TclpOpenFileChannel(interp, TestReportGetNativePath(fileName),
	    mode, permissions);
}

static int
TestReportMatchInDirectory(
    Tcl_Interp *interp,		/* Interpreter for error messages. */
    Tcl_Obj *resultPtr,		/* Object to lappend results. */
    Tcl_Obj *dirPtr,		/* Contains path to directory to search. */
    const char *pattern,	/* Pattern to match against. */
    Tcl_GlobTypeData *types)	/* Object containing list of acceptable types.
				 * May be NULL. */
{
    if (types != NULL && types->type & TCL_GLOB_TYPE_MOUNT) {
	TestReport("matchmounts", dirPtr, NULL);
	return TCL_OK;
    } else {
	TestReport("matchindirectory", dirPtr, NULL);
	return Tcl_FSMatchInDirectory(interp, resultPtr,
		TestReportGetNativePath(dirPtr), pattern, types);
    }
}

static int
TestReportChdir(
    Tcl_Obj *dirName)
{
    TestReport("chdir", dirName, NULL);
    return Tcl_FSChdir(TestReportGetNativePath(dirName));
}

static int
TestReportLoadFile(
    Tcl_Interp *interp,		/* Used for error reporting. */
    Tcl_Obj *fileName,		/* Name of the file containing the desired
				 * code. */
    Tcl_LoadHandle *handlePtr,	/* Filled with token for dynamically loaded
				 * file which will be passed back to
				 * (*unloadProcPtr)() to unload the file. */
    Tcl_FSUnloadFileProc **unloadProcPtr)
				/* Filled with address of Tcl_FSUnloadFileProc
				 * function which should be used for
				 * this file. */
{
    TestReport("loadfile", fileName, NULL);
    return Tcl_FSLoadFile(interp, TestReportGetNativePath(fileName), NULL,
	    NULL, NULL, NULL, handlePtr, unloadProcPtr);
}

static Tcl_Obj *
TestReportLink(
    Tcl_Obj *path,		/* Path of file to readlink or link */
    Tcl_Obj *to,		/* Path of file to link to, or NULL */
    int linkType)
{
    TestReport("link", path, to);
    return Tcl_FSLink(TestReportGetNativePath(path), to, linkType);
}

static int
TestReportRenameFile(
    Tcl_Obj *src,		/* Pathname of file or dir to be renamed
				 * (UTF-8). */
    Tcl_Obj *dst)		/* New pathname of file or directory
				 * (UTF-8). */
{
    TestReport("renamefile", src, dst);
    return Tcl_FSRenameFile(TestReportGetNativePath(src),
	    TestReportGetNativePath(dst));
}

static int
TestReportCopyFile(
    Tcl_Obj *src,		/* Pathname of file to be copied (UTF-8). */
    Tcl_Obj *dst)		/* Pathname of file to copy to (UTF-8). */
{
    TestReport("copyfile", src, dst);
    return Tcl_FSCopyFile(TestReportGetNativePath(src),
	    TestReportGetNativePath(dst));
}

static int
TestReportDeleteFile(
    Tcl_Obj *path)		/* Pathname of file to be removed (UTF-8). */
{
    TestReport("deletefile", path, NULL);
    return Tcl_FSDeleteFile(TestReportGetNativePath(path));
}

static int
TestReportCreateDirectory(
    Tcl_Obj *path)		/* Pathname of directory to create (UTF-8). */
{
    TestReport("createdirectory", path, NULL);
    return Tcl_FSCreateDirectory(TestReportGetNativePath(path));
}

static int
TestReportCopyDirectory(
    Tcl_Obj *src,		/* Pathname of directory to be copied
				 * (UTF-8). */
    Tcl_Obj *dst,		/* Pathname of target directory (UTF-8). */
    Tcl_Obj **errorPtr)		/* If non-NULL, to be filled with UTF-8 name
				 * of file causing error. */
{
    TestReport("copydirectory", src, dst);
    return Tcl_FSCopyDirectory(TestReportGetNativePath(src),
	    TestReportGetNativePath(dst), errorPtr);
}

static int
TestReportRemoveDirectory(
    Tcl_Obj *path,		/* Pathname of directory to be removed
				 * (UTF-8). */
    int recursive,		/* If non-zero, removes directories that
				 * are nonempty.  Otherwise, will only remove
				 * empty directories. */
    Tcl_Obj **errorPtr)		/* If non-NULL, to be filled with UTF-8 name
				 * of file causing error. */
{
    TestReport("removedirectory", path, NULL);
    return Tcl_FSRemoveDirectory(TestReportGetNativePath(path), recursive,
	    errorPtr);
}

static const char *const *
TestReportFileAttrStrings(
    Tcl_Obj *fileName,
    Tcl_Obj **objPtrRef)
{
    TestReport("fileattributestrings", fileName, NULL);
    return Tcl_FSFileAttrStrings(TestReportGetNativePath(fileName), objPtrRef);
}

static int
TestReportFileAttrsGet(
    Tcl_Interp *interp,		/* The interpreter for error reporting. */
    int index,			/* index of the attribute command. */
    Tcl_Obj *fileName,		/* filename we are operating on. */
    Tcl_Obj **objPtrRef)	/* for output. */
{
    TestReport("fileattributesget", fileName, NULL);
    return Tcl_FSFileAttrsGet(interp, index,
	    TestReportGetNativePath(fileName), objPtrRef);
}

static int
TestReportFileAttrsSet(
    Tcl_Interp *interp,		/* The interpreter for error reporting. */
    int index,			/* index of the attribute command. */
    Tcl_Obj *fileName,		/* filename we are operating on. */
    Tcl_Obj *objPtr)		/* for input. */
{
    TestReport("fileattributesset", fileName, objPtr);
    return Tcl_FSFileAttrsSet(interp, index,
	    TestReportGetNativePath(fileName), objPtr);
}

static int
TestReportUtime(
    Tcl_Obj *fileName,
    struct utimbuf *tval)
{
    TestReport("utime", fileName, NULL);
    return Tcl_FSUtime(TestReportGetNativePath(fileName), tval);
}

static int
TestReportNormalizePath(
    Tcl_Interp *interp,
    Tcl_Obj *pathPtr,
    int nextCheckpoint)
{
    TestReport("normalizepath", pathPtr, NULL);
    return nextCheckpoint;
}

static int
SimplePathInFilesystem(
    Tcl_Obj *pathPtr,
    ClientData *clientDataPtr)
{
    const char *str = Tcl_GetString(pathPtr);

    if (strncmp(str, "simplefs:/", 10)) {
	return -1;
    }
    return TCL_OK;
}

/*
 * This is a slightly 'hacky' filesystem which is used just to test a few
 * important features of the vfs code: (1) that you can load a shared library
 * from a vfs, (2) that when copying files from one fs to another, the 'mtime'
 * is preserved. (3) that recursive cross-filesystem directory copies have the
 * correct behaviour with/without -force.
 *
 * It treats any file in 'simplefs:/' as a file, which it routes to the
 * current directory. The real file it uses is whatever follows the trailing
 * '/' (e.g. 'foo' in 'simplefs:/foo'), and that file exists or not according
 * to what is in the native pwd.
 *
 * Please do not consider this filesystem a model of how things are to be
 * done. It is quite the opposite!  But, it does allow us to test some
 * important features.
 */

static int
TestSimpleFilesystemObjCmd(
    ClientData dummy,
    Tcl_Interp *interp,
    int objc,
    Tcl_Obj *const objv[])
{
    int res, boolVal;
    const char *msg;

    if (objc != 2) {
	Tcl_WrongNumArgs(interp, 1, objv, "boolean");
	return TCL_ERROR;
    }
    if (Tcl_GetBooleanFromObj(interp, objv[1], &boolVal) != TCL_OK) {
	return TCL_ERROR;
    }
    if (boolVal) {
	res = Tcl_FSRegister((ClientData)interp, &simpleFilesystem);
	msg = (res == TCL_OK) ? "registered" : "failed";
    } else {
	res = Tcl_FSUnregister(&simpleFilesystem);
	msg = (res == TCL_OK) ? "unregistered" : "failed";
    }
    Tcl_SetObjResult(interp, Tcl_NewStringObj(msg , -1));
    return res;
}

/*
 * Treats a file name 'simplefs:/foo' by using the file 'foo' in the current
 * (native) directory.
 */

static Tcl_Obj *
SimpleRedirect(
    Tcl_Obj *pathPtr)		/* Name of file to copy. */
{
    int len;
    const char *str;
    Tcl_Obj *origPtr;

    /*
     * We assume the same name in the current directory is ok.
     */

    str = Tcl_GetStringFromObj(pathPtr, &len);
    if (len < 10 || strncmp(str, "simplefs:/", 10)) {
	/* Probably shouldn't ever reach here */
	Tcl_IncrRefCount(pathPtr);
	return pathPtr;
    }
    origPtr = Tcl_NewStringObj(str+10,-1);
    Tcl_IncrRefCount(origPtr);
    return origPtr;
}

static int
SimpleMatchInDirectory(
    Tcl_Interp *interp,		/* Interpreter for error
				 * messages. */
    Tcl_Obj *resultPtr,		/* Object to lappend results. */
    Tcl_Obj *dirPtr,		/* Contains path to directory to search. */
    const char *pattern,	/* Pattern to match against. */
    Tcl_GlobTypeData *types)	/* Object containing list of acceptable types.
				 * May be NULL. */
{
    int res;
    Tcl_Obj *origPtr;
    Tcl_Obj *resPtr;

    /* We only provide a new volume, therefore no mounts at all */
    if (types != NULL && types->type & TCL_GLOB_TYPE_MOUNT) {
	return TCL_OK;
    }

    /*
     * We assume the same name in the current directory is ok.
     */
    resPtr = Tcl_NewObj();
    Tcl_IncrRefCount(resPtr);
    origPtr = SimpleRedirect(dirPtr);
    res = Tcl_FSMatchInDirectory(interp, resPtr, origPtr, pattern, types);
    if (res == TCL_OK) {
	int gLength, j;
	Tcl_ListObjLength(NULL, resPtr, &gLength);
	for (j = 0; j < gLength; j++) {
	    Tcl_Obj *gElt, *nElt;
	    Tcl_ListObjIndex(NULL, resPtr, j, &gElt);
	    nElt = Tcl_NewStringObj("simplefs:/",10);
	    Tcl_AppendObjToObj(nElt, gElt);
	    Tcl_ListObjAppendElement(NULL, resultPtr, nElt);
	}
    }
    Tcl_DecrRefCount(origPtr);
    Tcl_DecrRefCount(resPtr);
    return res;
}

static Tcl_Channel
SimpleOpenFileChannel(
    Tcl_Interp *interp,		/* Interpreter for error reporting; can be
				 * NULL. */
    Tcl_Obj *pathPtr,		/* Name of file to open. */
    int mode,			/* POSIX open mode. */
    int permissions)		/* If the open involves creating a file, with
				 * what modes to create it? */
{
    Tcl_Obj *tempPtr;
    Tcl_Channel chan;

    if ((mode != 0) && !(mode & O_RDONLY)) {
	Tcl_AppendResult(interp, "read-only", NULL);
	return NULL;
    }

    tempPtr = SimpleRedirect(pathPtr);
    chan = Tcl_FSOpenFileChannel(interp, tempPtr, "r", permissions);
    Tcl_DecrRefCount(tempPtr);
    return chan;
}

static int
SimpleAccess(
    Tcl_Obj *pathPtr,		/* Path of file to access (in current CP). */
    int mode)			/* Permission setting. */
{
    Tcl_Obj *tempPtr = SimpleRedirect(pathPtr);
    int res = Tcl_FSAccess(tempPtr, mode);

    Tcl_DecrRefCount(tempPtr);
    return res;
}

static int
SimpleStat(
    Tcl_Obj *pathPtr,		/* Path of file to stat (in current CP). */
    Tcl_StatBuf *bufPtr)	/* Filled with results of stat call. */
{
    Tcl_Obj *tempPtr = SimpleRedirect(pathPtr);
    int res = Tcl_FSStat(tempPtr, bufPtr);

    Tcl_DecrRefCount(tempPtr);
    return res;
}

static Tcl_Obj *
SimpleListVolumes(void)
{
    /* Add one new volume */
    Tcl_Obj *retVal;

    retVal = Tcl_NewStringObj("simplefs:/", -1);
    Tcl_IncrRefCount(retVal);
    return retVal;
}

/*
 * Used to check correct string-length determining in Tcl_NumUtfChars
 */

static int
TestNumUtfCharsCmd(
    ClientData clientData,
    Tcl_Interp *interp,
    int objc,
    Tcl_Obj *const objv[])
{
    if (objc > 1) {
	int len = -1;

	if (objc > 2) {
	    (void) Tcl_GetStringFromObj(objv[1], &len);
	}
	len = Tcl_NumUtfChars(Tcl_GetString(objv[1]), len);
	Tcl_SetObjResult(interp, Tcl_NewIntObj(len));
    }
    return TCL_OK;
}

/*
 * Used to do basic checks of the TCL_HASH_KEY_SYSTEM_HASH flag
 */

static int
TestHashSystemHashCmd(
    ClientData clientData,
    Tcl_Interp *interp,
    int objc,
    Tcl_Obj *const objv[])
{
    static const Tcl_HashKeyType hkType = {
	TCL_HASH_KEY_TYPE_VERSION, TCL_HASH_KEY_SYSTEM_HASH,
	NULL, NULL, NULL, NULL
    };
    Tcl_HashTable hash;
    Tcl_HashEntry *hPtr;
    int i, isNew, limit = 100;

    if (objc>1 && Tcl_GetIntFromObj(interp, objv[1], &limit)!=TCL_OK) {
	return TCL_ERROR;
    }

    Tcl_InitCustomHashTable(&hash, TCL_CUSTOM_TYPE_KEYS, &hkType);

    if (hash.numEntries != 0) {
	Tcl_AppendResult(interp, "non-zero initial size", NULL);
	Tcl_DeleteHashTable(&hash);
	return TCL_ERROR;
    }

    for (i=0 ; i<limit ; i++) {
	hPtr = Tcl_CreateHashEntry(&hash, INT2PTR(i), &isNew);
	if (!isNew) {
	    Tcl_SetObjResult(interp, Tcl_NewIntObj(i));
	    Tcl_AppendToObj(Tcl_GetObjResult(interp)," creation problem",-1);
	    Tcl_DeleteHashTable(&hash);
	    return TCL_ERROR;
	}
	Tcl_SetHashValue(hPtr, INT2PTR(i+42));
    }

    if (hash.numEntries != limit) {
	Tcl_AppendResult(interp, "unexpected maximal size", NULL);
	Tcl_DeleteHashTable(&hash);
	return TCL_ERROR;
    }

    for (i=0 ; i<limit ; i++) {
	hPtr = Tcl_FindHashEntry(&hash, (char *) INT2PTR(i));
	if (hPtr == NULL) {
	    Tcl_SetObjResult(interp, Tcl_NewIntObj(i));
	    Tcl_AppendToObj(Tcl_GetObjResult(interp)," lookup problem",-1);
	    Tcl_DeleteHashTable(&hash);
	    return TCL_ERROR;
	}
	if (PTR2INT(Tcl_GetHashValue(hPtr)) != i+42) {
	    Tcl_SetObjResult(interp, Tcl_NewIntObj(i));
	    Tcl_AppendToObj(Tcl_GetObjResult(interp)," value problem",-1);
	    Tcl_DeleteHashTable(&hash);
	    return TCL_ERROR;
	}
	Tcl_DeleteHashEntry(hPtr);
    }

    if (hash.numEntries != 0) {
	Tcl_AppendResult(interp, "non-zero final size", NULL);
	Tcl_DeleteHashTable(&hash);
	return TCL_ERROR;
    }

    Tcl_DeleteHashTable(&hash);
    Tcl_AppendResult(interp, "OK", NULL);
    return TCL_OK;
}

/*
 * Used for testing Tcl_GetInt which is no longer used directly by the
 * core very much.
 */
static int
TestgetintCmd(
    ClientData dummy,
    Tcl_Interp *interp,
    int argc,
    const char **argv)
{
    if (argc < 2) {
	Tcl_SetResult(interp, "wrong # args", TCL_STATIC);
	return TCL_ERROR;
    } else {
	int val, i, total=0;

	for (i=1 ; i<argc ; i++) {
	    if (Tcl_GetInt(interp, argv[i], &val) != TCL_OK) {
		return TCL_ERROR;
	    }
	    total += val;
	}
	Tcl_SetObjResult(interp, Tcl_NewIntObj(total));
	return TCL_OK;
    }
}

static int
TestNRELevels(
    ClientData clientData,
    Tcl_Interp *interp,
    int objc,
    Tcl_Obj *const objv[])
{
    Interp *iPtr = (Interp *) interp;
    static ptrdiff_t *refDepth = NULL;
    ptrdiff_t depth;
    Tcl_Obj *levels[6];
    int i = 0;
    TEOV_callback *cbPtr = ((Interp *) interp)->execEnvPtr->callbackPtr;

    if (refDepth == NULL) {
	refDepth = &depth;
    }

    depth = (refDepth - &depth);

    levels[0] = Tcl_NewIntObj(depth);
    levels[1] = Tcl_NewIntObj(((Interp *)interp)->numLevels);
    levels[2] = Tcl_NewIntObj(iPtr->cmdFramePtr->level);
    levels[3] = Tcl_NewIntObj(iPtr->varFramePtr->level);
    levels[4] = Tcl_NewIntObj((iPtr->execEnvPtr->execStackPtr->tosPtr
		    - iPtr->execEnvPtr->execStackPtr->stackWords));

    while (cbPtr) {
	i++;
	cbPtr = cbPtr->nextPtr;
    }
    levels[5] = Tcl_NewIntObj(i);

    Tcl_SetObjResult(interp, Tcl_NewListObj(6, levels));
    return TCL_OK;
}

/*
 *----------------------------------------------------------------------
 *
 * TestconcatobjCmd --
 *
 *	This procedure implements the "testconcatobj" command. It is used
 *	to test that Tcl_ConcatObj does indeed return a fresh Tcl_Obj in all
 *	cases and thet it never corrupts its arguments. In other words, that
 *	[Bug 1447328] was fixed properly.
 *
 * Results:
 *	A standard Tcl result.
 *
 * Side effects:
 *	None.
 *
 *----------------------------------------------------------------------
 */

static int
TestconcatobjCmd(
    ClientData dummy,		/* Not used. */
    Tcl_Interp *interp,		/* Current interpreter. */
    int argc,			/* Number of arguments. */
    const char **argv)		/* Argument strings. */
{
    Tcl_Obj *list1Ptr, *list2Ptr, *emptyPtr, *concatPtr, *tmpPtr;
    int result = TCL_OK, len;
    Tcl_Obj *objv[3];

    /*
     * Set the start of the error message as obj result; it will be cleared at
     * the end if no errors were found.
     */

    Tcl_SetObjResult(interp,
	    Tcl_NewStringObj("Tcl_ConcatObj is unsafe:", -1));

    emptyPtr = Tcl_NewObj();

    list1Ptr = Tcl_NewStringObj("foo bar sum", -1);
    Tcl_ListObjLength(NULL, list1Ptr, &len);
    if (list1Ptr->bytes != NULL) {
	ckfree(list1Ptr->bytes);
	list1Ptr->bytes = NULL;
    }

    list2Ptr = Tcl_NewStringObj("eeny meeny", -1);
    Tcl_ListObjLength(NULL, list2Ptr, &len);
    if (list2Ptr->bytes != NULL) {
	ckfree(list2Ptr->bytes);
	list2Ptr->bytes = NULL;
    }

    /*
     * Verify that concat'ing a list obj with one or more empty strings does
     * return a fresh Tcl_Obj (see also [Bug 2055782]).
     */

    tmpPtr = Tcl_DuplicateObj(list1Ptr);

    objv[0] = tmpPtr;
    objv[1] = emptyPtr;
    concatPtr = Tcl_ConcatObj(2, objv);
    if (concatPtr->refCount != 0) {
	result = TCL_ERROR;
	Tcl_AppendResult(interp,
		"\n\t* (a) concatObj does not have refCount 0", NULL);
    }
    if (concatPtr == tmpPtr) {
	result = TCL_ERROR;
	Tcl_AppendResult(interp, "\n\t* (a) concatObj is not a new obj ",
		NULL);
	switch (tmpPtr->refCount) {
	case 0:
	    Tcl_AppendResult(interp, "(no new refCount)", NULL);
	    break;
	case 1:
	    Tcl_AppendResult(interp, "(refCount added)", NULL);
	    break;
	default:
	    Tcl_AppendResult(interp, "(more than one refCount added!)", NULL);
	    Tcl_Panic("extremely unsafe behaviour by Tcl_ConcatObj()");
	}
	tmpPtr = Tcl_DuplicateObj(list1Ptr);
	objv[0] = tmpPtr;
    }
    Tcl_DecrRefCount(concatPtr);

    Tcl_IncrRefCount(tmpPtr);
    concatPtr = Tcl_ConcatObj(2, objv);
    if (concatPtr->refCount != 0) {
	result = TCL_ERROR;
	Tcl_AppendResult(interp,
		"\n\t* (b) concatObj does not have refCount 0", NULL);
    }
    if (concatPtr == tmpPtr) {
	result = TCL_ERROR;
	Tcl_AppendResult(interp, "\n\t* (b) concatObj is not a new obj ",
		NULL);
	switch (tmpPtr->refCount) {
	case 0:
	    Tcl_AppendResult(interp, "(refCount removed?)", NULL);
	    Tcl_Panic("extremely unsafe behaviour by Tcl_ConcatObj()");
	    break;
	case 1:
	    Tcl_AppendResult(interp, "(no new refCount)", NULL);
	    break;
	case 2:
	    Tcl_AppendResult(interp, "(refCount added)", NULL);
	    Tcl_DecrRefCount(tmpPtr);
	    break;
	default:
	    Tcl_AppendResult(interp, "(more than one refCount added!)", NULL);
	    Tcl_Panic("extremely unsafe behaviour by Tcl_ConcatObj()");
	}
	tmpPtr = Tcl_DuplicateObj(list1Ptr);
	objv[0] = tmpPtr;
    }
    Tcl_DecrRefCount(concatPtr);

    objv[0] = emptyPtr;
    objv[1] = tmpPtr;
    objv[2] = emptyPtr;
    concatPtr = Tcl_ConcatObj(3, objv);
    if (concatPtr->refCount != 0) {
	result = TCL_ERROR;
	Tcl_AppendResult(interp,
		"\n\t* (c) concatObj does not have refCount 0", NULL);
    }
    if (concatPtr == tmpPtr) {
	result = TCL_ERROR;
	Tcl_AppendResult(interp, "\n\t* (c) concatObj is not a new obj ",
		NULL);
	switch (tmpPtr->refCount) {
	case 0:
	    Tcl_AppendResult(interp, "(no new refCount)", NULL);
	    break;
	case 1:
	    Tcl_AppendResult(interp, "(refCount added)", NULL);
	    break;
	default:
	    Tcl_AppendResult(interp, "(more than one refCount added!)", NULL);
	    Tcl_Panic("extremely unsafe behaviour by Tcl_ConcatObj()");
	}
	tmpPtr = Tcl_DuplicateObj(list1Ptr);
	objv[1] = tmpPtr;
    }
    Tcl_DecrRefCount(concatPtr);

    Tcl_IncrRefCount(tmpPtr);
    concatPtr = Tcl_ConcatObj(3, objv);
    if (concatPtr->refCount != 0) {
	result = TCL_ERROR;
	Tcl_AppendResult(interp,
		"\n\t* (d) concatObj does not have refCount 0", NULL);
    }
    if (concatPtr == tmpPtr) {
	result = TCL_ERROR;
	Tcl_AppendResult(interp, "\n\t* (d) concatObj is not a new obj ",
		NULL);
	switch (tmpPtr->refCount) {
	case 0:
	    Tcl_AppendResult(interp, "(refCount removed?)", NULL);
	    Tcl_Panic("extremely unsafe behaviour by Tcl_ConcatObj()");
	    break;
	case 1:
	    Tcl_AppendResult(interp, "(no new refCount)", NULL);
	    break;
	case 2:
	    Tcl_AppendResult(interp, "(refCount added)", NULL);
	    Tcl_DecrRefCount(tmpPtr);
	    break;
	default:
	    Tcl_AppendResult(interp, "(more than one refCount added!)", NULL);
	    Tcl_Panic("extremely unsafe behaviour by Tcl_ConcatObj()");
	}
	tmpPtr = Tcl_DuplicateObj(list1Ptr);
	objv[1] = tmpPtr;
    }
    Tcl_DecrRefCount(concatPtr);

    /*
     * Verify that an unshared list is not corrupted when concat'ing things to
     * it.
     */

    objv[0] = tmpPtr;
    objv[1] = list2Ptr;
    concatPtr = Tcl_ConcatObj(2, objv);
    if (concatPtr->refCount != 0) {
	result = TCL_ERROR;
	Tcl_AppendResult(interp,
		"\n\t* (e) concatObj does not have refCount 0", NULL);
    }
    if (concatPtr == tmpPtr) {
	int len;

	result = TCL_ERROR;
	Tcl_AppendResult(interp, "\n\t* (e) concatObj is not a new obj ",
		NULL);

	(void) Tcl_ListObjLength(NULL, concatPtr, &len);
	switch (tmpPtr->refCount) {
	case 3:
	    Tcl_AppendResult(interp, "(failed to concat)", NULL);
	    break;
	default:
	    Tcl_AppendResult(interp, "(corrupted input!)", NULL);
	}
	if (Tcl_IsShared(tmpPtr)) {
	    Tcl_DecrRefCount(tmpPtr);
	}
	tmpPtr = Tcl_DuplicateObj(list1Ptr);
	objv[0] = tmpPtr;
    }
    Tcl_DecrRefCount(concatPtr);

    objv[0] = tmpPtr;
    objv[1] = list2Ptr;
    Tcl_IncrRefCount(tmpPtr);
    concatPtr = Tcl_ConcatObj(2, objv);
    if (concatPtr->refCount != 0) {
	result = TCL_ERROR;
	Tcl_AppendResult(interp,
		"\n\t* (f) concatObj does not have refCount 0", NULL);
    }
    if (concatPtr == tmpPtr) {
	int len;

	result = TCL_ERROR;
	Tcl_AppendResult(interp, "\n\t* (f) concatObj is not a new obj ",
		NULL);

	(void) Tcl_ListObjLength(NULL, concatPtr, &len);
	switch (tmpPtr->refCount) {
	case 3:
	    Tcl_AppendResult(interp, "(failed to concat)", NULL);
	    break;
	default:
	    Tcl_AppendResult(interp, "(corrupted input!)", NULL);
	}
	if (Tcl_IsShared(tmpPtr)) {
	    Tcl_DecrRefCount(tmpPtr);
	}
	tmpPtr = Tcl_DuplicateObj(list1Ptr);
	objv[0] = tmpPtr;
    }
    Tcl_DecrRefCount(concatPtr);

    objv[0] = tmpPtr;
    objv[1] = list2Ptr;
    Tcl_IncrRefCount(tmpPtr);
    Tcl_IncrRefCount(tmpPtr);
    concatPtr = Tcl_ConcatObj(2, objv);
    if (concatPtr->refCount != 0) {
	result = TCL_ERROR;
	Tcl_AppendResult(interp,
		"\n\t* (g) concatObj does not have refCount 0", NULL);
    }
    if (concatPtr == tmpPtr) {
	int len;

	result = TCL_ERROR;
	Tcl_AppendResult(interp, "\n\t* (g) concatObj is not a new obj ",
		NULL);

	(void) Tcl_ListObjLength(NULL, concatPtr, &len);
	switch (tmpPtr->refCount) {
	case 3:
	    Tcl_AppendResult(interp, "(failed to concat)", NULL);
	    break;
	default:
	    Tcl_AppendResult(interp, "(corrupted input!)", NULL);
	}
	Tcl_DecrRefCount(tmpPtr);
	if (Tcl_IsShared(tmpPtr)) {
	    Tcl_DecrRefCount(tmpPtr);
	}
	tmpPtr = Tcl_DuplicateObj(list1Ptr);
	objv[0] = tmpPtr;
    }
    Tcl_DecrRefCount(concatPtr);

    /*
     * Clean everything up. Note that we don't actually know how many
     * references there are to tmpPtr here; in the no-error case, it should be
     * five... [Bug 2895367]
     */

    Tcl_DecrRefCount(list1Ptr);
    Tcl_DecrRefCount(list2Ptr);
    Tcl_DecrRefCount(emptyPtr);
    while (tmpPtr->refCount > 1) {
	Tcl_DecrRefCount(tmpPtr);
    }
    Tcl_DecrRefCount(tmpPtr);

    if (result == TCL_OK) {
	Tcl_ResetResult(interp);
    }
    return result;
}

/*
 * Local Variables:
 * mode: c
 * c-basic-offset: 4
 * fill-column: 78
 * End:
 */<|MERGE_RESOLUTION|>--- conflicted
+++ resolved
@@ -13,11 +13,6 @@
  *
  * See the file "license.terms" for information on usage and redistribution of
  * this file, and for a DISCLAIMER OF ALL WARRANTIES.
-<<<<<<< HEAD
- *
- * RCS: @(#) $Id: tclTest.c,v 1.157 2011/01/18 08:43:53 nijtmans Exp $
-=======
->>>>>>> b5e434e3
  */
 
 #include <math.h>
