--- conflicted
+++ resolved
@@ -596,13 +596,8 @@
     Tcl_CreateObjCommand2(interp, "testdel", TestdelCmd, NULL, NULL);
     Tcl_CreateObjCommand2(interp, "testdelassocdata", TestdelassocdataCmd,
 	    NULL, NULL);
-<<<<<<< HEAD
-    Tcl_CreateObjCommand(interp, "testdoubledigits", TestdoubledigitsCmd,
+    Tcl_CreateObjCommand2(interp, "testdoubledigits", TestdoubledigitsCmd,
 	    NULL, NULL);
-=======
-    Tcl_CreateObjCommand2(interp, "testdoubledigits", TestdoubledigitsCmd,
-			 NULL, NULL);
->>>>>>> 78d20043
     Tcl_DStringInit(&dstring);
     Tcl_CreateObjCommand2(interp, "testdstring", TestdstringCmd, NULL,
 	    NULL);
@@ -1081,11 +1076,7 @@
     Tcl_Obj *const objv[])	/* Argument objects. */
 {
     static const char *const subcmds[] = {
-<<<<<<< HEAD
-	"call", "call2", "create", "delete", "get", "modify", NULL
-=======
-	   "create", "delete", "get", "modify", NULL
->>>>>>> 78d20043
+	"create", "delete", "get", "modify", NULL
     };
     enum options {
 	CMDINFO_CREATE,
