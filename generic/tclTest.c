--- conflicted
+++ resolved
@@ -3571,11 +3571,7 @@
 	    Tcl_NewStringObj(parsePtr->commandStart, parsePtr->commandSize));
     Tcl_ListObjAppendElement(NULL, objPtr,
 	    Tcl_NewWideIntObj(parsePtr->numWords));
-<<<<<<< HEAD
     for (i = 0; i < (size_t)parsePtr->numTokens; i++) {
-=======
-    for (i = 0; i < parsePtr->numTokens; i++) {
->>>>>>> 0018893f
 	tokenPtr = &parsePtr->tokenPtr[i];
 	switch (tokenPtr->type) {
 	case TCL_TOKEN_EXPAND_WORD:
@@ -7329,11 +7325,7 @@
 	Tcl_AppendResult(interp, "wrong # args", NULL);
 	return TCL_ERROR;
     }
-<<<<<<< HEAD
-    Tcl_SetObjResult(interp, Tcl_NewIntObj(sizeof(long)));
-=======
     Tcl_SetObjResult(interp, Tcl_NewWideIntObj(sizeof(long)));
->>>>>>> 0018893f
     return TCL_OK;
 }
 @@ -7357,15 +7349,9 @@
                 &none, NULL);
     } else {
         Tcl_Obj *idata[3];
-<<<<<<< HEAD
-        idata[0] = Tcl_NewIntObj(((char *) data[1] - (char *) data[0]));
-        idata[1] = Tcl_NewIntObj(((char *) data[2] - (char *) data[0]));
-        idata[2] = Tcl_NewIntObj(((char *) &none   - (char *) data[0]));
-=======
-        idata[0] = Tcl_NewWideIntObj((int) ((char *) data[1] - (char *) data[0]));
-        idata[1] = Tcl_NewWideIntObj((int) ((char *) data[2] - (char *) data[0]));
-        idata[2] = Tcl_NewWideIntObj((int) ((char *) &none   - (char *) data[0]));
->>>>>>> 0018893f
+        idata[0] = Tcl_NewWideIntObj(((char *) data[1] - (char *) data[0]));
+        idata[1] = Tcl_NewWideIntObj(((char *) data[2] - (char *) data[0]));
+        idata[2] = Tcl_NewWideIntObj(((char *) &none   - (char *) data[0]));
         Tcl_SetObjResult(interp, Tcl_NewListObj(3, idata));
     }
     return TCL_OK;
