--- conflicted
+++ resolved
@@ -1166,11 +1166,7 @@
 	    return TCL_ERROR;
 	}
 	if (cmdObjc == 0) {
-<<<<<<< HEAD
 	    TclPrintfResult(interp, "No command name given");
-=======
-	    Tcl_AppendResult(interp, "No command name given", (char *)NULL);
->>>>>>> 4408b39e
 	    return TCL_ERROR;
 	}
 	if (Tcl_GetCommandInfo(interp, Tcl_GetString(cmdObjv[0]), &info) == 0) {
