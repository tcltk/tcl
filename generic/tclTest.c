--- conflicted
+++ resolved
@@ -2011,32 +2011,19 @@
  *    TCL_OK or TCL_ERROR. This any errors running the test, NOT the
  *    result of Tcl_UtfToExternal or Tcl_ExternalToUtf.
  *
-<<<<<<< HEAD
- * Side effects: 
-=======
  * Side effects:
->>>>>>> 76526242
  *
  *    The result in the interpreter is a list of the return code from the
  *    Tcl_UtfToExternal/Tcl_ExternalToUtf functions, the encoding state, and
  *    an encoded binary string of length dstLen. Note the string is the
  *    entire output buffer, not just the part containing the decoded
  *    portion. This allows for additional checks at test script level.
-<<<<<<< HEAD
- * 
- *    If any of the srcreadvar, dstwrotevar and 
- *    dstcharsvar are specified and not empty, they are treated as names
- *    of variables where the *srcRead, *dstWrote and *dstChars output
- *    from the functions are stored.
- * 
-=======
  *
  *    If any of the srcreadvar, dstwrotevar and
  *    dstcharsvar are specified and not empty, they are treated as names
  *    of variables where the *srcRead, *dstWrote and *dstChars output
  *    from the functions are stored.
  *
->>>>>>> 76526242
  *    The function also checks internally whether nuls are correctly
  *    appended as requested but the TCL_ENCODING_NO_TERMINATE flag
  *    and that no buffer overflows occur.
@@ -2049,12 +2036,8 @@
     Tcl_Interp *interp, UtfTransformFn *transformer, int objc, Tcl_Obj *const objv[])
 {
     Tcl_Encoding encoding;
-<<<<<<< HEAD
     int encStateValue; /* Assumes Tcl_EncodingState points to integer!!! */
     Tcl_EncodingState encState;
-=======
-    Tcl_EncodingState encState, *encStatePtr;
->>>>>>> 76526242
     Tcl_Size srcLen, bufLen;
     const unsigned char *bytes;
     unsigned char *bufPtr;
@@ -2091,12 +2074,9 @@
 	{"stoponerror", TCL_ENCODING_STOPONERROR},
 	{"noterminate", TCL_ENCODING_NO_TERMINATE},
 	{"charlimit", TCL_ENCODING_CHAR_LIMIT},
-<<<<<<< HEAD
 	{"profiletcl8", TCL_ENCODING_PROFILE_TCL8},
 	{"profilestrict", TCL_ENCODING_PROFILE_STRICT},
 	{"profilereplace", TCL_ENCODING_PROFILE_REPLACE},
-=======
->>>>>>> 76526242
 	{NULL, 0}
     };
     int i;
@@ -2121,7 +2101,6 @@
     }
 
     /* Assumes state is integer if not "" */
-<<<<<<< HEAD
     if (Tcl_GetIntFromObj(interp, objv[5], &encStateValue) == TCL_OK) {
         encState = (Tcl_EncodingState)&encStateValue;
     } else if (Tcl_GetCharLength(objv[5]) == 0) {
@@ -2129,18 +2108,6 @@
     } else {
         return TCL_ERROR;
     }
-=======
-    Tcl_WideInt wide;
-    if (Tcl_GetWideIntFromObj(interp, objv[5], &wide) == TCL_OK) {
-        encState = (Tcl_EncodingState) wide;
-        encStatePtr = &encState;
-    } else if (Tcl_GetCharLength(objv[5]) == 0) {
-        encStatePtr = NULL;
-    } else {
-        return TCL_ERROR;
-    }
-
->>>>>>> 76526242
     if (Tcl_GetIntFromObj(interp, objv[6], &dstLen) != TCL_OK) {
         return TCL_ERROR;
     }
@@ -2175,11 +2142,7 @@
 			 "TCL_ENCODING_CHAR_LIMIT set in flags.", TCL_STATIC);
 	    return TCL_ERROR;
 	}
-<<<<<<< HEAD
 	if (Tcl_GetIntFromObj(interp, dstCharsVar, &dstChars) != TCL_OK) {
-=======
-	if (Tcl_GetIntFromObj(interp, valueObj, &dstChars) != TCL_OK) {
->>>>>>> 76526242
 	    return TCL_ERROR;
 	}
     } else {
@@ -2187,21 +2150,12 @@
     }
 
     bufLen = dstLen + 4; /* 4 -> overflow detection */
-<<<<<<< HEAD
-    bufPtr = Tcl_Alloc(bufLen);
-    memset(bufPtr, 0xFF, dstLen); /* Need to check nul terminator */
-    memmove(bufPtr + dstLen, "\xAB\xCD\xEF\xAB", 4);   /* overflow detection */
-    bytes = Tcl_GetByteArrayFromObj(objv[3], &srcLen); /* Last! to avoid shimmering */
-    result = (*transformer)(interp, encoding, bytes, srcLen, flags,
-                               &encState, bufPtr, dstLen,
-=======
-    bufPtr = (unsigned char *)Tcl_Alloc(bufLen);
+    bufPtr = (unsigned char *) Tcl_Alloc(bufLen);
     memset(bufPtr, 0xFF, dstLen); /* Need to check nul terminator */
     memmove(bufPtr + dstLen, "\xAB\xCD\xEF\xAB", 4);   /* overflow detection */
     bytes = Tcl_GetByteArrayFromObj(objv[3], &srcLen); /* Last! to avoid shimmering */
     result = (*transformer)(interp, encoding, (const char *) bytes, srcLen, flags,
-                            encStatePtr, (char *) bufPtr, dstLen,
->>>>>>> 76526242
+                               &encState, (char *) bufPtr, dstLen,
                                srcReadVar ? &srcRead : NULL,
                                &dstWrote,
                                dstCharsVar ? &dstChars : NULL);
@@ -2211,13 +2165,7 @@
                       TCL_STATIC);
         result = TCL_ERROR;
     } else if (result != TCL_ERROR) {
-
         Tcl_Obj *resultObjs[3];
-<<<<<<< HEAD
-	
-=======
-
->>>>>>> 76526242
         switch (result) {
         case TCL_OK:
             resultObjs[0] = Tcl_NewStringObj("ok", -1);
@@ -2240,11 +2188,7 @@
         }
         result = TCL_OK;
         resultObjs[1] =
-<<<<<<< HEAD
             encState ? Tcl_NewIntObj(encStateValue) : Tcl_NewObj();
-=======
-            encStatePtr ? Tcl_NewWideIntObj((Tcl_WideInt)encState) : Tcl_NewObj();
->>>>>>> 76526242
         resultObjs[2] = Tcl_NewByteArrayObj(bufPtr, dstLen);
         if (srcReadVar) {
 	    if (Tcl_ObjSetVar2(interp,
@@ -2276,18 +2220,10 @@
         Tcl_SetObjResult(interp, Tcl_NewListObj(3, resultObjs));
     }
 
-<<<<<<< HEAD
     Tcl_Free(bufPtr);
     Tcl_FreeEncoding(encoding); /* Free returned reference */
     return result;
 }
-=======
-    ckfree(bufPtr);
-    Tcl_FreeEncoding(encoding); /* Free returned reference */
-    return result;
-}
-
->>>>>>> 76526242
  
 /*
@@ -2392,10 +2328,6 @@
 			 Tcl_NewIntObj(Tcl_GetEncodingNulLength(encoding)));
 	Tcl_FreeEncoding(encoding);
         break;
-<<<<<<< HEAD
-=======
-
->>>>>>> 76526242
     case ENC_EXTTOUTF:
         return UtfExtWrapper(interp,Tcl_ExternalToUtf,objc,objv);
     case ENC_UTFTOEXT:
