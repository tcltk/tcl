/*
 * tclTest.c --
 *
 *	This file contains C command functions for a bunch of additional Tcl
 *	commands that are used for testing out Tcl's C interfaces. These
 *	commands are not normally included in Tcl applications; they're only
 *	used for testing.
 *
 * Copyright © 1993-1994 The Regents of the University of California.
 * Copyright © 1994-1997 Sun Microsystems, Inc.
 * Copyright © 1998-2000 Ajuba Solutions.
 * Copyright © 2003 Kevin B. Kenny.  All rights reserved.
 *
 * See the file "license.terms" for information on usage and redistribution of
 * this file, and for a DISCLAIMER OF ALL WARRANTIES.
 */

#undef BUILD_tcl
#undef STATIC_BUILD
#ifndef USE_TCL_STUBS
#   define USE_TCL_STUBS
#endif
#include "tclInt.h"
#ifdef TCL_WITH_EXTERNAL_TOMMATH
#   include "tommath.h"
#else
#   include "tclTomMath.h"
#endif
#include "tclOO.h"
#include <math.h>

/*
 * Required for Testregexp*Cmd
 */
#include "tclRegexp.h"

/*
 * Required for the TestChannelCmd and TestChannelEventCmd
 */
#include "tclIO.h"

#include "tclUuid.h"

/*
 * Declare external functions used in Windows tests.
 */
DLLEXPORT int		Tcltest_Init(Tcl_Interp *interp);
DLLEXPORT int		Tcltest_SafeInit(Tcl_Interp *interp);

/*
 * Dynamic string shared by TestdcallCmd and DelCallbackProc; used to collect
 * the results of the various deletion callbacks.
 */

static Tcl_DString delString;
static Tcl_Interp *delInterp;

/*
 * One of the following structures exists for each command created by the
 * "testcmdtoken" command.
 */

typedef struct TestCommandTokenRef {
    int id;			/* Identifier for this reference. */
    Tcl_Command token;		/* Tcl's token for the command. */
    const char *value;
    struct TestCommandTokenRef *nextPtr;
				/* Next in list of references. */
} TestCommandTokenRef;

static TestCommandTokenRef *firstCommandTokenRef = NULL;
static int nextCommandTokenRefId = 1;

/*
 * One of the following structures exists for each asynchronous handler
 * created by the "testasync" command".
 */

typedef struct TestAsyncHandler {
    int id;			/* Identifier for this handler. */
    Tcl_AsyncHandler handler;	/* Tcl's token for the handler. */
    char *command;		/* Command to invoke when the handler is
				 * invoked. */
    struct TestAsyncHandler *nextPtr;
				/* Next is list of handlers. */
} TestAsyncHandler;

/*
 * Start of the socket driver state structure to acces field testFlags
 */

typedef struct TcpState TcpState;

struct TcpState {
    Tcl_Channel channel;	/* Channel associated with this socket. */
    int flags;			/* ORed combination of various bitfields. */
};

TCL_DECLARE_MUTEX(asyncTestMutex)

static TestAsyncHandler *firstHandler = NULL;

/*
 * The dynamic string below is used by the "testdstring" command to test the
 * dynamic string facilities.
 */

static Tcl_DString dstring;

/*
 * The command trace below is used by the "testcmdtraceCmd" command to test
 * the command tracing facilities.
 */

static Tcl_Trace cmdTrace;

/*
 * One of the following structures exists for each command created by
 * TestdelCmd:
 */

typedef struct {
    Tcl_Interp *interp;		/* Interpreter in which command exists. */
    char *deleteCmd;		/* Script to execute when command is deleted.
				 * Malloc'ed. */
} DelCmd;

/*
 * The following is used to keep track of an encoding that invokes a Tcl
 * command.
 */

typedef struct {
    Tcl_Interp *interp;
    char *toUtfCmd;
    char *fromUtfCmd;
} TclEncoding;

/*
 * Boolean flag used by the "testsetmainloop" and "testexitmainloop" commands.
 */

static int exitMainLoop = 0;

/*
 * Event structure used in testing the event queue management procedures.
 */

typedef struct {
    Tcl_Event header;		/* Header common to all events */
    Tcl_Interp *interp;		/* Interpreter that will handle the event */
    Tcl_Obj *command;		/* Command to evaluate when the event occurs */
    Tcl_Obj *tag;		/* Tag for this event used to delete it */
} TestEvent;

/*
 * Simple detach/attach facility for testchannel cut|splice. Allow testing of
 * channel transfer in core testsuite.
 */

typedef struct TestChannel {
    Tcl_Channel chan;		/* Detached channel */
    struct TestChannel *nextPtr;/* Next in detached channel pool */
} TestChannel;

static TestChannel *firstDetached;

/*
 * Forward declarations for procedures defined later in this file:
 */

static int		AsyncHandlerProc(void *clientData,
			    Tcl_Interp *interp, int code);
static Tcl_ThreadCreateType AsyncThreadProc(void *);
static void		CleanupTestSetassocdataTests(
			    void *clientData, Tcl_Interp *interp);
static void		CmdDelProc1(void *clientData);
static void		CmdDelProc2(void *clientData);
static Tcl_CmdProc	CmdProc1;
static Tcl_CmdProc	CmdProc2;
static void		CmdTraceDeleteProc(
			    void *clientData, Tcl_Interp *interp,
			    int level, char *command, Tcl_CmdProc *cmdProc,
			    void *cmdClientData, int argc,
			    const char *argv[]);
static void		CmdTraceProc(void *clientData,
			    Tcl_Interp *interp, int level, char *command,
			    Tcl_CmdProc *cmdProc, void *cmdClientData,
			    int argc, const char *argv[]);
static Tcl_CmdProc	CreatedCommandProc;
static Tcl_CmdProc	CreatedCommandProc2;
static void		DelCallbackProc(void *clientData,
			    Tcl_Interp *interp);
static Tcl_CmdProc	DelCmdProc;
static void		DelDeleteProc(void *clientData);
static void		EncodingFreeProc(void *clientData);
static int		EncodingToUtfProc(void *clientData,
			    const char *src, int srcLen, int flags,
			    Tcl_EncodingState *statePtr, char *dst,
			    int dstLen, int *srcReadPtr, int *dstWrotePtr,
			    int *dstCharsPtr);
static int		EncodingFromUtfProc(void *clientData,
			    const char *src, int srcLen, int flags,
			    Tcl_EncodingState *statePtr, char *dst,
			    int dstLen, int *srcReadPtr, int *dstWrotePtr,
			    int *dstCharsPtr);
static void		ExitProcEven(void *clientData);
static void		ExitProcOdd(void *clientData);
static Tcl_ObjCmdProc	GetTimesObjCmd;
static Tcl_ResolveCompiledVarProc	InterpCompiledVarResolver;
static void		MainLoop(void);
static Tcl_CmdProc	NoopCmd;
static Tcl_ObjCmdProc	NoopObjCmd;
static Tcl_CmdObjTraceProc ObjTraceProc;
static void		ObjTraceDeleteProc(void *clientData);
static void		PrintParse(Tcl_Interp *interp, Tcl_Parse *parsePtr);
static Tcl_FreeProc	SpecialFree;
static int		StaticInitProc(Tcl_Interp *interp);
static Tcl_CmdProc	TestasyncCmd;
static Tcl_ObjCmdProc	TestbumpinterpepochObjCmd;
static Tcl_ObjCmdProc	TestbytestringObjCmd;
static Tcl_ObjCmdProc	TestsetbytearraylengthObjCmd;
static Tcl_ObjCmdProc	TestpurebytesobjObjCmd;
static Tcl_ObjCmdProc	TeststringbytesObjCmd;
static Tcl_ObjCmdProc2	Testcmdobj2ObjCmd;
static Tcl_ObjCmdProc	TestcmdinfoObjCmd;
static Tcl_CmdProc	TestcmdtokenCmd;
static Tcl_CmdProc	TestcmdtraceCmd;
static Tcl_CmdProc	TestconcatobjCmd;
static Tcl_CmdProc	TestcreatecommandCmd;
static Tcl_CmdProc	TestdcallCmd;
static Tcl_CmdProc	TestdelCmd;
static Tcl_CmdProc	TestdelassocdataCmd;
static Tcl_ObjCmdProc	TestdoubledigitsObjCmd;
static Tcl_CmdProc	TestdstringCmd;
static Tcl_ObjCmdProc	TestencodingObjCmd;
static Tcl_ObjCmdProc	TestevalexObjCmd;
static Tcl_ObjCmdProc	TestevalobjvObjCmd;
static Tcl_ObjCmdProc	TesteventObjCmd;
static int		TesteventProc(Tcl_Event *event, int flags);
static int		TesteventDeleteProc(Tcl_Event *event,
			    void *clientData);
static Tcl_CmdProc	TestexithandlerCmd;
static Tcl_CmdProc	TestexprlongCmd;
static Tcl_ObjCmdProc	TestexprlongobjCmd;
static Tcl_CmdProc	TestexprdoubleCmd;
static Tcl_ObjCmdProc	TestexprdoubleobjCmd;
static Tcl_ObjCmdProc	TestexprparserObjCmd;
static Tcl_CmdProc	TestexprstringCmd;
static Tcl_ObjCmdProc	TestfileCmd;
static Tcl_ObjCmdProc	TestfilelinkCmd;
static Tcl_CmdProc	TestfeventCmd;
static Tcl_CmdProc	TestgetassocdataCmd;
static Tcl_CmdProc	TestgetintCmd;
static Tcl_CmdProc	TestlongsizeCmd;
static Tcl_CmdProc	TestgetplatformCmd;
static Tcl_ObjCmdProc	TestgetvarfullnameCmd;
static Tcl_CmdProc	TestinterpdeleteCmd;
static Tcl_CmdProc	TestlinkCmd;
static Tcl_ObjCmdProc	TestlinkarrayCmd;
static Tcl_ObjCmdProc	TestlistrepCmd;
static Tcl_ObjCmdProc	TestlocaleCmd;
static Tcl_CmdProc	TestmainthreadCmd;
static Tcl_CmdProc	TestsetmainloopCmd;
static Tcl_CmdProc	TestexitmainloopCmd;
static Tcl_CmdProc	TestpanicCmd;
static Tcl_ObjCmdProc	TestparseargsCmd;
static Tcl_ObjCmdProc	TestparserObjCmd;
static Tcl_ObjCmdProc	TestparsevarObjCmd;
static Tcl_ObjCmdProc	TestparsevarnameObjCmd;
static Tcl_ObjCmdProc	TestpreferstableObjCmd;
static Tcl_ObjCmdProc	TestprintObjCmd;
static Tcl_ObjCmdProc	TestregexpObjCmd;
static Tcl_ObjCmdProc	TestreturnObjCmd;
static void		TestregexpXflags(const char *string,
			    size_t length, int *cflagsPtr, int *eflagsPtr);
static Tcl_CmdProc	TestsetassocdataCmd;
static Tcl_CmdProc	TestsetCmd;
static Tcl_CmdProc	Testset2Cmd;
static Tcl_CmdProc	TestseterrorcodeCmd;
static Tcl_ObjCmdProc	TestsetobjerrorcodeCmd;
static Tcl_CmdProc	TestsetplatformCmd;
static Tcl_CmdProc	TeststaticlibraryCmd;
static Tcl_CmdProc	TesttranslatefilenameCmd;
static Tcl_CmdProc	TestupvarCmd;
static Tcl_ObjCmdProc2	TestWrongNumArgsObjCmd;
static Tcl_ObjCmdProc	TestGetIndexFromObjStructObjCmd;
static Tcl_CmdProc	TestChannelCmd;
static Tcl_CmdProc	TestChannelEventCmd;
static Tcl_CmdProc	TestSocketCmd;
static Tcl_ObjCmdProc	TestFilesystemObjCmd;
static Tcl_ObjCmdProc	TestSimpleFilesystemObjCmd;
static void		TestReport(const char *cmd, Tcl_Obj *arg1,
			    Tcl_Obj *arg2);
static Tcl_ObjCmdProc	TestgetencpathObjCmd;
static Tcl_ObjCmdProc	TestsetencpathObjCmd;
static Tcl_Obj *	TestReportGetNativePath(Tcl_Obj *pathPtr);
static Tcl_FSStatProc TestReportStat;
static Tcl_FSAccessProc TestReportAccess;
static Tcl_FSOpenFileChannelProc TestReportOpenFileChannel;
static Tcl_FSMatchInDirectoryProc TestReportMatchInDirectory;
static Tcl_FSChdirProc TestReportChdir;
static Tcl_FSLstatProc TestReportLstat;
static Tcl_FSCopyFileProc TestReportCopyFile;
static Tcl_FSDeleteFileProc TestReportDeleteFile;
static Tcl_FSRenameFileProc TestReportRenameFile;
static Tcl_FSCreateDirectoryProc TestReportCreateDirectory;
static Tcl_FSCopyDirectoryProc TestReportCopyDirectory;
static Tcl_FSRemoveDirectoryProc TestReportRemoveDirectory;
static int TestReportLoadFile(Tcl_Interp *interp, Tcl_Obj *pathPtr,
	Tcl_LoadHandle *handlePtr, Tcl_FSUnloadFileProc **unloadProcPtr);
static Tcl_FSLinkProc TestReportLink;
static Tcl_FSFileAttrStringsProc TestReportFileAttrStrings;
static Tcl_FSFileAttrsGetProc TestReportFileAttrsGet;
static Tcl_FSFileAttrsSetProc TestReportFileAttrsSet;
static Tcl_FSUtimeProc TestReportUtime;
static Tcl_FSNormalizePathProc TestReportNormalizePath;
static Tcl_FSPathInFilesystemProc TestReportInFilesystem;
static Tcl_FSFreeInternalRepProc TestReportFreeInternalRep;
static Tcl_FSDupInternalRepProc TestReportDupInternalRep;
static Tcl_CmdProc TestServiceModeCmd;
static Tcl_FSStatProc SimpleStat;
static Tcl_FSAccessProc SimpleAccess;
static Tcl_FSOpenFileChannelProc SimpleOpenFileChannel;
static Tcl_FSListVolumesProc SimpleListVolumes;
static Tcl_FSPathInFilesystemProc SimplePathInFilesystem;
static Tcl_Obj *	SimpleRedirect(Tcl_Obj *pathPtr);
static Tcl_FSMatchInDirectoryProc SimpleMatchInDirectory;
static Tcl_ObjCmdProc	TestUtfNextCmd;
static Tcl_ObjCmdProc	TestUtfPrevCmd;
static Tcl_ObjCmdProc	TestNumUtfCharsCmd;
static Tcl_ObjCmdProc	TestGetUniCharCmd;
static Tcl_ObjCmdProc	TestFindFirstCmd;
static Tcl_ObjCmdProc	TestFindLastCmd;
static Tcl_ObjCmdProc	TestHashSystemHashCmd;
static Tcl_ObjCmdProc	TestGetIntForIndexCmd;
static Tcl_ObjCmdProc	TestLutilCmd;

static Tcl_NRPostProc	NREUnwind_callback;
static Tcl_ObjCmdProc	TestNREUnwind;
static Tcl_ObjCmdProc	TestNRELevels;
static Tcl_ObjCmdProc	TestInterpResolverCmd;
#if defined(HAVE_CPUID) && !defined(MAC_OSX_TCL)
static Tcl_ObjCmdProc	TestcpuidCmd;
#endif
static Tcl_ObjCmdProc	TestApplyLambdaObjCmd;

static const Tcl_Filesystem testReportingFilesystem = {
    "reporting",
    sizeof(Tcl_Filesystem),
    TCL_FILESYSTEM_VERSION_1,
    TestReportInFilesystem, /* path in */
    TestReportDupInternalRep,
    TestReportFreeInternalRep,
    NULL, /* native to norm */
    NULL, /* convert to native */
    TestReportNormalizePath,
    NULL, /* path type */
    NULL, /* separator */
    TestReportStat,
    TestReportAccess,
    TestReportOpenFileChannel,
    TestReportMatchInDirectory,
    TestReportUtime,
    TestReportLink,
    NULL /* list volumes */,
    TestReportFileAttrStrings,
    TestReportFileAttrsGet,
    TestReportFileAttrsSet,
    TestReportCreateDirectory,
    TestReportRemoveDirectory,
    TestReportDeleteFile,
    TestReportCopyFile,
    TestReportRenameFile,
    TestReportCopyDirectory,
    TestReportLstat,
    (Tcl_FSLoadFileProc *) TestReportLoadFile,
    NULL /* cwd */,
    TestReportChdir
};

static const Tcl_Filesystem simpleFilesystem = {
    "simple",
    sizeof(Tcl_Filesystem),
    TCL_FILESYSTEM_VERSION_1,
    SimplePathInFilesystem,
    NULL,
    NULL,
    /* No internal to normalized, since we don't create any
     * pure 'internal' Tcl_Obj path representations */
    NULL,
    /* No create native rep function, since we don't use it
     * or 'Tcl_FSNewNativePath' */
    NULL,
    /* Normalize path isn't needed - we assume paths only have
     * one representation */
    NULL,
    NULL,
    NULL,
    SimpleStat,
    SimpleAccess,
    SimpleOpenFileChannel,
    SimpleMatchInDirectory,
    NULL,
    /* We choose not to support symbolic links inside our vfs's */
    NULL,
    SimpleListVolumes,
    NULL,
    NULL,
    NULL,
    NULL,
    NULL,
    NULL,
    /* No copy file - fallback will occur at Tcl level */
    NULL,
    /* No rename file - fallback will occur at Tcl level */
    NULL,
    /* No copy directory - fallback will occur at Tcl level */
    NULL,
    /* Use stat for lstat */
    NULL,
    /* No load - fallback on core implementation */
    NULL,
    /* We don't need a getcwd or chdir - fallback on Tcl's versions */
    NULL,
    NULL
};


/*
 *----------------------------------------------------------------------
 *
 * Tcltest_Init --
 *
 *	This procedure performs application-specific initialization. Most
 *	applications, especially those that incorporate additional packages,
 *	will have their own version of this procedure.
 *
 * Results:
 *	Returns a standard Tcl completion code, and leaves an error message in
 *	the interp's result if an error occurs.
 *
 * Side effects:
 *	Depends on the startup script.
 *
 *----------------------------------------------------------------------
 */

#ifndef STRINGIFY
#  define STRINGIFY(x) STRINGIFY1(x)
#  define STRINGIFY1(x) #x
#endif

static const char version[] = TCL_PATCH_LEVEL "+" STRINGIFY(TCL_VERSION_UUID)
#if defined(__clang__) && defined(__clang_major__)
	    ".clang-" STRINGIFY(__clang_major__)
#if __clang_minor__ < 10
	    "0"
#endif
	    STRINGIFY(__clang_minor__)
#endif
#ifdef TCL_COMPILE_DEBUG
	    ".compiledebug"
#endif
#ifdef TCL_COMPILE_STATS
	    ".compilestats"
#endif
#if defined(__cplusplus) && !defined(__OBJC__)
	    ".cplusplus"
#endif
#ifndef NDEBUG
	    ".debug"
#endif
#if !defined(__clang__) && !defined(__INTEL_COMPILER) && defined(__GNUC__)
	    ".gcc-" STRINGIFY(__GNUC__)
#if __GNUC_MINOR__ < 10
	    "0"
#endif
	    STRINGIFY(__GNUC_MINOR__)
#endif
#ifdef __INTEL_COMPILER
	    ".icc-" STRINGIFY(__INTEL_COMPILER)
#endif
#if (defined(_WIN32) && !defined(_WIN64)) || (ULONG_MAX == 0xffffffffUL)
	    ".ilp32"
#endif
#ifdef TCL_MEM_DEBUG
	    ".memdebug"
#endif
#if defined(_MSC_VER)
	    ".msvc-" STRINGIFY(_MSC_VER)
#endif
#ifdef USE_NMAKE
	    ".nmake"
#endif
#if !TCL_THREADS
	    ".no-thread"
#endif
#ifndef TCL_CFG_OPTIMIZED
	    ".no-optimize"
#endif
#ifdef __OBJC__
	    ".objective-c"
#if defined(__cplusplus)
	    "plusplus"
#endif
#endif
#ifdef TCL_CFG_PROFILED
	    ".profile"
#endif
#ifdef PURIFY
	    ".purify"
#endif
#ifdef STATIC_BUILD
	    ".static"
#endif
#if TCL_UTF_MAX < 4
	    ".utf-16"
#endif
;

int
Tcltest_Init(
    Tcl_Interp *interp)		/* Interpreter for application. */
{
    Tcl_CmdInfo info;
    Tcl_Obj **objv, *objPtr;
    Tcl_Size objc;
    int index;
    static const char *const specialOptions[] = {
	"-appinitprocerror", "-appinitprocdeleteinterp",
	"-appinitprocclosestderr", "-appinitprocsetrcfile", NULL
    };

    if (Tcl_InitStubs(interp, "8.7-", 0) == NULL) {
	return TCL_ERROR;
    }
#ifndef TCL_WITH_EXTERNAL_TOMMATH
    if (Tcl_TomMath_InitStubs(interp, "8.7-") == NULL) {
	return TCL_ERROR;
    }
#endif
    if (Tcl_OOInitStubs(interp) == NULL) {
	return TCL_ERROR;
    }

    if (Tcl_GetCommandInfo(interp, "::tcl::build-info", &info)) {
#if TCL_MAJOR_VERSION > 8
	if (info.isNativeObjectProc == 2) {
	    Tcl_CreateObjCommand2(interp, "::tcl::test::build-info",
		    info.objProc2, (void *)version, NULL);
    } else
#endif
	Tcl_CreateObjCommand(interp, "::tcl::test::build-info",
		info.objProc, (void *)version, NULL);
    }
    if (Tcl_PkgProvideEx(interp, "tcl::test", TCL_PATCH_LEVEL, NULL) == TCL_ERROR) {
	return TCL_ERROR;
    }

    /*
     * Create additional commands and math functions for testing Tcl.
     */

    Tcl_CreateObjCommand(interp, "gettimes", GetTimesObjCmd, NULL, NULL);
    Tcl_CreateCommand(interp, "noop", NoopCmd, NULL, NULL);
    Tcl_CreateObjCommand(interp, "noop", NoopObjCmd, NULL, NULL);
    Tcl_CreateObjCommand(interp, "testpurebytesobj", TestpurebytesobjObjCmd, NULL, NULL);
    Tcl_CreateObjCommand(interp, "testsetbytearraylength", TestsetbytearraylengthObjCmd, NULL, NULL);
    Tcl_CreateObjCommand(interp, "testbytestring", TestbytestringObjCmd, NULL, NULL);
    Tcl_CreateObjCommand(interp, "teststringbytes", TeststringbytesObjCmd, NULL, NULL);
    Tcl_CreateObjCommand2(interp, "testwrongnumargs", TestWrongNumArgsObjCmd,
	    NULL, NULL);
    Tcl_CreateObjCommand(interp, "testfilesystem", TestFilesystemObjCmd,
	    NULL, NULL);
    Tcl_CreateObjCommand(interp, "testsimplefilesystem", TestSimpleFilesystemObjCmd,
	    NULL, NULL);
    Tcl_CreateObjCommand(interp, "testgetindexfromobjstruct",
	    TestGetIndexFromObjStructObjCmd, NULL, NULL);
    Tcl_CreateCommand(interp, "testasync", TestasyncCmd, NULL, NULL);
    Tcl_CreateObjCommand(interp, "testbumpinterpepoch",
	    TestbumpinterpepochObjCmd, NULL, NULL);
    Tcl_CreateCommand(interp, "testchannel", TestChannelCmd,
	    NULL, NULL);
    Tcl_CreateCommand(interp, "testchannelevent", TestChannelEventCmd,
	    NULL, NULL);
    Tcl_CreateCommand(interp, "testcmdtoken", TestcmdtokenCmd, NULL,
	    NULL);
    Tcl_CreateObjCommand2(interp, "testcmdobj2", Testcmdobj2ObjCmd,
	    NULL, NULL);
    Tcl_CreateObjCommand(interp, "testcmdinfo", TestcmdinfoObjCmd, NULL,
	    NULL);
    Tcl_CreateCommand(interp, "testcmdtrace", TestcmdtraceCmd,
	    NULL, NULL);
    Tcl_CreateCommand(interp, "testconcatobj", TestconcatobjCmd,
	    NULL, NULL);
    Tcl_CreateCommand(interp, "testcreatecommand", TestcreatecommandCmd,
	    NULL, NULL);
    Tcl_CreateCommand(interp, "testdcall", TestdcallCmd, NULL, NULL);
    Tcl_CreateCommand(interp, "testdel", TestdelCmd, NULL, NULL);
    Tcl_CreateCommand(interp, "testdelassocdata", TestdelassocdataCmd,
	    NULL, NULL);
    Tcl_CreateObjCommand(interp, "testdoubledigits", TestdoubledigitsObjCmd,
			 NULL, NULL);
    Tcl_DStringInit(&dstring);
    Tcl_CreateCommand(interp, "testdstring", TestdstringCmd, NULL,
	    NULL);
    Tcl_CreateObjCommand(interp, "testencoding", TestencodingObjCmd, NULL,
	    NULL);
    Tcl_CreateObjCommand(interp, "testevalex", TestevalexObjCmd,
	    NULL, NULL);
    Tcl_CreateObjCommand(interp, "testevalobjv", TestevalobjvObjCmd,
	    NULL, NULL);
    Tcl_CreateObjCommand(interp, "testevent", TesteventObjCmd,
	    NULL, NULL);
    Tcl_CreateCommand(interp, "testexithandler", TestexithandlerCmd,
	    NULL, NULL);
    Tcl_CreateCommand(interp, "testexprlong", TestexprlongCmd,
	    NULL, NULL);
    Tcl_CreateObjCommand(interp, "testexprlongobj", TestexprlongobjCmd,
	    NULL, NULL);
    Tcl_CreateCommand(interp, "testexprdouble", TestexprdoubleCmd,
	    NULL, NULL);
    Tcl_CreateObjCommand(interp, "testexprdoubleobj", TestexprdoubleobjCmd,
	    NULL, NULL);
    Tcl_CreateObjCommand(interp, "testexprparser", TestexprparserObjCmd,
	    NULL, NULL);
    Tcl_CreateCommand(interp, "testexprstring", TestexprstringCmd,
	    NULL, NULL);
    Tcl_CreateCommand(interp, "testfevent", TestfeventCmd, NULL,
	    NULL);
    Tcl_CreateObjCommand(interp, "testfilelink", TestfilelinkCmd,
	    NULL, NULL);
    Tcl_CreateObjCommand(interp, "testfile", TestfileCmd,
	    NULL, NULL);
    Tcl_CreateObjCommand(interp, "testhashsystemhash",
	    TestHashSystemHashCmd, NULL, NULL);
    Tcl_CreateCommand(interp, "testgetassocdata", TestgetassocdataCmd,
	    NULL, NULL);
    Tcl_CreateCommand(interp, "testgetint", TestgetintCmd,
	    NULL, NULL);
    Tcl_CreateCommand(interp, "testlongsize", TestlongsizeCmd,
	    NULL, NULL);
    Tcl_CreateCommand(interp, "testgetplatform", TestgetplatformCmd,
	    NULL, NULL);
    Tcl_CreateObjCommand(interp, "testgetvarfullname",
	    TestgetvarfullnameCmd, NULL, NULL);
    Tcl_CreateCommand(interp, "testinterpdelete", TestinterpdeleteCmd,
	    NULL, NULL);
    Tcl_CreateCommand(interp, "testlink", TestlinkCmd, NULL, NULL);
    Tcl_CreateObjCommand(interp, "testlinkarray", TestlinkarrayCmd, NULL, NULL);
    Tcl_CreateObjCommand(interp, "testlistrep", TestlistrepCmd, NULL, NULL);
    Tcl_CreateObjCommand(interp, "testlocale", TestlocaleCmd, NULL,
	    NULL);
    Tcl_CreateCommand(interp, "testpanic", TestpanicCmd, NULL, NULL);
    Tcl_CreateObjCommand(interp, "testparseargs", TestparseargsCmd,NULL,NULL);
    Tcl_CreateObjCommand(interp, "testparser", TestparserObjCmd,
	    NULL, NULL);
    Tcl_CreateObjCommand(interp, "testparsevar", TestparsevarObjCmd,
	    NULL, NULL);
    Tcl_CreateObjCommand(interp, "testparsevarname", TestparsevarnameObjCmd,
	    NULL, NULL);
    Tcl_CreateObjCommand(interp, "testpreferstable", TestpreferstableObjCmd,
	    NULL, NULL);
    Tcl_CreateObjCommand(interp, "testprint", TestprintObjCmd,
	    NULL, NULL);
    Tcl_CreateObjCommand(interp, "testregexp", TestregexpObjCmd,
	    NULL, NULL);
    Tcl_CreateObjCommand(interp, "testreturn", TestreturnObjCmd,
	    NULL, NULL);
    Tcl_CreateCommand(interp, "testservicemode", TestServiceModeCmd,
	    NULL, NULL);
    Tcl_CreateCommand(interp, "testsetassocdata", TestsetassocdataCmd,
	    NULL, NULL);
    Tcl_CreateCommand(interp, "testsetnoerr", TestsetCmd,
	    NULL, NULL);
    Tcl_CreateCommand(interp, "testseterr", TestsetCmd,
	    INT2PTR(TCL_LEAVE_ERR_MSG), NULL);
    Tcl_CreateCommand(interp, "testset2", Testset2Cmd,
	    INT2PTR(TCL_LEAVE_ERR_MSG), NULL);
    Tcl_CreateCommand(interp, "testseterrorcode", TestseterrorcodeCmd,
	    NULL, NULL);
    Tcl_CreateObjCommand(interp, "testsetobjerrorcode",
	    TestsetobjerrorcodeCmd, NULL, NULL);
    Tcl_CreateObjCommand(interp, "testutfnext",
	    TestUtfNextCmd, NULL, NULL);
    Tcl_CreateObjCommand(interp, "testutfprev",
	    TestUtfPrevCmd, NULL, NULL);
    Tcl_CreateObjCommand(interp, "testnumutfchars",
	    TestNumUtfCharsCmd, NULL, NULL);
    Tcl_CreateObjCommand(interp, "testgetunichar",
                         TestGetUniCharCmd, NULL, NULL);
    Tcl_CreateObjCommand(interp, "testfindfirst",
	    TestFindFirstCmd, NULL, NULL);
    Tcl_CreateObjCommand(interp, "testfindlast",
	    TestFindLastCmd, NULL, NULL);
    Tcl_CreateObjCommand(interp, "testgetintforindex",
	    TestGetIntForIndexCmd, NULL, NULL);
    Tcl_CreateCommand(interp, "testsetplatform", TestsetplatformCmd,
	    NULL, NULL);
    Tcl_CreateCommand(interp, "testsocket", TestSocketCmd,
	    NULL, NULL);
    Tcl_CreateCommand(interp, "teststaticlibrary", TeststaticlibraryCmd,
	    NULL, NULL);
    Tcl_CreateCommand(interp, "testtranslatefilename",
	    TesttranslatefilenameCmd, NULL, NULL);
    Tcl_CreateCommand(interp, "testupvar", TestupvarCmd, NULL, NULL);
    Tcl_CreateCommand(interp, "testmainthread", TestmainthreadCmd, NULL,
	    NULL);
    Tcl_CreateCommand(interp, "testsetmainloop", TestsetmainloopCmd,
	    NULL, NULL);
    Tcl_CreateCommand(interp, "testexitmainloop", TestexitmainloopCmd,
	    NULL, NULL);
#if defined(HAVE_CPUID) && !defined(MAC_OSX_TCL)
    Tcl_CreateObjCommand(interp, "testcpuid", TestcpuidCmd,
	    NULL, NULL);
#endif
    Tcl_CreateObjCommand(interp, "testnreunwind", TestNREUnwind,
	    NULL, NULL);
    Tcl_CreateObjCommand(interp, "testnrelevels", TestNRELevels,
	    NULL, NULL);
    Tcl_CreateObjCommand(interp, "testinterpresolver", TestInterpResolverCmd,
	    NULL, NULL);
    Tcl_CreateObjCommand(interp, "testgetencpath", TestgetencpathObjCmd,
	    NULL, NULL);
    Tcl_CreateObjCommand(interp, "testsetencpath", TestsetencpathObjCmd,
	    NULL, NULL);
    Tcl_CreateObjCommand(interp, "testapplylambda", TestApplyLambdaObjCmd,
	    NULL, NULL);
    Tcl_CreateObjCommand(interp, "testlutil", TestLutilCmd,
	    NULL, NULL);

    if (TclObjTest_Init(interp) != TCL_OK) {
	return TCL_ERROR;
    }
    if (Procbodytest_Init(interp) != TCL_OK) {
	return TCL_ERROR;
    }
#if TCL_THREADS
    if (TclThread_Init(interp) != TCL_OK) {
	return TCL_ERROR;
    }
#endif

    if (Tcl_ABSListTest_Init(interp) != TCL_OK) {
	return TCL_ERROR;
    }

    /*
     * Check for special options used in ../tests/main.test
     */

    objPtr = Tcl_GetVar2Ex(interp, "argv", NULL, TCL_GLOBAL_ONLY);
    if (objPtr != NULL) {
	if (Tcl_ListObjGetElements(interp, objPtr, &objc, &objv) != TCL_OK) {
	    return TCL_ERROR;
	}
	if (objc && (Tcl_GetIndexFromObj(NULL, objv[0], specialOptions, NULL,
		TCL_EXACT, &index) == TCL_OK)) {
	    switch (index) {
	    case 0:
		return TCL_ERROR;
	    case 1:
		Tcl_DeleteInterp(interp);
		return TCL_ERROR;
	    case 2: {
		int mode;
		Tcl_UnregisterChannel(interp,
			Tcl_GetChannel(interp, "stderr", &mode));
		return TCL_ERROR;
	    }
	    case 3:
		if (objc > 1) {
		    Tcl_SetVar2Ex(interp, "tcl_rcFileName", NULL, objv[1],
			    TCL_GLOBAL_ONLY);
		}
		return TCL_ERROR;
	    }
	}
    }

    /*
     * And finally add any platform specific test commands.
     */

    return TclplatformtestInit(interp);
}

/*
 *----------------------------------------------------------------------
 *
 * Tcltest_SafeInit --
 *
 *	This procedure performs application-specific initialization. Most
 *	applications, especially those that incorporate additional packages,
 *	will have their own version of this procedure.
 *
 * Results:
 *	Returns a standard Tcl completion code, and leaves an error message in
 *	the interp's result if an error occurs.
 *
 * Side effects:
 *	Depends on the startup script.
 *
 *----------------------------------------------------------------------
 */

int
Tcltest_SafeInit(
    Tcl_Interp *interp)		/* Interpreter for application. */
{
    Tcl_CmdInfo info;

    if (Tcl_InitStubs(interp, "8.7-", 0) == NULL) {
	return TCL_ERROR;
    }
    if (Tcl_GetCommandInfo(interp, "::tcl::build-info", &info)) {
#if TCL_MAJOR_VERSION > 8
	if (info.isNativeObjectProc == 2) {
	    Tcl_CreateObjCommand2(interp, "::tcl::test::build-info",
		    info.objProc2, (void *)version, NULL);
    } else
#endif
	Tcl_CreateObjCommand(interp, "::tcl::test::build-info",
		info.objProc, (void *)version, NULL);
    }
    if (Tcl_PkgProvideEx(interp, "tcl::test", TCL_PATCH_LEVEL, NULL) == TCL_ERROR) {
	return TCL_ERROR;
    }
    return Procbodytest_SafeInit(interp);
}

/*
 *----------------------------------------------------------------------
 *
 * TestasyncCmd --
 *
 *	This procedure implements the "testasync" command.  It is used
 *	to test the asynchronous handler facilities of Tcl.
 *
 * Results:
 *	A standard Tcl result.
 *
 * Side effects:
 *	Creates, deletes, and invokes handlers.
 *
 *----------------------------------------------------------------------
 */

static int
TestasyncCmd(
    TCL_UNUSED(void *),
    Tcl_Interp *interp,			/* Current interpreter. */
    int argc,				/* Number of arguments. */
    const char **argv)			/* Argument strings. */
{
    TestAsyncHandler *asyncPtr, *prevPtr;
    int id, code;
    static int nextId = 1;

    if (argc < 2) {
	wrongNumArgs:
	Tcl_AppendResult(interp, "wrong # args", (void *)NULL);
	return TCL_ERROR;
    }
    if (strcmp(argv[1], "create") == 0) {
	if (argc != 3) {
	    goto wrongNumArgs;
	}
	asyncPtr = (TestAsyncHandler *)Tcl_Alloc(sizeof(TestAsyncHandler));
	asyncPtr->command = (char *)Tcl_Alloc(strlen(argv[2]) + 1);
	strcpy(asyncPtr->command, argv[2]);
        Tcl_MutexLock(&asyncTestMutex);
	asyncPtr->id = nextId;
	nextId++;
	asyncPtr->handler = Tcl_AsyncCreate(AsyncHandlerProc,
                                            INT2PTR(asyncPtr->id));
	asyncPtr->nextPtr = firstHandler;
	firstHandler = asyncPtr;
        Tcl_MutexUnlock(&asyncTestMutex);
	Tcl_SetObjResult(interp, Tcl_NewWideIntObj(asyncPtr->id));
    } else if (strcmp(argv[1], "delete") == 0) {
	if (argc == 2) {
            Tcl_MutexLock(&asyncTestMutex);
	    while (firstHandler != NULL) {
		asyncPtr = firstHandler;
		firstHandler = asyncPtr->nextPtr;
		Tcl_AsyncDelete(asyncPtr->handler);
		Tcl_Free(asyncPtr->command);
		Tcl_Free(asyncPtr);
	    }
            Tcl_MutexUnlock(&asyncTestMutex);
	    return TCL_OK;
	}
	if (argc != 3) {
	    goto wrongNumArgs;
	}
	if (Tcl_GetInt(interp, argv[2], &id) != TCL_OK) {
	    return TCL_ERROR;
	}
        Tcl_MutexLock(&asyncTestMutex);
	for (prevPtr = NULL, asyncPtr = firstHandler; asyncPtr != NULL;
		prevPtr = asyncPtr, asyncPtr = asyncPtr->nextPtr) {
	    if (asyncPtr->id != id) {
		continue;
	    }
	    if (prevPtr == NULL) {
		firstHandler = asyncPtr->nextPtr;
	    } else {
		prevPtr->nextPtr = asyncPtr->nextPtr;
	    }
	    Tcl_AsyncDelete(asyncPtr->handler);
	    Tcl_Free(asyncPtr->command);
	    Tcl_Free(asyncPtr);
	    break;
	}
        Tcl_MutexUnlock(&asyncTestMutex);
    } else if (strcmp(argv[1], "mark") == 0) {
	if (argc != 5) {
	    goto wrongNumArgs;
	}
	if ((Tcl_GetInt(interp, argv[2], &id) != TCL_OK)
		|| (Tcl_GetInt(interp, argv[4], &code) != TCL_OK)) {
	    return TCL_ERROR;
	}
	Tcl_MutexLock(&asyncTestMutex);
	for (asyncPtr = firstHandler; asyncPtr != NULL;
		asyncPtr = asyncPtr->nextPtr) {
	    if (asyncPtr->id == id) {
		Tcl_AsyncMark(asyncPtr->handler);
		break;
	    }
	}
	Tcl_SetObjResult(interp, Tcl_NewStringObj(argv[3], -1));
	Tcl_MutexUnlock(&asyncTestMutex);
	return code;
    } else if (strcmp(argv[1], "marklater") == 0) {
	if (argc != 3) {
	    goto wrongNumArgs;
	}
	if (Tcl_GetInt(interp, argv[2], &id) != TCL_OK) {
	    return TCL_ERROR;
	}
        Tcl_MutexLock(&asyncTestMutex);
	for (asyncPtr = firstHandler; asyncPtr != NULL;
		asyncPtr = asyncPtr->nextPtr) {
	    if (asyncPtr->id == id) {
		Tcl_ThreadId threadID;
		if (Tcl_CreateThread(&threadID, AsyncThreadProc,
			INT2PTR(id), TCL_THREAD_STACK_DEFAULT,
			TCL_THREAD_NOFLAGS) != TCL_OK) {
		    Tcl_AppendResult(interp, "can't create thread", (void *)NULL);
		    Tcl_MutexUnlock(&asyncTestMutex);
		    return TCL_ERROR;
		}
		break;
	    }
	}
        Tcl_MutexUnlock(&asyncTestMutex);
    } else {
	Tcl_AppendResult(interp, "bad option \"", argv[1],
		"\": must be create, delete, int, mark, or marklater", (void *)NULL);
	return TCL_ERROR;
    }
    return TCL_OK;
}

static int
AsyncHandlerProc(
    void *clientData,	/* If of TestAsyncHandler structure.
                                 * in global list. */
    Tcl_Interp *interp,		/* Interpreter in which command was
				 * executed, or NULL. */
    int code)			/* Current return code from command. */
{
    TestAsyncHandler *asyncPtr;
    int id = PTR2INT(clientData);
    const char *listArgv[4];
    char *cmd;
    char string[TCL_INTEGER_SPACE];

    Tcl_MutexLock(&asyncTestMutex);
    for (asyncPtr = firstHandler; asyncPtr != NULL;
            asyncPtr = asyncPtr->nextPtr) {
        if (asyncPtr->id == id) {
            break;
        }
    }
    Tcl_MutexUnlock(&asyncTestMutex);

    if (!asyncPtr) {
        /* Woops - this one was deleted between the AsyncMark and now */
        return TCL_OK;
    }

    TclFormatInt(string, code);
    listArgv[0] = asyncPtr->command;
    listArgv[1] = Tcl_GetStringResult(interp);
    listArgv[2] = string;
    listArgv[3] = NULL;
    cmd = Tcl_Merge(3, listArgv);
    if (interp != NULL) {
	code = Tcl_EvalEx(interp, cmd, TCL_INDEX_NONE, 0);
    } else {
	/*
	 * this should not happen, but by definition of how async handlers are
	 * invoked, it's possible.  Better error checking is needed here.
	 */
    }
    Tcl_Free(cmd);
    return code;
}

/*
 *----------------------------------------------------------------------
 *
 * AsyncThreadProc --
 *
 *	Delivers an asynchronous event to a handler in another thread.
 *
 * Results:
 *	None.
 *
 * Side effects:
 *	Invokes Tcl_AsyncMark on the handler
 *
 *----------------------------------------------------------------------
 */

static Tcl_ThreadCreateType
AsyncThreadProc(
    void *clientData)	/* Parameter is the id of a
				 * TestAsyncHandler, defined above. */
{
    TestAsyncHandler *asyncPtr;
    int id = PTR2INT(clientData);

    Tcl_Sleep(1);
    Tcl_MutexLock(&asyncTestMutex);
    for (asyncPtr = firstHandler; asyncPtr != NULL;
         asyncPtr = asyncPtr->nextPtr) {
        if (asyncPtr->id == id) {
            Tcl_AsyncMark(asyncPtr->handler);
            break;
        }
    }
    Tcl_MutexUnlock(&asyncTestMutex);
    Tcl_ExitThread(TCL_OK);
    TCL_THREAD_CREATE_RETURN;
}

static int
TestbumpinterpepochObjCmd(
    TCL_UNUSED(void *),
    Tcl_Interp *interp,		/* Current interpreter. */
    int objc,			/* Number of arguments. */
    Tcl_Obj *const objv[])	/* Argument objects. */
{
    Interp *iPtr = (Interp *)interp;

    if (objc != 1) {
	Tcl_WrongNumArgs(interp, 1, objv, "");
	return TCL_ERROR;
    }
    iPtr->compileEpoch++;
    return TCL_OK;
}

/*
 *----------------------------------------------------------------------
 *
 * Testcmdobj2 --
 *
 *	Mock up to test the Tcl_CreateCommandObj2 functionality
 *
 * Results:
 *	Standard Tcl result.
 *
 * Side effects:
 *	Sets interpreter result to number of arguments, first arg, last arg.
 *
 *----------------------------------------------------------------------
 */

static int
Testcmdobj2ObjCmd(
    TCL_UNUSED(void *),
    Tcl_Interp *interp,		/* Current interpreter. */
    Tcl_Size objc,			/* Number of arguments. */
    Tcl_Obj *const objv[])	/* Argument objects. */
{
    Tcl_Obj *resultObj;
    resultObj = Tcl_NewListObj(0, NULL);
    Tcl_ListObjAppendElement(interp, resultObj, Tcl_NewWideIntObj(objc));
    if (objc > 1) {
	Tcl_ListObjAppendElement(interp, resultObj, objv[1]);
	Tcl_ListObjAppendElement(interp, resultObj, objv[objc-1]);
    }
    Tcl_SetObjResult(interp, resultObj);
    return TCL_OK;
}

/*
 *----------------------------------------------------------------------
 *
 * TestcmdinfoObjCmd --
 *
 *	This procedure implements the "testcmdinfo" command.  It is used to
 *	test Tcl_GetCommandInfo, Tcl_SetCommandInfo, and command creation and
 *	deletion.
 *
 * Results:
 *	A standard Tcl result.
 *
 * Side effects:
 *	Creates and deletes various commands and modifies their data.
 *
 *----------------------------------------------------------------------
 */

static int
TestcmdinfoObjCmd(
    TCL_UNUSED(void *),
    Tcl_Interp *interp,		/* Current interpreter. */
    int objc,			/* Number of arguments. */
    Tcl_Obj *const objv[])      /* Argument objects. */
{
    static const char *const subcmds[] = {
	   "call", "call2", "create", "delete", "get", "modify", NULL
    };
    enum options {
	CMDINFO_CALL, CMDINFO_CALL2, CMDINFO_CREATE,
	CMDINFO_DELETE, CMDINFO_GET, CMDINFO_MODIFY
    } idx;
    Tcl_CmdInfo info;
    Tcl_Obj **cmdObjv;
    Tcl_Size cmdObjc;

    if (objc != 3) {
	Tcl_WrongNumArgs(interp, 1, objv, "command arg");
	return TCL_ERROR;
    }
    if (Tcl_GetIndexFromObj(interp, objv[1], subcmds, "option", 0,
	    &idx) != TCL_OK) {
	return TCL_ERROR;
    }
    switch (idx) {
    case CMDINFO_CALL:
    case CMDINFO_CALL2:
	if (Tcl_ListObjGetElements(interp, objv[2], &cmdObjc, &cmdObjv) != TCL_OK) {
	    return TCL_ERROR;
	}
	if (cmdObjc == 0) {
	    Tcl_AppendResult(interp, "No command name given", NULL);
	    return TCL_ERROR;
	}
	if (Tcl_GetCommandInfo(interp, Tcl_GetString(cmdObjv[0]), &info) == 0) {
	    return TCL_ERROR;
	}
	if (idx == CMDINFO_CALL) {
	    /*
	     * Note when calling through the old 32-bit API, it is the caller's
	     * responsibility to check that number of arguments is <= INT_MAX.
	     * We do not do that here just so we can test what happens if the
	     * caller mistakenly passes more arguments.
	     */
	    return info.objProc(info.objClientData, interp, cmdObjc, cmdObjv);
	} else {
	    return info.objProc2(info.objClientData2, interp, cmdObjc, cmdObjv);
	}
    case CMDINFO_CREATE:
	Tcl_CreateCommand(interp, Tcl_GetString(objv[2]), CmdProc1,
		(void *)"original", CmdDelProc1);
	break;
    case CMDINFO_DELETE:
	Tcl_DStringInit(&delString);
	Tcl_DeleteCommand(interp, Tcl_GetString(objv[2]));
	Tcl_DStringResult(interp, &delString);
	break;
    case CMDINFO_GET:
	if (Tcl_GetCommandInfo(interp, Tcl_GetString(objv[2]), &info) ==0) {
	    Tcl_AppendResult(interp, "??", (void *)NULL);
	    return TCL_OK;
	}
	if (info.proc == CmdProc1) {
	    Tcl_AppendResult(interp, "CmdProc1", " ",
		    (char *) info.clientData, (void *)NULL);
	} else if (info.proc == CmdProc2) {
	    Tcl_AppendResult(interp, "CmdProc2", " ",
		    (char *) info.clientData, (void *)NULL);
	} else {
	    Tcl_AppendResult(interp, "unknown", (void *)NULL);
	}
	if (info.deleteProc == CmdDelProc1) {
	    Tcl_AppendResult(interp, " CmdDelProc1", " ",
		    (char *) info.deleteData, (void *)NULL);
	} else if (info.deleteProc == CmdDelProc2) {
	    Tcl_AppendResult(interp, " CmdDelProc2", " ",
		    (char *) info.deleteData, (void *)NULL);
	} else {
	    Tcl_AppendResult(interp, " unknown", (void *)NULL);
	}
	Tcl_AppendResult(interp, " ", info.namespacePtr->fullName, (void *)NULL);
	if (info.isNativeObjectProc == 0) {
	    Tcl_AppendResult(interp, " stringProc", (void *)NULL);
	} else if (info.isNativeObjectProc == 1) {
	    Tcl_AppendResult(interp, " nativeObjectProc", (void *)NULL);
	} else if (info.isNativeObjectProc == 2) {
	    Tcl_AppendResult(interp, " nativeObjectProc2", (void *)NULL);
	} else {
	    Tcl_SetObjResult(interp, Tcl_ObjPrintf("Invalid isNativeObjectProc value %d",
		    info.isNativeObjectProc));
	    return TCL_ERROR;
	}
	break;
    case CMDINFO_MODIFY:
	info.proc = CmdProc2;
	info.clientData = (void *) "new_command_data";
	info.objProc = NULL;
	info.objClientData = NULL;
	info.deleteProc = CmdDelProc2;
	info.deleteData = (void *) "new_delete_data";
	info.namespacePtr = NULL;
	info.objProc2 = NULL;
	info.objClientData2 = NULL;
	if (Tcl_SetCommandInfo(interp, Tcl_GetString(objv[2]), &info) == 0) {
	    Tcl_SetObjResult(interp, Tcl_NewWideIntObj(0));
	} else {
	    Tcl_SetObjResult(interp, Tcl_NewWideIntObj(1));
	}
	break;
    }

    return TCL_OK;
}

static int
CmdProc0(
    void *clientData,	/* String to return. */
    Tcl_Interp *interp,		/* Current interpreter. */
    TCL_UNUSED(int) /*argc*/,
    TCL_UNUSED(const char **) /*argv*/)
{
    TestCommandTokenRef *refPtr = (TestCommandTokenRef *) clientData;
    Tcl_AppendResult(interp, "CmdProc1 ", refPtr->value, (void *)NULL);
    return TCL_OK;
}

static int
CmdProc1(
    void *clientData,	/* String to return. */
    Tcl_Interp *interp,		/* Current interpreter. */
    TCL_UNUSED(int) /*argc*/,
    TCL_UNUSED(const char **) /*argv*/)
{
    Tcl_AppendResult(interp, "CmdProc1 ", (char *) clientData, (void *)NULL);
    return TCL_OK;
}

static int
CmdProc2(
    void *clientData,	/* String to return. */
    Tcl_Interp *interp,		/* Current interpreter. */
    TCL_UNUSED(int) /*argc*/,
    TCL_UNUSED(const char **) /*argv*/)
{
    Tcl_AppendResult(interp, "CmdProc2 ", (char *) clientData, (void *)NULL);
    return TCL_OK;
}

static void
CmdDelProc0(
    void *clientData)	/* String to save. */
{
    TestCommandTokenRef *thisRefPtr, *prevRefPtr = NULL;
    TestCommandTokenRef *refPtr = (TestCommandTokenRef *) clientData;
    int id = refPtr->id;
    for (thisRefPtr = firstCommandTokenRef; refPtr != NULL;
	thisRefPtr = thisRefPtr->nextPtr) {
	if (thisRefPtr->id == id) {
	    if (prevRefPtr != NULL) {
		prevRefPtr->nextPtr = thisRefPtr->nextPtr;
	    } else {
		firstCommandTokenRef = thisRefPtr->nextPtr;
	    }
	    break;
	}
	prevRefPtr = thisRefPtr;
    }
    Tcl_Free(refPtr);
}

static void
CmdDelProc1(
    void *clientData)	/* String to save. */
{
    Tcl_DStringInit(&delString);
    Tcl_DStringAppend(&delString, "CmdDelProc1 ", -1);
    Tcl_DStringAppend(&delString, (char *) clientData, -1);
}

static void
CmdDelProc2(
    void *clientData)	/* String to save. */
{
    Tcl_DStringInit(&delString);
    Tcl_DStringAppend(&delString, "CmdDelProc2 ", -1);
    Tcl_DStringAppend(&delString, (char *) clientData, -1);
}

/*
 *----------------------------------------------------------------------
 *
 * TestcmdtokenCmd --
 *
 *	This procedure implements the "testcmdtoken" command. It is used to
 *	test Tcl_Command tokens and procedures such as Tcl_GetCommandFullName.
 *
 * Results:
 *	A standard Tcl result.
 *
 * Side effects:
 *	Creates and deletes various commands and modifies their data.
 *
 *----------------------------------------------------------------------
 */

static int
TestcmdtokenCmd(
    TCL_UNUSED(void *),
    Tcl_Interp *interp,		/* Current interpreter. */
    int argc,			/* Number of arguments. */
    const char **argv)		/* Argument strings. */
{
    TestCommandTokenRef *refPtr;
    int id;
    char buf[30];

    if (argc != 3) {
	Tcl_AppendResult(interp, "wrong # args: should be \"", argv[0],
		" option arg\"", (void *)NULL);
	return TCL_ERROR;
    }
    if (strcmp(argv[1], "create") == 0) {
	refPtr = (TestCommandTokenRef *)Tcl_Alloc(sizeof(TestCommandTokenRef));
	refPtr->token = Tcl_CreateCommand(interp, argv[2], CmdProc0,
		refPtr, CmdDelProc0);
	refPtr->id = nextCommandTokenRefId;
	refPtr->value = "original";
	nextCommandTokenRefId++;
	refPtr->nextPtr = firstCommandTokenRef;
	firstCommandTokenRef = refPtr;
	snprintf(buf, sizeof(buf), "%d", refPtr->id);
	Tcl_AppendResult(interp, buf, (void *)NULL);
    } else {
	if (sscanf(argv[2], "%d", &id) != 1) {
	    Tcl_AppendResult(interp, "bad command token \"", argv[2],
		    "\"", (void *)NULL);
	    return TCL_ERROR;
	}

	for (refPtr = firstCommandTokenRef; refPtr != NULL;
		refPtr = refPtr->nextPtr) {
	    if (refPtr->id == id) {
		break;
	    }
	}

	if (refPtr == NULL) {
	    Tcl_AppendResult(interp, "bad command token \"", argv[2],
		    "\"", (void *)NULL);
	    return TCL_ERROR;
	}

	if (strcmp(argv[1], "name") == 0) {
	    Tcl_Obj *objPtr;

	    objPtr = Tcl_NewObj();
	    Tcl_GetCommandFullName(interp, refPtr->token, objPtr);

	    Tcl_AppendElement(interp,
		    Tcl_GetCommandName(interp, refPtr->token));
	    Tcl_AppendElement(interp, Tcl_GetString(objPtr));
	    Tcl_DecrRefCount(objPtr);
	} else {
	    Tcl_AppendResult(interp, "bad option \"", argv[1],
		    "\": must be create, name, or free", (void *)NULL);
	    return TCL_ERROR;
	}
    }

    return TCL_OK;
}

/*
 *----------------------------------------------------------------------
 *
 * TestcmdtraceCmd --
 *
 *	This procedure implements the "testcmdtrace" command. It is used
 *	to test Tcl_CreateTrace and Tcl_DeleteTrace.
 *
 * Results:
 *	A standard Tcl result.
 *
 * Side effects:
 *	Creates and deletes a command trace, and tests the invocation of
 *	a procedure by the command trace.
 *
 *----------------------------------------------------------------------
 */

static int
TestcmdtraceCmd(
    TCL_UNUSED(void *),
    Tcl_Interp *interp,		/* Current interpreter. */
    int argc,			/* Number of arguments. */
    const char **argv)		/* Argument strings. */
{
    Tcl_DString buffer;
    int result;

    if (argc != 3) {
	Tcl_AppendResult(interp, "wrong # args: should be \"", argv[0],
		" option script\"", (void *)NULL);
	return TCL_ERROR;
    }

    if (strcmp(argv[1], "tracetest") == 0) {
	Tcl_DStringInit(&buffer);
	cmdTrace = Tcl_CreateTrace(interp, 50000, CmdTraceProc, &buffer);
	result = Tcl_EvalEx(interp, argv[2], TCL_INDEX_NONE, 0);
	if (result == TCL_OK) {
	    Tcl_ResetResult(interp);
	    Tcl_AppendResult(interp, Tcl_DStringValue(&buffer), (void *)NULL);
	}
	Tcl_DeleteTrace(interp, cmdTrace);
	Tcl_DStringFree(&buffer);
    } else if (strcmp(argv[1], "deletetest") == 0) {
	/*
	 * Create a command trace then eval a script to check whether it is
	 * called. Note that this trace procedure removes itself as a further
	 * check of the robustness of the trace proc calling code in
	 * TclNRExecuteByteCode.
	 */

	cmdTrace = Tcl_CreateTrace(interp, 50000, CmdTraceDeleteProc, NULL);
	Tcl_EvalEx(interp, argv[2], TCL_INDEX_NONE, 0);
    } else if (strcmp(argv[1], "leveltest") == 0) {
	Interp *iPtr = (Interp *) interp;
	Tcl_DStringInit(&buffer);
	cmdTrace = Tcl_CreateTrace(interp, iPtr->numLevels + 4, CmdTraceProc,
		&buffer);
	result = Tcl_EvalEx(interp, argv[2], TCL_INDEX_NONE, 0);
	if (result == TCL_OK) {
	    Tcl_ResetResult(interp);
	    Tcl_AppendResult(interp, Tcl_DStringValue(&buffer), (void *)NULL);
	}
	Tcl_DeleteTrace(interp, cmdTrace);
	Tcl_DStringFree(&buffer);
    } else if (strcmp(argv[1], "resulttest") == 0) {
	/* Create an object-based trace, then eval a script. This is used
	 * to test return codes other than TCL_OK from the trace engine.
	 */

	static int deleteCalled;

	deleteCalled = 0;
	cmdTrace = Tcl_CreateObjTrace(interp, 50000,
		TCL_ALLOW_INLINE_COMPILATION, ObjTraceProc,
		&deleteCalled, ObjTraceDeleteProc);
	result = Tcl_EvalEx(interp, argv[2], TCL_INDEX_NONE, 0);
	Tcl_DeleteTrace(interp, cmdTrace);
	if (!deleteCalled) {
	    Tcl_AppendResult(interp, "Delete wasn't called", (void *)NULL);
	    return TCL_ERROR;
	} else {
	    return result;
	}
    } else if (strcmp(argv[1], "doubletest") == 0) {
	Tcl_Trace t1, t2;

	Tcl_DStringInit(&buffer);
	t1 = Tcl_CreateTrace(interp, 1, CmdTraceProc, &buffer);
	t2 = Tcl_CreateTrace(interp, 50000, CmdTraceProc, &buffer);
	result = Tcl_EvalEx(interp, argv[2], TCL_INDEX_NONE, 0);
	if (result == TCL_OK) {
	    Tcl_ResetResult(interp);
	    Tcl_AppendResult(interp, Tcl_DStringValue(&buffer), (void *)NULL);
	}
	Tcl_DeleteTrace(interp, t2);
	Tcl_DeleteTrace(interp, t1);
	Tcl_DStringFree(&buffer);
    } else {
	Tcl_AppendResult(interp, "bad option \"", argv[1],
		"\": must be tracetest, deletetest, doubletest or resulttest", (void *)NULL);
	return TCL_ERROR;
    }
    return TCL_OK;
}

static void
CmdTraceProc(
    void *clientData,	/* Pointer to buffer in which the
				 * command and arguments are appended.
				 * Accumulates test result. */
    TCL_UNUSED(Tcl_Interp *),
    TCL_UNUSED(int) /*level*/,
    char *command,		/* The command being traced (after
				 * substitutions). */
    TCL_UNUSED(Tcl_CmdProc *) /*cmdProc*/,
    TCL_UNUSED(void *),
    int argc,			/* Number of arguments. */
    const char *argv[])		/* Argument strings. */
{
    Tcl_DString *bufPtr = (Tcl_DString *) clientData;
    int i;

    Tcl_DStringAppendElement(bufPtr, command);

    Tcl_DStringStartSublist(bufPtr);
    for (i = 0;  i < argc;  i++) {
	Tcl_DStringAppendElement(bufPtr, argv[i]);
    }
    Tcl_DStringEndSublist(bufPtr);
}

static void
CmdTraceDeleteProc(
    TCL_UNUSED(void *),
    Tcl_Interp *interp,		/* Current interpreter. */
    TCL_UNUSED(int) /*level*/,
    TCL_UNUSED(char *) /*command*/,
    TCL_UNUSED(Tcl_CmdProc *),
    TCL_UNUSED(void *),
    TCL_UNUSED(int) /*argc*/,
    TCL_UNUSED(const char **) /*argv*/)
{
    /*
     * Remove ourselves to test whether calling Tcl_DeleteTrace within a trace
     * callback causes the for loop in TclNRExecuteByteCode that calls traces to
     * reference freed memory.
     */

    Tcl_DeleteTrace(interp, cmdTrace);
}

static int
ObjTraceProc(
    TCL_UNUSED(void *),
    Tcl_Interp *interp,		/* Tcl interpreter */
    TCL_UNUSED(int) /* level */,
    const char *command,
    TCL_UNUSED(Tcl_Command),
    TCL_UNUSED(int) /* objc */,
    Tcl_Obj *const objv[])	/* Argument objects. */
{
    const char *word = Tcl_GetString(objv[0]);

    if (!strcmp(word, "Error")) {
	Tcl_SetObjResult(interp, Tcl_NewStringObj(command, -1));
	return TCL_ERROR;
    } else if (!strcmp(word, "Break")) {
	return TCL_BREAK;
    } else if (!strcmp(word, "Continue")) {
	return TCL_CONTINUE;
    } else if (!strcmp(word, "Return")) {
	return TCL_RETURN;
    } else if (!strcmp(word, "OtherStatus")) {
	return 6;
    } else {
	return TCL_OK;
    }
}

static void
ObjTraceDeleteProc(
    void *clientData)
{
    int *intPtr = (int *) clientData;
    *intPtr = 1;		/* Record that the trace was deleted */
}

/*
 *----------------------------------------------------------------------
 *
 * TestcreatecommandCmd --
 *
 *	This procedure implements the "testcreatecommand" command. It is used
 *	to test that the Tcl_CreateCommand creates a new command in the
 *	namespace specified as part of its name, if any. It also checks that
 *	the namespace code ignore single ":"s in the middle or end of a
 *	command name.
 *
 * Results:
 *	A standard Tcl result.
 *
 * Side effects:
 *	Creates and deletes two commands ("test_ns_basic::createdcommand"
 *	and "value:at:").
 *
 *----------------------------------------------------------------------
 */

static int
TestcreatecommandCmd(
    TCL_UNUSED(void *),
    Tcl_Interp *interp,		/* Current interpreter. */
    int argc,			/* Number of arguments. */
    const char **argv)		/* Argument strings. */
{
    if (argc != 2) {
	Tcl_AppendResult(interp, "wrong # args: should be \"", argv[0],
		" option\"", (void *)NULL);
	return TCL_ERROR;
    }
    if (strcmp(argv[1], "create") == 0) {
	Tcl_CreateCommand(interp, "test_ns_basic::createdcommand",
		CreatedCommandProc, NULL, NULL);
    } else if (strcmp(argv[1], "delete") == 0) {
	Tcl_DeleteCommand(interp, "test_ns_basic::createdcommand");
    } else if (strcmp(argv[1], "create2") == 0) {
	Tcl_CreateCommand(interp, "value:at:",
		CreatedCommandProc2, NULL, NULL);
    } else if (strcmp(argv[1], "delete2") == 0) {
	Tcl_DeleteCommand(interp, "value:at:");
    } else {
	Tcl_AppendResult(interp, "bad option \"", argv[1],
		"\": must be create, delete, create2, or delete2", (void *)NULL);
	return TCL_ERROR;
    }
    return TCL_OK;
}

static int
CreatedCommandProc(
    TCL_UNUSED(void *),
    Tcl_Interp *interp,		/* Current interpreter. */
    TCL_UNUSED(int) /*argc*/,
    TCL_UNUSED(const char **) /*argv*/)
{
    Tcl_CmdInfo info;
    int found;

    found = Tcl_GetCommandInfo(interp, "test_ns_basic::createdcommand",
	    &info);
    if (!found) {
	Tcl_AppendResult(interp, "CreatedCommandProc could not get command info for test_ns_basic::createdcommand",
		(void *)NULL);
	return TCL_ERROR;
    }
    Tcl_AppendResult(interp, "CreatedCommandProc in ",
	    info.namespacePtr->fullName, (void *)NULL);
    return TCL_OK;
}

static int
CreatedCommandProc2(
    TCL_UNUSED(void *),
    Tcl_Interp *interp,		/* Current interpreter. */
    TCL_UNUSED(int) /*argc*/,
    TCL_UNUSED(const char **) /*argv*/)
{
    Tcl_CmdInfo info;
    int found;

    found = Tcl_GetCommandInfo(interp, "value:at:", &info);
    if (!found) {
	Tcl_AppendResult(interp, "CreatedCommandProc2 could not get command info for test_ns_basic::createdcommand",
		(void *)NULL);
	return TCL_ERROR;
    }
    Tcl_AppendResult(interp, "CreatedCommandProc2 in ",
	    info.namespacePtr->fullName, (void *)NULL);
    return TCL_OK;
}

/*
 *----------------------------------------------------------------------
 *
 * TestdcallCmd --
 *
 *	This procedure implements the "testdcall" command.  It is used
 *	to test Tcl_CallWhenDeleted.
 *
 * Results:
 *	A standard Tcl result.
 *
 * Side effects:
 *	Creates and deletes interpreters.
 *
 *----------------------------------------------------------------------
 */

static int
TestdcallCmd(
    TCL_UNUSED(void *),
    Tcl_Interp *interp,		/* Current interpreter. */
    int argc,			/* Number of arguments. */
    const char **argv)		/* Argument strings. */
{
    int i, id;

    delInterp = Tcl_CreateInterp();
    Tcl_DStringInit(&delString);
    for (i = 1; i < argc; i++) {
	if (Tcl_GetInt(interp, argv[i], &id) != TCL_OK) {
	    return TCL_ERROR;
	}
	if (id < 0) {
	    Tcl_DontCallWhenDeleted(delInterp, DelCallbackProc,
		    INT2PTR(-id));
	} else {
	    Tcl_CallWhenDeleted(delInterp, DelCallbackProc,
		    INT2PTR(id));
	}
    }
    Tcl_DeleteInterp(delInterp);
    Tcl_DStringResult(interp, &delString);
    return TCL_OK;
}

/*
 * The deletion callback used by TestdcallCmd:
 */

static void
DelCallbackProc(
    void *clientData,	/* Numerical value to append to delString. */
    Tcl_Interp *interp)		/* Interpreter being deleted. */
{
    int id = PTR2INT(clientData);
    char buffer[TCL_INTEGER_SPACE];

    TclFormatInt(buffer, id);
    Tcl_DStringAppendElement(&delString, buffer);
    if (interp != delInterp) {
	Tcl_DStringAppendElement(&delString, "bogus interpreter argument!");
    }
}

/*
 *----------------------------------------------------------------------
 *
 * TestdelCmd --
 *
 *	This procedure implements the "testdel" command.  It is used
 *	to test calling of command deletion callbacks.
 *
 * Results:
 *	A standard Tcl result.
 *
 * Side effects:
 *	Creates a command.
 *
 *----------------------------------------------------------------------
 */

static int
TestdelCmd(
    TCL_UNUSED(void *),
    Tcl_Interp *interp,		/* Current interpreter. */
    int argc,			/* Number of arguments. */
    const char **argv)		/* Argument strings. */
{
    DelCmd *dPtr;
    Tcl_Interp *child;

    if (argc != 4) {
	Tcl_AppendResult(interp, "wrong # args", (void *)NULL);
	return TCL_ERROR;
    }

    child = Tcl_GetChild(interp, argv[1]);
    if (child == NULL) {
	return TCL_ERROR;
    }

    dPtr = (DelCmd *)Tcl_Alloc(sizeof(DelCmd));
    dPtr->interp = interp;
    dPtr->deleteCmd = (char *)Tcl_Alloc(strlen(argv[3]) + 1);
    strcpy(dPtr->deleteCmd, argv[3]);

    Tcl_CreateCommand(child, argv[2], DelCmdProc, dPtr,
	    DelDeleteProc);
    return TCL_OK;
}

static int
DelCmdProc(
    void *clientData,	/* String result to return. */
    Tcl_Interp *interp,		/* Current interpreter. */
    TCL_UNUSED(int) /*argc*/,
    TCL_UNUSED(const char **) /*argv*/)
{
    DelCmd *dPtr = (DelCmd *) clientData;

    Tcl_AppendResult(interp, dPtr->deleteCmd, (void *)NULL);
    Tcl_Free(dPtr->deleteCmd);
    Tcl_Free(dPtr);
    return TCL_OK;
}

static void
DelDeleteProc(
    void *clientData)	/* String command to evaluate. */
{
    DelCmd *dPtr = (DelCmd *)clientData;

    Tcl_EvalEx(dPtr->interp, dPtr->deleteCmd, TCL_INDEX_NONE, 0);
    Tcl_ResetResult(dPtr->interp);
    Tcl_Free(dPtr->deleteCmd);
    Tcl_Free(dPtr);
}

/*
 *----------------------------------------------------------------------
 *
 * TestdelassocdataCmd --
 *
 *	This procedure implements the "testdelassocdata" command. It is used
 *	to test Tcl_DeleteAssocData.
 *
 * Results:
 *	A standard Tcl result.
 *
 * Side effects:
 *	Deletes an association between a key and associated data from an
 *	interpreter.
 *
 *----------------------------------------------------------------------
 */

static int
TestdelassocdataCmd(
    TCL_UNUSED(void *),
    Tcl_Interp *interp,		/* Current interpreter. */
    int argc,			/* Number of arguments. */
    const char **argv)		/* Argument strings. */
{
    if (argc != 2) {
	Tcl_AppendResult(interp, "wrong # arguments: should be \"", argv[0],
		" data_key\"", (void *)NULL);
	return TCL_ERROR;
    }
    Tcl_DeleteAssocData(interp, argv[1]);
    return TCL_OK;
}

/*
 *-----------------------------------------------------------------------------
 *
 * TestdoubledigitsCmd --
 *
 *	This procedure implements the 'testdoubledigits' command. It is
 *	used to test the low-level floating-point formatting primitives
 *	in Tcl.
 *
 * Usage:
 *	testdoubledigits fpval ndigits type ?shorten"
 *
 * Parameters:
 *	fpval - Floating-point value to format.
 *	ndigits - Digit count to request from Tcl_DoubleDigits
 *	type - One of 'shortest', 'e', 'f'
 *	shorten - Indicates that the 'shorten' flag should be passed in.
 *
 *-----------------------------------------------------------------------------
 */

static int
TestdoubledigitsObjCmd(
    TCL_UNUSED(void *),
    Tcl_Interp* interp,		/* Tcl interpreter */
    int objc,			/* Parameter count */
    Tcl_Obj* const objv[])	/* Parameter vector */
{
    static const char *options[] = {
	"shortest",
	"e",
	"f",
	NULL
    };
    static const int types[] = {
	TCL_DD_SHORTEST,
	TCL_DD_E_FORMAT,
	TCL_DD_F_FORMAT
    };

    const Tcl_ObjType* doubleType;
    double d;
    int status;
    int ndigits;
    int type;
    int decpt;
    int signum;
    char *str;
    char *endPtr;
    Tcl_Obj* strObj;
    Tcl_Obj* retval;

    if (objc < 4 || objc > 5) {
	Tcl_WrongNumArgs(interp, 1, objv, "fpval ndigits type ?shorten?");
	return TCL_ERROR;
    }
    status = Tcl_GetDoubleFromObj(interp, objv[1], &d);
    if (status != TCL_OK) {
	doubleType = Tcl_GetObjType("double");
	if (Tcl_FetchInternalRep(objv[1], doubleType)
	    && isnan(objv[1]->internalRep.doubleValue)) {
	    status = TCL_OK;
	    memcpy(&d, &(objv[1]->internalRep.doubleValue), sizeof(double));
	}
    }
    if (status != TCL_OK
	|| Tcl_GetIntFromObj(interp, objv[2], &ndigits) != TCL_OK
	|| Tcl_GetIndexFromObj(interp, objv[3], options, "conversion type",
			       TCL_EXACT, &type) != TCL_OK) {
	fprintf(stderr, "bad value? %g\n", d);
	return TCL_ERROR;
    }
    type = types[type];
    if (objc > 4) {
	if (strcmp(Tcl_GetString(objv[4]), "shorten")) {
	    Tcl_SetObjResult(interp, Tcl_NewStringObj("bad flag", -1));
	    return TCL_ERROR;
	}
	type |= TCL_DD_SHORTEST;
    }
    str = TclDoubleDigits(d, ndigits, type, &decpt, &signum, &endPtr);
    strObj = Tcl_NewStringObj(str, endPtr-str);
    Tcl_Free(str);
    retval = Tcl_NewListObj(1, &strObj);
    Tcl_ListObjAppendElement(NULL, retval, Tcl_NewWideIntObj(decpt));
    strObj = Tcl_NewStringObj(signum ? "-" : "+", 1);
    Tcl_ListObjAppendElement(NULL, retval, strObj);
    Tcl_SetObjResult(interp, retval);
    return TCL_OK;
}

/*
 *----------------------------------------------------------------------
 *
 * TestdstringCmd --
 *
 *	This procedure implements the "testdstring" command.  It is used
 *	to test the dynamic string facilities of Tcl.
 *
 * Results:
 *	A standard Tcl result.
 *
 * Side effects:
 *	Creates, deletes, and invokes handlers.
 *
 *----------------------------------------------------------------------
 */

static int
TestdstringCmd(
    TCL_UNUSED(void *),
    Tcl_Interp *interp,		/* Current interpreter. */
    int argc,			/* Number of arguments. */
    const char **argv)		/* Argument strings. */
{
    int count;

    if (argc < 2) {
	wrongNumArgs:
	Tcl_AppendResult(interp, "wrong # args", (void *)NULL);
	return TCL_ERROR;
    }
    if (strcmp(argv[1], "append") == 0) {
	if (argc != 4) {
	    goto wrongNumArgs;
	}
	if (Tcl_GetInt(interp, argv[3], &count) != TCL_OK) {
	    return TCL_ERROR;
	}
	Tcl_DStringAppend(&dstring, argv[2], count);
    } else if (strcmp(argv[1], "element") == 0) {
	if (argc != 3) {
	    goto wrongNumArgs;
	}
	Tcl_DStringAppendElement(&dstring, argv[2]);
    } else if (strcmp(argv[1], "end") == 0) {
	if (argc != 2) {
	    goto wrongNumArgs;
	}
	Tcl_DStringEndSublist(&dstring);
    } else if (strcmp(argv[1], "free") == 0) {
	if (argc != 2) {
	    goto wrongNumArgs;
	}
	Tcl_DStringFree(&dstring);
    } else if (strcmp(argv[1], "get") == 0) {
	if (argc != 2) {
	    goto wrongNumArgs;
	}
	Tcl_SetResult(interp, Tcl_DStringValue(&dstring), TCL_VOLATILE);
    } else if (strcmp(argv[1], "gresult") == 0) {
	if (argc != 3) {
	    goto wrongNumArgs;
	}
	if (strcmp(argv[2], "staticsmall") == 0) {
	    Tcl_AppendResult(interp, "short", (void *)NULL);
	} else if (strcmp(argv[2], "staticlarge") == 0) {
	    Tcl_AppendResult(interp, "first0 first1 first2 first3 first4 first5 first6 first7 first8 first9\nsecond0 second1 second2 second3 second4 second5 second6 second7 second8 second9\nthird0 third1 third2 third3 third4 third5 third6 third7 third8 third9\nfourth0 fourth1 fourth2 fourth3 fourth4 fourth5 fourth6 fourth7 fourth8 fourth9\nfifth0 fifth1 fifth2 fifth3 fifth4 fifth5 fifth6 fifth7 fifth8 fifth9\nsixth0 sixth1 sixth2 sixth3 sixth4 sixth5 sixth6 sixth7 sixth8 sixth9\nseventh0 seventh1 seventh2 seventh3 seventh4 seventh5 seventh6 seventh7 seventh8 seventh9\n", (void *)NULL);
	} else if (strcmp(argv[2], "free") == 0) {
	    char *s = (char *)Tcl_Alloc(100);
	    strcpy(s, "This is a malloc-ed string");
	    Tcl_SetResult(interp, s, TCL_DYNAMIC);
	} else if (strcmp(argv[2], "special") == 0) {
	    char *s = (char *)Tcl_Alloc(100) + 16;
	    strcpy(s, "This is a specially-allocated string");
	    Tcl_SetResult(interp, s, SpecialFree);
	} else {
	    Tcl_AppendResult(interp, "bad gresult option \"", argv[2],
		    "\": must be staticsmall, staticlarge, free, or special",
		    (void *)NULL);
	    return TCL_ERROR;
	}
	Tcl_DStringGetResult(interp, &dstring);
    } else if (strcmp(argv[1], "length") == 0) {

	if (argc != 2) {
	    goto wrongNumArgs;
	}
	Tcl_SetObjResult(interp, Tcl_NewWideIntObj(Tcl_DStringLength(&dstring)));
    } else if (strcmp(argv[1], "result") == 0) {
	if (argc != 2) {
	    goto wrongNumArgs;
	}
	Tcl_DStringResult(interp, &dstring);
    } else if (strcmp(argv[1], "toobj") == 0) {
	if (argc != 2) {
	    goto wrongNumArgs;
	}
	Tcl_SetObjResult(interp, Tcl_DStringToObj(&dstring));
    } else if (strcmp(argv[1], "trunc") == 0) {
	if (argc != 3) {
	    goto wrongNumArgs;
	}
	if (Tcl_GetInt(interp, argv[2], &count) != TCL_OK) {
	    return TCL_ERROR;
	}
	Tcl_DStringSetLength(&dstring, count);
    } else if (strcmp(argv[1], "start") == 0) {
	if (argc != 2) {
	    goto wrongNumArgs;
	}
	Tcl_DStringStartSublist(&dstring);
    } else {
	Tcl_AppendResult(interp, "bad option \"", argv[1],
		"\": must be append, element, end, free, get, gresult, length, "
		"result, start, toobj, or trunc", (void *)NULL);
	return TCL_ERROR;
    }
    return TCL_OK;
}

/*
 * The procedure below is used as a special freeProc to test how well
 * Tcl_DStringGetResult handles freeProc's other than free.
 */

static void SpecialFree(
#if TCL_MAJOR_VERSION > 8
    void *blockPtr			/* Block to free. */
#else
    char *blockPtr			/* Block to free. */
#endif
) {
    Tcl_Free(((char *)blockPtr) - 16);
}

/*
 *------------------------------------------------------------------------
 *
 * UtfTransformFn --
 *
 *    Implements a direct call into Tcl_UtfToExternal and Tcl_ExternalToUtf
 *    as otherwise there is no script level command that directly exercises
 *    these functions (i/o command cannot test all combinations)
 *    The arguments at the script level are roughly those of the above
 *    functions:
 *        encodingname srcbytes flags state dstlen ?srcreadvar? ?dstwrotevar? ?dstcharsvar?
 *
 * Results:
 *    TCL_OK or TCL_ERROR. This any errors running the test, NOT the
 *    result of Tcl_UtfToExternal or Tcl_ExternalToUtf.
 *
 * Side effects:
 *
 *    The result in the interpreter is a list of the return code from the
 *    Tcl_UtfToExternal/Tcl_ExternalToUtf functions, the encoding state, and
 *    an encoded binary string of length dstLen. Note the string is the
 *    entire output buffer, not just the part containing the decoded
 *    portion. This allows for additional checks at test script level.
 *
 *    If any of the srcreadvar, dstwrotevar and
 *    dstcharsvar are specified and not empty, they are treated as names
 *    of variables where the *srcRead, *dstWrote and *dstChars output
 *    from the functions are stored.
 *
 *    The function also checks internally whether nuls are correctly
 *    appended as requested but the TCL_ENCODING_NO_TERMINATE flag
 *    and that no buffer overflows occur.
 *------------------------------------------------------------------------
 */
typedef int
UtfTransformFn(Tcl_Interp *interp, Tcl_Encoding encoding, const char *src, Tcl_Size srcLen, int flags, Tcl_EncodingState *statePtr,
               char *dst, Tcl_Size dstLen, int *srcReadPtr, int *dstWrotePtr, int *dstCharsPtr);
static int UtfExtWrapper(
    Tcl_Interp *interp, UtfTransformFn *transformer, int objc, Tcl_Obj *const objv[])
{
    Tcl_Encoding encoding;
    Tcl_EncodingState encState, *encStatePtr;
    Tcl_Size srcLen, bufLen;
    const unsigned char *bytes;
    unsigned char *bufPtr;
    int srcRead, dstLen, dstWrote, dstChars;
    Tcl_Obj *srcReadVar, *dstWroteVar, *dstCharsVar;
    int result;
    int flags;
    Tcl_Obj **flagObjs;
    Tcl_Size nflags;
    static const struct {
	const char *flagKey;
	int flag;
    } flagMap[] = {
	{"start", TCL_ENCODING_START},
	{"end", TCL_ENCODING_END},
<<<<<<< HEAD
	{"stoponerror", TCL_ENCODING_STOPONERROR},
=======
>>>>>>> aa31e771
	{"noterminate", TCL_ENCODING_NO_TERMINATE},
	{"charlimit", TCL_ENCODING_CHAR_LIMIT},
	{"profiletcl8", TCL_ENCODING_PROFILE_TCL8},
	{"profilestrict", TCL_ENCODING_PROFILE_STRICT},
	{"profilereplace", TCL_ENCODING_PROFILE_REPLACE},
	{NULL, 0}
    };
    Tcl_Size i;
    Tcl_WideInt wide;

    if (objc < 7 || objc > 10) {
        Tcl_WrongNumArgs(interp,
                         2,
                         objv,
                         "encoding srcbytes flags state dstlen ?srcreadvar? ?dstwrotevar? ?dstcharsvar?");
        return TCL_ERROR;
    }
    if (Tcl_GetEncodingFromObj(interp, objv[2], &encoding) != TCL_OK) {
        return TCL_ERROR;
    }

    /* Flags may be specified as list of integers and keywords */
    flags = 0;
    if (Tcl_ListObjGetElements(interp, objv[4], &nflags, &flagObjs) != TCL_OK) {
	return TCL_ERROR;
    }

    for (i = 0; i < nflags; ++i) {
	int flag;
	if (Tcl_GetIntFromObj(NULL, flagObjs[i], &flag) == TCL_OK) {
	    flags |= flag;
	} else {
	    int idx;
	    if (Tcl_GetIndexFromObjStruct(interp,
					  flagObjs[i],
					  flagMap,
					  sizeof(flagMap[0]),
					  "flag",
					  0,
					  &idx) != TCL_OK) {
		return TCL_ERROR;
	    }
	    flags |= flagMap[idx].flag;
	}
    }

    /* Assumes state is integer if not "" */
    if (Tcl_GetWideIntFromObj(interp, objv[5], &wide) == TCL_OK) {
        encState = (Tcl_EncodingState)(size_t)wide;
        encStatePtr = &encState;
    } else if (Tcl_GetCharLength(objv[5]) == 0) {
        encStatePtr = NULL;
    } else {
        return TCL_ERROR;
    }

    if (Tcl_GetIntFromObj(interp, objv[6], &dstLen) != TCL_OK) {
        return TCL_ERROR;
    }
    srcReadVar = NULL;
    dstWroteVar = NULL;
    dstCharsVar = NULL;
    if (objc > 7) {
	/* Has caller requested srcRead? */
	if (Tcl_GetCharLength(objv[7])) {
	    srcReadVar = objv[7];
	}
	if (objc > 8) {
	    /* Ditto for dstWrote */
            if (Tcl_GetCharLength(objv[8])) {
                dstWroteVar = objv[8];
            }
	    if (objc > 9) {
                if (Tcl_GetCharLength(objv[9])) {
                    dstCharsVar = objv[9];
		}
	    }
	}
    }
    if (flags & TCL_ENCODING_CHAR_LIMIT) {
	/* Caller should have specified the dest char limit */
	Tcl_Obj *valueObj;
	if (dstCharsVar == NULL ||
	    (valueObj = Tcl_ObjGetVar2(interp, dstCharsVar, NULL, 0)) == NULL
	) {
	    Tcl_SetResult(interp,
			 "dstCharsVar must be specified with integer value if "
			 "TCL_ENCODING_CHAR_LIMIT set in flags.", TCL_STATIC);
	    return TCL_ERROR;
	}
	if (Tcl_GetIntFromObj(interp, valueObj, &dstChars) != TCL_OK) {
	    return TCL_ERROR;
	}
    } else {
	dstChars = 0; /* Only used for output */
    }

    bufLen = dstLen + 4; /* 4 -> overflow detection */
    bufPtr = (unsigned char *) Tcl_Alloc(bufLen);
    memset(bufPtr, 0xFF, dstLen); /* Need to check nul terminator */
    memmove(bufPtr + dstLen, "\xAB\xCD\xEF\xAB", 4);   /* overflow detection */
    bytes = Tcl_GetByteArrayFromObj(objv[3], &srcLen); /* Last! to avoid shimmering */
    result = (*transformer)(interp, encoding, (const char *)bytes, srcLen, flags,
                            encStatePtr, (char *) bufPtr, dstLen,
                            srcReadVar ? &srcRead : NULL,
                            &dstWrote,
                            dstCharsVar ? &dstChars : NULL);
    if (memcmp(bufPtr + bufLen - 4, "\xAB\xCD\xEF\xAB", 4)) {
        Tcl_SetResult(interp,
                      "Tcl_ExternalToUtf wrote past output buffer",
                      TCL_STATIC);
        result = TCL_ERROR;
    } else if (result != TCL_ERROR) {
        Tcl_Obj *resultObjs[3];
        switch (result) {
        case TCL_OK:
            resultObjs[0] = Tcl_NewStringObj("ok", TCL_INDEX_NONE);
            break;
        case TCL_CONVERT_MULTIBYTE:
            resultObjs[0] = Tcl_NewStringObj("multibyte", TCL_INDEX_NONE);
            break;
        case TCL_CONVERT_SYNTAX:
            resultObjs[0] = Tcl_NewStringObj("syntax", TCL_INDEX_NONE);
            break;
        case TCL_CONVERT_UNKNOWN:
            resultObjs[0] = Tcl_NewStringObj("unknown", TCL_INDEX_NONE);
            break;
        case TCL_CONVERT_NOSPACE:
            resultObjs[0] = Tcl_NewStringObj("nospace", TCL_INDEX_NONE);
            break;
        default:
            resultObjs[0] = Tcl_NewIntObj(result);
            break;
        }
        result = TCL_OK;
        resultObjs[1] =
            encStatePtr ? Tcl_NewWideIntObj((Tcl_WideInt)(size_t)encState) : Tcl_NewObj();
        resultObjs[2] = Tcl_NewByteArrayObj(bufPtr, dstLen);
        if (srcReadVar) {
	    if (Tcl_ObjSetVar2(interp,
			       srcReadVar,
			       NULL,
			       Tcl_NewIntObj(srcRead),
			       TCL_LEAVE_ERR_MSG) == NULL) {
		result = TCL_ERROR;
	    }
	}
        if (dstWroteVar) {
	    if (Tcl_ObjSetVar2(interp,
			       dstWroteVar,
			       NULL,
			       Tcl_NewIntObj(dstWrote),
			       TCL_LEAVE_ERR_MSG) == NULL) {
		result = TCL_ERROR;
	    }
	}
        if (dstCharsVar) {
	    if (Tcl_ObjSetVar2(interp,
			       dstCharsVar,
			       NULL,
			       Tcl_NewIntObj(dstChars),
			       TCL_LEAVE_ERR_MSG) == NULL) {
		result = TCL_ERROR;
	    }
	}
        Tcl_SetObjResult(interp, Tcl_NewListObj(3, resultObjs));
    }

    Tcl_Free(bufPtr);
    Tcl_FreeEncoding(encoding); /* Free returned reference */
    return result;
}

/*
 *----------------------------------------------------------------------
 *
 * TestencodingCmd --
 *
 *	This procedure implements the "testencoding" command.  It is used
 *	to test the encoding package.
 *
 * Results:
 *	A standard Tcl result.
 *
 * Side effects:
 *	Load encodings.
 *
 *----------------------------------------------------------------------
 */

static int
TestencodingObjCmd(
    TCL_UNUSED(void *),
    Tcl_Interp *interp,		/* Current interpreter. */
    int objc,			/* Number of arguments. */
    Tcl_Obj *const objv[])	/* Argument objects. */
{
    Tcl_Encoding encoding;
    Tcl_Size length;
    const char *string;
    TclEncoding *encodingPtr;
    static const char *const optionStrings[] = {
	"create", "delete", "nullength", "Tcl_ExternalToUtf", "Tcl_UtfToExternal", NULL
    };
    enum options {
	ENC_CREATE, ENC_DELETE, ENC_NULLENGTH, ENC_EXTTOUTF, ENC_UTFTOEXT
    } index;

    if (objc < 2) {
	Tcl_WrongNumArgs(interp, 1, objv, "command ?args?");
	return TCL_ERROR;
    }

    if (Tcl_GetIndexFromObj(interp, objv[1], optionStrings, "option", 0,
	    &index) != TCL_OK) {
	return TCL_ERROR;
    }

    switch (index) {
    case ENC_CREATE: {
	Tcl_EncodingType type;

	if (objc != 5) {
	    Tcl_WrongNumArgs(interp, 2, objv, "name toutfcmd fromutfcmd");
	    return TCL_ERROR;
	}
	encodingPtr = (TclEncoding *)Tcl_Alloc(sizeof(TclEncoding));
	encodingPtr->interp = interp;

	string = Tcl_GetStringFromObj(objv[3], &length);
	encodingPtr->toUtfCmd = (char *)Tcl_Alloc(length + 1);
	memcpy(encodingPtr->toUtfCmd, string, length + 1);

	string = Tcl_GetStringFromObj(objv[4], &length);
	encodingPtr->fromUtfCmd = (char *)Tcl_Alloc(length + 1);
	memcpy(encodingPtr->fromUtfCmd, string, length + 1);

	string = Tcl_GetStringFromObj(objv[2], &length);

	type.encodingName = string;
	type.toUtfProc = EncodingToUtfProc;
	type.fromUtfProc = EncodingFromUtfProc;
	type.freeProc = EncodingFreeProc;
	type.clientData = encodingPtr;
	type.nullSize = 1;

	Tcl_CreateEncoding(&type);
	break;
    }
    case ENC_DELETE:
	if (objc != 3) {
	    return TCL_ERROR;
	}
	if (TCL_OK != Tcl_GetEncodingFromObj(interp, objv[2], &encoding)) {
	    return TCL_ERROR;
	}
	Tcl_FreeEncoding(encoding);	/* Free returned reference */
	Tcl_FreeEncoding(encoding);	/* Free to match CREATE */
	TclFreeInternalRep(objv[2]);		/* Free the cached ref */
	break;

    case ENC_NULLENGTH:
	if (objc > 3) {
	    Tcl_WrongNumArgs(interp, 2, objv, "?encoding?");
	    return TCL_ERROR;
	}
	encoding =
	    Tcl_GetEncoding(interp, objc == 2 ? NULL : Tcl_GetString(objv[2]));
	if (encoding == NULL) {
	    return TCL_ERROR;
	}
	Tcl_SetObjResult(interp,
			 Tcl_NewIntObj(Tcl_GetEncodingNulLength(encoding)));
	Tcl_FreeEncoding(encoding);
        break;
    case ENC_EXTTOUTF:
        return UtfExtWrapper(interp,Tcl_ExternalToUtf,objc,objv);
    case ENC_UTFTOEXT:
        return UtfExtWrapper(interp,Tcl_UtfToExternal,objc,objv);
    }
    return TCL_OK;
}

static int
EncodingToUtfProc(
    void *clientData,	/* TclEncoding structure. */
    TCL_UNUSED(const char *) /*src*/,
    int srcLen,			/* Source string length in bytes. */
    TCL_UNUSED(int) /*flags*/,
    TCL_UNUSED(Tcl_EncodingState *),
    char *dst,			/* Output buffer. */
    int dstLen,			/* The maximum length of output buffer. */
    int *srcReadPtr,		/* Filled with number of bytes read. */
    int *dstWrotePtr,		/* Filled with number of bytes stored. */
    int *dstCharsPtr)		/* Filled with number of chars stored. */
{
    int len;
    TclEncoding *encodingPtr;

    encodingPtr = (TclEncoding *) clientData;
    Tcl_EvalEx(encodingPtr->interp, encodingPtr->toUtfCmd, TCL_INDEX_NONE, TCL_EVAL_GLOBAL);

    len = strlen(Tcl_GetStringResult(encodingPtr->interp));
    if (len > dstLen) {
	len = dstLen;
    }
    memcpy(dst, Tcl_GetStringResult(encodingPtr->interp), len);
    Tcl_ResetResult(encodingPtr->interp);

    *srcReadPtr = srcLen;
    *dstWrotePtr = len;
    *dstCharsPtr = len;
    return TCL_OK;
}

static int
EncodingFromUtfProc(
    void *clientData,	/* TclEncoding structure. */
    TCL_UNUSED(const char *) /*src*/,
    int srcLen,			/* Source string length in bytes. */
    TCL_UNUSED(int) /*flags*/,
    TCL_UNUSED(Tcl_EncodingState *),
    char *dst,			/* Output buffer. */
    int dstLen,			/* The maximum length of output buffer. */
    int *srcReadPtr,		/* Filled with number of bytes read. */
    int *dstWrotePtr,		/* Filled with number of bytes stored. */
    int *dstCharsPtr)		/* Filled with number of chars stored. */
{
    int len;
    TclEncoding *encodingPtr;

    encodingPtr = (TclEncoding *) clientData;
    Tcl_EvalEx(encodingPtr->interp, encodingPtr->fromUtfCmd, TCL_INDEX_NONE, TCL_EVAL_GLOBAL);

    len = strlen(Tcl_GetStringResult(encodingPtr->interp));
    if (len > dstLen) {
	len = dstLen;
    }
    memcpy(dst, Tcl_GetStringResult(encodingPtr->interp), len);
    Tcl_ResetResult(encodingPtr->interp);

    *srcReadPtr = srcLen;
    *dstWrotePtr = len;
    *dstCharsPtr = len;
    return TCL_OK;
}

static void
EncodingFreeProc(
    void *clientData)	/* ClientData associated with type. */
{
    TclEncoding *encodingPtr = (TclEncoding *)clientData;

    Tcl_Free(encodingPtr->toUtfCmd);
    Tcl_Free(encodingPtr->fromUtfCmd);
    Tcl_Free(encodingPtr);
}

/*
 *----------------------------------------------------------------------
 *
 * TestevalexObjCmd --
 *
 *	This procedure implements the "testevalex" command.  It is
 *	used to test Tcl_EvalEx.
 *
 * Results:
 *	A standard Tcl result.
 *
 * Side effects:
 *	None.
 *
 *----------------------------------------------------------------------
 */

static int
TestevalexObjCmd(
    TCL_UNUSED(void *),
    Tcl_Interp *interp,		/* Current interpreter. */
    int objc,			/* Number of arguments. */
    Tcl_Obj *const objv[])	/* Argument objects. */
{
    int flags;
    Tcl_Size length;
    const char *script;

    flags = 0;
    if (objc == 3) {
	const char *global = Tcl_GetString(objv[2]);
	if (strcmp(global, "global") != 0) {
	    Tcl_AppendResult(interp, "bad value \"", global,
		    "\": must be global", (void *)NULL);
	    return TCL_ERROR;
	}
	flags = TCL_EVAL_GLOBAL;
    } else if (objc != 2) {
	Tcl_WrongNumArgs(interp, 1, objv, "script ?global?");
	return TCL_ERROR;
    }

    script = Tcl_GetStringFromObj(objv[1], &length);
    return Tcl_EvalEx(interp, script, length, flags);
}

/*
 *----------------------------------------------------------------------
 *
 * TestevalobjvObjCmd --
 *
 *	This procedure implements the "testevalobjv" command.  It is
 *	used to test Tcl_EvalObjv.
 *
 * Results:
 *	A standard Tcl result.
 *
 * Side effects:
 *	None.
 *
 *----------------------------------------------------------------------
 */

static int
TestevalobjvObjCmd(
    TCL_UNUSED(void *),
    Tcl_Interp *interp,		/* Current interpreter. */
    int objc,			/* Number of arguments. */
    Tcl_Obj *const objv[])	/* Argument objects. */
{
    int evalGlobal;

    if (objc < 3) {
	Tcl_WrongNumArgs(interp, 1, objv, "global word ?word ...?");
	return TCL_ERROR;
    }
    if (Tcl_GetIntFromObj(interp, objv[1], &evalGlobal) != TCL_OK) {
	return TCL_ERROR;
    }
    return Tcl_EvalObjv(interp, objc-2, objv+2,
	    (evalGlobal) ? TCL_EVAL_GLOBAL : 0);
}

/*
 *----------------------------------------------------------------------
 *
 * TesteventObjCmd --
 *
 *	This procedure implements a 'testevent' command.  The command
 *	is used to test event queue management.
 *
 * The command takes two forms:
 *	- testevent queue name position script
 *		Queues an event at the given position in the queue, and
 *		associates a given name with it (the same name may be
 *		associated with multiple events). When the event comes
 *		to the head of the queue, executes the given script at
 *		global level in the current interp. The position may be
 *		one of 'head', 'tail' or 'mark'.
 *	- testevent delete name
 *		Deletes any events associated with the given name from
 *		the queue.
 *
 * Return value:
 *	Returns a standard Tcl result.
 *
 * Side effects:
 *	Manipulates the event queue as directed.
 *
 *----------------------------------------------------------------------
 */

static int
TesteventObjCmd(
    TCL_UNUSED(void *),
    Tcl_Interp *interp,		/* Tcl interpreter */
    int objc,			/* Parameter count */
    Tcl_Obj *const objv[])	/* Parameter vector */
{
    static const char *const subcommands[] = { /* Possible subcommands */
	"queue", "delete", NULL
    };
    int subCmdIndex;		/* Index of the chosen subcommand */
    static const char *const positions[] = { /* Possible queue positions */
	"head", "tail", "mark", NULL
    };
    int posIndex;		/* Index of the chosen position */
    static const int posNum[] = {
				/* Interpretation of the chosen position */
	TCL_QUEUE_HEAD,
	TCL_QUEUE_TAIL,
	TCL_QUEUE_MARK
    };
    TestEvent *ev;		/* Event to be queued */

    if (objc < 2) {
	Tcl_WrongNumArgs(interp, 1, objv, "subcommand ?arg ...?");
	return TCL_ERROR;
    }
    if (Tcl_GetIndexFromObj(interp, objv[1], subcommands, "subcommand",
	    TCL_EXACT, &subCmdIndex) != TCL_OK) {
	return TCL_ERROR;
    }
    switch (subCmdIndex) {
    case 0:			/* queue */
	if (objc != 5) {
	    Tcl_WrongNumArgs(interp, 2, objv, "name position script");
	    return TCL_ERROR;
	}
	if (Tcl_GetIndexFromObj(interp, objv[3], positions,
		"position specifier", TCL_EXACT, &posIndex) != TCL_OK) {
	    return TCL_ERROR;
	}
	ev = (TestEvent *)Tcl_Alloc(sizeof(TestEvent));
	ev->header.proc = TesteventProc;
	ev->header.nextPtr = NULL;
	ev->interp = interp;
	ev->command = objv[4];
	Tcl_IncrRefCount(ev->command);
	ev->tag = objv[2];
	Tcl_IncrRefCount(ev->tag);
	Tcl_QueueEvent((Tcl_Event *) ev, posNum[posIndex]);
	break;

    case 1:			/* delete */
	if (objc != 3) {
	    Tcl_WrongNumArgs(interp, 2, objv, "name");
	    return TCL_ERROR;
	}
	Tcl_DeleteEvents(TesteventDeleteProc, objv[2]);
	break;
    }

    return TCL_OK;
}

/*
 *----------------------------------------------------------------------
 *
 * TesteventProc --
 *
 *	Delivers a test event to the Tcl interpreter as part of event
 *	queue testing.
 *
 * Results:
 *	Returns 1 if the event has been serviced, 0 otherwise.
 *
 * Side effects:
 *	Evaluates the event's callback script, so has whatever side effects
 *	the callback has.  The return value of the callback script becomes the
 *	return value of this function.  If the callback script reports an
 *	error, it is reported as a background error.
 *
 *----------------------------------------------------------------------
 */

static int
TesteventProc(
    Tcl_Event *event,		/* Event to deliver */
    TCL_UNUSED(int) /*flags*/)
{
    TestEvent *ev = (TestEvent *) event;
    Tcl_Interp *interp = ev->interp;
    Tcl_Obj *command = ev->command;
    int result = Tcl_EvalObjEx(interp, command,
	    TCL_EVAL_GLOBAL | TCL_EVAL_DIRECT);
    int retval;

    if (result != TCL_OK) {
	Tcl_AddErrorInfo(interp,
		"    (command bound to \"testevent\" callback)");
	Tcl_BackgroundException(interp, TCL_ERROR);
	return 1;		/* Avoid looping on errors */
    }
    if (Tcl_GetBooleanFromObj(interp, Tcl_GetObjResult(interp),
	    &retval) != TCL_OK) {
	Tcl_AddErrorInfo(interp,
		"    (return value from \"testevent\" callback)");
	Tcl_BackgroundException(interp, TCL_ERROR);
	return 1;
    }
    if (retval) {
	Tcl_DecrRefCount(ev->tag);
	Tcl_DecrRefCount(ev->command);
    }

    return retval;
}

/*
 *----------------------------------------------------------------------
 *
 * TesteventDeleteProc --
 *
 *	Removes some set of events from the queue.
 *
 * This procedure is used as part of testing event queue management.
 *
 * Results:
 *	Returns 1 if a given event should be deleted, 0 otherwise.
 *
 * Side effects:
 *	None.
 *
 *----------------------------------------------------------------------
 */

static int
TesteventDeleteProc(
    Tcl_Event *event,		/* Event to examine */
    void *clientData)	/* Tcl_Obj containing the name of the event(s)
				 * to remove */
{
    TestEvent *ev;		/* Event to examine */
    const char *evNameStr;
    Tcl_Obj *targetName;	/* Name of the event(s) to delete */
    const char *targetNameStr;

    if (event->proc != TesteventProc) {
	return 0;
    }
    targetName = (Tcl_Obj *) clientData;
    targetNameStr = (char *) Tcl_GetString(targetName);
    ev = (TestEvent *) event;
    evNameStr = Tcl_GetString(ev->tag);
    if (strcmp(evNameStr, targetNameStr) == 0) {
	Tcl_DecrRefCount(ev->tag);
	Tcl_DecrRefCount(ev->command);
	return 1;
    } else {
	return 0;
    }
}

/*
 *----------------------------------------------------------------------
 *
 * TestexithandlerCmd --
 *
 *	This procedure implements the "testexithandler" command. It is
 *	used to test Tcl_CreateExitHandler and Tcl_DeleteExitHandler.
 *
 * Results:
 *	A standard Tcl result.
 *
 * Side effects:
 *	None.
 *
 *----------------------------------------------------------------------
 */

static int
TestexithandlerCmd(
    TCL_UNUSED(void *),
    Tcl_Interp *interp,		/* Current interpreter. */
    int argc,			/* Number of arguments. */
    const char **argv)		/* Argument strings. */
{
    int value;

    if (argc != 3) {
	Tcl_AppendResult(interp, "wrong # arguments: should be \"", argv[0],
		" create|delete value\"", (void *)NULL);
	return TCL_ERROR;
    }
    if (Tcl_GetInt(interp, argv[2], &value) != TCL_OK) {
	return TCL_ERROR;
    }
    if (strcmp(argv[1], "create") == 0) {
	Tcl_CreateExitHandler((value & 1) ? ExitProcOdd : ExitProcEven,
		INT2PTR(value));
    } else if (strcmp(argv[1], "delete") == 0) {
	Tcl_DeleteExitHandler((value & 1) ? ExitProcOdd : ExitProcEven,
		INT2PTR(value));
    } else {
	Tcl_AppendResult(interp, "bad option \"", argv[1],
		"\": must be create or delete", (void *)NULL);
	return TCL_ERROR;
    }
    return TCL_OK;
}

static void
ExitProcOdd(
    void *clientData)	/* Integer value to print. */
{
    char buf[16 + TCL_INTEGER_SPACE];
    int len;

    snprintf(buf, sizeof(buf), "odd %d\n", (int)PTR2INT(clientData));
    len = strlen(buf);
    if (len != (int) write(1, buf, len)) {
	Tcl_Panic("ExitProcOdd: unable to write to stdout");
    }
}

static void
ExitProcEven(
    void *clientData)	/* Integer value to print. */
{
    char buf[16 + TCL_INTEGER_SPACE];
    int len;

    snprintf(buf, sizeof(buf), "even %d\n", (int)PTR2INT(clientData));
    len = strlen(buf);
    if (len != (int) write(1, buf, len)) {
	Tcl_Panic("ExitProcEven: unable to write to stdout");
    }
}

/*
 *----------------------------------------------------------------------
 *
 * TestexprlongCmd --
 *
 *	This procedure verifies that Tcl_ExprLong does not modify the
 *	interpreter result if there is no error.
 *
 * Results:
 *	A standard Tcl result.
 *
 * Side effects:
 *	None.
 *
 *----------------------------------------------------------------------
 */

static int
TestexprlongCmd(
    TCL_UNUSED(void *),
    Tcl_Interp *interp,		/* Current interpreter. */
    int argc,			/* Number of arguments. */
    const char **argv)		/* Argument strings. */
{
    long exprResult;
    char buf[4 + TCL_INTEGER_SPACE];
    int result;

    if (argc != 2) {
	Tcl_AppendResult(interp, "wrong # arguments: should be \"", argv[0],
		" expression\"", (void *)NULL);
	return TCL_ERROR;
    }
    Tcl_AppendResult(interp, "This is a result", (void *)NULL);
    result = Tcl_ExprLong(interp, argv[1], &exprResult);
    if (result != TCL_OK) {
	return result;
    }
    snprintf(buf, sizeof(buf), ": %ld", exprResult);
    Tcl_AppendResult(interp, buf, (void *)NULL);
    return TCL_OK;
}

/*
 *----------------------------------------------------------------------
 *
 * TestexprlongobjCmd --
 *
 *	This procedure verifies that Tcl_ExprLongObj does not modify the
 *	interpreter result if there is no error.
 *
 * Results:
 *	A standard Tcl result.
 *
 * Side effects:
 *	None.
 *
 *----------------------------------------------------------------------
 */

static int
TestexprlongobjCmd(
    TCL_UNUSED(void *),
    Tcl_Interp *interp,		/* Current interpreter. */
    int objc,			/* Number of arguments. */
    Tcl_Obj *const *objv)	/* Argument objects. */
{
    long exprResult;
    char buf[4 + TCL_INTEGER_SPACE];
    int result;

    if (objc != 2) {
	Tcl_WrongNumArgs(interp, 1, objv, "expression");
	return TCL_ERROR;
    }
    Tcl_AppendResult(interp, "This is a result", (void *)NULL);
    result = Tcl_ExprLongObj(interp, objv[1], &exprResult);
    if (result != TCL_OK) {
	return result;
    }
    snprintf(buf, sizeof(buf), ": %ld", exprResult);
    Tcl_AppendResult(interp, buf, (void *)NULL);
    return TCL_OK;
}

/*
 *----------------------------------------------------------------------
 *
 * TestexprdoubleCmd --
 *
 *	This procedure verifies that Tcl_ExprDouble does not modify the
 *	interpreter result if there is no error.
 *
 * Results:
 *	A standard Tcl result.
 *
 * Side effects:
 *	None.
 *
 *----------------------------------------------------------------------
 */

static int
TestexprdoubleCmd(
    TCL_UNUSED(void *),
    Tcl_Interp *interp,		/* Current interpreter. */
    int argc,			/* Number of arguments. */
    const char **argv)		/* Argument strings. */
{
    double exprResult;
    char buf[4 + TCL_DOUBLE_SPACE];
    int result;

    if (argc != 2) {
	Tcl_AppendResult(interp, "wrong # arguments: should be \"", argv[0],
		" expression\"", (void *)NULL);
	return TCL_ERROR;
    }
    Tcl_AppendResult(interp, "This is a result", (void *)NULL);
    result = Tcl_ExprDouble(interp, argv[1], &exprResult);
    if (result != TCL_OK) {
	return result;
    }
    strcpy(buf, ": ");
    Tcl_PrintDouble(interp, exprResult, buf+2);
    Tcl_AppendResult(interp, buf, (void *)NULL);
    return TCL_OK;
}

/*
 *----------------------------------------------------------------------
 *
 * TestexprdoubleobjCmd --
 *
 *	This procedure verifies that Tcl_ExprLongObj does not modify the
 *	interpreter result if there is no error.
 *
 * Results:
 *	A standard Tcl result.
 *
 * Side effects:
 *	None.
 *
 *----------------------------------------------------------------------
 */

static int
TestexprdoubleobjCmd(
    TCL_UNUSED(void *),
    Tcl_Interp *interp,		/* Current interpreter. */
    int objc,			/* Number of arguments. */
    Tcl_Obj *const *objv)	/* Argument objects. */
{
    double exprResult;
    char buf[4 + TCL_DOUBLE_SPACE];
    int result;

    if (objc != 2) {
	Tcl_WrongNumArgs(interp, 1, objv, "expression");
	return TCL_ERROR;
    }
    Tcl_AppendResult(interp, "This is a result", (void *)NULL);
    result = Tcl_ExprDoubleObj(interp, objv[1], &exprResult);
    if (result != TCL_OK) {
	return result;
    }
    strcpy(buf, ": ");
    Tcl_PrintDouble(interp, exprResult, buf+2);
    Tcl_AppendResult(interp, buf, (void *)NULL);
    return TCL_OK;
}

/*
 *----------------------------------------------------------------------
 *
 * TestexprstringCmd --
 *
 *	This procedure tests the basic operation of Tcl_ExprString.
 *
 * Results:
 *	A standard Tcl result.
 *
 * Side effects:
 *	None.
 *
 *----------------------------------------------------------------------
 */

static int
TestexprstringCmd(
    TCL_UNUSED(void *),
    Tcl_Interp *interp,		/* Current interpreter. */
    int argc,			/* Number of arguments. */
    const char **argv)		/* Argument strings. */
{
    if (argc != 2) {
	Tcl_AppendResult(interp, "wrong # arguments: should be \"", argv[0],
		" expression\"", (void *)NULL);
	return TCL_ERROR;
    }
    return Tcl_ExprString(interp, argv[1]);
}

/*
 *----------------------------------------------------------------------
 *
 * TestfilelinkCmd --
 *
 *	This procedure implements the "testfilelink" command.  It is used to
 *	test the effects of creating and manipulating filesystem links in Tcl.
 *
 * Results:
 *	A standard Tcl result.
 *
 * Side effects:
 *	May create a link on disk.
 *
 *----------------------------------------------------------------------
 */

static int
TestfilelinkCmd(
    TCL_UNUSED(void *),
    Tcl_Interp *interp,		/* Current interpreter. */
    int objc,			/* Number of arguments. */
    Tcl_Obj *const objv[])	/* The argument objects. */
{
    Tcl_Obj *contents;

    if (objc < 2 || objc > 3) {
	Tcl_WrongNumArgs(interp, 1, objv, "source ?target?");
	return TCL_ERROR;
    }

    if (Tcl_FSConvertToPathType(interp, objv[1]) != TCL_OK) {
	return TCL_ERROR;
    }

    if (objc == 3) {
	/* Create link from source to target */
	contents = Tcl_FSLink(objv[1], objv[2],
		TCL_CREATE_SYMBOLIC_LINK|TCL_CREATE_HARD_LINK);
	if (contents == NULL) {
	    Tcl_AppendResult(interp, "could not create link from \"",
		    Tcl_GetString(objv[1]), "\" to \"",
		    Tcl_GetString(objv[2]), "\": ",
		    Tcl_PosixError(interp), (void *)NULL);
	    return TCL_ERROR;
	}
    } else {
	/* Read link */
	contents = Tcl_FSLink(objv[1], NULL, 0);
	if (contents == NULL) {
	    Tcl_AppendResult(interp, "could not read link \"",
		    Tcl_GetString(objv[1]), "\": ",
		    Tcl_PosixError(interp), (void *)NULL);
	    return TCL_ERROR;
	}
    }
    Tcl_SetObjResult(interp, contents);
    if (objc == 2) {
	/*
	 * If we are creating a link, this will actually just
	 * be objv[3], and we don't own it
	 */
	Tcl_DecrRefCount(contents);
    }
    return TCL_OK;
}

/*
 *----------------------------------------------------------------------
 *
 * TestgetassocdataCmd --
 *
 *	This procedure implements the "testgetassocdata" command. It is
 *	used to test Tcl_GetAssocData.
 *
 * Results:
 *	A standard Tcl result.
 *
 * Side effects:
 *	None.
 *
 *----------------------------------------------------------------------
 */

static int
TestgetassocdataCmd(
    TCL_UNUSED(void *),
    Tcl_Interp *interp,		/* Current interpreter. */
    int argc,			/* Number of arguments. */
    const char **argv)		/* Argument strings. */
{
    char *res;

    if (argc != 2) {
	Tcl_AppendResult(interp, "wrong # arguments: should be \"", argv[0],
		" data_key\"", (void *)NULL);
	return TCL_ERROR;
    }
    res = (char *) Tcl_GetAssocData(interp, argv[1], NULL);
    if (res != NULL) {
	Tcl_AppendResult(interp, res, (void *)NULL);
    }
    return TCL_OK;
}

/*
 *----------------------------------------------------------------------
 *
 * TestgetplatformCmd --
 *
 *	This procedure implements the "testgetplatform" command. It is
 *	used to retrieve the value of the tclPlatform global variable.
 *
 * Results:
 *	A standard Tcl result.
 *
 * Side effects:
 *	None.
 *
 *----------------------------------------------------------------------
 */

static int
TestgetplatformCmd(
    TCL_UNUSED(void *),
    Tcl_Interp *interp,		/* Current interpreter. */
    int argc,			/* Number of arguments. */
    const char **argv)		/* Argument strings. */
{
    static const char *const platformStrings[] = { "unix", "mac", "windows" };
    TclPlatformType *platform;

    platform = TclGetPlatform();

    if (argc != 1) {
	Tcl_AppendResult(interp, "wrong # arguments: should be \"", argv[0],
		(void *)NULL);
	return TCL_ERROR;
    }

    Tcl_AppendResult(interp, platformStrings[*platform], (void *)NULL);
    return TCL_OK;
}

/*
 *----------------------------------------------------------------------
 *
 * TestinterpdeleteCmd --
 *
 *	This procedure tests the code in tclInterp.c that deals with
 *	interpreter deletion. It deletes a user-specified interpreter
 *	from the hierarchy, and subsequent code checks integrity.
 *
 * Results:
 *	A standard Tcl result.
 *
 * Side effects:
 *	Deletes one or more interpreters.
 *
 *----------------------------------------------------------------------
 */

static int
TestinterpdeleteCmd(
    TCL_UNUSED(void *),
    Tcl_Interp *interp,		/* Current interpreter. */
    int argc,			/* Number of arguments. */
    const char **argv)		/* Argument strings. */
{
    Tcl_Interp *childToDelete;

    if (argc != 2) {
	Tcl_AppendResult(interp, "wrong # args: should be \"", argv[0],
		" path\"", (void *)NULL);
	return TCL_ERROR;
    }
    childToDelete = Tcl_GetChild(interp, argv[1]);
    if (childToDelete == NULL) {
	return TCL_ERROR;
    }
    Tcl_DeleteInterp(childToDelete);
    return TCL_OK;
}

/*
 *----------------------------------------------------------------------
 *
 * TestlinkCmd --
 *
 *	This procedure implements the "testlink" command.  It is used
 *	to test Tcl_LinkVar and related library procedures.
 *
 * Results:
 *	A standard Tcl result.
 *
 * Side effects:
 *	Creates and deletes various variable links, plus returns
 *	values of the linked variables.
 *
 *----------------------------------------------------------------------
 */

static int
TestlinkCmd(
    TCL_UNUSED(void *),
    Tcl_Interp *interp,		/* Current interpreter. */
    int argc,			/* Number of arguments. */
    const char **argv)		/* Argument strings. */
{
    static int intVar = 43;
    static int boolVar = 4;
    static double realVar = 1.23;
    static Tcl_WideInt wideVar = 79;
    static char *stringVar = NULL;
    static char charVar = '@';
    static unsigned char ucharVar = 130;
    static short shortVar = 3000;
    static unsigned short ushortVar = 60000;
    static unsigned int uintVar = 0xBEEFFEED;
    static long longVar = 123456789L;
    static unsigned long ulongVar = 3456789012UL;
    static float floatVar = 4.5;
    static Tcl_WideUInt uwideVar = 123;
    static int created = 0;
    char buffer[2*TCL_DOUBLE_SPACE];
    int writable, flag;
    Tcl_Obj *tmp;

    if (argc < 2) {
	Tcl_AppendResult(interp, "wrong # args: should be \"", argv[0],
		" option ?arg arg arg arg arg arg arg arg arg arg arg arg"
		" arg arg?\"", (void *)NULL);
	return TCL_ERROR;
    }
    if (strcmp(argv[1], "create") == 0) {
	if (argc != 16) {
	    Tcl_AppendResult(interp, "wrong # args: should be \"",
		argv[0], " ", argv[1],
		" intRO realRO boolRO stringRO wideRO charRO ucharRO shortRO"
		" ushortRO uintRO longRO ulongRO floatRO uwideRO\"", (void *)NULL);
	    return TCL_ERROR;
	}
	if (created) {
	    Tcl_UnlinkVar(interp, "int");
	    Tcl_UnlinkVar(interp, "real");
	    Tcl_UnlinkVar(interp, "bool");
	    Tcl_UnlinkVar(interp, "string");
	    Tcl_UnlinkVar(interp, "wide");
	    Tcl_UnlinkVar(interp, "char");
	    Tcl_UnlinkVar(interp, "uchar");
	    Tcl_UnlinkVar(interp, "short");
	    Tcl_UnlinkVar(interp, "ushort");
	    Tcl_UnlinkVar(interp, "uint");
	    Tcl_UnlinkVar(interp, "long");
	    Tcl_UnlinkVar(interp, "ulong");
	    Tcl_UnlinkVar(interp, "float");
	    Tcl_UnlinkVar(interp, "uwide");
	}
	created = 1;
	if (Tcl_GetBoolean(interp, argv[2], &writable) != TCL_OK) {
	    return TCL_ERROR;
	}
	flag = writable ? 0 : TCL_LINK_READ_ONLY;
	if (Tcl_LinkVar(interp, "int", &intVar,
		TCL_LINK_INT | flag) != TCL_OK) {
	    return TCL_ERROR;
	}
	if (Tcl_GetBoolean(interp, argv[3], &writable) != TCL_OK) {
	    return TCL_ERROR;
	}
	flag = writable ? 0 : TCL_LINK_READ_ONLY;
	if (Tcl_LinkVar(interp, "real", &realVar,
		TCL_LINK_DOUBLE | flag) != TCL_OK) {
	    return TCL_ERROR;
	}
	if (Tcl_GetBoolean(interp, argv[4], &writable) != TCL_OK) {
	    return TCL_ERROR;
	}
	flag = writable ? 0 : TCL_LINK_READ_ONLY;
	if (Tcl_LinkVar(interp, "bool", &boolVar,
		TCL_LINK_BOOLEAN | flag) != TCL_OK) {
	    return TCL_ERROR;
	}
	if (Tcl_GetBoolean(interp, argv[5], &writable) != TCL_OK) {
	    return TCL_ERROR;
	}
	flag = writable ? 0 : TCL_LINK_READ_ONLY;
	if (Tcl_LinkVar(interp, "string", &stringVar,
		TCL_LINK_STRING | flag) != TCL_OK) {
	    return TCL_ERROR;
	}
	if (Tcl_GetBoolean(interp, argv[6], &writable) != TCL_OK) {
	    return TCL_ERROR;
	}
	flag = writable ? 0 : TCL_LINK_READ_ONLY;
	if (Tcl_LinkVar(interp, "wide", &wideVar,
			TCL_LINK_WIDE_INT | flag) != TCL_OK) {
	    return TCL_ERROR;
	}
	if (Tcl_GetBoolean(interp, argv[7], &writable) != TCL_OK) {
	    return TCL_ERROR;
	}
	flag = writable ? 0 : TCL_LINK_READ_ONLY;
	if (Tcl_LinkVar(interp, "char", &charVar,
		TCL_LINK_CHAR | flag) != TCL_OK) {
	    return TCL_ERROR;
	}
	if (Tcl_GetBoolean(interp, argv[8], &writable) != TCL_OK) {
	    return TCL_ERROR;
	}
	flag = writable ? 0 : TCL_LINK_READ_ONLY;
	if (Tcl_LinkVar(interp, "uchar", &ucharVar,
		TCL_LINK_UCHAR | flag) != TCL_OK) {
	    return TCL_ERROR;
	}
	if (Tcl_GetBoolean(interp, argv[9], &writable) != TCL_OK) {
	    return TCL_ERROR;
	}
	flag = writable ? 0 : TCL_LINK_READ_ONLY;
	if (Tcl_LinkVar(interp, "short", &shortVar,
		TCL_LINK_SHORT | flag) != TCL_OK) {
	    return TCL_ERROR;
	}
	if (Tcl_GetBoolean(interp, argv[10], &writable) != TCL_OK) {
	    return TCL_ERROR;
	}
	flag = writable ? 0 : TCL_LINK_READ_ONLY;
	if (Tcl_LinkVar(interp, "ushort", &ushortVar,
		TCL_LINK_USHORT | flag) != TCL_OK) {
	    return TCL_ERROR;
	}
	if (Tcl_GetBoolean(interp, argv[11], &writable) != TCL_OK) {
	    return TCL_ERROR;
	}
	flag = writable ? 0 : TCL_LINK_READ_ONLY;
	if (Tcl_LinkVar(interp, "uint", &uintVar,
		TCL_LINK_UINT | flag) != TCL_OK) {
	    return TCL_ERROR;
	}
	if (Tcl_GetBoolean(interp, argv[12], &writable) != TCL_OK) {
	    return TCL_ERROR;
	}
	flag = writable ? 0 : TCL_LINK_READ_ONLY;
	if (Tcl_LinkVar(interp, "long", &longVar,
		TCL_LINK_LONG | flag) != TCL_OK) {
	    return TCL_ERROR;
	}
	if (Tcl_GetBoolean(interp, argv[13], &writable) != TCL_OK) {
	    return TCL_ERROR;
	}
	flag = writable ? 0 : TCL_LINK_READ_ONLY;
	if (Tcl_LinkVar(interp, "ulong", &ulongVar,
		TCL_LINK_ULONG | flag) != TCL_OK) {
	    return TCL_ERROR;
	}
	if (Tcl_GetBoolean(interp, argv[14], &writable) != TCL_OK) {
	    return TCL_ERROR;
	}
	flag = writable ? 0 : TCL_LINK_READ_ONLY;
	if (Tcl_LinkVar(interp, "float", &floatVar,
		TCL_LINK_FLOAT | flag) != TCL_OK) {
	    return TCL_ERROR;
	}
	if (Tcl_GetBoolean(interp, argv[15], &writable) != TCL_OK) {
	    return TCL_ERROR;
	}
	flag = writable ? 0 : TCL_LINK_READ_ONLY;
	if (Tcl_LinkVar(interp, "uwide", &uwideVar,
		TCL_LINK_WIDE_UINT | flag) != TCL_OK) {
	    return TCL_ERROR;
	}

    } else if (strcmp(argv[1], "delete") == 0) {
	Tcl_UnlinkVar(interp, "int");
	Tcl_UnlinkVar(interp, "real");
	Tcl_UnlinkVar(interp, "bool");
	Tcl_UnlinkVar(interp, "string");
	Tcl_UnlinkVar(interp, "wide");
	Tcl_UnlinkVar(interp, "char");
	Tcl_UnlinkVar(interp, "uchar");
	Tcl_UnlinkVar(interp, "short");
	Tcl_UnlinkVar(interp, "ushort");
	Tcl_UnlinkVar(interp, "uint");
	Tcl_UnlinkVar(interp, "long");
	Tcl_UnlinkVar(interp, "ulong");
	Tcl_UnlinkVar(interp, "float");
	Tcl_UnlinkVar(interp, "uwide");
	created = 0;
    } else if (strcmp(argv[1], "get") == 0) {
	TclFormatInt(buffer, intVar);
	Tcl_AppendElement(interp, buffer);
	Tcl_PrintDouble(NULL, realVar, buffer);
	Tcl_AppendElement(interp, buffer);
	TclFormatInt(buffer, boolVar);
	Tcl_AppendElement(interp, buffer);
	Tcl_AppendElement(interp, (stringVar == NULL) ? "-" : stringVar);
	/*
	 * Wide ints only have an object-based interface.
	 */
	tmp = Tcl_NewWideIntObj(wideVar);
	Tcl_AppendElement(interp, Tcl_GetString(tmp));
	Tcl_DecrRefCount(tmp);
	TclFormatInt(buffer, (int) charVar);
	Tcl_AppendElement(interp, buffer);
	TclFormatInt(buffer, (int) ucharVar);
	Tcl_AppendElement(interp, buffer);
	TclFormatInt(buffer, (int) shortVar);
	Tcl_AppendElement(interp, buffer);
	TclFormatInt(buffer, (int) ushortVar);
	Tcl_AppendElement(interp, buffer);
	TclFormatInt(buffer, (int) uintVar);
	Tcl_AppendElement(interp, buffer);
	tmp = Tcl_NewWideIntObj(longVar);
	Tcl_AppendElement(interp, Tcl_GetString(tmp));
	Tcl_DecrRefCount(tmp);
#ifdef TCL_WIDE_INT_IS_LONG
	if (ulongVar > WIDE_MAX) {
		mp_int bignumValue;
		if (mp_init_u64(&bignumValue, ulongVar) != MP_OKAY) {
		    Tcl_Panic("%s: memory overflow", "Tcl_SetWideUIntObj");
		}
		tmp = Tcl_NewBignumObj(&bignumValue);
	} else
#endif /* TCL_WIDE_INT_IS_LONG */
	tmp = Tcl_NewWideIntObj((Tcl_WideInt)ulongVar);
	Tcl_AppendElement(interp, Tcl_GetString(tmp));
	Tcl_DecrRefCount(tmp);
	Tcl_PrintDouble(NULL, (double)floatVar, buffer);
	Tcl_AppendElement(interp, buffer);
	if (uwideVar > WIDE_MAX) {
		mp_int bignumValue;
		if (mp_init_u64(&bignumValue, uwideVar) != MP_OKAY) {
		    Tcl_Panic("%s: memory overflow", "Tcl_SetWideUIntObj");
		}
		tmp = Tcl_NewBignumObj(&bignumValue);
	} else {
	    tmp = Tcl_NewWideIntObj((Tcl_WideInt)uwideVar);
	}
	Tcl_AppendElement(interp, Tcl_GetString(tmp));
	Tcl_DecrRefCount(tmp);
    } else if (strcmp(argv[1], "set") == 0) {
	int v;

	if (argc != 16) {
	    Tcl_AppendResult(interp, "wrong # args: should be \"",
		    argv[0], " ", argv[1],
		    " intValue realValue boolValue stringValue wideValue"
		    " charValue ucharValue shortValue ushortValue uintValue"
		    " longValue ulongValue floatValue uwideValue\"", (void *)NULL);
	    return TCL_ERROR;
	}
	if (argv[2][0] != 0) {
	    if (Tcl_GetInt(interp, argv[2], &intVar) != TCL_OK) {
		return TCL_ERROR;
	    }
	}
	if (argv[3][0] != 0) {
	    if (Tcl_GetDouble(interp, argv[3], &realVar) != TCL_OK) {
		return TCL_ERROR;
	    }
	}
	if (argv[4][0] != 0) {
	    if (Tcl_GetInt(interp, argv[4], &boolVar) != TCL_OK) {
		return TCL_ERROR;
	    }
	}
	if (argv[5][0] != 0) {
	    if (stringVar != NULL) {
		Tcl_Free(stringVar);
	    }
	    if (strcmp(argv[5], "-") == 0) {
		stringVar = NULL;
	    } else {
		stringVar = (char *)Tcl_Alloc(strlen(argv[5]) + 1);
		strcpy(stringVar, argv[5]);
	    }
	}
	if (argv[6][0] != 0) {
	    tmp = Tcl_NewStringObj(argv[6], -1);
	    if (Tcl_GetWideIntFromObj(interp, tmp, &wideVar) != TCL_OK) {
		Tcl_DecrRefCount(tmp);
		return TCL_ERROR;
	    }
	    Tcl_DecrRefCount(tmp);
	}
	if (argv[7][0]) {
	    if (Tcl_GetInt(interp, argv[7], &v) != TCL_OK) {
		return TCL_ERROR;
	    }
	    charVar = (char) v;
	}
	if (argv[8][0]) {
	    if (Tcl_GetInt(interp, argv[8], &v) != TCL_OK) {
		return TCL_ERROR;
	    }
	    ucharVar = (unsigned char) v;
	}
	if (argv[9][0]) {
	    if (Tcl_GetInt(interp, argv[9], &v) != TCL_OK) {
		return TCL_ERROR;
	    }
	    shortVar = (short) v;
	}
	if (argv[10][0]) {
	    if (Tcl_GetInt(interp, argv[10], &v) != TCL_OK) {
		return TCL_ERROR;
	    }
	    ushortVar = (unsigned short) v;
	}
	if (argv[11][0]) {
	    if (Tcl_GetInt(interp, argv[11], &v) != TCL_OK) {
		return TCL_ERROR;
	    }
	    uintVar = (unsigned int) v;
	}
	if (argv[12][0]) {
	    if (Tcl_GetInt(interp, argv[12], &v) != TCL_OK) {
		return TCL_ERROR;
	    }
	    longVar = (long) v;
	}
	if (argv[13][0]) {
	    if (Tcl_GetInt(interp, argv[13], &v) != TCL_OK) {
		return TCL_ERROR;
	    }
	    ulongVar = (unsigned long) v;
	}
	if (argv[14][0]) {
	    double d;
	    if (Tcl_GetDouble(interp, argv[14], &d) != TCL_OK) {
		return TCL_ERROR;
	    }
	    floatVar = (float) d;
	}
	if (argv[15][0]) {
	    Tcl_WideInt w;
	    tmp = Tcl_NewStringObj(argv[15], -1);
	    if (Tcl_GetWideIntFromObj(interp, tmp, &w) != TCL_OK) {
		Tcl_DecrRefCount(tmp);
		return TCL_ERROR;
	    }
	    Tcl_DecrRefCount(tmp);
	    uwideVar = (Tcl_WideUInt) w;
	}
    } else if (strcmp(argv[1], "update") == 0) {
	int v;

	if (argc != 16) {
	    Tcl_AppendResult(interp, "wrong # args: should be \"",
		    argv[0], " ", argv[1],
		    " intValue realValue boolValue stringValue wideValue"
		    " charValue ucharValue shortValue ushortValue uintValue"
		    " longValue ulongValue floatValue uwideValue\"", (void *)NULL);
	    return TCL_ERROR;
	}
	if (argv[2][0] != 0) {
	    if (Tcl_GetInt(interp, argv[2], &intVar) != TCL_OK) {
		return TCL_ERROR;
	    }
	    Tcl_UpdateLinkedVar(interp, "int");
	}
	if (argv[3][0] != 0) {
	    if (Tcl_GetDouble(interp, argv[3], &realVar) != TCL_OK) {
		return TCL_ERROR;
	    }
	    Tcl_UpdateLinkedVar(interp, "real");
	}
	if (argv[4][0] != 0) {
	    if (Tcl_GetInt(interp, argv[4], &boolVar) != TCL_OK) {
		return TCL_ERROR;
	    }
	    Tcl_UpdateLinkedVar(interp, "bool");
	}
	if (argv[5][0] != 0) {
	    if (stringVar != NULL) {
		Tcl_Free(stringVar);
	    }
	    if (strcmp(argv[5], "-") == 0) {
		stringVar = NULL;
	    } else {
		stringVar = (char *)Tcl_Alloc(strlen(argv[5]) + 1);
		strcpy(stringVar, argv[5]);
	    }
	    Tcl_UpdateLinkedVar(interp, "string");
	}
	if (argv[6][0] != 0) {
	    tmp = Tcl_NewStringObj(argv[6], -1);
	    if (Tcl_GetWideIntFromObj(interp, tmp, &wideVar) != TCL_OK) {
		Tcl_DecrRefCount(tmp);
		return TCL_ERROR;
	    }
	    Tcl_DecrRefCount(tmp);
	    Tcl_UpdateLinkedVar(interp, "wide");
	}
	if (argv[7][0]) {
	    if (Tcl_GetInt(interp, argv[7], &v) != TCL_OK) {
		return TCL_ERROR;
	    }
	    charVar = (char) v;
	    Tcl_UpdateLinkedVar(interp, "char");
	}
	if (argv[8][0]) {
	    if (Tcl_GetInt(interp, argv[8], &v) != TCL_OK) {
		return TCL_ERROR;
	    }
	    ucharVar = (unsigned char) v;
	    Tcl_UpdateLinkedVar(interp, "uchar");
	}
	if (argv[9][0]) {
	    if (Tcl_GetInt(interp, argv[9], &v) != TCL_OK) {
		return TCL_ERROR;
	    }
	    shortVar = (short) v;
	    Tcl_UpdateLinkedVar(interp, "short");
	}
	if (argv[10][0]) {
	    if (Tcl_GetInt(interp, argv[10], &v) != TCL_OK) {
		return TCL_ERROR;
	    }
	    ushortVar = (unsigned short) v;
	    Tcl_UpdateLinkedVar(interp, "ushort");
	}
	if (argv[11][0]) {
	    if (Tcl_GetInt(interp, argv[11], &v) != TCL_OK) {
		return TCL_ERROR;
	    }
	    uintVar = (unsigned int) v;
	    Tcl_UpdateLinkedVar(interp, "uint");
	}
	if (argv[12][0]) {
	    if (Tcl_GetInt(interp, argv[12], &v) != TCL_OK) {
		return TCL_ERROR;
	    }
	    longVar = (long) v;
	    Tcl_UpdateLinkedVar(interp, "long");
	}
	if (argv[13][0]) {
	    if (Tcl_GetInt(interp, argv[13], &v) != TCL_OK) {
		return TCL_ERROR;
	    }
	    ulongVar = (unsigned long) v;
	    Tcl_UpdateLinkedVar(interp, "ulong");
	}
	if (argv[14][0]) {
	    double d;
	    if (Tcl_GetDouble(interp, argv[14], &d) != TCL_OK) {
		return TCL_ERROR;
	    }
	    floatVar = (float) d;
	    Tcl_UpdateLinkedVar(interp, "float");
	}
	if (argv[15][0]) {
	    Tcl_WideInt w;
	    tmp = Tcl_NewStringObj(argv[15], -1);
	    if (Tcl_GetWideIntFromObj(interp, tmp, &w) != TCL_OK) {
		Tcl_DecrRefCount(tmp);
		return TCL_ERROR;
	    }
	    Tcl_DecrRefCount(tmp);
	    uwideVar = (Tcl_WideUInt) w;
	    Tcl_UpdateLinkedVar(interp, "uwide");
	}
    } else {
	Tcl_AppendResult(interp, "bad option \"", argv[1],
		"\": should be create, delete, get, set, or update", (void *)NULL);
	return TCL_ERROR;
    }
    return TCL_OK;
}

/*
 *----------------------------------------------------------------------
 *
 * TestlinkarrayCmd --
 *
 *      This function is invoked to process the "testlinkarray" Tcl command.
 *      It is used to test the 'Tcl_LinkArray' function.
 *
 * Results:
 *      A standard Tcl result.
 *
 * Side effects:
 *	Creates, deletes, and invokes variable links.
 *
 *----------------------------------------------------------------------
 */

static int
TestlinkarrayCmd(
    TCL_UNUSED(void *),
    Tcl_Interp *interp,         /* Current interpreter. */
    int objc,                   /* Number of arguments. */
    Tcl_Obj *const objv[])      /* Argument objects. */
{
    static const char *LinkOption[] = {
        "update", "remove", "create", NULL
    };
    enum LinkOptionEnum { LINK_UPDATE, LINK_REMOVE, LINK_CREATE } optionIndex;
    static const char *LinkType[] = {
	"char", "uchar", "short", "ushort", "int", "uint", "long", "ulong",
	"wide", "uwide", "float", "double", "string", "char*", "binary", NULL
    };
    /* all values after TCL_LINK_CHARS_ARRAY are used as arrays (see below) */
    static int LinkTypes[] = {
	TCL_LINK_CHAR, TCL_LINK_UCHAR,
	TCL_LINK_SHORT, TCL_LINK_USHORT, TCL_LINK_INT, TCL_LINK_UINT,
	TCL_LINK_LONG, TCL_LINK_ULONG, TCL_LINK_WIDE_INT, TCL_LINK_WIDE_UINT,
	TCL_LINK_FLOAT, TCL_LINK_DOUBLE, TCL_LINK_STRING, TCL_LINK_CHARS,
	TCL_LINK_BINARY
    };
    int typeIndex, readonly, i, size;
    Tcl_Size length;
    char *name, *arg;
    Tcl_WideInt addr;

    if (objc < 2) {
	Tcl_WrongNumArgs(interp, 1, objv, "option args");
	return TCL_ERROR;
    }
    if (Tcl_GetIndexFromObj(interp, objv[1], LinkOption, "option", 0,
	    &optionIndex) != TCL_OK) {
	return TCL_ERROR;
    }
    switch (optionIndex) {
    case LINK_UPDATE:
	for (i=2; i<objc; i++) {
	    Tcl_UpdateLinkedVar(interp, Tcl_GetString(objv[i]));
	}
	return TCL_OK;
    case LINK_REMOVE:
	for (i=2; i<objc; i++) {
	    Tcl_UnlinkVar(interp, Tcl_GetString(objv[i]));
	}
	return TCL_OK;
    case LINK_CREATE:
	if (objc < 4) {
	    goto wrongArgs;
	}
	readonly = 0;
	i = 2;

	/*
	 * test on switch -r...
	 */

	arg = Tcl_GetStringFromObj(objv[i], &length);
	if (length < 2) {
	    goto wrongArgs;
	}
	if (arg[0] == '-') {
	    if (arg[1] != 'r') {
		goto wrongArgs;
	    }
	    readonly = TCL_LINK_READ_ONLY;
	    i++;
	}
	if (Tcl_GetIndexFromObj(interp, objv[i++], LinkType, "type", 0,
 		&typeIndex) != TCL_OK) {
	    return TCL_ERROR;
	}
	if (Tcl_GetIntFromObj(interp, objv[i++], &size) == TCL_ERROR) {
	    Tcl_SetObjResult(interp, Tcl_NewStringObj("wrong size value", -1));
	    return TCL_ERROR;
	}
	name = Tcl_GetString(objv[i++]);

	/*
	 * If no address is given request one in the underlying function
	 */

	if (i < objc) {
	    if (Tcl_GetWideIntFromObj(interp, objv[i], &addr) == TCL_ERROR) {
 		Tcl_SetObjResult(interp, Tcl_NewStringObj(
			"wrong address value", -1));
		return TCL_ERROR;
	    }
	} else {
	    addr = 0;
	}
	return Tcl_LinkArray(interp, name, INT2PTR(addr),
		LinkTypes[typeIndex] | readonly, size);
    }
    return TCL_OK;

  wrongArgs:
    Tcl_WrongNumArgs(interp, 2, objv, "?-readonly? type size name ?address?");
    return TCL_ERROR;
}

/*
 *----------------------------------------------------------------------
 *
 * TestlistrepCmd --
 *
 *      This function is invoked to generate a list object with a specific
 *	internal representation.
 *
 * Results:
 *      A standard Tcl result.
 *
 * Side effects:
 *	None.
 *
 *----------------------------------------------------------------------
 */

static int
TestlistrepCmd(
    TCL_UNUSED(void *),
    Tcl_Interp *interp,         /* Current interpreter. */
    int objc,                   /* Number of arguments. */
    Tcl_Obj *const objv[])      /* Argument objects. */
{
    /* Subcommands supported by this command */
    const char* subcommands[] = {
	"new",
	"describe",
	"config",
	"validate",
	NULL
    };
    enum {
	LISTREP_NEW,
	LISTREP_DESCRIBE,
	LISTREP_CONFIG,
	LISTREP_VALIDATE
    } cmdIndex;
    Tcl_Obj *resultObj = NULL;

    if (objc < 2) {
	Tcl_WrongNumArgs(interp, 1, objv, "command ?arg ...?");
	return TCL_ERROR;
    }
    if (Tcl_GetIndexFromObj(
	    interp, objv[1], subcommands, "command", 0, &cmdIndex)
	!= TCL_OK) {
	return TCL_ERROR;
    }
    switch (cmdIndex) {
    case LISTREP_NEW:
	if (objc < 3 || objc > 5) {
	    Tcl_WrongNumArgs(interp, 2, objv, "length ?leadSpace endSpace?");
	    return TCL_ERROR;
	} else {
	    Tcl_WideUInt length;
	    Tcl_WideUInt leadSpace = 0;
	    Tcl_WideUInt endSpace = 0;
	    if (Tcl_GetWideUIntFromObj(interp, objv[2], &length) != TCL_OK) {
		return TCL_ERROR;
	    }
	    if (objc > 3) {
		if (Tcl_GetWideUIntFromObj(interp, objv[3], &leadSpace) != TCL_OK) {
		    return TCL_ERROR;
		}
		if (objc > 4) {
		    if (Tcl_GetWideUIntFromObj(interp, objv[4], &endSpace)
			!= TCL_OK) {
			return TCL_ERROR;
		    }
		}
	    }
	    resultObj = TclListTestObj(length, leadSpace, endSpace);
	    if (resultObj == NULL) {
		Tcl_AppendResult(interp, "List capacity exceeded", (void *)NULL);
		return TCL_ERROR;
	    }
	}
	break;

    case LISTREP_DESCRIBE:
#define APPEND_FIELD(targetObj_, structPtr_, fld_)                        \
    do {                                                                  \
	Tcl_ListObjAppendElement(                                         \
	    interp, (targetObj_), Tcl_NewStringObj(#fld_, -1));           \
	Tcl_ListObjAppendElement(                                         \
	    interp, (targetObj_), Tcl_NewWideIntObj((structPtr_)->fld_)); \
    } while (0)
	if (objc != 3) {
	    Tcl_WrongNumArgs(interp, 2, objv, "object");
	    return TCL_ERROR;
	} else {
	    Tcl_Obj **objs;
	    Tcl_Size nobjs;
	    ListRep listRep;
	    Tcl_Obj *listRepObjs[4];

	    /* Force list representation */
	    if (Tcl_ListObjGetElements(interp, objv[2], &nobjs, &objs) != TCL_OK) {
		return TCL_ERROR;
	    }
	    ListObjGetRep(objv[2], &listRep);
	    listRepObjs[0] = Tcl_NewStringObj("store", -1);
	    listRepObjs[1] = Tcl_NewListObj(12, NULL);
	    Tcl_ListObjAppendElement(
		interp, listRepObjs[1], Tcl_NewStringObj("memoryAddress", -1));
	    Tcl_ListObjAppendElement(
		interp, listRepObjs[1], Tcl_ObjPrintf("%p", listRep.storePtr));
	    APPEND_FIELD(listRepObjs[1], listRep.storePtr, firstUsed);
	    APPEND_FIELD(listRepObjs[1], listRep.storePtr, numUsed);
	    APPEND_FIELD(listRepObjs[1], listRep.storePtr, numAllocated);
	    APPEND_FIELD(listRepObjs[1], listRep.storePtr, refCount);
	    APPEND_FIELD(listRepObjs[1], listRep.storePtr, flags);
	    if (listRep.spanPtr) {
		listRepObjs[2] = Tcl_NewStringObj("span", -1);
		listRepObjs[3] = Tcl_NewListObj(8, NULL);
		Tcl_ListObjAppendElement(interp,
					 listRepObjs[3],
					 Tcl_NewStringObj("memoryAddress", -1));
		Tcl_ListObjAppendElement(
		    interp, listRepObjs[3], Tcl_ObjPrintf("%p", listRep.spanPtr));
		APPEND_FIELD(listRepObjs[3], listRep.spanPtr, spanStart);
		APPEND_FIELD(
		    listRepObjs[3], listRep.spanPtr, spanLength);
		APPEND_FIELD(listRepObjs[3], listRep.spanPtr, refCount);
	    }
	    resultObj = Tcl_NewListObj(listRep.spanPtr ? 4 : 2, listRepObjs);
	}
#undef APPEND_FIELD
	break;

    case LISTREP_CONFIG:
	if (objc != 2) {
	    Tcl_WrongNumArgs(interp, 2, objv, "object");
	    return TCL_ERROR;
	}
	resultObj = Tcl_NewListObj(2, NULL);
	Tcl_ListObjAppendElement(
	    NULL, resultObj, Tcl_NewStringObj("LIST_SPAN_THRESHOLD", -1));
	Tcl_ListObjAppendElement(
	    NULL, resultObj, Tcl_NewWideIntObj(LIST_SPAN_THRESHOLD));
	break;

    case LISTREP_VALIDATE:
	if (objc != 3) {
	    Tcl_WrongNumArgs(interp, 2, objv, "object");
	    return TCL_ERROR;
	}
	TclListObjValidate(interp, objv[2]); /* Panics if invalid */
	resultObj = Tcl_NewObj();
	break;
    }
    Tcl_SetObjResult(interp, resultObj);
    return TCL_OK;
}

/*
 *----------------------------------------------------------------------
 *
 * TestlocaleCmd --
 *
 *	This procedure implements the "testlocale" command.  It is used
 *	to test the effects of setting different locales in Tcl.
 *
 * Results:
 *	A standard Tcl result.
 *
 * Side effects:
 *	Modifies the current C locale.
 *
 *----------------------------------------------------------------------
 */

static int
TestlocaleCmd(
    TCL_UNUSED(void *),
    Tcl_Interp *interp,		/* Current interpreter. */
    int objc,			/* Number of arguments. */
    Tcl_Obj *const objv[])	/* The argument objects. */
{
    int index;
    const char *locale;
    static const char *const optionStrings[] = {
	"ctype", "numeric", "time", "collate", "monetary",
	"all",	NULL
    };
    static const int lcTypes[] = {
	LC_CTYPE, LC_NUMERIC, LC_TIME, LC_COLLATE, LC_MONETARY,
	LC_ALL
    };

    /*
     * LC_CTYPE, etc. correspond to the indices for the strings.
     */

    if (objc < 2 || objc > 3) {
	Tcl_WrongNumArgs(interp, 1, objv, "category ?locale?");
	return TCL_ERROR;
    }

    if (Tcl_GetIndexFromObj(interp, objv[1], optionStrings, "option", 0,
	    &index) != TCL_OK) {
	return TCL_ERROR;
    }

    if (objc == 3) {
	locale = Tcl_GetString(objv[2]);
    } else {
	locale = NULL;
    }
    locale = setlocale(lcTypes[index], locale);
    if (locale) {
	Tcl_SetStringObj(Tcl_GetObjResult(interp), locale, -1);
    }
    return TCL_OK;
}

/*
 *----------------------------------------------------------------------
 *
 * CleanupTestSetassocdataTests --
 *
 *	This function is called when an interpreter is deleted to clean
 *	up any data left over from running the testsetassocdata command.
 *
 * Results:
 *	None.
 *
 * Side effects:
 *	Releases storage.
 *
 *----------------------------------------------------------------------
 */

static void
CleanupTestSetassocdataTests(
    void *clientData,	/* Data to be released. */
    TCL_UNUSED(Tcl_Interp *))
{
    Tcl_Free(clientData);
}

/*
 *----------------------------------------------------------------------
 *
 * TestparserObjCmd --
 *
 *	This procedure implements the "testparser" command.  It is
 *	used for testing the new Tcl script parser in Tcl 8.1.
 *
 * Results:
 *	A standard Tcl result.
 *
 * Side effects:
 *	None.
 *
 *----------------------------------------------------------------------
 */

static int
TestparserObjCmd(
    TCL_UNUSED(void *),
    Tcl_Interp *interp,		/* Current interpreter. */
    int objc,			/* Number of arguments. */
    Tcl_Obj *const objv[])	/* The argument objects. */
{
    const char *script;
    Tcl_Size dummy;
    int length;
    Tcl_Parse parse;

    if (objc != 3) {
	Tcl_WrongNumArgs(interp, 1, objv, "script length");
	return TCL_ERROR;
    }
    script = Tcl_GetStringFromObj(objv[1], &dummy);
    if (Tcl_GetIntFromObj(interp, objv[2], &length)) {
	return TCL_ERROR;
    }
    if (length == 0) {
	length = dummy;
    }
    if (Tcl_ParseCommand(interp, script, length, 0, &parse) != TCL_OK) {
	Tcl_AddErrorInfo(interp, "\n    (remainder of script: \"");
	Tcl_AddErrorInfo(interp, parse.term);
	Tcl_AddErrorInfo(interp, "\")");
	return TCL_ERROR;
    }

    /*
     * The parse completed successfully.  Just print out the contents
     * of the parse structure into the interpreter's result.
     */

    PrintParse(interp, &parse);
    Tcl_FreeParse(&parse);
    return TCL_OK;
}

/*
 *----------------------------------------------------------------------
 *
 * TestexprparserObjCmd --
 *
 *	This procedure implements the "testexprparser" command.  It is
 *	used for testing the new Tcl expression parser in Tcl 8.1.
 *
 * Results:
 *	A standard Tcl result.
 *
 * Side effects:
 *	None.
 *
 *----------------------------------------------------------------------
 */

static int
TestexprparserObjCmd(
    TCL_UNUSED(void *),
    Tcl_Interp *interp,		/* Current interpreter. */
    int objc,			/* Number of arguments. */
    Tcl_Obj *const objv[])	/* The argument objects. */
{
    const char *script;
    Tcl_Size dummy;
    int length;
    Tcl_Parse parse;

    if (objc != 3) {
	Tcl_WrongNumArgs(interp, 1, objv, "expr length");
	return TCL_ERROR;
    }
    script = Tcl_GetStringFromObj(objv[1], &dummy);
    if (Tcl_GetIntFromObj(interp, objv[2], &length)) {
	return TCL_ERROR;
    }
    if (length == 0) {
	length = dummy;
    }
    parse.commentStart = NULL;
    parse.commentSize = 0;
    parse.commandStart = NULL;
    parse.commandSize = 0;
    if (Tcl_ParseExpr(interp, script, length, &parse) != TCL_OK) {
	Tcl_AddErrorInfo(interp, "\n    (remainder of expr: \"");
	Tcl_AddErrorInfo(interp, parse.term);
	Tcl_AddErrorInfo(interp, "\")");
	return TCL_ERROR;
    }

    /*
     * The parse completed successfully.  Just print out the contents
     * of the parse structure into the interpreter's result.
     */

    PrintParse(interp, &parse);
    Tcl_FreeParse(&parse);
    return TCL_OK;
}

/*
 *----------------------------------------------------------------------
 *
 * PrintParse --
 *
 *	This procedure prints out the contents of a Tcl_Parse structure
 *	in the result of an interpreter.
 *
 * Results:
 *	Interp's result is set to a prettily formatted version of the
 *	contents of parsePtr.
 *
 * Side effects:
 *	None.
 *
 *----------------------------------------------------------------------
 */

static void
PrintParse(
    Tcl_Interp *interp,		/* Interpreter whose result is to be set to
				 * the contents of a parse structure. */
    Tcl_Parse *parsePtr)	/* Parse structure to print out. */
{
    Tcl_Obj *objPtr;
    const char *typeString;
    Tcl_Token *tokenPtr;
    Tcl_Size i;

    objPtr = Tcl_GetObjResult(interp);
    if (parsePtr->commentSize > 0) {
	Tcl_ListObjAppendElement(NULL, objPtr,
		Tcl_NewStringObj(parsePtr->commentStart,
			parsePtr->commentSize));
    } else {
	Tcl_ListObjAppendElement(NULL, objPtr, Tcl_NewStringObj("-", 1));
    }
    Tcl_ListObjAppendElement(NULL, objPtr,
	    Tcl_NewStringObj(parsePtr->commandStart, parsePtr->commandSize));
    Tcl_ListObjAppendElement(NULL, objPtr,
	    Tcl_NewWideIntObj(parsePtr->numWords));
    for (i = 0; i < parsePtr->numTokens; i++) {
	tokenPtr = &parsePtr->tokenPtr[i];
	switch (tokenPtr->type) {
	case TCL_TOKEN_EXPAND_WORD:
	    typeString = "expand";
	    break;
	case TCL_TOKEN_WORD:
	    typeString = "word";
	    break;
	case TCL_TOKEN_SIMPLE_WORD:
	    typeString = "simple";
	    break;
	case TCL_TOKEN_TEXT:
	    typeString = "text";
	    break;
	case TCL_TOKEN_BS:
	    typeString = "backslash";
	    break;
	case TCL_TOKEN_COMMAND:
	    typeString = "command";
	    break;
	case TCL_TOKEN_VARIABLE:
	    typeString = "variable";
	    break;
	case TCL_TOKEN_SUB_EXPR:
	    typeString = "subexpr";
	    break;
	case TCL_TOKEN_OPERATOR:
	    typeString = "operator";
	    break;
	default:
	    typeString = "??";
	    break;
	}
	Tcl_ListObjAppendElement(NULL, objPtr,
		Tcl_NewStringObj(typeString, -1));
	Tcl_ListObjAppendElement(NULL, objPtr,
		Tcl_NewStringObj(tokenPtr->start, tokenPtr->size));
	Tcl_ListObjAppendElement(NULL, objPtr,
		Tcl_NewWideIntObj(tokenPtr->numComponents));
    }
    Tcl_ListObjAppendElement(NULL, objPtr,
	    parsePtr->commandStart ?
	    Tcl_NewStringObj(parsePtr->commandStart + parsePtr->commandSize,
	    TCL_INDEX_NONE) : Tcl_NewObj());
}

/*
 *----------------------------------------------------------------------
 *
 * TestparsevarObjCmd --
 *
 *	This procedure implements the "testparsevar" command.  It is
 *	used for testing Tcl_ParseVar.
 *
 * Results:
 *	A standard Tcl result.
 *
 * Side effects:
 *	None.
 *
 *----------------------------------------------------------------------
 */

static int
TestparsevarObjCmd(
    TCL_UNUSED(void *),
    Tcl_Interp *interp,		/* Current interpreter. */
    int objc,			/* Number of arguments. */
    Tcl_Obj *const objv[])	/* The argument objects. */
{
    const char *value, *name, *termPtr;

    if (objc != 2) {
	Tcl_WrongNumArgs(interp, 1, objv, "varName");
	return TCL_ERROR;
    }
    name = Tcl_GetString(objv[1]);
    value = Tcl_ParseVar(interp, name, &termPtr);
    if (value == NULL) {
	return TCL_ERROR;
    }

    Tcl_AppendElement(interp, value);
    Tcl_AppendElement(interp, termPtr);
    return TCL_OK;
}

/*
 *----------------------------------------------------------------------
 *
 * TestparsevarnameObjCmd --
 *
 *	This procedure implements the "testparsevarname" command.  It is
 *	used for testing the new Tcl script parser in Tcl 8.1.
 *
 * Results:
 *	A standard Tcl result.
 *
 * Side effects:
 *	None.
 *
 *----------------------------------------------------------------------
 */

static int
TestparsevarnameObjCmd(
    TCL_UNUSED(void *),
    Tcl_Interp *interp,		/* Current interpreter. */
    int objc,			/* Number of arguments. */
    Tcl_Obj *const objv[])	/* The argument objects. */
{
    const char *script;
    int length, append;
    Tcl_Size dummy;
    Tcl_Parse parse;

    if (objc != 4) {
	Tcl_WrongNumArgs(interp, 1, objv, "script length append");
	return TCL_ERROR;
    }
    script = Tcl_GetStringFromObj(objv[1], &dummy);
    if (Tcl_GetIntFromObj(interp, objv[2], &length)) {
	return TCL_ERROR;
    }
    if (length == 0) {
	length = dummy;
    }
    if (Tcl_GetIntFromObj(interp, objv[3], &append)) {
	return TCL_ERROR;
    }
    if (Tcl_ParseVarName(interp, script, length, &parse, append) != TCL_OK) {
	Tcl_AddErrorInfo(interp, "\n    (remainder of script: \"");
	Tcl_AddErrorInfo(interp, parse.term);
	Tcl_AddErrorInfo(interp, "\")");
	return TCL_ERROR;
    }

    /*
     * The parse completed successfully.  Just print out the contents
     * of the parse structure into the interpreter's result.
     */

    parse.commentSize = 0;
    parse.commandStart = script + parse.tokenPtr->size;
    parse.commandSize = 0;
    PrintParse(interp, &parse);
    Tcl_FreeParse(&parse);
    return TCL_OK;
}

/*
 *----------------------------------------------------------------------
 *
 * TestpreferstableObjCmd --
 *
 *	This procedure implements the "testpreferstable" command.  It is
 *	used for being able to test the "package" command even when the
 *  environment variable TCL_PKG_PREFER_LATEST is set in your environment.
 *
 * Results:
 *	A standard Tcl result.
 *
 * Side effects:
 *	None.
 *
 *----------------------------------------------------------------------
 */

static int
TestpreferstableObjCmd(
    TCL_UNUSED(void *),
    Tcl_Interp *interp,		/* Current interpreter. */
    TCL_UNUSED(int) /*objc*/,
    TCL_UNUSED(Tcl_Obj *const *) /*objv*/)
{
    Interp *iPtr = (Interp *) interp;

    iPtr->packagePrefer = PKG_PREFER_STABLE;
    return TCL_OK;
}

/*
 *----------------------------------------------------------------------
 *
 * TestprintObjCmd --
 *
 *	This procedure implements the "testprint" command.  It is
 *	used for being able to test the Tcl_ObjPrintf() function.
 *
 * Results:
 *	A standard Tcl result.
 *
 * Side effects:
 *	None.
 *
 *----------------------------------------------------------------------
 */

static int
TestprintObjCmd(
    TCL_UNUSED(void *),
    Tcl_Interp *interp,		/* Current interpreter. */
    int objc,			/* Number of arguments. */
    Tcl_Obj *const objv[])	/* The argument objects. */
{
    Tcl_WideInt argv1 = 0;
    size_t argv2;

    if (objc < 2 || objc > 3) {
	Tcl_WrongNumArgs(interp, 1, objv, "format wideint");
    }

    if (objc > 1) {
	Tcl_GetWideIntFromObj(interp, objv[2], &argv1);
    }
    argv2 = (size_t)argv1;
    Tcl_SetObjResult(interp, Tcl_ObjPrintf(Tcl_GetString(objv[1]), argv1, argv2, argv2));
    return TCL_OK;
}

/*
 *----------------------------------------------------------------------
 *
 * TestregexpObjCmd --
 *
 *	This procedure implements the "testregexp" command. It is used to give
 *	a direct interface for regexp flags. It's identical to
 *	Tcl_RegexpObjCmd except for the -xflags option, and the consequences
 *	thereof (including the REG_EXPECT kludge).
 *
 * Results:
 *	A standard Tcl result.
 *
 * Side effects:
 *	See the user documentation.
 *
 *----------------------------------------------------------------------
 */

static int
TestregexpObjCmd(
    TCL_UNUSED(void *),
    Tcl_Interp *interp,		/* Current interpreter. */
    int objc,			/* Number of arguments. */
    Tcl_Obj *const objv[])	/* Argument objects. */
{
    int i, indices, match, about;
    Tcl_Size stringLength, ii;
    int hasxflags, cflags, eflags;
    Tcl_RegExp regExpr;
    const char *string;
    Tcl_Obj *objPtr;
    Tcl_RegExpInfo info;
    static const char *const options[] = {
	"-indices",	"-nocase",	"-about",	"-expanded",
	"-line",	"-linestop",	"-lineanchor",
	"-xflags",
	"--",		NULL
    };
    enum optionsEnum {
	REGEXP_INDICES, REGEXP_NOCASE,	REGEXP_ABOUT,	REGEXP_EXPANDED,
	REGEXP_MULTI,	REGEXP_NOCROSS,	REGEXP_NEWL,
	REGEXP_XFLAGS,
	REGEXP_LAST
    } index;

    indices = 0;
    about = 0;
    cflags = REG_ADVANCED;
    eflags = 0;
    hasxflags = 0;

    for (i = 1; i < objc; i++) {
	const char *name;

	name = Tcl_GetString(objv[i]);
	if (name[0] != '-') {
	    break;
	}
	if (Tcl_GetIndexFromObj(interp, objv[i], options, "switch", TCL_EXACT,
		&index) != TCL_OK) {
	    return TCL_ERROR;
	}
	switch (index) {
	case REGEXP_INDICES:
	    indices = 1;
	    break;
	case REGEXP_NOCASE:
	    cflags |= REG_ICASE;
	    break;
	case REGEXP_ABOUT:
	    about = 1;
	    break;
	case REGEXP_EXPANDED:
	    cflags |= REG_EXPANDED;
	    break;
	case REGEXP_MULTI:
	    cflags |= REG_NEWLINE;
	    break;
	case REGEXP_NOCROSS:
	    cflags |= REG_NLSTOP;
	    break;
	case REGEXP_NEWL:
	    cflags |= REG_NLANCH;
	    break;
	case REGEXP_XFLAGS:
	    hasxflags = 1;
	    break;
	case REGEXP_LAST:
	    i++;
	    goto endOfForLoop;
	}
    }

  endOfForLoop:
    if (objc - i < hasxflags + 2 - about) {
	Tcl_WrongNumArgs(interp, 1, objv,
		"?-switch ...? exp string ?matchVar? ?subMatchVar ...?");
	return TCL_ERROR;
    }
    objc -= i;
    objv += i;

    if (hasxflags) {
	string = Tcl_GetStringFromObj(objv[0], &stringLength);
	TestregexpXflags(string, stringLength, &cflags, &eflags);
	objc--;
	objv++;
    }

    regExpr = Tcl_GetRegExpFromObj(interp, objv[0], cflags);
    if (regExpr == NULL) {
	return TCL_ERROR;
    }

    if (about) {
	if (TclRegAbout(interp, regExpr) < 0) {
	    return TCL_ERROR;
	}
	return TCL_OK;
    }

    objPtr = objv[1];
    match = Tcl_RegExpExecObj(interp, regExpr, objPtr, 0 /* offset */,
	    objc-2 /* nmatches */, eflags);

    if (match < 0) {
	return TCL_ERROR;
    }
    if (match == 0) {
	/*
	 * Set the interpreter's object result to an integer object w/
	 * value 0.
	 */

	Tcl_SetWideIntObj(Tcl_GetObjResult(interp), 0);
	if (objc > 2 && (cflags&REG_EXPECT) && indices) {
	    const char *varName;
	    const char *value;
	    Tcl_Size start, end;
	    char resinfo[TCL_INTEGER_SPACE * 2];

	    varName = Tcl_GetString(objv[2]);
	    TclRegExpRangeUniChar(regExpr, TCL_INDEX_NONE, &start, &end);
	    snprintf(resinfo, sizeof(resinfo), "%" TCL_Z_MODIFIER "d %" TCL_Z_MODIFIER "d", start, end-1);
	    value = Tcl_SetVar2(interp, varName, NULL, resinfo, 0);
	    if (value == NULL) {
		Tcl_AppendResult(interp, "couldn't set variable \"",
			varName, "\"", (void *)NULL);
		return TCL_ERROR;
	    }
	} else if (cflags & TCL_REG_CANMATCH) {
	    const char *varName;
	    const char *value;
	    char resinfo[TCL_INTEGER_SPACE * 2];

	    Tcl_RegExpGetInfo(regExpr, &info);
	    varName = Tcl_GetString(objv[2]);
	    snprintf(resinfo, sizeof(resinfo), "%" TCL_Z_MODIFIER "d", info.extendStart);
	    value = Tcl_SetVar2(interp, varName, NULL, resinfo, 0);
	    if (value == NULL) {
		Tcl_AppendResult(interp, "couldn't set variable \"",
			varName, "\"", (void *)NULL);
		return TCL_ERROR;
	    }
	}
	return TCL_OK;
    }

    /*
     * If additional variable names have been specified, return
     * index information in those variables.
     */

    objc -= 2;
    objv += 2;

    Tcl_RegExpGetInfo(regExpr, &info);
    for (i = 0; i < objc; i++) {
	Tcl_Size start, end;
	Tcl_Obj *newPtr, *varPtr, *valuePtr;

	varPtr = objv[i];
	ii = ((cflags&REG_EXPECT) && i == objc-1) ? TCL_INDEX_NONE : (Tcl_Size)i;
	if (indices) {
	    Tcl_Obj *objs[2];

	    if (ii == TCL_INDEX_NONE) {
		TclRegExpRangeUniChar(regExpr, ii, &start, &end);
	    } else if (ii > info.nsubs) {
		start = TCL_INDEX_NONE;
		end = TCL_INDEX_NONE;
	    } else {
		start = info.matches[ii].start;
		end = info.matches[ii].end;
	    }

	    /*
	     * Adjust index so it refers to the last character in the match
	     * instead of the first character after the match.
	     */

	    if (end != TCL_INDEX_NONE) {
		end--;
	    }

	    objs[0] = Tcl_NewWideIntObj(start);
	    objs[1] = Tcl_NewWideIntObj(end);

	    newPtr = Tcl_NewListObj(2, objs);
	} else {
	    if (ii == TCL_INDEX_NONE) {
		TclRegExpRangeUniChar(regExpr, ii, &start, &end);
		newPtr = Tcl_GetRange(objPtr, start, end);
	    } else if (ii > info.nsubs || info.matches[ii].end <= 0) {
		newPtr = Tcl_NewObj();
	    } else {
		newPtr = Tcl_GetRange(objPtr, info.matches[ii].start,
			info.matches[ii].end - 1);
	    }
	}
	valuePtr = Tcl_ObjSetVar2(interp, varPtr, NULL, newPtr, TCL_LEAVE_ERR_MSG);
	if (valuePtr == NULL) {
	    return TCL_ERROR;
	}
    }

    /*
     * Set the interpreter's object result to an integer object w/ value 1.
     */

    Tcl_SetWideIntObj(Tcl_GetObjResult(interp), 1);
    return TCL_OK;
}

/*
 *---------------------------------------------------------------------------
 *
 * TestregexpXflags --
 *
 *	Parse a string of extended regexp flag letters, for testing.
 *
 * Results:
 *	No return value (you're on your own for errors here).
 *
 * Side effects:
 *	Modifies *cflagsPtr, a regcomp flags word, and *eflagsPtr, a
 *	regexec flags word, as appropriate.
 *
 *----------------------------------------------------------------------
 */

static void
TestregexpXflags(
    const char *string,	/* The string of flags. */
    size_t length,			/* The length of the string in bytes. */
    int *cflagsPtr,		/* compile flags word */
    int *eflagsPtr)		/* exec flags word */
{
    size_t i;
    int cflags, eflags;

    cflags = *cflagsPtr;
    eflags = *eflagsPtr;
    for (i = 0; i < length; i++) {
	switch (string[i]) {
	case 'a':
	    cflags |= REG_ADVF;
	    break;
	case 'b':
	    cflags &= ~REG_ADVANCED;
	    break;
	case 'c':
	    cflags |= TCL_REG_CANMATCH;
	    break;
	case 'e':
	    cflags &= ~REG_ADVANCED;
	    cflags |= REG_EXTENDED;
	    break;
	case 'q':
	    cflags &= ~REG_ADVANCED;
	    cflags |= REG_QUOTE;
	    break;
	case 'o':			/* o for opaque */
	    cflags |= REG_NOSUB;
	    break;
	case 's':			/* s for start */
	    cflags |= REG_BOSONLY;
	    break;
	case '+':
	    cflags |= REG_FAKE;
	    break;
	case ',':
	    cflags |= REG_PROGRESS;
	    break;
	case '.':
	    cflags |= REG_DUMP;
	    break;
	case ':':
	    eflags |= REG_MTRACE;
	    break;
	case ';':
	    eflags |= REG_FTRACE;
	    break;
	case '^':
	    eflags |= REG_NOTBOL;
	    break;
	case '$':
	    eflags |= REG_NOTEOL;
	    break;
	case 't':
	    cflags |= REG_EXPECT;
	    break;
	case '%':
	    eflags |= REG_SMALL;
	    break;
	}
    }

    *cflagsPtr = cflags;
    *eflagsPtr = eflags;
}

/*
 *----------------------------------------------------------------------
 *
 * TestreturnObjCmd --
 *
 *	This procedure implements the "testreturn" command. It is
 *	used to verify that a
 *		return TCL_RETURN;
 *	has same behavior as
 *		return Tcl_SetReturnOptions(interp, Tcl_NewObj());
 *
 * Results:
 *	A standard Tcl result.
 *
 * Side effects:
 *	See the user documentation.
 *
 *----------------------------------------------------------------------
 */

static int
TestreturnObjCmd(
    TCL_UNUSED(void *),
    TCL_UNUSED(Tcl_Interp *),
    TCL_UNUSED(int) /*objc*/,
    TCL_UNUSED(Tcl_Obj *const *) /*objv*/)
{
    return TCL_RETURN;
}

/*
 *----------------------------------------------------------------------
 *
 * TestsetassocdataCmd --
 *
 *	This procedure implements the "testsetassocdata" command. It is used
 *	to test Tcl_SetAssocData.
 *
 * Results:
 *	A standard Tcl result.
 *
 * Side effects:
 *	Modifies or creates an association between a key and associated
 *	data for this interpreter.
 *
 *----------------------------------------------------------------------
 */

static int
TestsetassocdataCmd(
    TCL_UNUSED(void *),
    Tcl_Interp *interp,		/* Current interpreter. */
    int argc,			/* Number of arguments. */
    const char **argv)		/* Argument strings. */
{
    char *buf, *oldData;
    Tcl_InterpDeleteProc *procPtr;

    if (argc != 3) {
	Tcl_AppendResult(interp, "wrong # arguments: should be \"", argv[0],
		" data_key data_item\"", (void *)NULL);
	return TCL_ERROR;
    }

    buf = (char *)Tcl_Alloc(strlen(argv[2]) + 1);
    strcpy(buf, argv[2]);

    /*
     * If we previously associated a malloced value with the variable,
     * free it before associating a new value.
     */

    oldData = (char *) Tcl_GetAssocData(interp, argv[1], &procPtr);
    if ((oldData != NULL) && (procPtr == CleanupTestSetassocdataTests)) {
	Tcl_Free(oldData);
    }

    Tcl_SetAssocData(interp, argv[1], CleanupTestSetassocdataTests,	buf);
    return TCL_OK;
}

/*
 *----------------------------------------------------------------------
 *
 * TestsetplatformCmd --
 *
 *	This procedure implements the "testsetplatform" command. It is
 *	used to change the tclPlatform global variable so all file
 *	name conversions can be tested on a single platform.
 *
 * Results:
 *	A standard Tcl result.
 *
 * Side effects:
 *	Sets the tclPlatform global variable.
 *
 *----------------------------------------------------------------------
 */

static int
TestsetplatformCmd(
    TCL_UNUSED(void *),
    Tcl_Interp *interp,		/* Current interpreter. */
    int argc,			/* Number of arguments. */
    const char **argv)		/* Argument strings. */
{
    size_t length;
    TclPlatformType *platform;

    platform = TclGetPlatform();

    if (argc != 2) {
	Tcl_AppendResult(interp, "wrong # arguments: should be \"", argv[0],
		" platform\"", (void *)NULL);
	return TCL_ERROR;
    }

    length = strlen(argv[1]);
    if (strncmp(argv[1], "unix", length) == 0) {
	*platform = TCL_PLATFORM_UNIX;
    } else if (strncmp(argv[1], "windows", length) == 0) {
	*platform = TCL_PLATFORM_WINDOWS;
    } else {
	Tcl_AppendResult(interp, "unsupported platform: should be one of "
		"unix, or windows", (void *)NULL);
	return TCL_ERROR;
    }
    return TCL_OK;
}

/*
 *----------------------------------------------------------------------
 *
 * TeststaticlibraryCmd --
 *
 *	This procedure implements the "teststaticlibrary" command.
 *	It is used to test the procedure Tcl_StaticLibrary.
 *
 * Results:
 *	A standard Tcl result.
 *
 * Side effects:
 *	When the package given by argv[1] is loaded into an interpreter,
 *	variable "x" in that interpreter is set to "loaded".
 *
 *----------------------------------------------------------------------
 */

static int
TeststaticlibraryCmd(
    TCL_UNUSED(void *),
    Tcl_Interp *interp,		/* Current interpreter. */
    int argc,			/* Number of arguments. */
    const char **argv)		/* Argument strings. */
{
    int safe, loaded;

    if (argc != 4) {
	Tcl_AppendResult(interp, "wrong # arguments: should be \"",
		argv[0], " prefix safe loaded\"", (void *)NULL);
	return TCL_ERROR;
    }
    if (Tcl_GetInt(interp, argv[2], &safe) != TCL_OK) {
	return TCL_ERROR;
    }
    if (Tcl_GetInt(interp, argv[3], &loaded) != TCL_OK) {
	return TCL_ERROR;
    }
    Tcl_StaticLibrary((loaded) ? interp : NULL, argv[1],
	    StaticInitProc, (safe) ? StaticInitProc : NULL);
    return TCL_OK;
}

static int
StaticInitProc(
    Tcl_Interp *interp)		/* Interpreter in which package is supposedly
				 * being loaded. */
{
    Tcl_SetVar2(interp, "x", NULL, "loaded", TCL_GLOBAL_ONLY);
    return TCL_OK;
}

/*
 *----------------------------------------------------------------------
 *
 * TesttranslatefilenameCmd --
 *
 *	This procedure implements the "testtranslatefilename" command.
 *	It is used to test the Tcl_TranslateFileName command.
 *
 * Results:
 *	A standard Tcl result.
 *
 * Side effects:
 *	None.
 *
 *----------------------------------------------------------------------
 */

static int
TesttranslatefilenameCmd(
    TCL_UNUSED(void *),
    Tcl_Interp *interp,		/* Current interpreter. */
    int argc,			/* Number of arguments. */
    const char **argv)		/* Argument strings. */
{
    Tcl_DString buffer;
    const char *result;

    if (argc != 2) {
	Tcl_AppendResult(interp, "wrong # arguments: should be \"",
		argv[0], " path\"", (void *)NULL);
	return TCL_ERROR;
    }
    result = Tcl_TranslateFileName(interp, argv[1], &buffer);
    if (result == NULL) {
	return TCL_ERROR;
    }
    Tcl_AppendResult(interp, result, (void *)NULL);
    Tcl_DStringFree(&buffer);
    return TCL_OK;
}

/*
 *----------------------------------------------------------------------
 *
 * TestupvarCmd --
 *
 *	This procedure implements the "testupvar" command.  It is used
 *	to test Tcl_UpVar and Tcl_UpVar2.
 *
 * Results:
 *	A standard Tcl result.
 *
 * Side effects:
 *	Creates or modifies an "upvar" reference.
 *
 *----------------------------------------------------------------------
 */

static int
TestupvarCmd(
    TCL_UNUSED(void *),
    Tcl_Interp *interp,		/* Current interpreter. */
    int argc,			/* Number of arguments. */
    const char **argv)		/* Argument strings. */
{
    int flags = 0;

    if ((argc != 5) && (argc != 6)) {
	Tcl_AppendResult(interp, "wrong # arguments: should be \"",
		argv[0], " level name ?name2? dest global\"", (void *)NULL);
	return TCL_ERROR;
    }

    if (argc == 5) {
	if (strcmp(argv[4], "global") == 0) {
	    flags = TCL_GLOBAL_ONLY;
	} else if (strcmp(argv[4], "namespace") == 0) {
	    flags = TCL_NAMESPACE_ONLY;
	}
	return Tcl_UpVar2(interp, argv[1], argv[2], NULL, argv[3], flags);
    } else {
	if (strcmp(argv[5], "global") == 0) {
	    flags = TCL_GLOBAL_ONLY;
	} else if (strcmp(argv[5], "namespace") == 0) {
	    flags = TCL_NAMESPACE_ONLY;
	}
	return Tcl_UpVar2(interp, argv[1], argv[2],
		(argv[3][0] == 0) ? NULL : argv[3], argv[4],
		flags);
    }
}

/*
 *----------------------------------------------------------------------
 *
 * TestseterrorcodeCmd --
 *
 *	This procedure implements the "testseterrorcodeCmd".  This tests up to
 *	five elements passed to the Tcl_SetErrorCode command.
 *
 * Results:
 *	A standard Tcl result. Always returns TCL_ERROR so that
 *	the error code can be tested.
 *
 * Side effects:
 *	None.
 *
 *----------------------------------------------------------------------
 */

static int
TestseterrorcodeCmd(
    TCL_UNUSED(void *),
    Tcl_Interp *interp,		/* Current interpreter. */
    int argc,			/* Number of arguments. */
    const char **argv)		/* Argument strings. */
{
    if (argc > 6) {
	Tcl_AppendResult(interp, "too many args", (void *)NULL);
	return TCL_ERROR;
    }
    switch (argc) {
    case 1:
	Tcl_SetErrorCode(interp, "NONE", (void *)NULL);
	break;
    case 2:
	Tcl_SetErrorCode(interp, argv[1], (void *)NULL);
	break;
    case 3:
	Tcl_SetErrorCode(interp, argv[1], argv[2], (void *)NULL);
	break;
    case 4:
	Tcl_SetErrorCode(interp, argv[1], argv[2], argv[3], (void *)NULL);
	break;
    case 5:
	Tcl_SetErrorCode(interp, argv[1], argv[2], argv[3], argv[4], (void *)NULL);
	break;
    case 6:
	Tcl_SetErrorCode(interp, argv[1], argv[2], argv[3], argv[4],
		argv[5], (void *)NULL);
    }
    return TCL_ERROR;
}

/*
 *----------------------------------------------------------------------
 *
 * TestsetobjerrorcodeCmd --
 *
 *	This procedure implements the "testsetobjerrorcodeCmd".
 *	This tests the Tcl_SetObjErrorCode function.
 *
 * Results:
 *	A standard Tcl result. Always returns TCL_ERROR so that
 *	the error code can be tested.
 *
 * Side effects:
 *	None.
 *
 *----------------------------------------------------------------------
 */

static int
TestsetobjerrorcodeCmd(
    TCL_UNUSED(void *),
    Tcl_Interp *interp,		/* Current interpreter. */
    int objc,			/* Number of arguments. */
    Tcl_Obj *const objv[])	/* The argument objects. */
{
    Tcl_SetObjErrorCode(interp, Tcl_ConcatObj(objc - 1, objv + 1));
    return TCL_ERROR;
}

/*
 *----------------------------------------------------------------------
 *
 * TestfeventCmd --
 *
 *	This procedure implements the "testfevent" command.  It is
 *	used for testing the "fileevent" command.
 *
 * Results:
 *	A standard Tcl result.
 *
 * Side effects:
 *	Creates and deletes interpreters.
 *
 *----------------------------------------------------------------------
 */

static int
TestfeventCmd(
    TCL_UNUSED(void *),
    Tcl_Interp *interp,		/* Current interpreter. */
    int argc,			/* Number of arguments. */
    const char **argv)		/* Argument strings. */
{
    static Tcl_Interp *interp2 = NULL;
    int code;
    Tcl_Channel chan;

    if (argc < 2) {
	Tcl_AppendResult(interp, "wrong # args: should be \"", argv[0],
		" option ?arg ...?", (void *)NULL);
	return TCL_ERROR;
    }
    if (strcmp(argv[1], "cmd") == 0) {
	if (argc != 3) {
	    Tcl_AppendResult(interp, "wrong # args: should be \"", argv[0],
		    " cmd script", (void *)NULL);
	    return TCL_ERROR;
	}
	if (interp2 != NULL) {
	    code = Tcl_EvalEx(interp2, argv[2], TCL_INDEX_NONE, TCL_EVAL_GLOBAL);
	    Tcl_SetObjResult(interp, Tcl_GetObjResult(interp2));
	    return code;
	} else {
	    Tcl_AppendResult(interp,
		    "called \"testfevent code\" before \"testfevent create\"",
		    (void *)NULL);
	    return TCL_ERROR;
	}
    } else if (strcmp(argv[1], "create") == 0) {
	if (interp2 != NULL) {
	    Tcl_DeleteInterp(interp2);
	}
	interp2 = Tcl_CreateInterp();
	return Tcl_Init(interp2);
    } else if (strcmp(argv[1], "delete") == 0) {
	if (interp2 != NULL) {
	    Tcl_DeleteInterp(interp2);
	}
	interp2 = NULL;
    } else if (strcmp(argv[1], "share") == 0) {
	if (interp2 != NULL) {
	    chan = Tcl_GetChannel(interp, argv[2], NULL);
	    if (chan == (Tcl_Channel) NULL) {
		return TCL_ERROR;
	    }
	    Tcl_RegisterChannel(interp2, chan);
	}
    }

    return TCL_OK;
}

/*
 *----------------------------------------------------------------------
 *
 * TestpanicCmd --
 *
 *	Calls the panic routine.
 *
 * Results:
 *	Always returns TCL_OK.
 *
 * Side effects:
 *	May exit application.
 *
 *----------------------------------------------------------------------
 */

static int
TestpanicCmd(
    TCL_UNUSED(void *),
    TCL_UNUSED(Tcl_Interp *),
    int argc,			/* Number of arguments. */
    const char **argv)		/* Argument strings. */
{
    /*
     *  Put the arguments into a var args structure
     *  Append all of the arguments together separated by spaces
     */

    char *argString = Tcl_Merge(argc-1, argv+1);
    Tcl_Panic("%s", argString);
    Tcl_Free(argString);

    return TCL_OK;
}

static int
TestfileCmd(
    TCL_UNUSED(void *),
    Tcl_Interp *interp,		/* Current interpreter. */
    int argc,			/* Number of arguments. */
    Tcl_Obj *const argv[])	/* The argument objects. */
{
    int force, i, j, result;
    Tcl_Obj *error = NULL;
    const char *subcmd;

    if (argc < 3) {
	return TCL_ERROR;
    }

    force = 0;
    i = 2;
    if (strcmp(Tcl_GetString(argv[2]), "-force") == 0) {
	force = 1;
	i = 3;
    }

    if (argc - i > 2) {
	return TCL_ERROR;
    }

    for (j = i; j < argc; j++) {
	if (Tcl_FSGetNormalizedPath(interp, argv[j]) == NULL) {
	    return TCL_ERROR;
	}
    }

    subcmd = Tcl_GetString(argv[1]);

    if (strcmp(subcmd, "mv") == 0) {
	result = TclpObjRenameFile(argv[i], argv[i + 1]);
    } else if (strcmp(subcmd, "cp") == 0) {
	result = TclpObjCopyFile(argv[i], argv[i + 1]);
    } else if (strcmp(subcmd, "rm") == 0) {
	result = TclpObjDeleteFile(argv[i]);
    } else if (strcmp(subcmd, "mkdir") == 0) {
	result = TclpObjCreateDirectory(argv[i]);
    } else if (strcmp(subcmd, "cpdir") == 0) {
	result = TclpObjCopyDirectory(argv[i], argv[i + 1], &error);
    } else if (strcmp(subcmd, "rmdir") == 0) {
	result = TclpObjRemoveDirectory(argv[i], force, &error);
    } else {
	result = TCL_ERROR;
	goto end;
    }

    if (result != TCL_OK) {
	if (error != NULL) {
	    if (Tcl_GetString(error)[0] != '\0') {
		Tcl_AppendResult(interp, Tcl_GetString(error), " ", (void *)NULL);
	    }
	    Tcl_DecrRefCount(error);
	}
	Tcl_AppendResult(interp, Tcl_ErrnoId(), (void *)NULL);
    }

  end:
    return result;
}

/*
 *----------------------------------------------------------------------
 *
 * TestgetvarfullnameCmd --
 *
 *	Implements the "testgetvarfullname" cmd that is used when testing
 *	the Tcl_GetVariableFullName procedure.
 *
 * Results:
 *	A standard Tcl result.
 *
 * Side effects:
 *	None.
 *
 *----------------------------------------------------------------------
 */

static int
TestgetvarfullnameCmd(
    TCL_UNUSED(void *),
    Tcl_Interp *interp,		/* Current interpreter. */
    int objc,			/* Number of arguments. */
    Tcl_Obj *const objv[])	/* The argument objects. */
{
    const char *name, *arg;
    int flags = 0;
    Tcl_Namespace *namespacePtr;
    Tcl_CallFrame *framePtr;
    Tcl_Var variable;

    if (objc != 3) {
	Tcl_WrongNumArgs(interp, 1, objv, "name scope");
	return TCL_ERROR;
    }

    name = Tcl_GetString(objv[1]);

    arg = Tcl_GetString(objv[2]);
    if (strcmp(arg, "global") == 0) {
	flags = TCL_GLOBAL_ONLY;
    } else if (strcmp(arg, "namespace") == 0) {
	flags = TCL_NAMESPACE_ONLY;
    }

    /*
     * This command, like any other created with Tcl_Create[Obj]Command, runs
     * in the global namespace. As a "namespace-aware" command that needs to
     * run in a particular namespace, it must activate that namespace itself.
     */

    if (flags == TCL_NAMESPACE_ONLY) {
	namespacePtr = Tcl_FindNamespace(interp, "::test_ns_var", NULL,
		TCL_LEAVE_ERR_MSG);
	if (namespacePtr == NULL) {
	    return TCL_ERROR;
	}
	(void) TclPushStackFrame(interp, &framePtr, namespacePtr,
		/*isProcCallFrame*/ 0);
    }

    variable = Tcl_FindNamespaceVar(interp, name, NULL,
	    (flags | TCL_LEAVE_ERR_MSG));

    if (flags == TCL_NAMESPACE_ONLY) {
	TclPopStackFrame(interp);
    }
    if (variable == (Tcl_Var) NULL) {
	return TCL_ERROR;
    }
    Tcl_GetVariableFullName(interp, variable, Tcl_GetObjResult(interp));
    return TCL_OK;
}

/*
 *----------------------------------------------------------------------
 *
 * GetTimesObjCmd --
 *
 *	This procedure implements the "gettimes" command.  It is used for
 *	computing the time needed for various basic operations such as reading
 *	variables, allocating memory, snprintf, converting variables, etc.
 *
 * Results:
 *	A standard Tcl result.
 *
 * Side effects:
 *	Allocates and frees memory, sets a variable "a" in the interpreter.
 *
 *----------------------------------------------------------------------
 */

static int
GetTimesObjCmd(
    TCL_UNUSED(void *),
    Tcl_Interp *interp,		/* The current interpreter. */
    TCL_UNUSED(int) /*cobjc*/,
    TCL_UNUSED(Tcl_Obj *const *) /*cobjv*/)
{
    Interp *iPtr = (Interp *) interp;
    int i, n;
    double timePer;
    Tcl_Time start, stop;
    Tcl_Obj *objPtr, **objv;
    const char *s;
    char newString[TCL_INTEGER_SPACE];

    /* alloc & free 100000 times */
    fprintf(stderr, "alloc & free 100000 6 word items\n");
    Tcl_GetTime(&start);
    for (i = 0;  i < 100000;  i++) {
	objPtr = (Tcl_Obj *)Tcl_Alloc(sizeof(Tcl_Obj));
	Tcl_Free(objPtr);
    }
    Tcl_GetTime(&stop);
    timePer = (stop.sec - start.sec)*1000000 + (stop.usec - start.usec);
    fprintf(stderr, "   %.3f usec per alloc+free\n", timePer/100000);

    /* alloc 5000 times */
    fprintf(stderr, "alloc 5000 6 word items\n");
    objv = (Tcl_Obj **)Tcl_Alloc(5000 * sizeof(Tcl_Obj *));
    Tcl_GetTime(&start);
    for (i = 0;  i < 5000;  i++) {
	objv[i] = (Tcl_Obj *)Tcl_Alloc(sizeof(Tcl_Obj));
    }
    Tcl_GetTime(&stop);
    timePer = (stop.sec - start.sec)*1000000 + (stop.usec - start.usec);
    fprintf(stderr, "   %.3f usec per alloc\n", timePer/5000);

    /* free 5000 times */
    fprintf(stderr, "free 5000 6 word items\n");
    Tcl_GetTime(&start);
    for (i = 0;  i < 5000;  i++) {
	Tcl_Free(objv[i]);
    }
    Tcl_GetTime(&stop);
    timePer = (stop.sec - start.sec)*1000000 + (stop.usec - start.usec);
    fprintf(stderr, "   %.3f usec per free\n", timePer/5000);

    /* Tcl_NewObj 5000 times */
    fprintf(stderr, "Tcl_NewObj 5000 times\n");
    Tcl_GetTime(&start);
    for (i = 0;  i < 5000;  i++) {
	objv[i] = Tcl_NewObj();
    }
    Tcl_GetTime(&stop);
    timePer = (stop.sec - start.sec)*1000000 + (stop.usec - start.usec);
    fprintf(stderr, "   %.3f usec per Tcl_NewObj\n", timePer/5000);

    /* Tcl_DecrRefCount 5000 times */
    fprintf(stderr, "Tcl_DecrRefCount 5000 times\n");
    Tcl_GetTime(&start);
    for (i = 0;  i < 5000;  i++) {
	objPtr = objv[i];
	Tcl_DecrRefCount(objPtr);
    }
    Tcl_GetTime(&stop);
    timePer = (stop.sec - start.sec)*1000000 + (stop.usec - start.usec);
    fprintf(stderr, "   %.3f usec per Tcl_DecrRefCount\n", timePer/5000);
    Tcl_Free(objv);

    /* TclGetString 100000 times */
    fprintf(stderr, "Tcl_GetStringFromObj of \"12345\" 100000 times\n");
    objPtr = Tcl_NewStringObj("12345", -1);
    Tcl_GetTime(&start);
    for (i = 0;  i < 100000;  i++) {
	(void) TclGetString(objPtr);
    }
    Tcl_GetTime(&stop);
    timePer = (stop.sec - start.sec)*1000000 + (stop.usec - start.usec);
    fprintf(stderr, "   %.3f usec per Tcl_GetStringFromObj of \"12345\"\n",
	    timePer/100000);

    /* Tcl_GetIntFromObj 100000 times */
    fprintf(stderr, "Tcl_GetIntFromObj of \"12345\" 100000 times\n");
    Tcl_GetTime(&start);
    for (i = 0;  i < 100000;  i++) {
	if (Tcl_GetIntFromObj(interp, objPtr, &n) != TCL_OK) {
	    return TCL_ERROR;
	}
    }
    Tcl_GetTime(&stop);
    timePer = (stop.sec - start.sec)*1000000 + (stop.usec - start.usec);
    fprintf(stderr, "   %.3f usec per Tcl_GetIntFromObj of \"12345\"\n",
	    timePer/100000);
    Tcl_DecrRefCount(objPtr);

    /* Tcl_GetInt 100000 times */
    fprintf(stderr, "Tcl_GetInt of \"12345\" 100000 times\n");
    Tcl_GetTime(&start);
    for (i = 0;  i < 100000;  i++) {
	if (Tcl_GetInt(interp, "12345", &n) != TCL_OK) {
	    return TCL_ERROR;
	}
    }
    Tcl_GetTime(&stop);
    timePer = (stop.sec - start.sec)*1000000 + (stop.usec - start.usec);
    fprintf(stderr, "   %.3f usec per Tcl_GetInt of \"12345\"\n",
	    timePer/100000);

    /* snprintf 100000 times */
    fprintf(stderr, "snprintf of 12345 100000 times\n");
    Tcl_GetTime(&start);
    for (i = 0;  i < 100000;  i++) {
	snprintf(newString, sizeof(newString), "%d", 12345);
    }
    Tcl_GetTime(&stop);
    timePer = (stop.sec - start.sec)*1000000 + (stop.usec - start.usec);
    fprintf(stderr, "   %.3f usec per snprintf of 12345\n",
	    timePer/100000);

    /* hashtable lookup 100000 times */
    fprintf(stderr, "hashtable lookup of \"gettimes\" 100000 times\n");
    Tcl_GetTime(&start);
    for (i = 0;  i < 100000;  i++) {
	(void) Tcl_FindHashEntry(&iPtr->globalNsPtr->cmdTable, "gettimes");
    }
    Tcl_GetTime(&stop);
    timePer = (stop.sec - start.sec)*1000000 + (stop.usec - start.usec);
    fprintf(stderr, "   %.3f usec per hashtable lookup of \"gettimes\"\n",
	    timePer/100000);

    /* Tcl_SetVar 100000 times */
    fprintf(stderr, "Tcl_SetVar2 of \"12345\" 100000 times\n");
    Tcl_GetTime(&start);
    for (i = 0;  i < 100000;  i++) {
	s = Tcl_SetVar2(interp, "a", NULL, "12345", TCL_LEAVE_ERR_MSG);
	if (s == NULL) {
	    return TCL_ERROR;
	}
    }
    Tcl_GetTime(&stop);
    timePer = (stop.sec - start.sec)*1000000 + (stop.usec - start.usec);
    fprintf(stderr, "   %.3f usec per Tcl_SetVar of a to \"12345\"\n",
	    timePer/100000);

    /* Tcl_GetVar 100000 times */
    fprintf(stderr, "Tcl_GetVar of a==\"12345\" 100000 times\n");
    Tcl_GetTime(&start);
    for (i = 0;  i < 100000;  i++) {
	s = Tcl_GetVar2(interp, "a", NULL, TCL_LEAVE_ERR_MSG);
	if (s == NULL) {
	    return TCL_ERROR;
	}
    }
    Tcl_GetTime(&stop);
    timePer = (stop.sec - start.sec)*1000000 + (stop.usec - start.usec);
    fprintf(stderr, "   %.3f usec per Tcl_GetVar of a==\"12345\"\n",
	    timePer/100000);

    Tcl_ResetResult(interp);
    return TCL_OK;
}

/*
 *----------------------------------------------------------------------
 *
 * NoopCmd --
 *
 *	This procedure is just used to time the overhead involved in
 *	parsing and invoking a command.
 *
 * Results:
 *	None.
 *
 * Side effects:
 *	None.
 *
 *----------------------------------------------------------------------
 */

static int
NoopCmd(
    TCL_UNUSED(void *),
    TCL_UNUSED(Tcl_Interp *),
    TCL_UNUSED(int) /*argc*/,
    TCL_UNUSED(const char **) /*argv*/)
{
    return TCL_OK;
}

/*
 *----------------------------------------------------------------------
 *
 * NoopObjCmd --
 *
 *	This object-based procedure is just used to time the overhead
 *	involved in parsing and invoking a command.
 *
 * Results:
 *	Returns the TCL_OK result code.
 *
 * Side effects:
 *	None.
 *
 *----------------------------------------------------------------------
 */

static int
NoopObjCmd(
    TCL_UNUSED(void *),
    TCL_UNUSED(Tcl_Interp *),
    TCL_UNUSED(int) /*objc*/,
    TCL_UNUSED(Tcl_Obj *const *) /*objv*/)
{
    return TCL_OK;
}

/*
 *----------------------------------------------------------------------
 *
 * TeststringbytesObjCmd --
 *	Returns bytearray value of the bytes in argument string rep
 *
 * Results:
 *	Returns the TCL_OK result code.
 *
 * Side effects:
 *	None.
 *
 *----------------------------------------------------------------------
 */

static int
TeststringbytesObjCmd(
    TCL_UNUSED(void *),
    Tcl_Interp *interp,		/* Current interpreter. */
    int objc,			/* Number of arguments. */
    Tcl_Obj *const objv[])	/* The argument objects. */
{
    Tcl_Size n;
    const unsigned char *p;

    if (objc != 2) {
	Tcl_WrongNumArgs(interp, 1, objv, "value");
	return TCL_ERROR;
    }
    p = (const unsigned char *)Tcl_GetStringFromObj(objv[1], &n);
    Tcl_SetObjResult(interp, Tcl_NewByteArrayObj(p, n));
    return TCL_OK;
}

/*
 *----------------------------------------------------------------------
 *
 * TestpurebytesobjObjCmd --
 *
 *	This object-based procedure constructs a pure bytes object
 *	without type and with internal representation containing NULL's.
 *
 *	If no argument supplied it returns empty object with tclEmptyStringRep,
 *	otherwise it returns this as pure bytes object with bytes value equal
 *	string.
 *
 * Results:
 *	Returns the TCL_OK result code.
 *
 * Side effects:
 *	None.
 *
 *----------------------------------------------------------------------
 */

static int
TestpurebytesobjObjCmd(
    TCL_UNUSED(void *),
    Tcl_Interp *interp,		/* Current interpreter. */
    int objc,			/* Number of arguments. */
    Tcl_Obj *const objv[])	/* The argument objects. */
{
    Tcl_Obj *objPtr;

    if (objc > 2) {
	Tcl_WrongNumArgs(interp, 1, objv, "?string?");
	return TCL_ERROR;
    }
    objPtr = Tcl_NewObj();
    /*
    objPtr->internalRep.twoPtrValue.ptr1 = NULL;
    objPtr->internalRep.twoPtrValue.ptr2 = NULL;
    */
    memset(&objPtr->internalRep, 0, sizeof(objPtr->internalRep));
    if (objc == 2) {
	const char *s = Tcl_GetString(objv[1]);
	objPtr->length = objv[1]->length;
	objPtr->bytes = (char *)Tcl_Alloc(objPtr->length + 1);
	memcpy(objPtr->bytes, s, objPtr->length);
	objPtr->bytes[objPtr->length] = 0;
    }
    Tcl_SetObjResult(interp, objPtr);
    return TCL_OK;
}

/*
 *----------------------------------------------------------------------
 *
 * TestsetbytearraylengthObjCmd --
 *
 *	Testing command 'testsetbytearraylength` used to test the public
 *	interface routine Tcl_SetByteArrayLength().
 *
 * Results:
 *	Returns the TCL_OK result code.
 *
 * Side effects:
 *	None.
 *
 *----------------------------------------------------------------------
 */

static int
TestsetbytearraylengthObjCmd(
    TCL_UNUSED(void *),
    Tcl_Interp *interp,		/* Current interpreter. */
    int objc,			/* Number of arguments. */
    Tcl_Obj *const objv[])	/* The argument objects. */
{
    int n;
    Tcl_Obj *obj = NULL;

    if (objc != 3) {
	Tcl_WrongNumArgs(interp, 1, objv, "value length");
	return TCL_ERROR;
    }
    if (TCL_OK != Tcl_GetIntFromObj(interp, objv[2], &n)) {
	return TCL_ERROR;
    }
    obj = objv[1];
    if (Tcl_IsShared(obj)) {
	obj = Tcl_DuplicateObj(obj);
    }
    if (Tcl_SetByteArrayLength(obj, n) == NULL) {
	if (obj != objv[1]) {
	    Tcl_DecrRefCount(obj);
	}
	Tcl_AppendResult(interp, "expected bytes", (void *)NULL);
	return TCL_ERROR;
    }
    Tcl_SetObjResult(interp, obj);
    return TCL_OK;
}

/*
 *----------------------------------------------------------------------
 *
 * TestbytestringObjCmd --
 *
 *	This object-based procedure constructs a string which can
 *	possibly contain invalid UTF-8 bytes.
 *
 * Results:
 *	Returns the TCL_OK result code.
 *
 * Side effects:
 *	None.
 *
 *----------------------------------------------------------------------
 */

static int
TestbytestringObjCmd(
    TCL_UNUSED(void *),
    Tcl_Interp *interp,		/* Current interpreter. */
    int objc,			/* Number of arguments. */
    Tcl_Obj *const objv[])	/* The argument objects. */
{
    Tcl_Size n;
    const char *p;

    if (objc != 2) {
	Tcl_WrongNumArgs(interp, 1, objv, "bytearray");
	return TCL_ERROR;
    }

    p = (const char *)Tcl_GetBytesFromObj(interp, objv[1], &n);
    if (p == NULL) {
	return TCL_ERROR;
    }
    Tcl_SetObjResult(interp, Tcl_NewStringObj(p, n));
    return TCL_OK;
}

/*
 *----------------------------------------------------------------------
 *
 * TestsetCmd --
 *
 *	Implements the "testset{err,noerr}" cmds that are used when testing
 *	Tcl_Set/GetVar C Api with/without TCL_LEAVE_ERR_MSG flag
 *
 * Results:
 *	A standard Tcl result.
 *
 * Side effects:
 *     Variables may be set.
 *
 *----------------------------------------------------------------------
 */

static int
TestsetCmd(
    void *data,		/* Additional flags for Get/SetVar2. */
    Tcl_Interp *interp,/* Current interpreter. */
    int argc,			/* Number of arguments. */
    const char **argv)		/* Argument strings. */
{
    int flags = PTR2INT(data);
    const char *value;

    if (argc == 2) {
	Tcl_AppendResult(interp, "before get", (void *)NULL);
	value = Tcl_GetVar2(interp, argv[1], NULL, flags);
	if (value == NULL) {
	    return TCL_ERROR;
	}
	Tcl_AppendElement(interp, value);
	return TCL_OK;
    } else if (argc == 3) {
	Tcl_AppendResult(interp, "before set", (void *)NULL);
	value = Tcl_SetVar2(interp, argv[1], NULL, argv[2], flags);
	if (value == NULL) {
	    return TCL_ERROR;
	}
	Tcl_AppendElement(interp, value);
	return TCL_OK;
    } else {
	Tcl_AppendResult(interp, "wrong # args: should be \"",
		argv[0], " varName ?newValue?\"", (void *)NULL);
	return TCL_ERROR;
    }
}
static int
Testset2Cmd(
    void *data,		/* Additional flags for Get/SetVar2. */
    Tcl_Interp *interp,/* Current interpreter. */
    int argc,			/* Number of arguments. */
    const char **argv)		/* Argument strings. */
{
    int flags = PTR2INT(data);
    const char *value;

    if (argc == 3) {
	Tcl_AppendResult(interp, "before get", (void *)NULL);
	value = Tcl_GetVar2(interp, argv[1], argv[2], flags);
	if (value == NULL) {
	    return TCL_ERROR;
	}
	Tcl_AppendElement(interp, value);
	return TCL_OK;
    } else if (argc == 4) {
	Tcl_AppendResult(interp, "before set", (void *)NULL);
	value = Tcl_SetVar2(interp, argv[1], argv[2], argv[3], flags);
	if (value == NULL) {
	    return TCL_ERROR;
	}
	Tcl_AppendElement(interp, value);
	return TCL_OK;
    } else {
	Tcl_AppendResult(interp, "wrong # args: should be \"",
		argv[0], " varName elemName ?newValue?\"", (void *)NULL);
	return TCL_ERROR;
    }
}

/*
 *----------------------------------------------------------------------
 *
 * TestmainthreadCmd  --
 *
 *	Implements the "testmainthread" cmd that is used to test the
 *	'Tcl_GetCurrentThread' API.
 *
 * Results:
 *	A standard Tcl result.
 *
 * Side effects:
 *	None.
 *
 *----------------------------------------------------------------------
 */

static int
TestmainthreadCmd(
    TCL_UNUSED(void *),
    Tcl_Interp *interp,/* Current interpreter. */
    int argc,			/* Number of arguments. */
    TCL_UNUSED(const char **) /*argv*/)
{
    if (argc == 1) {
	Tcl_Obj *idObj = Tcl_NewWideIntObj((Tcl_WideInt)(size_t)Tcl_GetCurrentThread());

	Tcl_SetObjResult(interp, idObj);
	return TCL_OK;
    } else {
	Tcl_AppendResult(interp, "wrong # args", (void *)NULL);
	return TCL_ERROR;
    }
}

/*
 *----------------------------------------------------------------------
 *
 * MainLoop --
 *
 *	A main loop set by TestsetmainloopCmd below.
 *
 * Results:
 *	None.
 *
 * Side effects:
 *	Event handlers could do anything.
 *
 *----------------------------------------------------------------------
 */

static void
MainLoop(void)
{
    while (!exitMainLoop) {
	Tcl_DoOneEvent(0);
    }
    fprintf(stdout,"Exit MainLoop\n");
    fflush(stdout);
}

/*
 *----------------------------------------------------------------------
 *
 * TestsetmainloopCmd  --
 *
 *	Implements the "testsetmainloop" cmd that is used to test the
 *	'Tcl_SetMainLoop' API.
 *
 * Results:
 *	A standard Tcl result.
 *
 * Side effects:
 *	None.
 *
 *----------------------------------------------------------------------
 */

static int
TestsetmainloopCmd(
    TCL_UNUSED(void *),
    TCL_UNUSED(Tcl_Interp *),
    TCL_UNUSED(int) /*argc*/,
    TCL_UNUSED(const char **) /*argv*/)
{
    exitMainLoop = 0;
    Tcl_SetMainLoop(MainLoop);
    return TCL_OK;
}

/*
 *----------------------------------------------------------------------
 *
 * TestexitmainloopCmd  --
 *
 *	Implements the "testexitmainloop" cmd that is used to test the
 *	'Tcl_SetMainLoop' API.
 *
 * Results:
 *	A standard Tcl result.
 *
 * Side effects:
 *	None.
 *
 *----------------------------------------------------------------------
 */

static int
TestexitmainloopCmd(
    TCL_UNUSED(void *),
    TCL_UNUSED(Tcl_Interp *),
    TCL_UNUSED(int) /*argc*/,
    TCL_UNUSED(const char **) /*argv*/)
{
    exitMainLoop = 1;
    return TCL_OK;
}

/*
 *----------------------------------------------------------------------
 *
 * TestChannelCmd --
 *
 *	Implements the Tcl "testchannel" debugging command and its
 *	subcommands. This is part of the testing environment.
 *
 * Results:
 *	A standard Tcl result.
 *
 * Side effects:
 *	None.
 *
 *----------------------------------------------------------------------
 */

static int
TestChannelCmd(
    TCL_UNUSED(void *),
    Tcl_Interp *interp,		/* Interpreter for result. */
    int argc,			/* Count of additional args. */
    const char **argv)		/* Additional arg strings. */
{
    const char *cmdName;	/* Sub command. */
    Tcl_HashTable *hTblPtr;	/* Hash table of channels. */
    Tcl_HashSearch hSearch;	/* Search variable. */
    Tcl_HashEntry *hPtr;	/* Search variable. */
    Channel *chanPtr;		/* The actual channel. */
    ChannelState *statePtr;	/* state info for channel */
    Tcl_Channel chan;		/* The opaque type. */
    size_t len;			/* Length of subcommand string. */
    int IOQueued;		/* How much IO is queued inside channel? */
    char buf[TCL_INTEGER_SPACE];/* For snprintf. */
    int mode;			/* rw mode of the channel */

    if (argc < 2) {
	Tcl_AppendResult(interp, "wrong # args: should be \"", argv[0],
		" subcommand ?additional args..?\"", (void *)NULL);
	return TCL_ERROR;
    }
    cmdName = argv[1];
    len = strlen(cmdName);

    chanPtr = NULL;

    if (argc > 2) {
	if ((cmdName[0] == 's') && (strncmp(cmdName, "splice", len) == 0)) {
	    /* For splice access the pool of detached channels.
	     * Locate channel, remove from the list.
	     */

	    TestChannel **nextPtrPtr, *curPtr;

	    chan = (Tcl_Channel) NULL;
	    for (nextPtrPtr = &firstDetached, curPtr = firstDetached;
		 curPtr != NULL;
		 nextPtrPtr = &(curPtr->nextPtr), curPtr = curPtr->nextPtr) {

		if (strcmp(argv[2], Tcl_GetChannelName(curPtr->chan)) == 0) {
		    *nextPtrPtr = curPtr->nextPtr;
		    curPtr->nextPtr = NULL;
		    chan = curPtr->chan;
		    Tcl_Free(curPtr);
		    break;
		}
	    }
	} else {
	    chan = Tcl_GetChannel(interp, argv[2], &mode);
	}
	if (chan == (Tcl_Channel) NULL) {
	    return TCL_ERROR;
	}
	chanPtr		= (Channel *) chan;
	statePtr	= chanPtr->state;
	chanPtr		= statePtr->topChanPtr;
	chan		= (Tcl_Channel) chanPtr;
    } else {
	statePtr	= NULL;
	chan		= NULL;
    }

    if ((cmdName[0] == 's') && (strncmp(cmdName, "setchannelerror", len) == 0)) {

	Tcl_Obj *msg = Tcl_NewStringObj(argv[3], -1);

	Tcl_IncrRefCount(msg);
	Tcl_SetChannelError(chan, msg);
	Tcl_DecrRefCount(msg);

	Tcl_GetChannelError(chan, &msg);
	Tcl_SetObjResult(interp, msg);
	Tcl_DecrRefCount(msg);
	return TCL_OK;
    }
    if ((cmdName[0] == 's') && (strncmp(cmdName, "setchannelerrorinterp", len) == 0)) {

	Tcl_Obj *msg = Tcl_NewStringObj(argv[3], -1);

	Tcl_IncrRefCount(msg);
	Tcl_SetChannelErrorInterp(interp, msg);
	Tcl_DecrRefCount(msg);

	Tcl_GetChannelErrorInterp(interp, &msg);
	Tcl_SetObjResult(interp, msg);
	Tcl_DecrRefCount(msg);
	return TCL_OK;
    }

    /*
     * "cut" is actually more a simplified detach facility as provided by the
     * Thread package. Without the safeguards of a regular command (no
     * checking that the command is truly cut'able, no mutexes for
     * thread-safety). Its complementary command is "splice", see below.
     */

    if ((cmdName[0] == 'c') && (strncmp(cmdName, "cut", len) == 0)) {
	TestChannel *det;

	if (argc != 3) {
	    Tcl_AppendResult(interp, "wrong # args: should be \"", argv[0],
		    " cut channelName\"", (void *)NULL);
	    return TCL_ERROR;
	}

	Tcl_RegisterChannel(NULL, chan); /* prevent closing */
	Tcl_UnregisterChannel(interp, chan);

	Tcl_CutChannel(chan);

	/* Remember the channel in the pool of detached channels */

	det = (TestChannel *)Tcl_Alloc(sizeof(TestChannel));
	det->chan     = chan;
	det->nextPtr  = firstDetached;
	firstDetached = det;

	return TCL_OK;
    }

    if ((cmdName[0] == 'c') &&
	    (strncmp(cmdName, "clearchannelhandlers", len) == 0)) {
	if (argc != 3) {
	    Tcl_AppendResult(interp, "wrong # args: should be \"", argv[0],
		    " clearchannelhandlers channelName\"", (void *)NULL);
	    return TCL_ERROR;
	}
	Tcl_ClearChannelHandlers(chan);
	return TCL_OK;
    }

    if ((cmdName[0] == 'i') && (strncmp(cmdName, "info", len) == 0)) {
	if (argc != 3) {
	    Tcl_AppendResult(interp, "wrong # args: should be \"", argv[0],
		    " info channelName\"", (void *)NULL);
	    return TCL_ERROR;
	}
	Tcl_AppendElement(interp, argv[2]);
	Tcl_AppendElement(interp, Tcl_ChannelName(chanPtr->typePtr));
	if (statePtr->flags & TCL_READABLE) {
	    Tcl_AppendElement(interp, "read");
	} else {
	    Tcl_AppendElement(interp, "");
	}
	if (statePtr->flags & TCL_WRITABLE) {
	    Tcl_AppendElement(interp, "write");
	} else {
	    Tcl_AppendElement(interp, "");
	}
	if (statePtr->flags & CHANNEL_NONBLOCKING) {
	    Tcl_AppendElement(interp, "nonblocking");
	} else {
	    Tcl_AppendElement(interp, "blocking");
	}
	if (statePtr->flags & CHANNEL_LINEBUFFERED) {
	    Tcl_AppendElement(interp, "line");
	} else if (statePtr->flags & CHANNEL_UNBUFFERED) {
	    Tcl_AppendElement(interp, "none");
	} else {
	    Tcl_AppendElement(interp, "full");
	}
	if (statePtr->flags & BG_FLUSH_SCHEDULED) {
	    Tcl_AppendElement(interp, "async_flush");
	} else {
	    Tcl_AppendElement(interp, "");
	}
	if (statePtr->flags & CHANNEL_EOF) {
	    Tcl_AppendElement(interp, "eof");
	} else {
	    Tcl_AppendElement(interp, "");
	}
	if (statePtr->flags & CHANNEL_BLOCKED) {
	    Tcl_AppendElement(interp, "blocked");
	} else {
	    Tcl_AppendElement(interp, "unblocked");
	}
	if (statePtr->inputTranslation == TCL_TRANSLATE_AUTO) {
	    Tcl_AppendElement(interp, "auto");
	    if (statePtr->flags & INPUT_SAW_CR) {
		Tcl_AppendElement(interp, "saw_cr");
	    } else {
		Tcl_AppendElement(interp, "");
	    }
	} else if (statePtr->inputTranslation == TCL_TRANSLATE_LF) {
	    Tcl_AppendElement(interp, "lf");
	    Tcl_AppendElement(interp, "");
	} else if (statePtr->inputTranslation == TCL_TRANSLATE_CR) {
	    Tcl_AppendElement(interp, "cr");
	    Tcl_AppendElement(interp, "");
	} else if (statePtr->inputTranslation == TCL_TRANSLATE_CRLF) {
	    Tcl_AppendElement(interp, "crlf");
	    if (statePtr->flags & INPUT_SAW_CR) {
		Tcl_AppendElement(interp, "queued_cr");
	    } else {
		Tcl_AppendElement(interp, "");
	    }
	}
	if (statePtr->outputTranslation == TCL_TRANSLATE_AUTO) {
	    Tcl_AppendElement(interp, "auto");
	} else if (statePtr->outputTranslation == TCL_TRANSLATE_LF) {
	    Tcl_AppendElement(interp, "lf");
	} else if (statePtr->outputTranslation == TCL_TRANSLATE_CR) {
	    Tcl_AppendElement(interp, "cr");
	} else if (statePtr->outputTranslation == TCL_TRANSLATE_CRLF) {
	    Tcl_AppendElement(interp, "crlf");
	}
	IOQueued = Tcl_InputBuffered(chan);
	TclFormatInt(buf, IOQueued);
	Tcl_AppendElement(interp, buf);

	IOQueued = Tcl_OutputBuffered(chan);
	TclFormatInt(buf, IOQueued);
	Tcl_AppendElement(interp, buf);

	TclFormatInt(buf, (int)Tcl_Tell(chan));
	Tcl_AppendElement(interp, buf);

	TclFormatInt(buf, statePtr->refCount);
	Tcl_AppendElement(interp, buf);

	return TCL_OK;
    }

    if ((cmdName[0] == 'i') &&
	    (strncmp(cmdName, "inputbuffered", len) == 0)) {
	if (argc != 3) {
	    Tcl_AppendResult(interp, "channel name required", (void *)NULL);
	    return TCL_ERROR;
	}
	IOQueued = Tcl_InputBuffered(chan);
	TclFormatInt(buf, IOQueued);
	Tcl_AppendResult(interp, buf, (void *)NULL);
	return TCL_OK;
    }

    if ((cmdName[0] == 'i') && (strncmp(cmdName, "isshared", len) == 0)) {
	if (argc != 3) {
	    Tcl_AppendResult(interp, "channel name required", (void *)NULL);
	    return TCL_ERROR;
	}

	TclFormatInt(buf, Tcl_IsChannelShared(chan));
	Tcl_AppendResult(interp, buf, (void *)NULL);
	return TCL_OK;
    }

    if ((cmdName[0] == 'i') && (strncmp(cmdName, "isstandard", len) == 0)) {
	if (argc != 3) {
	    Tcl_AppendResult(interp, "channel name required", (void *)NULL);
	    return TCL_ERROR;
	}

	TclFormatInt(buf, Tcl_IsStandardChannel(chan));
	Tcl_AppendResult(interp, buf, (void *)NULL);
	return TCL_OK;
    }

    if ((cmdName[0] == 'm') && (strncmp(cmdName, "mode", len) == 0)) {
	if (argc != 3) {
	    Tcl_AppendResult(interp, "channel name required", (void *)NULL);
	    return TCL_ERROR;
	}

	if (statePtr->flags & TCL_READABLE) {
	    Tcl_AppendElement(interp, "read");
	} else {
	    Tcl_AppendElement(interp, "");
	}
	if (statePtr->flags & TCL_WRITABLE) {
	    Tcl_AppendElement(interp, "write");
	} else {
	    Tcl_AppendElement(interp, "");
	}
	return TCL_OK;
    }

    if ((cmdName[0] == 'm') && (strncmp(cmdName, "maxmode", len) == 0)) {
	if (argc != 3) {
	    Tcl_AppendResult(interp, "channel name required", (void *)NULL);
	    return TCL_ERROR;
	}

	if (statePtr->maxPerms & TCL_READABLE) {
	    Tcl_AppendElement(interp, "read");
	} else {
	    Tcl_AppendElement(interp, "");
	}
	if (statePtr->maxPerms & TCL_WRITABLE) {
	    Tcl_AppendElement(interp, "write");
	} else {
	    Tcl_AppendElement(interp, "");
	}
	return TCL_OK;
    }

    if ((cmdName[0] == 'm') && (strncmp(cmdName, "mremove-rd", len) == 0)) {
        if (argc != 3) {
            Tcl_AppendResult(interp, "channel name required", (void *)NULL);
            return TCL_ERROR;
        }

	return Tcl_RemoveChannelMode(interp, chan, TCL_READABLE);
    }

    if ((cmdName[0] == 'm') && (strncmp(cmdName, "mremove-wr", len) == 0)) {
        if (argc != 3) {
            Tcl_AppendResult(interp, "channel name required", (void *)NULL);
            return TCL_ERROR;
        }

	return Tcl_RemoveChannelMode(interp, chan, TCL_WRITABLE);
    }

    if ((cmdName[0] == 'm') && (strncmp(cmdName, "mthread", len) == 0)) {
	if (argc != 3) {
	    Tcl_AppendResult(interp, "channel name required", (void *)NULL);
	    return TCL_ERROR;
	}

	Tcl_SetObjResult(interp, Tcl_NewWideIntObj(
		(Tcl_WideInt) (size_t) Tcl_GetChannelThread(chan)));
	return TCL_OK;
    }

    if ((cmdName[0] == 'n') && (strncmp(cmdName, "name", len) == 0)) {
	if (argc != 3) {
	    Tcl_AppendResult(interp, "channel name required", (void *)NULL);
	    return TCL_ERROR;
	}
	Tcl_AppendResult(interp, statePtr->channelName, (void *)NULL);
	return TCL_OK;
    }

    if ((cmdName[0] == 'o') && (strncmp(cmdName, "open", len) == 0)) {
	hTblPtr = (Tcl_HashTable *) Tcl_GetAssocData(interp, "tclIO", NULL);
	if (hTblPtr == NULL) {
	    return TCL_OK;
	}
	for (hPtr = Tcl_FirstHashEntry(hTblPtr, &hSearch);
	     hPtr != NULL;
	     hPtr = Tcl_NextHashEntry(&hSearch)) {
	    Tcl_AppendElement(interp, (char *)Tcl_GetHashKey(hTblPtr, hPtr));
	}
	return TCL_OK;
    }

    if ((cmdName[0] == 'o') &&
	    (strncmp(cmdName, "outputbuffered", len) == 0)) {
	if (argc != 3) {
	    Tcl_AppendResult(interp, "channel name required", (void *)NULL);
	    return TCL_ERROR;
	}

	IOQueued = Tcl_OutputBuffered(chan);
	TclFormatInt(buf, IOQueued);
	Tcl_AppendResult(interp, buf, (void *)NULL);
	return TCL_OK;
    }

    if ((cmdName[0] == 'q') &&
	    (strncmp(cmdName, "queuedcr", len) == 0)) {
	if (argc != 3) {
	    Tcl_AppendResult(interp, "channel name required", (void *)NULL);
	    return TCL_ERROR;
	}

	Tcl_AppendResult(interp,
		(statePtr->flags & INPUT_SAW_CR) ? "1" : "0", (void *)NULL);
	return TCL_OK;
    }

    if ((cmdName[0] == 'r') && (strncmp(cmdName, "readable", len) == 0)) {
	hTblPtr = (Tcl_HashTable *) Tcl_GetAssocData(interp, "tclIO", NULL);
	if (hTblPtr == NULL) {
	    return TCL_OK;
	}
	for (hPtr = Tcl_FirstHashEntry(hTblPtr, &hSearch);
	     hPtr != NULL;
	     hPtr = Tcl_NextHashEntry(&hSearch)) {
	    chanPtr  = (Channel *) Tcl_GetHashValue(hPtr);
	    statePtr = chanPtr->state;
	    if (statePtr->flags & TCL_READABLE) {
		Tcl_AppendElement(interp, (char *)Tcl_GetHashKey(hTblPtr, hPtr));
	    }
	}
	return TCL_OK;
    }

    if ((cmdName[0] == 'r') && (strncmp(cmdName, "refcount", len) == 0)) {
	if (argc != 3) {
	    Tcl_AppendResult(interp, "channel name required", (void *)NULL);
	    return TCL_ERROR;
	}

	TclFormatInt(buf, statePtr->refCount);
	Tcl_AppendResult(interp, buf, (void *)NULL);
	return TCL_OK;
    }

    /*
     * "splice" is actually more a simplified attach facility as provided by
     * the Thread package. Without the safeguards of a regular command (no
     * checking that the command is truly cut'able, no mutexes for
     * thread-safety). Its complementary command is "cut", see above.
     */

    if ((cmdName[0] == 's') && (strncmp(cmdName, "splice", len) == 0)) {
	if (argc != 3) {
	    Tcl_AppendResult(interp, "channel name required", (void *)NULL);
	    return TCL_ERROR;
	}

	Tcl_SpliceChannel(chan);

	Tcl_RegisterChannel(interp, chan);
	Tcl_UnregisterChannel(NULL, chan);

	return TCL_OK;
    }

    if ((cmdName[0] == 't') && (strncmp(cmdName, "type", len) == 0)) {
	if (argc != 3) {
	    Tcl_AppendResult(interp, "channel name required", (void *)NULL);
	    return TCL_ERROR;
	}
	Tcl_AppendResult(interp, Tcl_ChannelName(chanPtr->typePtr), (void *)NULL);
	return TCL_OK;
    }

    if ((cmdName[0] == 'w') && (strncmp(cmdName, "writable", len) == 0)) {
	hTblPtr = (Tcl_HashTable *) Tcl_GetAssocData(interp, "tclIO", NULL);
	if (hTblPtr == NULL) {
	    return TCL_OK;
	}
	for (hPtr = Tcl_FirstHashEntry(hTblPtr, &hSearch);
		hPtr != NULL; hPtr = Tcl_NextHashEntry(&hSearch)) {
	    chanPtr = (Channel *) Tcl_GetHashValue(hPtr);
	    statePtr = chanPtr->state;
	    if (statePtr->flags & TCL_WRITABLE) {
		Tcl_AppendElement(interp, (char *)Tcl_GetHashKey(hTblPtr, hPtr));
	    }
	}
	return TCL_OK;
    }

    if ((cmdName[0] == 't') && (strncmp(cmdName, "transform", len) == 0)) {
	/*
	 * Syntax: transform channel -command command
	 */

	if (argc != 5) {
	    Tcl_AppendResult(interp, "wrong # args: should be \"", argv[0],
		    " transform channelId -command cmd\"", (void *)NULL);
	    return TCL_ERROR;
	}
	if (strcmp(argv[3], "-command") != 0) {
	    Tcl_AppendResult(interp, "bad argument \"", argv[3],
		    "\": should be \"-command\"", (void *)NULL);
	    return TCL_ERROR;
	}

	return TclChannelTransform(interp, chan,
		Tcl_NewStringObj(argv[4], -1));
    }

    if ((cmdName[0] == 'u') && (strncmp(cmdName, "unstack", len) == 0)) {
	/*
	 * Syntax: unstack channel
	 */

	if (argc != 3) {
	    Tcl_AppendResult(interp, "wrong # args: should be \"", argv[0],
		    " unstack channel\"", (void *)NULL);
	    return TCL_ERROR;
	}
	return Tcl_UnstackChannel(interp, chan);
    }

    Tcl_AppendResult(interp, "bad option \"", cmdName, "\": should be "
	    "cut, clearchannelhandlers, info, isshared, mode, open, "
	    "readable, splice, writable, transform, unstack", (void *)NULL);
    return TCL_ERROR;
}

/*
 *----------------------------------------------------------------------
 *
 * TestChannelEventCmd --
 *
 *	This procedure implements the "testchannelevent" command. It is used
 *	to test the Tcl channel event mechanism.
 *
 * Results:
 *	A standard Tcl result.
 *
 * Side effects:
 *	Creates, deletes and returns channel event handlers.
 *
 *----------------------------------------------------------------------
 */

static int
TestChannelEventCmd(
    TCL_UNUSED(void *),
    Tcl_Interp *interp,		/* Current interpreter. */
    int argc,			/* Number of arguments. */
    const char **argv)		/* Argument strings. */
{
    Tcl_Obj *resultListPtr;
    Channel *chanPtr;
    ChannelState *statePtr;	/* state info for channel */
    EventScriptRecord *esPtr, *prevEsPtr, *nextEsPtr;
    const char *cmd;
    int index, i, mask, len;

    if ((argc < 3) || (argc > 5)) {
	Tcl_AppendResult(interp, "wrong # args: should be \"", argv[0],
		" channelName cmd ?arg1? ?arg2?\"", (void *)NULL);
	return TCL_ERROR;
    }
    chanPtr = (Channel *) Tcl_GetChannel(interp, argv[1], NULL);
    if (chanPtr == NULL) {
	return TCL_ERROR;
    }
    statePtr = chanPtr->state;

    cmd = argv[2];
    len = strlen(cmd);
    if ((cmd[0] == 'a') && (strncmp(cmd, "add", len) == 0)) {
	if (argc != 5) {
	    Tcl_AppendResult(interp, "wrong # args: should be \"", argv[0],
		    " channelName add eventSpec script\"", (void *)NULL);
	    return TCL_ERROR;
	}
	if (strcmp(argv[3], "readable") == 0) {
	    mask = TCL_READABLE;
	} else if (strcmp(argv[3], "writable") == 0) {
	    mask = TCL_WRITABLE;
	} else if (strcmp(argv[3], "none") == 0) {
	    mask = 0;
	} else {
	    Tcl_AppendResult(interp, "bad event name \"", argv[3],
		    "\": must be readable, writable, or none", (void *)NULL);
	    return TCL_ERROR;
	}

	esPtr = (EventScriptRecord *)Tcl_Alloc(sizeof(EventScriptRecord));
	esPtr->nextPtr = statePtr->scriptRecordPtr;
	statePtr->scriptRecordPtr = esPtr;

	esPtr->chanPtr = chanPtr;
	esPtr->interp = interp;
	esPtr->mask = mask;
	esPtr->scriptPtr = Tcl_NewStringObj(argv[4], -1);
	Tcl_IncrRefCount(esPtr->scriptPtr);

	Tcl_CreateChannelHandler((Tcl_Channel) chanPtr, mask,
		TclChannelEventScriptInvoker, esPtr);

	return TCL_OK;
    }

    if ((cmd[0] == 'd') && (strncmp(cmd, "delete", len) == 0)) {
	if (argc != 4) {
	    Tcl_AppendResult(interp, "wrong # args: should be \"", argv[0],
		    " channelName delete index\"", (void *)NULL);
	    return TCL_ERROR;
	}
	if (Tcl_GetInt(interp, argv[3], &index) == TCL_ERROR) {
	    return TCL_ERROR;
	}
	if (index < 0) {
	    Tcl_AppendResult(interp, "bad event index: ", argv[3],
		    ": must be nonnegative", (void *)NULL);
	    return TCL_ERROR;
	}
	for (i = 0, esPtr = statePtr->scriptRecordPtr;
	     (i < index) && (esPtr != NULL);
	     i++, esPtr = esPtr->nextPtr) {
	    /* Empty loop body. */
	}
	if (esPtr == NULL) {
	    Tcl_AppendResult(interp, "bad event index ", argv[3],
		    ": out of range", (void *)NULL);
	    return TCL_ERROR;
	}
	if (esPtr == statePtr->scriptRecordPtr) {
	    statePtr->scriptRecordPtr = esPtr->nextPtr;
	} else {
	    for (prevEsPtr = statePtr->scriptRecordPtr;
		 (prevEsPtr != NULL) &&
		     (prevEsPtr->nextPtr != esPtr);
		 prevEsPtr = prevEsPtr->nextPtr) {
		/* Empty loop body. */
	    }
	    if (prevEsPtr == NULL) {
		Tcl_Panic("TestChannelEventCmd: damaged event script list");
	    }
	    prevEsPtr->nextPtr = esPtr->nextPtr;
	}
	Tcl_DeleteChannelHandler((Tcl_Channel) chanPtr,
		TclChannelEventScriptInvoker, esPtr);
	Tcl_DecrRefCount(esPtr->scriptPtr);
	Tcl_Free(esPtr);

	return TCL_OK;
    }

    if ((cmd[0] == 'l') && (strncmp(cmd, "list", len) == 0)) {
	if (argc != 3) {
	    Tcl_AppendResult(interp, "wrong # args: should be \"", argv[0],
		    " channelName list\"", (void *)NULL);
	    return TCL_ERROR;
	}
	resultListPtr = Tcl_GetObjResult(interp);
	for (esPtr = statePtr->scriptRecordPtr;
	     esPtr != NULL;
	     esPtr = esPtr->nextPtr) {
	    if (esPtr->mask) {
		Tcl_ListObjAppendElement(interp, resultListPtr, Tcl_NewStringObj(
		    (esPtr->mask == TCL_READABLE) ? "readable" : "writable", -1));
	    } else {
		Tcl_ListObjAppendElement(interp, resultListPtr,
			Tcl_NewStringObj("none", -1));
	    }
	    Tcl_ListObjAppendElement(interp, resultListPtr, esPtr->scriptPtr);
	}
	Tcl_SetObjResult(interp, resultListPtr);
	return TCL_OK;
    }

    if ((cmd[0] == 'r') && (strncmp(cmd, "removeall", len) == 0)) {
	if (argc != 3) {
	    Tcl_AppendResult(interp, "wrong # args: should be \"", argv[0],
		    " channelName removeall\"", (void *)NULL);
	    return TCL_ERROR;
	}
	for (esPtr = statePtr->scriptRecordPtr;
	     esPtr != NULL;
	     esPtr = nextEsPtr) {
	    nextEsPtr = esPtr->nextPtr;
	    Tcl_DeleteChannelHandler((Tcl_Channel) chanPtr,
		    TclChannelEventScriptInvoker, esPtr);
	    Tcl_DecrRefCount(esPtr->scriptPtr);
	    Tcl_Free(esPtr);
	}
	statePtr->scriptRecordPtr = NULL;
	return TCL_OK;
    }

    if	((cmd[0] == 's') && (strncmp(cmd, "set", len) == 0)) {
	if (argc != 5) {
	    Tcl_AppendResult(interp, "wrong # args: should be \"", argv[0],
		    " channelName delete index event\"", (void *)NULL);
	    return TCL_ERROR;
	}
	if (Tcl_GetInt(interp, argv[3], &index) == TCL_ERROR) {
	    return TCL_ERROR;
	}
	if (index < 0) {
	    Tcl_AppendResult(interp, "bad event index: ", argv[3],
		    ": must be nonnegative", (void *)NULL);
	    return TCL_ERROR;
	}
	for (i = 0, esPtr = statePtr->scriptRecordPtr;
	     (i < index) && (esPtr != NULL);
	     i++, esPtr = esPtr->nextPtr) {
	    /* Empty loop body. */
	}
	if (esPtr == NULL) {
	    Tcl_AppendResult(interp, "bad event index ", argv[3],
		    ": out of range", (void *)NULL);
	    return TCL_ERROR;
	}

	if (strcmp(argv[4], "readable") == 0) {
	    mask = TCL_READABLE;
	} else if (strcmp(argv[4], "writable") == 0) {
	    mask = TCL_WRITABLE;
	} else if (strcmp(argv[4], "none") == 0) {
	    mask = 0;
	} else {
	    Tcl_AppendResult(interp, "bad event name \"", argv[4],
		    "\": must be readable, writable, or none", (void *)NULL);
	    return TCL_ERROR;
	}
	esPtr->mask = mask;
	Tcl_CreateChannelHandler((Tcl_Channel) chanPtr, mask,
		TclChannelEventScriptInvoker, esPtr);
	return TCL_OK;
    }
    Tcl_AppendResult(interp, "bad command ", cmd, ", must be one of "
	    "add, delete, list, set, or removeall", (void *)NULL);
    return TCL_ERROR;
}

/*
 *----------------------------------------------------------------------
 *
 * TestSocketCmd --
 *
 *	Implements the Tcl "testsocket" debugging command and its
 *	subcommands. This is part of the testing environment.
 *
 * Results:
 *	A standard Tcl result.
 *
 * Side effects:
 *	None.
 *
 *----------------------------------------------------------------------
 */

#define TCP_ASYNC_TEST_MODE	(1<<8)	/* Async testing activated.  Do not
					 * automatically continue connection
					 * process. */

static int
TestSocketCmd(
    TCL_UNUSED(void *),
    Tcl_Interp *interp,		/* Interpreter for result. */
    int argc,			/* Count of additional args. */
    const char **argv)		/* Additional arg strings. */
{
    const char *cmdName;	/* Sub command. */
    size_t len;			/* Length of subcommand string. */

    if (argc < 2) {
	Tcl_AppendResult(interp, "wrong # args: should be \"", argv[0],
		" subcommand ?additional args..?\"", (void *)NULL);
	return TCL_ERROR;
    }
    cmdName = argv[1];
    len = strlen(cmdName);

    if ((cmdName[0] == 't') && (strncmp(cmdName, "testflags", len) == 0)) {
        Tcl_Channel hChannel;
        int modePtr;
        int testMode;
        TcpState *statePtr;
        /* Set test value in the socket driver
         */
        /* Check for argument "channel name"
         */
        if (argc < 4) {
            Tcl_AppendResult(interp, "wrong # args: should be \"", argv[0],
                    " testflags channel flags\"", (void *)NULL);
            return TCL_ERROR;
        }
        hChannel = Tcl_GetChannel(interp, argv[2], &modePtr);
        if ( NULL == hChannel ) {
            Tcl_AppendResult(interp, "unknown channel:", argv[2], (void *)NULL);
            return TCL_ERROR;
        }
        statePtr = (TcpState *)Tcl_GetChannelInstanceData(hChannel);
        if ( NULL == statePtr) {
            Tcl_AppendResult(interp, "No channel instance data:", argv[2],
                    (void *)NULL);
            return TCL_ERROR;
        }
        if (Tcl_GetBoolean(interp, argv[3], &testMode) != TCL_OK) {
            return TCL_ERROR;
        }
        if (testMode) {
            statePtr->flags |= TCP_ASYNC_TEST_MODE;
        } else {
            statePtr->flags &= ~TCP_ASYNC_TEST_MODE;
        }
        return TCL_OK;
    }

    Tcl_AppendResult(interp, "bad option \"", cmdName, "\": should be "
	    "testflags", (void *)NULL);
    return TCL_ERROR;
}

/*
 *----------------------------------------------------------------------
 *
 * TestServiceModeCmd --
 *
 *	This procedure implements the "testservicemode" command which gets or
 *      sets the current Tcl ServiceMode.  There are several tests which open
 *      a file and assign various handlers to it.  For these tests to be
 *      deterministic it is important that file events not be processed until
 *      all of the handlers are in place.
 *
 * Results:
 *	A standard Tcl result.
 *
 * Side effects:
 *	May change the ServiceMode setting.
 *
 *----------------------------------------------------------------------
 */

static int
TestServiceModeCmd(
    TCL_UNUSED(void *),
    Tcl_Interp *interp,		/* Current interpreter. */
    int argc,			/* Number of arguments. */
    const char **argv)		/* Argument strings. */
{
    int newmode, oldmode;
    if (argc > 2) {
        Tcl_AppendResult(interp, "wrong # args: should be \"", argv[0],
                         " ?newmode?\"", (void *)NULL);
        return TCL_ERROR;
    }
    oldmode = (Tcl_GetServiceMode() != TCL_SERVICE_NONE);
    if (argc == 2) {
        if (Tcl_GetInt(interp, argv[1], &newmode) == TCL_ERROR) {
            return TCL_ERROR;
        }
        if (newmode == 0) {
            Tcl_SetServiceMode(TCL_SERVICE_NONE);
        } else {
            Tcl_SetServiceMode(TCL_SERVICE_ALL);
        }
    }
    Tcl_SetObjResult(interp, Tcl_NewWideIntObj(oldmode));
    return TCL_OK;
}

/*
 *----------------------------------------------------------------------
 *
 * TestWrongNumArgsObjCmd --
 *
 *	Test the Tcl_WrongNumArgs function.
 *
 * Results:
 *	Standard Tcl result.
 *
 * Side effects:
 *	Sets interpreter result.
 *
 *----------------------------------------------------------------------
 */

static int
TestWrongNumArgsObjCmd(
    TCL_UNUSED(void *),
    Tcl_Interp *interp,		/* Current interpreter. */
    Tcl_Size objc,			/* Number of arguments. */
    Tcl_Obj *const objv[])	/* Argument objects. */
{
    Tcl_Size i, length;
    const char *msg;

    if (objc < 3) {
	goto insufArgs;
    }

    if (Tcl_GetIntForIndex(interp, objv[1], TCL_INDEX_NONE, &i) != TCL_OK) {
	return TCL_ERROR;
    }

    msg = Tcl_GetStringFromObj(objv[2], &length);
    if (length == 0) {
	msg = NULL;
    }

    if (i > objc - 3) {
	/*
	 * Asked for more arguments than were given.
	 */
    insufArgs:
	Tcl_AppendResult(interp, "insufficient arguments", (void *)NULL);
	return TCL_ERROR;
    }

    Tcl_WrongNumArgs(interp, i, &(objv[3]), msg);
    return TCL_OK;
}

/*
 *----------------------------------------------------------------------
 *
 * TestGetIndexFromObjStructObjCmd --
 *
 *	Test the Tcl_GetIndexFromObjStruct function.
 *
 * Results:
 *	Standard Tcl result.
 *
 * Side effects:
 *	Sets interpreter result.
 *
 *----------------------------------------------------------------------
 */

static int
TestGetIndexFromObjStructObjCmd(
    TCL_UNUSED(void *),
    Tcl_Interp *interp,		/* Current interpreter. */
    int objc,			/* Number of arguments. */
    Tcl_Obj *const objv[])	/* Argument objects. */
{
    const char *const ary[] = {
	"a", "b", "c", "d", "ee", "ff", NULL, NULL
    };
    int target, flags = 0;
    signed char idx[8];

    if (objc != 3 && objc != 4) {
	Tcl_WrongNumArgs(interp, 1, objv, "argument targetvalue ?flags?");
	return TCL_ERROR;
    }
    if (Tcl_GetIntFromObj(interp, objv[2], &target) != TCL_OK) {
	return TCL_ERROR;
    }
    if ((objc > 3) && (Tcl_GetIntFromObj(interp, objv[3], &flags) != TCL_OK)) {
	return TCL_ERROR;
    }
    memset(idx, 85, sizeof(idx));
    if (Tcl_GetIndexFromObjStruct(interp, (Tcl_GetString(objv[1])[0] ? objv[1] : NULL), ary, 2*sizeof(char *),
	    "dummy", flags, &idx[1]) != TCL_OK) {
	return TCL_ERROR;
    }
    if (idx[0] != 85 || idx[2] != 85) {
	Tcl_AppendResult(interp, "Tcl_GetIndexFromObjStruct overwrites bytes near index variable", (void *)NULL);
	return TCL_ERROR;
    } else if (idx[1] != target) {
	char buffer[64];
	snprintf(buffer, sizeof(buffer), "%d", idx[1]);
	Tcl_AppendResult(interp, "index value comparison failed: got ",
		buffer, (void *)NULL);
	snprintf(buffer, sizeof(buffer), "%d", target);
	Tcl_AppendResult(interp, " when ", buffer, " expected", (void *)NULL);
	return TCL_ERROR;
    }
    Tcl_WrongNumArgs(interp, objc, objv, NULL);
    return TCL_OK;
}

/*
 *----------------------------------------------------------------------
 *
 * TestFilesystemObjCmd --
 *
 *	This procedure implements the "testfilesystem" command. It is used to
 *	test Tcl_FSRegister, Tcl_FSUnregister, and can be used to test that
 *	the pluggable filesystem works.
 *
 * Results:
 *	A standard Tcl result.
 *
 * Side effects:
 *	Inserts or removes a filesystem from Tcl's stack.
 *
 *----------------------------------------------------------------------
 */

static int
TestFilesystemObjCmd(
    TCL_UNUSED(void *),
    Tcl_Interp *interp,
    int objc,
    Tcl_Obj *const objv[])
{
    int res, boolVal;
    const char *msg;

    if (objc != 2) {
	Tcl_WrongNumArgs(interp, 1, objv, "boolean");
	return TCL_ERROR;
    }
    if (Tcl_GetBooleanFromObj(interp, objv[1], &boolVal) != TCL_OK) {
	return TCL_ERROR;
    }
    if (boolVal) {
	res = Tcl_FSRegister(interp, &testReportingFilesystem);
	msg = (res == TCL_OK) ? "registered" : "failed";
    } else {
	res = Tcl_FSUnregister(&testReportingFilesystem);
	msg = (res == TCL_OK) ? "unregistered" : "failed";
    }
    Tcl_SetObjResult(interp, Tcl_NewStringObj(msg , -1));
    return res;
}

static int
TestReportInFilesystem(
    Tcl_Obj *pathPtr,
    void **clientDataPtr)
{
    static Tcl_Obj *lastPathPtr = NULL;
    Tcl_Obj *newPathPtr;

    if (pathPtr == lastPathPtr) {
	/* Reject all files second time around */
	return -1;
    }

    /* Try to claim all files first time around */

    newPathPtr = Tcl_DuplicateObj(pathPtr);
    lastPathPtr = newPathPtr;
    Tcl_IncrRefCount(newPathPtr);
    if (Tcl_FSGetFileSystemForPath(newPathPtr) == NULL) {
	/* Nothing claimed it. Therefore we don't either */
	Tcl_DecrRefCount(newPathPtr);
	lastPathPtr = NULL;
	return -1;
    }
    lastPathPtr = NULL;
    *clientDataPtr = newPathPtr;
    return TCL_OK;
}

/*
 * Simple helper function to extract the native vfs representation of a path
 * object, or NULL if no such representation exists.
 */

static Tcl_Obj *
TestReportGetNativePath(
    Tcl_Obj *pathPtr)
{
    return (Tcl_Obj*) Tcl_FSGetInternalRep(pathPtr, &testReportingFilesystem);
}

static void
TestReportFreeInternalRep(
    void *clientData)
{
    Tcl_Obj *nativeRep = (Tcl_Obj *) clientData;

    if (nativeRep != NULL) {
	/* Free the path */
	Tcl_DecrRefCount(nativeRep);
    }
}

static void *
TestReportDupInternalRep(
    void *clientData)
{
    Tcl_Obj *original = (Tcl_Obj *) clientData;

    Tcl_IncrRefCount(original);
    return clientData;
}

static void
TestReport(
    const char *cmd,
    Tcl_Obj *path,
    Tcl_Obj *arg2)
{
    Tcl_Interp *interp = (Tcl_Interp *) Tcl_FSData(&testReportingFilesystem);

    if (interp == NULL) {
	/* This is bad, but not much we can do about it */
    } else {
	Tcl_Obj *savedResult;
	Tcl_DString ds;

	Tcl_DStringInit(&ds);
	Tcl_DStringAppend(&ds, "lappend filesystemReport ", -1);
	Tcl_DStringStartSublist(&ds);
	Tcl_DStringAppendElement(&ds, cmd);
	if (path != NULL) {
	    Tcl_DStringAppendElement(&ds, Tcl_GetString(path));
	}
	if (arg2 != NULL) {
	    Tcl_DStringAppendElement(&ds, Tcl_GetString(arg2));
	}
	Tcl_DStringEndSublist(&ds);
	savedResult = Tcl_GetObjResult(interp);
	Tcl_IncrRefCount(savedResult);
	Tcl_SetObjResult(interp, Tcl_NewObj());
	Tcl_EvalEx(interp, Tcl_DStringValue(&ds), TCL_INDEX_NONE, 0);
	Tcl_DStringFree(&ds);
	Tcl_ResetResult(interp);
	Tcl_SetObjResult(interp, savedResult);
	Tcl_DecrRefCount(savedResult);
    }
}

static int
TestReportStat(
    Tcl_Obj *path,		/* Path of file to stat (in current CP). */
    Tcl_StatBuf *buf)		/* Filled with results of stat call. */
{
    TestReport("stat", path, NULL);
    return Tcl_FSStat(TestReportGetNativePath(path), buf);
}

static int
TestReportLstat(
    Tcl_Obj *path,		/* Path of file to stat (in current CP). */
    Tcl_StatBuf *buf)		/* Filled with results of stat call. */
{
    TestReport("lstat", path, NULL);
    return Tcl_FSLstat(TestReportGetNativePath(path), buf);
}

static int
TestReportAccess(
    Tcl_Obj *path,		/* Path of file to access (in current CP). */
    int mode)			/* Permission setting. */
{
    TestReport("access", path, NULL);
    return Tcl_FSAccess(TestReportGetNativePath(path), mode);
}

static Tcl_Channel
TestReportOpenFileChannel(
    Tcl_Interp *interp,		/* Interpreter for error reporting; can be
				 * NULL. */
    Tcl_Obj *fileName,		/* Name of file to open. */
    int mode,			/* POSIX open mode. */
    int permissions)		/* If the open involves creating a file, with
				 * what modes to create it? */
{
    TestReport("open", fileName, NULL);
    return TclpOpenFileChannel(interp, TestReportGetNativePath(fileName),
	    mode, permissions);
}

static int
TestReportMatchInDirectory(
    Tcl_Interp *interp,		/* Interpreter for error messages. */
    Tcl_Obj *resultPtr,		/* Object to lappend results. */
    Tcl_Obj *dirPtr,		/* Contains path to directory to search. */
    const char *pattern,	/* Pattern to match against. */
    Tcl_GlobTypeData *types)	/* Object containing list of acceptable types.
				 * May be NULL. */
{
    if (types != NULL && types->type & TCL_GLOB_TYPE_MOUNT) {
	TestReport("matchmounts", dirPtr, NULL);
	return TCL_OK;
    } else {
	TestReport("matchindirectory", dirPtr, NULL);
	return Tcl_FSMatchInDirectory(interp, resultPtr,
		TestReportGetNativePath(dirPtr), pattern, types);
    }
}

static int
TestReportChdir(
    Tcl_Obj *dirName)
{
    TestReport("chdir", dirName, NULL);
    return Tcl_FSChdir(TestReportGetNativePath(dirName));
}

static int
TestReportLoadFile(
    Tcl_Interp *interp,		/* Used for error reporting. */
    Tcl_Obj *fileName,		/* Name of the file containing the desired
				 * code. */
    Tcl_LoadHandle *handlePtr,	/* Filled with token for dynamically loaded
				 * file which will be passed back to
				 * (*unloadProcPtr)() to unload the file. */
    Tcl_FSUnloadFileProc **unloadProcPtr)
				/* Filled with address of Tcl_FSUnloadFileProc
				 * function which should be used for
				 * this file. */
{
    TestReport("loadfile", fileName, NULL);
    return Tcl_FSLoadFile(interp, TestReportGetNativePath(fileName), NULL,
	    NULL, NULL, NULL, handlePtr, unloadProcPtr);
}

static Tcl_Obj *
TestReportLink(
    Tcl_Obj *path,		/* Path of file to readlink or link */
    Tcl_Obj *to,		/* Path of file to link to, or NULL */
    int linkType)
{
    TestReport("link", path, to);
    return Tcl_FSLink(TestReportGetNativePath(path), to, linkType);
}

static int
TestReportRenameFile(
    Tcl_Obj *src,		/* Pathname of file or dir to be renamed
				 * (UTF-8). */
    Tcl_Obj *dst)		/* New pathname of file or directory
				 * (UTF-8). */
{
    TestReport("renamefile", src, dst);
    return Tcl_FSRenameFile(TestReportGetNativePath(src),
	    TestReportGetNativePath(dst));
}

static int
TestReportCopyFile(
    Tcl_Obj *src,		/* Pathname of file to be copied (UTF-8). */
    Tcl_Obj *dst)		/* Pathname of file to copy to (UTF-8). */
{
    TestReport("copyfile", src, dst);
    return Tcl_FSCopyFile(TestReportGetNativePath(src),
	    TestReportGetNativePath(dst));
}

static int
TestReportDeleteFile(
    Tcl_Obj *path)		/* Pathname of file to be removed (UTF-8). */
{
    TestReport("deletefile", path, NULL);
    return Tcl_FSDeleteFile(TestReportGetNativePath(path));
}

static int
TestReportCreateDirectory(
    Tcl_Obj *path)		/* Pathname of directory to create (UTF-8). */
{
    TestReport("createdirectory", path, NULL);
    return Tcl_FSCreateDirectory(TestReportGetNativePath(path));
}

static int
TestReportCopyDirectory(
    Tcl_Obj *src,		/* Pathname of directory to be copied
				 * (UTF-8). */
    Tcl_Obj *dst,		/* Pathname of target directory (UTF-8). */
    Tcl_Obj **errorPtr)		/* If non-NULL, to be filled with UTF-8 name
				 * of file causing error. */
{
    TestReport("copydirectory", src, dst);
    return Tcl_FSCopyDirectory(TestReportGetNativePath(src),
	    TestReportGetNativePath(dst), errorPtr);
}

static int
TestReportRemoveDirectory(
    Tcl_Obj *path,		/* Pathname of directory to be removed
				 * (UTF-8). */
    int recursive,		/* If non-zero, removes directories that
				 * are nonempty.  Otherwise, will only remove
				 * empty directories. */
    Tcl_Obj **errorPtr)		/* If non-NULL, to be filled with UTF-8 name
				 * of file causing error. */
{
    TestReport("removedirectory", path, NULL);
    return Tcl_FSRemoveDirectory(TestReportGetNativePath(path), recursive,
	    errorPtr);
}

static const char *const *
TestReportFileAttrStrings(
    Tcl_Obj *fileName,
    Tcl_Obj **objPtrRef)
{
    TestReport("fileattributestrings", fileName, NULL);
    return Tcl_FSFileAttrStrings(TestReportGetNativePath(fileName), objPtrRef);
}

static int
TestReportFileAttrsGet(
    Tcl_Interp *interp,		/* The interpreter for error reporting. */
    int index,			/* index of the attribute command. */
    Tcl_Obj *fileName,		/* filename we are operating on. */
    Tcl_Obj **objPtrRef)	/* for output. */
{
    TestReport("fileattributesget", fileName, NULL);
    return Tcl_FSFileAttrsGet(interp, index,
	    TestReportGetNativePath(fileName), objPtrRef);
}

static int
TestReportFileAttrsSet(
    Tcl_Interp *interp,		/* The interpreter for error reporting. */
    int index,			/* index of the attribute command. */
    Tcl_Obj *fileName,		/* filename we are operating on. */
    Tcl_Obj *objPtr)		/* for input. */
{
    TestReport("fileattributesset", fileName, objPtr);
    return Tcl_FSFileAttrsSet(interp, index,
	    TestReportGetNativePath(fileName), objPtr);
}

static int
TestReportUtime(
    Tcl_Obj *fileName,
    struct utimbuf *tval)
{
    TestReport("utime", fileName, NULL);
    return Tcl_FSUtime(TestReportGetNativePath(fileName), tval);
}

static int
TestReportNormalizePath(
    TCL_UNUSED(Tcl_Interp *),
    Tcl_Obj *pathPtr,
    int nextCheckpoint)
{
    TestReport("normalizepath", pathPtr, NULL);
    return nextCheckpoint;
}

static int
SimplePathInFilesystem(
    Tcl_Obj *pathPtr,
    TCL_UNUSED(void **))
{
    const char *str = Tcl_GetString(pathPtr);

    if (strncmp(str, "simplefs:/", 10)) {
	return -1;
    }
    return TCL_OK;
}

/*
 * This is a slightly 'hacky' filesystem which is used just to test a few
 * important features of the vfs code: (1) that you can load a shared library
 * from a vfs, (2) that when copying files from one fs to another, the 'mtime'
 * is preserved. (3) that recursive cross-filesystem directory copies have the
 * correct behaviour with/without -force.
 *
 * It treats any file in 'simplefs:/' as a file, which it routes to the
 * current directory. The real file it uses is whatever follows the trailing
 * '/' (e.g. 'foo' in 'simplefs:/foo'), and that file exists or not according
 * to what is in the native pwd.
 *
 * Please do not consider this filesystem a model of how things are to be
 * done. It is quite the opposite!  But, it does allow us to test some
 * important features.
 */

static int
TestSimpleFilesystemObjCmd(
    TCL_UNUSED(void *),
    Tcl_Interp *interp,
    int objc,
    Tcl_Obj *const objv[])
{
    int res, boolVal;
    const char *msg;

    if (objc != 2) {
	Tcl_WrongNumArgs(interp, 1, objv, "boolean");
	return TCL_ERROR;
    }
    if (Tcl_GetBooleanFromObj(interp, objv[1], &boolVal) != TCL_OK) {
	return TCL_ERROR;
    }
    if (boolVal) {
	res = Tcl_FSRegister(interp, &simpleFilesystem);
	msg = (res == TCL_OK) ? "registered" : "failed";
    } else {
	res = Tcl_FSUnregister(&simpleFilesystem);
	msg = (res == TCL_OK) ? "unregistered" : "failed";
    }
    Tcl_SetObjResult(interp, Tcl_NewStringObj(msg , -1));
    return res;
}

/*
 * Treats a file name 'simplefs:/foo' by using the file 'foo' in the current
 * (native) directory.
 */

static Tcl_Obj *
SimpleRedirect(
    Tcl_Obj *pathPtr)		/* Name of file to copy. */
{
    Tcl_Size len;
    const char *str;
    Tcl_Obj *origPtr;

    /*
     * We assume the same name in the current directory is ok.
     */

    str = Tcl_GetStringFromObj(pathPtr, &len);
    if (len < 10 || strncmp(str, "simplefs:/", 10)) {
	/* Probably shouldn't ever reach here */
	Tcl_IncrRefCount(pathPtr);
	return pathPtr;
    }
    origPtr = Tcl_NewStringObj(str+10, -1);
    Tcl_IncrRefCount(origPtr);
    return origPtr;
}

static int
SimpleMatchInDirectory(
    Tcl_Interp *interp,		/* Interpreter for error
				 * messages. */
    Tcl_Obj *resultPtr,		/* Object to lappend results. */
    Tcl_Obj *dirPtr,		/* Contains path to directory to search. */
    const char *pattern,	/* Pattern to match against. */
    Tcl_GlobTypeData *types)	/* Object containing list of acceptable types.
				 * May be NULL. */
{
    int res;
    Tcl_Obj *origPtr;
    Tcl_Obj *resPtr;

    /* We only provide a new volume, therefore no mounts at all */
    if (types != NULL && types->type & TCL_GLOB_TYPE_MOUNT) {
	return TCL_OK;
    }

    /*
     * We assume the same name in the current directory is ok.
     */
    resPtr = Tcl_NewObj();
    Tcl_IncrRefCount(resPtr);
    origPtr = SimpleRedirect(dirPtr);
    res = Tcl_FSMatchInDirectory(interp, resPtr, origPtr, pattern, types);
    if (res == TCL_OK) {
	Tcl_Size gLength, j;
	Tcl_ListObjLength(NULL, resPtr, &gLength);
	for (j = 0; j < gLength; j++) {
	    Tcl_Obj *gElt, *nElt;
	    Tcl_ListObjIndex(NULL, resPtr, j, &gElt);
	    nElt = Tcl_NewStringObj("simplefs:/",10);
	    Tcl_AppendObjToObj(nElt, gElt);
	    Tcl_ListObjAppendElement(NULL, resultPtr, nElt);
	}
    }
    Tcl_DecrRefCount(origPtr);
    Tcl_DecrRefCount(resPtr);
    return res;
}

static Tcl_Channel
SimpleOpenFileChannel(
    Tcl_Interp *interp,		/* Interpreter for error reporting; can be
				 * NULL. */
    Tcl_Obj *pathPtr,		/* Name of file to open. */
    int mode,			/* POSIX open mode. */
    int permissions)		/* If the open involves creating a file, with
				 * what modes to create it? */
{
    Tcl_Obj *tempPtr;
    Tcl_Channel chan;

    if ((mode != 0) && !(mode & O_RDONLY)) {
	Tcl_AppendResult(interp, "read-only", (void *)NULL);
	return NULL;
    }

    tempPtr = SimpleRedirect(pathPtr);
    chan = Tcl_FSOpenFileChannel(interp, tempPtr, "r", permissions);
    Tcl_DecrRefCount(tempPtr);
    return chan;
}

static int
SimpleAccess(
    Tcl_Obj *pathPtr,		/* Path of file to access (in current CP). */
    int mode)			/* Permission setting. */
{
    Tcl_Obj *tempPtr = SimpleRedirect(pathPtr);
    int res = Tcl_FSAccess(tempPtr, mode);

    Tcl_DecrRefCount(tempPtr);
    return res;
}

static int
SimpleStat(
    Tcl_Obj *pathPtr,		/* Path of file to stat (in current CP). */
    Tcl_StatBuf *bufPtr)	/* Filled with results of stat call. */
{
    Tcl_Obj *tempPtr = SimpleRedirect(pathPtr);
    int res = Tcl_FSStat(tempPtr, bufPtr);

    Tcl_DecrRefCount(tempPtr);
    return res;
}

static Tcl_Obj *
SimpleListVolumes(void)
{
    /* Add one new volume */
    Tcl_Obj *retVal;

    retVal = Tcl_NewStringObj("simplefs:/", -1);
    Tcl_IncrRefCount(retVal);
    return retVal;
}

/*
 * Used to check operations of Tcl_UtfNext.
 *
 * Usage: testutfnext -bytestring $bytes
 */

static int
TestUtfNextCmd(
    TCL_UNUSED(void *),
    Tcl_Interp *interp,
    int objc,
    Tcl_Obj *const objv[])
{
    Tcl_Size numBytes;
    char *bytes;
    const char *result, *first;
    char buffer[32];
    static const char tobetested[] = "A\xA0\xC0\xC1\xC2\xD0\xE0\xE8\xF2\xF7\xF8\xFE\xFF";
    const char *p = tobetested;

    if (objc != 2) {
	Tcl_WrongNumArgs(interp, 1, objv, "?-bytestring? bytes");
	return TCL_ERROR;
    }
	bytes = Tcl_GetStringFromObj(objv[1], &numBytes);

    if ((size_t)numBytes > sizeof(buffer) - 4) {
	Tcl_SetObjResult(interp, Tcl_ObjPrintf(
		"\"testutfnext\" can only handle %" TCL_Z_MODIFIER "u bytes",
		sizeof(buffer) - 4));
	return TCL_ERROR;
    }

    memcpy(buffer + 1, bytes, numBytes);
    buffer[0] = buffer[numBytes + 1] = buffer[numBytes + 2] = buffer[numBytes + 3] = '\xA0';

    first = result = Tcl_UtfNext(buffer + 1);
    while ((buffer[0] = *p++) != '\0') {
	/* Run Tcl_UtfNext with many more possible bytes at src[-1], all should give the same result */
	result = Tcl_UtfNext(buffer + 1);
	if (first != result) {
	    Tcl_AppendResult(interp, "Tcl_UtfNext is not supposed to read src[-1]", (void *)NULL);
	    return TCL_ERROR;
	}
    }
    p = tobetested;
    while ((buffer[numBytes + 1] = *p++) != '\0') {
	/* Run Tcl_UtfNext with many more possible bytes at src[end], all should give the same result */
	result = Tcl_UtfNext(buffer + 1);
	if (first != result) {
	    Tcl_SetObjResult(interp, Tcl_ObjPrintf(
		    "Tcl_UtfNext is not supposed to read src[end]\n"
		    "Different result when src[end] is %#x", UCHAR(p[-1])));
	    return TCL_ERROR;
	}
    }

    Tcl_SetObjResult(interp, Tcl_NewWideIntObj(first - buffer - 1));

    return TCL_OK;
}
/*
 * Used to check operations of Tcl_UtfPrev.
 *
 * Usage: testutfprev $bytes $offset
 */

static int
TestUtfPrevCmd(
    TCL_UNUSED(void *),
    Tcl_Interp *interp,
    int objc,
    Tcl_Obj *const objv[])
{
    Tcl_Size numBytes, offset;
    char *bytes;
    const char *result;

    if (objc < 2 || objc > 3) {
	Tcl_WrongNumArgs(interp, 1, objv, "bytes ?offset?");
	return TCL_ERROR;
    }

    bytes = Tcl_GetStringFromObj(objv[1], &numBytes);

    if (objc == 3) {
	if (TCL_OK != Tcl_GetIntForIndex(interp, objv[2], numBytes, &offset)) {
	    return TCL_ERROR;
	}
	if (offset == TCL_INDEX_NONE) {
	    offset = 0;
	}
	if (offset > numBytes) {
	    offset = numBytes;
	}
    } else {
	offset = numBytes;
    }
    result = Tcl_UtfPrev(bytes + offset, bytes);
    Tcl_SetObjResult(interp, Tcl_NewWideIntObj(result - bytes));
    return TCL_OK;
}

/*
 * Used to check correct string-length determining in Tcl_NumUtfChars
 */

static int
TestNumUtfCharsCmd(
    TCL_UNUSED(void *),
    Tcl_Interp *interp,
    int objc,
    Tcl_Obj *const objv[])
{
    if (objc > 1) {
	Tcl_Size numBytes, len, limit = TCL_INDEX_NONE;
	const char *bytes = Tcl_GetStringFromObj(objv[1], &numBytes);

	if (objc > 2) {
	    if (Tcl_GetIntForIndex(interp, objv[2], numBytes, &limit) != TCL_OK) {
		return TCL_ERROR;
	    }
	    if (limit > numBytes + 1) {
		limit = numBytes + 1;
	    }
	}
	len = Tcl_NumUtfChars(bytes, limit);
	Tcl_SetObjResult(interp, Tcl_NewWideIntObj(len));
    }
    return TCL_OK;
}


/*
 * Used to check correct operation of Tcl_GetUniChar
 * testgetunichar STRING INDEX
 * This differs from just using "string index" in being a direct
 * call to Tcl_GetUniChar without any prior range checking.
 */
static int
TestGetUniCharCmd(
    TCL_UNUSED(void *),
    Tcl_Interp *interp,		/* Current interpreter */
    int objc,			/* Number of arguments */
    Tcl_Obj *const objv[]	/* Argument strings */
    )
{
    int index;
    int c ;
    if (objc != 3) {
	Tcl_WrongNumArgs(interp, 1, objv, "STRING INDEX");
	return TCL_ERROR;
    }
    Tcl_GetIntFromObj(interp, objv[2], &index);
    c = Tcl_GetUniChar(objv[1], index);
    Tcl_SetObjResult(interp, Tcl_NewIntObj(c));

    return TCL_OK;
}

/*
 * Used to check correct operation of Tcl_UtfFindFirst
 */

static int
TestFindFirstCmd(
    TCL_UNUSED(void *),
    Tcl_Interp *interp,
    int objc,
    Tcl_Obj *const objv[])
{
    if (objc > 1) {
	int len = -1;

	if (objc > 2) {
	    (void) Tcl_GetIntFromObj(interp, objv[2], &len);
	}
	Tcl_SetObjResult(interp, Tcl_NewStringObj(Tcl_UtfFindFirst(Tcl_GetString(objv[1]), len), -1));
    }
    return TCL_OK;
}

/*
 * Used to check correct operation of Tcl_UtfFindLast
 */

static int
TestFindLastCmd(
    TCL_UNUSED(void *),
    Tcl_Interp *interp,
    int objc,
    Tcl_Obj *const objv[])
{
    if (objc > 1) {
	int len = -1;

	if (objc > 2) {
	    (void) Tcl_GetIntFromObj(interp, objv[2], &len);
	}
	Tcl_SetObjResult(interp, Tcl_NewStringObj(Tcl_UtfFindLast(Tcl_GetString(objv[1]), len), -1));
    }
    return TCL_OK;
}

static int
TestGetIntForIndexCmd(
    TCL_UNUSED(void *),
    Tcl_Interp *interp,
    int objc,
    Tcl_Obj *const objv[])
{
    Tcl_Size result;
    Tcl_WideInt endvalue;

    if (objc != 3) {
	Tcl_WrongNumArgs(interp, 1, objv, "index endvalue");
	return TCL_ERROR;
    }

    if (Tcl_GetWideIntFromObj(interp, objv[2], &endvalue) != TCL_OK) {
	return TCL_ERROR;
    }
    if (Tcl_GetIntForIndex(interp, objv[1], endvalue, &result) != TCL_OK) {
	return TCL_ERROR;
    }
    Tcl_SetObjResult(interp, Tcl_NewWideIntObj(result));
    return TCL_OK;
}



#if defined(HAVE_CPUID) && !defined(MAC_OSX_TCL)
/*
 *----------------------------------------------------------------------
 *
 * TestcpuidCmd --
 *
 *	Retrieves CPU ID information.
 *
 * Usage:
 *	testwincpuid <eax>
 *
 * Parameters:
 *	eax - The value to pass in the EAX register to a CPUID instruction.
 *
 * Results:
 *	Returns a four-element list containing the values from the EAX, EBX,
 *	ECX and EDX registers returned from the CPUID instruction.
 *
 * Side effects:
 *	None.
 *
 *----------------------------------------------------------------------
 */

static int
TestcpuidCmd(
    TCL_UNUSED(void *),
    Tcl_Interp* interp,		/* Tcl interpreter */
    int objc,			/* Parameter count */
    Tcl_Obj *const * objv)	/* Parameter vector */
{
    int status, index, i;
    int regs[4];
    Tcl_Obj *regsObjs[4];

    if (objc != 2) {
	Tcl_WrongNumArgs(interp, 1, objv, "eax");
	return TCL_ERROR;
    }
    if (Tcl_GetIntFromObj(interp, objv[1], &index) != TCL_OK) {
	return TCL_ERROR;
    }
    status = TclWinCPUID(index, regs);
    if (status != TCL_OK) {
	Tcl_SetObjResult(interp,
		Tcl_NewStringObj("operation not available", -1));
	return status;
    }
    for (i=0 ; i<4 ; ++i) {
	regsObjs[i] = Tcl_NewWideIntObj(regs[i]);
    }
    Tcl_SetObjResult(interp, Tcl_NewListObj(4, regsObjs));
    return TCL_OK;
}
#endif

/*
 * Used to do basic checks of the TCL_HASH_KEY_SYSTEM_HASH flag
 */

static int
TestHashSystemHashCmd(
    TCL_UNUSED(void *),
    Tcl_Interp *interp,
    int objc,
    Tcl_Obj *const objv[])
{
    static const Tcl_HashKeyType hkType = {
	TCL_HASH_KEY_TYPE_VERSION, TCL_HASH_KEY_SYSTEM_HASH,
	NULL, NULL, NULL, NULL
    };
    Tcl_HashTable hash;
    Tcl_HashEntry *hPtr;
    int i, isNew, limit = 100;

    if (objc>1 && Tcl_GetIntFromObj(interp, objv[1], &limit)!=TCL_OK) {
	return TCL_ERROR;
    }

    Tcl_InitCustomHashTable(&hash, TCL_CUSTOM_TYPE_KEYS, &hkType);

    if (hash.numEntries != 0) {
	Tcl_AppendResult(interp, "non-zero initial size", (void *)NULL);
	Tcl_DeleteHashTable(&hash);
	return TCL_ERROR;
    }

    for (i=0 ; i<limit ; i++) {
	hPtr = Tcl_CreateHashEntry(&hash, INT2PTR(i), &isNew);
	if (!isNew) {
	    Tcl_SetObjResult(interp, Tcl_NewWideIntObj(i));
	    Tcl_AppendToObj(Tcl_GetObjResult(interp)," creation problem", -1);
	    Tcl_DeleteHashTable(&hash);
	    return TCL_ERROR;
	}
	Tcl_SetHashValue(hPtr, INT2PTR(i+42));
    }

    if (hash.numEntries != (Tcl_Size)limit) {
	Tcl_AppendResult(interp, "unexpected maximal size", (void *)NULL);
	Tcl_DeleteHashTable(&hash);
	return TCL_ERROR;
    }

    for (i=0 ; i<limit ; i++) {
	hPtr = Tcl_FindHashEntry(&hash, (char *) INT2PTR(i));
	if (hPtr == NULL) {
	    Tcl_SetObjResult(interp, Tcl_NewWideIntObj(i));
	    Tcl_AppendToObj(Tcl_GetObjResult(interp)," lookup problem", -1);
	    Tcl_DeleteHashTable(&hash);
	    return TCL_ERROR;
	}
	if (PTR2INT(Tcl_GetHashValue(hPtr)) != i+42) {
	    Tcl_SetObjResult(interp, Tcl_NewWideIntObj(i));
	    Tcl_AppendToObj(Tcl_GetObjResult(interp)," value problem", -1);
	    Tcl_DeleteHashTable(&hash);
	    return TCL_ERROR;
	}
	Tcl_DeleteHashEntry(hPtr);
    }

    if (hash.numEntries != 0) {
	Tcl_AppendResult(interp, "non-zero final size", (void *)NULL);
	Tcl_DeleteHashTable(&hash);
	return TCL_ERROR;
    }

    Tcl_DeleteHashTable(&hash);
    Tcl_AppendResult(interp, "OK", (void *)NULL);
    return TCL_OK;
}

/*
 * Used for testing Tcl_GetInt which is no longer used directly by the
 * core very much.
 */
static int
TestgetintCmd(
    TCL_UNUSED(void *),
    Tcl_Interp *interp,
    int argc,
    const char **argv)
{
    if (argc < 2) {
	Tcl_AppendResult(interp, "wrong # args", (void *)NULL);
	return TCL_ERROR;
    } else {
	int val, i, total=0;

	for (i=1 ; i<argc ; i++) {
	    if (Tcl_GetInt(interp, argv[i], &val) != TCL_OK) {
		return TCL_ERROR;
	    }
	    total += val;
	}
	Tcl_SetObjResult(interp, Tcl_NewWideIntObj(total));
	return TCL_OK;
    }
}

/*
 * Used for determining sizeof(long) at script level.
 */
static int
TestlongsizeCmd(
    TCL_UNUSED(void *),
    Tcl_Interp *interp,
    int argc,
    TCL_UNUSED(const char **) /*argv*/)
{
    if (argc != 1) {
	Tcl_AppendResult(interp, "wrong # args", (void *)NULL);
	return TCL_ERROR;
    }
    Tcl_SetObjResult(interp, Tcl_NewWideIntObj(sizeof(long)));
    return TCL_OK;
}

static int
NREUnwind_callback(
    void *data[],
    Tcl_Interp *interp,
    TCL_UNUSED(int) /*result*/)
{
    void *cStackPtr = TclGetCStackPtr();

    if (data[0] == INT2PTR(-1)) {
        Tcl_NRAddCallback(interp, NREUnwind_callback, cStackPtr, INT2PTR(-1),
                INT2PTR(-1), NULL);
    } else if (data[1] == INT2PTR(-1)) {
        Tcl_NRAddCallback(interp, NREUnwind_callback, data[0], cStackPtr,
                INT2PTR(-1), NULL);
    } else if (data[2] == INT2PTR(-1)) {
        Tcl_NRAddCallback(interp, NREUnwind_callback, data[0], data[1],
                cStackPtr, NULL);
    } else {
        Tcl_Obj *idata[3];
        idata[0] = Tcl_NewWideIntObj(((char *) data[1] - (char *) data[0]));
        idata[1] = Tcl_NewWideIntObj(((char *) data[2] - (char *) data[0]));
        idata[2] = Tcl_NewWideIntObj(((char *) cStackPtr - (char *) data[0]));
        Tcl_SetObjResult(interp, Tcl_NewListObj(3, idata));
    }
    return TCL_OK;
}

static int
TestNREUnwind(
    TCL_UNUSED(void *),
    Tcl_Interp *interp,
    TCL_UNUSED(int) /*objc*/,
    TCL_UNUSED(Tcl_Obj *const *) /*objv*/)
{
    /*
     * Insure that callbacks effectively run at the proper level during the
     * unwinding of the NRE stack.
     */

    Tcl_NRAddCallback(interp, NREUnwind_callback, INT2PTR(-1), INT2PTR(-1),
            INT2PTR(-1), NULL);
    return TCL_OK;
}


static int
TestNRELevels(
    TCL_UNUSED(void *),
    Tcl_Interp *interp,
    TCL_UNUSED(int) /*objc*/,
    TCL_UNUSED(Tcl_Obj *const *) /*objv*/)
{
    Interp *iPtr = (Interp *) interp;
    static Tcl_Size *refDepth = NULL;
    Tcl_Size depth;
    Tcl_Obj *levels[6];
    Tcl_Size i = 0;
    NRE_callback *cbPtr = iPtr->execEnvPtr->callbackPtr;

    if (refDepth == NULL) {
	refDepth = (ptrdiff_t *)TclGetCStackPtr();
    }

    depth = (refDepth - (ptrdiff_t *)TclGetCStackPtr());

    levels[0] = Tcl_NewWideIntObj(depth);
    levels[1] = Tcl_NewWideIntObj(iPtr->numLevels);
    levels[2] = Tcl_NewWideIntObj(iPtr->cmdFramePtr->level);
    levels[3] = Tcl_NewWideIntObj(iPtr->varFramePtr->level);
    levels[4] = Tcl_NewWideIntObj(iPtr->execEnvPtr->execStackPtr->tosPtr
	    - iPtr->execEnvPtr->execStackPtr->stackWords);

    while (cbPtr) {
	i++;
	cbPtr = cbPtr->nextPtr;
    }
    levels[5] = Tcl_NewWideIntObj(i);

    Tcl_SetObjResult(interp, Tcl_NewListObj(6, levels));
    return TCL_OK;
}

/*
 *----------------------------------------------------------------------
 *
 * TestconcatobjCmd --
 *
 *	This procedure implements the "testconcatobj" command. It is used
 *	to test that Tcl_ConcatObj does indeed return a fresh Tcl_Obj in all
 *	cases and that it never corrupts its arguments. In other words, that
 *	[Bug 1447328] was fixed properly.
 *
 * Results:
 *	A standard Tcl result.
 *
 * Side effects:
 *	None.
 *
 *----------------------------------------------------------------------
 */

static int
TestconcatobjCmd(
    TCL_UNUSED(void *),
    Tcl_Interp *interp,		/* Current interpreter. */
    TCL_UNUSED(int) /*argc*/,
    TCL_UNUSED(const char **) /*argv*/)
{
    Tcl_Obj *list1Ptr, *list2Ptr, *emptyPtr, *concatPtr, *tmpPtr;
    int result = TCL_OK;
    Tcl_Size len;
    Tcl_Obj *objv[3];

    /*
     * Set the start of the error message as obj result; it will be cleared at
     * the end if no errors were found.
     */

    Tcl_SetObjResult(interp,
	    Tcl_NewStringObj("Tcl_ConcatObj is unsafe:", -1));

    emptyPtr = Tcl_NewObj();

    list1Ptr = Tcl_NewStringObj("foo bar sum", -1);
    Tcl_ListObjLength(NULL, list1Ptr, &len);
    Tcl_InvalidateStringRep(list1Ptr);

    list2Ptr = Tcl_NewStringObj("eeny meeny", -1);
    Tcl_ListObjLength(NULL, list2Ptr, &len);
    Tcl_InvalidateStringRep(list2Ptr);

    /*
     * Verify that concat'ing a list obj with one or more empty strings does
     * return a fresh Tcl_Obj (see also [Bug 2055782]).
     */

    tmpPtr = Tcl_DuplicateObj(list1Ptr);

    objv[0] = tmpPtr;
    objv[1] = emptyPtr;
    concatPtr = Tcl_ConcatObj(2, objv);
    if (concatPtr->refCount != 0) {
	result = TCL_ERROR;
	Tcl_AppendResult(interp,
		"\n\t* (a) concatObj does not have refCount 0", (void *)NULL);
    }
    if (concatPtr == tmpPtr) {
	result = TCL_ERROR;
	Tcl_AppendResult(interp, "\n\t* (a) concatObj is not a new obj ",
		(void *)NULL);
	switch (tmpPtr->refCount) {
	case 0:
	    Tcl_AppendResult(interp, "(no new refCount)", (void *)NULL);
	    break;
	case 1:
	    Tcl_AppendResult(interp, "(refCount added)", (void *)NULL);
	    break;
	default:
	    Tcl_AppendResult(interp, "(more than one refCount added!)", (void *)NULL);
	    Tcl_Panic("extremely unsafe behaviour by Tcl_ConcatObj()");
	}
	tmpPtr = Tcl_DuplicateObj(list1Ptr);
	objv[0] = tmpPtr;
    }
    Tcl_DecrRefCount(concatPtr);

    Tcl_IncrRefCount(tmpPtr);
    concatPtr = Tcl_ConcatObj(2, objv);
    if (concatPtr->refCount != 0) {
	result = TCL_ERROR;
	Tcl_AppendResult(interp,
		"\n\t* (b) concatObj does not have refCount 0", (void *)NULL);
    }
    if (concatPtr == tmpPtr) {
	result = TCL_ERROR;
	Tcl_AppendResult(interp, "\n\t* (b) concatObj is not a new obj ",
		(void *)NULL);
	switch (tmpPtr->refCount) {
	case 0:
	    Tcl_AppendResult(interp, "(refCount removed?)", (void *)NULL);
	    Tcl_Panic("extremely unsafe behaviour by Tcl_ConcatObj()");
	    break;
	case 1:
	    Tcl_AppendResult(interp, "(no new refCount)", (void *)NULL);
	    break;
	case 2:
	    Tcl_AppendResult(interp, "(refCount added)", (void *)NULL);
	    Tcl_DecrRefCount(tmpPtr);
	    break;
	default:
	    Tcl_AppendResult(interp, "(more than one refCount added!)", (void *)NULL);
	    Tcl_Panic("extremely unsafe behaviour by Tcl_ConcatObj()");
	}
	tmpPtr = Tcl_DuplicateObj(list1Ptr);
	objv[0] = tmpPtr;
    }
    Tcl_DecrRefCount(concatPtr);

    objv[0] = emptyPtr;
    objv[1] = tmpPtr;
    objv[2] = emptyPtr;
    concatPtr = Tcl_ConcatObj(3, objv);
    if (concatPtr->refCount != 0) {
	result = TCL_ERROR;
	Tcl_AppendResult(interp,
		"\n\t* (c) concatObj does not have refCount 0", (void *)NULL);
    }
    if (concatPtr == tmpPtr) {
	result = TCL_ERROR;
	Tcl_AppendResult(interp, "\n\t* (c) concatObj is not a new obj ",
		(void *)NULL);
	switch (tmpPtr->refCount) {
	case 0:
	    Tcl_AppendResult(interp, "(no new refCount)", (void *)NULL);
	    break;
	case 1:
	    Tcl_AppendResult(interp, "(refCount added)", (void *)NULL);
	    break;
	default:
	    Tcl_AppendResult(interp, "(more than one refCount added!)", (void *)NULL);
	    Tcl_Panic("extremely unsafe behaviour by Tcl_ConcatObj()");
	}
	tmpPtr = Tcl_DuplicateObj(list1Ptr);
	objv[1] = tmpPtr;
    }
    Tcl_DecrRefCount(concatPtr);

    Tcl_IncrRefCount(tmpPtr);
    concatPtr = Tcl_ConcatObj(3, objv);
    if (concatPtr->refCount != 0) {
	result = TCL_ERROR;
	Tcl_AppendResult(interp,
		"\n\t* (d) concatObj does not have refCount 0", (void *)NULL);
    }
    if (concatPtr == tmpPtr) {
	result = TCL_ERROR;
	Tcl_AppendResult(interp, "\n\t* (d) concatObj is not a new obj ",
		(void *)NULL);
	switch (tmpPtr->refCount) {
	case 0:
	    Tcl_AppendResult(interp, "(refCount removed?)", (void *)NULL);
	    Tcl_Panic("extremely unsafe behaviour by Tcl_ConcatObj()");
	    break;
	case 1:
	    Tcl_AppendResult(interp, "(no new refCount)", (void *)NULL);
	    break;
	case 2:
	    Tcl_AppendResult(interp, "(refCount added)", (void *)NULL);
	    Tcl_DecrRefCount(tmpPtr);
	    break;
	default:
	    Tcl_AppendResult(interp, "(more than one refCount added!)", (void *)NULL);
	    Tcl_Panic("extremely unsafe behaviour by Tcl_ConcatObj()");
	}
	tmpPtr = Tcl_DuplicateObj(list1Ptr);
	objv[1] = tmpPtr;
    }
    Tcl_DecrRefCount(concatPtr);

    /*
     * Verify that an unshared list is not corrupted when concat'ing things to
     * it.
     */

    objv[0] = tmpPtr;
    objv[1] = list2Ptr;
    concatPtr = Tcl_ConcatObj(2, objv);
    if (concatPtr->refCount != 0) {
	result = TCL_ERROR;
	Tcl_AppendResult(interp,
		"\n\t* (e) concatObj does not have refCount 0", (void *)NULL);
    }
    if (concatPtr == tmpPtr) {
	result = TCL_ERROR;
	Tcl_AppendResult(interp, "\n\t* (e) concatObj is not a new obj ",
		(void *)NULL);

	(void) Tcl_ListObjLength(NULL, concatPtr, &len);
	switch (tmpPtr->refCount) {
	case 3:
	    Tcl_AppendResult(interp, "(failed to concat)", (void *)NULL);
	    break;
	default:
	    Tcl_AppendResult(interp, "(corrupted input!)", (void *)NULL);
	}
	if (Tcl_IsShared(tmpPtr)) {
	    Tcl_DecrRefCount(tmpPtr);
	}
	tmpPtr = Tcl_DuplicateObj(list1Ptr);
	objv[0] = tmpPtr;
    }
    Tcl_DecrRefCount(concatPtr);

    objv[0] = tmpPtr;
    objv[1] = list2Ptr;
    Tcl_IncrRefCount(tmpPtr);
    concatPtr = Tcl_ConcatObj(2, objv);
    if (concatPtr->refCount != 0) {
	result = TCL_ERROR;
	Tcl_AppendResult(interp,
		"\n\t* (f) concatObj does not have refCount 0", (void *)NULL);
    }
    if (concatPtr == tmpPtr) {
	result = TCL_ERROR;
	Tcl_AppendResult(interp, "\n\t* (f) concatObj is not a new obj ",
		(void *)NULL);

	(void) Tcl_ListObjLength(NULL, concatPtr, &len);
	switch (tmpPtr->refCount) {
	case 3:
	    Tcl_AppendResult(interp, "(failed to concat)", (void *)NULL);
	    break;
	default:
	    Tcl_AppendResult(interp, "(corrupted input!)", (void *)NULL);
	}
	if (Tcl_IsShared(tmpPtr)) {
	    Tcl_DecrRefCount(tmpPtr);
	}
	tmpPtr = Tcl_DuplicateObj(list1Ptr);
	objv[0] = tmpPtr;
    }
    Tcl_DecrRefCount(concatPtr);

    objv[0] = tmpPtr;
    objv[1] = list2Ptr;
    Tcl_IncrRefCount(tmpPtr);
    Tcl_IncrRefCount(tmpPtr);
    concatPtr = Tcl_ConcatObj(2, objv);
    if (concatPtr->refCount != 0) {
	result = TCL_ERROR;
	Tcl_AppendResult(interp,
		"\n\t* (g) concatObj does not have refCount 0", (void *)NULL);
    }
    if (concatPtr == tmpPtr) {
	result = TCL_ERROR;
	Tcl_AppendResult(interp, "\n\t* (g) concatObj is not a new obj ",
		(void *)NULL);

	(void) Tcl_ListObjLength(NULL, concatPtr, &len);
	switch (tmpPtr->refCount) {
	case 3:
	    Tcl_AppendResult(interp, "(failed to concat)", (void *)NULL);
	    break;
	default:
	    Tcl_AppendResult(interp, "(corrupted input!)", (void *)NULL);
	}
	Tcl_DecrRefCount(tmpPtr);
	if (Tcl_IsShared(tmpPtr)) {
	    Tcl_DecrRefCount(tmpPtr);
	}
	tmpPtr = Tcl_DuplicateObj(list1Ptr);
	objv[0] = tmpPtr;
    }
    Tcl_DecrRefCount(concatPtr);

    /*
     * Clean everything up. Note that we don't actually know how many
     * references there are to tmpPtr here; in the no-error case, it should be
     * five... [Bug 2895367]
     */

    Tcl_DecrRefCount(list1Ptr);
    Tcl_DecrRefCount(list2Ptr);
    Tcl_DecrRefCount(emptyPtr);
    while (tmpPtr->refCount > 1) {
	Tcl_DecrRefCount(tmpPtr);
    }
    Tcl_DecrRefCount(tmpPtr);

    if (result == TCL_OK) {
	Tcl_ResetResult(interp);
    }
    return result;
}

/*
 *----------------------------------------------------------------------
 *
 * TestgetencpathObjCmd --
 *
 *	This function implements the "testgetencpath" command. It is used to
 *	test Tcl_GetEncodingSearchPath().
 *
 * Results:
 *	A standard Tcl result.
 *
 * Side effects:
 *	None.
 *
 *----------------------------------------------------------------------
 */

static int
TestgetencpathObjCmd(
    TCL_UNUSED(void *),
    Tcl_Interp *interp,		/* Current interpreter. */
    int objc,			/* Number of arguments. */
    Tcl_Obj *const *objv)		/* Argument strings. */
{
    if (objc != 1) {
        Tcl_WrongNumArgs(interp, 1, objv, "");
        return TCL_ERROR;
    }

    Tcl_SetObjResult(interp, Tcl_GetEncodingSearchPath());
    return TCL_OK;
}

/*
 *----------------------------------------------------------------------
 *
 * TestsetencpathCmd --
 *
 *	This function implements the "testsetencpath" command. It is used to
 *	test Tcl_SetDefaultEncodingDir().
 *
 * Results:
 *	A standard Tcl result.
 *
 * Side effects:
 *	None.
 *
 *----------------------------------------------------------------------
 */

static int
TestsetencpathObjCmd(
    TCL_UNUSED(void *),
    Tcl_Interp *interp,		/* Current interpreter. */
    int objc,			/* Number of arguments. */
    Tcl_Obj *const *objv)	/* Argument strings. */
{
    if (objc != 2) {
        Tcl_WrongNumArgs(interp, 1, objv, "defaultDir");
        return TCL_ERROR;
    }

    Tcl_SetEncodingSearchPath(objv[1]);
    return TCL_OK;
}

/*
 *----------------------------------------------------------------------
 *
 * TestparseargsCmd --
 *
 *	This procedure implements the "testparseargs" command. It is used to
 *	test that Tcl_ParseArgsObjv does indeed return the right number of
 *	arguments. In other words, that [Bug 3413857] was fixed properly.
 *
 * Results:
 *	A standard Tcl result.
 *
 * Side effects:
 *	None.
 *
 *----------------------------------------------------------------------
 */

static int
TestparseargsCmd(
    TCL_UNUSED(void *),
    Tcl_Interp *interp,		/* Current interpreter. */
    int objc,			/* Number of arguments. */
    Tcl_Obj *const objv[])	/* Arguments. */
{
    static int foo = 0;
    Tcl_Size count = objc;
    Tcl_Obj **remObjv, *result[3];
    Tcl_ArgvInfo argTable[] = {
        {TCL_ARGV_CONSTANT, "-bool", INT2PTR(1), &foo, "booltest", NULL},
        TCL_ARGV_AUTO_REST, TCL_ARGV_AUTO_HELP, TCL_ARGV_TABLE_END
    };

    foo = 0;
    if (Tcl_ParseArgsObjv(interp, argTable, &count, objv, &remObjv)!=TCL_OK) {
        return TCL_ERROR;
    }
    result[0] = Tcl_NewWideIntObj(foo);
    result[1] = Tcl_NewWideIntObj(count);
    result[2] = Tcl_NewListObj(count, remObjv);
    Tcl_SetObjResult(interp, Tcl_NewListObj(3, result));
    Tcl_Free(remObjv);
    return TCL_OK;
}

/**
 * Test harness for command and variable resolvers.
 */

static int
InterpCmdResolver(
    Tcl_Interp *interp,
    const char *name,
    TCL_UNUSED(Tcl_Namespace *),
    TCL_UNUSED(int) /* flags */,
    Tcl_Command *rPtr)
{
    Interp *iPtr = (Interp *) interp;
    CallFrame *varFramePtr = iPtr->varFramePtr;
    Proc *procPtr = (varFramePtr->isProcCallFrame & FRAME_IS_PROC) ?
            varFramePtr->procPtr : NULL;
    Namespace *callerNsPtr = varFramePtr->nsPtr;
    Tcl_Command resolvedCmdPtr = NULL;

    /*
     * Just do something special on a cmd literal "z" in two cases:
     *  A)  when the caller is a proc "x", and the proc is either in "::" or in "::ns2".
     *  B) the caller's namespace is "ctx1" or "ctx2"
     */
    if ( (name[0] == 'z') && (name[1] == '\0') ) {
        Namespace *ns2NsPtr = (Namespace *) Tcl_FindNamespace(interp, "::ns2", NULL, 0);

        if (procPtr != NULL
            && ((procPtr->cmdPtr->nsPtr == iPtr->globalNsPtr)
                || (ns2NsPtr != NULL && procPtr->cmdPtr->nsPtr == ns2NsPtr)
                )
            ) {
            /*
             * Case A)
             *
             *    - The context, in which this resolver becomes active, is
             *      determined by the name of the caller proc, which has to be
             *      named "x".
             *
             *    - To determine the name of the caller proc, the proc is taken
             *      from the topmost stack frame.
             *
             *    - Note that the context is NOT provided during byte-code
             *      compilation (e.g. in TclProcCompileProc)
             *
             *   When these conditions hold, this function resolves the
             *   passed-in cmd literal into a cmd "y", which is taken from the
             *   the global namespace (for simplicity).
             */

            const char *callingCmdName =
                Tcl_GetCommandName(interp, (Tcl_Command) procPtr->cmdPtr);

            if ( callingCmdName[0] == 'x' && callingCmdName[1] == '\0' ) {
                resolvedCmdPtr = Tcl_FindCommand(interp, "y", NULL, TCL_GLOBAL_ONLY);
            }
        } else if (callerNsPtr != NULL) {
            /*
             * Case B)
             *
             *    - The context, in which this resolver becomes active, is
             *      determined by the name of the parent namespace, which has
             *      to be named "ctx1" or "ctx2".
             *
             *    - To determine the name of the parent namesace, it is taken
             *      from the 2nd highest stack frame.
             *
             *    - Note that the context can be provided during byte-code
             *      compilation (e.g. in TclProcCompileProc)
             *
             *   When these conditions hold, this function resolves the
             *   passed-in cmd literal into a cmd "y" or "Y" depending on the
             *   context. The resolved procs are taken from the the global
             *   namespace (for simplicity).
             */

            CallFrame *parentFramePtr = varFramePtr->callerPtr;
            const char *context = parentFramePtr != NULL ? parentFramePtr->nsPtr->name : "(NULL)";

            if (strcmp(context, "ctx1") == 0 && (name[0] == 'z') && (name[1] == '\0')) {
                resolvedCmdPtr = Tcl_FindCommand(interp, "y", NULL, TCL_GLOBAL_ONLY);
                /* fprintf(stderr, "... y ==> %p\n", resolvedCmdPtr);*/

            } else if (strcmp(context, "ctx2") == 0 && (name[0] == 'z') && (name[1] == '\0')) {
                resolvedCmdPtr = Tcl_FindCommand(interp, "Y", NULL, TCL_GLOBAL_ONLY);
                /*fprintf(stderr, "... Y ==> %p\n", resolvedCmdPtr);*/
            }
        }

        if (resolvedCmdPtr != NULL) {
            *rPtr = resolvedCmdPtr;
            return TCL_OK;
        }
    }
    return TCL_CONTINUE;
}

static int
InterpVarResolver(
    TCL_UNUSED(Tcl_Interp *),
    TCL_UNUSED(const char *),
    TCL_UNUSED(Tcl_Namespace *),
    TCL_UNUSED(int),
    TCL_UNUSED(Tcl_Var *))
{
    /*
     * Don't resolve the variable; use standard rules.
     */

    return TCL_CONTINUE;
}

typedef struct MyResolvedVarInfo {
    Tcl_ResolvedVarInfo vInfo;  /* This must be the first element. */
    Tcl_Var var;
    Tcl_Obj *nameObj;
} MyResolvedVarInfo;

static inline void
HashVarFree(
    Tcl_Var var)
{
    if (VarHashRefCount(var) < 2) {
        Tcl_Free(var);
    } else {
        VarHashRefCount(var)--;
    }
}

static void
MyCompiledVarFree(
    Tcl_ResolvedVarInfo *vInfoPtr)
{
    MyResolvedVarInfo *resVarInfo = (MyResolvedVarInfo *) vInfoPtr;

    Tcl_DecrRefCount(resVarInfo->nameObj);
    if (resVarInfo->var) {
        HashVarFree(resVarInfo->var);
    }
    Tcl_Free(vInfoPtr);
}

#define TclVarHashGetValue(hPtr) \
    ((Var *) ((char *)hPtr - offsetof(VarInHash, entry)))

static Tcl_Var
MyCompiledVarFetch(
    Tcl_Interp *interp,
    Tcl_ResolvedVarInfo *vinfoPtr)
{
    MyResolvedVarInfo *resVarInfo = (MyResolvedVarInfo *) vinfoPtr;
    Tcl_Var var = resVarInfo->var;
    int isNewVar;
    Interp *iPtr = (Interp *) interp;
    Tcl_HashEntry *hPtr;

    if (var != NULL) {
        if (!(((Var *) var)->flags & VAR_DEAD_HASH)) {
            /*
             * The cached variable is valid, return it.
             */

            return var;
        }

        /*
         * The variable is not valid anymore. Clean it up.
         */

        HashVarFree(var);
    }

    hPtr = Tcl_CreateHashEntry((Tcl_HashTable *) &iPtr->globalNsPtr->varTable,
            resVarInfo->nameObj, &isNewVar);
    if (hPtr) {
        var = (Tcl_Var) TclVarHashGetValue(hPtr);
    } else {
        var = NULL;
    }
    resVarInfo->var = var;

    /*
     * Increment the reference counter to avoid Tcl_Free() of the variable in
     * Tcl's FreeVarEntry(); for cleanup, we provide our own HashVarFree();
     */

    VarHashRefCount(var)++;
    return var;
}

static int
InterpCompiledVarResolver(
    TCL_UNUSED(Tcl_Interp *),
    const char *name,
    TCL_UNUSED(Tcl_Size) /* length */,
    TCL_UNUSED(Tcl_Namespace *),
    Tcl_ResolvedVarInfo **rPtr)
{
    if (*name == 'T') {
 	MyResolvedVarInfo *resVarInfo = (MyResolvedVarInfo *)Tcl_Alloc(sizeof(MyResolvedVarInfo));

 	resVarInfo->vInfo.fetchProc = MyCompiledVarFetch;
 	resVarInfo->vInfo.deleteProc = MyCompiledVarFree;
 	resVarInfo->var = NULL;
 	resVarInfo->nameObj = Tcl_NewStringObj(name, -1);
 	Tcl_IncrRefCount(resVarInfo->nameObj);
 	*rPtr = &resVarInfo->vInfo;
 	return TCL_OK;
    }
    return TCL_CONTINUE;
}

static int
TestInterpResolverCmd(
    TCL_UNUSED(void *),
    Tcl_Interp *interp,
    int objc,
    Tcl_Obj *const objv[])
{
    static const char *const table[] = {
        "down", "up", NULL
    };
    int idx;
#define RESOLVER_KEY "testInterpResolver"

    if ((objc < 2) || (objc > 3)) {
	Tcl_WrongNumArgs(interp, 1, objv, "up|down ?interp?");
	return TCL_ERROR;
    }
    if (objc == 3) {
	interp = Tcl_GetChild(interp, Tcl_GetString(objv[2]));
	if (interp == NULL) {
	    Tcl_AppendResult(interp, "provided interpreter not found", (void *)NULL);
	    return TCL_ERROR;
	}
    }
    if (Tcl_GetIndexFromObj(interp, objv[1], table, "operation", TCL_EXACT,
            &idx) != TCL_OK) {
        return TCL_ERROR;
    }
    switch (idx) {
    case 1: /* up */
        Tcl_AddInterpResolvers(interp, RESOLVER_KEY, InterpCmdResolver,
                InterpVarResolver, InterpCompiledVarResolver);
        break;
    case 0: /*down*/
        if (!Tcl_RemoveInterpResolvers(interp, RESOLVER_KEY)) {
            Tcl_AppendResult(interp, "could not remove the resolver scheme",
                    (void *)NULL);
            return TCL_ERROR;
        }
    }
    return TCL_OK;
}

/*
 *------------------------------------------------------------------------
 *
 * TestApplyLambdaObjCmd --
 *
 *	Implements the Tcl command testapplylambda. This tests the apply
 *	implementation handling of a lambda where the lambda has a list
 *	internal representation where the second element's internal
 *	representation is already a byte code object.
 *
 * Results:
 *	TCL_OK    - Success. Caller should check result is 42
 *	TCL_ERROR - Error.
 *
 * Side effects:
 *	In the presence of the apply bug, may panic. Otherwise
 *	Interpreter result holds result or error message.
 *
 *------------------------------------------------------------------------
 */
int TestApplyLambdaObjCmd (
    TCL_UNUSED(void*),
    Tcl_Interp *interp,    /* Current interpreter. */
    TCL_UNUSED(int),       /* objc. */
    TCL_UNUSED(Tcl_Obj *const *)) /* objv. */
{
    Tcl_Obj *lambdaObjs[2];
    Tcl_Obj *evalObjs[2];
    Tcl_Obj *lambdaObj;
    int result;

    /* Create a lambda {{} {set a 42}} */
    lambdaObjs[0] = Tcl_NewObj(); /* No parameters */
    lambdaObjs[1] = Tcl_NewStringObj("set a 42", -1); /* Body */
    lambdaObj = Tcl_NewListObj(2, lambdaObjs);
    Tcl_IncrRefCount(lambdaObj);

    /* Create the command "apply {{} {set a 42}" */
    evalObjs[0] = Tcl_NewStringObj("apply", -1);
    Tcl_IncrRefCount(evalObjs[0]);
    /*
     * NOTE: IMPORTANT TO EXHIBIT THE BUG. We duplicate the lambda because
     * it will get shimmered to a Lambda internal representation but we
     * want to hold on to our list representation.
     */
    evalObjs[1] = Tcl_DuplicateObj(lambdaObj);
    Tcl_IncrRefCount(evalObjs[1]);

    /* Evaluate it */
    result = Tcl_EvalObjv(interp, 2, evalObjs, TCL_EVAL_GLOBAL);
    if (result != TCL_OK) {
	Tcl_DecrRefCount(evalObjs[0]);
	Tcl_DecrRefCount(evalObjs[1]);
	return result;
    }
    /*
     * So far so good. At this point,
     * - evalObjs[1] has an internal representation of Lambda
     * - lambdaObj[1] ({set a 42}) has been shimmered to
     * an internal representation of ByteCode.
     */
    Tcl_DecrRefCount(evalObjs[1]); /* Don't need this anymore */
    /*
     * The bug trigger. Repeating the command but:
     *  - we are calling apply with a lambda that is a list (as BEFORE),
     *    BUT
     *  - The body of the lambda (lambdaObjs[1]) ALREADY has internal
     *    representation of ByteCode and thus will not be compiled again
     */
    evalObjs[1] = lambdaObj; /* lambdaObj already has a ref count so
     				no need for IncrRef */
    result = Tcl_EvalObjv(interp, 2, evalObjs, TCL_EVAL_GLOBAL);
    Tcl_DecrRefCount(evalObjs[0]);
    Tcl_DecrRefCount(lambdaObj);

    return result;
}

/*
 *----------------------------------------------------------------------
 *
 * TestLutilCmd --
 *
 *	This procedure implements the "testlequal" command. It is used to
 *	test compare two lists for equality using the string representation
 *      of each element. Implemented in C because script level loops are
 *	too slow for comparing large (GB count) lists.
 *
 * Results:
 *	A standard Tcl result.
 *
 * Side effects:
 *	None.
 *
 *----------------------------------------------------------------------
 */

static int
TestLutilCmd(
    TCL_UNUSED(void *),
    Tcl_Interp *interp,		/* Current interpreter. */
    int objc,			/* Number of arguments. */
    Tcl_Obj *const objv[])	/* Arguments. */
{
    Tcl_Size nL1, nL2;
    Tcl_Obj *l1Obj = NULL;
    Tcl_Obj *l2Obj = NULL;
    Tcl_Obj **l1Elems;
    Tcl_Obj **l2Elems;
    static const char *const subcmds[] = {
	   "equal", "diffindex", NULL
    };
    enum options {
	   LUTIL_EQUAL, LUTIL_DIFFINDEX
    } idx;

    if (objc != 4) {
	Tcl_WrongNumArgs(interp, 1, objv, "list1 list2");
	return TCL_ERROR;
    }
    if (Tcl_GetIndexFromObj(interp, objv[1], subcmds, "option", 0,
	    &idx) != TCL_OK) {
	return TCL_ERROR;
    }

    /* Protect against shimmering, just to be safe */
    l1Obj = Tcl_DuplicateObj(objv[2]);
    l2Obj = Tcl_DuplicateObj(objv[3]);

    int ret = TCL_ERROR;
    if (Tcl_ListObjGetElements(interp, l1Obj, &nL1, &l1Elems) != TCL_OK) {
	goto vamoose;
    }
    if (Tcl_ListObjGetElements(interp, l2Obj, &nL2, &l2Elems) != TCL_OK) {
	goto vamoose;
    }

    Tcl_Size i, nCmp;

    ret = TCL_OK;
    switch (idx) {
    case LUTIL_EQUAL:
	/* Avoid the loop below if lengths differ */
	if (nL1 != nL2) {
	    Tcl_SetObjResult(interp, Tcl_NewIntObj(0));
	    break;
	}
	/* FALLTHRU */
    case LUTIL_DIFFINDEX:
	nCmp = nL1 <= nL2 ? nL1 : nL2;
	for (i = 0; i < nCmp; ++i) {
	    if (strcmp(Tcl_GetString(l1Elems[i]), Tcl_GetString(l2Elems[i]))) {
		break;
	    }
	}
	if (i == nCmp && nCmp == nL1 && nCmp == nL2) {
	    nCmp = idx == LUTIL_EQUAL ? 1 : -1;
	} else {
	    nCmp = idx == LUTIL_EQUAL ? 0 : i;
	}
	Tcl_SetObjResult(interp, Tcl_NewWideIntObj(nCmp));
	break;
    }

vamoose:
    if (l1Obj) {
	Tcl_DecrRefCount(l1Obj);
    }
    if (l2Obj) {
	Tcl_DecrRefCount(l2Obj);
    }
    return ret;
}

/*
 * Local Variables:
 * mode: c
 * c-basic-offset: 4
 * fill-column: 78
 * tab-width: 8
 * indent-tabs-mode: nil
 * End:
 */<|MERGE_RESOLUTION|>--- conflicted
+++ resolved
@@ -2146,10 +2146,6 @@
     } flagMap[] = {
 	{"start", TCL_ENCODING_START},
 	{"end", TCL_ENCODING_END},
-<<<<<<< HEAD
-	{"stoponerror", TCL_ENCODING_STOPONERROR},
-=======
->>>>>>> aa31e771
 	{"noterminate", TCL_ENCODING_NO_TERMINATE},
 	{"charlimit", TCL_ENCODING_CHAR_LIMIT},
 	{"profiletcl8", TCL_ENCODING_PROFILE_TCL8},
