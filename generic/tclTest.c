/*
 * tclTest.c --
 *
 *	This file contains C command functions for a bunch of additional Tcl
 *	commands that are used for testing out Tcl's C interfaces. These
 *	commands are not normally included in Tcl applications; they're only
 *	used for testing.
 *
 * Copyright © 1993-1994 The Regents of the University of California.
 * Copyright © 1994-1997 Sun Microsystems, Inc.
 * Copyright © 1998-2000 Ajuba Solutions.
 * Copyright © 2003 Kevin B. Kenny.  All rights reserved.
 *
 * See the file "license.terms" for information on usage and redistribution of
 * this file, and for a DISCLAIMER OF ALL WARRANTIES.
 */

#undef STATIC_BUILD
#ifndef USE_TCL_STUBS
#   define USE_TCL_STUBS
#endif
#include "tclInt.h"
#ifdef TCL_WITH_EXTERNAL_TOMMATH
#   include "tommath.h"
#else
#   include "tclTomMath.h"
#endif
#include "tclOO.h"
#include <math.h>

/*
 * Required for Testregexp*Cmd
 */
#include "tclRegexp.h"

/*
 * Required for the TestChannelCmd and TestChannelEventCmd
 */
#include "tclIO.h"

#include "tclUuid.h"

/*
 * Declare external functions used in Windows tests.
 */
DLLEXPORT int		Tcltest_Init(Tcl_Interp *interp);
DLLEXPORT int		Tcltest_SafeInit(Tcl_Interp *interp);

/*
 * Dynamic string shared by TestdcallCmd and DelCallbackProc; used to collect
 * the results of the various deletion callbacks.
 */

static Tcl_DString delString;
static Tcl_Interp *delInterp;

/*
 * One of the following structures exists for each command created by the
 * "testcmdtoken" command.
 */

typedef struct TestCommandTokenRef {
    int id;			/* Identifier for this reference. */
    Tcl_Command token;		/* Tcl's token for the command. */
    const char *value;
    struct TestCommandTokenRef *nextPtr;
				/* Next in list of references. */
} TestCommandTokenRef;

static TestCommandTokenRef *firstCommandTokenRef = NULL;
static int nextCommandTokenRefId = 1;

/*
 * One of the following structures exists for each asynchronous handler
 * created by the "testasync" command".
 */

typedef struct TestAsyncHandler {
    int id;			/* Identifier for this handler. */
    Tcl_AsyncHandler handler;	/* Tcl's token for the handler. */
    char *command;		/* Command to invoke when the handler is
				 * invoked. */
    struct TestAsyncHandler *nextPtr;
				/* Next is list of handlers. */
} TestAsyncHandler;

/*
 * Start of the socket driver state structure to acces field testFlags
 */

typedef struct TcpState TcpState;

struct TcpState {
    Tcl_Channel channel;	/* Channel associated with this socket. */
    int flags;			/* ORed combination of various bitfields. */
};

TCL_DECLARE_MUTEX(asyncTestMutex)

static TestAsyncHandler *firstHandler = NULL;

/*
 * The dynamic string below is used by the "testdstring" command to test the
 * dynamic string facilities.
 */

static Tcl_DString dstring;

/*
 * The command trace below is used by the "testcmdtraceCmd" command to test
 * the command tracing facilities.
 */

static Tcl_Trace cmdTrace;

/*
 * One of the following structures exists for each command created by
 * TestdelCmd:
 */

typedef struct {
    Tcl_Interp *interp;		/* Interpreter in which command exists. */
    char *deleteCmd;		/* Script to execute when command is deleted.
				 * Malloc'ed. */
} DelCmd;

/*
 * The following is used to keep track of an encoding that invokes a Tcl
 * command.
 */

typedef struct {
    Tcl_Interp *interp;
    char *toUtfCmd;
    char *fromUtfCmd;
} TclEncoding;

/*
 * Boolean flag used by the "testsetmainloop" and "testexitmainloop" commands.
 */

static int exitMainLoop = 0;

/*
 * Event structure used in testing the event queue management procedures.
 */

typedef struct {
    Tcl_Event header;		/* Header common to all events */
    Tcl_Interp *interp;		/* Interpreter that will handle the event */
    Tcl_Obj *command;		/* Command to evaluate when the event occurs */
    Tcl_Obj *tag;		/* Tag for this event used to delete it */
} TestEvent;

/*
 * Simple detach/attach facility for testchannel cut|splice. Allow testing of
 * channel transfer in core testsuite.
 */

typedef struct TestChannel {
    Tcl_Channel chan;		/* Detached channel */
    struct TestChannel *nextPtr;/* Next in detached channel pool */
} TestChannel;

static TestChannel *firstDetached;

/*
 * Forward declarations for procedures defined later in this file:
 */

static int		AsyncHandlerProc(void *clientData,
			    Tcl_Interp *interp, int code);
static Tcl_ThreadCreateType AsyncThreadProc(void *);
static void		CleanupTestSetassocdataTests(
			    void *clientData, Tcl_Interp *interp);
static void		CmdDelProc1(void *clientData);
static void		CmdDelProc2(void *clientData);
static Tcl_CmdProc	CmdProc1;
static Tcl_CmdProc	CmdProc2;
static void		CmdTraceDeleteProc(
			    void *clientData, Tcl_Interp *interp,
			    int level, char *command, Tcl_CmdProc *cmdProc,
			    void *cmdClientData, int argc,
			    const char *argv[]);
static void		CmdTraceProc(void *clientData,
			    Tcl_Interp *interp, int level, char *command,
			    Tcl_CmdProc *cmdProc, void *cmdClientData,
			    int argc, const char *argv[]);
static Tcl_CmdProc	CreatedCommandProc;
static Tcl_CmdProc	CreatedCommandProc2;
static void		DelCallbackProc(void *clientData,
			    Tcl_Interp *interp);
static Tcl_CmdProc	DelCmdProc;
static void		DelDeleteProc(void *clientData);
static void		EncodingFreeProc(void *clientData);
static int		EncodingToUtfProc(void *clientData,
			    const char *src, int srcLen, int flags,
			    Tcl_EncodingState *statePtr, char *dst,
			    int dstLen, int *srcReadPtr, int *dstWrotePtr,
			    int *dstCharsPtr);
static int		EncodingFromUtfProc(void *clientData,
			    const char *src, int srcLen, int flags,
			    Tcl_EncodingState *statePtr, char *dst,
			    int dstLen, int *srcReadPtr, int *dstWrotePtr,
			    int *dstCharsPtr);
static void		ExitProcEven(void *clientData);
static void		ExitProcOdd(void *clientData);
static Tcl_ObjCmdProc	GetTimesObjCmd;
static Tcl_ResolveCompiledVarProc	InterpCompiledVarResolver;
static void		MainLoop(void);
static Tcl_CmdProc	NoopCmd;
static Tcl_ObjCmdProc	NoopObjCmd;
static int		ObjTraceProc(void *clientData,
			    Tcl_Interp *interp, int level, const char *command,
			    Tcl_Command commandToken, int objc,
			    Tcl_Obj *const objv[]);
static void		ObjTraceDeleteProc(void *clientData);
static void		PrintParse(Tcl_Interp *interp, Tcl_Parse *parsePtr);
static void		SpecialFree(void *blockPtr);
static int		StaticInitProc(Tcl_Interp *interp);
static Tcl_CmdProc	TestasyncCmd;
static Tcl_ObjCmdProc	TestbumpinterpepochObjCmd;
static Tcl_ObjCmdProc	TestbytestringObjCmd;
static Tcl_ObjCmdProc	TestsetbytearraylengthObjCmd;
static Tcl_ObjCmdProc	TestpurebytesobjObjCmd;
static Tcl_ObjCmdProc	TeststringbytesObjCmd;
<<<<<<< HEAD
static Tcl_ObjCmdProc2	Testcmdobj2ObjCmd;
=======
static Tcl_ObjCmdProc	Testutf16stringObjCmd;
>>>>>>> c0380860
static Tcl_ObjCmdProc	TestcmdinfoObjCmd;
static Tcl_CmdProc	TestcmdtokenCmd;
static Tcl_CmdProc	TestcmdtraceCmd;
static Tcl_CmdProc	TestconcatobjCmd;
static Tcl_CmdProc	TestcreatecommandCmd;
static Tcl_CmdProc	TestdcallCmd;
static Tcl_CmdProc	TestdelCmd;
static Tcl_CmdProc	TestdelassocdataCmd;
static Tcl_ObjCmdProc	TestdoubledigitsObjCmd;
static Tcl_CmdProc	TestdstringCmd;
static Tcl_ObjCmdProc	TestencodingObjCmd;
static Tcl_ObjCmdProc	TestevalexObjCmd;
static Tcl_ObjCmdProc	TestevalobjvObjCmd;
static Tcl_ObjCmdProc	TesteventObjCmd;
static int		TesteventProc(Tcl_Event *event, int flags);
static int		TesteventDeleteProc(Tcl_Event *event,
			    void *clientData);
static Tcl_CmdProc	TestexithandlerCmd;
static Tcl_CmdProc	TestexprlongCmd;
static Tcl_ObjCmdProc	TestexprlongobjCmd;
static Tcl_CmdProc	TestexprdoubleCmd;
static Tcl_ObjCmdProc	TestexprdoubleobjCmd;
static Tcl_ObjCmdProc	TestexprparserObjCmd;
static Tcl_CmdProc	TestexprstringCmd;
static Tcl_ObjCmdProc	TestfileCmd;
static Tcl_ObjCmdProc	TestfilelinkCmd;
static Tcl_CmdProc	TestfeventCmd;
static Tcl_CmdProc	TestgetassocdataCmd;
static Tcl_CmdProc	TestgetintCmd;
static Tcl_CmdProc	TestlongsizeCmd;
static Tcl_CmdProc	TestgetplatformCmd;
static Tcl_ObjCmdProc	TestgetvarfullnameCmd;
static Tcl_CmdProc	TestinterpdeleteCmd;
static Tcl_CmdProc	TestlinkCmd;
static Tcl_ObjCmdProc	TestlinkarrayCmd;
static Tcl_ObjCmdProc	TestlistrepCmd;
static Tcl_ObjCmdProc	TestlocaleCmd;
static Tcl_CmdProc	TestmainthreadCmd;
static Tcl_CmdProc	TestsetmainloopCmd;
static Tcl_CmdProc	TestexitmainloopCmd;
static Tcl_CmdProc	TestpanicCmd;
static Tcl_ObjCmdProc	TestparseargsCmd;
static Tcl_ObjCmdProc	TestparserObjCmd;
static Tcl_ObjCmdProc	TestparsevarObjCmd;
static Tcl_ObjCmdProc	TestparsevarnameObjCmd;
static Tcl_ObjCmdProc	TestpreferstableObjCmd;
static Tcl_ObjCmdProc	TestprintObjCmd;
static Tcl_ObjCmdProc	TestregexpObjCmd;
static Tcl_ObjCmdProc	TestreturnObjCmd;
static void		TestregexpXflags(const char *string,
			    size_t length, int *cflagsPtr, int *eflagsPtr);
static Tcl_CmdProc	TestsetassocdataCmd;
static Tcl_CmdProc	TestsetCmd;
static Tcl_CmdProc	Testset2Cmd;
static Tcl_CmdProc	TestseterrorcodeCmd;
static Tcl_ObjCmdProc	TestsetobjerrorcodeCmd;
static Tcl_CmdProc	TestsetplatformCmd;
static Tcl_CmdProc	TeststaticlibraryCmd;
static Tcl_CmdProc	TesttranslatefilenameCmd;
static Tcl_CmdProc	TestupvarCmd;
static Tcl_ObjCmdProc2	TestWrongNumArgsObjCmd;
static Tcl_ObjCmdProc	TestGetIndexFromObjStructObjCmd;
static Tcl_CmdProc	TestChannelCmd;
static Tcl_CmdProc	TestChannelEventCmd;
static Tcl_CmdProc	TestSocketCmd;
static Tcl_ObjCmdProc	TestFilesystemObjCmd;
static Tcl_ObjCmdProc	TestSimpleFilesystemObjCmd;
static void		TestReport(const char *cmd, Tcl_Obj *arg1,
			    Tcl_Obj *arg2);
static Tcl_ObjCmdProc	TestgetencpathObjCmd;
static Tcl_ObjCmdProc	TestsetencpathObjCmd;
static Tcl_Obj *	TestReportGetNativePath(Tcl_Obj *pathPtr);
static Tcl_FSStatProc TestReportStat;
static Tcl_FSAccessProc TestReportAccess;
static Tcl_FSOpenFileChannelProc TestReportOpenFileChannel;
static Tcl_FSMatchInDirectoryProc TestReportMatchInDirectory;
static Tcl_FSChdirProc TestReportChdir;
static Tcl_FSLstatProc TestReportLstat;
static Tcl_FSCopyFileProc TestReportCopyFile;
static Tcl_FSDeleteFileProc TestReportDeleteFile;
static Tcl_FSRenameFileProc TestReportRenameFile;
static Tcl_FSCreateDirectoryProc TestReportCreateDirectory;
static Tcl_FSCopyDirectoryProc TestReportCopyDirectory;
static Tcl_FSRemoveDirectoryProc TestReportRemoveDirectory;
static int TestReportLoadFile(Tcl_Interp *interp, Tcl_Obj *pathPtr,
	Tcl_LoadHandle *handlePtr, Tcl_FSUnloadFileProc **unloadProcPtr);
static Tcl_FSLinkProc TestReportLink;
static Tcl_FSFileAttrStringsProc TestReportFileAttrStrings;
static Tcl_FSFileAttrsGetProc TestReportFileAttrsGet;
static Tcl_FSFileAttrsSetProc TestReportFileAttrsSet;
static Tcl_FSUtimeProc TestReportUtime;
static Tcl_FSNormalizePathProc TestReportNormalizePath;
static Tcl_FSPathInFilesystemProc TestReportInFilesystem;
static Tcl_FSFreeInternalRepProc TestReportFreeInternalRep;
static Tcl_FSDupInternalRepProc TestReportDupInternalRep;
static Tcl_CmdProc TestServiceModeCmd;
static Tcl_FSStatProc SimpleStat;
static Tcl_FSAccessProc SimpleAccess;
static Tcl_FSOpenFileChannelProc SimpleOpenFileChannel;
static Tcl_FSListVolumesProc SimpleListVolumes;
static Tcl_FSPathInFilesystemProc SimplePathInFilesystem;
static Tcl_Obj *	SimpleRedirect(Tcl_Obj *pathPtr);
static Tcl_FSMatchInDirectoryProc SimpleMatchInDirectory;
static Tcl_ObjCmdProc	TestUtfNextCmd;
static Tcl_ObjCmdProc	TestUtfPrevCmd;
static Tcl_ObjCmdProc	TestNumUtfCharsCmd;
static Tcl_ObjCmdProc	TestFindFirstCmd;
static Tcl_ObjCmdProc	TestFindLastCmd;
static Tcl_ObjCmdProc	TestHashSystemHashCmd;
static Tcl_ObjCmdProc	TestGetIntForIndexCmd;
static Tcl_ObjCmdProc	TestLutilCmd;

static Tcl_NRPostProc	NREUnwind_callback;
static Tcl_ObjCmdProc	TestNREUnwind;
static Tcl_ObjCmdProc	TestNRELevels;
static Tcl_ObjCmdProc	TestInterpResolverCmd;
#if defined(HAVE_CPUID) && !defined(MAC_OSX_TCL)
static Tcl_ObjCmdProc	TestcpuidCmd;
#endif
static Tcl_ObjCmdProc	TestApplyLambdaObjCmd;

static const Tcl_Filesystem testReportingFilesystem = {
    "reporting",
    sizeof(Tcl_Filesystem),
    TCL_FILESYSTEM_VERSION_1,
    TestReportInFilesystem, /* path in */
    TestReportDupInternalRep,
    TestReportFreeInternalRep,
    NULL, /* native to norm */
    NULL, /* convert to native */
    TestReportNormalizePath,
    NULL, /* path type */
    NULL, /* separator */
    TestReportStat,
    TestReportAccess,
    TestReportOpenFileChannel,
    TestReportMatchInDirectory,
    TestReportUtime,
    TestReportLink,
    NULL /* list volumes */,
    TestReportFileAttrStrings,
    TestReportFileAttrsGet,
    TestReportFileAttrsSet,
    TestReportCreateDirectory,
    TestReportRemoveDirectory,
    TestReportDeleteFile,
    TestReportCopyFile,
    TestReportRenameFile,
    TestReportCopyDirectory,
    TestReportLstat,
    (Tcl_FSLoadFileProc *) TestReportLoadFile,
    NULL /* cwd */,
    TestReportChdir
};

static const Tcl_Filesystem simpleFilesystem = {
    "simple",
    sizeof(Tcl_Filesystem),
    TCL_FILESYSTEM_VERSION_1,
    SimplePathInFilesystem,
    NULL,
    NULL,
    /* No internal to normalized, since we don't create any
     * pure 'internal' Tcl_Obj path representations */
    NULL,
    /* No create native rep function, since we don't use it
     * or 'Tcl_FSNewNativePath' */
    NULL,
    /* Normalize path isn't needed - we assume paths only have
     * one representation */
    NULL,
    NULL,
    NULL,
    SimpleStat,
    SimpleAccess,
    SimpleOpenFileChannel,
    SimpleMatchInDirectory,
    NULL,
    /* We choose not to support symbolic links inside our vfs's */
    NULL,
    SimpleListVolumes,
    NULL,
    NULL,
    NULL,
    NULL,
    NULL,
    NULL,
    /* No copy file - fallback will occur at Tcl level */
    NULL,
    /* No rename file - fallback will occur at Tcl level */
    NULL,
    /* No copy directory - fallback will occur at Tcl level */
    NULL,
    /* Use stat for lstat */
    NULL,
    /* No load - fallback on core implementation */
    NULL,
    /* We don't need a getcwd or chdir - fallback on Tcl's versions */
    NULL,
    NULL
};


/*
 *----------------------------------------------------------------------
 *
 * Tcltest_Init --
 *
 *	This procedure performs application-specific initialization. Most
 *	applications, especially those that incorporate additional packages,
 *	will have their own version of this procedure.
 *
 * Results:
 *	Returns a standard Tcl completion code, and leaves an error message in
 *	the interp's result if an error occurs.
 *
 * Side effects:
 *	Depends on the startup script.
 *
 *----------------------------------------------------------------------
 */

#ifndef STRINGIFY
#  define STRINGIFY(x) STRINGIFY1(x)
#  define STRINGIFY1(x) #x
#endif

static const char version[] = TCL_PATCH_LEVEL "+" STRINGIFY(TCL_VERSION_UUID)
#if defined(__clang__) && defined(__clang_major__)
	    ".clang-" STRINGIFY(__clang_major__)
#if __clang_minor__ < 10
	    "0"
#endif
	    STRINGIFY(__clang_minor__)
#endif
#ifdef TCL_COMPILE_DEBUG
	    ".compiledebug"
#endif
#ifdef TCL_COMPILE_STATS
	    ".compilestats"
#endif
#if defined(__cplusplus) && !defined(__OBJC__)
	    ".cplusplus"
#endif
#ifndef NDEBUG
	    ".debug"
#endif
#if !defined(__clang__) && !defined(__INTEL_COMPILER) && defined(__GNUC__)
	    ".gcc-" STRINGIFY(__GNUC__)
#if __GNUC_MINOR__ < 10
	    "0"
#endif
	    STRINGIFY(__GNUC_MINOR__)
#endif
#ifdef __INTEL_COMPILER
	    ".icc-" STRINGIFY(__INTEL_COMPILER)
#endif
#if (defined(_WIN32) && !defined(_WIN64)) || (ULONG_MAX == 0xffffffffUL)
	    ".ilp32"
#endif
#ifdef TCL_MEM_DEBUG
	    ".memdebug"
#endif
#if defined(_MSC_VER)
	    ".msvc-" STRINGIFY(_MSC_VER)
#endif
#ifdef USE_NMAKE
	    ".nmake"
#endif
#if !TCL_THREADS
	    ".no-thread"
#endif
#ifndef TCL_CFG_OPTIMIZED
	    ".no-optimize"
#endif
#ifdef __OBJC__
	    ".objective-c"
#if defined(__cplusplus)
	    "plusplus"
#endif
#endif
#ifdef TCL_CFG_PROFILED
	    ".profile"
#endif
#ifdef PURIFY
	    ".purify"
#endif
#ifdef STATIC_BUILD
	    ".static"
#endif
#if TCL_UTF_MAX < 4
	    ".utf-16"
#endif
;

int
Tcltest_Init(
    Tcl_Interp *interp)		/* Interpreter for application. */
{
    Tcl_CmdInfo info;
    Tcl_Obj **objv, *objPtr;
    Tcl_Size objc;
    int index;
    static const char *const specialOptions[] = {
	"-appinitprocerror", "-appinitprocdeleteinterp",
	"-appinitprocclosestderr", "-appinitprocsetrcfile", NULL
    };

    if (Tcl_InitStubs(interp, "8.7-", 0) == NULL) {
	return TCL_ERROR;
    }
#ifndef TCL_WITH_EXTERNAL_TOMMATH
    if (Tcl_TomMath_InitStubs(interp, "8.7-") == NULL) {
	return TCL_ERROR;
    }
#endif
    if (Tcl_OOInitStubs(interp) == NULL) {
	return TCL_ERROR;
    }

    if (Tcl_GetCommandInfo(interp, "::tcl::build-info", &info)) {
#if TCL_MAJOR_VERSION > 8
	if (info.isNativeObjectProc == 2) {
	    Tcl_CreateObjCommand2(interp, "::tcl::test::build-info",
		    info.objProc2, (void *)version, NULL);
    } else
#endif
	Tcl_CreateObjCommand(interp, "::tcl::test::build-info",
		info.objProc, (void *)version, NULL);
    }
    if (Tcl_PkgProvideEx(interp, "tcl::test", TCL_PATCH_LEVEL, NULL) == TCL_ERROR) {
	return TCL_ERROR;
    }

    /*
     * Create additional commands and math functions for testing Tcl.
     */

    Tcl_CreateObjCommand(interp, "gettimes", GetTimesObjCmd, NULL, NULL);
    Tcl_CreateCommand(interp, "noop", NoopCmd, NULL, NULL);
    Tcl_CreateObjCommand(interp, "noop", NoopObjCmd, NULL, NULL);
    Tcl_CreateObjCommand(interp, "testpurebytesobj", TestpurebytesobjObjCmd, NULL, NULL);
    Tcl_CreateObjCommand(interp, "testsetbytearraylength", TestsetbytearraylengthObjCmd, NULL, NULL);
    Tcl_CreateObjCommand(interp, "testbytestring", TestbytestringObjCmd, NULL, NULL);
    Tcl_CreateObjCommand(interp, "teststringbytes", TeststringbytesObjCmd, NULL, NULL);
    Tcl_CreateObjCommand2(interp, "testwrongnumargs", TestWrongNumArgsObjCmd,
	    NULL, NULL);
    Tcl_CreateObjCommand(interp, "testfilesystem", TestFilesystemObjCmd,
	    NULL, NULL);
    Tcl_CreateObjCommand(interp, "testsimplefilesystem", TestSimpleFilesystemObjCmd,
	    NULL, NULL);
    Tcl_CreateObjCommand(interp, "testgetindexfromobjstruct",
	    TestGetIndexFromObjStructObjCmd, NULL, NULL);
    Tcl_CreateCommand(interp, "testasync", TestasyncCmd, NULL, NULL);
    Tcl_CreateObjCommand(interp, "testbumpinterpepoch",
	    TestbumpinterpepochObjCmd, NULL, NULL);
    Tcl_CreateCommand(interp, "testchannel", TestChannelCmd,
	    NULL, NULL);
    Tcl_CreateCommand(interp, "testchannelevent", TestChannelEventCmd,
	    NULL, NULL);
    Tcl_CreateCommand(interp, "testcmdtoken", TestcmdtokenCmd, NULL,
	    NULL);
<<<<<<< HEAD
    Tcl_CreateObjCommand2(interp, "testcmdobj2", Testcmdobj2ObjCmd,
	    NULL, NULL);
=======
>>>>>>> c0380860
    Tcl_CreateObjCommand(interp, "testcmdinfo", TestcmdinfoObjCmd, NULL,
	    NULL);
    Tcl_CreateCommand(interp, "testcmdtrace", TestcmdtraceCmd,
	    NULL, NULL);
    Tcl_CreateCommand(interp, "testconcatobj", TestconcatobjCmd,
	    NULL, NULL);
    Tcl_CreateCommand(interp, "testcreatecommand", TestcreatecommandCmd,
	    NULL, NULL);
    Tcl_CreateCommand(interp, "testdcall", TestdcallCmd, NULL, NULL);
    Tcl_CreateCommand(interp, "testdel", TestdelCmd, NULL, NULL);
    Tcl_CreateCommand(interp, "testdelassocdata", TestdelassocdataCmd,
	    NULL, NULL);
    Tcl_CreateObjCommand(interp, "testdoubledigits", TestdoubledigitsObjCmd,
			 NULL, NULL);
    Tcl_DStringInit(&dstring);
    Tcl_CreateCommand(interp, "testdstring", TestdstringCmd, NULL,
	    NULL);
    Tcl_CreateObjCommand(interp, "testencoding", TestencodingObjCmd, NULL,
	    NULL);
    Tcl_CreateObjCommand(interp, "testevalex", TestevalexObjCmd,
	    NULL, NULL);
    Tcl_CreateObjCommand(interp, "testevalobjv", TestevalobjvObjCmd,
	    NULL, NULL);
    Tcl_CreateObjCommand(interp, "testevent", TesteventObjCmd,
	    NULL, NULL);
    Tcl_CreateCommand(interp, "testexithandler", TestexithandlerCmd,
	    NULL, NULL);
    Tcl_CreateCommand(interp, "testexprlong", TestexprlongCmd,
	    NULL, NULL);
    Tcl_CreateObjCommand(interp, "testexprlongobj", TestexprlongobjCmd,
	    NULL, NULL);
    Tcl_CreateCommand(interp, "testexprdouble", TestexprdoubleCmd,
	    NULL, NULL);
    Tcl_CreateObjCommand(interp, "testexprdoubleobj", TestexprdoubleobjCmd,
	    NULL, NULL);
    Tcl_CreateObjCommand(interp, "testexprparser", TestexprparserObjCmd,
	    NULL, NULL);
    Tcl_CreateCommand(interp, "testexprstring", TestexprstringCmd,
	    NULL, NULL);
    Tcl_CreateCommand(interp, "testfevent", TestfeventCmd, NULL,
	    NULL);
    Tcl_CreateObjCommand(interp, "testfilelink", TestfilelinkCmd,
	    NULL, NULL);
    Tcl_CreateObjCommand(interp, "testfile", TestfileCmd,
	    NULL, NULL);
    Tcl_CreateObjCommand(interp, "testhashsystemhash",
	    TestHashSystemHashCmd, NULL, NULL);
    Tcl_CreateCommand(interp, "testgetassocdata", TestgetassocdataCmd,
	    NULL, NULL);
    Tcl_CreateCommand(interp, "testgetint", TestgetintCmd,
	    NULL, NULL);
    Tcl_CreateCommand(interp, "testlongsize", TestlongsizeCmd,
	    NULL, NULL);
    Tcl_CreateCommand(interp, "testgetplatform", TestgetplatformCmd,
	    NULL, NULL);
    Tcl_CreateObjCommand(interp, "testgetvarfullname",
	    TestgetvarfullnameCmd, NULL, NULL);
    Tcl_CreateCommand(interp, "testinterpdelete", TestinterpdeleteCmd,
	    NULL, NULL);
    Tcl_CreateCommand(interp, "testlink", TestlinkCmd, NULL, NULL);
    Tcl_CreateObjCommand(interp, "testlinkarray", TestlinkarrayCmd, NULL, NULL);
    Tcl_CreateObjCommand(interp, "testlistrep", TestlistrepCmd, NULL, NULL);
    Tcl_CreateObjCommand(interp, "testlocale", TestlocaleCmd, NULL,
	    NULL);
    Tcl_CreateCommand(interp, "testpanic", TestpanicCmd, NULL, NULL);
    Tcl_CreateObjCommand(interp, "testparseargs", TestparseargsCmd,NULL,NULL);
    Tcl_CreateObjCommand(interp, "testparser", TestparserObjCmd,
	    NULL, NULL);
    Tcl_CreateObjCommand(interp, "testparsevar", TestparsevarObjCmd,
	    NULL, NULL);
    Tcl_CreateObjCommand(interp, "testparsevarname", TestparsevarnameObjCmd,
	    NULL, NULL);
    Tcl_CreateObjCommand(interp, "testpreferstable", TestpreferstableObjCmd,
	    NULL, NULL);
    Tcl_CreateObjCommand(interp, "testprint", TestprintObjCmd,
	    NULL, NULL);
    Tcl_CreateObjCommand(interp, "testregexp", TestregexpObjCmd,
	    NULL, NULL);
    Tcl_CreateObjCommand(interp, "testreturn", TestreturnObjCmd,
	    NULL, NULL);
    Tcl_CreateCommand(interp, "testservicemode", TestServiceModeCmd,
	    NULL, NULL);
    Tcl_CreateCommand(interp, "testsetassocdata", TestsetassocdataCmd,
	    NULL, NULL);
    Tcl_CreateCommand(interp, "testsetnoerr", TestsetCmd,
	    NULL, NULL);
    Tcl_CreateCommand(interp, "testseterr", TestsetCmd,
	    INT2PTR(TCL_LEAVE_ERR_MSG), NULL);
    Tcl_CreateCommand(interp, "testset2", Testset2Cmd,
	    INT2PTR(TCL_LEAVE_ERR_MSG), NULL);
    Tcl_CreateCommand(interp, "testseterrorcode", TestseterrorcodeCmd,
	    NULL, NULL);
    Tcl_CreateObjCommand(interp, "testsetobjerrorcode",
	    TestsetobjerrorcodeCmd, NULL, NULL);
    Tcl_CreateObjCommand(interp, "testutfnext",
	    TestUtfNextCmd, NULL, NULL);
    Tcl_CreateObjCommand(interp, "testutfprev",
	    TestUtfPrevCmd, NULL, NULL);
    Tcl_CreateObjCommand(interp, "testnumutfchars",
	    TestNumUtfCharsCmd, NULL, NULL);
    Tcl_CreateObjCommand(interp, "testfindfirst",
	    TestFindFirstCmd, NULL, NULL);
    Tcl_CreateObjCommand(interp, "testfindlast",
	    TestFindLastCmd, NULL, NULL);
    Tcl_CreateObjCommand(interp, "testgetintforindex",
	    TestGetIntForIndexCmd, NULL, NULL);
    Tcl_CreateCommand(interp, "testsetplatform", TestsetplatformCmd,
	    NULL, NULL);
    Tcl_CreateCommand(interp, "testsocket", TestSocketCmd,
	    NULL, NULL);
    Tcl_CreateCommand(interp, "teststaticlibrary", TeststaticlibraryCmd,
	    NULL, NULL);
    Tcl_CreateCommand(interp, "testtranslatefilename",
	    TesttranslatefilenameCmd, NULL, NULL);
    Tcl_CreateCommand(interp, "testupvar", TestupvarCmd, NULL, NULL);
    Tcl_CreateCommand(interp, "testmainthread", TestmainthreadCmd, NULL,
	    NULL);
    Tcl_CreateCommand(interp, "testsetmainloop", TestsetmainloopCmd,
	    NULL, NULL);
    Tcl_CreateCommand(interp, "testexitmainloop", TestexitmainloopCmd,
	    NULL, NULL);
#if defined(HAVE_CPUID) && !defined(MAC_OSX_TCL)
    Tcl_CreateObjCommand(interp, "testcpuid", TestcpuidCmd,
	    NULL, NULL);
#endif
    Tcl_CreateObjCommand(interp, "testnreunwind", TestNREUnwind,
	    NULL, NULL);
    Tcl_CreateObjCommand(interp, "testnrelevels", TestNRELevels,
	    NULL, NULL);
    Tcl_CreateObjCommand(interp, "testinterpresolver", TestInterpResolverCmd,
	    NULL, NULL);
    Tcl_CreateObjCommand(interp, "testgetencpath", TestgetencpathObjCmd,
	    NULL, NULL);
    Tcl_CreateObjCommand(interp, "testsetencpath", TestsetencpathObjCmd,
	    NULL, NULL);
    Tcl_CreateObjCommand(interp, "testapplylambda", TestApplyLambdaObjCmd,
	    NULL, NULL);
    Tcl_CreateObjCommand(interp, "testlutil", TestLutilCmd,
	    NULL, NULL);

    if (TclObjTest_Init(interp) != TCL_OK) {
	return TCL_ERROR;
    }
    if (Procbodytest_Init(interp) != TCL_OK) {
	return TCL_ERROR;
    }
#if TCL_THREADS
    if (TclThread_Init(interp) != TCL_OK) {
	return TCL_ERROR;
    }
#endif

    /*
     * Check for special options used in ../tests/main.test
     */

    objPtr = Tcl_GetVar2Ex(interp, "argv", NULL, TCL_GLOBAL_ONLY);
    if (objPtr != NULL) {
	if (Tcl_ListObjGetElements(interp, objPtr, &objc, &objv) != TCL_OK) {
	    return TCL_ERROR;
	}
	if (objc && (Tcl_GetIndexFromObj(NULL, objv[0], specialOptions, NULL,
		TCL_EXACT, &index) == TCL_OK)) {
	    switch (index) {
	    case 0:
		return TCL_ERROR;
	    case 1:
		Tcl_DeleteInterp(interp);
		return TCL_ERROR;
	    case 2: {
		int mode;
		Tcl_UnregisterChannel(interp,
			Tcl_GetChannel(interp, "stderr", &mode));
		return TCL_ERROR;
	    }
	    case 3:
		if (objc > 1) {
		    Tcl_SetVar2Ex(interp, "tcl_rcFileName", NULL, objv[1],
			    TCL_GLOBAL_ONLY);
		}
		return TCL_ERROR;
	    }
	}
    }

    /*
     * And finally add any platform specific test commands.
     */

    return TclplatformtestInit(interp);
}

/*
 *----------------------------------------------------------------------
 *
 * Tcltest_SafeInit --
 *
 *	This procedure performs application-specific initialization. Most
 *	applications, especially those that incorporate additional packages,
 *	will have their own version of this procedure.
 *
 * Results:
 *	Returns a standard Tcl completion code, and leaves an error message in
 *	the interp's result if an error occurs.
 *
 * Side effects:
 *	Depends on the startup script.
 *
 *----------------------------------------------------------------------
 */

int
Tcltest_SafeInit(
    Tcl_Interp *interp)		/* Interpreter for application. */
{
    Tcl_CmdInfo info;

    if (Tcl_InitStubs(interp, "8.7-", 0) == NULL) {
	return TCL_ERROR;
    }
    if (Tcl_GetCommandInfo(interp, "::tcl::build-info", &info)) {
#if TCL_MAJOR_VERSION > 8
	if (info.isNativeObjectProc == 2) {
	    Tcl_CreateObjCommand2(interp, "::tcl::test::build-info",
		    info.objProc2, (void *)version, NULL);
    } else
#endif
	Tcl_CreateObjCommand(interp, "::tcl::test::build-info",
		info.objProc, (void *)version, NULL);
    }
    if (Tcl_PkgProvideEx(interp, "tcl::test", TCL_PATCH_LEVEL, NULL) == TCL_ERROR) {
	return TCL_ERROR;
    }
    return Procbodytest_SafeInit(interp);
}

/*
 *----------------------------------------------------------------------
 *
 * TestasyncCmd --
 *
 *	This procedure implements the "testasync" command.  It is used
 *	to test the asynchronous handler facilities of Tcl.
 *
 * Results:
 *	A standard Tcl result.
 *
 * Side effects:
 *	Creates, deletes, and invokes handlers.
 *
 *----------------------------------------------------------------------
 */

static int
TestasyncCmd(
    TCL_UNUSED(void *),
    Tcl_Interp *interp,			/* Current interpreter. */
    int argc,				/* Number of arguments. */
    const char **argv)			/* Argument strings. */
{
    TestAsyncHandler *asyncPtr, *prevPtr;
    int id, code;
    static int nextId = 1;

    if (argc < 2) {
	wrongNumArgs:
	Tcl_AppendResult(interp, "wrong # args", NULL);
	return TCL_ERROR;
    }
    if (strcmp(argv[1], "create") == 0) {
	if (argc != 3) {
	    goto wrongNumArgs;
	}
	asyncPtr = (TestAsyncHandler *)Tcl_Alloc(sizeof(TestAsyncHandler));
	asyncPtr->command = (char *)Tcl_Alloc(strlen(argv[2]) + 1);
	strcpy(asyncPtr->command, argv[2]);
        Tcl_MutexLock(&asyncTestMutex);
	asyncPtr->id = nextId;
	nextId++;
	asyncPtr->handler = Tcl_AsyncCreate(AsyncHandlerProc,
                                            INT2PTR(asyncPtr->id));
	asyncPtr->nextPtr = firstHandler;
	firstHandler = asyncPtr;
        Tcl_MutexUnlock(&asyncTestMutex);
	Tcl_SetObjResult(interp, Tcl_NewWideIntObj(asyncPtr->id));
    } else if (strcmp(argv[1], "delete") == 0) {
	if (argc == 2) {
            Tcl_MutexLock(&asyncTestMutex);
	    while (firstHandler != NULL) {
		asyncPtr = firstHandler;
		firstHandler = asyncPtr->nextPtr;
		Tcl_AsyncDelete(asyncPtr->handler);
		Tcl_Free(asyncPtr->command);
		Tcl_Free(asyncPtr);
	    }
            Tcl_MutexUnlock(&asyncTestMutex);
	    return TCL_OK;
	}
	if (argc != 3) {
	    goto wrongNumArgs;
	}
	if (Tcl_GetInt(interp, argv[2], &id) != TCL_OK) {
	    return TCL_ERROR;
	}
        Tcl_MutexLock(&asyncTestMutex);
	for (prevPtr = NULL, asyncPtr = firstHandler; asyncPtr != NULL;
		prevPtr = asyncPtr, asyncPtr = asyncPtr->nextPtr) {
	    if (asyncPtr->id != id) {
		continue;
	    }
	    if (prevPtr == NULL) {
		firstHandler = asyncPtr->nextPtr;
	    } else {
		prevPtr->nextPtr = asyncPtr->nextPtr;
	    }
	    Tcl_AsyncDelete(asyncPtr->handler);
	    Tcl_Free(asyncPtr->command);
	    Tcl_Free(asyncPtr);
	    break;
	}
        Tcl_MutexUnlock(&asyncTestMutex);
    } else if (strcmp(argv[1], "mark") == 0) {
	if (argc != 5) {
	    goto wrongNumArgs;
	}
	if ((Tcl_GetInt(interp, argv[2], &id) != TCL_OK)
		|| (Tcl_GetInt(interp, argv[4], &code) != TCL_OK)) {
	    return TCL_ERROR;
	}
	Tcl_MutexLock(&asyncTestMutex);
	for (asyncPtr = firstHandler; asyncPtr != NULL;
		asyncPtr = asyncPtr->nextPtr) {
	    if (asyncPtr->id == id) {
		Tcl_AsyncMark(asyncPtr->handler);
		break;
	    }
	}
	Tcl_SetObjResult(interp, Tcl_NewStringObj(argv[3], -1));
	Tcl_MutexUnlock(&asyncTestMutex);
	return code;
    } else if (strcmp(argv[1], "marklater") == 0) {
	if (argc != 3) {
	    goto wrongNumArgs;
	}
	if (Tcl_GetInt(interp, argv[2], &id) != TCL_OK) {
	    return TCL_ERROR;
	}
        Tcl_MutexLock(&asyncTestMutex);
	for (asyncPtr = firstHandler; asyncPtr != NULL;
		asyncPtr = asyncPtr->nextPtr) {
	    if (asyncPtr->id == id) {
		Tcl_ThreadId threadID;
		if (Tcl_CreateThread(&threadID, AsyncThreadProc,
			INT2PTR(id), TCL_THREAD_STACK_DEFAULT,
			TCL_THREAD_NOFLAGS) != TCL_OK) {
		    Tcl_AppendResult(interp, "can't create thread", NULL);
		    Tcl_MutexUnlock(&asyncTestMutex);
		    return TCL_ERROR;
		}
		break;
	    }
	}
        Tcl_MutexUnlock(&asyncTestMutex);
    } else {
	Tcl_AppendResult(interp, "bad option \"", argv[1],
		"\": must be create, delete, int, mark, or marklater", NULL);
	return TCL_ERROR;
    }
    return TCL_OK;
}

static int
AsyncHandlerProc(
    void *clientData,	/* If of TestAsyncHandler structure.
                                 * in global list. */
    Tcl_Interp *interp,		/* Interpreter in which command was
				 * executed, or NULL. */
    int code)			/* Current return code from command. */
{
    TestAsyncHandler *asyncPtr;
    int id = PTR2INT(clientData);
    const char *listArgv[4];
    char *cmd;
    char string[TCL_INTEGER_SPACE];

    Tcl_MutexLock(&asyncTestMutex);
    for (asyncPtr = firstHandler; asyncPtr != NULL;
            asyncPtr = asyncPtr->nextPtr) {
        if (asyncPtr->id == id) {
            break;
        }
    }
    Tcl_MutexUnlock(&asyncTestMutex);

    if (!asyncPtr) {
        /* Woops - this one was deleted between the AsyncMark and now */
        return TCL_OK;
    }

    TclFormatInt(string, code);
    listArgv[0] = asyncPtr->command;
    listArgv[1] = Tcl_GetStringResult(interp);
    listArgv[2] = string;
    listArgv[3] = NULL;
    cmd = Tcl_Merge(3, listArgv);
    if (interp != NULL) {
	code = Tcl_EvalEx(interp, cmd, TCL_INDEX_NONE, 0);
    } else {
	/*
	 * this should not happen, but by definition of how async handlers are
	 * invoked, it's possible.  Better error checking is needed here.
	 */
    }
    Tcl_Free(cmd);
    return code;
}

/*
 *----------------------------------------------------------------------
 *
 * AsyncThreadProc --
 *
 *	Delivers an asynchronous event to a handler in another thread.
 *
 * Results:
 *	None.
 *
 * Side effects:
 *	Invokes Tcl_AsyncMark on the handler
 *
 *----------------------------------------------------------------------
 */

static Tcl_ThreadCreateType
AsyncThreadProc(
    void *clientData)	/* Parameter is the id of a
				 * TestAsyncHandler, defined above. */
{
    TestAsyncHandler *asyncPtr;
    int id = PTR2INT(clientData);

    Tcl_Sleep(1);
    Tcl_MutexLock(&asyncTestMutex);
    for (asyncPtr = firstHandler; asyncPtr != NULL;
         asyncPtr = asyncPtr->nextPtr) {
        if (asyncPtr->id == id) {
            Tcl_AsyncMark(asyncPtr->handler);
            break;
        }
    }
    Tcl_MutexUnlock(&asyncTestMutex);
    Tcl_ExitThread(TCL_OK);
    TCL_THREAD_CREATE_RETURN;
}

static int
TestbumpinterpepochObjCmd(
    TCL_UNUSED(void *),
    Tcl_Interp *interp,		/* Current interpreter. */
    int objc,			/* Number of arguments. */
    Tcl_Obj *const objv[])	/* Argument objects. */
{
    Interp *iPtr = (Interp *)interp;

    if (objc != 1) {
	Tcl_WrongNumArgs(interp, 1, objv, "");
	return TCL_ERROR;
    }
    iPtr->compileEpoch++;
    return TCL_OK;
}

/*
 *----------------------------------------------------------------------
 *
<<<<<<< HEAD
 * Testcmdobj2 --
 *
 *	Mock up to test the Tcl_CreateCommandObj2 functionality
 *
 * Results:
 *	Standard Tcl result.
 *
 * Side effects:
 *	Sets interpreter result to number of arguments, first arg, last arg.
 *
 *----------------------------------------------------------------------
 */

static int
Testcmdobj2ObjCmd(
    TCL_UNUSED(void *),
    Tcl_Interp *interp,		/* Current interpreter. */
    Tcl_Size objc,			/* Number of arguments. */
    Tcl_Obj *const objv[])	/* Argument objects. */
{
    Tcl_Obj *resultObj;
    resultObj = Tcl_NewListObj(0, NULL);
    Tcl_ListObjAppendElement(interp, resultObj, Tcl_NewWideIntObj(objc));
    if (objc > 1) {
	Tcl_ListObjAppendElement(interp, resultObj, objv[1]);
	Tcl_ListObjAppendElement(interp, resultObj, objv[objc-1]);
    }
    Tcl_SetObjResult(interp, resultObj);
    return TCL_OK;
}

/*
 *----------------------------------------------------------------------
 *
=======
>>>>>>> c0380860
 * TestcmdinfoObjCmd --
 *
 *	This procedure implements the "testcmdinfo" command.  It is used to
 *	test Tcl_GetCommandInfo, Tcl_SetCommandInfo, and command creation and
 *	deletion.
 *
 * Results:
 *	A standard Tcl result.
 *
 * Side effects:
 *	Creates and deletes various commands and modifies their data.
 *
 *----------------------------------------------------------------------
 */

static int
TestcmdinfoObjCmd(
    TCL_UNUSED(void *),
    Tcl_Interp *interp,		/* Current interpreter. */
    int objc,			/* Number of arguments. */
    Tcl_Obj *const objv[])      /* Argument objects. */
{
    static const char *const subcmds[] = {
	   "call", "call2", "create", "delete", "get", "modify", NULL
    };
    enum options {
	CMDINFO_CALL, CMDINFO_CALL2, CMDINFO_CREATE,
	CMDINFO_DELETE, CMDINFO_GET, CMDINFO_MODIFY
    } idx;
    Tcl_CmdInfo info;
    Tcl_Obj **cmdObjv;
    Tcl_Size cmdObjc;

    if (objc != 3) {
	Tcl_WrongNumArgs(interp, 1, objv, "command arg");
	return TCL_ERROR;
    }
<<<<<<< HEAD
    if (Tcl_GetIndexFromObj(interp, objv[1], subcmds, "option", 0,
	    &idx) != TCL_OK) {
	return TCL_ERROR;
    }
    switch (idx) {
    case CMDINFO_CALL:
    case CMDINFO_CALL2:
	if (Tcl_ListObjGetElements(interp, objv[2], &cmdObjc, &cmdObjv) != TCL_OK) {
	    return TCL_ERROR;
	}
	if (cmdObjc == 0) {
	    Tcl_AppendResult(interp, "No command name given", NULL);
	    return TCL_ERROR;
	}
	if (Tcl_GetCommandInfo(interp, Tcl_GetString(cmdObjv[0]), &info) == 0) {
	    return TCL_ERROR;
	}
	if (idx == CMDINFO_CALL) {
	    /*
	     * Note when calling through the old 32-bit API, it is the caller's
	     * responsibility to check that number of arguments is <= INT_MAX.
	     * We do not do that here just so we can test what happens if the
	     * caller mistakenly passes more arguments.
	     */
	    return info.objProc(info.objClientData, interp, cmdObjc, cmdObjv);
	} else {
	    return info.objProc2(info.objClientData2, interp, cmdObjc, cmdObjv);
	}
    case CMDINFO_CREATE:
	Tcl_CreateCommand(interp,
			  Tcl_GetString(objv[2]),
			  CmdProc1,
			  (void *)"original",
			  CmdDelProc1);
	break;
    case CMDINFO_DELETE:
	Tcl_DStringInit(&delString);
	Tcl_DeleteCommand(interp, Tcl_GetString(objv[2]));
	Tcl_DStringResult(interp, &delString);
	break;
    case CMDINFO_GET:
=======
    if (strcmp(Tcl_GetString(objv[1]), "create") == 0) {
	Tcl_CreateCommand(interp, Tcl_GetString(objv[2]), CmdProc1, (void *) "original",
		CmdDelProc1);
    } else if (strcmp(Tcl_GetString(objv[1]), "delete") == 0) {
	Tcl_DStringInit(&delString);
	Tcl_DeleteCommand(interp, Tcl_GetString(objv[2]));
	Tcl_DStringResult(interp, &delString);
    } else if (strcmp(Tcl_GetString(objv[1]), "get") == 0) {
>>>>>>> c0380860
	if (Tcl_GetCommandInfo(interp, Tcl_GetString(objv[2]), &info) ==0) {
	    Tcl_AppendResult(interp, "??", NULL);
	    return TCL_OK;
	}
	if (info.proc == CmdProc1) {
	    Tcl_AppendResult(interp, "CmdProc1", " ",
		    (char *) info.clientData, NULL);
	} else if (info.proc == CmdProc2) {
	    Tcl_AppendResult(interp, "CmdProc2", " ",
		    (char *) info.clientData, NULL);
	} else {
	    Tcl_AppendResult(interp, "unknown", NULL);
	}
	if (info.deleteProc == CmdDelProc1) {
	    Tcl_AppendResult(interp, " CmdDelProc1", " ",
		    (char *) info.deleteData, NULL);
	} else if (info.deleteProc == CmdDelProc2) {
	    Tcl_AppendResult(interp, " CmdDelProc2", " ",
		    (char *) info.deleteData, NULL);
	} else {
	    Tcl_AppendResult(interp, " unknown", NULL);
	}
	Tcl_AppendResult(interp, " ", info.namespacePtr->fullName, NULL);
	if (info.isNativeObjectProc == 0) {
	    Tcl_AppendResult(interp, " stringProc", NULL);
	} else if (info.isNativeObjectProc == 1) {
	    Tcl_AppendResult(interp, " nativeObjectProc", NULL);
	} else if (info.isNativeObjectProc == 2) {
	    Tcl_AppendResult(interp, " nativeObjectProc2", NULL);
	} else {
	    Tcl_SetObjResult(
		interp,
		Tcl_ObjPrintf("Invalid isNativeObjectProc value %d",
			      info.isNativeObjectProc));
	    return TCL_ERROR;
	}
<<<<<<< HEAD
	break;
    case CMDINFO_MODIFY:
=======
    } else if (strcmp(Tcl_GetString(objv[1]), "modify") == 0) {
>>>>>>> c0380860
	info.proc = CmdProc2;
	info.clientData = (void *) "new_command_data";
	info.objProc = NULL;
	info.objClientData = NULL;
	info.deleteProc = CmdDelProc2;
	info.deleteData = (void *) "new_delete_data";
	if (Tcl_SetCommandInfo(interp, Tcl_GetString(objv[2]), &info) == 0) {
	    Tcl_SetObjResult(interp, Tcl_NewWideIntObj(0));
	} else {
	    Tcl_SetObjResult(interp, Tcl_NewWideIntObj(1));
	}
<<<<<<< HEAD
	break;
=======
    } else {
	Tcl_AppendResult(interp, "bad option \"", Tcl_GetString(objv[1]),
		"\": must be create, delete, get, or modify", NULL);
	return TCL_ERROR;
>>>>>>> c0380860
    }

    return TCL_OK;
}

static int
CmdProc0(
    void *clientData,	/* String to return. */
    Tcl_Interp *interp,		/* Current interpreter. */
    TCL_UNUSED(int) /*argc*/,
    TCL_UNUSED(const char **) /*argv*/)
{
    TestCommandTokenRef *refPtr = (TestCommandTokenRef *) clientData;
    Tcl_AppendResult(interp, "CmdProc1 ", refPtr->value, NULL);
    return TCL_OK;
}

static int
CmdProc1(
    void *clientData,	/* String to return. */
    Tcl_Interp *interp,		/* Current interpreter. */
    TCL_UNUSED(int) /*argc*/,
    TCL_UNUSED(const char **) /*argv*/)
{
    Tcl_AppendResult(interp, "CmdProc1 ", (char *) clientData, NULL);
    return TCL_OK;
}

static int
CmdProc2(
    void *clientData,	/* String to return. */
    Tcl_Interp *interp,		/* Current interpreter. */
    TCL_UNUSED(int) /*argc*/,
    TCL_UNUSED(const char **) /*argv*/)
{
    Tcl_AppendResult(interp, "CmdProc2 ", (char *) clientData, NULL);
    return TCL_OK;
}

static void
CmdDelProc0(
    void *clientData)	/* String to save. */
{
    TestCommandTokenRef *thisRefPtr, *prevRefPtr = NULL;
    TestCommandTokenRef *refPtr = (TestCommandTokenRef *) clientData;
    int id = refPtr->id;
    for (thisRefPtr = firstCommandTokenRef; refPtr != NULL;
	thisRefPtr = thisRefPtr->nextPtr) {
	if (thisRefPtr->id == id) {
	    if (prevRefPtr != NULL) {
		prevRefPtr->nextPtr = thisRefPtr->nextPtr;
	    } else {
		firstCommandTokenRef = thisRefPtr->nextPtr;
	    }
	    break;
	}
	prevRefPtr = thisRefPtr;
    }
    Tcl_Free(refPtr);
}

static void
CmdDelProc1(
    void *clientData)	/* String to save. */
{
    Tcl_DStringInit(&delString);
    Tcl_DStringAppend(&delString, "CmdDelProc1 ", -1);
    Tcl_DStringAppend(&delString, (char *) clientData, -1);
}

static void
CmdDelProc2(
    void *clientData)	/* String to save. */
{
    Tcl_DStringInit(&delString);
    Tcl_DStringAppend(&delString, "CmdDelProc2 ", -1);
    Tcl_DStringAppend(&delString, (char *) clientData, -1);
}

/*
 *----------------------------------------------------------------------
 *
 * TestcmdtokenCmd --
 *
 *	This procedure implements the "testcmdtoken" command. It is used to
 *	test Tcl_Command tokens and procedures such as Tcl_GetCommandFullName.
 *
 * Results:
 *	A standard Tcl result.
 *
 * Side effects:
 *	Creates and deletes various commands and modifies their data.
 *
 *----------------------------------------------------------------------
 */

static int
TestcmdtokenCmd(
    TCL_UNUSED(void *),
    Tcl_Interp *interp,		/* Current interpreter. */
    int argc,			/* Number of arguments. */
    const char **argv)		/* Argument strings. */
{
    TestCommandTokenRef *refPtr;
    int id;
    char buf[30];

    if (argc != 3) {
	Tcl_AppendResult(interp, "wrong # args: should be \"", argv[0],
		" option arg\"", NULL);
	return TCL_ERROR;
    }
    if (strcmp(argv[1], "create") == 0) {
	refPtr = (TestCommandTokenRef *)Tcl_Alloc(sizeof(TestCommandTokenRef));
	refPtr->token = Tcl_CreateCommand(interp, argv[2], CmdProc0,
		refPtr, CmdDelProc0);
	refPtr->id = nextCommandTokenRefId;
	refPtr->value = "original";
	nextCommandTokenRefId++;
	refPtr->nextPtr = firstCommandTokenRef;
	firstCommandTokenRef = refPtr;
	snprintf(buf, sizeof(buf), "%d", refPtr->id);
	Tcl_AppendResult(interp, buf, NULL);
    } else {
	if (sscanf(argv[2], "%d", &id) != 1) {
	    Tcl_AppendResult(interp, "bad command token \"", argv[2],
		    "\"", NULL);
	    return TCL_ERROR;
	}

	for (refPtr = firstCommandTokenRef; refPtr != NULL;
		refPtr = refPtr->nextPtr) {
	    if (refPtr->id == id) {
		break;
	    }
	}

	if (refPtr == NULL) {
	    Tcl_AppendResult(interp, "bad command token \"", argv[2],
		    "\"", NULL);
	    return TCL_ERROR;
	}

	if (strcmp(argv[1], "name") == 0) {
	    Tcl_Obj *objPtr;

	    objPtr = Tcl_NewObj();
	    Tcl_GetCommandFullName(interp, refPtr->token, objPtr);

	    Tcl_AppendElement(interp,
		    Tcl_GetCommandName(interp, refPtr->token));
	    Tcl_AppendElement(interp, Tcl_GetString(objPtr));
	    Tcl_DecrRefCount(objPtr);
	} else {
	    Tcl_AppendResult(interp, "bad option \"", argv[1],
		    "\": must be create, name, or free", NULL);
	    return TCL_ERROR;
	}
    }

    return TCL_OK;
}

/*
 *----------------------------------------------------------------------
 *
 * TestcmdtraceCmd --
 *
 *	This procedure implements the "testcmdtrace" command. It is used
 *	to test Tcl_CreateTrace and Tcl_DeleteTrace.
 *
 * Results:
 *	A standard Tcl result.
 *
 * Side effects:
 *	Creates and deletes a command trace, and tests the invocation of
 *	a procedure by the command trace.
 *
 *----------------------------------------------------------------------
 */

static int
TestcmdtraceCmd(
    TCL_UNUSED(void *),
    Tcl_Interp *interp,		/* Current interpreter. */
    int argc,			/* Number of arguments. */
    const char **argv)		/* Argument strings. */
{
    Tcl_DString buffer;
    int result;

    if (argc != 3) {
	Tcl_AppendResult(interp, "wrong # args: should be \"", argv[0],
		" option script\"", NULL);
	return TCL_ERROR;
    }

    if (strcmp(argv[1], "tracetest") == 0) {
	Tcl_DStringInit(&buffer);
	cmdTrace = Tcl_CreateTrace(interp, 50000, CmdTraceProc, &buffer);
	result = Tcl_EvalEx(interp, argv[2], TCL_INDEX_NONE, 0);
	if (result == TCL_OK) {
	    Tcl_ResetResult(interp);
	    Tcl_AppendResult(interp, Tcl_DStringValue(&buffer), NULL);
	}
	Tcl_DeleteTrace(interp, cmdTrace);
	Tcl_DStringFree(&buffer);
    } else if (strcmp(argv[1], "deletetest") == 0) {
	/*
	 * Create a command trace then eval a script to check whether it is
	 * called. Note that this trace procedure removes itself as a further
	 * check of the robustness of the trace proc calling code in
	 * TclNRExecuteByteCode.
	 */

	cmdTrace = Tcl_CreateTrace(interp, 50000, CmdTraceDeleteProc, NULL);
	Tcl_EvalEx(interp, argv[2], TCL_INDEX_NONE, 0);
    } else if (strcmp(argv[1], "leveltest") == 0) {
	Interp *iPtr = (Interp *) interp;
	Tcl_DStringInit(&buffer);
	cmdTrace = Tcl_CreateTrace(interp, iPtr->numLevels + 4, CmdTraceProc,
		&buffer);
	result = Tcl_EvalEx(interp, argv[2], TCL_INDEX_NONE, 0);
	if (result == TCL_OK) {
	    Tcl_ResetResult(interp);
	    Tcl_AppendResult(interp, Tcl_DStringValue(&buffer), NULL);
	}
	Tcl_DeleteTrace(interp, cmdTrace);
	Tcl_DStringFree(&buffer);
    } else if (strcmp(argv[1], "resulttest") == 0) {
	/* Create an object-based trace, then eval a script. This is used
	 * to test return codes other than TCL_OK from the trace engine.
	 */

	static int deleteCalled;

	deleteCalled = 0;
	cmdTrace = Tcl_CreateObjTrace(interp, 50000,
		TCL_ALLOW_INLINE_COMPILATION, ObjTraceProc,
		&deleteCalled, ObjTraceDeleteProc);
	result = Tcl_EvalEx(interp, argv[2], TCL_INDEX_NONE, 0);
	Tcl_DeleteTrace(interp, cmdTrace);
	if (!deleteCalled) {
	    Tcl_AppendResult(interp, "Delete wasn't called", NULL);
	    return TCL_ERROR;
	} else {
	    return result;
	}
    } else if (strcmp(argv[1], "doubletest") == 0) {
	Tcl_Trace t1, t2;

	Tcl_DStringInit(&buffer);
	t1 = Tcl_CreateTrace(interp, 1, CmdTraceProc, &buffer);
	t2 = Tcl_CreateTrace(interp, 50000, CmdTraceProc, &buffer);
	result = Tcl_EvalEx(interp, argv[2], TCL_INDEX_NONE, 0);
	if (result == TCL_OK) {
	    Tcl_ResetResult(interp);
	    Tcl_AppendResult(interp, Tcl_DStringValue(&buffer), NULL);
	}
	Tcl_DeleteTrace(interp, t2);
	Tcl_DeleteTrace(interp, t1);
	Tcl_DStringFree(&buffer);
    } else {
	Tcl_AppendResult(interp, "bad option \"", argv[1],
		"\": must be tracetest, deletetest, doubletest or resulttest", NULL);
	return TCL_ERROR;
    }
    return TCL_OK;
}

static void
CmdTraceProc(
    void *clientData,	/* Pointer to buffer in which the
				 * command and arguments are appended.
				 * Accumulates test result. */
    TCL_UNUSED(Tcl_Interp *),
    TCL_UNUSED(int) /*level*/,
    char *command,		/* The command being traced (after
				 * substitutions). */
    TCL_UNUSED(Tcl_CmdProc *) /*cmdProc*/,
    TCL_UNUSED(void *),
    int argc,			/* Number of arguments. */
    const char *argv[])		/* Argument strings. */
{
    Tcl_DString *bufPtr = (Tcl_DString *) clientData;
    int i;

    Tcl_DStringAppendElement(bufPtr, command);

    Tcl_DStringStartSublist(bufPtr);
    for (i = 0;  i < argc;  i++) {
	Tcl_DStringAppendElement(bufPtr, argv[i]);
    }
    Tcl_DStringEndSublist(bufPtr);
}

static void
CmdTraceDeleteProc(
    TCL_UNUSED(void *),
    Tcl_Interp *interp,		/* Current interpreter. */
    TCL_UNUSED(int) /*level*/,
    TCL_UNUSED(char *) /*command*/,
    TCL_UNUSED(Tcl_CmdProc *),
    TCL_UNUSED(void *),
    TCL_UNUSED(int) /*argc*/,
    TCL_UNUSED(const char **) /*argv*/)
{
    /*
     * Remove ourselves to test whether calling Tcl_DeleteTrace within a trace
     * callback causes the for loop in TclNRExecuteByteCode that calls traces to
     * reference freed memory.
     */

    Tcl_DeleteTrace(interp, cmdTrace);
}

static int
ObjTraceProc(
    TCL_UNUSED(void *),
    Tcl_Interp *interp,		/* Tcl interpreter */
    TCL_UNUSED(int) /*level*/,
    const char *command,
    TCL_UNUSED(Tcl_Command),
    TCL_UNUSED(int) /*objc*/,
    Tcl_Obj *const objv[])	/* Argument objects. */
{
    const char *word = Tcl_GetString(objv[0]);

    if (!strcmp(word, "Error")) {
	Tcl_SetObjResult(interp, Tcl_NewStringObj(command, -1));
	return TCL_ERROR;
    } else if (!strcmp(word, "Break")) {
	return TCL_BREAK;
    } else if (!strcmp(word, "Continue")) {
	return TCL_CONTINUE;
    } else if (!strcmp(word, "Return")) {
	return TCL_RETURN;
    } else if (!strcmp(word, "OtherStatus")) {
	return 6;
    } else {
	return TCL_OK;
    }
}

static void
ObjTraceDeleteProc(
    void *clientData)
{
    int *intPtr = (int *) clientData;
    *intPtr = 1;		/* Record that the trace was deleted */
}

/*
 *----------------------------------------------------------------------
 *
 * TestcreatecommandCmd --
 *
 *	This procedure implements the "testcreatecommand" command. It is used
 *	to test that the Tcl_CreateCommand creates a new command in the
 *	namespace specified as part of its name, if any. It also checks that
 *	the namespace code ignore single ":"s in the middle or end of a
 *	command name.
 *
 * Results:
 *	A standard Tcl result.
 *
 * Side effects:
 *	Creates and deletes two commands ("test_ns_basic::createdcommand"
 *	and "value:at:").
 *
 *----------------------------------------------------------------------
 */

static int
TestcreatecommandCmd(
    TCL_UNUSED(void *),
    Tcl_Interp *interp,		/* Current interpreter. */
    int argc,			/* Number of arguments. */
    const char **argv)		/* Argument strings. */
{
    if (argc != 2) {
	Tcl_AppendResult(interp, "wrong # args: should be \"", argv[0],
		" option\"", NULL);
	return TCL_ERROR;
    }
    if (strcmp(argv[1], "create") == 0) {
	Tcl_CreateCommand(interp, "test_ns_basic::createdcommand",
		CreatedCommandProc, NULL, NULL);
    } else if (strcmp(argv[1], "delete") == 0) {
	Tcl_DeleteCommand(interp, "test_ns_basic::createdcommand");
    } else if (strcmp(argv[1], "create2") == 0) {
	Tcl_CreateCommand(interp, "value:at:",
		CreatedCommandProc2, NULL, NULL);
    } else if (strcmp(argv[1], "delete2") == 0) {
	Tcl_DeleteCommand(interp, "value:at:");
    } else {
	Tcl_AppendResult(interp, "bad option \"", argv[1],
		"\": must be create, delete, create2, or delete2", NULL);
	return TCL_ERROR;
    }
    return TCL_OK;
}

static int
CreatedCommandProc(
    TCL_UNUSED(void *),
    Tcl_Interp *interp,		/* Current interpreter. */
    TCL_UNUSED(int) /*argc*/,
    TCL_UNUSED(const char **) /*argv*/)
{
    Tcl_CmdInfo info;
    int found;

    found = Tcl_GetCommandInfo(interp, "test_ns_basic::createdcommand",
	    &info);
    if (!found) {
	Tcl_AppendResult(interp, "CreatedCommandProc could not get command info for test_ns_basic::createdcommand",
		NULL);
	return TCL_ERROR;
    }
    Tcl_AppendResult(interp, "CreatedCommandProc in ",
	    info.namespacePtr->fullName, NULL);
    return TCL_OK;
}

static int
CreatedCommandProc2(
    TCL_UNUSED(void *),
    Tcl_Interp *interp,		/* Current interpreter. */
    TCL_UNUSED(int) /*argc*/,
    TCL_UNUSED(const char **) /*argv*/)
{
    Tcl_CmdInfo info;
    int found;

    found = Tcl_GetCommandInfo(interp, "value:at:", &info);
    if (!found) {
	Tcl_AppendResult(interp, "CreatedCommandProc2 could not get command info for test_ns_basic::createdcommand",
		NULL);
	return TCL_ERROR;
    }
    Tcl_AppendResult(interp, "CreatedCommandProc2 in ",
	    info.namespacePtr->fullName, NULL);
    return TCL_OK;
}

/*
 *----------------------------------------------------------------------
 *
 * TestdcallCmd --
 *
 *	This procedure implements the "testdcall" command.  It is used
 *	to test Tcl_CallWhenDeleted.
 *
 * Results:
 *	A standard Tcl result.
 *
 * Side effects:
 *	Creates and deletes interpreters.
 *
 *----------------------------------------------------------------------
 */

static int
TestdcallCmd(
    TCL_UNUSED(void *),
    Tcl_Interp *interp,		/* Current interpreter. */
    int argc,			/* Number of arguments. */
    const char **argv)		/* Argument strings. */
{
    int i, id;

    delInterp = Tcl_CreateInterp();
    Tcl_DStringInit(&delString);
    for (i = 1; i < argc; i++) {
	if (Tcl_GetInt(interp, argv[i], &id) != TCL_OK) {
	    return TCL_ERROR;
	}
	if (id < 0) {
	    Tcl_DontCallWhenDeleted(delInterp, DelCallbackProc,
		    INT2PTR(-id));
	} else {
	    Tcl_CallWhenDeleted(delInterp, DelCallbackProc,
		    INT2PTR(id));
	}
    }
    Tcl_DeleteInterp(delInterp);
    Tcl_DStringResult(interp, &delString);
    return TCL_OK;
}

/*
 * The deletion callback used by TestdcallCmd:
 */

static void
DelCallbackProc(
    void *clientData,	/* Numerical value to append to delString. */
    Tcl_Interp *interp)		/* Interpreter being deleted. */
{
    int id = PTR2INT(clientData);
    char buffer[TCL_INTEGER_SPACE];

    TclFormatInt(buffer, id);
    Tcl_DStringAppendElement(&delString, buffer);
    if (interp != delInterp) {
	Tcl_DStringAppendElement(&delString, "bogus interpreter argument!");
    }
}

/*
 *----------------------------------------------------------------------
 *
 * TestdelCmd --
 *
 *	This procedure implements the "testdel" command.  It is used
 *	to test calling of command deletion callbacks.
 *
 * Results:
 *	A standard Tcl result.
 *
 * Side effects:
 *	Creates a command.
 *
 *----------------------------------------------------------------------
 */

static int
TestdelCmd(
    TCL_UNUSED(void *),
    Tcl_Interp *interp,		/* Current interpreter. */
    int argc,			/* Number of arguments. */
    const char **argv)		/* Argument strings. */
{
    DelCmd *dPtr;
    Tcl_Interp *child;

    if (argc != 4) {
	Tcl_AppendResult(interp, "wrong # args", NULL);
	return TCL_ERROR;
    }

    child = Tcl_GetChild(interp, argv[1]);
    if (child == NULL) {
	return TCL_ERROR;
    }

    dPtr = (DelCmd *)Tcl_Alloc(sizeof(DelCmd));
    dPtr->interp = interp;
    dPtr->deleteCmd = (char *)Tcl_Alloc(strlen(argv[3]) + 1);
    strcpy(dPtr->deleteCmd, argv[3]);

    Tcl_CreateCommand(child, argv[2], DelCmdProc, dPtr,
	    DelDeleteProc);
    return TCL_OK;
}

static int
DelCmdProc(
    void *clientData,	/* String result to return. */
    Tcl_Interp *interp,		/* Current interpreter. */
    TCL_UNUSED(int) /*argc*/,
    TCL_UNUSED(const char **) /*argv*/)
{
    DelCmd *dPtr = (DelCmd *) clientData;

    Tcl_AppendResult(interp, dPtr->deleteCmd, NULL);
    Tcl_Free(dPtr->deleteCmd);
    Tcl_Free(dPtr);
    return TCL_OK;
}

static void
DelDeleteProc(
    void *clientData)	/* String command to evaluate. */
{
    DelCmd *dPtr = (DelCmd *)clientData;

    Tcl_EvalEx(dPtr->interp, dPtr->deleteCmd, TCL_INDEX_NONE, 0);
    Tcl_ResetResult(dPtr->interp);
    Tcl_Free(dPtr->deleteCmd);
    Tcl_Free(dPtr);
}

/*
 *----------------------------------------------------------------------
 *
 * TestdelassocdataCmd --
 *
 *	This procedure implements the "testdelassocdata" command. It is used
 *	to test Tcl_DeleteAssocData.
 *
 * Results:
 *	A standard Tcl result.
 *
 * Side effects:
 *	Deletes an association between a key and associated data from an
 *	interpreter.
 *
 *----------------------------------------------------------------------
 */

static int
TestdelassocdataCmd(
    TCL_UNUSED(void *),
    Tcl_Interp *interp,		/* Current interpreter. */
    int argc,			/* Number of arguments. */
    const char **argv)		/* Argument strings. */
{
    if (argc != 2) {
	Tcl_AppendResult(interp, "wrong # arguments: should be \"", argv[0],
		" data_key\"", NULL);
	return TCL_ERROR;
    }
    Tcl_DeleteAssocData(interp, argv[1]);
    return TCL_OK;
}

/*
 *-----------------------------------------------------------------------------
 *
 * TestdoubledigitsCmd --
 *
 *	This procedure implements the 'testdoubledigits' command. It is
 *	used to test the low-level floating-point formatting primitives
 *	in Tcl.
 *
 * Usage:
 *	testdoubledigits fpval ndigits type ?shorten"
 *
 * Parameters:
 *	fpval - Floating-point value to format.
 *	ndigits - Digit count to request from Tcl_DoubleDigits
 *	type - One of 'shortest', 'e', 'f'
 *	shorten - Indicates that the 'shorten' flag should be passed in.
 *
 *-----------------------------------------------------------------------------
 */

static int
TestdoubledigitsObjCmd(
    TCL_UNUSED(void *),
    Tcl_Interp* interp,		/* Tcl interpreter */
    int objc,			/* Parameter count */
    Tcl_Obj* const objv[])	/* Parameter vector */
{
    static const char *options[] = {
	"shortest",
	"e",
	"f",
	NULL
    };
    static const int types[] = {
	TCL_DD_SHORTEST,
	TCL_DD_E_FORMAT,
	TCL_DD_F_FORMAT
    };

    const Tcl_ObjType* doubleType;
    double d;
    int status;
    int ndigits;
    int type;
    int decpt;
    int signum;
    char *str;
    char *endPtr;
    Tcl_Obj* strObj;
    Tcl_Obj* retval;

    if (objc < 4 || objc > 5) {
	Tcl_WrongNumArgs(interp, 1, objv, "fpval ndigits type ?shorten?");
	return TCL_ERROR;
    }
    status = Tcl_GetDoubleFromObj(interp, objv[1], &d);
    if (status != TCL_OK) {
	doubleType = Tcl_GetObjType("double");
	if (Tcl_FetchInternalRep(objv[1], doubleType)
	    && isnan(objv[1]->internalRep.doubleValue)) {
	    status = TCL_OK;
	    memcpy(&d, &(objv[1]->internalRep.doubleValue), sizeof(double));
	}
    }
    if (status != TCL_OK
	|| Tcl_GetIntFromObj(interp, objv[2], &ndigits) != TCL_OK
	|| Tcl_GetIndexFromObj(interp, objv[3], options, "conversion type",
			       TCL_EXACT, &type) != TCL_OK) {
	fprintf(stderr, "bad value? %g\n", d);
	return TCL_ERROR;
    }
    type = types[type];
    if (objc > 4) {
	if (strcmp(Tcl_GetString(objv[4]), "shorten")) {
	    Tcl_SetObjResult(interp, Tcl_NewStringObj("bad flag", -1));
	    return TCL_ERROR;
	}
	type |= TCL_DD_SHORTEST;
    }
    str = TclDoubleDigits(d, ndigits, type, &decpt, &signum, &endPtr);
    strObj = Tcl_NewStringObj(str, endPtr-str);
    Tcl_Free(str);
    retval = Tcl_NewListObj(1, &strObj);
    Tcl_ListObjAppendElement(NULL, retval, Tcl_NewWideIntObj(decpt));
    strObj = Tcl_NewStringObj(signum ? "-" : "+", 1);
    Tcl_ListObjAppendElement(NULL, retval, strObj);
    Tcl_SetObjResult(interp, retval);
    return TCL_OK;
}

/*
 *----------------------------------------------------------------------
 *
 * TestdstringCmd --
 *
 *	This procedure implements the "testdstring" command.  It is used
 *	to test the dynamic string facilities of Tcl.
 *
 * Results:
 *	A standard Tcl result.
 *
 * Side effects:
 *	Creates, deletes, and invokes handlers.
 *
 *----------------------------------------------------------------------
 */

static int
TestdstringCmd(
    TCL_UNUSED(void *),
    Tcl_Interp *interp,		/* Current interpreter. */
    int argc,			/* Number of arguments. */
    const char **argv)		/* Argument strings. */
{
    int count;

    if (argc < 2) {
	wrongNumArgs:
	Tcl_AppendResult(interp, "wrong # args", NULL);
	return TCL_ERROR;
    }
    if (strcmp(argv[1], "append") == 0) {
	if (argc != 4) {
	    goto wrongNumArgs;
	}
	if (Tcl_GetInt(interp, argv[3], &count) != TCL_OK) {
	    return TCL_ERROR;
	}
	Tcl_DStringAppend(&dstring, argv[2], count);
    } else if (strcmp(argv[1], "element") == 0) {
	if (argc != 3) {
	    goto wrongNumArgs;
	}
	Tcl_DStringAppendElement(&dstring, argv[2]);
    } else if (strcmp(argv[1], "end") == 0) {
	if (argc != 2) {
	    goto wrongNumArgs;
	}
	Tcl_DStringEndSublist(&dstring);
    } else if (strcmp(argv[1], "free") == 0) {
	if (argc != 2) {
	    goto wrongNumArgs;
	}
	Tcl_DStringFree(&dstring);
    } else if (strcmp(argv[1], "get") == 0) {
	if (argc != 2) {
	    goto wrongNumArgs;
	}
	Tcl_SetResult(interp, Tcl_DStringValue(&dstring), TCL_VOLATILE);
    } else if (strcmp(argv[1], "gresult") == 0) {
	if (argc != 3) {
	    goto wrongNumArgs;
	}
	if (strcmp(argv[2], "staticsmall") == 0) {
	    Tcl_AppendResult(interp, "short", NULL);
	} else if (strcmp(argv[2], "staticlarge") == 0) {
	    Tcl_AppendResult(interp, "first0 first1 first2 first3 first4 first5 first6 first7 first8 first9\nsecond0 second1 second2 second3 second4 second5 second6 second7 second8 second9\nthird0 third1 third2 third3 third4 third5 third6 third7 third8 third9\nfourth0 fourth1 fourth2 fourth3 fourth4 fourth5 fourth6 fourth7 fourth8 fourth9\nfifth0 fifth1 fifth2 fifth3 fifth4 fifth5 fifth6 fifth7 fifth8 fifth9\nsixth0 sixth1 sixth2 sixth3 sixth4 sixth5 sixth6 sixth7 sixth8 sixth9\nseventh0 seventh1 seventh2 seventh3 seventh4 seventh5 seventh6 seventh7 seventh8 seventh9\n", NULL);
	} else if (strcmp(argv[2], "free") == 0) {
	    char *s = (char *)Tcl_Alloc(100);
	    strcpy(s, "This is a malloc-ed string");
	    Tcl_SetResult(interp, s, TCL_DYNAMIC);
	} else if (strcmp(argv[2], "special") == 0) {
	    char *s = (char *)Tcl_Alloc(100) + 16;
	    strcpy(s, "This is a specially-allocated string");
	    Tcl_SetResult(interp, s, SpecialFree);
	} else {
	    Tcl_AppendResult(interp, "bad gresult option \"", argv[2],
		    "\": must be staticsmall, staticlarge, free, or special",
		    NULL);
	    return TCL_ERROR;
	}
	Tcl_DStringGetResult(interp, &dstring);
    } else if (strcmp(argv[1], "length") == 0) {

	if (argc != 2) {
	    goto wrongNumArgs;
	}
	Tcl_SetObjResult(interp, Tcl_NewWideIntObj(Tcl_DStringLength(&dstring)));
    } else if (strcmp(argv[1], "result") == 0) {
	if (argc != 2) {
	    goto wrongNumArgs;
	}
	Tcl_DStringResult(interp, &dstring);
    } else if (strcmp(argv[1], "toobj") == 0) {
	if (argc != 2) {
	    goto wrongNumArgs;
	}
	Tcl_SetObjResult(interp, Tcl_DStringToObj(&dstring));
    } else if (strcmp(argv[1], "trunc") == 0) {
	if (argc != 3) {
	    goto wrongNumArgs;
	}
	if (Tcl_GetInt(interp, argv[2], &count) != TCL_OK) {
	    return TCL_ERROR;
	}
	Tcl_DStringSetLength(&dstring, count);
    } else if (strcmp(argv[1], "start") == 0) {
	if (argc != 2) {
	    goto wrongNumArgs;
	}
	Tcl_DStringStartSublist(&dstring);
    } else {
	Tcl_AppendResult(interp, "bad option \"", argv[1],
		"\": must be append, element, end, free, get, gresult, length, "
		"result, start, toobj, or trunc", NULL);
	return TCL_ERROR;
    }
    return TCL_OK;
}

/*
 * The procedure below is used as a special freeProc to test how well
 * Tcl_DStringGetResult handles freeProc's other than free.
 */

static void SpecialFree(
    void *blockPtr			/* Block to free. */
) {
    Tcl_Free(((char *)blockPtr) - 16);
}

/*
 *------------------------------------------------------------------------
 *
 * UtfTransformFn --
 *
 *    Implements a direct call into Tcl_UtfToExternal and Tcl_ExternalToUtf
 *    as otherwise there is no script level command that directly exercises
 *    these functions (i/o command cannot test all combinations)
 *    The arguments at the script level are roughly those of the above
 *    functions:
 *        encodingname srcbytes flags state dstlen ?srcreadvar? ?dstwrotevar? ?dstcharsvar?
 *
 * Results:
 *    TCL_OK or TCL_ERROR. This any errors running the test, NOT the
 *    result of Tcl_UtfToExternal or Tcl_ExternalToUtf.
 *
 * Side effects:
 *
 *    The result in the interpreter is a list of the return code from the
 *    Tcl_UtfToExternal/Tcl_ExternalToUtf functions, the encoding state, and
 *    an encoded binary string of length dstLen. Note the string is the
 *    entire output buffer, not just the part containing the decoded
 *    portion. This allows for additional checks at test script level.
 *
 *    If any of the srcreadvar, dstwrotevar and
 *    dstcharsvar are specified and not empty, they are treated as names
 *    of variables where the *srcRead, *dstWrote and *dstChars output
 *    from the functions are stored.
 *
 *    The function also checks internally whether nuls are correctly
 *    appended as requested but the TCL_ENCODING_NO_TERMINATE flag
 *    and that no buffer overflows occur.
 *------------------------------------------------------------------------
 */
typedef int
UtfTransformFn(Tcl_Interp *interp, Tcl_Encoding encoding, const char *src, Tcl_Size srcLen, int flags, Tcl_EncodingState *statePtr,
               char *dst, Tcl_Size dstLen, int *srcReadPtr, int *dstWrotePtr, int *dstCharsPtr);
static int UtfExtWrapper(
    Tcl_Interp *interp, UtfTransformFn *transformer, int objc, Tcl_Obj *const objv[])
{
    Tcl_Encoding encoding;
    Tcl_EncodingState encState, *encStatePtr;
    Tcl_Size srcLen, bufLen;
    const unsigned char *bytes;
    unsigned char *bufPtr;
    int srcRead, dstLen, dstWrote, dstChars;
    Tcl_Obj *srcReadVar, *dstWroteVar, *dstCharsVar;
    int result;
    int flags;
    Tcl_Obj **flagObjs;
    Tcl_Size nflags;
    static const struct {
	const char *flagKey;
	int flag;
    } flagMap[] = {
	{"start", TCL_ENCODING_START},
	{"end", TCL_ENCODING_END},
	{"stoponerror", TCL_ENCODING_STOPONERROR},
	{"noterminate", TCL_ENCODING_NO_TERMINATE},
	{"charlimit", TCL_ENCODING_CHAR_LIMIT},
	{"profiletcl8", TCL_ENCODING_PROFILE_TCL8},
	{"profilestrict", TCL_ENCODING_PROFILE_STRICT},
	{"profilereplace", TCL_ENCODING_PROFILE_REPLACE},
	{NULL, 0}
    };
    Tcl_Size i;
    Tcl_WideInt wide;

    if (objc < 7 || objc > 10) {
        Tcl_WrongNumArgs(interp,
                         2,
                         objv,
                         "encoding srcbytes flags state dstlen ?srcreadvar? ?dstwrotevar? ?dstcharsvar?");
        return TCL_ERROR;
    }
    if (Tcl_GetEncodingFromObj(interp, objv[2], &encoding) != TCL_OK) {
        return TCL_ERROR;
    }

    /* Flags may be specified as list of integers and keywords */
    flags = 0;
    if (Tcl_ListObjGetElements(interp, objv[4], &nflags, &flagObjs) != TCL_OK) {
	return TCL_ERROR;
    }

    for (i = 0; i < nflags; ++i) {
	int flag;
	if (Tcl_GetIntFromObj(NULL, flagObjs[i], &flag) == TCL_OK) {
	    flags |= flag;
	} else {
	    int idx;
	    if (Tcl_GetIndexFromObjStruct(interp,
					  flagObjs[i],
					  flagMap,
					  sizeof(flagMap[0]),
					  "flag",
					  0,
					  &idx) != TCL_OK) {
		return TCL_ERROR;
	    }
	    flags |= flagMap[idx].flag;
	}
    }

    /* Assumes state is integer if not "" */
    if (Tcl_GetWideIntFromObj(interp, objv[5], &wide) == TCL_OK) {
        encState = (Tcl_EncodingState)(size_t)wide;
        encStatePtr = &encState;
    } else if (Tcl_GetCharLength(objv[5]) == 0) {
        encStatePtr = NULL;
    } else {
        return TCL_ERROR;
    }

    if (Tcl_GetIntFromObj(interp, objv[6], &dstLen) != TCL_OK) {
        return TCL_ERROR;
    }
    srcReadVar = NULL;
    dstWroteVar = NULL;
    dstCharsVar = NULL;
    if (objc > 7) {
	/* Has caller requested srcRead? */
	if (Tcl_GetCharLength(objv[7])) {
	    srcReadVar = objv[7];
	}
	if (objc > 8) {
	    /* Ditto for dstWrote */
            if (Tcl_GetCharLength(objv[8])) {
                dstWroteVar = objv[8];
            }
	    if (objc > 9) {
                if (Tcl_GetCharLength(objv[9])) {
                    dstCharsVar = objv[9];
		}
	    }
	}
    }
    if (flags & TCL_ENCODING_CHAR_LIMIT) {
	/* Caller should have specified the dest char limit */
	Tcl_Obj *valueObj;
	if (dstCharsVar == NULL ||
	    (valueObj = Tcl_ObjGetVar2(interp, dstCharsVar, NULL, 0)) == NULL
	) {
	    Tcl_SetResult(interp,
			 "dstCharsVar must be specified with integer value if "
			 "TCL_ENCODING_CHAR_LIMIT set in flags.", TCL_STATIC);
	    return TCL_ERROR;
	}
	if (Tcl_GetIntFromObj(interp, valueObj, &dstChars) != TCL_OK) {
	    return TCL_ERROR;
	}
    } else {
	dstChars = 0; /* Only used for output */
    }

    bufLen = dstLen + 4; /* 4 -> overflow detection */
    bufPtr = (unsigned char *) Tcl_Alloc(bufLen);
    memset(bufPtr, 0xFF, dstLen); /* Need to check nul terminator */
    memmove(bufPtr + dstLen, "\xAB\xCD\xEF\xAB", 4);   /* overflow detection */
    bytes = Tcl_GetByteArrayFromObj(objv[3], &srcLen); /* Last! to avoid shimmering */
    result = (*transformer)(interp, encoding, (const char *)bytes, srcLen, flags,
                            encStatePtr, (char *) bufPtr, dstLen,
                            srcReadVar ? &srcRead : NULL,
                            &dstWrote,
                            dstCharsVar ? &dstChars : NULL);
    if (memcmp(bufPtr + bufLen - 4, "\xAB\xCD\xEF\xAB", 4)) {
        Tcl_SetResult(interp,
                      "Tcl_ExternalToUtf wrote past output buffer",
                      TCL_STATIC);
        result = TCL_ERROR;
    } else if (result != TCL_ERROR) {
        Tcl_Obj *resultObjs[3];
        switch (result) {
        case TCL_OK:
            resultObjs[0] = Tcl_NewStringObj("ok", TCL_INDEX_NONE);
            break;
        case TCL_CONVERT_MULTIBYTE:
            resultObjs[0] = Tcl_NewStringObj("multibyte", TCL_INDEX_NONE);
            break;
        case TCL_CONVERT_SYNTAX:
            resultObjs[0] = Tcl_NewStringObj("syntax", TCL_INDEX_NONE);
            break;
        case TCL_CONVERT_UNKNOWN:
            resultObjs[0] = Tcl_NewStringObj("unknown", TCL_INDEX_NONE);
            break;
        case TCL_CONVERT_NOSPACE:
            resultObjs[0] = Tcl_NewStringObj("nospace", TCL_INDEX_NONE);
            break;
        default:
            resultObjs[0] = Tcl_NewIntObj(result);
            break;
        }
        result = TCL_OK;
        resultObjs[1] =
            encStatePtr ? Tcl_NewWideIntObj((Tcl_WideInt)(size_t)encState) : Tcl_NewObj();
        resultObjs[2] = Tcl_NewByteArrayObj(bufPtr, dstLen);
        if (srcReadVar) {
	    if (Tcl_ObjSetVar2(interp,
			       srcReadVar,
			       NULL,
			       Tcl_NewIntObj(srcRead),
			       TCL_LEAVE_ERR_MSG) == NULL) {
		result = TCL_ERROR;
	    }
	}
        if (dstWroteVar) {
	    if (Tcl_ObjSetVar2(interp,
			       dstWroteVar,
			       NULL,
			       Tcl_NewIntObj(dstWrote),
			       TCL_LEAVE_ERR_MSG) == NULL) {
		result = TCL_ERROR;
	    }
	}
        if (dstCharsVar) {
	    if (Tcl_ObjSetVar2(interp,
			       dstCharsVar,
			       NULL,
			       Tcl_NewIntObj(dstChars),
			       TCL_LEAVE_ERR_MSG) == NULL) {
		result = TCL_ERROR;
	    }
	}
        Tcl_SetObjResult(interp, Tcl_NewListObj(3, resultObjs));
    }

    Tcl_Free(bufPtr);
    Tcl_FreeEncoding(encoding); /* Free returned reference */
    return result;
}

/*
 *----------------------------------------------------------------------
 *
 * TestencodingCmd --
 *
 *	This procedure implements the "testencoding" command.  It is used
 *	to test the encoding package.
 *
 * Results:
 *	A standard Tcl result.
 *
 * Side effects:
 *	Load encodings.
 *
 *----------------------------------------------------------------------
 */

static int
TestencodingObjCmd(
    TCL_UNUSED(void *),
    Tcl_Interp *interp,		/* Current interpreter. */
    int objc,			/* Number of arguments. */
    Tcl_Obj *const objv[])	/* Argument objects. */
{
    Tcl_Encoding encoding;
    Tcl_Size length;
    const char *string;
    TclEncoding *encodingPtr;
    static const char *const optionStrings[] = {
	"create", "delete", "nullength", "Tcl_ExternalToUtf", "Tcl_UtfToExternal", NULL
    };
    enum options {
	ENC_CREATE, ENC_DELETE, ENC_NULLENGTH, ENC_EXTTOUTF, ENC_UTFTOEXT
<<<<<<< HEAD
    } index;
=======
    };
    int index;
>>>>>>> c0380860

    if (objc < 2) {
	Tcl_WrongNumArgs(interp, 1, objv, "command ?args?");
	return TCL_ERROR;
    }

    if (Tcl_GetIndexFromObj(interp, objv[1], optionStrings, "option", 0,
	    &index) != TCL_OK) {
	return TCL_ERROR;
    }

    switch (index) {
    case ENC_CREATE: {
	Tcl_EncodingType type;

	if (objc != 5) {
	    Tcl_WrongNumArgs(interp, 2, objv, "name toutfcmd fromutfcmd");
	    return TCL_ERROR;
	}
	encodingPtr = (TclEncoding *)Tcl_Alloc(sizeof(TclEncoding));
	encodingPtr->interp = interp;

	string = Tcl_GetStringFromObj(objv[3], &length);
	encodingPtr->toUtfCmd = (char *)Tcl_Alloc(length + 1);
	memcpy(encodingPtr->toUtfCmd, string, length + 1);

	string = Tcl_GetStringFromObj(objv[4], &length);
	encodingPtr->fromUtfCmd = (char *)Tcl_Alloc(length + 1);
	memcpy(encodingPtr->fromUtfCmd, string, length + 1);

	string = Tcl_GetStringFromObj(objv[2], &length);

	type.encodingName = string;
	type.toUtfProc = EncodingToUtfProc;
	type.fromUtfProc = EncodingFromUtfProc;
	type.freeProc = EncodingFreeProc;
	type.clientData = encodingPtr;
	type.nullSize = 1;

	Tcl_CreateEncoding(&type);
	break;
    }
    case ENC_DELETE:
	if (objc != 3) {
	    return TCL_ERROR;
	}
	if (TCL_OK != Tcl_GetEncodingFromObj(interp, objv[2], &encoding)) {
	    return TCL_ERROR;
	}
	Tcl_FreeEncoding(encoding);	/* Free returned reference */
	Tcl_FreeEncoding(encoding);	/* Free to match CREATE */
	TclFreeInternalRep(objv[2]);		/* Free the cached ref */
	break;

    case ENC_NULLENGTH:
	if (objc > 3) {
	    Tcl_WrongNumArgs(interp, 2, objv, "?encoding?");
	    return TCL_ERROR;
	}
	encoding =
	    Tcl_GetEncoding(interp, objc == 2 ? NULL : Tcl_GetString(objv[2]));
	if (encoding == NULL) {
	    return TCL_ERROR;
	}
	Tcl_SetObjResult(interp,
			 Tcl_NewIntObj(Tcl_GetEncodingNulLength(encoding)));
	Tcl_FreeEncoding(encoding);
        break;
    case ENC_EXTTOUTF:
        return UtfExtWrapper(interp,Tcl_ExternalToUtf,objc,objv);
    case ENC_UTFTOEXT:
        return UtfExtWrapper(interp,Tcl_UtfToExternal,objc,objv);
    }
    return TCL_OK;
}

static int
EncodingToUtfProc(
    void *clientData,	/* TclEncoding structure. */
    TCL_UNUSED(const char *) /*src*/,
    int srcLen,			/* Source string length in bytes. */
    TCL_UNUSED(int) /*flags*/,
    TCL_UNUSED(Tcl_EncodingState *),
    char *dst,			/* Output buffer. */
    int dstLen,			/* The maximum length of output buffer. */
    int *srcReadPtr,		/* Filled with number of bytes read. */
    int *dstWrotePtr,		/* Filled with number of bytes stored. */
    int *dstCharsPtr)		/* Filled with number of chars stored. */
{
    int len;
    TclEncoding *encodingPtr;

    encodingPtr = (TclEncoding *) clientData;
    Tcl_EvalEx(encodingPtr->interp, encodingPtr->toUtfCmd, TCL_INDEX_NONE, TCL_EVAL_GLOBAL);

    len = strlen(Tcl_GetStringResult(encodingPtr->interp));
    if (len > dstLen) {
	len = dstLen;
    }
    memcpy(dst, Tcl_GetStringResult(encodingPtr->interp), len);
    Tcl_ResetResult(encodingPtr->interp);

    *srcReadPtr = srcLen;
    *dstWrotePtr = len;
    *dstCharsPtr = len;
    return TCL_OK;
}

static int
EncodingFromUtfProc(
    void *clientData,	/* TclEncoding structure. */
    TCL_UNUSED(const char *) /*src*/,
    int srcLen,			/* Source string length in bytes. */
    TCL_UNUSED(int) /*flags*/,
    TCL_UNUSED(Tcl_EncodingState *),
    char *dst,			/* Output buffer. */
    int dstLen,			/* The maximum length of output buffer. */
    int *srcReadPtr,		/* Filled with number of bytes read. */
    int *dstWrotePtr,		/* Filled with number of bytes stored. */
    int *dstCharsPtr)		/* Filled with number of chars stored. */
{
    int len;
    TclEncoding *encodingPtr;

    encodingPtr = (TclEncoding *) clientData;
    Tcl_EvalEx(encodingPtr->interp, encodingPtr->fromUtfCmd, TCL_INDEX_NONE, TCL_EVAL_GLOBAL);

    len = strlen(Tcl_GetStringResult(encodingPtr->interp));
    if (len > dstLen) {
	len = dstLen;
    }
    memcpy(dst, Tcl_GetStringResult(encodingPtr->interp), len);
    Tcl_ResetResult(encodingPtr->interp);

    *srcReadPtr = srcLen;
    *dstWrotePtr = len;
    *dstCharsPtr = len;
    return TCL_OK;
}

static void
EncodingFreeProc(
    void *clientData)	/* ClientData associated with type. */
{
    TclEncoding *encodingPtr = (TclEncoding *)clientData;

    Tcl_Free(encodingPtr->toUtfCmd);
    Tcl_Free(encodingPtr->fromUtfCmd);
    Tcl_Free(encodingPtr);
}

/*
 *----------------------------------------------------------------------
 *
 * TestevalexObjCmd --
 *
 *	This procedure implements the "testevalex" command.  It is
 *	used to test Tcl_EvalEx.
 *
 * Results:
 *	A standard Tcl result.
 *
 * Side effects:
 *	None.
 *
 *----------------------------------------------------------------------
 */

static int
TestevalexObjCmd(
    TCL_UNUSED(void *),
    Tcl_Interp *interp,		/* Current interpreter. */
    int objc,			/* Number of arguments. */
    Tcl_Obj *const objv[])	/* Argument objects. */
{
    int flags;
    Tcl_Size length;
    const char *script;

    flags = 0;
    if (objc == 3) {
	const char *global = Tcl_GetString(objv[2]);
	if (strcmp(global, "global") != 0) {
	    Tcl_AppendResult(interp, "bad value \"", global,
		    "\": must be global", NULL);
	    return TCL_ERROR;
	}
	flags = TCL_EVAL_GLOBAL;
    } else if (objc != 2) {
	Tcl_WrongNumArgs(interp, 1, objv, "script ?global?");
	return TCL_ERROR;
    }

    script = Tcl_GetStringFromObj(objv[1], &length);
    return Tcl_EvalEx(interp, script, length, flags);
}

/*
 *----------------------------------------------------------------------
 *
 * TestevalobjvObjCmd --
 *
 *	This procedure implements the "testevalobjv" command.  It is
 *	used to test Tcl_EvalObjv.
 *
 * Results:
 *	A standard Tcl result.
 *
 * Side effects:
 *	None.
 *
 *----------------------------------------------------------------------
 */

static int
TestevalobjvObjCmd(
    TCL_UNUSED(void *),
    Tcl_Interp *interp,		/* Current interpreter. */
    int objc,			/* Number of arguments. */
    Tcl_Obj *const objv[])	/* Argument objects. */
{
    int evalGlobal;

    if (objc < 3) {
	Tcl_WrongNumArgs(interp, 1, objv, "global word ?word ...?");
	return TCL_ERROR;
    }
    if (Tcl_GetIntFromObj(interp, objv[1], &evalGlobal) != TCL_OK) {
	return TCL_ERROR;
    }
    return Tcl_EvalObjv(interp, objc-2, objv+2,
	    (evalGlobal) ? TCL_EVAL_GLOBAL : 0);
}

/*
 *----------------------------------------------------------------------
 *
 * TesteventObjCmd --
 *
 *	This procedure implements a 'testevent' command.  The command
 *	is used to test event queue management.
 *
 * The command takes two forms:
 *	- testevent queue name position script
 *		Queues an event at the given position in the queue, and
 *		associates a given name with it (the same name may be
 *		associated with multiple events). When the event comes
 *		to the head of the queue, executes the given script at
 *		global level in the current interp. The position may be
 *		one of 'head', 'tail' or 'mark'.
 *	- testevent delete name
 *		Deletes any events associated with the given name from
 *		the queue.
 *
 * Return value:
 *	Returns a standard Tcl result.
 *
 * Side effects:
 *	Manipulates the event queue as directed.
 *
 *----------------------------------------------------------------------
 */

static int
TesteventObjCmd(
    TCL_UNUSED(void *),
    Tcl_Interp *interp,		/* Tcl interpreter */
    int objc,			/* Parameter count */
    Tcl_Obj *const objv[])	/* Parameter vector */
{
    static const char *const subcommands[] = { /* Possible subcommands */
	"queue", "delete", NULL
    };
    int subCmdIndex;		/* Index of the chosen subcommand */
    static const char *const positions[] = { /* Possible queue positions */
	"head", "tail", "mark", NULL
    };
    int posIndex;		/* Index of the chosen position */
    static const int posNum[] = {
				/* Interpretation of the chosen position */
	TCL_QUEUE_HEAD,
	TCL_QUEUE_TAIL,
	TCL_QUEUE_MARK
    };
    TestEvent *ev;		/* Event to be queued */

    if (objc < 2) {
	Tcl_WrongNumArgs(interp, 1, objv, "subcommand ?arg ...?");
	return TCL_ERROR;
    }
    if (Tcl_GetIndexFromObj(interp, objv[1], subcommands, "subcommand",
	    TCL_EXACT, &subCmdIndex) != TCL_OK) {
	return TCL_ERROR;
    }
    switch (subCmdIndex) {
    case 0:			/* queue */
	if (objc != 5) {
	    Tcl_WrongNumArgs(interp, 2, objv, "name position script");
	    return TCL_ERROR;
	}
	if (Tcl_GetIndexFromObj(interp, objv[3], positions,
		"position specifier", TCL_EXACT, &posIndex) != TCL_OK) {
	    return TCL_ERROR;
	}
	ev = (TestEvent *)Tcl_Alloc(sizeof(TestEvent));
	ev->header.proc = TesteventProc;
	ev->header.nextPtr = NULL;
	ev->interp = interp;
	ev->command = objv[4];
	Tcl_IncrRefCount(ev->command);
	ev->tag = objv[2];
	Tcl_IncrRefCount(ev->tag);
	Tcl_QueueEvent((Tcl_Event *) ev, posNum[posIndex]);
	break;

    case 1:			/* delete */
	if (objc != 3) {
	    Tcl_WrongNumArgs(interp, 2, objv, "name");
	    return TCL_ERROR;
	}
	Tcl_DeleteEvents(TesteventDeleteProc, objv[2]);
	break;
    }

    return TCL_OK;
}

/*
 *----------------------------------------------------------------------
 *
 * TesteventProc --
 *
 *	Delivers a test event to the Tcl interpreter as part of event
 *	queue testing.
 *
 * Results:
 *	Returns 1 if the event has been serviced, 0 otherwise.
 *
 * Side effects:
 *	Evaluates the event's callback script, so has whatever side effects
 *	the callback has.  The return value of the callback script becomes the
 *	return value of this function.  If the callback script reports an
 *	error, it is reported as a background error.
 *
 *----------------------------------------------------------------------
 */

static int
TesteventProc(
    Tcl_Event *event,		/* Event to deliver */
    TCL_UNUSED(int) /*flags*/)
{
    TestEvent *ev = (TestEvent *) event;
    Tcl_Interp *interp = ev->interp;
    Tcl_Obj *command = ev->command;
    int result = Tcl_EvalObjEx(interp, command,
	    TCL_EVAL_GLOBAL | TCL_EVAL_DIRECT);
    int retval;

    if (result != TCL_OK) {
	Tcl_AddErrorInfo(interp,
		"    (command bound to \"testevent\" callback)");
	Tcl_BackgroundException(interp, TCL_ERROR);
	return 1;		/* Avoid looping on errors */
    }
    if (Tcl_GetBooleanFromObj(interp, Tcl_GetObjResult(interp),
	    &retval) != TCL_OK) {
	Tcl_AddErrorInfo(interp,
		"    (return value from \"testevent\" callback)");
	Tcl_BackgroundException(interp, TCL_ERROR);
	return 1;
    }
    if (retval) {
	Tcl_DecrRefCount(ev->tag);
	Tcl_DecrRefCount(ev->command);
    }

    return retval;
}

/*
 *----------------------------------------------------------------------
 *
 * TesteventDeleteProc --
 *
 *	Removes some set of events from the queue.
 *
 * This procedure is used as part of testing event queue management.
 *
 * Results:
 *	Returns 1 if a given event should be deleted, 0 otherwise.
 *
 * Side effects:
 *	None.
 *
 *----------------------------------------------------------------------
 */

static int
TesteventDeleteProc(
    Tcl_Event *event,		/* Event to examine */
    void *clientData)	/* Tcl_Obj containing the name of the event(s)
				 * to remove */
{
    TestEvent *ev;		/* Event to examine */
    const char *evNameStr;
    Tcl_Obj *targetName;	/* Name of the event(s) to delete */
    const char *targetNameStr;

    if (event->proc != TesteventProc) {
	return 0;
    }
    targetName = (Tcl_Obj *) clientData;
    targetNameStr = (char *) Tcl_GetString(targetName);
    ev = (TestEvent *) event;
    evNameStr = Tcl_GetString(ev->tag);
    if (strcmp(evNameStr, targetNameStr) == 0) {
	Tcl_DecrRefCount(ev->tag);
	Tcl_DecrRefCount(ev->command);
	return 1;
    } else {
	return 0;
    }
}

/*
 *----------------------------------------------------------------------
 *
 * TestexithandlerCmd --
 *
 *	This procedure implements the "testexithandler" command. It is
 *	used to test Tcl_CreateExitHandler and Tcl_DeleteExitHandler.
 *
 * Results:
 *	A standard Tcl result.
 *
 * Side effects:
 *	None.
 *
 *----------------------------------------------------------------------
 */

static int
TestexithandlerCmd(
    TCL_UNUSED(void *),
    Tcl_Interp *interp,		/* Current interpreter. */
    int argc,			/* Number of arguments. */
    const char **argv)		/* Argument strings. */
{
    int value;

    if (argc != 3) {
	Tcl_AppendResult(interp, "wrong # arguments: should be \"", argv[0],
		" create|delete value\"", NULL);
	return TCL_ERROR;
    }
    if (Tcl_GetInt(interp, argv[2], &value) != TCL_OK) {
	return TCL_ERROR;
    }
    if (strcmp(argv[1], "create") == 0) {
	Tcl_CreateExitHandler((value & 1) ? ExitProcOdd : ExitProcEven,
		INT2PTR(value));
    } else if (strcmp(argv[1], "delete") == 0) {
	Tcl_DeleteExitHandler((value & 1) ? ExitProcOdd : ExitProcEven,
		INT2PTR(value));
    } else {
	Tcl_AppendResult(interp, "bad option \"", argv[1],
		"\": must be create or delete", NULL);
	return TCL_ERROR;
    }
    return TCL_OK;
}

static void
ExitProcOdd(
    void *clientData)	/* Integer value to print. */
{
    char buf[16 + TCL_INTEGER_SPACE];
    int len;

    snprintf(buf, sizeof(buf), "odd %d\n", (int)PTR2INT(clientData));
    len = strlen(buf);
    if (len != (int) write(1, buf, len)) {
	Tcl_Panic("ExitProcOdd: unable to write to stdout");
    }
}

static void
ExitProcEven(
    void *clientData)	/* Integer value to print. */
{
    char buf[16 + TCL_INTEGER_SPACE];
    int len;

    snprintf(buf, sizeof(buf), "even %d\n", (int)PTR2INT(clientData));
    len = strlen(buf);
    if (len != (int) write(1, buf, len)) {
	Tcl_Panic("ExitProcEven: unable to write to stdout");
    }
}

/*
 *----------------------------------------------------------------------
 *
 * TestexprlongCmd --
 *
 *	This procedure verifies that Tcl_ExprLong does not modify the
 *	interpreter result if there is no error.
 *
 * Results:
 *	A standard Tcl result.
 *
 * Side effects:
 *	None.
 *
 *----------------------------------------------------------------------
 */

static int
TestexprlongCmd(
    TCL_UNUSED(void *),
    Tcl_Interp *interp,		/* Current interpreter. */
    int argc,			/* Number of arguments. */
    const char **argv)		/* Argument strings. */
{
    long exprResult;
    char buf[4 + TCL_INTEGER_SPACE];
    int result;

    if (argc != 2) {
	Tcl_AppendResult(interp, "wrong # arguments: should be \"", argv[0],
		" expression\"", NULL);
	return TCL_ERROR;
    }
    Tcl_AppendResult(interp, "This is a result", NULL);
    result = Tcl_ExprLong(interp, argv[1], &exprResult);
    if (result != TCL_OK) {
	return result;
    }
    snprintf(buf, sizeof(buf), ": %ld", exprResult);
    Tcl_AppendResult(interp, buf, NULL);
    return TCL_OK;
}

/*
 *----------------------------------------------------------------------
 *
 * TestexprlongobjCmd --
 *
 *	This procedure verifies that Tcl_ExprLongObj does not modify the
 *	interpreter result if there is no error.
 *
 * Results:
 *	A standard Tcl result.
 *
 * Side effects:
 *	None.
 *
 *----------------------------------------------------------------------
 */

static int
TestexprlongobjCmd(
    TCL_UNUSED(void *),
    Tcl_Interp *interp,		/* Current interpreter. */
    int objc,			/* Number of arguments. */
    Tcl_Obj *const *objv)	/* Argument objects. */
{
    long exprResult;
    char buf[4 + TCL_INTEGER_SPACE];
    int result;

    if (objc != 2) {
	Tcl_WrongNumArgs(interp, 1, objv, "expression");
	return TCL_ERROR;
    }
    Tcl_AppendResult(interp, "This is a result", NULL);
    result = Tcl_ExprLongObj(interp, objv[1], &exprResult);
    if (result != TCL_OK) {
	return result;
    }
    snprintf(buf, sizeof(buf), ": %ld", exprResult);
    Tcl_AppendResult(interp, buf, NULL);
    return TCL_OK;
}

/*
 *----------------------------------------------------------------------
 *
 * TestexprdoubleCmd --
 *
 *	This procedure verifies that Tcl_ExprDouble does not modify the
 *	interpreter result if there is no error.
 *
 * Results:
 *	A standard Tcl result.
 *
 * Side effects:
 *	None.
 *
 *----------------------------------------------------------------------
 */

static int
TestexprdoubleCmd(
    TCL_UNUSED(void *),
    Tcl_Interp *interp,		/* Current interpreter. */
    int argc,			/* Number of arguments. */
    const char **argv)		/* Argument strings. */
{
    double exprResult;
    char buf[4 + TCL_DOUBLE_SPACE];
    int result;

    if (argc != 2) {
	Tcl_AppendResult(interp, "wrong # arguments: should be \"", argv[0],
		" expression\"", NULL);
	return TCL_ERROR;
    }
    Tcl_AppendResult(interp, "This is a result", NULL);
    result = Tcl_ExprDouble(interp, argv[1], &exprResult);
    if (result != TCL_OK) {
	return result;
    }
    strcpy(buf, ": ");
    Tcl_PrintDouble(interp, exprResult, buf+2);
    Tcl_AppendResult(interp, buf, NULL);
    return TCL_OK;
}

/*
 *----------------------------------------------------------------------
 *
 * TestexprdoubleobjCmd --
 *
 *	This procedure verifies that Tcl_ExprLongObj does not modify the
 *	interpreter result if there is no error.
 *
 * Results:
 *	A standard Tcl result.
 *
 * Side effects:
 *	None.
 *
 *----------------------------------------------------------------------
 */

static int
TestexprdoubleobjCmd(
    TCL_UNUSED(void *),
    Tcl_Interp *interp,		/* Current interpreter. */
    int objc,			/* Number of arguments. */
    Tcl_Obj *const *objv)	/* Argument objects. */
{
    double exprResult;
    char buf[4 + TCL_DOUBLE_SPACE];
    int result;

    if (objc != 2) {
	Tcl_WrongNumArgs(interp, 1, objv, "expression");
	return TCL_ERROR;
    }
    Tcl_AppendResult(interp, "This is a result", NULL);
    result = Tcl_ExprDoubleObj(interp, objv[1], &exprResult);
    if (result != TCL_OK) {
	return result;
    }
    strcpy(buf, ": ");
    Tcl_PrintDouble(interp, exprResult, buf+2);
    Tcl_AppendResult(interp, buf, NULL);
    return TCL_OK;
}

/*
 *----------------------------------------------------------------------
 *
 * TestexprstringCmd --
 *
 *	This procedure tests the basic operation of Tcl_ExprString.
 *
 * Results:
 *	A standard Tcl result.
 *
 * Side effects:
 *	None.
 *
 *----------------------------------------------------------------------
 */

static int
TestexprstringCmd(
    TCL_UNUSED(void *),
    Tcl_Interp *interp,		/* Current interpreter. */
    int argc,			/* Number of arguments. */
    const char **argv)		/* Argument strings. */
{
    if (argc != 2) {
	Tcl_AppendResult(interp, "wrong # arguments: should be \"", argv[0],
		" expression\"", NULL);
	return TCL_ERROR;
    }
    return Tcl_ExprString(interp, argv[1]);
}

/*
 *----------------------------------------------------------------------
 *
 * TestfilelinkCmd --
 *
 *	This procedure implements the "testfilelink" command.  It is used to
 *	test the effects of creating and manipulating filesystem links in Tcl.
 *
 * Results:
 *	A standard Tcl result.
 *
 * Side effects:
 *	May create a link on disk.
 *
 *----------------------------------------------------------------------
 */

static int
TestfilelinkCmd(
    TCL_UNUSED(void *),
    Tcl_Interp *interp,		/* Current interpreter. */
    int objc,			/* Number of arguments. */
    Tcl_Obj *const objv[])	/* The argument objects. */
{
    Tcl_Obj *contents;

    if (objc < 2 || objc > 3) {
	Tcl_WrongNumArgs(interp, 1, objv, "source ?target?");
	return TCL_ERROR;
    }

    if (Tcl_FSConvertToPathType(interp, objv[1]) != TCL_OK) {
	return TCL_ERROR;
    }

    if (objc == 3) {
	/* Create link from source to target */
	contents = Tcl_FSLink(objv[1], objv[2],
		TCL_CREATE_SYMBOLIC_LINK|TCL_CREATE_HARD_LINK);
	if (contents == NULL) {
	    Tcl_AppendResult(interp, "could not create link from \"",
		    Tcl_GetString(objv[1]), "\" to \"",
		    Tcl_GetString(objv[2]), "\": ",
		    Tcl_PosixError(interp), NULL);
	    return TCL_ERROR;
	}
    } else {
	/* Read link */
	contents = Tcl_FSLink(objv[1], NULL, 0);
	if (contents == NULL) {
	    Tcl_AppendResult(interp, "could not read link \"",
		    Tcl_GetString(objv[1]), "\": ",
		    Tcl_PosixError(interp), NULL);
	    return TCL_ERROR;
	}
    }
    Tcl_SetObjResult(interp, contents);
    if (objc == 2) {
	/*
	 * If we are creating a link, this will actually just
	 * be objv[3], and we don't own it
	 */
	Tcl_DecrRefCount(contents);
    }
    return TCL_OK;
}

/*
 *----------------------------------------------------------------------
 *
 * TestgetassocdataCmd --
 *
 *	This procedure implements the "testgetassocdata" command. It is
 *	used to test Tcl_GetAssocData.
 *
 * Results:
 *	A standard Tcl result.
 *
 * Side effects:
 *	None.
 *
 *----------------------------------------------------------------------
 */

static int
TestgetassocdataCmd(
    TCL_UNUSED(void *),
    Tcl_Interp *interp,		/* Current interpreter. */
    int argc,			/* Number of arguments. */
    const char **argv)		/* Argument strings. */
{
    char *res;

    if (argc != 2) {
	Tcl_AppendResult(interp, "wrong # arguments: should be \"", argv[0],
		" data_key\"", NULL);
	return TCL_ERROR;
    }
    res = (char *) Tcl_GetAssocData(interp, argv[1], NULL);
    if (res != NULL) {
	Tcl_AppendResult(interp, res, NULL);
    }
    return TCL_OK;
}

/*
 *----------------------------------------------------------------------
 *
 * TestgetplatformCmd --
 *
 *	This procedure implements the "testgetplatform" command. It is
 *	used to retrieve the value of the tclPlatform global variable.
 *
 * Results:
 *	A standard Tcl result.
 *
 * Side effects:
 *	None.
 *
 *----------------------------------------------------------------------
 */

static int
TestgetplatformCmd(
    TCL_UNUSED(void *),
    Tcl_Interp *interp,		/* Current interpreter. */
    int argc,			/* Number of arguments. */
    const char **argv)		/* Argument strings. */
{
    static const char *const platformStrings[] = { "unix", "mac", "windows" };
    TclPlatformType *platform;

    platform = TclGetPlatform();

    if (argc != 1) {
	Tcl_AppendResult(interp, "wrong # arguments: should be \"", argv[0],
		NULL);
	return TCL_ERROR;
    }

    Tcl_AppendResult(interp, platformStrings[*platform], NULL);
    return TCL_OK;
}

/*
 *----------------------------------------------------------------------
 *
 * TestinterpdeleteCmd --
 *
 *	This procedure tests the code in tclInterp.c that deals with
 *	interpreter deletion. It deletes a user-specified interpreter
 *	from the hierarchy, and subsequent code checks integrity.
 *
 * Results:
 *	A standard Tcl result.
 *
 * Side effects:
 *	Deletes one or more interpreters.
 *
 *----------------------------------------------------------------------
 */

static int
TestinterpdeleteCmd(
    TCL_UNUSED(void *),
    Tcl_Interp *interp,		/* Current interpreter. */
    int argc,			/* Number of arguments. */
    const char **argv)		/* Argument strings. */
{
    Tcl_Interp *childToDelete;

    if (argc != 2) {
	Tcl_AppendResult(interp, "wrong # args: should be \"", argv[0],
		" path\"", NULL);
	return TCL_ERROR;
    }
    childToDelete = Tcl_GetChild(interp, argv[1]);
    if (childToDelete == NULL) {
	return TCL_ERROR;
    }
    Tcl_DeleteInterp(childToDelete);
    return TCL_OK;
}

/*
 *----------------------------------------------------------------------
 *
 * TestlinkCmd --
 *
 *	This procedure implements the "testlink" command.  It is used
 *	to test Tcl_LinkVar and related library procedures.
 *
 * Results:
 *	A standard Tcl result.
 *
 * Side effects:
 *	Creates and deletes various variable links, plus returns
 *	values of the linked variables.
 *
 *----------------------------------------------------------------------
 */

static int
TestlinkCmd(
    TCL_UNUSED(void *),
    Tcl_Interp *interp,		/* Current interpreter. */
    int argc,			/* Number of arguments. */
    const char **argv)		/* Argument strings. */
{
    static int intVar = 43;
    static int boolVar = 4;
    static double realVar = 1.23;
    static Tcl_WideInt wideVar = 79;
    static char *stringVar = NULL;
    static char charVar = '@';
    static unsigned char ucharVar = 130;
    static short shortVar = 3000;
    static unsigned short ushortVar = 60000;
    static unsigned int uintVar = 0xBEEFFEED;
    static long longVar = 123456789L;
    static unsigned long ulongVar = 3456789012UL;
    static float floatVar = 4.5;
    static Tcl_WideUInt uwideVar = 123;
    static int created = 0;
    char buffer[2*TCL_DOUBLE_SPACE];
    int writable, flag;
    Tcl_Obj *tmp;

    if (argc < 2) {
	Tcl_AppendResult(interp, "wrong # args: should be \"", argv[0],
		" option ?arg arg arg arg arg arg arg arg arg arg arg arg"
		" arg arg?\"", NULL);
	return TCL_ERROR;
    }
    if (strcmp(argv[1], "create") == 0) {
	if (argc != 16) {
	    Tcl_AppendResult(interp, "wrong # args: should be \"",
		argv[0], " ", argv[1],
		" intRO realRO boolRO stringRO wideRO charRO ucharRO shortRO"
		" ushortRO uintRO longRO ulongRO floatRO uwideRO\"", NULL);
	    return TCL_ERROR;
	}
	if (created) {
	    Tcl_UnlinkVar(interp, "int");
	    Tcl_UnlinkVar(interp, "real");
	    Tcl_UnlinkVar(interp, "bool");
	    Tcl_UnlinkVar(interp, "string");
	    Tcl_UnlinkVar(interp, "wide");
	    Tcl_UnlinkVar(interp, "char");
	    Tcl_UnlinkVar(interp, "uchar");
	    Tcl_UnlinkVar(interp, "short");
	    Tcl_UnlinkVar(interp, "ushort");
	    Tcl_UnlinkVar(interp, "uint");
	    Tcl_UnlinkVar(interp, "long");
	    Tcl_UnlinkVar(interp, "ulong");
	    Tcl_UnlinkVar(interp, "float");
	    Tcl_UnlinkVar(interp, "uwide");
	}
	created = 1;
	if (Tcl_GetBoolean(interp, argv[2], &writable) != TCL_OK) {
	    return TCL_ERROR;
	}
	flag = writable ? 0 : TCL_LINK_READ_ONLY;
	if (Tcl_LinkVar(interp, "int", &intVar,
		TCL_LINK_INT | flag) != TCL_OK) {
	    return TCL_ERROR;
	}
	if (Tcl_GetBoolean(interp, argv[3], &writable) != TCL_OK) {
	    return TCL_ERROR;
	}
	flag = writable ? 0 : TCL_LINK_READ_ONLY;
	if (Tcl_LinkVar(interp, "real", &realVar,
		TCL_LINK_DOUBLE | flag) != TCL_OK) {
	    return TCL_ERROR;
	}
	if (Tcl_GetBoolean(interp, argv[4], &writable) != TCL_OK) {
	    return TCL_ERROR;
	}
	flag = writable ? 0 : TCL_LINK_READ_ONLY;
	if (Tcl_LinkVar(interp, "bool", &boolVar,
		TCL_LINK_BOOLEAN | flag) != TCL_OK) {
	    return TCL_ERROR;
	}
	if (Tcl_GetBoolean(interp, argv[5], &writable) != TCL_OK) {
	    return TCL_ERROR;
	}
	flag = writable ? 0 : TCL_LINK_READ_ONLY;
	if (Tcl_LinkVar(interp, "string", &stringVar,
		TCL_LINK_STRING | flag) != TCL_OK) {
	    return TCL_ERROR;
	}
	if (Tcl_GetBoolean(interp, argv[6], &writable) != TCL_OK) {
	    return TCL_ERROR;
	}
	flag = writable ? 0 : TCL_LINK_READ_ONLY;
	if (Tcl_LinkVar(interp, "wide", &wideVar,
			TCL_LINK_WIDE_INT | flag) != TCL_OK) {
	    return TCL_ERROR;
	}
	if (Tcl_GetBoolean(interp, argv[7], &writable) != TCL_OK) {
	    return TCL_ERROR;
	}
	flag = writable ? 0 : TCL_LINK_READ_ONLY;
	if (Tcl_LinkVar(interp, "char", &charVar,
		TCL_LINK_CHAR | flag) != TCL_OK) {
	    return TCL_ERROR;
	}
	if (Tcl_GetBoolean(interp, argv[8], &writable) != TCL_OK) {
	    return TCL_ERROR;
	}
	flag = writable ? 0 : TCL_LINK_READ_ONLY;
	if (Tcl_LinkVar(interp, "uchar", &ucharVar,
		TCL_LINK_UCHAR | flag) != TCL_OK) {
	    return TCL_ERROR;
	}
	if (Tcl_GetBoolean(interp, argv[9], &writable) != TCL_OK) {
	    return TCL_ERROR;
	}
	flag = writable ? 0 : TCL_LINK_READ_ONLY;
	if (Tcl_LinkVar(interp, "short", &shortVar,
		TCL_LINK_SHORT | flag) != TCL_OK) {
	    return TCL_ERROR;
	}
	if (Tcl_GetBoolean(interp, argv[10], &writable) != TCL_OK) {
	    return TCL_ERROR;
	}
	flag = writable ? 0 : TCL_LINK_READ_ONLY;
	if (Tcl_LinkVar(interp, "ushort", &ushortVar,
		TCL_LINK_USHORT | flag) != TCL_OK) {
	    return TCL_ERROR;
	}
	if (Tcl_GetBoolean(interp, argv[11], &writable) != TCL_OK) {
	    return TCL_ERROR;
	}
	flag = writable ? 0 : TCL_LINK_READ_ONLY;
	if (Tcl_LinkVar(interp, "uint", &uintVar,
		TCL_LINK_UINT | flag) != TCL_OK) {
	    return TCL_ERROR;
	}
	if (Tcl_GetBoolean(interp, argv[12], &writable) != TCL_OK) {
	    return TCL_ERROR;
	}
	flag = writable ? 0 : TCL_LINK_READ_ONLY;
	if (Tcl_LinkVar(interp, "long", &longVar,
		TCL_LINK_LONG | flag) != TCL_OK) {
	    return TCL_ERROR;
	}
	if (Tcl_GetBoolean(interp, argv[13], &writable) != TCL_OK) {
	    return TCL_ERROR;
	}
	flag = writable ? 0 : TCL_LINK_READ_ONLY;
	if (Tcl_LinkVar(interp, "ulong", &ulongVar,
		TCL_LINK_ULONG | flag) != TCL_OK) {
	    return TCL_ERROR;
	}
	if (Tcl_GetBoolean(interp, argv[14], &writable) != TCL_OK) {
	    return TCL_ERROR;
	}
	flag = writable ? 0 : TCL_LINK_READ_ONLY;
	if (Tcl_LinkVar(interp, "float", &floatVar,
		TCL_LINK_FLOAT | flag) != TCL_OK) {
	    return TCL_ERROR;
	}
	if (Tcl_GetBoolean(interp, argv[15], &writable) != TCL_OK) {
	    return TCL_ERROR;
	}
	flag = writable ? 0 : TCL_LINK_READ_ONLY;
	if (Tcl_LinkVar(interp, "uwide", &uwideVar,
		TCL_LINK_WIDE_UINT | flag) != TCL_OK) {
	    return TCL_ERROR;
	}

    } else if (strcmp(argv[1], "delete") == 0) {
	Tcl_UnlinkVar(interp, "int");
	Tcl_UnlinkVar(interp, "real");
	Tcl_UnlinkVar(interp, "bool");
	Tcl_UnlinkVar(interp, "string");
	Tcl_UnlinkVar(interp, "wide");
	Tcl_UnlinkVar(interp, "char");
	Tcl_UnlinkVar(interp, "uchar");
	Tcl_UnlinkVar(interp, "short");
	Tcl_UnlinkVar(interp, "ushort");
	Tcl_UnlinkVar(interp, "uint");
	Tcl_UnlinkVar(interp, "long");
	Tcl_UnlinkVar(interp, "ulong");
	Tcl_UnlinkVar(interp, "float");
	Tcl_UnlinkVar(interp, "uwide");
	created = 0;
    } else if (strcmp(argv[1], "get") == 0) {
	TclFormatInt(buffer, intVar);
	Tcl_AppendElement(interp, buffer);
	Tcl_PrintDouble(NULL, realVar, buffer);
	Tcl_AppendElement(interp, buffer);
	TclFormatInt(buffer, boolVar);
	Tcl_AppendElement(interp, buffer);
	Tcl_AppendElement(interp, (stringVar == NULL) ? "-" : stringVar);
	/*
	 * Wide ints only have an object-based interface.
	 */
	tmp = Tcl_NewWideIntObj(wideVar);
	Tcl_AppendElement(interp, Tcl_GetString(tmp));
	Tcl_DecrRefCount(tmp);
	TclFormatInt(buffer, (int) charVar);
	Tcl_AppendElement(interp, buffer);
	TclFormatInt(buffer, (int) ucharVar);
	Tcl_AppendElement(interp, buffer);
	TclFormatInt(buffer, (int) shortVar);
	Tcl_AppendElement(interp, buffer);
	TclFormatInt(buffer, (int) ushortVar);
	Tcl_AppendElement(interp, buffer);
	TclFormatInt(buffer, (int) uintVar);
	Tcl_AppendElement(interp, buffer);
	tmp = Tcl_NewWideIntObj(longVar);
	Tcl_AppendElement(interp, Tcl_GetString(tmp));
	Tcl_DecrRefCount(tmp);
#ifdef TCL_WIDE_INT_IS_LONG
	if (ulongVar > WIDE_MAX) {
		mp_int bignumValue;
		if (mp_init_u64(&bignumValue, ulongVar) != MP_OKAY) {
		    Tcl_Panic("%s: memory overflow", "Tcl_SetWideUIntObj");
		}
		tmp = Tcl_NewBignumObj(&bignumValue);
	} else
#endif /* TCL_WIDE_INT_IS_LONG */
	tmp = Tcl_NewWideIntObj((Tcl_WideInt)ulongVar);
	Tcl_AppendElement(interp, Tcl_GetString(tmp));
	Tcl_DecrRefCount(tmp);
	Tcl_PrintDouble(NULL, (double)floatVar, buffer);
	Tcl_AppendElement(interp, buffer);
	if (uwideVar > WIDE_MAX) {
		mp_int bignumValue;
		if (mp_init_u64(&bignumValue, uwideVar) != MP_OKAY) {
		    Tcl_Panic("%s: memory overflow", "Tcl_SetWideUIntObj");
		}
		tmp = Tcl_NewBignumObj(&bignumValue);
	} else {
	    tmp = Tcl_NewWideIntObj((Tcl_WideInt)uwideVar);
	}
	Tcl_AppendElement(interp, Tcl_GetString(tmp));
	Tcl_DecrRefCount(tmp);
    } else if (strcmp(argv[1], "set") == 0) {
	int v;

	if (argc != 16) {
	    Tcl_AppendResult(interp, "wrong # args: should be \"",
		    argv[0], " ", argv[1],
		    " intValue realValue boolValue stringValue wideValue"
		    " charValue ucharValue shortValue ushortValue uintValue"
		    " longValue ulongValue floatValue uwideValue\"", NULL);
	    return TCL_ERROR;
	}
	if (argv[2][0] != 0) {
	    if (Tcl_GetInt(interp, argv[2], &intVar) != TCL_OK) {
		return TCL_ERROR;
	    }
	}
	if (argv[3][0] != 0) {
	    if (Tcl_GetDouble(interp, argv[3], &realVar) != TCL_OK) {
		return TCL_ERROR;
	    }
	}
	if (argv[4][0] != 0) {
	    if (Tcl_GetInt(interp, argv[4], &boolVar) != TCL_OK) {
		return TCL_ERROR;
	    }
	}
	if (argv[5][0] != 0) {
	    if (stringVar != NULL) {
		Tcl_Free(stringVar);
	    }
	    if (strcmp(argv[5], "-") == 0) {
		stringVar = NULL;
	    } else {
		stringVar = (char *)Tcl_Alloc(strlen(argv[5]) + 1);
		strcpy(stringVar, argv[5]);
	    }
	}
	if (argv[6][0] != 0) {
	    tmp = Tcl_NewStringObj(argv[6], -1);
	    if (Tcl_GetWideIntFromObj(interp, tmp, &wideVar) != TCL_OK) {
		Tcl_DecrRefCount(tmp);
		return TCL_ERROR;
	    }
	    Tcl_DecrRefCount(tmp);
	}
	if (argv[7][0]) {
	    if (Tcl_GetInt(interp, argv[7], &v) != TCL_OK) {
		return TCL_ERROR;
	    }
	    charVar = (char) v;
	}
	if (argv[8][0]) {
	    if (Tcl_GetInt(interp, argv[8], &v) != TCL_OK) {
		return TCL_ERROR;
	    }
	    ucharVar = (unsigned char) v;
	}
	if (argv[9][0]) {
	    if (Tcl_GetInt(interp, argv[9], &v) != TCL_OK) {
		return TCL_ERROR;
	    }
	    shortVar = (short) v;
	}
	if (argv[10][0]) {
	    if (Tcl_GetInt(interp, argv[10], &v) != TCL_OK) {
		return TCL_ERROR;
	    }
	    ushortVar = (unsigned short) v;
	}
	if (argv[11][0]) {
	    if (Tcl_GetInt(interp, argv[11], &v) != TCL_OK) {
		return TCL_ERROR;
	    }
	    uintVar = (unsigned int) v;
	}
	if (argv[12][0]) {
	    if (Tcl_GetInt(interp, argv[12], &v) != TCL_OK) {
		return TCL_ERROR;
	    }
	    longVar = (long) v;
	}
	if (argv[13][0]) {
	    if (Tcl_GetInt(interp, argv[13], &v) != TCL_OK) {
		return TCL_ERROR;
	    }
	    ulongVar = (unsigned long) v;
	}
	if (argv[14][0]) {
	    double d;
	    if (Tcl_GetDouble(interp, argv[14], &d) != TCL_OK) {
		return TCL_ERROR;
	    }
	    floatVar = (float) d;
	}
	if (argv[15][0]) {
	    Tcl_WideInt w;
	    tmp = Tcl_NewStringObj(argv[15], -1);
	    if (Tcl_GetWideIntFromObj(interp, tmp, &w) != TCL_OK) {
		Tcl_DecrRefCount(tmp);
		return TCL_ERROR;
	    }
	    Tcl_DecrRefCount(tmp);
	    uwideVar = (Tcl_WideUInt) w;
	}
    } else if (strcmp(argv[1], "update") == 0) {
	int v;

	if (argc != 16) {
	    Tcl_AppendResult(interp, "wrong # args: should be \"",
		    argv[0], " ", argv[1],
		    " intValue realValue boolValue stringValue wideValue"
		    " charValue ucharValue shortValue ushortValue uintValue"
		    " longValue ulongValue floatValue uwideValue\"", NULL);
	    return TCL_ERROR;
	}
	if (argv[2][0] != 0) {
	    if (Tcl_GetInt(interp, argv[2], &intVar) != TCL_OK) {
		return TCL_ERROR;
	    }
	    Tcl_UpdateLinkedVar(interp, "int");
	}
	if (argv[3][0] != 0) {
	    if (Tcl_GetDouble(interp, argv[3], &realVar) != TCL_OK) {
		return TCL_ERROR;
	    }
	    Tcl_UpdateLinkedVar(interp, "real");
	}
	if (argv[4][0] != 0) {
	    if (Tcl_GetInt(interp, argv[4], &boolVar) != TCL_OK) {
		return TCL_ERROR;
	    }
	    Tcl_UpdateLinkedVar(interp, "bool");
	}
	if (argv[5][0] != 0) {
	    if (stringVar != NULL) {
		Tcl_Free(stringVar);
	    }
	    if (strcmp(argv[5], "-") == 0) {
		stringVar = NULL;
	    } else {
		stringVar = (char *)Tcl_Alloc(strlen(argv[5]) + 1);
		strcpy(stringVar, argv[5]);
	    }
	    Tcl_UpdateLinkedVar(interp, "string");
	}
	if (argv[6][0] != 0) {
	    tmp = Tcl_NewStringObj(argv[6], -1);
	    if (Tcl_GetWideIntFromObj(interp, tmp, &wideVar) != TCL_OK) {
		Tcl_DecrRefCount(tmp);
		return TCL_ERROR;
	    }
	    Tcl_DecrRefCount(tmp);
	    Tcl_UpdateLinkedVar(interp, "wide");
	}
	if (argv[7][0]) {
	    if (Tcl_GetInt(interp, argv[7], &v) != TCL_OK) {
		return TCL_ERROR;
	    }
	    charVar = (char) v;
	    Tcl_UpdateLinkedVar(interp, "char");
	}
	if (argv[8][0]) {
	    if (Tcl_GetInt(interp, argv[8], &v) != TCL_OK) {
		return TCL_ERROR;
	    }
	    ucharVar = (unsigned char) v;
	    Tcl_UpdateLinkedVar(interp, "uchar");
	}
	if (argv[9][0]) {
	    if (Tcl_GetInt(interp, argv[9], &v) != TCL_OK) {
		return TCL_ERROR;
	    }
	    shortVar = (short) v;
	    Tcl_UpdateLinkedVar(interp, "short");
	}
	if (argv[10][0]) {
	    if (Tcl_GetInt(interp, argv[10], &v) != TCL_OK) {
		return TCL_ERROR;
	    }
	    ushortVar = (unsigned short) v;
	    Tcl_UpdateLinkedVar(interp, "ushort");
	}
	if (argv[11][0]) {
	    if (Tcl_GetInt(interp, argv[11], &v) != TCL_OK) {
		return TCL_ERROR;
	    }
	    uintVar = (unsigned int) v;
	    Tcl_UpdateLinkedVar(interp, "uint");
	}
	if (argv[12][0]) {
	    if (Tcl_GetInt(interp, argv[12], &v) != TCL_OK) {
		return TCL_ERROR;
	    }
	    longVar = (long) v;
	    Tcl_UpdateLinkedVar(interp, "long");
	}
	if (argv[13][0]) {
	    if (Tcl_GetInt(interp, argv[13], &v) != TCL_OK) {
		return TCL_ERROR;
	    }
	    ulongVar = (unsigned long) v;
	    Tcl_UpdateLinkedVar(interp, "ulong");
	}
	if (argv[14][0]) {
	    double d;
	    if (Tcl_GetDouble(interp, argv[14], &d) != TCL_OK) {
		return TCL_ERROR;
	    }
	    floatVar = (float) d;
	    Tcl_UpdateLinkedVar(interp, "float");
	}
	if (argv[15][0]) {
	    Tcl_WideInt w;
	    tmp = Tcl_NewStringObj(argv[15], -1);
	    if (Tcl_GetWideIntFromObj(interp, tmp, &w) != TCL_OK) {
		Tcl_DecrRefCount(tmp);
		return TCL_ERROR;
	    }
	    Tcl_DecrRefCount(tmp);
	    uwideVar = (Tcl_WideUInt) w;
	    Tcl_UpdateLinkedVar(interp, "uwide");
	}
    } else {
	Tcl_AppendResult(interp, "bad option \"", argv[1],
		"\": should be create, delete, get, set, or update", NULL);
	return TCL_ERROR;
    }
    return TCL_OK;
}

/*
 *----------------------------------------------------------------------
 *
 * TestlinkarrayCmd --
 *
 *      This function is invoked to process the "testlinkarray" Tcl command.
 *      It is used to test the 'Tcl_LinkArray' function.
 *
 * Results:
 *      A standard Tcl result.
 *
 * Side effects:
 *	Creates, deletes, and invokes variable links.
 *
 *----------------------------------------------------------------------
 */

static int
TestlinkarrayCmd(
    TCL_UNUSED(void *),
    Tcl_Interp *interp,         /* Current interpreter. */
    int objc,                   /* Number of arguments. */
    Tcl_Obj *const objv[])      /* Argument objects. */
{
    static const char *LinkOption[] = {
        "update", "remove", "create", NULL
    };
    enum LinkOptionEnum {LINK_UPDATE, LINK_REMOVE, LINK_CREATE} optionIndex;
    static const char *LinkType[] = {
	"char", "uchar", "short", "ushort", "int", "uint", "long", "ulong",
	"wide", "uwide", "float", "double", "string", "char*", "binary", NULL
    };
    /* all values after TCL_LINK_CHARS_ARRAY are used as arrays (see below) */
    static int LinkTypes[] = {
	TCL_LINK_CHAR, TCL_LINK_UCHAR,
	TCL_LINK_SHORT, TCL_LINK_USHORT, TCL_LINK_INT, TCL_LINK_UINT,
	TCL_LINK_LONG, TCL_LINK_ULONG, TCL_LINK_WIDE_INT, TCL_LINK_WIDE_UINT,
	TCL_LINK_FLOAT, TCL_LINK_DOUBLE, TCL_LINK_STRING, TCL_LINK_CHARS,
	TCL_LINK_BINARY
    };
    int typeIndex, readonly, i, size;
    Tcl_Size length;
    char *name, *arg;
    Tcl_WideInt addr;

    if (objc < 2) {
	Tcl_WrongNumArgs(interp, 1, objv, "option args");
	return TCL_ERROR;
    }
    if (Tcl_GetIndexFromObj(interp, objv[1], LinkOption, "option", 0,
	    &optionIndex) != TCL_OK) {
	return TCL_ERROR;
    }
    switch (optionIndex) {
    case LINK_UPDATE:
	for (i=2; i<objc; i++) {
	    Tcl_UpdateLinkedVar(interp, Tcl_GetString(objv[i]));
	}
	return TCL_OK;
    case LINK_REMOVE:
	for (i=2; i<objc; i++) {
	    Tcl_UnlinkVar(interp, Tcl_GetString(objv[i]));
	}
	return TCL_OK;
    case LINK_CREATE:
	if (objc < 4) {
	    goto wrongArgs;
	}
	readonly = 0;
	i = 2;

	/*
	 * test on switch -r...
	 */

	arg = Tcl_GetStringFromObj(objv[i], &length);
	if (length < 2) {
	    goto wrongArgs;
	}
	if (arg[0] == '-') {
	    if (arg[1] != 'r') {
		goto wrongArgs;
	    }
	    readonly = TCL_LINK_READ_ONLY;
	    i++;
	}
	if (Tcl_GetIndexFromObj(interp, objv[i++], LinkType, "type", 0,
 		&typeIndex) != TCL_OK) {
	    return TCL_ERROR;
	}
	if (Tcl_GetIntFromObj(interp, objv[i++], &size) == TCL_ERROR) {
	    Tcl_SetObjResult(interp, Tcl_NewStringObj("wrong size value", -1));
	    return TCL_ERROR;
	}
	name = Tcl_GetString(objv[i++]);

	/*
	 * If no address is given request one in the underlying function
	 */

	if (i < objc) {
	    if (Tcl_GetWideIntFromObj(interp, objv[i], &addr) == TCL_ERROR) {
 		Tcl_SetObjResult(interp, Tcl_NewStringObj(
			"wrong address value", -1));
		return TCL_ERROR;
	    }
	} else {
	    addr = 0;
	}
	return Tcl_LinkArray(interp, name, INT2PTR(addr),
		LinkTypes[typeIndex] | readonly, size);
    }
    return TCL_OK;

  wrongArgs:
    Tcl_WrongNumArgs(interp, 2, objv, "?-readonly? type size name ?address?");
    return TCL_ERROR;
}

/*
 *----------------------------------------------------------------------
 *
 * TestlistrepCmd --
 *
 *      This function is invoked to generate a list object with a specific
 *	internal representation.
 *
 * Results:
 *      A standard Tcl result.
 *
 * Side effects:
 *	None.
 *
 *----------------------------------------------------------------------
 */

static int
TestlistrepCmd(
    TCL_UNUSED(void *),
    Tcl_Interp *interp,         /* Current interpreter. */
    int objc,                   /* Number of arguments. */
    Tcl_Obj *const objv[])      /* Argument objects. */
{
    /* Subcommands supported by this command */
    const char* subcommands[] = {
	"new",
	"describe",
	"config",
	"validate",
	NULL
    };
    enum {
	LISTREP_NEW,
	LISTREP_DESCRIBE,
	LISTREP_CONFIG,
	LISTREP_VALIDATE
    } cmdIndex;
    Tcl_Obj *resultObj = NULL;

    if (objc < 2) {
	Tcl_WrongNumArgs(interp, 1, objv, "command ?arg ...?");
	return TCL_ERROR;
    }
    if (Tcl_GetIndexFromObj(
	    interp, objv[1], subcommands, "command", 0, &cmdIndex)
	!= TCL_OK) {
	return TCL_ERROR;
    }
    switch (cmdIndex) {
    case LISTREP_NEW:
	if (objc < 3 || objc > 5) {
	    Tcl_WrongNumArgs(interp, 2, objv, "length ?leadSpace endSpace?");
	    return TCL_ERROR;
	} else {
	    Tcl_WideUInt length;
	    Tcl_WideUInt leadSpace = 0;
	    Tcl_WideUInt endSpace = 0;
	    if (Tcl_GetWideUIntFromObj(interp, objv[2], &length) != TCL_OK) {
		return TCL_ERROR;
	    }
	    if (objc > 3) {
		if (Tcl_GetWideUIntFromObj(interp, objv[3], &leadSpace) != TCL_OK) {
		    return TCL_ERROR;
		}
		if (objc > 4) {
		    if (Tcl_GetWideUIntFromObj(interp, objv[4], &endSpace)
			!= TCL_OK) {
			return TCL_ERROR;
		    }
		}
	    }
	    resultObj = TclListTestObj(length, leadSpace, endSpace);
	    if (resultObj == NULL) {
		Tcl_AppendResult(interp, "List capacity exceeded", NULL);
		return TCL_ERROR;
	    }
	}
	break;

    case LISTREP_DESCRIBE:
#define APPEND_FIELD(targetObj_, structPtr_, fld_)                        \
    do {                                                                  \
	Tcl_ListObjAppendElement(                                         \
	    interp, (targetObj_), Tcl_NewStringObj(#fld_, -1));           \
	Tcl_ListObjAppendElement(                                         \
	    interp, (targetObj_), Tcl_NewWideIntObj((structPtr_)->fld_)); \
    } while (0)
	if (objc != 3) {
	    Tcl_WrongNumArgs(interp, 2, objv, "object");
	    return TCL_ERROR;
	} else {
	    Tcl_Obj **objs;
	    Tcl_Size nobjs;
	    ListRep listRep;
	    Tcl_Obj *listRepObjs[4];

	    /* Force list representation */
	    if (Tcl_ListObjGetElements(interp, objv[2], &nobjs, &objs) != TCL_OK) {
		return TCL_ERROR;
	    }
	    ListObjGetRep(objv[2], &listRep);
	    listRepObjs[0] = Tcl_NewStringObj("store", -1);
	    listRepObjs[1] = Tcl_NewListObj(12, NULL);
	    Tcl_ListObjAppendElement(
		interp, listRepObjs[1], Tcl_NewStringObj("memoryAddress", -1));
	    Tcl_ListObjAppendElement(
		interp, listRepObjs[1], Tcl_ObjPrintf("%p", listRep.storePtr));
	    APPEND_FIELD(listRepObjs[1], listRep.storePtr, firstUsed);
	    APPEND_FIELD(listRepObjs[1], listRep.storePtr, numUsed);
	    APPEND_FIELD(listRepObjs[1], listRep.storePtr, numAllocated);
	    APPEND_FIELD(listRepObjs[1], listRep.storePtr, refCount);
	    APPEND_FIELD(listRepObjs[1], listRep.storePtr, flags);
	    if (listRep.spanPtr) {
		listRepObjs[2] = Tcl_NewStringObj("span", -1);
		listRepObjs[3] = Tcl_NewListObj(8, NULL);
		Tcl_ListObjAppendElement(interp,
					 listRepObjs[3],
					 Tcl_NewStringObj("memoryAddress", -1));
		Tcl_ListObjAppendElement(
		    interp, listRepObjs[3], Tcl_ObjPrintf("%p", listRep.spanPtr));
		APPEND_FIELD(listRepObjs[3], listRep.spanPtr, spanStart);
		APPEND_FIELD(
		    listRepObjs[3], listRep.spanPtr, spanLength);
		APPEND_FIELD(listRepObjs[3], listRep.spanPtr, refCount);
	    }
	    resultObj = Tcl_NewListObj(listRep.spanPtr ? 4 : 2, listRepObjs);
	}
#undef APPEND_FIELD
	break;

    case LISTREP_CONFIG:
	if (objc != 2) {
	    Tcl_WrongNumArgs(interp, 2, objv, "object");
	    return TCL_ERROR;
	}
	resultObj = Tcl_NewListObj(2, NULL);
	Tcl_ListObjAppendElement(
	    NULL, resultObj, Tcl_NewStringObj("LIST_SPAN_THRESHOLD", -1));
	Tcl_ListObjAppendElement(
	    NULL, resultObj, Tcl_NewWideIntObj(LIST_SPAN_THRESHOLD));
	break;

    case LISTREP_VALIDATE:
	if (objc != 3) {
	    Tcl_WrongNumArgs(interp, 2, objv, "object");
	    return TCL_ERROR;
	}
	TclListObjValidate(interp, objv[2]); /* Panics if invalid */
	resultObj = Tcl_NewObj();
	break;
    }
    Tcl_SetObjResult(interp, resultObj);
    return TCL_OK;
}

/*
 *----------------------------------------------------------------------
 *
 * TestlocaleCmd --
 *
 *	This procedure implements the "testlocale" command.  It is used
 *	to test the effects of setting different locales in Tcl.
 *
 * Results:
 *	A standard Tcl result.
 *
 * Side effects:
 *	Modifies the current C locale.
 *
 *----------------------------------------------------------------------
 */

static int
TestlocaleCmd(
    TCL_UNUSED(void *),
    Tcl_Interp *interp,		/* Current interpreter. */
    int objc,			/* Number of arguments. */
    Tcl_Obj *const objv[])	/* The argument objects. */
{
    int index;
    const char *locale;
    static const char *const optionStrings[] = {
	"ctype", "numeric", "time", "collate", "monetary",
	"all",	NULL
    };
    static const int lcTypes[] = {
	LC_CTYPE, LC_NUMERIC, LC_TIME, LC_COLLATE, LC_MONETARY,
	LC_ALL
    };

    /*
     * LC_CTYPE, etc. correspond to the indices for the strings.
     */

    if (objc < 2 || objc > 3) {
	Tcl_WrongNumArgs(interp, 1, objv, "category ?locale?");
	return TCL_ERROR;
    }

    if (Tcl_GetIndexFromObj(interp, objv[1], optionStrings, "option", 0,
	    &index) != TCL_OK) {
	return TCL_ERROR;
    }

    if (objc == 3) {
	locale = Tcl_GetString(objv[2]);
    } else {
	locale = NULL;
    }
    locale = setlocale(lcTypes[index], locale);
    if (locale) {
	Tcl_SetStringObj(Tcl_GetObjResult(interp), locale, -1);
    }
    return TCL_OK;
}

/*
 *----------------------------------------------------------------------
 *
 * CleanupTestSetassocdataTests --
 *
 *	This function is called when an interpreter is deleted to clean
 *	up any data left over from running the testsetassocdata command.
 *
 * Results:
 *	None.
 *
 * Side effects:
 *	Releases storage.
 *
 *----------------------------------------------------------------------
 */

static void
CleanupTestSetassocdataTests(
    void *clientData,	/* Data to be released. */
    TCL_UNUSED(Tcl_Interp *))
{
    Tcl_Free(clientData);
}

/*
 *----------------------------------------------------------------------
 *
 * TestparserObjCmd --
 *
 *	This procedure implements the "testparser" command.  It is
 *	used for testing the new Tcl script parser in Tcl 8.1.
 *
 * Results:
 *	A standard Tcl result.
 *
 * Side effects:
 *	None.
 *
 *----------------------------------------------------------------------
 */

static int
TestparserObjCmd(
    TCL_UNUSED(void *),
    Tcl_Interp *interp,		/* Current interpreter. */
    int objc,			/* Number of arguments. */
    Tcl_Obj *const objv[])	/* The argument objects. */
{
    const char *script;
    Tcl_Size dummy;
    int length;
    Tcl_Parse parse;

    if (objc != 3) {
	Tcl_WrongNumArgs(interp, 1, objv, "script length");
	return TCL_ERROR;
    }
    script = Tcl_GetStringFromObj(objv[1], &dummy);
    if (Tcl_GetIntFromObj(interp, objv[2], &length)) {
	return TCL_ERROR;
    }
    if (length == 0) {
	length = dummy;
    }
    if (Tcl_ParseCommand(interp, script, length, 0, &parse) != TCL_OK) {
	Tcl_AddErrorInfo(interp, "\n    (remainder of script: \"");
	Tcl_AddErrorInfo(interp, parse.term);
	Tcl_AddErrorInfo(interp, "\")");
	return TCL_ERROR;
    }

    /*
     * The parse completed successfully.  Just print out the contents
     * of the parse structure into the interpreter's result.
     */

    PrintParse(interp, &parse);
    Tcl_FreeParse(&parse);
    return TCL_OK;
}

/*
 *----------------------------------------------------------------------
 *
 * TestexprparserObjCmd --
 *
 *	This procedure implements the "testexprparser" command.  It is
 *	used for testing the new Tcl expression parser in Tcl 8.1.
 *
 * Results:
 *	A standard Tcl result.
 *
 * Side effects:
 *	None.
 *
 *----------------------------------------------------------------------
 */

static int
TestexprparserObjCmd(
    TCL_UNUSED(void *),
    Tcl_Interp *interp,		/* Current interpreter. */
    int objc,			/* Number of arguments. */
    Tcl_Obj *const objv[])	/* The argument objects. */
{
    const char *script;
    Tcl_Size dummy;
    int length;
    Tcl_Parse parse;

    if (objc != 3) {
	Tcl_WrongNumArgs(interp, 1, objv, "expr length");
	return TCL_ERROR;
    }
    script = Tcl_GetStringFromObj(objv[1], &dummy);
    if (Tcl_GetIntFromObj(interp, objv[2], &length)) {
	return TCL_ERROR;
    }
    if (length == 0) {
	length = dummy;
    }
    parse.commentStart = NULL;
    parse.commentSize = 0;
    parse.commandStart = NULL;
    parse.commandSize = 0;
    if (Tcl_ParseExpr(interp, script, length, &parse) != TCL_OK) {
	Tcl_AddErrorInfo(interp, "\n    (remainder of expr: \"");
	Tcl_AddErrorInfo(interp, parse.term);
	Tcl_AddErrorInfo(interp, "\")");
	return TCL_ERROR;
    }

    /*
     * The parse completed successfully.  Just print out the contents
     * of the parse structure into the interpreter's result.
     */

    PrintParse(interp, &parse);
    Tcl_FreeParse(&parse);
    return TCL_OK;
}

/*
 *----------------------------------------------------------------------
 *
 * PrintParse --
 *
 *	This procedure prints out the contents of a Tcl_Parse structure
 *	in the result of an interpreter.
 *
 * Results:
 *	Interp's result is set to a prettily formatted version of the
 *	contents of parsePtr.
 *
 * Side effects:
 *	None.
 *
 *----------------------------------------------------------------------
 */

static void
PrintParse(
    Tcl_Interp *interp,		/* Interpreter whose result is to be set to
				 * the contents of a parse structure. */
    Tcl_Parse *parsePtr)	/* Parse structure to print out. */
{
    Tcl_Obj *objPtr;
    const char *typeString;
    Tcl_Token *tokenPtr;
    Tcl_Size i;

    objPtr = Tcl_GetObjResult(interp);
    if (parsePtr->commentSize + 1 > 1) {
	Tcl_ListObjAppendElement(NULL, objPtr,
		Tcl_NewStringObj(parsePtr->commentStart,
			parsePtr->commentSize));
    } else {
	Tcl_ListObjAppendElement(NULL, objPtr, Tcl_NewStringObj("-", 1));
    }
    Tcl_ListObjAppendElement(NULL, objPtr,
	    Tcl_NewStringObj(parsePtr->commandStart, parsePtr->commandSize));
    Tcl_ListObjAppendElement(NULL, objPtr,
	    Tcl_NewWideIntObj(parsePtr->numWords));
    for (i = 0; i < parsePtr->numTokens; i++) {
	tokenPtr = &parsePtr->tokenPtr[i];
	switch (tokenPtr->type) {
	case TCL_TOKEN_EXPAND_WORD:
	    typeString = "expand";
	    break;
	case TCL_TOKEN_WORD:
	    typeString = "word";
	    break;
	case TCL_TOKEN_SIMPLE_WORD:
	    typeString = "simple";
	    break;
	case TCL_TOKEN_TEXT:
	    typeString = "text";
	    break;
	case TCL_TOKEN_BS:
	    typeString = "backslash";
	    break;
	case TCL_TOKEN_COMMAND:
	    typeString = "command";
	    break;
	case TCL_TOKEN_VARIABLE:
	    typeString = "variable";
	    break;
	case TCL_TOKEN_SUB_EXPR:
	    typeString = "subexpr";
	    break;
	case TCL_TOKEN_OPERATOR:
	    typeString = "operator";
	    break;
	default:
	    typeString = "??";
	    break;
	}
	Tcl_ListObjAppendElement(NULL, objPtr,
		Tcl_NewStringObj(typeString, -1));
	Tcl_ListObjAppendElement(NULL, objPtr,
		Tcl_NewStringObj(tokenPtr->start, tokenPtr->size));
	Tcl_ListObjAppendElement(NULL, objPtr,
		Tcl_NewWideIntObj(tokenPtr->numComponents));
    }
    Tcl_ListObjAppendElement(NULL, objPtr,
	    parsePtr->commandStart ?
	    Tcl_NewStringObj(parsePtr->commandStart + parsePtr->commandSize,
	    TCL_INDEX_NONE) : Tcl_NewObj());
}

/*
 *----------------------------------------------------------------------
 *
 * TestparsevarObjCmd --
 *
 *	This procedure implements the "testparsevar" command.  It is
 *	used for testing Tcl_ParseVar.
 *
 * Results:
 *	A standard Tcl result.
 *
 * Side effects:
 *	None.
 *
 *----------------------------------------------------------------------
 */

static int
TestparsevarObjCmd(
    TCL_UNUSED(void *),
    Tcl_Interp *interp,		/* Current interpreter. */
    int objc,			/* Number of arguments. */
    Tcl_Obj *const objv[])	/* The argument objects. */
{
    const char *value, *name, *termPtr;

    if (objc != 2) {
	Tcl_WrongNumArgs(interp, 1, objv, "varName");
	return TCL_ERROR;
    }
    name = Tcl_GetString(objv[1]);
    value = Tcl_ParseVar(interp, name, &termPtr);
    if (value == NULL) {
	return TCL_ERROR;
    }

    Tcl_AppendElement(interp, value);
    Tcl_AppendElement(interp, termPtr);
    return TCL_OK;
}

/*
 *----------------------------------------------------------------------
 *
 * TestparsevarnameObjCmd --
 *
 *	This procedure implements the "testparsevarname" command.  It is
 *	used for testing the new Tcl script parser in Tcl 8.1.
 *
 * Results:
 *	A standard Tcl result.
 *
 * Side effects:
 *	None.
 *
 *----------------------------------------------------------------------
 */

static int
TestparsevarnameObjCmd(
    TCL_UNUSED(void *),
    Tcl_Interp *interp,		/* Current interpreter. */
    int objc,			/* Number of arguments. */
    Tcl_Obj *const objv[])	/* The argument objects. */
{
    const char *script;
    int length, append;
    Tcl_Size dummy;
    Tcl_Parse parse;

    if (objc != 4) {
	Tcl_WrongNumArgs(interp, 1, objv, "script length append");
	return TCL_ERROR;
    }
    script = Tcl_GetStringFromObj(objv[1], &dummy);
    if (Tcl_GetIntFromObj(interp, objv[2], &length)) {
	return TCL_ERROR;
    }
    if (length == 0) {
	length = dummy;
    }
    if (Tcl_GetIntFromObj(interp, objv[3], &append)) {
	return TCL_ERROR;
    }
    if (Tcl_ParseVarName(interp, script, length, &parse, append) != TCL_OK) {
	Tcl_AddErrorInfo(interp, "\n    (remainder of script: \"");
	Tcl_AddErrorInfo(interp, parse.term);
	Tcl_AddErrorInfo(interp, "\")");
	return TCL_ERROR;
    }

    /*
     * The parse completed successfully.  Just print out the contents
     * of the parse structure into the interpreter's result.
     */

    parse.commentSize = 0;
    parse.commandStart = script + parse.tokenPtr->size;
    parse.commandSize = 0;
    PrintParse(interp, &parse);
    Tcl_FreeParse(&parse);
    return TCL_OK;
}

/*
 *----------------------------------------------------------------------
 *
 * TestpreferstableObjCmd --
 *
 *	This procedure implements the "testpreferstable" command.  It is
 *	used for being able to test the "package" command even when the
 *  environment variable TCL_PKG_PREFER_LATEST is set in your environment.
 *
 * Results:
 *	A standard Tcl result.
 *
 * Side effects:
 *	None.
 *
 *----------------------------------------------------------------------
 */

static int
TestpreferstableObjCmd(
    TCL_UNUSED(void *),
    Tcl_Interp *interp,		/* Current interpreter. */
    TCL_UNUSED(int) /*objc*/,
    TCL_UNUSED(Tcl_Obj *const *) /*objv*/)
{
    Interp *iPtr = (Interp *) interp;

    iPtr->packagePrefer = PKG_PREFER_STABLE;
    return TCL_OK;
}

/*
 *----------------------------------------------------------------------
 *
 * TestprintObjCmd --
 *
 *	This procedure implements the "testprint" command.  It is
 *	used for being able to test the Tcl_ObjPrintf() function.
 *
 * Results:
 *	A standard Tcl result.
 *
 * Side effects:
 *	None.
 *
 *----------------------------------------------------------------------
 */

static int
TestprintObjCmd(
    TCL_UNUSED(void *),
    Tcl_Interp *interp,		/* Current interpreter. */
    int objc,			/* Number of arguments. */
    Tcl_Obj *const objv[])	/* The argument objects. */
{
    Tcl_WideInt argv1 = 0;
    size_t argv2;

    if (objc < 2 || objc > 3) {
	Tcl_WrongNumArgs(interp, 1, objv, "format wideint");
    }

    if (objc > 1) {
	Tcl_GetWideIntFromObj(interp, objv[2], &argv1);
    }
    argv2 = (size_t)argv1;
    Tcl_SetObjResult(interp, Tcl_ObjPrintf(Tcl_GetString(objv[1]), argv1, argv2, argv2));
    return TCL_OK;
}

/*
 *----------------------------------------------------------------------
 *
 * TestregexpObjCmd --
 *
 *	This procedure implements the "testregexp" command. It is used to give
 *	a direct interface for regexp flags. It's identical to
 *	Tcl_RegexpObjCmd except for the -xflags option, and the consequences
 *	thereof (including the REG_EXPECT kludge).
 *
 * Results:
 *	A standard Tcl result.
 *
 * Side effects:
 *	See the user documentation.
 *
 *----------------------------------------------------------------------
 */

static int
TestregexpObjCmd(
    TCL_UNUSED(void *),
    Tcl_Interp *interp,		/* Current interpreter. */
    int objc,			/* Number of arguments. */
    Tcl_Obj *const objv[])	/* Argument objects. */
{
    int i, indices, match, about;
    Tcl_Size stringLength, ii;
    int hasxflags, cflags, eflags;
    Tcl_RegExp regExpr;
    const char *string;
    Tcl_Obj *objPtr;
    Tcl_RegExpInfo info;
    static const char *const options[] = {
	"-indices",	"-nocase",	"-about",	"-expanded",
	"-line",	"-linestop",	"-lineanchor",
	"-xflags",
	"--",		NULL
    };
    enum optionsEnum {
	REGEXP_INDICES, REGEXP_NOCASE,	REGEXP_ABOUT,	REGEXP_EXPANDED,
	REGEXP_MULTI,	REGEXP_NOCROSS,	REGEXP_NEWL,
	REGEXP_XFLAGS,
	REGEXP_LAST
<<<<<<< HEAD
    } index;
=======
    };
	int index;
>>>>>>> c0380860

    indices = 0;
    about = 0;
    cflags = REG_ADVANCED;
    eflags = 0;
    hasxflags = 0;

    for (i = 1; i < objc; i++) {
	const char *name;

	name = Tcl_GetString(objv[i]);
	if (name[0] != '-') {
	    break;
	}
	if (Tcl_GetIndexFromObj(interp, objv[i], options, "switch", TCL_EXACT,
		&index) != TCL_OK) {
	    return TCL_ERROR;
	}
	switch (index) {
	case REGEXP_INDICES:
	    indices = 1;
	    break;
	case REGEXP_NOCASE:
	    cflags |= REG_ICASE;
	    break;
	case REGEXP_ABOUT:
	    about = 1;
	    break;
	case REGEXP_EXPANDED:
	    cflags |= REG_EXPANDED;
	    break;
	case REGEXP_MULTI:
	    cflags |= REG_NEWLINE;
	    break;
	case REGEXP_NOCROSS:
	    cflags |= REG_NLSTOP;
	    break;
	case REGEXP_NEWL:
	    cflags |= REG_NLANCH;
	    break;
	case REGEXP_XFLAGS:
	    hasxflags = 1;
	    break;
	case REGEXP_LAST:
	    i++;
	    goto endOfForLoop;
	}
    }

  endOfForLoop:
    if (objc - i < hasxflags + 2 - about) {
	Tcl_WrongNumArgs(interp, 1, objv,
		"?-switch ...? exp string ?matchVar? ?subMatchVar ...?");
	return TCL_ERROR;
    }
    objc -= i;
    objv += i;

    if (hasxflags) {
	string = Tcl_GetStringFromObj(objv[0], &stringLength);
	TestregexpXflags(string, stringLength, &cflags, &eflags);
	objc--;
	objv++;
    }

    regExpr = Tcl_GetRegExpFromObj(interp, objv[0], cflags);
    if (regExpr == NULL) {
	return TCL_ERROR;
    }

    if (about) {
	if (TclRegAbout(interp, regExpr) < 0) {
	    return TCL_ERROR;
	}
	return TCL_OK;
    }

    objPtr = objv[1];
    match = Tcl_RegExpExecObj(interp, regExpr, objPtr, 0 /* offset */,
	    objc-2 /* nmatches */, eflags);

    if (match < 0) {
	return TCL_ERROR;
    }
    if (match == 0) {
	/*
	 * Set the interpreter's object result to an integer object w/
	 * value 0.
	 */

	Tcl_SetWideIntObj(Tcl_GetObjResult(interp), 0);
	if (objc > 2 && (cflags&REG_EXPECT) && indices) {
	    const char *varName;
	    const char *value;
	    Tcl_Size start, end;
	    char resinfo[TCL_INTEGER_SPACE * 2];

	    varName = Tcl_GetString(objv[2]);
	    TclRegExpRangeUniChar(regExpr, TCL_INDEX_NONE, &start, &end);
	    snprintf(resinfo, sizeof(resinfo), "%" TCL_Z_MODIFIER "d %" TCL_Z_MODIFIER "d", start, end-1);
	    value = Tcl_SetVar2(interp, varName, NULL, resinfo, 0);
	    if (value == NULL) {
		Tcl_AppendResult(interp, "couldn't set variable \"",
			varName, "\"", NULL);
		return TCL_ERROR;
	    }
	} else if (cflags & TCL_REG_CANMATCH) {
	    const char *varName;
	    const char *value;
	    char resinfo[TCL_INTEGER_SPACE * 2];

	    Tcl_RegExpGetInfo(regExpr, &info);
	    varName = Tcl_GetString(objv[2]);
	    snprintf(resinfo, sizeof(resinfo), "%" TCL_Z_MODIFIER "d", info.extendStart);
	    value = Tcl_SetVar2(interp, varName, NULL, resinfo, 0);
	    if (value == NULL) {
		Tcl_AppendResult(interp, "couldn't set variable \"",
			varName, "\"", NULL);
		return TCL_ERROR;
	    }
	}
	return TCL_OK;
    }

    /*
     * If additional variable names have been specified, return
     * index information in those variables.
     */

    objc -= 2;
    objv += 2;

    Tcl_RegExpGetInfo(regExpr, &info);
    for (i = 0; i < objc; i++) {
	Tcl_Size start, end;
	Tcl_Obj *newPtr, *varPtr, *valuePtr;

	varPtr = objv[i];
	ii = ((cflags&REG_EXPECT) && i == objc-1) ? TCL_INDEX_NONE : (Tcl_Size)i;
	if (indices) {
	    Tcl_Obj *objs[2];

	    if (ii == TCL_INDEX_NONE) {
		TclRegExpRangeUniChar(regExpr, ii, &start, &end);
	    } else if (ii > info.nsubs) {
		start = TCL_INDEX_NONE;
		end = TCL_INDEX_NONE;
	    } else {
		start = info.matches[ii].start;
		end = info.matches[ii].end;
	    }

	    /*
	     * Adjust index so it refers to the last character in the match
	     * instead of the first character after the match.
	     */

	    if (end != TCL_INDEX_NONE) {
		end--;
	    }

	    objs[0] = Tcl_NewWideIntObj((Tcl_WideInt)((Tcl_WideUInt)(start + 1U)) - 1);
	    objs[1] = Tcl_NewWideIntObj((Tcl_WideInt)((Tcl_WideUInt)(end + 1U)) - 1);

	    newPtr = Tcl_NewListObj(2, objs);
	} else {
	    if (ii == TCL_INDEX_NONE) {
		TclRegExpRangeUniChar(regExpr, ii, &start, &end);
		newPtr = Tcl_GetRange(objPtr, start, end);
	    } else if (ii > info.nsubs || info.matches[ii].end + 1 <= 1) {
		newPtr = Tcl_NewObj();
	    } else {
		newPtr = Tcl_GetRange(objPtr, info.matches[ii].start,
			info.matches[ii].end - 1);
	    }
	}
	valuePtr = Tcl_ObjSetVar2(interp, varPtr, NULL, newPtr, TCL_LEAVE_ERR_MSG);
	if (valuePtr == NULL) {
	    return TCL_ERROR;
	}
    }

    /*
     * Set the interpreter's object result to an integer object w/ value 1.
     */

    Tcl_SetWideIntObj(Tcl_GetObjResult(interp), 1);
    return TCL_OK;
}

/*
 *---------------------------------------------------------------------------
 *
 * TestregexpXflags --
 *
 *	Parse a string of extended regexp flag letters, for testing.
 *
 * Results:
 *	No return value (you're on your own for errors here).
 *
 * Side effects:
 *	Modifies *cflagsPtr, a regcomp flags word, and *eflagsPtr, a
 *	regexec flags word, as appropriate.
 *
 *----------------------------------------------------------------------
 */

static void
TestregexpXflags(
    const char *string,	/* The string of flags. */
    size_t length,			/* The length of the string in bytes. */
    int *cflagsPtr,		/* compile flags word */
    int *eflagsPtr)		/* exec flags word */
{
    size_t i;
    int cflags, eflags;

    cflags = *cflagsPtr;
    eflags = *eflagsPtr;
    for (i = 0; i < length; i++) {
	switch (string[i]) {
	case 'a':
	    cflags |= REG_ADVF;
	    break;
	case 'b':
	    cflags &= ~REG_ADVANCED;
	    break;
	case 'c':
	    cflags |= TCL_REG_CANMATCH;
	    break;
	case 'e':
	    cflags &= ~REG_ADVANCED;
	    cflags |= REG_EXTENDED;
	    break;
	case 'q':
	    cflags &= ~REG_ADVANCED;
	    cflags |= REG_QUOTE;
	    break;
	case 'o':			/* o for opaque */
	    cflags |= REG_NOSUB;
	    break;
	case 's':			/* s for start */
	    cflags |= REG_BOSONLY;
	    break;
	case '+':
	    cflags |= REG_FAKE;
	    break;
	case ',':
	    cflags |= REG_PROGRESS;
	    break;
	case '.':
	    cflags |= REG_DUMP;
	    break;
	case ':':
	    eflags |= REG_MTRACE;
	    break;
	case ';':
	    eflags |= REG_FTRACE;
	    break;
	case '^':
	    eflags |= REG_NOTBOL;
	    break;
	case '$':
	    eflags |= REG_NOTEOL;
	    break;
	case 't':
	    cflags |= REG_EXPECT;
	    break;
	case '%':
	    eflags |= REG_SMALL;
	    break;
	}
    }

    *cflagsPtr = cflags;
    *eflagsPtr = eflags;
}

/*
 *----------------------------------------------------------------------
 *
 * TestreturnObjCmd --
 *
 *	This procedure implements the "testreturn" command. It is
 *	used to verify that a
 *		return TCL_RETURN;
 *	has same behavior as
 *		return Tcl_SetReturnOptions(interp, Tcl_NewObj());
 *
 * Results:
 *	A standard Tcl result.
 *
 * Side effects:
 *	See the user documentation.
 *
 *----------------------------------------------------------------------
 */

static int
TestreturnObjCmd(
    TCL_UNUSED(void *),
    TCL_UNUSED(Tcl_Interp *),
    TCL_UNUSED(int) /*objc*/,
    TCL_UNUSED(Tcl_Obj *const *) /*objv*/)
{
    return TCL_RETURN;
}

/*
 *----------------------------------------------------------------------
 *
 * TestsetassocdataCmd --
 *
 *	This procedure implements the "testsetassocdata" command. It is used
 *	to test Tcl_SetAssocData.
 *
 * Results:
 *	A standard Tcl result.
 *
 * Side effects:
 *	Modifies or creates an association between a key and associated
 *	data for this interpreter.
 *
 *----------------------------------------------------------------------
 */

static int
TestsetassocdataCmd(
    TCL_UNUSED(void *),
    Tcl_Interp *interp,		/* Current interpreter. */
    int argc,			/* Number of arguments. */
    const char **argv)		/* Argument strings. */
{
    char *buf, *oldData;
    Tcl_InterpDeleteProc *procPtr;

    if (argc != 3) {
	Tcl_AppendResult(interp, "wrong # arguments: should be \"", argv[0],
		" data_key data_item\"", NULL);
	return TCL_ERROR;
    }

    buf = (char *)Tcl_Alloc(strlen(argv[2]) + 1);
    strcpy(buf, argv[2]);

    /*
     * If we previously associated a malloced value with the variable,
     * free it before associating a new value.
     */

    oldData = (char *) Tcl_GetAssocData(interp, argv[1], &procPtr);
    if ((oldData != NULL) && (procPtr == CleanupTestSetassocdataTests)) {
	Tcl_Free(oldData);
    }

    Tcl_SetAssocData(interp, argv[1], CleanupTestSetassocdataTests,	buf);
    return TCL_OK;
}

/*
 *----------------------------------------------------------------------
 *
 * TestsetplatformCmd --
 *
 *	This procedure implements the "testsetplatform" command. It is
 *	used to change the tclPlatform global variable so all file
 *	name conversions can be tested on a single platform.
 *
 * Results:
 *	A standard Tcl result.
 *
 * Side effects:
 *	Sets the tclPlatform global variable.
 *
 *----------------------------------------------------------------------
 */

static int
TestsetplatformCmd(
    TCL_UNUSED(void *),
    Tcl_Interp *interp,		/* Current interpreter. */
    int argc,			/* Number of arguments. */
    const char **argv)		/* Argument strings. */
{
    size_t length;
    TclPlatformType *platform;

    platform = TclGetPlatform();

    if (argc != 2) {
	Tcl_AppendResult(interp, "wrong # arguments: should be \"", argv[0],
		" platform\"", NULL);
	return TCL_ERROR;
    }

    length = strlen(argv[1]);
    if (strncmp(argv[1], "unix", length) == 0) {
	*platform = TCL_PLATFORM_UNIX;
    } else if (strncmp(argv[1], "windows", length) == 0) {
	*platform = TCL_PLATFORM_WINDOWS;
    } else {
	Tcl_AppendResult(interp, "unsupported platform: should be one of "
		"unix, or windows", NULL);
	return TCL_ERROR;
    }
    return TCL_OK;
}

/*
 *----------------------------------------------------------------------
 *
 * TeststaticlibraryCmd --
 *
 *	This procedure implements the "teststaticlibrary" command.
 *	It is used to test the procedure Tcl_StaticLibrary.
 *
 * Results:
 *	A standard Tcl result.
 *
 * Side effects:
 *	When the package given by argv[1] is loaded into an interpreter,
 *	variable "x" in that interpreter is set to "loaded".
 *
 *----------------------------------------------------------------------
 */

static int
TeststaticlibraryCmd(
    TCL_UNUSED(void *),
    Tcl_Interp *interp,		/* Current interpreter. */
    int argc,			/* Number of arguments. */
    const char **argv)		/* Argument strings. */
{
    int safe, loaded;

    if (argc != 4) {
	Tcl_AppendResult(interp, "wrong # arguments: should be \"",
		argv[0], " prefix safe loaded\"", NULL);
	return TCL_ERROR;
    }
    if (Tcl_GetInt(interp, argv[2], &safe) != TCL_OK) {
	return TCL_ERROR;
    }
    if (Tcl_GetInt(interp, argv[3], &loaded) != TCL_OK) {
	return TCL_ERROR;
    }
    Tcl_StaticLibrary((loaded) ? interp : NULL, argv[1],
	    StaticInitProc, (safe) ? StaticInitProc : NULL);
    return TCL_OK;
}

static int
StaticInitProc(
    Tcl_Interp *interp)		/* Interpreter in which package is supposedly
				 * being loaded. */
{
    Tcl_SetVar2(interp, "x", NULL, "loaded", TCL_GLOBAL_ONLY);
    return TCL_OK;
}

/*
 *----------------------------------------------------------------------
 *
 * TesttranslatefilenameCmd --
 *
 *	This procedure implements the "testtranslatefilename" command.
 *	It is used to test the Tcl_TranslateFileName command.
 *
 * Results:
 *	A standard Tcl result.
 *
 * Side effects:
 *	None.
 *
 *----------------------------------------------------------------------
 */

static int
TesttranslatefilenameCmd(
    TCL_UNUSED(void *),
    Tcl_Interp *interp,		/* Current interpreter. */
    int argc,			/* Number of arguments. */
    const char **argv)		/* Argument strings. */
{
    Tcl_DString buffer;
    const char *result;

    if (argc != 2) {
	Tcl_AppendResult(interp, "wrong # arguments: should be \"",
		argv[0], " path\"", NULL);
	return TCL_ERROR;
    }
    result = Tcl_TranslateFileName(interp, argv[1], &buffer);
    if (result == NULL) {
	return TCL_ERROR;
    }
    Tcl_AppendResult(interp, result, NULL);
    Tcl_DStringFree(&buffer);
    return TCL_OK;
}

/*
 *----------------------------------------------------------------------
 *
 * TestupvarCmd --
 *
 *	This procedure implements the "testupvar" command.  It is used
 *	to test Tcl_UpVar and Tcl_UpVar2.
 *
 * Results:
 *	A standard Tcl result.
 *
 * Side effects:
 *	Creates or modifies an "upvar" reference.
 *
 *----------------------------------------------------------------------
 */

static int
TestupvarCmd(
    TCL_UNUSED(void *),
    Tcl_Interp *interp,		/* Current interpreter. */
    int argc,			/* Number of arguments. */
    const char **argv)		/* Argument strings. */
{
    int flags = 0;

    if ((argc != 5) && (argc != 6)) {
	Tcl_AppendResult(interp, "wrong # arguments: should be \"",
		argv[0], " level name ?name2? dest global\"", NULL);
	return TCL_ERROR;
    }

    if (argc == 5) {
	if (strcmp(argv[4], "global") == 0) {
	    flags = TCL_GLOBAL_ONLY;
	} else if (strcmp(argv[4], "namespace") == 0) {
	    flags = TCL_NAMESPACE_ONLY;
	}
	return Tcl_UpVar2(interp, argv[1], argv[2], NULL, argv[3], flags);
    } else {
	if (strcmp(argv[5], "global") == 0) {
	    flags = TCL_GLOBAL_ONLY;
	} else if (strcmp(argv[5], "namespace") == 0) {
	    flags = TCL_NAMESPACE_ONLY;
	}
	return Tcl_UpVar2(interp, argv[1], argv[2],
		(argv[3][0] == 0) ? NULL : argv[3], argv[4],
		flags);
    }
}

/*
 *----------------------------------------------------------------------
 *
 * TestseterrorcodeCmd --
 *
 *	This procedure implements the "testseterrorcodeCmd".  This tests up to
 *	five elements passed to the Tcl_SetErrorCode command.
 *
 * Results:
 *	A standard Tcl result. Always returns TCL_ERROR so that
 *	the error code can be tested.
 *
 * Side effects:
 *	None.
 *
 *----------------------------------------------------------------------
 */

static int
TestseterrorcodeCmd(
    TCL_UNUSED(void *),
    Tcl_Interp *interp,		/* Current interpreter. */
    int argc,			/* Number of arguments. */
    const char **argv)		/* Argument strings. */
{
    if (argc > 6) {
	Tcl_AppendResult(interp, "too many args", NULL);
	return TCL_ERROR;
    }
    switch (argc) {
    case 1:
	Tcl_SetErrorCode(interp, "NONE", NULL);
	break;
    case 2:
	Tcl_SetErrorCode(interp, argv[1], NULL);
	break;
    case 3:
	Tcl_SetErrorCode(interp, argv[1], argv[2], NULL);
	break;
    case 4:
	Tcl_SetErrorCode(interp, argv[1], argv[2], argv[3], NULL);
	break;
    case 5:
	Tcl_SetErrorCode(interp, argv[1], argv[2], argv[3], argv[4], NULL);
	break;
    case 6:
	Tcl_SetErrorCode(interp, argv[1], argv[2], argv[3], argv[4],
		argv[5], NULL);
    }
    return TCL_ERROR;
}

/*
 *----------------------------------------------------------------------
 *
 * TestsetobjerrorcodeCmd --
 *
 *	This procedure implements the "testsetobjerrorcodeCmd".
 *	This tests the Tcl_SetObjErrorCode function.
 *
 * Results:
 *	A standard Tcl result. Always returns TCL_ERROR so that
 *	the error code can be tested.
 *
 * Side effects:
 *	None.
 *
 *----------------------------------------------------------------------
 */

static int
TestsetobjerrorcodeCmd(
    TCL_UNUSED(void *),
    Tcl_Interp *interp,		/* Current interpreter. */
    int objc,			/* Number of arguments. */
    Tcl_Obj *const objv[])	/* The argument objects. */
{
    Tcl_SetObjErrorCode(interp, Tcl_ConcatObj(objc - 1, objv + 1));
    return TCL_ERROR;
}

/*
 *----------------------------------------------------------------------
 *
 * TestfeventCmd --
 *
 *	This procedure implements the "testfevent" command.  It is
 *	used for testing the "fileevent" command.
 *
 * Results:
 *	A standard Tcl result.
 *
 * Side effects:
 *	Creates and deletes interpreters.
 *
 *----------------------------------------------------------------------
 */

static int
TestfeventCmd(
    TCL_UNUSED(void *),
    Tcl_Interp *interp,		/* Current interpreter. */
    int argc,			/* Number of arguments. */
    const char **argv)		/* Argument strings. */
{
    static Tcl_Interp *interp2 = NULL;
    int code;
    Tcl_Channel chan;

    if (argc < 2) {
	Tcl_AppendResult(interp, "wrong # args: should be \"", argv[0],
		" option ?arg ...?", NULL);
	return TCL_ERROR;
    }
    if (strcmp(argv[1], "cmd") == 0) {
	if (argc != 3) {
	    Tcl_AppendResult(interp, "wrong # args: should be \"", argv[0],
		    " cmd script", NULL);
	    return TCL_ERROR;
	}
	if (interp2 != NULL) {
	    code = Tcl_EvalEx(interp2, argv[2], TCL_INDEX_NONE, TCL_EVAL_GLOBAL);
	    Tcl_SetObjResult(interp, Tcl_GetObjResult(interp2));
	    return code;
	} else {
	    Tcl_AppendResult(interp,
		    "called \"testfevent code\" before \"testfevent create\"",
		    NULL);
	    return TCL_ERROR;
	}
    } else if (strcmp(argv[1], "create") == 0) {
	if (interp2 != NULL) {
	    Tcl_DeleteInterp(interp2);
	}
	interp2 = Tcl_CreateInterp();
	return Tcl_Init(interp2);
    } else if (strcmp(argv[1], "delete") == 0) {
	if (interp2 != NULL) {
	    Tcl_DeleteInterp(interp2);
	}
	interp2 = NULL;
    } else if (strcmp(argv[1], "share") == 0) {
	if (interp2 != NULL) {
	    chan = Tcl_GetChannel(interp, argv[2], NULL);
	    if (chan == (Tcl_Channel) NULL) {
		return TCL_ERROR;
	    }
	    Tcl_RegisterChannel(interp2, chan);
	}
    }

    return TCL_OK;
}

/*
 *----------------------------------------------------------------------
 *
 * TestpanicCmd --
 *
 *	Calls the panic routine.
 *
 * Results:
 *	Always returns TCL_OK.
 *
 * Side effects:
 *	May exit application.
 *
 *----------------------------------------------------------------------
 */

static int
TestpanicCmd(
    TCL_UNUSED(void *),
    TCL_UNUSED(Tcl_Interp *),
    int argc,			/* Number of arguments. */
    const char **argv)		/* Argument strings. */
{
    /*
     *  Put the arguments into a var args structure
     *  Append all of the arguments together separated by spaces
     */

    char *argString = Tcl_Merge(argc-1, argv+1);
    Tcl_Panic("%s", argString);
    Tcl_Free(argString);

    return TCL_OK;
}

static int
TestfileCmd(
    TCL_UNUSED(void *),
    Tcl_Interp *interp,		/* Current interpreter. */
    int argc,			/* Number of arguments. */
    Tcl_Obj *const argv[])	/* The argument objects. */
{
    int force, i, j, result;
    Tcl_Obj *error = NULL;
    const char *subcmd;

    if (argc < 3) {
	return TCL_ERROR;
    }

    force = 0;
    i = 2;
    if (strcmp(Tcl_GetString(argv[2]), "-force") == 0) {
	force = 1;
	i = 3;
    }

    if (argc - i > 2) {
	return TCL_ERROR;
    }

    for (j = i; j < argc; j++) {
	if (Tcl_FSGetNormalizedPath(interp, argv[j]) == NULL) {
	    return TCL_ERROR;
	}
    }

    subcmd = Tcl_GetString(argv[1]);

    if (strcmp(subcmd, "mv") == 0) {
	result = TclpObjRenameFile(argv[i], argv[i + 1]);
    } else if (strcmp(subcmd, "cp") == 0) {
	result = TclpObjCopyFile(argv[i], argv[i + 1]);
    } else if (strcmp(subcmd, "rm") == 0) {
	result = TclpObjDeleteFile(argv[i]);
    } else if (strcmp(subcmd, "mkdir") == 0) {
	result = TclpObjCreateDirectory(argv[i]);
    } else if (strcmp(subcmd, "cpdir") == 0) {
	result = TclpObjCopyDirectory(argv[i], argv[i + 1], &error);
    } else if (strcmp(subcmd, "rmdir") == 0) {
	result = TclpObjRemoveDirectory(argv[i], force, &error);
    } else {
	result = TCL_ERROR;
	goto end;
    }

    if (result != TCL_OK) {
	if (error != NULL) {
	    if (Tcl_GetString(error)[0] != '\0') {
		Tcl_AppendResult(interp, Tcl_GetString(error), " ", NULL);
	    }
	    Tcl_DecrRefCount(error);
	}
	Tcl_AppendResult(interp, Tcl_ErrnoId(), NULL);
    }

  end:
    return result;
}

/*
 *----------------------------------------------------------------------
 *
 * TestgetvarfullnameCmd --
 *
 *	Implements the "testgetvarfullname" cmd that is used when testing
 *	the Tcl_GetVariableFullName procedure.
 *
 * Results:
 *	A standard Tcl result.
 *
 * Side effects:
 *	None.
 *
 *----------------------------------------------------------------------
 */

static int
TestgetvarfullnameCmd(
    TCL_UNUSED(void *),
    Tcl_Interp *interp,		/* Current interpreter. */
    int objc,			/* Number of arguments. */
    Tcl_Obj *const objv[])	/* The argument objects. */
{
    const char *name, *arg;
    int flags = 0;
    Tcl_Namespace *namespacePtr;
    Tcl_CallFrame *framePtr;
    Tcl_Var variable;

    if (objc != 3) {
	Tcl_WrongNumArgs(interp, 1, objv, "name scope");
	return TCL_ERROR;
    }

    name = Tcl_GetString(objv[1]);

    arg = Tcl_GetString(objv[2]);
    if (strcmp(arg, "global") == 0) {
	flags = TCL_GLOBAL_ONLY;
    } else if (strcmp(arg, "namespace") == 0) {
	flags = TCL_NAMESPACE_ONLY;
    }

    /*
     * This command, like any other created with Tcl_Create[Obj]Command, runs
     * in the global namespace. As a "namespace-aware" command that needs to
     * run in a particular namespace, it must activate that namespace itself.
     */

    if (flags == TCL_NAMESPACE_ONLY) {
	namespacePtr = Tcl_FindNamespace(interp, "::test_ns_var", NULL,
		TCL_LEAVE_ERR_MSG);
	if (namespacePtr == NULL) {
	    return TCL_ERROR;
	}
	(void) TclPushStackFrame(interp, &framePtr, namespacePtr,
		/*isProcCallFrame*/ 0);
    }

    variable = Tcl_FindNamespaceVar(interp, name, NULL,
	    (flags | TCL_LEAVE_ERR_MSG));

    if (flags == TCL_NAMESPACE_ONLY) {
	TclPopStackFrame(interp);
    }
    if (variable == (Tcl_Var) NULL) {
	return TCL_ERROR;
    }
    Tcl_GetVariableFullName(interp, variable, Tcl_GetObjResult(interp));
    return TCL_OK;
}

/*
 *----------------------------------------------------------------------
 *
 * GetTimesObjCmd --
 *
 *	This procedure implements the "gettimes" command.  It is used for
 *	computing the time needed for various basic operations such as reading
 *	variables, allocating memory, snprintf, converting variables, etc.
 *
 * Results:
 *	A standard Tcl result.
 *
 * Side effects:
 *	Allocates and frees memory, sets a variable "a" in the interpreter.
 *
 *----------------------------------------------------------------------
 */

static int
GetTimesObjCmd(
    TCL_UNUSED(void *),
    Tcl_Interp *interp,		/* The current interpreter. */
    TCL_UNUSED(int) /*cobjc*/,
    TCL_UNUSED(Tcl_Obj *const *) /*cobjv*/)
{
    Interp *iPtr = (Interp *) interp;
    int i, n;
    double timePer;
    Tcl_Time start, stop;
    Tcl_Obj *objPtr, **objv;
    const char *s;
    char newString[TCL_INTEGER_SPACE];

    /* alloc & free 100000 times */
    fprintf(stderr, "alloc & free 100000 6 word items\n");
    Tcl_GetTime(&start);
    for (i = 0;  i < 100000;  i++) {
	objPtr = (Tcl_Obj *)Tcl_Alloc(sizeof(Tcl_Obj));
	Tcl_Free(objPtr);
    }
    Tcl_GetTime(&stop);
    timePer = (stop.sec - start.sec)*1000000 + (stop.usec - start.usec);
    fprintf(stderr, "   %.3f usec per alloc+free\n", timePer/100000);

    /* alloc 5000 times */
    fprintf(stderr, "alloc 5000 6 word items\n");
    objv = (Tcl_Obj **)Tcl_Alloc(5000 * sizeof(Tcl_Obj *));
    Tcl_GetTime(&start);
    for (i = 0;  i < 5000;  i++) {
	objv[i] = (Tcl_Obj *)Tcl_Alloc(sizeof(Tcl_Obj));
    }
    Tcl_GetTime(&stop);
    timePer = (stop.sec - start.sec)*1000000 + (stop.usec - start.usec);
    fprintf(stderr, "   %.3f usec per alloc\n", timePer/5000);

    /* free 5000 times */
    fprintf(stderr, "free 5000 6 word items\n");
    Tcl_GetTime(&start);
    for (i = 0;  i < 5000;  i++) {
	Tcl_Free(objv[i]);
    }
    Tcl_GetTime(&stop);
    timePer = (stop.sec - start.sec)*1000000 + (stop.usec - start.usec);
    fprintf(stderr, "   %.3f usec per free\n", timePer/5000);

    /* Tcl_NewObj 5000 times */
    fprintf(stderr, "Tcl_NewObj 5000 times\n");
    Tcl_GetTime(&start);
    for (i = 0;  i < 5000;  i++) {
	objv[i] = Tcl_NewObj();
    }
    Tcl_GetTime(&stop);
    timePer = (stop.sec - start.sec)*1000000 + (stop.usec - start.usec);
    fprintf(stderr, "   %.3f usec per Tcl_NewObj\n", timePer/5000);

    /* Tcl_DecrRefCount 5000 times */
    fprintf(stderr, "Tcl_DecrRefCount 5000 times\n");
    Tcl_GetTime(&start);
    for (i = 0;  i < 5000;  i++) {
	objPtr = objv[i];
	Tcl_DecrRefCount(objPtr);
    }
    Tcl_GetTime(&stop);
    timePer = (stop.sec - start.sec)*1000000 + (stop.usec - start.usec);
    fprintf(stderr, "   %.3f usec per Tcl_DecrRefCount\n", timePer/5000);
    Tcl_Free(objv);

    /* TclGetString 100000 times */
    fprintf(stderr, "Tcl_GetStringFromObj of \"12345\" 100000 times\n");
    objPtr = Tcl_NewStringObj("12345", -1);
    Tcl_GetTime(&start);
    for (i = 0;  i < 100000;  i++) {
	(void) TclGetString(objPtr);
    }
    Tcl_GetTime(&stop);
    timePer = (stop.sec - start.sec)*1000000 + (stop.usec - start.usec);
    fprintf(stderr, "   %.3f usec per Tcl_GetStringFromObj of \"12345\"\n",
	    timePer/100000);

    /* Tcl_GetIntFromObj 100000 times */
    fprintf(stderr, "Tcl_GetIntFromObj of \"12345\" 100000 times\n");
    Tcl_GetTime(&start);
    for (i = 0;  i < 100000;  i++) {
	if (Tcl_GetIntFromObj(interp, objPtr, &n) != TCL_OK) {
	    return TCL_ERROR;
	}
    }
    Tcl_GetTime(&stop);
    timePer = (stop.sec - start.sec)*1000000 + (stop.usec - start.usec);
    fprintf(stderr, "   %.3f usec per Tcl_GetIntFromObj of \"12345\"\n",
	    timePer/100000);
    Tcl_DecrRefCount(objPtr);

    /* Tcl_GetInt 100000 times */
    fprintf(stderr, "Tcl_GetInt of \"12345\" 100000 times\n");
    Tcl_GetTime(&start);
    for (i = 0;  i < 100000;  i++) {
	if (Tcl_GetInt(interp, "12345", &n) != TCL_OK) {
	    return TCL_ERROR;
	}
    }
    Tcl_GetTime(&stop);
    timePer = (stop.sec - start.sec)*1000000 + (stop.usec - start.usec);
    fprintf(stderr, "   %.3f usec per Tcl_GetInt of \"12345\"\n",
	    timePer/100000);

    /* snprintf 100000 times */
    fprintf(stderr, "snprintf of 12345 100000 times\n");
    Tcl_GetTime(&start);
    for (i = 0;  i < 100000;  i++) {
	snprintf(newString, sizeof(newString), "%d", 12345);
    }
    Tcl_GetTime(&stop);
    timePer = (stop.sec - start.sec)*1000000 + (stop.usec - start.usec);
    fprintf(stderr, "   %.3f usec per snprintf of 12345\n",
	    timePer/100000);

    /* hashtable lookup 100000 times */
    fprintf(stderr, "hashtable lookup of \"gettimes\" 100000 times\n");
    Tcl_GetTime(&start);
    for (i = 0;  i < 100000;  i++) {
	(void) Tcl_FindHashEntry(&iPtr->globalNsPtr->cmdTable, "gettimes");
    }
    Tcl_GetTime(&stop);
    timePer = (stop.sec - start.sec)*1000000 + (stop.usec - start.usec);
    fprintf(stderr, "   %.3f usec per hashtable lookup of \"gettimes\"\n",
	    timePer/100000);

    /* Tcl_SetVar 100000 times */
    fprintf(stderr, "Tcl_SetVar2 of \"12345\" 100000 times\n");
    Tcl_GetTime(&start);
    for (i = 0;  i < 100000;  i++) {
	s = Tcl_SetVar2(interp, "a", NULL, "12345", TCL_LEAVE_ERR_MSG);
	if (s == NULL) {
	    return TCL_ERROR;
	}
    }
    Tcl_GetTime(&stop);
    timePer = (stop.sec - start.sec)*1000000 + (stop.usec - start.usec);
    fprintf(stderr, "   %.3f usec per Tcl_SetVar of a to \"12345\"\n",
	    timePer/100000);

    /* Tcl_GetVar 100000 times */
    fprintf(stderr, "Tcl_GetVar of a==\"12345\" 100000 times\n");
    Tcl_GetTime(&start);
    for (i = 0;  i < 100000;  i++) {
	s = Tcl_GetVar2(interp, "a", NULL, TCL_LEAVE_ERR_MSG);
	if (s == NULL) {
	    return TCL_ERROR;
	}
    }
    Tcl_GetTime(&stop);
    timePer = (stop.sec - start.sec)*1000000 + (stop.usec - start.usec);
    fprintf(stderr, "   %.3f usec per Tcl_GetVar of a==\"12345\"\n",
	    timePer/100000);

    Tcl_ResetResult(interp);
    return TCL_OK;
}

/*
 *----------------------------------------------------------------------
 *
 * NoopCmd --
 *
 *	This procedure is just used to time the overhead involved in
 *	parsing and invoking a command.
 *
 * Results:
 *	None.
 *
 * Side effects:
 *	None.
 *
 *----------------------------------------------------------------------
 */

static int
NoopCmd(
    TCL_UNUSED(void *),
    TCL_UNUSED(Tcl_Interp *),
    TCL_UNUSED(int) /*argc*/,
    TCL_UNUSED(const char **) /*argv*/)
{
    return TCL_OK;
}

/*
 *----------------------------------------------------------------------
 *
 * NoopObjCmd --
 *
 *	This object-based procedure is just used to time the overhead
 *	involved in parsing and invoking a command.
 *
 * Results:
 *	Returns the TCL_OK result code.
 *
 * Side effects:
 *	None.
 *
 *----------------------------------------------------------------------
 */

static int
NoopObjCmd(
    TCL_UNUSED(void *),
    TCL_UNUSED(Tcl_Interp *),
    TCL_UNUSED(int) /*objc*/,
    TCL_UNUSED(Tcl_Obj *const *) /*objv*/)
{
    return TCL_OK;
}

/*
 *----------------------------------------------------------------------
 *
 * TeststringbytesObjCmd --
 *	Returns bytearray value of the bytes in argument string rep
 *
 * Results:
 *	Returns the TCL_OK result code.
 *
 * Side effects:
 *	None.
 *
 *----------------------------------------------------------------------
 */

static int
TeststringbytesObjCmd(
    TCL_UNUSED(void *),
    Tcl_Interp *interp,		/* Current interpreter. */
    int objc,			/* Number of arguments. */
    Tcl_Obj *const objv[])	/* The argument objects. */
{
    Tcl_Size n;
    const unsigned char *p;

    if (objc != 2) {
	Tcl_WrongNumArgs(interp, 1, objv, "value");
	return TCL_ERROR;
    }
    p = (const unsigned char *)Tcl_GetStringFromObj(objv[1], &n);
    Tcl_SetObjResult(interp, Tcl_NewByteArrayObj(p, n));
    return TCL_OK;
}

/*
 *----------------------------------------------------------------------
 *
 * TestpurebytesobjObjCmd --
 *
 *	This object-based procedure constructs a pure bytes object
 *	without type and with internal representation containing NULL's.
 *
 *	If no argument supplied it returns empty object with tclEmptyStringRep,
 *	otherwise it returns this as pure bytes object with bytes value equal
 *	string.
 *
 * Results:
 *	Returns the TCL_OK result code.
 *
 * Side effects:
 *	None.
 *
 *----------------------------------------------------------------------
 */

static int
TestpurebytesobjObjCmd(
    TCL_UNUSED(void *),
    Tcl_Interp *interp,		/* Current interpreter. */
    int objc,			/* Number of arguments. */
    Tcl_Obj *const objv[])	/* The argument objects. */
{
    Tcl_Obj *objPtr;

    if (objc > 2) {
	Tcl_WrongNumArgs(interp, 1, objv, "?string?");
	return TCL_ERROR;
    }
    objPtr = Tcl_NewObj();
    /*
    objPtr->internalRep.twoPtrValue.ptr1 = NULL;
    objPtr->internalRep.twoPtrValue.ptr2 = NULL;
    */
    memset(&objPtr->internalRep, 0, sizeof(objPtr->internalRep));
    if (objc == 2) {
	const char *s = Tcl_GetString(objv[1]);
	objPtr->length = objv[1]->length;
	objPtr->bytes = (char *)Tcl_Alloc(objPtr->length + 1);
	memcpy(objPtr->bytes, s, objPtr->length);
	objPtr->bytes[objPtr->length] = 0;
    }
    Tcl_SetObjResult(interp, objPtr);
    return TCL_OK;
}

/*
 *----------------------------------------------------------------------
 *
 * TestsetbytearraylengthObjCmd --
 *
 *	Testing command 'testsetbytearraylength` used to test the public
 *	interface routine Tcl_SetByteArrayLength().
 *
 * Results:
 *	Returns the TCL_OK result code.
 *
 * Side effects:
 *	None.
 *
 *----------------------------------------------------------------------
 */

static int
TestsetbytearraylengthObjCmd(
    TCL_UNUSED(void *),
    Tcl_Interp *interp,		/* Current interpreter. */
    int objc,			/* Number of arguments. */
    Tcl_Obj *const objv[])	/* The argument objects. */
{
    int n;
    Tcl_Obj *obj = NULL;

    if (objc != 3) {
	Tcl_WrongNumArgs(interp, 1, objv, "value length");
	return TCL_ERROR;
    }
    if (TCL_OK != Tcl_GetIntFromObj(interp, objv[2], &n)) {
	return TCL_ERROR;
    }
    obj = objv[1];
    if (Tcl_IsShared(obj)) {
	obj = Tcl_DuplicateObj(obj);
    }
    if (Tcl_SetByteArrayLength(obj, n) == NULL) {
	if (obj != objv[1]) {
	    Tcl_DecrRefCount(obj);
	}
	Tcl_AppendResult(interp, "expected bytes", NULL);
	return TCL_ERROR;
    }
    Tcl_SetObjResult(interp, obj);
    return TCL_OK;
}

/*
 *----------------------------------------------------------------------
 *
 * TestbytestringObjCmd --
 *
 *	This object-based procedure constructs a string which can
 *	possibly contain invalid UTF-8 bytes.
 *
 * Results:
 *	Returns the TCL_OK result code.
 *
 * Side effects:
 *	None.
 *
 *----------------------------------------------------------------------
 */

static int
TestbytestringObjCmd(
    TCL_UNUSED(void *),
    Tcl_Interp *interp,		/* Current interpreter. */
    int objc,			/* Number of arguments. */
    Tcl_Obj *const objv[])	/* The argument objects. */
{
<<<<<<< HEAD
    struct {
#if !defined(TCL_NO_DEPRECATED)
	int n; /* On purpose, not Tcl_Size, in order to demonstrate what happens */
#else
	Tcl_Size n;
#endif
	int m; /* This variable should not be overwritten */
    } x = {0, 1};
=======
    Tcl_Size n = 0;
>>>>>>> c0380860
    const char *p;

    if (objc != 2) {
	Tcl_WrongNumArgs(interp, 1, objv, "bytearray");
	return TCL_ERROR;
    }

    p = (const char *)Tcl_GetBytesFromObj(interp, objv[1], &x.n);
    if (p == NULL) {
	return TCL_ERROR;
    }
    if (x.m != 1) {
	Tcl_AppendResult(interp, "Tcl_GetBytesFromObj() overwrites variable", NULL);
	return TCL_ERROR;
    }
    Tcl_SetObjResult(interp, Tcl_NewStringObj(p, x.n));
    return TCL_OK;
}

/*
 *----------------------------------------------------------------------
 *
 * TestsetCmd --
 *
 *	Implements the "testset{err,noerr}" cmds that are used when testing
 *	Tcl_Set/GetVar C Api with/without TCL_LEAVE_ERR_MSG flag
 *
 * Results:
 *	A standard Tcl result.
 *
 * Side effects:
 *     Variables may be set.
 *
 *----------------------------------------------------------------------
 */

static int
TestsetCmd(
    void *data,		/* Additional flags for Get/SetVar2. */
    Tcl_Interp *interp,/* Current interpreter. */
    int argc,			/* Number of arguments. */
    const char **argv)		/* Argument strings. */
{
    int flags = PTR2INT(data);
    const char *value;

    if (argc == 2) {
	Tcl_AppendResult(interp, "before get", NULL);
	value = Tcl_GetVar2(interp, argv[1], NULL, flags);
	if (value == NULL) {
	    return TCL_ERROR;
	}
	Tcl_AppendElement(interp, value);
	return TCL_OK;
    } else if (argc == 3) {
	Tcl_AppendResult(interp, "before set", NULL);
	value = Tcl_SetVar2(interp, argv[1], NULL, argv[2], flags);
	if (value == NULL) {
	    return TCL_ERROR;
	}
	Tcl_AppendElement(interp, value);
	return TCL_OK;
    } else {
	Tcl_AppendResult(interp, "wrong # args: should be \"",
		argv[0], " varName ?newValue?\"", NULL);
	return TCL_ERROR;
    }
}
static int
Testset2Cmd(
    void *data,		/* Additional flags for Get/SetVar2. */
    Tcl_Interp *interp,/* Current interpreter. */
    int argc,			/* Number of arguments. */
    const char **argv)		/* Argument strings. */
{
    int flags = PTR2INT(data);
    const char *value;

    if (argc == 3) {
	Tcl_AppendResult(interp, "before get", NULL);
	value = Tcl_GetVar2(interp, argv[1], argv[2], flags);
	if (value == NULL) {
	    return TCL_ERROR;
	}
	Tcl_AppendElement(interp, value);
	return TCL_OK;
    } else if (argc == 4) {
	Tcl_AppendResult(interp, "before set", NULL);
	value = Tcl_SetVar2(interp, argv[1], argv[2], argv[3], flags);
	if (value == NULL) {
	    return TCL_ERROR;
	}
	Tcl_AppendElement(interp, value);
	return TCL_OK;
    } else {
	Tcl_AppendResult(interp, "wrong # args: should be \"",
		argv[0], " varName elemName ?newValue?\"", NULL);
	return TCL_ERROR;
    }
}

/*
 *----------------------------------------------------------------------
 *
 * TestmainthreadCmd  --
 *
 *	Implements the "testmainthread" cmd that is used to test the
 *	'Tcl_GetCurrentThread' API.
 *
 * Results:
 *	A standard Tcl result.
 *
 * Side effects:
 *	None.
 *
 *----------------------------------------------------------------------
 */

static int
TestmainthreadCmd(
    TCL_UNUSED(void *),
    Tcl_Interp *interp,/* Current interpreter. */
    int argc,			/* Number of arguments. */
    TCL_UNUSED(const char **) /*argv*/)
{
    if (argc == 1) {
	Tcl_Obj *idObj = Tcl_NewWideIntObj((Tcl_WideInt)(size_t)Tcl_GetCurrentThread());

	Tcl_SetObjResult(interp, idObj);
	return TCL_OK;
    } else {
	Tcl_AppendResult(interp, "wrong # args", NULL);
	return TCL_ERROR;
    }
}

/*
 *----------------------------------------------------------------------
 *
 * MainLoop --
 *
 *	A main loop set by TestsetmainloopCmd below.
 *
 * Results:
 *	None.
 *
 * Side effects:
 *	Event handlers could do anything.
 *
 *----------------------------------------------------------------------
 */

static void
MainLoop(void)
{
    while (!exitMainLoop) {
	Tcl_DoOneEvent(0);
    }
    fprintf(stdout,"Exit MainLoop\n");
    fflush(stdout);
}

/*
 *----------------------------------------------------------------------
 *
 * TestsetmainloopCmd  --
 *
 *	Implements the "testsetmainloop" cmd that is used to test the
 *	'Tcl_SetMainLoop' API.
 *
 * Results:
 *	A standard Tcl result.
 *
 * Side effects:
 *	None.
 *
 *----------------------------------------------------------------------
 */

static int
TestsetmainloopCmd(
    TCL_UNUSED(void *),
    TCL_UNUSED(Tcl_Interp *),
    TCL_UNUSED(int) /*argc*/,
    TCL_UNUSED(const char **) /*argv*/)
{
    exitMainLoop = 0;
    Tcl_SetMainLoop(MainLoop);
    return TCL_OK;
}

/*
 *----------------------------------------------------------------------
 *
 * TestexitmainloopCmd  --
 *
 *	Implements the "testexitmainloop" cmd that is used to test the
 *	'Tcl_SetMainLoop' API.
 *
 * Results:
 *	A standard Tcl result.
 *
 * Side effects:
 *	None.
 *
 *----------------------------------------------------------------------
 */

static int
TestexitmainloopCmd(
    TCL_UNUSED(void *),
    TCL_UNUSED(Tcl_Interp *),
    TCL_UNUSED(int) /*argc*/,
    TCL_UNUSED(const char **) /*argv*/)
{
    exitMainLoop = 1;
    return TCL_OK;
}

/*
 *----------------------------------------------------------------------
 *
 * TestChannelCmd --
 *
 *	Implements the Tcl "testchannel" debugging command and its
 *	subcommands. This is part of the testing environment.
 *
 * Results:
 *	A standard Tcl result.
 *
 * Side effects:
 *	None.
 *
 *----------------------------------------------------------------------
 */

static int
TestChannelCmd(
    TCL_UNUSED(void *),
    Tcl_Interp *interp,		/* Interpreter for result. */
    int argc,			/* Count of additional args. */
    const char **argv)		/* Additional arg strings. */
{
    const char *cmdName;	/* Sub command. */
    Tcl_HashTable *hTblPtr;	/* Hash table of channels. */
    Tcl_HashSearch hSearch;	/* Search variable. */
    Tcl_HashEntry *hPtr;	/* Search variable. */
    Channel *chanPtr;		/* The actual channel. */
    ChannelState *statePtr;	/* state info for channel */
    Tcl_Channel chan;		/* The opaque type. */
    size_t len;			/* Length of subcommand string. */
    int IOQueued;		/* How much IO is queued inside channel? */
    char buf[TCL_INTEGER_SPACE];/* For snprintf. */
    int mode;			/* rw mode of the channel */

    if (argc < 2) {
	Tcl_AppendResult(interp, "wrong # args: should be \"", argv[0],
		" subcommand ?additional args..?\"", NULL);
	return TCL_ERROR;
    }
    cmdName = argv[1];
    len = strlen(cmdName);

    chanPtr = NULL;

    if (argc > 2) {
	if ((cmdName[0] == 's') && (strncmp(cmdName, "splice", len) == 0)) {
	    /* For splice access the pool of detached channels.
	     * Locate channel, remove from the list.
	     */

	    TestChannel **nextPtrPtr, *curPtr;

	    chan = (Tcl_Channel) NULL;
	    for (nextPtrPtr = &firstDetached, curPtr = firstDetached;
		 curPtr != NULL;
		 nextPtrPtr = &(curPtr->nextPtr), curPtr = curPtr->nextPtr) {

		if (strcmp(argv[2], Tcl_GetChannelName(curPtr->chan)) == 0) {
		    *nextPtrPtr = curPtr->nextPtr;
		    curPtr->nextPtr = NULL;
		    chan = curPtr->chan;
		    Tcl_Free(curPtr);
		    break;
		}
	    }
	} else {
	    chan = Tcl_GetChannel(interp, argv[2], &mode);
	}
	if (chan == (Tcl_Channel) NULL) {
	    return TCL_ERROR;
	}
	chanPtr		= (Channel *) chan;
	statePtr	= chanPtr->state;
	chanPtr		= statePtr->topChanPtr;
	chan		= (Tcl_Channel) chanPtr;
    } else {
	statePtr	= NULL;
	chan		= NULL;
    }

    if ((cmdName[0] == 's') && (strncmp(cmdName, "setchannelerror", len) == 0)) {

	Tcl_Obj *msg = Tcl_NewStringObj(argv[3], -1);

	Tcl_IncrRefCount(msg);
	Tcl_SetChannelError(chan, msg);
	Tcl_DecrRefCount(msg);

	Tcl_GetChannelError(chan, &msg);
	Tcl_SetObjResult(interp, msg);
	Tcl_DecrRefCount(msg);
	return TCL_OK;
    }
    if ((cmdName[0] == 's') && (strncmp(cmdName, "setchannelerrorinterp", len) == 0)) {

	Tcl_Obj *msg = Tcl_NewStringObj(argv[3], -1);

	Tcl_IncrRefCount(msg);
	Tcl_SetChannelErrorInterp(interp, msg);
	Tcl_DecrRefCount(msg);

	Tcl_GetChannelErrorInterp(interp, &msg);
	Tcl_SetObjResult(interp, msg);
	Tcl_DecrRefCount(msg);
	return TCL_OK;
    }

    /*
     * "cut" is actually more a simplified detach facility as provided by the
     * Thread package. Without the safeguards of a regular command (no
     * checking that the command is truly cut'able, no mutexes for
     * thread-safety). Its complementary command is "splice", see below.
     */

    if ((cmdName[0] == 'c') && (strncmp(cmdName, "cut", len) == 0)) {
	TestChannel *det;

	if (argc != 3) {
	    Tcl_AppendResult(interp, "wrong # args: should be \"", argv[0],
		    " cut channelName\"", NULL);
	    return TCL_ERROR;
	}

	Tcl_RegisterChannel(NULL, chan); /* prevent closing */
	Tcl_UnregisterChannel(interp, chan);

	Tcl_CutChannel(chan);

	/* Remember the channel in the pool of detached channels */

	det = (TestChannel *)Tcl_Alloc(sizeof(TestChannel));
	det->chan     = chan;
	det->nextPtr  = firstDetached;
	firstDetached = det;

	return TCL_OK;
    }

    if ((cmdName[0] == 'c') &&
	    (strncmp(cmdName, "clearchannelhandlers", len) == 0)) {
	if (argc != 3) {
	    Tcl_AppendResult(interp, "wrong # args: should be \"", argv[0],
		    " clearchannelhandlers channelName\"", NULL);
	    return TCL_ERROR;
	}
	Tcl_ClearChannelHandlers(chan);
	return TCL_OK;
    }

    if ((cmdName[0] == 'i') && (strncmp(cmdName, "info", len) == 0)) {
	if (argc != 3) {
	    Tcl_AppendResult(interp, "wrong # args: should be \"", argv[0],
		    " info channelName\"", NULL);
	    return TCL_ERROR;
	}
	Tcl_AppendElement(interp, argv[2]);
	Tcl_AppendElement(interp, Tcl_ChannelName(chanPtr->typePtr));
	if (statePtr->flags & TCL_READABLE) {
	    Tcl_AppendElement(interp, "read");
	} else {
	    Tcl_AppendElement(interp, "");
	}
	if (statePtr->flags & TCL_WRITABLE) {
	    Tcl_AppendElement(interp, "write");
	} else {
	    Tcl_AppendElement(interp, "");
	}
	if (statePtr->flags & CHANNEL_NONBLOCKING) {
	    Tcl_AppendElement(interp, "nonblocking");
	} else {
	    Tcl_AppendElement(interp, "blocking");
	}
	if (statePtr->flags & CHANNEL_LINEBUFFERED) {
	    Tcl_AppendElement(interp, "line");
	} else if (statePtr->flags & CHANNEL_UNBUFFERED) {
	    Tcl_AppendElement(interp, "none");
	} else {
	    Tcl_AppendElement(interp, "full");
	}
	if (statePtr->flags & BG_FLUSH_SCHEDULED) {
	    Tcl_AppendElement(interp, "async_flush");
	} else {
	    Tcl_AppendElement(interp, "");
	}
	if (statePtr->flags & CHANNEL_EOF) {
	    Tcl_AppendElement(interp, "eof");
	} else {
	    Tcl_AppendElement(interp, "");
	}
	if (statePtr->flags & CHANNEL_BLOCKED) {
	    Tcl_AppendElement(interp, "blocked");
	} else {
	    Tcl_AppendElement(interp, "unblocked");
	}
	if (statePtr->inputTranslation == TCL_TRANSLATE_AUTO) {
	    Tcl_AppendElement(interp, "auto");
	    if (statePtr->flags & INPUT_SAW_CR) {
		Tcl_AppendElement(interp, "saw_cr");
	    } else {
		Tcl_AppendElement(interp, "");
	    }
	} else if (statePtr->inputTranslation == TCL_TRANSLATE_LF) {
	    Tcl_AppendElement(interp, "lf");
	    Tcl_AppendElement(interp, "");
	} else if (statePtr->inputTranslation == TCL_TRANSLATE_CR) {
	    Tcl_AppendElement(interp, "cr");
	    Tcl_AppendElement(interp, "");
	} else if (statePtr->inputTranslation == TCL_TRANSLATE_CRLF) {
	    Tcl_AppendElement(interp, "crlf");
	    if (statePtr->flags & INPUT_SAW_CR) {
		Tcl_AppendElement(interp, "queued_cr");
	    } else {
		Tcl_AppendElement(interp, "");
	    }
	}
	if (statePtr->outputTranslation == TCL_TRANSLATE_AUTO) {
	    Tcl_AppendElement(interp, "auto");
	} else if (statePtr->outputTranslation == TCL_TRANSLATE_LF) {
	    Tcl_AppendElement(interp, "lf");
	} else if (statePtr->outputTranslation == TCL_TRANSLATE_CR) {
	    Tcl_AppendElement(interp, "cr");
	} else if (statePtr->outputTranslation == TCL_TRANSLATE_CRLF) {
	    Tcl_AppendElement(interp, "crlf");
	}
	IOQueued = Tcl_InputBuffered(chan);
	TclFormatInt(buf, IOQueued);
	Tcl_AppendElement(interp, buf);

	IOQueued = Tcl_OutputBuffered(chan);
	TclFormatInt(buf, IOQueued);
	Tcl_AppendElement(interp, buf);

	TclFormatInt(buf, (int)Tcl_Tell(chan));
	Tcl_AppendElement(interp, buf);

	TclFormatInt(buf, statePtr->refCount);
	Tcl_AppendElement(interp, buf);

	return TCL_OK;
    }

    if ((cmdName[0] == 'i') &&
	    (strncmp(cmdName, "inputbuffered", len) == 0)) {
	if (argc != 3) {
	    Tcl_AppendResult(interp, "channel name required", NULL);
	    return TCL_ERROR;
	}
	IOQueued = Tcl_InputBuffered(chan);
	TclFormatInt(buf, IOQueued);
	Tcl_AppendResult(interp, buf, NULL);
	return TCL_OK;
    }

    if ((cmdName[0] == 'i') && (strncmp(cmdName, "isshared", len) == 0)) {
	if (argc != 3) {
	    Tcl_AppendResult(interp, "channel name required", NULL);
	    return TCL_ERROR;
	}

	TclFormatInt(buf, Tcl_IsChannelShared(chan));
	Tcl_AppendResult(interp, buf, NULL);
	return TCL_OK;
    }

    if ((cmdName[0] == 'i') && (strncmp(cmdName, "isstandard", len) == 0)) {
	if (argc != 3) {
	    Tcl_AppendResult(interp, "channel name required", NULL);
	    return TCL_ERROR;
	}

	TclFormatInt(buf, Tcl_IsStandardChannel(chan));
	Tcl_AppendResult(interp, buf, NULL);
	return TCL_OK;
    }

    if ((cmdName[0] == 'm') && (strncmp(cmdName, "mode", len) == 0)) {
	if (argc != 3) {
	    Tcl_AppendResult(interp, "channel name required", NULL);
	    return TCL_ERROR;
	}

	if (statePtr->flags & TCL_READABLE) {
	    Tcl_AppendElement(interp, "read");
	} else {
	    Tcl_AppendElement(interp, "");
	}
	if (statePtr->flags & TCL_WRITABLE) {
	    Tcl_AppendElement(interp, "write");
	} else {
	    Tcl_AppendElement(interp, "");
	}
	return TCL_OK;
    }

    if ((cmdName[0] == 'm') && (strncmp(cmdName, "maxmode", len) == 0)) {
	if (argc != 3) {
	    Tcl_AppendResult(interp, "channel name required", NULL);
	    return TCL_ERROR;
	}

	if (statePtr->maxPerms & TCL_READABLE) {
	    Tcl_AppendElement(interp, "read");
	} else {
	    Tcl_AppendElement(interp, "");
	}
	if (statePtr->maxPerms & TCL_WRITABLE) {
	    Tcl_AppendElement(interp, "write");
	} else {
	    Tcl_AppendElement(interp, "");
	}
	return TCL_OK;
    }

    if ((cmdName[0] == 'm') && (strncmp(cmdName, "mremove-rd", len) == 0)) {
        if (argc != 3) {
            Tcl_AppendResult(interp, "channel name required",
                    (char *) NULL);
            return TCL_ERROR;
        }

	return Tcl_RemoveChannelMode(interp, chan, TCL_READABLE);
    }

    if ((cmdName[0] == 'm') && (strncmp(cmdName, "mremove-wr", len) == 0)) {
        if (argc != 3) {
            Tcl_AppendResult(interp, "channel name required",
                    (char *) NULL);
            return TCL_ERROR;
        }

	return Tcl_RemoveChannelMode(interp, chan, TCL_WRITABLE);
    }

    if ((cmdName[0] == 'm') && (strncmp(cmdName, "mthread", len) == 0)) {
	if (argc != 3) {
	    Tcl_AppendResult(interp, "channel name required", NULL);
	    return TCL_ERROR;
	}

	Tcl_SetObjResult(interp, Tcl_NewWideIntObj(
		(Tcl_WideInt) (size_t) Tcl_GetChannelThread(chan)));
	return TCL_OK;
    }

    if ((cmdName[0] == 'n') && (strncmp(cmdName, "name", len) == 0)) {
	if (argc != 3) {
	    Tcl_AppendResult(interp, "channel name required", NULL);
	    return TCL_ERROR;
	}
	Tcl_AppendResult(interp, statePtr->channelName, NULL);
	return TCL_OK;
    }

    if ((cmdName[0] == 'o') && (strncmp(cmdName, "open", len) == 0)) {
	hTblPtr = (Tcl_HashTable *) Tcl_GetAssocData(interp, "tclIO", NULL);
	if (hTblPtr == NULL) {
	    return TCL_OK;
	}
	for (hPtr = Tcl_FirstHashEntry(hTblPtr, &hSearch);
	     hPtr != NULL;
	     hPtr = Tcl_NextHashEntry(&hSearch)) {
	    Tcl_AppendElement(interp, (char *)Tcl_GetHashKey(hTblPtr, hPtr));
	}
	return TCL_OK;
    }

    if ((cmdName[0] == 'o') &&
	    (strncmp(cmdName, "outputbuffered", len) == 0)) {
	if (argc != 3) {
	    Tcl_AppendResult(interp, "channel name required", NULL);
	    return TCL_ERROR;
	}

	IOQueued = Tcl_OutputBuffered(chan);
	TclFormatInt(buf, IOQueued);
	Tcl_AppendResult(interp, buf, NULL);
	return TCL_OK;
    }

    if ((cmdName[0] == 'q') &&
	    (strncmp(cmdName, "queuedcr", len) == 0)) {
	if (argc != 3) {
	    Tcl_AppendResult(interp, "channel name required", NULL);
	    return TCL_ERROR;
	}

	Tcl_AppendResult(interp,
		(statePtr->flags & INPUT_SAW_CR) ? "1" : "0", NULL);
	return TCL_OK;
    }

    if ((cmdName[0] == 'r') && (strncmp(cmdName, "readable", len) == 0)) {
	hTblPtr = (Tcl_HashTable *) Tcl_GetAssocData(interp, "tclIO", NULL);
	if (hTblPtr == NULL) {
	    return TCL_OK;
	}
	for (hPtr = Tcl_FirstHashEntry(hTblPtr, &hSearch);
	     hPtr != NULL;
	     hPtr = Tcl_NextHashEntry(&hSearch)) {
	    chanPtr  = (Channel *) Tcl_GetHashValue(hPtr);
	    statePtr = chanPtr->state;
	    if (statePtr->flags & TCL_READABLE) {
		Tcl_AppendElement(interp, (char *)Tcl_GetHashKey(hTblPtr, hPtr));
	    }
	}
	return TCL_OK;
    }

    if ((cmdName[0] == 'r') && (strncmp(cmdName, "refcount", len) == 0)) {
	if (argc != 3) {
	    Tcl_AppendResult(interp, "channel name required", NULL);
	    return TCL_ERROR;
	}

	TclFormatInt(buf, statePtr->refCount);
	Tcl_AppendResult(interp, buf, NULL);
	return TCL_OK;
    }

    /*
     * "splice" is actually more a simplified attach facility as provided by
     * the Thread package. Without the safeguards of a regular command (no
     * checking that the command is truly cut'able, no mutexes for
     * thread-safety). Its complementary command is "cut", see above.
     */

    if ((cmdName[0] == 's') && (strncmp(cmdName, "splice", len) == 0)) {
	if (argc != 3) {
	    Tcl_AppendResult(interp, "channel name required", NULL);
	    return TCL_ERROR;
	}

	Tcl_SpliceChannel(chan);

	Tcl_RegisterChannel(interp, chan);
	Tcl_UnregisterChannel(NULL, chan);

	return TCL_OK;
    }

    if ((cmdName[0] == 't') && (strncmp(cmdName, "type", len) == 0)) {
	if (argc != 3) {
	    Tcl_AppendResult(interp, "channel name required", NULL);
	    return TCL_ERROR;
	}
	Tcl_AppendResult(interp, Tcl_ChannelName(chanPtr->typePtr), NULL);
	return TCL_OK;
    }

    if ((cmdName[0] == 'w') && (strncmp(cmdName, "writable", len) == 0)) {
	hTblPtr = (Tcl_HashTable *) Tcl_GetAssocData(interp, "tclIO", NULL);
	if (hTblPtr == NULL) {
	    return TCL_OK;
	}
	for (hPtr = Tcl_FirstHashEntry(hTblPtr, &hSearch);
		hPtr != NULL; hPtr = Tcl_NextHashEntry(&hSearch)) {
	    chanPtr = (Channel *) Tcl_GetHashValue(hPtr);
	    statePtr = chanPtr->state;
	    if (statePtr->flags & TCL_WRITABLE) {
		Tcl_AppendElement(interp, (char *)Tcl_GetHashKey(hTblPtr, hPtr));
	    }
	}
	return TCL_OK;
    }

    if ((cmdName[0] == 't') && (strncmp(cmdName, "transform", len) == 0)) {
	/*
	 * Syntax: transform channel -command command
	 */

	if (argc != 5) {
	    Tcl_AppendResult(interp, "wrong # args: should be \"", argv[0],
		    " transform channelId -command cmd\"", NULL);
	    return TCL_ERROR;
	}
	if (strcmp(argv[3], "-command") != 0) {
	    Tcl_AppendResult(interp, "bad argument \"", argv[3],
		    "\": should be \"-command\"", NULL);
	    return TCL_ERROR;
	}

	return TclChannelTransform(interp, chan,
		Tcl_NewStringObj(argv[4], -1));
    }

    if ((cmdName[0] == 'u') && (strncmp(cmdName, "unstack", len) == 0)) {
	/*
	 * Syntax: unstack channel
	 */

	if (argc != 3) {
	    Tcl_AppendResult(interp, "wrong # args: should be \"", argv[0],
		    " unstack channel\"", NULL);
	    return TCL_ERROR;
	}
	return Tcl_UnstackChannel(interp, chan);
    }

    Tcl_AppendResult(interp, "bad option \"", cmdName, "\": should be "
	    "cut, clearchannelhandlers, info, isshared, mode, open, "
	    "readable, splice, writable, transform, unstack", NULL);
    return TCL_ERROR;
}

/*
 *----------------------------------------------------------------------
 *
 * TestChannelEventCmd --
 *
 *	This procedure implements the "testchannelevent" command. It is used
 *	to test the Tcl channel event mechanism.
 *
 * Results:
 *	A standard Tcl result.
 *
 * Side effects:
 *	Creates, deletes and returns channel event handlers.
 *
 *----------------------------------------------------------------------
 */

static int
TestChannelEventCmd(
    TCL_UNUSED(void *),
    Tcl_Interp *interp,		/* Current interpreter. */
    int argc,			/* Number of arguments. */
    const char **argv)		/* Argument strings. */
{
    Tcl_Obj *resultListPtr;
    Channel *chanPtr;
    ChannelState *statePtr;	/* state info for channel */
    EventScriptRecord *esPtr, *prevEsPtr, *nextEsPtr;
    const char *cmd;
    int index, i, mask, len;

    if ((argc < 3) || (argc > 5)) {
	Tcl_AppendResult(interp, "wrong # args: should be \"", argv[0],
		" channelName cmd ?arg1? ?arg2?\"", NULL);
	return TCL_ERROR;
    }
    chanPtr = (Channel *) Tcl_GetChannel(interp, argv[1], NULL);
    if (chanPtr == NULL) {
	return TCL_ERROR;
    }
    statePtr = chanPtr->state;

    cmd = argv[2];
    len = strlen(cmd);
    if ((cmd[0] == 'a') && (strncmp(cmd, "add", len) == 0)) {
	if (argc != 5) {
	    Tcl_AppendResult(interp, "wrong # args: should be \"", argv[0],
		    " channelName add eventSpec script\"", NULL);
	    return TCL_ERROR;
	}
	if (strcmp(argv[3], "readable") == 0) {
	    mask = TCL_READABLE;
	} else if (strcmp(argv[3], "writable") == 0) {
	    mask = TCL_WRITABLE;
	} else if (strcmp(argv[3], "none") == 0) {
	    mask = 0;
	} else {
	    Tcl_AppendResult(interp, "bad event name \"", argv[3],
		    "\": must be readable, writable, or none", NULL);
	    return TCL_ERROR;
	}

	esPtr = (EventScriptRecord *)Tcl_Alloc(sizeof(EventScriptRecord));
	esPtr->nextPtr = statePtr->scriptRecordPtr;
	statePtr->scriptRecordPtr = esPtr;

	esPtr->chanPtr = chanPtr;
	esPtr->interp = interp;
	esPtr->mask = mask;
	esPtr->scriptPtr = Tcl_NewStringObj(argv[4], -1);
	Tcl_IncrRefCount(esPtr->scriptPtr);

	Tcl_CreateChannelHandler((Tcl_Channel) chanPtr, mask,
		TclChannelEventScriptInvoker, esPtr);

	return TCL_OK;
    }

    if ((cmd[0] == 'd') && (strncmp(cmd, "delete", len) == 0)) {
	if (argc != 4) {
	    Tcl_AppendResult(interp, "wrong # args: should be \"", argv[0],
		    " channelName delete index\"", NULL);
	    return TCL_ERROR;
	}
	if (Tcl_GetInt(interp, argv[3], &index) == TCL_ERROR) {
	    return TCL_ERROR;
	}
	if (index < 0) {
	    Tcl_AppendResult(interp, "bad event index: ", argv[3],
		    ": must be nonnegative", NULL);
	    return TCL_ERROR;
	}
	for (i = 0, esPtr = statePtr->scriptRecordPtr;
	     (i < index) && (esPtr != NULL);
	     i++, esPtr = esPtr->nextPtr) {
	    /* Empty loop body. */
	}
	if (esPtr == NULL) {
	    Tcl_AppendResult(interp, "bad event index ", argv[3],
		    ": out of range", NULL);
	    return TCL_ERROR;
	}
	if (esPtr == statePtr->scriptRecordPtr) {
	    statePtr->scriptRecordPtr = esPtr->nextPtr;
	} else {
	    for (prevEsPtr = statePtr->scriptRecordPtr;
		 (prevEsPtr != NULL) &&
		     (prevEsPtr->nextPtr != esPtr);
		 prevEsPtr = prevEsPtr->nextPtr) {
		/* Empty loop body. */
	    }
	    if (prevEsPtr == NULL) {
		Tcl_Panic("TestChannelEventCmd: damaged event script list");
	    }
	    prevEsPtr->nextPtr = esPtr->nextPtr;
	}
	Tcl_DeleteChannelHandler((Tcl_Channel) chanPtr,
		TclChannelEventScriptInvoker, esPtr);
	Tcl_DecrRefCount(esPtr->scriptPtr);
	Tcl_Free(esPtr);

	return TCL_OK;
    }

    if ((cmd[0] == 'l') && (strncmp(cmd, "list", len) == 0)) {
	if (argc != 3) {
	    Tcl_AppendResult(interp, "wrong # args: should be \"", argv[0],
		    " channelName list\"", NULL);
	    return TCL_ERROR;
	}
	resultListPtr = Tcl_GetObjResult(interp);
	for (esPtr = statePtr->scriptRecordPtr;
	     esPtr != NULL;
	     esPtr = esPtr->nextPtr) {
	    if (esPtr->mask) {
		Tcl_ListObjAppendElement(interp, resultListPtr, Tcl_NewStringObj(
		    (esPtr->mask == TCL_READABLE) ? "readable" : "writable", -1));
	    } else {
		Tcl_ListObjAppendElement(interp, resultListPtr,
			Tcl_NewStringObj("none", -1));
	    }
	    Tcl_ListObjAppendElement(interp, resultListPtr, esPtr->scriptPtr);
	}
	Tcl_SetObjResult(interp, resultListPtr);
	return TCL_OK;
    }

    if ((cmd[0] == 'r') && (strncmp(cmd, "removeall", len) == 0)) {
	if (argc != 3) {
	    Tcl_AppendResult(interp, "wrong # args: should be \"", argv[0],
		    " channelName removeall\"", NULL);
	    return TCL_ERROR;
	}
	for (esPtr = statePtr->scriptRecordPtr;
	     esPtr != NULL;
	     esPtr = nextEsPtr) {
	    nextEsPtr = esPtr->nextPtr;
	    Tcl_DeleteChannelHandler((Tcl_Channel) chanPtr,
		    TclChannelEventScriptInvoker, esPtr);
	    Tcl_DecrRefCount(esPtr->scriptPtr);
	    Tcl_Free(esPtr);
	}
	statePtr->scriptRecordPtr = NULL;
	return TCL_OK;
    }

    if	((cmd[0] == 's') && (strncmp(cmd, "set", len) == 0)) {
	if (argc != 5) {
	    Tcl_AppendResult(interp, "wrong # args: should be \"", argv[0],
		    " channelName delete index event\"", NULL);
	    return TCL_ERROR;
	}
	if (Tcl_GetInt(interp, argv[3], &index) == TCL_ERROR) {
	    return TCL_ERROR;
	}
	if (index < 0) {
	    Tcl_AppendResult(interp, "bad event index: ", argv[3],
		    ": must be nonnegative", NULL);
	    return TCL_ERROR;
	}
	for (i = 0, esPtr = statePtr->scriptRecordPtr;
	     (i < index) && (esPtr != NULL);
	     i++, esPtr = esPtr->nextPtr) {
	    /* Empty loop body. */
	}
	if (esPtr == NULL) {
	    Tcl_AppendResult(interp, "bad event index ", argv[3],
		    ": out of range", NULL);
	    return TCL_ERROR;
	}

	if (strcmp(argv[4], "readable") == 0) {
	    mask = TCL_READABLE;
	} else if (strcmp(argv[4], "writable") == 0) {
	    mask = TCL_WRITABLE;
	} else if (strcmp(argv[4], "none") == 0) {
	    mask = 0;
	} else {
	    Tcl_AppendResult(interp, "bad event name \"", argv[4],
		    "\": must be readable, writable, or none", NULL);
	    return TCL_ERROR;
	}
	esPtr->mask = mask;
	Tcl_CreateChannelHandler((Tcl_Channel) chanPtr, mask,
		TclChannelEventScriptInvoker, esPtr);
	return TCL_OK;
    }
    Tcl_AppendResult(interp, "bad command ", cmd, ", must be one of "
	    "add, delete, list, set, or removeall", NULL);
    return TCL_ERROR;
}

/*
 *----------------------------------------------------------------------
 *
 * TestSocketCmd --
 *
 *	Implements the Tcl "testsocket" debugging command and its
 *	subcommands. This is part of the testing environment.
 *
 * Results:
 *	A standard Tcl result.
 *
 * Side effects:
 *	None.
 *
 *----------------------------------------------------------------------
 */

#define TCP_ASYNC_TEST_MODE	(1<<8)	/* Async testing activated.  Do not
					 * automatically continue connection
					 * process. */

static int
TestSocketCmd(
    TCL_UNUSED(void *),
    Tcl_Interp *interp,		/* Interpreter for result. */
    int argc,			/* Count of additional args. */
    const char **argv)		/* Additional arg strings. */
{
    const char *cmdName;	/* Sub command. */
    size_t len;			/* Length of subcommand string. */

    if (argc < 2) {
	Tcl_AppendResult(interp, "wrong # args: should be \"", argv[0],
		" subcommand ?additional args..?\"", NULL);
	return TCL_ERROR;
    }
    cmdName = argv[1];
    len = strlen(cmdName);

    if ((cmdName[0] == 't') && (strncmp(cmdName, "testflags", len) == 0)) {
        Tcl_Channel hChannel;
        int modePtr;
        int testMode;
        TcpState *statePtr;
        /* Set test value in the socket driver
         */
        /* Check for argument "channel name"
         */
        if (argc < 4) {
            Tcl_AppendResult(interp, "wrong # args: should be \"", argv[0],
                    " testflags channel flags\"", NULL);
            return TCL_ERROR;
        }
        hChannel = Tcl_GetChannel(interp, argv[2], &modePtr);
        if ( NULL == hChannel ) {
            Tcl_AppendResult(interp, "unknown channel:", argv[2], NULL);
            return TCL_ERROR;
        }
        statePtr = (TcpState *)Tcl_GetChannelInstanceData(hChannel);
        if ( NULL == statePtr) {
            Tcl_AppendResult(interp, "No channel instance data:", argv[2],
                    NULL);
            return TCL_ERROR;
        }
        if (Tcl_GetBoolean(interp, argv[3], &testMode) != TCL_OK) {
            return TCL_ERROR;
        }
        if (testMode) {
            statePtr->flags |= TCP_ASYNC_TEST_MODE;
        } else {
            statePtr->flags &= ~TCP_ASYNC_TEST_MODE;
        }
        return TCL_OK;
    }

    Tcl_AppendResult(interp, "bad option \"", cmdName, "\": should be "
	    "testflags", NULL);
    return TCL_ERROR;
}

/*
 *----------------------------------------------------------------------
 *
 * TestServiceModeCmd --
 *
 *	This procedure implements the "testservicemode" command which gets or
 *      sets the current Tcl ServiceMode.  There are several tests which open
 *      a file and assign various handlers to it.  For these tests to be
 *      deterministic it is important that file events not be processed until
 *      all of the handlers are in place.
 *
 * Results:
 *	A standard Tcl result.
 *
 * Side effects:
 *	May change the ServiceMode setting.
 *
 *----------------------------------------------------------------------
 */

static int
TestServiceModeCmd(
    TCL_UNUSED(void *),
    Tcl_Interp *interp,		/* Current interpreter. */
    int argc,			/* Number of arguments. */
    const char **argv)		/* Argument strings. */
{
    int newmode, oldmode;
    if (argc > 2) {
        Tcl_AppendResult(interp, "wrong # args: should be \"", argv[0],
                         " ?newmode?\"", NULL);
        return TCL_ERROR;
    }
    oldmode = (Tcl_GetServiceMode() != TCL_SERVICE_NONE);
    if (argc == 2) {
        if (Tcl_GetInt(interp, argv[1], &newmode) == TCL_ERROR) {
            return TCL_ERROR;
        }
        if (newmode == 0) {
            Tcl_SetServiceMode(TCL_SERVICE_NONE);
        } else {
            Tcl_SetServiceMode(TCL_SERVICE_ALL);
        }
    }
    Tcl_SetObjResult(interp, Tcl_NewWideIntObj(oldmode));
    return TCL_OK;
}

/*
 *----------------------------------------------------------------------
 *
 * TestWrongNumArgsObjCmd --
 *
 *	Test the Tcl_WrongNumArgs function.
 *
 * Results:
 *	Standard Tcl result.
 *
 * Side effects:
 *	Sets interpreter result.
 *
 *----------------------------------------------------------------------
 */

static int
TestWrongNumArgsObjCmd(
    TCL_UNUSED(void *),
    Tcl_Interp *interp,		/* Current interpreter. */
    Tcl_Size objc,			/* Number of arguments. */
    Tcl_Obj *const objv[])	/* Argument objects. */
{
    Tcl_Size i, length;
    const char *msg;

    if (objc < 3) {
	goto insufArgs;
    }

    if (Tcl_GetIntForIndex(interp, objv[1], TCL_INDEX_NONE, &i) != TCL_OK) {
	return TCL_ERROR;
    }

    msg = Tcl_GetStringFromObj(objv[2], &length);
    if (length == 0) {
	msg = NULL;
    }

    if (i > objc - 3) {
	/*
	 * Asked for more arguments than were given.
	 */
    insufArgs:
	Tcl_AppendResult(interp, "insufficient arguments", NULL);
	return TCL_ERROR;
    }

    Tcl_WrongNumArgs(interp, i, &(objv[3]), msg);
    return TCL_OK;
}

/*
 *----------------------------------------------------------------------
 *
 * TestGetIndexFromObjStructObjCmd --
 *
 *	Test the Tcl_GetIndexFromObjStruct function.
 *
 * Results:
 *	Standard Tcl result.
 *
 * Side effects:
 *	Sets interpreter result.
 *
 *----------------------------------------------------------------------
 */

static int
TestGetIndexFromObjStructObjCmd(
    TCL_UNUSED(void *),
    Tcl_Interp *interp,		/* Current interpreter. */
    int objc,			/* Number of arguments. */
    Tcl_Obj *const objv[])	/* Argument objects. */
{
    const char *const ary[] = {
	"a", "b", "c", "d", "ee", "ff", NULL, NULL
    };
    int target, flags = 0;
    signed char idx[8];

    if (objc != 3 && objc != 4) {
	Tcl_WrongNumArgs(interp, 1, objv, "argument targetvalue ?flags?");
	return TCL_ERROR;
    }
    if (Tcl_GetIntFromObj(interp, objv[2], &target) != TCL_OK) {
	return TCL_ERROR;
    }
    if ((objc > 3) && (Tcl_GetIntFromObj(interp, objv[3], &flags) != TCL_OK)) {
	return TCL_ERROR;
    }
    memset(idx, 85, sizeof(idx));
    if (Tcl_GetIndexFromObjStruct(interp, (Tcl_GetString(objv[1])[0] ? objv[1] : NULL), ary, 2*sizeof(char *),
	    "dummy", flags, &idx[1]) != TCL_OK) {
	return TCL_ERROR;
    }
    if (idx[0] != 85 || idx[2] != 85) {
	Tcl_AppendResult(interp, "Tcl_GetIndexFromObjStruct overwrites bytes near index variable", NULL);
	return TCL_ERROR;
    } else if (idx[1] != target) {
	char buffer[64];
	snprintf(buffer, sizeof(buffer), "%d", idx[1]);
	Tcl_AppendResult(interp, "index value comparison failed: got ",
		buffer, NULL);
	snprintf(buffer, sizeof(buffer), "%d", target);
	Tcl_AppendResult(interp, " when ", buffer, " expected", NULL);
	return TCL_ERROR;
    }
    Tcl_WrongNumArgs(interp, objc, objv, NULL);
    return TCL_OK;
}

/*
 *----------------------------------------------------------------------
 *
 * TestFilesystemObjCmd --
 *
 *	This procedure implements the "testfilesystem" command. It is used to
 *	test Tcl_FSRegister, Tcl_FSUnregister, and can be used to test that
 *	the pluggable filesystem works.
 *
 * Results:
 *	A standard Tcl result.
 *
 * Side effects:
 *	Inserts or removes a filesystem from Tcl's stack.
 *
 *----------------------------------------------------------------------
 */

static int
TestFilesystemObjCmd(
    TCL_UNUSED(void *),
    Tcl_Interp *interp,
    int objc,
    Tcl_Obj *const objv[])
{
    int res, boolVal;
    const char *msg;

    if (objc != 2) {
	Tcl_WrongNumArgs(interp, 1, objv, "boolean");
	return TCL_ERROR;
    }
    if (Tcl_GetBooleanFromObj(interp, objv[1], &boolVal) != TCL_OK) {
	return TCL_ERROR;
    }
    if (boolVal) {
	res = Tcl_FSRegister(interp, &testReportingFilesystem);
	msg = (res == TCL_OK) ? "registered" : "failed";
    } else {
	res = Tcl_FSUnregister(&testReportingFilesystem);
	msg = (res == TCL_OK) ? "unregistered" : "failed";
    }
    Tcl_SetObjResult(interp, Tcl_NewStringObj(msg , -1));
    return res;
}

static int
TestReportInFilesystem(
    Tcl_Obj *pathPtr,
    void **clientDataPtr)
{
    static Tcl_Obj *lastPathPtr = NULL;
    Tcl_Obj *newPathPtr;

    if (pathPtr == lastPathPtr) {
	/* Reject all files second time around */
	return -1;
    }

    /* Try to claim all files first time around */

    newPathPtr = Tcl_DuplicateObj(pathPtr);
    lastPathPtr = newPathPtr;
    Tcl_IncrRefCount(newPathPtr);
    if (Tcl_FSGetFileSystemForPath(newPathPtr) == NULL) {
	/* Nothing claimed it. Therefore we don't either */
	Tcl_DecrRefCount(newPathPtr);
	lastPathPtr = NULL;
	return -1;
    }
    lastPathPtr = NULL;
    *clientDataPtr = newPathPtr;
    return TCL_OK;
}

/*
 * Simple helper function to extract the native vfs representation of a path
 * object, or NULL if no such representation exists.
 */

static Tcl_Obj *
TestReportGetNativePath(
    Tcl_Obj *pathPtr)
{
    return (Tcl_Obj*) Tcl_FSGetInternalRep(pathPtr, &testReportingFilesystem);
}

static void
TestReportFreeInternalRep(
    void *clientData)
{
    Tcl_Obj *nativeRep = (Tcl_Obj *) clientData;

    if (nativeRep != NULL) {
	/* Free the path */
	Tcl_DecrRefCount(nativeRep);
    }
}

static void *
TestReportDupInternalRep(
    void *clientData)
{
    Tcl_Obj *original = (Tcl_Obj *) clientData;

    Tcl_IncrRefCount(original);
    return clientData;
}

static void
TestReport(
    const char *cmd,
    Tcl_Obj *path,
    Tcl_Obj *arg2)
{
    Tcl_Interp *interp = (Tcl_Interp *) Tcl_FSData(&testReportingFilesystem);

    if (interp == NULL) {
	/* This is bad, but not much we can do about it */
    } else {
	Tcl_Obj *savedResult;
	Tcl_DString ds;

	Tcl_DStringInit(&ds);
	Tcl_DStringAppend(&ds, "lappend filesystemReport ", -1);
	Tcl_DStringStartSublist(&ds);
	Tcl_DStringAppendElement(&ds, cmd);
	if (path != NULL) {
	    Tcl_DStringAppendElement(&ds, Tcl_GetString(path));
	}
	if (arg2 != NULL) {
	    Tcl_DStringAppendElement(&ds, Tcl_GetString(arg2));
	}
	Tcl_DStringEndSublist(&ds);
	savedResult = Tcl_GetObjResult(interp);
	Tcl_IncrRefCount(savedResult);
	Tcl_SetObjResult(interp, Tcl_NewObj());
	Tcl_EvalEx(interp, Tcl_DStringValue(&ds), TCL_INDEX_NONE, 0);
	Tcl_DStringFree(&ds);
	Tcl_ResetResult(interp);
	Tcl_SetObjResult(interp, savedResult);
	Tcl_DecrRefCount(savedResult);
    }
}

static int
TestReportStat(
    Tcl_Obj *path,		/* Path of file to stat (in current CP). */
    Tcl_StatBuf *buf)		/* Filled with results of stat call. */
{
    TestReport("stat", path, NULL);
    return Tcl_FSStat(TestReportGetNativePath(path), buf);
}

static int
TestReportLstat(
    Tcl_Obj *path,		/* Path of file to stat (in current CP). */
    Tcl_StatBuf *buf)		/* Filled with results of stat call. */
{
    TestReport("lstat", path, NULL);
    return Tcl_FSLstat(TestReportGetNativePath(path), buf);
}

static int
TestReportAccess(
    Tcl_Obj *path,		/* Path of file to access (in current CP). */
    int mode)			/* Permission setting. */
{
    TestReport("access", path, NULL);
    return Tcl_FSAccess(TestReportGetNativePath(path), mode);
}

static Tcl_Channel
TestReportOpenFileChannel(
    Tcl_Interp *interp,		/* Interpreter for error reporting; can be
				 * NULL. */
    Tcl_Obj *fileName,		/* Name of file to open. */
    int mode,			/* POSIX open mode. */
    int permissions)		/* If the open involves creating a file, with
				 * what modes to create it? */
{
    TestReport("open", fileName, NULL);
    return TclpOpenFileChannel(interp, TestReportGetNativePath(fileName),
	    mode, permissions);
}

static int
TestReportMatchInDirectory(
    Tcl_Interp *interp,		/* Interpreter for error messages. */
    Tcl_Obj *resultPtr,		/* Object to lappend results. */
    Tcl_Obj *dirPtr,		/* Contains path to directory to search. */
    const char *pattern,	/* Pattern to match against. */
    Tcl_GlobTypeData *types)	/* Object containing list of acceptable types.
				 * May be NULL. */
{
    if (types != NULL && types->type & TCL_GLOB_TYPE_MOUNT) {
	TestReport("matchmounts", dirPtr, NULL);
	return TCL_OK;
    } else {
	TestReport("matchindirectory", dirPtr, NULL);
	return Tcl_FSMatchInDirectory(interp, resultPtr,
		TestReportGetNativePath(dirPtr), pattern, types);
    }
}

static int
TestReportChdir(
    Tcl_Obj *dirName)
{
    TestReport("chdir", dirName, NULL);
    return Tcl_FSChdir(TestReportGetNativePath(dirName));
}

static int
TestReportLoadFile(
    Tcl_Interp *interp,		/* Used for error reporting. */
    Tcl_Obj *fileName,		/* Name of the file containing the desired
				 * code. */
    Tcl_LoadHandle *handlePtr,	/* Filled with token for dynamically loaded
				 * file which will be passed back to
				 * (*unloadProcPtr)() to unload the file. */
    Tcl_FSUnloadFileProc **unloadProcPtr)
				/* Filled with address of Tcl_FSUnloadFileProc
				 * function which should be used for
				 * this file. */
{
    TestReport("loadfile", fileName, NULL);
    return Tcl_FSLoadFile(interp, TestReportGetNativePath(fileName), NULL,
	    NULL, NULL, NULL, handlePtr, unloadProcPtr);
}

static Tcl_Obj *
TestReportLink(
    Tcl_Obj *path,		/* Path of file to readlink or link */
    Tcl_Obj *to,		/* Path of file to link to, or NULL */
    int linkType)
{
    TestReport("link", path, to);
    return Tcl_FSLink(TestReportGetNativePath(path), to, linkType);
}

static int
TestReportRenameFile(
    Tcl_Obj *src,		/* Pathname of file or dir to be renamed
				 * (UTF-8). */
    Tcl_Obj *dst)		/* New pathname of file or directory
				 * (UTF-8). */
{
    TestReport("renamefile", src, dst);
    return Tcl_FSRenameFile(TestReportGetNativePath(src),
	    TestReportGetNativePath(dst));
}

static int
TestReportCopyFile(
    Tcl_Obj *src,		/* Pathname of file to be copied (UTF-8). */
    Tcl_Obj *dst)		/* Pathname of file to copy to (UTF-8). */
{
    TestReport("copyfile", src, dst);
    return Tcl_FSCopyFile(TestReportGetNativePath(src),
	    TestReportGetNativePath(dst));
}

static int
TestReportDeleteFile(
    Tcl_Obj *path)		/* Pathname of file to be removed (UTF-8). */
{
    TestReport("deletefile", path, NULL);
    return Tcl_FSDeleteFile(TestReportGetNativePath(path));
}

static int
TestReportCreateDirectory(
    Tcl_Obj *path)		/* Pathname of directory to create (UTF-8). */
{
    TestReport("createdirectory", path, NULL);
    return Tcl_FSCreateDirectory(TestReportGetNativePath(path));
}

static int
TestReportCopyDirectory(
    Tcl_Obj *src,		/* Pathname of directory to be copied
				 * (UTF-8). */
    Tcl_Obj *dst,		/* Pathname of target directory (UTF-8). */
    Tcl_Obj **errorPtr)		/* If non-NULL, to be filled with UTF-8 name
				 * of file causing error. */
{
    TestReport("copydirectory", src, dst);
    return Tcl_FSCopyDirectory(TestReportGetNativePath(src),
	    TestReportGetNativePath(dst), errorPtr);
}

static int
TestReportRemoveDirectory(
    Tcl_Obj *path,		/* Pathname of directory to be removed
				 * (UTF-8). */
    int recursive,		/* If non-zero, removes directories that
				 * are nonempty.  Otherwise, will only remove
				 * empty directories. */
    Tcl_Obj **errorPtr)		/* If non-NULL, to be filled with UTF-8 name
				 * of file causing error. */
{
    TestReport("removedirectory", path, NULL);
    return Tcl_FSRemoveDirectory(TestReportGetNativePath(path), recursive,
	    errorPtr);
}

static const char *const *
TestReportFileAttrStrings(
    Tcl_Obj *fileName,
    Tcl_Obj **objPtrRef)
{
    TestReport("fileattributestrings", fileName, NULL);
    return Tcl_FSFileAttrStrings(TestReportGetNativePath(fileName), objPtrRef);
}

static int
TestReportFileAttrsGet(
    Tcl_Interp *interp,		/* The interpreter for error reporting. */
    int index,			/* index of the attribute command. */
    Tcl_Obj *fileName,		/* filename we are operating on. */
    Tcl_Obj **objPtrRef)	/* for output. */
{
    TestReport("fileattributesget", fileName, NULL);
    return Tcl_FSFileAttrsGet(interp, index,
	    TestReportGetNativePath(fileName), objPtrRef);
}

static int
TestReportFileAttrsSet(
    Tcl_Interp *interp,		/* The interpreter for error reporting. */
    int index,			/* index of the attribute command. */
    Tcl_Obj *fileName,		/* filename we are operating on. */
    Tcl_Obj *objPtr)		/* for input. */
{
    TestReport("fileattributesset", fileName, objPtr);
    return Tcl_FSFileAttrsSet(interp, index,
	    TestReportGetNativePath(fileName), objPtr);
}

static int
TestReportUtime(
    Tcl_Obj *fileName,
    struct utimbuf *tval)
{
    TestReport("utime", fileName, NULL);
    return Tcl_FSUtime(TestReportGetNativePath(fileName), tval);
}

static int
TestReportNormalizePath(
    TCL_UNUSED(Tcl_Interp *),
    Tcl_Obj *pathPtr,
    int nextCheckpoint)
{
    TestReport("normalizepath", pathPtr, NULL);
    return nextCheckpoint;
}

static int
SimplePathInFilesystem(
    Tcl_Obj *pathPtr,
    TCL_UNUSED(void **))
{
    const char *str = Tcl_GetString(pathPtr);

    if (strncmp(str, "simplefs:/", 10)) {
	return -1;
    }
    return TCL_OK;
}

/*
 * This is a slightly 'hacky' filesystem which is used just to test a few
 * important features of the vfs code: (1) that you can load a shared library
 * from a vfs, (2) that when copying files from one fs to another, the 'mtime'
 * is preserved. (3) that recursive cross-filesystem directory copies have the
 * correct behaviour with/without -force.
 *
 * It treats any file in 'simplefs:/' as a file, which it routes to the
 * current directory. The real file it uses is whatever follows the trailing
 * '/' (e.g. 'foo' in 'simplefs:/foo'), and that file exists or not according
 * to what is in the native pwd.
 *
 * Please do not consider this filesystem a model of how things are to be
 * done. It is quite the opposite!  But, it does allow us to test some
 * important features.
 */

static int
TestSimpleFilesystemObjCmd(
    TCL_UNUSED(void *),
    Tcl_Interp *interp,
    int objc,
    Tcl_Obj *const objv[])
{
    int res, boolVal;
    const char *msg;

    if (objc != 2) {
	Tcl_WrongNumArgs(interp, 1, objv, "boolean");
	return TCL_ERROR;
    }
    if (Tcl_GetBooleanFromObj(interp, objv[1], &boolVal) != TCL_OK) {
	return TCL_ERROR;
    }
    if (boolVal) {
	res = Tcl_FSRegister(interp, &simpleFilesystem);
	msg = (res == TCL_OK) ? "registered" : "failed";
    } else {
	res = Tcl_FSUnregister(&simpleFilesystem);
	msg = (res == TCL_OK) ? "unregistered" : "failed";
    }
    Tcl_SetObjResult(interp, Tcl_NewStringObj(msg , -1));
    return res;
}

/*
 * Treats a file name 'simplefs:/foo' by using the file 'foo' in the current
 * (native) directory.
 */

static Tcl_Obj *
SimpleRedirect(
    Tcl_Obj *pathPtr)		/* Name of file to copy. */
{
    Tcl_Size len;
    const char *str;
    Tcl_Obj *origPtr;

    /*
     * We assume the same name in the current directory is ok.
     */

    str = Tcl_GetStringFromObj(pathPtr, &len);
    if (len < 10 || strncmp(str, "simplefs:/", 10)) {
	/* Probably shouldn't ever reach here */
	Tcl_IncrRefCount(pathPtr);
	return pathPtr;
    }
    origPtr = Tcl_NewStringObj(str+10, -1);
    Tcl_IncrRefCount(origPtr);
    return origPtr;
}

static int
SimpleMatchInDirectory(
    Tcl_Interp *interp,		/* Interpreter for error
				 * messages. */
    Tcl_Obj *resultPtr,		/* Object to lappend results. */
    Tcl_Obj *dirPtr,		/* Contains path to directory to search. */
    const char *pattern,	/* Pattern to match against. */
    Tcl_GlobTypeData *types)	/* Object containing list of acceptable types.
				 * May be NULL. */
{
    int res;
    Tcl_Obj *origPtr;
    Tcl_Obj *resPtr;

    /* We only provide a new volume, therefore no mounts at all */
    if (types != NULL && types->type & TCL_GLOB_TYPE_MOUNT) {
	return TCL_OK;
    }

    /*
     * We assume the same name in the current directory is ok.
     */
    resPtr = Tcl_NewObj();
    Tcl_IncrRefCount(resPtr);
    origPtr = SimpleRedirect(dirPtr);
    res = Tcl_FSMatchInDirectory(interp, resPtr, origPtr, pattern, types);
    if (res == TCL_OK) {
	Tcl_Size gLength, j;
	Tcl_ListObjLength(NULL, resPtr, &gLength);
	for (j = 0; j < gLength; j++) {
	    Tcl_Obj *gElt, *nElt;
	    Tcl_ListObjIndex(NULL, resPtr, j, &gElt);
	    nElt = Tcl_NewStringObj("simplefs:/",10);
	    Tcl_AppendObjToObj(nElt, gElt);
	    Tcl_ListObjAppendElement(NULL, resultPtr, nElt);
	}
    }
    Tcl_DecrRefCount(origPtr);
    Tcl_DecrRefCount(resPtr);
    return res;
}

static Tcl_Channel
SimpleOpenFileChannel(
    Tcl_Interp *interp,		/* Interpreter for error reporting; can be
				 * NULL. */
    Tcl_Obj *pathPtr,		/* Name of file to open. */
    int mode,			/* POSIX open mode. */
    int permissions)		/* If the open involves creating a file, with
				 * what modes to create it? */
{
    Tcl_Obj *tempPtr;
    Tcl_Channel chan;

    if ((mode != 0) && !(mode & O_RDONLY)) {
	Tcl_AppendResult(interp, "read-only", NULL);
	return NULL;
    }

    tempPtr = SimpleRedirect(pathPtr);
    chan = Tcl_FSOpenFileChannel(interp, tempPtr, "r", permissions);
    Tcl_DecrRefCount(tempPtr);
    return chan;
}

static int
SimpleAccess(
    Tcl_Obj *pathPtr,		/* Path of file to access (in current CP). */
    int mode)			/* Permission setting. */
{
    Tcl_Obj *tempPtr = SimpleRedirect(pathPtr);
    int res = Tcl_FSAccess(tempPtr, mode);

    Tcl_DecrRefCount(tempPtr);
    return res;
}

static int
SimpleStat(
    Tcl_Obj *pathPtr,		/* Path of file to stat (in current CP). */
    Tcl_StatBuf *bufPtr)	/* Filled with results of stat call. */
{
    Tcl_Obj *tempPtr = SimpleRedirect(pathPtr);
    int res = Tcl_FSStat(tempPtr, bufPtr);

    Tcl_DecrRefCount(tempPtr);
    return res;
}

static Tcl_Obj *
SimpleListVolumes(void)
{
    /* Add one new volume */
    Tcl_Obj *retVal;

    retVal = Tcl_NewStringObj("simplefs:/", -1);
    Tcl_IncrRefCount(retVal);
    return retVal;
}

/*
 * Used to check operations of Tcl_UtfNext.
 *
 * Usage: testutfnext -bytestring $bytes
 */

static int
TestUtfNextCmd(
    TCL_UNUSED(void *),
    Tcl_Interp *interp,
    int objc,
    Tcl_Obj *const objv[])
{
    Tcl_Size numBytes;
    char *bytes;
    const char *result, *first;
    char buffer[32];
    static const char tobetested[] = "A\xA0\xC0\xC1\xC2\xD0\xE0\xE8\xF2\xF7\xF8\xFE\xFF";
    const char *p = tobetested;

    if (objc != 2) {
	Tcl_WrongNumArgs(interp, 1, objv, "?-bytestring? bytes");
	return TCL_ERROR;
    }
	bytes = Tcl_GetStringFromObj(objv[1], &numBytes);

    if (numBytes + 4 > (Tcl_Size) sizeof(buffer)) {
	Tcl_SetObjResult(interp, Tcl_ObjPrintf(
		"\"testutfnext\" can only handle %" TCL_Z_MODIFIER "u bytes",
		sizeof(buffer) - 4));
	return TCL_ERROR;
    }

    memcpy(buffer + 1, bytes, numBytes);
    buffer[0] = buffer[numBytes + 1] = buffer[numBytes + 2] = buffer[numBytes + 3] = '\xA0';

    first = result = Tcl_UtfNext(buffer + 1);
    while ((buffer[0] = *p++) != '\0') {
	/* Run Tcl_UtfNext with many more possible bytes at src[-1], all should give the same result */
	result = Tcl_UtfNext(buffer + 1);
	if (first != result) {
	    Tcl_AppendResult(interp, "Tcl_UtfNext is not supposed to read src[-1]", NULL);
	    return TCL_ERROR;
	}
    }
    p = tobetested;
    while ((buffer[numBytes + 1] = *p++) != '\0') {
	/* Run Tcl_UtfNext with many more possible bytes at src[end], all should give the same result */
	result = Tcl_UtfNext(buffer + 1);
	if (first != result) {
	    Tcl_SetObjResult(interp, Tcl_ObjPrintf(
		    "Tcl_UtfNext is not supposed to read src[end]\n"
		    "Different result when src[end] is %#x", UCHAR(p[-1])));
	    return TCL_ERROR;
	}
    }

    Tcl_SetObjResult(interp, Tcl_NewWideIntObj(first - buffer - 1));

    return TCL_OK;
}
/*
 * Used to check operations of Tcl_UtfPrev.
 *
 * Usage: testutfprev $bytes $offset
 */

static int
TestUtfPrevCmd(
    TCL_UNUSED(void *),
    Tcl_Interp *interp,
    int objc,
    Tcl_Obj *const objv[])
{
    Tcl_Size numBytes, offset;
    char *bytes;
    const char *result;

    if (objc < 2 || objc > 3) {
	Tcl_WrongNumArgs(interp, 1, objv, "bytes ?offset?");
	return TCL_ERROR;
    }

    bytes = Tcl_GetStringFromObj(objv[1], &numBytes);

    if (objc == 3) {
	if (TCL_OK != Tcl_GetIntForIndex(interp, objv[2], numBytes, &offset)) {
	    return TCL_ERROR;
	}
	if (offset == TCL_INDEX_NONE) {
	    offset = 0;
	}
	if (offset > numBytes) {
	    offset = numBytes;
	}
    } else {
	offset = numBytes;
    }
    result = Tcl_UtfPrev(bytes + offset, bytes);
    Tcl_SetObjResult(interp, Tcl_NewWideIntObj(result - bytes));
    return TCL_OK;
}

/*
 * Used to check correct string-length determining in Tcl_NumUtfChars
 */

static int
TestNumUtfCharsCmd(
    TCL_UNUSED(void *),
    Tcl_Interp *interp,
    int objc,
    Tcl_Obj *const objv[])
{
    if (objc > 1) {
	Tcl_Size numBytes, len, limit = TCL_INDEX_NONE;
	const char *bytes = Tcl_GetStringFromObj(objv[1], &numBytes);

	if (objc > 2) {
	    if (Tcl_GetIntForIndex(interp, objv[2], numBytes, &limit) != TCL_OK) {
		return TCL_ERROR;
	    }
	    if (limit > numBytes + 1) {
		limit = numBytes + 1;
	    }
	}
	len = Tcl_NumUtfChars(bytes, limit);
	Tcl_SetObjResult(interp, Tcl_NewWideIntObj(len));
    }
    return TCL_OK;
}

/*
 * Used to check correct operation of Tcl_UtfFindFirst
 */

static int
TestFindFirstCmd(
    TCL_UNUSED(void *),
    Tcl_Interp *interp,
    int objc,
    Tcl_Obj *const objv[])
{
    if (objc > 1) {
	int len = -1;

	if (objc > 2) {
	    (void) Tcl_GetIntFromObj(interp, objv[2], &len);
	}
	Tcl_SetObjResult(interp, Tcl_NewStringObj(Tcl_UtfFindFirst(Tcl_GetString(objv[1]), len), -1));
    }
    return TCL_OK;
}

/*
 * Used to check correct operation of Tcl_UtfFindLast
 */

static int
TestFindLastCmd(
    TCL_UNUSED(void *),
    Tcl_Interp *interp,
    int objc,
    Tcl_Obj *const objv[])
{
    if (objc > 1) {
	int len = -1;

	if (objc > 2) {
	    (void) Tcl_GetIntFromObj(interp, objv[2], &len);
	}
	Tcl_SetObjResult(interp, Tcl_NewStringObj(Tcl_UtfFindLast(Tcl_GetString(objv[1]), len), -1));
    }
    return TCL_OK;
}

static int
TestGetIntForIndexCmd(
    TCL_UNUSED(void *),
    Tcl_Interp *interp,
    int objc,
    Tcl_Obj *const objv[])
{
    Tcl_Size result;
    Tcl_WideInt endvalue;

    if (objc != 3) {
	Tcl_WrongNumArgs(interp, 1, objv, "index endvalue");
	return TCL_ERROR;
    }

    if (Tcl_GetWideIntFromObj(interp, objv[2], &endvalue) != TCL_OK) {
	return TCL_ERROR;
    }
    if (Tcl_GetIntForIndex(interp, objv[1], endvalue, &result) != TCL_OK) {
	return TCL_ERROR;
    }
<<<<<<< HEAD
    /* Make sure that (size_t)-2 is output as "-2" and (size_t)-3 as "-3", even for 32-bit */
    Tcl_SetObjResult(interp, Tcl_NewWideIntObj((Tcl_WideInt)((Tcl_WideUInt)(result + 3U)) - 3));
=======
    Tcl_SetObjResult(interp, Tcl_NewWideIntObj(result));
>>>>>>> c0380860
    return TCL_OK;
}



#if defined(HAVE_CPUID) && !defined(MAC_OSX_TCL)
/*
 *----------------------------------------------------------------------
 *
 * TestcpuidCmd --
 *
 *	Retrieves CPU ID information.
 *
 * Usage:
 *	testwincpuid <eax>
 *
 * Parameters:
 *	eax - The value to pass in the EAX register to a CPUID instruction.
 *
 * Results:
 *	Returns a four-element list containing the values from the EAX, EBX,
 *	ECX and EDX registers returned from the CPUID instruction.
 *
 * Side effects:
 *	None.
 *
 *----------------------------------------------------------------------
 */

static int
TestcpuidCmd(
    TCL_UNUSED(void *),
    Tcl_Interp* interp,		/* Tcl interpreter */
    int objc,			/* Parameter count */
    Tcl_Obj *const * objv)	/* Parameter vector */
{
    int status, index, i;
    int regs[4];
    Tcl_Obj *regsObjs[4];

    if (objc != 2) {
	Tcl_WrongNumArgs(interp, 1, objv, "eax");
	return TCL_ERROR;
    }
    if (Tcl_GetIntFromObj(interp, objv[1], &index) != TCL_OK) {
	return TCL_ERROR;
    }
    status = TclWinCPUID(index, regs);
    if (status != TCL_OK) {
	Tcl_SetObjResult(interp,
		Tcl_NewStringObj("operation not available", -1));
	return status;
    }
    for (i=0 ; i<4 ; ++i) {
	regsObjs[i] = Tcl_NewWideIntObj(regs[i]);
    }
    Tcl_SetObjResult(interp, Tcl_NewListObj(4, regsObjs));
    return TCL_OK;
}
#endif

/*
 * Used to do basic checks of the TCL_HASH_KEY_SYSTEM_HASH flag
 */

static int
TestHashSystemHashCmd(
    TCL_UNUSED(void *),
    Tcl_Interp *interp,
    int objc,
    Tcl_Obj *const objv[])
{
    static const Tcl_HashKeyType hkType = {
	TCL_HASH_KEY_TYPE_VERSION, TCL_HASH_KEY_SYSTEM_HASH,
	NULL, NULL, NULL, NULL
    };
    Tcl_HashTable hash;
    Tcl_HashEntry *hPtr;
    int i, isNew, limit = 100;

    if (objc>1 && Tcl_GetIntFromObj(interp, objv[1], &limit)!=TCL_OK) {
	return TCL_ERROR;
    }

    Tcl_InitCustomHashTable(&hash, TCL_CUSTOM_TYPE_KEYS, &hkType);

    if (hash.numEntries != 0) {
	Tcl_AppendResult(interp, "non-zero initial size", NULL);
	Tcl_DeleteHashTable(&hash);
	return TCL_ERROR;
    }

    for (i=0 ; i<limit ; i++) {
	hPtr = Tcl_CreateHashEntry(&hash, INT2PTR(i), &isNew);
	if (!isNew) {
	    Tcl_SetObjResult(interp, Tcl_NewWideIntObj(i));
	    Tcl_AppendToObj(Tcl_GetObjResult(interp)," creation problem", -1);
	    Tcl_DeleteHashTable(&hash);
	    return TCL_ERROR;
	}
	Tcl_SetHashValue(hPtr, INT2PTR(i+42));
    }

    if (hash.numEntries != (Tcl_Size)limit) {
	Tcl_AppendResult(interp, "unexpected maximal size", NULL);
	Tcl_DeleteHashTable(&hash);
	return TCL_ERROR;
    }

    for (i=0 ; i<limit ; i++) {
	hPtr = Tcl_FindHashEntry(&hash, (char *) INT2PTR(i));
	if (hPtr == NULL) {
	    Tcl_SetObjResult(interp, Tcl_NewWideIntObj(i));
	    Tcl_AppendToObj(Tcl_GetObjResult(interp)," lookup problem", -1);
	    Tcl_DeleteHashTable(&hash);
	    return TCL_ERROR;
	}
	if (PTR2INT(Tcl_GetHashValue(hPtr)) != i+42) {
	    Tcl_SetObjResult(interp, Tcl_NewWideIntObj(i));
	    Tcl_AppendToObj(Tcl_GetObjResult(interp)," value problem", -1);
	    Tcl_DeleteHashTable(&hash);
	    return TCL_ERROR;
	}
	Tcl_DeleteHashEntry(hPtr);
    }

    if (hash.numEntries != 0) {
	Tcl_AppendResult(interp, "non-zero final size", NULL);
	Tcl_DeleteHashTable(&hash);
	return TCL_ERROR;
    }

    Tcl_DeleteHashTable(&hash);
    Tcl_AppendResult(interp, "OK", NULL);
    return TCL_OK;
}

/*
 * Used for testing Tcl_GetInt which is no longer used directly by the
 * core very much.
 */
static int
TestgetintCmd(
    TCL_UNUSED(void *),
    Tcl_Interp *interp,
    int argc,
    const char **argv)
{
    if (argc < 2) {
	Tcl_AppendResult(interp, "wrong # args", NULL);
	return TCL_ERROR;
    } else {
	int val, i, total=0;

	for (i=1 ; i<argc ; i++) {
	    if (Tcl_GetInt(interp, argv[i], &val) != TCL_OK) {
		return TCL_ERROR;
	    }
	    total += val;
	}
	Tcl_SetObjResult(interp, Tcl_NewWideIntObj(total));
	return TCL_OK;
    }
}

/*
 * Used for determining sizeof(long) at script level.
 */
static int
TestlongsizeCmd(
    TCL_UNUSED(void *),
    Tcl_Interp *interp,
    int argc,
    TCL_UNUSED(const char **) /*argv*/)
{
    if (argc != 1) {
	Tcl_AppendResult(interp, "wrong # args", NULL);
	return TCL_ERROR;
    }
    Tcl_SetObjResult(interp, Tcl_NewWideIntObj(sizeof(long)));
    return TCL_OK;
}

static int
NREUnwind_callback(
    void *data[],
    Tcl_Interp *interp,
    TCL_UNUSED(int) /*result*/)
{
    int none;

    if (data[0] == INT2PTR(-1)) {
        Tcl_NRAddCallback(interp, NREUnwind_callback, &none, INT2PTR(-1),
                INT2PTR(-1), NULL);
    } else if (data[1] == INT2PTR(-1)) {
        Tcl_NRAddCallback(interp, NREUnwind_callback, data[0], &none,
                INT2PTR(-1), NULL);
    } else if (data[2] == INT2PTR(-1)) {
        Tcl_NRAddCallback(interp, NREUnwind_callback, data[0], data[1],
                &none, NULL);
    } else {
        Tcl_Obj *idata[3];
        idata[0] = Tcl_NewWideIntObj(((char *) data[1] - (char *) data[0]));
        idata[1] = Tcl_NewWideIntObj(((char *) data[2] - (char *) data[0]));
        idata[2] = Tcl_NewWideIntObj(((char *) &none   - (char *) data[0]));
        Tcl_SetObjResult(interp, Tcl_NewListObj(3, idata));
    }
    return TCL_OK;
}

static int
TestNREUnwind(
    TCL_UNUSED(void *),
    Tcl_Interp *interp,
    TCL_UNUSED(int) /*objc*/,
    TCL_UNUSED(Tcl_Obj *const *) /*objv*/)
{
    /*
     * Insure that callbacks effectively run at the proper level during the
     * unwinding of the NRE stack.
     */

    Tcl_NRAddCallback(interp, NREUnwind_callback, INT2PTR(-1), INT2PTR(-1),
            INT2PTR(-1), NULL);
    return TCL_OK;
}


static int
TestNRELevels(
    TCL_UNUSED(void *),
    Tcl_Interp *interp,
    TCL_UNUSED(int) /*objc*/,
    TCL_UNUSED(Tcl_Obj *const *) /*objv*/)
{
    Interp *iPtr = (Interp *) interp;
    static ptrdiff_t *refDepth = NULL;
    ptrdiff_t depth;
    Tcl_Obj *levels[6];
<<<<<<< HEAD
    size_t i = 0;
=======
    Tcl_Size i = 0;
>>>>>>> c0380860
    NRE_callback *cbPtr = iPtr->execEnvPtr->callbackPtr;

    if (refDepth == NULL) {
	refDepth = &depth;
    }

    depth = (refDepth - &depth);

    levels[0] = Tcl_NewWideIntObj(depth);
    levels[1] = Tcl_NewWideIntObj((Tcl_WideInt)((Tcl_WideUInt)(iPtr->numLevels + 1U)) - 1);
    levels[2] = Tcl_NewWideIntObj((Tcl_WideInt)((Tcl_WideUInt)(iPtr->cmdFramePtr->level + 1U)) - 1);
    levels[3] = Tcl_NewWideIntObj((Tcl_WideInt)((Tcl_WideUInt)(iPtr->varFramePtr->level + 1U)) - 1);
    levels[4] = Tcl_NewWideIntObj(iPtr->execEnvPtr->execStackPtr->tosPtr
	    - iPtr->execEnvPtr->execStackPtr->stackWords);

    while (cbPtr) {
	i++;
	cbPtr = cbPtr->nextPtr;
    }
    levels[5] = Tcl_NewWideIntObj(i);

    Tcl_SetObjResult(interp, Tcl_NewListObj(6, levels));
    return TCL_OK;
}

/*
 *----------------------------------------------------------------------
 *
 * TestconcatobjCmd --
 *
 *	This procedure implements the "testconcatobj" command. It is used
 *	to test that Tcl_ConcatObj does indeed return a fresh Tcl_Obj in all
 *	cases and that it never corrupts its arguments. In other words, that
 *	[Bug 1447328] was fixed properly.
 *
 * Results:
 *	A standard Tcl result.
 *
 * Side effects:
 *	None.
 *
 *----------------------------------------------------------------------
 */

static int
TestconcatobjCmd(
    TCL_UNUSED(void *),
    Tcl_Interp *interp,		/* Current interpreter. */
    TCL_UNUSED(int) /*argc*/,
    TCL_UNUSED(const char **) /*argv*/)
{
    Tcl_Obj *list1Ptr, *list2Ptr, *emptyPtr, *concatPtr, *tmpPtr;
    int result = TCL_OK;
    Tcl_Size len;
    Tcl_Obj *objv[3];

    /*
     * Set the start of the error message as obj result; it will be cleared at
     * the end if no errors were found.
     */

    Tcl_SetObjResult(interp,
	    Tcl_NewStringObj("Tcl_ConcatObj is unsafe:", -1));

    emptyPtr = Tcl_NewObj();

    list1Ptr = Tcl_NewStringObj("foo bar sum", -1);
    Tcl_ListObjLength(NULL, list1Ptr, &len);
    Tcl_InvalidateStringRep(list1Ptr);

    list2Ptr = Tcl_NewStringObj("eeny meeny", -1);
    Tcl_ListObjLength(NULL, list2Ptr, &len);
    Tcl_InvalidateStringRep(list2Ptr);

    /*
     * Verify that concat'ing a list obj with one or more empty strings does
     * return a fresh Tcl_Obj (see also [Bug 2055782]).
     */

    tmpPtr = Tcl_DuplicateObj(list1Ptr);

    objv[0] = tmpPtr;
    objv[1] = emptyPtr;
    concatPtr = Tcl_ConcatObj(2, objv);
    if (concatPtr->refCount != 0) {
	result = TCL_ERROR;
	Tcl_AppendResult(interp,
		"\n\t* (a) concatObj does not have refCount 0", NULL);
    }
    if (concatPtr == tmpPtr) {
	result = TCL_ERROR;
	Tcl_AppendResult(interp, "\n\t* (a) concatObj is not a new obj ",
		NULL);
	switch (tmpPtr->refCount) {
	case 0:
	    Tcl_AppendResult(interp, "(no new refCount)", NULL);
	    break;
	case 1:
	    Tcl_AppendResult(interp, "(refCount added)", NULL);
	    break;
	default:
	    Tcl_AppendResult(interp, "(more than one refCount added!)", NULL);
	    Tcl_Panic("extremely unsafe behaviour by Tcl_ConcatObj()");
	}
	tmpPtr = Tcl_DuplicateObj(list1Ptr);
	objv[0] = tmpPtr;
    }
    Tcl_DecrRefCount(concatPtr);

    Tcl_IncrRefCount(tmpPtr);
    concatPtr = Tcl_ConcatObj(2, objv);
    if (concatPtr->refCount != 0) {
	result = TCL_ERROR;
	Tcl_AppendResult(interp,
		"\n\t* (b) concatObj does not have refCount 0", NULL);
    }
    if (concatPtr == tmpPtr) {
	result = TCL_ERROR;
	Tcl_AppendResult(interp, "\n\t* (b) concatObj is not a new obj ",
		NULL);
	switch (tmpPtr->refCount) {
	case 0:
	    Tcl_AppendResult(interp, "(refCount removed?)", NULL);
	    Tcl_Panic("extremely unsafe behaviour by Tcl_ConcatObj()");
	    break;
	case 1:
	    Tcl_AppendResult(interp, "(no new refCount)", NULL);
	    break;
	case 2:
	    Tcl_AppendResult(interp, "(refCount added)", NULL);
	    Tcl_DecrRefCount(tmpPtr);
	    break;
	default:
	    Tcl_AppendResult(interp, "(more than one refCount added!)", NULL);
	    Tcl_Panic("extremely unsafe behaviour by Tcl_ConcatObj()");
	}
	tmpPtr = Tcl_DuplicateObj(list1Ptr);
	objv[0] = tmpPtr;
    }
    Tcl_DecrRefCount(concatPtr);

    objv[0] = emptyPtr;
    objv[1] = tmpPtr;
    objv[2] = emptyPtr;
    concatPtr = Tcl_ConcatObj(3, objv);
    if (concatPtr->refCount != 0) {
	result = TCL_ERROR;
	Tcl_AppendResult(interp,
		"\n\t* (c) concatObj does not have refCount 0", NULL);
    }
    if (concatPtr == tmpPtr) {
	result = TCL_ERROR;
	Tcl_AppendResult(interp, "\n\t* (c) concatObj is not a new obj ",
		NULL);
	switch (tmpPtr->refCount) {
	case 0:
	    Tcl_AppendResult(interp, "(no new refCount)", NULL);
	    break;
	case 1:
	    Tcl_AppendResult(interp, "(refCount added)", NULL);
	    break;
	default:
	    Tcl_AppendResult(interp, "(more than one refCount added!)", NULL);
	    Tcl_Panic("extremely unsafe behaviour by Tcl_ConcatObj()");
	}
	tmpPtr = Tcl_DuplicateObj(list1Ptr);
	objv[1] = tmpPtr;
    }
    Tcl_DecrRefCount(concatPtr);

    Tcl_IncrRefCount(tmpPtr);
    concatPtr = Tcl_ConcatObj(3, objv);
    if (concatPtr->refCount != 0) {
	result = TCL_ERROR;
	Tcl_AppendResult(interp,
		"\n\t* (d) concatObj does not have refCount 0", NULL);
    }
    if (concatPtr == tmpPtr) {
	result = TCL_ERROR;
	Tcl_AppendResult(interp, "\n\t* (d) concatObj is not a new obj ",
		NULL);
	switch (tmpPtr->refCount) {
	case 0:
	    Tcl_AppendResult(interp, "(refCount removed?)", NULL);
	    Tcl_Panic("extremely unsafe behaviour by Tcl_ConcatObj()");
	    break;
	case 1:
	    Tcl_AppendResult(interp, "(no new refCount)", NULL);
	    break;
	case 2:
	    Tcl_AppendResult(interp, "(refCount added)", NULL);
	    Tcl_DecrRefCount(tmpPtr);
	    break;
	default:
	    Tcl_AppendResult(interp, "(more than one refCount added!)", NULL);
	    Tcl_Panic("extremely unsafe behaviour by Tcl_ConcatObj()");
	}
	tmpPtr = Tcl_DuplicateObj(list1Ptr);
	objv[1] = tmpPtr;
    }
    Tcl_DecrRefCount(concatPtr);

    /*
     * Verify that an unshared list is not corrupted when concat'ing things to
     * it.
     */

    objv[0] = tmpPtr;
    objv[1] = list2Ptr;
    concatPtr = Tcl_ConcatObj(2, objv);
    if (concatPtr->refCount != 0) {
	result = TCL_ERROR;
	Tcl_AppendResult(interp,
		"\n\t* (e) concatObj does not have refCount 0", NULL);
    }
    if (concatPtr == tmpPtr) {
	result = TCL_ERROR;
	Tcl_AppendResult(interp, "\n\t* (e) concatObj is not a new obj ",
		NULL);

	(void) Tcl_ListObjLength(NULL, concatPtr, &len);
	switch (tmpPtr->refCount) {
	case 3:
	    Tcl_AppendResult(interp, "(failed to concat)", NULL);
	    break;
	default:
	    Tcl_AppendResult(interp, "(corrupted input!)", NULL);
	}
	if (Tcl_IsShared(tmpPtr)) {
	    Tcl_DecrRefCount(tmpPtr);
	}
	tmpPtr = Tcl_DuplicateObj(list1Ptr);
	objv[0] = tmpPtr;
    }
    Tcl_DecrRefCount(concatPtr);

    objv[0] = tmpPtr;
    objv[1] = list2Ptr;
    Tcl_IncrRefCount(tmpPtr);
    concatPtr = Tcl_ConcatObj(2, objv);
    if (concatPtr->refCount != 0) {
	result = TCL_ERROR;
	Tcl_AppendResult(interp,
		"\n\t* (f) concatObj does not have refCount 0", NULL);
    }
    if (concatPtr == tmpPtr) {
	result = TCL_ERROR;
	Tcl_AppendResult(interp, "\n\t* (f) concatObj is not a new obj ",
		NULL);

	(void) Tcl_ListObjLength(NULL, concatPtr, &len);
	switch (tmpPtr->refCount) {
	case 3:
	    Tcl_AppendResult(interp, "(failed to concat)", NULL);
	    break;
	default:
	    Tcl_AppendResult(interp, "(corrupted input!)", NULL);
	}
	if (Tcl_IsShared(tmpPtr)) {
	    Tcl_DecrRefCount(tmpPtr);
	}
	tmpPtr = Tcl_DuplicateObj(list1Ptr);
	objv[0] = tmpPtr;
    }
    Tcl_DecrRefCount(concatPtr);

    objv[0] = tmpPtr;
    objv[1] = list2Ptr;
    Tcl_IncrRefCount(tmpPtr);
    Tcl_IncrRefCount(tmpPtr);
    concatPtr = Tcl_ConcatObj(2, objv);
    if (concatPtr->refCount != 0) {
	result = TCL_ERROR;
	Tcl_AppendResult(interp,
		"\n\t* (g) concatObj does not have refCount 0", NULL);
    }
    if (concatPtr == tmpPtr) {
	result = TCL_ERROR;
	Tcl_AppendResult(interp, "\n\t* (g) concatObj is not a new obj ",
		NULL);

	(void) Tcl_ListObjLength(NULL, concatPtr, &len);
	switch (tmpPtr->refCount) {
	case 3:
	    Tcl_AppendResult(interp, "(failed to concat)", NULL);
	    break;
	default:
	    Tcl_AppendResult(interp, "(corrupted input!)", NULL);
	}
	Tcl_DecrRefCount(tmpPtr);
	if (Tcl_IsShared(tmpPtr)) {
	    Tcl_DecrRefCount(tmpPtr);
	}
	tmpPtr = Tcl_DuplicateObj(list1Ptr);
	objv[0] = tmpPtr;
    }
    Tcl_DecrRefCount(concatPtr);

    /*
     * Clean everything up. Note that we don't actually know how many
     * references there are to tmpPtr here; in the no-error case, it should be
     * five... [Bug 2895367]
     */

    Tcl_DecrRefCount(list1Ptr);
    Tcl_DecrRefCount(list2Ptr);
    Tcl_DecrRefCount(emptyPtr);
    while (tmpPtr->refCount > 1) {
	Tcl_DecrRefCount(tmpPtr);
    }
    Tcl_DecrRefCount(tmpPtr);

    if (result == TCL_OK) {
	Tcl_ResetResult(interp);
    }
    return result;
}

/*
 *----------------------------------------------------------------------
 *
 * TestgetencpathObjCmd --
 *
 *	This function implements the "testgetencpath" command. It is used to
 *	test Tcl_GetEncodingSearchPath().
 *
 * Results:
 *	A standard Tcl result.
 *
 * Side effects:
 *	None.
 *
 *----------------------------------------------------------------------
 */

static int
TestgetencpathObjCmd(
    TCL_UNUSED(void *),
    Tcl_Interp *interp,		/* Current interpreter. */
    int objc,			/* Number of arguments. */
    Tcl_Obj *const *objv)		/* Argument strings. */
{
    if (objc != 1) {
        Tcl_WrongNumArgs(interp, 1, objv, "");
        return TCL_ERROR;
    }

    Tcl_SetObjResult(interp, Tcl_GetEncodingSearchPath());
    return TCL_OK;
}

/*
 *----------------------------------------------------------------------
 *
 * TestsetencpathCmd --
 *
 *	This function implements the "testsetencpath" command. It is used to
 *	test Tcl_SetDefaultEncodingDir().
 *
 * Results:
 *	A standard Tcl result.
 *
 * Side effects:
 *	None.
 *
 *----------------------------------------------------------------------
 */

static int
TestsetencpathObjCmd(
    TCL_UNUSED(void *),
    Tcl_Interp *interp,		/* Current interpreter. */
    int objc,			/* Number of arguments. */
    Tcl_Obj *const *objv)	/* Argument strings. */
{
    if (objc != 2) {
        Tcl_WrongNumArgs(interp, 1, objv, "defaultDir");
        return TCL_ERROR;
    }

    Tcl_SetEncodingSearchPath(objv[1]);
    return TCL_OK;
}

/*
 *----------------------------------------------------------------------
 *
 * TestparseargsCmd --
 *
 *	This procedure implements the "testparseargs" command. It is used to
 *	test that Tcl_ParseArgsObjv does indeed return the right number of
 *	arguments. In other words, that [Bug 3413857] was fixed properly.
 *
 * Results:
 *	A standard Tcl result.
 *
 * Side effects:
 *	None.
 *
 *----------------------------------------------------------------------
 */

static int
TestparseargsCmd(
    TCL_UNUSED(void *),
    Tcl_Interp *interp,		/* Current interpreter. */
    int objc,			/* Number of arguments. */
    Tcl_Obj *const objv[])	/* Arguments. */
{
    static int foo = 0;
    Tcl_Size count = objc;
    Tcl_Obj **remObjv, *result[3];
    Tcl_ArgvInfo argTable[] = {
        {TCL_ARGV_CONSTANT, "-bool", INT2PTR(1), &foo, "booltest", NULL},
        TCL_ARGV_AUTO_REST, TCL_ARGV_AUTO_HELP, TCL_ARGV_TABLE_END
    };

    foo = 0;
    if (Tcl_ParseArgsObjv(interp, argTable, &count, objv, &remObjv)!=TCL_OK) {
        return TCL_ERROR;
    }
    result[0] = Tcl_NewWideIntObj(foo);
    result[1] = Tcl_NewWideIntObj(count);
    result[2] = Tcl_NewListObj(count, remObjv);
    Tcl_SetObjResult(interp, Tcl_NewListObj(3, result));
    Tcl_Free(remObjv);
    return TCL_OK;
}

/**
 * Test harness for command and variable resolvers.
 */

static int
InterpCmdResolver(
    Tcl_Interp *interp,
    const char *name,
    TCL_UNUSED(Tcl_Namespace *),
    TCL_UNUSED(int) /* flags */,
    Tcl_Command *rPtr)
{
    Interp *iPtr = (Interp *) interp;
    CallFrame *varFramePtr = iPtr->varFramePtr;
    Proc *procPtr = (varFramePtr->isProcCallFrame & FRAME_IS_PROC) ?
            varFramePtr->procPtr : NULL;
    Namespace *callerNsPtr = varFramePtr->nsPtr;
    Tcl_Command resolvedCmdPtr = NULL;

    /*
     * Just do something special on a cmd literal "z" in two cases:
     *  A)  when the caller is a proc "x", and the proc is either in "::" or in "::ns2".
     *  B) the caller's namespace is "ctx1" or "ctx2"
     */
    if ( (name[0] == 'z') && (name[1] == '\0') ) {
        Namespace *ns2NsPtr = (Namespace *) Tcl_FindNamespace(interp, "::ns2", NULL, 0);

        if (procPtr != NULL
            && ((procPtr->cmdPtr->nsPtr == iPtr->globalNsPtr)
                || (ns2NsPtr != NULL && procPtr->cmdPtr->nsPtr == ns2NsPtr)
                )
            ) {
            /*
             * Case A)
             *
             *    - The context, in which this resolver becomes active, is
             *      determined by the name of the caller proc, which has to be
             *      named "x".
             *
             *    - To determine the name of the caller proc, the proc is taken
             *      from the topmost stack frame.
             *
             *    - Note that the context is NOT provided during byte-code
             *      compilation (e.g. in TclProcCompileProc)
             *
             *   When these conditions hold, this function resolves the
             *   passed-in cmd literal into a cmd "y", which is taken from the
             *   the global namespace (for simplicity).
             */

            const char *callingCmdName =
                Tcl_GetCommandName(interp, (Tcl_Command) procPtr->cmdPtr);

            if ( callingCmdName[0] == 'x' && callingCmdName[1] == '\0' ) {
                resolvedCmdPtr = Tcl_FindCommand(interp, "y", NULL, TCL_GLOBAL_ONLY);
            }
        } else if (callerNsPtr != NULL) {
            /*
             * Case B)
             *
             *    - The context, in which this resolver becomes active, is
             *      determined by the name of the parent namespace, which has
             *      to be named "ctx1" or "ctx2".
             *
             *    - To determine the name of the parent namesace, it is taken
             *      from the 2nd highest stack frame.
             *
             *    - Note that the context can be provided during byte-code
             *      compilation (e.g. in TclProcCompileProc)
             *
             *   When these conditions hold, this function resolves the
             *   passed-in cmd literal into a cmd "y" or "Y" depending on the
             *   context. The resolved procs are taken from the the global
             *   namespace (for simplicity).
             */

            CallFrame *parentFramePtr = varFramePtr->callerPtr;
            const char *context = parentFramePtr != NULL ? parentFramePtr->nsPtr->name : "(NULL)";

            if (strcmp(context, "ctx1") == 0 && (name[0] == 'z') && (name[1] == '\0')) {
                resolvedCmdPtr = Tcl_FindCommand(interp, "y", NULL, TCL_GLOBAL_ONLY);
                /* fprintf(stderr, "... y ==> %p\n", resolvedCmdPtr);*/

            } else if (strcmp(context, "ctx2") == 0 && (name[0] == 'z') && (name[1] == '\0')) {
                resolvedCmdPtr = Tcl_FindCommand(interp, "Y", NULL, TCL_GLOBAL_ONLY);
                /*fprintf(stderr, "... Y ==> %p\n", resolvedCmdPtr);*/
            }
        }

        if (resolvedCmdPtr != NULL) {
            *rPtr = resolvedCmdPtr;
            return TCL_OK;
        }
    }
    return TCL_CONTINUE;
}

static int
InterpVarResolver(
    TCL_UNUSED(Tcl_Interp *),
    TCL_UNUSED(const char *),
    TCL_UNUSED(Tcl_Namespace *),
    TCL_UNUSED(int),
    TCL_UNUSED(Tcl_Var *))
{
    /*
     * Don't resolve the variable; use standard rules.
     */

    return TCL_CONTINUE;
}

typedef struct MyResolvedVarInfo {
    Tcl_ResolvedVarInfo vInfo;  /* This must be the first element. */
    Tcl_Var var;
    Tcl_Obj *nameObj;
} MyResolvedVarInfo;

static inline void
HashVarFree(
    Tcl_Var var)
{
    if (VarHashRefCount(var) < 2) {
        Tcl_Free(var);
    } else {
        VarHashRefCount(var)--;
    }
}

static void
MyCompiledVarFree(
    Tcl_ResolvedVarInfo *vInfoPtr)
{
    MyResolvedVarInfo *resVarInfo = (MyResolvedVarInfo *) vInfoPtr;

    Tcl_DecrRefCount(resVarInfo->nameObj);
    if (resVarInfo->var) {
        HashVarFree(resVarInfo->var);
    }
    Tcl_Free(vInfoPtr);
}

#define TclVarHashGetValue(hPtr) \
    ((Var *) ((char *)hPtr - offsetof(VarInHash, entry)))

static Tcl_Var
MyCompiledVarFetch(
    Tcl_Interp *interp,
    Tcl_ResolvedVarInfo *vinfoPtr)
{
    MyResolvedVarInfo *resVarInfo = (MyResolvedVarInfo *) vinfoPtr;
    Tcl_Var var = resVarInfo->var;
    int isNewVar;
    Interp *iPtr = (Interp *) interp;
    Tcl_HashEntry *hPtr;

    if (var != NULL) {
        if (!(((Var *) var)->flags & VAR_DEAD_HASH)) {
            /*
             * The cached variable is valid, return it.
             */

            return var;
        }

        /*
         * The variable is not valid anymore. Clean it up.
         */

        HashVarFree(var);
    }

    hPtr = Tcl_CreateHashEntry((Tcl_HashTable *) &iPtr->globalNsPtr->varTable,
            resVarInfo->nameObj, &isNewVar);
    if (hPtr) {
        var = (Tcl_Var) TclVarHashGetValue(hPtr);
    } else {
        var = NULL;
    }
    resVarInfo->var = var;

    /*
     * Increment the reference counter to avoid Tcl_Free() of the variable in
     * Tcl's FreeVarEntry(); for cleanup, we provide our own HashVarFree();
     */

    VarHashRefCount(var)++;
    return var;
}

static int
InterpCompiledVarResolver(
    TCL_UNUSED(Tcl_Interp *),
    const char *name,
    TCL_UNUSED(Tcl_Size) /* length */,
    TCL_UNUSED(Tcl_Namespace *),
    Tcl_ResolvedVarInfo **rPtr)
{
    if (*name == 'T') {
 	MyResolvedVarInfo *resVarInfo = (MyResolvedVarInfo *)Tcl_Alloc(sizeof(MyResolvedVarInfo));

 	resVarInfo->vInfo.fetchProc = MyCompiledVarFetch;
 	resVarInfo->vInfo.deleteProc = MyCompiledVarFree;
 	resVarInfo->var = NULL;
 	resVarInfo->nameObj = Tcl_NewStringObj(name, -1);
 	Tcl_IncrRefCount(resVarInfo->nameObj);
 	*rPtr = &resVarInfo->vInfo;
 	return TCL_OK;
    }
    return TCL_CONTINUE;
}

static int
TestInterpResolverCmd(
    TCL_UNUSED(void *),
    Tcl_Interp *interp,
    int objc,
    Tcl_Obj *const objv[])
{
    static const char *const table[] = {
        "down", "up", NULL
    };
    int idx;
#define RESOLVER_KEY "testInterpResolver"

    if ((objc < 2) || (objc > 3)) {
	Tcl_WrongNumArgs(interp, 1, objv, "up|down ?interp?");
	return TCL_ERROR;
    }
    if (objc == 3) {
	interp = Tcl_GetChild(interp, Tcl_GetString(objv[2]));
	if (interp == NULL) {
	    Tcl_AppendResult(interp, "provided interpreter not found", NULL);
	    return TCL_ERROR;
	}
    }
    if (Tcl_GetIndexFromObj(interp, objv[1], table, "operation", TCL_EXACT,
            &idx) != TCL_OK) {
        return TCL_ERROR;
    }
    switch (idx) {
    case 1: /* up */
        Tcl_AddInterpResolvers(interp, RESOLVER_KEY, InterpCmdResolver,
                InterpVarResolver, InterpCompiledVarResolver);
        break;
    case 0: /*down*/
        if (!Tcl_RemoveInterpResolvers(interp, RESOLVER_KEY)) {
            Tcl_AppendResult(interp, "could not remove the resolver scheme",
                    NULL);
            return TCL_ERROR;
        }
    }
    return TCL_OK;
}

/*
 *------------------------------------------------------------------------
 *
 * TestApplyLambdaObjCmd --
 *
 *	Implements the Tcl command testapplylambda. This tests the apply
 *	implementation handling of a lambda where the lambda has a list
 *	internal representation where the second element's internal
 *	representation is already a byte code object.
 *
 * Results:
 *	TCL_OK    - Success. Caller should check result is 42
 *	TCL_ERROR - Error.
 *
 * Side effects:
 *	In the presence of the apply bug, may panic. Otherwise
 *	Interpreter result holds result or error message.
 *
 *------------------------------------------------------------------------
 */
int TestApplyLambdaObjCmd (
    TCL_UNUSED(void*),
    Tcl_Interp *interp,    /* Current interpreter. */
    TCL_UNUSED(int),       /* objc. */
    TCL_UNUSED(Tcl_Obj *const *)) /* objv. */
{
    Tcl_Obj *lambdaObjs[2];
    Tcl_Obj *evalObjs[2];
    Tcl_Obj *lambdaObj;
    int result;

    /* Create a lambda {{} {set a 42}} */
    lambdaObjs[0] = Tcl_NewObj(); /* No parameters */
    lambdaObjs[1] = Tcl_NewStringObj("set a 42", -1); /* Body */
    lambdaObj = Tcl_NewListObj(2, lambdaObjs);
    Tcl_IncrRefCount(lambdaObj);

    /* Create the command "apply {{} {set a 42}" */
    evalObjs[0] = Tcl_NewStringObj("apply", -1);
    Tcl_IncrRefCount(evalObjs[0]);
    /*
     * NOTE: IMPORTANT TO EXHIBIT THE BUG. We duplicate the lambda because
     * it will get shimmered to a Lambda internal representation but we
     * want to hold on to our list representation.
     */
    evalObjs[1] = Tcl_DuplicateObj(lambdaObj);
    Tcl_IncrRefCount(evalObjs[1]);

    /* Evaluate it */
    result = Tcl_EvalObjv(interp, 2, evalObjs, TCL_EVAL_GLOBAL);
    if (result != TCL_OK) {
	Tcl_DecrRefCount(evalObjs[0]);
	Tcl_DecrRefCount(evalObjs[1]);
	return result;
    }
    /*
     * So far so good. At this point,
     * - evalObjs[1] has an internal representation of Lambda
     * - lambdaObj[1] ({set a 42}) has been shimmered to
     * an internal representation of ByteCode.
     */
    Tcl_DecrRefCount(evalObjs[1]); /* Don't need this anymore */
    /*
     * The bug trigger. Repeating the command but:
     *  - we are calling apply with a lambda that is a list (as BEFORE),
     *    BUT
     *  - The body of the lambda (lambdaObjs[1]) ALREADY has internal
     *    representation of ByteCode and thus will not be compiled again
     */
    evalObjs[1] = lambdaObj; /* lambdaObj already has a ref count so
     				no need for IncrRef */
    result = Tcl_EvalObjv(interp, 2, evalObjs, TCL_EVAL_GLOBAL);
    Tcl_DecrRefCount(evalObjs[0]);
    Tcl_DecrRefCount(lambdaObj);

    return result;
}

/*
 *----------------------------------------------------------------------
 *
 * TestLutilCmd --
 *
 *	This procedure implements the "testlequal" command. It is used to
 *	test compare two lists for equality using the string representation
 *      of each element. Implemented in C because script level loops are
 *	too slow for comparing large (GB count) lists.
 *
 * Results:
 *	A standard Tcl result.
 *
 * Side effects:
 *	None.
 *
 *----------------------------------------------------------------------
 */

static int
TestLutilCmd(
    TCL_UNUSED(void *),
    Tcl_Interp *interp,		/* Current interpreter. */
    int objc,			/* Number of arguments. */
    Tcl_Obj *const objv[])	/* Arguments. */
{
    Tcl_Size nL1, nL2;
    Tcl_Obj *l1Obj = NULL;
    Tcl_Obj *l2Obj = NULL;
    Tcl_Obj **l1Elems;
    Tcl_Obj **l2Elems;
    static const char *const subcmds[] = {
	   "equal", "diffindex", NULL
    };
    enum options {
	   LUTIL_EQUAL, LUTIL_DIFFINDEX
    } idx;

    if (objc != 4) {
	Tcl_WrongNumArgs(interp, 1, objv, "list1 list2");
	return TCL_ERROR;
    }
    if (Tcl_GetIndexFromObj(interp, objv[1], subcmds, "option", 0,
	    &idx) != TCL_OK) {
	return TCL_ERROR;
    }

    /* Protect against shimmering, just to be safe */
    l1Obj = Tcl_DuplicateObj(objv[2]);
    l2Obj = Tcl_DuplicateObj(objv[3]);

    int ret = TCL_ERROR;
    if (Tcl_ListObjGetElements(interp, l1Obj, &nL1, &l1Elems) != TCL_OK) {
	goto vamoose;
    }
    if (Tcl_ListObjGetElements(interp, l2Obj, &nL2, &l2Elems) != TCL_OK) {
	goto vamoose;
    }

    Tcl_Size i, nCmp;

    ret = TCL_OK;
    switch (idx) {
    case LUTIL_EQUAL:
	/* Avoid the loop below if lengths differ */
	if (nL1 != nL2) {
	    Tcl_SetObjResult(interp, Tcl_NewIntObj(0));
	    break;
	}
	/* FALLTHRU */
    case LUTIL_DIFFINDEX:
	nCmp = nL1 <= nL2 ? nL1 : nL2;
	for (i = 0; i < nCmp; ++i) {
	    if (strcmp(Tcl_GetString(l1Elems[i]), Tcl_GetString(l2Elems[i]))) {
		break;
	    }
	}
	if (i == nCmp && nCmp == nL1 && nCmp == nL2) {
	    nCmp = idx == LUTIL_EQUAL ? 1 : -1;
	} else {
	    nCmp = idx == LUTIL_EQUAL ? 0 : i;
	}
	Tcl_SetObjResult(interp, Tcl_NewWideIntObj(nCmp));
	break;
    }

vamoose:
    if (l1Obj) {
	Tcl_DecrRefCount(l1Obj);
    }
    if (l2Obj) {
	Tcl_DecrRefCount(l2Obj);
    }
    return ret;
}

/*
 * Local Variables:
 * mode: c
 * c-basic-offset: 4
 * fill-column: 78
 * tab-width: 8
 * indent-tabs-mode: nil
 * End:
 */
<|MERGE_RESOLUTION|>--- conflicted
+++ resolved
@@ -224,11 +224,7 @@
 static Tcl_ObjCmdProc	TestsetbytearraylengthObjCmd;
 static Tcl_ObjCmdProc	TestpurebytesobjObjCmd;
 static Tcl_ObjCmdProc	TeststringbytesObjCmd;
-<<<<<<< HEAD
 static Tcl_ObjCmdProc2	Testcmdobj2ObjCmd;
-=======
-static Tcl_ObjCmdProc	Testutf16stringObjCmd;
->>>>>>> c0380860
 static Tcl_ObjCmdProc	TestcmdinfoObjCmd;
 static Tcl_CmdProc	TestcmdtokenCmd;
 static Tcl_CmdProc	TestcmdtraceCmd;
@@ -592,11 +588,8 @@
 	    NULL, NULL);
     Tcl_CreateCommand(interp, "testcmdtoken", TestcmdtokenCmd, NULL,
 	    NULL);
-<<<<<<< HEAD
     Tcl_CreateObjCommand2(interp, "testcmdobj2", Testcmdobj2ObjCmd,
 	    NULL, NULL);
-=======
->>>>>>> c0380860
     Tcl_CreateObjCommand(interp, "testcmdinfo", TestcmdinfoObjCmd, NULL,
 	    NULL);
     Tcl_CreateCommand(interp, "testcmdtrace", TestcmdtraceCmd,
@@ -1076,7 +1069,6 @@
 /*
  *----------------------------------------------------------------------
  *
-<<<<<<< HEAD
  * Testcmdobj2 --
  *
  *	Mock up to test the Tcl_CreateCommandObj2 functionality
@@ -1111,8 +1103,6 @@
 /*
  *----------------------------------------------------------------------
  *
-=======
->>>>>>> c0380860
  * TestcmdinfoObjCmd --
  *
  *	This procedure implements the "testcmdinfo" command.  It is used to
@@ -1150,7 +1140,6 @@
 	Tcl_WrongNumArgs(interp, 1, objv, "command arg");
 	return TCL_ERROR;
     }
-<<<<<<< HEAD
     if (Tcl_GetIndexFromObj(interp, objv[1], subcmds, "option", 0,
 	    &idx) != TCL_OK) {
 	return TCL_ERROR;
@@ -1192,16 +1181,6 @@
 	Tcl_DStringResult(interp, &delString);
 	break;
     case CMDINFO_GET:
-=======
-    if (strcmp(Tcl_GetString(objv[1]), "create") == 0) {
-	Tcl_CreateCommand(interp, Tcl_GetString(objv[2]), CmdProc1, (void *) "original",
-		CmdDelProc1);
-    } else if (strcmp(Tcl_GetString(objv[1]), "delete") == 0) {
-	Tcl_DStringInit(&delString);
-	Tcl_DeleteCommand(interp, Tcl_GetString(objv[2]));
-	Tcl_DStringResult(interp, &delString);
-    } else if (strcmp(Tcl_GetString(objv[1]), "get") == 0) {
->>>>>>> c0380860
 	if (Tcl_GetCommandInfo(interp, Tcl_GetString(objv[2]), &info) ==0) {
 	    Tcl_AppendResult(interp, "??", NULL);
 	    return TCL_OK;
@@ -1238,12 +1217,8 @@
 			      info.isNativeObjectProc));
 	    return TCL_ERROR;
 	}
-<<<<<<< HEAD
 	break;
     case CMDINFO_MODIFY:
-=======
-    } else if (strcmp(Tcl_GetString(objv[1]), "modify") == 0) {
->>>>>>> c0380860
 	info.proc = CmdProc2;
 	info.clientData = (void *) "new_command_data";
 	info.objProc = NULL;
@@ -1255,14 +1230,7 @@
 	} else {
 	    Tcl_SetObjResult(interp, Tcl_NewWideIntObj(1));
 	}
-<<<<<<< HEAD
 	break;
-=======
-    } else {
-	Tcl_AppendResult(interp, "bad option \"", Tcl_GetString(objv[1]),
-		"\": must be create, delete, get, or modify", NULL);
-	return TCL_ERROR;
->>>>>>> c0380860
     }
 
     return TCL_OK;
@@ -2379,12 +2347,7 @@
     };
     enum options {
 	ENC_CREATE, ENC_DELETE, ENC_NULLENGTH, ENC_EXTTOUTF, ENC_UTFTOEXT
-<<<<<<< HEAD
     } index;
-=======
-    };
-    int index;
->>>>>>> c0380860
 
     if (objc < 2) {
 	Tcl_WrongNumArgs(interp, 1, objv, "command ?args?");
@@ -3803,7 +3766,7 @@
     static const char *LinkOption[] = {
         "update", "remove", "create", NULL
     };
-    enum LinkOptionEnum {LINK_UPDATE, LINK_REMOVE, LINK_CREATE} optionIndex;
+    enum LinkOptionEnum { LINK_UPDATE, LINK_REMOVE, LINK_CREATE } optionIndex;
     static const char *LinkType[] = {
 	"char", "uchar", "short", "ushort", "int", "uint", "long", "ulong",
 	"wide", "uwide", "float", "double", "string", "char*", "binary", NULL
@@ -4291,7 +4254,7 @@
     Tcl_Size i;
 
     objPtr = Tcl_GetObjResult(interp);
-    if (parsePtr->commentSize + 1 > 1) {
+    if (parsePtr->commentSize > 0) {
 	Tcl_ListObjAppendElement(NULL, objPtr,
 		Tcl_NewStringObj(parsePtr->commentStart,
 			parsePtr->commentSize));
@@ -4572,12 +4535,7 @@
 	REGEXP_MULTI,	REGEXP_NOCROSS,	REGEXP_NEWL,
 	REGEXP_XFLAGS,
 	REGEXP_LAST
-<<<<<<< HEAD
     } index;
-=======
-    };
-	int index;
->>>>>>> c0380860
 
     indices = 0;
     about = 0;
@@ -4739,15 +4697,15 @@
 		end--;
 	    }
 
-	    objs[0] = Tcl_NewWideIntObj((Tcl_WideInt)((Tcl_WideUInt)(start + 1U)) - 1);
-	    objs[1] = Tcl_NewWideIntObj((Tcl_WideInt)((Tcl_WideUInt)(end + 1U)) - 1);
+	    objs[0] = Tcl_NewWideIntObj(start);
+	    objs[1] = Tcl_NewWideIntObj(end);
 
 	    newPtr = Tcl_NewListObj(2, objs);
 	} else {
 	    if (ii == TCL_INDEX_NONE) {
 		TclRegExpRangeUniChar(regExpr, ii, &start, &end);
 		newPtr = Tcl_GetRange(objPtr, start, end);
-	    } else if (ii > info.nsubs || info.matches[ii].end + 1 <= 1) {
+	    } else if (ii > info.nsubs || info.matches[ii].end <= 0) {
 		newPtr = Tcl_NewObj();
 	    } else {
 		newPtr = Tcl_GetRange(objPtr, info.matches[ii].start,
@@ -5869,7 +5827,6 @@
     int objc,			/* Number of arguments. */
     Tcl_Obj *const objv[])	/* The argument objects. */
 {
-<<<<<<< HEAD
     struct {
 #if !defined(TCL_NO_DEPRECATED)
 	int n; /* On purpose, not Tcl_Size, in order to demonstrate what happens */
@@ -5878,9 +5835,6 @@
 #endif
 	int m; /* This variable should not be overwritten */
     } x = {0, 1};
-=======
-    Tcl_Size n = 0;
->>>>>>> c0380860
     const char *p;
 
     if (objc != 2) {
@@ -7638,7 +7592,7 @@
     }
 	bytes = Tcl_GetStringFromObj(objv[1], &numBytes);
 
-    if (numBytes + 4 > (Tcl_Size) sizeof(buffer)) {
+    if (numBytes + 4U > sizeof(buffer)) {
 	Tcl_SetObjResult(interp, Tcl_ObjPrintf(
 		"\"testutfnext\" can only handle %" TCL_Z_MODIFIER "u bytes",
 		sizeof(buffer) - 4));
@@ -7810,12 +7764,7 @@
     if (Tcl_GetIntForIndex(interp, objv[1], endvalue, &result) != TCL_OK) {
 	return TCL_ERROR;
     }
-<<<<<<< HEAD
-    /* Make sure that (size_t)-2 is output as "-2" and (size_t)-3 as "-3", even for 32-bit */
-    Tcl_SetObjResult(interp, Tcl_NewWideIntObj((Tcl_WideInt)((Tcl_WideUInt)(result + 3U)) - 3));
-=======
     Tcl_SetObjResult(interp, Tcl_NewWideIntObj(result));
->>>>>>> c0380860
     return TCL_OK;
 }
 
@@ -8059,11 +8008,7 @@
     static ptrdiff_t *refDepth = NULL;
     ptrdiff_t depth;
     Tcl_Obj *levels[6];
-<<<<<<< HEAD
-    size_t i = 0;
-=======
     Tcl_Size i = 0;
->>>>>>> c0380860
     NRE_callback *cbPtr = iPtr->execEnvPtr->callbackPtr;
 
     if (refDepth == NULL) {
@@ -8073,9 +8018,9 @@
     depth = (refDepth - &depth);
 
     levels[0] = Tcl_NewWideIntObj(depth);
-    levels[1] = Tcl_NewWideIntObj((Tcl_WideInt)((Tcl_WideUInt)(iPtr->numLevels + 1U)) - 1);
-    levels[2] = Tcl_NewWideIntObj((Tcl_WideInt)((Tcl_WideUInt)(iPtr->cmdFramePtr->level + 1U)) - 1);
-    levels[3] = Tcl_NewWideIntObj((Tcl_WideInt)((Tcl_WideUInt)(iPtr->varFramePtr->level + 1U)) - 1);
+    levels[1] = Tcl_NewWideIntObj(iPtr->numLevels);
+    levels[2] = Tcl_NewWideIntObj(iPtr->cmdFramePtr->level);
+    levels[3] = Tcl_NewWideIntObj(iPtr->varFramePtr->level);
     levels[4] = Tcl_NewWideIntObj(iPtr->execEnvPtr->execStackPtr->tosPtr
 	    - iPtr->execEnvPtr->execStackPtr->stackWords);
 
