/*
 * tclTest.c --
 *
 *	This file contains C command functions for a bunch of additional Tcl
 *	commands that are used for testing out Tcl's C interfaces. These
 *	commands are not normally included in Tcl applications; they're only
 *	used for testing.
 *
 * Copyright © 1993-1994 The Regents of the University of California.
 * Copyright © 1994-1997 Sun Microsystems, Inc.
 * Copyright © 1998-2000 Ajuba Solutions.
 * Copyright © 2003 Kevin B. Kenny.  All rights reserved.
 *
 * See the file "license.terms" for information on usage and redistribution of
 * this file, and for a DISCLAIMER OF ALL WARRANTIES.
 */

#define TCL_8_API
#undef BUILD_tcl
#undef STATIC_BUILD
#ifndef USE_TCL_STUBS
#   define USE_TCL_STUBS
#endif
#define TCLBOOLWARNING(boolPtr) /* needed here because we compile with -Wc++-compat */
#include "tclInt.h"
#include "tclOO.h"
#include <math.h>

/*
 * Required for Testregexp*Cmd
 */
#include "tclRegexp.h"

/*
 * Required for the TestChannelCmd and TestChannelEventCmd
 */
#include "tclIO.h"

#include "tclUuid.h"

/*
 * Declare external functions used in Windows tests.
 */
#ifdef __cplusplus
extern "C" {
#endif
DLLEXPORT int		Tcltest_Init(Tcl_Interp *interp);
DLLEXPORT int		Tcltest_SafeInit(Tcl_Interp *interp);
#ifdef __cplusplus
}
#endif

/*
 * Dynamic string shared by TestdcallCmd and DelCallbackProc; used to collect
 * the results of the various deletion callbacks.
 */

static Tcl_DString delString;
static Tcl_Interp *delInterp;

/*
 * One of the following structures exists for each command created by the
 * "testcmdtoken" command.
 */

typedef struct TestCommandTokenRef {
    int id;			/* Identifier for this reference. */
    Tcl_Command token;		/* Tcl's token for the command. */
    const char *value;
    struct TestCommandTokenRef *nextPtr;
				/* Next in list of references. */
} TestCommandTokenRef;

static TestCommandTokenRef *firstCommandTokenRef = NULL;
static int nextCommandTokenRefId = 1;

/*
 * One of the following structures exists for each asynchronous handler
 * created by the "testasync" command".
 */

typedef struct TestAsyncHandler {
    int id;			/* Identifier for this handler. */
    Tcl_AsyncHandler handler;	/* Tcl's token for the handler. */
    char *command;		/* Command to invoke when the handler is
				 * invoked. */
    struct TestAsyncHandler *nextPtr;
				/* Next is list of handlers. */
} TestAsyncHandler;

/*
 * Start of the socket driver state structure to acces field testFlags
 */

typedef struct TcpState TcpState;

struct TcpState {
    Tcl_Channel channel;	/* Channel associated with this socket. */
    int flags;			/* ORed combination of various bitfields. */
};

TCL_DECLARE_MUTEX(asyncTestMutex)

static TestAsyncHandler *firstHandler = NULL;

/*
 * The dynamic string below is used by the "testdstring" command to test the
 * dynamic string facilities.
 */

static Tcl_DString dstring;

/*
 * The command trace below is used by the "testcmdtraceCmd" command to test
 * the command tracing facilities.
 */

static Tcl_Trace cmdTrace;

/*
 * One of the following structures exists for each command created by
 * TestdelCmd:
 */

typedef struct {
    Tcl_Interp *interp;		/* Interpreter in which command exists. */
    char *deleteCmd;		/* Script to execute when command is deleted.
				 * Malloc'ed. */
} DelCmd;

/*
 * The following is used to keep track of an encoding that invokes a Tcl
 * command.
 */

typedef struct {
    Tcl_Interp *interp;
    char *toUtfCmd;
    char *fromUtfCmd;
} TclEncoding;

/*
 * Boolean flag used by the "testsetmainloop" and "testexitmainloop" commands.
 */

static bool exitMainLoop = false;

/*
 * Event structure used in testing the event queue management procedures.
 */

typedef struct {
    Tcl_Event header;		/* Header common to all events */
    Tcl_Interp *interp;		/* Interpreter that will handle the event */
    Tcl_Obj *command;		/* Command to evaluate when the event occurs */
    Tcl_Obj *tag;		/* Tag for this event used to delete it */
} TestEvent;

/*
 * Simple detach/attach facility for testchannel cut|splice. Allow testing of
 * channel transfer in core testsuite.
 */

typedef struct TestChannel {
    Tcl_Channel chan;		/* Detached channel */
    struct TestChannel *nextPtr;/* Next in detached channel pool */
} TestChannel;

static TestChannel *firstDetached;

/*
 * Forward declarations for procedures defined later in this file:
 */

static int		AsyncHandlerProc(void *clientData,
			    Tcl_Interp *interp, int code);
static Tcl_ThreadCreateType AsyncThreadProc(void *);
static void		CleanupTestSetassocdataTests(
			    void *clientData, Tcl_Interp *interp);
static void		CmdDelProc1(void *clientData);
static void		CmdDelProc2(void *clientData);
static Tcl_CmdProc	CmdProc1;
static Tcl_CmdProc	CmdProc2;
static Tcl_CmdObjTraceProc	CmdTraceDeleteProc;
static Tcl_CmdObjTraceProc	CmdTraceProc;
static Tcl_ObjCmdProc	CreatedCommandProc;
static Tcl_ObjCmdProc	CreatedCommandProc2;
static void		DelCallbackProc(void *clientData,
			    Tcl_Interp *interp);
static Tcl_ObjCmdProc	DelCmdProc;
static void		DelDeleteProc(void *clientData);
static void		EncodingFreeProc(void *clientData);
static int		EncodingToUtfProc(void *clientData,
			    const char *src, int srcLen, int flags,
			    Tcl_EncodingState *statePtr, char *dst,
			    int dstLen, int *srcReadPtr, int *dstWrotePtr,
			    int *dstCharsPtr);
static int		EncodingFromUtfProc(void *clientData,
			    const char *src, int srcLen, int flags,
			    Tcl_EncodingState *statePtr, char *dst,
			    int dstLen, int *srcReadPtr, int *dstWrotePtr,
			    int *dstCharsPtr);
static void		ExitProcEven(void *clientData);
static void		ExitProcOdd(void *clientData);
static Tcl_ObjCmdProc	GetTimesCmd;
static Tcl_ResolveCompiledVarProc	InterpCompiledVarResolver;
static void		MainLoop(void);
static Tcl_CmdProc	NoopCmd;
static Tcl_ObjCmdProc	NoopObjCmd;
static Tcl_CmdObjTraceProc TraceProc;
static void		ObjTraceDeleteProc(void *clientData);
static void		PrintParse(Tcl_Interp *interp, Tcl_Parse *parsePtr);
static Tcl_FreeProc	SpecialFree;
static int		StaticInitProc(Tcl_Interp *interp);
static Tcl_ObjCmdProc	TestasyncCmd;
static Tcl_ObjCmdProc	TestbumpinterpepochCmd;
static Tcl_ObjCmdProc	TestbytestringCmd;
static Tcl_ObjCmdProc	TestsetbytearraylengthCmd;
static Tcl_ObjCmdProc	TestpurebytesobjCmd;
static Tcl_ObjCmdProc	TeststringbytesCmd;
static Tcl_ObjCmdProc2	Testcmdobj2Cmd;
static Tcl_ObjCmdProc	TestcmdinfoCmd;
static Tcl_ObjCmdProc	TestcmdtokenCmd;
static Tcl_ObjCmdProc	TestcmdtraceCmd;
static Tcl_ObjCmdProc	TestconcatobjCmd;
static Tcl_ObjCmdProc	TestcreatecommandCmd;
static Tcl_ObjCmdProc	TestdcallCmd;
static Tcl_ObjCmdProc	TestdelCmd;
static Tcl_ObjCmdProc	TestdelassocdataCmd;
static Tcl_ObjCmdProc	TestdoubledigitsCmd;
static Tcl_ObjCmdProc	TestdstringCmd;
static Tcl_ObjCmdProc	TestencodingCmd;
static Tcl_ObjCmdProc	TestevalexCmd;
static Tcl_ObjCmdProc	TestevalobjvCmd;
static Tcl_ObjCmdProc	TesteventCmd;
static int		TesteventProc(Tcl_Event *event, int flags);
static int		TesteventDeleteProc(Tcl_Event *event,
			    void *clientData);
static Tcl_ObjCmdProc	TestexithandlerCmd;
static Tcl_ObjCmdProc	TestexprlongCmd;
static Tcl_ObjCmdProc	TestexprlongobjCmd;
static Tcl_ObjCmdProc	TestexprdoubleCmd;
static Tcl_ObjCmdProc	TestexprdoubleobjCmd;
static Tcl_ObjCmdProc	TestexprparserCmd;
static Tcl_ObjCmdProc	TestexprstringCmd;
static Tcl_ObjCmdProc	TestfileCmd;
static Tcl_ObjCmdProc	TestfilelinkCmd;
static Tcl_ObjCmdProc	TestfeventCmd;
static Tcl_ObjCmdProc	TestgetassocdataCmd;
static Tcl_ObjCmdProc	TestgetintCmd;
static Tcl_ObjCmdProc	TestlongsizeCmd;
static Tcl_ObjCmdProc	TestgetplatformCmd;
static Tcl_ObjCmdProc	TestgetvarfullnameCmd;
static Tcl_ObjCmdProc	TestinterpdeleteCmd;
static Tcl_ObjCmdProc	TestlinkCmd;
static Tcl_ObjCmdProc	TestlinkarrayCmd;
static Tcl_ObjCmdProc	TestlistapiCmd;
static Tcl_ObjCmdProc	TestlistrepCmd;
static Tcl_ObjCmdProc	TestlocaleCmd;
static Tcl_ObjCmdProc	TestmainthreadCmd;
static Tcl_ObjCmdProc	TestmsbObjCmd;
static Tcl_ObjCmdProc	TestsetmainloopCmd;
static Tcl_ObjCmdProc	TestexitmainloopCmd;
static Tcl_ObjCmdProc	TestpanicCmd;
static Tcl_ObjCmdProc	TestparseargsCmd;
static Tcl_ObjCmdProc	TestparserCmd;
static Tcl_ObjCmdProc	TestparsevarCmd;
static Tcl_ObjCmdProc	TestparsevarnameCmd;
static Tcl_ObjCmdProc	TestpreferstableCmd;
static Tcl_ObjCmdProc	TestprintCmd;
static Tcl_ObjCmdProc	TestregexpCmd;
static Tcl_ObjCmdProc	TestreturnCmd;
static void		TestregexpXflags(const char *string,
			    size_t length, int *cflagsPtr, int *eflagsPtr);
static Tcl_ObjCmdProc	TestsetassocdataCmd;
static Tcl_ObjCmdProc	TestsetCmd;
static Tcl_ObjCmdProc	Testset2Cmd;
static Tcl_ObjCmdProc	TestseterrorcodeCmd;
static Tcl_ObjCmdProc	TestsetobjerrorcodeCmd;
static Tcl_ObjCmdProc	TestsetplatformCmd;
static Tcl_ObjCmdProc	TestSizeCmd;
static Tcl_ObjCmdProc	TeststaticlibraryCmd;
static Tcl_ObjCmdProc	TesttranslatefilenameCmd;
static Tcl_ObjCmdProc	TestfstildeexpandCmd;
static Tcl_ObjCmdProc	TestuniClassCmd;
static Tcl_ObjCmdProc	TestupvarCmd;
static Tcl_ObjCmdProc2	TestWrongNumArgsCmd;
static Tcl_ObjCmdProc	TestGetIndexFromObjStructCmd;
static Tcl_ObjCmdProc	TestChannelCmd;
static Tcl_ObjCmdProc	TestChannelEventCmd;
static Tcl_ObjCmdProc	TestSocketCmd;
static Tcl_ObjCmdProc	TestFilesystemCmd;
static Tcl_ObjCmdProc	TestSimpleFilesystemCmd;
static void		TestReport(const char *cmd, Tcl_Obj *arg1,
			    Tcl_Obj *arg2);
static Tcl_Obj *	TestReportGetNativePath(Tcl_Obj *pathPtr);
static Tcl_FSStatProc TestReportStat;
static Tcl_FSAccessProc TestReportAccess;
static Tcl_FSOpenFileChannelProc TestReportOpenFileChannel;
static Tcl_FSMatchInDirectoryProc TestReportMatchInDirectory;
static Tcl_FSChdirProc TestReportChdir;
static Tcl_FSLstatProc TestReportLstat;
static Tcl_FSCopyFileProc TestReportCopyFile;
static Tcl_FSDeleteFileProc TestReportDeleteFile;
static Tcl_FSRenameFileProc TestReportRenameFile;
static Tcl_FSCreateDirectoryProc TestReportCreateDirectory;
static Tcl_FSCopyDirectoryProc TestReportCopyDirectory;
static Tcl_FSRemoveDirectoryProc TestReportRemoveDirectory;
static int TestReportLoadFile(Tcl_Interp *interp, Tcl_Obj *pathPtr,
	Tcl_LoadHandle *handlePtr, Tcl_FSUnloadFileProc **unloadProcPtr);
static Tcl_FSLinkProc TestReportLink;
static Tcl_FSFileAttrStringsProc TestReportFileAttrStrings;
static Tcl_FSFileAttrsGetProc TestReportFileAttrsGet;
static Tcl_FSFileAttrsSetProc TestReportFileAttrsSet;
static Tcl_FSUtimeProc TestReportUtime;
static Tcl_FSNormalizePathProc TestReportNormalizePath;
static Tcl_FSPathInFilesystemProc TestReportInFilesystem;
static Tcl_FSFreeInternalRepProc TestReportFreeInternalRep;
static Tcl_FSDupInternalRepProc TestReportDupInternalRep;
static Tcl_ObjCmdProc	TestServiceModeCmd;
static Tcl_FSStatProc SimpleStat;
static Tcl_FSAccessProc SimpleAccess;
static Tcl_FSOpenFileChannelProc SimpleOpenFileChannel;
static Tcl_FSListVolumesProc SimpleListVolumes;
static Tcl_FSPathInFilesystemProc SimplePathInFilesystem;
static Tcl_Obj *	SimpleRedirect(Tcl_Obj *pathPtr);
static Tcl_FSMatchInDirectoryProc SimpleMatchInDirectory;
static Tcl_ObjCmdProc	TestUtfNextCmd;
static Tcl_ObjCmdProc	TestUtfPrevCmd;
static Tcl_ObjCmdProc	TestUtfToNormalizedDStringCmd;
static Tcl_ObjCmdProc	TestUtfToNormalizedCmd;
static Tcl_ObjCmdProc	TestNumUtfCharsCmd;
static Tcl_ObjCmdProc	TestGetUniCharCmd;
static Tcl_ObjCmdProc	TestFindFirstCmd;
static Tcl_ObjCmdProc	TestFindLastCmd;
static Tcl_ObjCmdProc	TestHashSystemHashCmd;
static Tcl_ObjCmdProc	TestGetIntForIndexCmd;
static Tcl_ObjCmdProc	TestLutilCmd;
static Tcl_NRPostProc	NREUnwind_callback;
static Tcl_ObjCmdProc	TestNREUnwind;
static Tcl_ObjCmdProc	TestNRELevels;
static Tcl_ObjCmdProc	TestInterpResolverCmd;
#if defined(HAVE_CPUID) && !defined(MAC_OSX_TCL)
static Tcl_ObjCmdProc	TestcpuidCmd;
#endif
static Tcl_ObjCmdProc	TestApplyLambdaCmd;
#ifdef _WIN32
static Tcl_ObjCmdProc	TestHandleCountCmd;
static Tcl_ObjCmdProc	TestAppVerifierPresentCmd;
#endif

static const Tcl_Filesystem testReportingFilesystem = {
    "reporting",
    sizeof(Tcl_Filesystem),
    TCL_FILESYSTEM_VERSION_1,
    TestReportInFilesystem, /* path in */
    TestReportDupInternalRep,
    TestReportFreeInternalRep,
    NULL, /* native to norm */
    NULL, /* convert to native */
    TestReportNormalizePath,
    NULL, /* path type */
    NULL, /* separator */
    TestReportStat,
    TestReportAccess,
    TestReportOpenFileChannel,
    TestReportMatchInDirectory,
    TestReportUtime,
    TestReportLink,
    NULL /* list volumes */,
    TestReportFileAttrStrings,
    TestReportFileAttrsGet,
    TestReportFileAttrsSet,
    TestReportCreateDirectory,
    TestReportRemoveDirectory,
    TestReportDeleteFile,
    TestReportCopyFile,
    TestReportRenameFile,
    TestReportCopyDirectory,
    TestReportLstat,
    (Tcl_FSLoadFileProc *) TestReportLoadFile,
    NULL /* cwd */,
    TestReportChdir
};

static const Tcl_Filesystem simpleFilesystem = {
    "simple",
    sizeof(Tcl_Filesystem),
    TCL_FILESYSTEM_VERSION_1,
    SimplePathInFilesystem,
    NULL,
    NULL,
    /* No internal to normalized, since we don't create any
     * pure 'internal' Tcl_Obj path representations */
    NULL,
    /* No create native rep function, since we don't use it
     * or 'Tcl_FSNewNativePath' */
    NULL,
    /* Normalize path isn't needed - we assume paths only have
     * one representation */
    NULL,
    NULL,
    NULL,
    SimpleStat,
    SimpleAccess,
    SimpleOpenFileChannel,
    SimpleMatchInDirectory,
    NULL,
    /* We choose not to support symbolic links inside our vfs's */
    NULL,
    SimpleListVolumes,
    NULL,
    NULL,
    NULL,
    NULL,
    NULL,
    NULL,
    /* No copy file - fallback will occur at Tcl level */
    NULL,
    /* No rename file - fallback will occur at Tcl level */
    NULL,
    /* No copy directory - fallback will occur at Tcl level */
    NULL,
    /* Use stat for lstat */
    NULL,
    /* No load - fallback on core implementation */
    NULL,
    /* We don't need a getcwd or chdir - fallback on Tcl's versions */
    NULL,
    NULL
};


/*
 *----------------------------------------------------------------------
 *
 * Tcltest_Init --
 *
 *	This procedure performs application-specific initialization. Most
 *	applications, especially those that incorporate additional packages,
 *	will have their own version of this procedure.
 *
 * Results:
 *	Returns a standard Tcl completion code, and leaves an error message in
 *	the interp's result if an error occurs.
 *
 * Side effects:
 *	Depends on the startup script.
 *
 *----------------------------------------------------------------------
 */

#ifndef STRINGIFY
#  define STRINGIFY(x) STRINGIFY1(x)
#  define STRINGIFY1(x) #x
#endif

static const char version[] = TCL_PATCH_LEVEL "+" STRINGIFY(TCL_VERSION_UUID)
#if defined(__clang__) && defined(__clang_major__)
	    ".clang-" STRINGIFY(__clang_major__)
#if __clang_minor__ < 10
	    "0"
#endif
	    STRINGIFY(__clang_minor__)
#endif
#ifdef TCL_COMPILE_DEBUG
	    ".compiledebug"
#endif
#ifdef TCL_COMPILE_STATS
	    ".compilestats"
#endif
#if defined(__cplusplus) && !defined(__OBJC__)
	    ".cplusplus"
#endif
#ifndef NDEBUG
	    ".debug"
#endif
#if !defined(__clang__) && !defined(__INTEL_COMPILER) && defined(__GNUC__)
	    ".gcc-" STRINGIFY(__GNUC__)
#if __GNUC_MINOR__ < 10
	    "0"
#endif
	    STRINGIFY(__GNUC_MINOR__)
#endif
#ifdef __INTEL_COMPILER
	    ".icc-" STRINGIFY(__INTEL_COMPILER)
#endif
#if (defined(_WIN32) && !defined(_WIN64)) || (ULONG_MAX == 0xffffffffUL)
	    ".ilp32"
#endif
#ifdef TCL_MEM_DEBUG
	    ".memdebug"
#endif
#if defined(_MSC_VER)
	    ".msvc-" STRINGIFY(_MSC_VER)
#endif
#ifdef USE_NMAKE
	    ".nmake"
#endif
#ifdef TCL_NO_DEPRECATED
	    ".no-deprecate"
#endif
#if !TCL_THREADS
	    ".no-thread"
#endif
#ifndef TCL_CFG_OPTIMIZED
	    ".no-optimize"
#endif
#ifdef __OBJC__
	    ".objective-c"
#if defined(__cplusplus)
	    "plusplus"
#endif
#endif
#ifdef TCL_CFG_PROFILED
	    ".profile"
#endif
#ifdef PURIFY
	    ".purify"
#endif
#ifdef STATIC_BUILD
	    ".static"
#endif
#if TCL_UTF_MAX < 4
	    ".utf-16"
#endif
;

static int
TestCommonInit(
    Tcl_Interp *interp)		/* Interpreter for application. */
{
    Tcl_CmdInfo info;

    if (Tcl_InitStubs(interp, "9.0-", 0) == NULL) {
	return TCL_ERROR;
    }
    if (Tcl_GetCommandInfo(interp, "::tcl::build-info", &info)) {
	if (info.isNativeObjectProc == 2) {
	    Tcl_CreateObjCommand2(interp, "::tcl::test::build-info",
		    info.objProc2, (void *)version, NULL);
	} else {
	    Tcl_CreateObjCommand(interp, "::tcl::test::build-info",
		    info.objProc, (void *)version, NULL);
	}
    }
    if (Tcl_PkgProvideEx(interp, "tcl::test", TCL_PATCH_LEVEL, NULL) == TCL_ERROR) {
	return TCL_ERROR;
    }
    return TCL_OK;
}

int
Tcltest_Init(
    Tcl_Interp *interp)		/* Interpreter for application. */
{
    Tcl_Obj **objv, *objPtr;
    Tcl_Size objc;
    int index;
    static const char *const specialOptions[] = {
	"-appinitprocerror", "-appinitprocdeleteinterp",
	"-appinitprocclosestderr", "-appinitprocsetrcfile", NULL
    };

    if (TestCommonInit(interp) != TCL_OK) {
	return TCL_ERROR;
    }
    if (Tcl_OOInitStubs(interp) == NULL) {
	return TCL_ERROR;
    }
    /*
     * Create additional commands and math functions for testing Tcl.
     */

    Tcl_CreateObjCommand(interp, "gettimes", GetTimesCmd, NULL, NULL);
    Tcl_CreateCommand(interp, "noop", NoopCmd, NULL, NULL);
    Tcl_CreateObjCommand(interp, "noop", NoopObjCmd, NULL, NULL);
    Tcl_CreateObjCommand(interp, "testpurebytesobj", TestpurebytesobjCmd, NULL, NULL);
    Tcl_CreateObjCommand(interp, "testsetbytearraylength", TestsetbytearraylengthCmd, NULL, NULL);
    Tcl_CreateObjCommand(interp, "testbytestring", TestbytestringCmd, NULL, NULL);
    Tcl_CreateObjCommand(interp, "teststringbytes", TeststringbytesCmd, NULL, NULL);
    Tcl_CreateObjCommand2(interp, "testwrongnumargs", TestWrongNumArgsCmd,
	    NULL, NULL);
    Tcl_CreateObjCommand(interp, "testfilesystem", TestFilesystemCmd,
	    NULL, NULL);
    Tcl_CreateObjCommand(interp, "testsimplefilesystem", TestSimpleFilesystemCmd,
	    NULL, NULL);
    Tcl_CreateObjCommand(interp, "testgetindexfromobjstruct",
	    TestGetIndexFromObjStructCmd, NULL, NULL);
    Tcl_CreateObjCommand(interp, "testasync", TestasyncCmd, NULL, NULL);
    Tcl_CreateObjCommand(interp, "testbumpinterpepoch",
	    TestbumpinterpepochCmd, NULL, NULL);
    Tcl_CreateObjCommand(interp, "testchannel", TestChannelCmd,
	    NULL, NULL);
    Tcl_CreateObjCommand(interp, "testchannelevent", TestChannelEventCmd,
	    NULL, NULL);
    Tcl_CreateObjCommand(interp, "testcmdtoken", TestcmdtokenCmd, NULL,
	    NULL);
    Tcl_CreateObjCommand2(interp, "testcmdobj2", Testcmdobj2Cmd,
	    NULL, NULL);
    Tcl_CreateObjCommand(interp, "testcmdinfo", TestcmdinfoCmd, NULL,
	    NULL);
    Tcl_CreateObjCommand(interp, "testcmdtrace", TestcmdtraceCmd,
	    NULL, NULL);
    Tcl_CreateObjCommand(interp, "testconcatobj", TestconcatobjCmd,
	    NULL, NULL);
    Tcl_CreateObjCommand(interp, "testcreatecommand", TestcreatecommandCmd,
	    NULL, NULL);
    Tcl_CreateObjCommand(interp, "testdcall", TestdcallCmd, NULL, NULL);
    Tcl_CreateObjCommand(interp, "testdel", TestdelCmd, NULL, NULL);
    Tcl_CreateObjCommand(interp, "testdelassocdata", TestdelassocdataCmd,
	    NULL, NULL);
    Tcl_CreateObjCommand(interp, "testdoubledigits", TestdoubledigitsCmd,
	    NULL, NULL);
    Tcl_DStringInit(&dstring);
    Tcl_CreateObjCommand(interp, "testdstring", TestdstringCmd, NULL,
	    NULL);
    Tcl_CreateObjCommand(interp, "testencoding", TestencodingCmd, NULL,
	    NULL);
    Tcl_CreateObjCommand(interp, "testevalex", TestevalexCmd,
	    NULL, NULL);
    Tcl_CreateObjCommand(interp, "testevalobjv", TestevalobjvCmd,
	    NULL, NULL);
    Tcl_CreateObjCommand(interp, "testevent", TesteventCmd,
	    NULL, NULL);
    Tcl_CreateObjCommand(interp, "testexithandler", TestexithandlerCmd,
	    NULL, NULL);
    Tcl_CreateObjCommand(interp, "testexprlong", TestexprlongCmd,
	    NULL, NULL);
    Tcl_CreateObjCommand(interp, "testexprlongobj", TestexprlongobjCmd,
	    NULL, NULL);
    Tcl_CreateObjCommand(interp, "testexprdouble", TestexprdoubleCmd,
	    NULL, NULL);
    Tcl_CreateObjCommand(interp, "testexprdoubleobj", TestexprdoubleobjCmd,
	    NULL, NULL);
    Tcl_CreateObjCommand(interp, "testexprparser", TestexprparserCmd,
	    NULL, NULL);
    Tcl_CreateObjCommand(interp, "testexprstring", TestexprstringCmd,
	    NULL, NULL);
    Tcl_CreateObjCommand(interp, "testfevent", TestfeventCmd, NULL,
	    NULL);
    Tcl_CreateObjCommand(interp, "testfilelink", TestfilelinkCmd,
	    NULL, NULL);
    Tcl_CreateObjCommand(interp, "testfile", TestfileCmd,
	    NULL, NULL);
    Tcl_CreateObjCommand(interp, "testhashsystemhash",
	    TestHashSystemHashCmd, NULL, NULL);
    Tcl_CreateObjCommand(interp, "testgetassocdata", TestgetassocdataCmd,
	    NULL, NULL);
    Tcl_CreateObjCommand(interp, "testgetint", TestgetintCmd,
	    NULL, NULL);
    Tcl_CreateObjCommand(interp, "testlongsize", TestlongsizeCmd,
	    NULL, NULL);
    Tcl_CreateObjCommand(interp, "testgetplatform", TestgetplatformCmd,
	    NULL, NULL);
    Tcl_CreateObjCommand(interp, "testgetvarfullname",
	    TestgetvarfullnameCmd, NULL, NULL);
    Tcl_CreateObjCommand(interp, "testinterpdelete", TestinterpdeleteCmd,
	    NULL, NULL);
    Tcl_CreateObjCommand(interp, "testlink", TestlinkCmd, NULL, NULL);
    Tcl_CreateObjCommand(interp, "testlinkarray", TestlinkarrayCmd, NULL, NULL);
    Tcl_CreateObjCommand(interp, "testlistapi", TestlistapiCmd, NULL, NULL);
    Tcl_CreateObjCommand(interp, "testlistrep", TestlistrepCmd, NULL, NULL);
    Tcl_CreateObjCommand(interp, "testlocale", TestlocaleCmd, NULL,
	    NULL);
    Tcl_CreateObjCommand(interp, "testmsb", TestmsbObjCmd, NULL, NULL);
    Tcl_CreateObjCommand(interp, "testpanic", TestpanicCmd, NULL, NULL);
    Tcl_CreateObjCommand(interp, "testparseargs", TestparseargsCmd,NULL,NULL);
    Tcl_CreateObjCommand(interp, "testparser", TestparserCmd,
	    NULL, NULL);
    Tcl_CreateObjCommand(interp, "testparsevar", TestparsevarCmd,
	    NULL, NULL);
    Tcl_CreateObjCommand(interp, "testparsevarname", TestparsevarnameCmd,
	    NULL, NULL);
    Tcl_CreateObjCommand(interp, "testpreferstable", TestpreferstableCmd,
	    NULL, NULL);
    Tcl_CreateObjCommand(interp, "testprint", TestprintCmd,
	    NULL, NULL);
    Tcl_CreateObjCommand(interp, "testregexp", TestregexpCmd,
	    NULL, NULL);
    Tcl_CreateObjCommand(interp, "testreturn", TestreturnCmd,
	    NULL, NULL);
    Tcl_CreateObjCommand(interp, "testservicemode", TestServiceModeCmd,
	    NULL, NULL);
    Tcl_CreateObjCommand(interp, "testsetassocdata", TestsetassocdataCmd,
	    NULL, NULL);
    Tcl_CreateObjCommand(interp, "testsetnoerr", TestsetCmd,
	    NULL, NULL);
    Tcl_CreateObjCommand(interp, "testseterr", TestsetCmd,
	    INT2PTR(TCL_LEAVE_ERR_MSG), NULL);
    Tcl_CreateObjCommand(interp, "testset2", Testset2Cmd,
	    INT2PTR(TCL_LEAVE_ERR_MSG), NULL);
    Tcl_CreateObjCommand(interp, "testseterrorcode", TestseterrorcodeCmd,
	    NULL, NULL);
    Tcl_CreateObjCommand(interp, "testsetobjerrorcode",
	    TestsetobjerrorcodeCmd, NULL, NULL);
    Tcl_CreateObjCommand(interp, "testutfnext",
	    TestUtfNextCmd, NULL, NULL);
    Tcl_CreateObjCommand(interp, "testutfprev",
	    TestUtfPrevCmd, NULL, NULL);
    Tcl_CreateObjCommand(interp, "testnumutfchars",
	    TestNumUtfCharsCmd, NULL, NULL);
    Tcl_CreateObjCommand(interp, "testgetunichar",
	    TestGetUniCharCmd, NULL, NULL);
    Tcl_CreateObjCommand(interp, "testfindfirst",
	    TestFindFirstCmd, NULL, NULL);
    Tcl_CreateObjCommand(interp, "testfindlast",
	    TestFindLastCmd, NULL, NULL);
    Tcl_CreateObjCommand(interp, "testgetintforindex",
	    TestGetIntForIndexCmd, NULL, NULL);
    Tcl_CreateObjCommand(interp, "testsetplatform", TestsetplatformCmd,
	    NULL, NULL);
    Tcl_CreateObjCommand(interp, "testsize", TestSizeCmd, NULL, NULL);
    Tcl_CreateObjCommand(interp, "testsocket", TestSocketCmd,
	    NULL, NULL);
    Tcl_CreateObjCommand(interp, "teststaticlibrary", TeststaticlibraryCmd,
	    NULL, NULL);
    Tcl_CreateObjCommand(interp, "testtranslatefilename",
	    TesttranslatefilenameCmd, NULL, NULL);
    Tcl_CreateObjCommand(interp, "testfstildeexpand",
	    TestfstildeexpandCmd, NULL, NULL);
    Tcl_CreateObjCommand(interp, "testupvar", TestupvarCmd, NULL, NULL);
    Tcl_CreateObjCommand(interp, "testuniclass", TestuniClassCmd, NULL, NULL);
    Tcl_CreateObjCommand(interp, "testmainthread", TestmainthreadCmd, NULL,
	    NULL);
    Tcl_CreateObjCommand(interp, "testsetmainloop", TestsetmainloopCmd,
	    NULL, NULL);
    Tcl_CreateObjCommand(interp, "testexitmainloop", TestexitmainloopCmd,
	    NULL, NULL);
#if defined(HAVE_CPUID) && !defined(MAC_OSX_TCL)
    Tcl_CreateObjCommand(interp, "testcpuid", TestcpuidCmd,
	    NULL, NULL);
#endif
    Tcl_CreateObjCommand(interp, "testnreunwind", TestNREUnwind,
	    NULL, NULL);
    Tcl_CreateObjCommand(interp, "testnrelevels", TestNRELevels,
	    NULL, NULL);
    Tcl_CreateObjCommand(interp, "testinterpresolver", TestInterpResolverCmd,
	    NULL, NULL);
    Tcl_CreateObjCommand(interp, "testapplylambda", TestApplyLambdaCmd,
	    NULL, NULL);
    Tcl_CreateObjCommand(interp, "testlutil", TestLutilCmd,
	    NULL, NULL);
    Tcl_CreateObjCommand(interp, "testutftonormalized",
	TestUtfToNormalizedCmd, NULL, NULL);
    Tcl_CreateObjCommand(interp, "testutftonormalizeddstring",
	TestUtfToNormalizedDStringCmd, NULL, NULL);
#if defined(_WIN32)
    Tcl_CreateObjCommand(interp, "testhandlecount", TestHandleCountCmd,
	    NULL, NULL);
    Tcl_CreateObjCommand(interp, "testappverifierpresent",
	    TestAppVerifierPresentCmd, NULL, NULL);
#endif

    if (TclObjTest_Init(interp) != TCL_OK) {
	return TCL_ERROR;
    }
    if (Procbodytest_Init(interp) != TCL_OK) {
	return TCL_ERROR;
    }
#if TCL_THREADS
    if (TclThread_Init(interp) != TCL_OK) {
	return TCL_ERROR;
    }
#endif

    if (Tcl_ABSListTest_Init(interp) != TCL_OK) {
	return TCL_ERROR;
    }

    /*
     * Check for special options used in ../tests/main.test
     */

    objPtr = Tcl_GetVar2Ex(interp, "argv", NULL, TCL_GLOBAL_ONLY);
    if (objPtr != NULL) {
	if (Tcl_ListObjGetElements(interp, objPtr, &objc, &objv) != TCL_OK) {
	    return TCL_ERROR;
	}
	if (objc && (Tcl_GetIndexFromObj(NULL, objv[0], specialOptions, NULL,
		TCL_EXACT, &index) == TCL_OK)) {
	    switch (index) {
	    case 0:
		return TCL_ERROR;
	    case 1:
		Tcl_DeleteInterp(interp);
		return TCL_ERROR;
	    case 2: {
		int mode;
		Tcl_UnregisterChannel(interp,
			Tcl_GetChannel(interp, "stderr", &mode));
		return TCL_ERROR;
	    }
	    case 3:
		if (objc > 1) {
		    Tcl_SetVar2Ex(interp, "tcl_rcFileName", NULL, objv[1],
			    TCL_GLOBAL_ONLY);
		}
		return TCL_ERROR;
	    }
	}
    }

    /*
     * And finally add any platform specific test commands.
     */

    return TclplatformtestInit(interp);
}

/*
 *----------------------------------------------------------------------
 *
 * Tcltest_SafeInit --
 *
 *	This procedure performs application-specific initialization. Most
 *	applications, especially those that incorporate additional packages,
 *	will have their own version of this procedure.
 *
 * Results:
 *	Returns a standard Tcl completion code, and leaves an error message in
 *	the interp's result if an error occurs.
 *
 * Side effects:
 *	Depends on the startup script.
 *
 *----------------------------------------------------------------------
 */

int
Tcltest_SafeInit(
    Tcl_Interp *interp)		/* Interpreter for application. */
{
    if (TestCommonInit(interp) != TCL_OK) {
	return TCL_ERROR;
    }
    return Procbodytest_SafeInit(interp);
}

/*
 *----------------------------------------------------------------------
 *
 * TestasyncCmd --
 *
 *	This procedure implements the "testasync" command.  It is used
 *	to test the asynchronous handler facilities of Tcl.
 *
 * Results:
 *	A standard Tcl result.
 *
 * Side effects:
 *	Creates, deletes, and invokes handlers.
 *
 *----------------------------------------------------------------------
 */

static int
TestasyncCmd(
    TCL_UNUSED(void *),
    Tcl_Interp *interp,		/* Current interpreter. */
    int objc,			/* Number of arguments. */
    Tcl_Obj *const *objv)	/* Arguments. */
{
    static int nextId = 1;

    if (objc < 2) {
	wrongNumArgs:
	Tcl_WrongNumArgs(interp, 1, objv, "");
	return TCL_ERROR;
    }
    if (strcmp(Tcl_GetString(objv[1]), "create") == 0) {
	if (objc != 3) {
	    goto wrongNumArgs;
	}
	TestAsyncHandler *asyncPtr = (TestAsyncHandler *)Tcl_Alloc(sizeof(TestAsyncHandler));
	asyncPtr->command = (char *)Tcl_Alloc(strlen(Tcl_GetString(objv[2])) + 1);
	strcpy(asyncPtr->command, Tcl_GetString(objv[2]));
	Tcl_MutexLock(&asyncTestMutex);
	asyncPtr->id = nextId;
	nextId++;
	asyncPtr->handler = Tcl_AsyncCreate(AsyncHandlerProc, INT2PTR(asyncPtr->id));
	asyncPtr->nextPtr = firstHandler;
	firstHandler = asyncPtr;
	Tcl_MutexUnlock(&asyncTestMutex);
	Tcl_SetObjResult(interp, Tcl_NewWideIntObj(asyncPtr->id));
    } else if (strcmp(Tcl_GetString(objv[1]), "delete") == 0) {
	if (objc == 2) {
	    Tcl_MutexLock(&asyncTestMutex);
	    while (firstHandler != NULL) {
		TestAsyncHandler *asyncPtr = firstHandler;
		firstHandler = asyncPtr->nextPtr;
		Tcl_AsyncDelete(asyncPtr->handler);
		Tcl_Free(asyncPtr->command);
		Tcl_Free(asyncPtr);
	    }
	    Tcl_MutexUnlock(&asyncTestMutex);
	    return TCL_OK;
	}
	if (objc != 3) {
	    goto wrongNumArgs;
	}
	int id;
	if (Tcl_GetIntFromObj(interp, objv[2], &id) != TCL_OK) {
	    return TCL_ERROR;
	}
	Tcl_MutexLock(&asyncTestMutex);
	for (TestAsyncHandler *prevPtr = NULL, *asyncPtr = firstHandler; asyncPtr != NULL;
		prevPtr = asyncPtr, asyncPtr = asyncPtr->nextPtr) {
	    if (asyncPtr->id != id) {
		continue;
	    }
	    if (prevPtr == NULL) {
		firstHandler = asyncPtr->nextPtr;
	    } else {
		prevPtr->nextPtr = asyncPtr->nextPtr;
	    }
	    Tcl_AsyncDelete(asyncPtr->handler);
	    Tcl_Free(asyncPtr->command);
	    Tcl_Free(asyncPtr);
	    break;
	}
	Tcl_MutexUnlock(&asyncTestMutex);
    } else if (strcmp(Tcl_GetString(objv[1]), "mark") == 0) {
	if (objc != 5) {
	    goto wrongNumArgs;
	}
	int id, code;
	if ((Tcl_GetIntFromObj(interp, objv[2], &id) != TCL_OK)
		|| (Tcl_GetIntFromObj(interp, objv[4], &code) != TCL_OK)) {
	    return TCL_ERROR;
	}
	Tcl_MutexLock(&asyncTestMutex);
	for (TestAsyncHandler *asyncPtr = firstHandler; asyncPtr != NULL;
		asyncPtr = asyncPtr->nextPtr) {
	    if (asyncPtr->id == id) {
		Tcl_AsyncMark(asyncPtr->handler);
		break;
	    }
	}
	Tcl_SetObjResult(interp, objv[3]);
	Tcl_MutexUnlock(&asyncTestMutex);
	return code;
    } else if (strcmp(Tcl_GetString(objv[1]), "marklater") == 0) {
	if (objc != 3) {
	    goto wrongNumArgs;
	}
	int id;
	if (Tcl_GetIntFromObj(interp, objv[2], &id) != TCL_OK) {
	    return TCL_ERROR;
	}
	Tcl_MutexLock(&asyncTestMutex);
	for (TestAsyncHandler *asyncPtr = firstHandler; asyncPtr != NULL;
		asyncPtr = asyncPtr->nextPtr) {
	    if (asyncPtr->id == id) {
		Tcl_ThreadId threadID;
		if (Tcl_CreateThread(&threadID, AsyncThreadProc,
			INT2PTR(id), TCL_THREAD_STACK_DEFAULT,
			TCL_THREAD_NOFLAGS) != TCL_OK) {
		    TclPrintfResult(interp, "cannot create thread");
		    Tcl_MutexUnlock(&asyncTestMutex);
		    return TCL_ERROR;
		}
		break;
	    }
	}
	Tcl_MutexUnlock(&asyncTestMutex);
    } else {
	TclPrintfResult(interp, "bad option \"%s\": must be %s",
		Tcl_GetString(objv[1]),
		"create, delete, int, mark, or marklater");
	return TCL_ERROR;
    }
    return TCL_OK;
}

static int
AsyncHandlerProc(
    void *clientData,		/* If of TestAsyncHandler structure.
				 * in global list. */
    Tcl_Interp *interp,		/* Interpreter in which command was
				 * executed, or NULL. */
    int code)			/* Current return code from command. */
{
    TestAsyncHandler *asyncPtr;
    int id = (int)PTR2INT(clientData);

    Tcl_MutexLock(&asyncTestMutex);
    for (asyncPtr = firstHandler; asyncPtr != NULL;
	    asyncPtr = asyncPtr->nextPtr) {
	if (asyncPtr->id == id) {
	    break;
	}
    }
    Tcl_MutexUnlock(&asyncTestMutex);

    if (!asyncPtr) {
	/* Woops - this one was deleted between the AsyncMark and now */
	return TCL_OK;
    }

    char string[TCL_INTEGER_SPACE];
    TclFormatInt(string, code);
    const char *listArgv[] = {
	asyncPtr->command,
	Tcl_GetStringResult(interp),
	string,
	NULL
    };
    char *cmd = Tcl_Merge(3, listArgv);
    if (interp != NULL) {
	code = Tcl_EvalEx(interp, cmd, TCL_INDEX_NONE, 0);
    } else {
	/*
	 * this should not happen, but by definition of how async handlers are
	 * invoked, it's possible.  Better error checking is needed here.
	 */
    }
    Tcl_Free(cmd);
    return code;
}

/*
 *----------------------------------------------------------------------
 *
 * AsyncThreadProc --
 *
 *	Delivers an asynchronous event to a handler in another thread.
 *
 * Results:
 *	None.
 *
 * Side effects:
 *	Invokes Tcl_AsyncMark on the handler
 *
 *----------------------------------------------------------------------
 */

static Tcl_ThreadCreateType
AsyncThreadProc(
    void *clientData)		/* Parameter is the id of a
				 * TestAsyncHandler, defined above. */
{
    TestAsyncHandler *asyncPtr;
    int id = (int)PTR2INT(clientData);

    Tcl_Sleep(1);
    Tcl_MutexLock(&asyncTestMutex);
    for (asyncPtr = firstHandler; asyncPtr != NULL;
	asyncPtr = asyncPtr->nextPtr) {
	if (asyncPtr->id == id) {
	    Tcl_AsyncMark(asyncPtr->handler);
	    break;
	}
    }
    Tcl_MutexUnlock(&asyncTestMutex);
    Tcl_ExitThread(TCL_OK);
    TCL_THREAD_CREATE_RETURN;
}

static int
TestbumpinterpepochCmd(
    TCL_UNUSED(void *),
    Tcl_Interp *interp,		/* Current interpreter. */
    int objc,			/* Number of arguments. */
    Tcl_Obj *const objv[])	/* Argument objects. */
{
    Interp *iPtr = (Interp *)interp;

    if (objc != 1) {
	Tcl_WrongNumArgs(interp, 1, objv, "");
	return TCL_ERROR;
    }
    iPtr->compileEpoch++;
    return TCL_OK;
}

/*
 *----------------------------------------------------------------------
 *
 * Testcmdobj2 --
 *
 *	Mock up to test the Tcl_CreateObjCommand2 functionality
 *
 * Results:
 *	Standard Tcl result.
 *
 * Side effects:
 *	Sets interpreter result to number of arguments, first arg, last arg.
 *
 *----------------------------------------------------------------------
 */

static int
Testcmdobj2Cmd(
    TCL_UNUSED(void *),
    Tcl_Interp *interp,		/* Current interpreter. */
    Tcl_Size objc,		/* Number of arguments. */
    Tcl_Obj *const objv[])	/* Argument objects. */
{
    Tcl_Obj *resultObj;
    resultObj = Tcl_NewListObj(0, NULL);
    Tcl_ListObjAppendElement(interp, resultObj, Tcl_NewWideIntObj(objc));
    if (objc > 1) {
	Tcl_ListObjAppendElement(interp, resultObj, objv[1]);
	Tcl_ListObjAppendElement(interp, resultObj, objv[objc-1]);
    }
    Tcl_SetObjResult(interp, resultObj);
    return TCL_OK;
}

/*
 *----------------------------------------------------------------------
 *
 * TestcmdinfoCmd --
 *
 *	This procedure implements the "testcmdinfo" command.  It is used to
 *	test Tcl_GetCommandInfo, Tcl_SetCommandInfo, and command creation and
 *	deletion.
 *
 * Results:
 *	A standard Tcl result.
 *
 * Side effects:
 *	Creates and deletes various commands and modifies their data.
 *
 *----------------------------------------------------------------------
 */

static int
TestcmdinfoCmd(
    TCL_UNUSED(void *),
    Tcl_Interp *interp,		/* Current interpreter. */
    int objc,			/* Number of arguments. */
    Tcl_Obj *const objv[])	/* Argument objects. */
{
    static const char *const subcmds[] = {
	"call", "call2", "create", "delete", "get", "modify", NULL
    };
    enum options {
	CMDINFO_CALL, CMDINFO_CALL2, CMDINFO_CREATE,
	CMDINFO_DELETE, CMDINFO_GET, CMDINFO_MODIFY
    } idx;
    Tcl_CmdInfo info;
    Tcl_Obj **cmdObjv;
    Tcl_Size cmdObjc;

    if (objc != 3) {
	Tcl_WrongNumArgs(interp, 1, objv, "command arg");
	return TCL_ERROR;
    }
    if (Tcl_GetIndexFromObj(interp, objv[1], subcmds, "option", 0,
	    &idx) != TCL_OK) {
	return TCL_ERROR;
    }
    switch (idx) {
    case CMDINFO_CALL:
    case CMDINFO_CALL2:
	if (Tcl_ListObjGetElements(interp, objv[2], &cmdObjc, &cmdObjv) != TCL_OK) {
	    return TCL_ERROR;
	}
	if (cmdObjc == 0) {
	    TclPrintfResult(interp, "No command name given");
	    return TCL_ERROR;
	}
	if (Tcl_GetCommandInfo(interp, Tcl_GetString(cmdObjv[0]), &info) == 0) {
	    return TCL_ERROR;
	}
	if (idx == CMDINFO_CALL) {
	    /*
	     * Note when calling through the old 32-bit API, it is the caller's
	     * responsibility to check that number of arguments is <= INT_MAX.
	     * We do not do that here just so we can test what happens if the
	     * caller mistakenly passes more arguments.
	     */
	    return info.objProc(info.objClientData, interp, cmdObjc, cmdObjv);
	} else {
	    return info.objProc2(info.objClientData2, interp, cmdObjc, cmdObjv);
	}
    case CMDINFO_CREATE:
	Tcl_CreateCommand(interp, Tcl_GetString(objv[2]), CmdProc1,
		(void *)"original", CmdDelProc1);
	break;
    case CMDINFO_DELETE:
	Tcl_DStringInit(&delString);
	Tcl_DeleteCommand(interp, Tcl_GetString(objv[2]));
	Tcl_DStringResult(interp, &delString);
	break;
    case CMDINFO_GET:
	if (Tcl_GetCommandInfo(interp, Tcl_GetString(objv[2]), &info) ==0) {
	    TclAppendResult(interp, "??");
	    return TCL_OK;
	}
	if (info.proc == CmdProc1) {
	    TclAppendResult(interp, "CmdProc1", " ", (char *)info.clientData);
	} else if (info.proc == CmdProc2) {
	    TclAppendResult(interp, "CmdProc2", " ", (char *)info.clientData);
	} else {
	    TclAppendResult(interp, "unknown");
	}
	if (info.deleteProc == CmdDelProc1) {
	    TclAppendResult(interp, " CmdDelProc1", " ", (char *)info.deleteData);
	} else if (info.deleteProc == CmdDelProc2) {
	    TclAppendResult(interp, " CmdDelProc2", " ", (char *)info.deleteData);
	} else {
	    TclAppendResult(interp, " unknown");
	}
	TclAppendResult(interp, " ", info.namespacePtr->fullName);
	if (info.isNativeObjectProc == 0) {
	    TclAppendResult(interp, " stringProc");
	} else if (info.isNativeObjectProc == 1) {
	    TclAppendResult(interp, " nativeObjectProc");
	} else if (info.isNativeObjectProc == 2) {
	    TclAppendResult(interp, " nativeObjectProc2");
	} else {
	    TclPrintfResult(interp, "Invalid isNativeObjectProc value %d",
		    info.isNativeObjectProc);
	    return TCL_ERROR;
	}
	break;
    case CMDINFO_MODIFY:
	info.proc = CmdProc2;
	info.clientData = (void *) "new_command_data";
	info.objProc = NULL;
	info.objClientData = NULL;
	info.deleteProc = CmdDelProc2;
	info.deleteData = (void *) "new_delete_data";
	info.namespacePtr = NULL;
	info.objProc2 = NULL;
	info.objClientData2 = NULL;
	if (Tcl_SetCommandInfo(interp, Tcl_GetString(objv[2]), &info) == 0) {
	    Tcl_SetObjResult(interp, Tcl_NewWideIntObj(0));
	} else {
	    Tcl_SetObjResult(interp, Tcl_NewWideIntObj(1));
	}
	break;
    }

    return TCL_OK;
}

static int
CmdProc0(
    void *clientData,		/* String to return. */
    Tcl_Interp *interp,		/* Current interpreter. */
    TCL_UNUSED(int) /*objc*/,
    TCL_UNUSED(Tcl_Obj *const *) /*objv*/)
{
    TestCommandTokenRef *refPtr = (TestCommandTokenRef *) clientData;
    TclAppendResult(interp, "CmdProc1 ", refPtr->value);
    return TCL_OK;
}

static int
CmdProc1(
    void *clientData,		/* String to return. */
    Tcl_Interp *interp,		/* Current interpreter. */
    TCL_UNUSED(int) /*argc*/,
    TCL_UNUSED(const char **) /*argv*/)
{
    TclAppendResult(interp, "CmdProc1 ", (char *)clientData);
    return TCL_OK;
}

static int
CmdProc2(
    void *clientData,		/* String to return. */
    Tcl_Interp *interp,		/* Current interpreter. */
    TCL_UNUSED(int) /*argc*/,
    TCL_UNUSED(const char **) /*argv*/)
{
    TclAppendResult(interp, "CmdProc2 ", (char *)clientData);
    return TCL_OK;
}

static void
CmdDelProc0(
    void *clientData)		/* String to save. */
{
    TestCommandTokenRef *thisRefPtr, *prevRefPtr = NULL;
    TestCommandTokenRef *refPtr = (TestCommandTokenRef *) clientData;
    int id = refPtr->id;
    for (thisRefPtr = firstCommandTokenRef; refPtr != NULL;
	thisRefPtr = thisRefPtr->nextPtr) {
	if (thisRefPtr->id == id) {
	    if (prevRefPtr != NULL) {
		prevRefPtr->nextPtr = thisRefPtr->nextPtr;
	    } else {
		firstCommandTokenRef = thisRefPtr->nextPtr;
	    }
	    break;
	}
	prevRefPtr = thisRefPtr;
    }
    Tcl_Free(refPtr);
}

static void
CmdDelProc1(
    void *clientData)		/* String to save. */
{
    Tcl_DStringInit(&delString);
    Tcl_DStringAppend(&delString, "CmdDelProc1 ", -1);
    Tcl_DStringAppend(&delString, (char *)clientData, -1);
}

static void
CmdDelProc2(
    void *clientData)		/* String to save. */
{
    Tcl_DStringInit(&delString);
    Tcl_DStringAppend(&delString, "CmdDelProc2 ", -1);
    Tcl_DStringAppend(&delString, (char *)clientData, -1);
}

/*
 *----------------------------------------------------------------------
 *
 * TestcmdtokenCmd --
 *
 *	This procedure implements the "testcmdtoken" command. It is used to
 *	test Tcl_Command tokens and procedures such as Tcl_GetCommandFullName.
 *
 * Results:
 *	A standard Tcl result.
 *
 * Side effects:
 *	Creates and deletes various commands and modifies their data.
 *
 *----------------------------------------------------------------------
 */

static int
TestcmdtokenCmd(
    TCL_UNUSED(void *),
    Tcl_Interp *interp,		/* Current interpreter. */
    int objc,			/* Number of arguments. */
    Tcl_Obj *const *objv)	/* Arguments. */
{
    TestCommandTokenRef *refPtr;
    int id;
    char buf[30];

    if (objc != 3) {
	Tcl_WrongNumArgs(interp, 1, objv, "option arg");
	return TCL_ERROR;
    }
    if (strcmp(Tcl_GetString(objv[1]), "create") == 0) {
	refPtr = (TestCommandTokenRef *)Tcl_Alloc(sizeof(TestCommandTokenRef));
	refPtr->token = Tcl_CreateObjCommand(interp, Tcl_GetString(objv[2]), CmdProc0,
		refPtr, CmdDelProc0);
	refPtr->id = nextCommandTokenRefId;
	refPtr->value = "original";
	nextCommandTokenRefId++;
	refPtr->nextPtr = firstCommandTokenRef;
	firstCommandTokenRef = refPtr;
	snprintf(buf, sizeof(buf), "%d", refPtr->id);
	TclAppendResult(interp, buf);
    } else {
	if (sscanf(Tcl_GetString(objv[2]), "%d", &id) != 1) {
	    TclPrintfResult(interp, "bad command token \"%s\"",
		    Tcl_GetString(objv[2]));
	    return TCL_ERROR;
	}

	for (refPtr = firstCommandTokenRef; refPtr != NULL;
		refPtr = refPtr->nextPtr) {
	    if (refPtr->id == id) {
		break;
	    }
	}

	if (refPtr == NULL) {
	    TclPrintfResult(interp, "bad command token \"%s\"",
		    Tcl_GetString(objv[2]));
	    return TCL_ERROR;
	}

	if (strcmp(Tcl_GetString(objv[1]), "name") == 0) {
	    Tcl_Obj *objPtr;

	    objPtr = Tcl_NewObj();
	    Tcl_GetCommandFullName(interp, refPtr->token, objPtr);

	    Tcl_AppendElement(interp,
		    Tcl_GetCommandName(interp, refPtr->token));
	    Tcl_AppendElement(interp, Tcl_GetString(objPtr));
	    Tcl_DecrRefCount(objPtr);
	} else {
	    TclPrintfResult(interp, "bad option \"%s\": must be %s",
		    Tcl_GetString(objv[1]), "create, name, or free");
	    return TCL_ERROR;
	}
    }

    return TCL_OK;
}

/*
 *----------------------------------------------------------------------
 *
 * TestcmdtraceCmd --
 *
 *	This procedure implements the "testcmdtrace" command. It is used
 *	to test Tcl_CreateTrace and Tcl_DeleteTrace.
 *
 * Results:
 *	A standard Tcl result.
 *
 * Side effects:
 *	Creates and deletes a command trace, and tests the invocation of
 *	a procedure by the command trace.
 *
 *----------------------------------------------------------------------
 */

static int
TestcmdtraceCmd(
    TCL_UNUSED(void *),
    Tcl_Interp *interp,		/* Current interpreter. */
    int objc,			/* Number of arguments. */
    Tcl_Obj *const *objv)	/* Argument strings. */
{
    Tcl_DString buffer;
    int result;

    if (objc != 3) {
	Tcl_WrongNumArgs(interp, 1, objv, "option script");
	return TCL_ERROR;
    }

    if (strcmp(Tcl_GetString(objv[1]), "tracetest") == 0) {
	Tcl_DStringInit(&buffer);
	cmdTrace = Tcl_CreateObjTrace(interp, 50000, 0, CmdTraceProc, &buffer, NULL);
	result = Tcl_EvalEx(interp, Tcl_GetString(objv[2]), TCL_INDEX_NONE, 0);
	if (result == TCL_OK) {
	    Tcl_ResetResult(interp);
	    Tcl_SetObjResult(interp, Tcl_DStringToObj(&buffer));
	}
	Tcl_DeleteTrace(interp, cmdTrace);
	Tcl_DStringFree(&buffer);
    } else if (strcmp(Tcl_GetString(objv[1]), "deletetest") == 0) {
	/*
	 * Create a command trace then eval a script to check whether it is
	 * called. Note that this trace procedure removes itself as a further
	 * check of the robustness of the trace proc calling code in
	 * TclNRExecuteByteCode.
	 */

	cmdTrace = Tcl_CreateObjTrace(interp, 50000, 0, CmdTraceDeleteProc, NULL, NULL);
	Tcl_EvalEx(interp, Tcl_GetString(objv[2]), TCL_INDEX_NONE, 0);
    } else if (strcmp(Tcl_GetString(objv[1]), "leveltest") == 0) {
	Interp *iPtr = (Interp *) interp;
	Tcl_DStringInit(&buffer);
	cmdTrace = Tcl_CreateObjTrace(interp, iPtr->numLevels + 4, 0, CmdTraceProc,
		&buffer, NULL);
	result = Tcl_EvalEx(interp, Tcl_GetString(objv[2]), TCL_INDEX_NONE, 0);
	if (result == TCL_OK) {
	    Tcl_ResetResult(interp);
	    Tcl_SetObjResult(interp, Tcl_DStringToObj(&buffer));
	}
	Tcl_DeleteTrace(interp, cmdTrace);
	Tcl_DStringFree(&buffer);
    } else if (strcmp(Tcl_GetString(objv[1]), "resulttest") == 0) {
	/* Create an object-based trace, then eval a script. This is used
	 * to test return codes other than TCL_OK from the trace engine.
	 */

	static int deleteCalled;

	deleteCalled = 0;
	cmdTrace = Tcl_CreateObjTrace(interp, 50000,
		TCL_ALLOW_INLINE_COMPILATION, TraceProc,
		&deleteCalled, ObjTraceDeleteProc);
	result = Tcl_EvalEx(interp, Tcl_GetString(objv[2]), TCL_INDEX_NONE, 0);
	Tcl_DeleteTrace(interp, cmdTrace);
	if (!deleteCalled) {
	    TclPrintfResult(interp, "Delete wasn't called");
	    return TCL_ERROR;
	} else {
	    return result;
	}
    } else if (strcmp(Tcl_GetString(objv[1]), "doubletest") == 0) {
	Tcl_Trace t1, t2;

	Tcl_DStringInit(&buffer);
	t1 = Tcl_CreateObjTrace(interp, 1, 0, CmdTraceProc, &buffer, NULL);
	t2 = Tcl_CreateObjTrace(interp, 50000, 0, CmdTraceProc, &buffer, NULL);
	result = Tcl_EvalEx(interp, Tcl_GetString(objv[2]), TCL_INDEX_NONE, 0);
	if (result == TCL_OK) {
	    Tcl_ResetResult(interp);
	    Tcl_SetObjResult(interp, Tcl_DStringToObj(&buffer));
	}
	Tcl_DeleteTrace(interp, t2);
	Tcl_DeleteTrace(interp, t1);
	Tcl_DStringFree(&buffer);
    } else {
	TclPrintfResult(interp, "bad option \"%s\": must be %s",
		Tcl_GetString(objv[1]),
		"tracetest, deletetest, doubletest or resulttest");
	return TCL_ERROR;
    }
    return TCL_OK;
}

static int
CmdTraceProc(
    void *clientData,		/* Pointer to buffer in which the
				 * command and arguments are appended.
				 * Accumulates test result. */
    TCL_UNUSED(Tcl_Interp *),
    TCL_UNUSED(int) /*level*/,
    const char *command,	/* The command being traced (after
				 * substitutions). */
    TCL_UNUSED(Tcl_Command) /*cmdProc*/,
    int objc,			/* Number of arguments. */
    Tcl_Obj *const *objv)	/* Arguments. */
{
    Tcl_DString *bufPtr = (Tcl_DString *) clientData;
    int i;

    Tcl_DStringAppendElement(bufPtr, command);

    Tcl_DStringStartSublist(bufPtr);
    for (i = 0;  i < objc;  i++) {
	Tcl_DStringAppendElement(bufPtr, Tcl_GetString(objv[i]));
    }
    Tcl_DStringEndSublist(bufPtr);
    return TCL_OK;
}

static int
CmdTraceDeleteProc(
    TCL_UNUSED(void *),
    Tcl_Interp *interp,		/* Current interpreter. */
    TCL_UNUSED(int) /*level*/,
    TCL_UNUSED(const char *) /*command*/,
    TCL_UNUSED(Tcl_Command),
    TCL_UNUSED(int) /*objc*/,
    TCL_UNUSED(Tcl_Obj *const *) /*objv*/)
{
    /*
     * Remove ourselves to test whether calling Tcl_DeleteTrace within a trace
     * callback causes the for loop in TclNRExecuteByteCode that calls traces to
     * reference freed memory.
     */

    Tcl_DeleteTrace(interp, cmdTrace);
    return TCL_OK;
}

static int
TraceProc(
    TCL_UNUSED(void *),
    Tcl_Interp *interp,		/* Tcl interpreter */
    TCL_UNUSED(int) /*level*/,
    const char *command,
    TCL_UNUSED(Tcl_Command),
    TCL_UNUSED(int) /*objc*/,
    Tcl_Obj *const objv[])	/* Argument objects. */
{
    const char *word = Tcl_GetString(objv[0]);

    if (!strcmp(word, "Error")) {
	Tcl_SetObjResult(interp, Tcl_NewStringObj(command, -1));
	return TCL_ERROR;
    } else if (!strcmp(word, "Break")) {
	return TCL_BREAK;
    } else if (!strcmp(word, "Continue")) {
	return TCL_CONTINUE;
    } else if (!strcmp(word, "Return")) {
	return TCL_RETURN;
    } else if (!strcmp(word, "OtherStatus")) {
	return 6;
    } else {
	return TCL_OK;
    }
}

static void
ObjTraceDeleteProc(
    void *clientData)
{
    int *intPtr = (int *) clientData;
    *intPtr = 1;		/* Record that the trace was deleted */
}

/*
 *----------------------------------------------------------------------
 *
 * TestcreatecommandCmd --
 *
 *	This procedure implements the "testcreatecommand" command. It is used
 *	to test that the Tcl_CreateCommand creates a new command in the
 *	namespace specified as part of its name, if any. It also checks that
 *	the namespace code ignore single ":"s in the middle or end of a
 *	command name.
 *
 * Results:
 *	A standard Tcl result.
 *
 * Side effects:
 *	Creates and deletes two commands ("test_ns_basic::createdcommand"
 *	and "value:at:").
 *
 *----------------------------------------------------------------------
 */

static int
TestcreatecommandCmd(
    TCL_UNUSED(void *),
    Tcl_Interp *interp,		/* Current interpreter. */
    int objc,			/* Number of arguments. */
    Tcl_Obj *const objv[])	/* Argument strings. */
{
    if (objc != 2) {
	Tcl_WrongNumArgs(interp, 1, objv, "option");
	return TCL_ERROR;
    }
    if (strcmp(Tcl_GetString(objv[1]), "create") == 0) {
	Tcl_CreateObjCommand(interp, "test_ns_basic::createdcommand",
		CreatedCommandProc, NULL, NULL);
    } else if (strcmp(Tcl_GetString(objv[1]), "delete") == 0) {
	Tcl_DeleteCommand(interp, "test_ns_basic::createdcommand");
    } else if (strcmp(Tcl_GetString(objv[1]), "create2") == 0) {
	Tcl_CreateObjCommand(interp, "value:at:",
		CreatedCommandProc2, NULL, NULL);
    } else if (strcmp(Tcl_GetString(objv[1]), "delete2") == 0) {
	Tcl_DeleteCommand(interp, "value:at:");
    } else {
	TclPrintfResult(interp, "bad option \"%s\": must be %s",
		Tcl_GetString(objv[1]), "create, delete, create2, or delete2");
	return TCL_ERROR;
    }
    return TCL_OK;
}

static int
CreatedCommandProc(
    TCL_UNUSED(void *),
    Tcl_Interp *interp,		/* Current interpreter. */
    TCL_UNUSED(int) /*objc*/,
    TCL_UNUSED(Tcl_Obj *const *) /*objv*/)
{
    Tcl_CmdInfo info;
    int found;

    found = Tcl_GetCommandInfo(interp, "test_ns_basic::createdcommand",
	    &info);
    if (!found) {
	TclPrintfResult(interp,
		"CreatedCommandProc could not get command info for "
		"test_ns_basic::createdcommand");
	return TCL_ERROR;
    }
    TclAppendResult(interp, "CreatedCommandProc in ", info.namespacePtr->fullName);
    return TCL_OK;
}

static int
CreatedCommandProc2(
    TCL_UNUSED(void *),
    Tcl_Interp *interp,		/* Current interpreter. */
    TCL_UNUSED(int) /*objc*/,
    TCL_UNUSED(Tcl_Obj *const *) /*objv*/)
{
    Tcl_CmdInfo info;
    int found;

    found = Tcl_GetCommandInfo(interp, "value:at:", &info);
    if (!found) {
	TclPrintfResult(interp,
		"CreatedCommandProc2 could not get command info for "
		"test_ns_basic::createdcommand");
	return TCL_ERROR;
    }
    TclAppendResult(interp, "CreatedCommandProc2 in ", info.namespacePtr->fullName);
    return TCL_OK;
}

/*
 *----------------------------------------------------------------------
 *
 * TestdcallCmd --
 *
 *	This procedure implements the "testdcall" command.  It is used
 *	to test Tcl_CallWhenDeleted.
 *
 * Results:
 *	A standard Tcl result.
 *
 * Side effects:
 *	Creates and deletes interpreters.
 *
 *----------------------------------------------------------------------
 */

static int
TestdcallCmd(
    TCL_UNUSED(void *),
    Tcl_Interp *interp,		/* Current interpreter. */
    int objc,			/* Number of arguments. */
    Tcl_Obj *const *objv)	/* Arguments. */
{
    delInterp = Tcl_CreateInterp();
    Tcl_DStringInit(&delString);
    for (int i = 1; i < objc; i++) {
	int id;

	if (Tcl_GetIntFromObj(interp, objv[i], &id) != TCL_OK) {
	    return TCL_ERROR;
	}
	if (id < 0) {
	    Tcl_DontCallWhenDeleted(delInterp, DelCallbackProc,
		    INT2PTR(-id));
	} else {
	    Tcl_CallWhenDeleted(delInterp, DelCallbackProc,
		    INT2PTR(id));
	}
    }
    Tcl_DeleteInterp(delInterp);
    Tcl_DStringResult(interp, &delString);
    return TCL_OK;
}

/*
 * The deletion callback used by TestdcallCmd:
 */

static void
DelCallbackProc(
    void *clientData,		/* Numerical value to append to delString. */
    Tcl_Interp *interp)		/* Interpreter being deleted. */
{
    int id = (int)PTR2INT(clientData);
    char buffer[TCL_INTEGER_SPACE];

    TclFormatInt(buffer, id);
    Tcl_DStringAppendElement(&delString, buffer);
    if (interp != delInterp) {
	Tcl_DStringAppendElement(&delString, "bogus interpreter argument!");
    }
}

/*
 *----------------------------------------------------------------------
 *
 * TestdelCmd --
 *
 *	This procedure implements the "testdel" command.  It is used
 *	to test calling of command deletion callbacks.
 *
 * Results:
 *	A standard Tcl result.
 *
 * Side effects:
 *	Creates a command.
 *
 *----------------------------------------------------------------------
 */

static int
TestdelCmd(
    TCL_UNUSED(void *),
    Tcl_Interp *interp,		/* Current interpreter. */
    int objc,			/* Number of arguments. */
    Tcl_Obj *const *objv)	/* Arguments. */
{
    DelCmd *dPtr;
    Tcl_Interp *child;

    if (objc != 4) {
	Tcl_WrongNumArgs(interp, 1, objv, "interp name delcmdname");
	return TCL_ERROR;
    }

    child = Tcl_GetChild(interp, Tcl_GetString(objv[1]));
    if (child == NULL) {
	return TCL_ERROR;
    }

    dPtr = (DelCmd *)Tcl_Alloc(sizeof(DelCmd));
    dPtr->interp = interp;
    dPtr->deleteCmd = (char *)Tcl_Alloc(strlen(Tcl_GetString(objv[3])) + 1);
    strcpy(dPtr->deleteCmd, Tcl_GetString(objv[3]));

    Tcl_CreateObjCommand(child, Tcl_GetString(objv[2]), DelCmdProc, dPtr,
	    DelDeleteProc);
    return TCL_OK;
}

static int
DelCmdProc(
    void *clientData,		/* String result to return. */
    Tcl_Interp *interp,		/* Current interpreter. */
    TCL_UNUSED(int) /*objv*/,
    TCL_UNUSED(Tcl_Obj *const *) /*objv*/)
{
    DelCmd *dPtr = (DelCmd *) clientData;

    TclAppendResult(interp, dPtr->deleteCmd);
    Tcl_Free(dPtr->deleteCmd);
    Tcl_Free(dPtr);
    return TCL_OK;
}

static void
DelDeleteProc(
    void *clientData)		/* String command to evaluate. */
{
    DelCmd *dPtr = (DelCmd *)clientData;

    Tcl_EvalEx(dPtr->interp, dPtr->deleteCmd, TCL_INDEX_NONE, 0);
    Tcl_ResetResult(dPtr->interp);
    Tcl_Free(dPtr->deleteCmd);
    Tcl_Free(dPtr);
}

/*
 *----------------------------------------------------------------------
 *
 * TestdelassocdataCmd --
 *
 *	This procedure implements the "testdelassocdata" command. It is used
 *	to test Tcl_DeleteAssocData.
 *
 * Results:
 *	A standard Tcl result.
 *
 * Side effects:
 *	Deletes an association between a key and associated data from an
 *	interpreter.
 *
 *----------------------------------------------------------------------
 */

static int
TestdelassocdataCmd(
    TCL_UNUSED(void *),
    Tcl_Interp *interp,		/* Current interpreter. */
    int objc,			/* Number of arguments. */
    Tcl_Obj *const *objv)	/* Arguments. */
{
    if (objc != 2) {
	Tcl_WrongNumArgs(interp, 1, objv, "data_key");
	return TCL_ERROR;
    }
    Tcl_DeleteAssocData(interp, Tcl_GetString(objv[1]));
    return TCL_OK;
}

/*
 *-----------------------------------------------------------------------------
 *
 * TestdoubledigitsCmd --
 *
 *	This procedure implements the 'testdoubledigits' command. It is
 *	used to test the low-level floating-point formatting primitives
 *	in Tcl.
 *
 * Usage:
 *	testdoubledigits fpval ndigits type ?shorten"
 *
 * Parameters:
 *	fpval - Floating-point value to format.
 *	ndigits - Digit count to request from Tcl_DoubleDigits
 *	type - One of 'shortest', 'e', 'f'
 *	shorten - Indicates that the 'shorten' flag should be passed in.
 *
 *-----------------------------------------------------------------------------
 */

static int
TestdoubledigitsCmd(
    TCL_UNUSED(void *),
    Tcl_Interp* interp,		/* Tcl interpreter */
    int objc,			/* Parameter count */
    Tcl_Obj* const objv[])	/* Parameter vector */
{
    static const char *options[] = {
	"shortest",
	"e",
	"f",
	NULL
    };
    static const int types[] = {
	TCL_DD_SHORTEST,
	TCL_DD_E_FORMAT,
	TCL_DD_F_FORMAT
    };

    const Tcl_ObjType* doubleType;
    double d;
    int status, ndigits, type, decpt, signum;
    char *str, *endPtr;
    Tcl_Obj *strObj, *retval;

    if (objc < 4 || objc > 5) {
	Tcl_WrongNumArgs(interp, 1, objv, "fpval ndigits type ?shorten?");
	return TCL_ERROR;
    }
    status = Tcl_GetDoubleFromObj(interp, objv[1], &d);
    if (status != TCL_OK) {
	doubleType = Tcl_GetObjType("double");
	if (Tcl_FetchInternalRep(objv[1], doubleType)
		&& isnan(objv[1]->internalRep.doubleValue)) {
	    status = TCL_OK;
	    memcpy(&d, &(objv[1]->internalRep.doubleValue), sizeof(double));
	}
    }
    if (status != TCL_OK
	    || Tcl_GetIntFromObj(interp, objv[2], &ndigits) != TCL_OK
	    || Tcl_GetIndexFromObj(interp, objv[3], options, "conversion type",
		    TCL_EXACT, &type) != TCL_OK) {
	fprintf(stderr, "bad value? %g\n", d);
	return TCL_ERROR;
    }
    type = types[type];
    if (objc > 4) {
	if (strcmp(Tcl_GetString(objv[4]), "shorten")) {
	    Tcl_SetObjResult(interp, Tcl_NewStringObj("bad flag", -1));
	    return TCL_ERROR;
	}
	type |= TCL_DD_SHORTEST;
    }
    str = TclDoubleDigits(d, ndigits, type, &decpt, &signum, &endPtr);
    strObj = Tcl_NewStringObj(str, endPtr-str);
    Tcl_Free(str);
    retval = Tcl_NewListObj(1, &strObj);
    Tcl_ListObjAppendElement(NULL, retval, Tcl_NewWideIntObj(decpt));
    strObj = Tcl_NewStringObj(signum ? "-" : "+", 1);
    Tcl_ListObjAppendElement(NULL, retval, strObj);
    Tcl_SetObjResult(interp, retval);
    return TCL_OK;
}

/*
 *----------------------------------------------------------------------
 *
 * TestdstringCmd --
 *
 *	This procedure implements the "testdstring" command.  It is used
 *	to test the dynamic string facilities of Tcl.
 *
 * Results:
 *	A standard Tcl result.
 *
 * Side effects:
 *	Creates, deletes, and invokes handlers.
 *
 *----------------------------------------------------------------------
 */

static int
TestdstringCmd(
    TCL_UNUSED(void *),
    Tcl_Interp *interp,		/* Current interpreter. */
    int objc,			/* Number of arguments. */
    Tcl_Obj *const *objv)	/* Arguments. */
{
    int count;

    if (objc < 2) {
	wrongNumArgs:
	Tcl_WrongNumArgs(interp, 1, objv, "option ?args?");
	return TCL_ERROR;
    }
    if (strcmp(Tcl_GetString(objv[1]), "append") == 0) {
	if (objc != 4) {
	    goto wrongNumArgs;
	}
	if (Tcl_GetIntFromObj(interp, objv[3], &count) != TCL_OK) {
	    return TCL_ERROR;
	}
	Tcl_DStringAppend(&dstring, Tcl_GetString(objv[2]), count);
    } else if (strcmp(Tcl_GetString(objv[1]), "element") == 0) {
	if (objc != 3) {
	    goto wrongNumArgs;
	}
	Tcl_DStringAppendElement(&dstring, Tcl_GetString(objv[2]));
    } else if (strcmp(Tcl_GetString(objv[1]), "end") == 0) {
	if (objc != 2) {
	    goto wrongNumArgs;
	}
	Tcl_DStringEndSublist(&dstring);
    } else if (strcmp(Tcl_GetString(objv[1]), "free") == 0) {
	if (objc != 2) {
	    goto wrongNumArgs;
	}
	Tcl_DStringFree(&dstring);
    } else if (strcmp(Tcl_GetString(objv[1]), "get") == 0) {
	if (objc != 2) {
	    goto wrongNumArgs;
	}
	Tcl_SetResult(interp, Tcl_DStringValue(&dstring), TCL_VOLATILE);
    } else if (strcmp(Tcl_GetString(objv[1]), "gresult") == 0) {
	if (objc != 3) {
	    goto wrongNumArgs;
	}
	if (strcmp(Tcl_GetString(objv[2]), "staticsmall") == 0) {
	    TclAppendResult(interp, "short");
	} else if (strcmp(Tcl_GetString(objv[2]), "staticlarge") == 0) {
	    TclAppendResult(interp,
		    "first0 first1 first2 first3 first4 first5 first6 first7 first8 first9\n"
		    "second0 second1 second2 second3 second4 second5 second6 second7 second8 second9\n"
		    "third0 third1 third2 third3 third4 third5 third6 third7 third8 third9\n"
		    "fourth0 fourth1 fourth2 fourth3 fourth4 fourth5 fourth6 fourth7 fourth8 fourth9\n"
		    "fifth0 fifth1 fifth2 fifth3 fifth4 fifth5 fifth6 fifth7 fifth8 fifth9\n"
		    "sixth0 sixth1 sixth2 sixth3 sixth4 sixth5 sixth6 sixth7 sixth8 sixth9\n"
		    "seventh0 seventh1 seventh2 seventh3 seventh4 seventh5 seventh6 seventh7 seventh8 seventh9\n");
	} else if (strcmp(Tcl_GetString(objv[2]), "free") == 0) {
	    char *s = (char *)Tcl_Alloc(100);
	    strcpy(s, "This is a malloc-ed string");
	    Tcl_SetResult(interp, s, TCL_DYNAMIC);
	} else if (strcmp(Tcl_GetString(objv[2]), "special") == 0) {
	    char *s = (char *)Tcl_Alloc(100) + 16;
	    strcpy(s, "This is a specially-allocated string");
	    Tcl_SetResult(interp, s, SpecialFree);
	} else {
	    TclPrintfResult(interp, "bad gresult option \"%s\": must be %s",
		    Tcl_GetString(objv[2]),
		    "staticsmall, staticlarge, free, or special");
	    return TCL_ERROR;
	}
	Tcl_DStringGetResult(interp, &dstring);
    } else if (strcmp(Tcl_GetString(objv[1]), "length") == 0) {

	if (objc != 2) {
	    goto wrongNumArgs;
	}
	Tcl_SetObjResult(interp, Tcl_NewWideIntObj(Tcl_DStringLength(&dstring)));
    } else if (strcmp(Tcl_GetString(objv[1]), "result") == 0) {
	if (objc != 2) {
	    goto wrongNumArgs;
	}
	Tcl_DStringResult(interp, &dstring);
    } else if (strcmp(Tcl_GetString(objv[1]), "toobj") == 0) {
	if (objc != 2) {
	    goto wrongNumArgs;
	}
	Tcl_SetObjResult(interp, Tcl_DStringToObj(&dstring));
    } else if (strcmp(Tcl_GetString(objv[1]), "trunc") == 0) {
	if (objc != 3) {
	    goto wrongNumArgs;
	}
	if (Tcl_GetIntFromObj(interp, objv[2], &count) != TCL_OK) {
	    return TCL_ERROR;
	}
	Tcl_DStringSetLength(&dstring, count);
    } else if (strcmp(Tcl_GetString(objv[1]), "start") == 0) {
	if (objc != 2) {
	    goto wrongNumArgs;
	}
	Tcl_DStringStartSublist(&dstring);
    } else {
	TclPrintfResult(interp, "bad option \"%s\": must be %s",
		Tcl_GetString(objv[1]),
		"append, element, end, free, get, gresult, length, "
		"result, start, toobj, or trunc");
	return TCL_ERROR;
    }
    return TCL_OK;
}

/*
 * The procedure below is used as a special freeProc to test how well
 * Tcl_DStringGetResult handles freeProc's other than free.
 */

static void SpecialFree(
    void *blockPtr)		/* Block to free. */
{
    Tcl_Free(((char *)blockPtr) - 16);
}

/*
 *------------------------------------------------------------------------
 *
 * UtfTransformFn --
 *
 *    Implements a direct call into Tcl_UtfToExternal and Tcl_ExternalToUtf
 *    as otherwise there is no script level command that directly exercises
 *    these functions (i/o command cannot test all combinations)
 *    The arguments at the script level are roughly those of the above
 *    functions:
 *	encodingname srcbytes flags state dstlen ?srcreadvar? ?dstwrotevar? ?dstcharsvar?
 *
 * Results:
 *    TCL_OK or TCL_ERROR. This indicates any errors running the test, NOT the
 *    result of Tcl_UtfToExternal or Tcl_ExternalToUtf.
 *
 * Side effects:
 *
 *    The result in the interpreter is a list of the return code from the
 *    Tcl_UtfToExternal/Tcl_ExternalToUtf functions, the encoding state, and
 *    an encoded binary string of length dstLen. Note the string is the
 *    entire output buffer, not just the part containing the decoded
 *    portion. This allows for additional checks at test script level.
 *
 *    If any of the srcreadvar, dstwrotevar and dstcharsvar are specified and
 *    not empty, they are treated as names of variables where the *srcRead,
 *    *dstWrote and *dstChars output from the functions are stored.
 *
 *    The function also checks internally whether nuls are correctly
 *    appended as requested but the TCL_ENCODING_NO_TERMINATE flag
 *    and that no buffer overflows occur.
 *------------------------------------------------------------------------
 */
typedef int
UtfTransformFn(Tcl_Interp *interp, Tcl_Encoding encoding, const char *src,
	Tcl_Size srcLen, int flags, Tcl_EncodingState *statePtr, char *dst,
	Tcl_Size dstLen, int *srcReadPtr, int *dstWrotePtr, int *dstCharsPtr);

static int UtfExtWrapper(
    Tcl_Interp *interp, UtfTransformFn *transformer, int objc, Tcl_Obj *const objv[])
{
    Tcl_Encoding encoding;
    Tcl_EncodingState encState, *encStatePtr;
    Tcl_Size srcLen, bufLen;
    const unsigned char *bytes;
    unsigned char *bufPtr;
    int srcRead, dstLen, dstWrote, dstChars;
    Tcl_Obj *srcReadVar, *dstWroteVar, *dstCharsVar;
    int result, flags;
    Tcl_Obj **flagObjs;
    Tcl_Size nflags;
    static const struct {
	const char *flagKey;
	int flag;
    } flagMap[] = {
	{"start", TCL_ENCODING_START},
	{"end", TCL_ENCODING_END},
	{"noterminate", TCL_ENCODING_NO_TERMINATE},
	{"charlimit", TCL_ENCODING_CHAR_LIMIT},
	{"tcl8", TCL_ENCODING_PROFILE_TCL8},
	{"strict", TCL_ENCODING_PROFILE_STRICT},
	{"replace", TCL_ENCODING_PROFILE_REPLACE},
	{NULL, 0}
    };
    Tcl_Size i;
    Tcl_WideInt wide;

    if (objc < 7 || objc > 10) {
	Tcl_WrongNumArgs(interp, 2, objv,
		"encoding srcbytes flags state dstlen ?srcreadvar? ?dstwrotevar? ?dstcharsvar?");
	return TCL_ERROR;
    }
    if (Tcl_GetEncodingFromObj(interp, objv[2], &encoding) != TCL_OK) {
	return TCL_ERROR;
    }

    /* Flags may be specified as list of integers and keywords */
    flags = 0;
    if (Tcl_ListObjGetElements(interp, objv[4], &nflags, &flagObjs) != TCL_OK) {
	return TCL_ERROR;
    }

    for (i = 0; i < nflags; ++i) {
	int flag;
	if (Tcl_GetIntFromObj(NULL, flagObjs[i], &flag) == TCL_OK) {
	    flags |= flag;
	} else {
	    int idx;
	    if (Tcl_GetIndexFromObjStruct(interp, flagObjs[i], flagMap, sizeof(flagMap[0]),
		    "flag", 0, &idx) != TCL_OK) {
		return TCL_ERROR;
	    }
	    flags |= flagMap[idx].flag;
	}
    }

    /* Assumes state is integer if not "" */
    if (Tcl_GetWideIntFromObj(interp, objv[5], &wide) == TCL_OK) {
	encState = (Tcl_EncodingState)(size_t)wide;
	encStatePtr = &encState;
    } else if (Tcl_GetCharLength(objv[5]) == 0) {
	encStatePtr = NULL;
    } else {
	return TCL_ERROR;
    }

    if (Tcl_GetIntFromObj(interp, objv[6], &dstLen) != TCL_OK) {
	return TCL_ERROR;
    }
    srcReadVar = NULL;
    dstWroteVar = NULL;
    dstCharsVar = NULL;
    if (objc > 7) {
	/* Has caller requested srcRead? */
	if (Tcl_GetCharLength(objv[7])) {
	    srcReadVar = objv[7];
	}
	if (objc > 8) {
	    /* Ditto for dstWrote */
	    if (Tcl_GetCharLength(objv[8])) {
		dstWroteVar = objv[8];
	    }
	    if (objc > 9) {
		if (Tcl_GetCharLength(objv[9])) {
		    dstCharsVar = objv[9];
		}
	    }
	}
    }
    if (flags & TCL_ENCODING_CHAR_LIMIT) {
	/* Caller should have specified the dest char limit */
	Tcl_Obj *valueObj;
	if (dstCharsVar == NULL ||
		(valueObj = Tcl_ObjGetVar2(interp, dstCharsVar, NULL, 0)) == NULL) {
	    TclPrintfResult(interp,
		    "dstCharsVar must be specified with integer value if "
		    "TCL_ENCODING_CHAR_LIMIT set in flags.");
	    return TCL_ERROR;
	}
	if (Tcl_GetIntFromObj(interp, valueObj, &dstChars) != TCL_OK) {
	    return TCL_ERROR;
	}
    } else {
	dstChars = 0; /* Only used for output */
    }

    bufLen = dstLen + 4; /* 4 -> overflow detection */
    bufPtr = (unsigned char *) Tcl_Alloc(bufLen);
    memset(bufPtr, 0xFF, dstLen); /* Need to check nul terminator */
    memmove(bufPtr + dstLen, "\xAB\xCD\xEF\xAB", 4);   /* overflow detection */
    bytes = Tcl_GetByteArrayFromObj(objv[3], &srcLen); /* Last! to avoid shimmering */
    result = (*transformer)(interp, encoding, (const char *)bytes, srcLen, flags,
	    encStatePtr, (char *)bufPtr, dstLen,
	    srcReadVar ? &srcRead : NULL,
	    &dstWrote,
	    dstCharsVar ? &dstChars : NULL);
    if (memcmp(bufPtr + bufLen - 4, "\xAB\xCD\xEF\xAB", 4)) {
	TclPrintfResult(interp, "%s wrote past output buffer",
		transformer == Tcl_ExternalToUtf ?
			"Tcl_ExternalToUtf" : "Tcl_UtfToExternal");
	result = TCL_ERROR;
    } else if (result != TCL_ERROR) {
	Tcl_Obj *resultObjs[3];
	switch (result) {
	case TCL_OK:
	    resultObjs[0] = Tcl_NewStringObj("ok", TCL_INDEX_NONE);
	    break;
	case TCL_CONVERT_MULTIBYTE:
	    resultObjs[0] = Tcl_NewStringObj("multibyte", TCL_INDEX_NONE);
	    break;
	case TCL_CONVERT_SYNTAX:
	    resultObjs[0] = Tcl_NewStringObj("syntax", TCL_INDEX_NONE);
	    break;
	case TCL_CONVERT_UNKNOWN:
	    resultObjs[0] = Tcl_NewStringObj("unknown", TCL_INDEX_NONE);
	    break;
	case TCL_CONVERT_NOSPACE:
	    resultObjs[0] = Tcl_NewStringObj("nospace", TCL_INDEX_NONE);
	    break;
	default:
	    resultObjs[0] = Tcl_NewIntObj(result);
	    break;
	}
	result = TCL_OK;
	resultObjs[1] =
	    encStatePtr ? Tcl_NewWideIntObj((Tcl_WideInt)(size_t)encState) : Tcl_NewObj();
	resultObjs[2] = Tcl_NewByteArrayObj(bufPtr, dstLen);
	if (srcReadVar) {
	    if (Tcl_ObjSetVar2(interp, srcReadVar, NULL, Tcl_NewIntObj(srcRead),
		    TCL_LEAVE_ERR_MSG) == NULL) {
		result = TCL_ERROR;
	    }
	}
	if (dstWroteVar) {
	    if (Tcl_ObjSetVar2(interp, dstWroteVar, NULL, Tcl_NewIntObj(dstWrote),
		    TCL_LEAVE_ERR_MSG) == NULL) {
		result = TCL_ERROR;
	    }
	}
	if (dstCharsVar) {
	    if (Tcl_ObjSetVar2(interp, dstCharsVar, NULL, Tcl_NewIntObj(dstChars),
		    TCL_LEAVE_ERR_MSG) == NULL) {
		result = TCL_ERROR;
	    }
	}
	Tcl_SetObjResult(interp, Tcl_NewListObj(3, resultObjs));
    }

    Tcl_Free(bufPtr);
    Tcl_FreeEncoding(encoding); /* Free returned reference */
    return result;
}

/*
 *----------------------------------------------------------------------
 *
 * TestencodingCmd --
 *
 *	This procedure implements the "testencoding" command.  It is used
 *	to test the encoding package.
 *
 * Results:
 *	A standard Tcl result.
 *
 * Side effects:
 *	Load encodings.
 *
 *----------------------------------------------------------------------
 */

static int
TestencodingCmd(
    TCL_UNUSED(void *),
    Tcl_Interp *interp,		/* Current interpreter. */
    int objc,			/* Number of arguments. */
    Tcl_Obj *const objv[])	/* Argument objects. */
{
    Tcl_Encoding encoding;
    Tcl_Size length;
    const char *string;
    TclEncoding *encodingPtr;
    static const char *const optionStrings[] = {
	"create", "delete", "nullength", "Tcl_ExternalToUtf", "Tcl_UtfToExternal",
	"Tcl_GetEncodingNameFromEnvironment", "Tcl_GetEncodingNameForUser", NULL
    };
    enum options {
	ENC_CREATE, ENC_DELETE, ENC_NULLENGTH, ENC_EXTTOUTF, ENC_UTFTOEXT,
	ENC_GETNAMEENV, ENC_GETNAMEUSER
    } index;

    if (objc < 2) {
	Tcl_WrongNumArgs(interp, 1, objv, "command ?args?");
	return TCL_ERROR;
    }

    if (Tcl_GetIndexFromObj(interp, objv[1], optionStrings, "option", 0,
	    &index) != TCL_OK) {
	return TCL_ERROR;
    }

    switch (index) {
    case ENC_CREATE: {
	Tcl_EncodingType type;

	if (objc != 5) {
	    Tcl_WrongNumArgs(interp, 2, objv, "name toutfcmd fromutfcmd");
	    return TCL_ERROR;
	}
	encodingPtr = (TclEncoding *)Tcl_Alloc(sizeof(TclEncoding));
	encodingPtr->interp = interp;

	string = Tcl_GetStringFromObj(objv[3], &length);
	encodingPtr->toUtfCmd = (char *)Tcl_Alloc(length + 1);
	memcpy(encodingPtr->toUtfCmd, string, length + 1);

	string = Tcl_GetStringFromObj(objv[4], &length);
	encodingPtr->fromUtfCmd = (char *)Tcl_Alloc(length + 1);
	memcpy(encodingPtr->fromUtfCmd, string, length + 1);

	string = Tcl_GetStringFromObj(objv[2], &length);

	type.encodingName = string;
	type.toUtfProc = EncodingToUtfProc;
	type.fromUtfProc = EncodingFromUtfProc;
	type.freeProc = EncodingFreeProc;
	type.clientData = encodingPtr;
	type.nullSize = 1;

	Tcl_CreateEncoding(&type);
	break;
    }
    case ENC_DELETE:
	if (objc != 3) {
	    return TCL_ERROR;
	}
	if (TCL_OK != Tcl_GetEncodingFromObj(interp, objv[2], &encoding)) {
	    return TCL_ERROR;
	}
	Tcl_FreeEncoding(encoding);	/* Free returned reference */
	Tcl_FreeEncoding(encoding);	/* Free to match CREATE */
	TclFreeInternalRep(objv[2]);		/* Free the cached ref */
	break;

    case ENC_NULLENGTH:
	if (objc > 3) {
	    Tcl_WrongNumArgs(interp, 2, objv, "?encoding?");
	    return TCL_ERROR;
	}
	encoding =
	    Tcl_GetEncoding(interp, objc == 2 ? NULL : Tcl_GetString(objv[2]));
	if (encoding == NULL) {
	    return TCL_ERROR;
	}
	Tcl_SetObjResult(interp,
		Tcl_NewIntObj(Tcl_GetEncodingNulLength(encoding)));
	Tcl_FreeEncoding(encoding);
	break;
    case ENC_EXTTOUTF:
	return UtfExtWrapper(interp,Tcl_ExternalToUtf,objc,objv);
    case ENC_UTFTOEXT:
	return UtfExtWrapper(interp,Tcl_UtfToExternal,objc,objv);
    case ENC_GETNAMEUSER:
    case ENC_GETNAMEENV:
	if (objc != 2) {
	    Tcl_WrongNumArgs(interp, 2, objv, NULL);
	    return TCL_ERROR;
	}
	Tcl_DString ds;
	string = (index == ENC_GETNAMEUSER
		    ? Tcl_GetEncodingNameForUser
		    : Tcl_GetEncodingNameFromEnvironment)(&ds);
	/* Note not string compare, the actual pointer must be the same */
	if (string != Tcl_DStringValue(&ds)) {
	    Tcl_DStringFree(&ds);
	    TclPrintfResult(interp, "Returned pointer not same as DString value");
	    return TCL_ERROR;
	}
	Tcl_DStringResult(interp, &ds);
	break;
    }
    return TCL_OK;
}

static int
EncodingToUtfProc(
    void *clientData,		/* TclEncoding structure. */
    TCL_UNUSED(const char *) /*src*/,
    int srcLen,			/* Source string length in bytes. */
    TCL_UNUSED(int) /*flags*/,
    TCL_UNUSED(Tcl_EncodingState *),
    char *dst,			/* Output buffer. */
    int dstLen,			/* The maximum length of output buffer. */
    int *srcReadPtr,		/* Filled with number of bytes read. */
    int *dstWrotePtr,		/* Filled with number of bytes stored. */
    int *dstCharsPtr)		/* Filled with number of chars stored. */
{
    int len;
    TclEncoding *encodingPtr;

    encodingPtr = (TclEncoding *) clientData;
    Tcl_EvalEx(encodingPtr->interp, encodingPtr->toUtfCmd, TCL_INDEX_NONE, TCL_EVAL_GLOBAL);

    len = strlen(Tcl_GetStringResult(encodingPtr->interp));
    if (len > dstLen) {
	len = dstLen;
    }
    memcpy(dst, Tcl_GetStringResult(encodingPtr->interp), len);
    Tcl_ResetResult(encodingPtr->interp);

    *srcReadPtr = srcLen;
    *dstWrotePtr = len;
    *dstCharsPtr = len;
    return TCL_OK;
}

static int
EncodingFromUtfProc(
    void *clientData,		/* TclEncoding structure. */
    TCL_UNUSED(const char *) /*src*/,
    int srcLen,			/* Source string length in bytes. */
    TCL_UNUSED(int) /*flags*/,
    TCL_UNUSED(Tcl_EncodingState *),
    char *dst,			/* Output buffer. */
    int dstLen,			/* The maximum length of output buffer. */
    int *srcReadPtr,		/* Filled with number of bytes read. */
    int *dstWrotePtr,		/* Filled with number of bytes stored. */
    int *dstCharsPtr)		/* Filled with number of chars stored. */
{
    int len;
    TclEncoding *encodingPtr;

    encodingPtr = (TclEncoding *) clientData;
    Tcl_EvalEx(encodingPtr->interp, encodingPtr->fromUtfCmd, TCL_INDEX_NONE, TCL_EVAL_GLOBAL);

    len = strlen(Tcl_GetStringResult(encodingPtr->interp));
    if (len > dstLen) {
	len = dstLen;
    }
    memcpy(dst, Tcl_GetStringResult(encodingPtr->interp), len);
    Tcl_ResetResult(encodingPtr->interp);

    *srcReadPtr = srcLen;
    *dstWrotePtr = len;
    *dstCharsPtr = len;
    return TCL_OK;
}

static void
EncodingFreeProc(
    void *clientData)		/* ClientData associated with type. */
{
    TclEncoding *encodingPtr = (TclEncoding *)clientData;

    Tcl_Free(encodingPtr->toUtfCmd);
    Tcl_Free(encodingPtr->fromUtfCmd);
    Tcl_Free(encodingPtr);
}

/*
 *----------------------------------------------------------------------
 *
 * TestevalexCmd --
 *
 *	This procedure implements the "testevalex" command.  It is
 *	used to test Tcl_EvalEx.
 *
 * Results:
 *	A standard Tcl result.
 *
 * Side effects:
 *	None.
 *
 *----------------------------------------------------------------------
 */

static int
TestevalexCmd(
    TCL_UNUSED(void *),
    Tcl_Interp *interp,		/* Current interpreter. */
    int objc,			/* Number of arguments. */
    Tcl_Obj *const objv[])	/* Argument objects. */
{
    int flags;
    Tcl_Size length;
    const char *script;

    flags = 0;
    if (objc == 3) {
	const char *global = Tcl_GetString(objv[2]);
	if (strcmp(global, "global") != 0) {
	    TclPrintfResult(interp, "bad value \"%s\": must be global",
		    global);
	    return TCL_ERROR;
	}
	flags = TCL_EVAL_GLOBAL;
    } else if (objc != 2) {
	Tcl_WrongNumArgs(interp, 1, objv, "script ?global?");
	return TCL_ERROR;
    }

    script = Tcl_GetStringFromObj(objv[1], &length);
    return Tcl_EvalEx(interp, script, length, flags);
}

/*
 *----------------------------------------------------------------------
 *
 * TestevalobjvCmd --
 *
 *	This procedure implements the "testevalobjv" command.  It is
 *	used to test Tcl_EvalObjv.
 *
 * Results:
 *	A standard Tcl result.
 *
 * Side effects:
 *	None.
 *
 *----------------------------------------------------------------------
 */

static int
TestevalobjvCmd(
    TCL_UNUSED(void *),
    Tcl_Interp *interp,		/* Current interpreter. */
    int objc,			/* Number of arguments. */
    Tcl_Obj *const objv[])	/* Argument objects. */
{
    int evalGlobal;

    if (objc < 3) {
	Tcl_WrongNumArgs(interp, 1, objv, "global word ?word ...?");
	return TCL_ERROR;
    }
    if (Tcl_GetIntFromObj(interp, objv[1], &evalGlobal) != TCL_OK) {
	return TCL_ERROR;
    }
    return Tcl_EvalObjv(interp, objc-2, objv+2,
	    (evalGlobal) ? TCL_EVAL_GLOBAL : 0);
}

/*
 *----------------------------------------------------------------------
 *
 * TesteventCmd --
 *
 *	This procedure implements a 'testevent' command.  The command
 *	is used to test event queue management.
 *
 * The command takes two forms:
 *	- testevent queue name position script
 *		Queues an event at the given position in the queue, and
 *		associates a given name with it (the same name may be
 *		associated with multiple events). When the event comes
 *		to the head of the queue, executes the given script at
 *		global level in the current interp. The position may be
 *		one of 'head', 'tail' or 'mark'.
 *	- testevent delete name
 *		Deletes any events associated with the given name from
 *		the queue.
 *
 * Return value:
 *	Returns a standard Tcl result.
 *
 * Side effects:
 *	Manipulates the event queue as directed.
 *
 *----------------------------------------------------------------------
 */

static int
TesteventCmd(
    TCL_UNUSED(void *),
    Tcl_Interp *interp,		/* Tcl interpreter */
    int objc,			/* Parameter count */
    Tcl_Obj *const objv[])	/* Parameter vector */
{
    static const char *const subcommands[] = { /* Possible subcommands */
	"queue", "delete", NULL
    };
    int subCmdIndex;		/* Index of the chosen subcommand */
    static const char *const positions[] = { /* Possible queue positions */
	"head", "tail", "mark", NULL
    };
    int posIndex;		/* Index of the chosen position */
    static const int posNum[] = {
				/* Interpretation of the chosen position */
	TCL_QUEUE_HEAD,
	TCL_QUEUE_TAIL,
	TCL_QUEUE_MARK
    };
    TestEvent *ev;		/* Event to be queued */

    if (objc < 2) {
	Tcl_WrongNumArgs(interp, 1, objv, "subcommand ?arg ...?");
	return TCL_ERROR;
    }
    if (Tcl_GetIndexFromObj(interp, objv[1], subcommands, "subcommand",
	    TCL_EXACT, &subCmdIndex) != TCL_OK) {
	return TCL_ERROR;
    }
    switch (subCmdIndex) {
    case 0:			/* queue */
	if (objc != 5) {
	    Tcl_WrongNumArgs(interp, 2, objv, "name position script");
	    return TCL_ERROR;
	}
	if (Tcl_GetIndexFromObj(interp, objv[3], positions,
		"position specifier", TCL_EXACT, &posIndex) != TCL_OK) {
	    return TCL_ERROR;
	}
	ev = (TestEvent *)Tcl_Alloc(sizeof(TestEvent));
	ev->header.proc = TesteventProc;
	ev->header.nextPtr = NULL;
	ev->interp = interp;
	ev->command = objv[4];
	Tcl_IncrRefCount(ev->command);
	ev->tag = objv[2];
	Tcl_IncrRefCount(ev->tag);
	Tcl_QueueEvent((Tcl_Event *) ev, posNum[posIndex]);
	break;

    case 1:			/* delete */
	if (objc != 3) {
	    Tcl_WrongNumArgs(interp, 2, objv, "name");
	    return TCL_ERROR;
	}
	Tcl_DeleteEvents(TesteventDeleteProc, objv[2]);
	break;
    }

    return TCL_OK;
}

/*
 *----------------------------------------------------------------------
 *
 * TesteventProc --
 *
 *	Delivers a test event to the Tcl interpreter as part of event
 *	queue testing.
 *
 * Results:
 *	Returns 1 if the event has been serviced, 0 otherwise.
 *
 * Side effects:
 *	Evaluates the event's callback script, so has whatever side effects
 *	the callback has.  The return value of the callback script becomes the
 *	return value of this function.  If the callback script reports an
 *	error, it is reported as a background error.
 *
 *----------------------------------------------------------------------
 */

static int
TesteventProc(
    Tcl_Event *event,		/* Event to deliver */
    TCL_UNUSED(int) /*flags*/)
{
    TestEvent *ev = (TestEvent *) event;
    Tcl_Interp *interp = ev->interp;
    Tcl_Obj *command = ev->command;
    int result = Tcl_EvalObjEx(interp, command,
	    TCL_EVAL_GLOBAL | TCL_EVAL_DIRECT);
    int retval;

    if (result != TCL_OK) {
	Tcl_AddErrorInfo(interp,
		"    (command bound to \"testevent\" callback)");
	Tcl_BackgroundException(interp, TCL_ERROR);
	return 1;		/* Avoid looping on errors */
    }
    if (Tcl_GetBooleanFromObj(interp, Tcl_GetObjResult(interp),
	    &retval) != TCL_OK) {
	Tcl_AddErrorInfo(interp,
		"    (return value from \"testevent\" callback)");
	Tcl_BackgroundException(interp, TCL_ERROR);
	return 1;
    }
    if (retval) {
	Tcl_DecrRefCount(ev->tag);
	Tcl_DecrRefCount(ev->command);
    }

    return retval;
}

/*
 *----------------------------------------------------------------------
 *
 * TesteventDeleteProc --
 *
 *	Removes some set of events from the queue.
 *
 * This procedure is used as part of testing event queue management.
 *
 * Results:
 *	Returns 1 if a given event should be deleted, 0 otherwise.
 *
 * Side effects:
 *	None.
 *
 *----------------------------------------------------------------------
 */

static int
TesteventDeleteProc(
    Tcl_Event *event,		/* Event to examine */
    void *clientData)		/* Tcl_Obj containing the name of the event(s)
				 * to remove */
{
    TestEvent *ev;		/* Event to examine */
    const char *evNameStr;
    Tcl_Obj *targetName;	/* Name of the event(s) to delete */
    const char *targetNameStr;

    if (event->proc != TesteventProc) {
	return 0;
    }
    targetName = (Tcl_Obj *) clientData;
    targetNameStr = (char *)Tcl_GetString(targetName);
    ev = (TestEvent *) event;
    evNameStr = Tcl_GetString(ev->tag);
    if (strcmp(evNameStr, targetNameStr) == 0) {
	Tcl_DecrRefCount(ev->tag);
	Tcl_DecrRefCount(ev->command);
	return 1;
    } else {
	return 0;
    }
}

/*
 *----------------------------------------------------------------------
 *
 * TestexithandlerCmd --
 *
 *	This procedure implements the "testexithandler" command. It is
 *	used to test Tcl_CreateExitHandler and Tcl_DeleteExitHandler.
 *
 * Results:
 *	A standard Tcl result.
 *
 * Side effects:
 *	None.
 *
 *----------------------------------------------------------------------
 */

static int
TestexithandlerCmd(
    TCL_UNUSED(void *),
    Tcl_Interp *interp,		/* Current interpreter. */
    int objc,			/* Number of arguments. */
    Tcl_Obj *const *objv)	/* Arguments. */
{
    int value;

    if (objc != 3) {
	Tcl_WrongNumArgs(interp, 1, objv, "create|delete value");
	return TCL_ERROR;
    }
    if (Tcl_GetIntFromObj(interp, objv[2], &value) != TCL_OK) {
	return TCL_ERROR;
    }
    if (strcmp(Tcl_GetString(objv[1]), "create") == 0) {
	Tcl_CreateExitHandler((value & 1) ? ExitProcOdd : ExitProcEven,
		INT2PTR(value));
    } else if (strcmp(Tcl_GetString(objv[1]), "delete") == 0) {
	Tcl_DeleteExitHandler((value & 1) ? ExitProcOdd : ExitProcEven,
		INT2PTR(value));
    } else {
	TclPrintfResult(interp, "bad option \"%s\": must be %s",
		Tcl_GetString(objv[1]), "create or delete");
	return TCL_ERROR;
    }
    return TCL_OK;
}

static void
ExitProcOdd(
    void *clientData)		/* Integer value to print. */
{
    char buf[16 + TCL_INTEGER_SPACE];
    int len;

    snprintf(buf, sizeof(buf), "odd %d\n", (int)PTR2INT(clientData));
    len = strlen(buf);
    if (len != (int) write(1, buf, len)) {
	Tcl_Panic("ExitProcOdd: unable to write to stdout");
    }
}

static void
ExitProcEven(
    void *clientData)		/* Integer value to print. */
{
    char buf[16 + TCL_INTEGER_SPACE];
    int len;

    snprintf(buf, sizeof(buf), "even %d\n", (int)PTR2INT(clientData));
    len = strlen(buf);
    if (len != (int) write(1, buf, len)) {
	Tcl_Panic("ExitProcEven: unable to write to stdout");
    }
}

/*
 *----------------------------------------------------------------------
 *
 * TestexprlongCmd --
 *
 *	This procedure verifies that Tcl_ExprLong does not modify the
 *	interpreter result if there is no error.
 *
 * Results:
 *	A standard Tcl result.
 *
 * Side effects:
 *	None.
 *
 *----------------------------------------------------------------------
 */

static int
TestexprlongCmd(
    TCL_UNUSED(void *),
    Tcl_Interp *interp,		/* Current interpreter. */
    int objc,			/* Number of arguments. */
    Tcl_Obj *const *objv)	/* Arguments. */
{
    long exprResult;
    char buf[4 + TCL_INTEGER_SPACE];
    int result;

    if (objc != 2) {
	Tcl_WrongNumArgs(interp, 1, objv, "expression");
	return TCL_ERROR;
    }
    TclAppendResult(interp, "This is a result");
    result = Tcl_ExprLong(interp, Tcl_GetString(objv[1]), &exprResult);
    if (result != TCL_OK) {
	return result;
    }
    snprintf(buf, sizeof(buf), ": %ld", exprResult);
    TclAppendResult(interp, buf);
    return TCL_OK;
}

/*
 *----------------------------------------------------------------------
 *
 * TestexprlongobjCmd --
 *
 *	This procedure verifies that Tcl_ExprLongObj does not modify the
 *	interpreter result if there is no error.
 *
 * Results:
 *	A standard Tcl result.
 *
 * Side effects:
 *	None.
 *
 *----------------------------------------------------------------------
 */

static int
TestexprlongobjCmd(
    TCL_UNUSED(void *),
    Tcl_Interp *interp,		/* Current interpreter. */
    int objc,			/* Number of arguments. */
    Tcl_Obj *const *objv)	/* Argument objects. */
{
    long exprResult;
    char buf[4 + TCL_INTEGER_SPACE];
    int result;

    if (objc != 2) {
	Tcl_WrongNumArgs(interp, 1, objv, "expression");
	return TCL_ERROR;
    }
    TclAppendResult(interp, "This is a result");
    result = Tcl_ExprLongObj(interp, objv[1], &exprResult);
    if (result != TCL_OK) {
	return result;
    }
    snprintf(buf, sizeof(buf), ": %ld", exprResult);
    TclAppendResult(interp, buf);
    return TCL_OK;
}

/*
 *----------------------------------------------------------------------
 *
 * TestexprdoubleCmd --
 *
 *	This procedure verifies that Tcl_ExprDouble does not modify the
 *	interpreter result if there is no error.
 *
 * Results:
 *	A standard Tcl result.
 *
 * Side effects:
 *	None.
 *
 *----------------------------------------------------------------------
 */

static int
TestexprdoubleCmd(
    TCL_UNUSED(void *),
    Tcl_Interp *interp,		/* Current interpreter. */
    int objc,			/* Number of arguments. */
    Tcl_Obj *const *objv)	/* Arguments. */
{
    double exprResult;
    char buf[4 + TCL_DOUBLE_SPACE];
    int result;

    if (objc != 2) {
	Tcl_WrongNumArgs(interp, 1, objv, "expression");
	return TCL_ERROR;
    }
    TclAppendResult(interp, "This is a result");
    result = Tcl_ExprDouble(interp, Tcl_GetString(objv[1]), &exprResult);
    if (result != TCL_OK) {
	return result;
    }
    strcpy(buf, ": ");
    Tcl_PrintDouble(interp, exprResult, buf+2);
    TclAppendResult(interp, buf);
    return TCL_OK;
}

/*
 *----------------------------------------------------------------------
 *
 * TestexprdoubleobjCmd --
 *
 *	This procedure verifies that Tcl_ExprLongObj does not modify the
 *	interpreter result if there is no error.
 *
 * Results:
 *	A standard Tcl result.
 *
 * Side effects:
 *	None.
 *
 *----------------------------------------------------------------------
 */

static int
TestexprdoubleobjCmd(
    TCL_UNUSED(void *),
    Tcl_Interp *interp,		/* Current interpreter. */
    int objc,			/* Number of arguments. */
    Tcl_Obj *const *objv)	/* Argument objects. */
{
    double exprResult;
    char buf[4 + TCL_DOUBLE_SPACE];
    int result;

    if (objc != 2) {
	Tcl_WrongNumArgs(interp, 1, objv, "expression");
	return TCL_ERROR;
    }
    TclAppendResult(interp, "This is a result");
    result = Tcl_ExprDoubleObj(interp, objv[1], &exprResult);
    if (result != TCL_OK) {
	return result;
    }
    strcpy(buf, ": ");
    Tcl_PrintDouble(interp, exprResult, buf+2);
    TclAppendResult(interp, buf);
    return TCL_OK;
}

/*
 *----------------------------------------------------------------------
 *
 * TestexprstringCmd --
 *
 *	This procedure tests the basic operation of Tcl_ExprString.
 *
 * Results:
 *	A standard Tcl result.
 *
 * Side effects:
 *	None.
 *
 *----------------------------------------------------------------------
 */

static int
TestexprstringCmd(
    TCL_UNUSED(void *),
    Tcl_Interp *interp,		/* Current interpreter. */
    int objc,			/* Number of arguments. */
    Tcl_Obj *const *objv)	/* Argument strings. */
{
    if (objc != 2) {
	Tcl_WrongNumArgs(interp, 1, objv, "expression");
	return TCL_ERROR;
    }
    return Tcl_ExprString(interp, Tcl_GetString(objv[1]));
}

/*
 *----------------------------------------------------------------------
 *
 * TestfilelinkCmd --
 *
 *	This procedure implements the "testfilelink" command.  It is used to
 *	test the effects of creating and manipulating filesystem links in Tcl.
 *
 * Results:
 *	A standard Tcl result.
 *
 * Side effects:
 *	May create a link on disk.
 *
 *----------------------------------------------------------------------
 */

static int
TestfilelinkCmd(
    TCL_UNUSED(void *),
    Tcl_Interp *interp,		/* Current interpreter. */
    int objc,			/* Number of arguments. */
    Tcl_Obj *const objv[])	/* The argument objects. */
{
    Tcl_Obj *contents;

    if (objc < 2 || objc > 3) {
	Tcl_WrongNumArgs(interp, 1, objv, "source ?target?");
	return TCL_ERROR;
    }

    if (Tcl_FSConvertToPathType(interp, objv[1]) != TCL_OK) {
	return TCL_ERROR;
    }

    if (objc == 3) {
	/* Create link from source to target */
	contents = Tcl_FSLink(objv[1], objv[2],
		TCL_CREATE_SYMBOLIC_LINK|TCL_CREATE_HARD_LINK);
	if (contents == NULL) {
	    TclPrintfResult(interp,
		    "could not create link from \"%s\" to \"%s\": %s",
		    Tcl_GetString(objv[1]), Tcl_GetString(objv[2]),
		    Tcl_PosixError(interp));
	    return TCL_ERROR;
	}
    } else {
	/* Read link */
	contents = Tcl_FSLink(objv[1], NULL, 0);
	if (contents == NULL) {
	    TclPrintfResult(interp, "could not read link \"%s\": %s",
		    Tcl_GetString(objv[1]), Tcl_PosixError(interp));
	    return TCL_ERROR;
	}
    }
    Tcl_SetObjResult(interp, contents);
    if (objc == 2) {
	/*
	 * If we are creating a link, this will actually just
	 * be objv[3], and we don't own it
	 */
	Tcl_DecrRefCount(contents);
    }
    return TCL_OK;
}

/*
 *----------------------------------------------------------------------
 *
 * TestgetassocdataCmd --
 *
 *	This procedure implements the "testgetassocdata" command. It is
 *	used to test Tcl_GetAssocData.
 *
 * Results:
 *	A standard Tcl result.
 *
 * Side effects:
 *	None.
 *
 *----------------------------------------------------------------------
 */

static int
TestgetassocdataCmd(
    TCL_UNUSED(void *),
    Tcl_Interp *interp,		/* Current interpreter. */
    int objc,			/* Number of arguments. */
    Tcl_Obj *const *objv)	/* Arguments. */
{
    char *res;

    if (objc != 2) {
	Tcl_WrongNumArgs(interp, 1, objv, "data_key");
	return TCL_ERROR;
    }
    res = (char *)Tcl_GetAssocData(interp, Tcl_GetString(objv[1]), NULL);
    if (res != NULL) {
	TclAppendResult(interp, res);
    }
    return TCL_OK;
}

/*
 *----------------------------------------------------------------------
 *
 * TestgetplatformCmd --
 *
 *	This procedure implements the "testgetplatform" command. It is
 *	used to retrieve the value of the tclPlatform global variable.
 *
 * Results:
 *	A standard Tcl result.
 *
 * Side effects:
 *	None.
 *
 *----------------------------------------------------------------------
 */

static int
TestgetplatformCmd(
    TCL_UNUSED(void *),
    Tcl_Interp *interp,		/* Current interpreter. */
    int objc,			/* Number of arguments. */
    Tcl_Obj *const *objv)	/* Arguments. */
{
    static const char *const platformStrings[] = { "unix", "mac", "windows" };
    TclPlatformType *platform;

    platform = TclGetPlatform();

    if (objc != 1) {
	Tcl_WrongNumArgs(interp, 1, objv, "");
	return TCL_ERROR;
    }

    TclAppendResult(interp, platformStrings[*platform]);
    return TCL_OK;
}

/*
 *----------------------------------------------------------------------
 *
 * TestinterpdeleteCmd --
 *
 *	This procedure tests the code in tclInterp.c that deals with
 *	interpreter deletion. It deletes a user-specified interpreter
 *	from the hierarchy, and subsequent code checks integrity.
 *
 * Results:
 *	A standard Tcl result.
 *
 * Side effects:
 *	Deletes one or more interpreters.
 *
 *----------------------------------------------------------------------
 */

static int
TestinterpdeleteCmd(
    TCL_UNUSED(void *),
    Tcl_Interp *interp,		/* Current interpreter. */
    int objc,			/* Number of arguments. */
    Tcl_Obj *const *objv)	/* Arguments. */
{
    Tcl_Interp *childToDelete;

    if (objc != 2) {
	Tcl_WrongNumArgs(interp, 1, objv, "path");
	return TCL_ERROR;
    }
    childToDelete = Tcl_GetChild(interp, Tcl_GetString(objv[1]));
    if (childToDelete == NULL) {
	return TCL_ERROR;
    }
    Tcl_DeleteInterp(childToDelete);
    return TCL_OK;
}

/*
 *----------------------------------------------------------------------
 *
 * TestlinkCmd --
 *
 *	This procedure implements the "testlink" command.  It is used
 *	to test Tcl_LinkVar and related library procedures.
 *
 * Results:
 *	A standard Tcl result.
 *
 * Side effects:
 *	Creates and deletes various variable links, plus returns
 *	values of the linked variables.
 *
 *----------------------------------------------------------------------
 */

static int
TestlinkCmd(
    TCL_UNUSED(void *),
    Tcl_Interp *interp,		/* Current interpreter. */
    int objc,			/* Number of arguments. */
    Tcl_Obj *const *objv)	/* Arguments. */
{
    static int intVar = 43;
    static int boolVar = 4;
    static double realVar = 1.23;
    static Tcl_WideInt wideVar = 79;
    static char *stringVar = NULL;
    static char charVar = '@';
    static unsigned char ucharVar = 130;
    static short shortVar = 3000;
    static unsigned short ushortVar = 60000;
    static unsigned int uintVar = 0xBEEFFEED;
    static long longVar = 123456789L;
    static unsigned long ulongVar = 3456789012UL;
    static float floatVar = 4.5;
    static Tcl_WideUInt uwideVar = 123;
    static int created = 0;
    char buffer[2*TCL_DOUBLE_SPACE];
    int writable, flag;
    Tcl_Obj *tmp;

    if (objc < 2) {
	Tcl_WrongNumArgs(interp, 1, objv, "option ?arg arg arg arg arg arg arg arg arg arg arg arg"
		" arg arg?");
	return TCL_ERROR;
    }
    if (strcmp(Tcl_GetString(objv[1]), "create") == 0) {
	if (objc != 16) {
		Tcl_WrongNumArgs(interp, 2, objv, "intRO realRO boolRO stringRO wideRO charRO ucharRO shortRO"
			" ushortRO uintRO longRO ulongRO floatRO uwideRO");
	    return TCL_ERROR;
	}
	if (created) {
	    Tcl_UnlinkVar(interp, "int");
	    Tcl_UnlinkVar(interp, "real");
	    Tcl_UnlinkVar(interp, "bool");
	    Tcl_UnlinkVar(interp, "string");
	    Tcl_UnlinkVar(interp, "wide");
	    Tcl_UnlinkVar(interp, "char");
	    Tcl_UnlinkVar(interp, "uchar");
	    Tcl_UnlinkVar(interp, "short");
	    Tcl_UnlinkVar(interp, "ushort");
	    Tcl_UnlinkVar(interp, "uint");
	    Tcl_UnlinkVar(interp, "long");
	    Tcl_UnlinkVar(interp, "ulong");
	    Tcl_UnlinkVar(interp, "float");
	    Tcl_UnlinkVar(interp, "uwide");
	}
	created = 1;
	if (Tcl_GetBooleanFromObj(interp, objv[2], &writable) != TCL_OK) {
	    return TCL_ERROR;
	}
	flag = writable ? 0 : TCL_LINK_READ_ONLY;
	if (Tcl_LinkVar(interp, "int", &intVar,
		TCL_LINK_INT | flag) != TCL_OK) {
	    return TCL_ERROR;
	}
	if (Tcl_GetBooleanFromObj(interp, objv[3], &writable) != TCL_OK) {
	    return TCL_ERROR;
	}
	flag = writable ? 0 : TCL_LINK_READ_ONLY;
	if (Tcl_LinkVar(interp, "real", &realVar,
		TCL_LINK_DOUBLE | flag) != TCL_OK) {
	    return TCL_ERROR;
	}
	if (Tcl_GetBooleanFromObj(interp, objv[4], &writable) != TCL_OK) {
	    return TCL_ERROR;
	}
	flag = writable ? 0 : TCL_LINK_READ_ONLY;
	if (Tcl_LinkVar(interp, "bool", &boolVar,
		TCL_LINK_BOOLEAN | flag) != TCL_OK) {
	    return TCL_ERROR;
	}
	if (Tcl_GetBooleanFromObj(interp, objv[5], &writable) != TCL_OK) {
	    return TCL_ERROR;
	}
	flag = writable ? 0 : TCL_LINK_READ_ONLY;
	if (Tcl_LinkVar(interp, "string", &stringVar,
		TCL_LINK_STRING | flag) != TCL_OK) {
	    return TCL_ERROR;
	}
	if (Tcl_GetBooleanFromObj(interp, objv[6], &writable) != TCL_OK) {
	    return TCL_ERROR;
	}
	flag = writable ? 0 : TCL_LINK_READ_ONLY;
	if (Tcl_LinkVar(interp, "wide", &wideVar,
		TCL_LINK_WIDE_INT | flag) != TCL_OK) {
	    return TCL_ERROR;
	}
	if (Tcl_GetBooleanFromObj(interp, objv[7], &writable) != TCL_OK) {
	    return TCL_ERROR;
	}
	flag = writable ? 0 : TCL_LINK_READ_ONLY;
	if (Tcl_LinkVar(interp, "char", &charVar,
		TCL_LINK_CHAR | flag) != TCL_OK) {
	    return TCL_ERROR;
	}
	if (Tcl_GetBooleanFromObj(interp, objv[8], &writable) != TCL_OK) {
	    return TCL_ERROR;
	}
	flag = writable ? 0 : TCL_LINK_READ_ONLY;
	if (Tcl_LinkVar(interp, "uchar", &ucharVar,
		TCL_LINK_UCHAR | flag) != TCL_OK) {
	    return TCL_ERROR;
	}
	if (Tcl_GetBooleanFromObj(interp, objv[9], &writable) != TCL_OK) {
	    return TCL_ERROR;
	}
	flag = writable ? 0 : TCL_LINK_READ_ONLY;
	if (Tcl_LinkVar(interp, "short", &shortVar,
		TCL_LINK_SHORT | flag) != TCL_OK) {
	    return TCL_ERROR;
	}
	if (Tcl_GetBooleanFromObj(interp, objv[10], &writable) != TCL_OK) {
	    return TCL_ERROR;
	}
	flag = writable ? 0 : TCL_LINK_READ_ONLY;
	if (Tcl_LinkVar(interp, "ushort", &ushortVar,
		TCL_LINK_USHORT | flag) != TCL_OK) {
	    return TCL_ERROR;
	}
	if (Tcl_GetBooleanFromObj(interp, objv[11], &writable) != TCL_OK) {
	    return TCL_ERROR;
	}
	flag = writable ? 0 : TCL_LINK_READ_ONLY;
	if (Tcl_LinkVar(interp, "uint", &uintVar,
		TCL_LINK_UINT | flag) != TCL_OK) {
	    return TCL_ERROR;
	}
	if (Tcl_GetBooleanFromObj(interp, objv[12], &writable) != TCL_OK) {
	    return TCL_ERROR;
	}
	flag = writable ? 0 : TCL_LINK_READ_ONLY;
	if (Tcl_LinkVar(interp, "long", &longVar,
		TCL_LINK_LONG | flag) != TCL_OK) {
	    return TCL_ERROR;
	}
	if (Tcl_GetBooleanFromObj(interp, objv[13], &writable) != TCL_OK) {
	    return TCL_ERROR;
	}
	flag = writable ? 0 : TCL_LINK_READ_ONLY;
	if (Tcl_LinkVar(interp, "ulong", &ulongVar,
		TCL_LINK_ULONG | flag) != TCL_OK) {
	    return TCL_ERROR;
	}
	if (Tcl_GetBooleanFromObj(interp, objv[14], &writable) != TCL_OK) {
	    return TCL_ERROR;
	}
	flag = writable ? 0 : TCL_LINK_READ_ONLY;
	if (Tcl_LinkVar(interp, "float", &floatVar,
		TCL_LINK_FLOAT | flag) != TCL_OK) {
	    return TCL_ERROR;
	}
	if (Tcl_GetBooleanFromObj(interp, objv[15], &writable) != TCL_OK) {
	    return TCL_ERROR;
	}
	flag = writable ? 0 : TCL_LINK_READ_ONLY;
	if (Tcl_LinkVar(interp, "uwide", &uwideVar,
		TCL_LINK_WIDE_UINT | flag) != TCL_OK) {
	    return TCL_ERROR;
	}

    } else if (strcmp(Tcl_GetString(objv[1]), "delete") == 0) {
	Tcl_UnlinkVar(interp, "int");
	Tcl_UnlinkVar(interp, "real");
	Tcl_UnlinkVar(interp, "bool");
	Tcl_UnlinkVar(interp, "string");
	Tcl_UnlinkVar(interp, "wide");
	Tcl_UnlinkVar(interp, "char");
	Tcl_UnlinkVar(interp, "uchar");
	Tcl_UnlinkVar(interp, "short");
	Tcl_UnlinkVar(interp, "ushort");
	Tcl_UnlinkVar(interp, "uint");
	Tcl_UnlinkVar(interp, "long");
	Tcl_UnlinkVar(interp, "ulong");
	Tcl_UnlinkVar(interp, "float");
	Tcl_UnlinkVar(interp, "uwide");
	created = 0;
    } else if (strcmp(Tcl_GetString(objv[1]), "get") == 0) {
	TclFormatInt(buffer, intVar);
	Tcl_AppendElement(interp, buffer);
	Tcl_PrintDouble(NULL, realVar, buffer);
	Tcl_AppendElement(interp, buffer);
	TclFormatInt(buffer, boolVar);
	Tcl_AppendElement(interp, buffer);
	Tcl_AppendElement(interp, (stringVar == NULL) ? "-" : stringVar);
	/*
	 * Wide ints only have an object-based interface.
	 */
	tmp = Tcl_NewWideIntObj(wideVar);
	Tcl_AppendElement(interp, Tcl_GetString(tmp));
	Tcl_DecrRefCount(tmp);
	TclFormatInt(buffer, (int) charVar);
	Tcl_AppendElement(interp, buffer);
	TclFormatInt(buffer, (int) ucharVar);
	Tcl_AppendElement(interp, buffer);
	TclFormatInt(buffer, (int) shortVar);
	Tcl_AppendElement(interp, buffer);
	TclFormatInt(buffer, (int) ushortVar);
	Tcl_AppendElement(interp, buffer);
	TclFormatInt(buffer, (int) uintVar);
	Tcl_AppendElement(interp, buffer);
	tmp = Tcl_NewWideIntObj(longVar);
	Tcl_AppendElement(interp, Tcl_GetString(tmp));
	Tcl_DecrRefCount(tmp);
	tmp = Tcl_NewWideUIntObj(ulongVar);
	Tcl_AppendElement(interp, Tcl_GetString(tmp));
	Tcl_DecrRefCount(tmp);
	Tcl_PrintDouble(NULL, (double)floatVar, buffer);
	Tcl_AppendElement(interp, buffer);
	tmp = Tcl_NewWideUIntObj(uwideVar);
	Tcl_AppendElement(interp, Tcl_GetString(tmp));
	Tcl_DecrRefCount(tmp);
    } else if (strcmp(Tcl_GetString(objv[1]), "set") == 0) {
	int v;

	if (objc != 16) {
	    Tcl_WrongNumArgs(interp, 2, objv, "intValue realValue boolValue stringValue wideValue"
		    " charValue ucharValue shortValue ushortValue uintValue"
		    " longValue ulongValue floatValue uwideValue");
	    return TCL_ERROR;
	}
	if (Tcl_GetString(objv[2])[0] != 0) {
	    if (Tcl_GetIntFromObj(interp, objv[2], &intVar) != TCL_OK) {
		return TCL_ERROR;
	    }
	}
	if (Tcl_GetString(objv[3])[0] != 0) {
	    if (Tcl_GetDoubleFromObj(interp, objv[3], &realVar) != TCL_OK) {
		return TCL_ERROR;
	    }
	}
	if (Tcl_GetString(objv[4])[0] != 0) {
	    if (Tcl_GetBooleanFromObj(interp, objv[4], &boolVar) != TCL_OK) {
		return TCL_ERROR;
	    }
	}
	if (Tcl_GetString(objv[5])[0] != 0) {
	    if (stringVar != NULL) {
		Tcl_Free(stringVar);
	    }
	    if (strcmp(Tcl_GetString(objv[5]), "-") == 0) {
		stringVar = NULL;
	    } else {
		stringVar = (char *)Tcl_Alloc(strlen(Tcl_GetString(objv[5])) + 1);
		strcpy(stringVar, Tcl_GetString(objv[5]));
	    }
	}
	if (Tcl_GetString(objv[6])[0] != 0) {
	    tmp = Tcl_NewStringObj(Tcl_GetString(objv[6]), -1);
	    if (Tcl_GetWideIntFromObj(interp, tmp, &wideVar) != TCL_OK) {
		Tcl_DecrRefCount(tmp);
		return TCL_ERROR;
	    }
	    Tcl_DecrRefCount(tmp);
	}
	if (Tcl_GetString(objv[7])[0]) {
	    if (Tcl_GetIntFromObj(interp, objv[7], &v) != TCL_OK) {
		return TCL_ERROR;
	    }
	    charVar = (char) v;
	}
	if (Tcl_GetString(objv[8])[0]) {
	    if (Tcl_GetIntFromObj(interp, objv[8], &v) != TCL_OK) {
		return TCL_ERROR;
	    }
	    ucharVar = (unsigned char) v;
	}
	if (Tcl_GetString(objv[9])[0]) {
	    if (Tcl_GetIntFromObj(interp, objv[9], &v) != TCL_OK) {
		return TCL_ERROR;
	    }
	    shortVar = (short) v;
	}
	if (Tcl_GetString(objv[10])[0]) {
	    if (Tcl_GetIntFromObj(interp, objv[10], &v) != TCL_OK) {
		return TCL_ERROR;
	    }
	    ushortVar = (unsigned short) v;
	}
	if (Tcl_GetString(objv[11])[0]) {
	    if (Tcl_GetIntFromObj(interp, objv[11], &v) != TCL_OK) {
		return TCL_ERROR;
	    }
	    uintVar = (unsigned int) v;
	}
	if (Tcl_GetString(objv[12])[0]) {
	    if (Tcl_GetIntFromObj(interp, objv[12], &v) != TCL_OK) {
		return TCL_ERROR;
	    }
	    longVar = (long) v;
	}
	if (Tcl_GetString(objv[13])[0]) {
	    if (Tcl_GetIntFromObj(interp, objv[13], &v) != TCL_OK) {
		return TCL_ERROR;
	    }
	    ulongVar = (unsigned long) v;
	}
	if (Tcl_GetString(objv[14])[0]) {
	    double d;
	    if (Tcl_GetDoubleFromObj(interp, objv[14], &d) != TCL_OK) {
		return TCL_ERROR;
	    }
	    floatVar = (float) d;
	}
	if (Tcl_GetString(objv[15])[0]) {
	    Tcl_WideInt w;
	    tmp = Tcl_NewStringObj(Tcl_GetString(objv[15]), -1);
	    if (Tcl_GetWideIntFromObj(interp, tmp, &w) != TCL_OK) {
		Tcl_DecrRefCount(tmp);
		return TCL_ERROR;
	    }
	    Tcl_DecrRefCount(tmp);
	    uwideVar = (Tcl_WideUInt)w;
	}
    } else if (strcmp(Tcl_GetString(objv[1]), "update") == 0) {
	int v;

	if (objc != 16) {
	    Tcl_WrongNumArgs(interp, 2, objv, "intValue realValue boolValue stringValue wideValue"
		    " charValue ucharValue shortValue ushortValue uintValue"
		    " longValue ulongValue floatValue uwideValue");
	    return TCL_ERROR;
	}
	if (Tcl_GetString(objv[2])[0] != 0) {
	    if (Tcl_GetIntFromObj(interp, objv[2], &intVar) != TCL_OK) {
		return TCL_ERROR;
	    }
	    Tcl_UpdateLinkedVar(interp, "int");
	}
	if (Tcl_GetString(objv[3])[0] != 0) {
	    if (Tcl_GetDoubleFromObj(interp, objv[3], &realVar) != TCL_OK) {
		return TCL_ERROR;
	    }
	    Tcl_UpdateLinkedVar(interp, "real");
	}
	if (Tcl_GetString(objv[4])[0] != 0) {
	    if (Tcl_GetIntFromObj(interp, objv[4], &boolVar) != TCL_OK) {
		return TCL_ERROR;
	    }
	    Tcl_UpdateLinkedVar(interp, "bool");
	}
	if (Tcl_GetString(objv[5])[0] != 0) {
	    if (stringVar != NULL) {
		Tcl_Free(stringVar);
	    }
	    if (strcmp(Tcl_GetString(objv[5]), "-") == 0) {
		stringVar = NULL;
	    } else {
		stringVar = (char *)Tcl_Alloc(strlen(Tcl_GetString(objv[5])) + 1);
		strcpy(stringVar, Tcl_GetString(objv[5]));
	    }
	    Tcl_UpdateLinkedVar(interp, "string");
	}
	if (Tcl_GetString(objv[6])[0] != 0) {
	    tmp = Tcl_NewStringObj(Tcl_GetString(objv[6]), -1);
	    if (Tcl_GetWideIntFromObj(interp, tmp, &wideVar) != TCL_OK) {
		Tcl_DecrRefCount(tmp);
		return TCL_ERROR;
	    }
	    Tcl_DecrRefCount(tmp);
	    Tcl_UpdateLinkedVar(interp, "wide");
	}
	if (Tcl_GetString(objv[7])[0]) {
	    if (Tcl_GetIntFromObj(interp, objv[7], &v) != TCL_OK) {
		return TCL_ERROR;
	    }
	    charVar = (char) v;
	    Tcl_UpdateLinkedVar(interp, "char");
	}
	if (Tcl_GetString(objv[8])[0]) {
	    if (Tcl_GetIntFromObj(interp, objv[8], &v) != TCL_OK) {
		return TCL_ERROR;
	    }
	    ucharVar = (unsigned char) v;
	    Tcl_UpdateLinkedVar(interp, "uchar");
	}
	if (Tcl_GetString(objv[9])[0]) {
	    if (Tcl_GetIntFromObj(interp, objv[9], &v) != TCL_OK) {
		return TCL_ERROR;
	    }
	    shortVar = (short) v;
	    Tcl_UpdateLinkedVar(interp, "short");
	}
	if (Tcl_GetString(objv[10])[0]) {
	    if (Tcl_GetIntFromObj(interp, objv[10], &v) != TCL_OK) {
		return TCL_ERROR;
	    }
	    ushortVar = (unsigned short) v;
	    Tcl_UpdateLinkedVar(interp, "ushort");
	}
	if (Tcl_GetString(objv[11])[0]) {
	    if (Tcl_GetIntFromObj(interp, objv[11], &v) != TCL_OK) {
		return TCL_ERROR;
	    }
	    uintVar = (unsigned int) v;
	    Tcl_UpdateLinkedVar(interp, "uint");
	}
	if (Tcl_GetString(objv[12])[0]) {
	    if (Tcl_GetIntFromObj(interp, objv[12], &v) != TCL_OK) {
		return TCL_ERROR;
	    }
	    longVar = (long) v;
	    Tcl_UpdateLinkedVar(interp, "long");
	}
	if (Tcl_GetString(objv[13])[0]) {
	    if (Tcl_GetIntFromObj(interp, objv[13], &v) != TCL_OK) {
		return TCL_ERROR;
	    }
	    ulongVar = (unsigned long) v;
	    Tcl_UpdateLinkedVar(interp, "ulong");
	}
	if (Tcl_GetString(objv[14])[0]) {
	    double d;
	    if (Tcl_GetDoubleFromObj(interp, objv[14], &d) != TCL_OK) {
		return TCL_ERROR;
	    }
	    floatVar = (float) d;
	    Tcl_UpdateLinkedVar(interp, "float");
	}
	if (Tcl_GetString(objv[15])[0]) {
	    Tcl_WideInt w;
	    tmp = Tcl_NewStringObj(Tcl_GetString(objv[15]), -1);
	    if (Tcl_GetWideIntFromObj(interp, tmp, &w) != TCL_OK) {
		Tcl_DecrRefCount(tmp);
		return TCL_ERROR;
	    }
	    Tcl_DecrRefCount(tmp);
	    uwideVar = (Tcl_WideUInt)w;
	    Tcl_UpdateLinkedVar(interp, "uwide");
	}
    } else {
	TclPrintfResult(interp, "bad option \"%s\": must be %s",
		Tcl_GetString(objv[1]), "create, delete, get, set, or update");
	return TCL_ERROR;
    }
    return TCL_OK;
}

/*
 *----------------------------------------------------------------------
 *
 * TestlinkarrayCmd --
 *
 *      This function is invoked to process the "testlinkarray" Tcl command.
 *      It is used to test the 'Tcl_LinkArray' function.
 *
 * Results:
 *      A standard Tcl result.
 *
 * Side effects:
 *	Creates, deletes, and invokes variable links.
 *
 *----------------------------------------------------------------------
 */

static int
TestlinkarrayCmd(
    TCL_UNUSED(void *),
    Tcl_Interp *interp,		/* Current interpreter. */
    int objc,			/* Number of arguments. */
    Tcl_Obj *const objv[])	/* Argument objects. */
{
    static const char *LinkOption[] = {
	"update", "remove", "create", NULL
    };
    enum LinkOptionEnum { LINK_UPDATE, LINK_REMOVE, LINK_CREATE } optionIndex;
    static const char *LinkType[] = {
	"char", "uchar", "short", "ushort", "int", "uint", "long", "ulong",
	"wide", "uwide", "float", "double", "string", "char*", "binary", NULL
    };
    /* all values after TCL_LINK_CHARS_ARRAY are used as arrays (see below) */
    static int LinkTypes[] = {
	TCL_LINK_CHAR, TCL_LINK_UCHAR,
	TCL_LINK_SHORT, TCL_LINK_USHORT, TCL_LINK_INT, TCL_LINK_UINT,
	TCL_LINK_LONG, TCL_LINK_ULONG, TCL_LINK_WIDE_INT, TCL_LINK_WIDE_UINT,
	TCL_LINK_FLOAT, TCL_LINK_DOUBLE, TCL_LINK_STRING, TCL_LINK_CHARS,
	TCL_LINK_BINARY
    };
    int typeIndex, readonly, size;
    Tcl_Size i, length;
    char *name, *arg;
    Tcl_WideInt addr;

    if (objc < 2) {
	Tcl_WrongNumArgs(interp, 1, objv, "option args");
	return TCL_ERROR;
    }
    if (Tcl_GetIndexFromObj(interp, objv[1], LinkOption, "option", 0,
	    &optionIndex) != TCL_OK) {
	return TCL_ERROR;
    }
    switch (optionIndex) {
    case LINK_UPDATE:
	for (i=2; i<objc; i++) {
	    Tcl_UpdateLinkedVar(interp, Tcl_GetString(objv[i]));
	}
	return TCL_OK;
    case LINK_REMOVE:
	for (i=2; i<objc; i++) {
	    Tcl_UnlinkVar(interp, Tcl_GetString(objv[i]));
	}
	return TCL_OK;
    case LINK_CREATE:
	if (objc < 4) {
	    goto wrongArgs;
	}
	readonly = 0;
	i = 2;

	/*
	 * test on switch -r...
	 */

	arg = Tcl_GetStringFromObj(objv[i], &length);
	if (length < 2) {
	    goto wrongArgs;
	}
	if (arg[0] == '-') {
	    if (arg[1] != 'r') {
		goto wrongArgs;
	    }
	    readonly = TCL_LINK_READ_ONLY;
	    i++;
	}
	if (Tcl_GetIndexFromObj(interp, objv[i++], LinkType, "type", 0,
		&typeIndex) != TCL_OK) {
	    return TCL_ERROR;
	}
	if (Tcl_GetIntFromObj(interp, objv[i++], &size) == TCL_ERROR) {
	    Tcl_SetObjResult(interp, Tcl_NewStringObj("wrong size value", -1));
	    return TCL_ERROR;
	}
	name = Tcl_GetString(objv[i++]);

	/*
	 * If no address is given request one in the underlying function
	 */

	if (i < objc) {
	    if (Tcl_GetWideIntFromObj(interp, objv[i], &addr) == TCL_ERROR) {
		Tcl_SetObjResult(interp, Tcl_NewStringObj(
			"wrong address value", -1));
		return TCL_ERROR;
	    }
	} else {
	    addr = 0;
	}
	return Tcl_LinkArray(interp, name, INT2PTR(addr),
		LinkTypes[typeIndex] | readonly, size);
    }
    return TCL_OK;

  wrongArgs:
    Tcl_WrongNumArgs(interp, 2, objv, "?-readonly? type size name ?address?");
    return TCL_ERROR;
}

/*
 *----------------------------------------------------------------------
 *
 * TestlistrepCmd --
 *
 *      This function is invoked to generate a list object with a specific
 *	internal representation.
 *
 * Results:
 *      A standard Tcl result.
 *
 * Side effects:
 *	None.
 *
 *----------------------------------------------------------------------
 */

static int
TestlistrepCmd(
    TCL_UNUSED(void *),
    Tcl_Interp *interp,		/* Current interpreter. */
    int objc,			/* Number of arguments. */
    Tcl_Obj *const objv[])	/* Argument objects. */
{
    /* Subcommands supported by this command */
    static const char *const subcommands[] = {
	"new",
	"describe",
	"config",
	"validate",
	NULL
    };
    enum {
	LISTREP_NEW,
	LISTREP_DESCRIBE,
	LISTREP_CONFIG,
	LISTREP_VALIDATE
    } cmdIndex;
    Tcl_Obj *resultObj = NULL;

    if (objc < 2) {
	Tcl_WrongNumArgs(interp, 1, objv, "command ?arg ...?");
	return TCL_ERROR;
    }
    if (Tcl_GetIndexFromObj(
	    interp, objv[1], subcommands, "command", 0, &cmdIndex)
	!= TCL_OK) {
	return TCL_ERROR;
    }
    switch (cmdIndex) {
    case LISTREP_NEW:
	if (objc < 3 || objc > 5) {
	    Tcl_WrongNumArgs(interp, 2, objv, "length ?leadSpace endSpace?");
	    return TCL_ERROR;
	} else {
	    Tcl_WideUInt length;
	    Tcl_WideUInt leadSpace = 0;
	    Tcl_WideUInt endSpace = 0;
	    if (Tcl_GetWideUIntFromObj(interp, objv[2], &length) != TCL_OK) {
		return TCL_ERROR;
	    }
	    if (objc > 3) {
		if (Tcl_GetWideUIntFromObj(interp, objv[3], &leadSpace) != TCL_OK) {
		    return TCL_ERROR;
		}
		if (objc > 4) {
		    if (Tcl_GetWideUIntFromObj(interp, objv[4], &endSpace)
			!= TCL_OK) {
			return TCL_ERROR;
		    }
		}
	    }
	    resultObj = TclListTestObj(length, leadSpace, endSpace);
	    if (resultObj == NULL) {
		TclPrintfResult(interp, "List capacity exceeded");
		return TCL_ERROR;
	    }
	}
	break;

    case LISTREP_DESCRIBE:
#define APPEND_FIELD(targetObj_, structPtr_, fld_) \
    do {								\
	Tcl_ListObjAppendElement(interp, (targetObj_),			\
		Tcl_NewStringObj(#fld_, -1));				\
	Tcl_ListObjAppendElement(interp, (targetObj_),			\
		Tcl_NewWideIntObj((structPtr_)->fld_));			\
    } while (0)
	if (objc != 3) {
	    Tcl_WrongNumArgs(interp, 2, objv, "object");
	    return TCL_ERROR;
	} else {
	    Tcl_Obj **objs;
	    Tcl_Size nobjs;
	    ListRep listRep;
	    Tcl_Obj *listRepObjs[4];

	    /* Force list representation */
	    if (Tcl_ListObjGetElements(interp, objv[2], &nobjs, &objs) != TCL_OK) {
		return TCL_ERROR;
	    }
	    ListObjGetRep(objv[2], &listRep);
	    listRepObjs[0] = Tcl_NewStringObj("store", -1);
	    listRepObjs[1] = Tcl_NewListObj(12, NULL);
	    Tcl_ListObjAppendElement(interp, listRepObjs[1],
		    Tcl_NewStringObj("memoryAddress", -1));
	    Tcl_ListObjAppendElement(interp, listRepObjs[1],
		    Tcl_ObjPrintf("%p", listRep.storePtr));
	    APPEND_FIELD(listRepObjs[1], listRep.storePtr, firstUsed);
	    APPEND_FIELD(listRepObjs[1], listRep.storePtr, numUsed);
	    APPEND_FIELD(listRepObjs[1], listRep.storePtr, numAllocated);
	    APPEND_FIELD(listRepObjs[1], listRep.storePtr, refCount);
	    APPEND_FIELD(listRepObjs[1], listRep.storePtr, flags);
	    if (listRep.spanPtr) {
		listRepObjs[2] = Tcl_NewStringObj("span", -1);
		listRepObjs[3] = Tcl_NewListObj(8, NULL);
		Tcl_ListObjAppendElement(interp, listRepObjs[3],
			Tcl_NewStringObj("memoryAddress", -1));
		Tcl_ListObjAppendElement(interp, listRepObjs[3],
			Tcl_ObjPrintf("%p", listRep.spanPtr));
		APPEND_FIELD(listRepObjs[3], listRep.spanPtr, spanStart);
		APPEND_FIELD(listRepObjs[3], listRep.spanPtr, spanLength);
		APPEND_FIELD(listRepObjs[3], listRep.spanPtr, refCount);
	    }
	    resultObj = Tcl_NewListObj(listRep.spanPtr ? 4 : 2, listRepObjs);
	}
#undef APPEND_FIELD
	break;

    case LISTREP_CONFIG:
	if (objc != 2) {
	    Tcl_WrongNumArgs(interp, 2, objv, "object");
	    return TCL_ERROR;
	}
	resultObj = Tcl_NewListObj(2, NULL);
	Tcl_ListObjAppendElement(
	    NULL, resultObj, Tcl_NewStringObj("LIST_SPAN_THRESHOLD", -1));
	Tcl_ListObjAppendElement(
	    NULL, resultObj, Tcl_NewWideIntObj(LIST_SPAN_THRESHOLD));
	break;

    case LISTREP_VALIDATE:
	if (objc != 3) {
	    Tcl_WrongNumArgs(interp, 2, objv, "object");
	    return TCL_ERROR;
	}
	TclListObjValidate(interp, objv[2]); /* Panics if invalid */
	resultObj = Tcl_NewObj();
	break;
    }
    Tcl_SetObjResult(interp, resultObj);
    return TCL_OK;
}

/*
 *----------------------------------------------------------------------
 *
 * TestlistapiCmd --
 *
 *      This function is invoked to test various public C API's to cover
 *	paths that are not exercisable via the script level commands.
 *	The general format is:
 *	    testlistapi api refcount listoperand ?args ...?
 *      where api identifies the C function, refcount is the reference count
 *	to be set for the value listoperand passed into the list API.
 *
 *	The result of the command is a dictionary of with the following
 *	elements (not all may be present, depending on the API called):
 *	    status - the status returned by the API
 *	    srcPtr - address of the Tcl_Obj passed into the API
 *	    srcType - the Tcl_ObjType name of srcPtr
 *	    srcRefCount - reference count of srcPtr *after* the API call
 *	    resultPtr - address of the Tcl_Obj passed into the API
 *	    resultType - the Tcl_ObjType name of resultPtr
 *	    resultRefCount - reference count of resultPtr *after* the API call
 *	    result - the resultPtr value
 * Results:
 *      A standard Tcl result.
 *
 * Side effects:
 *	None.
 *
 *----------------------------------------------------------------------
 */

static int
TestlistapiCmd(
    TCL_UNUSED(void *),
    Tcl_Interp *interp,		/* Current interpreter. */
    int objc,			/* Number of arguments. */
    Tcl_Obj *const objv[])	/* Argument objects. */
{
    static const char* const subcommands[] = {
	"Tcl_ListObjRange",
	"Tcl_ListObjRepeat",
	"Tcl_ListObjReverse",
	NULL
    };
    enum listapiCmdIndex {
	LISTAPI_RANGE,
	LISTAPI_REPEAT,
	LISTAPI_REVERSE,
    } cmdIndex;
    Tcl_Size srcRefCount;
    Tcl_Obj *srcPtr;
    Tcl_Obj *resultPtr = NULL;
    int status;

    if (objc < 2) {
	Tcl_WrongNumArgs(interp, 1, objv, "option ?arg...?");
	return TCL_ERROR;
    }
    if (Tcl_GetIndexFromObj(interp, objv[1], subcommands, "command",
			    0, &cmdIndex) != TCL_OK) {
	return TCL_ERROR;
    }
    if (cmdIndex == LISTAPI_REPEAT) {
	srcRefCount = -1; /* Not relevant */
	srcPtr = NULL;
	Tcl_Size repeatCount;
	if (objc < 3) {
	    Tcl_WrongNumArgs(interp, 2, objv, "repeatcount ?arg...?");
	    return TCL_ERROR;
	}
	if (Tcl_GetSizeIntFromObj(interp, objv[2], &repeatCount) != TCL_OK) {
	    return TCL_ERROR;
	}
	status = Tcl_ListObjRepeat(
	    interp, repeatCount, objc - 3, objv + 3, &resultPtr);
    } else {
	if (objc < 4) {
	    Tcl_WrongNumArgs(interp, 2, objv, "refcount list ?arg...?");
	    return TCL_ERROR;
	}
	if (Tcl_GetSizeIntFromObj(interp, objv[2], &srcRefCount) != TCL_OK) {
	    return TCL_ERROR;
	}
	srcPtr = Tcl_DuplicateObj(objv[3]);
	for (Tcl_Size i = 0; i < srcRefCount; i++) {
	    Tcl_IncrRefCount(srcPtr);
	}
	switch (cmdIndex) {
	case LISTAPI_RANGE:
	    if (objc != 6) {
		Tcl_WrongNumArgs(interp, 2, objv, "refcount list start end");
		status = TCL_ERROR;
		goto vamoose; /* To free up srcPtr */
	    }
	    else {
		Tcl_Size start, end;
		if (Tcl_GetSizeIntFromObj(interp, objv[4], &start) != TCL_OK ||
		    Tcl_GetSizeIntFromObj(interp, objv[5], &end) != TCL_OK) {
		    status = TCL_ERROR;
		    goto vamoose; /* To free up srcPtr */
		}
		status =
		    Tcl_ListObjRange(interp, srcPtr, start, end, &resultPtr);
	    }
	    break;
	case LISTAPI_REVERSE:
	    if (objc != 4) {
		Tcl_WrongNumArgs(interp, 2, objv, "refcount list");
		status = TCL_ERROR;
		goto vamoose; /* To free up srcPtr */
	    }
	    status = Tcl_ListObjReverse(interp, srcPtr, &resultPtr);
	    break;
	default: /* Keep gcc happy */
	    Tcl_Panic("Unknown list API command %d", cmdIndex);
	    return TCL_ERROR; /* Not reached */
	}
    }

#define APPENDINT(name_, var_) \
    do {							\
	Tcl_ListObjAppendElement(NULL,				\
		objPtr, Tcl_NewStringObj((#name_), -1));	\
	Tcl_ListObjAppendElement(NULL,				\
		objPtr, Tcl_NewWideIntObj((intptr_t)(var_)));	\
    } while (0)
#define APPENDSTR(name_, var_) \
    do {							\
	Tcl_ListObjAppendElement(NULL,				\
		objPtr, Tcl_NewStringObj((#name_), -1));	\
	Tcl_ListObjAppendElement(NULL,				\
		objPtr, Tcl_NewStringObj((var_), -1));		\
    } while (0)

    Tcl_Obj *objPtr = Tcl_NewListObj(0, NULL);
    APPENDINT(status, status);
    APPENDINT(srcPtr, srcPtr);
    if (srcPtr) {
	APPENDINT(srcRefCount, srcPtr->refCount);
	if (srcPtr->typePtr && srcPtr->typePtr->name) {
	    APPENDSTR(srcType, srcPtr->typePtr->name);
	}
	else {
	    APPENDSTR(srcType, "");
	}
    }
    APPENDINT(resultPtr, resultPtr);
    if (status == TCL_OK) {
	if (resultPtr) {
	    APPENDINT(resultRefCount, resultPtr->refCount);
	    if (resultPtr->typePtr && resultPtr->typePtr->name) {
		APPENDSTR(resultType, resultPtr->typePtr->name);
	    }
	    else {
		APPENDSTR(resultType, "");
	    }
	    Tcl_ListObjAppendElement(NULL, objPtr, Tcl_NewStringObj("result", -1));
	    Tcl_ListObjAppendElement(NULL, objPtr, resultPtr);
	}
    } else {
	Tcl_ListObjAppendElement(NULL, objPtr, Tcl_NewStringObj("result", -1));
	Tcl_ListObjAppendElement(NULL, objPtr, Tcl_GetObjResult(interp));
	status = TCL_OK; /* Irrespective of what Tcl_ListObj*() returned */
    }
    Tcl_SetObjResult(interp, objPtr);

vamoose:
    if (srcPtr) {
	if (srcRefCount == 0) {
	    /* The call made store internal refs so don't call Tcl_DecrRefCount  */
	    Tcl_BounceRefCount(srcPtr);
	} else {
	    /* Decrement as many as we added */
	    while (srcRefCount--) {
		Tcl_DecrRefCount(srcPtr);
	    }
	}
    }
    if (resultPtr) {
	Tcl_BounceRefCount(resultPtr);
    }
    return status;
}

/*
 *----------------------------------------------------------------------
 *
 * TestlocaleCmd --
 *
 *	This procedure implements the "testlocale" command.  It is used
 *	to test the effects of setting different locales in Tcl.
 *
 * Results:
 *	A standard Tcl result.
 *
 * Side effects:
 *	Modifies the current C locale.
 *
 *----------------------------------------------------------------------
 */

static int
TestlocaleCmd(
    TCL_UNUSED(void *),
    Tcl_Interp *interp,		/* Current interpreter. */
    int objc,			/* Number of arguments. */
    Tcl_Obj *const objv[])	/* The argument objects. */
{
    int index;
    const char *locale;
    static const char *const optionStrings[] = {
	"ctype", "numeric", "time", "collate", "monetary",
	"all",	NULL
    };
    static const int lcTypes[] = {
	LC_CTYPE, LC_NUMERIC, LC_TIME, LC_COLLATE, LC_MONETARY,
	LC_ALL
    };

    /*
     * LC_CTYPE, etc. correspond to the indices for the strings.
     */

    if (objc < 2 || objc > 3) {
	Tcl_WrongNumArgs(interp, 1, objv, "category ?locale?");
	return TCL_ERROR;
    }

    if (Tcl_GetIndexFromObj(interp, objv[1], optionStrings, "option", 0,
	    &index) != TCL_OK) {
	return TCL_ERROR;
    }

    if (objc == 3) {
	locale = Tcl_GetString(objv[2]);
    } else {
	locale = NULL;
    }
    locale = setlocale(lcTypes[index], locale);
    if (locale) {
	Tcl_SetStringObj(Tcl_GetObjResult(interp), locale, -1);
    }
    return TCL_OK;
}

/*
 *----------------------------------------------------------------------
 *
 * CleanupTestSetassocdataTests --
 *
 *	This function is called when an interpreter is deleted to clean
 *	up any data left over from running the testsetassocdata command.
 *
 * Results:
 *	None.
 *
 * Side effects:
 *	Releases storage.
 *
 *----------------------------------------------------------------------
 */

static void
CleanupTestSetassocdataTests(
    void *clientData,		/* Data to be released. */
    TCL_UNUSED(Tcl_Interp *))
{
    Tcl_Free(clientData);
}

/*
 *----------------------------------------------------------------------
 *
 * TestmsbObjCmd --
 *
 *	This procedure implements the "testmsb" command.  It is
 *	used for testing the TclMSB() routine.
 *
 * Results:
 *	A standard Tcl result.
 *
 * Side effects:
 *	None.
 *
 *----------------------------------------------------------------------
 */

static int
TestmsbObjCmd(
    TCL_UNUSED(void *),
    Tcl_Interp *interp,		/* Current interpreter. */
    int objc,			/* Number of arguments. */
    Tcl_Obj *const objv[])	/* The argument objects. */
{
    Tcl_WideInt w = 0;

    if (objc != 2) {
	Tcl_WrongNumArgs(interp, 1, objv, "integer");
	return TCL_ERROR;
    }
    if (TCL_OK != Tcl_GetWideIntFromObj(interp, objv[1], &w)) {
	return TCL_ERROR;
    }
    if (w <= 0) {
	Tcl_SetObjResult(interp, Tcl_NewStringObj(
		"argument must be positive", -1));
	return TCL_ERROR;
    }
    Tcl_SetObjResult(interp, Tcl_NewIntObj(TclMSB((unsigned long long)w)));
    return TCL_OK;
}

/*
 *----------------------------------------------------------------------
 *
 * TestparserCmd --
 *
 *	This procedure implements the "testparser" command.  It is
 *	used for testing the new Tcl script parser in Tcl 8.1.
 *
 * Results:
 *	A standard Tcl result.
 *
 * Side effects:
 *	None.
 *
 *----------------------------------------------------------------------
 */

static int
TestparserCmd(
    TCL_UNUSED(void *),
    Tcl_Interp *interp,		/* Current interpreter. */
    int objc,			/* Number of arguments. */
    Tcl_Obj *const objv[])	/* The argument objects. */
{
    const char *script;
    Tcl_Size dummy;
    int length;
    Tcl_Parse parse;

    if (objc != 3) {
	Tcl_WrongNumArgs(interp, 1, objv, "script length");
	return TCL_ERROR;
    }
    script = Tcl_GetStringFromObj(objv[1], &dummy);
    if (Tcl_GetIntFromObj(interp, objv[2], &length)) {
	return TCL_ERROR;
    }
    if (length == 0) {
	length = dummy;
    }
    if (Tcl_ParseCommand(interp, script, length, 0, &parse) != TCL_OK) {
	TclAppendPrintfToErrorInfo(interp,
		"\n    (remainder of script: \"%s\")", parse.term);
	return TCL_ERROR;
    }

    /*
     * The parse completed successfully.  Just print out the contents
     * of the parse structure into the interpreter's result.
     */

    PrintParse(interp, &parse);
    Tcl_FreeParse(&parse);
    return TCL_OK;
}

/*
 *----------------------------------------------------------------------
 *
 * TestexprparserCmd --
 *
 *	This procedure implements the "testexprparser" command.  It is
 *	used for testing the new Tcl expression parser in Tcl 8.1.
 *
 * Results:
 *	A standard Tcl result.
 *
 * Side effects:
 *	None.
 *
 *----------------------------------------------------------------------
 */

static int
TestexprparserCmd(
    TCL_UNUSED(void *),
    Tcl_Interp *interp,		/* Current interpreter. */
    int objc,			/* Number of arguments. */
    Tcl_Obj *const objv[])	/* The argument objects. */
{
    const char *script;
    Tcl_Size dummy;
    int length;
    Tcl_Parse parse;

    if (objc != 3) {
	Tcl_WrongNumArgs(interp, 1, objv, "expr length");
	return TCL_ERROR;
    }
    script = Tcl_GetStringFromObj(objv[1], &dummy);
    if (Tcl_GetIntFromObj(interp, objv[2], &length)) {
	return TCL_ERROR;
    }
    if (length == 0) {
	length = dummy;
    }
    parse.commentStart = NULL;
    parse.commentSize = 0;
    parse.commandStart = NULL;
    parse.commandSize = 0;
    if (Tcl_ParseExpr(interp, script, length, &parse) != TCL_OK) {
	TclAppendPrintfToErrorInfo(interp, "\n    (remainder of expr: \"%s\")",
		parse.term);
	return TCL_ERROR;
    }

    /*
     * The parse completed successfully.  Just print out the contents
     * of the parse structure into the interpreter's result.
     */

    PrintParse(interp, &parse);
    Tcl_FreeParse(&parse);
    return TCL_OK;
}

/*
 *----------------------------------------------------------------------
 *
 * PrintParse --
 *
 *	This procedure prints out the contents of a Tcl_Parse structure
 *	in the result of an interpreter.
 *
 * Results:
 *	Interp's result is set to a prettily formatted version of the
 *	contents of parsePtr.
 *
 * Side effects:
 *	None.
 *
 *----------------------------------------------------------------------
 */

static void
PrintParse(
    Tcl_Interp *interp,		/* Interpreter whose result is to be set to
				 * the contents of a parse structure. */
    Tcl_Parse *parsePtr)	/* Parse structure to print out. */
{
    Tcl_Obj *objPtr;
    const char *typeString;
    Tcl_Token *tokenPtr;
    Tcl_Size i;

    objPtr = Tcl_GetObjResult(interp);
    if (parsePtr->commentSize > 0) {
	Tcl_ListObjAppendElement(NULL, objPtr,
		Tcl_NewStringObj(parsePtr->commentStart,
			parsePtr->commentSize));
    } else {
	Tcl_ListObjAppendElement(NULL, objPtr, Tcl_NewStringObj("-", 1));
    }
    Tcl_ListObjAppendElement(NULL, objPtr,
	    Tcl_NewStringObj(parsePtr->commandStart, parsePtr->commandSize));
    Tcl_ListObjAppendElement(NULL, objPtr,
	    Tcl_NewWideIntObj(parsePtr->numWords));
    for (i = 0; i < parsePtr->numTokens; i++) {
	tokenPtr = &parsePtr->tokenPtr[i];
	switch (tokenPtr->type) {
	case TCL_TOKEN_EXPAND_WORD:
	    typeString = "expand";
	    break;
	case TCL_TOKEN_WORD:
	    typeString = "word";
	    break;
	case TCL_TOKEN_SIMPLE_WORD:
	    typeString = "simple";
	    break;
	case TCL_TOKEN_TEXT:
	    typeString = "text";
	    break;
	case TCL_TOKEN_BS:
	    typeString = "backslash";
	    break;
	case TCL_TOKEN_COMMAND:
	    typeString = "command";
	    break;
	case TCL_TOKEN_VARIABLE:
	    typeString = "variable";
	    break;
	case TCL_TOKEN_SUB_EXPR:
	    typeString = "subexpr";
	    break;
	case TCL_TOKEN_OPERATOR:
	    typeString = "operator";
	    break;
	default:
	    typeString = "??";
	    break;
	}
	Tcl_ListObjAppendElement(NULL, objPtr,
		Tcl_NewStringObj(typeString, -1));
	Tcl_ListObjAppendElement(NULL, objPtr,
		Tcl_NewStringObj(tokenPtr->start, tokenPtr->size));
	Tcl_ListObjAppendElement(NULL, objPtr,
		Tcl_NewWideIntObj(tokenPtr->numComponents));
    }
    Tcl_ListObjAppendElement(NULL, objPtr,
	    parsePtr->commandStart ?
	    Tcl_NewStringObj(parsePtr->commandStart + parsePtr->commandSize,
	    TCL_INDEX_NONE) : Tcl_NewObj());
}

/*
 *----------------------------------------------------------------------
 *
 * TestparsevarCmd --
 *
 *	This procedure implements the "testparsevar" command.  It is
 *	used for testing Tcl_ParseVar.
 *
 * Results:
 *	A standard Tcl result.
 *
 * Side effects:
 *	None.
 *
 *----------------------------------------------------------------------
 */

static int
TestparsevarCmd(
    TCL_UNUSED(void *),
    Tcl_Interp *interp,		/* Current interpreter. */
    int objc,			/* Number of arguments. */
    Tcl_Obj *const objv[])	/* The argument objects. */
{
    const char *value, *name, *termPtr;

    if (objc != 2) {
	Tcl_WrongNumArgs(interp, 1, objv, "varName");
	return TCL_ERROR;
    }
    name = Tcl_GetString(objv[1]);
    value = Tcl_ParseVar(interp, name, &termPtr);
    if (value == NULL) {
	return TCL_ERROR;
    }

    Tcl_AppendElement(interp, value);
    Tcl_AppendElement(interp, termPtr);
    return TCL_OK;
}

/*
 *----------------------------------------------------------------------
 *
 * TestparsevarnameCmd --
 *
 *	This procedure implements the "testparsevarname" command.  It is
 *	used for testing the new Tcl script parser in Tcl 8.1.
 *
 * Results:
 *	A standard Tcl result.
 *
 * Side effects:
 *	None.
 *
 *----------------------------------------------------------------------
 */

static int
TestparsevarnameCmd(
    TCL_UNUSED(void *),
    Tcl_Interp *interp,		/* Current interpreter. */
    int objc,			/* Number of arguments. */
    Tcl_Obj *const objv[])	/* The argument objects. */
{
    const char *script;
    int length, append;
    Tcl_Size dummy;
    Tcl_Parse parse;

    if (objc != 4) {
	Tcl_WrongNumArgs(interp, 1, objv, "script length append");
	return TCL_ERROR;
    }
    script = Tcl_GetStringFromObj(objv[1], &dummy);
    if (Tcl_GetIntFromObj(interp, objv[2], &length)) {
	return TCL_ERROR;
    }
    if (length == 0) {
	length = dummy;
    }
    if (Tcl_GetIntFromObj(interp, objv[3], &append)) {
	return TCL_ERROR;
    }
    if (Tcl_ParseVarName(interp, script, length, &parse, append) != TCL_OK) {
	TclAppendPrintfToErrorInfo(interp,
		"\n    (remainder of script: \"%s\")", parse.term);
	return TCL_ERROR;
    }

    /*
     * The parse completed successfully.  Just print out the contents
     * of the parse structure into the interpreter's result.
     */

    parse.commentSize = 0;
    parse.commandStart = script + parse.tokenPtr->size;
    parse.commandSize = 0;
    PrintParse(interp, &parse);
    Tcl_FreeParse(&parse);
    return TCL_OK;
}

/*
 *----------------------------------------------------------------------
 *
 * TestpreferstableCmd --
 *
 *	This procedure implements the "testpreferstable" command.  It is
 *	used for being able to test the "package" command even when the
 *  environment variable TCL_PKG_PREFER_LATEST is set in your environment.
 *
 * Results:
 *	A standard Tcl result.
 *
 * Side effects:
 *	None.
 *
 *----------------------------------------------------------------------
 */

static int
TestpreferstableCmd(
    TCL_UNUSED(void *),
    Tcl_Interp *interp,		/* Current interpreter. */
    TCL_UNUSED(int) /*objc*/,
    TCL_UNUSED(Tcl_Obj *const *) /*objv*/)
{
    Interp *iPtr = (Interp *) interp;

    iPtr->packagePrefer = PKG_PREFER_STABLE;
    return TCL_OK;
}

/*
 *----------------------------------------------------------------------
 *
 * TestprintCmd --
 *
 *	This procedure implements the "testprint" command.  It is
 *	used for being able to test the Tcl_ObjPrintf() function.
 *
 * Results:
 *	A standard Tcl result.
 *
 * Side effects:
 *	None.
 *
 *----------------------------------------------------------------------
 */

static int
TestprintCmd(
    TCL_UNUSED(void *),
    Tcl_Interp *interp,		/* Current interpreter. */
    int objc,			/* Number of arguments. */
    Tcl_Obj *const objv[])	/* The argument objects. */
{
    Tcl_WideInt argv1 = 0;
    size_t argv2;
    long argv3;

    if (objc != 3) {
	Tcl_WrongNumArgs(interp, 1, objv, "format wideint");
	return TCL_OK;
    }

    Tcl_GetWideIntFromObj(interp, objv[2], &argv1);
    argv2 = (size_t)argv1;
    argv3 = (long)argv1;
    Tcl_SetObjResult(interp, Tcl_ObjPrintf(Tcl_GetString(objv[1]), argv1, argv2, argv3, argv3));
    return TCL_OK;
}

/*
 *----------------------------------------------------------------------
 *
 * TestregexpCmd --
 *
 *	This procedure implements the "testregexp" command. It is used to give
 *	a direct interface for regexp flags. It's identical to
 *	Tcl_RegexpObjCmd except for the -xflags option, and the consequences
 *	thereof (including the REG_EXPECT kludge).
 *
 * Results:
 *	A standard Tcl result.
 *
 * Side effects:
 *	See the user documentation.
 *
 *----------------------------------------------------------------------
 */

static int
TestregexpCmd(
    TCL_UNUSED(void *),
    Tcl_Interp *interp,		/* Current interpreter. */
    int objc,			/* Number of arguments. */
    Tcl_Obj *const objv[])	/* Argument objects. */
{
    int indices, match, about;
    Tcl_Size stringLength, i, ii;
    int hasxflags, cflags, eflags;
    Tcl_RegExp regExpr;
    const char *string;
    Tcl_Obj *objPtr;
    Tcl_RegExpInfo info;
    static const char *const options[] = {
	"-indices",	"-nocase",	"-about",	"-expanded",
	"-line",	"-linestop",	"-lineanchor",
	"-xflags",
	"--",		NULL
    };
    enum optionsEnum {
	REGEXP_INDICES, REGEXP_NOCASE,	REGEXP_ABOUT,	REGEXP_EXPANDED,
	REGEXP_MULTI,	REGEXP_NOCROSS,	REGEXP_NEWL,
	REGEXP_XFLAGS,
	REGEXP_LAST
    } index;

    indices = 0;
    about = 0;
    cflags = REG_ADVANCED;
    eflags = 0;
    hasxflags = 0;

    for (i = 1; i < objc; i++) {
	const char *name;

	name = Tcl_GetString(objv[i]);
	if (name[0] != '-') {
	    break;
	}
	if (Tcl_GetIndexFromObj(interp, objv[i], options, "switch", TCL_EXACT,
		&index) != TCL_OK) {
	    return TCL_ERROR;
	}
	switch (index) {
	case REGEXP_INDICES:
	    indices = 1;
	    break;
	case REGEXP_NOCASE:
	    cflags |= REG_ICASE;
	    break;
	case REGEXP_ABOUT:
	    about = 1;
	    break;
	case REGEXP_EXPANDED:
	    cflags |= REG_EXPANDED;
	    break;
	case REGEXP_MULTI:
	    cflags |= REG_NEWLINE;
	    break;
	case REGEXP_NOCROSS:
	    cflags |= REG_NLSTOP;
	    break;
	case REGEXP_NEWL:
	    cflags |= REG_NLANCH;
	    break;
	case REGEXP_XFLAGS:
	    hasxflags = 1;
	    break;
	case REGEXP_LAST:
	    i++;
	    goto endOfForLoop;
	}
    }

  endOfForLoop:
    if (objc + about < hasxflags + 2 + i) {
	Tcl_WrongNumArgs(interp, 1, objv,
		"?-switch ...? exp string ?matchVar? ?subMatchVar ...?");
	return TCL_ERROR;
    }
    objc -= i;
    objv += i;

    if (hasxflags) {
	string = Tcl_GetStringFromObj(objv[0], &stringLength);
	TestregexpXflags(string, stringLength, &cflags, &eflags);
	objc--;
	objv++;
    }

    regExpr = Tcl_GetRegExpFromObj(interp, objv[0], cflags);
    if (regExpr == NULL) {
	return TCL_ERROR;
    }

    if (about) {
	if (TclRegAbout(interp, regExpr) < 0) {
	    return TCL_ERROR;
	}
	return TCL_OK;
    }

    objPtr = objv[1];
    match = Tcl_RegExpExecObj(interp, regExpr, objPtr, 0 /* offset */,
	    objc-2 /* nmatches */, eflags);

    if (match < 0) {
	return TCL_ERROR;
    }
    if (match == 0) {
	/*
	 * Set the interpreter's object result to an integer object w/
	 * value 0.
	 */

	Tcl_SetWideIntObj(Tcl_GetObjResult(interp), 0);
	if (objc > 2 && (cflags&REG_EXPECT) && indices) {
	    const char *varName;
	    const char *value;
	    Tcl_Size start, end;
	    char resinfo[TCL_INTEGER_SPACE * 2];

	    varName = Tcl_GetString(objv[2]);
	    TclRegExpRangeUniChar(regExpr, TCL_INDEX_NONE, &start, &end);
	    snprintf(resinfo, sizeof(resinfo), "%" TCL_Z_MODIFIER "d %" TCL_Z_MODIFIER "d", start, end-1);
	    value = Tcl_SetVar2(interp, varName, NULL, resinfo, 0);
	    if (value == NULL) {
		TclPrintfResult(interp, "couldn't set variable \"%s\"",
			varName);
		return TCL_ERROR;
	    }
	} else if (cflags & TCL_REG_CANMATCH) {
	    const char *varName;
	    const char *value;
	    char resinfo[TCL_INTEGER_SPACE * 2];

	    Tcl_RegExpGetInfo(regExpr, &info);
	    varName = Tcl_GetString(objv[2]);
	    snprintf(resinfo, sizeof(resinfo), "%" TCL_Z_MODIFIER "d", info.extendStart);
	    value = Tcl_SetVar2(interp, varName, NULL, resinfo, 0);
	    if (value == NULL) {
		TclPrintfResult(interp, "couldn't set variable \"%s\"",
			varName);
		return TCL_ERROR;
	    }
	}
	return TCL_OK;
    }

    /*
     * If additional variable names have been specified, return
     * index information in those variables.
     */

    objc -= 2;
    objv += 2;

    Tcl_RegExpGetInfo(regExpr, &info);
    for (i = 0; i < objc; i++) {
	Tcl_Size start, end;
	Tcl_Obj *newPtr, *varPtr, *valuePtr;

	varPtr = objv[i];
	ii = ((cflags&REG_EXPECT) && i == objc-1) ? TCL_INDEX_NONE : i;
	if (indices) {
	    if (ii == TCL_INDEX_NONE) {
		TclRegExpRangeUniChar(regExpr, ii, &start, &end);
	    } else if (ii > info.nsubs) {
		start = TCL_INDEX_NONE;
		end = TCL_INDEX_NONE;
	    } else {
		start = info.matches[ii].start;
		end = info.matches[ii].end;
	    }

	    /*
	     * Adjust index so it refers to the last character in the match
	     * instead of the first character after the match.
	     */

	    if (end != TCL_INDEX_NONE) {
		end--;
	    }

	    Tcl_Obj *objs[] = {
		Tcl_NewWideIntObj(start),
		Tcl_NewWideIntObj(end)
	    };
	    newPtr = Tcl_NewListObj(2, objs);
	} else {
	    if (ii == TCL_INDEX_NONE) {
		TclRegExpRangeUniChar(regExpr, ii, &start, &end);
		newPtr = Tcl_GetRange(objPtr, start, end);
	    } else if (ii > info.nsubs || info.matches[ii].end <= 0) {
		newPtr = Tcl_NewObj();
	    } else {
		newPtr = Tcl_GetRange(objPtr, info.matches[ii].start,
			info.matches[ii].end - 1);
	    }
	}
	valuePtr = Tcl_ObjSetVar2(interp, varPtr, NULL, newPtr, TCL_LEAVE_ERR_MSG);
	if (valuePtr == NULL) {
	    return TCL_ERROR;
	}
    }

    /*
     * Set the interpreter's object result to an integer object w/ value 1.
     */

    Tcl_SetWideIntObj(Tcl_GetObjResult(interp), 1);
    return TCL_OK;
}

/*
 *---------------------------------------------------------------------------
 *
 * TestregexpXflags --
 *
 *	Parse a string of extended regexp flag letters, for testing.
 *
 * Results:
 *	No return value (you're on your own for errors here).
 *
 * Side effects:
 *	Modifies *cflagsPtr, a regcomp flags word, and *eflagsPtr, a
 *	regexec flags word, as appropriate.
 *
 *----------------------------------------------------------------------
 */

static void
TestregexpXflags(
    const char *string,		/* The string of flags. */
    size_t length,		/* The length of the string in bytes. */
    int *cflagsPtr,		/* compile flags word */
    int *eflagsPtr)		/* exec flags word */
{
    size_t i;
    int cflags, eflags;

    cflags = *cflagsPtr;
    eflags = *eflagsPtr;
    for (i = 0; i < length; i++) {
	switch (string[i]) {
	case 'a':
	    cflags |= REG_ADVF;
	    break;
	case 'b':
	    cflags &= ~REG_ADVANCED;
	    break;
	case 'c':
	    cflags |= TCL_REG_CANMATCH;
	    break;
	case 'e':
	    cflags &= ~REG_ADVANCED;
	    cflags |= REG_EXTENDED;
	    break;
	case 'q':
	    cflags &= ~REG_ADVANCED;
	    cflags |= REG_QUOTE;
	    break;
	case 'o':			/* o for opaque */
	    cflags |= REG_NOSUB;
	    break;
	case 's':			/* s for start */
	    cflags |= REG_BOSONLY;
	    break;
	case '+':
	    cflags |= REG_FAKE;
	    break;
	case ',':
	    cflags |= REG_PROGRESS;
	    break;
	case '.':
	    cflags |= REG_DUMP;
	    break;
	case ':':
	    eflags |= REG_MTRACE;
	    break;
	case ';':
	    eflags |= REG_FTRACE;
	    break;
	case '^':
	    eflags |= REG_NOTBOL;
	    break;
	case '$':
	    eflags |= REG_NOTEOL;
	    break;
	case 't':
	    cflags |= REG_EXPECT;
	    break;
	case '%':
	    eflags |= REG_SMALL;
	    break;
	}
    }

    *cflagsPtr = cflags;
    *eflagsPtr = eflags;
}

/*
 *----------------------------------------------------------------------
 *
 * TestreturnCmd --
 *
 *	This procedure implements the "testreturn" command. It is
 *	used to verify that a
 *		return TCL_RETURN;
 *	has same behavior as
 *		return Tcl_SetReturnOptions(interp, Tcl_NewObj());
 *
 * Results:
 *	A standard Tcl result.
 *
 * Side effects:
 *	See the user documentation.
 *
 *----------------------------------------------------------------------
 */

static int
TestreturnCmd(
    TCL_UNUSED(void *),
    TCL_UNUSED(Tcl_Interp *),
    TCL_UNUSED(int) /*objc*/,
    TCL_UNUSED(Tcl_Obj *const *) /*objv*/)
{
    return TCL_RETURN;
}

/*
 *----------------------------------------------------------------------
 *
 * TestsetassocdataCmd --
 *
 *	This procedure implements the "testsetassocdata" command. It is used
 *	to test Tcl_SetAssocData.
 *
 * Results:
 *	A standard Tcl result.
 *
 * Side effects:
 *	Modifies or creates an association between a key and associated
 *	data for this interpreter.
 *
 *----------------------------------------------------------------------
 */

static int
TestsetassocdataCmd(
    TCL_UNUSED(void *),
    Tcl_Interp *interp,		/* Current interpreter. */
    int objc,			/* Number of arguments. */
    Tcl_Obj *const *objv)	/* Arguments. */
{
    char *buf, *oldData;
    Tcl_InterpDeleteProc *procPtr;

    if (objc != 3) {
	Tcl_WrongNumArgs(interp, 1, objv, "data_key data_item");
	return TCL_ERROR;
    }

    buf = (char *)Tcl_Alloc(strlen(Tcl_GetString(objv[2])) + 1);
    strcpy(buf, Tcl_GetString(objv[2]));

    /*
     * If we previously associated a malloced value with the variable,
     * free it before associating a new value.
     */

    oldData = (char *)Tcl_GetAssocData(interp, Tcl_GetString(objv[1]), &procPtr);
    if ((oldData != NULL) && (procPtr == CleanupTestSetassocdataTests)) {
	Tcl_Free(oldData);
    }

    Tcl_SetAssocData(interp, Tcl_GetString(objv[1]), CleanupTestSetassocdataTests, buf);
    return TCL_OK;
}

/*
 *----------------------------------------------------------------------
 *
 * TestsetplatformCmd --
 *
 *	This procedure implements the "testsetplatform" command. It is
 *	used to change the tclPlatform global variable so all file
 *	name conversions can be tested on a single platform.
 *
 * Results:
 *	A standard Tcl result.
 *
 * Side effects:
 *	Sets the tclPlatform global variable.
 *
 *----------------------------------------------------------------------
 */

static int
TestsetplatformCmd(
    TCL_UNUSED(void *),
    Tcl_Interp *interp,		/* Current interpreter. */
    int objc,			/* Number of arguments. */
    Tcl_Obj *const *objv)	/* Arguments. */
{
    Tcl_Size length;
    TclPlatformType *platform;

    platform = TclGetPlatform();

    if (objc != 2) {
	Tcl_WrongNumArgs(interp, 1, objv, "platform");
	return TCL_ERROR;
    }

    const char *argv1 = Tcl_GetStringFromObj(objv[1], &length);
    if (strncmp(argv1, "unix", length) == 0) {
	*platform = TCL_PLATFORM_UNIX;
    } else if (strncmp(argv1, "windows", length) == 0) {
	*platform = TCL_PLATFORM_WINDOWS;
    } else {
	TclPrintfResult(interp, "unsupported platform: should be one of "
		"unix, or windows");
	return TCL_ERROR;
    }
    return TCL_OK;
}

static int
TestSizeCmd(
    TCL_UNUSED(void *),	/* Unused */
    Tcl_Interp* interp,		/* Tcl interpreter */
    int objc,			/* Parameter count */
    Tcl_Obj *const * objv)	/* Parameter vector */
{
    if (objc != 2) {
	goto syntax;
    }
    if (strcmp(Tcl_GetString(objv[1]), "st_mtime") == 0) {
	Tcl_StatBuf *statPtr;
	Tcl_SetObjResult(interp, Tcl_NewWideIntObj(sizeof(statPtr->st_mtime)));
	return TCL_OK;
    }

syntax:
    Tcl_WrongNumArgs(interp, 1, objv, "st_mtime");
    return TCL_ERROR;
}

/*
 *----------------------------------------------------------------------
 *
 * TeststaticlibraryCmd --
 *
 *	This procedure implements the "teststaticlibrary" command.
 *	It is used to test the procedure Tcl_StaticLibrary.
 *
 * Results:
 *	A standard Tcl result.
 *
 * Side effects:
 *	When the package given by objv[1] is loaded into an interpreter,
 *	variable "x" in that interpreter is set to "loaded".
 *
 *----------------------------------------------------------------------
 */

static int
TeststaticlibraryCmd(
    TCL_UNUSED(void *),
    Tcl_Interp *interp,		/* Current interpreter. */
    int objc,			/* Number of arguments. */
    Tcl_Obj *const *objv)	/* Argument strings. */
{
    int safe, loaded;

    if (objc != 4) {
	Tcl_WrongNumArgs(interp, 1, objv, "prefix safe loaded");
	return TCL_ERROR;
    }
    if (Tcl_GetBooleanFromObj(interp, objv[2], &safe) != TCL_OK) {
	return TCL_ERROR;
    }
    if (Tcl_GetBooleanFromObj(interp, objv[3], &loaded) != TCL_OK) {
	return TCL_ERROR;
    }
    Tcl_StaticLibrary((loaded) ? interp : NULL, Tcl_GetString(objv[1]),
	    StaticInitProc, (safe) ? StaticInitProc : NULL);
    return TCL_OK;
}

static int
StaticInitProc(
    Tcl_Interp *interp)		/* Interpreter in which package is supposedly
				 * being loaded. */
{
    Tcl_SetVar2(interp, "x", NULL, "loaded", TCL_GLOBAL_ONLY);
    return TCL_OK;
}

/*
 *----------------------------------------------------------------------
 *
 * TesttranslatefilenameCmd --
 *
 *	This procedure implements the "testtranslatefilename" command.
 *	It is used to test the Tcl_TranslateFileName command.
 *
 * Results:
 *	A standard Tcl result.
 *
 * Side effects:
 *	None.
 *
 *----------------------------------------------------------------------
 */

static int
TesttranslatefilenameCmd(
    TCL_UNUSED(void *),
    Tcl_Interp *interp,		/* Current interpreter. */
    int objc,			/* Number of arguments. */
    Tcl_Obj *const *objv)	/* Arguments. */
{
    Tcl_DString buffer;
    const char *result;

    if (objc != 2) {
	Tcl_WrongNumArgs(interp, 1, objv, "path");
	return TCL_ERROR;
    }
    result = Tcl_TranslateFileName(interp, Tcl_GetString(objv[1]), &buffer);
    if (result == NULL) {
	return TCL_ERROR;
    }
    TclAppendResult(interp, result);
    Tcl_DStringFree(&buffer);
    return TCL_OK;
}

/*
 *----------------------------------------------------------------------
 *
 * TestfstildeexpandCmd --
 *
 *	This procedure implements the "testfstildeexpand" command.
 *	It is used to test the Tcl_FSTildeExpand command. It differs
 *      from the script level "file tildeexpand" tests because of a
 *	slightly different code path.
 *
 * Results:
 *	A standard Tcl result.
 *
 * Side effects:
 *	None.
 *
 *----------------------------------------------------------------------
 */

static int
TestfstildeexpandCmd(
    TCL_UNUSED(void *),
    Tcl_Interp *interp,		/* Current interpreter. */
    int objc,			/* Number of arguments. */
    Tcl_Obj *const objv[])	/* The argument objects. */
{
    Tcl_DString buffer;

    if (objc != 2) {
	Tcl_WrongNumArgs(interp, 1, objv, "PATH");
	return TCL_ERROR;
    }
    if (Tcl_FSTildeExpand(interp, Tcl_GetString(objv[1]), &buffer) != TCL_OK) {
	return TCL_ERROR;
    }
    Tcl_SetObjResult(interp, Tcl_DStringToObj(&buffer));
    return TCL_OK;
}

/*
 *----------------------------------------------------------------------
 *
 * TestupvarCmd --
 *
 *	This procedure implements the "testupvar" command.  It is used
 *	to test Tcl_UpVar and Tcl_UpVar2.
 *
 * Results:
 *	A standard Tcl result.
 *
 * Side effects:
 *	Creates or modifies an "upvar" reference.
 *
 *----------------------------------------------------------------------
 */

static int
TestupvarCmd(
    TCL_UNUSED(void *),
    Tcl_Interp *interp,		/* Current interpreter. */
    int objc,			/* Number of arguments. */
    Tcl_Obj *const *objv)	/* Arguments. */
{
    int flags = 0;

    if ((objc != 5) && (objc != 6)) {
	Tcl_WrongNumArgs(interp, 1, objv, "level name ?name2? dest global");
	return TCL_ERROR;
    }

    if (objc == 5) {
	if (strcmp(Tcl_GetString(objv[4]), "global") == 0) {
	    flags = TCL_GLOBAL_ONLY;
	} else if (strcmp(Tcl_GetString(objv[4]), "namespace") == 0) {
	    flags = TCL_NAMESPACE_ONLY;
	}
	return Tcl_UpVar2(interp, Tcl_GetString(objv[1]), Tcl_GetString(objv[2]),
		NULL, Tcl_GetString(objv[3]), flags);
    } else {
	if (strcmp(Tcl_GetString(objv[5]), "global") == 0) {
	    flags = TCL_GLOBAL_ONLY;
	} else if (strcmp(Tcl_GetString(objv[5]), "namespace") == 0) {
	    flags = TCL_NAMESPACE_ONLY;
	}
	return Tcl_UpVar2(interp, Tcl_GetString(objv[1]), Tcl_GetString(objv[2]),
		(Tcl_GetString(objv[3])[0] == 0) ? NULL : Tcl_GetString(objv[3]),
		Tcl_GetString(objv[4]), flags);
    }
}

/*
 *----------------------------------------------------------------------
 *
 * TestuniClassCmd --
 *
 *	This procedure implements the "testuniclass" command.  It is used
 *	to test Tcl_UniCharToXXXX and Tcl_UniCharIsXXXX.
 *
 * Results:
 *	A standard Tcl result.
 *
 * Side effects:
 *	Return information about the unicode class.
 *
 *----------------------------------------------------------------------
 */

static int
TestuniClassCmd(
    TCL_UNUSED(void *),
    Tcl_Interp *interp,		/* Current interpreter. */
    int objc,			/* Number of arguments. */
    Tcl_Obj *const *objv)	/* Arguments. */
{
    if (objc != 2) {
	Tcl_WrongNumArgs(interp, 1, objv, "integer");
	return TCL_ERROR;
    }

    int value;
    if (Tcl_GetIntFromObj(interp, objv[1], &value) != TCL_OK) {
	return TCL_ERROR;
    }
    Tcl_Obj *result = Tcl_NewObj();
    Tcl_ListObjAppendElement(interp, result, Tcl_NewIntObj(Tcl_UniCharToLower(value)));
    Tcl_ListObjAppendElement(interp, result, Tcl_NewIntObj(Tcl_UniCharToUpper(value)));
    Tcl_ListObjAppendElement(interp, result, Tcl_NewIntObj(Tcl_UniCharToTitle(value)));
    if (Tcl_UniCharIsLower(value)) {
	Tcl_ListObjAppendElement(interp, result, Tcl_NewStringObj("lower", -1));
    }
    if (Tcl_UniCharIsUpper(value)) {
	Tcl_ListObjAppendElement(interp, result, Tcl_NewStringObj("upper", -1));
    }
    if (Tcl_UniCharIsAlnum(value)) {
	Tcl_ListObjAppendElement(interp, result, Tcl_NewStringObj("alnum", -1));
    }
    if (Tcl_UniCharIsAlpha(value)) {
	Tcl_ListObjAppendElement(interp, result, Tcl_NewStringObj("alpha", -1));
    }
    if (Tcl_UniCharIsDigit(value)) {
	Tcl_ListObjAppendElement(interp, result, Tcl_NewStringObj("digit", -1));
    }
    if (Tcl_UniCharIsSpace(value)) {
	Tcl_ListObjAppendElement(interp, result, Tcl_NewStringObj("space", -1));
    }
    if (Tcl_UniCharIsWordChar(value)) {
	Tcl_ListObjAppendElement(interp, result, Tcl_NewStringObj("word", -1));
    }
    if (Tcl_UniCharIsControl(value)) {
	Tcl_ListObjAppendElement(interp, result, Tcl_NewStringObj("control", -1));
    }
    if (Tcl_UniCharIsGraph(value)) {
	Tcl_ListObjAppendElement(interp, result, Tcl_NewStringObj("graph", -1));
    }
    if (Tcl_UniCharIsPrint(value)) {
	Tcl_ListObjAppendElement(interp, result, Tcl_NewStringObj("print", -1));
    }
    if (Tcl_UniCharIsPunct(value)) {
	Tcl_ListObjAppendElement(interp, result, Tcl_NewStringObj("punct", -1));
    }
    Tcl_SetObjResult(interp, result);
    return TCL_OK;
}

/*
 *----------------------------------------------------------------------
 *
 * TestseterrorcodeCmd --
 *
 *	This procedure implements the "testseterrorcodeCmd".  This tests up to
 *	five elements passed to the Tcl_SetErrorCode command.
 *
 * Results:
 *	A standard Tcl result. Always returns TCL_ERROR so that
 *	the error code can be tested.
 *
 * Side effects:
 *	None.
 *
 *----------------------------------------------------------------------
 */

static int
TestseterrorcodeCmd(
    TCL_UNUSED(void *),
    Tcl_Interp *interp,		/* Current interpreter. */
    int objc,			/* Number of arguments. */
    Tcl_Obj *const *objv)	/* Arguments. */
{
    if (objc > 6) {
	TclPrintfResult(interp, "too many args");
	return TCL_ERROR;
    }
    switch (objc) {
    case 1:
	TclSetErrorCode(interp, "NONE");
	break;
    case 2:
	TclSetErrorCode(interp, Tcl_GetString(objv[1]));
	break;
    case 3:
	TclSetErrorCode(interp, Tcl_GetString(objv[1]), Tcl_GetString(objv[2]));
	break;
    case 4:
	TclSetErrorCode(interp, Tcl_GetString(objv[1]), Tcl_GetString(objv[2]),
		Tcl_GetString(objv[3]));
	break;
    case 5:
	TclSetErrorCode(interp, Tcl_GetString(objv[1]), Tcl_GetString(objv[2]),
		Tcl_GetString(objv[3]), Tcl_GetString(objv[4]));
	break;
    case 6:
	TclSetErrorCode(interp, Tcl_GetString(objv[1]), Tcl_GetString(objv[2]),
		Tcl_GetString(objv[3]), Tcl_GetString(objv[4]),
		Tcl_GetString(objv[5]));
    }
    return TCL_ERROR;
}

/*
 *----------------------------------------------------------------------
 *
 * TestsetobjerrorcodeCmd --
 *
 *	This procedure implements the "testsetobjerrorcodeCmd".
 *	This tests the Tcl_SetObjErrorCode function.
 *
 * Results:
 *	A standard Tcl result. Always returns TCL_ERROR so that
 *	the error code can be tested.
 *
 * Side effects:
 *	None.
 *
 *----------------------------------------------------------------------
 */

static int
TestsetobjerrorcodeCmd(
    TCL_UNUSED(void *),
    Tcl_Interp *interp,		/* Current interpreter. */
    int objc,			/* Number of arguments. */
    Tcl_Obj *const objv[])	/* The argument objects. */
{
    Tcl_SetObjErrorCode(interp, Tcl_ConcatObj(objc - 1, objv + 1));
    return TCL_ERROR;
}

/*
 *----------------------------------------------------------------------
 *
 * TestfeventCmd --
 *
 *	This procedure implements the "testfevent" command.  It is
 *	used for testing the "fileevent" command.
 *
 * Results:
 *	A standard Tcl result.
 *
 * Side effects:
 *	Creates and deletes interpreters.
 *
 *----------------------------------------------------------------------
 */

static int
TestfeventCmd(
    TCL_UNUSED(void *),
    Tcl_Interp *interp,		/* Current interpreter. */
    int objc,			/* Number of arguments. */
    Tcl_Obj *const *objv)	/* Arguments. */
{
    static Tcl_Interp *interp2 = NULL;
    int code;
    Tcl_Channel chan;

    if (objc < 2) {
	Tcl_WrongNumArgs(interp, 1, objv, "option ?arg ...?");
	return TCL_ERROR;
    }
    if (strcmp(Tcl_GetString(objv[1]), "cmd") == 0) {
	if (objc != 3) {
	    Tcl_WrongNumArgs(interp, 2, objv, "script");
	    return TCL_ERROR;
	}
	if (interp2 != NULL) {
	    code = Tcl_EvalEx(interp2, Tcl_GetString(objv[2]), TCL_INDEX_NONE, TCL_EVAL_GLOBAL);
	    Tcl_SetObjResult(interp, Tcl_GetObjResult(interp2));
	    return code;
	} else {
	    TclPrintfResult(interp,
		    "called \"testfevent code\" before \"testfevent create\"");
	    return TCL_ERROR;
	}
    } else if (strcmp(Tcl_GetString(objv[1]), "create") == 0) {
	if (interp2 != NULL) {
	    Tcl_DeleteInterp(interp2);
	}
	interp2 = Tcl_CreateInterp();
	return Tcl_Init(interp2);
    } else if (strcmp(Tcl_GetString(objv[1]), "delete") == 0) {
	if (interp2 != NULL) {
	    Tcl_DeleteInterp(interp2);
	}
	interp2 = NULL;
    } else if (strcmp(Tcl_GetString(objv[1]), "share") == 0) {
	if (interp2 != NULL) {
	    chan = Tcl_GetChannel(interp, Tcl_GetString(objv[2]), NULL);
	    if (chan == (Tcl_Channel) NULL) {
		return TCL_ERROR;
	    }
	    Tcl_RegisterChannel(interp2, chan);
	}
    }

    return TCL_OK;
}

/*
 *----------------------------------------------------------------------
 *
 * TestpanicCmd --
 *
 *	Calls the panic routine.
 *
 * Results:
 *	Always returns TCL_OK.
 *
 * Side effects:
 *	May exit application.
 *
 *----------------------------------------------------------------------
 */

static int
TestpanicCmd(
    TCL_UNUSED(void *),
    TCL_UNUSED(Tcl_Interp *),
    int objc,			/* Number of arguments. */
    Tcl_Obj *const *objv)	/* Arguments. */
{
    /*
     *  Put the arguments into a var args structure
     *  Append all of the arguments together separated by spaces
     */

    Tcl_Obj *list = Tcl_NewListObj(objc-1, objv+1);
    Tcl_Panic("%s", Tcl_GetString(list));
    Tcl_DecrRefCount(list);

    return TCL_OK;
}

static int
TestfileCmd(
    TCL_UNUSED(void *),
    Tcl_Interp *interp,		/* Current interpreter. */
    int objc,			/* Number of arguments. */
    Tcl_Obj *const *objv)	/* The argument objects. */
{
    int force, i, result;
    Tcl_Obj *error = NULL;
    const char *subcmd;
    int j;

    if (objc < 3) {
	return TCL_ERROR;
    }

    force = 0;
    i = 2;
    if (strcmp(Tcl_GetString(objv[2]), "-force") == 0) {
	force = 1;
	i = 3;
    }

    if (objc - i > 2) {
	return TCL_ERROR;
    }

    for (j = i; j < objc; j++) {
	if (Tcl_FSGetNormalizedPath(interp, objv[j]) == NULL) {
	    return TCL_ERROR;
	}
    }

    subcmd = Tcl_GetString(objv[1]);

    if (strcmp(subcmd, "mv") == 0) {
	result = TclpObjRenameFile(objv[i], objv[i + 1]);
    } else if (strcmp(subcmd, "cp") == 0) {
	result = TclpObjCopyFile(objv[i], objv[i + 1]);
    } else if (strcmp(subcmd, "rm") == 0) {
	result = TclpObjDeleteFile(objv[i]);
    } else if (strcmp(subcmd, "mkdir") == 0) {
	result = TclpObjCreateDirectory(objv[i]);
    } else if (strcmp(subcmd, "cpdir") == 0) {
	result = TclpObjCopyDirectory(objv[i], objv[i + 1], &error);
    } else if (strcmp(subcmd, "rmdir") == 0) {
	result = TclpObjRemoveDirectory(objv[i], force, &error);
    } else {
	result = TCL_ERROR;
	goto end;
    }

    if (result != TCL_OK) {
	if (error != NULL) {
	    if (Tcl_GetString(error)[0] != '\0') {
		TclAppendResult(interp, Tcl_GetString(error), " ");
	    }
	    Tcl_DecrRefCount(error);
	}
	TclAppendResult(interp, Tcl_ErrnoId());
    }

  end:
    return result;
}

/*
 *----------------------------------------------------------------------
 *
 * TestgetvarfullnameCmd --
 *
 *	Implements the "testgetvarfullname" cmd that is used when testing
 *	the Tcl_GetVariableFullName procedure.
 *
 * Results:
 *	A standard Tcl result.
 *
 * Side effects:
 *	None.
 *
 *----------------------------------------------------------------------
 */

static int
TestgetvarfullnameCmd(
    TCL_UNUSED(void *),
    Tcl_Interp *interp,		/* Current interpreter. */
    int objc,			/* Number of arguments. */
    Tcl_Obj *const objv[])	/* The argument objects. */
{
    const char *name, *arg;
    int flags = 0;
    Tcl_Namespace *namespacePtr;
    Tcl_CallFrame *framePtr;
    Tcl_Var variable;

    if (objc != 3) {
	Tcl_WrongNumArgs(interp, 1, objv, "name scope");
	return TCL_ERROR;
    }

    name = Tcl_GetString(objv[1]);

    arg = Tcl_GetString(objv[2]);
    if (strcmp(arg, "global") == 0) {
	flags = TCL_GLOBAL_ONLY;
    } else if (strcmp(arg, "namespace") == 0) {
	flags = TCL_NAMESPACE_ONLY;
    }

    /*
     * This command, like any other created with Tcl_Create[Obj]Command, runs
     * in the global namespace. As a "namespace-aware" command that needs to
     * run in a particular namespace, it must activate that namespace itself.
     */

    if (flags == TCL_NAMESPACE_ONLY) {
	namespacePtr = Tcl_FindNamespace(interp, "::test_ns_var", NULL,
		TCL_LEAVE_ERR_MSG);
	if (namespacePtr == NULL) {
	    return TCL_ERROR;
	}
	(void) TclPushStackFrame(interp, &framePtr, namespacePtr,
		/*isProcCallFrame*/ 0);
    }

    variable = Tcl_FindNamespaceVar(interp, name, NULL,
	    (flags | TCL_LEAVE_ERR_MSG));

    if (flags == TCL_NAMESPACE_ONLY) {
	TclPopStackFrame(interp);
    }
    if (variable == (Tcl_Var) NULL) {
	return TCL_ERROR;
    }
    Tcl_GetVariableFullName(interp, variable, Tcl_GetObjResult(interp));
    return TCL_OK;
}

/*
 *----------------------------------------------------------------------
 *
 * GetTimesCmd --
 *
 *	This procedure implements the "gettimes" command.  It is used for
 *	computing the time needed for various basic operations such as reading
 *	variables, allocating memory, snprintf, converting variables, etc.
 *
 * Results:
 *	A standard Tcl result.
 *
 * Side effects:
 *	Allocates and frees memory, sets a variable "a" in the interpreter.
 *
 *----------------------------------------------------------------------
 */

static int
GetTimesCmd(
    TCL_UNUSED(void *),
    Tcl_Interp *interp,		/* The current interpreter. */
    TCL_UNUSED(int) /*cobjc*/,
    TCL_UNUSED(Tcl_Obj *const *) /*cobjv*/)
{
    Interp *iPtr = (Interp *) interp;
    int i, n;
    double timePer;
    Tcl_Time start, stop;
    Tcl_Obj *objPtr, **objv;
    const char *s;
    char newString[TCL_INTEGER_SPACE];

    /* alloc & free 100000 times */
    fprintf(stderr, "alloc & free 100000 6 word items\n");
    Tcl_GetTime(&start);
    for (i = 0;  i < 100000;  i++) {
	objPtr = (Tcl_Obj *)Tcl_Alloc(sizeof(Tcl_Obj));
	Tcl_Free(objPtr);
    }
    Tcl_GetTime(&stop);
    timePer = (stop.sec - start.sec)*1000000 + (stop.usec - start.usec);
    fprintf(stderr, "   %.3f usec per alloc+free\n", timePer/100000);

    /* alloc 5000 times */
    fprintf(stderr, "alloc 5000 6 word items\n");
    objv = (Tcl_Obj **)Tcl_Alloc(5000 * sizeof(Tcl_Obj *));
    Tcl_GetTime(&start);
    for (i = 0;  i < 5000;  i++) {
	objv[i] = (Tcl_Obj *)Tcl_Alloc(sizeof(Tcl_Obj));
    }
    Tcl_GetTime(&stop);
    timePer = (stop.sec - start.sec)*1000000 + (stop.usec - start.usec);
    fprintf(stderr, "   %.3f usec per alloc\n", timePer/5000);

    /* free 5000 times */
    fprintf(stderr, "free 5000 6 word items\n");
    Tcl_GetTime(&start);
    for (i = 0;  i < 5000;  i++) {
	Tcl_Free(objv[i]);
    }
    Tcl_GetTime(&stop);
    timePer = (stop.sec - start.sec)*1000000 + (stop.usec - start.usec);
    fprintf(stderr, "   %.3f usec per free\n", timePer/5000);

    /* Tcl_NewObj 5000 times */
    fprintf(stderr, "Tcl_NewObj 5000 times\n");
    Tcl_GetTime(&start);
    for (i = 0;  i < 5000;  i++) {
	objv[i] = Tcl_NewObj();
    }
    Tcl_GetTime(&stop);
    timePer = (stop.sec - start.sec)*1000000 + (stop.usec - start.usec);
    fprintf(stderr, "   %.3f usec per Tcl_NewObj\n", timePer/5000);

    /* Tcl_DecrRefCount 5000 times */
    fprintf(stderr, "Tcl_DecrRefCount 5000 times\n");
    Tcl_GetTime(&start);
    for (i = 0;  i < 5000;  i++) {
	objPtr = objv[i];
	Tcl_DecrRefCount(objPtr);
    }
    Tcl_GetTime(&stop);
    timePer = (stop.sec - start.sec)*1000000 + (stop.usec - start.usec);
    fprintf(stderr, "   %.3f usec per Tcl_DecrRefCount\n", timePer/5000);
    Tcl_Free(objv);

    /* TclGetString 100000 times */
    fprintf(stderr, "Tcl_GetStringFromObj of \"12345\" 100000 times\n");
    objPtr = Tcl_NewStringObj("12345", -1);
    Tcl_GetTime(&start);
    for (i = 0;  i < 100000;  i++) {
	(void) TclGetString(objPtr);
    }
    Tcl_GetTime(&stop);
    timePer = (stop.sec - start.sec)*1000000 + (stop.usec - start.usec);
    fprintf(stderr, "   %.3f usec per Tcl_GetStringFromObj of \"12345\"\n",
	    timePer/100000);

    /* Tcl_GetIntFromObj 100000 times */
    fprintf(stderr, "Tcl_GetIntFromObj of \"12345\" 100000 times\n");
    Tcl_GetTime(&start);
    for (i = 0;  i < 100000;  i++) {
	if (Tcl_GetIntFromObj(interp, objPtr, &n) != TCL_OK) {
	    return TCL_ERROR;
	}
    }
    Tcl_GetTime(&stop);
    timePer = (stop.sec - start.sec)*1000000 + (stop.usec - start.usec);
    fprintf(stderr, "   %.3f usec per Tcl_GetIntFromObj of \"12345\"\n",
	    timePer/100000);
    Tcl_DecrRefCount(objPtr);

    /* Tcl_GetInt 100000 times */
    fprintf(stderr, "Tcl_GetInt of \"12345\" 100000 times\n");
    Tcl_GetTime(&start);
    for (i = 0;  i < 100000;  i++) {
	if (Tcl_GetInt(interp, "12345", &n) != TCL_OK) {
	    return TCL_ERROR;
	}
    }
    Tcl_GetTime(&stop);
    timePer = (stop.sec - start.sec)*1000000 + (stop.usec - start.usec);
    fprintf(stderr, "   %.3f usec per Tcl_GetInt of \"12345\"\n",
	    timePer/100000);

    /* snprintf 100000 times */
    fprintf(stderr, "snprintf of 12345 100000 times\n");
    Tcl_GetTime(&start);
    for (i = 0;  i < 100000;  i++) {
	snprintf(newString, sizeof(newString), "%d", 12345);
    }
    Tcl_GetTime(&stop);
    timePer = (stop.sec - start.sec)*1000000 + (stop.usec - start.usec);
    fprintf(stderr, "   %.3f usec per snprintf of 12345\n",
	    timePer/100000);

    /* hashtable lookup 100000 times */
    fprintf(stderr, "hashtable lookup of \"gettimes\" 100000 times\n");
    Tcl_GetTime(&start);
    for (i = 0;  i < 100000;  i++) {
	(void) Tcl_FindHashEntry(&iPtr->globalNsPtr->cmdTable, "gettimes");
    }
    Tcl_GetTime(&stop);
    timePer = (stop.sec - start.sec)*1000000 + (stop.usec - start.usec);
    fprintf(stderr, "   %.3f usec per hashtable lookup of \"gettimes\"\n",
	    timePer/100000);

    /* Tcl_SetVar 100000 times */
    fprintf(stderr, "Tcl_SetVar2 of \"12345\" 100000 times\n");
    Tcl_GetTime(&start);
    for (i = 0;  i < 100000;  i++) {
	s = Tcl_SetVar2(interp, "a", NULL, "12345", TCL_LEAVE_ERR_MSG);
	if (s == NULL) {
	    return TCL_ERROR;
	}
    }
    Tcl_GetTime(&stop);
    timePer = (stop.sec - start.sec)*1000000 + (stop.usec - start.usec);
    fprintf(stderr, "   %.3f usec per Tcl_SetVar of a to \"12345\"\n",
	    timePer/100000);

    /* Tcl_GetVar 100000 times */
    fprintf(stderr, "Tcl_GetVar of a==\"12345\" 100000 times\n");
    Tcl_GetTime(&start);
    for (i = 0;  i < 100000;  i++) {
	s = Tcl_GetVar2(interp, "a", NULL, TCL_LEAVE_ERR_MSG);
	if (s == NULL) {
	    return TCL_ERROR;
	}
    }
    Tcl_GetTime(&stop);
    timePer = (stop.sec - start.sec)*1000000 + (stop.usec - start.usec);
    fprintf(stderr, "   %.3f usec per Tcl_GetVar of a==\"12345\"\n",
	    timePer/100000);

    Tcl_ResetResult(interp);
    return TCL_OK;
}

/*
 *----------------------------------------------------------------------
 *
 * NoopCmd --
 *
 *	This procedure is just used to time the overhead involved in
 *	parsing and invoking a command.
 *
 * Results:
 *	None.
 *
 * Side effects:
 *	None.
 *
 *----------------------------------------------------------------------
 */

static int
NoopCmd(
    TCL_UNUSED(void *),
    TCL_UNUSED(Tcl_Interp *),
    TCL_UNUSED(int) /*argc*/,
    TCL_UNUSED(const char **) /*argv*/)
{
    return TCL_OK;
}

/*
 *----------------------------------------------------------------------
 *
 * NoopObjCmd --
 *
 *	This object-based procedure is just used to time the overhead
 *	involved in parsing and invoking a command.
 *
 * Results:
 *	Returns the TCL_OK result code.
 *
 * Side effects:
 *	None.
 *
 *----------------------------------------------------------------------
 */

static int
NoopObjCmd(
    TCL_UNUSED(void *),
    TCL_UNUSED(Tcl_Interp *),
    TCL_UNUSED(int) /*objc*/,
    TCL_UNUSED(Tcl_Obj *const *) /*objv*/)
{
    return TCL_OK;
}

/*
 *----------------------------------------------------------------------
 *
 * TeststringbytesCmd --
 *	Returns bytearray value of the bytes in argument string rep
 *
 * Results:
 *	Returns the TCL_OK result code.
 *
 * Side effects:
 *	None.
 *
 *----------------------------------------------------------------------
 */

static int
TeststringbytesCmd(
    TCL_UNUSED(void *),
    Tcl_Interp *interp,		/* Current interpreter. */
    int objc,			/* Number of arguments. */
    Tcl_Obj *const objv[])	/* The argument objects. */
{
    Tcl_Size n;
    const unsigned char *p;

    if (objc != 2) {
	Tcl_WrongNumArgs(interp, 1, objv, "value");
	return TCL_ERROR;
    }
    p = (const unsigned char *)Tcl_GetStringFromObj(objv[1], &n);
    Tcl_SetObjResult(interp, Tcl_NewByteArrayObj(p, n));
    return TCL_OK;
}

/*
 *----------------------------------------------------------------------
 *
 * TestpurebytesobjCmd --
 *
 *	This object-based procedure constructs a pure bytes object
 *	without type and with internal representation containing NULL's.
 *
 *	If no argument supplied it returns empty object with tclEmptyStringRep,
 *	otherwise it returns this as pure bytes object with bytes value equal
 *	string.
 *
 * Results:
 *	Returns the TCL_OK result code.
 *
 * Side effects:
 *	None.
 *
 *----------------------------------------------------------------------
 */

static int
TestpurebytesobjCmd(
    TCL_UNUSED(void *),
    Tcl_Interp *interp,		/* Current interpreter. */
    int objc,			/* Number of arguments. */
    Tcl_Obj *const objv[])	/* The argument objects. */
{
    Tcl_Obj *objPtr;

    if (objc > 2) {
	Tcl_WrongNumArgs(interp, 1, objv, "?string?");
	return TCL_ERROR;
    }
    objPtr = Tcl_NewObj();
    /*
    objPtr->internalRep.twoPtrValue.ptr1 = NULL;
    objPtr->internalRep.twoPtrValue.ptr2 = NULL;
    */
    memset(&objPtr->internalRep, 0, sizeof(objPtr->internalRep));
    if (objc == 2) {
	const char *s = Tcl_GetString(objv[1]);
	objPtr->length = objv[1]->length;
	objPtr->bytes = (char *)Tcl_Alloc(objPtr->length + 1);
	memcpy(objPtr->bytes, s, objPtr->length);
	objPtr->bytes[objPtr->length] = 0;
    }
    Tcl_SetObjResult(interp, objPtr);
    return TCL_OK;
}

/*
 *----------------------------------------------------------------------
 *
 * TestsetbytearraylengthCmd --
 *
 *	Testing command 'testsetbytearraylength` used to test the public
 *	interface routine Tcl_SetByteArrayLength().
 *
 * Results:
 *	Returns the TCL_OK result code.
 *
 * Side effects:
 *	None.
 *
 *----------------------------------------------------------------------
 */

static int
TestsetbytearraylengthCmd(
    TCL_UNUSED(void *),
    Tcl_Interp *interp,		/* Current interpreter. */
    int objc,			/* Number of arguments. */
    Tcl_Obj *const objv[])	/* The argument objects. */
{
    int n;
    Tcl_Obj *obj = NULL;

    if (objc != 3) {
	Tcl_WrongNumArgs(interp, 1, objv, "value length");
	return TCL_ERROR;
    }
    if (TCL_OK != Tcl_GetIntFromObj(interp, objv[2], &n)) {
	return TCL_ERROR;
    }
    obj = objv[1];
    if (Tcl_IsShared(obj)) {
	obj = Tcl_DuplicateObj(obj);
    }
    if (Tcl_SetByteArrayLength(obj, n) == NULL) {
	if (obj != objv[1]) {
	    Tcl_DecrRefCount(obj);
	}
	TclPrintfResult(interp, "expected bytes");
	return TCL_ERROR;
    }
    Tcl_SetObjResult(interp, obj);
    return TCL_OK;
}

/*
 *----------------------------------------------------------------------
 *
 * TestbytestringCmd --
 *
 *	This object-based procedure constructs a string which can
 *	possibly contain invalid UTF-8 bytes.
 *
 * Results:
 *	Returns the TCL_OK result code.
 *
 * Side effects:
 *	None.
 *
 *----------------------------------------------------------------------
 */

static int
TestbytestringCmd(
    TCL_UNUSED(void *),
    Tcl_Interp *interp,		/* Current interpreter. */
    int objc,			/* Number of arguments. */
    Tcl_Obj *const objv[])	/* The argument objects. */
{
    struct {
#ifndef TCL_NO_DEPRECATED
	int n; /* On purpose, not Tcl_Size, in order to demonstrate what happens */
#else
	Tcl_Size n;
#endif
	int m; /* This variable should not be overwritten */
    } x = {0, 1};
    const char *p;

    if (objc != 2) {
	Tcl_WrongNumArgs(interp, 1, objv, "bytearray");
	return TCL_ERROR;
    }

    p = (const char *)Tcl_GetBytesFromObj(interp, objv[1], &x.n);
    if (p == NULL) {
	return TCL_ERROR;
    }

    if (x.m != 1) {
	TclPrintfResult(interp, "Tcl_GetBytesFromObj() overwrites variable");
	return TCL_ERROR;
    }
    Tcl_SetObjResult(interp, Tcl_NewStringObj(p, x.n));
    return TCL_OK;
}

/*
 *----------------------------------------------------------------------
 *
 * TestsetCmd --
 *
 *	Implements the "testset{err,noerr}" cmds that are used when testing
 *	Tcl_Set/GetVar C Api with/without TCL_LEAVE_ERR_MSG flag
 *
 * Results:
 *	A standard Tcl result.
 *
 * Side effects:
 *     Variables may be set.
 *
 *----------------------------------------------------------------------
 */

static int
TestsetCmd(
    void *data,			/* Additional flags for Get/SetVar2. */
    Tcl_Interp *interp,		/* Current interpreter. */
    int objc,			/* Number of arguments. */
    Tcl_Obj *const *objv)	/* Arguments. */
{
    int flags = (int)PTR2INT(data);
    const char *value;

    if (objc == 2) {
	TclAppendResult(interp, "before get");
	value = Tcl_GetVar2(interp, Tcl_GetString(objv[1]), NULL, flags);
	if (value == NULL) {
	    return TCL_ERROR;
	}
	Tcl_AppendElement(interp, value);
	return TCL_OK;
    } else if (objc == 3) {
	TclAppendResult(interp, "before set");
	value = Tcl_SetVar2(interp, Tcl_GetString(objv[1]), NULL,
		Tcl_GetString(objv[2]), flags);
	if (value == NULL) {
	    return TCL_ERROR;
	}
	Tcl_AppendElement(interp, value);
	return TCL_OK;
    } else {
	Tcl_WrongNumArgs(interp, 1, objv, "varName ?newValue?");
	return TCL_ERROR;
    }
}
static int
Testset2Cmd(
    void *data,			/* Additional flags for Get/SetVar2. */
    Tcl_Interp *interp,		/* Current interpreter. */
    int objc,			/* Number of arguments. */
    Tcl_Obj *const *objv)	/* Argument strings. */
{
    int flags = (int)PTR2INT(data);
    const char *value;

    if (objc == 3) {
	TclAppendResult(interp, "before get");
	value = Tcl_GetVar2(interp, Tcl_GetString(objv[1]),
		Tcl_GetString(objv[2]), flags);
	if (value == NULL) {
	    return TCL_ERROR;
	}
	Tcl_AppendElement(interp, value);
	return TCL_OK;
    } else if (objc == 4) {
	TclAppendResult(interp, "before set");
	value = Tcl_SetVar2(interp, Tcl_GetString(objv[1]), Tcl_GetString(objv[2]),
		Tcl_GetString(objv[3]), flags);
	if (value == NULL) {
	    return TCL_ERROR;
	}
	Tcl_AppendElement(interp, value);
	return TCL_OK;
    } else {
	Tcl_WrongNumArgs(interp, 1, objv, "varName elemName ?newValue??");
	return TCL_ERROR;
    }
}

/*
 *----------------------------------------------------------------------
 *
 * TestmainthreadCmd  --
 *
 *	Implements the "testmainthread" cmd that is used to test the
 *	'Tcl_GetCurrentThread' API.
 *
 * Results:
 *	A standard Tcl result.
 *
 * Side effects:
 *	None.
 *
 *----------------------------------------------------------------------
 */

static int
TestmainthreadCmd(
    TCL_UNUSED(void *),
    Tcl_Interp *interp,		/* Current interpreter. */
    int objc,			/* Number of arguments. */
    Tcl_Obj *const *objv)
{
    if (objc == 1) {
	Tcl_Obj *idObj = Tcl_NewWideIntObj((Tcl_WideInt)(size_t)Tcl_GetCurrentThread());

	Tcl_SetObjResult(interp, idObj);
	return TCL_OK;
    } else {
	Tcl_WrongNumArgs(interp, 1, objv, "");
	return TCL_ERROR;
    }
}

/*
 *----------------------------------------------------------------------
 *
 * MainLoop --
 *
 *	A main loop set by TestsetmainloopCmd below.
 *
 * Results:
 *	None.
 *
 * Side effects:
 *	Event handlers could do anything.
 *
 *----------------------------------------------------------------------
 */

static void
MainLoop(void)
{
    while (!exitMainLoop) {
	Tcl_DoOneEvent(0);
    }
    fprintf(stdout,"Exit MainLoop\n");
    fflush(stdout);
}

/*
 *----------------------------------------------------------------------
 *
 * TestsetmainloopCmd  --
 *
 *	Implements the "testsetmainloop" cmd that is used to test the
 *	'Tcl_SetMainLoop' API.
 *
 * Results:
 *	A standard Tcl result.
 *
 * Side effects:
 *	None.
 *
 *----------------------------------------------------------------------
 */

static int
TestsetmainloopCmd(
    TCL_UNUSED(void *),
    TCL_UNUSED(Tcl_Interp *),
    TCL_UNUSED(int) /*objc*/,
    TCL_UNUSED(Tcl_Obj *const *) /*objv*/)
{
    exitMainLoop = false;
    Tcl_SetMainLoop(MainLoop);
    return TCL_OK;
}

/*
 *----------------------------------------------------------------------
 *
 * TestexitmainloopCmd  --
 *
 *	Implements the "testexitmainloop" cmd that is used to test the
 *	'Tcl_SetMainLoop' API.
 *
 * Results:
 *	A standard Tcl result.
 *
 * Side effects:
 *	None.
 *
 *----------------------------------------------------------------------
 */

static int
TestexitmainloopCmd(
    TCL_UNUSED(void *),
    TCL_UNUSED(Tcl_Interp *),
    TCL_UNUSED(int) /*objc*/,
    TCL_UNUSED(Tcl_Obj *const *) /*objv*/)
{
    exitMainLoop = true;
    return TCL_OK;
}

/*
 *----------------------------------------------------------------------
 *
 * TestChannelCmd --
 *
 *	Implements the Tcl "testchannel" debugging command and its
 *	subcommands. This is part of the testing environment.
 *
 * Results:
 *	A standard Tcl result.
 *
 * Side effects:
 *	None.
 *
 *----------------------------------------------------------------------
 */

static int
TestChannelCmd(
    TCL_UNUSED(void *),
    Tcl_Interp *interp,		/* Interpreter for result. */
    int objc,			/* Count of additional args. */
    Tcl_Obj *const *objv)	/* Additional args. */
{
    const char *cmdName;	/* Sub command. */
    Tcl_HashTable *hTblPtr;	/* Hash table of channels. */
    Tcl_HashSearch hSearch;	/* Search variable. */
    Tcl_HashEntry *hPtr;	/* Search variable. */
    Channel *chanPtr;		/* The actual channel. */
    ChannelState *statePtr;	/* state info for channel */
    Tcl_Channel chan;		/* The opaque type. */
    Tcl_Size len;		/* Length of subcommand string. */
    int IOQueued;		/* How much IO is queued inside channel? */
    char buf[TCL_INTEGER_SPACE];/* For snprintf. */
    int mode;			/* rw mode of the channel */

    if (objc < 2) {
	Tcl_WrongNumArgs(interp, 1, objv, "subcommand ?additional args..?");
	return TCL_ERROR;
    }
    cmdName = Tcl_GetStringFromObj(objv[1], &len);

    chanPtr = NULL;

    if (objc > 2) {
	if ((cmdName[0] == 's') && (strncmp(cmdName, "splice", len) == 0)) {
	    /* For splice access the pool of detached channels.
	     * Locate channel, remove from the list.
	     */

	    TestChannel **nextPtrPtr, *curPtr;

	    chan = (Tcl_Channel) NULL;
	    for (nextPtrPtr = &firstDetached, curPtr = firstDetached;
		    curPtr != NULL;
<<<<<<< HEAD
		     nextPtrPtr = &(curPtr->nextPtr), curPtr = curPtr->nextPtr) {

		if (strcmp(Tcl_GetString(objv[2]), TclGetChannelName(curPtr->chan)) == 0) {
=======
		    nextPtrPtr = &(curPtr->nextPtr), curPtr = curPtr->nextPtr) {
		if (strcmp(Tcl_GetString(objv[2]), Tcl_GetChannelName(curPtr->chan)) == 0) {
>>>>>>> 7a685525
		    *nextPtrPtr = curPtr->nextPtr;
		    curPtr->nextPtr = NULL;
		    chan = curPtr->chan;
		    Tcl_Free(curPtr);
		    break;
		}
	    }
	} else {
	    chan = Tcl_GetChannel(interp, Tcl_GetString(objv[2]), &mode);
	}
	if (chan == (Tcl_Channel) NULL) {
	    return TCL_ERROR;
	}
	chanPtr		= (Channel *)chan;
	statePtr	= chanPtr->state;
	chanPtr		= statePtr->topChanPtr;
	chan		= (Tcl_Channel) chanPtr;
    } else {
	statePtr	= NULL;
	chan		= NULL;
    }

    if ((cmdName[0] == 's') && (strncmp(cmdName, "setchannelerror", len) == 0)) {

	Tcl_Obj *msg = objv[3];

	Tcl_IncrRefCount(msg);
	Tcl_SetChannelError(chan, msg);
	Tcl_DecrRefCount(msg);

	Tcl_GetChannelError(chan, &msg);
	Tcl_SetObjResult(interp, msg);
	Tcl_DecrRefCount(msg);
	return TCL_OK;
    }
    if ((cmdName[0] == 's') && (strncmp(cmdName, "setchannelerrorinterp", len) == 0)) {

	Tcl_Obj *msg = objv[3];

	Tcl_IncrRefCount(msg);
	Tcl_SetChannelErrorInterp(interp, msg);
	Tcl_DecrRefCount(msg);

	Tcl_GetChannelErrorInterp(interp, &msg);
	Tcl_SetObjResult(interp, msg);
	Tcl_DecrRefCount(msg);
	return TCL_OK;
    }

    /*
     * "cut" is actually more a simplified detach facility as provided by the
     * Thread package. Without the safeguards of a regular command (no
     * checking that the command is truly cut'able, no mutexes for
     * thread-safety). Its complementary command is "splice", see below.
     */

    if ((cmdName[0] == 'c') && (strncmp(cmdName, "cut", len) == 0)) {
	TestChannel *det;

	if (objc != 3) {
	    Tcl_WrongNumArgs(interp, 2, objv, "channel");
	    return TCL_ERROR;
	}

	Tcl_RegisterChannel(NULL, chan); /* prevent closing */
	Tcl_UnregisterChannel(interp, chan);

	Tcl_CutChannel(chan);

	/* Remember the channel in the pool of detached channels */

	det = (TestChannel *)Tcl_Alloc(sizeof(TestChannel));
	det->chan     = chan;
	det->nextPtr  = firstDetached;
	firstDetached = det;

	return TCL_OK;
    }

    if ((cmdName[0] == 'c') &&
	    (strncmp(cmdName, "clearchannelhandlers", len) == 0)) {
	if (objc != 3) {
	    Tcl_WrongNumArgs(interp, 2, objv, "channel");
	    return TCL_ERROR;
	}
	Tcl_ClearChannelHandlers(chan);
	return TCL_OK;
    }

    if ((cmdName[0] == 'i') && (strncmp(cmdName, "info", len) == 0)) {
	if (objc != 3) {
	    Tcl_WrongNumArgs(interp, 2, objv, "channel");
	    return TCL_ERROR;
	}
	Tcl_AppendElement(interp, Tcl_GetString(objv[2]));
	Tcl_AppendElement(interp, Tcl_ChannelName(chanPtr->typePtr));
	if (statePtr->flags & TCL_READABLE) {
	    Tcl_AppendElement(interp, "read");
	} else {
	    Tcl_AppendElement(interp, "");
	}
	if (statePtr->flags & TCL_WRITABLE) {
	    Tcl_AppendElement(interp, "write");
	} else {
	    Tcl_AppendElement(interp, "");
	}
	if (statePtr->flags & CHANNEL_NONBLOCKING) {
	    Tcl_AppendElement(interp, "nonblocking");
	} else {
	    Tcl_AppendElement(interp, "blocking");
	}
	if (statePtr->flags & CHANNEL_LINEBUFFERED) {
	    Tcl_AppendElement(interp, "line");
	} else if (statePtr->flags & CHANNEL_UNBUFFERED) {
	    Tcl_AppendElement(interp, "none");
	} else {
	    Tcl_AppendElement(interp, "full");
	}
	if (statePtr->flags & BG_FLUSH_SCHEDULED) {
	    Tcl_AppendElement(interp, "async_flush");
	} else {
	    Tcl_AppendElement(interp, "");
	}
	if (statePtr->flags & CHANNEL_EOF) {
	    Tcl_AppendElement(interp, "eof");
	} else {
	    Tcl_AppendElement(interp, "");
	}
	if (statePtr->flags & CHANNEL_BLOCKED) {
	    Tcl_AppendElement(interp, "blocked");
	} else {
	    Tcl_AppendElement(interp, "unblocked");
	}
	if (statePtr->inputTranslation == TCL_TRANSLATE_AUTO) {
	    Tcl_AppendElement(interp, "auto");
	    if (statePtr->flags & INPUT_SAW_CR) {
		Tcl_AppendElement(interp, "saw_cr");
	    } else {
		Tcl_AppendElement(interp, "");
	    }
	} else if (statePtr->inputTranslation == TCL_TRANSLATE_LF) {
	    Tcl_AppendElement(interp, "lf");
	    Tcl_AppendElement(interp, "");
	} else if (statePtr->inputTranslation == TCL_TRANSLATE_CR) {
	    Tcl_AppendElement(interp, "cr");
	    Tcl_AppendElement(interp, "");
	} else if (statePtr->inputTranslation == TCL_TRANSLATE_CRLF) {
	    Tcl_AppendElement(interp, "crlf");
	    if (statePtr->flags & INPUT_SAW_CR) {
		Tcl_AppendElement(interp, "queued_cr");
	    } else {
		Tcl_AppendElement(interp, "");
	    }
	}
	if (statePtr->outputTranslation == TCL_TRANSLATE_AUTO) {
	    Tcl_AppendElement(interp, "auto");
	} else if (statePtr->outputTranslation == TCL_TRANSLATE_LF) {
	    Tcl_AppendElement(interp, "lf");
	} else if (statePtr->outputTranslation == TCL_TRANSLATE_CR) {
	    Tcl_AppendElement(interp, "cr");
	} else if (statePtr->outputTranslation == TCL_TRANSLATE_CRLF) {
	    Tcl_AppendElement(interp, "crlf");
	}
	IOQueued = Tcl_InputBuffered(chan);
	TclFormatInt(buf, IOQueued);
	Tcl_AppendElement(interp, buf);

	IOQueued = Tcl_OutputBuffered(chan);
	TclFormatInt(buf, IOQueued);
	Tcl_AppendElement(interp, buf);

	TclFormatInt(buf, (int)Tcl_Tell(chan));
	Tcl_AppendElement(interp, buf);

	TclFormatInt(buf, statePtr->refCount);
	Tcl_AppendElement(interp, buf);

	return TCL_OK;
    }

    if ((cmdName[0] == 'i') &&
	    (strncmp(cmdName, "inputbuffered", len) == 0)) {
	if (objc != 3) {
	    TclPrintfResult(interp, "channel name required");
	    return TCL_ERROR;
	}
	IOQueued = Tcl_InputBuffered(chan);
	TclFormatInt(buf, IOQueued);
	TclAppendResult(interp, buf);
	return TCL_OK;
    }

    if ((cmdName[0] == 'i') && (strncmp(cmdName, "isshared", len) == 0)) {
	if (objc != 3) {
	    TclPrintfResult(interp, "channel name required");
	    return TCL_ERROR;
	}

	TclFormatInt(buf, Tcl_IsChannelShared(chan));
	TclAppendResult(interp, buf);
	return TCL_OK;
    }

    if ((cmdName[0] == 'i') && (strncmp(cmdName, "isstandard", len) == 0)) {
	if (objc != 3) {
	    TclPrintfResult(interp, "channel name required");
	    return TCL_ERROR;
	}

	TclFormatInt(buf, Tcl_IsStandardChannel(chan));
	TclAppendResult(interp, buf);
	return TCL_OK;
    }

    if ((cmdName[0] == 'm') && (strncmp(cmdName, "mode", len) == 0)) {
	if (objc != 3) {
	    TclPrintfResult(interp, "channel name required");
	    return TCL_ERROR;
	}

	if (statePtr->flags & TCL_READABLE) {
	    Tcl_AppendElement(interp, "read");
	} else {
	    Tcl_AppendElement(interp, "");
	}
	if (statePtr->flags & TCL_WRITABLE) {
	    Tcl_AppendElement(interp, "write");
	} else {
	    Tcl_AppendElement(interp, "");
	}
	return TCL_OK;
    }

    if ((cmdName[0] == 'm') && (strncmp(cmdName, "maxmode", len) == 0)) {
	if (objc != 3) {
	    TclPrintfResult(interp, "channel name required");
	    return TCL_ERROR;
	}

	if (statePtr->maxPerms & TCL_READABLE) {
	    Tcl_AppendElement(interp, "read");
	} else {
	    Tcl_AppendElement(interp, "");
	}
	if (statePtr->maxPerms & TCL_WRITABLE) {
	    Tcl_AppendElement(interp, "write");
	} else {
	    Tcl_AppendElement(interp, "");
	}
	return TCL_OK;
    }

    if ((cmdName[0] == 'm') && (strncmp(cmdName, "mremove-rd", len) == 0)) {
	if (objc != 3) {
	    TclPrintfResult(interp, "channel name required");
	    return TCL_ERROR;
	}

	return Tcl_RemoveChannelMode(interp, chan, TCL_READABLE);
    }

    if ((cmdName[0] == 'm') && (strncmp(cmdName, "mremove-wr", len) == 0)) {
	if (objc != 3) {
	    TclPrintfResult(interp, "channel name required");
	    return TCL_ERROR;
	}

	return Tcl_RemoveChannelMode(interp, chan, TCL_WRITABLE);
    }

    if ((cmdName[0] == 'm') && (strncmp(cmdName, "mthread", len) == 0)) {
	if (objc != 3) {
	    TclPrintfResult(interp, "channel name required");
	    return TCL_ERROR;
	}

	Tcl_SetObjResult(interp, Tcl_NewWideIntObj(
		(Tcl_WideInt)(size_t)Tcl_GetChannelThread(chan)));
	return TCL_OK;
    }

    if ((cmdName[0] == 'n') && (strncmp(cmdName, "name", len) == 0)) {
	if (objc != 3) {
	    TclPrintfResult(interp, "channel name required");
	    return TCL_ERROR;
	}
	TclAppendResult(interp, statePtr->channelName);
	return TCL_OK;
    }

    if ((cmdName[0] == 'o') && (strncmp(cmdName, "open", len) == 0)) {
	hTblPtr = (Tcl_HashTable *) Tcl_GetAssocData(interp, "tclIO", NULL);
	if (hTblPtr == NULL) {
	    return TCL_OK;
	}
	for (hPtr = Tcl_FirstHashEntry(hTblPtr, &hSearch);
		hPtr != NULL;
		hPtr = Tcl_NextHashEntry(&hSearch)) {
	    Tcl_AppendElement(interp, (char *)Tcl_GetHashKey(hTblPtr, hPtr));
	}
	return TCL_OK;
    }

    if ((cmdName[0] == 'o') &&
	    (strncmp(cmdName, "outputbuffered", len) == 0)) {
	if (objc != 3) {
	    TclPrintfResult(interp, "channel name required");
	    return TCL_ERROR;
	}

	IOQueued = Tcl_OutputBuffered(chan);
	TclFormatInt(buf, IOQueued);
	TclAppendResult(interp, buf);
	return TCL_OK;
    }

    if ((cmdName[0] == 'q') &&
	    (strncmp(cmdName, "queuedcr", len) == 0)) {
	if (objc != 3) {
	    TclPrintfResult(interp, "channel name required");
	    return TCL_ERROR;
	}

	Tcl_SetObjResult(interp,
		Tcl_NewBooleanObj(statePtr->flags & INPUT_SAW_CR));
	return TCL_OK;
    }

    if ((cmdName[0] == 'r') && (strncmp(cmdName, "readable", len) == 0)) {
	hTblPtr = (Tcl_HashTable *) Tcl_GetAssocData(interp, "tclIO", NULL);
	if (hTblPtr == NULL) {
	    return TCL_OK;
	}
	for (hPtr = Tcl_FirstHashEntry(hTblPtr, &hSearch);
		hPtr != NULL;
		hPtr = Tcl_NextHashEntry(&hSearch)) {
	    chanPtr  = (Channel *)Tcl_GetHashValue(hPtr);
	    statePtr = chanPtr->state;
	    if (statePtr->flags & TCL_READABLE) {
		Tcl_AppendElement(interp, (char *)Tcl_GetHashKey(hTblPtr, hPtr));
	    }
	}
	return TCL_OK;
    }

    if ((cmdName[0] == 'r') && (strncmp(cmdName, "refcount", len) == 0)) {
	if (objc != 3) {
	    TclPrintfResult(interp, "channel name required");
	    return TCL_ERROR;
	}

	TclFormatInt(buf, statePtr->refCount);
	TclAppendResult(interp, buf);
	return TCL_OK;
    }

    /*
     * "splice" is actually more a simplified attach facility as provided by
     * the Thread package. Without the safeguards of a regular command (no
     * checking that the command is truly cut'able, no mutexes for
     * thread-safety). Its complementary command is "cut", see above.
     */

    if ((cmdName[0] == 's') && (strncmp(cmdName, "splice", len) == 0)) {
	if (objc != 3) {
	    TclPrintfResult(interp, "channel name required");
	    return TCL_ERROR;
	}

	Tcl_SpliceChannel(chan);

	Tcl_RegisterChannel(interp, chan);
	Tcl_UnregisterChannel(NULL, chan);

	return TCL_OK;
    }

    if ((cmdName[0] == 't') && (strncmp(cmdName, "type", len) == 0)) {
	if (objc != 3) {
	    TclPrintfResult(interp, "channel name required");
	    return TCL_ERROR;
	}
	TclAppendResult(interp, Tcl_ChannelName(chanPtr->typePtr));
	return TCL_OK;
    }

    if ((cmdName[0] == 'w') && (strncmp(cmdName, "writable", len) == 0)) {
	hTblPtr = (Tcl_HashTable *) Tcl_GetAssocData(interp, "tclIO", NULL);
	if (hTblPtr == NULL) {
	    return TCL_OK;
	}
	for (hPtr = Tcl_FirstHashEntry(hTblPtr, &hSearch);
		hPtr != NULL; hPtr = Tcl_NextHashEntry(&hSearch)) {
	    chanPtr = (Channel *)Tcl_GetHashValue(hPtr);
	    statePtr = chanPtr->state;
	    if (statePtr->flags & TCL_WRITABLE) {
		Tcl_AppendElement(interp, (char *)Tcl_GetHashKey(hTblPtr, hPtr));
	    }
	}
	return TCL_OK;
    }

    if ((cmdName[0] == 't') && (strncmp(cmdName, "transform", len) == 0)) {
	/*
	 * Syntax: transform channel -command command
	 */

	if (objc != 5) {
	    Tcl_WrongNumArgs(interp, 2, objv, "channel -command cmd");
	    return TCL_ERROR;
	}
	if (strcmp(Tcl_GetString(objv[3]), "-command") != 0) {
	    TclPrintfResult(interp, "bad argument \"%s\": should be \"-command\"",
		    Tcl_GetString(objv[3]));
	    return TCL_ERROR;
	}

	return TclChannelTransform(interp, chan, objv[4]);
    }

    if ((cmdName[0] == 'u') && (strncmp(cmdName, "unstack", len) == 0)) {
	/*
	 * Syntax: unstack channel
	 */

	if (objc != 3) {
	    Tcl_WrongNumArgs(interp, 2, objv, "channel");
	    return TCL_ERROR;
	}
	return Tcl_UnstackChannel(interp, chan);
    }

    TclPrintfResult(interp, "bad option \"%s\": must be %s", cmdName,
	    "cut, clearchannelhandlers, info, isshared, mode, open, "
	    "readable, splice, writable, transform, unstack");
    return TCL_ERROR;
}

/*
 *----------------------------------------------------------------------
 *
 * TestChannelEventCmd --
 *
 *	This procedure implements the "testchannelevent" command. It is used
 *	to test the Tcl channel event mechanism.
 *
 * Results:
 *	A standard Tcl result.
 *
 * Side effects:
 *	Creates, deletes and returns channel event handlers.
 *
 *----------------------------------------------------------------------
 */

static int
TestChannelEventCmd(
    TCL_UNUSED(void *),
    Tcl_Interp *interp,		/* Current interpreter. */
    int objc,			/* Number of arguments. */
    Tcl_Obj *const *objv)	/* Arguments. */
{
    Tcl_Obj *resultListPtr;
    Channel *chanPtr;
    ChannelState *statePtr;	/* state info for channel */
    EventScriptRecord *esPtr, *prevEsPtr, *nextEsPtr;
    const char *cmd;
    int index, i, mask;
    Tcl_Size len;

    if ((objc < 3) || (objc > 5)) {
	Tcl_WrongNumArgs(interp, 1, objv, "channel cmd ?arg1? ?arg2?");
	return TCL_ERROR;
    }
    chanPtr = (Channel *)Tcl_GetChannel(interp, Tcl_GetString(objv[1]), NULL);
    if (chanPtr == NULL) {
	return TCL_ERROR;
    }
    statePtr = chanPtr->state;

    cmd = Tcl_GetStringFromObj(objv[2], &len);
    if ((cmd[0] == 'a') && (strncmp(cmd, "add", len) == 0)) {
	if (objc != 5) {
	    Tcl_WrongNumArgs(interp, 1, objv, "channel add eventSpec script");
	    return TCL_ERROR;
	}
	if (strcmp(Tcl_GetString(objv[3]), "readable") == 0) {
	    mask = TCL_READABLE;
	} else if (strcmp(Tcl_GetString(objv[3]), "writable") == 0) {
	    mask = TCL_WRITABLE;
	} else if (strcmp(Tcl_GetString(objv[3]), "none") == 0) {
	    mask = 0;
	} else {
	    TclPrintfResult(interp, "bad event name \"%s\": must be %s",
		    Tcl_GetString(objv[3]), "readable, writable, or none");
	    return TCL_ERROR;
	}

	esPtr = (EventScriptRecord *)Tcl_Alloc(sizeof(EventScriptRecord));
	esPtr->nextPtr = statePtr->scriptRecordPtr;
	statePtr->scriptRecordPtr = esPtr;

	esPtr->chanPtr = chanPtr;
	esPtr->interp = interp;
	esPtr->mask = mask;
	esPtr->scriptPtr = objv[4];
	Tcl_IncrRefCount(esPtr->scriptPtr);

	Tcl_CreateChannelHandler((Tcl_Channel) chanPtr, mask,
		TclChannelEventScriptInvoker, esPtr);

	return TCL_OK;
    }

    if ((cmd[0] == 'd') && (strncmp(cmd, "delete", len) == 0)) {
	if (objc != 4) {
	    Tcl_WrongNumArgs(interp, 1, objv, "channel delete index");
	    return TCL_ERROR;
	}
	if (Tcl_GetIntFromObj(interp, objv[3], &index) == TCL_ERROR) {
	    return TCL_ERROR;
	}
	if (index < 0) {
	    TclPrintfResult(interp, "bad event index %s: must be nonnegative",
		    Tcl_GetString(objv[3]));
	    return TCL_ERROR;
	}
	for (i = 0, esPtr = statePtr->scriptRecordPtr;
		(i < index) && (esPtr != NULL);
		i++, esPtr = esPtr->nextPtr) {
	    /* Empty loop body. */
	}
	if (esPtr == NULL) {
	    TclPrintfResult(interp, "bad event index %s: out of range",
		    Tcl_GetString(objv[3]));
	    return TCL_ERROR;
	}
	if (esPtr == statePtr->scriptRecordPtr) {
	    statePtr->scriptRecordPtr = esPtr->nextPtr;
	} else {
	    for (prevEsPtr = statePtr->scriptRecordPtr;
		    (prevEsPtr != NULL) && (prevEsPtr->nextPtr != esPtr);
		    prevEsPtr = prevEsPtr->nextPtr) {
		/* Empty loop body. */
	    }
	    if (prevEsPtr == NULL) {
		Tcl_Panic("TestChannelEventCmd: damaged event script list");
	    }
	    prevEsPtr->nextPtr = esPtr->nextPtr;
	}
	Tcl_DeleteChannelHandler((Tcl_Channel) chanPtr,
		TclChannelEventScriptInvoker, esPtr);
	Tcl_DecrRefCount(esPtr->scriptPtr);
	Tcl_Free(esPtr);

	return TCL_OK;
    }

    if ((cmd[0] == 'l') && (strncmp(cmd, "list", len) == 0)) {
	if (objc != 3) {
	    Tcl_WrongNumArgs(interp, 1, objv, "channel list");
	    return TCL_ERROR;
	}
	resultListPtr = Tcl_GetObjResult(interp);
	for (esPtr = statePtr->scriptRecordPtr;
		esPtr != NULL;
		esPtr = esPtr->nextPtr) {
	    if (esPtr->mask) {
		Tcl_ListObjAppendElement(interp, resultListPtr, Tcl_NewStringObj(
		    (esPtr->mask == TCL_READABLE) ? "readable" : "writable", -1));
	    } else {
		Tcl_ListObjAppendElement(interp, resultListPtr,
			Tcl_NewStringObj("none", -1));
	    }
	    Tcl_ListObjAppendElement(interp, resultListPtr, esPtr->scriptPtr);
	}
	Tcl_SetObjResult(interp, resultListPtr);
	return TCL_OK;
    }

    if ((cmd[0] == 'r') && (strncmp(cmd, "removeall", len) == 0)) {
	if (objc != 3) {
	    Tcl_WrongNumArgs(interp, 1, objv, "channel removeall");
	    return TCL_ERROR;
	}
	for (esPtr = statePtr->scriptRecordPtr;
		esPtr != NULL;
		esPtr = nextEsPtr) {
	    nextEsPtr = esPtr->nextPtr;
	    Tcl_DeleteChannelHandler((Tcl_Channel) chanPtr,
		    TclChannelEventScriptInvoker, esPtr);
	    Tcl_DecrRefCount(esPtr->scriptPtr);
	    Tcl_Free(esPtr);
	}
	statePtr->scriptRecordPtr = NULL;
	return TCL_OK;
    }

    if	((cmd[0] == 's') && (strncmp(cmd, "set", len) == 0)) {
	if (objc != 5) {
	    Tcl_WrongNumArgs(interp, 1, objv, "channel delete index event");
	    return TCL_ERROR;
	}
	if (Tcl_GetIntFromObj(interp, objv[3], &index) == TCL_ERROR) {
	    return TCL_ERROR;
	}
	if (index < 0) {
	    TclPrintfResult(interp, "bad event index %s: must be nonnegative",
		    Tcl_GetString(objv[3]));
	    return TCL_ERROR;
	}
	for (i = 0, esPtr = statePtr->scriptRecordPtr;
		(i < index) && (esPtr != NULL);
		i++, esPtr = esPtr->nextPtr) {
	    /* Empty loop body. */
	}
	if (esPtr == NULL) {
	    TclPrintfResult(interp, "bad event index %s: out of range",
		    Tcl_GetString(objv[3]));
	    return TCL_ERROR;
	}

	if (strcmp(Tcl_GetString(objv[4]), "readable") == 0) {
	    mask = TCL_READABLE;
	} else if (strcmp(Tcl_GetString(objv[4]), "writable") == 0) {
	    mask = TCL_WRITABLE;
	} else if (strcmp(Tcl_GetString(objv[4]), "none") == 0) {
	    mask = 0;
	} else {
	    TclPrintfResult(interp, "bad event name \"%s\": must be %s",
		    Tcl_GetString(objv[4]), "readable, writable, or none");
	    return TCL_ERROR;
	}
	esPtr->mask = mask;
	Tcl_CreateChannelHandler((Tcl_Channel) chanPtr, mask,
		TclChannelEventScriptInvoker, esPtr);
	return TCL_OK;
    }
    TclPrintfResult(interp, "bad command %s, must be one of %s",
	    cmd, "add, delete, list, set, or removeall");
    return TCL_ERROR;
}

/*
 *----------------------------------------------------------------------
 *
 * TestSocketCmd --
 *
 *	Implements the Tcl "testsocket" debugging command and its
 *	subcommands. This is part of the testing environment.
 *
 * Results:
 *	A standard Tcl result.
 *
 * Side effects:
 *	None.
 *
 *----------------------------------------------------------------------
 */

<<<<<<< HEAD
=======
enum TcpStateFlags {
    TCP_ASYNC_TEST_MODE = 1<<8	/* Async testing activated.  Do not
				 * automatically continue connection
				 * process. */
};

>>>>>>> 7a685525
static int
TestSocketCmd(
    TCL_UNUSED(void *),
    Tcl_Interp *interp,		/* Interpreter for result. */
    int objc,			/* Count of additional args. */
    Tcl_Obj *const *objv)	/* Additional args. */
{
    const char *cmdName;	/* Sub command. */
    Tcl_Size len;		/* Length of subcommand string. */
    enum TclTcpTestFlags {
	TCP_ASYNC_TEST_MODE = 1<<8	/* Async testing activated.  Do not
					 * automatically continue connection
					 * process. */
    };

    if (objc < 2) {
	Tcl_WrongNumArgs(interp, 1, objv, "subcommand ?additional args..?");
	return TCL_ERROR;
    }
    cmdName = Tcl_GetStringFromObj(objv[1], &len);

    if ((cmdName[0] == 't') && (strncmp(cmdName, "testflags", len) == 0)) {
	/* Set test value in the socket driver
	 */
	/* Check for argument "channel name"
	 */
	if (objc < 4) {
	    Tcl_WrongNumArgs(interp, 2, objv, "channel flags");
	    return TCL_ERROR;
	}
	int modePtr;
	Tcl_Channel hChannel = Tcl_GetChannel(interp, Tcl_GetString(objv[2]), &modePtr);
	if (NULL == hChannel) {
	    TclPrintfResult(interp, "unknown channel: %s",
		    Tcl_GetString(objv[2]));
	    return TCL_ERROR;
	}
	TcpState *statePtr = (TcpState *)Tcl_GetChannelInstanceData(hChannel);
	if (NULL == statePtr) {
	    TclPrintfResult(interp, "No channel instance data: %s",
		    Tcl_GetString(objv[2]));
	    return TCL_ERROR;
	}
	int testMode;
	if (Tcl_GetBooleanFromObj(interp, objv[3], &testMode) != TCL_OK) {
	    return TCL_ERROR;
	}
	if (testMode) {
	    statePtr->flags |= TCP_ASYNC_TEST_MODE;
	} else {
	    statePtr->flags &= ~TCP_ASYNC_TEST_MODE;
	}
	return TCL_OK;
    }

    TclPrintfResult(interp, "bad option \"%s\": must be %s",
	    cmdName, "testflags");
    return TCL_ERROR;
}

/*
 *----------------------------------------------------------------------
 *
 * TestServiceModeCmd --
 *
 *	This procedure implements the "testservicemode" command which gets or
 *      sets the current Tcl ServiceMode.  There are several tests which open
 *      a file and assign various handlers to it.  For these tests to be
 *      deterministic it is important that file events not be processed until
 *      all of the handlers are in place.
 *
 * Results:
 *	A standard Tcl result.
 *
 * Side effects:
 *	May change the ServiceMode setting.
 *
 *----------------------------------------------------------------------
 */

static int
TestServiceModeCmd(
    TCL_UNUSED(void *),
    Tcl_Interp *interp,		/* Current interpreter. */
    int objc,			/* Number of arguments. */
    Tcl_Obj *const *objv)	/* Arguments. */
{
    int newmode, oldmode;
    if (objc > 2) {
	Tcl_WrongNumArgs(interp, 1, objv, "?newmode?");
	return TCL_ERROR;
    }
    oldmode = (Tcl_GetServiceMode() != TCL_SERVICE_NONE);
    if (objc == 2) {
	if (Tcl_GetIntFromObj(interp, objv[1], &newmode) == TCL_ERROR) {
	    return TCL_ERROR;
	}
	if (newmode == 0) {
	    Tcl_SetServiceMode(TCL_SERVICE_NONE);
	} else {
	    Tcl_SetServiceMode(TCL_SERVICE_ALL);
	}
    }
    Tcl_SetObjResult(interp, Tcl_NewWideIntObj(oldmode));
    return TCL_OK;
}

/*
 *----------------------------------------------------------------------
 *
 * TestWrongNumArgsCmd --
 *
 *	Test the Tcl_WrongNumArgs function.
 *
 * Results:
 *	Standard Tcl result.
 *
 * Side effects:
 *	Sets interpreter result.
 *
 *----------------------------------------------------------------------
 */

static int
TestWrongNumArgsCmd(
    TCL_UNUSED(void *),
    Tcl_Interp *interp,		/* Current interpreter. */
    Tcl_Size objc,		/* Number of arguments. */
    Tcl_Obj *const objv[])	/* Argument objects. */
{
    Tcl_Size i, length;
    const char *msg;

    if (objc < 3) {
	goto insufArgs;
    }

    if (Tcl_GetIntForIndex(interp, objv[1], TCL_INDEX_NONE, &i) != TCL_OK) {
	return TCL_ERROR;
    }

    msg = Tcl_GetStringFromObj(objv[2], &length);
    if (length == 0) {
	msg = NULL;
    }

    if (i > objc - 3) {
	/*
	 * Asked for more arguments than were given.
	 */
    insufArgs:
	TclPrintfResult(interp, "insufficient arguments");
	return TCL_ERROR;
    }

    Tcl_WrongNumArgs(interp, i, &(objv[3]), msg);
    return TCL_OK;
}

/*
 *----------------------------------------------------------------------
 *
 * TestGetIndexFromObjStructCmd --
 *
 *	Test the Tcl_GetIndexFromObjStruct function.
 *
 * Results:
 *	Standard Tcl result.
 *
 * Side effects:
 *	Sets interpreter result.
 *
 *----------------------------------------------------------------------
 */

static int
TestGetIndexFromObjStructCmd(
    TCL_UNUSED(void *),
    Tcl_Interp *interp,		/* Current interpreter. */
    int objc,			/* Number of arguments. */
    Tcl_Obj *const objv[])	/* Argument objects. */
{
    const char *const ary[] = {
	"a", "b", "c", "d", "ee", "ff", NULL, NULL
    };
    int target, flags = 0;
    signed char idx[8];

    if (objc != 3 && objc != 4) {
	Tcl_WrongNumArgs(interp, 1, objv, "argument targetvalue ?flags?");
	return TCL_ERROR;
    }
    if (Tcl_GetIntFromObj(interp, objv[2], &target) != TCL_OK) {
	return TCL_ERROR;
    }
    if ((objc > 3) && (Tcl_GetIntFromObj(interp, objv[3], &flags) != TCL_OK)) {
	return TCL_ERROR;
    }
    memset(idx, 85, sizeof(idx));
    if (Tcl_GetIndexFromObjStruct(interp, (Tcl_GetString(objv[1])[0] ? objv[1] : NULL),
	    ary, 2*sizeof(char *), "dummy", flags, &idx[1]) != TCL_OK) {
	return TCL_ERROR;
    }
    if (idx[0] != 85 || idx[2] != 85) {
	TclPrintfResult(interp,
		"Tcl_GetIndexFromObjStruct overwrites bytes near index variable");
	return TCL_ERROR;
    } else if (idx[1] != target) {
	TclPrintfResult(interp,
		"index value comparison failed: got %d when %d expected",
		idx[1], target);
	return TCL_ERROR;
    }
    Tcl_WrongNumArgs(interp, objc, objv, NULL);
    return TCL_OK;
}

/*
 *----------------------------------------------------------------------
 *
 * TestFilesystemCmd --
 *
 *	This procedure implements the "testfilesystem" command. It is used to
 *	test Tcl_FSRegister, Tcl_FSUnregister, and can be used to test that
 *	the pluggable filesystem works.
 *
 * Results:
 *	A standard Tcl result.
 *
 * Side effects:
 *	Inserts or removes a filesystem from Tcl's stack.
 *
 *----------------------------------------------------------------------
 */

static int
TestFilesystemCmd(
    TCL_UNUSED(void *),
    Tcl_Interp *interp,
    int objc,
    Tcl_Obj *const objv[])
{
    int res, boolVal;
    const char *msg;

    if (objc != 2) {
	Tcl_WrongNumArgs(interp, 1, objv, "boolean");
	return TCL_ERROR;
    }
    if (Tcl_GetBooleanFromObj(interp, objv[1], &boolVal) != TCL_OK) {
	return TCL_ERROR;
    }
    if (boolVal) {
	res = Tcl_FSRegister(interp, &testReportingFilesystem);
	msg = (res == TCL_OK) ? "registered" : "failed";
    } else {
	res = Tcl_FSUnregister(&testReportingFilesystem);
	msg = (res == TCL_OK) ? "unregistered" : "failed";
    }
    Tcl_SetObjResult(interp, Tcl_NewStringObj(msg , -1));
    return res;
}

static int
TestReportInFilesystem(
    Tcl_Obj *pathPtr,
    void **clientDataPtr)
{
    static Tcl_Obj *lastPathPtr = NULL;
    Tcl_Obj *newPathPtr;

    if (pathPtr == lastPathPtr) {
	/* Reject all files second time around */
	return -1;
    }

    /* Try to claim all files first time around */

    newPathPtr = Tcl_DuplicateObj(pathPtr);
    lastPathPtr = newPathPtr;
    Tcl_IncrRefCount(newPathPtr);
    if (Tcl_FSGetFileSystemForPath(newPathPtr) == NULL) {
	/* Nothing claimed it. Therefore we don't either */
	Tcl_DecrRefCount(newPathPtr);
	lastPathPtr = NULL;
	return -1;
    }
    lastPathPtr = NULL;
    *clientDataPtr = newPathPtr;
    return TCL_OK;
}

/*
 * Simple helper function to extract the native vfs representation of a path
 * object, or NULL if no such representation exists.
 */

static Tcl_Obj *
TestReportGetNativePath(
    Tcl_Obj *pathPtr)
{
    return (Tcl_Obj*) Tcl_FSGetInternalRep(pathPtr, &testReportingFilesystem);
}

static void
TestReportFreeInternalRep(
    void *clientData)
{
    Tcl_Obj *nativeRep = (Tcl_Obj *) clientData;

    if (nativeRep != NULL) {
	/* Free the path */
	Tcl_DecrRefCount(nativeRep);
    }
}

static void *
TestReportDupInternalRep(
    void *clientData)
{
    Tcl_Obj *original = (Tcl_Obj *) clientData;

    Tcl_IncrRefCount(original);
    return clientData;
}

static void
TestReport(
    const char *cmd,
    Tcl_Obj *path,
    Tcl_Obj *arg2)
{
    Tcl_Interp *interp = (Tcl_Interp *) Tcl_FSData(&testReportingFilesystem);

    if (interp == NULL) {
	/* This is bad, but not much we can do about it */
    } else {
	Tcl_Obj *savedResult;
	Tcl_DString ds;

	Tcl_DStringInit(&ds);
	Tcl_DStringAppend(&ds, "lappend filesystemReport ", -1);
	Tcl_DStringStartSublist(&ds);
	Tcl_DStringAppendElement(&ds, cmd);
	if (path != NULL) {
	    Tcl_DStringAppendElement(&ds, Tcl_GetString(path));
	}
	if (arg2 != NULL) {
	    Tcl_DStringAppendElement(&ds, Tcl_GetString(arg2));
	}
	Tcl_DStringEndSublist(&ds);
	savedResult = Tcl_GetObjResult(interp);
	Tcl_IncrRefCount(savedResult);
	Tcl_SetObjResult(interp, Tcl_NewObj());
	Tcl_EvalEx(interp, Tcl_DStringValue(&ds), TCL_INDEX_NONE, 0);
	Tcl_DStringFree(&ds);
	Tcl_ResetResult(interp);
	Tcl_SetObjResult(interp, savedResult);
	Tcl_DecrRefCount(savedResult);
    }
}

static int
TestReportStat(
    Tcl_Obj *path,		/* Path of file to stat (in current CP). */
    Tcl_StatBuf *buf)		/* Filled with results of stat call. */
{
    TestReport("stat", path, NULL);
    return Tcl_FSStat(TestReportGetNativePath(path), buf);
}

static int
TestReportLstat(
    Tcl_Obj *path,		/* Path of file to stat (in current CP). */
    Tcl_StatBuf *buf)		/* Filled with results of stat call. */
{
    TestReport("lstat", path, NULL);
    return Tcl_FSLstat(TestReportGetNativePath(path), buf);
}

static int
TestReportAccess(
    Tcl_Obj *path,		/* Path of file to access (in current CP). */
    int mode)			/* Permission setting. */
{
    TestReport("access", path, NULL);
    return Tcl_FSAccess(TestReportGetNativePath(path), mode);
}

static Tcl_Channel
TestReportOpenFileChannel(
    Tcl_Interp *interp,		/* Interpreter for error reporting; can be
				 * NULL. */
    Tcl_Obj *fileName,		/* Name of file to open. */
    int mode,			/* POSIX open mode. */
    int permissions)		/* If the open involves creating a file, with
				 * what modes to create it? */
{
    TestReport("open", fileName, NULL);
    return TclpOpenFileChannel(interp, TestReportGetNativePath(fileName),
	    mode, permissions);
}

static int
TestReportMatchInDirectory(
    Tcl_Interp *interp,		/* Interpreter for error messages. */
    Tcl_Obj *resultPtr,		/* Object to lappend results. */
    Tcl_Obj *dirPtr,		/* Contains path to directory to search. */
    const char *pattern,	/* Pattern to match against. */
    Tcl_GlobTypeData *types)	/* Object containing list of acceptable types.
				 * May be NULL. */
{
    if (types != NULL && types->type & TCL_GLOB_TYPE_MOUNT) {
	TestReport("matchmounts", dirPtr, NULL);
	return TCL_OK;
    } else {
	TestReport("matchindirectory", dirPtr, NULL);
	return Tcl_FSMatchInDirectory(interp, resultPtr,
		TestReportGetNativePath(dirPtr), pattern, types);
    }
}

static int
TestReportChdir(
    Tcl_Obj *dirName)
{
    TestReport("chdir", dirName, NULL);
    return Tcl_FSChdir(TestReportGetNativePath(dirName));
}

static int
TestReportLoadFile(
    Tcl_Interp *interp,		/* Used for error reporting. */
    Tcl_Obj *fileName,		/* Name of the file containing the desired
				 * code. */
    Tcl_LoadHandle *handlePtr,	/* Filled with token for dynamically loaded
				 * file which will be passed back to
				 * (*unloadProcPtr)() to unload the file. */
    Tcl_FSUnloadFileProc **unloadProcPtr)
				/* Filled with address of Tcl_FSUnloadFileProc
				 * function which should be used for
				 * this file. */
{
    TestReport("loadfile", fileName, NULL);
    return Tcl_FSLoadFile(interp, TestReportGetNativePath(fileName), NULL,
	    NULL, NULL, NULL, handlePtr, unloadProcPtr);
}

static Tcl_Obj *
TestReportLink(
    Tcl_Obj *path,		/* Path of file to readlink or link */
    Tcl_Obj *to,		/* Path of file to link to, or NULL */
    int linkType)
{
    TestReport("link", path, to);
    return Tcl_FSLink(TestReportGetNativePath(path), to, linkType);
}

static int
TestReportRenameFile(
    Tcl_Obj *src,		/* Pathname of file or dir to be renamed
				 * (UTF-8). */
    Tcl_Obj *dst)		/* New pathname of file or directory
				 * (UTF-8). */
{
    TestReport("renamefile", src, dst);
    return Tcl_FSRenameFile(TestReportGetNativePath(src),
	    TestReportGetNativePath(dst));
}

static int
TestReportCopyFile(
    Tcl_Obj *src,		/* Pathname of file to be copied (UTF-8). */
    Tcl_Obj *dst)		/* Pathname of file to copy to (UTF-8). */
{
    TestReport("copyfile", src, dst);
    return Tcl_FSCopyFile(TestReportGetNativePath(src),
	    TestReportGetNativePath(dst));
}

static int
TestReportDeleteFile(
    Tcl_Obj *path)		/* Pathname of file to be removed (UTF-8). */
{
    TestReport("deletefile", path, NULL);
    return Tcl_FSDeleteFile(TestReportGetNativePath(path));
}

static int
TestReportCreateDirectory(
    Tcl_Obj *path)		/* Pathname of directory to create (UTF-8). */
{
    TestReport("createdirectory", path, NULL);
    return Tcl_FSCreateDirectory(TestReportGetNativePath(path));
}

static int
TestReportCopyDirectory(
    Tcl_Obj *src,		/* Pathname of directory to be copied
				 * (UTF-8). */
    Tcl_Obj *dst,		/* Pathname of target directory (UTF-8). */
    Tcl_Obj **errorPtr)		/* If non-NULL, to be filled with UTF-8 name
				 * of file causing error. */
{
    TestReport("copydirectory", src, dst);
    return Tcl_FSCopyDirectory(TestReportGetNativePath(src),
	    TestReportGetNativePath(dst), errorPtr);
}

static int
TestReportRemoveDirectory(
    Tcl_Obj *path,		/* Pathname of directory to be removed
				 * (UTF-8). */
    int recursive,		/* If non-zero, removes directories that
				 * are nonempty.  Otherwise, will only remove
				 * empty directories. */
    Tcl_Obj **errorPtr)		/* If non-NULL, to be filled with UTF-8 name
				 * of file causing error. */
{
    TestReport("removedirectory", path, NULL);
    return Tcl_FSRemoveDirectory(TestReportGetNativePath(path), recursive,
	    errorPtr);
}

static const char *const *
TestReportFileAttrStrings(
    Tcl_Obj *fileName,
    Tcl_Obj **objPtrRef)
{
    TestReport("fileattributestrings", fileName, NULL);
    return Tcl_FSFileAttrStrings(TestReportGetNativePath(fileName), objPtrRef);
}

static int
TestReportFileAttrsGet(
    Tcl_Interp *interp,		/* The interpreter for error reporting. */
    int index,			/* index of the attribute command. */
    Tcl_Obj *fileName,		/* filename we are operating on. */
    Tcl_Obj **objPtrRef)	/* for output. */
{
    TestReport("fileattributesget", fileName, NULL);
    return Tcl_FSFileAttrsGet(interp, index,
	    TestReportGetNativePath(fileName), objPtrRef);
}

static int
TestReportFileAttrsSet(
    Tcl_Interp *interp,		/* The interpreter for error reporting. */
    int index,			/* index of the attribute command. */
    Tcl_Obj *fileName,		/* filename we are operating on. */
    Tcl_Obj *objPtr)		/* for input. */
{
    TestReport("fileattributesset", fileName, objPtr);
    return Tcl_FSFileAttrsSet(interp, index,
	    TestReportGetNativePath(fileName), objPtr);
}

static int
TestReportUtime(
    Tcl_Obj *fileName,
    struct utimbuf *tval)
{
    TestReport("utime", fileName, NULL);
    return Tcl_FSUtime(TestReportGetNativePath(fileName), tval);
}

static int
TestReportNormalizePath(
    TCL_UNUSED(Tcl_Interp *),
    Tcl_Obj *pathPtr,
    int nextCheckpoint)
{
    TestReport("normalizepath", pathPtr, NULL);
    return nextCheckpoint;
}

static int
SimplePathInFilesystem(
    Tcl_Obj *pathPtr,
    TCL_UNUSED(void **))
{
    const char *str = Tcl_GetString(pathPtr);

    if (strncmp(str, "simplefs:/", 10)) {
	return -1;
    }
    return TCL_OK;
}

/*
 * This is a slightly 'hacky' filesystem which is used just to test a few
 * important features of the vfs code: (1) that you can load a shared library
 * from a vfs, (2) that when copying files from one fs to another, the 'mtime'
 * is preserved. (3) that recursive cross-filesystem directory copies have the
 * correct behaviour with/without -force.
 *
 * It treats any file in 'simplefs:/' as a file, which it routes to the
 * current directory. The real file it uses is whatever follows the trailing
 * '/' (e.g. 'foo' in 'simplefs:/foo'), and that file exists or not according
 * to what is in the native pwd.
 *
 * Please do not consider this filesystem a model of how things are to be
 * done. It is quite the opposite!  But, it does allow us to test some
 * important features.
 */

static int
TestSimpleFilesystemCmd(
    TCL_UNUSED(void *),
    Tcl_Interp *interp,
    int objc,
    Tcl_Obj *const objv[])
{
    int res, boolVal;
    const char *msg;

    if (objc != 2) {
	Tcl_WrongNumArgs(interp, 1, objv, "boolean");
	return TCL_ERROR;
    }
    if (Tcl_GetBooleanFromObj(interp, objv[1], &boolVal) != TCL_OK) {
	return TCL_ERROR;
    }
    if (boolVal) {
	res = Tcl_FSRegister(interp, &simpleFilesystem);
	msg = (res == TCL_OK) ? "registered" : "failed";
    } else {
	res = Tcl_FSUnregister(&simpleFilesystem);
	msg = (res == TCL_OK) ? "unregistered" : "failed";
    }
    Tcl_SetObjResult(interp, Tcl_NewStringObj(msg , -1));
    return res;
}

/*
 * Treats a file name 'simplefs:/foo' by using the file 'foo' in the current
 * (native) directory.
 */

static Tcl_Obj *
SimpleRedirect(
    Tcl_Obj *pathPtr)		/* Name of file to copy. */
{
    Tcl_Size len;
    const char *str;
    Tcl_Obj *origPtr;

    /*
     * We assume the same name in the current directory is ok.
     */

    str = Tcl_GetStringFromObj(pathPtr, &len);
    if (len < 10 || strncmp(str, "simplefs:/", 10)) {
	/* Probably shouldn't ever reach here */
	Tcl_IncrRefCount(pathPtr);
	return pathPtr;
    }
    origPtr = Tcl_NewStringObj(str+10, -1);
    Tcl_IncrRefCount(origPtr);
    return origPtr;
}

static int
SimpleMatchInDirectory(
    Tcl_Interp *interp,		/* Interpreter for error
				 * messages. */
    Tcl_Obj *resultPtr,		/* Object to lappend results. */
    Tcl_Obj *dirPtr,		/* Contains path to directory to search. */
    const char *pattern,	/* Pattern to match against. */
    Tcl_GlobTypeData *types)	/* Object containing list of acceptable types.
				 * May be NULL. */
{
    int res;
    Tcl_Obj *origPtr;
    Tcl_Obj *resPtr;

    /* We only provide a new volume, therefore no mounts at all */
    if (types != NULL && types->type & TCL_GLOB_TYPE_MOUNT) {
	return TCL_OK;
    }

    /*
     * We assume the same name in the current directory is ok.
     */
    resPtr = Tcl_NewObj();
    Tcl_IncrRefCount(resPtr);
    origPtr = SimpleRedirect(dirPtr);
    res = Tcl_FSMatchInDirectory(interp, resPtr, origPtr, pattern, types);
    if (res == TCL_OK) {
	Tcl_Size gLength, j;
	Tcl_ListObjLength(NULL, resPtr, &gLength);
	for (j = 0; j < gLength; j++) {
	    Tcl_Obj *gElt, *nElt;
	    Tcl_ListObjIndex(NULL, resPtr, j, &gElt);
	    nElt = Tcl_NewStringObj("simplefs:/",10);
	    Tcl_AppendObjToObj(nElt, gElt);
	    Tcl_ListObjAppendElement(NULL, resultPtr, nElt);
	}
    }
    Tcl_DecrRefCount(origPtr);
    Tcl_DecrRefCount(resPtr);
    return res;
}

static Tcl_Channel
SimpleOpenFileChannel(
    Tcl_Interp *interp,		/* Interpreter for error reporting; can be
				 * NULL. */
    Tcl_Obj *pathPtr,		/* Name of file to open. */
    int mode,			/* POSIX open mode. */
    int permissions)		/* If the open involves creating a file, with
				 * what modes to create it? */
{
    Tcl_Obj *tempPtr;
    Tcl_Channel chan;

    if ((mode & O_ACCMODE) != O_RDONLY) {
	TclPrintfResult(interp, "read-only");
	return NULL;
    }

    tempPtr = SimpleRedirect(pathPtr);
    chan = Tcl_FSOpenFileChannel(interp, tempPtr, "r", permissions);
    Tcl_DecrRefCount(tempPtr);
    return chan;
}

static int
SimpleAccess(
    Tcl_Obj *pathPtr,		/* Path of file to access (in current CP). */
    int mode)			/* Permission setting. */
{
    Tcl_Obj *tempPtr = SimpleRedirect(pathPtr);
    int res = Tcl_FSAccess(tempPtr, mode);

    Tcl_DecrRefCount(tempPtr);
    return res;
}

static int
SimpleStat(
    Tcl_Obj *pathPtr,		/* Path of file to stat (in current CP). */
    Tcl_StatBuf *bufPtr)	/* Filled with results of stat call. */
{
    Tcl_Obj *tempPtr = SimpleRedirect(pathPtr);
    int res = Tcl_FSStat(tempPtr, bufPtr);

    Tcl_DecrRefCount(tempPtr);
    return res;
}

static Tcl_Obj *
SimpleListVolumes(void)
{
    /* Add one new volume */
    Tcl_Obj *retVal;

    retVal = Tcl_NewStringObj("simplefs:/", -1);
    Tcl_IncrRefCount(retVal);
    return retVal;
}

/*
 * Used to check operations of Tcl_UtfNext.
 *
 * Usage: testutfnext -bytestring $bytes
 */

static int
TestUtfNextCmd(
    TCL_UNUSED(void *),
    Tcl_Interp *interp,
    int objc,
    Tcl_Obj *const objv[])
{
    Tcl_Size numBytes;
    char *bytes;
    const char *result, *first;
    char buffer[32];
    static const char tobetested[] = "A\xA0\xC0\xC1\xC2\xD0\xE0\xE8\xF2\xF7\xF8\xFE\xFF";
    const char *p = tobetested;

    if (objc != 2) {
	Tcl_WrongNumArgs(interp, 1, objv, "?-bytestring? bytes");
	return TCL_ERROR;
    }
	bytes = Tcl_GetStringFromObj(objv[1], &numBytes);

    if ((size_t)numBytes > sizeof(buffer) - 4) {
	TclPrintfResult(interp,
		"\"testutfnext\" can only handle %" TCL_Z_MODIFIER "u bytes",
		sizeof(buffer) - 4);
	return TCL_ERROR;
    }

    memcpy(buffer + 1, bytes, numBytes);
    buffer[0] = buffer[numBytes + 1] = buffer[numBytes + 2] = buffer[numBytes + 3] = '\xA0';

    first = result = Tcl_UtfNext(buffer + 1);
    while ((buffer[0] = *p++) != '\0') {
	/* Run Tcl_UtfNext with many more possible bytes at src[-1], all should give the same result */
	result = Tcl_UtfNext(buffer + 1);
	if (first != result) {
	    TclPrintfResult(interp, "Tcl_UtfNext is not supposed to read src[-1]");
	    return TCL_ERROR;
	}
    }
    p = tobetested;
    while ((buffer[numBytes + 1] = *p++) != '\0') {
	/* Run Tcl_UtfNext with many more possible bytes at src[end], all should give the same result */
	result = Tcl_UtfNext(buffer + 1);
	if (first != result) {
	    TclPrintfResult(interp,
		    "Tcl_UtfNext is not supposed to read src[end]\n"
		    "Different result when src[end] is %#x", UCHAR(p[-1]));
	    return TCL_ERROR;
	}
    }

    Tcl_SetObjResult(interp, Tcl_NewWideIntObj(first - buffer - 1));

    return TCL_OK;
}
/*
 * Used to check operations of Tcl_UtfPrev.
 *
 * Usage: testutfprev $bytes $offset
 */

static int
TestUtfPrevCmd(
    TCL_UNUSED(void *),
    Tcl_Interp *interp,
    int objc,
    Tcl_Obj *const objv[])
{
    Tcl_Size numBytes, offset;
    char *bytes;
    const char *result;

    if (objc < 2 || objc > 3) {
	Tcl_WrongNumArgs(interp, 1, objv, "bytes ?offset?");
	return TCL_ERROR;
    }

    bytes = Tcl_GetStringFromObj(objv[1], &numBytes);

    if (objc == 3) {
	if (TCL_OK != Tcl_GetIntForIndex(interp, objv[2], numBytes, &offset)) {
	    return TCL_ERROR;
	}
	if (offset == TCL_INDEX_NONE) {
	    offset = 0;
	}
	if (offset > numBytes) {
	    offset = numBytes;
	}
    } else {
	offset = numBytes;
    }
    result = Tcl_UtfPrev(bytes + offset, bytes);
    Tcl_SetObjResult(interp, Tcl_NewWideIntObj(result - bytes));
    return TCL_OK;
}

/*
 * Used to check correct string-length determining in Tcl_NumUtfChars
 */

static int
TestNumUtfCharsCmd(
    TCL_UNUSED(void *),
    Tcl_Interp *interp,
    int objc,
    Tcl_Obj *const objv[])
{
    if (objc > 1) {
	Tcl_Size numBytes, len, limit = TCL_INDEX_NONE;
	const char *bytes = Tcl_GetStringFromObj(objv[1], &numBytes);

	if (objc > 2) {
	    if (Tcl_GetIntForIndex(interp, objv[2], numBytes, &limit) != TCL_OK) {
		return TCL_ERROR;
	    }
	    if (limit > numBytes + 1) {
		limit = numBytes + 1;
	    }
	}
	len = Tcl_NumUtfChars(bytes, limit);
	Tcl_SetObjResult(interp, Tcl_NewWideIntObj(len));
    }
    return TCL_OK;
}


/*
 * Used to check correct operation of Tcl_GetUniChar
 * testgetunichar STRING INDEX
 * This differs from just using "string index" in being a direct
 * call to Tcl_GetUniChar without any prior range checking.
 */
static int
TestGetUniCharCmd(
    TCL_UNUSED(void *),
    Tcl_Interp *interp,		/* Current interpreter */
    int objc,			/* Number of arguments */
    Tcl_Obj *const objv[])	/* Argument strings */
{
    if (objc != 3) {
	Tcl_WrongNumArgs(interp, 1, objv, "STRING INDEX");
	return TCL_ERROR;
    }
    int index;
    Tcl_GetIntFromObj(interp, objv[2], &index);
    int c = Tcl_GetUniChar(objv[1], index);
    Tcl_SetObjResult(interp, Tcl_NewIntObj(c));

    return TCL_OK;
}

/*
 * Used to check correct operation of Tcl_UtfFindFirst
 */

static int
TestFindFirstCmd(
    TCL_UNUSED(void *),
    Tcl_Interp *interp,
    int objc,
    Tcl_Obj *const objv[])
{
    if (objc > 1) {
	int len = -1;

	if (objc > 2) {
	    (void) Tcl_GetIntFromObj(interp, objv[2], &len);
	}
	Tcl_SetObjResult(interp, Tcl_NewStringObj(Tcl_UtfFindFirst(Tcl_GetString(objv[1]), len), -1));
    }
    return TCL_OK;
}

/*
 * Used to check correct operation of Tcl_UtfFindLast
 */

static int
TestFindLastCmd(
    TCL_UNUSED(void *),
    Tcl_Interp *interp,
    int objc,
    Tcl_Obj *const objv[])
{
    if (objc > 1) {
	int len = -1;

	if (objc > 2) {
	    (void) Tcl_GetIntFromObj(interp, objv[2], &len);
	}
	Tcl_SetObjResult(interp, Tcl_NewStringObj(Tcl_UtfFindLast(Tcl_GetString(objv[1]), len), -1));
    }
    return TCL_OK;
}

static int
TestGetIntForIndexCmd(
    TCL_UNUSED(void *),
    Tcl_Interp *interp,
    int objc,
    Tcl_Obj *const objv[])
{
    Tcl_Size result;
    Tcl_WideInt endvalue;

    if (objc != 3) {
	Tcl_WrongNumArgs(interp, 1, objv, "index endvalue");
	return TCL_ERROR;
    }

    if (Tcl_GetWideIntFromObj(interp, objv[2], &endvalue) != TCL_OK) {
	return TCL_ERROR;
    }
    if (Tcl_GetIntForIndex(interp, objv[1], endvalue, &result) != TCL_OK) {
	return TCL_ERROR;
    }
    Tcl_SetObjResult(interp, Tcl_NewWideIntObj(result));
    return TCL_OK;
}

#if defined(HAVE_CPUID) && !defined(MAC_OSX_TCL)
/*
 *----------------------------------------------------------------------
 *
 * TestcpuidCmd --
 *
 *	Retrieves CPU ID information.
 *
 * Usage:
 *	testwincpuid <eax>
 *
 * Parameters:
 *	eax - The value to pass in the EAX register to a CPUID instruction.
 *
 * Results:
 *	Returns a four-element list containing the values from the EAX, EBX,
 *	ECX and EDX registers returned from the CPUID instruction.
 *
 * Side effects:
 *	None.
 *
 *----------------------------------------------------------------------
 */

static int
TestcpuidCmd(
    TCL_UNUSED(void *),
    Tcl_Interp* interp,		/* Tcl interpreter */
    int objc,			/* Parameter count */
    Tcl_Obj *const * objv)	/* Parameter vector */
{
    if (objc != 2) {
	Tcl_WrongNumArgs(interp, 1, objv, "eax");
	return TCL_ERROR;
    }
    int index;
    if (Tcl_GetIntFromObj(interp, objv[1], &index) != TCL_OK) {
	return TCL_ERROR;
    }
    int regs[4], status = TclWinCPUID(index, regs);
    if (status != TCL_OK) {
	Tcl_SetObjResult(interp, Tcl_NewStringObj(
		"operation not available", -1));
	return status;
    }
    Tcl_Obj *regsObjs[4];
    for (int i=0 ; i<4 ; ++i) {
	regsObjs[i] = Tcl_NewWideIntObj(regs[i]);
    }
    Tcl_SetObjResult(interp, Tcl_NewListObj(4, regsObjs));
    return TCL_OK;
}
#endif

/*
 * Used to do basic checks of the TCL_HASH_KEY_SYSTEM_HASH flag
 */

static int
TestHashSystemHashCmd(
    TCL_UNUSED(void *),
    Tcl_Interp *interp,
    int objc,
    Tcl_Obj *const objv[])
{
    static const Tcl_HashKeyType hkType = {
	TCL_HASH_KEY_TYPE_VERSION, TCL_HASH_KEY_SYSTEM_HASH,
	NULL, NULL, NULL, NULL
    };
    Tcl_HashTable hash;
    Tcl_HashEntry *hPtr;
    int i, isNew, limit = 100;

    if (objc>1 && Tcl_GetIntFromObj(interp, objv[1], &limit)!=TCL_OK) {
	return TCL_ERROR;
    }

    Tcl_InitCustomHashTable(&hash, TCL_CUSTOM_TYPE_KEYS, &hkType);

    if (hash.numEntries != 0) {
	TclPrintfResult(interp, "non-zero initial size");
	Tcl_DeleteHashTable(&hash);
	return TCL_ERROR;
    }

    for (i=0 ; i<limit ; i++) {
	hPtr = Tcl_CreateHashEntry(&hash, INT2PTR(i), &isNew);
	if (!isNew) {
	    TclPrintfResult(interp, "%d creation problem", i);
	    Tcl_DeleteHashTable(&hash);
	    return TCL_ERROR;
	}
	Tcl_SetHashValue(hPtr, INT2PTR(i+42));
    }

    if (hash.numEntries != (Tcl_Size)limit) {
	TclPrintfResult(interp, "unexpected maximal size");
	Tcl_DeleteHashTable(&hash);
	return TCL_ERROR;
    }

    for (i=0 ; i<limit ; i++) {
	hPtr = Tcl_FindHashEntry(&hash, (char *)INT2PTR(i));
	if (hPtr == NULL) {
	    TclPrintfResult(interp, "%d lookup problem", i);
	    Tcl_DeleteHashTable(&hash);
	    return TCL_ERROR;
	}
	if (PTR2INT(Tcl_GetHashValue(hPtr)) != i+42) {
	    TclPrintfResult(interp, "%d value problem", i);
	    Tcl_DeleteHashTable(&hash);
	    return TCL_ERROR;
	}
	Tcl_DeleteHashEntry(hPtr);
    }

    if (hash.numEntries != 0) {
	TclPrintfResult(interp, "non-zero final size");
	Tcl_DeleteHashTable(&hash);
	return TCL_ERROR;
    }

    Tcl_DeleteHashTable(&hash);
    TclAppendResult(interp, "OK");
    return TCL_OK;
}

/*
 * Used for testing Tcl_GetInt which is no longer used directly by the
 * core very much.
 */
static int
TestgetintCmd(
    TCL_UNUSED(void *),
    Tcl_Interp *interp,
    int objc,
    Tcl_Obj *const *objv)
{
    if (objc < 2) {
	Tcl_WrongNumArgs(interp, 1, objv, "?args?");
	return TCL_ERROR;
    } else {
	int val, total=0;
	int i;

	for (i=1 ; i<objc ; i++) {
	    if (Tcl_GetInt(interp, Tcl_GetString(objv[i]), &val) != TCL_OK) {
		return TCL_ERROR;
	    }
	    total += val;
	}
	Tcl_SetObjResult(interp, Tcl_NewWideIntObj(total));
	return TCL_OK;
    }
}

/*
 * Used for determining sizeof(long) at script level.
 */
static int
TestlongsizeCmd(
    TCL_UNUSED(void *),
    Tcl_Interp *interp,
    int objc,
    Tcl_Obj *const *objv)
{
    if (objc > 1) {
	Tcl_WrongNumArgs(interp, 1, objv, "");
	return TCL_ERROR;
    }
    Tcl_SetObjResult(interp, Tcl_NewWideIntObj(sizeof(long)));
    return TCL_OK;
}

static int
NREUnwind_callback(
    void *data[],
    Tcl_Interp *interp,
    TCL_UNUSED(int) /*result*/)
{
    void *cStackPtr = TclGetCStackPtr();

    if (data[0] == INT2PTR(-1)) {
	Tcl_NRAddCallback(interp, NREUnwind_callback, cStackPtr, INT2PTR(-1),
		INT2PTR(-1), NULL);
    } else if (data[1] == INT2PTR(-1)) {
	Tcl_NRAddCallback(interp, NREUnwind_callback, data[0], cStackPtr,
		INT2PTR(-1), NULL);
    } else if (data[2] == INT2PTR(-1)) {
	Tcl_NRAddCallback(interp, NREUnwind_callback, data[0], data[1],
		cStackPtr, NULL);
    } else {
	Tcl_Obj *idata[] = {
	    Tcl_NewWideIntObj(((char *)data[1] - (char *)data[0])),
	    Tcl_NewWideIntObj(((char *)data[2] - (char *)data[0])),
	    Tcl_NewWideIntObj(((char *)cStackPtr - (char *)data[0]))
	};
	Tcl_SetObjResult(interp, Tcl_NewListObj(3, idata));
    }
    return TCL_OK;
}

static int
TestNREUnwind(
    TCL_UNUSED(void *),
    Tcl_Interp *interp,
    TCL_UNUSED(int) /*objc*/,
    TCL_UNUSED(Tcl_Obj *const *) /*objv*/)
{
    /*
     * Insure that callbacks effectively run at the proper level during the
     * unwinding of the NRE stack.
     */

    Tcl_NRAddCallback(interp, NREUnwind_callback, INT2PTR(-1), INT2PTR(-1),
	    INT2PTR(-1), NULL);
    return TCL_OK;
}


static int
TestNRELevels(
    TCL_UNUSED(void *),
    Tcl_Interp *interp,
    TCL_UNUSED(int) /*objc*/,
    TCL_UNUSED(Tcl_Obj *const *) /*objv*/)
{
    Interp *iPtr = (Interp *) interp;
    static Tcl_Size *refDepth = NULL;
    Tcl_Size depth;
    Tcl_Size i = 0;
    NRE_callback *cbPtr = iPtr->execEnvPtr->callbackPtr;

    if (refDepth == NULL) {
	refDepth = (ptrdiff_t *)TclGetCStackPtr();
    }

    depth = (refDepth - (ptrdiff_t *)TclGetCStackPtr());

    while (cbPtr) {
	i++;
	cbPtr = cbPtr->nextPtr;
    }

    Tcl_Obj *levels[] = {
	Tcl_NewWideIntObj(depth),
	Tcl_NewWideIntObj(iPtr->numLevels),
	Tcl_NewWideIntObj(iPtr->cmdFramePtr->level),
	Tcl_NewWideIntObj(iPtr->varFramePtr->level),
	Tcl_NewWideIntObj(iPtr->execEnvPtr->execStackPtr->tosPtr
		- iPtr->execEnvPtr->execStackPtr->stackWords),
	Tcl_NewWideIntObj(i)
    };
    Tcl_SetObjResult(interp, Tcl_NewListObj(6, levels));
    return TCL_OK;
}

/*
 *----------------------------------------------------------------------
 *
 * TestconcatobjCmd --
 *
 *	This procedure implements the "testconcatobj" command. It is used
 *	to test that Tcl_ConcatObj does indeed return a fresh Tcl_Obj in all
 *	cases and that it never corrupts its arguments. In other words, that
 *	[Bug 1447328] was fixed properly.
 *
 * Results:
 *	A standard Tcl result.
 *
 * Side effects:
 *	None.
 *
 *----------------------------------------------------------------------
 */

static int
TestconcatobjCmd(
    TCL_UNUSED(void *),
    Tcl_Interp *interp,		/* Current interpreter. */
    TCL_UNUSED(int) /*objc*/,
    TCL_UNUSED(Tcl_Obj *const *) /*objv*/)
{
    Tcl_Obj *list1Ptr, *list2Ptr, *emptyPtr, *concatPtr, *tmpPtr;
    int result = TCL_OK;
    Tcl_Size len;
    Tcl_Obj *objv[3];

    /*
     * Set the start of the error message as obj result; it will be cleared at
     * the end if no errors were found.
     */

    Tcl_SetObjResult(interp, Tcl_NewStringObj(
	    "Tcl_ConcatObj is unsafe:", -1));

    emptyPtr = Tcl_NewObj();

    list1Ptr = Tcl_NewStringObj("foo bar sum", -1);
    Tcl_ListObjLength(NULL, list1Ptr, &len);
    Tcl_InvalidateStringRep(list1Ptr);

    list2Ptr = Tcl_NewStringObj("eeny meeny", -1);
    Tcl_ListObjLength(NULL, list2Ptr, &len);
    Tcl_InvalidateStringRep(list2Ptr);

    /*
     * Verify that concat'ing a list obj with one or more empty strings does
     * return a fresh Tcl_Obj (see also [Bug 2055782]).
     */

    tmpPtr = Tcl_DuplicateObj(list1Ptr);

    objv[0] = tmpPtr;
    objv[1] = emptyPtr;
    concatPtr = Tcl_ConcatObj(2, objv);
    if (concatPtr->refCount != 0) {
	result = TCL_ERROR;
	TclAppendResult(interp, "\n\t* (a) concatObj does not have refCount 0");
    }
    if (concatPtr == tmpPtr) {
	result = TCL_ERROR;
	TclAppendResult(interp, "\n\t* (a) concatObj is not a new obj ");
	switch (tmpPtr->refCount) {
	case 0:
	    TclAppendResult(interp, "(no new refCount)");
	    break;
	case 1:
	    TclAppendResult(interp, "(refCount added)");
	    break;
	default:
	    TclAppendResult(interp, "(more than one refCount added!)");
	    Tcl_Panic("extremely unsafe behaviour by Tcl_ConcatObj()");
	}
	tmpPtr = Tcl_DuplicateObj(list1Ptr);
	objv[0] = tmpPtr;
    }
    Tcl_DecrRefCount(concatPtr);

    Tcl_IncrRefCount(tmpPtr);
    concatPtr = Tcl_ConcatObj(2, objv);
    if (concatPtr->refCount != 0) {
	result = TCL_ERROR;
	TclAppendResult(interp, "\n\t* (b) concatObj does not have refCount 0");
    }
    if (concatPtr == tmpPtr) {
	result = TCL_ERROR;
	TclAppendResult(interp, "\n\t* (b) concatObj is not a new obj ");
	switch (tmpPtr->refCount) {
	case 0:
	    TclAppendResult(interp, "(refCount removed?)");
	    Tcl_Panic("extremely unsafe behaviour by Tcl_ConcatObj()");
	    break;
	case 1:
	    TclAppendResult(interp, "(no new refCount)");
	    break;
	case 2:
	    TclAppendResult(interp, "(refCount added)");
	    Tcl_DecrRefCount(tmpPtr);
	    break;
	default:
	    TclAppendResult(interp, "(more than one refCount added!)");
	    Tcl_Panic("extremely unsafe behaviour by Tcl_ConcatObj()");
	}
	tmpPtr = Tcl_DuplicateObj(list1Ptr);
	objv[0] = tmpPtr;
    }
    Tcl_DecrRefCount(concatPtr);

    objv[0] = emptyPtr;
    objv[1] = tmpPtr;
    objv[2] = emptyPtr;
    concatPtr = Tcl_ConcatObj(3, objv);
    if (concatPtr->refCount != 0) {
	result = TCL_ERROR;
	TclAppendResult(interp, "\n\t* (c) concatObj does not have refCount 0");
    }
    if (concatPtr == tmpPtr) {
	result = TCL_ERROR;
	TclAppendResult(interp, "\n\t* (c) concatObj is not a new obj ");
	switch (tmpPtr->refCount) {
	case 0:
	    TclAppendResult(interp, "(no new refCount)");
	    break;
	case 1:
	    TclAppendResult(interp, "(refCount added)");
	    break;
	default:
	    TclAppendResult(interp, "(more than one refCount added!)");
	    Tcl_Panic("extremely unsafe behaviour by Tcl_ConcatObj()");
	}
	tmpPtr = Tcl_DuplicateObj(list1Ptr);
	objv[1] = tmpPtr;
    }
    Tcl_DecrRefCount(concatPtr);

    Tcl_IncrRefCount(tmpPtr);
    concatPtr = Tcl_ConcatObj(3, objv);
    if (concatPtr->refCount != 0) {
	result = TCL_ERROR;
	TclAppendResult(interp, "\n\t* (d) concatObj does not have refCount 0");
    }
    if (concatPtr == tmpPtr) {
	result = TCL_ERROR;
	TclAppendResult(interp, "\n\t* (d) concatObj is not a new obj ");
	switch (tmpPtr->refCount) {
	case 0:
	    TclAppendResult(interp, "(refCount removed?)");
	    Tcl_Panic("extremely unsafe behaviour by Tcl_ConcatObj()");
	    break;
	case 1:
	    TclAppendResult(interp, "(no new refCount)");
	    break;
	case 2:
	    TclAppendResult(interp, "(refCount added)");
	    Tcl_DecrRefCount(tmpPtr);
	    break;
	default:
	    TclAppendResult(interp, "(more than one refCount added!)");
	    Tcl_Panic("extremely unsafe behaviour by Tcl_ConcatObj()");
	}
	tmpPtr = Tcl_DuplicateObj(list1Ptr);
	objv[1] = tmpPtr;
    }
    Tcl_DecrRefCount(concatPtr);

    /*
     * Verify that an unshared list is not corrupted when concat'ing things to
     * it.
     */

    objv[0] = tmpPtr;
    objv[1] = list2Ptr;
    concatPtr = Tcl_ConcatObj(2, objv);
    if (concatPtr->refCount != 0) {
	result = TCL_ERROR;
	TclAppendResult(interp, "\n\t* (e) concatObj does not have refCount 0");
    }
    if (concatPtr == tmpPtr) {
	result = TCL_ERROR;
	TclAppendResult(interp, "\n\t* (e) concatObj is not a new obj ");

	(void) Tcl_ListObjLength(NULL, concatPtr, &len);
	switch (tmpPtr->refCount) {
	case 3:
	    TclAppendResult(interp, "(failed to concat)");
	    break;
	default:
	    TclAppendResult(interp, "(corrupted input!)");
	}
	if (Tcl_IsShared(tmpPtr)) {
	    Tcl_DecrRefCount(tmpPtr);
	}
	tmpPtr = Tcl_DuplicateObj(list1Ptr);
	objv[0] = tmpPtr;
    }
    Tcl_DecrRefCount(concatPtr);

    objv[0] = tmpPtr;
    objv[1] = list2Ptr;
    Tcl_IncrRefCount(tmpPtr);
    concatPtr = Tcl_ConcatObj(2, objv);
    if (concatPtr->refCount != 0) {
	result = TCL_ERROR;
	TclAppendResult(interp, "\n\t* (f) concatObj does not have refCount 0");
    }
    if (concatPtr == tmpPtr) {
	result = TCL_ERROR;
	TclAppendResult(interp, "\n\t* (f) concatObj is not a new obj ");

	(void) Tcl_ListObjLength(NULL, concatPtr, &len);
	switch (tmpPtr->refCount) {
	case 3:
	    TclAppendResult(interp, "(failed to concat)");
	    break;
	default:
	    TclAppendResult(interp, "(corrupted input!)");
	}
	if (Tcl_IsShared(tmpPtr)) {
	    Tcl_DecrRefCount(tmpPtr);
	}
	tmpPtr = Tcl_DuplicateObj(list1Ptr);
	objv[0] = tmpPtr;
    }
    Tcl_DecrRefCount(concatPtr);

    objv[0] = tmpPtr;
    objv[1] = list2Ptr;
    Tcl_IncrRefCount(tmpPtr);
    Tcl_IncrRefCount(tmpPtr);
    concatPtr = Tcl_ConcatObj(2, objv);
    if (concatPtr->refCount != 0) {
	result = TCL_ERROR;
	TclAppendResult(interp, "\n\t* (g) concatObj does not have refCount 0");
    }
    if (concatPtr == tmpPtr) {
	result = TCL_ERROR;
	TclAppendResult(interp, "\n\t* (g) concatObj is not a new obj ");

	(void) Tcl_ListObjLength(NULL, concatPtr, &len);
	switch (tmpPtr->refCount) {
	case 3:
	    TclAppendResult(interp, "(failed to concat)");
	    break;
	default:
	    TclAppendResult(interp, "(corrupted input!)");
	}
	Tcl_DecrRefCount(tmpPtr);
	if (Tcl_IsShared(tmpPtr)) {
	    Tcl_DecrRefCount(tmpPtr);
	}
	tmpPtr = Tcl_DuplicateObj(list1Ptr);
	objv[0] = tmpPtr;
    }
    Tcl_DecrRefCount(concatPtr);

    /*
     * Clean everything up. Note that we don't actually know how many
     * references there are to tmpPtr here; in the no-error case, it should be
     * five... [Bug 2895367]
     */

    Tcl_DecrRefCount(list1Ptr);
    Tcl_DecrRefCount(list2Ptr);
    Tcl_DecrRefCount(emptyPtr);
    while (tmpPtr->refCount > 1) {
	Tcl_DecrRefCount(tmpPtr);
    }
    Tcl_DecrRefCount(tmpPtr);

    if (result == TCL_OK) {
	Tcl_ResetResult(interp);
    }
    return result;
}

/*
 *----------------------------------------------------------------------
 *
 * TestparseargsCmd --
 *
 *	This procedure implements the "testparseargs" command. It is used to
 *	test that Tcl_ParseArgsObjv does indeed return the right number of
 *	arguments. In other words, that [Bug 3413857] was fixed properly.
 *	Also test for bug [7cb7409e05]
 *
 * Results:
 *	A standard Tcl result.
 *
 * Side effects:
 *	None.
 *
 *----------------------------------------------------------------------
 */

static Tcl_Size
ParseMedia(
    TCL_UNUSED(void *),
    Tcl_Interp *interp,
    TCL_UNUSED(Tcl_Size),
    Tcl_Obj *const *objv,
    void *dstPtr)
{
    static const char *const mediaOpts[] = {"A4", "Legal", "Letter", NULL};
    static const char *const ExtendedMediaOpts[] = {
	"Paper size is ISO A4", "Paper size is US Legal",
	"Paper size is US Letter", NULL};
    int index;
    const char **media = (const char **) dstPtr;

    if (Tcl_GetIndexFromObjStruct(interp, objv[0], mediaOpts,
	    sizeof(char *), "media", 0, &index) != TCL_OK) {
	return -1;
    }

    *media = ExtendedMediaOpts[index];
    return 1;
}

static int
TestparseargsCmd(
    TCL_UNUSED(void *),
    Tcl_Interp *interp,		/* Current interpreter. */
    int objc,			/* Number of arguments. */
    Tcl_Obj *const objv[])	/* Arguments. */
{
    static int foo = 0;
    const char *media = NULL, *color = NULL;
    Tcl_Size count = objc;
    Tcl_Obj **remObjv;
    const Tcl_ArgvInfo argTable[] = {
	{TCL_ARGV_CONSTANT, "-bool", INT2PTR(1), &foo, "booltest", NULL},
	{TCL_ARGV_STRING,  "-colormode" ,  NULL, &color,  "color mode", NULL},
	{TCL_ARGV_GENFUNC, "-media", (void *)ParseMedia, &media,  "media page size", NULL},
	TCL_ARGV_AUTO_REST, TCL_ARGV_AUTO_HELP, TCL_ARGV_TABLE_END
    };

    foo = 0;
    if (Tcl_ParseArgsObjv(interp, argTable, &count, objv, &remObjv)!=TCL_OK) {
	return TCL_ERROR;
    }
    Tcl_Obj *result[] = {
	Tcl_NewWideIntObj(foo),
	Tcl_NewWideIntObj(count),
	Tcl_NewListObj(count, remObjv),
	Tcl_NewStringObj(color ? color : "NULL", -1),
	Tcl_NewStringObj(media ? media : "NULL", -1)
    };
    Tcl_SetObjResult(interp, Tcl_NewListObj(5, result));
    Tcl_Free(remObjv);
    return TCL_OK;
}

/**
 * Test harness for command and variable resolvers.
 */

static int
InterpCmdResolver(
    Tcl_Interp *interp,
    const char *name,
    TCL_UNUSED(Tcl_Namespace *),
    TCL_UNUSED(int) /* flags */,
    Tcl_Command *rPtr)
{
    Interp *iPtr = (Interp *) interp;
    CallFrame *varFramePtr = iPtr->varFramePtr;
    Proc *procPtr = (varFramePtr->isProcCallFrame & FRAME_IS_PROC) ?
	    varFramePtr->procPtr : NULL;
    Namespace *callerNsPtr = varFramePtr->nsPtr;
    Tcl_Command resolvedCmdPtr = NULL;

    /*
     * Just do something special on a cmd literal "z" in two cases:
     *  A)  when the caller is a proc "x", and the proc is either in "::" or in "::ns2".
     *  B) the caller's namespace is "ctx1" or "ctx2"
     */
    if ( (name[0] == 'z') && (name[1] == '\0') ) {
	Namespace *ns2NsPtr = (Namespace *) Tcl_FindNamespace(interp, "::ns2", NULL, 0);

	if (procPtr != NULL && (
		(procPtr->cmdPtr->nsPtr == iPtr->globalNsPtr)
		|| (ns2NsPtr != NULL && procPtr->cmdPtr->nsPtr == ns2NsPtr))) {
	    /*
	     * Case A)
	     *
	     *    - The context, in which this resolver becomes active, is
	     *      determined by the name of the caller proc, which has to be
	     *      named "x".
	     *
	     *    - To determine the name of the caller proc, the proc is taken
	     *      from the topmost stack frame.
	     *
	     *    - Note that the context is NOT provided during byte-code
	     *      compilation (e.g. in TclProcCompileProc)
	     *
	     *   When these conditions hold, this function resolves the
	     *   passed-in cmd literal into a cmd "y", which is taken from
	     *   the global namespace (for simplicity).
	     */

	    const char *callingCmdName =
		Tcl_GetCommandName(interp, (Tcl_Command) procPtr->cmdPtr);

	    if ( callingCmdName[0] == 'x' && callingCmdName[1] == '\0' ) {
		resolvedCmdPtr = Tcl_FindCommand(interp, "y", NULL, TCL_GLOBAL_ONLY);
	    }
	} else if (callerNsPtr != NULL) {
	    /*
	     * Case B)
	     *
	     *    - The context, in which this resolver becomes active, is
	     *      determined by the name of the parent namespace, which has
	     *      to be named "ctx1" or "ctx2".
	     *
	     *    - To determine the name of the parent namesace, it is taken
	     *      from the 2nd highest stack frame.
	     *
	     *    - Note that the context can be provided during byte-code
	     *      compilation (e.g. in TclProcCompileProc)
	     *
	     *   When these conditions hold, this function resolves the
	     *   passed-in cmd literal into a cmd "y" or "Y" depending on the
	     *   context. The resolved procs are taken from the global
	     *   namespace (for simplicity).
	     */

	    CallFrame *parentFramePtr = varFramePtr->callerPtr;
	    const char *context = parentFramePtr != NULL ? parentFramePtr->nsPtr->name : "(NULL)";

	    if (strcmp(context, "ctx1") == 0 && (name[0] == 'z') && (name[1] == '\0')) {
		resolvedCmdPtr = Tcl_FindCommand(interp, "y", NULL, TCL_GLOBAL_ONLY);
		/* fprintf(stderr, "... y ==> %p\n", resolvedCmdPtr);*/

	    } else if (strcmp(context, "ctx2") == 0 && (name[0] == 'z') && (name[1] == '\0')) {
		resolvedCmdPtr = Tcl_FindCommand(interp, "Y", NULL, TCL_GLOBAL_ONLY);
		/*fprintf(stderr, "... Y ==> %p\n", resolvedCmdPtr);*/
	    }
	}

	if (resolvedCmdPtr != NULL) {
	    *rPtr = resolvedCmdPtr;
	    return TCL_OK;
	}
    }
    return TCL_CONTINUE;
}

static int
InterpVarResolver(
    TCL_UNUSED(Tcl_Interp *),
    TCL_UNUSED(const char *),
    TCL_UNUSED(Tcl_Namespace *),
    TCL_UNUSED(int), /* flags */
    TCL_UNUSED(Tcl_Var *))
{
    /*
     * Don't resolve the variable; use standard rules.
     */

    return TCL_CONTINUE;
}

typedef struct MyResolvedVarInfo {
    Tcl_ResolvedVarInfo vInfo;	/* This must be the first element. */
    Tcl_Var var;
    Tcl_Obj *nameObj;
} MyResolvedVarInfo;

static inline void
HashVarFree(
    Tcl_Var var)
{
    if (VarHashRefCount(var) < 2) {
	Tcl_Free(var);
    } else {
	VarHashRefCount(var)--;
    }
}

static void
MyCompiledVarFree(
    Tcl_ResolvedVarInfo *vInfoPtr)
{
    MyResolvedVarInfo *resVarInfo = (MyResolvedVarInfo *) vInfoPtr;

    Tcl_DecrRefCount(resVarInfo->nameObj);
    if (resVarInfo->var) {
	HashVarFree(resVarInfo->var);
    }
    Tcl_Free(vInfoPtr);
}

#define TclVarHashGetValue(hPtr) \
    ((Var *) ((char *)hPtr - offsetof(VarInHash, entry)))

static Tcl_Var
MyCompiledVarFetch(
    Tcl_Interp *interp,
    Tcl_ResolvedVarInfo *vinfoPtr)
{
    MyResolvedVarInfo *resVarInfo = (MyResolvedVarInfo *) vinfoPtr;
    Tcl_Var var = resVarInfo->var;
    Interp *iPtr = (Interp *) interp;
    Tcl_HashEntry *hPtr;

    if (var != NULL) {
	if (!(((Var *) var)->flags & VAR_DEAD_HASH)) {
	    /*
	     * The cached variable is valid, return it.
	     */

	    return var;
	}

	/*
	 * The variable is not valid anymore. Clean it up.
	 */

	HashVarFree(var);
    }

    hPtr = Tcl_CreateHashEntry((Tcl_HashTable *) &iPtr->globalNsPtr->varTable,
	    resVarInfo->nameObj, NULL);
    if (hPtr) {
	var = (Tcl_Var) TclVarHashGetValue(hPtr);
    } else {
	var = NULL;
    }
    resVarInfo->var = var;

    /*
     * Increment the reference counter to avoid Tcl_Free() of the variable in
     * Tcl's FreeVarEntry(); for cleanup, we provide our own HashVarFree();
     */

    VarHashRefCount(var)++;
    return var;
}

static int
InterpCompiledVarResolver(
    TCL_UNUSED(Tcl_Interp *),
    const char *name,
    TCL_UNUSED(Tcl_Size) /* length */,
    TCL_UNUSED(Tcl_Namespace *),
    Tcl_ResolvedVarInfo **rPtr)
{
    if (*name == 'T') {
	MyResolvedVarInfo *resVarInfo = (MyResolvedVarInfo *)Tcl_Alloc(sizeof(MyResolvedVarInfo));

	resVarInfo->vInfo.fetchProc = MyCompiledVarFetch;
	resVarInfo->vInfo.deleteProc = MyCompiledVarFree;
	resVarInfo->var = NULL;
	resVarInfo->nameObj = Tcl_NewStringObj(name, -1);
	Tcl_IncrRefCount(resVarInfo->nameObj);
	*rPtr = &resVarInfo->vInfo;
	return TCL_OK;
    }
    return TCL_CONTINUE;
}

static int
TestInterpResolverCmd(
    TCL_UNUSED(void *),
    Tcl_Interp *interp,
    int objc,
    Tcl_Obj *const objv[])
{
    static const char *const table[] = {
	"down", "up", NULL
    };
    int idx;
#define RESOLVER_KEY "testInterpResolver"

    if ((objc < 2) || (objc > 3)) {
	Tcl_WrongNumArgs(interp, 1, objv, "up|down ?interp?");
	return TCL_ERROR;
    }
    if (objc == 3) {
	interp = Tcl_GetChild(interp, Tcl_GetString(objv[2]));
	if (interp == NULL) {
	    TclPrintfResult(interp, "provided interpreter not found");
	    return TCL_ERROR;
	}
    }
    if (Tcl_GetIndexFromObj(interp, objv[1], table, "operation", TCL_EXACT,
	    &idx) != TCL_OK) {
	return TCL_ERROR;
    }
    switch (idx) {
    case 1: /* up */
	Tcl_AddInterpResolvers(interp, RESOLVER_KEY, InterpCmdResolver,
		InterpVarResolver, InterpCompiledVarResolver);
	break;
    case 0: /*down*/
	if (!Tcl_RemoveInterpResolvers(interp, RESOLVER_KEY)) {
	    TclPrintfResult(interp, "could not remove the resolver scheme");
	    return TCL_ERROR;
	}
    }
    return TCL_OK;
}

/*
 *------------------------------------------------------------------------
 *
 * TestApplyLambdaCmd --
 *
 *	Implements the Tcl command testapplylambda. This tests the apply
 *	implementation handling of a lambda where the lambda has a list
 *	internal representation where the second element's internal
 *	representation is already a byte code object.
 *
 * Results:
 *	TCL_OK    - Success. Caller should check result is 42
 *	TCL_ERROR - Error.
 *
 * Side effects:
 *	In the presence of the apply bug, may panic. Otherwise
 *	Interpreter result holds result or error message.
 *
 *------------------------------------------------------------------------
 */
int
TestApplyLambdaCmd(
    TCL_UNUSED(void*),
    Tcl_Interp *interp,		/* Current interpreter. */
    TCL_UNUSED(int),		/* objc. */
    TCL_UNUSED(Tcl_Obj *const *)) /* objv. */
{
    /* Create a lambda {{} {set a 42}} */
    Tcl_Obj *lambdaObjs[] = {
	Tcl_NewObj(),				/* No parameters */
	Tcl_NewStringObj("set a 42", -1)	/* Body */
    };
    Tcl_Obj *lambdaObj = Tcl_NewListObj(2, lambdaObjs);
    Tcl_IncrRefCount(lambdaObj);

    /* Create the command "apply {{} {set a 42}" */
    Tcl_Obj *evalObjs[] = {
	Tcl_NewStringObj("apply", -1),
	/*
	* NOTE: IMPORTANT TO EXHIBIT THE BUG. We duplicate the lambda because
	* it will get shimmered to a Lambda internal representation but we
	* want to hold on to our list representation.
	*/
	Tcl_DuplicateObj(lambdaObj)
    };
    Tcl_IncrRefCount(evalObjs[0]);
    Tcl_IncrRefCount(evalObjs[1]);

    /* Evaluate it */
    int result = Tcl_EvalObjv(interp, 2, evalObjs, TCL_EVAL_GLOBAL);
    if (result != TCL_OK) {
	Tcl_DecrRefCount(evalObjs[0]);
	Tcl_DecrRefCount(evalObjs[1]);
	return result;
    }
    /*
     * So far so good. At this point,
     * - evalObjs[1] has an internal representation of Lambda
     * - lambdaObj[1] ({set a 42}) has been shimmered to
     * an internal representation of ByteCode.
     */
    Tcl_DecrRefCount(evalObjs[1]); /* Don't need this anymore */
    /*
     * The bug trigger. Repeating the command but:
     *  - we are calling apply with a lambda that is a list (as BEFORE),
     *    BUT
     *  - The body of the lambda (lambdaObjs[1]) ALREADY has internal
     *    representation of ByteCode and thus will not be compiled again
     */
    evalObjs[1] = lambdaObj; /* lambdaObj already has a ref count so no need for IncrRef */
    result = Tcl_EvalObjv(interp, 2, evalObjs, TCL_EVAL_GLOBAL);
    Tcl_DecrRefCount(evalObjs[0]);
    Tcl_DecrRefCount(lambdaObj);

    return result;
}

/*
 *----------------------------------------------------------------------
 *
 * TestLutilCmd --
 *
 *	This procedure implements the "testlequal" command. It is used to
 *	test compare two lists for equality using the string representation
 *      of each element. Implemented in C because script level loops are
 *	too slow for comparing large (GB count) lists.
 *
 * Results:
 *	A standard Tcl result.
 *
 * Side effects:
 *	None.
 *
 *----------------------------------------------------------------------
 */

static int
TestLutilCmd(
    TCL_UNUSED(void *),
    Tcl_Interp *interp,		/* Current interpreter. */
    int objc,			/* Number of arguments. */
    Tcl_Obj *const objv[])	/* Arguments. */
{
    Tcl_Size nL1, nL2;
    Tcl_Obj *l1Obj = NULL;
    Tcl_Obj *l2Obj = NULL;
    Tcl_Obj **l1Elems;
    Tcl_Obj **l2Elems;
    static const char *const subcmds[] = {
	"equal", "diffindex", NULL
    };
    enum options {
	LUTIL_EQUAL, LUTIL_DIFFINDEX
    } idx;

    if (objc != 4) {
	Tcl_WrongNumArgs(interp, 1, objv, "list1 list2");
	return TCL_ERROR;
    }
    if (Tcl_GetIndexFromObj(interp, objv[1], subcmds, "option", 0,
	    &idx) != TCL_OK) {
	return TCL_ERROR;
    }

    /* Protect against shimmering, just to be safe */
    l1Obj = Tcl_DuplicateObj(objv[2]);
    l2Obj = Tcl_DuplicateObj(objv[3]);

    int ret = TCL_ERROR;
    if (Tcl_ListObjGetElements(interp, l1Obj, &nL1, &l1Elems) != TCL_OK) {
	goto vamoose;
    }
    if (Tcl_ListObjGetElements(interp, l2Obj, &nL2, &l2Elems) != TCL_OK) {
	goto vamoose;
    }

    Tcl_Size i, nCmp;

    ret = TCL_OK;
    switch (idx) {
    case LUTIL_EQUAL:
	/* Avoid the loop below if lengths differ */
	if (nL1 != nL2) {
	    Tcl_SetObjResult(interp, Tcl_NewIntObj(0));
	    break;
	}
	TCL_FALLTHROUGH();
    case LUTIL_DIFFINDEX:
	nCmp = nL1 <= nL2 ? nL1 : nL2;
	for (i = 0; i < nCmp; ++i) {
	    if (strcmp(Tcl_GetString(l1Elems[i]), Tcl_GetString(l2Elems[i]))) {
		break;
	    }
	}
	if (i == nCmp && nCmp == nL1 && nCmp == nL2) {
	    nCmp = idx == LUTIL_EQUAL ? 1 : -1;
	} else {
	    nCmp = idx == LUTIL_EQUAL ? 0 : i;
	}
	Tcl_SetObjResult(interp, Tcl_NewWideIntObj(nCmp));
	break;
    }

vamoose:
    if (l1Obj) {
	Tcl_DecrRefCount(l1Obj);
    }
    if (l2Obj) {
	Tcl_DecrRefCount(l2Obj);
    }
    return ret;
}

/*
 * TestUtfToNormalizedCmd --
 *
 *	This procedure implements the "testutftonormalized" command which
 *	provides a raw interface to the Tcl_UtfToNormalized API.
 *      objv[1] - input byte array encoded in Tcl internal UTF-8. Use
 *		  teststringbytes to construct.
 *	objv[2] - normForm value to pass to Tcl_UtfToNormalized
 *	objv[3] - profile value to pass to Tcl_UtfToNormalized
 *	objv[4] - buffer length to pass to Tcl_UtfToNormalized.
 *
 * Results:
 *	A standard Tcl result.
 *
 * Side effects:
 *	The interpreter result is set to the raw bytes output of the
 *	Tcl_UtfToNormalized call.
 *
 *----------------------------------------------------------------------
 */
static int
TestUtfToNormalizedCmd(
    TCL_UNUSED(void *),
    Tcl_Interp *interp,		/* Current interpreter. */
    int objc,			/* Number of arguments. */
    Tcl_Obj *const objv[])	/* Arguments. */
{
    if (objc != 5 && objc != 6) {
	Tcl_WrongNumArgs(interp, 1, objv, "BYTES NORMALFORM PROFILE ?LENGTH? BUFLENGTH");
	return TCL_ERROR;
    }
    Tcl_Size bufLen, len, slen;
    unsigned char *s = Tcl_GetBytesFromObj(interp, objv[1], &slen);
    if (s == NULL) {
	return TCL_ERROR;
    }
    int normForm, profile;
    if (Tcl_GetIntFromObj(interp, objv[2], &normForm) != TCL_OK ||
	Tcl_GetIntFromObj(interp, objv[3], &profile) != TCL_OK) {
	return TCL_ERROR;
    }
    if (Tcl_GetSizeIntFromObj(interp, objv[objc-1], &bufLen) != TCL_OK) {
	return TCL_ERROR;
    }
    if (objc == 5) {
	len = slen;
    } else {
	if (Tcl_GetSizeIntFromObj(interp, objv[4], &len) != TCL_OK) {
	    return TCL_ERROR;
	}
	if (len > slen) {
	    Tcl_SetObjResult(interp, Tcl_ObjPrintf(
		    "Passed length %" TCL_SIZE_MODIFIER
		    "d is greater than string length %" TCL_SIZE_MODIFIER
		    "d.", len, slen));
	    return TCL_ERROR;
	}
    }
    int result;
    char buffer[20] = {0x80};
    char *bufPtr;
    Tcl_Size bufStored = 0;
    if (bufLen > (int)sizeof(buffer)) {
	bufPtr = (char *)Tcl_Alloc(bufLen);
    } else {
	bufPtr = buffer;
    }
    result = Tcl_UtfToNormalized(interp, (char *) s, len,
	(Tcl_UnicodeNormalizationForm)normForm, profile, bufPtr, bufLen, &bufStored);
    if (result == TCL_OK) {
	/* Return as raw bytes, not string */
	Tcl_SetObjResult(interp, Tcl_NewByteArrayObj(
		(unsigned char *)bufPtr, bufStored));
    }
    if (bufPtr != buffer) {
	Tcl_Free(bufPtr);
    }
    return result;
}

/*
 * TestUtfToNormalizedDStringCmd --
 *
 *	This procedure implements the "testutftonormalizedstring" command which
 *	provides a raw interface to the Tcl_UtfToNormalizedDString API.
 *      objv[1] - input byte array encoded in Tcl internal UTF-8. Use
 *		  teststringbytes to construct.
 *	objv[2] - normForm value to pass to Tcl_UtfToNormalizedDString
 *	objv[3] - profile value to pass to Tcl_UtfToNormalizedDString
 *	objv[4] - (optional) length to pass to Tcl_UtfToNormalizedDString. If
 *		  not present, length of objv[1] is used.
 *
 * Results:
 *	A standard Tcl result.
 *
 * Side effects:
 *	The interpreter result is set to the raw bytes output of the
 *	Tcl_UtfToNormalizedDString call.
 *
 *----------------------------------------------------------------------
 */
static int
TestUtfToNormalizedDStringCmd(
    TCL_UNUSED(void *),
    Tcl_Interp *interp,		/* Current interpreter. */
    int objc,			/* Number of arguments. */
    Tcl_Obj *const objv[])	/* Arguments. */
{
    if (objc != 4 && objc != 5) {
	Tcl_WrongNumArgs(interp, 1, objv, "BYTES NORMALFORM PROFILE ?LENGTH?");
    }
    Tcl_Size len, slen;
    unsigned char *s = Tcl_GetBytesFromObj(interp, objv[1], &slen);
    if (s == NULL) {
	return TCL_ERROR;
    }
    int normForm, profile;
    if (Tcl_GetIntFromObj(interp, objv[2], &normForm) != TCL_OK ||
	Tcl_GetIntFromObj(interp, objv[3], &profile) != TCL_OK) {
	return TCL_ERROR;
    }
    if (objc == 4) {
	len = slen;
    } else {
	if (Tcl_GetSizeIntFromObj(interp, objv[5], &len) != TCL_OK) {
	    return TCL_ERROR;
	}
	if (len > slen) {
	    Tcl_SetObjResult(interp, Tcl_ObjPrintf(
		    "Passed length %" TCL_SIZE_MODIFIER
		    "d is greater than string length %" TCL_SIZE_MODIFIER
		    "d.", len, slen));
	    return TCL_ERROR;
	}
    }
    Tcl_DString ds;
    int result;
    result = Tcl_UtfToNormalizedDString(interp, (char *) s, len,
	(Tcl_UnicodeNormalizationForm)normForm, profile, &ds);
    if (result == TCL_OK) {
	/* Return as raw bytes, not string */
	Tcl_SetObjResult(interp, Tcl_NewByteArrayObj(
		(unsigned char *)Tcl_DStringValue(&ds),
		Tcl_DStringLength(&ds)));
	Tcl_DStringFree(&ds);
    }
    return result;
}

#ifdef _WIN32
/*
 *----------------------------------------------------------------------
 *
 * TestHandleCountCmd --
 *
 *	This procedure implements the "testhandlecount" command. It returns
 *	the number of open handles in the process.
 *
 * Results:
 *	A standard Tcl result.
 *
 * Side effects:
 *	None.
 *
 *----------------------------------------------------------------------
 */
static int
TestHandleCountCmd(
    TCL_UNUSED(void *),
    Tcl_Interp *interp,		/* Current interpreter. */
    int objc,			/* Number of arguments. */
    Tcl_Obj *const objv[])	/* Arguments. */
{
    DWORD count;
    if (objc != 1) {
	Tcl_WrongNumArgs(interp, 1, objv, "");
	return TCL_ERROR;
    }
    if (GetProcessHandleCount(GetCurrentProcess(), &count)) {
	Tcl_SetObjResult(interp, Tcl_NewWideIntObj(count));
	return TCL_OK;
    }
    Tcl_SetObjResult(interp, Tcl_NewStringObj(
	    "GetProcessHandleCount failed", -1));
    return TCL_ERROR;
}

/*
 *----------------------------------------------------------------------
 *
 * TestAppVerifierPresentCmd --
 *
 *	This procedure implements the "testappverifierpresent" command.
 *	Result is 1 if the process is running under the Application Verifier,
 *	0 otherwise.
 *
 * Results:
 *	A standard Tcl result.
 *
 * Side effects:
 *	None.
 *
 *----------------------------------------------------------------------
 */
static int
TestAppVerifierPresentCmd(
    TCL_UNUSED(void *),
    Tcl_Interp *interp,		/* Current interpreter. */
    int objc,			/* Number of arguments. */
    Tcl_Obj *const objv[])	/* Arguments. */
{
    if (objc != 1) {
	Tcl_WrongNumArgs(interp, 1, objv, "");
	return TCL_ERROR;
    }
    const char *dlls[] = {
	"verifier.dll", "vfbasics.dll", "vfcompat.dll", "vfnet.dll", NULL
    };
    const char **dll;
    for (dll = dlls; dll; ++dll) {
	if (GetModuleHandleA(*dll) != NULL) {
	    break;
	}
    }
    Tcl_SetObjResult(interp, Tcl_NewBooleanObj(*dll != NULL));
    return TCL_OK;
}


#endif /* _WIN32 */

/*
 * Local Variables:
 * mode: c
 * c-basic-offset: 4
 * fill-column: 78
 * tab-width: 8
 * indent-tabs-mode: nil
 * End:
 */<|MERGE_RESOLUTION|>--- conflicted
+++ resolved
@@ -6445,14 +6445,8 @@
 	    chan = (Tcl_Channel) NULL;
 	    for (nextPtrPtr = &firstDetached, curPtr = firstDetached;
 		    curPtr != NULL;
-<<<<<<< HEAD
-		     nextPtrPtr = &(curPtr->nextPtr), curPtr = curPtr->nextPtr) {
-
+		    nextPtrPtr = &(curPtr->nextPtr), curPtr = curPtr->nextPtr) {
 		if (strcmp(Tcl_GetString(objv[2]), TclGetChannelName(curPtr->chan)) == 0) {
-=======
-		    nextPtrPtr = &(curPtr->nextPtr), curPtr = curPtr->nextPtr) {
-		if (strcmp(Tcl_GetString(objv[2]), Tcl_GetChannelName(curPtr->chan)) == 0) {
->>>>>>> 7a685525
 		    *nextPtrPtr = curPtr->nextPtr;
 		    curPtr->nextPtr = NULL;
 		    chan = curPtr->chan;
@@ -7115,15 +7109,12 @@
  *----------------------------------------------------------------------
  */
 
-<<<<<<< HEAD
-=======
 enum TcpStateFlags {
     TCP_ASYNC_TEST_MODE = 1<<8	/* Async testing activated.  Do not
 				 * automatically continue connection
 				 * process. */
 };
 
->>>>>>> 7a685525
 static int
 TestSocketCmd(
     TCL_UNUSED(void *),
@@ -7133,11 +7124,6 @@
 {
     const char *cmdName;	/* Sub command. */
     Tcl_Size len;		/* Length of subcommand string. */
-    enum TclTcpTestFlags {
-	TCP_ASYNC_TEST_MODE = 1<<8	/* Async testing activated.  Do not
-					 * automatically continue connection
-					 * process. */
-    };
 
     if (objc < 2) {
 	Tcl_WrongNumArgs(interp, 1, objv, "subcommand ?additional args..?");
