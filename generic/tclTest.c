/*
 * tclTest.c --
 *
 *	This file contains C command functions for a bunch of additional Tcl
 *	commands that are used for testing out Tcl's C interfaces. These
 *	commands are not normally included in Tcl applications; they're only
 *	used for testing.
 *
 * Copyright © 1993-1994 The Regents of the University of California.
 * Copyright © 1994-1997 Sun Microsystems, Inc.
 * Copyright © 1998-2000 Ajuba Solutions.
 * Copyright © 2003 Kevin B. Kenny.  All rights reserved.
 *
 * See the file "license.terms" for information on usage and redistribution of
 * this file, and for a DISCLAIMER OF ALL WARRANTIES.
 */

#define TCL_8_API
#undef BUILD_tcl
#undef STATIC_BUILD
#ifndef USE_TCL_STUBS
#   define USE_TCL_STUBS
#endif
#include "tclInt.h"
#ifdef TCL_WITH_EXTERNAL_TOMMATH
#   include "tommath.h"
#else
#   include "tclTomMath.h"
#endif
#include "tclOO.h"
#include <math.h>

/*
 * Required for Testregexp*Cmd
 */
#include "tclRegexp.h"

/*
 * Required for the TestChannelCmd and TestChannelEventCmd
 */
#include "tclIO.h"

#include "tclUuid.h"

/*
 * Declare external functions used in Windows tests.
 */
DLLEXPORT int		Tcltest_Init(Tcl_Interp *interp);
DLLEXPORT int		Tcltest_SafeInit(Tcl_Interp *interp);

/*
 * Dynamic string shared by TestdcallCmd and DelCallbackProc; used to collect
 * the results of the various deletion callbacks.
 */

static Tcl_DString delString;
static Tcl_Interp *delInterp;

/*
 * One of the following structures exists for each command created by the
 * "testcmdtoken" command.
 */

typedef struct TestCommandTokenRef {
    int id;			/* Identifier for this reference. */
    Tcl_Command token;		/* Tcl's token for the command. */
    const char *value;
    struct TestCommandTokenRef *nextPtr;
				/* Next in list of references. */
} TestCommandTokenRef;

static TestCommandTokenRef *firstCommandTokenRef = NULL;
static int nextCommandTokenRefId = 1;

/*
 * One of the following structures exists for each asynchronous handler
 * created by the "testasync" command".
 */

typedef struct TestAsyncHandler {
    int id;			/* Identifier for this handler. */
    Tcl_AsyncHandler handler;	/* Tcl's token for the handler. */
    char *command;		/* Command to invoke when the handler is
				 * invoked. */
    struct TestAsyncHandler *nextPtr;
				/* Next is list of handlers. */
} TestAsyncHandler;

/*
 * Start of the socket driver state structure to acces field testFlags
 */

typedef struct TcpState TcpState;

struct TcpState {
    Tcl_Channel channel;	/* Channel associated with this socket. */
    int flags;			/* ORed combination of various bitfields. */
};

TCL_DECLARE_MUTEX(asyncTestMutex)

static TestAsyncHandler *firstHandler = NULL;

/*
 * The dynamic string below is used by the "testdstring" command to test the
 * dynamic string facilities.
 */

static Tcl_DString dstring;

/*
 * The command trace below is used by the "testcmdtraceCmd" command to test
 * the command tracing facilities.
 */

static Tcl_Trace cmdTrace;

/*
 * One of the following structures exists for each command created by
 * TestdelCmd:
 */

typedef struct {
    Tcl_Interp *interp;		/* Interpreter in which command exists. */
    char *deleteCmd;		/* Script to execute when command is deleted.
				 * Malloc'ed. */
} DelCmd;

/*
 * The following is used to keep track of an encoding that invokes a Tcl
 * command.
 */

typedef struct {
    Tcl_Interp *interp;
    char *toUtfCmd;
    char *fromUtfCmd;
} TclEncoding;

/*
 * Boolean flag used by the "testsetmainloop" and "testexitmainloop" commands.
 */

static int exitMainLoop = 0;

/*
 * Event structure used in testing the event queue management procedures.
 */

typedef struct {
    Tcl_Event header;		/* Header common to all events */
    Tcl_Interp *interp;		/* Interpreter that will handle the event */
    Tcl_Obj *command;		/* Command to evaluate when the event occurs */
    Tcl_Obj *tag;		/* Tag for this event used to delete it */
} TestEvent;

/*
 * Simple detach/attach facility for testchannel cut|splice. Allow testing of
 * channel transfer in core testsuite.
 */

typedef struct TestChannel {
    Tcl_Channel chan;		/* Detached channel */
    struct TestChannel *nextPtr;/* Next in detached channel pool */
} TestChannel;

static TestChannel *firstDetached;

/*
 * Forward declarations for procedures defined later in this file:
 */

static int		AsyncHandlerProc(void *clientData,
			    Tcl_Interp *interp, int code);
static Tcl_ThreadCreateType AsyncThreadProc(void *);
static void		CleanupTestSetassocdataTests(
			    void *clientData, Tcl_Interp *interp);
static void		CmdDelProc1(void *clientData);
static void		CmdDelProc2(void *clientData);
static Tcl_CmdProc	CmdProc1;
static Tcl_CmdProc	CmdProc2;
static void		CmdTraceDeleteProc(
			    void *clientData, Tcl_Interp *interp,
			    int level, char *command, Tcl_CmdProc *cmdProc,
			    void *cmdClientData, int argc,
			    const char *argv[]);
static void		CmdTraceProc(void *clientData,
			    Tcl_Interp *interp, int level, char *command,
			    Tcl_CmdProc *cmdProc, void *cmdClientData,
			    int argc, const char *argv[]);
static Tcl_CmdProc	CreatedCommandProc;
static Tcl_CmdProc	CreatedCommandProc2;
static void		DelCallbackProc(void *clientData,
			    Tcl_Interp *interp);
static Tcl_CmdProc	DelCmdProc;
static void		DelDeleteProc(void *clientData);
static void		EncodingFreeProc(void *clientData);
static int		EncodingToUtfProc(void *clientData,
			    const char *src, int srcLen, int flags,
			    Tcl_EncodingState *statePtr, char *dst,
			    int dstLen, int *srcReadPtr, int *dstWrotePtr,
			    int *dstCharsPtr);
static int		EncodingFromUtfProc(void *clientData,
			    const char *src, int srcLen, int flags,
			    Tcl_EncodingState *statePtr, char *dst,
			    int dstLen, int *srcReadPtr, int *dstWrotePtr,
			    int *dstCharsPtr);
static void		ExitProcEven(void *clientData);
static void		ExitProcOdd(void *clientData);
static Tcl_ObjCmdProc	GetTimesObjCmd;
static Tcl_ResolveCompiledVarProc	InterpCompiledVarResolver;
static void		MainLoop(void);
static Tcl_CmdProc	NoopCmd;
static Tcl_ObjCmdProc	NoopObjCmd;
static Tcl_CmdObjTraceProc ObjTraceProc;
static void		ObjTraceDeleteProc(void *clientData);
static void		PrintParse(Tcl_Interp *interp, Tcl_Parse *parsePtr);
static Tcl_FreeProc	SpecialFree;
static int		StaticInitProc(Tcl_Interp *interp);
static Tcl_CmdProc	TestasyncCmd;
static Tcl_ObjCmdProc	TestbumpinterpepochObjCmd;
static Tcl_ObjCmdProc	TestbytestringObjCmd;
static Tcl_ObjCmdProc	TestsetbytearraylengthObjCmd;
static Tcl_ObjCmdProc	TestpurebytesobjObjCmd;
static Tcl_ObjCmdProc	TeststringbytesObjCmd;
static Tcl_ObjCmdProc2	Testcmdobj2ObjCmd;
static Tcl_ObjCmdProc	TestcmdinfoObjCmd;
static Tcl_CmdProc	TestcmdtokenCmd;
static Tcl_CmdProc	TestcmdtraceCmd;
static Tcl_CmdProc	TestconcatobjCmd;
static Tcl_CmdProc	TestcreatecommandCmd;
static Tcl_CmdProc	TestdcallCmd;
static Tcl_CmdProc	TestdelCmd;
static Tcl_CmdProc	TestdelassocdataCmd;
static Tcl_ObjCmdProc	TestdoubledigitsObjCmd;
static Tcl_CmdProc	TestdstringCmd;
static Tcl_ObjCmdProc	TestencodingObjCmd;
static Tcl_ObjCmdProc	TestevalexObjCmd;
static Tcl_ObjCmdProc	TestevalobjvObjCmd;
static Tcl_ObjCmdProc	TesteventObjCmd;
static int		TesteventProc(Tcl_Event *event, int flags);
static int		TesteventDeleteProc(Tcl_Event *event,
			    void *clientData);
static Tcl_CmdProc	TestexithandlerCmd;
static Tcl_CmdProc	TestexprlongCmd;
static Tcl_ObjCmdProc	TestexprlongobjCmd;
static Tcl_CmdProc	TestexprdoubleCmd;
static Tcl_ObjCmdProc	TestexprdoubleobjCmd;
static Tcl_ObjCmdProc	TestexprparserObjCmd;
static Tcl_CmdProc	TestexprstringCmd;
static Tcl_ObjCmdProc	TestfileCmd;
static Tcl_ObjCmdProc	TestfilelinkCmd;
static Tcl_CmdProc	TestfeventCmd;
static Tcl_CmdProc	TestgetassocdataCmd;
static Tcl_CmdProc	TestgetintCmd;
static Tcl_CmdProc	TestlongsizeCmd;
static Tcl_CmdProc	TestgetplatformCmd;
static Tcl_ObjCmdProc	TestgetvarfullnameCmd;
static Tcl_CmdProc	TestinterpdeleteCmd;
static Tcl_CmdProc	TestlinkCmd;
static Tcl_ObjCmdProc	TestlinkarrayCmd;
static Tcl_ObjCmdProc	TestlistrepCmd;
static Tcl_ObjCmdProc	TestlocaleCmd;
static Tcl_CmdProc	TestmainthreadCmd;
static Tcl_CmdProc	TestsetmainloopCmd;
static Tcl_CmdProc	TestexitmainloopCmd;
static Tcl_CmdProc	TestpanicCmd;
static Tcl_ObjCmdProc	TestparseargsCmd;
static Tcl_ObjCmdProc	TestparserObjCmd;
static Tcl_ObjCmdProc	TestparsevarObjCmd;
static Tcl_ObjCmdProc	TestparsevarnameObjCmd;
static Tcl_ObjCmdProc	TestpreferstableObjCmd;
static Tcl_ObjCmdProc	TestprintObjCmd;
static Tcl_ObjCmdProc	TestregexpObjCmd;
static Tcl_ObjCmdProc	TestreturnObjCmd;
static void		TestregexpXflags(const char *string,
			    size_t length, int *cflagsPtr, int *eflagsPtr);
static Tcl_CmdProc	TestsetassocdataCmd;
static Tcl_CmdProc	TestsetCmd;
static Tcl_CmdProc	Testset2Cmd;
static Tcl_CmdProc	TestseterrorcodeCmd;
static Tcl_ObjCmdProc	TestsetobjerrorcodeCmd;
static Tcl_CmdProc	TestsetplatformCmd;
static Tcl_CmdProc	TeststaticlibraryCmd;
static Tcl_CmdProc	TesttranslatefilenameCmd;
static Tcl_CmdProc	TestupvarCmd;
static Tcl_ObjCmdProc2	TestWrongNumArgsObjCmd;
static Tcl_ObjCmdProc	TestGetIndexFromObjStructObjCmd;
static Tcl_CmdProc	TestChannelCmd;
static Tcl_CmdProc	TestChannelEventCmd;
static Tcl_CmdProc	TestSocketCmd;
static Tcl_ObjCmdProc	TestFilesystemObjCmd;
static Tcl_ObjCmdProc	TestSimpleFilesystemObjCmd;
static void		TestReport(const char *cmd, Tcl_Obj *arg1,
			    Tcl_Obj *arg2);
static Tcl_Obj *	TestReportGetNativePath(Tcl_Obj *pathPtr);
static Tcl_FSStatProc TestReportStat;
static Tcl_FSAccessProc TestReportAccess;
static Tcl_FSOpenFileChannelProc TestReportOpenFileChannel;
static Tcl_FSMatchInDirectoryProc TestReportMatchInDirectory;
static Tcl_FSChdirProc TestReportChdir;
static Tcl_FSLstatProc TestReportLstat;
static Tcl_FSCopyFileProc TestReportCopyFile;
static Tcl_FSDeleteFileProc TestReportDeleteFile;
static Tcl_FSRenameFileProc TestReportRenameFile;
static Tcl_FSCreateDirectoryProc TestReportCreateDirectory;
static Tcl_FSCopyDirectoryProc TestReportCopyDirectory;
static Tcl_FSRemoveDirectoryProc TestReportRemoveDirectory;
static int TestReportLoadFile(Tcl_Interp *interp, Tcl_Obj *pathPtr,
	Tcl_LoadHandle *handlePtr, Tcl_FSUnloadFileProc **unloadProcPtr);
static Tcl_FSLinkProc TestReportLink;
static Tcl_FSFileAttrStringsProc TestReportFileAttrStrings;
static Tcl_FSFileAttrsGetProc TestReportFileAttrsGet;
static Tcl_FSFileAttrsSetProc TestReportFileAttrsSet;
static Tcl_FSUtimeProc TestReportUtime;
static Tcl_FSNormalizePathProc TestReportNormalizePath;
static Tcl_FSPathInFilesystemProc TestReportInFilesystem;
static Tcl_FSFreeInternalRepProc TestReportFreeInternalRep;
static Tcl_FSDupInternalRepProc TestReportDupInternalRep;
static Tcl_CmdProc TestServiceModeCmd;
static Tcl_FSStatProc SimpleStat;
static Tcl_FSAccessProc SimpleAccess;
static Tcl_FSOpenFileChannelProc SimpleOpenFileChannel;
static Tcl_FSListVolumesProc SimpleListVolumes;
static Tcl_FSPathInFilesystemProc SimplePathInFilesystem;
static Tcl_Obj *	SimpleRedirect(Tcl_Obj *pathPtr);
static Tcl_FSMatchInDirectoryProc SimpleMatchInDirectory;
static Tcl_ObjCmdProc	TestUtfNextCmd;
static Tcl_ObjCmdProc	TestUtfPrevCmd;
static Tcl_ObjCmdProc	TestNumUtfCharsCmd;
static Tcl_ObjCmdProc	TestGetUniCharCmd;
static Tcl_ObjCmdProc	TestFindFirstCmd;
static Tcl_ObjCmdProc	TestFindLastCmd;
static Tcl_ObjCmdProc	TestHashSystemHashCmd;
static Tcl_ObjCmdProc	TestGetIntForIndexCmd;
static Tcl_ObjCmdProc	TestLutilCmd;

static Tcl_NRPostProc	NREUnwind_callback;
static Tcl_ObjCmdProc	TestNREUnwind;
static Tcl_ObjCmdProc	TestNRELevels;
static Tcl_ObjCmdProc	TestInterpResolverCmd;
#if defined(HAVE_CPUID) && !defined(MAC_OSX_TCL)
static Tcl_ObjCmdProc	TestcpuidCmd;
#endif
static Tcl_ObjCmdProc	TestApplyLambdaObjCmd;

static const Tcl_Filesystem testReportingFilesystem = {
    "reporting",
    sizeof(Tcl_Filesystem),
    TCL_FILESYSTEM_VERSION_1,
    TestReportInFilesystem, /* path in */
    TestReportDupInternalRep,
    TestReportFreeInternalRep,
    NULL, /* native to norm */
    NULL, /* convert to native */
    TestReportNormalizePath,
    NULL, /* path type */
    NULL, /* separator */
    TestReportStat,
    TestReportAccess,
    TestReportOpenFileChannel,
    TestReportMatchInDirectory,
    TestReportUtime,
    TestReportLink,
    NULL /* list volumes */,
    TestReportFileAttrStrings,
    TestReportFileAttrsGet,
    TestReportFileAttrsSet,
    TestReportCreateDirectory,
    TestReportRemoveDirectory,
    TestReportDeleteFile,
    TestReportCopyFile,
    TestReportRenameFile,
    TestReportCopyDirectory,
    TestReportLstat,
    (Tcl_FSLoadFileProc *) TestReportLoadFile,
    NULL /* cwd */,
    TestReportChdir
};

static const Tcl_Filesystem simpleFilesystem = {
    "simple",
    sizeof(Tcl_Filesystem),
    TCL_FILESYSTEM_VERSION_1,
    SimplePathInFilesystem,
    NULL,
    NULL,
    /* No internal to normalized, since we don't create any
     * pure 'internal' Tcl_Obj path representations */
    NULL,
    /* No create native rep function, since we don't use it
     * or 'Tcl_FSNewNativePath' */
    NULL,
    /* Normalize path isn't needed - we assume paths only have
     * one representation */
    NULL,
    NULL,
    NULL,
    SimpleStat,
    SimpleAccess,
    SimpleOpenFileChannel,
    SimpleMatchInDirectory,
    NULL,
    /* We choose not to support symbolic links inside our vfs's */
    NULL,
    SimpleListVolumes,
    NULL,
    NULL,
    NULL,
    NULL,
    NULL,
    NULL,
    /* No copy file - fallback will occur at Tcl level */
    NULL,
    /* No rename file - fallback will occur at Tcl level */
    NULL,
    /* No copy directory - fallback will occur at Tcl level */
    NULL,
    /* Use stat for lstat */
    NULL,
    /* No load - fallback on core implementation */
    NULL,
    /* We don't need a getcwd or chdir - fallback on Tcl's versions */
    NULL,
    NULL
};


/*
 *----------------------------------------------------------------------
 *
 * Tcltest_Init --
 *
 *	This procedure performs application-specific initialization. Most
 *	applications, especially those that incorporate additional packages,
 *	will have their own version of this procedure.
 *
 * Results:
 *	Returns a standard Tcl completion code, and leaves an error message in
 *	the interp's result if an error occurs.
 *
 * Side effects:
 *	Depends on the startup script.
 *
 *----------------------------------------------------------------------
 */

#ifndef STRINGIFY
#  define STRINGIFY(x) STRINGIFY1(x)
#  define STRINGIFY1(x) #x
#endif

static const char version[] = TCL_PATCH_LEVEL "+" STRINGIFY(TCL_VERSION_UUID)
#if defined(__clang__) && defined(__clang_major__)
	    ".clang-" STRINGIFY(__clang_major__)
#if __clang_minor__ < 10
	    "0"
#endif
	    STRINGIFY(__clang_minor__)
#endif
#ifdef TCL_COMPILE_DEBUG
	    ".compiledebug"
#endif
#ifdef TCL_COMPILE_STATS
	    ".compilestats"
#endif
#if defined(__cplusplus) && !defined(__OBJC__)
	    ".cplusplus"
#endif
#ifndef NDEBUG
	    ".debug"
#endif
#if !defined(__clang__) && !defined(__INTEL_COMPILER) && defined(__GNUC__)
	    ".gcc-" STRINGIFY(__GNUC__)
#if __GNUC_MINOR__ < 10
	    "0"
#endif
	    STRINGIFY(__GNUC_MINOR__)
#endif
#ifdef __INTEL_COMPILER
	    ".icc-" STRINGIFY(__INTEL_COMPILER)
#endif
#if (defined(_WIN32) && !defined(_WIN64)) || (ULONG_MAX == 0xffffffffUL)
	    ".ilp32"
#endif
#ifdef TCL_MEM_DEBUG
	    ".memdebug"
#endif
#if defined(_MSC_VER)
	    ".msvc-" STRINGIFY(_MSC_VER)
#endif
#ifdef USE_NMAKE
	    ".nmake"
#endif
#if !TCL_THREADS
	    ".no-thread"
#endif
#ifndef TCL_CFG_OPTIMIZED
	    ".no-optimize"
#endif
#ifdef __OBJC__
	    ".objective-c"
#if defined(__cplusplus)
	    "plusplus"
#endif
#endif
#ifdef TCL_CFG_PROFILED
	    ".profile"
#endif
#ifdef PURIFY
	    ".purify"
#endif
#ifdef STATIC_BUILD
	    ".static"
#endif
#if TCL_UTF_MAX < 4
	    ".utf-16"
#endif
;

int
Tcltest_Init(
    Tcl_Interp *interp)		/* Interpreter for application. */
{
    Tcl_CmdInfo info;
    Tcl_Obj **objv, *objPtr;
    Tcl_Size objc;
    int index;
    static const char *const specialOptions[] = {
	"-appinitprocerror", "-appinitprocdeleteinterp",
	"-appinitprocclosestderr", "-appinitprocsetrcfile", NULL
    };

    if (Tcl_InitStubs(interp, "8.7-", 0) == NULL) {
	return TCL_ERROR;
    }
#ifndef TCL_WITH_EXTERNAL_TOMMATH
    if (Tcl_TomMath_InitStubs(interp, "8.7-") == NULL) {
	return TCL_ERROR;
    }
#endif
    if (Tcl_OOInitStubs(interp) == NULL) {
	return TCL_ERROR;
    }

    if (Tcl_GetCommandInfo(interp, "::tcl::build-info", &info)) {
#if TCL_MAJOR_VERSION > 8
	if (info.isNativeObjectProc == 2) {
	    Tcl_CreateObjCommand2(interp, "::tcl::test::build-info",
		    info.objProc2, (void *)version, NULL);
    } else
#endif
	Tcl_CreateObjCommand(interp, "::tcl::test::build-info",
		info.objProc, (void *)version, NULL);
    }
    if (Tcl_PkgProvideEx(interp, "tcl::test", TCL_PATCH_LEVEL, NULL) == TCL_ERROR) {
	return TCL_ERROR;
    }

    /*
     * Create additional commands and math functions for testing Tcl.
     */

    Tcl_CreateObjCommand(interp, "gettimes", GetTimesObjCmd, NULL, NULL);
    Tcl_CreateCommand(interp, "noop", NoopCmd, NULL, NULL);
    Tcl_CreateObjCommand(interp, "noop", NoopObjCmd, NULL, NULL);
    Tcl_CreateObjCommand(interp, "testpurebytesobj", TestpurebytesobjObjCmd, NULL, NULL);
    Tcl_CreateObjCommand(interp, "testsetbytearraylength", TestsetbytearraylengthObjCmd, NULL, NULL);
    Tcl_CreateObjCommand(interp, "testbytestring", TestbytestringObjCmd, NULL, NULL);
    Tcl_CreateObjCommand(interp, "teststringbytes", TeststringbytesObjCmd, NULL, NULL);
    Tcl_CreateObjCommand2(interp, "testwrongnumargs", TestWrongNumArgsObjCmd,
	    NULL, NULL);
    Tcl_CreateObjCommand(interp, "testfilesystem", TestFilesystemObjCmd,
	    NULL, NULL);
    Tcl_CreateObjCommand(interp, "testsimplefilesystem", TestSimpleFilesystemObjCmd,
	    NULL, NULL);
    Tcl_CreateObjCommand(interp, "testgetindexfromobjstruct",
	    TestGetIndexFromObjStructObjCmd, NULL, NULL);
    Tcl_CreateCommand(interp, "testasync", TestasyncCmd, NULL, NULL);
    Tcl_CreateObjCommand(interp, "testbumpinterpepoch",
	    TestbumpinterpepochObjCmd, NULL, NULL);
    Tcl_CreateCommand(interp, "testchannel", TestChannelCmd,
	    NULL, NULL);
    Tcl_CreateCommand(interp, "testchannelevent", TestChannelEventCmd,
	    NULL, NULL);
    Tcl_CreateCommand(interp, "testcmdtoken", TestcmdtokenCmd, NULL,
	    NULL);
    Tcl_CreateObjCommand2(interp, "testcmdobj2", Testcmdobj2ObjCmd,
	    NULL, NULL);
    Tcl_CreateObjCommand(interp, "testcmdinfo", TestcmdinfoObjCmd, NULL,
	    NULL);
    Tcl_CreateCommand(interp, "testcmdtrace", TestcmdtraceCmd,
	    NULL, NULL);
    Tcl_CreateCommand(interp, "testconcatobj", TestconcatobjCmd,
	    NULL, NULL);
    Tcl_CreateCommand(interp, "testcreatecommand", TestcreatecommandCmd,
	    NULL, NULL);
    Tcl_CreateCommand(interp, "testdcall", TestdcallCmd, NULL, NULL);
    Tcl_CreateCommand(interp, "testdel", TestdelCmd, NULL, NULL);
    Tcl_CreateCommand(interp, "testdelassocdata", TestdelassocdataCmd,
	    NULL, NULL);
    Tcl_CreateObjCommand(interp, "testdoubledigits", TestdoubledigitsObjCmd,
			 NULL, NULL);
    Tcl_DStringInit(&dstring);
    Tcl_CreateCommand(interp, "testdstring", TestdstringCmd, NULL,
	    NULL);
    Tcl_CreateObjCommand(interp, "testencoding", TestencodingObjCmd, NULL,
	    NULL);
    Tcl_CreateObjCommand(interp, "testevalex", TestevalexObjCmd,
	    NULL, NULL);
    Tcl_CreateObjCommand(interp, "testevalobjv", TestevalobjvObjCmd,
	    NULL, NULL);
    Tcl_CreateObjCommand(interp, "testevent", TesteventObjCmd,
	    NULL, NULL);
    Tcl_CreateCommand(interp, "testexithandler", TestexithandlerCmd,
	    NULL, NULL);
    Tcl_CreateCommand(interp, "testexprlong", TestexprlongCmd,
	    NULL, NULL);
    Tcl_CreateObjCommand(interp, "testexprlongobj", TestexprlongobjCmd,
	    NULL, NULL);
    Tcl_CreateCommand(interp, "testexprdouble", TestexprdoubleCmd,
	    NULL, NULL);
    Tcl_CreateObjCommand(interp, "testexprdoubleobj", TestexprdoubleobjCmd,
	    NULL, NULL);
    Tcl_CreateObjCommand(interp, "testexprparser", TestexprparserObjCmd,
	    NULL, NULL);
    Tcl_CreateCommand(interp, "testexprstring", TestexprstringCmd,
	    NULL, NULL);
    Tcl_CreateCommand(interp, "testfevent", TestfeventCmd, NULL,
	    NULL);
    Tcl_CreateObjCommand(interp, "testfilelink", TestfilelinkCmd,
	    NULL, NULL);
    Tcl_CreateObjCommand(interp, "testfile", TestfileCmd,
	    NULL, NULL);
    Tcl_CreateObjCommand(interp, "testhashsystemhash",
	    TestHashSystemHashCmd, NULL, NULL);
    Tcl_CreateCommand(interp, "testgetassocdata", TestgetassocdataCmd,
	    NULL, NULL);
    Tcl_CreateCommand(interp, "testgetint", TestgetintCmd,
	    NULL, NULL);
    Tcl_CreateCommand(interp, "testlongsize", TestlongsizeCmd,
	    NULL, NULL);
    Tcl_CreateCommand(interp, "testgetplatform", TestgetplatformCmd,
	    NULL, NULL);
    Tcl_CreateObjCommand(interp, "testgetvarfullname",
	    TestgetvarfullnameCmd, NULL, NULL);
    Tcl_CreateCommand(interp, "testinterpdelete", TestinterpdeleteCmd,
	    NULL, NULL);
    Tcl_CreateCommand(interp, "testlink", TestlinkCmd, NULL, NULL);
    Tcl_CreateObjCommand(interp, "testlinkarray", TestlinkarrayCmd, NULL, NULL);
    Tcl_CreateObjCommand(interp, "testlistrep", TestlistrepCmd, NULL, NULL);
    Tcl_CreateObjCommand(interp, "testlocale", TestlocaleCmd, NULL,
	    NULL);
    Tcl_CreateCommand(interp, "testpanic", TestpanicCmd, NULL, NULL);
    Tcl_CreateObjCommand(interp, "testparseargs", TestparseargsCmd,NULL,NULL);
    Tcl_CreateObjCommand(interp, "testparser", TestparserObjCmd,
	    NULL, NULL);
    Tcl_CreateObjCommand(interp, "testparsevar", TestparsevarObjCmd,
	    NULL, NULL);
    Tcl_CreateObjCommand(interp, "testparsevarname", TestparsevarnameObjCmd,
	    NULL, NULL);
    Tcl_CreateObjCommand(interp, "testpreferstable", TestpreferstableObjCmd,
	    NULL, NULL);
    Tcl_CreateObjCommand(interp, "testprint", TestprintObjCmd,
	    NULL, NULL);
    Tcl_CreateObjCommand(interp, "testregexp", TestregexpObjCmd,
	    NULL, NULL);
    Tcl_CreateObjCommand(interp, "testreturn", TestreturnObjCmd,
	    NULL, NULL);
    Tcl_CreateCommand(interp, "testservicemode", TestServiceModeCmd,
	    NULL, NULL);
    Tcl_CreateCommand(interp, "testsetassocdata", TestsetassocdataCmd,
	    NULL, NULL);
    Tcl_CreateCommand(interp, "testsetnoerr", TestsetCmd,
	    NULL, NULL);
    Tcl_CreateCommand(interp, "testseterr", TestsetCmd,
	    INT2PTR(TCL_LEAVE_ERR_MSG), NULL);
    Tcl_CreateCommand(interp, "testset2", Testset2Cmd,
	    INT2PTR(TCL_LEAVE_ERR_MSG), NULL);
    Tcl_CreateCommand(interp, "testseterrorcode", TestseterrorcodeCmd,
	    NULL, NULL);
    Tcl_CreateObjCommand(interp, "testsetobjerrorcode",
	    TestsetobjerrorcodeCmd, NULL, NULL);
    Tcl_CreateObjCommand(interp, "testutfnext",
	    TestUtfNextCmd, NULL, NULL);
    Tcl_CreateObjCommand(interp, "testutfprev",
	    TestUtfPrevCmd, NULL, NULL);
    Tcl_CreateObjCommand(interp, "testnumutfchars",
	    TestNumUtfCharsCmd, NULL, NULL);
    Tcl_CreateObjCommand(interp, "testgetunichar",
	    TestGetUniCharCmd, NULL, NULL);
    Tcl_CreateObjCommand(interp, "testfindfirst",
	    TestFindFirstCmd, NULL, NULL);
    Tcl_CreateObjCommand(interp, "testfindlast",
	    TestFindLastCmd, NULL, NULL);
    Tcl_CreateObjCommand(interp, "testgetintforindex",
	    TestGetIntForIndexCmd, NULL, NULL);
    Tcl_CreateCommand(interp, "testsetplatform", TestsetplatformCmd,
	    NULL, NULL);
    Tcl_CreateCommand(interp, "testsocket", TestSocketCmd,
	    NULL, NULL);
    Tcl_CreateCommand(interp, "teststaticlibrary", TeststaticlibraryCmd,
	    NULL, NULL);
    Tcl_CreateCommand(interp, "testtranslatefilename",
	    TesttranslatefilenameCmd, NULL, NULL);
    Tcl_CreateCommand(interp, "testupvar", TestupvarCmd, NULL, NULL);
    Tcl_CreateCommand(interp, "testmainthread", TestmainthreadCmd, NULL,
	    NULL);
    Tcl_CreateCommand(interp, "testsetmainloop", TestsetmainloopCmd,
	    NULL, NULL);
    Tcl_CreateCommand(interp, "testexitmainloop", TestexitmainloopCmd,
	    NULL, NULL);
#if defined(HAVE_CPUID) && !defined(MAC_OSX_TCL)
    Tcl_CreateObjCommand(interp, "testcpuid", TestcpuidCmd,
	    NULL, NULL);
#endif
    Tcl_CreateObjCommand(interp, "testnreunwind", TestNREUnwind,
	    NULL, NULL);
    Tcl_CreateObjCommand(interp, "testnrelevels", TestNRELevels,
	    NULL, NULL);
    Tcl_CreateObjCommand(interp, "testinterpresolver", TestInterpResolverCmd,
	    NULL, NULL);
    Tcl_CreateObjCommand(interp, "testapplylambda", TestApplyLambdaObjCmd,
	    NULL, NULL);
    Tcl_CreateObjCommand(interp, "testlutil", TestLutilCmd,
	    NULL, NULL);

    if (TclObjTest_Init(interp) != TCL_OK) {
	return TCL_ERROR;
    }
    if (Procbodytest_Init(interp) != TCL_OK) {
	return TCL_ERROR;
    }
#if TCL_THREADS
    if (TclThread_Init(interp) != TCL_OK) {
	return TCL_ERROR;
    }
#endif

    if (Tcl_ABSListTest_Init(interp) != TCL_OK) {
	return TCL_ERROR;
    }

    /*
     * Check for special options used in ../tests/main.test
     */

    objPtr = Tcl_GetVar2Ex(interp, "argv", NULL, TCL_GLOBAL_ONLY);
    if (objPtr != NULL) {
	if (Tcl_ListObjGetElements(interp, objPtr, &objc, &objv) != TCL_OK) {
	    return TCL_ERROR;
	}
	if (objc && (Tcl_GetIndexFromObj(NULL, objv[0], specialOptions, NULL,
		TCL_EXACT, &index) == TCL_OK)) {
	    switch (index) {
	    case 0:
		return TCL_ERROR;
	    case 1:
		Tcl_DeleteInterp(interp);
		return TCL_ERROR;
	    case 2: {
		int mode;
		Tcl_UnregisterChannel(interp,
			Tcl_GetChannel(interp, "stderr", &mode));
		return TCL_ERROR;
	    }
	    case 3:
		if (objc > 1) {
		    Tcl_SetVar2Ex(interp, "tcl_rcFileName", NULL, objv[1],
			    TCL_GLOBAL_ONLY);
		}
		return TCL_ERROR;
	    }
	}
    }

    /*
     * And finally add any platform specific test commands.
     */

    return TclplatformtestInit(interp);
}

/*
 *----------------------------------------------------------------------
 *
 * Tcltest_SafeInit --
 *
 *	This procedure performs application-specific initialization. Most
 *	applications, especially those that incorporate additional packages,
 *	will have their own version of this procedure.
 *
 * Results:
 *	Returns a standard Tcl completion code, and leaves an error message in
 *	the interp's result if an error occurs.
 *
 * Side effects:
 *	Depends on the startup script.
 *
 *----------------------------------------------------------------------
 */

int
Tcltest_SafeInit(
    Tcl_Interp *interp)		/* Interpreter for application. */
{
    Tcl_CmdInfo info;

    if (Tcl_InitStubs(interp, "8.7-", 0) == NULL) {
	return TCL_ERROR;
    }
    if (Tcl_GetCommandInfo(interp, "::tcl::build-info", &info)) {
#if TCL_MAJOR_VERSION > 8
	if (info.isNativeObjectProc == 2) {
	    Tcl_CreateObjCommand2(interp, "::tcl::test::build-info",
		    info.objProc2, (void *)version, NULL);
    } else
#endif
	Tcl_CreateObjCommand(interp, "::tcl::test::build-info",
		info.objProc, (void *)version, NULL);
    }
    if (Tcl_PkgProvideEx(interp, "tcl::test", TCL_PATCH_LEVEL, NULL) == TCL_ERROR) {
	return TCL_ERROR;
    }
    return Procbodytest_SafeInit(interp);
}

/*
 *----------------------------------------------------------------------
 *
 * TestasyncCmd --
 *
 *	This procedure implements the "testasync" command.  It is used
 *	to test the asynchronous handler facilities of Tcl.
 *
 * Results:
 *	A standard Tcl result.
 *
 * Side effects:
 *	Creates, deletes, and invokes handlers.
 *
 *----------------------------------------------------------------------
 */

static int
TestasyncCmd(
    TCL_UNUSED(void *),
    Tcl_Interp *interp,			/* Current interpreter. */
    int argc,				/* Number of arguments. */
    const char **argv)			/* Argument strings. */
{
    TestAsyncHandler *asyncPtr, *prevPtr;
    int id, code;
    static int nextId = 1;

    if (argc < 2) {
	wrongNumArgs:
	Tcl_AppendResult(interp, "wrong # args", (char *)NULL);
	return TCL_ERROR;
    }
    if (strcmp(argv[1], "create") == 0) {
	if (argc != 3) {
	    goto wrongNumArgs;
	}
	asyncPtr = (TestAsyncHandler *)Tcl_Alloc(sizeof(TestAsyncHandler));
	asyncPtr->command = (char *)Tcl_Alloc(strlen(argv[2]) + 1);
	strcpy(asyncPtr->command, argv[2]);
	Tcl_MutexLock(&asyncTestMutex);
	asyncPtr->id = nextId;
	nextId++;
	asyncPtr->handler = Tcl_AsyncCreate(AsyncHandlerProc, INT2PTR(asyncPtr->id));
	asyncPtr->nextPtr = firstHandler;
	firstHandler = asyncPtr;
	Tcl_MutexUnlock(&asyncTestMutex);
	Tcl_SetObjResult(interp, Tcl_NewWideIntObj(asyncPtr->id));
    } else if (strcmp(argv[1], "delete") == 0) {
	if (argc == 2) {
	    Tcl_MutexLock(&asyncTestMutex);
	    while (firstHandler != NULL) {
		asyncPtr = firstHandler;
		firstHandler = asyncPtr->nextPtr;
		Tcl_AsyncDelete(asyncPtr->handler);
		Tcl_Free(asyncPtr->command);
		Tcl_Free(asyncPtr);
	    }
	    Tcl_MutexUnlock(&asyncTestMutex);
	    return TCL_OK;
	}
	if (argc != 3) {
	    goto wrongNumArgs;
	}
	if (Tcl_GetInt(interp, argv[2], &id) != TCL_OK) {
	    return TCL_ERROR;
	}
	Tcl_MutexLock(&asyncTestMutex);
	for (prevPtr = NULL, asyncPtr = firstHandler; asyncPtr != NULL;
		prevPtr = asyncPtr, asyncPtr = asyncPtr->nextPtr) {
	    if (asyncPtr->id != id) {
		continue;
	    }
	    if (prevPtr == NULL) {
		firstHandler = asyncPtr->nextPtr;
	    } else {
		prevPtr->nextPtr = asyncPtr->nextPtr;
	    }
	    Tcl_AsyncDelete(asyncPtr->handler);
	    Tcl_Free(asyncPtr->command);
	    Tcl_Free(asyncPtr);
	    break;
	}
	Tcl_MutexUnlock(&asyncTestMutex);
    } else if (strcmp(argv[1], "mark") == 0) {
	if (argc != 5) {
	    goto wrongNumArgs;
	}
	if ((Tcl_GetInt(interp, argv[2], &id) != TCL_OK)
		|| (Tcl_GetInt(interp, argv[4], &code) != TCL_OK)) {
	    return TCL_ERROR;
	}
	Tcl_MutexLock(&asyncTestMutex);
	for (asyncPtr = firstHandler; asyncPtr != NULL;
		asyncPtr = asyncPtr->nextPtr) {
	    if (asyncPtr->id == id) {
		Tcl_AsyncMark(asyncPtr->handler);
		break;
	    }
	}
	Tcl_SetObjResult(interp, Tcl_NewStringObj(argv[3], -1));
	Tcl_MutexUnlock(&asyncTestMutex);
	return code;
    } else if (strcmp(argv[1], "marklater") == 0) {
	if (argc != 3) {
	    goto wrongNumArgs;
	}
	if (Tcl_GetInt(interp, argv[2], &id) != TCL_OK) {
	    return TCL_ERROR;
	}
	Tcl_MutexLock(&asyncTestMutex);
	for (asyncPtr = firstHandler; asyncPtr != NULL;
		asyncPtr = asyncPtr->nextPtr) {
	    if (asyncPtr->id == id) {
		Tcl_ThreadId threadID;
		if (Tcl_CreateThread(&threadID, AsyncThreadProc,
			INT2PTR(id), TCL_THREAD_STACK_DEFAULT,
			TCL_THREAD_NOFLAGS) != TCL_OK) {
		    Tcl_AppendResult(interp, "can't create thread", (char *)NULL);
		    Tcl_MutexUnlock(&asyncTestMutex);
		    return TCL_ERROR;
		}
		break;
	    }
	}
	Tcl_MutexUnlock(&asyncTestMutex);
    } else {
	Tcl_AppendResult(interp, "bad option \"", argv[1],
		"\": must be create, delete, int, mark, or marklater", (char *)NULL);
	return TCL_ERROR;
    }
    return TCL_OK;
}

static int
AsyncHandlerProc(
    void *clientData,	/* If of TestAsyncHandler structure.
				 * in global list. */
    Tcl_Interp *interp,		/* Interpreter in which command was
				 * executed, or NULL. */
    int code)			/* Current return code from command. */
{
    TestAsyncHandler *asyncPtr;
    int id = PTR2INT(clientData);
    const char *listArgv[4];
    char *cmd;
    char string[TCL_INTEGER_SPACE];

    Tcl_MutexLock(&asyncTestMutex);
    for (asyncPtr = firstHandler; asyncPtr != NULL;
	    asyncPtr = asyncPtr->nextPtr) {
	if (asyncPtr->id == id) {
	    break;
	}
    }
    Tcl_MutexUnlock(&asyncTestMutex);

    if (!asyncPtr) {
	/* Woops - this one was deleted between the AsyncMark and now */
	return TCL_OK;
    }

    TclFormatInt(string, code);
    listArgv[0] = asyncPtr->command;
    listArgv[1] = Tcl_GetStringResult(interp);
    listArgv[2] = string;
    listArgv[3] = NULL;
    cmd = Tcl_Merge(3, listArgv);
    if (interp != NULL) {
	code = Tcl_EvalEx(interp, cmd, TCL_INDEX_NONE, 0);
    } else {
	/*
	 * this should not happen, but by definition of how async handlers are
	 * invoked, it's possible.  Better error checking is needed here.
	 */
    }
    Tcl_Free(cmd);
    return code;
}

/*
 *----------------------------------------------------------------------
 *
 * AsyncThreadProc --
 *
 *	Delivers an asynchronous event to a handler in another thread.
 *
 * Results:
 *	None.
 *
 * Side effects:
 *	Invokes Tcl_AsyncMark on the handler
 *
 *----------------------------------------------------------------------
 */

static Tcl_ThreadCreateType
AsyncThreadProc(
    void *clientData)	/* Parameter is the id of a
				 * TestAsyncHandler, defined above. */
{
    TestAsyncHandler *asyncPtr;
    int id = PTR2INT(clientData);

    Tcl_Sleep(1);
    Tcl_MutexLock(&asyncTestMutex);
    for (asyncPtr = firstHandler; asyncPtr != NULL;
	asyncPtr = asyncPtr->nextPtr) {
	if (asyncPtr->id == id) {
	    Tcl_AsyncMark(asyncPtr->handler);
	    break;
	}
    }
    Tcl_MutexUnlock(&asyncTestMutex);
    Tcl_ExitThread(TCL_OK);
    TCL_THREAD_CREATE_RETURN;
}

static int
TestbumpinterpepochObjCmd(
    TCL_UNUSED(void *),
    Tcl_Interp *interp,		/* Current interpreter. */
    int objc,			/* Number of arguments. */
    Tcl_Obj *const objv[])	/* Argument objects. */
{
    Interp *iPtr = (Interp *)interp;

    if (objc != 1) {
	Tcl_WrongNumArgs(interp, 1, objv, "");
	return TCL_ERROR;
    }
    iPtr->compileEpoch++;
    return TCL_OK;
}

/*
 *----------------------------------------------------------------------
 *
 * Testcmdobj2 --
 *
 *	Mock up to test the Tcl_CreateCommandObj2 functionality
 *
 * Results:
 *	Standard Tcl result.
 *
 * Side effects:
 *	Sets interpreter result to number of arguments, first arg, last arg.
 *
 *----------------------------------------------------------------------
 */

static int
Testcmdobj2ObjCmd(
    TCL_UNUSED(void *),
    Tcl_Interp *interp,		/* Current interpreter. */
    Tcl_Size objc,			/* Number of arguments. */
    Tcl_Obj *const objv[])	/* Argument objects. */
{
    Tcl_Obj *resultObj;
    resultObj = Tcl_NewListObj(0, NULL);
    Tcl_ListObjAppendElement(interp, resultObj, Tcl_NewWideIntObj(objc));
    if (objc > 1) {
	Tcl_ListObjAppendElement(interp, resultObj, objv[1]);
	Tcl_ListObjAppendElement(interp, resultObj, objv[objc-1]);
    }
    Tcl_SetObjResult(interp, resultObj);
    return TCL_OK;
}

/*
 *----------------------------------------------------------------------
 *
 * TestcmdinfoObjCmd --
 *
 *	This procedure implements the "testcmdinfo" command.  It is used to
 *	test Tcl_GetCommandInfo, Tcl_SetCommandInfo, and command creation and
 *	deletion.
 *
 * Results:
 *	A standard Tcl result.
 *
 * Side effects:
 *	Creates and deletes various commands and modifies their data.
 *
 *----------------------------------------------------------------------
 */

static int
TestcmdinfoObjCmd(
    TCL_UNUSED(void *),
    Tcl_Interp *interp,		/* Current interpreter. */
    int objc,			/* Number of arguments. */
    Tcl_Obj *const objv[])      /* Argument objects. */
{
    static const char *const subcmds[] = {
	   "call", "call2", "create", "delete", "get", "modify", NULL
    };
    enum options {
	CMDINFO_CALL, CMDINFO_CALL2, CMDINFO_CREATE,
	CMDINFO_DELETE, CMDINFO_GET, CMDINFO_MODIFY
    } idx;
    Tcl_CmdInfo info;
    Tcl_Obj **cmdObjv;
    Tcl_Size cmdObjc;

    if (objc != 3) {
	Tcl_WrongNumArgs(interp, 1, objv, "command arg");
	return TCL_ERROR;
    }
    if (Tcl_GetIndexFromObj(interp, objv[1], subcmds, "option", 0,
	    &idx) != TCL_OK) {
	return TCL_ERROR;
    }
    switch (idx) {
    case CMDINFO_CALL:
    case CMDINFO_CALL2:
	if (Tcl_ListObjGetElements(interp, objv[2], &cmdObjc, &cmdObjv) != TCL_OK) {
	    return TCL_ERROR;
	}
	if (cmdObjc == 0) {
	    Tcl_AppendResult(interp, "No command name given", NULL);
	    return TCL_ERROR;
	}
	if (Tcl_GetCommandInfo(interp, Tcl_GetString(cmdObjv[0]), &info) == 0) {
	    return TCL_ERROR;
	}
	if (idx == CMDINFO_CALL) {
	    /*
	     * Note when calling through the old 32-bit API, it is the caller's
	     * responsibility to check that number of arguments is <= INT_MAX.
	     * We do not do that here just so we can test what happens if the
	     * caller mistakenly passes more arguments.
	     */
	    return info.objProc(info.objClientData, interp, cmdObjc, cmdObjv);
	} else {
	    return info.objProc2(info.objClientData2, interp, cmdObjc, cmdObjv);
	}
    case CMDINFO_CREATE:
	Tcl_CreateCommand(interp, Tcl_GetString(objv[2]), CmdProc1,
		(void *)"original", CmdDelProc1);
	break;
    case CMDINFO_DELETE:
	Tcl_DStringInit(&delString);
	Tcl_DeleteCommand(interp, Tcl_GetString(objv[2]));
	Tcl_DStringResult(interp, &delString);
	break;
    case CMDINFO_GET:
	if (Tcl_GetCommandInfo(interp, Tcl_GetString(objv[2]), &info) ==0) {
	    Tcl_AppendResult(interp, "??", (char *)NULL);
	    return TCL_OK;
	}
	if (info.proc == CmdProc1) {
	    Tcl_AppendResult(interp, "CmdProc1", " ",
		    (char *) info.clientData, (char *)NULL);
	} else if (info.proc == CmdProc2) {
	    Tcl_AppendResult(interp, "CmdProc2", " ",
		    (char *) info.clientData, (char *)NULL);
	} else {
	    Tcl_AppendResult(interp, "unknown", (char *)NULL);
	}
	if (info.deleteProc == CmdDelProc1) {
	    Tcl_AppendResult(interp, " CmdDelProc1", " ",
		    (char *) info.deleteData, (char *)NULL);
	} else if (info.deleteProc == CmdDelProc2) {
	    Tcl_AppendResult(interp, " CmdDelProc2", " ",
		    (char *) info.deleteData, (char *)NULL);
	} else {
	    Tcl_AppendResult(interp, " unknown", (char *)NULL);
	}
	Tcl_AppendResult(interp, " ", info.namespacePtr->fullName, (char *)NULL);
	if (info.isNativeObjectProc == 0) {
	    Tcl_AppendResult(interp, " stringProc", (char *)NULL);
	} else if (info.isNativeObjectProc == 1) {
	    Tcl_AppendResult(interp, " nativeObjectProc", (char *)NULL);
	} else if (info.isNativeObjectProc == 2) {
	    Tcl_AppendResult(interp, " nativeObjectProc2", (char *)NULL);
	} else {
	    Tcl_SetObjResult(interp, Tcl_ObjPrintf("Invalid isNativeObjectProc value %d",
		    info.isNativeObjectProc));
	    return TCL_ERROR;
	}
	break;
    case CMDINFO_MODIFY:
	info.proc = CmdProc2;
	info.clientData = (void *) "new_command_data";
	info.objProc = NULL;
	info.objClientData = NULL;
	info.deleteProc = CmdDelProc2;
	info.deleteData = (void *) "new_delete_data";
	info.namespacePtr = NULL;
	info.objProc2 = NULL;
	info.objClientData2 = NULL;
	if (Tcl_SetCommandInfo(interp, Tcl_GetString(objv[2]), &info) == 0) {
	    Tcl_SetObjResult(interp, Tcl_NewWideIntObj(0));
	} else {
	    Tcl_SetObjResult(interp, Tcl_NewWideIntObj(1));
	}
	break;
    }

    return TCL_OK;
}

static int
CmdProc0(
    void *clientData,	/* String to return. */
    Tcl_Interp *interp,		/* Current interpreter. */
    TCL_UNUSED(int) /*argc*/,
    TCL_UNUSED(const char **) /*argv*/)
{
    TestCommandTokenRef *refPtr = (TestCommandTokenRef *) clientData;
    Tcl_AppendResult(interp, "CmdProc1 ", refPtr->value, (char *)NULL);
    return TCL_OK;
}

static int
CmdProc1(
    void *clientData,	/* String to return. */
    Tcl_Interp *interp,		/* Current interpreter. */
    TCL_UNUSED(int) /*argc*/,
    TCL_UNUSED(const char **) /*argv*/)
{
    Tcl_AppendResult(interp, "CmdProc1 ", (char *) clientData, (char *)NULL);
    return TCL_OK;
}

static int
CmdProc2(
    void *clientData,	/* String to return. */
    Tcl_Interp *interp,		/* Current interpreter. */
    TCL_UNUSED(int) /*argc*/,
    TCL_UNUSED(const char **) /*argv*/)
{
    Tcl_AppendResult(interp, "CmdProc2 ", (char *) clientData, (char *)NULL);
    return TCL_OK;
}

static void
CmdDelProc0(
    void *clientData)	/* String to save. */
{
    TestCommandTokenRef *thisRefPtr, *prevRefPtr = NULL;
    TestCommandTokenRef *refPtr = (TestCommandTokenRef *) clientData;
    int id = refPtr->id;
    for (thisRefPtr = firstCommandTokenRef; refPtr != NULL;
	thisRefPtr = thisRefPtr->nextPtr) {
	if (thisRefPtr->id == id) {
	    if (prevRefPtr != NULL) {
		prevRefPtr->nextPtr = thisRefPtr->nextPtr;
	    } else {
		firstCommandTokenRef = thisRefPtr->nextPtr;
	    }
	    break;
	}
	prevRefPtr = thisRefPtr;
    }
    Tcl_Free(refPtr);
}

static void
CmdDelProc1(
    void *clientData)	/* String to save. */
{
    Tcl_DStringInit(&delString);
    Tcl_DStringAppend(&delString, "CmdDelProc1 ", -1);
    Tcl_DStringAppend(&delString, (char *) clientData, -1);
}

static void
CmdDelProc2(
    void *clientData)	/* String to save. */
{
    Tcl_DStringInit(&delString);
    Tcl_DStringAppend(&delString, "CmdDelProc2 ", -1);
    Tcl_DStringAppend(&delString, (char *) clientData, -1);
}

/*
 *----------------------------------------------------------------------
 *
 * TestcmdtokenCmd --
 *
 *	This procedure implements the "testcmdtoken" command. It is used to
 *	test Tcl_Command tokens and procedures such as Tcl_GetCommandFullName.
 *
 * Results:
 *	A standard Tcl result.
 *
 * Side effects:
 *	Creates and deletes various commands and modifies their data.
 *
 *----------------------------------------------------------------------
 */

static int
TestcmdtokenCmd(
    TCL_UNUSED(void *),
    Tcl_Interp *interp,		/* Current interpreter. */
    int argc,			/* Number of arguments. */
    const char **argv)		/* Argument strings. */
{
    TestCommandTokenRef *refPtr;
    int id;
    char buf[30];

    if (argc != 3) {
	Tcl_AppendResult(interp, "wrong # args: should be \"", argv[0],
		" option arg\"", (char *)NULL);
	return TCL_ERROR;
    }
    if (strcmp(argv[1], "create") == 0) {
	refPtr = (TestCommandTokenRef *)Tcl_Alloc(sizeof(TestCommandTokenRef));
	refPtr->token = Tcl_CreateCommand(interp, argv[2], CmdProc0,
		refPtr, CmdDelProc0);
	refPtr->id = nextCommandTokenRefId;
	refPtr->value = "original";
	nextCommandTokenRefId++;
	refPtr->nextPtr = firstCommandTokenRef;
	firstCommandTokenRef = refPtr;
	snprintf(buf, sizeof(buf), "%d", refPtr->id);
	Tcl_AppendResult(interp, buf, (char *)NULL);
    } else {
	if (sscanf(argv[2], "%d", &id) != 1) {
	    Tcl_AppendResult(interp, "bad command token \"", argv[2],
		    "\"", (char *)NULL);
	    return TCL_ERROR;
	}

	for (refPtr = firstCommandTokenRef; refPtr != NULL;
		refPtr = refPtr->nextPtr) {
	    if (refPtr->id == id) {
		break;
	    }
	}

	if (refPtr == NULL) {
	    Tcl_AppendResult(interp, "bad command token \"", argv[2],
		    "\"", (char *)NULL);
	    return TCL_ERROR;
	}

	if (strcmp(argv[1], "name") == 0) {
	    Tcl_Obj *objPtr;

	    objPtr = Tcl_NewObj();
	    Tcl_GetCommandFullName(interp, refPtr->token, objPtr);

	    Tcl_AppendElement(interp,
		    Tcl_GetCommandName(interp, refPtr->token));
	    Tcl_AppendElement(interp, Tcl_GetString(objPtr));
	    Tcl_DecrRefCount(objPtr);
	} else {
	    Tcl_AppendResult(interp, "bad option \"", argv[1],
		    "\": must be create, name, or free", (char *)NULL);
	    return TCL_ERROR;
	}
    }

    return TCL_OK;
}

/*
 *----------------------------------------------------------------------
 *
 * TestcmdtraceCmd --
 *
 *	This procedure implements the "testcmdtrace" command. It is used
 *	to test Tcl_CreateTrace and Tcl_DeleteTrace.
 *
 * Results:
 *	A standard Tcl result.
 *
 * Side effects:
 *	Creates and deletes a command trace, and tests the invocation of
 *	a procedure by the command trace.
 *
 *----------------------------------------------------------------------
 */

static int
TestcmdtraceCmd(
    TCL_UNUSED(void *),
    Tcl_Interp *interp,		/* Current interpreter. */
    int argc,			/* Number of arguments. */
    const char **argv)		/* Argument strings. */
{
    Tcl_DString buffer;
    int result;

    if (argc != 3) {
	Tcl_AppendResult(interp, "wrong # args: should be \"", argv[0],
		" option script\"", (char *)NULL);
	return TCL_ERROR;
    }

    if (strcmp(argv[1], "tracetest") == 0) {
	Tcl_DStringInit(&buffer);
	cmdTrace = Tcl_CreateTrace(interp, 50000, CmdTraceProc, &buffer);
	result = Tcl_EvalEx(interp, argv[2], TCL_INDEX_NONE, 0);
	if (result == TCL_OK) {
	    Tcl_ResetResult(interp);
	    Tcl_AppendResult(interp, Tcl_DStringValue(&buffer), (char *)NULL);
	}
	Tcl_DeleteTrace(interp, cmdTrace);
	Tcl_DStringFree(&buffer);
    } else if (strcmp(argv[1], "deletetest") == 0) {
	/*
	 * Create a command trace then eval a script to check whether it is
	 * called. Note that this trace procedure removes itself as a further
	 * check of the robustness of the trace proc calling code in
	 * TclNRExecuteByteCode.
	 */

	cmdTrace = Tcl_CreateTrace(interp, 50000, CmdTraceDeleteProc, NULL);
	Tcl_EvalEx(interp, argv[2], TCL_INDEX_NONE, 0);
    } else if (strcmp(argv[1], "leveltest") == 0) {
	Interp *iPtr = (Interp *) interp;
	Tcl_DStringInit(&buffer);
	cmdTrace = Tcl_CreateTrace(interp, iPtr->numLevels + 4, CmdTraceProc,
		&buffer);
	result = Tcl_EvalEx(interp, argv[2], TCL_INDEX_NONE, 0);
	if (result == TCL_OK) {
	    Tcl_ResetResult(interp);
	    Tcl_AppendResult(interp, Tcl_DStringValue(&buffer), (char *)NULL);
	}
	Tcl_DeleteTrace(interp, cmdTrace);
	Tcl_DStringFree(&buffer);
    } else if (strcmp(argv[1], "resulttest") == 0) {
	/* Create an object-based trace, then eval a script. This is used
	 * to test return codes other than TCL_OK from the trace engine.
	 */

	static int deleteCalled;

	deleteCalled = 0;
	cmdTrace = Tcl_CreateObjTrace(interp, 50000,
		TCL_ALLOW_INLINE_COMPILATION, ObjTraceProc,
		&deleteCalled, ObjTraceDeleteProc);
	result = Tcl_EvalEx(interp, argv[2], TCL_INDEX_NONE, 0);
	Tcl_DeleteTrace(interp, cmdTrace);
	if (!deleteCalled) {
	    Tcl_AppendResult(interp, "Delete wasn't called", (char *)NULL);
	    return TCL_ERROR;
	} else {
	    return result;
	}
    } else if (strcmp(argv[1], "doubletest") == 0) {
	Tcl_Trace t1, t2;

	Tcl_DStringInit(&buffer);
	t1 = Tcl_CreateTrace(interp, 1, CmdTraceProc, &buffer);
	t2 = Tcl_CreateTrace(interp, 50000, CmdTraceProc, &buffer);
	result = Tcl_EvalEx(interp, argv[2], TCL_INDEX_NONE, 0);
	if (result == TCL_OK) {
	    Tcl_ResetResult(interp);
	    Tcl_AppendResult(interp, Tcl_DStringValue(&buffer), (char *)NULL);
	}
	Tcl_DeleteTrace(interp, t2);
	Tcl_DeleteTrace(interp, t1);
	Tcl_DStringFree(&buffer);
    } else {
	Tcl_AppendResult(interp, "bad option \"", argv[1],
		"\": must be tracetest, deletetest, doubletest or resulttest", (char *)NULL);
	return TCL_ERROR;
    }
    return TCL_OK;
}

static void
CmdTraceProc(
    void *clientData,	/* Pointer to buffer in which the
				 * command and arguments are appended.
				 * Accumulates test result. */
    TCL_UNUSED(Tcl_Interp *),
    TCL_UNUSED(int) /*level*/,
    char *command,		/* The command being traced (after
				 * substitutions). */
    TCL_UNUSED(Tcl_CmdProc *) /*cmdProc*/,
    TCL_UNUSED(void *),
    int argc,			/* Number of arguments. */
    const char *argv[])		/* Argument strings. */
{
    Tcl_DString *bufPtr = (Tcl_DString *) clientData;
    int i;

    Tcl_DStringAppendElement(bufPtr, command);

    Tcl_DStringStartSublist(bufPtr);
    for (i = 0;  i < argc;  i++) {
	Tcl_DStringAppendElement(bufPtr, argv[i]);
    }
    Tcl_DStringEndSublist(bufPtr);
}

static void
CmdTraceDeleteProc(
    TCL_UNUSED(void *),
    Tcl_Interp *interp,		/* Current interpreter. */
    TCL_UNUSED(int) /*level*/,
    TCL_UNUSED(char *) /*command*/,
    TCL_UNUSED(Tcl_CmdProc *),
    TCL_UNUSED(void *),
    TCL_UNUSED(int) /*argc*/,
    TCL_UNUSED(const char **) /*argv*/)
{
    /*
     * Remove ourselves to test whether calling Tcl_DeleteTrace within a trace
     * callback causes the for loop in TclNRExecuteByteCode that calls traces to
     * reference freed memory.
     */

    Tcl_DeleteTrace(interp, cmdTrace);
}

static int
ObjTraceProc(
    TCL_UNUSED(void *),
    Tcl_Interp *interp,		/* Tcl interpreter */
    TCL_UNUSED(int) /* level */,
    const char *command,
    TCL_UNUSED(Tcl_Command),
    TCL_UNUSED(int) /* objc */,
    Tcl_Obj *const objv[])	/* Argument objects. */
{
    const char *word = Tcl_GetString(objv[0]);

    if (!strcmp(word, "Error")) {
	Tcl_SetObjResult(interp, Tcl_NewStringObj(command, -1));
	return TCL_ERROR;
    } else if (!strcmp(word, "Break")) {
	return TCL_BREAK;
    } else if (!strcmp(word, "Continue")) {
	return TCL_CONTINUE;
    } else if (!strcmp(word, "Return")) {
	return TCL_RETURN;
    } else if (!strcmp(word, "OtherStatus")) {
	return 6;
    } else {
	return TCL_OK;
    }
}

static void
ObjTraceDeleteProc(
    void *clientData)
{
    int *intPtr = (int *) clientData;
    *intPtr = 1;		/* Record that the trace was deleted */
}

/*
 *----------------------------------------------------------------------
 *
 * TestcreatecommandCmd --
 *
 *	This procedure implements the "testcreatecommand" command. It is used
 *	to test that the Tcl_CreateCommand creates a new command in the
 *	namespace specified as part of its name, if any. It also checks that
 *	the namespace code ignore single ":"s in the middle or end of a
 *	command name.
 *
 * Results:
 *	A standard Tcl result.
 *
 * Side effects:
 *	Creates and deletes two commands ("test_ns_basic::createdcommand"
 *	and "value:at:").
 *
 *----------------------------------------------------------------------
 */

static int
TestcreatecommandCmd(
    TCL_UNUSED(void *),
    Tcl_Interp *interp,		/* Current interpreter. */
    int argc,			/* Number of arguments. */
    const char **argv)		/* Argument strings. */
{
    if (argc != 2) {
	Tcl_AppendResult(interp, "wrong # args: should be \"", argv[0],
		" option\"", (char *)NULL);
	return TCL_ERROR;
    }
    if (strcmp(argv[1], "create") == 0) {
	Tcl_CreateCommand(interp, "test_ns_basic::createdcommand",
		CreatedCommandProc, NULL, NULL);
    } else if (strcmp(argv[1], "delete") == 0) {
	Tcl_DeleteCommand(interp, "test_ns_basic::createdcommand");
    } else if (strcmp(argv[1], "create2") == 0) {
	Tcl_CreateCommand(interp, "value:at:",
		CreatedCommandProc2, NULL, NULL);
    } else if (strcmp(argv[1], "delete2") == 0) {
	Tcl_DeleteCommand(interp, "value:at:");
    } else {
	Tcl_AppendResult(interp, "bad option \"", argv[1],
		"\": must be create, delete, create2, or delete2", (char *)NULL);
	return TCL_ERROR;
    }
    return TCL_OK;
}

static int
CreatedCommandProc(
    TCL_UNUSED(void *),
    Tcl_Interp *interp,		/* Current interpreter. */
    TCL_UNUSED(int) /*argc*/,
    TCL_UNUSED(const char **) /*argv*/)
{
    Tcl_CmdInfo info;
    int found;

    found = Tcl_GetCommandInfo(interp, "test_ns_basic::createdcommand",
	    &info);
    if (!found) {
	Tcl_AppendResult(interp, "CreatedCommandProc could not get command info for test_ns_basic::createdcommand",
		(char *)NULL);
	return TCL_ERROR;
    }
    Tcl_AppendResult(interp, "CreatedCommandProc in ",
	    info.namespacePtr->fullName, (char *)NULL);
    return TCL_OK;
}

static int
CreatedCommandProc2(
    TCL_UNUSED(void *),
    Tcl_Interp *interp,		/* Current interpreter. */
    TCL_UNUSED(int) /*argc*/,
    TCL_UNUSED(const char **) /*argv*/)
{
    Tcl_CmdInfo info;
    int found;

    found = Tcl_GetCommandInfo(interp, "value:at:", &info);
    if (!found) {
	Tcl_AppendResult(interp, "CreatedCommandProc2 could not get command info for test_ns_basic::createdcommand",
		(char *)NULL);
	return TCL_ERROR;
    }
    Tcl_AppendResult(interp, "CreatedCommandProc2 in ",
	    info.namespacePtr->fullName, (char *)NULL);
    return TCL_OK;
}

/*
 *----------------------------------------------------------------------
 *
 * TestdcallCmd --
 *
 *	This procedure implements the "testdcall" command.  It is used
 *	to test Tcl_CallWhenDeleted.
 *
 * Results:
 *	A standard Tcl result.
 *
 * Side effects:
 *	Creates and deletes interpreters.
 *
 *----------------------------------------------------------------------
 */

static int
TestdcallCmd(
    TCL_UNUSED(void *),
    Tcl_Interp *interp,		/* Current interpreter. */
    int argc,			/* Number of arguments. */
    const char **argv)		/* Argument strings. */
{
    int i, id;

    delInterp = Tcl_CreateInterp();
    Tcl_DStringInit(&delString);
    for (i = 1; i < argc; i++) {
	if (Tcl_GetInt(interp, argv[i], &id) != TCL_OK) {
	    return TCL_ERROR;
	}
	if (id < 0) {
	    Tcl_DontCallWhenDeleted(delInterp, DelCallbackProc,
		    INT2PTR(-id));
	} else {
	    Tcl_CallWhenDeleted(delInterp, DelCallbackProc,
		    INT2PTR(id));
	}
    }
    Tcl_DeleteInterp(delInterp);
    Tcl_DStringResult(interp, &delString);
    return TCL_OK;
}

/*
 * The deletion callback used by TestdcallCmd:
 */

static void
DelCallbackProc(
    void *clientData,	/* Numerical value to append to delString. */
    Tcl_Interp *interp)		/* Interpreter being deleted. */
{
    int id = PTR2INT(clientData);
    char buffer[TCL_INTEGER_SPACE];

    TclFormatInt(buffer, id);
    Tcl_DStringAppendElement(&delString, buffer);
    if (interp != delInterp) {
	Tcl_DStringAppendElement(&delString, "bogus interpreter argument!");
    }
}

/*
 *----------------------------------------------------------------------
 *
 * TestdelCmd --
 *
 *	This procedure implements the "testdel" command.  It is used
 *	to test calling of command deletion callbacks.
 *
 * Results:
 *	A standard Tcl result.
 *
 * Side effects:
 *	Creates a command.
 *
 *----------------------------------------------------------------------
 */

static int
TestdelCmd(
    TCL_UNUSED(void *),
    Tcl_Interp *interp,		/* Current interpreter. */
    int argc,			/* Number of arguments. */
    const char **argv)		/* Argument strings. */
{
    DelCmd *dPtr;
    Tcl_Interp *child;

    if (argc != 4) {
	Tcl_AppendResult(interp, "wrong # args", (char *)NULL);
	return TCL_ERROR;
    }

    child = Tcl_GetChild(interp, argv[1]);
    if (child == NULL) {
	return TCL_ERROR;
    }

    dPtr = (DelCmd *)Tcl_Alloc(sizeof(DelCmd));
    dPtr->interp = interp;
    dPtr->deleteCmd = (char *)Tcl_Alloc(strlen(argv[3]) + 1);
    strcpy(dPtr->deleteCmd, argv[3]);

    Tcl_CreateCommand(child, argv[2], DelCmdProc, dPtr,
	    DelDeleteProc);
    return TCL_OK;
}

static int
DelCmdProc(
    void *clientData,	/* String result to return. */
    Tcl_Interp *interp,		/* Current interpreter. */
    TCL_UNUSED(int) /*argc*/,
    TCL_UNUSED(const char **) /*argv*/)
{
    DelCmd *dPtr = (DelCmd *) clientData;

    Tcl_AppendResult(interp, dPtr->deleteCmd, (char *)NULL);
    Tcl_Free(dPtr->deleteCmd);
    Tcl_Free(dPtr);
    return TCL_OK;
}

static void
DelDeleteProc(
    void *clientData)	/* String command to evaluate. */
{
    DelCmd *dPtr = (DelCmd *)clientData;

    Tcl_EvalEx(dPtr->interp, dPtr->deleteCmd, TCL_INDEX_NONE, 0);
    Tcl_ResetResult(dPtr->interp);
    Tcl_Free(dPtr->deleteCmd);
    Tcl_Free(dPtr);
}

/*
 *----------------------------------------------------------------------
 *
 * TestdelassocdataCmd --
 *
 *	This procedure implements the "testdelassocdata" command. It is used
 *	to test Tcl_DeleteAssocData.
 *
 * Results:
 *	A standard Tcl result.
 *
 * Side effects:
 *	Deletes an association between a key and associated data from an
 *	interpreter.
 *
 *----------------------------------------------------------------------
 */

static int
TestdelassocdataCmd(
    TCL_UNUSED(void *),
    Tcl_Interp *interp,		/* Current interpreter. */
    int argc,			/* Number of arguments. */
    const char **argv)		/* Argument strings. */
{
    if (argc != 2) {
	Tcl_AppendResult(interp, "wrong # arguments: should be \"", argv[0],
		" data_key\"", (char *)NULL);
	return TCL_ERROR;
    }
    Tcl_DeleteAssocData(interp, argv[1]);
    return TCL_OK;
}

/*
 *-----------------------------------------------------------------------------
 *
 * TestdoubledigitsCmd --
 *
 *	This procedure implements the 'testdoubledigits' command. It is
 *	used to test the low-level floating-point formatting primitives
 *	in Tcl.
 *
 * Usage:
 *	testdoubledigits fpval ndigits type ?shorten"
 *
 * Parameters:
 *	fpval - Floating-point value to format.
 *	ndigits - Digit count to request from Tcl_DoubleDigits
 *	type - One of 'shortest', 'e', 'f'
 *	shorten - Indicates that the 'shorten' flag should be passed in.
 *
 *-----------------------------------------------------------------------------
 */

static int
TestdoubledigitsObjCmd(
    TCL_UNUSED(void *),
    Tcl_Interp* interp,		/* Tcl interpreter */
    int objc,			/* Parameter count */
    Tcl_Obj* const objv[])	/* Parameter vector */
{
    static const char *options[] = {
	"shortest",
	"e",
	"f",
	NULL
    };
    static const int types[] = {
	TCL_DD_SHORTEST,
	TCL_DD_E_FORMAT,
	TCL_DD_F_FORMAT
    };

    const Tcl_ObjType* doubleType;
    double d;
    int status;
    int ndigits;
    int type;
    int decpt;
    int signum;
    char *str;
    char *endPtr;
    Tcl_Obj* strObj;
    Tcl_Obj* retval;

    if (objc < 4 || objc > 5) {
	Tcl_WrongNumArgs(interp, 1, objv, "fpval ndigits type ?shorten?");
	return TCL_ERROR;
    }
    status = Tcl_GetDoubleFromObj(interp, objv[1], &d);
    if (status != TCL_OK) {
	doubleType = Tcl_GetObjType("double");
	if (Tcl_FetchInternalRep(objv[1], doubleType)
	    && isnan(objv[1]->internalRep.doubleValue)) {
	    status = TCL_OK;
	    memcpy(&d, &(objv[1]->internalRep.doubleValue), sizeof(double));
	}
    }
    if (status != TCL_OK
	    || Tcl_GetIntFromObj(interp, objv[2], &ndigits) != TCL_OK
	    || Tcl_GetIndexFromObj(interp, objv[3], options, "conversion type",
		    TCL_EXACT, &type) != TCL_OK) {
	fprintf(stderr, "bad value? %g\n", d);
	return TCL_ERROR;
    }
    type = types[type];
    if (objc > 4) {
	if (strcmp(Tcl_GetString(objv[4]), "shorten")) {
	    Tcl_SetObjResult(interp, Tcl_NewStringObj("bad flag", -1));
	    return TCL_ERROR;
	}
	type |= TCL_DD_SHORTEST;
    }
    str = TclDoubleDigits(d, ndigits, type, &decpt, &signum, &endPtr);
    strObj = Tcl_NewStringObj(str, endPtr-str);
    Tcl_Free(str);
    retval = Tcl_NewListObj(1, &strObj);
    Tcl_ListObjAppendElement(NULL, retval, Tcl_NewWideIntObj(decpt));
    strObj = Tcl_NewStringObj(signum ? "-" : "+", 1);
    Tcl_ListObjAppendElement(NULL, retval, strObj);
    Tcl_SetObjResult(interp, retval);
    return TCL_OK;
}

/*
 *----------------------------------------------------------------------
 *
 * TestdstringCmd --
 *
 *	This procedure implements the "testdstring" command.  It is used
 *	to test the dynamic string facilities of Tcl.
 *
 * Results:
 *	A standard Tcl result.
 *
 * Side effects:
 *	Creates, deletes, and invokes handlers.
 *
 *----------------------------------------------------------------------
 */

static int
TestdstringCmd(
    TCL_UNUSED(void *),
    Tcl_Interp *interp,		/* Current interpreter. */
    int argc,			/* Number of arguments. */
    const char **argv)		/* Argument strings. */
{
    int count;

    if (argc < 2) {
	wrongNumArgs:
	Tcl_AppendResult(interp, "wrong # args", (char *)NULL);
	return TCL_ERROR;
    }
    if (strcmp(argv[1], "append") == 0) {
	if (argc != 4) {
	    goto wrongNumArgs;
	}
	if (Tcl_GetInt(interp, argv[3], &count) != TCL_OK) {
	    return TCL_ERROR;
	}
	Tcl_DStringAppend(&dstring, argv[2], count);
    } else if (strcmp(argv[1], "element") == 0) {
	if (argc != 3) {
	    goto wrongNumArgs;
	}
	Tcl_DStringAppendElement(&dstring, argv[2]);
    } else if (strcmp(argv[1], "end") == 0) {
	if (argc != 2) {
	    goto wrongNumArgs;
	}
	Tcl_DStringEndSublist(&dstring);
    } else if (strcmp(argv[1], "free") == 0) {
	if (argc != 2) {
	    goto wrongNumArgs;
	}
	Tcl_DStringFree(&dstring);
    } else if (strcmp(argv[1], "get") == 0) {
	if (argc != 2) {
	    goto wrongNumArgs;
	}
	Tcl_SetResult(interp, Tcl_DStringValue(&dstring), TCL_VOLATILE);
    } else if (strcmp(argv[1], "gresult") == 0) {
	if (argc != 3) {
	    goto wrongNumArgs;
	}
	if (strcmp(argv[2], "staticsmall") == 0) {
	    Tcl_AppendResult(interp, "short", (char *)NULL);
	} else if (strcmp(argv[2], "staticlarge") == 0) {
	    Tcl_AppendResult(interp, "first0 first1 first2 first3 first4 first5 first6 first7 first8 first9\nsecond0 second1 second2 second3 second4 second5 second6 second7 second8 second9\nthird0 third1 third2 third3 third4 third5 third6 third7 third8 third9\nfourth0 fourth1 fourth2 fourth3 fourth4 fourth5 fourth6 fourth7 fourth8 fourth9\nfifth0 fifth1 fifth2 fifth3 fifth4 fifth5 fifth6 fifth7 fifth8 fifth9\nsixth0 sixth1 sixth2 sixth3 sixth4 sixth5 sixth6 sixth7 sixth8 sixth9\nseventh0 seventh1 seventh2 seventh3 seventh4 seventh5 seventh6 seventh7 seventh8 seventh9\n", (char *)NULL);
	} else if (strcmp(argv[2], "free") == 0) {
	    char *s = (char *)Tcl_Alloc(100);
	    strcpy(s, "This is a malloc-ed string");
	    Tcl_SetResult(interp, s, TCL_DYNAMIC);
	} else if (strcmp(argv[2], "special") == 0) {
	    char *s = (char *)Tcl_Alloc(100) + 16;
	    strcpy(s, "This is a specially-allocated string");
	    Tcl_SetResult(interp, s, SpecialFree);
	} else {
	    Tcl_AppendResult(interp, "bad gresult option \"", argv[2],
		    "\": must be staticsmall, staticlarge, free, or special",
		    (char *)NULL);
	    return TCL_ERROR;
	}
	Tcl_DStringGetResult(interp, &dstring);
    } else if (strcmp(argv[1], "length") == 0) {

	if (argc != 2) {
	    goto wrongNumArgs;
	}
	Tcl_SetObjResult(interp, Tcl_NewWideIntObj(Tcl_DStringLength(&dstring)));
    } else if (strcmp(argv[1], "result") == 0) {
	if (argc != 2) {
	    goto wrongNumArgs;
	}
	Tcl_DStringResult(interp, &dstring);
    } else if (strcmp(argv[1], "toobj") == 0) {
	if (argc != 2) {
	    goto wrongNumArgs;
	}
	Tcl_SetObjResult(interp, Tcl_DStringToObj(&dstring));
    } else if (strcmp(argv[1], "trunc") == 0) {
	if (argc != 3) {
	    goto wrongNumArgs;
	}
	if (Tcl_GetInt(interp, argv[2], &count) != TCL_OK) {
	    return TCL_ERROR;
	}
	Tcl_DStringSetLength(&dstring, count);
    } else if (strcmp(argv[1], "start") == 0) {
	if (argc != 2) {
	    goto wrongNumArgs;
	}
	Tcl_DStringStartSublist(&dstring);
    } else {
	Tcl_AppendResult(interp, "bad option \"", argv[1],
		"\": must be append, element, end, free, get, gresult, length, "
		"result, start, toobj, or trunc", (char *)NULL);
	return TCL_ERROR;
    }
    return TCL_OK;
}

/*
 * The procedure below is used as a special freeProc to test how well
 * Tcl_DStringGetResult handles freeProc's other than free.
 */

static void SpecialFree(
#if TCL_MAJOR_VERSION > 8
    void *blockPtr			/* Block to free. */
#else
    char *blockPtr			/* Block to free. */
#endif
) {
    Tcl_Free(((char *)blockPtr) - 16);
}

/*
 *------------------------------------------------------------------------
 *
 * UtfTransformFn --
 *
 *    Implements a direct call into Tcl_UtfToExternal and Tcl_ExternalToUtf
 *    as otherwise there is no script level command that directly exercises
 *    these functions (i/o command cannot test all combinations)
 *    The arguments at the script level are roughly those of the above
 *    functions:
 *        encodingname srcbytes flags state dstlen ?srcreadvar? ?dstwrotevar? ?dstcharsvar?
 *
 * Results:
 *    TCL_OK or TCL_ERROR. This any errors running the test, NOT the
 *    result of Tcl_UtfToExternal or Tcl_ExternalToUtf.
 *
 * Side effects:
 *
 *    The result in the interpreter is a list of the return code from the
 *    Tcl_UtfToExternal/Tcl_ExternalToUtf functions, the encoding state, and
 *    an encoded binary string of length dstLen. Note the string is the
 *    entire output buffer, not just the part containing the decoded
 *    portion. This allows for additional checks at test script level.
 *
 *    If any of the srcreadvar, dstwrotevar and
 *    dstcharsvar are specified and not empty, they are treated as names
 *    of variables where the *srcRead, *dstWrote and *dstChars output
 *    from the functions are stored.
 *
 *    The function also checks internally whether nuls are correctly
 *    appended as requested but the TCL_ENCODING_NO_TERMINATE flag
 *    and that no buffer overflows occur.
 *------------------------------------------------------------------------
 */
typedef int
UtfTransformFn(Tcl_Interp *interp, Tcl_Encoding encoding, const char *src,
	Tcl_Size srcLen, int flags, Tcl_EncodingState *statePtr, char *dst,
	Tcl_Size dstLen, int *srcReadPtr, int *dstWrotePtr, int *dstCharsPtr);

static int UtfExtWrapper(
    Tcl_Interp *interp, UtfTransformFn *transformer, int objc, Tcl_Obj *const objv[])
{
    Tcl_Encoding encoding;
    Tcl_EncodingState encState, *encStatePtr;
    Tcl_Size srcLen, bufLen;
    const unsigned char *bytes;
    unsigned char *bufPtr;
    int srcRead, dstLen, dstWrote, dstChars;
    Tcl_Obj *srcReadVar, *dstWroteVar, *dstCharsVar;
    int result;
    int flags;
    Tcl_Obj **flagObjs;
    Tcl_Size nflags;
    static const struct {
	const char *flagKey;
	int flag;
    } flagMap[] = {
	{"start", TCL_ENCODING_START},
	{"end", TCL_ENCODING_END},
	{"noterminate", TCL_ENCODING_NO_TERMINATE},
	{"charlimit", TCL_ENCODING_CHAR_LIMIT},
	{"profiletcl8", TCL_ENCODING_PROFILE_TCL8},
	{"profilestrict", TCL_ENCODING_PROFILE_STRICT},
	{"profilereplace", TCL_ENCODING_PROFILE_REPLACE},
	{NULL, 0}
    };
    Tcl_Size i;
    Tcl_WideInt wide;

    if (objc < 7 || objc > 10) {
	Tcl_WrongNumArgs(interp, 2, objv,
		"encoding srcbytes flags state dstlen ?srcreadvar? ?dstwrotevar? ?dstcharsvar?");
	return TCL_ERROR;
    }
    if (Tcl_GetEncodingFromObj(interp, objv[2], &encoding) != TCL_OK) {
	return TCL_ERROR;
    }

    /* Flags may be specified as list of integers and keywords */
    flags = 0;
    if (Tcl_ListObjGetElements(interp, objv[4], &nflags, &flagObjs) != TCL_OK) {
	return TCL_ERROR;
    }

    for (i = 0; i < nflags; ++i) {
	int flag;
	if (Tcl_GetIntFromObj(NULL, flagObjs[i], &flag) == TCL_OK) {
	    flags |= flag;
	} else {
	    int idx;
	    if (Tcl_GetIndexFromObjStruct(interp, flagObjs[i], flagMap, sizeof(flagMap[0]),
		    "flag", 0, &idx) != TCL_OK) {
		return TCL_ERROR;
	    }
	    flags |= flagMap[idx].flag;
	}
    }

    /* Assumes state is integer if not "" */
    if (Tcl_GetWideIntFromObj(interp, objv[5], &wide) == TCL_OK) {
	encState = (Tcl_EncodingState)(size_t)wide;
	encStatePtr = &encState;
    } else if (Tcl_GetCharLength(objv[5]) == 0) {
	encStatePtr = NULL;
    } else {
	return TCL_ERROR;
    }

    if (Tcl_GetIntFromObj(interp, objv[6], &dstLen) != TCL_OK) {
	return TCL_ERROR;
    }
    srcReadVar = NULL;
    dstWroteVar = NULL;
    dstCharsVar = NULL;
    if (objc > 7) {
	/* Has caller requested srcRead? */
	if (Tcl_GetCharLength(objv[7])) {
	    srcReadVar = objv[7];
	}
	if (objc > 8) {
	    /* Ditto for dstWrote */
	    if (Tcl_GetCharLength(objv[8])) {
		dstWroteVar = objv[8];
	    }
	    if (objc > 9) {
		if (Tcl_GetCharLength(objv[9])) {
		    dstCharsVar = objv[9];
		}
	    }
	}
    }
    if (flags & TCL_ENCODING_CHAR_LIMIT) {
	/* Caller should have specified the dest char limit */
	Tcl_Obj *valueObj;
	if (dstCharsVar == NULL ||
	    (valueObj = Tcl_ObjGetVar2(interp, dstCharsVar, NULL, 0)) == NULL
	) {
	    Tcl_SetResult(interp,
			 "dstCharsVar must be specified with integer value if "
			 "TCL_ENCODING_CHAR_LIMIT set in flags.", TCL_STATIC);
	    return TCL_ERROR;
	}
	if (Tcl_GetIntFromObj(interp, valueObj, &dstChars) != TCL_OK) {
	    return TCL_ERROR;
	}
    } else {
	dstChars = 0; /* Only used for output */
    }

    bufLen = dstLen + 4; /* 4 -> overflow detection */
    bufPtr = (unsigned char *) Tcl_Alloc(bufLen);
    memset(bufPtr, 0xFF, dstLen); /* Need to check nul terminator */
    memmove(bufPtr + dstLen, "\xAB\xCD\xEF\xAB", 4);   /* overflow detection */
    bytes = Tcl_GetByteArrayFromObj(objv[3], &srcLen); /* Last! to avoid shimmering */
    result = (*transformer)(interp, encoding, (const char *)bytes, srcLen, flags,
	    encStatePtr, (char *) bufPtr, dstLen,
	    srcReadVar ? &srcRead : NULL,
	    &dstWrote,
	    dstCharsVar ? &dstChars : NULL);
    if (memcmp(bufPtr + bufLen - 4, "\xAB\xCD\xEF\xAB", 4)) {
	Tcl_SetResult(interp,
		"Tcl_ExternalToUtf wrote past output buffer",
		TCL_STATIC);
	result = TCL_ERROR;
    } else if (result != TCL_ERROR) {
	Tcl_Obj *resultObjs[3];
	switch (result) {
	case TCL_OK:
	    resultObjs[0] = Tcl_NewStringObj("ok", TCL_INDEX_NONE);
	    break;
	case TCL_CONVERT_MULTIBYTE:
	    resultObjs[0] = Tcl_NewStringObj("multibyte", TCL_INDEX_NONE);
	    break;
	case TCL_CONVERT_SYNTAX:
	    resultObjs[0] = Tcl_NewStringObj("syntax", TCL_INDEX_NONE);
	    break;
	case TCL_CONVERT_UNKNOWN:
	    resultObjs[0] = Tcl_NewStringObj("unknown", TCL_INDEX_NONE);
	    break;
	case TCL_CONVERT_NOSPACE:
	    resultObjs[0] = Tcl_NewStringObj("nospace", TCL_INDEX_NONE);
	    break;
	default:
	    resultObjs[0] = Tcl_NewIntObj(result);
	    break;
	}
	result = TCL_OK;
	resultObjs[1] =
	    encStatePtr ? Tcl_NewWideIntObj((Tcl_WideInt)(size_t)encState) : Tcl_NewObj();
	resultObjs[2] = Tcl_NewByteArrayObj(bufPtr, dstLen);
	if (srcReadVar) {
	    if (Tcl_ObjSetVar2(interp, srcReadVar, NULL, Tcl_NewIntObj(srcRead),
		    TCL_LEAVE_ERR_MSG) == NULL) {
		result = TCL_ERROR;
	    }
	}
	if (dstWroteVar) {
	    if (Tcl_ObjSetVar2(interp, dstWroteVar, NULL, Tcl_NewIntObj(dstWrote),
		    TCL_LEAVE_ERR_MSG) == NULL) {
		result = TCL_ERROR;
	    }
	}
	if (dstCharsVar) {
	    if (Tcl_ObjSetVar2(interp, dstCharsVar, NULL, Tcl_NewIntObj(dstChars),
		    TCL_LEAVE_ERR_MSG) == NULL) {
		result = TCL_ERROR;
	    }
	}
	Tcl_SetObjResult(interp, Tcl_NewListObj(3, resultObjs));
    }

    Tcl_Free(bufPtr);
    Tcl_FreeEncoding(encoding); /* Free returned reference */
    return result;
}

/*
 *----------------------------------------------------------------------
 *
 * TestencodingCmd --
 *
 *	This procedure implements the "testencoding" command.  It is used
 *	to test the encoding package.
 *
 * Results:
 *	A standard Tcl result.
 *
 * Side effects:
 *	Load encodings.
 *
 *----------------------------------------------------------------------
 */

static int
TestencodingObjCmd(
    TCL_UNUSED(void *),
    Tcl_Interp *interp,		/* Current interpreter. */
    int objc,			/* Number of arguments. */
    Tcl_Obj *const objv[])	/* Argument objects. */
{
    Tcl_Encoding encoding;
    Tcl_Size length;
    const char *string;
    TclEncoding *encodingPtr;
    static const char *const optionStrings[] = {
	"create", "delete", "nullength", "Tcl_ExternalToUtf", "Tcl_UtfToExternal", NULL
    };
    enum options {
	ENC_CREATE, ENC_DELETE, ENC_NULLENGTH, ENC_EXTTOUTF, ENC_UTFTOEXT
    } index;

    if (objc < 2) {
	Tcl_WrongNumArgs(interp, 1, objv, "command ?args?");
	return TCL_ERROR;
    }

    if (Tcl_GetIndexFromObj(interp, objv[1], optionStrings, "option", 0,
	    &index) != TCL_OK) {
	return TCL_ERROR;
    }

    switch (index) {
    case ENC_CREATE: {
	Tcl_EncodingType type;

	if (objc != 5) {
	    Tcl_WrongNumArgs(interp, 2, objv, "name toutfcmd fromutfcmd");
	    return TCL_ERROR;
	}
	encodingPtr = (TclEncoding *)Tcl_Alloc(sizeof(TclEncoding));
	encodingPtr->interp = interp;

	string = Tcl_GetStringFromObj(objv[3], &length);
	encodingPtr->toUtfCmd = (char *)Tcl_Alloc(length + 1);
	memcpy(encodingPtr->toUtfCmd, string, length + 1);

	string = Tcl_GetStringFromObj(objv[4], &length);
	encodingPtr->fromUtfCmd = (char *)Tcl_Alloc(length + 1);
	memcpy(encodingPtr->fromUtfCmd, string, length + 1);

	string = Tcl_GetStringFromObj(objv[2], &length);

	type.encodingName = string;
	type.toUtfProc = EncodingToUtfProc;
	type.fromUtfProc = EncodingFromUtfProc;
	type.freeProc = EncodingFreeProc;
	type.clientData = encodingPtr;
	type.nullSize = 1;

	Tcl_CreateEncoding(&type);
	break;
    }
    case ENC_DELETE:
	if (objc != 3) {
	    return TCL_ERROR;
	}
	if (TCL_OK != Tcl_GetEncodingFromObj(interp, objv[2], &encoding)) {
	    return TCL_ERROR;
	}
	Tcl_FreeEncoding(encoding);	/* Free returned reference */
	Tcl_FreeEncoding(encoding);	/* Free to match CREATE */
	TclFreeInternalRep(objv[2]);		/* Free the cached ref */
	break;

    case ENC_NULLENGTH:
	if (objc > 3) {
	    Tcl_WrongNumArgs(interp, 2, objv, "?encoding?");
	    return TCL_ERROR;
	}
	encoding =
	    Tcl_GetEncoding(interp, objc == 2 ? NULL : Tcl_GetString(objv[2]));
	if (encoding == NULL) {
	    return TCL_ERROR;
	}
	Tcl_SetObjResult(interp,
		Tcl_NewIntObj(Tcl_GetEncodingNulLength(encoding)));
	Tcl_FreeEncoding(encoding);
	break;
    case ENC_EXTTOUTF:
	return UtfExtWrapper(interp,Tcl_ExternalToUtf,objc,objv);
    case ENC_UTFTOEXT:
	return UtfExtWrapper(interp,Tcl_UtfToExternal,objc,objv);
    }
    return TCL_OK;
}

static int
EncodingToUtfProc(
    void *clientData,	/* TclEncoding structure. */
    TCL_UNUSED(const char *) /*src*/,
    int srcLen,			/* Source string length in bytes. */
    TCL_UNUSED(int) /*flags*/,
    TCL_UNUSED(Tcl_EncodingState *),
    char *dst,			/* Output buffer. */
    int dstLen,			/* The maximum length of output buffer. */
    int *srcReadPtr,		/* Filled with number of bytes read. */
    int *dstWrotePtr,		/* Filled with number of bytes stored. */
    int *dstCharsPtr)		/* Filled with number of chars stored. */
{
    int len;
    TclEncoding *encodingPtr;

    encodingPtr = (TclEncoding *) clientData;
    Tcl_EvalEx(encodingPtr->interp, encodingPtr->toUtfCmd, TCL_INDEX_NONE, TCL_EVAL_GLOBAL);

    len = strlen(Tcl_GetStringResult(encodingPtr->interp));
    if (len > dstLen) {
	len = dstLen;
    }
    memcpy(dst, Tcl_GetStringResult(encodingPtr->interp), len);
    Tcl_ResetResult(encodingPtr->interp);

    *srcReadPtr = srcLen;
    *dstWrotePtr = len;
    *dstCharsPtr = len;
    return TCL_OK;
}

static int
EncodingFromUtfProc(
    void *clientData,	/* TclEncoding structure. */
    TCL_UNUSED(const char *) /*src*/,
    int srcLen,			/* Source string length in bytes. */
    TCL_UNUSED(int) /*flags*/,
    TCL_UNUSED(Tcl_EncodingState *),
    char *dst,			/* Output buffer. */
    int dstLen,			/* The maximum length of output buffer. */
    int *srcReadPtr,		/* Filled with number of bytes read. */
    int *dstWrotePtr,		/* Filled with number of bytes stored. */
    int *dstCharsPtr)		/* Filled with number of chars stored. */
{
    int len;
    TclEncoding *encodingPtr;

    encodingPtr = (TclEncoding *) clientData;
    Tcl_EvalEx(encodingPtr->interp, encodingPtr->fromUtfCmd, TCL_INDEX_NONE, TCL_EVAL_GLOBAL);

    len = strlen(Tcl_GetStringResult(encodingPtr->interp));
    if (len > dstLen) {
	len = dstLen;
    }
    memcpy(dst, Tcl_GetStringResult(encodingPtr->interp), len);
    Tcl_ResetResult(encodingPtr->interp);

    *srcReadPtr = srcLen;
    *dstWrotePtr = len;
    *dstCharsPtr = len;
    return TCL_OK;
}

static void
EncodingFreeProc(
    void *clientData)	/* ClientData associated with type. */
{
    TclEncoding *encodingPtr = (TclEncoding *)clientData;

    Tcl_Free(encodingPtr->toUtfCmd);
    Tcl_Free(encodingPtr->fromUtfCmd);
    Tcl_Free(encodingPtr);
}

/*
 *----------------------------------------------------------------------
 *
 * TestevalexObjCmd --
 *
 *	This procedure implements the "testevalex" command.  It is
 *	used to test Tcl_EvalEx.
 *
 * Results:
 *	A standard Tcl result.
 *
 * Side effects:
 *	None.
 *
 *----------------------------------------------------------------------
 */

static int
TestevalexObjCmd(
    TCL_UNUSED(void *),
    Tcl_Interp *interp,		/* Current interpreter. */
    int objc,			/* Number of arguments. */
    Tcl_Obj *const objv[])	/* Argument objects. */
{
    int flags;
    Tcl_Size length;
    const char *script;

    flags = 0;
    if (objc == 3) {
	const char *global = Tcl_GetString(objv[2]);
	if (strcmp(global, "global") != 0) {
	    Tcl_AppendResult(interp, "bad value \"", global,
		    "\": must be global", (char *)NULL);
	    return TCL_ERROR;
	}
	flags = TCL_EVAL_GLOBAL;
    } else if (objc != 2) {
	Tcl_WrongNumArgs(interp, 1, objv, "script ?global?");
	return TCL_ERROR;
    }

    script = Tcl_GetStringFromObj(objv[1], &length);
    return Tcl_EvalEx(interp, script, length, flags);
}

/*
 *----------------------------------------------------------------------
 *
 * TestevalobjvObjCmd --
 *
 *	This procedure implements the "testevalobjv" command.  It is
 *	used to test Tcl_EvalObjv.
 *
 * Results:
 *	A standard Tcl result.
 *
 * Side effects:
 *	None.
 *
 *----------------------------------------------------------------------
 */

static int
TestevalobjvObjCmd(
    TCL_UNUSED(void *),
    Tcl_Interp *interp,		/* Current interpreter. */
    int objc,			/* Number of arguments. */
    Tcl_Obj *const objv[])	/* Argument objects. */
{
    int evalGlobal;

    if (objc < 3) {
	Tcl_WrongNumArgs(interp, 1, objv, "global word ?word ...?");
	return TCL_ERROR;
    }
    if (Tcl_GetIntFromObj(interp, objv[1], &evalGlobal) != TCL_OK) {
	return TCL_ERROR;
    }
    return Tcl_EvalObjv(interp, objc-2, objv+2,
	    (evalGlobal) ? TCL_EVAL_GLOBAL : 0);
}

/*
 *----------------------------------------------------------------------
 *
 * TesteventObjCmd --
 *
 *	This procedure implements a 'testevent' command.  The command
 *	is used to test event queue management.
 *
 * The command takes two forms:
 *	- testevent queue name position script
 *		Queues an event at the given position in the queue, and
 *		associates a given name with it (the same name may be
 *		associated with multiple events). When the event comes
 *		to the head of the queue, executes the given script at
 *		global level in the current interp. The position may be
 *		one of 'head', 'tail' or 'mark'.
 *	- testevent delete name
 *		Deletes any events associated with the given name from
 *		the queue.
 *
 * Return value:
 *	Returns a standard Tcl result.
 *
 * Side effects:
 *	Manipulates the event queue as directed.
 *
 *----------------------------------------------------------------------
 */

static int
TesteventObjCmd(
    TCL_UNUSED(void *),
    Tcl_Interp *interp,		/* Tcl interpreter */
    int objc,			/* Parameter count */
    Tcl_Obj *const objv[])	/* Parameter vector */
{
    static const char *const subcommands[] = { /* Possible subcommands */
	"queue", "delete", NULL
    };
    int subCmdIndex;		/* Index of the chosen subcommand */
    static const char *const positions[] = { /* Possible queue positions */
	"head", "tail", "mark", NULL
    };
    int posIndex;		/* Index of the chosen position */
    static const int posNum[] = {
				/* Interpretation of the chosen position */
	TCL_QUEUE_HEAD,
	TCL_QUEUE_TAIL,
	TCL_QUEUE_MARK
    };
    TestEvent *ev;		/* Event to be queued */

    if (objc < 2) {
	Tcl_WrongNumArgs(interp, 1, objv, "subcommand ?arg ...?");
	return TCL_ERROR;
    }
    if (Tcl_GetIndexFromObj(interp, objv[1], subcommands, "subcommand",
	    TCL_EXACT, &subCmdIndex) != TCL_OK) {
	return TCL_ERROR;
    }
    switch (subCmdIndex) {
    case 0:			/* queue */
	if (objc != 5) {
	    Tcl_WrongNumArgs(interp, 2, objv, "name position script");
	    return TCL_ERROR;
	}
	if (Tcl_GetIndexFromObj(interp, objv[3], positions,
		"position specifier", TCL_EXACT, &posIndex) != TCL_OK) {
	    return TCL_ERROR;
	}
	ev = (TestEvent *)Tcl_Alloc(sizeof(TestEvent));
	ev->header.proc = TesteventProc;
	ev->header.nextPtr = NULL;
	ev->interp = interp;
	ev->command = objv[4];
	Tcl_IncrRefCount(ev->command);
	ev->tag = objv[2];
	Tcl_IncrRefCount(ev->tag);
	Tcl_QueueEvent((Tcl_Event *) ev, posNum[posIndex]);
	break;

    case 1:			/* delete */
	if (objc != 3) {
	    Tcl_WrongNumArgs(interp, 2, objv, "name");
	    return TCL_ERROR;
	}
	Tcl_DeleteEvents(TesteventDeleteProc, objv[2]);
	break;
    }

    return TCL_OK;
}

/*
 *----------------------------------------------------------------------
 *
 * TesteventProc --
 *
 *	Delivers a test event to the Tcl interpreter as part of event
 *	queue testing.
 *
 * Results:
 *	Returns 1 if the event has been serviced, 0 otherwise.
 *
 * Side effects:
 *	Evaluates the event's callback script, so has whatever side effects
 *	the callback has.  The return value of the callback script becomes the
 *	return value of this function.  If the callback script reports an
 *	error, it is reported as a background error.
 *
 *----------------------------------------------------------------------
 */

static int
TesteventProc(
    Tcl_Event *event,		/* Event to deliver */
    TCL_UNUSED(int) /*flags*/)
{
    TestEvent *ev = (TestEvent *) event;
    Tcl_Interp *interp = ev->interp;
    Tcl_Obj *command = ev->command;
    int result = Tcl_EvalObjEx(interp, command,
	    TCL_EVAL_GLOBAL | TCL_EVAL_DIRECT);
    int retval;

    if (result != TCL_OK) {
	Tcl_AddErrorInfo(interp,
		"    (command bound to \"testevent\" callback)");
	Tcl_BackgroundException(interp, TCL_ERROR);
	return 1;		/* Avoid looping on errors */
    }
    if (Tcl_GetBooleanFromObj(interp, Tcl_GetObjResult(interp),
	    &retval) != TCL_OK) {
	Tcl_AddErrorInfo(interp,
		"    (return value from \"testevent\" callback)");
	Tcl_BackgroundException(interp, TCL_ERROR);
	return 1;
    }
    if (retval) {
	Tcl_DecrRefCount(ev->tag);
	Tcl_DecrRefCount(ev->command);
    }

    return retval;
}

/*
 *----------------------------------------------------------------------
 *
 * TesteventDeleteProc --
 *
 *	Removes some set of events from the queue.
 *
 * This procedure is used as part of testing event queue management.
 *
 * Results:
 *	Returns 1 if a given event should be deleted, 0 otherwise.
 *
 * Side effects:
 *	None.
 *
 *----------------------------------------------------------------------
 */

static int
TesteventDeleteProc(
    Tcl_Event *event,		/* Event to examine */
    void *clientData)	/* Tcl_Obj containing the name of the event(s)
				 * to remove */
{
    TestEvent *ev;		/* Event to examine */
    const char *evNameStr;
    Tcl_Obj *targetName;	/* Name of the event(s) to delete */
    const char *targetNameStr;

    if (event->proc != TesteventProc) {
	return 0;
    }
    targetName = (Tcl_Obj *) clientData;
    targetNameStr = (char *) Tcl_GetString(targetName);
    ev = (TestEvent *) event;
    evNameStr = Tcl_GetString(ev->tag);
    if (strcmp(evNameStr, targetNameStr) == 0) {
	Tcl_DecrRefCount(ev->tag);
	Tcl_DecrRefCount(ev->command);
	return 1;
    } else {
	return 0;
    }
}

/*
 *----------------------------------------------------------------------
 *
 * TestexithandlerCmd --
 *
 *	This procedure implements the "testexithandler" command. It is
 *	used to test Tcl_CreateExitHandler and Tcl_DeleteExitHandler.
 *
 * Results:
 *	A standard Tcl result.
 *
 * Side effects:
 *	None.
 *
 *----------------------------------------------------------------------
 */

static int
TestexithandlerCmd(
    TCL_UNUSED(void *),
    Tcl_Interp *interp,		/* Current interpreter. */
    int argc,			/* Number of arguments. */
    const char **argv)		/* Argument strings. */
{
    int value;

    if (argc != 3) {
	Tcl_AppendResult(interp, "wrong # arguments: should be \"", argv[0],
		" create|delete value\"", (char *)NULL);
	return TCL_ERROR;
    }
    if (Tcl_GetInt(interp, argv[2], &value) != TCL_OK) {
	return TCL_ERROR;
    }
    if (strcmp(argv[1], "create") == 0) {
	Tcl_CreateExitHandler((value & 1) ? ExitProcOdd : ExitProcEven,
		INT2PTR(value));
    } else if (strcmp(argv[1], "delete") == 0) {
	Tcl_DeleteExitHandler((value & 1) ? ExitProcOdd : ExitProcEven,
		INT2PTR(value));
    } else {
	Tcl_AppendResult(interp, "bad option \"", argv[1],
		"\": must be create or delete", (char *)NULL);
	return TCL_ERROR;
    }
    return TCL_OK;
}

static void
ExitProcOdd(
    void *clientData)	/* Integer value to print. */
{
    char buf[16 + TCL_INTEGER_SPACE];
    int len;

    snprintf(buf, sizeof(buf), "odd %d\n", (int)PTR2INT(clientData));
    len = strlen(buf);
    if (len != (int) write(1, buf, len)) {
	Tcl_Panic("ExitProcOdd: unable to write to stdout");
    }
}

static void
ExitProcEven(
    void *clientData)	/* Integer value to print. */
{
    char buf[16 + TCL_INTEGER_SPACE];
    int len;

    snprintf(buf, sizeof(buf), "even %d\n", (int)PTR2INT(clientData));
    len = strlen(buf);
    if (len != (int) write(1, buf, len)) {
	Tcl_Panic("ExitProcEven: unable to write to stdout");
    }
}

/*
 *----------------------------------------------------------------------
 *
 * TestexprlongCmd --
 *
 *	This procedure verifies that Tcl_ExprLong does not modify the
 *	interpreter result if there is no error.
 *
 * Results:
 *	A standard Tcl result.
 *
 * Side effects:
 *	None.
 *
 *----------------------------------------------------------------------
 */

static int
TestexprlongCmd(
    TCL_UNUSED(void *),
    Tcl_Interp *interp,		/* Current interpreter. */
    int argc,			/* Number of arguments. */
    const char **argv)		/* Argument strings. */
{
    long exprResult;
    char buf[4 + TCL_INTEGER_SPACE];
    int result;

    if (argc != 2) {
	Tcl_AppendResult(interp, "wrong # arguments: should be \"", argv[0],
		" expression\"", (char *)NULL);
	return TCL_ERROR;
    }
    Tcl_AppendResult(interp, "This is a result", (char *)NULL);
    result = Tcl_ExprLong(interp, argv[1], &exprResult);
    if (result != TCL_OK) {
	return result;
    }
    snprintf(buf, sizeof(buf), ": %ld", exprResult);
    Tcl_AppendResult(interp, buf, (char *)NULL);
    return TCL_OK;
}

/*
 *----------------------------------------------------------------------
 *
 * TestexprlongobjCmd --
 *
 *	This procedure verifies that Tcl_ExprLongObj does not modify the
 *	interpreter result if there is no error.
 *
 * Results:
 *	A standard Tcl result.
 *
 * Side effects:
 *	None.
 *
 *----------------------------------------------------------------------
 */

static int
TestexprlongobjCmd(
    TCL_UNUSED(void *),
    Tcl_Interp *interp,		/* Current interpreter. */
    int objc,			/* Number of arguments. */
    Tcl_Obj *const *objv)	/* Argument objects. */
{
    long exprResult;
    char buf[4 + TCL_INTEGER_SPACE];
    int result;

    if (objc != 2) {
	Tcl_WrongNumArgs(interp, 1, objv, "expression");
	return TCL_ERROR;
    }
    Tcl_AppendResult(interp, "This is a result", (char *)NULL);
    result = Tcl_ExprLongObj(interp, objv[1], &exprResult);
    if (result != TCL_OK) {
	return result;
    }
    snprintf(buf, sizeof(buf), ": %ld", exprResult);
    Tcl_AppendResult(interp, buf, (char *)NULL);
    return TCL_OK;
}

/*
 *----------------------------------------------------------------------
 *
 * TestexprdoubleCmd --
 *
 *	This procedure verifies that Tcl_ExprDouble does not modify the
 *	interpreter result if there is no error.
 *
 * Results:
 *	A standard Tcl result.
 *
 * Side effects:
 *	None.
 *
 *----------------------------------------------------------------------
 */

static int
TestexprdoubleCmd(
    TCL_UNUSED(void *),
    Tcl_Interp *interp,		/* Current interpreter. */
    int argc,			/* Number of arguments. */
    const char **argv)		/* Argument strings. */
{
    double exprResult;
    char buf[4 + TCL_DOUBLE_SPACE];
    int result;

    if (argc != 2) {
	Tcl_AppendResult(interp, "wrong # arguments: should be \"", argv[0],
		" expression\"", (char *)NULL);
	return TCL_ERROR;
    }
    Tcl_AppendResult(interp, "This is a result", (char *)NULL);
    result = Tcl_ExprDouble(interp, argv[1], &exprResult);
    if (result != TCL_OK) {
	return result;
    }
    strcpy(buf, ": ");
    Tcl_PrintDouble(interp, exprResult, buf+2);
    Tcl_AppendResult(interp, buf, (char *)NULL);
    return TCL_OK;
}

/*
 *----------------------------------------------------------------------
 *
 * TestexprdoubleobjCmd --
 *
 *	This procedure verifies that Tcl_ExprLongObj does not modify the
 *	interpreter result if there is no error.
 *
 * Results:
 *	A standard Tcl result.
 *
 * Side effects:
 *	None.
 *
 *----------------------------------------------------------------------
 */

static int
TestexprdoubleobjCmd(
    TCL_UNUSED(void *),
    Tcl_Interp *interp,		/* Current interpreter. */
    int objc,			/* Number of arguments. */
    Tcl_Obj *const *objv)	/* Argument objects. */
{
    double exprResult;
    char buf[4 + TCL_DOUBLE_SPACE];
    int result;

    if (objc != 2) {
	Tcl_WrongNumArgs(interp, 1, objv, "expression");
	return TCL_ERROR;
    }
    Tcl_AppendResult(interp, "This is a result", (char *)NULL);
    result = Tcl_ExprDoubleObj(interp, objv[1], &exprResult);
    if (result != TCL_OK) {
	return result;
    }
    strcpy(buf, ": ");
    Tcl_PrintDouble(interp, exprResult, buf+2);
    Tcl_AppendResult(interp, buf, (char *)NULL);
    return TCL_OK;
}

/*
 *----------------------------------------------------------------------
 *
 * TestexprstringCmd --
 *
 *	This procedure tests the basic operation of Tcl_ExprString.
 *
 * Results:
 *	A standard Tcl result.
 *
 * Side effects:
 *	None.
 *
 *----------------------------------------------------------------------
 */

static int
TestexprstringCmd(
    TCL_UNUSED(void *),
    Tcl_Interp *interp,		/* Current interpreter. */
    int argc,			/* Number of arguments. */
    const char **argv)		/* Argument strings. */
{
    if (argc != 2) {
	Tcl_AppendResult(interp, "wrong # arguments: should be \"", argv[0],
		" expression\"", (char *)NULL);
	return TCL_ERROR;
    }
    return Tcl_ExprString(interp, argv[1]);
}

/*
 *----------------------------------------------------------------------
 *
 * TestfilelinkCmd --
 *
 *	This procedure implements the "testfilelink" command.  It is used to
 *	test the effects of creating and manipulating filesystem links in Tcl.
 *
 * Results:
 *	A standard Tcl result.
 *
 * Side effects:
 *	May create a link on disk.
 *
 *----------------------------------------------------------------------
 */

static int
TestfilelinkCmd(
    TCL_UNUSED(void *),
    Tcl_Interp *interp,		/* Current interpreter. */
    int objc,			/* Number of arguments. */
    Tcl_Obj *const objv[])	/* The argument objects. */
{
    Tcl_Obj *contents;

    if (objc < 2 || objc > 3) {
	Tcl_WrongNumArgs(interp, 1, objv, "source ?target?");
	return TCL_ERROR;
    }

    if (Tcl_FSConvertToPathType(interp, objv[1]) != TCL_OK) {
	return TCL_ERROR;
    }

    if (objc == 3) {
	/* Create link from source to target */
	contents = Tcl_FSLink(objv[1], objv[2],
		TCL_CREATE_SYMBOLIC_LINK|TCL_CREATE_HARD_LINK);
	if (contents == NULL) {
	    Tcl_AppendResult(interp, "could not create link from \"",
		    Tcl_GetString(objv[1]), "\" to \"",
		    Tcl_GetString(objv[2]), "\": ",
		    Tcl_PosixError(interp), (char *)NULL);
	    return TCL_ERROR;
	}
    } else {
	/* Read link */
	contents = Tcl_FSLink(objv[1], NULL, 0);
	if (contents == NULL) {
	    Tcl_AppendResult(interp, "could not read link \"",
		    Tcl_GetString(objv[1]), "\": ",
		    Tcl_PosixError(interp), (char *)NULL);
	    return TCL_ERROR;
	}
    }
    Tcl_SetObjResult(interp, contents);
    if (objc == 2) {
	/*
	 * If we are creating a link, this will actually just
	 * be objv[3], and we don't own it
	 */
	Tcl_DecrRefCount(contents);
    }
    return TCL_OK;
}

/*
 *----------------------------------------------------------------------
 *
 * TestgetassocdataCmd --
 *
 *	This procedure implements the "testgetassocdata" command. It is
 *	used to test Tcl_GetAssocData.
 *
 * Results:
 *	A standard Tcl result.
 *
 * Side effects:
 *	None.
 *
 *----------------------------------------------------------------------
 */

static int
TestgetassocdataCmd(
    TCL_UNUSED(void *),
    Tcl_Interp *interp,		/* Current interpreter. */
    int argc,			/* Number of arguments. */
    const char **argv)		/* Argument strings. */
{
    char *res;

    if (argc != 2) {
	Tcl_AppendResult(interp, "wrong # arguments: should be \"", argv[0],
		" data_key\"", (char *)NULL);
	return TCL_ERROR;
    }
    res = (char *) Tcl_GetAssocData(interp, argv[1], NULL);
    if (res != NULL) {
	Tcl_AppendResult(interp, res, (char *)NULL);
    }
    return TCL_OK;
}

/*
 *----------------------------------------------------------------------
 *
 * TestgetplatformCmd --
 *
 *	This procedure implements the "testgetplatform" command. It is
 *	used to retrieve the value of the tclPlatform global variable.
 *
 * Results:
 *	A standard Tcl result.
 *
 * Side effects:
 *	None.
 *
 *----------------------------------------------------------------------
 */

static int
TestgetplatformCmd(
    TCL_UNUSED(void *),
    Tcl_Interp *interp,		/* Current interpreter. */
    int argc,			/* Number of arguments. */
    const char **argv)		/* Argument strings. */
{
    static const char *const platformStrings[] = { "unix", "mac", "windows" };
    TclPlatformType *platform;

    platform = TclGetPlatform();

    if (argc != 1) {
	Tcl_AppendResult(interp, "wrong # arguments: should be \"", argv[0],
		(char *)NULL);
	return TCL_ERROR;
    }

    Tcl_AppendResult(interp, platformStrings[*platform], (char *)NULL);
    return TCL_OK;
}

/*
 *----------------------------------------------------------------------
 *
 * TestinterpdeleteCmd --
 *
 *	This procedure tests the code in tclInterp.c that deals with
 *	interpreter deletion. It deletes a user-specified interpreter
 *	from the hierarchy, and subsequent code checks integrity.
 *
 * Results:
 *	A standard Tcl result.
 *
 * Side effects:
 *	Deletes one or more interpreters.
 *
 *----------------------------------------------------------------------
 */

static int
TestinterpdeleteCmd(
    TCL_UNUSED(void *),
    Tcl_Interp *interp,		/* Current interpreter. */
    int argc,			/* Number of arguments. */
    const char **argv)		/* Argument strings. */
{
    Tcl_Interp *childToDelete;

    if (argc != 2) {
	Tcl_AppendResult(interp, "wrong # args: should be \"", argv[0],
		" path\"", (char *)NULL);
	return TCL_ERROR;
    }
    childToDelete = Tcl_GetChild(interp, argv[1]);
    if (childToDelete == NULL) {
	return TCL_ERROR;
    }
    Tcl_DeleteInterp(childToDelete);
    return TCL_OK;
}

/*
 *----------------------------------------------------------------------
 *
 * TestlinkCmd --
 *
 *	This procedure implements the "testlink" command.  It is used
 *	to test Tcl_LinkVar and related library procedures.
 *
 * Results:
 *	A standard Tcl result.
 *
 * Side effects:
 *	Creates and deletes various variable links, plus returns
 *	values of the linked variables.
 *
 *----------------------------------------------------------------------
 */

static int
TestlinkCmd(
    TCL_UNUSED(void *),
    Tcl_Interp *interp,		/* Current interpreter. */
    int argc,			/* Number of arguments. */
    const char **argv)		/* Argument strings. */
{
    static int intVar = 43;
    static int boolVar = 4;
    static double realVar = 1.23;
    static Tcl_WideInt wideVar = 79;
    static char *stringVar = NULL;
    static char charVar = '@';
    static unsigned char ucharVar = 130;
    static short shortVar = 3000;
    static unsigned short ushortVar = 60000;
    static unsigned int uintVar = 0xBEEFFEED;
    static long longVar = 123456789L;
    static unsigned long ulongVar = 3456789012UL;
    static float floatVar = 4.5;
    static Tcl_WideUInt uwideVar = 123;
    static int created = 0;
    char buffer[2*TCL_DOUBLE_SPACE];
    int writable, flag;
    Tcl_Obj *tmp;

    if (argc < 2) {
	Tcl_AppendResult(interp, "wrong # args: should be \"", argv[0],
		" option ?arg arg arg arg arg arg arg arg arg arg arg arg"
		" arg arg?\"", (char *)NULL);
	return TCL_ERROR;
    }
    if (strcmp(argv[1], "create") == 0) {
	if (argc != 16) {
	    Tcl_AppendResult(interp, "wrong # args: should be \"",
		argv[0], " ", argv[1],
		" intRO realRO boolRO stringRO wideRO charRO ucharRO shortRO"
		" ushortRO uintRO longRO ulongRO floatRO uwideRO\"", (char *)NULL);
	    return TCL_ERROR;
	}
	if (created) {
	    Tcl_UnlinkVar(interp, "int");
	    Tcl_UnlinkVar(interp, "real");
	    Tcl_UnlinkVar(interp, "bool");
	    Tcl_UnlinkVar(interp, "string");
	    Tcl_UnlinkVar(interp, "wide");
	    Tcl_UnlinkVar(interp, "char");
	    Tcl_UnlinkVar(interp, "uchar");
	    Tcl_UnlinkVar(interp, "short");
	    Tcl_UnlinkVar(interp, "ushort");
	    Tcl_UnlinkVar(interp, "uint");
	    Tcl_UnlinkVar(interp, "long");
	    Tcl_UnlinkVar(interp, "ulong");
	    Tcl_UnlinkVar(interp, "float");
	    Tcl_UnlinkVar(interp, "uwide");
	}
	created = 1;
	if (Tcl_GetBoolean(interp, argv[2], &writable) != TCL_OK) {
	    return TCL_ERROR;
	}
	flag = writable ? 0 : TCL_LINK_READ_ONLY;
	if (Tcl_LinkVar(interp, "int", &intVar,
		TCL_LINK_INT | flag) != TCL_OK) {
	    return TCL_ERROR;
	}
	if (Tcl_GetBoolean(interp, argv[3], &writable) != TCL_OK) {
	    return TCL_ERROR;
	}
	flag = writable ? 0 : TCL_LINK_READ_ONLY;
	if (Tcl_LinkVar(interp, "real", &realVar,
		TCL_LINK_DOUBLE | flag) != TCL_OK) {
	    return TCL_ERROR;
	}
	if (Tcl_GetBoolean(interp, argv[4], &writable) != TCL_OK) {
	    return TCL_ERROR;
	}
	flag = writable ? 0 : TCL_LINK_READ_ONLY;
	if (Tcl_LinkVar(interp, "bool", &boolVar,
		TCL_LINK_BOOLEAN | flag) != TCL_OK) {
	    return TCL_ERROR;
	}
	if (Tcl_GetBoolean(interp, argv[5], &writable) != TCL_OK) {
	    return TCL_ERROR;
	}
	flag = writable ? 0 : TCL_LINK_READ_ONLY;
	if (Tcl_LinkVar(interp, "string", &stringVar,
		TCL_LINK_STRING | flag) != TCL_OK) {
	    return TCL_ERROR;
	}
	if (Tcl_GetBoolean(interp, argv[6], &writable) != TCL_OK) {
	    return TCL_ERROR;
	}
	flag = writable ? 0 : TCL_LINK_READ_ONLY;
	if (Tcl_LinkVar(interp, "wide", &wideVar,
		TCL_LINK_WIDE_INT | flag) != TCL_OK) {
	    return TCL_ERROR;
	}
	if (Tcl_GetBoolean(interp, argv[7], &writable) != TCL_OK) {
	    return TCL_ERROR;
	}
	flag = writable ? 0 : TCL_LINK_READ_ONLY;
	if (Tcl_LinkVar(interp, "char", &charVar,
		TCL_LINK_CHAR | flag) != TCL_OK) {
	    return TCL_ERROR;
	}
	if (Tcl_GetBoolean(interp, argv[8], &writable) != TCL_OK) {
	    return TCL_ERROR;
	}
	flag = writable ? 0 : TCL_LINK_READ_ONLY;
	if (Tcl_LinkVar(interp, "uchar", &ucharVar,
		TCL_LINK_UCHAR | flag) != TCL_OK) {
	    return TCL_ERROR;
	}
	if (Tcl_GetBoolean(interp, argv[9], &writable) != TCL_OK) {
	    return TCL_ERROR;
	}
	flag = writable ? 0 : TCL_LINK_READ_ONLY;
	if (Tcl_LinkVar(interp, "short", &shortVar,
		TCL_LINK_SHORT | flag) != TCL_OK) {
	    return TCL_ERROR;
	}
	if (Tcl_GetBoolean(interp, argv[10], &writable) != TCL_OK) {
	    return TCL_ERROR;
	}
	flag = writable ? 0 : TCL_LINK_READ_ONLY;
	if (Tcl_LinkVar(interp, "ushort", &ushortVar,
		TCL_LINK_USHORT | flag) != TCL_OK) {
	    return TCL_ERROR;
	}
	if (Tcl_GetBoolean(interp, argv[11], &writable) != TCL_OK) {
	    return TCL_ERROR;
	}
	flag = writable ? 0 : TCL_LINK_READ_ONLY;
	if (Tcl_LinkVar(interp, "uint", &uintVar,
		TCL_LINK_UINT | flag) != TCL_OK) {
	    return TCL_ERROR;
	}
	if (Tcl_GetBoolean(interp, argv[12], &writable) != TCL_OK) {
	    return TCL_ERROR;
	}
	flag = writable ? 0 : TCL_LINK_READ_ONLY;
	if (Tcl_LinkVar(interp, "long", &longVar,
		TCL_LINK_LONG | flag) != TCL_OK) {
	    return TCL_ERROR;
	}
	if (Tcl_GetBoolean(interp, argv[13], &writable) != TCL_OK) {
	    return TCL_ERROR;
	}
	flag = writable ? 0 : TCL_LINK_READ_ONLY;
	if (Tcl_LinkVar(interp, "ulong", &ulongVar,
		TCL_LINK_ULONG | flag) != TCL_OK) {
	    return TCL_ERROR;
	}
	if (Tcl_GetBoolean(interp, argv[14], &writable) != TCL_OK) {
	    return TCL_ERROR;
	}
	flag = writable ? 0 : TCL_LINK_READ_ONLY;
	if (Tcl_LinkVar(interp, "float", &floatVar,
		TCL_LINK_FLOAT | flag) != TCL_OK) {
	    return TCL_ERROR;
	}
	if (Tcl_GetBoolean(interp, argv[15], &writable) != TCL_OK) {
	    return TCL_ERROR;
	}
	flag = writable ? 0 : TCL_LINK_READ_ONLY;
	if (Tcl_LinkVar(interp, "uwide", &uwideVar,
		TCL_LINK_WIDE_UINT | flag) != TCL_OK) {
	    return TCL_ERROR;
	}

    } else if (strcmp(argv[1], "delete") == 0) {
	Tcl_UnlinkVar(interp, "int");
	Tcl_UnlinkVar(interp, "real");
	Tcl_UnlinkVar(interp, "bool");
	Tcl_UnlinkVar(interp, "string");
	Tcl_UnlinkVar(interp, "wide");
	Tcl_UnlinkVar(interp, "char");
	Tcl_UnlinkVar(interp, "uchar");
	Tcl_UnlinkVar(interp, "short");
	Tcl_UnlinkVar(interp, "ushort");
	Tcl_UnlinkVar(interp, "uint");
	Tcl_UnlinkVar(interp, "long");
	Tcl_UnlinkVar(interp, "ulong");
	Tcl_UnlinkVar(interp, "float");
	Tcl_UnlinkVar(interp, "uwide");
	created = 0;
    } else if (strcmp(argv[1], "get") == 0) {
	TclFormatInt(buffer, intVar);
	Tcl_AppendElement(interp, buffer);
	Tcl_PrintDouble(NULL, realVar, buffer);
	Tcl_AppendElement(interp, buffer);
	TclFormatInt(buffer, boolVar);
	Tcl_AppendElement(interp, buffer);
	Tcl_AppendElement(interp, (stringVar == NULL) ? "-" : stringVar);
	/*
	 * Wide ints only have an object-based interface.
	 */
	tmp = Tcl_NewWideIntObj(wideVar);
	Tcl_AppendElement(interp, Tcl_GetString(tmp));
	Tcl_DecrRefCount(tmp);
	TclFormatInt(buffer, (int) charVar);
	Tcl_AppendElement(interp, buffer);
	TclFormatInt(buffer, (int) ucharVar);
	Tcl_AppendElement(interp, buffer);
	TclFormatInt(buffer, (int) shortVar);
	Tcl_AppendElement(interp, buffer);
	TclFormatInt(buffer, (int) ushortVar);
	Tcl_AppendElement(interp, buffer);
	TclFormatInt(buffer, (int) uintVar);
	Tcl_AppendElement(interp, buffer);
	tmp = Tcl_NewWideIntObj(longVar);
	Tcl_AppendElement(interp, Tcl_GetString(tmp));
	Tcl_DecrRefCount(tmp);
<<<<<<< HEAD
#ifdef TCL_WIDE_INT_IS_LONG
	if (ulongVar > WIDE_MAX) {
		mp_int bignumValue;
		if (mp_init_u64(&bignumValue, ulongVar) != MP_OKAY) {
		    Tcl_Panic("%s: memory overflow", "Tcl_SetWideUIntObj");
		}
		tmp = Tcl_NewBignumObj(&bignumValue);
	} else
#endif /* TCL_WIDE_INT_IS_LONG */
	tmp = Tcl_NewWideIntObj((Tcl_WideInt)ulongVar);
=======
	tmp = Tcl_NewWideUIntObj(ulongVar);
>>>>>>> 62077a6b
	Tcl_AppendElement(interp, Tcl_GetString(tmp));
	Tcl_DecrRefCount(tmp);
	Tcl_PrintDouble(NULL, (double)floatVar, buffer);
	Tcl_AppendElement(interp, buffer);
<<<<<<< HEAD
	if (uwideVar > WIDE_MAX) {
		mp_int bignumValue;
		if (mp_init_u64(&bignumValue, uwideVar) != MP_OKAY) {
		    Tcl_Panic("%s: memory overflow", "Tcl_SetWideUIntObj");
		}
		tmp = Tcl_NewBignumObj(&bignumValue);
	} else {
	    tmp = Tcl_NewWideIntObj((Tcl_WideInt)uwideVar);
	}
=======
	tmp = Tcl_NewWideUIntObj(uwideVar);
>>>>>>> 62077a6b
	Tcl_AppendElement(interp, Tcl_GetString(tmp));
	Tcl_DecrRefCount(tmp);
    } else if (strcmp(argv[1], "set") == 0) {
	int v;

	if (argc != 16) {
	    Tcl_AppendResult(interp, "wrong # args: should be \"",
		    argv[0], " ", argv[1],
		    " intValue realValue boolValue stringValue wideValue"
		    " charValue ucharValue shortValue ushortValue uintValue"
		    " longValue ulongValue floatValue uwideValue\"", (char *)NULL);
	    return TCL_ERROR;
	}
	if (argv[2][0] != 0) {
	    if (Tcl_GetInt(interp, argv[2], &intVar) != TCL_OK) {
		return TCL_ERROR;
	    }
	}
	if (argv[3][0] != 0) {
	    if (Tcl_GetDouble(interp, argv[3], &realVar) != TCL_OK) {
		return TCL_ERROR;
	    }
	}
	if (argv[4][0] != 0) {
	    if (Tcl_GetInt(interp, argv[4], &boolVar) != TCL_OK) {
		return TCL_ERROR;
	    }
	}
	if (argv[5][0] != 0) {
	    if (stringVar != NULL) {
		Tcl_Free(stringVar);
	    }
	    if (strcmp(argv[5], "-") == 0) {
		stringVar = NULL;
	    } else {
		stringVar = (char *)Tcl_Alloc(strlen(argv[5]) + 1);
		strcpy(stringVar, argv[5]);
	    }
	}
	if (argv[6][0] != 0) {
	    tmp = Tcl_NewStringObj(argv[6], -1);
	    if (Tcl_GetWideIntFromObj(interp, tmp, &wideVar) != TCL_OK) {
		Tcl_DecrRefCount(tmp);
		return TCL_ERROR;
	    }
	    Tcl_DecrRefCount(tmp);
	}
	if (argv[7][0]) {
	    if (Tcl_GetInt(interp, argv[7], &v) != TCL_OK) {
		return TCL_ERROR;
	    }
	    charVar = (char) v;
	}
	if (argv[8][0]) {
	    if (Tcl_GetInt(interp, argv[8], &v) != TCL_OK) {
		return TCL_ERROR;
	    }
	    ucharVar = (unsigned char) v;
	}
	if (argv[9][0]) {
	    if (Tcl_GetInt(interp, argv[9], &v) != TCL_OK) {
		return TCL_ERROR;
	    }
	    shortVar = (short) v;
	}
	if (argv[10][0]) {
	    if (Tcl_GetInt(interp, argv[10], &v) != TCL_OK) {
		return TCL_ERROR;
	    }
	    ushortVar = (unsigned short) v;
	}
	if (argv[11][0]) {
	    if (Tcl_GetInt(interp, argv[11], &v) != TCL_OK) {
		return TCL_ERROR;
	    }
	    uintVar = (unsigned int) v;
	}
	if (argv[12][0]) {
	    if (Tcl_GetInt(interp, argv[12], &v) != TCL_OK) {
		return TCL_ERROR;
	    }
	    longVar = (long) v;
	}
	if (argv[13][0]) {
	    if (Tcl_GetInt(interp, argv[13], &v) != TCL_OK) {
		return TCL_ERROR;
	    }
	    ulongVar = (unsigned long) v;
	}
	if (argv[14][0]) {
	    double d;
	    if (Tcl_GetDouble(interp, argv[14], &d) != TCL_OK) {
		return TCL_ERROR;
	    }
	    floatVar = (float) d;
	}
	if (argv[15][0]) {
	    Tcl_WideInt w;
	    tmp = Tcl_NewStringObj(argv[15], -1);
	    if (Tcl_GetWideIntFromObj(interp, tmp, &w) != TCL_OK) {
		Tcl_DecrRefCount(tmp);
		return TCL_ERROR;
	    }
	    Tcl_DecrRefCount(tmp);
	    uwideVar = (Tcl_WideUInt) w;
	}
    } else if (strcmp(argv[1], "update") == 0) {
	int v;

	if (argc != 16) {
	    Tcl_AppendResult(interp, "wrong # args: should be \"",
		    argv[0], " ", argv[1],
		    " intValue realValue boolValue stringValue wideValue"
		    " charValue ucharValue shortValue ushortValue uintValue"
		    " longValue ulongValue floatValue uwideValue\"", (char *)NULL);
	    return TCL_ERROR;
	}
	if (argv[2][0] != 0) {
	    if (Tcl_GetInt(interp, argv[2], &intVar) != TCL_OK) {
		return TCL_ERROR;
	    }
	    Tcl_UpdateLinkedVar(interp, "int");
	}
	if (argv[3][0] != 0) {
	    if (Tcl_GetDouble(interp, argv[3], &realVar) != TCL_OK) {
		return TCL_ERROR;
	    }
	    Tcl_UpdateLinkedVar(interp, "real");
	}
	if (argv[4][0] != 0) {
	    if (Tcl_GetInt(interp, argv[4], &boolVar) != TCL_OK) {
		return TCL_ERROR;
	    }
	    Tcl_UpdateLinkedVar(interp, "bool");
	}
	if (argv[5][0] != 0) {
	    if (stringVar != NULL) {
		Tcl_Free(stringVar);
	    }
	    if (strcmp(argv[5], "-") == 0) {
		stringVar = NULL;
	    } else {
		stringVar = (char *)Tcl_Alloc(strlen(argv[5]) + 1);
		strcpy(stringVar, argv[5]);
	    }
	    Tcl_UpdateLinkedVar(interp, "string");
	}
	if (argv[6][0] != 0) {
	    tmp = Tcl_NewStringObj(argv[6], -1);
	    if (Tcl_GetWideIntFromObj(interp, tmp, &wideVar) != TCL_OK) {
		Tcl_DecrRefCount(tmp);
		return TCL_ERROR;
	    }
	    Tcl_DecrRefCount(tmp);
	    Tcl_UpdateLinkedVar(interp, "wide");
	}
	if (argv[7][0]) {
	    if (Tcl_GetInt(interp, argv[7], &v) != TCL_OK) {
		return TCL_ERROR;
	    }
	    charVar = (char) v;
	    Tcl_UpdateLinkedVar(interp, "char");
	}
	if (argv[8][0]) {
	    if (Tcl_GetInt(interp, argv[8], &v) != TCL_OK) {
		return TCL_ERROR;
	    }
	    ucharVar = (unsigned char) v;
	    Tcl_UpdateLinkedVar(interp, "uchar");
	}
	if (argv[9][0]) {
	    if (Tcl_GetInt(interp, argv[9], &v) != TCL_OK) {
		return TCL_ERROR;
	    }
	    shortVar = (short) v;
	    Tcl_UpdateLinkedVar(interp, "short");
	}
	if (argv[10][0]) {
	    if (Tcl_GetInt(interp, argv[10], &v) != TCL_OK) {
		return TCL_ERROR;
	    }
	    ushortVar = (unsigned short) v;
	    Tcl_UpdateLinkedVar(interp, "ushort");
	}
	if (argv[11][0]) {
	    if (Tcl_GetInt(interp, argv[11], &v) != TCL_OK) {
		return TCL_ERROR;
	    }
	    uintVar = (unsigned int) v;
	    Tcl_UpdateLinkedVar(interp, "uint");
	}
	if (argv[12][0]) {
	    if (Tcl_GetInt(interp, argv[12], &v) != TCL_OK) {
		return TCL_ERROR;
	    }
	    longVar = (long) v;
	    Tcl_UpdateLinkedVar(interp, "long");
	}
	if (argv[13][0]) {
	    if (Tcl_GetInt(interp, argv[13], &v) != TCL_OK) {
		return TCL_ERROR;
	    }
	    ulongVar = (unsigned long) v;
	    Tcl_UpdateLinkedVar(interp, "ulong");
	}
	if (argv[14][0]) {
	    double d;
	    if (Tcl_GetDouble(interp, argv[14], &d) != TCL_OK) {
		return TCL_ERROR;
	    }
	    floatVar = (float) d;
	    Tcl_UpdateLinkedVar(interp, "float");
	}
	if (argv[15][0]) {
	    Tcl_WideInt w;
	    tmp = Tcl_NewStringObj(argv[15], -1);
	    if (Tcl_GetWideIntFromObj(interp, tmp, &w) != TCL_OK) {
		Tcl_DecrRefCount(tmp);
		return TCL_ERROR;
	    }
	    Tcl_DecrRefCount(tmp);
	    uwideVar = (Tcl_WideUInt) w;
	    Tcl_UpdateLinkedVar(interp, "uwide");
	}
    } else {
	Tcl_AppendResult(interp, "bad option \"", argv[1],
		"\": should be create, delete, get, set, or update", (char *)NULL);
	return TCL_ERROR;
    }
    return TCL_OK;
}

/*
 *----------------------------------------------------------------------
 *
 * TestlinkarrayCmd --
 *
 *      This function is invoked to process the "testlinkarray" Tcl command.
 *      It is used to test the 'Tcl_LinkArray' function.
 *
 * Results:
 *      A standard Tcl result.
 *
 * Side effects:
 *	Creates, deletes, and invokes variable links.
 *
 *----------------------------------------------------------------------
 */

static int
TestlinkarrayCmd(
    TCL_UNUSED(void *),
    Tcl_Interp *interp,	 /* Current interpreter. */
    int objc,		   /* Number of arguments. */
    Tcl_Obj *const objv[])      /* Argument objects. */
{
    static const char *LinkOption[] = {
	"update", "remove", "create", NULL
    };
    enum LinkOptionEnum { LINK_UPDATE, LINK_REMOVE, LINK_CREATE } optionIndex;
    static const char *LinkType[] = {
	"char", "uchar", "short", "ushort", "int", "uint", "long", "ulong",
	"wide", "uwide", "float", "double", "string", "char*", "binary", NULL
    };
    /* all values after TCL_LINK_CHARS_ARRAY are used as arrays (see below) */
    static int LinkTypes[] = {
	TCL_LINK_CHAR, TCL_LINK_UCHAR,
	TCL_LINK_SHORT, TCL_LINK_USHORT, TCL_LINK_INT, TCL_LINK_UINT,
	TCL_LINK_LONG, TCL_LINK_ULONG, TCL_LINK_WIDE_INT, TCL_LINK_WIDE_UINT,
	TCL_LINK_FLOAT, TCL_LINK_DOUBLE, TCL_LINK_STRING, TCL_LINK_CHARS,
	TCL_LINK_BINARY
    };
    int typeIndex, readonly, i, size;
    Tcl_Size length;
    char *name, *arg;
    Tcl_WideInt addr;

    if (objc < 2) {
	Tcl_WrongNumArgs(interp, 1, objv, "option args");
	return TCL_ERROR;
    }
    if (Tcl_GetIndexFromObj(interp, objv[1], LinkOption, "option", 0,
	    &optionIndex) != TCL_OK) {
	return TCL_ERROR;
    }
    switch (optionIndex) {
    case LINK_UPDATE:
	for (i=2; i<objc; i++) {
	    Tcl_UpdateLinkedVar(interp, Tcl_GetString(objv[i]));
	}
	return TCL_OK;
    case LINK_REMOVE:
	for (i=2; i<objc; i++) {
	    Tcl_UnlinkVar(interp, Tcl_GetString(objv[i]));
	}
	return TCL_OK;
    case LINK_CREATE:
	if (objc < 4) {
	    goto wrongArgs;
	}
	readonly = 0;
	i = 2;

	/*
	 * test on switch -r...
	 */

	arg = Tcl_GetStringFromObj(objv[i], &length);
	if (length < 2) {
	    goto wrongArgs;
	}
	if (arg[0] == '-') {
	    if (arg[1] != 'r') {
		goto wrongArgs;
	    }
	    readonly = TCL_LINK_READ_ONLY;
	    i++;
	}
	if (Tcl_GetIndexFromObj(interp, objv[i++], LinkType, "type", 0,
 		&typeIndex) != TCL_OK) {
	    return TCL_ERROR;
	}
	if (Tcl_GetIntFromObj(interp, objv[i++], &size) == TCL_ERROR) {
	    Tcl_SetObjResult(interp, Tcl_NewStringObj("wrong size value", -1));
	    return TCL_ERROR;
	}
	name = Tcl_GetString(objv[i++]);

	/*
	 * If no address is given request one in the underlying function
	 */

	if (i < objc) {
	    if (Tcl_GetWideIntFromObj(interp, objv[i], &addr) == TCL_ERROR) {
 		Tcl_SetObjResult(interp, Tcl_NewStringObj(
			"wrong address value", -1));
		return TCL_ERROR;
	    }
	} else {
	    addr = 0;
	}
	return Tcl_LinkArray(interp, name, INT2PTR(addr),
		LinkTypes[typeIndex] | readonly, size);
    }
    return TCL_OK;

  wrongArgs:
    Tcl_WrongNumArgs(interp, 2, objv, "?-readonly? type size name ?address?");
    return TCL_ERROR;
}

/*
 *----------------------------------------------------------------------
 *
 * TestlistrepCmd --
 *
 *      This function is invoked to generate a list object with a specific
 *	internal representation.
 *
 * Results:
 *      A standard Tcl result.
 *
 * Side effects:
 *	None.
 *
 *----------------------------------------------------------------------
 */

static int
TestlistrepCmd(
    TCL_UNUSED(void *),
    Tcl_Interp *interp,         /* Current interpreter. */
    int objc,                   /* Number of arguments. */
    Tcl_Obj *const objv[])      /* Argument objects. */
{
    /* Subcommands supported by this command */
    static const char *const subcommands[] = {
	"new",
	"describe",
	"config",
	"validate",
	NULL
    };
    enum {
	LISTREP_NEW,
	LISTREP_DESCRIBE,
	LISTREP_CONFIG,
	LISTREP_VALIDATE
    } cmdIndex;
    Tcl_Obj *resultObj = NULL;

    if (objc < 2) {
	Tcl_WrongNumArgs(interp, 1, objv, "command ?arg ...?");
	return TCL_ERROR;
    }
    if (Tcl_GetIndexFromObj(
	    interp, objv[1], subcommands, "command", 0, &cmdIndex)
	!= TCL_OK) {
	return TCL_ERROR;
    }
    switch (cmdIndex) {
    case LISTREP_NEW:
	if (objc < 3 || objc > 5) {
	    Tcl_WrongNumArgs(interp, 2, objv, "length ?leadSpace endSpace?");
	    return TCL_ERROR;
	} else {
	    Tcl_WideUInt length;
	    Tcl_WideUInt leadSpace = 0;
	    Tcl_WideUInt endSpace = 0;
	    if (Tcl_GetWideUIntFromObj(interp, objv[2], &length) != TCL_OK) {
		return TCL_ERROR;
	    }
	    if (objc > 3) {
		if (Tcl_GetWideUIntFromObj(interp, objv[3], &leadSpace) != TCL_OK) {
		    return TCL_ERROR;
		}
		if (objc > 4) {
		    if (Tcl_GetWideUIntFromObj(interp, objv[4], &endSpace)
			!= TCL_OK) {
			return TCL_ERROR;
		    }
		}
	    }
	    resultObj = TclListTestObj(length, leadSpace, endSpace);
	    if (resultObj == NULL) {
		Tcl_AppendResult(interp, "List capacity exceeded", (char *)NULL);
		return TCL_ERROR;
	    }
	}
	break;

    case LISTREP_DESCRIBE:
#define APPEND_FIELD(targetObj_, structPtr_, fld_)                        \
    do {                                                                  \
	Tcl_ListObjAppendElement(                                         \
	    interp, (targetObj_), Tcl_NewStringObj(#fld_, -1));           \
	Tcl_ListObjAppendElement(                                         \
	    interp, (targetObj_), Tcl_NewWideIntObj((structPtr_)->fld_)); \
    } while (0)
	if (objc != 3) {
	    Tcl_WrongNumArgs(interp, 2, objv, "object");
	    return TCL_ERROR;
	} else {
	    Tcl_Obj **objs;
	    Tcl_Size nobjs;
	    ListRep listRep;
	    Tcl_Obj *listRepObjs[4];

	    /* Force list representation */
	    if (Tcl_ListObjGetElements(interp, objv[2], &nobjs, &objs) != TCL_OK) {
		return TCL_ERROR;
	    }
	    ListObjGetRep(objv[2], &listRep);
	    listRepObjs[0] = Tcl_NewStringObj("store", -1);
	    listRepObjs[1] = Tcl_NewListObj(12, NULL);
	    Tcl_ListObjAppendElement(interp, listRepObjs[1],
		    Tcl_NewStringObj("memoryAddress", -1));
	    Tcl_ListObjAppendElement(interp, listRepObjs[1],
		    Tcl_ObjPrintf("%p", listRep.storePtr));
	    APPEND_FIELD(listRepObjs[1], listRep.storePtr, firstUsed);
	    APPEND_FIELD(listRepObjs[1], listRep.storePtr, numUsed);
	    APPEND_FIELD(listRepObjs[1], listRep.storePtr, numAllocated);
	    APPEND_FIELD(listRepObjs[1], listRep.storePtr, refCount);
	    APPEND_FIELD(listRepObjs[1], listRep.storePtr, flags);
	    if (listRep.spanPtr) {
		listRepObjs[2] = Tcl_NewStringObj("span", -1);
		listRepObjs[3] = Tcl_NewListObj(8, NULL);
		Tcl_ListObjAppendElement(interp, listRepObjs[3],
			Tcl_NewStringObj("memoryAddress", -1));
		Tcl_ListObjAppendElement(interp, listRepObjs[3],
			Tcl_ObjPrintf("%p", listRep.spanPtr));
		APPEND_FIELD(listRepObjs[3], listRep.spanPtr, spanStart);
		APPEND_FIELD(listRepObjs[3], listRep.spanPtr, spanLength);
		APPEND_FIELD(listRepObjs[3], listRep.spanPtr, refCount);
	    }
	    resultObj = Tcl_NewListObj(listRep.spanPtr ? 4 : 2, listRepObjs);
	}
#undef APPEND_FIELD
	break;

    case LISTREP_CONFIG:
	if (objc != 2) {
	    Tcl_WrongNumArgs(interp, 2, objv, "object");
	    return TCL_ERROR;
	}
	resultObj = Tcl_NewListObj(2, NULL);
	Tcl_ListObjAppendElement(
	    NULL, resultObj, Tcl_NewStringObj("LIST_SPAN_THRESHOLD", -1));
	Tcl_ListObjAppendElement(
	    NULL, resultObj, Tcl_NewWideIntObj(LIST_SPAN_THRESHOLD));
	break;

    case LISTREP_VALIDATE:
	if (objc != 3) {
	    Tcl_WrongNumArgs(interp, 2, objv, "object");
	    return TCL_ERROR;
	}
	TclListObjValidate(interp, objv[2]); /* Panics if invalid */
	resultObj = Tcl_NewObj();
	break;
    }
    Tcl_SetObjResult(interp, resultObj);
    return TCL_OK;
}

/*
 *----------------------------------------------------------------------
 *
 * TestlocaleCmd --
 *
 *	This procedure implements the "testlocale" command.  It is used
 *	to test the effects of setting different locales in Tcl.
 *
 * Results:
 *	A standard Tcl result.
 *
 * Side effects:
 *	Modifies the current C locale.
 *
 *----------------------------------------------------------------------
 */

static int
TestlocaleCmd(
    TCL_UNUSED(void *),
    Tcl_Interp *interp,		/* Current interpreter. */
    int objc,			/* Number of arguments. */
    Tcl_Obj *const objv[])	/* The argument objects. */
{
    int index;
    const char *locale;
    static const char *const optionStrings[] = {
	"ctype", "numeric", "time", "collate", "monetary",
	"all",	NULL
    };
    static const int lcTypes[] = {
	LC_CTYPE, LC_NUMERIC, LC_TIME, LC_COLLATE, LC_MONETARY,
	LC_ALL
    };

    /*
     * LC_CTYPE, etc. correspond to the indices for the strings.
     */

    if (objc < 2 || objc > 3) {
	Tcl_WrongNumArgs(interp, 1, objv, "category ?locale?");
	return TCL_ERROR;
    }

    if (Tcl_GetIndexFromObj(interp, objv[1], optionStrings, "option", 0,
	    &index) != TCL_OK) {
	return TCL_ERROR;
    }

    if (objc == 3) {
	locale = Tcl_GetString(objv[2]);
    } else {
	locale = NULL;
    }
    locale = setlocale(lcTypes[index], locale);
    if (locale) {
	Tcl_SetStringObj(Tcl_GetObjResult(interp), locale, -1);
    }
    return TCL_OK;
}

/*
 *----------------------------------------------------------------------
 *
 * CleanupTestSetassocdataTests --
 *
 *	This function is called when an interpreter is deleted to clean
 *	up any data left over from running the testsetassocdata command.
 *
 * Results:
 *	None.
 *
 * Side effects:
 *	Releases storage.
 *
 *----------------------------------------------------------------------
 */

static void
CleanupTestSetassocdataTests(
    void *clientData,	/* Data to be released. */
    TCL_UNUSED(Tcl_Interp *))
{
    Tcl_Free(clientData);
}

/*
 *----------------------------------------------------------------------
 *
 * TestparserObjCmd --
 *
 *	This procedure implements the "testparser" command.  It is
 *	used for testing the new Tcl script parser in Tcl 8.1.
 *
 * Results:
 *	A standard Tcl result.
 *
 * Side effects:
 *	None.
 *
 *----------------------------------------------------------------------
 */

static int
TestparserObjCmd(
    TCL_UNUSED(void *),
    Tcl_Interp *interp,		/* Current interpreter. */
    int objc,			/* Number of arguments. */
    Tcl_Obj *const objv[])	/* The argument objects. */
{
    const char *script;
    Tcl_Size dummy;
    int length;
    Tcl_Parse parse;

    if (objc != 3) {
	Tcl_WrongNumArgs(interp, 1, objv, "script length");
	return TCL_ERROR;
    }
    script = Tcl_GetStringFromObj(objv[1], &dummy);
    if (Tcl_GetIntFromObj(interp, objv[2], &length)) {
	return TCL_ERROR;
    }
    if (length == 0) {
	length = dummy;
    }
    if (Tcl_ParseCommand(interp, script, length, 0, &parse) != TCL_OK) {
	Tcl_AddErrorInfo(interp, "\n    (remainder of script: \"");
	Tcl_AddErrorInfo(interp, parse.term);
	Tcl_AddErrorInfo(interp, "\")");
	return TCL_ERROR;
    }

    /*
     * The parse completed successfully.  Just print out the contents
     * of the parse structure into the interpreter's result.
     */

    PrintParse(interp, &parse);
    Tcl_FreeParse(&parse);
    return TCL_OK;
}

/*
 *----------------------------------------------------------------------
 *
 * TestexprparserObjCmd --
 *
 *	This procedure implements the "testexprparser" command.  It is
 *	used for testing the new Tcl expression parser in Tcl 8.1.
 *
 * Results:
 *	A standard Tcl result.
 *
 * Side effects:
 *	None.
 *
 *----------------------------------------------------------------------
 */

static int
TestexprparserObjCmd(
    TCL_UNUSED(void *),
    Tcl_Interp *interp,		/* Current interpreter. */
    int objc,			/* Number of arguments. */
    Tcl_Obj *const objv[])	/* The argument objects. */
{
    const char *script;
    Tcl_Size dummy;
    int length;
    Tcl_Parse parse;

    if (objc != 3) {
	Tcl_WrongNumArgs(interp, 1, objv, "expr length");
	return TCL_ERROR;
    }
    script = Tcl_GetStringFromObj(objv[1], &dummy);
    if (Tcl_GetIntFromObj(interp, objv[2], &length)) {
	return TCL_ERROR;
    }
    if (length == 0) {
	length = dummy;
    }
    parse.commentStart = NULL;
    parse.commentSize = 0;
    parse.commandStart = NULL;
    parse.commandSize = 0;
    if (Tcl_ParseExpr(interp, script, length, &parse) != TCL_OK) {
	Tcl_AddErrorInfo(interp, "\n    (remainder of expr: \"");
	Tcl_AddErrorInfo(interp, parse.term);
	Tcl_AddErrorInfo(interp, "\")");
	return TCL_ERROR;
    }

    /*
     * The parse completed successfully.  Just print out the contents
     * of the parse structure into the interpreter's result.
     */

    PrintParse(interp, &parse);
    Tcl_FreeParse(&parse);
    return TCL_OK;
}

/*
 *----------------------------------------------------------------------
 *
 * PrintParse --
 *
 *	This procedure prints out the contents of a Tcl_Parse structure
 *	in the result of an interpreter.
 *
 * Results:
 *	Interp's result is set to a prettily formatted version of the
 *	contents of parsePtr.
 *
 * Side effects:
 *	None.
 *
 *----------------------------------------------------------------------
 */

static void
PrintParse(
    Tcl_Interp *interp,		/* Interpreter whose result is to be set to
				 * the contents of a parse structure. */
    Tcl_Parse *parsePtr)	/* Parse structure to print out. */
{
    Tcl_Obj *objPtr;
    const char *typeString;
    Tcl_Token *tokenPtr;
    Tcl_Size i;

    objPtr = Tcl_GetObjResult(interp);
    if (parsePtr->commentSize > 0) {
	Tcl_ListObjAppendElement(NULL, objPtr,
		Tcl_NewStringObj(parsePtr->commentStart,
			parsePtr->commentSize));
    } else {
	Tcl_ListObjAppendElement(NULL, objPtr, Tcl_NewStringObj("-", 1));
    }
    Tcl_ListObjAppendElement(NULL, objPtr,
	    Tcl_NewStringObj(parsePtr->commandStart, parsePtr->commandSize));
    Tcl_ListObjAppendElement(NULL, objPtr,
	    Tcl_NewWideIntObj(parsePtr->numWords));
    for (i = 0; i < parsePtr->numTokens; i++) {
	tokenPtr = &parsePtr->tokenPtr[i];
	switch (tokenPtr->type) {
	case TCL_TOKEN_EXPAND_WORD:
	    typeString = "expand";
	    break;
	case TCL_TOKEN_WORD:
	    typeString = "word";
	    break;
	case TCL_TOKEN_SIMPLE_WORD:
	    typeString = "simple";
	    break;
	case TCL_TOKEN_TEXT:
	    typeString = "text";
	    break;
	case TCL_TOKEN_BS:
	    typeString = "backslash";
	    break;
	case TCL_TOKEN_COMMAND:
	    typeString = "command";
	    break;
	case TCL_TOKEN_VARIABLE:
	    typeString = "variable";
	    break;
	case TCL_TOKEN_SUB_EXPR:
	    typeString = "subexpr";
	    break;
	case TCL_TOKEN_OPERATOR:
	    typeString = "operator";
	    break;
	default:
	    typeString = "??";
	    break;
	}
	Tcl_ListObjAppendElement(NULL, objPtr,
		Tcl_NewStringObj(typeString, -1));
	Tcl_ListObjAppendElement(NULL, objPtr,
		Tcl_NewStringObj(tokenPtr->start, tokenPtr->size));
	Tcl_ListObjAppendElement(NULL, objPtr,
		Tcl_NewWideIntObj(tokenPtr->numComponents));
    }
    Tcl_ListObjAppendElement(NULL, objPtr,
	    parsePtr->commandStart ?
	    Tcl_NewStringObj(parsePtr->commandStart + parsePtr->commandSize,
	    TCL_INDEX_NONE) : Tcl_NewObj());
}

/*
 *----------------------------------------------------------------------
 *
 * TestparsevarObjCmd --
 *
 *	This procedure implements the "testparsevar" command.  It is
 *	used for testing Tcl_ParseVar.
 *
 * Results:
 *	A standard Tcl result.
 *
 * Side effects:
 *	None.
 *
 *----------------------------------------------------------------------
 */

static int
TestparsevarObjCmd(
    TCL_UNUSED(void *),
    Tcl_Interp *interp,		/* Current interpreter. */
    int objc,			/* Number of arguments. */
    Tcl_Obj *const objv[])	/* The argument objects. */
{
    const char *value, *name, *termPtr;

    if (objc != 2) {
	Tcl_WrongNumArgs(interp, 1, objv, "varName");
	return TCL_ERROR;
    }
    name = Tcl_GetString(objv[1]);
    value = Tcl_ParseVar(interp, name, &termPtr);
    if (value == NULL) {
	return TCL_ERROR;
    }

    Tcl_AppendElement(interp, value);
    Tcl_AppendElement(interp, termPtr);
    return TCL_OK;
}

/*
 *----------------------------------------------------------------------
 *
 * TestparsevarnameObjCmd --
 *
 *	This procedure implements the "testparsevarname" command.  It is
 *	used for testing the new Tcl script parser in Tcl 8.1.
 *
 * Results:
 *	A standard Tcl result.
 *
 * Side effects:
 *	None.
 *
 *----------------------------------------------------------------------
 */

static int
TestparsevarnameObjCmd(
    TCL_UNUSED(void *),
    Tcl_Interp *interp,		/* Current interpreter. */
    int objc,			/* Number of arguments. */
    Tcl_Obj *const objv[])	/* The argument objects. */
{
    const char *script;
    int length, append;
    Tcl_Size dummy;
    Tcl_Parse parse;

    if (objc != 4) {
	Tcl_WrongNumArgs(interp, 1, objv, "script length append");
	return TCL_ERROR;
    }
    script = Tcl_GetStringFromObj(objv[1], &dummy);
    if (Tcl_GetIntFromObj(interp, objv[2], &length)) {
	return TCL_ERROR;
    }
    if (length == 0) {
	length = dummy;
    }
    if (Tcl_GetIntFromObj(interp, objv[3], &append)) {
	return TCL_ERROR;
    }
    if (Tcl_ParseVarName(interp, script, length, &parse, append) != TCL_OK) {
	Tcl_AddErrorInfo(interp, "\n    (remainder of script: \"");
	Tcl_AddErrorInfo(interp, parse.term);
	Tcl_AddErrorInfo(interp, "\")");
	return TCL_ERROR;
    }

    /*
     * The parse completed successfully.  Just print out the contents
     * of the parse structure into the interpreter's result.
     */

    parse.commentSize = 0;
    parse.commandStart = script + parse.tokenPtr->size;
    parse.commandSize = 0;
    PrintParse(interp, &parse);
    Tcl_FreeParse(&parse);
    return TCL_OK;
}

/*
 *----------------------------------------------------------------------
 *
 * TestpreferstableObjCmd --
 *
 *	This procedure implements the "testpreferstable" command.  It is
 *	used for being able to test the "package" command even when the
 *  environment variable TCL_PKG_PREFER_LATEST is set in your environment.
 *
 * Results:
 *	A standard Tcl result.
 *
 * Side effects:
 *	None.
 *
 *----------------------------------------------------------------------
 */

static int
TestpreferstableObjCmd(
    TCL_UNUSED(void *),
    Tcl_Interp *interp,		/* Current interpreter. */
    TCL_UNUSED(int) /*objc*/,
    TCL_UNUSED(Tcl_Obj *const *) /*objv*/)
{
    Interp *iPtr = (Interp *) interp;

    iPtr->packagePrefer = PKG_PREFER_STABLE;
    return TCL_OK;
}

/*
 *----------------------------------------------------------------------
 *
 * TestprintObjCmd --
 *
 *	This procedure implements the "testprint" command.  It is
 *	used for being able to test the Tcl_ObjPrintf() function.
 *
 * Results:
 *	A standard Tcl result.
 *
 * Side effects:
 *	None.
 *
 *----------------------------------------------------------------------
 */

static int
TestprintObjCmd(
    TCL_UNUSED(void *),
    Tcl_Interp *interp,		/* Current interpreter. */
    int objc,			/* Number of arguments. */
    Tcl_Obj *const objv[])	/* The argument objects. */
{
    Tcl_WideInt argv1 = 0;
    size_t argv2;
    long argv3;

    if (objc != 3) {
	Tcl_WrongNumArgs(interp, 1, objv, "format wideint");
	return TCL_OK;
    }

    Tcl_GetWideIntFromObj(interp, objv[2], &argv1);
    argv2 = (size_t)argv1;
    argv3 = (long)argv1;
    Tcl_SetObjResult(interp, Tcl_ObjPrintf(Tcl_GetString(objv[1]), argv1, argv2, argv3, argv3));
    return TCL_OK;
}

/*
 *----------------------------------------------------------------------
 *
 * TestregexpObjCmd --
 *
 *	This procedure implements the "testregexp" command. It is used to give
 *	a direct interface for regexp flags. It's identical to
 *	Tcl_RegexpObjCmd except for the -xflags option, and the consequences
 *	thereof (including the REG_EXPECT kludge).
 *
 * Results:
 *	A standard Tcl result.
 *
 * Side effects:
 *	See the user documentation.
 *
 *----------------------------------------------------------------------
 */

static int
TestregexpObjCmd(
    TCL_UNUSED(void *),
    Tcl_Interp *interp,		/* Current interpreter. */
    int objc,			/* Number of arguments. */
    Tcl_Obj *const objv[])	/* Argument objects. */
{
    int i, indices, match, about;
    Tcl_Size stringLength, ii;
    int hasxflags, cflags, eflags;
    Tcl_RegExp regExpr;
    const char *string;
    Tcl_Obj *objPtr;
    Tcl_RegExpInfo info;
    static const char *const options[] = {
	"-indices",	"-nocase",	"-about",	"-expanded",
	"-line",	"-linestop",	"-lineanchor",
	"-xflags",
	"--",		NULL
    };
    enum optionsEnum {
	REGEXP_INDICES, REGEXP_NOCASE,	REGEXP_ABOUT,	REGEXP_EXPANDED,
	REGEXP_MULTI,	REGEXP_NOCROSS,	REGEXP_NEWL,
	REGEXP_XFLAGS,
	REGEXP_LAST
    } index;

    indices = 0;
    about = 0;
    cflags = REG_ADVANCED;
    eflags = 0;
    hasxflags = 0;

    for (i = 1; i < objc; i++) {
	const char *name;

	name = Tcl_GetString(objv[i]);
	if (name[0] != '-') {
	    break;
	}
	if (Tcl_GetIndexFromObj(interp, objv[i], options, "switch", TCL_EXACT,
		&index) != TCL_OK) {
	    return TCL_ERROR;
	}
	switch (index) {
	case REGEXP_INDICES:
	    indices = 1;
	    break;
	case REGEXP_NOCASE:
	    cflags |= REG_ICASE;
	    break;
	case REGEXP_ABOUT:
	    about = 1;
	    break;
	case REGEXP_EXPANDED:
	    cflags |= REG_EXPANDED;
	    break;
	case REGEXP_MULTI:
	    cflags |= REG_NEWLINE;
	    break;
	case REGEXP_NOCROSS:
	    cflags |= REG_NLSTOP;
	    break;
	case REGEXP_NEWL:
	    cflags |= REG_NLANCH;
	    break;
	case REGEXP_XFLAGS:
	    hasxflags = 1;
	    break;
	case REGEXP_LAST:
	    i++;
	    goto endOfForLoop;
	}
    }

  endOfForLoop:
    if (objc - i < hasxflags + 2 - about) {
	Tcl_WrongNumArgs(interp, 1, objv,
		"?-switch ...? exp string ?matchVar? ?subMatchVar ...?");
	return TCL_ERROR;
    }
    objc -= i;
    objv += i;

    if (hasxflags) {
	string = Tcl_GetStringFromObj(objv[0], &stringLength);
	TestregexpXflags(string, stringLength, &cflags, &eflags);
	objc--;
	objv++;
    }

    regExpr = Tcl_GetRegExpFromObj(interp, objv[0], cflags);
    if (regExpr == NULL) {
	return TCL_ERROR;
    }

    if (about) {
	if (TclRegAbout(interp, regExpr) < 0) {
	    return TCL_ERROR;
	}
	return TCL_OK;
    }

    objPtr = objv[1];
    match = Tcl_RegExpExecObj(interp, regExpr, objPtr, 0 /* offset */,
	    objc-2 /* nmatches */, eflags);

    if (match < 0) {
	return TCL_ERROR;
    }
    if (match == 0) {
	/*
	 * Set the interpreter's object result to an integer object w/
	 * value 0.
	 */

	Tcl_SetWideIntObj(Tcl_GetObjResult(interp), 0);
	if (objc > 2 && (cflags&REG_EXPECT) && indices) {
	    const char *varName;
	    const char *value;
	    Tcl_Size start, end;
	    char resinfo[TCL_INTEGER_SPACE * 2];

	    varName = Tcl_GetString(objv[2]);
	    TclRegExpRangeUniChar(regExpr, TCL_INDEX_NONE, &start, &end);
	    snprintf(resinfo, sizeof(resinfo), "%" TCL_Z_MODIFIER "d %" TCL_Z_MODIFIER "d", start, end-1);
	    value = Tcl_SetVar2(interp, varName, NULL, resinfo, 0);
	    if (value == NULL) {
		Tcl_AppendResult(interp, "couldn't set variable \"",
			varName, "\"", (char *)NULL);
		return TCL_ERROR;
	    }
	} else if (cflags & TCL_REG_CANMATCH) {
	    const char *varName;
	    const char *value;
	    char resinfo[TCL_INTEGER_SPACE * 2];

	    Tcl_RegExpGetInfo(regExpr, &info);
	    varName = Tcl_GetString(objv[2]);
	    snprintf(resinfo, sizeof(resinfo), "%" TCL_Z_MODIFIER "d", info.extendStart);
	    value = Tcl_SetVar2(interp, varName, NULL, resinfo, 0);
	    if (value == NULL) {
		Tcl_AppendResult(interp, "couldn't set variable \"",
			varName, "\"", (char *)NULL);
		return TCL_ERROR;
	    }
	}
	return TCL_OK;
    }

    /*
     * If additional variable names have been specified, return
     * index information in those variables.
     */

    objc -= 2;
    objv += 2;

    Tcl_RegExpGetInfo(regExpr, &info);
    for (i = 0; i < objc; i++) {
	Tcl_Size start, end;
	Tcl_Obj *newPtr, *varPtr, *valuePtr;

	varPtr = objv[i];
	ii = ((cflags&REG_EXPECT) && i == objc-1) ? TCL_INDEX_NONE : (Tcl_Size)i;
	if (indices) {
	    Tcl_Obj *objs[2];

	    if (ii == TCL_INDEX_NONE) {
		TclRegExpRangeUniChar(regExpr, ii, &start, &end);
	    } else if (ii > info.nsubs) {
		start = TCL_INDEX_NONE;
		end = TCL_INDEX_NONE;
	    } else {
		start = info.matches[ii].start;
		end = info.matches[ii].end;
	    }

	    /*
	     * Adjust index so it refers to the last character in the match
	     * instead of the first character after the match.
	     */

	    if (end != TCL_INDEX_NONE) {
		end--;
	    }

	    objs[0] = Tcl_NewWideIntObj(start);
	    objs[1] = Tcl_NewWideIntObj(end);

	    newPtr = Tcl_NewListObj(2, objs);
	} else {
	    if (ii == TCL_INDEX_NONE) {
		TclRegExpRangeUniChar(regExpr, ii, &start, &end);
		newPtr = Tcl_GetRange(objPtr, start, end);
	    } else if (ii > info.nsubs || info.matches[ii].end <= 0) {
		newPtr = Tcl_NewObj();
	    } else {
		newPtr = Tcl_GetRange(objPtr, info.matches[ii].start,
			info.matches[ii].end - 1);
	    }
	}
	valuePtr = Tcl_ObjSetVar2(interp, varPtr, NULL, newPtr, TCL_LEAVE_ERR_MSG);
	if (valuePtr == NULL) {
	    return TCL_ERROR;
	}
    }

    /*
     * Set the interpreter's object result to an integer object w/ value 1.
     */

    Tcl_SetWideIntObj(Tcl_GetObjResult(interp), 1);
    return TCL_OK;
}

/*
 *---------------------------------------------------------------------------
 *
 * TestregexpXflags --
 *
 *	Parse a string of extended regexp flag letters, for testing.
 *
 * Results:
 *	No return value (you're on your own for errors here).
 *
 * Side effects:
 *	Modifies *cflagsPtr, a regcomp flags word, and *eflagsPtr, a
 *	regexec flags word, as appropriate.
 *
 *----------------------------------------------------------------------
 */

static void
TestregexpXflags(
    const char *string,	/* The string of flags. */
    size_t length,			/* The length of the string in bytes. */
    int *cflagsPtr,		/* compile flags word */
    int *eflagsPtr)		/* exec flags word */
{
    size_t i;
    int cflags, eflags;

    cflags = *cflagsPtr;
    eflags = *eflagsPtr;
    for (i = 0; i < length; i++) {
	switch (string[i]) {
	case 'a':
	    cflags |= REG_ADVF;
	    break;
	case 'b':
	    cflags &= ~REG_ADVANCED;
	    break;
	case 'c':
	    cflags |= TCL_REG_CANMATCH;
	    break;
	case 'e':
	    cflags &= ~REG_ADVANCED;
	    cflags |= REG_EXTENDED;
	    break;
	case 'q':
	    cflags &= ~REG_ADVANCED;
	    cflags |= REG_QUOTE;
	    break;
	case 'o':			/* o for opaque */
	    cflags |= REG_NOSUB;
	    break;
	case 's':			/* s for start */
	    cflags |= REG_BOSONLY;
	    break;
	case '+':
	    cflags |= REG_FAKE;
	    break;
	case ',':
	    cflags |= REG_PROGRESS;
	    break;
	case '.':
	    cflags |= REG_DUMP;
	    break;
	case ':':
	    eflags |= REG_MTRACE;
	    break;
	case ';':
	    eflags |= REG_FTRACE;
	    break;
	case '^':
	    eflags |= REG_NOTBOL;
	    break;
	case '$':
	    eflags |= REG_NOTEOL;
	    break;
	case 't':
	    cflags |= REG_EXPECT;
	    break;
	case '%':
	    eflags |= REG_SMALL;
	    break;
	}
    }

    *cflagsPtr = cflags;
    *eflagsPtr = eflags;
}

/*
 *----------------------------------------------------------------------
 *
 * TestreturnObjCmd --
 *
 *	This procedure implements the "testreturn" command. It is
 *	used to verify that a
 *		return TCL_RETURN;
 *	has same behavior as
 *		return Tcl_SetReturnOptions(interp, Tcl_NewObj());
 *
 * Results:
 *	A standard Tcl result.
 *
 * Side effects:
 *	See the user documentation.
 *
 *----------------------------------------------------------------------
 */

static int
TestreturnObjCmd(
    TCL_UNUSED(void *),
    TCL_UNUSED(Tcl_Interp *),
    TCL_UNUSED(int) /*objc*/,
    TCL_UNUSED(Tcl_Obj *const *) /*objv*/)
{
    return TCL_RETURN;
}

/*
 *----------------------------------------------------------------------
 *
 * TestsetassocdataCmd --
 *
 *	This procedure implements the "testsetassocdata" command. It is used
 *	to test Tcl_SetAssocData.
 *
 * Results:
 *	A standard Tcl result.
 *
 * Side effects:
 *	Modifies or creates an association between a key and associated
 *	data for this interpreter.
 *
 *----------------------------------------------------------------------
 */

static int
TestsetassocdataCmd(
    TCL_UNUSED(void *),
    Tcl_Interp *interp,		/* Current interpreter. */
    int argc,			/* Number of arguments. */
    const char **argv)		/* Argument strings. */
{
    char *buf, *oldData;
    Tcl_InterpDeleteProc *procPtr;

    if (argc != 3) {
	Tcl_AppendResult(interp, "wrong # arguments: should be \"", argv[0],
		" data_key data_item\"", (char *)NULL);
	return TCL_ERROR;
    }

    buf = (char *)Tcl_Alloc(strlen(argv[2]) + 1);
    strcpy(buf, argv[2]);

    /*
     * If we previously associated a malloced value with the variable,
     * free it before associating a new value.
     */

    oldData = (char *) Tcl_GetAssocData(interp, argv[1], &procPtr);
    if ((oldData != NULL) && (procPtr == CleanupTestSetassocdataTests)) {
	Tcl_Free(oldData);
    }

    Tcl_SetAssocData(interp, argv[1], CleanupTestSetassocdataTests,	buf);
    return TCL_OK;
}

/*
 *----------------------------------------------------------------------
 *
 * TestsetplatformCmd --
 *
 *	This procedure implements the "testsetplatform" command. It is
 *	used to change the tclPlatform global variable so all file
 *	name conversions can be tested on a single platform.
 *
 * Results:
 *	A standard Tcl result.
 *
 * Side effects:
 *	Sets the tclPlatform global variable.
 *
 *----------------------------------------------------------------------
 */

static int
TestsetplatformCmd(
    TCL_UNUSED(void *),
    Tcl_Interp *interp,		/* Current interpreter. */
    int argc,			/* Number of arguments. */
    const char **argv)		/* Argument strings. */
{
    size_t length;
    TclPlatformType *platform;

    platform = TclGetPlatform();

    if (argc != 2) {
	Tcl_AppendResult(interp, "wrong # arguments: should be \"", argv[0],
		" platform\"", (char *)NULL);
	return TCL_ERROR;
    }

    length = strlen(argv[1]);
    if (strncmp(argv[1], "unix", length) == 0) {
	*platform = TCL_PLATFORM_UNIX;
    } else if (strncmp(argv[1], "windows", length) == 0) {
	*platform = TCL_PLATFORM_WINDOWS;
    } else {
	Tcl_AppendResult(interp, "unsupported platform: should be one of "
		"unix, or windows", (char *)NULL);
	return TCL_ERROR;
    }
    return TCL_OK;
}

/*
 *----------------------------------------------------------------------
 *
 * TeststaticlibraryCmd --
 *
 *	This procedure implements the "teststaticlibrary" command.
 *	It is used to test the procedure Tcl_StaticLibrary.
 *
 * Results:
 *	A standard Tcl result.
 *
 * Side effects:
 *	When the package given by argv[1] is loaded into an interpreter,
 *	variable "x" in that interpreter is set to "loaded".
 *
 *----------------------------------------------------------------------
 */

static int
TeststaticlibraryCmd(
    TCL_UNUSED(void *),
    Tcl_Interp *interp,		/* Current interpreter. */
    int argc,			/* Number of arguments. */
    const char **argv)		/* Argument strings. */
{
    int safe, loaded;

    if (argc != 4) {
	Tcl_AppendResult(interp, "wrong # arguments: should be \"",
		argv[0], " prefix safe loaded\"", (char *)NULL);
	return TCL_ERROR;
    }
    if (Tcl_GetInt(interp, argv[2], &safe) != TCL_OK) {
	return TCL_ERROR;
    }
    if (Tcl_GetInt(interp, argv[3], &loaded) != TCL_OK) {
	return TCL_ERROR;
    }
    Tcl_StaticLibrary((loaded) ? interp : NULL, argv[1],
	    StaticInitProc, (safe) ? StaticInitProc : NULL);
    return TCL_OK;
}

static int
StaticInitProc(
    Tcl_Interp *interp)		/* Interpreter in which package is supposedly
				 * being loaded. */
{
    Tcl_SetVar2(interp, "x", NULL, "loaded", TCL_GLOBAL_ONLY);
    return TCL_OK;
}

/*
 *----------------------------------------------------------------------
 *
 * TesttranslatefilenameCmd --
 *
 *	This procedure implements the "testtranslatefilename" command.
 *	It is used to test the Tcl_TranslateFileName command.
 *
 * Results:
 *	A standard Tcl result.
 *
 * Side effects:
 *	None.
 *
 *----------------------------------------------------------------------
 */

static int
TesttranslatefilenameCmd(
    TCL_UNUSED(void *),
    Tcl_Interp *interp,		/* Current interpreter. */
    int argc,			/* Number of arguments. */
    const char **argv)		/* Argument strings. */
{
    Tcl_DString buffer;
    const char *result;

    if (argc != 2) {
	Tcl_AppendResult(interp, "wrong # arguments: should be \"",
		argv[0], " path\"", (char *)NULL);
	return TCL_ERROR;
    }
    result = Tcl_TranslateFileName(interp, argv[1], &buffer);
    if (result == NULL) {
	return TCL_ERROR;
    }
    Tcl_AppendResult(interp, result, (char *)NULL);
    Tcl_DStringFree(&buffer);
    return TCL_OK;
}

/*
 *----------------------------------------------------------------------
 *
 * TestupvarCmd --
 *
 *	This procedure implements the "testupvar" command.  It is used
 *	to test Tcl_UpVar and Tcl_UpVar2.
 *
 * Results:
 *	A standard Tcl result.
 *
 * Side effects:
 *	Creates or modifies an "upvar" reference.
 *
 *----------------------------------------------------------------------
 */

static int
TestupvarCmd(
    TCL_UNUSED(void *),
    Tcl_Interp *interp,		/* Current interpreter. */
    int argc,			/* Number of arguments. */
    const char **argv)		/* Argument strings. */
{
    int flags = 0;

    if ((argc != 5) && (argc != 6)) {
	Tcl_AppendResult(interp, "wrong # arguments: should be \"",
		argv[0], " level name ?name2? dest global\"", (char *)NULL);
	return TCL_ERROR;
    }

    if (argc == 5) {
	if (strcmp(argv[4], "global") == 0) {
	    flags = TCL_GLOBAL_ONLY;
	} else if (strcmp(argv[4], "namespace") == 0) {
	    flags = TCL_NAMESPACE_ONLY;
	}
	return Tcl_UpVar2(interp, argv[1], argv[2], NULL, argv[3], flags);
    } else {
	if (strcmp(argv[5], "global") == 0) {
	    flags = TCL_GLOBAL_ONLY;
	} else if (strcmp(argv[5], "namespace") == 0) {
	    flags = TCL_NAMESPACE_ONLY;
	}
	return Tcl_UpVar2(interp, argv[1], argv[2],
		(argv[3][0] == 0) ? NULL : argv[3], argv[4],
		flags);
    }
}

/*
 *----------------------------------------------------------------------
 *
 * TestseterrorcodeCmd --
 *
 *	This procedure implements the "testseterrorcodeCmd".  This tests up to
 *	five elements passed to the Tcl_SetErrorCode command.
 *
 * Results:
 *	A standard Tcl result. Always returns TCL_ERROR so that
 *	the error code can be tested.
 *
 * Side effects:
 *	None.
 *
 *----------------------------------------------------------------------
 */

static int
TestseterrorcodeCmd(
    TCL_UNUSED(void *),
    Tcl_Interp *interp,		/* Current interpreter. */
    int argc,			/* Number of arguments. */
    const char **argv)		/* Argument strings. */
{
    if (argc > 6) {
	Tcl_AppendResult(interp, "too many args", (char *)NULL);
	return TCL_ERROR;
    }
    switch (argc) {
    case 1:
	Tcl_SetErrorCode(interp, "NONE", (char *)NULL);
	break;
    case 2:
	Tcl_SetErrorCode(interp, argv[1], (char *)NULL);
	break;
    case 3:
	Tcl_SetErrorCode(interp, argv[1], argv[2], (char *)NULL);
	break;
    case 4:
	Tcl_SetErrorCode(interp, argv[1], argv[2], argv[3], (char *)NULL);
	break;
    case 5:
	Tcl_SetErrorCode(interp, argv[1], argv[2], argv[3], argv[4], (char *)NULL);
	break;
    case 6:
	Tcl_SetErrorCode(interp, argv[1], argv[2], argv[3], argv[4],
		argv[5], (char *)NULL);
    }
    return TCL_ERROR;
}

/*
 *----------------------------------------------------------------------
 *
 * TestsetobjerrorcodeCmd --
 *
 *	This procedure implements the "testsetobjerrorcodeCmd".
 *	This tests the Tcl_SetObjErrorCode function.
 *
 * Results:
 *	A standard Tcl result. Always returns TCL_ERROR so that
 *	the error code can be tested.
 *
 * Side effects:
 *	None.
 *
 *----------------------------------------------------------------------
 */

static int
TestsetobjerrorcodeCmd(
    TCL_UNUSED(void *),
    Tcl_Interp *interp,		/* Current interpreter. */
    int objc,			/* Number of arguments. */
    Tcl_Obj *const objv[])	/* The argument objects. */
{
    Tcl_SetObjErrorCode(interp, Tcl_ConcatObj(objc - 1, objv + 1));
    return TCL_ERROR;
}

/*
 *----------------------------------------------------------------------
 *
 * TestfeventCmd --
 *
 *	This procedure implements the "testfevent" command.  It is
 *	used for testing the "fileevent" command.
 *
 * Results:
 *	A standard Tcl result.
 *
 * Side effects:
 *	Creates and deletes interpreters.
 *
 *----------------------------------------------------------------------
 */

static int
TestfeventCmd(
    TCL_UNUSED(void *),
    Tcl_Interp *interp,		/* Current interpreter. */
    int argc,			/* Number of arguments. */
    const char **argv)		/* Argument strings. */
{
    static Tcl_Interp *interp2 = NULL;
    int code;
    Tcl_Channel chan;

    if (argc < 2) {
	Tcl_AppendResult(interp, "wrong # args: should be \"", argv[0],
		" option ?arg ...?", (char *)NULL);
	return TCL_ERROR;
    }
    if (strcmp(argv[1], "cmd") == 0) {
	if (argc != 3) {
	    Tcl_AppendResult(interp, "wrong # args: should be \"", argv[0],
		    " cmd script", (char *)NULL);
	    return TCL_ERROR;
	}
	if (interp2 != NULL) {
	    code = Tcl_EvalEx(interp2, argv[2], TCL_INDEX_NONE, TCL_EVAL_GLOBAL);
	    Tcl_SetObjResult(interp, Tcl_GetObjResult(interp2));
	    return code;
	} else {
	    Tcl_AppendResult(interp,
		    "called \"testfevent code\" before \"testfevent create\"",
		    (char *)NULL);
	    return TCL_ERROR;
	}
    } else if (strcmp(argv[1], "create") == 0) {
	if (interp2 != NULL) {
	    Tcl_DeleteInterp(interp2);
	}
	interp2 = Tcl_CreateInterp();
	return Tcl_Init(interp2);
    } else if (strcmp(argv[1], "delete") == 0) {
	if (interp2 != NULL) {
	    Tcl_DeleteInterp(interp2);
	}
	interp2 = NULL;
    } else if (strcmp(argv[1], "share") == 0) {
	if (interp2 != NULL) {
	    chan = Tcl_GetChannel(interp, argv[2], NULL);
	    if (chan == (Tcl_Channel) NULL) {
		return TCL_ERROR;
	    }
	    Tcl_RegisterChannel(interp2, chan);
	}
    }

    return TCL_OK;
}

/*
 *----------------------------------------------------------------------
 *
 * TestpanicCmd --
 *
 *	Calls the panic routine.
 *
 * Results:
 *	Always returns TCL_OK.
 *
 * Side effects:
 *	May exit application.
 *
 *----------------------------------------------------------------------
 */

static int
TestpanicCmd(
    TCL_UNUSED(void *),
    TCL_UNUSED(Tcl_Interp *),
    int argc,			/* Number of arguments. */
    const char **argv)		/* Argument strings. */
{
    /*
     *  Put the arguments into a var args structure
     *  Append all of the arguments together separated by spaces
     */

    char *argString = Tcl_Merge(argc-1, argv+1);
    Tcl_Panic("%s", argString);
    Tcl_Free(argString);

    return TCL_OK;
}

static int
TestfileCmd(
    TCL_UNUSED(void *),
    Tcl_Interp *interp,		/* Current interpreter. */
    int argc,			/* Number of arguments. */
    Tcl_Obj *const argv[])	/* The argument objects. */
{
    int force, i, j, result;
    Tcl_Obj *error = NULL;
    const char *subcmd;

    if (argc < 3) {
	return TCL_ERROR;
    }

    force = 0;
    i = 2;
    if (strcmp(Tcl_GetString(argv[2]), "-force") == 0) {
	force = 1;
	i = 3;
    }

    if (argc - i > 2) {
	return TCL_ERROR;
    }

    for (j = i; j < argc; j++) {
	if (Tcl_FSGetNormalizedPath(interp, argv[j]) == NULL) {
	    return TCL_ERROR;
	}
    }

    subcmd = Tcl_GetString(argv[1]);

    if (strcmp(subcmd, "mv") == 0) {
	result = TclpObjRenameFile(argv[i], argv[i + 1]);
    } else if (strcmp(subcmd, "cp") == 0) {
	result = TclpObjCopyFile(argv[i], argv[i + 1]);
    } else if (strcmp(subcmd, "rm") == 0) {
	result = TclpObjDeleteFile(argv[i]);
    } else if (strcmp(subcmd, "mkdir") == 0) {
	result = TclpObjCreateDirectory(argv[i]);
    } else if (strcmp(subcmd, "cpdir") == 0) {
	result = TclpObjCopyDirectory(argv[i], argv[i + 1], &error);
    } else if (strcmp(subcmd, "rmdir") == 0) {
	result = TclpObjRemoveDirectory(argv[i], force, &error);
    } else {
	result = TCL_ERROR;
	goto end;
    }

    if (result != TCL_OK) {
	if (error != NULL) {
	    if (Tcl_GetString(error)[0] != '\0') {
		Tcl_AppendResult(interp, Tcl_GetString(error), " ", (char *)NULL);
	    }
	    Tcl_DecrRefCount(error);
	}
	Tcl_AppendResult(interp, Tcl_ErrnoId(), (char *)NULL);
    }

  end:
    return result;
}

/*
 *----------------------------------------------------------------------
 *
 * TestgetvarfullnameCmd --
 *
 *	Implements the "testgetvarfullname" cmd that is used when testing
 *	the Tcl_GetVariableFullName procedure.
 *
 * Results:
 *	A standard Tcl result.
 *
 * Side effects:
 *	None.
 *
 *----------------------------------------------------------------------
 */

static int
TestgetvarfullnameCmd(
    TCL_UNUSED(void *),
    Tcl_Interp *interp,		/* Current interpreter. */
    int objc,			/* Number of arguments. */
    Tcl_Obj *const objv[])	/* The argument objects. */
{
    const char *name, *arg;
    int flags = 0;
    Tcl_Namespace *namespacePtr;
    Tcl_CallFrame *framePtr;
    Tcl_Var variable;

    if (objc != 3) {
	Tcl_WrongNumArgs(interp, 1, objv, "name scope");
	return TCL_ERROR;
    }

    name = Tcl_GetString(objv[1]);

    arg = Tcl_GetString(objv[2]);
    if (strcmp(arg, "global") == 0) {
	flags = TCL_GLOBAL_ONLY;
    } else if (strcmp(arg, "namespace") == 0) {
	flags = TCL_NAMESPACE_ONLY;
    }

    /*
     * This command, like any other created with Tcl_Create[Obj]Command, runs
     * in the global namespace. As a "namespace-aware" command that needs to
     * run in a particular namespace, it must activate that namespace itself.
     */

    if (flags == TCL_NAMESPACE_ONLY) {
	namespacePtr = Tcl_FindNamespace(interp, "::test_ns_var", NULL,
		TCL_LEAVE_ERR_MSG);
	if (namespacePtr == NULL) {
	    return TCL_ERROR;
	}
	(void) TclPushStackFrame(interp, &framePtr, namespacePtr,
		/*isProcCallFrame*/ 0);
    }

    variable = Tcl_FindNamespaceVar(interp, name, NULL,
	    (flags | TCL_LEAVE_ERR_MSG));

    if (flags == TCL_NAMESPACE_ONLY) {
	TclPopStackFrame(interp);
    }
    if (variable == (Tcl_Var) NULL) {
	return TCL_ERROR;
    }
    Tcl_GetVariableFullName(interp, variable, Tcl_GetObjResult(interp));
    return TCL_OK;
}

/*
 *----------------------------------------------------------------------
 *
 * GetTimesObjCmd --
 *
 *	This procedure implements the "gettimes" command.  It is used for
 *	computing the time needed for various basic operations such as reading
 *	variables, allocating memory, snprintf, converting variables, etc.
 *
 * Results:
 *	A standard Tcl result.
 *
 * Side effects:
 *	Allocates and frees memory, sets a variable "a" in the interpreter.
 *
 *----------------------------------------------------------------------
 */

static int
GetTimesObjCmd(
    TCL_UNUSED(void *),
    Tcl_Interp *interp,		/* The current interpreter. */
    TCL_UNUSED(int) /*cobjc*/,
    TCL_UNUSED(Tcl_Obj *const *) /*cobjv*/)
{
    Interp *iPtr = (Interp *) interp;
    int i, n;
    double timePer;
    Tcl_Time start, stop;
    Tcl_Obj *objPtr, **objv;
    const char *s;
    char newString[TCL_INTEGER_SPACE];

    /* alloc & free 100000 times */
    fprintf(stderr, "alloc & free 100000 6 word items\n");
    Tcl_GetTime(&start);
    for (i = 0;  i < 100000;  i++) {
	objPtr = (Tcl_Obj *)Tcl_Alloc(sizeof(Tcl_Obj));
	Tcl_Free(objPtr);
    }
    Tcl_GetTime(&stop);
    timePer = (stop.sec - start.sec)*1000000 + (stop.usec - start.usec);
    fprintf(stderr, "   %.3f usec per alloc+free\n", timePer/100000);

    /* alloc 5000 times */
    fprintf(stderr, "alloc 5000 6 word items\n");
    objv = (Tcl_Obj **)Tcl_Alloc(5000 * sizeof(Tcl_Obj *));
    Tcl_GetTime(&start);
    for (i = 0;  i < 5000;  i++) {
	objv[i] = (Tcl_Obj *)Tcl_Alloc(sizeof(Tcl_Obj));
    }
    Tcl_GetTime(&stop);
    timePer = (stop.sec - start.sec)*1000000 + (stop.usec - start.usec);
    fprintf(stderr, "   %.3f usec per alloc\n", timePer/5000);

    /* free 5000 times */
    fprintf(stderr, "free 5000 6 word items\n");
    Tcl_GetTime(&start);
    for (i = 0;  i < 5000;  i++) {
	Tcl_Free(objv[i]);
    }
    Tcl_GetTime(&stop);
    timePer = (stop.sec - start.sec)*1000000 + (stop.usec - start.usec);
    fprintf(stderr, "   %.3f usec per free\n", timePer/5000);

    /* Tcl_NewObj 5000 times */
    fprintf(stderr, "Tcl_NewObj 5000 times\n");
    Tcl_GetTime(&start);
    for (i = 0;  i < 5000;  i++) {
	objv[i] = Tcl_NewObj();
    }
    Tcl_GetTime(&stop);
    timePer = (stop.sec - start.sec)*1000000 + (stop.usec - start.usec);
    fprintf(stderr, "   %.3f usec per Tcl_NewObj\n", timePer/5000);

    /* Tcl_DecrRefCount 5000 times */
    fprintf(stderr, "Tcl_DecrRefCount 5000 times\n");
    Tcl_GetTime(&start);
    for (i = 0;  i < 5000;  i++) {
	objPtr = objv[i];
	Tcl_DecrRefCount(objPtr);
    }
    Tcl_GetTime(&stop);
    timePer = (stop.sec - start.sec)*1000000 + (stop.usec - start.usec);
    fprintf(stderr, "   %.3f usec per Tcl_DecrRefCount\n", timePer/5000);
    Tcl_Free(objv);

    /* TclGetString 100000 times */
    fprintf(stderr, "Tcl_GetStringFromObj of \"12345\" 100000 times\n");
    objPtr = Tcl_NewStringObj("12345", -1);
    Tcl_GetTime(&start);
    for (i = 0;  i < 100000;  i++) {
	(void) TclGetString(objPtr);
    }
    Tcl_GetTime(&stop);
    timePer = (stop.sec - start.sec)*1000000 + (stop.usec - start.usec);
    fprintf(stderr, "   %.3f usec per Tcl_GetStringFromObj of \"12345\"\n",
	    timePer/100000);

    /* Tcl_GetIntFromObj 100000 times */
    fprintf(stderr, "Tcl_GetIntFromObj of \"12345\" 100000 times\n");
    Tcl_GetTime(&start);
    for (i = 0;  i < 100000;  i++) {
	if (Tcl_GetIntFromObj(interp, objPtr, &n) != TCL_OK) {
	    return TCL_ERROR;
	}
    }
    Tcl_GetTime(&stop);
    timePer = (stop.sec - start.sec)*1000000 + (stop.usec - start.usec);
    fprintf(stderr, "   %.3f usec per Tcl_GetIntFromObj of \"12345\"\n",
	    timePer/100000);
    Tcl_DecrRefCount(objPtr);

    /* Tcl_GetInt 100000 times */
    fprintf(stderr, "Tcl_GetInt of \"12345\" 100000 times\n");
    Tcl_GetTime(&start);
    for (i = 0;  i < 100000;  i++) {
	if (Tcl_GetInt(interp, "12345", &n) != TCL_OK) {
	    return TCL_ERROR;
	}
    }
    Tcl_GetTime(&stop);
    timePer = (stop.sec - start.sec)*1000000 + (stop.usec - start.usec);
    fprintf(stderr, "   %.3f usec per Tcl_GetInt of \"12345\"\n",
	    timePer/100000);

    /* snprintf 100000 times */
    fprintf(stderr, "snprintf of 12345 100000 times\n");
    Tcl_GetTime(&start);
    for (i = 0;  i < 100000;  i++) {
	snprintf(newString, sizeof(newString), "%d", 12345);
    }
    Tcl_GetTime(&stop);
    timePer = (stop.sec - start.sec)*1000000 + (stop.usec - start.usec);
    fprintf(stderr, "   %.3f usec per snprintf of 12345\n",
	    timePer/100000);

    /* hashtable lookup 100000 times */
    fprintf(stderr, "hashtable lookup of \"gettimes\" 100000 times\n");
    Tcl_GetTime(&start);
    for (i = 0;  i < 100000;  i++) {
	(void) Tcl_FindHashEntry(&iPtr->globalNsPtr->cmdTable, "gettimes");
    }
    Tcl_GetTime(&stop);
    timePer = (stop.sec - start.sec)*1000000 + (stop.usec - start.usec);
    fprintf(stderr, "   %.3f usec per hashtable lookup of \"gettimes\"\n",
	    timePer/100000);

    /* Tcl_SetVar 100000 times */
    fprintf(stderr, "Tcl_SetVar2 of \"12345\" 100000 times\n");
    Tcl_GetTime(&start);
    for (i = 0;  i < 100000;  i++) {
	s = Tcl_SetVar2(interp, "a", NULL, "12345", TCL_LEAVE_ERR_MSG);
	if (s == NULL) {
	    return TCL_ERROR;
	}
    }
    Tcl_GetTime(&stop);
    timePer = (stop.sec - start.sec)*1000000 + (stop.usec - start.usec);
    fprintf(stderr, "   %.3f usec per Tcl_SetVar of a to \"12345\"\n",
	    timePer/100000);

    /* Tcl_GetVar 100000 times */
    fprintf(stderr, "Tcl_GetVar of a==\"12345\" 100000 times\n");
    Tcl_GetTime(&start);
    for (i = 0;  i < 100000;  i++) {
	s = Tcl_GetVar2(interp, "a", NULL, TCL_LEAVE_ERR_MSG);
	if (s == NULL) {
	    return TCL_ERROR;
	}
    }
    Tcl_GetTime(&stop);
    timePer = (stop.sec - start.sec)*1000000 + (stop.usec - start.usec);
    fprintf(stderr, "   %.3f usec per Tcl_GetVar of a==\"12345\"\n",
	    timePer/100000);

    Tcl_ResetResult(interp);
    return TCL_OK;
}

/*
 *----------------------------------------------------------------------
 *
 * NoopCmd --
 *
 *	This procedure is just used to time the overhead involved in
 *	parsing and invoking a command.
 *
 * Results:
 *	None.
 *
 * Side effects:
 *	None.
 *
 *----------------------------------------------------------------------
 */

static int
NoopCmd(
    TCL_UNUSED(void *),
    TCL_UNUSED(Tcl_Interp *),
    TCL_UNUSED(int) /*argc*/,
    TCL_UNUSED(const char **) /*argv*/)
{
    return TCL_OK;
}

/*
 *----------------------------------------------------------------------
 *
 * NoopObjCmd --
 *
 *	This object-based procedure is just used to time the overhead
 *	involved in parsing and invoking a command.
 *
 * Results:
 *	Returns the TCL_OK result code.
 *
 * Side effects:
 *	None.
 *
 *----------------------------------------------------------------------
 */

static int
NoopObjCmd(
    TCL_UNUSED(void *),
    TCL_UNUSED(Tcl_Interp *),
    TCL_UNUSED(int) /*objc*/,
    TCL_UNUSED(Tcl_Obj *const *) /*objv*/)
{
    return TCL_OK;
}

/*
 *----------------------------------------------------------------------
 *
 * TeststringbytesObjCmd --
 *	Returns bytearray value of the bytes in argument string rep
 *
 * Results:
 *	Returns the TCL_OK result code.
 *
 * Side effects:
 *	None.
 *
 *----------------------------------------------------------------------
 */

static int
TeststringbytesObjCmd(
    TCL_UNUSED(void *),
    Tcl_Interp *interp,		/* Current interpreter. */
    int objc,			/* Number of arguments. */
    Tcl_Obj *const objv[])	/* The argument objects. */
{
    Tcl_Size n;
    const unsigned char *p;

    if (objc != 2) {
	Tcl_WrongNumArgs(interp, 1, objv, "value");
	return TCL_ERROR;
    }
    p = (const unsigned char *)Tcl_GetStringFromObj(objv[1], &n);
    Tcl_SetObjResult(interp, Tcl_NewByteArrayObj(p, n));
    return TCL_OK;
}

/*
 *----------------------------------------------------------------------
 *
 * TestpurebytesobjObjCmd --
 *
 *	This object-based procedure constructs a pure bytes object
 *	without type and with internal representation containing NULL's.
 *
 *	If no argument supplied it returns empty object with tclEmptyStringRep,
 *	otherwise it returns this as pure bytes object with bytes value equal
 *	string.
 *
 * Results:
 *	Returns the TCL_OK result code.
 *
 * Side effects:
 *	None.
 *
 *----------------------------------------------------------------------
 */

static int
TestpurebytesobjObjCmd(
    TCL_UNUSED(void *),
    Tcl_Interp *interp,		/* Current interpreter. */
    int objc,			/* Number of arguments. */
    Tcl_Obj *const objv[])	/* The argument objects. */
{
    Tcl_Obj *objPtr;

    if (objc > 2) {
	Tcl_WrongNumArgs(interp, 1, objv, "?string?");
	return TCL_ERROR;
    }
    objPtr = Tcl_NewObj();
    /*
    objPtr->internalRep.twoPtrValue.ptr1 = NULL;
    objPtr->internalRep.twoPtrValue.ptr2 = NULL;
    */
    memset(&objPtr->internalRep, 0, sizeof(objPtr->internalRep));
    if (objc == 2) {
	const char *s = Tcl_GetString(objv[1]);
	objPtr->length = objv[1]->length;
	objPtr->bytes = (char *)Tcl_Alloc(objPtr->length + 1);
	memcpy(objPtr->bytes, s, objPtr->length);
	objPtr->bytes[objPtr->length] = 0;
    }
    Tcl_SetObjResult(interp, objPtr);
    return TCL_OK;
}

/*
 *----------------------------------------------------------------------
 *
 * TestsetbytearraylengthObjCmd --
 *
 *	Testing command 'testsetbytearraylength` used to test the public
 *	interface routine Tcl_SetByteArrayLength().
 *
 * Results:
 *	Returns the TCL_OK result code.
 *
 * Side effects:
 *	None.
 *
 *----------------------------------------------------------------------
 */

static int
TestsetbytearraylengthObjCmd(
    TCL_UNUSED(void *),
    Tcl_Interp *interp,		/* Current interpreter. */
    int objc,			/* Number of arguments. */
    Tcl_Obj *const objv[])	/* The argument objects. */
{
    int n;
    Tcl_Obj *obj = NULL;

    if (objc != 3) {
	Tcl_WrongNumArgs(interp, 1, objv, "value length");
	return TCL_ERROR;
    }
    if (TCL_OK != Tcl_GetIntFromObj(interp, objv[2], &n)) {
	return TCL_ERROR;
    }
    obj = objv[1];
    if (Tcl_IsShared(obj)) {
	obj = Tcl_DuplicateObj(obj);
    }
    if (Tcl_SetByteArrayLength(obj, n) == NULL) {
	if (obj != objv[1]) {
	    Tcl_DecrRefCount(obj);
	}
	Tcl_AppendResult(interp, "expected bytes", (char *)NULL);
	return TCL_ERROR;
    }
    Tcl_SetObjResult(interp, obj);
    return TCL_OK;
}

/*
 *----------------------------------------------------------------------
 *
 * TestbytestringObjCmd --
 *
 *	This object-based procedure constructs a string which can
 *	possibly contain invalid UTF-8 bytes.
 *
 * Results:
 *	Returns the TCL_OK result code.
 *
 * Side effects:
 *	None.
 *
 *----------------------------------------------------------------------
 */

static int
TestbytestringObjCmd(
    TCL_UNUSED(void *),
    Tcl_Interp *interp,		/* Current interpreter. */
    int objc,			/* Number of arguments. */
    Tcl_Obj *const objv[])	/* The argument objects. */
{
    struct {
#if !defined(TCL_NO_DEPRECATED)
	int n; /* On purpose, not Tcl_Size, in order to demonstrate what happens */
#else
	Tcl_Size n;
#endif
	int m; /* This variable should not be overwritten */
    } x = {0, 1};
    const char *p;

    if (objc != 2) {
	Tcl_WrongNumArgs(interp, 1, objv, "bytearray");
	return TCL_ERROR;
    }

    p = (const char *)Tcl_GetBytesFromObj(interp, objv[1], &x.n);
    if (p == NULL) {
	return TCL_ERROR;
    }

    if (x.m != 1) {
	Tcl_AppendResult(interp, "Tcl_GetBytesFromObj() overwrites variable", (char *)NULL);
	return TCL_ERROR;
    }
    Tcl_SetObjResult(interp, Tcl_NewStringObj(p, x.n));
    return TCL_OK;
}

/*
 *----------------------------------------------------------------------
 *
 * TestsetCmd --
 *
 *	Implements the "testset{err,noerr}" cmds that are used when testing
 *	Tcl_Set/GetVar C Api with/without TCL_LEAVE_ERR_MSG flag
 *
 * Results:
 *	A standard Tcl result.
 *
 * Side effects:
 *     Variables may be set.
 *
 *----------------------------------------------------------------------
 */

static int
TestsetCmd(
    void *data,		/* Additional flags for Get/SetVar2. */
    Tcl_Interp *interp,/* Current interpreter. */
    int argc,			/* Number of arguments. */
    const char **argv)		/* Argument strings. */
{
    int flags = PTR2INT(data);
    const char *value;

    if (argc == 2) {
	Tcl_AppendResult(interp, "before get", (char *)NULL);
	value = Tcl_GetVar2(interp, argv[1], NULL, flags);
	if (value == NULL) {
	    return TCL_ERROR;
	}
	Tcl_AppendElement(interp, value);
	return TCL_OK;
    } else if (argc == 3) {
	Tcl_AppendResult(interp, "before set", (char *)NULL);
	value = Tcl_SetVar2(interp, argv[1], NULL, argv[2], flags);
	if (value == NULL) {
	    return TCL_ERROR;
	}
	Tcl_AppendElement(interp, value);
	return TCL_OK;
    } else {
	Tcl_AppendResult(interp, "wrong # args: should be \"",
		argv[0], " varName ?newValue?\"", (char *)NULL);
	return TCL_ERROR;
    }
}
static int
Testset2Cmd(
    void *data,		/* Additional flags for Get/SetVar2. */
    Tcl_Interp *interp,/* Current interpreter. */
    int argc,			/* Number of arguments. */
    const char **argv)		/* Argument strings. */
{
    int flags = PTR2INT(data);
    const char *value;

    if (argc == 3) {
	Tcl_AppendResult(interp, "before get", (char *)NULL);
	value = Tcl_GetVar2(interp, argv[1], argv[2], flags);
	if (value == NULL) {
	    return TCL_ERROR;
	}
	Tcl_AppendElement(interp, value);
	return TCL_OK;
    } else if (argc == 4) {
	Tcl_AppendResult(interp, "before set", (char *)NULL);
	value = Tcl_SetVar2(interp, argv[1], argv[2], argv[3], flags);
	if (value == NULL) {
	    return TCL_ERROR;
	}
	Tcl_AppendElement(interp, value);
	return TCL_OK;
    } else {
	Tcl_AppendResult(interp, "wrong # args: should be \"",
		argv[0], " varName elemName ?newValue?\"", (char *)NULL);
	return TCL_ERROR;
    }
}

/*
 *----------------------------------------------------------------------
 *
 * TestmainthreadCmd  --
 *
 *	Implements the "testmainthread" cmd that is used to test the
 *	'Tcl_GetCurrentThread' API.
 *
 * Results:
 *	A standard Tcl result.
 *
 * Side effects:
 *	None.
 *
 *----------------------------------------------------------------------
 */

static int
TestmainthreadCmd(
    TCL_UNUSED(void *),
    Tcl_Interp *interp,/* Current interpreter. */
    int argc,			/* Number of arguments. */
    TCL_UNUSED(const char **) /*argv*/)
{
    if (argc == 1) {
	Tcl_Obj *idObj = Tcl_NewWideIntObj((Tcl_WideInt)(size_t)Tcl_GetCurrentThread());

	Tcl_SetObjResult(interp, idObj);
	return TCL_OK;
    } else {
	Tcl_AppendResult(interp, "wrong # args", (char *)NULL);
	return TCL_ERROR;
    }
}

/*
 *----------------------------------------------------------------------
 *
 * MainLoop --
 *
 *	A main loop set by TestsetmainloopCmd below.
 *
 * Results:
 *	None.
 *
 * Side effects:
 *	Event handlers could do anything.
 *
 *----------------------------------------------------------------------
 */

static void
MainLoop(void)
{
    while (!exitMainLoop) {
	Tcl_DoOneEvent(0);
    }
    fprintf(stdout,"Exit MainLoop\n");
    fflush(stdout);
}

/*
 *----------------------------------------------------------------------
 *
 * TestsetmainloopCmd  --
 *
 *	Implements the "testsetmainloop" cmd that is used to test the
 *	'Tcl_SetMainLoop' API.
 *
 * Results:
 *	A standard Tcl result.
 *
 * Side effects:
 *	None.
 *
 *----------------------------------------------------------------------
 */

static int
TestsetmainloopCmd(
    TCL_UNUSED(void *),
    TCL_UNUSED(Tcl_Interp *),
    TCL_UNUSED(int) /*argc*/,
    TCL_UNUSED(const char **) /*argv*/)
{
    exitMainLoop = 0;
    Tcl_SetMainLoop(MainLoop);
    return TCL_OK;
}

/*
 *----------------------------------------------------------------------
 *
 * TestexitmainloopCmd  --
 *
 *	Implements the "testexitmainloop" cmd that is used to test the
 *	'Tcl_SetMainLoop' API.
 *
 * Results:
 *	A standard Tcl result.
 *
 * Side effects:
 *	None.
 *
 *----------------------------------------------------------------------
 */

static int
TestexitmainloopCmd(
    TCL_UNUSED(void *),
    TCL_UNUSED(Tcl_Interp *),
    TCL_UNUSED(int) /*argc*/,
    TCL_UNUSED(const char **) /*argv*/)
{
    exitMainLoop = 1;
    return TCL_OK;
}

/*
 *----------------------------------------------------------------------
 *
 * TestChannelCmd --
 *
 *	Implements the Tcl "testchannel" debugging command and its
 *	subcommands. This is part of the testing environment.
 *
 * Results:
 *	A standard Tcl result.
 *
 * Side effects:
 *	None.
 *
 *----------------------------------------------------------------------
 */

static int
TestChannelCmd(
    TCL_UNUSED(void *),
    Tcl_Interp *interp,		/* Interpreter for result. */
    int argc,			/* Count of additional args. */
    const char **argv)		/* Additional arg strings. */
{
    const char *cmdName;	/* Sub command. */
    Tcl_HashTable *hTblPtr;	/* Hash table of channels. */
    Tcl_HashSearch hSearch;	/* Search variable. */
    Tcl_HashEntry *hPtr;	/* Search variable. */
    Channel *chanPtr;		/* The actual channel. */
    ChannelState *statePtr;	/* state info for channel */
    Tcl_Channel chan;		/* The opaque type. */
    size_t len;			/* Length of subcommand string. */
    int IOQueued;		/* How much IO is queued inside channel? */
    char buf[TCL_INTEGER_SPACE];/* For snprintf. */
    int mode;			/* rw mode of the channel */

    if (argc < 2) {
	Tcl_AppendResult(interp, "wrong # args: should be \"", argv[0],
		" subcommand ?additional args..?\"", (char *)NULL);
	return TCL_ERROR;
    }
    cmdName = argv[1];
    len = strlen(cmdName);

    chanPtr = NULL;

    if (argc > 2) {
	if ((cmdName[0] == 's') && (strncmp(cmdName, "splice", len) == 0)) {
	    /* For splice access the pool of detached channels.
	     * Locate channel, remove from the list.
	     */

	    TestChannel **nextPtrPtr, *curPtr;

	    chan = (Tcl_Channel) NULL;
	    for (nextPtrPtr = &firstDetached, curPtr = firstDetached;
		 curPtr != NULL;
		 nextPtrPtr = &(curPtr->nextPtr), curPtr = curPtr->nextPtr) {

		if (strcmp(argv[2], Tcl_GetChannelName(curPtr->chan)) == 0) {
		    *nextPtrPtr = curPtr->nextPtr;
		    curPtr->nextPtr = NULL;
		    chan = curPtr->chan;
		    Tcl_Free(curPtr);
		    break;
		}
	    }
	} else {
	    chan = Tcl_GetChannel(interp, argv[2], &mode);
	}
	if (chan == (Tcl_Channel) NULL) {
	    return TCL_ERROR;
	}
	chanPtr		= (Channel *) chan;
	statePtr	= chanPtr->state;
	chanPtr		= statePtr->topChanPtr;
	chan		= (Tcl_Channel) chanPtr;
    } else {
	statePtr	= NULL;
	chan		= NULL;
    }

    if ((cmdName[0] == 's') && (strncmp(cmdName, "setchannelerror", len) == 0)) {

	Tcl_Obj *msg = Tcl_NewStringObj(argv[3], -1);

	Tcl_IncrRefCount(msg);
	Tcl_SetChannelError(chan, msg);
	Tcl_DecrRefCount(msg);

	Tcl_GetChannelError(chan, &msg);
	Tcl_SetObjResult(interp, msg);
	Tcl_DecrRefCount(msg);
	return TCL_OK;
    }
    if ((cmdName[0] == 's') && (strncmp(cmdName, "setchannelerrorinterp", len) == 0)) {

	Tcl_Obj *msg = Tcl_NewStringObj(argv[3], -1);

	Tcl_IncrRefCount(msg);
	Tcl_SetChannelErrorInterp(interp, msg);
	Tcl_DecrRefCount(msg);

	Tcl_GetChannelErrorInterp(interp, &msg);
	Tcl_SetObjResult(interp, msg);
	Tcl_DecrRefCount(msg);
	return TCL_OK;
    }

    /*
     * "cut" is actually more a simplified detach facility as provided by the
     * Thread package. Without the safeguards of a regular command (no
     * checking that the command is truly cut'able, no mutexes for
     * thread-safety). Its complementary command is "splice", see below.
     */

    if ((cmdName[0] == 'c') && (strncmp(cmdName, "cut", len) == 0)) {
	TestChannel *det;

	if (argc != 3) {
	    Tcl_AppendResult(interp, "wrong # args: should be \"", argv[0],
		    " cut channelName\"", (char *)NULL);
	    return TCL_ERROR;
	}

	Tcl_RegisterChannel(NULL, chan); /* prevent closing */
	Tcl_UnregisterChannel(interp, chan);

	Tcl_CutChannel(chan);

	/* Remember the channel in the pool of detached channels */

	det = (TestChannel *)Tcl_Alloc(sizeof(TestChannel));
	det->chan     = chan;
	det->nextPtr  = firstDetached;
	firstDetached = det;

	return TCL_OK;
    }

    if ((cmdName[0] == 'c') &&
	    (strncmp(cmdName, "clearchannelhandlers", len) == 0)) {
	if (argc != 3) {
	    Tcl_AppendResult(interp, "wrong # args: should be \"", argv[0],
		    " clearchannelhandlers channelName\"", (char *)NULL);
	    return TCL_ERROR;
	}
	Tcl_ClearChannelHandlers(chan);
	return TCL_OK;
    }

    if ((cmdName[0] == 'i') && (strncmp(cmdName, "info", len) == 0)) {
	if (argc != 3) {
	    Tcl_AppendResult(interp, "wrong # args: should be \"", argv[0],
		    " info channelName\"", (char *)NULL);
	    return TCL_ERROR;
	}
	Tcl_AppendElement(interp, argv[2]);
	Tcl_AppendElement(interp, Tcl_ChannelName(chanPtr->typePtr));
	if (statePtr->flags & TCL_READABLE) {
	    Tcl_AppendElement(interp, "read");
	} else {
	    Tcl_AppendElement(interp, "");
	}
	if (statePtr->flags & TCL_WRITABLE) {
	    Tcl_AppendElement(interp, "write");
	} else {
	    Tcl_AppendElement(interp, "");
	}
	if (statePtr->flags & CHANNEL_NONBLOCKING) {
	    Tcl_AppendElement(interp, "nonblocking");
	} else {
	    Tcl_AppendElement(interp, "blocking");
	}
	if (statePtr->flags & CHANNEL_LINEBUFFERED) {
	    Tcl_AppendElement(interp, "line");
	} else if (statePtr->flags & CHANNEL_UNBUFFERED) {
	    Tcl_AppendElement(interp, "none");
	} else {
	    Tcl_AppendElement(interp, "full");
	}
	if (statePtr->flags & BG_FLUSH_SCHEDULED) {
	    Tcl_AppendElement(interp, "async_flush");
	} else {
	    Tcl_AppendElement(interp, "");
	}
	if (statePtr->flags & CHANNEL_EOF) {
	    Tcl_AppendElement(interp, "eof");
	} else {
	    Tcl_AppendElement(interp, "");
	}
	if (statePtr->flags & CHANNEL_BLOCKED) {
	    Tcl_AppendElement(interp, "blocked");
	} else {
	    Tcl_AppendElement(interp, "unblocked");
	}
	if (statePtr->inputTranslation == TCL_TRANSLATE_AUTO) {
	    Tcl_AppendElement(interp, "auto");
	    if (statePtr->flags & INPUT_SAW_CR) {
		Tcl_AppendElement(interp, "saw_cr");
	    } else {
		Tcl_AppendElement(interp, "");
	    }
	} else if (statePtr->inputTranslation == TCL_TRANSLATE_LF) {
	    Tcl_AppendElement(interp, "lf");
	    Tcl_AppendElement(interp, "");
	} else if (statePtr->inputTranslation == TCL_TRANSLATE_CR) {
	    Tcl_AppendElement(interp, "cr");
	    Tcl_AppendElement(interp, "");
	} else if (statePtr->inputTranslation == TCL_TRANSLATE_CRLF) {
	    Tcl_AppendElement(interp, "crlf");
	    if (statePtr->flags & INPUT_SAW_CR) {
		Tcl_AppendElement(interp, "queued_cr");
	    } else {
		Tcl_AppendElement(interp, "");
	    }
	}
	if (statePtr->outputTranslation == TCL_TRANSLATE_AUTO) {
	    Tcl_AppendElement(interp, "auto");
	} else if (statePtr->outputTranslation == TCL_TRANSLATE_LF) {
	    Tcl_AppendElement(interp, "lf");
	} else if (statePtr->outputTranslation == TCL_TRANSLATE_CR) {
	    Tcl_AppendElement(interp, "cr");
	} else if (statePtr->outputTranslation == TCL_TRANSLATE_CRLF) {
	    Tcl_AppendElement(interp, "crlf");
	}
	IOQueued = Tcl_InputBuffered(chan);
	TclFormatInt(buf, IOQueued);
	Tcl_AppendElement(interp, buf);

	IOQueued = Tcl_OutputBuffered(chan);
	TclFormatInt(buf, IOQueued);
	Tcl_AppendElement(interp, buf);

	TclFormatInt(buf, (int)Tcl_Tell(chan));
	Tcl_AppendElement(interp, buf);

	TclFormatInt(buf, statePtr->refCount);
	Tcl_AppendElement(interp, buf);

	return TCL_OK;
    }

    if ((cmdName[0] == 'i') &&
	    (strncmp(cmdName, "inputbuffered", len) == 0)) {
	if (argc != 3) {
	    Tcl_AppendResult(interp, "channel name required", (char *)NULL);
	    return TCL_ERROR;
	}
	IOQueued = Tcl_InputBuffered(chan);
	TclFormatInt(buf, IOQueued);
	Tcl_AppendResult(interp, buf, (char *)NULL);
	return TCL_OK;
    }

    if ((cmdName[0] == 'i') && (strncmp(cmdName, "isshared", len) == 0)) {
	if (argc != 3) {
	    Tcl_AppendResult(interp, "channel name required", (char *)NULL);
	    return TCL_ERROR;
	}

	TclFormatInt(buf, Tcl_IsChannelShared(chan));
	Tcl_AppendResult(interp, buf, (char *)NULL);
	return TCL_OK;
    }

    if ((cmdName[0] == 'i') && (strncmp(cmdName, "isstandard", len) == 0)) {
	if (argc != 3) {
	    Tcl_AppendResult(interp, "channel name required", (char *)NULL);
	    return TCL_ERROR;
	}

	TclFormatInt(buf, Tcl_IsStandardChannel(chan));
	Tcl_AppendResult(interp, buf, (char *)NULL);
	return TCL_OK;
    }

    if ((cmdName[0] == 'm') && (strncmp(cmdName, "mode", len) == 0)) {
	if (argc != 3) {
	    Tcl_AppendResult(interp, "channel name required", (char *)NULL);
	    return TCL_ERROR;
	}

	if (statePtr->flags & TCL_READABLE) {
	    Tcl_AppendElement(interp, "read");
	} else {
	    Tcl_AppendElement(interp, "");
	}
	if (statePtr->flags & TCL_WRITABLE) {
	    Tcl_AppendElement(interp, "write");
	} else {
	    Tcl_AppendElement(interp, "");
	}
	return TCL_OK;
    }

    if ((cmdName[0] == 'm') && (strncmp(cmdName, "maxmode", len) == 0)) {
	if (argc != 3) {
	    Tcl_AppendResult(interp, "channel name required", (char *)NULL);
	    return TCL_ERROR;
	}

	if (statePtr->maxPerms & TCL_READABLE) {
	    Tcl_AppendElement(interp, "read");
	} else {
	    Tcl_AppendElement(interp, "");
	}
	if (statePtr->maxPerms & TCL_WRITABLE) {
	    Tcl_AppendElement(interp, "write");
	} else {
	    Tcl_AppendElement(interp, "");
	}
	return TCL_OK;
    }

    if ((cmdName[0] == 'm') && (strncmp(cmdName, "mremove-rd", len) == 0)) {
	if (argc != 3) {
	    Tcl_AppendResult(interp, "channel name required", (char *)NULL);
	    return TCL_ERROR;
	}

	return Tcl_RemoveChannelMode(interp, chan, TCL_READABLE);
    }

    if ((cmdName[0] == 'm') && (strncmp(cmdName, "mremove-wr", len) == 0)) {
	if (argc != 3) {
	    Tcl_AppendResult(interp, "channel name required", (char *)NULL);
	    return TCL_ERROR;
	}

	return Tcl_RemoveChannelMode(interp, chan, TCL_WRITABLE);
    }

    if ((cmdName[0] == 'm') && (strncmp(cmdName, "mthread", len) == 0)) {
	if (argc != 3) {
	    Tcl_AppendResult(interp, "channel name required", (char *)NULL);
	    return TCL_ERROR;
	}

	Tcl_SetObjResult(interp, Tcl_NewWideIntObj(
		(Tcl_WideInt) (size_t) Tcl_GetChannelThread(chan)));
	return TCL_OK;
    }

    if ((cmdName[0] == 'n') && (strncmp(cmdName, "name", len) == 0)) {
	if (argc != 3) {
	    Tcl_AppendResult(interp, "channel name required", (char *)NULL);
	    return TCL_ERROR;
	}
	Tcl_AppendResult(interp, statePtr->channelName, (char *)NULL);
	return TCL_OK;
    }

    if ((cmdName[0] == 'o') && (strncmp(cmdName, "open", len) == 0)) {
	hTblPtr = (Tcl_HashTable *) Tcl_GetAssocData(interp, "tclIO", NULL);
	if (hTblPtr == NULL) {
	    return TCL_OK;
	}
	for (hPtr = Tcl_FirstHashEntry(hTblPtr, &hSearch);
	     hPtr != NULL;
	     hPtr = Tcl_NextHashEntry(&hSearch)) {
	    Tcl_AppendElement(interp, (char *)Tcl_GetHashKey(hTblPtr, hPtr));
	}
	return TCL_OK;
    }

    if ((cmdName[0] == 'o') &&
	    (strncmp(cmdName, "outputbuffered", len) == 0)) {
	if (argc != 3) {
	    Tcl_AppendResult(interp, "channel name required", (char *)NULL);
	    return TCL_ERROR;
	}

	IOQueued = Tcl_OutputBuffered(chan);
	TclFormatInt(buf, IOQueued);
	Tcl_AppendResult(interp, buf, (char *)NULL);
	return TCL_OK;
    }

    if ((cmdName[0] == 'q') &&
	    (strncmp(cmdName, "queuedcr", len) == 0)) {
	if (argc != 3) {
	    Tcl_AppendResult(interp, "channel name required", (char *)NULL);
	    return TCL_ERROR;
	}

	Tcl_AppendResult(interp,
		(statePtr->flags & INPUT_SAW_CR) ? "1" : "0", (char *)NULL);
	return TCL_OK;
    }

    if ((cmdName[0] == 'r') && (strncmp(cmdName, "readable", len) == 0)) {
	hTblPtr = (Tcl_HashTable *) Tcl_GetAssocData(interp, "tclIO", NULL);
	if (hTblPtr == NULL) {
	    return TCL_OK;
	}
	for (hPtr = Tcl_FirstHashEntry(hTblPtr, &hSearch);
	     hPtr != NULL;
	     hPtr = Tcl_NextHashEntry(&hSearch)) {
	    chanPtr  = (Channel *) Tcl_GetHashValue(hPtr);
	    statePtr = chanPtr->state;
	    if (statePtr->flags & TCL_READABLE) {
		Tcl_AppendElement(interp, (char *)Tcl_GetHashKey(hTblPtr, hPtr));
	    }
	}
	return TCL_OK;
    }

    if ((cmdName[0] == 'r') && (strncmp(cmdName, "refcount", len) == 0)) {
	if (argc != 3) {
	    Tcl_AppendResult(interp, "channel name required", (char *)NULL);
	    return TCL_ERROR;
	}

	TclFormatInt(buf, statePtr->refCount);
	Tcl_AppendResult(interp, buf, (char *)NULL);
	return TCL_OK;
    }

    /*
     * "splice" is actually more a simplified attach facility as provided by
     * the Thread package. Without the safeguards of a regular command (no
     * checking that the command is truly cut'able, no mutexes for
     * thread-safety). Its complementary command is "cut", see above.
     */

    if ((cmdName[0] == 's') && (strncmp(cmdName, "splice", len) == 0)) {
	if (argc != 3) {
	    Tcl_AppendResult(interp, "channel name required", (char *)NULL);
	    return TCL_ERROR;
	}

	Tcl_SpliceChannel(chan);

	Tcl_RegisterChannel(interp, chan);
	Tcl_UnregisterChannel(NULL, chan);

	return TCL_OK;
    }

    if ((cmdName[0] == 't') && (strncmp(cmdName, "type", len) == 0)) {
	if (argc != 3) {
	    Tcl_AppendResult(interp, "channel name required", (char *)NULL);
	    return TCL_ERROR;
	}
	Tcl_AppendResult(interp, Tcl_ChannelName(chanPtr->typePtr), (char *)NULL);
	return TCL_OK;
    }

    if ((cmdName[0] == 'w') && (strncmp(cmdName, "writable", len) == 0)) {
	hTblPtr = (Tcl_HashTable *) Tcl_GetAssocData(interp, "tclIO", NULL);
	if (hTblPtr == NULL) {
	    return TCL_OK;
	}
	for (hPtr = Tcl_FirstHashEntry(hTblPtr, &hSearch);
		hPtr != NULL; hPtr = Tcl_NextHashEntry(&hSearch)) {
	    chanPtr = (Channel *) Tcl_GetHashValue(hPtr);
	    statePtr = chanPtr->state;
	    if (statePtr->flags & TCL_WRITABLE) {
		Tcl_AppendElement(interp, (char *)Tcl_GetHashKey(hTblPtr, hPtr));
	    }
	}
	return TCL_OK;
    }

    if ((cmdName[0] == 't') && (strncmp(cmdName, "transform", len) == 0)) {
	/*
	 * Syntax: transform channel -command command
	 */

	if (argc != 5) {
	    Tcl_AppendResult(interp, "wrong # args: should be \"", argv[0],
		    " transform channelId -command cmd\"", (char *)NULL);
	    return TCL_ERROR;
	}
	if (strcmp(argv[3], "-command") != 0) {
	    Tcl_AppendResult(interp, "bad argument \"", argv[3],
		    "\": should be \"-command\"", (char *)NULL);
	    return TCL_ERROR;
	}

	return TclChannelTransform(interp, chan,
		Tcl_NewStringObj(argv[4], -1));
    }

    if ((cmdName[0] == 'u') && (strncmp(cmdName, "unstack", len) == 0)) {
	/*
	 * Syntax: unstack channel
	 */

	if (argc != 3) {
	    Tcl_AppendResult(interp, "wrong # args: should be \"", argv[0],
		    " unstack channel\"", (char *)NULL);
	    return TCL_ERROR;
	}
	return Tcl_UnstackChannel(interp, chan);
    }

    Tcl_AppendResult(interp, "bad option \"", cmdName, "\": should be "
	    "cut, clearchannelhandlers, info, isshared, mode, open, "
	    "readable, splice, writable, transform, unstack", (char *)NULL);
    return TCL_ERROR;
}

/*
 *----------------------------------------------------------------------
 *
 * TestChannelEventCmd --
 *
 *	This procedure implements the "testchannelevent" command. It is used
 *	to test the Tcl channel event mechanism.
 *
 * Results:
 *	A standard Tcl result.
 *
 * Side effects:
 *	Creates, deletes and returns channel event handlers.
 *
 *----------------------------------------------------------------------
 */

static int
TestChannelEventCmd(
    TCL_UNUSED(void *),
    Tcl_Interp *interp,		/* Current interpreter. */
    int argc,			/* Number of arguments. */
    const char **argv)		/* Argument strings. */
{
    Tcl_Obj *resultListPtr;
    Channel *chanPtr;
    ChannelState *statePtr;	/* state info for channel */
    EventScriptRecord *esPtr, *prevEsPtr, *nextEsPtr;
    const char *cmd;
    int index, i, mask, len;

    if ((argc < 3) || (argc > 5)) {
	Tcl_AppendResult(interp, "wrong # args: should be \"", argv[0],
		" channelName cmd ?arg1? ?arg2?\"", (char *)NULL);
	return TCL_ERROR;
    }
    chanPtr = (Channel *) Tcl_GetChannel(interp, argv[1], NULL);
    if (chanPtr == NULL) {
	return TCL_ERROR;
    }
    statePtr = chanPtr->state;

    cmd = argv[2];
    len = strlen(cmd);
    if ((cmd[0] == 'a') && (strncmp(cmd, "add", len) == 0)) {
	if (argc != 5) {
	    Tcl_AppendResult(interp, "wrong # args: should be \"", argv[0],
		    " channelName add eventSpec script\"", (char *)NULL);
	    return TCL_ERROR;
	}
	if (strcmp(argv[3], "readable") == 0) {
	    mask = TCL_READABLE;
	} else if (strcmp(argv[3], "writable") == 0) {
	    mask = TCL_WRITABLE;
	} else if (strcmp(argv[3], "none") == 0) {
	    mask = 0;
	} else {
	    Tcl_AppendResult(interp, "bad event name \"", argv[3],
		    "\": must be readable, writable, or none", (char *)NULL);
	    return TCL_ERROR;
	}

	esPtr = (EventScriptRecord *)Tcl_Alloc(sizeof(EventScriptRecord));
	esPtr->nextPtr = statePtr->scriptRecordPtr;
	statePtr->scriptRecordPtr = esPtr;

	esPtr->chanPtr = chanPtr;
	esPtr->interp = interp;
	esPtr->mask = mask;
	esPtr->scriptPtr = Tcl_NewStringObj(argv[4], -1);
	Tcl_IncrRefCount(esPtr->scriptPtr);

	Tcl_CreateChannelHandler((Tcl_Channel) chanPtr, mask,
		TclChannelEventScriptInvoker, esPtr);

	return TCL_OK;
    }

    if ((cmd[0] == 'd') && (strncmp(cmd, "delete", len) == 0)) {
	if (argc != 4) {
	    Tcl_AppendResult(interp, "wrong # args: should be \"", argv[0],
		    " channelName delete index\"", (char *)NULL);
	    return TCL_ERROR;
	}
	if (Tcl_GetInt(interp, argv[3], &index) == TCL_ERROR) {
	    return TCL_ERROR;
	}
	if (index < 0) {
	    Tcl_AppendResult(interp, "bad event index: ", argv[3],
		    ": must be nonnegative", (char *)NULL);
	    return TCL_ERROR;
	}
	for (i = 0, esPtr = statePtr->scriptRecordPtr;
	     (i < index) && (esPtr != NULL);
	     i++, esPtr = esPtr->nextPtr) {
	    /* Empty loop body. */
	}
	if (esPtr == NULL) {
	    Tcl_AppendResult(interp, "bad event index ", argv[3],
		    ": out of range", (char *)NULL);
	    return TCL_ERROR;
	}
	if (esPtr == statePtr->scriptRecordPtr) {
	    statePtr->scriptRecordPtr = esPtr->nextPtr;
	} else {
	    for (prevEsPtr = statePtr->scriptRecordPtr;
		 (prevEsPtr != NULL) &&
		     (prevEsPtr->nextPtr != esPtr);
		 prevEsPtr = prevEsPtr->nextPtr) {
		/* Empty loop body. */
	    }
	    if (prevEsPtr == NULL) {
		Tcl_Panic("TestChannelEventCmd: damaged event script list");
	    }
	    prevEsPtr->nextPtr = esPtr->nextPtr;
	}
	Tcl_DeleteChannelHandler((Tcl_Channel) chanPtr,
		TclChannelEventScriptInvoker, esPtr);
	Tcl_DecrRefCount(esPtr->scriptPtr);
	Tcl_Free(esPtr);

	return TCL_OK;
    }

    if ((cmd[0] == 'l') && (strncmp(cmd, "list", len) == 0)) {
	if (argc != 3) {
	    Tcl_AppendResult(interp, "wrong # args: should be \"", argv[0],
		    " channelName list\"", (char *)NULL);
	    return TCL_ERROR;
	}
	resultListPtr = Tcl_GetObjResult(interp);
	for (esPtr = statePtr->scriptRecordPtr;
	     esPtr != NULL;
	     esPtr = esPtr->nextPtr) {
	    if (esPtr->mask) {
		Tcl_ListObjAppendElement(interp, resultListPtr, Tcl_NewStringObj(
		    (esPtr->mask == TCL_READABLE) ? "readable" : "writable", -1));
	    } else {
		Tcl_ListObjAppendElement(interp, resultListPtr,
			Tcl_NewStringObj("none", -1));
	    }
	    Tcl_ListObjAppendElement(interp, resultListPtr, esPtr->scriptPtr);
	}
	Tcl_SetObjResult(interp, resultListPtr);
	return TCL_OK;
    }

    if ((cmd[0] == 'r') && (strncmp(cmd, "removeall", len) == 0)) {
	if (argc != 3) {
	    Tcl_AppendResult(interp, "wrong # args: should be \"", argv[0],
		    " channelName removeall\"", (char *)NULL);
	    return TCL_ERROR;
	}
	for (esPtr = statePtr->scriptRecordPtr;
	     esPtr != NULL;
	     esPtr = nextEsPtr) {
	    nextEsPtr = esPtr->nextPtr;
	    Tcl_DeleteChannelHandler((Tcl_Channel) chanPtr,
		    TclChannelEventScriptInvoker, esPtr);
	    Tcl_DecrRefCount(esPtr->scriptPtr);
	    Tcl_Free(esPtr);
	}
	statePtr->scriptRecordPtr = NULL;
	return TCL_OK;
    }

    if	((cmd[0] == 's') && (strncmp(cmd, "set", len) == 0)) {
	if (argc != 5) {
	    Tcl_AppendResult(interp, "wrong # args: should be \"", argv[0],
		    " channelName delete index event\"", (char *)NULL);
	    return TCL_ERROR;
	}
	if (Tcl_GetInt(interp, argv[3], &index) == TCL_ERROR) {
	    return TCL_ERROR;
	}
	if (index < 0) {
	    Tcl_AppendResult(interp, "bad event index: ", argv[3],
		    ": must be nonnegative", (char *)NULL);
	    return TCL_ERROR;
	}
	for (i = 0, esPtr = statePtr->scriptRecordPtr;
	     (i < index) && (esPtr != NULL);
	     i++, esPtr = esPtr->nextPtr) {
	    /* Empty loop body. */
	}
	if (esPtr == NULL) {
	    Tcl_AppendResult(interp, "bad event index ", argv[3],
		    ": out of range", (char *)NULL);
	    return TCL_ERROR;
	}

	if (strcmp(argv[4], "readable") == 0) {
	    mask = TCL_READABLE;
	} else if (strcmp(argv[4], "writable") == 0) {
	    mask = TCL_WRITABLE;
	} else if (strcmp(argv[4], "none") == 0) {
	    mask = 0;
	} else {
	    Tcl_AppendResult(interp, "bad event name \"", argv[4],
		    "\": must be readable, writable, or none", (char *)NULL);
	    return TCL_ERROR;
	}
	esPtr->mask = mask;
	Tcl_CreateChannelHandler((Tcl_Channel) chanPtr, mask,
		TclChannelEventScriptInvoker, esPtr);
	return TCL_OK;
    }
    Tcl_AppendResult(interp, "bad command ", cmd, ", must be one of "
	    "add, delete, list, set, or removeall", (char *)NULL);
    return TCL_ERROR;
}

/*
 *----------------------------------------------------------------------
 *
 * TestSocketCmd --
 *
 *	Implements the Tcl "testsocket" debugging command and its
 *	subcommands. This is part of the testing environment.
 *
 * Results:
 *	A standard Tcl result.
 *
 * Side effects:
 *	None.
 *
 *----------------------------------------------------------------------
 */

#define TCP_ASYNC_TEST_MODE	(1<<8)	/* Async testing activated.  Do not
					 * automatically continue connection
					 * process. */

static int
TestSocketCmd(
    TCL_UNUSED(void *),
    Tcl_Interp *interp,		/* Interpreter for result. */
    int argc,			/* Count of additional args. */
    const char **argv)		/* Additional arg strings. */
{
    const char *cmdName;	/* Sub command. */
    size_t len;			/* Length of subcommand string. */

    if (argc < 2) {
	Tcl_AppendResult(interp, "wrong # args: should be \"", argv[0],
		" subcommand ?additional args..?\"", (char *)NULL);
	return TCL_ERROR;
    }
    cmdName = argv[1];
    len = strlen(cmdName);

    if ((cmdName[0] == 't') && (strncmp(cmdName, "testflags", len) == 0)) {
	Tcl_Channel hChannel;
	int modePtr;
	int testMode;
	TcpState *statePtr;
	/* Set test value in the socket driver
	 */
	/* Check for argument "channel name"
	 */
	if (argc < 4) {
	    Tcl_AppendResult(interp, "wrong # args: should be \"", argv[0],
		    " testflags channel flags\"", (char *)NULL);
	    return TCL_ERROR;
	}
	hChannel = Tcl_GetChannel(interp, argv[2], &modePtr);
	if ( NULL == hChannel ) {
	    Tcl_AppendResult(interp, "unknown channel:", argv[2], (char *)NULL);
	    return TCL_ERROR;
	}
	statePtr = (TcpState *)Tcl_GetChannelInstanceData(hChannel);
	if ( NULL == statePtr) {
	    Tcl_AppendResult(interp, "No channel instance data:", argv[2],
		    (char *)NULL);
	    return TCL_ERROR;
	}
	if (Tcl_GetBoolean(interp, argv[3], &testMode) != TCL_OK) {
	    return TCL_ERROR;
	}
	if (testMode) {
	    statePtr->flags |= TCP_ASYNC_TEST_MODE;
	} else {
	    statePtr->flags &= ~TCP_ASYNC_TEST_MODE;
	}
	return TCL_OK;
    }

    Tcl_AppendResult(interp, "bad option \"", cmdName, "\": should be "
	    "testflags", (char *)NULL);
    return TCL_ERROR;
}

/*
 *----------------------------------------------------------------------
 *
 * TestServiceModeCmd --
 *
 *	This procedure implements the "testservicemode" command which gets or
 *      sets the current Tcl ServiceMode.  There are several tests which open
 *      a file and assign various handlers to it.  For these tests to be
 *      deterministic it is important that file events not be processed until
 *      all of the handlers are in place.
 *
 * Results:
 *	A standard Tcl result.
 *
 * Side effects:
 *	May change the ServiceMode setting.
 *
 *----------------------------------------------------------------------
 */

static int
TestServiceModeCmd(
    TCL_UNUSED(void *),
    Tcl_Interp *interp,		/* Current interpreter. */
    int argc,			/* Number of arguments. */
    const char **argv)		/* Argument strings. */
{
    int newmode, oldmode;
    if (argc > 2) {
	Tcl_AppendResult(interp, "wrong # args: should be \"", argv[0],
			 " ?newmode?\"", (char *)NULL);
	return TCL_ERROR;
    }
    oldmode = (Tcl_GetServiceMode() != TCL_SERVICE_NONE);
    if (argc == 2) {
	if (Tcl_GetInt(interp, argv[1], &newmode) == TCL_ERROR) {
	    return TCL_ERROR;
	}
	if (newmode == 0) {
	    Tcl_SetServiceMode(TCL_SERVICE_NONE);
	} else {
	    Tcl_SetServiceMode(TCL_SERVICE_ALL);
	}
    }
    Tcl_SetObjResult(interp, Tcl_NewWideIntObj(oldmode));
    return TCL_OK;
}

/*
 *----------------------------------------------------------------------
 *
 * TestWrongNumArgsObjCmd --
 *
 *	Test the Tcl_WrongNumArgs function.
 *
 * Results:
 *	Standard Tcl result.
 *
 * Side effects:
 *	Sets interpreter result.
 *
 *----------------------------------------------------------------------
 */

static int
TestWrongNumArgsObjCmd(
    TCL_UNUSED(void *),
    Tcl_Interp *interp,		/* Current interpreter. */
    Tcl_Size objc,			/* Number of arguments. */
    Tcl_Obj *const objv[])	/* Argument objects. */
{
    Tcl_Size i, length;
    const char *msg;

    if (objc < 3) {
	goto insufArgs;
    }

    if (Tcl_GetIntForIndex(interp, objv[1], TCL_INDEX_NONE, &i) != TCL_OK) {
	return TCL_ERROR;
    }

    msg = Tcl_GetStringFromObj(objv[2], &length);
    if (length == 0) {
	msg = NULL;
    }

    if (i > objc - 3) {
	/*
	 * Asked for more arguments than were given.
	 */
    insufArgs:
	Tcl_AppendResult(interp, "insufficient arguments", (char *)NULL);
	return TCL_ERROR;
    }

    Tcl_WrongNumArgs(interp, i, &(objv[3]), msg);
    return TCL_OK;
}

/*
 *----------------------------------------------------------------------
 *
 * TestGetIndexFromObjStructObjCmd --
 *
 *	Test the Tcl_GetIndexFromObjStruct function.
 *
 * Results:
 *	Standard Tcl result.
 *
 * Side effects:
 *	Sets interpreter result.
 *
 *----------------------------------------------------------------------
 */

static int
TestGetIndexFromObjStructObjCmd(
    TCL_UNUSED(void *),
    Tcl_Interp *interp,		/* Current interpreter. */
    int objc,			/* Number of arguments. */
    Tcl_Obj *const objv[])	/* Argument objects. */
{
    const char *const ary[] = {
	"a", "b", "c", "d", "ee", "ff", NULL, NULL
    };
    int target, flags = 0;
    signed char idx[8];

    if (objc != 3 && objc != 4) {
	Tcl_WrongNumArgs(interp, 1, objv, "argument targetvalue ?flags?");
	return TCL_ERROR;
    }
    if (Tcl_GetIntFromObj(interp, objv[2], &target) != TCL_OK) {
	return TCL_ERROR;
    }
    if ((objc > 3) && (Tcl_GetIntFromObj(interp, objv[3], &flags) != TCL_OK)) {
	return TCL_ERROR;
    }
    memset(idx, 85, sizeof(idx));
    if (Tcl_GetIndexFromObjStruct(interp, (Tcl_GetString(objv[1])[0] ? objv[1] : NULL), ary, 2*sizeof(char *),
	    "dummy", flags, &idx[1]) != TCL_OK) {
	return TCL_ERROR;
    }
    if (idx[0] != 85 || idx[2] != 85) {
	Tcl_AppendResult(interp, "Tcl_GetIndexFromObjStruct overwrites bytes near index variable", (char *)NULL);
	return TCL_ERROR;
    } else if (idx[1] != target) {
	char buffer[64];
	snprintf(buffer, sizeof(buffer), "%d", idx[1]);
	Tcl_AppendResult(interp, "index value comparison failed: got ",
		buffer, (char *)NULL);
	snprintf(buffer, sizeof(buffer), "%d", target);
	Tcl_AppendResult(interp, " when ", buffer, " expected", (char *)NULL);
	return TCL_ERROR;
    }
    Tcl_WrongNumArgs(interp, objc, objv, NULL);
    return TCL_OK;
}

/*
 *----------------------------------------------------------------------
 *
 * TestFilesystemObjCmd --
 *
 *	This procedure implements the "testfilesystem" command. It is used to
 *	test Tcl_FSRegister, Tcl_FSUnregister, and can be used to test that
 *	the pluggable filesystem works.
 *
 * Results:
 *	A standard Tcl result.
 *
 * Side effects:
 *	Inserts or removes a filesystem from Tcl's stack.
 *
 *----------------------------------------------------------------------
 */

static int
TestFilesystemObjCmd(
    TCL_UNUSED(void *),
    Tcl_Interp *interp,
    int objc,
    Tcl_Obj *const objv[])
{
    int res, boolVal;
    const char *msg;

    if (objc != 2) {
	Tcl_WrongNumArgs(interp, 1, objv, "boolean");
	return TCL_ERROR;
    }
    if (Tcl_GetBooleanFromObj(interp, objv[1], &boolVal) != TCL_OK) {
	return TCL_ERROR;
    }
    if (boolVal) {
	res = Tcl_FSRegister(interp, &testReportingFilesystem);
	msg = (res == TCL_OK) ? "registered" : "failed";
    } else {
	res = Tcl_FSUnregister(&testReportingFilesystem);
	msg = (res == TCL_OK) ? "unregistered" : "failed";
    }
    Tcl_SetObjResult(interp, Tcl_NewStringObj(msg , -1));
    return res;
}

static int
TestReportInFilesystem(
    Tcl_Obj *pathPtr,
    void **clientDataPtr)
{
    static Tcl_Obj *lastPathPtr = NULL;
    Tcl_Obj *newPathPtr;

    if (pathPtr == lastPathPtr) {
	/* Reject all files second time around */
	return -1;
    }

    /* Try to claim all files first time around */

    newPathPtr = Tcl_DuplicateObj(pathPtr);
    lastPathPtr = newPathPtr;
    Tcl_IncrRefCount(newPathPtr);
    if (Tcl_FSGetFileSystemForPath(newPathPtr) == NULL) {
	/* Nothing claimed it. Therefore we don't either */
	Tcl_DecrRefCount(newPathPtr);
	lastPathPtr = NULL;
	return -1;
    }
    lastPathPtr = NULL;
    *clientDataPtr = newPathPtr;
    return TCL_OK;
}

/*
 * Simple helper function to extract the native vfs representation of a path
 * object, or NULL if no such representation exists.
 */

static Tcl_Obj *
TestReportGetNativePath(
    Tcl_Obj *pathPtr)
{
    return (Tcl_Obj*) Tcl_FSGetInternalRep(pathPtr, &testReportingFilesystem);
}

static void
TestReportFreeInternalRep(
    void *clientData)
{
    Tcl_Obj *nativeRep = (Tcl_Obj *) clientData;

    if (nativeRep != NULL) {
	/* Free the path */
	Tcl_DecrRefCount(nativeRep);
    }
}

static void *
TestReportDupInternalRep(
    void *clientData)
{
    Tcl_Obj *original = (Tcl_Obj *) clientData;

    Tcl_IncrRefCount(original);
    return clientData;
}

static void
TestReport(
    const char *cmd,
    Tcl_Obj *path,
    Tcl_Obj *arg2)
{
    Tcl_Interp *interp = (Tcl_Interp *) Tcl_FSData(&testReportingFilesystem);

    if (interp == NULL) {
	/* This is bad, but not much we can do about it */
    } else {
	Tcl_Obj *savedResult;
	Tcl_DString ds;

	Tcl_DStringInit(&ds);
	Tcl_DStringAppend(&ds, "lappend filesystemReport ", -1);
	Tcl_DStringStartSublist(&ds);
	Tcl_DStringAppendElement(&ds, cmd);
	if (path != NULL) {
	    Tcl_DStringAppendElement(&ds, Tcl_GetString(path));
	}
	if (arg2 != NULL) {
	    Tcl_DStringAppendElement(&ds, Tcl_GetString(arg2));
	}
	Tcl_DStringEndSublist(&ds);
	savedResult = Tcl_GetObjResult(interp);
	Tcl_IncrRefCount(savedResult);
	Tcl_SetObjResult(interp, Tcl_NewObj());
	Tcl_EvalEx(interp, Tcl_DStringValue(&ds), TCL_INDEX_NONE, 0);
	Tcl_DStringFree(&ds);
	Tcl_ResetResult(interp);
	Tcl_SetObjResult(interp, savedResult);
	Tcl_DecrRefCount(savedResult);
    }
}

static int
TestReportStat(
    Tcl_Obj *path,		/* Path of file to stat (in current CP). */
    Tcl_StatBuf *buf)		/* Filled with results of stat call. */
{
    TestReport("stat", path, NULL);
    return Tcl_FSStat(TestReportGetNativePath(path), buf);
}

static int
TestReportLstat(
    Tcl_Obj *path,		/* Path of file to stat (in current CP). */
    Tcl_StatBuf *buf)		/* Filled with results of stat call. */
{
    TestReport("lstat", path, NULL);
    return Tcl_FSLstat(TestReportGetNativePath(path), buf);
}

static int
TestReportAccess(
    Tcl_Obj *path,		/* Path of file to access (in current CP). */
    int mode)			/* Permission setting. */
{
    TestReport("access", path, NULL);
    return Tcl_FSAccess(TestReportGetNativePath(path), mode);
}

static Tcl_Channel
TestReportOpenFileChannel(
    Tcl_Interp *interp,		/* Interpreter for error reporting; can be
				 * NULL. */
    Tcl_Obj *fileName,		/* Name of file to open. */
    int mode,			/* POSIX open mode. */
    int permissions)		/* If the open involves creating a file, with
				 * what modes to create it? */
{
    TestReport("open", fileName, NULL);
    return TclpOpenFileChannel(interp, TestReportGetNativePath(fileName),
	    mode, permissions);
}

static int
TestReportMatchInDirectory(
    Tcl_Interp *interp,		/* Interpreter for error messages. */
    Tcl_Obj *resultPtr,		/* Object to lappend results. */
    Tcl_Obj *dirPtr,		/* Contains path to directory to search. */
    const char *pattern,	/* Pattern to match against. */
    Tcl_GlobTypeData *types)	/* Object containing list of acceptable types.
				 * May be NULL. */
{
    if (types != NULL && types->type & TCL_GLOB_TYPE_MOUNT) {
	TestReport("matchmounts", dirPtr, NULL);
	return TCL_OK;
    } else {
	TestReport("matchindirectory", dirPtr, NULL);
	return Tcl_FSMatchInDirectory(interp, resultPtr,
		TestReportGetNativePath(dirPtr), pattern, types);
    }
}

static int
TestReportChdir(
    Tcl_Obj *dirName)
{
    TestReport("chdir", dirName, NULL);
    return Tcl_FSChdir(TestReportGetNativePath(dirName));
}

static int
TestReportLoadFile(
    Tcl_Interp *interp,		/* Used for error reporting. */
    Tcl_Obj *fileName,		/* Name of the file containing the desired
				 * code. */
    Tcl_LoadHandle *handlePtr,	/* Filled with token for dynamically loaded
				 * file which will be passed back to
				 * (*unloadProcPtr)() to unload the file. */
    Tcl_FSUnloadFileProc **unloadProcPtr)
				/* Filled with address of Tcl_FSUnloadFileProc
				 * function which should be used for
				 * this file. */
{
    TestReport("loadfile", fileName, NULL);
    return Tcl_FSLoadFile(interp, TestReportGetNativePath(fileName), NULL,
	    NULL, NULL, NULL, handlePtr, unloadProcPtr);
}

static Tcl_Obj *
TestReportLink(
    Tcl_Obj *path,		/* Path of file to readlink or link */
    Tcl_Obj *to,		/* Path of file to link to, or NULL */
    int linkType)
{
    TestReport("link", path, to);
    return Tcl_FSLink(TestReportGetNativePath(path), to, linkType);
}

static int
TestReportRenameFile(
    Tcl_Obj *src,		/* Pathname of file or dir to be renamed
				 * (UTF-8). */
    Tcl_Obj *dst)		/* New pathname of file or directory
				 * (UTF-8). */
{
    TestReport("renamefile", src, dst);
    return Tcl_FSRenameFile(TestReportGetNativePath(src),
	    TestReportGetNativePath(dst));
}

static int
TestReportCopyFile(
    Tcl_Obj *src,		/* Pathname of file to be copied (UTF-8). */
    Tcl_Obj *dst)		/* Pathname of file to copy to (UTF-8). */
{
    TestReport("copyfile", src, dst);
    return Tcl_FSCopyFile(TestReportGetNativePath(src),
	    TestReportGetNativePath(dst));
}

static int
TestReportDeleteFile(
    Tcl_Obj *path)		/* Pathname of file to be removed (UTF-8). */
{
    TestReport("deletefile", path, NULL);
    return Tcl_FSDeleteFile(TestReportGetNativePath(path));
}

static int
TestReportCreateDirectory(
    Tcl_Obj *path)		/* Pathname of directory to create (UTF-8). */
{
    TestReport("createdirectory", path, NULL);
    return Tcl_FSCreateDirectory(TestReportGetNativePath(path));
}

static int
TestReportCopyDirectory(
    Tcl_Obj *src,		/* Pathname of directory to be copied
				 * (UTF-8). */
    Tcl_Obj *dst,		/* Pathname of target directory (UTF-8). */
    Tcl_Obj **errorPtr)		/* If non-NULL, to be filled with UTF-8 name
				 * of file causing error. */
{
    TestReport("copydirectory", src, dst);
    return Tcl_FSCopyDirectory(TestReportGetNativePath(src),
	    TestReportGetNativePath(dst), errorPtr);
}

static int
TestReportRemoveDirectory(
    Tcl_Obj *path,		/* Pathname of directory to be removed
				 * (UTF-8). */
    int recursive,		/* If non-zero, removes directories that
				 * are nonempty.  Otherwise, will only remove
				 * empty directories. */
    Tcl_Obj **errorPtr)		/* If non-NULL, to be filled with UTF-8 name
				 * of file causing error. */
{
    TestReport("removedirectory", path, NULL);
    return Tcl_FSRemoveDirectory(TestReportGetNativePath(path), recursive,
	    errorPtr);
}

static const char *const *
TestReportFileAttrStrings(
    Tcl_Obj *fileName,
    Tcl_Obj **objPtrRef)
{
    TestReport("fileattributestrings", fileName, NULL);
    return Tcl_FSFileAttrStrings(TestReportGetNativePath(fileName), objPtrRef);
}

static int
TestReportFileAttrsGet(
    Tcl_Interp *interp,		/* The interpreter for error reporting. */
    int index,			/* index of the attribute command. */
    Tcl_Obj *fileName,		/* filename we are operating on. */
    Tcl_Obj **objPtrRef)	/* for output. */
{
    TestReport("fileattributesget", fileName, NULL);
    return Tcl_FSFileAttrsGet(interp, index,
	    TestReportGetNativePath(fileName), objPtrRef);
}

static int
TestReportFileAttrsSet(
    Tcl_Interp *interp,		/* The interpreter for error reporting. */
    int index,			/* index of the attribute command. */
    Tcl_Obj *fileName,		/* filename we are operating on. */
    Tcl_Obj *objPtr)		/* for input. */
{
    TestReport("fileattributesset", fileName, objPtr);
    return Tcl_FSFileAttrsSet(interp, index,
	    TestReportGetNativePath(fileName), objPtr);
}

static int
TestReportUtime(
    Tcl_Obj *fileName,
    struct utimbuf *tval)
{
    TestReport("utime", fileName, NULL);
    return Tcl_FSUtime(TestReportGetNativePath(fileName), tval);
}

static int
TestReportNormalizePath(
    TCL_UNUSED(Tcl_Interp *),
    Tcl_Obj *pathPtr,
    int nextCheckpoint)
{
    TestReport("normalizepath", pathPtr, NULL);
    return nextCheckpoint;
}

static int
SimplePathInFilesystem(
    Tcl_Obj *pathPtr,
    TCL_UNUSED(void **))
{
    const char *str = Tcl_GetString(pathPtr);

    if (strncmp(str, "simplefs:/", 10)) {
	return -1;
    }
    return TCL_OK;
}

/*
 * This is a slightly 'hacky' filesystem which is used just to test a few
 * important features of the vfs code: (1) that you can load a shared library
 * from a vfs, (2) that when copying files from one fs to another, the 'mtime'
 * is preserved. (3) that recursive cross-filesystem directory copies have the
 * correct behaviour with/without -force.
 *
 * It treats any file in 'simplefs:/' as a file, which it routes to the
 * current directory. The real file it uses is whatever follows the trailing
 * '/' (e.g. 'foo' in 'simplefs:/foo'), and that file exists or not according
 * to what is in the native pwd.
 *
 * Please do not consider this filesystem a model of how things are to be
 * done. It is quite the opposite!  But, it does allow us to test some
 * important features.
 */

static int
TestSimpleFilesystemObjCmd(
    TCL_UNUSED(void *),
    Tcl_Interp *interp,
    int objc,
    Tcl_Obj *const objv[])
{
    int res, boolVal;
    const char *msg;

    if (objc != 2) {
	Tcl_WrongNumArgs(interp, 1, objv, "boolean");
	return TCL_ERROR;
    }
    if (Tcl_GetBooleanFromObj(interp, objv[1], &boolVal) != TCL_OK) {
	return TCL_ERROR;
    }
    if (boolVal) {
	res = Tcl_FSRegister(interp, &simpleFilesystem);
	msg = (res == TCL_OK) ? "registered" : "failed";
    } else {
	res = Tcl_FSUnregister(&simpleFilesystem);
	msg = (res == TCL_OK) ? "unregistered" : "failed";
    }
    Tcl_SetObjResult(interp, Tcl_NewStringObj(msg , -1));
    return res;
}

/*
 * Treats a file name 'simplefs:/foo' by using the file 'foo' in the current
 * (native) directory.
 */

static Tcl_Obj *
SimpleRedirect(
    Tcl_Obj *pathPtr)		/* Name of file to copy. */
{
    Tcl_Size len;
    const char *str;
    Tcl_Obj *origPtr;

    /*
     * We assume the same name in the current directory is ok.
     */

    str = Tcl_GetStringFromObj(pathPtr, &len);
    if (len < 10 || strncmp(str, "simplefs:/", 10)) {
	/* Probably shouldn't ever reach here */
	Tcl_IncrRefCount(pathPtr);
	return pathPtr;
    }
    origPtr = Tcl_NewStringObj(str+10, -1);
    Tcl_IncrRefCount(origPtr);
    return origPtr;
}

static int
SimpleMatchInDirectory(
    Tcl_Interp *interp,		/* Interpreter for error
				 * messages. */
    Tcl_Obj *resultPtr,		/* Object to lappend results. */
    Tcl_Obj *dirPtr,		/* Contains path to directory to search. */
    const char *pattern,	/* Pattern to match against. */
    Tcl_GlobTypeData *types)	/* Object containing list of acceptable types.
				 * May be NULL. */
{
    int res;
    Tcl_Obj *origPtr;
    Tcl_Obj *resPtr;

    /* We only provide a new volume, therefore no mounts at all */
    if (types != NULL && types->type & TCL_GLOB_TYPE_MOUNT) {
	return TCL_OK;
    }

    /*
     * We assume the same name in the current directory is ok.
     */
    resPtr = Tcl_NewObj();
    Tcl_IncrRefCount(resPtr);
    origPtr = SimpleRedirect(dirPtr);
    res = Tcl_FSMatchInDirectory(interp, resPtr, origPtr, pattern, types);
    if (res == TCL_OK) {
	Tcl_Size gLength, j;
	Tcl_ListObjLength(NULL, resPtr, &gLength);
	for (j = 0; j < gLength; j++) {
	    Tcl_Obj *gElt, *nElt;
	    Tcl_ListObjIndex(NULL, resPtr, j, &gElt);
	    nElt = Tcl_NewStringObj("simplefs:/",10);
	    Tcl_AppendObjToObj(nElt, gElt);
	    Tcl_ListObjAppendElement(NULL, resultPtr, nElt);
	}
    }
    Tcl_DecrRefCount(origPtr);
    Tcl_DecrRefCount(resPtr);
    return res;
}

static Tcl_Channel
SimpleOpenFileChannel(
    Tcl_Interp *interp,		/* Interpreter for error reporting; can be
				 * NULL. */
    Tcl_Obj *pathPtr,		/* Name of file to open. */
    int mode,			/* POSIX open mode. */
    int permissions)		/* If the open involves creating a file, with
				 * what modes to create it? */
{
    Tcl_Obj *tempPtr;
    Tcl_Channel chan;

    if ((mode != 0) && !(mode & O_RDONLY)) {
	Tcl_AppendResult(interp, "read-only", (char *)NULL);
	return NULL;
    }

    tempPtr = SimpleRedirect(pathPtr);
    chan = Tcl_FSOpenFileChannel(interp, tempPtr, "r", permissions);
    Tcl_DecrRefCount(tempPtr);
    return chan;
}

static int
SimpleAccess(
    Tcl_Obj *pathPtr,		/* Path of file to access (in current CP). */
    int mode)			/* Permission setting. */
{
    Tcl_Obj *tempPtr = SimpleRedirect(pathPtr);
    int res = Tcl_FSAccess(tempPtr, mode);

    Tcl_DecrRefCount(tempPtr);
    return res;
}

static int
SimpleStat(
    Tcl_Obj *pathPtr,		/* Path of file to stat (in current CP). */
    Tcl_StatBuf *bufPtr)	/* Filled with results of stat call. */
{
    Tcl_Obj *tempPtr = SimpleRedirect(pathPtr);
    int res = Tcl_FSStat(tempPtr, bufPtr);

    Tcl_DecrRefCount(tempPtr);
    return res;
}

static Tcl_Obj *
SimpleListVolumes(void)
{
    /* Add one new volume */
    Tcl_Obj *retVal;

    retVal = Tcl_NewStringObj("simplefs:/", -1);
    Tcl_IncrRefCount(retVal);
    return retVal;
}

/*
 * Used to check operations of Tcl_UtfNext.
 *
 * Usage: testutfnext -bytestring $bytes
 */

static int
TestUtfNextCmd(
    TCL_UNUSED(void *),
    Tcl_Interp *interp,
    int objc,
    Tcl_Obj *const objv[])
{
    Tcl_Size numBytes;
    char *bytes;
    const char *result, *first;
    char buffer[32];
    static const char tobetested[] = "A\xA0\xC0\xC1\xC2\xD0\xE0\xE8\xF2\xF7\xF8\xFE\xFF";
    const char *p = tobetested;

    if (objc != 2) {
	Tcl_WrongNumArgs(interp, 1, objv, "?-bytestring? bytes");
	return TCL_ERROR;
    }
	bytes = Tcl_GetStringFromObj(objv[1], &numBytes);

    if ((size_t)numBytes > sizeof(buffer) - 4) {
	Tcl_SetObjResult(interp, Tcl_ObjPrintf(
		"\"testutfnext\" can only handle %" TCL_Z_MODIFIER "u bytes",
		sizeof(buffer) - 4));
	return TCL_ERROR;
    }

    memcpy(buffer + 1, bytes, numBytes);
    buffer[0] = buffer[numBytes + 1] = buffer[numBytes + 2] = buffer[numBytes + 3] = '\xA0';

    first = result = Tcl_UtfNext(buffer + 1);
    while ((buffer[0] = *p++) != '\0') {
	/* Run Tcl_UtfNext with many more possible bytes at src[-1], all should give the same result */
	result = Tcl_UtfNext(buffer + 1);
	if (first != result) {
	    Tcl_AppendResult(interp, "Tcl_UtfNext is not supposed to read src[-1]", (char *)NULL);
	    return TCL_ERROR;
	}
    }
    p = tobetested;
    while ((buffer[numBytes + 1] = *p++) != '\0') {
	/* Run Tcl_UtfNext with many more possible bytes at src[end], all should give the same result */
	result = Tcl_UtfNext(buffer + 1);
	if (first != result) {
	    Tcl_SetObjResult(interp, Tcl_ObjPrintf(
		    "Tcl_UtfNext is not supposed to read src[end]\n"
		    "Different result when src[end] is %#x", UCHAR(p[-1])));
	    return TCL_ERROR;
	}
    }

    Tcl_SetObjResult(interp, Tcl_NewWideIntObj(first - buffer - 1));

    return TCL_OK;
}
/*
 * Used to check operations of Tcl_UtfPrev.
 *
 * Usage: testutfprev $bytes $offset
 */

static int
TestUtfPrevCmd(
    TCL_UNUSED(void *),
    Tcl_Interp *interp,
    int objc,
    Tcl_Obj *const objv[])
{
    Tcl_Size numBytes, offset;
    char *bytes;
    const char *result;

    if (objc < 2 || objc > 3) {
	Tcl_WrongNumArgs(interp, 1, objv, "bytes ?offset?");
	return TCL_ERROR;
    }

    bytes = Tcl_GetStringFromObj(objv[1], &numBytes);

    if (objc == 3) {
	if (TCL_OK != Tcl_GetIntForIndex(interp, objv[2], numBytes, &offset)) {
	    return TCL_ERROR;
	}
	if (offset == TCL_INDEX_NONE) {
	    offset = 0;
	}
	if (offset > numBytes) {
	    offset = numBytes;
	}
    } else {
	offset = numBytes;
    }
    result = Tcl_UtfPrev(bytes + offset, bytes);
    Tcl_SetObjResult(interp, Tcl_NewWideIntObj(result - bytes));
    return TCL_OK;
}

/*
 * Used to check correct string-length determining in Tcl_NumUtfChars
 */

static int
TestNumUtfCharsCmd(
    TCL_UNUSED(void *),
    Tcl_Interp *interp,
    int objc,
    Tcl_Obj *const objv[])
{
    if (objc > 1) {
	Tcl_Size numBytes, len, limit = TCL_INDEX_NONE;
	const char *bytes = Tcl_GetStringFromObj(objv[1], &numBytes);

	if (objc > 2) {
	    if (Tcl_GetIntForIndex(interp, objv[2], numBytes, &limit) != TCL_OK) {
		return TCL_ERROR;
	    }
	    if (limit > numBytes + 1) {
		limit = numBytes + 1;
	    }
	}
	len = Tcl_NumUtfChars(bytes, limit);
	Tcl_SetObjResult(interp, Tcl_NewWideIntObj(len));
    }
    return TCL_OK;
}


/*
 * Used to check correct operation of Tcl_GetUniChar
 * testgetunichar STRING INDEX
 * This differs from just using "string index" in being a direct
 * call to Tcl_GetUniChar without any prior range checking.
 */
static int
TestGetUniCharCmd(
    TCL_UNUSED(void *),
    Tcl_Interp *interp,		/* Current interpreter */
    int objc,			/* Number of arguments */
    Tcl_Obj *const objv[]	/* Argument strings */
    )
{
    int index;
    int c ;
    if (objc != 3) {
	Tcl_WrongNumArgs(interp, 1, objv, "STRING INDEX");
	return TCL_ERROR;
    }
    Tcl_GetIntFromObj(interp, objv[2], &index);
    c = Tcl_GetUniChar(objv[1], index);
    Tcl_SetObjResult(interp, Tcl_NewIntObj(c));

    return TCL_OK;
}

/*
 * Used to check correct operation of Tcl_UtfFindFirst
 */

static int
TestFindFirstCmd(
    TCL_UNUSED(void *),
    Tcl_Interp *interp,
    int objc,
    Tcl_Obj *const objv[])
{
    if (objc > 1) {
	int len = -1;

	if (objc > 2) {
	    (void) Tcl_GetIntFromObj(interp, objv[2], &len);
	}
	Tcl_SetObjResult(interp, Tcl_NewStringObj(Tcl_UtfFindFirst(Tcl_GetString(objv[1]), len), -1));
    }
    return TCL_OK;
}

/*
 * Used to check correct operation of Tcl_UtfFindLast
 */

static int
TestFindLastCmd(
    TCL_UNUSED(void *),
    Tcl_Interp *interp,
    int objc,
    Tcl_Obj *const objv[])
{
    if (objc > 1) {
	int len = -1;

	if (objc > 2) {
	    (void) Tcl_GetIntFromObj(interp, objv[2], &len);
	}
	Tcl_SetObjResult(interp, Tcl_NewStringObj(Tcl_UtfFindLast(Tcl_GetString(objv[1]), len), -1));
    }
    return TCL_OK;
}

static int
TestGetIntForIndexCmd(
    TCL_UNUSED(void *),
    Tcl_Interp *interp,
    int objc,
    Tcl_Obj *const objv[])
{
    Tcl_Size result;
    Tcl_WideInt endvalue;

    if (objc != 3) {
	Tcl_WrongNumArgs(interp, 1, objv, "index endvalue");
	return TCL_ERROR;
    }

    if (Tcl_GetWideIntFromObj(interp, objv[2], &endvalue) != TCL_OK) {
	return TCL_ERROR;
    }
    if (Tcl_GetIntForIndex(interp, objv[1], endvalue, &result) != TCL_OK) {
	return TCL_ERROR;
    }
    Tcl_SetObjResult(interp, Tcl_NewWideIntObj(result));
    return TCL_OK;
}



#if defined(HAVE_CPUID) && !defined(MAC_OSX_TCL)
/*
 *----------------------------------------------------------------------
 *
 * TestcpuidCmd --
 *
 *	Retrieves CPU ID information.
 *
 * Usage:
 *	testwincpuid <eax>
 *
 * Parameters:
 *	eax - The value to pass in the EAX register to a CPUID instruction.
 *
 * Results:
 *	Returns a four-element list containing the values from the EAX, EBX,
 *	ECX and EDX registers returned from the CPUID instruction.
 *
 * Side effects:
 *	None.
 *
 *----------------------------------------------------------------------
 */

static int
TestcpuidCmd(
    TCL_UNUSED(void *),
    Tcl_Interp* interp,		/* Tcl interpreter */
    int objc,			/* Parameter count */
    Tcl_Obj *const * objv)	/* Parameter vector */
{
    int status, index, i;
    int regs[4];
    Tcl_Obj *regsObjs[4];

    if (objc != 2) {
	Tcl_WrongNumArgs(interp, 1, objv, "eax");
	return TCL_ERROR;
    }
    if (Tcl_GetIntFromObj(interp, objv[1], &index) != TCL_OK) {
	return TCL_ERROR;
    }
    status = TclWinCPUID(index, regs);
    if (status != TCL_OK) {
	Tcl_SetObjResult(interp,
		Tcl_NewStringObj("operation not available", -1));
	return status;
    }
    for (i=0 ; i<4 ; ++i) {
	regsObjs[i] = Tcl_NewWideIntObj(regs[i]);
    }
    Tcl_SetObjResult(interp, Tcl_NewListObj(4, regsObjs));
    return TCL_OK;
}
#endif

/*
 * Used to do basic checks of the TCL_HASH_KEY_SYSTEM_HASH flag
 */

static int
TestHashSystemHashCmd(
    TCL_UNUSED(void *),
    Tcl_Interp *interp,
    int objc,
    Tcl_Obj *const objv[])
{
    static const Tcl_HashKeyType hkType = {
	TCL_HASH_KEY_TYPE_VERSION, TCL_HASH_KEY_SYSTEM_HASH,
	NULL, NULL, NULL, NULL
    };
    Tcl_HashTable hash;
    Tcl_HashEntry *hPtr;
    int i, isNew, limit = 100;

    if (objc>1 && Tcl_GetIntFromObj(interp, objv[1], &limit)!=TCL_OK) {
	return TCL_ERROR;
    }

    Tcl_InitCustomHashTable(&hash, TCL_CUSTOM_TYPE_KEYS, &hkType);

    if (hash.numEntries != 0) {
	Tcl_AppendResult(interp, "non-zero initial size", (char *)NULL);
	Tcl_DeleteHashTable(&hash);
	return TCL_ERROR;
    }

    for (i=0 ; i<limit ; i++) {
	hPtr = Tcl_CreateHashEntry(&hash, INT2PTR(i), &isNew);
	if (!isNew) {
	    Tcl_SetObjResult(interp, Tcl_NewWideIntObj(i));
	    Tcl_AppendToObj(Tcl_GetObjResult(interp)," creation problem", -1);
	    Tcl_DeleteHashTable(&hash);
	    return TCL_ERROR;
	}
	Tcl_SetHashValue(hPtr, INT2PTR(i+42));
    }

    if (hash.numEntries != (Tcl_Size)limit) {
	Tcl_AppendResult(interp, "unexpected maximal size", (char *)NULL);
	Tcl_DeleteHashTable(&hash);
	return TCL_ERROR;
    }

    for (i=0 ; i<limit ; i++) {
	hPtr = Tcl_FindHashEntry(&hash, (char *) INT2PTR(i));
	if (hPtr == NULL) {
	    Tcl_SetObjResult(interp, Tcl_NewWideIntObj(i));
	    Tcl_AppendToObj(Tcl_GetObjResult(interp)," lookup problem", -1);
	    Tcl_DeleteHashTable(&hash);
	    return TCL_ERROR;
	}
	if (PTR2INT(Tcl_GetHashValue(hPtr)) != i+42) {
	    Tcl_SetObjResult(interp, Tcl_NewWideIntObj(i));
	    Tcl_AppendToObj(Tcl_GetObjResult(interp)," value problem", -1);
	    Tcl_DeleteHashTable(&hash);
	    return TCL_ERROR;
	}
	Tcl_DeleteHashEntry(hPtr);
    }

    if (hash.numEntries != 0) {
	Tcl_AppendResult(interp, "non-zero final size", (char *)NULL);
	Tcl_DeleteHashTable(&hash);
	return TCL_ERROR;
    }

    Tcl_DeleteHashTable(&hash);
    Tcl_AppendResult(interp, "OK", (char *)NULL);
    return TCL_OK;
}

/*
 * Used for testing Tcl_GetInt which is no longer used directly by the
 * core very much.
 */
static int
TestgetintCmd(
    TCL_UNUSED(void *),
    Tcl_Interp *interp,
    int argc,
    const char **argv)
{
    if (argc < 2) {
	Tcl_AppendResult(interp, "wrong # args", (char *)NULL);
	return TCL_ERROR;
    } else {
	int val, i, total=0;

	for (i=1 ; i<argc ; i++) {
	    if (Tcl_GetInt(interp, argv[i], &val) != TCL_OK) {
		return TCL_ERROR;
	    }
	    total += val;
	}
	Tcl_SetObjResult(interp, Tcl_NewWideIntObj(total));
	return TCL_OK;
    }
}

/*
 * Used for determining sizeof(long) at script level.
 */
static int
TestlongsizeCmd(
    TCL_UNUSED(void *),
    Tcl_Interp *interp,
    int argc,
    TCL_UNUSED(const char **) /*argv*/)
{
    if (argc != 1) {
	Tcl_AppendResult(interp, "wrong # args", (char *)NULL);
	return TCL_ERROR;
    }
    Tcl_SetObjResult(interp, Tcl_NewWideIntObj(sizeof(long)));
    return TCL_OK;
}

static int
NREUnwind_callback(
    void *data[],
    Tcl_Interp *interp,
    TCL_UNUSED(int) /*result*/)
{
    void *cStackPtr = TclGetCStackPtr();

    if (data[0] == INT2PTR(-1)) {
	Tcl_NRAddCallback(interp, NREUnwind_callback, cStackPtr, INT2PTR(-1),
		INT2PTR(-1), NULL);
    } else if (data[1] == INT2PTR(-1)) {
	Tcl_NRAddCallback(interp, NREUnwind_callback, data[0], cStackPtr,
		INT2PTR(-1), NULL);
    } else if (data[2] == INT2PTR(-1)) {
	Tcl_NRAddCallback(interp, NREUnwind_callback, data[0], data[1],
		cStackPtr, NULL);
    } else {
	Tcl_Obj *idata[3];
	idata[0] = Tcl_NewWideIntObj(((char *) data[1] - (char *) data[0]));
	idata[1] = Tcl_NewWideIntObj(((char *) data[2] - (char *) data[0]));
	idata[2] = Tcl_NewWideIntObj(((char *) cStackPtr - (char *) data[0]));
	Tcl_SetObjResult(interp, Tcl_NewListObj(3, idata));
    }
    return TCL_OK;
}

static int
TestNREUnwind(
    TCL_UNUSED(void *),
    Tcl_Interp *interp,
    TCL_UNUSED(int) /*objc*/,
    TCL_UNUSED(Tcl_Obj *const *) /*objv*/)
{
    /*
     * Insure that callbacks effectively run at the proper level during the
     * unwinding of the NRE stack.
     */

    Tcl_NRAddCallback(interp, NREUnwind_callback, INT2PTR(-1), INT2PTR(-1),
	    INT2PTR(-1), NULL);
    return TCL_OK;
}


static int
TestNRELevels(
    TCL_UNUSED(void *),
    Tcl_Interp *interp,
    TCL_UNUSED(int) /*objc*/,
    TCL_UNUSED(Tcl_Obj *const *) /*objv*/)
{
    Interp *iPtr = (Interp *) interp;
    static Tcl_Size *refDepth = NULL;
    Tcl_Size depth;
    Tcl_Obj *levels[6];
    Tcl_Size i = 0;
    NRE_callback *cbPtr = iPtr->execEnvPtr->callbackPtr;

    if (refDepth == NULL) {
	refDepth = (ptrdiff_t *)TclGetCStackPtr();
    }

    depth = (refDepth - (ptrdiff_t *)TclGetCStackPtr());

    levels[0] = Tcl_NewWideIntObj(depth);
    levels[1] = Tcl_NewWideIntObj(iPtr->numLevels);
    levels[2] = Tcl_NewWideIntObj(iPtr->cmdFramePtr->level);
    levels[3] = Tcl_NewWideIntObj(iPtr->varFramePtr->level);
    levels[4] = Tcl_NewWideIntObj(iPtr->execEnvPtr->execStackPtr->tosPtr
	    - iPtr->execEnvPtr->execStackPtr->stackWords);

    while (cbPtr) {
	i++;
	cbPtr = cbPtr->nextPtr;
    }
    levels[5] = Tcl_NewWideIntObj(i);

    Tcl_SetObjResult(interp, Tcl_NewListObj(6, levels));
    return TCL_OK;
}

/*
 *----------------------------------------------------------------------
 *
 * TestconcatobjCmd --
 *
 *	This procedure implements the "testconcatobj" command. It is used
 *	to test that Tcl_ConcatObj does indeed return a fresh Tcl_Obj in all
 *	cases and that it never corrupts its arguments. In other words, that
 *	[Bug 1447328] was fixed properly.
 *
 * Results:
 *	A standard Tcl result.
 *
 * Side effects:
 *	None.
 *
 *----------------------------------------------------------------------
 */

static int
TestconcatobjCmd(
    TCL_UNUSED(void *),
    Tcl_Interp *interp,		/* Current interpreter. */
    TCL_UNUSED(int) /*argc*/,
    TCL_UNUSED(const char **) /*argv*/)
{
    Tcl_Obj *list1Ptr, *list2Ptr, *emptyPtr, *concatPtr, *tmpPtr;
    int result = TCL_OK;
    Tcl_Size len;
    Tcl_Obj *objv[3];

    /*
     * Set the start of the error message as obj result; it will be cleared at
     * the end if no errors were found.
     */

    Tcl_SetObjResult(interp,
	    Tcl_NewStringObj("Tcl_ConcatObj is unsafe:", -1));

    emptyPtr = Tcl_NewObj();

    list1Ptr = Tcl_NewStringObj("foo bar sum", -1);
    Tcl_ListObjLength(NULL, list1Ptr, &len);
    Tcl_InvalidateStringRep(list1Ptr);

    list2Ptr = Tcl_NewStringObj("eeny meeny", -1);
    Tcl_ListObjLength(NULL, list2Ptr, &len);
    Tcl_InvalidateStringRep(list2Ptr);

    /*
     * Verify that concat'ing a list obj with one or more empty strings does
     * return a fresh Tcl_Obj (see also [Bug 2055782]).
     */

    tmpPtr = Tcl_DuplicateObj(list1Ptr);

    objv[0] = tmpPtr;
    objv[1] = emptyPtr;
    concatPtr = Tcl_ConcatObj(2, objv);
    if (concatPtr->refCount != 0) {
	result = TCL_ERROR;
	Tcl_AppendResult(interp,
		"\n\t* (a) concatObj does not have refCount 0", (char *)NULL);
    }
    if (concatPtr == tmpPtr) {
	result = TCL_ERROR;
	Tcl_AppendResult(interp, "\n\t* (a) concatObj is not a new obj ",
		(char *)NULL);
	switch (tmpPtr->refCount) {
	case 0:
	    Tcl_AppendResult(interp, "(no new refCount)", (char *)NULL);
	    break;
	case 1:
	    Tcl_AppendResult(interp, "(refCount added)", (char *)NULL);
	    break;
	default:
	    Tcl_AppendResult(interp, "(more than one refCount added!)", (char *)NULL);
	    Tcl_Panic("extremely unsafe behaviour by Tcl_ConcatObj()");
	}
	tmpPtr = Tcl_DuplicateObj(list1Ptr);
	objv[0] = tmpPtr;
    }
    Tcl_DecrRefCount(concatPtr);

    Tcl_IncrRefCount(tmpPtr);
    concatPtr = Tcl_ConcatObj(2, objv);
    if (concatPtr->refCount != 0) {
	result = TCL_ERROR;
	Tcl_AppendResult(interp,
		"\n\t* (b) concatObj does not have refCount 0", (char *)NULL);
    }
    if (concatPtr == tmpPtr) {
	result = TCL_ERROR;
	Tcl_AppendResult(interp, "\n\t* (b) concatObj is not a new obj ",
		(char *)NULL);
	switch (tmpPtr->refCount) {
	case 0:
	    Tcl_AppendResult(interp, "(refCount removed?)", (char *)NULL);
	    Tcl_Panic("extremely unsafe behaviour by Tcl_ConcatObj()");
	    break;
	case 1:
	    Tcl_AppendResult(interp, "(no new refCount)", (char *)NULL);
	    break;
	case 2:
	    Tcl_AppendResult(interp, "(refCount added)", (char *)NULL);
	    Tcl_DecrRefCount(tmpPtr);
	    break;
	default:
	    Tcl_AppendResult(interp, "(more than one refCount added!)", (char *)NULL);
	    Tcl_Panic("extremely unsafe behaviour by Tcl_ConcatObj()");
	}
	tmpPtr = Tcl_DuplicateObj(list1Ptr);
	objv[0] = tmpPtr;
    }
    Tcl_DecrRefCount(concatPtr);

    objv[0] = emptyPtr;
    objv[1] = tmpPtr;
    objv[2] = emptyPtr;
    concatPtr = Tcl_ConcatObj(3, objv);
    if (concatPtr->refCount != 0) {
	result = TCL_ERROR;
	Tcl_AppendResult(interp,
		"\n\t* (c) concatObj does not have refCount 0", (char *)NULL);
    }
    if (concatPtr == tmpPtr) {
	result = TCL_ERROR;
	Tcl_AppendResult(interp, "\n\t* (c) concatObj is not a new obj ",
		(char *)NULL);
	switch (tmpPtr->refCount) {
	case 0:
	    Tcl_AppendResult(interp, "(no new refCount)", (char *)NULL);
	    break;
	case 1:
	    Tcl_AppendResult(interp, "(refCount added)", (char *)NULL);
	    break;
	default:
	    Tcl_AppendResult(interp, "(more than one refCount added!)", (char *)NULL);
	    Tcl_Panic("extremely unsafe behaviour by Tcl_ConcatObj()");
	}
	tmpPtr = Tcl_DuplicateObj(list1Ptr);
	objv[1] = tmpPtr;
    }
    Tcl_DecrRefCount(concatPtr);

    Tcl_IncrRefCount(tmpPtr);
    concatPtr = Tcl_ConcatObj(3, objv);
    if (concatPtr->refCount != 0) {
	result = TCL_ERROR;
	Tcl_AppendResult(interp,
		"\n\t* (d) concatObj does not have refCount 0", (char *)NULL);
    }
    if (concatPtr == tmpPtr) {
	result = TCL_ERROR;
	Tcl_AppendResult(interp, "\n\t* (d) concatObj is not a new obj ",
		(char *)NULL);
	switch (tmpPtr->refCount) {
	case 0:
	    Tcl_AppendResult(interp, "(refCount removed?)", (char *)NULL);
	    Tcl_Panic("extremely unsafe behaviour by Tcl_ConcatObj()");
	    break;
	case 1:
	    Tcl_AppendResult(interp, "(no new refCount)", (char *)NULL);
	    break;
	case 2:
	    Tcl_AppendResult(interp, "(refCount added)", (char *)NULL);
	    Tcl_DecrRefCount(tmpPtr);
	    break;
	default:
	    Tcl_AppendResult(interp, "(more than one refCount added!)", (char *)NULL);
	    Tcl_Panic("extremely unsafe behaviour by Tcl_ConcatObj()");
	}
	tmpPtr = Tcl_DuplicateObj(list1Ptr);
	objv[1] = tmpPtr;
    }
    Tcl_DecrRefCount(concatPtr);

    /*
     * Verify that an unshared list is not corrupted when concat'ing things to
     * it.
     */

    objv[0] = tmpPtr;
    objv[1] = list2Ptr;
    concatPtr = Tcl_ConcatObj(2, objv);
    if (concatPtr->refCount != 0) {
	result = TCL_ERROR;
	Tcl_AppendResult(interp,
		"\n\t* (e) concatObj does not have refCount 0", (char *)NULL);
    }
    if (concatPtr == tmpPtr) {
	result = TCL_ERROR;
	Tcl_AppendResult(interp, "\n\t* (e) concatObj is not a new obj ",
		(char *)NULL);

	(void) Tcl_ListObjLength(NULL, concatPtr, &len);
	switch (tmpPtr->refCount) {
	case 3:
	    Tcl_AppendResult(interp, "(failed to concat)", (char *)NULL);
	    break;
	default:
	    Tcl_AppendResult(interp, "(corrupted input!)", (char *)NULL);
	}
	if (Tcl_IsShared(tmpPtr)) {
	    Tcl_DecrRefCount(tmpPtr);
	}
	tmpPtr = Tcl_DuplicateObj(list1Ptr);
	objv[0] = tmpPtr;
    }
    Tcl_DecrRefCount(concatPtr);

    objv[0] = tmpPtr;
    objv[1] = list2Ptr;
    Tcl_IncrRefCount(tmpPtr);
    concatPtr = Tcl_ConcatObj(2, objv);
    if (concatPtr->refCount != 0) {
	result = TCL_ERROR;
	Tcl_AppendResult(interp,
		"\n\t* (f) concatObj does not have refCount 0", (char *)NULL);
    }
    if (concatPtr == tmpPtr) {
	result = TCL_ERROR;
	Tcl_AppendResult(interp, "\n\t* (f) concatObj is not a new obj ",
		(char *)NULL);

	(void) Tcl_ListObjLength(NULL, concatPtr, &len);
	switch (tmpPtr->refCount) {
	case 3:
	    Tcl_AppendResult(interp, "(failed to concat)", (char *)NULL);
	    break;
	default:
	    Tcl_AppendResult(interp, "(corrupted input!)", (char *)NULL);
	}
	if (Tcl_IsShared(tmpPtr)) {
	    Tcl_DecrRefCount(tmpPtr);
	}
	tmpPtr = Tcl_DuplicateObj(list1Ptr);
	objv[0] = tmpPtr;
    }
    Tcl_DecrRefCount(concatPtr);

    objv[0] = tmpPtr;
    objv[1] = list2Ptr;
    Tcl_IncrRefCount(tmpPtr);
    Tcl_IncrRefCount(tmpPtr);
    concatPtr = Tcl_ConcatObj(2, objv);
    if (concatPtr->refCount != 0) {
	result = TCL_ERROR;
	Tcl_AppendResult(interp,
		"\n\t* (g) concatObj does not have refCount 0", (char *)NULL);
    }
    if (concatPtr == tmpPtr) {
	result = TCL_ERROR;
	Tcl_AppendResult(interp, "\n\t* (g) concatObj is not a new obj ",
		(char *)NULL);

	(void) Tcl_ListObjLength(NULL, concatPtr, &len);
	switch (tmpPtr->refCount) {
	case 3:
	    Tcl_AppendResult(interp, "(failed to concat)", (char *)NULL);
	    break;
	default:
	    Tcl_AppendResult(interp, "(corrupted input!)", (char *)NULL);
	}
	Tcl_DecrRefCount(tmpPtr);
	if (Tcl_IsShared(tmpPtr)) {
	    Tcl_DecrRefCount(tmpPtr);
	}
	tmpPtr = Tcl_DuplicateObj(list1Ptr);
	objv[0] = tmpPtr;
    }
    Tcl_DecrRefCount(concatPtr);

    /*
     * Clean everything up. Note that we don't actually know how many
     * references there are to tmpPtr here; in the no-error case, it should be
     * five... [Bug 2895367]
     */

    Tcl_DecrRefCount(list1Ptr);
    Tcl_DecrRefCount(list2Ptr);
    Tcl_DecrRefCount(emptyPtr);
    while (tmpPtr->refCount > 1) {
	Tcl_DecrRefCount(tmpPtr);
    }
    Tcl_DecrRefCount(tmpPtr);

    if (result == TCL_OK) {
	Tcl_ResetResult(interp);
    }
    return result;
}

/*
 *----------------------------------------------------------------------
 *
 * TestparseargsCmd --
 *
 *	This procedure implements the "testparseargs" command. It is used to
 *	test that Tcl_ParseArgsObjv does indeed return the right number of
 *	arguments. In other words, that [Bug 3413857] was fixed properly.
 *	Also test for bug [7cb7409e05]
 *
 * Results:
 *	A standard Tcl result.
 *
 * Side effects:
 *	None.
 *
 *----------------------------------------------------------------------
 */

static Tcl_Size
ParseMedia(
    TCL_UNUSED(void *),
    Tcl_Interp *interp,
    TCL_UNUSED(Tcl_Size),
    Tcl_Obj *const *objv,
    void *dstPtr)
{
    static const char *const mediaOpts[] = {"A4", "Legal", "Letter", NULL};
    static const char *const ExtendedMediaOpts[] = {
	"Paper size is ISO A4", "Paper size is US Legal",
	"Paper size is US Letter", NULL};
    int index;
    const char **media = (const char **) dstPtr;

    if (Tcl_GetIndexFromObjStruct(interp, objv[0], mediaOpts,
	    sizeof(char *), "media", 0, &index) != TCL_OK) {
	return -1;
    }

    *media = ExtendedMediaOpts[index];
    return 1;
}

static int
TestparseargsCmd(
    TCL_UNUSED(void *),
    Tcl_Interp *interp,		/* Current interpreter. */
    int objc,			/* Number of arguments. */
    Tcl_Obj *const objv[])	/* Arguments. */
{
    static int foo = 0;
    const char *media = NULL, *color = NULL;
    Tcl_Size count = objc;
    Tcl_Obj **remObjv, *result[5];
    const Tcl_ArgvInfo argTable[] = {
	{TCL_ARGV_CONSTANT, "-bool", INT2PTR(1), &foo, "booltest", NULL},
	{TCL_ARGV_STRING,  "-colormode" ,  NULL, &color,  "color mode", NULL},
	{TCL_ARGV_GENFUNC, "-media", ParseMedia, &media,  "media page size", NULL},
	TCL_ARGV_AUTO_REST, TCL_ARGV_AUTO_HELP, TCL_ARGV_TABLE_END
    };

    foo = 0;
    if (Tcl_ParseArgsObjv(interp, argTable, &count, objv, &remObjv)!=TCL_OK) {
	return TCL_ERROR;
    }
    result[0] = Tcl_NewWideIntObj(foo);
    result[1] = Tcl_NewWideIntObj(count);
    result[2] = Tcl_NewListObj(count, remObjv);
    result[3] = Tcl_NewStringObj(color ? color : "NULL", -1);
    result[4] = Tcl_NewStringObj(media ? media : "NULL", -1);
    Tcl_SetObjResult(interp, Tcl_NewListObj(5, result));
    Tcl_Free(remObjv);
    return TCL_OK;
}

/**
 * Test harness for command and variable resolvers.
 */

static int
InterpCmdResolver(
    Tcl_Interp *interp,
    const char *name,
    TCL_UNUSED(Tcl_Namespace *),
    TCL_UNUSED(int) /* flags */,
    Tcl_Command *rPtr)
{
    Interp *iPtr = (Interp *) interp;
    CallFrame *varFramePtr = iPtr->varFramePtr;
    Proc *procPtr = (varFramePtr->isProcCallFrame & FRAME_IS_PROC) ?
	    varFramePtr->procPtr : NULL;
    Namespace *callerNsPtr = varFramePtr->nsPtr;
    Tcl_Command resolvedCmdPtr = NULL;

    /*
     * Just do something special on a cmd literal "z" in two cases:
     *  A)  when the caller is a proc "x", and the proc is either in "::" or in "::ns2".
     *  B) the caller's namespace is "ctx1" or "ctx2"
     */
    if ( (name[0] == 'z') && (name[1] == '\0') ) {
	Namespace *ns2NsPtr = (Namespace *) Tcl_FindNamespace(interp, "::ns2", NULL, 0);

	if (procPtr != NULL
	    && ((procPtr->cmdPtr->nsPtr == iPtr->globalNsPtr)
		|| (ns2NsPtr != NULL && procPtr->cmdPtr->nsPtr == ns2NsPtr)
		)
	    ) {
	    /*
	     * Case A)
	     *
	     *    - The context, in which this resolver becomes active, is
	     *      determined by the name of the caller proc, which has to be
	     *      named "x".
	     *
	     *    - To determine the name of the caller proc, the proc is taken
	     *      from the topmost stack frame.
	     *
	     *    - Note that the context is NOT provided during byte-code
	     *      compilation (e.g. in TclProcCompileProc)
	     *
	     *   When these conditions hold, this function resolves the
	     *   passed-in cmd literal into a cmd "y", which is taken from the
	     *   the global namespace (for simplicity).
	     */

	    const char *callingCmdName =
		Tcl_GetCommandName(interp, (Tcl_Command) procPtr->cmdPtr);

	    if ( callingCmdName[0] == 'x' && callingCmdName[1] == '\0' ) {
		resolvedCmdPtr = Tcl_FindCommand(interp, "y", NULL, TCL_GLOBAL_ONLY);
	    }
	} else if (callerNsPtr != NULL) {
	    /*
	     * Case B)
	     *
	     *    - The context, in which this resolver becomes active, is
	     *      determined by the name of the parent namespace, which has
	     *      to be named "ctx1" or "ctx2".
	     *
	     *    - To determine the name of the parent namesace, it is taken
	     *      from the 2nd highest stack frame.
	     *
	     *    - Note that the context can be provided during byte-code
	     *      compilation (e.g. in TclProcCompileProc)
	     *
	     *   When these conditions hold, this function resolves the
	     *   passed-in cmd literal into a cmd "y" or "Y" depending on the
	     *   context. The resolved procs are taken from the the global
	     *   namespace (for simplicity).
	     */

	    CallFrame *parentFramePtr = varFramePtr->callerPtr;
	    const char *context = parentFramePtr != NULL ? parentFramePtr->nsPtr->name : "(NULL)";

	    if (strcmp(context, "ctx1") == 0 && (name[0] == 'z') && (name[1] == '\0')) {
		resolvedCmdPtr = Tcl_FindCommand(interp, "y", NULL, TCL_GLOBAL_ONLY);
		/* fprintf(stderr, "... y ==> %p\n", resolvedCmdPtr);*/

	    } else if (strcmp(context, "ctx2") == 0 && (name[0] == 'z') && (name[1] == '\0')) {
		resolvedCmdPtr = Tcl_FindCommand(interp, "Y", NULL, TCL_GLOBAL_ONLY);
		/*fprintf(stderr, "... Y ==> %p\n", resolvedCmdPtr);*/
	    }
	}

	if (resolvedCmdPtr != NULL) {
	    *rPtr = resolvedCmdPtr;
	    return TCL_OK;
	}
    }
    return TCL_CONTINUE;
}

static int
InterpVarResolver(
    TCL_UNUSED(Tcl_Interp *),
    TCL_UNUSED(const char *),
    TCL_UNUSED(Tcl_Namespace *),
    TCL_UNUSED(int),
    TCL_UNUSED(Tcl_Var *))
{
    /*
     * Don't resolve the variable; use standard rules.
     */

    return TCL_CONTINUE;
}

typedef struct MyResolvedVarInfo {
    Tcl_ResolvedVarInfo vInfo;  /* This must be the first element. */
    Tcl_Var var;
    Tcl_Obj *nameObj;
} MyResolvedVarInfo;

static inline void
HashVarFree(
    Tcl_Var var)
{
    if (VarHashRefCount(var) < 2) {
	Tcl_Free(var);
    } else {
	VarHashRefCount(var)--;
    }
}

static void
MyCompiledVarFree(
    Tcl_ResolvedVarInfo *vInfoPtr)
{
    MyResolvedVarInfo *resVarInfo = (MyResolvedVarInfo *) vInfoPtr;

    Tcl_DecrRefCount(resVarInfo->nameObj);
    if (resVarInfo->var) {
	HashVarFree(resVarInfo->var);
    }
    Tcl_Free(vInfoPtr);
}

#define TclVarHashGetValue(hPtr) \
    ((Var *) ((char *)hPtr - offsetof(VarInHash, entry)))

static Tcl_Var
MyCompiledVarFetch(
    Tcl_Interp *interp,
    Tcl_ResolvedVarInfo *vinfoPtr)
{
    MyResolvedVarInfo *resVarInfo = (MyResolvedVarInfo *) vinfoPtr;
    Tcl_Var var = resVarInfo->var;
    int isNewVar;
    Interp *iPtr = (Interp *) interp;
    Tcl_HashEntry *hPtr;

    if (var != NULL) {
	if (!(((Var *) var)->flags & VAR_DEAD_HASH)) {
	    /*
	     * The cached variable is valid, return it.
	     */

	    return var;
	}

	/*
	 * The variable is not valid anymore. Clean it up.
	 */

	HashVarFree(var);
    }

    hPtr = Tcl_CreateHashEntry((Tcl_HashTable *) &iPtr->globalNsPtr->varTable,
	    resVarInfo->nameObj, &isNewVar);
    if (hPtr) {
	var = (Tcl_Var) TclVarHashGetValue(hPtr);
    } else {
	var = NULL;
    }
    resVarInfo->var = var;

    /*
     * Increment the reference counter to avoid Tcl_Free() of the variable in
     * Tcl's FreeVarEntry(); for cleanup, we provide our own HashVarFree();
     */

    VarHashRefCount(var)++;
    return var;
}

static int
InterpCompiledVarResolver(
    TCL_UNUSED(Tcl_Interp *),
    const char *name,
    TCL_UNUSED(Tcl_Size) /* length */,
    TCL_UNUSED(Tcl_Namespace *),
    Tcl_ResolvedVarInfo **rPtr)
{
    if (*name == 'T') {
 	MyResolvedVarInfo *resVarInfo = (MyResolvedVarInfo *)Tcl_Alloc(sizeof(MyResolvedVarInfo));

 	resVarInfo->vInfo.fetchProc = MyCompiledVarFetch;
 	resVarInfo->vInfo.deleteProc = MyCompiledVarFree;
 	resVarInfo->var = NULL;
 	resVarInfo->nameObj = Tcl_NewStringObj(name, -1);
 	Tcl_IncrRefCount(resVarInfo->nameObj);
 	*rPtr = &resVarInfo->vInfo;
 	return TCL_OK;
    }
    return TCL_CONTINUE;
}

static int
TestInterpResolverCmd(
    TCL_UNUSED(void *),
    Tcl_Interp *interp,
    int objc,
    Tcl_Obj *const objv[])
{
    static const char *const table[] = {
	"down", "up", NULL
    };
    int idx;
#define RESOLVER_KEY "testInterpResolver"

    if ((objc < 2) || (objc > 3)) {
	Tcl_WrongNumArgs(interp, 1, objv, "up|down ?interp?");
	return TCL_ERROR;
    }
    if (objc == 3) {
	interp = Tcl_GetChild(interp, Tcl_GetString(objv[2]));
	if (interp == NULL) {
	    Tcl_AppendResult(interp, "provided interpreter not found", (char *)NULL);
	    return TCL_ERROR;
	}
    }
    if (Tcl_GetIndexFromObj(interp, objv[1], table, "operation", TCL_EXACT,
	    &idx) != TCL_OK) {
	return TCL_ERROR;
    }
    switch (idx) {
    case 1: /* up */
	Tcl_AddInterpResolvers(interp, RESOLVER_KEY, InterpCmdResolver,
		InterpVarResolver, InterpCompiledVarResolver);
	break;
    case 0: /*down*/
	if (!Tcl_RemoveInterpResolvers(interp, RESOLVER_KEY)) {
	    Tcl_AppendResult(interp, "could not remove the resolver scheme",
		    (char *)NULL);
	    return TCL_ERROR;
	}
    }
    return TCL_OK;
}

/*
 *------------------------------------------------------------------------
 *
 * TestApplyLambdaObjCmd --
 *
 *	Implements the Tcl command testapplylambda. This tests the apply
 *	implementation handling of a lambda where the lambda has a list
 *	internal representation where the second element's internal
 *	representation is already a byte code object.
 *
 * Results:
 *	TCL_OK    - Success. Caller should check result is 42
 *	TCL_ERROR - Error.
 *
 * Side effects:
 *	In the presence of the apply bug, may panic. Otherwise
 *	Interpreter result holds result or error message.
 *
 *------------------------------------------------------------------------
 */
int TestApplyLambdaObjCmd (
    TCL_UNUSED(void*),
    Tcl_Interp *interp,    /* Current interpreter. */
    TCL_UNUSED(int),       /* objc. */
    TCL_UNUSED(Tcl_Obj *const *)) /* objv. */
{
    Tcl_Obj *lambdaObjs[2];
    Tcl_Obj *evalObjs[2];
    Tcl_Obj *lambdaObj;
    int result;

    /* Create a lambda {{} {set a 42}} */
    lambdaObjs[0] = Tcl_NewObj(); /* No parameters */
    lambdaObjs[1] = Tcl_NewStringObj("set a 42", -1); /* Body */
    lambdaObj = Tcl_NewListObj(2, lambdaObjs);
    Tcl_IncrRefCount(lambdaObj);

    /* Create the command "apply {{} {set a 42}" */
    evalObjs[0] = Tcl_NewStringObj("apply", -1);
    Tcl_IncrRefCount(evalObjs[0]);
    /*
     * NOTE: IMPORTANT TO EXHIBIT THE BUG. We duplicate the lambda because
     * it will get shimmered to a Lambda internal representation but we
     * want to hold on to our list representation.
     */
    evalObjs[1] = Tcl_DuplicateObj(lambdaObj);
    Tcl_IncrRefCount(evalObjs[1]);

    /* Evaluate it */
    result = Tcl_EvalObjv(interp, 2, evalObjs, TCL_EVAL_GLOBAL);
    if (result != TCL_OK) {
	Tcl_DecrRefCount(evalObjs[0]);
	Tcl_DecrRefCount(evalObjs[1]);
	return result;
    }
    /*
     * So far so good. At this point,
     * - evalObjs[1] has an internal representation of Lambda
     * - lambdaObj[1] ({set a 42}) has been shimmered to
     * an internal representation of ByteCode.
     */
    Tcl_DecrRefCount(evalObjs[1]); /* Don't need this anymore */
    /*
     * The bug trigger. Repeating the command but:
     *  - we are calling apply with a lambda that is a list (as BEFORE),
     *    BUT
     *  - The body of the lambda (lambdaObjs[1]) ALREADY has internal
     *    representation of ByteCode and thus will not be compiled again
     */
    evalObjs[1] = lambdaObj; /* lambdaObj already has a ref count so
     				no need for IncrRef */
    result = Tcl_EvalObjv(interp, 2, evalObjs, TCL_EVAL_GLOBAL);
    Tcl_DecrRefCount(evalObjs[0]);
    Tcl_DecrRefCount(lambdaObj);

    return result;
}

/*
 *----------------------------------------------------------------------
 *
 * TestLutilCmd --
 *
 *	This procedure implements the "testlequal" command. It is used to
 *	test compare two lists for equality using the string representation
 *      of each element. Implemented in C because script level loops are
 *	too slow for comparing large (GB count) lists.
 *
 * Results:
 *	A standard Tcl result.
 *
 * Side effects:
 *	None.
 *
 *----------------------------------------------------------------------
 */

static int
TestLutilCmd(
    TCL_UNUSED(void *),
    Tcl_Interp *interp,		/* Current interpreter. */
    int objc,			/* Number of arguments. */
    Tcl_Obj *const objv[])	/* Arguments. */
{
    Tcl_Size nL1, nL2;
    Tcl_Obj *l1Obj = NULL;
    Tcl_Obj *l2Obj = NULL;
    Tcl_Obj **l1Elems;
    Tcl_Obj **l2Elems;
    static const char *const subcmds[] = {
	   "equal", "diffindex", NULL
    };
    enum options {
	   LUTIL_EQUAL, LUTIL_DIFFINDEX
    } idx;

    if (objc != 4) {
	Tcl_WrongNumArgs(interp, 1, objv, "list1 list2");
	return TCL_ERROR;
    }
    if (Tcl_GetIndexFromObj(interp, objv[1], subcmds, "option", 0,
	    &idx) != TCL_OK) {
	return TCL_ERROR;
    }

    /* Protect against shimmering, just to be safe */
    l1Obj = Tcl_DuplicateObj(objv[2]);
    l2Obj = Tcl_DuplicateObj(objv[3]);

    int ret = TCL_ERROR;
    if (Tcl_ListObjGetElements(interp, l1Obj, &nL1, &l1Elems) != TCL_OK) {
	goto vamoose;
    }
    if (Tcl_ListObjGetElements(interp, l2Obj, &nL2, &l2Elems) != TCL_OK) {
	goto vamoose;
    }

    Tcl_Size i, nCmp;

    ret = TCL_OK;
    switch (idx) {
    case LUTIL_EQUAL:
	/* Avoid the loop below if lengths differ */
	if (nL1 != nL2) {
	    Tcl_SetObjResult(interp, Tcl_NewIntObj(0));
	    break;
	}
	/* FALLTHRU */
    case LUTIL_DIFFINDEX:
	nCmp = nL1 <= nL2 ? nL1 : nL2;
	for (i = 0; i < nCmp; ++i) {
	    if (strcmp(Tcl_GetString(l1Elems[i]), Tcl_GetString(l2Elems[i]))) {
		break;
	    }
	}
	if (i == nCmp && nCmp == nL1 && nCmp == nL2) {
	    nCmp = idx == LUTIL_EQUAL ? 1 : -1;
	} else {
	    nCmp = idx == LUTIL_EQUAL ? 0 : i;
	}
	Tcl_SetObjResult(interp, Tcl_NewWideIntObj(nCmp));
	break;
    }

vamoose:
    if (l1Obj) {
	Tcl_DecrRefCount(l1Obj);
    }
    if (l2Obj) {
	Tcl_DecrRefCount(l2Obj);
    }
    return ret;
}

/*
 * Local Variables:
 * mode: c
 * c-basic-offset: 4
 * fill-column: 78
 * tab-width: 8
 * indent-tabs-mode: nil
 * End:
 */<|MERGE_RESOLUTION|>--- conflicted
+++ resolved
@@ -22,11 +22,6 @@
 #   define USE_TCL_STUBS
 #endif
 #include "tclInt.h"
-#ifdef TCL_WITH_EXTERNAL_TOMMATH
-#   include "tommath.h"
-#else
-#   include "tclTomMath.h"
-#endif
 #include "tclOO.h"
 #include <math.h>
 
@@ -3469,37 +3464,12 @@
 	tmp = Tcl_NewWideIntObj(longVar);
 	Tcl_AppendElement(interp, Tcl_GetString(tmp));
 	Tcl_DecrRefCount(tmp);
-<<<<<<< HEAD
-#ifdef TCL_WIDE_INT_IS_LONG
-	if (ulongVar > WIDE_MAX) {
-		mp_int bignumValue;
-		if (mp_init_u64(&bignumValue, ulongVar) != MP_OKAY) {
-		    Tcl_Panic("%s: memory overflow", "Tcl_SetWideUIntObj");
-		}
-		tmp = Tcl_NewBignumObj(&bignumValue);
-	} else
-#endif /* TCL_WIDE_INT_IS_LONG */
-	tmp = Tcl_NewWideIntObj((Tcl_WideInt)ulongVar);
-=======
 	tmp = Tcl_NewWideUIntObj(ulongVar);
->>>>>>> 62077a6b
 	Tcl_AppendElement(interp, Tcl_GetString(tmp));
 	Tcl_DecrRefCount(tmp);
 	Tcl_PrintDouble(NULL, (double)floatVar, buffer);
 	Tcl_AppendElement(interp, buffer);
-<<<<<<< HEAD
-	if (uwideVar > WIDE_MAX) {
-		mp_int bignumValue;
-		if (mp_init_u64(&bignumValue, uwideVar) != MP_OKAY) {
-		    Tcl_Panic("%s: memory overflow", "Tcl_SetWideUIntObj");
-		}
-		tmp = Tcl_NewBignumObj(&bignumValue);
-	} else {
-	    tmp = Tcl_NewWideIntObj((Tcl_WideInt)uwideVar);
-	}
-=======
 	tmp = Tcl_NewWideUIntObj(uwideVar);
->>>>>>> 62077a6b
 	Tcl_AppendElement(interp, Tcl_GetString(tmp));
 	Tcl_DecrRefCount(tmp);
     } else if (strcmp(argv[1], "set") == 0) {
