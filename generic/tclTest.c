--- conflicted
+++ resolved
@@ -236,11 +236,7 @@
 static void		MainLoop(void);
 static Tcl_CmdProc	NoopCmd;
 static Tcl_ObjCmdProc	NoopObjCmd;
-<<<<<<< HEAD
-static Tcl_CmdObjTraceProc ObjTraceProc;
-=======
 static Tcl_CmdObjTraceProc2 ObjTraceProc;
->>>>>>> 03dabdc8
 static void		ObjTraceDeleteProc(void *clientData);
 static void		PrintParse(Tcl_Interp *interp, Tcl_Parse *parsePtr);
 static void		SpecialFree(char *blockPtr);
@@ -1520,17 +1516,10 @@
 ObjTraceProc(
     TCL_UNUSED(void *),
     Tcl_Interp *interp,		/* Tcl interpreter */
-<<<<<<< HEAD
-    TCL_UNUSED(int) /* level */,
-    const char *command,
-    TCL_UNUSED(Tcl_Command),
-    TCL_UNUSED(int) /* objc */,
-=======
     TCL_UNUSED(Tcl_Size) /* level */,
     const char *command,
     TCL_UNUSED(Tcl_Command),
     TCL_UNUSED(Tcl_Size) /*objc*/,
->>>>>>> 03dabdc8
     Tcl_Obj *const objv[])	/* Argument objects. */
 {
     const char *word = Tcl_GetString(objv[0]);
