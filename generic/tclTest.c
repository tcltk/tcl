--- conflicted
+++ resolved
@@ -689,11 +689,7 @@
     Tcl_CreateObjCommand(interp, "testnumutfchars",
 	    TestNumUtfCharsCmd, NULL, NULL);
     Tcl_CreateObjCommand(interp, "testgetunichar",
-<<<<<<< HEAD
-            TestGetUniCharCmd, NULL, NULL);
-=======
 	    TestGetUniCharCmd, NULL, NULL);
->>>>>>> 2cf4c927
     Tcl_CreateObjCommand(interp, "testfindfirst",
 	    TestFindFirstCmd, NULL, NULL);
     Tcl_CreateObjCommand(interp, "testfindlast",
@@ -2157,15 +2153,9 @@
     Tcl_WideInt wide;
 
     if (objc < 7 || objc > 10) {
-<<<<<<< HEAD
-        Tcl_WrongNumArgs(interp, 2, objv,
-		"encoding srcbytes flags state dstlen ?srcreadvar? ?dstwrotevar? ?dstcharsvar?");
-        return TCL_ERROR;
-=======
 	Tcl_WrongNumArgs(interp, 2, objv,
 		"encoding srcbytes flags state dstlen ?srcreadvar? ?dstwrotevar? ?dstcharsvar?");
 	return TCL_ERROR;
->>>>>>> 2cf4c927
     }
     if (Tcl_GetEncodingFromObj(interp, objv[2], &encoding) != TCL_OK) {
 	return TCL_ERROR;
@@ -2248,52 +2238,14 @@
     memmove(bufPtr + dstLen, "\xAB\xCD\xEF\xAB", 4);   /* overflow detection */
     bytes = Tcl_GetByteArrayFromObj(objv[3], &srcLen); /* Last! to avoid shimmering */
     result = (*transformer)(interp, encoding, (const char *)bytes, srcLen, flags,
-<<<<<<< HEAD
-            encStatePtr, (char *) bufPtr, dstLen,
-            srcReadVar ? &srcRead : NULL,
-            &dstWrote,
-            dstCharsVar ? &dstChars : NULL);
-    if (memcmp(bufPtr + bufLen - 4, "\xAB\xCD\xEF\xAB", 4)) {
-        Tcl_SetResult(interp,
-                "Tcl_ExternalToUtf wrote past output buffer",
-                TCL_STATIC);
-        result = TCL_ERROR;
-    } else if (result != TCL_ERROR) {
-        Tcl_Obj *resultObjs[3];
-        switch (result) {
-        case TCL_OK:
-            resultObjs[0] = Tcl_NewStringObj("ok", TCL_INDEX_NONE);
-            break;
-        case TCL_CONVERT_MULTIBYTE:
-            resultObjs[0] = Tcl_NewStringObj("multibyte", TCL_INDEX_NONE);
-            break;
-        case TCL_CONVERT_SYNTAX:
-            resultObjs[0] = Tcl_NewStringObj("syntax", TCL_INDEX_NONE);
-            break;
-        case TCL_CONVERT_UNKNOWN:
-            resultObjs[0] = Tcl_NewStringObj("unknown", TCL_INDEX_NONE);
-            break;
-        case TCL_CONVERT_NOSPACE:
-            resultObjs[0] = Tcl_NewStringObj("nospace", TCL_INDEX_NONE);
-            break;
-        default:
-            resultObjs[0] = Tcl_NewIntObj(result);
-            break;
-        }
-        result = TCL_OK;
-        resultObjs[1] =
-            encStatePtr ? Tcl_NewWideIntObj((Tcl_WideInt)(size_t)encState) : Tcl_NewObj();
-        resultObjs[2] = Tcl_NewByteArrayObj(bufPtr, dstLen);
-        if (srcReadVar) {
-=======
-			    encStatePtr, (char *) bufPtr, dstLen,
-			    srcReadVar ? &srcRead : NULL,
-			    &dstWrote,
-			    dstCharsVar ? &dstChars : NULL);
+	    encStatePtr, (char *) bufPtr, dstLen,
+	    srcReadVar ? &srcRead : NULL,
+	    &dstWrote,
+	    dstCharsVar ? &dstChars : NULL);
     if (memcmp(bufPtr + bufLen - 4, "\xAB\xCD\xEF\xAB", 4)) {
 	Tcl_SetResult(interp,
-		      "Tcl_ExternalToUtf wrote past output buffer",
-		      TCL_STATIC);
+		"Tcl_ExternalToUtf wrote past output buffer",
+		TCL_STATIC);
 	result = TCL_ERROR;
     } else if (result != TCL_ERROR) {
 	Tcl_Obj *resultObjs[3];
@@ -2322,27 +2274,18 @@
 	    encStatePtr ? Tcl_NewWideIntObj((Tcl_WideInt)(size_t)encState) : Tcl_NewObj();
 	resultObjs[2] = Tcl_NewByteArrayObj(bufPtr, dstLen);
 	if (srcReadVar) {
->>>>>>> 2cf4c927
 	    if (Tcl_ObjSetVar2(interp, srcReadVar, NULL, Tcl_NewIntObj(srcRead),
 		    TCL_LEAVE_ERR_MSG) == NULL) {
 		result = TCL_ERROR;
 	    }
 	}
-<<<<<<< HEAD
-        if (dstWroteVar) {
-=======
 	if (dstWroteVar) {
->>>>>>> 2cf4c927
 	    if (Tcl_ObjSetVar2(interp, dstWroteVar, NULL, Tcl_NewIntObj(dstWrote),
 		    TCL_LEAVE_ERR_MSG) == NULL) {
 		result = TCL_ERROR;
 	    }
 	}
-<<<<<<< HEAD
-        if (dstCharsVar) {
-=======
 	if (dstCharsVar) {
->>>>>>> 2cf4c927
 	    if (Tcl_ObjSetVar2(interp, dstCharsVar, NULL, Tcl_NewIntObj(dstChars),
 		    TCL_LEAVE_ERR_MSG) == NULL) {
 		result = TCL_ERROR;
@@ -8568,11 +8511,7 @@
     Tcl_Var var)
 {
     if (VarHashRefCount(var) < 2) {
-<<<<<<< HEAD
-        Tcl_Free(var);
-=======
-	ckfree(var);
->>>>>>> 2cf4c927
+	Tcl_Free(var);
     } else {
 	VarHashRefCount(var)--;
     }
@@ -8622,11 +8561,7 @@
     }
 
     hPtr = Tcl_CreateHashEntry((Tcl_HashTable *) &iPtr->globalNsPtr->varTable,
-<<<<<<< HEAD
-            resVarInfo->nameObj, &isNewVar);
-=======
 	    resVarInfo->nameObj, &isNewVar);
->>>>>>> 2cf4c927
     if (hPtr) {
 	var = (Tcl_Var) TclVarHashGetValue(hPtr);
     } else {
