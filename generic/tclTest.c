--- conflicted
+++ resolved
@@ -52,7 +52,6 @@
 
 static Tcl_DString delString;
 static Tcl_Interp *delInterp;
-static const Tcl_ObjType *properByteArrayType;
 
 /*
  * One of the following structures exists for each asynchronous handler
@@ -576,11 +575,6 @@
 	return TCL_ERROR;
     }
 
-    objPtr = Tcl_NewStringObj("abc", 3);
-    (void)Tcl_GetByteArrayFromObj(objPtr, &index);
-    properByteArrayType = objPtr->typePtr;
-    Tcl_DecrRefCount(objPtr);
-
     /*
      * Create additional commands and math functions for testing Tcl.
      */
@@ -5086,11 +5080,7 @@
 	return TCL_ERROR;
     }
     p = (const char *)Tcl_GetByteArrayFromObj(objv[1], &n);
-<<<<<<< HEAD
     if (p == NULL) {
-=======
-    if ((p == NULL) || !Tcl_FetchIntRep(objv[1], properByteArrayType)) {
->>>>>>> 27027cc6
 	Tcl_AppendResult(interp, "testbytestring expects bytes", NULL);
 	return TCL_ERROR;
     }
