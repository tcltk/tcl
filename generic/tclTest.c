/*
 * tclTest.c --
 *
 *	This file contains C command functions for a bunch of additional Tcl
 *	commands that are used for testing out Tcl's C interfaces. These
 *	commands are not normally included in Tcl applications; they're only
 *	used for testing.
 *
 * Copyright © 1993-1994 The Regents of the University of California.
 * Copyright © 1994-1997 Sun Microsystems, Inc.
 * Copyright © 1998-2000 Ajuba Solutions.
 * Copyright © 2003 Kevin B. Kenny.  All rights reserved.
 *
 * See the file "license.terms" for information on usage and redistribution of
 * this file, and for a DISCLAIMER OF ALL WARRANTIES.
 */

#undef STATIC_BUILD
#ifndef USE_TCL_STUBS
#   define USE_TCL_STUBS
#endif
#include "tclInt.h"
#ifdef TCL_WITH_EXTERNAL_TOMMATH
#   include "tommath.h"
#else
#   include "tclTomMath.h"
#endif
#include "tclOO.h"
#include <math.h>

/*
 * Required for Testregexp*Cmd
 */
#include "tclRegexp.h"

/*
 * Required for the TestChannelCmd and TestChannelEventCmd
 */
#include "tclIO.h"

/*
 * Declare external functions used in Windows tests.
 */
DLLEXPORT int		Tcltest_Init(Tcl_Interp *interp);
DLLEXPORT int		Tcltest_SafeInit(Tcl_Interp *interp);

/*
 * Dynamic string shared by TestdcallCmd and DelCallbackProc; used to collect
 * the results of the various deletion callbacks.
 */

static Tcl_DString delString;
static Tcl_Interp *delInterp;

/*
 * One of the following structures exists for each asynchronous handler
 * created by the "testasync" command".
 */

typedef struct TestAsyncHandler {
    int id;			/* Identifier for this handler. */
    Tcl_AsyncHandler handler;	/* Tcl's token for the handler. */
    char *command;		/* Command to invoke when the handler is
				 * invoked. */
    struct TestAsyncHandler *nextPtr;
				/* Next is list of handlers. */
} TestAsyncHandler;

/*
 * Start of the socket driver state structure to acces field testFlags
 */

typedef struct TcpState TcpState;

struct TcpState {
    Tcl_Channel channel;	/* Channel associated with this socket. */
    int testFlags;              /* bit field for tests. Is set by testsocket
                                 * test procedure */
};

TCL_DECLARE_MUTEX(asyncTestMutex)

static TestAsyncHandler *firstHandler = NULL;

/*
 * The dynamic string below is used by the "testdstring" command to test the
 * dynamic string facilities.
 */

static Tcl_DString dstring;

/*
 * The command trace below is used by the "testcmdtraceCmd" command to test
 * the command tracing facilities.
 */

static Tcl_Trace cmdTrace;

/*
 * One of the following structures exists for each command created by
 * TestdelCmd:
 */

typedef struct {
    Tcl_Interp *interp;		/* Interpreter in which command exists. */
    char *deleteCmd;		/* Script to execute when command is deleted.
				 * Malloc'ed. */
} DelCmd;

/*
 * The following is used to keep track of an encoding that invokes a Tcl
 * command.
 */

typedef struct {
    Tcl_Interp *interp;
    char *toUtfCmd;
    char *fromUtfCmd;
} TclEncoding;

/*
 * The counter below is used to determine if the TestsaveresultFree routine
 * was called for a result.
 */

static int freeCount;

/*
 * Boolean flag used by the "testsetmainloop" and "testexitmainloop" commands.
 */

static int exitMainLoop = 0;

/*
 * Event structure used in testing the event queue management procedures.
 */

typedef struct {
    Tcl_Event header;		/* Header common to all events */
    Tcl_Interp *interp;		/* Interpreter that will handle the event */
    Tcl_Obj *command;		/* Command to evaluate when the event occurs */
    Tcl_Obj *tag;		/* Tag for this event used to delete it */
} TestEvent;

/*
 * Simple detach/attach facility for testchannel cut|splice. Allow testing of
 * channel transfer in core testsuite.
 */

typedef struct TestChannel {
    Tcl_Channel chan;		/* Detached channel */
    struct TestChannel *nextPtr;/* Next in detached channel pool */
} TestChannel;

static TestChannel *firstDetached;

/*
 * Forward declarations for procedures defined later in this file:
 */

static int		AsyncHandlerProc(void *clientData,
			    Tcl_Interp *interp, int code);
static Tcl_ThreadCreateType AsyncThreadProc(void *);
static void		CleanupTestSetassocdataTests(
			    void *clientData, Tcl_Interp *interp);
static void		CmdDelProc1(void *clientData);
static void		CmdDelProc2(void *clientData);
static Tcl_CmdProc	CmdProc1;
static Tcl_CmdProc	CmdProc2;
static void		CmdTraceDeleteProc(
			    void *clientData, Tcl_Interp *interp,
			    int level, char *command, Tcl_CmdProc *cmdProc,
			    void *cmdClientData, int argc,
			    const char *argv[]);
static void		CmdTraceProc(void *clientData,
			    Tcl_Interp *interp, int level, char *command,
			    Tcl_CmdProc *cmdProc, void *cmdClientData,
			    int argc, const char *argv[]);
static Tcl_CmdProc	CreatedCommandProc;
static Tcl_CmdProc	CreatedCommandProc2;
static void		DelCallbackProc(void *clientData,
			    Tcl_Interp *interp);
static Tcl_CmdProc	DelCmdProc;
static void		DelDeleteProc(void *clientData);
static void		EncodingFreeProc(void *clientData);
static int		EncodingToUtfProc(void *clientData,
			    const char *src, int srcLen, int flags,
			    Tcl_EncodingState *statePtr, char *dst,
			    int dstLen, int *srcReadPtr, int *dstWrotePtr,
			    int *dstCharsPtr);
static int		EncodingFromUtfProc(void *clientData,
			    const char *src, int srcLen, int flags,
			    Tcl_EncodingState *statePtr, char *dst,
			    int dstLen, int *srcReadPtr, int *dstWrotePtr,
			    int *dstCharsPtr);
static void		ExitProcEven(void *clientData);
static void		ExitProcOdd(void *clientData);
static Tcl_ObjCmdProc	GetTimesObjCmd;
static Tcl_ResolveCompiledVarProc	InterpCompiledVarResolver;
static void		MainLoop(void);
static Tcl_CmdProc	NoopCmd;
static Tcl_ObjCmdProc	NoopObjCmd;
static int		ObjTraceProc(void *clientData,
			    Tcl_Interp *interp, int level, const char *command,
			    Tcl_Command commandToken, int objc,
			    Tcl_Obj *const objv[]);
static void		ObjTraceDeleteProc(void *clientData);
static void		PrintParse(Tcl_Interp *interp, Tcl_Parse *parsePtr);
static void		SpecialFree(void *blockPtr);
static int		StaticInitProc(Tcl_Interp *interp);
static Tcl_CmdProc	TestasyncCmd;
static Tcl_ObjCmdProc	TestbumpinterpepochObjCmd;
static Tcl_ObjCmdProc	TestbytestringObjCmd;
static Tcl_ObjCmdProc	TestsetbytearraylengthObjCmd;
static Tcl_ObjCmdProc	TestpurebytesobjObjCmd;
static Tcl_ObjCmdProc	TeststringbytesObjCmd;
static Tcl_CmdProc	TestcmdinfoCmd;
static Tcl_CmdProc	TestcmdtokenCmd;
static Tcl_CmdProc	TestcmdtraceCmd;
static Tcl_CmdProc	TestconcatobjCmd;
static Tcl_CmdProc	TestcreatecommandCmd;
static Tcl_CmdProc	TestdcallCmd;
static Tcl_CmdProc	TestdelCmd;
static Tcl_CmdProc	TestdelassocdataCmd;
static Tcl_ObjCmdProc	TestdoubledigitsObjCmd;
static Tcl_CmdProc	TestdstringCmd;
static Tcl_ObjCmdProc	TestencodingObjCmd;
static Tcl_ObjCmdProc	TestevalexObjCmd;
static Tcl_ObjCmdProc	TestevalobjvObjCmd;
static Tcl_ObjCmdProc	TesteventObjCmd;
static int		TesteventProc(Tcl_Event *event, int flags);
static int		TesteventDeleteProc(Tcl_Event *event,
			    void *clientData);
static Tcl_CmdProc	TestexithandlerCmd;
static Tcl_CmdProc	TestexprlongCmd;
static Tcl_ObjCmdProc	TestexprlongobjCmd;
static Tcl_CmdProc	TestexprdoubleCmd;
static Tcl_ObjCmdProc	TestexprdoubleobjCmd;
static Tcl_ObjCmdProc	TestexprparserObjCmd;
static Tcl_CmdProc	TestexprstringCmd;
static Tcl_ObjCmdProc	TestfileCmd;
static Tcl_ObjCmdProc	TestfilelinkCmd;
static Tcl_CmdProc	TestfeventCmd;
static Tcl_CmdProc	TestgetassocdataCmd;
static Tcl_CmdProc	TestgetintCmd;
static Tcl_CmdProc	TestlongsizeCmd;
static Tcl_CmdProc	TestgetplatformCmd;
static Tcl_ObjCmdProc	TestgetvarfullnameCmd;
static Tcl_CmdProc	TestinterpdeleteCmd;
static Tcl_CmdProc	TestlinkCmd;
static Tcl_ObjCmdProc	TestlinkarrayCmd;
static Tcl_ObjCmdProc	TestlocaleCmd;
static Tcl_CmdProc	TestmainthreadCmd;
static Tcl_CmdProc	TestsetmainloopCmd;
static Tcl_CmdProc	TestexitmainloopCmd;
static Tcl_CmdProc	TestpanicCmd;
static Tcl_ObjCmdProc	TestparseargsCmd;
static Tcl_ObjCmdProc	TestparserObjCmd;
static Tcl_ObjCmdProc	TestparsevarObjCmd;
static Tcl_ObjCmdProc	TestparsevarnameObjCmd;
static Tcl_ObjCmdProc	TestpreferstableObjCmd;
static Tcl_ObjCmdProc	TestprintObjCmd;
static Tcl_ObjCmdProc	TestregexpObjCmd;
static Tcl_ObjCmdProc	TestreturnObjCmd;
static void		TestregexpXflags(const char *string,
			    size_t length, int *cflagsPtr, int *eflagsPtr);
static Tcl_ObjCmdProc	TestsaveresultCmd;
static void		TestsaveresultFree(void *blockPtr);
static Tcl_CmdProc	TestsetassocdataCmd;
static Tcl_CmdProc	TestsetCmd;
static Tcl_CmdProc	Testset2Cmd;
static Tcl_CmdProc	TestseterrorcodeCmd;
static Tcl_ObjCmdProc	TestsetobjerrorcodeCmd;
static Tcl_CmdProc	TestsetplatformCmd;
static Tcl_CmdProc	TeststaticlibraryCmd;
static Tcl_CmdProc	TesttranslatefilenameCmd;
static Tcl_CmdProc	TestupvarCmd;
static Tcl_ObjCmdProc	TestWrongNumArgsObjCmd;
static Tcl_ObjCmdProc	TestGetIndexFromObjStructObjCmd;
static Tcl_CmdProc	TestChannelCmd;
static Tcl_CmdProc	TestChannelEventCmd;
static Tcl_CmdProc	TestSocketCmd;
static Tcl_ObjCmdProc	TestFilesystemObjCmd;
static Tcl_ObjCmdProc	TestSimpleFilesystemObjCmd;
static void		TestReport(const char *cmd, Tcl_Obj *arg1,
			    Tcl_Obj *arg2);
static Tcl_ObjCmdProc	TestgetencpathObjCmd;
static Tcl_ObjCmdProc	TestsetencpathObjCmd;
static Tcl_Obj *	TestReportGetNativePath(Tcl_Obj *pathPtr);
static Tcl_FSStatProc TestReportStat;
static Tcl_FSAccessProc TestReportAccess;
static Tcl_FSOpenFileChannelProc TestReportOpenFileChannel;
static Tcl_FSMatchInDirectoryProc TestReportMatchInDirectory;
static Tcl_FSChdirProc TestReportChdir;
static Tcl_FSLstatProc TestReportLstat;
static Tcl_FSCopyFileProc TestReportCopyFile;
static Tcl_FSDeleteFileProc TestReportDeleteFile;
static Tcl_FSRenameFileProc TestReportRenameFile;
static Tcl_FSCreateDirectoryProc TestReportCreateDirectory;
static Tcl_FSCopyDirectoryProc TestReportCopyDirectory;
static Tcl_FSRemoveDirectoryProc TestReportRemoveDirectory;
static int TestReportLoadFile(Tcl_Interp *interp, Tcl_Obj *pathPtr,
	Tcl_LoadHandle *handlePtr, Tcl_FSUnloadFileProc **unloadProcPtr);
static Tcl_FSLinkProc TestReportLink;
static Tcl_FSFileAttrStringsProc TestReportFileAttrStrings;
static Tcl_FSFileAttrsGetProc TestReportFileAttrsGet;
static Tcl_FSFileAttrsSetProc TestReportFileAttrsSet;
static Tcl_FSUtimeProc TestReportUtime;
static Tcl_FSNormalizePathProc TestReportNormalizePath;
static Tcl_FSPathInFilesystemProc TestReportInFilesystem;
static Tcl_FSFreeInternalRepProc TestReportFreeInternalRep;
static Tcl_FSDupInternalRepProc TestReportDupInternalRep;
static Tcl_CmdProc TestServiceModeCmd;
static Tcl_FSStatProc SimpleStat;
static Tcl_FSAccessProc SimpleAccess;
static Tcl_FSOpenFileChannelProc SimpleOpenFileChannel;
static Tcl_FSListVolumesProc SimpleListVolumes;
static Tcl_FSPathInFilesystemProc SimplePathInFilesystem;
static Tcl_Obj *	SimpleRedirect(Tcl_Obj *pathPtr);
static Tcl_FSMatchInDirectoryProc SimpleMatchInDirectory;
static Tcl_ObjCmdProc	TestUtfNextCmd;
static Tcl_ObjCmdProc	TestUtfPrevCmd;
static Tcl_ObjCmdProc	TestNumUtfCharsCmd;
static Tcl_ObjCmdProc	TestFindFirstCmd;
static Tcl_ObjCmdProc	TestFindLastCmd;
static Tcl_ObjCmdProc	TestHashSystemHashCmd;

static Tcl_NRPostProc	NREUnwind_callback;
static Tcl_ObjCmdProc	TestNREUnwind;
static Tcl_ObjCmdProc	TestNRELevels;
static Tcl_ObjCmdProc	TestInterpResolverCmd;
#if defined(HAVE_CPUID) || defined(_WIN32)
static Tcl_ObjCmdProc	TestcpuidCmd;
#endif

static const Tcl_Filesystem testReportingFilesystem = {
    "reporting",
    sizeof(Tcl_Filesystem),
    TCL_FILESYSTEM_VERSION_1,
    TestReportInFilesystem, /* path in */
    TestReportDupInternalRep,
    TestReportFreeInternalRep,
    NULL, /* native to norm */
    NULL, /* convert to native */
    TestReportNormalizePath,
    NULL, /* path type */
    NULL, /* separator */
    TestReportStat,
    TestReportAccess,
    TestReportOpenFileChannel,
    TestReportMatchInDirectory,
    TestReportUtime,
    TestReportLink,
    NULL /* list volumes */,
    TestReportFileAttrStrings,
    TestReportFileAttrsGet,
    TestReportFileAttrsSet,
    TestReportCreateDirectory,
    TestReportRemoveDirectory,
    TestReportDeleteFile,
    TestReportCopyFile,
    TestReportRenameFile,
    TestReportCopyDirectory,
    TestReportLstat,
    (Tcl_FSLoadFileProc *) TestReportLoadFile,
    NULL /* cwd */,
    TestReportChdir
};

static const Tcl_Filesystem simpleFilesystem = {
    "simple",
    sizeof(Tcl_Filesystem),
    TCL_FILESYSTEM_VERSION_1,
    SimplePathInFilesystem,
    NULL,
    NULL,
    /* No internal to normalized, since we don't create any
     * pure 'internal' Tcl_Obj path representations */
    NULL,
    /* No create native rep function, since we don't use it
     * or 'Tcl_FSNewNativePath' */
    NULL,
    /* Normalize path isn't needed - we assume paths only have
     * one representation */
    NULL,
    NULL,
    NULL,
    SimpleStat,
    SimpleAccess,
    SimpleOpenFileChannel,
    SimpleMatchInDirectory,
    NULL,
    /* We choose not to support symbolic links inside our vfs's */
    NULL,
    SimpleListVolumes,
    NULL,
    NULL,
    NULL,
    NULL,
    NULL,
    NULL,
    /* No copy file - fallback will occur at Tcl level */
    NULL,
    /* No rename file - fallback will occur at Tcl level */
    NULL,
    /* No copy directory - fallback will occur at Tcl level */
    NULL,
    /* Use stat for lstat */
    NULL,
    /* No load - fallback on core implementation */
    NULL,
    /* We don't need a getcwd or chdir - fallback on Tcl's versions */
    NULL,
    NULL
};


/*
 *----------------------------------------------------------------------
 *
 * Tcltest_Init --
 *
 *	This procedure performs application-specific initialization. Most
 *	applications, especially those that incorporate additional packages,
 *	will have their own version of this procedure.
 *
 * Results:
 *	Returns a standard Tcl completion code, and leaves an error message in
 *	the interp's result if an error occurs.
 *
 * Side effects:
 *	Depends on the startup script.
 *
 *----------------------------------------------------------------------
 */

int
Tcltest_Init(
    Tcl_Interp *interp)		/* Interpreter for application. */
{
    Tcl_Obj **objv, *objPtr;
    int objc, index;
    static const char *const specialOptions[] = {
	"-appinitprocerror", "-appinitprocdeleteinterp",
	"-appinitprocclosestderr", "-appinitprocsetrcfile", NULL
    };

    if (Tcl_InitStubs(interp, "8.5-", 0) == NULL) {
	return TCL_ERROR;
    }
#ifndef TCL_WITH_EXTERNAL_TOMMATH
    if (Tcl_TomMath_InitStubs(interp, "8.5-") == NULL) {
	return TCL_ERROR;
    }
#endif
    if (Tcl_OOInitStubs(interp) == NULL) {
	return TCL_ERROR;
    }
    /* TIP #268: Full patchlevel instead of just major.minor */

    if (Tcl_PkgProvideEx(interp, "tcl::test", TCL_PATCH_LEVEL, NULL) == TCL_ERROR) {
	return TCL_ERROR;
    }

    /*
     * Create additional commands and math functions for testing Tcl.
     */

    Tcl_CreateObjCommand(interp, "gettimes", GetTimesObjCmd, NULL, NULL);
    Tcl_CreateCommand(interp, "noop", NoopCmd, NULL, NULL);
    Tcl_CreateObjCommand(interp, "noop", NoopObjCmd, NULL, NULL);
    Tcl_CreateObjCommand(interp, "testpurebytesobj", TestpurebytesobjObjCmd, NULL, NULL);
    Tcl_CreateObjCommand(interp, "testsetbytearraylength", TestsetbytearraylengthObjCmd, NULL, NULL);
    Tcl_CreateObjCommand(interp, "testbytestring", TestbytestringObjCmd, NULL, NULL);
    Tcl_CreateObjCommand(interp, "teststringbytes", TeststringbytesObjCmd, NULL, NULL);
    Tcl_CreateObjCommand(interp, "testwrongnumargs", TestWrongNumArgsObjCmd,
	    NULL, NULL);
    Tcl_CreateObjCommand(interp, "testfilesystem", TestFilesystemObjCmd,
	    NULL, NULL);
    Tcl_CreateObjCommand(interp, "testsimplefilesystem", TestSimpleFilesystemObjCmd,
	    NULL, NULL);
    Tcl_CreateObjCommand(interp, "testgetindexfromobjstruct",
	    TestGetIndexFromObjStructObjCmd, NULL, NULL);
    Tcl_CreateCommand(interp, "testasync", TestasyncCmd, NULL, NULL);
    Tcl_CreateObjCommand(interp, "testbumpinterpepoch",
	    TestbumpinterpepochObjCmd, NULL, NULL);
    Tcl_CreateCommand(interp, "testchannel", TestChannelCmd,
	    NULL, NULL);
    Tcl_CreateCommand(interp, "testchannelevent", TestChannelEventCmd,
	    NULL, NULL);
    Tcl_CreateCommand(interp, "testcmdtoken", TestcmdtokenCmd, NULL,
	    NULL);
    Tcl_CreateCommand(interp, "testcmdinfo", TestcmdinfoCmd, NULL,
	    NULL);
    Tcl_CreateCommand(interp, "testcmdtrace", TestcmdtraceCmd,
	    NULL, NULL);
    Tcl_CreateCommand(interp, "testconcatobj", TestconcatobjCmd,
	    NULL, NULL);
    Tcl_CreateCommand(interp, "testcreatecommand", TestcreatecommandCmd,
	    NULL, NULL);
    Tcl_CreateCommand(interp, "testdcall", TestdcallCmd, NULL, NULL);
    Tcl_CreateCommand(interp, "testdel", TestdelCmd, NULL, NULL);
    Tcl_CreateCommand(interp, "testdelassocdata", TestdelassocdataCmd,
	    NULL, NULL);
    Tcl_CreateObjCommand(interp, "testdoubledigits", TestdoubledigitsObjCmd,
			 NULL, NULL);
    Tcl_DStringInit(&dstring);
    Tcl_CreateCommand(interp, "testdstring", TestdstringCmd, NULL,
	    NULL);
    Tcl_CreateObjCommand(interp, "testencoding", TestencodingObjCmd, NULL,
	    NULL);
    Tcl_CreateObjCommand(interp, "testevalex", TestevalexObjCmd,
	    NULL, NULL);
    Tcl_CreateObjCommand(interp, "testevalobjv", TestevalobjvObjCmd,
	    NULL, NULL);
    Tcl_CreateObjCommand(interp, "testevent", TesteventObjCmd,
	    NULL, NULL);
    Tcl_CreateCommand(interp, "testexithandler", TestexithandlerCmd,
	    NULL, NULL);
    Tcl_CreateCommand(interp, "testexprlong", TestexprlongCmd,
	    NULL, NULL);
    Tcl_CreateObjCommand(interp, "testexprlongobj", TestexprlongobjCmd,
	    NULL, NULL);
    Tcl_CreateCommand(interp, "testexprdouble", TestexprdoubleCmd,
	    NULL, NULL);
    Tcl_CreateObjCommand(interp, "testexprdoubleobj", TestexprdoubleobjCmd,
	    NULL, NULL);
    Tcl_CreateObjCommand(interp, "testexprparser", TestexprparserObjCmd,
	    NULL, NULL);
    Tcl_CreateCommand(interp, "testexprstring", TestexprstringCmd,
	    NULL, NULL);
    Tcl_CreateCommand(interp, "testfevent", TestfeventCmd, NULL,
	    NULL);
    Tcl_CreateObjCommand(interp, "testfilelink", TestfilelinkCmd,
	    NULL, NULL);
    Tcl_CreateObjCommand(interp, "testfile", TestfileCmd,
	    NULL, NULL);
    Tcl_CreateObjCommand(interp, "testhashsystemhash",
	    TestHashSystemHashCmd, NULL, NULL);
    Tcl_CreateCommand(interp, "testgetassocdata", TestgetassocdataCmd,
	    NULL, NULL);
    Tcl_CreateCommand(interp, "testgetint", TestgetintCmd,
	    NULL, NULL);
    Tcl_CreateCommand(interp, "testlongsize", TestlongsizeCmd,
	    NULL, NULL);
    Tcl_CreateCommand(interp, "testgetplatform", TestgetplatformCmd,
	    NULL, NULL);
    Tcl_CreateObjCommand(interp, "testgetvarfullname",
	    TestgetvarfullnameCmd, NULL, NULL);
    Tcl_CreateCommand(interp, "testinterpdelete", TestinterpdeleteCmd,
	    NULL, NULL);
    Tcl_CreateCommand(interp, "testlink", TestlinkCmd, NULL, NULL);
    Tcl_CreateObjCommand(interp, "testlinkarray", TestlinkarrayCmd, NULL, NULL);
    Tcl_CreateObjCommand(interp, "testlocale", TestlocaleCmd, NULL,
	    NULL);
    Tcl_CreateCommand(interp, "testpanic", TestpanicCmd, NULL, NULL);
    Tcl_CreateObjCommand(interp, "testparseargs", TestparseargsCmd,NULL,NULL);
    Tcl_CreateObjCommand(interp, "testparser", TestparserObjCmd,
	    NULL, NULL);
    Tcl_CreateObjCommand(interp, "testparsevar", TestparsevarObjCmd,
	    NULL, NULL);
    Tcl_CreateObjCommand(interp, "testparsevarname", TestparsevarnameObjCmd,
	    NULL, NULL);
    Tcl_CreateObjCommand(interp, "testpreferstable", TestpreferstableObjCmd,
	    NULL, NULL);
    Tcl_CreateObjCommand(interp, "testprint", TestprintObjCmd,
	    NULL, NULL);
    Tcl_CreateObjCommand(interp, "testregexp", TestregexpObjCmd,
	    NULL, NULL);
    Tcl_CreateObjCommand(interp, "testreturn", TestreturnObjCmd,
	    NULL, NULL);
    Tcl_CreateObjCommand(interp, "testsaveresult", TestsaveresultCmd,
	    NULL, NULL);
    Tcl_CreateCommand(interp, "testservicemode", TestServiceModeCmd,
	    NULL, NULL);
    Tcl_CreateCommand(interp, "testsetassocdata", TestsetassocdataCmd,
	    NULL, NULL);
    Tcl_CreateCommand(interp, "testsetnoerr", TestsetCmd,
	    NULL, NULL);
    Tcl_CreateCommand(interp, "testseterr", TestsetCmd,
	    INT2PTR(TCL_LEAVE_ERR_MSG), NULL);
    Tcl_CreateCommand(interp, "testset2", Testset2Cmd,
	    INT2PTR(TCL_LEAVE_ERR_MSG), NULL);
    Tcl_CreateCommand(interp, "testseterrorcode", TestseterrorcodeCmd,
	    NULL, NULL);
    Tcl_CreateObjCommand(interp, "testsetobjerrorcode",
	    TestsetobjerrorcodeCmd, NULL, NULL);
    Tcl_CreateObjCommand(interp, "testutfnext",
	    TestUtfNextCmd, NULL, NULL);
    Tcl_CreateObjCommand(interp, "testutfprev",
	    TestUtfPrevCmd, NULL, NULL);
    Tcl_CreateObjCommand(interp, "testnumutfchars",
	    TestNumUtfCharsCmd, NULL, NULL);
    Tcl_CreateObjCommand(interp, "testfindfirst",
	    TestFindFirstCmd, NULL, NULL);
    Tcl_CreateObjCommand(interp, "testfindlast",
	    TestFindLastCmd, NULL, NULL);
    Tcl_CreateCommand(interp, "testsetplatform", TestsetplatformCmd,
	    NULL, NULL);
    Tcl_CreateCommand(interp, "testsocket", TestSocketCmd,
	    NULL, NULL);
    Tcl_CreateCommand(interp, "teststaticlibrary", TeststaticlibraryCmd,
	    NULL, NULL);
    Tcl_CreateCommand(interp, "testtranslatefilename",
	    TesttranslatefilenameCmd, NULL, NULL);
    Tcl_CreateCommand(interp, "testupvar", TestupvarCmd, NULL, NULL);
    Tcl_CreateCommand(interp, "testmainthread", TestmainthreadCmd, NULL,
	    NULL);
    Tcl_CreateCommand(interp, "testsetmainloop", TestsetmainloopCmd,
	    NULL, NULL);
    Tcl_CreateCommand(interp, "testexitmainloop", TestexitmainloopCmd,
	    NULL, NULL);
#if defined(HAVE_CPUID) || defined(_WIN32)
    Tcl_CreateObjCommand(interp, "testcpuid", TestcpuidCmd,
	    NULL, NULL);
#endif
    Tcl_CreateObjCommand(interp, "testnreunwind", TestNREUnwind,
	    NULL, NULL);
    Tcl_CreateObjCommand(interp, "testnrelevels", TestNRELevels,
	    NULL, NULL);
    Tcl_CreateObjCommand(interp, "testinterpresolver", TestInterpResolverCmd,
	    NULL, NULL);
    Tcl_CreateObjCommand(interp, "testgetencpath", TestgetencpathObjCmd,
	    NULL, NULL);
    Tcl_CreateObjCommand(interp, "testsetencpath", TestsetencpathObjCmd,
	    NULL, NULL);

    if (TclObjTest_Init(interp) != TCL_OK) {
	return TCL_ERROR;
    }
    if (Procbodytest_Init(interp) != TCL_OK) {
	return TCL_ERROR;
    }
#if TCL_THREADS
    if (TclThread_Init(interp) != TCL_OK) {
	return TCL_ERROR;
    }
#endif

    /*
     * Check for special options used in ../tests/main.test
     */

    objPtr = Tcl_GetVar2Ex(interp, "argv", NULL, TCL_GLOBAL_ONLY);
    if (objPtr != NULL) {
	if (Tcl_ListObjGetElements(interp, objPtr, &objc, &objv) != TCL_OK) {
	    return TCL_ERROR;
	}
	if (objc && (Tcl_GetIndexFromObj(NULL, objv[0], specialOptions, NULL,
		TCL_EXACT, &index) == TCL_OK)) {
	    switch (index) {
	    case 0:
		return TCL_ERROR;
	    case 1:
		Tcl_DeleteInterp(interp);
		return TCL_ERROR;
	    case 2: {
		int mode;
		Tcl_UnregisterChannel(interp,
			Tcl_GetChannel(interp, "stderr", &mode));
		return TCL_ERROR;
	    }
	    case 3:
		if (objc-1) {
		    Tcl_SetVar2Ex(interp, "tcl_rcFileName", NULL, objv[1],
			    TCL_GLOBAL_ONLY);
		}
		return TCL_ERROR;
	    }
	}
    }

    /*
     * And finally add any platform specific test commands.
     */

    return TclplatformtestInit(interp);
}

/*
 *----------------------------------------------------------------------
 *
 * Tcltest_SafeInit --
 *
 *	This procedure performs application-specific initialization. Most
 *	applications, especially those that incorporate additional packages,
 *	will have their own version of this procedure.
 *
 * Results:
 *	Returns a standard Tcl completion code, and leaves an error message in
 *	the interp's result if an error occurs.
 *
 * Side effects:
 *	Depends on the startup script.
 *
 *----------------------------------------------------------------------
 */

int
Tcltest_SafeInit(
    Tcl_Interp *interp)		/* Interpreter for application. */
{
    if (Tcl_InitStubs(interp, "8.5-", 0) == NULL) {
	return TCL_ERROR;
    }
    return Procbodytest_SafeInit(interp);
}

/*
 *----------------------------------------------------------------------
 *
 * TestasyncCmd --
 *
 *	This procedure implements the "testasync" command.  It is used
 *	to test the asynchronous handler facilities of Tcl.
 *
 * Results:
 *	A standard Tcl result.
 *
 * Side effects:
 *	Creates, deletes, and invokes handlers.
 *
 *----------------------------------------------------------------------
 */

static int
TestasyncCmd(
    TCL_UNUSED(void *),
    Tcl_Interp *interp,			/* Current interpreter. */
    int argc,				/* Number of arguments. */
    const char **argv)			/* Argument strings. */
{
    TestAsyncHandler *asyncPtr, *prevPtr;
    int id, code;
    static int nextId = 1;

    if (argc < 2) {
	wrongNumArgs:
	Tcl_AppendResult(interp, "wrong # args", NULL);
	return TCL_ERROR;
    }
    if (strcmp(argv[1], "create") == 0) {
	if (argc != 3) {
	    goto wrongNumArgs;
	}
	asyncPtr = (TestAsyncHandler *)Tcl_Alloc(sizeof(TestAsyncHandler));
	asyncPtr->command = (char *)Tcl_Alloc(strlen(argv[2]) + 1);
	strcpy(asyncPtr->command, argv[2]);
        Tcl_MutexLock(&asyncTestMutex);
	asyncPtr->id = nextId;
	nextId++;
	asyncPtr->handler = Tcl_AsyncCreate(AsyncHandlerProc,
                                            INT2PTR(asyncPtr->id));
	asyncPtr->nextPtr = firstHandler;
	firstHandler = asyncPtr;
        Tcl_MutexUnlock(&asyncTestMutex);
	Tcl_SetObjResult(interp, Tcl_NewIntObj(asyncPtr->id));
    } else if (strcmp(argv[1], "delete") == 0) {
	if (argc == 2) {
            Tcl_MutexLock(&asyncTestMutex);
	    while (firstHandler != NULL) {
		asyncPtr = firstHandler;
		firstHandler = asyncPtr->nextPtr;
		Tcl_AsyncDelete(asyncPtr->handler);
		Tcl_Free(asyncPtr->command);
		Tcl_Free(asyncPtr);
	    }
            Tcl_MutexUnlock(&asyncTestMutex);
	    return TCL_OK;
	}
	if (argc != 3) {
	    goto wrongNumArgs;
	}
	if (Tcl_GetInt(interp, argv[2], &id) != TCL_OK) {
	    return TCL_ERROR;
	}
        Tcl_MutexLock(&asyncTestMutex);
	for (prevPtr = NULL, asyncPtr = firstHandler; asyncPtr != NULL;
		prevPtr = asyncPtr, asyncPtr = asyncPtr->nextPtr) {
	    if (asyncPtr->id != id) {
		continue;
	    }
	    if (prevPtr == NULL) {
		firstHandler = asyncPtr->nextPtr;
	    } else {
		prevPtr->nextPtr = asyncPtr->nextPtr;
	    }
	    Tcl_AsyncDelete(asyncPtr->handler);
	    Tcl_Free(asyncPtr->command);
	    Tcl_Free(asyncPtr);
	    break;
	}
        Tcl_MutexUnlock(&asyncTestMutex);
    } else if (strcmp(argv[1], "mark") == 0) {
	if (argc != 5) {
	    goto wrongNumArgs;
	}
	if ((Tcl_GetInt(interp, argv[2], &id) != TCL_OK)
		|| (Tcl_GetInt(interp, argv[4], &code) != TCL_OK)) {
	    return TCL_ERROR;
	}
	Tcl_MutexLock(&asyncTestMutex);
	for (asyncPtr = firstHandler; asyncPtr != NULL;
		asyncPtr = asyncPtr->nextPtr) {
	    if (asyncPtr->id == id) {
		Tcl_AsyncMark(asyncPtr->handler);
		break;
	    }
	}
	Tcl_SetObjResult(interp, Tcl_NewStringObj(argv[3], -1));
	Tcl_MutexUnlock(&asyncTestMutex);
	return code;
    } else if (strcmp(argv[1], "marklater") == 0) {
	if (argc != 3) {
	    goto wrongNumArgs;
	}
	if (Tcl_GetInt(interp, argv[2], &id) != TCL_OK) {
	    return TCL_ERROR;
	}
        Tcl_MutexLock(&asyncTestMutex);
	for (asyncPtr = firstHandler; asyncPtr != NULL;
		asyncPtr = asyncPtr->nextPtr) {
	    if (asyncPtr->id == id) {
		Tcl_ThreadId threadID;
		if (Tcl_CreateThread(&threadID, AsyncThreadProc,
			INT2PTR(id), TCL_THREAD_STACK_DEFAULT,
			TCL_THREAD_NOFLAGS) != TCL_OK) {
		    Tcl_AppendResult(interp, "can't create thread", NULL);
		    Tcl_MutexUnlock(&asyncTestMutex);
		    return TCL_ERROR;
		}
		break;
	    }
	}
        Tcl_MutexUnlock(&asyncTestMutex);
    } else {
	Tcl_AppendResult(interp, "bad option \"", argv[1],
		"\": must be create, delete, int, mark, or marklater", NULL);
	return TCL_ERROR;
    }
    return TCL_OK;
}

static int
AsyncHandlerProc(
    void *clientData,	/* If of TestAsyncHandler structure.
                                 * in global list. */
    Tcl_Interp *interp,		/* Interpreter in which command was
				 * executed, or NULL. */
    int code)			/* Current return code from command. */
{
    TestAsyncHandler *asyncPtr;
    int id = PTR2INT(clientData);
    const char *listArgv[4];
    char *cmd;
    char string[TCL_INTEGER_SPACE];

    Tcl_MutexLock(&asyncTestMutex);
    for (asyncPtr = firstHandler; asyncPtr != NULL;
            asyncPtr = asyncPtr->nextPtr) {
        if (asyncPtr->id == id) {
            break;
        }
    }
    Tcl_MutexUnlock(&asyncTestMutex);

    if (!asyncPtr) {
        /* Woops - this one was deleted between the AsyncMark and now */
        return TCL_OK;
    }

    TclFormatInt(string, code);
    listArgv[0] = asyncPtr->command;
    listArgv[1] = Tcl_GetStringResult(interp);
    listArgv[2] = string;
    listArgv[3] = NULL;
    cmd = Tcl_Merge(3, listArgv);
    if (interp != NULL) {
	code = Tcl_EvalEx(interp, cmd, -1, 0);
    } else {
	/*
	 * this should not happen, but by definition of how async handlers are
	 * invoked, it's possible.  Better error checking is needed here.
	 */
    }
    Tcl_Free(cmd);
    return code;
}

/*
 *----------------------------------------------------------------------
 *
 * AsyncThreadProc --
 *
 *	Delivers an asynchronous event to a handler in another thread.
 *
 * Results:
 *	None.
 *
 * Side effects:
 *	Invokes Tcl_AsyncMark on the handler
 *
 *----------------------------------------------------------------------
 */

static Tcl_ThreadCreateType
AsyncThreadProc(
    void *clientData)	/* Parameter is the id of a
				 * TestAsyncHandler, defined above. */
{
    TestAsyncHandler *asyncPtr;
    int id = PTR2INT(clientData);

    Tcl_Sleep(1);
    Tcl_MutexLock(&asyncTestMutex);
    for (asyncPtr = firstHandler; asyncPtr != NULL;
         asyncPtr = asyncPtr->nextPtr) {
        if (asyncPtr->id == id) {
            Tcl_AsyncMark(asyncPtr->handler);
            break;
        }
    }
    Tcl_MutexUnlock(&asyncTestMutex);
    Tcl_ExitThread(TCL_OK);
    TCL_THREAD_CREATE_RETURN;
}

static int
TestbumpinterpepochObjCmd(
    TCL_UNUSED(void *),
    Tcl_Interp *interp,		/* Current interpreter. */
    int objc,			/* Number of arguments. */
    Tcl_Obj *const objv[])	/* Argument objects. */
{
    Interp *iPtr = (Interp *)interp;

    if (objc != 1) {
	Tcl_WrongNumArgs(interp, 1, objv, "");
	return TCL_ERROR;
    }
    iPtr->compileEpoch++;
    return TCL_OK;
}

/*
 *----------------------------------------------------------------------
 *
 * TestcmdinfoCmd --
 *
 *	This procedure implements the "testcmdinfo" command.  It is used to
 *	test Tcl_GetCommandInfo, Tcl_SetCommandInfo, and command creation and
 *	deletion.
 *
 * Results:
 *	A standard Tcl result.
 *
 * Side effects:
 *	Creates and deletes various commands and modifies their data.
 *
 *----------------------------------------------------------------------
 */

static int
TestcmdinfoCmd(
    TCL_UNUSED(void *),
    Tcl_Interp *interp,		/* Current interpreter. */
    int argc,			/* Number of arguments. */
    const char **argv)		/* Argument strings. */
{
    Tcl_CmdInfo info;

    if (argc != 3) {
	Tcl_AppendResult(interp, "wrong # args: should be \"", argv[0],
		" option cmdName\"", NULL);
	return TCL_ERROR;
    }
    if (strcmp(argv[1], "create") == 0) {
	Tcl_CreateCommand(interp, argv[2], CmdProc1, (void *) "original",
		CmdDelProc1);
    } else if (strcmp(argv[1], "delete") == 0) {
	Tcl_DStringInit(&delString);
	Tcl_DeleteCommand(interp, argv[2]);
	Tcl_DStringResult(interp, &delString);
    } else if (strcmp(argv[1], "get") == 0) {
	if (Tcl_GetCommandInfo(interp, argv[2], &info) ==0) {
	    Tcl_AppendResult(interp, "??", NULL);
	    return TCL_OK;
	}
	if (info.proc == CmdProc1) {
	    Tcl_AppendResult(interp, "CmdProc1", " ",
		    (char *) info.clientData, NULL);
	} else if (info.proc == CmdProc2) {
	    Tcl_AppendResult(interp, "CmdProc2", " ",
		    (char *) info.clientData, NULL);
	} else {
	    Tcl_AppendResult(interp, "unknown", NULL);
	}
	if (info.deleteProc == CmdDelProc1) {
	    Tcl_AppendResult(interp, " CmdDelProc1", " ",
		    (char *) info.deleteData, NULL);
	} else if (info.deleteProc == CmdDelProc2) {
	    Tcl_AppendResult(interp, " CmdDelProc2", " ",
		    (char *) info.deleteData, NULL);
	} else {
	    Tcl_AppendResult(interp, " unknown", NULL);
	}
	Tcl_AppendResult(interp, " ", info.namespacePtr->fullName, NULL);
	if (info.isNativeObjectProc) {
	    Tcl_AppendResult(interp, " nativeObjectProc", NULL);
	} else {
	    Tcl_AppendResult(interp, " stringProc", NULL);
	}
    } else if (strcmp(argv[1], "modify") == 0) {
	info.proc = CmdProc2;
	info.clientData = (void *) "new_command_data";
	info.objProc = NULL;
	info.objClientData = NULL;
	info.deleteProc = CmdDelProc2;
	info.deleteData = (void *) "new_delete_data";
	if (Tcl_SetCommandInfo(interp, argv[2], &info) == 0) {
	    Tcl_SetObjResult(interp, Tcl_NewIntObj(0));
	} else {
	    Tcl_SetObjResult(interp, Tcl_NewIntObj(1));
	}
    } else {
	Tcl_AppendResult(interp, "bad option \"", argv[1],
		"\": must be create, delete, get, or modify", NULL);
	return TCL_ERROR;
    }
    return TCL_OK;
}

static int
CmdProc1(
    void *clientData,	/* String to return. */
    Tcl_Interp *interp,		/* Current interpreter. */
    TCL_UNUSED(int) /*argc*/,
    TCL_UNUSED(const char **) /*argv*/)
{
    Tcl_AppendResult(interp, "CmdProc1 ", (char *) clientData, NULL);
    return TCL_OK;
}

static int
CmdProc2(
    void *clientData,	/* String to return. */
    Tcl_Interp *interp,		/* Current interpreter. */
    TCL_UNUSED(int) /*argc*/,
    TCL_UNUSED(const char **) /*argv*/)
{
    Tcl_AppendResult(interp, "CmdProc2 ", (char *) clientData, NULL);
    return TCL_OK;
}

static void
CmdDelProc1(
    void *clientData)	/* String to save. */
{
    Tcl_DStringInit(&delString);
    Tcl_DStringAppend(&delString, "CmdDelProc1 ", -1);
    Tcl_DStringAppend(&delString, (char *) clientData, -1);
}

static void
CmdDelProc2(
    void *clientData)	/* String to save. */
{
    Tcl_DStringInit(&delString);
    Tcl_DStringAppend(&delString, "CmdDelProc2 ", -1);
    Tcl_DStringAppend(&delString, (char *) clientData, -1);
}

/*
 *----------------------------------------------------------------------
 *
 * TestcmdtokenCmd --
 *
 *	This procedure implements the "testcmdtoken" command. It is used to
 *	test Tcl_Command tokens and procedures such as Tcl_GetCommandFullName.
 *
 * Results:
 *	A standard Tcl result.
 *
 * Side effects:
 *	Creates and deletes various commands and modifies their data.
 *
 *----------------------------------------------------------------------
 */

static int
TestcmdtokenCmd(
    TCL_UNUSED(void *),
    Tcl_Interp *interp,		/* Current interpreter. */
    int argc,			/* Number of arguments. */
    const char **argv)		/* Argument strings. */
{
    Tcl_Command token;
    int *l;
    char buf[30];

    if (argc != 3) {
	Tcl_AppendResult(interp, "wrong # args: should be \"", argv[0],
		" option arg\"", NULL);
	return TCL_ERROR;
    }
    if (strcmp(argv[1], "create") == 0) {
	token = Tcl_CreateCommand(interp, argv[2], CmdProc1,
		(void *) "original", NULL);
	sprintf(buf, "%p", (void *)token);
	Tcl_AppendResult(interp, buf, NULL);
    } else if (strcmp(argv[1], "name") == 0) {
	Tcl_Obj *objPtr;

	if (sscanf(argv[2], "%p", &l) != 1) {
	    Tcl_AppendResult(interp, "bad command token \"", argv[2],
		    "\"", NULL);
	    return TCL_ERROR;
	}

	objPtr = Tcl_NewObj();
	Tcl_GetCommandFullName(interp, (Tcl_Command) l, objPtr);

	Tcl_AppendElement(interp,
		Tcl_GetCommandName(interp, (Tcl_Command) l));
	Tcl_AppendElement(interp, Tcl_GetString(objPtr));
	Tcl_DecrRefCount(objPtr);
    } else {
	Tcl_AppendResult(interp, "bad option \"", argv[1],
		"\": must be create or name", NULL);
	return TCL_ERROR;
    }
    return TCL_OK;
}

/*
 *----------------------------------------------------------------------
 *
 * TestcmdtraceCmd --
 *
 *	This procedure implements the "testcmdtrace" command. It is used
 *	to test Tcl_CreateTrace and Tcl_DeleteTrace.
 *
 * Results:
 *	A standard Tcl result.
 *
 * Side effects:
 *	Creates and deletes a command trace, and tests the invocation of
 *	a procedure by the command trace.
 *
 *----------------------------------------------------------------------
 */

static int
TestcmdtraceCmd(
    TCL_UNUSED(void *),
    Tcl_Interp *interp,		/* Current interpreter. */
    int argc,			/* Number of arguments. */
    const char **argv)		/* Argument strings. */
{
    Tcl_DString buffer;
    int result;

    if (argc != 3) {
	Tcl_AppendResult(interp, "wrong # args: should be \"", argv[0],
		" option script\"", NULL);
	return TCL_ERROR;
    }

    if (strcmp(argv[1], "tracetest") == 0) {
	Tcl_DStringInit(&buffer);
	cmdTrace = Tcl_CreateTrace(interp, 50000, CmdTraceProc, &buffer);
	result = Tcl_EvalEx(interp, argv[2], -1, 0);
	if (result == TCL_OK) {
	    Tcl_ResetResult(interp);
	    Tcl_AppendResult(interp, Tcl_DStringValue(&buffer), NULL);
	}
	Tcl_DeleteTrace(interp, cmdTrace);
	Tcl_DStringFree(&buffer);
    } else if (strcmp(argv[1], "deletetest") == 0) {
	/*
	 * Create a command trace then eval a script to check whether it is
	 * called. Note that this trace procedure removes itself as a further
	 * check of the robustness of the trace proc calling code in
	 * TclNRExecuteByteCode.
	 */

	cmdTrace = Tcl_CreateTrace(interp, 50000, CmdTraceDeleteProc, NULL);
	Tcl_EvalEx(interp, argv[2], -1, 0);
    } else if (strcmp(argv[1], "leveltest") == 0) {
	Interp *iPtr = (Interp *) interp;
	Tcl_DStringInit(&buffer);
	cmdTrace = Tcl_CreateTrace(interp, iPtr->numLevels + 4, CmdTraceProc,
		&buffer);
	result = Tcl_EvalEx(interp, argv[2], -1, 0);
	if (result == TCL_OK) {
	    Tcl_ResetResult(interp);
	    Tcl_AppendResult(interp, Tcl_DStringValue(&buffer), NULL);
	}
	Tcl_DeleteTrace(interp, cmdTrace);
	Tcl_DStringFree(&buffer);
    } else if (strcmp(argv[1], "resulttest") == 0) {
	/* Create an object-based trace, then eval a script. This is used
	 * to test return codes other than TCL_OK from the trace engine.
	 */

	static int deleteCalled;

	deleteCalled = 0;
	cmdTrace = Tcl_CreateObjTrace(interp, 50000,
		TCL_ALLOW_INLINE_COMPILATION, ObjTraceProc,
		&deleteCalled, ObjTraceDeleteProc);
	result = Tcl_EvalEx(interp, argv[2], -1, 0);
	Tcl_DeleteTrace(interp, cmdTrace);
	if (!deleteCalled) {
	    Tcl_AppendResult(interp, "Delete wasn't called", NULL);
	    return TCL_ERROR;
	} else {
	    return result;
	}
    } else if (strcmp(argv[1], "doubletest") == 0) {
	Tcl_Trace t1, t2;

	Tcl_DStringInit(&buffer);
	t1 = Tcl_CreateTrace(interp, 1, CmdTraceProc, &buffer);
	t2 = Tcl_CreateTrace(interp, 50000, CmdTraceProc, &buffer);
	result = Tcl_EvalEx(interp, argv[2], -1, 0);
	if (result == TCL_OK) {
	    Tcl_ResetResult(interp);
	    Tcl_AppendResult(interp, Tcl_DStringValue(&buffer), NULL);
	}
	Tcl_DeleteTrace(interp, t2);
	Tcl_DeleteTrace(interp, t1);
	Tcl_DStringFree(&buffer);
    } else {
	Tcl_AppendResult(interp, "bad option \"", argv[1],
		"\": must be tracetest, deletetest, doubletest or resulttest", NULL);
	return TCL_ERROR;
    }
    return TCL_OK;
}

static void
CmdTraceProc(
    void *clientData,	/* Pointer to buffer in which the
				 * command and arguments are appended.
				 * Accumulates test result. */
    TCL_UNUSED(Tcl_Interp *),
    TCL_UNUSED(int) /*level*/,
    char *command,		/* The command being traced (after
				 * substitutions). */
    TCL_UNUSED(Tcl_CmdProc *) /*cmdProc*/,
    TCL_UNUSED(void *),
    int argc,			/* Number of arguments. */
    const char *argv[])		/* Argument strings. */
{
    Tcl_DString *bufPtr = (Tcl_DString *) clientData;
    int i;

    Tcl_DStringAppendElement(bufPtr, command);

    Tcl_DStringStartSublist(bufPtr);
    for (i = 0;  i < argc;  i++) {
	Tcl_DStringAppendElement(bufPtr, argv[i]);
    }
    Tcl_DStringEndSublist(bufPtr);
}

static void
CmdTraceDeleteProc(
    TCL_UNUSED(void *),
    Tcl_Interp *interp,		/* Current interpreter. */
    TCL_UNUSED(int) /*level*/,
    TCL_UNUSED(char *) /*command*/,
    TCL_UNUSED(Tcl_CmdProc *),
    TCL_UNUSED(void *),
    TCL_UNUSED(int) /*argc*/,
    TCL_UNUSED(const char **) /*argv*/)
{
    /*
     * Remove ourselves to test whether calling Tcl_DeleteTrace within a trace
     * callback causes the for loop in TclNRExecuteByteCode that calls traces to
     * reference freed memory.
     */

    Tcl_DeleteTrace(interp, cmdTrace);
}

static int
ObjTraceProc(
    TCL_UNUSED(void *),
    Tcl_Interp *interp,		/* Tcl interpreter */
    TCL_UNUSED(int) /*level*/,
    const char *command,
    TCL_UNUSED(Tcl_Command),
    TCL_UNUSED(int) /*objc*/,
    Tcl_Obj *const objv[])	/* Argument objects. */
{
    const char *word = Tcl_GetString(objv[0]);

    if (!strcmp(word, "Error")) {
	Tcl_SetObjResult(interp, Tcl_NewStringObj(command, -1));
	return TCL_ERROR;
    } else if (!strcmp(word, "Break")) {
	return TCL_BREAK;
    } else if (!strcmp(word, "Continue")) {
	return TCL_CONTINUE;
    } else if (!strcmp(word, "Return")) {
	return TCL_RETURN;
    } else if (!strcmp(word, "OtherStatus")) {
	return 6;
    } else {
	return TCL_OK;
    }
}

static void
ObjTraceDeleteProc(
    void *clientData)
{
    int *intPtr = (int *) clientData;
    *intPtr = 1;		/* Record that the trace was deleted */
}

/*
 *----------------------------------------------------------------------
 *
 * TestcreatecommandCmd --
 *
 *	This procedure implements the "testcreatecommand" command. It is used
 *	to test that the Tcl_CreateCommand creates a new command in the
 *	namespace specified as part of its name, if any. It also checks that
 *	the namespace code ignore single ":"s in the middle or end of a
 *	command name.
 *
 * Results:
 *	A standard Tcl result.
 *
 * Side effects:
 *	Creates and deletes two commands ("test_ns_basic::createdcommand"
 *	and "value:at:").
 *
 *----------------------------------------------------------------------
 */

static int
TestcreatecommandCmd(
    TCL_UNUSED(void *),
    Tcl_Interp *interp,		/* Current interpreter. */
    int argc,			/* Number of arguments. */
    const char **argv)		/* Argument strings. */
{
    if (argc != 2) {
	Tcl_AppendResult(interp, "wrong # args: should be \"", argv[0],
		" option\"", NULL);
	return TCL_ERROR;
    }
    if (strcmp(argv[1], "create") == 0) {
	Tcl_CreateCommand(interp, "test_ns_basic::createdcommand",
		CreatedCommandProc, NULL, NULL);
    } else if (strcmp(argv[1], "delete") == 0) {
	Tcl_DeleteCommand(interp, "test_ns_basic::createdcommand");
    } else if (strcmp(argv[1], "create2") == 0) {
	Tcl_CreateCommand(interp, "value:at:",
		CreatedCommandProc2, NULL, NULL);
    } else if (strcmp(argv[1], "delete2") == 0) {
	Tcl_DeleteCommand(interp, "value:at:");
    } else {
	Tcl_AppendResult(interp, "bad option \"", argv[1],
		"\": must be create, delete, create2, or delete2", NULL);
	return TCL_ERROR;
    }
    return TCL_OK;
}

static int
CreatedCommandProc(
    TCL_UNUSED(void *),
    Tcl_Interp *interp,		/* Current interpreter. */
    TCL_UNUSED(int) /*argc*/,
    TCL_UNUSED(const char **) /*argv*/)
{
    Tcl_CmdInfo info;
    int found;

    found = Tcl_GetCommandInfo(interp, "test_ns_basic::createdcommand",
	    &info);
    if (!found) {
	Tcl_AppendResult(interp, "CreatedCommandProc could not get command info for test_ns_basic::createdcommand",
		NULL);
	return TCL_ERROR;
    }
    Tcl_AppendResult(interp, "CreatedCommandProc in ",
	    info.namespacePtr->fullName, NULL);
    return TCL_OK;
}

static int
CreatedCommandProc2(
    TCL_UNUSED(void *),
    Tcl_Interp *interp,		/* Current interpreter. */
    TCL_UNUSED(int) /*argc*/,
    TCL_UNUSED(const char **) /*argv*/)
{
    Tcl_CmdInfo info;
    int found;

    found = Tcl_GetCommandInfo(interp, "value:at:", &info);
    if (!found) {
	Tcl_AppendResult(interp, "CreatedCommandProc2 could not get command info for test_ns_basic::createdcommand",
		NULL);
	return TCL_ERROR;
    }
    Tcl_AppendResult(interp, "CreatedCommandProc2 in ",
	    info.namespacePtr->fullName, NULL);
    return TCL_OK;
}

/*
 *----------------------------------------------------------------------
 *
 * TestdcallCmd --
 *
 *	This procedure implements the "testdcall" command.  It is used
 *	to test Tcl_CallWhenDeleted.
 *
 * Results:
 *	A standard Tcl result.
 *
 * Side effects:
 *	Creates and deletes interpreters.
 *
 *----------------------------------------------------------------------
 */

static int
TestdcallCmd(
    TCL_UNUSED(void *),
    Tcl_Interp *interp,		/* Current interpreter. */
    int argc,			/* Number of arguments. */
    const char **argv)		/* Argument strings. */
{
    int i, id;

    delInterp = Tcl_CreateInterp();
    Tcl_DStringInit(&delString);
    for (i = 1; i < argc; i++) {
	if (Tcl_GetInt(interp, argv[i], &id) != TCL_OK) {
	    return TCL_ERROR;
	}
	if (id < 0) {
	    Tcl_DontCallWhenDeleted(delInterp, DelCallbackProc,
		    INT2PTR(-id));
	} else {
	    Tcl_CallWhenDeleted(delInterp, DelCallbackProc,
		    INT2PTR(id));
	}
    }
    Tcl_DeleteInterp(delInterp);
    Tcl_DStringResult(interp, &delString);
    return TCL_OK;
}

/*
 * The deletion callback used by TestdcallCmd:
 */

static void
DelCallbackProc(
    void *clientData,	/* Numerical value to append to delString. */
    Tcl_Interp *interp)		/* Interpreter being deleted. */
{
    int id = PTR2INT(clientData);
    char buffer[TCL_INTEGER_SPACE];

    TclFormatInt(buffer, id);
    Tcl_DStringAppendElement(&delString, buffer);
    if (interp != delInterp) {
	Tcl_DStringAppendElement(&delString, "bogus interpreter argument!");
    }
}

/*
 *----------------------------------------------------------------------
 *
 * TestdelCmd --
 *
 *	This procedure implements the "testdel" command.  It is used
 *	to test calling of command deletion callbacks.
 *
 * Results:
 *	A standard Tcl result.
 *
 * Side effects:
 *	Creates a command.
 *
 *----------------------------------------------------------------------
 */

static int
TestdelCmd(
    TCL_UNUSED(void *),
    Tcl_Interp *interp,		/* Current interpreter. */
    int argc,			/* Number of arguments. */
    const char **argv)		/* Argument strings. */
{
    DelCmd *dPtr;
    Tcl_Interp *child;

    if (argc != 4) {
	Tcl_AppendResult(interp, "wrong # args", NULL);
	return TCL_ERROR;
    }

    child = Tcl_GetChild(interp, argv[1]);
    if (child == NULL) {
	return TCL_ERROR;
    }

    dPtr = (DelCmd *)Tcl_Alloc(sizeof(DelCmd));
    dPtr->interp = interp;
    dPtr->deleteCmd = (char *)Tcl_Alloc(strlen(argv[3]) + 1);
    strcpy(dPtr->deleteCmd, argv[3]);

    Tcl_CreateCommand(child, argv[2], DelCmdProc, dPtr,
	    DelDeleteProc);
    return TCL_OK;
}

static int
DelCmdProc(
    void *clientData,	/* String result to return. */
    Tcl_Interp *interp,		/* Current interpreter. */
    TCL_UNUSED(int) /*argc*/,
    TCL_UNUSED(const char **) /*argv*/)
{
    DelCmd *dPtr = (DelCmd *) clientData;

    Tcl_AppendResult(interp, dPtr->deleteCmd, NULL);
    Tcl_Free(dPtr->deleteCmd);
    Tcl_Free(dPtr);
    return TCL_OK;
}

static void
DelDeleteProc(
    void *clientData)	/* String command to evaluate. */
{
    DelCmd *dPtr = (DelCmd *)clientData;

    Tcl_EvalEx(dPtr->interp, dPtr->deleteCmd, -1, 0);
    Tcl_ResetResult(dPtr->interp);
    Tcl_Free(dPtr->deleteCmd);
    Tcl_Free(dPtr);
}

/*
 *----------------------------------------------------------------------
 *
 * TestdelassocdataCmd --
 *
 *	This procedure implements the "testdelassocdata" command. It is used
 *	to test Tcl_DeleteAssocData.
 *
 * Results:
 *	A standard Tcl result.
 *
 * Side effects:
 *	Deletes an association between a key and associated data from an
 *	interpreter.
 *
 *----------------------------------------------------------------------
 */

static int
TestdelassocdataCmd(
    TCL_UNUSED(void *),
    Tcl_Interp *interp,		/* Current interpreter. */
    int argc,			/* Number of arguments. */
    const char **argv)		/* Argument strings. */
{
    if (argc != 2) {
	Tcl_AppendResult(interp, "wrong # arguments: should be \"", argv[0],
		" data_key\"", NULL);
	return TCL_ERROR;
    }
    Tcl_DeleteAssocData(interp, argv[1]);
    return TCL_OK;
}

/*
 *-----------------------------------------------------------------------------
 *
 * TestdoubledigitsCmd --
 *
 *	This procedure implements the 'testdoubledigits' command. It is
 *	used to test the low-level floating-point formatting primitives
 *	in Tcl.
 *
 * Usage:
 *	testdoubledigits fpval ndigits type ?shorten"
 *
 * Parameters:
 *	fpval - Floating-point value to format.
 *	ndigits - Digit count to request from Tcl_DoubleDigits
 *	type - One of 'shortest', 'e', 'f'
 *	shorten - Indicates that the 'shorten' flag should be passed in.
 *
 *-----------------------------------------------------------------------------
 */

static int
TestdoubledigitsObjCmd(
    TCL_UNUSED(void *),
    Tcl_Interp* interp,		/* Tcl interpreter */
    int objc,			/* Parameter count */
    Tcl_Obj* const objv[])	/* Parameter vector */
{
    static const char *options[] = {
	"shortest",
	"e",
	"f",
	NULL
    };
    static const int types[] = {
	TCL_DD_SHORTEST,
	TCL_DD_E_FORMAT,
	TCL_DD_F_FORMAT
    };

    const Tcl_ObjType* doubleType;
    double d;
    int status;
    int ndigits;
    int type;
    int decpt;
    int signum;
    char *str;
    char *endPtr;
    Tcl_Obj* strObj;
    Tcl_Obj* retval;

    if (objc < 4 || objc > 5) {
	Tcl_WrongNumArgs(interp, 1, objv, "fpval ndigits type ?shorten?");
	return TCL_ERROR;
    }
    status = Tcl_GetDoubleFromObj(interp, objv[1], &d);
    if (status != TCL_OK) {
	doubleType = Tcl_GetObjType("double");
	if (Tcl_FetchInternalRep(objv[1], doubleType)
	    && TclIsNaN(objv[1]->internalRep.doubleValue)) {
	    status = TCL_OK;
	    memcpy(&d, &(objv[1]->internalRep.doubleValue), sizeof(double));
	}
    }
    if (status != TCL_OK
	|| Tcl_GetIntFromObj(interp, objv[2], &ndigits) != TCL_OK
	|| Tcl_GetIndexFromObj(interp, objv[3], options, "conversion type",
			       TCL_EXACT, &type) != TCL_OK) {
	fprintf(stderr, "bad value? %g\n", d);
	return TCL_ERROR;
    }
    type = types[type];
    if (objc > 4) {
	if (strcmp(Tcl_GetString(objv[4]), "shorten")) {
	    Tcl_SetObjResult(interp, Tcl_NewStringObj("bad flag", -1));
	    return TCL_ERROR;
	}
	type |= TCL_DD_SHORTEST;
    }
    str = TclDoubleDigits(d, ndigits, type, &decpt, &signum, &endPtr);
    strObj = Tcl_NewStringObj(str, endPtr-str);
    Tcl_Free(str);
    retval = Tcl_NewListObj(1, &strObj);
    Tcl_ListObjAppendElement(NULL, retval, Tcl_NewIntObj(decpt));
    strObj = Tcl_NewStringObj(signum ? "-" : "+", 1);
    Tcl_ListObjAppendElement(NULL, retval, strObj);
    Tcl_SetObjResult(interp, retval);
    return TCL_OK;
}

/*
 *----------------------------------------------------------------------
 *
 * TestdstringCmd --
 *
 *	This procedure implements the "testdstring" command.  It is used
 *	to test the dynamic string facilities of Tcl.
 *
 * Results:
 *	A standard Tcl result.
 *
 * Side effects:
 *	Creates, deletes, and invokes handlers.
 *
 *----------------------------------------------------------------------
 */

static int
TestdstringCmd(
    TCL_UNUSED(void *),
    Tcl_Interp *interp,		/* Current interpreter. */
    int argc,			/* Number of arguments. */
    const char **argv)		/* Argument strings. */
{
    int count;

    if (argc < 2) {
	wrongNumArgs:
	Tcl_AppendResult(interp, "wrong # args", NULL);
	return TCL_ERROR;
    }
    if (strcmp(argv[1], "append") == 0) {
	if (argc != 4) {
	    goto wrongNumArgs;
	}
	if (Tcl_GetInt(interp, argv[3], &count) != TCL_OK) {
	    return TCL_ERROR;
	}
	Tcl_DStringAppend(&dstring, argv[2], count);
    } else if (strcmp(argv[1], "element") == 0) {
	if (argc != 3) {
	    goto wrongNumArgs;
	}
	Tcl_DStringAppendElement(&dstring, argv[2]);
    } else if (strcmp(argv[1], "end") == 0) {
	if (argc != 2) {
	    goto wrongNumArgs;
	}
	Tcl_DStringEndSublist(&dstring);
    } else if (strcmp(argv[1], "free") == 0) {
	if (argc != 2) {
	    goto wrongNumArgs;
	}
	Tcl_DStringFree(&dstring);
    } else if (strcmp(argv[1], "get") == 0) {
	if (argc != 2) {
	    goto wrongNumArgs;
	}
	Tcl_SetResult(interp, Tcl_DStringValue(&dstring), TCL_VOLATILE);
    } else if (strcmp(argv[1], "gresult") == 0) {
	if (argc != 3) {
	    goto wrongNumArgs;
	}
	if (strcmp(argv[2], "staticsmall") == 0) {
	    Tcl_AppendResult(interp, "short", NULL);
	} else if (strcmp(argv[2], "staticlarge") == 0) {
	    Tcl_AppendResult(interp, "first0 first1 first2 first3 first4 first5 first6 first7 first8 first9\nsecond0 second1 second2 second3 second4 second5 second6 second7 second8 second9\nthird0 third1 third2 third3 third4 third5 third6 third7 third8 third9\nfourth0 fourth1 fourth2 fourth3 fourth4 fourth5 fourth6 fourth7 fourth8 fourth9\nfifth0 fifth1 fifth2 fifth3 fifth4 fifth5 fifth6 fifth7 fifth8 fifth9\nsixth0 sixth1 sixth2 sixth3 sixth4 sixth5 sixth6 sixth7 sixth8 sixth9\nseventh0 seventh1 seventh2 seventh3 seventh4 seventh5 seventh6 seventh7 seventh8 seventh9\n", NULL);
	} else if (strcmp(argv[2], "free") == 0) {
	    char *s = (char *)Tcl_Alloc(100);
	    strcpy(s, "This is a malloc-ed string");
	    Tcl_SetResult(interp, s, TCL_DYNAMIC);
	} else if (strcmp(argv[2], "special") == 0) {
<<<<<<< HEAD
	    char *s = (char *)Tcl_Alloc(100) + 16;
=======
	    char *s = (char *)ckalloc(100) + 16;
>>>>>>> 72000228
	    strcpy(s, "This is a specially-allocated string");
	    Tcl_SetResult(interp, s, SpecialFree);
	} else {
	    Tcl_AppendResult(interp, "bad gresult option \"", argv[2],
		    "\": must be staticsmall, staticlarge, free, or special",
		    NULL);
	    return TCL_ERROR;
	}
	Tcl_DStringGetResult(interp, &dstring);
    } else if (strcmp(argv[1], "length") == 0) {

	if (argc != 2) {
	    goto wrongNumArgs;
	}
	Tcl_SetObjResult(interp, Tcl_NewIntObj(Tcl_DStringLength(&dstring)));
    } else if (strcmp(argv[1], "result") == 0) {
	if (argc != 2) {
	    goto wrongNumArgs;
	}
	Tcl_DStringResult(interp, &dstring);
    } else if (strcmp(argv[1], "trunc") == 0) {
	if (argc != 3) {
	    goto wrongNumArgs;
	}
	if (Tcl_GetInt(interp, argv[2], &count) != TCL_OK) {
	    return TCL_ERROR;
	}
	Tcl_DStringSetLength(&dstring, count);
    } else if (strcmp(argv[1], "start") == 0) {
	if (argc != 2) {
	    goto wrongNumArgs;
	}
	Tcl_DStringStartSublist(&dstring);
    } else {
	Tcl_AppendResult(interp, "bad option \"", argv[1],
		"\": must be append, element, end, free, get, length, "
		"result, trunc, or start", NULL);
	return TCL_ERROR;
    }
    return TCL_OK;
}

/*
 * The procedure below is used as a special freeProc to test how well
 * Tcl_DStringGetResult handles freeProc's other than free.
 */

static void SpecialFree(
    void *blockPtr			/* Block to free. */
) {
    Tcl_Free(((char *)blockPtr) - 16);
}

/*
 *----------------------------------------------------------------------
 *
 * TestencodingCmd --
 *
 *	This procedure implements the "testencoding" command.  It is used
 *	to test the encoding package.
 *
 * Results:
 *	A standard Tcl result.
 *
 * Side effects:
 *	Load encodings.
 *
 *----------------------------------------------------------------------
 */

static int
TestencodingObjCmd(
    TCL_UNUSED(void *),
    Tcl_Interp *interp,		/* Current interpreter. */
    int objc,			/* Number of arguments. */
    Tcl_Obj *const objv[])	/* Argument objects. */
{
    Tcl_Encoding encoding;
    int index, length;
    const char *string;
    TclEncoding *encodingPtr;
    static const char *const optionStrings[] = {
	"create",	"delete",	NULL
    };
    enum options {
	ENC_CREATE,	ENC_DELETE
    };

    if (Tcl_GetIndexFromObj(interp, objv[1], optionStrings, "option", 0,
	    &index) != TCL_OK) {
	return TCL_ERROR;
    }

    switch ((enum options) index) {
    case ENC_CREATE: {
	Tcl_EncodingType type;

	if (objc != 5) {
	    return TCL_ERROR;
	}
	encodingPtr = (TclEncoding*)Tcl_Alloc(sizeof(TclEncoding));
	encodingPtr->interp = interp;

	string = Tcl_GetStringFromObj(objv[3], &length);
	encodingPtr->toUtfCmd = (char *)Tcl_Alloc(length + 1);
	memcpy(encodingPtr->toUtfCmd, string, length + 1);

	string = Tcl_GetStringFromObj(objv[4], &length);
	encodingPtr->fromUtfCmd = (char *)Tcl_Alloc(length + 1);
	memcpy(encodingPtr->fromUtfCmd, string, length + 1);

	string = Tcl_GetStringFromObj(objv[2], &length);

	type.encodingName = string;
	type.toUtfProc = EncodingToUtfProc;
	type.fromUtfProc = EncodingFromUtfProc;
	type.freeProc = EncodingFreeProc;
	type.clientData = encodingPtr;
	type.nullSize = 1;

	Tcl_CreateEncoding(&type);
	break;
    }
    case ENC_DELETE:
	if (objc != 3) {
	    return TCL_ERROR;
	}
	if (TCL_OK != Tcl_GetEncodingFromObj(interp, objv[2], &encoding)) {
	    return TCL_ERROR;
	}
	Tcl_FreeEncoding(encoding);	/* Free returned reference */
	Tcl_FreeEncoding(encoding);	/* Free to match CREATE */
	TclFreeInternalRep(objv[2]);		/* Free the cached ref */
	break;
    }
    return TCL_OK;
}

static int
EncodingToUtfProc(
    void *clientData,	/* TclEncoding structure. */
    TCL_UNUSED(const char *) /*src*/,
    int srcLen,			/* Source string length in bytes. */
    TCL_UNUSED(int) /*flags*/,
    TCL_UNUSED(Tcl_EncodingState *),
    char *dst,			/* Output buffer. */
    int dstLen,			/* The maximum length of output buffer. */
    int *srcReadPtr,		/* Filled with number of bytes read. */
    int *dstWrotePtr,		/* Filled with number of bytes stored. */
    int *dstCharsPtr)		/* Filled with number of chars stored. */
{
    int len;
    TclEncoding *encodingPtr;

    encodingPtr = (TclEncoding *) clientData;
    Tcl_EvalEx(encodingPtr->interp, encodingPtr->toUtfCmd, -1, TCL_EVAL_GLOBAL);

    len = strlen(Tcl_GetStringResult(encodingPtr->interp));
    if (len > dstLen) {
	len = dstLen;
    }
    memcpy(dst, Tcl_GetStringResult(encodingPtr->interp), len);
    Tcl_ResetResult(encodingPtr->interp);

    *srcReadPtr = srcLen;
    *dstWrotePtr = len;
    *dstCharsPtr = len;
    return TCL_OK;
}

static int
EncodingFromUtfProc(
    void *clientData,	/* TclEncoding structure. */
    TCL_UNUSED(const char *) /*src*/,
    int srcLen,			/* Source string length in bytes. */
    TCL_UNUSED(int) /*flags*/,
    TCL_UNUSED(Tcl_EncodingState *),
    char *dst,			/* Output buffer. */
    int dstLen,			/* The maximum length of output buffer. */
    int *srcReadPtr,		/* Filled with number of bytes read. */
    int *dstWrotePtr,		/* Filled with number of bytes stored. */
    int *dstCharsPtr)		/* Filled with number of chars stored. */
{
    int len;
    TclEncoding *encodingPtr;

    encodingPtr = (TclEncoding *) clientData;
    Tcl_EvalEx(encodingPtr->interp, encodingPtr->fromUtfCmd, -1, TCL_EVAL_GLOBAL);

    len = strlen(Tcl_GetStringResult(encodingPtr->interp));
    if (len > dstLen) {
	len = dstLen;
    }
    memcpy(dst, Tcl_GetStringResult(encodingPtr->interp), len);
    Tcl_ResetResult(encodingPtr->interp);

    *srcReadPtr = srcLen;
    *dstWrotePtr = len;
    *dstCharsPtr = len;
    return TCL_OK;
}

static void
EncodingFreeProc(
    void *clientData)	/* ClientData associated with type. */
{
    TclEncoding *encodingPtr = (TclEncoding *)clientData;

    Tcl_Free(encodingPtr->toUtfCmd);
    Tcl_Free(encodingPtr->fromUtfCmd);
    Tcl_Free(encodingPtr);
}

/*
 *----------------------------------------------------------------------
 *
 * TestevalexObjCmd --
 *
 *	This procedure implements the "testevalex" command.  It is
 *	used to test Tcl_EvalEx.
 *
 * Results:
 *	A standard Tcl result.
 *
 * Side effects:
 *	None.
 *
 *----------------------------------------------------------------------
 */

static int
TestevalexObjCmd(
    TCL_UNUSED(void *),
    Tcl_Interp *interp,		/* Current interpreter. */
    int objc,			/* Number of arguments. */
    Tcl_Obj *const objv[])	/* Argument objects. */
{
    int length, flags;
    const char *script;

    flags = 0;
    if (objc == 3) {
	const char *global = Tcl_GetString(objv[2]);
	if (strcmp(global, "global") != 0) {
	    Tcl_AppendResult(interp, "bad value \"", global,
		    "\": must be global", NULL);
	    return TCL_ERROR;
	}
	flags = TCL_EVAL_GLOBAL;
    } else if (objc != 2) {
	Tcl_WrongNumArgs(interp, 1, objv, "script ?global?");
	return TCL_ERROR;
    }

    script = Tcl_GetStringFromObj(objv[1], &length);
    return Tcl_EvalEx(interp, script, length, flags);
}

/*
 *----------------------------------------------------------------------
 *
 * TestevalobjvObjCmd --
 *
 *	This procedure implements the "testevalobjv" command.  It is
 *	used to test Tcl_EvalObjv.
 *
 * Results:
 *	A standard Tcl result.
 *
 * Side effects:
 *	None.
 *
 *----------------------------------------------------------------------
 */

static int
TestevalobjvObjCmd(
    TCL_UNUSED(void *),
    Tcl_Interp *interp,		/* Current interpreter. */
    int objc,			/* Number of arguments. */
    Tcl_Obj *const objv[])	/* Argument objects. */
{
    int evalGlobal;

    if (objc < 3) {
	Tcl_WrongNumArgs(interp, 1, objv, "global word ?word ...?");
	return TCL_ERROR;
    }
    if (Tcl_GetIntFromObj(interp, objv[1], &evalGlobal) != TCL_OK) {
	return TCL_ERROR;
    }
    return Tcl_EvalObjv(interp, objc-2, objv+2,
	    (evalGlobal) ? TCL_EVAL_GLOBAL : 0);
}

/*
 *----------------------------------------------------------------------
 *
 * TesteventObjCmd --
 *
 *	This procedure implements a 'testevent' command.  The command
 *	is used to test event queue management.
 *
 * The command takes two forms:
 *	- testevent queue name position script
 *		Queues an event at the given position in the queue, and
 *		associates a given name with it (the same name may be
 *		associated with multiple events). When the event comes
 *		to the head of the queue, executes the given script at
 *		global level in the current interp. The position may be
 *		one of 'head', 'tail' or 'mark'.
 *	- testevent delete name
 *		Deletes any events associated with the given name from
 *		the queue.
 *
 * Return value:
 *	Returns a standard Tcl result.
 *
 * Side effects:
 *	Manipulates the event queue as directed.
 *
 *----------------------------------------------------------------------
 */

static int
TesteventObjCmd(
    TCL_UNUSED(void *),
    Tcl_Interp *interp,		/* Tcl interpreter */
    int objc,			/* Parameter count */
    Tcl_Obj *const objv[])	/* Parameter vector */
{
    static const char *const subcommands[] = { /* Possible subcommands */
	"queue", "delete", NULL
    };
    int subCmdIndex;		/* Index of the chosen subcommand */
    static const char *const positions[] = { /* Possible queue positions */
	"head", "tail", "mark", NULL
    };
    int posIndex;		/* Index of the chosen position */
    static const Tcl_QueuePosition posNum[] = {
				/* Interpretation of the chosen position */
	TCL_QUEUE_HEAD,
	TCL_QUEUE_TAIL,
	TCL_QUEUE_MARK
    };
    TestEvent *ev;		/* Event to be queued */

    if (objc < 2) {
	Tcl_WrongNumArgs(interp, 1, objv, "subcommand ?arg ...?");
	return TCL_ERROR;
    }
    if (Tcl_GetIndexFromObj(interp, objv[1], subcommands, "subcommand",
	    TCL_EXACT, &subCmdIndex) != TCL_OK) {
	return TCL_ERROR;
    }
    switch (subCmdIndex) {
    case 0:			/* queue */
	if (objc != 5) {
	    Tcl_WrongNumArgs(interp, 2, objv, "name position script");
	    return TCL_ERROR;
	}
	if (Tcl_GetIndexFromObj(interp, objv[3], positions,
		"position specifier", TCL_EXACT, &posIndex) != TCL_OK) {
	    return TCL_ERROR;
	}
	ev = (TestEvent *)Tcl_Alloc(sizeof(TestEvent));
	ev->header.proc = TesteventProc;
	ev->header.nextPtr = NULL;
	ev->interp = interp;
	ev->command = objv[4];
	Tcl_IncrRefCount(ev->command);
	ev->tag = objv[2];
	Tcl_IncrRefCount(ev->tag);
	Tcl_QueueEvent((Tcl_Event *) ev, posNum[posIndex]);
	break;

    case 1:			/* delete */
	if (objc != 3) {
	    Tcl_WrongNumArgs(interp, 2, objv, "name");
	    return TCL_ERROR;
	}
	Tcl_DeleteEvents(TesteventDeleteProc, objv[2]);
	break;
    }

    return TCL_OK;
}

/*
 *----------------------------------------------------------------------
 *
 * TesteventProc --
 *
 *	Delivers a test event to the Tcl interpreter as part of event
 *	queue testing.
 *
 * Results:
 *	Returns 1 if the event has been serviced, 0 otherwise.
 *
 * Side effects:
 *	Evaluates the event's callback script, so has whatever side effects
 *	the callback has.  The return value of the callback script becomes the
 *	return value of this function.  If the callback script reports an
 *	error, it is reported as a background error.
 *
 *----------------------------------------------------------------------
 */

static int
TesteventProc(
    Tcl_Event *event,		/* Event to deliver */
    TCL_UNUSED(int) /*flags*/)
{
    TestEvent *ev = (TestEvent *) event;
    Tcl_Interp *interp = ev->interp;
    Tcl_Obj *command = ev->command;
    int result = Tcl_EvalObjEx(interp, command,
	    TCL_EVAL_GLOBAL | TCL_EVAL_DIRECT);
    int retval;

    if (result != TCL_OK) {
	Tcl_AddErrorInfo(interp,
		"    (command bound to \"testevent\" callback)");
	Tcl_BackgroundException(interp, TCL_ERROR);
	return 1;		/* Avoid looping on errors */
    }
    if (Tcl_GetBooleanFromObj(interp, Tcl_GetObjResult(interp),
	    &retval) != TCL_OK) {
	Tcl_AddErrorInfo(interp,
		"    (return value from \"testevent\" callback)");
	Tcl_BackgroundException(interp, TCL_ERROR);
	return 1;
    }
    if (retval) {
	Tcl_DecrRefCount(ev->tag);
	Tcl_DecrRefCount(ev->command);
    }

    return retval;
}

/*
 *----------------------------------------------------------------------
 *
 * TesteventDeleteProc --
 *
 *	Removes some set of events from the queue.
 *
 * This procedure is used as part of testing event queue management.
 *
 * Results:
 *	Returns 1 if a given event should be deleted, 0 otherwise.
 *
 * Side effects:
 *	None.
 *
 *----------------------------------------------------------------------
 */

static int
TesteventDeleteProc(
    Tcl_Event *event,		/* Event to examine */
    void *clientData)	/* Tcl_Obj containing the name of the event(s)
				 * to remove */
{
    TestEvent *ev;		/* Event to examine */
    const char *evNameStr;
    Tcl_Obj *targetName;	/* Name of the event(s) to delete */
    const char *targetNameStr;

    if (event->proc != TesteventProc) {
	return 0;
    }
    targetName = (Tcl_Obj *) clientData;
    targetNameStr = (char *) Tcl_GetString(targetName);
    ev = (TestEvent *) event;
    evNameStr = Tcl_GetString(ev->tag);
    if (strcmp(evNameStr, targetNameStr) == 0) {
	Tcl_DecrRefCount(ev->tag);
	Tcl_DecrRefCount(ev->command);
	return 1;
    } else {
	return 0;
    }
}

/*
 *----------------------------------------------------------------------
 *
 * TestexithandlerCmd --
 *
 *	This procedure implements the "testexithandler" command. It is
 *	used to test Tcl_CreateExitHandler and Tcl_DeleteExitHandler.
 *
 * Results:
 *	A standard Tcl result.
 *
 * Side effects:
 *	None.
 *
 *----------------------------------------------------------------------
 */

static int
TestexithandlerCmd(
    TCL_UNUSED(void *),
    Tcl_Interp *interp,		/* Current interpreter. */
    int argc,			/* Number of arguments. */
    const char **argv)		/* Argument strings. */
{
    int value;

    if (argc != 3) {
	Tcl_AppendResult(interp, "wrong # arguments: should be \"", argv[0],
		" create|delete value\"", NULL);
	return TCL_ERROR;
    }
    if (Tcl_GetInt(interp, argv[2], &value) != TCL_OK) {
	return TCL_ERROR;
    }
    if (strcmp(argv[1], "create") == 0) {
	Tcl_CreateExitHandler((value & 1) ? ExitProcOdd : ExitProcEven,
		INT2PTR(value));
    } else if (strcmp(argv[1], "delete") == 0) {
	Tcl_DeleteExitHandler((value & 1) ? ExitProcOdd : ExitProcEven,
		INT2PTR(value));
    } else {
	Tcl_AppendResult(interp, "bad option \"", argv[1],
		"\": must be create or delete", NULL);
	return TCL_ERROR;
    }
    return TCL_OK;
}

static void
ExitProcOdd(
    void *clientData)	/* Integer value to print. */
{
    char buf[16 + TCL_INTEGER_SPACE];
    int len;

    sprintf(buf, "odd %d\n", (int)PTR2INT(clientData));
    len = strlen(buf);
    if (len != (int) write(1, buf, len)) {
	Tcl_Panic("ExitProcOdd: unable to write to stdout");
    }
}

static void
ExitProcEven(
    void *clientData)	/* Integer value to print. */
{
    char buf[16 + TCL_INTEGER_SPACE];
    int len;

    sprintf(buf, "even %d\n", (int)PTR2INT(clientData));
    len = strlen(buf);
    if (len != (int) write(1, buf, len)) {
	Tcl_Panic("ExitProcEven: unable to write to stdout");
    }
}

/*
 *----------------------------------------------------------------------
 *
 * TestexprlongCmd --
 *
 *	This procedure verifies that Tcl_ExprLong does not modify the
 *	interpreter result if there is no error.
 *
 * Results:
 *	A standard Tcl result.
 *
 * Side effects:
 *	None.
 *
 *----------------------------------------------------------------------
 */

static int
TestexprlongCmd(
    TCL_UNUSED(void *),
    Tcl_Interp *interp,		/* Current interpreter. */
    int argc,			/* Number of arguments. */
    const char **argv)		/* Argument strings. */
{
    long exprResult;
    char buf[4 + TCL_INTEGER_SPACE];
    int result;

    if (argc != 2) {
	Tcl_AppendResult(interp, "wrong # arguments: should be \"", argv[0],
		" expression\"", NULL);
	return TCL_ERROR;
    }
    Tcl_AppendResult(interp, "This is a result", NULL);
    result = Tcl_ExprLong(interp, argv[1], &exprResult);
    if (result != TCL_OK) {
	return result;
    }
    sprintf(buf, ": %ld", exprResult);
    Tcl_AppendResult(interp, buf, NULL);
    return TCL_OK;
}

/*
 *----------------------------------------------------------------------
 *
 * TestexprlongobjCmd --
 *
 *	This procedure verifies that Tcl_ExprLongObj does not modify the
 *	interpreter result if there is no error.
 *
 * Results:
 *	A standard Tcl result.
 *
 * Side effects:
 *	None.
 *
 *----------------------------------------------------------------------
 */

static int
TestexprlongobjCmd(
    TCL_UNUSED(void *),
    Tcl_Interp *interp,		/* Current interpreter. */
    int objc,			/* Number of arguments. */
    Tcl_Obj *const *objv)	/* Argument objects. */
{
    long exprResult;
    char buf[4 + TCL_INTEGER_SPACE];
    int result;

    if (objc != 2) {
	Tcl_WrongNumArgs(interp, 1, objv, "expression");
	return TCL_ERROR;
    }
    Tcl_AppendResult(interp, "This is a result", NULL);
    result = Tcl_ExprLongObj(interp, objv[1], &exprResult);
    if (result != TCL_OK) {
	return result;
    }
    sprintf(buf, ": %ld", exprResult);
    Tcl_AppendResult(interp, buf, NULL);
    return TCL_OK;
}

/*
 *----------------------------------------------------------------------
 *
 * TestexprdoubleCmd --
 *
 *	This procedure verifies that Tcl_ExprDouble does not modify the
 *	interpreter result if there is no error.
 *
 * Results:
 *	A standard Tcl result.
 *
 * Side effects:
 *	None.
 *
 *----------------------------------------------------------------------
 */

static int
TestexprdoubleCmd(
    TCL_UNUSED(void *),
    Tcl_Interp *interp,		/* Current interpreter. */
    int argc,			/* Number of arguments. */
    const char **argv)		/* Argument strings. */
{
    double exprResult;
    char buf[4 + TCL_DOUBLE_SPACE];
    int result;

    if (argc != 2) {
	Tcl_AppendResult(interp, "wrong # arguments: should be \"", argv[0],
		" expression\"", NULL);
	return TCL_ERROR;
    }
    Tcl_AppendResult(interp, "This is a result", NULL);
    result = Tcl_ExprDouble(interp, argv[1], &exprResult);
    if (result != TCL_OK) {
	return result;
    }
    strcpy(buf, ": ");
    Tcl_PrintDouble(interp, exprResult, buf+2);
    Tcl_AppendResult(interp, buf, NULL);
    return TCL_OK;
}

/*
 *----------------------------------------------------------------------
 *
 * TestexprdoubleobjCmd --
 *
 *	This procedure verifies that Tcl_ExprLongObj does not modify the
 *	interpreter result if there is no error.
 *
 * Results:
 *	A standard Tcl result.
 *
 * Side effects:
 *	None.
 *
 *----------------------------------------------------------------------
 */

static int
TestexprdoubleobjCmd(
    TCL_UNUSED(void *),
    Tcl_Interp *interp,		/* Current interpreter. */
    int objc,			/* Number of arguments. */
    Tcl_Obj *const *objv)	/* Argument objects. */
{
    double exprResult;
    char buf[4 + TCL_DOUBLE_SPACE];
    int result;

    if (objc != 2) {
	Tcl_WrongNumArgs(interp, 1, objv, "expression");
	return TCL_ERROR;
    }
    Tcl_AppendResult(interp, "This is a result", NULL);
    result = Tcl_ExprDoubleObj(interp, objv[1], &exprResult);
    if (result != TCL_OK) {
	return result;
    }
    strcpy(buf, ": ");
    Tcl_PrintDouble(interp, exprResult, buf+2);
    Tcl_AppendResult(interp, buf, NULL);
    return TCL_OK;
}

/*
 *----------------------------------------------------------------------
 *
 * TestexprstringCmd --
 *
 *	This procedure tests the basic operation of Tcl_ExprString.
 *
 * Results:
 *	A standard Tcl result.
 *
 * Side effects:
 *	None.
 *
 *----------------------------------------------------------------------
 */

static int
TestexprstringCmd(
    TCL_UNUSED(void *),
    Tcl_Interp *interp,		/* Current interpreter. */
    int argc,			/* Number of arguments. */
    const char **argv)		/* Argument strings. */
{
    if (argc != 2) {
	Tcl_AppendResult(interp, "wrong # arguments: should be \"", argv[0],
		" expression\"", NULL);
	return TCL_ERROR;
    }
    return Tcl_ExprString(interp, argv[1]);
}

/*
 *----------------------------------------------------------------------
 *
 * TestfilelinkCmd --
 *
 *	This procedure implements the "testfilelink" command.  It is used to
 *	test the effects of creating and manipulating filesystem links in Tcl.
 *
 * Results:
 *	A standard Tcl result.
 *
 * Side effects:
 *	May create a link on disk.
 *
 *----------------------------------------------------------------------
 */

static int
TestfilelinkCmd(
    TCL_UNUSED(void *),
    Tcl_Interp *interp,		/* Current interpreter. */
    int objc,			/* Number of arguments. */
    Tcl_Obj *const objv[])	/* The argument objects. */
{
    Tcl_Obj *contents;

    if (objc < 2 || objc > 3) {
	Tcl_WrongNumArgs(interp, 1, objv, "source ?target?");
	return TCL_ERROR;
    }

    if (Tcl_FSConvertToPathType(interp, objv[1]) != TCL_OK) {
	return TCL_ERROR;
    }

    if (objc == 3) {
	/* Create link from source to target */
	contents = Tcl_FSLink(objv[1], objv[2],
		TCL_CREATE_SYMBOLIC_LINK|TCL_CREATE_HARD_LINK);
	if (contents == NULL) {
	    Tcl_AppendResult(interp, "could not create link from \"",
		    Tcl_GetString(objv[1]), "\" to \"",
		    Tcl_GetString(objv[2]), "\": ",
		    Tcl_PosixError(interp), NULL);
	    return TCL_ERROR;
	}
    } else {
	/* Read link */
	contents = Tcl_FSLink(objv[1], NULL, 0);
	if (contents == NULL) {
	    Tcl_AppendResult(interp, "could not read link \"",
		    Tcl_GetString(objv[1]), "\": ",
		    Tcl_PosixError(interp), NULL);
	    return TCL_ERROR;
	}
    }
    Tcl_SetObjResult(interp, contents);
    if (objc == 2) {
	/*
	 * If we are creating a link, this will actually just
	 * be objv[3], and we don't own it
	 */
	Tcl_DecrRefCount(contents);
    }
    return TCL_OK;
}

/*
 *----------------------------------------------------------------------
 *
 * TestgetassocdataCmd --
 *
 *	This procedure implements the "testgetassocdata" command. It is
 *	used to test Tcl_GetAssocData.
 *
 * Results:
 *	A standard Tcl result.
 *
 * Side effects:
 *	None.
 *
 *----------------------------------------------------------------------
 */

static int
TestgetassocdataCmd(
    TCL_UNUSED(void *),
    Tcl_Interp *interp,		/* Current interpreter. */
    int argc,			/* Number of arguments. */
    const char **argv)		/* Argument strings. */
{
    char *res;

    if (argc != 2) {
	Tcl_AppendResult(interp, "wrong # arguments: should be \"", argv[0],
		" data_key\"", NULL);
	return TCL_ERROR;
    }
    res = (char *) Tcl_GetAssocData(interp, argv[1], NULL);
    if (res != NULL) {
	Tcl_AppendResult(interp, res, NULL);
    }
    return TCL_OK;
}

/*
 *----------------------------------------------------------------------
 *
 * TestgetplatformCmd --
 *
 *	This procedure implements the "testgetplatform" command. It is
 *	used to retrievel the value of the tclPlatform global variable.
 *
 * Results:
 *	A standard Tcl result.
 *
 * Side effects:
 *	None.
 *
 *----------------------------------------------------------------------
 */

static int
TestgetplatformCmd(
    TCL_UNUSED(void *),
    Tcl_Interp *interp,		/* Current interpreter. */
    int argc,			/* Number of arguments. */
    const char **argv)		/* Argument strings. */
{
    static const char *const platformStrings[] = { "unix", "mac", "windows" };
    TclPlatformType *platform;

    platform = TclGetPlatform();

    if (argc != 1) {
	Tcl_AppendResult(interp, "wrong # arguments: should be \"", argv[0],
		NULL);
	return TCL_ERROR;
    }

    Tcl_AppendResult(interp, platformStrings[*platform], NULL);
    return TCL_OK;
}

/*
 *----------------------------------------------------------------------
 *
 * TestinterpdeleteCmd --
 *
 *	This procedure tests the code in tclInterp.c that deals with
 *	interpreter deletion. It deletes a user-specified interpreter
 *	from the hierarchy, and subsequent code checks integrity.
 *
 * Results:
 *	A standard Tcl result.
 *
 * Side effects:
 *	Deletes one or more interpreters.
 *
 *----------------------------------------------------------------------
 */

static int
TestinterpdeleteCmd(
    TCL_UNUSED(void *),
    Tcl_Interp *interp,		/* Current interpreter. */
    int argc,			/* Number of arguments. */
    const char **argv)		/* Argument strings. */
{
    Tcl_Interp *childToDelete;

    if (argc != 2) {
	Tcl_AppendResult(interp, "wrong # args: should be \"", argv[0],
		" path\"", NULL);
	return TCL_ERROR;
    }
    childToDelete = Tcl_GetChild(interp, argv[1]);
    if (childToDelete == NULL) {
	return TCL_ERROR;
    }
    Tcl_DeleteInterp(childToDelete);
    return TCL_OK;
}

/*
 *----------------------------------------------------------------------
 *
 * TestlinkCmd --
 *
 *	This procedure implements the "testlink" command.  It is used
 *	to test Tcl_LinkVar and related library procedures.
 *
 * Results:
 *	A standard Tcl result.
 *
 * Side effects:
 *	Creates and deletes various variable links, plus returns
 *	values of the linked variables.
 *
 *----------------------------------------------------------------------
 */

static int
TestlinkCmd(
    TCL_UNUSED(void *),
    Tcl_Interp *interp,		/* Current interpreter. */
    int argc,			/* Number of arguments. */
    const char **argv)		/* Argument strings. */
{
    static int intVar = 43;
    static int boolVar = 4;
    static double realVar = 1.23;
    static Tcl_WideInt wideVar = 79;
    static char *stringVar = NULL;
    static char charVar = '@';
    static unsigned char ucharVar = 130;
    static short shortVar = 3000;
    static unsigned short ushortVar = 60000;
    static unsigned int uintVar = 0xBEEFFEED;
    static long longVar = 123456789L;
    static unsigned long ulongVar = 3456789012UL;
    static float floatVar = 4.5;
    static Tcl_WideUInt uwideVar = 123;
    static int created = 0;
    char buffer[2*TCL_DOUBLE_SPACE];
    int writable, flag;
    Tcl_Obj *tmp;

    if (argc < 2) {
	Tcl_AppendResult(interp, "wrong # args: should be \"", argv[0],
		" option ?arg arg arg arg arg arg arg arg arg arg arg arg"
		" arg arg?\"", NULL);
	return TCL_ERROR;
    }
    if (strcmp(argv[1], "create") == 0) {
	if (argc != 16) {
	    Tcl_AppendResult(interp, "wrong # args: should be \"",
		argv[0], " ", argv[1],
		" intRO realRO boolRO stringRO wideRO charRO ucharRO shortRO"
		" ushortRO uintRO longRO ulongRO floatRO uwideRO\"", NULL);
	    return TCL_ERROR;
	}
	if (created) {
	    Tcl_UnlinkVar(interp, "int");
	    Tcl_UnlinkVar(interp, "real");
	    Tcl_UnlinkVar(interp, "bool");
	    Tcl_UnlinkVar(interp, "string");
	    Tcl_UnlinkVar(interp, "wide");
	    Tcl_UnlinkVar(interp, "char");
	    Tcl_UnlinkVar(interp, "uchar");
	    Tcl_UnlinkVar(interp, "short");
	    Tcl_UnlinkVar(interp, "ushort");
	    Tcl_UnlinkVar(interp, "uint");
	    Tcl_UnlinkVar(interp, "long");
	    Tcl_UnlinkVar(interp, "ulong");
	    Tcl_UnlinkVar(interp, "float");
	    Tcl_UnlinkVar(interp, "uwide");
	}
	created = 1;
	if (Tcl_GetBoolean(interp, argv[2], &writable) != TCL_OK) {
	    return TCL_ERROR;
	}
	flag = (writable != 0) ? 0 : TCL_LINK_READ_ONLY;
	if (Tcl_LinkVar(interp, "int", &intVar,
		TCL_LINK_INT | flag) != TCL_OK) {
	    return TCL_ERROR;
	}
	if (Tcl_GetBoolean(interp, argv[3], &writable) != TCL_OK) {
	    return TCL_ERROR;
	}
	flag = (writable != 0) ? 0 : TCL_LINK_READ_ONLY;
	if (Tcl_LinkVar(interp, "real", &realVar,
		TCL_LINK_DOUBLE | flag) != TCL_OK) {
	    return TCL_ERROR;
	}
	if (Tcl_GetBoolean(interp, argv[4], &writable) != TCL_OK) {
	    return TCL_ERROR;
	}
	flag = (writable != 0) ? 0 : TCL_LINK_READ_ONLY;
	if (Tcl_LinkVar(interp, "bool", &boolVar,
		TCL_LINK_BOOLEAN | flag) != TCL_OK) {
	    return TCL_ERROR;
	}
	if (Tcl_GetBoolean(interp, argv[5], &writable) != TCL_OK) {
	    return TCL_ERROR;
	}
	flag = (writable != 0) ? 0 : TCL_LINK_READ_ONLY;
	if (Tcl_LinkVar(interp, "string", &stringVar,
		TCL_LINK_STRING | flag) != TCL_OK) {
	    return TCL_ERROR;
	}
	if (Tcl_GetBoolean(interp, argv[6], &writable) != TCL_OK) {
	    return TCL_ERROR;
	}
	flag = (writable != 0) ? 0 : TCL_LINK_READ_ONLY;
	if (Tcl_LinkVar(interp, "wide", &wideVar,
			TCL_LINK_WIDE_INT | flag) != TCL_OK) {
	    return TCL_ERROR;
	}
	if (Tcl_GetBoolean(interp, argv[7], &writable) != TCL_OK) {
	    return TCL_ERROR;
	}
	flag = (writable != 0) ? 0 : TCL_LINK_READ_ONLY;
	if (Tcl_LinkVar(interp, "char", &charVar,
		TCL_LINK_CHAR | flag) != TCL_OK) {
	    return TCL_ERROR;
	}
	if (Tcl_GetBoolean(interp, argv[8], &writable) != TCL_OK) {
	    return TCL_ERROR;
	}
	flag = (writable != 0) ? 0 : TCL_LINK_READ_ONLY;
	if (Tcl_LinkVar(interp, "uchar", &ucharVar,
		TCL_LINK_UCHAR | flag) != TCL_OK) {
	    return TCL_ERROR;
	}
	if (Tcl_GetBoolean(interp, argv[9], &writable) != TCL_OK) {
	    return TCL_ERROR;
	}
	flag = (writable != 0) ? 0 : TCL_LINK_READ_ONLY;
	if (Tcl_LinkVar(interp, "short", &shortVar,
		TCL_LINK_SHORT | flag) != TCL_OK) {
	    return TCL_ERROR;
	}
	if (Tcl_GetBoolean(interp, argv[10], &writable) != TCL_OK) {
	    return TCL_ERROR;
	}
	flag = (writable != 0) ? 0 : TCL_LINK_READ_ONLY;
	if (Tcl_LinkVar(interp, "ushort", &ushortVar,
		TCL_LINK_USHORT | flag) != TCL_OK) {
	    return TCL_ERROR;
	}
	if (Tcl_GetBoolean(interp, argv[11], &writable) != TCL_OK) {
	    return TCL_ERROR;
	}
	flag = (writable != 0) ? 0 : TCL_LINK_READ_ONLY;
	if (Tcl_LinkVar(interp, "uint", &uintVar,
		TCL_LINK_UINT | flag) != TCL_OK) {
	    return TCL_ERROR;
	}
	if (Tcl_GetBoolean(interp, argv[12], &writable) != TCL_OK) {
	    return TCL_ERROR;
	}
	flag = (writable != 0) ? 0 : TCL_LINK_READ_ONLY;
	if (Tcl_LinkVar(interp, "long", &longVar,
		TCL_LINK_LONG | flag) != TCL_OK) {
	    return TCL_ERROR;
	}
	if (Tcl_GetBoolean(interp, argv[13], &writable) != TCL_OK) {
	    return TCL_ERROR;
	}
	flag = (writable != 0) ? 0 : TCL_LINK_READ_ONLY;
	if (Tcl_LinkVar(interp, "ulong", &ulongVar,
		TCL_LINK_ULONG | flag) != TCL_OK) {
	    return TCL_ERROR;
	}
	if (Tcl_GetBoolean(interp, argv[14], &writable) != TCL_OK) {
	    return TCL_ERROR;
	}
	flag = (writable != 0) ? 0 : TCL_LINK_READ_ONLY;
	if (Tcl_LinkVar(interp, "float", &floatVar,
		TCL_LINK_FLOAT | flag) != TCL_OK) {
	    return TCL_ERROR;
	}
	if (Tcl_GetBoolean(interp, argv[15], &writable) != TCL_OK) {
	    return TCL_ERROR;
	}
	flag = (writable != 0) ? 0 : TCL_LINK_READ_ONLY;
	if (Tcl_LinkVar(interp, "uwide", &uwideVar,
		TCL_LINK_WIDE_UINT | flag) != TCL_OK) {
	    return TCL_ERROR;
	}

    } else if (strcmp(argv[1], "delete") == 0) {
	Tcl_UnlinkVar(interp, "int");
	Tcl_UnlinkVar(interp, "real");
	Tcl_UnlinkVar(interp, "bool");
	Tcl_UnlinkVar(interp, "string");
	Tcl_UnlinkVar(interp, "wide");
	Tcl_UnlinkVar(interp, "char");
	Tcl_UnlinkVar(interp, "uchar");
	Tcl_UnlinkVar(interp, "short");
	Tcl_UnlinkVar(interp, "ushort");
	Tcl_UnlinkVar(interp, "uint");
	Tcl_UnlinkVar(interp, "long");
	Tcl_UnlinkVar(interp, "ulong");
	Tcl_UnlinkVar(interp, "float");
	Tcl_UnlinkVar(interp, "uwide");
	created = 0;
    } else if (strcmp(argv[1], "get") == 0) {
	TclFormatInt(buffer, intVar);
	Tcl_AppendElement(interp, buffer);
	Tcl_PrintDouble(NULL, realVar, buffer);
	Tcl_AppendElement(interp, buffer);
	TclFormatInt(buffer, boolVar);
	Tcl_AppendElement(interp, buffer);
	Tcl_AppendElement(interp, (stringVar == NULL) ? "-" : stringVar);
	/*
	 * Wide ints only have an object-based interface.
	 */
	tmp = Tcl_NewWideIntObj(wideVar);
	Tcl_AppendElement(interp, Tcl_GetString(tmp));
	Tcl_DecrRefCount(tmp);
	TclFormatInt(buffer, (int) charVar);
	Tcl_AppendElement(interp, buffer);
	TclFormatInt(buffer, (int) ucharVar);
	Tcl_AppendElement(interp, buffer);
	TclFormatInt(buffer, (int) shortVar);
	Tcl_AppendElement(interp, buffer);
	TclFormatInt(buffer, (int) ushortVar);
	Tcl_AppendElement(interp, buffer);
	TclFormatInt(buffer, (int) uintVar);
	Tcl_AppendElement(interp, buffer);
	tmp = Tcl_NewWideIntObj(longVar);
	Tcl_AppendElement(interp, Tcl_GetString(tmp));
	Tcl_DecrRefCount(tmp);
	tmp = Tcl_NewWideIntObj((long)ulongVar);
	Tcl_AppendElement(interp, Tcl_GetString(tmp));
	Tcl_DecrRefCount(tmp);
	Tcl_PrintDouble(NULL, (double)floatVar, buffer);
	Tcl_AppendElement(interp, buffer);
	tmp = Tcl_NewWideIntObj((Tcl_WideInt)uwideVar);
	Tcl_AppendElement(interp, Tcl_GetString(tmp));
	Tcl_DecrRefCount(tmp);
    } else if (strcmp(argv[1], "set") == 0) {
	int v;

	if (argc != 16) {
	    Tcl_AppendResult(interp, "wrong # args: should be \"",
		    argv[0], " ", argv[1],
		    " intValue realValue boolValue stringValue wideValue"
		    " charValue ucharValue shortValue ushortValue uintValue"
		    " longValue ulongValue floatValue uwideValue\"", NULL);
	    return TCL_ERROR;
	}
	if (argv[2][0] != 0) {
	    if (Tcl_GetInt(interp, argv[2], &intVar) != TCL_OK) {
		return TCL_ERROR;
	    }
	}
	if (argv[3][0] != 0) {
	    if (Tcl_GetDouble(interp, argv[3], &realVar) != TCL_OK) {
		return TCL_ERROR;
	    }
	}
	if (argv[4][0] != 0) {
	    if (Tcl_GetInt(interp, argv[4], &boolVar) != TCL_OK) {
		return TCL_ERROR;
	    }
	}
	if (argv[5][0] != 0) {
	    if (stringVar != NULL) {
		Tcl_Free(stringVar);
	    }
	    if (strcmp(argv[5], "-") == 0) {
		stringVar = NULL;
	    } else {
		stringVar = (char *)Tcl_Alloc(strlen(argv[5]) + 1);
		strcpy(stringVar, argv[5]);
	    }
	}
	if (argv[6][0] != 0) {
	    tmp = Tcl_NewStringObj(argv[6], -1);
	    if (Tcl_GetWideIntFromObj(interp, tmp, &wideVar) != TCL_OK) {
		Tcl_DecrRefCount(tmp);
		return TCL_ERROR;
	    }
	    Tcl_DecrRefCount(tmp);
	}
	if (argv[7][0]) {
	    if (Tcl_GetInt(interp, argv[7], &v) != TCL_OK) {
		return TCL_ERROR;
	    }
	    charVar = (char) v;
	}
	if (argv[8][0]) {
	    if (Tcl_GetInt(interp, argv[8], &v) != TCL_OK) {
		return TCL_ERROR;
	    }
	    ucharVar = (unsigned char) v;
	}
	if (argv[9][0]) {
	    if (Tcl_GetInt(interp, argv[9], &v) != TCL_OK) {
		return TCL_ERROR;
	    }
	    shortVar = (short) v;
	}
	if (argv[10][0]) {
	    if (Tcl_GetInt(interp, argv[10], &v) != TCL_OK) {
		return TCL_ERROR;
	    }
	    ushortVar = (unsigned short) v;
	}
	if (argv[11][0]) {
	    if (Tcl_GetInt(interp, argv[11], &v) != TCL_OK) {
		return TCL_ERROR;
	    }
	    uintVar = (unsigned int) v;
	}
	if (argv[12][0]) {
	    if (Tcl_GetInt(interp, argv[12], &v) != TCL_OK) {
		return TCL_ERROR;
	    }
	    longVar = (long) v;
	}
	if (argv[13][0]) {
	    if (Tcl_GetInt(interp, argv[13], &v) != TCL_OK) {
		return TCL_ERROR;
	    }
	    ulongVar = (unsigned long) v;
	}
	if (argv[14][0]) {
	    double d;
	    if (Tcl_GetDouble(interp, argv[14], &d) != TCL_OK) {
		return TCL_ERROR;
	    }
	    floatVar = (float) d;
	}
	if (argv[15][0]) {
	    Tcl_WideInt w;
	    tmp = Tcl_NewStringObj(argv[15], -1);
	    if (Tcl_GetWideIntFromObj(interp, tmp, &w) != TCL_OK) {
		Tcl_DecrRefCount(tmp);
		return TCL_ERROR;
	    }
	    Tcl_DecrRefCount(tmp);
	    uwideVar = (Tcl_WideUInt) w;
	}
    } else if (strcmp(argv[1], "update") == 0) {
	int v;

	if (argc != 16) {
	    Tcl_AppendResult(interp, "wrong # args: should be \"",
		    argv[0], " ", argv[1],
		    " intValue realValue boolValue stringValue wideValue"
		    " charValue ucharValue shortValue ushortValue uintValue"
		    " longValue ulongValue floatValue uwideValue\"", NULL);
	    return TCL_ERROR;
	}
	if (argv[2][0] != 0) {
	    if (Tcl_GetInt(interp, argv[2], &intVar) != TCL_OK) {
		return TCL_ERROR;
	    }
	    Tcl_UpdateLinkedVar(interp, "int");
	}
	if (argv[3][0] != 0) {
	    if (Tcl_GetDouble(interp, argv[3], &realVar) != TCL_OK) {
		return TCL_ERROR;
	    }
	    Tcl_UpdateLinkedVar(interp, "real");
	}
	if (argv[4][0] != 0) {
	    if (Tcl_GetInt(interp, argv[4], &boolVar) != TCL_OK) {
		return TCL_ERROR;
	    }
	    Tcl_UpdateLinkedVar(interp, "bool");
	}
	if (argv[5][0] != 0) {
	    if (stringVar != NULL) {
		Tcl_Free(stringVar);
	    }
	    if (strcmp(argv[5], "-") == 0) {
		stringVar = NULL;
	    } else {
		stringVar = (char *)Tcl_Alloc(strlen(argv[5]) + 1);
		strcpy(stringVar, argv[5]);
	    }
	    Tcl_UpdateLinkedVar(interp, "string");
	}
	if (argv[6][0] != 0) {
	    tmp = Tcl_NewStringObj(argv[6], -1);
	    if (Tcl_GetWideIntFromObj(interp, tmp, &wideVar) != TCL_OK) {
		Tcl_DecrRefCount(tmp);
		return TCL_ERROR;
	    }
	    Tcl_DecrRefCount(tmp);
	    Tcl_UpdateLinkedVar(interp, "wide");
	}
	if (argv[7][0]) {
	    if (Tcl_GetInt(interp, argv[7], &v) != TCL_OK) {
		return TCL_ERROR;
	    }
	    charVar = (char) v;
	    Tcl_UpdateLinkedVar(interp, "char");
	}
	if (argv[8][0]) {
	    if (Tcl_GetInt(interp, argv[8], &v) != TCL_OK) {
		return TCL_ERROR;
	    }
	    ucharVar = (unsigned char) v;
	    Tcl_UpdateLinkedVar(interp, "uchar");
	}
	if (argv[9][0]) {
	    if (Tcl_GetInt(interp, argv[9], &v) != TCL_OK) {
		return TCL_ERROR;
	    }
	    shortVar = (short) v;
	    Tcl_UpdateLinkedVar(interp, "short");
	}
	if (argv[10][0]) {
	    if (Tcl_GetInt(interp, argv[10], &v) != TCL_OK) {
		return TCL_ERROR;
	    }
	    ushortVar = (unsigned short) v;
	    Tcl_UpdateLinkedVar(interp, "ushort");
	}
	if (argv[11][0]) {
	    if (Tcl_GetInt(interp, argv[11], &v) != TCL_OK) {
		return TCL_ERROR;
	    }
	    uintVar = (unsigned int) v;
	    Tcl_UpdateLinkedVar(interp, "uint");
	}
	if (argv[12][0]) {
	    if (Tcl_GetInt(interp, argv[12], &v) != TCL_OK) {
		return TCL_ERROR;
	    }
	    longVar = (long) v;
	    Tcl_UpdateLinkedVar(interp, "long");
	}
	if (argv[13][0]) {
	    if (Tcl_GetInt(interp, argv[13], &v) != TCL_OK) {
		return TCL_ERROR;
	    }
	    ulongVar = (unsigned long) v;
	    Tcl_UpdateLinkedVar(interp, "ulong");
	}
	if (argv[14][0]) {
	    double d;
	    if (Tcl_GetDouble(interp, argv[14], &d) != TCL_OK) {
		return TCL_ERROR;
	    }
	    floatVar = (float) d;
	    Tcl_UpdateLinkedVar(interp, "float");
	}
	if (argv[15][0]) {
	    Tcl_WideInt w;
	    tmp = Tcl_NewStringObj(argv[15], -1);
	    if (Tcl_GetWideIntFromObj(interp, tmp, &w) != TCL_OK) {
		Tcl_DecrRefCount(tmp);
		return TCL_ERROR;
	    }
	    Tcl_DecrRefCount(tmp);
	    uwideVar = (Tcl_WideUInt) w;
	    Tcl_UpdateLinkedVar(interp, "uwide");
	}
    } else {
	Tcl_AppendResult(interp, "bad option \"", argv[1],
		"\": should be create, delete, get, set, or update", NULL);
	return TCL_ERROR;
    }
    return TCL_OK;
}

/*
 *----------------------------------------------------------------------
 *
 * TestlinkarrayCmd --
 *
 *      This function is invoked to process the "testlinkarray" Tcl command.
 *      It is used to test the 'Tcl_LinkArray' function.
 *
 * Results:
 *      A standard Tcl result.
 *
 * Side effects:
 *	Creates, deletes, and invokes variable links.
 *
 *----------------------------------------------------------------------
 */

static int
TestlinkarrayCmd(
    TCL_UNUSED(void *),
    Tcl_Interp *interp,         /* Current interpreter. */
    int objc,                   /* Number of arguments. */
    Tcl_Obj *const objv[])      /* Argument objects. */
{
    static const char *LinkOption[] = {
        "update", "remove", "create", NULL
    };
    enum LinkOptionEnum { LINK_UPDATE, LINK_REMOVE, LINK_CREATE };
    static const char *LinkType[] = {
	"char", "uchar", "short", "ushort", "int", "uint", "long", "ulong",
	"wide", "uwide", "float", "double", "string", "char*", "binary", NULL
    };
    /* all values after TCL_LINK_CHARS_ARRAY are used as arrays (see below) */
    static int LinkTypes[] = {
	TCL_LINK_CHAR, TCL_LINK_UCHAR,
	TCL_LINK_SHORT, TCL_LINK_USHORT, TCL_LINK_INT, TCL_LINK_UINT,
	TCL_LINK_LONG, TCL_LINK_ULONG, TCL_LINK_WIDE_INT, TCL_LINK_WIDE_UINT,
	TCL_LINK_FLOAT, TCL_LINK_DOUBLE, TCL_LINK_STRING, TCL_LINK_CHARS,
	TCL_LINK_BINARY
    };
    int optionIndex, typeIndex, readonly, i, size, length;
    char *name, *arg;
    Tcl_WideInt addr;

    if (objc < 2) {
	Tcl_WrongNumArgs(interp, 1, objv, "option args");
	return TCL_ERROR;
    }
    if (Tcl_GetIndexFromObj(interp, objv[1], LinkOption, "option", 0,
	    &optionIndex) != TCL_OK) {
	return TCL_ERROR;
    }
    switch ((enum LinkOptionEnum) optionIndex) {
    case LINK_UPDATE:
	for (i=2; i<objc; i++) {
	    Tcl_UpdateLinkedVar(interp, Tcl_GetString(objv[i]));
	}
	return TCL_OK;
    case LINK_REMOVE:
	for (i=2; i<objc; i++) {
	    Tcl_UnlinkVar(interp, Tcl_GetString(objv[i]));
	}
	return TCL_OK;
    case LINK_CREATE:
	if (objc < 4) {
	    goto wrongArgs;
	}
	readonly = 0;
	i = 2;

	/*
	 * test on switch -r...
	 */

	arg = Tcl_GetStringFromObj(objv[i], &length);
	if (length < 2) {
	    goto wrongArgs;
	}
	if (arg[0] == '-') {
	    if (arg[1] != 'r') {
		goto wrongArgs;
	    }
	    readonly = TCL_LINK_READ_ONLY;
	    i++;
	}
	if (Tcl_GetIndexFromObj(interp, objv[i++], LinkType, "type", 0,
 		&typeIndex) != TCL_OK) {
	    return TCL_ERROR;
	}
	if (Tcl_GetIntFromObj(interp, objv[i++], &size) == TCL_ERROR) {
	    Tcl_SetObjResult(interp, Tcl_NewStringObj("wrong size value", -1));
	    return TCL_ERROR;
	}
	name = Tcl_GetString(objv[i++]);

	/*
	 * If no address is given request one in the underlying function
	 */

	if (i < objc) {
	    if (Tcl_GetWideIntFromObj(interp, objv[i], &addr) == TCL_ERROR) {
 		Tcl_SetObjResult(interp, Tcl_NewStringObj(
			"wrong address value", -1));
		return TCL_ERROR;
	    }
	} else {
	    addr = 0;
	}
	return Tcl_LinkArray(interp, name, INT2PTR(addr),
		LinkTypes[typeIndex] | readonly, size);
    }
    return TCL_OK;

  wrongArgs:
    Tcl_WrongNumArgs(interp, 2, objv, "?-readonly? type size name ?address?");
    return TCL_ERROR;
}

/*
 *----------------------------------------------------------------------
 *
 * TestlocaleCmd --
 *
 *	This procedure implements the "testlocale" command.  It is used
 *	to test the effects of setting different locales in Tcl.
 *
 * Results:
 *	A standard Tcl result.
 *
 * Side effects:
 *	Modifies the current C locale.
 *
 *----------------------------------------------------------------------
 */

static int
TestlocaleCmd(
    TCL_UNUSED(void *),
    Tcl_Interp *interp,		/* Current interpreter. */
    int objc,			/* Number of arguments. */
    Tcl_Obj *const objv[])	/* The argument objects. */
{
    int index;
    const char *locale;
    static const char *const optionStrings[] = {
	"ctype", "numeric", "time", "collate", "monetary",
	"all",	NULL
    };
    static const int lcTypes[] = {
	LC_CTYPE, LC_NUMERIC, LC_TIME, LC_COLLATE, LC_MONETARY,
	LC_ALL
    };

    /*
     * LC_CTYPE, etc. correspond to the indices for the strings.
     */

    if (objc < 2 || objc > 3) {
	Tcl_WrongNumArgs(interp, 1, objv, "category ?locale?");
	return TCL_ERROR;
    }

    if (Tcl_GetIndexFromObj(interp, objv[1], optionStrings, "option", 0,
	    &index) != TCL_OK) {
	return TCL_ERROR;
    }

    if (objc == 3) {
	locale = Tcl_GetString(objv[2]);
    } else {
	locale = NULL;
    }
    locale = setlocale(lcTypes[index], locale);
    if (locale) {
	Tcl_SetStringObj(Tcl_GetObjResult(interp), locale, -1);
    }
    return TCL_OK;
}

/*
 *----------------------------------------------------------------------
 *
 * CleanupTestSetassocdataTests --
 *
 *	This function is called when an interpreter is deleted to clean
 *	up any data left over from running the testsetassocdata command.
 *
 * Results:
 *	None.
 *
 * Side effects:
 *	Releases storage.
 *
 *----------------------------------------------------------------------
 */

static void
CleanupTestSetassocdataTests(
    void *clientData,	/* Data to be released. */
    TCL_UNUSED(Tcl_Interp *))
{
    Tcl_Free(clientData);
}

/*
 *----------------------------------------------------------------------
 *
 * TestparserObjCmd --
 *
 *	This procedure implements the "testparser" command.  It is
 *	used for testing the new Tcl script parser in Tcl 8.1.
 *
 * Results:
 *	A standard Tcl result.
 *
 * Side effects:
 *	None.
 *
 *----------------------------------------------------------------------
 */

static int
TestparserObjCmd(
    TCL_UNUSED(void *),
    Tcl_Interp *interp,		/* Current interpreter. */
    int objc,			/* Number of arguments. */
    Tcl_Obj *const objv[])	/* The argument objects. */
{
    const char *script;
    int length, dummy;
    Tcl_Parse parse;

    if (objc != 3) {
	Tcl_WrongNumArgs(interp, 1, objv, "script length");
	return TCL_ERROR;
    }
    script = Tcl_GetStringFromObj(objv[1], &dummy);
    if (Tcl_GetIntFromObj(interp, objv[2], &length)) {
	return TCL_ERROR;
    }
    if (length == 0) {
	length = dummy;
    }
    if (Tcl_ParseCommand(interp, script, length, 0, &parse) != TCL_OK) {
	Tcl_AddErrorInfo(interp, "\n    (remainder of script: \"");
	Tcl_AddErrorInfo(interp, parse.term);
	Tcl_AddErrorInfo(interp, "\")");
	return TCL_ERROR;
    }

    /*
     * The parse completed successfully.  Just print out the contents
     * of the parse structure into the interpreter's result.
     */

    PrintParse(interp, &parse);
    Tcl_FreeParse(&parse);
    return TCL_OK;
}

/*
 *----------------------------------------------------------------------
 *
 * TestexprparserObjCmd --
 *
 *	This procedure implements the "testexprparser" command.  It is
 *	used for testing the new Tcl expression parser in Tcl 8.1.
 *
 * Results:
 *	A standard Tcl result.
 *
 * Side effects:
 *	None.
 *
 *----------------------------------------------------------------------
 */

static int
TestexprparserObjCmd(
    TCL_UNUSED(void *),
    Tcl_Interp *interp,		/* Current interpreter. */
    int objc,			/* Number of arguments. */
    Tcl_Obj *const objv[])	/* The argument objects. */
{
    const char *script;
    int length, dummy;
    Tcl_Parse parse;

    if (objc != 3) {
	Tcl_WrongNumArgs(interp, 1, objv, "expr length");
	return TCL_ERROR;
    }
    script = Tcl_GetStringFromObj(objv[1], &dummy);
    if (Tcl_GetIntFromObj(interp, objv[2], &length)) {
	return TCL_ERROR;
    }
    if (length == 0) {
	length = dummy;
    }
    parse.commentStart = NULL;
    parse.commentSize = 0;
    parse.commandStart = NULL;
    parse.commandSize = 0;
    if (Tcl_ParseExpr(interp, script, length, &parse) != TCL_OK) {
	Tcl_AddErrorInfo(interp, "\n    (remainder of expr: \"");
	Tcl_AddErrorInfo(interp, parse.term);
	Tcl_AddErrorInfo(interp, "\")");
	return TCL_ERROR;
    }

    /*
     * The parse completed successfully.  Just print out the contents
     * of the parse structure into the interpreter's result.
     */

    PrintParse(interp, &parse);
    Tcl_FreeParse(&parse);
    return TCL_OK;
}

/*
 *----------------------------------------------------------------------
 *
 * PrintParse --
 *
 *	This procedure prints out the contents of a Tcl_Parse structure
 *	in the result of an interpreter.
 *
 * Results:
 *	Interp's result is set to a prettily formatted version of the
 *	contents of parsePtr.
 *
 * Side effects:
 *	None.
 *
 *----------------------------------------------------------------------
 */

static void
PrintParse(
    Tcl_Interp *interp,		/* Interpreter whose result is to be set to
				 * the contents of a parse structure. */
    Tcl_Parse *parsePtr)	/* Parse structure to print out. */
{
    Tcl_Obj *objPtr;
    const char *typeString;
    Tcl_Token *tokenPtr;
    int i;

    objPtr = Tcl_GetObjResult(interp);
    if (parsePtr->commentSize > 0) {
	Tcl_ListObjAppendElement(NULL, objPtr,
		Tcl_NewStringObj(parsePtr->commentStart,
			parsePtr->commentSize));
    } else {
	Tcl_ListObjAppendElement(NULL, objPtr, Tcl_NewStringObj("-", 1));
    }
    Tcl_ListObjAppendElement(NULL, objPtr,
	    Tcl_NewStringObj(parsePtr->commandStart, parsePtr->commandSize));
    Tcl_ListObjAppendElement(NULL, objPtr,
	    Tcl_NewIntObj(parsePtr->numWords));
    for (i = 0; i < parsePtr->numTokens; i++) {
	tokenPtr = &parsePtr->tokenPtr[i];
	switch (tokenPtr->type) {
	case TCL_TOKEN_EXPAND_WORD:
	    typeString = "expand";
	    break;
	case TCL_TOKEN_WORD:
	    typeString = "word";
	    break;
	case TCL_TOKEN_SIMPLE_WORD:
	    typeString = "simple";
	    break;
	case TCL_TOKEN_TEXT:
	    typeString = "text";
	    break;
	case TCL_TOKEN_BS:
	    typeString = "backslash";
	    break;
	case TCL_TOKEN_COMMAND:
	    typeString = "command";
	    break;
	case TCL_TOKEN_VARIABLE:
	    typeString = "variable";
	    break;
	case TCL_TOKEN_SUB_EXPR:
	    typeString = "subexpr";
	    break;
	case TCL_TOKEN_OPERATOR:
	    typeString = "operator";
	    break;
	default:
	    typeString = "??";
	    break;
	}
	Tcl_ListObjAppendElement(NULL, objPtr,
		Tcl_NewStringObj(typeString, -1));
	Tcl_ListObjAppendElement(NULL, objPtr,
		Tcl_NewStringObj(tokenPtr->start, tokenPtr->size));
	Tcl_ListObjAppendElement(NULL, objPtr,
		Tcl_NewIntObj(tokenPtr->numComponents));
    }
    Tcl_ListObjAppendElement(NULL, objPtr,
	    Tcl_NewStringObj(parsePtr->commandStart + parsePtr->commandSize,
	    -1));
}

/*
 *----------------------------------------------------------------------
 *
 * TestparsevarObjCmd --
 *
 *	This procedure implements the "testparsevar" command.  It is
 *	used for testing Tcl_ParseVar.
 *
 * Results:
 *	A standard Tcl result.
 *
 * Side effects:
 *	None.
 *
 *----------------------------------------------------------------------
 */

static int
TestparsevarObjCmd(
    TCL_UNUSED(void *),
    Tcl_Interp *interp,		/* Current interpreter. */
    int objc,			/* Number of arguments. */
    Tcl_Obj *const objv[])	/* The argument objects. */
{
    const char *value, *name, *termPtr;

    if (objc != 2) {
	Tcl_WrongNumArgs(interp, 1, objv, "varName");
	return TCL_ERROR;
    }
    name = Tcl_GetString(objv[1]);
    value = Tcl_ParseVar(interp, name, &termPtr);
    if (value == NULL) {
	return TCL_ERROR;
    }

    Tcl_AppendElement(interp, value);
    Tcl_AppendElement(interp, termPtr);
    return TCL_OK;
}

/*
 *----------------------------------------------------------------------
 *
 * TestparsevarnameObjCmd --
 *
 *	This procedure implements the "testparsevarname" command.  It is
 *	used for testing the new Tcl script parser in Tcl 8.1.
 *
 * Results:
 *	A standard Tcl result.
 *
 * Side effects:
 *	None.
 *
 *----------------------------------------------------------------------
 */

static int
TestparsevarnameObjCmd(
    TCL_UNUSED(void *),
    Tcl_Interp *interp,		/* Current interpreter. */
    int objc,			/* Number of arguments. */
    Tcl_Obj *const objv[])	/* The argument objects. */
{
    const char *script;
    int append, length, dummy;
    Tcl_Parse parse;

    if (objc != 4) {
	Tcl_WrongNumArgs(interp, 1, objv, "script length append");
	return TCL_ERROR;
    }
    script = Tcl_GetStringFromObj(objv[1], &dummy);
    if (Tcl_GetIntFromObj(interp, objv[2], &length)) {
	return TCL_ERROR;
    }
    if (length == 0) {
	length = dummy;
    }
    if (Tcl_GetIntFromObj(interp, objv[3], &append)) {
	return TCL_ERROR;
    }
    if (Tcl_ParseVarName(interp, script, length, &parse, append) != TCL_OK) {
	Tcl_AddErrorInfo(interp, "\n    (remainder of script: \"");
	Tcl_AddErrorInfo(interp, parse.term);
	Tcl_AddErrorInfo(interp, "\")");
	return TCL_ERROR;
    }

    /*
     * The parse completed successfully.  Just print out the contents
     * of the parse structure into the interpreter's result.
     */

    parse.commentSize = 0;
    parse.commandStart = script + parse.tokenPtr->size;
    parse.commandSize = 0;
    PrintParse(interp, &parse);
    Tcl_FreeParse(&parse);
    return TCL_OK;
}

/*
 *----------------------------------------------------------------------
 *
 * TestpreferstableObjCmd --
 *
 *	This procedure implements the "testpreferstable" command.  It is
 *	used for being able to test the "package" command even when the
 *  environment variable TCL_PKG_PREFER_LATEST is set in your environment.
 *
 * Results:
 *	A standard Tcl result.
 *
 * Side effects:
 *	None.
 *
 *----------------------------------------------------------------------
 */

static int
TestpreferstableObjCmd(
    TCL_UNUSED(void *),
    Tcl_Interp *interp,		/* Current interpreter. */
    TCL_UNUSED(int) /*objc*/,
    TCL_UNUSED(Tcl_Obj *const *) /*objv*/)
{
    Interp *iPtr = (Interp *) interp;

    iPtr->packagePrefer = PKG_PREFER_STABLE;
    return TCL_OK;
}

/*
 *----------------------------------------------------------------------
 *
 * TestprintObjCmd --
 *
 *	This procedure implements the "testprint" command.  It is
 *	used for being able to test the Tcl_ObjPrintf() function.
 *
 * Results:
 *	A standard Tcl result.
 *
 * Side effects:
 *	None.
 *
 *----------------------------------------------------------------------
 */

static int
TestprintObjCmd(
    TCL_UNUSED(void *),
    Tcl_Interp *interp,		/* Current interpreter. */
    int objc,			/* Number of arguments. */
    Tcl_Obj *const objv[])	/* The argument objects. */
{
    Tcl_WideInt argv1 = 0;
    size_t argv2;

    if (objc < 2 || objc > 3) {
	Tcl_WrongNumArgs(interp, 1, objv, "format wideint");
    }

    if (objc > 1) {
	Tcl_GetWideIntFromObj(interp, objv[2], &argv1);
    }
    argv2 = (size_t)argv1;
    Tcl_SetObjResult(interp, Tcl_ObjPrintf(Tcl_GetString(objv[1]), argv1, argv2, argv2));
    return TCL_OK;
}

/*
 *----------------------------------------------------------------------
 *
 * TestregexpObjCmd --
 *
 *	This procedure implements the "testregexp" command. It is used to give
 *	a direct interface for regexp flags. It's identical to
 *	Tcl_RegexpObjCmd except for the -xflags option, and the consequences
 *	thereof (including the REG_EXPECT kludge).
 *
 * Results:
 *	A standard Tcl result.
 *
 * Side effects:
 *	See the user documentation.
 *
 *----------------------------------------------------------------------
 */

static int
TestregexpObjCmd(
    TCL_UNUSED(void *),
    Tcl_Interp *interp,		/* Current interpreter. */
    int objc,			/* Number of arguments. */
    Tcl_Obj *const objv[])	/* Argument objects. */
{
    int i, indices, stringLength, match, about;
    size_t ii;
    int hasxflags, cflags, eflags;
    Tcl_RegExp regExpr;
    const char *string;
    Tcl_Obj *objPtr;
    Tcl_RegExpInfo info;
    static const char *const options[] = {
	"-indices",	"-nocase",	"-about",	"-expanded",
	"-line",	"-linestop",	"-lineanchor",
	"-xflags",
	"--",		NULL
    };
    enum optionsEnum {
	REGEXP_INDICES, REGEXP_NOCASE,	REGEXP_ABOUT,	REGEXP_EXPANDED,
	REGEXP_MULTI,	REGEXP_NOCROSS,	REGEXP_NEWL,
	REGEXP_XFLAGS,
	REGEXP_LAST
    };

    indices = 0;
    about = 0;
    cflags = REG_ADVANCED;
    eflags = 0;
    hasxflags = 0;

    for (i = 1; i < objc; i++) {
	const char *name;
	int index;

	name = Tcl_GetString(objv[i]);
	if (name[0] != '-') {
	    break;
	}
	if (Tcl_GetIndexFromObj(interp, objv[i], options, "switch", TCL_EXACT,
		&index) != TCL_OK) {
	    return TCL_ERROR;
	}
	switch ((enum optionsEnum) index) {
	case REGEXP_INDICES:
	    indices = 1;
	    break;
	case REGEXP_NOCASE:
	    cflags |= REG_ICASE;
	    break;
	case REGEXP_ABOUT:
	    about = 1;
	    break;
	case REGEXP_EXPANDED:
	    cflags |= REG_EXPANDED;
	    break;
	case REGEXP_MULTI:
	    cflags |= REG_NEWLINE;
	    break;
	case REGEXP_NOCROSS:
	    cflags |= REG_NLSTOP;
	    break;
	case REGEXP_NEWL:
	    cflags |= REG_NLANCH;
	    break;
	case REGEXP_XFLAGS:
	    hasxflags = 1;
	    break;
	case REGEXP_LAST:
	    i++;
	    goto endOfForLoop;
	}
    }

  endOfForLoop:
    if (objc - i < hasxflags + 2 - about) {
	Tcl_WrongNumArgs(interp, 1, objv,
		"?-switch ...? exp string ?matchVar? ?subMatchVar ...?");
	return TCL_ERROR;
    }
    objc -= i;
    objv += i;

    if (hasxflags) {
	string = Tcl_GetStringFromObj(objv[0], &stringLength);
	TestregexpXflags(string, stringLength, &cflags, &eflags);
	objc--;
	objv++;
    }

    regExpr = Tcl_GetRegExpFromObj(interp, objv[0], cflags);
    if (regExpr == NULL) {
	return TCL_ERROR;
    }

    if (about) {
	if (TclRegAbout(interp, regExpr) < 0) {
	    return TCL_ERROR;
	}
	return TCL_OK;
    }

    objPtr = objv[1];
    match = Tcl_RegExpExecObj(interp, regExpr, objPtr, 0 /* offset */,
	    objc-2 /* nmatches */, eflags);

    if (match < 0) {
	return TCL_ERROR;
    }
    if (match == 0) {
	/*
	 * Set the interpreter's object result to an integer object w/
	 * value 0.
	 */

	Tcl_SetIntObj(Tcl_GetObjResult(interp), 0);
	if (objc > 2 && (cflags&REG_EXPECT) && indices) {
	    const char *varName;
	    const char *value;
	    size_t start, end;
	    char resinfo[TCL_INTEGER_SPACE * 2];

	    varName = Tcl_GetString(objv[2]);
	    TclRegExpRangeUniChar(regExpr, -1, &start, &end);
	    sprintf(resinfo, "%d %d", (int)start, (int)(end-1));
	    value = Tcl_SetVar2(interp, varName, NULL, resinfo, 0);
	    if (value == NULL) {
		Tcl_AppendResult(interp, "couldn't set variable \"",
			varName, "\"", NULL);
		return TCL_ERROR;
	    }
	} else if (cflags & TCL_REG_CANMATCH) {
	    const char *varName;
	    const char *value;
	    char resinfo[TCL_INTEGER_SPACE * 2];

	    Tcl_RegExpGetInfo(regExpr, &info);
	    varName = Tcl_GetString(objv[2]);
	    sprintf(resinfo, "%d", (int)info.extendStart);
	    value = Tcl_SetVar2(interp, varName, NULL, resinfo, 0);
	    if (value == NULL) {
		Tcl_AppendResult(interp, "couldn't set variable \"",
			varName, "\"", NULL);
		return TCL_ERROR;
	    }
	}
	return TCL_OK;
    }

    /*
     * If additional variable names have been specified, return
     * index information in those variables.
     */

    objc -= 2;
    objv += 2;

    Tcl_RegExpGetInfo(regExpr, &info);
    for (i = 0; i < objc; i++) {
	size_t start, end;
	Tcl_Obj *newPtr, *varPtr, *valuePtr;

	varPtr = objv[i];
	ii = ((cflags&REG_EXPECT) && i == objc-1) ? TCL_INDEX_NONE : (size_t)i;
	if (indices) {
	    Tcl_Obj *objs[2];

	    if (ii == TCL_INDEX_NONE) {
		TclRegExpRangeUniChar(regExpr, ii, &start, &end);
	    } else if (ii > info.nsubs) {
		start = TCL_INDEX_NONE;
		end = TCL_INDEX_NONE;
	    } else {
		start = info.matches[ii].start;
		end = info.matches[ii].end;
	    }

	    /*
	     * Adjust index so it refers to the last character in the match
	     * instead of the first character after the match.
	     */

	    if (end != TCL_INDEX_NONE) {
		end--;
	    }

	    objs[0] = Tcl_NewIntObj(start);
	    objs[1] = Tcl_NewIntObj(end);

	    newPtr = Tcl_NewListObj(2, objs);
	} else {
	    if (ii == TCL_INDEX_NONE) {
		TclRegExpRangeUniChar(regExpr, ii, &start, &end);
		newPtr = Tcl_GetRange(objPtr, start, end);
	    } else if (ii > info.nsubs) {
		newPtr = Tcl_NewObj();
	    } else {
		newPtr = Tcl_GetRange(objPtr, info.matches[ii].start,
			info.matches[ii].end - 1);
	    }
	}
	valuePtr = Tcl_ObjSetVar2(interp, varPtr, NULL, newPtr, TCL_LEAVE_ERR_MSG);
	if (valuePtr == NULL) {
	    return TCL_ERROR;
	}
    }

    /*
     * Set the interpreter's object result to an integer object w/ value 1.
     */

    Tcl_SetIntObj(Tcl_GetObjResult(interp), 1);
    return TCL_OK;
}

/*
 *---------------------------------------------------------------------------
 *
 * TestregexpXflags --
 *
 *	Parse a string of extended regexp flag letters, for testing.
 *
 * Results:
 *	No return value (you're on your own for errors here).
 *
 * Side effects:
 *	Modifies *cflagsPtr, a regcomp flags word, and *eflagsPtr, a
 *	regexec flags word, as appropriate.
 *
 *----------------------------------------------------------------------
 */

static void
TestregexpXflags(
    const char *string,	/* The string of flags. */
    size_t length,			/* The length of the string in bytes. */
    int *cflagsPtr,		/* compile flags word */
    int *eflagsPtr)		/* exec flags word */
{
    size_t i;
    int cflags, eflags;

    cflags = *cflagsPtr;
    eflags = *eflagsPtr;
    for (i = 0; i < length; i++) {
	switch (string[i]) {
	case 'a':
	    cflags |= REG_ADVF;
	    break;
	case 'b':
	    cflags &= ~REG_ADVANCED;
	    break;
	case 'c':
	    cflags |= TCL_REG_CANMATCH;
	    break;
	case 'e':
	    cflags &= ~REG_ADVANCED;
	    cflags |= REG_EXTENDED;
	    break;
	case 'q':
	    cflags &= ~REG_ADVANCED;
	    cflags |= REG_QUOTE;
	    break;
	case 'o':			/* o for opaque */
	    cflags |= REG_NOSUB;
	    break;
	case 's':			/* s for start */
	    cflags |= REG_BOSONLY;
	    break;
	case '+':
	    cflags |= REG_FAKE;
	    break;
	case ',':
	    cflags |= REG_PROGRESS;
	    break;
	case '.':
	    cflags |= REG_DUMP;
	    break;
	case ':':
	    eflags |= REG_MTRACE;
	    break;
	case ';':
	    eflags |= REG_FTRACE;
	    break;
	case '^':
	    eflags |= REG_NOTBOL;
	    break;
	case '$':
	    eflags |= REG_NOTEOL;
	    break;
	case 't':
	    cflags |= REG_EXPECT;
	    break;
	case '%':
	    eflags |= REG_SMALL;
	    break;
	}
    }

    *cflagsPtr = cflags;
    *eflagsPtr = eflags;
}

/*
 *----------------------------------------------------------------------
 *
 * TestreturnObjCmd --
 *
 *	This procedure implements the "testreturn" command. It is
 *	used to verify that a
 *		return TCL_RETURN;
 *	has same behavior as
 *		return Tcl_SetReturnOptions(interp, Tcl_NewObj());
 *
 * Results:
 *	A standard Tcl result.
 *
 * Side effects:
 *	See the user documentation.
 *
 *----------------------------------------------------------------------
 */

static int
TestreturnObjCmd(
    TCL_UNUSED(void *),
    TCL_UNUSED(Tcl_Interp *),
    TCL_UNUSED(int) /*objc*/,
    TCL_UNUSED(Tcl_Obj *const *) /*objv*/)
{
    return TCL_RETURN;
}

/*
 *----------------------------------------------------------------------
 *
 * TestsetassocdataCmd --
 *
 *	This procedure implements the "testsetassocdata" command. It is used
 *	to test Tcl_SetAssocData.
 *
 * Results:
 *	A standard Tcl result.
 *
 * Side effects:
 *	Modifies or creates an association between a key and associated
 *	data for this interpreter.
 *
 *----------------------------------------------------------------------
 */

static int
TestsetassocdataCmd(
    TCL_UNUSED(void *),
    Tcl_Interp *interp,		/* Current interpreter. */
    int argc,			/* Number of arguments. */
    const char **argv)		/* Argument strings. */
{
    char *buf, *oldData;
    Tcl_InterpDeleteProc *procPtr;

    if (argc != 3) {
	Tcl_AppendResult(interp, "wrong # arguments: should be \"", argv[0],
		" data_key data_item\"", NULL);
	return TCL_ERROR;
    }

    buf = (char *)Tcl_Alloc(strlen(argv[2]) + 1);
    strcpy(buf, argv[2]);

    /*
     * If we previously associated a malloced value with the variable,
     * free it before associating a new value.
     */

    oldData = (char *) Tcl_GetAssocData(interp, argv[1], &procPtr);
    if ((oldData != NULL) && (procPtr == CleanupTestSetassocdataTests)) {
	Tcl_Free(oldData);
    }

    Tcl_SetAssocData(interp, argv[1], CleanupTestSetassocdataTests,	buf);
    return TCL_OK;
}

/*
 *----------------------------------------------------------------------
 *
 * TestsetplatformCmd --
 *
 *	This procedure implements the "testsetplatform" command. It is
 *	used to change the tclPlatform global variable so all file
 *	name conversions can be tested on a single platform.
 *
 * Results:
 *	A standard Tcl result.
 *
 * Side effects:
 *	Sets the tclPlatform global variable.
 *
 *----------------------------------------------------------------------
 */

static int
TestsetplatformCmd(
    TCL_UNUSED(void *),
    Tcl_Interp *interp,		/* Current interpreter. */
    int argc,			/* Number of arguments. */
    const char **argv)		/* Argument strings. */
{
    size_t length;
    TclPlatformType *platform;

    platform = TclGetPlatform();

    if (argc != 2) {
	Tcl_AppendResult(interp, "wrong # arguments: should be \"", argv[0],
		" platform\"", NULL);
	return TCL_ERROR;
    }

    length = strlen(argv[1]);
    if (strncmp(argv[1], "unix", length) == 0) {
	*platform = TCL_PLATFORM_UNIX;
    } else if (strncmp(argv[1], "windows", length) == 0) {
	*platform = TCL_PLATFORM_WINDOWS;
    } else {
	Tcl_AppendResult(interp, "unsupported platform: should be one of "
		"unix, or windows", NULL);
	return TCL_ERROR;
    }
    return TCL_OK;
}

/*
 *----------------------------------------------------------------------
 *
 * TeststaticlibraryCmd --
 *
 *	This procedure implements the "teststaticlibrary" command.
 *	It is used to test the procedure Tcl_StaticLibrary.
 *
 * Results:
 *	A standard Tcl result.
 *
 * Side effects:
 *	When the packge given by argv[1] is loaded into an interpeter,
 *	variable "x" in that interpreter is set to "loaded".
 *
 *----------------------------------------------------------------------
 */

static int
TeststaticlibraryCmd(
    TCL_UNUSED(void *),
    Tcl_Interp *interp,		/* Current interpreter. */
    int argc,			/* Number of arguments. */
    const char **argv)		/* Argument strings. */
{
    int safe, loaded;

    if (argc != 4) {
	Tcl_AppendResult(interp, "wrong # arguments: should be \"",
		argv[0], " prefix safe loaded\"", NULL);
	return TCL_ERROR;
    }
    if (Tcl_GetInt(interp, argv[2], &safe) != TCL_OK) {
	return TCL_ERROR;
    }
    if (Tcl_GetInt(interp, argv[3], &loaded) != TCL_OK) {
	return TCL_ERROR;
    }
    Tcl_StaticLibrary((loaded) ? interp : NULL, argv[1],
	    StaticInitProc, (safe) ? StaticInitProc : NULL);
    return TCL_OK;
}

static int
StaticInitProc(
    Tcl_Interp *interp)		/* Interpreter in which package is supposedly
				 * being loaded. */
{
    Tcl_SetVar2(interp, "x", NULL, "loaded", TCL_GLOBAL_ONLY);
    return TCL_OK;
}

/*
 *----------------------------------------------------------------------
 *
 * TesttranslatefilenameCmd --
 *
 *	This procedure implements the "testtranslatefilename" command.
 *	It is used to test the Tcl_TranslateFileName command.
 *
 * Results:
 *	A standard Tcl result.
 *
 * Side effects:
 *	None.
 *
 *----------------------------------------------------------------------
 */

static int
TesttranslatefilenameCmd(
    TCL_UNUSED(void *),
    Tcl_Interp *interp,		/* Current interpreter. */
    int argc,			/* Number of arguments. */
    const char **argv)		/* Argument strings. */
{
    Tcl_DString buffer;
    const char *result;

    if (argc != 2) {
	Tcl_AppendResult(interp, "wrong # arguments: should be \"",
		argv[0], " path\"", NULL);
	return TCL_ERROR;
    }
    result = Tcl_TranslateFileName(interp, argv[1], &buffer);
    if (result == NULL) {
	return TCL_ERROR;
    }
    Tcl_AppendResult(interp, result, NULL);
    Tcl_DStringFree(&buffer);
    return TCL_OK;
}

/*
 *----------------------------------------------------------------------
 *
 * TestupvarCmd --
 *
 *	This procedure implements the "testupvar" command.  It is used
 *	to test Tcl_UpVar and Tcl_UpVar2.
 *
 * Results:
 *	A standard Tcl result.
 *
 * Side effects:
 *	Creates or modifies an "upvar" reference.
 *
 *----------------------------------------------------------------------
 */

static int
TestupvarCmd(
    TCL_UNUSED(void *),
    Tcl_Interp *interp,		/* Current interpreter. */
    int argc,			/* Number of arguments. */
    const char **argv)		/* Argument strings. */
{
    int flags = 0;

    if ((argc != 5) && (argc != 6)) {
	Tcl_AppendResult(interp, "wrong # arguments: should be \"",
		argv[0], " level name ?name2? dest global\"", NULL);
	return TCL_ERROR;
    }

    if (argc == 5) {
	if (strcmp(argv[4], "global") == 0) {
	    flags = TCL_GLOBAL_ONLY;
	} else if (strcmp(argv[4], "namespace") == 0) {
	    flags = TCL_NAMESPACE_ONLY;
	}
	return Tcl_UpVar2(interp, argv[1], argv[2], NULL, argv[3], flags);
    } else {
	if (strcmp(argv[5], "global") == 0) {
	    flags = TCL_GLOBAL_ONLY;
	} else if (strcmp(argv[5], "namespace") == 0) {
	    flags = TCL_NAMESPACE_ONLY;
	}
	return Tcl_UpVar2(interp, argv[1], argv[2],
		(argv[3][0] == 0) ? NULL : argv[3], argv[4],
		flags);
    }
}

/*
 *----------------------------------------------------------------------
 *
 * TestseterrorcodeCmd --
 *
 *	This procedure implements the "testseterrorcodeCmd".  This tests up to
 *	five elements passed to the Tcl_SetErrorCode command.
 *
 * Results:
 *	A standard Tcl result. Always returns TCL_ERROR so that
 *	the error code can be tested.
 *
 * Side effects:
 *	None.
 *
 *----------------------------------------------------------------------
 */

static int
TestseterrorcodeCmd(
    TCL_UNUSED(void *),
    Tcl_Interp *interp,		/* Current interpreter. */
    int argc,			/* Number of arguments. */
    const char **argv)		/* Argument strings. */
{
    if (argc > 6) {
	Tcl_AppendResult(interp, "too many args", NULL);
	return TCL_ERROR;
    }
    switch (argc) {
    case 1:
	Tcl_SetErrorCode(interp, "NONE", NULL);
	break;
    case 2:
	Tcl_SetErrorCode(interp, argv[1], NULL);
	break;
    case 3:
	Tcl_SetErrorCode(interp, argv[1], argv[2], NULL);
	break;
    case 4:
	Tcl_SetErrorCode(interp, argv[1], argv[2], argv[3], NULL);
	break;
    case 5:
	Tcl_SetErrorCode(interp, argv[1], argv[2], argv[3], argv[4], NULL);
	break;
    case 6:
	Tcl_SetErrorCode(interp, argv[1], argv[2], argv[3], argv[4],
		argv[5], NULL);
    }
    return TCL_ERROR;
}

/*
 *----------------------------------------------------------------------
 *
 * TestsetobjerrorcodeCmd --
 *
 *	This procedure implements the "testsetobjerrorcodeCmd".
 *	This tests the Tcl_SetObjErrorCode function.
 *
 * Results:
 *	A standard Tcl result. Always returns TCL_ERROR so that
 *	the error code can be tested.
 *
 * Side effects:
 *	None.
 *
 *----------------------------------------------------------------------
 */

static int
TestsetobjerrorcodeCmd(
    TCL_UNUSED(void *),
    Tcl_Interp *interp,		/* Current interpreter. */
    int objc,			/* Number of arguments. */
    Tcl_Obj *const objv[])	/* The argument objects. */
{
    Tcl_SetObjErrorCode(interp, Tcl_ConcatObj(objc - 1, objv + 1));
    return TCL_ERROR;
}

/*
 *----------------------------------------------------------------------
 *
 * TestfeventCmd --
 *
 *	This procedure implements the "testfevent" command.  It is
 *	used for testing the "fileevent" command.
 *
 * Results:
 *	A standard Tcl result.
 *
 * Side effects:
 *	Creates and deletes interpreters.
 *
 *----------------------------------------------------------------------
 */

static int
TestfeventCmd(
    TCL_UNUSED(void *),
    Tcl_Interp *interp,		/* Current interpreter. */
    int argc,			/* Number of arguments. */
    const char **argv)		/* Argument strings. */
{
    static Tcl_Interp *interp2 = NULL;
    int code;
    Tcl_Channel chan;

    if (argc < 2) {
	Tcl_AppendResult(interp, "wrong # args: should be \"", argv[0],
		" option ?arg ...?", NULL);
	return TCL_ERROR;
    }
    if (strcmp(argv[1], "cmd") == 0) {
	if (argc != 3) {
	    Tcl_AppendResult(interp, "wrong # args: should be \"", argv[0],
		    " cmd script", NULL);
	    return TCL_ERROR;
	}
	if (interp2 != NULL) {
	    code = Tcl_EvalEx(interp2, argv[2], -1, TCL_EVAL_GLOBAL);
	    Tcl_SetObjResult(interp, Tcl_GetObjResult(interp2));
	    return code;
	} else {
	    Tcl_AppendResult(interp,
		    "called \"testfevent code\" before \"testfevent create\"",
		    NULL);
	    return TCL_ERROR;
	}
    } else if (strcmp(argv[1], "create") == 0) {
	if (interp2 != NULL) {
	    Tcl_DeleteInterp(interp2);
	}
	interp2 = Tcl_CreateInterp();
	return Tcl_Init(interp2);
    } else if (strcmp(argv[1], "delete") == 0) {
	if (interp2 != NULL) {
	    Tcl_DeleteInterp(interp2);
	}
	interp2 = NULL;
    } else if (strcmp(argv[1], "share") == 0) {
	if (interp2 != NULL) {
	    chan = Tcl_GetChannel(interp, argv[2], NULL);
	    if (chan == (Tcl_Channel) NULL) {
		return TCL_ERROR;
	    }
	    Tcl_RegisterChannel(interp2, chan);
	}
    }

    return TCL_OK;
}

/*
 *----------------------------------------------------------------------
 *
 * TestpanicCmd --
 *
 *	Calls the panic routine.
 *
 * Results:
 *	Always returns TCL_OK.
 *
 * Side effects:
 *	May exit application.
 *
 *----------------------------------------------------------------------
 */

static int
TestpanicCmd(
    TCL_UNUSED(void *),
    TCL_UNUSED(Tcl_Interp *),
    int argc,			/* Number of arguments. */
    const char **argv)		/* Argument strings. */
{
    /*
     *  Put the arguments into a var args structure
     *  Append all of the arguments together separated by spaces
     */

    char *argString = Tcl_Merge(argc-1, argv+1);
    Tcl_Panic("%s", argString);
    Tcl_Free(argString);

    return TCL_OK;
}

static int
TestfileCmd(
    TCL_UNUSED(void *),
    Tcl_Interp *interp,		/* Current interpreter. */
    int argc,			/* Number of arguments. */
    Tcl_Obj *const argv[])	/* The argument objects. */
{
    int force, i, j, result;
    Tcl_Obj *error = NULL;
    const char *subcmd;

    if (argc < 3) {
	return TCL_ERROR;
    }

    force = 0;
    i = 2;
    if (strcmp(Tcl_GetString(argv[2]), "-force") == 0) {
	force = 1;
	i = 3;
    }

    if (argc - i > 2) {
	return TCL_ERROR;
    }

    for (j = i; j < argc; j++) {
	if (Tcl_FSGetNormalizedPath(interp, argv[j]) == NULL) {
	    return TCL_ERROR;
	}
    }

    subcmd = Tcl_GetString(argv[1]);

    if (strcmp(subcmd, "mv") == 0) {
	result = TclpObjRenameFile(argv[i], argv[i + 1]);
    } else if (strcmp(subcmd, "cp") == 0) {
	result = TclpObjCopyFile(argv[i], argv[i + 1]);
    } else if (strcmp(subcmd, "rm") == 0) {
	result = TclpObjDeleteFile(argv[i]);
    } else if (strcmp(subcmd, "mkdir") == 0) {
	result = TclpObjCreateDirectory(argv[i]);
    } else if (strcmp(subcmd, "cpdir") == 0) {
	result = TclpObjCopyDirectory(argv[i], argv[i + 1], &error);
    } else if (strcmp(subcmd, "rmdir") == 0) {
	result = TclpObjRemoveDirectory(argv[i], force, &error);
    } else {
	result = TCL_ERROR;
	goto end;
    }

    if (result != TCL_OK) {
	if (error != NULL) {
	    if (Tcl_GetString(error)[0] != '\0') {
		Tcl_AppendResult(interp, Tcl_GetString(error), " ", NULL);
	    }
	    Tcl_DecrRefCount(error);
	}
	Tcl_AppendResult(interp, Tcl_ErrnoId(), NULL);
    }

  end:
    return result;
}

/*
 *----------------------------------------------------------------------
 *
 * TestgetvarfullnameCmd --
 *
 *	Implements the "testgetvarfullname" cmd that is used when testing
 *	the Tcl_GetVariableFullName procedure.
 *
 * Results:
 *	A standard Tcl result.
 *
 * Side effects:
 *	None.
 *
 *----------------------------------------------------------------------
 */

static int
TestgetvarfullnameCmd(
    TCL_UNUSED(void *),
    Tcl_Interp *interp,		/* Current interpreter. */
    int objc,			/* Number of arguments. */
    Tcl_Obj *const objv[])	/* The argument objects. */
{
    const char *name, *arg;
    int flags = 0;
    Tcl_Namespace *namespacePtr;
    Tcl_CallFrame *framePtr;
    Tcl_Var variable;

    if (objc != 3) {
	Tcl_WrongNumArgs(interp, 1, objv, "name scope");
	return TCL_ERROR;
    }

    name = Tcl_GetString(objv[1]);

    arg = Tcl_GetString(objv[2]);
    if (strcmp(arg, "global") == 0) {
	flags = TCL_GLOBAL_ONLY;
    } else if (strcmp(arg, "namespace") == 0) {
	flags = TCL_NAMESPACE_ONLY;
    }

    /*
     * This command, like any other created with Tcl_Create[Obj]Command, runs
     * in the global namespace. As a "namespace-aware" command that needs to
     * run in a particular namespace, it must activate that namespace itself.
     */

    if (flags == TCL_NAMESPACE_ONLY) {
	namespacePtr = Tcl_FindNamespace(interp, "::test_ns_var", NULL,
		TCL_LEAVE_ERR_MSG);
	if (namespacePtr == NULL) {
	    return TCL_ERROR;
	}
	(void) TclPushStackFrame(interp, &framePtr, namespacePtr,
		/*isProcCallFrame*/ 0);
    }

    variable = Tcl_FindNamespaceVar(interp, name, NULL,
	    (flags | TCL_LEAVE_ERR_MSG));

    if (flags == TCL_NAMESPACE_ONLY) {
	TclPopStackFrame(interp);
    }
    if (variable == (Tcl_Var) NULL) {
	return TCL_ERROR;
    }
    Tcl_GetVariableFullName(interp, variable, Tcl_GetObjResult(interp));
    return TCL_OK;
}

/*
 *----------------------------------------------------------------------
 *
 * GetTimesObjCmd --
 *
 *	This procedure implements the "gettimes" command.  It is used for
 *	computing the time needed for various basic operations such as reading
 *	variables, allocating memory, sprintf, converting variables, etc.
 *
 * Results:
 *	A standard Tcl result.
 *
 * Side effects:
 *	Allocates and frees memory, sets a variable "a" in the interpreter.
 *
 *----------------------------------------------------------------------
 */

static int
GetTimesObjCmd(
    TCL_UNUSED(void *),
    Tcl_Interp *interp,		/* The current interpreter. */
    TCL_UNUSED(int) /*cobjc*/,
    TCL_UNUSED(Tcl_Obj *const *) /*cobjv*/)
{
    Interp *iPtr = (Interp *) interp;
    int i, n;
    double timePer;
    Tcl_Time start, stop;
    Tcl_Obj *objPtr, **objv;
    const char *s;
    char newString[TCL_INTEGER_SPACE];

    /* alloc & free 100000 times */
    fprintf(stderr, "alloc & free 100000 6 word items\n");
    Tcl_GetTime(&start);
    for (i = 0;  i < 100000;  i++) {
	objPtr = (Tcl_Obj *)Tcl_Alloc(sizeof(Tcl_Obj));
	Tcl_Free(objPtr);
    }
    Tcl_GetTime(&stop);
    timePer = (stop.sec - start.sec)*1000000 + (stop.usec - start.usec);
    fprintf(stderr, "   %.3f usec per alloc+free\n", timePer/100000);

    /* alloc 5000 times */
    fprintf(stderr, "alloc 5000 6 word items\n");
    objv = (Tcl_Obj **)Tcl_Alloc(5000 * sizeof(Tcl_Obj *));
    Tcl_GetTime(&start);
    for (i = 0;  i < 5000;  i++) {
	objv[i] = (Tcl_Obj *)Tcl_Alloc(sizeof(Tcl_Obj));
    }
    Tcl_GetTime(&stop);
    timePer = (stop.sec - start.sec)*1000000 + (stop.usec - start.usec);
    fprintf(stderr, "   %.3f usec per alloc\n", timePer/5000);

    /* free 5000 times */
    fprintf(stderr, "free 5000 6 word items\n");
    Tcl_GetTime(&start);
    for (i = 0;  i < 5000;  i++) {
	Tcl_Free(objv[i]);
    }
    Tcl_GetTime(&stop);
    timePer = (stop.sec - start.sec)*1000000 + (stop.usec - start.usec);
    fprintf(stderr, "   %.3f usec per free\n", timePer/5000);

    /* Tcl_NewObj 5000 times */
    fprintf(stderr, "Tcl_NewObj 5000 times\n");
    Tcl_GetTime(&start);
    for (i = 0;  i < 5000;  i++) {
	objv[i] = Tcl_NewObj();
    }
    Tcl_GetTime(&stop);
    timePer = (stop.sec - start.sec)*1000000 + (stop.usec - start.usec);
    fprintf(stderr, "   %.3f usec per Tcl_NewObj\n", timePer/5000);

    /* Tcl_DecrRefCount 5000 times */
    fprintf(stderr, "Tcl_DecrRefCount 5000 times\n");
    Tcl_GetTime(&start);
    for (i = 0;  i < 5000;  i++) {
	objPtr = objv[i];
	Tcl_DecrRefCount(objPtr);
    }
    Tcl_GetTime(&stop);
    timePer = (stop.sec - start.sec)*1000000 + (stop.usec - start.usec);
    fprintf(stderr, "   %.3f usec per Tcl_DecrRefCount\n", timePer/5000);
    Tcl_Free(objv);

    /* TclGetString 100000 times */
    fprintf(stderr, "Tcl_GetStringFromObj of \"12345\" 100000 times\n");
    objPtr = Tcl_NewStringObj("12345", -1);
    Tcl_GetTime(&start);
    for (i = 0;  i < 100000;  i++) {
	(void) TclGetString(objPtr);
    }
    Tcl_GetTime(&stop);
    timePer = (stop.sec - start.sec)*1000000 + (stop.usec - start.usec);
    fprintf(stderr, "   %.3f usec per Tcl_GetStringFromObj of \"12345\"\n",
	    timePer/100000);

    /* Tcl_GetIntFromObj 100000 times */
    fprintf(stderr, "Tcl_GetIntFromObj of \"12345\" 100000 times\n");
    Tcl_GetTime(&start);
    for (i = 0;  i < 100000;  i++) {
	if (Tcl_GetIntFromObj(interp, objPtr, &n) != TCL_OK) {
	    return TCL_ERROR;
	}
    }
    Tcl_GetTime(&stop);
    timePer = (stop.sec - start.sec)*1000000 + (stop.usec - start.usec);
    fprintf(stderr, "   %.3f usec per Tcl_GetIntFromObj of \"12345\"\n",
	    timePer/100000);
    Tcl_DecrRefCount(objPtr);

    /* Tcl_GetInt 100000 times */
    fprintf(stderr, "Tcl_GetInt of \"12345\" 100000 times\n");
    Tcl_GetTime(&start);
    for (i = 0;  i < 100000;  i++) {
	if (Tcl_GetInt(interp, "12345", &n) != TCL_OK) {
	    return TCL_ERROR;
	}
    }
    Tcl_GetTime(&stop);
    timePer = (stop.sec - start.sec)*1000000 + (stop.usec - start.usec);
    fprintf(stderr, "   %.3f usec per Tcl_GetInt of \"12345\"\n",
	    timePer/100000);

    /* sprintf 100000 times */
    fprintf(stderr, "sprintf of 12345 100000 times\n");
    Tcl_GetTime(&start);
    for (i = 0;  i < 100000;  i++) {
	sprintf(newString, "%d", 12345);
    }
    Tcl_GetTime(&stop);
    timePer = (stop.sec - start.sec)*1000000 + (stop.usec - start.usec);
    fprintf(stderr, "   %.3f usec per sprintf of 12345\n",
	    timePer/100000);

    /* hashtable lookup 100000 times */
    fprintf(stderr, "hashtable lookup of \"gettimes\" 100000 times\n");
    Tcl_GetTime(&start);
    for (i = 0;  i < 100000;  i++) {
	(void) Tcl_FindHashEntry(&iPtr->globalNsPtr->cmdTable, "gettimes");
    }
    Tcl_GetTime(&stop);
    timePer = (stop.sec - start.sec)*1000000 + (stop.usec - start.usec);
    fprintf(stderr, "   %.3f usec per hashtable lookup of \"gettimes\"\n",
	    timePer/100000);

    /* Tcl_SetVar 100000 times */
    fprintf(stderr, "Tcl_SetVar2 of \"12345\" 100000 times\n");
    Tcl_GetTime(&start);
    for (i = 0;  i < 100000;  i++) {
	s = Tcl_SetVar2(interp, "a", NULL, "12345", TCL_LEAVE_ERR_MSG);
	if (s == NULL) {
	    return TCL_ERROR;
	}
    }
    Tcl_GetTime(&stop);
    timePer = (stop.sec - start.sec)*1000000 + (stop.usec - start.usec);
    fprintf(stderr, "   %.3f usec per Tcl_SetVar of a to \"12345\"\n",
	    timePer/100000);

    /* Tcl_GetVar 100000 times */
    fprintf(stderr, "Tcl_GetVar of a==\"12345\" 100000 times\n");
    Tcl_GetTime(&start);
    for (i = 0;  i < 100000;  i++) {
	s = Tcl_GetVar2(interp, "a", NULL, TCL_LEAVE_ERR_MSG);
	if (s == NULL) {
	    return TCL_ERROR;
	}
    }
    Tcl_GetTime(&stop);
    timePer = (stop.sec - start.sec)*1000000 + (stop.usec - start.usec);
    fprintf(stderr, "   %.3f usec per Tcl_GetVar of a==\"12345\"\n",
	    timePer/100000);

    Tcl_ResetResult(interp);
    return TCL_OK;
}

/*
 *----------------------------------------------------------------------
 *
 * NoopCmd --
 *
 *	This procedure is just used to time the overhead involved in
 *	parsing and invoking a command.
 *
 * Results:
 *	None.
 *
 * Side effects:
 *	None.
 *
 *----------------------------------------------------------------------
 */

static int
NoopCmd(
    TCL_UNUSED(void *),
    TCL_UNUSED(Tcl_Interp *),
    TCL_UNUSED(int) /*argc*/,
    TCL_UNUSED(const char **) /*argv*/)
{
    return TCL_OK;
}

/*
 *----------------------------------------------------------------------
 *
 * NoopObjCmd --
 *
 *	This object-based procedure is just used to time the overhead
 *	involved in parsing and invoking a command.
 *
 * Results:
 *	Returns the TCL_OK result code.
 *
 * Side effects:
 *	None.
 *
 *----------------------------------------------------------------------
 */

static int
NoopObjCmd(
    TCL_UNUSED(void *),
    TCL_UNUSED(Tcl_Interp *),
    TCL_UNUSED(int) /*objc*/,
    TCL_UNUSED(Tcl_Obj *const *) /*objv*/)
{
    return TCL_OK;
}

/*
 *----------------------------------------------------------------------
 *
 * TeststringbytesObjCmd --
 *	Returns bytearray value of the bytes in argument string rep
 *
 * Results:
 *	Returns the TCL_OK result code.
 *
 * Side effects:
 *	None.
 *
 *----------------------------------------------------------------------
 */

static int
TeststringbytesObjCmd(
    TCL_UNUSED(void *),
    Tcl_Interp *interp,		/* Current interpreter. */
    int objc,			/* Number of arguments. */
    Tcl_Obj *const objv[])	/* The argument objects. */
{
    int n;
    const unsigned char *p;

    if (objc != 2) {
	Tcl_WrongNumArgs(interp, 1, objv, "value");
	return TCL_ERROR;
    }
    p = (const unsigned char *)Tcl_GetStringFromObj(objv[1], &n);
    Tcl_SetObjResult(interp, Tcl_NewByteArrayObj(p, n));
    return TCL_OK;
}

/*
 *----------------------------------------------------------------------
 *
 * TestpurebytesobjObjCmd --
 *
 *	This object-based procedure constructs a pure bytes object
 *	without type and with internal representation containing NULL's.
 *
 *	If no argument supplied it returns empty object with tclEmptyStringRep,
 *	otherwise it returns this as pure bytes object with bytes value equal
 *	string.
 *
 * Results:
 *	Returns the TCL_OK result code.
 *
 * Side effects:
 *	None.
 *
 *----------------------------------------------------------------------
 */

static int
TestpurebytesobjObjCmd(
    TCL_UNUSED(void *),
    Tcl_Interp *interp,		/* Current interpreter. */
    int objc,			/* Number of arguments. */
    Tcl_Obj *const objv[])	/* The argument objects. */
{
    Tcl_Obj *objPtr;

    if (objc > 2) {
	Tcl_WrongNumArgs(interp, 1, objv, "?string?");
	return TCL_ERROR;
    }
    objPtr = Tcl_NewObj();
    /*
    objPtr->internalRep.twoPtrValue.ptr1 = NULL;
    objPtr->internalRep.twoPtrValue.ptr2 = NULL;
    */
    memset(&objPtr->internalRep, 0, sizeof(objPtr->internalRep));
    if (objc == 2) {
	const char *s = Tcl_GetString(objv[1]);
	objPtr->length = objv[1]->length;
	objPtr->bytes = (char *)Tcl_Alloc(objPtr->length + 1);
	memcpy(objPtr->bytes, s, objPtr->length);
	objPtr->bytes[objPtr->length] = 0;
    }
    Tcl_SetObjResult(interp, objPtr);
    return TCL_OK;
}

/*
 *----------------------------------------------------------------------
 *
 * TestsetbytearraylengthObjCmd --
 *
 *	Testing command 'testsetbytearraylength` used to test the public
 *	interface routine Tcl_SetByteArrayLength().
 *
 * Results:
 *	Returns the TCL_OK result code.
 *
 * Side effects:
 *	None.
 *
 *----------------------------------------------------------------------
 */

static int
TestsetbytearraylengthObjCmd(
    TCL_UNUSED(void *),
    Tcl_Interp *interp,		/* Current interpreter. */
    int objc,			/* Number of arguments. */
    Tcl_Obj *const objv[])	/* The argument objects. */
{
    int n;
    Tcl_Obj *obj = NULL;

    if (objc != 3) {
	Tcl_WrongNumArgs(interp, 1, objv, "value length");
	return TCL_ERROR;
    }
    if (TCL_OK != Tcl_GetIntFromObj(interp, objv[2], &n)) {
	return TCL_ERROR;
    }
    if (Tcl_IsShared(objv[1])) {
	obj = Tcl_DuplicateObj(objv[1]);
    } else {
	obj = objv[1];
    }
    if (NULL == Tcl_SetByteArrayLength(obj, n)) {
	Tcl_SetResult(interp, "expected bytes", TCL_STATIC);
	return TCL_ERROR;
    }
    Tcl_SetObjResult(interp, obj);
    return TCL_OK;
}

/*
 *----------------------------------------------------------------------
 *
 * TestbytestringObjCmd --
 *
 *	This object-based procedure constructs a string which can
 *	possibly contain invalid UTF-8 bytes.
 *
 * Results:
 *	Returns the TCL_OK result code.
 *
 * Side effects:
 *	None.
 *
 *----------------------------------------------------------------------
 */

static int
TestbytestringObjCmd(
    TCL_UNUSED(void *),
    Tcl_Interp *interp,		/* Current interpreter. */
    int objc,			/* Number of arguments. */
    Tcl_Obj *const objv[])	/* The argument objects. */
{
    size_t n = 0;
    const char *p;

    if (objc != 2) {
	Tcl_WrongNumArgs(interp, 1, objv, "bytearray");
	return TCL_ERROR;
    }

    p = (const char *)Tcl_GetBytesFromObj(interp, objv[1], &n);
    if (p == NULL) {
	return TCL_ERROR;
    }
    Tcl_SetObjResult(interp, Tcl_NewStringObj(p, n));
    return TCL_OK;
}

/*
 *----------------------------------------------------------------------
 *
 * TestsetCmd --
 *
 *	Implements the "testset{err,noerr}" cmds that are used when testing
 *	Tcl_Set/GetVar C Api with/without TCL_LEAVE_ERR_MSG flag
 *
 * Results:
 *	A standard Tcl result.
 *
 * Side effects:
 *     Variables may be set.
 *
 *----------------------------------------------------------------------
 */

static int
TestsetCmd(
    void *data,		/* Additional flags for Get/SetVar2. */
    Tcl_Interp *interp,/* Current interpreter. */
    int argc,			/* Number of arguments. */
    const char **argv)		/* Argument strings. */
{
    int flags = PTR2INT(data);
    const char *value;

    if (argc == 2) {
	Tcl_AppendResult(interp, "before get", NULL);
	value = Tcl_GetVar2(interp, argv[1], NULL, flags);
	if (value == NULL) {
	    return TCL_ERROR;
	}
	Tcl_AppendElement(interp, value);
	return TCL_OK;
    } else if (argc == 3) {
	Tcl_AppendResult(interp, "before set", NULL);
	value = Tcl_SetVar2(interp, argv[1], NULL, argv[2], flags);
	if (value == NULL) {
	    return TCL_ERROR;
	}
	Tcl_AppendElement(interp, value);
	return TCL_OK;
    } else {
	Tcl_AppendResult(interp, "wrong # args: should be \"",
		argv[0], " varName ?newValue?\"", NULL);
	return TCL_ERROR;
    }
}
static int
Testset2Cmd(
    void *data,		/* Additional flags for Get/SetVar2. */
    Tcl_Interp *interp,/* Current interpreter. */
    int argc,			/* Number of arguments. */
    const char **argv)		/* Argument strings. */
{
    int flags = PTR2INT(data);
    const char *value;

    if (argc == 3) {
	Tcl_AppendResult(interp, "before get", NULL);
	value = Tcl_GetVar2(interp, argv[1], argv[2], flags);
	if (value == NULL) {
	    return TCL_ERROR;
	}
	Tcl_AppendElement(interp, value);
	return TCL_OK;
    } else if (argc == 4) {
	Tcl_AppendResult(interp, "before set", NULL);
	value = Tcl_SetVar2(interp, argv[1], argv[2], argv[3], flags);
	if (value == NULL) {
	    return TCL_ERROR;
	}
	Tcl_AppendElement(interp, value);
	return TCL_OK;
    } else {
	Tcl_AppendResult(interp, "wrong # args: should be \"",
		argv[0], " varName elemName ?newValue?\"", NULL);
	return TCL_ERROR;
    }
}

/*
 *----------------------------------------------------------------------
 *
 * TestsaveresultCmd --
 *
 *	Implements the "testsaveresult" cmd that is used when testing the
 *	Tcl_SaveResult, Tcl_RestoreResult, and Tcl_DiscardResult interfaces.
 *
 * Results:
 *	A standard Tcl result.
 *
 * Side effects:
 *	None.
 *
 *----------------------------------------------------------------------
 */

static int
TestsaveresultCmd(
    TCL_UNUSED(void *),
    Tcl_Interp *interp,/* Current interpreter. */
    int objc,			/* Number of arguments. */
    Tcl_Obj *const objv[])	/* The argument objects. */
{
    int discard, result, index;
    Tcl_SavedResult state;
    Tcl_Obj *objPtr;
    static const char *const optionStrings[] = {
	"append", "dynamic", "free", "object", "small", NULL
    };
    enum options {
	RESULT_APPEND, RESULT_DYNAMIC, RESULT_FREE, RESULT_OBJECT, RESULT_SMALL
    };

    /*
     * Parse arguments
     */

    if (objc != 4) {
	Tcl_WrongNumArgs(interp, 1, objv, "type script discard");
	return TCL_ERROR;
    }
    if (Tcl_GetIndexFromObj(interp, objv[1], optionStrings, "option", 0,
	    &index) != TCL_OK) {
	return TCL_ERROR;
    }
    if (Tcl_GetBooleanFromObj(interp, objv[3], &discard) != TCL_OK) {
	return TCL_ERROR;
    }

    freeCount = 0;
    objPtr = NULL;		/* Lint. */
    switch ((enum options) index) {
    case RESULT_SMALL:
	Tcl_AppendResult(interp, "small result", NULL);
	break;
    case RESULT_APPEND:
	Tcl_AppendResult(interp, "append result", NULL);
	break;
    case RESULT_FREE: {
	char *buf = (char *)Tcl_Alloc(200);

	strcpy(buf, "free result");
	Tcl_SetResult(interp, buf, TCL_DYNAMIC);
	break;
    }
    case RESULT_DYNAMIC:
	Tcl_SetResult(interp, (char *)"dynamic result", TestsaveresultFree);
	break;
    case RESULT_OBJECT:
	objPtr = Tcl_NewStringObj("object result", -1);
	Tcl_SetObjResult(interp, objPtr);
	break;
    }

    Tcl_SaveResult(interp, &state);

    if (((enum options) index) == RESULT_OBJECT) {
	result = Tcl_EvalObjEx(interp, objv[2], 0);
    } else {
	result = Tcl_EvalEx(interp, Tcl_GetString(objv[2]), -1, 0);
    }

    if (discard) {
	Tcl_DiscardResult(&state);
    } else {
	Tcl_RestoreResult(interp, &state);
	result = TCL_OK;
    }

    switch ((enum options) index) {
    case RESULT_DYNAMIC:
	Tcl_AppendElement(interp, freeCount ? "freed" : "leak");
	break;
    case RESULT_OBJECT:
	Tcl_AppendElement(interp, Tcl_GetObjResult(interp) == objPtr
		? "same" : "different");
	break;
    default:
	break;
    }
    return result;
}

/*
 *----------------------------------------------------------------------
 *
 * TestsaveresultFree --
 *
 *	Special purpose freeProc used by TestsaveresultCmd.
 *
 * Results:
 *	None.
 *
 * Side effects:
 *	Increments the freeCount.
 *
 *----------------------------------------------------------------------
 */

static void
TestsaveresultFree(
    TCL_UNUSED(void *))
{
    freeCount++;
}

/*
 *----------------------------------------------------------------------
 *
 * TestmainthreadCmd  --
 *
 *	Implements the "testmainthread" cmd that is used to test the
 *	'Tcl_GetCurrentThread' API.
 *
 * Results:
 *	A standard Tcl result.
 *
 * Side effects:
 *	None.
 *
 *----------------------------------------------------------------------
 */

static int
TestmainthreadCmd(
    TCL_UNUSED(void *),
    Tcl_Interp *interp,/* Current interpreter. */
    int argc,			/* Number of arguments. */
    TCL_UNUSED(const char **) /*argv*/)
{
    if (argc == 1) {
	Tcl_Obj *idObj = Tcl_NewWideIntObj((Tcl_WideInt)(size_t)Tcl_GetCurrentThread());

	Tcl_SetObjResult(interp, idObj);
	return TCL_OK;
    } else {
	Tcl_AppendResult(interp, "wrong # args", NULL);
	return TCL_ERROR;
    }
}

/*
 *----------------------------------------------------------------------
 *
 * MainLoop --
 *
 *	A main loop set by TestsetmainloopCmd below.
 *
 * Results:
 *	None.
 *
 * Side effects:
 *	Event handlers could do anything.
 *
 *----------------------------------------------------------------------
 */

static void
MainLoop(void)
{
    while (!exitMainLoop) {
	Tcl_DoOneEvent(0);
    }
    fprintf(stdout,"Exit MainLoop\n");
    fflush(stdout);
}

/*
 *----------------------------------------------------------------------
 *
 * TestsetmainloopCmd  --
 *
 *	Implements the "testsetmainloop" cmd that is used to test the
 *	'Tcl_SetMainLoop' API.
 *
 * Results:
 *	A standard Tcl result.
 *
 * Side effects:
 *	None.
 *
 *----------------------------------------------------------------------
 */

static int
TestsetmainloopCmd(
    TCL_UNUSED(void *),
    TCL_UNUSED(Tcl_Interp *),
    TCL_UNUSED(int) /*argc*/,
    TCL_UNUSED(const char **) /*argv*/)
{
    exitMainLoop = 0;
    Tcl_SetMainLoop(MainLoop);
    return TCL_OK;
}

/*
 *----------------------------------------------------------------------
 *
 * TestexitmainloopCmd  --
 *
 *	Implements the "testexitmainloop" cmd that is used to test the
 *	'Tcl_SetMainLoop' API.
 *
 * Results:
 *	A standard Tcl result.
 *
 * Side effects:
 *	None.
 *
 *----------------------------------------------------------------------
 */

static int
TestexitmainloopCmd(
    TCL_UNUSED(void *),
    TCL_UNUSED(Tcl_Interp *),
    TCL_UNUSED(int) /*argc*/,
    TCL_UNUSED(const char **) /*argv*/)
{
    exitMainLoop = 1;
    return TCL_OK;
}

/*
 *----------------------------------------------------------------------
 *
 * TestChannelCmd --
 *
 *	Implements the Tcl "testchannel" debugging command and its
 *	subcommands. This is part of the testing environment.
 *
 * Results:
 *	A standard Tcl result.
 *
 * Side effects:
 *	None.
 *
 *----------------------------------------------------------------------
 */

static int
TestChannelCmd(
    TCL_UNUSED(void *),
    Tcl_Interp *interp,		/* Interpreter for result. */
    int argc,			/* Count of additional args. */
    const char **argv)		/* Additional arg strings. */
{
    const char *cmdName;	/* Sub command. */
    Tcl_HashTable *hTblPtr;	/* Hash table of channels. */
    Tcl_HashSearch hSearch;	/* Search variable. */
    Tcl_HashEntry *hPtr;	/* Search variable. */
    Channel *chanPtr;		/* The actual channel. */
    ChannelState *statePtr;	/* state info for channel */
    Tcl_Channel chan;		/* The opaque type. */
    size_t len;			/* Length of subcommand string. */
    int IOQueued;		/* How much IO is queued inside channel? */
    char buf[TCL_INTEGER_SPACE];/* For sprintf. */
    int mode;			/* rw mode of the channel */

    if (argc < 2) {
	Tcl_AppendResult(interp, "wrong # args: should be \"", argv[0],
		" subcommand ?additional args..?\"", NULL);
	return TCL_ERROR;
    }
    cmdName = argv[1];
    len = strlen(cmdName);

    chanPtr = NULL;

    if (argc > 2) {
	if ((cmdName[0] == 's') && (strncmp(cmdName, "splice", len) == 0)) {
	    /* For splice access the pool of detached channels.
	     * Locate channel, remove from the list.
	     */

	    TestChannel **nextPtrPtr, *curPtr;

	    chan = (Tcl_Channel) NULL;
	    for (nextPtrPtr = &firstDetached, curPtr = firstDetached;
		 curPtr != NULL;
		 nextPtrPtr = &(curPtr->nextPtr), curPtr = curPtr->nextPtr) {

		if (strcmp(argv[2], Tcl_GetChannelName(curPtr->chan)) == 0) {
		    *nextPtrPtr = curPtr->nextPtr;
		    curPtr->nextPtr = NULL;
		    chan = curPtr->chan;
		    Tcl_Free(curPtr);
		    break;
		}
	    }
	} else {
	    chan = Tcl_GetChannel(interp, argv[2], &mode);
	}
	if (chan == (Tcl_Channel) NULL) {
	    return TCL_ERROR;
	}
	chanPtr		= (Channel *) chan;
	statePtr	= chanPtr->state;
	chanPtr		= statePtr->topChanPtr;
	chan		= (Tcl_Channel) chanPtr;
    } else {
	statePtr	= NULL;
	chan		= NULL;
    }

    if ((cmdName[0] == 's') && (strncmp(cmdName, "setchannelerror", len) == 0)) {

	Tcl_Obj *msg = Tcl_NewStringObj(argv[3],-1);

	Tcl_IncrRefCount(msg);
	Tcl_SetChannelError(chan, msg);
	Tcl_DecrRefCount(msg);

	Tcl_GetChannelError(chan, &msg);
	Tcl_SetObjResult(interp, msg);
	Tcl_DecrRefCount(msg);
	return TCL_OK;
    }
    if ((cmdName[0] == 's') && (strncmp(cmdName, "setchannelerrorinterp", len) == 0)) {

	Tcl_Obj *msg = Tcl_NewStringObj(argv[3],-1);

	Tcl_IncrRefCount(msg);
	Tcl_SetChannelErrorInterp(interp, msg);
	Tcl_DecrRefCount(msg);

	Tcl_GetChannelErrorInterp(interp, &msg);
	Tcl_SetObjResult(interp, msg);
	Tcl_DecrRefCount(msg);
	return TCL_OK;
    }

    /*
     * "cut" is actually more a simplified detach facility as provided by the
     * Thread package. Without the safeguards of a regular command (no
     * checking that the command is truly cut'able, no mutexes for
     * thread-safety). Its complementary command is "splice", see below.
     */

    if ((cmdName[0] == 'c') && (strncmp(cmdName, "cut", len) == 0)) {
	TestChannel *det;

	if (argc != 3) {
	    Tcl_AppendResult(interp, "wrong # args: should be \"", argv[0],
		    " cut channelName\"", NULL);
	    return TCL_ERROR;
	}

	Tcl_RegisterChannel(NULL, chan); /* prevent closing */
	Tcl_UnregisterChannel(interp, chan);

	Tcl_CutChannel(chan);

	/* Remember the channel in the pool of detached channels */

	det = (TestChannel *)Tcl_Alloc(sizeof(TestChannel));
	det->chan     = chan;
	det->nextPtr  = firstDetached;
	firstDetached = det;

	return TCL_OK;
    }

    if ((cmdName[0] == 'c') &&
	    (strncmp(cmdName, "clearchannelhandlers", len) == 0)) {
	if (argc != 3) {
	    Tcl_AppendResult(interp, "wrong # args: should be \"", argv[0],
		    " clearchannelhandlers channelName\"", NULL);
	    return TCL_ERROR;
	}
	Tcl_ClearChannelHandlers(chan);
	return TCL_OK;
    }

    if ((cmdName[0] == 'i') && (strncmp(cmdName, "info", len) == 0)) {
	if (argc != 3) {
	    Tcl_AppendResult(interp, "wrong # args: should be \"", argv[0],
		    " info channelName\"", NULL);
	    return TCL_ERROR;
	}
	Tcl_AppendElement(interp, argv[2]);
	Tcl_AppendElement(interp, Tcl_ChannelName(chanPtr->typePtr));
	if (statePtr->flags & TCL_READABLE) {
	    Tcl_AppendElement(interp, "read");
	} else {
	    Tcl_AppendElement(interp, "");
	}
	if (statePtr->flags & TCL_WRITABLE) {
	    Tcl_AppendElement(interp, "write");
	} else {
	    Tcl_AppendElement(interp, "");
	}
	if (statePtr->flags & CHANNEL_NONBLOCKING) {
	    Tcl_AppendElement(interp, "nonblocking");
	} else {
	    Tcl_AppendElement(interp, "blocking");
	}
	if (statePtr->flags & CHANNEL_LINEBUFFERED) {
	    Tcl_AppendElement(interp, "line");
	} else if (statePtr->flags & CHANNEL_UNBUFFERED) {
	    Tcl_AppendElement(interp, "none");
	} else {
	    Tcl_AppendElement(interp, "full");
	}
	if (statePtr->flags & BG_FLUSH_SCHEDULED) {
	    Tcl_AppendElement(interp, "async_flush");
	} else {
	    Tcl_AppendElement(interp, "");
	}
	if (statePtr->flags & CHANNEL_EOF) {
	    Tcl_AppendElement(interp, "eof");
	} else {
	    Tcl_AppendElement(interp, "");
	}
	if (statePtr->flags & CHANNEL_BLOCKED) {
	    Tcl_AppendElement(interp, "blocked");
	} else {
	    Tcl_AppendElement(interp, "unblocked");
	}
	if (statePtr->inputTranslation == TCL_TRANSLATE_AUTO) {
	    Tcl_AppendElement(interp, "auto");
	    if (statePtr->flags & INPUT_SAW_CR) {
		Tcl_AppendElement(interp, "saw_cr");
	    } else {
		Tcl_AppendElement(interp, "");
	    }
	} else if (statePtr->inputTranslation == TCL_TRANSLATE_LF) {
	    Tcl_AppendElement(interp, "lf");
	    Tcl_AppendElement(interp, "");
	} else if (statePtr->inputTranslation == TCL_TRANSLATE_CR) {
	    Tcl_AppendElement(interp, "cr");
	    Tcl_AppendElement(interp, "");
	} else if (statePtr->inputTranslation == TCL_TRANSLATE_CRLF) {
	    Tcl_AppendElement(interp, "crlf");
	    if (statePtr->flags & INPUT_SAW_CR) {
		Tcl_AppendElement(interp, "queued_cr");
	    } else {
		Tcl_AppendElement(interp, "");
	    }
	}
	if (statePtr->outputTranslation == TCL_TRANSLATE_AUTO) {
	    Tcl_AppendElement(interp, "auto");
	} else if (statePtr->outputTranslation == TCL_TRANSLATE_LF) {
	    Tcl_AppendElement(interp, "lf");
	} else if (statePtr->outputTranslation == TCL_TRANSLATE_CR) {
	    Tcl_AppendElement(interp, "cr");
	} else if (statePtr->outputTranslation == TCL_TRANSLATE_CRLF) {
	    Tcl_AppendElement(interp, "crlf");
	}
	IOQueued = Tcl_InputBuffered(chan);
	TclFormatInt(buf, IOQueued);
	Tcl_AppendElement(interp, buf);

	IOQueued = Tcl_OutputBuffered(chan);
	TclFormatInt(buf, IOQueued);
	Tcl_AppendElement(interp, buf);

	TclFormatInt(buf, (int)Tcl_Tell(chan));
	Tcl_AppendElement(interp, buf);

	TclFormatInt(buf, statePtr->refCount);
	Tcl_AppendElement(interp, buf);

	return TCL_OK;
    }

    if ((cmdName[0] == 'i') &&
	    (strncmp(cmdName, "inputbuffered", len) == 0)) {
	if (argc != 3) {
	    Tcl_AppendResult(interp, "channel name required", NULL);
	    return TCL_ERROR;
	}
	IOQueued = Tcl_InputBuffered(chan);
	TclFormatInt(buf, IOQueued);
	Tcl_AppendResult(interp, buf, NULL);
	return TCL_OK;
    }

    if ((cmdName[0] == 'i') && (strncmp(cmdName, "isshared", len) == 0)) {
	if (argc != 3) {
	    Tcl_AppendResult(interp, "channel name required", NULL);
	    return TCL_ERROR;
	}

	TclFormatInt(buf, Tcl_IsChannelShared(chan));
	Tcl_AppendResult(interp, buf, NULL);
	return TCL_OK;
    }

    if ((cmdName[0] == 'i') && (strncmp(cmdName, "isstandard", len) == 0)) {
	if (argc != 3) {
	    Tcl_AppendResult(interp, "channel name required", NULL);
	    return TCL_ERROR;
	}

	TclFormatInt(buf, Tcl_IsStandardChannel(chan));
	Tcl_AppendResult(interp, buf, NULL);
	return TCL_OK;
    }

    if ((cmdName[0] == 'm') && (strncmp(cmdName, "mode", len) == 0)) {
	if (argc != 3) {
	    Tcl_AppendResult(interp, "channel name required", NULL);
	    return TCL_ERROR;
	}

	if (statePtr->flags & TCL_READABLE) {
	    Tcl_AppendElement(interp, "read");
	} else {
	    Tcl_AppendElement(interp, "");
	}
	if (statePtr->flags & TCL_WRITABLE) {
	    Tcl_AppendElement(interp, "write");
	} else {
	    Tcl_AppendElement(interp, "");
	}
	return TCL_OK;
    }

    if ((cmdName[0] == 'm') && (strncmp(cmdName, "mthread", len) == 0)) {
	if (argc != 3) {
	    Tcl_AppendResult(interp, "channel name required", NULL);
	    return TCL_ERROR;
	}

	Tcl_SetObjResult(interp, Tcl_NewWideIntObj(
		(Tcl_WideInt) (size_t) Tcl_GetChannelThread(chan)));
	return TCL_OK;
    }

    if ((cmdName[0] == 'n') && (strncmp(cmdName, "name", len) == 0)) {
	if (argc != 3) {
	    Tcl_AppendResult(interp, "channel name required", NULL);
	    return TCL_ERROR;
	}
	Tcl_AppendResult(interp, statePtr->channelName, NULL);
	return TCL_OK;
    }

    if ((cmdName[0] == 'o') && (strncmp(cmdName, "open", len) == 0)) {
	hTblPtr = (Tcl_HashTable *) Tcl_GetAssocData(interp, "tclIO", NULL);
	if (hTblPtr == NULL) {
	    return TCL_OK;
	}
	for (hPtr = Tcl_FirstHashEntry(hTblPtr, &hSearch);
	     hPtr != NULL;
	     hPtr = Tcl_NextHashEntry(&hSearch)) {
	    Tcl_AppendElement(interp, (char *)Tcl_GetHashKey(hTblPtr, hPtr));
	}
	return TCL_OK;
    }

    if ((cmdName[0] == 'o') &&
	    (strncmp(cmdName, "outputbuffered", len) == 0)) {
	if (argc != 3) {
	    Tcl_AppendResult(interp, "channel name required", NULL);
	    return TCL_ERROR;
	}

	IOQueued = Tcl_OutputBuffered(chan);
	TclFormatInt(buf, IOQueued);
	Tcl_AppendResult(interp, buf, NULL);
	return TCL_OK;
    }

    if ((cmdName[0] == 'q') &&
	    (strncmp(cmdName, "queuedcr", len) == 0)) {
	if (argc != 3) {
	    Tcl_AppendResult(interp, "channel name required", NULL);
	    return TCL_ERROR;
	}

	Tcl_AppendResult(interp,
		(statePtr->flags & INPUT_SAW_CR) ? "1" : "0", NULL);
	return TCL_OK;
    }

    if ((cmdName[0] == 'r') && (strncmp(cmdName, "readable", len) == 0)) {
	hTblPtr = (Tcl_HashTable *) Tcl_GetAssocData(interp, "tclIO", NULL);
	if (hTblPtr == NULL) {
	    return TCL_OK;
	}
	for (hPtr = Tcl_FirstHashEntry(hTblPtr, &hSearch);
	     hPtr != NULL;
	     hPtr = Tcl_NextHashEntry(&hSearch)) {
	    chanPtr  = (Channel *) Tcl_GetHashValue(hPtr);
	    statePtr = chanPtr->state;
	    if (statePtr->flags & TCL_READABLE) {
		Tcl_AppendElement(interp, (char *)Tcl_GetHashKey(hTblPtr, hPtr));
	    }
	}
	return TCL_OK;
    }

    if ((cmdName[0] == 'r') && (strncmp(cmdName, "refcount", len) == 0)) {
	if (argc != 3) {
	    Tcl_AppendResult(interp, "channel name required", NULL);
	    return TCL_ERROR;
	}

	TclFormatInt(buf, statePtr->refCount);
	Tcl_AppendResult(interp, buf, NULL);
	return TCL_OK;
    }

    /*
     * "splice" is actually more a simplified attach facility as provided by
     * the Thread package. Without the safeguards of a regular command (no
     * checking that the command is truly cut'able, no mutexes for
     * thread-safety). Its complementary command is "cut", see above.
     */

    if ((cmdName[0] == 's') && (strncmp(cmdName, "splice", len) == 0)) {
	if (argc != 3) {
	    Tcl_AppendResult(interp, "channel name required", NULL);
	    return TCL_ERROR;
	}

	Tcl_SpliceChannel(chan);

	Tcl_RegisterChannel(interp, chan);
	Tcl_UnregisterChannel(NULL, chan);

	return TCL_OK;
    }

    if ((cmdName[0] == 't') && (strncmp(cmdName, "type", len) == 0)) {
	if (argc != 3) {
	    Tcl_AppendResult(interp, "channel name required", NULL);
	    return TCL_ERROR;
	}
	Tcl_AppendResult(interp, Tcl_ChannelName(chanPtr->typePtr), NULL);
	return TCL_OK;
    }

    if ((cmdName[0] == 'w') && (strncmp(cmdName, "writable", len) == 0)) {
	hTblPtr = (Tcl_HashTable *) Tcl_GetAssocData(interp, "tclIO", NULL);
	if (hTblPtr == NULL) {
	    return TCL_OK;
	}
	for (hPtr = Tcl_FirstHashEntry(hTblPtr, &hSearch);
		hPtr != NULL; hPtr = Tcl_NextHashEntry(&hSearch)) {
	    chanPtr = (Channel *) Tcl_GetHashValue(hPtr);
	    statePtr = chanPtr->state;
	    if (statePtr->flags & TCL_WRITABLE) {
		Tcl_AppendElement(interp, (char *)Tcl_GetHashKey(hTblPtr, hPtr));
	    }
	}
	return TCL_OK;
    }

    if ((cmdName[0] == 't') && (strncmp(cmdName, "transform", len) == 0)) {
	/*
	 * Syntax: transform channel -command command
	 */

	if (argc != 5) {
	    Tcl_AppendResult(interp, "wrong # args: should be \"", argv[0],
		    " transform channelId -command cmd\"", NULL);
	    return TCL_ERROR;
	}
	if (strcmp(argv[3], "-command") != 0) {
	    Tcl_AppendResult(interp, "bad argument \"", argv[3],
		    "\": should be \"-command\"", NULL);
	    return TCL_ERROR;
	}

	return TclChannelTransform(interp, chan,
		Tcl_NewStringObj(argv[4], -1));
    }

    if ((cmdName[0] == 'u') && (strncmp(cmdName, "unstack", len) == 0)) {
	/*
	 * Syntax: unstack channel
	 */

	if (argc != 3) {
	    Tcl_AppendResult(interp, "wrong # args: should be \"", argv[0],
		    " unstack channel\"", NULL);
	    return TCL_ERROR;
	}
	return Tcl_UnstackChannel(interp, chan);
    }

    Tcl_AppendResult(interp, "bad option \"", cmdName, "\": should be "
	    "cut, clearchannelhandlers, info, isshared, mode, open, "
	    "readable, splice, writable, transform, unstack", NULL);
    return TCL_ERROR;
}

/*
 *----------------------------------------------------------------------
 *
 * TestChannelEventCmd --
 *
 *	This procedure implements the "testchannelevent" command. It is used
 *	to test the Tcl channel event mechanism.
 *
 * Results:
 *	A standard Tcl result.
 *
 * Side effects:
 *	Creates, deletes and returns channel event handlers.
 *
 *----------------------------------------------------------------------
 */

static int
TestChannelEventCmd(
    TCL_UNUSED(void *),
    Tcl_Interp *interp,		/* Current interpreter. */
    int argc,			/* Number of arguments. */
    const char **argv)		/* Argument strings. */
{
    Tcl_Obj *resultListPtr;
    Channel *chanPtr;
    ChannelState *statePtr;	/* state info for channel */
    EventScriptRecord *esPtr, *prevEsPtr, *nextEsPtr;
    const char *cmd;
    int index, i, mask, len;

    if ((argc < 3) || (argc > 5)) {
	Tcl_AppendResult(interp, "wrong # args: should be \"", argv[0],
		" channelName cmd ?arg1? ?arg2?\"", NULL);
	return TCL_ERROR;
    }
    chanPtr = (Channel *) Tcl_GetChannel(interp, argv[1], NULL);
    if (chanPtr == NULL) {
	return TCL_ERROR;
    }
    statePtr = chanPtr->state;

    cmd = argv[2];
    len = strlen(cmd);
    if ((cmd[0] == 'a') && (strncmp(cmd, "add", len) == 0)) {
	if (argc != 5) {
	    Tcl_AppendResult(interp, "wrong # args: should be \"", argv[0],
		    " channelName add eventSpec script\"", NULL);
	    return TCL_ERROR;
	}
	if (strcmp(argv[3], "readable") == 0) {
	    mask = TCL_READABLE;
	} else if (strcmp(argv[3], "writable") == 0) {
	    mask = TCL_WRITABLE;
	} else if (strcmp(argv[3], "none") == 0) {
	    mask = 0;
	} else {
	    Tcl_AppendResult(interp, "bad event name \"", argv[3],
		    "\": must be readable, writable, or none", NULL);
	    return TCL_ERROR;
	}

	esPtr = (EventScriptRecord *)Tcl_Alloc(sizeof(EventScriptRecord));
	esPtr->nextPtr = statePtr->scriptRecordPtr;
	statePtr->scriptRecordPtr = esPtr;

	esPtr->chanPtr = chanPtr;
	esPtr->interp = interp;
	esPtr->mask = mask;
	esPtr->scriptPtr = Tcl_NewStringObj(argv[4], -1);
	Tcl_IncrRefCount(esPtr->scriptPtr);

	Tcl_CreateChannelHandler((Tcl_Channel) chanPtr, mask,
		TclChannelEventScriptInvoker, esPtr);

	return TCL_OK;
    }

    if ((cmd[0] == 'd') && (strncmp(cmd, "delete", len) == 0)) {
	if (argc != 4) {
	    Tcl_AppendResult(interp, "wrong # args: should be \"", argv[0],
		    " channelName delete index\"", NULL);
	    return TCL_ERROR;
	}
	if (Tcl_GetInt(interp, argv[3], &index) == TCL_ERROR) {
	    return TCL_ERROR;
	}
	if (index < 0) {
	    Tcl_AppendResult(interp, "bad event index: ", argv[3],
		    ": must be nonnegative", NULL);
	    return TCL_ERROR;
	}
	for (i = 0, esPtr = statePtr->scriptRecordPtr;
	     (i < index) && (esPtr != NULL);
	     i++, esPtr = esPtr->nextPtr) {
	    /* Empty loop body. */
	}
	if (esPtr == NULL) {
	    Tcl_AppendResult(interp, "bad event index ", argv[3],
		    ": out of range", NULL);
	    return TCL_ERROR;
	}
	if (esPtr == statePtr->scriptRecordPtr) {
	    statePtr->scriptRecordPtr = esPtr->nextPtr;
	} else {
	    for (prevEsPtr = statePtr->scriptRecordPtr;
		 (prevEsPtr != NULL) &&
		     (prevEsPtr->nextPtr != esPtr);
		 prevEsPtr = prevEsPtr->nextPtr) {
		/* Empty loop body. */
	    }
	    if (prevEsPtr == NULL) {
		Tcl_Panic("TestChannelEventCmd: damaged event script list");
	    }
	    prevEsPtr->nextPtr = esPtr->nextPtr;
	}
	Tcl_DeleteChannelHandler((Tcl_Channel) chanPtr,
		TclChannelEventScriptInvoker, esPtr);
	Tcl_DecrRefCount(esPtr->scriptPtr);
	Tcl_Free(esPtr);

	return TCL_OK;
    }

    if ((cmd[0] == 'l') && (strncmp(cmd, "list", len) == 0)) {
	if (argc != 3) {
	    Tcl_AppendResult(interp, "wrong # args: should be \"", argv[0],
		    " channelName list\"", NULL);
	    return TCL_ERROR;
	}
	resultListPtr = Tcl_GetObjResult(interp);
	for (esPtr = statePtr->scriptRecordPtr;
	     esPtr != NULL;
	     esPtr = esPtr->nextPtr) {
	    if (esPtr->mask) {
		Tcl_ListObjAppendElement(interp, resultListPtr, Tcl_NewStringObj(
		    (esPtr->mask == TCL_READABLE) ? "readable" : "writable", -1));
	    } else {
		Tcl_ListObjAppendElement(interp, resultListPtr,
			Tcl_NewStringObj("none", -1));
	    }
	    Tcl_ListObjAppendElement(interp, resultListPtr, esPtr->scriptPtr);
	}
	Tcl_SetObjResult(interp, resultListPtr);
	return TCL_OK;
    }

    if ((cmd[0] == 'r') && (strncmp(cmd, "removeall", len) == 0)) {
	if (argc != 3) {
	    Tcl_AppendResult(interp, "wrong # args: should be \"", argv[0],
		    " channelName removeall\"", NULL);
	    return TCL_ERROR;
	}
	for (esPtr = statePtr->scriptRecordPtr;
	     esPtr != NULL;
	     esPtr = nextEsPtr) {
	    nextEsPtr = esPtr->nextPtr;
	    Tcl_DeleteChannelHandler((Tcl_Channel) chanPtr,
		    TclChannelEventScriptInvoker, esPtr);
	    Tcl_DecrRefCount(esPtr->scriptPtr);
	    Tcl_Free(esPtr);
	}
	statePtr->scriptRecordPtr = NULL;
	return TCL_OK;
    }

    if	((cmd[0] == 's') && (strncmp(cmd, "set", len) == 0)) {
	if (argc != 5) {
	    Tcl_AppendResult(interp, "wrong # args: should be \"", argv[0],
		    " channelName delete index event\"", NULL);
	    return TCL_ERROR;
	}
	if (Tcl_GetInt(interp, argv[3], &index) == TCL_ERROR) {
	    return TCL_ERROR;
	}
	if (index < 0) {
	    Tcl_AppendResult(interp, "bad event index: ", argv[3],
		    ": must be nonnegative", NULL);
	    return TCL_ERROR;
	}
	for (i = 0, esPtr = statePtr->scriptRecordPtr;
	     (i < index) && (esPtr != NULL);
	     i++, esPtr = esPtr->nextPtr) {
	    /* Empty loop body. */
	}
	if (esPtr == NULL) {
	    Tcl_AppendResult(interp, "bad event index ", argv[3],
		    ": out of range", NULL);
	    return TCL_ERROR;
	}

	if (strcmp(argv[4], "readable") == 0) {
	    mask = TCL_READABLE;
	} else if (strcmp(argv[4], "writable") == 0) {
	    mask = TCL_WRITABLE;
	} else if (strcmp(argv[4], "none") == 0) {
	    mask = 0;
	} else {
	    Tcl_AppendResult(interp, "bad event name \"", argv[4],
		    "\": must be readable, writable, or none", NULL);
	    return TCL_ERROR;
	}
	esPtr->mask = mask;
	Tcl_CreateChannelHandler((Tcl_Channel) chanPtr, mask,
		TclChannelEventScriptInvoker, esPtr);
	return TCL_OK;
    }
    Tcl_AppendResult(interp, "bad command ", cmd, ", must be one of "
	    "add, delete, list, set, or removeall", NULL);
    return TCL_ERROR;
}

/*
 *----------------------------------------------------------------------
 *
 * TestSocketCmd --
 *
 *	Implements the Tcl "testsocket" debugging command and its
 *	subcommands. This is part of the testing environment.
 *
 * Results:
 *	A standard Tcl result.
 *
 * Side effects:
 *	None.
 *
 *----------------------------------------------------------------------
 */

static int
TestSocketCmd(
    TCL_UNUSED(void *),
    Tcl_Interp *interp,		/* Interpreter for result. */
    int argc,			/* Count of additional args. */
    const char **argv)		/* Additional arg strings. */
{
    const char *cmdName;	/* Sub command. */
    size_t len;			/* Length of subcommand string. */

    if (argc < 2) {
	Tcl_AppendResult(interp, "wrong # args: should be \"", argv[0],
		" subcommand ?additional args..?\"", NULL);
	return TCL_ERROR;
    }
    cmdName = argv[1];
    len = strlen(cmdName);

    if ((cmdName[0] == 't') && (strncmp(cmdName, "testflags", len) == 0)) {
        Tcl_Channel hChannel;
        int modePtr;
        TcpState *statePtr;
        /* Set test value in the socket driver
         */
        /* Check for argument "channel name"
         */
        if (argc < 4) {
            Tcl_AppendResult(interp, "wrong # args: should be \"", argv[0],
                    " testflags channel flags\"", NULL);
            return TCL_ERROR;
        }
        hChannel = Tcl_GetChannel(interp, argv[2], &modePtr);
        if ( NULL == hChannel ) {
            Tcl_AppendResult(interp, "unknown channel:", argv[2], NULL);
            return TCL_ERROR;
        }
        statePtr = (TcpState *)Tcl_GetChannelInstanceData(hChannel);
        if ( NULL == statePtr) {
            Tcl_AppendResult(interp, "No channel instance data:", argv[2],
                    NULL);
            return TCL_ERROR;
        }
        statePtr->testFlags = atoi(argv[3]);
        return TCL_OK;
    }

    Tcl_AppendResult(interp, "bad option \"", cmdName, "\": should be "
	    "testflags", NULL);
    return TCL_ERROR;
}

/*
 *----------------------------------------------------------------------
 *
 * TestServiceModeCmd --
 *
 *	This procedure implements the "testservicemode" command which gets or
 *      sets the current Tcl ServiceMode.  There are several tests which open
 *      a file and assign various handlers to it.  For these tests to be
 *      deterministic it is important that file events not be processed until
 *      all of the handlers are in place.
 *
 * Results:
 *	A standard Tcl result.
 *
 * Side effects:
 *	May change the ServiceMode setting.
 *
 *----------------------------------------------------------------------
 */

static int
TestServiceModeCmd(
    TCL_UNUSED(void *),
    Tcl_Interp *interp,		/* Current interpreter. */
    int argc,			/* Number of arguments. */
    const char **argv)		/* Argument strings. */
{
    int newmode, oldmode;
    if (argc > 2) {
        Tcl_AppendResult(interp, "wrong # args: should be \"", argv[0],
                         " ?newmode?\"", NULL);
        return TCL_ERROR;
    }
    oldmode = (Tcl_GetServiceMode() != TCL_SERVICE_NONE);
    if (argc == 2) {
        if (Tcl_GetInt(interp, argv[1], &newmode) == TCL_ERROR) {
            return TCL_ERROR;
        }
        if (newmode == 0) {
            Tcl_SetServiceMode(TCL_SERVICE_NONE);
        } else {
            Tcl_SetServiceMode(TCL_SERVICE_ALL);
        }
    }
    Tcl_SetObjResult(interp, Tcl_NewIntObj(oldmode));
    return TCL_OK;
}

/*
 *----------------------------------------------------------------------
 *
 * TestWrongNumArgsObjCmd --
 *
 *	Test the Tcl_WrongNumArgs function.
 *
 * Results:
 *	Standard Tcl result.
 *
 * Side effects:
 *	Sets interpreter result.
 *
 *----------------------------------------------------------------------
 */

static int
TestWrongNumArgsObjCmd(
    TCL_UNUSED(void *),
    Tcl_Interp *interp,		/* Current interpreter. */
    int objc,			/* Number of arguments. */
    Tcl_Obj *const objv[])	/* Argument objects. */
{
    int i, length;
    const char *msg;

    if (objc < 3) {
	/*
	 * Don't use Tcl_WrongNumArgs here, as that is the function
	 * we want to test!
	 */
	Tcl_AppendResult(interp, "insufficient arguments", NULL);
	return TCL_ERROR;
    }

    if (Tcl_GetIntFromObj(interp, objv[1], &i) != TCL_OK) {
	return TCL_ERROR;
    }

    msg = Tcl_GetStringFromObj(objv[2], &length);
    if (length == 0) {
	msg = NULL;
    }

    if (i > objc - 3) {
	/*
	 * Asked for more arguments than were given.
	 */
	Tcl_AppendResult(interp, "insufficient arguments", NULL);
	return TCL_ERROR;
    }

    Tcl_WrongNumArgs(interp, i, &(objv[3]), msg);
    return TCL_OK;
}

/*
 *----------------------------------------------------------------------
 *
 * TestGetIndexFromObjStructObjCmd --
 *
 *	Test the Tcl_GetIndexFromObjStruct function.
 *
 * Results:
 *	Standard Tcl result.
 *
 * Side effects:
 *	Sets interpreter result.
 *
 *----------------------------------------------------------------------
 */

static int
TestGetIndexFromObjStructObjCmd(
    TCL_UNUSED(void *),
    Tcl_Interp *interp,		/* Current interpreter. */
    int objc,			/* Number of arguments. */
    Tcl_Obj *const objv[])	/* Argument objects. */
{
    const char *const ary[] = {
	"a", "b", "c", "d", "ee", "ff", NULL, NULL
    };
    int idx,target, flags = 0;

    if (objc != 3 && objc != 4) {
	Tcl_WrongNumArgs(interp, 1, objv, "argument targetvalue ?flags?");
	return TCL_ERROR;
    }
    if (Tcl_GetIntFromObj(interp, objv[2], &target) != TCL_OK) {
	return TCL_ERROR;
    }
    if ((objc > 3) && (Tcl_GetIntFromObj(interp, objv[3], &flags) != TCL_OK)) {
	return TCL_ERROR;
    }
    if (Tcl_GetIndexFromObjStruct(interp, (Tcl_GetString(objv[1])[0] ? objv[1] : NULL), ary, 2*sizeof(char *),
	    "dummy", flags, &idx) != TCL_OK) {
	return TCL_ERROR;
    }
    if (idx != target) {
	char buffer[64];
	sprintf(buffer, "%d", idx);
	Tcl_AppendResult(interp, "index value comparison failed: got ",
		buffer, NULL);
	sprintf(buffer, "%d", target);
	Tcl_AppendResult(interp, " when ", buffer, " expected", NULL);
	return TCL_ERROR;
    }
    Tcl_WrongNumArgs(interp, objc, objv, NULL);
    return TCL_OK;
}

/*
 *----------------------------------------------------------------------
 *
 * TestFilesystemObjCmd --
 *
 *	This procedure implements the "testfilesystem" command. It is used to
 *	test Tcl_FSRegister, Tcl_FSUnregister, and can be used to test that
 *	the pluggable filesystem works.
 *
 * Results:
 *	A standard Tcl result.
 *
 * Side effects:
 *	Inserts or removes a filesystem from Tcl's stack.
 *
 *----------------------------------------------------------------------
 */

static int
TestFilesystemObjCmd(
    TCL_UNUSED(void *),
    Tcl_Interp *interp,
    int objc,
    Tcl_Obj *const objv[])
{
    int res, boolVal;
    const char *msg;

    if (objc != 2) {
	Tcl_WrongNumArgs(interp, 1, objv, "boolean");
	return TCL_ERROR;
    }
    if (Tcl_GetBooleanFromObj(interp, objv[1], &boolVal) != TCL_OK) {
	return TCL_ERROR;
    }
    if (boolVal) {
	res = Tcl_FSRegister(interp, &testReportingFilesystem);
	msg = (res == TCL_OK) ? "registered" : "failed";
    } else {
	res = Tcl_FSUnregister(&testReportingFilesystem);
	msg = (res == TCL_OK) ? "unregistered" : "failed";
    }
    Tcl_SetObjResult(interp, Tcl_NewStringObj(msg , -1));
    return res;
}

static int
TestReportInFilesystem(
    Tcl_Obj *pathPtr,
    void **clientDataPtr)
{
    static Tcl_Obj *lastPathPtr = NULL;
    Tcl_Obj *newPathPtr;

    if (pathPtr == lastPathPtr) {
	/* Reject all files second time around */
	return -1;
    }

    /* Try to claim all files first time around */

    newPathPtr = Tcl_DuplicateObj(pathPtr);
    lastPathPtr = newPathPtr;
    Tcl_IncrRefCount(newPathPtr);
    if (Tcl_FSGetFileSystemForPath(newPathPtr) == NULL) {
	/* Nothing claimed it. Therefore we don't either */
	Tcl_DecrRefCount(newPathPtr);
	lastPathPtr = NULL;
	return -1;
    }
    lastPathPtr = NULL;
    *clientDataPtr = newPathPtr;
    return TCL_OK;
}

/*
 * Simple helper function to extract the native vfs representation of a path
 * object, or NULL if no such representation exists.
 */

static Tcl_Obj *
TestReportGetNativePath(
    Tcl_Obj *pathPtr)
{
    return (Tcl_Obj*) Tcl_FSGetInternalRep(pathPtr, &testReportingFilesystem);
}

static void
TestReportFreeInternalRep(
    void *clientData)
{
    Tcl_Obj *nativeRep = (Tcl_Obj *) clientData;

    if (nativeRep != NULL) {
	/* Free the path */
	Tcl_DecrRefCount(nativeRep);
    }
}

static void *
TestReportDupInternalRep(
    void *clientData)
{
    Tcl_Obj *original = (Tcl_Obj *) clientData;

    Tcl_IncrRefCount(original);
    return clientData;
}

static void
TestReport(
    const char *cmd,
    Tcl_Obj *path,
    Tcl_Obj *arg2)
{
    Tcl_Interp *interp = (Tcl_Interp *) Tcl_FSData(&testReportingFilesystem);

    if (interp == NULL) {
	/* This is bad, but not much we can do about it */
    } else {
	Tcl_Obj *savedResult;
	Tcl_DString ds;

	Tcl_DStringInit(&ds);
	Tcl_DStringAppend(&ds, "lappend filesystemReport ", -1);
	Tcl_DStringStartSublist(&ds);
	Tcl_DStringAppendElement(&ds, cmd);
	if (path != NULL) {
	    Tcl_DStringAppendElement(&ds, Tcl_GetString(path));
	}
	if (arg2 != NULL) {
	    Tcl_DStringAppendElement(&ds, Tcl_GetString(arg2));
	}
	Tcl_DStringEndSublist(&ds);
	savedResult = Tcl_GetObjResult(interp);
	Tcl_IncrRefCount(savedResult);
	Tcl_SetObjResult(interp, Tcl_NewObj());
	Tcl_EvalEx(interp, Tcl_DStringValue(&ds), -1, 0);
	Tcl_DStringFree(&ds);
	Tcl_ResetResult(interp);
	Tcl_SetObjResult(interp, savedResult);
	Tcl_DecrRefCount(savedResult);
    }
}

static int
TestReportStat(
    Tcl_Obj *path,		/* Path of file to stat (in current CP). */
    Tcl_StatBuf *buf)		/* Filled with results of stat call. */
{
    TestReport("stat", path, NULL);
    return Tcl_FSStat(TestReportGetNativePath(path), buf);
}

static int
TestReportLstat(
    Tcl_Obj *path,		/* Path of file to stat (in current CP). */
    Tcl_StatBuf *buf)		/* Filled with results of stat call. */
{
    TestReport("lstat", path, NULL);
    return Tcl_FSLstat(TestReportGetNativePath(path), buf);
}

static int
TestReportAccess(
    Tcl_Obj *path,		/* Path of file to access (in current CP). */
    int mode)			/* Permission setting. */
{
    TestReport("access", path, NULL);
    return Tcl_FSAccess(TestReportGetNativePath(path), mode);
}

static Tcl_Channel
TestReportOpenFileChannel(
    Tcl_Interp *interp,		/* Interpreter for error reporting; can be
				 * NULL. */
    Tcl_Obj *fileName,		/* Name of file to open. */
    int mode,			/* POSIX open mode. */
    int permissions)		/* If the open involves creating a file, with
				 * what modes to create it? */
{
    TestReport("open", fileName, NULL);
    return TclpOpenFileChannel(interp, TestReportGetNativePath(fileName),
	    mode, permissions);
}

static int
TestReportMatchInDirectory(
    Tcl_Interp *interp,		/* Interpreter for error messages. */
    Tcl_Obj *resultPtr,		/* Object to lappend results. */
    Tcl_Obj *dirPtr,		/* Contains path to directory to search. */
    const char *pattern,	/* Pattern to match against. */
    Tcl_GlobTypeData *types)	/* Object containing list of acceptable types.
				 * May be NULL. */
{
    if (types != NULL && types->type & TCL_GLOB_TYPE_MOUNT) {
	TestReport("matchmounts", dirPtr, NULL);
	return TCL_OK;
    } else {
	TestReport("matchindirectory", dirPtr, NULL);
	return Tcl_FSMatchInDirectory(interp, resultPtr,
		TestReportGetNativePath(dirPtr), pattern, types);
    }
}

static int
TestReportChdir(
    Tcl_Obj *dirName)
{
    TestReport("chdir", dirName, NULL);
    return Tcl_FSChdir(TestReportGetNativePath(dirName));
}

static int
TestReportLoadFile(
    Tcl_Interp *interp,		/* Used for error reporting. */
    Tcl_Obj *fileName,		/* Name of the file containing the desired
				 * code. */
    Tcl_LoadHandle *handlePtr,	/* Filled with token for dynamically loaded
				 * file which will be passed back to
				 * (*unloadProcPtr)() to unload the file. */
    Tcl_FSUnloadFileProc **unloadProcPtr)
				/* Filled with address of Tcl_FSUnloadFileProc
				 * function which should be used for
				 * this file. */
{
    TestReport("loadfile", fileName, NULL);
    return Tcl_FSLoadFile(interp, TestReportGetNativePath(fileName), NULL,
	    NULL, NULL, NULL, handlePtr, unloadProcPtr);
}

static Tcl_Obj *
TestReportLink(
    Tcl_Obj *path,		/* Path of file to readlink or link */
    Tcl_Obj *to,		/* Path of file to link to, or NULL */
    int linkType)
{
    TestReport("link", path, to);
    return Tcl_FSLink(TestReportGetNativePath(path), to, linkType);
}

static int
TestReportRenameFile(
    Tcl_Obj *src,		/* Pathname of file or dir to be renamed
				 * (UTF-8). */
    Tcl_Obj *dst)		/* New pathname of file or directory
				 * (UTF-8). */
{
    TestReport("renamefile", src, dst);
    return Tcl_FSRenameFile(TestReportGetNativePath(src),
	    TestReportGetNativePath(dst));
}

static int
TestReportCopyFile(
    Tcl_Obj *src,		/* Pathname of file to be copied (UTF-8). */
    Tcl_Obj *dst)		/* Pathname of file to copy to (UTF-8). */
{
    TestReport("copyfile", src, dst);
    return Tcl_FSCopyFile(TestReportGetNativePath(src),
	    TestReportGetNativePath(dst));
}

static int
TestReportDeleteFile(
    Tcl_Obj *path)		/* Pathname of file to be removed (UTF-8). */
{
    TestReport("deletefile", path, NULL);
    return Tcl_FSDeleteFile(TestReportGetNativePath(path));
}

static int
TestReportCreateDirectory(
    Tcl_Obj *path)		/* Pathname of directory to create (UTF-8). */
{
    TestReport("createdirectory", path, NULL);
    return Tcl_FSCreateDirectory(TestReportGetNativePath(path));
}

static int
TestReportCopyDirectory(
    Tcl_Obj *src,		/* Pathname of directory to be copied
				 * (UTF-8). */
    Tcl_Obj *dst,		/* Pathname of target directory (UTF-8). */
    Tcl_Obj **errorPtr)		/* If non-NULL, to be filled with UTF-8 name
				 * of file causing error. */
{
    TestReport("copydirectory", src, dst);
    return Tcl_FSCopyDirectory(TestReportGetNativePath(src),
	    TestReportGetNativePath(dst), errorPtr);
}

static int
TestReportRemoveDirectory(
    Tcl_Obj *path,		/* Pathname of directory to be removed
				 * (UTF-8). */
    int recursive,		/* If non-zero, removes directories that
				 * are nonempty.  Otherwise, will only remove
				 * empty directories. */
    Tcl_Obj **errorPtr)		/* If non-NULL, to be filled with UTF-8 name
				 * of file causing error. */
{
    TestReport("removedirectory", path, NULL);
    return Tcl_FSRemoveDirectory(TestReportGetNativePath(path), recursive,
	    errorPtr);
}

static const char *const *
TestReportFileAttrStrings(
    Tcl_Obj *fileName,
    Tcl_Obj **objPtrRef)
{
    TestReport("fileattributestrings", fileName, NULL);
    return Tcl_FSFileAttrStrings(TestReportGetNativePath(fileName), objPtrRef);
}

static int
TestReportFileAttrsGet(
    Tcl_Interp *interp,		/* The interpreter for error reporting. */
    int index,			/* index of the attribute command. */
    Tcl_Obj *fileName,		/* filename we are operating on. */
    Tcl_Obj **objPtrRef)	/* for output. */
{
    TestReport("fileattributesget", fileName, NULL);
    return Tcl_FSFileAttrsGet(interp, index,
	    TestReportGetNativePath(fileName), objPtrRef);
}

static int
TestReportFileAttrsSet(
    Tcl_Interp *interp,		/* The interpreter for error reporting. */
    int index,			/* index of the attribute command. */
    Tcl_Obj *fileName,		/* filename we are operating on. */
    Tcl_Obj *objPtr)		/* for input. */
{
    TestReport("fileattributesset", fileName, objPtr);
    return Tcl_FSFileAttrsSet(interp, index,
	    TestReportGetNativePath(fileName), objPtr);
}

static int
TestReportUtime(
    Tcl_Obj *fileName,
    struct utimbuf *tval)
{
    TestReport("utime", fileName, NULL);
    return Tcl_FSUtime(TestReportGetNativePath(fileName), tval);
}

static int
TestReportNormalizePath(
    TCL_UNUSED(Tcl_Interp *),
    Tcl_Obj *pathPtr,
    int nextCheckpoint)
{
    TestReport("normalizepath", pathPtr, NULL);
    return nextCheckpoint;
}

static int
SimplePathInFilesystem(
    Tcl_Obj *pathPtr,
    TCL_UNUSED(void **))
{
    const char *str = Tcl_GetString(pathPtr);

    if (strncmp(str, "simplefs:/", 10)) {
	return -1;
    }
    return TCL_OK;
}

/*
 * This is a slightly 'hacky' filesystem which is used just to test a few
 * important features of the vfs code: (1) that you can load a shared library
 * from a vfs, (2) that when copying files from one fs to another, the 'mtime'
 * is preserved. (3) that recursive cross-filesystem directory copies have the
 * correct behaviour with/without -force.
 *
 * It treats any file in 'simplefs:/' as a file, which it routes to the
 * current directory. The real file it uses is whatever follows the trailing
 * '/' (e.g. 'foo' in 'simplefs:/foo'), and that file exists or not according
 * to what is in the native pwd.
 *
 * Please do not consider this filesystem a model of how things are to be
 * done. It is quite the opposite!  But, it does allow us to test some
 * important features.
 */

static int
TestSimpleFilesystemObjCmd(
    TCL_UNUSED(void *),
    Tcl_Interp *interp,
    int objc,
    Tcl_Obj *const objv[])
{
    int res, boolVal;
    const char *msg;

    if (objc != 2) {
	Tcl_WrongNumArgs(interp, 1, objv, "boolean");
	return TCL_ERROR;
    }
    if (Tcl_GetBooleanFromObj(interp, objv[1], &boolVal) != TCL_OK) {
	return TCL_ERROR;
    }
    if (boolVal) {
	res = Tcl_FSRegister(interp, &simpleFilesystem);
	msg = (res == TCL_OK) ? "registered" : "failed";
    } else {
	res = Tcl_FSUnregister(&simpleFilesystem);
	msg = (res == TCL_OK) ? "unregistered" : "failed";
    }
    Tcl_SetObjResult(interp, Tcl_NewStringObj(msg , -1));
    return res;
}

/*
 * Treats a file name 'simplefs:/foo' by using the file 'foo' in the current
 * (native) directory.
 */

static Tcl_Obj *
SimpleRedirect(
    Tcl_Obj *pathPtr)		/* Name of file to copy. */
{
    int len;
    const char *str;
    Tcl_Obj *origPtr;

    /*
     * We assume the same name in the current directory is ok.
     */

    str = Tcl_GetStringFromObj(pathPtr, &len);
    if (len < 10 || strncmp(str, "simplefs:/", 10)) {
	/* Probably shouldn't ever reach here */
	Tcl_IncrRefCount(pathPtr);
	return pathPtr;
    }
    origPtr = Tcl_NewStringObj(str+10,-1);
    Tcl_IncrRefCount(origPtr);
    return origPtr;
}

static int
SimpleMatchInDirectory(
    Tcl_Interp *interp,		/* Interpreter for error
				 * messages. */
    Tcl_Obj *resultPtr,		/* Object to lappend results. */
    Tcl_Obj *dirPtr,		/* Contains path to directory to search. */
    const char *pattern,	/* Pattern to match against. */
    Tcl_GlobTypeData *types)	/* Object containing list of acceptable types.
				 * May be NULL. */
{
    int res;
    Tcl_Obj *origPtr;
    Tcl_Obj *resPtr;

    /* We only provide a new volume, therefore no mounts at all */
    if (types != NULL && types->type & TCL_GLOB_TYPE_MOUNT) {
	return TCL_OK;
    }

    /*
     * We assume the same name in the current directory is ok.
     */
    resPtr = Tcl_NewObj();
    Tcl_IncrRefCount(resPtr);
    origPtr = SimpleRedirect(dirPtr);
    res = Tcl_FSMatchInDirectory(interp, resPtr, origPtr, pattern, types);
    if (res == TCL_OK) {
	int gLength, j;
	Tcl_ListObjLength(NULL, resPtr, &gLength);
	for (j = 0; j < gLength; j++) {
	    Tcl_Obj *gElt, *nElt;
	    Tcl_ListObjIndex(NULL, resPtr, j, &gElt);
	    nElt = Tcl_NewStringObj("simplefs:/",10);
	    Tcl_AppendObjToObj(nElt, gElt);
	    Tcl_ListObjAppendElement(NULL, resultPtr, nElt);
	}
    }
    Tcl_DecrRefCount(origPtr);
    Tcl_DecrRefCount(resPtr);
    return res;
}

static Tcl_Channel
SimpleOpenFileChannel(
    Tcl_Interp *interp,		/* Interpreter for error reporting; can be
				 * NULL. */
    Tcl_Obj *pathPtr,		/* Name of file to open. */
    int mode,			/* POSIX open mode. */
    int permissions)		/* If the open involves creating a file, with
				 * what modes to create it? */
{
    Tcl_Obj *tempPtr;
    Tcl_Channel chan;

    if ((mode != 0) && !(mode & O_RDONLY)) {
	Tcl_AppendResult(interp, "read-only", NULL);
	return NULL;
    }

    tempPtr = SimpleRedirect(pathPtr);
    chan = Tcl_FSOpenFileChannel(interp, tempPtr, "r", permissions);
    Tcl_DecrRefCount(tempPtr);
    return chan;
}

static int
SimpleAccess(
    Tcl_Obj *pathPtr,		/* Path of file to access (in current CP). */
    int mode)			/* Permission setting. */
{
    Tcl_Obj *tempPtr = SimpleRedirect(pathPtr);
    int res = Tcl_FSAccess(tempPtr, mode);

    Tcl_DecrRefCount(tempPtr);
    return res;
}

static int
SimpleStat(
    Tcl_Obj *pathPtr,		/* Path of file to stat (in current CP). */
    Tcl_StatBuf *bufPtr)	/* Filled with results of stat call. */
{
    Tcl_Obj *tempPtr = SimpleRedirect(pathPtr);
    int res = Tcl_FSStat(tempPtr, bufPtr);

    Tcl_DecrRefCount(tempPtr);
    return res;
}

static Tcl_Obj *
SimpleListVolumes(void)
{
    /* Add one new volume */
    Tcl_Obj *retVal;

    retVal = Tcl_NewStringObj("simplefs:/", -1);
    Tcl_IncrRefCount(retVal);
    return retVal;
}

/*
 * Used to check operations of Tcl_UtfNext.
 *
 * Usage: testutfnext -bytestring $bytes
 */

static int
TestUtfNextCmd(
    TCL_UNUSED(void *),
    Tcl_Interp *interp,
    int objc,
    Tcl_Obj *const objv[])
{
    size_t numBytes;
    char *bytes;
    const char *result, *first;
    char buffer[32];
    static const char tobetested[] = "A\xA0\xC0\xC1\xC2\xD0\xE0\xE8\xF2\xF7\xF8\xFE\xFF";
    const char *p = tobetested;

    if (objc != 2) {
	Tcl_WrongNumArgs(interp, 1, objv, "?-bytestring? bytes");
	return TCL_ERROR;
    }
	bytes = Tcl_GetString(objv[1]);
	numBytes = objv[1]->length;

    if (numBytes > (int)sizeof(buffer) - 4) {
	Tcl_SetObjResult(interp, Tcl_ObjPrintf(
		"\"testutfnext\" can only handle %d bytes",
		(int)sizeof(buffer) - 4));
	return TCL_ERROR;
    }

    memcpy(buffer + 1, bytes, numBytes);
    buffer[0] = buffer[numBytes + 1] = buffer[numBytes + 2] = buffer[numBytes + 3] = '\xA0';

    first = result = Tcl_UtfNext(buffer + 1);
    while ((buffer[0] = *p++) != '\0') {
	/* Run Tcl_UtfNext with many more possible bytes at src[-1], all should give the same result */
	result = Tcl_UtfNext(buffer + 1);
	if (first != result) {
	    Tcl_AppendResult(interp, "Tcl_UtfNext is not supposed to read src[-1]", NULL);
	    return TCL_ERROR;
	}
    }
    p = tobetested;
    while ((buffer[numBytes + 1] = *p++) != '\0') {
	/* Run Tcl_UtfNext with many more possible bytes at src[end], all should give the same result */
	result = Tcl_UtfNext(buffer + 1);
	if (first != result) {
	    Tcl_SetObjResult(interp, Tcl_ObjPrintf(
		    "Tcl_UtfNext is not supposed to read src[end]\n"
		    "Different result when src[end] is %#x", UCHAR(p[-1])));
	    return TCL_ERROR;
	}
    }

    Tcl_SetObjResult(interp, Tcl_NewIntObj(first - buffer - 1));

    return TCL_OK;
}
/*
 * Used to check operations of Tcl_UtfPrev.
 *
 * Usage: testutfprev $bytes $offset
 */

static int
TestUtfPrevCmd(
    TCL_UNUSED(void *),
    Tcl_Interp *interp,
    int objc,
    Tcl_Obj *const objv[])
{
    size_t numBytes, offset;
    char *bytes;
    const char *result;

    if (objc < 2 || objc > 3) {
	Tcl_WrongNumArgs(interp, 1, objv, "bytes ?offset?");
	return TCL_ERROR;
    }

    bytes = Tcl_GetString(objv[1]);
    numBytes = objv[1]->length;

    if (objc == 3) {
	if (TCL_OK != Tcl_GetIntForIndex(interp, objv[2], numBytes, &offset)) {
	    return TCL_ERROR;
	}
	if (offset == TCL_INDEX_NONE) {
	    offset = 0;
	}
	if (offset > numBytes) {
	    offset = numBytes;
	}
    } else {
	offset = numBytes;
    }
    result = Tcl_UtfPrev(bytes + offset, bytes);
    Tcl_SetObjResult(interp, Tcl_NewWideIntObj(result - bytes));
    return TCL_OK;
}

/*
 * Used to check correct string-length determining in Tcl_NumUtfChars
 */

static int
TestNumUtfCharsCmd(
    TCL_UNUSED(void *),
    Tcl_Interp *interp,
    int objc,
    Tcl_Obj *const objv[])
{
    if (objc > 1) {
	size_t len, limit = TCL_INDEX_NONE;
	const char *bytes = Tcl_GetString(objv[1]);
	size_t numBytes = objv[1]->length;

	if (objc > 2) {
	    if (Tcl_GetIntForIndex(interp, objv[2], numBytes, &limit) != TCL_OK) {
		return TCL_ERROR;
	    }
	    if (limit > numBytes + 1) {
		limit = numBytes + 1;
	    }
	}
	len = Tcl_NumUtfChars(bytes, limit);
	Tcl_SetObjResult(interp, Tcl_NewWideIntObj(len));
    }
    return TCL_OK;
}

/*
 * Used to check correct operation of Tcl_UtfFindFirst
 */

static int
TestFindFirstCmd(
    TCL_UNUSED(void *),
    Tcl_Interp *interp,
    int objc,
    Tcl_Obj *const objv[])
{
    if (objc > 1) {
	int len = -1;

	if (objc > 2) {
	    (void) Tcl_GetIntFromObj(interp, objv[2], &len);
	}
	Tcl_SetObjResult(interp, Tcl_NewStringObj(Tcl_UtfFindFirst(Tcl_GetString(objv[1]), len), -1));
    }
    return TCL_OK;
}

/*
 * Used to check correct operation of Tcl_UtfFindLast
 */

static int
TestFindLastCmd(
    TCL_UNUSED(void *),
    Tcl_Interp *interp,
    int objc,
    Tcl_Obj *const objv[])
{
    if (objc > 1) {
	int len = -1;

	if (objc > 2) {
	    (void) Tcl_GetIntFromObj(interp, objv[2], &len);
	}
	Tcl_SetObjResult(interp, Tcl_NewStringObj(Tcl_UtfFindLast(Tcl_GetString(objv[1]), len), -1));
    }
    return TCL_OK;
}

#if defined(HAVE_CPUID) || defined(_WIN32)
/*
 *----------------------------------------------------------------------
 *
 * TestcpuidCmd --
 *
 *	Retrieves CPU ID information.
 *
 * Usage:
 *	testwincpuid <eax>
 *
 * Parameters:
 *	eax - The value to pass in the EAX register to a CPUID instruction.
 *
 * Results:
 *	Returns a four-element list containing the values from the EAX, EBX,
 *	ECX and EDX registers returned from the CPUID instruction.
 *
 * Side effects:
 *	None.
 *
 *----------------------------------------------------------------------
 */

static int
TestcpuidCmd(
    TCL_UNUSED(void *),
    Tcl_Interp* interp,		/* Tcl interpreter */
    int objc,			/* Parameter count */
    Tcl_Obj *const * objv)	/* Parameter vector */
{
    int status, index, i;
    int regs[4];
    Tcl_Obj *regsObjs[4];

    if (objc != 2) {
	Tcl_WrongNumArgs(interp, 1, objv, "eax");
	return TCL_ERROR;
    }
    if (Tcl_GetIntFromObj(interp, objv[1], &index) != TCL_OK) {
	return TCL_ERROR;
    }
    status = TclWinCPUID(index, regs);
    if (status != TCL_OK) {
	Tcl_SetObjResult(interp,
		Tcl_NewStringObj("operation not available", -1));
	return status;
    }
    for (i=0 ; i<4 ; ++i) {
	regsObjs[i] = Tcl_NewIntObj(regs[i]);
    }
    Tcl_SetObjResult(interp, Tcl_NewListObj(4, regsObjs));
    return TCL_OK;
}
#endif

/*
 * Used to do basic checks of the TCL_HASH_KEY_SYSTEM_HASH flag
 */

static int
TestHashSystemHashCmd(
    TCL_UNUSED(void *),
    Tcl_Interp *interp,
    int objc,
    Tcl_Obj *const objv[])
{
    static const Tcl_HashKeyType hkType = {
	TCL_HASH_KEY_TYPE_VERSION, TCL_HASH_KEY_SYSTEM_HASH,
	NULL, NULL, NULL, NULL
    };
    Tcl_HashTable hash;
    Tcl_HashEntry *hPtr;
    int i, isNew, limit = 100;

    if (objc>1 && Tcl_GetIntFromObj(interp, objv[1], &limit)!=TCL_OK) {
	return TCL_ERROR;
    }

    Tcl_InitCustomHashTable(&hash, TCL_CUSTOM_TYPE_KEYS, &hkType);

    if (hash.numEntries != 0) {
	Tcl_AppendResult(interp, "non-zero initial size", NULL);
	Tcl_DeleteHashTable(&hash);
	return TCL_ERROR;
    }

    for (i=0 ; i<limit ; i++) {
	hPtr = Tcl_CreateHashEntry(&hash, INT2PTR(i), &isNew);
	if (!isNew) {
	    Tcl_SetObjResult(interp, Tcl_NewIntObj(i));
	    Tcl_AppendToObj(Tcl_GetObjResult(interp)," creation problem",-1);
	    Tcl_DeleteHashTable(&hash);
	    return TCL_ERROR;
	}
	Tcl_SetHashValue(hPtr, INT2PTR(i+42));
    }

    if (hash.numEntries != (size_t)limit) {
	Tcl_AppendResult(interp, "unexpected maximal size", NULL);
	Tcl_DeleteHashTable(&hash);
	return TCL_ERROR;
    }

    for (i=0 ; i<limit ; i++) {
	hPtr = Tcl_FindHashEntry(&hash, (char *) INT2PTR(i));
	if (hPtr == NULL) {
	    Tcl_SetObjResult(interp, Tcl_NewIntObj(i));
	    Tcl_AppendToObj(Tcl_GetObjResult(interp)," lookup problem",-1);
	    Tcl_DeleteHashTable(&hash);
	    return TCL_ERROR;
	}
	if (PTR2INT(Tcl_GetHashValue(hPtr)) != i+42) {
	    Tcl_SetObjResult(interp, Tcl_NewIntObj(i));
	    Tcl_AppendToObj(Tcl_GetObjResult(interp)," value problem",-1);
	    Tcl_DeleteHashTable(&hash);
	    return TCL_ERROR;
	}
	Tcl_DeleteHashEntry(hPtr);
    }

    if (hash.numEntries != 0) {
	Tcl_AppendResult(interp, "non-zero final size", NULL);
	Tcl_DeleteHashTable(&hash);
	return TCL_ERROR;
    }

    Tcl_DeleteHashTable(&hash);
    Tcl_AppendResult(interp, "OK", NULL);
    return TCL_OK;
}

/*
 * Used for testing Tcl_GetInt which is no longer used directly by the
 * core very much.
 */
static int
TestgetintCmd(
    TCL_UNUSED(void *),
    Tcl_Interp *interp,
    int argc,
    const char **argv)
{
    if (argc < 2) {
	Tcl_AppendResult(interp, "wrong # args", NULL);
	return TCL_ERROR;
    } else {
	int val, i, total=0;

	for (i=1 ; i<argc ; i++) {
	    if (Tcl_GetInt(interp, argv[i], &val) != TCL_OK) {
		return TCL_ERROR;
	    }
	    total += val;
	}
	Tcl_SetObjResult(interp, Tcl_NewIntObj(total));
	return TCL_OK;
    }
}

/*
 * Used for determining sizeof(long) at script level.
 */
static int
TestlongsizeCmd(
    TCL_UNUSED(void *),
    Tcl_Interp *interp,
    int argc,
    TCL_UNUSED(const char **) /*argv*/)
{
    if (argc != 1) {
	Tcl_AppendResult(interp, "wrong # args", NULL);
	return TCL_ERROR;
    }
    Tcl_SetObjResult(interp, Tcl_NewIntObj(sizeof(long)));
    return TCL_OK;
}

static int
NREUnwind_callback(
    void *data[],
    Tcl_Interp *interp,
    TCL_UNUSED(int) /*result*/)
{
    int none;

    if (data[0] == INT2PTR(-1)) {
        Tcl_NRAddCallback(interp, NREUnwind_callback, &none, INT2PTR(-1),
                INT2PTR(-1), NULL);
    } else if (data[1] == INT2PTR(-1)) {
        Tcl_NRAddCallback(interp, NREUnwind_callback, data[0], &none,
                INT2PTR(-1), NULL);
    } else if (data[2] == INT2PTR(-1)) {
        Tcl_NRAddCallback(interp, NREUnwind_callback, data[0], data[1],
                &none, NULL);
    } else {
        Tcl_Obj *idata[3];
        idata[0] = Tcl_NewIntObj(((char *) data[1] - (char *) data[0]));
        idata[1] = Tcl_NewIntObj(((char *) data[2] - (char *) data[0]));
        idata[2] = Tcl_NewIntObj(((char *) &none   - (char *) data[0]));
        Tcl_SetObjResult(interp, Tcl_NewListObj(3, idata));
    }
    return TCL_OK;
}

static int
TestNREUnwind(
    TCL_UNUSED(void *),
    Tcl_Interp *interp,
    TCL_UNUSED(int) /*objc*/,
    TCL_UNUSED(Tcl_Obj *const *) /*objv*/)
{
    /*
     * Insure that callbacks effectively run at the proper level during the
     * unwinding of the NRE stack.
     */

    Tcl_NRAddCallback(interp, NREUnwind_callback, INT2PTR(-1), INT2PTR(-1),
            INT2PTR(-1), NULL);
    return TCL_OK;
}


static int
TestNRELevels(
    TCL_UNUSED(void *),
    Tcl_Interp *interp,
    TCL_UNUSED(int) /*objc*/,
    TCL_UNUSED(Tcl_Obj *const *) /*objv*/)
{
    Interp *iPtr = (Interp *) interp;
    static ptrdiff_t *refDepth = NULL;
    ptrdiff_t depth;
    Tcl_Obj *levels[6];
    int i = 0;
    NRE_callback *cbPtr = iPtr->execEnvPtr->callbackPtr;

    if (refDepth == NULL) {
	refDepth = &depth;
    }

    depth = (refDepth - &depth);

    levels[0] = Tcl_NewIntObj(depth);
    levels[1] = Tcl_NewIntObj(iPtr->numLevels);
    levels[2] = Tcl_NewIntObj(iPtr->cmdFramePtr->level);
    levels[3] = Tcl_NewIntObj(iPtr->varFramePtr->level);
    levels[4] = Tcl_NewIntObj(iPtr->execEnvPtr->execStackPtr->tosPtr
	    - iPtr->execEnvPtr->execStackPtr->stackWords);

    while (cbPtr) {
	i++;
	cbPtr = cbPtr->nextPtr;
    }
    levels[5] = Tcl_NewIntObj(i);

    Tcl_SetObjResult(interp, Tcl_NewListObj(6, levels));
    return TCL_OK;
}

/*
 *----------------------------------------------------------------------
 *
 * TestconcatobjCmd --
 *
 *	This procedure implements the "testconcatobj" command. It is used
 *	to test that Tcl_ConcatObj does indeed return a fresh Tcl_Obj in all
 *	cases and thet it never corrupts its arguments. In other words, that
 *	[Bug 1447328] was fixed properly.
 *
 * Results:
 *	A standard Tcl result.
 *
 * Side effects:
 *	None.
 *
 *----------------------------------------------------------------------
 */

static int
TestconcatobjCmd(
    TCL_UNUSED(void *),
    Tcl_Interp *interp,		/* Current interpreter. */
    TCL_UNUSED(int) /*argc*/,
    TCL_UNUSED(const char **) /*argv*/)
{
    Tcl_Obj *list1Ptr, *list2Ptr, *emptyPtr, *concatPtr, *tmpPtr;
    int result = TCL_OK, len;
    Tcl_Obj *objv[3];

    /*
     * Set the start of the error message as obj result; it will be cleared at
     * the end if no errors were found.
     */

    Tcl_SetObjResult(interp,
	    Tcl_NewStringObj("Tcl_ConcatObj is unsafe:", -1));

    emptyPtr = Tcl_NewObj();

    list1Ptr = Tcl_NewStringObj("foo bar sum", -1);
    Tcl_ListObjLength(NULL, list1Ptr, &len);
    Tcl_InvalidateStringRep(list1Ptr);

    list2Ptr = Tcl_NewStringObj("eeny meeny", -1);
    Tcl_ListObjLength(NULL, list2Ptr, &len);
    Tcl_InvalidateStringRep(list2Ptr);

    /*
     * Verify that concat'ing a list obj with one or more empty strings does
     * return a fresh Tcl_Obj (see also [Bug 2055782]).
     */

    tmpPtr = Tcl_DuplicateObj(list1Ptr);

    objv[0] = tmpPtr;
    objv[1] = emptyPtr;
    concatPtr = Tcl_ConcatObj(2, objv);
    if (concatPtr->refCount != 0) {
	result = TCL_ERROR;
	Tcl_AppendResult(interp,
		"\n\t* (a) concatObj does not have refCount 0", NULL);
    }
    if (concatPtr == tmpPtr) {
	result = TCL_ERROR;
	Tcl_AppendResult(interp, "\n\t* (a) concatObj is not a new obj ",
		NULL);
	switch (tmpPtr->refCount) {
	case 0:
	    Tcl_AppendResult(interp, "(no new refCount)", NULL);
	    break;
	case 1:
	    Tcl_AppendResult(interp, "(refCount added)", NULL);
	    break;
	default:
	    Tcl_AppendResult(interp, "(more than one refCount added!)", NULL);
	    Tcl_Panic("extremely unsafe behaviour by Tcl_ConcatObj()");
	}
	tmpPtr = Tcl_DuplicateObj(list1Ptr);
	objv[0] = tmpPtr;
    }
    Tcl_DecrRefCount(concatPtr);

    Tcl_IncrRefCount(tmpPtr);
    concatPtr = Tcl_ConcatObj(2, objv);
    if (concatPtr->refCount != 0) {
	result = TCL_ERROR;
	Tcl_AppendResult(interp,
		"\n\t* (b) concatObj does not have refCount 0", NULL);
    }
    if (concatPtr == tmpPtr) {
	result = TCL_ERROR;
	Tcl_AppendResult(interp, "\n\t* (b) concatObj is not a new obj ",
		NULL);
	switch (tmpPtr->refCount) {
	case 0:
	    Tcl_AppendResult(interp, "(refCount removed?)", NULL);
	    Tcl_Panic("extremely unsafe behaviour by Tcl_ConcatObj()");
	    break;
	case 1:
	    Tcl_AppendResult(interp, "(no new refCount)", NULL);
	    break;
	case 2:
	    Tcl_AppendResult(interp, "(refCount added)", NULL);
	    Tcl_DecrRefCount(tmpPtr);
	    break;
	default:
	    Tcl_AppendResult(interp, "(more than one refCount added!)", NULL);
	    Tcl_Panic("extremely unsafe behaviour by Tcl_ConcatObj()");
	}
	tmpPtr = Tcl_DuplicateObj(list1Ptr);
	objv[0] = tmpPtr;
    }
    Tcl_DecrRefCount(concatPtr);

    objv[0] = emptyPtr;
    objv[1] = tmpPtr;
    objv[2] = emptyPtr;
    concatPtr = Tcl_ConcatObj(3, objv);
    if (concatPtr->refCount != 0) {
	result = TCL_ERROR;
	Tcl_AppendResult(interp,
		"\n\t* (c) concatObj does not have refCount 0", NULL);
    }
    if (concatPtr == tmpPtr) {
	result = TCL_ERROR;
	Tcl_AppendResult(interp, "\n\t* (c) concatObj is not a new obj ",
		NULL);
	switch (tmpPtr->refCount) {
	case 0:
	    Tcl_AppendResult(interp, "(no new refCount)", NULL);
	    break;
	case 1:
	    Tcl_AppendResult(interp, "(refCount added)", NULL);
	    break;
	default:
	    Tcl_AppendResult(interp, "(more than one refCount added!)", NULL);
	    Tcl_Panic("extremely unsafe behaviour by Tcl_ConcatObj()");
	}
	tmpPtr = Tcl_DuplicateObj(list1Ptr);
	objv[1] = tmpPtr;
    }
    Tcl_DecrRefCount(concatPtr);

    Tcl_IncrRefCount(tmpPtr);
    concatPtr = Tcl_ConcatObj(3, objv);
    if (concatPtr->refCount != 0) {
	result = TCL_ERROR;
	Tcl_AppendResult(interp,
		"\n\t* (d) concatObj does not have refCount 0", NULL);
    }
    if (concatPtr == tmpPtr) {
	result = TCL_ERROR;
	Tcl_AppendResult(interp, "\n\t* (d) concatObj is not a new obj ",
		NULL);
	switch (tmpPtr->refCount) {
	case 0:
	    Tcl_AppendResult(interp, "(refCount removed?)", NULL);
	    Tcl_Panic("extremely unsafe behaviour by Tcl_ConcatObj()");
	    break;
	case 1:
	    Tcl_AppendResult(interp, "(no new refCount)", NULL);
	    break;
	case 2:
	    Tcl_AppendResult(interp, "(refCount added)", NULL);
	    Tcl_DecrRefCount(tmpPtr);
	    break;
	default:
	    Tcl_AppendResult(interp, "(more than one refCount added!)", NULL);
	    Tcl_Panic("extremely unsafe behaviour by Tcl_ConcatObj()");
	}
	tmpPtr = Tcl_DuplicateObj(list1Ptr);
	objv[1] = tmpPtr;
    }
    Tcl_DecrRefCount(concatPtr);

    /*
     * Verify that an unshared list is not corrupted when concat'ing things to
     * it.
     */

    objv[0] = tmpPtr;
    objv[1] = list2Ptr;
    concatPtr = Tcl_ConcatObj(2, objv);
    if (concatPtr->refCount != 0) {
	result = TCL_ERROR;
	Tcl_AppendResult(interp,
		"\n\t* (e) concatObj does not have refCount 0", NULL);
    }
    if (concatPtr == tmpPtr) {
	result = TCL_ERROR;
	Tcl_AppendResult(interp, "\n\t* (e) concatObj is not a new obj ",
		NULL);

	(void) Tcl_ListObjLength(NULL, concatPtr, &len);
	switch (tmpPtr->refCount) {
	case 3:
	    Tcl_AppendResult(interp, "(failed to concat)", NULL);
	    break;
	default:
	    Tcl_AppendResult(interp, "(corrupted input!)", NULL);
	}
	if (Tcl_IsShared(tmpPtr)) {
	    Tcl_DecrRefCount(tmpPtr);
	}
	tmpPtr = Tcl_DuplicateObj(list1Ptr);
	objv[0] = tmpPtr;
    }
    Tcl_DecrRefCount(concatPtr);

    objv[0] = tmpPtr;
    objv[1] = list2Ptr;
    Tcl_IncrRefCount(tmpPtr);
    concatPtr = Tcl_ConcatObj(2, objv);
    if (concatPtr->refCount != 0) {
	result = TCL_ERROR;
	Tcl_AppendResult(interp,
		"\n\t* (f) concatObj does not have refCount 0", NULL);
    }
    if (concatPtr == tmpPtr) {
	result = TCL_ERROR;
	Tcl_AppendResult(interp, "\n\t* (f) concatObj is not a new obj ",
		NULL);

	(void) Tcl_ListObjLength(NULL, concatPtr, &len);
	switch (tmpPtr->refCount) {
	case 3:
	    Tcl_AppendResult(interp, "(failed to concat)", NULL);
	    break;
	default:
	    Tcl_AppendResult(interp, "(corrupted input!)", NULL);
	}
	if (Tcl_IsShared(tmpPtr)) {
	    Tcl_DecrRefCount(tmpPtr);
	}
	tmpPtr = Tcl_DuplicateObj(list1Ptr);
	objv[0] = tmpPtr;
    }
    Tcl_DecrRefCount(concatPtr);

    objv[0] = tmpPtr;
    objv[1] = list2Ptr;
    Tcl_IncrRefCount(tmpPtr);
    Tcl_IncrRefCount(tmpPtr);
    concatPtr = Tcl_ConcatObj(2, objv);
    if (concatPtr->refCount != 0) {
	result = TCL_ERROR;
	Tcl_AppendResult(interp,
		"\n\t* (g) concatObj does not have refCount 0", NULL);
    }
    if (concatPtr == tmpPtr) {
	result = TCL_ERROR;
	Tcl_AppendResult(interp, "\n\t* (g) concatObj is not a new obj ",
		NULL);

	(void) Tcl_ListObjLength(NULL, concatPtr, &len);
	switch (tmpPtr->refCount) {
	case 3:
	    Tcl_AppendResult(interp, "(failed to concat)", NULL);
	    break;
	default:
	    Tcl_AppendResult(interp, "(corrupted input!)", NULL);
	}
	Tcl_DecrRefCount(tmpPtr);
	if (Tcl_IsShared(tmpPtr)) {
	    Tcl_DecrRefCount(tmpPtr);
	}
	tmpPtr = Tcl_DuplicateObj(list1Ptr);
	objv[0] = tmpPtr;
    }
    Tcl_DecrRefCount(concatPtr);

    /*
     * Clean everything up. Note that we don't actually know how many
     * references there are to tmpPtr here; in the no-error case, it should be
     * five... [Bug 2895367]
     */

    Tcl_DecrRefCount(list1Ptr);
    Tcl_DecrRefCount(list2Ptr);
    Tcl_DecrRefCount(emptyPtr);
    while (tmpPtr->refCount > 1) {
	Tcl_DecrRefCount(tmpPtr);
    }
    Tcl_DecrRefCount(tmpPtr);

    if (result == TCL_OK) {
	Tcl_ResetResult(interp);
    }
    return result;
}

/*
 *----------------------------------------------------------------------
 *
 * TestgetencpathObjCmd --
 *
 *	This function implements the "testgetencpath" command. It is used to
 *	test Tcl_GetEncodingSearchPath().
 *
 * Results:
 *	A standard Tcl result.
 *
 * Side effects:
 *	None.
 *
 *----------------------------------------------------------------------
 */

static int
TestgetencpathObjCmd(
    TCL_UNUSED(void *),
    Tcl_Interp *interp,		/* Current interpreter. */
    int objc,			/* Number of arguments. */
    Tcl_Obj *const *objv)		/* Argument strings. */
{
    if (objc != 1) {
        Tcl_WrongNumArgs(interp, 1, objv, "");
        return TCL_ERROR;
    }

    Tcl_SetObjResult(interp, Tcl_GetEncodingSearchPath());
    return TCL_OK;
}

/*
 *----------------------------------------------------------------------
 *
 * TestsetencpathCmd --
 *
 *	This function implements the "testsetencpath" command. It is used to
 *	test Tcl_SetDefaultEncodingDir().
 *
 * Results:
 *	A standard Tcl result.
 *
 * Side effects:
 *	None.
 *
 *----------------------------------------------------------------------
 */

static int
TestsetencpathObjCmd(
    TCL_UNUSED(void *),
    Tcl_Interp *interp,		/* Current interpreter. */
    int objc,			/* Number of arguments. */
    Tcl_Obj *const *objv)	/* Argument strings. */
{
    if (objc != 2) {
        Tcl_WrongNumArgs(interp, 1, objv, "defaultDir");
        return TCL_ERROR;
    }

    Tcl_SetEncodingSearchPath(objv[1]);
    return TCL_OK;
}

/*
 *----------------------------------------------------------------------
 *
 * TestparseargsCmd --
 *
 *	This procedure implements the "testparseargs" command. It is used to
 *	test that Tcl_ParseArgsObjv does indeed return the right number of
 *	arguments. In other words, that [Bug 3413857] was fixed properly.
 *
 * Results:
 *	A standard Tcl result.
 *
 * Side effects:
 *	None.
 *
 *----------------------------------------------------------------------
 */

static int
TestparseargsCmd(
    TCL_UNUSED(void *),
    Tcl_Interp *interp,		/* Current interpreter. */
    int objc,			/* Number of arguments. */
    Tcl_Obj *const objv[])	/* Arguments. */
{
    static int foo = 0;
    int count = objc;
    Tcl_Obj **remObjv, *result[3];
    Tcl_ArgvInfo argTable[] = {
        {TCL_ARGV_CONSTANT, "-bool", INT2PTR(1), &foo, "booltest", NULL},
        TCL_ARGV_AUTO_REST, TCL_ARGV_AUTO_HELP, TCL_ARGV_TABLE_END
    };

    foo = 0;
    if (Tcl_ParseArgsObjv(interp, argTable, &count, objv, &remObjv)!=TCL_OK) {
        return TCL_ERROR;
    }
    result[0] = Tcl_NewIntObj(foo);
    result[1] = Tcl_NewIntObj(count);
    result[2] = Tcl_NewListObj(count, remObjv);
    Tcl_SetObjResult(interp, Tcl_NewListObj(3, result));
    Tcl_Free(remObjv);
    return TCL_OK;
}

/**
 * Test harness for command and variable resolvers.
 */

static int
InterpCmdResolver(
    Tcl_Interp *interp,
    const char *name,
    TCL_UNUSED(Tcl_Namespace *),
    TCL_UNUSED(int) /*flags*/,
    Tcl_Command *rPtr)
{
    Interp *iPtr = (Interp *) interp;
    CallFrame *varFramePtr = iPtr->varFramePtr;
    Proc *procPtr = (varFramePtr->isProcCallFrame & FRAME_IS_PROC) ?
            varFramePtr->procPtr : NULL;
    Namespace *callerNsPtr = varFramePtr->nsPtr;
    Tcl_Command resolvedCmdPtr = NULL;

    /*
     * Just do something special on a cmd literal "z" in two cases:
     *  A)  when the caller is a proc "x", and the proc is either in "::" or in "::ns2".
     *  B) the caller's namespace is "ctx1" or "ctx2"
     */
    if ( (name[0] == 'z') && (name[1] == '\0') ) {
        Namespace *ns2NsPtr = (Namespace *) Tcl_FindNamespace(interp, "::ns2", NULL, 0);

        if (procPtr != NULL
            && ((procPtr->cmdPtr->nsPtr == iPtr->globalNsPtr)
                || (ns2NsPtr != NULL && procPtr->cmdPtr->nsPtr == ns2NsPtr)
                )
            ) {
            /*
             * Case A)
             *
             *    - The context, in which this resolver becomes active, is
             *      determined by the name of the caller proc, which has to be
             *      named "x".
             *
             *    - To determine the name of the caller proc, the proc is taken
             *      from the topmost stack frame.
             *
             *    - Note that the context is NOT provided during byte-code
             *      compilation (e.g. in TclProcCompileProc)
             *
             *   When these conditions hold, this function resolves the
             *   passed-in cmd literal into a cmd "y", which is taken from the
             *   the global namespace (for simplicity).
             */

            const char *callingCmdName =
                Tcl_GetCommandName(interp, (Tcl_Command) procPtr->cmdPtr);

            if ( callingCmdName[0] == 'x' && callingCmdName[1] == '\0' ) {
                resolvedCmdPtr = Tcl_FindCommand(interp, "y", NULL, TCL_GLOBAL_ONLY);
            }
        } else if (callerNsPtr != NULL) {
            /*
             * Case B)
             *
             *    - The context, in which this resolver becomes active, is
             *      determined by the name of the parent namespace, which has
             *      to be named "ctx1" or "ctx2".
             *
             *    - To determine the name of the parent namesace, it is taken
             *      from the 2nd highest stack frame.
             *
             *    - Note that the context can be provided during byte-code
             *      compilation (e.g. in TclProcCompileProc)
             *
             *   When these conditions hold, this function resolves the
             *   passed-in cmd literal into a cmd "y" or "Y" depending on the
             *   context. The resolved procs are taken from the the global
             *   namespace (for simplicity).
             */

            CallFrame *parentFramePtr = varFramePtr->callerPtr;
            const char *context = parentFramePtr != NULL ? parentFramePtr->nsPtr->name : "(NULL)";

            if (strcmp(context, "ctx1") == 0 && (name[0] == 'z') && (name[1] == '\0')) {
                resolvedCmdPtr = Tcl_FindCommand(interp, "y", NULL, TCL_GLOBAL_ONLY);
                /* fprintf(stderr, "... y ==> %p\n", resolvedCmdPtr);*/

            } else if (strcmp(context, "ctx2") == 0 && (name[0] == 'z') && (name[1] == '\0')) {
                resolvedCmdPtr = Tcl_FindCommand(interp, "Y", NULL, TCL_GLOBAL_ONLY);
                /*fprintf(stderr, "... Y ==> %p\n", resolvedCmdPtr);*/
            }
        }

        if (resolvedCmdPtr != NULL) {
            *rPtr = resolvedCmdPtr;
            return TCL_OK;
        }
    }
    return TCL_CONTINUE;
}

static int
InterpVarResolver(
    TCL_UNUSED(Tcl_Interp *),
    TCL_UNUSED(const char *),
    TCL_UNUSED(Tcl_Namespace *),
    TCL_UNUSED(int),
    TCL_UNUSED(Tcl_Var *))
{
    /*
     * Don't resolve the variable; use standard rules.
     */

    return TCL_CONTINUE;
}

typedef struct MyResolvedVarInfo {
    Tcl_ResolvedVarInfo vInfo;  /* This must be the first element. */
    Tcl_Var var;
    Tcl_Obj *nameObj;
} MyResolvedVarInfo;

static inline void
HashVarFree(
    Tcl_Var var)
{
    if (VarHashRefCount(var) < 2) {
        Tcl_Free(var);
    } else {
        VarHashRefCount(var)--;
    }
}

static void
MyCompiledVarFree(
    Tcl_ResolvedVarInfo *vInfoPtr)
{
    MyResolvedVarInfo *resVarInfo = (MyResolvedVarInfo *) vInfoPtr;

    Tcl_DecrRefCount(resVarInfo->nameObj);
    if (resVarInfo->var) {
        HashVarFree(resVarInfo->var);
    }
    Tcl_Free(vInfoPtr);
}

#define TclVarHashGetValue(hPtr) \
    ((Var *) ((char *)hPtr - offsetof(VarInHash, entry)))

static Tcl_Var
MyCompiledVarFetch(
    Tcl_Interp *interp,
    Tcl_ResolvedVarInfo *vinfoPtr)
{
    MyResolvedVarInfo *resVarInfo = (MyResolvedVarInfo *) vinfoPtr;
    Tcl_Var var = resVarInfo->var;
    int isNewVar;
    Interp *iPtr = (Interp *) interp;
    Tcl_HashEntry *hPtr;

    if (var != NULL) {
        if (!(((Var *) var)->flags & VAR_DEAD_HASH)) {
            /*
             * The cached variable is valid, return it.
             */

            return var;
        }

        /*
         * The variable is not valid anymore. Clean it up.
         */

        HashVarFree(var);
    }

    hPtr = Tcl_CreateHashEntry((Tcl_HashTable *) &iPtr->globalNsPtr->varTable,
            (char *) resVarInfo->nameObj, &isNewVar);
    if (hPtr) {
        var = (Tcl_Var) TclVarHashGetValue(hPtr);
    } else {
        var = NULL;
    }
    resVarInfo->var = var;

    /*
     * Increment the reference counter to avoid Tcl_Free() of the variable in
     * Tcl's FreeVarEntry(); for cleanup, we provide our own HashVarFree();
     */

    VarHashRefCount(var)++;
    return var;
}

static int
InterpCompiledVarResolver(
    TCL_UNUSED(Tcl_Interp *),
    const char *name,
    TCL_UNUSED(int) /*length*/,
    TCL_UNUSED(Tcl_Namespace *),
    Tcl_ResolvedVarInfo **rPtr)
{
    if (*name == 'T') {
 	MyResolvedVarInfo *resVarInfo = (MyResolvedVarInfo *)Tcl_Alloc(sizeof(MyResolvedVarInfo));

 	resVarInfo->vInfo.fetchProc = MyCompiledVarFetch;
 	resVarInfo->vInfo.deleteProc = MyCompiledVarFree;
 	resVarInfo->var = NULL;
 	resVarInfo->nameObj = Tcl_NewStringObj(name, -1);
 	Tcl_IncrRefCount(resVarInfo->nameObj);
 	*rPtr = &resVarInfo->vInfo;
 	return TCL_OK;
    }
    return TCL_CONTINUE;
}

static int
TestInterpResolverCmd(
    TCL_UNUSED(void *),
    Tcl_Interp *interp,
    int objc,
    Tcl_Obj *const objv[])
{
    static const char *const table[] = {
        "down", "up", NULL
    };
    int idx;
#define RESOLVER_KEY "testInterpResolver"

    if ((objc < 2) || (objc > 3)) {
	Tcl_WrongNumArgs(interp, 1, objv, "up|down ?interp?");
	return TCL_ERROR;
    }
    if (objc == 3) {
	interp = Tcl_GetChild(interp, Tcl_GetString(objv[2]));
	if (interp == NULL) {
	    Tcl_AppendResult(interp, "provided interpreter not found", NULL);
	    return TCL_ERROR;
	}
    }
    if (Tcl_GetIndexFromObj(interp, objv[1], table, "operation", TCL_EXACT,
            &idx) != TCL_OK) {
        return TCL_ERROR;
    }
    switch (idx) {
    case 1: /* up */
        Tcl_AddInterpResolvers(interp, RESOLVER_KEY, InterpCmdResolver,
                InterpVarResolver, InterpCompiledVarResolver);
        break;
    case 0: /*down*/
        if (!Tcl_RemoveInterpResolvers(interp, RESOLVER_KEY)) {
            Tcl_AppendResult(interp, "could not remove the resolver scheme",
                    NULL);
            return TCL_ERROR;
        }
    }
    return TCL_OK;
}

/*
 * Local Variables:
 * mode: c
 * c-basic-offset: 4
 * fill-column: 78
 * tab-width: 8
 * indent-tabs-mode: nil
 * End:
 */<|MERGE_RESOLUTION|>--- conflicted
+++ resolved
@@ -1765,11 +1765,7 @@
 	    strcpy(s, "This is a malloc-ed string");
 	    Tcl_SetResult(interp, s, TCL_DYNAMIC);
 	} else if (strcmp(argv[2], "special") == 0) {
-<<<<<<< HEAD
 	    char *s = (char *)Tcl_Alloc(100) + 16;
-=======
-	    char *s = (char *)ckalloc(100) + 16;
->>>>>>> 72000228
 	    strcpy(s, "This is a specially-allocated string");
 	    Tcl_SetResult(interp, s, SpecialFree);
 	} else {
