/*
 * tclTest.c --
 *
 *	This file contains C command functions for a bunch of additional Tcl
 *	commands that are used for testing out Tcl's C interfaces. These
 *	commands are not normally included in Tcl applications; they're only
 *	used for testing.
 *
 * Copyright © 1993-1994 The Regents of the University of California.
 * Copyright © 1994-1997 Sun Microsystems, Inc.
 * Copyright © 1998-2000 Ajuba Solutions.
 * Copyright © 2003 Kevin B. Kenny.  All rights reserved.
 *
 * See the file "license.terms" for information on usage and redistribution of
 * this file, and for a DISCLAIMER OF ALL WARRANTIES.
 */

#define TCL_8_API
#undef BUILD_tcl
#undef STATIC_BUILD
#ifndef USE_TCL_STUBS
#   define USE_TCL_STUBS
#endif
#define TCLBOOLWARNING(boolPtr) /* needed here because we compile with -Wc++-compat */
#include "tclInt.h"
#include "tclOO.h"
#include <math.h>

/*
 * Required for Testregexp*Cmd
 */
#include "tclRegexp.h"

/*
 * Required for the TestChannelCmd and TestChannelEventCmd
 */
#include "tclIO.h"

#include "tclUuid.h"

/*
 * Declare external functions used in Windows tests.
 */
#ifdef __cplusplus
extern "C" {
#endif
DLLEXPORT int		Tcltest_Init(Tcl_Interp *interp);
DLLEXPORT int		Tcltest_SafeInit(Tcl_Interp *interp);
#ifdef __cplusplus
}
#endif

/*
 * Dynamic string shared by TestdcallCmd and DelCallbackProc; used to collect
 * the results of the various deletion callbacks.
 */

static Tcl_DString delString;
static Tcl_Interp *delInterp;

/*
 * One of the following structures exists for each command created by the
 * "testcmdtoken" command.
 */

typedef struct TestCommandTokenRef {
    int id;			/* Identifier for this reference. */
    Tcl_Command token;		/* Tcl's token for the command. */
    const char *value;
    struct TestCommandTokenRef *nextPtr;
				/* Next in list of references. */
} TestCommandTokenRef;

static TestCommandTokenRef *firstCommandTokenRef = NULL;
static int nextCommandTokenRefId = 1;

/*
 * One of the following structures exists for each asynchronous handler
 * created by the "testasync" command".
 */

typedef struct TestAsyncHandler {
    int id;			/* Identifier for this handler. */
    Tcl_AsyncHandler handler;	/* Tcl's token for the handler. */
    char *command;		/* Command to invoke when the handler is
				 * invoked. */
    struct TestAsyncHandler *nextPtr;
				/* Next is list of handlers. */
} TestAsyncHandler;

/*
 * Start of the socket driver state structure to acces field testFlags
 */

typedef struct TcpState TcpState;

struct TcpState {
    Tcl_Channel channel;	/* Channel associated with this socket. */
    int flags;			/* ORed combination of various bitfields. */
};

TCL_DECLARE_MUTEX(asyncTestMutex)

static TestAsyncHandler *firstHandler = NULL;

/*
 * The dynamic string below is used by the "testdstring" command to test the
 * dynamic string facilities.
 */

static Tcl_DString dstring;

/*
 * The command trace below is used by the "testcmdtraceCmd" command to test
 * the command tracing facilities.
 */

static Tcl_Trace cmdTrace;

/*
 * One of the following structures exists for each command created by
 * TestdelCmd:
 */

typedef struct {
    Tcl_Interp *interp;		/* Interpreter in which command exists. */
    char *deleteCmd;		/* Script to execute when command is deleted.
				 * Malloc'ed. */
} DelCmd;

/*
 * The following is used to keep track of an encoding that invokes a Tcl
 * command.
 */

typedef struct {
    Tcl_Interp *interp;
    char *toUtfCmd;
    char *fromUtfCmd;
} TclEncoding;

/*
 * Boolean flag used by the "testsetmainloop" and "testexitmainloop" commands.
 */

static bool exitMainLoop = false;

/*
 * Event structure used in testing the event queue management procedures.
 */

typedef struct {
    Tcl_Event header;		/* Header common to all events */
    Tcl_Interp *interp;		/* Interpreter that will handle the event */
    Tcl_Obj *command;		/* Command to evaluate when the event occurs */
    Tcl_Obj *tag;		/* Tag for this event used to delete it */
} TestEvent;

/*
 * Simple detach/attach facility for testchannel cut|splice. Allow testing of
 * channel transfer in core testsuite.
 */

typedef struct TestChannel {
    Tcl_Channel chan;		/* Detached channel */
    struct TestChannel *nextPtr;/* Next in detached channel pool */
} TestChannel;

static TestChannel *firstDetached;

/*
 * Forward declarations for procedures defined later in this file:
 */

static int		AsyncHandlerProc(void *clientData,
			    Tcl_Interp *interp, int code);
static Tcl_ThreadCreateType AsyncThreadProc(void *);
static void		CleanupTestSetassocdataTests(
			    void *clientData, Tcl_Interp *interp);
static void		CmdDelProc1(void *clientData);
static void		CmdDelProc2(void *clientData);
static Tcl_CmdProc	CmdProc1;
static Tcl_CmdProc	CmdProc2;
static Tcl_CmdObjTraceProc	CmdTraceDeleteProc;
static Tcl_CmdObjTraceProc	CmdTraceProc;
static Tcl_ObjCmdProc	CreatedCommandProc;
static Tcl_ObjCmdProc	CreatedCommandProc2;
static void		DelCallbackProc(void *clientData,
			    Tcl_Interp *interp);
static Tcl_ObjCmdProc	DelCmdProc;
static void		DelDeleteProc(void *clientData);
static void		EncodingFreeProc(void *clientData);
static int		EncodingToUtfProc(void *clientData,
			    const char *src, int srcLen, int flags,
			    Tcl_EncodingState *statePtr, char *dst,
			    int dstLen, int *srcReadPtr, int *dstWrotePtr,
			    int *dstCharsPtr);
static int		EncodingFromUtfProc(void *clientData,
			    const char *src, int srcLen, int flags,
			    Tcl_EncodingState *statePtr, char *dst,
			    int dstLen, int *srcReadPtr, int *dstWrotePtr,
			    int *dstCharsPtr);
static void		ExitProcEven(void *clientData);
static void		ExitProcOdd(void *clientData);
static Tcl_ObjCmdProc	GetTimesCmd;
static Tcl_ResolveCompiledVarProc	InterpCompiledVarResolver;
static void		MainLoop(void);
static Tcl_CmdProc	NoopCmd;
static Tcl_ObjCmdProc	NoopObjCmd;
static Tcl_CmdObjTraceProc TraceProc;
static void		ObjTraceDeleteProc(void *clientData);
static void		PrintParse(Tcl_Interp *interp, Tcl_Parse *parsePtr);
static Tcl_FreeProc	SpecialFree;
static int		StaticInitProc(Tcl_Interp *interp);
static Tcl_ObjCmdProc	TestasyncCmd;
static Tcl_ObjCmdProc	TestbumpinterpepochCmd;
static Tcl_ObjCmdProc	TestbytestringCmd;
static Tcl_ObjCmdProc	TestsetbytearraylengthCmd;
static Tcl_ObjCmdProc	TestpurebytesobjCmd;
static Tcl_ObjCmdProc	TeststringbytesCmd;
static Tcl_ObjCmdProc2	Testcmdobj2Cmd;
static Tcl_ObjCmdProc	TestcmdinfoCmd;
static Tcl_ObjCmdProc	TestcmdtokenCmd;
static Tcl_ObjCmdProc	TestcmdtraceCmd;
static Tcl_ObjCmdProc	TestconcatobjCmd;
static Tcl_ObjCmdProc	TestcreatecommandCmd;
static Tcl_ObjCmdProc	TestdcallCmd;
static Tcl_ObjCmdProc	TestdelCmd;
static Tcl_ObjCmdProc	TestdelassocdataCmd;
static Tcl_ObjCmdProc	TestdoubledigitsCmd;
static Tcl_ObjCmdProc	TestdstringCmd;
static Tcl_ObjCmdProc	TestencodingCmd;
static Tcl_ObjCmdProc	TestevalexCmd;
static Tcl_ObjCmdProc	TestevalobjvCmd;
static Tcl_ObjCmdProc	TesteventCmd;
static int		TesteventProc(Tcl_Event *event, int flags);
static int		TesteventDeleteProc(Tcl_Event *event,
			    void *clientData);
static Tcl_ObjCmdProc	TestexithandlerCmd;
static Tcl_ObjCmdProc	TestexprlongCmd;
static Tcl_ObjCmdProc	TestexprlongobjCmd;
static Tcl_ObjCmdProc	TestexprdoubleCmd;
static Tcl_ObjCmdProc	TestexprdoubleobjCmd;
static Tcl_ObjCmdProc	TestexprparserCmd;
static Tcl_ObjCmdProc	TestexprstringCmd;
static Tcl_ObjCmdProc	TestfileCmd;
static Tcl_ObjCmdProc	TestfilelinkCmd;
static Tcl_ObjCmdProc	TestfeventCmd;
static Tcl_ObjCmdProc	TestgetassocdataCmd;
static Tcl_ObjCmdProc	TestgetintCmd;
static Tcl_ObjCmdProc	TestlongsizeCmd;
static Tcl_ObjCmdProc	TestgetplatformCmd;
static Tcl_ObjCmdProc	TestgetvarfullnameCmd;
static Tcl_ObjCmdProc	TestinterpdeleteCmd;
static Tcl_ObjCmdProc	TestlinkCmd;
static Tcl_ObjCmdProc	TestlinkarrayCmd;
static Tcl_ObjCmdProc	TestlistapiCmd;
static Tcl_ObjCmdProc	TestlistrepCmd;
static Tcl_ObjCmdProc	TestlocaleCmd;
static Tcl_ObjCmdProc	TestmainthreadCmd;
static Tcl_ObjCmdProc	TestmsbObjCmd;
static Tcl_ObjCmdProc	TestsetmainloopCmd;
static Tcl_ObjCmdProc	TestexitmainloopCmd;
static Tcl_ObjCmdProc	TestpanicCmd;
static Tcl_ObjCmdProc	TestparseargsCmd;
static Tcl_ObjCmdProc	TestparserCmd;
static Tcl_ObjCmdProc	TestparsevarCmd;
static Tcl_ObjCmdProc	TestparsevarnameCmd;
static Tcl_ObjCmdProc	TestpreferstableCmd;
static Tcl_ObjCmdProc	TestprintCmd;
static Tcl_ObjCmdProc	TestregexpCmd;
static Tcl_ObjCmdProc	TestreturnCmd;
static void		TestregexpXflags(const char *string,
			    size_t length, int *cflagsPtr, int *eflagsPtr);
static Tcl_ObjCmdProc	TestsetassocdataCmd;
static Tcl_ObjCmdProc	TestsetCmd;
static Tcl_ObjCmdProc	Testset2Cmd;
static Tcl_ObjCmdProc	TestseterrorcodeCmd;
static Tcl_ObjCmdProc	TestsetobjerrorcodeCmd;
static Tcl_ObjCmdProc	TestsetplatformCmd;
static Tcl_ObjCmdProc	TestSizeCmd;
static Tcl_ObjCmdProc	TeststaticlibraryCmd;
static Tcl_ObjCmdProc	TesttranslatefilenameCmd;
static Tcl_ObjCmdProc	TestfstildeexpandCmd;
static Tcl_ObjCmdProc	TestuniClassCmd;
static Tcl_ObjCmdProc	TestupvarCmd;
static Tcl_ObjCmdProc2	TestWrongNumArgsCmd;
static Tcl_ObjCmdProc	TestGetIndexFromObjStructCmd;
static Tcl_ObjCmdProc	TestChannelCmd;
static Tcl_ObjCmdProc	TestChannelEventCmd;
static Tcl_ObjCmdProc	TestSocketCmd;
static Tcl_ObjCmdProc	TestFilesystemCmd;
static Tcl_ObjCmdProc	TestSimpleFilesystemCmd;
static void		TestReport(const char *cmd, Tcl_Obj *arg1,
			    Tcl_Obj *arg2);
static Tcl_Obj *	TestReportGetNativePath(Tcl_Obj *pathPtr);
static Tcl_FSStatProc TestReportStat;
static Tcl_FSAccessProc TestReportAccess;
static Tcl_FSOpenFileChannelProc TestReportOpenFileChannel;
static Tcl_FSMatchInDirectoryProc TestReportMatchInDirectory;
static Tcl_FSChdirProc TestReportChdir;
static Tcl_FSLstatProc TestReportLstat;
static Tcl_FSCopyFileProc TestReportCopyFile;
static Tcl_FSDeleteFileProc TestReportDeleteFile;
static Tcl_FSRenameFileProc TestReportRenameFile;
static Tcl_FSCreateDirectoryProc TestReportCreateDirectory;
static Tcl_FSCopyDirectoryProc TestReportCopyDirectory;
static Tcl_FSRemoveDirectoryProc TestReportRemoveDirectory;
static int TestReportLoadFile(Tcl_Interp *interp, Tcl_Obj *pathPtr,
	Tcl_LoadHandle *handlePtr, Tcl_FSUnloadFileProc **unloadProcPtr);
static Tcl_FSLinkProc TestReportLink;
static Tcl_FSFileAttrStringsProc TestReportFileAttrStrings;
static Tcl_FSFileAttrsGetProc TestReportFileAttrsGet;
static Tcl_FSFileAttrsSetProc TestReportFileAttrsSet;
static Tcl_FSUtimeProc TestReportUtime;
static Tcl_FSNormalizePathProc TestReportNormalizePath;
static Tcl_FSPathInFilesystemProc TestReportInFilesystem;
static Tcl_FSFreeInternalRepProc TestReportFreeInternalRep;
static Tcl_FSDupInternalRepProc TestReportDupInternalRep;
static Tcl_ObjCmdProc	TestServiceModeCmd;
static Tcl_FSStatProc SimpleStat;
static Tcl_FSAccessProc SimpleAccess;
static Tcl_FSOpenFileChannelProc SimpleOpenFileChannel;
static Tcl_FSListVolumesProc SimpleListVolumes;
static Tcl_FSPathInFilesystemProc SimplePathInFilesystem;
static Tcl_Obj *	SimpleRedirect(Tcl_Obj *pathPtr);
static Tcl_FSMatchInDirectoryProc SimpleMatchInDirectory;
static Tcl_ObjCmdProc	TestUtfNextCmd;
static Tcl_ObjCmdProc	TestUtfPrevCmd;
static Tcl_ObjCmdProc	TestUtfToNormalizedDStringCmd;
static Tcl_ObjCmdProc	TestUtfToNormalizedCmd;
static Tcl_ObjCmdProc	TestNumUtfCharsCmd;
static Tcl_ObjCmdProc	TestGetUniCharCmd;
static Tcl_ObjCmdProc	TestFindFirstCmd;
static Tcl_ObjCmdProc	TestFindLastCmd;
static Tcl_ObjCmdProc	TestHashSystemHashCmd;
static Tcl_ObjCmdProc	TestGetIntForIndexCmd;
static Tcl_ObjCmdProc	TestLutilCmd;
static Tcl_NRPostProc	NREUnwind_callback;
static Tcl_ObjCmdProc	TestNREUnwind;
static Tcl_ObjCmdProc	TestNRELevels;
static Tcl_ObjCmdProc	TestInterpResolverCmd;
#if defined(HAVE_CPUID) && !defined(MAC_OSX_TCL)
static Tcl_ObjCmdProc	TestcpuidCmd;
#endif
static Tcl_ObjCmdProc	TestApplyLambdaCmd;
#ifdef _WIN32
static Tcl_ObjCmdProc	TestHandleCountCmd;
static Tcl_ObjCmdProc	TestAppVerifierPresentCmd;
#endif

static const Tcl_Filesystem testReportingFilesystem = {
    "reporting",
    sizeof(Tcl_Filesystem),
    TCL_FILESYSTEM_VERSION_1,
    TestReportInFilesystem, /* path in */
    TestReportDupInternalRep,
    TestReportFreeInternalRep,
    NULL, /* native to norm */
    NULL, /* convert to native */
    TestReportNormalizePath,
    NULL, /* path type */
    NULL, /* separator */
    TestReportStat,
    TestReportAccess,
    TestReportOpenFileChannel,
    TestReportMatchInDirectory,
    TestReportUtime,
    TestReportLink,
    NULL /* list volumes */,
    TestReportFileAttrStrings,
    TestReportFileAttrsGet,
    TestReportFileAttrsSet,
    TestReportCreateDirectory,
    TestReportRemoveDirectory,
    TestReportDeleteFile,
    TestReportCopyFile,
    TestReportRenameFile,
    TestReportCopyDirectory,
    TestReportLstat,
    (Tcl_FSLoadFileProc *) TestReportLoadFile,
    NULL /* cwd */,
    TestReportChdir
};

static const Tcl_Filesystem simpleFilesystem = {
    "simple",
    sizeof(Tcl_Filesystem),
    TCL_FILESYSTEM_VERSION_1,
    SimplePathInFilesystem,
    NULL,
    NULL,
    /* No internal to normalized, since we don't create any
     * pure 'internal' Tcl_Obj path representations */
    NULL,
    /* No create native rep function, since we don't use it
     * or 'Tcl_FSNewNativePath' */
    NULL,
    /* Normalize path isn't needed - we assume paths only have
     * one representation */
    NULL,
    NULL,
    NULL,
    SimpleStat,
    SimpleAccess,
    SimpleOpenFileChannel,
    SimpleMatchInDirectory,
    NULL,
    /* We choose not to support symbolic links inside our vfs's */
    NULL,
    SimpleListVolumes,
    NULL,
    NULL,
    NULL,
    NULL,
    NULL,
    NULL,
    /* No copy file - fallback will occur at Tcl level */
    NULL,
    /* No rename file - fallback will occur at Tcl level */
    NULL,
    /* No copy directory - fallback will occur at Tcl level */
    NULL,
    /* Use stat for lstat */
    NULL,
    /* No load - fallback on core implementation */
    NULL,
    /* We don't need a getcwd or chdir - fallback on Tcl's versions */
    NULL,
    NULL
};


/*
 *----------------------------------------------------------------------
 *
 * Tcltest_Init --
 *
 *	This procedure performs application-specific initialization. Most
 *	applications, especially those that incorporate additional packages,
 *	will have their own version of this procedure.
 *
 * Results:
 *	Returns a standard Tcl completion code, and leaves an error message in
 *	the interp's result if an error occurs.
 *
 * Side effects:
 *	Depends on the startup script.
 *
 *----------------------------------------------------------------------
 */

#ifndef STRINGIFY
#  define STRINGIFY(x) STRINGIFY1(x)
#  define STRINGIFY1(x) #x
#endif

static const char version[] = TCL_PATCH_LEVEL "+" STRINGIFY(TCL_VERSION_UUID)
#if defined(__clang__) && defined(__clang_major__)
	    ".clang-" STRINGIFY(__clang_major__)
#if __clang_minor__ < 10
	    "0"
#endif
	    STRINGIFY(__clang_minor__)
#endif
#ifdef TCL_COMPILE_DEBUG
	    ".compiledebug"
#endif
#ifdef TCL_COMPILE_STATS
	    ".compilestats"
#endif
#if defined(__cplusplus) && !defined(__OBJC__)
	    ".cplusplus"
#endif
#ifndef NDEBUG
	    ".debug"
#endif
#if !defined(__clang__) && !defined(__INTEL_COMPILER) && defined(__GNUC__)
	    ".gcc-" STRINGIFY(__GNUC__)
#if __GNUC_MINOR__ < 10
	    "0"
#endif
	    STRINGIFY(__GNUC_MINOR__)
#endif
#ifdef __INTEL_COMPILER
	    ".icc-" STRINGIFY(__INTEL_COMPILER)
#endif
#if (defined(_WIN32) && !defined(_WIN64)) || (ULONG_MAX == 0xffffffffUL)
	    ".ilp32"
#endif
#ifdef TCL_MEM_DEBUG
	    ".memdebug"
#endif
#if defined(_MSC_VER)
	    ".msvc-" STRINGIFY(_MSC_VER)
#endif
#ifdef USE_NMAKE
	    ".nmake"
#endif
#ifdef TCL_NO_DEPRECATED
	    ".no-deprecate"
#endif
#if !TCL_THREADS
	    ".no-thread"
#endif
#ifndef TCL_CFG_OPTIMIZED
	    ".no-optimize"
#endif
#ifdef __OBJC__
	    ".objective-c"
#if defined(__cplusplus)
	    "plusplus"
#endif
#endif
#ifdef TCL_CFG_PROFILED
	    ".profile"
#endif
#ifdef PURIFY
	    ".purify"
#endif
#ifdef STATIC_BUILD
	    ".static"
#endif
#if TCL_UTF_MAX < 4
	    ".utf-16"
#endif
;

static int
TestCommonInit(
    Tcl_Interp *interp)		/* Interpreter for application. */
{
    Tcl_CmdInfo info;

    if (Tcl_InitStubs(interp, "9.0-", 0) == NULL) {
	return TCL_ERROR;
    }
    if (Tcl_GetCommandInfo(interp, "::tcl::build-info", &info)) {
	if (info.isNativeObjectProc == 2) {
	    Tcl_CreateObjCommand2(interp, "::tcl::test::build-info",
		    info.objProc2, (void *)version, NULL);
	} else {
	    Tcl_CreateObjCommand(interp, "::tcl::test::build-info",
		    info.objProc, (void *)version, NULL);
	}
    }
    if (Tcl_PkgProvideEx(interp, "tcl::test", TCL_PATCH_LEVEL, NULL) == TCL_ERROR) {
	return TCL_ERROR;
    }
    return TCL_OK;
}

int
Tcltest_Init(
    Tcl_Interp *interp)		/* Interpreter for application. */
{
    Tcl_Obj **objv, *objPtr;
    Tcl_Size objc;
    int index;
    static const char *const specialOptions[] = {
	"-appinitprocerror", "-appinitprocdeleteinterp",
	"-appinitprocclosestderr", "-appinitprocsetrcfile", NULL
    };

    if (TestCommonInit(interp) != TCL_OK) {
	return TCL_ERROR;
    }
    if (Tcl_OOInitStubs(interp) == NULL) {
	return TCL_ERROR;
    }
    /*
     * Create additional commands and math functions for testing Tcl.
     */

    Tcl_CreateObjCommand(interp, "gettimes", GetTimesCmd, NULL, NULL);
    Tcl_CreateCommand(interp, "noop", NoopCmd, NULL, NULL);
    Tcl_CreateObjCommand(interp, "noop", NoopObjCmd, NULL, NULL);
    Tcl_CreateObjCommand(interp, "testpurebytesobj", TestpurebytesobjCmd, NULL, NULL);
    Tcl_CreateObjCommand(interp, "testsetbytearraylength", TestsetbytearraylengthCmd, NULL, NULL);
    Tcl_CreateObjCommand(interp, "testbytestring", TestbytestringCmd, NULL, NULL);
    Tcl_CreateObjCommand(interp, "teststringbytes", TeststringbytesCmd, NULL, NULL);
    Tcl_CreateObjCommand2(interp, "testwrongnumargs", TestWrongNumArgsCmd,
	    NULL, NULL);
    Tcl_CreateObjCommand(interp, "testfilesystem", TestFilesystemCmd,
	    NULL, NULL);
    Tcl_CreateObjCommand(interp, "testsimplefilesystem", TestSimpleFilesystemCmd,
	    NULL, NULL);
    Tcl_CreateObjCommand(interp, "testgetindexfromobjstruct",
	    TestGetIndexFromObjStructCmd, NULL, NULL);
    Tcl_CreateObjCommand(interp, "testasync", TestasyncCmd, NULL, NULL);
    Tcl_CreateObjCommand(interp, "testbumpinterpepoch",
	    TestbumpinterpepochCmd, NULL, NULL);
    Tcl_CreateObjCommand(interp, "testchannel", TestChannelCmd,
	    NULL, NULL);
    Tcl_CreateObjCommand(interp, "testchannelevent", TestChannelEventCmd,
	    NULL, NULL);
    Tcl_CreateObjCommand(interp, "testcmdtoken", TestcmdtokenCmd, NULL,
	    NULL);
    Tcl_CreateObjCommand2(interp, "testcmdobj2", Testcmdobj2Cmd,
	    NULL, NULL);
    Tcl_CreateObjCommand(interp, "testcmdinfo", TestcmdinfoCmd, NULL,
	    NULL);
    Tcl_CreateObjCommand(interp, "testcmdtrace", TestcmdtraceCmd,
	    NULL, NULL);
    Tcl_CreateObjCommand(interp, "testconcatobj", TestconcatobjCmd,
	    NULL, NULL);
    Tcl_CreateObjCommand(interp, "testcreatecommand", TestcreatecommandCmd,
	    NULL, NULL);
    Tcl_CreateObjCommand(interp, "testdcall", TestdcallCmd, NULL, NULL);
    Tcl_CreateObjCommand(interp, "testdel", TestdelCmd, NULL, NULL);
    Tcl_CreateObjCommand(interp, "testdelassocdata", TestdelassocdataCmd,
	    NULL, NULL);
    Tcl_CreateObjCommand(interp, "testdoubledigits", TestdoubledigitsCmd,
	    NULL, NULL);
    Tcl_DStringInit(&dstring);
    Tcl_CreateObjCommand(interp, "testdstring", TestdstringCmd, NULL,
	    NULL);
    Tcl_CreateObjCommand(interp, "testencoding", TestencodingCmd, NULL,
	    NULL);
    Tcl_CreateObjCommand(interp, "testevalex", TestevalexCmd,
	    NULL, NULL);
    Tcl_CreateObjCommand(interp, "testevalobjv", TestevalobjvCmd,
	    NULL, NULL);
    Tcl_CreateObjCommand(interp, "testevent", TesteventCmd,
	    NULL, NULL);
    Tcl_CreateObjCommand(interp, "testexithandler", TestexithandlerCmd,
	    NULL, NULL);
    Tcl_CreateObjCommand(interp, "testexprlong", TestexprlongCmd,
	    NULL, NULL);
    Tcl_CreateObjCommand(interp, "testexprlongobj", TestexprlongobjCmd,
	    NULL, NULL);
    Tcl_CreateObjCommand(interp, "testexprdouble", TestexprdoubleCmd,
	    NULL, NULL);
    Tcl_CreateObjCommand(interp, "testexprdoubleobj", TestexprdoubleobjCmd,
	    NULL, NULL);
    Tcl_CreateObjCommand(interp, "testexprparser", TestexprparserCmd,
	    NULL, NULL);
    Tcl_CreateObjCommand(interp, "testexprstring", TestexprstringCmd,
	    NULL, NULL);
    Tcl_CreateObjCommand(interp, "testfevent", TestfeventCmd, NULL,
	    NULL);
    Tcl_CreateObjCommand(interp, "testfilelink", TestfilelinkCmd,
	    NULL, NULL);
    Tcl_CreateObjCommand(interp, "testfile", TestfileCmd,
	    NULL, NULL);
    Tcl_CreateObjCommand(interp, "testhashsystemhash",
	    TestHashSystemHashCmd, NULL, NULL);
    Tcl_CreateObjCommand(interp, "testgetassocdata", TestgetassocdataCmd,
	    NULL, NULL);
    Tcl_CreateObjCommand(interp, "testgetint", TestgetintCmd,
	    NULL, NULL);
    Tcl_CreateObjCommand(interp, "testlongsize", TestlongsizeCmd,
	    NULL, NULL);
    Tcl_CreateObjCommand(interp, "testgetplatform", TestgetplatformCmd,
	    NULL, NULL);
    Tcl_CreateObjCommand(interp, "testgetvarfullname",
	    TestgetvarfullnameCmd, NULL, NULL);
    Tcl_CreateObjCommand(interp, "testinterpdelete", TestinterpdeleteCmd,
	    NULL, NULL);
    Tcl_CreateObjCommand(interp, "testlink", TestlinkCmd, NULL, NULL);
    Tcl_CreateObjCommand(interp, "testlinkarray", TestlinkarrayCmd, NULL, NULL);
    Tcl_CreateObjCommand(interp, "testlistapi", TestlistapiCmd, NULL, NULL);
    Tcl_CreateObjCommand(interp, "testlistrep", TestlistrepCmd, NULL, NULL);
    Tcl_CreateObjCommand(interp, "testlocale", TestlocaleCmd, NULL,
	    NULL);
    Tcl_CreateObjCommand(interp, "testmsb", TestmsbObjCmd, NULL, NULL);
    Tcl_CreateObjCommand(interp, "testpanic", TestpanicCmd, NULL, NULL);
    Tcl_CreateObjCommand(interp, "testparseargs", TestparseargsCmd,NULL,NULL);
    Tcl_CreateObjCommand(interp, "testparser", TestparserCmd,
	    NULL, NULL);
    Tcl_CreateObjCommand(interp, "testparsevar", TestparsevarCmd,
	    NULL, NULL);
    Tcl_CreateObjCommand(interp, "testparsevarname", TestparsevarnameCmd,
	    NULL, NULL);
    Tcl_CreateObjCommand(interp, "testpreferstable", TestpreferstableCmd,
	    NULL, NULL);
    Tcl_CreateObjCommand(interp, "testprint", TestprintCmd,
	    NULL, NULL);
    Tcl_CreateObjCommand(interp, "testregexp", TestregexpCmd,
	    NULL, NULL);
    Tcl_CreateObjCommand(interp, "testreturn", TestreturnCmd,
	    NULL, NULL);
    Tcl_CreateObjCommand(interp, "testservicemode", TestServiceModeCmd,
	    NULL, NULL);
    Tcl_CreateObjCommand(interp, "testsetassocdata", TestsetassocdataCmd,
	    NULL, NULL);
    Tcl_CreateObjCommand(interp, "testsetnoerr", TestsetCmd,
	    NULL, NULL);
    Tcl_CreateObjCommand(interp, "testseterr", TestsetCmd,
	    INT2PTR(TCL_LEAVE_ERR_MSG), NULL);
    Tcl_CreateObjCommand(interp, "testset2", Testset2Cmd,
	    INT2PTR(TCL_LEAVE_ERR_MSG), NULL);
    Tcl_CreateObjCommand(interp, "testseterrorcode", TestseterrorcodeCmd,
	    NULL, NULL);
    Tcl_CreateObjCommand(interp, "testsetobjerrorcode",
	    TestsetobjerrorcodeCmd, NULL, NULL);
    Tcl_CreateObjCommand(interp, "testutfnext",
	    TestUtfNextCmd, NULL, NULL);
    Tcl_CreateObjCommand(interp, "testutfprev",
	    TestUtfPrevCmd, NULL, NULL);
    Tcl_CreateObjCommand(interp, "testnumutfchars",
	    TestNumUtfCharsCmd, NULL, NULL);
    Tcl_CreateObjCommand(interp, "testgetunichar",
	    TestGetUniCharCmd, NULL, NULL);
    Tcl_CreateObjCommand(interp, "testfindfirst",
	    TestFindFirstCmd, NULL, NULL);
    Tcl_CreateObjCommand(interp, "testfindlast",
	    TestFindLastCmd, NULL, NULL);
    Tcl_CreateObjCommand(interp, "testgetintforindex",
	    TestGetIntForIndexCmd, NULL, NULL);
    Tcl_CreateObjCommand(interp, "testsetplatform", TestsetplatformCmd,
	    NULL, NULL);
    Tcl_CreateObjCommand(interp, "testsize", TestSizeCmd, NULL, NULL);
    Tcl_CreateObjCommand(interp, "testsocket", TestSocketCmd,
	    NULL, NULL);
    Tcl_CreateObjCommand(interp, "teststaticlibrary", TeststaticlibraryCmd,
	    NULL, NULL);
    Tcl_CreateObjCommand(interp, "testtranslatefilename",
	    TesttranslatefilenameCmd, NULL, NULL);
    Tcl_CreateObjCommand(interp, "testfstildeexpand",
	    TestfstildeexpandCmd, NULL, NULL);
    Tcl_CreateObjCommand(interp, "testupvar", TestupvarCmd, NULL, NULL);
    Tcl_CreateObjCommand(interp, "testuniclass", TestuniClassCmd, NULL, NULL);
    Tcl_CreateObjCommand(interp, "testmainthread", TestmainthreadCmd, NULL,
	    NULL);
    Tcl_CreateObjCommand(interp, "testsetmainloop", TestsetmainloopCmd,
	    NULL, NULL);
    Tcl_CreateObjCommand(interp, "testexitmainloop", TestexitmainloopCmd,
	    NULL, NULL);
#if defined(HAVE_CPUID) && !defined(MAC_OSX_TCL)
    Tcl_CreateObjCommand(interp, "testcpuid", TestcpuidCmd,
	    NULL, NULL);
#endif
    Tcl_CreateObjCommand(interp, "testnreunwind", TestNREUnwind,
	    NULL, NULL);
    Tcl_CreateObjCommand(interp, "testnrelevels", TestNRELevels,
	    NULL, NULL);
    Tcl_CreateObjCommand(interp, "testinterpresolver", TestInterpResolverCmd,
	    NULL, NULL);
    Tcl_CreateObjCommand(interp, "testapplylambda", TestApplyLambdaCmd,
	    NULL, NULL);
    Tcl_CreateObjCommand(interp, "testlutil", TestLutilCmd,
	    NULL, NULL);
    Tcl_CreateObjCommand(interp, "testutftonormalized",
	TestUtfToNormalizedCmd, NULL, NULL);
    Tcl_CreateObjCommand(interp, "testutftonormalizeddstring",
	TestUtfToNormalizedDStringCmd, NULL, NULL);
#if defined(_WIN32)
    Tcl_CreateObjCommand(interp, "testhandlecount", TestHandleCountCmd,
	    NULL, NULL);
    Tcl_CreateObjCommand(interp, "testappverifierpresent",
	    TestAppVerifierPresentCmd, NULL, NULL);
#endif

    if (TclObjTest_Init(interp) != TCL_OK) {
	return TCL_ERROR;
    }
    if (Procbodytest_Init(interp) != TCL_OK) {
	return TCL_ERROR;
    }
#if TCL_THREADS
    if (TclThread_Init(interp) != TCL_OK) {
	return TCL_ERROR;
    }
    if (TclMutex_Init(interp) != TCL_OK) {
	return TCL_ERROR;
    }
#endif

    if (Tcl_ABSListTest_Init(interp) != TCL_OK) {
	return TCL_ERROR;
    }

    /*
     * Check for special options used in ../tests/main.test
     */

    objPtr = Tcl_GetVar2Ex(interp, "argv", NULL, TCL_GLOBAL_ONLY);
    if (objPtr != NULL) {
	if (Tcl_ListObjGetElements(interp, objPtr, &objc, &objv) != TCL_OK) {
	    return TCL_ERROR;
	}
	if (objc && (Tcl_GetIndexFromObj(NULL, objv[0], specialOptions, NULL,
		TCL_EXACT, &index) == TCL_OK)) {
	    switch (index) {
	    case 0:
		return TCL_ERROR;
	    case 1:
		Tcl_DeleteInterp(interp);
		return TCL_ERROR;
	    case 2: {
		int mode;
		Tcl_UnregisterChannel(interp,
			Tcl_GetChannel(interp, "stderr", &mode));
		return TCL_ERROR;
	    }
	    case 3:
		if (objc > 1) {
		    Tcl_SetVar2Ex(interp, "tcl_rcFileName", NULL, objv[1],
			    TCL_GLOBAL_ONLY);
		}
		return TCL_ERROR;
	    }
	}
    }

    /*
     * And finally add any platform specific test commands.
     */

    return TclplatformtestInit(interp);
}

/*
 *----------------------------------------------------------------------
 *
 * Tcltest_SafeInit --
 *
 *	This procedure performs application-specific initialization. Most
 *	applications, especially those that incorporate additional packages,
 *	will have their own version of this procedure.
 *
 * Results:
 *	Returns a standard Tcl completion code, and leaves an error message in
 *	the interp's result if an error occurs.
 *
 * Side effects:
 *	Depends on the startup script.
 *
 *----------------------------------------------------------------------
 */

int
Tcltest_SafeInit(
    Tcl_Interp *interp)		/* Interpreter for application. */
{
    if (TestCommonInit(interp) != TCL_OK) {
	return TCL_ERROR;
    }
    return Procbodytest_SafeInit(interp);
}

/*
 *----------------------------------------------------------------------
 *
 * TestasyncCmd --
 *
 *	This procedure implements the "testasync" command.  It is used
 *	to test the asynchronous handler facilities of Tcl.
 *
 * Results:
 *	A standard Tcl result.
 *
 * Side effects:
 *	Creates, deletes, and invokes handlers.
 *
 *----------------------------------------------------------------------
 */

static int
TestasyncCmd(
    TCL_UNUSED(void *),
    Tcl_Interp *interp,		/* Current interpreter. */
    int objc,			/* Number of arguments. */
    Tcl_Obj *const *objv)	/* Arguments. */
{
    static int nextId = 1;

    if (objc < 2) {
	wrongNumArgs:
	Tcl_WrongNumArgs(interp, 1, objv, "");
	return TCL_ERROR;
    }
    if (strcmp(Tcl_GetString(objv[1]), "create") == 0) {
	if (objc != 3) {
	    goto wrongNumArgs;
	}
	TestAsyncHandler *asyncPtr = (TestAsyncHandler *)Tcl_Alloc(sizeof(TestAsyncHandler));
	asyncPtr->command = (char *)Tcl_Alloc(strlen(Tcl_GetString(objv[2])) + 1);
	strcpy(asyncPtr->command, Tcl_GetString(objv[2]));
	Tcl_MutexLock(&asyncTestMutex);
	asyncPtr->id = nextId;
	nextId++;
	asyncPtr->handler = Tcl_AsyncCreate(AsyncHandlerProc, INT2PTR(asyncPtr->id));
	asyncPtr->nextPtr = firstHandler;
	firstHandler = asyncPtr;
	Tcl_MutexUnlock(&asyncTestMutex);
	Tcl_SetObjResult(interp, Tcl_NewWideIntObj(asyncPtr->id));
    } else if (strcmp(Tcl_GetString(objv[1]), "delete") == 0) {
	if (objc == 2) {
	    Tcl_MutexLock(&asyncTestMutex);
	    while (firstHandler != NULL) {
		TestAsyncHandler *asyncPtr = firstHandler;
		firstHandler = asyncPtr->nextPtr;
		Tcl_AsyncDelete(asyncPtr->handler);
		Tcl_Free(asyncPtr->command);
		Tcl_Free(asyncPtr);
	    }
	    Tcl_MutexUnlock(&asyncTestMutex);
	    return TCL_OK;
	}
	if (objc != 3) {
	    goto wrongNumArgs;
	}
	int id;
	if (Tcl_GetIntFromObj(interp, objv[2], &id) != TCL_OK) {
	    return TCL_ERROR;
	}
	Tcl_MutexLock(&asyncTestMutex);
	for (TestAsyncHandler *prevPtr = NULL, *asyncPtr = firstHandler; asyncPtr != NULL;
		prevPtr = asyncPtr, asyncPtr = asyncPtr->nextPtr) {
	    if (asyncPtr->id != id) {
		continue;
	    }
	    if (prevPtr == NULL) {
		firstHandler = asyncPtr->nextPtr;
	    } else {
		prevPtr->nextPtr = asyncPtr->nextPtr;
	    }
	    Tcl_AsyncDelete(asyncPtr->handler);
	    Tcl_Free(asyncPtr->command);
	    Tcl_Free(asyncPtr);
	    break;
	}
	Tcl_MutexUnlock(&asyncTestMutex);
    } else if (strcmp(Tcl_GetString(objv[1]), "mark") == 0) {
	if (objc != 5) {
	    goto wrongNumArgs;
	}
	int id, code;
	if ((Tcl_GetIntFromObj(interp, objv[2], &id) != TCL_OK)
		|| (Tcl_GetIntFromObj(interp, objv[4], &code) != TCL_OK)) {
	    return TCL_ERROR;
	}
	Tcl_MutexLock(&asyncTestMutex);
	for (TestAsyncHandler *asyncPtr = firstHandler; asyncPtr != NULL;
		asyncPtr = asyncPtr->nextPtr) {
	    if (asyncPtr->id == id) {
		Tcl_AsyncMark(asyncPtr->handler);
		break;
	    }
	}
	Tcl_SetObjResult(interp, objv[3]);
	Tcl_MutexUnlock(&asyncTestMutex);
	return code;
    } else if (strcmp(Tcl_GetString(objv[1]), "marklater") == 0) {
	if (objc != 3) {
	    goto wrongNumArgs;
	}
	int id;
	if (Tcl_GetIntFromObj(interp, objv[2], &id) != TCL_OK) {
	    return TCL_ERROR;
	}
	Tcl_MutexLock(&asyncTestMutex);
	for (TestAsyncHandler *asyncPtr = firstHandler; asyncPtr != NULL;
		asyncPtr = asyncPtr->nextPtr) {
	    if (asyncPtr->id == id) {
		Tcl_ThreadId threadID;
		if (Tcl_CreateThread(&threadID, AsyncThreadProc,
			INT2PTR(id), TCL_THREAD_STACK_DEFAULT,
			TCL_THREAD_NOFLAGS) != TCL_OK) {
		    TclPrintfResult(interp, "cannot create thread");
		    Tcl_MutexUnlock(&asyncTestMutex);
		    return TCL_ERROR;
		}
		break;
	    }
	}
	Tcl_MutexUnlock(&asyncTestMutex);
    } else {
	TclPrintfResult(interp, "bad option \"%s\": must be %s",
		Tcl_GetString(objv[1]),
		"create, delete, int, mark, or marklater");
	return TCL_ERROR;
    }
    return TCL_OK;
}

static int
AsyncHandlerProc(
    void *clientData,		/* If of TestAsyncHandler structure.
				 * in global list. */
    Tcl_Interp *interp,		/* Interpreter in which command was
				 * executed, or NULL. */
    int code)			/* Current return code from command. */
{
    TestAsyncHandler *asyncPtr;
    int id = (int)PTR2INT(clientData);

    Tcl_MutexLock(&asyncTestMutex);
    for (asyncPtr = firstHandler; asyncPtr != NULL;
	    asyncPtr = asyncPtr->nextPtr) {
	if (asyncPtr->id == id) {
	    break;
	}
    }
    Tcl_MutexUnlock(&asyncTestMutex);

    if (!asyncPtr) {
	/* Woops - this one was deleted between the AsyncMark and now */
	return TCL_OK;
    }

    char string[TCL_INTEGER_SPACE];
    TclFormatInt(string, code);
    const char *listArgv[] = {
	asyncPtr->command,
	Tcl_GetStringResult(interp),
	string,
	NULL
    };
    char *cmd = Tcl_Merge(3, listArgv);
    if (interp != NULL) {
	code = Tcl_EvalEx(interp, cmd, TCL_INDEX_NONE, 0);
    } else {
	/*
	 * this should not happen, but by definition of how async handlers are
	 * invoked, it's possible.  Better error checking is needed here.
	 */
    }
    Tcl_Free(cmd);
    return code;
}

/*
 *----------------------------------------------------------------------
 *
 * AsyncThreadProc --
 *
 *	Delivers an asynchronous event to a handler in another thread.
 *
 * Results:
 *	None.
 *
 * Side effects:
 *	Invokes Tcl_AsyncMark on the handler
 *
 *----------------------------------------------------------------------
 */

static Tcl_ThreadCreateType
AsyncThreadProc(
    void *clientData)		/* Parameter is the id of a
				 * TestAsyncHandler, defined above. */
{
    TestAsyncHandler *asyncPtr;
    int id = (int)PTR2INT(clientData);

    Tcl_Sleep(1);
    Tcl_MutexLock(&asyncTestMutex);
    for (asyncPtr = firstHandler; asyncPtr != NULL;
	asyncPtr = asyncPtr->nextPtr) {
	if (asyncPtr->id == id) {
	    Tcl_AsyncMark(asyncPtr->handler);
	    break;
	}
    }
    Tcl_MutexUnlock(&asyncTestMutex);
    Tcl_ExitThread(TCL_OK);
    TCL_THREAD_CREATE_RETURN;
}

static int
TestbumpinterpepochCmd(
    TCL_UNUSED(void *),
    Tcl_Interp *interp,		/* Current interpreter. */
    int objc,			/* Number of arguments. */
    Tcl_Obj *const objv[])	/* Argument objects. */
{
    Interp *iPtr = (Interp *)interp;

    if (objc != 1) {
	Tcl_WrongNumArgs(interp, 1, objv, "");
	return TCL_ERROR;
    }
    iPtr->compileEpoch++;
    return TCL_OK;
}

/*
 *----------------------------------------------------------------------
 *
 * Testcmdobj2 --
 *
 *	Mock up to test the Tcl_CreateObjCommand2 functionality
 *
 * Results:
 *	Standard Tcl result.
 *
 * Side effects:
 *	Sets interpreter result to number of arguments, first arg, last arg.
 *
 *----------------------------------------------------------------------
 */

static int
Testcmdobj2Cmd(
    TCL_UNUSED(void *),
    Tcl_Interp *interp,		/* Current interpreter. */
    Tcl_Size objc,		/* Number of arguments. */
    Tcl_Obj *const objv[])	/* Argument objects. */
{
    Tcl_Obj *resultObj;
    resultObj = Tcl_NewListObj(0, NULL);
    Tcl_ListObjAppendElement(interp, resultObj, Tcl_NewWideIntObj(objc));
    if (objc > 1) {
	Tcl_ListObjAppendElement(interp, resultObj, objv[1]);
	Tcl_ListObjAppendElement(interp, resultObj, objv[objc-1]);
    }
    Tcl_SetObjResult(interp, resultObj);
    return TCL_OK;
}

/*
 *----------------------------------------------------------------------
 *
 * TestcmdinfoCmd --
 *
 *	This procedure implements the "testcmdinfo" command.  It is used to
 *	test Tcl_GetCommandInfo, Tcl_SetCommandInfo, and command creation and
 *	deletion.
 *
 * Results:
 *	A standard Tcl result.
 *
 * Side effects:
 *	Creates and deletes various commands and modifies their data.
 *
 *----------------------------------------------------------------------
 */

static int
TestcmdinfoCmd(
    TCL_UNUSED(void *),
    Tcl_Interp *interp,		/* Current interpreter. */
    int objc,			/* Number of arguments. */
    Tcl_Obj *const objv[])	/* Argument objects. */
{
    static const char *const subcmds[] = {
	"call", "call2", "create", "delete", "get", "modify", NULL
    };
    enum options {
	CMDINFO_CALL, CMDINFO_CALL2, CMDINFO_CREATE,
	CMDINFO_DELETE, CMDINFO_GET, CMDINFO_MODIFY
    } idx;
    Tcl_CmdInfo info;
    Tcl_Obj **cmdObjv;
    Tcl_Size cmdObjc;

    if (objc != 3) {
	Tcl_WrongNumArgs(interp, 1, objv, "command arg");
	return TCL_ERROR;
    }
    if (Tcl_GetIndexFromObj(interp, objv[1], subcmds, "option", 0,
	    &idx) != TCL_OK) {
	return TCL_ERROR;
    }
    switch (idx) {
    case CMDINFO_CALL:
    case CMDINFO_CALL2:
	if (Tcl_ListObjGetElements(interp, objv[2], &cmdObjc, &cmdObjv) != TCL_OK) {
	    return TCL_ERROR;
	}
	if (cmdObjc == 0) {
<<<<<<< HEAD
	    TclPrintfResult(interp, "No command name given");
=======
	    Tcl_AppendResult(interp, "No command name given", (char *)NULL);
>>>>>>> 37de7db0
	    return TCL_ERROR;
	}
	if (Tcl_GetCommandInfo(interp, Tcl_GetString(cmdObjv[0]), &info) == 0) {
	    return TCL_ERROR;
	}
	if (idx == CMDINFO_CALL) {
	    /*
	     * Note when calling through the old 32-bit API, it is the caller's
	     * responsibility to check that number of arguments is <= INT_MAX.
	     * We do not do that here just so we can test what happens if the
	     * caller mistakenly passes more arguments.
	     */
	    return info.objProc(info.objClientData, interp, (int)cmdObjc, cmdObjv);
	} else {
	    return info.objProc2(info.objClientData2, interp, cmdObjc, cmdObjv);
	}
    case CMDINFO_CREATE:
	Tcl_CreateCommand(interp, Tcl_GetString(objv[2]), CmdProc1,
		(void *)"original", CmdDelProc1);
	break;
    case CMDINFO_DELETE:
	Tcl_DStringInit(&delString);
	Tcl_DeleteCommand(interp, Tcl_GetString(objv[2]));
	Tcl_DStringResult(interp, &delString);
	break;
    case CMDINFO_GET:
	if (Tcl_GetCommandInfo(interp, Tcl_GetString(objv[2]), &info) ==0) {
	    TclAppendResult(interp, "??");
	    return TCL_OK;
	}
	if (info.proc == CmdProc1) {
	    TclAppendResult(interp, "CmdProc1", " ", (char *)info.clientData);
	} else if (info.proc == CmdProc2) {
	    TclAppendResult(interp, "CmdProc2", " ", (char *)info.clientData);
	} else {
	    TclAppendResult(interp, "unknown");
	}
	if (info.deleteProc == CmdDelProc1) {
	    TclAppendResult(interp, " CmdDelProc1", " ", (char *)info.deleteData);
	} else if (info.deleteProc == CmdDelProc2) {
	    TclAppendResult(interp, " CmdDelProc2", " ", (char *)info.deleteData);
	} else {
	    TclAppendResult(interp, " unknown");
	}
	TclAppendResult(interp, " ", info.namespacePtr->fullName);
	if (info.isNativeObjectProc == 0) {
	    TclAppendResult(interp, " stringProc");
	} else if (info.isNativeObjectProc == 1) {
	    TclAppendResult(interp, " nativeObjectProc");
	} else if (info.isNativeObjectProc == 2) {
	    TclAppendResult(interp, " nativeObjectProc2");
	} else {
	    TclPrintfResult(interp, "Invalid isNativeObjectProc value %d",
		    info.isNativeObjectProc);
	    return TCL_ERROR;
	}
	break;
    case CMDINFO_MODIFY:
	info.proc = CmdProc2;
	info.clientData = (void *) "new_command_data";
	info.objProc = NULL;
	info.objClientData = NULL;
	info.deleteProc = CmdDelProc2;
	info.deleteData = (void *) "new_delete_data";
	info.namespacePtr = NULL;
	info.objProc2 = NULL;
	info.objClientData2 = NULL;
	if (Tcl_SetCommandInfo(interp, Tcl_GetString(objv[2]), &info) == 0) {
	    Tcl_SetObjResult(interp, Tcl_NewWideIntObj(0));
	} else {
	    Tcl_SetObjResult(interp, Tcl_NewWideIntObj(1));
	}
	break;
    }

    return TCL_OK;
}

static int
CmdProc0(
    void *clientData,		/* String to return. */
    Tcl_Interp *interp,		/* Current interpreter. */
    TCL_UNUSED(int) /*objc*/,
    TCL_UNUSED(Tcl_Obj *const *) /*objv*/)
{
    TestCommandTokenRef *refPtr = (TestCommandTokenRef *) clientData;
    TclAppendResult(interp, "CmdProc1 ", refPtr->value);
    return TCL_OK;
}

static int
CmdProc1(
    void *clientData,		/* String to return. */
    Tcl_Interp *interp,		/* Current interpreter. */
    TCL_UNUSED(int) /*argc*/,
    TCL_UNUSED(const char **) /*argv*/)
{
    TclAppendResult(interp, "CmdProc1 ", (char *)clientData);
    return TCL_OK;
}

static int
CmdProc2(
    void *clientData,		/* String to return. */
    Tcl_Interp *interp,		/* Current interpreter. */
    TCL_UNUSED(int) /*argc*/,
    TCL_UNUSED(const char **) /*argv*/)
{
    TclAppendResult(interp, "CmdProc2 ", (char *)clientData);
    return TCL_OK;
}

static void
CmdDelProc0(
    void *clientData)		/* String to save. */
{
    TestCommandTokenRef *thisRefPtr, *prevRefPtr = NULL;
    TestCommandTokenRef *refPtr = (TestCommandTokenRef *) clientData;
    int id = refPtr->id;
    for (thisRefPtr = firstCommandTokenRef; refPtr != NULL;
	thisRefPtr = thisRefPtr->nextPtr) {
	if (thisRefPtr->id == id) {
	    if (prevRefPtr != NULL) {
		prevRefPtr->nextPtr = thisRefPtr->nextPtr;
	    } else {
		firstCommandTokenRef = thisRefPtr->nextPtr;
	    }
	    break;
	}
	prevRefPtr = thisRefPtr;
    }
    Tcl_Free(refPtr);
}

static void
CmdDelProc1(
    void *clientData)		/* String to save. */
{
    Tcl_DStringInit(&delString);
    Tcl_DStringAppend(&delString, "CmdDelProc1 ", -1);
    Tcl_DStringAppend(&delString, (char *)clientData, -1);
}

static void
CmdDelProc2(
    void *clientData)		/* String to save. */
{
    Tcl_DStringInit(&delString);
    Tcl_DStringAppend(&delString, "CmdDelProc2 ", -1);
    Tcl_DStringAppend(&delString, (char *)clientData, -1);
}

/*
 *----------------------------------------------------------------------
 *
 * TestcmdtokenCmd --
 *
 *	This procedure implements the "testcmdtoken" command. It is used to
 *	test Tcl_Command tokens and procedures such as Tcl_GetCommandFullName.
 *
 * Results:
 *	A standard Tcl result.
 *
 * Side effects:
 *	Creates and deletes various commands and modifies their data.
 *
 *----------------------------------------------------------------------
 */

static int
TestcmdtokenCmd(
    TCL_UNUSED(void *),
    Tcl_Interp *interp,		/* Current interpreter. */
    int objc,			/* Number of arguments. */
    Tcl_Obj *const *objv)	/* Arguments. */
{
    TestCommandTokenRef *refPtr;
    int id;
    char buf[30];

    if (objc != 3) {
	Tcl_WrongNumArgs(interp, 1, objv, "option arg");
	return TCL_ERROR;
    }
    if (strcmp(Tcl_GetString(objv[1]), "create") == 0) {
	refPtr = (TestCommandTokenRef *)Tcl_Alloc(sizeof(TestCommandTokenRef));
	refPtr->token = Tcl_CreateObjCommand(interp, Tcl_GetString(objv[2]), CmdProc0,
		refPtr, CmdDelProc0);
	refPtr->id = nextCommandTokenRefId;
	refPtr->value = "original";
	nextCommandTokenRefId++;
	refPtr->nextPtr = firstCommandTokenRef;
	firstCommandTokenRef = refPtr;
	snprintf(buf, sizeof(buf), "%d", refPtr->id);
	TclAppendResult(interp, buf);
    } else {
	if (sscanf(Tcl_GetString(objv[2]), "%d", &id) != 1) {
	    TclPrintfResult(interp, "bad command token \"%s\"",
		    Tcl_GetString(objv[2]));
	    return TCL_ERROR;
	}

	for (refPtr = firstCommandTokenRef; refPtr != NULL;
		refPtr = refPtr->nextPtr) {
	    if (refPtr->id == id) {
		break;
	    }
	}

	if (refPtr == NULL) {
	    TclPrintfResult(interp, "bad command token \"%s\"",
		    Tcl_GetString(objv[2]));
	    return TCL_ERROR;
	}

	if (strcmp(Tcl_GetString(objv[1]), "name") == 0) {
	    Tcl_Obj *objPtr;

	    objPtr = Tcl_NewObj();
	    Tcl_GetCommandFullName(interp, refPtr->token, objPtr);

	    Tcl_AppendElement(interp,
		    Tcl_GetCommandName(interp, refPtr->token));
	    Tcl_AppendElement(interp, Tcl_GetString(objPtr));
	    Tcl_DecrRefCount(objPtr);
	} else {
	    TclPrintfResult(interp, "bad option \"%s\": must be %s",
		    Tcl_GetString(objv[1]), "create, name, or free");
	    return TCL_ERROR;
	}
    }

    return TCL_OK;
}

/*
 *----------------------------------------------------------------------
 *
 * TestcmdtraceCmd --
 *
 *	This procedure implements the "testcmdtrace" command. It is used
 *	to test Tcl_CreateTrace and Tcl_DeleteTrace.
 *
 * Results:
 *	A standard Tcl result.
 *
 * Side effects:
 *	Creates and deletes a command trace, and tests the invocation of
 *	a procedure by the command trace.
 *
 *----------------------------------------------------------------------
 */

static int
TestcmdtraceCmd(
    TCL_UNUSED(void *),
    Tcl_Interp *interp,		/* Current interpreter. */
    int objc,			/* Number of arguments. */
    Tcl_Obj *const *objv)	/* Argument strings. */
{
    Tcl_DString buffer;
    int result;

    if (objc != 3) {
	Tcl_WrongNumArgs(interp, 1, objv, "option script");
	return TCL_ERROR;
    }

    if (strcmp(Tcl_GetString(objv[1]), "tracetest") == 0) {
	Tcl_DStringInit(&buffer);
	cmdTrace = Tcl_CreateObjTrace(interp, 50000, 0, CmdTraceProc, &buffer, NULL);
	result = Tcl_EvalEx(interp, Tcl_GetString(objv[2]), TCL_INDEX_NONE, 0);
	if (result == TCL_OK) {
	    Tcl_ResetResult(interp);
	    Tcl_SetObjResult(interp, Tcl_DStringToObj(&buffer));
	}
	Tcl_DeleteTrace(interp, cmdTrace);
	Tcl_DStringFree(&buffer);
    } else if (strcmp(Tcl_GetString(objv[1]), "deletetest") == 0) {
	/*
	 * Create a command trace then eval a script to check whether it is
	 * called. Note that this trace procedure removes itself as a further
	 * check of the robustness of the trace proc calling code in
	 * TclNRExecuteByteCode.
	 */

	cmdTrace = Tcl_CreateObjTrace(interp, 50000, 0, CmdTraceDeleteProc, NULL, NULL);
	Tcl_EvalEx(interp, Tcl_GetString(objv[2]), TCL_INDEX_NONE, 0);
    } else if (strcmp(Tcl_GetString(objv[1]), "leveltest") == 0) {
	Interp *iPtr = (Interp *) interp;
	Tcl_DStringInit(&buffer);
	cmdTrace = Tcl_CreateObjTrace(interp, iPtr->numLevels + 4, 0, CmdTraceProc,
		&buffer, NULL);
	result = Tcl_EvalEx(interp, Tcl_GetString(objv[2]), TCL_INDEX_NONE, 0);
	if (result == TCL_OK) {
	    Tcl_ResetResult(interp);
	    Tcl_SetObjResult(interp, Tcl_DStringToObj(&buffer));
	}
	Tcl_DeleteTrace(interp, cmdTrace);
	Tcl_DStringFree(&buffer);
    } else if (strcmp(Tcl_GetString(objv[1]), "resulttest") == 0) {
	/* Create an object-based trace, then eval a script. This is used
	 * to test return codes other than TCL_OK from the trace engine.
	 */

	static int deleteCalled;

	deleteCalled = 0;
	cmdTrace = Tcl_CreateObjTrace(interp, 50000,
		TCL_ALLOW_INLINE_COMPILATION, TraceProc,
		&deleteCalled, ObjTraceDeleteProc);
	result = Tcl_EvalEx(interp, Tcl_GetString(objv[2]), TCL_INDEX_NONE, 0);
	Tcl_DeleteTrace(interp, cmdTrace);
	if (!deleteCalled) {
	    TclPrintfResult(interp, "Delete wasn't called");
	    return TCL_ERROR;
	} else {
	    return result;
	}
    } else if (strcmp(Tcl_GetString(objv[1]), "doubletest") == 0) {
	Tcl_Trace t1, t2;

	Tcl_DStringInit(&buffer);
	t1 = Tcl_CreateObjTrace(interp, 1, 0, CmdTraceProc, &buffer, NULL);
	t2 = Tcl_CreateObjTrace(interp, 50000, 0, CmdTraceProc, &buffer, NULL);
	result = Tcl_EvalEx(interp, Tcl_GetString(objv[2]), TCL_INDEX_NONE, 0);
	if (result == TCL_OK) {
	    Tcl_ResetResult(interp);
	    Tcl_SetObjResult(interp, Tcl_DStringToObj(&buffer));
	}
	Tcl_DeleteTrace(interp, t2);
	Tcl_DeleteTrace(interp, t1);
	Tcl_DStringFree(&buffer);
    } else {
	TclPrintfResult(interp, "bad option \"%s\": must be %s",
		Tcl_GetString(objv[1]),
		"tracetest, deletetest, doubletest or resulttest");
	return TCL_ERROR;
    }
    return TCL_OK;
}

static int
CmdTraceProc(
    void *clientData,		/* Pointer to buffer in which the
				 * command and arguments are appended.
				 * Accumulates test result. */
    TCL_UNUSED(Tcl_Interp *),
    TCL_UNUSED(int) /*level*/,
    const char *command,	/* The command being traced (after
				 * substitutions). */
    TCL_UNUSED(Tcl_Command) /*cmdProc*/,
    int objc,			/* Number of arguments. */
    Tcl_Obj *const *objv)	/* Arguments. */
{
    Tcl_DString *bufPtr = (Tcl_DString *) clientData;
    int i;

    Tcl_DStringAppendElement(bufPtr, command);

    Tcl_DStringStartSublist(bufPtr);
    for (i = 0;  i < objc;  i++) {
	Tcl_DStringAppendElement(bufPtr, Tcl_GetString(objv[i]));
    }
    Tcl_DStringEndSublist(bufPtr);
    return TCL_OK;
}

static int
CmdTraceDeleteProc(
    TCL_UNUSED(void *),
    Tcl_Interp *interp,		/* Current interpreter. */
    TCL_UNUSED(int) /*level*/,
    TCL_UNUSED(const char *) /*command*/,
    TCL_UNUSED(Tcl_Command),
    TCL_UNUSED(int) /*objc*/,
    TCL_UNUSED(Tcl_Obj *const *) /*objv*/)
{
    /*
     * Remove ourselves to test whether calling Tcl_DeleteTrace within a trace
     * callback causes the for loop in TclNRExecuteByteCode that calls traces to
     * reference freed memory.
     */

    Tcl_DeleteTrace(interp, cmdTrace);
    return TCL_OK;
}

static int
TraceProc(
    TCL_UNUSED(void *),
    Tcl_Interp *interp,		/* Tcl interpreter */
    TCL_UNUSED(int) /*level*/,
    const char *command,
    TCL_UNUSED(Tcl_Command),
    TCL_UNUSED(int) /*objc*/,
    Tcl_Obj *const objv[])	/* Argument objects. */
{
    const char *word = Tcl_GetString(objv[0]);

    if (!strcmp(word, "Error")) {
	Tcl_SetObjResult(interp, Tcl_NewStringObj(command, -1));
	return TCL_ERROR;
    } else if (!strcmp(word, "Break")) {
	return TCL_BREAK;
    } else if (!strcmp(word, "Continue")) {
	return TCL_CONTINUE;
    } else if (!strcmp(word, "Return")) {
	return TCL_RETURN;
    } else if (!strcmp(word, "OtherStatus")) {
	return 6;
    } else {
	return TCL_OK;
    }
}

static void
ObjTraceDeleteProc(
    void *clientData)
{
    int *intPtr = (int *) clientData;
    *intPtr = 1;		/* Record that the trace was deleted */
}

/*
 *----------------------------------------------------------------------
 *
 * TestcreatecommandCmd --
 *
 *	This procedure implements the "testcreatecommand" command. It is used
 *	to test that the Tcl_CreateCommand creates a new command in the
 *	namespace specified as part of its name, if any. It also checks that
 *	the namespace code ignore single ":"s in the middle or end of a
 *	command name.
 *
 * Results:
 *	A standard Tcl result.
 *
 * Side effects:
 *	Creates and deletes two commands ("test_ns_basic::createdcommand"
 *	and "value:at:").
 *
 *----------------------------------------------------------------------
 */

static int
TestcreatecommandCmd(
    TCL_UNUSED(void *),
    Tcl_Interp *interp,		/* Current interpreter. */
    int objc,			/* Number of arguments. */
    Tcl_Obj *const objv[])	/* Argument strings. */
{
    if (objc != 2) {
	Tcl_WrongNumArgs(interp, 1, objv, "option");
	return TCL_ERROR;
    }
    if (strcmp(Tcl_GetString(objv[1]), "create") == 0) {
	Tcl_CreateObjCommand(interp, "test_ns_basic::createdcommand",
		CreatedCommandProc, NULL, NULL);
    } else if (strcmp(Tcl_GetString(objv[1]), "delete") == 0) {
	Tcl_DeleteCommand(interp, "test_ns_basic::createdcommand");
    } else if (strcmp(Tcl_GetString(objv[1]), "create2") == 0) {
	Tcl_CreateObjCommand(interp, "value:at:",
		CreatedCommandProc2, NULL, NULL);
    } else if (strcmp(Tcl_GetString(objv[1]), "delete2") == 0) {
	Tcl_DeleteCommand(interp, "value:at:");
    } else {
	TclPrintfResult(interp, "bad option \"%s\": must be %s",
		Tcl_GetString(objv[1]), "create, delete, create2, or delete2");
	return TCL_ERROR;
    }
    return TCL_OK;
}

static int
CreatedCommandProc(
    TCL_UNUSED(void *),
    Tcl_Interp *interp,		/* Current interpreter. */
    TCL_UNUSED(int) /*objc*/,
    TCL_UNUSED(Tcl_Obj *const *) /*objv*/)
{
    Tcl_CmdInfo info;
    int found;

    found = Tcl_GetCommandInfo(interp, "test_ns_basic::createdcommand",
	    &info);
    if (!found) {
	TclPrintfResult(interp,
		"CreatedCommandProc could not get command info for "
		"test_ns_basic::createdcommand");
	return TCL_ERROR;
    }
    TclAppendResult(interp, "CreatedCommandProc in ", info.namespacePtr->fullName);
    return TCL_OK;
}

static int
CreatedCommandProc2(
    TCL_UNUSED(void *),
    Tcl_Interp *interp,		/* Current interpreter. */
    TCL_UNUSED(int) /*objc*/,
    TCL_UNUSED(Tcl_Obj *const *) /*objv*/)
{
    Tcl_CmdInfo info;
    int found;

    found = Tcl_GetCommandInfo(interp, "value:at:", &info);
    if (!found) {
	TclPrintfResult(interp,
		"CreatedCommandProc2 could not get command info for "
		"test_ns_basic::createdcommand");
	return TCL_ERROR;
    }
    TclAppendResult(interp, "CreatedCommandProc2 in ", info.namespacePtr->fullName);
    return TCL_OK;
}

/*
 *----------------------------------------------------------------------
 *
 * TestdcallCmd --
 *
 *	This procedure implements the "testdcall" command.  It is used
 *	to test Tcl_CallWhenDeleted.
 *
 * Results:
 *	A standard Tcl result.
 *
 * Side effects:
 *	Creates and deletes interpreters.
 *
 *----------------------------------------------------------------------
 */

static int
TestdcallCmd(
    TCL_UNUSED(void *),
    Tcl_Interp *interp,		/* Current interpreter. */
    int objc,			/* Number of arguments. */
    Tcl_Obj *const *objv)	/* Arguments. */
{
    delInterp = Tcl_CreateInterp();
    Tcl_DStringInit(&delString);
    for (int i = 1; i < objc; i++) {
	int id;

	if (Tcl_GetIntFromObj(interp, objv[i], &id) != TCL_OK) {
	    return TCL_ERROR;
	}
	if (id < 0) {
	    Tcl_DontCallWhenDeleted(delInterp, DelCallbackProc,
		    INT2PTR(-id));
	} else {
	    Tcl_CallWhenDeleted(delInterp, DelCallbackProc,
		    INT2PTR(id));
	}
    }
    Tcl_DeleteInterp(delInterp);
    Tcl_DStringResult(interp, &delString);
    return TCL_OK;
}

/*
 * The deletion callback used by TestdcallCmd:
 */

static void
DelCallbackProc(
    void *clientData,		/* Numerical value to append to delString. */
    Tcl_Interp *interp)		/* Interpreter being deleted. */
{
    int id = (int)PTR2INT(clientData);
    char buffer[TCL_INTEGER_SPACE];

    TclFormatInt(buffer, id);
    Tcl_DStringAppendElement(&delString, buffer);
    if (interp != delInterp) {
	Tcl_DStringAppendElement(&delString, "bogus interpreter argument!");
    }
}

/*
 *----------------------------------------------------------------------
 *
 * TestdelCmd --
 *
 *	This procedure implements the "testdel" command.  It is used
 *	to test calling of command deletion callbacks.
 *
 * Results:
 *	A standard Tcl result.
 *
 * Side effects:
 *	Creates a command.
 *
 *----------------------------------------------------------------------
 */

static int
TestdelCmd(
    TCL_UNUSED(void *),
    Tcl_Interp *interp,		/* Current interpreter. */
    int objc,			/* Number of arguments. */
    Tcl_Obj *const *objv)	/* Arguments. */
{
    DelCmd *dPtr;
    Tcl_Interp *child;

    if (objc != 4) {
	Tcl_WrongNumArgs(interp, 1, objv, "interp name delcmdname");
	return TCL_ERROR;
    }

    child = Tcl_GetChild(interp, Tcl_GetString(objv[1]));
    if (child == NULL) {
	return TCL_ERROR;
    }

    dPtr = (DelCmd *)Tcl_Alloc(sizeof(DelCmd));
    dPtr->interp = interp;
    dPtr->deleteCmd = (char *)Tcl_Alloc(strlen(Tcl_GetString(objv[3])) + 1);
    strcpy(dPtr->deleteCmd, Tcl_GetString(objv[3]));

    Tcl_CreateObjCommand(child, Tcl_GetString(objv[2]), DelCmdProc, dPtr,
	    DelDeleteProc);
    return TCL_OK;
}

static int
DelCmdProc(
    void *clientData,		/* String result to return. */
    Tcl_Interp *interp,		/* Current interpreter. */
    TCL_UNUSED(int) /*objv*/,
    TCL_UNUSED(Tcl_Obj *const *) /*objv*/)
{
    DelCmd *dPtr = (DelCmd *) clientData;

    TclAppendResult(interp, dPtr->deleteCmd);
    Tcl_Free(dPtr->deleteCmd);
    Tcl_Free(dPtr);
    return TCL_OK;
}

static void
DelDeleteProc(
    void *clientData)		/* String command to evaluate. */
{
    DelCmd *dPtr = (DelCmd *)clientData;

    Tcl_EvalEx(dPtr->interp, dPtr->deleteCmd, TCL_INDEX_NONE, 0);
    Tcl_ResetResult(dPtr->interp);
    Tcl_Free(dPtr->deleteCmd);
    Tcl_Free(dPtr);
}

/*
 *----------------------------------------------------------------------
 *
 * TestdelassocdataCmd --
 *
 *	This procedure implements the "testdelassocdata" command. It is used
 *	to test Tcl_DeleteAssocData.
 *
 * Results:
 *	A standard Tcl result.
 *
 * Side effects:
 *	Deletes an association between a key and associated data from an
 *	interpreter.
 *
 *----------------------------------------------------------------------
 */

static int
TestdelassocdataCmd(
    TCL_UNUSED(void *),
    Tcl_Interp *interp,		/* Current interpreter. */
    int objc,			/* Number of arguments. */
    Tcl_Obj *const *objv)	/* Arguments. */
{
    if (objc != 2) {
	Tcl_WrongNumArgs(interp, 1, objv, "data_key");
	return TCL_ERROR;
    }
    Tcl_DeleteAssocData(interp, Tcl_GetString(objv[1]));
    return TCL_OK;
}

/*
 *-----------------------------------------------------------------------------
 *
 * TestdoubledigitsCmd --
 *
 *	This procedure implements the 'testdoubledigits' command. It is
 *	used to test the low-level floating-point formatting primitives
 *	in Tcl.
 *
 * Usage:
 *	testdoubledigits fpval ndigits type ?shorten"
 *
 * Parameters:
 *	fpval - Floating-point value to format.
 *	ndigits - Digit count to request from Tcl_DoubleDigits
 *	type - One of 'shortest', 'e', 'f'
 *	shorten - Indicates that the 'shorten' flag should be passed in.
 *
 *-----------------------------------------------------------------------------
 */

static int
TestdoubledigitsCmd(
    TCL_UNUSED(void *),
    Tcl_Interp* interp,		/* Tcl interpreter */
    int objc,			/* Parameter count */
    Tcl_Obj* const objv[])	/* Parameter vector */
{
    static const char *options[] = {
	"shortest",
	"e",
	"f",
	NULL
    };
    static const int types[] = {
	TCL_DD_SHORTEST,
	TCL_DD_E_FORMAT,
	TCL_DD_F_FORMAT
    };

    const Tcl_ObjType* doubleType;
    double d;
    int status, ndigits, type, decpt, signum;
    char *str, *endPtr;
    Tcl_Obj *strObj, *retval;

    if (objc < 4 || objc > 5) {
	Tcl_WrongNumArgs(interp, 1, objv, "fpval ndigits type ?shorten?");
	return TCL_ERROR;
    }
    status = Tcl_GetDoubleFromObj(interp, objv[1], &d);
    if (status != TCL_OK) {
	doubleType = Tcl_GetObjType("double");
	if (Tcl_FetchInternalRep(objv[1], doubleType)
		&& isnan(objv[1]->internalRep.doubleValue)) {
	    status = TCL_OK;
	    memcpy(&d, &(objv[1]->internalRep.doubleValue), sizeof(double));
	}
    }
    if (status != TCL_OK
	    || Tcl_GetIntFromObj(interp, objv[2], &ndigits) != TCL_OK
	    || Tcl_GetIndexFromObj(interp, objv[3], options, "conversion type",
		    TCL_EXACT, &type) != TCL_OK) {
	fprintf(stderr, "bad value? %g\n", d);
	return TCL_ERROR;
    }
    type = types[type];
    if (objc > 4) {
	if (strcmp(Tcl_GetString(objv[4]), "shorten")) {
	    Tcl_SetObjResult(interp, Tcl_NewStringObj("bad flag", -1));
	    return TCL_ERROR;
	}
	type |= TCL_DD_SHORTEST;
    }
    str = TclDoubleDigits(d, ndigits, type, &decpt, &signum, &endPtr);
    strObj = Tcl_NewStringObj(str, endPtr-str);
    Tcl_Free(str);
    retval = Tcl_NewListObj(1, &strObj);
    Tcl_ListObjAppendElement(NULL, retval, Tcl_NewWideIntObj(decpt));
    strObj = Tcl_NewStringObj(signum ? "-" : "+", 1);
    Tcl_ListObjAppendElement(NULL, retval, strObj);
    Tcl_SetObjResult(interp, retval);
    return TCL_OK;
}

/*
 *----------------------------------------------------------------------
 *
 * TestdstringCmd --
 *
 *	This procedure implements the "testdstring" command.  It is used
 *	to test the dynamic string facilities of Tcl.
 *
 * Results:
 *	A standard Tcl result.
 *
 * Side effects:
 *	Creates, deletes, and invokes handlers.
 *
 *----------------------------------------------------------------------
 */

static int
TestdstringCmd(
    TCL_UNUSED(void *),
    Tcl_Interp *interp,		/* Current interpreter. */
    int objc,			/* Number of arguments. */
    Tcl_Obj *const *objv)	/* Arguments. */
{
    int count;

    if (objc < 2) {
	wrongNumArgs:
	Tcl_WrongNumArgs(interp, 1, objv, "option ?args?");
	return TCL_ERROR;
    }
    if (strcmp(Tcl_GetString(objv[1]), "append") == 0) {
	if (objc != 4) {
	    goto wrongNumArgs;
	}
	if (Tcl_GetIntFromObj(interp, objv[3], &count) != TCL_OK) {
	    return TCL_ERROR;
	}
	Tcl_DStringAppend(&dstring, Tcl_GetString(objv[2]), count);
    } else if (strcmp(Tcl_GetString(objv[1]), "element") == 0) {
	if (objc != 3) {
	    goto wrongNumArgs;
	}
	Tcl_DStringAppendElement(&dstring, Tcl_GetString(objv[2]));
    } else if (strcmp(Tcl_GetString(objv[1]), "end") == 0) {
	if (objc != 2) {
	    goto wrongNumArgs;
	}
	Tcl_DStringEndSublist(&dstring);
    } else if (strcmp(Tcl_GetString(objv[1]), "free") == 0) {
	if (objc != 2) {
	    goto wrongNumArgs;
	}
	Tcl_DStringFree(&dstring);
    } else if (strcmp(Tcl_GetString(objv[1]), "get") == 0) {
	if (objc != 2) {
	    goto wrongNumArgs;
	}
	Tcl_SetResult(interp, Tcl_DStringValue(&dstring), TCL_VOLATILE);
    } else if (strcmp(Tcl_GetString(objv[1]), "gresult") == 0) {
	if (objc != 3) {
	    goto wrongNumArgs;
	}
	if (strcmp(Tcl_GetString(objv[2]), "staticsmall") == 0) {
	    TclAppendResult(interp, "short");
	} else if (strcmp(Tcl_GetString(objv[2]), "staticlarge") == 0) {
	    TclAppendResult(interp,
		    "first0 first1 first2 first3 first4 first5 first6 first7 first8 first9\n"
		    "second0 second1 second2 second3 second4 second5 second6 second7 second8 second9\n"
		    "third0 third1 third2 third3 third4 third5 third6 third7 third8 third9\n"
		    "fourth0 fourth1 fourth2 fourth3 fourth4 fourth5 fourth6 fourth7 fourth8 fourth9\n"
		    "fifth0 fifth1 fifth2 fifth3 fifth4 fifth5 fifth6 fifth7 fifth8 fifth9\n"
		    "sixth0 sixth1 sixth2 sixth3 sixth4 sixth5 sixth6 sixth7 sixth8 sixth9\n"
		    "seventh0 seventh1 seventh2 seventh3 seventh4 seventh5 seventh6 seventh7 seventh8 seventh9\n");
	} else if (strcmp(Tcl_GetString(objv[2]), "free") == 0) {
	    char *s = (char *)Tcl_Alloc(100);
	    strcpy(s, "This is a malloc-ed string");
	    Tcl_SetResult(interp, s, TCL_DYNAMIC);
	} else if (strcmp(Tcl_GetString(objv[2]), "special") == 0) {
	    char *s = (char *)Tcl_Alloc(100) + 16;
	    strcpy(s, "This is a specially-allocated string");
	    Tcl_SetResult(interp, s, SpecialFree);
	} else {
	    TclPrintfResult(interp, "bad gresult option \"%s\": must be %s",
		    Tcl_GetString(objv[2]),
		    "staticsmall, staticlarge, free, or special");
	    return TCL_ERROR;
	}
	Tcl_DStringGetResult(interp, &dstring);
    } else if (strcmp(Tcl_GetString(objv[1]), "length") == 0) {

	if (objc != 2) {
	    goto wrongNumArgs;
	}
	Tcl_SetObjResult(interp, Tcl_NewWideIntObj(Tcl_DStringLength(&dstring)));
    } else if (strcmp(Tcl_GetString(objv[1]), "result") == 0) {
	if (objc != 2) {
	    goto wrongNumArgs;
	}
	Tcl_DStringResult(interp, &dstring);
    } else if (strcmp(Tcl_GetString(objv[1]), "toobj") == 0) {
	if (objc != 2) {
	    goto wrongNumArgs;
	}
	Tcl_SetObjResult(interp, Tcl_DStringToObj(&dstring));
    } else if (strcmp(Tcl_GetString(objv[1]), "trunc") == 0) {
	if (objc != 3) {
	    goto wrongNumArgs;
	}
	if (Tcl_GetIntFromObj(interp, objv[2], &count) != TCL_OK) {
	    return TCL_ERROR;
	}
	Tcl_DStringSetLength(&dstring, count);
    } else if (strcmp(Tcl_GetString(objv[1]), "start") == 0) {
	if (objc != 2) {
	    goto wrongNumArgs;
	}
	Tcl_DStringStartSublist(&dstring);
    } else {
	TclPrintfResult(interp, "bad option \"%s\": must be %s",
		Tcl_GetString(objv[1]),
		"append, element, end, free, get, gresult, length, "
		"result, start, toobj, or trunc");
	return TCL_ERROR;
    }
    return TCL_OK;
}

/*
 * The procedure below is used as a special freeProc to test how well
 * Tcl_DStringGetResult handles freeProc's other than free.
 */

static void SpecialFree(
    void *blockPtr)		/* Block to free. */
{
    Tcl_Free(((char *)blockPtr) - 16);
}

/*
 *------------------------------------------------------------------------
 *
 * UtfTransformFn --
 *
 *    Implements a direct call into Tcl_UtfToExternal and Tcl_ExternalToUtf
 *    as otherwise there is no script level command that directly exercises
 *    these functions (i/o command cannot test all combinations)
 *    The arguments at the script level are roughly those of the above
 *    functions:
 *	encodingname srcbytes flags state dstlen ?srcreadvar? ?dstwrotevar? ?dstcharsvar?
 *
 * Results:
 *    TCL_OK or TCL_ERROR. This indicates any errors running the test, NOT the
 *    result of Tcl_UtfToExternal or Tcl_ExternalToUtf.
 *
 * Side effects:
 *
 *    The result in the interpreter is a list of the return code from the
 *    Tcl_UtfToExternal/Tcl_ExternalToUtf functions, the encoding state, and
 *    an encoded binary string of length dstLen. Note the string is the
 *    entire output buffer, not just the part containing the decoded
 *    portion. This allows for additional checks at test script level.
 *
 *    If any of the srcreadvar, dstwrotevar and dstcharsvar are specified and
 *    not empty, they are treated as names of variables where the *srcRead,
 *    *dstWrote and *dstChars output from the functions are stored.
 *
 *    The function also checks internally whether nuls are correctly
 *    appended as requested but the TCL_ENCODING_NO_TERMINATE flag
 *    and that no buffer overflows occur.
 *------------------------------------------------------------------------
 */
typedef int
UtfTransformFn(Tcl_Interp *interp, Tcl_Encoding encoding, const char *src,
	Tcl_Size srcLen, int flags, Tcl_EncodingState *statePtr, char *dst,
	Tcl_Size dstLen, int *srcReadPtr, int *dstWrotePtr, int *dstCharsPtr);

static int UtfExtWrapper(
    Tcl_Interp *interp, UtfTransformFn *transformer, int objc, Tcl_Obj *const objv[])
{
    Tcl_Encoding encoding;
    Tcl_EncodingState encState, *encStatePtr;
    Tcl_Size srcLen, bufLen;
    const unsigned char *bytes;
    unsigned char *bufPtr;
    int srcRead, dstLen, dstWrote, dstChars;
    Tcl_Obj *srcReadVar, *dstWroteVar, *dstCharsVar;
    int result, flags;
    Tcl_Obj **flagObjs;
    Tcl_Size nflags;
    static const struct {
	const char *flagKey;
	int flag;
    } flagMap[] = {
	{"start", TCL_ENCODING_START},
	{"end", TCL_ENCODING_END},
	{"noterminate", TCL_ENCODING_NO_TERMINATE},
	{"charlimit", TCL_ENCODING_CHAR_LIMIT},
	{"tcl8", TCL_ENCODING_PROFILE_TCL8},
	{"strict", TCL_ENCODING_PROFILE_STRICT},
	{"replace", TCL_ENCODING_PROFILE_REPLACE},
	{NULL, 0}
    };
    Tcl_Size i;
    Tcl_WideInt wide;

    if (objc < 7 || objc > 10) {
	Tcl_WrongNumArgs(interp, 2, objv,
		"encoding srcbytes flags state dstlen ?srcreadvar? ?dstwrotevar? ?dstcharsvar?");
	return TCL_ERROR;
    }
    if (Tcl_GetEncodingFromObj(interp, objv[2], &encoding) != TCL_OK) {
	return TCL_ERROR;
    }

    /* Flags may be specified as list of integers and keywords */
    flags = 0;
    if (Tcl_ListObjGetElements(interp, objv[4], &nflags, &flagObjs) != TCL_OK) {
	return TCL_ERROR;
    }

    for (i = 0; i < nflags; ++i) {
	int flag;
	if (Tcl_GetIntFromObj(NULL, flagObjs[i], &flag) == TCL_OK) {
	    flags |= flag;
	} else {
	    int idx;
	    if (Tcl_GetIndexFromObjStruct(interp, flagObjs[i], flagMap, sizeof(flagMap[0]),
		    "flag", 0, &idx) != TCL_OK) {
		return TCL_ERROR;
	    }
	    flags |= flagMap[idx].flag;
	}
    }

    /* Assumes state is integer if not "" */
    if (Tcl_GetWideIntFromObj(interp, objv[5], &wide) == TCL_OK) {
	encState = (Tcl_EncodingState)(size_t)wide;
	encStatePtr = &encState;
    } else if (Tcl_GetCharLength(objv[5]) == 0) {
	encStatePtr = NULL;
    } else {
	return TCL_ERROR;
    }

    if (Tcl_GetIntFromObj(interp, objv[6], &dstLen) != TCL_OK) {
	return TCL_ERROR;
    }
    srcReadVar = NULL;
    dstWroteVar = NULL;
    dstCharsVar = NULL;
    if (objc > 7) {
	/* Has caller requested srcRead? */
	if (Tcl_GetCharLength(objv[7])) {
	    srcReadVar = objv[7];
	}
	if (objc > 8) {
	    /* Ditto for dstWrote */
	    if (Tcl_GetCharLength(objv[8])) {
		dstWroteVar = objv[8];
	    }
	    if (objc > 9) {
		if (Tcl_GetCharLength(objv[9])) {
		    dstCharsVar = objv[9];
		}
	    }
	}
    }
    if (flags & TCL_ENCODING_CHAR_LIMIT) {
	/* Caller should have specified the dest char limit */
	Tcl_Obj *valueObj;
	if (dstCharsVar == NULL ||
		(valueObj = Tcl_ObjGetVar2(interp, dstCharsVar, NULL, 0)) == NULL) {
	    TclPrintfResult(interp,
		    "dstCharsVar must be specified with integer value if "
		    "TCL_ENCODING_CHAR_LIMIT set in flags.");
	    return TCL_ERROR;
	}
	if (Tcl_GetIntFromObj(interp, valueObj, &dstChars) != TCL_OK) {
	    return TCL_ERROR;
	}
    } else {
	dstChars = 0; /* Only used for output */
    }

    bufLen = dstLen + 4; /* 4 -> overflow detection */
    bufPtr = (unsigned char *) Tcl_Alloc(bufLen);
    memset(bufPtr, 0xFF, dstLen); /* Need to check nul terminator */
    memmove(bufPtr + dstLen, "\xAB\xCD\xEF\xAB", 4);   /* overflow detection */
    bytes = Tcl_GetByteArrayFromObj(objv[3], &srcLen); /* Last! to avoid shimmering */
    result = (*transformer)(interp, encoding, (const char *)bytes, srcLen, flags,
	    encStatePtr, (char *)bufPtr, dstLen,
	    srcReadVar ? &srcRead : NULL,
	    &dstWrote,
	    dstCharsVar ? &dstChars : NULL);
    if (memcmp(bufPtr + bufLen - 4, "\xAB\xCD\xEF\xAB", 4)) {
	TclPrintfResult(interp, "%s wrote past output buffer",
		transformer == Tcl_ExternalToUtf ?
			"Tcl_ExternalToUtf" : "Tcl_UtfToExternal");
	result = TCL_ERROR;
    } else if (result != TCL_ERROR) {
	Tcl_Obj *resultObjs[3];
	switch (result) {
	case TCL_OK:
	    resultObjs[0] = Tcl_NewStringObj("ok", TCL_INDEX_NONE);
	    break;
	case TCL_CONVERT_MULTIBYTE:
	    resultObjs[0] = Tcl_NewStringObj("multibyte", TCL_INDEX_NONE);
	    break;
	case TCL_CONVERT_SYNTAX:
	    resultObjs[0] = Tcl_NewStringObj("syntax", TCL_INDEX_NONE);
	    break;
	case TCL_CONVERT_UNKNOWN:
	    resultObjs[0] = Tcl_NewStringObj("unknown", TCL_INDEX_NONE);
	    break;
	case TCL_CONVERT_NOSPACE:
	    resultObjs[0] = Tcl_NewStringObj("nospace", TCL_INDEX_NONE);
	    break;
	default:
	    resultObjs[0] = Tcl_NewIntObj(result);
	    break;
	}
	result = TCL_OK;
	resultObjs[1] =
	    encStatePtr ? Tcl_NewWideIntObj((Tcl_WideInt)(size_t)encState) : Tcl_NewObj();
	resultObjs[2] = Tcl_NewByteArrayObj(bufPtr, dstLen);
	if (srcReadVar) {
	    if (Tcl_ObjSetVar2(interp, srcReadVar, NULL, Tcl_NewIntObj(srcRead),
		    TCL_LEAVE_ERR_MSG) == NULL) {
		result = TCL_ERROR;
	    }
	}
	if (dstWroteVar) {
	    if (Tcl_ObjSetVar2(interp, dstWroteVar, NULL, Tcl_NewIntObj(dstWrote),
		    TCL_LEAVE_ERR_MSG) == NULL) {
		result = TCL_ERROR;
	    }
	}
	if (dstCharsVar) {
	    if (Tcl_ObjSetVar2(interp, dstCharsVar, NULL, Tcl_NewIntObj(dstChars),
		    TCL_LEAVE_ERR_MSG) == NULL) {
		result = TCL_ERROR;
	    }
	}
	Tcl_SetObjResult(interp, Tcl_NewListObj(3, resultObjs));
    }

    Tcl_Free(bufPtr);
    Tcl_FreeEncoding(encoding); /* Free returned reference */
    return result;
}

/*
 *----------------------------------------------------------------------
 *
 * TestencodingCmd --
 *
 *	This procedure implements the "testencoding" command.  It is used
 *	to test the encoding package.
 *
 * Results:
 *	A standard Tcl result.
 *
 * Side effects:
 *	Load encodings.
 *
 *----------------------------------------------------------------------
 */

static int
TestencodingCmd(
    TCL_UNUSED(void *),
    Tcl_Interp *interp,		/* Current interpreter. */
    int objc,			/* Number of arguments. */
    Tcl_Obj *const objv[])	/* Argument objects. */
{
    Tcl_Encoding encoding;
    Tcl_Size length;
    const char *string;
    TclEncoding *encodingPtr;
    static const char *const optionStrings[] = {
	"create", "delete", "nullength", "Tcl_ExternalToUtf", "Tcl_UtfToExternal",
	"Tcl_GetEncodingNameFromEnvironment", "Tcl_GetEncodingNameForUser", NULL
    };
    enum options {
	ENC_CREATE, ENC_DELETE, ENC_NULLENGTH, ENC_EXTTOUTF, ENC_UTFTOEXT,
	ENC_GETNAMEENV, ENC_GETNAMEUSER
    } index;

    if (objc < 2) {
	Tcl_WrongNumArgs(interp, 1, objv, "command ?args?");
	return TCL_ERROR;
    }

    if (Tcl_GetIndexFromObj(interp, objv[1], optionStrings, "option", 0,
	    &index) != TCL_OK) {
	return TCL_ERROR;
    }

    switch (index) {
    case ENC_CREATE: {
	Tcl_EncodingType type;

	if (objc != 5) {
	    Tcl_WrongNumArgs(interp, 2, objv, "name toutfcmd fromutfcmd");
	    return TCL_ERROR;
	}
	encodingPtr = (TclEncoding *)Tcl_Alloc(sizeof(TclEncoding));
	encodingPtr->interp = interp;

	string = Tcl_GetStringFromObj(objv[3], &length);
	encodingPtr->toUtfCmd = (char *)Tcl_Alloc(length + 1);
	memcpy(encodingPtr->toUtfCmd, string, length + 1);

	string = Tcl_GetStringFromObj(objv[4], &length);
	encodingPtr->fromUtfCmd = (char *)Tcl_Alloc(length + 1);
	memcpy(encodingPtr->fromUtfCmd, string, length + 1);

	string = Tcl_GetStringFromObj(objv[2], &length);

	type.encodingName = string;
	type.toUtfProc = EncodingToUtfProc;
	type.fromUtfProc = EncodingFromUtfProc;
	type.freeProc = EncodingFreeProc;
	type.clientData = encodingPtr;
	type.nullSize = 1;

	Tcl_CreateEncoding(&type);
	break;
    }
    case ENC_DELETE:
	if (objc != 3) {
	    return TCL_ERROR;
	}
	if (TCL_OK != Tcl_GetEncodingFromObj(interp, objv[2], &encoding)) {
	    return TCL_ERROR;
	}
	Tcl_FreeEncoding(encoding);	/* Free returned reference */
	Tcl_FreeEncoding(encoding);	/* Free to match CREATE */
	TclFreeInternalRep(objv[2]);		/* Free the cached ref */
	break;

    case ENC_NULLENGTH:
	if (objc > 3) {
	    Tcl_WrongNumArgs(interp, 2, objv, "?encoding?");
	    return TCL_ERROR;
	}
	encoding =
	    Tcl_GetEncoding(interp, objc == 2 ? NULL : Tcl_GetString(objv[2]));
	if (encoding == NULL) {
	    return TCL_ERROR;
	}
	Tcl_SetObjResult(interp,
		Tcl_NewIntObj(Tcl_GetEncodingNulLength(encoding)));
	Tcl_FreeEncoding(encoding);
	break;
    case ENC_EXTTOUTF:
	return UtfExtWrapper(interp,Tcl_ExternalToUtf,objc,objv);
    case ENC_UTFTOEXT:
	return UtfExtWrapper(interp,Tcl_UtfToExternal,objc,objv);
    case ENC_GETNAMEUSER:
    case ENC_GETNAMEENV:
	if (objc != 2) {
	    Tcl_WrongNumArgs(interp, 2, objv, NULL);
	    return TCL_ERROR;
	}
	Tcl_DString ds;
	string = (index == ENC_GETNAMEUSER
		    ? Tcl_GetEncodingNameForUser
		    : Tcl_GetEncodingNameFromEnvironment)(&ds);
	/* Note not string compare, the actual pointer must be the same */
	if (string != Tcl_DStringValue(&ds)) {
	    Tcl_DStringFree(&ds);
	    TclPrintfResult(interp, "Returned pointer not same as DString value");
	    return TCL_ERROR;
	}
	Tcl_DStringResult(interp, &ds);
	break;
    }
    return TCL_OK;
}

static int
EncodingToUtfProc(
    void *clientData,		/* TclEncoding structure. */
    TCL_UNUSED(const char *) /*src*/,
    int srcLen,			/* Source string length in bytes. */
    TCL_UNUSED(int) /*flags*/,
    TCL_UNUSED(Tcl_EncodingState *),
    char *dst,			/* Output buffer. */
    int dstLen,			/* The maximum length of output buffer. */
    int *srcReadPtr,		/* Filled with number of bytes read. */
    int *dstWrotePtr,		/* Filled with number of bytes stored. */
    int *dstCharsPtr)		/* Filled with number of chars stored. */
{
    Tcl_Size len;
    TclEncoding *encodingPtr;

    encodingPtr = (TclEncoding *) clientData;
    Tcl_EvalEx(encodingPtr->interp, encodingPtr->toUtfCmd, TCL_INDEX_NONE, TCL_EVAL_GLOBAL);

    len = strlen(Tcl_GetStringResult(encodingPtr->interp));
    if (len > dstLen) {
	len = dstLen;
    }
    memcpy(dst, Tcl_GetStringResult(encodingPtr->interp), len);
    Tcl_ResetResult(encodingPtr->interp);

    *srcReadPtr = srcLen;
    *dstWrotePtr = (int)len;
    *dstCharsPtr = (int)len;
    return TCL_OK;
}

static int
EncodingFromUtfProc(
    void *clientData,		/* TclEncoding structure. */
    TCL_UNUSED(const char *) /*src*/,
    int srcLen,			/* Source string length in bytes. */
    TCL_UNUSED(int) /*flags*/,
    TCL_UNUSED(Tcl_EncodingState *),
    char *dst,			/* Output buffer. */
    int dstLen,			/* The maximum length of output buffer. */
    int *srcReadPtr,		/* Filled with number of bytes read. */
    int *dstWrotePtr,		/* Filled with number of bytes stored. */
    int *dstCharsPtr)		/* Filled with number of chars stored. */
{
    Tcl_Size len;
    TclEncoding *encodingPtr;

    encodingPtr = (TclEncoding *) clientData;
    Tcl_EvalEx(encodingPtr->interp, encodingPtr->fromUtfCmd, TCL_INDEX_NONE, TCL_EVAL_GLOBAL);

    len = strlen(Tcl_GetStringResult(encodingPtr->interp));
    if (len > dstLen) {
	len = dstLen;
    }
    memcpy(dst, Tcl_GetStringResult(encodingPtr->interp), len);
    Tcl_ResetResult(encodingPtr->interp);

    *srcReadPtr = srcLen;
    *dstWrotePtr = (int)len;
    *dstCharsPtr = (int)len;
    return TCL_OK;
}

static void
EncodingFreeProc(
    void *clientData)		/* ClientData associated with type. */
{
    TclEncoding *encodingPtr = (TclEncoding *)clientData;

    Tcl_Free(encodingPtr->toUtfCmd);
    Tcl_Free(encodingPtr->fromUtfCmd);
    Tcl_Free(encodingPtr);
}

/*
 *----------------------------------------------------------------------
 *
 * TestevalexCmd --
 *
 *	This procedure implements the "testevalex" command.  It is
 *	used to test Tcl_EvalEx.
 *
 * Results:
 *	A standard Tcl result.
 *
 * Side effects:
 *	None.
 *
 *----------------------------------------------------------------------
 */

static int
TestevalexCmd(
    TCL_UNUSED(void *),
    Tcl_Interp *interp,		/* Current interpreter. */
    int objc,			/* Number of arguments. */
    Tcl_Obj *const objv[])	/* Argument objects. */
{
    int flags;
    Tcl_Size length;
    const char *script;

    flags = 0;
    if (objc == 3) {
	const char *global = Tcl_GetString(objv[2]);
	if (strcmp(global, "global") != 0) {
	    TclPrintfResult(interp, "bad value \"%s\": must be global",
		    global);
	    return TCL_ERROR;
	}
	flags = TCL_EVAL_GLOBAL;
    } else if (objc != 2) {
	Tcl_WrongNumArgs(interp, 1, objv, "script ?global?");
	return TCL_ERROR;
    }

    script = Tcl_GetStringFromObj(objv[1], &length);
    return Tcl_EvalEx(interp, script, length, flags);
}

/*
 *----------------------------------------------------------------------
 *
 * TestevalobjvCmd --
 *
 *	This procedure implements the "testevalobjv" command.  It is
 *	used to test Tcl_EvalObjv.
 *
 * Results:
 *	A standard Tcl result.
 *
 * Side effects:
 *	None.
 *
 *----------------------------------------------------------------------
 */

static int
TestevalobjvCmd(
    TCL_UNUSED(void *),
    Tcl_Interp *interp,		/* Current interpreter. */
    int objc,			/* Number of arguments. */
    Tcl_Obj *const objv[])	/* Argument objects. */
{
    int evalGlobal;

    if (objc < 3) {
	Tcl_WrongNumArgs(interp, 1, objv, "global word ?word ...?");
	return TCL_ERROR;
    }
    if (Tcl_GetIntFromObj(interp, objv[1], &evalGlobal) != TCL_OK) {
	return TCL_ERROR;
    }
    return Tcl_EvalObjv(interp, objc-2, objv+2,
	    (evalGlobal) ? TCL_EVAL_GLOBAL : 0);
}

/*
 *----------------------------------------------------------------------
 *
 * TesteventCmd --
 *
 *	This procedure implements a 'testevent' command.  The command
 *	is used to test event queue management.
 *
 * The command takes two forms:
 *	- testevent queue name position script
 *		Queues an event at the given position in the queue, and
 *		associates a given name with it (the same name may be
 *		associated with multiple events). When the event comes
 *		to the head of the queue, executes the given script at
 *		global level in the current interp. The position may be
 *		one of 'head', 'tail' or 'mark'.
 *	- testevent delete name
 *		Deletes any events associated with the given name from
 *		the queue.
 *
 * Return value:
 *	Returns a standard Tcl result.
 *
 * Side effects:
 *	Manipulates the event queue as directed.
 *
 *----------------------------------------------------------------------
 */

static int
TesteventCmd(
    TCL_UNUSED(void *),
    Tcl_Interp *interp,		/* Tcl interpreter */
    int objc,			/* Parameter count */
    Tcl_Obj *const objv[])	/* Parameter vector */
{
    static const char *const subcommands[] = { /* Possible subcommands */
	"queue", "delete", NULL
    };
    int subCmdIndex;		/* Index of the chosen subcommand */
    static const char *const positions[] = { /* Possible queue positions */
	"head", "tail", "mark", NULL
    };
    int posIndex;		/* Index of the chosen position */
    static const int posNum[] = {
				/* Interpretation of the chosen position */
	TCL_QUEUE_HEAD,
	TCL_QUEUE_TAIL,
	TCL_QUEUE_MARK
    };
    TestEvent *ev;		/* Event to be queued */

    if (objc < 2) {
	Tcl_WrongNumArgs(interp, 1, objv, "subcommand ?arg ...?");
	return TCL_ERROR;
    }
    if (Tcl_GetIndexFromObj(interp, objv[1], subcommands, "subcommand",
	    TCL_EXACT, &subCmdIndex) != TCL_OK) {
	return TCL_ERROR;
    }
    switch (subCmdIndex) {
    case 0:			/* queue */
	if (objc != 5) {
	    Tcl_WrongNumArgs(interp, 2, objv, "name position script");
	    return TCL_ERROR;
	}
	if (Tcl_GetIndexFromObj(interp, objv[3], positions,
		"position specifier", TCL_EXACT, &posIndex) != TCL_OK) {
	    return TCL_ERROR;
	}
	ev = (TestEvent *)Tcl_Alloc(sizeof(TestEvent));
	ev->header.proc = TesteventProc;
	ev->header.nextPtr = NULL;
	ev->interp = interp;
	ev->command = objv[4];
	Tcl_IncrRefCount(ev->command);
	ev->tag = objv[2];
	Tcl_IncrRefCount(ev->tag);
	Tcl_QueueEvent((Tcl_Event *) ev, posNum[posIndex]);
	break;

    case 1:			/* delete */
	if (objc != 3) {
	    Tcl_WrongNumArgs(interp, 2, objv, "name");
	    return TCL_ERROR;
	}
	Tcl_DeleteEvents(TesteventDeleteProc, objv[2]);
	break;
    }

    return TCL_OK;
}

/*
 *----------------------------------------------------------------------
 *
 * TesteventProc --
 *
 *	Delivers a test event to the Tcl interpreter as part of event
 *	queue testing.
 *
 * Results:
 *	Returns 1 if the event has been serviced, 0 otherwise.
 *
 * Side effects:
 *	Evaluates the event's callback script, so has whatever side effects
 *	the callback has.  The return value of the callback script becomes the
 *	return value of this function.  If the callback script reports an
 *	error, it is reported as a background error.
 *
 *----------------------------------------------------------------------
 */

static int
TesteventProc(
    Tcl_Event *event,		/* Event to deliver */
    TCL_UNUSED(int) /*flags*/)
{
    TestEvent *ev = (TestEvent *) event;
    Tcl_Interp *interp = ev->interp;
    Tcl_Obj *command = ev->command;
    int result = Tcl_EvalObjEx(interp, command,
	    TCL_EVAL_GLOBAL | TCL_EVAL_DIRECT);
    int retval;

    if (result != TCL_OK) {
	Tcl_AddErrorInfo(interp,
		"    (command bound to \"testevent\" callback)");
	Tcl_BackgroundException(interp, TCL_ERROR);
	return 1;		/* Avoid looping on errors */
    }
    if (Tcl_GetBooleanFromObj(interp, Tcl_GetObjResult(interp),
	    &retval) != TCL_OK) {
	Tcl_AddErrorInfo(interp,
		"    (return value from \"testevent\" callback)");
	Tcl_BackgroundException(interp, TCL_ERROR);
	return 1;
    }
    if (retval) {
	Tcl_DecrRefCount(ev->tag);
	Tcl_DecrRefCount(ev->command);
    }

    return retval;
}

/*
 *----------------------------------------------------------------------
 *
 * TesteventDeleteProc --
 *
 *	Removes some set of events from the queue.
 *
 * This procedure is used as part of testing event queue management.
 *
 * Results:
 *	Returns 1 if a given event should be deleted, 0 otherwise.
 *
 * Side effects:
 *	None.
 *
 *----------------------------------------------------------------------
 */

static int
TesteventDeleteProc(
    Tcl_Event *event,		/* Event to examine */
    void *clientData)		/* Tcl_Obj containing the name of the event(s)
				 * to remove */
{
    TestEvent *ev;		/* Event to examine */
    const char *evNameStr;
    Tcl_Obj *targetName;	/* Name of the event(s) to delete */
    const char *targetNameStr;

    if (event->proc != TesteventProc) {
	return 0;
    }
    targetName = (Tcl_Obj *) clientData;
    targetNameStr = (char *)Tcl_GetString(targetName);
    ev = (TestEvent *) event;
    evNameStr = Tcl_GetString(ev->tag);
    if (strcmp(evNameStr, targetNameStr) == 0) {
	Tcl_DecrRefCount(ev->tag);
	Tcl_DecrRefCount(ev->command);
	return 1;
    } else {
	return 0;
    }
}

/*
 *----------------------------------------------------------------------
 *
 * TestexithandlerCmd --
 *
 *	This procedure implements the "testexithandler" command. It is
 *	used to test Tcl_CreateExitHandler and Tcl_DeleteExitHandler.
 *
 * Results:
 *	A standard Tcl result.
 *
 * Side effects:
 *	None.
 *
 *----------------------------------------------------------------------
 */

static int
TestexithandlerCmd(
    TCL_UNUSED(void *),
    Tcl_Interp *interp,		/* Current interpreter. */
    int objc,			/* Number of arguments. */
    Tcl_Obj *const *objv)	/* Arguments. */
{
    int value;

    if (objc != 3) {
	Tcl_WrongNumArgs(interp, 1, objv, "create|delete value");
	return TCL_ERROR;
    }
    if (Tcl_GetIntFromObj(interp, objv[2], &value) != TCL_OK) {
	return TCL_ERROR;
    }
    if (strcmp(Tcl_GetString(objv[1]), "create") == 0) {
	Tcl_CreateExitHandler((value & 1) ? ExitProcOdd : ExitProcEven,
		INT2PTR(value));
    } else if (strcmp(Tcl_GetString(objv[1]), "delete") == 0) {
	Tcl_DeleteExitHandler((value & 1) ? ExitProcOdd : ExitProcEven,
		INT2PTR(value));
    } else {
	TclPrintfResult(interp, "bad option \"%s\": must be %s",
		Tcl_GetString(objv[1]), "create or delete");
	return TCL_ERROR;
    }
    return TCL_OK;
}

static void
ExitProcOdd(
    void *clientData)		/* Integer value to print. */
{
    char buf[16 + TCL_INTEGER_SPACE];
    Tcl_Size len;

    snprintf(buf, sizeof(buf), "odd %d\n", (int)PTR2INT(clientData));
    len = strlen(buf);
    if (len != write(1, buf, (int)len)) {
	Tcl_Panic("ExitProcOdd: unable to write to stdout");
    }
}

static void
ExitProcEven(
    void *clientData)		/* Integer value to print. */
{
    char buf[16 + TCL_INTEGER_SPACE];
    Tcl_Size len;

    snprintf(buf, sizeof(buf), "even %d\n", (int)PTR2INT(clientData));
    len = strlen(buf);
    if (len != write(1, buf, (int)len)) {
	Tcl_Panic("ExitProcEven: unable to write to stdout");
    }
}

/*
 *----------------------------------------------------------------------
 *
 * TestexprlongCmd --
 *
 *	This procedure verifies that Tcl_ExprLong does not modify the
 *	interpreter result if there is no error.
 *
 * Results:
 *	A standard Tcl result.
 *
 * Side effects:
 *	None.
 *
 *----------------------------------------------------------------------
 */

static int
TestexprlongCmd(
    TCL_UNUSED(void *),
    Tcl_Interp *interp,		/* Current interpreter. */
    int objc,			/* Number of arguments. */
    Tcl_Obj *const *objv)	/* Arguments. */
{
    long exprResult;
    char buf[4 + TCL_INTEGER_SPACE];
    int result;

    if (objc != 2) {
	Tcl_WrongNumArgs(interp, 1, objv, "expression");
	return TCL_ERROR;
    }
    TclAppendResult(interp, "This is a result");
    result = Tcl_ExprLong(interp, Tcl_GetString(objv[1]), &exprResult);
    if (result != TCL_OK) {
	return result;
    }
    snprintf(buf, sizeof(buf), ": %ld", exprResult);
    TclAppendResult(interp, buf);
    return TCL_OK;
}

/*
 *----------------------------------------------------------------------
 *
 * TestexprlongobjCmd --
 *
 *	This procedure verifies that Tcl_ExprLongObj does not modify the
 *	interpreter result if there is no error.
 *
 * Results:
 *	A standard Tcl result.
 *
 * Side effects:
 *	None.
 *
 *----------------------------------------------------------------------
 */

static int
TestexprlongobjCmd(
    TCL_UNUSED(void *),
    Tcl_Interp *interp,		/* Current interpreter. */
    int objc,			/* Number of arguments. */
    Tcl_Obj *const *objv)	/* Argument objects. */
{
    long exprResult;
    char buf[4 + TCL_INTEGER_SPACE];
    int result;

    if (objc != 2) {
	Tcl_WrongNumArgs(interp, 1, objv, "expression");
	return TCL_ERROR;
    }
    TclAppendResult(interp, "This is a result");
    result = Tcl_ExprLongObj(interp, objv[1], &exprResult);
    if (result != TCL_OK) {
	return result;
    }
    snprintf(buf, sizeof(buf), ": %ld", exprResult);
    TclAppendResult(interp, buf);
    return TCL_OK;
}

/*
 *----------------------------------------------------------------------
 *
 * TestexprdoubleCmd --
 *
 *	This procedure verifies that Tcl_ExprDouble does not modify the
 *	interpreter result if there is no error.
 *
 * Results:
 *	A standard Tcl result.
 *
 * Side effects:
 *	None.
 *
 *----------------------------------------------------------------------
 */

static int
TestexprdoubleCmd(
    TCL_UNUSED(void *),
    Tcl_Interp *interp,		/* Current interpreter. */
    int objc,			/* Number of arguments. */
    Tcl_Obj *const *objv)	/* Arguments. */
{
    double exprResult;
    char buf[4 + TCL_DOUBLE_SPACE];
    int result;

    if (objc != 2) {
	Tcl_WrongNumArgs(interp, 1, objv, "expression");
	return TCL_ERROR;
    }
    TclAppendResult(interp, "This is a result");
    result = Tcl_ExprDouble(interp, Tcl_GetString(objv[1]), &exprResult);
    if (result != TCL_OK) {
	return result;
    }
    strcpy(buf, ": ");
    Tcl_PrintDouble(interp, exprResult, buf+2);
    TclAppendResult(interp, buf);
    return TCL_OK;
}

/*
 *----------------------------------------------------------------------
 *
 * TestexprdoubleobjCmd --
 *
 *	This procedure verifies that Tcl_ExprLongObj does not modify the
 *	interpreter result if there is no error.
 *
 * Results:
 *	A standard Tcl result.
 *
 * Side effects:
 *	None.
 *
 *----------------------------------------------------------------------
 */

static int
TestexprdoubleobjCmd(
    TCL_UNUSED(void *),
    Tcl_Interp *interp,		/* Current interpreter. */
    int objc,			/* Number of arguments. */
    Tcl_Obj *const *objv)	/* Argument objects. */
{
    double exprResult;
    char buf[4 + TCL_DOUBLE_SPACE];
    int result;

    if (objc != 2) {
	Tcl_WrongNumArgs(interp, 1, objv, "expression");
	return TCL_ERROR;
    }
    TclAppendResult(interp, "This is a result");
    result = Tcl_ExprDoubleObj(interp, objv[1], &exprResult);
    if (result != TCL_OK) {
	return result;
    }
    strcpy(buf, ": ");
    Tcl_PrintDouble(interp, exprResult, buf+2);
    TclAppendResult(interp, buf);
    return TCL_OK;
}

/*
 *----------------------------------------------------------------------
 *
 * TestexprstringCmd --
 *
 *	This procedure tests the basic operation of Tcl_ExprString.
 *
 * Results:
 *	A standard Tcl result.
 *
 * Side effects:
 *	None.
 *
 *----------------------------------------------------------------------
 */

static int
TestexprstringCmd(
    TCL_UNUSED(void *),
    Tcl_Interp *interp,		/* Current interpreter. */
    int objc,			/* Number of arguments. */
    Tcl_Obj *const *objv)	/* Argument strings. */
{
    if (objc != 2) {
	Tcl_WrongNumArgs(interp, 1, objv, "expression");
	return TCL_ERROR;
    }
    return Tcl_ExprString(interp, Tcl_GetString(objv[1]));
}

/*
 *----------------------------------------------------------------------
 *
 * TestfilelinkCmd --
 *
 *	This procedure implements the "testfilelink" command.  It is used to
 *	test the effects of creating and manipulating filesystem links in Tcl.
 *
 * Results:
 *	A standard Tcl result.
 *
 * Side effects:
 *	May create a link on disk.
 *
 *----------------------------------------------------------------------
 */

static int
TestfilelinkCmd(
    TCL_UNUSED(void *),
    Tcl_Interp *interp,		/* Current interpreter. */
    int objc,			/* Number of arguments. */
    Tcl_Obj *const objv[])	/* The argument objects. */
{
    Tcl_Obj *contents;

    if (objc < 2 || objc > 3) {
	Tcl_WrongNumArgs(interp, 1, objv, "source ?target?");
	return TCL_ERROR;
    }

    if (Tcl_FSConvertToPathType(interp, objv[1]) != TCL_OK) {
	return TCL_ERROR;
    }

    if (objc == 3) {
	/* Create link from source to target */
	contents = Tcl_FSLink(objv[1], objv[2],
		TCL_CREATE_SYMBOLIC_LINK|TCL_CREATE_HARD_LINK);
	if (contents == NULL) {
	    TclPrintfResult(interp,
		    "could not create link from \"%s\" to \"%s\": %s",
		    Tcl_GetString(objv[1]), Tcl_GetString(objv[2]),
		    Tcl_PosixError(interp));
	    return TCL_ERROR;
	}
    } else {
	/* Read link */
	contents = Tcl_FSLink(objv[1], NULL, 0);
	if (contents == NULL) {
	    TclPrintfResult(interp, "could not read link \"%s\": %s",
		    Tcl_GetString(objv[1]), Tcl_PosixError(interp));
	    return TCL_ERROR;
	}
    }
    Tcl_SetObjResult(interp, contents);
    if (objc == 2) {
	/*
	 * If we are creating a link, this will actually just
	 * be objv[3], and we don't own it
	 */
	Tcl_DecrRefCount(contents);
    }
    return TCL_OK;
}

/*
 *----------------------------------------------------------------------
 *
 * TestgetassocdataCmd --
 *
 *	This procedure implements the "testgetassocdata" command. It is
 *	used to test Tcl_GetAssocData.
 *
 * Results:
 *	A standard Tcl result.
 *
 * Side effects:
 *	None.
 *
 *----------------------------------------------------------------------
 */

static int
TestgetassocdataCmd(
    TCL_UNUSED(void *),
    Tcl_Interp *interp,		/* Current interpreter. */
    int objc,			/* Number of arguments. */
    Tcl_Obj *const *objv)	/* Arguments. */
{
    char *res;

    if (objc != 2) {
	Tcl_WrongNumArgs(interp, 1, objv, "data_key");
	return TCL_ERROR;
    }
    res = (char *)Tcl_GetAssocData(interp, Tcl_GetString(objv[1]), NULL);
    if (res != NULL) {
	TclAppendResult(interp, res);
    }
    return TCL_OK;
}

/*
 *----------------------------------------------------------------------
 *
 * TestgetplatformCmd --
 *
 *	This procedure implements the "testgetplatform" command. It is
 *	used to retrieve the value of the tclPlatform global variable.
 *
 * Results:
 *	A standard Tcl result.
 *
 * Side effects:
 *	None.
 *
 *----------------------------------------------------------------------
 */

static int
TestgetplatformCmd(
    TCL_UNUSED(void *),
    Tcl_Interp *interp,		/* Current interpreter. */
    int objc,			/* Number of arguments. */
    Tcl_Obj *const *objv)	/* Arguments. */
{
    static const char *const platformStrings[] = { "unix", "mac", "windows" };
    TclPlatformType *platform;

    platform = TclGetPlatform();

    if (objc != 1) {
	Tcl_WrongNumArgs(interp, 1, objv, "");
	return TCL_ERROR;
    }

    TclAppendResult(interp, platformStrings[*platform]);
    return TCL_OK;
}

/*
 *----------------------------------------------------------------------
 *
 * TestinterpdeleteCmd --
 *
 *	This procedure tests the code in tclInterp.c that deals with
 *	interpreter deletion. It deletes a user-specified interpreter
 *	from the hierarchy, and subsequent code checks integrity.
 *
 * Results:
 *	A standard Tcl result.
 *
 * Side effects:
 *	Deletes one or more interpreters.
 *
 *----------------------------------------------------------------------
 */

static int
TestinterpdeleteCmd(
    TCL_UNUSED(void *),
    Tcl_Interp *interp,		/* Current interpreter. */
    int objc,			/* Number of arguments. */
    Tcl_Obj *const *objv)	/* Arguments. */
{
    Tcl_Interp *childToDelete;

    if (objc != 2) {
	Tcl_WrongNumArgs(interp, 1, objv, "path");
	return TCL_ERROR;
    }
    childToDelete = Tcl_GetChild(interp, Tcl_GetString(objv[1]));
    if (childToDelete == NULL) {
	return TCL_ERROR;
    }
    Tcl_DeleteInterp(childToDelete);
    return TCL_OK;
}

/*
 *----------------------------------------------------------------------
 *
 * TestlinkCmd --
 *
 *	This procedure implements the "testlink" command.  It is used
 *	to test Tcl_LinkVar and related library procedures.
 *
 * Results:
 *	A standard Tcl result.
 *
 * Side effects:
 *	Creates and deletes various variable links, plus returns
 *	values of the linked variables.
 *
 *----------------------------------------------------------------------
 */

static int
TestlinkCmd(
    TCL_UNUSED(void *),
    Tcl_Interp *interp,		/* Current interpreter. */
    int objc,			/* Number of arguments. */
    Tcl_Obj *const *objv)	/* Arguments. */
{
    static int intVar = 43;
    static int boolVar = 4;
    static double realVar = 1.23;
    static Tcl_WideInt wideVar = 79;
    static char *stringVar = NULL;
    static char charVar = '@';
    static unsigned char ucharVar = 130;
    static short shortVar = 3000;
    static unsigned short ushortVar = 60000;
    static unsigned int uintVar = 0xBEEFFEED;
    static long longVar = 123456789L;
    static unsigned long ulongVar = 3456789012UL;
    static float floatVar = 4.5;
    static Tcl_WideUInt uwideVar = 123;
    static int created = 0;
    char buffer[2*TCL_DOUBLE_SPACE];
    int writable, flag;
    Tcl_Obj *tmp;

    if (objc < 2) {
	Tcl_WrongNumArgs(interp, 1, objv, "option ?arg arg arg arg arg arg arg arg arg arg arg arg"
		" arg arg?");
	return TCL_ERROR;
    }
    if (strcmp(Tcl_GetString(objv[1]), "create") == 0) {
	if (objc != 16) {
		Tcl_WrongNumArgs(interp, 2, objv, "intRO realRO boolRO stringRO wideRO charRO ucharRO shortRO"
			" ushortRO uintRO longRO ulongRO floatRO uwideRO");
	    return TCL_ERROR;
	}
	if (created) {
	    Tcl_UnlinkVar(interp, "int");
	    Tcl_UnlinkVar(interp, "real");
	    Tcl_UnlinkVar(interp, "bool");
	    Tcl_UnlinkVar(interp, "string");
	    Tcl_UnlinkVar(interp, "wide");
	    Tcl_UnlinkVar(interp, "char");
	    Tcl_UnlinkVar(interp, "uchar");
	    Tcl_UnlinkVar(interp, "short");
	    Tcl_UnlinkVar(interp, "ushort");
	    Tcl_UnlinkVar(interp, "uint");
	    Tcl_UnlinkVar(interp, "long");
	    Tcl_UnlinkVar(interp, "ulong");
	    Tcl_UnlinkVar(interp, "float");
	    Tcl_UnlinkVar(interp, "uwide");
	}
	created = 1;
	if (Tcl_GetBooleanFromObj(interp, objv[2], &writable) != TCL_OK) {
	    return TCL_ERROR;
	}
	flag = writable ? 0 : TCL_LINK_READ_ONLY;
	if (Tcl_LinkVar(interp, "int", &intVar,
		TCL_LINK_INT | flag) != TCL_OK) {
	    return TCL_ERROR;
	}
	if (Tcl_GetBooleanFromObj(interp, objv[3], &writable) != TCL_OK) {
	    return TCL_ERROR;
	}
	flag = writable ? 0 : TCL_LINK_READ_ONLY;
	if (Tcl_LinkVar(interp, "real", &realVar,
		TCL_LINK_DOUBLE | flag) != TCL_OK) {
	    return TCL_ERROR;
	}
	if (Tcl_GetBooleanFromObj(interp, objv[4], &writable) != TCL_OK) {
	    return TCL_ERROR;
	}
	flag = writable ? 0 : TCL_LINK_READ_ONLY;
	if (Tcl_LinkVar(interp, "bool", &boolVar,
		TCL_LINK_BOOLEAN | flag) != TCL_OK) {
	    return TCL_ERROR;
	}
	if (Tcl_GetBooleanFromObj(interp, objv[5], &writable) != TCL_OK) {
	    return TCL_ERROR;
	}
	flag = writable ? 0 : TCL_LINK_READ_ONLY;
	if (Tcl_LinkVar(interp, "string", &stringVar,
		TCL_LINK_STRING | flag) != TCL_OK) {
	    return TCL_ERROR;
	}
	if (Tcl_GetBooleanFromObj(interp, objv[6], &writable) != TCL_OK) {
	    return TCL_ERROR;
	}
	flag = writable ? 0 : TCL_LINK_READ_ONLY;
	if (Tcl_LinkVar(interp, "wide", &wideVar,
		TCL_LINK_WIDE_INT | flag) != TCL_OK) {
	    return TCL_ERROR;
	}
	if (Tcl_GetBooleanFromObj(interp, objv[7], &writable) != TCL_OK) {
	    return TCL_ERROR;
	}
	flag = writable ? 0 : TCL_LINK_READ_ONLY;
	if (Tcl_LinkVar(interp, "char", &charVar,
		TCL_LINK_CHAR | flag) != TCL_OK) {
	    return TCL_ERROR;
	}
	if (Tcl_GetBooleanFromObj(interp, objv[8], &writable) != TCL_OK) {
	    return TCL_ERROR;
	}
	flag = writable ? 0 : TCL_LINK_READ_ONLY;
	if (Tcl_LinkVar(interp, "uchar", &ucharVar,
		TCL_LINK_UCHAR | flag) != TCL_OK) {
	    return TCL_ERROR;
	}
	if (Tcl_GetBooleanFromObj(interp, objv[9], &writable) != TCL_OK) {
	    return TCL_ERROR;
	}
	flag = writable ? 0 : TCL_LINK_READ_ONLY;
	if (Tcl_LinkVar(interp, "short", &shortVar,
		TCL_LINK_SHORT | flag) != TCL_OK) {
	    return TCL_ERROR;
	}
	if (Tcl_GetBooleanFromObj(interp, objv[10], &writable) != TCL_OK) {
	    return TCL_ERROR;
	}
	flag = writable ? 0 : TCL_LINK_READ_ONLY;
	if (Tcl_LinkVar(interp, "ushort", &ushortVar,
		TCL_LINK_USHORT | flag) != TCL_OK) {
	    return TCL_ERROR;
	}
	if (Tcl_GetBooleanFromObj(interp, objv[11], &writable) != TCL_OK) {
	    return TCL_ERROR;
	}
	flag = writable ? 0 : TCL_LINK_READ_ONLY;
	if (Tcl_LinkVar(interp, "uint", &uintVar,
		TCL_LINK_UINT | flag) != TCL_OK) {
	    return TCL_ERROR;
	}
	if (Tcl_GetBooleanFromObj(interp, objv[12], &writable) != TCL_OK) {
	    return TCL_ERROR;
	}
	flag = writable ? 0 : TCL_LINK_READ_ONLY;
	if (Tcl_LinkVar(interp, "long", &longVar,
		TCL_LINK_LONG | flag) != TCL_OK) {
	    return TCL_ERROR;
	}
	if (Tcl_GetBooleanFromObj(interp, objv[13], &writable) != TCL_OK) {
	    return TCL_ERROR;
	}
	flag = writable ? 0 : TCL_LINK_READ_ONLY;
	if (Tcl_LinkVar(interp, "ulong", &ulongVar,
		TCL_LINK_ULONG | flag) != TCL_OK) {
	    return TCL_ERROR;
	}
	if (Tcl_GetBooleanFromObj(interp, objv[14], &writable) != TCL_OK) {
	    return TCL_ERROR;
	}
	flag = writable ? 0 : TCL_LINK_READ_ONLY;
	if (Tcl_LinkVar(interp, "float", &floatVar,
		TCL_LINK_FLOAT | flag) != TCL_OK) {
	    return TCL_ERROR;
	}
	if (Tcl_GetBooleanFromObj(interp, objv[15], &writable) != TCL_OK) {
	    return TCL_ERROR;
	}
	flag = writable ? 0 : TCL_LINK_READ_ONLY;
	if (Tcl_LinkVar(interp, "uwide", &uwideVar,
		TCL_LINK_WIDE_UINT | flag) != TCL_OK) {
	    return TCL_ERROR;
	}

    } else if (strcmp(Tcl_GetString(objv[1]), "delete") == 0) {
	Tcl_UnlinkVar(interp, "int");
	Tcl_UnlinkVar(interp, "real");
	Tcl_UnlinkVar(interp, "bool");
	Tcl_UnlinkVar(interp, "string");
	Tcl_UnlinkVar(interp, "wide");
	Tcl_UnlinkVar(interp, "char");
	Tcl_UnlinkVar(interp, "uchar");
	Tcl_UnlinkVar(interp, "short");
	Tcl_UnlinkVar(interp, "ushort");
	Tcl_UnlinkVar(interp, "uint");
	Tcl_UnlinkVar(interp, "long");
	Tcl_UnlinkVar(interp, "ulong");
	Tcl_UnlinkVar(interp, "float");
	Tcl_UnlinkVar(interp, "uwide");
	created = 0;
    } else if (strcmp(Tcl_GetString(objv[1]), "get") == 0) {
	TclFormatInt(buffer, intVar);
	Tcl_AppendElement(interp, buffer);
	Tcl_PrintDouble(NULL, realVar, buffer);
	Tcl_AppendElement(interp, buffer);
	TclFormatInt(buffer, boolVar);
	Tcl_AppendElement(interp, buffer);
	Tcl_AppendElement(interp, (stringVar == NULL) ? "-" : stringVar);
	/*
	 * Wide ints only have an object-based interface.
	 */
	tmp = Tcl_NewWideIntObj(wideVar);
	Tcl_AppendElement(interp, Tcl_GetString(tmp));
	Tcl_DecrRefCount(tmp);
	TclFormatInt(buffer, (int) charVar);
	Tcl_AppendElement(interp, buffer);
	TclFormatInt(buffer, (int) ucharVar);
	Tcl_AppendElement(interp, buffer);
	TclFormatInt(buffer, (int) shortVar);
	Tcl_AppendElement(interp, buffer);
	TclFormatInt(buffer, (int) ushortVar);
	Tcl_AppendElement(interp, buffer);
	TclFormatInt(buffer, (int) uintVar);
	Tcl_AppendElement(interp, buffer);
	tmp = Tcl_NewWideIntObj(longVar);
	Tcl_AppendElement(interp, Tcl_GetString(tmp));
	Tcl_DecrRefCount(tmp);
	tmp = Tcl_NewWideUIntObj(ulongVar);
	Tcl_AppendElement(interp, Tcl_GetString(tmp));
	Tcl_DecrRefCount(tmp);
	Tcl_PrintDouble(NULL, (double)floatVar, buffer);
	Tcl_AppendElement(interp, buffer);
	tmp = Tcl_NewWideUIntObj(uwideVar);
	Tcl_AppendElement(interp, Tcl_GetString(tmp));
	Tcl_DecrRefCount(tmp);
    } else if (strcmp(Tcl_GetString(objv[1]), "set") == 0) {
	int v;

	if (objc != 16) {
	    Tcl_WrongNumArgs(interp, 2, objv, "intValue realValue boolValue stringValue wideValue"
		    " charValue ucharValue shortValue ushortValue uintValue"
		    " longValue ulongValue floatValue uwideValue");
	    return TCL_ERROR;
	}
	if (Tcl_GetString(objv[2])[0] != 0) {
	    if (Tcl_GetIntFromObj(interp, objv[2], &intVar) != TCL_OK) {
		return TCL_ERROR;
	    }
	}
	if (Tcl_GetString(objv[3])[0] != 0) {
	    if (Tcl_GetDoubleFromObj(interp, objv[3], &realVar) != TCL_OK) {
		return TCL_ERROR;
	    }
	}
	if (Tcl_GetString(objv[4])[0] != 0) {
	    if (Tcl_GetBooleanFromObj(interp, objv[4], &boolVar) != TCL_OK) {
		return TCL_ERROR;
	    }
	}
	if (Tcl_GetString(objv[5])[0] != 0) {
	    if (stringVar != NULL) {
		Tcl_Free(stringVar);
	    }
	    if (strcmp(Tcl_GetString(objv[5]), "-") == 0) {
		stringVar = NULL;
	    } else {
		stringVar = (char *)Tcl_Alloc(strlen(Tcl_GetString(objv[5])) + 1);
		strcpy(stringVar, Tcl_GetString(objv[5]));
	    }
	}
	if (Tcl_GetString(objv[6])[0] != 0) {
	    tmp = Tcl_NewStringObj(Tcl_GetString(objv[6]), -1);
	    if (Tcl_GetWideIntFromObj(interp, tmp, &wideVar) != TCL_OK) {
		Tcl_DecrRefCount(tmp);
		return TCL_ERROR;
	    }
	    Tcl_DecrRefCount(tmp);
	}
	if (Tcl_GetString(objv[7])[0]) {
	    if (Tcl_GetIntFromObj(interp, objv[7], &v) != TCL_OK) {
		return TCL_ERROR;
	    }
	    charVar = (char) v;
	}
	if (Tcl_GetString(objv[8])[0]) {
	    if (Tcl_GetIntFromObj(interp, objv[8], &v) != TCL_OK) {
		return TCL_ERROR;
	    }
	    ucharVar = (unsigned char) v;
	}
	if (Tcl_GetString(objv[9])[0]) {
	    if (Tcl_GetIntFromObj(interp, objv[9], &v) != TCL_OK) {
		return TCL_ERROR;
	    }
	    shortVar = (short) v;
	}
	if (Tcl_GetString(objv[10])[0]) {
	    if (Tcl_GetIntFromObj(interp, objv[10], &v) != TCL_OK) {
		return TCL_ERROR;
	    }
	    ushortVar = (unsigned short) v;
	}
	if (Tcl_GetString(objv[11])[0]) {
	    if (Tcl_GetIntFromObj(interp, objv[11], &v) != TCL_OK) {
		return TCL_ERROR;
	    }
	    uintVar = (unsigned int) v;
	}
	if (Tcl_GetString(objv[12])[0]) {
	    if (Tcl_GetIntFromObj(interp, objv[12], &v) != TCL_OK) {
		return TCL_ERROR;
	    }
	    longVar = (long) v;
	}
	if (Tcl_GetString(objv[13])[0]) {
	    if (Tcl_GetIntFromObj(interp, objv[13], &v) != TCL_OK) {
		return TCL_ERROR;
	    }
	    ulongVar = (unsigned long) v;
	}
	if (Tcl_GetString(objv[14])[0]) {
	    double d;
	    if (Tcl_GetDoubleFromObj(interp, objv[14], &d) != TCL_OK) {
		return TCL_ERROR;
	    }
	    floatVar = (float) d;
	}
	if (Tcl_GetString(objv[15])[0]) {
	    Tcl_WideInt w;
	    tmp = Tcl_NewStringObj(Tcl_GetString(objv[15]), -1);
	    if (Tcl_GetWideIntFromObj(interp, tmp, &w) != TCL_OK) {
		Tcl_DecrRefCount(tmp);
		return TCL_ERROR;
	    }
	    Tcl_DecrRefCount(tmp);
	    uwideVar = (Tcl_WideUInt)w;
	}
    } else if (strcmp(Tcl_GetString(objv[1]), "update") == 0) {
	int v;

	if (objc != 16) {
	    Tcl_WrongNumArgs(interp, 2, objv, "intValue realValue boolValue stringValue wideValue"
		    " charValue ucharValue shortValue ushortValue uintValue"
		    " longValue ulongValue floatValue uwideValue");
	    return TCL_ERROR;
	}
	if (Tcl_GetString(objv[2])[0] != 0) {
	    if (Tcl_GetIntFromObj(interp, objv[2], &intVar) != TCL_OK) {
		return TCL_ERROR;
	    }
	    Tcl_UpdateLinkedVar(interp, "int");
	}
	if (Tcl_GetString(objv[3])[0] != 0) {
	    if (Tcl_GetDoubleFromObj(interp, objv[3], &realVar) != TCL_OK) {
		return TCL_ERROR;
	    }
	    Tcl_UpdateLinkedVar(interp, "real");
	}
	if (Tcl_GetString(objv[4])[0] != 0) {
	    if (Tcl_GetIntFromObj(interp, objv[4], &boolVar) != TCL_OK) {
		return TCL_ERROR;
	    }
	    Tcl_UpdateLinkedVar(interp, "bool");
	}
	if (Tcl_GetString(objv[5])[0] != 0) {
	    if (stringVar != NULL) {
		Tcl_Free(stringVar);
	    }
	    if (strcmp(Tcl_GetString(objv[5]), "-") == 0) {
		stringVar = NULL;
	    } else {
		stringVar = (char *)Tcl_Alloc(strlen(Tcl_GetString(objv[5])) + 1);
		strcpy(stringVar, Tcl_GetString(objv[5]));
	    }
	    Tcl_UpdateLinkedVar(interp, "string");
	}
	if (Tcl_GetString(objv[6])[0] != 0) {
	    tmp = Tcl_NewStringObj(Tcl_GetString(objv[6]), -1);
	    if (Tcl_GetWideIntFromObj(interp, tmp, &wideVar) != TCL_OK) {
		Tcl_DecrRefCount(tmp);
		return TCL_ERROR;
	    }
	    Tcl_DecrRefCount(tmp);
	    Tcl_UpdateLinkedVar(interp, "wide");
	}
	if (Tcl_GetString(objv[7])[0]) {
	    if (Tcl_GetIntFromObj(interp, objv[7], &v) != TCL_OK) {
		return TCL_ERROR;
	    }
	    charVar = (char) v;
	    Tcl_UpdateLinkedVar(interp, "char");
	}
	if (Tcl_GetString(objv[8])[0]) {
	    if (Tcl_GetIntFromObj(interp, objv[8], &v) != TCL_OK) {
		return TCL_ERROR;
	    }
	    ucharVar = (unsigned char) v;
	    Tcl_UpdateLinkedVar(interp, "uchar");
	}
	if (Tcl_GetString(objv[9])[0]) {
	    if (Tcl_GetIntFromObj(interp, objv[9], &v) != TCL_OK) {
		return TCL_ERROR;
	    }
	    shortVar = (short) v;
	    Tcl_UpdateLinkedVar(interp, "short");
	}
	if (Tcl_GetString(objv[10])[0]) {
	    if (Tcl_GetIntFromObj(interp, objv[10], &v) != TCL_OK) {
		return TCL_ERROR;
	    }
	    ushortVar = (unsigned short) v;
	    Tcl_UpdateLinkedVar(interp, "ushort");
	}
	if (Tcl_GetString(objv[11])[0]) {
	    if (Tcl_GetIntFromObj(interp, objv[11], &v) != TCL_OK) {
		return TCL_ERROR;
	    }
	    uintVar = (unsigned int) v;
	    Tcl_UpdateLinkedVar(interp, "uint");
	}
	if (Tcl_GetString(objv[12])[0]) {
	    if (Tcl_GetIntFromObj(interp, objv[12], &v) != TCL_OK) {
		return TCL_ERROR;
	    }
	    longVar = (long) v;
	    Tcl_UpdateLinkedVar(interp, "long");
	}
	if (Tcl_GetString(objv[13])[0]) {
	    if (Tcl_GetIntFromObj(interp, objv[13], &v) != TCL_OK) {
		return TCL_ERROR;
	    }
	    ulongVar = (unsigned long) v;
	    Tcl_UpdateLinkedVar(interp, "ulong");
	}
	if (Tcl_GetString(objv[14])[0]) {
	    double d;
	    if (Tcl_GetDoubleFromObj(interp, objv[14], &d) != TCL_OK) {
		return TCL_ERROR;
	    }
	    floatVar = (float) d;
	    Tcl_UpdateLinkedVar(interp, "float");
	}
	if (Tcl_GetString(objv[15])[0]) {
	    Tcl_WideInt w;
	    tmp = Tcl_NewStringObj(Tcl_GetString(objv[15]), -1);
	    if (Tcl_GetWideIntFromObj(interp, tmp, &w) != TCL_OK) {
		Tcl_DecrRefCount(tmp);
		return TCL_ERROR;
	    }
	    Tcl_DecrRefCount(tmp);
	    uwideVar = (Tcl_WideUInt)w;
	    Tcl_UpdateLinkedVar(interp, "uwide");
	}
    } else {
	TclPrintfResult(interp, "bad option \"%s\": must be %s",
		Tcl_GetString(objv[1]), "create, delete, get, set, or update");
	return TCL_ERROR;
    }
    return TCL_OK;
}

/*
 *----------------------------------------------------------------------
 *
 * TestlinkarrayCmd --
 *
 *      This function is invoked to process the "testlinkarray" Tcl command.
 *      It is used to test the 'Tcl_LinkArray' function.
 *
 * Results:
 *      A standard Tcl result.
 *
 * Side effects:
 *	Creates, deletes, and invokes variable links.
 *
 *----------------------------------------------------------------------
 */

static int
TestlinkarrayCmd(
    TCL_UNUSED(void *),
    Tcl_Interp *interp,		/* Current interpreter. */
    int objc,			/* Number of arguments. */
    Tcl_Obj *const objv[])	/* Argument objects. */
{
    static const char *LinkOption[] = {
	"update", "remove", "create", NULL
    };
    enum LinkOptionEnum { LINK_UPDATE, LINK_REMOVE, LINK_CREATE } optionIndex;
    static const char *LinkType[] = {
	"char", "uchar", "short", "ushort", "int", "uint", "long", "ulong",
	"wide", "uwide", "float", "double", "string", "char*", "binary", NULL
    };
    /* all values after TCL_LINK_CHARS_ARRAY are used as arrays (see below) */
    static int LinkTypes[] = {
	TCL_LINK_CHAR, TCL_LINK_UCHAR,
	TCL_LINK_SHORT, TCL_LINK_USHORT, TCL_LINK_INT, TCL_LINK_UINT,
	TCL_LINK_LONG, TCL_LINK_ULONG, TCL_LINK_WIDE_INT, TCL_LINK_WIDE_UINT,
	TCL_LINK_FLOAT, TCL_LINK_DOUBLE, TCL_LINK_STRING, TCL_LINK_CHARS,
	TCL_LINK_BINARY
    };
    int typeIndex, readonly, size;
    Tcl_Size i, length;
    char *name, *arg;
    Tcl_WideInt addr;

    if (objc < 2) {
	Tcl_WrongNumArgs(interp, 1, objv, "option args");
	return TCL_ERROR;
    }
    if (Tcl_GetIndexFromObj(interp, objv[1], LinkOption, "option", 0,
	    &optionIndex) != TCL_OK) {
	return TCL_ERROR;
    }
    switch (optionIndex) {
    case LINK_UPDATE:
	for (i=2; i<objc; i++) {
	    Tcl_UpdateLinkedVar(interp, Tcl_GetString(objv[i]));
	}
	return TCL_OK;
    case LINK_REMOVE:
	for (i=2; i<objc; i++) {
	    Tcl_UnlinkVar(interp, Tcl_GetString(objv[i]));
	}
	return TCL_OK;
    case LINK_CREATE:
	if (objc < 4) {
	    goto wrongArgs;
	}
	readonly = 0;
	i = 2;

	/*
	 * test on switch -r...
	 */

	arg = Tcl_GetStringFromObj(objv[i], &length);
	if (length < 2) {
	    goto wrongArgs;
	}
	if (arg[0] == '-') {
	    if (arg[1] != 'r') {
		goto wrongArgs;
	    }
	    readonly = TCL_LINK_READ_ONLY;
	    i++;
	}
	if (Tcl_GetIndexFromObj(interp, objv[i++], LinkType, "type", 0,
		&typeIndex) != TCL_OK) {
	    return TCL_ERROR;
	}
	if (Tcl_GetIntFromObj(interp, objv[i++], &size) == TCL_ERROR) {
	    Tcl_SetObjResult(interp, Tcl_NewStringObj("wrong size value", -1));
	    return TCL_ERROR;
	}
	name = Tcl_GetString(objv[i++]);

	/*
	 * If no address is given request one in the underlying function
	 */

	if (i < objc) {
	    if (Tcl_GetWideIntFromObj(interp, objv[i], &addr) == TCL_ERROR) {
		Tcl_SetObjResult(interp, Tcl_NewStringObj(
			"wrong address value", -1));
		return TCL_ERROR;
	    }
	} else {
	    addr = 0;
	}
	return Tcl_LinkArray(interp, name, INT2PTR(addr),
		LinkTypes[typeIndex] | readonly, size);
    }
    return TCL_OK;

  wrongArgs:
    Tcl_WrongNumArgs(interp, 2, objv, "?-readonly? type size name ?address?");
    return TCL_ERROR;
}

/*
 *----------------------------------------------------------------------
 *
 * TestlistrepCmd --
 *
 *      This function is invoked to generate a list object with a specific
 *	internal representation.
 *
 * Results:
 *      A standard Tcl result.
 *
 * Side effects:
 *	None.
 *
 *----------------------------------------------------------------------
 */

static int
TestlistrepCmd(
    TCL_UNUSED(void *),
    Tcl_Interp *interp,		/* Current interpreter. */
    int objc,			/* Number of arguments. */
    Tcl_Obj *const objv[])	/* Argument objects. */
{
    /* Subcommands supported by this command */
    static const char *const subcommands[] = {
	"new",
	"describe",
	"config",
	"validate",
	NULL
    };
    enum {
	LISTREP_NEW,
	LISTREP_DESCRIBE,
	LISTREP_CONFIG,
	LISTREP_VALIDATE
    } cmdIndex;
    Tcl_Obj *resultObj = NULL;

    if (objc < 2) {
	Tcl_WrongNumArgs(interp, 1, objv, "command ?arg ...?");
	return TCL_ERROR;
    }
    if (Tcl_GetIndexFromObj(
	    interp, objv[1], subcommands, "command", 0, &cmdIndex)
	!= TCL_OK) {
	return TCL_ERROR;
    }
    switch (cmdIndex) {
    case LISTREP_NEW:
	if (objc < 3 || objc > 5) {
	    Tcl_WrongNumArgs(interp, 2, objv, "length ?leadSpace endSpace?");
	    return TCL_ERROR;
	} else {
	    Tcl_WideUInt length;
	    Tcl_WideUInt leadSpace = 0;
	    Tcl_WideUInt endSpace = 0;
	    if (Tcl_GetWideUIntFromObj(interp, objv[2], &length) != TCL_OK) {
		return TCL_ERROR;
	    }
	    if (objc > 3) {
		if (Tcl_GetWideUIntFromObj(interp, objv[3], &leadSpace) != TCL_OK) {
		    return TCL_ERROR;
		}
		if (objc > 4) {
		    if (Tcl_GetWideUIntFromObj(interp, objv[4], &endSpace)
			!= TCL_OK) {
			return TCL_ERROR;
		    }
		}
	    }
	    resultObj = TclListTestObj(length, leadSpace, endSpace);
	    if (resultObj == NULL) {
		TclPrintfResult(interp, "List capacity exceeded");
		return TCL_ERROR;
	    }
	}
	break;

    case LISTREP_DESCRIBE:
#define APPEND_FIELD(targetObj_, structPtr_, fld_) \
    do {								\
	Tcl_ListObjAppendElement(interp, (targetObj_),			\
		Tcl_NewStringObj(#fld_, -1));				\
	Tcl_ListObjAppendElement(interp, (targetObj_),			\
		Tcl_NewWideIntObj((structPtr_)->fld_));			\
    } while (0)
	if (objc != 3) {
	    Tcl_WrongNumArgs(interp, 2, objv, "object");
	    return TCL_ERROR;
	} else {
	    Tcl_Obj **objs;
	    Tcl_Size nobjs;
	    ListRep listRep;
	    Tcl_Obj *listRepObjs[4];

	    /* Force list representation */
	    if (Tcl_ListObjGetElements(interp, objv[2], &nobjs, &objs) != TCL_OK) {
		return TCL_ERROR;
	    }
	    ListObjGetRep(objv[2], &listRep);
	    listRepObjs[0] = Tcl_NewStringObj("store", -1);
	    listRepObjs[1] = Tcl_NewListObj(12, NULL);
	    Tcl_ListObjAppendElement(interp, listRepObjs[1],
		    Tcl_NewStringObj("memoryAddress", -1));
	    Tcl_ListObjAppendElement(interp, listRepObjs[1],
		    Tcl_ObjPrintf("%p", listRep.storePtr));
	    APPEND_FIELD(listRepObjs[1], listRep.storePtr, firstUsed);
	    APPEND_FIELD(listRepObjs[1], listRep.storePtr, numUsed);
	    APPEND_FIELD(listRepObjs[1], listRep.storePtr, numAllocated);
	    APPEND_FIELD(listRepObjs[1], listRep.storePtr, refCount);
	    APPEND_FIELD(listRepObjs[1], listRep.storePtr, flags);
	    if (listRep.spanPtr) {
		listRepObjs[2] = Tcl_NewStringObj("span", -1);
		listRepObjs[3] = Tcl_NewListObj(8, NULL);
		Tcl_ListObjAppendElement(interp, listRepObjs[3],
			Tcl_NewStringObj("memoryAddress", -1));
		Tcl_ListObjAppendElement(interp, listRepObjs[3],
			Tcl_ObjPrintf("%p", listRep.spanPtr));
		APPEND_FIELD(listRepObjs[3], listRep.spanPtr, spanStart);
		APPEND_FIELD(listRepObjs[3], listRep.spanPtr, spanLength);
		APPEND_FIELD(listRepObjs[3], listRep.spanPtr, refCount);
	    }
	    resultObj = Tcl_NewListObj(listRep.spanPtr ? 4 : 2, listRepObjs);
	}
#undef APPEND_FIELD
	break;

    case LISTREP_CONFIG:
	if (objc != 2) {
	    Tcl_WrongNumArgs(interp, 2, objv, "object");
	    return TCL_ERROR;
	}
	resultObj = Tcl_NewListObj(2, NULL);
	Tcl_ListObjAppendElement(
	    NULL, resultObj, Tcl_NewStringObj("LIST_SPAN_THRESHOLD", -1));
	Tcl_ListObjAppendElement(
	    NULL, resultObj, Tcl_NewWideIntObj(LIST_SPAN_THRESHOLD));
	break;

    case LISTREP_VALIDATE:
	if (objc != 3) {
	    Tcl_WrongNumArgs(interp, 2, objv, "object");
	    return TCL_ERROR;
	}
	TclListObjValidate(interp, objv[2]); /* Panics if invalid */
	resultObj = Tcl_NewObj();
	break;
    }
    Tcl_SetObjResult(interp, resultObj);
    return TCL_OK;
}

/*
 *----------------------------------------------------------------------
 *
 * TestlistapiCmd --
 *
 *      This function is invoked to test various public C API's to cover
 *	paths that are not exercisable via the script level commands.
 *	The general format is:
 *	    testlistapi api refcount listoperand ?args ...?
 *      where api identifies the C function, refcount is the reference count
 *	to be set for the value listoperand passed into the list API.
 *
 *	The result of the command is a dictionary of with the following
 *	elements (not all may be present, depending on the API called):
 *	    status - the status returned by the API
 *	    srcPtr - address of the Tcl_Obj passed into the API
 *	    srcType - the Tcl_ObjType name of srcPtr
 *	    srcRefCount - reference count of srcPtr *after* the API call
 *	    resultPtr - address of the Tcl_Obj passed into the API
 *	    resultType - the Tcl_ObjType name of resultPtr
 *	    resultRefCount - reference count of resultPtr *after* the API call
 *	    result - the resultPtr value
 * Results:
 *      A standard Tcl result.
 *
 * Side effects:
 *	None.
 *
 *----------------------------------------------------------------------
 */

static int
TestlistapiCmd(
    TCL_UNUSED(void *),
    Tcl_Interp *interp,		/* Current interpreter. */
    int objc,			/* Number of arguments. */
    Tcl_Obj *const objv[])	/* Argument objects. */
{
    static const char* const subcommands[] = {
	"Tcl_ListObjRange",
	"Tcl_ListObjRepeat",
	"Tcl_ListObjReverse",
	NULL
    };
    enum listapiCmdIndex {
	LISTAPI_RANGE,
	LISTAPI_REPEAT,
	LISTAPI_REVERSE,
    } cmdIndex;
    Tcl_Size srcRefCount;
    Tcl_Obj *srcPtr;
    Tcl_Obj *resultPtr = NULL;
    int status;

    if (objc < 2) {
	Tcl_WrongNumArgs(interp, 1, objv, "option ?arg...?");
	return TCL_ERROR;
    }
    if (Tcl_GetIndexFromObj(interp, objv[1], subcommands, "command",
			    0, &cmdIndex) != TCL_OK) {
	return TCL_ERROR;
    }
    if (cmdIndex == LISTAPI_REPEAT) {
	srcRefCount = -1; /* Not relevant */
	srcPtr = NULL;
	Tcl_Size repeatCount;
	if (objc < 3) {
	    Tcl_WrongNumArgs(interp, 2, objv, "repeatcount ?arg...?");
	    return TCL_ERROR;
	}
	if (Tcl_GetSizeIntFromObj(interp, objv[2], &repeatCount) != TCL_OK) {
	    return TCL_ERROR;
	}
	status = Tcl_ListObjRepeat(
	    interp, repeatCount, objc - 3, objv + 3, &resultPtr);
    } else {
	if (objc < 4) {
	    Tcl_WrongNumArgs(interp, 2, objv, "refcount list ?arg...?");
	    return TCL_ERROR;
	}
	if (Tcl_GetSizeIntFromObj(interp, objv[2], &srcRefCount) != TCL_OK) {
	    return TCL_ERROR;
	}
	srcPtr = Tcl_DuplicateObj(objv[3]);
	for (Tcl_Size i = 0; i < srcRefCount; i++) {
	    Tcl_IncrRefCount(srcPtr);
	}
	switch (cmdIndex) {
	case LISTAPI_RANGE:
	    if (objc != 6) {
		Tcl_WrongNumArgs(interp, 2, objv, "refcount list start end");
		status = TCL_ERROR;
		goto vamoose; /* To free up srcPtr */
	    }
	    else {
		Tcl_Size start, end;
		if (Tcl_GetSizeIntFromObj(interp, objv[4], &start) != TCL_OK ||
		    Tcl_GetSizeIntFromObj(interp, objv[5], &end) != TCL_OK) {
		    status = TCL_ERROR;
		    goto vamoose; /* To free up srcPtr */
		}
		status =
		    Tcl_ListObjRange(interp, srcPtr, start, end, &resultPtr);
	    }
	    break;
	case LISTAPI_REVERSE:
	    if (objc != 4) {
		Tcl_WrongNumArgs(interp, 2, objv, "refcount list");
		status = TCL_ERROR;
		goto vamoose; /* To free up srcPtr */
	    }
	    status = Tcl_ListObjReverse(interp, srcPtr, &resultPtr);
	    break;
	default: /* Keep gcc happy */
	    Tcl_Panic("Unknown list API command %d", cmdIndex);
	    return TCL_ERROR; /* Not reached */
	}
    }

#define APPENDINT(name_, var_) \
    do {							\
	Tcl_ListObjAppendElement(NULL,				\
		objPtr, Tcl_NewStringObj((#name_), -1));	\
	Tcl_ListObjAppendElement(NULL,				\
		objPtr, Tcl_NewWideIntObj((intptr_t)(var_)));	\
    } while (0)
#define APPENDSTR(name_, var_) \
    do {							\
	Tcl_ListObjAppendElement(NULL,				\
		objPtr, Tcl_NewStringObj((#name_), -1));	\
	Tcl_ListObjAppendElement(NULL,				\
		objPtr, Tcl_NewStringObj((var_), -1));		\
    } while (0)

    {
	Tcl_Obj *objPtr = Tcl_NewListObj(0, NULL);
	APPENDINT(status, status);
	APPENDINT(srcPtr, srcPtr);
	if (srcPtr) {
	    APPENDINT(srcRefCount, srcPtr->refCount);
	    if (srcPtr->typePtr && srcPtr->typePtr->name) {
		APPENDSTR(srcType, srcPtr->typePtr->name);
	    } else {
		APPENDSTR(srcType, "");
	    }
	}
	APPENDINT(resultPtr, resultPtr);
	if (status == TCL_OK) {
	    if (resultPtr) {
		APPENDINT(resultRefCount, resultPtr->refCount);
		if (resultPtr->typePtr && resultPtr->typePtr->name) {
		    APPENDSTR(resultType, resultPtr->typePtr->name);
		} else {
		    APPENDSTR(resultType, "");
		}
		Tcl_ListObjAppendElement(NULL, objPtr, Tcl_NewStringObj("result", -1));
		Tcl_ListObjAppendElement(NULL, objPtr, resultPtr);
	    }
	} else {
	    Tcl_ListObjAppendElement(NULL, objPtr, Tcl_NewStringObj("result", -1));
	    Tcl_ListObjAppendElement(NULL, objPtr, Tcl_GetObjResult(interp));
	    status = TCL_OK; /* Irrespective of what Tcl_ListObj*() returned */
	}
	Tcl_SetObjResult(interp, objPtr);
    }

vamoose:
    if (srcPtr) {
	if (srcRefCount == 0) {
	    /* The call made store internal refs so don't call Tcl_DecrRefCount  */
	    Tcl_BounceRefCount(srcPtr);
	} else {
	    /* Decrement as many as we added */
	    while (srcRefCount--) {
		Tcl_DecrRefCount(srcPtr);
	    }
	}
    }
    if (resultPtr) {
	Tcl_BounceRefCount(resultPtr);
    }
    return status;
}

/*
 *----------------------------------------------------------------------
 *
 * TestlocaleCmd --
 *
 *	This procedure implements the "testlocale" command.  It is used
 *	to test the effects of setting different locales in Tcl.
 *
 * Results:
 *	A standard Tcl result.
 *
 * Side effects:
 *	Modifies the current C locale.
 *
 *----------------------------------------------------------------------
 */

static int
TestlocaleCmd(
    TCL_UNUSED(void *),
    Tcl_Interp *interp,		/* Current interpreter. */
    int objc,			/* Number of arguments. */
    Tcl_Obj *const objv[])	/* The argument objects. */
{
    int index;
    const char *locale;
    static const char *const optionStrings[] = {
	"ctype", "numeric", "time", "collate", "monetary",
	"all",	NULL
    };
    static const int lcTypes[] = {
	LC_CTYPE, LC_NUMERIC, LC_TIME, LC_COLLATE, LC_MONETARY,
	LC_ALL
    };

    /*
     * LC_CTYPE, etc. correspond to the indices for the strings.
     */

    if (objc < 2 || objc > 3) {
	Tcl_WrongNumArgs(interp, 1, objv, "category ?locale?");
	return TCL_ERROR;
    }

    if (Tcl_GetIndexFromObj(interp, objv[1], optionStrings, "option", 0,
	    &index) != TCL_OK) {
	return TCL_ERROR;
    }

    if (objc == 3) {
	locale = Tcl_GetString(objv[2]);
    } else {
	locale = NULL;
    }
    locale = setlocale(lcTypes[index], locale);
    if (locale) {
	Tcl_SetStringObj(Tcl_GetObjResult(interp), locale, -1);
    }
    return TCL_OK;
}

/*
 *----------------------------------------------------------------------
 *
 * CleanupTestSetassocdataTests --
 *
 *	This function is called when an interpreter is deleted to clean
 *	up any data left over from running the testsetassocdata command.
 *
 * Results:
 *	None.
 *
 * Side effects:
 *	Releases storage.
 *
 *----------------------------------------------------------------------
 */

static void
CleanupTestSetassocdataTests(
    void *clientData,		/* Data to be released. */
    TCL_UNUSED(Tcl_Interp *))
{
    Tcl_Free(clientData);
}

/*
 *----------------------------------------------------------------------
 *
 * TestmsbObjCmd --
 *
 *	This procedure implements the "testmsb" command.  It is
 *	used for testing the TclMSB() routine.
 *
 * Results:
 *	A standard Tcl result.
 *
 * Side effects:
 *	None.
 *
 *----------------------------------------------------------------------
 */

static int
TestmsbObjCmd(
    TCL_UNUSED(void *),
    Tcl_Interp *interp,		/* Current interpreter. */
    int objc,			/* Number of arguments. */
    Tcl_Obj *const objv[])	/* The argument objects. */
{
    Tcl_WideInt w = 0;

    if (objc != 2) {
	Tcl_WrongNumArgs(interp, 1, objv, "integer");
	return TCL_ERROR;
    }
    if (TCL_OK != Tcl_GetWideIntFromObj(interp, objv[1], &w)) {
	return TCL_ERROR;
    }
    if (w <= 0) {
	Tcl_SetObjResult(interp, Tcl_NewStringObj(
		"argument must be positive", -1));
	return TCL_ERROR;
    }
    Tcl_SetObjResult(interp, Tcl_NewIntObj(TclMSB((unsigned long long)w)));
    return TCL_OK;
}

/*
 *----------------------------------------------------------------------
 *
 * TestparserCmd --
 *
 *	This procedure implements the "testparser" command.  It is
 *	used for testing the new Tcl script parser in Tcl 8.1.
 *
 * Results:
 *	A standard Tcl result.
 *
 * Side effects:
 *	None.
 *
 *----------------------------------------------------------------------
 */

static int
TestparserCmd(
    TCL_UNUSED(void *),
    Tcl_Interp *interp,		/* Current interpreter. */
    int objc,			/* Number of arguments. */
    Tcl_Obj *const objv[])	/* The argument objects. */
{
    const char *script;
    Tcl_Size dummy;
    Tcl_Size length;
    Tcl_Parse parse;

    if (objc != 3) {
	Tcl_WrongNumArgs(interp, 1, objv, "script length");
	return TCL_ERROR;
    }
    script = Tcl_GetStringFromObj(objv[1], &dummy);
    if (Tcl_GetSizeIntFromObj(interp, objv[2], &length)) {
	return TCL_ERROR;
    }
    if (length == 0) {
	length = dummy;
    }
    if (Tcl_ParseCommand(interp, script, length, 0, &parse) != TCL_OK) {
	TclAppendPrintfToErrorInfo(interp,
		"\n    (remainder of script: \"%s\")", parse.term);
	return TCL_ERROR;
    }

    /*
     * The parse completed successfully.  Just print out the contents
     * of the parse structure into the interpreter's result.
     */

    PrintParse(interp, &parse);
    Tcl_FreeParse(&parse);
    return TCL_OK;
}

/*
 *----------------------------------------------------------------------
 *
 * TestexprparserCmd --
 *
 *	This procedure implements the "testexprparser" command.  It is
 *	used for testing the new Tcl expression parser in Tcl 8.1.
 *
 * Results:
 *	A standard Tcl result.
 *
 * Side effects:
 *	None.
 *
 *----------------------------------------------------------------------
 */

static int
TestexprparserCmd(
    TCL_UNUSED(void *),
    Tcl_Interp *interp,		/* Current interpreter. */
    int objc,			/* Number of arguments. */
    Tcl_Obj *const objv[])	/* The argument objects. */
{
    const char *script;
    Tcl_Size dummy;
    Tcl_Size length;
    Tcl_Parse parse;

    if (objc != 3) {
	Tcl_WrongNumArgs(interp, 1, objv, "expr length");
	return TCL_ERROR;
    }
    script = Tcl_GetStringFromObj(objv[1], &dummy);
    if (Tcl_GetSizeIntFromObj(interp, objv[2], &length)) {
	return TCL_ERROR;
    }
    if (length == 0) {
	length = dummy;
    }
    parse.commentStart = NULL;
    parse.commentSize = 0;
    parse.commandStart = NULL;
    parse.commandSize = 0;
    if (Tcl_ParseExpr(interp, script, length, &parse) != TCL_OK) {
	TclAppendPrintfToErrorInfo(interp, "\n    (remainder of expr: \"%s\")",
		parse.term);
	return TCL_ERROR;
    }

    /*
     * The parse completed successfully.  Just print out the contents
     * of the parse structure into the interpreter's result.
     */

    PrintParse(interp, &parse);
    Tcl_FreeParse(&parse);
    return TCL_OK;
}

/*
 *----------------------------------------------------------------------
 *
 * PrintParse --
 *
 *	This procedure prints out the contents of a Tcl_Parse structure
 *	in the result of an interpreter.
 *
 * Results:
 *	Interp's result is set to a prettily formatted version of the
 *	contents of parsePtr.
 *
 * Side effects:
 *	None.
 *
 *----------------------------------------------------------------------
 */

static void
PrintParse(
    Tcl_Interp *interp,		/* Interpreter whose result is to be set to
				 * the contents of a parse structure. */
    Tcl_Parse *parsePtr)	/* Parse structure to print out. */
{
    Tcl_Obj *objPtr;
    const char *typeString;
    Tcl_Token *tokenPtr;
    Tcl_Size i;

    objPtr = Tcl_GetObjResult(interp);
    if (parsePtr->commentSize > 0) {
	Tcl_ListObjAppendElement(NULL, objPtr,
		Tcl_NewStringObj(parsePtr->commentStart,
			parsePtr->commentSize));
    } else {
	Tcl_ListObjAppendElement(NULL, objPtr, Tcl_NewStringObj("-", 1));
    }
    Tcl_ListObjAppendElement(NULL, objPtr,
	    Tcl_NewStringObj(parsePtr->commandStart, parsePtr->commandSize));
    Tcl_ListObjAppendElement(NULL, objPtr,
	    Tcl_NewWideIntObj(parsePtr->numWords));
    for (i = 0; i < parsePtr->numTokens; i++) {
	tokenPtr = &parsePtr->tokenPtr[i];
	switch (tokenPtr->type) {
	case TCL_TOKEN_EXPAND_WORD:
	    typeString = "expand";
	    break;
	case TCL_TOKEN_WORD:
	    typeString = "word";
	    break;
	case TCL_TOKEN_SIMPLE_WORD:
	    typeString = "simple";
	    break;
	case TCL_TOKEN_TEXT:
	    typeString = "text";
	    break;
	case TCL_TOKEN_BS:
	    typeString = "backslash";
	    break;
	case TCL_TOKEN_COMMAND:
	    typeString = "command";
	    break;
	case TCL_TOKEN_VARIABLE:
	    typeString = "variable";
	    break;
	case TCL_TOKEN_SUB_EXPR:
	    typeString = "subexpr";
	    break;
	case TCL_TOKEN_OPERATOR:
	    typeString = "operator";
	    break;
	default:
	    typeString = "??";
	    break;
	}
	Tcl_ListObjAppendElement(NULL, objPtr,
		Tcl_NewStringObj(typeString, -1));
	Tcl_ListObjAppendElement(NULL, objPtr,
		Tcl_NewStringObj(tokenPtr->start, tokenPtr->size));
	Tcl_ListObjAppendElement(NULL, objPtr,
		Tcl_NewWideIntObj(tokenPtr->numComponents));
    }
    Tcl_ListObjAppendElement(NULL, objPtr,
	    parsePtr->commandStart ?
	    Tcl_NewStringObj(parsePtr->commandStart + parsePtr->commandSize,
	    TCL_INDEX_NONE) : Tcl_NewObj());
}

/*
 *----------------------------------------------------------------------
 *
 * TestparsevarCmd --
 *
 *	This procedure implements the "testparsevar" command.  It is
 *	used for testing Tcl_ParseVar.
 *
 * Results:
 *	A standard Tcl result.
 *
 * Side effects:
 *	None.
 *
 *----------------------------------------------------------------------
 */

static int
TestparsevarCmd(
    TCL_UNUSED(void *),
    Tcl_Interp *interp,		/* Current interpreter. */
    int objc,			/* Number of arguments. */
    Tcl_Obj *const objv[])	/* The argument objects. */
{
    const char *value, *name, *termPtr;

    if (objc != 2) {
	Tcl_WrongNumArgs(interp, 1, objv, "varName");
	return TCL_ERROR;
    }
    name = Tcl_GetString(objv[1]);
    value = Tcl_ParseVar(interp, name, &termPtr);
    if (value == NULL) {
	return TCL_ERROR;
    }

    Tcl_AppendElement(interp, value);
    Tcl_AppendElement(interp, termPtr);
    return TCL_OK;
}

/*
 *----------------------------------------------------------------------
 *
 * TestparsevarnameCmd --
 *
 *	This procedure implements the "testparsevarname" command.  It is
 *	used for testing the new Tcl script parser in Tcl 8.1.
 *
 * Results:
 *	A standard Tcl result.
 *
 * Side effects:
 *	None.
 *
 *----------------------------------------------------------------------
 */

static int
TestparsevarnameCmd(
    TCL_UNUSED(void *),
    Tcl_Interp *interp,		/* Current interpreter. */
    int objc,			/* Number of arguments. */
    Tcl_Obj *const objv[])	/* The argument objects. */
{
    const char *script;
    int append;
    Tcl_Size length, dummy;
    Tcl_Parse parse;

    if (objc != 4) {
	Tcl_WrongNumArgs(interp, 1, objv, "script length append");
	return TCL_ERROR;
    }
    script = Tcl_GetStringFromObj(objv[1], &dummy);
    if (Tcl_GetSizeIntFromObj(interp, objv[2], &length)) {
	return TCL_ERROR;
    }
    if (length == 0) {
	length = dummy;
    }
    if (Tcl_GetBooleanFromObj(interp, objv[3], &append)) {
	return TCL_ERROR;
    }
    if (Tcl_ParseVarName(interp, script, length, &parse, append) != TCL_OK) {
	TclAppendPrintfToErrorInfo(interp,
		"\n    (remainder of script: \"%s\")", parse.term);
	return TCL_ERROR;
    }

    /*
     * The parse completed successfully.  Just print out the contents
     * of the parse structure into the interpreter's result.
     */

    parse.commentSize = 0;
    parse.commandStart = script + parse.tokenPtr->size;
    parse.commandSize = 0;
    PrintParse(interp, &parse);
    Tcl_FreeParse(&parse);
    return TCL_OK;
}

/*
 *----------------------------------------------------------------------
 *
 * TestpreferstableCmd --
 *
 *	This procedure implements the "testpreferstable" command.  It is
 *	used for being able to test the "package" command even when the
 *  environment variable TCL_PKG_PREFER_LATEST is set in your environment.
 *
 * Results:
 *	A standard Tcl result.
 *
 * Side effects:
 *	None.
 *
 *----------------------------------------------------------------------
 */

static int
TestpreferstableCmd(
    TCL_UNUSED(void *),
    Tcl_Interp *interp,		/* Current interpreter. */
    TCL_UNUSED(int) /*objc*/,
    TCL_UNUSED(Tcl_Obj *const *) /*objv*/)
{
    Interp *iPtr = (Interp *) interp;

    iPtr->packagePrefer = PKG_PREFER_STABLE;
    return TCL_OK;
}

/*
 *----------------------------------------------------------------------
 *
 * TestprintCmd --
 *
 *	This procedure implements the "testprint" command.  It is
 *	used for being able to test the Tcl_ObjPrintf() function.
 *
 * Results:
 *	A standard Tcl result.
 *
 * Side effects:
 *	None.
 *
 *----------------------------------------------------------------------
 */

static int
TestprintCmd(
    TCL_UNUSED(void *),
    Tcl_Interp *interp,		/* Current interpreter. */
    int objc,			/* Number of arguments. */
    Tcl_Obj *const objv[])	/* The argument objects. */
{
    Tcl_WideInt argv1 = 0;
    size_t argv2;
    long argv3;

    if (objc != 3) {
	Tcl_WrongNumArgs(interp, 1, objv, "format wideint");
	return TCL_OK;
    }

    Tcl_GetWideIntFromObj(interp, objv[2], &argv1);
    argv2 = (size_t)argv1;
    argv3 = (long)argv1;
    Tcl_SetObjResult(interp, Tcl_ObjPrintf(Tcl_GetString(objv[1]), argv1, argv2, argv3, argv3));
    return TCL_OK;
}

/*
 *----------------------------------------------------------------------
 *
 * TestregexpCmd --
 *
 *	This procedure implements the "testregexp" command. It is used to give
 *	a direct interface for regexp flags. It's identical to
 *	Tcl_RegexpObjCmd except for the -xflags option, and the consequences
 *	thereof (including the REG_EXPECT kludge).
 *
 * Results:
 *	A standard Tcl result.
 *
 * Side effects:
 *	See the user documentation.
 *
 *----------------------------------------------------------------------
 */

static int
TestregexpCmd(
    TCL_UNUSED(void *),
    Tcl_Interp *interp,		/* Current interpreter. */
    int objc,			/* Number of arguments. */
    Tcl_Obj *const objv[])	/* Argument objects. */
{
    int indices, match, about;
    Tcl_Size stringLength, i, ii;
    int hasxflags, cflags, eflags;
    Tcl_RegExp regExpr;
    const char *string;
    Tcl_Obj *objPtr;
    Tcl_RegExpInfo info;
    static const char *const options[] = {
	"-indices",	"-nocase",	"-about",	"-expanded",
	"-line",	"-linestop",	"-lineanchor",
	"-xflags",
	"--",		NULL
    };
    enum optionsEnum {
	REGEXP_INDICES, REGEXP_NOCASE,	REGEXP_ABOUT,	REGEXP_EXPANDED,
	REGEXP_MULTI,	REGEXP_NOCROSS,	REGEXP_NEWL,
	REGEXP_XFLAGS,
	REGEXP_LAST
    } index;

    indices = 0;
    about = 0;
    cflags = REG_ADVANCED;
    eflags = 0;
    hasxflags = 0;

    for (i = 1; i < objc; i++) {
	const char *name;

	name = Tcl_GetString(objv[i]);
	if (name[0] != '-') {
	    break;
	}
	if (Tcl_GetIndexFromObj(interp, objv[i], options, "switch", TCL_EXACT,
		&index) != TCL_OK) {
	    return TCL_ERROR;
	}
	switch (index) {
	case REGEXP_INDICES:
	    indices = 1;
	    break;
	case REGEXP_NOCASE:
	    cflags |= REG_ICASE;
	    break;
	case REGEXP_ABOUT:
	    about = 1;
	    break;
	case REGEXP_EXPANDED:
	    cflags |= REG_EXPANDED;
	    break;
	case REGEXP_MULTI:
	    cflags |= REG_NEWLINE;
	    break;
	case REGEXP_NOCROSS:
	    cflags |= REG_NLSTOP;
	    break;
	case REGEXP_NEWL:
	    cflags |= REG_NLANCH;
	    break;
	case REGEXP_XFLAGS:
	    hasxflags = 1;
	    break;
	case REGEXP_LAST:
	    i++;
	    goto endOfForLoop;
	}
    }

  endOfForLoop:
    if (objc + about < hasxflags + 2 + i) {
	Tcl_WrongNumArgs(interp, 1, objv,
		"?-switch ...? exp string ?matchVar? ?subMatchVar ...?");
	return TCL_ERROR;
    }
    objc -= i;
    objv += i;

    if (hasxflags) {
	string = Tcl_GetStringFromObj(objv[0], &stringLength);
	TestregexpXflags(string, stringLength, &cflags, &eflags);
	objc--;
	objv++;
    }

    regExpr = Tcl_GetRegExpFromObj(interp, objv[0], cflags);
    if (regExpr == NULL) {
	return TCL_ERROR;
    }

    if (about) {
	if (TclRegAbout(interp, regExpr) < 0) {
	    return TCL_ERROR;
	}
	return TCL_OK;
    }

    objPtr = objv[1];
    match = Tcl_RegExpExecObj(interp, regExpr, objPtr, 0 /* offset */,
	    objc-2 /* nmatches */, eflags);

    if (match < 0) {
	return TCL_ERROR;
    }
    if (match == 0) {
	/*
	 * Set the interpreter's object result to an integer object w/
	 * value 0.
	 */

	Tcl_SetWideIntObj(Tcl_GetObjResult(interp), 0);
	if (objc > 2 && (cflags&REG_EXPECT) && indices) {
	    const char *varName;
	    const char *value;
	    Tcl_Size start, end;
	    char resinfo[TCL_INTEGER_SPACE * 2];

	    varName = Tcl_GetString(objv[2]);
	    TclRegExpRangeUniChar(regExpr, TCL_INDEX_NONE, &start, &end);
	    snprintf(resinfo, sizeof(resinfo), "%" TCL_Z_MODIFIER "d %" TCL_Z_MODIFIER "d", start, end-1);
	    value = Tcl_SetVar2(interp, varName, NULL, resinfo, 0);
	    if (value == NULL) {
		TclPrintfResult(interp, "couldn't set variable \"%s\"",
			varName);
		return TCL_ERROR;
	    }
	} else if (cflags & TCL_REG_CANMATCH) {
	    const char *varName;
	    const char *value;
	    char resinfo[TCL_INTEGER_SPACE * 2];

	    Tcl_RegExpGetInfo(regExpr, &info);
	    varName = Tcl_GetString(objv[2]);
	    snprintf(resinfo, sizeof(resinfo), "%" TCL_Z_MODIFIER "d", info.extendStart);
	    value = Tcl_SetVar2(interp, varName, NULL, resinfo, 0);
	    if (value == NULL) {
		TclPrintfResult(interp, "couldn't set variable \"%s\"",
			varName);
		return TCL_ERROR;
	    }
	}
	return TCL_OK;
    }

    /*
     * If additional variable names have been specified, return
     * index information in those variables.
     */

    objc -= 2;
    objv += 2;

    Tcl_RegExpGetInfo(regExpr, &info);
    for (i = 0; i < objc; i++) {
	Tcl_Size start, end;
	Tcl_Obj *newPtr, *varPtr, *valuePtr;

	varPtr = objv[i];
	ii = ((cflags&REG_EXPECT) && i == objc-1) ? TCL_INDEX_NONE : i;
	if (indices) {
	    if (ii == TCL_INDEX_NONE) {
		TclRegExpRangeUniChar(regExpr, ii, &start, &end);
	    } else if (ii > info.nsubs) {
		start = TCL_INDEX_NONE;
		end = TCL_INDEX_NONE;
	    } else {
		start = info.matches[ii].start;
		end = info.matches[ii].end;
	    }

	    /*
	     * Adjust index so it refers to the last character in the match
	     * instead of the first character after the match.
	     */

	    if (end != TCL_INDEX_NONE) {
		end--;
	    }

	    Tcl_Obj *objs[] = {
		Tcl_NewWideIntObj(start),
		Tcl_NewWideIntObj(end)
	    };
	    newPtr = Tcl_NewListObj(2, objs);
	} else {
	    if (ii == TCL_INDEX_NONE) {
		TclRegExpRangeUniChar(regExpr, ii, &start, &end);
		newPtr = Tcl_GetRange(objPtr, start, end);
	    } else if (ii > info.nsubs || info.matches[ii].end <= 0) {
		newPtr = Tcl_NewObj();
	    } else {
		newPtr = Tcl_GetRange(objPtr, info.matches[ii].start,
			info.matches[ii].end - 1);
	    }
	}
	valuePtr = Tcl_ObjSetVar2(interp, varPtr, NULL, newPtr, TCL_LEAVE_ERR_MSG);
	if (valuePtr == NULL) {
	    return TCL_ERROR;
	}
    }

    /*
     * Set the interpreter's object result to an integer object w/ value 1.
     */

    Tcl_SetWideIntObj(Tcl_GetObjResult(interp), 1);
    return TCL_OK;
}

/*
 *---------------------------------------------------------------------------
 *
 * TestregexpXflags --
 *
 *	Parse a string of extended regexp flag letters, for testing.
 *
 * Results:
 *	No return value (you're on your own for errors here).
 *
 * Side effects:
 *	Modifies *cflagsPtr, a regcomp flags word, and *eflagsPtr, a
 *	regexec flags word, as appropriate.
 *
 *----------------------------------------------------------------------
 */

static void
TestregexpXflags(
    const char *string,		/* The string of flags. */
    size_t length,		/* The length of the string in bytes. */
    int *cflagsPtr,		/* compile flags word */
    int *eflagsPtr)		/* exec flags word */
{
    size_t i;
    int cflags, eflags;

    cflags = *cflagsPtr;
    eflags = *eflagsPtr;
    for (i = 0; i < length; i++) {
	switch (string[i]) {
	case 'a':
	    cflags |= REG_ADVF;
	    break;
	case 'b':
	    cflags &= ~REG_ADVANCED;
	    break;
	case 'c':
	    cflags |= TCL_REG_CANMATCH;
	    break;
	case 'e':
	    cflags &= ~REG_ADVANCED;
	    cflags |= REG_EXTENDED;
	    break;
	case 'q':
	    cflags &= ~REG_ADVANCED;
	    cflags |= REG_QUOTE;
	    break;
	case 'o':			/* o for opaque */
	    cflags |= REG_NOSUB;
	    break;
	case 's':			/* s for start */
	    cflags |= REG_BOSONLY;
	    break;
	case '+':
	    cflags |= REG_FAKE;
	    break;
	case ',':
	    cflags |= REG_PROGRESS;
	    break;
	case '.':
	    cflags |= REG_DUMP;
	    break;
	case ':':
	    eflags |= REG_MTRACE;
	    break;
	case ';':
	    eflags |= REG_FTRACE;
	    break;
	case '^':
	    eflags |= REG_NOTBOL;
	    break;
	case '$':
	    eflags |= REG_NOTEOL;
	    break;
	case 't':
	    cflags |= REG_EXPECT;
	    break;
	case '%':
	    eflags |= REG_SMALL;
	    break;
	}
    }

    *cflagsPtr = cflags;
    *eflagsPtr = eflags;
}

/*
 *----------------------------------------------------------------------
 *
 * TestreturnCmd --
 *
 *	This procedure implements the "testreturn" command. It is
 *	used to verify that a
 *		return TCL_RETURN;
 *	has same behavior as
 *		return Tcl_SetReturnOptions(interp, Tcl_NewObj());
 *
 * Results:
 *	A standard Tcl result.
 *
 * Side effects:
 *	See the user documentation.
 *
 *----------------------------------------------------------------------
 */

static int
TestreturnCmd(
    TCL_UNUSED(void *),
    TCL_UNUSED(Tcl_Interp *),
    TCL_UNUSED(int) /*objc*/,
    TCL_UNUSED(Tcl_Obj *const *) /*objv*/)
{
    return TCL_RETURN;
}

/*
 *----------------------------------------------------------------------
 *
 * TestsetassocdataCmd --
 *
 *	This procedure implements the "testsetassocdata" command. It is used
 *	to test Tcl_SetAssocData.
 *
 * Results:
 *	A standard Tcl result.
 *
 * Side effects:
 *	Modifies or creates an association between a key and associated
 *	data for this interpreter.
 *
 *----------------------------------------------------------------------
 */

static int
TestsetassocdataCmd(
    TCL_UNUSED(void *),
    Tcl_Interp *interp,		/* Current interpreter. */
    int objc,			/* Number of arguments. */
    Tcl_Obj *const *objv)	/* Arguments. */
{
    char *buf, *oldData;
    Tcl_InterpDeleteProc *procPtr;

    if (objc != 3) {
	Tcl_WrongNumArgs(interp, 1, objv, "data_key data_item");
	return TCL_ERROR;
    }

    buf = (char *)Tcl_Alloc(strlen(Tcl_GetString(objv[2])) + 1);
    strcpy(buf, Tcl_GetString(objv[2]));

    /*
     * If we previously associated a malloced value with the variable,
     * free it before associating a new value.
     */

    oldData = (char *)Tcl_GetAssocData(interp, Tcl_GetString(objv[1]), &procPtr);
    if ((oldData != NULL) && (procPtr == CleanupTestSetassocdataTests)) {
	Tcl_Free(oldData);
    }

    Tcl_SetAssocData(interp, Tcl_GetString(objv[1]), CleanupTestSetassocdataTests, buf);
    return TCL_OK;
}

/*
 *----------------------------------------------------------------------
 *
 * TestsetplatformCmd --
 *
 *	This procedure implements the "testsetplatform" command. It is
 *	used to change the tclPlatform global variable so all file
 *	name conversions can be tested on a single platform.
 *
 * Results:
 *	A standard Tcl result.
 *
 * Side effects:
 *	Sets the tclPlatform global variable.
 *
 *----------------------------------------------------------------------
 */

static int
TestsetplatformCmd(
    TCL_UNUSED(void *),
    Tcl_Interp *interp,		/* Current interpreter. */
    int objc,			/* Number of arguments. */
    Tcl_Obj *const *objv)	/* Arguments. */
{
    Tcl_Size length;
    TclPlatformType *platform;

    platform = TclGetPlatform();

    if (objc != 2) {
	Tcl_WrongNumArgs(interp, 1, objv, "platform");
	return TCL_ERROR;
    }

    const char *argv1 = Tcl_GetStringFromObj(objv[1], &length);
    if (strncmp(argv1, "unix", length) == 0) {
	*platform = TCL_PLATFORM_UNIX;
    } else if (strncmp(argv1, "windows", length) == 0) {
	*platform = TCL_PLATFORM_WINDOWS;
    } else {
	TclPrintfResult(interp, "unsupported platform: should be one of "
		"unix, or windows");
	return TCL_ERROR;
    }
    return TCL_OK;
}

static int
TestSizeCmd(
    TCL_UNUSED(void *),	/* Unused */
    Tcl_Interp* interp,		/* Tcl interpreter */
    int objc,			/* Parameter count */
    Tcl_Obj *const * objv)	/* Parameter vector */
{
    if (objc != 2) {
	goto syntax;
    }
    if (strcmp(Tcl_GetString(objv[1]), "st_mtime") == 0) {
	Tcl_StatBuf *statPtr;
	Tcl_SetObjResult(interp, Tcl_NewWideIntObj(sizeof(statPtr->st_mtime)));
	return TCL_OK;
    }

syntax:
    Tcl_WrongNumArgs(interp, 1, objv, "st_mtime");
    return TCL_ERROR;
}

/*
 *----------------------------------------------------------------------
 *
 * TeststaticlibraryCmd --
 *
 *	This procedure implements the "teststaticlibrary" command.
 *	It is used to test the procedure Tcl_StaticLibrary.
 *
 * Results:
 *	A standard Tcl result.
 *
 * Side effects:
 *	When the package given by Tcl_GetString(objv[1]) is loaded into an interpreter,
 *	variable "x" in that interpreter is set to "loaded".
 *
 *----------------------------------------------------------------------
 */

static int
TeststaticlibraryCmd(
    TCL_UNUSED(void *),
    Tcl_Interp *interp,		/* Current interpreter. */
    int objc,			/* Number of arguments. */
    Tcl_Obj *const *objv)	/* Argument strings. */
{
    int safe, loaded;

    if (objc != 4) {
	Tcl_WrongNumArgs(interp, 1, objv, "prefix safe loaded");
	return TCL_ERROR;
    }
    if (Tcl_GetBooleanFromObj(interp, objv[2], &safe) != TCL_OK) {
	return TCL_ERROR;
    }
    if (Tcl_GetBooleanFromObj(interp, objv[3], &loaded) != TCL_OK) {
	return TCL_ERROR;
    }
    Tcl_StaticLibrary((loaded) ? interp : NULL, Tcl_GetString(objv[1]),
	    StaticInitProc, (safe) ? StaticInitProc : NULL);
    return TCL_OK;
}

static int
StaticInitProc(
    Tcl_Interp *interp)		/* Interpreter in which package is supposedly
				 * being loaded. */
{
    Tcl_SetVar2(interp, "x", NULL, "loaded", TCL_GLOBAL_ONLY);
    return TCL_OK;
}

/*
 *----------------------------------------------------------------------
 *
 * TesttranslatefilenameCmd --
 *
 *	This procedure implements the "testtranslatefilename" command.
 *	It is used to test the Tcl_TranslateFileName command.
 *
 * Results:
 *	A standard Tcl result.
 *
 * Side effects:
 *	None.
 *
 *----------------------------------------------------------------------
 */

static int
TesttranslatefilenameCmd(
    TCL_UNUSED(void *),
    Tcl_Interp *interp,		/* Current interpreter. */
    int objc,			/* Number of arguments. */
    Tcl_Obj *const *objv)	/* Arguments. */
{
    Tcl_DString buffer;
    const char *result;

    if (objc != 2) {
	Tcl_WrongNumArgs(interp, 1, objv, "path");
	return TCL_ERROR;
    }
    result = Tcl_TranslateFileName(interp, Tcl_GetString(objv[1]), &buffer);
    if (result == NULL) {
	return TCL_ERROR;
    }
    TclAppendResult(interp, result);
    Tcl_DStringFree(&buffer);
    return TCL_OK;
}

/*
 *----------------------------------------------------------------------
 *
 * TestfstildeexpandCmd --
 *
 *	This procedure implements the "testfstildeexpand" command.
 *	It is used to test the Tcl_FSTildeExpand command. It differs
 *      from the script level "file tildeexpand" tests because of a
 *	slightly different code path.
 *
 * Results:
 *	A standard Tcl result.
 *
 * Side effects:
 *	None.
 *
 *----------------------------------------------------------------------
 */

static int
TestfstildeexpandCmd(
    TCL_UNUSED(void *),
    Tcl_Interp *interp,		/* Current interpreter. */
    int objc,			/* Number of arguments. */
    Tcl_Obj *const objv[])	/* The argument objects. */
{
    Tcl_DString buffer;

    if (objc != 2) {
	Tcl_WrongNumArgs(interp, 1, objv, "PATH");
	return TCL_ERROR;
    }
    if (Tcl_FSTildeExpand(interp, Tcl_GetString(objv[1]), &buffer) != TCL_OK) {
	return TCL_ERROR;
    }
    Tcl_SetObjResult(interp, Tcl_DStringToObj(&buffer));
    return TCL_OK;
}

/*
 *----------------------------------------------------------------------
 *
 * TestupvarCmd --
 *
 *	This procedure implements the "testupvar" command.  It is used
 *	to test Tcl_UpVar and Tcl_UpVar2.
 *
 * Results:
 *	A standard Tcl result.
 *
 * Side effects:
 *	Creates or modifies an "upvar" reference.
 *
 *----------------------------------------------------------------------
 */

static int
TestupvarCmd(
    TCL_UNUSED(void *),
    Tcl_Interp *interp,		/* Current interpreter. */
    int objc,			/* Number of arguments. */
    Tcl_Obj *const *objv)	/* Arguments. */
{
    int flags = 0;

    if ((objc != 5) && (objc != 6)) {
	Tcl_WrongNumArgs(interp, 1, objv, "level name ?name2? dest global");
	return TCL_ERROR;
    }

    if (objc == 5) {
	if (strcmp(Tcl_GetString(objv[4]), "global") == 0) {
	    flags = TCL_GLOBAL_ONLY;
	} else if (strcmp(Tcl_GetString(objv[4]), "namespace") == 0) {
	    flags = TCL_NAMESPACE_ONLY;
	}
	return Tcl_UpVar2(interp, Tcl_GetString(objv[1]), Tcl_GetString(objv[2]),
		NULL, Tcl_GetString(objv[3]), flags);
    } else {
	if (strcmp(Tcl_GetString(objv[5]), "global") == 0) {
	    flags = TCL_GLOBAL_ONLY;
	} else if (strcmp(Tcl_GetString(objv[5]), "namespace") == 0) {
	    flags = TCL_NAMESPACE_ONLY;
	}
	return Tcl_UpVar2(interp, Tcl_GetString(objv[1]), Tcl_GetString(objv[2]),
		(Tcl_GetString(objv[3])[0] == 0) ? NULL : Tcl_GetString(objv[3]),
		Tcl_GetString(objv[4]), flags);
    }
}

/*
 *----------------------------------------------------------------------
 *
 * TestuniClassCmd --
 *
 *	This procedure implements the "testuniclass" command.  It is used
 *	to test Tcl_UniCharToXXXX and Tcl_UniCharIsXXXX.
 *
 * Results:
 *	A standard Tcl result.
 *
 * Side effects:
 *	Return information about the unicode class.
 *
 *----------------------------------------------------------------------
 */

static int
TestuniClassCmd(
    TCL_UNUSED(void *),
    Tcl_Interp *interp,		/* Current interpreter. */
    int objc,			/* Number of arguments. */
    Tcl_Obj *const *objv)	/* Arguments. */
{
    if (objc != 2) {
	Tcl_WrongNumArgs(interp, 1, objv, "integer");
	return TCL_ERROR;
    }

    int value;
    if (Tcl_GetIntFromObj(interp, objv[1], &value) != TCL_OK) {
	return TCL_ERROR;
    }
    Tcl_Obj *result = Tcl_NewObj();
    Tcl_ListObjAppendElement(interp, result, Tcl_NewIntObj(Tcl_UniCharToLower(value)));
    Tcl_ListObjAppendElement(interp, result, Tcl_NewIntObj(Tcl_UniCharToUpper(value)));
    Tcl_ListObjAppendElement(interp, result, Tcl_NewIntObj(Tcl_UniCharToTitle(value)));
    if (Tcl_UniCharIsLower(value)) {
	Tcl_ListObjAppendElement(interp, result, Tcl_NewStringObj("lower", -1));
    }
    if (Tcl_UniCharIsUpper(value)) {
	Tcl_ListObjAppendElement(interp, result, Tcl_NewStringObj("upper", -1));
    }
    if (Tcl_UniCharIsAlnum(value)) {
	Tcl_ListObjAppendElement(interp, result, Tcl_NewStringObj("alnum", -1));
    }
    if (Tcl_UniCharIsAlpha(value)) {
	Tcl_ListObjAppendElement(interp, result, Tcl_NewStringObj("alpha", -1));
    }
    if (Tcl_UniCharIsDigit(value)) {
	Tcl_ListObjAppendElement(interp, result, Tcl_NewStringObj("digit", -1));
    }
    if (Tcl_UniCharIsSpace(value)) {
	Tcl_ListObjAppendElement(interp, result, Tcl_NewStringObj("space", -1));
    }
    if (Tcl_UniCharIsWordChar(value)) {
	Tcl_ListObjAppendElement(interp, result, Tcl_NewStringObj("word", -1));
    }
    if (Tcl_UniCharIsControl(value)) {
	Tcl_ListObjAppendElement(interp, result, Tcl_NewStringObj("control", -1));
    }
    if (Tcl_UniCharIsGraph(value)) {
	Tcl_ListObjAppendElement(interp, result, Tcl_NewStringObj("graph", -1));
    }
    if (Tcl_UniCharIsPrint(value)) {
	Tcl_ListObjAppendElement(interp, result, Tcl_NewStringObj("print", -1));
    }
    if (Tcl_UniCharIsPunct(value)) {
	Tcl_ListObjAppendElement(interp, result, Tcl_NewStringObj("punct", -1));
    }
    Tcl_SetObjResult(interp, result);
    return TCL_OK;
}

/*
 *----------------------------------------------------------------------
 *
 * TestseterrorcodeCmd --
 *
 *	This procedure implements the "testseterrorcodeCmd".  This tests up to
 *	five elements passed to the Tcl_SetErrorCode command.
 *
 * Results:
 *	A standard Tcl result. Always returns TCL_ERROR so that
 *	the error code can be tested.
 *
 * Side effects:
 *	None.
 *
 *----------------------------------------------------------------------
 */

static int
TestseterrorcodeCmd(
    TCL_UNUSED(void *),
    Tcl_Interp *interp,		/* Current interpreter. */
    int objc,			/* Number of arguments. */
    Tcl_Obj *const *objv)	/* Arguments. */
{
    if (objc > 6) {
	TclPrintfResult(interp, "too many args");
	return TCL_ERROR;
    }
    switch (objc) {
    case 1:
	TclSetErrorCode(interp, "NONE");
	break;
    case 2:
	TclSetErrorCode(interp, Tcl_GetString(objv[1]));
	break;
    case 3:
	TclSetErrorCode(interp, Tcl_GetString(objv[1]), Tcl_GetString(objv[2]));
	break;
    case 4:
	TclSetErrorCode(interp, Tcl_GetString(objv[1]), Tcl_GetString(objv[2]),
		Tcl_GetString(objv[3]));
	break;
    case 5:
	TclSetErrorCode(interp, Tcl_GetString(objv[1]), Tcl_GetString(objv[2]),
		Tcl_GetString(objv[3]), Tcl_GetString(objv[4]));
	break;
    case 6:
	TclSetErrorCode(interp, Tcl_GetString(objv[1]), Tcl_GetString(objv[2]),
		Tcl_GetString(objv[3]), Tcl_GetString(objv[4]),
		Tcl_GetString(objv[5]));
    }
    return TCL_ERROR;
}

/*
 *----------------------------------------------------------------------
 *
 * TestsetobjerrorcodeCmd --
 *
 *	This procedure implements the "testsetobjerrorcodeCmd".
 *	This tests the Tcl_SetObjErrorCode function.
 *
 * Results:
 *	A standard Tcl result. Always returns TCL_ERROR so that
 *	the error code can be tested.
 *
 * Side effects:
 *	None.
 *
 *----------------------------------------------------------------------
 */

static int
TestsetobjerrorcodeCmd(
    TCL_UNUSED(void *),
    Tcl_Interp *interp,		/* Current interpreter. */
    int objc,			/* Number of arguments. */
    Tcl_Obj *const objv[])	/* The argument objects. */
{
    Tcl_SetObjErrorCode(interp, Tcl_ConcatObj(objc - 1, objv + 1));
    return TCL_ERROR;
}

/*
 *----------------------------------------------------------------------
 *
 * TestfeventCmd --
 *
 *	This procedure implements the "testfevent" command.  It is
 *	used for testing the "fileevent" command.
 *
 * Results:
 *	A standard Tcl result.
 *
 * Side effects:
 *	Creates and deletes interpreters.
 *
 *----------------------------------------------------------------------
 */

static int
TestfeventCmd(
    TCL_UNUSED(void *),
    Tcl_Interp *interp,		/* Current interpreter. */
    int objc,			/* Number of arguments. */
    Tcl_Obj *const *objv)	/* Arguments. */
{
    static Tcl_Interp *interp2 = NULL;
    int code;
    Tcl_Channel chan;

    if (objc < 2) {
	Tcl_WrongNumArgs(interp, 1, objv, "option ?arg ...?");
	return TCL_ERROR;
    }
    if (strcmp(Tcl_GetString(objv[1]), "cmd") == 0) {
	if (objc != 3) {
	    Tcl_WrongNumArgs(interp, 2, objv, "script");
	    return TCL_ERROR;
	}
	if (interp2 != NULL) {
	    code = Tcl_EvalEx(interp2, Tcl_GetString(objv[2]), TCL_INDEX_NONE, TCL_EVAL_GLOBAL);
	    Tcl_SetObjResult(interp, Tcl_GetObjResult(interp2));
	    return code;
	} else {
	    TclPrintfResult(interp,
		    "called \"testfevent code\" before \"testfevent create\"");
	    return TCL_ERROR;
	}
    } else if (strcmp(Tcl_GetString(objv[1]), "create") == 0) {
	if (interp2 != NULL) {
	    Tcl_DeleteInterp(interp2);
	}
	interp2 = Tcl_CreateInterp();
	return Tcl_Init(interp2);
    } else if (strcmp(Tcl_GetString(objv[1]), "delete") == 0) {
	if (interp2 != NULL) {
	    Tcl_DeleteInterp(interp2);
	}
	interp2 = NULL;
    } else if (strcmp(Tcl_GetString(objv[1]), "share") == 0) {
	if (interp2 != NULL) {
	    chan = Tcl_GetChannel(interp, Tcl_GetString(objv[2]), NULL);
	    if (chan == (Tcl_Channel) NULL) {
		return TCL_ERROR;
	    }
	    Tcl_RegisterChannel(interp2, chan);
	}
    }

    return TCL_OK;
}

/*
 *----------------------------------------------------------------------
 *
 * TestpanicCmd --
 *
 *	Calls the panic routine.
 *
 * Results:
 *	Always returns TCL_OK.
 *
 * Side effects:
 *	May exit application.
 *
 *----------------------------------------------------------------------
 */

static int
TestpanicCmd(
    TCL_UNUSED(void *),
    TCL_UNUSED(Tcl_Interp *),
    int objc,			/* Number of arguments. */
    Tcl_Obj *const *objv)	/* Arguments. */
{
    /*
     *  Put the arguments into a var args structure
     *  Append all of the arguments together separated by spaces
     */

    Tcl_Obj *list = Tcl_NewListObj(objc-1, objv+1);
    Tcl_Panic("%s", Tcl_GetString(list));
    Tcl_DecrRefCount(list);

    return TCL_OK;
}

static int
TestfileCmd(
    TCL_UNUSED(void *),
    Tcl_Interp *interp,		/* Current interpreter. */
    int objc,			/* Number of arguments. */
    Tcl_Obj *const *objv)	/* The argument objects. */
{
    int force, i, result;
    Tcl_Obj *error = NULL;
    const char *subcmd;
    int j;

    if (objc < 3) {
	return TCL_ERROR;
    }

    force = 0;
    i = 2;
    if (strcmp(Tcl_GetString(objv[2]), "-force") == 0) {
	force = 1;
	i = 3;
    }

    if (objc - i > 2) {
	return TCL_ERROR;
    }

    for (j = i; j < objc; j++) {
	if (Tcl_FSGetNormalizedPath(interp, objv[j]) == NULL) {
	    return TCL_ERROR;
	}
    }

    subcmd = Tcl_GetString(objv[1]);

    if (strcmp(subcmd, "mv") == 0) {
	result = TclpObjRenameFile(objv[i], objv[i + 1]);
    } else if (strcmp(subcmd, "cp") == 0) {
	result = TclpObjCopyFile(objv[i], objv[i + 1]);
    } else if (strcmp(subcmd, "rm") == 0) {
	result = TclpObjDeleteFile(objv[i]);
    } else if (strcmp(subcmd, "mkdir") == 0) {
	result = TclpObjCreateDirectory(objv[i]);
    } else if (strcmp(subcmd, "cpdir") == 0) {
	result = TclpObjCopyDirectory(objv[i], objv[i + 1], &error);
    } else if (strcmp(subcmd, "rmdir") == 0) {
	result = TclpObjRemoveDirectory(objv[i], force, &error);
    } else {
	result = TCL_ERROR;
	goto end;
    }

    if (result != TCL_OK) {
	if (error != NULL) {
	    if (Tcl_GetString(error)[0] != '\0') {
		TclAppendResult(interp, Tcl_GetString(error), " ");
	    }
	    Tcl_DecrRefCount(error);
	}
	TclAppendResult(interp, Tcl_ErrnoId());
    }

  end:
    return result;
}

/*
 *----------------------------------------------------------------------
 *
 * TestgetvarfullnameCmd --
 *
 *	Implements the "testgetvarfullname" cmd that is used when testing
 *	the Tcl_GetVariableFullName procedure.
 *
 * Results:
 *	A standard Tcl result.
 *
 * Side effects:
 *	None.
 *
 *----------------------------------------------------------------------
 */

static int
TestgetvarfullnameCmd(
    TCL_UNUSED(void *),
    Tcl_Interp *interp,		/* Current interpreter. */
    int objc,			/* Number of arguments. */
    Tcl_Obj *const objv[])	/* The argument objects. */
{
    const char *name, *arg;
    int flags = 0;
    Tcl_Namespace *namespacePtr;
    Tcl_CallFrame *framePtr;
    Tcl_Var variable;

    if (objc != 3) {
	Tcl_WrongNumArgs(interp, 1, objv, "name scope");
	return TCL_ERROR;
    }

    name = Tcl_GetString(objv[1]);

    arg = Tcl_GetString(objv[2]);
    if (strcmp(arg, "global") == 0) {
	flags = TCL_GLOBAL_ONLY;
    } else if (strcmp(arg, "namespace") == 0) {
	flags = TCL_NAMESPACE_ONLY;
    }

    /*
     * This command, like any other created with Tcl_Create[Obj]Command, runs
     * in the global namespace. As a "namespace-aware" command that needs to
     * run in a particular namespace, it must activate that namespace itself.
     */

    if (flags == TCL_NAMESPACE_ONLY) {
	namespacePtr = Tcl_FindNamespace(interp, "::test_ns_var", NULL,
		TCL_LEAVE_ERR_MSG);
	if (namespacePtr == NULL) {
	    return TCL_ERROR;
	}
	(void) TclPushStackFrame(interp, &framePtr, namespacePtr,
		/*isProcCallFrame*/ 0);
    }

    variable = Tcl_FindNamespaceVar(interp, name, NULL,
	    (flags | TCL_LEAVE_ERR_MSG));

    if (flags == TCL_NAMESPACE_ONLY) {
	TclPopStackFrame(interp);
    }
    if (variable == (Tcl_Var) NULL) {
	return TCL_ERROR;
    }
    Tcl_GetVariableFullName(interp, variable, Tcl_GetObjResult(interp));
    return TCL_OK;
}

/*
 *----------------------------------------------------------------------
 *
 * GetTimesCmd --
 *
 *	This procedure implements the "gettimes" command.  It is used for
 *	computing the time needed for various basic operations such as reading
 *	variables, allocating memory, snprintf, converting variables, etc.
 *
 * Results:
 *	A standard Tcl result.
 *
 * Side effects:
 *	Allocates and frees memory, sets a variable "a" in the interpreter.
 *
 *----------------------------------------------------------------------
 */

static int
GetTimesCmd(
    TCL_UNUSED(void *),
    Tcl_Interp *interp,		/* The current interpreter. */
    TCL_UNUSED(int) /*cobjc*/,
    TCL_UNUSED(Tcl_Obj *const *) /*cobjv*/)
{
    Interp *iPtr = (Interp *) interp;
    int i, n;
    double timePer;
    Tcl_Time start, stop;
    Tcl_Obj *objPtr, **objv;
    const char *s;
    char newString[TCL_INTEGER_SPACE];

    /* alloc & free 100000 times */
    fprintf(stderr, "alloc & free 100000 6 word items\n");
    Tcl_GetTime(&start);
    for (i = 0;  i < 100000;  i++) {
	objPtr = (Tcl_Obj *)Tcl_Alloc(sizeof(Tcl_Obj));
	Tcl_Free(objPtr);
    }
    Tcl_GetTime(&stop);
    timePer = (double)((stop.sec - start.sec)*1000000 + (stop.usec - start.usec));
    fprintf(stderr, "   %.3f usec per alloc+free\n", timePer/100000);

    /* alloc 5000 times */
    fprintf(stderr, "alloc 5000 6 word items\n");
    objv = (Tcl_Obj **)Tcl_Alloc(5000 * sizeof(Tcl_Obj *));
    Tcl_GetTime(&start);
    for (i = 0;  i < 5000;  i++) {
	objv[i] = (Tcl_Obj *)Tcl_Alloc(sizeof(Tcl_Obj));
    }
    Tcl_GetTime(&stop);
    timePer = (double)((stop.sec - start.sec)*1000000 + (stop.usec - start.usec));
    fprintf(stderr, "   %.3f usec per alloc\n", timePer/5000);

    /* free 5000 times */
    fprintf(stderr, "free 5000 6 word items\n");
    Tcl_GetTime(&start);
    for (i = 0;  i < 5000;  i++) {
	Tcl_Free(objv[i]);
    }
    Tcl_GetTime(&stop);
    timePer = (double)((stop.sec - start.sec)*1000000 + (stop.usec - start.usec));
    fprintf(stderr, "   %.3f usec per free\n", timePer/5000);

    /* Tcl_NewObj 5000 times */
    fprintf(stderr, "Tcl_NewObj 5000 times\n");
    Tcl_GetTime(&start);
    for (i = 0;  i < 5000;  i++) {
	objv[i] = Tcl_NewObj();
    }
    Tcl_GetTime(&stop);
    timePer = (double)((stop.sec - start.sec)*1000000 + (stop.usec - start.usec));
    fprintf(stderr, "   %.3f usec per Tcl_NewObj\n", timePer/5000);

    /* Tcl_DecrRefCount 5000 times */
    fprintf(stderr, "Tcl_DecrRefCount 5000 times\n");
    Tcl_GetTime(&start);
    for (i = 0;  i < 5000;  i++) {
	objPtr = objv[i];
	Tcl_DecrRefCount(objPtr);
    }
    Tcl_GetTime(&stop);
    timePer = (double)((stop.sec - start.sec)*1000000 + (stop.usec - start.usec));
    fprintf(stderr, "   %.3f usec per Tcl_DecrRefCount\n", timePer/5000);
    Tcl_Free(objv);

    /* TclGetString 100000 times */
    fprintf(stderr, "Tcl_GetStringFromObj of \"12345\" 100000 times\n");
    objPtr = Tcl_NewStringObj("12345", -1);
    Tcl_GetTime(&start);
    for (i = 0;  i < 100000;  i++) {
	(void) TclGetString(objPtr);
    }
    Tcl_GetTime(&stop);
    timePer = (double)((stop.sec - start.sec)*1000000 + (stop.usec - start.usec));
    fprintf(stderr, "   %.3f usec per Tcl_GetStringFromObj of \"12345\"\n",
	    timePer/100000);

    /* Tcl_GetIntFromObj 100000 times */
    fprintf(stderr, "Tcl_GetIntFromObj of \"12345\" 100000 times\n");
    Tcl_GetTime(&start);
    for (i = 0;  i < 100000;  i++) {
	if (Tcl_GetIntFromObj(interp, objPtr, &n) != TCL_OK) {
	    return TCL_ERROR;
	}
    }
    Tcl_GetTime(&stop);
    timePer = (double)((stop.sec - start.sec)*1000000 + (stop.usec - start.usec));
    fprintf(stderr, "   %.3f usec per Tcl_GetIntFromObj of \"12345\"\n",
	    timePer/100000);
    Tcl_DecrRefCount(objPtr);

    /* Tcl_GetInt 100000 times */
    fprintf(stderr, "Tcl_GetInt of \"12345\" 100000 times\n");
    Tcl_GetTime(&start);
    for (i = 0;  i < 100000;  i++) {
	if (Tcl_GetInt(interp, "12345", &n) != TCL_OK) {
	    return TCL_ERROR;
	}
    }
    Tcl_GetTime(&stop);
    timePer = (double)((stop.sec - start.sec)*1000000 + (stop.usec - start.usec));
    fprintf(stderr, "   %.3f usec per Tcl_GetInt of \"12345\"\n",
	    timePer/100000);

    /* snprintf 100000 times */
    fprintf(stderr, "snprintf of 12345 100000 times\n");
    Tcl_GetTime(&start);
    for (i = 0;  i < 100000;  i++) {
	snprintf(newString, sizeof(newString), "%d", 12345);
    }
    Tcl_GetTime(&stop);
    timePer = (double)((stop.sec - start.sec)*1000000 + (stop.usec - start.usec));
    fprintf(stderr, "   %.3f usec per snprintf of 12345\n",
	    timePer/100000);

    /* hashtable lookup 100000 times */
    fprintf(stderr, "hashtable lookup of \"gettimes\" 100000 times\n");
    Tcl_GetTime(&start);
    for (i = 0;  i < 100000;  i++) {
	(void) Tcl_FindHashEntry(&iPtr->globalNsPtr->cmdTable, "gettimes");
    }
    Tcl_GetTime(&stop);
    timePer = (double)((stop.sec - start.sec)*1000000 + (stop.usec - start.usec));
    fprintf(stderr, "   %.3f usec per hashtable lookup of \"gettimes\"\n",
	    timePer/100000);

    /* Tcl_SetVar 100000 times */
    fprintf(stderr, "Tcl_SetVar2 of \"12345\" 100000 times\n");
    Tcl_GetTime(&start);
    for (i = 0;  i < 100000;  i++) {
	s = Tcl_SetVar2(interp, "a", NULL, "12345", TCL_LEAVE_ERR_MSG);
	if (s == NULL) {
	    return TCL_ERROR;
	}
    }
    Tcl_GetTime(&stop);
    timePer = (double)((stop.sec - start.sec)*1000000 + (stop.usec - start.usec));
    fprintf(stderr, "   %.3f usec per Tcl_SetVar of a to \"12345\"\n",
	    timePer/100000);

    /* Tcl_GetVar 100000 times */
    fprintf(stderr, "Tcl_GetVar of a==\"12345\" 100000 times\n");
    Tcl_GetTime(&start);
    for (i = 0;  i < 100000;  i++) {
	s = Tcl_GetVar2(interp, "a", NULL, TCL_LEAVE_ERR_MSG);
	if (s == NULL) {
	    return TCL_ERROR;
	}
    }
    Tcl_GetTime(&stop);
    timePer = (double)((stop.sec - start.sec)*1000000 + (stop.usec - start.usec));
    fprintf(stderr, "   %.3f usec per Tcl_GetVar of a==\"12345\"\n",
	    timePer/100000);

    Tcl_ResetResult(interp);
    return TCL_OK;
}

/*
 *----------------------------------------------------------------------
 *
 * NoopCmd --
 *
 *	This procedure is just used to time the overhead involved in
 *	parsing and invoking a command.
 *
 * Results:
 *	None.
 *
 * Side effects:
 *	None.
 *
 *----------------------------------------------------------------------
 */

static int
NoopCmd(
    TCL_UNUSED(void *),
    TCL_UNUSED(Tcl_Interp *),
    TCL_UNUSED(int) /*argc*/,
    TCL_UNUSED(const char **) /*argv*/)
{
    return TCL_OK;
}

/*
 *----------------------------------------------------------------------
 *
 * NoopObjCmd --
 *
 *	This object-based procedure is just used to time the overhead
 *	involved in parsing and invoking a command.
 *
 * Results:
 *	Returns the TCL_OK result code.
 *
 * Side effects:
 *	None.
 *
 *----------------------------------------------------------------------
 */

static int
NoopObjCmd(
    TCL_UNUSED(void *),
    TCL_UNUSED(Tcl_Interp *),
    TCL_UNUSED(int) /*objc*/,
    TCL_UNUSED(Tcl_Obj *const *) /*objv*/)
{
    return TCL_OK;
}

/*
 *----------------------------------------------------------------------
 *
 * TeststringbytesCmd --
 *	Returns bytearray value of the bytes in argument string rep
 *
 * Results:
 *	Returns the TCL_OK result code.
 *
 * Side effects:
 *	None.
 *
 *----------------------------------------------------------------------
 */

static int
TeststringbytesCmd(
    TCL_UNUSED(void *),
    Tcl_Interp *interp,		/* Current interpreter. */
    int objc,			/* Number of arguments. */
    Tcl_Obj *const objv[])	/* The argument objects. */
{
    Tcl_Size n;
    const unsigned char *p;

    if (objc != 2) {
	Tcl_WrongNumArgs(interp, 1, objv, "value");
	return TCL_ERROR;
    }
    p = (const unsigned char *)Tcl_GetStringFromObj(objv[1], &n);
    Tcl_SetObjResult(interp, Tcl_NewByteArrayObj(p, n));
    return TCL_OK;
}

/*
 *----------------------------------------------------------------------
 *
 * TestpurebytesobjCmd --
 *
 *	This object-based procedure constructs a pure bytes object
 *	without type and with internal representation containing NULL's.
 *
 *	If no argument supplied it returns empty object with tclEmptyStringRep,
 *	otherwise it returns this as pure bytes object with bytes value equal
 *	string.
 *
 * Results:
 *	Returns the TCL_OK result code.
 *
 * Side effects:
 *	None.
 *
 *----------------------------------------------------------------------
 */

static int
TestpurebytesobjCmd(
    TCL_UNUSED(void *),
    Tcl_Interp *interp,		/* Current interpreter. */
    int objc,			/* Number of arguments. */
    Tcl_Obj *const objv[])	/* The argument objects. */
{
    Tcl_Obj *objPtr;

    if (objc > 2) {
	Tcl_WrongNumArgs(interp, 1, objv, "?string?");
	return TCL_ERROR;
    }
    objPtr = Tcl_NewObj();
    /*
    objPtr->internalRep.twoPtrValue.ptr1 = NULL;
    objPtr->internalRep.twoPtrValue.ptr2 = NULL;
    */
    memset(&objPtr->internalRep, 0, sizeof(objPtr->internalRep));
    if (objc == 2) {
	const char *s = Tcl_GetString(objv[1]);
	objPtr->length = objv[1]->length;
	objPtr->bytes = (char *)Tcl_Alloc(objPtr->length + 1);
	memcpy(objPtr->bytes, s, objPtr->length);
	objPtr->bytes[objPtr->length] = 0;
    }
    Tcl_SetObjResult(interp, objPtr);
    return TCL_OK;
}

/*
 *----------------------------------------------------------------------
 *
 * TestsetbytearraylengthCmd --
 *
 *	Testing command 'testsetbytearraylength` used to test the public
 *	interface routine Tcl_SetByteArrayLength().
 *
 * Results:
 *	Returns the TCL_OK result code.
 *
 * Side effects:
 *	None.
 *
 *----------------------------------------------------------------------
 */

static int
TestsetbytearraylengthCmd(
    TCL_UNUSED(void *),
    Tcl_Interp *interp,		/* Current interpreter. */
    int objc,			/* Number of arguments. */
    Tcl_Obj *const objv[])	/* The argument objects. */
{
    int n;
    Tcl_Obj *obj = NULL;

    if (objc != 3) {
	Tcl_WrongNumArgs(interp, 1, objv, "value length");
	return TCL_ERROR;
    }
    if (TCL_OK != Tcl_GetIntFromObj(interp, objv[2], &n)) {
	return TCL_ERROR;
    }
    obj = objv[1];
    if (Tcl_IsShared(obj)) {
	obj = Tcl_DuplicateObj(obj);
    }
    if (Tcl_SetByteArrayLength(obj, n) == NULL) {
	if (obj != objv[1]) {
	    Tcl_DecrRefCount(obj);
	}
	TclPrintfResult(interp, "expected bytes");
	return TCL_ERROR;
    }
    Tcl_SetObjResult(interp, obj);
    return TCL_OK;
}

/*
 *----------------------------------------------------------------------
 *
 * TestbytestringCmd --
 *
 *	This object-based procedure constructs a string which can
 *	possibly contain invalid UTF-8 bytes.
 *
 * Results:
 *	Returns the TCL_OK result code.
 *
 * Side effects:
 *	None.
 *
 *----------------------------------------------------------------------
 */

static int
TestbytestringCmd(
    TCL_UNUSED(void *),
    Tcl_Interp *interp,		/* Current interpreter. */
    int objc,			/* Number of arguments. */
    Tcl_Obj *const objv[])	/* The argument objects. */
{
    struct {
#ifndef TCL_NO_DEPRECATED
	int n; /* On purpose, not Tcl_Size, in order to demonstrate what happens */
#else
	Tcl_Size n;
#endif
	int m; /* This variable should not be overwritten */
    } x = {0, 1};
    const char *p;

    if (objc != 2) {
	Tcl_WrongNumArgs(interp, 1, objv, "bytearray");
	return TCL_ERROR;
    }

    p = (const char *)Tcl_GetBytesFromObj(interp, objv[1], &x.n);
    if (p == NULL) {
	return TCL_ERROR;
    }

    if (x.m != 1) {
	TclPrintfResult(interp, "Tcl_GetBytesFromObj() overwrites variable");
	return TCL_ERROR;
    }
    Tcl_SetObjResult(interp, Tcl_NewStringObj(p, x.n));
    return TCL_OK;
}

/*
 *----------------------------------------------------------------------
 *
 * TestsetCmd --
 *
 *	Implements the "testset{err,noerr}" cmds that are used when testing
 *	Tcl_Set/GetVar C Api with/without TCL_LEAVE_ERR_MSG flag
 *
 * Results:
 *	A standard Tcl result.
 *
 * Side effects:
 *     Variables may be set.
 *
 *----------------------------------------------------------------------
 */

static int
TestsetCmd(
    void *data,			/* Additional flags for Get/SetVar2. */
    Tcl_Interp *interp,		/* Current interpreter. */
    int objc,			/* Number of arguments. */
    Tcl_Obj *const *objv)	/* Arguments. */
{
    int flags = (int)PTR2INT(data);
    const char *value;

    if (objc == 2) {
	TclAppendResult(interp, "before get");
	value = Tcl_GetVar2(interp, Tcl_GetString(objv[1]), NULL, flags);
	if (value == NULL) {
	    return TCL_ERROR;
	}
	Tcl_AppendElement(interp, value);
	return TCL_OK;
    } else if (objc == 3) {
	TclAppendResult(interp, "before set");
	value = Tcl_SetVar2(interp, Tcl_GetString(objv[1]), NULL,
		Tcl_GetString(objv[2]), flags);
	if (value == NULL) {
	    return TCL_ERROR;
	}
	Tcl_AppendElement(interp, value);
	return TCL_OK;
    } else {
	Tcl_WrongNumArgs(interp, 1, objv, "varName ?newValue?");
	return TCL_ERROR;
    }
}
static int
Testset2Cmd(
    void *data,			/* Additional flags for Get/SetVar2. */
    Tcl_Interp *interp,		/* Current interpreter. */
    int objc,			/* Number of arguments. */
    Tcl_Obj *const *objv)	/* Argument strings. */
{
    int flags = (int)PTR2INT(data);
    const char *value;

    if (objc == 3) {
	TclAppendResult(interp, "before get");
	value = Tcl_GetVar2(interp, Tcl_GetString(objv[1]),
		Tcl_GetString(objv[2]), flags);
	if (value == NULL) {
	    return TCL_ERROR;
	}
	Tcl_AppendElement(interp, value);
	return TCL_OK;
    } else if (objc == 4) {
	TclAppendResult(interp, "before set");
	value = Tcl_SetVar2(interp, Tcl_GetString(objv[1]), Tcl_GetString(objv[2]),
		Tcl_GetString(objv[3]), flags);
	if (value == NULL) {
	    return TCL_ERROR;
	}
	Tcl_AppendElement(interp, value);
	return TCL_OK;
    } else {
	Tcl_WrongNumArgs(interp, 1, objv, "varName elemName ?newValue??");
	return TCL_ERROR;
    }
}

/*
 *----------------------------------------------------------------------
 *
 * TestmainthreadCmd  --
 *
 *	Implements the "testmainthread" cmd that is used to test the
 *	'Tcl_GetCurrentThread' API.
 *
 * Results:
 *	A standard Tcl result.
 *
 * Side effects:
 *	None.
 *
 *----------------------------------------------------------------------
 */

static int
TestmainthreadCmd(
    TCL_UNUSED(void *),
    Tcl_Interp *interp,		/* Current interpreter. */
    int objc,			/* Number of arguments. */
    Tcl_Obj *const *objv)
{
    if (objc == 1) {
	Tcl_Obj *idObj = Tcl_NewWideIntObj((Tcl_WideInt)(size_t)Tcl_GetCurrentThread());

	Tcl_SetObjResult(interp, idObj);
	return TCL_OK;
    } else {
	Tcl_WrongNumArgs(interp, 1, objv, "");
	return TCL_ERROR;
    }
}

/*
 *----------------------------------------------------------------------
 *
 * MainLoop --
 *
 *	A main loop set by TestsetmainloopCmd below.
 *
 * Results:
 *	None.
 *
 * Side effects:
 *	Event handlers could do anything.
 *
 *----------------------------------------------------------------------
 */

static void
MainLoop(void)
{
    while (!exitMainLoop) {
	Tcl_DoOneEvent(0);
    }
    fprintf(stdout,"Exit MainLoop\n");
    fflush(stdout);
}

/*
 *----------------------------------------------------------------------
 *
 * TestsetmainloopCmd  --
 *
 *	Implements the "testsetmainloop" cmd that is used to test the
 *	'Tcl_SetMainLoop' API.
 *
 * Results:
 *	A standard Tcl result.
 *
 * Side effects:
 *	None.
 *
 *----------------------------------------------------------------------
 */

static int
TestsetmainloopCmd(
    TCL_UNUSED(void *),
    TCL_UNUSED(Tcl_Interp *),
    TCL_UNUSED(int) /*objc*/,
    TCL_UNUSED(Tcl_Obj *const *) /*objv*/)
{
    exitMainLoop = false;
    Tcl_SetMainLoop(MainLoop);
    return TCL_OK;
}

/*
 *----------------------------------------------------------------------
 *
 * TestexitmainloopCmd  --
 *
 *	Implements the "testexitmainloop" cmd that is used to test the
 *	'Tcl_SetMainLoop' API.
 *
 * Results:
 *	A standard Tcl result.
 *
 * Side effects:
 *	None.
 *
 *----------------------------------------------------------------------
 */

static int
TestexitmainloopCmd(
    TCL_UNUSED(void *),
    TCL_UNUSED(Tcl_Interp *),
    TCL_UNUSED(int) /*objc*/,
    TCL_UNUSED(Tcl_Obj *const *) /*objv*/)
{
    exitMainLoop = true;
    return TCL_OK;
}

/*
 *----------------------------------------------------------------------
 *
 * TestChannelCmd --
 *
 *	Implements the Tcl "testchannel" debugging command and its
 *	subcommands. This is part of the testing environment.
 *
 * Results:
 *	A standard Tcl result.
 *
 * Side effects:
 *	None.
 *
 *----------------------------------------------------------------------
 */

static int
TestChannelCmd(
    TCL_UNUSED(void *),
    Tcl_Interp *interp,		/* Interpreter for result. */
    int objc,			/* Count of additional args. */
    Tcl_Obj *const *objv)	/* Additional args. */
{
    const char *cmdName;	/* Sub command. */
    Tcl_HashTable *hTblPtr;	/* Hash table of channels. */
    Tcl_HashSearch hSearch;	/* Search variable. */
    Tcl_HashEntry *hPtr;	/* Search variable. */
    Channel *chanPtr;		/* The actual channel. */
    ChannelState *statePtr;	/* state info for channel */
    Tcl_Channel chan;		/* The opaque type. */
    Tcl_Size len;		/* Length of subcommand string. */
    int IOQueued;		/* How much IO is queued inside channel? */
    char buf[TCL_INTEGER_SPACE];/* For snprintf. */
    int mode;			/* rw mode of the channel */

    if (objc < 2) {
	Tcl_WrongNumArgs(interp, 1, objv, "subcommand ?additional args..?");
	return TCL_ERROR;
    }
    cmdName = Tcl_GetStringFromObj(objv[1], &len);

    chanPtr = NULL;

    if (objc > 2) {
	if ((cmdName[0] == 's') && (strncmp(cmdName, "splice", len) == 0)) {
	    /* For splice access the pool of detached channels.
	     * Locate channel, remove from the list.
	     */

	    TestChannel **nextPtrPtr, *curPtr;

	    chan = (Tcl_Channel) NULL;
	    for (nextPtrPtr = &firstDetached, curPtr = firstDetached;
		    curPtr != NULL;
		    nextPtrPtr = &(curPtr->nextPtr), curPtr = curPtr->nextPtr) {
		if (strcmp(Tcl_GetString(objv[2]), TclGetChannelName(curPtr->chan)) == 0) {
		    *nextPtrPtr = curPtr->nextPtr;
		    curPtr->nextPtr = NULL;
		    chan = curPtr->chan;
		    Tcl_Free(curPtr);
		    break;
		}
	    }
	} else {
	    chan = Tcl_GetChannel(interp, Tcl_GetString(objv[2]), &mode);
	}
	if (chan == (Tcl_Channel) NULL) {
	    return TCL_ERROR;
	}
	chanPtr		= (Channel *)chan;
	statePtr	= chanPtr->state;
	chanPtr		= statePtr->topChanPtr;
	chan		= (Tcl_Channel) chanPtr;
    } else {
	statePtr	= NULL;
	chan		= NULL;
    }

    if ((cmdName[0] == 's') && (strncmp(cmdName, "setchannelerror", len) == 0)) {

	Tcl_Obj *msg = objv[3];

	Tcl_IncrRefCount(msg);
	Tcl_SetChannelError(chan, msg);
	Tcl_DecrRefCount(msg);

	Tcl_GetChannelError(chan, &msg);
	Tcl_SetObjResult(interp, msg);
	Tcl_DecrRefCount(msg);
	return TCL_OK;
    }
    if ((cmdName[0] == 's') && (strncmp(cmdName, "setchannelerrorinterp", len) == 0)) {

	Tcl_Obj *msg = objv[3];

	Tcl_IncrRefCount(msg);
	Tcl_SetChannelErrorInterp(interp, msg);
	Tcl_DecrRefCount(msg);

	Tcl_GetChannelErrorInterp(interp, &msg);
	Tcl_SetObjResult(interp, msg);
	Tcl_DecrRefCount(msg);
	return TCL_OK;
    }

    /*
     * "cut" is actually more a simplified detach facility as provided by the
     * Thread package. Without the safeguards of a regular command (no
     * checking that the command is truly cut'able, no mutexes for
     * thread-safety). Its complementary command is "splice", see below.
     */

    if ((cmdName[0] == 'c') && (strncmp(cmdName, "cut", len) == 0)) {
	TestChannel *det;

	if (objc != 3) {
	    Tcl_WrongNumArgs(interp, 2, objv, "channel");
	    return TCL_ERROR;
	}

	Tcl_RegisterChannel(NULL, chan); /* prevent closing */
	Tcl_UnregisterChannel(interp, chan);

	Tcl_CutChannel(chan);

	/* Remember the channel in the pool of detached channels */

	det = (TestChannel *)Tcl_Alloc(sizeof(TestChannel));
	det->chan     = chan;
	det->nextPtr  = firstDetached;
	firstDetached = det;

	return TCL_OK;
    }

    if ((cmdName[0] == 'c') &&
	    (strncmp(cmdName, "clearchannelhandlers", len) == 0)) {
	if (objc != 3) {
	    Tcl_WrongNumArgs(interp, 2, objv, "channel");
	    return TCL_ERROR;
	}
	Tcl_ClearChannelHandlers(chan);
	return TCL_OK;
    }

    if ((cmdName[0] == 'i') && (strncmp(cmdName, "info", len) == 0)) {
	if (objc != 3) {
	    Tcl_WrongNumArgs(interp, 2, objv, "channel");
	    return TCL_ERROR;
	}
	Tcl_AppendElement(interp, Tcl_GetString(objv[2]));
	Tcl_AppendElement(interp, Tcl_ChannelName(chanPtr->typePtr));
	if (statePtr->flags & TCL_READABLE) {
	    Tcl_AppendElement(interp, "read");
	} else {
	    Tcl_AppendElement(interp, "");
	}
	if (statePtr->flags & TCL_WRITABLE) {
	    Tcl_AppendElement(interp, "write");
	} else {
	    Tcl_AppendElement(interp, "");
	}
	if (statePtr->flags & CHANNEL_NONBLOCKING) {
	    Tcl_AppendElement(interp, "nonblocking");
	} else {
	    Tcl_AppendElement(interp, "blocking");
	}
	if (statePtr->flags & CHANNEL_LINEBUFFERED) {
	    Tcl_AppendElement(interp, "line");
	} else if (statePtr->flags & CHANNEL_UNBUFFERED) {
	    Tcl_AppendElement(interp, "none");
	} else {
	    Tcl_AppendElement(interp, "full");
	}
	if (statePtr->flags & BG_FLUSH_SCHEDULED) {
	    Tcl_AppendElement(interp, "async_flush");
	} else {
	    Tcl_AppendElement(interp, "");
	}
	if (statePtr->flags & CHANNEL_EOF) {
	    Tcl_AppendElement(interp, "eof");
	} else {
	    Tcl_AppendElement(interp, "");
	}
	if (statePtr->flags & CHANNEL_BLOCKED) {
	    Tcl_AppendElement(interp, "blocked");
	} else {
	    Tcl_AppendElement(interp, "unblocked");
	}
	if (statePtr->inputTranslation == TCL_TRANSLATE_AUTO) {
	    Tcl_AppendElement(interp, "auto");
	    if (statePtr->flags & INPUT_SAW_CR) {
		Tcl_AppendElement(interp, "saw_cr");
	    } else {
		Tcl_AppendElement(interp, "");
	    }
	} else if (statePtr->inputTranslation == TCL_TRANSLATE_LF) {
	    Tcl_AppendElement(interp, "lf");
	    Tcl_AppendElement(interp, "");
	} else if (statePtr->inputTranslation == TCL_TRANSLATE_CR) {
	    Tcl_AppendElement(interp, "cr");
	    Tcl_AppendElement(interp, "");
	} else if (statePtr->inputTranslation == TCL_TRANSLATE_CRLF) {
	    Tcl_AppendElement(interp, "crlf");
	    if (statePtr->flags & INPUT_SAW_CR) {
		Tcl_AppendElement(interp, "queued_cr");
	    } else {
		Tcl_AppendElement(interp, "");
	    }
	}
	if (statePtr->outputTranslation == TCL_TRANSLATE_AUTO) {
	    Tcl_AppendElement(interp, "auto");
	} else if (statePtr->outputTranslation == TCL_TRANSLATE_LF) {
	    Tcl_AppendElement(interp, "lf");
	} else if (statePtr->outputTranslation == TCL_TRANSLATE_CR) {
	    Tcl_AppendElement(interp, "cr");
	} else if (statePtr->outputTranslation == TCL_TRANSLATE_CRLF) {
	    Tcl_AppendElement(interp, "crlf");
	}
	IOQueued = Tcl_InputBuffered(chan);
	TclFormatInt(buf, IOQueued);
	Tcl_AppendElement(interp, buf);

	IOQueued = Tcl_OutputBuffered(chan);
	TclFormatInt(buf, IOQueued);
	Tcl_AppendElement(interp, buf);

	TclFormatInt(buf, (int)Tcl_Tell(chan));
	Tcl_AppendElement(interp, buf);

	TclFormatInt(buf, statePtr->refCount);
	Tcl_AppendElement(interp, buf);

	return TCL_OK;
    }

    if ((cmdName[0] == 'i') &&
	    (strncmp(cmdName, "inputbuffered", len) == 0)) {
	if (objc != 3) {
	    TclPrintfResult(interp, "channel name required");
	    return TCL_ERROR;
	}
	IOQueued = Tcl_InputBuffered(chan);
	TclFormatInt(buf, IOQueued);
	TclAppendResult(interp, buf);
	return TCL_OK;
    }

    if ((cmdName[0] == 'i') && (strncmp(cmdName, "isshared", len) == 0)) {
	if (objc != 3) {
	    TclPrintfResult(interp, "channel name required");
	    return TCL_ERROR;
	}

	TclFormatInt(buf, Tcl_IsChannelShared(chan));
	TclAppendResult(interp, buf);
	return TCL_OK;
    }

    if ((cmdName[0] == 'i') && (strncmp(cmdName, "isstandard", len) == 0)) {
	if (objc != 3) {
	    TclPrintfResult(interp, "channel name required");
	    return TCL_ERROR;
	}

	TclFormatInt(buf, Tcl_IsStandardChannel(chan));
	TclAppendResult(interp, buf);
	return TCL_OK;
    }

    if ((cmdName[0] == 'm') && (strncmp(cmdName, "mode", len) == 0)) {
	if (objc != 3) {
	    TclPrintfResult(interp, "channel name required");
	    return TCL_ERROR;
	}

	if (statePtr->flags & TCL_READABLE) {
	    Tcl_AppendElement(interp, "read");
	} else {
	    Tcl_AppendElement(interp, "");
	}
	if (statePtr->flags & TCL_WRITABLE) {
	    Tcl_AppendElement(interp, "write");
	} else {
	    Tcl_AppendElement(interp, "");
	}
	return TCL_OK;
    }

    if ((cmdName[0] == 'm') && (strncmp(cmdName, "maxmode", len) == 0)) {
	if (objc != 3) {
	    TclPrintfResult(interp, "channel name required");
	    return TCL_ERROR;
	}

	if (statePtr->maxPerms & TCL_READABLE) {
	    Tcl_AppendElement(interp, "read");
	} else {
	    Tcl_AppendElement(interp, "");
	}
	if (statePtr->maxPerms & TCL_WRITABLE) {
	    Tcl_AppendElement(interp, "write");
	} else {
	    Tcl_AppendElement(interp, "");
	}
	return TCL_OK;
    }

    if ((cmdName[0] == 'm') && (strncmp(cmdName, "mremove-rd", len) == 0)) {
	if (objc != 3) {
	    TclPrintfResult(interp, "channel name required");
	    return TCL_ERROR;
	}

	return Tcl_RemoveChannelMode(interp, chan, TCL_READABLE);
    }

    if ((cmdName[0] == 'm') && (strncmp(cmdName, "mremove-wr", len) == 0)) {
	if (objc != 3) {
	    TclPrintfResult(interp, "channel name required");
	    return TCL_ERROR;
	}

	return Tcl_RemoveChannelMode(interp, chan, TCL_WRITABLE);
    }

    if ((cmdName[0] == 'm') && (strncmp(cmdName, "mthread", len) == 0)) {
	if (objc != 3) {
	    TclPrintfResult(interp, "channel name required");
	    return TCL_ERROR;
	}

	Tcl_SetObjResult(interp, Tcl_NewWideIntObj(
		(Tcl_WideInt)(size_t)Tcl_GetChannelThread(chan)));
	return TCL_OK;
    }

    if ((cmdName[0] == 'n') && (strncmp(cmdName, "name", len) == 0)) {
	if (objc != 3) {
	    TclPrintfResult(interp, "channel name required");
	    return TCL_ERROR;
	}
	TclAppendResult(interp, statePtr->channelName);
	return TCL_OK;
    }

    if ((cmdName[0] == 'o') && (strncmp(cmdName, "open", len) == 0)) {
	hTblPtr = (Tcl_HashTable *) Tcl_GetAssocData(interp, "tclIO", NULL);
	if (hTblPtr == NULL) {
	    return TCL_OK;
	}
	for (hPtr = Tcl_FirstHashEntry(hTblPtr, &hSearch);
		hPtr != NULL;
		hPtr = Tcl_NextHashEntry(&hSearch)) {
	    Tcl_AppendElement(interp, (char *)Tcl_GetHashKey(hTblPtr, hPtr));
	}
	return TCL_OK;
    }

    if ((cmdName[0] == 'o') &&
	    (strncmp(cmdName, "outputbuffered", len) == 0)) {
	if (objc != 3) {
	    TclPrintfResult(interp, "channel name required");
	    return TCL_ERROR;
	}

	IOQueued = Tcl_OutputBuffered(chan);
	TclFormatInt(buf, IOQueued);
	TclAppendResult(interp, buf);
	return TCL_OK;
    }

    if ((cmdName[0] == 'q') &&
	    (strncmp(cmdName, "queuedcr", len) == 0)) {
	if (objc != 3) {
	    TclPrintfResult(interp, "channel name required");
	    return TCL_ERROR;
	}

	Tcl_SetObjResult(interp,
		Tcl_NewBooleanObj(statePtr->flags & INPUT_SAW_CR));
	return TCL_OK;
    }

    if ((cmdName[0] == 'r') && (strncmp(cmdName, "readable", len) == 0)) {
	hTblPtr = (Tcl_HashTable *) Tcl_GetAssocData(interp, "tclIO", NULL);
	if (hTblPtr == NULL) {
	    return TCL_OK;
	}
	for (hPtr = Tcl_FirstHashEntry(hTblPtr, &hSearch);
		hPtr != NULL;
		hPtr = Tcl_NextHashEntry(&hSearch)) {
	    chanPtr  = (Channel *)Tcl_GetHashValue(hPtr);
	    statePtr = chanPtr->state;
	    if (statePtr->flags & TCL_READABLE) {
		Tcl_AppendElement(interp, (char *)Tcl_GetHashKey(hTblPtr, hPtr));
	    }
	}
	return TCL_OK;
    }

    if ((cmdName[0] == 'r') && (strncmp(cmdName, "refcount", len) == 0)) {
	if (objc != 3) {
	    TclPrintfResult(interp, "channel name required");
	    return TCL_ERROR;
	}

	TclFormatInt(buf, statePtr->refCount);
	TclAppendResult(interp, buf);
	return TCL_OK;
    }

    /*
     * "splice" is actually more a simplified attach facility as provided by
     * the Thread package. Without the safeguards of a regular command (no
     * checking that the command is truly cut'able, no mutexes for
     * thread-safety). Its complementary command is "cut", see above.
     */

    if ((cmdName[0] == 's') && (strncmp(cmdName, "splice", len) == 0)) {
	if (objc != 3) {
	    TclPrintfResult(interp, "channel name required");
	    return TCL_ERROR;
	}

	Tcl_SpliceChannel(chan);

	Tcl_RegisterChannel(interp, chan);
	Tcl_UnregisterChannel(NULL, chan);

	return TCL_OK;
    }

    if ((cmdName[0] == 't') && (strncmp(cmdName, "type", len) == 0)) {
	if (objc != 3) {
	    TclPrintfResult(interp, "channel name required");
	    return TCL_ERROR;
	}
	TclAppendResult(interp, Tcl_ChannelName(chanPtr->typePtr));
	return TCL_OK;
    }

    if ((cmdName[0] == 'w') && (strncmp(cmdName, "writable", len) == 0)) {
	hTblPtr = (Tcl_HashTable *) Tcl_GetAssocData(interp, "tclIO", NULL);
	if (hTblPtr == NULL) {
	    return TCL_OK;
	}
	for (hPtr = Tcl_FirstHashEntry(hTblPtr, &hSearch);
		hPtr != NULL; hPtr = Tcl_NextHashEntry(&hSearch)) {
	    chanPtr = (Channel *)Tcl_GetHashValue(hPtr);
	    statePtr = chanPtr->state;
	    if (statePtr->flags & TCL_WRITABLE) {
		Tcl_AppendElement(interp, (char *)Tcl_GetHashKey(hTblPtr, hPtr));
	    }
	}
	return TCL_OK;
    }

    if ((cmdName[0] == 't') && (strncmp(cmdName, "transform", len) == 0)) {
	/*
	 * Syntax: transform channel -command command
	 */

	if (objc != 5) {
	    Tcl_WrongNumArgs(interp, 2, objv, "channel -command cmd");
	    return TCL_ERROR;
	}
	if (strcmp(Tcl_GetString(objv[3]), "-command") != 0) {
	    TclPrintfResult(interp, "bad argument \"%s\": should be \"-command\"",
		    Tcl_GetString(objv[3]));
	    return TCL_ERROR;
	}

	return TclChannelTransform(interp, chan, objv[4]);
    }

    if ((cmdName[0] == 'u') && (strncmp(cmdName, "unstack", len) == 0)) {
	/*
	 * Syntax: unstack channel
	 */

	if (objc != 3) {
	    Tcl_WrongNumArgs(interp, 2, objv, "channel");
	    return TCL_ERROR;
	}
	return Tcl_UnstackChannel(interp, chan);
    }

    TclPrintfResult(interp, "bad option \"%s\": must be %s", cmdName,
	    "cut, clearchannelhandlers, info, isshared, mode, open, "
	    "readable, splice, writable, transform, unstack");
    return TCL_ERROR;
}

/*
 *----------------------------------------------------------------------
 *
 * TestChannelEventCmd --
 *
 *	This procedure implements the "testchannelevent" command. It is used
 *	to test the Tcl channel event mechanism.
 *
 * Results:
 *	A standard Tcl result.
 *
 * Side effects:
 *	Creates, deletes and returns channel event handlers.
 *
 *----------------------------------------------------------------------
 */

static int
TestChannelEventCmd(
    TCL_UNUSED(void *),
    Tcl_Interp *interp,		/* Current interpreter. */
    int objc,			/* Number of arguments. */
    Tcl_Obj *const *objv)	/* Arguments. */
{
    Tcl_Obj *resultListPtr;
    Channel *chanPtr;
    ChannelState *statePtr;	/* state info for channel */
    EventScriptRecord *esPtr, *prevEsPtr, *nextEsPtr;
    const char *cmd;
    int index, i, mask;
    Tcl_Size len;

    if ((objc < 3) || (objc > 5)) {
	Tcl_WrongNumArgs(interp, 1, objv, "channel cmd ?arg1? ?arg2?");
	return TCL_ERROR;
    }
    chanPtr = (Channel *)Tcl_GetChannel(interp, Tcl_GetString(objv[1]), NULL);
    if (chanPtr == NULL) {
	return TCL_ERROR;
    }
    statePtr = chanPtr->state;

    cmd = Tcl_GetStringFromObj(objv[2], &len);
    if ((cmd[0] == 'a') && (strncmp(cmd, "add", len) == 0)) {
	if (objc != 5) {
	    Tcl_WrongNumArgs(interp, 1, objv, "channel add eventSpec script");
	    return TCL_ERROR;
	}
	if (strcmp(Tcl_GetString(objv[3]), "readable") == 0) {
	    mask = TCL_READABLE;
	} else if (strcmp(Tcl_GetString(objv[3]), "writable") == 0) {
	    mask = TCL_WRITABLE;
	} else if (strcmp(Tcl_GetString(objv[3]), "none") == 0) {
	    mask = 0;
	} else {
	    TclPrintfResult(interp, "bad event name \"%s\": must be %s",
		    Tcl_GetString(objv[3]), "readable, writable, or none");
	    return TCL_ERROR;
	}

	esPtr = (EventScriptRecord *)Tcl_Alloc(sizeof(EventScriptRecord));
	esPtr->nextPtr = statePtr->scriptRecordPtr;
	statePtr->scriptRecordPtr = esPtr;

	esPtr->chanPtr = chanPtr;
	esPtr->interp = interp;
	esPtr->mask = mask;
	esPtr->scriptPtr = objv[4];
	Tcl_IncrRefCount(esPtr->scriptPtr);

	Tcl_CreateChannelHandler((Tcl_Channel) chanPtr, mask,
		TclChannelEventScriptInvoker, esPtr);

	return TCL_OK;
    }

    if ((cmd[0] == 'd') && (strncmp(cmd, "delete", len) == 0)) {
	if (objc != 4) {
	    Tcl_WrongNumArgs(interp, 1, objv, "channel delete index");
	    return TCL_ERROR;
	}
	if (Tcl_GetIntFromObj(interp, objv[3], &index) == TCL_ERROR) {
	    return TCL_ERROR;
	}
	if (index < 0) {
	    TclPrintfResult(interp, "bad event index %s: must be nonnegative",
		    Tcl_GetString(objv[3]));
	    return TCL_ERROR;
	}
	for (i = 0, esPtr = statePtr->scriptRecordPtr;
		(i < index) && (esPtr != NULL);
		i++, esPtr = esPtr->nextPtr) {
	    /* Empty loop body. */
	}
	if (esPtr == NULL) {
	    TclPrintfResult(interp, "bad event index %s: out of range",
		    Tcl_GetString(objv[3]));
	    return TCL_ERROR;
	}
	if (esPtr == statePtr->scriptRecordPtr) {
	    statePtr->scriptRecordPtr = esPtr->nextPtr;
	} else {
	    for (prevEsPtr = statePtr->scriptRecordPtr;
		    (prevEsPtr != NULL) && (prevEsPtr->nextPtr != esPtr);
		    prevEsPtr = prevEsPtr->nextPtr) {
		/* Empty loop body. */
	    }
	    if (prevEsPtr == NULL) {
		Tcl_Panic("TestChannelEventCmd: damaged event script list");
	    }
	    prevEsPtr->nextPtr = esPtr->nextPtr;
	}
	Tcl_DeleteChannelHandler((Tcl_Channel) chanPtr,
		TclChannelEventScriptInvoker, esPtr);
	Tcl_DecrRefCount(esPtr->scriptPtr);
	Tcl_Free(esPtr);

	return TCL_OK;
    }

    if ((cmd[0] == 'l') && (strncmp(cmd, "list", len) == 0)) {
	if (objc != 3) {
	    Tcl_WrongNumArgs(interp, 1, objv, "channel list");
	    return TCL_ERROR;
	}
	resultListPtr = Tcl_GetObjResult(interp);
	for (esPtr = statePtr->scriptRecordPtr;
		esPtr != NULL;
		esPtr = esPtr->nextPtr) {
	    if (esPtr->mask) {
		Tcl_ListObjAppendElement(interp, resultListPtr, Tcl_NewStringObj(
		    (esPtr->mask == TCL_READABLE) ? "readable" : "writable", -1));
	    } else {
		Tcl_ListObjAppendElement(interp, resultListPtr,
			Tcl_NewStringObj("none", -1));
	    }
	    Tcl_ListObjAppendElement(interp, resultListPtr, esPtr->scriptPtr);
	}
	Tcl_SetObjResult(interp, resultListPtr);
	return TCL_OK;
    }

    if ((cmd[0] == 'r') && (strncmp(cmd, "removeall", len) == 0)) {
	if (objc != 3) {
	    Tcl_WrongNumArgs(interp, 1, objv, "channel removeall");
	    return TCL_ERROR;
	}
	for (esPtr = statePtr->scriptRecordPtr;
		esPtr != NULL;
		esPtr = nextEsPtr) {
	    nextEsPtr = esPtr->nextPtr;
	    Tcl_DeleteChannelHandler((Tcl_Channel) chanPtr,
		    TclChannelEventScriptInvoker, esPtr);
	    Tcl_DecrRefCount(esPtr->scriptPtr);
	    Tcl_Free(esPtr);
	}
	statePtr->scriptRecordPtr = NULL;
	return TCL_OK;
    }

    if	((cmd[0] == 's') && (strncmp(cmd, "set", len) == 0)) {
	if (objc != 5) {
	    Tcl_WrongNumArgs(interp, 1, objv, "channel delete index event");
	    return TCL_ERROR;
	}
	if (Tcl_GetIntFromObj(interp, objv[3], &index) == TCL_ERROR) {
	    return TCL_ERROR;
	}
	if (index < 0) {
	    TclPrintfResult(interp, "bad event index %s: must be nonnegative",
		    Tcl_GetString(objv[3]));
	    return TCL_ERROR;
	}
	for (i = 0, esPtr = statePtr->scriptRecordPtr;
		(i < index) && (esPtr != NULL);
		i++, esPtr = esPtr->nextPtr) {
	    /* Empty loop body. */
	}
	if (esPtr == NULL) {
	    TclPrintfResult(interp, "bad event index %s: out of range",
		    Tcl_GetString(objv[3]));
	    return TCL_ERROR;
	}

	if (strcmp(Tcl_GetString(objv[4]), "readable") == 0) {
	    mask = TCL_READABLE;
	} else if (strcmp(Tcl_GetString(objv[4]), "writable") == 0) {
	    mask = TCL_WRITABLE;
	} else if (strcmp(Tcl_GetString(objv[4]), "none") == 0) {
	    mask = 0;
	} else {
	    TclPrintfResult(interp, "bad event name \"%s\": must be %s",
		    Tcl_GetString(objv[4]), "readable, writable, or none");
	    return TCL_ERROR;
	}
	esPtr->mask = mask;
	Tcl_CreateChannelHandler((Tcl_Channel) chanPtr, mask,
		TclChannelEventScriptInvoker, esPtr);
	return TCL_OK;
    }
    TclPrintfResult(interp, "bad command %s, must be one of %s",
	    cmd, "add, delete, list, set, or removeall");
    return TCL_ERROR;
}

/*
 *----------------------------------------------------------------------
 *
 * TestSocketCmd --
 *
 *	Implements the Tcl "testsocket" debugging command and its
 *	subcommands. This is part of the testing environment.
 *
 * Results:
 *	A standard Tcl result.
 *
 * Side effects:
 *	None.
 *
 *----------------------------------------------------------------------
 */

enum TcpStateFlags {
    TCP_ASYNC_TEST_MODE = 1<<8	/* Async testing activated.  Do not
				 * automatically continue connection
				 * process. */
};

static int
TestSocketCmd(
    TCL_UNUSED(void *),
    Tcl_Interp *interp,		/* Interpreter for result. */
    int objc,			/* Count of additional args. */
    Tcl_Obj *const *objv)	/* Additional args. */
{
    const char *cmdName;	/* Sub command. */
    Tcl_Size len;		/* Length of subcommand string. */

    if (objc < 2) {
	Tcl_WrongNumArgs(interp, 1, objv, "subcommand ?additional args..?");
	return TCL_ERROR;
    }
    cmdName = Tcl_GetStringFromObj(objv[1], &len);

    if ((cmdName[0] == 't') && (strncmp(cmdName, "testflags", len) == 0)) {
	/* Set test value in the socket driver
	 */
	/* Check for argument "channel name"
	 */
	if (objc < 4) {
	    Tcl_WrongNumArgs(interp, 2, objv, "channel flags");
	    return TCL_ERROR;
	}
	int modePtr;
	Tcl_Channel hChannel = Tcl_GetChannel(interp, Tcl_GetString(objv[2]), &modePtr);
	if (NULL == hChannel) {
	    TclPrintfResult(interp, "unknown channel: %s",
		    Tcl_GetString(objv[2]));
	    return TCL_ERROR;
	}
	TcpState *statePtr = (TcpState *)Tcl_GetChannelInstanceData(hChannel);
	if (NULL == statePtr) {
	    TclPrintfResult(interp, "No channel instance data: %s",
		    Tcl_GetString(objv[2]));
	    return TCL_ERROR;
	}
	int testMode;
	if (Tcl_GetBooleanFromObj(interp, objv[3], &testMode) != TCL_OK) {
	    return TCL_ERROR;
	}
	if (testMode) {
	    statePtr->flags |= TCP_ASYNC_TEST_MODE;
	} else {
	    statePtr->flags &= ~TCP_ASYNC_TEST_MODE;
	}
	return TCL_OK;
    }

    TclPrintfResult(interp, "bad option \"%s\": must be %s",
	    cmdName, "testflags");
    return TCL_ERROR;
}

/*
 *----------------------------------------------------------------------
 *
 * TestServiceModeCmd --
 *
 *	This procedure implements the "testservicemode" command which gets or
 *      sets the current Tcl ServiceMode.  There are several tests which open
 *      a file and assign various handlers to it.  For these tests to be
 *      deterministic it is important that file events not be processed until
 *      all of the handlers are in place.
 *
 * Results:
 *	A standard Tcl result.
 *
 * Side effects:
 *	May change the ServiceMode setting.
 *
 *----------------------------------------------------------------------
 */

static int
TestServiceModeCmd(
    TCL_UNUSED(void *),
    Tcl_Interp *interp,		/* Current interpreter. */
    int objc,			/* Number of arguments. */
    Tcl_Obj *const *objv)	/* Arguments. */
{
    int newmode, oldmode;
    if (objc > 2) {
	Tcl_WrongNumArgs(interp, 1, objv, "?newmode?");
	return TCL_ERROR;
    }
    oldmode = (Tcl_GetServiceMode() != TCL_SERVICE_NONE);
    if (objc == 2) {
	if (Tcl_GetIntFromObj(interp, objv[1], &newmode) == TCL_ERROR) {
	    return TCL_ERROR;
	}
	if (newmode == 0) {
	    Tcl_SetServiceMode(TCL_SERVICE_NONE);
	} else {
	    Tcl_SetServiceMode(TCL_SERVICE_ALL);
	}
    }
    Tcl_SetObjResult(interp, Tcl_NewWideIntObj(oldmode));
    return TCL_OK;
}

/*
 *----------------------------------------------------------------------
 *
 * TestWrongNumArgsCmd --
 *
 *	Test the Tcl_WrongNumArgs function.
 *
 * Results:
 *	Standard Tcl result.
 *
 * Side effects:
 *	Sets interpreter result.
 *
 *----------------------------------------------------------------------
 */

static int
TestWrongNumArgsCmd(
    TCL_UNUSED(void *),
    Tcl_Interp *interp,		/* Current interpreter. */
    Tcl_Size objc,		/* Number of arguments. */
    Tcl_Obj *const objv[])	/* Argument objects. */
{
    Tcl_Size i, length;
    const char *msg;

    if (objc < 3) {
	goto insufArgs;
    }

    if (Tcl_GetIntForIndex(interp, objv[1], TCL_INDEX_NONE, &i) != TCL_OK) {
	return TCL_ERROR;
    }

    msg = Tcl_GetStringFromObj(objv[2], &length);
    if (length == 0) {
	msg = NULL;
    }

    if (i > objc - 3) {
	/*
	 * Asked for more arguments than were given.
	 */
    insufArgs:
	TclPrintfResult(interp, "insufficient arguments");
	return TCL_ERROR;
    }

    Tcl_WrongNumArgs(interp, i, &(objv[3]), msg);
    return TCL_OK;
}

/*
 *----------------------------------------------------------------------
 *
 * TestGetIndexFromObjStructCmd --
 *
 *	Test the Tcl_GetIndexFromObjStruct function.
 *
 * Results:
 *	Standard Tcl result.
 *
 * Side effects:
 *	Sets interpreter result.
 *
 *----------------------------------------------------------------------
 */

static int
TestGetIndexFromObjStructCmd(
    TCL_UNUSED(void *),
    Tcl_Interp *interp,		/* Current interpreter. */
    int objc,			/* Number of arguments. */
    Tcl_Obj *const objv[])	/* Argument objects. */
{
    const char *const ary[] = {
	"a", "b", "c", "d", "ee", "ff", NULL, NULL
    };
    int target, flags = 0;
    signed char idx[8];

    if (objc != 3 && objc != 4) {
	Tcl_WrongNumArgs(interp, 1, objv, "argument targetvalue ?flags?");
	return TCL_ERROR;
    }
    if (Tcl_GetIntFromObj(interp, objv[2], &target) != TCL_OK) {
	return TCL_ERROR;
    }
    if ((objc > 3) && (Tcl_GetIntFromObj(interp, objv[3], &flags) != TCL_OK)) {
	return TCL_ERROR;
    }
    memset(idx, 85, sizeof(idx));
    if (Tcl_GetIndexFromObjStruct(interp, (Tcl_GetString(objv[1])[0] ? objv[1] : NULL),
	    ary, 2*sizeof(char *), "dummy", flags, &idx[1]) != TCL_OK) {
	return TCL_ERROR;
    }
    if (idx[0] != 85 || idx[2] != 85) {
	TclPrintfResult(interp,
		"Tcl_GetIndexFromObjStruct overwrites bytes near index variable");
	return TCL_ERROR;
    } else if (idx[1] != target) {
	TclPrintfResult(interp,
		"index value comparison failed: got %d when %d expected",
		idx[1], target);
	return TCL_ERROR;
    }
    Tcl_WrongNumArgs(interp, objc, objv, NULL);
    return TCL_OK;
}

/*
 *----------------------------------------------------------------------
 *
 * TestFilesystemCmd --
 *
 *	This procedure implements the "testfilesystem" command. It is used to
 *	test Tcl_FSRegister, Tcl_FSUnregister, and can be used to test that
 *	the pluggable filesystem works.
 *
 * Results:
 *	A standard Tcl result.
 *
 * Side effects:
 *	Inserts or removes a filesystem from Tcl's stack.
 *
 *----------------------------------------------------------------------
 */

static int
TestFilesystemCmd(
    TCL_UNUSED(void *),
    Tcl_Interp *interp,
    int objc,
    Tcl_Obj *const objv[])
{
    int res, boolVal;
    const char *msg;

    if (objc != 2) {
	Tcl_WrongNumArgs(interp, 1, objv, "boolean");
	return TCL_ERROR;
    }
    if (Tcl_GetBooleanFromObj(interp, objv[1], &boolVal) != TCL_OK) {
	return TCL_ERROR;
    }
    if (boolVal) {
	res = Tcl_FSRegister(interp, &testReportingFilesystem);
	msg = (res == TCL_OK) ? "registered" : "failed";
    } else {
	res = Tcl_FSUnregister(&testReportingFilesystem);
	msg = (res == TCL_OK) ? "unregistered" : "failed";
    }
    Tcl_SetObjResult(interp, Tcl_NewStringObj(msg , -1));
    return res;
}

static int
TestReportInFilesystem(
    Tcl_Obj *pathPtr,
    void **clientDataPtr)
{
    static Tcl_Obj *lastPathPtr = NULL;
    Tcl_Obj *newPathPtr;

    if (pathPtr == lastPathPtr) {
	/* Reject all files second time around */
	return -1;
    }

    /* Try to claim all files first time around */

    newPathPtr = Tcl_DuplicateObj(pathPtr);
    lastPathPtr = newPathPtr;
    Tcl_IncrRefCount(newPathPtr);
    if (Tcl_FSGetFileSystemForPath(newPathPtr) == NULL) {
	/* Nothing claimed it. Therefore we don't either */
	Tcl_DecrRefCount(newPathPtr);
	lastPathPtr = NULL;
	return -1;
    }
    lastPathPtr = NULL;
    *clientDataPtr = newPathPtr;
    return TCL_OK;
}

/*
 * Simple helper function to extract the native vfs representation of a path
 * object, or NULL if no such representation exists.
 */

static Tcl_Obj *
TestReportGetNativePath(
    Tcl_Obj *pathPtr)
{
    return (Tcl_Obj*) Tcl_FSGetInternalRep(pathPtr, &testReportingFilesystem);
}

static void
TestReportFreeInternalRep(
    void *clientData)
{
    Tcl_Obj *nativeRep = (Tcl_Obj *) clientData;

    if (nativeRep != NULL) {
	/* Free the path */
	Tcl_DecrRefCount(nativeRep);
    }
}

static void *
TestReportDupInternalRep(
    void *clientData)
{
    Tcl_Obj *original = (Tcl_Obj *) clientData;

    Tcl_IncrRefCount(original);
    return clientData;
}

static void
TestReport(
    const char *cmd,
    Tcl_Obj *path,
    Tcl_Obj *arg2)
{
    Tcl_Interp *interp = (Tcl_Interp *) Tcl_FSData(&testReportingFilesystem);

    if (interp == NULL) {
	/* This is bad, but not much we can do about it */
    } else {
	Tcl_Obj *savedResult;
	Tcl_DString ds;

	Tcl_DStringInit(&ds);
	Tcl_DStringAppend(&ds, "lappend filesystemReport ", -1);
	Tcl_DStringStartSublist(&ds);
	Tcl_DStringAppendElement(&ds, cmd);
	if (path != NULL) {
	    Tcl_DStringAppendElement(&ds, Tcl_GetString(path));
	}
	if (arg2 != NULL) {
	    Tcl_DStringAppendElement(&ds, Tcl_GetString(arg2));
	}
	Tcl_DStringEndSublist(&ds);
	savedResult = Tcl_GetObjResult(interp);
	Tcl_IncrRefCount(savedResult);
	Tcl_SetObjResult(interp, Tcl_NewObj());
	Tcl_EvalEx(interp, Tcl_DStringValue(&ds), TCL_INDEX_NONE, 0);
	Tcl_DStringFree(&ds);
	Tcl_ResetResult(interp);
	Tcl_SetObjResult(interp, savedResult);
	Tcl_DecrRefCount(savedResult);
    }
}

static int
TestReportStat(
    Tcl_Obj *path,		/* Path of file to stat (in current CP). */
    Tcl_StatBuf *buf)		/* Filled with results of stat call. */
{
    TestReport("stat", path, NULL);
    return Tcl_FSStat(TestReportGetNativePath(path), buf);
}

static int
TestReportLstat(
    Tcl_Obj *path,		/* Path of file to stat (in current CP). */
    Tcl_StatBuf *buf)		/* Filled with results of stat call. */
{
    TestReport("lstat", path, NULL);
    return Tcl_FSLstat(TestReportGetNativePath(path), buf);
}

static int
TestReportAccess(
    Tcl_Obj *path,		/* Path of file to access (in current CP). */
    int mode)			/* Permission setting. */
{
    TestReport("access", path, NULL);
    return Tcl_FSAccess(TestReportGetNativePath(path), mode);
}

static Tcl_Channel
TestReportOpenFileChannel(
    Tcl_Interp *interp,		/* Interpreter for error reporting; can be
				 * NULL. */
    Tcl_Obj *fileName,		/* Name of file to open. */
    int mode,			/* POSIX open mode. */
    int permissions)		/* If the open involves creating a file, with
				 * what modes to create it? */
{
    TestReport("open", fileName, NULL);
    return TclpOpenFileChannel(interp, TestReportGetNativePath(fileName),
	    mode, permissions);
}

static int
TestReportMatchInDirectory(
    Tcl_Interp *interp,		/* Interpreter for error messages. */
    Tcl_Obj *resultPtr,		/* Object to lappend results. */
    Tcl_Obj *dirPtr,		/* Contains path to directory to search. */
    const char *pattern,	/* Pattern to match against. */
    Tcl_GlobTypeData *types)	/* Object containing list of acceptable types.
				 * May be NULL. */
{
    if (types != NULL && types->type & TCL_GLOB_TYPE_MOUNT) {
	TestReport("matchmounts", dirPtr, NULL);
	return TCL_OK;
    } else {
	TestReport("matchindirectory", dirPtr, NULL);
	return Tcl_FSMatchInDirectory(interp, resultPtr,
		TestReportGetNativePath(dirPtr), pattern, types);
    }
}

static int
TestReportChdir(
    Tcl_Obj *dirName)
{
    TestReport("chdir", dirName, NULL);
    return Tcl_FSChdir(TestReportGetNativePath(dirName));
}

static int
TestReportLoadFile(
    Tcl_Interp *interp,		/* Used for error reporting. */
    Tcl_Obj *fileName,		/* Name of the file containing the desired
				 * code. */
    Tcl_LoadHandle *handlePtr,	/* Filled with token for dynamically loaded
				 * file which will be passed back to
				 * (*unloadProcPtr)() to unload the file. */
    Tcl_FSUnloadFileProc **unloadProcPtr)
				/* Filled with address of Tcl_FSUnloadFileProc
				 * function which should be used for
				 * this file. */
{
    TestReport("loadfile", fileName, NULL);
    return Tcl_FSLoadFile(interp, TestReportGetNativePath(fileName), NULL,
	    NULL, NULL, NULL, handlePtr, unloadProcPtr);
}

static Tcl_Obj *
TestReportLink(
    Tcl_Obj *path,		/* Path of file to readlink or link */
    Tcl_Obj *to,		/* Path of file to link to, or NULL */
    int linkType)
{
    TestReport("link", path, to);
    return Tcl_FSLink(TestReportGetNativePath(path), to, linkType);
}

static int
TestReportRenameFile(
    Tcl_Obj *src,		/* Pathname of file or dir to be renamed
				 * (UTF-8). */
    Tcl_Obj *dst)		/* New pathname of file or directory
				 * (UTF-8). */
{
    TestReport("renamefile", src, dst);
    return Tcl_FSRenameFile(TestReportGetNativePath(src),
	    TestReportGetNativePath(dst));
}

static int
TestReportCopyFile(
    Tcl_Obj *src,		/* Pathname of file to be copied (UTF-8). */
    Tcl_Obj *dst)		/* Pathname of file to copy to (UTF-8). */
{
    TestReport("copyfile", src, dst);
    return Tcl_FSCopyFile(TestReportGetNativePath(src),
	    TestReportGetNativePath(dst));
}

static int
TestReportDeleteFile(
    Tcl_Obj *path)		/* Pathname of file to be removed (UTF-8). */
{
    TestReport("deletefile", path, NULL);
    return Tcl_FSDeleteFile(TestReportGetNativePath(path));
}

static int
TestReportCreateDirectory(
    Tcl_Obj *path)		/* Pathname of directory to create (UTF-8). */
{
    TestReport("createdirectory", path, NULL);
    return Tcl_FSCreateDirectory(TestReportGetNativePath(path));
}

static int
TestReportCopyDirectory(
    Tcl_Obj *src,		/* Pathname of directory to be copied
				 * (UTF-8). */
    Tcl_Obj *dst,		/* Pathname of target directory (UTF-8). */
    Tcl_Obj **errorPtr)		/* If non-NULL, to be filled with UTF-8 name
				 * of file causing error. */
{
    TestReport("copydirectory", src, dst);
    return Tcl_FSCopyDirectory(TestReportGetNativePath(src),
	    TestReportGetNativePath(dst), errorPtr);
}

static int
TestReportRemoveDirectory(
    Tcl_Obj *path,		/* Pathname of directory to be removed
				 * (UTF-8). */
    int recursive,		/* If non-zero, removes directories that
				 * are nonempty.  Otherwise, will only remove
				 * empty directories. */
    Tcl_Obj **errorPtr)		/* If non-NULL, to be filled with UTF-8 name
				 * of file causing error. */
{
    TestReport("removedirectory", path, NULL);
    return Tcl_FSRemoveDirectory(TestReportGetNativePath(path), recursive,
	    errorPtr);
}

static const char *const *
TestReportFileAttrStrings(
    Tcl_Obj *fileName,
    Tcl_Obj **objPtrRef)
{
    TestReport("fileattributestrings", fileName, NULL);
    return Tcl_FSFileAttrStrings(TestReportGetNativePath(fileName), objPtrRef);
}

static int
TestReportFileAttrsGet(
    Tcl_Interp *interp,		/* The interpreter for error reporting. */
    int index,			/* index of the attribute command. */
    Tcl_Obj *fileName,		/* filename we are operating on. */
    Tcl_Obj **objPtrRef)	/* for output. */
{
    TestReport("fileattributesget", fileName, NULL);
    return Tcl_FSFileAttrsGet(interp, index,
	    TestReportGetNativePath(fileName), objPtrRef);
}

static int
TestReportFileAttrsSet(
    Tcl_Interp *interp,		/* The interpreter for error reporting. */
    int index,			/* index of the attribute command. */
    Tcl_Obj *fileName,		/* filename we are operating on. */
    Tcl_Obj *objPtr)		/* for input. */
{
    TestReport("fileattributesset", fileName, objPtr);
    return Tcl_FSFileAttrsSet(interp, index,
	    TestReportGetNativePath(fileName), objPtr);
}

static int
TestReportUtime(
    Tcl_Obj *fileName,
    struct utimbuf *tval)
{
    TestReport("utime", fileName, NULL);
    return Tcl_FSUtime(TestReportGetNativePath(fileName), tval);
}

static int
TestReportNormalizePath(
    TCL_UNUSED(Tcl_Interp *),
    Tcl_Obj *pathPtr,
    int nextCheckpoint)
{
    TestReport("normalizepath", pathPtr, NULL);
    return nextCheckpoint;
}

static int
SimplePathInFilesystem(
    Tcl_Obj *pathPtr,
    TCL_UNUSED(void **))
{
    const char *str = Tcl_GetString(pathPtr);

    if (strncmp(str, "simplefs:/", 10)) {
	return -1;
    }
    return TCL_OK;
}

/*
 * This is a slightly 'hacky' filesystem which is used just to test a few
 * important features of the vfs code: (1) that you can load a shared library
 * from a vfs, (2) that when copying files from one fs to another, the 'mtime'
 * is preserved. (3) that recursive cross-filesystem directory copies have the
 * correct behaviour with/without -force.
 *
 * It treats any file in 'simplefs:/' as a file, which it routes to the
 * current directory. The real file it uses is whatever follows the trailing
 * '/' (e.g. 'foo' in 'simplefs:/foo'), and that file exists or not according
 * to what is in the native pwd.
 *
 * Please do not consider this filesystem a model of how things are to be
 * done. It is quite the opposite!  But, it does allow us to test some
 * important features.
 */

static int
TestSimpleFilesystemCmd(
    TCL_UNUSED(void *),
    Tcl_Interp *interp,
    int objc,
    Tcl_Obj *const objv[])
{
    int res, boolVal;
    const char *msg;

    if (objc != 2) {
	Tcl_WrongNumArgs(interp, 1, objv, "boolean");
	return TCL_ERROR;
    }
    if (Tcl_GetBooleanFromObj(interp, objv[1], &boolVal) != TCL_OK) {
	return TCL_ERROR;
    }
    if (boolVal) {
	res = Tcl_FSRegister(interp, &simpleFilesystem);
	msg = (res == TCL_OK) ? "registered" : "failed";
    } else {
	res = Tcl_FSUnregister(&simpleFilesystem);
	msg = (res == TCL_OK) ? "unregistered" : "failed";
    }
    Tcl_SetObjResult(interp, Tcl_NewStringObj(msg , -1));
    return res;
}

/*
 * Treats a file name 'simplefs:/foo' by using the file 'foo' in the current
 * (native) directory.
 */

static Tcl_Obj *
SimpleRedirect(
    Tcl_Obj *pathPtr)		/* Name of file to copy. */
{
    Tcl_Size len;
    const char *str;
    Tcl_Obj *origPtr;

    /*
     * We assume the same name in the current directory is ok.
     */

    str = Tcl_GetStringFromObj(pathPtr, &len);
    if (len < 10 || strncmp(str, "simplefs:/", 10)) {
	/* Probably shouldn't ever reach here */
	Tcl_IncrRefCount(pathPtr);
	return pathPtr;
    }
    origPtr = Tcl_NewStringObj(str+10, -1);
    Tcl_IncrRefCount(origPtr);
    return origPtr;
}

static int
SimpleMatchInDirectory(
    Tcl_Interp *interp,		/* Interpreter for error
				 * messages. */
    Tcl_Obj *resultPtr,		/* Object to lappend results. */
    Tcl_Obj *dirPtr,		/* Contains path to directory to search. */
    const char *pattern,	/* Pattern to match against. */
    Tcl_GlobTypeData *types)	/* Object containing list of acceptable types.
				 * May be NULL. */
{
    int res;
    Tcl_Obj *origPtr;
    Tcl_Obj *resPtr;

    /* We only provide a new volume, therefore no mounts at all */
    if (types != NULL && types->type & TCL_GLOB_TYPE_MOUNT) {
	return TCL_OK;
    }

    /*
     * We assume the same name in the current directory is ok.
     */
    resPtr = Tcl_NewObj();
    Tcl_IncrRefCount(resPtr);
    origPtr = SimpleRedirect(dirPtr);
    res = Tcl_FSMatchInDirectory(interp, resPtr, origPtr, pattern, types);
    if (res == TCL_OK) {
	Tcl_Size gLength, j;
	Tcl_ListObjLength(NULL, resPtr, &gLength);
	for (j = 0; j < gLength; j++) {
	    Tcl_Obj *gElt, *nElt;
	    Tcl_ListObjIndex(NULL, resPtr, j, &gElt);
	    nElt = Tcl_NewStringObj("simplefs:/",10);
	    Tcl_AppendObjToObj(nElt, gElt);
	    Tcl_ListObjAppendElement(NULL, resultPtr, nElt);
	}
    }
    Tcl_DecrRefCount(origPtr);
    Tcl_DecrRefCount(resPtr);
    return res;
}

static Tcl_Channel
SimpleOpenFileChannel(
    Tcl_Interp *interp,		/* Interpreter for error reporting; can be
				 * NULL. */
    Tcl_Obj *pathPtr,		/* Name of file to open. */
    int mode,			/* POSIX open mode. */
    int permissions)		/* If the open involves creating a file, with
				 * what modes to create it? */
{
    Tcl_Obj *tempPtr;
    Tcl_Channel chan;

    if ((mode & O_ACCMODE) != O_RDONLY) {
	TclPrintfResult(interp, "read-only");
	return NULL;
    }

    tempPtr = SimpleRedirect(pathPtr);
    chan = Tcl_FSOpenFileChannel(interp, tempPtr, "r", permissions);
    Tcl_DecrRefCount(tempPtr);
    return chan;
}

static int
SimpleAccess(
    Tcl_Obj *pathPtr,		/* Path of file to access (in current CP). */
    int mode)			/* Permission setting. */
{
    Tcl_Obj *tempPtr = SimpleRedirect(pathPtr);
    int res = Tcl_FSAccess(tempPtr, mode);

    Tcl_DecrRefCount(tempPtr);
    return res;
}

static int
SimpleStat(
    Tcl_Obj *pathPtr,		/* Path of file to stat (in current CP). */
    Tcl_StatBuf *bufPtr)	/* Filled with results of stat call. */
{
    Tcl_Obj *tempPtr = SimpleRedirect(pathPtr);
    int res = Tcl_FSStat(tempPtr, bufPtr);

    Tcl_DecrRefCount(tempPtr);
    return res;
}

static Tcl_Obj *
SimpleListVolumes(void)
{
    /* Add one new volume */
    Tcl_Obj *retVal;

    retVal = Tcl_NewStringObj("simplefs:/", -1);
    Tcl_IncrRefCount(retVal);
    return retVal;
}

/*
 * Used to check operations of Tcl_UtfNext.
 *
 * Usage: testutfnext -bytestring $bytes
 */

static int
TestUtfNextCmd(
    TCL_UNUSED(void *),
    Tcl_Interp *interp,
    int objc,
    Tcl_Obj *const objv[])
{
    Tcl_Size numBytes;
    char *bytes;
    const char *result, *first;
    char buffer[32];
    static const char tobetested[] = "A\xA0\xC0\xC1\xC2\xD0\xE0\xE8\xF2\xF7\xF8\xFE\xFF";
    const char *p = tobetested;

    if (objc != 2) {
	Tcl_WrongNumArgs(interp, 1, objv, "?-bytestring? bytes");
	return TCL_ERROR;
    }
	bytes = Tcl_GetStringFromObj(objv[1], &numBytes);

    if ((size_t)numBytes > sizeof(buffer) - 4) {
	TclPrintfResult(interp,
		"\"testutfnext\" can only handle %" TCL_Z_MODIFIER "u bytes",
		sizeof(buffer) - 4);
	return TCL_ERROR;
    }

    memcpy(buffer + 1, bytes, numBytes);
    buffer[0] = buffer[numBytes + 1] = buffer[numBytes + 2] = buffer[numBytes + 3] = '\xA0';

    first = result = Tcl_UtfNext(buffer + 1);
    while ((buffer[0] = *p++) != '\0') {
	/* Run Tcl_UtfNext with many more possible bytes at src[-1], all should give the same result */
	result = Tcl_UtfNext(buffer + 1);
	if (first != result) {
	    TclPrintfResult(interp, "Tcl_UtfNext is not supposed to read src[-1]");
	    return TCL_ERROR;
	}
    }
    p = tobetested;
    while ((buffer[numBytes + 1] = *p++) != '\0') {
	/* Run Tcl_UtfNext with many more possible bytes at src[end], all should give the same result */
	result = Tcl_UtfNext(buffer + 1);
	if (first != result) {
	    TclPrintfResult(interp,
		    "Tcl_UtfNext is not supposed to read src[end]\n"
		    "Different result when src[end] is %#x", UCHAR(p[-1]));
	    return TCL_ERROR;
	}
    }

    Tcl_SetObjResult(interp, Tcl_NewWideIntObj(first - buffer - 1));

    return TCL_OK;
}
/*
 * Used to check operations of Tcl_UtfPrev.
 *
 * Usage: testutfprev $bytes $offset
 */

static int
TestUtfPrevCmd(
    TCL_UNUSED(void *),
    Tcl_Interp *interp,
    int objc,
    Tcl_Obj *const objv[])
{
    Tcl_Size numBytes, offset;
    char *bytes;
    const char *result;

    if (objc < 2 || objc > 3) {
	Tcl_WrongNumArgs(interp, 1, objv, "bytes ?offset?");
	return TCL_ERROR;
    }

    bytes = Tcl_GetStringFromObj(objv[1], &numBytes);

    if (objc == 3) {
	if (TCL_OK != Tcl_GetIntForIndex(interp, objv[2], numBytes, &offset)) {
	    return TCL_ERROR;
	}
	if (offset == TCL_INDEX_NONE) {
	    offset = 0;
	}
	if (offset > numBytes) {
	    offset = numBytes;
	}
    } else {
	offset = numBytes;
    }
    result = Tcl_UtfPrev(bytes + offset, bytes);
    Tcl_SetObjResult(interp, Tcl_NewWideIntObj(result - bytes));
    return TCL_OK;
}

/*
 * Used to check correct string-length determining in Tcl_NumUtfChars
 */

static int
TestNumUtfCharsCmd(
    TCL_UNUSED(void *),
    Tcl_Interp *interp,
    int objc,
    Tcl_Obj *const objv[])
{
    if (objc > 1) {
	Tcl_Size numBytes, len, limit = TCL_INDEX_NONE;
	const char *bytes = Tcl_GetStringFromObj(objv[1], &numBytes);

	if (objc > 2) {
	    if (Tcl_GetIntForIndex(interp, objv[2], numBytes, &limit) != TCL_OK) {
		return TCL_ERROR;
	    }
	    if (limit > numBytes + 1) {
		limit = numBytes + 1;
	    }
	}
	len = Tcl_NumUtfChars(bytes, limit);
	Tcl_SetObjResult(interp, Tcl_NewWideIntObj(len));
    }
    return TCL_OK;
}


/*
 * Used to check correct operation of Tcl_GetUniChar
 * testgetunichar STRING INDEX
 * This differs from just using "string index" in being a direct
 * call to Tcl_GetUniChar without any prior range checking.
 */
static int
TestGetUniCharCmd(
    TCL_UNUSED(void *),
    Tcl_Interp *interp,		/* Current interpreter */
    int objc,			/* Number of arguments */
    Tcl_Obj *const objv[])	/* Argument strings */
{
    if (objc != 3) {
	Tcl_WrongNumArgs(interp, 1, objv, "STRING INDEX");
	return TCL_ERROR;
    }
    int index;
    Tcl_GetIntFromObj(interp, objv[2], &index);
    int c = Tcl_GetUniChar(objv[1], index);
    Tcl_SetObjResult(interp, Tcl_NewIntObj(c));

    return TCL_OK;
}

/*
 * Used to check correct operation of Tcl_UtfFindFirst
 */

static int
TestFindFirstCmd(
    TCL_UNUSED(void *),
    Tcl_Interp *interp,
    int objc,
    Tcl_Obj *const objv[])
{
    if (objc > 1) {
	int len = -1;

	if (objc > 2) {
	    (void) Tcl_GetIntFromObj(interp, objv[2], &len);
	}
	Tcl_SetObjResult(interp, Tcl_NewStringObj(Tcl_UtfFindFirst(Tcl_GetString(objv[1]), len), -1));
    }
    return TCL_OK;
}

/*
 * Used to check correct operation of Tcl_UtfFindLast
 */

static int
TestFindLastCmd(
    TCL_UNUSED(void *),
    Tcl_Interp *interp,
    int objc,
    Tcl_Obj *const objv[])
{
    if (objc > 1) {
	int len = -1;

	if (objc > 2) {
	    (void) Tcl_GetIntFromObj(interp, objv[2], &len);
	}
	Tcl_SetObjResult(interp, Tcl_NewStringObj(Tcl_UtfFindLast(Tcl_GetString(objv[1]), len), -1));
    }
    return TCL_OK;
}

static int
TestGetIntForIndexCmd(
    TCL_UNUSED(void *),
    Tcl_Interp *interp,
    int objc,
    Tcl_Obj *const objv[])
{
    Tcl_Size result;
    Tcl_WideInt endvalue;

    if (objc != 3) {
	Tcl_WrongNumArgs(interp, 1, objv, "index endvalue");
	return TCL_ERROR;
    }

    if (Tcl_GetWideIntFromObj(interp, objv[2], &endvalue) != TCL_OK) {
	return TCL_ERROR;
    }
    if (Tcl_GetIntForIndex(interp, objv[1], endvalue, &result) != TCL_OK) {
	return TCL_ERROR;
    }
    Tcl_SetObjResult(interp, Tcl_NewWideIntObj(result));
    return TCL_OK;
}

#if defined(HAVE_CPUID) && !defined(MAC_OSX_TCL)
/*
 *----------------------------------------------------------------------
 *
 * TestcpuidCmd --
 *
 *	Retrieves CPU ID information.
 *
 * Usage:
 *	testwincpuid <eax>
 *
 * Parameters:
 *	eax - The value to pass in the EAX register to a CPUID instruction.
 *
 * Results:
 *	Returns a four-element list containing the values from the EAX, EBX,
 *	ECX and EDX registers returned from the CPUID instruction.
 *
 * Side effects:
 *	None.
 *
 *----------------------------------------------------------------------
 */

static int
TestcpuidCmd(
    TCL_UNUSED(void *),
    Tcl_Interp* interp,		/* Tcl interpreter */
    int objc,			/* Parameter count */
    Tcl_Obj *const * objv)	/* Parameter vector */
{
    if (objc != 2) {
	Tcl_WrongNumArgs(interp, 1, objv, "eax");
	return TCL_ERROR;
    }
    int index;
    if (Tcl_GetIntFromObj(interp, objv[1], &index) != TCL_OK) {
	return TCL_ERROR;
    }
    int regs[4], status = TclWinCPUID(index, regs);
    if (status != TCL_OK) {
	Tcl_SetObjResult(interp, Tcl_NewStringObj(
		"operation not available", -1));
	return status;
    }
    Tcl_Obj *regsObjs[4];
    for (int i=0 ; i<4 ; ++i) {
	regsObjs[i] = Tcl_NewWideIntObj(regs[i]);
    }
    Tcl_SetObjResult(interp, Tcl_NewListObj(4, regsObjs));
    return TCL_OK;
}
#endif

/*
 * Used to do basic checks of the TCL_HASH_KEY_SYSTEM_HASH flag
 */

static int
TestHashSystemHashCmd(
    TCL_UNUSED(void *),
    Tcl_Interp *interp,
    int objc,
    Tcl_Obj *const objv[])
{
    static const Tcl_HashKeyType hkType = {
	TCL_HASH_KEY_TYPE_VERSION, TCL_HASH_KEY_SYSTEM_HASH,
	NULL, NULL, NULL, NULL
    };
    Tcl_HashTable hash;
    Tcl_HashEntry *hPtr;
    int i, isNew, limit = 100;

    if (objc>1 && Tcl_GetIntFromObj(interp, objv[1], &limit)!=TCL_OK) {
	return TCL_ERROR;
    }

    Tcl_InitCustomHashTable(&hash, TCL_CUSTOM_TYPE_KEYS, &hkType);

    if (hash.numEntries != 0) {
	TclPrintfResult(interp, "non-zero initial size");
	Tcl_DeleteHashTable(&hash);
	return TCL_ERROR;
    }

    for (i=0 ; i<limit ; i++) {
	hPtr = Tcl_CreateHashEntry(&hash, INT2PTR(i), &isNew);
	if (!isNew) {
	    TclPrintfResult(interp, "%d creation problem", i);
	    Tcl_DeleteHashTable(&hash);
	    return TCL_ERROR;
	}
	Tcl_SetHashValue(hPtr, INT2PTR(i+42));
    }

    if (hash.numEntries != (Tcl_Size)limit) {
	TclPrintfResult(interp, "unexpected maximal size");
	Tcl_DeleteHashTable(&hash);
	return TCL_ERROR;
    }

    for (i=0 ; i<limit ; i++) {
	hPtr = Tcl_FindHashEntry(&hash, (char *)INT2PTR(i));
	if (hPtr == NULL) {
	    TclPrintfResult(interp, "%d lookup problem", i);
	    Tcl_DeleteHashTable(&hash);
	    return TCL_ERROR;
	}
	if (PTR2INT(Tcl_GetHashValue(hPtr)) != i+42) {
	    TclPrintfResult(interp, "%d value problem", i);
	    Tcl_DeleteHashTable(&hash);
	    return TCL_ERROR;
	}
	Tcl_DeleteHashEntry(hPtr);
    }

    if (hash.numEntries != 0) {
	TclPrintfResult(interp, "non-zero final size");
	Tcl_DeleteHashTable(&hash);
	return TCL_ERROR;
    }

    Tcl_DeleteHashTable(&hash);
    TclAppendResult(interp, "OK");
    return TCL_OK;
}

/*
 * Used for testing Tcl_GetInt which is no longer used directly by the
 * core very much.
 */
static int
TestgetintCmd(
    TCL_UNUSED(void *),
    Tcl_Interp *interp,
    int objc,
    Tcl_Obj *const *objv)
{
    if (objc < 2) {
	Tcl_WrongNumArgs(interp, 1, objv, "?args?");
	return TCL_ERROR;
    } else {
	int val, total=0;
	int i;

	for (i=1 ; i<objc ; i++) {
	    if (Tcl_GetInt(interp, Tcl_GetString(objv[i]), &val) != TCL_OK) {
		return TCL_ERROR;
	    }
	    total += val;
	}
	Tcl_SetObjResult(interp, Tcl_NewWideIntObj(total));
	return TCL_OK;
    }
}

/*
 * Used for determining sizeof(long) at script level.
 */
static int
TestlongsizeCmd(
    TCL_UNUSED(void *),
    Tcl_Interp *interp,
    int objc,
    Tcl_Obj *const *objv)
{
    if (objc > 1) {
	Tcl_WrongNumArgs(interp, 1, objv, "");
	return TCL_ERROR;
    }
    Tcl_SetObjResult(interp, Tcl_NewWideIntObj(sizeof(long)));
    return TCL_OK;
}

static int
NREUnwind_callback(
    void *data[],
    Tcl_Interp *interp,
    TCL_UNUSED(int) /*result*/)
{
    void *cStackPtr = TclGetCStackPtr();

    if (data[0] == INT2PTR(-1)) {
	Tcl_NRAddCallback(interp, NREUnwind_callback, cStackPtr, INT2PTR(-1),
		INT2PTR(-1), NULL);
    } else if (data[1] == INT2PTR(-1)) {
	Tcl_NRAddCallback(interp, NREUnwind_callback, data[0], cStackPtr,
		INT2PTR(-1), NULL);
    } else if (data[2] == INT2PTR(-1)) {
	Tcl_NRAddCallback(interp, NREUnwind_callback, data[0], data[1],
		cStackPtr, NULL);
    } else {
	Tcl_Obj *idata[] = {
	    Tcl_NewWideIntObj(((char *)data[1] - (char *)data[0])),
	    Tcl_NewWideIntObj(((char *)data[2] - (char *)data[0])),
	    Tcl_NewWideIntObj(((char *)cStackPtr - (char *)data[0]))
	};
	Tcl_SetObjResult(interp, Tcl_NewListObj(3, idata));
    }
    return TCL_OK;
}

static int
TestNREUnwind(
    TCL_UNUSED(void *),
    Tcl_Interp *interp,
    TCL_UNUSED(int) /*objc*/,
    TCL_UNUSED(Tcl_Obj *const *) /*objv*/)
{
    /*
     * Insure that callbacks effectively run at the proper level during the
     * unwinding of the NRE stack.
     */

    Tcl_NRAddCallback(interp, NREUnwind_callback, INT2PTR(-1), INT2PTR(-1),
	    INT2PTR(-1), NULL);
    return TCL_OK;
}


static int
TestNRELevels(
    TCL_UNUSED(void *),
    Tcl_Interp *interp,
    TCL_UNUSED(int) /*objc*/,
    TCL_UNUSED(Tcl_Obj *const *) /*objv*/)
{
    Interp *iPtr = (Interp *) interp;
    static Tcl_Size *refDepth = NULL;
    Tcl_Size depth;
    Tcl_Size i = 0;
    NRE_callback *cbPtr = iPtr->execEnvPtr->callbackPtr;

    if (refDepth == NULL) {
	refDepth = (ptrdiff_t *)TclGetCStackPtr();
    }

    depth = (refDepth - (ptrdiff_t *)TclGetCStackPtr());

    while (cbPtr) {
	i++;
	cbPtr = cbPtr->nextPtr;
    }

    Tcl_Obj *levels[] = {
	Tcl_NewWideIntObj(depth),
	Tcl_NewWideIntObj(iPtr->numLevels),
	Tcl_NewWideIntObj(iPtr->cmdFramePtr->level),
	Tcl_NewWideIntObj(iPtr->varFramePtr->level),
	Tcl_NewWideIntObj(iPtr->execEnvPtr->execStackPtr->tosPtr
		- iPtr->execEnvPtr->execStackPtr->stackWords),
	Tcl_NewWideIntObj(i)
    };
    Tcl_SetObjResult(interp, Tcl_NewListObj(6, levels));
    return TCL_OK;
}

/*
 *----------------------------------------------------------------------
 *
 * TestconcatobjCmd --
 *
 *	This procedure implements the "testconcatobj" command. It is used
 *	to test that Tcl_ConcatObj does indeed return a fresh Tcl_Obj in all
 *	cases and that it never corrupts its arguments. In other words, that
 *	[Bug 1447328] was fixed properly.
 *
 * Results:
 *	A standard Tcl result.
 *
 * Side effects:
 *	None.
 *
 *----------------------------------------------------------------------
 */

static int
TestconcatobjCmd(
    TCL_UNUSED(void *),
    Tcl_Interp *interp,		/* Current interpreter. */
    TCL_UNUSED(int) /*objc*/,
    TCL_UNUSED(Tcl_Obj *const *) /*objv*/)
{
    Tcl_Obj *list1Ptr, *list2Ptr, *emptyPtr, *concatPtr, *tmpPtr;
    int result = TCL_OK;
    Tcl_Size len;
    Tcl_Obj *objv[3];

    /*
     * Set the start of the error message as obj result; it will be cleared at
     * the end if no errors were found.
     */

    Tcl_SetObjResult(interp, Tcl_NewStringObj(
	    "Tcl_ConcatObj is unsafe:", -1));

    emptyPtr = Tcl_NewObj();

    list1Ptr = Tcl_NewStringObj("foo bar sum", -1);
    Tcl_ListObjLength(NULL, list1Ptr, &len);
    Tcl_InvalidateStringRep(list1Ptr);

    list2Ptr = Tcl_NewStringObj("eeny meeny", -1);
    Tcl_ListObjLength(NULL, list2Ptr, &len);
    Tcl_InvalidateStringRep(list2Ptr);

    /*
     * Verify that concat'ing a list obj with one or more empty strings does
     * return a fresh Tcl_Obj (see also [Bug 2055782]).
     */

    tmpPtr = Tcl_DuplicateObj(list1Ptr);

    objv[0] = tmpPtr;
    objv[1] = emptyPtr;
    concatPtr = Tcl_ConcatObj(2, objv);
    if (concatPtr->refCount != 0) {
	result = TCL_ERROR;
	TclAppendResult(interp, "\n\t* (a) concatObj does not have refCount 0");
    }
    if (concatPtr == tmpPtr) {
	result = TCL_ERROR;
	TclAppendResult(interp, "\n\t* (a) concatObj is not a new obj ");
	switch (tmpPtr->refCount) {
	case 0:
	    TclAppendResult(interp, "(no new refCount)");
	    break;
	case 1:
	    TclAppendResult(interp, "(refCount added)");
	    break;
	default:
	    TclAppendResult(interp, "(more than one refCount added!)");
	    Tcl_Panic("extremely unsafe behaviour by Tcl_ConcatObj()");
	}
	tmpPtr = Tcl_DuplicateObj(list1Ptr);
	objv[0] = tmpPtr;
    }
    Tcl_DecrRefCount(concatPtr);

    Tcl_IncrRefCount(tmpPtr);
    concatPtr = Tcl_ConcatObj(2, objv);
    if (concatPtr->refCount != 0) {
	result = TCL_ERROR;
	TclAppendResult(interp, "\n\t* (b) concatObj does not have refCount 0");
    }
    if (concatPtr == tmpPtr) {
	result = TCL_ERROR;
	TclAppendResult(interp, "\n\t* (b) concatObj is not a new obj ");
	switch (tmpPtr->refCount) {
	case 0:
	    TclAppendResult(interp, "(refCount removed?)");
	    Tcl_Panic("extremely unsafe behaviour by Tcl_ConcatObj()");
	    break;
	case 1:
	    TclAppendResult(interp, "(no new refCount)");
	    break;
	case 2:
	    TclAppendResult(interp, "(refCount added)");
	    Tcl_DecrRefCount(tmpPtr);
	    break;
	default:
	    TclAppendResult(interp, "(more than one refCount added!)");
	    Tcl_Panic("extremely unsafe behaviour by Tcl_ConcatObj()");
	}
	tmpPtr = Tcl_DuplicateObj(list1Ptr);
	objv[0] = tmpPtr;
    }
    Tcl_DecrRefCount(concatPtr);

    objv[0] = emptyPtr;
    objv[1] = tmpPtr;
    objv[2] = emptyPtr;
    concatPtr = Tcl_ConcatObj(3, objv);
    if (concatPtr->refCount != 0) {
	result = TCL_ERROR;
	TclAppendResult(interp, "\n\t* (c) concatObj does not have refCount 0");
    }
    if (concatPtr == tmpPtr) {
	result = TCL_ERROR;
	TclAppendResult(interp, "\n\t* (c) concatObj is not a new obj ");
	switch (tmpPtr->refCount) {
	case 0:
	    TclAppendResult(interp, "(no new refCount)");
	    break;
	case 1:
	    TclAppendResult(interp, "(refCount added)");
	    break;
	default:
	    TclAppendResult(interp, "(more than one refCount added!)");
	    Tcl_Panic("extremely unsafe behaviour by Tcl_ConcatObj()");
	}
	tmpPtr = Tcl_DuplicateObj(list1Ptr);
	objv[1] = tmpPtr;
    }
    Tcl_DecrRefCount(concatPtr);

    Tcl_IncrRefCount(tmpPtr);
    concatPtr = Tcl_ConcatObj(3, objv);
    if (concatPtr->refCount != 0) {
	result = TCL_ERROR;
	TclAppendResult(interp, "\n\t* (d) concatObj does not have refCount 0");
    }
    if (concatPtr == tmpPtr) {
	result = TCL_ERROR;
	TclAppendResult(interp, "\n\t* (d) concatObj is not a new obj ");
	switch (tmpPtr->refCount) {
	case 0:
	    TclAppendResult(interp, "(refCount removed?)");
	    Tcl_Panic("extremely unsafe behaviour by Tcl_ConcatObj()");
	    break;
	case 1:
	    TclAppendResult(interp, "(no new refCount)");
	    break;
	case 2:
	    TclAppendResult(interp, "(refCount added)");
	    Tcl_DecrRefCount(tmpPtr);
	    break;
	default:
	    TclAppendResult(interp, "(more than one refCount added!)");
	    Tcl_Panic("extremely unsafe behaviour by Tcl_ConcatObj()");
	}
	tmpPtr = Tcl_DuplicateObj(list1Ptr);
	objv[1] = tmpPtr;
    }
    Tcl_DecrRefCount(concatPtr);

    /*
     * Verify that an unshared list is not corrupted when concat'ing things to
     * it.
     */

    objv[0] = tmpPtr;
    objv[1] = list2Ptr;
    concatPtr = Tcl_ConcatObj(2, objv);
    if (concatPtr->refCount != 0) {
	result = TCL_ERROR;
	TclAppendResult(interp, "\n\t* (e) concatObj does not have refCount 0");
    }
    if (concatPtr == tmpPtr) {
	result = TCL_ERROR;
	TclAppendResult(interp, "\n\t* (e) concatObj is not a new obj ");

	(void) Tcl_ListObjLength(NULL, concatPtr, &len);
	switch (tmpPtr->refCount) {
	case 3:
	    TclAppendResult(interp, "(failed to concat)");
	    break;
	default:
	    TclAppendResult(interp, "(corrupted input!)");
	}
	if (Tcl_IsShared(tmpPtr)) {
	    Tcl_DecrRefCount(tmpPtr);
	}
	tmpPtr = Tcl_DuplicateObj(list1Ptr);
	objv[0] = tmpPtr;
    }
    Tcl_DecrRefCount(concatPtr);

    objv[0] = tmpPtr;
    objv[1] = list2Ptr;
    Tcl_IncrRefCount(tmpPtr);
    concatPtr = Tcl_ConcatObj(2, objv);
    if (concatPtr->refCount != 0) {
	result = TCL_ERROR;
	TclAppendResult(interp, "\n\t* (f) concatObj does not have refCount 0");
    }
    if (concatPtr == tmpPtr) {
	result = TCL_ERROR;
	TclAppendResult(interp, "\n\t* (f) concatObj is not a new obj ");

	(void) Tcl_ListObjLength(NULL, concatPtr, &len);
	switch (tmpPtr->refCount) {
	case 3:
	    TclAppendResult(interp, "(failed to concat)");
	    break;
	default:
	    TclAppendResult(interp, "(corrupted input!)");
	}
	if (Tcl_IsShared(tmpPtr)) {
	    Tcl_DecrRefCount(tmpPtr);
	}
	tmpPtr = Tcl_DuplicateObj(list1Ptr);
	objv[0] = tmpPtr;
    }
    Tcl_DecrRefCount(concatPtr);

    objv[0] = tmpPtr;
    objv[1] = list2Ptr;
    Tcl_IncrRefCount(tmpPtr);
    Tcl_IncrRefCount(tmpPtr);
    concatPtr = Tcl_ConcatObj(2, objv);
    if (concatPtr->refCount != 0) {
	result = TCL_ERROR;
	TclAppendResult(interp, "\n\t* (g) concatObj does not have refCount 0");
    }
    if (concatPtr == tmpPtr) {
	result = TCL_ERROR;
	TclAppendResult(interp, "\n\t* (g) concatObj is not a new obj ");

	(void) Tcl_ListObjLength(NULL, concatPtr, &len);
	switch (tmpPtr->refCount) {
	case 3:
	    TclAppendResult(interp, "(failed to concat)");
	    break;
	default:
	    TclAppendResult(interp, "(corrupted input!)");
	}
	Tcl_DecrRefCount(tmpPtr);
	if (Tcl_IsShared(tmpPtr)) {
	    Tcl_DecrRefCount(tmpPtr);
	}
	tmpPtr = Tcl_DuplicateObj(list1Ptr);
	objv[0] = tmpPtr;
    }
    Tcl_DecrRefCount(concatPtr);

    /*
     * Clean everything up. Note that we don't actually know how many
     * references there are to tmpPtr here; in the no-error case, it should be
     * five... [Bug 2895367]
     */

    Tcl_DecrRefCount(list1Ptr);
    Tcl_DecrRefCount(list2Ptr);
    Tcl_DecrRefCount(emptyPtr);
    while (tmpPtr->refCount > 1) {
	Tcl_DecrRefCount(tmpPtr);
    }
    Tcl_DecrRefCount(tmpPtr);

    if (result == TCL_OK) {
	Tcl_ResetResult(interp);
    }
    return result;
}

/*
 *----------------------------------------------------------------------
 *
 * TestparseargsCmd --
 *
 *	This procedure implements the "testparseargs" command. It is used to
 *	test that Tcl_ParseArgsObjv does indeed return the right number of
 *	arguments. In other words, that [Bug 3413857] was fixed properly.
 *	Also test for bug [7cb7409e05]
 *
 * Results:
 *	A standard Tcl result.
 *
 * Side effects:
 *	None.
 *
 *----------------------------------------------------------------------
 */

static Tcl_Size
ParseMedia(
    TCL_UNUSED(void *),
    Tcl_Interp *interp,
    TCL_UNUSED(Tcl_Size),
    Tcl_Obj *const *objv,
    void *dstPtr)
{
    static const char *const mediaOpts[] = {"A4", "Legal", "Letter", NULL};
    static const char *const ExtendedMediaOpts[] = {
	"Paper size is ISO A4", "Paper size is US Legal",
	"Paper size is US Letter", NULL};
    int index;
    const char **media = (const char **) dstPtr;

    if (Tcl_GetIndexFromObjStruct(interp, objv[0], mediaOpts,
	    sizeof(char *), "media", 0, &index) != TCL_OK) {
	return -1;
    }

    *media = ExtendedMediaOpts[index];
    return 1;
}

static int
TestparseargsCmd(
    TCL_UNUSED(void *),
    Tcl_Interp *interp,		/* Current interpreter. */
    int objc,			/* Number of arguments. */
    Tcl_Obj *const objv[])	/* Arguments. */
{
    static int foo = 0;
    const char *media = NULL, *color = NULL;
    Tcl_Size count = objc;
    Tcl_Obj **remObjv;
    const Tcl_ArgvInfo argTable[] = {
	{TCL_ARGV_CONSTANT, "-bool", INT2PTR(1), &foo, "booltest", NULL},
	{TCL_ARGV_STRING,  "-colormode" ,  NULL, &color,  "color mode", NULL},
	{TCL_ARGV_GENFUNC, "-media", (void *)ParseMedia, &media,  "media page size", NULL},
	TCL_ARGV_AUTO_REST, TCL_ARGV_AUTO_HELP, TCL_ARGV_TABLE_END
    };

    foo = 0;
    if (Tcl_ParseArgsObjv(interp, argTable, &count, objv, &remObjv)!=TCL_OK) {
	return TCL_ERROR;
    }
    Tcl_Obj *result[] = {
	Tcl_NewWideIntObj(foo),
	Tcl_NewWideIntObj(count),
	Tcl_NewListObj(count, remObjv),
	Tcl_NewStringObj(color ? color : "NULL", -1),
	Tcl_NewStringObj(media ? media : "NULL", -1)
    };
    Tcl_SetObjResult(interp, Tcl_NewListObj(5, result));
    Tcl_Free(remObjv);
    return TCL_OK;
}

/**
 * Test harness for command and variable resolvers.
 */

static int
InterpCmdResolver(
    Tcl_Interp *interp,
    const char *name,
    TCL_UNUSED(Tcl_Namespace *),
    TCL_UNUSED(int) /* flags */,
    Tcl_Command *rPtr)
{
    Interp *iPtr = (Interp *) interp;
    CallFrame *varFramePtr = iPtr->varFramePtr;
    Proc *procPtr = (varFramePtr->isProcCallFrame & FRAME_IS_PROC) ?
	    varFramePtr->procPtr : NULL;
    Namespace *callerNsPtr = varFramePtr->nsPtr;
    Tcl_Command resolvedCmdPtr = NULL;

    /*
     * Just do something special on a cmd literal "z" in two cases:
     *  A)  when the caller is a proc "x", and the proc is either in "::" or in "::ns2".
     *  B) the caller's namespace is "ctx1" or "ctx2"
     */
    if ( (name[0] == 'z') && (name[1] == '\0') ) {
	Namespace *ns2NsPtr = (Namespace *) Tcl_FindNamespace(interp, "::ns2", NULL, 0);

	if (procPtr != NULL && (
		(procPtr->cmdPtr->nsPtr == iPtr->globalNsPtr)
		|| (ns2NsPtr != NULL && procPtr->cmdPtr->nsPtr == ns2NsPtr))) {
	    /*
	     * Case A)
	     *
	     *    - The context, in which this resolver becomes active, is
	     *      determined by the name of the caller proc, which has to be
	     *      named "x".
	     *
	     *    - To determine the name of the caller proc, the proc is taken
	     *      from the topmost stack frame.
	     *
	     *    - Note that the context is NOT provided during byte-code
	     *      compilation (e.g. in TclProcCompileProc)
	     *
	     *   When these conditions hold, this function resolves the
	     *   passed-in cmd literal into a cmd "y", which is taken from
	     *   the global namespace (for simplicity).
	     */

	    const char *callingCmdName =
		Tcl_GetCommandName(interp, (Tcl_Command) procPtr->cmdPtr);

	    if ( callingCmdName[0] == 'x' && callingCmdName[1] == '\0' ) {
		resolvedCmdPtr = Tcl_FindCommand(interp, "y", NULL, TCL_GLOBAL_ONLY);
	    }
	} else if (callerNsPtr != NULL) {
	    /*
	     * Case B)
	     *
	     *    - The context, in which this resolver becomes active, is
	     *      determined by the name of the parent namespace, which has
	     *      to be named "ctx1" or "ctx2".
	     *
	     *    - To determine the name of the parent namesace, it is taken
	     *      from the 2nd highest stack frame.
	     *
	     *    - Note that the context can be provided during byte-code
	     *      compilation (e.g. in TclProcCompileProc)
	     *
	     *   When these conditions hold, this function resolves the
	     *   passed-in cmd literal into a cmd "y" or "Y" depending on the
	     *   context. The resolved procs are taken from the global
	     *   namespace (for simplicity).
	     */

	    CallFrame *parentFramePtr = varFramePtr->callerPtr;
	    const char *context = parentFramePtr != NULL ? parentFramePtr->nsPtr->name : "(NULL)";

	    if (strcmp(context, "ctx1") == 0 && (name[0] == 'z') && (name[1] == '\0')) {
		resolvedCmdPtr = Tcl_FindCommand(interp, "y", NULL, TCL_GLOBAL_ONLY);
		/* fprintf(stderr, "... y ==> %p\n", resolvedCmdPtr);*/

	    } else if (strcmp(context, "ctx2") == 0 && (name[0] == 'z') && (name[1] == '\0')) {
		resolvedCmdPtr = Tcl_FindCommand(interp, "Y", NULL, TCL_GLOBAL_ONLY);
		/*fprintf(stderr, "... Y ==> %p\n", resolvedCmdPtr);*/
	    }
	}

	if (resolvedCmdPtr != NULL) {
	    *rPtr = resolvedCmdPtr;
	    return TCL_OK;
	}
    }
    return TCL_CONTINUE;
}

static int
InterpVarResolver(
    TCL_UNUSED(Tcl_Interp *),
    TCL_UNUSED(const char *),
    TCL_UNUSED(Tcl_Namespace *),
    TCL_UNUSED(int), /* flags */
    TCL_UNUSED(Tcl_Var *))
{
    /*
     * Don't resolve the variable; use standard rules.
     */

    return TCL_CONTINUE;
}

typedef struct {
    Tcl_ResolvedVarInfo vInfo;	/* This must be the first element. */
    Tcl_Var var;
    Tcl_Obj *nameObj;
} MyResolvedVarInfo;

static inline void
HashVarFree(
    Tcl_Var var)
{
    if (VarHashRefCount(var) < 2) {
	Tcl_Free(var);
    } else {
	VarHashRefCount(var)--;
    }
}

static void
MyCompiledVarFree(
    Tcl_ResolvedVarInfo *vInfoPtr)
{
    MyResolvedVarInfo *resVarInfo = (MyResolvedVarInfo *) vInfoPtr;

    Tcl_DecrRefCount(resVarInfo->nameObj);
    if (resVarInfo->var) {
	HashVarFree(resVarInfo->var);
    }
    Tcl_Free(vInfoPtr);
}

#define TclVarHashGetValue(hPtr) \
    ((Var *) ((char *)hPtr - offsetof(VarInHash, entry)))

static Tcl_Var
MyCompiledVarFetch(
    Tcl_Interp *interp,
    Tcl_ResolvedVarInfo *vinfoPtr)
{
    MyResolvedVarInfo *resVarInfo = (MyResolvedVarInfo *) vinfoPtr;
    Tcl_Var var = resVarInfo->var;
    Interp *iPtr = (Interp *) interp;
    Tcl_HashEntry *hPtr;

    if (var != NULL) {
	if (!(((Var *) var)->flags & VAR_DEAD_HASH)) {
	    /*
	     * The cached variable is valid, return it.
	     */

	    return var;
	}

	/*
	 * The variable is not valid anymore. Clean it up.
	 */

	HashVarFree(var);
    }

    hPtr = Tcl_CreateHashEntry((Tcl_HashTable *) &iPtr->globalNsPtr->varTable,
	    resVarInfo->nameObj, NULL);
    if (hPtr) {
	var = (Tcl_Var) TclVarHashGetValue(hPtr);
    } else {
	var = NULL;
    }
    resVarInfo->var = var;

    /*
     * Increment the reference counter to avoid Tcl_Free() of the variable in
     * Tcl's FreeVarEntry(); for cleanup, we provide our own HashVarFree();
     */

    VarHashRefCount(var)++;
    return var;
}

static int
InterpCompiledVarResolver(
    TCL_UNUSED(Tcl_Interp *),
    const char *name,
    TCL_UNUSED(Tcl_Size) /* length */,
    TCL_UNUSED(Tcl_Namespace *),
    Tcl_ResolvedVarInfo **rPtr)
{
    if (*name == 'T') {
	MyResolvedVarInfo *resVarInfo = (MyResolvedVarInfo *)Tcl_Alloc(sizeof(MyResolvedVarInfo));

	resVarInfo->vInfo.fetchProc = MyCompiledVarFetch;
	resVarInfo->vInfo.deleteProc = MyCompiledVarFree;
	resVarInfo->var = NULL;
	resVarInfo->nameObj = Tcl_NewStringObj(name, -1);
	Tcl_IncrRefCount(resVarInfo->nameObj);
	*rPtr = &resVarInfo->vInfo;
	return TCL_OK;
    }
    return TCL_CONTINUE;
}

static int
TestInterpResolverCmd(
    TCL_UNUSED(void *),
    Tcl_Interp *interp,
    int objc,
    Tcl_Obj *const objv[])
{
    static const char *const table[] = {
	"down", "up", NULL
    };
    int idx;
#define RESOLVER_KEY "testInterpResolver"

    if ((objc < 2) || (objc > 3)) {
	Tcl_WrongNumArgs(interp, 1, objv, "up|down ?interp?");
	return TCL_ERROR;
    }
    if (objc == 3) {
	interp = Tcl_GetChild(interp, Tcl_GetString(objv[2]));
	if (interp == NULL) {
	    TclPrintfResult(interp, "provided interpreter not found");
	    return TCL_ERROR;
	}
    }
    if (Tcl_GetIndexFromObj(interp, objv[1], table, "operation", TCL_EXACT,
	    &idx) != TCL_OK) {
	return TCL_ERROR;
    }
    switch (idx) {
    case 1: /* up */
	Tcl_AddInterpResolvers(interp, RESOLVER_KEY, InterpCmdResolver,
		InterpVarResolver, InterpCompiledVarResolver);
	break;
    case 0: /*down*/
	if (!Tcl_RemoveInterpResolvers(interp, RESOLVER_KEY)) {
	    TclPrintfResult(interp, "could not remove the resolver scheme");
	    return TCL_ERROR;
	}
    }
    return TCL_OK;
}

/*
 *------------------------------------------------------------------------
 *
 * TestApplyLambdaCmd --
 *
 *	Implements the Tcl command testapplylambda. This tests the apply
 *	implementation handling of a lambda where the lambda has a list
 *	internal representation where the second element's internal
 *	representation is already a byte code object.
 *
 * Results:
 *	TCL_OK    - Success. Caller should check result is 42
 *	TCL_ERROR - Error.
 *
 * Side effects:
 *	In the presence of the apply bug, may panic. Otherwise
 *	Interpreter result holds result or error message.
 *
 *------------------------------------------------------------------------
 */
int
TestApplyLambdaCmd(
    TCL_UNUSED(void*),
    Tcl_Interp *interp,		/* Current interpreter. */
    TCL_UNUSED(int),		/* objc. */
    TCL_UNUSED(Tcl_Obj *const *)) /* objv. */
{
    /* Create a lambda {{} {set a 42}} */
    Tcl_Obj *lambdaObjs[] = {
	Tcl_NewObj(),				/* No parameters */
	Tcl_NewStringObj("set a 42", -1)	/* Body */
    };
    Tcl_Obj *lambdaObj = Tcl_NewListObj(2, lambdaObjs);
    Tcl_IncrRefCount(lambdaObj);

    /* Create the command "apply {{} {set a 42}" */
    Tcl_Obj *evalObjs[] = {
	Tcl_NewStringObj("apply", -1),
	/*
	* NOTE: IMPORTANT TO EXHIBIT THE BUG. We duplicate the lambda because
	* it will get shimmered to a Lambda internal representation but we
	* want to hold on to our list representation.
	*/
	Tcl_DuplicateObj(lambdaObj)
    };
    Tcl_IncrRefCount(evalObjs[0]);
    Tcl_IncrRefCount(evalObjs[1]);

    /* Evaluate it */
    int result = Tcl_EvalObjv(interp, 2, evalObjs, TCL_EVAL_GLOBAL);
    if (result != TCL_OK) {
	Tcl_DecrRefCount(evalObjs[0]);
	Tcl_DecrRefCount(evalObjs[1]);
	return result;
    }
    /*
     * So far so good. At this point,
     * - evalObjs[1] has an internal representation of Lambda
     * - lambdaObj[1] ({set a 42}) has been shimmered to
     * an internal representation of ByteCode.
     */
    Tcl_DecrRefCount(evalObjs[1]); /* Don't need this anymore */
    /*
     * The bug trigger. Repeating the command but:
     *  - we are calling apply with a lambda that is a list (as BEFORE),
     *    BUT
     *  - The body of the lambda (lambdaObjs[1]) ALREADY has internal
     *    representation of ByteCode and thus will not be compiled again
     */
    evalObjs[1] = lambdaObj; /* lambdaObj already has a ref count so no need for IncrRef */
    result = Tcl_EvalObjv(interp, 2, evalObjs, TCL_EVAL_GLOBAL);
    Tcl_DecrRefCount(evalObjs[0]);
    Tcl_DecrRefCount(lambdaObj);

    return result;
}

/*
 *----------------------------------------------------------------------
 *
 * TestLutilCmd --
 *
 *	This procedure implements the "testlequal" command. It is used to
 *	test compare two lists for equality using the string representation
 *      of each element. Implemented in C because script level loops are
 *	too slow for comparing large (GB count) lists.
 *
 * Results:
 *	A standard Tcl result.
 *
 * Side effects:
 *	None.
 *
 *----------------------------------------------------------------------
 */

static int
TestLutilCmd(
    TCL_UNUSED(void *),
    Tcl_Interp *interp,		/* Current interpreter. */
    int objc,			/* Number of arguments. */
    Tcl_Obj *const objv[])	/* Arguments. */
{
    Tcl_Size nL1, nL2;
    Tcl_Obj *l1Obj = NULL;
    Tcl_Obj *l2Obj = NULL;
    Tcl_Obj **l1Elems;
    Tcl_Obj **l2Elems;
    static const char *const subcmds[] = {
	"equal", "diffindex", NULL
    };
    enum options {
	LUTIL_EQUAL, LUTIL_DIFFINDEX
    } idx;

    if (objc != 4) {
	Tcl_WrongNumArgs(interp, 1, objv, "list1 list2");
	return TCL_ERROR;
    }
    if (Tcl_GetIndexFromObj(interp, objv[1], subcmds, "option", 0,
	    &idx) != TCL_OK) {
	return TCL_ERROR;
    }

    /* Protect against shimmering, just to be safe */
    l1Obj = Tcl_DuplicateObj(objv[2]);
    l2Obj = Tcl_DuplicateObj(objv[3]);

    int ret = TCL_ERROR;
    if (Tcl_ListObjGetElements(interp, l1Obj, &nL1, &l1Elems) != TCL_OK) {
	goto vamoose;
    }
    if (Tcl_ListObjGetElements(interp, l2Obj, &nL2, &l2Elems) != TCL_OK) {
	goto vamoose;
    }

    Tcl_Size i, nCmp;

    ret = TCL_OK;
    switch (idx) {
    case LUTIL_EQUAL:
	/* Avoid the loop below if lengths differ */
	if (nL1 != nL2) {
	    Tcl_SetObjResult(interp, Tcl_NewIntObj(0));
	    break;
	}
	TCL_FALLTHROUGH();
    case LUTIL_DIFFINDEX:
	nCmp = nL1 <= nL2 ? nL1 : nL2;
	for (i = 0; i < nCmp; ++i) {
	    if (strcmp(Tcl_GetString(l1Elems[i]), Tcl_GetString(l2Elems[i]))) {
		break;
	    }
	}
	if (i == nCmp && nCmp == nL1 && nCmp == nL2) {
	    nCmp = idx == LUTIL_EQUAL ? 1 : -1;
	} else {
	    nCmp = idx == LUTIL_EQUAL ? 0 : i;
	}
	Tcl_SetObjResult(interp, Tcl_NewWideIntObj(nCmp));
	break;
    }

vamoose:
    if (l1Obj) {
	Tcl_DecrRefCount(l1Obj);
    }
    if (l2Obj) {
	Tcl_DecrRefCount(l2Obj);
    }
    return ret;
}

/*
 * TestUtfToNormalizedCmd --
 *
 *	This procedure implements the "testutftonormalized" command which
 *	provides a raw interface to the Tcl_UtfToNormalized API.
 *      objv[1] - input byte array encoded in Tcl internal UTF-8. Use
 *		  teststringbytes to construct.
 *	objv[2] - normForm value to pass to Tcl_UtfToNormalized
 *	objv[3] - profile value to pass to Tcl_UtfToNormalized
 *	objv[4] - buffer length to pass to Tcl_UtfToNormalized.
 *
 * Results:
 *	A standard Tcl result.
 *
 * Side effects:
 *	The interpreter result is set to the raw bytes output of the
 *	Tcl_UtfToNormalized call.
 *
 *----------------------------------------------------------------------
 */
static int
TestUtfToNormalizedCmd(
    TCL_UNUSED(void *),
    Tcl_Interp *interp,		/* Current interpreter. */
    int objc,			/* Number of arguments. */
    Tcl_Obj *const objv[])	/* Arguments. */
{
    if (objc != 5 && objc != 6) {
	Tcl_WrongNumArgs(interp, 1, objv, "BYTES NORMALFORM PROFILE ?LENGTH? BUFLENGTH");
	return TCL_ERROR;
    }
    Tcl_Size bufLen, len, slen;
    unsigned char *s = Tcl_GetBytesFromObj(interp, objv[1], &slen);
    if (s == NULL) {
	return TCL_ERROR;
    }
    int normForm, profile;
    if (Tcl_GetIntFromObj(interp, objv[2], &normForm) != TCL_OK ||
	Tcl_GetIntFromObj(interp, objv[3], &profile) != TCL_OK) {
	return TCL_ERROR;
    }
    if (Tcl_GetSizeIntFromObj(interp, objv[objc-1], &bufLen) != TCL_OK) {
	return TCL_ERROR;
    }
    if (objc == 5) {
	len = slen;
    } else {
	if (Tcl_GetSizeIntFromObj(interp, objv[4], &len) != TCL_OK) {
	    return TCL_ERROR;
	}
	if (len > slen) {
	    Tcl_SetObjResult(interp, Tcl_ObjPrintf(
		    "Passed length %" TCL_SIZE_MODIFIER
		    "d is greater than string length %" TCL_SIZE_MODIFIER
		    "d.", len, slen));
	    return TCL_ERROR;
	}
    }
    int result;
    char buffer[20] = {'\x80'};
    char *bufPtr;
    Tcl_Size bufStored = 0;
    if (bufLen > (int)sizeof(buffer)) {
	bufPtr = (char *)Tcl_Alloc(bufLen);
    } else {
	bufPtr = buffer;
    }
    result = Tcl_UtfToNormalized(interp, (char *) s, len,
	(Tcl_UnicodeNormalizationForm)normForm, profile, bufPtr, bufLen, &bufStored);
    if (result == TCL_OK) {
	/* Return as raw bytes, not string */
	Tcl_SetObjResult(interp, Tcl_NewByteArrayObj(
		(unsigned char *)bufPtr, bufStored));
    }
    if (bufPtr != buffer) {
	Tcl_Free(bufPtr);
    }
    return result;
}

/*
 * TestUtfToNormalizedDStringCmd --
 *
 *	This procedure implements the "testutftonormalizedstring" command which
 *	provides a raw interface to the Tcl_UtfToNormalizedDString API.
 *      objv[1] - input byte array encoded in Tcl internal UTF-8. Use
 *		  teststringbytes to construct.
 *	objv[2] - normForm value to pass to Tcl_UtfToNormalizedDString
 *	objv[3] - profile value to pass to Tcl_UtfToNormalizedDString
 *	objv[4] - (optional) length to pass to Tcl_UtfToNormalizedDString. If
 *		  not present, length of objv[1] is used.
 *
 * Results:
 *	A standard Tcl result.
 *
 * Side effects:
 *	The interpreter result is set to the raw bytes output of the
 *	Tcl_UtfToNormalizedDString call.
 *
 *----------------------------------------------------------------------
 */
static int
TestUtfToNormalizedDStringCmd(
    TCL_UNUSED(void *),
    Tcl_Interp *interp,		/* Current interpreter. */
    int objc,			/* Number of arguments. */
    Tcl_Obj *const objv[])	/* Arguments. */
{
    if (objc != 4 && objc != 5) {
	Tcl_WrongNumArgs(interp, 1, objv, "BYTES NORMALFORM PROFILE ?LENGTH?");
    }
    Tcl_Size len, slen;
    unsigned char *s = Tcl_GetBytesFromObj(interp, objv[1], &slen);
    if (s == NULL) {
	return TCL_ERROR;
    }
    int normForm, profile;
    if (Tcl_GetIntFromObj(interp, objv[2], &normForm) != TCL_OK ||
	Tcl_GetIntFromObj(interp, objv[3], &profile) != TCL_OK) {
	return TCL_ERROR;
    }
    if (objc == 4) {
	len = slen;
    } else {
	if (Tcl_GetSizeIntFromObj(interp, objv[5], &len) != TCL_OK) {
	    return TCL_ERROR;
	}
	if (len > slen) {
	    Tcl_SetObjResult(interp, Tcl_ObjPrintf(
		    "Passed length %" TCL_SIZE_MODIFIER
		    "d is greater than string length %" TCL_SIZE_MODIFIER
		    "d.", len, slen));
	    return TCL_ERROR;
	}
    }
    Tcl_DString ds;
    int result;
    result = Tcl_UtfToNormalizedDString(interp, (char *) s, len,
	(Tcl_UnicodeNormalizationForm)normForm, profile, &ds);
    if (result == TCL_OK) {
	/* Return as raw bytes, not string */
	Tcl_SetObjResult(interp, Tcl_NewByteArrayObj(
		(unsigned char *)Tcl_DStringValue(&ds),
		Tcl_DStringLength(&ds)));
	Tcl_DStringFree(&ds);
    }
    return result;
}

#ifdef _WIN32
/*
 *----------------------------------------------------------------------
 *
 * TestHandleCountCmd --
 *
 *	This procedure implements the "testhandlecount" command. It returns
 *	the number of open handles in the process.
 *
 * Results:
 *	A standard Tcl result.
 *
 * Side effects:
 *	None.
 *
 *----------------------------------------------------------------------
 */
static int
TestHandleCountCmd(
    TCL_UNUSED(void *),
    Tcl_Interp *interp,		/* Current interpreter. */
    int objc,			/* Number of arguments. */
    Tcl_Obj *const objv[])	/* Arguments. */
{
    DWORD count;
    if (objc != 1) {
	Tcl_WrongNumArgs(interp, 1, objv, "");
	return TCL_ERROR;
    }
    if (GetProcessHandleCount(GetCurrentProcess(), &count)) {
	Tcl_SetObjResult(interp, Tcl_NewWideIntObj(count));
	return TCL_OK;
    }
    Tcl_SetObjResult(interp, Tcl_NewStringObj(
	    "GetProcessHandleCount failed", -1));
    return TCL_ERROR;
}

/*
 *----------------------------------------------------------------------
 *
 * TestAppVerifierPresentCmd --
 *
 *	This procedure implements the "testappverifierpresent" command.
 *	Result is 1 if the process is running under the Application Verifier,
 *	0 otherwise.
 *
 * Results:
 *	A standard Tcl result.
 *
 * Side effects:
 *	None.
 *
 *----------------------------------------------------------------------
 */
static int
TestAppVerifierPresentCmd(
    TCL_UNUSED(void *),
    Tcl_Interp *interp,		/* Current interpreter. */
    int objc,			/* Number of arguments. */
    Tcl_Obj *const objv[])	/* Arguments. */
{
    if (objc != 1) {
	Tcl_WrongNumArgs(interp, 1, objv, "");
	return TCL_ERROR;
    }
    const char *dlls[] = {
	"verifier.dll", "vfbasics.dll", "vfcompat.dll", "vfnet.dll", NULL
    };
    const char **dll;
    for (dll = dlls; dll; ++dll) {
	if (GetModuleHandleA(*dll) != NULL) {
	    break;
	}
    }
    Tcl_SetObjResult(interp, Tcl_NewBooleanObj(*dll != NULL));
    return TCL_OK;
}


#endif /* _WIN32 */

/*
 * Local Variables:
 * mode: c
 * c-basic-offset: 4
 * fill-column: 78
 * tab-width: 8
 * indent-tabs-mode: nil
 * End:
 */<|MERGE_RESOLUTION|>--- conflicted
+++ resolved
@@ -1167,11 +1167,7 @@
 	    return TCL_ERROR;
 	}
 	if (cmdObjc == 0) {
-<<<<<<< HEAD
 	    TclPrintfResult(interp, "No command name given");
-=======
-	    Tcl_AppendResult(interp, "No command name given", (char *)NULL);
->>>>>>> 37de7db0
 	    return TCL_ERROR;
 	}
 	if (Tcl_GetCommandInfo(interp, Tcl_GetString(cmdObjv[0]), &info) == 0) {
