/*
 * Copyright (c) 1998, 1999 Henry Spencer.  All rights reserved.
 *
 * Development of this software was funded, in part, by Cray Research Inc.,
 * UUNET Communications Services Inc., Sun Microsystems Inc., and Scriptics
 * Corporation, none of whom are responsible for the results. The author
 * thanks all of them.
 *
 * Redistribution and use in source and binary forms - with or without
 * modification - are permitted for any purpose, provided that redistributions
 * in source form retain this entire copyright notice and indicate the origin
 * and nature of any modifications.
 *
 * I'd appreciate being given credit for this package in the documentation of
 * software which uses it, but that is not a requirement.
 *
 * THIS SOFTWARE IS PROVIDED ``AS IS'' AND ANY EXPRESS OR IMPLIED WARRANTIES,
 * INCLUDING, BUT NOT LIMITED TO, THE IMPLIED WARRANTIES OF MERCHANTABILITY
 * AND FITNESS FOR A PARTICULAR PURPOSE ARE DISCLAIMED. IN NO EVENT SHALL
 * HENRY SPENCER BE LIABLE FOR ANY DIRECT, INDIRECT, INCIDENTAL, SPECIAL,
 * EXEMPLARY, OR CONSEQUENTIAL DAMAGES (INCLUDING, BUT NOT LIMITED TO,
 * PROCUREMENT OF SUBSTITUTE GOODS OR SERVICES; LOSS OF USE, DATA, OR PROFITS;
 * OR BUSINESS INTERRUPTION) HOWEVER CAUSED AND ON ANY THEORY OF LIABILITY,
 * WHETHER IN CONTRACT, STRICT LIABILITY, OR TORT (INCLUDING NEGLIGENCE OR
 * OTHERWISE) ARISING IN ANY WAY OUT OF THE USE OF THIS SOFTWARE, EVEN IF
 * ADVISED OF THE POSSIBILITY OF SUCH DAMAGE.
 */

/*
 * Headers if any.
 */

#include "regex.h"

/*
 * Overrides for regguts.h definitions, if any.
 */

#define	MALLOC(n)		Tcl_AttemptAlloc(n)
#define	FREE(p)			Tcl_Free(p)
#define	REALLOC(p,n)		Tcl_AttemptRealloc(p,n)

/*
 * Do not insert extras between the "begin" and "end" lines - this chunk is
 * automatically extracted to be fitted into regex.h.
 */

/* --- begin --- */
/* Ensure certain things don't sneak in from system headers. */
#ifdef __REG_WIDE_T
#undef __REG_WIDE_T
#endif
#ifdef __REG_WIDE_COMPILE
#undef __REG_WIDE_COMPILE
#endif
#ifdef __REG_WIDE_EXEC
#undef __REG_WIDE_EXEC
#endif
#ifdef __REG_NOFRONT
#undef __REG_NOFRONT
#endif
#ifdef __REG_NOCHAR
#undef __REG_NOCHAR
#endif
/* Interface types */
<<<<<<< HEAD
#define	__REG_WIDE_T	unsigned
#define	__REG_REGOFF_T	long	/* Not really right, but good enough... */
=======
#define	__REG_WIDE_T	Tcl_UniChar
>>>>>>> e6a53eb4
/* Names and declarations */
#define	__REG_WIDE_COMPILE	TclReComp
#define	__REG_WIDE_EXEC		TclReExec
#define	__REG_NOFRONT		/* Don't want regcomp() and regexec() */
#define	__REG_NOCHAR		/* Or the char versions */
#define	regfree		TclReFree
#define	regerror	TclReError
/* --- end --- */

/*
 * Internal character type and related.
 */

typedef unsigned chr;	/* The type itself. */
typedef int pchr;		/* What it promotes to. */
typedef unsigned uchr;		/* Unsigned type that will hold a chr. */
typedef int celt;		/* Type to hold chr, or NOCELT */
#define	NOCELT (-1)		/* Celt value which is not valid chr */
#define	CHR(c) (UCHAR(c))	/* Turn char literal into chr literal */
#define	DIGITVAL(c) ((c)-'0')	/* Turn chr digit into its value */
#define	CHRBITS	32		/* Bits in a chr; must not use sizeof */
#define	CHR_MIN	0x00000000	/* Smallest and largest chr; the value */
#define	CHR_MAX	0x0010ffff	/* CHR_MAX-CHR_MIN+1 should fit in uchr */

/*
 * Functions operating on chr.
 */

#define	iscalnum(x)	Tcl_UniCharIsAlnum(x)
#define	iscalpha(x)	Tcl_UniCharIsAlpha(x)
#define	iscdigit(x)	Tcl_UniCharIsDigit(x)
#define	iscspace(x)	Tcl_UniCharIsSpace(x)

/*
 * Name the external functions.
 */

#define	compile		TclReComp
#define	exec		TclReExec

/*
& Enable/disable debugging code (by whether REG_DEBUG is defined or not).
*/

#if 0				/* No debug unless requested by makefile. */
#define	REG_DEBUG	/* */
#endif

/*
 * Method of allocating a local workspace. We used a thread-specific data
 * space to store this because the regular expression engine is never
 * reentered from the same thread; it doesn't make any callbacks.
 */

#if 1
#define AllocVars(vPtr) \
    static Tcl_ThreadDataKey varsKey; \
    register struct vars *vPtr = (struct vars *) \
	    Tcl_GetThreadData(&varsKey, sizeof(struct vars))
#else
/*
 * This strategy for allocating workspace is "more proper" in some sense, but
 * quite a bit slower. Using TSD (as above) leads to code that is quite a bit
 * faster in practice (measured!)
 */
#define AllocVars(vPtr) \
    register struct vars *vPtr = (struct vars *) MALLOC(sizeof(struct vars))
#define FreeVars(vPtr) \
    FREE(vPtr)
#endif

/*
 * Local Variables:
 * mode: c
 * c-basic-offset: 4
 * fill-column: 78
 * End:
 */<|MERGE_RESOLUTION|>--- conflicted
+++ resolved
@@ -63,12 +63,7 @@
 #undef __REG_NOCHAR
 #endif
 /* Interface types */
-<<<<<<< HEAD
 #define	__REG_WIDE_T	unsigned
-#define	__REG_REGOFF_T	long	/* Not really right, but good enough... */
-=======
-#define	__REG_WIDE_T	Tcl_UniChar
->>>>>>> e6a53eb4
 /* Names and declarations */
 #define	__REG_WIDE_COMPILE	TclReComp
 #define	__REG_WIDE_EXEC		TclReExec
