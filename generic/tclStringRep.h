--- conflicted
+++ resolved
@@ -23,17 +23,7 @@
  *
  *  Conceptually, a string is a sequence of Unicode code points. Internally
  *  it may be stored in an encoding form such as a modified version of UTF-8
-<<<<<<< HEAD
- *  or UTF-16 (when TCL_UTF_MAX=3) or UTF-32.
-=======
  *  or UTF-32.
- *
- * Copyright (c) 1995-1997 Sun Microsystems, Inc.
- * Copyright (c) 1999 by Scriptics Corporation.
- *
- * See the file "license.terms" for information on usage and redistribution of
- * this file, and for a DISCLAIMER OF ALL WARRANTIES.
->>>>>>> 3b3d524d
  */
 
 #ifndef _TCLSTRINGREP
