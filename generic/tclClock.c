/*
 * tclClock.c --
 *
 *	Contains the time and date related commands. This code is derived from
 *	the time and date facilities of TclX, by Mark Diekhans and Karl
 *	Lehenbauer.
 *
 * Copyright © 1991-1995 Karl Lehenbauer & Mark Diekhans.
 * Copyright © 1995 Sun Microsystems, Inc.
 * Copyright © 2004 Kevin B. Kenny. All rights reserved.
 * Copyright © 2015 Sergey G. Brester aka sebres. All rights reserved.
 *
 * See the file "license.terms" for information on usage and redistribution of
 * this file, and for a DISCLAIMER OF ALL WARRANTIES.
 */

#include "tclInt.h"
#include "tclTomMath.h"
#include "tclStrIdxTree.h"
#include "tclDate.h"

/*
 * Windows has mktime. The configurators do not check.
 */

#ifdef _WIN32
#define HAVE_MKTIME 1
#endif

/*
 * Table of the days in each month, leap and common years
 */

static const int hath[2][12] = {
    {31, 28, 31, 30, 31, 30, 31, 31, 30, 31, 30, 31},
    {31, 29, 31, 30, 31, 30, 31, 31, 30, 31, 30, 31}
};
static const int daysInPriorMonths[2][13] = {
    {0, 31, 59, 90, 120, 151, 181, 212, 243, 273, 304, 334, 365},
    {0, 31, 60, 91, 121, 152, 182, 213, 244, 274, 305, 335, 366}
};

/*
 * Enumeration of the string literals used in [clock]
 */

CLOCK_LITERAL_ARRAY(Literals);

/* Msgcat literals for exact match (mcKey) */
CLOCK_LOCALE_LITERAL_ARRAY(MsgCtLiterals, "");
/* Msgcat index literals prefixed with _IDX_, used for quick dictionary search */
CLOCK_LOCALE_LITERAL_ARRAY(MsgCtLitIdxs, "_IDX_");

static const char *const eras[] = { "CE", "BCE", NULL };

/*
 * Thread specific data block holding a 'struct tm' for the 'gmtime' and
 * 'localtime' library calls.
 */

static Tcl_ThreadDataKey tmKey;

/*
 * Mutex protecting 'gmtime', 'localtime' and 'mktime' calls and the statics
 * in the date parsing code.
 */

TCL_DECLARE_MUTEX(clockMutex)

/*
 * Function prototypes for local procedures in this file:
 */

static int		ConvertUTCToLocalUsingTable(Tcl_Interp *,
			    TclDateFields *, Tcl_Size, Tcl_Obj *const[],
			    Tcl_WideInt *rangesVal);
static int		ConvertUTCToLocalUsingC(Tcl_Interp *,
			    TclDateFields *, int);
static int		ConvertLocalToUTC(ClockClientData *, Tcl_Interp *,
			    TclDateFields *, Tcl_Obj *timezoneObj, int);
static int		ConvertLocalToUTCUsingTable(Tcl_Interp *,
			    TclDateFields *, int, Tcl_Obj *const[],
			    Tcl_WideInt *rangesVal);
static int		ConvertLocalToUTCUsingC(Tcl_Interp *,
			    TclDateFields *, int);
static int		ClockConfigureObjCmd(void *clientData,
			    Tcl_Interp *interp, int objc, Tcl_Obj *const objv[]);
static void		GetYearWeekDay(TclDateFields *, int);
static void		GetGregorianEraYearDay(TclDateFields *, int);
static void		GetMonthDay(TclDateFields *);
static Tcl_WideInt	WeekdayOnOrBefore(int, Tcl_WideInt);
static Tcl_ObjCmdProc	ClockClicksObjCmd;
static Tcl_ObjCmdProc	ClockConvertlocaltoutcObjCmd;
static int		ClockGetDateFields(ClockClientData *,
			    Tcl_Interp *interp, TclDateFields *fields,
			    Tcl_Obj *timezoneObj, int changeover);
static Tcl_ObjCmdProc	ClockGetdatefieldsObjCmd;
static Tcl_ObjCmdProc	ClockGetjuliandayfromerayearmonthdayObjCmd;
static Tcl_ObjCmdProc	ClockGetjuliandayfromerayearweekdayObjCmd;
static Tcl_ObjCmdProc	ClockGetenvObjCmd;
static Tcl_ObjCmdProc	ClockMicrosecondsObjCmd;
static Tcl_ObjCmdProc	ClockMillisecondsObjCmd;
static Tcl_ObjCmdProc	ClockSecondsObjCmd;
static Tcl_ObjCmdProc	ClockFormatObjCmd;
static Tcl_ObjCmdProc	ClockScanObjCmd;
static int		ClockScanCommit(DateInfo *info,
			    ClockFmtScnCmdArgs *opts);
static int		ClockFreeScan(DateInfo *info,
			    Tcl_Obj *strObj, ClockFmtScnCmdArgs *opts);
static int		ClockCalcRelTime(DateInfo *info);
static Tcl_ObjCmdProc	ClockAddObjCmd;
static int		ClockValidDate(DateInfo *,
			    ClockFmtScnCmdArgs *, int stage);
static struct tm *	ThreadSafeLocalTime(const time_t *);
static size_t		TzsetIfNecessary(void);
static void		ClockDeleteCmdProc(void *);
static Tcl_ObjCmdProc	ClockSafeCatchCmd;
/*
 * Structure containing description of "native" clock commands to create.
 */

struct ClockCommand {
    const char *name;		/* The tail of the command name. The full name
				 * is "::tcl::clock::<name>". When NULL marks
				 * the end of the table. */
    Tcl_ObjCmdProc *objCmdProc; /* Function that implements the command. This
				 * will always have the ClockClientData sent
				 * to it, but may well ignore this data. */
    CompileProc *compileProc;	/* The compiler for the command. */
    void *clientData;		/* Any clientData to give the command (if NULL
    				 * a reference to ClockClientData will be sent) */
};

static const struct ClockCommand clockCommands[] = {
    {"add",		ClockAddObjCmd,		TclCompileBasicMin1ArgCmd, NULL},
    {"clicks",		ClockClicksObjCmd,	TclCompileClockClicksCmd,  NULL},
    {"format",		ClockFormatObjCmd,	TclCompileBasicMin1ArgCmd, NULL},
    {"getenv",		ClockGetenvObjCmd,	TclCompileBasicMin1ArgCmd, NULL},
    {"microseconds",	ClockMicrosecondsObjCmd,TclCompileClockReadingCmd, INT2PTR(1)},
    {"milliseconds",	ClockMillisecondsObjCmd,TclCompileClockReadingCmd, INT2PTR(2)},
    {"scan",		ClockScanObjCmd,	TclCompileBasicMin1ArgCmd, NULL},
    {"seconds",		ClockSecondsObjCmd,	TclCompileClockReadingCmd, INT2PTR(3)},
    {"ConvertLocalToUTC", ClockConvertlocaltoutcObjCmd,		NULL, NULL},
    {"GetDateFields",	  ClockGetdatefieldsObjCmd,		NULL, NULL},
    {"GetJulianDayFromEraYearMonthDay",
		ClockGetjuliandayfromerayearmonthdayObjCmd,	NULL, NULL},
    {"GetJulianDayFromEraYearWeekDay",
		ClockGetjuliandayfromerayearweekdayObjCmd,	NULL, NULL},
    {"catch",		ClockSafeCatchCmd,	TclCompileBasicMin1ArgCmd, NULL},
    {NULL, NULL, NULL, NULL}
};

/*
 *----------------------------------------------------------------------
 *
 * TclClockInit --
 *
 *	Registers the 'clock' subcommands with the Tcl interpreter and
 *	initializes its client data (which consists mostly of constant
 *	Tcl_Obj's that it is too much trouble to keep recreating).
 *
 * Results:
 *	None.
 *
 * Side effects:
 *	Installs the commands and creates the client data
 *
 *----------------------------------------------------------------------
 */

void
TclClockInit(
    Tcl_Interp *interp)		/* Tcl interpreter */
{
    const struct ClockCommand *clockCmdPtr;
    char cmdName[50];		/* Buffer large enough to hold the string
				 *::tcl::clock::GetJulianDayFromEraYearMonthDay
				 * plus a terminating NUL. */
    Command *cmdPtr;
    ClockClientData *data;
    int i;

    /*
     * Safe interps get [::clock] as alias to a parent, so do not need their
     * own copies of the support routines.
     */

    if (Tcl_IsSafe(interp)) {
	return;
    }

    /*
     * Create the client data, which is a refcounted literal pool.
     */

<<<<<<< HEAD
    data = (ClockClientData *)Tcl_Alloc(sizeof(ClockClientData));
    data->refCount = 0;
    data->literals = (Tcl_Obj **)Tcl_Alloc(LIT__END * sizeof(Tcl_Obj*));
=======
    data = (ClockClientData *)ckalloc(sizeof(ClockClientData));
    data->refCount = 0;
    data->literals = (Tcl_Obj **)ckalloc(LIT__END * sizeof(Tcl_Obj*));
>>>>>>> 22d7e8e3
    for (i = 0; i < LIT__END; ++i) {
	TclInitObjRef(data->literals[i], Tcl_NewStringObj(
		Literals[i], TCL_AUTO_LENGTH));
    }
    data->mcLiterals = NULL;
    data->mcLitIdxs = NULL;
    data->mcDicts = NULL;
    data->lastTZEpoch = 0;
    data->currentYearCentury = ClockDefaultYearCentury;
    data->yearOfCenturySwitch = ClockDefaultCenturySwitch;
    data->validMinYear = INT_MIN;
    data->validMaxYear = INT_MAX;
    /* corresponds max of JDN in sqlite - 9999-12-31 23:59:59 per default */
    data->maxJDN = 5373484.499999994;

    data->systemTimeZone = NULL;
    data->systemSetupTZData = NULL;
    data->gmtSetupTimeZoneUnnorm = NULL;
    data->gmtSetupTimeZone = NULL;
    data->gmtSetupTZData = NULL;
    data->gmtTZName = NULL;
    data->lastSetupTimeZoneUnnorm = NULL;
    data->lastSetupTimeZone = NULL;
    data->lastSetupTZData = NULL;
    data->prevSetupTimeZoneUnnorm = NULL;
    data->prevSetupTimeZone = NULL;
    data->prevSetupTZData = NULL;

    data->defaultLocale = NULL;
    data->defaultLocaleDict = NULL;
    data->currentLocale = NULL;
    data->currentLocaleDict = NULL;
    data->lastUsedLocaleUnnorm = NULL;
    data->lastUsedLocale = NULL;
    data->lastUsedLocaleDict = NULL;
    data->prevUsedLocaleUnnorm = NULL;
    data->prevUsedLocale = NULL;
    data->prevUsedLocaleDict = NULL;

    data->lastBase.timezoneObj = NULL;

    memset(&data->lastTZOffsCache, 0, sizeof(data->lastTZOffsCache));

    data->defFlags = 0;

    /*
     * Install the commands.
     */

#define TCL_CLOCK_PREFIX_LEN 14 /* == strlen("::tcl::clock::") */
    memcpy(cmdName, "::tcl::clock::", TCL_CLOCK_PREFIX_LEN);
    for (clockCmdPtr=clockCommands ; clockCmdPtr->name!=NULL ; clockCmdPtr++) {
    	void *clientData;

	strcpy(cmdName + TCL_CLOCK_PREFIX_LEN, clockCmdPtr->name);
	if (!(clientData = clockCmdPtr->clientData)) {
	    clientData = data;
	    data->refCount++;
	}
	cmdPtr = (Command *)Tcl_CreateObjCommand(interp, cmdName,
		clockCmdPtr->objCmdProc, clientData,
		clockCmdPtr->clientData ? NULL : ClockDeleteCmdProc);
	cmdPtr->compileProc = clockCmdPtr->compileProc ?
		clockCmdPtr->compileProc : TclCompileBasicMin0ArgCmd;
    }
    cmdPtr = (Command *) Tcl_CreateObjCommand(interp,
	    "::tcl::unsupported::clock::configure",
	    ClockConfigureObjCmd, data, ClockDeleteCmdProc);
    data->refCount++;
    cmdPtr->compileProc = TclCompileBasicMin0ArgCmd;
}

/*
 *----------------------------------------------------------------------
 *
 * ClockConfigureClear --
 *
 *	Clean up cached resp. run-time storages used in clock commands.
 *
 *	Shared usage for clean-up (ClockDeleteCmdProc) and "configure -clear".
 *
 * Results:
 *	None.
 *
 *----------------------------------------------------------------------
 */

static void
ClockConfigureClear(
    ClockClientData *data)
{
    ClockFrmScnClearCaches();

    data->lastTZEpoch = 0;
    TclUnsetObjRef(data->systemTimeZone);
    TclUnsetObjRef(data->systemSetupTZData);
    TclUnsetObjRef(data->gmtSetupTimeZoneUnnorm);
    TclUnsetObjRef(data->gmtSetupTimeZone);
    TclUnsetObjRef(data->gmtSetupTZData);
    TclUnsetObjRef(data->gmtTZName);
    TclUnsetObjRef(data->lastSetupTimeZoneUnnorm);
    TclUnsetObjRef(data->lastSetupTimeZone);
    TclUnsetObjRef(data->lastSetupTZData);
    TclUnsetObjRef(data->prevSetupTimeZoneUnnorm);
    TclUnsetObjRef(data->prevSetupTimeZone);
    TclUnsetObjRef(data->prevSetupTZData);

    TclUnsetObjRef(data->defaultLocale);
    data->defaultLocaleDict = NULL;
    TclUnsetObjRef(data->currentLocale);
    data->currentLocaleDict = NULL;
    TclUnsetObjRef(data->lastUsedLocaleUnnorm);
    TclUnsetObjRef(data->lastUsedLocale);
    data->lastUsedLocaleDict = NULL;
    TclUnsetObjRef(data->prevUsedLocaleUnnorm);
    TclUnsetObjRef(data->prevUsedLocale);
    data->prevUsedLocaleDict = NULL;

    TclUnsetObjRef(data->lastBase.timezoneObj);

    TclUnsetObjRef(data->lastTZOffsCache[0].timezoneObj);
    TclUnsetObjRef(data->lastTZOffsCache[0].tzName);
    TclUnsetObjRef(data->lastTZOffsCache[1].timezoneObj);
    TclUnsetObjRef(data->lastTZOffsCache[1].tzName);

    TclUnsetObjRef(data->mcDicts);
}

/*
 *----------------------------------------------------------------------
 *
 * ClockDeleteCmdProc --
 *
 *	Remove a reference to the clock client data, and clean up memory
 *	when it's all gone.
 *
 * Results:
 *	None.
 *
 *----------------------------------------------------------------------
 */
static void
ClockDeleteCmdProc(
    void *clientData)	/* Opaque pointer to the client data */
{
    ClockClientData *data = (ClockClientData *)clientData;
    int i;

    if (data->refCount-- <= 1) {
	for (i = 0; i < LIT__END; ++i) {
	    Tcl_DecrRefCount(data->literals[i]);
	}
	if (data->mcLiterals != NULL) {
	    for (i = 0; i < MCLIT__END; ++i) {
		Tcl_DecrRefCount(data->mcLiterals[i]);
	    }
	    data->mcLiterals = NULL;
	}
	if (data->mcLitIdxs != NULL) {
	    for (i = 0; i < MCLIT__END; ++i) {
		Tcl_DecrRefCount(data->mcLitIdxs[i]);
	    }
	    data->mcLitIdxs = NULL;
	}

	ClockConfigureClear(data);

	Tcl_Free(data->literals);
	Tcl_Free(data);
    }
}

/*
 *----------------------------------------------------------------------
 *
 * SavePrevTimezoneObj --
 *
 *	Used to store previously used/cached time zone (makes it reusable).
 *
 *	This enables faster switch between time zones (e. g. to convert from
 *	one to another).
 *
 * Results:
 *	None.
 *
 *----------------------------------------------------------------------
 */
static inline void
SavePrevTimezoneObj(
    ClockClientData *dataPtr)	/* Client data containing literal pool */
{
    Tcl_Obj *timezoneObj = dataPtr->lastSetupTimeZone;

    if (timezoneObj && timezoneObj != dataPtr->prevSetupTimeZone) {
	TclSetObjRef(dataPtr->prevSetupTimeZoneUnnorm, dataPtr->lastSetupTimeZoneUnnorm);
	TclSetObjRef(dataPtr->prevSetupTimeZone, timezoneObj);
	TclSetObjRef(dataPtr->prevSetupTZData, dataPtr->lastSetupTZData);
    }
}

/*
 *----------------------------------------------------------------------
 *
 * NormTimezoneObj --
 *
 *	Normalizes the timezone object (used for caching puposes).
 *
 *	If already cached time zone could be found, returns this
 *	object (last setup or last used, system (current) or gmt).
 *
 * Results:
 *	Normalized tcl object pointer.
 *
 *----------------------------------------------------------------------
 */

static Tcl_Obj *
NormTimezoneObj(
    ClockClientData *dataPtr,	/* Client data containing literal pool */
    Tcl_Obj *timezoneObj,	/* Name of zone to find */
    int *loaded)		/* Used to recognized TZ was loaded */
{
    const char *tz;

    *loaded = 1;
    if (timezoneObj == dataPtr->lastSetupTimeZoneUnnorm
	    && dataPtr->lastSetupTimeZone != NULL) {
	return dataPtr->lastSetupTimeZone;
    }
    if (timezoneObj == dataPtr->prevSetupTimeZoneUnnorm
	    && dataPtr->prevSetupTimeZone != NULL) {
    	return dataPtr->prevSetupTimeZone;
    }
    if (timezoneObj == dataPtr->gmtSetupTimeZoneUnnorm
	    && dataPtr->gmtSetupTimeZone != NULL) {
	return dataPtr->literals[LIT_GMT];
    }
    if (timezoneObj == dataPtr->lastSetupTimeZone
	    || timezoneObj == dataPtr->prevSetupTimeZone
	    || timezoneObj == dataPtr->gmtSetupTimeZone
	    || timezoneObj == dataPtr->systemTimeZone) {
	return timezoneObj;
    }

    tz = TclGetString(timezoneObj);
    if (dataPtr->lastSetupTimeZone != NULL
	    && strcmp(tz, TclGetString(dataPtr->lastSetupTimeZone)) == 0) {
	TclSetObjRef(dataPtr->lastSetupTimeZoneUnnorm, timezoneObj);
	return dataPtr->lastSetupTimeZone;
    }
    if (dataPtr->prevSetupTimeZone != NULL
	    && strcmp(tz, TclGetString(dataPtr->prevSetupTimeZone)) == 0) {
	TclSetObjRef(dataPtr->prevSetupTimeZoneUnnorm, timezoneObj);
	return dataPtr->prevSetupTimeZone;
    }
    if (dataPtr->systemTimeZone != NULL
	    && strcmp(tz, TclGetString(dataPtr->systemTimeZone)) == 0) {
	return dataPtr->systemTimeZone;
    }
    if (strcmp(tz, Literals[LIT_GMT]) == 0) {
	TclSetObjRef(dataPtr->gmtSetupTimeZoneUnnorm, timezoneObj);
	if (dataPtr->gmtSetupTimeZone == NULL) {
	    *loaded = 0;
	}
	return dataPtr->literals[LIT_GMT];
    }
    /* unknown/unloaded tz - recache/revalidate later as last-setup if needed */
    *loaded = 0;
    return timezoneObj;
}

/*
 *----------------------------------------------------------------------
 *
 * ClockGetSystemLocale --
 *
 *	Returns system locale.
 *
 *	Executes ::tcl::clock::GetSystemLocale in given interpreter.
 *
 * Results:
 *	Returns system locale tcl object.
 *
 *----------------------------------------------------------------------
 */

static inline Tcl_Obj *
ClockGetSystemLocale(
    ClockClientData *dataPtr,	/* Opaque pointer to literal pool, etc. */
    Tcl_Interp *interp)		/* Tcl interpreter */
{
    if (Tcl_EvalObjv(interp, 1, &dataPtr->literals[LIT_GETSYSTEMLOCALE], 0) != TCL_OK) {
	return NULL;
    }

    return Tcl_GetObjResult(interp);
}
/*
 *----------------------------------------------------------------------
 *
 * ClockGetCurrentLocale --
 *
 *	Returns current locale.
 *
 *	Executes ::tcl::clock::mclocale in given interpreter.
 *
 * Results:
 *	Returns current locale tcl object.
 *
 *----------------------------------------------------------------------
 */

static inline Tcl_Obj *
ClockGetCurrentLocale(
    ClockClientData *dataPtr,	/* Client data containing literal pool */
    Tcl_Interp *interp)		/* Tcl interpreter */
{
    if (Tcl_EvalObjv(interp, 1, &dataPtr->literals[LIT_GETCURRENTLOCALE], 0) != TCL_OK) {
	return NULL;
    }

    TclSetObjRef(dataPtr->currentLocale, Tcl_GetObjResult(interp));
    dataPtr->currentLocaleDict = NULL;
    Tcl_ResetResult(interp);

    return dataPtr->currentLocale;
}

/*
 *----------------------------------------------------------------------
 *
 * SavePrevLocaleObj --
 *
 *	Used to store previously used/cached locale (makes it reusable).
 *
 *	This enables faster switch between locales (e. g. to convert from one to another).
 *
 * Results:
 *	None.
 *
 *----------------------------------------------------------------------
 */

static inline void
SavePrevLocaleObj(
    ClockClientData *dataPtr)	/* Client data containing literal pool */
{
    Tcl_Obj *localeObj = dataPtr->lastUsedLocale;

    if (localeObj && localeObj != dataPtr->prevUsedLocale) {
	TclSetObjRef(dataPtr->prevUsedLocaleUnnorm, dataPtr->lastUsedLocaleUnnorm);
	TclSetObjRef(dataPtr->prevUsedLocale, localeObj);
	/* mcDicts owns reference to dict */
	dataPtr->prevUsedLocaleDict = dataPtr->lastUsedLocaleDict;
    }
}

/*
 *----------------------------------------------------------------------
 *
 * NormLocaleObj --
 *
 *	Normalizes the locale object (used for caching puposes).
 *
 *	If already cached locale could be found, returns this
 *	object (current, system (OS) or last used locales).
 *
 * Results:
 *	Normalized tcl object pointer.
 *
 *----------------------------------------------------------------------
 */

static Tcl_Obj *
NormLocaleObj(
    ClockClientData *dataPtr,	/* Client data containing literal pool */
    Tcl_Interp *interp,		/* Tcl interpreter */
    Tcl_Obj *localeObj,
    Tcl_Obj **mcDictObj)
{
    const char *loc, *loc2;

    if (localeObj == NULL
	    || localeObj == dataPtr->literals[LIT_C]
	    || localeObj == dataPtr->defaultLocale) {
	*mcDictObj = dataPtr->defaultLocaleDict;
	return dataPtr->defaultLocale ?
		dataPtr->defaultLocale : dataPtr->literals[LIT_C];
    }

    if (localeObj == dataPtr->currentLocale
	    || localeObj == dataPtr->literals[LIT_CURRENT]) {
	if (dataPtr->currentLocale == NULL) {
	    ClockGetCurrentLocale(dataPtr, interp);
	}
	*mcDictObj = dataPtr->currentLocaleDict;
	return dataPtr->currentLocale;
    }

    if (localeObj == dataPtr->lastUsedLocale
	    || localeObj == dataPtr->lastUsedLocaleUnnorm) {
	*mcDictObj = dataPtr->lastUsedLocaleDict;
	return dataPtr->lastUsedLocale;
    }

    if (localeObj == dataPtr->prevUsedLocale
	    || localeObj == dataPtr->prevUsedLocaleUnnorm) {
	*mcDictObj = dataPtr->prevUsedLocaleDict;
	return dataPtr->prevUsedLocale;
    }

    loc = TclGetString(localeObj);
    if (dataPtr->currentLocale != NULL
	    && (localeObj == dataPtr->currentLocale
	    || (localeObj->length == dataPtr->currentLocale->length
	    && strcasecmp(loc, TclGetString(dataPtr->currentLocale)) == 0))) {
	*mcDictObj = dataPtr->currentLocaleDict;
	return dataPtr->currentLocale;
    }

    if (dataPtr->lastUsedLocale != NULL
	    && (localeObj == dataPtr->lastUsedLocale
	    || (localeObj->length == dataPtr->lastUsedLocale->length
	    && strcasecmp(loc, TclGetString(dataPtr->lastUsedLocale)) == 0))) {
	*mcDictObj = dataPtr->lastUsedLocaleDict;
	TclSetObjRef(dataPtr->lastUsedLocaleUnnorm, localeObj);
	return dataPtr->lastUsedLocale;
    }

    if (dataPtr->prevUsedLocale != NULL
	    && (localeObj == dataPtr->prevUsedLocale
	    || (localeObj->length == dataPtr->prevUsedLocale->length
	    && strcasecmp(loc, TclGetString(dataPtr->prevUsedLocale)) == 0))) {
	*mcDictObj = dataPtr->prevUsedLocaleDict;
	TclSetObjRef(dataPtr->prevUsedLocaleUnnorm, localeObj);
	return dataPtr->prevUsedLocale;
    }

    if ((localeObj->length == 1 /* C */
	    && strcasecmp(loc, Literals[LIT_C]) == 0)
	    || (dataPtr->defaultLocale && (loc2 = TclGetString(dataPtr->defaultLocale))
      	    && localeObj->length == dataPtr->defaultLocale->length
	    && strcasecmp(loc, loc2) == 0)) {
	*mcDictObj = dataPtr->defaultLocaleDict;
	return dataPtr->defaultLocale ?
		dataPtr->defaultLocale : dataPtr->literals[LIT_C];
    }

    if (localeObj->length == 7 /* current */
	    && strcasecmp(loc, Literals[LIT_CURRENT]) == 0) {
	if (dataPtr->currentLocale == NULL) {
	    ClockGetCurrentLocale(dataPtr, interp);
	}
	*mcDictObj = dataPtr->currentLocaleDict;
	return dataPtr->currentLocale;
    }

    if ((localeObj->length == 6 /* system */
	    && strcasecmp(loc, Literals[LIT_SYSTEM]) == 0)) {
	SavePrevLocaleObj(dataPtr);
	TclSetObjRef(dataPtr->lastUsedLocaleUnnorm, localeObj);
	localeObj = ClockGetSystemLocale(dataPtr, interp);
	TclSetObjRef(dataPtr->lastUsedLocale, localeObj);
	*mcDictObj = NULL;
	return localeObj;
    }

    *mcDictObj = NULL;
    return localeObj;
}

/*
 *----------------------------------------------------------------------
 *
 * ClockMCDict --
 *
 *	Retrieves a localized storage dictionary object for the given
 *	locale object.
 *
 *	This corresponds with call `::tcl::clock::mcget locale`.
 *	Cached representation stored in options (for further access).
 *
 * Results:
 *	Tcl-object contains smart reference to msgcat dictionary.
 *
 *----------------------------------------------------------------------
 */

Tcl_Obj *
ClockMCDict(
    ClockFmtScnCmdArgs *opts)
{
    ClockClientData *dataPtr = opts->dataPtr;

    /* if dict not yet retrieved */
    if (opts->mcDictObj == NULL) {

	/* if locale was not yet used */
	if (!(opts->flags & CLF_LOCALE_USED)) {
	    opts->localeObj = NormLocaleObj(dataPtr, opts->interp,
		    opts->localeObj, &opts->mcDictObj);

	    if (opts->localeObj == NULL) {
		Tcl_SetObjResult(opts->interp, Tcl_NewStringObj(
			"locale not specified and no default locale set",
			TCL_AUTO_LENGTH));
		Tcl_SetErrorCode(opts->interp, "CLOCK", "badOption", (char *)NULL);
		return NULL;
	    }
	    opts->flags |= CLF_LOCALE_USED;

	    /* check locale literals already available (on demand creation) */
	    if (dataPtr->mcLiterals == NULL) {
		int i;

		dataPtr->mcLiterals = (Tcl_Obj **)
			Tcl_Alloc(MCLIT__END * sizeof(Tcl_Obj*));
		for (i = 0; i < MCLIT__END; ++i) {
		    TclInitObjRef(dataPtr->mcLiterals[i], Tcl_NewStringObj(
			    MsgCtLiterals[i], TCL_AUTO_LENGTH));
		}
	    }
	}

	/* check or obtain mcDictObj (be sure it's modifiable) */
	if (opts->mcDictObj == NULL || opts->mcDictObj->refCount > 1) {
	    Tcl_Size ref = 1;

	    /* first try to find locale catalog dict */
	    if (dataPtr->mcDicts == NULL) {
		TclSetObjRef(dataPtr->mcDicts, Tcl_NewDictObj());
	    }
	    Tcl_DictObjGet(NULL, dataPtr->mcDicts,
		    opts->localeObj, &opts->mcDictObj);

	    if (opts->mcDictObj == NULL) {
		/* get msgcat dictionary - ::tcl::clock::mcget locale */
		Tcl_Obj *callargs[2];

		callargs[0] = dataPtr->literals[LIT_MCGET];
		callargs[1] = opts->localeObj;

		if (Tcl_EvalObjv(opts->interp, 2, callargs, 0) != TCL_OK) {
		    return NULL;
		}

		opts->mcDictObj = Tcl_GetObjResult(opts->interp);
		Tcl_ResetResult(opts->interp);
		ref = 0; /* new object is not yet referenced */
	    }

	    /* be sure that object reference doesn't increase (dict changeable) */
	    if (opts->mcDictObj->refCount > ref) {
		/* smart reference (shared dict as object with no ref-counter) */
		opts->mcDictObj = TclDictObjSmartRef(opts->interp,
			opts->mcDictObj);
	    }

	    /* create exactly one reference to catalog / make it searchable for future */
	    Tcl_DictObjPut(NULL, dataPtr->mcDicts, opts->localeObj,
		    opts->mcDictObj);

	    if (opts->localeObj == dataPtr->literals[LIT_C]
		    || opts->localeObj == dataPtr->defaultLocale) {
		dataPtr->defaultLocaleDict = opts->mcDictObj;
	    }
	    if (opts->localeObj == dataPtr->currentLocale) {
		dataPtr->currentLocaleDict = opts->mcDictObj;
	    } else if (opts->localeObj == dataPtr->lastUsedLocale) {
		dataPtr->lastUsedLocaleDict = opts->mcDictObj;
	    } else {
		SavePrevLocaleObj(dataPtr);
		TclSetObjRef(dataPtr->lastUsedLocale, opts->localeObj);
		TclUnsetObjRef(dataPtr->lastUsedLocaleUnnorm);
		dataPtr->lastUsedLocaleDict = opts->mcDictObj;
	    }
	}
    }

    return opts->mcDictObj;
}

/*
 *----------------------------------------------------------------------
 *
 * ClockMCGet --
 *
 *	Retrieves a msgcat value for the given literal integer mcKey
 *	from localized storage (corresponding given locale object)
 *	by mcLiterals[mcKey] (e. g. MONTHS_FULL).
 *
 * Results:
 *	Tcl-object contains localized value.
 *
 *----------------------------------------------------------------------
 */

Tcl_Obj *
ClockMCGet(
    ClockFmtScnCmdArgs *opts,
    int mcKey)
{
    Tcl_Obj *valObj = NULL;

    if (opts->mcDictObj == NULL) {
	ClockMCDict(opts);
	if (opts->mcDictObj == NULL) {
	    return NULL;
	}
    }

    Tcl_DictObjGet(opts->interp, opts->mcDictObj,
	    opts->dataPtr->mcLiterals[mcKey], &valObj);
    return valObj; /* or NULL in obscure case if Tcl_DictObjGet failed */
}

/*
 *----------------------------------------------------------------------
 *
 * ClockMCGetIdx --
 *
 *	Retrieves an indexed msgcat value for the given literal integer mcKey
 *	from localized storage (corresponding given locale object)
 *	by mcLitIdxs[mcKey] (e. g. _IDX_MONTHS_FULL).
 *
 * Results:
 *	Tcl-object contains localized indexed value.
 *
 *----------------------------------------------------------------------
 */

MODULE_SCOPE Tcl_Obj *
ClockMCGetIdx(
    ClockFmtScnCmdArgs *opts,
    int mcKey)
{
    ClockClientData *dataPtr = opts->dataPtr;
    Tcl_Obj *valObj = NULL;

    if (opts->mcDictObj == NULL) {
	ClockMCDict(opts);
	if (opts->mcDictObj == NULL) {
	    return NULL;
	}
    }

    /* try to get indices object */
    if (dataPtr->mcLitIdxs == NULL) {
	return NULL;
    }

    if (Tcl_DictObjGet(NULL, opts->mcDictObj,
	    dataPtr->mcLitIdxs[mcKey], &valObj) != TCL_OK) {
	return NULL;
    }
    return valObj;
}

/*
 *----------------------------------------------------------------------
 *
 * ClockMCSetIdx --
 *
 *	Sets an indexed msgcat value for the given literal integer mcKey
 *	in localized storage (corresponding given locale object)
 *	by mcLitIdxs[mcKey] (e. g. _IDX_MONTHS_FULL).
 *
 * Results:
 *	Returns a standard Tcl result.
 *
 *----------------------------------------------------------------------
 */

int
ClockMCSetIdx(
    ClockFmtScnCmdArgs *opts,
    int mcKey,
    Tcl_Obj *valObj)
{
    ClockClientData *dataPtr = opts->dataPtr;

    if (opts->mcDictObj == NULL) {
	ClockMCDict(opts);
	if (opts->mcDictObj == NULL) {
	    return TCL_ERROR;
	}
    }

    /* if literal storage for indices not yet created */
    if (dataPtr->mcLitIdxs == NULL) {
	int i;

<<<<<<< HEAD
	dataPtr->mcLitIdxs = (Tcl_Obj **)Tcl_Alloc(MCLIT__END * sizeof(Tcl_Obj*));
=======
	dataPtr->mcLitIdxs = (Tcl_Obj **)ckalloc(MCLIT__END * sizeof(Tcl_Obj*));
>>>>>>> 22d7e8e3
	for (i = 0; i < MCLIT__END; ++i) {
	    TclInitObjRef(dataPtr->mcLitIdxs[i],
		    Tcl_NewStringObj(MsgCtLitIdxs[i], TCL_AUTO_LENGTH));
	}
    }

    return Tcl_DictObjPut(opts->interp, opts->mcDictObj,
	    dataPtr->mcLitIdxs[mcKey], valObj);
}

static void
TimezoneLoaded(
    ClockClientData *dataPtr,
    Tcl_Obj *timezoneObj,	/* Name of zone was loaded */
    Tcl_Obj *tzUnnormObj)	/* Name of zone was loaded */
{
    /* don't overwrite last-setup with GMT (special case) */
    if (timezoneObj == dataPtr->literals[LIT_GMT]) {
	/* mark GMT zone loaded */
	if (dataPtr->gmtSetupTimeZone == NULL) {
	    TclSetObjRef(dataPtr->gmtSetupTimeZone,
		    dataPtr->literals[LIT_GMT]);
	}
	TclSetObjRef(dataPtr->gmtSetupTimeZoneUnnorm, tzUnnormObj);
	return;
    }

    /* last setup zone loaded */
    if (dataPtr->lastSetupTimeZone != timezoneObj) {
	SavePrevTimezoneObj(dataPtr);
	TclSetObjRef(dataPtr->lastSetupTimeZone, timezoneObj);
	TclUnsetObjRef(dataPtr->lastSetupTZData);
    }
    TclSetObjRef(dataPtr->lastSetupTimeZoneUnnorm, tzUnnormObj);
}
/*
 *----------------------------------------------------------------------
 *
 * ClockConfigureObjCmd --
 *
 *	This function is invoked to process the Tcl "::clock::configure" (internal) command.
 *
 * Usage:
 *	::tcl::unsupported::clock::configure ?-option ?value??
 *
 * Results:
 *	Returns a standard Tcl result.
 *
 * Side effects:
 *	None.
 *
 *----------------------------------------------------------------------
 */

static int
ClockConfigureObjCmd(
    void *clientData,		/* Client data containing literal pool */
    Tcl_Interp *interp,		/* Tcl interpreter */
    int objc,			/* Parameter count */
    Tcl_Obj *const objv[])	/* Parameter vector */
{
    ClockClientData *dataPtr = (ClockClientData *)clientData;
    static const char *const options[] = {
	"-system-tz",	  "-setup-tz",	  "-default-locale",	"-current-locale",
	"-clear",
	"-year-century",  "-century-switch",
	"-min-year", "-max-year", "-max-jdn", "-validate",
	"-init-complete",
	NULL
    };
    enum optionInd {
	CLOCK_SYSTEM_TZ,  CLOCK_SETUP_TZ, CLOCK_DEFAULT_LOCALE, CLOCK_CURRENT_LOCALE,
	CLOCK_CLEAR_CACHE,
	CLOCK_YEAR_CENTURY, CLOCK_CENTURY_SWITCH,
	CLOCK_MIN_YEAR, CLOCK_MAX_YEAR, CLOCK_MAX_JDN, CLOCK_VALIDATE,
	CLOCK_INIT_COMPLETE
    };
    int optionIndex;		/* Index of an option. */
    Tcl_Size i;

    for (i = 1; i < objc; i++) {
	if (Tcl_GetIndexFromObj(interp, objv[i++], options,
		"option", 0, &optionIndex) != TCL_OK) {
	    Tcl_SetErrorCode(interp, "CLOCK", "badOption",
		    TclGetString(objv[i - 1]), (char *)NULL);
	    return TCL_ERROR;
	}
	switch (optionIndex) {
	case CLOCK_SYSTEM_TZ: {
	    /* validate current tz-epoch */
	    size_t lastTZEpoch = TzsetIfNecessary();

	    if (i < objc) {
		if (dataPtr->systemTimeZone != objv[i]) {
		    TclSetObjRef(dataPtr->systemTimeZone, objv[i]);
		    TclUnsetObjRef(dataPtr->systemSetupTZData);
		}
		dataPtr->lastTZEpoch = lastTZEpoch;
	    }
	    if (i + 1 >= objc && dataPtr->systemTimeZone != NULL
		    && dataPtr->lastTZEpoch == lastTZEpoch) {
		Tcl_SetObjResult(interp, dataPtr->systemTimeZone);
	    }
	    break;
	}
	case CLOCK_SETUP_TZ:
	    if (i < objc) {
		int loaded;
		Tcl_Obj *timezoneObj = NormTimezoneObj(dataPtr, objv[i], &loaded);

		if (!loaded) {
		    TimezoneLoaded(dataPtr, timezoneObj, objv[i]);
		}
		Tcl_SetObjResult(interp, timezoneObj);
	    } else if (i + 1 >= objc && dataPtr->lastSetupTimeZone != NULL) {
		Tcl_SetObjResult(interp, dataPtr->lastSetupTimeZone);
	    }
	    break;
	case CLOCK_DEFAULT_LOCALE:
	    if (i < objc) {
		if (dataPtr->defaultLocale != objv[i]) {
		    TclSetObjRef(dataPtr->defaultLocale, objv[i]);
		    dataPtr->defaultLocaleDict = NULL;
		}
	    }
	    if (i + 1 >= objc) {
		Tcl_SetObjResult(interp, dataPtr->defaultLocale ?
			dataPtr->defaultLocale : dataPtr->literals[LIT_C]);
	    }
	    break;
	case CLOCK_CURRENT_LOCALE:
	    if (i < objc) {
		if (dataPtr->currentLocale != objv[i]) {
		    TclSetObjRef(dataPtr->currentLocale, objv[i]);
		    dataPtr->currentLocaleDict = NULL;
		}
	    }
	    if (i + 1 >= objc && dataPtr->currentLocale != NULL) {
		Tcl_SetObjResult(interp, dataPtr->currentLocale);
	    }
	    break;
	case CLOCK_YEAR_CENTURY:
	    if (i < objc) {
		int year;

		if (TclGetIntFromObj(interp, objv[i], &year) != TCL_OK) {
		    return TCL_ERROR;
		}
		dataPtr->currentYearCentury = year;
		if (i + 1 >= objc) {
		    Tcl_SetObjResult(interp, objv[i]);
		}
		continue;
	    }
	    if (i + 1 >= objc) {
		Tcl_SetObjResult(interp,
			Tcl_NewWideIntObj(dataPtr->currentYearCentury));
	    }
	    break;
	case CLOCK_CENTURY_SWITCH:
	    if (i < objc) {
		int year;

		if (TclGetIntFromObj(interp, objv[i], &year) != TCL_OK) {
		    return TCL_ERROR;
		}
		dataPtr->yearOfCenturySwitch = year;
		Tcl_SetObjResult(interp, objv[i]);
		continue;
	    }
	    if (i + 1 >= objc) {
		Tcl_SetObjResult(interp,
			Tcl_NewWideIntObj(dataPtr->yearOfCenturySwitch));
	    }
	    break;
	case CLOCK_MIN_YEAR:
	    if (i < objc) {
		int year;

		if (TclGetIntFromObj(interp, objv[i], &year) != TCL_OK) {
		    return TCL_ERROR;
		}
		dataPtr->validMinYear = year;
		Tcl_SetObjResult(interp, objv[i]);
		continue;
	    }
	    if (i + 1 >= objc) {
		Tcl_SetObjResult(interp,
			Tcl_NewWideIntObj(dataPtr->validMinYear));
	    }
	    break;
	case CLOCK_MAX_YEAR:
	    if (i < objc) {
		int year;

		if (TclGetIntFromObj(interp, objv[i], &year) != TCL_OK) {
		    return TCL_ERROR;
		}
		dataPtr->validMaxYear = year;
		Tcl_SetObjResult(interp, objv[i]);
		continue;
	    }
	    if (i + 1 >= objc) {
		Tcl_SetObjResult(interp,
			Tcl_NewWideIntObj(dataPtr->validMaxYear));
	    }
	    break;
	case CLOCK_MAX_JDN:
	    if (i < objc) {
		double jd;

		if (Tcl_GetDoubleFromObj(interp, objv[i], &jd) != TCL_OK) {
		    return TCL_ERROR;
		}
		dataPtr->maxJDN = jd;
		Tcl_SetObjResult(interp, objv[i]);
		continue;
	    }
	    if (i + 1 >= objc) {
		Tcl_SetObjResult(interp, Tcl_NewDoubleObj(dataPtr->maxJDN));
	    }
	    break;
	case CLOCK_VALIDATE:
	    if (i < objc) {
		int val;

		if (Tcl_GetBooleanFromObj(interp, objv[i], &val) != TCL_OK) {
		    return TCL_ERROR;
		}
		if (val) {
		    dataPtr->defFlags |= CLF_VALIDATE;
		} else {
		    dataPtr->defFlags &= ~CLF_VALIDATE;
		}
	    }
	    if (i + 1 >= objc) {
		Tcl_SetObjResult(interp,
			Tcl_NewBooleanObj(dataPtr->defFlags & CLF_VALIDATE));
	    }
	    break;
	case CLOCK_CLEAR_CACHE:
	    ClockConfigureClear(dataPtr);
	    break;
	case CLOCK_INIT_COMPLETE: {
	    /*
	     * Init completed.
	     * Compile clock ensemble (performance purposes).
	     */
	    Tcl_Command token = Tcl_FindCommand(interp, "::clock",
		    NULL, TCL_GLOBAL_ONLY);
	    if (!token) {
		return TCL_ERROR;
	    }
	    int ensFlags = 0;
	    if (Tcl_GetEnsembleFlags(interp, token, &ensFlags) != TCL_OK) {
		return TCL_ERROR;
	    }
	    ensFlags |= ENSEMBLE_COMPILE;
	    if (Tcl_SetEnsembleFlags(interp, token, ensFlags) != TCL_OK) {
		return TCL_ERROR;
	    }
	    break;
	}
	}
    }

    return TCL_OK;
}

/*
 *----------------------------------------------------------------------
 *
 * ClockGetTZData --
 *
 *	Retrieves tzdata table for given normalized timezone.
 *
 * Results:
 *	Returns a tcl object with tzdata.
 *
 * Side effects:
 *	The tzdata can be cached in ClockClientData structure.
 *
 *----------------------------------------------------------------------
 */

static inline Tcl_Obj *
ClockGetTZData(
    ClockClientData *dataPtr,	/* Opaque pointer to literal pool, etc. */
    Tcl_Interp *interp,		/* Tcl interpreter */
    Tcl_Obj *timezoneObj)	/* Name of the timezone */
{
    Tcl_Obj *ret, **out = NULL;

    /* if cached (if already setup this one) */
    if (timezoneObj == dataPtr->lastSetupTimeZone
	    || timezoneObj == dataPtr->lastSetupTimeZoneUnnorm) {
	if (dataPtr->lastSetupTZData != NULL) {
	    return dataPtr->lastSetupTZData;
	}
	out = &dataPtr->lastSetupTZData;
    }
    /* differentiate GMT and system zones, because used often */
    /* simple caching, because almost used the tz-data of last timezone
     */
    if (timezoneObj == dataPtr->systemTimeZone) {
	if (dataPtr->systemSetupTZData != NULL) {
	    return dataPtr->systemSetupTZData;
	}
	out = &dataPtr->systemSetupTZData;
    } else if (timezoneObj == dataPtr->literals[LIT_GMT]
	    || timezoneObj == dataPtr->gmtSetupTimeZoneUnnorm) {
	if (dataPtr->gmtSetupTZData != NULL) {
	    return dataPtr->gmtSetupTZData;
	}
	out = &dataPtr->gmtSetupTZData;
    } else if (timezoneObj == dataPtr->prevSetupTimeZone
	    || timezoneObj == dataPtr->prevSetupTimeZoneUnnorm) {
	if (dataPtr->prevSetupTZData != NULL) {
	    return dataPtr->prevSetupTZData;
	}
	out = &dataPtr->prevSetupTZData;
    }

    ret = Tcl_ObjGetVar2(interp, dataPtr->literals[LIT_TZDATA],
	    timezoneObj, TCL_LEAVE_ERR_MSG);

    /* cache using corresponding slot and as last used */
    if (out != NULL) {
	TclSetObjRef(*out, ret);
    } else if (dataPtr->lastSetupTimeZone != timezoneObj) {
	SavePrevTimezoneObj(dataPtr);
	TclSetObjRef(dataPtr->lastSetupTimeZone, timezoneObj);
	TclUnsetObjRef(dataPtr->lastSetupTimeZoneUnnorm);
	TclSetObjRef(dataPtr->lastSetupTZData, ret);
    }
    return ret;
}

/*
 *----------------------------------------------------------------------
 *
 * ClockGetSystemTimeZone --
 *
 *	Returns system (current) timezone.
 *
 *	If system zone not yet cached, it executes ::tcl::clock::GetSystemTimeZone
 *	in given interpreter and caches its result.
 *
 * Results:
 *	Returns normalized timezone object.
 *
 *----------------------------------------------------------------------
 */

static Tcl_Obj *
ClockGetSystemTimeZone(
    ClockClientData *dataPtr,	/* Pointer to literal pool, etc. */
    Tcl_Interp *interp)		/* Tcl interpreter */
{
    /* if known (cached and same epoch) - return now */
    if (dataPtr->systemTimeZone != NULL
	    && dataPtr->lastTZEpoch == TzsetIfNecessary()) {
	return dataPtr->systemTimeZone;
    }

    TclUnsetObjRef(dataPtr->systemTimeZone);
    TclUnsetObjRef(dataPtr->systemSetupTZData);

    if (Tcl_EvalObjv(interp, 1, &dataPtr->literals[LIT_GETSYSTEMTIMEZONE], 0) != TCL_OK) {
	return NULL;
    }
    if (dataPtr->systemTimeZone == NULL) {
	TclSetObjRef(dataPtr->systemTimeZone, Tcl_GetObjResult(interp));
    }
    Tcl_ResetResult(interp);
    return dataPtr->systemTimeZone;
}

/*
 *----------------------------------------------------------------------
 *
 * ClockSetupTimeZone --
 *
 *	Sets up the timezone. Loads tzdata, etc.
 *
 * Results:
 *	Returns normalized timezone object.
 *
 *----------------------------------------------------------------------
 */

Tcl_Obj *
ClockSetupTimeZone(
    ClockClientData *dataPtr,	/* Pointer to literal pool, etc. */
    Tcl_Interp *interp,		/* Tcl interpreter */
    Tcl_Obj *timezoneObj)
{
    int loaded;
    Tcl_Obj *callargs[2];

    /* if cached (if already setup this one) */
    if (timezoneObj == dataPtr->literals[LIT_GMT]
	    && dataPtr->gmtSetupTZData != NULL) {
	return timezoneObj;
    }
    if ((timezoneObj == dataPtr->lastSetupTimeZone
	    || timezoneObj == dataPtr->lastSetupTimeZoneUnnorm)
	    && dataPtr->lastSetupTimeZone != NULL) {
	return dataPtr->lastSetupTimeZone;
    }
    if ((timezoneObj == dataPtr->prevSetupTimeZone
	    || timezoneObj == dataPtr->prevSetupTimeZoneUnnorm)
	    && dataPtr->prevSetupTimeZone != NULL) {
	return dataPtr->prevSetupTimeZone;
    }

    /* differentiate normalized (last, GMT and system) zones, because used often and already set */
    callargs[1] = NormTimezoneObj(dataPtr, timezoneObj, &loaded);
    /* if loaded (setup already called for this TZ) */
    if (loaded) {
	return callargs[1];
    }

    /* before setup just take a look in TZData variable */
    if (Tcl_ObjGetVar2(interp, dataPtr->literals[LIT_TZDATA], timezoneObj, 0)) {
    	/* put it to last slot and return normalized */
    	TimezoneLoaded(dataPtr, callargs[1], timezoneObj);
	return callargs[1];
    }
    /* setup now */
    callargs[0] = dataPtr->literals[LIT_SETUPTIMEZONE];
    if (Tcl_EvalObjv(interp, 2, callargs, 0) == TCL_OK) {
	/* save unnormalized last used */
	TclSetObjRef(dataPtr->lastSetupTimeZoneUnnorm, timezoneObj);
	return callargs[1];
    }
    return NULL;
}

/*
 *----------------------------------------------------------------------
 *
 * ClockFormatNumericTimeZone --
 *
 *	Formats a time zone as +hhmmss
 *
 * Parameters:
 *	z - Time zone in seconds east of Greenwich
 *
 * Results:
 *	Returns the time zone object (formatted in a numeric form)
 *
 * Side effects:
 *	None.
 *
 *----------------------------------------------------------------------
 */

Tcl_Obj *
ClockFormatNumericTimeZone(
    int z)
{
    char buf[12 + 1], *p;

    if (z < 0) {
	z = -z;
	*buf = '-';
    } else {
	*buf = '+';
    }
    TclItoAw(buf + 1, z / 3600, '0', 2);
    z %= 3600;
    p = TclItoAw(buf + 3, z / 60, '0', 2);
    z %= 60;
    if (z != 0) {
	p = TclItoAw(buf + 5, z, '0', 2);
    }
    return Tcl_NewStringObj(buf, p - buf);
}

/*
 *----------------------------------------------------------------------
 *
 * ClockConvertlocaltoutcObjCmd --
 *
 *	Tcl command that converts a UTC time to a local time by whatever means
 *	is available.
 *
 * Usage:
 *	::tcl::clock::ConvertUTCToLocal dictionary timezone changeover
 *
 * Parameters:
 *	dict - Dictionary containing a 'localSeconds' entry.
 *	timezone - Time zone
 *	changeover - Julian Day of the adoption of the Gregorian calendar.
 *
 * Results:
 *	Returns a standard Tcl result.
 *
 * Side effects:
 *	On success, sets the interpreter result to the given dictionary
 *	augmented with a 'seconds' field giving the UTC time. On failure,
 *	leaves an error message in the interpreter result.
 *
 *----------------------------------------------------------------------
 */

static int
ClockConvertlocaltoutcObjCmd(
    void *clientData,		/* Literal table */
    Tcl_Interp *interp,		/* Tcl interpreter */
    int objc,			/* Parameter count */
    Tcl_Obj *const *objv)	/* Parameter vector */
{
    ClockClientData *dataPtr = (ClockClientData *)clientData;
    Tcl_Obj *secondsObj;
    Tcl_Obj *dict;
    int changeover;
    TclDateFields fields;
    int created = 0;
    int status;

    fields.tzName = NULL;
    /*
     * Check params and convert time.
     */

    if (objc != 4) {
	Tcl_WrongNumArgs(interp, 1, objv, "dict timezone changeover");
	return TCL_ERROR;
    }
    dict = objv[1];
    if (Tcl_DictObjGet(interp, dict, dataPtr->literals[LIT_LOCALSECONDS],
	    &secondsObj)!= TCL_OK) {
	return TCL_ERROR;
    }
    if (secondsObj == NULL) {
	Tcl_SetObjResult(interp, Tcl_NewStringObj("key \"localseconds\" not "
		"found in dictionary", TCL_AUTO_LENGTH));
	return TCL_ERROR;
    }
    if ((TclGetWideIntFromObj(interp, secondsObj, &fields.localSeconds) != TCL_OK)
	    || (TclGetIntFromObj(interp, objv[3], &changeover) != TCL_OK)
	    || ConvertLocalToUTC(dataPtr, interp, &fields, objv[2], changeover)) {
	return TCL_ERROR;
    }

    /*
     * Copy-on-write; set the 'seconds' field in the dictionary and place the
     * modified dictionary in the interpreter result.
     */

    if (Tcl_IsShared(dict)) {
	dict = Tcl_DuplicateObj(dict);
	created = 1;
	Tcl_IncrRefCount(dict);
    }
    status = Tcl_DictObjPut(interp, dict, dataPtr->literals[LIT_SECONDS],
	    Tcl_NewWideIntObj(fields.seconds));
    if (status == TCL_OK) {
	Tcl_SetObjResult(interp, dict);
    }
    if (created) {
	Tcl_DecrRefCount(dict);
    }
    return status;
}

/*
 *----------------------------------------------------------------------
 *
 * ClockGetdatefieldsObjCmd --
 *
 *	Tcl command that determines the values that [clock format] will use in
 *	formatting a date, and populates a dictionary with them.
 *
 * Usage:
 *	::tcl::clock::GetDateFields seconds timezone changeover
 *
 * Parameters:
 *	seconds - Time expressed in seconds from the Posix epoch.
 *	timezone - Time zone in which time is to be expressed.
 *	changeover - Julian Day Number at which the current locale adopted
 *		     the Gregorian calendar
 *
 * Results:
 *	Returns a dictonary populated with the fields:
 *		seconds - Seconds from the Posix epoch
 *		localSeconds - Nominal seconds from the Posix epoch in the
 *			       local time zone.
 *		tzOffset - Time zone offset in seconds east of Greenwich
 *		tzName - Time zone name
 *		julianDay - Julian Day Number in the local time zone
 *
 *----------------------------------------------------------------------
 */

int
ClockGetdatefieldsObjCmd(
    void *clientData,		/* Opaque pointer to literal pool, etc. */
    Tcl_Interp *interp,		/* Tcl interpreter */
    int objc,			/* Parameter count */
    Tcl_Obj *const *objv)	/* Parameter vector */
{
    TclDateFields fields;
    Tcl_Obj *dict;
    ClockClientData *dataPtr = (ClockClientData *)clientData;
    Tcl_Obj *const *lit = dataPtr->literals;
    int changeover;

    fields.tzName = NULL;

    /*
     * Check params.
     */

    if (objc != 4) {
	Tcl_WrongNumArgs(interp, 1, objv, "seconds timezone changeover");
	return TCL_ERROR;
    }
    if (TclGetWideIntFromObj(interp, objv[1], &fields.seconds) != TCL_OK
	    || TclGetIntFromObj(interp, objv[3], &changeover) != TCL_OK) {
	return TCL_ERROR;
    }

    /*
     * fields.seconds could be an unsigned number that overflowed. Make sure
     * that it isn't.
     */

    if (TclHasInternalRep(objv[1], &tclBignumType)) {
	Tcl_SetObjResult(interp, lit[LIT_INTEGER_VALUE_TOO_LARGE]);
	return TCL_ERROR;
    }

    /* Extract fields */

    if (ClockGetDateFields(dataPtr, interp, &fields, objv[2],
	    changeover) != TCL_OK) {
	return TCL_ERROR;
    }

    /* Make dict of fields */

    dict = Tcl_NewDictObj();
    Tcl_DictObjPut(NULL, dict, lit[LIT_LOCALSECONDS],
	    Tcl_NewWideIntObj(fields.localSeconds));
    Tcl_DictObjPut(NULL, dict, lit[LIT_SECONDS],
	    Tcl_NewWideIntObj(fields.seconds));
    Tcl_DictObjPut(NULL, dict, lit[LIT_TZNAME], fields.tzName);
    Tcl_DecrRefCount(fields.tzName);
    Tcl_DictObjPut(NULL, dict, lit[LIT_TZOFFSET],
	    Tcl_NewWideIntObj(fields.tzOffset));
    Tcl_DictObjPut(NULL, dict, lit[LIT_JULIANDAY],
	    Tcl_NewWideIntObj(fields.julianDay));
    Tcl_DictObjPut(NULL, dict, lit[LIT_GREGORIAN],
	    Tcl_NewWideIntObj(fields.gregorian));
    Tcl_DictObjPut(NULL, dict, lit[LIT_ERA],
	    lit[fields.isBce ? LIT_BCE : LIT_CE]);
    Tcl_DictObjPut(NULL, dict, lit[LIT_YEAR],
	    Tcl_NewWideIntObj(fields.year));
    Tcl_DictObjPut(NULL, dict, lit[LIT_DAYOFYEAR],
	    Tcl_NewWideIntObj(fields.dayOfYear));
    Tcl_DictObjPut(NULL, dict, lit[LIT_MONTH],
	    Tcl_NewWideIntObj(fields.month));
    Tcl_DictObjPut(NULL, dict, lit[LIT_DAYOFMONTH],
	    Tcl_NewWideIntObj(fields.dayOfMonth));
    Tcl_DictObjPut(NULL, dict, lit[LIT_ISO8601YEAR],
	    Tcl_NewWideIntObj(fields.iso8601Year));
    Tcl_DictObjPut(NULL, dict, lit[LIT_ISO8601WEEK],
	    Tcl_NewWideIntObj(fields.iso8601Week));
    Tcl_DictObjPut(NULL, dict, lit[LIT_DAYOFWEEK],
	    Tcl_NewWideIntObj(fields.dayOfWeek));
    Tcl_SetObjResult(interp, dict);

    return TCL_OK;
}

/*
 *----------------------------------------------------------------------
 *
 * ClockGetDateFields --
 *
 *	Converts given UTC time (seconds in a TclDateFields structure)
 *	to local time and determines the values that clock routines will
 *	use in scanning or formatting a date.
 *
 * Results:
 *	Date-time values are stored in structure "fields".
 *	Returns a standard Tcl result.
 *
 *----------------------------------------------------------------------
 */

int
ClockGetDateFields(
    ClockClientData *dataPtr,	/* Literal pool, etc. */
    Tcl_Interp *interp,		/* Tcl interpreter */
    TclDateFields *fields,	/* Pointer to result fields, where
				 * fields->seconds contains date to extract */
    Tcl_Obj *timezoneObj,	/* Time zone object or NULL for gmt */
    int changeover)		/* Julian Day Number */
{
    /*
     * Convert UTC time to local.
     */

    if (ConvertUTCToLocal(dataPtr, interp, fields, timezoneObj,
	    changeover) != TCL_OK) {
	return TCL_ERROR;
    }

    /*
     * Extract Julian day and seconds of the day.
     */

    ClockExtractJDAndSODFromSeconds(fields->julianDay, fields->secondOfDay,
	    fields->localSeconds);

    /*
     * Convert to Julian or Gregorian calendar.
     */

    GetGregorianEraYearDay(fields, changeover);
    GetMonthDay(fields);
    GetYearWeekDay(fields, changeover);

    return TCL_OK;
}

/*
 *----------------------------------------------------------------------
 *
 * ClockGetjuliandayfromerayearmonthdayObjCmd --
 *
 *	Tcl command that converts a time from era-year-month-day to a Julian
 *	Day Number.
 *
 * Parameters:
 *	dict - Dictionary that contains 'era', 'year', 'month' and
 *	       'dayOfMonth' keys.
 *	changeover - Julian Day of changeover to the Gregorian calendar
 *
 * Results:
 *	Result is either TCL_OK, with the interpreter result being the
 *	dictionary augmented with a 'julianDay' key, or TCL_ERROR,
 *	with the result being an error message.
 *
 *----------------------------------------------------------------------
 */

static int
FetchEraField(
    Tcl_Interp *interp,
    Tcl_Obj *dict,
    Tcl_Obj *key,
    int *storePtr)
{
    Tcl_Obj *value = NULL;

    if (Tcl_DictObjGet(interp, dict, key, &value) != TCL_OK) {
	return TCL_ERROR;
    }
    if (value == NULL) {
	Tcl_SetObjResult(interp, Tcl_NewStringObj(
		"expected key(s) not found in dictionary", TCL_AUTO_LENGTH));
	return TCL_ERROR;
    }
    return Tcl_GetIndexFromObj(interp, value, eras, "era", TCL_EXACT, storePtr);
}

static int
FetchIntField(
    Tcl_Interp *interp,
    Tcl_Obj *dict,
    Tcl_Obj *key,
    int *storePtr)
{
    Tcl_Obj *value = NULL;

    if (Tcl_DictObjGet(interp, dict, key, &value) != TCL_OK) {
	return TCL_ERROR;
    }
    if (value == NULL) {
	Tcl_SetObjResult(interp, Tcl_NewStringObj(
		"expected key(s) not found in dictionary", TCL_AUTO_LENGTH));
	return TCL_ERROR;
    }
    return TclGetIntFromObj(interp, value, storePtr);
}

static int
ClockGetjuliandayfromerayearmonthdayObjCmd(
    void *clientData,		/* Opaque pointer to literal pool, etc. */
    Tcl_Interp *interp,		/* Tcl interpreter */
    int objc,			/* Parameter count */
    Tcl_Obj *const *objv)	/* Parameter vector */
{
    TclDateFields fields;
    Tcl_Obj *dict;
    ClockClientData *data = (ClockClientData *)clientData;
    Tcl_Obj *const *lit = data->literals;
    int changeover;
    int copied = 0;
    int status;
    int isBce = 0;

    fields.tzName = NULL;

    /*
     * Check params.
     */

    if (objc != 3) {
	Tcl_WrongNumArgs(interp, 1, objv, "dict changeover");
	return TCL_ERROR;
    }
    dict = objv[1];
    if (FetchEraField(interp, dict, lit[LIT_ERA], &isBce) != TCL_OK
	    || FetchIntField(interp, dict, lit[LIT_YEAR], &fields.year)
		!= TCL_OK
	    || FetchIntField(interp, dict, lit[LIT_MONTH], &fields.month)
		!= TCL_OK
	    || FetchIntField(interp, dict, lit[LIT_DAYOFMONTH],
		&fields.dayOfMonth) != TCL_OK
	    || TclGetIntFromObj(interp, objv[2], &changeover) != TCL_OK) {
	return TCL_ERROR;
    }
    fields.isBce = isBce;

    /*
     * Get Julian day.
     */

    GetJulianDayFromEraYearMonthDay(&fields, changeover);

    /*
     * Store Julian day in the dictionary - copy on write.
     */

    if (Tcl_IsShared(dict)) {
	dict = Tcl_DuplicateObj(dict);
	Tcl_IncrRefCount(dict);
	copied = 1;
    }
    status = Tcl_DictObjPut(interp, dict, lit[LIT_JULIANDAY],
	    Tcl_NewWideIntObj(fields.julianDay));
    if (status == TCL_OK) {
	Tcl_SetObjResult(interp, dict);
    }
    if (copied) {
	Tcl_DecrRefCount(dict);
    }
    return status;
}

/*
 *----------------------------------------------------------------------
 *
 * ClockGetjuliandayfromerayearweekdayObjCmd --
 *
 *	Tcl command that converts a time from the ISO calendar to a Julian Day
 *	Number.
 *
 * Parameters:
 *	dict - Dictionary that contains 'era', 'iso8601Year', 'iso8601Week'
 *	       and 'dayOfWeek' keys.
 *	changeover - Julian Day of changeover to the Gregorian calendar
 *
 * Results:
 *	Result is either TCL_OK, with the interpreter result being the
 *	dictionary augmented with a 'julianDay' key, or TCL_ERROR, with the
 *	result being an error message.
 *
 *----------------------------------------------------------------------
 */

static int
ClockGetjuliandayfromerayearweekdayObjCmd(
    void *clientData,		/* Opaque pointer to literal pool, etc. */
    Tcl_Interp *interp,		/* Tcl interpreter */
    int objc,			/* Parameter count */
    Tcl_Obj *const *objv)	/* Parameter vector */
{
    TclDateFields fields;
    Tcl_Obj *dict;
    ClockClientData *data = (ClockClientData *)clientData;
    Tcl_Obj *const *lit = data->literals;
    int changeover;
    int copied = 0;
    int status;
    int isBce = 0;

    fields.tzName = NULL;

    /*
     * Check params.
     */

    if (objc != 3) {
	Tcl_WrongNumArgs(interp, 1, objv, "dict changeover");
	return TCL_ERROR;
    }
    dict = objv[1];
    if (FetchEraField(interp, dict, lit[LIT_ERA], &isBce) != TCL_OK
	    || FetchIntField(interp, dict, lit[LIT_ISO8601YEAR],
		&fields.iso8601Year) != TCL_OK
	    || FetchIntField(interp, dict, lit[LIT_ISO8601WEEK],
		&fields.iso8601Week) != TCL_OK
	    || FetchIntField(interp, dict, lit[LIT_DAYOFWEEK],
		&fields.dayOfWeek) != TCL_OK
	    || TclGetIntFromObj(interp, objv[2], &changeover) != TCL_OK) {
	return TCL_ERROR;
    }
    fields.isBce = isBce;

    /*
     * Get Julian day.
     */

    GetJulianDayFromEraYearWeekDay(&fields, changeover);

    /*
     * Store Julian day in the dictionary - copy on write.
     */

    if (Tcl_IsShared(dict)) {
	dict = Tcl_DuplicateObj(dict);
	Tcl_IncrRefCount(dict);
	copied = 1;
    }
    status = Tcl_DictObjPut(interp, dict, lit[LIT_JULIANDAY],
	    Tcl_NewWideIntObj(fields.julianDay));
    if (status == TCL_OK) {
	Tcl_SetObjResult(interp, dict);
    }
    if (copied) {
	Tcl_DecrRefCount(dict);
    }
    return status;
}

/*
 *----------------------------------------------------------------------
 *
 * ConvertLocalToUTC --
 *
 *	Converts a time (in a TclDateFields structure) from the local wall
 *	clock to UTC.
 *
 * Results:
 *	Returns a standard Tcl result.
 *
 * Side effects:
 *	Populates the 'seconds' field if successful; stores an error message
 *	in the interpreter result on failure.
 *
 *----------------------------------------------------------------------
 */

static int
ConvertLocalToUTC(
    ClockClientData *dataPtr,	/* Literal pool, etc. */
    Tcl_Interp *interp,		/* Tcl interpreter */
    TclDateFields *fields,	/* Fields of the time */
    Tcl_Obj *timezoneObj,	/* Time zone */
    int changeover)		/* Julian Day of the Gregorian transition */
{
    Tcl_Obj *tzdata;		/* Time zone data */
    Tcl_Size rowc;		/* Number of rows in tzdata */
    Tcl_Obj **rowv;		/* Pointers to the rows */
    Tcl_WideInt seconds;
    ClockLastTZOffs * ltzoc = NULL;

    /* fast phase-out for shared GMT-object (don't need to convert UTC 2 UTC) */
    if (timezoneObj == dataPtr->literals[LIT_GMT]) {
	fields->seconds = fields->localSeconds;
	fields->tzOffset = 0;
	return TCL_OK;
    }

    /*
     * Check cacheable conversion could be used
     * (last-period UTC2Local cache within the same TZ and seconds)
     */
    for (rowc = 0; rowc < 2; rowc++) {
	ltzoc = &dataPtr->lastTZOffsCache[rowc];
	if (timezoneObj != ltzoc->timezoneObj || changeover != ltzoc->changeover) {
	    ltzoc = NULL;
	    continue;
	}
	seconds = fields->localSeconds - ltzoc->tzOffset;
	if (seconds >= ltzoc->rangesVal[0]
		&& seconds < ltzoc->rangesVal[1]) {
	    /* the same time zone and offset (UTC time inside the last minute) */
	    fields->tzOffset = ltzoc->tzOffset;
	    fields->seconds = seconds;
	    return TCL_OK;
	}
	/* in the DST-hole (because of the check above) - correct localSeconds */
	if (fields->localSeconds == ltzoc->localSeconds) {
	    /* the same time zone and offset (but we'll shift local-time) */
	    fields->tzOffset = ltzoc->tzOffset;
	    fields->seconds = seconds;
	    goto dstHole;
	}
    }

    /*
     * Unpack the tz data.
     */

    tzdata = ClockGetTZData(dataPtr, interp, timezoneObj);
    if (tzdata == NULL) {
	return TCL_ERROR;
    }

    if (TclListObjGetElements(interp, tzdata, &rowc, &rowv) != TCL_OK) {
	return TCL_ERROR;
    }

    /*
     * Special case: If the time zone is :localtime, the tzdata will be empty.
     * Use 'mktime' to convert the time to local
     */

    if (rowc == 0) {
	if (ConvertLocalToUTCUsingC(interp, fields, changeover) != TCL_OK) {
	    return TCL_ERROR;
	}

	/* we cannot cache (ranges unknown yet) - todo: check later the DST-hole here */
	return TCL_OK;
    } else {
	Tcl_WideInt rangesVal[2];

	if (ConvertLocalToUTCUsingTable(interp, fields, rowc, rowv,
		rangesVal) != TCL_OK) {
	    return TCL_ERROR;
	}

	seconds = fields->seconds;

	/* Cache the last conversion */
	if (ltzoc != NULL) { /* slot was found above */
	    /* timezoneObj and changeover are the same */
	    TclSetObjRef(ltzoc->tzName, fields->tzName); /* may be NULL */
	} else {
	    /* no TZ in cache - just move second slot down and use the first one */
	    ltzoc = &dataPtr->lastTZOffsCache[0];
	    TclUnsetObjRef(dataPtr->lastTZOffsCache[1].timezoneObj);
	    TclUnsetObjRef(dataPtr->lastTZOffsCache[1].tzName);
	    memcpy(&dataPtr->lastTZOffsCache[1], ltzoc, sizeof(*ltzoc));
	    TclInitObjRef(ltzoc->timezoneObj, timezoneObj);
	    ltzoc->changeover = changeover;
	    TclInitObjRef(ltzoc->tzName, fields->tzName); /* may be NULL */
	}
	ltzoc->localSeconds = fields->localSeconds;
	ltzoc->rangesVal[0] = rangesVal[0];
	ltzoc->rangesVal[1] = rangesVal[1];
	ltzoc->tzOffset = fields->tzOffset;
    }


    /* check DST-hole: if retrieved seconds is out of range */
    if (ltzoc->rangesVal[0] > seconds || seconds >= ltzoc->rangesVal[1]) {
    dstHole:
#if 0
	printf("given local-time is outside the time-zone (in DST-hole): "
		"%d - offs %d => %d <= %d < %d\n",
		(int)fields->localSeconds, fields->tzOffset,
		(int)ltzoc->rangesVal[0], (int)seconds, (int)ltzoc->rangesVal[1]);
#endif
	/* because we don't know real TZ (we're outsize), just invalidate local
	 * time (which could be verified in ClockValidDate later) */
	fields->localSeconds = TCL_INV_SECONDS; /* not valid seconds */
    }
    return TCL_OK;
}

/*
 *----------------------------------------------------------------------
 *
 * ConvertLocalToUTCUsingTable --
 *
 *	Converts a time (in a TclDateFields structure) from local time in a
 *	given time zone to UTC.
 *
 * Results:
 *	Returns a standard Tcl result.
 *
 * Side effects:
 *	Stores an error message in the interpreter if an error occurs; if
 *	successful, stores the 'seconds' field in 'fields.
 *
 *----------------------------------------------------------------------
 */

static int
ConvertLocalToUTCUsingTable(
    Tcl_Interp *interp,		/* Tcl interpreter */
    TclDateFields *fields,	/* Time to convert, with 'seconds' filled in */
    int rowc,			/* Number of points at which time changes */
    Tcl_Obj *const rowv[],	/* Points at which time changes */
    Tcl_WideInt *rangesVal)	/* Return bounds for time period */
{
    Tcl_Obj *row;
    Tcl_Size cellc;
    Tcl_Obj **cellv;
    struct {
	Tcl_Obj *tzName;
	int tzOffset;
    } have[8];
    int nHave = 0;
    Tcl_Size i;

    /*
     * Perform an initial lookup assuming that local == UTC, and locate the
     * last time conversion prior to that time. Get the offset from that row,
     * and look up again. Continue until we find an offset that we found
     * before. This definition, rather than "the same offset" ensures that we
     * don't enter an endless loop, as would otherwise happen when trying to
     * convert a non-existent time such as 02:30 during the US Spring Daylight
     * Saving Time transition.
     */

    fields->tzOffset = 0;
    fields->seconds = fields->localSeconds;
    while (1) {
	row = LookupLastTransition(interp, fields->seconds, rowc, rowv,
		rangesVal);
	if ((row == NULL)
		|| TclListObjGetElements(interp, row, &cellc,
		    &cellv) != TCL_OK
		|| TclGetIntFromObj(interp, cellv[1],
		    &fields->tzOffset) != TCL_OK) {
	    return TCL_ERROR;
	}
	for (i = 0; i < nHave; ++i) {
	    if (have[i].tzOffset == fields->tzOffset) {
		goto found;
	    }
	}
	if (nHave == 8) {
	    Tcl_Panic("loop in ConvertLocalToUTCUsingTable");
	}
	have[nHave].tzName = cellv[3];
	have[nHave++].tzOffset = fields->tzOffset;
	fields->seconds = fields->localSeconds - fields->tzOffset;
    }

  found:
    fields->tzOffset = have[i].tzOffset;
    fields->seconds = fields->localSeconds - fields->tzOffset;
    TclSetObjRef(fields->tzName, have[i].tzName);

    return TCL_OK;
}

/*
 *----------------------------------------------------------------------
 *
 * ConvertLocalToUTCUsingC --
 *
 *	Converts a time from local wall clock to UTC when the local time zone
 *	cannot be determined. Uses 'mktime' to do the job.
 *
 * Results:
 *	Returns a standard Tcl result.
 *
 * Side effects:
 *	Stores an error message in the interpreter if an error occurs; if
 *	successful, stores the 'seconds' field in 'fields.
 *
 *----------------------------------------------------------------------
 */

static int
ConvertLocalToUTCUsingC(
    Tcl_Interp *interp,		/* Tcl interpreter */
    TclDateFields *fields,	/* Time to convert, with 'seconds' filled in */
    int changeover)		/* Julian Day of the Gregorian transition */
{
    struct tm timeVal;
    int localErrno;
    int secondOfDay;

    /*
     * Convert the given time to a date.
     */

    ClockExtractJDAndSODFromSeconds(fields->julianDay, secondOfDay,
	    fields->localSeconds);

    GetGregorianEraYearDay(fields, changeover);
    GetMonthDay(fields);

    /*
     * Convert the date/time to a 'struct tm'.
     */

    timeVal.tm_year = fields->year - 1900;
    timeVal.tm_mon = fields->month - 1;
    timeVal.tm_mday = fields->dayOfMonth;
    timeVal.tm_hour = (secondOfDay / 3600) % 24;
    timeVal.tm_min = (secondOfDay / 60) % 60;
    timeVal.tm_sec = secondOfDay % 60;
    timeVal.tm_isdst = -1;
    timeVal.tm_wday = -1;
    timeVal.tm_yday = -1;

    /*
     * Get local time. It is rumored that mktime is not thread safe on some
     * platforms, so seize a mutex before attempting this.
     */

    TzsetIfNecessary();
    Tcl_MutexLock(&clockMutex);
    errno = 0;
    fields->seconds = (Tcl_WideInt) mktime(&timeVal);
    localErrno = (fields->seconds == -1) ? errno : 0;
    Tcl_MutexUnlock(&clockMutex);

    /*
     * If conversion fails, report an error.
     */

    if (localErrno != 0
	    || (fields->seconds == -1 && timeVal.tm_yday == -1)) {
	Tcl_SetObjResult(interp, Tcl_NewStringObj(
		"time value too large/small to represent", TCL_AUTO_LENGTH));
	return TCL_ERROR;
    }
    return TCL_OK;
}

/*
 *----------------------------------------------------------------------
 *
 * ConvertUTCToLocal --
 *
 *	Converts a time (in a TclDateFields structure) from UTC to local time.
 *
 * Results:
 *	Returns a standard Tcl result.
 *
 * Side effects:
 *	Populates the 'tzName' and 'tzOffset' fields.
 *
 *----------------------------------------------------------------------
 */

int
ConvertUTCToLocal(
    ClockClientData *dataPtr,	/* Literal pool, etc. */
    Tcl_Interp *interp,		/* Tcl interpreter */
    TclDateFields *fields,	/* Fields of the time */
    Tcl_Obj *timezoneObj,	/* Time zone */
    int changeover)		/* Julian Day of the Gregorian transition */
{
    Tcl_Obj *tzdata;		/* Time zone data */
    Tcl_Size rowc;		/* Number of rows in tzdata */
    Tcl_Obj **rowv;		/* Pointers to the rows */
    ClockLastTZOffs * ltzoc = NULL;

    /* fast phase-out for shared GMT-object (don't need to convert UTC 2 UTC) */
    if (timezoneObj == dataPtr->literals[LIT_GMT]) {
	fields->localSeconds = fields->seconds;
	fields->tzOffset = 0;
	if (dataPtr->gmtTZName == NULL) {
	    Tcl_Obj *tzName;

	    tzdata = ClockGetTZData(dataPtr, interp, timezoneObj);
	    if (TclListObjGetElements(interp, tzdata, &rowc, &rowv) != TCL_OK
		    || Tcl_ListObjIndex(interp, rowv[0], 3, &tzName) != TCL_OK) {
		return TCL_ERROR;
	    }
	    TclSetObjRef(dataPtr->gmtTZName, tzName);
	}
	TclSetObjRef(fields->tzName, dataPtr->gmtTZName);
	return TCL_OK;
    }

    /*
     * Check cacheable conversion could be used
     * (last-period UTC2Local cache within the same TZ and seconds)
     */
    for (rowc = 0; rowc < 2; rowc++) {
	ltzoc = &dataPtr->lastTZOffsCache[rowc];
	if (timezoneObj != ltzoc->timezoneObj || changeover != ltzoc->changeover) {
	    ltzoc = NULL;
	    continue;
	}
	if (fields->seconds >= ltzoc->rangesVal[0]
		&& fields->seconds < ltzoc->rangesVal[1]) {
	    /* the same time zone and offset (UTC time inside the last minute) */
	    fields->tzOffset = ltzoc->tzOffset;
	    fields->localSeconds = fields->seconds + fields->tzOffset;
	    TclSetObjRef(fields->tzName, ltzoc->tzName);
	    return TCL_OK;
	}
    }

    /*
     * Unpack the tz data.
     */

    tzdata = ClockGetTZData(dataPtr, interp, timezoneObj);
    if (tzdata == NULL) {
	return TCL_ERROR;
    }

    if (TclListObjGetElements(interp, tzdata, &rowc, &rowv) != TCL_OK) {
	return TCL_ERROR;
    }

    /*
     * Special case: If the time zone is :localtime, the tzdata will be empty.
     * Use 'localtime' to convert the time to local
     */

    if (rowc == 0) {
	if (ConvertUTCToLocalUsingC(interp, fields, changeover) != TCL_OK) {
	    return TCL_ERROR;
	}

	/* signal we need to revalidate TZ epoch next time fields gets used. */
	fields->flags |= CLF_CTZ;

	/* we cannot cache (ranges unknown yet) */
    } else {
	Tcl_WideInt rangesVal[2];

	if (ConvertUTCToLocalUsingTable(interp, fields, rowc, rowv,
		rangesVal) != TCL_OK) {
	    return TCL_ERROR;
	}

	/* converted using table (TZ isn't :localtime) */
	fields->flags &= ~CLF_CTZ;

	/* Cache the last conversion */
	if (ltzoc != NULL) { /* slot was found above */
	    /* timezoneObj and changeover are the same */
	    TclSetObjRef(ltzoc->tzName, fields->tzName);
	} else {
	    /* no TZ in cache - just move second slot down and use the first one */
	    ltzoc = &dataPtr->lastTZOffsCache[0];
	    TclUnsetObjRef(dataPtr->lastTZOffsCache[1].timezoneObj);
	    TclUnsetObjRef(dataPtr->lastTZOffsCache[1].tzName);
	    memcpy(&dataPtr->lastTZOffsCache[1], ltzoc, sizeof(*ltzoc));
	    TclInitObjRef(ltzoc->timezoneObj, timezoneObj);
	    ltzoc->changeover = changeover;
	    TclInitObjRef(ltzoc->tzName, fields->tzName);
	}
	ltzoc->localSeconds = fields->localSeconds;
	ltzoc->rangesVal[0] = rangesVal[0];
	ltzoc->rangesVal[1] = rangesVal[1];
	ltzoc->tzOffset = fields->tzOffset;
    }

    return TCL_OK;
}

/*
 *----------------------------------------------------------------------
 *
 * ConvertUTCToLocalUsingTable --
 *
 *	Converts UTC to local time, given a table of transition points
 *
 * Results:
 *	Returns a standard Tcl result
 *
 * Side effects:
 *	On success, fills fields->tzName, fields->tzOffset and
 *	fields->localSeconds. On failure, places an error message in the
 *	interpreter result.
 *
 *----------------------------------------------------------------------
 */

static int
ConvertUTCToLocalUsingTable(
    Tcl_Interp *interp,		/* Tcl interpreter */
    TclDateFields *fields,	/* Fields of the date */
    Tcl_Size rowc,		/* Number of rows in the conversion table
				 * (>= 1) */
    Tcl_Obj *const rowv[],	/* Rows of the conversion table */
    Tcl_WideInt *rangesVal)	/* Return bounds for time period */
{
    Tcl_Obj *row;		/* Row containing the current information */
    Tcl_Size cellc;		/* Count of cells in the row (must be 4) */
    Tcl_Obj **cellv;		/* Pointers to the cells */

    /*
     * Look up the nearest transition time.
     */

    row = LookupLastTransition(interp, fields->seconds, rowc, rowv, rangesVal);
    if (row == NULL
	    || TclListObjGetElements(interp, row, &cellc, &cellv) != TCL_OK
	    || TclGetIntFromObj(interp, cellv[1], &fields->tzOffset) != TCL_OK) {
	return TCL_ERROR;
    }

    /*
     * Convert the time.
     */

    TclSetObjRef(fields->tzName, cellv[3]);
    fields->localSeconds = fields->seconds + fields->tzOffset;
    return TCL_OK;
}

/*
 *----------------------------------------------------------------------
 *
 * ConvertUTCToLocalUsingC --
 *
 *	Converts UTC to localtime in cases where the local time zone is not
 *	determinable, using the C 'localtime' function to do it.
 *
 * Results:
 *	Returns a standard Tcl result.
 *
 * Side effects:
 *	On success, fills fields->tzName, fields->tzOffset and
 *	fields->localSeconds. On failure, places an error message in the
 *	interpreter result.
 *
 *----------------------------------------------------------------------
 */

static int
ConvertUTCToLocalUsingC(
    Tcl_Interp *interp,		/* Tcl interpreter */
    TclDateFields *fields,	/* Time to convert, with 'seconds' filled in */
    int changeover)		/* Julian Day of the Gregorian transition */
{
    time_t tock;
    struct tm *timeVal;		/* Time after conversion */
    int diff;			/* Time zone diff local-Greenwich */
    char buffer[16], *p;	/* Buffer for time zone name */

    /*
     * Use 'localtime' to determine local year, month, day, time of day.
     */

    tock = (time_t) fields->seconds;
    if ((Tcl_WideInt) tock != fields->seconds) {
	Tcl_SetObjResult(interp, Tcl_NewStringObj(
		"number too large to represent as a Posix time", TCL_AUTO_LENGTH));
	Tcl_SetErrorCode(interp, "CLOCK", "argTooLarge", (char *)NULL);
	return TCL_ERROR;
    }
    TzsetIfNecessary();
    timeVal = ThreadSafeLocalTime(&tock);
    if (timeVal == NULL) {
	Tcl_SetObjResult(interp, Tcl_NewStringObj(
		"localtime failed (clock value may be too "
		"large/small to represent)", TCL_AUTO_LENGTH));
	Tcl_SetErrorCode(interp, "CLOCK", "localtimeFailed", (char *)NULL);
	return TCL_ERROR;
    }

    /*
     * Fill in the date in 'fields' and use it to derive Julian Day.
     */

    fields->isBce = 0;
    fields->year = timeVal->tm_year + 1900;
    fields->month = timeVal->tm_mon + 1;
    fields->dayOfMonth = timeVal->tm_mday;
    GetJulianDayFromEraYearMonthDay(fields, changeover);

    /*
     * Convert that value to seconds.
     */

    fields->localSeconds = (((fields->julianDay * 24LL
	    + timeVal->tm_hour) * 60 + timeVal->tm_min) * 60
	    + timeVal->tm_sec) - JULIAN_SEC_POSIX_EPOCH;

    /*
     * Determine a time zone offset and name; just use +hhmm for the name.
     */

    diff = (int) (fields->localSeconds - fields->seconds);
    fields->tzOffset = diff;
    if (diff < 0) {
	*buffer = '-';
	diff = -diff;
    } else {
	*buffer = '+';
    }
    TclItoAw(buffer + 1, diff / 3600, '0', 2);
    diff %= 3600;
    p = TclItoAw(buffer + 3, diff / 60, '0', 2);
    diff %= 60;
    if (diff != 0) {
	p = TclItoAw(buffer + 5, diff, '0', 2);
    }
    TclSetObjRef(fields->tzName, Tcl_NewStringObj(buffer, p - buffer));
    return TCL_OK;
}

/*
 *----------------------------------------------------------------------
 *
 * LookupLastTransition --
 *
 *	Given a UTC time and a tzdata array, looks up the last transition on
 *	or before the given time.
 *
 * Results:
 *	Returns a pointer to the row, or NULL if an error occurs.
 *
 *----------------------------------------------------------------------
 */

Tcl_Obj *
LookupLastTransition(
    Tcl_Interp *interp,		/* Interpreter for error messages */
    Tcl_WideInt tick,		/* Time from the epoch */
    Tcl_Size rowc,		/* Number of rows of tzdata */
    Tcl_Obj *const *rowv,	/* Rows in tzdata */
    Tcl_WideInt *rangesVal)	/* Return bounds for time period */
{
    Tcl_Size l, u;
    Tcl_Obj *compObj;
    Tcl_WideInt compVal, fromVal = LLONG_MIN, toVal = LLONG_MAX;

    /*
     * Examine the first row to make sure we're in bounds.
     */

    if (Tcl_ListObjIndex(interp, rowv[0], 0, &compObj) != TCL_OK
	    || TclGetWideIntFromObj(interp, compObj, &compVal) != TCL_OK) {
	return NULL;
    }

    /*
     * Bizarre case - first row doesn't begin at MIN_WIDE_INT. Return it
     * anyway.
     */

    if (tick < (fromVal = compVal)) {
	if (rangesVal) {
	    rangesVal[0] = fromVal;
	    rangesVal[1] = toVal;
	}
	return rowv[0];
    }

    /*
     * Binary-search to find the transition.
     */

    l = 0;
    u = rowc - 1;
    while (l < u) {
	Tcl_Size m = (l + u + 1) / 2;

	if (Tcl_ListObjIndex(interp, rowv[m], 0, &compObj) != TCL_OK ||
		TclGetWideIntFromObj(interp, compObj, &compVal) != TCL_OK) {
	    return NULL;
	}
	if (tick >= compVal) {
	    l = m;
	    fromVal = compVal;
	} else {
	    u = m - 1;
	    toVal = compVal;
	}
    }

    if (rangesVal) {
	rangesVal[0] = fromVal;
	rangesVal[1] = toVal;
    }
    return rowv[l];
}

/*
 *----------------------------------------------------------------------
 *
 * GetYearWeekDay --
 *
 *	Given a date with Julian Calendar Day, compute the year, week, and day
 *	in the ISO8601 calendar.
 *
 * Results:
 *	None.
 *
 * Side effects:
 *	Stores 'iso8601Year', 'iso8601Week' and 'dayOfWeek' in the date
 *	fields.
 *
 *----------------------------------------------------------------------
 */

static void
GetYearWeekDay(
    TclDateFields *fields,	/* Date to convert, must have 'julianDay' */
    int changeover)		/* Julian Day Number of the Gregorian
				 * transition */
{
    TclDateFields temp;
    int dayOfFiscalYear;

    temp.tzName = NULL;

    /*
     * Find the given date, minus three days, plus one year. That date's
     * iso8601 year is an upper bound on the ISO8601 year of the given date.
     */

    temp.julianDay = fields->julianDay - 3;
    GetGregorianEraYearDay(&temp, changeover);
    if (temp.isBce) {
	temp.iso8601Year = temp.year - 1;
    } else {
	temp.iso8601Year = temp.year + 1;
    }
    temp.iso8601Week = 1;
    temp.dayOfWeek = 1;
    GetJulianDayFromEraYearWeekDay(&temp, changeover);

    /*
     * temp.julianDay is now the start of an ISO8601 year, either the one
     * corresponding to the given date, or the one after. If we guessed high,
     * move one year earlier
     */

    if (fields->julianDay < temp.julianDay) {
	if (temp.isBce) {
	    temp.iso8601Year += 1;
	} else {
	    temp.iso8601Year -= 1;
	}
	GetJulianDayFromEraYearWeekDay(&temp, changeover);
    }

    fields->iso8601Year = temp.iso8601Year;
    dayOfFiscalYear = fields->julianDay - temp.julianDay;
    fields->iso8601Week = (dayOfFiscalYear / 7) + 1;
    fields->dayOfWeek = (dayOfFiscalYear + 1) % 7;
    if (fields->dayOfWeek < 1) {
	fields->dayOfWeek += 7;
    }
}

/*
 *----------------------------------------------------------------------
 *
 * GetGregorianEraYearDay --
 *
 *	Given a Julian Day Number, extracts the year and day of the year and
 *	puts them into TclDateFields, along with the era (BCE or CE) and a
 *	flag indicating whether the date is Gregorian or Julian.
 *
 * Results:
 *	None.
 *
 * Side effects:
 *	Stores 'era', 'gregorian', 'year', and 'dayOfYear'.
 *
 *----------------------------------------------------------------------
 */

static void
GetGregorianEraYearDay(
    TclDateFields *fields,	/* Date fields containing 'julianDay' */
    int changeover)		/* Gregorian transition date */
{
    Tcl_WideInt jday = fields->julianDay;
    Tcl_WideInt day;
    Tcl_WideInt year;
    Tcl_WideInt n;

    if (jday >= changeover) {
	/*
	 * Gregorian calendar.
	 */

	fields->gregorian = 1;
	year = 1;

	/*
	 * n = Number of 400-year cycles since 1 January, 1 CE in the
	 * proleptic Gregorian calendar. day = remaining days.
	 */

	day = jday - JDAY_1_JAN_1_CE_GREGORIAN;
	n = day / FOUR_CENTURIES;
	day %= FOUR_CENTURIES;
	if (day < 0) {
	    day += FOUR_CENTURIES;
	    n--;
	}
	year += 400 * n;

	/*
	 * n = number of centuries since the start of (year);
	 * day = remaining days
	 */

	n = day / ONE_CENTURY_GREGORIAN;
	day %= ONE_CENTURY_GREGORIAN;
	if (n > 3) {
	    /*
	     * 31 December in the last year of a 400-year cycle.
	     */

	    n = 3;
	    day += ONE_CENTURY_GREGORIAN;
	}
	year += 100 * n;
    } else {
	/*
	 * Julian calendar.
	 */

	fields->gregorian = 0;
	year = 1;
	day = jday - JDAY_1_JAN_1_CE_JULIAN;
    }

    /*
     * n = number of 4-year cycles; days = remaining days.
     */

    n = day / FOUR_YEARS;
    day %= FOUR_YEARS;
    if (day < 0) {
	day += FOUR_YEARS;
	n--;
    }
    year += 4 * n;

    /*
     * n = number of years; days = remaining days.
     */

    n = day / ONE_YEAR;
    day %= ONE_YEAR;
    if (n > 3) {
	/*
	 * 31 December of a leap year.
	 */

	n = 3;
	day += 365;
    }
    year += n;

    /*
     * store era/year/day back into fields.
     */

    if (year <= 0) {
	fields->isBce = 1;
	fields->year = 1 - year;
    } else {
	fields->isBce = 0;
	fields->year = year;
    }
    fields->dayOfYear = day + 1;
}

/*
 *----------------------------------------------------------------------
 *
 * GetMonthDay --
 *
 *	Given a date as year and day-of-year, find month and day.
 *
 * Results:
 *	None.
 *
 * Side effects:
 *	Stores 'month' and 'dayOfMonth' in the 'fields' structure.
 *
 *----------------------------------------------------------------------
 */

static void
GetMonthDay(
    TclDateFields *fields)	/* Date to convert */
{
    int day = fields->dayOfYear;
    int month;
    const int *dipm = daysInPriorMonths[IsGregorianLeapYear(fields)];

    /*
     * Estimate month by calculating `dayOfYear / (365/12)`
     */
    month = (day*12) / dipm[12];
    /* then do forwards backwards correction */
    while (1) {
	if (day > dipm[month]) {
	    if (month >= 11 || day <= dipm[month + 1]) {
		break;
	    }
	    month++;
	} else {
	    if (month == 0) {
		break;
	    }
	    month--;
	}
    }
    day -= dipm[month];
    fields->month = month + 1;
    fields->dayOfMonth = day;
}

/*
 *----------------------------------------------------------------------
 *
 * GetJulianDayFromEraYearWeekDay --
 *
 *	Given a TclDateFields structure containing era, ISO8601 year, ISO8601
 *	week, and day of week, computes the Julian Day Number.
 *
 * Results:
 *	None.
 *
 * Side effects:
 *	Stores 'julianDay' in the fields.
 *
 *----------------------------------------------------------------------
 */

void
GetJulianDayFromEraYearWeekDay(
    TclDateFields *fields,	/* Date to convert */
    int changeover)		/* Julian Day Number of the Gregorian
				 * transition */
{
    Tcl_WideInt firstMonday;	/* Julian day number of week 1, day 1 in the
				 * given year */
    TclDateFields firstWeek;

    firstWeek.tzName = NULL;

    /*
     * Find January 4 in the ISO8601 year, which will always be in week 1.
     */

    firstWeek.isBce = fields->isBce;
    firstWeek.year = fields->iso8601Year;
    firstWeek.month = 1;
    firstWeek.dayOfMonth = 4;
    GetJulianDayFromEraYearMonthDay(&firstWeek, changeover);

    /*
     * Find Monday of week 1.
     */

    firstMonday = WeekdayOnOrBefore(1, firstWeek.julianDay);

    /*
     * Advance to the given week and day.
     */

    fields->julianDay = firstMonday + 7 * (fields->iso8601Week - 1)
	    + fields->dayOfWeek - 1;
}

/*
 *----------------------------------------------------------------------
 *
 * GetJulianDayFromEraYearMonthDay --
 *
 *	Given era, year, month, and dayOfMonth (in TclDateFields), and the
 *	Gregorian transition date, computes the Julian Day Number.
 *
 * Results:
 *	None.
 *
 * Side effects:
 *	Stores day number in 'julianDay'
 *
 *----------------------------------------------------------------------
 */

void
GetJulianDayFromEraYearMonthDay(
    TclDateFields *fields,	/* Date to convert */
    int changeover)		/* Gregorian transition date as a Julian Day */
{
    Tcl_WideInt year, ym1, ym1o4, ym1o100, ym1o400;
    int month, mm1, q, r;

    if (fields->isBce) {
	year = 1 - fields->year;
    } else {
	year = fields->year;
    }

    /*
     * Reduce month modulo 12.
     */

    month = fields->month;
    mm1 = month - 1;
    q = mm1 / 12;
    r = (mm1 % 12);
    if (r < 0) {
	r += 12;
	q -= 1;
    }
    year += q;
    month = r + 1;
    ym1 = year - 1;

    /*
     * Adjust the year after reducing the month.
     */

    fields->gregorian = 1;
    if (year < 1) {
	fields->isBce = 1;
	fields->year = 1 - year;
    } else {
	fields->isBce = 0;
	fields->year = year;
    }

    /*
     * Try an initial conversion in the Gregorian calendar.
     */

#if 0 /* BUG https://core.tcl-lang.org/tcl/tktview?name=da340d4f32 */
    ym1o4 = ym1 / 4;
#else
    /*
     * Have to make sure quotient is truncated towards 0 when negative.
     * See above bug for details. The casts are necessary.
     */
    if (ym1 >= 0) {
	ym1o4 = ym1 / 4;
    } else {
	ym1o4 = - (int) (((unsigned int) -ym1) / 4);
    }
#endif
    if (ym1 % 4 < 0) {
	ym1o4--;
    }
    ym1o100 = ym1 / 100;
    if (ym1 % 100 < 0) {
	ym1o100--;
    }
    ym1o400 = ym1 / 400;
    if (ym1 % 400 < 0) {
	ym1o400--;
    }
    fields->julianDay = JDAY_1_JAN_1_CE_GREGORIAN - 1
	    + fields->dayOfMonth
	    + daysInPriorMonths[IsGregorianLeapYear(fields)][month - 1]
	    + (ONE_YEAR * ym1)
	    + ym1o4
	    - ym1o100
	    + ym1o400;

    /*
     * If the resulting date is before the Gregorian changeover, convert in
     * the Julian calendar instead.
     */

    if (fields->julianDay < changeover) {
	fields->gregorian = 0;
	fields->julianDay = JDAY_1_JAN_1_CE_JULIAN - 1
		+ fields->dayOfMonth
		+ daysInPriorMonths[year%4 == 0][month - 1]
		+ (365 * ym1)
		+ ym1o4;
    }
}

/*
 *----------------------------------------------------------------------
 *
 * GetJulianDayFromEraYearDay --
 *
 *	Given era, year, and dayOfYear (in TclDateFields), and the
 *	Gregorian transition date, computes the Julian Day Number.
 *
 * Results:
 *	None.
 *
 * Side effects:
 *	Stores day number in 'julianDay'
 *
 *----------------------------------------------------------------------
 */


void
GetJulianDayFromEraYearDay(
    TclDateFields *fields,	/* Date to convert */
    int changeover)		/* Gregorian transition date as a Julian Day */
{
    Tcl_WideInt year, ym1;

    /* Get absolute year number from the civil year */
    if (fields->isBce) {
	year = 1 - fields->year;
    } else {
	year = fields->year;
    }

    ym1 = year - 1;

    /* Try the Gregorian calendar first. */
    fields->gregorian = 1;
    fields->julianDay =
	    1721425
	    + fields->dayOfYear
	    + (365 * ym1)
	    + (ym1 / 4)
	    - (ym1 / 100)
	    + (ym1 / 400);

    /* If the date is before the Gregorian change, use the Julian calendar. */

    if (fields->julianDay < changeover) {
	fields->gregorian = 0;
	fields->julianDay =
		1721423
		+ fields->dayOfYear
		+ (365 * ym1)
		+ (ym1 / 4);
    }
}
/*
 *----------------------------------------------------------------------
 *
 * IsGregorianLeapYear --
 *
 *	Tests whether a given year is a leap year, in either Julian or
 *	Gregorian calendar.
 *
 * Results:
 *	Returns 1 for a leap year, 0 otherwise.
 *
 *----------------------------------------------------------------------
 */

int
IsGregorianLeapYear(
    TclDateFields *fields)	/* Date to test */
{
    Tcl_WideInt year = fields->year;

    if (fields->isBce) {
	year = 1 - year;
    }
    if (year % 4 != 0) {
	return 0;
    } else if (!(fields->gregorian)) {
	return 1;
    } else if (year % 400 == 0) {
	return 1;
    } else if (year % 100 == 0) {
	return 0;
    } else {
	return 1;
    }
}

/*
 *----------------------------------------------------------------------
 *
 * WeekdayOnOrBefore --
 *
 *	Finds the Julian Day Number of a given day of the week that falls on
 *	or before a given date, expressed as Julian Day Number.
 *
 * Results:
 *	Returns the Julian Day Number
 *
 *----------------------------------------------------------------------
 */

static Tcl_WideInt
WeekdayOnOrBefore(
    int dayOfWeek,		/* Day of week; Sunday == 0 or 7 */
    Tcl_WideInt julianDay)	/* Reference date */
{
    int k = (dayOfWeek + 6) % 7;
    if (k < 0) {
	k += 7;
    }
    return julianDay - ((julianDay - k) % 7);
}

/*
 *----------------------------------------------------------------------
 *
 * ClockGetenvObjCmd --
 *
 *	Tcl command that reads an environment variable from the system
 *
 * Usage:
 *	::tcl::clock::getEnv NAME
 *
 * Parameters:
 *	NAME - Name of the environment variable desired
 *
 * Results:
 *	Returns a standard Tcl result. Returns an error if the variable does
 *	not exist, with a message left in the interpreter. Returns TCL_OK and
 *	the value of the variable if the variable does exist,
 *
 *----------------------------------------------------------------------
 */

int
ClockGetenvObjCmd(
    TCL_UNUSED(void *),
    Tcl_Interp *interp,
    int objc,
    Tcl_Obj *const objv[])
{
#ifdef _WIN32
    const WCHAR *varName;
    const WCHAR *varValue;
    Tcl_DString ds;
#else
    const char *varName;
    const char *varValue;
#endif

    if (objc != 2) {
	Tcl_WrongNumArgs(interp, 1, objv, "name");
	return TCL_ERROR;
    }
#ifdef _WIN32
    Tcl_DStringInit(&ds);
    varName = Tcl_UtfToWCharDString(TclGetString(objv[1]), -1, &ds);
    varValue = _wgetenv(varName);
    if (varValue == NULL) {
	Tcl_DStringFree(&ds);
    } else {
	Tcl_DStringSetLength(&ds, 0);
	Tcl_WCharToUtfDString(varValue, -1, &ds);
	Tcl_DStringResult(interp, &ds);
    }
#else
    varName = TclGetString(objv[1]);
    varValue = getenv(varName);
    if (varValue != NULL) {
	Tcl_SetObjResult(interp, Tcl_NewStringObj(
		varValue, TCL_AUTO_LENGTH));
    }
#endif
    return TCL_OK;
}

/*
 *----------------------------------------------------------------------
 *
 * ThreadSafeLocalTime --
 *
 *	Wrapper around the 'localtime' library function to make it thread
 *	safe.
 *
 * Results:
 *	Returns a pointer to a 'struct tm' in thread-specific data.
 *
 * Side effects:
 *	Invokes localtime or localtime_r as appropriate.
 *
 *----------------------------------------------------------------------
 */

static struct tm *
ThreadSafeLocalTime(
    const time_t *timePtr)	/* Pointer to the number of seconds since the
				 * local system's epoch */
{
    /*
     * Get a thread-local buffer to hold the returned time.
     */

    struct tm *tmPtr = (struct tm *)Tcl_GetThreadData(&tmKey, sizeof(struct tm));
#ifdef HAVE_LOCALTIME_R
    tmPtr = localtime_r(timePtr, tmPtr);
#else
    struct tm *sysTmPtr;

    Tcl_MutexLock(&clockMutex);
    sysTmPtr = localtime(timePtr);
    if (sysTmPtr == NULL) {
	Tcl_MutexUnlock(&clockMutex);
	return NULL;
    }
    memcpy(tmPtr, sysTmPtr, sizeof(struct tm));
    Tcl_MutexUnlock(&clockMutex);
#endif
    return tmPtr;
}

/*----------------------------------------------------------------------
 *
 * ClockClicksObjCmd --
 *
 *	Returns a high-resolution counter.
 *
 * Results:
 *	Returns a standard Tcl result.
 *
 * Side effects:
 *	None.
 *
 * This function implements the 'clock clicks' Tcl command. Refer to the user
 * documentation for details on what it does.
 *
 *----------------------------------------------------------------------
 */

int
ClockClicksObjCmd(
    TCL_UNUSED(void *),
    Tcl_Interp *interp,		/* Tcl interpreter */
    int objc,			/* Parameter count */
    Tcl_Obj *const *objv)	/* Parameter values */
{
    static const char *const clicksSwitches[] = {
	"-milliseconds", "-microseconds", NULL
    };
    enum ClicksSwitch {
	CLICKS_MILLIS, CLICKS_MICROS, CLICKS_NATIVE
    };
    int index = CLICKS_NATIVE;
    Tcl_Time now;
    Tcl_WideInt clicks = 0;

    switch (objc) {
    case 1:
	break;
    case 2:
	if (Tcl_GetIndexFromObj(interp, objv[1], clicksSwitches, "option", 0,
		&index) != TCL_OK) {
	    return TCL_ERROR;
	}
	break;
    default:
	Tcl_WrongNumArgs(interp, 0, objv, "clock clicks ?-switch?");
	return TCL_ERROR;
    }

    switch (index) {
    case CLICKS_MILLIS:
	Tcl_GetTime(&now);
	clicks = now.sec * 1000LL + now.usec / 1000;
	break;
    case CLICKS_NATIVE:
#ifdef TCL_WIDE_CLICKS
	clicks = TclpGetWideClicks();
#else
	clicks = (Tcl_WideInt)TclpGetClicks();
#endif
	break;
    case CLICKS_MICROS:
	clicks = TclpGetMicroseconds();
	break;
    }

    Tcl_SetObjResult(interp, Tcl_NewWideIntObj(clicks));
    return TCL_OK;
}

/*----------------------------------------------------------------------
 *
 * ClockMillisecondsObjCmd -
 *
 *	Returns a count of milliseconds since the epoch.
 *
 * Results:
 *	Returns a standard Tcl result.
 *
 * Side effects:
 *	None.
 *
 * This function implements the 'clock milliseconds' Tcl command. Refer to the
 * user documentation for details on what it does.
 *
 *----------------------------------------------------------------------
 */

int
ClockMillisecondsObjCmd(
    TCL_UNUSED(void *),
    Tcl_Interp *interp,		/* Tcl interpreter */
    int objc,			/* Parameter count */
    Tcl_Obj *const *objv)	/* Parameter values */
{
    Tcl_Time now;
    Tcl_Obj *timeObj;

    if (objc != 1) {
	Tcl_WrongNumArgs(interp, 0, objv, "clock milliseconds");
	return TCL_ERROR;
    }
    Tcl_GetTime(&now);
    TclNewUIntObj(timeObj, (Tcl_WideUInt)
	    now.sec * 1000 + now.usec / 1000);
    Tcl_SetObjResult(interp, timeObj);
    return TCL_OK;
}

/*----------------------------------------------------------------------
 *
 * ClockMicrosecondsObjCmd -
 *
 *	Returns a count of microseconds since the epoch.
 *
 * Results:
 *	Returns a standard Tcl result.
 *
 * Side effects:
 *	None.
 *
 * This function implements the 'clock microseconds' Tcl command. Refer to the
 * user documentation for details on what it does.
 *
 *----------------------------------------------------------------------
 */

int
ClockMicrosecondsObjCmd(
    TCL_UNUSED(void *),
    Tcl_Interp *interp,		/* Tcl interpreter */
    int objc,			/* Parameter count */
    Tcl_Obj *const *objv)	/* Parameter values */
{
    if (objc != 1) {
	Tcl_WrongNumArgs(interp, 0, objv, "clock microseconds");
	return TCL_ERROR;
    }
    Tcl_SetObjResult(interp, Tcl_NewWideIntObj(TclpGetMicroseconds()));
    return TCL_OK;
}

static inline void
ClockInitFmtScnArgs(
    ClockClientData *dataPtr,
    Tcl_Interp *interp,
    ClockFmtScnCmdArgs *opts)
{
    memset(opts, 0, sizeof(*opts));
    opts->dataPtr = dataPtr;
    opts->interp = interp;
}

/*
 *-----------------------------------------------------------------------------
 *
 * ClockParseFmtScnArgs --
 *
 *	Parses the arguments for sub-commands "scan", "format" and "add".
 *
 *	Note:	common options table used here, because for the options often used
 *		the same literals (objects), so it avoids permanent "recompiling" of
 *		option object representation to indexType with another table.
 *
 * Results:
 *	Returns a standard Tcl result, and stores parsed options
 *	(format, the locale, timezone and base) in structure "opts".
 *
 *-----------------------------------------------------------------------------
 */

typedef enum ClockOperation {
    CLC_OP_FMT = 0,		/* Doing [clock format] */
    CLC_OP_SCN,			/* Doing [clock scan] */
    CLC_OP_ADD			/* Doing [clock add] */
} ClockOperation;

static int
ClockParseFmtScnArgs(
    ClockFmtScnCmdArgs *opts,	/* Result vector: format, locale, timezone... */
    TclDateFields *date,	/* Extracted date-time corresponding base
				 * (by scan or add) resp. clockval (by format) */
    Tcl_Size objc,			/* Parameter count */
    Tcl_Obj *const objv[],	/* Parameter vector */
    ClockOperation operation,	/* What operation are we doing: format, scan, add */
    const char *syntax)		/* Syntax of the current command */
{
    Tcl_Interp *interp = opts->interp;
    ClockClientData *dataPtr = opts->dataPtr;
    int gmtFlag = 0;
    static const char *const options[] = {
	"-base", "-format", "-gmt", "-locale", "-timezone", "-validate", NULL
    };
    enum optionInd {
	CLC_ARGS_BASE, CLC_ARGS_FORMAT, CLC_ARGS_GMT, CLC_ARGS_LOCALE,
	CLC_ARGS_TIMEZONE, CLC_ARGS_VALIDATE
    };
    int optionIndex;		/* Index of an option. */
    int saw = 0;		/* Flag == 1 if option was seen already. */
    Tcl_Size i, baseIdx;
    Tcl_WideInt baseVal;	/* Base time, expressed in seconds from the Epoch */

    if (operation == CLC_OP_SCN) {
    	/* default flags (from configure) */
    	opts->flags |= dataPtr->defFlags & CLF_VALIDATE;
    } else {
    	/* clock value (as current base) */
	opts->baseObj = objv[(baseIdx = 1)];
	saw |= 1 << CLC_ARGS_BASE;
    }

    /*
     * Extract values for the keywords.
     */

    for (i = 2; i < objc; i+=2) {
	/* bypass integers (offsets) by "clock add" */
	if (operation == CLC_OP_ADD) {
	    Tcl_WideInt num;

	    if (TclGetWideIntFromObj(NULL, objv[i], &num) == TCL_OK) {
		continue;
	    }
	}
	/* get option */
	if (Tcl_GetIndexFromObj(interp, objv[i], options,
		"option", 0, &optionIndex) != TCL_OK) {
	    goto badOptionMsg;
	}
	/* if already specified */
	if (saw & (1 << optionIndex)) {
	    if (operation != CLC_OP_SCN && optionIndex == CLC_ARGS_BASE) {
		goto badOptionMsg;
	    }
	    Tcl_SetObjResult(interp, Tcl_ObjPrintf(
		    "bad option \"%s\": doubly present",
		    TclGetString(objv[i])));
	    goto badOption;
	}
	switch (optionIndex) {
	case CLC_ARGS_FORMAT:
	    if (operation == CLC_OP_ADD) {
		goto badOptionMsg;
	    }
	    opts->formatObj = objv[i + 1];
	    break;
	case CLC_ARGS_GMT:
	    if (Tcl_GetBooleanFromObj(interp, objv[i + 1], &gmtFlag) != TCL_OK){
		return TCL_ERROR;
	    }
	    break;
	case CLC_ARGS_LOCALE:
	    opts->localeObj = objv[i + 1];
	    break;
	case CLC_ARGS_TIMEZONE:
	    opts->timezoneObj = objv[i + 1];
	    break;
	case CLC_ARGS_BASE:
	    opts->baseObj = objv[(baseIdx = i + 1)];
	    break;
	case CLC_ARGS_VALIDATE:
	    if (operation != CLC_OP_SCN) {
		goto badOptionMsg;
	    } else {
		int val;

		if (Tcl_GetBooleanFromObj(interp, objv[i + 1], &val) != TCL_OK) {
		    return TCL_ERROR;
		}
		if (val) {
		    opts->flags |= CLF_VALIDATE;
		} else {
		    opts->flags &= ~CLF_VALIDATE;
		}
	    }
	    break;
	}
	saw |= 1 << optionIndex;
    }

    /*
     * Check options.
     */

    if ((saw & (1 << CLC_ARGS_GMT))
	    && (saw & (1 << CLC_ARGS_TIMEZONE))) {
	Tcl_SetObjResult(interp, Tcl_NewStringObj(
		"cannot use -gmt and -timezone in same call", TCL_AUTO_LENGTH));
	Tcl_SetErrorCode(interp, "CLOCK", "gmtWithTimezone", (char *)NULL);
	return TCL_ERROR;
    }
    if (gmtFlag) {
	opts->timezoneObj = dataPtr->literals[LIT_GMT];
    } else if (opts->timezoneObj == NULL
	    || TclGetString(opts->timezoneObj) == NULL
	    || opts->timezoneObj->length == 0) {
	/* If time zone not specified use system time zone */
	opts->timezoneObj = ClockGetSystemTimeZone(dataPtr, interp);
	if (opts->timezoneObj == NULL) {
	    return TCL_ERROR;
	}
    }

    /* Setup timezone (normalize object if needed and load TZ on demand) */

    opts->timezoneObj = ClockSetupTimeZone(dataPtr, interp, opts->timezoneObj);
    if (opts->timezoneObj == NULL) {
	return TCL_ERROR;
    }

    /* Base (by scan or add) or clock value (by format) */

    if (opts->baseObj != NULL) {
	Tcl_Obj *baseObj = opts->baseObj;

	/* bypass integer recognition if looks like option "-now" */
	if ((baseObj->bytes && baseObj->length == 4 && baseObj->bytes[1] == 'n')
		|| TclGetWideIntFromObj(NULL, baseObj, &baseVal) != TCL_OK) {
	    /* we accept "-now" as current date-time */
	    static const char *const nowOpts[] = {
		"-now", NULL
	    };
	    int idx;

	    if (Tcl_GetIndexFromObj(interp, baseObj, nowOpts, "seconds",
		    TCL_EXACT, &idx) == TCL_OK) {
		goto baseNow;
	    }

	    if (TclHasInternalRep(baseObj, &tclBignumType)) {
		goto baseOverflow;
	    }

	    Tcl_AppendResult(interp, " or integer", NULL);
	    i = baseIdx;
	    goto badOption;
	}
	/*
	 * Seconds could be an unsigned number that overflowed. Make sure
	 * that it isn't. Additionally it may be too complex to calculate
	 * julianday etc (forwards/backwards) by too large/small values, thus
	 * just let accept a bit shorter values to avoid overflow.
	 * Note the year is currently an integer, thus avoid to overflow it also.
	 */

	if (TclHasInternalRep(baseObj, &tclBignumType)
		|| baseVal < TCL_MIN_SECONDS || baseVal > TCL_MAX_SECONDS) {
	baseOverflow:
	    Tcl_SetObjResult(interp, dataPtr->literals[LIT_INTEGER_VALUE_TOO_LARGE]);
	    i = baseIdx;
	    goto badOption;
	}
    } else {
	Tcl_Time now;

    baseNow:
	Tcl_GetTime(&now);
	baseVal = (Tcl_WideInt) now.sec;
    }

    /*
     * Extract year, month and day from the base time for the parser to use as
     * defaults
     */

    /* check base fields already cached (by TZ, last-second cache) */
    if (dataPtr->lastBase.timezoneObj == opts->timezoneObj
	    && dataPtr->lastBase.date.seconds == baseVal
	    && (!(dataPtr->lastBase.date.flags & CLF_CTZ)
	    || dataPtr->lastTZEpoch == TzsetIfNecessary())) {
	memcpy(date, &dataPtr->lastBase.date, ClockCacheableDateFieldsSize);
    } else {
	/* extact fields from base */
	date->seconds = baseVal;
	if (ClockGetDateFields(dataPtr, interp, date, opts->timezoneObj,
	      GREGORIAN_CHANGE_DATE) != TCL_OK) {
	    /* TODO - GREGORIAN_CHANGE_DATE should be locale-dependent */
	    return TCL_ERROR;
	}
	/* cache last base */
	memcpy(&dataPtr->lastBase.date, date, ClockCacheableDateFieldsSize);
	TclSetObjRef(dataPtr->lastBase.timezoneObj, opts->timezoneObj);
    }

    return TCL_OK;

  badOptionMsg:
    Tcl_SetObjResult(interp, Tcl_ObjPrintf(
	    "bad option \"%s\": must be %s",
	    TclGetString(objv[i]), syntax));

  badOption:
    Tcl_SetErrorCode(interp, "CLOCK", "badOption",
	    (i < objc) ? TclGetString(objv[i]) : (char *)NULL, (char *)NULL);
    return TCL_ERROR;
}

/*----------------------------------------------------------------------
 *
 * ClockFormatObjCmd -- , clock format --
 *
 *	This function is invoked to process the Tcl "clock format" command.
 *
 *	Formats a count of seconds since the Posix Epoch as a time of day.
 *
 *	The 'clock format' command formats times of day for output.  Refer
 *	to the user documentation to see what it does.
 *
 * Results:
 *	Returns a standard Tcl result.
 *
 * Side effects:
 *	None.
 *
 *----------------------------------------------------------------------
 */

int
ClockFormatObjCmd(
    void *clientData,		/* Client data containing literal pool */
    Tcl_Interp *interp,		/* Tcl interpreter */
    int objc,			/* Parameter count */
    Tcl_Obj *const objv[])	/* Parameter values */
{
    ClockClientData *dataPtr = (ClockClientData *)clientData;
    static const char *syntax = "clock format clockval|-now "
	    "?-format string? "
	    "?-gmt boolean? "
	    "?-locale LOCALE? ?-timezone ZONE?";
    int ret;
    ClockFmtScnCmdArgs opts;	/* Format, locale, timezone and base */
    DateFormat dateFmt;		/* Common structure used for formatting */

    /* even number of arguments */
    if ((objc & 1) == 1) {
	Tcl_WrongNumArgs(interp, 0, objv, syntax);
	Tcl_SetErrorCode(interp, "CLOCK", "wrongNumArgs", (char *)NULL);
	return TCL_ERROR;
    }

    memset(&dateFmt, 0, sizeof(dateFmt));

    /*
     * Extract values for the keywords.
     */

    ClockInitFmtScnArgs(dataPtr, interp, &opts);
    ret = ClockParseFmtScnArgs(&opts, &dateFmt.date, objc, objv,
	    CLC_OP_FMT, "-format, -gmt, -locale, or -timezone");
    if (ret != TCL_OK) {
	goto done;
    }

    /* Default format */
    if (opts.formatObj == NULL) {
	opts.formatObj = dataPtr->literals[LIT__DEFAULT_FORMAT];
    }

    /* Use compiled version of Format - */
    ret = ClockFormat(&dateFmt, &opts);

  done:
    TclUnsetObjRef(dateFmt.date.tzName);
    return ret;
}

/*----------------------------------------------------------------------
 *
 * ClockScanObjCmd -- , clock scan --
 *
 *	This function is invoked to process the Tcl "clock scan" command.
 *
 *	Inputs a count of seconds since the Posix Epoch as a time of day.
 *
 *	The 'clock scan' command scans times of day on input. Refer to the
 *	user documentation to see what it does.
 *
 * Results:
 *	Returns a standard Tcl result.
 *
 * Side effects:
 *	None.
 *
 *----------------------------------------------------------------------
 */

int
ClockScanObjCmd(
    void *clientData,		/* Client data containing literal pool */
    Tcl_Interp *interp,		/* Tcl interpreter */
    int objc,			/* Parameter count */
    Tcl_Obj *const objv[])	/* Parameter values */
{
    ClockClientData *dataPtr = (ClockClientData *)clientData;
    static const char *syntax = "clock scan string "
	    "?-base seconds? "
	    "?-format string? "
	    "?-gmt boolean? "
	    "?-locale LOCALE? ?-timezone ZONE? ?-validate boolean?";
    int ret;
    ClockFmtScnCmdArgs opts;	/* Format, locale, timezone and base */
    DateInfo yy;		/* Common structure used for parsing */
    DateInfo *info = &yy;

    /* even number of arguments */
    if ((objc & 1) == 1) {
	Tcl_WrongNumArgs(interp, 0, objv, syntax);
	Tcl_SetErrorCode(interp, "CLOCK", "wrongNumArgs", (char *)NULL);
	return TCL_ERROR;
    }

    ClockInitDateInfo(&yy);

    /*
     * Extract values for the keywords.
     */

    ClockInitFmtScnArgs(dataPtr, interp, &opts);
    ret = ClockParseFmtScnArgs(&opts, &yy.date, objc, objv,
	    CLC_OP_SCN, "-base, -format, -gmt, -locale, -timezone or -validate");
    if (ret != TCL_OK) {
	goto done;
    }

    /* seconds are in localSeconds (relative base date), so reset time here */
    yyHour = yyMinutes = yySeconds = yySecondOfDay = 0; yyMeridian = MER24;

    /* If free scan */
    if (opts.formatObj == NULL) {
	/* Use compiled version of FreeScan - */

	/* [SB] TODO: Perhaps someday we'll localize the legacy code. Right now,
	 * it's not localized. */
	if (opts.localeObj != NULL) {
	    Tcl_SetObjResult(interp, Tcl_NewStringObj(
		    "legacy [clock scan] does not support -locale", TCL_AUTO_LENGTH));
	    Tcl_SetErrorCode(interp, "CLOCK", "flagWithLegacyFormat", (char *)NULL);
	    ret = TCL_ERROR;
	    goto done;
	}
	ret = ClockFreeScan(&yy, objv[1], &opts);
    } else {
	/* Use compiled version of Scan - */

	ret = ClockScan(&yy, objv[1], &opts);
    }

    if (ret != TCL_OK) {
	goto done;
    }

    /*
     * If no GMT and not free-scan (where valid stage 1 is done in-between),
     * validate with stage 1 before local time conversion, otherwise it may
     * adjust date/time tokens to valid values
     */
    if ((opts.flags & CLF_VALIDATE_S1)
	    && info->flags & (CLF_ASSEMBLE_SECONDS|CLF_LOCALSEC)) {
	ret = ClockValidDate(&yy, &opts, CLF_VALIDATE_S1);
	if (ret != TCL_OK) {
	    goto done;
	}
    }

    /* Convert date info structure into UTC seconds */

    ret = ClockScanCommit(&yy, &opts);
    if (ret != TCL_OK) {
	goto done;
    }

    /* Apply remaining validation rules, if expected */
    if (opts.flags & CLF_VALIDATE) {
	ret = ClockValidDate(&yy, &opts, opts.flags & CLF_VALIDATE);
	if (ret != TCL_OK) {
	    goto done;
	}
    }

  done:
    TclUnsetObjRef(yy.date.tzName);
    if (ret != TCL_OK) {
	return ret;
    }
    Tcl_SetObjResult(interp, Tcl_NewWideIntObj(yy.date.seconds));
    return TCL_OK;
}

/*----------------------------------------------------------------------
 *
 * ClockScanCommit --
 *
 *	Converts date info structure into UTC seconds.
 *
 * Results:
 *	Returns a standard Tcl result.
 *
 * Side effects:
 *	None.
 *
 *----------------------------------------------------------------------
 */

static int
ClockScanCommit(
    DateInfo *info,		/* Clock scan info structure */
    ClockFmtScnCmdArgs *opts)	/* Format, locale, timezone and base */
{
    /* If needed assemble julianDay using year, month, etc. */
    if (info->flags & CLF_ASSEMBLE_JULIANDAY) {
	if (info->flags & CLF_ISO8601WEEK) {
	    GetJulianDayFromEraYearWeekDay(&yydate, GREGORIAN_CHANGE_DATE);
	} else if (!(info->flags & CLF_DAYOFYEAR) /* no day of year */
		|| (info->flags & (CLF_DAYOFMONTH|CLF_MONTH)) /* yymmdd over yyddd */
		== (CLF_DAYOFMONTH|CLF_MONTH)) {
	    GetJulianDayFromEraYearMonthDay(&yydate, GREGORIAN_CHANGE_DATE);
	} else {
	    GetJulianDayFromEraYearDay(&yydate, GREGORIAN_CHANGE_DATE);
	}
	info->flags |= CLF_ASSEMBLE_SECONDS;
	info->flags &= ~CLF_ASSEMBLE_JULIANDAY;
    }

    /* some overflow checks */
    if (info->flags & CLF_JULIANDAY) {
	double curJDN = (double)yydate.julianDay
		+ ((double)yySecondOfDay - SECONDS_PER_DAY/2) / SECONDS_PER_DAY;
	if (curJDN > opts->dataPtr->maxJDN) {
	    Tcl_SetObjResult(opts->interp, Tcl_NewStringObj(
		    "requested date too large to represent", TCL_AUTO_LENGTH));
	    Tcl_SetErrorCode(opts->interp, "CLOCK", "dateTooLarge", (char *)NULL);
	    return TCL_ERROR;
	}
    }

    /* Local seconds to UTC (stored in yydate.seconds) */

    if (info->flags & CLF_ASSEMBLE_SECONDS) {
	yydate.localSeconds =
		-210866803200LL
		+ (SECONDS_PER_DAY * yydate.julianDay)
		+ (yySecondOfDay % SECONDS_PER_DAY);
    }

    if (info->flags & (CLF_ASSEMBLE_SECONDS | CLF_LOCALSEC)) {
	if (ConvertLocalToUTC(opts->dataPtr, opts->interp, &yydate,
		opts->timezoneObj, GREGORIAN_CHANGE_DATE) != TCL_OK) {
	    return TCL_ERROR;
	}
    }

    /* Increment UTC seconds with relative time */

    yydate.seconds += yyRelSeconds;
    return TCL_OK;
}

/*----------------------------------------------------------------------
 *
 * ClockValidDate --
 *
 *	Validate date info structure for wrong data (e. g. out of ranges).
 *
 * Results:
 *	Returns a standard Tcl result.
 *
 * Side effects:
 *	None.
 *
 *----------------------------------------------------------------------
 */

static int
ClockValidDate(
    DateInfo *info,		/* Clock scan info structure */
    ClockFmtScnCmdArgs *opts,	/* Scan options */
    int stage)			/* Stage to validate (1, 2 or 3 for both) */
{
    const char *errMsg = "", *errCode = "";
    TclDateFields temp;
    int tempCpyFlg = 0;
    ClockClientData *dataPtr = opts->dataPtr;

#if 0
    printf("yyMonth %d, yyDay %d, yyDayOfYear %d, yyHour %d, yyMinutes %d, yySeconds %d, "
	    "yySecondOfDay %d, sec %d, daySec %d, tzOffset %d\n",
	    yyMonth, yyDay, yydate.dayOfYear, yyHour, yyMinutes, yySeconds,
	    yySecondOfDay, (int)yydate.localSeconds, (int)(yydate.localSeconds % SECONDS_PER_DAY),
	    yydate.tzOffset);
#endif

    if (!(stage & CLF_VALIDATE_S1) || !(opts->flags & CLF_VALIDATE_S1)) {
	goto stage_2;
    }
    opts->flags &= ~CLF_VALIDATE_S1; /* stage 1 is done */

    /* first year (used later in hath / daysInPriorMonths) */
    if ((info->flags & (CLF_YEAR | CLF_ISO8601YEAR))) {
	if ((info->flags & CLF_ISO8601YEAR)) {
	    if (yydate.iso8601Year < dataPtr->validMinYear
		    || yydate.iso8601Year > dataPtr->validMaxYear) {
		errMsg = "invalid iso year";
		errCode = "iso year";
		goto error;
	    }
	}
	if (info->flags & CLF_YEAR) {
	    if (yyYear < dataPtr->validMinYear
		    || yyYear > dataPtr->validMaxYear) {
		errMsg = "invalid year";
		errCode = "year";
		goto error;
	    }
	} else if ((info->flags & CLF_ISO8601YEAR)) {
	    yyYear = yydate.iso8601Year; /* used to recognize leap */
	}
	if ((info->flags & (CLF_ISO8601YEAR | CLF_YEAR))
		== (CLF_ISO8601YEAR | CLF_YEAR)) {
	    if (yyYear != yydate.iso8601Year) {
		errMsg = "ambiguous year";
		errCode = "year";
		goto error;
	    }
	}
    }
    /* and month (used later in hath) */
    if (info->flags & CLF_MONTH) {
	if (yyMonth < 1 || yyMonth > 12) {
	    errMsg = "invalid month";
	    errCode = "month";
	    goto error;
	}
    }
    /* day of month */
    if (info->flags & (CLF_DAYOFMONTH|CLF_DAYOFWEEK)) {
	if (yyDay < 1 || yyDay > 31) {
	    errMsg = "invalid day";
	    errCode = "day";
	    goto error;
	} else if ((info->flags & CLF_MONTH)) {
	    const int *h = hath[IsGregorianLeapYear(&yydate)];

	    if (yyDay > h[yyMonth - 1]) {
		errMsg = "invalid day";
		goto error;
	    }
	}
    }
    if (info->flags & CLF_DAYOFYEAR) {
	if (yydate.dayOfYear < 1
		|| yydate.dayOfYear > daysInPriorMonths[IsGregorianLeapYear(&yydate)][12]) {
	    errMsg = "invalid day of year";
	    errCode = "day of year";
	    goto error;
	}
    }

    /* mmdd !~ ddd */
    if ((info->flags & (CLF_DAYOFYEAR|CLF_DAYOFMONTH|CLF_MONTH))
	    == (CLF_DAYOFYEAR|CLF_DAYOFMONTH|CLF_MONTH)) {
	if (!tempCpyFlg) {
	    memcpy(&temp, &yydate, sizeof(temp));
	    tempCpyFlg = 1;
	}
	GetJulianDayFromEraYearDay(&temp, GREGORIAN_CHANGE_DATE);
	if (temp.julianDay != yydate.julianDay) {
	    errMsg = "ambiguous day";
	    errCode = "day";
	    goto error;
	}
    }

    if (info->flags & CLF_TIME) {
	/* hour */
	if (yyHour < 0 || yyHour > ((yyMeridian == MER24) ? 23 : 12)) {
	    errMsg = "invalid time (hour)";
	    errCode = "hour";
	    goto error;
	}
	/* minutes */
	if (yyMinutes < 0 || yyMinutes > 59) {
	    errMsg = "invalid time (minutes)";
	    errCode = "minutes";
	    goto error;
	}
	/* oldscan could return secondOfDay (parsedTime) -1 by invalid time (ex.: 25:00:00) */
	if (yySeconds < 0 || yySeconds > 59 || yySecondOfDay <= -1) {
	    errMsg = "invalid time";
	    errCode = "seconds";
	    goto error;
	}
    }

    if (!(stage & CLF_VALIDATE_S2) || !(opts->flags & CLF_VALIDATE_S2)) {
	return TCL_OK;
    }
    opts->flags &= ~CLF_VALIDATE_S2; /* stage 2 is done */

    /*
     * Further tests expected ready calculated julianDay (inclusive relative),
     * and time-zone conversion (local to UTC time).
     */
  stage_2:

    /* time, regarding the modifications by the time-zone (looks for given time
     * in between DST-time hole, so does not exist in this time-zone) */
    if (info->flags & CLF_TIME) {
	/*
	 * we don't need to do the backwards time-conversion (UTC to local) and
	 * compare results, because the after conversion (local to UTC) we
	 * should have valid localSeconds (was not invalidated to TCL_INV_SECONDS),
	 * so if it was invalidated - invalid time, outside the time-zone (in DST-hole)
	 */
	if (yydate.localSeconds == TCL_INV_SECONDS) {
	    errMsg = "invalid time (does not exist in this time-zone)";
	    errCode = "out-of-time";
	    goto error;
	}
    }

    /* day of week */
    if (info->flags & CLF_DAYOFWEEK) {
	if (!tempCpyFlg) {
	    memcpy(&temp, &yydate, sizeof(temp));
	    tempCpyFlg = 1;
	}
	GetYearWeekDay(&temp, GREGORIAN_CHANGE_DATE);
	if (temp.dayOfWeek != yyDayOfWeek) {
	    errMsg = "invalid day of week";
	    errCode = "day of week";
	    goto error;
	}
    }

    return TCL_OK;

  error:
    Tcl_SetObjResult(opts->interp, Tcl_ObjPrintf(
	    "unable to convert input string: %s", errMsg));
    Tcl_SetErrorCode(opts->interp, "CLOCK", "invInpStr", errCode, (char *)NULL);
    return TCL_ERROR;
}

/*----------------------------------------------------------------------
 *
 * ClockFreeScan --
 *
 *	Used by ClockScanObjCmd for free scanning without format.
 *
 * Results:
 *	Returns a standard Tcl result.
 *
 * Side effects:
 *	None.
 *
 *----------------------------------------------------------------------
 */

int
ClockFreeScan(
    DateInfo *info,		/* Date fields used for parsing & converting
				 * simultaneously a yy-parse structure of the
				 * TclClockFreeScan */
    Tcl_Obj *strObj,		/* String containing the time to scan */
    ClockFmtScnCmdArgs *opts)	/* Command options */
{
    Tcl_Interp *interp = opts->interp;
    ClockClientData *dataPtr = opts->dataPtr;
    int ret = TCL_ERROR;

    /*
     * Parse the date. The parser will fill a structure "info" with date,
     * time, time zone, relative month/day/seconds, relative weekday, ordinal
     * month.
     * Notice that many yy-defines point to values in the "info" or "date"
     * structure, e. g. yySecondOfDay -> info->date.secondOfDay or
     *			yyMonth -> info->date.month (same as yydate.month)
     */
    yyInput = TclGetString(strObj);

    if (TclClockFreeScan(interp, info) != TCL_OK) {
	Tcl_SetObjResult(interp, Tcl_ObjPrintf(
		"unable to convert date-time string \"%s\": %s",
		TclGetString(strObj), Tcl_GetString(Tcl_GetObjResult(interp))));
	goto done;
    }

    /*
     * If the caller supplied a date in the string, update the date with
     * the value. If the caller didn't specify a time with the date, default to
     * midnight.
     */

    if (info->flags & CLF_YEAR) {
	if (yyYear < 100) {
	    if (yyYear >= dataPtr->yearOfCenturySwitch) {
		yyYear -= 100;
	    }
	    yyYear += dataPtr->currentYearCentury;
	}
	yydate.isBce = 0;
	info->flags |= CLF_ASSEMBLE_JULIANDAY|CLF_ASSEMBLE_SECONDS;
    }

    /*
     * If the caller supplied a time zone in the string, make it into a time
     * zone indicator of +-hhmm and setup this time zone.
     */

    if (info->flags & CLF_ZONE) {
	if (yyTimezone || !yyDSTmode) {
	    /* Real time zone from numeric zone */
	    Tcl_Obj *tzObjStor = NULL;
	    int minEast = -yyTimezone;
	    int dstFlag = 1 - yyDSTmode;

	    tzObjStor = ClockFormatNumericTimeZone(
		    60 * minEast + 3600 * dstFlag);
	    Tcl_IncrRefCount(tzObjStor);

	    opts->timezoneObj = ClockSetupTimeZone(dataPtr, interp, tzObjStor);

	    Tcl_DecrRefCount(tzObjStor);
	} else {
	    /* simplest case - GMT / UTC */
	    opts->timezoneObj = ClockSetupTimeZone(dataPtr, interp,
		    dataPtr->literals[LIT_GMT]);
	}
	if (opts->timezoneObj == NULL) {
	    goto done;
	}

	// TclSetObjRef(yydate.tzName, opts->timezoneObj);

	info->flags |= CLF_ASSEMBLE_SECONDS;
    }

    /*
     * For freescan apply validation rules (stage 1) before mixed with
     * relative time (otherwise always valid recalculated date & time).
     */
    if (opts->flags & CLF_VALIDATE) {
	if (ClockValidDate(info, opts, CLF_VALIDATE_S1) != TCL_OK) {
	    goto done;
	}
    }

    /*
     * Assemble date, time, zone into seconds-from-epoch
     */

    if ((info->flags & (CLF_TIME | CLF_HAVEDATE)) == CLF_HAVEDATE) {
	yySecondOfDay = 0;
	info->flags |= CLF_ASSEMBLE_SECONDS;
    } else if (info->flags & CLF_TIME) {
	yySecondOfDay = ToSeconds(yyHour, yyMinutes, yySeconds, yyMeridian);
	info->flags |= CLF_ASSEMBLE_SECONDS;
    } else if ((info->flags & (CLF_DAYOFWEEK | CLF_HAVEDATE)) == CLF_DAYOFWEEK
	    || (info->flags & CLF_ORDINALMONTH)
	    || ((info->flags & CLF_RELCONV)
	    && (yyRelMonth != 0 || yyRelDay != 0))) {
	yySecondOfDay = 0;
	info->flags |= CLF_ASSEMBLE_SECONDS;
    } else {
	yySecondOfDay = yydate.localSeconds % SECONDS_PER_DAY;
    }

    /*
     * Do relative times
     */

    ret = ClockCalcRelTime(info);

    /* Free scanning completed - date ready */

  done:
    return ret;
}

/*----------------------------------------------------------------------
 *
 * ClockCalcRelTime --
 *
 *	Used for calculating of relative times.
 *
 * Results:
 *	Returns a standard Tcl result.
 *
 * Side effects:
 *	None.
 *
 *----------------------------------------------------------------------
 */
int
ClockCalcRelTime(
    DateInfo *info)		/* Date fields used for converting */
{
    int prevDayOfWeek = yyDayOfWeek;	/* preserve unchanged day of week */

    /*
     * Because some calculations require in-between conversion of the
     * julian day, we can repeat this processing multiple times
     */
  repeat_rel:
    if (info->flags & CLF_RELCONV) {
	/*
	 * Relative conversion normally possible in UTC time only, because
	 * of possible wrong local time increment if ignores in-between DST-hole.
	 * (see test-cases clock-34.53, clock-34.54).
	 * So increment date in julianDay, but time inside day in UTC (seconds).
	 */

	/* add months (or years in months) */

	if (yyRelMonth != 0) {
	    int m, h;

	    /* if needed extract year, month, etc. again */
	    if (info->flags & CLF_ASSEMBLE_DATE) {
		GetGregorianEraYearDay(&yydate, GREGORIAN_CHANGE_DATE);
		GetMonthDay(&yydate);
		GetYearWeekDay(&yydate, GREGORIAN_CHANGE_DATE);
		info->flags &= ~CLF_ASSEMBLE_DATE;
	    }

	    /* add the requisite number of months */
	    yyMonth += yyRelMonth - 1;
	    yyYear += yyMonth / 12;
	    m = yyMonth % 12;
	    /* compiler fix for negative offs - wrap y, m = (0, -1) -> (-1, 11) */
	    if (m < 0) {
		yyYear--;
		m = 12 + m;
	    }
	    yyMonth = m + 1;

	    /* if the day doesn't exist in the current month, repair it */
	    h = hath[IsGregorianLeapYear(&yydate)][m];
	    if (yyDay > h) {
		yyDay = h;
	    }

	    /* on demand (lazy) assemble julianDay using new year, month, etc. */
	    info->flags |= CLF_ASSEMBLE_JULIANDAY | CLF_ASSEMBLE_SECONDS;

	    yyRelMonth = 0;
	}

	/* add days (or other parts aligned to days) */
	if (yyRelDay) {
	    /* assemble julianDay using new year, month, etc. */
	    if (info->flags & CLF_ASSEMBLE_JULIANDAY) {
		GetJulianDayFromEraYearMonthDay(&yydate, GREGORIAN_CHANGE_DATE);
		info->flags &= ~CLF_ASSEMBLE_JULIANDAY;
	    }
	    yydate.julianDay += yyRelDay;

	    /* julianDay was changed, on demand (lazy) extract year, month, etc. again */
	    info->flags |= CLF_ASSEMBLE_DATE|CLF_ASSEMBLE_SECONDS;
	    yyRelDay = 0;
	}

	/* relative time (seconds), if exceeds current date, do the day conversion and
	 * leave rest of the increment in yyRelSeconds to add it hereafter in UTC seconds */
	if (yyRelSeconds) {
	    Tcl_WideInt newSecs = yySecondOfDay + yyRelSeconds;

	    /* if seconds increment outside of current date, increment day */
	    if (newSecs / SECONDS_PER_DAY != yySecondOfDay / SECONDS_PER_DAY) {
		yyRelDay += newSecs / SECONDS_PER_DAY;
		yySecondOfDay = 0;
		yyRelSeconds = newSecs % SECONDS_PER_DAY;

		goto repeat_rel;
	    }
	}

	info->flags &= ~CLF_RELCONV;
    }

    /*
     * Do relative (ordinal) month
     */

    if (info->flags & CLF_ORDINALMONTH) {
	int monthDiff;

	/* if needed extract year, month, etc. again */
	if (info->flags & CLF_ASSEMBLE_DATE) {
	    GetGregorianEraYearDay(&yydate, GREGORIAN_CHANGE_DATE);
	    GetMonthDay(&yydate);
	    GetYearWeekDay(&yydate, GREGORIAN_CHANGE_DATE);
	    info->flags &= ~CLF_ASSEMBLE_DATE;
	}

	if (yyMonthOrdinalIncr > 0) {
	    monthDiff = yyMonthOrdinal - yyMonth;
	    if (monthDiff <= 0) {
		monthDiff += 12;
	    }
	    yyMonthOrdinalIncr--;
	} else {
	    monthDiff = yyMonth - yyMonthOrdinal;
	    if (monthDiff >= 0) {
		monthDiff -= 12;
	    }
	    yyMonthOrdinalIncr++;
	}

	/* process it further via relative times */
	yyYear += yyMonthOrdinalIncr;
	yyRelMonth += monthDiff;
	info->flags &= ~CLF_ORDINALMONTH;
	info->flags |= CLF_RELCONV|CLF_ASSEMBLE_JULIANDAY|CLF_ASSEMBLE_SECONDS;

	goto repeat_rel;
    }

    /*
     * Do relative weekday
     */

    if ((info->flags & (CLF_DAYOFWEEK|CLF_HAVEDATE)) == CLF_DAYOFWEEK) {
	/* restore scanned day of week */
	yyDayOfWeek = prevDayOfWeek;

	/* if needed assemble julianDay now */
	if (info->flags & CLF_ASSEMBLE_JULIANDAY) {
	    GetJulianDayFromEraYearMonthDay(&yydate, GREGORIAN_CHANGE_DATE);
	    info->flags &= ~CLF_ASSEMBLE_JULIANDAY;
	}

	yydate.isBce = 0;
	yydate.julianDay = WeekdayOnOrBefore(yyDayOfWeek, yydate.julianDay + 6)
		+ 7 * yyDayOrdinal;
	if (yyDayOrdinal > 0) {
	    yydate.julianDay -= 7;
	}
	info->flags |= CLF_ASSEMBLE_DATE|CLF_ASSEMBLE_SECONDS;
    }

    return TCL_OK;
}


/*----------------------------------------------------------------------
 *
 * ClockWeekdaysOffs --
 *
 *	Get offset in days for the number of week days corresponding the
 *	given day of week (skipping Saturdays and Sundays).
 *
 *
 * Results:
 *	Returns a day increment adjusted the given weekdays
 *
 *----------------------------------------------------------------------
 */

static inline int
ClockWeekdaysOffs(
    int dayOfWeek,
    int offs)
{
    int weeks, resDayOfWeek;

    /* offset in days */
    weeks = offs / 5;
    offs = offs % 5;
    /* compiler fix for negative offs - wrap (0, -1) -> (-1, 4) */
    if (offs < 0) {
	weeks--;
	offs = 5 + offs;
    }
    offs += 7 * weeks;

    /* resulting day of week */
    {
	int day = (offs % 7);

	/* compiler fix for negative offs - wrap (0, -1) -> (-1, 6) */
	if (day < 0) {
	    day = 7 + day;
	}
	resDayOfWeek = dayOfWeek + day;
    }

    /* adjust if we start from a weekend */
    if (dayOfWeek > 5) {
	int adj = 5 - dayOfWeek;

	offs += adj;
	resDayOfWeek += adj;
    }

    /* adjust if we end up on a weekend */
    if (resDayOfWeek > 5) {
	offs += 2;
    }

    return offs;
}



/*----------------------------------------------------------------------
 *
 * ClockAddObjCmd -- , clock add --
 *
 *	Adds an offset to a given time.
 *
 *	Refer to the user documentation to see what it exactly does.
 *
 * Syntax:
 *   clock add clockval ?count unit?... ?-option value?
 *
 * Parameters:
 *   clockval -- Starting time value
 *   count -- Amount of a unit of time to add
 *   unit -- Unit of time to add, must be one of:
 *	     years year months month weeks week
 *	     days day hours hour minutes minute
 *	     seconds second
 *
 * Options:
 *   -gmt BOOLEAN
 *	 Flag synonymous with '-timezone :GMT'
 *   -timezone ZONE
 *	 Name of the time zone in which calculations are to be done.
 *   -locale NAME
 *	 Name of the locale in which calculations are to be done.
 *	 Used to determine the Gregorian change date.
 *
 * Results:
 *	Returns a standard Tcl result with the given time adjusted
 *	by the given offset(s) in order.
 *
 * Notes:
 *   It is possible that adding a number of months or years will adjust the
 *   day of the month as well.	For instance, the time at one month after
 *   31 January is either 28 or 29 February, because February has fewer
 *   than 31 days.
 *
 *----------------------------------------------------------------------
 */

int
ClockAddObjCmd(
    void *clientData,		/* Client data containing literal pool */
    Tcl_Interp *interp,		/* Tcl interpreter */
    int objc,			/* Parameter count */
    Tcl_Obj *const objv[])	/* Parameter values */
{
    static const char *syntax = "clock add clockval|-now ?number units?..."
	    "?-gmt boolean? "
	    "?-locale LOCALE? ?-timezone ZONE?";
    ClockClientData *dataPtr = (ClockClientData *)clientData;
    int ret;
    ClockFmtScnCmdArgs opts;	/* Format, locale, timezone and base */
    DateInfo yy;		/* Common structure used for parsing */
    DateInfo *info = &yy;

    /* add "week" to units also (because otherwise ambiguous) */
    static const char *const units[] = {
	"years",	"months",	    "week",	    "weeks",
	"days",		"weekdays",
	"hours",	"minutes",	    "seconds",
	NULL
    };
    enum unitInd {
	CLC_ADD_YEARS,	CLC_ADD_MONTHS,	    CLC_ADD_WEEK,   CLC_ADD_WEEKS,
	CLC_ADD_DAYS,	CLC_ADD_WEEKDAYS,
	CLC_ADD_HOURS,	CLC_ADD_MINUTES,    CLC_ADD_SECONDS
    };
    int unitIndex;		/* Index of an option. */
    Tcl_Size i;
    Tcl_WideInt offs;

    /* even number of arguments */
    if ((objc & 1) == 1) {
	Tcl_WrongNumArgs(interp, 0, objv, syntax);
	Tcl_SetErrorCode(interp, "CLOCK", "wrongNumArgs", (char *)NULL);
	return TCL_ERROR;
    }

    ClockInitDateInfo(&yy);

    /*
     * Extract values for the keywords.
     */

    ClockInitFmtScnArgs(dataPtr, interp, &opts);
    ret = ClockParseFmtScnArgs(&opts, &yy.date, objc, objv,
	    CLC_OP_ADD, "-gmt, -locale, or -timezone");
    if (ret != TCL_OK) {
	goto done;
    }

    /* time together as seconds of the day */
    yySecondOfDay = yySeconds = yydate.localSeconds % SECONDS_PER_DAY;
    /* seconds are in localSeconds (relative base date), so reset time here */
    yyHour = 0;
    yyMinutes = 0;
    yyMeridian = MER24;

    ret = TCL_ERROR;

    /*
     * Find each offset and process date increment
     */

    for (i = 2; i < objc; i+=2) {
	/* bypass not integers (options, allready processed above in ClockParseFmtScnArgs) */
	if (TclGetWideIntFromObj(NULL, objv[i], &offs) != TCL_OK) {
	    continue;
	}
	/* get unit */
	if (Tcl_GetIndexFromObj(interp, objv[i + 1], units, "unit", 0,
		&unitIndex) != TCL_OK) {
	    goto done;
	}
	if (TclHasInternalRep(objv[i], &tclBignumType)
		|| offs > (unitIndex < CLC_ADD_HOURS ? 0x7fffffff : TCL_MAX_SECONDS)
		|| offs < (unitIndex < CLC_ADD_HOURS ? -0x7fffffff : TCL_MIN_SECONDS)) {
	    Tcl_SetObjResult(interp, dataPtr->literals[LIT_INTEGER_VALUE_TOO_LARGE]);
	    goto done;
	}

	/* nothing to do if zero quantity */
	if (!offs) {
	    continue;
	}

	/* if in-between conversion needed (already have relative date/time),
	 * correct date info, because the date may be changed,
	 * so refresh it now */

	if ((info->flags & CLF_RELCONV)
		&& (unitIndex == CLC_ADD_WEEKDAYS
		/* some months can be shorter as another */
		|| yyRelMonth || yyRelDay
		/* day changed */
		|| yySeconds + yyRelSeconds > SECONDS_PER_DAY
		|| yySeconds + yyRelSeconds < 0)) {
	    if (ClockCalcRelTime(info) != TCL_OK) {
		goto done;
	    }
	}

	/* process increment by offset + unit */
	info->flags |= CLF_RELCONV;
	switch (unitIndex) {
	case CLC_ADD_YEARS:
	    yyRelMonth += offs * 12;
	    break;
	case CLC_ADD_MONTHS:
	    yyRelMonth += offs;
	    break;
	case CLC_ADD_WEEK:
	case CLC_ADD_WEEKS:
	    yyRelDay += offs * 7;
	    break;
	case CLC_ADD_DAYS:
	    yyRelDay += offs;
	    break;
	case CLC_ADD_WEEKDAYS:
	    /* add number of week days (skipping Saturdays and Sundays)
	     * to a relative days value. */
	    offs = ClockWeekdaysOffs(yy.date.dayOfWeek, offs);
	    yyRelDay += offs;
	    break;
	case CLC_ADD_HOURS:
	    yyRelSeconds += offs * 60 * 60;
	    break;
	case CLC_ADD_MINUTES:
	    yyRelSeconds += offs * 60;
	    break;
	case CLC_ADD_SECONDS:
	    yyRelSeconds += offs;
	    break;
	}
    }

    /*
     * Do relative times (if not yet already processed interim):
     */

    if (info->flags & CLF_RELCONV) {
	if (ClockCalcRelTime(info) != TCL_OK) {
	    goto done;
	}
    }

    /* Convert date info structure into UTC seconds */

    ret = ClockScanCommit(&yy, &opts);

  done:
    TclUnsetObjRef(yy.date.tzName);
    if (ret != TCL_OK) {
	return ret;
    }
    Tcl_SetObjResult(interp, Tcl_NewWideIntObj(yy.date.seconds));
    return TCL_OK;
}

/*----------------------------------------------------------------------
 *
 * ClockSecondsObjCmd -
 *
 *	Returns a count of microseconds since the epoch.
 *
 * Results:
 *	Returns a standard Tcl result.
 *
 * Side effects:
 *	None.
 *
 * This function implements the 'clock seconds' Tcl command. Refer to the user
 * documentation for details on what it does.
 *
 *----------------------------------------------------------------------
 */

int
ClockSecondsObjCmd(
    TCL_UNUSED(void *),
    Tcl_Interp *interp,		/* Tcl interpreter */
    int objc,			/* Parameter count */
    Tcl_Obj *const *objv)	/* Parameter values */
{
    Tcl_Time now;
    Tcl_Obj *timeObj;

    if (objc != 1) {
	Tcl_WrongNumArgs(interp, 0, objv, "clock seconds");
	return TCL_ERROR;
    }
    Tcl_GetTime(&now);
    TclNewUIntObj(timeObj, (Tcl_WideUInt)now.sec);

    Tcl_SetObjResult(interp, timeObj);
    return TCL_OK;
}

/*
 *----------------------------------------------------------------------
 *
 * ClockSafeCatchCmd --
 *
 *	Same as "::catch" command but avoids overwriting of interp state.
 *
 *	See [554117edde] for more info (and proper solution).
 *
 *----------------------------------------------------------------------
 */
int
ClockSafeCatchCmd(
    TCL_UNUSED(void *),
    Tcl_Interp *interp,
    int objc,
    Tcl_Obj *const objv[])
{
    typedef struct {
        int status;			/* return code status */
        int flags;			/* Each remaining field saves the */
        int returnLevel;		/* corresponding field of the Interp */
        int returnCode;			/* struct. These fields taken together are */
        Tcl_Obj *errorInfo;		/* the "state" of the interp. */
        Tcl_Obj *errorCode;
        Tcl_Obj *returnOpts;
        Tcl_Obj *objResult;
        Tcl_Obj *errorStack;
        int resetErrorStack;
    } InterpState;

    Interp *iPtr = (Interp *)interp;
    int ret, flags = 0;
    InterpState *statePtr;

    if (objc == 1) {
	/* wrong # args : */
	return Tcl_CatchObjCmd(NULL, interp, objc, objv);
    }

    statePtr = (InterpState *)Tcl_SaveInterpState(interp, 0);
    if (!statePtr->errorInfo) {
	/* todo: avoid traced get of errorInfo here */
	TclInitObjRef(statePtr->errorInfo,
		Tcl_ObjGetVar2(interp, iPtr->eiVar, NULL, 0));
	flags |= ERR_LEGACY_COPY;
    }
    if (!statePtr->errorCode) {
	/* todo: avoid traced get of errorCode here */
	TclInitObjRef(statePtr->errorCode,
		Tcl_ObjGetVar2(interp, iPtr->ecVar, NULL, 0));
	flags |= ERR_LEGACY_COPY;
    }

    /* original catch */
    ret = Tcl_CatchObjCmd(NULL, interp, objc, objv);

    if (ret == TCL_ERROR) {
	Tcl_DiscardInterpState((Tcl_InterpState)statePtr);
	return TCL_ERROR;
    }
    /* overwrite result in state with catch result */
    TclSetObjRef(statePtr->objResult, Tcl_GetObjResult(interp));
    /* set result (together with restore state) to interpreter */
    (void) Tcl_RestoreInterpState(interp, (Tcl_InterpState)statePtr);
    /* todo: unless ERR_LEGACY_COPY not set in restore (branch [bug-554117edde] not merged yet) */
    iPtr->flags |= (flags & ERR_LEGACY_COPY);
    return ret;
}

/*
 *----------------------------------------------------------------------
 *
 * TzsetIfNecessary --
 *
 *	Calls the tzset() library function if the contents of the TZ
 *	environment variable has changed.
 *
 * Results:
 *	An epoch counter to allow efficient checking if the timezone has
 *	changed.
 *
 * Side effects:
 *	Calls tzset.
 *
 *----------------------------------------------------------------------
 */

#ifdef _WIN32
#define getenv(x) _wgetenv(L##x)
#else
#define WCHAR char
#define wcslen strlen
#define wcscmp strcmp
#define wcscpy strcpy
#endif
#define TZ_INIT_MARKER	((WCHAR *) INT2PTR(-1))

static size_t
TzsetIfNecessary(void)
{
    typedef struct ClockTzStatic {
	WCHAR *was;		/* Previous value of TZ. */
	long long lastRefresh;	/* Used for latency before next refresh. */
	size_t epoch;		/* Epoch, signals that TZ changed. */
	size_t envEpoch;	/* Last env epoch, for faster signaling,
				 * that TZ changed via TCL */
    } ClockTzStatic;
    static ClockTzStatic tz = {	/* Global timezone info; protected by
				 * clockMutex.*/
	TZ_INIT_MARKER, 0, 0, 0
    };
    const WCHAR *tzNow;		/* Current value of TZ. */
    Tcl_Time now;		/* Current time. */
    size_t epoch;		/* The tz.epoch that the TZ was read at. */

    /*
     * Prevent performance regression on some platforms by resolving of system time zone:
     * small latency for check whether environment was changed (once per second)
     * no latency if environment was changed with tcl-env (compare both epoch values)
     */

    Tcl_GetTime(&now);
    if (now.sec == tz.lastRefresh && tz.envEpoch == TclEnvEpoch) {
	return tz.epoch;
    }

    tz.envEpoch = TclEnvEpoch;
    tz.lastRefresh = now.sec;

    /* check in lock */
    Tcl_MutexLock(&clockMutex);
    tzNow = getenv("TCL_TZ");
    if (tzNow == NULL) {
	tzNow = getenv("TZ");
    }
    if (tzNow != NULL && (tz.was == NULL || tz.was == TZ_INIT_MARKER
	    || wcscmp(tzNow, tz.was) != 0)) {
	tzset();
	if (tz.was != NULL && tz.was != TZ_INIT_MARKER) {
	    Tcl_Free(tz.was);
	}
	tz.was = (WCHAR *) Tcl_Alloc(sizeof(WCHAR) * (wcslen(tzNow) + 1));
	wcscpy(tz.was, tzNow);
	epoch = ++tz.epoch;
    } else if (tzNow == NULL && tz.was != NULL) {
	tzset();
	if (tz.was != TZ_INIT_MARKER) {
	    Tcl_Free(tz.was);
	}
	tz.was = NULL;
	epoch = ++tz.epoch;
    } else {
	epoch = tz.epoch;
    }
    Tcl_MutexUnlock(&clockMutex);

    return epoch;
}

/*
 * Local Variables:
 * mode: c
 * c-basic-offset: 4
 * fill-column: 78
 * End:
 */<|MERGE_RESOLUTION|>--- conflicted
+++ resolved
@@ -194,15 +194,9 @@
      * Create the client data, which is a refcounted literal pool.
      */
 
-<<<<<<< HEAD
     data = (ClockClientData *)Tcl_Alloc(sizeof(ClockClientData));
     data->refCount = 0;
     data->literals = (Tcl_Obj **)Tcl_Alloc(LIT__END * sizeof(Tcl_Obj*));
-=======
-    data = (ClockClientData *)ckalloc(sizeof(ClockClientData));
-    data->refCount = 0;
-    data->literals = (Tcl_Obj **)ckalloc(LIT__END * sizeof(Tcl_Obj*));
->>>>>>> 22d7e8e3
     for (i = 0; i < LIT__END; ++i) {
 	TclInitObjRef(data->literals[i], Tcl_NewStringObj(
 		Literals[i], TCL_AUTO_LENGTH));
@@ -906,11 +900,7 @@
     if (dataPtr->mcLitIdxs == NULL) {
 	int i;
 
-<<<<<<< HEAD
 	dataPtr->mcLitIdxs = (Tcl_Obj **)Tcl_Alloc(MCLIT__END * sizeof(Tcl_Obj*));
-=======
-	dataPtr->mcLitIdxs = (Tcl_Obj **)ckalloc(MCLIT__END * sizeof(Tcl_Obj*));
->>>>>>> 22d7e8e3
 	for (i = 0; i < MCLIT__END; ++i) {
 	    TclInitObjRef(dataPtr->mcLitIdxs[i],
 		    Tcl_NewStringObj(MsgCtLitIdxs[i], TCL_AUTO_LENGTH));
