/*
 * tclClock.c --
 *
 *	Contains the time and date related commands. This code is derived from
 *	the time and date facilities of TclX, by Mark Diekhans and Karl
 *	Lehenbauer.
 *
 * Copyright © 1991-1995 Karl Lehenbauer & Mark Diekhans.
 * Copyright © 1995 Sun Microsystems, Inc.
 * Copyright © 2004 Kevin B. Kenny. All rights reserved.
 * Copyright © 2015 Sergey G. Brester aka sebres. All rights reserved.
 *
 * See the file "license.terms" for information on usage and redistribution of
 * this file, and for a DISCLAIMER OF ALL WARRANTIES.
 */

#include "tclInt.h"
#include "tclTomMath.h"
#include "tclStrIdxTree.h"
#include "tclDate.h"

/*
 * Table of the days in each month, leap and common years
 */

static const int hath[2][12] = {
    {31, 28, 31, 30, 31, 30, 31, 31, 30, 31, 30, 31},
    {31, 29, 31, 30, 31, 30, 31, 31, 30, 31, 30, 31}
};
static const int daysInPriorMonths[2][13] = {
    {0, 31, 59, 90, 120, 151, 181, 212, 243, 273, 304, 334, 365},
    {0, 31, 60, 91, 121, 152, 182, 213, 244, 274, 305, 335, 366}
};

/*
 * Enumeration of the string literals used in [clock]
 */

CLOCK_LITERAL_ARRAY(Literals);

/* Msgcat literals for exact match (mcKey) */
CLOCK_LOCALE_LITERAL_ARRAY(MsgCtLiterals, "");
/* Msgcat index literals prefixed with _IDX_, used for quick dictionary search */
CLOCK_LOCALE_LITERAL_ARRAY(MsgCtLitIdxs, "_IDX_");

static const char *const eras[] = { "CE", "BCE", NULL };

/*
 * Thread specific data block holding a 'struct tm' for the 'gmtime' and
 * 'localtime' library calls.
 */

static Tcl_ThreadDataKey tmKey;

/*
 * Mutex protecting 'gmtime', 'localtime' and 'mktime' calls and the statics
 * in the date parsing code.
 */

TCL_DECLARE_MUTEX(clockMutex)

/*
 * Function prototypes for local procedures in this file:
 */

static int		ConvertUTCToLocalUsingTable(Tcl_Interp *,
			    TclDateFields *, Tcl_Size, Tcl_Obj *const[],
			    Tcl_WideInt *rangesVal);
static int		ConvertUTCToLocalUsingC(Tcl_Interp *,
			    TclDateFields *, int);
static int		ConvertLocalToUTC(ClockClientData *, Tcl_Interp *,
			    TclDateFields *, Tcl_Obj *timezoneObj, int);
static int		ConvertLocalToUTCUsingTable(Tcl_Interp *,
			    TclDateFields *, Tcl_Size, Tcl_Obj *const[],
			    Tcl_WideInt *rangesVal);
static int		ConvertLocalToUTCUsingC(Tcl_Interp *,
			    TclDateFields *, int);
static Tcl_ObjCmdProc	ClockConfigureObjCmd;
static void		GetYearWeekDay(TclDateFields *, int);
static void		GetGregorianEraYearDay(TclDateFields *, int);
static void		GetJulianDayFromEraYearMonthDay(
			    TclDateFields *fields, int changeover);
static void		GetMonthDay(TclDateFields *);
static Tcl_WideInt	WeekdayOnOrBefore(int, Tcl_WideInt);
static Tcl_ObjCmdProc	ClockClicksObjCmd;
static Tcl_ObjCmdProc	ClockConvertlocaltoutcObjCmd;
static int		ClockGetDateFields(ClockClientData *,
			    Tcl_Interp *interp, TclDateFields *fields,
			    Tcl_Obj *timezoneObj, int changeover);
static void		GetJulianDayFromEraYearWeekDay(
			    TclDateFields *fields, int changeover);
static Tcl_ObjCmdProc	ClockGetdatefieldsObjCmd;
static Tcl_ObjCmdProc	ClockGetjuliandayfromerayearmonthdayObjCmd;
static Tcl_ObjCmdProc	ClockGetjuliandayfromerayearweekdayObjCmd;
static Tcl_ObjCmdProc	ClockGetenvObjCmd;
static Tcl_ObjCmdProc	ClockMicrosecondsObjCmd;
static Tcl_ObjCmdProc	ClockMillisecondsObjCmd;
static Tcl_ObjCmdProc	ClockSecondsObjCmd;
static Tcl_ObjCmdProc	ClockFormatObjCmd;
static Tcl_ObjCmdProc	ClockScanObjCmd;
static int		ClockScanCommit(DateInfo *info,
			    ClockFmtScnCmdArgs *opts);
static int		ClockFreeScan(DateInfo *info,
			    Tcl_Obj *strObj, ClockFmtScnCmdArgs *opts);
static int		ClockCalcRelTime(DateInfo *info,
			    ClockFmtScnCmdArgs *opts);
static Tcl_ObjCmdProc	ClockAddObjCmd;
static int		ClockValidDate(DateInfo *,
			    ClockFmtScnCmdArgs *, int stage);
static struct tm *	ThreadSafeLocalTime(const time_t *);
static size_t		TzsetIfNecessary(void);
static void		ClockDeleteCmdProc(void *);
static Tcl_ObjCmdProc	ClockSafeCatchCmd;
static void		ClockFinalize(void *);
/*
 * Structure containing description of "native" clock commands to create.
 */

struct ClockCommand {
    const char *name;		/* The tail of the command name. The full name
				 * is "::tcl::clock::<name>". When NULL marks
				 * the end of the table. */
    Tcl_ObjCmdProc *objCmdProc;	/* Function that implements the command. This
				 * will always have the ClockClientData sent
				 * to it, but may well ignore this data. */
    CompileProc *compileProc;	/* The compiler for the command. */
    void *clientData;		/* Any clientData to give the command (if NULL
				 * a reference to ClockClientData will be sent) */
};

static const struct ClockCommand clockCommands[] = {
    {"add",		ClockAddObjCmd,		TclCompileBasicMin1ArgCmd, NULL},
    {"clicks",		ClockClicksObjCmd,	TclCompileClockClicksCmd,  NULL},
    {"format",		ClockFormatObjCmd,	TclCompileBasicMin1ArgCmd, NULL},
    {"getenv",		ClockGetenvObjCmd,	TclCompileBasicMin1ArgCmd, NULL},
    {"microseconds",	ClockMicrosecondsObjCmd,TclCompileClockReadingCmd, INT2PTR(CLOCK_READ_MICROS)},
    {"milliseconds",	ClockMillisecondsObjCmd,TclCompileClockReadingCmd, INT2PTR(CLOCK_READ_MILLIS)},
    {"scan",		ClockScanObjCmd,	TclCompileBasicMin1ArgCmd, NULL},
    {"seconds",		ClockSecondsObjCmd,	TclCompileClockReadingCmd, INT2PTR(CLOCK_READ_SECS)},
    {"ConvertLocalToUTC", ClockConvertlocaltoutcObjCmd,		NULL, NULL},
    {"GetDateFields",	  ClockGetdatefieldsObjCmd,		NULL, NULL},
    {"GetJulianDayFromEraYearMonthDay",
		ClockGetjuliandayfromerayearmonthdayObjCmd,	NULL, NULL},
    {"GetJulianDayFromEraYearWeekDay",
		ClockGetjuliandayfromerayearweekdayObjCmd,	NULL, NULL},
    {"catch",		ClockSafeCatchCmd,	TclCompileBasicMin1ArgCmd, NULL},
    {NULL, NULL, NULL, NULL}
};

/*
 *----------------------------------------------------------------------
 *
 * TclClockInit --
 *
 *	Registers the 'clock' subcommands with the Tcl interpreter and
 *	initializes its client data (which consists mostly of constant
 *	Tcl_Obj's that it is too much trouble to keep recreating).
 *
 * Results:
 *	None.
 *
 * Side effects:
 *	Installs the commands and creates the client data
 *
 *----------------------------------------------------------------------
 */

void
TclClockInit(
    Tcl_Interp *interp)		/* Tcl interpreter */
{
    const struct ClockCommand *clockCmdPtr;
    char cmdName[50];		/* Buffer large enough to hold the string
				 *::tcl::clock::GetJulianDayFromEraYearMonthDay
				 * plus a terminating NUL. */
    Command *cmdPtr;
    ClockClientData *data;

    static bool initialized = false;	/* global clock engine initialized (in process) */
    /*
     * Register handler to finalize clock on exit.
     */
    if (!initialized) {
	Tcl_CreateExitHandler(ClockFinalize, NULL);
	initialized = true;
    }

    /*
     * Safe interps get [::clock] as alias to a parent, so do not need their
     * own copies of the support routines.
     */

    if (Tcl_IsSafe(interp)) {
	return;
    }

    /*
     * Create the client data, which is a refcounted literal pool.
     */

    data = (ClockClientData *)Tcl_Alloc(sizeof(ClockClientData));
    data->refCount = 0;
    data->literals = (Tcl_Obj **)Tcl_Alloc(LIT__END * sizeof(Tcl_Obj*));
    for (int i = 0; i < LIT__END; ++i) {
	TclInitObjRef(data->literals[i], Tcl_NewStringObj(
		Literals[i], TCL_AUTO_LENGTH));
    }
    data->mcLiterals = NULL;
    data->mcLitIdxs = NULL;
    data->mcDicts = NULL;
    data->lastTZEpoch = 0;
    data->currentYearCentury = ClockDefaultYearCentury;
    data->yearOfCenturySwitch = ClockDefaultCenturySwitch;
    data->validMinYear = INT_MIN;
    data->validMaxYear = INT_MAX;
    /* corresponds max of JDN in sqlite - 9999-12-31 23:59:59 per default */
    data->maxJDN = 5373484.499999994;

    data->systemTimeZone = NULL;
    data->systemSetupTZData = NULL;
    data->gmtSetupTimeZoneUnnorm = NULL;
    data->gmtSetupTimeZone = NULL;
    data->gmtSetupTZData = NULL;
    data->gmtTZName = NULL;
    data->lastSetupTimeZoneUnnorm = NULL;
    data->lastSetupTimeZone = NULL;
    data->lastSetupTZData = NULL;
    data->prevSetupTimeZoneUnnorm = NULL;
    data->prevSetupTimeZone = NULL;
    data->prevSetupTZData = NULL;

    data->defaultLocale = NULL;
    data->defaultLocaleDict = NULL;
    data->currentLocale = NULL;
    data->currentLocaleDict = NULL;
    data->lastUsedLocaleUnnorm = NULL;
    data->lastUsedLocale = NULL;
    data->lastUsedLocaleDict = NULL;
    data->prevUsedLocaleUnnorm = NULL;
    data->prevUsedLocale = NULL;
    data->prevUsedLocaleDict = NULL;

    data->lastBase.timezoneObj = NULL;

    memset(&data->lastTZOffsCache, 0, sizeof(data->lastTZOffsCache));

    data->defFlags = CLF_VALIDATE;

    /*
     * Install the commands.
     */

#define TCL_CLOCK_PREFIX_LEN 14 /* == strlen("::tcl::clock::") */
    memcpy(cmdName, "::tcl::clock::", TCL_CLOCK_PREFIX_LEN);
    for (clockCmdPtr=clockCommands ; clockCmdPtr->name!=NULL ; clockCmdPtr++) {
	void *clientData;

	strcpy(cmdName + TCL_CLOCK_PREFIX_LEN, clockCmdPtr->name);
	if (!(clientData = clockCmdPtr->clientData)) {
	    clientData = data;
	    data->refCount++;
	}
	cmdPtr = (Command *)Tcl_CreateObjCommand(interp, cmdName,
		clockCmdPtr->objCmdProc, clientData,
		clockCmdPtr->clientData ? NULL : ClockDeleteCmdProc);
	cmdPtr->compileProc = clockCmdPtr->compileProc ?
		clockCmdPtr->compileProc : TclCompileBasicMin0ArgCmd;
    }
    cmdPtr = (Command *) Tcl_CreateObjCommand(interp,
	    "::tcl::unsupported::clock::configure",
	    ClockConfigureObjCmd, data, ClockDeleteCmdProc);
    data->refCount++;
    cmdPtr->compileProc = TclCompileBasicMin0ArgCmd;
}

/*
 *----------------------------------------------------------------------
 *
 * ClockConfigureClear --
 *
 *	Clean up cached resp. run-time storages used in clock commands.
 *
 *	Shared usage for clean-up (ClockDeleteCmdProc) and "configure -clear".
 *
 * Results:
 *	None.
 *
 *----------------------------------------------------------------------
 */

static void
ClockConfigureClear(
    ClockClientData *data)
{
    TclClockFrmScnClearCaches();

    data->lastTZEpoch = 0;
    TclUnsetObjRef(data->systemTimeZone);
    TclUnsetObjRef(data->systemSetupTZData);
    TclUnsetObjRef(data->gmtSetupTimeZoneUnnorm);
    TclUnsetObjRef(data->gmtSetupTimeZone);
    TclUnsetObjRef(data->gmtSetupTZData);
    TclUnsetObjRef(data->gmtTZName);
    TclUnsetObjRef(data->lastSetupTimeZoneUnnorm);
    TclUnsetObjRef(data->lastSetupTimeZone);
    TclUnsetObjRef(data->lastSetupTZData);
    TclUnsetObjRef(data->prevSetupTimeZoneUnnorm);
    TclUnsetObjRef(data->prevSetupTimeZone);
    TclUnsetObjRef(data->prevSetupTZData);

    TclUnsetObjRef(data->defaultLocale);
    data->defaultLocaleDict = NULL;
    TclUnsetObjRef(data->currentLocale);
    data->currentLocaleDict = NULL;
    TclUnsetObjRef(data->lastUsedLocaleUnnorm);
    TclUnsetObjRef(data->lastUsedLocale);
    data->lastUsedLocaleDict = NULL;
    TclUnsetObjRef(data->prevUsedLocaleUnnorm);
    TclUnsetObjRef(data->prevUsedLocale);
    data->prevUsedLocaleDict = NULL;

    TclUnsetObjRef(data->lastBase.timezoneObj);

    TclUnsetObjRef(data->lastTZOffsCache[0].timezoneObj);
    TclUnsetObjRef(data->lastTZOffsCache[0].tzName);
    TclUnsetObjRef(data->lastTZOffsCache[1].timezoneObj);
    TclUnsetObjRef(data->lastTZOffsCache[1].tzName);

    TclUnsetObjRef(data->mcDicts);
}

/*
 *----------------------------------------------------------------------
 *
 * ClockDeleteCmdProc --
 *
 *	Remove a reference to the clock client data, and clean up memory
 *	when it's all gone.
 *
 * Results:
 *	None.
 *
 *----------------------------------------------------------------------
 */
static void
ClockDeleteCmdProc(
    void *clientData)		/* Opaque pointer to the client data */
{
    ClockClientData *data = (ClockClientData *)clientData;

    if (data->refCount-- <= 1) {
	for (int i = 0; i < LIT__END; ++i) {
	    Tcl_DecrRefCount(data->literals[i]);
	}
	if (data->mcLiterals != NULL) {
	    for (int i = 0; i < MCLIT__END; ++i) {
		Tcl_DecrRefCount(data->mcLiterals[i]);
	    }
	    Tcl_Free(data->mcLiterals);
	    data->mcLiterals = NULL;
	}
	if (data->mcLitIdxs != NULL) {
	    for (int i = 0; i < MCLIT__END; ++i) {
		Tcl_DecrRefCount(data->mcLitIdxs[i]);
	    }
	    Tcl_Free(data->mcLitIdxs);
	    data->mcLitIdxs = NULL;
	}

	ClockConfigureClear(data);

	Tcl_Free(data->literals);
	Tcl_Free(data);
    }
}

/*
 *----------------------------------------------------------------------
 *
 * SavePrevTimezoneObj --
 *
 *	Used to store previously used/cached time zone (makes it reusable).
 *
 *	This enables faster switch between time zones (e. g. to convert from
 *	one to another).
 *
 * Results:
 *	None.
 *
 *----------------------------------------------------------------------
 */
static inline void
SavePrevTimezoneObj(
    ClockClientData *dataPtr)	/* Client data containing literal pool */
{
    Tcl_Obj *timezoneObj = dataPtr->lastSetupTimeZone;

    if (timezoneObj && timezoneObj != dataPtr->prevSetupTimeZone) {
	TclSetObjRef(dataPtr->prevSetupTimeZoneUnnorm, dataPtr->lastSetupTimeZoneUnnorm);
	TclSetObjRef(dataPtr->prevSetupTimeZone, timezoneObj);
	TclSetObjRef(dataPtr->prevSetupTZData, dataPtr->lastSetupTZData);
    }
}

/*
 *----------------------------------------------------------------------
 *
 * NormTimezoneObj --
 *
 *	Normalizes the timezone object (used for caching puposes).
 *
 *	If already cached time zone could be found, returns this
 *	object (last setup or last used, system (current) or gmt).
 *
 * Results:
 *	Normalized tcl object pointer.
 *
 *----------------------------------------------------------------------
 */

static Tcl_Obj *
NormTimezoneObj(
    ClockClientData *dataPtr,	/* Client data containing literal pool */
    Tcl_Obj *timezoneObj,	/* Name of zone to find */
    bool *loaded)		/* Used to recognized TZ was loaded */
{
    const char *tz;

    *loaded = true;
    if (timezoneObj == dataPtr->lastSetupTimeZoneUnnorm
	    && dataPtr->lastSetupTimeZone != NULL) {
	return dataPtr->lastSetupTimeZone;
    }
    if (timezoneObj == dataPtr->prevSetupTimeZoneUnnorm
	    && dataPtr->prevSetupTimeZone != NULL) {
	return dataPtr->prevSetupTimeZone;
    }
    if (timezoneObj == dataPtr->gmtSetupTimeZoneUnnorm
	    && dataPtr->gmtSetupTimeZone != NULL) {
	return dataPtr->literals[LIT_GMT];
    }
    if (timezoneObj == dataPtr->lastSetupTimeZone
	    || timezoneObj == dataPtr->prevSetupTimeZone
	    || timezoneObj == dataPtr->gmtSetupTimeZone
	    || timezoneObj == dataPtr->systemTimeZone) {
	return timezoneObj;
    }

    tz = TclGetString(timezoneObj);
    if (dataPtr->lastSetupTimeZone != NULL
	    && strcmp(tz, TclGetString(dataPtr->lastSetupTimeZone)) == 0) {
	TclSetObjRef(dataPtr->lastSetupTimeZoneUnnorm, timezoneObj);
	return dataPtr->lastSetupTimeZone;
    }
    if (dataPtr->prevSetupTimeZone != NULL
	    && strcmp(tz, TclGetString(dataPtr->prevSetupTimeZone)) == 0) {
	TclSetObjRef(dataPtr->prevSetupTimeZoneUnnorm, timezoneObj);
	return dataPtr->prevSetupTimeZone;
    }
    if (dataPtr->systemTimeZone != NULL
	    && strcmp(tz, TclGetString(dataPtr->systemTimeZone)) == 0) {
	return dataPtr->systemTimeZone;
    }
    if (strcmp(tz, Literals[LIT_GMT]) == 0) {
	TclSetObjRef(dataPtr->gmtSetupTimeZoneUnnorm, timezoneObj);
	if (dataPtr->gmtSetupTimeZone == NULL) {
	    *loaded = false;
	}
	return dataPtr->literals[LIT_GMT];
    }
    /* unknown/unloaded tz - recache/revalidate later as last-setup if needed */
    *loaded = false;
    return timezoneObj;
}

/*
 *----------------------------------------------------------------------
 *
 * ClockGetSystemLocale --
 *
 *	Returns system locale.
 *
 *	Executes ::tcl::clock::GetSystemLocale in given interpreter.
 *
 * Results:
 *	Returns system locale tcl object.
 *
 *----------------------------------------------------------------------
 */

static inline Tcl_Obj *
ClockGetSystemLocale(
    ClockClientData *dataPtr,	/* Opaque pointer to literal pool, etc. */
    Tcl_Interp *interp)		/* Tcl interpreter */
{
    if (Tcl_EvalObjv(interp, 1, &dataPtr->literals[LIT_GETSYSTEMLOCALE], 0) != TCL_OK) {
	return NULL;
    }

    return Tcl_GetObjResult(interp);
}
/*
 *----------------------------------------------------------------------
 *
 * ClockGetCurrentLocale --
 *
 *	Returns current locale.
 *
 *	Executes ::tcl::clock::mclocale in given interpreter.
 *
 * Results:
 *	Returns current locale tcl object.
 *
 *----------------------------------------------------------------------
 */

static inline Tcl_Obj *
ClockGetCurrentLocale(
    ClockClientData *dataPtr,	/* Client data containing literal pool */
    Tcl_Interp *interp)		/* Tcl interpreter */
{
    if (Tcl_EvalObjv(interp, 1, &dataPtr->literals[LIT_GETCURRENTLOCALE], 0) != TCL_OK) {
	return NULL;
    }

    TclSetObjRef(dataPtr->currentLocale, Tcl_GetObjResult(interp));
    dataPtr->currentLocaleDict = NULL;
    Tcl_ResetResult(interp);

    return dataPtr->currentLocale;
}

/*
 *----------------------------------------------------------------------
 *
 * SavePrevLocaleObj --
 *
 *	Used to store previously used/cached locale (makes it reusable).
 *
 *	This enables faster switch between locales (e. g. to convert from one to another).
 *
 * Results:
 *	None.
 *
 *----------------------------------------------------------------------
 */

static inline void
SavePrevLocaleObj(
    ClockClientData *dataPtr)	/* Client data containing literal pool */
{
    Tcl_Obj *localeObj = dataPtr->lastUsedLocale;

    if (localeObj && localeObj != dataPtr->prevUsedLocale) {
	TclSetObjRef(dataPtr->prevUsedLocaleUnnorm, dataPtr->lastUsedLocaleUnnorm);
	TclSetObjRef(dataPtr->prevUsedLocale, localeObj);
	/* mcDicts owns reference to dict */
	dataPtr->prevUsedLocaleDict = dataPtr->lastUsedLocaleDict;
    }
}

/*
 *----------------------------------------------------------------------
 *
 * NormLocaleObj --
 *
 *	Normalizes the locale object (used for caching puposes).
 *
 *	If already cached locale could be found, returns this
 *	object (current, system (OS) or last used locales).
 *
 * Results:
 *	Normalized tcl object pointer.
 *
 *----------------------------------------------------------------------
 */

static Tcl_Obj *
NormLocaleObj(
    ClockClientData *dataPtr,	/* Client data containing literal pool */
    Tcl_Interp *interp,		/* Tcl interpreter */
    Tcl_Obj *localeObj,
    Tcl_Obj **mcDictObj)
{
    const char *loc, *loc2;

    if (localeObj == NULL
	    || localeObj == dataPtr->literals[LIT_C]
	    || localeObj == dataPtr->defaultLocale) {
	*mcDictObj = dataPtr->defaultLocaleDict;
	return dataPtr->defaultLocale ?
		dataPtr->defaultLocale : dataPtr->literals[LIT_C];
    }

    if (localeObj == dataPtr->currentLocale
	    || localeObj == dataPtr->literals[LIT_CURRENT]) {
	if (dataPtr->currentLocale == NULL) {
	    ClockGetCurrentLocale(dataPtr, interp);
	}
	*mcDictObj = dataPtr->currentLocaleDict;
	return dataPtr->currentLocale;
    }

    if (localeObj == dataPtr->lastUsedLocale
	    || localeObj == dataPtr->lastUsedLocaleUnnorm) {
	*mcDictObj = dataPtr->lastUsedLocaleDict;
	return dataPtr->lastUsedLocale;
    }

    if (localeObj == dataPtr->prevUsedLocale
	    || localeObj == dataPtr->prevUsedLocaleUnnorm) {
	*mcDictObj = dataPtr->prevUsedLocaleDict;
	return dataPtr->prevUsedLocale;
    }

    loc = TclGetString(localeObj);
    if (dataPtr->currentLocale != NULL
	    && (localeObj == dataPtr->currentLocale
	    || (localeObj->length == dataPtr->currentLocale->length
	    && strcasecmp(loc, TclGetString(dataPtr->currentLocale)) == 0))) {
	*mcDictObj = dataPtr->currentLocaleDict;
	return dataPtr->currentLocale;
    }

    if (dataPtr->lastUsedLocale != NULL
	    && (localeObj == dataPtr->lastUsedLocale
	    || (localeObj->length == dataPtr->lastUsedLocale->length
	    && strcasecmp(loc, TclGetString(dataPtr->lastUsedLocale)) == 0))) {
	*mcDictObj = dataPtr->lastUsedLocaleDict;
	TclSetObjRef(dataPtr->lastUsedLocaleUnnorm, localeObj);
	return dataPtr->lastUsedLocale;
    }

    if (dataPtr->prevUsedLocale != NULL
	    && (localeObj == dataPtr->prevUsedLocale
	    || (localeObj->length == dataPtr->prevUsedLocale->length
	    && strcasecmp(loc, TclGetString(dataPtr->prevUsedLocale)) == 0))) {
	*mcDictObj = dataPtr->prevUsedLocaleDict;
	TclSetObjRef(dataPtr->prevUsedLocaleUnnorm, localeObj);
	return dataPtr->prevUsedLocale;
    }

    if ((localeObj->length == 1 /* C */
	    && strcasecmp(loc, Literals[LIT_C]) == 0)
	    || (dataPtr->defaultLocale && (loc2 = TclGetString(dataPtr->defaultLocale))
	    && localeObj->length == dataPtr->defaultLocale->length
	    && strcasecmp(loc, loc2) == 0)) {
	*mcDictObj = dataPtr->defaultLocaleDict;
	return dataPtr->defaultLocale ?
		dataPtr->defaultLocale : dataPtr->literals[LIT_C];
    }

    if (localeObj->length == 7 /* current */
	    && strcasecmp(loc, Literals[LIT_CURRENT]) == 0) {
	if (dataPtr->currentLocale == NULL) {
	    ClockGetCurrentLocale(dataPtr, interp);
	}
	*mcDictObj = dataPtr->currentLocaleDict;
	return dataPtr->currentLocale;
    }

    if ((localeObj->length == 6 /* system */
	    && strcasecmp(loc, Literals[LIT_SYSTEM]) == 0)) {
	SavePrevLocaleObj(dataPtr);
	TclSetObjRef(dataPtr->lastUsedLocaleUnnorm, localeObj);
	localeObj = ClockGetSystemLocale(dataPtr, interp);
	TclSetObjRef(dataPtr->lastUsedLocale, localeObj);
	*mcDictObj = NULL;
	return localeObj;
    }

    *mcDictObj = NULL;
    return localeObj;
}

/*
 *----------------------------------------------------------------------
 *
 * TclClockMCDict --
 *
 *	Retrieves a localized storage dictionary object for the given
 *	locale object.
 *
 *	This corresponds with call `::tcl::clock::mcget locale`.
 *	Cached representation stored in options (for further access).
 *
 * Results:
 *	Tcl-object contains smart reference to msgcat dictionary.
 *
 *----------------------------------------------------------------------
 */
Tcl_Obj *
TclClockMCDict(
    ClockFmtScnCmdArgs *opts)
{
    ClockClientData *dataPtr = opts->dataPtr;

    /* if dict not yet retrieved */
    if (opts->mcDictObj == NULL) {

	/* if locale was not yet used */
	if (!(opts->flags & CLF_LOCALE_USED)) {
	    opts->localeObj = NormLocaleObj(dataPtr, opts->interp,
		    opts->localeObj, &opts->mcDictObj);

	    if (opts->localeObj == NULL) {
		TclPrintfResult(opts->interp,
			"locale not specified and no default locale set");
		TclSetErrorCode(opts->interp, "CLOCK", "badOption");
		return NULL;
	    }
	    opts->flags |= CLF_LOCALE_USED;

	    /* check locale literals already available (on demand creation) */
	    if (dataPtr->mcLiterals == NULL) {
		dataPtr->mcLiterals = (Tcl_Obj **)
			Tcl_Alloc(MCLIT__END * sizeof(Tcl_Obj*));
		for (int i = 0; i < MCLIT__END; ++i) {
		    TclInitObjRef(dataPtr->mcLiterals[i], Tcl_NewStringObj(
			    MsgCtLiterals[i], TCL_AUTO_LENGTH));
		}
	    }
	}

	/* check or obtain mcDictObj (be sure it's modifiable) */
	if (opts->mcDictObj == NULL || opts->mcDictObj->refCount > 1) {
	    Tcl_Size ref = 1;

	    /* first try to find locale catalog dict */
	    if (dataPtr->mcDicts == NULL) {
		TclSetObjRef(dataPtr->mcDicts, Tcl_NewDictObj());
	    }
	    Tcl_DictObjGet(NULL, dataPtr->mcDicts,
		    opts->localeObj, &opts->mcDictObj);

	    if (opts->mcDictObj == NULL) {
		/* get msgcat dictionary - ::tcl::clock::mcget locale */
		Tcl_Obj *callargs[] = {
		    dataPtr->literals[LIT_MCGET],
		    opts->localeObj
		};

		if (Tcl_EvalObjv(opts->interp, 2, callargs, 0) != TCL_OK) {
		    return NULL;
		}

		opts->mcDictObj = Tcl_GetObjResult(opts->interp);
		Tcl_ResetResult(opts->interp);
		ref = 0; /* new object is not yet referenced */
	    }

	    /* be sure that object reference doesn't increase (dict changeable) */
	    if (opts->mcDictObj->refCount > ref) {
		/* smart reference (shared dict as object with no ref-counter) */
		opts->mcDictObj = TclDictObjSmartRef(opts->interp,
			opts->mcDictObj);
	    }

	    /* create exactly one reference to catalog / make it searchable for future */
	    Tcl_DictObjPut(NULL, dataPtr->mcDicts, opts->localeObj,
		    opts->mcDictObj);

	    if (opts->localeObj == dataPtr->literals[LIT_C]
		    || opts->localeObj == dataPtr->defaultLocale) {
		dataPtr->defaultLocaleDict = opts->mcDictObj;
	    }
	    if (opts->localeObj == dataPtr->currentLocale) {
		dataPtr->currentLocaleDict = opts->mcDictObj;
	    } else if (opts->localeObj == dataPtr->lastUsedLocale) {
		dataPtr->lastUsedLocaleDict = opts->mcDictObj;
	    } else {
		SavePrevLocaleObj(dataPtr);
		TclSetObjRef(dataPtr->lastUsedLocale, opts->localeObj);
		TclUnsetObjRef(dataPtr->lastUsedLocaleUnnorm);
		dataPtr->lastUsedLocaleDict = opts->mcDictObj;
	    }
	}
    }

    return opts->mcDictObj;
}

/*
 *----------------------------------------------------------------------
 *
 * TclClockMCGet --
 *
 *	Retrieves a msgcat value for the given literal integer mcKey
 *	from localized storage (corresponding given locale object)
 *	by mcLiterals[mcKey] (e. g. MONTHS_FULL).
 *
 * Results:
 *	Tcl-object contains localized value.
 *
 *----------------------------------------------------------------------
 */
Tcl_Obj *
TclClockMCGet(
    ClockFmtScnCmdArgs *opts,
    int mcKey)
{
    Tcl_Obj *valObj = NULL;

    if (opts->mcDictObj == NULL) {
	TclClockMCDict(opts);
	if (opts->mcDictObj == NULL) {
	    return NULL;
	}
    }

    Tcl_DictObjGet(opts->interp, opts->mcDictObj,
	    opts->dataPtr->mcLiterals[mcKey], &valObj);
    return valObj; /* or NULL in obscure case if Tcl_DictObjGet failed */
}

/*
 *----------------------------------------------------------------------
 *
 * TclClockMCGetIdx --
 *
 *	Retrieves an indexed msgcat value for the given literal integer mcKey
 *	from localized storage (corresponding given locale object)
 *	by mcLitIdxs[mcKey] (e. g. _IDX_MONTHS_FULL).
 *
 * Results:
 *	Tcl-object contains localized indexed value.
 *
 *----------------------------------------------------------------------
 */
Tcl_Obj *
TclClockMCGetIdx(
    ClockFmtScnCmdArgs *opts,
    int mcKey)
{
    ClockClientData *dataPtr = opts->dataPtr;
    Tcl_Obj *valObj = NULL;

    if (opts->mcDictObj == NULL) {
	TclClockMCDict(opts);
	if (opts->mcDictObj == NULL) {
	    return NULL;
	}
    }

    /* try to get indices object */
    if (dataPtr->mcLitIdxs == NULL) {
	return NULL;
    }

    if (Tcl_DictObjGet(NULL, opts->mcDictObj,
	    dataPtr->mcLitIdxs[mcKey], &valObj) != TCL_OK) {
	return NULL;
    }
    return valObj;
}

/*
 *----------------------------------------------------------------------
 *
 * TclClockMCSetIdx --
 *
 *	Sets an indexed msgcat value for the given literal integer mcKey
 *	in localized storage (corresponding given locale object)
 *	by mcLitIdxs[mcKey] (e. g. _IDX_MONTHS_FULL).
 *
 * Results:
 *	Returns a standard Tcl result.
 *
 *----------------------------------------------------------------------
 */
int
TclClockMCSetIdx(
    ClockFmtScnCmdArgs *opts,
    int mcKey,
    Tcl_Obj *valObj)
{
    ClockClientData *dataPtr = opts->dataPtr;

    if (opts->mcDictObj == NULL) {
	TclClockMCDict(opts);
	if (opts->mcDictObj == NULL) {
	    return TCL_ERROR;
	}
    }

    /* if literal storage for indices not yet created */
    if (dataPtr->mcLitIdxs == NULL) {
	dataPtr->mcLitIdxs = (Tcl_Obj **)Tcl_Alloc(MCLIT__END * sizeof(Tcl_Obj*));
	for (int i = 0; i < MCLIT__END; ++i) {
	    TclInitObjRef(dataPtr->mcLitIdxs[i],
		    Tcl_NewStringObj(MsgCtLitIdxs[i], TCL_AUTO_LENGTH));
	}
    }

    return Tcl_DictObjPut(opts->interp, opts->mcDictObj,
	    dataPtr->mcLitIdxs[mcKey], valObj);
}

static void
TimezoneLoaded(
    ClockClientData *dataPtr,
    Tcl_Obj *timezoneObj,	/* Name of zone was loaded */
    Tcl_Obj *tzUnnormObj)	/* Name of zone was loaded */
{
    /* don't overwrite last-setup with GMT (special case) */
    if (timezoneObj == dataPtr->literals[LIT_GMT]) {
	/* mark GMT zone loaded */
	if (dataPtr->gmtSetupTimeZone == NULL) {
	    TclSetObjRef(dataPtr->gmtSetupTimeZone,
		    dataPtr->literals[LIT_GMT]);
	}
	TclSetObjRef(dataPtr->gmtSetupTimeZoneUnnorm, tzUnnormObj);
	return;
    }

    /* last setup zone loaded */
    if (dataPtr->lastSetupTimeZone != timezoneObj) {
	SavePrevTimezoneObj(dataPtr);
	TclSetObjRef(dataPtr->lastSetupTimeZone, timezoneObj);
	TclUnsetObjRef(dataPtr->lastSetupTZData);
    }
    TclSetObjRef(dataPtr->lastSetupTimeZoneUnnorm, tzUnnormObj);
}
/*
 *----------------------------------------------------------------------
 *
 * ClockConfigureObjCmd --
 *
 *	This function is invoked to process the Tcl "::tcl::unsupported::clock::configure"
 *	(internal, unsupported) command.
 *
 * Usage:
 *	::tcl::unsupported::clock::configure ?-option ?value??
 *
 * Results:
 *	Returns a standard Tcl result.
 *
 * Side effects:
 *	None.
 *
 *----------------------------------------------------------------------
 */

static int
ClockConfigureObjCmd(
    void *clientData,		/* Client data containing literal pool */
    Tcl_Interp *interp,		/* Tcl interpreter */
    int objc,			/* Parameter count */
    Tcl_Obj *const objv[])	/* Parameter vector */
{
    ClockClientData *dataPtr = (ClockClientData *)clientData;
    static const char *const options[] = {
	"-default-locale",	"-clear",	  "-current-locale",
	"-year-century",  "-century-switch",
	"-min-year", "-max-year", "-max-jdn", "-validate",
	"-init-complete",	  "-setup-tz", "-system-tz", NULL
    };
    enum optionInd {
	CLOCK_DEFAULT_LOCALE, CLOCK_CLEAR_CACHE, CLOCK_CURRENT_LOCALE,
	CLOCK_YEAR_CENTURY, CLOCK_CENTURY_SWITCH,
	CLOCK_MIN_YEAR, CLOCK_MAX_YEAR, CLOCK_MAX_JDN, CLOCK_VALIDATE,
	CLOCK_INIT_COMPLETE,  CLOCK_SETUP_TZ, CLOCK_SYSTEM_TZ
    };

    for (int i = 1; i < objc; i++) {
	int optionIndex;	/* Index of an option. */
	if (Tcl_GetIndexFromObj(interp, objv[i++], options,
		"option", 0, &optionIndex) != TCL_OK) {
	    TclSetErrorCode(interp, "CLOCK", "badOption",
		    TclGetString(objv[i - 1]));
	    return TCL_ERROR;
	}
	switch (optionIndex) {
	case CLOCK_SYSTEM_TZ: {
	    /* validate current tz-epoch */
	    size_t lastTZEpoch = TzsetIfNecessary();

	    if (i < objc) {
		if (dataPtr->systemTimeZone != objv[i]) {
		    TclSetObjRef(dataPtr->systemTimeZone, objv[i]);
		    TclUnsetObjRef(dataPtr->systemSetupTZData);
		}
		if (dataPtr->lastTZEpoch != lastTZEpoch) {
		    dataPtr->lastTZEpoch = lastTZEpoch;
		    /* TZ epoch changed - invalidate base-cache */
		    TclUnsetObjRef(dataPtr->lastBase.timezoneObj);
		}
	    }
	    if (i + 1 >= objc && dataPtr->systemTimeZone != NULL
		    && dataPtr->lastTZEpoch == lastTZEpoch) {
		Tcl_SetObjResult(interp, dataPtr->systemTimeZone);
	    }
	    break;
	}
	case CLOCK_SETUP_TZ:
	    if (i < objc) {
		bool loaded;
		Tcl_Obj *timezoneObj = NormTimezoneObj(dataPtr, objv[i], &loaded);

		if (!loaded) {
		    TimezoneLoaded(dataPtr, timezoneObj, objv[i]);
		}
		Tcl_SetObjResult(interp, timezoneObj);
	    } else if (i + 1 >= objc && dataPtr->lastSetupTimeZone != NULL) {
		Tcl_SetObjResult(interp, dataPtr->lastSetupTimeZone);
	    }
	    break;
	case CLOCK_DEFAULT_LOCALE:
	    if (i < objc) {
		if (dataPtr->defaultLocale != objv[i]) {
		    TclSetObjRef(dataPtr->defaultLocale, objv[i]);
		    dataPtr->defaultLocaleDict = NULL;
		}
	    }
	    if (i + 1 >= objc) {
		Tcl_SetObjResult(interp, dataPtr->defaultLocale ?
			dataPtr->defaultLocale : dataPtr->literals[LIT_C]);
	    }
	    break;
	case CLOCK_CURRENT_LOCALE:
	    if (i < objc) {
		if (dataPtr->currentLocale != objv[i]) {
		    TclSetObjRef(dataPtr->currentLocale, objv[i]);
		    dataPtr->currentLocaleDict = NULL;
		}
	    }
	    if (i + 1 >= objc && dataPtr->currentLocale != NULL) {
		Tcl_SetObjResult(interp, dataPtr->currentLocale);
	    }
	    break;
	case CLOCK_YEAR_CENTURY:
	    if (i < objc) {
		int year;

		if (TclGetIntFromObj(interp, objv[i], &year) != TCL_OK) {
		    return TCL_ERROR;
		}
		dataPtr->currentYearCentury = year;
		if (i + 1 >= objc) {
		    Tcl_SetObjResult(interp, objv[i]);
		}
		continue;
	    }
	    if (i + 1 >= objc) {
		Tcl_SetObjResult(interp,
			Tcl_NewWideIntObj(dataPtr->currentYearCentury));
	    }
	    break;
	case CLOCK_CENTURY_SWITCH:
	    if (i < objc) {
		int year;

		if (TclGetIntFromObj(interp, objv[i], &year) != TCL_OK) {
		    return TCL_ERROR;
		}
		dataPtr->yearOfCenturySwitch = year;
		Tcl_SetObjResult(interp, objv[i]);
		continue;
	    }
	    if (i + 1 >= objc) {
		Tcl_SetObjResult(interp,
			Tcl_NewWideIntObj(dataPtr->yearOfCenturySwitch));
	    }
	    break;
	case CLOCK_MIN_YEAR:
	    if (i < objc) {
		int year;

		if (TclGetIntFromObj(interp, objv[i], &year) != TCL_OK) {
		    return TCL_ERROR;
		}
		dataPtr->validMinYear = year;
		Tcl_SetObjResult(interp, objv[i]);
		continue;
	    }
	    if (i + 1 >= objc) {
		Tcl_SetObjResult(interp,
			Tcl_NewWideIntObj(dataPtr->validMinYear));
	    }
	    break;
	case CLOCK_MAX_YEAR:
	    if (i < objc) {
		int year;

		if (TclGetIntFromObj(interp, objv[i], &year) != TCL_OK) {
		    return TCL_ERROR;
		}
		dataPtr->validMaxYear = year;
		Tcl_SetObjResult(interp, objv[i]);
		continue;
	    }
	    if (i + 1 >= objc) {
		Tcl_SetObjResult(interp,
			Tcl_NewWideIntObj(dataPtr->validMaxYear));
	    }
	    break;
	case CLOCK_MAX_JDN:
	    if (i < objc) {
		double jd;

		if (Tcl_GetDoubleFromObj(interp, objv[i], &jd) != TCL_OK) {
		    return TCL_ERROR;
		}
		dataPtr->maxJDN = jd;
		Tcl_SetObjResult(interp, objv[i]);
		continue;
	    }
	    if (i + 1 >= objc) {
		Tcl_SetObjResult(interp, Tcl_NewDoubleObj(dataPtr->maxJDN));
	    }
	    break;
	case CLOCK_VALIDATE:
	    if (i < objc) {
		int val;

		if (Tcl_GetBooleanFromObj(interp, objv[i], &val) != TCL_OK) {
		    return TCL_ERROR;
		}
		if (val) {
		    dataPtr->defFlags |= CLF_VALIDATE;
		} else {
		    dataPtr->defFlags &= ~CLF_VALIDATE;
		}
	    }
	    if (i + 1 >= objc) {
		Tcl_SetObjResult(interp,
			Tcl_NewBooleanObj(dataPtr->defFlags & CLF_VALIDATE));
	    }
	    break;
	case CLOCK_CLEAR_CACHE:
	    ClockConfigureClear(dataPtr);
	    break;
	case CLOCK_INIT_COMPLETE: {
	    /*
	     * Init completed.
	     * Compile clock ensemble (performance purposes).
	     */
	    Tcl_Command token = Tcl_FindCommand(interp, "::clock",
		    NULL, TCL_GLOBAL_ONLY);
	    if (!token) {
		return TCL_ERROR;
	    }
	    int ensFlags = 0;
	    if (Tcl_GetEnsembleFlags(interp, token, &ensFlags) != TCL_OK) {
		return TCL_ERROR;
	    }
	    ensFlags |= ENSEMBLE_COMPILE;
	    if (Tcl_SetEnsembleFlags(interp, token, ensFlags) != TCL_OK) {
		return TCL_ERROR;
	    }
	    break;
	}
	default:
	    TCL_UNREACHABLE();
	}
    }

    return TCL_OK;
}

/*
 *----------------------------------------------------------------------
 *
 * ClockGetTZData --
 *
 *	Retrieves tzdata table for given normalized timezone.
 *
 * Results:
 *	Returns a tcl object with tzdata.
 *
 * Side effects:
 *	The tzdata can be cached in ClockClientData structure.
 *
 *----------------------------------------------------------------------
 */

static inline Tcl_Obj *
ClockGetTZData(
    ClockClientData *dataPtr,	/* Opaque pointer to literal pool, etc. */
    Tcl_Interp *interp,		/* Tcl interpreter */
    Tcl_Obj *timezoneObj)	/* Name of the timezone */
{
    Tcl_Obj *ret, **out = NULL;

    /* if cached (if already setup this one) */
    if (timezoneObj == dataPtr->lastSetupTimeZone
	    || timezoneObj == dataPtr->lastSetupTimeZoneUnnorm) {
	if (dataPtr->lastSetupTZData != NULL) {
	    return dataPtr->lastSetupTZData;
	}
	out = &dataPtr->lastSetupTZData;
    }
    /* differentiate GMT and system zones, because used often */
    /* simple caching, because almost used the tz-data of last timezone
     */
    if (timezoneObj == dataPtr->systemTimeZone) {
	if (dataPtr->systemSetupTZData != NULL) {
	    return dataPtr->systemSetupTZData;
	}
	out = &dataPtr->systemSetupTZData;
    } else if (timezoneObj == dataPtr->literals[LIT_GMT]
	    || timezoneObj == dataPtr->gmtSetupTimeZoneUnnorm) {
	if (dataPtr->gmtSetupTZData != NULL) {
	    return dataPtr->gmtSetupTZData;
	}
	out = &dataPtr->gmtSetupTZData;
    } else if (timezoneObj == dataPtr->prevSetupTimeZone
	    || timezoneObj == dataPtr->prevSetupTimeZoneUnnorm) {
	if (dataPtr->prevSetupTZData != NULL) {
	    return dataPtr->prevSetupTZData;
	}
	out = &dataPtr->prevSetupTZData;
    }

    ret = Tcl_ObjGetVar2(interp, dataPtr->literals[LIT_TZDATA],
	    timezoneObj, TCL_LEAVE_ERR_MSG);

    /* cache using corresponding slot and as last used */
    if (out != NULL) {
	TclSetObjRef(*out, ret);
    } else if (dataPtr->lastSetupTimeZone != timezoneObj) {
	SavePrevTimezoneObj(dataPtr);
	TclSetObjRef(dataPtr->lastSetupTimeZone, timezoneObj);
	TclUnsetObjRef(dataPtr->lastSetupTimeZoneUnnorm);
	TclSetObjRef(dataPtr->lastSetupTZData, ret);
    }
    return ret;
}

/*
 *----------------------------------------------------------------------
 *
 * ClockGetSystemTimeZone --
 *
 *	Returns system (current) timezone.
 *
 *	If system zone not yet cached, it executes ::tcl::clock::GetSystemTimeZone
 *	in given interpreter and caches its result.
 *
 * Results:
 *	Returns normalized timezone object.
 *
 *----------------------------------------------------------------------
 */

static Tcl_Obj *
ClockGetSystemTimeZone(
    ClockClientData *dataPtr,	/* Pointer to literal pool, etc. */
    Tcl_Interp *interp)		/* Tcl interpreter */
{
    /* if known (cached and same epoch) - return now */
    if (dataPtr->systemTimeZone != NULL
	    && dataPtr->lastTZEpoch == TzsetIfNecessary()) {
	return dataPtr->systemTimeZone;
    }

    TclUnsetObjRef(dataPtr->systemTimeZone);
    TclUnsetObjRef(dataPtr->systemSetupTZData);

    if (Tcl_EvalObjv(interp, 1, &dataPtr->literals[LIT_GETSYSTEMTIMEZONE], 0) != TCL_OK) {
	return NULL;
    }
    if (dataPtr->systemTimeZone == NULL) {
	TclSetObjRef(dataPtr->systemTimeZone, Tcl_GetObjResult(interp));
    }
    Tcl_ResetResult(interp);
    return dataPtr->systemTimeZone;
}

/*
 *----------------------------------------------------------------------
 *
 * TclClockSetupTimeZone --
 *
 *	Sets up the timezone. Loads tzdata, etc.
 *
 * Results:
 *	Returns normalized timezone object.
 *
 *----------------------------------------------------------------------
 */

Tcl_Obj *
TclClockSetupTimeZone(
    ClockClientData *dataPtr,	/* Pointer to literal pool, etc. */
    Tcl_Interp *interp,		/* Tcl interpreter */
    Tcl_Obj *timezoneObj)
{
    /* if cached (if already setup this one) */
    if (timezoneObj == dataPtr->literals[LIT_GMT]
	    && dataPtr->gmtSetupTZData != NULL) {
	return timezoneObj;
    }
    if ((timezoneObj == dataPtr->lastSetupTimeZone
	    || timezoneObj == dataPtr->lastSetupTimeZoneUnnorm)
	    && dataPtr->lastSetupTimeZone != NULL) {
	return dataPtr->lastSetupTimeZone;
    }
    if ((timezoneObj == dataPtr->prevSetupTimeZone
	    || timezoneObj == dataPtr->prevSetupTimeZoneUnnorm)
	    && dataPtr->prevSetupTimeZone != NULL) {
	return dataPtr->prevSetupTimeZone;
    }

    /* differentiate normalized (last, GMT and system) zones, because used often and already set */
    bool loaded;
    Tcl_Obj *normTzObj = NormTimezoneObj(dataPtr, timezoneObj, &loaded);
    /* if loaded (setup already called for this TZ) */
    if (loaded) {
	return normTzObj;
    }

    /* before setup just take a look in TZData variable */
    if (Tcl_ObjGetVar2(interp, dataPtr->literals[LIT_TZDATA], timezoneObj, 0)) {
	/* put it to last slot and return normalized */
	TimezoneLoaded(dataPtr, normTzObj, timezoneObj);
	return normTzObj;
    }
    /* setup now */
    Tcl_Obj *callargs[] = {
	dataPtr->literals[LIT_SETUPTIMEZONE],
	normTzObj
    };
    if (Tcl_EvalObjv(interp, 2, callargs, 0) == TCL_OK) {
	/* save unnormalized last used */
	TclSetObjRef(dataPtr->lastSetupTimeZoneUnnorm, timezoneObj);
	return callargs[1];
    }
    return NULL;
}

/*
 *----------------------------------------------------------------------
 *
 * ClockFormatNumericTimeZone --
 *
 *	Formats a time zone as +hhmmss
 *
 * Parameters:
 *	z - Time zone in seconds east of Greenwich
 *
 * Results:
 *	Returns the time zone object (formatted in a numeric form)
 *
 * Side effects:
 *	None.
 *
 *----------------------------------------------------------------------
 */
static Tcl_Obj *
ClockFormatNumericTimeZone(
    int z)
{
    char buf[12 + 1], *p;

    if (z < 0) {
	z = -z;
	*buf = '-';
    } else {
	*buf = '+';
    }
    TclItoAw(buf + 1, z / 3600, '0', 2);
    z %= 3600;
    p = TclItoAw(buf + 3, z / 60, '0', 2);
    z %= 60;
    if (z != 0) {
	p = TclItoAw(buf + 5, z, '0', 2);
    }
    return Tcl_NewStringObj(buf, p - buf);
}

/*
 *----------------------------------------------------------------------
 *
 * ClockConvertlocaltoutcObjCmd --
 *
 *	Tcl command that converts a UTC time to a local time by whatever means
 *	is available.
 *
 * Usage:
 *	::tcl::clock::ConvertUTCToLocal dictionary timezone changeover
 *
 * Parameters:
 *	dict - Dictionary containing a 'localSeconds' entry.
 *	timezone - Time zone
 *	changeover - Julian Day of the adoption of the Gregorian calendar.
 *
 * Results:
 *	Returns a standard Tcl result.
 *
 * Side effects:
 *	On success, sets the interpreter result to the given dictionary
 *	augmented with a 'seconds' field giving the UTC time. On failure,
 *	leaves an error message in the interpreter result.
 *
 *----------------------------------------------------------------------
 */

static int
ClockConvertlocaltoutcObjCmd(
    void *clientData,		/* Literal table */
    Tcl_Interp *interp,		/* Tcl interpreter */
    int objc,			/* Parameter count */
    Tcl_Obj *const *objv)	/* Parameter vector */
{
    ClockClientData *dataPtr = (ClockClientData *)clientData;
    Tcl_Obj *secondsObj;
    Tcl_Obj *dict;
    int changeover;
    TclDateFields fields;
    bool created = false;
    int status;

    fields.tzName = NULL;
    /*
     * Check params and convert time.
     */

    if (objc != 4) {
	Tcl_WrongNumArgs(interp, 1, objv, "dict timezone changeover");
	return TCL_ERROR;
    }
    dict = objv[1];
    if (Tcl_DictObjGet(interp, dict, dataPtr->literals[LIT_LOCALSECONDS],
	    &secondsObj)!= TCL_OK) {
	return TCL_ERROR;
    }
    if (secondsObj == NULL) {
	TclPrintfResult(interp, "key \"localseconds\" not found in dictionary");
	return TCL_ERROR;
    }
    if ((TclGetWideIntFromObj(interp, secondsObj, &fields.localSeconds) != TCL_OK)
	    || (TclGetIntFromObj(interp, objv[3], &changeover) != TCL_OK)
	    || ConvertLocalToUTC(dataPtr, interp, &fields, objv[2], changeover)) {
	return TCL_ERROR;
    }

    /*
     * Copy-on-write; set the 'seconds' field in the dictionary and place the
     * modified dictionary in the interpreter result.
     */

    if (Tcl_IsShared(dict)) {
	dict = Tcl_DuplicateObj(dict);
	created = true;
	Tcl_IncrRefCount(dict);
    }
    status = Tcl_DictObjPut(interp, dict, dataPtr->literals[LIT_SECONDS],
	    Tcl_NewWideIntObj(fields.seconds));
    if (status == TCL_OK) {
	Tcl_SetObjResult(interp, dict);
    }
    if (created) {
	Tcl_DecrRefCount(dict);
    }
    return status;
}

/*
 *----------------------------------------------------------------------
 *
 * ClockGetdatefieldsObjCmd --
 *
 *	Tcl command that determines the values that [clock format] will use in
 *	formatting a date, and populates a dictionary with them.
 *
 * Usage:
 *	::tcl::clock::GetDateFields seconds timezone changeover
 *
 * Parameters:
 *	seconds - Time expressed in seconds from the Posix epoch.
 *	timezone - Time zone in which time is to be expressed.
 *	changeover - Julian Day Number at which the current locale adopted
 *		     the Gregorian calendar
 *
 * Results:
 *	Returns a dictonary populated with the fields:
 *		seconds - Seconds from the Posix epoch
 *		localSeconds - Nominal seconds from the Posix epoch in the
 *			       local time zone.
 *		tzOffset - Time zone offset in seconds east of Greenwich
 *		tzName - Time zone name
 *		julianDay - Julian Day Number in the local time zone
 *
 *----------------------------------------------------------------------
 */

int
ClockGetdatefieldsObjCmd(
    void *clientData,		/* Opaque pointer to literal pool, etc. */
    Tcl_Interp *interp,		/* Tcl interpreter */
    int objc,			/* Parameter count */
    Tcl_Obj *const *objv)	/* Parameter vector */
{
    TclDateFields fields;
    Tcl_Obj *dict;
    ClockClientData *dataPtr = (ClockClientData *)clientData;
    Tcl_Obj *const *lit = dataPtr->literals;
    int changeover;

    fields.tzName = NULL;

    /*
     * Check params.
     */

    if (objc != 4) {
	Tcl_WrongNumArgs(interp, 1, objv, "seconds timezone changeover");
	return TCL_ERROR;
    }
    if (TclGetWideIntFromObj(interp, objv[1], &fields.seconds) != TCL_OK
	    || TclGetIntFromObj(interp, objv[3], &changeover) != TCL_OK) {
	return TCL_ERROR;
    }

    /*
     * fields.seconds could be an unsigned number that overflowed. Make sure
     * that it isn't.
     */

    if (TclHasInternalRep(objv[1], &tclBignumType)) {
	Tcl_SetObjResult(interp, lit[LIT_INTEGER_VALUE_TOO_LARGE]);
	return TCL_ERROR;
    }

    /* Extract fields */

    if (ClockGetDateFields(dataPtr, interp, &fields, objv[2],
	    changeover) != TCL_OK) {
	return TCL_ERROR;
    }

    /* Make dict of fields */

    dict = Tcl_NewDictObj();
    Tcl_DictObjPut(NULL, dict, lit[LIT_LOCALSECONDS],
	    Tcl_NewWideIntObj(fields.localSeconds));
    Tcl_DictObjPut(NULL, dict, lit[LIT_SECONDS],
	    Tcl_NewWideIntObj(fields.seconds));
    Tcl_DictObjPut(NULL, dict, lit[LIT_TZNAME], fields.tzName);
    Tcl_DecrRefCount(fields.tzName);
    Tcl_DictObjPut(NULL, dict, lit[LIT_TZOFFSET],
	    Tcl_NewWideIntObj(fields.tzOffset));
    Tcl_DictObjPut(NULL, dict, lit[LIT_JULIANDAY],
	    Tcl_NewWideIntObj(fields.julianDay));
    Tcl_DictObjPut(NULL, dict, lit[LIT_GREGORIAN],
	    Tcl_NewWideIntObj(fields.gregorian));
    Tcl_DictObjPut(NULL, dict, lit[LIT_ERA],
	    lit[fields.isBce ? LIT_BCE : LIT_CE]);
    Tcl_DictObjPut(NULL, dict, lit[LIT_YEAR],
	    Tcl_NewWideIntObj(fields.year));
    Tcl_DictObjPut(NULL, dict, lit[LIT_DAYOFYEAR],
	    Tcl_NewWideIntObj(fields.dayOfYear));
    Tcl_DictObjPut(NULL, dict, lit[LIT_MONTH],
	    Tcl_NewWideIntObj(fields.month));
    Tcl_DictObjPut(NULL, dict, lit[LIT_DAYOFMONTH],
	    Tcl_NewWideIntObj(fields.dayOfMonth));
    Tcl_DictObjPut(NULL, dict, lit[LIT_ISO8601YEAR],
	    Tcl_NewWideIntObj(fields.iso8601Year));
    Tcl_DictObjPut(NULL, dict, lit[LIT_ISO8601WEEK],
	    Tcl_NewWideIntObj(fields.iso8601Week));
    Tcl_DictObjPut(NULL, dict, lit[LIT_DAYOFWEEK],
	    Tcl_NewWideIntObj(fields.dayOfWeek));
    Tcl_SetObjResult(interp, dict);

    return TCL_OK;
}

/*
 *----------------------------------------------------------------------
 *
 * ClockGetDateFields --
 *
 *	Converts given UTC time (seconds in a TclDateFields structure)
 *	to local time and determines the values that clock routines will
 *	use in scanning or formatting a date.
 *
 * Results:
 *	Date-time values are stored in structure "fields".
 *	Returns a standard Tcl result.
 *
 *----------------------------------------------------------------------
 */

int
ClockGetDateFields(
    ClockClientData *dataPtr,	/* Literal pool, etc. */
    Tcl_Interp *interp,		/* Tcl interpreter */
    TclDateFields *fields,	/* Pointer to result fields, where
				 * fields->seconds contains date to extract */
    Tcl_Obj *timezoneObj,	/* Time zone object or NULL for gmt */
    int changeover)		/* Julian Day Number */
{
    /*
     * Convert UTC time to local.
     */

    if (TclConvertUTCToLocal(dataPtr, interp, fields, timezoneObj,
	    changeover) != TCL_OK) {
	return TCL_ERROR;
    }

    /*
     * Extract Julian day and seconds of the day.
     */

    ClockExtractJDAndSODFromSeconds(fields->julianDay, fields->secondOfDay,
	    fields->localSeconds);

    /*
     * Convert to Julian or Gregorian calendar.
     */

    GetGregorianEraYearDay(fields, changeover);
    GetMonthDay(fields);
    GetYearWeekDay(fields, changeover);

    return TCL_OK;
}

/*
 *----------------------------------------------------------------------
 *
 * ClockGetjuliandayfromerayearmonthdayObjCmd --
 *
 *	Tcl command that converts a time from era-year-month-day to a Julian
 *	Day Number.
 *
 * Parameters:
 *	dict - Dictionary that contains 'era', 'year', 'month' and
 *	       'dayOfMonth' keys.
 *	changeover - Julian Day of changeover to the Gregorian calendar
 *
 * Results:
 *	Result is either TCL_OK, with the interpreter result being the
 *	dictionary augmented with a 'julianDay' key, or TCL_ERROR,
 *	with the result being an error message.
 *
 *----------------------------------------------------------------------
 */

static int
FetchEraField(
    Tcl_Interp *interp,
    Tcl_Obj *dict,
    Tcl_Obj *key,
    bool *storePtr)
{
    Tcl_Obj *value = NULL;

    if (Tcl_DictObjGet(interp, dict, key, &value) != TCL_OK) {
	return TCL_ERROR;
    }
    if (value == NULL) {
	TclPrintfResult(interp, "expected key(s) not found in dictionary");
	return TCL_ERROR;
    }
    return Tcl_GetIndexFromObj(interp, value, eras, "era", TCL_EXACT, storePtr);
}

static int
FetchIntField(
    Tcl_Interp *interp,
    Tcl_Obj *dict,
    Tcl_Obj *key,
    int *storePtr)
{
    Tcl_Obj *value = NULL;

    if (Tcl_DictObjGet(interp, dict, key, &value) != TCL_OK) {
	return TCL_ERROR;
    }
    if (value == NULL) {
	TclPrintfResult(interp, "expected key(s) not found in dictionary");
	return TCL_ERROR;
    }
    return TclGetIntFromObj(interp, value, storePtr);
}

static int
ClockGetjuliandayfromerayearmonthdayObjCmd(
    void *clientData,		/* Opaque pointer to literal pool, etc. */
    Tcl_Interp *interp,		/* Tcl interpreter */
    int objc,			/* Parameter count */
    Tcl_Obj *const *objv)	/* Parameter vector */
{
    TclDateFields fields;
    ClockClientData *data = (ClockClientData *)clientData;
    Tcl_Obj *const *lit = data->literals;
    int changeover;
    bool isBce = false;

    fields.tzName = NULL;

    /*
     * Check params.
     */

    if (objc != 3) {
	Tcl_WrongNumArgs(interp, 1, objv, "dict changeover");
	return TCL_ERROR;
    }
    Tcl_Obj *dict = objv[1];
    if (FetchEraField(interp, dict, lit[LIT_ERA], &isBce) != TCL_OK
	    || FetchIntField(interp, dict, lit[LIT_YEAR], &fields.year)
		!= TCL_OK
	    || FetchIntField(interp, dict, lit[LIT_MONTH], &fields.month)
		!= TCL_OK
	    || FetchIntField(interp, dict, lit[LIT_DAYOFMONTH],
		&fields.dayOfMonth) != TCL_OK
	    || TclGetIntFromObj(interp, objv[2], &changeover) != TCL_OK) {
	return TCL_ERROR;
    }
    fields.isBce = isBce;

    /*
     * Get Julian day.
     */

    GetJulianDayFromEraYearMonthDay(&fields, changeover);

    /*
     * Store Julian day in the dictionary - copy on write.
     */

    bool copied = false;
    if (Tcl_IsShared(dict)) {
	dict = Tcl_DuplicateObj(dict);
	Tcl_IncrRefCount(dict);
	copied = true;
    }
    int status = Tcl_DictObjPut(interp, dict, lit[LIT_JULIANDAY],
	    Tcl_NewWideIntObj(fields.julianDay));
    if (status == TCL_OK) {
	Tcl_SetObjResult(interp, dict);
    }
    if (copied) {
	Tcl_DecrRefCount(dict);
    }
    return status;
}

/*
 *----------------------------------------------------------------------
 *
 * ClockGetjuliandayfromerayearweekdayObjCmd --
 *
 *	Tcl command that converts a time from the ISO calendar to a Julian Day
 *	Number.
 *
 * Parameters:
 *	dict - Dictionary that contains 'era', 'iso8601Year', 'iso8601Week'
 *	       and 'dayOfWeek' keys.
 *	changeover - Julian Day of changeover to the Gregorian calendar
 *
 * Results:
 *	Result is either TCL_OK, with the interpreter result being the
 *	dictionary augmented with a 'julianDay' key, or TCL_ERROR, with the
 *	result being an error message.
 *
 *----------------------------------------------------------------------
 */

static int
ClockGetjuliandayfromerayearweekdayObjCmd(
    void *clientData,		/* Opaque pointer to literal pool, etc. */
    Tcl_Interp *interp,		/* Tcl interpreter */
    int objc,			/* Parameter count */
    Tcl_Obj *const *objv)	/* Parameter vector */
{
    TclDateFields fields;
    Tcl_Obj *dict;
    ClockClientData *data = (ClockClientData *)clientData;
    Tcl_Obj *const *lit = data->literals;
    int changeover, status;
    bool copied = false, isBce = false;

    fields.tzName = NULL;

    /*
     * Check params.
     */

    if (objc != 3) {
	Tcl_WrongNumArgs(interp, 1, objv, "dict changeover");
	return TCL_ERROR;
    }
    dict = objv[1];
    if (FetchEraField(interp, dict, lit[LIT_ERA], &isBce) != TCL_OK
	    || FetchIntField(interp, dict, lit[LIT_ISO8601YEAR],
		&fields.iso8601Year) != TCL_OK
	    || FetchIntField(interp, dict, lit[LIT_ISO8601WEEK],
		&fields.iso8601Week) != TCL_OK
	    || FetchIntField(interp, dict, lit[LIT_DAYOFWEEK],
		&fields.dayOfWeek) != TCL_OK
	    || TclGetIntFromObj(interp, objv[2], &changeover) != TCL_OK) {
	return TCL_ERROR;
    }
    fields.isBce = isBce;

    /*
     * Get Julian day.
     */

    GetJulianDayFromEraYearWeekDay(&fields, changeover);

    /*
     * Store Julian day in the dictionary - copy on write.
     */

    if (Tcl_IsShared(dict)) {
	dict = Tcl_DuplicateObj(dict);
	Tcl_IncrRefCount(dict);
	copied = true;
    }
    status = Tcl_DictObjPut(interp, dict, lit[LIT_JULIANDAY],
	    Tcl_NewWideIntObj(fields.julianDay));
    if (status == TCL_OK) {
	Tcl_SetObjResult(interp, dict);
    }
    if (copied) {
	Tcl_DecrRefCount(dict);
    }
    return status;
}

/*
 *----------------------------------------------------------------------
 *
 * ConvertLocalToUTC --
 *
 *	Converts a time (in a TclDateFields structure) from the local wall
 *	clock to UTC.
 *
 * Results:
 *	Returns a standard Tcl result.
 *
 * Side effects:
 *	Populates the 'seconds' field if successful; stores an error message
 *	in the interpreter result on failure.
 *
 *----------------------------------------------------------------------
 */

static int
ConvertLocalToUTC(
    ClockClientData *dataPtr,	/* Literal pool, etc. */
    Tcl_Interp *interp,		/* Tcl interpreter */
    TclDateFields *fields,	/* Fields of the time */
    Tcl_Obj *timezoneObj,	/* Time zone */
    int changeover)		/* Julian Day of the Gregorian transition */
{
    Tcl_Obj *tzdata;		/* Time zone data */
    Tcl_Size rowc;		/* Number of rows in tzdata */
    Tcl_Obj **rowv;		/* Pointers to the rows */
    Tcl_WideInt seconds;
    ClockLastTZOffs * ltzoc = NULL;

    /* fast phase-out for shared GMT-object (don't need to convert UTC 2 UTC) */
    if (timezoneObj == dataPtr->literals[LIT_GMT]) {
	fields->seconds = fields->localSeconds;
	fields->tzOffset = 0;
	return TCL_OK;
    }

    /*
     * Check cacheable conversion could be used
     * (last-period UTC2Local cache within the same TZ and seconds)
     */
    for (rowc = 0; rowc < 2; rowc++) {
	ltzoc = &dataPtr->lastTZOffsCache[rowc];
	if (timezoneObj != ltzoc->timezoneObj || changeover != ltzoc->changeover) {
	    ltzoc = NULL;
	    continue;
	}
	seconds = fields->localSeconds - ltzoc->tzOffset;
	if (seconds >= ltzoc->rangesVal[0]
		&& seconds < ltzoc->rangesVal[1]) {
	    /* the same time zone and offset (UTC time inside the last minute) */
	    fields->tzOffset = ltzoc->tzOffset;
	    fields->seconds = seconds;
	    return TCL_OK;
	}
	/* in the DST-hole (because of the check above) - correct localSeconds */
	if (fields->localSeconds == ltzoc->localSeconds) {
	    /* the same time zone and offset (but we'll shift local-time) */
	    fields->tzOffset = ltzoc->tzOffset;
	    fields->seconds = seconds;
	    goto dstHole;
	}
    }

    /*
     * Unpack the tz data.
     */

    tzdata = ClockGetTZData(dataPtr, interp, timezoneObj);
    if (tzdata == NULL) {
	return TCL_ERROR;
    }

    if (TclListObjGetElements(interp, tzdata, &rowc, &rowv) != TCL_OK) {
	return TCL_ERROR;
    }

    /*
     * Special case: If the time zone is :localtime, the tzdata will be empty.
     * Use 'mktime' to convert the time to local
     */

    if (rowc == 0) {
	if (ConvertLocalToUTCUsingC(interp, fields, changeover) != TCL_OK) {
	    return TCL_ERROR;
	}

	/* we cannot cache (ranges unknown yet) - todo: check later the DST-hole here */
	return TCL_OK;
    } else {
	Tcl_WideInt rangesVal[2];

	if (ConvertLocalToUTCUsingTable(interp, fields, rowc, rowv,
		rangesVal) != TCL_OK) {
	    return TCL_ERROR;
	}

	seconds = fields->seconds;

	/* Cache the last conversion */
	if (ltzoc != NULL) { /* slot was found above */
	    /* timezoneObj and changeover are the same */
	    TclSetObjRef(ltzoc->tzName, fields->tzName); /* may be NULL */
	} else {
	    /* no TZ in cache - just move second slot down and use the first one */
	    ltzoc = &dataPtr->lastTZOffsCache[0];
	    TclUnsetObjRef(dataPtr->lastTZOffsCache[1].timezoneObj);
	    TclUnsetObjRef(dataPtr->lastTZOffsCache[1].tzName);
	    memcpy(&dataPtr->lastTZOffsCache[1], ltzoc, sizeof(*ltzoc));
	    TclInitObjRef(ltzoc->timezoneObj, timezoneObj);
	    ltzoc->changeover = changeover;
	    TclInitObjRef(ltzoc->tzName, fields->tzName); /* may be NULL */
	}
	ltzoc->localSeconds = fields->localSeconds;
	ltzoc->rangesVal[0] = rangesVal[0];
	ltzoc->rangesVal[1] = rangesVal[1];
	ltzoc->tzOffset = fields->tzOffset;
    }

    /* check DST-hole: if retrieved seconds is out of range */
    if (ltzoc->rangesVal[0] > seconds || seconds >= ltzoc->rangesVal[1]) {
    dstHole:
#if 0
	printf("given local-time is outside the time-zone (in DST-hole): "
		"%" TCL_LL_MODIFIER "d - offs %d => %" TCL_LL_MODIFIER "d <= %" TCL_LL_MODIFIER "d < %" TCL_LL_MODIFIER "d\n",
		fields->localSeconds, fields->tzOffset,
		ltzoc->rangesVal[0], seconds, ltzoc->rangesVal[1]);
#endif
	/* because we don't know real TZ (we're outsize), just invalidate local
	 * time (which could be verified in ClockValidDate later) */
	fields->localSeconds = TCL_INV_SECONDS; /* not valid seconds */
    }
    return TCL_OK;
}

/*
 *----------------------------------------------------------------------
 *
 * ConvertLocalToUTCUsingTable --
 *
 *	Converts a time (in a TclDateFields structure) from local time in a
 *	given time zone to UTC.
 *
 * Results:
 *	Returns a standard Tcl result.
 *
 * Side effects:
 *	Stores an error message in the interpreter if an error occurs; if
 *	successful, stores the 'seconds' field in 'fields.
 *
 *----------------------------------------------------------------------
 */

static int
ConvertLocalToUTCUsingTable(
    Tcl_Interp *interp,		/* Tcl interpreter */
    TclDateFields *fields,	/* Time to convert, with 'seconds' filled in */
    Tcl_Size rowc,			/* Number of points at which time changes */
    Tcl_Obj *const rowv[],	/* Points at which time changes */
    Tcl_WideInt *rangesVal)	/* Return bounds for time period */
{
    struct {
	Tcl_Obj *tzName;
	int tzOffset;
    } have[8];
    int nHave = 0;

    /*
     * Perform an initial lookup assuming that local == UTC, and locate the
     * last time conversion prior to that time. Get the offset from that row,
     * and look up again. Continue until we find an offset that we found
     * before. This definition, rather than "the same offset" ensures that we
     * don't enter an endless loop, as would otherwise happen when trying to
     * convert a non-existent time such as 02:30 during the US Spring Daylight
     * Saving Time transition.
     */

    fields->tzOffset = 0;
    fields->seconds = fields->localSeconds;
<<<<<<< HEAD
    while (true) {
	Tcl_Obj *row = LookupLastTransition(interp, fields->seconds, rowc, rowv,
=======
    while (1) {
	row = TclClockLookupLastTransition(interp, fields->seconds, rowc, rowv,
>>>>>>> 7a685525
		rangesVal);
	Tcl_Size cellc;
	Tcl_Obj **cellv;
	if ((row == NULL)
		|| TclListObjGetElements(interp, row, &cellc, &cellv) != TCL_OK
		|| TclGetIntFromObj(interp, cellv[1], &fields->tzOffset) != TCL_OK) {
	    return TCL_ERROR;
	}
	for (int i = 0; i < nHave; ++i) {
	    if (have[i].tzOffset == fields->tzOffset) {
		fields->tzOffset = have[i].tzOffset;
		fields->seconds = fields->localSeconds - fields->tzOffset;
		TclSetObjRef(fields->tzName, have[i].tzName);
		return TCL_OK;
	    }
	}
	if (nHave == 8) {
	    Tcl_Panic("loop in ConvertLocalToUTCUsingTable");
	}
	have[nHave].tzName = cellv[3];
	have[nHave++].tzOffset = fields->tzOffset;
	fields->seconds = fields->localSeconds - fields->tzOffset;
    }
}

/*
 *----------------------------------------------------------------------
 *
 * ConvertLocalToUTCUsingC --
 *
 *	Converts a time from local wall clock to UTC when the local time zone
 *	cannot be determined. Uses 'mktime' to do the job.
 *
 * Results:
 *	Returns a standard Tcl result.
 *
 * Side effects:
 *	Stores an error message in the interpreter if an error occurs; if
 *	successful, stores the 'seconds' field in 'fields.
 *
 *----------------------------------------------------------------------
 */

static int
ConvertLocalToUTCUsingC(
    Tcl_Interp *interp,		/* Tcl interpreter */
    TclDateFields *fields,	/* Time to convert, with 'seconds' filled in */
    int changeover)		/* Julian Day of the Gregorian transition */
{
    /*
     * Convert the given time to a date.
     */

    int secondOfDay;
    ClockExtractJDAndSODFromSeconds(fields->julianDay, secondOfDay,
	    fields->localSeconds);

    GetGregorianEraYearDay(fields, changeover);
    GetMonthDay(fields);

    /*
     * Convert the date/time to a 'struct tm'.
     */

    struct tm timeVal;
    timeVal.tm_year = fields->year - 1900;
    timeVal.tm_mon = fields->month - 1;
    timeVal.tm_mday = fields->dayOfMonth;
    timeVal.tm_hour = (secondOfDay / 3600) % 24;
    timeVal.tm_min = (secondOfDay / 60) % 60;
    timeVal.tm_sec = secondOfDay % 60;
    timeVal.tm_isdst = -1;
    timeVal.tm_wday = -1;
    timeVal.tm_yday = -1;

    /*
     * Get local time. It is rumored that mktime is not thread safe on some
     * platforms, so seize a mutex before attempting this.
     */

    TzsetIfNecessary();
    Tcl_MutexLock(&clockMutex);
    errno = 0;
    fields->seconds = (Tcl_WideInt) mktime(&timeVal);
    int localErrno = (fields->seconds == -1) ? errno : 0;
    Tcl_MutexUnlock(&clockMutex);

    /*
     * If conversion fails, report an error.
     */

    if (localErrno != 0
	    || (fields->seconds == -1 && timeVal.tm_yday == -1)) {
	TclPrintfResult(interp, "time value too large/small to represent");
	return TCL_ERROR;
    }
    return TCL_OK;
}

/*
 *----------------------------------------------------------------------
 *
 * TclConvertUTCToLocal --
 *
 *	Converts a time (in a TclDateFields structure) from UTC to local time.
 *
 * Results:
 *	Returns a standard Tcl result.
 *
 * Side effects:
 *	Populates the 'tzName' and 'tzOffset' fields.
 *
 *----------------------------------------------------------------------
 */

int
TclConvertUTCToLocal(
    ClockClientData *dataPtr,	/* Literal pool, etc. */
    Tcl_Interp *interp,		/* Tcl interpreter */
    TclDateFields *fields,	/* Fields of the time */
    Tcl_Obj *timezoneObj,	/* Time zone */
    int changeover)		/* Julian Day of the Gregorian transition */
{
    Tcl_Obj *tzdata;		/* Time zone data */
    Tcl_Size rowc;		/* Number of rows in tzdata */
    Tcl_Obj **rowv;		/* Pointers to the rows */
    ClockLastTZOffs * ltzoc = NULL;

    /* fast phase-out for shared GMT-object (don't need to convert UTC 2 UTC) */
    if (timezoneObj == dataPtr->literals[LIT_GMT]) {
	fields->localSeconds = fields->seconds;
	fields->tzOffset = 0;
	if (dataPtr->gmtTZName == NULL) {
	    Tcl_Obj *tzName;

	    tzdata = ClockGetTZData(dataPtr, interp, timezoneObj);
	    if (TclListObjGetElements(interp, tzdata, &rowc, &rowv) != TCL_OK
		    || Tcl_ListObjIndex(interp, rowv[0], 3, &tzName) != TCL_OK) {
		return TCL_ERROR;
	    }
	    TclSetObjRef(dataPtr->gmtTZName, tzName);
	}
	TclSetObjRef(fields->tzName, dataPtr->gmtTZName);
	return TCL_OK;
    }

    /*
     * Check cacheable conversion could be used
     * (last-period UTC2Local cache within the same TZ and seconds)
     */
    for (rowc = 0; rowc < 2; rowc++) {
	ltzoc = &dataPtr->lastTZOffsCache[rowc];
	if (timezoneObj != ltzoc->timezoneObj || changeover != ltzoc->changeover) {
	    ltzoc = NULL;
	    continue;
	}
	if (fields->seconds >= ltzoc->rangesVal[0]
		&& fields->seconds < ltzoc->rangesVal[1]) {
	    /* the same time zone and offset (UTC time inside the last minute) */
	    fields->tzOffset = ltzoc->tzOffset;
	    fields->localSeconds = fields->seconds + fields->tzOffset;
	    TclSetObjRef(fields->tzName, ltzoc->tzName);
	    return TCL_OK;
	}
    }

    /*
     * Unpack the tz data.
     */

    tzdata = ClockGetTZData(dataPtr, interp, timezoneObj);
    if (tzdata == NULL) {
	return TCL_ERROR;
    }

    if (TclListObjGetElements(interp, tzdata, &rowc, &rowv) != TCL_OK) {
	return TCL_ERROR;
    }

    /*
     * Special case: If the time zone is :localtime, the tzdata will be empty.
     * Use 'localtime' to convert the time to local
     */

    if (rowc == 0) {
	if (ConvertUTCToLocalUsingC(interp, fields, changeover) != TCL_OK) {
	    return TCL_ERROR;
	}

	/* signal we need to revalidate TZ epoch next time fields gets used. */
	fields->flags |= CLF_CTZ;

	/* we cannot cache (ranges unknown yet) */
    } else {
	Tcl_WideInt rangesVal[2];

	if (ConvertUTCToLocalUsingTable(interp, fields, rowc, rowv,
		rangesVal) != TCL_OK) {
	    return TCL_ERROR;
	}

	/* converted using table (TZ isn't :localtime) */
	fields->flags &= ~CLF_CTZ;

	/* Cache the last conversion */
	if (ltzoc != NULL) { /* slot was found above */
	    /* timezoneObj and changeover are the same */
	    TclSetObjRef(ltzoc->tzName, fields->tzName);
	} else {
	    /* no TZ in cache - just move second slot down and use the first one */
	    ltzoc = &dataPtr->lastTZOffsCache[0];
	    TclUnsetObjRef(dataPtr->lastTZOffsCache[1].timezoneObj);
	    TclUnsetObjRef(dataPtr->lastTZOffsCache[1].tzName);
	    memcpy(&dataPtr->lastTZOffsCache[1], ltzoc, sizeof(*ltzoc));
	    TclInitObjRef(ltzoc->timezoneObj, timezoneObj);
	    ltzoc->changeover = changeover;
	    TclInitObjRef(ltzoc->tzName, fields->tzName);
	}
	ltzoc->localSeconds = fields->localSeconds;
	ltzoc->rangesVal[0] = rangesVal[0];
	ltzoc->rangesVal[1] = rangesVal[1];
	ltzoc->tzOffset = fields->tzOffset;
    }

    return TCL_OK;
}

/*
 *----------------------------------------------------------------------
 *
 * ConvertUTCToLocalUsingTable --
 *
 *	Converts UTC to local time, given a table of transition points
 *
 * Results:
 *	Returns a standard Tcl result
 *
 * Side effects:
 *	On success, fills fields->tzName, fields->tzOffset and
 *	fields->localSeconds. On failure, places an error message in the
 *	interpreter result.
 *
 *----------------------------------------------------------------------
 */

static int
ConvertUTCToLocalUsingTable(
    Tcl_Interp *interp,		/* Tcl interpreter */
    TclDateFields *fields,	/* Fields of the date */
    Tcl_Size rowc,		/* Number of rows in the conversion table
				 * (>= 1) */
    Tcl_Obj *const rowv[],	/* Rows of the conversion table */
    Tcl_WideInt *rangesVal)	/* Return bounds for time period */
{
    Tcl_Obj *row;		/* Row containing the current information */
    Tcl_Size cellc;		/* Count of cells in the row (must be 4) */
    Tcl_Obj **cellv;		/* Pointers to the cells */

    /*
     * Look up the nearest transition time.
     */

    row = TclClockLookupLastTransition(interp, fields->seconds, rowc, rowv, rangesVal);
    if (row == NULL
	    || TclListObjGetElements(interp, row, &cellc, &cellv) != TCL_OK
	    || TclGetIntFromObj(interp, cellv[1], &fields->tzOffset) != TCL_OK) {
	return TCL_ERROR;
    }

    /*
     * Convert the time.
     */

    TclSetObjRef(fields->tzName, cellv[3]);
    fields->localSeconds = fields->seconds + fields->tzOffset;
    return TCL_OK;
}

/*
 *----------------------------------------------------------------------
 *
 * ConvertUTCToLocalUsingC --
 *
 *	Converts UTC to localtime in cases where the local time zone is not
 *	determinable, using the C 'localtime' function to do it.
 *
 * Results:
 *	Returns a standard Tcl result.
 *
 * Side effects:
 *	On success, fills fields->tzName, fields->tzOffset and
 *	fields->localSeconds. On failure, places an error message in the
 *	interpreter result.
 *
 *----------------------------------------------------------------------
 */

static int
ConvertUTCToLocalUsingC(
    Tcl_Interp *interp,		/* Tcl interpreter */
    TclDateFields *fields,	/* Time to convert, with 'seconds' filled in */
    int changeover)		/* Julian Day of the Gregorian transition */
{
    time_t tock;
    struct tm *timeVal;		/* Time after conversion */
    int diff;			/* Time zone diff local-Greenwich */
    char buffer[16], *p;	/* Buffer for time zone name */

    /*
     * Use 'localtime' to determine local year, month, day, time of day.
     */

    tock = (time_t) fields->seconds;
    if ((Tcl_WideInt) tock != fields->seconds) {
	TclPrintfResult(interp,
		"number too large to represent as a Posix time");
	TclSetErrorCode(interp, "CLOCK", "argTooLarge");
	return TCL_ERROR;
    }
    TzsetIfNecessary();
    timeVal = ThreadSafeLocalTime(&tock);
    if (timeVal == NULL) {
	TclPrintfResult(interp,
		"localtime failed (clock value may be too "
		"large/small to represent)");
	TclSetErrorCode(interp, "CLOCK", "localtimeFailed");
	return TCL_ERROR;
    }

    /*
     * Fill in the date in 'fields' and use it to derive Julian Day.
     */

    fields->isBce = false;
    fields->year = timeVal->tm_year + 1900;
    fields->month = timeVal->tm_mon + 1;
    fields->dayOfMonth = timeVal->tm_mday;
    GetJulianDayFromEraYearMonthDay(fields, changeover);

    /*
     * Convert that value to seconds.
     */

    fields->localSeconds = (((fields->julianDay * 24LL
	    + timeVal->tm_hour) * 60 + timeVal->tm_min) * 60
	    + timeVal->tm_sec) - JULIAN_SEC_POSIX_EPOCH;

    /*
     * Determine a time zone offset and name; just use +hhmm for the name.
     */

    diff = (int) (fields->localSeconds - fields->seconds);
    fields->tzOffset = diff;
    if (diff < 0) {
	*buffer = '-';
	diff = -diff;
    } else {
	*buffer = '+';
    }
    TclItoAw(buffer + 1, diff / 3600, '0', 2);
    diff %= 3600;
    p = TclItoAw(buffer + 3, diff / 60, '0', 2);
    diff %= 60;
    if (diff != 0) {
	p = TclItoAw(buffer + 5, diff, '0', 2);
    }
    TclSetObjRef(fields->tzName, Tcl_NewStringObj(buffer, p - buffer));
    return TCL_OK;
}

/*
 *----------------------------------------------------------------------
 *
 * TclClockLookupLastTransition --
 *
 *	Given a UTC time and a tzdata array, looks up the last transition on
 *	or before the given time.
 *
 * Results:
 *	Returns a pointer to the row, or NULL if an error occurs.
 *
 *----------------------------------------------------------------------
 */

Tcl_Obj *
TclClockLookupLastTransition(
    Tcl_Interp *interp,		/* Interpreter for error messages */
    Tcl_WideInt tick,		/* Time from the epoch */
    Tcl_Size rowc,		/* Number of rows of tzdata */
    Tcl_Obj *const *rowv,	/* Rows in tzdata */
    Tcl_WideInt *rangesVal)	/* Return bounds for time period */
{
    Tcl_Size l, u;
    Tcl_Obj *compObj;
    Tcl_WideInt compVal, fromVal = LLONG_MIN, toVal = LLONG_MAX;

    /*
     * Examine the first row to make sure we're in bounds.
     */

    if (Tcl_ListObjIndex(interp, rowv[0], 0, &compObj) != TCL_OK
	    || TclGetWideIntFromObj(interp, compObj, &compVal) != TCL_OK) {
	return NULL;
    }

    /*
     * Bizarre case - first row doesn't begin at MIN_WIDE_INT. Return it
     * anyway.
     */

    if (tick < (fromVal = compVal)) {
	if (rangesVal) {
	    rangesVal[0] = fromVal;
	    rangesVal[1] = toVal;
	}
	return rowv[0];
    }

    /*
     * Binary-search to find the transition.
     */

    l = 0;
    u = rowc - 1;
    while (l < u) {
	Tcl_Size m = (l + u + 1) / 2;

	if (Tcl_ListObjIndex(interp, rowv[m], 0, &compObj) != TCL_OK ||
		TclGetWideIntFromObj(interp, compObj, &compVal) != TCL_OK) {
	    return NULL;
	}
	if (tick >= compVal) {
	    l = m;
	    fromVal = compVal;
	} else {
	    u = m - 1;
	    toVal = compVal;
	}
    }

    if (rangesVal) {
	rangesVal[0] = fromVal;
	rangesVal[1] = toVal;
    }
    return rowv[l];
}

/*
 *----------------------------------------------------------------------
 *
 * GetYearWeekDay --
 *
 *	Given a date with Julian Calendar Day, compute the year, week, and day
 *	in the ISO8601 calendar.
 *
 * Results:
 *	None.
 *
 * Side effects:
 *	Stores 'iso8601Year', 'iso8601Week' and 'dayOfWeek' in the date
 *	fields.
 *
 *----------------------------------------------------------------------
 */

static void
GetYearWeekDay(
    TclDateFields *fields,	/* Date to convert, must have 'julianDay' */
    int changeover)		/* Julian Day Number of the Gregorian
				 * transition */
{
    TclDateFields temp;
    int dayOfFiscalYear;

    temp.tzName = NULL;

    /*
     * Find the given date, minus three days, plus one year. That date's
     * iso8601 year is an upper bound on the ISO8601 year of the given date.
     */

    temp.julianDay = fields->julianDay - 3;
    GetGregorianEraYearDay(&temp, changeover);
    if (temp.isBce) {
	temp.iso8601Year = temp.year - 1;
    } else {
	temp.iso8601Year = temp.year + 1;
    }
    temp.iso8601Week = 1;
    temp.dayOfWeek = 1;
    GetJulianDayFromEraYearWeekDay(&temp, changeover);

    /*
     * temp.julianDay is now the start of an ISO8601 year, either the one
     * corresponding to the given date, or the one after. If we guessed high,
     * move one year earlier
     */

    if (fields->julianDay < temp.julianDay) {
	if (temp.isBce) {
	    temp.iso8601Year += 1;
	} else {
	    temp.iso8601Year -= 1;
	}
	GetJulianDayFromEraYearWeekDay(&temp, changeover);
    }

    fields->iso8601Year = temp.iso8601Year;
    dayOfFiscalYear = (int)(fields->julianDay - temp.julianDay);
    fields->iso8601Week = (dayOfFiscalYear / 7) + 1;
    fields->dayOfWeek = (dayOfFiscalYear + 1) % 7;
    if (fields->dayOfWeek < 1) { /* Mon .. Sun == 1 .. 7 */
	fields->dayOfWeek += 7;
    }
}

/*
 *----------------------------------------------------------------------
 *
 * GetGregorianEraYearDay --
 *
 *	Given a Julian Day Number, extracts the year and day of the year and
 *	puts them into TclDateFields, along with the era (BCE or CE) and a
 *	flag indicating whether the date is Gregorian or Julian.
 *
 * Results:
 *	None.
 *
 * Side effects:
 *	Stores 'era', 'gregorian', 'year', and 'dayOfYear'.
 *
 *----------------------------------------------------------------------
 */

static void
GetGregorianEraYearDay(
    TclDateFields *fields,	/* Date fields containing 'julianDay' */
    int changeover)		/* Gregorian transition date */
{
    Tcl_WideInt jday = fields->julianDay;
    Tcl_WideInt day;
    int year;
    int n;

    if (jday >= changeover) {
	/*
	 * Gregorian calendar.
	 */

	fields->gregorian = true;
	year = 1;

	/*
	 * n = Number of 400-year cycles since 1 January, 1 CE in the
	 * proleptic Gregorian calendar. day = remaining days.
	 */

	day = jday - JDAY_1_JAN_1_CE_GREGORIAN;
	n = (int)(day / FOUR_CENTURIES);
	day %= FOUR_CENTURIES;
	if (day < 0) {
	    day += FOUR_CENTURIES;
	    n--;
	}
	year += 400 * n;

	/*
	 * n = number of centuries since the start of (year);
	 * day = remaining days
	 */

	n = (int)(day / ONE_CENTURY_GREGORIAN);
	day %= ONE_CENTURY_GREGORIAN;
	if (n > 3) {
	    /*
	     * 31 December in the last year of a 400-year cycle.
	     */

	    n = 3;
	    day += ONE_CENTURY_GREGORIAN;
	}
	year += 100 * n;
    } else {
	/*
	 * Julian calendar.
	 */

	fields->gregorian = false;
	year = 1;
	day = jday - JDAY_1_JAN_1_CE_JULIAN;
    }

    /*
     * n = number of 4-year cycles; days = remaining days.
     */

    n = (int)(day / FOUR_YEARS);
    day %= FOUR_YEARS;
    if (day < 0) {
	day += FOUR_YEARS;
	n--;
    }
    year += 4 * n;

    /*
     * n = number of years; days = remaining days.
     */

    n = (int)(day / ONE_YEAR);
    day %= ONE_YEAR;
    if (n > 3) {
	/*
	 * 31 December of a leap year.
	 */

	n = 3;
	day += 365;
    }
    year += n;

    /*
     * store era/year/day back into fields.
     */

    if (year <= 0) {
	fields->isBce = true;
	fields->year = 1 - year;
    } else {
	fields->isBce = false;
	fields->year = year;
    }
    fields->dayOfYear = (int)day + 1;
}

/*
 *----------------------------------------------------------------------
 *
 * GetMonthDay --
 *
 *	Given a date as year and day-of-year, find month and day.
 *
 * Results:
 *	None.
 *
 * Side effects:
 *	Stores 'month' and 'dayOfMonth' in the 'fields' structure.
 *
 *----------------------------------------------------------------------
 */

static void
GetMonthDay(
    TclDateFields *fields)	/* Date to convert */
{
    int day = fields->dayOfYear;
    int month;
    const int *dipm = daysInPriorMonths[TclIsGregorianLeapYear(fields)];

    /*
     * Estimate month by calculating `dayOfYear / (365/12)`
     */
    month = (day*12) / dipm[12];
    /* then do forwards backwards correction */
    while (true) {
	if (day > dipm[month]) {
	    if (month >= 11 || day <= dipm[month + 1]) {
		break;
	    }
	    month++;
	} else {
	    if (month == 0) {
		break;
	    }
	    month--;
	}
    }
    day -= dipm[month];
    fields->month = month + 1;
    fields->dayOfMonth = day;
}

/*
 *----------------------------------------------------------------------
 *
 * GetJulianDayFromEraYearWeekDay --
 *
 *	Given a TclDateFields structure containing era, ISO8601 year, ISO8601
 *	week, and day of week, computes the Julian Day Number.
 *
 * Results:
 *	None.
 *
 * Side effects:
 *	Stores 'julianDay' in the fields.
 *
 *----------------------------------------------------------------------
 */

void
GetJulianDayFromEraYearWeekDay(
    TclDateFields *fields,	/* Date to convert */
    int changeover)		/* Julian Day Number of the Gregorian
				 * transition */
{
    Tcl_WideInt firstMonday;	/* Julian day number of week 1, day 1 in the
				 * given year */
    TclDateFields firstWeek;

    firstWeek.tzName = NULL;

    /*
     * Find January 4 in the ISO8601 year, which will always be in week 1.
     */

    firstWeek.isBce = fields->isBce;
    firstWeek.year = fields->iso8601Year;
    firstWeek.month = 1;
    firstWeek.dayOfMonth = 4;
    GetJulianDayFromEraYearMonthDay(&firstWeek, changeover);

    /*
     * Find Monday of week 1.
     */

    firstMonday = WeekdayOnOrBefore(1, firstWeek.julianDay);

    /*
     * Advance to the given week and day.
     */

    fields->julianDay = firstMonday + 7 * (fields->iso8601Week - 1)
	    + fields->dayOfWeek - 1;
}

/*
 *----------------------------------------------------------------------
 *
 * GetJulianDayFromEraYearMonthDay --
 *
 *	Given era, year, month, and dayOfMonth (in TclDateFields), and the
 *	Gregorian transition date, computes the Julian Day Number.
 *
 * Results:
 *	None.
 *
 * Side effects:
 *	Stores day number in 'julianDay'
 *
 *----------------------------------------------------------------------
 */

void
GetJulianDayFromEraYearMonthDay(
    TclDateFields *fields,	/* Date to convert */
    int changeover)		/* Gregorian transition date as a Julian Day */
{
    Tcl_WideInt ym1, ym1o4, ym1o100, ym1o400;
    int year, month, mm1, q, r;

    if (fields->isBce) {
	year = 1 - fields->year;
    } else {
	year = fields->year;
    }

    /*
     * Reduce month modulo 12.
     */

    month = fields->month;
    mm1 = month - 1;
    q = mm1 / 12;
    r = (mm1 % 12);
    if (r < 0) {
	r += 12;
	q -= 1;
    }
    year += q;
    month = r + 1;
    ym1 = year - 1;

    /*
     * Adjust the year after reducing the month.
     */

    fields->gregorian = true;
    if (year < 1) {
	fields->isBce = true;
	fields->year = 1 - year;
    } else {
	fields->isBce = false;
	fields->year = year;
    }

    /*
     * Try an initial conversion in the Gregorian calendar.
     */

#if 0 /* BUG https://core.tcl-lang.org/tcl/tktview?name=da340d4f32 */
    ym1o4 = ym1 / 4;
#else
    /*
     * Have to make sure quotient is truncated towards 0 when negative.
     * See above bug for details. The casts are necessary.
     */
    if (ym1 >= 0) {
	ym1o4 = ym1 / 4;
    } else {
	ym1o4 = - (int) (((unsigned int) -ym1) / 4);
    }
#endif
    if (ym1 % 4 < 0) {
	ym1o4--;
    }
    ym1o100 = ym1 / 100;
    if (ym1 % 100 < 0) {
	ym1o100--;
    }
    ym1o400 = ym1 / 400;
    if (ym1 % 400 < 0) {
	ym1o400--;
    }
    fields->julianDay = JDAY_1_JAN_1_CE_GREGORIAN - 1
	    + fields->dayOfMonth
	    + daysInPriorMonths[TclIsGregorianLeapYear(fields)][month - 1]
	    + (ONE_YEAR * ym1)
	    + ym1o4
	    - ym1o100
	    + ym1o400;

    /*
     * If the resulting date is before the Gregorian changeover, convert in
     * the Julian calendar instead.
     */

    if (fields->julianDay < changeover) {
	fields->gregorian = false;
	fields->julianDay = JDAY_1_JAN_1_CE_JULIAN - 1
		+ fields->dayOfMonth
		+ daysInPriorMonths[year%4 == 0][month - 1]
		+ (365 * ym1)
		+ ym1o4;
    }
}

/*
 *----------------------------------------------------------------------
 *
 * TclGetJulianDayFromEraYearDay --
 *
 *	Given era, year, and dayOfYear (in TclDateFields), and the
 *	Gregorian transition date, computes the Julian Day Number.
 *
 * Results:
 *	None.
 *
 * Side effects:
 *	Stores day number in 'julianDay'
 *
 *----------------------------------------------------------------------
 */

void
TclGetJulianDayFromEraYearDay(
    TclDateFields *fields,	/* Date to convert */
    int changeover)		/* Gregorian transition date as a Julian Day */
{
    Tcl_WideInt year, ym1;

    /* Get absolute year number from the civil year */
    if (fields->isBce) {
	year = 1 - fields->year;
    } else {
	year = fields->year;
    }

    ym1 = year - 1;

    /* Try the Gregorian calendar first. */
    fields->gregorian = true;
    fields->julianDay =
	    1721425
	    + fields->dayOfYear
	    + (365 * ym1)
	    + (ym1 / 4)
	    - (ym1 / 100)
	    + (ym1 / 400);

    /* If the date is before the Gregorian change, use the Julian calendar. */

    if (fields->julianDay < changeover) {
	fields->gregorian = false;
	fields->julianDay =
		1721423
		+ fields->dayOfYear
		+ (365 * ym1)
		+ (ym1 / 4);
    }
}
/*
 *----------------------------------------------------------------------
 *
 * TclIsGregorianLeapYear --
 *
 *	Tests whether a given year is a leap year, in either Julian or
 *	Gregorian calendar.
 *
 * Results:
 *	Returns true for a leap year, false otherwise.
 *
 *----------------------------------------------------------------------
 */

<<<<<<< HEAD
bool
IsGregorianLeapYear(
=======
int
TclIsGregorianLeapYear(
>>>>>>> 7a685525
    TclDateFields *fields)	/* Date to test */
{
    Tcl_WideInt year = fields->year;

    if (fields->isBce) {
	year = 1 - year;
    }
    if (year % 4 != 0) {
	return false;
    } else if (!(fields->gregorian)) {
	return true;
    } else if (year % 400 == 0) {
	return true;
    } else if (year % 100 == 0) {
	return false;
    } else {
	return true;
    }
}

/*
 *----------------------------------------------------------------------
 *
 * WeekdayOnOrBefore --
 *
 *	Finds the Julian Day Number of a given day of the week that falls on
 *	or before a given date, expressed as Julian Day Number.
 *
 * Results:
 *	Returns the Julian Day Number
 *
 *----------------------------------------------------------------------
 */

static Tcl_WideInt
WeekdayOnOrBefore(
    int dayOfWeek,		/* Day of week; Sunday == 0 or 7 */
    Tcl_WideInt julianDay)	/* Reference date */
{
    int k = (dayOfWeek + 6) % 7;
    if (k < 0) {
	k += 7;
    }
    return julianDay - ((julianDay - k) % 7);
}

/*
 *----------------------------------------------------------------------
 *
 * ClockGetenvObjCmd --
 *
 *	Tcl command that reads an environment variable from the system
 *
 * Usage:
 *	::tcl::clock::getEnv NAME
 *
 * Parameters:
 *	NAME - Name of the environment variable desired
 *
 * Results:
 *	Returns a standard Tcl result. Returns an error if the variable does
 *	not exist, with a message left in the interpreter. Returns TCL_OK and
 *	the value of the variable if the variable does exist,
 *
 *----------------------------------------------------------------------
 */

int
ClockGetenvObjCmd(
    TCL_UNUSED(void *),
    Tcl_Interp *interp,
    int objc,
    Tcl_Obj *const objv[])
{
#ifdef _WIN32
    const WCHAR *varName;
    const WCHAR *varValue;
    Tcl_DString ds;
#else
    const char *varName;
    const char *varValue;
#endif

    if (objc != 2) {
	Tcl_WrongNumArgs(interp, 1, objv, "name");
	return TCL_ERROR;
    }
#ifdef _WIN32
    Tcl_DStringInit(&ds);
    varName = Tcl_UtfToWCharDString(TclGetString(objv[1]), -1, &ds);
    varValue = _wgetenv(varName);
    if (varValue == NULL) {
	Tcl_DStringFree(&ds);
    } else {
	Tcl_DStringSetLength(&ds, 0);
	Tcl_WCharToUtfDString(varValue, -1, &ds);
	Tcl_DStringResult(interp, &ds);
    }
#else
    varName = TclGetString(objv[1]);
    varValue = getenv(varName);
    if (varValue != NULL) {
	Tcl_SetObjResult(interp, Tcl_NewStringObj(
		varValue, TCL_AUTO_LENGTH));
    }
#endif
    return TCL_OK;
}

/*
 *----------------------------------------------------------------------
 *
 * ThreadSafeLocalTime --
 *
 *	Wrapper around the 'localtime' library function to make it thread
 *	safe.
 *
 * Results:
 *	Returns a pointer to a 'struct tm' in thread-specific data.
 *
 * Side effects:
 *	Invokes localtime or localtime_r as appropriate.
 *
 *----------------------------------------------------------------------
 */

static struct tm *
ThreadSafeLocalTime(
    const time_t *timePtr)	/* Pointer to the number of seconds since the
				 * local system's epoch */
{
    /*
     * Get a thread-local buffer to hold the returned time.
     */

    struct tm *tmPtr = (struct tm *)Tcl_GetThreadData(&tmKey, sizeof(struct tm));
#ifdef HAVE_LOCALTIME_R
    tmPtr = localtime_r(timePtr, tmPtr);
#else
    struct tm *sysTmPtr;

    Tcl_MutexLock(&clockMutex);
    sysTmPtr = localtime(timePtr);
    if (sysTmPtr == NULL) {
	Tcl_MutexUnlock(&clockMutex);
	return NULL;
    }
    memcpy(tmPtr, sysTmPtr, sizeof(struct tm));
    Tcl_MutexUnlock(&clockMutex);
#endif
    return tmPtr;
}

/*----------------------------------------------------------------------
 *
 * ClockClicksObjCmd --
 *
 *	Returns a high-resolution counter.
 *
 * Results:
 *	Returns a standard Tcl result.
 *
 * Side effects:
 *	None.
 *
 * This function implements the 'clock clicks' Tcl command. Refer to the user
 * documentation for details on what it does.
 *
 *----------------------------------------------------------------------
 */

int
ClockClicksObjCmd(
    TCL_UNUSED(void *),
    Tcl_Interp *interp,		/* Tcl interpreter */
    int objc,			/* Parameter count */
    Tcl_Obj *const *objv)	/* Parameter values */
{
    static const char *const clicksSwitches[] = {
	"-milliseconds", "-microseconds", NULL
    };
    enum ClicksSwitch {
	CLICKS_MILLIS, CLICKS_MICROS, CLICKS_NATIVE
    };
    int index = CLICKS_NATIVE;
    Tcl_Time now;
    Tcl_WideInt clicks = 0;

    switch (objc) {
    case 1:
	break;
    case 2:
	if (Tcl_GetIndexFromObj(interp, objv[1], clicksSwitches, "option", 0,
		&index) != TCL_OK) {
	    return TCL_ERROR;
	}
	break;
    default:
	Tcl_WrongNumArgs(interp, 0, objv, "clock clicks ?-switch?");
	return TCL_ERROR;
    }

    switch (index) {
    case CLICKS_MILLIS:
	Tcl_GetTime(&now);
	clicks = now.sec * 1000LL + now.usec / 1000;
	break;
    case CLICKS_NATIVE:
#ifdef TCL_WIDE_CLICKS
	clicks = TclpGetWideClicks();
#else
	clicks = (Tcl_WideInt)TclpGetClicks();
#endif
	break;
    case CLICKS_MICROS:
	clicks = TclpGetMicroseconds();
	break;
    default:
	TCL_UNREACHABLE();
    }

    Tcl_SetObjResult(interp, Tcl_NewWideIntObj(clicks));
    return TCL_OK;
}

/*----------------------------------------------------------------------
 *
 * ClockMillisecondsObjCmd -
 *
 *	Returns a count of milliseconds since the epoch.
 *
 * Results:
 *	Returns a standard Tcl result.
 *
 * Side effects:
 *	None.
 *
 * This function implements the 'clock milliseconds' Tcl command. Refer to the
 * user documentation for details on what it does.
 *
 *----------------------------------------------------------------------
 */

int
ClockMillisecondsObjCmd(
    TCL_UNUSED(void *),
    Tcl_Interp *interp,		/* Tcl interpreter */
    int objc,			/* Parameter count */
    Tcl_Obj *const *objv)	/* Parameter values */
{
    Tcl_Time now;
    Tcl_Obj *timeObj;

    if (objc != 1) {
	Tcl_WrongNumArgs(interp, 0, objv, "clock milliseconds");
	return TCL_ERROR;
    }
    Tcl_GetTime(&now);
    TclNewUIntObj(timeObj, (Tcl_WideUInt)
	    now.sec * 1000 + now.usec / 1000);
    Tcl_SetObjResult(interp, timeObj);
    return TCL_OK;
}

/*----------------------------------------------------------------------
 *
 * ClockMicrosecondsObjCmd -
 *
 *	Returns a count of microseconds since the epoch.
 *
 * Results:
 *	Returns a standard Tcl result.
 *
 * Side effects:
 *	None.
 *
 * This function implements the 'clock microseconds' Tcl command. Refer to the
 * user documentation for details on what it does.
 *
 *----------------------------------------------------------------------
 */

int
ClockMicrosecondsObjCmd(
    TCL_UNUSED(void *),
    Tcl_Interp *interp,		/* Tcl interpreter */
    int objc,			/* Parameter count */
    Tcl_Obj *const *objv)	/* Parameter values */
{
    if (objc != 1) {
	Tcl_WrongNumArgs(interp, 0, objv, "clock microseconds");
	return TCL_ERROR;
    }
    Tcl_SetObjResult(interp, Tcl_NewWideIntObj(TclpGetMicroseconds()));
    return TCL_OK;
}

static inline void
ClockInitFmtScnArgs(
    ClockClientData *dataPtr,
    Tcl_Interp *interp,
    ClockFmtScnCmdArgs *opts)
{
    memset(opts, 0, sizeof(*opts));
    opts->dataPtr = dataPtr;
    opts->interp = interp;
}

/*
 *-----------------------------------------------------------------------------
 *
 * ClockParseFmtScnArgs --
 *
 *	Parses the arguments for sub-commands "scan", "format" and "add".
 *
 *	Note:	common options table used here, because for the options often used
 *		the same literals (objects), so it avoids permanent "recompiling" of
 *		option object representation to indexType with another table.
 *
 * Results:
 *	Returns a standard Tcl result, and stores parsed options
 *	(format, the locale, timezone and base) in structure "opts".
 *
 *-----------------------------------------------------------------------------
 */

typedef enum ClockOperation {
    CLC_OP_FMT = 0,		/* Doing [clock format] */
    CLC_OP_SCN,			/* Doing [clock scan] */
    CLC_OP_ADD			/* Doing [clock add] */
} ClockOperation;

static int
ClockParseFmtScnArgs(
    ClockFmtScnCmdArgs *opts,	/* Result vector: format, locale, timezone... */
    TclDateFields *date,	/* Extracted date-time corresponding base
				 * (by scan or add) resp. clockval (by format) */
    Tcl_Size objc,		/* Parameter count */
    Tcl_Obj *const objv[],	/* Parameter vector */
    ClockOperation operation,	/* What operation are we doing: format, scan, add */
    const char *syntax)		/* Syntax of the current command */
{
    Tcl_Interp *interp = opts->interp;
    ClockClientData *dataPtr = opts->dataPtr;
    bool gmtFlag = false;
    static const char *const options[] = {
	"-base", "-format", "-gmt", "-locale", "-timezone", "-validate", NULL
    };
    enum optionInd {
	CLC_ARGS_BASE, CLC_ARGS_FORMAT, CLC_ARGS_GMT, CLC_ARGS_LOCALE,
	CLC_ARGS_TIMEZONE, CLC_ARGS_VALIDATE
    };
    int optionIndex;		/* Index of an option. */
    int saw = 0;		/* Bit flags: 1 if option was seen already. */
    Tcl_Size i, baseIdx;
    Tcl_WideInt baseVal;	/* Base time, expressed in seconds from the Epoch */

    if (operation == CLC_OP_SCN) {
	/* default flags (from configure) */
	opts->flags |= dataPtr->defFlags & CLF_VALIDATE;
    } else {
	/* clock value (as current base) */
	opts->baseObj = objv[(baseIdx = 1)];
	saw |= 1 << CLC_ARGS_BASE;
    }

    /*
     * Extract values for the keywords.
     */

    for (i = 2; i < objc; i+=2) {
	/* bypass integers (offsets) by "clock add" */
	if (operation == CLC_OP_ADD) {
	    Tcl_WideInt num;

	    if (TclGetWideIntFromObj(NULL, objv[i], &num) == TCL_OK) {
		continue;
	    }
	}
	/* get option */
	if (Tcl_GetIndexFromObj(interp, objv[i], options,
		"option", 0, &optionIndex) != TCL_OK) {
	    goto badOptionMsg;
	}
	/* if already specified */
	if (saw & (1 << optionIndex)) {
	    if (operation != CLC_OP_SCN && optionIndex == CLC_ARGS_BASE) {
		goto badOptionMsg;
	    }
	    TclPrintfResult(interp, "bad option \"%s\": doubly present",
		    TclGetString(objv[i]));
	    goto badOption;
	}
	switch (optionIndex) {
	case CLC_ARGS_FORMAT:
	    if (operation == CLC_OP_ADD) {
		goto badOptionMsg;
	    }
	    opts->formatObj = objv[i + 1];
	    break;
	case CLC_ARGS_GMT:
	    if (Tcl_GetBooleanFromObj(interp, objv[i + 1], &gmtFlag) != TCL_OK){
		return TCL_ERROR;
	    }
	    break;
	case CLC_ARGS_LOCALE:
	    opts->localeObj = objv[i + 1];
	    break;
	case CLC_ARGS_TIMEZONE:
	    opts->timezoneObj = objv[i + 1];
	    break;
	case CLC_ARGS_BASE:
	    opts->baseObj = objv[(baseIdx = i + 1)];
	    break;
	case CLC_ARGS_VALIDATE:
	    if (operation != CLC_OP_SCN) {
		goto badOptionMsg;
	    } else {
		bool val;

		if (Tcl_GetBooleanFromObj(interp, objv[i + 1], &val) != TCL_OK) {
		    return TCL_ERROR;
		}
		if (val) {
		    opts->flags |= CLF_VALIDATE;
		} else {
		    opts->flags &= ~CLF_VALIDATE;
		}
	    }
	    break;
	default:
	    TCL_UNREACHABLE();
	}
	saw |= 1 << optionIndex;
    }

    /*
     * Check options.
     */

    if ((saw & (1 << CLC_ARGS_GMT))
	    && (saw & (1 << CLC_ARGS_TIMEZONE))) {
	TclPrintfResult(interp, "cannot use -gmt and -timezone in same call");
	TclSetErrorCode(interp, "CLOCK", "gmtWithTimezone");
	return TCL_ERROR;
    }
    if (gmtFlag) {
	opts->timezoneObj = dataPtr->literals[LIT_GMT];
    } else if (opts->timezoneObj == NULL
	    || TclGetString(opts->timezoneObj) == NULL
	    || opts->timezoneObj->length == 0) {
	/* If time zone not specified use system time zone */
	opts->timezoneObj = ClockGetSystemTimeZone(dataPtr, interp);
	if (opts->timezoneObj == NULL) {
	    return TCL_ERROR;
	}
    }

    /* Setup timezone (normalize object if needed and load TZ on demand) */

    opts->timezoneObj = TclClockSetupTimeZone(dataPtr, interp, opts->timezoneObj);
    if (opts->timezoneObj == NULL) {
	return TCL_ERROR;
    }

    /* Base (by scan or add) or clock value (by format) */

    if (opts->baseObj != NULL) {
	Tcl_Obj *baseObj = opts->baseObj;

	/* bypass integer recognition if looks like "now" or "-now" */
	if ((baseObj->bytes &&
		((baseObj->length == 3 && baseObj->bytes[0] == 'n') ||
		 (baseObj->length == 4 && baseObj->bytes[1] == 'n')))
		|| TclGetWideIntFromObj(NULL, baseObj, &baseVal) != TCL_OK) {
	    /* we accept "now" and "-now" as current date-time */
	    static const char *const nowOpts[] = {
		"now", "-now", NULL
	    };
	    int idx;

	    if (Tcl_GetIndexFromObj(NULL, baseObj, nowOpts, "seconds",
		    TCL_EXACT, &idx) == TCL_OK) {
		goto baseNow;
	    }

	    if (TclHasInternalRep(baseObj, &tclBignumType)) {
		goto baseOverflow;
	    }

	    TclPrintfResult(interp, "bad seconds \"%s\": must be now or integer",
		    TclGetString(baseObj));
	    i = baseIdx;
	    goto badOption;
	}
	/*
	 * Seconds could be an unsigned number that overflowed. Make sure
	 * that it isn't. Additionally it may be too complex to calculate
	 * julianday etc (forwards/backwards) by too large/small values, thus
	 * just let accept a bit shorter values to avoid overflow.
	 * Note the year is currently an integer, thus avoid to overflow it also.
	 */

	if (TclHasInternalRep(baseObj, &tclBignumType)
		|| baseVal < TCL_MIN_SECONDS || baseVal > TCL_MAX_SECONDS) {
	baseOverflow:
	    Tcl_SetObjResult(interp, dataPtr->literals[LIT_INTEGER_VALUE_TOO_LARGE]);
	    i = baseIdx;
	    goto badOption;
	}
    } else {
	Tcl_Time now;

    baseNow:
	Tcl_GetTime(&now);
	baseVal = (Tcl_WideInt) now.sec;
    }

    /*
     * Extract year, month and day from the base time for the parser to use as
     * defaults
     */

    /* check base fields already cached (by TZ, last-second cache) */
    if (dataPtr->lastBase.timezoneObj == opts->timezoneObj
	    && dataPtr->lastBase.date.seconds == baseVal
	    && (!(dataPtr->lastBase.date.flags & CLF_CTZ)
	    || dataPtr->lastTZEpoch == TzsetIfNecessary())) {
	memcpy(date, &dataPtr->lastBase.date, ClockCacheableDateFieldsSize);
    } else {
	/* extact fields from base */
	date->seconds = baseVal;
	if (ClockGetDateFields(dataPtr, interp, date, opts->timezoneObj,
		GREGORIAN_CHANGE_DATE) != TCL_OK) {
	    /* TODO - GREGORIAN_CHANGE_DATE should be locale-dependent */
	    return TCL_ERROR;
	}
	/* cache last base */
	memcpy(&dataPtr->lastBase.date, date, ClockCacheableDateFieldsSize);
	TclSetObjRef(dataPtr->lastBase.timezoneObj, opts->timezoneObj);
    }

    return TCL_OK;

  badOptionMsg:
    TclPrintfResult(interp, "bad option \"%s\": must be %s",
	    TclGetString(objv[i]), syntax);

  badOption:
    TclSetErrorCode(interp, "CLOCK", "badOption",
	    (i < objc) ? TclGetString(objv[i]) : (char *)NULL);
    return TCL_ERROR;
}

/*----------------------------------------------------------------------
 *
 * ClockFormatObjCmd -- , clock format --
 *
 *	This function is invoked to process the Tcl "clock format" command.
 *
 *	Formats a count of seconds since the Posix Epoch as a time of day.
 *
 *	The 'clock format' command formats times of day for output.  Refer
 *	to the user documentation to see what it does.
 *
 * Results:
 *	Returns a standard Tcl result.
 *
 * Side effects:
 *	None.
 *
 *----------------------------------------------------------------------
 */

int
ClockFormatObjCmd(
    void *clientData,		/* Client data containing literal pool */
    Tcl_Interp *interp,		/* Tcl interpreter */
    int objc,			/* Parameter count */
    Tcl_Obj *const objv[])	/* Parameter values */
{
    ClockClientData *dataPtr = (ClockClientData *)clientData;
    static const char *syntax = "clock format clockval|now "
	    "?-format string? "
	    "?-gmt boolean? "
	    "?-locale LOCALE? ?-timezone ZONE?";
    ClockFmtScnCmdArgs opts;	/* Format, locale, timezone and base */
    DateFormat dateFmt;		/* Common structure used for formatting */

    /* even number of arguments */
    if ((objc & 1) == 1) {
	Tcl_WrongNumArgs(interp, 0, objv, syntax);
	TclSetErrorCode(interp, "CLOCK", "wrongNumArgs");
	return TCL_ERROR;
    }

    memset(&dateFmt, 0, sizeof(dateFmt));

    /*
     * Extract values for the keywords.
     */

    ClockInitFmtScnArgs(dataPtr, interp, &opts);
    int ret = ClockParseFmtScnArgs(&opts, &dateFmt.date, objc, objv,
	    CLC_OP_FMT, "-format, -gmt, -locale, or -timezone");
    if (ret != TCL_OK) {
	goto done;
    }

    /* Default format */
    if (opts.formatObj == NULL) {
	opts.formatObj = dataPtr->literals[LIT__DEFAULT_FORMAT];
    }

    /* Use compiled version of Format - */
    ret = TclClockFormat(&dateFmt, &opts);

  done:
    TclUnsetObjRef(dateFmt.date.tzName);
    return ret;
}

/*----------------------------------------------------------------------
 *
 * ClockScanObjCmd -- , clock scan --
 *
 *	This function is invoked to process the Tcl "clock scan" command.
 *
 *	Inputs a count of seconds since the Posix Epoch as a time of day.
 *
 *	The 'clock scan' command scans times of day on input. Refer to the
 *	user documentation to see what it does.
 *
 * Results:
 *	Returns a standard Tcl result.
 *
 * Side effects:
 *	None.
 *
 *----------------------------------------------------------------------
 */

int
ClockScanObjCmd(
    void *clientData,		/* Client data containing literal pool */
    Tcl_Interp *interp,		/* Tcl interpreter */
    int objc,			/* Parameter count */
    Tcl_Obj *const objv[])	/* Parameter values */
{
    ClockClientData *dataPtr = (ClockClientData *)clientData;
    static const char *syntax = "clock scan string "
	    "?-base seconds? "
	    "?-format string? "
	    "?-gmt boolean? "
	    "?-locale LOCALE? ?-timezone ZONE? ?-validate boolean?";
    ClockFmtScnCmdArgs opts;	/* Format, locale, timezone and base */
    DateInfo yy;		/* Common structure used for parsing */
    DateInfo *info = &yy;

    /* even number of arguments */
    if ((objc & 1) == 1) {
	Tcl_WrongNumArgs(interp, 0, objv, syntax);
	TclSetErrorCode(interp, "CLOCK", "wrongNumArgs");
	return TCL_ERROR;
    }

    ClockInitDateInfo(&yy);

    /*
     * Extract values for the keywords.
     */

    ClockInitFmtScnArgs(dataPtr, interp, &opts);
    int ret = ClockParseFmtScnArgs(&opts, &yy.date, objc, objv,
	    CLC_OP_SCN, "-base, -format, -gmt, -locale, -timezone or -validate");
    if (ret != TCL_OK) {
	goto done;
    }

    /* seconds are in localSeconds (relative base date), so reset time here */
    yySecondOfDay = yySeconds = yyMinutes = yyHour = 0;
    yyMeridian = MER24;

    /* If free scan */
    if (opts.formatObj == NULL) {
	/* Use compiled version of FreeScan - */

	/* [SB] TODO: Perhaps someday we'll localize the legacy code. Right now,
	 * it's not localized. */
	if (opts.localeObj != NULL) {
	    TclPrintfResult(interp,
		    "legacy [clock scan] does not support -locale");
	    TclSetErrorCode(interp, "CLOCK", "flagWithLegacyFormat");
	    ret = TCL_ERROR;
	    goto done;
	}
	ret = ClockFreeScan(&yy, objv[1], &opts);
    } else {
	/* Use compiled version of Scan - */

	ret = TclClockScan(&yy, objv[1], &opts);
    }

    if (ret != TCL_OK) {
	goto done;
    }

    /* Convert date info structure into UTC seconds */

    ret = ClockScanCommit(&yy, &opts);
    if (ret != TCL_OK) {
	goto done;
    }

    /* Apply remaining validation rules, if expected */
    if (opts.flags & CLF_VALIDATE) {
	ret = ClockValidDate(&yy, &opts, opts.flags & CLF_VALIDATE);
	if (ret != TCL_OK) {
	    goto done;
	}
    }

  done:
    TclUnsetObjRef(yy.date.tzName);
    if (ret != TCL_OK) {
	return ret;
    }
    Tcl_SetObjResult(interp, Tcl_NewWideIntObj(yy.date.seconds));
    return TCL_OK;
}

/*----------------------------------------------------------------------
 *
 * ClockScanCommit --
 *
 *	Converts date info structure into UTC seconds.
 *
 * Results:
 *	Returns a standard Tcl result.
 *
 * Side effects:
 *	None.
 *
 *----------------------------------------------------------------------
 */

static int
ClockScanCommit(
    DateInfo *info,		/* Clock scan info structure */
    ClockFmtScnCmdArgs *opts)	/* Format, locale, timezone and base */
{
    /*
     * If no GMT and not free-scan (where valid stage 1 is done in-between),
     * validate with stage 1 before local time conversion, otherwise it may
     * adjust date/time tokens to valid values
     */
    if ((opts->flags & CLF_VALIDATE_S1)
	    && info->flags & (CLF_ASSEMBLE_SECONDS|CLF_LOCALSEC)) {
	if (ClockValidDate(info, opts, CLF_VALIDATE_S1) != TCL_OK) {
	    return TCL_ERROR;
	}
    }

    /* If needed assemble julianDay using year, month, etc. */
    if (info->flags & CLF_ASSEMBLE_JULIANDAY) {
	if (info->flags & CLF_ISO8601WEEK) {
	    GetJulianDayFromEraYearWeekDay(&yydate, GREGORIAN_CHANGE_DATE);
	} else if (!(info->flags & CLF_DAYOFYEAR) /* no day of year */
		|| (info->flags & (CLF_DAYOFMONTH|CLF_MONTH)) /* yymmdd over yyddd */
		== (CLF_DAYOFMONTH|CLF_MONTH)) {
	    GetJulianDayFromEraYearMonthDay(&yydate, GREGORIAN_CHANGE_DATE);
	} else {
	    TclGetJulianDayFromEraYearDay(&yydate, GREGORIAN_CHANGE_DATE);
	}
	info->flags |= CLF_ASSEMBLE_SECONDS;
	info->flags &= ~CLF_ASSEMBLE_JULIANDAY;
    }

    /* some overflow checks */
    if (info->flags & CLF_JULIANDAY) {
	double curJDN = (double)yydate.julianDay
		+ ((double)yySecondOfDay - SECONDS_PER_DAY/2) / SECONDS_PER_DAY;
	if (curJDN > opts->dataPtr->maxJDN) {
	    TclPrintfResult(opts->interp,
		    "requested date too large to represent");
	    TclSetErrorCode(opts->interp, "CLOCK", "dateTooLarge");
	    return TCL_ERROR;
	}
    }

    /* If seconds overflows the day (not valide case, or 24:00), increase days */
    if (yySecondOfDay >= SECONDS_PER_DAY) {
	yydate.julianDay += (yySecondOfDay / SECONDS_PER_DAY);
	yySecondOfDay %= SECONDS_PER_DAY;
    }

    /* Local seconds to UTC (stored in yydate.seconds) */

    if (info->flags & CLF_ASSEMBLE_SECONDS) {
	yydate.localSeconds =
		-210866803200LL
		+ (SECONDS_PER_DAY * yydate.julianDay)
		+ yySecondOfDay;
    }

    if (info->flags & (CLF_ASSEMBLE_SECONDS | CLF_LOCALSEC)) {
	if (ConvertLocalToUTC(opts->dataPtr, opts->interp, &yydate,
		opts->timezoneObj, GREGORIAN_CHANGE_DATE) != TCL_OK) {
	    return TCL_ERROR;
	}
    }

    /* Increment UTC seconds with relative time */

    yydate.seconds += yyRelSeconds;
    return TCL_OK;
}

/*----------------------------------------------------------------------
 *
 * ClockValidDate --
 *
 *	Validate date info structure for wrong data (e. g. out of ranges).
 *
 * Results:
 *	Returns a standard Tcl result.
 *
 * Side effects:
 *	None.
 *
 *----------------------------------------------------------------------
 */

static int
ClockValidDate(
    DateInfo *info,		/* Clock scan info structure */
    ClockFmtScnCmdArgs *opts,	/* Scan options */
    int stage)			/* Stage to validate (1, 2 or 3 for both) */
{
    const char *errMsg = "", *errCode = "";
    TclDateFields temp;
    bool tempCpyFlg = false;
    ClockClientData *dataPtr = opts->dataPtr;

#if 0
    printf("yyMonth %d, yyDay %d, yyDayOfYear %d, yyHour %d, yyMinutes %d, yySeconds %" TCL_LL_MODIFIER "d, "
	    "yySecondOfDay %" TCL_LL_MODIFIER "d, sec %" TCL_LL_MODIFIER "d, daySec %" TCL_LL_MODIFIER "d, tzOffset %d\n",
	    yyMonth, yyDay, yydate.dayOfYear, yyHour, yyMinutes, yySeconds,
	    yySecondOfDay, yydate.localSeconds, yydate.localSeconds % SECONDS_PER_DAY,
	    yydate.tzOffset);
#endif

    if (!(stage & CLF_VALIDATE_S1) || !(opts->flags & CLF_VALIDATE_S1)) {
	goto stage_2;
    }
    opts->flags &= ~CLF_VALIDATE_S1; /* stage 1 is done */

    /* first year (used later in hath / daysInPriorMonths) */
    if ((info->flags & (CLF_YEAR | CLF_ISO8601YEAR))) {
	if ((info->flags & CLF_ISO8601YEAR)) {
	    if (yydate.iso8601Year < dataPtr->validMinYear
		    || yydate.iso8601Year > dataPtr->validMaxYear) {
		errMsg = "invalid iso year";
		errCode = "iso year";
		goto error;
	    }
	}
	if (info->flags & CLF_YEAR) {
	    if (yyYear < dataPtr->validMinYear
		    || yyYear > dataPtr->validMaxYear) {
		errMsg = "invalid year";
		errCode = "year";
		goto error;
	    }
	} else if ((info->flags & CLF_ISO8601YEAR)) {
	    yyYear = yydate.iso8601Year; /* used to recognize leap */
	}
	if ((info->flags & (CLF_ISO8601YEAR | CLF_YEAR))
		== (CLF_ISO8601YEAR | CLF_YEAR)) {
	    if (yyYear != yydate.iso8601Year) {
		errMsg = "ambiguous year";
		errCode = "year";
		goto error;
	    }
	}
    }
    /* and month (used later in hath) */
    if (info->flags & CLF_MONTH) {
	if (yyMonth < 1 || yyMonth > 12) {
	    errMsg = "invalid month";
	    errCode = "month";
	    goto error;
	}
    }
    /* day of month */
    if (info->flags & (CLF_DAYOFMONTH|CLF_DAYOFWEEK)) {
	if (yyDay < 1 || yyDay > 31) {
	    errMsg = "invalid day";
	    errCode = "day";
	    goto error;
	}
	if ((info->flags & CLF_MONTH)) {
	    const int *h = hath[TclIsGregorianLeapYear(&yydate)];

	    if (yyDay > h[yyMonth - 1]) {
		errMsg = "invalid day";
		errCode = "day";
		goto error;
	    }
	}
    }
    if (info->flags & CLF_DAYOFYEAR) {
	if (yydate.dayOfYear < 1
		|| yydate.dayOfYear > daysInPriorMonths[TclIsGregorianLeapYear(&yydate)][12]) {
	    errMsg = "invalid day of year";
	    errCode = "day of year";
	    goto error;
	}
    }

    /* mmdd !~ ddd */
    if ((info->flags & (CLF_DAYOFYEAR|CLF_DAYOFMONTH|CLF_MONTH))
	    == (CLF_DAYOFYEAR|CLF_DAYOFMONTH|CLF_MONTH)) {
	if (!tempCpyFlg) {
	    memcpy(&temp, &yydate, sizeof(temp));
	    tempCpyFlg = true;
	}
	TclGetJulianDayFromEraYearDay(&temp, GREGORIAN_CHANGE_DATE);
	if (temp.julianDay != yydate.julianDay) {
	    errMsg = "ambiguous day";
	    errCode = "day";
	    goto error;
	}
    }

    if (info->flags & CLF_TIME) {
	/* hour */
	if (yyHour < 0 || yyHour > ((yyMeridian == MER24) ? 23 : 12)) {
	    /* allow 24:00:00 as special case, see [aee9f2b916afd976] */
	    if (yyMeridian == MER24 && yyHour == 24) {
		if (yyMinutes != 0 || yySeconds != 0) {
		    errMsg = "invalid time";
		    errCode = "time";
		    goto error;
		}
		/* 24:00 is next day 00:00, correct day of week if given */
		if (info->flags & CLF_DAYOFWEEK) {
		    if (++yyDayOfWeek > 7) { /* Mon .. Sun == 1 .. 7 */
			yyDayOfWeek = 1;
		    }
		}
	    } else {
		errMsg = "invalid time (hour)";
		errCode = "hour";
		goto error;
	    }
	}
	/* minutes */
	if (yyMinutes < 0 || yyMinutes > 59) {
	    errMsg = "invalid time (minutes)";
	    errCode = "minutes";
	    goto error;
	}
	/* oldscan could return secondOfDay -1 by invalid time (see TclToSeconds) */
	if (yySeconds < 0 || yySeconds > 59 || yySecondOfDay <= -1) {
	    errMsg = "invalid time";
	    errCode = "seconds";
	    goto error;
	}
    }

    if (!(stage & CLF_VALIDATE_S2) || !(opts->flags & CLF_VALIDATE_S2)) {
	return TCL_OK;
    }

    /*
     * Further tests expected ready calculated julianDay (inclusive relative),
     * and time-zone conversion (local to UTC time).
     */
  stage_2:

    opts->flags &= ~CLF_VALIDATE_S2; /* stage 2 is done */

    /* time, regarding the modifications by the time-zone (looks for given time
     * in between DST-time hole, so does not exist in this time-zone) */
    if (info->flags & CLF_TIME) {
	/*
	 * we don't need to do the backwards time-conversion (UTC to local) and
	 * compare results, because the after conversion (local to UTC) we
	 * should have valid localSeconds (was not invalidated to TCL_INV_SECONDS),
	 * so if it was invalidated - invalid time, outside the time-zone (in DST-hole)
	 */
	if (yydate.localSeconds == TCL_INV_SECONDS) {
	    errMsg = "invalid time (does not exist in this time-zone)";
	    errCode = "out-of-time";
	    goto error;
	}
    }

    /* day of week */
    if (info->flags & CLF_DAYOFWEEK) {
	if (!tempCpyFlg) {
	    memcpy(&temp, &yydate, sizeof(temp));
	    tempCpyFlg = true;
	}
	GetYearWeekDay(&temp, GREGORIAN_CHANGE_DATE);
	if (temp.dayOfWeek != yyDayOfWeek) {
	    errMsg = "invalid day of week";
	    errCode = "day of week";
	    goto error;
	}
    }

    return TCL_OK;

  error:
    TclPrintfResult(opts->interp,
	    "unable to convert input string: %s", errMsg);
    TclSetErrorCode(opts->interp, "CLOCK", "invInpStr", errCode);
    return TCL_ERROR;
}

/*----------------------------------------------------------------------
 *
 * ClockFreeScan --
 *
 *	Used by ClockScanObjCmd for free scanning without format.
 *
 * Results:
 *	Returns a standard Tcl result.
 *
 * Side effects:
 *	None.
 *
 *----------------------------------------------------------------------
 */

int
ClockFreeScan(
    DateInfo *info,		/* Date fields used for parsing & converting
				 * simultaneously a yy-parse structure of the
				 * TclClockFreeScan */
    Tcl_Obj *strObj,		/* String containing the time to scan */
    ClockFmtScnCmdArgs *opts)	/* Command options */
{
    Tcl_Interp *interp = opts->interp;
    ClockClientData *dataPtr = opts->dataPtr;

    /*
     * Parse the date. The parser will fill a structure "info" with date,
     * time, time zone, relative month/day/seconds, relative weekday, ordinal
     * month.
     * Notice that many yy-defines point to values in the "info" or "date"
     * structure, e. g. yySecondOfDay -> info->date.secondOfDay or
     *			yyMonth -> info->date.month (same as yydate.month)
     */
    yyInput = TclGetString(strObj);

    if (TclClockFreeScan(interp, info) != TCL_OK) {
	TclPrintfResult(interp,
		"unable to convert date-time string \"%s\": %s",
		TclGetString(strObj), Tcl_GetStringResult(interp));
	return TCL_ERROR;
    }

    /*
     * If the caller supplied a date in the string, update the date with
     * the value. If the caller didn't specify a time with the date, default to
     * midnight.
     */

    if (info->flags & CLF_YEAR) {
	if (yyYear < 100) {
	    if (yyYear >= dataPtr->yearOfCenturySwitch) {
		yyYear -= 100;
	    }
	    yyYear += dataPtr->currentYearCentury;
	}
	yydate.isBce = false;
	info->flags |= CLF_ASSEMBLE_JULIANDAY|CLF_ASSEMBLE_SECONDS;
    }

    /*
     * If the caller supplied a time zone in the string, make it into a time
     * zone indicator of +-hhmm and setup this time zone.
     */

    if (info->flags & CLF_ZONE) {
	if (yyTimezone || !yyDSTmode) {
	    /* Real time zone from numeric zone */
	    Tcl_Obj *tzObjStor = NULL;
	    int minEast = -yyTimezone;
	    int dstFlag = 1 - yyDSTmode;

	    tzObjStor = ClockFormatNumericTimeZone(
		    60 * minEast + 3600 * dstFlag);
	    Tcl_IncrRefCount(tzObjStor);

	    opts->timezoneObj = TclClockSetupTimeZone(dataPtr, interp, tzObjStor);

	    Tcl_DecrRefCount(tzObjStor);
	} else {
	    /* simplest case - GMT / UTC */
	    opts->timezoneObj = TclClockSetupTimeZone(dataPtr, interp,
		    dataPtr->literals[LIT_GMT]);
	}
	if (opts->timezoneObj == NULL) {
	    return TCL_ERROR;
	}

	// TclSetObjRef(yydate.tzName, opts->timezoneObj);

	info->flags |= CLF_ASSEMBLE_SECONDS;
    }

    /*
     * For freescan apply validation rules (stage 1) before mixed with
     * relative time (otherwise always valid recalculated date & time).
     */
    if (opts->flags & CLF_VALIDATE) {
	if (ClockValidDate(info, opts, CLF_VALIDATE_S1) != TCL_OK) {
	    return TCL_ERROR;
	}
    }

    /*
     * Assemble date, time, zone into seconds-from-epoch
     */

    if ((info->flags & (CLF_TIME | CLF_HAVEDATE)) == CLF_HAVEDATE) {
	yySecondOfDay = 0;
	info->flags |= CLF_ASSEMBLE_SECONDS;
    } else if (info->flags & CLF_TIME) {
	yySecondOfDay = TclToSeconds(yyHour, yyMinutes, (int)yySeconds, yyMeridian);
	info->flags |= CLF_ASSEMBLE_SECONDS;
    } else if ((info->flags & (CLF_DAYOFWEEK | CLF_HAVEDATE)) == CLF_DAYOFWEEK
	    || (info->flags & CLF_ORDINALMONTH)
	    || ((info->flags & CLF_RELCONV)
	    && (yyRelMonth != 0 || yyRelDay != 0))) {
	yySecondOfDay = 0;
	info->flags |= CLF_ASSEMBLE_SECONDS;
    } else {
	yySecondOfDay = yydate.localSeconds % SECONDS_PER_DAY;
	if (yySecondOfDay < 0) { /* compiler fix for signed-mod */
	    yySecondOfDay += SECONDS_PER_DAY;
	}
    }

    /*
     * Do relative times if needed.
     */

    if (info->flags & CLF_RELCONV) {
	if (ClockCalcRelTime(info, opts) != TCL_OK) {
	    return TCL_ERROR;
	}
    }

    /* Free scanning completed - date ready */
    return TCL_OK;
}

/*----------------------------------------------------------------------
 *
 * ClockCalcRelTime --
 *
 *	Used for calculating of relative times.
 *
 * Results:
 *	Returns a standard Tcl result.
 *
 * Side effects:
 *	None.
 *
 *----------------------------------------------------------------------
 */
int
ClockCalcRelTime(
    DateInfo *info,		/* Date fields used for converting */
    ClockFmtScnCmdArgs *opts)	/* Command options */
{
    int prevDayOfWeek = yyDayOfWeek;	/* preserve unchanged day of week */

    /*
     * Because some calculations require in-between conversion of the
     * julian day, and fixed order due to tokens precedence,
     * we can repeat this processing multiple times
     */
  repeat_rel:

    /*
     * Relative conversion normally possible in UTC time only, because
     * of possible wrong local time increment if ignores in-between DST-hole.
     * (see tests clock-34.53, clock-34.54) or by jump across TZ (CET/CEST).
     * So increment date in julianDay, but time inside day in UTC (seconds).
     */

    /* add relative months (or years in months) */

    if (yyRelMonth != 0) {
	int m, h;

	/* if needed extract year, month, etc. again */
	if (info->flags & CLF_ASSEMBLE_DATE) {
	    GetGregorianEraYearDay(&yydate, GREGORIAN_CHANGE_DATE);
	    GetMonthDay(&yydate);
	    GetYearWeekDay(&yydate, GREGORIAN_CHANGE_DATE);
	    info->flags &= ~CLF_ASSEMBLE_DATE;
	}

	/* add the requisite number of months */
	yyMonth += (int)yyRelMonth - 1;
	yyYear += yyMonth / 12;
	m = yyMonth % 12;
	/* compiler fix for signed-mod - wrap y, m = (0, -1) -> (-1, 11) */
	if (m < 0) {
	    m += 12;
	    yyYear--;
	}
	yyMonth = m + 1;

	/* if the day doesn't exist in the current month, repair it */
	h = hath[TclIsGregorianLeapYear(&yydate)][m];
	if (yyDay > h) {
	    yyDay = h;
	}

	/* on demand (lazy) assemble julianDay using new year, month, etc. */
	info->flags |= CLF_ASSEMBLE_JULIANDAY | CLF_ASSEMBLE_SECONDS;

	yyRelMonth = 0;
    }

    /* add relative days (or other parts aligned to days) */
    if (yyRelDay) {
	/* assemble julianDay using new year, month, etc. */
	if (info->flags & CLF_ASSEMBLE_JULIANDAY) {
	    GetJulianDayFromEraYearMonthDay(&yydate, GREGORIAN_CHANGE_DATE);
	    info->flags &= ~CLF_ASSEMBLE_JULIANDAY;
	}
	yydate.julianDay += yyRelDay;

	/* julianDay was changed, on demand (lazy) extract year, month, etc. again */
	info->flags |= CLF_ASSEMBLE_DATE | CLF_ASSEMBLE_SECONDS;
	yyRelDay = 0;
    }

    /* do relative (ordinal) month */

    if (info->flags & CLF_ORDINALMONTH) {
	int monthDiff;

	/* if needed extract year, month, etc. again */
	if (info->flags & CLF_ASSEMBLE_DATE) {
	    GetGregorianEraYearDay(&yydate, GREGORIAN_CHANGE_DATE);
	    GetMonthDay(&yydate);
	    GetYearWeekDay(&yydate, GREGORIAN_CHANGE_DATE);
	    info->flags &= ~CLF_ASSEMBLE_DATE;
	}

	if (yyMonthOrdinalIncr > 0) {
	    monthDiff = yyMonthOrdinal - yyMonth;
	    if (monthDiff <= 0) {
		monthDiff += 12;
	    }
	    yyMonthOrdinalIncr--;
	} else {
	    monthDiff = yyMonth - yyMonthOrdinal;
	    if (monthDiff >= 0) {
		monthDiff -= 12;
	    }
	    yyMonthOrdinalIncr++;
	}

	/* process it further via relative times */
	yyYear += yyMonthOrdinalIncr;
	yyRelMonth += monthDiff;
	info->flags &= ~CLF_ORDINALMONTH;
	info->flags |= CLF_ASSEMBLE_JULIANDAY|CLF_ASSEMBLE_SECONDS;

	goto repeat_rel;
    }

    /* do relative weekday */

    if ((info->flags & (CLF_DAYOFWEEK|CLF_HAVEDATE)) == CLF_DAYOFWEEK) {
	/* restore scanned day of week */
	yyDayOfWeek = prevDayOfWeek;

	/* if needed assemble julianDay now */
	if (info->flags & CLF_ASSEMBLE_JULIANDAY) {
	    GetJulianDayFromEraYearMonthDay(&yydate, GREGORIAN_CHANGE_DATE);
	    info->flags &= ~CLF_ASSEMBLE_JULIANDAY;
	}

	yydate.isBce = false;
	yydate.julianDay = WeekdayOnOrBefore(yyDayOfWeek, yydate.julianDay + 6)
		+ 7 * yyDayOrdinal;
	if (yyDayOrdinal > 0) {
	    yydate.julianDay -= 7;
	}
	info->flags |= CLF_ASSEMBLE_DATE|CLF_ASSEMBLE_SECONDS;
    }

    /* If relative time is there, adjust it in UTC as mentioned above. */
    if (yyRelSeconds) {
	/*
	 * If timezone is not GMT/UTC (due to DST-hole, local time offset),
	 * we shall do in-between conversion to UTC to append seconds there
	 * and hereafter convert back to TZ, otherwise apply it direct here.
	 */
	if (opts->timezoneObj != opts->dataPtr->literals[LIT_GMT]) {
	    /*
	     * Convert date info structure into UTC seconds and add relative
	     * seconds (happens in commit).
	     */
	    if (ClockScanCommit(info, opts) != TCL_OK) {
		return TCL_ERROR;
	    }
	    yyRelSeconds = 0;
	    /* Convert it back */
	    if (ClockGetDateFields(opts->dataPtr, opts->interp, &yydate,
		    opts->timezoneObj, GREGORIAN_CHANGE_DATE) != TCL_OK) {
		/* TODO - GREGORIAN_CHANGE_DATE should be locale-dependent */
		return TCL_ERROR;
	    }
	    /* time together as seconds of the day */
	    yySecondOfDay = yydate.localSeconds % SECONDS_PER_DAY;
	    if (yySecondOfDay < 0) { /* compiler fix for signed-mod */
		yySecondOfDay += SECONDS_PER_DAY;
	    }
	    /* restore scanned day of week */
	    yyDayOfWeek = prevDayOfWeek;
	} else {
	    /*
	     * GMT/UTC zone, so no DST and no offsets - apply it here, so that
	     * if time exceeds current date, do the day conversion and leave the
	     * rest of increment in yyRelSeconds (add it later in UTC by commit)
	     */
	    Tcl_WideInt newSecs = yySecondOfDay + yyRelSeconds;

	    /* if seconds increment outside of current date, increment day */
	    if (newSecs / SECONDS_PER_DAY != yySecondOfDay / SECONDS_PER_DAY) {
		yyRelDay += newSecs / SECONDS_PER_DAY;
		yySecondOfDay = 0;
		yyRelSeconds = (newSecs %= SECONDS_PER_DAY);
		if (newSecs < 0) { /* compiler fix for signed-mod */
		    yyRelSeconds += SECONDS_PER_DAY;
		    yyRelDay--;
		}

		goto repeat_rel;
	    }
	}
    }

    /* done, reset flag */
    info->flags &= ~CLF_RELCONV;

    return TCL_OK;
}

/*----------------------------------------------------------------------
 *
 * ClockWeekdaysOffs --
 *
 *	Get offset in days for the number of week days corresponding the
 *	given day of week (skipping Saturdays and Sundays).
 *
 *
 * Results:
 *	Returns a day increment adjusted the given weekdays
 *
 *----------------------------------------------------------------------
 */

static inline int
ClockWeekdaysOffs(
    int dayOfWeek,
    int offs)
{
    int weeks, resDayOfWeek;

    /* offset in days */
    weeks = offs / 5;
    offs = offs % 5;
    /* compiler fix for negative offs - wrap (0, -1) -> (-1, 4) */
    if (offs < 0) {
	offs += 5;
	weeks--;
    }
    offs += 7 * weeks;

    /* resulting day of week */
    {
	int day = (offs % 7);

	/* compiler fix for negative offs - wrap (0, -1) -> (-1, 6) */
	if (day < 0) {
	    day += 7;
	}
	resDayOfWeek = dayOfWeek + day;
    }

    /* adjust if we start from a weekend */
    if (dayOfWeek > 5) {
	int adj = 5 - dayOfWeek;

	offs += adj;
	resDayOfWeek += adj;
    }

    /* adjust if we end up on a weekend */
    if (resDayOfWeek > 5) {
	offs += 2;
    }

    return offs;
}

/*----------------------------------------------------------------------
 *
 * ClockAddObjCmd -- , clock add --
 *
 *	Adds an offset to a given time.
 *
 *	Refer to the user documentation to see what it exactly does.
 *
 * Syntax:
 *   clock add clockval ?count unit?... ?-option value?
 *
 * Parameters:
 *   clockval -- Starting time value
 *   count -- Amount of a unit of time to add
 *   unit -- Unit of time to add, must be one of:
 *	     years year months month weeks week
 *	     days day hours hour minutes minute
 *	     seconds second
 *
 * Options:
 *   -gmt BOOLEAN
 *	 Flag synonymous with '-timezone :GMT'
 *   -timezone ZONE
 *	 Name of the time zone in which calculations are to be done.
 *   -locale NAME
 *	 Name of the locale in which calculations are to be done.
 *	 Used to determine the Gregorian change date.
 *
 * Results:
 *	Returns a standard Tcl result with the given time adjusted
 *	by the given offset(s) in order.
 *
 * Notes:
 *   It is possible that adding a number of months or years will adjust the
 *   day of the month as well.	For instance, the time at one month after
 *   31 January is either 28 or 29 February, because February has fewer
 *   than 31 days.
 *
 *----------------------------------------------------------------------
 */

int
ClockAddObjCmd(
    void *clientData,		/* Client data containing literal pool */
    Tcl_Interp *interp,		/* Tcl interpreter */
    int objc,			/* Parameter count */
    Tcl_Obj *const objv[])	/* Parameter values */
{
    static const char *syntax = "clock add clockval|now ?number units?..."
	    "?-gmt boolean? "
	    "?-locale LOCALE? ?-timezone ZONE?";
    ClockClientData *dataPtr = (ClockClientData *)clientData;
    ClockFmtScnCmdArgs opts;	/* Format, locale, timezone and base */
    DateInfo yy;		/* Common structure used for parsing */
    DateInfo *info = &yy;

    /* add "week" to units also (because otherwise ambiguous) */
    static const char *const units[] = {
	"years",	"months",	    "week",	    "weeks",
	"days",		"weekdays",
	"hours",	"minutes",	    "seconds",
	NULL
    };
    enum unitInd {
	CLC_ADD_YEARS,	CLC_ADD_MONTHS,	    CLC_ADD_WEEK,   CLC_ADD_WEEKS,
	CLC_ADD_DAYS,	CLC_ADD_WEEKDAYS,
	CLC_ADD_HOURS,	CLC_ADD_MINUTES,    CLC_ADD_SECONDS
    };
    int unitIndex = CLC_ADD_SECONDS;	/* Index of an option. */
    Tcl_WideInt offs;

    /* even number of arguments */
    if ((objc & 1) == 1) {
	Tcl_WrongNumArgs(interp, 0, objv, syntax);
	TclSetErrorCode(interp, "CLOCK", "wrongNumArgs");
	return TCL_ERROR;
    }

    ClockInitDateInfo(&yy);

    /*
     * Extract values for the keywords.
     */

    ClockInitFmtScnArgs(dataPtr, interp, &opts);
    int ret = ClockParseFmtScnArgs(&opts, &yy.date, objc, objv,
	    CLC_OP_ADD, "-gmt, -locale, or -timezone");
    if (ret != TCL_OK) {
	goto done;
    }

    /* time together as seconds of the day */
    yySecondOfDay = yydate.localSeconds % SECONDS_PER_DAY;
    if (yySecondOfDay < 0) { /* compiler fix for signed-mod */
	yySecondOfDay += SECONDS_PER_DAY;
    }
    yySeconds = yySecondOfDay;
    /* seconds are in localSeconds (relative base date), so reset time here */
    yyHour = 0;
    yyMinutes = 0;
    yyMeridian = MER24;

    ret = TCL_ERROR;

    /*
     * Find each offset and process date increment
     */

    for (int i = 2; i < objc; i+=2) {
	/* bypass not integers (options, allready processed above in ClockParseFmtScnArgs) */
	if (TclGetWideIntFromObj(NULL, objv[i], &offs) != TCL_OK) {
	    continue;
	}
	/* get unit */
	if (Tcl_GetIndexFromObj(interp, objv[i + 1], units, "unit", 0,
		&unitIndex) != TCL_OK) {
	    goto done;
	}
	if (TclHasInternalRep(objv[i], &tclBignumType)
		|| offs > (unitIndex < CLC_ADD_HOURS ? 0x7fffffff : TCL_MAX_SECONDS)
		|| offs < (unitIndex < CLC_ADD_HOURS ? -0x7fffffff : TCL_MIN_SECONDS)) {
	    Tcl_SetObjResult(interp, dataPtr->literals[LIT_INTEGER_VALUE_TOO_LARGE]);
	    goto done;
	}

	/* nothing to do if zero quantity */
	if (!offs) {
	    continue;
	}

	/* if in-between conversion needed (already have relative date/time),
	 * correct date info, because the local date/time may be changed, so
	 * refresh it now (see test clock-30.34 "clock add jump over DST hole") */

	if ((info->flags & CLF_RELCONV) ||
	    (yyRelSeconds && unitIndex < CLC_ADD_HOURS)
	) {
	    if (ClockCalcRelTime(info, &opts) != TCL_OK) {
		goto done;
	    }
	}

	/* process increment by offset + unit */
	switch (unitIndex) {
	case CLC_ADD_YEARS:
	    yyRelMonth += offs * 12;
	    break;
	case CLC_ADD_MONTHS:
	    yyRelMonth += offs;
	    break;
	case CLC_ADD_WEEK:
	case CLC_ADD_WEEKS:
	    yyRelDay += offs * 7;
	    break;
	case CLC_ADD_DAYS:
	    yyRelDay += offs;
	    break;
	case CLC_ADD_WEEKDAYS:
	    /* add number of week days (skipping Saturdays and Sundays)
	     * to a relative days value. */
	    offs = ClockWeekdaysOffs(yy.date.dayOfWeek, (int)offs);
	    yyRelDay += offs;
	    break;
	case CLC_ADD_HOURS:
	    yyRelSeconds += offs * 60 * 60;
	    break;
	case CLC_ADD_MINUTES:
	    yyRelSeconds += offs * 60;
	    break;
	case CLC_ADD_SECONDS:
	    yyRelSeconds += offs;
	    break;
	default:
	    TCL_UNREACHABLE();
	}
	if (unitIndex < CLC_ADD_HOURS) { /* date units only */
	    info->flags |= CLF_RELCONV;
	}
    }

    /*
     * Do relative units (if not yet already processed interim),
     * thereby ignore relative time (it can be processed within commit).
     */

    if (info->flags & CLF_RELCONV) {
	if (ClockCalcRelTime(info, &opts) != TCL_OK) {
	    goto done;
	}
    }

    /* Convert date info structure into UTC seconds */

    ret = ClockScanCommit(&yy, &opts);

  done:
    TclUnsetObjRef(yy.date.tzName);
    if (ret != TCL_OK) {
	return ret;
    }
    Tcl_SetObjResult(interp, Tcl_NewWideIntObj(yy.date.seconds));
    return TCL_OK;
}

/*----------------------------------------------------------------------
 *
 * ClockSecondsObjCmd -
 *
 *	Returns a count of microseconds since the epoch.
 *
 * Results:
 *	Returns a standard Tcl result.
 *
 * Side effects:
 *	None.
 *
 * This function implements the 'clock seconds' Tcl command. Refer to the user
 * documentation for details on what it does.
 *
 *----------------------------------------------------------------------
 */

int
ClockSecondsObjCmd(
    TCL_UNUSED(void *),
    Tcl_Interp *interp,		/* Tcl interpreter */
    int objc,			/* Parameter count */
    Tcl_Obj *const *objv)	/* Parameter values */
{
    Tcl_Time now;
    Tcl_Obj *timeObj;

    if (objc != 1) {
	Tcl_WrongNumArgs(interp, 0, objv, "clock seconds");
	return TCL_ERROR;
    }
    Tcl_GetTime(&now);
    TclNewUIntObj(timeObj, (Tcl_WideUInt)now.sec);

    Tcl_SetObjResult(interp, timeObj);
    return TCL_OK;
}

/*
 *----------------------------------------------------------------------
 *
 * ClockSafeCatchCmd --
 *
 *	Same as "::catch" command but avoids overwriting of interp state.
 *
 *	See [554117edde] for more info (and proper solution).
 *
 *----------------------------------------------------------------------
 */
int
ClockSafeCatchCmd(
    TCL_UNUSED(void *),
    Tcl_Interp *interp,
    int objc,
    Tcl_Obj *const objv[])
{
    typedef struct {
	int status;		/* return code status */
	int flags;		/* Each remaining field saves the */
	int returnLevel;	/* corresponding field of the Interp */
	int returnCode;		/* struct. These fields taken together are */
	Tcl_Obj *errorInfo;	/* the "state" of the interp. */
	Tcl_Obj *errorCode;
	Tcl_Obj *returnOpts;
	Tcl_Obj *objResult;
	Tcl_Obj *errorStack;
	bool resetErrorStack;
    } InterpState;

    Interp *iPtr = (Interp *)interp;
    int flags = 0;

    if (objc == 1) {
	/* wrong # args : */
	return Tcl_CatchObjCmd(NULL, interp, objc, objv);
    }

    InterpState *statePtr = (InterpState *)Tcl_SaveInterpState(interp, 0);
    if (!statePtr->errorInfo) {
	/* todo: avoid traced get of errorInfo here */
	TclInitObjRef(statePtr->errorInfo,
		Tcl_ObjGetVar2(interp, iPtr->eiVar, NULL, 0));
	flags |= ERR_LEGACY_COPY;
    }
    if (!statePtr->errorCode) {
	/* todo: avoid traced get of errorCode here */
	TclInitObjRef(statePtr->errorCode,
		Tcl_ObjGetVar2(interp, iPtr->ecVar, NULL, 0));
	flags |= ERR_LEGACY_COPY;
    }

    /* original catch */
    int ret = Tcl_CatchObjCmd(NULL, interp, objc, objv);

    if (ret == TCL_ERROR) {
	Tcl_DiscardInterpState((Tcl_InterpState)statePtr);
	return TCL_ERROR;
    }
    /* overwrite result in state with catch result */
    TclSetObjRef(statePtr->objResult, Tcl_GetObjResult(interp));
    /* set result (together with restore state) to interpreter */
    (void) Tcl_RestoreInterpState(interp, (Tcl_InterpState)statePtr);
    /* todo: unless ERR_LEGACY_COPY not set in restore (branch [bug-554117edde] not merged yet) */
    iPtr->flags |= (flags & ERR_LEGACY_COPY);
    return ret;
}

/*
 *----------------------------------------------------------------------
 *
 * TzsetIfNecessary --
 *
 *	Calls the tzset() library function if the contents of the TZ
 *	environment variable has changed.
 *
 * Results:
 *	An epoch counter to allow efficient checking if the timezone has
 *	changed.
 *
 * Side effects:
 *	Calls tzset.
 *
 *----------------------------------------------------------------------
 */

#ifdef _WIN32
#define getenv(x) _wgetenv(L##x)
#else
#define WCHAR char
#define wcslen strlen
#define wcscmp strcmp
#define wcscpy strcpy
#endif
#define TZ_INIT_MARKER	((WCHAR *) INT2PTR(-1))

typedef struct {
    WCHAR *was;			/* Previous value of TZ. */
    long long lastRefresh;	/* Used for latency before next refresh. */
    size_t epoch;		/* Epoch, signals that TZ changed. */
    size_t envEpoch;		/* Last env epoch, for faster signaling,
				 * that TZ changed via TCL */
} ClockTzStatic;
static ClockTzStatic tz = {	/* Global timezone info; protected by
				 * clockMutex.*/
    TZ_INIT_MARKER, 0, 0, 0
};

static size_t
TzsetIfNecessary(void)
{
    const WCHAR *tzNow;		/* Current value of TZ. */
    Tcl_Time now;		/* Current time. */
    size_t epoch;		/* The tz.epoch that the TZ was read at. */

    /*
     * Prevent performance regression on some platforms by resolving of system time zone:
     * small latency for check whether environment was changed (once per second)
     * no latency if environment was changed with tcl-env (compare both epoch values)
     */

    Tcl_GetTime(&now);
    if (now.sec == tz.lastRefresh && tz.envEpoch == TclEnvEpoch) {
	return tz.epoch;
    }

    tz.envEpoch = TclEnvEpoch;
    tz.lastRefresh = now.sec;

    /* check in lock */
    Tcl_MutexLock(&clockMutex);
    tzNow = getenv("TCL_TZ");
    if (tzNow == NULL) {
	tzNow = getenv("TZ");
    }
    if (tzNow != NULL && (tz.was == NULL || tz.was == TZ_INIT_MARKER
	    || wcscmp(tzNow, tz.was) != 0)) {
	tzset();
	if (tz.was != NULL && tz.was != TZ_INIT_MARKER) {
	    Tcl_Free(tz.was);
	}
	tz.was = (WCHAR *)Tcl_Alloc(sizeof(WCHAR) * (wcslen(tzNow) + 1));
	wcscpy(tz.was, tzNow);
	epoch = ++tz.epoch;
    } else if (tzNow == NULL && tz.was != NULL) {
	tzset();
	if (tz.was != TZ_INIT_MARKER) {
	    Tcl_Free(tz.was);
	}
	tz.was = NULL;
	epoch = ++tz.epoch;
    } else {
	epoch = tz.epoch;
    }
    Tcl_MutexUnlock(&clockMutex);

    return epoch;
}

static void
ClockFinalize(
    TCL_UNUSED(void *))
{
    TclClockFrmScnFinalize();

    if (tz.was && tz.was != TZ_INIT_MARKER) {
	Tcl_Free(tz.was);
    }

    Tcl_MutexFinalize(&clockMutex);
}

/*
 * Local Variables:
 * mode: c
 * c-basic-offset: 4
 * fill-column: 78
 * End:
 */<|MERGE_RESOLUTION|>--- conflicted
+++ resolved
@@ -2029,13 +2029,8 @@
 
     fields->tzOffset = 0;
     fields->seconds = fields->localSeconds;
-<<<<<<< HEAD
     while (true) {
-	Tcl_Obj *row = LookupLastTransition(interp, fields->seconds, rowc, rowv,
-=======
-    while (1) {
-	row = TclClockLookupLastTransition(interp, fields->seconds, rowc, rowv,
->>>>>>> 7a685525
+	Tcl_Obj *row = TclClockLookupLastTransition(interp, fields->seconds, rowc, rowv,
 		rangesVal);
 	Tcl_Size cellc;
 	Tcl_Obj **cellv;
@@ -2960,13 +2955,8 @@
  *----------------------------------------------------------------------
  */
 
-<<<<<<< HEAD
 bool
-IsGregorianLeapYear(
-=======
-int
 TclIsGregorianLeapYear(
->>>>>>> 7a685525
     TclDateFields *fields)	/* Date to test */
 {
     Tcl_WideInt year = fields->year;
