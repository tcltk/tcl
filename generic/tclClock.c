/*
 * tclClock.c --
 *
 *	Contains the time and date related commands. This code is derived from
 *	the time and date facilities of TclX, by Mark Diekhans and Karl
 *	Lehenbauer.
 *
 * Copyright © 1991-1995 Karl Lehenbauer & Mark Diekhans.
 * Copyright © 1995 Sun Microsystems, Inc.
 * Copyright © 2004 Kevin B. Kenny. All rights reserved.
 * Copyright © 2015 Sergey G. Brester aka sebres. All rights reserved.
 *
 * See the file "license.terms" for information on usage and redistribution of
 * this file, and for a DISCLAIMER OF ALL WARRANTIES.
 */

#include "tclInt.h"
#include "tclTomMath.h"
#include "tclStrIdxTree.h"
#include "tclDate.h"
#if defined(_WIN32) && defined (__clang__) && (__clang_major__ > 20)
#pragma clang diagnostic ignored "-Wc++-keyword"
#endif

/* The namespace containing the [clock] internals. */
#define TCL_CLOCK_NS	"::tcl::clock"

/*
 * Table of the days in each month, leap and common years
 */

static const int hath[2][12] = {
    {31, 28, 31, 30, 31, 30, 31, 31, 30, 31, 30, 31},
    {31, 29, 31, 30, 31, 30, 31, 31, 30, 31, 30, 31}
};
static const int daysInPriorMonths[2][13] = {
    {0, 31, 59, 90, 120, 151, 181, 212, 243, 273, 304, 334, 365},
    {0, 31, 60, 91, 121, 152, 182, 213, 244, 274, 305, 335, 366}
};

/*
 * Enumeration of the string literals used in [clock]
 */

CLOCK_LITERAL_ARRAY(Literals);

/* Msgcat literals for exact match (mcKey) */
CLOCK_LOCALE_LITERAL_ARRAY(MsgCtLiterals, "");
/* Msgcat index literals prefixed with _IDX_, used for quick dictionary search */
CLOCK_LOCALE_LITERAL_ARRAY(MsgCtLitIdxs, "_IDX_");

static const char *const eras[] = { "CE", "BCE", NULL };

/*
 * Thread specific data block holding a 'struct tm' for the 'gmtime' and
 * 'localtime' library calls.
 */

static Tcl_ThreadDataKey tmKey;

/*
 * Mutex protecting 'gmtime', 'localtime' and 'mktime' calls and the statics
 * in the date parsing code.
 */

TCL_DECLARE_MUTEX(clockMutex)

/*
 * Function prototypes for local procedures in this file:
 */

static int		ConvertUTCToLocalUsingTable(Tcl_Interp *,
			    TclDateFields *, Tcl_Size, Tcl_Obj *const[],
			    Tcl_WideInt *rangesVal);
static int		ConvertUTCToLocalUsingC(Tcl_Interp *,
			    TclDateFields *, int);
static int		ConvertLocalToUTC(ClockClientData *, Tcl_Interp *,
			    TclDateFields *, Tcl_Obj *timezoneObj, int);
static int		ConvertLocalToUTCUsingTable(Tcl_Interp *,
			    TclDateFields *, Tcl_Size, Tcl_Obj *const[],
			    Tcl_WideInt *rangesVal);
static int		ConvertLocalToUTCUsingC(Tcl_Interp *,
			    TclDateFields *, int);
static Tcl_ObjCmdProc2	ClockConfigureObjCmd;
static void		GetYearWeekDay(TclDateFields *, int);
static void		GetGregorianEraYearDay(TclDateFields *, int);
static void		GetJulianDayFromEraYearMonthDay(
			    TclDateFields *fields, int changeover);
static void		GetMonthDay(TclDateFields *);
static Tcl_WideInt	WeekdayOnOrBefore(int, Tcl_WideInt);
static Tcl_ObjCmdProc2	ClockClicksObjCmd;
static Tcl_ObjCmdProc2	ClockConvertlocaltoutcObjCmd;
static int		ClockGetDateFields(ClockClientData *,
			    Tcl_Interp *interp, TclDateFields *fields,
			    Tcl_Obj *timezoneObj, int changeover);
static void		GetJulianDayFromEraYearWeekDay(
			    TclDateFields *fields, int changeover);
<<<<<<< HEAD
static Tcl_ObjCmdProc	ClockGetdatefieldsObjCmd;
static Tcl_ObjCmdProc	ClockGetjuliandayfromerayearmonthdayObjCmd;
static Tcl_ObjCmdProc	ClockGetjuliandayfromerayearweekdayObjCmd;
static Tcl_ObjCmdProc	ClockGetenvObjCmd;
static Tcl_ObjCmdProc	ClockMicrosecondsObjCmd;
static Tcl_ObjCmdProc	ClockMillisecondsObjCmd;
static Tcl_ObjCmdProc	ClockSecondsObjCmd;
static Tcl_ObjCmdProc	ClockMonotonicObjCmd;
static Tcl_ObjCmdProc	ClockFormatObjCmd;
static Tcl_ObjCmdProc	ClockScanObjCmd;
=======
static Tcl_ObjCmdProc2	ClockGetdatefieldsObjCmd;
static Tcl_ObjCmdProc2	ClockGetjuliandayfromerayearmonthdayObjCmd;
static Tcl_ObjCmdProc2	ClockGetjuliandayfromerayearweekdayObjCmd;
static Tcl_ObjCmdProc2	ClockGetenvObjCmd;
static Tcl_ObjCmdProc2	ClockMicrosecondsObjCmd;
static Tcl_ObjCmdProc2	ClockMillisecondsObjCmd;
static Tcl_ObjCmdProc2	ClockSecondsObjCmd;
static Tcl_ObjCmdProc2	ClockFormatObjCmd;
static Tcl_ObjCmdProc2	ClockScanObjCmd;
>>>>>>> dd86ab5f
static int		ClockScanCommit(DateInfo *info,
			    ClockFmtScnCmdArgs *opts);
static int		ClockFreeScan(DateInfo *info,
			    Tcl_Obj *strObj, ClockFmtScnCmdArgs *opts);
static int		ClockCalcRelTime(DateInfo *info,
			    ClockFmtScnCmdArgs *opts);
static Tcl_ObjCmdProc2	ClockAddObjCmd;
static int		ClockValidDate(DateInfo *,
			    ClockFmtScnCmdArgs *, int stage);
static struct tm *	ThreadSafeLocalTime(const time_t *);
static size_t		TzsetIfNecessary(void);
static void		ClockDeleteCmdProc(void *);
static void		ClockFinalize(void *);

/*
 * Structure containing description of "native" clock commands to create.
 */
struct ClockCommand {
    const char *name;		/* The tail of the command name. The full name
				 * is "::tcl::clock::<name>". When NULL marks
				 * the end of the table. */
    Tcl_ObjCmdProc2 *objCmdProc;	/* Function that implements the command. This
				 * will always have the ClockClientData sent
				 * to it, but may well ignore this data. */
    CompileProc *compileProc;	/* The compiler for the command. */
    int useClientData;		/* Whether to use the shared ClockClientData
				 * with this command. */
};

/*
 * Table of command created by this file, excluding the compiled parts of the
 * [clock] ensemble, as those are defined below (and never need access to the
 * ClockClientData).
 */
static const struct ClockCommand clockCommands[] = {
    {"add",		ClockAddObjCmd,		TclCompileBasicMin1ArgCmd, 1},
    {"format",		ClockFormatObjCmd,	TclCompileBasicMin1ArgCmd, 1},
    {"getenv",		ClockGetenvObjCmd,	NULL, 1},
    {"scan",		ClockScanObjCmd,	TclCompileBasicMin1ArgCmd, 1},
    {"ConvertLocalToUTC", ClockConvertlocaltoutcObjCmd, NULL, 1},
    {"GetDateFields",	ClockGetdatefieldsObjCmd, NULL, 1},
    {"GetJulianDayFromEraYearMonthDay",
			ClockGetjuliandayfromerayearmonthdayObjCmd, NULL, 1},
    {"GetJulianDayFromEraYearWeekDay",
			ClockGetjuliandayfromerayearweekdayObjCmd, NULL, 1},
    {"catch",		TclSafeCatchCmd,	NULL, 0},
    {NULL, NULL, NULL, 0}
};

/*
 * Definition of the [clock] ensemble.
 *
 * [clock add], [clock format] and [clock scan] have special clientData, so
 * we just tell the ensemble that they'll be there instead of maxing them at
 * this point.
 */
const EnsembleImplMap tclClockImplMap[] = {
    {"add",		NULL,			NULL, NULL, NULL, 1},
    {"clicks",		ClockClicksObjCmd,	TclCompileClockClicksCmd, NULL, NULL, 0},
    {"format",		NULL,			NULL, NULL, NULL, 1},
    {"microseconds",	ClockMicrosecondsObjCmd,TclCompileClockReadingCmd, NULL, INT2PTR(CLOCK_READ_MICROS), 0},
    {"milliseconds",	ClockMillisecondsObjCmd,TclCompileClockReadingCmd, NULL, INT2PTR(CLOCK_READ_MILLIS), 0},
    {"monotonic",	ClockMonotonicObjCmd,TclCompileClockReadingCmd, NULL, INT2PTR(CLOCK_READ_MONOTONIC), 0},
    {"scan",		NULL,			NULL, NULL, NULL, 1},
    {"seconds",		ClockSecondsObjCmd,	TclCompileClockReadingCmd, NULL, INT2PTR(CLOCK_READ_SECS), 0},
    {NULL, NULL, NULL, NULL, NULL, 0}
};

/*
 *----------------------------------------------------------------------
 *
 * TclClockInit --
 *
 *	Registers the 'clock' subcommands with the Tcl interpreter and
 *	initializes its client data (which consists mostly of constant
 *	Tcl_Obj's that it is too much trouble to keep recreating).
 *
 * Results:
 *	None.
 *
 * Side effects:
 *	Installs the commands and creates the client data
 *
 *----------------------------------------------------------------------
 */

void
TclClockInit(
    Tcl_Interp *interp)		/* Tcl interpreter */
{
    static int initialized = 0;	/* global clock engine initialized (in process) */

    /*
     * Register handler to finalize clock on exit.
     */
    if (!initialized) {
	Tcl_CreateExitHandler(ClockFinalize, NULL);
	initialized = 1;
    }

    /*
     * Safe interps get [::clock] as alias to a parent, so do not need their
     * own copies of the support routines.
     */

    if (Tcl_IsSafe(interp)) {
	return;
    }

    /*
     * Create the client data, which is a refcounted literal pool.
     */

    ClockClientData *data = (ClockClientData *)Tcl_Alloc(sizeof(ClockClientData));
    data->refCount = 0;
    data->literals = (Tcl_Obj **)Tcl_Alloc(LIT__END * sizeof(Tcl_Obj*));
    int i;
    for (i = 0; i < LIT__END; ++i) {
	TclInitObjRef(data->literals[i], Tcl_NewStringObj(
		Literals[i], TCL_AUTO_LENGTH));
    }
    data->mcLiterals = NULL;
    data->mcLitIdxs = NULL;
    data->mcDicts = NULL;
    data->lastTZEpoch = 0;
    data->currentYearCentury = ClockDefaultYearCentury;
    data->yearOfCenturySwitch = ClockDefaultCenturySwitch;
    data->validMinYear = INT_MIN;
    data->validMaxYear = INT_MAX;
    /* corresponds max of JDN in sqlite - 9999-12-31 23:59:59 per default */
    data->maxJDN = 5373484.499999994;

    data->systemTimeZone = NULL;
    data->systemSetupTZData = NULL;
    data->gmtSetupTimeZoneUnnorm = NULL;
    data->gmtSetupTimeZone = NULL;
    data->gmtSetupTZData = NULL;
    data->gmtTZName = NULL;
    data->lastSetupTimeZoneUnnorm = NULL;
    data->lastSetupTimeZone = NULL;
    data->lastSetupTZData = NULL;
    data->prevSetupTimeZoneUnnorm = NULL;
    data->prevSetupTimeZone = NULL;
    data->prevSetupTZData = NULL;

    data->defaultLocale = NULL;
    data->defaultLocaleDict = NULL;
    data->currentLocale = NULL;
    data->currentLocaleDict = NULL;
    data->lastUsedLocaleUnnorm = NULL;
    data->lastUsedLocale = NULL;
    data->lastUsedLocaleDict = NULL;
    data->prevUsedLocaleUnnorm = NULL;
    data->prevUsedLocale = NULL;
    data->prevUsedLocaleDict = NULL;

    data->lastBase.timezoneObj = NULL;

    memset(&data->lastTZOffsCache, 0, sizeof(data->lastTZOffsCache));

    data->defFlags = CLF_VALIDATE;

    /*
     * Install the commands.
     */

    Tcl_Namespace *nsPtr = Tcl_FindNamespace(interp, TCL_CLOCK_NS, NULL, 0);
    const struct ClockCommand *clockCmdPtr;
    for (clockCmdPtr=clockCommands ; clockCmdPtr->name!=NULL ; clockCmdPtr++) {
	void *clientData = NULL;
	if (clockCmdPtr->useClientData) {
	    clientData = data;
	    data->refCount++;
	}
	Command *cmdPtr = (Command *)TclCreateObjCommandInNs(interp,
		clockCmdPtr->name, nsPtr, clockCmdPtr->objCmdProc, clientData,
		clientData ? ClockDeleteCmdProc : NULL);
	cmdPtr->compileProc = clockCmdPtr->compileProc;
    }
    Tcl_CreateObjCommand2(interp, "::tcl::unsupported::clock::configure",
	    ClockConfigureObjCmd, data, ClockDeleteCmdProc);
    data->refCount++;
}

/*
 *----------------------------------------------------------------------
 *
 * ClockConfigureClear --
 *
 *	Clean up cached resp. run-time storages used in clock commands.
 *
 *	Shared usage for clean-up (ClockDeleteCmdProc) and "configure -clear".
 *
 * Results:
 *	None.
 *
 *----------------------------------------------------------------------
 */

static void
ClockConfigureClear(
    ClockClientData *data)
{
    TclClockFrmScnClearCaches();

    data->lastTZEpoch = 0;
    TclUnsetObjRef(data->systemTimeZone);
    TclUnsetObjRef(data->systemSetupTZData);
    TclUnsetObjRef(data->gmtSetupTimeZoneUnnorm);
    TclUnsetObjRef(data->gmtSetupTimeZone);
    TclUnsetObjRef(data->gmtSetupTZData);
    TclUnsetObjRef(data->gmtTZName);
    TclUnsetObjRef(data->lastSetupTimeZoneUnnorm);
    TclUnsetObjRef(data->lastSetupTimeZone);
    TclUnsetObjRef(data->lastSetupTZData);
    TclUnsetObjRef(data->prevSetupTimeZoneUnnorm);
    TclUnsetObjRef(data->prevSetupTimeZone);
    TclUnsetObjRef(data->prevSetupTZData);

    TclUnsetObjRef(data->defaultLocale);
    data->defaultLocaleDict = NULL;
    TclUnsetObjRef(data->currentLocale);
    data->currentLocaleDict = NULL;
    TclUnsetObjRef(data->lastUsedLocaleUnnorm);
    TclUnsetObjRef(data->lastUsedLocale);
    data->lastUsedLocaleDict = NULL;
    TclUnsetObjRef(data->prevUsedLocaleUnnorm);
    TclUnsetObjRef(data->prevUsedLocale);
    data->prevUsedLocaleDict = NULL;

    TclUnsetObjRef(data->lastBase.timezoneObj);

    TclUnsetObjRef(data->lastTZOffsCache[0].timezoneObj);
    TclUnsetObjRef(data->lastTZOffsCache[0].tzName);
    TclUnsetObjRef(data->lastTZOffsCache[1].timezoneObj);
    TclUnsetObjRef(data->lastTZOffsCache[1].tzName);

    TclUnsetObjRef(data->mcDicts);
}

/*
 *----------------------------------------------------------------------
 *
 * ClockDeleteCmdProc --
 *
 *	Remove a reference to the clock client data, and clean up memory
 *	when it's all gone.
 *
 * Results:
 *	None.
 *
 *----------------------------------------------------------------------
 */
static void
ClockDeleteCmdProc(
    void *clientData)		/* Opaque pointer to the client data */
{
    ClockClientData *data = (ClockClientData *)clientData;
    int i;

    if (data->refCount-- <= 1) {
	for (i = 0; i < LIT__END; ++i) {
	    Tcl_DecrRefCount(data->literals[i]);
	}
	if (data->mcLiterals != NULL) {
	    for (i = 0; i < MCLIT__END; ++i) {
		Tcl_DecrRefCount(data->mcLiterals[i]);
	    }
	    Tcl_Free(data->mcLiterals);
	    data->mcLiterals = NULL;
	}
	if (data->mcLitIdxs != NULL) {
	    for (i = 0; i < MCLIT__END; ++i) {
		Tcl_DecrRefCount(data->mcLitIdxs[i]);
	    }
	    Tcl_Free(data->mcLitIdxs);
	    data->mcLitIdxs = NULL;
	}

	ClockConfigureClear(data);

	Tcl_Free(data->literals);
	Tcl_Free(data);
    }
}

/*
 *----------------------------------------------------------------------
 *
 * SavePrevTimezoneObj --
 *
 *	Used to store previously used/cached time zone (makes it reusable).
 *
 *	This enables faster switch between time zones (e. g. to convert from
 *	one to another).
 *
 * Results:
 *	None.
 *
 *----------------------------------------------------------------------
 */
static inline void
SavePrevTimezoneObj(
    ClockClientData *dataPtr)	/* Client data containing literal pool */
{
    Tcl_Obj *timezoneObj = dataPtr->lastSetupTimeZone;

    if (timezoneObj && timezoneObj != dataPtr->prevSetupTimeZone) {
	TclSetObjRef(dataPtr->prevSetupTimeZoneUnnorm, dataPtr->lastSetupTimeZoneUnnorm);
	TclSetObjRef(dataPtr->prevSetupTimeZone, timezoneObj);
	TclSetObjRef(dataPtr->prevSetupTZData, dataPtr->lastSetupTZData);
    }
}

/*
 *----------------------------------------------------------------------
 *
 * NormTimezoneObj --
 *
 *	Normalizes the timezone object (used for caching puposes).
 *
 *	If already cached time zone could be found, returns this
 *	object (last setup or last used, system (current) or gmt).
 *
 * Results:
 *	Normalized tcl object pointer.
 *
 *----------------------------------------------------------------------
 */

static Tcl_Obj *
NormTimezoneObj(
    ClockClientData *dataPtr,	/* Client data containing literal pool */
    Tcl_Obj *timezoneObj,	/* Name of zone to find */
    int *loaded)		/* Used to recognized TZ was loaded */
{
    const char *tz;

    *loaded = 1;
    if (timezoneObj == dataPtr->lastSetupTimeZoneUnnorm
	    && dataPtr->lastSetupTimeZone != NULL) {
	return dataPtr->lastSetupTimeZone;
    }
    if (timezoneObj == dataPtr->prevSetupTimeZoneUnnorm
	    && dataPtr->prevSetupTimeZone != NULL) {
	return dataPtr->prevSetupTimeZone;
    }
    if (timezoneObj == dataPtr->gmtSetupTimeZoneUnnorm
	    && dataPtr->gmtSetupTimeZone != NULL) {
	return dataPtr->literals[LIT_GMT];
    }
    if (timezoneObj == dataPtr->lastSetupTimeZone
	    || timezoneObj == dataPtr->prevSetupTimeZone
	    || timezoneObj == dataPtr->gmtSetupTimeZone
	    || timezoneObj == dataPtr->systemTimeZone) {
	return timezoneObj;
    }

    tz = TclGetString(timezoneObj);
    if (dataPtr->lastSetupTimeZone != NULL
	    && strcmp(tz, TclGetString(dataPtr->lastSetupTimeZone)) == 0) {
	TclSetObjRef(dataPtr->lastSetupTimeZoneUnnorm, timezoneObj);
	return dataPtr->lastSetupTimeZone;
    }
    if (dataPtr->prevSetupTimeZone != NULL
	    && strcmp(tz, TclGetString(dataPtr->prevSetupTimeZone)) == 0) {
	TclSetObjRef(dataPtr->prevSetupTimeZoneUnnorm, timezoneObj);
	return dataPtr->prevSetupTimeZone;
    }
    if (dataPtr->systemTimeZone != NULL
	    && strcmp(tz, TclGetString(dataPtr->systemTimeZone)) == 0) {
	return dataPtr->systemTimeZone;
    }
    if (strcmp(tz, Literals[LIT_GMT]) == 0) {
	TclSetObjRef(dataPtr->gmtSetupTimeZoneUnnorm, timezoneObj);
	if (dataPtr->gmtSetupTimeZone == NULL) {
	    *loaded = 0;
	}
	return dataPtr->literals[LIT_GMT];
    }
    /* unknown/unloaded tz - recache/revalidate later as last-setup if needed */
    *loaded = 0;
    return timezoneObj;
}

/*
 *----------------------------------------------------------------------
 *
 * ClockGetSystemLocale --
 *
 *	Returns system locale.
 *
 *	Executes ::tcl::clock::GetSystemLocale in given interpreter.
 *
 * Results:
 *	Returns system locale tcl object.
 *
 *----------------------------------------------------------------------
 */

static inline Tcl_Obj *
ClockGetSystemLocale(
    ClockClientData *dataPtr,	/* Opaque pointer to literal pool, etc. */
    Tcl_Interp *interp)		/* Tcl interpreter */
{
    if (Tcl_EvalObjv(interp, 1, &dataPtr->literals[LIT_GETSYSTEMLOCALE], 0) != TCL_OK) {
	return NULL;
    }

    return Tcl_GetObjResult(interp);
}
/*
 *----------------------------------------------------------------------
 *
 * ClockGetCurrentLocale --
 *
 *	Returns current locale.
 *
 *	Executes ::tcl::clock::mclocale in given interpreter.
 *
 * Results:
 *	Returns current locale tcl object.
 *
 *----------------------------------------------------------------------
 */

static inline Tcl_Obj *
ClockGetCurrentLocale(
    ClockClientData *dataPtr,	/* Client data containing literal pool */
    Tcl_Interp *interp)		/* Tcl interpreter */
{
    if (Tcl_EvalObjv(interp, 1, &dataPtr->literals[LIT_GETCURRENTLOCALE], 0) != TCL_OK) {
	return NULL;
    }

    TclSetObjRef(dataPtr->currentLocale, Tcl_GetObjResult(interp));
    dataPtr->currentLocaleDict = NULL;
    Tcl_ResetResult(interp);

    return dataPtr->currentLocale;
}

/*
 *----------------------------------------------------------------------
 *
 * SavePrevLocaleObj --
 *
 *	Used to store previously used/cached locale (makes it reusable).
 *
 *	This enables faster switch between locales (e. g. to convert from one to another).
 *
 * Results:
 *	None.
 *
 *----------------------------------------------------------------------
 */

static inline void
SavePrevLocaleObj(
    ClockClientData *dataPtr)	/* Client data containing literal pool */
{
    Tcl_Obj *localeObj = dataPtr->lastUsedLocale;

    if (localeObj && localeObj != dataPtr->prevUsedLocale) {
	TclSetObjRef(dataPtr->prevUsedLocaleUnnorm, dataPtr->lastUsedLocaleUnnorm);
	TclSetObjRef(dataPtr->prevUsedLocale, localeObj);
	/* mcDicts owns reference to dict */
	dataPtr->prevUsedLocaleDict = dataPtr->lastUsedLocaleDict;
    }
}

/*
 *----------------------------------------------------------------------
 *
 * NormLocaleObj --
 *
 *	Normalizes the locale object (used for caching puposes).
 *
 *	If already cached locale could be found, returns this
 *	object (current, system (OS) or last used locales).
 *
 * Results:
 *	Normalized tcl object pointer.
 *
 *----------------------------------------------------------------------
 */

static Tcl_Obj *
NormLocaleObj(
    ClockClientData *dataPtr,	/* Client data containing literal pool */
    Tcl_Interp *interp,		/* Tcl interpreter */
    Tcl_Obj *localeObj,
    Tcl_Obj **mcDictObj)
{
    const char *loc, *loc2;

    if (localeObj == NULL
	    || localeObj == dataPtr->literals[LIT_C]
	    || localeObj == dataPtr->defaultLocale) {
	*mcDictObj = dataPtr->defaultLocaleDict;
	return dataPtr->defaultLocale ?
		dataPtr->defaultLocale : dataPtr->literals[LIT_C];
    }

    if (localeObj == dataPtr->currentLocale
	    || localeObj == dataPtr->literals[LIT_CURRENT]) {
	if (dataPtr->currentLocale == NULL) {
	    ClockGetCurrentLocale(dataPtr, interp);
	}
	*mcDictObj = dataPtr->currentLocaleDict;
	return dataPtr->currentLocale;
    }

    if (localeObj == dataPtr->lastUsedLocale
	    || localeObj == dataPtr->lastUsedLocaleUnnorm) {
	*mcDictObj = dataPtr->lastUsedLocaleDict;
	return dataPtr->lastUsedLocale;
    }

    if (localeObj == dataPtr->prevUsedLocale
	    || localeObj == dataPtr->prevUsedLocaleUnnorm) {
	*mcDictObj = dataPtr->prevUsedLocaleDict;
	return dataPtr->prevUsedLocale;
    }

    loc = TclGetString(localeObj);
    if (dataPtr->currentLocale != NULL
	    && (localeObj == dataPtr->currentLocale
	    || (localeObj->length == dataPtr->currentLocale->length
	    && strcasecmp(loc, TclGetString(dataPtr->currentLocale)) == 0))) {
	*mcDictObj = dataPtr->currentLocaleDict;
	return dataPtr->currentLocale;
    }

    if (dataPtr->lastUsedLocale != NULL
	    && (localeObj == dataPtr->lastUsedLocale
	    || (localeObj->length == dataPtr->lastUsedLocale->length
	    && strcasecmp(loc, TclGetString(dataPtr->lastUsedLocale)) == 0))) {
	*mcDictObj = dataPtr->lastUsedLocaleDict;
	TclSetObjRef(dataPtr->lastUsedLocaleUnnorm, localeObj);
	return dataPtr->lastUsedLocale;
    }

    if (dataPtr->prevUsedLocale != NULL
	    && (localeObj == dataPtr->prevUsedLocale
	    || (localeObj->length == dataPtr->prevUsedLocale->length
	    && strcasecmp(loc, TclGetString(dataPtr->prevUsedLocale)) == 0))) {
	*mcDictObj = dataPtr->prevUsedLocaleDict;
	TclSetObjRef(dataPtr->prevUsedLocaleUnnorm, localeObj);
	return dataPtr->prevUsedLocale;
    }

    if ((localeObj->length == 1 /* C */
	    && strcasecmp(loc, Literals[LIT_C]) == 0)
	    || (dataPtr->defaultLocale && (loc2 = TclGetString(dataPtr->defaultLocale))
	    && localeObj->length == dataPtr->defaultLocale->length
	    && strcasecmp(loc, loc2) == 0)) {
	*mcDictObj = dataPtr->defaultLocaleDict;
	return dataPtr->defaultLocale ?
		dataPtr->defaultLocale : dataPtr->literals[LIT_C];
    }

    if (localeObj->length == 7 /* current */
	    && strcasecmp(loc, Literals[LIT_CURRENT]) == 0) {
	if (dataPtr->currentLocale == NULL) {
	    ClockGetCurrentLocale(dataPtr, interp);
	}
	*mcDictObj = dataPtr->currentLocaleDict;
	return dataPtr->currentLocale;
    }

    if ((localeObj->length == 6 /* system */
	    && strcasecmp(loc, Literals[LIT_SYSTEM]) == 0)) {
	SavePrevLocaleObj(dataPtr);
	TclSetObjRef(dataPtr->lastUsedLocaleUnnorm, localeObj);
	localeObj = ClockGetSystemLocale(dataPtr, interp);
	TclSetObjRef(dataPtr->lastUsedLocale, localeObj);
	*mcDictObj = NULL;
	return localeObj;
    }

    *mcDictObj = NULL;
    return localeObj;
}

/*
 *----------------------------------------------------------------------
 *
 * TclClockMCDict --
 *
 *	Retrieves a localized storage dictionary object for the given
 *	locale object.
 *
 *	This corresponds with call `::tcl::clock::mcget locale`.
 *	Cached representation stored in options (for further access).
 *
 * Results:
 *	Tcl-object contains smart reference to msgcat dictionary.
 *
 *----------------------------------------------------------------------
 */
Tcl_Obj *
TclClockMCDict(
    ClockFmtScnCmdArgs *opts)
{
    ClockClientData *dataPtr = opts->dataPtr;

    /* if dict not yet retrieved */
    if (opts->mcDictObj == NULL) {

	/* if locale was not yet used */
	if (!(opts->flags & CLF_LOCALE_USED)) {
	    opts->localeObj = NormLocaleObj(dataPtr, opts->interp,
		    opts->localeObj, &opts->mcDictObj);

	    if (opts->localeObj == NULL) {
		Tcl_SetObjResult(opts->interp, Tcl_NewStringObj(
			"locale not specified and no default locale set",
			TCL_AUTO_LENGTH));
		Tcl_SetErrorCode(opts->interp, "CLOCK", "badOption", (char *)NULL);
		return NULL;
	    }
	    opts->flags |= CLF_LOCALE_USED;

	    /* check locale literals already available (on demand creation) */
	    if (dataPtr->mcLiterals == NULL) {
		int i;

		dataPtr->mcLiterals = (Tcl_Obj **)
			Tcl_Alloc(MCLIT__END * sizeof(Tcl_Obj*));
		for (i = 0; i < MCLIT__END; ++i) {
		    TclInitObjRef(dataPtr->mcLiterals[i], Tcl_NewStringObj(
			    MsgCtLiterals[i], TCL_AUTO_LENGTH));
		}
	    }
	}

	/* check or obtain mcDictObj (be sure it's modifiable) */
	if (opts->mcDictObj == NULL || opts->mcDictObj->refCount > 1) {
	    Tcl_Size ref = 1;

	    /* first try to find locale catalog dict */
	    if (dataPtr->mcDicts == NULL) {
		TclSetObjRef(dataPtr->mcDicts, Tcl_NewDictObj());
	    }
	    Tcl_DictObjGet(NULL, dataPtr->mcDicts,
		    opts->localeObj, &opts->mcDictObj);

	    if (opts->mcDictObj == NULL) {
		/* get msgcat dictionary - ::tcl::clock::mcget locale */
		Tcl_Obj *callargs[2];

		callargs[0] = dataPtr->literals[LIT_MCGET];
		callargs[1] = opts->localeObj;

		if (Tcl_EvalObjv(opts->interp, 2, callargs, 0) != TCL_OK) {
		    return NULL;
		}

		opts->mcDictObj = Tcl_GetObjResult(opts->interp);
		Tcl_ResetResult(opts->interp);
		ref = 0; /* new object is not yet referenced */
	    }

	    /* be sure that object reference doesn't increase (dict changeable) */
	    if (opts->mcDictObj->refCount > ref) {
		/* smart reference (shared dict as object with no ref-counter) */
		opts->mcDictObj = TclDictObjSmartRef(opts->interp,
			opts->mcDictObj);
	    }

	    /* create exactly one reference to catalog / make it searchable for future */
	    Tcl_DictObjPut(NULL, dataPtr->mcDicts, opts->localeObj,
		    opts->mcDictObj);

	    if (opts->localeObj == dataPtr->literals[LIT_C]
		    || opts->localeObj == dataPtr->defaultLocale) {
		dataPtr->defaultLocaleDict = opts->mcDictObj;
	    }
	    if (opts->localeObj == dataPtr->currentLocale) {
		dataPtr->currentLocaleDict = opts->mcDictObj;
	    } else if (opts->localeObj == dataPtr->lastUsedLocale) {
		dataPtr->lastUsedLocaleDict = opts->mcDictObj;
	    } else {
		SavePrevLocaleObj(dataPtr);
		TclSetObjRef(dataPtr->lastUsedLocale, opts->localeObj);
		TclUnsetObjRef(dataPtr->lastUsedLocaleUnnorm);
		dataPtr->lastUsedLocaleDict = opts->mcDictObj;
	    }
	}
    }

    return opts->mcDictObj;
}

/*
 *----------------------------------------------------------------------
 *
 * TclClockMCGet --
 *
 *	Retrieves a msgcat value for the given literal integer mcKey
 *	from localized storage (corresponding given locale object)
 *	by mcLiterals[mcKey] (e. g. MONTHS_FULL).
 *
 * Results:
 *	Tcl-object contains localized value.
 *
 *----------------------------------------------------------------------
 */
Tcl_Obj *
TclClockMCGet(
    ClockFmtScnCmdArgs *opts,
    int mcKey)
{
    Tcl_Obj *valObj = NULL;

    if (opts->mcDictObj == NULL) {
	TclClockMCDict(opts);
	if (opts->mcDictObj == NULL) {
	    return NULL;
	}
    }

    Tcl_DictObjGet(opts->interp, opts->mcDictObj,
	    opts->dataPtr->mcLiterals[mcKey], &valObj);
    return valObj; /* or NULL in obscure case if Tcl_DictObjGet failed */
}

/*
 *----------------------------------------------------------------------
 *
 * TclClockMCGetIdx --
 *
 *	Retrieves an indexed msgcat value for the given literal integer mcKey
 *	from localized storage (corresponding given locale object)
 *	by mcLitIdxs[mcKey] (e. g. _IDX_MONTHS_FULL).
 *
 * Results:
 *	Tcl-object contains localized indexed value.
 *
 *----------------------------------------------------------------------
 */
Tcl_Obj *
TclClockMCGetIdx(
    ClockFmtScnCmdArgs *opts,
    int mcKey)
{
    ClockClientData *dataPtr = opts->dataPtr;
    Tcl_Obj *valObj = NULL;

    if (opts->mcDictObj == NULL) {
	TclClockMCDict(opts);
	if (opts->mcDictObj == NULL) {
	    return NULL;
	}
    }

    /* try to get indices object */
    if (dataPtr->mcLitIdxs == NULL) {
	return NULL;
    }

    if (Tcl_DictObjGet(NULL, opts->mcDictObj,
	    dataPtr->mcLitIdxs[mcKey], &valObj) != TCL_OK) {
	return NULL;
    }
    return valObj;
}

/*
 *----------------------------------------------------------------------
 *
 * TclClockMCSetIdx --
 *
 *	Sets an indexed msgcat value for the given literal integer mcKey
 *	in localized storage (corresponding given locale object)
 *	by mcLitIdxs[mcKey] (e. g. _IDX_MONTHS_FULL).
 *
 * Results:
 *	Returns a standard Tcl result.
 *
 *----------------------------------------------------------------------
 */
int
TclClockMCSetIdx(
    ClockFmtScnCmdArgs *opts,
    int mcKey,
    Tcl_Obj *valObj)
{
    ClockClientData *dataPtr = opts->dataPtr;

    if (opts->mcDictObj == NULL) {
	TclClockMCDict(opts);
	if (opts->mcDictObj == NULL) {
	    return TCL_ERROR;
	}
    }

    /* if literal storage for indices not yet created */
    if (dataPtr->mcLitIdxs == NULL) {
	int i;

	dataPtr->mcLitIdxs = (Tcl_Obj **)Tcl_Alloc(MCLIT__END * sizeof(Tcl_Obj*));
	for (i = 0; i < MCLIT__END; ++i) {
	    TclInitObjRef(dataPtr->mcLitIdxs[i],
		    Tcl_NewStringObj(MsgCtLitIdxs[i], TCL_AUTO_LENGTH));
	}
    }

    return Tcl_DictObjPut(opts->interp, opts->mcDictObj,
	    dataPtr->mcLitIdxs[mcKey], valObj);
}

static void
TimezoneLoaded(
    ClockClientData *dataPtr,
    Tcl_Obj *timezoneObj,	/* Name of zone was loaded */
    Tcl_Obj *tzUnnormObj)	/* Name of zone was loaded */
{
    /* don't overwrite last-setup with GMT (special case) */
    if (timezoneObj == dataPtr->literals[LIT_GMT]) {
	/* mark GMT zone loaded */
	if (dataPtr->gmtSetupTimeZone == NULL) {
	    TclSetObjRef(dataPtr->gmtSetupTimeZone,
		    dataPtr->literals[LIT_GMT]);
	}
	TclSetObjRef(dataPtr->gmtSetupTimeZoneUnnorm, tzUnnormObj);
	return;
    }

    /* last setup zone loaded */
    if (dataPtr->lastSetupTimeZone != timezoneObj) {
	SavePrevTimezoneObj(dataPtr);
	TclSetObjRef(dataPtr->lastSetupTimeZone, timezoneObj);
	TclUnsetObjRef(dataPtr->lastSetupTZData);
    }
    TclSetObjRef(dataPtr->lastSetupTimeZoneUnnorm, tzUnnormObj);
}
/*
 *----------------------------------------------------------------------
 *
 * ClockConfigureObjCmd --
 *
 *	This function is invoked to process the Tcl "::tcl::unsupported::clock::configure"
 *	(internal, unsupported) command.
 *
 * Usage:
 *	::tcl::unsupported::clock::configure ?-option ?value??
 *
 * Results:
 *	Returns a standard Tcl result.
 *
 * Side effects:
 *	None.
 *
 *----------------------------------------------------------------------
 */

static int
ClockConfigureObjCmd(
    void *clientData,		/* Client data containing literal pool */
    Tcl_Interp *interp,		/* Tcl interpreter */
    Tcl_Size objc,			/* Parameter count */
    Tcl_Obj *const objv[])	/* Parameter vector */
{
    ClockClientData *dataPtr = (ClockClientData *)clientData;
    static const char *const options[] = {
	"-default-locale",	"-clear",	"-current-locale",
	"-year-century",	"-century-switch",
	"-min-year",		"-max-year",	"-max-jdn",
	"-validate",		"-setup-tz",	"-system-tz", NULL
    };
    enum optionInd {
	CLOCK_DEFAULT_LOCALE, CLOCK_CLEAR_CACHE, CLOCK_CURRENT_LOCALE,
	CLOCK_YEAR_CENTURY, CLOCK_CENTURY_SWITCH,
	CLOCK_MIN_YEAR, CLOCK_MAX_YEAR, CLOCK_MAX_JDN, CLOCK_VALIDATE,
	CLOCK_SETUP_TZ, CLOCK_SYSTEM_TZ
    };
    int optionIndex;		/* Index of an option. */
    Tcl_Size i;

    for (i = 1; i < objc; i++) {
	if (Tcl_GetIndexFromObj(interp, objv[i++], options,
		"option", 0, &optionIndex) != TCL_OK) {
	    Tcl_SetErrorCode(interp, "CLOCK", "badOption",
		    TclGetString(objv[i - 1]), (char *)NULL);
	    return TCL_ERROR;
	}
	switch (optionIndex) {
	case CLOCK_SYSTEM_TZ: {
	    /* validate current tz-epoch */
	    size_t lastTZEpoch = TzsetIfNecessary();

	    if (i < objc) {
		if (dataPtr->systemTimeZone != objv[i]) {
		    TclSetObjRef(dataPtr->systemTimeZone, objv[i]);
		    TclUnsetObjRef(dataPtr->systemSetupTZData);
		}
		if (dataPtr->lastTZEpoch != lastTZEpoch) {
		    dataPtr->lastTZEpoch = lastTZEpoch;
		    /* TZ epoch changed - invalidate base-cache */
		    TclUnsetObjRef(dataPtr->lastBase.timezoneObj);
		}
	    }
	    if (i + 1 >= objc && dataPtr->systemTimeZone != NULL
		    && dataPtr->lastTZEpoch == lastTZEpoch) {
		Tcl_SetObjResult(interp, dataPtr->systemTimeZone);
	    }
	    break;
	}
	case CLOCK_SETUP_TZ:
	    if (i < objc) {
		int loaded;
		Tcl_Obj *timezoneObj = NormTimezoneObj(dataPtr, objv[i], &loaded);

		if (!loaded) {
		    TimezoneLoaded(dataPtr, timezoneObj, objv[i]);
		}
		Tcl_SetObjResult(interp, timezoneObj);
	    } else if (i + 1 >= objc && dataPtr->lastSetupTimeZone != NULL) {
		Tcl_SetObjResult(interp, dataPtr->lastSetupTimeZone);
	    }
	    break;
	case CLOCK_DEFAULT_LOCALE:
	    if (i < objc) {
		if (dataPtr->defaultLocale != objv[i]) {
		    TclSetObjRef(dataPtr->defaultLocale, objv[i]);
		    dataPtr->defaultLocaleDict = NULL;
		}
	    }
	    if (i + 1 >= objc) {
		Tcl_SetObjResult(interp, dataPtr->defaultLocale ?
			dataPtr->defaultLocale : dataPtr->literals[LIT_C]);
	    }
	    break;
	case CLOCK_CURRENT_LOCALE:
	    if (i < objc) {
		if (dataPtr->currentLocale != objv[i]) {
		    TclSetObjRef(dataPtr->currentLocale, objv[i]);
		    dataPtr->currentLocaleDict = NULL;
		}
	    }
	    if (i + 1 >= objc && dataPtr->currentLocale != NULL) {
		Tcl_SetObjResult(interp, dataPtr->currentLocale);
	    }
	    break;
	case CLOCK_YEAR_CENTURY:
	    if (i < objc) {
		int year;

		if (TclGetIntFromObj(interp, objv[i], &year) != TCL_OK) {
		    return TCL_ERROR;
		}
		dataPtr->currentYearCentury = year;
		if (i + 1 >= objc) {
		    Tcl_SetObjResult(interp, objv[i]);
		}
		continue;
	    }
	    if (i + 1 >= objc) {
		Tcl_SetObjResult(interp,
			Tcl_NewWideIntObj(dataPtr->currentYearCentury));
	    }
	    break;
	case CLOCK_CENTURY_SWITCH:
	    if (i < objc) {
		int year;

		if (TclGetIntFromObj(interp, objv[i], &year) != TCL_OK) {
		    return TCL_ERROR;
		}
		dataPtr->yearOfCenturySwitch = year;
		Tcl_SetObjResult(interp, objv[i]);
		continue;
	    }
	    if (i + 1 >= objc) {
		Tcl_SetObjResult(interp,
			Tcl_NewWideIntObj(dataPtr->yearOfCenturySwitch));
	    }
	    break;
	case CLOCK_MIN_YEAR:
	    if (i < objc) {
		int year;

		if (TclGetIntFromObj(interp, objv[i], &year) != TCL_OK) {
		    return TCL_ERROR;
		}
		dataPtr->validMinYear = year;
		Tcl_SetObjResult(interp, objv[i]);
		continue;
	    }
	    if (i + 1 >= objc) {
		Tcl_SetObjResult(interp,
			Tcl_NewWideIntObj(dataPtr->validMinYear));
	    }
	    break;
	case CLOCK_MAX_YEAR:
	    if (i < objc) {
		int year;

		if (TclGetIntFromObj(interp, objv[i], &year) != TCL_OK) {
		    return TCL_ERROR;
		}
		dataPtr->validMaxYear = year;
		Tcl_SetObjResult(interp, objv[i]);
		continue;
	    }
	    if (i + 1 >= objc) {
		Tcl_SetObjResult(interp,
			Tcl_NewWideIntObj(dataPtr->validMaxYear));
	    }
	    break;
	case CLOCK_MAX_JDN:
	    if (i < objc) {
		double jd;

		if (Tcl_GetDoubleFromObj(interp, objv[i], &jd) != TCL_OK) {
		    return TCL_ERROR;
		}
		dataPtr->maxJDN = jd;
		Tcl_SetObjResult(interp, objv[i]);
		continue;
	    }
	    if (i + 1 >= objc) {
		Tcl_SetObjResult(interp, Tcl_NewDoubleObj(dataPtr->maxJDN));
	    }
	    break;
	case CLOCK_VALIDATE:
	    if (i < objc) {
		int val;

		if (Tcl_GetBooleanFromObj(interp, objv[i], &val) != TCL_OK) {
		    return TCL_ERROR;
		}
		if (val) {
		    dataPtr->defFlags |= CLF_VALIDATE;
		} else {
		    dataPtr->defFlags &= ~CLF_VALIDATE;
		}
	    }
	    if (i + 1 >= objc) {
		Tcl_SetObjResult(interp,
			Tcl_NewBooleanObj(dataPtr->defFlags & CLF_VALIDATE));
	    }
	    break;
	case CLOCK_CLEAR_CACHE:
	    ClockConfigureClear(dataPtr);
	    break;
	default:
	    TCL_UNREACHABLE();
	}
    }

    return TCL_OK;
}

/*
 *----------------------------------------------------------------------
 *
 * ClockGetTZData --
 *
 *	Retrieves tzdata table for given normalized timezone.
 *
 * Results:
 *	Returns a tcl object with tzdata.
 *
 * Side effects:
 *	The tzdata can be cached in ClockClientData structure.
 *
 *----------------------------------------------------------------------
 */

static inline Tcl_Obj *
ClockGetTZData(
    ClockClientData *dataPtr,	/* Opaque pointer to literal pool, etc. */
    Tcl_Interp *interp,		/* Tcl interpreter */
    Tcl_Obj *timezoneObj)	/* Name of the timezone */
{
    Tcl_Obj *ret, **out = NULL;

    /* if cached (if already setup this one) */
    if (timezoneObj == dataPtr->lastSetupTimeZone
	    || timezoneObj == dataPtr->lastSetupTimeZoneUnnorm) {
	if (dataPtr->lastSetupTZData != NULL) {
	    return dataPtr->lastSetupTZData;
	}
	out = &dataPtr->lastSetupTZData;
    }
    /* differentiate GMT and system zones, because used often */
    /* simple caching, because almost used the tz-data of last timezone
     */
    if (timezoneObj == dataPtr->systemTimeZone) {
	if (dataPtr->systemSetupTZData != NULL) {
	    return dataPtr->systemSetupTZData;
	}
	out = &dataPtr->systemSetupTZData;
    } else if (timezoneObj == dataPtr->literals[LIT_GMT]
	    || timezoneObj == dataPtr->gmtSetupTimeZoneUnnorm) {
	if (dataPtr->gmtSetupTZData != NULL) {
	    return dataPtr->gmtSetupTZData;
	}
	out = &dataPtr->gmtSetupTZData;
    } else if (timezoneObj == dataPtr->prevSetupTimeZone
	    || timezoneObj == dataPtr->prevSetupTimeZoneUnnorm) {
	if (dataPtr->prevSetupTZData != NULL) {
	    return dataPtr->prevSetupTZData;
	}
	out = &dataPtr->prevSetupTZData;
    }

    ret = Tcl_ObjGetVar2(interp, dataPtr->literals[LIT_TZDATA],
	    timezoneObj, TCL_LEAVE_ERR_MSG);

    /* cache using corresponding slot and as last used */
    if (out != NULL) {
	TclSetObjRef(*out, ret);
    } else if (dataPtr->lastSetupTimeZone != timezoneObj) {
	SavePrevTimezoneObj(dataPtr);
	TclSetObjRef(dataPtr->lastSetupTimeZone, timezoneObj);
	TclUnsetObjRef(dataPtr->lastSetupTimeZoneUnnorm);
	TclSetObjRef(dataPtr->lastSetupTZData, ret);
    }
    return ret;
}

/*
 *----------------------------------------------------------------------
 *
 * ClockGetSystemTimeZone --
 *
 *	Returns system (current) timezone.
 *
 *	If system zone not yet cached, it executes ::tcl::clock::GetSystemTimeZone
 *	in given interpreter and caches its result.
 *
 * Results:
 *	Returns normalized timezone object.
 *
 *----------------------------------------------------------------------
 */

static Tcl_Obj *
ClockGetSystemTimeZone(
    ClockClientData *dataPtr,	/* Pointer to literal pool, etc. */
    Tcl_Interp *interp)		/* Tcl interpreter */
{
    /* if known (cached and same epoch) - return now */
    if (dataPtr->systemTimeZone != NULL
	    && dataPtr->lastTZEpoch == TzsetIfNecessary()) {
	return dataPtr->systemTimeZone;
    }

    TclUnsetObjRef(dataPtr->systemTimeZone);
    TclUnsetObjRef(dataPtr->systemSetupTZData);

    if (Tcl_EvalObjv(interp, 1, &dataPtr->literals[LIT_GETSYSTEMTIMEZONE], 0) != TCL_OK) {
	return NULL;
    }
    if (dataPtr->systemTimeZone == NULL) {
	TclSetObjRef(dataPtr->systemTimeZone, Tcl_GetObjResult(interp));
    }
    Tcl_ResetResult(interp);
    return dataPtr->systemTimeZone;
}

/*
 *----------------------------------------------------------------------
 *
 * TclClockSetupTimeZone --
 *
 *	Sets up the timezone. Loads tzdata, etc.
 *
 * Results:
 *	Returns normalized timezone object.
 *
 *----------------------------------------------------------------------
 */

Tcl_Obj *
TclClockSetupTimeZone(
    ClockClientData *dataPtr,	/* Pointer to literal pool, etc. */
    Tcl_Interp *interp,		/* Tcl interpreter */
    Tcl_Obj *timezoneObj)
{
    int loaded;
    Tcl_Obj *callargs[2];

    /* if cached (if already setup this one) */
    if (timezoneObj == dataPtr->literals[LIT_GMT]
	    && dataPtr->gmtSetupTZData != NULL) {
	return timezoneObj;
    }
    if ((timezoneObj == dataPtr->lastSetupTimeZone
	    || timezoneObj == dataPtr->lastSetupTimeZoneUnnorm)
	    && dataPtr->lastSetupTimeZone != NULL) {
	return dataPtr->lastSetupTimeZone;
    }
    if ((timezoneObj == dataPtr->prevSetupTimeZone
	    || timezoneObj == dataPtr->prevSetupTimeZoneUnnorm)
	    && dataPtr->prevSetupTimeZone != NULL) {
	return dataPtr->prevSetupTimeZone;
    }

    /* differentiate normalized (last, GMT and system) zones, because used often and already set */
    callargs[1] = NormTimezoneObj(dataPtr, timezoneObj, &loaded);
    /* if loaded (setup already called for this TZ) */
    if (loaded) {
	return callargs[1];
    }

    /* before setup just take a look in TZData variable */
    if (Tcl_ObjGetVar2(interp, dataPtr->literals[LIT_TZDATA], timezoneObj, 0)) {
	/* put it to last slot and return normalized */
	TimezoneLoaded(dataPtr, callargs[1], timezoneObj);
	return callargs[1];
    }
    /* setup now */
    callargs[0] = dataPtr->literals[LIT_SETUPTIMEZONE];
    if (Tcl_EvalObjv(interp, 2, callargs, 0) == TCL_OK) {
	/* save unnormalized last used */
	TclSetObjRef(dataPtr->lastSetupTimeZoneUnnorm, timezoneObj);
	return callargs[1];
    }
    return NULL;
}

/*
 *----------------------------------------------------------------------
 *
 * ClockFormatNumericTimeZone --
 *
 *	Formats a time zone as +hhmmss
 *
 * Parameters:
 *	z - Time zone in seconds east of Greenwich
 *
 * Results:
 *	Returns the time zone object (formatted in a numeric form)
 *
 * Side effects:
 *	None.
 *
 *----------------------------------------------------------------------
 */
static Tcl_Obj *
ClockFormatNumericTimeZone(
    int z)
{
    char buf[12 + 1], *p;

    if (z < 0) {
	z = -z;
	*buf = '-';
    } else {
	*buf = '+';
    }
    TclItoAw(buf + 1, z / 3600, '0', 2);
    z %= 3600;
    p = TclItoAw(buf + 3, z / 60, '0', 2);
    z %= 60;
    if (z != 0) {
	p = TclItoAw(buf + 5, z, '0', 2);
    }
    return Tcl_NewStringObj(buf, p - buf);
}

/*
 *----------------------------------------------------------------------
 *
 * ClockConvertlocaltoutcObjCmd --
 *
 *	Tcl command that converts a UTC time to a local time by whatever means
 *	is available.
 *
 * Usage:
 *	::tcl::clock::ConvertUTCToLocal dictionary timezone changeover
 *
 * Parameters:
 *	dict - Dictionary containing a 'localSeconds' entry.
 *	timezone - Time zone
 *	changeover - Julian Day of the adoption of the Gregorian calendar.
 *
 * Results:
 *	Returns a standard Tcl result.
 *
 * Side effects:
 *	On success, sets the interpreter result to the given dictionary
 *	augmented with a 'seconds' field giving the UTC time. On failure,
 *	leaves an error message in the interpreter result.
 *
 *----------------------------------------------------------------------
 */

static int
ClockConvertlocaltoutcObjCmd(
    void *clientData,		/* Literal table */
    Tcl_Interp *interp,		/* Tcl interpreter */
    Tcl_Size objc,			/* Parameter count */
    Tcl_Obj *const *objv)	/* Parameter vector */
{
    ClockClientData *dataPtr = (ClockClientData *)clientData;
    Tcl_Obj *secondsObj;
    Tcl_Obj *dict;
    int changeover;
    TclDateFields fields;
    int created = 0;

    fields.tzName = NULL;
    /*
     * Check params and convert time.
     */

    if (objc != 4) {
	Tcl_WrongNumArgs(interp, 1, objv, "dict timezone changeover");
	return TCL_ERROR;
    }
    dict = objv[1];
    if (Tcl_DictObjGet(interp, dict, dataPtr->literals[LIT_LOCALSECONDS],
	    &secondsObj)!= TCL_OK) {
	return TCL_ERROR;
    }
    if (secondsObj == NULL) {
	Tcl_SetObjResult(interp, Tcl_NewStringObj("key \"localseconds\" not "
		"found in dictionary", TCL_AUTO_LENGTH));
	return TCL_ERROR;
    }
    if ((TclGetWideIntFromObj(interp, secondsObj, &fields.localSeconds) != TCL_OK)
	    || (TclGetIntFromObj(interp, objv[3], &changeover) != TCL_OK)
	    || ConvertLocalToUTC(dataPtr, interp, &fields, objv[2], changeover)) {
	return TCL_ERROR;
    }

    /*
     * Copy-on-write; set the 'seconds' field in the dictionary and place the
     * modified dictionary in the interpreter result.
     */

    if (Tcl_IsShared(dict)) {
	dict = Tcl_DuplicateObj(dict);
	created = 1;
	Tcl_IncrRefCount(dict);
    }
    int result = Tcl_DictObjPut(interp, dict, dataPtr->literals[LIT_SECONDS],
	    Tcl_NewWideIntObj(fields.seconds));
    if (result == TCL_OK) {
	Tcl_SetObjResult(interp, dict);
    }
    if (created) {
	Tcl_DecrRefCount(dict);
    }
    return result;
}

/*
 *----------------------------------------------------------------------
 *
 * ClockGetdatefieldsObjCmd --
 *
 *	Tcl command that determines the values that [clock format] will use in
 *	formatting a date, and populates a dictionary with them.
 *
 * Usage:
 *	::tcl::clock::GetDateFields seconds timezone changeover
 *
 * Parameters:
 *	seconds - Time expressed in seconds from the Posix epoch.
 *	timezone - Time zone in which time is to be expressed.
 *	changeover - Julian Day Number at which the current locale adopted
 *		     the Gregorian calendar
 *
 * Results:
 *	Returns a dictonary populated with the fields:
 *		seconds - Seconds from the Posix epoch
 *		localSeconds - Nominal seconds from the Posix epoch in the
 *			       local time zone.
 *		tzOffset - Time zone offset in seconds east of Greenwich
 *		tzName - Time zone name
 *		julianDay - Julian Day Number in the local time zone
 *
 *----------------------------------------------------------------------
 */

int
ClockGetdatefieldsObjCmd(
    void *clientData,		/* Opaque pointer to literal pool, etc. */
    Tcl_Interp *interp,		/* Tcl interpreter */
    Tcl_Size objc,			/* Parameter count */
    Tcl_Obj *const *objv)	/* Parameter vector */
{
    TclDateFields fields;
    Tcl_Obj *dict;
    ClockClientData *dataPtr = (ClockClientData *)clientData;
    Tcl_Obj *const *lit = dataPtr->literals;
    int changeover;

    fields.tzName = NULL;

    /*
     * Check params.
     */

    if (objc != 4) {
	Tcl_WrongNumArgs(interp, 1, objv, "seconds timezone changeover");
	return TCL_ERROR;
    }
    if (TclGetWideIntFromObj(interp, objv[1], &fields.seconds) != TCL_OK
	    || TclGetIntFromObj(interp, objv[3], &changeover) != TCL_OK) {
	return TCL_ERROR;
    }

    /*
     * fields.seconds could be an unsigned number that overflowed. Make sure
     * that it isn't.
     */

    if (TclHasInternalRep(objv[1], &tclBignumType)) {
	Tcl_SetObjResult(interp, lit[LIT_INTEGER_VALUE_TOO_LARGE]);
	return TCL_ERROR;
    }

    /* Extract fields */

    if (ClockGetDateFields(dataPtr, interp, &fields, objv[2],
	    changeover) != TCL_OK) {
	return TCL_ERROR;
    }

    /* Make dict of fields */

    dict = Tcl_NewDictObj();
    Tcl_DictObjPut(NULL, dict, lit[LIT_LOCALSECONDS],
	    Tcl_NewWideIntObj(fields.localSeconds));
    Tcl_DictObjPut(NULL, dict, lit[LIT_SECONDS],
	    Tcl_NewWideIntObj(fields.seconds));
    Tcl_DictObjPut(NULL, dict, lit[LIT_TZNAME], fields.tzName);
    Tcl_DecrRefCount(fields.tzName);
    Tcl_DictObjPut(NULL, dict, lit[LIT_TZOFFSET],
	    Tcl_NewWideIntObj(fields.tzOffset));
    Tcl_DictObjPut(NULL, dict, lit[LIT_JULIANDAY],
	    Tcl_NewWideIntObj(fields.julianDay));
    Tcl_DictObjPut(NULL, dict, lit[LIT_GREGORIAN],
	    Tcl_NewWideIntObj(!(fields.flags & CLF_BGREG)));
    Tcl_DictObjPut(NULL, dict, lit[LIT_ERA],
	    lit[(fields.flags & CLF_BCE) ? LIT_BCE : LIT_CE]);
    Tcl_DictObjPut(NULL, dict, lit[LIT_YEAR],
	    Tcl_NewWideIntObj(fields.year));
    Tcl_DictObjPut(NULL, dict, lit[LIT_DAYOFYEAR],
	    Tcl_NewWideIntObj(fields.dayOfYear));
    Tcl_DictObjPut(NULL, dict, lit[LIT_MONTH],
	    Tcl_NewWideIntObj(fields.month));
    Tcl_DictObjPut(NULL, dict, lit[LIT_DAYOFMONTH],
	    Tcl_NewWideIntObj(fields.dayOfMonth));
    Tcl_DictObjPut(NULL, dict, lit[LIT_ISO8601YEAR],
	    Tcl_NewWideIntObj(fields.iso8601Year));
    Tcl_DictObjPut(NULL, dict, lit[LIT_ISO8601WEEK],
	    Tcl_NewWideIntObj(fields.iso8601Week));
    Tcl_DictObjPut(NULL, dict, lit[LIT_DAYOFWEEK],
	    Tcl_NewWideIntObj(fields.dayOfWeek));
    Tcl_SetObjResult(interp, dict);

    return TCL_OK;
}

/*
 *----------------------------------------------------------------------
 *
 * ClockGetDateFields --
 *
 *	Converts given UTC time (seconds in a TclDateFields structure)
 *	to local time and determines the values that clock routines will
 *	use in scanning or formatting a date.
 *
 * Results:
 *	Date-time values are stored in structure "fields".
 *	Returns a standard Tcl result.
 *
 *----------------------------------------------------------------------
 */

int
ClockGetDateFields(
    ClockClientData *dataPtr,	/* Literal pool, etc. */
    Tcl_Interp *interp,		/* Tcl interpreter */
    TclDateFields *fields,	/* Pointer to result fields, where
				 * fields->seconds contains date to extract */
    Tcl_Obj *timezoneObj,	/* Time zone object or NULL for gmt */
    int changeover)		/* Julian Day Number */
{
    /*
     * Convert UTC time to local.
     */

    if (TclConvertUTCToLocal(dataPtr, interp, fields, timezoneObj,
	    changeover) != TCL_OK) {
	return TCL_ERROR;
    }

    /*
     * Extract Julian day and seconds of the day.
     */

    ClockExtractJDAndSODFromSeconds(fields->julianDay, fields->secondOfDay,
	    fields->localSeconds);

    /*
     * Convert to Julian or Gregorian calendar.
     */

    GetGregorianEraYearDay(fields, changeover);
    GetMonthDay(fields);
    GetYearWeekDay(fields, changeover);

    return TCL_OK;
}

/*
 *----------------------------------------------------------------------
 *
 * ClockGetjuliandayfromerayearmonthdayObjCmd --
 *
 *	Tcl command that converts a time from era-year-month-day to a Julian
 *	Day Number.
 *
 * Parameters:
 *	dict - Dictionary that contains 'era', 'year', 'month' and
 *	       'dayOfMonth' keys.
 *	changeover - Julian Day of changeover to the Gregorian calendar
 *
 * Results:
 *	Result is either TCL_OK, with the interpreter result being the
 *	dictionary augmented with a 'julianDay' key, or TCL_ERROR,
 *	with the result being an error message.
 *
 *----------------------------------------------------------------------
 */

static int
FetchEraField(
    Tcl_Interp *interp,
    Tcl_Obj *dict,
    Tcl_Obj *key,
    int *storePtr)
{
    Tcl_Obj *value = NULL;

    if (Tcl_DictObjGet(interp, dict, key, &value) != TCL_OK) {
	return TCL_ERROR;
    }
    if (value == NULL) {
	Tcl_SetObjResult(interp, Tcl_NewStringObj(
		"expected key(s) not found in dictionary", TCL_AUTO_LENGTH));
	return TCL_ERROR;
    }
    return Tcl_GetIndexFromObj(interp, value, eras, "era", TCL_EXACT, storePtr);
}

static int
FetchIntField(
    Tcl_Interp *interp,
    Tcl_Obj *dict,
    Tcl_Obj *key,
    int *storePtr)
{
    Tcl_Obj *value = NULL;

    if (Tcl_DictObjGet(interp, dict, key, &value) != TCL_OK) {
	return TCL_ERROR;
    }
    if (value == NULL) {
	Tcl_SetObjResult(interp, Tcl_NewStringObj(
		"expected key(s) not found in dictionary", TCL_AUTO_LENGTH));
	return TCL_ERROR;
    }
    return TclGetIntFromObj(interp, value, storePtr);
}

static int
ClockGetjuliandayfromerayearmonthdayObjCmd(
    void *clientData,		/* Opaque pointer to literal pool, etc. */
    Tcl_Interp *interp,		/* Tcl interpreter */
    Tcl_Size objc,			/* Parameter count */
    Tcl_Obj *const *objv)	/* Parameter vector */
{
    TclDateFields fields;
    Tcl_Obj *dict;
    ClockClientData *data = (ClockClientData *)clientData;
    Tcl_Obj *const *lit = data->literals;
    int changeover;
    int copied = 0;
    int isBce = 0;

    fields.tzName = NULL;

    /*
     * Check params.
     */

    if (objc != 3) {
	Tcl_WrongNumArgs(interp, 1, objv, "dict changeover");
	return TCL_ERROR;
    }
    dict = objv[1];
    if (FetchEraField(interp, dict, lit[LIT_ERA], &isBce) != TCL_OK
	    || FetchIntField(interp, dict, lit[LIT_YEAR], &fields.year)
		!= TCL_OK
	    || FetchIntField(interp, dict, lit[LIT_MONTH], &fields.month)
		!= TCL_OK
	    || FetchIntField(interp, dict, lit[LIT_DAYOFMONTH],
		&fields.dayOfMonth) != TCL_OK
	    || TclGetIntFromObj(interp, objv[2], &changeover) != TCL_OK) {
	return TCL_ERROR;
    }
    if (isBce) {
	fields.flags |= CLF_BCE;
    } else {
	fields.flags &= ~CLF_BCE;
    }

    /*
     * Get Julian day.
     */

    GetJulianDayFromEraYearMonthDay(&fields, changeover);

    /*
     * Store Julian day in the dictionary - copy on write.
     */

    if (Tcl_IsShared(dict)) {
	dict = Tcl_DuplicateObj(dict);
	Tcl_IncrRefCount(dict);
	copied = 1;
    }
    int result = Tcl_DictObjPut(interp, dict, lit[LIT_JULIANDAY],
	    Tcl_NewWideIntObj(fields.julianDay));
    if (result == TCL_OK) {
	Tcl_SetObjResult(interp, dict);
    }
    if (copied) {
	Tcl_DecrRefCount(dict);
    }
    return result;
}

/*
 *----------------------------------------------------------------------
 *
 * ClockGetjuliandayfromerayearweekdayObjCmd --
 *
 *	Tcl command that converts a time from the ISO calendar to a Julian Day
 *	Number.
 *
 * Parameters:
 *	dict - Dictionary that contains 'era', 'iso8601Year', 'iso8601Week'
 *	       and 'dayOfWeek' keys.
 *	changeover - Julian Day of changeover to the Gregorian calendar
 *
 * Results:
 *	Result is either TCL_OK, with the interpreter result being the
 *	dictionary augmented with a 'julianDay' key, or TCL_ERROR, with the
 *	result being an error message.
 *
 *----------------------------------------------------------------------
 */

static int
ClockGetjuliandayfromerayearweekdayObjCmd(
    void *clientData,		/* Opaque pointer to literal pool, etc. */
    Tcl_Interp *interp,		/* Tcl interpreter */
    Tcl_Size objc,			/* Parameter count */
    Tcl_Obj *const *objv)	/* Parameter vector */
{
    TclDateFields fields;
    Tcl_Obj *dict;
    ClockClientData *data = (ClockClientData *)clientData;
    Tcl_Obj *const *lit = data->literals;
    int changeover;
    int copied = 0;
    int isBce = 0;

    fields.tzName = NULL;

    /*
     * Check params.
     */

    if (objc != 3) {
	Tcl_WrongNumArgs(interp, 1, objv, "dict changeover");
	return TCL_ERROR;
    }
    dict = objv[1];
    if (FetchEraField(interp, dict, lit[LIT_ERA], &isBce) != TCL_OK
	    || FetchIntField(interp, dict, lit[LIT_ISO8601YEAR],
		&fields.iso8601Year) != TCL_OK
	    || FetchIntField(interp, dict, lit[LIT_ISO8601WEEK],
		&fields.iso8601Week) != TCL_OK
	    || FetchIntField(interp, dict, lit[LIT_DAYOFWEEK],
		&fields.dayOfWeek) != TCL_OK
	    || TclGetIntFromObj(interp, objv[2], &changeover) != TCL_OK) {
	return TCL_ERROR;
    }
    if (isBce) {
	fields.flags |= CLF_BCE;
    } else {
	fields.flags &= ~CLF_BCE;
    }

    /*
     * Get Julian day.
     */

    GetJulianDayFromEraYearWeekDay(&fields, changeover);

    /*
     * Store Julian day in the dictionary - copy on write.
     */

    if (Tcl_IsShared(dict)) {
	dict = Tcl_DuplicateObj(dict);
	Tcl_IncrRefCount(dict);
	copied = 1;
    }
    int result = Tcl_DictObjPut(interp, dict, lit[LIT_JULIANDAY],
	    Tcl_NewWideIntObj(fields.julianDay));
    if (result == TCL_OK) {
	Tcl_SetObjResult(interp, dict);
    }
    if (copied) {
	Tcl_DecrRefCount(dict);
    }
    return result;
}

/*
 *----------------------------------------------------------------------
 *
 * ConvertLocalToUTC --
 *
 *	Converts a time (in a TclDateFields structure) from the local wall
 *	clock to UTC.
 *
 * Results:
 *	Returns a standard Tcl result.
 *
 * Side effects:
 *	Populates the 'seconds' field if successful; stores an error message
 *	in the interpreter result on failure.
 *
 *----------------------------------------------------------------------
 */

static int
ConvertLocalToUTC(
    ClockClientData *dataPtr,	/* Literal pool, etc. */
    Tcl_Interp *interp,		/* Tcl interpreter */
    TclDateFields *fields,	/* Fields of the time */
    Tcl_Obj *timezoneObj,	/* Time zone */
    int changeover)		/* Julian Day of the Gregorian transition */
{
    Tcl_Obj *tzdata;		/* Time zone data */
    Tcl_Size rowc;		/* Number of rows in tzdata */
    Tcl_Obj **rowv;		/* Pointers to the rows */
    Tcl_WideInt seconds;
    ClockLastTZOffs * ltzoc = NULL;

    /* fast phase-out for shared GMT-object (don't need to convert UTC 2 UTC) */
    if (timezoneObj == dataPtr->literals[LIT_GMT]) {
	fields->seconds = fields->localSeconds;
	fields->tzOffset = 0;
	return TCL_OK;
    }

    /*
     * Check cacheable conversion could be used
     * (last-period UTC2Local cache within the same TZ and seconds)
     */
    for (rowc = 0; rowc < 2; rowc++) {
	ltzoc = &dataPtr->lastTZOffsCache[rowc];
	if (timezoneObj != ltzoc->timezoneObj || changeover != ltzoc->changeover) {
	    ltzoc = NULL;
	    continue;
	}
	seconds = fields->localSeconds - ltzoc->tzOffset;
	if (seconds >= ltzoc->rangesVal[0]
		&& seconds < ltzoc->rangesVal[1]) {
	    /* the same time zone and offset (UTC time inside the last minute) */
	    fields->tzOffset = ltzoc->tzOffset;
	    fields->seconds = seconds;
	    return TCL_OK;
	}
	/* in the DST-hole (because of the check above) - correct localSeconds */
	if (fields->localSeconds == ltzoc->localSeconds) {
	    /* the same time zone and offset (but we'll shift local-time) */
	    fields->tzOffset = ltzoc->tzOffset;
	    fields->seconds = seconds;
	    goto dstHole;
	}
    }

    /*
     * Unpack the tz data.
     */

    tzdata = ClockGetTZData(dataPtr, interp, timezoneObj);
    if (tzdata == NULL) {
	return TCL_ERROR;
    }

    if (TclListObjGetElements(interp, tzdata, &rowc, &rowv) != TCL_OK) {
	return TCL_ERROR;
    }

    /*
     * Special case: If the time zone is :localtime, the tzdata will be empty.
     * Use 'mktime' to convert the time to local
     */

    if (rowc == 0) {
	if (ConvertLocalToUTCUsingC(interp, fields, changeover) != TCL_OK) {
	    return TCL_ERROR;
	}

	/* we cannot cache (ranges unknown yet) - todo: check later the DST-hole here */
	return TCL_OK;
    } else {
	Tcl_WideInt rangesVal[2];

	if (ConvertLocalToUTCUsingTable(interp, fields, rowc, rowv,
		rangesVal) != TCL_OK) {
	    return TCL_ERROR;
	}

	seconds = fields->seconds;

	/* Cache the last conversion */
	if (ltzoc != NULL) { /* slot was found above */
	    /* timezoneObj and changeover are the same */
	    TclSetObjRef(ltzoc->tzName, fields->tzName); /* may be NULL */
	} else {
	    /* no TZ in cache - just move second slot down and use the first one */
	    ltzoc = &dataPtr->lastTZOffsCache[0];
	    TclUnsetObjRef(dataPtr->lastTZOffsCache[1].timezoneObj);
	    TclUnsetObjRef(dataPtr->lastTZOffsCache[1].tzName);
	    memcpy(&dataPtr->lastTZOffsCache[1], ltzoc, sizeof(*ltzoc));
	    TclInitObjRef(ltzoc->timezoneObj, timezoneObj);
	    ltzoc->changeover = changeover;
	    TclInitObjRef(ltzoc->tzName, fields->tzName); /* may be NULL */
	}
	ltzoc->localSeconds = fields->localSeconds;
	ltzoc->rangesVal[0] = rangesVal[0];
	ltzoc->rangesVal[1] = rangesVal[1];
	ltzoc->tzOffset = fields->tzOffset;
    }

    /* check DST-hole: if retrieved seconds is out of range */
    if (ltzoc->rangesVal[0] > seconds || seconds >= ltzoc->rangesVal[1]) {
    dstHole:
#if 0
	printf("given local-time is outside the time-zone (in DST-hole): "
		"%" TCL_LL_MODIFIER "d - offs %d => %" TCL_LL_MODIFIER "d <= %" TCL_LL_MODIFIER "d < %" TCL_LL_MODIFIER "d\n",
		fields->localSeconds, fields->tzOffset,
		ltzoc->rangesVal[0], seconds, ltzoc->rangesVal[1]);
#endif
	/* because we don't know real TZ (we're outsize), just invalidate local
	 * time (which could be verified in ClockValidDate later) */
	fields->localSeconds = TCL_INV_SECONDS; /* not valid seconds */
    }
    return TCL_OK;
}

/*
 *----------------------------------------------------------------------
 *
 * ConvertLocalToUTCUsingTable --
 *
 *	Converts a time (in a TclDateFields structure) from local time in a
 *	given time zone to UTC.
 *
 * Results:
 *	Returns a standard Tcl result.
 *
 * Side effects:
 *	Stores an error message in the interpreter if an error occurs; if
 *	successful, stores the 'seconds' field in 'fields.
 *
 *----------------------------------------------------------------------
 */

static int
ConvertLocalToUTCUsingTable(
    Tcl_Interp *interp,		/* Tcl interpreter */
    TclDateFields *fields,	/* Time to convert, with 'seconds' filled in */
    Tcl_Size rowc,			/* Number of points at which time changes */
    Tcl_Obj *const rowv[],	/* Points at which time changes */
    Tcl_WideInt *rangesVal)	/* Return bounds for time period */
{
    Tcl_Obj *row;
    Tcl_Size cellc;
    Tcl_Obj **cellv;
    struct {
	Tcl_Obj *tzName;
	int tzOffset;
    } have[8];
    int nHave = 0;
    Tcl_Size i;

    /*
     * Perform an initial lookup assuming that local == UTC, and locate the
     * last time conversion prior to that time. Get the offset from that row,
     * and look up again. Continue until we find an offset that we found
     * before. This definition, rather than "the same offset" ensures that we
     * don't enter an endless loop, as would otherwise happen when trying to
     * convert a non-existent time such as 02:30 during the US Spring Daylight
     * Saving Time transition.
     */

    fields->tzOffset = 0;
    fields->seconds = fields->localSeconds;
    while (1) {
	row = TclClockLookupLastTransition(interp, fields->seconds, rowc, rowv,
		rangesVal);
	if ((row == NULL)
		|| TclListObjGetElements(interp, row, &cellc,
		    &cellv) != TCL_OK
		|| TclGetIntFromObj(interp, cellv[1],
		    &fields->tzOffset) != TCL_OK) {
	    return TCL_ERROR;
	}
	for (i = 0; i < nHave; ++i) {
	    if (have[i].tzOffset == fields->tzOffset) {
		goto found;
	    }
	}
	if (nHave == 8) {
	    Tcl_Panic("loop in ConvertLocalToUTCUsingTable");
	}
	have[nHave].tzName = cellv[3];
	have[nHave++].tzOffset = fields->tzOffset;
	fields->seconds = fields->localSeconds - fields->tzOffset;
    }

  found:
    fields->tzOffset = have[i].tzOffset;
    fields->seconds = fields->localSeconds - fields->tzOffset;
    TclSetObjRef(fields->tzName, have[i].tzName);

    return TCL_OK;
}

/*
 *----------------------------------------------------------------------
 *
 * ConvertLocalToUTCUsingC --
 *
 *	Converts a time from local wall clock to UTC when the local time zone
 *	cannot be determined. Uses 'mktime' to do the job.
 *
 * Results:
 *	Returns a standard Tcl result.
 *
 * Side effects:
 *	Stores an error message in the interpreter if an error occurs; if
 *	successful, stores the 'seconds' field in 'fields.
 *
 *----------------------------------------------------------------------
 */

static int
ConvertLocalToUTCUsingC(
    Tcl_Interp *interp,		/* Tcl interpreter */
    TclDateFields *fields,	/* Time to convert, with 'seconds' filled in */
    int changeover)		/* Julian Day of the Gregorian transition */
{
    struct tm timeVal;
    int localErrno;
    int secondOfDay;

    /*
     * Convert the given time to a date.
     */

    ClockExtractJDAndSODFromSeconds(fields->julianDay, secondOfDay,
	    fields->localSeconds);

    GetGregorianEraYearDay(fields, changeover);
    GetMonthDay(fields);

    /*
     * Convert the date/time to a 'struct tm'.
     */

    timeVal.tm_year = fields->year - 1900;
    timeVal.tm_mon = fields->month - 1;
    timeVal.tm_mday = fields->dayOfMonth;
    timeVal.tm_hour = (secondOfDay / 3600) % 24;
    timeVal.tm_min = (secondOfDay / 60) % 60;
    timeVal.tm_sec = secondOfDay % 60;
    timeVal.tm_isdst = -1;
    timeVal.tm_wday = -1;
    timeVal.tm_yday = -1;

    /*
     * Get local time. It is rumored that mktime is not thread safe on some
     * platforms, so seize a mutex before attempting this.
     */

    TzsetIfNecessary();
    Tcl_MutexLock(&clockMutex);
    errno = 0;
    fields->seconds = (Tcl_WideInt) mktime(&timeVal);
    localErrno = (fields->seconds == -1) ? errno : 0;
    Tcl_MutexUnlock(&clockMutex);

    /*
     * If conversion fails, report an error.
     */

    if (localErrno != 0
	    || (fields->seconds == -1 && timeVal.tm_yday == -1)) {
	Tcl_SetObjResult(interp, Tcl_NewStringObj(
		"time value too large/small to represent", TCL_AUTO_LENGTH));
	return TCL_ERROR;
    }
    return TCL_OK;
}

/*
 *----------------------------------------------------------------------
 *
 * TclConvertUTCToLocal --
 *
 *	Converts a time (in a TclDateFields structure) from UTC to local time.
 *
 * Results:
 *	Returns a standard Tcl result.
 *
 * Side effects:
 *	Populates the 'tzName' and 'tzOffset' fields.
 *
 *----------------------------------------------------------------------
 */

int
TclConvertUTCToLocal(
    ClockClientData *dataPtr,	/* Literal pool, etc. */
    Tcl_Interp *interp,		/* Tcl interpreter */
    TclDateFields *fields,	/* Fields of the time */
    Tcl_Obj *timezoneObj,	/* Time zone */
    int changeover)		/* Julian Day of the Gregorian transition */
{
    Tcl_Obj *tzdata;		/* Time zone data */
    Tcl_Size rowc;		/* Number of rows in tzdata */
    Tcl_Obj **rowv;		/* Pointers to the rows */
    ClockLastTZOffs * ltzoc = NULL;

    /* fast phase-out for shared GMT-object (don't need to convert UTC 2 UTC) */
    if (timezoneObj == dataPtr->literals[LIT_GMT]) {
	fields->localSeconds = fields->seconds;
	fields->tzOffset = 0;
	if (dataPtr->gmtTZName == NULL) {
	    Tcl_Obj *tzName;

	    tzdata = ClockGetTZData(dataPtr, interp, timezoneObj);
	    if (TclListObjGetElements(interp, tzdata, &rowc, &rowv) != TCL_OK
		    || Tcl_ListObjIndex(interp, rowv[0], 3, &tzName) != TCL_OK) {
		return TCL_ERROR;
	    }
	    TclSetObjRef(dataPtr->gmtTZName, tzName);
	}
	TclSetObjRef(fields->tzName, dataPtr->gmtTZName);
	return TCL_OK;
    }

    /*
     * Check cacheable conversion could be used
     * (last-period UTC2Local cache within the same TZ and seconds)
     */
    for (rowc = 0; rowc < 2; rowc++) {
	ltzoc = &dataPtr->lastTZOffsCache[rowc];
	if (timezoneObj != ltzoc->timezoneObj || changeover != ltzoc->changeover) {
	    ltzoc = NULL;
	    continue;
	}
	if (fields->seconds >= ltzoc->rangesVal[0]
		&& fields->seconds < ltzoc->rangesVal[1]) {
	    /* the same time zone and offset (UTC time inside the last minute) */
	    fields->tzOffset = ltzoc->tzOffset;
	    fields->localSeconds = fields->seconds + fields->tzOffset;
	    TclSetObjRef(fields->tzName, ltzoc->tzName);
	    return TCL_OK;
	}
    }

    /*
     * Unpack the tz data.
     */

    tzdata = ClockGetTZData(dataPtr, interp, timezoneObj);
    if (tzdata == NULL) {
	return TCL_ERROR;
    }

    if (TclListObjGetElements(interp, tzdata, &rowc, &rowv) != TCL_OK) {
	return TCL_ERROR;
    }

    /*
     * Special case: If the time zone is :localtime, the tzdata will be empty.
     * Use 'localtime' to convert the time to local
     */

    if (rowc == 0) {
	if (ConvertUTCToLocalUsingC(interp, fields, changeover) != TCL_OK) {
	    return TCL_ERROR;
	}

	/* signal we need to revalidate TZ epoch next time fields gets used. */
	fields->flags |= CLF_CTZ;

	/* we cannot cache (ranges unknown yet) */
    } else {
	Tcl_WideInt rangesVal[2];

	if (ConvertUTCToLocalUsingTable(interp, fields, rowc, rowv,
		rangesVal) != TCL_OK) {
	    return TCL_ERROR;
	}

	/* converted using table (TZ isn't :localtime) */
	fields->flags &= ~CLF_CTZ;

	/* Cache the last conversion */
	if (ltzoc != NULL) { /* slot was found above */
	    /* timezoneObj and changeover are the same */
	    TclSetObjRef(ltzoc->tzName, fields->tzName);
	} else {
	    /* no TZ in cache - just move second slot down and use the first one */
	    ltzoc = &dataPtr->lastTZOffsCache[0];
	    TclUnsetObjRef(dataPtr->lastTZOffsCache[1].timezoneObj);
	    TclUnsetObjRef(dataPtr->lastTZOffsCache[1].tzName);
	    memcpy(&dataPtr->lastTZOffsCache[1], ltzoc, sizeof(*ltzoc));
	    TclInitObjRef(ltzoc->timezoneObj, timezoneObj);
	    ltzoc->changeover = changeover;
	    TclInitObjRef(ltzoc->tzName, fields->tzName);
	}
	ltzoc->localSeconds = fields->localSeconds;
	ltzoc->rangesVal[0] = rangesVal[0];
	ltzoc->rangesVal[1] = rangesVal[1];
	ltzoc->tzOffset = fields->tzOffset;
    }

    return TCL_OK;
}

/*
 *----------------------------------------------------------------------
 *
 * ConvertUTCToLocalUsingTable --
 *
 *	Converts UTC to local time, given a table of transition points
 *
 * Results:
 *	Returns a standard Tcl result
 *
 * Side effects:
 *	On success, fills fields->tzName, fields->tzOffset and
 *	fields->localSeconds. On failure, places an error message in the
 *	interpreter result.
 *
 *----------------------------------------------------------------------
 */

static int
ConvertUTCToLocalUsingTable(
    Tcl_Interp *interp,		/* Tcl interpreter */
    TclDateFields *fields,	/* Fields of the date */
    Tcl_Size rowc,		/* Number of rows in the conversion table
				 * (>= 1) */
    Tcl_Obj *const rowv[],	/* Rows of the conversion table */
    Tcl_WideInt *rangesVal)	/* Return bounds for time period */
{
    Tcl_Obj *row;		/* Row containing the current information */
    Tcl_Size cellc;		/* Count of cells in the row (must be 4) */
    Tcl_Obj **cellv;		/* Pointers to the cells */

    /*
     * Look up the nearest transition time.
     */

    row = TclClockLookupLastTransition(interp, fields->seconds, rowc, rowv, rangesVal);
    if (row == NULL
	    || TclListObjGetElements(interp, row, &cellc, &cellv) != TCL_OK
	    || TclGetIntFromObj(interp, cellv[1], &fields->tzOffset) != TCL_OK) {
	return TCL_ERROR;
    }

    /*
     * Convert the time.
     */

    TclSetObjRef(fields->tzName, cellv[3]);
    fields->localSeconds = fields->seconds + fields->tzOffset;
    return TCL_OK;
}

/*
 *----------------------------------------------------------------------
 *
 * ConvertUTCToLocalUsingC --
 *
 *	Converts UTC to localtime in cases where the local time zone is not
 *	determinable, using the C 'localtime' function to do it.
 *
 * Results:
 *	Returns a standard Tcl result.
 *
 * Side effects:
 *	On success, fills fields->tzName, fields->tzOffset and
 *	fields->localSeconds. On failure, places an error message in the
 *	interpreter result.
 *
 *----------------------------------------------------------------------
 */

static int
ConvertUTCToLocalUsingC(
    Tcl_Interp *interp,		/* Tcl interpreter */
    TclDateFields *fields,	/* Time to convert, with 'seconds' filled in */
    int changeover)		/* Julian Day of the Gregorian transition */
{
    time_t tock;
    struct tm *timeVal;		/* Time after conversion */
    int diff;			/* Time zone diff local-Greenwich */
    char buffer[16], *p;	/* Buffer for time zone name */

    /*
     * Use 'localtime' to determine local year, month, day, time of day.
     */

    tock = (time_t) fields->seconds;
    if ((Tcl_WideInt) tock != fields->seconds) {
	Tcl_SetObjResult(interp, Tcl_NewStringObj(
		"number too large to represent as a Posix time", TCL_AUTO_LENGTH));
	Tcl_SetErrorCode(interp, "CLOCK", "argTooLarge", (char *)NULL);
	return TCL_ERROR;
    }
    TzsetIfNecessary();
    timeVal = ThreadSafeLocalTime(&tock);
    if (timeVal == NULL) {
	Tcl_SetObjResult(interp, Tcl_NewStringObj(
		"localtime failed (clock value may be too "
		"large/small to represent)", TCL_AUTO_LENGTH));
	Tcl_SetErrorCode(interp, "CLOCK", "localtimeFailed", (char *)NULL);
	return TCL_ERROR;
    }

    /*
     * Fill in the date in 'fields' and use it to derive Julian Day.
     */

    fields->flags &= ~CLF_BCE;
    fields->year = timeVal->tm_year + 1900;
    fields->month = timeVal->tm_mon + 1;
    fields->dayOfMonth = timeVal->tm_mday;
    GetJulianDayFromEraYearMonthDay(fields, changeover);

    /*
     * Convert that value to seconds.
     */

    fields->localSeconds = (((fields->julianDay * 24LL
	    + timeVal->tm_hour) * 60 + timeVal->tm_min) * 60
	    + timeVal->tm_sec) - JULIAN_SEC_POSIX_EPOCH;

    /*
     * Determine a time zone offset and name; just use +hhmm for the name.
     */

    diff = (int) (fields->localSeconds - fields->seconds);
    fields->tzOffset = diff;
    if (diff < 0) {
	*buffer = '-';
	diff = -diff;
    } else {
	*buffer = '+';
    }
    TclItoAw(buffer + 1, diff / 3600, '0', 2);
    diff %= 3600;
    p = TclItoAw(buffer + 3, diff / 60, '0', 2);
    diff %= 60;
    if (diff != 0) {
	p = TclItoAw(buffer + 5, diff, '0', 2);
    }
    TclSetObjRef(fields->tzName, Tcl_NewStringObj(buffer, p - buffer));
    return TCL_OK;
}

/*
 *----------------------------------------------------------------------
 *
 * TclClockLookupLastTransition --
 *
 *	Given a UTC time and a tzdata array, looks up the last transition on
 *	or before the given time.
 *
 * Results:
 *	Returns a pointer to the row, or NULL if an error occurs.
 *
 *----------------------------------------------------------------------
 */

Tcl_Obj *
TclClockLookupLastTransition(
    Tcl_Interp *interp,		/* Interpreter for error messages */
    Tcl_WideInt tick,		/* Time from the epoch */
    Tcl_Size rowc,		/* Number of rows of tzdata */
    Tcl_Obj *const *rowv,	/* Rows in tzdata */
    Tcl_WideInt *rangesVal)	/* Return bounds for time period */
{
    Tcl_Size l, u;
    Tcl_Obj *compObj;
    Tcl_WideInt compVal, fromVal = LLONG_MIN, toVal = LLONG_MAX;

    /*
     * Examine the first row to make sure we're in bounds.
     */

    if (Tcl_ListObjIndex(interp, rowv[0], 0, &compObj) != TCL_OK
	    || TclGetWideIntFromObj(interp, compObj, &compVal) != TCL_OK) {
	return NULL;
    }

    /*
     * Bizarre case - first row doesn't begin at MIN_WIDE_INT. Return it
     * anyway.
     */

    if (tick < (fromVal = compVal)) {
	if (rangesVal) {
	    rangesVal[0] = fromVal;
	    rangesVal[1] = toVal;
	}
	return rowv[0];
    }

    /*
     * Binary-search to find the transition.
     */

    l = 0;
    u = rowc - 1;
    while (l < u) {
	Tcl_Size m = (l + u + 1) / 2;

	if (Tcl_ListObjIndex(interp, rowv[m], 0, &compObj) != TCL_OK ||
		TclGetWideIntFromObj(interp, compObj, &compVal) != TCL_OK) {
	    return NULL;
	}
	if (tick >= compVal) {
	    l = m;
	    fromVal = compVal;
	} else {
	    u = m - 1;
	    toVal = compVal;
	}
    }

    if (rangesVal) {
	rangesVal[0] = fromVal;
	rangesVal[1] = toVal;
    }
    return rowv[l];
}

/*
 *----------------------------------------------------------------------
 *
 * GetYearWeekDay --
 *
 *	Given a date with Julian Calendar Day, compute the year, week, and day
 *	in the ISO8601 calendar.
 *
 * Results:
 *	None.
 *
 * Side effects:
 *	Stores 'iso8601Year', 'iso8601Week' and 'dayOfWeek' in the date
 *	fields.
 *
 *----------------------------------------------------------------------
 */

static void
GetYearWeekDay(
    TclDateFields *fields,	/* Date to convert, must have 'julianDay' */
    int changeover)		/* Julian Day Number of the Gregorian
				 * transition */
{
    TclDateFields temp;
    int dayOfFiscalYear;

    temp.tzName = NULL;

    /*
     * Find the given date, minus three days, plus one year. That date's
     * iso8601 year is an upper bound on the ISO8601 year of the given date.
     */

    temp.julianDay = fields->julianDay - 3;
    GetGregorianEraYearDay(&temp, changeover);
    if (temp.flags & CLF_BCE) {
	temp.iso8601Year = temp.year - 1;
    } else {
	temp.iso8601Year = temp.year + 1;
    }
    temp.iso8601Week = 1;
    temp.dayOfWeek = 1;
    GetJulianDayFromEraYearWeekDay(&temp, changeover);

    /*
     * temp.julianDay is now the start of an ISO8601 year, either the one
     * corresponding to the given date, or the one after. If we guessed high,
     * move one year earlier
     */

    if (fields->julianDay < temp.julianDay) {
	if (temp.flags & CLF_BCE) {
	    temp.iso8601Year += 1;
	} else {
	    temp.iso8601Year -= 1;
	}
	GetJulianDayFromEraYearWeekDay(&temp, changeover);
    }

    fields->iso8601Year = temp.iso8601Year;
    dayOfFiscalYear = (int)(fields->julianDay - temp.julianDay);
    fields->iso8601Week = (dayOfFiscalYear / 7) + 1;
    fields->dayOfWeek = (dayOfFiscalYear + 1) % 7;
    if (fields->dayOfWeek < 1) { /* Mon .. Sun == 1 .. 7 */
	fields->dayOfWeek += 7;
    }
}

/*
 *----------------------------------------------------------------------
 *
 * GetGregorianEraYearDay --
 *
 *	Given a Julian Day Number, extracts the year and day of the year and
 *	puts them into TclDateFields, along with the era (BCE or CE) and a
 *	flag indicating whether the date is Gregorian or Julian.
 *
 * Results:
 *	None.
 *
 * Side effects:
 *	Stores 'era', 'gregorian', 'year', and 'dayOfYear'.
 *
 *----------------------------------------------------------------------
 */

static void
GetGregorianEraYearDay(
    TclDateFields *fields,	/* Date fields containing 'julianDay' */
    int changeover)		/* Gregorian transition date */
{
    Tcl_WideInt jday = fields->julianDay;
    Tcl_WideInt day;
    int year;
    int n;

    if (jday >= changeover) {
	/*
	 * Gregorian calendar.
	 */

	fields->flags &= ~CLF_BGREG;
	year = 1;

	/*
	 * n = Number of 400-year cycles since 1 January, 1 CE in the
	 * proleptic Gregorian calendar. day = remaining days.
	 */

	day = jday - JDAY_1_JAN_1_CE_GREGORIAN;
	n = (int)(day / FOUR_CENTURIES);
	day %= FOUR_CENTURIES;
	if (day < 0) {
	    day += FOUR_CENTURIES;
	    n--;
	}
	year += 400 * n;

	/*
	 * n = number of centuries since the start of (year);
	 * day = remaining days
	 */

	n = (int)(day / ONE_CENTURY_GREGORIAN);
	day %= ONE_CENTURY_GREGORIAN;
	if (n > 3) {
	    /*
	     * 31 December in the last year of a 400-year cycle.
	     */

	    n = 3;
	    day += ONE_CENTURY_GREGORIAN;
	}
	year += 100 * n;
    } else {
	/*
	 * Julian calendar.
	 */

	fields->flags |= CLF_BGREG;
	year = 1;
	day = jday - JDAY_1_JAN_1_CE_JULIAN;
    }

    /*
     * n = number of 4-year cycles; days = remaining days.
     */

    n = (int)(day / FOUR_YEARS);
    day %= FOUR_YEARS;
    if (day < 0) {
	day += FOUR_YEARS;
	n--;
    }
    year += 4 * n;

    /*
     * n = number of years; days = remaining days.
     */

    n = (int)(day / ONE_YEAR);
    day %= ONE_YEAR;
    if (n > 3) {
	/*
	 * 31 December of a leap year.
	 */

	n = 3;
	day += 365;
    }
    year += n;

    /*
     * store era/year/day back into fields.
     */

    if (year <= 0) {
	fields->flags |= CLF_BCE;
	fields->year = 1 - year;
    } else {
	fields->flags &= ~CLF_BCE;
	fields->year = year;
    }
    fields->dayOfYear = (int)day + 1;
}

/*
 *----------------------------------------------------------------------
 *
 * GetMonthDay --
 *
 *	Given a date as year and day-of-year, find month and day.
 *
 * Results:
 *	None.
 *
 * Side effects:
 *	Stores 'month' and 'dayOfMonth' in the 'fields' structure.
 *
 *----------------------------------------------------------------------
 */

static void
GetMonthDay(
    TclDateFields *fields)	/* Date to convert */
{
    int day = fields->dayOfYear;
    int month;
    const int *dipm = daysInPriorMonths[TclIsGregorianLeapYear(fields)];

    /*
     * Estimate month by calculating `dayOfYear / (365/12)`
     */
    month = (day*12) / dipm[12];
    /* then do forwards backwards correction */
    while (1) {
	if (day > dipm[month]) {
	    if (month >= 11 || day <= dipm[month + 1]) {
		break;
	    }
	    month++;
	} else {
	    if (month == 0) {
		break;
	    }
	    month--;
	}
    }
    day -= dipm[month];
    fields->month = month + 1;
    fields->dayOfMonth = day;
}

/*
 *----------------------------------------------------------------------
 *
 * GetJulianDayFromEraYearWeekDay --
 *
 *	Given a TclDateFields structure containing era, ISO8601 year, ISO8601
 *	week, and day of week, computes the Julian Day Number.
 *
 * Results:
 *	None.
 *
 * Side effects:
 *	Stores 'julianDay' in the fields.
 *
 *----------------------------------------------------------------------
 */

void
GetJulianDayFromEraYearWeekDay(
    TclDateFields *fields,	/* Date to convert */
    int changeover)		/* Julian Day Number of the Gregorian
				 * transition */
{
    Tcl_WideInt firstMonday;	/* Julian day number of week 1, day 1 in the
				 * given year */
    TclDateFields firstWeek;

    firstWeek.tzName = NULL;

    /*
     * Find January 4 in the ISO8601 year, which will always be in week 1.
     */

    firstWeek.flags = (fields->flags & CLF_BCE);
    firstWeek.year = fields->iso8601Year;
    firstWeek.month = 1;
    firstWeek.dayOfMonth = 4;
    GetJulianDayFromEraYearMonthDay(&firstWeek, changeover);

    /*
     * Find Monday of week 1.
     */

    firstMonday = WeekdayOnOrBefore(1, firstWeek.julianDay);

    /*
     * Advance to the given week and day.
     */

    fields->julianDay = firstMonday + 7 * (fields->iso8601Week - 1)
	    + fields->dayOfWeek - 1;
    if (fields->julianDay >= changeover) {
	fields->flags &= ~CLF_BGREG;
    } else {
	fields->flags |= CLF_BGREG;
    }
}

/*
 *----------------------------------------------------------------------
 *
 * GetJulianDayFromEraYearMonthDay --
 *
 *	Given era, year, month, and dayOfMonth (in TclDateFields), and the
 *	Gregorian transition date, computes the Julian Day Number.
 *
 * Results:
 *	None.
 *
 * Side effects:
 *	Stores day number in 'julianDay'
 *
 *----------------------------------------------------------------------
 */

void
GetJulianDayFromEraYearMonthDay(
    TclDateFields *fields,	/* Date to convert */
    int changeover)		/* Gregorian transition date as a Julian Day */
{
    Tcl_WideInt ym1, ym1o4, ym1o100, ym1o400;
    int year, month, mm1, q, r;

    if (fields->flags & CLF_BCE) {
	year = 1 - fields->year;
    } else {
	year = fields->year;
    }

    /*
     * Reduce month modulo 12.
     */

    month = fields->month;
    mm1 = month - 1;
    q = mm1 / 12;
    r = (mm1 % 12);
    if (r < 0) {
	r += 12;
	q -= 1;
    }
    year += q;
    month = r + 1;
    ym1 = year - 1;

    /*
     * Adjust the year after reducing the month.
     */

    fields->flags &= ~CLF_BGREG;
    if (year < 1) {
	fields->flags |= CLF_BCE;
	fields->year = 1 - year;
    } else {
	fields->flags &= ~CLF_BCE;
	fields->year = year;
    }

    /*
     * Try an initial conversion in the Gregorian calendar.
     */

#if 0 /* BUG https://core.tcl-lang.org/tcl/tktview?name=da340d4f32 */
    ym1o4 = ym1 / 4;
#else
    /*
     * Have to make sure quotient is truncated towards 0 when negative.
     * See above bug for details. The casts are necessary.
     */
    if (ym1 >= 0) {
	ym1o4 = ym1 / 4;
    } else {
	ym1o4 = - (int) (((unsigned int) -ym1) / 4);
    }
#endif
    if (ym1 % 4 < 0) {
	ym1o4--;
    }
    ym1o100 = ym1 / 100;
    if (ym1 % 100 < 0) {
	ym1o100--;
    }
    ym1o400 = ym1 / 400;
    if (ym1 % 400 < 0) {
	ym1o400--;
    }
    fields->julianDay = JDAY_1_JAN_1_CE_GREGORIAN - 1
	    + fields->dayOfMonth
	    + daysInPriorMonths[TclIsGregorianLeapYear(fields)][month - 1]
	    + (ONE_YEAR * ym1)
	    + ym1o4
	    - ym1o100
	    + ym1o400;

    /*
     * If the resulting date is before the Gregorian changeover, convert in
     * the Julian calendar instead.
     */

    if (fields->julianDay < changeover) {
	fields->flags |= CLF_BGREG;
	fields->julianDay = JDAY_1_JAN_1_CE_JULIAN - 1
		+ fields->dayOfMonth
		+ daysInPriorMonths[year%4 == 0][month - 1]
		+ (ONE_YEAR * ym1)
		+ ym1o4;
    }
}

/*
 *----------------------------------------------------------------------
 *
 * TclGetJulianDayFromEraYearDay --
 *
 *	Given era, year, and dayOfYear (in TclDateFields), and the
 *	Gregorian transition date, computes the Julian Day Number.
 *
 * Results:
 *	None.
 *
 * Side effects:
 *	Stores day number in 'julianDay'
 *
 *----------------------------------------------------------------------
 */

void
TclGetJulianDayFromEraYearDay(
    TclDateFields *fields,	/* Date to convert */
    int changeover)		/* Gregorian transition date as a Julian Day */
{
    Tcl_WideInt year, ym1;

    /* Get absolute year number from the civil year */
    if (fields->flags & CLF_BCE) {
	year = 1 - fields->year;
    } else {
	year = fields->year;
    }

    ym1 = year - 1;

    /* Try the Gregorian calendar first. */
    fields->flags &= ~CLF_BGREG;
    fields->julianDay =
	    JDAY_1_JAN_1_CE_GREGORIAN - 1
	    + fields->dayOfYear
	    + (ONE_YEAR * ym1)
	    + (ym1 / 4)
	    - (ym1 / 100)
	    + (ym1 / 400);

    /* If the date is before the Gregorian change, use the Julian calendar. */

    if (fields->julianDay < changeover) {
	fields->flags |= CLF_BGREG;
	fields->julianDay =
		JDAY_1_JAN_1_CE_JULIAN - 1
		+ fields->dayOfYear
		+ (ONE_YEAR * ym1)
		+ (ym1 / 4);
    }
}
/*
 *----------------------------------------------------------------------
 *
 * TclIsGregorianLeapYear --
 *
 *	Tests whether a given year is a leap year, in either Julian or
 *	Gregorian calendar.
 *
 * Results:
 *	Returns 1 for a leap year, 0 otherwise.
 *
 *----------------------------------------------------------------------
 */

int
TclIsGregorianLeapYear(
    TclDateFields *fields)	/* Date to test */
{
    Tcl_WideInt year = fields->year;

    if (fields->flags & CLF_BCE) {
	year = 1 - year;
    }
    if (year % 4 != 0) {
	return 0;
    } else if (fields->flags & CLF_BGREG) {
	/* Before Gregorian leap year didn't follow y/100 and y/400 logic. */
	return 1;
    } else if (year % 400 == 0) {
	return 1;
    } else if (year % 100 == 0) {
	return 0;
    } else {
	return 1;
    }
}

/*
 *----------------------------------------------------------------------
 *
 * WeekdayOnOrBefore --
 *
 *	Finds the Julian Day Number of a given day of the week that falls on
 *	or before a given date, expressed as Julian Day Number.
 *
 * Results:
 *	Returns the Julian Day Number
 *
 *----------------------------------------------------------------------
 */

static Tcl_WideInt
WeekdayOnOrBefore(
    int dayOfWeek,		/* Day of week; Sunday == 0 or 7 */
    Tcl_WideInt julianDay)	/* Reference date */
{
    int k = (dayOfWeek + 6) % 7;
    if (k < 0) {
	k += 7;
    }
    return julianDay - ((julianDay - k) % 7);
}

/*
 *----------------------------------------------------------------------
 *
 * ClockGetenvObjCmd --
 *
 *	Tcl command that reads an environment variable from the system
 *
 * Usage:
 *	::tcl::clock::getEnv NAME
 *
 * Parameters:
 *	NAME - Name of the environment variable desired
 *
 * Results:
 *	Returns a standard Tcl result. Returns an error if the variable does
 *	not exist, with a message left in the interpreter. Returns TCL_OK and
 *	the value of the variable if the variable does exist,
 *
 *----------------------------------------------------------------------
 */

int
ClockGetenvObjCmd(
    TCL_UNUSED(void *),
    Tcl_Interp *interp,
    Tcl_Size objc,
    Tcl_Obj *const objv[])
{
#ifdef _WIN32
    const WCHAR *varName;
    const WCHAR *varValue;
    Tcl_DString ds;
#else
    const char *varName;
    const char *varValue;
#endif

    if (objc != 2) {
	Tcl_WrongNumArgs(interp, 1, objv, "name");
	return TCL_ERROR;
    }
#ifdef _WIN32
    Tcl_DStringInit(&ds);
    varName = Tcl_UtfToWCharDString(TclGetString(objv[1]), -1, &ds);
    varValue = _wgetenv(varName);
    if (varValue == NULL) {
	Tcl_DStringFree(&ds);
    } else {
	Tcl_DStringSetLength(&ds, 0);
	Tcl_WCharToUtfDString(varValue, -1, &ds);
	Tcl_DStringResult(interp, &ds);
    }
#else
    varName = TclGetString(objv[1]);
    varValue = getenv(varName);
    if (varValue != NULL) {
	Tcl_SetObjResult(interp, Tcl_NewStringObj(
		varValue, TCL_AUTO_LENGTH));
    }
#endif
    return TCL_OK;
}

/*
 *----------------------------------------------------------------------
 *
 * ThreadSafeLocalTime --
 *
 *	Wrapper around the 'localtime' library function to make it thread
 *	safe.
 *
 * Results:
 *	Returns a pointer to a 'struct tm' in thread-specific data.
 *
 * Side effects:
 *	Invokes localtime or localtime_r as appropriate.
 *
 *----------------------------------------------------------------------
 */

static struct tm *
ThreadSafeLocalTime(
    const time_t *timePtr)	/* Pointer to the number of seconds since the
				 * local system's epoch */
{
    /*
     * Get a thread-local buffer to hold the returned time.
     */

    struct tm *tmPtr = (struct tm *)Tcl_GetThreadData(&tmKey, sizeof(struct tm));
#ifdef HAVE_LOCALTIME_R
    tmPtr = localtime_r(timePtr, tmPtr);
#else
    struct tm *sysTmPtr;

    Tcl_MutexLock(&clockMutex);
    sysTmPtr = localtime(timePtr);
    if (sysTmPtr == NULL) {
	Tcl_MutexUnlock(&clockMutex);
	return NULL;
    }
    memcpy(tmPtr, sysTmPtr, sizeof(struct tm));
    Tcl_MutexUnlock(&clockMutex);
#endif
    return tmPtr;
}

/*----------------------------------------------------------------------
 *
 * ClockClicksObjCmd --
 *
 *	Returns a high-resolution counter.
 *
 * Results:
 *	Returns a standard Tcl result.
 *
 * Side effects:
 *	None.
 *
 * This function implements the 'clock clicks' Tcl command. Refer to the user
 * documentation for details on what it does.
 *
 *----------------------------------------------------------------------
 */

int
ClockClicksObjCmd(
    TCL_UNUSED(void *),
    Tcl_Interp *interp,		/* Tcl interpreter */
    Tcl_Size objc,			/* Parameter count */
    Tcl_Obj *const *objv)	/* Parameter values */
{
    static const char *const clicksSwitches[] = {
	"-milliseconds", "-microseconds", NULL
    };
    enum ClicksSwitch {
	CLICKS_MILLIS, CLICKS_MICROS, CLICKS_NATIVE
    };
    int index = CLICKS_NATIVE;
    Tcl_Time now;
    Tcl_WideInt clicks = 0;

    switch (objc) {
    case 1:
	break;
    case 2:
	if (Tcl_GetIndexFromObj(interp, objv[1], clicksSwitches, "option", 0,
		&index) != TCL_OK) {
	    return TCL_ERROR;
	}
	break;
    default:
	Tcl_WrongNumArgs(interp, 0, objv, "clock clicks ?-switch?");
	return TCL_ERROR;
    }

    switch (index) {
    case CLICKS_MILLIS:
	Tcl_GetTime(&now);
	clicks = now.sec * 1000LL + now.usec / 1000;
	break;
    case CLICKS_NATIVE:
#ifdef TCL_WIDE_CLICKS
	clicks = TclpGetWideClicks();
#else
	clicks = (Tcl_WideInt)TclpGetClicks();
#endif
	break;
    case CLICKS_MICROS:
	clicks = TclpGetMicroseconds();
	break;
    default:
	TCL_UNREACHABLE();
    }

    Tcl_SetObjResult(interp, Tcl_NewWideIntObj(clicks));
    return TCL_OK;
}

/*----------------------------------------------------------------------
 *
 * ClockMillisecondsObjCmd -
 *
 *	Returns a count of milliseconds since the epoch.
 *
 * Results:
 *	Returns a standard Tcl result.
 *
 * Side effects:
 *	None.
 *
 * This function implements the 'clock milliseconds' Tcl command. Refer to the
 * user documentation for details on what it does.
 *
 *----------------------------------------------------------------------
 */

int
ClockMillisecondsObjCmd(
    TCL_UNUSED(void *),
    Tcl_Interp *interp,		/* Tcl interpreter */
    Tcl_Size objc,			/* Parameter count */
    Tcl_Obj *const *objv)	/* Parameter values */
{
    Tcl_Time now;
    Tcl_Obj *timeObj;

    if (objc != 1) {
	Tcl_WrongNumArgs(interp, 0, objv, "clock milliseconds");
	return TCL_ERROR;
    }
    Tcl_GetTime(&now);
    TclNewUIntObj(timeObj, (Tcl_WideUInt)
	    now.sec * 1000 + now.usec / 1000);
    Tcl_SetObjResult(interp, timeObj);
    return TCL_OK;
}

/*----------------------------------------------------------------------
 *
 * ClockMicrosecondsObjCmd -
 *
 *	Returns a count of microseconds since the epoch.
 *
 * Results:
 *	Returns a standard Tcl result.
 *
 * Side effects:
 *	None.
 *
 * This function implements the 'clock microseconds' Tcl command. Refer to the
 * user documentation for details on what it does.
 *
 *----------------------------------------------------------------------
 */

int
ClockMicrosecondsObjCmd(
    TCL_UNUSED(void *),
    Tcl_Interp *interp,		/* Tcl interpreter */
    Tcl_Size objc,			/* Parameter count */
    Tcl_Obj *const *objv)	/* Parameter values */
{
    if (objc != 1) {
	Tcl_WrongNumArgs(interp, 0, objv, "clock microseconds");
	return TCL_ERROR;
    }
    Tcl_SetObjResult(interp, Tcl_NewWideIntObj(TclpGetMicroseconds()));
    return TCL_OK;
}

/*----------------------------------------------------------------------
 *
 * ClockMonotonicObjCmd -
 *
 *	Returns a count of monotonic microseconds.
 *
 * Results:
 *	Returns a standard Tcl result.
 *
 * Side effects:
 *	None.
 *
 * This function implements the 'clock monotonic' Tcl command. Refer to the
 * user documentation for details on what it does.
 *
 * Note that tclExecute.c contains a byte compiled version.
 *
 *----------------------------------------------------------------------
 */

int
ClockMonotonicObjCmd(
    TCL_UNUSED(void *),
    Tcl_Interp *interp,		/* Tcl interpreter */
    int objc,			/* Parameter count */
    Tcl_Obj *const *objv)	/* Parameter values */
{
    Tcl_WideInt us = 0;

    if (objc != 1) {
	Tcl_WrongNumArgs(interp, 0, objv, "clock monotonic");
	return TCL_ERROR;
    }

    us = Tcl_GetMonotonicTime();
    Tcl_SetObjResult(interp, Tcl_NewWideIntObj(us));
    return TCL_OK;
}

static inline void
ClockInitFmtScnArgs(
    ClockClientData *dataPtr,
    Tcl_Interp *interp,
    ClockFmtScnCmdArgs *opts)
{
    memset(opts, 0, sizeof(*opts));
    opts->dataPtr = dataPtr;
    opts->interp = interp;
}

/*
 *-----------------------------------------------------------------------------
 *
 * ClockParseFmtScnArgs --
 *
 *	Parses the arguments for sub-commands "scan", "format" and "add".
 *
 *	Note:	common options table used here, because for the options often used
 *		the same literals (objects), so it avoids permanent "recompiling" of
 *		option object representation to indexType with another table.
 *
 * Results:
 *	Returns a standard Tcl result, and stores parsed options
 *	(format, the locale, timezone and base) in structure "opts".
 *
 *-----------------------------------------------------------------------------
 */

typedef enum ClockOperation {
    CLC_OP_FMT = 0,		/* Doing [clock format] */
    CLC_OP_SCN,			/* Doing [clock scan] */
    CLC_OP_ADD			/* Doing [clock add] */
} ClockOperation;

static int
ClockParseFmtScnArgs(
    ClockFmtScnCmdArgs *opts,	/* Result vector: format, locale, timezone... */
    TclDateFields *date,	/* Extracted date-time corresponding base
				 * (by scan or add) resp. clockval (by format) */
    Tcl_Size objc,		/* Parameter count */
    Tcl_Obj *const objv[],	/* Parameter vector */
    ClockOperation operation,	/* What operation are we doing: format, scan, add */
    const char *syntax)		/* Syntax of the current command */
{
    Tcl_Interp *interp = opts->interp;
    ClockClientData *dataPtr = opts->dataPtr;
    int gmtFlag = 0;
    static const char *const options[] = {
	"-base", "-format", "-gmt", "-locale", "-timezone", "-validate", NULL
    };
    enum optionInd {
	CLC_ARGS_BASE, CLC_ARGS_FORMAT, CLC_ARGS_GMT, CLC_ARGS_LOCALE,
	CLC_ARGS_TIMEZONE, CLC_ARGS_VALIDATE
    };
    int optionIndex;		/* Index of an option. */
    int saw = 0;		/* Flag == 1 if option was seen already. */
    Tcl_Size i, baseIdx;
    Tcl_WideInt baseVal;	/* Base time, expressed in seconds from the Epoch */

    if (operation == CLC_OP_SCN) {
	/* default flags (from configure) */
	opts->flags |= dataPtr->defFlags & CLF_VALIDATE;
    } else {
	/* clock value (as current base) */
	opts->baseObj = objv[(baseIdx = 1)];
	saw |= 1 << CLC_ARGS_BASE;
    }

    /*
     * Extract values for the keywords.
     */

    for (i = 2; i < objc; i+=2) {
	/* bypass integers (offsets) by "clock add" */
	if (operation == CLC_OP_ADD) {
	    Tcl_WideInt num;

	    if (TclGetWideIntFromObj(NULL, objv[i], &num) == TCL_OK) {
		continue;
	    }
	}
	/* get option */
	if (Tcl_GetIndexFromObj(interp, objv[i], options,
		"option", 0, &optionIndex) != TCL_OK) {
	    goto badOptionMsg;
	}
	/* if already specified */
	if (saw & (1 << optionIndex)) {
	    if (operation != CLC_OP_SCN && optionIndex == CLC_ARGS_BASE) {
		goto badOptionMsg;
	    }
	    Tcl_SetObjResult(interp, Tcl_ObjPrintf(
		    "bad option \"%s\": doubly present",
		    TclGetString(objv[i])));
	    goto badOption;
	}
	switch (optionIndex) {
	case CLC_ARGS_FORMAT:
	    if (operation == CLC_OP_ADD) {
		goto badOptionMsg;
	    }
	    opts->formatObj = objv[i + 1];
	    break;
	case CLC_ARGS_GMT:
	    if (Tcl_GetBooleanFromObj(interp, objv[i + 1], &gmtFlag) != TCL_OK){
		return TCL_ERROR;
	    }
	    break;
	case CLC_ARGS_LOCALE:
	    opts->localeObj = objv[i + 1];
	    break;
	case CLC_ARGS_TIMEZONE:
	    opts->timezoneObj = objv[i + 1];
	    break;
	case CLC_ARGS_BASE:
	    opts->baseObj = objv[(baseIdx = i + 1)];
	    break;
	case CLC_ARGS_VALIDATE:
	    if (operation != CLC_OP_SCN) {
		goto badOptionMsg;
	    } else {
		int val;

		if (Tcl_GetBooleanFromObj(interp, objv[i + 1], &val) != TCL_OK) {
		    return TCL_ERROR;
		}
		if (val) {
		    opts->flags |= CLF_VALIDATE;
		} else {
		    opts->flags &= ~CLF_VALIDATE;
		}
	    }
	    break;
	default:
	    TCL_UNREACHABLE();
	}
	saw |= 1 << optionIndex;
    }

    /*
     * Check options.
     */

    if ((saw & (1 << CLC_ARGS_GMT))
	    && (saw & (1 << CLC_ARGS_TIMEZONE))) {
	Tcl_SetObjResult(interp, Tcl_NewStringObj(
		"cannot use -gmt and -timezone in same call", TCL_AUTO_LENGTH));
	Tcl_SetErrorCode(interp, "CLOCK", "gmtWithTimezone", (char *)NULL);
	return TCL_ERROR;
    }
    if (gmtFlag) {
	opts->timezoneObj = dataPtr->literals[LIT_GMT];
    } else if (opts->timezoneObj == NULL
	    || TclGetString(opts->timezoneObj) == NULL
	    || opts->timezoneObj->length == 0) {
	/* If time zone not specified use system time zone */
	opts->timezoneObj = ClockGetSystemTimeZone(dataPtr, interp);
	if (opts->timezoneObj == NULL) {
	    return TCL_ERROR;
	}
    }

    /* Setup timezone (normalize object if needed and load TZ on demand) */

    opts->timezoneObj = TclClockSetupTimeZone(dataPtr, interp, opts->timezoneObj);
    if (opts->timezoneObj == NULL) {
	return TCL_ERROR;
    }

    /* Base (by scan or add) or clock value (by format) */

    if (opts->baseObj != NULL) {
	Tcl_Obj *baseObj = opts->baseObj;

	/* bypass integer recognition if looks like "now" or "-now" */
	if ((baseObj->bytes &&
		((baseObj->length == 3 && baseObj->bytes[0] == 'n') ||
		 (baseObj->length == 4 && baseObj->bytes[1] == 'n')))
		|| TclGetWideIntFromObj(NULL, baseObj, &baseVal) != TCL_OK) {
	    /* we accept "now" and "-now" as current date-time */
	    static const char *const nowOpts[] = {
		"now", "-now", NULL
	    };
	    int idx;

	    if (Tcl_GetIndexFromObj(NULL, baseObj, nowOpts, "seconds",
		    TCL_EXACT, &idx) == TCL_OK) {
		goto baseNow;
	    }

	    if (TclHasInternalRep(baseObj, &tclBignumType)) {
		goto baseOverflow;
	    }

	    Tcl_SetObjResult(interp, Tcl_ObjPrintf(
		    "bad seconds \"%s\": must be now or integer",
		    TclGetString(baseObj)));
	    i = baseIdx;
	    goto badOption;
	}
	/*
	 * Seconds could be an unsigned number that overflowed. Make sure
	 * that it isn't. Additionally it may be too complex to calculate
	 * julianday etc (forwards/backwards) by too large/small values, thus
	 * just let accept a bit shorter values to avoid overflow.
	 * Note the year is currently an integer, thus avoid to overflow it also.
	 */

	if (TclHasInternalRep(baseObj, &tclBignumType)
		|| baseVal < TCL_MIN_SECONDS || baseVal > TCL_MAX_SECONDS) {
	baseOverflow:
	    Tcl_SetObjResult(interp, dataPtr->literals[LIT_INTEGER_VALUE_TOO_LARGE]);
	    i = baseIdx;
	    goto badOption;
	}
    } else {
	Tcl_Time now;

    baseNow:
	Tcl_GetTime(&now);
	baseVal = (Tcl_WideInt) now.sec;
    }

    /*
     * Extract year, month and day from the base time for the parser to use as
     * defaults
     */

    /* check base fields already cached (by TZ, last-second cache) */
    if (dataPtr->lastBase.timezoneObj == opts->timezoneObj
	    && dataPtr->lastBase.date.seconds == baseVal
	    && (!(dataPtr->lastBase.date.flags & CLF_CTZ)
	    || dataPtr->lastTZEpoch == TzsetIfNecessary())) {
	memcpy(date, &dataPtr->lastBase.date, ClockCacheableDateFieldsSize);
    } else {
	/* extact fields from base */
	date->seconds = baseVal;
	if (ClockGetDateFields(dataPtr, interp, date, opts->timezoneObj,
		GREGORIAN_CHANGE_DATE) != TCL_OK) {
	    /* TODO - GREGORIAN_CHANGE_DATE should be locale-dependent */
	    return TCL_ERROR;
	}
	/* cache last base */
	memcpy(&dataPtr->lastBase.date, date, ClockCacheableDateFieldsSize);
	TclSetObjRef(dataPtr->lastBase.timezoneObj, opts->timezoneObj);
    }

    return TCL_OK;

  badOptionMsg:
    Tcl_SetObjResult(interp, Tcl_ObjPrintf(
	    "bad option \"%s\": must be %s",
	    TclGetString(objv[i]), syntax));

  badOption:
    Tcl_SetErrorCode(interp, "CLOCK", "badOption",
	    (i < objc) ? TclGetString(objv[i]) : (char *)NULL, (char *)NULL);
    return TCL_ERROR;
}

/*----------------------------------------------------------------------
 *
 * ClockFormatObjCmd -- , clock format --
 *
 *	This function is invoked to process the Tcl "clock format" command.
 *
 *	Formats a count of seconds since the Posix Epoch as a time of day.
 *
 *	The 'clock format' command formats times of day for output.  Refer
 *	to the user documentation to see what it does.
 *
 * Results:
 *	Returns a standard Tcl result.
 *
 * Side effects:
 *	None.
 *
 *----------------------------------------------------------------------
 */

int
ClockFormatObjCmd(
    void *clientData,		/* Client data containing literal pool */
    Tcl_Interp *interp,		/* Tcl interpreter */
    Tcl_Size objc,			/* Parameter count */
    Tcl_Obj *const objv[])	/* Parameter values */
{
    ClockClientData *dataPtr = (ClockClientData *)clientData;
    static const char *syntax = "clock format clockval|now "
	    "?-format string? "
	    "?-gmt boolean? "
	    "?-locale LOCALE? ?-timezone ZONE?";
    int ret;
    ClockFmtScnCmdArgs opts;	/* Format, locale, timezone and base */
    DateFormat dateFmt;		/* Common structure used for formatting */

    /* even number of arguments */
    if ((objc & 1) == 1) {
	Tcl_WrongNumArgs(interp, 0, objv, syntax);
	Tcl_SetErrorCode(interp, "CLOCK", "wrongNumArgs", (char *)NULL);
	return TCL_ERROR;
    }

    memset(&dateFmt, 0, sizeof(dateFmt));

    /*
     * Extract values for the keywords.
     */

    ClockInitFmtScnArgs(dataPtr, interp, &opts);
    ret = ClockParseFmtScnArgs(&opts, &dateFmt.date, objc, objv,
	    CLC_OP_FMT, "-format, -gmt, -locale, or -timezone");
    if (ret != TCL_OK) {
	goto done;
    }

    /* Default format */
    if (opts.formatObj == NULL) {
	opts.formatObj = dataPtr->literals[LIT__DEFAULT_FORMAT];
    }

    /* Use compiled version of Format - */
    ret = TclClockFormat(&dateFmt, &opts);

  done:
    TclUnsetObjRef(dateFmt.date.tzName);
    return ret;
}

/*----------------------------------------------------------------------
 *
 * ClockScanObjCmd -- , clock scan --
 *
 *	This function is invoked to process the Tcl "clock scan" command.
 *
 *	Inputs a count of seconds since the Posix Epoch as a time of day.
 *
 *	The 'clock scan' command scans times of day on input. Refer to the
 *	user documentation to see what it does.
 *
 * Results:
 *	Returns a standard Tcl result.
 *
 * Side effects:
 *	None.
 *
 *----------------------------------------------------------------------
 */

int
ClockScanObjCmd(
    void *clientData,		/* Client data containing literal pool */
    Tcl_Interp *interp,		/* Tcl interpreter */
    Tcl_Size objc,			/* Parameter count */
    Tcl_Obj *const objv[])	/* Parameter values */
{
    ClockClientData *dataPtr = (ClockClientData *)clientData;
    static const char *syntax = "clock scan string "
	    "?-base seconds? "
	    "?-format string? "
	    "?-gmt boolean? "
	    "?-locale LOCALE? ?-timezone ZONE? ?-validate boolean?";
    int ret;
    ClockFmtScnCmdArgs opts;	/* Format, locale, timezone and base */
    DateInfo yy;		/* Common structure used for parsing */
    DateInfo *info = &yy;

    /* even number of arguments */
    if ((objc & 1) == 1) {
	Tcl_WrongNumArgs(interp, 0, objv, syntax);
	Tcl_SetErrorCode(interp, "CLOCK", "wrongNumArgs", (char *)NULL);
	return TCL_ERROR;
    }

    ClockInitDateInfo(&yy);

    /*
     * Extract values for the keywords.
     */

    ClockInitFmtScnArgs(dataPtr, interp, &opts);
    ret = ClockParseFmtScnArgs(&opts, &yy.date, objc, objv,
	    CLC_OP_SCN, "-base, -format, -gmt, -locale, -timezone or -validate");
    if (ret != TCL_OK) {
	goto done;
    }

    /* seconds are in localSeconds (relative base date), so reset time here */
    yySecondOfDay = yySeconds = yyMinutes = yyHour = 0;
    yyMeridian = MER24;

    /* If free scan */
    if (opts.formatObj == NULL) {
	/* Use compiled version of FreeScan - */

	/* [SB] TODO: Perhaps someday we'll localize the legacy code. Right now,
	 * it's not localized. */
	if (opts.localeObj != NULL) {
	    Tcl_SetObjResult(interp, Tcl_NewStringObj(
		    "legacy [clock scan] does not support -locale", TCL_AUTO_LENGTH));
	    Tcl_SetErrorCode(interp, "CLOCK", "flagWithLegacyFormat", (char *)NULL);
	    ret = TCL_ERROR;
	    goto done;
	}
	ret = ClockFreeScan(&yy, objv[1], &opts);
    } else {
	/* Use compiled version of Scan - */

	ret = TclClockScan(&yy, objv[1], &opts);
    }

    if (ret != TCL_OK) {
	goto done;
    }

    /* Convert date info structure into UTC seconds */

    ret = ClockScanCommit(&yy, &opts);
    if (ret != TCL_OK) {
	goto done;
    }

    /* Apply remaining validation rules, if expected */
    if (opts.flags & CLF_VALIDATE) {
	ret = ClockValidDate(&yy, &opts, opts.flags & CLF_VALIDATE);
	if (ret != TCL_OK) {
	    goto done;
	}
    }

  done:
    TclUnsetObjRef(yy.date.tzName);
    if (ret != TCL_OK) {
	return ret;
    }
    Tcl_SetObjResult(interp, Tcl_NewWideIntObj(yy.date.seconds));
    return TCL_OK;
}

/*----------------------------------------------------------------------
 *
 * ClockAssembleJulianDay --
 *
 *	Assembles julianDay using year, month, etc. Thereby it'd also update
 *	gregorian flag.
 *
 * Results:
 *	None.
 *
 * Side effects:
 *	None.
 *
 *----------------------------------------------------------------------
 */

static void
ClockAssembleJulianDay(
    DateInfo *info)		/* Clock scan info structure */
{
    /* Assemble julianDay (and also gregorian flag) */
    if (info->flags & CLF_ISO8601WEEK) {
	GetJulianDayFromEraYearWeekDay(&yydate, GREGORIAN_CHANGE_DATE);
    } else if (!(info->flags & CLF_DAYOFYEAR) /* no day of year */
	    || (info->flags & (CLF_DAYOFMONTH|CLF_MONTH)) /* yymmdd over yyddd */
	    == (CLF_DAYOFMONTH|CLF_MONTH)) {
	GetJulianDayFromEraYearMonthDay(&yydate, GREGORIAN_CHANGE_DATE);
    } else {
	TclGetJulianDayFromEraYearDay(&yydate, GREGORIAN_CHANGE_DATE);
    }
    info->flags |= CLF_ASSEMBLE_SECONDS;
}

/*----------------------------------------------------------------------
 *
 * ClockScanCommit --
 *
 *	Converts date info structure into UTC seconds.
 *
 * Results:
 *	Returns a standard Tcl result.
 *
 * Side effects:
 *	None.
 *
 *----------------------------------------------------------------------
 */

static int
ClockScanCommit(
    DateInfo *info,		/* Clock scan info structure */
    ClockFmtScnCmdArgs *opts)	/* Format, locale, timezone and base */
{
    /*
     * If no GMT and not free-scan (where valid stage 1 is done in-between),
     * validate with stage 1 before local time conversion, otherwise it may
     * adjust date/time tokens to valid values
     */
    if ((opts->flags & CLF_VALIDATE_S1)
	    && info->flags & (CLF_ASSEMBLE_SECONDS|CLF_LOCALSEC)) {
	if (ClockValidDate(info, opts, CLF_VALIDATE_S1) != TCL_OK) {
	    return TCL_ERROR;
	}
    }

    /* If needed assemble julianDay using year, month, etc. */
    if (info->flags & CLF_ASSEMBLE_JULIANDAY) {
	ClockAssembleJulianDay(info);
	info->flags &= ~CLF_ASSEMBLE_JULIANDAY;
    }

    /* some overflow checks */
    if (info->flags & CLF_JULIANDAY) {
	double curJDN = (double)yydate.julianDay
		+ ((double)yySecondOfDay - SECONDS_PER_DAY/2) / SECONDS_PER_DAY;
	if (curJDN > opts->dataPtr->maxJDN) {
	    Tcl_SetObjResult(opts->interp, Tcl_NewStringObj(
		    "requested date too large to represent", TCL_AUTO_LENGTH));
	    Tcl_SetErrorCode(opts->interp, "CLOCK", "dateTooLarge", (char *)NULL);
	    return TCL_ERROR;
	}
    }

    /* If seconds overflows the day (not valide case, or 24:00), increase days */
    if (yySecondOfDay >= SECONDS_PER_DAY) {
	yydate.julianDay += (yySecondOfDay / SECONDS_PER_DAY);
	yySecondOfDay %= SECONDS_PER_DAY;
    }

    /* Local seconds to UTC (stored in yydate.seconds) */

    if (info->flags & CLF_ASSEMBLE_SECONDS) {
	yydate.localSeconds =
		-210866803200LL
		+ (SECONDS_PER_DAY * yydate.julianDay)
		+ yySecondOfDay;
    }

    if (info->flags & (CLF_ASSEMBLE_SECONDS | CLF_LOCALSEC)) {
	if (ConvertLocalToUTC(opts->dataPtr, opts->interp, &yydate,
		opts->timezoneObj, GREGORIAN_CHANGE_DATE) != TCL_OK) {
	    return TCL_ERROR;
	}
    }

    /* Increment UTC seconds with relative time */

    yydate.seconds += yyRelSeconds;
    return TCL_OK;
}

/*----------------------------------------------------------------------
 *
 * ClockValidDate --
 *
 *	Validate date info structure for wrong data (e. g. out of ranges).
 *
 * Results:
 *	Returns a standard Tcl result.
 *
 * Side effects:
 *	None.
 *
 *----------------------------------------------------------------------
 */

static int
ClockValidDate(
    DateInfo *info,		/* Clock scan info structure */
    ClockFmtScnCmdArgs *opts,	/* Scan options */
    int stage)			/* Stage to validate (1, 2 or 3 for both) */
{
    const char *errMsg = "", *errCode = "";
    TclDateFields temp;
    int tempCpyFlg = 0;
    ClockClientData *dataPtr = opts->dataPtr;

#if 0
    printf("yyMonth %d, yyDay %d, yyDayOfYear %d, yyHour %d, yyMinutes %d, yySeconds %" TCL_LL_MODIFIER "d, "
	    "yySecondOfDay %" TCL_LL_MODIFIER "d, sec %" TCL_LL_MODIFIER "d, daySec %" TCL_LL_MODIFIER "d, tzOffset %d\n",
	    yyMonth, yyDay, yydate.dayOfYear, yyHour, yyMinutes, yySeconds,
	    yySecondOfDay, yydate.localSeconds, yydate.localSeconds % SECONDS_PER_DAY,
	    yydate.tzOffset);
#endif

    if (!(stage & CLF_VALIDATE_S1) || !(opts->flags & CLF_VALIDATE_S1)) {
	goto stage_2;
    }
    opts->flags &= ~CLF_VALIDATE_S1; /* stage 1 is done */

    /* first year (used later in hath / daysInPriorMonths) */
    if ((info->flags & (CLF_YEAR | CLF_ISO8601YEAR))) {
	if ((info->flags & CLF_ISO8601YEAR)) {
	    if (yydate.iso8601Year < dataPtr->validMinYear
		    || yydate.iso8601Year > dataPtr->validMaxYear) {
		errMsg = "invalid iso year";
		errCode = "iso year";
		goto error;
	    }
	}
	if (info->flags & CLF_YEAR) {
	    if (yyYear < dataPtr->validMinYear
		    || yyYear > dataPtr->validMaxYear) {
		errMsg = "invalid year";
		errCode = "year";
		goto error;
	    }
	} else if ((info->flags & CLF_ISO8601YEAR)) {
	    yyYear = yydate.iso8601Year; /* used to recognize leap */
	}
	if ((info->flags & (CLF_ISO8601YEAR | CLF_YEAR))
		== (CLF_ISO8601YEAR | CLF_YEAR)) {
	    if (yyYear != yydate.iso8601Year) {
		errMsg = "ambiguous year";
		errCode = "year";
		goto error;
	    }
	}
    }
    /* and month (used later in hath) */
    if (info->flags & CLF_MONTH) {
	if (yyMonth < 1 || yyMonth > 12) {
	    errMsg = "invalid month";
	    errCode = "month";
	    goto error;
	}
    }

    /* To check day in leap year correct, validation may need gregorian flag,
     * so assemble julianDay and gregorian flag from date tokens. */
    if (info->flags & CLF_ASSEMBLE_JULIANDAY) {
	ClockAssembleJulianDay(info);
	info->flags &= ~CLF_ASSEMBLE_JULIANDAY;
    }

    /* day of month */
    if (info->flags & (CLF_DAYOFMONTH|CLF_DAYOFWEEK)) {
	if (yyDay < 1 || yyDay > 31) {
	    errMsg = "invalid day";
	    errCode = "day";
	    goto error;
	}
	if ((info->flags & CLF_MONTH)) {
	    const int *h = hath[TclIsGregorianLeapYear(&yydate)];

	    if (yyDay > h[yyMonth - 1]) {
		errMsg = "invalid day";
		errCode = "day";
		goto error;
	    }
	}
    }
    if (info->flags & CLF_DAYOFYEAR) {
	if (yydate.dayOfYear < 1
		|| yydate.dayOfYear > daysInPriorMonths[TclIsGregorianLeapYear(&yydate)][12]) {
	    errMsg = "invalid day of year";
	    errCode = "day of year";
	    goto error;
	}
    }

    /* mmdd !~ ddd */
    if ((info->flags & (CLF_DAYOFYEAR|CLF_DAYOFMONTH|CLF_MONTH))
	    == (CLF_DAYOFYEAR|CLF_DAYOFMONTH|CLF_MONTH)) {
	if (!tempCpyFlg) {
	    memcpy(&temp, &yydate, sizeof(temp));
	    tempCpyFlg = 1;
	}
	TclGetJulianDayFromEraYearDay(&temp, GREGORIAN_CHANGE_DATE);
	if (temp.julianDay != yydate.julianDay) {
	    errMsg = "ambiguous day";
	    errCode = "day";
	    goto error;
	}
    }

    if (info->flags & CLF_TIME) {
	/* hour */
	if (yyHour < 0 || yyHour > ((yyMeridian == MER24) ? 23 : 12)) {
	    /* allow 24:00:00 as special case, see [aee9f2b916afd976] */
	    if (yyMeridian == MER24 && yyHour == 24) {
		if (yyMinutes != 0 || yySeconds != 0) {
		    errMsg = "invalid time";
		    errCode = "time";
		    goto error;
		}
		/* 24:00 is next day 00:00, correct day of week if given */
		if (info->flags & CLF_DAYOFWEEK) {
		    if (++yyDayOfWeek > 7) { /* Mon .. Sun == 1 .. 7 */
			yyDayOfWeek = 1;
		    }
		}
	    } else {
		errMsg = "invalid time (hour)";
		errCode = "hour";
		goto error;
	    }
	}
	/* minutes */
	if (yyMinutes < 0 || yyMinutes > 59) {
	    errMsg = "invalid time (minutes)";
	    errCode = "minutes";
	    goto error;
	}
	/* oldscan could return secondOfDay -1 by invalid time (see TclToSeconds) */
	if (yySeconds < 0 || yySeconds > 59 || yySecondOfDay <= -1) {
	    errMsg = "invalid time";
	    errCode = "seconds";
	    goto error;
	}
    }

    if (!(stage & CLF_VALIDATE_S2) || !(opts->flags & CLF_VALIDATE_S2)) {
	return TCL_OK;
    }

    /*
     * Further tests expected ready calculated julianDay (inclusive relative),
     * and time-zone conversion (local to UTC time).
     */
  stage_2:

    opts->flags &= ~CLF_VALIDATE_S2; /* stage 2 is done */

    /* time, regarding the modifications by the time-zone (looks for given time
     * in between DST-time hole, so does not exist in this time-zone) */
    if (info->flags & CLF_TIME) {
	/*
	 * we don't need to do the backwards time-conversion (UTC to local) and
	 * compare results, because the after conversion (local to UTC) we
	 * should have valid localSeconds (was not invalidated to TCL_INV_SECONDS),
	 * so if it was invalidated - invalid time, outside the time-zone (in DST-hole)
	 */
	if (yydate.localSeconds == TCL_INV_SECONDS) {
	    errMsg = "invalid time (does not exist in this time-zone)";
	    errCode = "out-of-time";
	    goto error;
	}
    }

    /* day of week */
    if (info->flags & CLF_DAYOFWEEK) {
	if (!tempCpyFlg) {
	    memcpy(&temp, &yydate, sizeof(temp));
	    tempCpyFlg = 1;
	}
	GetYearWeekDay(&temp, GREGORIAN_CHANGE_DATE);
	if (temp.dayOfWeek != yyDayOfWeek) {
	    errMsg = "invalid day of week";
	    errCode = "day of week";
	    goto error;
	}
    }

    return TCL_OK;

  error:
    Tcl_SetObjResult(opts->interp, Tcl_ObjPrintf(
	    "unable to convert input string: %s", errMsg));
    Tcl_SetErrorCode(opts->interp, "CLOCK", "invInpStr", errCode, (char *)NULL);
    return TCL_ERROR;
}

/*----------------------------------------------------------------------
 *
 * ClockFreeScan --
 *
 *	Used by ClockScanObjCmd for free scanning without format.
 *
 * Results:
 *	Returns a standard Tcl result.
 *
 * Side effects:
 *	None.
 *
 *----------------------------------------------------------------------
 */

int
ClockFreeScan(
    DateInfo *info,		/* Date fields used for parsing & converting
				 * simultaneously a yy-parse structure of the
				 * TclClockFreeScan */
    Tcl_Obj *strObj,		/* String containing the time to scan */
    ClockFmtScnCmdArgs *opts)	/* Command options */
{
    Tcl_Interp *interp = opts->interp;
    ClockClientData *dataPtr = opts->dataPtr;

    /*
     * Parse the date. The parser will fill a structure "info" with date,
     * time, time zone, relative month/day/seconds, relative weekday, ordinal
     * month.
     * Notice that many yy-defines point to values in the "info" or "date"
     * structure, e. g. yySecondOfDay -> info->date.secondOfDay or
     *			yyMonth -> info->date.month (same as yydate.month)
     */
    yyInput = TclGetString(strObj);

    if (TclClockFreeScan(interp, info) != TCL_OK) {
	Tcl_SetObjResult(interp, Tcl_ObjPrintf(
		"unable to convert date-time string \"%s\": %s",
		TclGetString(strObj), Tcl_GetString(Tcl_GetObjResult(interp))));
	return TCL_ERROR;
    }

    /*
     * If the caller supplied a date in the string, update the date with
     * the value. If the caller didn't specify a time with the date, default to
     * midnight.
     */

    if (info->flags & CLF_YEAR) {
	if (yyYear < 100) {
	    if (yyYear >= dataPtr->yearOfCenturySwitch) {
		yyYear -= 100;
	    }
	    yyYear += dataPtr->currentYearCentury;
	}
	yydate.flags &= ~CLF_BCE;
	info->flags |= CLF_ASSEMBLE_JULIANDAY|CLF_ASSEMBLE_SECONDS;
    }

    /*
     * If the caller supplied a time zone in the string, make it into a time
     * zone indicator of +-hhmm and setup this time zone.
     */

    if (info->flags & CLF_ZONE) {
	if (yyTimezone || !yyDSTmode) {
	    /* Real time zone from numeric zone */
	    Tcl_Obj *tzObjStor = NULL;
	    int minEast = -yyTimezone;
	    int dstFlag = 1 - yyDSTmode;

	    tzObjStor = ClockFormatNumericTimeZone(
		    60 * minEast + 3600 * dstFlag);
	    Tcl_IncrRefCount(tzObjStor);

	    opts->timezoneObj = TclClockSetupTimeZone(dataPtr, interp, tzObjStor);

	    Tcl_DecrRefCount(tzObjStor);
	} else {
	    /* simplest case - GMT / UTC */
	    opts->timezoneObj = TclClockSetupTimeZone(dataPtr, interp,
		    dataPtr->literals[LIT_GMT]);
	}
	if (opts->timezoneObj == NULL) {
	    return TCL_ERROR;
	}

	// TclSetObjRef(yydate.tzName, opts->timezoneObj);

	info->flags |= CLF_ASSEMBLE_SECONDS;
    }

    /*
     * For freescan apply validation rules (stage 1) before mixed with
     * relative time (otherwise always valid recalculated date & time).
     */
    if (opts->flags & CLF_VALIDATE) {
	if (ClockValidDate(info, opts, CLF_VALIDATE_S1) != TCL_OK) {
	    return TCL_ERROR;
	}
    }

    /*
     * Assemble date, time, zone into seconds-from-epoch
     */

    if ((info->flags & (CLF_TIME | CLF_HAVEDATE)) == CLF_HAVEDATE) {
	yySecondOfDay = 0;
	info->flags |= CLF_ASSEMBLE_SECONDS;
    } else if (info->flags & CLF_TIME) {
	yySecondOfDay = TclToSeconds(yyHour, yyMinutes, (int)yySeconds, yyMeridian);
	info->flags |= CLF_ASSEMBLE_SECONDS;
    } else if ((info->flags & (CLF_DAYOFWEEK | CLF_HAVEDATE)) == CLF_DAYOFWEEK
	    || (info->flags & CLF_ORDINALMONTH)
	    || ((info->flags & CLF_RELCONV)
	    && (yyRelMonth != 0 || yyRelDay != 0))) {
	yySecondOfDay = 0;
	info->flags |= CLF_ASSEMBLE_SECONDS;
    } else {
	yySecondOfDay = yydate.localSeconds % SECONDS_PER_DAY;
	if (yySecondOfDay < 0) { /* compiler fix for signed-mod */
	    yySecondOfDay += SECONDS_PER_DAY;
	}
    }

    /*
     * Do relative times if needed.
     */

    if (info->flags & CLF_RELCONV) {
	if (ClockCalcRelTime(info, opts) != TCL_OK) {
	    return TCL_ERROR;
	}
    }

    /* Free scanning completed - date ready */
    return TCL_OK;
}

/*----------------------------------------------------------------------
 *
 * ClockCalcRelTime --
 *
 *	Used for calculating of relative times.
 *
 * Results:
 *	Returns a standard Tcl result.
 *
 * Side effects:
 *	None.
 *
 *----------------------------------------------------------------------
 */
int
ClockCalcRelTime(
    DateInfo *info,		/* Date fields used for converting */
    ClockFmtScnCmdArgs *opts)	/* Command options */
{
    int prevDayOfWeek = yyDayOfWeek;	/* preserve unchanged day of week */

    /*
     * Because some calculations require in-between conversion of the
     * julian day, and fixed order due to tokens precedence,
     * we can repeat this processing multiple times
     */
  repeat_rel:

    /*
     * Relative conversion normally possible in UTC time only, because
     * of possible wrong local time increment if ignores in-between DST-hole.
     * (see tests clock-34.53, clock-34.54) or by jump across TZ (CET/CEST).
     * So increment date in julianDay, but time inside day in UTC (seconds).
     */

    /* add relative months (or years in months) */

    if (yyRelMonth != 0) {
	int m, h;

	/* if needed extract year, month, etc. again */
	if (info->flags & CLF_ASSEMBLE_DATE) {
	    GetGregorianEraYearDay(&yydate, GREGORIAN_CHANGE_DATE);
	    GetMonthDay(&yydate);
	    GetYearWeekDay(&yydate, GREGORIAN_CHANGE_DATE);
	    info->flags &= ~CLF_ASSEMBLE_DATE;
	}

	/* add the requisite number of months */
	yyMonth += (int)yyRelMonth - 1;
	yyYear += yyMonth / 12;
	m = yyMonth % 12;
	/* compiler fix for signed-mod - wrap y, m = (0, -1) -> (-1, 11) */
	if (m < 0) {
	    m += 12;
	    yyYear--;
	}
	yyMonth = m + 1;

	/* if the day doesn't exist in the current month, repair it */
	h = hath[TclIsGregorianLeapYear(&yydate)][m];
	if (yyDay > h) {
	    yyDay = h;
	}

	/* on demand (lazy) assemble julianDay using new year, month, etc. */
	info->flags |= CLF_ASSEMBLE_JULIANDAY | CLF_ASSEMBLE_SECONDS;

	yyRelMonth = 0;
    }

    /* add relative days (or other parts aligned to days) */
    if (yyRelDay) {
	/* assemble julianDay using new year, month, etc. */
	if (info->flags & CLF_ASSEMBLE_JULIANDAY) {
	    GetJulianDayFromEraYearMonthDay(&yydate, GREGORIAN_CHANGE_DATE);
	    info->flags &= ~CLF_ASSEMBLE_JULIANDAY;
	}
	yydate.julianDay += yyRelDay;

	/* julianDay was changed, on demand (lazy) extract year, month, etc. again */
	info->flags |= CLF_ASSEMBLE_DATE | CLF_ASSEMBLE_SECONDS;
	yyRelDay = 0;
    }

    /* do relative (ordinal) month */

    if (info->flags & CLF_ORDINALMONTH) {
	int monthDiff;

	/* if needed extract year, month, etc. again */
	if (info->flags & CLF_ASSEMBLE_DATE) {
	    GetGregorianEraYearDay(&yydate, GREGORIAN_CHANGE_DATE);
	    GetMonthDay(&yydate);
	    GetYearWeekDay(&yydate, GREGORIAN_CHANGE_DATE);
	    info->flags &= ~CLF_ASSEMBLE_DATE;
	}

	if (yyMonthOrdinalIncr > 0) {
	    monthDiff = yyMonthOrdinal - yyMonth;
	    if (monthDiff <= 0) {
		monthDiff += 12;
	    }
	    yyMonthOrdinalIncr--;
	} else {
	    monthDiff = yyMonth - yyMonthOrdinal;
	    if (monthDiff >= 0) {
		monthDiff -= 12;
	    }
	    yyMonthOrdinalIncr++;
	}

	/* process it further via relative times */
	yyYear += yyMonthOrdinalIncr;
	yyRelMonth += monthDiff;
	info->flags &= ~CLF_ORDINALMONTH;
	info->flags |= CLF_ASSEMBLE_JULIANDAY|CLF_ASSEMBLE_SECONDS;

	goto repeat_rel;
    }

    /* do relative weekday */

    if ((info->flags & (CLF_DAYOFWEEK|CLF_HAVEDATE)) == CLF_DAYOFWEEK) {
	/* restore scanned day of week */
	yyDayOfWeek = prevDayOfWeek;

	/* if needed assemble julianDay now */
	if (info->flags & CLF_ASSEMBLE_JULIANDAY) {
	    GetJulianDayFromEraYearMonthDay(&yydate, GREGORIAN_CHANGE_DATE);
	    info->flags &= ~CLF_ASSEMBLE_JULIANDAY;
	}

	yydate.flags &= ~CLF_BCE;
	yydate.julianDay = WeekdayOnOrBefore(yyDayOfWeek, yydate.julianDay + 6)
		+ 7 * yyDayOrdinal;
	if (yyDayOrdinal > 0) {
	    yydate.julianDay -= 7;
	}
	info->flags |= CLF_ASSEMBLE_DATE|CLF_ASSEMBLE_SECONDS;
    }

    /* If relative time is there, adjust it in UTC as mentioned above. */
    if (yyRelSeconds) {
	/*
	 * If timezone is not GMT/UTC (due to DST-hole, local time offset),
	 * we shall do in-between conversion to UTC to append seconds there
	 * and hereafter convert back to TZ, otherwise apply it direct here.
	 */
	if (opts->timezoneObj != opts->dataPtr->literals[LIT_GMT]) {
	    /*
	     * Convert date info structure into UTC seconds and add relative
	     * seconds (happens in commit).
	     */
	    if (ClockScanCommit(info, opts) != TCL_OK) {
		return TCL_ERROR;
	    }
	    yyRelSeconds = 0;
	    /* Convert it back */
	    if (ClockGetDateFields(opts->dataPtr, opts->interp, &yydate,
		    opts->timezoneObj, GREGORIAN_CHANGE_DATE) != TCL_OK) {
		/* TODO - GREGORIAN_CHANGE_DATE should be locale-dependent */
		return TCL_ERROR;
	    }
	    /* time together as seconds of the day */
	    yySecondOfDay = yydate.localSeconds % SECONDS_PER_DAY;
	    if (yySecondOfDay < 0) { /* compiler fix for signed-mod */
		yySecondOfDay += SECONDS_PER_DAY;
	    }
	    /* restore scanned day of week */
	    yyDayOfWeek = prevDayOfWeek;
	} else {
	    /*
	     * GMT/UTC zone, so no DST and no offsets - apply it here, so that
	     * if time exceeds current date, do the day conversion and leave the
	     * rest of increment in yyRelSeconds (add it later in UTC by commit)
	     */
	    Tcl_WideInt newSecs = yySecondOfDay + yyRelSeconds;

	    /* if seconds increment outside of current date, increment day */
	    if (newSecs / SECONDS_PER_DAY != yySecondOfDay / SECONDS_PER_DAY) {
		yyRelDay += newSecs / SECONDS_PER_DAY;
		yySecondOfDay = 0;
		yyRelSeconds = (newSecs %= SECONDS_PER_DAY);
		if (newSecs < 0) { /* compiler fix for signed-mod */
		    yyRelSeconds += SECONDS_PER_DAY;
		    yyRelDay--;
		}

		goto repeat_rel;
	    }
	}
    }

    /* done, reset flag */
    info->flags &= ~CLF_RELCONV;

    return TCL_OK;
}

/*----------------------------------------------------------------------
 *
 * ClockWeekdaysOffs --
 *
 *	Get offset in days for the number of week days corresponding the
 *	given day of week (skipping Saturdays and Sundays).
 *
 *
 * Results:
 *	Returns a day increment adjusted the given weekdays
 *
 *----------------------------------------------------------------------
 */

static inline int
ClockWeekdaysOffs(
    int dayOfWeek,
    int offs)
{
    int weeks, resDayOfWeek;

    /* offset in days */
    weeks = offs / 5;
    offs = offs % 5;
    /* compiler fix for negative offs - wrap (0, -1) -> (-1, 4) */
    if (offs < 0) {
	offs += 5;
	weeks--;
    }
    offs += 7 * weeks;

    /* resulting day of week */
    {
	int day = (offs % 7);

	/* compiler fix for negative offs - wrap (0, -1) -> (-1, 6) */
	if (day < 0) {
	    day += 7;
	}
	resDayOfWeek = dayOfWeek + day;
    }

    /* adjust if we start from a weekend */
    if (dayOfWeek > 5) {
	int adj = 5 - dayOfWeek;

	offs += adj;
	resDayOfWeek += adj;
    }

    /* adjust if we end up on a weekend */
    if (resDayOfWeek > 5) {
	offs += 2;
    }

    return offs;
}

/*----------------------------------------------------------------------
 *
 * ClockAddObjCmd -- , clock add --
 *
 *	Adds an offset to a given time.
 *
 *	Refer to the user documentation to see what it exactly does.
 *
 * Syntax:
 *   clock add clockval ?count unit?... ?-option value?
 *
 * Parameters:
 *   clockval -- Starting time value
 *   count -- Amount of a unit of time to add
 *   unit -- Unit of time to add, must be one of:
 *	     years year months month weeks week
 *	     days day hours hour minutes minute
 *	     seconds second
 *
 * Options:
 *   -gmt BOOLEAN
 *	 Flag synonymous with '-timezone :GMT'
 *   -timezone ZONE
 *	 Name of the time zone in which calculations are to be done.
 *   -locale NAME
 *	 Name of the locale in which calculations are to be done.
 *	 Used to determine the Gregorian change date.
 *
 * Results:
 *	Returns a standard Tcl result with the given time adjusted
 *	by the given offset(s) in order.
 *
 * Notes:
 *   It is possible that adding a number of months or years will adjust the
 *   day of the month as well.	For instance, the time at one month after
 *   31 January is either 28 or 29 February, because February has fewer
 *   than 31 days.
 *
 *----------------------------------------------------------------------
 */

int
ClockAddObjCmd(
    void *clientData,		/* Client data containing literal pool */
    Tcl_Interp *interp,		/* Tcl interpreter */
    Tcl_Size objc,			/* Parameter count */
    Tcl_Obj *const objv[])	/* Parameter values */
{
    static const char *syntax = "clock add clockval|now ?number units?..."
	    "?-gmt boolean? "
	    "?-locale LOCALE? ?-timezone ZONE?";
    ClockClientData *dataPtr = (ClockClientData *)clientData;
    int ret;
    ClockFmtScnCmdArgs opts;	/* Format, locale, timezone and base */
    DateInfo yy;		/* Common structure used for parsing */
    DateInfo *info = &yy;

    /* add "week" to units also (because otherwise ambiguous) */
    static const char *const units[] = {
	"years",	"months",	    "week",	    "weeks",
	"days",		"weekdays",
	"hours",	"minutes",	    "seconds",
	NULL
    };
    enum unitInd {
	CLC_ADD_YEARS,	CLC_ADD_MONTHS,	    CLC_ADD_WEEK,   CLC_ADD_WEEKS,
	CLC_ADD_DAYS,	CLC_ADD_WEEKDAYS,
	CLC_ADD_HOURS,	CLC_ADD_MINUTES,    CLC_ADD_SECONDS
    };
    int unitIndex = CLC_ADD_SECONDS;	/* Index of an option. */
    Tcl_Size i;
    Tcl_WideInt offs;

    /* even number of arguments */
    if ((objc & 1) == 1) {
	Tcl_WrongNumArgs(interp, 0, objv, syntax);
	Tcl_SetErrorCode(interp, "CLOCK", "wrongNumArgs", (char *)NULL);
	return TCL_ERROR;
    }

    ClockInitDateInfo(&yy);

    /*
     * Extract values for the keywords.
     */

    ClockInitFmtScnArgs(dataPtr, interp, &opts);
    ret = ClockParseFmtScnArgs(&opts, &yy.date, objc, objv,
	    CLC_OP_ADD, "-gmt, -locale, or -timezone");
    if (ret != TCL_OK) {
	goto done;
    }

    /* time together as seconds of the day */
    yySecondOfDay = yydate.localSeconds % SECONDS_PER_DAY;
    if (yySecondOfDay < 0) { /* compiler fix for signed-mod */
	yySecondOfDay += SECONDS_PER_DAY;
    }
    yySeconds = yySecondOfDay;
    /* seconds are in localSeconds (relative base date), so reset time here */
    yyHour = 0;
    yyMinutes = 0;
    yyMeridian = MER24;

    ret = TCL_ERROR;

    /*
     * Find each offset and process date increment
     */

    for (i = 2; i < objc; i+=2) {
	/* bypass not integers (options, allready processed above in ClockParseFmtScnArgs) */
	if (TclGetWideIntFromObj(NULL, objv[i], &offs) != TCL_OK) {
	    continue;
	}
	/* get unit */
	if (Tcl_GetIndexFromObj(interp, objv[i + 1], units, "unit", 0,
		&unitIndex) != TCL_OK) {
	    goto done;
	}
	if (TclHasInternalRep(objv[i], &tclBignumType)
		|| offs > (unitIndex < CLC_ADD_HOURS ? 0x7fffffff : TCL_MAX_SECONDS)
		|| offs < (unitIndex < CLC_ADD_HOURS ? -0x7fffffff : TCL_MIN_SECONDS)) {
	    Tcl_SetObjResult(interp, dataPtr->literals[LIT_INTEGER_VALUE_TOO_LARGE]);
	    goto done;
	}

	/* nothing to do if zero quantity */
	if (!offs) {
	    continue;
	}

	/* if in-between conversion needed (already have relative date/time),
	 * correct date info, because the local date/time may be changed, so
	 * refresh it now (see test clock-30.34 "clock add jump over DST hole") */

	if ((info->flags & CLF_RELCONV) ||
	    (yyRelSeconds && unitIndex < CLC_ADD_HOURS)
	) {
	    if (ClockCalcRelTime(info, &opts) != TCL_OK) {
		goto done;
	    }
	}

	/* process increment by offset + unit */
	switch (unitIndex) {
	case CLC_ADD_YEARS:
	    yyRelMonth += offs * 12;
	    break;
	case CLC_ADD_MONTHS:
	    yyRelMonth += offs;
	    break;
	case CLC_ADD_WEEK:
	case CLC_ADD_WEEKS:
	    yyRelDay += offs * 7;
	    break;
	case CLC_ADD_DAYS:
	    yyRelDay += offs;
	    break;
	case CLC_ADD_WEEKDAYS:
	    /* add number of week days (skipping Saturdays and Sundays)
	     * to a relative days value. */
	    offs = ClockWeekdaysOffs(yy.date.dayOfWeek, (int)offs);
	    yyRelDay += offs;
	    break;
	case CLC_ADD_HOURS:
	    yyRelSeconds += offs * 60 * 60;
	    break;
	case CLC_ADD_MINUTES:
	    yyRelSeconds += offs * 60;
	    break;
	case CLC_ADD_SECONDS:
	    yyRelSeconds += offs;
	    break;
	default:
	    TCL_UNREACHABLE();
	}
	if (unitIndex < CLC_ADD_HOURS) { /* date units only */
	    info->flags |= CLF_RELCONV;
	}
    }

    /*
     * Do relative units (if not yet already processed interim),
     * thereby ignore relative time (it can be processed within commit).
     */

    if (info->flags & CLF_RELCONV) {
	if (ClockCalcRelTime(info, &opts) != TCL_OK) {
	    goto done;
	}
    }

    /* Convert date info structure into UTC seconds */

    ret = ClockScanCommit(&yy, &opts);

  done:
    TclUnsetObjRef(yy.date.tzName);
    if (ret != TCL_OK) {
	return ret;
    }
    Tcl_SetObjResult(interp, Tcl_NewWideIntObj(yy.date.seconds));
    return TCL_OK;
}

/*----------------------------------------------------------------------
 *
 * ClockSecondsObjCmd -
 *
 *	Returns a count of microseconds since the epoch.
 *
 * Results:
 *	Returns a standard Tcl result.
 *
 * Side effects:
 *	None.
 *
 * This function implements the 'clock seconds' Tcl command. Refer to the user
 * documentation for details on what it does.
 *
 *----------------------------------------------------------------------
 */

int
ClockSecondsObjCmd(
    TCL_UNUSED(void *),
    Tcl_Interp *interp,		/* Tcl interpreter */
    Tcl_Size objc,			/* Parameter count */
    Tcl_Obj *const *objv)	/* Parameter values */
{
    Tcl_Time now;
    Tcl_Obj *timeObj;

    if (objc != 1) {
	Tcl_WrongNumArgs(interp, 0, objv, "clock seconds");
	return TCL_ERROR;
    }
    Tcl_GetTime(&now);
    TclNewUIntObj(timeObj, (Tcl_WideUInt)now.sec);

    Tcl_SetObjResult(interp, timeObj);
    return TCL_OK;
}

/*
 *----------------------------------------------------------------------
 *
 * TzsetIfNecessary --
 *
 *	Calls the tzset() library function if the contents of the TZ
 *	environment variable has changed.
 *
 * Results:
 *	An epoch counter to allow efficient checking if the timezone has
 *	changed.
 *
 * Side effects:
 *	Calls tzset.
 *
 *----------------------------------------------------------------------
 */

#ifdef _WIN32
#define getenv(x) _wgetenv(L##x)
#else
#define WCHAR char
#define wcslen strlen
#define wcscmp strcmp
#define wcscpy strcpy
#endif
#define TZ_INIT_MARKER	((WCHAR *) INT2PTR(-1))

typedef struct {
    WCHAR *was;			/* Previous value of TZ. */
    long long lastRefresh;	/* Used for latency before next refresh. */
    size_t epoch;		/* Epoch, signals that TZ changed. */
    size_t envEpoch;		/* Last env epoch, for faster signaling,
				 * that TZ changed via TCL */
} ClockTzStatic;
static ClockTzStatic tz = {	/* Global timezone info; protected by
				 * clockMutex.*/
    TZ_INIT_MARKER, 0, 0, 0
};

static size_t
TzsetIfNecessary(void)
{
    const WCHAR *tzNow;		/* Current value of TZ. */
    Tcl_Time now;		/* Current time. */
    size_t epoch;		/* The tz.epoch that the TZ was read at. */

    /*
     * Prevent performance regression on some platforms by resolving of system time zone:
     * small latency for check whether environment was changed (once per second)
     * no latency if environment was changed with tcl-env (compare both epoch values)
     */

    Tcl_GetTime(&now);
    if (now.sec == tz.lastRefresh && tz.envEpoch == TclEnvEpoch) {
	return tz.epoch;
    }

    tz.envEpoch = TclEnvEpoch;
    tz.lastRefresh = now.sec;

    /* check in lock */
    Tcl_MutexLock(&clockMutex);
    tzNow = getenv("TCL_TZ");
    if (tzNow == NULL) {
	tzNow = getenv("TZ");
    }
    if (tzNow != NULL && (tz.was == NULL || tz.was == TZ_INIT_MARKER
	    || wcscmp(tzNow, tz.was) != 0)) {
	tzset();
	if (tz.was != NULL && tz.was != TZ_INIT_MARKER) {
	    Tcl_Free(tz.was);
	}
	tz.was = (WCHAR *)Tcl_Alloc(sizeof(WCHAR) * (wcslen(tzNow) + 1));
	wcscpy(tz.was, tzNow);
	epoch = ++tz.epoch;
    } else if (tzNow == NULL && tz.was != NULL) {
	tzset();
	if (tz.was != TZ_INIT_MARKER) {
	    Tcl_Free(tz.was);
	}
	tz.was = NULL;
	epoch = ++tz.epoch;
    } else {
	epoch = tz.epoch;
    }
    Tcl_MutexUnlock(&clockMutex);

    return epoch;
}

static void
ClockFinalize(
    TCL_UNUSED(void *))
{
    TclClockFrmScnFinalize();

    if (tz.was && tz.was != TZ_INIT_MARKER) {
	Tcl_Free(tz.was);
    }

    Tcl_MutexFinalize(&clockMutex);
}

/*
 * Local Variables:
 * mode: c
 * c-basic-offset: 4
 * fill-column: 78
 * End:
 */<|MERGE_RESOLUTION|>--- conflicted
+++ resolved
@@ -95,18 +95,6 @@
 			    Tcl_Obj *timezoneObj, int changeover);
 static void		GetJulianDayFromEraYearWeekDay(
 			    TclDateFields *fields, int changeover);
-<<<<<<< HEAD
-static Tcl_ObjCmdProc	ClockGetdatefieldsObjCmd;
-static Tcl_ObjCmdProc	ClockGetjuliandayfromerayearmonthdayObjCmd;
-static Tcl_ObjCmdProc	ClockGetjuliandayfromerayearweekdayObjCmd;
-static Tcl_ObjCmdProc	ClockGetenvObjCmd;
-static Tcl_ObjCmdProc	ClockMicrosecondsObjCmd;
-static Tcl_ObjCmdProc	ClockMillisecondsObjCmd;
-static Tcl_ObjCmdProc	ClockSecondsObjCmd;
-static Tcl_ObjCmdProc	ClockMonotonicObjCmd;
-static Tcl_ObjCmdProc	ClockFormatObjCmd;
-static Tcl_ObjCmdProc	ClockScanObjCmd;
-=======
 static Tcl_ObjCmdProc2	ClockGetdatefieldsObjCmd;
 static Tcl_ObjCmdProc2	ClockGetjuliandayfromerayearmonthdayObjCmd;
 static Tcl_ObjCmdProc2	ClockGetjuliandayfromerayearweekdayObjCmd;
@@ -114,9 +102,9 @@
 static Tcl_ObjCmdProc2	ClockMicrosecondsObjCmd;
 static Tcl_ObjCmdProc2	ClockMillisecondsObjCmd;
 static Tcl_ObjCmdProc2	ClockSecondsObjCmd;
+static Tcl_ObjCmdProc2	ClockMonotonicObjCmd;
 static Tcl_ObjCmdProc2	ClockFormatObjCmd;
 static Tcl_ObjCmdProc2	ClockScanObjCmd;
->>>>>>> dd86ab5f
 static int		ClockScanCommit(DateInfo *info,
 			    ClockFmtScnCmdArgs *opts);
 static int		ClockFreeScan(DateInfo *info,
@@ -3328,7 +3316,7 @@
 ClockMonotonicObjCmd(
     TCL_UNUSED(void *),
     Tcl_Interp *interp,		/* Tcl interpreter */
-    int objc,			/* Parameter count */
+    Tcl_Size objc,			/* Parameter count */
     Tcl_Obj *const *objv)	/* Parameter values */
 {
     Tcl_WideInt us = 0;
