/*
 * tclClock.c --
 *
 *	Contains the time and date related commands. This code is derived from
 *	the time and date facilities of TclX, by Mark Diekhans and Karl
 *	Lehenbauer.
 *
 * Copyright © 1991-1995 Karl Lehenbauer & Mark Diekhans.
 * Copyright © 1995 Sun Microsystems, Inc.
 * Copyright © 2004 Kevin B. Kenny. All rights reserved.
 * Copyright © 2015 Sergey G. Brester aka sebres. All rights reserved.
 *
 * See the file "license.terms" for information on usage and redistribution of
 * this file, and for a DISCLAIMER OF ALL WARRANTIES.
 */

#include "tclInt.h"
#include "tclTomMath.h"
#include "tclStrIdxTree.h"
#include "tclDate.h"

/*
 * Table of the days in each month, leap and common years
 */

static const int hath[2][12] = {
    {31, 28, 31, 30, 31, 30, 31, 31, 30, 31, 30, 31},
    {31, 29, 31, 30, 31, 30, 31, 31, 30, 31, 30, 31}
};
static const int daysInPriorMonths[2][13] = {
    {0, 31, 59, 90, 120, 151, 181, 212, 243, 273, 304, 334, 365},
    {0, 31, 60, 91, 121, 152, 182, 213, 244, 274, 305, 335, 366}
};

/*
 * Enumeration of the string literals used in [clock]
 */

CLOCK_LITERAL_ARRAY(Literals);

/* Msgcat literals for exact match (mcKey) */
CLOCK_LOCALE_LITERAL_ARRAY(MsgCtLiterals, "");
/* Msgcat index literals prefixed with _IDX_, used for quick dictionary search */
CLOCK_LOCALE_LITERAL_ARRAY(MsgCtLitIdxs, "_IDX_");

static const char *const eras[] = { "CE", "BCE", NULL };

/*
 * Thread specific data block holding a 'struct tm' for the 'gmtime' and
 * 'localtime' library calls.
 */

static Tcl_ThreadDataKey tmKey;

/*
 * Mutex protecting 'gmtime', 'localtime' and 'mktime' calls and the statics
 * in the date parsing code.
 */

TCL_DECLARE_MUTEX(clockMutex)

/*
 * Function prototypes for local procedures in this file:
 */

static int		ConvertUTCToLocalUsingTable(Tcl_Interp *,
			    TclDateFields *, Tcl_Size, Tcl_Obj *const[],
			    Tcl_WideInt *rangesVal);
static int		ConvertUTCToLocalUsingC(Tcl_Interp *,
			    TclDateFields *, int);
static int		ConvertLocalToUTC(ClockClientData *, Tcl_Interp *,
			    TclDateFields *, Tcl_Obj *timezoneObj, int);
static int		ConvertLocalToUTCUsingTable(Tcl_Interp *,
			    TclDateFields *, int, Tcl_Obj *const[],
			    Tcl_WideInt *rangesVal);
static int		ConvertLocalToUTCUsingC(Tcl_Interp *,
			    TclDateFields *, int);
static Tcl_ObjCmdProc2	ClockConfigureObjCmd;
static void		GetYearWeekDay(TclDateFields *, int);
static void		GetGregorianEraYearDay(TclDateFields *, int);
static void		GetMonthDay(TclDateFields *);
static Tcl_WideInt	WeekdayOnOrBefore(int, Tcl_WideInt);
static Tcl_ObjCmdProc2	ClockClicksObjCmd;
static Tcl_ObjCmdProc2	ClockConvertlocaltoutcObjCmd;
static int		ClockGetDateFields(ClockClientData *,
			    Tcl_Interp *interp, TclDateFields *fields,
			    Tcl_Obj *timezoneObj, int changeover);
static Tcl_ObjCmdProc2	ClockGetdatefieldsObjCmd;
static Tcl_ObjCmdProc2	ClockGetjuliandayfromerayearmonthdayObjCmd;
static Tcl_ObjCmdProc2	ClockGetjuliandayfromerayearweekdayObjCmd;
static Tcl_ObjCmdProc2	ClockGetenvObjCmd;
static Tcl_ObjCmdProc2	ClockMicrosecondsObjCmd;
static Tcl_ObjCmdProc2	ClockMillisecondsObjCmd;
static Tcl_ObjCmdProc2	ClockSecondsObjCmd;
static Tcl_ObjCmdProc2	ClockFormatObjCmd;
static Tcl_ObjCmdProc2	ClockScanObjCmd;
static int		ClockScanCommit(DateInfo *info,
			    ClockFmtScnCmdArgs *opts);
static int		ClockFreeScan(DateInfo *info,
			    Tcl_Obj *strObj, ClockFmtScnCmdArgs *opts);
<<<<<<< HEAD
static int		ClockCalcRelTime(DateInfo *info,
			    ClockFmtScnCmdArgs *opts);
static Tcl_ObjCmdProc	ClockAddObjCmd;
=======
static int		ClockCalcRelTime(DateInfo *info);
static Tcl_ObjCmdProc2	ClockAddObjCmd;
>>>>>>> 59439f26
static int		ClockValidDate(DateInfo *,
			    ClockFmtScnCmdArgs *, int stage);
static struct tm *	ThreadSafeLocalTime(const time_t *);
static size_t		TzsetIfNecessary(void);
static void		ClockDeleteCmdProc(void *);
static Tcl_ObjCmdProc2	ClockSafeCatchCmd;
static void		ClockFinalize(void *);
/*
 * Structure containing description of "native" clock commands to create.
 */

struct ClockCommand {
    const char *name;		/* The tail of the command name. The full name
				 * is "::tcl::clock::<name>". When NULL marks
				 * the end of the table. */
    Tcl_ObjCmdProc2 *objCmdProc;	/* Function that implements the command. This
				 * will always have the ClockClientData sent
				 * to it, but may well ignore this data. */
    CompileProc *compileProc;	/* The compiler for the command. */
    void *clientData;		/* Any clientData to give the command (if NULL
				 * a reference to ClockClientData will be sent) */
};

static const struct ClockCommand clockCommands[] = {
    {"add",		ClockAddObjCmd,		TclCompileBasicMin1ArgCmd, NULL},
    {"clicks",		ClockClicksObjCmd,	TclCompileClockClicksCmd,  NULL},
    {"format",		ClockFormatObjCmd,	TclCompileBasicMin1ArgCmd, NULL},
    {"getenv",		ClockGetenvObjCmd,	TclCompileBasicMin1ArgCmd, NULL},
    {"microseconds",	ClockMicrosecondsObjCmd,TclCompileClockReadingCmd, INT2PTR(1)},
    {"milliseconds",	ClockMillisecondsObjCmd,TclCompileClockReadingCmd, INT2PTR(2)},
    {"scan",		ClockScanObjCmd,	TclCompileBasicMin1ArgCmd, NULL},
    {"seconds",		ClockSecondsObjCmd,	TclCompileClockReadingCmd, INT2PTR(3)},
    {"ConvertLocalToUTC", ClockConvertlocaltoutcObjCmd,		NULL, NULL},
    {"GetDateFields",	  ClockGetdatefieldsObjCmd,		NULL, NULL},
    {"GetJulianDayFromEraYearMonthDay",
		ClockGetjuliandayfromerayearmonthdayObjCmd,	NULL, NULL},
    {"GetJulianDayFromEraYearWeekDay",
		ClockGetjuliandayfromerayearweekdayObjCmd,	NULL, NULL},
    {"catch",		ClockSafeCatchCmd,	TclCompileBasicMin1ArgCmd, NULL},
    {NULL, NULL, NULL, NULL}
};

/*
 *----------------------------------------------------------------------
 *
 * TclClockInit --
 *
 *	Registers the 'clock' subcommands with the Tcl interpreter and
 *	initializes its client data (which consists mostly of constant
 *	Tcl_Obj's that it is too much trouble to keep recreating).
 *
 * Results:
 *	None.
 *
 * Side effects:
 *	Installs the commands and creates the client data
 *
 *----------------------------------------------------------------------
 */

void
TclClockInit(
    Tcl_Interp *interp)		/* Tcl interpreter */
{
    const struct ClockCommand *clockCmdPtr;
    char cmdName[50];		/* Buffer large enough to hold the string
				 *::tcl::clock::GetJulianDayFromEraYearMonthDay
				 * plus a terminating NUL. */
    Command *cmdPtr;
    ClockClientData *data;
    int i;

    static int initialized = 0;	/* global clock engine initialized (in process) */
    /*
     * Register handler to finalize clock on exit.
     */
    if (!initialized) {
	Tcl_CreateExitHandler(ClockFinalize, NULL);
	initialized = 1;
    }

    /*
     * Safe interps get [::clock] as alias to a parent, so do not need their
     * own copies of the support routines.
     */

    if (Tcl_IsSafe(interp)) {
	return;
    }

    /*
     * Create the client data, which is a refcounted literal pool.
     */

    data = (ClockClientData *)Tcl_Alloc(sizeof(ClockClientData));
    data->refCount = 0;
    data->literals = (Tcl_Obj **)Tcl_Alloc(LIT__END * sizeof(Tcl_Obj*));
    for (i = 0; i < LIT__END; ++i) {
	TclInitObjRef(data->literals[i], Tcl_NewStringObj(
		Literals[i], TCL_AUTO_LENGTH));
    }
    data->mcLiterals = NULL;
    data->mcLitIdxs = NULL;
    data->mcDicts = NULL;
    data->lastTZEpoch = 0;
    data->currentYearCentury = ClockDefaultYearCentury;
    data->yearOfCenturySwitch = ClockDefaultCenturySwitch;
    data->validMinYear = INT_MIN;
    data->validMaxYear = INT_MAX;
    /* corresponds max of JDN in sqlite - 9999-12-31 23:59:59 per default */
    data->maxJDN = 5373484.499999994;

    data->systemTimeZone = NULL;
    data->systemSetupTZData = NULL;
    data->gmtSetupTimeZoneUnnorm = NULL;
    data->gmtSetupTimeZone = NULL;
    data->gmtSetupTZData = NULL;
    data->gmtTZName = NULL;
    data->lastSetupTimeZoneUnnorm = NULL;
    data->lastSetupTimeZone = NULL;
    data->lastSetupTZData = NULL;
    data->prevSetupTimeZoneUnnorm = NULL;
    data->prevSetupTimeZone = NULL;
    data->prevSetupTZData = NULL;

    data->defaultLocale = NULL;
    data->defaultLocaleDict = NULL;
    data->currentLocale = NULL;
    data->currentLocaleDict = NULL;
    data->lastUsedLocaleUnnorm = NULL;
    data->lastUsedLocale = NULL;
    data->lastUsedLocaleDict = NULL;
    data->prevUsedLocaleUnnorm = NULL;
    data->prevUsedLocale = NULL;
    data->prevUsedLocaleDict = NULL;

    data->lastBase.timezoneObj = NULL;

    memset(&data->lastTZOffsCache, 0, sizeof(data->lastTZOffsCache));

    data->defFlags = CLF_VALIDATE;

    /*
     * Install the commands.
     */

#define TCL_CLOCK_PREFIX_LEN 14 /* == strlen("::tcl::clock::") */
    memcpy(cmdName, "::tcl::clock::", TCL_CLOCK_PREFIX_LEN);
    for (clockCmdPtr=clockCommands ; clockCmdPtr->name!=NULL ; clockCmdPtr++) {
	void *clientData;

	strcpy(cmdName + TCL_CLOCK_PREFIX_LEN, clockCmdPtr->name);
	if (!(clientData = clockCmdPtr->clientData)) {
	    clientData = data;
	    data->refCount++;
	}
	cmdPtr = (Command *)Tcl_CreateObjCommand2(interp, cmdName,
		clockCmdPtr->objCmdProc, clientData,
		clockCmdPtr->clientData ? NULL : ClockDeleteCmdProc);
	cmdPtr->compileProc = clockCmdPtr->compileProc ?
		clockCmdPtr->compileProc : TclCompileBasicMin0ArgCmd;
    }
    cmdPtr = (Command *) Tcl_CreateObjCommand2(interp,
	    "::tcl::unsupported::clock::configure",
	    ClockConfigureObjCmd, data, ClockDeleteCmdProc);
    data->refCount++;
    cmdPtr->compileProc = TclCompileBasicMin0ArgCmd;
}

/*
 *----------------------------------------------------------------------
 *
 * ClockConfigureClear --
 *
 *	Clean up cached resp. run-time storages used in clock commands.
 *
 *	Shared usage for clean-up (ClockDeleteCmdProc) and "configure -clear".
 *
 * Results:
 *	None.
 *
 *----------------------------------------------------------------------
 */

static void
ClockConfigureClear(
    ClockClientData *data)
{
    ClockFrmScnClearCaches();

    data->lastTZEpoch = 0;
    TclUnsetObjRef(data->systemTimeZone);
    TclUnsetObjRef(data->systemSetupTZData);
    TclUnsetObjRef(data->gmtSetupTimeZoneUnnorm);
    TclUnsetObjRef(data->gmtSetupTimeZone);
    TclUnsetObjRef(data->gmtSetupTZData);
    TclUnsetObjRef(data->gmtTZName);
    TclUnsetObjRef(data->lastSetupTimeZoneUnnorm);
    TclUnsetObjRef(data->lastSetupTimeZone);
    TclUnsetObjRef(data->lastSetupTZData);
    TclUnsetObjRef(data->prevSetupTimeZoneUnnorm);
    TclUnsetObjRef(data->prevSetupTimeZone);
    TclUnsetObjRef(data->prevSetupTZData);

    TclUnsetObjRef(data->defaultLocale);
    data->defaultLocaleDict = NULL;
    TclUnsetObjRef(data->currentLocale);
    data->currentLocaleDict = NULL;
    TclUnsetObjRef(data->lastUsedLocaleUnnorm);
    TclUnsetObjRef(data->lastUsedLocale);
    data->lastUsedLocaleDict = NULL;
    TclUnsetObjRef(data->prevUsedLocaleUnnorm);
    TclUnsetObjRef(data->prevUsedLocale);
    data->prevUsedLocaleDict = NULL;

    TclUnsetObjRef(data->lastBase.timezoneObj);

    TclUnsetObjRef(data->lastTZOffsCache[0].timezoneObj);
    TclUnsetObjRef(data->lastTZOffsCache[0].tzName);
    TclUnsetObjRef(data->lastTZOffsCache[1].timezoneObj);
    TclUnsetObjRef(data->lastTZOffsCache[1].tzName);

    TclUnsetObjRef(data->mcDicts);
}

/*
 *----------------------------------------------------------------------
 *
 * ClockDeleteCmdProc --
 *
 *	Remove a reference to the clock client data, and clean up memory
 *	when it's all gone.
 *
 * Results:
 *	None.
 *
 *----------------------------------------------------------------------
 */
static void
ClockDeleteCmdProc(
    void *clientData)		/* Opaque pointer to the client data */
{
    ClockClientData *data = (ClockClientData *)clientData;
    int i;

    if (data->refCount-- <= 1) {
	for (i = 0; i < LIT__END; ++i) {
	    Tcl_DecrRefCount(data->literals[i]);
	}
	if (data->mcLiterals != NULL) {
	    for (i = 0; i < MCLIT__END; ++i) {
		Tcl_DecrRefCount(data->mcLiterals[i]);
	    }
	    Tcl_Free(data->mcLiterals);
	    data->mcLiterals = NULL;
	}
	if (data->mcLitIdxs != NULL) {
	    for (i = 0; i < MCLIT__END; ++i) {
		Tcl_DecrRefCount(data->mcLitIdxs[i]);
	    }
	    Tcl_Free(data->mcLitIdxs);
	    data->mcLitIdxs = NULL;
	}

	ClockConfigureClear(data);

	Tcl_Free(data->literals);
	Tcl_Free(data);
    }
}

/*
 *----------------------------------------------------------------------
 *
 * SavePrevTimezoneObj --
 *
 *	Used to store previously used/cached time zone (makes it reusable).
 *
 *	This enables faster switch between time zones (e. g. to convert from
 *	one to another).
 *
 * Results:
 *	None.
 *
 *----------------------------------------------------------------------
 */
static inline void
SavePrevTimezoneObj(
    ClockClientData *dataPtr)	/* Client data containing literal pool */
{
    Tcl_Obj *timezoneObj = dataPtr->lastSetupTimeZone;

    if (timezoneObj && timezoneObj != dataPtr->prevSetupTimeZone) {
	TclSetObjRef(dataPtr->prevSetupTimeZoneUnnorm, dataPtr->lastSetupTimeZoneUnnorm);
	TclSetObjRef(dataPtr->prevSetupTimeZone, timezoneObj);
	TclSetObjRef(dataPtr->prevSetupTZData, dataPtr->lastSetupTZData);
    }
}

/*
 *----------------------------------------------------------------------
 *
 * NormTimezoneObj --
 *
 *	Normalizes the timezone object (used for caching puposes).
 *
 *	If already cached time zone could be found, returns this
 *	object (last setup or last used, system (current) or gmt).
 *
 * Results:
 *	Normalized tcl object pointer.
 *
 *----------------------------------------------------------------------
 */

static Tcl_Obj *
NormTimezoneObj(
    ClockClientData *dataPtr,	/* Client data containing literal pool */
    Tcl_Obj *timezoneObj,	/* Name of zone to find */
    int *loaded)		/* Used to recognized TZ was loaded */
{
    const char *tz;

    *loaded = 1;
    if (timezoneObj == dataPtr->lastSetupTimeZoneUnnorm
	    && dataPtr->lastSetupTimeZone != NULL) {
	return dataPtr->lastSetupTimeZone;
    }
    if (timezoneObj == dataPtr->prevSetupTimeZoneUnnorm
	    && dataPtr->prevSetupTimeZone != NULL) {
	return dataPtr->prevSetupTimeZone;
    }
    if (timezoneObj == dataPtr->gmtSetupTimeZoneUnnorm
	    && dataPtr->gmtSetupTimeZone != NULL) {
	return dataPtr->literals[LIT_GMT];
    }
    if (timezoneObj == dataPtr->lastSetupTimeZone
	    || timezoneObj == dataPtr->prevSetupTimeZone
	    || timezoneObj == dataPtr->gmtSetupTimeZone
	    || timezoneObj == dataPtr->systemTimeZone) {
	return timezoneObj;
    }

    tz = TclGetString(timezoneObj);
    if (dataPtr->lastSetupTimeZone != NULL
	    && strcmp(tz, TclGetString(dataPtr->lastSetupTimeZone)) == 0) {
	TclSetObjRef(dataPtr->lastSetupTimeZoneUnnorm, timezoneObj);
	return dataPtr->lastSetupTimeZone;
    }
    if (dataPtr->prevSetupTimeZone != NULL
	    && strcmp(tz, TclGetString(dataPtr->prevSetupTimeZone)) == 0) {
	TclSetObjRef(dataPtr->prevSetupTimeZoneUnnorm, timezoneObj);
	return dataPtr->prevSetupTimeZone;
    }
    if (dataPtr->systemTimeZone != NULL
	    && strcmp(tz, TclGetString(dataPtr->systemTimeZone)) == 0) {
	return dataPtr->systemTimeZone;
    }
    if (strcmp(tz, Literals[LIT_GMT]) == 0) {
	TclSetObjRef(dataPtr->gmtSetupTimeZoneUnnorm, timezoneObj);
	if (dataPtr->gmtSetupTimeZone == NULL) {
	    *loaded = 0;
	}
	return dataPtr->literals[LIT_GMT];
    }
    /* unknown/unloaded tz - recache/revalidate later as last-setup if needed */
    *loaded = 0;
    return timezoneObj;
}

/*
 *----------------------------------------------------------------------
 *
 * ClockGetSystemLocale --
 *
 *	Returns system locale.
 *
 *	Executes ::tcl::clock::GetSystemLocale in given interpreter.
 *
 * Results:
 *	Returns system locale tcl object.
 *
 *----------------------------------------------------------------------
 */

static inline Tcl_Obj *
ClockGetSystemLocale(
    ClockClientData *dataPtr,	/* Opaque pointer to literal pool, etc. */
    Tcl_Interp *interp)		/* Tcl interpreter */
{
    if (Tcl_EvalObjv(interp, 1, &dataPtr->literals[LIT_GETSYSTEMLOCALE], 0) != TCL_OK) {
	return NULL;
    }

    return Tcl_GetObjResult(interp);
}
/*
 *----------------------------------------------------------------------
 *
 * ClockGetCurrentLocale --
 *
 *	Returns current locale.
 *
 *	Executes ::tcl::clock::mclocale in given interpreter.
 *
 * Results:
 *	Returns current locale tcl object.
 *
 *----------------------------------------------------------------------
 */

static inline Tcl_Obj *
ClockGetCurrentLocale(
    ClockClientData *dataPtr,	/* Client data containing literal pool */
    Tcl_Interp *interp)		/* Tcl interpreter */
{
    if (Tcl_EvalObjv(interp, 1, &dataPtr->literals[LIT_GETCURRENTLOCALE], 0) != TCL_OK) {
	return NULL;
    }

    TclSetObjRef(dataPtr->currentLocale, Tcl_GetObjResult(interp));
    dataPtr->currentLocaleDict = NULL;
    Tcl_ResetResult(interp);

    return dataPtr->currentLocale;
}

/*
 *----------------------------------------------------------------------
 *
 * SavePrevLocaleObj --
 *
 *	Used to store previously used/cached locale (makes it reusable).
 *
 *	This enables faster switch between locales (e. g. to convert from one to another).
 *
 * Results:
 *	None.
 *
 *----------------------------------------------------------------------
 */

static inline void
SavePrevLocaleObj(
    ClockClientData *dataPtr)	/* Client data containing literal pool */
{
    Tcl_Obj *localeObj = dataPtr->lastUsedLocale;

    if (localeObj && localeObj != dataPtr->prevUsedLocale) {
	TclSetObjRef(dataPtr->prevUsedLocaleUnnorm, dataPtr->lastUsedLocaleUnnorm);
	TclSetObjRef(dataPtr->prevUsedLocale, localeObj);
	/* mcDicts owns reference to dict */
	dataPtr->prevUsedLocaleDict = dataPtr->lastUsedLocaleDict;
    }
}

/*
 *----------------------------------------------------------------------
 *
 * NormLocaleObj --
 *
 *	Normalizes the locale object (used for caching puposes).
 *
 *	If already cached locale could be found, returns this
 *	object (current, system (OS) or last used locales).
 *
 * Results:
 *	Normalized tcl object pointer.
 *
 *----------------------------------------------------------------------
 */

static Tcl_Obj *
NormLocaleObj(
    ClockClientData *dataPtr,	/* Client data containing literal pool */
    Tcl_Interp *interp,		/* Tcl interpreter */
    Tcl_Obj *localeObj,
    Tcl_Obj **mcDictObj)
{
    const char *loc, *loc2;

    if (localeObj == NULL
	    || localeObj == dataPtr->literals[LIT_C]
	    || localeObj == dataPtr->defaultLocale) {
	*mcDictObj = dataPtr->defaultLocaleDict;
	return dataPtr->defaultLocale ?
		dataPtr->defaultLocale : dataPtr->literals[LIT_C];
    }

    if (localeObj == dataPtr->currentLocale
	    || localeObj == dataPtr->literals[LIT_CURRENT]) {
	if (dataPtr->currentLocale == NULL) {
	    ClockGetCurrentLocale(dataPtr, interp);
	}
	*mcDictObj = dataPtr->currentLocaleDict;
	return dataPtr->currentLocale;
    }

    if (localeObj == dataPtr->lastUsedLocale
	    || localeObj == dataPtr->lastUsedLocaleUnnorm) {
	*mcDictObj = dataPtr->lastUsedLocaleDict;
	return dataPtr->lastUsedLocale;
    }

    if (localeObj == dataPtr->prevUsedLocale
	    || localeObj == dataPtr->prevUsedLocaleUnnorm) {
	*mcDictObj = dataPtr->prevUsedLocaleDict;
	return dataPtr->prevUsedLocale;
    }

    loc = TclGetString(localeObj);
    if (dataPtr->currentLocale != NULL
	    && (localeObj == dataPtr->currentLocale
	    || (localeObj->length == dataPtr->currentLocale->length
	    && strcasecmp(loc, TclGetString(dataPtr->currentLocale)) == 0))) {
	*mcDictObj = dataPtr->currentLocaleDict;
	return dataPtr->currentLocale;
    }

    if (dataPtr->lastUsedLocale != NULL
	    && (localeObj == dataPtr->lastUsedLocale
	    || (localeObj->length == dataPtr->lastUsedLocale->length
	    && strcasecmp(loc, TclGetString(dataPtr->lastUsedLocale)) == 0))) {
	*mcDictObj = dataPtr->lastUsedLocaleDict;
	TclSetObjRef(dataPtr->lastUsedLocaleUnnorm, localeObj);
	return dataPtr->lastUsedLocale;
    }

    if (dataPtr->prevUsedLocale != NULL
	    && (localeObj == dataPtr->prevUsedLocale
	    || (localeObj->length == dataPtr->prevUsedLocale->length
	    && strcasecmp(loc, TclGetString(dataPtr->prevUsedLocale)) == 0))) {
	*mcDictObj = dataPtr->prevUsedLocaleDict;
	TclSetObjRef(dataPtr->prevUsedLocaleUnnorm, localeObj);
	return dataPtr->prevUsedLocale;
    }

    if ((localeObj->length == 1 /* C */
	    && strcasecmp(loc, Literals[LIT_C]) == 0)
	    || (dataPtr->defaultLocale && (loc2 = TclGetString(dataPtr->defaultLocale))
	    && localeObj->length == dataPtr->defaultLocale->length
	    && strcasecmp(loc, loc2) == 0)) {
	*mcDictObj = dataPtr->defaultLocaleDict;
	return dataPtr->defaultLocale ?
		dataPtr->defaultLocale : dataPtr->literals[LIT_C];
    }

    if (localeObj->length == 7 /* current */
	    && strcasecmp(loc, Literals[LIT_CURRENT]) == 0) {
	if (dataPtr->currentLocale == NULL) {
	    ClockGetCurrentLocale(dataPtr, interp);
	}
	*mcDictObj = dataPtr->currentLocaleDict;
	return dataPtr->currentLocale;
    }

    if ((localeObj->length == 6 /* system */
	    && strcasecmp(loc, Literals[LIT_SYSTEM]) == 0)) {
	SavePrevLocaleObj(dataPtr);
	TclSetObjRef(dataPtr->lastUsedLocaleUnnorm, localeObj);
	localeObj = ClockGetSystemLocale(dataPtr, interp);
	TclSetObjRef(dataPtr->lastUsedLocale, localeObj);
	*mcDictObj = NULL;
	return localeObj;
    }

    *mcDictObj = NULL;
    return localeObj;
}

/*
 *----------------------------------------------------------------------
 *
 * ClockMCDict --
 *
 *	Retrieves a localized storage dictionary object for the given
 *	locale object.
 *
 *	This corresponds with call `::tcl::clock::mcget locale`.
 *	Cached representation stored in options (for further access).
 *
 * Results:
 *	Tcl-object contains smart reference to msgcat dictionary.
 *
 *----------------------------------------------------------------------
 */

Tcl_Obj *
ClockMCDict(
    ClockFmtScnCmdArgs *opts)
{
    ClockClientData *dataPtr = opts->dataPtr;

    /* if dict not yet retrieved */
    if (opts->mcDictObj == NULL) {

	/* if locale was not yet used */
	if (!(opts->flags & CLF_LOCALE_USED)) {
	    opts->localeObj = NormLocaleObj(dataPtr, opts->interp,
		    opts->localeObj, &opts->mcDictObj);

	    if (opts->localeObj == NULL) {
		Tcl_SetObjResult(opts->interp, Tcl_NewStringObj(
			"locale not specified and no default locale set",
			TCL_AUTO_LENGTH));
		Tcl_SetErrorCode(opts->interp, "CLOCK", "badOption", (char *)NULL);
		return NULL;
	    }
	    opts->flags |= CLF_LOCALE_USED;

	    /* check locale literals already available (on demand creation) */
	    if (dataPtr->mcLiterals == NULL) {
		int i;

		dataPtr->mcLiterals = (Tcl_Obj **)
			Tcl_Alloc(MCLIT__END * sizeof(Tcl_Obj*));
		for (i = 0; i < MCLIT__END; ++i) {
		    TclInitObjRef(dataPtr->mcLiterals[i], Tcl_NewStringObj(
			    MsgCtLiterals[i], TCL_AUTO_LENGTH));
		}
	    }
	}

	/* check or obtain mcDictObj (be sure it's modifiable) */
	if (opts->mcDictObj == NULL || opts->mcDictObj->refCount > 1) {
	    Tcl_Size ref = 1;

	    /* first try to find locale catalog dict */
	    if (dataPtr->mcDicts == NULL) {
		TclSetObjRef(dataPtr->mcDicts, Tcl_NewDictObj());
	    }
	    Tcl_DictObjGet(NULL, dataPtr->mcDicts,
		    opts->localeObj, &opts->mcDictObj);

	    if (opts->mcDictObj == NULL) {
		/* get msgcat dictionary - ::tcl::clock::mcget locale */
		Tcl_Obj *callargs[2];

		callargs[0] = dataPtr->literals[LIT_MCGET];
		callargs[1] = opts->localeObj;

		if (Tcl_EvalObjv(opts->interp, 2, callargs, 0) != TCL_OK) {
		    return NULL;
		}

		opts->mcDictObj = Tcl_GetObjResult(opts->interp);
		Tcl_ResetResult(opts->interp);
		ref = 0; /* new object is not yet referenced */
	    }

	    /* be sure that object reference doesn't increase (dict changeable) */
	    if (opts->mcDictObj->refCount > ref) {
		/* smart reference (shared dict as object with no ref-counter) */
		opts->mcDictObj = TclDictObjSmartRef(opts->interp,
			opts->mcDictObj);
	    }

	    /* create exactly one reference to catalog / make it searchable for future */
	    Tcl_DictObjPut(NULL, dataPtr->mcDicts, opts->localeObj,
		    opts->mcDictObj);

	    if (opts->localeObj == dataPtr->literals[LIT_C]
		    || opts->localeObj == dataPtr->defaultLocale) {
		dataPtr->defaultLocaleDict = opts->mcDictObj;
	    }
	    if (opts->localeObj == dataPtr->currentLocale) {
		dataPtr->currentLocaleDict = opts->mcDictObj;
	    } else if (opts->localeObj == dataPtr->lastUsedLocale) {
		dataPtr->lastUsedLocaleDict = opts->mcDictObj;
	    } else {
		SavePrevLocaleObj(dataPtr);
		TclSetObjRef(dataPtr->lastUsedLocale, opts->localeObj);
		TclUnsetObjRef(dataPtr->lastUsedLocaleUnnorm);
		dataPtr->lastUsedLocaleDict = opts->mcDictObj;
	    }
	}
    }

    return opts->mcDictObj;
}

/*
 *----------------------------------------------------------------------
 *
 * ClockMCGet --
 *
 *	Retrieves a msgcat value for the given literal integer mcKey
 *	from localized storage (corresponding given locale object)
 *	by mcLiterals[mcKey] (e. g. MONTHS_FULL).
 *
 * Results:
 *	Tcl-object contains localized value.
 *
 *----------------------------------------------------------------------
 */

Tcl_Obj *
ClockMCGet(
    ClockFmtScnCmdArgs *opts,
    int mcKey)
{
    Tcl_Obj *valObj = NULL;

    if (opts->mcDictObj == NULL) {
	ClockMCDict(opts);
	if (opts->mcDictObj == NULL) {
	    return NULL;
	}
    }

    Tcl_DictObjGet(opts->interp, opts->mcDictObj,
	    opts->dataPtr->mcLiterals[mcKey], &valObj);
    return valObj; /* or NULL in obscure case if Tcl_DictObjGet failed */
}

/*
 *----------------------------------------------------------------------
 *
 * ClockMCGetIdx --
 *
 *	Retrieves an indexed msgcat value for the given literal integer mcKey
 *	from localized storage (corresponding given locale object)
 *	by mcLitIdxs[mcKey] (e. g. _IDX_MONTHS_FULL).
 *
 * Results:
 *	Tcl-object contains localized indexed value.
 *
 *----------------------------------------------------------------------
 */

MODULE_SCOPE Tcl_Obj *
ClockMCGetIdx(
    ClockFmtScnCmdArgs *opts,
    int mcKey)
{
    ClockClientData *dataPtr = opts->dataPtr;
    Tcl_Obj *valObj = NULL;

    if (opts->mcDictObj == NULL) {
	ClockMCDict(opts);
	if (opts->mcDictObj == NULL) {
	    return NULL;
	}
    }

    /* try to get indices object */
    if (dataPtr->mcLitIdxs == NULL) {
	return NULL;
    }

    if (Tcl_DictObjGet(NULL, opts->mcDictObj,
	    dataPtr->mcLitIdxs[mcKey], &valObj) != TCL_OK) {
	return NULL;
    }
    return valObj;
}

/*
 *----------------------------------------------------------------------
 *
 * ClockMCSetIdx --
 *
 *	Sets an indexed msgcat value for the given literal integer mcKey
 *	in localized storage (corresponding given locale object)
 *	by mcLitIdxs[mcKey] (e. g. _IDX_MONTHS_FULL).
 *
 * Results:
 *	Returns a standard Tcl result.
 *
 *----------------------------------------------------------------------
 */

int
ClockMCSetIdx(
    ClockFmtScnCmdArgs *opts,
    int mcKey,
    Tcl_Obj *valObj)
{
    ClockClientData *dataPtr = opts->dataPtr;

    if (opts->mcDictObj == NULL) {
	ClockMCDict(opts);
	if (opts->mcDictObj == NULL) {
	    return TCL_ERROR;
	}
    }

    /* if literal storage for indices not yet created */
    if (dataPtr->mcLitIdxs == NULL) {
	int i;

	dataPtr->mcLitIdxs = (Tcl_Obj **)Tcl_Alloc(MCLIT__END * sizeof(Tcl_Obj*));
	for (i = 0; i < MCLIT__END; ++i) {
	    TclInitObjRef(dataPtr->mcLitIdxs[i],
		    Tcl_NewStringObj(MsgCtLitIdxs[i], TCL_AUTO_LENGTH));
	}
    }

    return Tcl_DictObjPut(opts->interp, opts->mcDictObj,
	    dataPtr->mcLitIdxs[mcKey], valObj);
}

static void
TimezoneLoaded(
    ClockClientData *dataPtr,
    Tcl_Obj *timezoneObj,	/* Name of zone was loaded */
    Tcl_Obj *tzUnnormObj)	/* Name of zone was loaded */
{
    /* don't overwrite last-setup with GMT (special case) */
    if (timezoneObj == dataPtr->literals[LIT_GMT]) {
	/* mark GMT zone loaded */
	if (dataPtr->gmtSetupTimeZone == NULL) {
	    TclSetObjRef(dataPtr->gmtSetupTimeZone,
		    dataPtr->literals[LIT_GMT]);
	}
	TclSetObjRef(dataPtr->gmtSetupTimeZoneUnnorm, tzUnnormObj);
	return;
    }

    /* last setup zone loaded */
    if (dataPtr->lastSetupTimeZone != timezoneObj) {
	SavePrevTimezoneObj(dataPtr);
	TclSetObjRef(dataPtr->lastSetupTimeZone, timezoneObj);
	TclUnsetObjRef(dataPtr->lastSetupTZData);
    }
    TclSetObjRef(dataPtr->lastSetupTimeZoneUnnorm, tzUnnormObj);
}
/*
 *----------------------------------------------------------------------
 *
 * ClockConfigureObjCmd --
 *
 *	This function is invoked to process the Tcl "::tcl::unsupported::clock::configure"
 *	(internal, unsupported) command.
 *
 * Usage:
 *	::tcl::unsupported::clock::configure ?-option ?value??
 *
 * Results:
 *	Returns a standard Tcl result.
 *
 * Side effects:
 *	None.
 *
 *----------------------------------------------------------------------
 */

static int
ClockConfigureObjCmd(
    void *clientData,		/* Client data containing literal pool */
    Tcl_Interp *interp,		/* Tcl interpreter */
    Tcl_Size objc,			/* Parameter count */
    Tcl_Obj *const objv[])	/* Parameter vector */
{
    ClockClientData *dataPtr = (ClockClientData *)clientData;
    static const char *const options[] = {
	"-default-locale",	"-clear",	  "-current-locale",
	"-year-century",  "-century-switch",
	"-min-year", "-max-year", "-max-jdn", "-validate",
	"-init-complete",	  "-setup-tz", "-system-tz", NULL
    };
    enum optionInd {
	CLOCK_DEFAULT_LOCALE, CLOCK_CLEAR_CACHE, CLOCK_CURRENT_LOCALE,
	CLOCK_YEAR_CENTURY, CLOCK_CENTURY_SWITCH,
	CLOCK_MIN_YEAR, CLOCK_MAX_YEAR, CLOCK_MAX_JDN, CLOCK_VALIDATE,
	CLOCK_INIT_COMPLETE,  CLOCK_SETUP_TZ, CLOCK_SYSTEM_TZ
    };
    int optionIndex;		/* Index of an option. */
    Tcl_Size i;

    for (i = 1; i < objc; i++) {
	if (Tcl_GetIndexFromObj(interp, objv[i++], options,
		"option", 0, &optionIndex) != TCL_OK) {
	    Tcl_SetErrorCode(interp, "CLOCK", "badOption",
		    TclGetString(objv[i - 1]), (char *)NULL);
	    return TCL_ERROR;
	}
	switch (optionIndex) {
	case CLOCK_SYSTEM_TZ: {
	    /* validate current tz-epoch */
	    size_t lastTZEpoch = TzsetIfNecessary();

	    if (i < objc) {
		if (dataPtr->systemTimeZone != objv[i]) {
		    TclSetObjRef(dataPtr->systemTimeZone, objv[i]);
		    TclUnsetObjRef(dataPtr->systemSetupTZData);
		}
		dataPtr->lastTZEpoch = lastTZEpoch;
	    }
	    if (i + 1 >= objc && dataPtr->systemTimeZone != NULL
		    && dataPtr->lastTZEpoch == lastTZEpoch) {
		Tcl_SetObjResult(interp, dataPtr->systemTimeZone);
	    }
	    break;
	}
	case CLOCK_SETUP_TZ:
	    if (i < objc) {
		int loaded;
		Tcl_Obj *timezoneObj = NormTimezoneObj(dataPtr, objv[i], &loaded);

		if (!loaded) {
		    TimezoneLoaded(dataPtr, timezoneObj, objv[i]);
		}
		Tcl_SetObjResult(interp, timezoneObj);
	    } else if (i + 1 >= objc && dataPtr->lastSetupTimeZone != NULL) {
		Tcl_SetObjResult(interp, dataPtr->lastSetupTimeZone);
	    }
	    break;
	case CLOCK_DEFAULT_LOCALE:
	    if (i < objc) {
		if (dataPtr->defaultLocale != objv[i]) {
		    TclSetObjRef(dataPtr->defaultLocale, objv[i]);
		    dataPtr->defaultLocaleDict = NULL;
		}
	    }
	    if (i + 1 >= objc) {
		Tcl_SetObjResult(interp, dataPtr->defaultLocale ?
			dataPtr->defaultLocale : dataPtr->literals[LIT_C]);
	    }
	    break;
	case CLOCK_CURRENT_LOCALE:
	    if (i < objc) {
		if (dataPtr->currentLocale != objv[i]) {
		    TclSetObjRef(dataPtr->currentLocale, objv[i]);
		    dataPtr->currentLocaleDict = NULL;
		}
	    }
	    if (i + 1 >= objc && dataPtr->currentLocale != NULL) {
		Tcl_SetObjResult(interp, dataPtr->currentLocale);
	    }
	    break;
	case CLOCK_YEAR_CENTURY:
	    if (i < objc) {
		int year;

		if (TclGetIntFromObj(interp, objv[i], &year) != TCL_OK) {
		    return TCL_ERROR;
		}
		dataPtr->currentYearCentury = year;
		if (i + 1 >= objc) {
		    Tcl_SetObjResult(interp, objv[i]);
		}
		continue;
	    }
	    if (i + 1 >= objc) {
		Tcl_SetObjResult(interp,
			Tcl_NewWideIntObj(dataPtr->currentYearCentury));
	    }
	    break;
	case CLOCK_CENTURY_SWITCH:
	    if (i < objc) {
		int year;

		if (TclGetIntFromObj(interp, objv[i], &year) != TCL_OK) {
		    return TCL_ERROR;
		}
		dataPtr->yearOfCenturySwitch = year;
		Tcl_SetObjResult(interp, objv[i]);
		continue;
	    }
	    if (i + 1 >= objc) {
		Tcl_SetObjResult(interp,
			Tcl_NewWideIntObj(dataPtr->yearOfCenturySwitch));
	    }
	    break;
	case CLOCK_MIN_YEAR:
	    if (i < objc) {
		int year;

		if (TclGetIntFromObj(interp, objv[i], &year) != TCL_OK) {
		    return TCL_ERROR;
		}
		dataPtr->validMinYear = year;
		Tcl_SetObjResult(interp, objv[i]);
		continue;
	    }
	    if (i + 1 >= objc) {
		Tcl_SetObjResult(interp,
			Tcl_NewWideIntObj(dataPtr->validMinYear));
	    }
	    break;
	case CLOCK_MAX_YEAR:
	    if (i < objc) {
		int year;

		if (TclGetIntFromObj(interp, objv[i], &year) != TCL_OK) {
		    return TCL_ERROR;
		}
		dataPtr->validMaxYear = year;
		Tcl_SetObjResult(interp, objv[i]);
		continue;
	    }
	    if (i + 1 >= objc) {
		Tcl_SetObjResult(interp,
			Tcl_NewWideIntObj(dataPtr->validMaxYear));
	    }
	    break;
	case CLOCK_MAX_JDN:
	    if (i < objc) {
		double jd;

		if (Tcl_GetDoubleFromObj(interp, objv[i], &jd) != TCL_OK) {
		    return TCL_ERROR;
		}
		dataPtr->maxJDN = jd;
		Tcl_SetObjResult(interp, objv[i]);
		continue;
	    }
	    if (i + 1 >= objc) {
		Tcl_SetObjResult(interp, Tcl_NewDoubleObj(dataPtr->maxJDN));
	    }
	    break;
	case CLOCK_VALIDATE:
	    if (i < objc) {
		int val;

		if (Tcl_GetBooleanFromObj(interp, objv[i], &val) != TCL_OK) {
		    return TCL_ERROR;
		}
		if (val) {
		    dataPtr->defFlags |= CLF_VALIDATE;
		} else {
		    dataPtr->defFlags &= ~CLF_VALIDATE;
		}
	    }
	    if (i + 1 >= objc) {
		Tcl_SetObjResult(interp,
			Tcl_NewBooleanObj(dataPtr->defFlags & CLF_VALIDATE));
	    }
	    break;
	case CLOCK_CLEAR_CACHE:
	    ClockConfigureClear(dataPtr);
	    break;
	case CLOCK_INIT_COMPLETE: {
	    /*
	     * Init completed.
	     * Compile clock ensemble (performance purposes).
	     */
	    Tcl_Command token = Tcl_FindCommand(interp, "::clock",
		    NULL, TCL_GLOBAL_ONLY);
	    if (!token) {
		return TCL_ERROR;
	    }
	    int ensFlags = 0;
	    if (Tcl_GetEnsembleFlags(interp, token, &ensFlags) != TCL_OK) {
		return TCL_ERROR;
	    }
	    ensFlags |= ENSEMBLE_COMPILE;
	    if (Tcl_SetEnsembleFlags(interp, token, ensFlags) != TCL_OK) {
		return TCL_ERROR;
	    }
	    break;
	}
	}
    }

    return TCL_OK;
}

/*
 *----------------------------------------------------------------------
 *
 * ClockGetTZData --
 *
 *	Retrieves tzdata table for given normalized timezone.
 *
 * Results:
 *	Returns a tcl object with tzdata.
 *
 * Side effects:
 *	The tzdata can be cached in ClockClientData structure.
 *
 *----------------------------------------------------------------------
 */

static inline Tcl_Obj *
ClockGetTZData(
    ClockClientData *dataPtr,	/* Opaque pointer to literal pool, etc. */
    Tcl_Interp *interp,		/* Tcl interpreter */
    Tcl_Obj *timezoneObj)	/* Name of the timezone */
{
    Tcl_Obj *ret, **out = NULL;

    /* if cached (if already setup this one) */
    if (timezoneObj == dataPtr->lastSetupTimeZone
	    || timezoneObj == dataPtr->lastSetupTimeZoneUnnorm) {
	if (dataPtr->lastSetupTZData != NULL) {
	    return dataPtr->lastSetupTZData;
	}
	out = &dataPtr->lastSetupTZData;
    }
    /* differentiate GMT and system zones, because used often */
    /* simple caching, because almost used the tz-data of last timezone
     */
    if (timezoneObj == dataPtr->systemTimeZone) {
	if (dataPtr->systemSetupTZData != NULL) {
	    return dataPtr->systemSetupTZData;
	}
	out = &dataPtr->systemSetupTZData;
    } else if (timezoneObj == dataPtr->literals[LIT_GMT]
	    || timezoneObj == dataPtr->gmtSetupTimeZoneUnnorm) {
	if (dataPtr->gmtSetupTZData != NULL) {
	    return dataPtr->gmtSetupTZData;
	}
	out = &dataPtr->gmtSetupTZData;
    } else if (timezoneObj == dataPtr->prevSetupTimeZone
	    || timezoneObj == dataPtr->prevSetupTimeZoneUnnorm) {
	if (dataPtr->prevSetupTZData != NULL) {
	    return dataPtr->prevSetupTZData;
	}
	out = &dataPtr->prevSetupTZData;
    }

    ret = Tcl_ObjGetVar2(interp, dataPtr->literals[LIT_TZDATA],
	    timezoneObj, TCL_LEAVE_ERR_MSG);

    /* cache using corresponding slot and as last used */
    if (out != NULL) {
	TclSetObjRef(*out, ret);
    } else if (dataPtr->lastSetupTimeZone != timezoneObj) {
	SavePrevTimezoneObj(dataPtr);
	TclSetObjRef(dataPtr->lastSetupTimeZone, timezoneObj);
	TclUnsetObjRef(dataPtr->lastSetupTimeZoneUnnorm);
	TclSetObjRef(dataPtr->lastSetupTZData, ret);
    }
    return ret;
}

/*
 *----------------------------------------------------------------------
 *
 * ClockGetSystemTimeZone --
 *
 *	Returns system (current) timezone.
 *
 *	If system zone not yet cached, it executes ::tcl::clock::GetSystemTimeZone
 *	in given interpreter and caches its result.
 *
 * Results:
 *	Returns normalized timezone object.
 *
 *----------------------------------------------------------------------
 */

static Tcl_Obj *
ClockGetSystemTimeZone(
    ClockClientData *dataPtr,	/* Pointer to literal pool, etc. */
    Tcl_Interp *interp)		/* Tcl interpreter */
{
    /* if known (cached and same epoch) - return now */
    if (dataPtr->systemTimeZone != NULL
	    && dataPtr->lastTZEpoch == TzsetIfNecessary()) {
	return dataPtr->systemTimeZone;
    }

    TclUnsetObjRef(dataPtr->systemTimeZone);
    TclUnsetObjRef(dataPtr->systemSetupTZData);

    if (Tcl_EvalObjv(interp, 1, &dataPtr->literals[LIT_GETSYSTEMTIMEZONE], 0) != TCL_OK) {
	return NULL;
    }
    if (dataPtr->systemTimeZone == NULL) {
	TclSetObjRef(dataPtr->systemTimeZone, Tcl_GetObjResult(interp));
    }
    Tcl_ResetResult(interp);
    return dataPtr->systemTimeZone;
}

/*
 *----------------------------------------------------------------------
 *
 * ClockSetupTimeZone --
 *
 *	Sets up the timezone. Loads tzdata, etc.
 *
 * Results:
 *	Returns normalized timezone object.
 *
 *----------------------------------------------------------------------
 */

Tcl_Obj *
ClockSetupTimeZone(
    ClockClientData *dataPtr,	/* Pointer to literal pool, etc. */
    Tcl_Interp *interp,		/* Tcl interpreter */
    Tcl_Obj *timezoneObj)
{
    int loaded;
    Tcl_Obj *callargs[2];

    /* if cached (if already setup this one) */
    if (timezoneObj == dataPtr->literals[LIT_GMT]
	    && dataPtr->gmtSetupTZData != NULL) {
	return timezoneObj;
    }
    if ((timezoneObj == dataPtr->lastSetupTimeZone
	    || timezoneObj == dataPtr->lastSetupTimeZoneUnnorm)
	    && dataPtr->lastSetupTimeZone != NULL) {
	return dataPtr->lastSetupTimeZone;
    }
    if ((timezoneObj == dataPtr->prevSetupTimeZone
	    || timezoneObj == dataPtr->prevSetupTimeZoneUnnorm)
	    && dataPtr->prevSetupTimeZone != NULL) {
	return dataPtr->prevSetupTimeZone;
    }

    /* differentiate normalized (last, GMT and system) zones, because used often and already set */
    callargs[1] = NormTimezoneObj(dataPtr, timezoneObj, &loaded);
    /* if loaded (setup already called for this TZ) */
    if (loaded) {
	return callargs[1];
    }

    /* before setup just take a look in TZData variable */
    if (Tcl_ObjGetVar2(interp, dataPtr->literals[LIT_TZDATA], timezoneObj, 0)) {
	/* put it to last slot and return normalized */
	TimezoneLoaded(dataPtr, callargs[1], timezoneObj);
	return callargs[1];
    }
    /* setup now */
    callargs[0] = dataPtr->literals[LIT_SETUPTIMEZONE];
    if (Tcl_EvalObjv(interp, 2, callargs, 0) == TCL_OK) {
	/* save unnormalized last used */
	TclSetObjRef(dataPtr->lastSetupTimeZoneUnnorm, timezoneObj);
	return callargs[1];
    }
    return NULL;
}

/*
 *----------------------------------------------------------------------
 *
 * ClockFormatNumericTimeZone --
 *
 *	Formats a time zone as +hhmmss
 *
 * Parameters:
 *	z - Time zone in seconds east of Greenwich
 *
 * Results:
 *	Returns the time zone object (formatted in a numeric form)
 *
 * Side effects:
 *	None.
 *
 *----------------------------------------------------------------------
 */

Tcl_Obj *
ClockFormatNumericTimeZone(
    int z)
{
    char buf[12 + 1], *p;

    if (z < 0) {
	z = -z;
	*buf = '-';
    } else {
	*buf = '+';
    }
    TclItoAw(buf + 1, z / 3600, '0', 2);
    z %= 3600;
    p = TclItoAw(buf + 3, z / 60, '0', 2);
    z %= 60;
    if (z != 0) {
	p = TclItoAw(buf + 5, z, '0', 2);
    }
    return Tcl_NewStringObj(buf, p - buf);
}

/*
 *----------------------------------------------------------------------
 *
 * ClockConvertlocaltoutcObjCmd --
 *
 *	Tcl command that converts a UTC time to a local time by whatever means
 *	is available.
 *
 * Usage:
 *	::tcl::clock::ConvertUTCToLocal dictionary timezone changeover
 *
 * Parameters:
 *	dict - Dictionary containing a 'localSeconds' entry.
 *	timezone - Time zone
 *	changeover - Julian Day of the adoption of the Gregorian calendar.
 *
 * Results:
 *	Returns a standard Tcl result.
 *
 * Side effects:
 *	On success, sets the interpreter result to the given dictionary
 *	augmented with a 'seconds' field giving the UTC time. On failure,
 *	leaves an error message in the interpreter result.
 *
 *----------------------------------------------------------------------
 */

static int
ClockConvertlocaltoutcObjCmd(
    void *clientData,		/* Literal table */
    Tcl_Interp *interp,		/* Tcl interpreter */
    Tcl_Size objc,			/* Parameter count */
    Tcl_Obj *const *objv)	/* Parameter vector */
{
    ClockClientData *dataPtr = (ClockClientData *)clientData;
    Tcl_Obj *secondsObj;
    Tcl_Obj *dict;
    int changeover;
    TclDateFields fields;
    int created = 0;
    int status;

    fields.tzName = NULL;
    /*
     * Check params and convert time.
     */

    if (objc != 4) {
	Tcl_WrongNumArgs(interp, 1, objv, "dict timezone changeover");
	return TCL_ERROR;
    }
    dict = objv[1];
    if (Tcl_DictObjGet(interp, dict, dataPtr->literals[LIT_LOCALSECONDS],
	    &secondsObj)!= TCL_OK) {
	return TCL_ERROR;
    }
    if (secondsObj == NULL) {
	Tcl_SetObjResult(interp, Tcl_NewStringObj("key \"localseconds\" not "
		"found in dictionary", TCL_AUTO_LENGTH));
	return TCL_ERROR;
    }
    if ((TclGetWideIntFromObj(interp, secondsObj, &fields.localSeconds) != TCL_OK)
	    || (TclGetIntFromObj(interp, objv[3], &changeover) != TCL_OK)
	    || ConvertLocalToUTC(dataPtr, interp, &fields, objv[2], changeover)) {
	return TCL_ERROR;
    }

    /*
     * Copy-on-write; set the 'seconds' field in the dictionary and place the
     * modified dictionary in the interpreter result.
     */

    if (Tcl_IsShared(dict)) {
	dict = Tcl_DuplicateObj(dict);
	created = 1;
	Tcl_IncrRefCount(dict);
    }
    status = Tcl_DictObjPut(interp, dict, dataPtr->literals[LIT_SECONDS],
	    Tcl_NewWideIntObj(fields.seconds));
    if (status == TCL_OK) {
	Tcl_SetObjResult(interp, dict);
    }
    if (created) {
	Tcl_DecrRefCount(dict);
    }
    return status;
}

/*
 *----------------------------------------------------------------------
 *
 * ClockGetdatefieldsObjCmd --
 *
 *	Tcl command that determines the values that [clock format] will use in
 *	formatting a date, and populates a dictionary with them.
 *
 * Usage:
 *	::tcl::clock::GetDateFields seconds timezone changeover
 *
 * Parameters:
 *	seconds - Time expressed in seconds from the Posix epoch.
 *	timezone - Time zone in which time is to be expressed.
 *	changeover - Julian Day Number at which the current locale adopted
 *		     the Gregorian calendar
 *
 * Results:
 *	Returns a dictonary populated with the fields:
 *		seconds - Seconds from the Posix epoch
 *		localSeconds - Nominal seconds from the Posix epoch in the
 *			       local time zone.
 *		tzOffset - Time zone offset in seconds east of Greenwich
 *		tzName - Time zone name
 *		julianDay - Julian Day Number in the local time zone
 *
 *----------------------------------------------------------------------
 */

int
ClockGetdatefieldsObjCmd(
    void *clientData,		/* Opaque pointer to literal pool, etc. */
    Tcl_Interp *interp,		/* Tcl interpreter */
    Tcl_Size objc,			/* Parameter count */
    Tcl_Obj *const *objv)	/* Parameter vector */
{
    TclDateFields fields;
    Tcl_Obj *dict;
    ClockClientData *dataPtr = (ClockClientData *)clientData;
    Tcl_Obj *const *lit = dataPtr->literals;
    int changeover;

    fields.tzName = NULL;

    /*
     * Check params.
     */

    if (objc != 4) {
	Tcl_WrongNumArgs(interp, 1, objv, "seconds timezone changeover");
	return TCL_ERROR;
    }
    if (TclGetWideIntFromObj(interp, objv[1], &fields.seconds) != TCL_OK
	    || TclGetIntFromObj(interp, objv[3], &changeover) != TCL_OK) {
	return TCL_ERROR;
    }

    /*
     * fields.seconds could be an unsigned number that overflowed. Make sure
     * that it isn't.
     */

    if (TclHasInternalRep(objv[1], &tclBignumType)) {
	Tcl_SetObjResult(interp, lit[LIT_INTEGER_VALUE_TOO_LARGE]);
	return TCL_ERROR;
    }

    /* Extract fields */

    if (ClockGetDateFields(dataPtr, interp, &fields, objv[2],
	    changeover) != TCL_OK) {
	return TCL_ERROR;
    }

    /* Make dict of fields */

    dict = Tcl_NewDictObj();
    Tcl_DictObjPut(NULL, dict, lit[LIT_LOCALSECONDS],
	    Tcl_NewWideIntObj(fields.localSeconds));
    Tcl_DictObjPut(NULL, dict, lit[LIT_SECONDS],
	    Tcl_NewWideIntObj(fields.seconds));
    Tcl_DictObjPut(NULL, dict, lit[LIT_TZNAME], fields.tzName);
    Tcl_DecrRefCount(fields.tzName);
    Tcl_DictObjPut(NULL, dict, lit[LIT_TZOFFSET],
	    Tcl_NewWideIntObj(fields.tzOffset));
    Tcl_DictObjPut(NULL, dict, lit[LIT_JULIANDAY],
	    Tcl_NewWideIntObj(fields.julianDay));
    Tcl_DictObjPut(NULL, dict, lit[LIT_GREGORIAN],
	    Tcl_NewWideIntObj(fields.gregorian));
    Tcl_DictObjPut(NULL, dict, lit[LIT_ERA],
	    lit[fields.isBce ? LIT_BCE : LIT_CE]);
    Tcl_DictObjPut(NULL, dict, lit[LIT_YEAR],
	    Tcl_NewWideIntObj(fields.year));
    Tcl_DictObjPut(NULL, dict, lit[LIT_DAYOFYEAR],
	    Tcl_NewWideIntObj(fields.dayOfYear));
    Tcl_DictObjPut(NULL, dict, lit[LIT_MONTH],
	    Tcl_NewWideIntObj(fields.month));
    Tcl_DictObjPut(NULL, dict, lit[LIT_DAYOFMONTH],
	    Tcl_NewWideIntObj(fields.dayOfMonth));
    Tcl_DictObjPut(NULL, dict, lit[LIT_ISO8601YEAR],
	    Tcl_NewWideIntObj(fields.iso8601Year));
    Tcl_DictObjPut(NULL, dict, lit[LIT_ISO8601WEEK],
	    Tcl_NewWideIntObj(fields.iso8601Week));
    Tcl_DictObjPut(NULL, dict, lit[LIT_DAYOFWEEK],
	    Tcl_NewWideIntObj(fields.dayOfWeek));
    Tcl_SetObjResult(interp, dict);

    return TCL_OK;
}

/*
 *----------------------------------------------------------------------
 *
 * ClockGetDateFields --
 *
 *	Converts given UTC time (seconds in a TclDateFields structure)
 *	to local time and determines the values that clock routines will
 *	use in scanning or formatting a date.
 *
 * Results:
 *	Date-time values are stored in structure "fields".
 *	Returns a standard Tcl result.
 *
 *----------------------------------------------------------------------
 */

int
ClockGetDateFields(
    ClockClientData *dataPtr,	/* Literal pool, etc. */
    Tcl_Interp *interp,		/* Tcl interpreter */
    TclDateFields *fields,	/* Pointer to result fields, where
				 * fields->seconds contains date to extract */
    Tcl_Obj *timezoneObj,	/* Time zone object or NULL for gmt */
    int changeover)		/* Julian Day Number */
{
    /*
     * Convert UTC time to local.
     */

    if (ConvertUTCToLocal(dataPtr, interp, fields, timezoneObj,
	    changeover) != TCL_OK) {
	return TCL_ERROR;
    }

    /*
     * Extract Julian day and seconds of the day.
     */

    ClockExtractJDAndSODFromSeconds(fields->julianDay, fields->secondOfDay,
	    fields->localSeconds);

    /*
     * Convert to Julian or Gregorian calendar.
     */

    GetGregorianEraYearDay(fields, changeover);
    GetMonthDay(fields);
    GetYearWeekDay(fields, changeover);

    return TCL_OK;
}

/*
 *----------------------------------------------------------------------
 *
 * ClockGetjuliandayfromerayearmonthdayObjCmd --
 *
 *	Tcl command that converts a time from era-year-month-day to a Julian
 *	Day Number.
 *
 * Parameters:
 *	dict - Dictionary that contains 'era', 'year', 'month' and
 *	       'dayOfMonth' keys.
 *	changeover - Julian Day of changeover to the Gregorian calendar
 *
 * Results:
 *	Result is either TCL_OK, with the interpreter result being the
 *	dictionary augmented with a 'julianDay' key, or TCL_ERROR,
 *	with the result being an error message.
 *
 *----------------------------------------------------------------------
 */

static int
FetchEraField(
    Tcl_Interp *interp,
    Tcl_Obj *dict,
    Tcl_Obj *key,
    int *storePtr)
{
    Tcl_Obj *value = NULL;

    if (Tcl_DictObjGet(interp, dict, key, &value) != TCL_OK) {
	return TCL_ERROR;
    }
    if (value == NULL) {
	Tcl_SetObjResult(interp, Tcl_NewStringObj(
		"expected key(s) not found in dictionary", TCL_AUTO_LENGTH));
	return TCL_ERROR;
    }
    return Tcl_GetIndexFromObj(interp, value, eras, "era", TCL_EXACT, storePtr);
}

static int
FetchIntField(
    Tcl_Interp *interp,
    Tcl_Obj *dict,
    Tcl_Obj *key,
    int *storePtr)
{
    Tcl_Obj *value = NULL;

    if (Tcl_DictObjGet(interp, dict, key, &value) != TCL_OK) {
	return TCL_ERROR;
    }
    if (value == NULL) {
	Tcl_SetObjResult(interp, Tcl_NewStringObj(
		"expected key(s) not found in dictionary", TCL_AUTO_LENGTH));
	return TCL_ERROR;
    }
    return TclGetIntFromObj(interp, value, storePtr);
}

static int
ClockGetjuliandayfromerayearmonthdayObjCmd(
    void *clientData,		/* Opaque pointer to literal pool, etc. */
    Tcl_Interp *interp,		/* Tcl interpreter */
    Tcl_Size objc,			/* Parameter count */
    Tcl_Obj *const *objv)	/* Parameter vector */
{
    TclDateFields fields;
    Tcl_Obj *dict;
    ClockClientData *data = (ClockClientData *)clientData;
    Tcl_Obj *const *lit = data->literals;
    int changeover;
    int copied = 0;
    int status;
    int isBce = 0;

    fields.tzName = NULL;

    /*
     * Check params.
     */

    if (objc != 3) {
	Tcl_WrongNumArgs(interp, 1, objv, "dict changeover");
	return TCL_ERROR;
    }
    dict = objv[1];
    if (FetchEraField(interp, dict, lit[LIT_ERA], &isBce) != TCL_OK
	    || FetchIntField(interp, dict, lit[LIT_YEAR], &fields.year)
		!= TCL_OK
	    || FetchIntField(interp, dict, lit[LIT_MONTH], &fields.month)
		!= TCL_OK
	    || FetchIntField(interp, dict, lit[LIT_DAYOFMONTH],
		&fields.dayOfMonth) != TCL_OK
	    || TclGetIntFromObj(interp, objv[2], &changeover) != TCL_OK) {
	return TCL_ERROR;
    }
    fields.isBce = isBce;

    /*
     * Get Julian day.
     */

    GetJulianDayFromEraYearMonthDay(&fields, changeover);

    /*
     * Store Julian day in the dictionary - copy on write.
     */

    if (Tcl_IsShared(dict)) {
	dict = Tcl_DuplicateObj(dict);
	Tcl_IncrRefCount(dict);
	copied = 1;
    }
    status = Tcl_DictObjPut(interp, dict, lit[LIT_JULIANDAY],
	    Tcl_NewWideIntObj(fields.julianDay));
    if (status == TCL_OK) {
	Tcl_SetObjResult(interp, dict);
    }
    if (copied) {
	Tcl_DecrRefCount(dict);
    }
    return status;
}

/*
 *----------------------------------------------------------------------
 *
 * ClockGetjuliandayfromerayearweekdayObjCmd --
 *
 *	Tcl command that converts a time from the ISO calendar to a Julian Day
 *	Number.
 *
 * Parameters:
 *	dict - Dictionary that contains 'era', 'iso8601Year', 'iso8601Week'
 *	       and 'dayOfWeek' keys.
 *	changeover - Julian Day of changeover to the Gregorian calendar
 *
 * Results:
 *	Result is either TCL_OK, with the interpreter result being the
 *	dictionary augmented with a 'julianDay' key, or TCL_ERROR, with the
 *	result being an error message.
 *
 *----------------------------------------------------------------------
 */

static int
ClockGetjuliandayfromerayearweekdayObjCmd(
    void *clientData,		/* Opaque pointer to literal pool, etc. */
    Tcl_Interp *interp,		/* Tcl interpreter */
    Tcl_Size objc,			/* Parameter count */
    Tcl_Obj *const *objv)	/* Parameter vector */
{
    TclDateFields fields;
    Tcl_Obj *dict;
    ClockClientData *data = (ClockClientData *)clientData;
    Tcl_Obj *const *lit = data->literals;
    int changeover;
    int copied = 0;
    int status;
    int isBce = 0;

    fields.tzName = NULL;

    /*
     * Check params.
     */

    if (objc != 3) {
	Tcl_WrongNumArgs(interp, 1, objv, "dict changeover");
	return TCL_ERROR;
    }
    dict = objv[1];
    if (FetchEraField(interp, dict, lit[LIT_ERA], &isBce) != TCL_OK
	    || FetchIntField(interp, dict, lit[LIT_ISO8601YEAR],
		&fields.iso8601Year) != TCL_OK
	    || FetchIntField(interp, dict, lit[LIT_ISO8601WEEK],
		&fields.iso8601Week) != TCL_OK
	    || FetchIntField(interp, dict, lit[LIT_DAYOFWEEK],
		&fields.dayOfWeek) != TCL_OK
	    || TclGetIntFromObj(interp, objv[2], &changeover) != TCL_OK) {
	return TCL_ERROR;
    }
    fields.isBce = isBce;

    /*
     * Get Julian day.
     */

    GetJulianDayFromEraYearWeekDay(&fields, changeover);

    /*
     * Store Julian day in the dictionary - copy on write.
     */

    if (Tcl_IsShared(dict)) {
	dict = Tcl_DuplicateObj(dict);
	Tcl_IncrRefCount(dict);
	copied = 1;
    }
    status = Tcl_DictObjPut(interp, dict, lit[LIT_JULIANDAY],
	    Tcl_NewWideIntObj(fields.julianDay));
    if (status == TCL_OK) {
	Tcl_SetObjResult(interp, dict);
    }
    if (copied) {
	Tcl_DecrRefCount(dict);
    }
    return status;
}

/*
 *----------------------------------------------------------------------
 *
 * ConvertLocalToUTC --
 *
 *	Converts a time (in a TclDateFields structure) from the local wall
 *	clock to UTC.
 *
 * Results:
 *	Returns a standard Tcl result.
 *
 * Side effects:
 *	Populates the 'seconds' field if successful; stores an error message
 *	in the interpreter result on failure.
 *
 *----------------------------------------------------------------------
 */

static int
ConvertLocalToUTC(
    ClockClientData *dataPtr,	/* Literal pool, etc. */
    Tcl_Interp *interp,		/* Tcl interpreter */
    TclDateFields *fields,	/* Fields of the time */
    Tcl_Obj *timezoneObj,	/* Time zone */
    int changeover)		/* Julian Day of the Gregorian transition */
{
    Tcl_Obj *tzdata;		/* Time zone data */
    Tcl_Size rowc;		/* Number of rows in tzdata */
    Tcl_Obj **rowv;		/* Pointers to the rows */
    Tcl_WideInt seconds;
    ClockLastTZOffs * ltzoc = NULL;

    /* fast phase-out for shared GMT-object (don't need to convert UTC 2 UTC) */
    if (timezoneObj == dataPtr->literals[LIT_GMT]) {
	fields->seconds = fields->localSeconds;
	fields->tzOffset = 0;
	return TCL_OK;
    }

    /*
     * Check cacheable conversion could be used
     * (last-period UTC2Local cache within the same TZ and seconds)
     */
    for (rowc = 0; rowc < 2; rowc++) {
	ltzoc = &dataPtr->lastTZOffsCache[rowc];
	if (timezoneObj != ltzoc->timezoneObj || changeover != ltzoc->changeover) {
	    ltzoc = NULL;
	    continue;
	}
	seconds = fields->localSeconds - ltzoc->tzOffset;
	if (seconds >= ltzoc->rangesVal[0]
		&& seconds < ltzoc->rangesVal[1]) {
	    /* the same time zone and offset (UTC time inside the last minute) */
	    fields->tzOffset = ltzoc->tzOffset;
	    fields->seconds = seconds;
	    return TCL_OK;
	}
	/* in the DST-hole (because of the check above) - correct localSeconds */
	if (fields->localSeconds == ltzoc->localSeconds) {
	    /* the same time zone and offset (but we'll shift local-time) */
	    fields->tzOffset = ltzoc->tzOffset;
	    fields->seconds = seconds;
	    goto dstHole;
	}
    }

    /*
     * Unpack the tz data.
     */

    tzdata = ClockGetTZData(dataPtr, interp, timezoneObj);
    if (tzdata == NULL) {
	return TCL_ERROR;
    }

    if (TclListObjGetElements(interp, tzdata, &rowc, &rowv) != TCL_OK) {
	return TCL_ERROR;
    }

    /*
     * Special case: If the time zone is :localtime, the tzdata will be empty.
     * Use 'mktime' to convert the time to local
     */

    if (rowc == 0) {
	if (ConvertLocalToUTCUsingC(interp, fields, changeover) != TCL_OK) {
	    return TCL_ERROR;
	}

	/* we cannot cache (ranges unknown yet) - todo: check later the DST-hole here */
	return TCL_OK;
    } else {
	Tcl_WideInt rangesVal[2];

	if (ConvertLocalToUTCUsingTable(interp, fields, rowc, rowv,
		rangesVal) != TCL_OK) {
	    return TCL_ERROR;
	}

	seconds = fields->seconds;

	/* Cache the last conversion */
	if (ltzoc != NULL) { /* slot was found above */
	    /* timezoneObj and changeover are the same */
	    TclSetObjRef(ltzoc->tzName, fields->tzName); /* may be NULL */
	} else {
	    /* no TZ in cache - just move second slot down and use the first one */
	    ltzoc = &dataPtr->lastTZOffsCache[0];
	    TclUnsetObjRef(dataPtr->lastTZOffsCache[1].timezoneObj);
	    TclUnsetObjRef(dataPtr->lastTZOffsCache[1].tzName);
	    memcpy(&dataPtr->lastTZOffsCache[1], ltzoc, sizeof(*ltzoc));
	    TclInitObjRef(ltzoc->timezoneObj, timezoneObj);
	    ltzoc->changeover = changeover;
	    TclInitObjRef(ltzoc->tzName, fields->tzName); /* may be NULL */
	}
	ltzoc->localSeconds = fields->localSeconds;
	ltzoc->rangesVal[0] = rangesVal[0];
	ltzoc->rangesVal[1] = rangesVal[1];
	ltzoc->tzOffset = fields->tzOffset;
    }

    /* check DST-hole: if retrieved seconds is out of range */
    if (ltzoc->rangesVal[0] > seconds || seconds >= ltzoc->rangesVal[1]) {
    dstHole:
#if 0
	printf("given local-time is outside the time-zone (in DST-hole): "
		"%" TCL_LL_MODIFIER "d - offs %d => %" TCL_LL_MODIFIER "d <= %" TCL_LL_MODIFIER "d < %" TCL_LL_MODIFIER "d\n",
		fields->localSeconds, fields->tzOffset,
		ltzoc->rangesVal[0], seconds, ltzoc->rangesVal[1]);
#endif
	/* because we don't know real TZ (we're outsize), just invalidate local
	 * time (which could be verified in ClockValidDate later) */
	fields->localSeconds = TCL_INV_SECONDS; /* not valid seconds */
    }
    return TCL_OK;
}

/*
 *----------------------------------------------------------------------
 *
 * ConvertLocalToUTCUsingTable --
 *
 *	Converts a time (in a TclDateFields structure) from local time in a
 *	given time zone to UTC.
 *
 * Results:
 *	Returns a standard Tcl result.
 *
 * Side effects:
 *	Stores an error message in the interpreter if an error occurs; if
 *	successful, stores the 'seconds' field in 'fields.
 *
 *----------------------------------------------------------------------
 */

static int
ConvertLocalToUTCUsingTable(
    Tcl_Interp *interp,		/* Tcl interpreter */
    TclDateFields *fields,	/* Time to convert, with 'seconds' filled in */
    int rowc,			/* Number of points at which time changes */
    Tcl_Obj *const rowv[],	/* Points at which time changes */
    Tcl_WideInt *rangesVal)	/* Return bounds for time period */
{
    Tcl_Obj *row;
    Tcl_Size cellc;
    Tcl_Obj **cellv;
    struct {
	Tcl_Obj *tzName;
	int tzOffset;
    } have[8];
    int nHave = 0;
    Tcl_Size i;

    /*
     * Perform an initial lookup assuming that local == UTC, and locate the
     * last time conversion prior to that time. Get the offset from that row,
     * and look up again. Continue until we find an offset that we found
     * before. This definition, rather than "the same offset" ensures that we
     * don't enter an endless loop, as would otherwise happen when trying to
     * convert a non-existent time such as 02:30 during the US Spring Daylight
     * Saving Time transition.
     */

    fields->tzOffset = 0;
    fields->seconds = fields->localSeconds;
    while (1) {
	row = LookupLastTransition(interp, fields->seconds, rowc, rowv,
		rangesVal);
	if ((row == NULL)
		|| TclListObjGetElements(interp, row, &cellc,
		    &cellv) != TCL_OK
		|| TclGetIntFromObj(interp, cellv[1],
		    &fields->tzOffset) != TCL_OK) {
	    return TCL_ERROR;
	}
	for (i = 0; i < nHave; ++i) {
	    if (have[i].tzOffset == fields->tzOffset) {
		goto found;
	    }
	}
	if (nHave == 8) {
	    Tcl_Panic("loop in ConvertLocalToUTCUsingTable");
	}
	have[nHave].tzName = cellv[3];
	have[nHave++].tzOffset = fields->tzOffset;
	fields->seconds = fields->localSeconds - fields->tzOffset;
    }

  found:
    fields->tzOffset = have[i].tzOffset;
    fields->seconds = fields->localSeconds - fields->tzOffset;
    TclSetObjRef(fields->tzName, have[i].tzName);

    return TCL_OK;
}

/*
 *----------------------------------------------------------------------
 *
 * ConvertLocalToUTCUsingC --
 *
 *	Converts a time from local wall clock to UTC when the local time zone
 *	cannot be determined. Uses 'mktime' to do the job.
 *
 * Results:
 *	Returns a standard Tcl result.
 *
 * Side effects:
 *	Stores an error message in the interpreter if an error occurs; if
 *	successful, stores the 'seconds' field in 'fields.
 *
 *----------------------------------------------------------------------
 */

static int
ConvertLocalToUTCUsingC(
    Tcl_Interp *interp,		/* Tcl interpreter */
    TclDateFields *fields,	/* Time to convert, with 'seconds' filled in */
    int changeover)		/* Julian Day of the Gregorian transition */
{
    struct tm timeVal;
    int localErrno;
    int secondOfDay;

    /*
     * Convert the given time to a date.
     */

    ClockExtractJDAndSODFromSeconds(fields->julianDay, secondOfDay,
	    fields->localSeconds);

    GetGregorianEraYearDay(fields, changeover);
    GetMonthDay(fields);

    /*
     * Convert the date/time to a 'struct tm'.
     */

    timeVal.tm_year = fields->year - 1900;
    timeVal.tm_mon = fields->month - 1;
    timeVal.tm_mday = fields->dayOfMonth;
    timeVal.tm_hour = (secondOfDay / 3600) % 24;
    timeVal.tm_min = (secondOfDay / 60) % 60;
    timeVal.tm_sec = secondOfDay % 60;
    timeVal.tm_isdst = -1;
    timeVal.tm_wday = -1;
    timeVal.tm_yday = -1;

    /*
     * Get local time. It is rumored that mktime is not thread safe on some
     * platforms, so seize a mutex before attempting this.
     */

    TzsetIfNecessary();
    Tcl_MutexLock(&clockMutex);
    errno = 0;
    fields->seconds = (Tcl_WideInt) mktime(&timeVal);
    localErrno = (fields->seconds == -1) ? errno : 0;
    Tcl_MutexUnlock(&clockMutex);

    /*
     * If conversion fails, report an error.
     */

    if (localErrno != 0
	    || (fields->seconds == -1 && timeVal.tm_yday == -1)) {
	Tcl_SetObjResult(interp, Tcl_NewStringObj(
		"time value too large/small to represent", TCL_AUTO_LENGTH));
	return TCL_ERROR;
    }
    return TCL_OK;
}

/*
 *----------------------------------------------------------------------
 *
 * ConvertUTCToLocal --
 *
 *	Converts a time (in a TclDateFields structure) from UTC to local time.
 *
 * Results:
 *	Returns a standard Tcl result.
 *
 * Side effects:
 *	Populates the 'tzName' and 'tzOffset' fields.
 *
 *----------------------------------------------------------------------
 */

int
ConvertUTCToLocal(
    ClockClientData *dataPtr,	/* Literal pool, etc. */
    Tcl_Interp *interp,		/* Tcl interpreter */
    TclDateFields *fields,	/* Fields of the time */
    Tcl_Obj *timezoneObj,	/* Time zone */
    int changeover)		/* Julian Day of the Gregorian transition */
{
    Tcl_Obj *tzdata;		/* Time zone data */
    Tcl_Size rowc;		/* Number of rows in tzdata */
    Tcl_Obj **rowv;		/* Pointers to the rows */
    ClockLastTZOffs * ltzoc = NULL;

    /* fast phase-out for shared GMT-object (don't need to convert UTC 2 UTC) */
    if (timezoneObj == dataPtr->literals[LIT_GMT]) {
	fields->localSeconds = fields->seconds;
	fields->tzOffset = 0;
	if (dataPtr->gmtTZName == NULL) {
	    Tcl_Obj *tzName;

	    tzdata = ClockGetTZData(dataPtr, interp, timezoneObj);
	    if (TclListObjGetElements(interp, tzdata, &rowc, &rowv) != TCL_OK
		    || Tcl_ListObjIndex(interp, rowv[0], 3, &tzName) != TCL_OK) {
		return TCL_ERROR;
	    }
	    TclSetObjRef(dataPtr->gmtTZName, tzName);
	}
	TclSetObjRef(fields->tzName, dataPtr->gmtTZName);
	return TCL_OK;
    }

    /*
     * Check cacheable conversion could be used
     * (last-period UTC2Local cache within the same TZ and seconds)
     */
    for (rowc = 0; rowc < 2; rowc++) {
	ltzoc = &dataPtr->lastTZOffsCache[rowc];
	if (timezoneObj != ltzoc->timezoneObj || changeover != ltzoc->changeover) {
	    ltzoc = NULL;
	    continue;
	}
	if (fields->seconds >= ltzoc->rangesVal[0]
		&& fields->seconds < ltzoc->rangesVal[1]) {
	    /* the same time zone and offset (UTC time inside the last minute) */
	    fields->tzOffset = ltzoc->tzOffset;
	    fields->localSeconds = fields->seconds + fields->tzOffset;
	    TclSetObjRef(fields->tzName, ltzoc->tzName);
	    return TCL_OK;
	}
    }

    /*
     * Unpack the tz data.
     */

    tzdata = ClockGetTZData(dataPtr, interp, timezoneObj);
    if (tzdata == NULL) {
	return TCL_ERROR;
    }

    if (TclListObjGetElements(interp, tzdata, &rowc, &rowv) != TCL_OK) {
	return TCL_ERROR;
    }

    /*
     * Special case: If the time zone is :localtime, the tzdata will be empty.
     * Use 'localtime' to convert the time to local
     */

    if (rowc == 0) {
	if (ConvertUTCToLocalUsingC(interp, fields, changeover) != TCL_OK) {
	    return TCL_ERROR;
	}

	/* signal we need to revalidate TZ epoch next time fields gets used. */
	fields->flags |= CLF_CTZ;

	/* we cannot cache (ranges unknown yet) */
    } else {
	Tcl_WideInt rangesVal[2];

	if (ConvertUTCToLocalUsingTable(interp, fields, rowc, rowv,
		rangesVal) != TCL_OK) {
	    return TCL_ERROR;
	}

	/* converted using table (TZ isn't :localtime) */
	fields->flags &= ~CLF_CTZ;

	/* Cache the last conversion */
	if (ltzoc != NULL) { /* slot was found above */
	    /* timezoneObj and changeover are the same */
	    TclSetObjRef(ltzoc->tzName, fields->tzName);
	} else {
	    /* no TZ in cache - just move second slot down and use the first one */
	    ltzoc = &dataPtr->lastTZOffsCache[0];
	    TclUnsetObjRef(dataPtr->lastTZOffsCache[1].timezoneObj);
	    TclUnsetObjRef(dataPtr->lastTZOffsCache[1].tzName);
	    memcpy(&dataPtr->lastTZOffsCache[1], ltzoc, sizeof(*ltzoc));
	    TclInitObjRef(ltzoc->timezoneObj, timezoneObj);
	    ltzoc->changeover = changeover;
	    TclInitObjRef(ltzoc->tzName, fields->tzName);
	}
	ltzoc->localSeconds = fields->localSeconds;
	ltzoc->rangesVal[0] = rangesVal[0];
	ltzoc->rangesVal[1] = rangesVal[1];
	ltzoc->tzOffset = fields->tzOffset;
    }

    return TCL_OK;
}

/*
 *----------------------------------------------------------------------
 *
 * ConvertUTCToLocalUsingTable --
 *
 *	Converts UTC to local time, given a table of transition points
 *
 * Results:
 *	Returns a standard Tcl result
 *
 * Side effects:
 *	On success, fills fields->tzName, fields->tzOffset and
 *	fields->localSeconds. On failure, places an error message in the
 *	interpreter result.
 *
 *----------------------------------------------------------------------
 */

static int
ConvertUTCToLocalUsingTable(
    Tcl_Interp *interp,		/* Tcl interpreter */
    TclDateFields *fields,	/* Fields of the date */
    Tcl_Size rowc,		/* Number of rows in the conversion table
				 * (>= 1) */
    Tcl_Obj *const rowv[],	/* Rows of the conversion table */
    Tcl_WideInt *rangesVal)	/* Return bounds for time period */
{
    Tcl_Obj *row;		/* Row containing the current information */
    Tcl_Size cellc;		/* Count of cells in the row (must be 4) */
    Tcl_Obj **cellv;		/* Pointers to the cells */

    /*
     * Look up the nearest transition time.
     */

    row = LookupLastTransition(interp, fields->seconds, rowc, rowv, rangesVal);
    if (row == NULL
	    || TclListObjGetElements(interp, row, &cellc, &cellv) != TCL_OK
	    || TclGetIntFromObj(interp, cellv[1], &fields->tzOffset) != TCL_OK) {
	return TCL_ERROR;
    }

    /*
     * Convert the time.
     */

    TclSetObjRef(fields->tzName, cellv[3]);
    fields->localSeconds = fields->seconds + fields->tzOffset;
    return TCL_OK;
}

/*
 *----------------------------------------------------------------------
 *
 * ConvertUTCToLocalUsingC --
 *
 *	Converts UTC to localtime in cases where the local time zone is not
 *	determinable, using the C 'localtime' function to do it.
 *
 * Results:
 *	Returns a standard Tcl result.
 *
 * Side effects:
 *	On success, fills fields->tzName, fields->tzOffset and
 *	fields->localSeconds. On failure, places an error message in the
 *	interpreter result.
 *
 *----------------------------------------------------------------------
 */

static int
ConvertUTCToLocalUsingC(
    Tcl_Interp *interp,		/* Tcl interpreter */
    TclDateFields *fields,	/* Time to convert, with 'seconds' filled in */
    int changeover)		/* Julian Day of the Gregorian transition */
{
    time_t tock;
    struct tm *timeVal;		/* Time after conversion */
    int diff;			/* Time zone diff local-Greenwich */
    char buffer[16], *p;	/* Buffer for time zone name */

    /*
     * Use 'localtime' to determine local year, month, day, time of day.
     */

    tock = (time_t) fields->seconds;
    if ((Tcl_WideInt) tock != fields->seconds) {
	Tcl_SetObjResult(interp, Tcl_NewStringObj(
		"number too large to represent as a Posix time", TCL_AUTO_LENGTH));
	Tcl_SetErrorCode(interp, "CLOCK", "argTooLarge", (char *)NULL);
	return TCL_ERROR;
    }
    TzsetIfNecessary();
    timeVal = ThreadSafeLocalTime(&tock);
    if (timeVal == NULL) {
	Tcl_SetObjResult(interp, Tcl_NewStringObj(
		"localtime failed (clock value may be too "
		"large/small to represent)", TCL_AUTO_LENGTH));
	Tcl_SetErrorCode(interp, "CLOCK", "localtimeFailed", (char *)NULL);
	return TCL_ERROR;
    }

    /*
     * Fill in the date in 'fields' and use it to derive Julian Day.
     */

    fields->isBce = 0;
    fields->year = timeVal->tm_year + 1900;
    fields->month = timeVal->tm_mon + 1;
    fields->dayOfMonth = timeVal->tm_mday;
    GetJulianDayFromEraYearMonthDay(fields, changeover);

    /*
     * Convert that value to seconds.
     */

    fields->localSeconds = (((fields->julianDay * 24LL
	    + timeVal->tm_hour) * 60 + timeVal->tm_min) * 60
	    + timeVal->tm_sec) - JULIAN_SEC_POSIX_EPOCH;

    /*
     * Determine a time zone offset and name; just use +hhmm for the name.
     */

    diff = (int) (fields->localSeconds - fields->seconds);
    fields->tzOffset = diff;
    if (diff < 0) {
	*buffer = '-';
	diff = -diff;
    } else {
	*buffer = '+';
    }
    TclItoAw(buffer + 1, diff / 3600, '0', 2);
    diff %= 3600;
    p = TclItoAw(buffer + 3, diff / 60, '0', 2);
    diff %= 60;
    if (diff != 0) {
	p = TclItoAw(buffer + 5, diff, '0', 2);
    }
    TclSetObjRef(fields->tzName, Tcl_NewStringObj(buffer, p - buffer));
    return TCL_OK;
}

/*
 *----------------------------------------------------------------------
 *
 * LookupLastTransition --
 *
 *	Given a UTC time and a tzdata array, looks up the last transition on
 *	or before the given time.
 *
 * Results:
 *	Returns a pointer to the row, or NULL if an error occurs.
 *
 *----------------------------------------------------------------------
 */

Tcl_Obj *
LookupLastTransition(
    Tcl_Interp *interp,		/* Interpreter for error messages */
    Tcl_WideInt tick,		/* Time from the epoch */
    Tcl_Size rowc,		/* Number of rows of tzdata */
    Tcl_Obj *const *rowv,	/* Rows in tzdata */
    Tcl_WideInt *rangesVal)	/* Return bounds for time period */
{
    Tcl_Size l, u;
    Tcl_Obj *compObj;
    Tcl_WideInt compVal, fromVal = LLONG_MIN, toVal = LLONG_MAX;

    /*
     * Examine the first row to make sure we're in bounds.
     */

    if (Tcl_ListObjIndex(interp, rowv[0], 0, &compObj) != TCL_OK
	    || TclGetWideIntFromObj(interp, compObj, &compVal) != TCL_OK) {
	return NULL;
    }

    /*
     * Bizarre case - first row doesn't begin at MIN_WIDE_INT. Return it
     * anyway.
     */

    if (tick < (fromVal = compVal)) {
	if (rangesVal) {
	    rangesVal[0] = fromVal;
	    rangesVal[1] = toVal;
	}
	return rowv[0];
    }

    /*
     * Binary-search to find the transition.
     */

    l = 0;
    u = rowc - 1;
    while (l < u) {
	Tcl_Size m = (l + u + 1) / 2;

	if (Tcl_ListObjIndex(interp, rowv[m], 0, &compObj) != TCL_OK ||
		TclGetWideIntFromObj(interp, compObj, &compVal) != TCL_OK) {
	    return NULL;
	}
	if (tick >= compVal) {
	    l = m;
	    fromVal = compVal;
	} else {
	    u = m - 1;
	    toVal = compVal;
	}
    }

    if (rangesVal) {
	rangesVal[0] = fromVal;
	rangesVal[1] = toVal;
    }
    return rowv[l];
}

/*
 *----------------------------------------------------------------------
 *
 * GetYearWeekDay --
 *
 *	Given a date with Julian Calendar Day, compute the year, week, and day
 *	in the ISO8601 calendar.
 *
 * Results:
 *	None.
 *
 * Side effects:
 *	Stores 'iso8601Year', 'iso8601Week' and 'dayOfWeek' in the date
 *	fields.
 *
 *----------------------------------------------------------------------
 */

static void
GetYearWeekDay(
    TclDateFields *fields,	/* Date to convert, must have 'julianDay' */
    int changeover)		/* Julian Day Number of the Gregorian
				 * transition */
{
    TclDateFields temp;
    int dayOfFiscalYear;

    temp.tzName = NULL;

    /*
     * Find the given date, minus three days, plus one year. That date's
     * iso8601 year is an upper bound on the ISO8601 year of the given date.
     */

    temp.julianDay = fields->julianDay - 3;
    GetGregorianEraYearDay(&temp, changeover);
    if (temp.isBce) {
	temp.iso8601Year = temp.year - 1;
    } else {
	temp.iso8601Year = temp.year + 1;
    }
    temp.iso8601Week = 1;
    temp.dayOfWeek = 1;
    GetJulianDayFromEraYearWeekDay(&temp, changeover);

    /*
     * temp.julianDay is now the start of an ISO8601 year, either the one
     * corresponding to the given date, or the one after. If we guessed high,
     * move one year earlier
     */

    if (fields->julianDay < temp.julianDay) {
	if (temp.isBce) {
	    temp.iso8601Year += 1;
	} else {
	    temp.iso8601Year -= 1;
	}
	GetJulianDayFromEraYearWeekDay(&temp, changeover);
    }

    fields->iso8601Year = temp.iso8601Year;
    dayOfFiscalYear = fields->julianDay - temp.julianDay;
    fields->iso8601Week = (dayOfFiscalYear / 7) + 1;
    fields->dayOfWeek = (dayOfFiscalYear + 1) % 7;
    if (fields->dayOfWeek < 1) { /* Mon .. Sun == 1 .. 7 */
	fields->dayOfWeek += 7;
    }
}

/*
 *----------------------------------------------------------------------
 *
 * GetGregorianEraYearDay --
 *
 *	Given a Julian Day Number, extracts the year and day of the year and
 *	puts them into TclDateFields, along with the era (BCE or CE) and a
 *	flag indicating whether the date is Gregorian or Julian.
 *
 * Results:
 *	None.
 *
 * Side effects:
 *	Stores 'era', 'gregorian', 'year', and 'dayOfYear'.
 *
 *----------------------------------------------------------------------
 */

static void
GetGregorianEraYearDay(
    TclDateFields *fields,	/* Date fields containing 'julianDay' */
    int changeover)		/* Gregorian transition date */
{
    Tcl_WideInt jday = fields->julianDay;
    Tcl_WideInt day;
    Tcl_WideInt year;
    Tcl_WideInt n;

    if (jday >= changeover) {
	/*
	 * Gregorian calendar.
	 */

	fields->gregorian = 1;
	year = 1;

	/*
	 * n = Number of 400-year cycles since 1 January, 1 CE in the
	 * proleptic Gregorian calendar. day = remaining days.
	 */

	day = jday - JDAY_1_JAN_1_CE_GREGORIAN;
	n = day / FOUR_CENTURIES;
	day %= FOUR_CENTURIES;
	if (day < 0) {
	    day += FOUR_CENTURIES;
	    n--;
	}
	year += 400 * n;

	/*
	 * n = number of centuries since the start of (year);
	 * day = remaining days
	 */

	n = day / ONE_CENTURY_GREGORIAN;
	day %= ONE_CENTURY_GREGORIAN;
	if (n > 3) {
	    /*
	     * 31 December in the last year of a 400-year cycle.
	     */

	    n = 3;
	    day += ONE_CENTURY_GREGORIAN;
	}
	year += 100 * n;
    } else {
	/*
	 * Julian calendar.
	 */

	fields->gregorian = 0;
	year = 1;
	day = jday - JDAY_1_JAN_1_CE_JULIAN;
    }

    /*
     * n = number of 4-year cycles; days = remaining days.
     */

    n = day / FOUR_YEARS;
    day %= FOUR_YEARS;
    if (day < 0) {
	day += FOUR_YEARS;
	n--;
    }
    year += 4 * n;

    /*
     * n = number of years; days = remaining days.
     */

    n = day / ONE_YEAR;
    day %= ONE_YEAR;
    if (n > 3) {
	/*
	 * 31 December of a leap year.
	 */

	n = 3;
	day += 365;
    }
    year += n;

    /*
     * store era/year/day back into fields.
     */

    if (year <= 0) {
	fields->isBce = 1;
	fields->year = 1 - year;
    } else {
	fields->isBce = 0;
	fields->year = year;
    }
    fields->dayOfYear = day + 1;
}

/*
 *----------------------------------------------------------------------
 *
 * GetMonthDay --
 *
 *	Given a date as year and day-of-year, find month and day.
 *
 * Results:
 *	None.
 *
 * Side effects:
 *	Stores 'month' and 'dayOfMonth' in the 'fields' structure.
 *
 *----------------------------------------------------------------------
 */

static void
GetMonthDay(
    TclDateFields *fields)	/* Date to convert */
{
    int day = fields->dayOfYear;
    int month;
    const int *dipm = daysInPriorMonths[IsGregorianLeapYear(fields)];

    /*
     * Estimate month by calculating `dayOfYear / (365/12)`
     */
    month = (day*12) / dipm[12];
    /* then do forwards backwards correction */
    while (1) {
	if (day > dipm[month]) {
	    if (month >= 11 || day <= dipm[month + 1]) {
		break;
	    }
	    month++;
	} else {
	    if (month == 0) {
		break;
	    }
	    month--;
	}
    }
    day -= dipm[month];
    fields->month = month + 1;
    fields->dayOfMonth = day;
}

/*
 *----------------------------------------------------------------------
 *
 * GetJulianDayFromEraYearWeekDay --
 *
 *	Given a TclDateFields structure containing era, ISO8601 year, ISO8601
 *	week, and day of week, computes the Julian Day Number.
 *
 * Results:
 *	None.
 *
 * Side effects:
 *	Stores 'julianDay' in the fields.
 *
 *----------------------------------------------------------------------
 */

void
GetJulianDayFromEraYearWeekDay(
    TclDateFields *fields,	/* Date to convert */
    int changeover)		/* Julian Day Number of the Gregorian
				 * transition */
{
    Tcl_WideInt firstMonday;	/* Julian day number of week 1, day 1 in the
				 * given year */
    TclDateFields firstWeek;

    firstWeek.tzName = NULL;

    /*
     * Find January 4 in the ISO8601 year, which will always be in week 1.
     */

    firstWeek.isBce = fields->isBce;
    firstWeek.year = fields->iso8601Year;
    firstWeek.month = 1;
    firstWeek.dayOfMonth = 4;
    GetJulianDayFromEraYearMonthDay(&firstWeek, changeover);

    /*
     * Find Monday of week 1.
     */

    firstMonday = WeekdayOnOrBefore(1, firstWeek.julianDay);

    /*
     * Advance to the given week and day.
     */

    fields->julianDay = firstMonday + 7 * (fields->iso8601Week - 1)
	    + fields->dayOfWeek - 1;
}

/*
 *----------------------------------------------------------------------
 *
 * GetJulianDayFromEraYearMonthDay --
 *
 *	Given era, year, month, and dayOfMonth (in TclDateFields), and the
 *	Gregorian transition date, computes the Julian Day Number.
 *
 * Results:
 *	None.
 *
 * Side effects:
 *	Stores day number in 'julianDay'
 *
 *----------------------------------------------------------------------
 */

void
GetJulianDayFromEraYearMonthDay(
    TclDateFields *fields,	/* Date to convert */
    int changeover)		/* Gregorian transition date as a Julian Day */
{
    Tcl_WideInt year, ym1, ym1o4, ym1o100, ym1o400;
    int month, mm1, q, r;

    if (fields->isBce) {
	year = 1 - fields->year;
    } else {
	year = fields->year;
    }

    /*
     * Reduce month modulo 12.
     */

    month = fields->month;
    mm1 = month - 1;
    q = mm1 / 12;
    r = (mm1 % 12);
    if (r < 0) {
	r += 12;
	q -= 1;
    }
    year += q;
    month = r + 1;
    ym1 = year - 1;

    /*
     * Adjust the year after reducing the month.
     */

    fields->gregorian = 1;
    if (year < 1) {
	fields->isBce = 1;
	fields->year = 1 - year;
    } else {
	fields->isBce = 0;
	fields->year = year;
    }

    /*
     * Try an initial conversion in the Gregorian calendar.
     */

#if 0 /* BUG https://core.tcl-lang.org/tcl/tktview?name=da340d4f32 */
    ym1o4 = ym1 / 4;
#else
    /*
     * Have to make sure quotient is truncated towards 0 when negative.
     * See above bug for details. The casts are necessary.
     */
    if (ym1 >= 0) {
	ym1o4 = ym1 / 4;
    } else {
	ym1o4 = - (int) (((unsigned int) -ym1) / 4);
    }
#endif
    if (ym1 % 4 < 0) {
	ym1o4--;
    }
    ym1o100 = ym1 / 100;
    if (ym1 % 100 < 0) {
	ym1o100--;
    }
    ym1o400 = ym1 / 400;
    if (ym1 % 400 < 0) {
	ym1o400--;
    }
    fields->julianDay = JDAY_1_JAN_1_CE_GREGORIAN - 1
	    + fields->dayOfMonth
	    + daysInPriorMonths[IsGregorianLeapYear(fields)][month - 1]
	    + (ONE_YEAR * ym1)
	    + ym1o4
	    - ym1o100
	    + ym1o400;

    /*
     * If the resulting date is before the Gregorian changeover, convert in
     * the Julian calendar instead.
     */

    if (fields->julianDay < changeover) {
	fields->gregorian = 0;
	fields->julianDay = JDAY_1_JAN_1_CE_JULIAN - 1
		+ fields->dayOfMonth
		+ daysInPriorMonths[year%4 == 0][month - 1]
		+ (365 * ym1)
		+ ym1o4;
    }
}

/*
 *----------------------------------------------------------------------
 *
 * GetJulianDayFromEraYearDay --
 *
 *	Given era, year, and dayOfYear (in TclDateFields), and the
 *	Gregorian transition date, computes the Julian Day Number.
 *
 * Results:
 *	None.
 *
 * Side effects:
 *	Stores day number in 'julianDay'
 *
 *----------------------------------------------------------------------
 */

void
GetJulianDayFromEraYearDay(
    TclDateFields *fields,	/* Date to convert */
    int changeover)		/* Gregorian transition date as a Julian Day */
{
    Tcl_WideInt year, ym1;

    /* Get absolute year number from the civil year */
    if (fields->isBce) {
	year = 1 - fields->year;
    } else {
	year = fields->year;
    }

    ym1 = year - 1;

    /* Try the Gregorian calendar first. */
    fields->gregorian = 1;
    fields->julianDay =
	    1721425
	    + fields->dayOfYear
	    + (365 * ym1)
	    + (ym1 / 4)
	    - (ym1 / 100)
	    + (ym1 / 400);

    /* If the date is before the Gregorian change, use the Julian calendar. */

    if (fields->julianDay < changeover) {
	fields->gregorian = 0;
	fields->julianDay =
		1721423
		+ fields->dayOfYear
		+ (365 * ym1)
		+ (ym1 / 4);
    }
}
/*
 *----------------------------------------------------------------------
 *
 * IsGregorianLeapYear --
 *
 *	Tests whether a given year is a leap year, in either Julian or
 *	Gregorian calendar.
 *
 * Results:
 *	Returns 1 for a leap year, 0 otherwise.
 *
 *----------------------------------------------------------------------
 */

int
IsGregorianLeapYear(
    TclDateFields *fields)	/* Date to test */
{
    Tcl_WideInt year = fields->year;

    if (fields->isBce) {
	year = 1 - year;
    }
    if (year % 4 != 0) {
	return 0;
    } else if (!(fields->gregorian)) {
	return 1;
    } else if (year % 400 == 0) {
	return 1;
    } else if (year % 100 == 0) {
	return 0;
    } else {
	return 1;
    }
}

/*
 *----------------------------------------------------------------------
 *
 * WeekdayOnOrBefore --
 *
 *	Finds the Julian Day Number of a given day of the week that falls on
 *	or before a given date, expressed as Julian Day Number.
 *
 * Results:
 *	Returns the Julian Day Number
 *
 *----------------------------------------------------------------------
 */

static Tcl_WideInt
WeekdayOnOrBefore(
    int dayOfWeek,		/* Day of week; Sunday == 0 or 7 */
    Tcl_WideInt julianDay)	/* Reference date */
{
    int k = (dayOfWeek + 6) % 7;
    if (k < 0) {
	k += 7;
    }
    return julianDay - ((julianDay - k) % 7);
}

/*
 *----------------------------------------------------------------------
 *
 * ClockGetenvObjCmd --
 *
 *	Tcl command that reads an environment variable from the system
 *
 * Usage:
 *	::tcl::clock::getEnv NAME
 *
 * Parameters:
 *	NAME - Name of the environment variable desired
 *
 * Results:
 *	Returns a standard Tcl result. Returns an error if the variable does
 *	not exist, with a message left in the interpreter. Returns TCL_OK and
 *	the value of the variable if the variable does exist,
 *
 *----------------------------------------------------------------------
 */

int
ClockGetenvObjCmd(
    TCL_UNUSED(void *),
    Tcl_Interp *interp,
    Tcl_Size objc,
    Tcl_Obj *const objv[])
{
#ifdef _WIN32
    const WCHAR *varName;
    const WCHAR *varValue;
    Tcl_DString ds;
#else
    const char *varName;
    const char *varValue;
#endif

    if (objc != 2) {
	Tcl_WrongNumArgs(interp, 1, objv, "name");
	return TCL_ERROR;
    }
#ifdef _WIN32
    Tcl_DStringInit(&ds);
    varName = Tcl_UtfToWCharDString(TclGetString(objv[1]), -1, &ds);
    varValue = _wgetenv(varName);
    if (varValue == NULL) {
	Tcl_DStringFree(&ds);
    } else {
	Tcl_DStringSetLength(&ds, 0);
	Tcl_WCharToUtfDString(varValue, -1, &ds);
	Tcl_DStringResult(interp, &ds);
    }
#else
    varName = TclGetString(objv[1]);
    varValue = getenv(varName);
    if (varValue != NULL) {
	Tcl_SetObjResult(interp, Tcl_NewStringObj(
		varValue, TCL_AUTO_LENGTH));
    }
#endif
    return TCL_OK;
}

/*
 *----------------------------------------------------------------------
 *
 * ThreadSafeLocalTime --
 *
 *	Wrapper around the 'localtime' library function to make it thread
 *	safe.
 *
 * Results:
 *	Returns a pointer to a 'struct tm' in thread-specific data.
 *
 * Side effects:
 *	Invokes localtime or localtime_r as appropriate.
 *
 *----------------------------------------------------------------------
 */

static struct tm *
ThreadSafeLocalTime(
    const time_t *timePtr)	/* Pointer to the number of seconds since the
				 * local system's epoch */
{
    /*
     * Get a thread-local buffer to hold the returned time.
     */

    struct tm *tmPtr = (struct tm *)Tcl_GetThreadData(&tmKey, sizeof(struct tm));
#ifdef HAVE_LOCALTIME_R
    tmPtr = localtime_r(timePtr, tmPtr);
#else
    struct tm *sysTmPtr;

    Tcl_MutexLock(&clockMutex);
    sysTmPtr = localtime(timePtr);
    if (sysTmPtr == NULL) {
	Tcl_MutexUnlock(&clockMutex);
	return NULL;
    }
    memcpy(tmPtr, sysTmPtr, sizeof(struct tm));
    Tcl_MutexUnlock(&clockMutex);
#endif
    return tmPtr;
}

/*----------------------------------------------------------------------
 *
 * ClockClicksObjCmd --
 *
 *	Returns a high-resolution counter.
 *
 * Results:
 *	Returns a standard Tcl result.
 *
 * Side effects:
 *	None.
 *
 * This function implements the 'clock clicks' Tcl command. Refer to the user
 * documentation for details on what it does.
 *
 *----------------------------------------------------------------------
 */

int
ClockClicksObjCmd(
    TCL_UNUSED(void *),
    Tcl_Interp *interp,		/* Tcl interpreter */
    Tcl_Size objc,			/* Parameter count */
    Tcl_Obj *const *objv)	/* Parameter values */
{
    static const char *const clicksSwitches[] = {
	"-milliseconds", "-microseconds", NULL
    };
    enum ClicksSwitch {
	CLICKS_MILLIS, CLICKS_MICROS, CLICKS_NATIVE
    };
    int index = CLICKS_NATIVE;
    Tcl_Time now;
    Tcl_WideInt clicks = 0;

    switch (objc) {
    case 1:
	break;
    case 2:
	if (Tcl_GetIndexFromObj(interp, objv[1], clicksSwitches, "option", 0,
		&index) != TCL_OK) {
	    return TCL_ERROR;
	}
	break;
    default:
	Tcl_WrongNumArgs(interp, 0, objv, "clock clicks ?-switch?");
	return TCL_ERROR;
    }

    switch (index) {
    case CLICKS_MILLIS:
	Tcl_GetTime(&now);
	clicks = now.sec * 1000LL + now.usec / 1000;
	break;
    case CLICKS_NATIVE:
#ifdef TCL_WIDE_CLICKS
	clicks = TclpGetWideClicks();
#else
	clicks = (Tcl_WideInt)TclpGetClicks();
#endif
	break;
    case CLICKS_MICROS:
	clicks = TclpGetMicroseconds();
	break;
    }

    Tcl_SetObjResult(interp, Tcl_NewWideIntObj(clicks));
    return TCL_OK;
}

/*----------------------------------------------------------------------
 *
 * ClockMillisecondsObjCmd -
 *
 *	Returns a count of milliseconds since the epoch.
 *
 * Results:
 *	Returns a standard Tcl result.
 *
 * Side effects:
 *	None.
 *
 * This function implements the 'clock milliseconds' Tcl command. Refer to the
 * user documentation for details on what it does.
 *
 *----------------------------------------------------------------------
 */

int
ClockMillisecondsObjCmd(
    TCL_UNUSED(void *),
    Tcl_Interp *interp,		/* Tcl interpreter */
    Tcl_Size objc,			/* Parameter count */
    Tcl_Obj *const *objv)	/* Parameter values */
{
    Tcl_Time now;
    Tcl_Obj *timeObj;

    if (objc != 1) {
	Tcl_WrongNumArgs(interp, 0, objv, "clock milliseconds");
	return TCL_ERROR;
    }
    Tcl_GetTime(&now);
    TclNewUIntObj(timeObj, (Tcl_WideUInt)
	    now.sec * 1000 + now.usec / 1000);
    Tcl_SetObjResult(interp, timeObj);
    return TCL_OK;
}

/*----------------------------------------------------------------------
 *
 * ClockMicrosecondsObjCmd -
 *
 *	Returns a count of microseconds since the epoch.
 *
 * Results:
 *	Returns a standard Tcl result.
 *
 * Side effects:
 *	None.
 *
 * This function implements the 'clock microseconds' Tcl command. Refer to the
 * user documentation for details on what it does.
 *
 *----------------------------------------------------------------------
 */

int
ClockMicrosecondsObjCmd(
    TCL_UNUSED(void *),
    Tcl_Interp *interp,		/* Tcl interpreter */
    Tcl_Size objc,			/* Parameter count */
    Tcl_Obj *const *objv)	/* Parameter values */
{
    if (objc != 1) {
	Tcl_WrongNumArgs(interp, 0, objv, "clock microseconds");
	return TCL_ERROR;
    }
    Tcl_SetObjResult(interp, Tcl_NewWideIntObj(TclpGetMicroseconds()));
    return TCL_OK;
}

static inline void
ClockInitFmtScnArgs(
    ClockClientData *dataPtr,
    Tcl_Interp *interp,
    ClockFmtScnCmdArgs *opts)
{
    memset(opts, 0, sizeof(*opts));
    opts->dataPtr = dataPtr;
    opts->interp = interp;
}

/*
 *-----------------------------------------------------------------------------
 *
 * ClockParseFmtScnArgs --
 *
 *	Parses the arguments for sub-commands "scan", "format" and "add".
 *
 *	Note:	common options table used here, because for the options often used
 *		the same literals (objects), so it avoids permanent "recompiling" of
 *		option object representation to indexType with another table.
 *
 * Results:
 *	Returns a standard Tcl result, and stores parsed options
 *	(format, the locale, timezone and base) in structure "opts".
 *
 *-----------------------------------------------------------------------------
 */

typedef enum ClockOperation {
    CLC_OP_FMT = 0,		/* Doing [clock format] */
    CLC_OP_SCN,			/* Doing [clock scan] */
    CLC_OP_ADD			/* Doing [clock add] */
} ClockOperation;

static int
ClockParseFmtScnArgs(
    ClockFmtScnCmdArgs *opts,	/* Result vector: format, locale, timezone... */
    TclDateFields *date,	/* Extracted date-time corresponding base
				 * (by scan or add) resp. clockval (by format) */
    Tcl_Size objc,		/* Parameter count */
    Tcl_Obj *const objv[],	/* Parameter vector */
    ClockOperation operation,	/* What operation are we doing: format, scan, add */
    const char *syntax)		/* Syntax of the current command */
{
    Tcl_Interp *interp = opts->interp;
    ClockClientData *dataPtr = opts->dataPtr;
    int gmtFlag = 0;
    static const char *const options[] = {
	"-base", "-format", "-gmt", "-locale", "-timezone", "-validate", NULL
    };
    enum optionInd {
	CLC_ARGS_BASE, CLC_ARGS_FORMAT, CLC_ARGS_GMT, CLC_ARGS_LOCALE,
	CLC_ARGS_TIMEZONE, CLC_ARGS_VALIDATE
    };
    int optionIndex;		/* Index of an option. */
    int saw = 0;		/* Flag == 1 if option was seen already. */
    Tcl_Size i, baseIdx;
    Tcl_WideInt baseVal;	/* Base time, expressed in seconds from the Epoch */

    if (operation == CLC_OP_SCN) {
	/* default flags (from configure) */
	opts->flags |= dataPtr->defFlags & CLF_VALIDATE;
    } else {
	/* clock value (as current base) */
	opts->baseObj = objv[(baseIdx = 1)];
	saw |= 1 << CLC_ARGS_BASE;
    }

    /*
     * Extract values for the keywords.
     */

    for (i = 2; i < objc; i+=2) {
	/* bypass integers (offsets) by "clock add" */
	if (operation == CLC_OP_ADD) {
	    Tcl_WideInt num;

	    if (TclGetWideIntFromObj(NULL, objv[i], &num) == TCL_OK) {
		continue;
	    }
	}
	/* get option */
	if (Tcl_GetIndexFromObj(interp, objv[i], options,
		"option", 0, &optionIndex) != TCL_OK) {
	    goto badOptionMsg;
	}
	/* if already specified */
	if (saw & (1 << optionIndex)) {
	    if (operation != CLC_OP_SCN && optionIndex == CLC_ARGS_BASE) {
		goto badOptionMsg;
	    }
	    Tcl_SetObjResult(interp, Tcl_ObjPrintf(
		    "bad option \"%s\": doubly present",
		    TclGetString(objv[i])));
	    goto badOption;
	}
	switch (optionIndex) {
	case CLC_ARGS_FORMAT:
	    if (operation == CLC_OP_ADD) {
		goto badOptionMsg;
	    }
	    opts->formatObj = objv[i + 1];
	    break;
	case CLC_ARGS_GMT:
	    if (Tcl_GetBooleanFromObj(interp, objv[i + 1], &gmtFlag) != TCL_OK){
		return TCL_ERROR;
	    }
	    break;
	case CLC_ARGS_LOCALE:
	    opts->localeObj = objv[i + 1];
	    break;
	case CLC_ARGS_TIMEZONE:
	    opts->timezoneObj = objv[i + 1];
	    break;
	case CLC_ARGS_BASE:
	    opts->baseObj = objv[(baseIdx = i + 1)];
	    break;
	case CLC_ARGS_VALIDATE:
	    if (operation != CLC_OP_SCN) {
		goto badOptionMsg;
	    } else {
		int val;

		if (Tcl_GetBooleanFromObj(interp, objv[i + 1], &val) != TCL_OK) {
		    return TCL_ERROR;
		}
		if (val) {
		    opts->flags |= CLF_VALIDATE;
		} else {
		    opts->flags &= ~CLF_VALIDATE;
		}
	    }
	    break;
	}
	saw |= 1 << optionIndex;
    }

    /*
     * Check options.
     */

    if ((saw & (1 << CLC_ARGS_GMT))
	    && (saw & (1 << CLC_ARGS_TIMEZONE))) {
	Tcl_SetObjResult(interp, Tcl_NewStringObj(
		"cannot use -gmt and -timezone in same call", TCL_AUTO_LENGTH));
	Tcl_SetErrorCode(interp, "CLOCK", "gmtWithTimezone", (char *)NULL);
	return TCL_ERROR;
    }
    if (gmtFlag) {
	opts->timezoneObj = dataPtr->literals[LIT_GMT];
    } else if (opts->timezoneObj == NULL
	    || TclGetString(opts->timezoneObj) == NULL
	    || opts->timezoneObj->length == 0) {
	/* If time zone not specified use system time zone */
	opts->timezoneObj = ClockGetSystemTimeZone(dataPtr, interp);
	if (opts->timezoneObj == NULL) {
	    return TCL_ERROR;
	}
    }

    /* Setup timezone (normalize object if needed and load TZ on demand) */

    opts->timezoneObj = ClockSetupTimeZone(dataPtr, interp, opts->timezoneObj);
    if (opts->timezoneObj == NULL) {
	return TCL_ERROR;
    }

    /* Base (by scan or add) or clock value (by format) */

    if (opts->baseObj != NULL) {
	Tcl_Obj *baseObj = opts->baseObj;

	/* bypass integer recognition if looks like "now" or "-now" */
	if ((baseObj->bytes &&
		((baseObj->length == 3 && baseObj->bytes[0] == 'n') ||
		 (baseObj->length == 4 && baseObj->bytes[1] == 'n')))
		|| TclGetWideIntFromObj(NULL, baseObj, &baseVal) != TCL_OK) {
	    /* we accept "now" and "-now" as current date-time */
	    static const char *const nowOpts[] = {
		"now", "-now", NULL
	    };
	    int idx;

	    if (Tcl_GetIndexFromObj(NULL, baseObj, nowOpts, "seconds",
		    TCL_EXACT, &idx) == TCL_OK) {
		goto baseNow;
	    }

	    if (TclHasInternalRep(baseObj, &tclBignumType)) {
		goto baseOverflow;
	    }

	    Tcl_SetObjResult(interp, Tcl_ObjPrintf(
		"bad seconds \"%s\": must be now or integer",
		TclGetString(baseObj)));
	    i = baseIdx;
	    goto badOption;
	}
	/*
	 * Seconds could be an unsigned number that overflowed. Make sure
	 * that it isn't. Additionally it may be too complex to calculate
	 * julianday etc (forwards/backwards) by too large/small values, thus
	 * just let accept a bit shorter values to avoid overflow.
	 * Note the year is currently an integer, thus avoid to overflow it also.
	 */

	if (TclHasInternalRep(baseObj, &tclBignumType)
		|| baseVal < TCL_MIN_SECONDS || baseVal > TCL_MAX_SECONDS) {
	baseOverflow:
	    Tcl_SetObjResult(interp, dataPtr->literals[LIT_INTEGER_VALUE_TOO_LARGE]);
	    i = baseIdx;
	    goto badOption;
	}
    } else {
	Tcl_Time now;

    baseNow:
	Tcl_GetTime(&now);
	baseVal = (Tcl_WideInt) now.sec;
    }

    /*
     * Extract year, month and day from the base time for the parser to use as
     * defaults
     */

    /* check base fields already cached (by TZ, last-second cache) */
    if (dataPtr->lastBase.timezoneObj == opts->timezoneObj
	    && dataPtr->lastBase.date.seconds == baseVal
	    && (!(dataPtr->lastBase.date.flags & CLF_CTZ)
	    || dataPtr->lastTZEpoch == TzsetIfNecessary())) {
	memcpy(date, &dataPtr->lastBase.date, ClockCacheableDateFieldsSize);
    } else {
	/* extact fields from base */
	date->seconds = baseVal;
	if (ClockGetDateFields(dataPtr, interp, date, opts->timezoneObj,
	      GREGORIAN_CHANGE_DATE) != TCL_OK) {
	    /* TODO - GREGORIAN_CHANGE_DATE should be locale-dependent */
	    return TCL_ERROR;
	}
	/* cache last base */
	memcpy(&dataPtr->lastBase.date, date, ClockCacheableDateFieldsSize);
	TclSetObjRef(dataPtr->lastBase.timezoneObj, opts->timezoneObj);
    }

    return TCL_OK;

  badOptionMsg:
    Tcl_SetObjResult(interp, Tcl_ObjPrintf(
	    "bad option \"%s\": must be %s",
	    TclGetString(objv[i]), syntax));

  badOption:
    Tcl_SetErrorCode(interp, "CLOCK", "badOption",
	    (i < objc) ? TclGetString(objv[i]) : (char *)NULL, (char *)NULL);
    return TCL_ERROR;
}

/*----------------------------------------------------------------------
 *
 * ClockFormatObjCmd -- , clock format --
 *
 *	This function is invoked to process the Tcl "clock format" command.
 *
 *	Formats a count of seconds since the Posix Epoch as a time of day.
 *
 *	The 'clock format' command formats times of day for output.  Refer
 *	to the user documentation to see what it does.
 *
 * Results:
 *	Returns a standard Tcl result.
 *
 * Side effects:
 *	None.
 *
 *----------------------------------------------------------------------
 */

int
ClockFormatObjCmd(
    void *clientData,		/* Client data containing literal pool */
    Tcl_Interp *interp,		/* Tcl interpreter */
    Tcl_Size objc,			/* Parameter count */
    Tcl_Obj *const objv[])	/* Parameter values */
{
    ClockClientData *dataPtr = (ClockClientData *)clientData;
    static const char *syntax = "clock format clockval|now "
	    "?-format string? "
	    "?-gmt boolean? "
	    "?-locale LOCALE? ?-timezone ZONE?";
    int ret;
    ClockFmtScnCmdArgs opts;	/* Format, locale, timezone and base */
    DateFormat dateFmt;		/* Common structure used for formatting */

    /* even number of arguments */
    if ((objc & 1) == 1) {
	Tcl_WrongNumArgs(interp, 0, objv, syntax);
	Tcl_SetErrorCode(interp, "CLOCK", "wrongNumArgs", (char *)NULL);
	return TCL_ERROR;
    }

    memset(&dateFmt, 0, sizeof(dateFmt));

    /*
     * Extract values for the keywords.
     */

    ClockInitFmtScnArgs(dataPtr, interp, &opts);
    ret = ClockParseFmtScnArgs(&opts, &dateFmt.date, objc, objv,
	    CLC_OP_FMT, "-format, -gmt, -locale, or -timezone");
    if (ret != TCL_OK) {
	goto done;
    }

    /* Default format */
    if (opts.formatObj == NULL) {
	opts.formatObj = dataPtr->literals[LIT__DEFAULT_FORMAT];
    }

    /* Use compiled version of Format - */
    ret = ClockFormat(&dateFmt, &opts);

  done:
    TclUnsetObjRef(dateFmt.date.tzName);
    return ret;
}

/*----------------------------------------------------------------------
 *
 * ClockScanObjCmd -- , clock scan --
 *
 *	This function is invoked to process the Tcl "clock scan" command.
 *
 *	Inputs a count of seconds since the Posix Epoch as a time of day.
 *
 *	The 'clock scan' command scans times of day on input. Refer to the
 *	user documentation to see what it does.
 *
 * Results:
 *	Returns a standard Tcl result.
 *
 * Side effects:
 *	None.
 *
 *----------------------------------------------------------------------
 */

int
ClockScanObjCmd(
    void *clientData,		/* Client data containing literal pool */
    Tcl_Interp *interp,		/* Tcl interpreter */
    Tcl_Size objc,			/* Parameter count */
    Tcl_Obj *const objv[])	/* Parameter values */
{
    ClockClientData *dataPtr = (ClockClientData *)clientData;
    static const char *syntax = "clock scan string "
	    "?-base seconds? "
	    "?-format string? "
	    "?-gmt boolean? "
	    "?-locale LOCALE? ?-timezone ZONE? ?-validate boolean?";
    int ret;
    ClockFmtScnCmdArgs opts;	/* Format, locale, timezone and base */
    DateInfo yy;		/* Common structure used for parsing */
    DateInfo *info = &yy;

    /* even number of arguments */
    if ((objc & 1) == 1) {
	Tcl_WrongNumArgs(interp, 0, objv, syntax);
	Tcl_SetErrorCode(interp, "CLOCK", "wrongNumArgs", (char *)NULL);
	return TCL_ERROR;
    }

    ClockInitDateInfo(&yy);

    /*
     * Extract values for the keywords.
     */

    ClockInitFmtScnArgs(dataPtr, interp, &opts);
    ret = ClockParseFmtScnArgs(&opts, &yy.date, objc, objv,
	    CLC_OP_SCN, "-base, -format, -gmt, -locale, -timezone or -validate");
    if (ret != TCL_OK) {
	goto done;
    }

    /* seconds are in localSeconds (relative base date), so reset time here */
    yyHour = yyMinutes = yySeconds = yySecondOfDay = 0; yyMeridian = MER24;

    /* If free scan */
    if (opts.formatObj == NULL) {
	/* Use compiled version of FreeScan - */

	/* [SB] TODO: Perhaps someday we'll localize the legacy code. Right now,
	 * it's not localized. */
	if (opts.localeObj != NULL) {
	    Tcl_SetObjResult(interp, Tcl_NewStringObj(
		    "legacy [clock scan] does not support -locale", TCL_AUTO_LENGTH));
	    Tcl_SetErrorCode(interp, "CLOCK", "flagWithLegacyFormat", (char *)NULL);
	    ret = TCL_ERROR;
	    goto done;
	}
	ret = ClockFreeScan(&yy, objv[1], &opts);
    } else {
	/* Use compiled version of Scan - */

	ret = ClockScan(&yy, objv[1], &opts);
    }

    if (ret != TCL_OK) {
	goto done;
    }

    /* Convert date info structure into UTC seconds */

    ret = ClockScanCommit(&yy, &opts);
    if (ret != TCL_OK) {
	goto done;
    }

    /* Apply remaining validation rules, if expected */
    if (opts.flags & CLF_VALIDATE) {
	ret = ClockValidDate(&yy, &opts, opts.flags & CLF_VALIDATE);
	if (ret != TCL_OK) {
	    goto done;
	}
    }

  done:
    TclUnsetObjRef(yy.date.tzName);
    if (ret != TCL_OK) {
	return ret;
    }
    Tcl_SetObjResult(interp, Tcl_NewWideIntObj(yy.date.seconds));
    return TCL_OK;
}

/*----------------------------------------------------------------------
 *
 * ClockScanCommit --
 *
 *	Converts date info structure into UTC seconds.
 *
 * Results:
 *	Returns a standard Tcl result.
 *
 * Side effects:
 *	None.
 *
 *----------------------------------------------------------------------
 */

static int
ClockScanCommit(
    DateInfo *info,		/* Clock scan info structure */
    ClockFmtScnCmdArgs *opts)	/* Format, locale, timezone and base */
{
    /*
     * If no GMT and not free-scan (where valid stage 1 is done in-between),
     * validate with stage 1 before local time conversion, otherwise it may
     * adjust date/time tokens to valid values
     */
    if ((opts->flags & CLF_VALIDATE_S1)
	    && info->flags & (CLF_ASSEMBLE_SECONDS|CLF_LOCALSEC)) {
	if (ClockValidDate(info, opts, CLF_VALIDATE_S1) != TCL_OK) {
	    return TCL_ERROR;
	}
    }

    /* If needed assemble julianDay using year, month, etc. */
    if (info->flags & CLF_ASSEMBLE_JULIANDAY) {
	if (info->flags & CLF_ISO8601WEEK) {
	    GetJulianDayFromEraYearWeekDay(&yydate, GREGORIAN_CHANGE_DATE);
	} else if (!(info->flags & CLF_DAYOFYEAR) /* no day of year */
		|| (info->flags & (CLF_DAYOFMONTH|CLF_MONTH)) /* yymmdd over yyddd */
		== (CLF_DAYOFMONTH|CLF_MONTH)) {
	    GetJulianDayFromEraYearMonthDay(&yydate, GREGORIAN_CHANGE_DATE);
	} else {
	    GetJulianDayFromEraYearDay(&yydate, GREGORIAN_CHANGE_DATE);
	}
	info->flags |= CLF_ASSEMBLE_SECONDS;
	info->flags &= ~CLF_ASSEMBLE_JULIANDAY;
    }

    /* some overflow checks */
    if (info->flags & CLF_JULIANDAY) {
	double curJDN = (double)yydate.julianDay
		+ ((double)yySecondOfDay - SECONDS_PER_DAY/2) / SECONDS_PER_DAY;
	if (curJDN > opts->dataPtr->maxJDN) {
	    Tcl_SetObjResult(opts->interp, Tcl_NewStringObj(
		    "requested date too large to represent", TCL_AUTO_LENGTH));
	    Tcl_SetErrorCode(opts->interp, "CLOCK", "dateTooLarge", (char *)NULL);
	    return TCL_ERROR;
	}
    }

    /* If seconds overflows the day (not valide case, or 24:00), increase days */
    if (yySecondOfDay >= SECONDS_PER_DAY) {
	yydate.julianDay += (yySecondOfDay / SECONDS_PER_DAY);
	yySecondOfDay %= SECONDS_PER_DAY;
    }

    /* Local seconds to UTC (stored in yydate.seconds) */

    if (info->flags & CLF_ASSEMBLE_SECONDS) {
	yydate.localSeconds =
		-210866803200LL
		+ (SECONDS_PER_DAY * yydate.julianDay)
		+ yySecondOfDay;
    }

    if (info->flags & (CLF_ASSEMBLE_SECONDS | CLF_LOCALSEC)) {
	if (ConvertLocalToUTC(opts->dataPtr, opts->interp, &yydate,
		opts->timezoneObj, GREGORIAN_CHANGE_DATE) != TCL_OK) {
	    return TCL_ERROR;
	}
    }

    /* Increment UTC seconds with relative time */

    yydate.seconds += yyRelSeconds;
    return TCL_OK;
}

/*----------------------------------------------------------------------
 *
 * ClockValidDate --
 *
 *	Validate date info structure for wrong data (e. g. out of ranges).
 *
 * Results:
 *	Returns a standard Tcl result.
 *
 * Side effects:
 *	None.
 *
 *----------------------------------------------------------------------
 */

static int
ClockValidDate(
    DateInfo *info,		/* Clock scan info structure */
    ClockFmtScnCmdArgs *opts,	/* Scan options */
    int stage)			/* Stage to validate (1, 2 or 3 for both) */
{
    const char *errMsg = "", *errCode = "";
    TclDateFields temp;
    int tempCpyFlg = 0;
    ClockClientData *dataPtr = opts->dataPtr;

#if 0
    printf("yyMonth %d, yyDay %d, yyDayOfYear %d, yyHour %d, yyMinutes %d, yySeconds %" TCL_LL_MODIFIER "d, "
	    "yySecondOfDay %" TCL_LL_MODIFIER "d, sec %" TCL_LL_MODIFIER "d, daySec %" TCL_LL_MODIFIER "d, tzOffset %d\n",
	    yyMonth, yyDay, yydate.dayOfYear, yyHour, yyMinutes, yySeconds,
	    yySecondOfDay, yydate.localSeconds, yydate.localSeconds % SECONDS_PER_DAY,
	    yydate.tzOffset);
#endif

    if (!(stage & CLF_VALIDATE_S1) || !(opts->flags & CLF_VALIDATE_S1)) {
	goto stage_2;
    }
    opts->flags &= ~CLF_VALIDATE_S1; /* stage 1 is done */

    /* first year (used later in hath / daysInPriorMonths) */
    if ((info->flags & (CLF_YEAR | CLF_ISO8601YEAR))) {
	if ((info->flags & CLF_ISO8601YEAR)) {
	    if (yydate.iso8601Year < dataPtr->validMinYear
		    || yydate.iso8601Year > dataPtr->validMaxYear) {
		errMsg = "invalid iso year";
		errCode = "iso year";
		goto error;
	    }
	}
	if (info->flags & CLF_YEAR) {
	    if (yyYear < dataPtr->validMinYear
		    || yyYear > dataPtr->validMaxYear) {
		errMsg = "invalid year";
		errCode = "year";
		goto error;
	    }
	} else if ((info->flags & CLF_ISO8601YEAR)) {
	    yyYear = yydate.iso8601Year; /* used to recognize leap */
	}
	if ((info->flags & (CLF_ISO8601YEAR | CLF_YEAR))
		== (CLF_ISO8601YEAR | CLF_YEAR)) {
	    if (yyYear != yydate.iso8601Year) {
		errMsg = "ambiguous year";
		errCode = "year";
		goto error;
	    }
	}
    }
    /* and month (used later in hath) */
    if (info->flags & CLF_MONTH) {
	if (yyMonth < 1 || yyMonth > 12) {
	    errMsg = "invalid month";
	    errCode = "month";
	    goto error;
	}
    }
    /* day of month */
    if (info->flags & (CLF_DAYOFMONTH|CLF_DAYOFWEEK)) {
	if (yyDay < 1 || yyDay > 31) {
	    errMsg = "invalid day";
	    errCode = "day";
	    goto error;
	}
	if ((info->flags & CLF_MONTH)) {
	    const int *h = hath[IsGregorianLeapYear(&yydate)];

	    if (yyDay > h[yyMonth - 1]) {
		errMsg = "invalid day";
		errCode = "day";
		goto error;
	    }
	}
    }
    if (info->flags & CLF_DAYOFYEAR) {
	if (yydate.dayOfYear < 1
		|| yydate.dayOfYear > daysInPriorMonths[IsGregorianLeapYear(&yydate)][12]) {
	    errMsg = "invalid day of year";
	    errCode = "day of year";
	    goto error;
	}
    }

    /* mmdd !~ ddd */
    if ((info->flags & (CLF_DAYOFYEAR|CLF_DAYOFMONTH|CLF_MONTH))
	    == (CLF_DAYOFYEAR|CLF_DAYOFMONTH|CLF_MONTH)) {
	if (!tempCpyFlg) {
	    memcpy(&temp, &yydate, sizeof(temp));
	    tempCpyFlg = 1;
	}
	GetJulianDayFromEraYearDay(&temp, GREGORIAN_CHANGE_DATE);
	if (temp.julianDay != yydate.julianDay) {
	    errMsg = "ambiguous day";
	    errCode = "day";
	    goto error;
	}
    }

    if (info->flags & CLF_TIME) {
	/* hour */
	if (yyHour < 0 || yyHour > ((yyMeridian == MER24) ? 23 : 12)) {
	    /* allow 24:00:00 as special case, see [aee9f2b916afd976] */
	    if (yyMeridian == MER24 && yyHour == 24) {
		if (yyMinutes != 0 || yySeconds != 0) {
		    errMsg = "invalid time";
		    errCode = "time";
		    goto error;
		}
		/* 24:00 is next day 00:00, correct day of week if given */
		if (info->flags & CLF_DAYOFWEEK) {
		    if (++yyDayOfWeek > 7) { /* Mon .. Sun == 1 .. 7 */
			yyDayOfWeek = 1;
		    }
		}
	    } else {
		errMsg = "invalid time (hour)";
		errCode = "hour";
		goto error;
	    }
	}
	/* minutes */
	if (yyMinutes < 0 || yyMinutes > 59) {
	    errMsg = "invalid time (minutes)";
	    errCode = "minutes";
	    goto error;
	}
	/* oldscan could return secondOfDay -1 by invalid time (see ToSeconds) */
	if (yySeconds < 0 || yySeconds > 59 || yySecondOfDay <= -1) {
	    errMsg = "invalid time";
	    errCode = "seconds";
	    goto error;
	}
    }

    if (!(stage & CLF_VALIDATE_S2) || !(opts->flags & CLF_VALIDATE_S2)) {
	return TCL_OK;
    }

    /*
     * Further tests expected ready calculated julianDay (inclusive relative),
     * and time-zone conversion (local to UTC time).
     */
  stage_2:

    opts->flags &= ~CLF_VALIDATE_S2; /* stage 2 is done */

    /* time, regarding the modifications by the time-zone (looks for given time
     * in between DST-time hole, so does not exist in this time-zone) */
    if (info->flags & CLF_TIME) {
	/*
	 * we don't need to do the backwards time-conversion (UTC to local) and
	 * compare results, because the after conversion (local to UTC) we
	 * should have valid localSeconds (was not invalidated to TCL_INV_SECONDS),
	 * so if it was invalidated - invalid time, outside the time-zone (in DST-hole)
	 */
	if (yydate.localSeconds == TCL_INV_SECONDS) {
	    errMsg = "invalid time (does not exist in this time-zone)";
	    errCode = "out-of-time";
	    goto error;
	}
    }

    /* day of week */
    if (info->flags & CLF_DAYOFWEEK) {
	if (!tempCpyFlg) {
	    memcpy(&temp, &yydate, sizeof(temp));
	    tempCpyFlg = 1;
	}
	GetYearWeekDay(&temp, GREGORIAN_CHANGE_DATE);
	if (temp.dayOfWeek != yyDayOfWeek) {
	    errMsg = "invalid day of week";
	    errCode = "day of week";
	    goto error;
	}
    }

    return TCL_OK;

  error:
    Tcl_SetObjResult(opts->interp, Tcl_ObjPrintf(
	    "unable to convert input string: %s", errMsg));
    Tcl_SetErrorCode(opts->interp, "CLOCK", "invInpStr", errCode, (char *)NULL);
    return TCL_ERROR;
}

/*----------------------------------------------------------------------
 *
 * ClockFreeScan --
 *
 *	Used by ClockScanObjCmd for free scanning without format.
 *
 * Results:
 *	Returns a standard Tcl result.
 *
 * Side effects:
 *	None.
 *
 *----------------------------------------------------------------------
 */

int
ClockFreeScan(
    DateInfo *info,		/* Date fields used for parsing & converting
				 * simultaneously a yy-parse structure of the
				 * TclClockFreeScan */
    Tcl_Obj *strObj,		/* String containing the time to scan */
    ClockFmtScnCmdArgs *opts)	/* Command options */
{
    Tcl_Interp *interp = opts->interp;
    ClockClientData *dataPtr = opts->dataPtr;

    /*
     * Parse the date. The parser will fill a structure "info" with date,
     * time, time zone, relative month/day/seconds, relative weekday, ordinal
     * month.
     * Notice that many yy-defines point to values in the "info" or "date"
     * structure, e. g. yySecondOfDay -> info->date.secondOfDay or
     *			yyMonth -> info->date.month (same as yydate.month)
     */
    yyInput = TclGetString(strObj);

    if (TclClockFreeScan(interp, info) != TCL_OK) {
	Tcl_SetObjResult(interp, Tcl_ObjPrintf(
		"unable to convert date-time string \"%s\": %s",
		TclGetString(strObj), Tcl_GetString(Tcl_GetObjResult(interp))));
	return TCL_ERROR;
    }

    /*
     * If the caller supplied a date in the string, update the date with
     * the value. If the caller didn't specify a time with the date, default to
     * midnight.
     */

    if (info->flags & CLF_YEAR) {
	if (yyYear < 100) {
	    if (yyYear >= dataPtr->yearOfCenturySwitch) {
		yyYear -= 100;
	    }
	    yyYear += dataPtr->currentYearCentury;
	}
	yydate.isBce = 0;
	info->flags |= CLF_ASSEMBLE_JULIANDAY|CLF_ASSEMBLE_SECONDS;
    }

    /*
     * If the caller supplied a time zone in the string, make it into a time
     * zone indicator of +-hhmm and setup this time zone.
     */

    if (info->flags & CLF_ZONE) {
	if (yyTimezone || !yyDSTmode) {
	    /* Real time zone from numeric zone */
	    Tcl_Obj *tzObjStor = NULL;
	    int minEast = -yyTimezone;
	    int dstFlag = 1 - yyDSTmode;

	    tzObjStor = ClockFormatNumericTimeZone(
		    60 * minEast + 3600 * dstFlag);
	    Tcl_IncrRefCount(tzObjStor);

	    opts->timezoneObj = ClockSetupTimeZone(dataPtr, interp, tzObjStor);

	    Tcl_DecrRefCount(tzObjStor);
	} else {
	    /* simplest case - GMT / UTC */
	    opts->timezoneObj = ClockSetupTimeZone(dataPtr, interp,
		    dataPtr->literals[LIT_GMT]);
	}
	if (opts->timezoneObj == NULL) {
	    return TCL_ERROR;
	}

	// TclSetObjRef(yydate.tzName, opts->timezoneObj);

	info->flags |= CLF_ASSEMBLE_SECONDS;
    }

    /*
     * For freescan apply validation rules (stage 1) before mixed with
     * relative time (otherwise always valid recalculated date & time).
     */
    if (opts->flags & CLF_VALIDATE) {
	if (ClockValidDate(info, opts, CLF_VALIDATE_S1) != TCL_OK) {
	    return TCL_ERROR;
	}
    }

    /*
     * Assemble date, time, zone into seconds-from-epoch
     */

    if ((info->flags & (CLF_TIME | CLF_HAVEDATE)) == CLF_HAVEDATE) {
	yySecondOfDay = 0;
	info->flags |= CLF_ASSEMBLE_SECONDS;
    } else if (info->flags & CLF_TIME) {
	yySecondOfDay = ToSeconds(yyHour, yyMinutes, yySeconds, yyMeridian);
	info->flags |= CLF_ASSEMBLE_SECONDS;
    } else if ((info->flags & (CLF_DAYOFWEEK | CLF_HAVEDATE)) == CLF_DAYOFWEEK
	    || (info->flags & CLF_ORDINALMONTH)
	    || ((info->flags & CLF_RELCONV)
	    && (yyRelMonth != 0 || yyRelDay != 0))) {
	yySecondOfDay = 0;
	info->flags |= CLF_ASSEMBLE_SECONDS;
    } else {
	yySecondOfDay = yydate.localSeconds % SECONDS_PER_DAY;
	if (yySecondOfDay < 0) { /* compiler fix for signed-mod */
	    yySecondOfDay += SECONDS_PER_DAY;
	}
    }

    /*
     * Do relative times if needed.
     */

    if (info->flags & CLF_RELCONV) {
	if (ClockCalcRelTime(info, opts) != TCL_OK) {
	    return TCL_ERROR;
	}
    }

    /* Free scanning completed - date ready */
    return TCL_OK;
}

/*----------------------------------------------------------------------
 *
 * ClockCalcRelTime --
 *
 *	Used for calculating of relative times.
 *
 * Results:
 *	Returns a standard Tcl result.
 *
 * Side effects:
 *	None.
 *
 *----------------------------------------------------------------------
 */
int
ClockCalcRelTime(
    DateInfo *info,		/* Date fields used for converting */
    ClockFmtScnCmdArgs *opts)	/* Command options */
{
    int prevDayOfWeek = yyDayOfWeek;	/* preserve unchanged day of week */

    /*
     * Because some calculations require in-between conversion of the
     * julian day, and fixed order due to tokens precedence,
     * we can repeat this processing multiple times
     */
  repeat_rel:

    /*
     * Relative conversion normally possible in UTC time only, because
     * of possible wrong local time increment if ignores in-between DST-hole.
     * (see tests clock-34.53, clock-34.54) or by jump across TZ (CET/CEST).
     * So increment date in julianDay, but time inside day in UTC (seconds).
     */

    /* add relative months (or years in months) */

    if (yyRelMonth != 0) {
	int m, h;

	/* if needed extract year, month, etc. again */
	if (info->flags & CLF_ASSEMBLE_DATE) {
	    GetGregorianEraYearDay(&yydate, GREGORIAN_CHANGE_DATE);
	    GetMonthDay(&yydate);
	    GetYearWeekDay(&yydate, GREGORIAN_CHANGE_DATE);
	    info->flags &= ~CLF_ASSEMBLE_DATE;
	}

	/* add the requisite number of months */
	yyMonth += yyRelMonth - 1;
	yyYear += yyMonth / 12;
	m = yyMonth % 12;
	/* compiler fix for signed-mod - wrap y, m = (0, -1) -> (-1, 11) */
	if (m < 0) {
	    m += 12;
	    yyYear--;
	}
	yyMonth = m + 1;

	/* if the day doesn't exist in the current month, repair it */
	h = hath[IsGregorianLeapYear(&yydate)][m];
	if (yyDay > h) {
	    yyDay = h;
	}

	/* on demand (lazy) assemble julianDay using new year, month, etc. */
	info->flags |= CLF_ASSEMBLE_JULIANDAY | CLF_ASSEMBLE_SECONDS;

	yyRelMonth = 0;
    }

    /* add relative days (or other parts aligned to days) */
    if (yyRelDay) {
	/* assemble julianDay using new year, month, etc. */
	if (info->flags & CLF_ASSEMBLE_JULIANDAY) {
	    GetJulianDayFromEraYearMonthDay(&yydate, GREGORIAN_CHANGE_DATE);
	    info->flags &= ~CLF_ASSEMBLE_JULIANDAY;
	}
	yydate.julianDay += yyRelDay;

	/* julianDay was changed, on demand (lazy) extract year, month, etc. again */
	info->flags |= CLF_ASSEMBLE_DATE | CLF_ASSEMBLE_SECONDS;
	yyRelDay = 0;
    }

    /* do relative (ordinal) month */

    if (info->flags & CLF_ORDINALMONTH) {
	int monthDiff;

	/* if needed extract year, month, etc. again */
	if (info->flags & CLF_ASSEMBLE_DATE) {
	    GetGregorianEraYearDay(&yydate, GREGORIAN_CHANGE_DATE);
	    GetMonthDay(&yydate);
	    GetYearWeekDay(&yydate, GREGORIAN_CHANGE_DATE);
	    info->flags &= ~CLF_ASSEMBLE_DATE;
	}

	if (yyMonthOrdinalIncr > 0) {
	    monthDiff = yyMonthOrdinal - yyMonth;
	    if (monthDiff <= 0) {
		monthDiff += 12;
	    }
	    yyMonthOrdinalIncr--;
	} else {
	    monthDiff = yyMonth - yyMonthOrdinal;
	    if (monthDiff >= 0) {
		monthDiff -= 12;
	    }
	    yyMonthOrdinalIncr++;
	}

	/* process it further via relative times */
	yyYear += yyMonthOrdinalIncr;
	yyRelMonth += monthDiff;
	info->flags &= ~CLF_ORDINALMONTH;
	info->flags |= CLF_ASSEMBLE_JULIANDAY|CLF_ASSEMBLE_SECONDS;

	goto repeat_rel;
    }

    /* do relative weekday */

    if ((info->flags & (CLF_DAYOFWEEK|CLF_HAVEDATE)) == CLF_DAYOFWEEK) {
	/* restore scanned day of week */
	yyDayOfWeek = prevDayOfWeek;

	/* if needed assemble julianDay now */
	if (info->flags & CLF_ASSEMBLE_JULIANDAY) {
	    GetJulianDayFromEraYearMonthDay(&yydate, GREGORIAN_CHANGE_DATE);
	    info->flags &= ~CLF_ASSEMBLE_JULIANDAY;
	}

	yydate.isBce = 0;
	yydate.julianDay = WeekdayOnOrBefore(yyDayOfWeek, yydate.julianDay + 6)
		+ 7 * yyDayOrdinal;
	if (yyDayOrdinal > 0) {
	    yydate.julianDay -= 7;
	}
	info->flags |= CLF_ASSEMBLE_DATE|CLF_ASSEMBLE_SECONDS;
    }

    /* If relative time is there, adjust it in UTC as mentioned above. */
    if (yyRelSeconds) {
	/*
	 * If timezone is not GMT/UTC (due to DST-hole, local time offset),
	 * we shall do in-between conversion to UTC to append seconds there
	 * and hereafter convert back to TZ, otherwise apply it direct here.
	 */
	if (opts->timezoneObj != opts->dataPtr->literals[LIT_GMT]) {
	    /*
	     * Convert date info structure into UTC seconds and add relative
	     * seconds (happens in commit).
	     */
	    if (ClockScanCommit(info, opts) != TCL_OK) {
		return TCL_ERROR;
	    }
	    yyRelSeconds = 0;
	    /* Convert it back */
	    if (ClockGetDateFields(opts->dataPtr, opts->interp, &yydate,
		  opts->timezoneObj, GREGORIAN_CHANGE_DATE) != TCL_OK) {
		/* TODO - GREGORIAN_CHANGE_DATE should be locale-dependent */
		return TCL_ERROR;
	    }
	    /* time together as seconds of the day */
	    yySecondOfDay = yydate.localSeconds % SECONDS_PER_DAY;
	    if (yySecondOfDay < 0) { /* compiler fix for signed-mod */
		yySecondOfDay += SECONDS_PER_DAY;
	    }
	    /* restore scanned day of week */
	    yyDayOfWeek = prevDayOfWeek;
	} else {
	    /*
	     * GMT/UTC zone, so no DST and no offsets - apply it here, so that
	     * if time exceeds current date, do the day conversion and leave the
	     * rest of increment in yyRelSeconds (add it later in UTC by commit)
	     */
	    Tcl_WideInt newSecs = yySecondOfDay + yyRelSeconds;

	    /* if seconds increment outside of current date, increment day */
	    if (newSecs / SECONDS_PER_DAY != yySecondOfDay / SECONDS_PER_DAY) {
		yyRelDay += newSecs / SECONDS_PER_DAY;
		yySecondOfDay = 0;
		yyRelSeconds = (newSecs %= SECONDS_PER_DAY);
		if (newSecs < 0) { /* compiler fix for signed-mod */
		    yyRelSeconds += SECONDS_PER_DAY;
		    yyRelDay--;
		}

		goto repeat_rel;
	    }
	}
    }

    /* done, reset flag */
    info->flags &= ~CLF_RELCONV;

    return TCL_OK;
}

/*----------------------------------------------------------------------
 *
 * ClockWeekdaysOffs --
 *
 *	Get offset in days for the number of week days corresponding the
 *	given day of week (skipping Saturdays and Sundays).
 *
 *
 * Results:
 *	Returns a day increment adjusted the given weekdays
 *
 *----------------------------------------------------------------------
 */

static inline int
ClockWeekdaysOffs(
    int dayOfWeek,
    int offs)
{
    int weeks, resDayOfWeek;

    /* offset in days */
    weeks = offs / 5;
    offs = offs % 5;
    /* compiler fix for negative offs - wrap (0, -1) -> (-1, 4) */
    if (offs < 0) {
	offs += 5;
	weeks--;
    }
    offs += 7 * weeks;

    /* resulting day of week */
    {
	int day = (offs % 7);

	/* compiler fix for negative offs - wrap (0, -1) -> (-1, 6) */
	if (day < 0) {
	    day += 7;
	}
	resDayOfWeek = dayOfWeek + day;
    }

    /* adjust if we start from a weekend */
    if (dayOfWeek > 5) {
	int adj = 5 - dayOfWeek;

	offs += adj;
	resDayOfWeek += adj;
    }

    /* adjust if we end up on a weekend */
    if (resDayOfWeek > 5) {
	offs += 2;
    }

    return offs;
}

/*----------------------------------------------------------------------
 *
 * ClockAddObjCmd -- , clock add --
 *
 *	Adds an offset to a given time.
 *
 *	Refer to the user documentation to see what it exactly does.
 *
 * Syntax:
 *   clock add clockval ?count unit?... ?-option value?
 *
 * Parameters:
 *   clockval -- Starting time value
 *   count -- Amount of a unit of time to add
 *   unit -- Unit of time to add, must be one of:
 *	     years year months month weeks week
 *	     days day hours hour minutes minute
 *	     seconds second
 *
 * Options:
 *   -gmt BOOLEAN
 *	 Flag synonymous with '-timezone :GMT'
 *   -timezone ZONE
 *	 Name of the time zone in which calculations are to be done.
 *   -locale NAME
 *	 Name of the locale in which calculations are to be done.
 *	 Used to determine the Gregorian change date.
 *
 * Results:
 *	Returns a standard Tcl result with the given time adjusted
 *	by the given offset(s) in order.
 *
 * Notes:
 *   It is possible that adding a number of months or years will adjust the
 *   day of the month as well.	For instance, the time at one month after
 *   31 January is either 28 or 29 February, because February has fewer
 *   than 31 days.
 *
 *----------------------------------------------------------------------
 */

int
ClockAddObjCmd(
    void *clientData,		/* Client data containing literal pool */
    Tcl_Interp *interp,		/* Tcl interpreter */
    Tcl_Size objc,			/* Parameter count */
    Tcl_Obj *const objv[])	/* Parameter values */
{
    static const char *syntax = "clock add clockval|now ?number units?..."
	    "?-gmt boolean? "
	    "?-locale LOCALE? ?-timezone ZONE?";
    ClockClientData *dataPtr = (ClockClientData *)clientData;
    int ret;
    ClockFmtScnCmdArgs opts;	/* Format, locale, timezone and base */
    DateInfo yy;		/* Common structure used for parsing */
    DateInfo *info = &yy;

    /* add "week" to units also (because otherwise ambiguous) */
    static const char *const units[] = {
	"years",	"months",	    "week",	    "weeks",
	"days",		"weekdays",
	"hours",	"minutes",	    "seconds",
	NULL
    };
    enum unitInd {
	CLC_ADD_YEARS,	CLC_ADD_MONTHS,	    CLC_ADD_WEEK,   CLC_ADD_WEEKS,
	CLC_ADD_DAYS,	CLC_ADD_WEEKDAYS,
	CLC_ADD_HOURS,	CLC_ADD_MINUTES,    CLC_ADD_SECONDS
    };
    int unitIndex = CLC_ADD_SECONDS;	/* Index of an option. */
    Tcl_Size i;
    Tcl_WideInt offs;

    /* even number of arguments */
    if ((objc & 1) == 1) {
	Tcl_WrongNumArgs(interp, 0, objv, syntax);
	Tcl_SetErrorCode(interp, "CLOCK", "wrongNumArgs", (char *)NULL);
	return TCL_ERROR;
    }

    ClockInitDateInfo(&yy);

    /*
     * Extract values for the keywords.
     */

    ClockInitFmtScnArgs(dataPtr, interp, &opts);
    ret = ClockParseFmtScnArgs(&opts, &yy.date, objc, objv,
	    CLC_OP_ADD, "-gmt, -locale, or -timezone");
    if (ret != TCL_OK) {
	goto done;
    }

    /* time together as seconds of the day */
    yySecondOfDay = yydate.localSeconds % SECONDS_PER_DAY;
    if (yySecondOfDay < 0) { /* compiler fix for signed-mod */
	yySecondOfDay += SECONDS_PER_DAY;
    }
    yySeconds = yySecondOfDay;
    /* seconds are in localSeconds (relative base date), so reset time here */
    yyHour = 0;
    yyMinutes = 0;
    yyMeridian = MER24;

    ret = TCL_ERROR;

    /*
     * Find each offset and process date increment
     */

    for (i = 2; i < objc; i+=2) {
	/* bypass not integers (options, allready processed above in ClockParseFmtScnArgs) */
	if (TclGetWideIntFromObj(NULL, objv[i], &offs) != TCL_OK) {
	    continue;
	}
	/* get unit */
	if (Tcl_GetIndexFromObj(interp, objv[i + 1], units, "unit", 0,
		&unitIndex) != TCL_OK) {
	    goto done;
	}
	if (TclHasInternalRep(objv[i], &tclBignumType)
		|| offs > (unitIndex < CLC_ADD_HOURS ? 0x7fffffff : TCL_MAX_SECONDS)
		|| offs < (unitIndex < CLC_ADD_HOURS ? -0x7fffffff : TCL_MIN_SECONDS)) {
	    Tcl_SetObjResult(interp, dataPtr->literals[LIT_INTEGER_VALUE_TOO_LARGE]);
	    goto done;
	}

	/* nothing to do if zero quantity */
	if (!offs) {
	    continue;
	}

	/* if in-between conversion needed (already have relative date/time),
	 * correct date info, because the local date/time may be changed, so
	 * refresh it now (see test clock-30.34 "clock add jump over DST hole") */

	if ((info->flags & CLF_RELCONV) ||
	    (yyRelSeconds && unitIndex < CLC_ADD_HOURS)
	) {
	    if (ClockCalcRelTime(info, &opts) != TCL_OK) {
		goto done;
	    }
	}

	/* process increment by offset + unit */
	switch (unitIndex) {
	case CLC_ADD_YEARS:
	    yyRelMonth += offs * 12;
	    break;
	case CLC_ADD_MONTHS:
	    yyRelMonth += offs;
	    break;
	case CLC_ADD_WEEK:
	case CLC_ADD_WEEKS:
	    yyRelDay += offs * 7;
	    break;
	case CLC_ADD_DAYS:
	    yyRelDay += offs;
	    break;
	case CLC_ADD_WEEKDAYS:
	    /* add number of week days (skipping Saturdays and Sundays)
	     * to a relative days value. */
	    offs = ClockWeekdaysOffs(yy.date.dayOfWeek, offs);
	    yyRelDay += offs;
	    break;
	case CLC_ADD_HOURS:
	    yyRelSeconds += offs * 60 * 60;
	    break;
	case CLC_ADD_MINUTES:
	    yyRelSeconds += offs * 60;
	    break;
	case CLC_ADD_SECONDS:
	    yyRelSeconds += offs;
	    break;
	}
	if (unitIndex < CLC_ADD_HOURS) { /* date units only */
	    info->flags |= CLF_RELCONV;
	}
    }

    /*
     * Do relative units (if not yet already processed interim),
     * thereby ignore relative time (it can be processed within commit).
     */

    if (info->flags & CLF_RELCONV) {
	if (ClockCalcRelTime(info, &opts) != TCL_OK) {
	    goto done;
	}
    }

    /* Convert date info structure into UTC seconds */

    ret = ClockScanCommit(&yy, &opts);

  done:
    TclUnsetObjRef(yy.date.tzName);
    if (ret != TCL_OK) {
	return ret;
    }
    Tcl_SetObjResult(interp, Tcl_NewWideIntObj(yy.date.seconds));
    return TCL_OK;
}

/*----------------------------------------------------------------------
 *
 * ClockSecondsObjCmd -
 *
 *	Returns a count of microseconds since the epoch.
 *
 * Results:
 *	Returns a standard Tcl result.
 *
 * Side effects:
 *	None.
 *
 * This function implements the 'clock seconds' Tcl command. Refer to the user
 * documentation for details on what it does.
 *
 *----------------------------------------------------------------------
 */

int
ClockSecondsObjCmd(
    TCL_UNUSED(void *),
    Tcl_Interp *interp,		/* Tcl interpreter */
    Tcl_Size objc,			/* Parameter count */
    Tcl_Obj *const *objv)	/* Parameter values */
{
    Tcl_Time now;
    Tcl_Obj *timeObj;

    if (objc != 1) {
	Tcl_WrongNumArgs(interp, 0, objv, "clock seconds");
	return TCL_ERROR;
    }
    Tcl_GetTime(&now);
    TclNewUIntObj(timeObj, (Tcl_WideUInt)now.sec);

    Tcl_SetObjResult(interp, timeObj);
    return TCL_OK;
}

/*
 *----------------------------------------------------------------------
 *
 * ClockSafeCatchCmd --
 *
 *	Same as "::catch" command but avoids overwriting of interp state.
 *
 *	See [554117edde] for more info (and proper solution).
 *
 *----------------------------------------------------------------------
 */
int
ClockSafeCatchCmd(
    TCL_UNUSED(void *),
    Tcl_Interp *interp,
    Tcl_Size objc,
    Tcl_Obj *const objv[])
{
    typedef struct {
	int status;		/* return code status */
	int flags;		/* Each remaining field saves the */
	int returnLevel;	/* corresponding field of the Interp */
	int returnCode;		/* struct. These fields taken together are */
	Tcl_Obj *errorInfo;	/* the "state" of the interp. */
	Tcl_Obj *errorCode;
	Tcl_Obj *returnOpts;
	Tcl_Obj *objResult;
	Tcl_Obj *errorStack;
	int resetErrorStack;
    } InterpState;

    Interp *iPtr = (Interp *)interp;
    int ret, flags = 0;
    InterpState *statePtr;

    if (objc == 1) {
	/* wrong # args : */
	return Tcl_CatchObjCmd(NULL, interp, objc, objv);
    }

    statePtr = (InterpState *)Tcl_SaveInterpState(interp, 0);
    if (!statePtr->errorInfo) {
	/* todo: avoid traced get of errorInfo here */
	TclInitObjRef(statePtr->errorInfo,
		Tcl_ObjGetVar2(interp, iPtr->eiVar, NULL, 0));
	flags |= ERR_LEGACY_COPY;
    }
    if (!statePtr->errorCode) {
	/* todo: avoid traced get of errorCode here */
	TclInitObjRef(statePtr->errorCode,
		Tcl_ObjGetVar2(interp, iPtr->ecVar, NULL, 0));
	flags |= ERR_LEGACY_COPY;
    }

    /* original catch */
    ret = Tcl_CatchObjCmd(NULL, interp, objc, objv);

    if (ret == TCL_ERROR) {
	Tcl_DiscardInterpState((Tcl_InterpState)statePtr);
	return TCL_ERROR;
    }
    /* overwrite result in state with catch result */
    TclSetObjRef(statePtr->objResult, Tcl_GetObjResult(interp));
    /* set result (together with restore state) to interpreter */
    (void) Tcl_RestoreInterpState(interp, (Tcl_InterpState)statePtr);
    /* todo: unless ERR_LEGACY_COPY not set in restore (branch [bug-554117edde] not merged yet) */
    iPtr->flags |= (flags & ERR_LEGACY_COPY);
    return ret;
}

/*
 *----------------------------------------------------------------------
 *
 * TzsetIfNecessary --
 *
 *	Calls the tzset() library function if the contents of the TZ
 *	environment variable has changed.
 *
 * Results:
 *	An epoch counter to allow efficient checking if the timezone has
 *	changed.
 *
 * Side effects:
 *	Calls tzset.
 *
 *----------------------------------------------------------------------
 */

#ifdef _WIN32
#define getenv(x) _wgetenv(L##x)
#else
#define WCHAR char
#define wcslen strlen
#define wcscmp strcmp
#define wcscpy strcpy
#endif
#define TZ_INIT_MARKER	((WCHAR *) INT2PTR(-1))

typedef struct ClockTzStatic {
    WCHAR *was;			/* Previous value of TZ. */
    long long lastRefresh;	/* Used for latency before next refresh. */
    size_t epoch;		/* Epoch, signals that TZ changed. */
    size_t envEpoch;		/* Last env epoch, for faster signaling,
				 * that TZ changed via TCL */
} ClockTzStatic;
static ClockTzStatic tz = {	/* Global timezone info; protected by
				 * clockMutex.*/
    TZ_INIT_MARKER, 0, 0, 0
};

static size_t
TzsetIfNecessary(void)
{
    const WCHAR *tzNow;		/* Current value of TZ. */
    Tcl_Time now;		/* Current time. */
    size_t epoch;		/* The tz.epoch that the TZ was read at. */

    /*
     * Prevent performance regression on some platforms by resolving of system time zone:
     * small latency for check whether environment was changed (once per second)
     * no latency if environment was changed with tcl-env (compare both epoch values)
     */

    Tcl_GetTime(&now);
    if (now.sec == tz.lastRefresh && tz.envEpoch == TclEnvEpoch) {
	return tz.epoch;
    }

    tz.envEpoch = TclEnvEpoch;
    tz.lastRefresh = now.sec;

    /* check in lock */
    Tcl_MutexLock(&clockMutex);
    tzNow = getenv("TCL_TZ");
    if (tzNow == NULL) {
	tzNow = getenv("TZ");
    }
    if (tzNow != NULL && (tz.was == NULL || tz.was == TZ_INIT_MARKER
	    || wcscmp(tzNow, tz.was) != 0)) {
	tzset();
	if (tz.was != NULL && tz.was != TZ_INIT_MARKER) {
	    Tcl_Free(tz.was);
	}
	tz.was = (WCHAR *)Tcl_Alloc(sizeof(WCHAR) * (wcslen(tzNow) + 1));
	wcscpy(tz.was, tzNow);
	epoch = ++tz.epoch;
    } else if (tzNow == NULL && tz.was != NULL) {
	tzset();
	if (tz.was != TZ_INIT_MARKER) {
	    Tcl_Free(tz.was);
	}
	tz.was = NULL;
	epoch = ++tz.epoch;
    } else {
	epoch = tz.epoch;
    }
    Tcl_MutexUnlock(&clockMutex);

    return epoch;
}

static void
ClockFinalize(
    TCL_UNUSED(void *))
{
    ClockFrmScnFinalize();

    if (tz.was && tz.was != TZ_INIT_MARKER) {
	Tcl_Free(tz.was);
    }

    Tcl_MutexFinalize(&clockMutex);
}

/*
 * Local Variables:
 * mode: c
 * c-basic-offset: 4
 * fill-column: 78
 * End:
 */<|MERGE_RESOLUTION|>--- conflicted
+++ resolved
@@ -98,14 +98,9 @@
 			    ClockFmtScnCmdArgs *opts);
 static int		ClockFreeScan(DateInfo *info,
 			    Tcl_Obj *strObj, ClockFmtScnCmdArgs *opts);
-<<<<<<< HEAD
 static int		ClockCalcRelTime(DateInfo *info,
 			    ClockFmtScnCmdArgs *opts);
-static Tcl_ObjCmdProc	ClockAddObjCmd;
-=======
-static int		ClockCalcRelTime(DateInfo *info);
 static Tcl_ObjCmdProc2	ClockAddObjCmd;
->>>>>>> 59439f26
 static int		ClockValidDate(DateInfo *,
 			    ClockFmtScnCmdArgs *, int stage);
 static struct tm *	ThreadSafeLocalTime(const time_t *);
