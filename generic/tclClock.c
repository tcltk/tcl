/*
 * tclClock.c --
 *
 *	Contains the time and date related commands. This code is derived from
 *	the time and date facilities of TclX, by Mark Diekhans and Karl
 *	Lehenbauer.
 *
 * Copyright © 1991-1995 Karl Lehenbauer & Mark Diekhans.
 * Copyright © 1995 Sun Microsystems, Inc.
 * Copyright © 2004 Kevin B. Kenny. All rights reserved.
 * Copyright © 2015 Sergey G. Brester aka sebres. All rights reserved.
 *
 * See the file "license.terms" for information on usage and redistribution of
 * this file, and for a DISCLAIMER OF ALL WARRANTIES.
 */

#include "tclInt.h"
#include "tclTomMath.h"
#include "tclStrIdxTree.h"
#include "tclDate.h"
#if defined(_WIN32) && defined (__clang__) && (__clang_major__ > 20)
#pragma clang diagnostic ignored "-Wc++-keyword"
#endif

/* The namespace containing the [clock] internals. */
#define TCL_CLOCK_NS	"::tcl::clock"

/*
 * Table of the days in each month, leap and common years
 */

static const int hath[2][12] = {
    {31, 28, 31, 30, 31, 30, 31, 31, 30, 31, 30, 31},
    {31, 29, 31, 30, 31, 30, 31, 31, 30, 31, 30, 31}
};
static const int daysInPriorMonths[2][13] = {
    {0, 31, 59, 90, 120, 151, 181, 212, 243, 273, 304, 334, 365},
    {0, 31, 60, 91, 121, 152, 182, 213, 244, 274, 305, 335, 366}
};

/*
 * Enumeration of the string literals used in [clock]
 */

CLOCK_LITERAL_ARRAY(Literals);

/* Msgcat literals for exact match (mcKey) */
CLOCK_LOCALE_LITERAL_ARRAY(MsgCtLiterals, "");
/* Msgcat index literals prefixed with _IDX_, used for quick dictionary search */
CLOCK_LOCALE_LITERAL_ARRAY(MsgCtLitIdxs, "_IDX_");

static const char *const eras[] = { "CE", "BCE", NULL };

/*
 * Thread specific data block holding a 'struct tm' for the 'gmtime' and
 * 'localtime' library calls.
 */

static Tcl_ThreadDataKey tmKey;

/*
 * Mutex protecting 'gmtime', 'localtime' and 'mktime' calls and the statics
 * in the date parsing code.
 */

TCL_DECLARE_MUTEX(clockMutex)

/*
 * Function prototypes for local procedures in this file:
 */

static int		ConvertUTCToLocalUsingTable(Tcl_Interp *,
			    TclDateFields *, Tcl_Size, Tcl_Obj *const[],
			    Tcl_WideInt *rangesVal);
static int		ConvertUTCToLocalUsingC(Tcl_Interp *,
			    TclDateFields *, int);
static int		ConvertLocalToUTC(ClockClientData *, Tcl_Interp *,
			    TclDateFields *, Tcl_Obj *timezoneObj, int);
static int		ConvertLocalToUTCUsingTable(Tcl_Interp *,
			    TclDateFields *, Tcl_Size, Tcl_Obj *const[],
			    Tcl_WideInt *rangesVal);
static int		ConvertLocalToUTCUsingC(Tcl_Interp *,
			    TclDateFields *, int);
static Tcl_ObjCmdProc2	ClockConfigureObjCmd;
static void		GetYearWeekDay(TclDateFields *, int);
static void		GetGregorianEraYearDay(TclDateFields *, int);
static void		GetJulianDayFromEraYearMonthDay(
			    TclDateFields *fields, int changeover);
static void		GetMonthDay(TclDateFields *);
static Tcl_WideInt	WeekdayOnOrBefore(int, Tcl_WideInt);
static Tcl_ObjCmdProc2	ClockClicksObjCmd;
static Tcl_ObjCmdProc2	ClockConvertlocaltoutcObjCmd;
static int		ClockGetDateFields(ClockClientData *,
			    Tcl_Interp *interp, TclDateFields *fields,
			    Tcl_Obj *timezoneObj, int changeover);
static void		GetJulianDayFromEraYearWeekDay(
			    TclDateFields *fields, int changeover);
static Tcl_ObjCmdProc2	ClockGetdatefieldsObjCmd;
static Tcl_ObjCmdProc2	ClockGetjuliandayfromerayearmonthdayObjCmd;
static Tcl_ObjCmdProc2	ClockGetjuliandayfromerayearweekdayObjCmd;
static Tcl_ObjCmdProc2	ClockGetenvObjCmd;
static Tcl_ObjCmdProc2	ClockMicrosecondsObjCmd;
static Tcl_ObjCmdProc2	ClockMillisecondsObjCmd;
static Tcl_ObjCmdProc2	ClockSecondsObjCmd;
static Tcl_ObjCmdProc2	ClockFormatObjCmd;
static Tcl_ObjCmdProc2	ClockScanObjCmd;
static int		ClockScanCommit(DateInfo *info,
			    ClockFmtScnCmdArgs *opts);
static int		ClockFreeScan(DateInfo *info,
			    Tcl_Obj *strObj, ClockFmtScnCmdArgs *opts);
static int		ClockCalcRelTime(DateInfo *info,
			    ClockFmtScnCmdArgs *opts);
static Tcl_ObjCmdProc2	ClockAddObjCmd;
static int		ClockValidDate(DateInfo *,
			    ClockFmtScnCmdArgs *, int stage);
static struct tm *	ThreadSafeLocalTime(const time_t *);
static size_t		TzsetIfNecessary(void);
static void		ClockDeleteCmdProc(void *);
static void		ClockFinalize(void *);

/*
 * Structure containing description of "native" clock commands to create.
 */
struct ClockCommand {
    const char *name;		/* The tail of the command name. The full name
				 * is "::tcl::clock::<name>". When NULL marks
				 * the end of the table. */
    Tcl_ObjCmdProc2 *objCmdProc;	/* Function that implements the command. This
				 * will always have the ClockClientData sent
				 * to it, but may well ignore this data. */
    CompileProc *compileProc;	/* The compiler for the command. */
    int useClientData;		/* Whether to use the shared ClockClientData
				 * with this command. */
};

/*
 * Table of command created by this file, excluding the compiled parts of the
 * [clock] ensemble, as those are defined below (and never need access to the
 * ClockClientData).
 */
static const struct ClockCommand clockCommands[] = {
    {"add",		ClockAddObjCmd,		TclCompileBasicMin1ArgCmd, 1},
    {"format",		ClockFormatObjCmd,	TclCompileBasicMin1ArgCmd, 1},
    {"getenv",		ClockGetenvObjCmd,	NULL, 1},
    {"scan",		ClockScanObjCmd,	TclCompileBasicMin1ArgCmd, 1},
    {"ConvertLocalToUTC", ClockConvertlocaltoutcObjCmd, NULL, 1},
    {"GetDateFields",	ClockGetdatefieldsObjCmd, NULL, 1},
    {"GetJulianDayFromEraYearMonthDay",
			ClockGetjuliandayfromerayearmonthdayObjCmd, NULL, 1},
    {"GetJulianDayFromEraYearWeekDay",
			ClockGetjuliandayfromerayearweekdayObjCmd, NULL, 1},
    {"catch",		TclSafeCatchCmd,	NULL, 0},
    {NULL, NULL, NULL, 0}
};

/*
 * Definition of the [clock] ensemble.
 *
 * [clock add], [clock format] and [clock scan] have special clientData, so
 * we just tell the ensemble that they'll be there instead of maxing them at
 * this point.
 */
const EnsembleImplMap tclClockImplMap[] = {
    {"add",		NULL,			NULL, NULL, NULL, 1},
    {"clicks",		ClockClicksObjCmd,	TclCompileClockClicksCmd, NULL, NULL, 0},
    {"format",		NULL,			NULL, NULL, NULL, 1},
    {"microseconds",	ClockMicrosecondsObjCmd,TclCompileClockReadingCmd, NULL, INT2PTR(CLOCK_READ_MICROS), 0},
    {"milliseconds",	ClockMillisecondsObjCmd,TclCompileClockReadingCmd, NULL, INT2PTR(CLOCK_READ_MILLIS), 0},
    {"scan",		NULL,			NULL, NULL, NULL, 1},
    {"seconds",		ClockSecondsObjCmd,	TclCompileClockReadingCmd, NULL, INT2PTR(CLOCK_READ_SECS), 0},
    {NULL, NULL, NULL, NULL, NULL, 0}
};

/*
 *----------------------------------------------------------------------
 *
 * TclClockInit --
 *
 *	Registers the 'clock' subcommands with the Tcl interpreter and
 *	initializes its client data (which consists mostly of constant
 *	Tcl_Obj's that it is too much trouble to keep recreating).
 *
 * Results:
 *	None.
 *
 * Side effects:
 *	Installs the commands and creates the client data
 *
 *----------------------------------------------------------------------
 */

void
TclClockInit(
    Tcl_Interp *interp)		/* Tcl interpreter */
{
    static int initialized = 0;	/* global clock engine initialized (in process) */

    /*
     * Register handler to finalize clock on exit.
     */
    if (!initialized) {
	Tcl_CreateExitHandler(ClockFinalize, NULL);
	initialized = 1;
    }

    /*
     * Safe interps get [::clock] as alias to a parent, so do not need their
     * own copies of the support routines.
     */

    if (Tcl_IsSafe(interp)) {
	return;
    }

    /*
     * Create the client data, which is a refcounted literal pool.
     */

    ClockClientData *data = (ClockClientData *)Tcl_Alloc(sizeof(ClockClientData));
    data->refCount = 0;
    data->literals = (Tcl_Obj **)Tcl_Alloc(LIT__END * sizeof(Tcl_Obj*));
    int i;
    for (i = 0; i < LIT__END; ++i) {
	TclInitObjRef(data->literals[i], Tcl_NewStringObj(
		Literals[i], TCL_AUTO_LENGTH));
    }
    data->mcLiterals = NULL;
    data->mcLitIdxs = NULL;
    data->mcDicts = NULL;
    data->lastTZEpoch = 0;
    data->currentYearCentury = ClockDefaultYearCentury;
    data->yearOfCenturySwitch = ClockDefaultCenturySwitch;
    data->validMinYear = INT_MIN;
    data->validMaxYear = INT_MAX;
    /* corresponds max of JDN in sqlite - 9999-12-31 23:59:59 per default */
    data->maxJDN = 5373484.499999994;

    data->systemTimeZone = NULL;
    data->systemSetupTZData = NULL;
    data->gmtSetupTimeZoneUnnorm = NULL;
    data->gmtSetupTimeZone = NULL;
    data->gmtSetupTZData = NULL;
    data->gmtTZName = NULL;
    data->lastSetupTimeZoneUnnorm = NULL;
    data->lastSetupTimeZone = NULL;
    data->lastSetupTZData = NULL;
    data->prevSetupTimeZoneUnnorm = NULL;
    data->prevSetupTimeZone = NULL;
    data->prevSetupTZData = NULL;

    data->defaultLocale = NULL;
    data->defaultLocaleDict = NULL;
    data->currentLocale = NULL;
    data->currentLocaleDict = NULL;
    data->lastUsedLocaleUnnorm = NULL;
    data->lastUsedLocale = NULL;
    data->lastUsedLocaleDict = NULL;
    data->prevUsedLocaleUnnorm = NULL;
    data->prevUsedLocale = NULL;
    data->prevUsedLocaleDict = NULL;

    data->lastBase.timezoneObj = NULL;

    memset(&data->lastTZOffsCache, 0, sizeof(data->lastTZOffsCache));

    data->defFlags = CLF_VALIDATE;

    /*
     * Install the commands.
     */

    Tcl_Namespace *nsPtr = Tcl_FindNamespace(interp, TCL_CLOCK_NS, NULL, 0);
    const struct ClockCommand *clockCmdPtr;
    for (clockCmdPtr=clockCommands ; clockCmdPtr->name!=NULL ; clockCmdPtr++) {
	void *clientData = NULL;
	if (clockCmdPtr->useClientData) {
	    clientData = data;
	    data->refCount++;
	}
<<<<<<< HEAD
	Command *cmdPtr = (Command *)TclCreateObjCommandInNs(interp,
		clockCmdPtr->name, nsPtr, clockCmdPtr->objCmdProc, clientData,
		clientData ? ClockDeleteCmdProc : NULL);
	cmdPtr->compileProc = clockCmdPtr->compileProc;
    }
    Tcl_CreateObjCommand(interp, "::tcl::unsupported::clock::configure",
=======
	cmdPtr = (Command *)Tcl_CreateObjCommand2(interp, cmdName,
		clockCmdPtr->objCmdProc, clientData,
		clockCmdPtr->clientData ? NULL : ClockDeleteCmdProc);
	cmdPtr->compileProc = clockCmdPtr->compileProc ?
		clockCmdPtr->compileProc : TclCompileBasicMin0ArgCmd;
    }
    cmdPtr = (Command *) Tcl_CreateObjCommand2(interp,
	    "::tcl::unsupported::clock::configure",
>>>>>>> c367f400
	    ClockConfigureObjCmd, data, ClockDeleteCmdProc);
    data->refCount++;
}

/*
 *----------------------------------------------------------------------
 *
 * ClockConfigureClear --
 *
 *	Clean up cached resp. run-time storages used in clock commands.
 *
 *	Shared usage for clean-up (ClockDeleteCmdProc) and "configure -clear".
 *
 * Results:
 *	None.
 *
 *----------------------------------------------------------------------
 */

static void
ClockConfigureClear(
    ClockClientData *data)
{
    TclClockFrmScnClearCaches();

    data->lastTZEpoch = 0;
    TclUnsetObjRef(data->systemTimeZone);
    TclUnsetObjRef(data->systemSetupTZData);
    TclUnsetObjRef(data->gmtSetupTimeZoneUnnorm);
    TclUnsetObjRef(data->gmtSetupTimeZone);
    TclUnsetObjRef(data->gmtSetupTZData);
    TclUnsetObjRef(data->gmtTZName);
    TclUnsetObjRef(data->lastSetupTimeZoneUnnorm);
    TclUnsetObjRef(data->lastSetupTimeZone);
    TclUnsetObjRef(data->lastSetupTZData);
    TclUnsetObjRef(data->prevSetupTimeZoneUnnorm);
    TclUnsetObjRef(data->prevSetupTimeZone);
    TclUnsetObjRef(data->prevSetupTZData);

    TclUnsetObjRef(data->defaultLocale);
    data->defaultLocaleDict = NULL;
    TclUnsetObjRef(data->currentLocale);
    data->currentLocaleDict = NULL;
    TclUnsetObjRef(data->lastUsedLocaleUnnorm);
    TclUnsetObjRef(data->lastUsedLocale);
    data->lastUsedLocaleDict = NULL;
    TclUnsetObjRef(data->prevUsedLocaleUnnorm);
    TclUnsetObjRef(data->prevUsedLocale);
    data->prevUsedLocaleDict = NULL;

    TclUnsetObjRef(data->lastBase.timezoneObj);

    TclUnsetObjRef(data->lastTZOffsCache[0].timezoneObj);
    TclUnsetObjRef(data->lastTZOffsCache[0].tzName);
    TclUnsetObjRef(data->lastTZOffsCache[1].timezoneObj);
    TclUnsetObjRef(data->lastTZOffsCache[1].tzName);

    TclUnsetObjRef(data->mcDicts);
}

/*
 *----------------------------------------------------------------------
 *
 * ClockDeleteCmdProc --
 *
 *	Remove a reference to the clock client data, and clean up memory
 *	when it's all gone.
 *
 * Results:
 *	None.
 *
 *----------------------------------------------------------------------
 */
static void
ClockDeleteCmdProc(
    void *clientData)		/* Opaque pointer to the client data */
{
    ClockClientData *data = (ClockClientData *)clientData;
    int i;

    if (data->refCount-- <= 1) {
	for (i = 0; i < LIT__END; ++i) {
	    Tcl_DecrRefCount(data->literals[i]);
	}
	if (data->mcLiterals != NULL) {
	    for (i = 0; i < MCLIT__END; ++i) {
		Tcl_DecrRefCount(data->mcLiterals[i]);
	    }
	    Tcl_Free(data->mcLiterals);
	    data->mcLiterals = NULL;
	}
	if (data->mcLitIdxs != NULL) {
	    for (i = 0; i < MCLIT__END; ++i) {
		Tcl_DecrRefCount(data->mcLitIdxs[i]);
	    }
	    Tcl_Free(data->mcLitIdxs);
	    data->mcLitIdxs = NULL;
	}

	ClockConfigureClear(data);

	Tcl_Free(data->literals);
	Tcl_Free(data);
    }
}

/*
 *----------------------------------------------------------------------
 *
 * SavePrevTimezoneObj --
 *
 *	Used to store previously used/cached time zone (makes it reusable).
 *
 *	This enables faster switch between time zones (e. g. to convert from
 *	one to another).
 *
 * Results:
 *	None.
 *
 *----------------------------------------------------------------------
 */
static inline void
SavePrevTimezoneObj(
    ClockClientData *dataPtr)	/* Client data containing literal pool */
{
    Tcl_Obj *timezoneObj = dataPtr->lastSetupTimeZone;

    if (timezoneObj && timezoneObj != dataPtr->prevSetupTimeZone) {
	TclSetObjRef(dataPtr->prevSetupTimeZoneUnnorm, dataPtr->lastSetupTimeZoneUnnorm);
	TclSetObjRef(dataPtr->prevSetupTimeZone, timezoneObj);
	TclSetObjRef(dataPtr->prevSetupTZData, dataPtr->lastSetupTZData);
    }
}

/*
 *----------------------------------------------------------------------
 *
 * NormTimezoneObj --
 *
 *	Normalizes the timezone object (used for caching puposes).
 *
 *	If already cached time zone could be found, returns this
 *	object (last setup or last used, system (current) or gmt).
 *
 * Results:
 *	Normalized tcl object pointer.
 *
 *----------------------------------------------------------------------
 */

static Tcl_Obj *
NormTimezoneObj(
    ClockClientData *dataPtr,	/* Client data containing literal pool */
    Tcl_Obj *timezoneObj,	/* Name of zone to find */
    int *loaded)		/* Used to recognized TZ was loaded */
{
    const char *tz;

    *loaded = 1;
    if (timezoneObj == dataPtr->lastSetupTimeZoneUnnorm
	    && dataPtr->lastSetupTimeZone != NULL) {
	return dataPtr->lastSetupTimeZone;
    }
    if (timezoneObj == dataPtr->prevSetupTimeZoneUnnorm
	    && dataPtr->prevSetupTimeZone != NULL) {
	return dataPtr->prevSetupTimeZone;
    }
    if (timezoneObj == dataPtr->gmtSetupTimeZoneUnnorm
	    && dataPtr->gmtSetupTimeZone != NULL) {
	return dataPtr->literals[LIT_GMT];
    }
    if (timezoneObj == dataPtr->lastSetupTimeZone
	    || timezoneObj == dataPtr->prevSetupTimeZone
	    || timezoneObj == dataPtr->gmtSetupTimeZone
	    || timezoneObj == dataPtr->systemTimeZone) {
	return timezoneObj;
    }

    tz = TclGetString(timezoneObj);
    if (dataPtr->lastSetupTimeZone != NULL
	    && strcmp(tz, TclGetString(dataPtr->lastSetupTimeZone)) == 0) {
	TclSetObjRef(dataPtr->lastSetupTimeZoneUnnorm, timezoneObj);
	return dataPtr->lastSetupTimeZone;
    }
    if (dataPtr->prevSetupTimeZone != NULL
	    && strcmp(tz, TclGetString(dataPtr->prevSetupTimeZone)) == 0) {
	TclSetObjRef(dataPtr->prevSetupTimeZoneUnnorm, timezoneObj);
	return dataPtr->prevSetupTimeZone;
    }
    if (dataPtr->systemTimeZone != NULL
	    && strcmp(tz, TclGetString(dataPtr->systemTimeZone)) == 0) {
	return dataPtr->systemTimeZone;
    }
    if (strcmp(tz, Literals[LIT_GMT]) == 0) {
	TclSetObjRef(dataPtr->gmtSetupTimeZoneUnnorm, timezoneObj);
	if (dataPtr->gmtSetupTimeZone == NULL) {
	    *loaded = 0;
	}
	return dataPtr->literals[LIT_GMT];
    }
    /* unknown/unloaded tz - recache/revalidate later as last-setup if needed */
    *loaded = 0;
    return timezoneObj;
}

/*
 *----------------------------------------------------------------------
 *
 * ClockGetSystemLocale --
 *
 *	Returns system locale.
 *
 *	Executes ::tcl::clock::GetSystemLocale in given interpreter.
 *
 * Results:
 *	Returns system locale tcl object.
 *
 *----------------------------------------------------------------------
 */

static inline Tcl_Obj *
ClockGetSystemLocale(
    ClockClientData *dataPtr,	/* Opaque pointer to literal pool, etc. */
    Tcl_Interp *interp)		/* Tcl interpreter */
{
    if (Tcl_EvalObjv(interp, 1, &dataPtr->literals[LIT_GETSYSTEMLOCALE], 0) != TCL_OK) {
	return NULL;
    }

    return Tcl_GetObjResult(interp);
}
/*
 *----------------------------------------------------------------------
 *
 * ClockGetCurrentLocale --
 *
 *	Returns current locale.
 *
 *	Executes ::tcl::clock::mclocale in given interpreter.
 *
 * Results:
 *	Returns current locale tcl object.
 *
 *----------------------------------------------------------------------
 */

static inline Tcl_Obj *
ClockGetCurrentLocale(
    ClockClientData *dataPtr,	/* Client data containing literal pool */
    Tcl_Interp *interp)		/* Tcl interpreter */
{
    if (Tcl_EvalObjv(interp, 1, &dataPtr->literals[LIT_GETCURRENTLOCALE], 0) != TCL_OK) {
	return NULL;
    }

    TclSetObjRef(dataPtr->currentLocale, Tcl_GetObjResult(interp));
    dataPtr->currentLocaleDict = NULL;
    Tcl_ResetResult(interp);

    return dataPtr->currentLocale;
}

/*
 *----------------------------------------------------------------------
 *
 * SavePrevLocaleObj --
 *
 *	Used to store previously used/cached locale (makes it reusable).
 *
 *	This enables faster switch between locales (e. g. to convert from one to another).
 *
 * Results:
 *	None.
 *
 *----------------------------------------------------------------------
 */

static inline void
SavePrevLocaleObj(
    ClockClientData *dataPtr)	/* Client data containing literal pool */
{
    Tcl_Obj *localeObj = dataPtr->lastUsedLocale;

    if (localeObj && localeObj != dataPtr->prevUsedLocale) {
	TclSetObjRef(dataPtr->prevUsedLocaleUnnorm, dataPtr->lastUsedLocaleUnnorm);
	TclSetObjRef(dataPtr->prevUsedLocale, localeObj);
	/* mcDicts owns reference to dict */
	dataPtr->prevUsedLocaleDict = dataPtr->lastUsedLocaleDict;
    }
}

/*
 *----------------------------------------------------------------------
 *
 * NormLocaleObj --
 *
 *	Normalizes the locale object (used for caching puposes).
 *
 *	If already cached locale could be found, returns this
 *	object (current, system (OS) or last used locales).
 *
 * Results:
 *	Normalized tcl object pointer.
 *
 *----------------------------------------------------------------------
 */

static Tcl_Obj *
NormLocaleObj(
    ClockClientData *dataPtr,	/* Client data containing literal pool */
    Tcl_Interp *interp,		/* Tcl interpreter */
    Tcl_Obj *localeObj,
    Tcl_Obj **mcDictObj)
{
    const char *loc, *loc2;

    if (localeObj == NULL
	    || localeObj == dataPtr->literals[LIT_C]
	    || localeObj == dataPtr->defaultLocale) {
	*mcDictObj = dataPtr->defaultLocaleDict;
	return dataPtr->defaultLocale ?
		dataPtr->defaultLocale : dataPtr->literals[LIT_C];
    }

    if (localeObj == dataPtr->currentLocale
	    || localeObj == dataPtr->literals[LIT_CURRENT]) {
	if (dataPtr->currentLocale == NULL) {
	    ClockGetCurrentLocale(dataPtr, interp);
	}
	*mcDictObj = dataPtr->currentLocaleDict;
	return dataPtr->currentLocale;
    }

    if (localeObj == dataPtr->lastUsedLocale
	    || localeObj == dataPtr->lastUsedLocaleUnnorm) {
	*mcDictObj = dataPtr->lastUsedLocaleDict;
	return dataPtr->lastUsedLocale;
    }

    if (localeObj == dataPtr->prevUsedLocale
	    || localeObj == dataPtr->prevUsedLocaleUnnorm) {
	*mcDictObj = dataPtr->prevUsedLocaleDict;
	return dataPtr->prevUsedLocale;
    }

    loc = TclGetString(localeObj);
    if (dataPtr->currentLocale != NULL
	    && (localeObj == dataPtr->currentLocale
	    || (localeObj->length == dataPtr->currentLocale->length
	    && strcasecmp(loc, TclGetString(dataPtr->currentLocale)) == 0))) {
	*mcDictObj = dataPtr->currentLocaleDict;
	return dataPtr->currentLocale;
    }

    if (dataPtr->lastUsedLocale != NULL
	    && (localeObj == dataPtr->lastUsedLocale
	    || (localeObj->length == dataPtr->lastUsedLocale->length
	    && strcasecmp(loc, TclGetString(dataPtr->lastUsedLocale)) == 0))) {
	*mcDictObj = dataPtr->lastUsedLocaleDict;
	TclSetObjRef(dataPtr->lastUsedLocaleUnnorm, localeObj);
	return dataPtr->lastUsedLocale;
    }

    if (dataPtr->prevUsedLocale != NULL
	    && (localeObj == dataPtr->prevUsedLocale
	    || (localeObj->length == dataPtr->prevUsedLocale->length
	    && strcasecmp(loc, TclGetString(dataPtr->prevUsedLocale)) == 0))) {
	*mcDictObj = dataPtr->prevUsedLocaleDict;
	TclSetObjRef(dataPtr->prevUsedLocaleUnnorm, localeObj);
	return dataPtr->prevUsedLocale;
    }

    if ((localeObj->length == 1 /* C */
	    && strcasecmp(loc, Literals[LIT_C]) == 0)
	    || (dataPtr->defaultLocale && (loc2 = TclGetString(dataPtr->defaultLocale))
	    && localeObj->length == dataPtr->defaultLocale->length
	    && strcasecmp(loc, loc2) == 0)) {
	*mcDictObj = dataPtr->defaultLocaleDict;
	return dataPtr->defaultLocale ?
		dataPtr->defaultLocale : dataPtr->literals[LIT_C];
    }

    if (localeObj->length == 7 /* current */
	    && strcasecmp(loc, Literals[LIT_CURRENT]) == 0) {
	if (dataPtr->currentLocale == NULL) {
	    ClockGetCurrentLocale(dataPtr, interp);
	}
	*mcDictObj = dataPtr->currentLocaleDict;
	return dataPtr->currentLocale;
    }

    if ((localeObj->length == 6 /* system */
	    && strcasecmp(loc, Literals[LIT_SYSTEM]) == 0)) {
	SavePrevLocaleObj(dataPtr);
	TclSetObjRef(dataPtr->lastUsedLocaleUnnorm, localeObj);
	localeObj = ClockGetSystemLocale(dataPtr, interp);
	TclSetObjRef(dataPtr->lastUsedLocale, localeObj);
	*mcDictObj = NULL;
	return localeObj;
    }

    *mcDictObj = NULL;
    return localeObj;
}

/*
 *----------------------------------------------------------------------
 *
 * TclClockMCDict --
 *
 *	Retrieves a localized storage dictionary object for the given
 *	locale object.
 *
 *	This corresponds with call `::tcl::clock::mcget locale`.
 *	Cached representation stored in options (for further access).
 *
 * Results:
 *	Tcl-object contains smart reference to msgcat dictionary.
 *
 *----------------------------------------------------------------------
 */
Tcl_Obj *
TclClockMCDict(
    ClockFmtScnCmdArgs *opts)
{
    ClockClientData *dataPtr = opts->dataPtr;

    /* if dict not yet retrieved */
    if (opts->mcDictObj == NULL) {

	/* if locale was not yet used */
	if (!(opts->flags & CLF_LOCALE_USED)) {
	    opts->localeObj = NormLocaleObj(dataPtr, opts->interp,
		    opts->localeObj, &opts->mcDictObj);

	    if (opts->localeObj == NULL) {
		Tcl_SetObjResult(opts->interp, Tcl_NewStringObj(
			"locale not specified and no default locale set",
			TCL_AUTO_LENGTH));
		Tcl_SetErrorCode(opts->interp, "CLOCK", "badOption", (char *)NULL);
		return NULL;
	    }
	    opts->flags |= CLF_LOCALE_USED;

	    /* check locale literals already available (on demand creation) */
	    if (dataPtr->mcLiterals == NULL) {
		int i;

		dataPtr->mcLiterals = (Tcl_Obj **)
			Tcl_Alloc(MCLIT__END * sizeof(Tcl_Obj*));
		for (i = 0; i < MCLIT__END; ++i) {
		    TclInitObjRef(dataPtr->mcLiterals[i], Tcl_NewStringObj(
			    MsgCtLiterals[i], TCL_AUTO_LENGTH));
		}
	    }
	}

	/* check or obtain mcDictObj (be sure it's modifiable) */
	if (opts->mcDictObj == NULL || opts->mcDictObj->refCount > 1) {
	    Tcl_Size ref = 1;

	    /* first try to find locale catalog dict */
	    if (dataPtr->mcDicts == NULL) {
		TclSetObjRef(dataPtr->mcDicts, Tcl_NewDictObj());
	    }
	    Tcl_DictObjGet(NULL, dataPtr->mcDicts,
		    opts->localeObj, &opts->mcDictObj);

	    if (opts->mcDictObj == NULL) {
		/* get msgcat dictionary - ::tcl::clock::mcget locale */
		Tcl_Obj *callargs[2];

		callargs[0] = dataPtr->literals[LIT_MCGET];
		callargs[1] = opts->localeObj;

		if (Tcl_EvalObjv(opts->interp, 2, callargs, 0) != TCL_OK) {
		    return NULL;
		}

		opts->mcDictObj = Tcl_GetObjResult(opts->interp);
		Tcl_ResetResult(opts->interp);
		ref = 0; /* new object is not yet referenced */
	    }

	    /* be sure that object reference doesn't increase (dict changeable) */
	    if (opts->mcDictObj->refCount > ref) {
		/* smart reference (shared dict as object with no ref-counter) */
		opts->mcDictObj = TclDictObjSmartRef(opts->interp,
			opts->mcDictObj);
	    }

	    /* create exactly one reference to catalog / make it searchable for future */
	    Tcl_DictObjPut(NULL, dataPtr->mcDicts, opts->localeObj,
		    opts->mcDictObj);

	    if (opts->localeObj == dataPtr->literals[LIT_C]
		    || opts->localeObj == dataPtr->defaultLocale) {
		dataPtr->defaultLocaleDict = opts->mcDictObj;
	    }
	    if (opts->localeObj == dataPtr->currentLocale) {
		dataPtr->currentLocaleDict = opts->mcDictObj;
	    } else if (opts->localeObj == dataPtr->lastUsedLocale) {
		dataPtr->lastUsedLocaleDict = opts->mcDictObj;
	    } else {
		SavePrevLocaleObj(dataPtr);
		TclSetObjRef(dataPtr->lastUsedLocale, opts->localeObj);
		TclUnsetObjRef(dataPtr->lastUsedLocaleUnnorm);
		dataPtr->lastUsedLocaleDict = opts->mcDictObj;
	    }
	}
    }

    return opts->mcDictObj;
}

/*
 *----------------------------------------------------------------------
 *
 * TclClockMCGet --
 *
 *	Retrieves a msgcat value for the given literal integer mcKey
 *	from localized storage (corresponding given locale object)
 *	by mcLiterals[mcKey] (e. g. MONTHS_FULL).
 *
 * Results:
 *	Tcl-object contains localized value.
 *
 *----------------------------------------------------------------------
 */
Tcl_Obj *
TclClockMCGet(
    ClockFmtScnCmdArgs *opts,
    int mcKey)
{
    Tcl_Obj *valObj = NULL;

    if (opts->mcDictObj == NULL) {
	TclClockMCDict(opts);
	if (opts->mcDictObj == NULL) {
	    return NULL;
	}
    }

    Tcl_DictObjGet(opts->interp, opts->mcDictObj,
	    opts->dataPtr->mcLiterals[mcKey], &valObj);
    return valObj; /* or NULL in obscure case if Tcl_DictObjGet failed */
}

/*
 *----------------------------------------------------------------------
 *
 * TclClockMCGetIdx --
 *
 *	Retrieves an indexed msgcat value for the given literal integer mcKey
 *	from localized storage (corresponding given locale object)
 *	by mcLitIdxs[mcKey] (e. g. _IDX_MONTHS_FULL).
 *
 * Results:
 *	Tcl-object contains localized indexed value.
 *
 *----------------------------------------------------------------------
 */
Tcl_Obj *
TclClockMCGetIdx(
    ClockFmtScnCmdArgs *opts,
    int mcKey)
{
    ClockClientData *dataPtr = opts->dataPtr;
    Tcl_Obj *valObj = NULL;

    if (opts->mcDictObj == NULL) {
	TclClockMCDict(opts);
	if (opts->mcDictObj == NULL) {
	    return NULL;
	}
    }

    /* try to get indices object */
    if (dataPtr->mcLitIdxs == NULL) {
	return NULL;
    }

    if (Tcl_DictObjGet(NULL, opts->mcDictObj,
	    dataPtr->mcLitIdxs[mcKey], &valObj) != TCL_OK) {
	return NULL;
    }
    return valObj;
}

/*
 *----------------------------------------------------------------------
 *
 * TclClockMCSetIdx --
 *
 *	Sets an indexed msgcat value for the given literal integer mcKey
 *	in localized storage (corresponding given locale object)
 *	by mcLitIdxs[mcKey] (e. g. _IDX_MONTHS_FULL).
 *
 * Results:
 *	Returns a standard Tcl result.
 *
 *----------------------------------------------------------------------
 */
int
TclClockMCSetIdx(
    ClockFmtScnCmdArgs *opts,
    int mcKey,
    Tcl_Obj *valObj)
{
    ClockClientData *dataPtr = opts->dataPtr;

    if (opts->mcDictObj == NULL) {
	TclClockMCDict(opts);
	if (opts->mcDictObj == NULL) {
	    return TCL_ERROR;
	}
    }

    /* if literal storage for indices not yet created */
    if (dataPtr->mcLitIdxs == NULL) {
	int i;

	dataPtr->mcLitIdxs = (Tcl_Obj **)Tcl_Alloc(MCLIT__END * sizeof(Tcl_Obj*));
	for (i = 0; i < MCLIT__END; ++i) {
	    TclInitObjRef(dataPtr->mcLitIdxs[i],
		    Tcl_NewStringObj(MsgCtLitIdxs[i], TCL_AUTO_LENGTH));
	}
    }

    return Tcl_DictObjPut(opts->interp, opts->mcDictObj,
	    dataPtr->mcLitIdxs[mcKey], valObj);
}

static void
TimezoneLoaded(
    ClockClientData *dataPtr,
    Tcl_Obj *timezoneObj,	/* Name of zone was loaded */
    Tcl_Obj *tzUnnormObj)	/* Name of zone was loaded */
{
    /* don't overwrite last-setup with GMT (special case) */
    if (timezoneObj == dataPtr->literals[LIT_GMT]) {
	/* mark GMT zone loaded */
	if (dataPtr->gmtSetupTimeZone == NULL) {
	    TclSetObjRef(dataPtr->gmtSetupTimeZone,
		    dataPtr->literals[LIT_GMT]);
	}
	TclSetObjRef(dataPtr->gmtSetupTimeZoneUnnorm, tzUnnormObj);
	return;
    }

    /* last setup zone loaded */
    if (dataPtr->lastSetupTimeZone != timezoneObj) {
	SavePrevTimezoneObj(dataPtr);
	TclSetObjRef(dataPtr->lastSetupTimeZone, timezoneObj);
	TclUnsetObjRef(dataPtr->lastSetupTZData);
    }
    TclSetObjRef(dataPtr->lastSetupTimeZoneUnnorm, tzUnnormObj);
}
/*
 *----------------------------------------------------------------------
 *
 * ClockConfigureObjCmd --
 *
 *	This function is invoked to process the Tcl "::tcl::unsupported::clock::configure"
 *	(internal, unsupported) command.
 *
 * Usage:
 *	::tcl::unsupported::clock::configure ?-option ?value??
 *
 * Results:
 *	Returns a standard Tcl result.
 *
 * Side effects:
 *	None.
 *
 *----------------------------------------------------------------------
 */

static int
ClockConfigureObjCmd(
    void *clientData,		/* Client data containing literal pool */
    Tcl_Interp *interp,		/* Tcl interpreter */
    Tcl_Size objc,			/* Parameter count */
    Tcl_Obj *const objv[])	/* Parameter vector */
{
    ClockClientData *dataPtr = (ClockClientData *)clientData;
    static const char *const options[] = {
	"-default-locale",	"-clear",	"-current-locale",
	"-year-century",	"-century-switch",
	"-min-year",		"-max-year",	"-max-jdn",
	"-validate",		"-setup-tz",	"-system-tz", NULL
    };
    enum optionInd {
	CLOCK_DEFAULT_LOCALE, CLOCK_CLEAR_CACHE, CLOCK_CURRENT_LOCALE,
	CLOCK_YEAR_CENTURY, CLOCK_CENTURY_SWITCH,
	CLOCK_MIN_YEAR, CLOCK_MAX_YEAR, CLOCK_MAX_JDN, CLOCK_VALIDATE,
	CLOCK_SETUP_TZ, CLOCK_SYSTEM_TZ
    };
    int optionIndex;		/* Index of an option. */
    Tcl_Size i;

    for (i = 1; i < objc; i++) {
	if (Tcl_GetIndexFromObj(interp, objv[i++], options,
		"option", 0, &optionIndex) != TCL_OK) {
	    Tcl_SetErrorCode(interp, "CLOCK", "badOption",
		    TclGetString(objv[i - 1]), (char *)NULL);
	    return TCL_ERROR;
	}
	switch (optionIndex) {
	case CLOCK_SYSTEM_TZ: {
	    /* validate current tz-epoch */
	    size_t lastTZEpoch = TzsetIfNecessary();

	    if (i < objc) {
		if (dataPtr->systemTimeZone != objv[i]) {
		    TclSetObjRef(dataPtr->systemTimeZone, objv[i]);
		    TclUnsetObjRef(dataPtr->systemSetupTZData);
		}
		if (dataPtr->lastTZEpoch != lastTZEpoch) {
		    dataPtr->lastTZEpoch = lastTZEpoch;
		    /* TZ epoch changed - invalidate base-cache */
		    TclUnsetObjRef(dataPtr->lastBase.timezoneObj);
		}
	    }
	    if (i + 1 >= objc && dataPtr->systemTimeZone != NULL
		    && dataPtr->lastTZEpoch == lastTZEpoch) {
		Tcl_SetObjResult(interp, dataPtr->systemTimeZone);
	    }
	    break;
	}
	case CLOCK_SETUP_TZ:
	    if (i < objc) {
		int loaded;
		Tcl_Obj *timezoneObj = NormTimezoneObj(dataPtr, objv[i], &loaded);

		if (!loaded) {
		    TimezoneLoaded(dataPtr, timezoneObj, objv[i]);
		}
		Tcl_SetObjResult(interp, timezoneObj);
	    } else if (i + 1 >= objc && dataPtr->lastSetupTimeZone != NULL) {
		Tcl_SetObjResult(interp, dataPtr->lastSetupTimeZone);
	    }
	    break;
	case CLOCK_DEFAULT_LOCALE:
	    if (i < objc) {
		if (dataPtr->defaultLocale != objv[i]) {
		    TclSetObjRef(dataPtr->defaultLocale, objv[i]);
		    dataPtr->defaultLocaleDict = NULL;
		}
	    }
	    if (i + 1 >= objc) {
		Tcl_SetObjResult(interp, dataPtr->defaultLocale ?
			dataPtr->defaultLocale : dataPtr->literals[LIT_C]);
	    }
	    break;
	case CLOCK_CURRENT_LOCALE:
	    if (i < objc) {
		if (dataPtr->currentLocale != objv[i]) {
		    TclSetObjRef(dataPtr->currentLocale, objv[i]);
		    dataPtr->currentLocaleDict = NULL;
		}
	    }
	    if (i + 1 >= objc && dataPtr->currentLocale != NULL) {
		Tcl_SetObjResult(interp, dataPtr->currentLocale);
	    }
	    break;
	case CLOCK_YEAR_CENTURY:
	    if (i < objc) {
		int year;

		if (TclGetIntFromObj(interp, objv[i], &year) != TCL_OK) {
		    return TCL_ERROR;
		}
		dataPtr->currentYearCentury = year;
		if (i + 1 >= objc) {
		    Tcl_SetObjResult(interp, objv[i]);
		}
		continue;
	    }
	    if (i + 1 >= objc) {
		Tcl_SetObjResult(interp,
			Tcl_NewWideIntObj(dataPtr->currentYearCentury));
	    }
	    break;
	case CLOCK_CENTURY_SWITCH:
	    if (i < objc) {
		int year;

		if (TclGetIntFromObj(interp, objv[i], &year) != TCL_OK) {
		    return TCL_ERROR;
		}
		dataPtr->yearOfCenturySwitch = year;
		Tcl_SetObjResult(interp, objv[i]);
		continue;
	    }
	    if (i + 1 >= objc) {
		Tcl_SetObjResult(interp,
			Tcl_NewWideIntObj(dataPtr->yearOfCenturySwitch));
	    }
	    break;
	case CLOCK_MIN_YEAR:
	    if (i < objc) {
		int year;

		if (TclGetIntFromObj(interp, objv[i], &year) != TCL_OK) {
		    return TCL_ERROR;
		}
		dataPtr->validMinYear = year;
		Tcl_SetObjResult(interp, objv[i]);
		continue;
	    }
	    if (i + 1 >= objc) {
		Tcl_SetObjResult(interp,
			Tcl_NewWideIntObj(dataPtr->validMinYear));
	    }
	    break;
	case CLOCK_MAX_YEAR:
	    if (i < objc) {
		int year;

		if (TclGetIntFromObj(interp, objv[i], &year) != TCL_OK) {
		    return TCL_ERROR;
		}
		dataPtr->validMaxYear = year;
		Tcl_SetObjResult(interp, objv[i]);
		continue;
	    }
	    if (i + 1 >= objc) {
		Tcl_SetObjResult(interp,
			Tcl_NewWideIntObj(dataPtr->validMaxYear));
	    }
	    break;
	case CLOCK_MAX_JDN:
	    if (i < objc) {
		double jd;

		if (Tcl_GetDoubleFromObj(interp, objv[i], &jd) != TCL_OK) {
		    return TCL_ERROR;
		}
		dataPtr->maxJDN = jd;
		Tcl_SetObjResult(interp, objv[i]);
		continue;
	    }
	    if (i + 1 >= objc) {
		Tcl_SetObjResult(interp, Tcl_NewDoubleObj(dataPtr->maxJDN));
	    }
	    break;
	case CLOCK_VALIDATE:
	    if (i < objc) {
		int val;

		if (Tcl_GetBooleanFromObj(interp, objv[i], &val) != TCL_OK) {
		    return TCL_ERROR;
		}
		if (val) {
		    dataPtr->defFlags |= CLF_VALIDATE;
		} else {
		    dataPtr->defFlags &= ~CLF_VALIDATE;
		}
	    }
	    if (i + 1 >= objc) {
		Tcl_SetObjResult(interp,
			Tcl_NewBooleanObj(dataPtr->defFlags & CLF_VALIDATE));
	    }
	    break;
	case CLOCK_CLEAR_CACHE:
	    ClockConfigureClear(dataPtr);
	    break;
	default:
	    TCL_UNREACHABLE();
	}
    }

    return TCL_OK;
}

/*
 *----------------------------------------------------------------------
 *
 * ClockGetTZData --
 *
 *	Retrieves tzdata table for given normalized timezone.
 *
 * Results:
 *	Returns a tcl object with tzdata.
 *
 * Side effects:
 *	The tzdata can be cached in ClockClientData structure.
 *
 *----------------------------------------------------------------------
 */

static inline Tcl_Obj *
ClockGetTZData(
    ClockClientData *dataPtr,	/* Opaque pointer to literal pool, etc. */
    Tcl_Interp *interp,		/* Tcl interpreter */
    Tcl_Obj *timezoneObj)	/* Name of the timezone */
{
    Tcl_Obj *ret, **out = NULL;

    /* if cached (if already setup this one) */
    if (timezoneObj == dataPtr->lastSetupTimeZone
	    || timezoneObj == dataPtr->lastSetupTimeZoneUnnorm) {
	if (dataPtr->lastSetupTZData != NULL) {
	    return dataPtr->lastSetupTZData;
	}
	out = &dataPtr->lastSetupTZData;
    }
    /* differentiate GMT and system zones, because used often */
    /* simple caching, because almost used the tz-data of last timezone
     */
    if (timezoneObj == dataPtr->systemTimeZone) {
	if (dataPtr->systemSetupTZData != NULL) {
	    return dataPtr->systemSetupTZData;
	}
	out = &dataPtr->systemSetupTZData;
    } else if (timezoneObj == dataPtr->literals[LIT_GMT]
	    || timezoneObj == dataPtr->gmtSetupTimeZoneUnnorm) {
	if (dataPtr->gmtSetupTZData != NULL) {
	    return dataPtr->gmtSetupTZData;
	}
	out = &dataPtr->gmtSetupTZData;
    } else if (timezoneObj == dataPtr->prevSetupTimeZone
	    || timezoneObj == dataPtr->prevSetupTimeZoneUnnorm) {
	if (dataPtr->prevSetupTZData != NULL) {
	    return dataPtr->prevSetupTZData;
	}
	out = &dataPtr->prevSetupTZData;
    }

    ret = Tcl_ObjGetVar2(interp, dataPtr->literals[LIT_TZDATA],
	    timezoneObj, TCL_LEAVE_ERR_MSG);

    /* cache using corresponding slot and as last used */
    if (out != NULL) {
	TclSetObjRef(*out, ret);
    } else if (dataPtr->lastSetupTimeZone != timezoneObj) {
	SavePrevTimezoneObj(dataPtr);
	TclSetObjRef(dataPtr->lastSetupTimeZone, timezoneObj);
	TclUnsetObjRef(dataPtr->lastSetupTimeZoneUnnorm);
	TclSetObjRef(dataPtr->lastSetupTZData, ret);
    }
    return ret;
}

/*
 *----------------------------------------------------------------------
 *
 * ClockGetSystemTimeZone --
 *
 *	Returns system (current) timezone.
 *
 *	If system zone not yet cached, it executes ::tcl::clock::GetSystemTimeZone
 *	in given interpreter and caches its result.
 *
 * Results:
 *	Returns normalized timezone object.
 *
 *----------------------------------------------------------------------
 */

static Tcl_Obj *
ClockGetSystemTimeZone(
    ClockClientData *dataPtr,	/* Pointer to literal pool, etc. */
    Tcl_Interp *interp)		/* Tcl interpreter */
{
    /* if known (cached and same epoch) - return now */
    if (dataPtr->systemTimeZone != NULL
	    && dataPtr->lastTZEpoch == TzsetIfNecessary()) {
	return dataPtr->systemTimeZone;
    }

    TclUnsetObjRef(dataPtr->systemTimeZone);
    TclUnsetObjRef(dataPtr->systemSetupTZData);

    if (Tcl_EvalObjv(interp, 1, &dataPtr->literals[LIT_GETSYSTEMTIMEZONE], 0) != TCL_OK) {
	return NULL;
    }
    if (dataPtr->systemTimeZone == NULL) {
	TclSetObjRef(dataPtr->systemTimeZone, Tcl_GetObjResult(interp));
    }
    Tcl_ResetResult(interp);
    return dataPtr->systemTimeZone;
}

/*
 *----------------------------------------------------------------------
 *
 * TclClockSetupTimeZone --
 *
 *	Sets up the timezone. Loads tzdata, etc.
 *
 * Results:
 *	Returns normalized timezone object.
 *
 *----------------------------------------------------------------------
 */

Tcl_Obj *
TclClockSetupTimeZone(
    ClockClientData *dataPtr,	/* Pointer to literal pool, etc. */
    Tcl_Interp *interp,		/* Tcl interpreter */
    Tcl_Obj *timezoneObj)
{
    int loaded;
    Tcl_Obj *callargs[2];

    /* if cached (if already setup this one) */
    if (timezoneObj == dataPtr->literals[LIT_GMT]
	    && dataPtr->gmtSetupTZData != NULL) {
	return timezoneObj;
    }
    if ((timezoneObj == dataPtr->lastSetupTimeZone
	    || timezoneObj == dataPtr->lastSetupTimeZoneUnnorm)
	    && dataPtr->lastSetupTimeZone != NULL) {
	return dataPtr->lastSetupTimeZone;
    }
    if ((timezoneObj == dataPtr->prevSetupTimeZone
	    || timezoneObj == dataPtr->prevSetupTimeZoneUnnorm)
	    && dataPtr->prevSetupTimeZone != NULL) {
	return dataPtr->prevSetupTimeZone;
    }

    /* differentiate normalized (last, GMT and system) zones, because used often and already set */
    callargs[1] = NormTimezoneObj(dataPtr, timezoneObj, &loaded);
    /* if loaded (setup already called for this TZ) */
    if (loaded) {
	return callargs[1];
    }

    /* before setup just take a look in TZData variable */
    if (Tcl_ObjGetVar2(interp, dataPtr->literals[LIT_TZDATA], timezoneObj, 0)) {
	/* put it to last slot and return normalized */
	TimezoneLoaded(dataPtr, callargs[1], timezoneObj);
	return callargs[1];
    }
    /* setup now */
    callargs[0] = dataPtr->literals[LIT_SETUPTIMEZONE];
    if (Tcl_EvalObjv(interp, 2, callargs, 0) == TCL_OK) {
	/* save unnormalized last used */
	TclSetObjRef(dataPtr->lastSetupTimeZoneUnnorm, timezoneObj);
	return callargs[1];
    }
    return NULL;
}

/*
 *----------------------------------------------------------------------
 *
 * ClockFormatNumericTimeZone --
 *
 *	Formats a time zone as +hhmmss
 *
 * Parameters:
 *	z - Time zone in seconds east of Greenwich
 *
 * Results:
 *	Returns the time zone object (formatted in a numeric form)
 *
 * Side effects:
 *	None.
 *
 *----------------------------------------------------------------------
 */
static Tcl_Obj *
ClockFormatNumericTimeZone(
    int z)
{
    char buf[12 + 1], *p;

    if (z < 0) {
	z = -z;
	*buf = '-';
    } else {
	*buf = '+';
    }
    TclItoAw(buf + 1, z / 3600, '0', 2);
    z %= 3600;
    p = TclItoAw(buf + 3, z / 60, '0', 2);
    z %= 60;
    if (z != 0) {
	p = TclItoAw(buf + 5, z, '0', 2);
    }
    return Tcl_NewStringObj(buf, p - buf);
}

/*
 *----------------------------------------------------------------------
 *
 * ClockConvertlocaltoutcObjCmd --
 *
 *	Tcl command that converts a UTC time to a local time by whatever means
 *	is available.
 *
 * Usage:
 *	::tcl::clock::ConvertUTCToLocal dictionary timezone changeover
 *
 * Parameters:
 *	dict - Dictionary containing a 'localSeconds' entry.
 *	timezone - Time zone
 *	changeover - Julian Day of the adoption of the Gregorian calendar.
 *
 * Results:
 *	Returns a standard Tcl result.
 *
 * Side effects:
 *	On success, sets the interpreter result to the given dictionary
 *	augmented with a 'seconds' field giving the UTC time. On failure,
 *	leaves an error message in the interpreter result.
 *
 *----------------------------------------------------------------------
 */

static int
ClockConvertlocaltoutcObjCmd(
    void *clientData,		/* Literal table */
    Tcl_Interp *interp,		/* Tcl interpreter */
    Tcl_Size objc,			/* Parameter count */
    Tcl_Obj *const *objv)	/* Parameter vector */
{
    ClockClientData *dataPtr = (ClockClientData *)clientData;
    Tcl_Obj *secondsObj;
    Tcl_Obj *dict;
    int changeover;
    TclDateFields fields;
    int created = 0;

    fields.tzName = NULL;
    /*
     * Check params and convert time.
     */

    if (objc != 4) {
	Tcl_WrongNumArgs(interp, 1, objv, "dict timezone changeover");
	return TCL_ERROR;
    }
    dict = objv[1];
    if (Tcl_DictObjGet(interp, dict, dataPtr->literals[LIT_LOCALSECONDS],
	    &secondsObj)!= TCL_OK) {
	return TCL_ERROR;
    }
    if (secondsObj == NULL) {
	Tcl_SetObjResult(interp, Tcl_NewStringObj("key \"localseconds\" not "
		"found in dictionary", TCL_AUTO_LENGTH));
	return TCL_ERROR;
    }
    if ((TclGetWideIntFromObj(interp, secondsObj, &fields.localSeconds) != TCL_OK)
	    || (TclGetIntFromObj(interp, objv[3], &changeover) != TCL_OK)
	    || ConvertLocalToUTC(dataPtr, interp, &fields, objv[2], changeover)) {
	return TCL_ERROR;
    }

    /*
     * Copy-on-write; set the 'seconds' field in the dictionary and place the
     * modified dictionary in the interpreter result.
     */

    if (Tcl_IsShared(dict)) {
	dict = Tcl_DuplicateObj(dict);
	created = 1;
	Tcl_IncrRefCount(dict);
    }
    int result = Tcl_DictObjPut(interp, dict, dataPtr->literals[LIT_SECONDS],
	    Tcl_NewWideIntObj(fields.seconds));
    if (result == TCL_OK) {
	Tcl_SetObjResult(interp, dict);
    }
    if (created) {
	Tcl_DecrRefCount(dict);
    }
    return result;
}

/*
 *----------------------------------------------------------------------
 *
 * ClockGetdatefieldsObjCmd --
 *
 *	Tcl command that determines the values that [clock format] will use in
 *	formatting a date, and populates a dictionary with them.
 *
 * Usage:
 *	::tcl::clock::GetDateFields seconds timezone changeover
 *
 * Parameters:
 *	seconds - Time expressed in seconds from the Posix epoch.
 *	timezone - Time zone in which time is to be expressed.
 *	changeover - Julian Day Number at which the current locale adopted
 *		     the Gregorian calendar
 *
 * Results:
 *	Returns a dictonary populated with the fields:
 *		seconds - Seconds from the Posix epoch
 *		localSeconds - Nominal seconds from the Posix epoch in the
 *			       local time zone.
 *		tzOffset - Time zone offset in seconds east of Greenwich
 *		tzName - Time zone name
 *		julianDay - Julian Day Number in the local time zone
 *
 *----------------------------------------------------------------------
 */

int
ClockGetdatefieldsObjCmd(
    void *clientData,		/* Opaque pointer to literal pool, etc. */
    Tcl_Interp *interp,		/* Tcl interpreter */
    Tcl_Size objc,			/* Parameter count */
    Tcl_Obj *const *objv)	/* Parameter vector */
{
    TclDateFields fields;
    Tcl_Obj *dict;
    ClockClientData *dataPtr = (ClockClientData *)clientData;
    Tcl_Obj *const *lit = dataPtr->literals;
    int changeover;

    fields.tzName = NULL;

    /*
     * Check params.
     */

    if (objc != 4) {
	Tcl_WrongNumArgs(interp, 1, objv, "seconds timezone changeover");
	return TCL_ERROR;
    }
    if (TclGetWideIntFromObj(interp, objv[1], &fields.seconds) != TCL_OK
	    || TclGetIntFromObj(interp, objv[3], &changeover) != TCL_OK) {
	return TCL_ERROR;
    }

    /*
     * fields.seconds could be an unsigned number that overflowed. Make sure
     * that it isn't.
     */

    if (TclHasInternalRep(objv[1], &tclBignumType)) {
	Tcl_SetObjResult(interp, lit[LIT_INTEGER_VALUE_TOO_LARGE]);
	return TCL_ERROR;
    }

    /* Extract fields */

    if (ClockGetDateFields(dataPtr, interp, &fields, objv[2],
	    changeover) != TCL_OK) {
	return TCL_ERROR;
    }

    /* Make dict of fields */

    dict = Tcl_NewDictObj();
    Tcl_DictObjPut(NULL, dict, lit[LIT_LOCALSECONDS],
	    Tcl_NewWideIntObj(fields.localSeconds));
    Tcl_DictObjPut(NULL, dict, lit[LIT_SECONDS],
	    Tcl_NewWideIntObj(fields.seconds));
    Tcl_DictObjPut(NULL, dict, lit[LIT_TZNAME], fields.tzName);
    Tcl_DecrRefCount(fields.tzName);
    Tcl_DictObjPut(NULL, dict, lit[LIT_TZOFFSET],
	    Tcl_NewWideIntObj(fields.tzOffset));
    Tcl_DictObjPut(NULL, dict, lit[LIT_JULIANDAY],
	    Tcl_NewWideIntObj(fields.julianDay));
    Tcl_DictObjPut(NULL, dict, lit[LIT_GREGORIAN],
	    Tcl_NewWideIntObj(fields.gregorian));
    Tcl_DictObjPut(NULL, dict, lit[LIT_ERA],
	    lit[fields.isBce ? LIT_BCE : LIT_CE]);
    Tcl_DictObjPut(NULL, dict, lit[LIT_YEAR],
	    Tcl_NewWideIntObj(fields.year));
    Tcl_DictObjPut(NULL, dict, lit[LIT_DAYOFYEAR],
	    Tcl_NewWideIntObj(fields.dayOfYear));
    Tcl_DictObjPut(NULL, dict, lit[LIT_MONTH],
	    Tcl_NewWideIntObj(fields.month));
    Tcl_DictObjPut(NULL, dict, lit[LIT_DAYOFMONTH],
	    Tcl_NewWideIntObj(fields.dayOfMonth));
    Tcl_DictObjPut(NULL, dict, lit[LIT_ISO8601YEAR],
	    Tcl_NewWideIntObj(fields.iso8601Year));
    Tcl_DictObjPut(NULL, dict, lit[LIT_ISO8601WEEK],
	    Tcl_NewWideIntObj(fields.iso8601Week));
    Tcl_DictObjPut(NULL, dict, lit[LIT_DAYOFWEEK],
	    Tcl_NewWideIntObj(fields.dayOfWeek));
    Tcl_SetObjResult(interp, dict);

    return TCL_OK;
}

/*
 *----------------------------------------------------------------------
 *
 * ClockGetDateFields --
 *
 *	Converts given UTC time (seconds in a TclDateFields structure)
 *	to local time and determines the values that clock routines will
 *	use in scanning or formatting a date.
 *
 * Results:
 *	Date-time values are stored in structure "fields".
 *	Returns a standard Tcl result.
 *
 *----------------------------------------------------------------------
 */

int
ClockGetDateFields(
    ClockClientData *dataPtr,	/* Literal pool, etc. */
    Tcl_Interp *interp,		/* Tcl interpreter */
    TclDateFields *fields,	/* Pointer to result fields, where
				 * fields->seconds contains date to extract */
    Tcl_Obj *timezoneObj,	/* Time zone object or NULL for gmt */
    int changeover)		/* Julian Day Number */
{
    /*
     * Convert UTC time to local.
     */

    if (TclConvertUTCToLocal(dataPtr, interp, fields, timezoneObj,
	    changeover) != TCL_OK) {
	return TCL_ERROR;
    }

    /*
     * Extract Julian day and seconds of the day.
     */

    ClockExtractJDAndSODFromSeconds(fields->julianDay, fields->secondOfDay,
	    fields->localSeconds);

    /*
     * Convert to Julian or Gregorian calendar.
     */

    GetGregorianEraYearDay(fields, changeover);
    GetMonthDay(fields);
    GetYearWeekDay(fields, changeover);

    return TCL_OK;
}

/*
 *----------------------------------------------------------------------
 *
 * ClockGetjuliandayfromerayearmonthdayObjCmd --
 *
 *	Tcl command that converts a time from era-year-month-day to a Julian
 *	Day Number.
 *
 * Parameters:
 *	dict - Dictionary that contains 'era', 'year', 'month' and
 *	       'dayOfMonth' keys.
 *	changeover - Julian Day of changeover to the Gregorian calendar
 *
 * Results:
 *	Result is either TCL_OK, with the interpreter result being the
 *	dictionary augmented with a 'julianDay' key, or TCL_ERROR,
 *	with the result being an error message.
 *
 *----------------------------------------------------------------------
 */

static int
FetchEraField(
    Tcl_Interp *interp,
    Tcl_Obj *dict,
    Tcl_Obj *key,
    int *storePtr)
{
    Tcl_Obj *value = NULL;

    if (Tcl_DictObjGet(interp, dict, key, &value) != TCL_OK) {
	return TCL_ERROR;
    }
    if (value == NULL) {
	Tcl_SetObjResult(interp, Tcl_NewStringObj(
		"expected key(s) not found in dictionary", TCL_AUTO_LENGTH));
	return TCL_ERROR;
    }
    return Tcl_GetIndexFromObj(interp, value, eras, "era", TCL_EXACT, storePtr);
}

static int
FetchIntField(
    Tcl_Interp *interp,
    Tcl_Obj *dict,
    Tcl_Obj *key,
    int *storePtr)
{
    Tcl_Obj *value = NULL;

    if (Tcl_DictObjGet(interp, dict, key, &value) != TCL_OK) {
	return TCL_ERROR;
    }
    if (value == NULL) {
	Tcl_SetObjResult(interp, Tcl_NewStringObj(
		"expected key(s) not found in dictionary", TCL_AUTO_LENGTH));
	return TCL_ERROR;
    }
    return TclGetIntFromObj(interp, value, storePtr);
}

static int
ClockGetjuliandayfromerayearmonthdayObjCmd(
    void *clientData,		/* Opaque pointer to literal pool, etc. */
    Tcl_Interp *interp,		/* Tcl interpreter */
    Tcl_Size objc,			/* Parameter count */
    Tcl_Obj *const *objv)	/* Parameter vector */
{
    TclDateFields fields;
    Tcl_Obj *dict;
    ClockClientData *data = (ClockClientData *)clientData;
    Tcl_Obj *const *lit = data->literals;
    int changeover;
    int copied = 0;
    int isBce = 0;

    fields.tzName = NULL;

    /*
     * Check params.
     */

    if (objc != 3) {
	Tcl_WrongNumArgs(interp, 1, objv, "dict changeover");
	return TCL_ERROR;
    }
    dict = objv[1];
    if (FetchEraField(interp, dict, lit[LIT_ERA], &isBce) != TCL_OK
	    || FetchIntField(interp, dict, lit[LIT_YEAR], &fields.year)
		!= TCL_OK
	    || FetchIntField(interp, dict, lit[LIT_MONTH], &fields.month)
		!= TCL_OK
	    || FetchIntField(interp, dict, lit[LIT_DAYOFMONTH],
		&fields.dayOfMonth) != TCL_OK
	    || TclGetIntFromObj(interp, objv[2], &changeover) != TCL_OK) {
	return TCL_ERROR;
    }
    fields.isBce = isBce;

    /*
     * Get Julian day.
     */

    GetJulianDayFromEraYearMonthDay(&fields, changeover);

    /*
     * Store Julian day in the dictionary - copy on write.
     */

    if (Tcl_IsShared(dict)) {
	dict = Tcl_DuplicateObj(dict);
	Tcl_IncrRefCount(dict);
	copied = 1;
    }
    int result = Tcl_DictObjPut(interp, dict, lit[LIT_JULIANDAY],
	    Tcl_NewWideIntObj(fields.julianDay));
    if (result == TCL_OK) {
	Tcl_SetObjResult(interp, dict);
    }
    if (copied) {
	Tcl_DecrRefCount(dict);
    }
    return result;
}

/*
 *----------------------------------------------------------------------
 *
 * ClockGetjuliandayfromerayearweekdayObjCmd --
 *
 *	Tcl command that converts a time from the ISO calendar to a Julian Day
 *	Number.
 *
 * Parameters:
 *	dict - Dictionary that contains 'era', 'iso8601Year', 'iso8601Week'
 *	       and 'dayOfWeek' keys.
 *	changeover - Julian Day of changeover to the Gregorian calendar
 *
 * Results:
 *	Result is either TCL_OK, with the interpreter result being the
 *	dictionary augmented with a 'julianDay' key, or TCL_ERROR, with the
 *	result being an error message.
 *
 *----------------------------------------------------------------------
 */

static int
ClockGetjuliandayfromerayearweekdayObjCmd(
    void *clientData,		/* Opaque pointer to literal pool, etc. */
    Tcl_Interp *interp,		/* Tcl interpreter */
    Tcl_Size objc,			/* Parameter count */
    Tcl_Obj *const *objv)	/* Parameter vector */
{
    TclDateFields fields;
    Tcl_Obj *dict;
    ClockClientData *data = (ClockClientData *)clientData;
    Tcl_Obj *const *lit = data->literals;
    int changeover;
    int copied = 0;
    int isBce = 0;

    fields.tzName = NULL;

    /*
     * Check params.
     */

    if (objc != 3) {
	Tcl_WrongNumArgs(interp, 1, objv, "dict changeover");
	return TCL_ERROR;
    }
    dict = objv[1];
    if (FetchEraField(interp, dict, lit[LIT_ERA], &isBce) != TCL_OK
	    || FetchIntField(interp, dict, lit[LIT_ISO8601YEAR],
		&fields.iso8601Year) != TCL_OK
	    || FetchIntField(interp, dict, lit[LIT_ISO8601WEEK],
		&fields.iso8601Week) != TCL_OK
	    || FetchIntField(interp, dict, lit[LIT_DAYOFWEEK],
		&fields.dayOfWeek) != TCL_OK
	    || TclGetIntFromObj(interp, objv[2], &changeover) != TCL_OK) {
	return TCL_ERROR;
    }
    fields.isBce = isBce;

    /*
     * Get Julian day.
     */

    GetJulianDayFromEraYearWeekDay(&fields, changeover);

    /*
     * Store Julian day in the dictionary - copy on write.
     */

    if (Tcl_IsShared(dict)) {
	dict = Tcl_DuplicateObj(dict);
	Tcl_IncrRefCount(dict);
	copied = 1;
    }
    int result = Tcl_DictObjPut(interp, dict, lit[LIT_JULIANDAY],
	    Tcl_NewWideIntObj(fields.julianDay));
    if (result == TCL_OK) {
	Tcl_SetObjResult(interp, dict);
    }
    if (copied) {
	Tcl_DecrRefCount(dict);
    }
    return result;
}

/*
 *----------------------------------------------------------------------
 *
 * ConvertLocalToUTC --
 *
 *	Converts a time (in a TclDateFields structure) from the local wall
 *	clock to UTC.
 *
 * Results:
 *	Returns a standard Tcl result.
 *
 * Side effects:
 *	Populates the 'seconds' field if successful; stores an error message
 *	in the interpreter result on failure.
 *
 *----------------------------------------------------------------------
 */

static int
ConvertLocalToUTC(
    ClockClientData *dataPtr,	/* Literal pool, etc. */
    Tcl_Interp *interp,		/* Tcl interpreter */
    TclDateFields *fields,	/* Fields of the time */
    Tcl_Obj *timezoneObj,	/* Time zone */
    int changeover)		/* Julian Day of the Gregorian transition */
{
    Tcl_Obj *tzdata;		/* Time zone data */
    Tcl_Size rowc;		/* Number of rows in tzdata */
    Tcl_Obj **rowv;		/* Pointers to the rows */
    Tcl_WideInt seconds;
    ClockLastTZOffs * ltzoc = NULL;

    /* fast phase-out for shared GMT-object (don't need to convert UTC 2 UTC) */
    if (timezoneObj == dataPtr->literals[LIT_GMT]) {
	fields->seconds = fields->localSeconds;
	fields->tzOffset = 0;
	return TCL_OK;
    }

    /*
     * Check cacheable conversion could be used
     * (last-period UTC2Local cache within the same TZ and seconds)
     */
    for (rowc = 0; rowc < 2; rowc++) {
	ltzoc = &dataPtr->lastTZOffsCache[rowc];
	if (timezoneObj != ltzoc->timezoneObj || changeover != ltzoc->changeover) {
	    ltzoc = NULL;
	    continue;
	}
	seconds = fields->localSeconds - ltzoc->tzOffset;
	if (seconds >= ltzoc->rangesVal[0]
		&& seconds < ltzoc->rangesVal[1]) {
	    /* the same time zone and offset (UTC time inside the last minute) */
	    fields->tzOffset = ltzoc->tzOffset;
	    fields->seconds = seconds;
	    return TCL_OK;
	}
	/* in the DST-hole (because of the check above) - correct localSeconds */
	if (fields->localSeconds == ltzoc->localSeconds) {
	    /* the same time zone and offset (but we'll shift local-time) */
	    fields->tzOffset = ltzoc->tzOffset;
	    fields->seconds = seconds;
	    goto dstHole;
	}
    }

    /*
     * Unpack the tz data.
     */

    tzdata = ClockGetTZData(dataPtr, interp, timezoneObj);
    if (tzdata == NULL) {
	return TCL_ERROR;
    }

    if (TclListObjGetElements(interp, tzdata, &rowc, &rowv) != TCL_OK) {
	return TCL_ERROR;
    }

    /*
     * Special case: If the time zone is :localtime, the tzdata will be empty.
     * Use 'mktime' to convert the time to local
     */

    if (rowc == 0) {
	if (ConvertLocalToUTCUsingC(interp, fields, changeover) != TCL_OK) {
	    return TCL_ERROR;
	}

	/* we cannot cache (ranges unknown yet) - todo: check later the DST-hole here */
	return TCL_OK;
    } else {
	Tcl_WideInt rangesVal[2];

	if (ConvertLocalToUTCUsingTable(interp, fields, rowc, rowv,
		rangesVal) != TCL_OK) {
	    return TCL_ERROR;
	}

	seconds = fields->seconds;

	/* Cache the last conversion */
	if (ltzoc != NULL) { /* slot was found above */
	    /* timezoneObj and changeover are the same */
	    TclSetObjRef(ltzoc->tzName, fields->tzName); /* may be NULL */
	} else {
	    /* no TZ in cache - just move second slot down and use the first one */
	    ltzoc = &dataPtr->lastTZOffsCache[0];
	    TclUnsetObjRef(dataPtr->lastTZOffsCache[1].timezoneObj);
	    TclUnsetObjRef(dataPtr->lastTZOffsCache[1].tzName);
	    memcpy(&dataPtr->lastTZOffsCache[1], ltzoc, sizeof(*ltzoc));
	    TclInitObjRef(ltzoc->timezoneObj, timezoneObj);
	    ltzoc->changeover = changeover;
	    TclInitObjRef(ltzoc->tzName, fields->tzName); /* may be NULL */
	}
	ltzoc->localSeconds = fields->localSeconds;
	ltzoc->rangesVal[0] = rangesVal[0];
	ltzoc->rangesVal[1] = rangesVal[1];
	ltzoc->tzOffset = fields->tzOffset;
    }

    /* check DST-hole: if retrieved seconds is out of range */
    if (ltzoc->rangesVal[0] > seconds || seconds >= ltzoc->rangesVal[1]) {
    dstHole:
#if 0
	printf("given local-time is outside the time-zone (in DST-hole): "
		"%" TCL_LL_MODIFIER "d - offs %d => %" TCL_LL_MODIFIER "d <= %" TCL_LL_MODIFIER "d < %" TCL_LL_MODIFIER "d\n",
		fields->localSeconds, fields->tzOffset,
		ltzoc->rangesVal[0], seconds, ltzoc->rangesVal[1]);
#endif
	/* because we don't know real TZ (we're outsize), just invalidate local
	 * time (which could be verified in ClockValidDate later) */
	fields->localSeconds = TCL_INV_SECONDS; /* not valid seconds */
    }
    return TCL_OK;
}

/*
 *----------------------------------------------------------------------
 *
 * ConvertLocalToUTCUsingTable --
 *
 *	Converts a time (in a TclDateFields structure) from local time in a
 *	given time zone to UTC.
 *
 * Results:
 *	Returns a standard Tcl result.
 *
 * Side effects:
 *	Stores an error message in the interpreter if an error occurs; if
 *	successful, stores the 'seconds' field in 'fields.
 *
 *----------------------------------------------------------------------
 */

static int
ConvertLocalToUTCUsingTable(
    Tcl_Interp *interp,		/* Tcl interpreter */
    TclDateFields *fields,	/* Time to convert, with 'seconds' filled in */
    Tcl_Size rowc,			/* Number of points at which time changes */
    Tcl_Obj *const rowv[],	/* Points at which time changes */
    Tcl_WideInt *rangesVal)	/* Return bounds for time period */
{
    Tcl_Obj *row;
    Tcl_Size cellc;
    Tcl_Obj **cellv;
    struct {
	Tcl_Obj *tzName;
	int tzOffset;
    } have[8];
    int nHave = 0;
    Tcl_Size i;

    /*
     * Perform an initial lookup assuming that local == UTC, and locate the
     * last time conversion prior to that time. Get the offset from that row,
     * and look up again. Continue until we find an offset that we found
     * before. This definition, rather than "the same offset" ensures that we
     * don't enter an endless loop, as would otherwise happen when trying to
     * convert a non-existent time such as 02:30 during the US Spring Daylight
     * Saving Time transition.
     */

    fields->tzOffset = 0;
    fields->seconds = fields->localSeconds;
    while (1) {
	row = TclClockLookupLastTransition(interp, fields->seconds, rowc, rowv,
		rangesVal);
	if ((row == NULL)
		|| TclListObjGetElements(interp, row, &cellc,
		    &cellv) != TCL_OK
		|| TclGetIntFromObj(interp, cellv[1],
		    &fields->tzOffset) != TCL_OK) {
	    return TCL_ERROR;
	}
	for (i = 0; i < nHave; ++i) {
	    if (have[i].tzOffset == fields->tzOffset) {
		goto found;
	    }
	}
	if (nHave == 8) {
	    Tcl_Panic("loop in ConvertLocalToUTCUsingTable");
	}
	have[nHave].tzName = cellv[3];
	have[nHave++].tzOffset = fields->tzOffset;
	fields->seconds = fields->localSeconds - fields->tzOffset;
    }

  found:
    fields->tzOffset = have[i].tzOffset;
    fields->seconds = fields->localSeconds - fields->tzOffset;
    TclSetObjRef(fields->tzName, have[i].tzName);

    return TCL_OK;
}

/*
 *----------------------------------------------------------------------
 *
 * ConvertLocalToUTCUsingC --
 *
 *	Converts a time from local wall clock to UTC when the local time zone
 *	cannot be determined. Uses 'mktime' to do the job.
 *
 * Results:
 *	Returns a standard Tcl result.
 *
 * Side effects:
 *	Stores an error message in the interpreter if an error occurs; if
 *	successful, stores the 'seconds' field in 'fields.
 *
 *----------------------------------------------------------------------
 */

static int
ConvertLocalToUTCUsingC(
    Tcl_Interp *interp,		/* Tcl interpreter */
    TclDateFields *fields,	/* Time to convert, with 'seconds' filled in */
    int changeover)		/* Julian Day of the Gregorian transition */
{
    struct tm timeVal;
    int localErrno;
    int secondOfDay;

    /*
     * Convert the given time to a date.
     */

    ClockExtractJDAndSODFromSeconds(fields->julianDay, secondOfDay,
	    fields->localSeconds);

    GetGregorianEraYearDay(fields, changeover);
    GetMonthDay(fields);

    /*
     * Convert the date/time to a 'struct tm'.
     */

    timeVal.tm_year = fields->year - 1900;
    timeVal.tm_mon = fields->month - 1;
    timeVal.tm_mday = fields->dayOfMonth;
    timeVal.tm_hour = (secondOfDay / 3600) % 24;
    timeVal.tm_min = (secondOfDay / 60) % 60;
    timeVal.tm_sec = secondOfDay % 60;
    timeVal.tm_isdst = -1;
    timeVal.tm_wday = -1;
    timeVal.tm_yday = -1;

    /*
     * Get local time. It is rumored that mktime is not thread safe on some
     * platforms, so seize a mutex before attempting this.
     */

    TzsetIfNecessary();
    Tcl_MutexLock(&clockMutex);
    errno = 0;
    fields->seconds = (Tcl_WideInt) mktime(&timeVal);
    localErrno = (fields->seconds == -1) ? errno : 0;
    Tcl_MutexUnlock(&clockMutex);

    /*
     * If conversion fails, report an error.
     */

    if (localErrno != 0
	    || (fields->seconds == -1 && timeVal.tm_yday == -1)) {
	Tcl_SetObjResult(interp, Tcl_NewStringObj(
		"time value too large/small to represent", TCL_AUTO_LENGTH));
	return TCL_ERROR;
    }
    return TCL_OK;
}

/*
 *----------------------------------------------------------------------
 *
 * TclConvertUTCToLocal --
 *
 *	Converts a time (in a TclDateFields structure) from UTC to local time.
 *
 * Results:
 *	Returns a standard Tcl result.
 *
 * Side effects:
 *	Populates the 'tzName' and 'tzOffset' fields.
 *
 *----------------------------------------------------------------------
 */

int
TclConvertUTCToLocal(
    ClockClientData *dataPtr,	/* Literal pool, etc. */
    Tcl_Interp *interp,		/* Tcl interpreter */
    TclDateFields *fields,	/* Fields of the time */
    Tcl_Obj *timezoneObj,	/* Time zone */
    int changeover)		/* Julian Day of the Gregorian transition */
{
    Tcl_Obj *tzdata;		/* Time zone data */
    Tcl_Size rowc;		/* Number of rows in tzdata */
    Tcl_Obj **rowv;		/* Pointers to the rows */
    ClockLastTZOffs * ltzoc = NULL;

    /* fast phase-out for shared GMT-object (don't need to convert UTC 2 UTC) */
    if (timezoneObj == dataPtr->literals[LIT_GMT]) {
	fields->localSeconds = fields->seconds;
	fields->tzOffset = 0;
	if (dataPtr->gmtTZName == NULL) {
	    Tcl_Obj *tzName;

	    tzdata = ClockGetTZData(dataPtr, interp, timezoneObj);
	    if (TclListObjGetElements(interp, tzdata, &rowc, &rowv) != TCL_OK
		    || Tcl_ListObjIndex(interp, rowv[0], 3, &tzName) != TCL_OK) {
		return TCL_ERROR;
	    }
	    TclSetObjRef(dataPtr->gmtTZName, tzName);
	}
	TclSetObjRef(fields->tzName, dataPtr->gmtTZName);
	return TCL_OK;
    }

    /*
     * Check cacheable conversion could be used
     * (last-period UTC2Local cache within the same TZ and seconds)
     */
    for (rowc = 0; rowc < 2; rowc++) {
	ltzoc = &dataPtr->lastTZOffsCache[rowc];
	if (timezoneObj != ltzoc->timezoneObj || changeover != ltzoc->changeover) {
	    ltzoc = NULL;
	    continue;
	}
	if (fields->seconds >= ltzoc->rangesVal[0]
		&& fields->seconds < ltzoc->rangesVal[1]) {
	    /* the same time zone and offset (UTC time inside the last minute) */
	    fields->tzOffset = ltzoc->tzOffset;
	    fields->localSeconds = fields->seconds + fields->tzOffset;
	    TclSetObjRef(fields->tzName, ltzoc->tzName);
	    return TCL_OK;
	}
    }

    /*
     * Unpack the tz data.
     */

    tzdata = ClockGetTZData(dataPtr, interp, timezoneObj);
    if (tzdata == NULL) {
	return TCL_ERROR;
    }

    if (TclListObjGetElements(interp, tzdata, &rowc, &rowv) != TCL_OK) {
	return TCL_ERROR;
    }

    /*
     * Special case: If the time zone is :localtime, the tzdata will be empty.
     * Use 'localtime' to convert the time to local
     */

    if (rowc == 0) {
	if (ConvertUTCToLocalUsingC(interp, fields, changeover) != TCL_OK) {
	    return TCL_ERROR;
	}

	/* signal we need to revalidate TZ epoch next time fields gets used. */
	fields->flags |= CLF_CTZ;

	/* we cannot cache (ranges unknown yet) */
    } else {
	Tcl_WideInt rangesVal[2];

	if (ConvertUTCToLocalUsingTable(interp, fields, rowc, rowv,
		rangesVal) != TCL_OK) {
	    return TCL_ERROR;
	}

	/* converted using table (TZ isn't :localtime) */
	fields->flags &= ~CLF_CTZ;

	/* Cache the last conversion */
	if (ltzoc != NULL) { /* slot was found above */
	    /* timezoneObj and changeover are the same */
	    TclSetObjRef(ltzoc->tzName, fields->tzName);
	} else {
	    /* no TZ in cache - just move second slot down and use the first one */
	    ltzoc = &dataPtr->lastTZOffsCache[0];
	    TclUnsetObjRef(dataPtr->lastTZOffsCache[1].timezoneObj);
	    TclUnsetObjRef(dataPtr->lastTZOffsCache[1].tzName);
	    memcpy(&dataPtr->lastTZOffsCache[1], ltzoc, sizeof(*ltzoc));
	    TclInitObjRef(ltzoc->timezoneObj, timezoneObj);
	    ltzoc->changeover = changeover;
	    TclInitObjRef(ltzoc->tzName, fields->tzName);
	}
	ltzoc->localSeconds = fields->localSeconds;
	ltzoc->rangesVal[0] = rangesVal[0];
	ltzoc->rangesVal[1] = rangesVal[1];
	ltzoc->tzOffset = fields->tzOffset;
    }

    return TCL_OK;
}

/*
 *----------------------------------------------------------------------
 *
 * ConvertUTCToLocalUsingTable --
 *
 *	Converts UTC to local time, given a table of transition points
 *
 * Results:
 *	Returns a standard Tcl result
 *
 * Side effects:
 *	On success, fills fields->tzName, fields->tzOffset and
 *	fields->localSeconds. On failure, places an error message in the
 *	interpreter result.
 *
 *----------------------------------------------------------------------
 */

static int
ConvertUTCToLocalUsingTable(
    Tcl_Interp *interp,		/* Tcl interpreter */
    TclDateFields *fields,	/* Fields of the date */
    Tcl_Size rowc,		/* Number of rows in the conversion table
				 * (>= 1) */
    Tcl_Obj *const rowv[],	/* Rows of the conversion table */
    Tcl_WideInt *rangesVal)	/* Return bounds for time period */
{
    Tcl_Obj *row;		/* Row containing the current information */
    Tcl_Size cellc;		/* Count of cells in the row (must be 4) */
    Tcl_Obj **cellv;		/* Pointers to the cells */

    /*
     * Look up the nearest transition time.
     */

    row = TclClockLookupLastTransition(interp, fields->seconds, rowc, rowv, rangesVal);
    if (row == NULL
	    || TclListObjGetElements(interp, row, &cellc, &cellv) != TCL_OK
	    || TclGetIntFromObj(interp, cellv[1], &fields->tzOffset) != TCL_OK) {
	return TCL_ERROR;
    }

    /*
     * Convert the time.
     */

    TclSetObjRef(fields->tzName, cellv[3]);
    fields->localSeconds = fields->seconds + fields->tzOffset;
    return TCL_OK;
}

/*
 *----------------------------------------------------------------------
 *
 * ConvertUTCToLocalUsingC --
 *
 *	Converts UTC to localtime in cases where the local time zone is not
 *	determinable, using the C 'localtime' function to do it.
 *
 * Results:
 *	Returns a standard Tcl result.
 *
 * Side effects:
 *	On success, fills fields->tzName, fields->tzOffset and
 *	fields->localSeconds. On failure, places an error message in the
 *	interpreter result.
 *
 *----------------------------------------------------------------------
 */

static int
ConvertUTCToLocalUsingC(
    Tcl_Interp *interp,		/* Tcl interpreter */
    TclDateFields *fields,	/* Time to convert, with 'seconds' filled in */
    int changeover)		/* Julian Day of the Gregorian transition */
{
    time_t tock;
    struct tm *timeVal;		/* Time after conversion */
    int diff;			/* Time zone diff local-Greenwich */
    char buffer[16], *p;	/* Buffer for time zone name */

    /*
     * Use 'localtime' to determine local year, month, day, time of day.
     */

    tock = (time_t) fields->seconds;
    if ((Tcl_WideInt) tock != fields->seconds) {
	Tcl_SetObjResult(interp, Tcl_NewStringObj(
		"number too large to represent as a Posix time", TCL_AUTO_LENGTH));
	Tcl_SetErrorCode(interp, "CLOCK", "argTooLarge", (char *)NULL);
	return TCL_ERROR;
    }
    TzsetIfNecessary();
    timeVal = ThreadSafeLocalTime(&tock);
    if (timeVal == NULL) {
	Tcl_SetObjResult(interp, Tcl_NewStringObj(
		"localtime failed (clock value may be too "
		"large/small to represent)", TCL_AUTO_LENGTH));
	Tcl_SetErrorCode(interp, "CLOCK", "localtimeFailed", (char *)NULL);
	return TCL_ERROR;
    }

    /*
     * Fill in the date in 'fields' and use it to derive Julian Day.
     */

    fields->isBce = 0;
    fields->year = timeVal->tm_year + 1900;
    fields->month = timeVal->tm_mon + 1;
    fields->dayOfMonth = timeVal->tm_mday;
    GetJulianDayFromEraYearMonthDay(fields, changeover);

    /*
     * Convert that value to seconds.
     */

    fields->localSeconds = (((fields->julianDay * 24LL
	    + timeVal->tm_hour) * 60 + timeVal->tm_min) * 60
	    + timeVal->tm_sec) - JULIAN_SEC_POSIX_EPOCH;

    /*
     * Determine a time zone offset and name; just use +hhmm for the name.
     */

    diff = (int) (fields->localSeconds - fields->seconds);
    fields->tzOffset = diff;
    if (diff < 0) {
	*buffer = '-';
	diff = -diff;
    } else {
	*buffer = '+';
    }
    TclItoAw(buffer + 1, diff / 3600, '0', 2);
    diff %= 3600;
    p = TclItoAw(buffer + 3, diff / 60, '0', 2);
    diff %= 60;
    if (diff != 0) {
	p = TclItoAw(buffer + 5, diff, '0', 2);
    }
    TclSetObjRef(fields->tzName, Tcl_NewStringObj(buffer, p - buffer));
    return TCL_OK;
}

/*
 *----------------------------------------------------------------------
 *
 * TclClockLookupLastTransition --
 *
 *	Given a UTC time and a tzdata array, looks up the last transition on
 *	or before the given time.
 *
 * Results:
 *	Returns a pointer to the row, or NULL if an error occurs.
 *
 *----------------------------------------------------------------------
 */

Tcl_Obj *
TclClockLookupLastTransition(
    Tcl_Interp *interp,		/* Interpreter for error messages */
    Tcl_WideInt tick,		/* Time from the epoch */
    Tcl_Size rowc,		/* Number of rows of tzdata */
    Tcl_Obj *const *rowv,	/* Rows in tzdata */
    Tcl_WideInt *rangesVal)	/* Return bounds for time period */
{
    Tcl_Size l, u;
    Tcl_Obj *compObj;
    Tcl_WideInt compVal, fromVal = LLONG_MIN, toVal = LLONG_MAX;

    /*
     * Examine the first row to make sure we're in bounds.
     */

    if (Tcl_ListObjIndex(interp, rowv[0], 0, &compObj) != TCL_OK
	    || TclGetWideIntFromObj(interp, compObj, &compVal) != TCL_OK) {
	return NULL;
    }

    /*
     * Bizarre case - first row doesn't begin at MIN_WIDE_INT. Return it
     * anyway.
     */

    if (tick < (fromVal = compVal)) {
	if (rangesVal) {
	    rangesVal[0] = fromVal;
	    rangesVal[1] = toVal;
	}
	return rowv[0];
    }

    /*
     * Binary-search to find the transition.
     */

    l = 0;
    u = rowc - 1;
    while (l < u) {
	Tcl_Size m = (l + u + 1) / 2;

	if (Tcl_ListObjIndex(interp, rowv[m], 0, &compObj) != TCL_OK ||
		TclGetWideIntFromObj(interp, compObj, &compVal) != TCL_OK) {
	    return NULL;
	}
	if (tick >= compVal) {
	    l = m;
	    fromVal = compVal;
	} else {
	    u = m - 1;
	    toVal = compVal;
	}
    }

    if (rangesVal) {
	rangesVal[0] = fromVal;
	rangesVal[1] = toVal;
    }
    return rowv[l];
}

/*
 *----------------------------------------------------------------------
 *
 * GetYearWeekDay --
 *
 *	Given a date with Julian Calendar Day, compute the year, week, and day
 *	in the ISO8601 calendar.
 *
 * Results:
 *	None.
 *
 * Side effects:
 *	Stores 'iso8601Year', 'iso8601Week' and 'dayOfWeek' in the date
 *	fields.
 *
 *----------------------------------------------------------------------
 */

static void
GetYearWeekDay(
    TclDateFields *fields,	/* Date to convert, must have 'julianDay' */
    int changeover)		/* Julian Day Number of the Gregorian
				 * transition */
{
    TclDateFields temp;
    int dayOfFiscalYear;

    temp.tzName = NULL;

    /*
     * Find the given date, minus three days, plus one year. That date's
     * iso8601 year is an upper bound on the ISO8601 year of the given date.
     */

    temp.julianDay = fields->julianDay - 3;
    GetGregorianEraYearDay(&temp, changeover);
    if (temp.isBce) {
	temp.iso8601Year = temp.year - 1;
    } else {
	temp.iso8601Year = temp.year + 1;
    }
    temp.iso8601Week = 1;
    temp.dayOfWeek = 1;
    GetJulianDayFromEraYearWeekDay(&temp, changeover);

    /*
     * temp.julianDay is now the start of an ISO8601 year, either the one
     * corresponding to the given date, or the one after. If we guessed high,
     * move one year earlier
     */

    if (fields->julianDay < temp.julianDay) {
	if (temp.isBce) {
	    temp.iso8601Year += 1;
	} else {
	    temp.iso8601Year -= 1;
	}
	GetJulianDayFromEraYearWeekDay(&temp, changeover);
    }

    fields->iso8601Year = temp.iso8601Year;
    dayOfFiscalYear = (int)(fields->julianDay - temp.julianDay);
    fields->iso8601Week = (dayOfFiscalYear / 7) + 1;
    fields->dayOfWeek = (dayOfFiscalYear + 1) % 7;
    if (fields->dayOfWeek < 1) { /* Mon .. Sun == 1 .. 7 */
	fields->dayOfWeek += 7;
    }
}

/*
 *----------------------------------------------------------------------
 *
 * GetGregorianEraYearDay --
 *
 *	Given a Julian Day Number, extracts the year and day of the year and
 *	puts them into TclDateFields, along with the era (BCE or CE) and a
 *	flag indicating whether the date is Gregorian or Julian.
 *
 * Results:
 *	None.
 *
 * Side effects:
 *	Stores 'era', 'gregorian', 'year', and 'dayOfYear'.
 *
 *----------------------------------------------------------------------
 */

static void
GetGregorianEraYearDay(
    TclDateFields *fields,	/* Date fields containing 'julianDay' */
    int changeover)		/* Gregorian transition date */
{
    Tcl_WideInt jday = fields->julianDay;
    Tcl_WideInt day;
    int year;
    int n;

    if (jday >= changeover) {
	/*
	 * Gregorian calendar.
	 */

	fields->gregorian = 1;
	year = 1;

	/*
	 * n = Number of 400-year cycles since 1 January, 1 CE in the
	 * proleptic Gregorian calendar. day = remaining days.
	 */

	day = jday - JDAY_1_JAN_1_CE_GREGORIAN;
	n = (int)(day / FOUR_CENTURIES);
	day %= FOUR_CENTURIES;
	if (day < 0) {
	    day += FOUR_CENTURIES;
	    n--;
	}
	year += 400 * n;

	/*
	 * n = number of centuries since the start of (year);
	 * day = remaining days
	 */

	n = (int)(day / ONE_CENTURY_GREGORIAN);
	day %= ONE_CENTURY_GREGORIAN;
	if (n > 3) {
	    /*
	     * 31 December in the last year of a 400-year cycle.
	     */

	    n = 3;
	    day += ONE_CENTURY_GREGORIAN;
	}
	year += 100 * n;
    } else {
	/*
	 * Julian calendar.
	 */

	fields->gregorian = 0;
	year = 1;
	day = jday - JDAY_1_JAN_1_CE_JULIAN;
    }

    /*
     * n = number of 4-year cycles; days = remaining days.
     */

    n = (int)(day / FOUR_YEARS);
    day %= FOUR_YEARS;
    if (day < 0) {
	day += FOUR_YEARS;
	n--;
    }
    year += 4 * n;

    /*
     * n = number of years; days = remaining days.
     */

    n = (int)(day / ONE_YEAR);
    day %= ONE_YEAR;
    if (n > 3) {
	/*
	 * 31 December of a leap year.
	 */

	n = 3;
	day += 365;
    }
    year += n;

    /*
     * store era/year/day back into fields.
     */

    if (year <= 0) {
	fields->isBce = 1;
	fields->year = 1 - year;
    } else {
	fields->isBce = 0;
	fields->year = year;
    }
    fields->dayOfYear = (int)day + 1;
}

/*
 *----------------------------------------------------------------------
 *
 * GetMonthDay --
 *
 *	Given a date as year and day-of-year, find month and day.
 *
 * Results:
 *	None.
 *
 * Side effects:
 *	Stores 'month' and 'dayOfMonth' in the 'fields' structure.
 *
 *----------------------------------------------------------------------
 */

static void
GetMonthDay(
    TclDateFields *fields)	/* Date to convert */
{
    int day = fields->dayOfYear;
    int month;
    const int *dipm = daysInPriorMonths[TclIsGregorianLeapYear(fields)];

    /*
     * Estimate month by calculating `dayOfYear / (365/12)`
     */
    month = (day*12) / dipm[12];
    /* then do forwards backwards correction */
    while (1) {
	if (day > dipm[month]) {
	    if (month >= 11 || day <= dipm[month + 1]) {
		break;
	    }
	    month++;
	} else {
	    if (month == 0) {
		break;
	    }
	    month--;
	}
    }
    day -= dipm[month];
    fields->month = month + 1;
    fields->dayOfMonth = day;
}

/*
 *----------------------------------------------------------------------
 *
 * GetJulianDayFromEraYearWeekDay --
 *
 *	Given a TclDateFields structure containing era, ISO8601 year, ISO8601
 *	week, and day of week, computes the Julian Day Number.
 *
 * Results:
 *	None.
 *
 * Side effects:
 *	Stores 'julianDay' in the fields.
 *
 *----------------------------------------------------------------------
 */

void
GetJulianDayFromEraYearWeekDay(
    TclDateFields *fields,	/* Date to convert */
    int changeover)		/* Julian Day Number of the Gregorian
				 * transition */
{
    Tcl_WideInt firstMonday;	/* Julian day number of week 1, day 1 in the
				 * given year */
    TclDateFields firstWeek;

    firstWeek.tzName = NULL;

    /*
     * Find January 4 in the ISO8601 year, which will always be in week 1.
     */

    firstWeek.isBce = fields->isBce;
    firstWeek.year = fields->iso8601Year;
    firstWeek.month = 1;
    firstWeek.dayOfMonth = 4;
    GetJulianDayFromEraYearMonthDay(&firstWeek, changeover);

    /*
     * Find Monday of week 1.
     */

    firstMonday = WeekdayOnOrBefore(1, firstWeek.julianDay);

    /*
     * Advance to the given week and day.
     */

    fields->julianDay = firstMonday + 7 * (fields->iso8601Week - 1)
	    + fields->dayOfWeek - 1;
}

/*
 *----------------------------------------------------------------------
 *
 * GetJulianDayFromEraYearMonthDay --
 *
 *	Given era, year, month, and dayOfMonth (in TclDateFields), and the
 *	Gregorian transition date, computes the Julian Day Number.
 *
 * Results:
 *	None.
 *
 * Side effects:
 *	Stores day number in 'julianDay'
 *
 *----------------------------------------------------------------------
 */

void
GetJulianDayFromEraYearMonthDay(
    TclDateFields *fields,	/* Date to convert */
    int changeover)		/* Gregorian transition date as a Julian Day */
{
    Tcl_WideInt ym1, ym1o4, ym1o100, ym1o400;
    int year, month, mm1, q, r;

    if (fields->isBce) {
	year = 1 - fields->year;
    } else {
	year = fields->year;
    }

    /*
     * Reduce month modulo 12.
     */

    month = fields->month;
    mm1 = month - 1;
    q = mm1 / 12;
    r = (mm1 % 12);
    if (r < 0) {
	r += 12;
	q -= 1;
    }
    year += q;
    month = r + 1;
    ym1 = year - 1;

    /*
     * Adjust the year after reducing the month.
     */

    fields->gregorian = 1;
    if (year < 1) {
	fields->isBce = 1;
	fields->year = 1 - year;
    } else {
	fields->isBce = 0;
	fields->year = year;
    }

    /*
     * Try an initial conversion in the Gregorian calendar.
     */

#if 0 /* BUG https://core.tcl-lang.org/tcl/tktview?name=da340d4f32 */
    ym1o4 = ym1 / 4;
#else
    /*
     * Have to make sure quotient is truncated towards 0 when negative.
     * See above bug for details. The casts are necessary.
     */
    if (ym1 >= 0) {
	ym1o4 = ym1 / 4;
    } else {
	ym1o4 = - (int) (((unsigned int) -ym1) / 4);
    }
#endif
    if (ym1 % 4 < 0) {
	ym1o4--;
    }
    ym1o100 = ym1 / 100;
    if (ym1 % 100 < 0) {
	ym1o100--;
    }
    ym1o400 = ym1 / 400;
    if (ym1 % 400 < 0) {
	ym1o400--;
    }
    fields->julianDay = JDAY_1_JAN_1_CE_GREGORIAN - 1
	    + fields->dayOfMonth
	    + daysInPriorMonths[TclIsGregorianLeapYear(fields)][month - 1]
	    + (ONE_YEAR * ym1)
	    + ym1o4
	    - ym1o100
	    + ym1o400;

    /*
     * If the resulting date is before the Gregorian changeover, convert in
     * the Julian calendar instead.
     */

    if (fields->julianDay < changeover) {
	fields->gregorian = 0;
	fields->julianDay = JDAY_1_JAN_1_CE_JULIAN - 1
		+ fields->dayOfMonth
		+ daysInPriorMonths[year%4 == 0][month - 1]
		+ (365 * ym1)
		+ ym1o4;
    }
}

/*
 *----------------------------------------------------------------------
 *
 * TclGetJulianDayFromEraYearDay --
 *
 *	Given era, year, and dayOfYear (in TclDateFields), and the
 *	Gregorian transition date, computes the Julian Day Number.
 *
 * Results:
 *	None.
 *
 * Side effects:
 *	Stores day number in 'julianDay'
 *
 *----------------------------------------------------------------------
 */

void
TclGetJulianDayFromEraYearDay(
    TclDateFields *fields,	/* Date to convert */
    int changeover)		/* Gregorian transition date as a Julian Day */
{
    Tcl_WideInt year, ym1;

    /* Get absolute year number from the civil year */
    if (fields->isBce) {
	year = 1 - fields->year;
    } else {
	year = fields->year;
    }

    ym1 = year - 1;

    /* Try the Gregorian calendar first. */
    fields->gregorian = 1;
    fields->julianDay =
	    1721425
	    + fields->dayOfYear
	    + (365 * ym1)
	    + (ym1 / 4)
	    - (ym1 / 100)
	    + (ym1 / 400);

    /* If the date is before the Gregorian change, use the Julian calendar. */

    if (fields->julianDay < changeover) {
	fields->gregorian = 0;
	fields->julianDay =
		1721423
		+ fields->dayOfYear
		+ (365 * ym1)
		+ (ym1 / 4);
    }
}
/*
 *----------------------------------------------------------------------
 *
 * TclIsGregorianLeapYear --
 *
 *	Tests whether a given year is a leap year, in either Julian or
 *	Gregorian calendar.
 *
 * Results:
 *	Returns 1 for a leap year, 0 otherwise.
 *
 *----------------------------------------------------------------------
 */

int
TclIsGregorianLeapYear(
    TclDateFields *fields)	/* Date to test */
{
    Tcl_WideInt year = fields->year;

    if (fields->isBce) {
	year = 1 - year;
    }
    if (year % 4 != 0) {
	return 0;
    } else if (!(fields->gregorian)) {
	return 1;
    } else if (year % 400 == 0) {
	return 1;
    } else if (year % 100 == 0) {
	return 0;
    } else {
	return 1;
    }
}

/*
 *----------------------------------------------------------------------
 *
 * WeekdayOnOrBefore --
 *
 *	Finds the Julian Day Number of a given day of the week that falls on
 *	or before a given date, expressed as Julian Day Number.
 *
 * Results:
 *	Returns the Julian Day Number
 *
 *----------------------------------------------------------------------
 */

static Tcl_WideInt
WeekdayOnOrBefore(
    int dayOfWeek,		/* Day of week; Sunday == 0 or 7 */
    Tcl_WideInt julianDay)	/* Reference date */
{
    int k = (dayOfWeek + 6) % 7;
    if (k < 0) {
	k += 7;
    }
    return julianDay - ((julianDay - k) % 7);
}

/*
 *----------------------------------------------------------------------
 *
 * ClockGetenvObjCmd --
 *
 *	Tcl command that reads an environment variable from the system
 *
 * Usage:
 *	::tcl::clock::getEnv NAME
 *
 * Parameters:
 *	NAME - Name of the environment variable desired
 *
 * Results:
 *	Returns a standard Tcl result. Returns an error if the variable does
 *	not exist, with a message left in the interpreter. Returns TCL_OK and
 *	the value of the variable if the variable does exist,
 *
 *----------------------------------------------------------------------
 */

int
ClockGetenvObjCmd(
    TCL_UNUSED(void *),
    Tcl_Interp *interp,
    Tcl_Size objc,
    Tcl_Obj *const objv[])
{
#ifdef _WIN32
    const WCHAR *varName;
    const WCHAR *varValue;
    Tcl_DString ds;
#else
    const char *varName;
    const char *varValue;
#endif

    if (objc != 2) {
	Tcl_WrongNumArgs(interp, 1, objv, "name");
	return TCL_ERROR;
    }
#ifdef _WIN32
    Tcl_DStringInit(&ds);
    varName = Tcl_UtfToWCharDString(TclGetString(objv[1]), -1, &ds);
    varValue = _wgetenv(varName);
    if (varValue == NULL) {
	Tcl_DStringFree(&ds);
    } else {
	Tcl_DStringSetLength(&ds, 0);
	Tcl_WCharToUtfDString(varValue, -1, &ds);
	Tcl_DStringResult(interp, &ds);
    }
#else
    varName = TclGetString(objv[1]);
    varValue = getenv(varName);
    if (varValue != NULL) {
	Tcl_SetObjResult(interp, Tcl_NewStringObj(
		varValue, TCL_AUTO_LENGTH));
    }
#endif
    return TCL_OK;
}

/*
 *----------------------------------------------------------------------
 *
 * ThreadSafeLocalTime --
 *
 *	Wrapper around the 'localtime' library function to make it thread
 *	safe.
 *
 * Results:
 *	Returns a pointer to a 'struct tm' in thread-specific data.
 *
 * Side effects:
 *	Invokes localtime or localtime_r as appropriate.
 *
 *----------------------------------------------------------------------
 */

static struct tm *
ThreadSafeLocalTime(
    const time_t *timePtr)	/* Pointer to the number of seconds since the
				 * local system's epoch */
{
    /*
     * Get a thread-local buffer to hold the returned time.
     */

    struct tm *tmPtr = (struct tm *)Tcl_GetThreadData(&tmKey, sizeof(struct tm));
#ifdef HAVE_LOCALTIME_R
    tmPtr = localtime_r(timePtr, tmPtr);
#else
    struct tm *sysTmPtr;

    Tcl_MutexLock(&clockMutex);
    sysTmPtr = localtime(timePtr);
    if (sysTmPtr == NULL) {
	Tcl_MutexUnlock(&clockMutex);
	return NULL;
    }
    memcpy(tmPtr, sysTmPtr, sizeof(struct tm));
    Tcl_MutexUnlock(&clockMutex);
#endif
    return tmPtr;
}

/*----------------------------------------------------------------------
 *
 * ClockClicksObjCmd --
 *
 *	Returns a high-resolution counter.
 *
 * Results:
 *	Returns a standard Tcl result.
 *
 * Side effects:
 *	None.
 *
 * This function implements the 'clock clicks' Tcl command. Refer to the user
 * documentation for details on what it does.
 *
 *----------------------------------------------------------------------
 */

int
ClockClicksObjCmd(
    TCL_UNUSED(void *),
    Tcl_Interp *interp,		/* Tcl interpreter */
    Tcl_Size objc,			/* Parameter count */
    Tcl_Obj *const *objv)	/* Parameter values */
{
    static const char *const clicksSwitches[] = {
	"-milliseconds", "-microseconds", NULL
    };
    enum ClicksSwitch {
	CLICKS_MILLIS, CLICKS_MICROS, CLICKS_NATIVE
    };
    int index = CLICKS_NATIVE;
    Tcl_Time now;
    Tcl_WideInt clicks = 0;

    switch (objc) {
    case 1:
	break;
    case 2:
	if (Tcl_GetIndexFromObj(interp, objv[1], clicksSwitches, "option", 0,
		&index) != TCL_OK) {
	    return TCL_ERROR;
	}
	break;
    default:
	Tcl_WrongNumArgs(interp, 0, objv, "clock clicks ?-switch?");
	return TCL_ERROR;
    }

    switch (index) {
    case CLICKS_MILLIS:
	Tcl_GetTime(&now);
	clicks = now.sec * 1000LL + now.usec / 1000;
	break;
    case CLICKS_NATIVE:
#ifdef TCL_WIDE_CLICKS
	clicks = TclpGetWideClicks();
#else
	clicks = (Tcl_WideInt)TclpGetClicks();
#endif
	break;
    case CLICKS_MICROS:
	clicks = TclpGetMicroseconds();
	break;
    default:
	TCL_UNREACHABLE();
    }

    Tcl_SetObjResult(interp, Tcl_NewWideIntObj(clicks));
    return TCL_OK;
}

/*----------------------------------------------------------------------
 *
 * ClockMillisecondsObjCmd -
 *
 *	Returns a count of milliseconds since the epoch.
 *
 * Results:
 *	Returns a standard Tcl result.
 *
 * Side effects:
 *	None.
 *
 * This function implements the 'clock milliseconds' Tcl command. Refer to the
 * user documentation for details on what it does.
 *
 *----------------------------------------------------------------------
 */

int
ClockMillisecondsObjCmd(
    TCL_UNUSED(void *),
    Tcl_Interp *interp,		/* Tcl interpreter */
    Tcl_Size objc,			/* Parameter count */
    Tcl_Obj *const *objv)	/* Parameter values */
{
    Tcl_Time now;
    Tcl_Obj *timeObj;

    if (objc != 1) {
	Tcl_WrongNumArgs(interp, 0, objv, "clock milliseconds");
	return TCL_ERROR;
    }
    Tcl_GetTime(&now);
    TclNewUIntObj(timeObj, (Tcl_WideUInt)
	    now.sec * 1000 + now.usec / 1000);
    Tcl_SetObjResult(interp, timeObj);
    return TCL_OK;
}

/*----------------------------------------------------------------------
 *
 * ClockMicrosecondsObjCmd -
 *
 *	Returns a count of microseconds since the epoch.
 *
 * Results:
 *	Returns a standard Tcl result.
 *
 * Side effects:
 *	None.
 *
 * This function implements the 'clock microseconds' Tcl command. Refer to the
 * user documentation for details on what it does.
 *
 *----------------------------------------------------------------------
 */

int
ClockMicrosecondsObjCmd(
    TCL_UNUSED(void *),
    Tcl_Interp *interp,		/* Tcl interpreter */
    Tcl_Size objc,			/* Parameter count */
    Tcl_Obj *const *objv)	/* Parameter values */
{
    if (objc != 1) {
	Tcl_WrongNumArgs(interp, 0, objv, "clock microseconds");
	return TCL_ERROR;
    }
    Tcl_SetObjResult(interp, Tcl_NewWideIntObj(TclpGetMicroseconds()));
    return TCL_OK;
}

static inline void
ClockInitFmtScnArgs(
    ClockClientData *dataPtr,
    Tcl_Interp *interp,
    ClockFmtScnCmdArgs *opts)
{
    memset(opts, 0, sizeof(*opts));
    opts->dataPtr = dataPtr;
    opts->interp = interp;
}

/*
 *-----------------------------------------------------------------------------
 *
 * ClockParseFmtScnArgs --
 *
 *	Parses the arguments for sub-commands "scan", "format" and "add".
 *
 *	Note:	common options table used here, because for the options often used
 *		the same literals (objects), so it avoids permanent "recompiling" of
 *		option object representation to indexType with another table.
 *
 * Results:
 *	Returns a standard Tcl result, and stores parsed options
 *	(format, the locale, timezone and base) in structure "opts".
 *
 *-----------------------------------------------------------------------------
 */

typedef enum ClockOperation {
    CLC_OP_FMT = 0,		/* Doing [clock format] */
    CLC_OP_SCN,			/* Doing [clock scan] */
    CLC_OP_ADD			/* Doing [clock add] */
} ClockOperation;

static int
ClockParseFmtScnArgs(
    ClockFmtScnCmdArgs *opts,	/* Result vector: format, locale, timezone... */
    TclDateFields *date,	/* Extracted date-time corresponding base
				 * (by scan or add) resp. clockval (by format) */
    Tcl_Size objc,		/* Parameter count */
    Tcl_Obj *const objv[],	/* Parameter vector */
    ClockOperation operation,	/* What operation are we doing: format, scan, add */
    const char *syntax)		/* Syntax of the current command */
{
    Tcl_Interp *interp = opts->interp;
    ClockClientData *dataPtr = opts->dataPtr;
    int gmtFlag = 0;
    static const char *const options[] = {
	"-base", "-format", "-gmt", "-locale", "-timezone", "-validate", NULL
    };
    enum optionInd {
	CLC_ARGS_BASE, CLC_ARGS_FORMAT, CLC_ARGS_GMT, CLC_ARGS_LOCALE,
	CLC_ARGS_TIMEZONE, CLC_ARGS_VALIDATE
    };
    int optionIndex;		/* Index of an option. */
    int saw = 0;		/* Flag == 1 if option was seen already. */
    Tcl_Size i, baseIdx;
    Tcl_WideInt baseVal;	/* Base time, expressed in seconds from the Epoch */

    if (operation == CLC_OP_SCN) {
	/* default flags (from configure) */
	opts->flags |= dataPtr->defFlags & CLF_VALIDATE;
    } else {
	/* clock value (as current base) */
	opts->baseObj = objv[(baseIdx = 1)];
	saw |= 1 << CLC_ARGS_BASE;
    }

    /*
     * Extract values for the keywords.
     */

    for (i = 2; i < objc; i+=2) {
	/* bypass integers (offsets) by "clock add" */
	if (operation == CLC_OP_ADD) {
	    Tcl_WideInt num;

	    if (TclGetWideIntFromObj(NULL, objv[i], &num) == TCL_OK) {
		continue;
	    }
	}
	/* get option */
	if (Tcl_GetIndexFromObj(interp, objv[i], options,
		"option", 0, &optionIndex) != TCL_OK) {
	    goto badOptionMsg;
	}
	/* if already specified */
	if (saw & (1 << optionIndex)) {
	    if (operation != CLC_OP_SCN && optionIndex == CLC_ARGS_BASE) {
		goto badOptionMsg;
	    }
	    Tcl_SetObjResult(interp, Tcl_ObjPrintf(
		    "bad option \"%s\": doubly present",
		    TclGetString(objv[i])));
	    goto badOption;
	}
	switch (optionIndex) {
	case CLC_ARGS_FORMAT:
	    if (operation == CLC_OP_ADD) {
		goto badOptionMsg;
	    }
	    opts->formatObj = objv[i + 1];
	    break;
	case CLC_ARGS_GMT:
	    if (Tcl_GetBooleanFromObj(interp, objv[i + 1], &gmtFlag) != TCL_OK){
		return TCL_ERROR;
	    }
	    break;
	case CLC_ARGS_LOCALE:
	    opts->localeObj = objv[i + 1];
	    break;
	case CLC_ARGS_TIMEZONE:
	    opts->timezoneObj = objv[i + 1];
	    break;
	case CLC_ARGS_BASE:
	    opts->baseObj = objv[(baseIdx = i + 1)];
	    break;
	case CLC_ARGS_VALIDATE:
	    if (operation != CLC_OP_SCN) {
		goto badOptionMsg;
	    } else {
		int val;

		if (Tcl_GetBooleanFromObj(interp, objv[i + 1], &val) != TCL_OK) {
		    return TCL_ERROR;
		}
		if (val) {
		    opts->flags |= CLF_VALIDATE;
		} else {
		    opts->flags &= ~CLF_VALIDATE;
		}
	    }
	    break;
	default:
	    TCL_UNREACHABLE();
	}
	saw |= 1 << optionIndex;
    }

    /*
     * Check options.
     */

    if ((saw & (1 << CLC_ARGS_GMT))
	    && (saw & (1 << CLC_ARGS_TIMEZONE))) {
	Tcl_SetObjResult(interp, Tcl_NewStringObj(
		"cannot use -gmt and -timezone in same call", TCL_AUTO_LENGTH));
	Tcl_SetErrorCode(interp, "CLOCK", "gmtWithTimezone", (char *)NULL);
	return TCL_ERROR;
    }
    if (gmtFlag) {
	opts->timezoneObj = dataPtr->literals[LIT_GMT];
    } else if (opts->timezoneObj == NULL
	    || TclGetString(opts->timezoneObj) == NULL
	    || opts->timezoneObj->length == 0) {
	/* If time zone not specified use system time zone */
	opts->timezoneObj = ClockGetSystemTimeZone(dataPtr, interp);
	if (opts->timezoneObj == NULL) {
	    return TCL_ERROR;
	}
    }

    /* Setup timezone (normalize object if needed and load TZ on demand) */

    opts->timezoneObj = TclClockSetupTimeZone(dataPtr, interp, opts->timezoneObj);
    if (opts->timezoneObj == NULL) {
	return TCL_ERROR;
    }

    /* Base (by scan or add) or clock value (by format) */

    if (opts->baseObj != NULL) {
	Tcl_Obj *baseObj = opts->baseObj;

	/* bypass integer recognition if looks like "now" or "-now" */
	if ((baseObj->bytes &&
		((baseObj->length == 3 && baseObj->bytes[0] == 'n') ||
		 (baseObj->length == 4 && baseObj->bytes[1] == 'n')))
		|| TclGetWideIntFromObj(NULL, baseObj, &baseVal) != TCL_OK) {
	    /* we accept "now" and "-now" as current date-time */
	    static const char *const nowOpts[] = {
		"now", "-now", NULL
	    };
	    int idx;

	    if (Tcl_GetIndexFromObj(NULL, baseObj, nowOpts, "seconds",
		    TCL_EXACT, &idx) == TCL_OK) {
		goto baseNow;
	    }

	    if (TclHasInternalRep(baseObj, &tclBignumType)) {
		goto baseOverflow;
	    }

	    Tcl_SetObjResult(interp, Tcl_ObjPrintf(
		    "bad seconds \"%s\": must be now or integer",
		    TclGetString(baseObj)));
	    i = baseIdx;
	    goto badOption;
	}
	/*
	 * Seconds could be an unsigned number that overflowed. Make sure
	 * that it isn't. Additionally it may be too complex to calculate
	 * julianday etc (forwards/backwards) by too large/small values, thus
	 * just let accept a bit shorter values to avoid overflow.
	 * Note the year is currently an integer, thus avoid to overflow it also.
	 */

	if (TclHasInternalRep(baseObj, &tclBignumType)
		|| baseVal < TCL_MIN_SECONDS || baseVal > TCL_MAX_SECONDS) {
	baseOverflow:
	    Tcl_SetObjResult(interp, dataPtr->literals[LIT_INTEGER_VALUE_TOO_LARGE]);
	    i = baseIdx;
	    goto badOption;
	}
    } else {
	Tcl_Time now;

    baseNow:
	Tcl_GetTime(&now);
	baseVal = (Tcl_WideInt) now.sec;
    }

    /*
     * Extract year, month and day from the base time for the parser to use as
     * defaults
     */

    /* check base fields already cached (by TZ, last-second cache) */
    if (dataPtr->lastBase.timezoneObj == opts->timezoneObj
	    && dataPtr->lastBase.date.seconds == baseVal
	    && (!(dataPtr->lastBase.date.flags & CLF_CTZ)
	    || dataPtr->lastTZEpoch == TzsetIfNecessary())) {
	memcpy(date, &dataPtr->lastBase.date, ClockCacheableDateFieldsSize);
    } else {
	/* extact fields from base */
	date->seconds = baseVal;
	if (ClockGetDateFields(dataPtr, interp, date, opts->timezoneObj,
		GREGORIAN_CHANGE_DATE) != TCL_OK) {
	    /* TODO - GREGORIAN_CHANGE_DATE should be locale-dependent */
	    return TCL_ERROR;
	}
	/* cache last base */
	memcpy(&dataPtr->lastBase.date, date, ClockCacheableDateFieldsSize);
	TclSetObjRef(dataPtr->lastBase.timezoneObj, opts->timezoneObj);
    }

    return TCL_OK;

  badOptionMsg:
    Tcl_SetObjResult(interp, Tcl_ObjPrintf(
	    "bad option \"%s\": must be %s",
	    TclGetString(objv[i]), syntax));

  badOption:
    Tcl_SetErrorCode(interp, "CLOCK", "badOption",
	    (i < objc) ? TclGetString(objv[i]) : (char *)NULL, (char *)NULL);
    return TCL_ERROR;
}

/*----------------------------------------------------------------------
 *
 * ClockFormatObjCmd -- , clock format --
 *
 *	This function is invoked to process the Tcl "clock format" command.
 *
 *	Formats a count of seconds since the Posix Epoch as a time of day.
 *
 *	The 'clock format' command formats times of day for output.  Refer
 *	to the user documentation to see what it does.
 *
 * Results:
 *	Returns a standard Tcl result.
 *
 * Side effects:
 *	None.
 *
 *----------------------------------------------------------------------
 */

int
ClockFormatObjCmd(
    void *clientData,		/* Client data containing literal pool */
    Tcl_Interp *interp,		/* Tcl interpreter */
    Tcl_Size objc,			/* Parameter count */
    Tcl_Obj *const objv[])	/* Parameter values */
{
    ClockClientData *dataPtr = (ClockClientData *)clientData;
    static const char *syntax = "clock format clockval|now "
	    "?-format string? "
	    "?-gmt boolean? "
	    "?-locale LOCALE? ?-timezone ZONE?";
    int ret;
    ClockFmtScnCmdArgs opts;	/* Format, locale, timezone and base */
    DateFormat dateFmt;		/* Common structure used for formatting */

    /* even number of arguments */
    if ((objc & 1) == 1) {
	Tcl_WrongNumArgs(interp, 0, objv, syntax);
	Tcl_SetErrorCode(interp, "CLOCK", "wrongNumArgs", (char *)NULL);
	return TCL_ERROR;
    }

    memset(&dateFmt, 0, sizeof(dateFmt));

    /*
     * Extract values for the keywords.
     */

    ClockInitFmtScnArgs(dataPtr, interp, &opts);
    ret = ClockParseFmtScnArgs(&opts, &dateFmt.date, objc, objv,
	    CLC_OP_FMT, "-format, -gmt, -locale, or -timezone");
    if (ret != TCL_OK) {
	goto done;
    }

    /* Default format */
    if (opts.formatObj == NULL) {
	opts.formatObj = dataPtr->literals[LIT__DEFAULT_FORMAT];
    }

    /* Use compiled version of Format - */
    ret = TclClockFormat(&dateFmt, &opts);

  done:
    TclUnsetObjRef(dateFmt.date.tzName);
    return ret;
}

/*----------------------------------------------------------------------
 *
 * ClockScanObjCmd -- , clock scan --
 *
 *	This function is invoked to process the Tcl "clock scan" command.
 *
 *	Inputs a count of seconds since the Posix Epoch as a time of day.
 *
 *	The 'clock scan' command scans times of day on input. Refer to the
 *	user documentation to see what it does.
 *
 * Results:
 *	Returns a standard Tcl result.
 *
 * Side effects:
 *	None.
 *
 *----------------------------------------------------------------------
 */

int
ClockScanObjCmd(
    void *clientData,		/* Client data containing literal pool */
    Tcl_Interp *interp,		/* Tcl interpreter */
    Tcl_Size objc,			/* Parameter count */
    Tcl_Obj *const objv[])	/* Parameter values */
{
    ClockClientData *dataPtr = (ClockClientData *)clientData;
    static const char *syntax = "clock scan string "
	    "?-base seconds? "
	    "?-format string? "
	    "?-gmt boolean? "
	    "?-locale LOCALE? ?-timezone ZONE? ?-validate boolean?";
    int ret;
    ClockFmtScnCmdArgs opts;	/* Format, locale, timezone and base */
    DateInfo yy;		/* Common structure used for parsing */
    DateInfo *info = &yy;

    /* even number of arguments */
    if ((objc & 1) == 1) {
	Tcl_WrongNumArgs(interp, 0, objv, syntax);
	Tcl_SetErrorCode(interp, "CLOCK", "wrongNumArgs", (char *)NULL);
	return TCL_ERROR;
    }

    ClockInitDateInfo(&yy);

    /*
     * Extract values for the keywords.
     */

    ClockInitFmtScnArgs(dataPtr, interp, &opts);
    ret = ClockParseFmtScnArgs(&opts, &yy.date, objc, objv,
	    CLC_OP_SCN, "-base, -format, -gmt, -locale, -timezone or -validate");
    if (ret != TCL_OK) {
	goto done;
    }

    /* seconds are in localSeconds (relative base date), so reset time here */
    yySecondOfDay = yySeconds = yyMinutes = yyHour = 0;
    yyMeridian = MER24;

    /* If free scan */
    if (opts.formatObj == NULL) {
	/* Use compiled version of FreeScan - */

	/* [SB] TODO: Perhaps someday we'll localize the legacy code. Right now,
	 * it's not localized. */
	if (opts.localeObj != NULL) {
	    Tcl_SetObjResult(interp, Tcl_NewStringObj(
		    "legacy [clock scan] does not support -locale", TCL_AUTO_LENGTH));
	    Tcl_SetErrorCode(interp, "CLOCK", "flagWithLegacyFormat", (char *)NULL);
	    ret = TCL_ERROR;
	    goto done;
	}
	ret = ClockFreeScan(&yy, objv[1], &opts);
    } else {
	/* Use compiled version of Scan - */

	ret = TclClockScan(&yy, objv[1], &opts);
    }

    if (ret != TCL_OK) {
	goto done;
    }

    /* Convert date info structure into UTC seconds */

    ret = ClockScanCommit(&yy, &opts);
    if (ret != TCL_OK) {
	goto done;
    }

    /* Apply remaining validation rules, if expected */
    if (opts.flags & CLF_VALIDATE) {
	ret = ClockValidDate(&yy, &opts, opts.flags & CLF_VALIDATE);
	if (ret != TCL_OK) {
	    goto done;
	}
    }

  done:
    TclUnsetObjRef(yy.date.tzName);
    if (ret != TCL_OK) {
	return ret;
    }
    Tcl_SetObjResult(interp, Tcl_NewWideIntObj(yy.date.seconds));
    return TCL_OK;
}

/*----------------------------------------------------------------------
 *
 * ClockScanCommit --
 *
 *	Converts date info structure into UTC seconds.
 *
 * Results:
 *	Returns a standard Tcl result.
 *
 * Side effects:
 *	None.
 *
 *----------------------------------------------------------------------
 */

static int
ClockScanCommit(
    DateInfo *info,		/* Clock scan info structure */
    ClockFmtScnCmdArgs *opts)	/* Format, locale, timezone and base */
{
    /*
     * If no GMT and not free-scan (where valid stage 1 is done in-between),
     * validate with stage 1 before local time conversion, otherwise it may
     * adjust date/time tokens to valid values
     */
    if ((opts->flags & CLF_VALIDATE_S1)
	    && info->flags & (CLF_ASSEMBLE_SECONDS|CLF_LOCALSEC)) {
	if (ClockValidDate(info, opts, CLF_VALIDATE_S1) != TCL_OK) {
	    return TCL_ERROR;
	}
    }

    /* If needed assemble julianDay using year, month, etc. */
    if (info->flags & CLF_ASSEMBLE_JULIANDAY) {
	if (info->flags & CLF_ISO8601WEEK) {
	    GetJulianDayFromEraYearWeekDay(&yydate, GREGORIAN_CHANGE_DATE);
	} else if (!(info->flags & CLF_DAYOFYEAR) /* no day of year */
		|| (info->flags & (CLF_DAYOFMONTH|CLF_MONTH)) /* yymmdd over yyddd */
		== (CLF_DAYOFMONTH|CLF_MONTH)) {
	    GetJulianDayFromEraYearMonthDay(&yydate, GREGORIAN_CHANGE_DATE);
	} else {
	    TclGetJulianDayFromEraYearDay(&yydate, GREGORIAN_CHANGE_DATE);
	}
	info->flags |= CLF_ASSEMBLE_SECONDS;
	info->flags &= ~CLF_ASSEMBLE_JULIANDAY;
    }

    /* some overflow checks */
    if (info->flags & CLF_JULIANDAY) {
	double curJDN = (double)yydate.julianDay
		+ ((double)yySecondOfDay - SECONDS_PER_DAY/2) / SECONDS_PER_DAY;
	if (curJDN > opts->dataPtr->maxJDN) {
	    Tcl_SetObjResult(opts->interp, Tcl_NewStringObj(
		    "requested date too large to represent", TCL_AUTO_LENGTH));
	    Tcl_SetErrorCode(opts->interp, "CLOCK", "dateTooLarge", (char *)NULL);
	    return TCL_ERROR;
	}
    }

    /* If seconds overflows the day (not valide case, or 24:00), increase days */
    if (yySecondOfDay >= SECONDS_PER_DAY) {
	yydate.julianDay += (yySecondOfDay / SECONDS_PER_DAY);
	yySecondOfDay %= SECONDS_PER_DAY;
    }

    /* Local seconds to UTC (stored in yydate.seconds) */

    if (info->flags & CLF_ASSEMBLE_SECONDS) {
	yydate.localSeconds =
		-210866803200LL
		+ (SECONDS_PER_DAY * yydate.julianDay)
		+ yySecondOfDay;
    }

    if (info->flags & (CLF_ASSEMBLE_SECONDS | CLF_LOCALSEC)) {
	if (ConvertLocalToUTC(opts->dataPtr, opts->interp, &yydate,
		opts->timezoneObj, GREGORIAN_CHANGE_DATE) != TCL_OK) {
	    return TCL_ERROR;
	}
    }

    /* Increment UTC seconds with relative time */

    yydate.seconds += yyRelSeconds;
    return TCL_OK;
}

/*----------------------------------------------------------------------
 *
 * ClockValidDate --
 *
 *	Validate date info structure for wrong data (e. g. out of ranges).
 *
 * Results:
 *	Returns a standard Tcl result.
 *
 * Side effects:
 *	None.
 *
 *----------------------------------------------------------------------
 */

static int
ClockValidDate(
    DateInfo *info,		/* Clock scan info structure */
    ClockFmtScnCmdArgs *opts,	/* Scan options */
    int stage)			/* Stage to validate (1, 2 or 3 for both) */
{
    const char *errMsg = "", *errCode = "";
    TclDateFields temp;
    int tempCpyFlg = 0;
    ClockClientData *dataPtr = opts->dataPtr;

#if 0
    printf("yyMonth %d, yyDay %d, yyDayOfYear %d, yyHour %d, yyMinutes %d, yySeconds %" TCL_LL_MODIFIER "d, "
	    "yySecondOfDay %" TCL_LL_MODIFIER "d, sec %" TCL_LL_MODIFIER "d, daySec %" TCL_LL_MODIFIER "d, tzOffset %d\n",
	    yyMonth, yyDay, yydate.dayOfYear, yyHour, yyMinutes, yySeconds,
	    yySecondOfDay, yydate.localSeconds, yydate.localSeconds % SECONDS_PER_DAY,
	    yydate.tzOffset);
#endif

    if (!(stage & CLF_VALIDATE_S1) || !(opts->flags & CLF_VALIDATE_S1)) {
	goto stage_2;
    }
    opts->flags &= ~CLF_VALIDATE_S1; /* stage 1 is done */

    /* first year (used later in hath / daysInPriorMonths) */
    if ((info->flags & (CLF_YEAR | CLF_ISO8601YEAR))) {
	if ((info->flags & CLF_ISO8601YEAR)) {
	    if (yydate.iso8601Year < dataPtr->validMinYear
		    || yydate.iso8601Year > dataPtr->validMaxYear) {
		errMsg = "invalid iso year";
		errCode = "iso year";
		goto error;
	    }
	}
	if (info->flags & CLF_YEAR) {
	    if (yyYear < dataPtr->validMinYear
		    || yyYear > dataPtr->validMaxYear) {
		errMsg = "invalid year";
		errCode = "year";
		goto error;
	    }
	} else if ((info->flags & CLF_ISO8601YEAR)) {
	    yyYear = yydate.iso8601Year; /* used to recognize leap */
	}
	if ((info->flags & (CLF_ISO8601YEAR | CLF_YEAR))
		== (CLF_ISO8601YEAR | CLF_YEAR)) {
	    if (yyYear != yydate.iso8601Year) {
		errMsg = "ambiguous year";
		errCode = "year";
		goto error;
	    }
	}
    }
    /* and month (used later in hath) */
    if (info->flags & CLF_MONTH) {
	if (yyMonth < 1 || yyMonth > 12) {
	    errMsg = "invalid month";
	    errCode = "month";
	    goto error;
	}
    }
    /* day of month */
    if (info->flags & (CLF_DAYOFMONTH|CLF_DAYOFWEEK)) {
	if (yyDay < 1 || yyDay > 31) {
	    errMsg = "invalid day";
	    errCode = "day";
	    goto error;
	}
	if ((info->flags & CLF_MONTH)) {
	    const int *h = hath[TclIsGregorianLeapYear(&yydate)];

	    if (yyDay > h[yyMonth - 1]) {
		errMsg = "invalid day";
		errCode = "day";
		goto error;
	    }
	}
    }
    if (info->flags & CLF_DAYOFYEAR) {
	if (yydate.dayOfYear < 1
		|| yydate.dayOfYear > daysInPriorMonths[TclIsGregorianLeapYear(&yydate)][12]) {
	    errMsg = "invalid day of year";
	    errCode = "day of year";
	    goto error;
	}
    }

    /* mmdd !~ ddd */
    if ((info->flags & (CLF_DAYOFYEAR|CLF_DAYOFMONTH|CLF_MONTH))
	    == (CLF_DAYOFYEAR|CLF_DAYOFMONTH|CLF_MONTH)) {
	if (!tempCpyFlg) {
	    memcpy(&temp, &yydate, sizeof(temp));
	    tempCpyFlg = 1;
	}
	TclGetJulianDayFromEraYearDay(&temp, GREGORIAN_CHANGE_DATE);
	if (temp.julianDay != yydate.julianDay) {
	    errMsg = "ambiguous day";
	    errCode = "day";
	    goto error;
	}
    }

    if (info->flags & CLF_TIME) {
	/* hour */
	if (yyHour < 0 || yyHour > ((yyMeridian == MER24) ? 23 : 12)) {
	    /* allow 24:00:00 as special case, see [aee9f2b916afd976] */
	    if (yyMeridian == MER24 && yyHour == 24) {
		if (yyMinutes != 0 || yySeconds != 0) {
		    errMsg = "invalid time";
		    errCode = "time";
		    goto error;
		}
		/* 24:00 is next day 00:00, correct day of week if given */
		if (info->flags & CLF_DAYOFWEEK) {
		    if (++yyDayOfWeek > 7) { /* Mon .. Sun == 1 .. 7 */
			yyDayOfWeek = 1;
		    }
		}
	    } else {
		errMsg = "invalid time (hour)";
		errCode = "hour";
		goto error;
	    }
	}
	/* minutes */
	if (yyMinutes < 0 || yyMinutes > 59) {
	    errMsg = "invalid time (minutes)";
	    errCode = "minutes";
	    goto error;
	}
	/* oldscan could return secondOfDay -1 by invalid time (see TclToSeconds) */
	if (yySeconds < 0 || yySeconds > 59 || yySecondOfDay <= -1) {
	    errMsg = "invalid time";
	    errCode = "seconds";
	    goto error;
	}
    }

    if (!(stage & CLF_VALIDATE_S2) || !(opts->flags & CLF_VALIDATE_S2)) {
	return TCL_OK;
    }

    /*
     * Further tests expected ready calculated julianDay (inclusive relative),
     * and time-zone conversion (local to UTC time).
     */
  stage_2:

    opts->flags &= ~CLF_VALIDATE_S2; /* stage 2 is done */

    /* time, regarding the modifications by the time-zone (looks for given time
     * in between DST-time hole, so does not exist in this time-zone) */
    if (info->flags & CLF_TIME) {
	/*
	 * we don't need to do the backwards time-conversion (UTC to local) and
	 * compare results, because the after conversion (local to UTC) we
	 * should have valid localSeconds (was not invalidated to TCL_INV_SECONDS),
	 * so if it was invalidated - invalid time, outside the time-zone (in DST-hole)
	 */
	if (yydate.localSeconds == TCL_INV_SECONDS) {
	    errMsg = "invalid time (does not exist in this time-zone)";
	    errCode = "out-of-time";
	    goto error;
	}
    }

    /* day of week */
    if (info->flags & CLF_DAYOFWEEK) {
	if (!tempCpyFlg) {
	    memcpy(&temp, &yydate, sizeof(temp));
	    tempCpyFlg = 1;
	}
	GetYearWeekDay(&temp, GREGORIAN_CHANGE_DATE);
	if (temp.dayOfWeek != yyDayOfWeek) {
	    errMsg = "invalid day of week";
	    errCode = "day of week";
	    goto error;
	}
    }

    return TCL_OK;

  error:
    Tcl_SetObjResult(opts->interp, Tcl_ObjPrintf(
	    "unable to convert input string: %s", errMsg));
    Tcl_SetErrorCode(opts->interp, "CLOCK", "invInpStr", errCode, (char *)NULL);
    return TCL_ERROR;
}

/*----------------------------------------------------------------------
 *
 * ClockFreeScan --
 *
 *	Used by ClockScanObjCmd for free scanning without format.
 *
 * Results:
 *	Returns a standard Tcl result.
 *
 * Side effects:
 *	None.
 *
 *----------------------------------------------------------------------
 */

int
ClockFreeScan(
    DateInfo *info,		/* Date fields used for parsing & converting
				 * simultaneously a yy-parse structure of the
				 * TclClockFreeScan */
    Tcl_Obj *strObj,		/* String containing the time to scan */
    ClockFmtScnCmdArgs *opts)	/* Command options */
{
    Tcl_Interp *interp = opts->interp;
    ClockClientData *dataPtr = opts->dataPtr;

    /*
     * Parse the date. The parser will fill a structure "info" with date,
     * time, time zone, relative month/day/seconds, relative weekday, ordinal
     * month.
     * Notice that many yy-defines point to values in the "info" or "date"
     * structure, e. g. yySecondOfDay -> info->date.secondOfDay or
     *			yyMonth -> info->date.month (same as yydate.month)
     */
    yyInput = TclGetString(strObj);

    if (TclClockFreeScan(interp, info) != TCL_OK) {
	Tcl_SetObjResult(interp, Tcl_ObjPrintf(
		"unable to convert date-time string \"%s\": %s",
		TclGetString(strObj), Tcl_GetString(Tcl_GetObjResult(interp))));
	return TCL_ERROR;
    }

    /*
     * If the caller supplied a date in the string, update the date with
     * the value. If the caller didn't specify a time with the date, default to
     * midnight.
     */

    if (info->flags & CLF_YEAR) {
	if (yyYear < 100) {
	    if (yyYear >= dataPtr->yearOfCenturySwitch) {
		yyYear -= 100;
	    }
	    yyYear += dataPtr->currentYearCentury;
	}
	yydate.isBce = 0;
	info->flags |= CLF_ASSEMBLE_JULIANDAY|CLF_ASSEMBLE_SECONDS;
    }

    /*
     * If the caller supplied a time zone in the string, make it into a time
     * zone indicator of +-hhmm and setup this time zone.
     */

    if (info->flags & CLF_ZONE) {
	if (yyTimezone || !yyDSTmode) {
	    /* Real time zone from numeric zone */
	    Tcl_Obj *tzObjStor = NULL;
	    int minEast = -yyTimezone;
	    int dstFlag = 1 - yyDSTmode;

	    tzObjStor = ClockFormatNumericTimeZone(
		    60 * minEast + 3600 * dstFlag);
	    Tcl_IncrRefCount(tzObjStor);

	    opts->timezoneObj = TclClockSetupTimeZone(dataPtr, interp, tzObjStor);

	    Tcl_DecrRefCount(tzObjStor);
	} else {
	    /* simplest case - GMT / UTC */
	    opts->timezoneObj = TclClockSetupTimeZone(dataPtr, interp,
		    dataPtr->literals[LIT_GMT]);
	}
	if (opts->timezoneObj == NULL) {
	    return TCL_ERROR;
	}

	// TclSetObjRef(yydate.tzName, opts->timezoneObj);

	info->flags |= CLF_ASSEMBLE_SECONDS;
    }

    /*
     * For freescan apply validation rules (stage 1) before mixed with
     * relative time (otherwise always valid recalculated date & time).
     */
    if (opts->flags & CLF_VALIDATE) {
	if (ClockValidDate(info, opts, CLF_VALIDATE_S1) != TCL_OK) {
	    return TCL_ERROR;
	}
    }

    /*
     * Assemble date, time, zone into seconds-from-epoch
     */

    if ((info->flags & (CLF_TIME | CLF_HAVEDATE)) == CLF_HAVEDATE) {
	yySecondOfDay = 0;
	info->flags |= CLF_ASSEMBLE_SECONDS;
    } else if (info->flags & CLF_TIME) {
	yySecondOfDay = TclToSeconds(yyHour, yyMinutes, (int)yySeconds, yyMeridian);
	info->flags |= CLF_ASSEMBLE_SECONDS;
    } else if ((info->flags & (CLF_DAYOFWEEK | CLF_HAVEDATE)) == CLF_DAYOFWEEK
	    || (info->flags & CLF_ORDINALMONTH)
	    || ((info->flags & CLF_RELCONV)
	    && (yyRelMonth != 0 || yyRelDay != 0))) {
	yySecondOfDay = 0;
	info->flags |= CLF_ASSEMBLE_SECONDS;
    } else {
	yySecondOfDay = yydate.localSeconds % SECONDS_PER_DAY;
	if (yySecondOfDay < 0) { /* compiler fix for signed-mod */
	    yySecondOfDay += SECONDS_PER_DAY;
	}
    }

    /*
     * Do relative times if needed.
     */

    if (info->flags & CLF_RELCONV) {
	if (ClockCalcRelTime(info, opts) != TCL_OK) {
	    return TCL_ERROR;
	}
    }

    /* Free scanning completed - date ready */
    return TCL_OK;
}

/*----------------------------------------------------------------------
 *
 * ClockCalcRelTime --
 *
 *	Used for calculating of relative times.
 *
 * Results:
 *	Returns a standard Tcl result.
 *
 * Side effects:
 *	None.
 *
 *----------------------------------------------------------------------
 */
int
ClockCalcRelTime(
    DateInfo *info,		/* Date fields used for converting */
    ClockFmtScnCmdArgs *opts)	/* Command options */
{
    int prevDayOfWeek = yyDayOfWeek;	/* preserve unchanged day of week */

    /*
     * Because some calculations require in-between conversion of the
     * julian day, and fixed order due to tokens precedence,
     * we can repeat this processing multiple times
     */
  repeat_rel:

    /*
     * Relative conversion normally possible in UTC time only, because
     * of possible wrong local time increment if ignores in-between DST-hole.
     * (see tests clock-34.53, clock-34.54) or by jump across TZ (CET/CEST).
     * So increment date in julianDay, but time inside day in UTC (seconds).
     */

    /* add relative months (or years in months) */

    if (yyRelMonth != 0) {
	int m, h;

	/* if needed extract year, month, etc. again */
	if (info->flags & CLF_ASSEMBLE_DATE) {
	    GetGregorianEraYearDay(&yydate, GREGORIAN_CHANGE_DATE);
	    GetMonthDay(&yydate);
	    GetYearWeekDay(&yydate, GREGORIAN_CHANGE_DATE);
	    info->flags &= ~CLF_ASSEMBLE_DATE;
	}

	/* add the requisite number of months */
	yyMonth += (int)yyRelMonth - 1;
	yyYear += yyMonth / 12;
	m = yyMonth % 12;
	/* compiler fix for signed-mod - wrap y, m = (0, -1) -> (-1, 11) */
	if (m < 0) {
	    m += 12;
	    yyYear--;
	}
	yyMonth = m + 1;

	/* if the day doesn't exist in the current month, repair it */
	h = hath[TclIsGregorianLeapYear(&yydate)][m];
	if (yyDay > h) {
	    yyDay = h;
	}

	/* on demand (lazy) assemble julianDay using new year, month, etc. */
	info->flags |= CLF_ASSEMBLE_JULIANDAY | CLF_ASSEMBLE_SECONDS;

	yyRelMonth = 0;
    }

    /* add relative days (or other parts aligned to days) */
    if (yyRelDay) {
	/* assemble julianDay using new year, month, etc. */
	if (info->flags & CLF_ASSEMBLE_JULIANDAY) {
	    GetJulianDayFromEraYearMonthDay(&yydate, GREGORIAN_CHANGE_DATE);
	    info->flags &= ~CLF_ASSEMBLE_JULIANDAY;
	}
	yydate.julianDay += yyRelDay;

	/* julianDay was changed, on demand (lazy) extract year, month, etc. again */
	info->flags |= CLF_ASSEMBLE_DATE | CLF_ASSEMBLE_SECONDS;
	yyRelDay = 0;
    }

    /* do relative (ordinal) month */

    if (info->flags & CLF_ORDINALMONTH) {
	int monthDiff;

	/* if needed extract year, month, etc. again */
	if (info->flags & CLF_ASSEMBLE_DATE) {
	    GetGregorianEraYearDay(&yydate, GREGORIAN_CHANGE_DATE);
	    GetMonthDay(&yydate);
	    GetYearWeekDay(&yydate, GREGORIAN_CHANGE_DATE);
	    info->flags &= ~CLF_ASSEMBLE_DATE;
	}

	if (yyMonthOrdinalIncr > 0) {
	    monthDiff = yyMonthOrdinal - yyMonth;
	    if (monthDiff <= 0) {
		monthDiff += 12;
	    }
	    yyMonthOrdinalIncr--;
	} else {
	    monthDiff = yyMonth - yyMonthOrdinal;
	    if (monthDiff >= 0) {
		monthDiff -= 12;
	    }
	    yyMonthOrdinalIncr++;
	}

	/* process it further via relative times */
	yyYear += yyMonthOrdinalIncr;
	yyRelMonth += monthDiff;
	info->flags &= ~CLF_ORDINALMONTH;
	info->flags |= CLF_ASSEMBLE_JULIANDAY|CLF_ASSEMBLE_SECONDS;

	goto repeat_rel;
    }

    /* do relative weekday */

    if ((info->flags & (CLF_DAYOFWEEK|CLF_HAVEDATE)) == CLF_DAYOFWEEK) {
	/* restore scanned day of week */
	yyDayOfWeek = prevDayOfWeek;

	/* if needed assemble julianDay now */
	if (info->flags & CLF_ASSEMBLE_JULIANDAY) {
	    GetJulianDayFromEraYearMonthDay(&yydate, GREGORIAN_CHANGE_DATE);
	    info->flags &= ~CLF_ASSEMBLE_JULIANDAY;
	}

	yydate.isBce = 0;
	yydate.julianDay = WeekdayOnOrBefore(yyDayOfWeek, yydate.julianDay + 6)
		+ 7 * yyDayOrdinal;
	if (yyDayOrdinal > 0) {
	    yydate.julianDay -= 7;
	}
	info->flags |= CLF_ASSEMBLE_DATE|CLF_ASSEMBLE_SECONDS;
    }

    /* If relative time is there, adjust it in UTC as mentioned above. */
    if (yyRelSeconds) {
	/*
	 * If timezone is not GMT/UTC (due to DST-hole, local time offset),
	 * we shall do in-between conversion to UTC to append seconds there
	 * and hereafter convert back to TZ, otherwise apply it direct here.
	 */
	if (opts->timezoneObj != opts->dataPtr->literals[LIT_GMT]) {
	    /*
	     * Convert date info structure into UTC seconds and add relative
	     * seconds (happens in commit).
	     */
	    if (ClockScanCommit(info, opts) != TCL_OK) {
		return TCL_ERROR;
	    }
	    yyRelSeconds = 0;
	    /* Convert it back */
	    if (ClockGetDateFields(opts->dataPtr, opts->interp, &yydate,
		    opts->timezoneObj, GREGORIAN_CHANGE_DATE) != TCL_OK) {
		/* TODO - GREGORIAN_CHANGE_DATE should be locale-dependent */
		return TCL_ERROR;
	    }
	    /* time together as seconds of the day */
	    yySecondOfDay = yydate.localSeconds % SECONDS_PER_DAY;
	    if (yySecondOfDay < 0) { /* compiler fix for signed-mod */
		yySecondOfDay += SECONDS_PER_DAY;
	    }
	    /* restore scanned day of week */
	    yyDayOfWeek = prevDayOfWeek;
	} else {
	    /*
	     * GMT/UTC zone, so no DST and no offsets - apply it here, so that
	     * if time exceeds current date, do the day conversion and leave the
	     * rest of increment in yyRelSeconds (add it later in UTC by commit)
	     */
	    Tcl_WideInt newSecs = yySecondOfDay + yyRelSeconds;

	    /* if seconds increment outside of current date, increment day */
	    if (newSecs / SECONDS_PER_DAY != yySecondOfDay / SECONDS_PER_DAY) {
		yyRelDay += newSecs / SECONDS_PER_DAY;
		yySecondOfDay = 0;
		yyRelSeconds = (newSecs %= SECONDS_PER_DAY);
		if (newSecs < 0) { /* compiler fix for signed-mod */
		    yyRelSeconds += SECONDS_PER_DAY;
		    yyRelDay--;
		}

		goto repeat_rel;
	    }
	}
    }

    /* done, reset flag */
    info->flags &= ~CLF_RELCONV;

    return TCL_OK;
}

/*----------------------------------------------------------------------
 *
 * ClockWeekdaysOffs --
 *
 *	Get offset in days for the number of week days corresponding the
 *	given day of week (skipping Saturdays and Sundays).
 *
 *
 * Results:
 *	Returns a day increment adjusted the given weekdays
 *
 *----------------------------------------------------------------------
 */

static inline int
ClockWeekdaysOffs(
    int dayOfWeek,
    int offs)
{
    int weeks, resDayOfWeek;

    /* offset in days */
    weeks = offs / 5;
    offs = offs % 5;
    /* compiler fix for negative offs - wrap (0, -1) -> (-1, 4) */
    if (offs < 0) {
	offs += 5;
	weeks--;
    }
    offs += 7 * weeks;

    /* resulting day of week */
    {
	int day = (offs % 7);

	/* compiler fix for negative offs - wrap (0, -1) -> (-1, 6) */
	if (day < 0) {
	    day += 7;
	}
	resDayOfWeek = dayOfWeek + day;
    }

    /* adjust if we start from a weekend */
    if (dayOfWeek > 5) {
	int adj = 5 - dayOfWeek;

	offs += adj;
	resDayOfWeek += adj;
    }

    /* adjust if we end up on a weekend */
    if (resDayOfWeek > 5) {
	offs += 2;
    }

    return offs;
}

/*----------------------------------------------------------------------
 *
 * ClockAddObjCmd -- , clock add --
 *
 *	Adds an offset to a given time.
 *
 *	Refer to the user documentation to see what it exactly does.
 *
 * Syntax:
 *   clock add clockval ?count unit?... ?-option value?
 *
 * Parameters:
 *   clockval -- Starting time value
 *   count -- Amount of a unit of time to add
 *   unit -- Unit of time to add, must be one of:
 *	     years year months month weeks week
 *	     days day hours hour minutes minute
 *	     seconds second
 *
 * Options:
 *   -gmt BOOLEAN
 *	 Flag synonymous with '-timezone :GMT'
 *   -timezone ZONE
 *	 Name of the time zone in which calculations are to be done.
 *   -locale NAME
 *	 Name of the locale in which calculations are to be done.
 *	 Used to determine the Gregorian change date.
 *
 * Results:
 *	Returns a standard Tcl result with the given time adjusted
 *	by the given offset(s) in order.
 *
 * Notes:
 *   It is possible that adding a number of months or years will adjust the
 *   day of the month as well.	For instance, the time at one month after
 *   31 January is either 28 or 29 February, because February has fewer
 *   than 31 days.
 *
 *----------------------------------------------------------------------
 */

int
ClockAddObjCmd(
    void *clientData,		/* Client data containing literal pool */
    Tcl_Interp *interp,		/* Tcl interpreter */
    Tcl_Size objc,			/* Parameter count */
    Tcl_Obj *const objv[])	/* Parameter values */
{
    static const char *syntax = "clock add clockval|now ?number units?..."
	    "?-gmt boolean? "
	    "?-locale LOCALE? ?-timezone ZONE?";
    ClockClientData *dataPtr = (ClockClientData *)clientData;
    int ret;
    ClockFmtScnCmdArgs opts;	/* Format, locale, timezone and base */
    DateInfo yy;		/* Common structure used for parsing */
    DateInfo *info = &yy;

    /* add "week" to units also (because otherwise ambiguous) */
    static const char *const units[] = {
	"years",	"months",	    "week",	    "weeks",
	"days",		"weekdays",
	"hours",	"minutes",	    "seconds",
	NULL
    };
    enum unitInd {
	CLC_ADD_YEARS,	CLC_ADD_MONTHS,	    CLC_ADD_WEEK,   CLC_ADD_WEEKS,
	CLC_ADD_DAYS,	CLC_ADD_WEEKDAYS,
	CLC_ADD_HOURS,	CLC_ADD_MINUTES,    CLC_ADD_SECONDS
    };
    int unitIndex = CLC_ADD_SECONDS;	/* Index of an option. */
    Tcl_Size i;
    Tcl_WideInt offs;

    /* even number of arguments */
    if ((objc & 1) == 1) {
	Tcl_WrongNumArgs(interp, 0, objv, syntax);
	Tcl_SetErrorCode(interp, "CLOCK", "wrongNumArgs", (char *)NULL);
	return TCL_ERROR;
    }

    ClockInitDateInfo(&yy);

    /*
     * Extract values for the keywords.
     */

    ClockInitFmtScnArgs(dataPtr, interp, &opts);
    ret = ClockParseFmtScnArgs(&opts, &yy.date, objc, objv,
	    CLC_OP_ADD, "-gmt, -locale, or -timezone");
    if (ret != TCL_OK) {
	goto done;
    }

    /* time together as seconds of the day */
    yySecondOfDay = yydate.localSeconds % SECONDS_PER_DAY;
    if (yySecondOfDay < 0) { /* compiler fix for signed-mod */
	yySecondOfDay += SECONDS_PER_DAY;
    }
    yySeconds = yySecondOfDay;
    /* seconds are in localSeconds (relative base date), so reset time here */
    yyHour = 0;
    yyMinutes = 0;
    yyMeridian = MER24;

    ret = TCL_ERROR;

    /*
     * Find each offset and process date increment
     */

    for (i = 2; i < objc; i+=2) {
	/* bypass not integers (options, allready processed above in ClockParseFmtScnArgs) */
	if (TclGetWideIntFromObj(NULL, objv[i], &offs) != TCL_OK) {
	    continue;
	}
	/* get unit */
	if (Tcl_GetIndexFromObj(interp, objv[i + 1], units, "unit", 0,
		&unitIndex) != TCL_OK) {
	    goto done;
	}
	if (TclHasInternalRep(objv[i], &tclBignumType)
		|| offs > (unitIndex < CLC_ADD_HOURS ? 0x7fffffff : TCL_MAX_SECONDS)
		|| offs < (unitIndex < CLC_ADD_HOURS ? -0x7fffffff : TCL_MIN_SECONDS)) {
	    Tcl_SetObjResult(interp, dataPtr->literals[LIT_INTEGER_VALUE_TOO_LARGE]);
	    goto done;
	}

	/* nothing to do if zero quantity */
	if (!offs) {
	    continue;
	}

	/* if in-between conversion needed (already have relative date/time),
	 * correct date info, because the local date/time may be changed, so
	 * refresh it now (see test clock-30.34 "clock add jump over DST hole") */

	if ((info->flags & CLF_RELCONV) ||
	    (yyRelSeconds && unitIndex < CLC_ADD_HOURS)
	) {
	    if (ClockCalcRelTime(info, &opts) != TCL_OK) {
		goto done;
	    }
	}

	/* process increment by offset + unit */
	switch (unitIndex) {
	case CLC_ADD_YEARS:
	    yyRelMonth += offs * 12;
	    break;
	case CLC_ADD_MONTHS:
	    yyRelMonth += offs;
	    break;
	case CLC_ADD_WEEK:
	case CLC_ADD_WEEKS:
	    yyRelDay += offs * 7;
	    break;
	case CLC_ADD_DAYS:
	    yyRelDay += offs;
	    break;
	case CLC_ADD_WEEKDAYS:
	    /* add number of week days (skipping Saturdays and Sundays)
	     * to a relative days value. */
	    offs = ClockWeekdaysOffs(yy.date.dayOfWeek, (int)offs);
	    yyRelDay += offs;
	    break;
	case CLC_ADD_HOURS:
	    yyRelSeconds += offs * 60 * 60;
	    break;
	case CLC_ADD_MINUTES:
	    yyRelSeconds += offs * 60;
	    break;
	case CLC_ADD_SECONDS:
	    yyRelSeconds += offs;
	    break;
	default:
	    TCL_UNREACHABLE();
	}
	if (unitIndex < CLC_ADD_HOURS) { /* date units only */
	    info->flags |= CLF_RELCONV;
	}
    }

    /*
     * Do relative units (if not yet already processed interim),
     * thereby ignore relative time (it can be processed within commit).
     */

    if (info->flags & CLF_RELCONV) {
	if (ClockCalcRelTime(info, &opts) != TCL_OK) {
	    goto done;
	}
    }

    /* Convert date info structure into UTC seconds */

    ret = ClockScanCommit(&yy, &opts);

  done:
    TclUnsetObjRef(yy.date.tzName);
    if (ret != TCL_OK) {
	return ret;
    }
    Tcl_SetObjResult(interp, Tcl_NewWideIntObj(yy.date.seconds));
    return TCL_OK;
}

/*----------------------------------------------------------------------
 *
 * ClockSecondsObjCmd -
 *
 *	Returns a count of microseconds since the epoch.
 *
 * Results:
 *	Returns a standard Tcl result.
 *
 * Side effects:
 *	None.
 *
 * This function implements the 'clock seconds' Tcl command. Refer to the user
 * documentation for details on what it does.
 *
 *----------------------------------------------------------------------
 */

int
ClockSecondsObjCmd(
    TCL_UNUSED(void *),
    Tcl_Interp *interp,		/* Tcl interpreter */
    Tcl_Size objc,			/* Parameter count */
    Tcl_Obj *const *objv)	/* Parameter values */
{
    Tcl_Time now;
    Tcl_Obj *timeObj;

    if (objc != 1) {
	Tcl_WrongNumArgs(interp, 0, objv, "clock seconds");
	return TCL_ERROR;
    }
    Tcl_GetTime(&now);
    TclNewUIntObj(timeObj, (Tcl_WideUInt)now.sec);

    Tcl_SetObjResult(interp, timeObj);
    return TCL_OK;
}

/*
 *----------------------------------------------------------------------
 *
 * TzsetIfNecessary --
 *
 *	Calls the tzset() library function if the contents of the TZ
 *	environment variable has changed.
 *
 * Results:
 *	An epoch counter to allow efficient checking if the timezone has
 *	changed.
 *
 * Side effects:
 *	Calls tzset.
 *
 *----------------------------------------------------------------------
 */

#ifdef _WIN32
#define getenv(x) _wgetenv(L##x)
#else
#define WCHAR char
#define wcslen strlen
#define wcscmp strcmp
#define wcscpy strcpy
#endif
#define TZ_INIT_MARKER	((WCHAR *) INT2PTR(-1))

typedef struct {
    WCHAR *was;			/* Previous value of TZ. */
    long long lastRefresh;	/* Used for latency before next refresh. */
    size_t epoch;		/* Epoch, signals that TZ changed. */
    size_t envEpoch;		/* Last env epoch, for faster signaling,
				 * that TZ changed via TCL */
} ClockTzStatic;
static ClockTzStatic tz = {	/* Global timezone info; protected by
				 * clockMutex.*/
    TZ_INIT_MARKER, 0, 0, 0
};

static size_t
TzsetIfNecessary(void)
{
    const WCHAR *tzNow;		/* Current value of TZ. */
    Tcl_Time now;		/* Current time. */
    size_t epoch;		/* The tz.epoch that the TZ was read at. */

    /*
     * Prevent performance regression on some platforms by resolving of system time zone:
     * small latency for check whether environment was changed (once per second)
     * no latency if environment was changed with tcl-env (compare both epoch values)
     */

    Tcl_GetTime(&now);
    if (now.sec == tz.lastRefresh && tz.envEpoch == TclEnvEpoch) {
	return tz.epoch;
    }

    tz.envEpoch = TclEnvEpoch;
    tz.lastRefresh = now.sec;

    /* check in lock */
    Tcl_MutexLock(&clockMutex);
    tzNow = getenv("TCL_TZ");
    if (tzNow == NULL) {
	tzNow = getenv("TZ");
    }
    if (tzNow != NULL && (tz.was == NULL || tz.was == TZ_INIT_MARKER
	    || wcscmp(tzNow, tz.was) != 0)) {
	tzset();
	if (tz.was != NULL && tz.was != TZ_INIT_MARKER) {
	    Tcl_Free(tz.was);
	}
	tz.was = (WCHAR *)Tcl_Alloc(sizeof(WCHAR) * (wcslen(tzNow) + 1));
	wcscpy(tz.was, tzNow);
	epoch = ++tz.epoch;
    } else if (tzNow == NULL && tz.was != NULL) {
	tzset();
	if (tz.was != TZ_INIT_MARKER) {
	    Tcl_Free(tz.was);
	}
	tz.was = NULL;
	epoch = ++tz.epoch;
    } else {
	epoch = tz.epoch;
    }
    Tcl_MutexUnlock(&clockMutex);

    return epoch;
}

static void
ClockFinalize(
    TCL_UNUSED(void *))
{
    TclClockFrmScnFinalize();

    if (tz.was && tz.was != TZ_INIT_MARKER) {
	Tcl_Free(tz.was);
    }

    Tcl_MutexFinalize(&clockMutex);
}

/*
 * Local Variables:
 * mode: c
 * c-basic-offset: 4
 * fill-column: 78
 * End:
 */<|MERGE_RESOLUTION|>--- conflicted
+++ resolved
@@ -278,23 +278,12 @@
 	    clientData = data;
 	    data->refCount++;
 	}
-<<<<<<< HEAD
 	Command *cmdPtr = (Command *)TclCreateObjCommandInNs(interp,
 		clockCmdPtr->name, nsPtr, clockCmdPtr->objCmdProc, clientData,
 		clientData ? ClockDeleteCmdProc : NULL);
 	cmdPtr->compileProc = clockCmdPtr->compileProc;
     }
-    Tcl_CreateObjCommand(interp, "::tcl::unsupported::clock::configure",
-=======
-	cmdPtr = (Command *)Tcl_CreateObjCommand2(interp, cmdName,
-		clockCmdPtr->objCmdProc, clientData,
-		clockCmdPtr->clientData ? NULL : ClockDeleteCmdProc);
-	cmdPtr->compileProc = clockCmdPtr->compileProc ?
-		clockCmdPtr->compileProc : TclCompileBasicMin0ArgCmd;
-    }
-    cmdPtr = (Command *) Tcl_CreateObjCommand2(interp,
-	    "::tcl::unsupported::clock::configure",
->>>>>>> c367f400
+    Tcl_CreateObjCommand2(interp, "::tcl::unsupported::clock::configure",
 	    ClockConfigureObjCmd, data, ClockDeleteCmdProc);
     data->refCount++;
 }
