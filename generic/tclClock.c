/*
 * tclClock.c --
 *
 *	Contains the time and date related commands. This code is derived from
 *	the time and date facilities of TclX, by Mark Diekhans and Karl
 *	Lehenbauer.
 *
 * Copyright © 1991-1995 Karl Lehenbauer & Mark Diekhans.
 * Copyright © 1995 Sun Microsystems, Inc.
 * Copyright © 2004 Kevin B. Kenny. All rights reserved.
 * Copyright © 2015 Sergey G. Brester aka sebres. All rights reserved.
 *
 * See the file "license.terms" for information on usage and redistribution of
 * this file, and for a DISCLAIMER OF ALL WARRANTIES.
 */

#include "tclInt.h"
#include "tclTomMath.h"
#include "tclStrIdxTree.h"
#include "tclDate.h"

/*
 * Table of the days in each month, leap and common years
 */

static const int hath[2][12] = {
    {31, 28, 31, 30, 31, 30, 31, 31, 30, 31, 30, 31},
    {31, 29, 31, 30, 31, 30, 31, 31, 30, 31, 30, 31}
};
static const int daysInPriorMonths[2][13] = {
    {0, 31, 59, 90, 120, 151, 181, 212, 243, 273, 304, 334, 365},
    {0, 31, 60, 91, 121, 152, 182, 213, 244, 274, 305, 335, 366}
};

/*
 * Enumeration of the string literals used in [clock]
 */

CLOCK_LITERAL_ARRAY(Literals);

/* Msgcat literals for exact match (mcKey) */
CLOCK_LOCALE_LITERAL_ARRAY(MsgCtLiterals, "");
/* Msgcat index literals prefixed with _IDX_, used for quick dictionary search */
CLOCK_LOCALE_LITERAL_ARRAY(MsgCtLitIdxs, "_IDX_");

static const char *const eras[] = { "CE", "BCE", NULL };

/*
 * Thread specific data block holding a 'struct tm' for the 'gmtime' and
 * 'localtime' library calls.
 */

static Tcl_ThreadDataKey tmKey;

/*
 * Mutex protecting 'gmtime', 'localtime' and 'mktime' calls and the statics
 * in the date parsing code.
 */

TCL_DECLARE_MUTEX(clockMutex)

/*
 * Function prototypes for local procedures in this file:
 */

static int		ConvertUTCToLocalUsingTable(Tcl_Interp *,
			    TclDateFields *, Tcl_Size, Tcl_Obj *const[],
			    Tcl_WideInt *rangesVal);
static int		ConvertUTCToLocalUsingC(Tcl_Interp *,
			    TclDateFields *, int);
static int		ConvertLocalToUTC(ClockClientData *, Tcl_Interp *,
			    TclDateFields *, Tcl_Obj *timezoneObj, int);
static int		ConvertLocalToUTCUsingTable(Tcl_Interp *,
			    TclDateFields *, Tcl_Size, Tcl_Obj *const[],
			    Tcl_WideInt *rangesVal);
static int		ConvertLocalToUTCUsingC(Tcl_Interp *,
			    TclDateFields *, int);
static Tcl_ObjCmdProc2	ClockConfigureObjCmd;
static void		GetYearWeekDay(TclDateFields *, int);
static void		GetGregorianEraYearDay(TclDateFields *, int);
static void		GetMonthDay(TclDateFields *);
static Tcl_WideInt	WeekdayOnOrBefore(int, Tcl_WideInt);
static Tcl_ObjCmdProc2	ClockClicksObjCmd;
static Tcl_ObjCmdProc2	ClockConvertlocaltoutcObjCmd;
static int		ClockGetDateFields(ClockClientData *,
			    Tcl_Interp *interp, TclDateFields *fields,
			    Tcl_Obj *timezoneObj, int changeover);
static Tcl_ObjCmdProc2	ClockGetdatefieldsObjCmd;
static Tcl_ObjCmdProc2	ClockGetjuliandayfromerayearmonthdayObjCmd;
static Tcl_ObjCmdProc2	ClockGetjuliandayfromerayearweekdayObjCmd;
static Tcl_ObjCmdProc2	ClockGetenvObjCmd;
static Tcl_ObjCmdProc2	ClockMicrosecondsObjCmd;
static Tcl_ObjCmdProc2	ClockMillisecondsObjCmd;
static Tcl_ObjCmdProc2	ClockSecondsObjCmd;
static Tcl_ObjCmdProc2	ClockFormatObjCmd;
static Tcl_ObjCmdProc2	ClockScanObjCmd;
static int		ClockScanCommit(DateInfo *info,
			    ClockFmtScnCmdArgs *opts);
static int		ClockFreeScan(DateInfo *info,
			    Tcl_Obj *strObj, ClockFmtScnCmdArgs *opts);
static int		ClockCalcRelTime(DateInfo *info,
			    ClockFmtScnCmdArgs *opts);
static Tcl_ObjCmdProc2	ClockAddObjCmd;
static int		ClockValidDate(DateInfo *,
			    ClockFmtScnCmdArgs *, int stage);
static struct tm *	ThreadSafeLocalTime(const time_t *);
static size_t		TzsetIfNecessary(void);
static void		ClockDeleteCmdProc(void *);
static Tcl_ObjCmdProc2	ClockSafeCatchCmd;
static void		ClockFinalize(void *);
/*
 * Structure containing description of "native" clock commands to create.
 */

struct ClockCommand {
    const char *name;		/* The tail of the command name. The full name
				 * is "::tcl::clock::<name>". When NULL marks
				 * the end of the table. */
    Tcl_ObjCmdProc2 *objCmdProc;	/* Function that implements the command. This
				 * will always have the ClockClientData sent
				 * to it, but may well ignore this data. */
    CompileProc *compileProc;	/* The compiler for the command. */
    void *clientData;		/* Any clientData to give the command (if NULL
				 * a reference to ClockClientData will be sent) */
};

static const struct ClockCommand clockCommands[] = {
    {"add",		ClockAddObjCmd,		TclCompileBasicMin1ArgCmd, NULL},
    {"clicks",		ClockClicksObjCmd,	TclCompileClockClicksCmd,  NULL},
    {"format",		ClockFormatObjCmd,	TclCompileBasicMin1ArgCmd, NULL},
    {"getenv",		ClockGetenvObjCmd,	TclCompileBasicMin1ArgCmd, NULL},
    {"microseconds",	ClockMicrosecondsObjCmd,TclCompileClockReadingCmd, INT2PTR(CLOCK_READ_MICROS)},
    {"milliseconds",	ClockMillisecondsObjCmd,TclCompileClockReadingCmd, INT2PTR(CLOCK_READ_MILLIS)},
    {"scan",		ClockScanObjCmd,	TclCompileBasicMin1ArgCmd, NULL},
    {"seconds",		ClockSecondsObjCmd,	TclCompileClockReadingCmd, INT2PTR(CLOCK_READ_SECS)},
    {"ConvertLocalToUTC", ClockConvertlocaltoutcObjCmd,		NULL, NULL},
    {"GetDateFields",	  ClockGetdatefieldsObjCmd,		NULL, NULL},
    {"GetJulianDayFromEraYearMonthDay",
		ClockGetjuliandayfromerayearmonthdayObjCmd,	NULL, NULL},
    {"GetJulianDayFromEraYearWeekDay",
		ClockGetjuliandayfromerayearweekdayObjCmd,	NULL, NULL},
    {"catch",		ClockSafeCatchCmd,	TclCompileBasicMin1ArgCmd, NULL},
    {NULL, NULL, NULL, NULL}
};

/*
 *----------------------------------------------------------------------
 *
 * TclClockInit --
 *
 *	Registers the 'clock' subcommands with the Tcl interpreter and
 *	initializes its client data (which consists mostly of constant
 *	Tcl_Obj's that it is too much trouble to keep recreating).
 *
 * Results:
 *	None.
 *
 * Side effects:
 *	Installs the commands and creates the client data
 *
 *----------------------------------------------------------------------
 */

void
TclClockInit(
    Tcl_Interp *interp)		/* Tcl interpreter */
{
    const struct ClockCommand *clockCmdPtr;
    char cmdName[50];		/* Buffer large enough to hold the string
				 *::tcl::clock::GetJulianDayFromEraYearMonthDay
				 * plus a terminating NUL. */
    Command *cmdPtr;
    ClockClientData *data;
    int i;

    static int initialized = 0;	/* global clock engine initialized (in process) */
    /*
     * Register handler to finalize clock on exit.
     */
    if (!initialized) {
	Tcl_CreateExitHandler(ClockFinalize, NULL);
	initialized = 1;
    }

    /*
     * Safe interps get [::clock] as alias to a parent, so do not need their
     * own copies of the support routines.
     */

    if (Tcl_IsSafe(interp)) {
	return;
    }

    /*
     * Create the client data, which is a refcounted literal pool.
     */

    data = (ClockClientData *)Tcl_Alloc(sizeof(ClockClientData));
    data->refCount = 0;
    data->literals = (Tcl_Obj **)Tcl_Alloc(LIT__END * sizeof(Tcl_Obj*));
    for (i = 0; i < LIT__END; ++i) {
	TclInitObjRef(data->literals[i], Tcl_NewStringObj(
		Literals[i], TCL_AUTO_LENGTH));
    }
    data->mcLiterals = NULL;
    data->mcLitIdxs = NULL;
    data->mcDicts = NULL;
    data->lastTZEpoch = 0;
    data->currentYearCentury = ClockDefaultYearCentury;
    data->yearOfCenturySwitch = ClockDefaultCenturySwitch;
    data->validMinYear = INT_MIN;
    data->validMaxYear = INT_MAX;
    /* corresponds max of JDN in sqlite - 9999-12-31 23:59:59 per default */
    data->maxJDN = 5373484.499999994;

    data->systemTimeZone = NULL;
    data->systemSetupTZData = NULL;
    data->gmtSetupTimeZoneUnnorm = NULL;
    data->gmtSetupTimeZone = NULL;
    data->gmtSetupTZData = NULL;
    data->gmtTZName = NULL;
    data->lastSetupTimeZoneUnnorm = NULL;
    data->lastSetupTimeZone = NULL;
    data->lastSetupTZData = NULL;
    data->prevSetupTimeZoneUnnorm = NULL;
    data->prevSetupTimeZone = NULL;
    data->prevSetupTZData = NULL;

    data->defaultLocale = NULL;
    data->defaultLocaleDict = NULL;
    data->currentLocale = NULL;
    data->currentLocaleDict = NULL;
    data->lastUsedLocaleUnnorm = NULL;
    data->lastUsedLocale = NULL;
    data->lastUsedLocaleDict = NULL;
    data->prevUsedLocaleUnnorm = NULL;
    data->prevUsedLocale = NULL;
    data->prevUsedLocaleDict = NULL;

    data->lastBase.timezoneObj = NULL;

    memset(&data->lastTZOffsCache, 0, sizeof(data->lastTZOffsCache));

    data->defFlags = CLF_VALIDATE;

    /*
     * Install the commands.
     */

#define TCL_CLOCK_PREFIX_LEN 14 /* == strlen("::tcl::clock::") */
    memcpy(cmdName, "::tcl::clock::", TCL_CLOCK_PREFIX_LEN);
    for (clockCmdPtr=clockCommands ; clockCmdPtr->name!=NULL ; clockCmdPtr++) {
	void *clientData;

	strcpy(cmdName + TCL_CLOCK_PREFIX_LEN, clockCmdPtr->name);
	if (!(clientData = clockCmdPtr->clientData)) {
	    clientData = data;
	    data->refCount++;
	}
	cmdPtr = (Command *)Tcl_CreateObjCommand2(interp, cmdName,
		clockCmdPtr->objCmdProc, clientData,
		clockCmdPtr->clientData ? NULL : ClockDeleteCmdProc);
	cmdPtr->compileProc = clockCmdPtr->compileProc ?
		clockCmdPtr->compileProc : TclCompileBasicMin0ArgCmd;
    }
    cmdPtr = (Command *) Tcl_CreateObjCommand2(interp,
	    "::tcl::unsupported::clock::configure",
	    ClockConfigureObjCmd, data, ClockDeleteCmdProc);
    data->refCount++;
    cmdPtr->compileProc = TclCompileBasicMin0ArgCmd;
}

/*
 *----------------------------------------------------------------------
 *
 * ClockConfigureClear --
 *
 *	Clean up cached resp. run-time storages used in clock commands.
 *
 *	Shared usage for clean-up (ClockDeleteCmdProc) and "configure -clear".
 *
 * Results:
 *	None.
 *
 *----------------------------------------------------------------------
 */

static void
ClockConfigureClear(
    ClockClientData *data)
{
    ClockFrmScnClearCaches();

    data->lastTZEpoch = 0;
    TclUnsetObjRef(data->systemTimeZone);
    TclUnsetObjRef(data->systemSetupTZData);
    TclUnsetObjRef(data->gmtSetupTimeZoneUnnorm);
    TclUnsetObjRef(data->gmtSetupTimeZone);
    TclUnsetObjRef(data->gmtSetupTZData);
    TclUnsetObjRef(data->gmtTZName);
    TclUnsetObjRef(data->lastSetupTimeZoneUnnorm);
    TclUnsetObjRef(data->lastSetupTimeZone);
    TclUnsetObjRef(data->lastSetupTZData);
    TclUnsetObjRef(data->prevSetupTimeZoneUnnorm);
    TclUnsetObjRef(data->prevSetupTimeZone);
    TclUnsetObjRef(data->prevSetupTZData);

    TclUnsetObjRef(data->defaultLocale);
    data->defaultLocaleDict = NULL;
    TclUnsetObjRef(data->currentLocale);
    data->currentLocaleDict = NULL;
    TclUnsetObjRef(data->lastUsedLocaleUnnorm);
    TclUnsetObjRef(data->lastUsedLocale);
    data->lastUsedLocaleDict = NULL;
    TclUnsetObjRef(data->prevUsedLocaleUnnorm);
    TclUnsetObjRef(data->prevUsedLocale);
    data->prevUsedLocaleDict = NULL;

    TclUnsetObjRef(data->lastBase.timezoneObj);

    TclUnsetObjRef(data->lastTZOffsCache[0].timezoneObj);
    TclUnsetObjRef(data->lastTZOffsCache[0].tzName);
    TclUnsetObjRef(data->lastTZOffsCache[1].timezoneObj);
    TclUnsetObjRef(data->lastTZOffsCache[1].tzName);

    TclUnsetObjRef(data->mcDicts);
}

/*
 *----------------------------------------------------------------------
 *
 * ClockDeleteCmdProc --
 *
 *	Remove a reference to the clock client data, and clean up memory
 *	when it's all gone.
 *
 * Results:
 *	None.
 *
 *----------------------------------------------------------------------
 */
static void
ClockDeleteCmdProc(
    void *clientData)		/* Opaque pointer to the client data */
{
    ClockClientData *data = (ClockClientData *)clientData;
    int i;

    if (data->refCount-- <= 1) {
	for (i = 0; i < LIT__END; ++i) {
	    Tcl_DecrRefCount(data->literals[i]);
	}
	if (data->mcLiterals != NULL) {
	    for (i = 0; i < MCLIT__END; ++i) {
		Tcl_DecrRefCount(data->mcLiterals[i]);
	    }
	    Tcl_Free(data->mcLiterals);
	    data->mcLiterals = NULL;
	}
	if (data->mcLitIdxs != NULL) {
	    for (i = 0; i < MCLIT__END; ++i) {
		Tcl_DecrRefCount(data->mcLitIdxs[i]);
	    }
	    Tcl_Free(data->mcLitIdxs);
	    data->mcLitIdxs = NULL;
	}

	ClockConfigureClear(data);

	Tcl_Free(data->literals);
	Tcl_Free(data);
    }
}

/*
 *----------------------------------------------------------------------
 *
 * SavePrevTimezoneObj --
 *
 *	Used to store previously used/cached time zone (makes it reusable).
 *
 *	This enables faster switch between time zones (e. g. to convert from
 *	one to another).
 *
 * Results:
 *	None.
 *
 *----------------------------------------------------------------------
 */
static inline void
SavePrevTimezoneObj(
    ClockClientData *dataPtr)	/* Client data containing literal pool */
{
    Tcl_Obj *timezoneObj = dataPtr->lastSetupTimeZone;

    if (timezoneObj && timezoneObj != dataPtr->prevSetupTimeZone) {
	TclSetObjRef(dataPtr->prevSetupTimeZoneUnnorm, dataPtr->lastSetupTimeZoneUnnorm);
	TclSetObjRef(dataPtr->prevSetupTimeZone, timezoneObj);
	TclSetObjRef(dataPtr->prevSetupTZData, dataPtr->lastSetupTZData);
    }
}

/*
 *----------------------------------------------------------------------
 *
 * NormTimezoneObj --
 *
 *	Normalizes the timezone object (used for caching puposes).
 *
 *	If already cached time zone could be found, returns this
 *	object (last setup or last used, system (current) or gmt).
 *
 * Results:
 *	Normalized tcl object pointer.
 *
 *----------------------------------------------------------------------
 */

static Tcl_Obj *
NormTimezoneObj(
    ClockClientData *dataPtr,	/* Client data containing literal pool */
    Tcl_Obj *timezoneObj,	/* Name of zone to find */
    int *loaded)		/* Used to recognized TZ was loaded */
{
    const char *tz;

    *loaded = 1;
    if (timezoneObj == dataPtr->lastSetupTimeZoneUnnorm
	    && dataPtr->lastSetupTimeZone != NULL) {
	return dataPtr->lastSetupTimeZone;
    }
    if (timezoneObj == dataPtr->prevSetupTimeZoneUnnorm
	    && dataPtr->prevSetupTimeZone != NULL) {
	return dataPtr->prevSetupTimeZone;
    }
    if (timezoneObj == dataPtr->gmtSetupTimeZoneUnnorm
	    && dataPtr->gmtSetupTimeZone != NULL) {
	return dataPtr->literals[LIT_GMT];
    }
    if (timezoneObj == dataPtr->lastSetupTimeZone
	    || timezoneObj == dataPtr->prevSetupTimeZone
	    || timezoneObj == dataPtr->gmtSetupTimeZone
	    || timezoneObj == dataPtr->systemTimeZone) {
	return timezoneObj;
    }

    tz = TclGetString(timezoneObj);
    if (dataPtr->lastSetupTimeZone != NULL
	    && strcmp(tz, TclGetString(dataPtr->lastSetupTimeZone)) == 0) {
	TclSetObjRef(dataPtr->lastSetupTimeZoneUnnorm, timezoneObj);
	return dataPtr->lastSetupTimeZone;
    }
    if (dataPtr->prevSetupTimeZone != NULL
	    && strcmp(tz, TclGetString(dataPtr->prevSetupTimeZone)) == 0) {
	TclSetObjRef(dataPtr->prevSetupTimeZoneUnnorm, timezoneObj);
	return dataPtr->prevSetupTimeZone;
    }
    if (dataPtr->systemTimeZone != NULL
	    && strcmp(tz, TclGetString(dataPtr->systemTimeZone)) == 0) {
	return dataPtr->systemTimeZone;
    }
    if (strcmp(tz, Literals[LIT_GMT]) == 0) {
	TclSetObjRef(dataPtr->gmtSetupTimeZoneUnnorm, timezoneObj);
	if (dataPtr->gmtSetupTimeZone == NULL) {
	    *loaded = 0;
	}
	return dataPtr->literals[LIT_GMT];
    }
    /* unknown/unloaded tz - recache/revalidate later as last-setup if needed */
    *loaded = 0;
    return timezoneObj;
}

/*
 *----------------------------------------------------------------------
 *
 * ClockGetSystemLocale --
 *
 *	Returns system locale.
 *
 *	Executes ::tcl::clock::GetSystemLocale in given interpreter.
 *
 * Results:
 *	Returns system locale tcl object.
 *
 *----------------------------------------------------------------------
 */

static inline Tcl_Obj *
ClockGetSystemLocale(
    ClockClientData *dataPtr,	/* Opaque pointer to literal pool, etc. */
    Tcl_Interp *interp)		/* Tcl interpreter */
{
    if (Tcl_EvalObjv(interp, 1, &dataPtr->literals[LIT_GETSYSTEMLOCALE], 0) != TCL_OK) {
	return NULL;
    }

    return Tcl_GetObjResult(interp);
}
/*
 *----------------------------------------------------------------------
 *
 * ClockGetCurrentLocale --
 *
 *	Returns current locale.
 *
 *	Executes ::tcl::clock::mclocale in given interpreter.
 *
 * Results:
 *	Returns current locale tcl object.
 *
 *----------------------------------------------------------------------
 */

static inline Tcl_Obj *
ClockGetCurrentLocale(
    ClockClientData *dataPtr,	/* Client data containing literal pool */
    Tcl_Interp *interp)		/* Tcl interpreter */
{
    if (Tcl_EvalObjv(interp, 1, &dataPtr->literals[LIT_GETCURRENTLOCALE], 0) != TCL_OK) {
	return NULL;
    }

    TclSetObjRef(dataPtr->currentLocale, Tcl_GetObjResult(interp));
    dataPtr->currentLocaleDict = NULL;
    Tcl_ResetResult(interp);

    return dataPtr->currentLocale;
}

/*
 *----------------------------------------------------------------------
 *
 * SavePrevLocaleObj --
 *
 *	Used to store previously used/cached locale (makes it reusable).
 *
 *	This enables faster switch between locales (e. g. to convert from one to another).
 *
 * Results:
 *	None.
 *
 *----------------------------------------------------------------------
 */

static inline void
SavePrevLocaleObj(
    ClockClientData *dataPtr)	/* Client data containing literal pool */
{
    Tcl_Obj *localeObj = dataPtr->lastUsedLocale;

    if (localeObj && localeObj != dataPtr->prevUsedLocale) {
	TclSetObjRef(dataPtr->prevUsedLocaleUnnorm, dataPtr->lastUsedLocaleUnnorm);
	TclSetObjRef(dataPtr->prevUsedLocale, localeObj);
	/* mcDicts owns reference to dict */
	dataPtr->prevUsedLocaleDict = dataPtr->lastUsedLocaleDict;
    }
}

/*
 *----------------------------------------------------------------------
 *
 * NormLocaleObj --
 *
 *	Normalizes the locale object (used for caching puposes).
 *
 *	If already cached locale could be found, returns this
 *	object (current, system (OS) or last used locales).
 *
 * Results:
 *	Normalized tcl object pointer.
 *
 *----------------------------------------------------------------------
 */

static Tcl_Obj *
NormLocaleObj(
    ClockClientData *dataPtr,	/* Client data containing literal pool */
    Tcl_Interp *interp,		/* Tcl interpreter */
    Tcl_Obj *localeObj,
    Tcl_Obj **mcDictObj)
{
    const char *loc, *loc2;

    if (localeObj == NULL
	    || localeObj == dataPtr->literals[LIT_C]
	    || localeObj == dataPtr->defaultLocale) {
	*mcDictObj = dataPtr->defaultLocaleDict;
	return dataPtr->defaultLocale ?
		dataPtr->defaultLocale : dataPtr->literals[LIT_C];
    }

    if (localeObj == dataPtr->currentLocale
	    || localeObj == dataPtr->literals[LIT_CURRENT]) {
	if (dataPtr->currentLocale == NULL) {
	    ClockGetCurrentLocale(dataPtr, interp);
	}
	*mcDictObj = dataPtr->currentLocaleDict;
	return dataPtr->currentLocale;
    }

    if (localeObj == dataPtr->lastUsedLocale
	    || localeObj == dataPtr->lastUsedLocaleUnnorm) {
	*mcDictObj = dataPtr->lastUsedLocaleDict;
	return dataPtr->lastUsedLocale;
    }

    if (localeObj == dataPtr->prevUsedLocale
	    || localeObj == dataPtr->prevUsedLocaleUnnorm) {
	*mcDictObj = dataPtr->prevUsedLocaleDict;
	return dataPtr->prevUsedLocale;
    }

    loc = TclGetString(localeObj);
    if (dataPtr->currentLocale != NULL
	    && (localeObj == dataPtr->currentLocale
	    || (localeObj->length == dataPtr->currentLocale->length
	    && strcasecmp(loc, TclGetString(dataPtr->currentLocale)) == 0))) {
	*mcDictObj = dataPtr->currentLocaleDict;
	return dataPtr->currentLocale;
    }

    if (dataPtr->lastUsedLocale != NULL
	    && (localeObj == dataPtr->lastUsedLocale
	    || (localeObj->length == dataPtr->lastUsedLocale->length
	    && strcasecmp(loc, TclGetString(dataPtr->lastUsedLocale)) == 0))) {
	*mcDictObj = dataPtr->lastUsedLocaleDict;
	TclSetObjRef(dataPtr->lastUsedLocaleUnnorm, localeObj);
	return dataPtr->lastUsedLocale;
    }

    if (dataPtr->prevUsedLocale != NULL
	    && (localeObj == dataPtr->prevUsedLocale
	    || (localeObj->length == dataPtr->prevUsedLocale->length
	    && strcasecmp(loc, TclGetString(dataPtr->prevUsedLocale)) == 0))) {
	*mcDictObj = dataPtr->prevUsedLocaleDict;
	TclSetObjRef(dataPtr->prevUsedLocaleUnnorm, localeObj);
	return dataPtr->prevUsedLocale;
    }

    if ((localeObj->length == 1 /* C */
	    && strcasecmp(loc, Literals[LIT_C]) == 0)
	    || (dataPtr->defaultLocale && (loc2 = TclGetString(dataPtr->defaultLocale))
	    && localeObj->length == dataPtr->defaultLocale->length
	    && strcasecmp(loc, loc2) == 0)) {
	*mcDictObj = dataPtr->defaultLocaleDict;
	return dataPtr->defaultLocale ?
		dataPtr->defaultLocale : dataPtr->literals[LIT_C];
    }

    if (localeObj->length == 7 /* current */
	    && strcasecmp(loc, Literals[LIT_CURRENT]) == 0) {
	if (dataPtr->currentLocale == NULL) {
	    ClockGetCurrentLocale(dataPtr, interp);
	}
	*mcDictObj = dataPtr->currentLocaleDict;
	return dataPtr->currentLocale;
    }

    if ((localeObj->length == 6 /* system */
	    && strcasecmp(loc, Literals[LIT_SYSTEM]) == 0)) {
	SavePrevLocaleObj(dataPtr);
	TclSetObjRef(dataPtr->lastUsedLocaleUnnorm, localeObj);
	localeObj = ClockGetSystemLocale(dataPtr, interp);
	TclSetObjRef(dataPtr->lastUsedLocale, localeObj);
	*mcDictObj = NULL;
	return localeObj;
    }

    *mcDictObj = NULL;
    return localeObj;
}

/*
 *----------------------------------------------------------------------
 *
 * ClockMCDict --
 *
 *	Retrieves a localized storage dictionary object for the given
 *	locale object.
 *
 *	This corresponds with call `::tcl::clock::mcget locale`.
 *	Cached representation stored in options (for further access).
 *
 * Results:
 *	Tcl-object contains smart reference to msgcat dictionary.
 *
 *----------------------------------------------------------------------
 */

Tcl_Obj *
ClockMCDict(
    ClockFmtScnCmdArgs *opts)
{
    ClockClientData *dataPtr = opts->dataPtr;

    /* if dict not yet retrieved */
    if (opts->mcDictObj == NULL) {

	/* if locale was not yet used */
	if (!(opts->flags & CLF_LOCALE_USED)) {
	    opts->localeObj = NormLocaleObj(dataPtr, opts->interp,
		    opts->localeObj, &opts->mcDictObj);

	    if (opts->localeObj == NULL) {
		Tcl_SetObjResult(opts->interp, Tcl_NewStringObj(
			"locale not specified and no default locale set",
			TCL_AUTO_LENGTH));
		Tcl_SetErrorCode(opts->interp, "CLOCK", "badOption", (char *)NULL);
		return NULL;
	    }
	    opts->flags |= CLF_LOCALE_USED;

	    /* check locale literals already available (on demand creation) */
	    if (dataPtr->mcLiterals == NULL) {
		int i;

		dataPtr->mcLiterals = (Tcl_Obj **)
			Tcl_Alloc(MCLIT__END * sizeof(Tcl_Obj*));
		for (i = 0; i < MCLIT__END; ++i) {
		    TclInitObjRef(dataPtr->mcLiterals[i], Tcl_NewStringObj(
			    MsgCtLiterals[i], TCL_AUTO_LENGTH));
		}
	    }
	}

	/* check or obtain mcDictObj (be sure it's modifiable) */
	if (opts->mcDictObj == NULL || opts->mcDictObj->refCount > 1) {
	    Tcl_Size ref = 1;

	    /* first try to find locale catalog dict */
	    if (dataPtr->mcDicts == NULL) {
		TclSetObjRef(dataPtr->mcDicts, Tcl_NewDictObj());
	    }
	    Tcl_DictObjGet(NULL, dataPtr->mcDicts,
		    opts->localeObj, &opts->mcDictObj);

	    if (opts->mcDictObj == NULL) {
		/* get msgcat dictionary - ::tcl::clock::mcget locale */
		Tcl_Obj *callargs[2];

		callargs[0] = dataPtr->literals[LIT_MCGET];
		callargs[1] = opts->localeObj;

		if (Tcl_EvalObjv(opts->interp, 2, callargs, 0) != TCL_OK) {
		    return NULL;
		}

		opts->mcDictObj = Tcl_GetObjResult(opts->interp);
		Tcl_ResetResult(opts->interp);
		ref = 0; /* new object is not yet referenced */
	    }

	    /* be sure that object reference doesn't increase (dict changeable) */
	    if (opts->mcDictObj->refCount > ref) {
		/* smart reference (shared dict as object with no ref-counter) */
		opts->mcDictObj = TclDictObjSmartRef(opts->interp,
			opts->mcDictObj);
	    }

	    /* create exactly one reference to catalog / make it searchable for future */
	    Tcl_DictObjPut(NULL, dataPtr->mcDicts, opts->localeObj,
		    opts->mcDictObj);

	    if (opts->localeObj == dataPtr->literals[LIT_C]
		    || opts->localeObj == dataPtr->defaultLocale) {
		dataPtr->defaultLocaleDict = opts->mcDictObj;
	    }
	    if (opts->localeObj == dataPtr->currentLocale) {
		dataPtr->currentLocaleDict = opts->mcDictObj;
	    } else if (opts->localeObj == dataPtr->lastUsedLocale) {
		dataPtr->lastUsedLocaleDict = opts->mcDictObj;
	    } else {
		SavePrevLocaleObj(dataPtr);
		TclSetObjRef(dataPtr->lastUsedLocale, opts->localeObj);
		TclUnsetObjRef(dataPtr->lastUsedLocaleUnnorm);
		dataPtr->lastUsedLocaleDict = opts->mcDictObj;
	    }
	}
    }

    return opts->mcDictObj;
}

/*
 *----------------------------------------------------------------------
 *
 * ClockMCGet --
 *
 *	Retrieves a msgcat value for the given literal integer mcKey
 *	from localized storage (corresponding given locale object)
 *	by mcLiterals[mcKey] (e. g. MONTHS_FULL).
 *
 * Results:
 *	Tcl-object contains localized value.
 *
 *----------------------------------------------------------------------
 */

Tcl_Obj *
ClockMCGet(
    ClockFmtScnCmdArgs *opts,
    int mcKey)
{
    Tcl_Obj *valObj = NULL;

    if (opts->mcDictObj == NULL) {
	ClockMCDict(opts);
	if (opts->mcDictObj == NULL) {
	    return NULL;
	}
    }

    Tcl_DictObjGet(opts->interp, opts->mcDictObj,
	    opts->dataPtr->mcLiterals[mcKey], &valObj);
    return valObj; /* or NULL in obscure case if Tcl_DictObjGet failed */
}

/*
 *----------------------------------------------------------------------
 *
 * ClockMCGetIdx --
 *
 *	Retrieves an indexed msgcat value for the given literal integer mcKey
 *	from localized storage (corresponding given locale object)
 *	by mcLitIdxs[mcKey] (e. g. _IDX_MONTHS_FULL).
 *
 * Results:
 *	Tcl-object contains localized indexed value.
 *
 *----------------------------------------------------------------------
 */

MODULE_SCOPE Tcl_Obj *
ClockMCGetIdx(
    ClockFmtScnCmdArgs *opts,
    int mcKey)
{
    ClockClientData *dataPtr = opts->dataPtr;
    Tcl_Obj *valObj = NULL;

    if (opts->mcDictObj == NULL) {
	ClockMCDict(opts);
	if (opts->mcDictObj == NULL) {
	    return NULL;
	}
    }

    /* try to get indices object */
    if (dataPtr->mcLitIdxs == NULL) {
	return NULL;
    }

    if (Tcl_DictObjGet(NULL, opts->mcDictObj,
	    dataPtr->mcLitIdxs[mcKey], &valObj) != TCL_OK) {
	return NULL;
    }
    return valObj;
}

/*
 *----------------------------------------------------------------------
 *
 * ClockMCSetIdx --
 *
 *	Sets an indexed msgcat value for the given literal integer mcKey
 *	in localized storage (corresponding given locale object)
 *	by mcLitIdxs[mcKey] (e. g. _IDX_MONTHS_FULL).
 *
 * Results:
 *	Returns a standard Tcl result.
 *
 *----------------------------------------------------------------------
 */

int
ClockMCSetIdx(
    ClockFmtScnCmdArgs *opts,
    int mcKey,
    Tcl_Obj *valObj)
{
    ClockClientData *dataPtr = opts->dataPtr;

    if (opts->mcDictObj == NULL) {
	ClockMCDict(opts);
	if (opts->mcDictObj == NULL) {
	    return TCL_ERROR;
	}
    }

    /* if literal storage for indices not yet created */
    if (dataPtr->mcLitIdxs == NULL) {
	int i;

	dataPtr->mcLitIdxs = (Tcl_Obj **)Tcl_Alloc(MCLIT__END * sizeof(Tcl_Obj*));
	for (i = 0; i < MCLIT__END; ++i) {
	    TclInitObjRef(dataPtr->mcLitIdxs[i],
		    Tcl_NewStringObj(MsgCtLitIdxs[i], TCL_AUTO_LENGTH));
	}
    }

    return Tcl_DictObjPut(opts->interp, opts->mcDictObj,
	    dataPtr->mcLitIdxs[mcKey], valObj);
}

static void
TimezoneLoaded(
    ClockClientData *dataPtr,
    Tcl_Obj *timezoneObj,	/* Name of zone was loaded */
    Tcl_Obj *tzUnnormObj)	/* Name of zone was loaded */
{
    /* don't overwrite last-setup with GMT (special case) */
    if (timezoneObj == dataPtr->literals[LIT_GMT]) {
	/* mark GMT zone loaded */
	if (dataPtr->gmtSetupTimeZone == NULL) {
	    TclSetObjRef(dataPtr->gmtSetupTimeZone,
		    dataPtr->literals[LIT_GMT]);
	}
	TclSetObjRef(dataPtr->gmtSetupTimeZoneUnnorm, tzUnnormObj);
	return;
    }

    /* last setup zone loaded */
    if (dataPtr->lastSetupTimeZone != timezoneObj) {
	SavePrevTimezoneObj(dataPtr);
	TclSetObjRef(dataPtr->lastSetupTimeZone, timezoneObj);
	TclUnsetObjRef(dataPtr->lastSetupTZData);
    }
    TclSetObjRef(dataPtr->lastSetupTimeZoneUnnorm, tzUnnormObj);
}
/*
 *----------------------------------------------------------------------
 *
 * ClockConfigureObjCmd --
 *
 *	This function is invoked to process the Tcl "::tcl::unsupported::clock::configure"
 *	(internal, unsupported) command.
 *
 * Usage:
 *	::tcl::unsupported::clock::configure ?-option ?value??
 *
 * Results:
 *	Returns a standard Tcl result.
 *
 * Side effects:
 *	None.
 *
 *----------------------------------------------------------------------
 */

static int
ClockConfigureObjCmd(
    void *clientData,		/* Client data containing literal pool */
    Tcl_Interp *interp,		/* Tcl interpreter */
    Tcl_Size objc,			/* Parameter count */
    Tcl_Obj *const objv[])	/* Parameter vector */
{
    ClockClientData *dataPtr = (ClockClientData *)clientData;
    static const char *const options[] = {
	"-default-locale",	"-clear",	  "-current-locale",
	"-year-century",  "-century-switch",
	"-min-year", "-max-year", "-max-jdn", "-validate",
	"-init-complete",	  "-setup-tz", "-system-tz", NULL
    };
    enum optionInd {
	CLOCK_DEFAULT_LOCALE, CLOCK_CLEAR_CACHE, CLOCK_CURRENT_LOCALE,
	CLOCK_YEAR_CENTURY, CLOCK_CENTURY_SWITCH,
	CLOCK_MIN_YEAR, CLOCK_MAX_YEAR, CLOCK_MAX_JDN, CLOCK_VALIDATE,
	CLOCK_INIT_COMPLETE,  CLOCK_SETUP_TZ, CLOCK_SYSTEM_TZ
    };
    int optionIndex;		/* Index of an option. */
    Tcl_Size i;

    for (i = 1; i < objc; i++) {
	if (Tcl_GetIndexFromObj(interp, objv[i++], options,
		"option", 0, &optionIndex) != TCL_OK) {
	    Tcl_SetErrorCode(interp, "CLOCK", "badOption",
		    TclGetString(objv[i - 1]), (char *)NULL);
	    return TCL_ERROR;
	}
	switch (optionIndex) {
	case CLOCK_SYSTEM_TZ: {
	    /* validate current tz-epoch */
	    size_t lastTZEpoch = TzsetIfNecessary();

	    if (i < objc) {
		if (dataPtr->systemTimeZone != objv[i]) {
		    TclSetObjRef(dataPtr->systemTimeZone, objv[i]);
		    TclUnsetObjRef(dataPtr->systemSetupTZData);
		}
		dataPtr->lastTZEpoch = lastTZEpoch;
	    }
	    if (i + 1 >= objc && dataPtr->systemTimeZone != NULL
		    && dataPtr->lastTZEpoch == lastTZEpoch) {
		Tcl_SetObjResult(interp, dataPtr->systemTimeZone);
	    }
	    break;
	}
	case CLOCK_SETUP_TZ:
	    if (i < objc) {
		int loaded;
		Tcl_Obj *timezoneObj = NormTimezoneObj(dataPtr, objv[i], &loaded);

		if (!loaded) {
		    TimezoneLoaded(dataPtr, timezoneObj, objv[i]);
		}
		Tcl_SetObjResult(interp, timezoneObj);
	    } else if (i + 1 >= objc && dataPtr->lastSetupTimeZone != NULL) {
		Tcl_SetObjResult(interp, dataPtr->lastSetupTimeZone);
	    }
	    break;
	case CLOCK_DEFAULT_LOCALE:
	    if (i < objc) {
		if (dataPtr->defaultLocale != objv[i]) {
		    TclSetObjRef(dataPtr->defaultLocale, objv[i]);
		    dataPtr->defaultLocaleDict = NULL;
		}
	    }
	    if (i + 1 >= objc) {
		Tcl_SetObjResult(interp, dataPtr->defaultLocale ?
			dataPtr->defaultLocale : dataPtr->literals[LIT_C]);
	    }
	    break;
	case CLOCK_CURRENT_LOCALE:
	    if (i < objc) {
		if (dataPtr->currentLocale != objv[i]) {
		    TclSetObjRef(dataPtr->currentLocale, objv[i]);
		    dataPtr->currentLocaleDict = NULL;
		}
	    }
	    if (i + 1 >= objc && dataPtr->currentLocale != NULL) {
		Tcl_SetObjResult(interp, dataPtr->currentLocale);
	    }
	    break;
	case CLOCK_YEAR_CENTURY:
	    if (i < objc) {
		int year;

		if (TclGetIntFromObj(interp, objv[i], &year) != TCL_OK) {
		    return TCL_ERROR;
		}
		dataPtr->currentYearCentury = year;
		if (i + 1 >= objc) {
		    Tcl_SetObjResult(interp, objv[i]);
		}
		continue;
	    }
	    if (i + 1 >= objc) {
		Tcl_SetObjResult(interp,
			Tcl_NewWideIntObj(dataPtr->currentYearCentury));
	    }
	    break;
	case CLOCK_CENTURY_SWITCH:
	    if (i < objc) {
		int year;

		if (TclGetIntFromObj(interp, objv[i], &year) != TCL_OK) {
		    return TCL_ERROR;
		}
		dataPtr->yearOfCenturySwitch = year;
		Tcl_SetObjResult(interp, objv[i]);
		continue;
	    }
	    if (i + 1 >= objc) {
		Tcl_SetObjResult(interp,
			Tcl_NewWideIntObj(dataPtr->yearOfCenturySwitch));
	    }
	    break;
	case CLOCK_MIN_YEAR:
	    if (i < objc) {
		int year;

		if (TclGetIntFromObj(interp, objv[i], &year) != TCL_OK) {
		    return TCL_ERROR;
		}
		dataPtr->validMinYear = year;
		Tcl_SetObjResult(interp, objv[i]);
		continue;
	    }
	    if (i + 1 >= objc) {
		Tcl_SetObjResult(interp,
			Tcl_NewWideIntObj(dataPtr->validMinYear));
	    }
	    break;
	case CLOCK_MAX_YEAR:
	    if (i < objc) {
		int year;

		if (TclGetIntFromObj(interp, objv[i], &year) != TCL_OK) {
		    return TCL_ERROR;
		}
		dataPtr->validMaxYear = year;
		Tcl_SetObjResult(interp, objv[i]);
		continue;
	    }
	    if (i + 1 >= objc) {
		Tcl_SetObjResult(interp,
			Tcl_NewWideIntObj(dataPtr->validMaxYear));
	    }
	    break;
	case CLOCK_MAX_JDN:
	    if (i < objc) {
		double jd;

		if (Tcl_GetDoubleFromObj(interp, objv[i], &jd) != TCL_OK) {
		    return TCL_ERROR;
		}
		dataPtr->maxJDN = jd;
		Tcl_SetObjResult(interp, objv[i]);
		continue;
	    }
	    if (i + 1 >= objc) {
		Tcl_SetObjResult(interp, Tcl_NewDoubleObj(dataPtr->maxJDN));
	    }
	    break;
	case CLOCK_VALIDATE:
	    if (i < objc) {
		int val;

		if (Tcl_GetBooleanFromObj(interp, objv[i], &val) != TCL_OK) {
		    return TCL_ERROR;
		}
		if (val) {
		    dataPtr->defFlags |= CLF_VALIDATE;
		} else {
		    dataPtr->defFlags &= ~CLF_VALIDATE;
		}
	    }
	    if (i + 1 >= objc) {
		Tcl_SetObjResult(interp,
			Tcl_NewBooleanObj(dataPtr->defFlags & CLF_VALIDATE));
	    }
	    break;
	case CLOCK_CLEAR_CACHE:
	    ClockConfigureClear(dataPtr);
	    break;
	case CLOCK_INIT_COMPLETE: {
	    /*
	     * Init completed.
	     * Compile clock ensemble (performance purposes).
	     */
	    Tcl_Command token = Tcl_FindCommand(interp, "::clock",
		    NULL, TCL_GLOBAL_ONLY);
	    if (!token) {
		return TCL_ERROR;
	    }
	    int ensFlags = 0;
	    if (Tcl_GetEnsembleFlags(interp, token, &ensFlags) != TCL_OK) {
		return TCL_ERROR;
	    }
	    ensFlags |= ENSEMBLE_COMPILE;
	    if (Tcl_SetEnsembleFlags(interp, token, ensFlags) != TCL_OK) {
		return TCL_ERROR;
	    }
	    break;
	}
	default:
	    TCL_UNREACHABLE();
	}
    }

    return TCL_OK;
}

/*
 *----------------------------------------------------------------------
 *
 * ClockGetTZData --
 *
 *	Retrieves tzdata table for given normalized timezone.
 *
 * Results:
 *	Returns a tcl object with tzdata.
 *
 * Side effects:
 *	The tzdata can be cached in ClockClientData structure.
 *
 *----------------------------------------------------------------------
 */

static inline Tcl_Obj *
ClockGetTZData(
    ClockClientData *dataPtr,	/* Opaque pointer to literal pool, etc. */
    Tcl_Interp *interp,		/* Tcl interpreter */
    Tcl_Obj *timezoneObj)	/* Name of the timezone */
{
    Tcl_Obj *ret, **out = NULL;

    /* if cached (if already setup this one) */
    if (timezoneObj == dataPtr->lastSetupTimeZone
	    || timezoneObj == dataPtr->lastSetupTimeZoneUnnorm) {
	if (dataPtr->lastSetupTZData != NULL) {
	    return dataPtr->lastSetupTZData;
	}
	out = &dataPtr->lastSetupTZData;
    }
    /* differentiate GMT and system zones, because used often */
    /* simple caching, because almost used the tz-data of last timezone
     */
    if (timezoneObj == dataPtr->systemTimeZone) {
	if (dataPtr->systemSetupTZData != NULL) {
	    return dataPtr->systemSetupTZData;
	}
	out = &dataPtr->systemSetupTZData;
    } else if (timezoneObj == dataPtr->literals[LIT_GMT]
	    || timezoneObj == dataPtr->gmtSetupTimeZoneUnnorm) {
	if (dataPtr->gmtSetupTZData != NULL) {
	    return dataPtr->gmtSetupTZData;
	}
	out = &dataPtr->gmtSetupTZData;
    } else if (timezoneObj == dataPtr->prevSetupTimeZone
	    || timezoneObj == dataPtr->prevSetupTimeZoneUnnorm) {
	if (dataPtr->prevSetupTZData != NULL) {
	    return dataPtr->prevSetupTZData;
	}
	out = &dataPtr->prevSetupTZData;
    }

    ret = Tcl_ObjGetVar2(interp, dataPtr->literals[LIT_TZDATA],
	    timezoneObj, TCL_LEAVE_ERR_MSG);

    /* cache using corresponding slot and as last used */
    if (out != NULL) {
	TclSetObjRef(*out, ret);
    } else if (dataPtr->lastSetupTimeZone != timezoneObj) {
	SavePrevTimezoneObj(dataPtr);
	TclSetObjRef(dataPtr->lastSetupTimeZone, timezoneObj);
	TclUnsetObjRef(dataPtr->lastSetupTimeZoneUnnorm);
	TclSetObjRef(dataPtr->lastSetupTZData, ret);
    }
    return ret;
}

/*
 *----------------------------------------------------------------------
 *
 * ClockGetSystemTimeZone --
 *
 *	Returns system (current) timezone.
 *
 *	If system zone not yet cached, it executes ::tcl::clock::GetSystemTimeZone
 *	in given interpreter and caches its result.
 *
 * Results:
 *	Returns normalized timezone object.
 *
 *----------------------------------------------------------------------
 */

static Tcl_Obj *
ClockGetSystemTimeZone(
    ClockClientData *dataPtr,	/* Pointer to literal pool, etc. */
    Tcl_Interp *interp)		/* Tcl interpreter */
{
    /* if known (cached and same epoch) - return now */
    if (dataPtr->systemTimeZone != NULL
	    && dataPtr->lastTZEpoch == TzsetIfNecessary()) {
	return dataPtr->systemTimeZone;
    }

    TclUnsetObjRef(dataPtr->systemTimeZone);
    TclUnsetObjRef(dataPtr->systemSetupTZData);

    if (Tcl_EvalObjv(interp, 1, &dataPtr->literals[LIT_GETSYSTEMTIMEZONE], 0) != TCL_OK) {
	return NULL;
    }
    if (dataPtr->systemTimeZone == NULL) {
	TclSetObjRef(dataPtr->systemTimeZone, Tcl_GetObjResult(interp));
    }
    Tcl_ResetResult(interp);
    return dataPtr->systemTimeZone;
}

/*
 *----------------------------------------------------------------------
 *
 * ClockSetupTimeZone --
 *
 *	Sets up the timezone. Loads tzdata, etc.
 *
 * Results:
 *	Returns normalized timezone object.
 *
 *----------------------------------------------------------------------
 */

Tcl_Obj *
ClockSetupTimeZone(
    ClockClientData *dataPtr,	/* Pointer to literal pool, etc. */
    Tcl_Interp *interp,		/* Tcl interpreter */
    Tcl_Obj *timezoneObj)
{
    int loaded;
    Tcl_Obj *callargs[2];

    /* if cached (if already setup this one) */
    if (timezoneObj == dataPtr->literals[LIT_GMT]
	    && dataPtr->gmtSetupTZData != NULL) {
	return timezoneObj;
    }
    if ((timezoneObj == dataPtr->lastSetupTimeZone
	    || timezoneObj == dataPtr->lastSetupTimeZoneUnnorm)
	    && dataPtr->lastSetupTimeZone != NULL) {
	return dataPtr->lastSetupTimeZone;
    }
    if ((timezoneObj == dataPtr->prevSetupTimeZone
	    || timezoneObj == dataPtr->prevSetupTimeZoneUnnorm)
	    && dataPtr->prevSetupTimeZone != NULL) {
	return dataPtr->prevSetupTimeZone;
    }

    /* differentiate normalized (last, GMT and system) zones, because used often and already set */
    callargs[1] = NormTimezoneObj(dataPtr, timezoneObj, &loaded);
    /* if loaded (setup already called for this TZ) */
    if (loaded) {
	return callargs[1];
    }

    /* before setup just take a look in TZData variable */
    if (Tcl_ObjGetVar2(interp, dataPtr->literals[LIT_TZDATA], timezoneObj, 0)) {
	/* put it to last slot and return normalized */
	TimezoneLoaded(dataPtr, callargs[1], timezoneObj);
	return callargs[1];
    }
    /* setup now */
    callargs[0] = dataPtr->literals[LIT_SETUPTIMEZONE];
    if (Tcl_EvalObjv(interp, 2, callargs, 0) == TCL_OK) {
	/* save unnormalized last used */
	TclSetObjRef(dataPtr->lastSetupTimeZoneUnnorm, timezoneObj);
	return callargs[1];
    }
    return NULL;
}

/*
 *----------------------------------------------------------------------
 *
 * ClockFormatNumericTimeZone --
 *
 *	Formats a time zone as +hhmmss
 *
 * Parameters:
 *	z - Time zone in seconds east of Greenwich
 *
 * Results:
 *	Returns the time zone object (formatted in a numeric form)
 *
 * Side effects:
 *	None.
 *
 *----------------------------------------------------------------------
 */

Tcl_Obj *
ClockFormatNumericTimeZone(
    int z)
{
    char buf[12 + 1], *p;

    if (z < 0) {
	z = -z;
	*buf = '-';
    } else {
	*buf = '+';
    }
    TclItoAw(buf + 1, z / 3600, '0', 2);
    z %= 3600;
    p = TclItoAw(buf + 3, z / 60, '0', 2);
    z %= 60;
    if (z != 0) {
	p = TclItoAw(buf + 5, z, '0', 2);
    }
    return Tcl_NewStringObj(buf, p - buf);
}

/*
 *----------------------------------------------------------------------
 *
 * ClockConvertlocaltoutcObjCmd --
 *
 *	Tcl command that converts a UTC time to a local time by whatever means
 *	is available.
 *
 * Usage:
 *	::tcl::clock::ConvertUTCToLocal dictionary timezone changeover
 *
 * Parameters:
 *	dict - Dictionary containing a 'localSeconds' entry.
 *	timezone - Time zone
 *	changeover - Julian Day of the adoption of the Gregorian calendar.
 *
 * Results:
 *	Returns a standard Tcl result.
 *
 * Side effects:
 *	On success, sets the interpreter result to the given dictionary
 *	augmented with a 'seconds' field giving the UTC time. On failure,
 *	leaves an error message in the interpreter result.
 *
 *----------------------------------------------------------------------
 */

static int
ClockConvertlocaltoutcObjCmd(
    void *clientData,		/* Literal table */
    Tcl_Interp *interp,		/* Tcl interpreter */
    Tcl_Size objc,			/* Parameter count */
    Tcl_Obj *const *objv)	/* Parameter vector */
{
    ClockClientData *dataPtr = (ClockClientData *)clientData;
    Tcl_Obj *secondsObj;
    Tcl_Obj *dict;
    int changeover;
    TclDateFields fields;
    int created = 0;
    int status;

    fields.tzName = NULL;
    /*
     * Check params and convert time.
     */

    if (objc != 4) {
	Tcl_WrongNumArgs(interp, 1, objv, "dict timezone changeover");
	return TCL_ERROR;
    }
    dict = objv[1];
    if (Tcl_DictObjGet(interp, dict, dataPtr->literals[LIT_LOCALSECONDS],
	    &secondsObj)!= TCL_OK) {
	return TCL_ERROR;
    }
    if (secondsObj == NULL) {
	Tcl_SetObjResult(interp, Tcl_NewStringObj("key \"localseconds\" not "
		"found in dictionary", TCL_AUTO_LENGTH));
	return TCL_ERROR;
    }
    if ((TclGetWideIntFromObj(interp, secondsObj, &fields.localSeconds) != TCL_OK)
	    || (TclGetIntFromObj(interp, objv[3], &changeover) != TCL_OK)
	    || ConvertLocalToUTC(dataPtr, interp, &fields, objv[2], changeover)) {
	return TCL_ERROR;
    }

    /*
     * Copy-on-write; set the 'seconds' field in the dictionary and place the
     * modified dictionary in the interpreter result.
     */

    if (Tcl_IsShared(dict)) {
	dict = Tcl_DuplicateObj(dict);
	created = 1;
	Tcl_IncrRefCount(dict);
    }
    status = Tcl_DictObjPut(interp, dict, dataPtr->literals[LIT_SECONDS],
	    Tcl_NewWideIntObj(fields.seconds));
    if (status == TCL_OK) {
	Tcl_SetObjResult(interp, dict);
    }
    if (created) {
	Tcl_DecrRefCount(dict);
    }
    return status;
}

/*
 *----------------------------------------------------------------------
 *
 * ClockGetdatefieldsObjCmd --
 *
 *	Tcl command that determines the values that [clock format] will use in
 *	formatting a date, and populates a dictionary with them.
 *
 * Usage:
 *	::tcl::clock::GetDateFields seconds timezone changeover
 *
 * Parameters:
 *	seconds - Time expressed in seconds from the Posix epoch.
 *	timezone - Time zone in which time is to be expressed.
 *	changeover - Julian Day Number at which the current locale adopted
 *		     the Gregorian calendar
 *
 * Results:
 *	Returns a dictonary populated with the fields:
 *		seconds - Seconds from the Posix epoch
 *		localSeconds - Nominal seconds from the Posix epoch in the
 *			       local time zone.
 *		tzOffset - Time zone offset in seconds east of Greenwich
 *		tzName - Time zone name
 *		julianDay - Julian Day Number in the local time zone
 *
 *----------------------------------------------------------------------
 */

int
ClockGetdatefieldsObjCmd(
    void *clientData,		/* Opaque pointer to literal pool, etc. */
    Tcl_Interp *interp,		/* Tcl interpreter */
    Tcl_Size objc,			/* Parameter count */
    Tcl_Obj *const *objv)	/* Parameter vector */
{
    TclDateFields fields;
    Tcl_Obj *dict;
    ClockClientData *dataPtr = (ClockClientData *)clientData;
    Tcl_Obj *const *lit = dataPtr->literals;
    int changeover;

    fields.tzName = NULL;

    /*
     * Check params.
     */

    if (objc != 4) {
	Tcl_WrongNumArgs(interp, 1, objv, "seconds timezone changeover");
	return TCL_ERROR;
    }
    if (TclGetWideIntFromObj(interp, objv[1], &fields.seconds) != TCL_OK
	    || TclGetIntFromObj(interp, objv[3], &changeover) != TCL_OK) {
	return TCL_ERROR;
    }

    /*
     * fields.seconds could be an unsigned number that overflowed. Make sure
     * that it isn't.
     */

    if (TclHasInternalRep(objv[1], &tclBignumType)) {
	Tcl_SetObjResult(interp, lit[LIT_INTEGER_VALUE_TOO_LARGE]);
	return TCL_ERROR;
    }

    /* Extract fields */

    if (ClockGetDateFields(dataPtr, interp, &fields, objv[2],
	    changeover) != TCL_OK) {
	return TCL_ERROR;
    }

    /* Make dict of fields */

    dict = Tcl_NewDictObj();
    Tcl_DictObjPut(NULL, dict, lit[LIT_LOCALSECONDS],
	    Tcl_NewWideIntObj(fields.localSeconds));
    Tcl_DictObjPut(NULL, dict, lit[LIT_SECONDS],
	    Tcl_NewWideIntObj(fields.seconds));
    Tcl_DictObjPut(NULL, dict, lit[LIT_TZNAME], fields.tzName);
    Tcl_DecrRefCount(fields.tzName);
    Tcl_DictObjPut(NULL, dict, lit[LIT_TZOFFSET],
	    Tcl_NewWideIntObj(fields.tzOffset));
    Tcl_DictObjPut(NULL, dict, lit[LIT_JULIANDAY],
	    Tcl_NewWideIntObj(fields.julianDay));
    Tcl_DictObjPut(NULL, dict, lit[LIT_GREGORIAN],
	    Tcl_NewWideIntObj(fields.gregorian));
    Tcl_DictObjPut(NULL, dict, lit[LIT_ERA],
	    lit[fields.isBce ? LIT_BCE : LIT_CE]);
    Tcl_DictObjPut(NULL, dict, lit[LIT_YEAR],
	    Tcl_NewWideIntObj(fields.year));
    Tcl_DictObjPut(NULL, dict, lit[LIT_DAYOFYEAR],
	    Tcl_NewWideIntObj(fields.dayOfYear));
    Tcl_DictObjPut(NULL, dict, lit[LIT_MONTH],
	    Tcl_NewWideIntObj(fields.month));
    Tcl_DictObjPut(NULL, dict, lit[LIT_DAYOFMONTH],
	    Tcl_NewWideIntObj(fields.dayOfMonth));
    Tcl_DictObjPut(NULL, dict, lit[LIT_ISO8601YEAR],
	    Tcl_NewWideIntObj(fields.iso8601Year));
    Tcl_DictObjPut(NULL, dict, lit[LIT_ISO8601WEEK],
	    Tcl_NewWideIntObj(fields.iso8601Week));
    Tcl_DictObjPut(NULL, dict, lit[LIT_DAYOFWEEK],
	    Tcl_NewWideIntObj(fields.dayOfWeek));
    Tcl_SetObjResult(interp, dict);

    return TCL_OK;
}

/*
 *----------------------------------------------------------------------
 *
 * ClockGetDateFields --
 *
 *	Converts given UTC time (seconds in a TclDateFields structure)
 *	to local time and determines the values that clock routines will
 *	use in scanning or formatting a date.
 *
 * Results:
 *	Date-time values are stored in structure "fields".
 *	Returns a standard Tcl result.
 *
 *----------------------------------------------------------------------
 */

int
ClockGetDateFields(
    ClockClientData *dataPtr,	/* Literal pool, etc. */
    Tcl_Interp *interp,		/* Tcl interpreter */
    TclDateFields *fields,	/* Pointer to result fields, where
				 * fields->seconds contains date to extract */
    Tcl_Obj *timezoneObj,	/* Time zone object or NULL for gmt */
    int changeover)		/* Julian Day Number */
{
    /*
     * Convert UTC time to local.
     */

    if (ConvertUTCToLocal(dataPtr, interp, fields, timezoneObj,
	    changeover) != TCL_OK) {
	return TCL_ERROR;
    }

    /*
     * Extract Julian day and seconds of the day.
     */

    ClockExtractJDAndSODFromSeconds(fields->julianDay, fields->secondOfDay,
	    fields->localSeconds);

    /*
     * Convert to Julian or Gregorian calendar.
     */

    GetGregorianEraYearDay(fields, changeover);
    GetMonthDay(fields);
    GetYearWeekDay(fields, changeover);

    return TCL_OK;
}

/*
 *----------------------------------------------------------------------
 *
 * ClockGetjuliandayfromerayearmonthdayObjCmd --
 *
 *	Tcl command that converts a time from era-year-month-day to a Julian
 *	Day Number.
 *
 * Parameters:
 *	dict - Dictionary that contains 'era', 'year', 'month' and
 *	       'dayOfMonth' keys.
 *	changeover - Julian Day of changeover to the Gregorian calendar
 *
 * Results:
 *	Result is either TCL_OK, with the interpreter result being the
 *	dictionary augmented with a 'julianDay' key, or TCL_ERROR,
 *	with the result being an error message.
 *
 *----------------------------------------------------------------------
 */

static int
FetchEraField(
    Tcl_Interp *interp,
    Tcl_Obj *dict,
    Tcl_Obj *key,
    int *storePtr)
{
    Tcl_Obj *value = NULL;

    if (Tcl_DictObjGet(interp, dict, key, &value) != TCL_OK) {
	return TCL_ERROR;
    }
    if (value == NULL) {
	Tcl_SetObjResult(interp, Tcl_NewStringObj(
		"expected key(s) not found in dictionary", TCL_AUTO_LENGTH));
	return TCL_ERROR;
    }
    return Tcl_GetIndexFromObj(interp, value, eras, "era", TCL_EXACT, storePtr);
}

static int
FetchIntField(
    Tcl_Interp *interp,
    Tcl_Obj *dict,
    Tcl_Obj *key,
    int *storePtr)
{
    Tcl_Obj *value = NULL;

    if (Tcl_DictObjGet(interp, dict, key, &value) != TCL_OK) {
	return TCL_ERROR;
    }
    if (value == NULL) {
	Tcl_SetObjResult(interp, Tcl_NewStringObj(
		"expected key(s) not found in dictionary", TCL_AUTO_LENGTH));
	return TCL_ERROR;
    }
    return TclGetIntFromObj(interp, value, storePtr);
}

static int
ClockGetjuliandayfromerayearmonthdayObjCmd(
    void *clientData,		/* Opaque pointer to literal pool, etc. */
    Tcl_Interp *interp,		/* Tcl interpreter */
    Tcl_Size objc,			/* Parameter count */
    Tcl_Obj *const *objv)	/* Parameter vector */
{
    TclDateFields fields;
    Tcl_Obj *dict;
    ClockClientData *data = (ClockClientData *)clientData;
    Tcl_Obj *const *lit = data->literals;
    int changeover;
    int copied = 0;
    int status;
    int isBce = 0;

    fields.tzName = NULL;

    /*
     * Check params.
     */

    if (objc != 3) {
	Tcl_WrongNumArgs(interp, 1, objv, "dict changeover");
	return TCL_ERROR;
    }
    dict = objv[1];
    if (FetchEraField(interp, dict, lit[LIT_ERA], &isBce) != TCL_OK
	    || FetchIntField(interp, dict, lit[LIT_YEAR], &fields.year)
		!= TCL_OK
	    || FetchIntField(interp, dict, lit[LIT_MONTH], &fields.month)
		!= TCL_OK
	    || FetchIntField(interp, dict, lit[LIT_DAYOFMONTH],
		&fields.dayOfMonth) != TCL_OK
	    || TclGetIntFromObj(interp, objv[2], &changeover) != TCL_OK) {
	return TCL_ERROR;
    }
    fields.isBce = isBce;

    /*
     * Get Julian day.
     */

    GetJulianDayFromEraYearMonthDay(&fields, changeover);

    /*
     * Store Julian day in the dictionary - copy on write.
     */

    if (Tcl_IsShared(dict)) {
	dict = Tcl_DuplicateObj(dict);
	Tcl_IncrRefCount(dict);
	copied = 1;
    }
    status = Tcl_DictObjPut(interp, dict, lit[LIT_JULIANDAY],
	    Tcl_NewWideIntObj(fields.julianDay));
    if (status == TCL_OK) {
	Tcl_SetObjResult(interp, dict);
    }
    if (copied) {
	Tcl_DecrRefCount(dict);
    }
    return status;
}

/*
 *----------------------------------------------------------------------
 *
 * ClockGetjuliandayfromerayearweekdayObjCmd --
 *
 *	Tcl command that converts a time from the ISO calendar to a Julian Day
 *	Number.
 *
 * Parameters:
 *	dict - Dictionary that contains 'era', 'iso8601Year', 'iso8601Week'
 *	       and 'dayOfWeek' keys.
 *	changeover - Julian Day of changeover to the Gregorian calendar
 *
 * Results:
 *	Result is either TCL_OK, with the interpreter result being the
 *	dictionary augmented with a 'julianDay' key, or TCL_ERROR, with the
 *	result being an error message.
 *
 *----------------------------------------------------------------------
 */

static int
ClockGetjuliandayfromerayearweekdayObjCmd(
    void *clientData,		/* Opaque pointer to literal pool, etc. */
    Tcl_Interp *interp,		/* Tcl interpreter */
    Tcl_Size objc,			/* Parameter count */
    Tcl_Obj *const *objv)	/* Parameter vector */
{
    TclDateFields fields;
    Tcl_Obj *dict;
    ClockClientData *data = (ClockClientData *)clientData;
    Tcl_Obj *const *lit = data->literals;
    int changeover;
    int copied = 0;
    int status;
    int isBce = 0;

    fields.tzName = NULL;

    /*
     * Check params.
     */

    if (objc != 3) {
	Tcl_WrongNumArgs(interp, 1, objv, "dict changeover");
	return TCL_ERROR;
    }
    dict = objv[1];
    if (FetchEraField(interp, dict, lit[LIT_ERA], &isBce) != TCL_OK
	    || FetchIntField(interp, dict, lit[LIT_ISO8601YEAR],
		&fields.iso8601Year) != TCL_OK
	    || FetchIntField(interp, dict, lit[LIT_ISO8601WEEK],
		&fields.iso8601Week) != TCL_OK
	    || FetchIntField(interp, dict, lit[LIT_DAYOFWEEK],
		&fields.dayOfWeek) != TCL_OK
	    || TclGetIntFromObj(interp, objv[2], &changeover) != TCL_OK) {
	return TCL_ERROR;
    }
    fields.isBce = isBce;

    /*
     * Get Julian day.
     */

    GetJulianDayFromEraYearWeekDay(&fields, changeover);

    /*
     * Store Julian day in the dictionary - copy on write.
     */

    if (Tcl_IsShared(dict)) {
	dict = Tcl_DuplicateObj(dict);
	Tcl_IncrRefCount(dict);
	copied = 1;
    }
    status = Tcl_DictObjPut(interp, dict, lit[LIT_JULIANDAY],
	    Tcl_NewWideIntObj(fields.julianDay));
    if (status == TCL_OK) {
	Tcl_SetObjResult(interp, dict);
    }
    if (copied) {
	Tcl_DecrRefCount(dict);
    }
    return status;
}

/*
 *----------------------------------------------------------------------
 *
 * ConvertLocalToUTC --
 *
 *	Converts a time (in a TclDateFields structure) from the local wall
 *	clock to UTC.
 *
 * Results:
 *	Returns a standard Tcl result.
 *
 * Side effects:
 *	Populates the 'seconds' field if successful; stores an error message
 *	in the interpreter result on failure.
 *
 *----------------------------------------------------------------------
 */

static int
ConvertLocalToUTC(
    ClockClientData *dataPtr,	/* Literal pool, etc. */
    Tcl_Interp *interp,		/* Tcl interpreter */
    TclDateFields *fields,	/* Fields of the time */
    Tcl_Obj *timezoneObj,	/* Time zone */
    int changeover)		/* Julian Day of the Gregorian transition */
{
    Tcl_Obj *tzdata;		/* Time zone data */
    Tcl_Size rowc;		/* Number of rows in tzdata */
    Tcl_Obj **rowv;		/* Pointers to the rows */
    Tcl_WideInt seconds;
    ClockLastTZOffs * ltzoc = NULL;

    /* fast phase-out for shared GMT-object (don't need to convert UTC 2 UTC) */
    if (timezoneObj == dataPtr->literals[LIT_GMT]) {
	fields->seconds = fields->localSeconds;
	fields->tzOffset = 0;
	return TCL_OK;
    }

    /*
     * Check cacheable conversion could be used
     * (last-period UTC2Local cache within the same TZ and seconds)
     */
    for (rowc = 0; rowc < 2; rowc++) {
	ltzoc = &dataPtr->lastTZOffsCache[rowc];
	if (timezoneObj != ltzoc->timezoneObj || changeover != ltzoc->changeover) {
	    ltzoc = NULL;
	    continue;
	}
	seconds = fields->localSeconds - ltzoc->tzOffset;
	if (seconds >= ltzoc->rangesVal[0]
		&& seconds < ltzoc->rangesVal[1]) {
	    /* the same time zone and offset (UTC time inside the last minute) */
	    fields->tzOffset = ltzoc->tzOffset;
	    fields->seconds = seconds;
	    return TCL_OK;
	}
	/* in the DST-hole (because of the check above) - correct localSeconds */
	if (fields->localSeconds == ltzoc->localSeconds) {
	    /* the same time zone and offset (but we'll shift local-time) */
	    fields->tzOffset = ltzoc->tzOffset;
	    fields->seconds = seconds;
	    goto dstHole;
	}
    }

    /*
     * Unpack the tz data.
     */

    tzdata = ClockGetTZData(dataPtr, interp, timezoneObj);
    if (tzdata == NULL) {
	return TCL_ERROR;
    }

    if (TclListObjGetElements(interp, tzdata, &rowc, &rowv) != TCL_OK) {
	return TCL_ERROR;
    }

    /*
     * Special case: If the time zone is :localtime, the tzdata will be empty.
     * Use 'mktime' to convert the time to local
     */

    if (rowc == 0) {
	if (ConvertLocalToUTCUsingC(interp, fields, changeover) != TCL_OK) {
	    return TCL_ERROR;
	}

	/* we cannot cache (ranges unknown yet) - todo: check later the DST-hole here */
	return TCL_OK;
    } else {
	Tcl_WideInt rangesVal[2];

	if (ConvertLocalToUTCUsingTable(interp, fields, rowc, rowv,
		rangesVal) != TCL_OK) {
	    return TCL_ERROR;
	}

	seconds = fields->seconds;

	/* Cache the last conversion */
	if (ltzoc != NULL) { /* slot was found above */
	    /* timezoneObj and changeover are the same */
	    TclSetObjRef(ltzoc->tzName, fields->tzName); /* may be NULL */
	} else {
	    /* no TZ in cache - just move second slot down and use the first one */
	    ltzoc = &dataPtr->lastTZOffsCache[0];
	    TclUnsetObjRef(dataPtr->lastTZOffsCache[1].timezoneObj);
	    TclUnsetObjRef(dataPtr->lastTZOffsCache[1].tzName);
	    memcpy(&dataPtr->lastTZOffsCache[1], ltzoc, sizeof(*ltzoc));
	    TclInitObjRef(ltzoc->timezoneObj, timezoneObj);
	    ltzoc->changeover = changeover;
	    TclInitObjRef(ltzoc->tzName, fields->tzName); /* may be NULL */
	}
	ltzoc->localSeconds = fields->localSeconds;
	ltzoc->rangesVal[0] = rangesVal[0];
	ltzoc->rangesVal[1] = rangesVal[1];
	ltzoc->tzOffset = fields->tzOffset;
    }

    /* check DST-hole: if retrieved seconds is out of range */
    if (ltzoc->rangesVal[0] > seconds || seconds >= ltzoc->rangesVal[1]) {
    dstHole:
#if 0
	printf("given local-time is outside the time-zone (in DST-hole): "
		"%" TCL_LL_MODIFIER "d - offs %d => %" TCL_LL_MODIFIER "d <= %" TCL_LL_MODIFIER "d < %" TCL_LL_MODIFIER "d\n",
		fields->localSeconds, fields->tzOffset,
		ltzoc->rangesVal[0], seconds, ltzoc->rangesVal[1]);
#endif
	/* because we don't know real TZ (we're outsize), just invalidate local
	 * time (which could be verified in ClockValidDate later) */
	fields->localSeconds = TCL_INV_SECONDS; /* not valid seconds */
    }
    return TCL_OK;
}

/*
 *----------------------------------------------------------------------
 *
 * ConvertLocalToUTCUsingTable --
 *
 *	Converts a time (in a TclDateFields structure) from local time in a
 *	given time zone to UTC.
 *
 * Results:
 *	Returns a standard Tcl result.
 *
 * Side effects:
 *	Stores an error message in the interpreter if an error occurs; if
 *	successful, stores the 'seconds' field in 'fields.
 *
 *----------------------------------------------------------------------
 */

static int
ConvertLocalToUTCUsingTable(
    Tcl_Interp *interp,		/* Tcl interpreter */
    TclDateFields *fields,	/* Time to convert, with 'seconds' filled in */
    Tcl_Size rowc,			/* Number of points at which time changes */
    Tcl_Obj *const rowv[],	/* Points at which time changes */
    Tcl_WideInt *rangesVal)	/* Return bounds for time period */
{
    Tcl_Obj *row;
    Tcl_Size cellc;
    Tcl_Obj **cellv;
    struct {
	Tcl_Obj *tzName;
	int tzOffset;
    } have[8];
    int nHave = 0;
    Tcl_Size i;

    /*
     * Perform an initial lookup assuming that local == UTC, and locate the
     * last time conversion prior to that time. Get the offset from that row,
     * and look up again. Continue until we find an offset that we found
     * before. This definition, rather than "the same offset" ensures that we
     * don't enter an endless loop, as would otherwise happen when trying to
     * convert a non-existent time such as 02:30 during the US Spring Daylight
     * Saving Time transition.
     */

    fields->tzOffset = 0;
    fields->seconds = fields->localSeconds;
    while (1) {
	row = LookupLastTransition(interp, fields->seconds, rowc, rowv,
		rangesVal);
	if ((row == NULL)
		|| TclListObjGetElements(interp, row, &cellc,
		    &cellv) != TCL_OK
		|| TclGetIntFromObj(interp, cellv[1],
		    &fields->tzOffset) != TCL_OK) {
	    return TCL_ERROR;
	}
	for (i = 0; i < nHave; ++i) {
	    if (have[i].tzOffset == fields->tzOffset) {
		goto found;
	    }
	}
	if (nHave == 8) {
	    Tcl_Panic("loop in ConvertLocalToUTCUsingTable");
	}
	have[nHave].tzName = cellv[3];
	have[nHave++].tzOffset = fields->tzOffset;
	fields->seconds = fields->localSeconds - fields->tzOffset;
    }

  found:
    fields->tzOffset = have[i].tzOffset;
    fields->seconds = fields->localSeconds - fields->tzOffset;
    TclSetObjRef(fields->tzName, have[i].tzName);

    return TCL_OK;
}

/*
 *----------------------------------------------------------------------
 *
 * ConvertLocalToUTCUsingC --
 *
 *	Converts a time from local wall clock to UTC when the local time zone
 *	cannot be determined. Uses 'mktime' to do the job.
 *
 * Results:
 *	Returns a standard Tcl result.
 *
 * Side effects:
 *	Stores an error message in the interpreter if an error occurs; if
 *	successful, stores the 'seconds' field in 'fields.
 *
 *----------------------------------------------------------------------
 */

static int
ConvertLocalToUTCUsingC(
    Tcl_Interp *interp,		/* Tcl interpreter */
    TclDateFields *fields,	/* Time to convert, with 'seconds' filled in */
    int changeover)		/* Julian Day of the Gregorian transition */
{
    struct tm timeVal;
    int localErrno;
    int secondOfDay;

    /*
     * Convert the given time to a date.
     */

    ClockExtractJDAndSODFromSeconds(fields->julianDay, secondOfDay,
	    fields->localSeconds);

    GetGregorianEraYearDay(fields, changeover);
    GetMonthDay(fields);

    /*
     * Convert the date/time to a 'struct tm'.
     */

    timeVal.tm_year = fields->year - 1900;
    timeVal.tm_mon = fields->month - 1;
    timeVal.tm_mday = fields->dayOfMonth;
    timeVal.tm_hour = (secondOfDay / 3600) % 24;
    timeVal.tm_min = (secondOfDay / 60) % 60;
    timeVal.tm_sec = secondOfDay % 60;
    timeVal.tm_isdst = -1;
    timeVal.tm_wday = -1;
    timeVal.tm_yday = -1;

    /*
     * Get local time. It is rumored that mktime is not thread safe on some
     * platforms, so seize a mutex before attempting this.
     */

    TzsetIfNecessary();
    Tcl_MutexLock(&clockMutex);
    errno = 0;
    fields->seconds = (Tcl_WideInt) mktime(&timeVal);
    localErrno = (fields->seconds == -1) ? errno : 0;
    Tcl_MutexUnlock(&clockMutex);

    /*
     * If conversion fails, report an error.
     */

    if (localErrno != 0
	    || (fields->seconds == -1 && timeVal.tm_yday == -1)) {
	Tcl_SetObjResult(interp, Tcl_NewStringObj(
		"time value too large/small to represent", TCL_AUTO_LENGTH));
	return TCL_ERROR;
    }
    return TCL_OK;
}

/*
 *----------------------------------------------------------------------
 *
 * ConvertUTCToLocal --
 *
 *	Converts a time (in a TclDateFields structure) from UTC to local time.
 *
 * Results:
 *	Returns a standard Tcl result.
 *
 * Side effects:
 *	Populates the 'tzName' and 'tzOffset' fields.
 *
 *----------------------------------------------------------------------
 */

int
ConvertUTCToLocal(
    ClockClientData *dataPtr,	/* Literal pool, etc. */
    Tcl_Interp *interp,		/* Tcl interpreter */
    TclDateFields *fields,	/* Fields of the time */
    Tcl_Obj *timezoneObj,	/* Time zone */
    int changeover)		/* Julian Day of the Gregorian transition */
{
    Tcl_Obj *tzdata;		/* Time zone data */
    Tcl_Size rowc;		/* Number of rows in tzdata */
    Tcl_Obj **rowv;		/* Pointers to the rows */
    ClockLastTZOffs * ltzoc = NULL;

    /* fast phase-out for shared GMT-object (don't need to convert UTC 2 UTC) */
    if (timezoneObj == dataPtr->literals[LIT_GMT]) {
	fields->localSeconds = fields->seconds;
	fields->tzOffset = 0;
	if (dataPtr->gmtTZName == NULL) {
	    Tcl_Obj *tzName;

	    tzdata = ClockGetTZData(dataPtr, interp, timezoneObj);
	    if (TclListObjGetElements(interp, tzdata, &rowc, &rowv) != TCL_OK
		    || Tcl_ListObjIndex(interp, rowv[0], 3, &tzName) != TCL_OK) {
		return TCL_ERROR;
	    }
	    TclSetObjRef(dataPtr->gmtTZName, tzName);
	}
	TclSetObjRef(fields->tzName, dataPtr->gmtTZName);
	return TCL_OK;
    }

    /*
     * Check cacheable conversion could be used
     * (last-period UTC2Local cache within the same TZ and seconds)
     */
    for (rowc = 0; rowc < 2; rowc++) {
	ltzoc = &dataPtr->lastTZOffsCache[rowc];
	if (timezoneObj != ltzoc->timezoneObj || changeover != ltzoc->changeover) {
	    ltzoc = NULL;
	    continue;
	}
	if (fields->seconds >= ltzoc->rangesVal[0]
		&& fields->seconds < ltzoc->rangesVal[1]) {
	    /* the same time zone and offset (UTC time inside the last minute) */
	    fields->tzOffset = ltzoc->tzOffset;
	    fields->localSeconds = fields->seconds + fields->tzOffset;
	    TclSetObjRef(fields->tzName, ltzoc->tzName);
	    return TCL_OK;
	}
    }

    /*
     * Unpack the tz data.
     */

    tzdata = ClockGetTZData(dataPtr, interp, timezoneObj);
    if (tzdata == NULL) {
	return TCL_ERROR;
    }

    if (TclListObjGetElements(interp, tzdata, &rowc, &rowv) != TCL_OK) {
	return TCL_ERROR;
    }

    /*
     * Special case: If the time zone is :localtime, the tzdata will be empty.
     * Use 'localtime' to convert the time to local
     */

    if (rowc == 0) {
	if (ConvertUTCToLocalUsingC(interp, fields, changeover) != TCL_OK) {
	    return TCL_ERROR;
	}

	/* signal we need to revalidate TZ epoch next time fields gets used. */
	fields->flags |= CLF_CTZ;

	/* we cannot cache (ranges unknown yet) */
    } else {
	Tcl_WideInt rangesVal[2];

	if (ConvertUTCToLocalUsingTable(interp, fields, rowc, rowv,
		rangesVal) != TCL_OK) {
	    return TCL_ERROR;
	}

	/* converted using table (TZ isn't :localtime) */
	fields->flags &= ~CLF_CTZ;

	/* Cache the last conversion */
	if (ltzoc != NULL) { /* slot was found above */
	    /* timezoneObj and changeover are the same */
	    TclSetObjRef(ltzoc->tzName, fields->tzName);
	} else {
	    /* no TZ in cache - just move second slot down and use the first one */
	    ltzoc = &dataPtr->lastTZOffsCache[0];
	    TclUnsetObjRef(dataPtr->lastTZOffsCache[1].timezoneObj);
	    TclUnsetObjRef(dataPtr->lastTZOffsCache[1].tzName);
	    memcpy(&dataPtr->lastTZOffsCache[1], ltzoc, sizeof(*ltzoc));
	    TclInitObjRef(ltzoc->timezoneObj, timezoneObj);
	    ltzoc->changeover = changeover;
	    TclInitObjRef(ltzoc->tzName, fields->tzName);
	}
	ltzoc->localSeconds = fields->localSeconds;
	ltzoc->rangesVal[0] = rangesVal[0];
	ltzoc->rangesVal[1] = rangesVal[1];
	ltzoc->tzOffset = fields->tzOffset;
    }

    return TCL_OK;
}

/*
 *----------------------------------------------------------------------
 *
 * ConvertUTCToLocalUsingTable --
 *
 *	Converts UTC to local time, given a table of transition points
 *
 * Results:
 *	Returns a standard Tcl result
 *
 * Side effects:
 *	On success, fills fields->tzName, fields->tzOffset and
 *	fields->localSeconds. On failure, places an error message in the
 *	interpreter result.
 *
 *----------------------------------------------------------------------
 */

static int
ConvertUTCToLocalUsingTable(
    Tcl_Interp *interp,		/* Tcl interpreter */
    TclDateFields *fields,	/* Fields of the date */
    Tcl_Size rowc,		/* Number of rows in the conversion table
				 * (>= 1) */
    Tcl_Obj *const rowv[],	/* Rows of the conversion table */
    Tcl_WideInt *rangesVal)	/* Return bounds for time period */
{
    Tcl_Obj *row;		/* Row containing the current information */
    Tcl_Size cellc;		/* Count of cells in the row (must be 4) */
    Tcl_Obj **cellv;		/* Pointers to the cells */

    /*
     * Look up the nearest transition time.
     */

    row = LookupLastTransition(interp, fields->seconds, rowc, rowv, rangesVal);
    if (row == NULL
	    || TclListObjGetElements(interp, row, &cellc, &cellv) != TCL_OK
	    || TclGetIntFromObj(interp, cellv[1], &fields->tzOffset) != TCL_OK) {
	return TCL_ERROR;
    }

    /*
     * Convert the time.
     */

    TclSetObjRef(fields->tzName, cellv[3]);
    fields->localSeconds = fields->seconds + fields->tzOffset;
    return TCL_OK;
}

/*
 *----------------------------------------------------------------------
 *
 * ConvertUTCToLocalUsingC --
 *
 *	Converts UTC to localtime in cases where the local time zone is not
 *	determinable, using the C 'localtime' function to do it.
 *
 * Results:
 *	Returns a standard Tcl result.
 *
 * Side effects:
 *	On success, fills fields->tzName, fields->tzOffset and
 *	fields->localSeconds. On failure, places an error message in the
 *	interpreter result.
 *
 *----------------------------------------------------------------------
 */

static int
ConvertUTCToLocalUsingC(
    Tcl_Interp *interp,		/* Tcl interpreter */
    TclDateFields *fields,	/* Time to convert, with 'seconds' filled in */
    int changeover)		/* Julian Day of the Gregorian transition */
{
    time_t tock;
    struct tm *timeVal;		/* Time after conversion */
    int diff;			/* Time zone diff local-Greenwich */
    char buffer[16], *p;	/* Buffer for time zone name */

    /*
     * Use 'localtime' to determine local year, month, day, time of day.
     */

    tock = (time_t) fields->seconds;
    if ((Tcl_WideInt) tock != fields->seconds) {
	Tcl_SetObjResult(interp, Tcl_NewStringObj(
		"number too large to represent as a Posix time", TCL_AUTO_LENGTH));
	Tcl_SetErrorCode(interp, "CLOCK", "argTooLarge", (char *)NULL);
	return TCL_ERROR;
    }
    TzsetIfNecessary();
    timeVal = ThreadSafeLocalTime(&tock);
    if (timeVal == NULL) {
	Tcl_SetObjResult(interp, Tcl_NewStringObj(
		"localtime failed (clock value may be too "
		"large/small to represent)", TCL_AUTO_LENGTH));
	Tcl_SetErrorCode(interp, "CLOCK", "localtimeFailed", (char *)NULL);
	return TCL_ERROR;
    }

    /*
     * Fill in the date in 'fields' and use it to derive Julian Day.
     */

    fields->isBce = 0;
    fields->year = timeVal->tm_year + 1900;
    fields->month = timeVal->tm_mon + 1;
    fields->dayOfMonth = timeVal->tm_mday;
    GetJulianDayFromEraYearMonthDay(fields, changeover);

    /*
     * Convert that value to seconds.
     */

    fields->localSeconds = (((fields->julianDay * 24LL
	    + timeVal->tm_hour) * 60 + timeVal->tm_min) * 60
	    + timeVal->tm_sec) - JULIAN_SEC_POSIX_EPOCH;

    /*
     * Determine a time zone offset and name; just use +hhmm for the name.
     */

    diff = (int) (fields->localSeconds - fields->seconds);
    fields->tzOffset = diff;
    if (diff < 0) {
	*buffer = '-';
	diff = -diff;
    } else {
	*buffer = '+';
    }
    TclItoAw(buffer + 1, diff / 3600, '0', 2);
    diff %= 3600;
    p = TclItoAw(buffer + 3, diff / 60, '0', 2);
    diff %= 60;
    if (diff != 0) {
	p = TclItoAw(buffer + 5, diff, '0', 2);
    }
    TclSetObjRef(fields->tzName, Tcl_NewStringObj(buffer, p - buffer));
    return TCL_OK;
}

/*
 *----------------------------------------------------------------------
 *
 * LookupLastTransition --
 *
 *	Given a UTC time and a tzdata array, looks up the last transition on
 *	or before the given time.
 *
 * Results:
 *	Returns a pointer to the row, or NULL if an error occurs.
 *
 *----------------------------------------------------------------------
 */

Tcl_Obj *
LookupLastTransition(
    Tcl_Interp *interp,		/* Interpreter for error messages */
    Tcl_WideInt tick,		/* Time from the epoch */
    Tcl_Size rowc,		/* Number of rows of tzdata */
    Tcl_Obj *const *rowv,	/* Rows in tzdata */
    Tcl_WideInt *rangesVal)	/* Return bounds for time period */
{
    Tcl_Size l, u;
    Tcl_Obj *compObj;
    Tcl_WideInt compVal, fromVal = LLONG_MIN, toVal = LLONG_MAX;

    /*
     * Examine the first row to make sure we're in bounds.
     */

    if (Tcl_ListObjIndex(interp, rowv[0], 0, &compObj) != TCL_OK
	    || TclGetWideIntFromObj(interp, compObj, &compVal) != TCL_OK) {
	return NULL;
    }

    /*
     * Bizarre case - first row doesn't begin at MIN_WIDE_INT. Return it
     * anyway.
     */

    if (tick < (fromVal = compVal)) {
	if (rangesVal) {
	    rangesVal[0] = fromVal;
	    rangesVal[1] = toVal;
	}
	return rowv[0];
    }

    /*
     * Binary-search to find the transition.
     */

    l = 0;
    u = rowc - 1;
    while (l < u) {
	Tcl_Size m = (l + u + 1) / 2;

	if (Tcl_ListObjIndex(interp, rowv[m], 0, &compObj) != TCL_OK ||
		TclGetWideIntFromObj(interp, compObj, &compVal) != TCL_OK) {
	    return NULL;
	}
	if (tick >= compVal) {
	    l = m;
	    fromVal = compVal;
	} else {
	    u = m - 1;
	    toVal = compVal;
	}
    }

    if (rangesVal) {
	rangesVal[0] = fromVal;
	rangesVal[1] = toVal;
    }
    return rowv[l];
}

/*
 *----------------------------------------------------------------------
 *
 * GetYearWeekDay --
 *
 *	Given a date with Julian Calendar Day, compute the year, week, and day
 *	in the ISO8601 calendar.
 *
 * Results:
 *	None.
 *
 * Side effects:
 *	Stores 'iso8601Year', 'iso8601Week' and 'dayOfWeek' in the date
 *	fields.
 *
 *----------------------------------------------------------------------
 */

static void
GetYearWeekDay(
    TclDateFields *fields,	/* Date to convert, must have 'julianDay' */
    int changeover)		/* Julian Day Number of the Gregorian
				 * transition */
{
    TclDateFields temp;
    int dayOfFiscalYear;

    temp.tzName = NULL;

    /*
     * Find the given date, minus three days, plus one year. That date's
     * iso8601 year is an upper bound on the ISO8601 year of the given date.
     */

    temp.julianDay = fields->julianDay - 3;
    GetGregorianEraYearDay(&temp, changeover);
    if (temp.isBce) {
	temp.iso8601Year = temp.year - 1;
    } else {
	temp.iso8601Year = temp.year + 1;
    }
    temp.iso8601Week = 1;
    temp.dayOfWeek = 1;
    GetJulianDayFromEraYearWeekDay(&temp, changeover);

    /*
     * temp.julianDay is now the start of an ISO8601 year, either the one
     * corresponding to the given date, or the one after. If we guessed high,
     * move one year earlier
     */

    if (fields->julianDay < temp.julianDay) {
	if (temp.isBce) {
	    temp.iso8601Year += 1;
	} else {
	    temp.iso8601Year -= 1;
	}
	GetJulianDayFromEraYearWeekDay(&temp, changeover);
    }

    fields->iso8601Year = temp.iso8601Year;
    dayOfFiscalYear = (int)(fields->julianDay - temp.julianDay);
    fields->iso8601Week = (dayOfFiscalYear / 7) + 1;
    fields->dayOfWeek = (dayOfFiscalYear + 1) % 7;
    if (fields->dayOfWeek < 1) { /* Mon .. Sun == 1 .. 7 */
	fields->dayOfWeek += 7;
    }
}

/*
 *----------------------------------------------------------------------
 *
 * GetGregorianEraYearDay --
 *
 *	Given a Julian Day Number, extracts the year and day of the year and
 *	puts them into TclDateFields, along with the era (BCE or CE) and a
 *	flag indicating whether the date is Gregorian or Julian.
 *
 * Results:
 *	None.
 *
 * Side effects:
 *	Stores 'era', 'gregorian', 'year', and 'dayOfYear'.
 *
 *----------------------------------------------------------------------
 */

static void
GetGregorianEraYearDay(
    TclDateFields *fields,	/* Date fields containing 'julianDay' */
    int changeover)		/* Gregorian transition date */
{
    Tcl_WideInt jday = fields->julianDay;
    Tcl_WideInt day;
    int year;
    int n;

    if (jday >= changeover) {
	/*
	 * Gregorian calendar.
	 */

	fields->gregorian = 1;
	year = 1;

	/*
	 * n = Number of 400-year cycles since 1 January, 1 CE in the
	 * proleptic Gregorian calendar. day = remaining days.
	 */

	day = jday - JDAY_1_JAN_1_CE_GREGORIAN;
	n = (int)(day / FOUR_CENTURIES);
	day %= FOUR_CENTURIES;
	if (day < 0) {
	    day += FOUR_CENTURIES;
	    n--;
	}
	year += 400 * n;

	/*
	 * n = number of centuries since the start of (year);
	 * day = remaining days
	 */

	n = (int)(day / ONE_CENTURY_GREGORIAN);
	day %= ONE_CENTURY_GREGORIAN;
	if (n > 3) {
	    /*
	     * 31 December in the last year of a 400-year cycle.
	     */

	    n = 3;
	    day += ONE_CENTURY_GREGORIAN;
	}
	year += 100 * n;
    } else {
	/*
	 * Julian calendar.
	 */

	fields->gregorian = 0;
	year = 1;
	day = jday - JDAY_1_JAN_1_CE_JULIAN;
    }

    /*
     * n = number of 4-year cycles; days = remaining days.
     */

    n = (int)(day / FOUR_YEARS);
    day %= FOUR_YEARS;
    if (day < 0) {
	day += FOUR_YEARS;
	n--;
    }
    year += 4 * n;

    /*
     * n = number of years; days = remaining days.
     */

    n = (int)(day / ONE_YEAR);
    day %= ONE_YEAR;
    if (n > 3) {
	/*
	 * 31 December of a leap year.
	 */

	n = 3;
	day += 365;
    }
    year += n;

    /*
     * store era/year/day back into fields.
     */

    if (year <= 0) {
	fields->isBce = 1;
	fields->year = 1 - year;
    } else {
	fields->isBce = 0;
	fields->year = year;
    }
    fields->dayOfYear = (int)day + 1;
}

/*
 *----------------------------------------------------------------------
 *
 * GetMonthDay --
 *
 *	Given a date as year and day-of-year, find month and day.
 *
 * Results:
 *	None.
 *
 * Side effects:
 *	Stores 'month' and 'dayOfMonth' in the 'fields' structure.
 *
 *----------------------------------------------------------------------
 */

static void
GetMonthDay(
    TclDateFields *fields)	/* Date to convert */
{
    int day = fields->dayOfYear;
    int month;
    const int *dipm = daysInPriorMonths[IsGregorianLeapYear(fields)];

    /*
     * Estimate month by calculating `dayOfYear / (365/12)`
     */
    month = (day*12) / dipm[12];
    /* then do forwards backwards correction */
    while (1) {
	if (day > dipm[month]) {
	    if (month >= 11 || day <= dipm[month + 1]) {
		break;
	    }
	    month++;
	} else {
	    if (month == 0) {
		break;
	    }
	    month--;
	}
    }
    day -= dipm[month];
    fields->month = month + 1;
    fields->dayOfMonth = day;
}

/*
 *----------------------------------------------------------------------
 *
 * GetJulianDayFromEraYearWeekDay --
 *
 *	Given a TclDateFields structure containing era, ISO8601 year, ISO8601
 *	week, and day of week, computes the Julian Day Number.
 *
 * Results:
 *	None.
 *
 * Side effects:
 *	Stores 'julianDay' in the fields.
 *
 *----------------------------------------------------------------------
 */

void
GetJulianDayFromEraYearWeekDay(
    TclDateFields *fields,	/* Date to convert */
    int changeover)		/* Julian Day Number of the Gregorian
				 * transition */
{
    Tcl_WideInt firstMonday;	/* Julian day number of week 1, day 1 in the
				 * given year */
    TclDateFields firstWeek;

    firstWeek.tzName = NULL;

    /*
     * Find January 4 in the ISO8601 year, which will always be in week 1.
     */

    firstWeek.isBce = fields->isBce;
    firstWeek.year = fields->iso8601Year;
    firstWeek.month = 1;
    firstWeek.dayOfMonth = 4;
    GetJulianDayFromEraYearMonthDay(&firstWeek, changeover);

    /*
     * Find Monday of week 1.
     */

    firstMonday = WeekdayOnOrBefore(1, firstWeek.julianDay);

    /*
     * Advance to the given week and day.
     */

    fields->julianDay = firstMonday + 7 * (fields->iso8601Week - 1)
	    + fields->dayOfWeek - 1;
}

/*
 *----------------------------------------------------------------------
 *
 * GetJulianDayFromEraYearMonthDay --
 *
 *	Given era, year, month, and dayOfMonth (in TclDateFields), and the
 *	Gregorian transition date, computes the Julian Day Number.
 *
 * Results:
 *	None.
 *
 * Side effects:
 *	Stores day number in 'julianDay'
 *
 *----------------------------------------------------------------------
 */

void
GetJulianDayFromEraYearMonthDay(
    TclDateFields *fields,	/* Date to convert */
    int changeover)		/* Gregorian transition date as a Julian Day */
{
    Tcl_WideInt ym1, ym1o4, ym1o100, ym1o400;
    int year, month, mm1, q, r;

    if (fields->isBce) {
	year = 1 - fields->year;
    } else {
	year = fields->year;
    }

    /*
     * Reduce month modulo 12.
     */

    month = fields->month;
    mm1 = month - 1;
    q = mm1 / 12;
    r = (mm1 % 12);
    if (r < 0) {
	r += 12;
	q -= 1;
    }
    year += q;
    month = r + 1;
    ym1 = year - 1;

    /*
     * Adjust the year after reducing the month.
     */

    fields->gregorian = 1;
    if (year < 1) {
	fields->isBce = 1;
	fields->year = 1 - year;
    } else {
	fields->isBce = 0;
	fields->year = year;
    }

    /*
     * Try an initial conversion in the Gregorian calendar.
     */

#if 0 /* BUG https://core.tcl-lang.org/tcl/tktview?name=da340d4f32 */
    ym1o4 = ym1 / 4;
#else
    /*
     * Have to make sure quotient is truncated towards 0 when negative.
     * See above bug for details. The casts are necessary.
     */
    if (ym1 >= 0) {
	ym1o4 = ym1 / 4;
    } else {
	ym1o4 = - (int) (((unsigned int) -ym1) / 4);
    }
#endif
    if (ym1 % 4 < 0) {
	ym1o4--;
    }
    ym1o100 = ym1 / 100;
    if (ym1 % 100 < 0) {
	ym1o100--;
    }
    ym1o400 = ym1 / 400;
    if (ym1 % 400 < 0) {
	ym1o400--;
    }
    fields->julianDay = JDAY_1_JAN_1_CE_GREGORIAN - 1
	    + fields->dayOfMonth
	    + daysInPriorMonths[IsGregorianLeapYear(fields)][month - 1]
	    + (ONE_YEAR * ym1)
	    + ym1o4
	    - ym1o100
	    + ym1o400;

    /*
     * If the resulting date is before the Gregorian changeover, convert in
     * the Julian calendar instead.
     */

    if (fields->julianDay < changeover) {
	fields->gregorian = 0;
	fields->julianDay = JDAY_1_JAN_1_CE_JULIAN - 1
		+ fields->dayOfMonth
		+ daysInPriorMonths[year%4 == 0][month - 1]
		+ (365 * ym1)
		+ ym1o4;
    }
}

/*
 *----------------------------------------------------------------------
 *
 * GetJulianDayFromEraYearDay --
 *
 *	Given era, year, and dayOfYear (in TclDateFields), and the
 *	Gregorian transition date, computes the Julian Day Number.
 *
 * Results:
 *	None.
 *
 * Side effects:
 *	Stores day number in 'julianDay'
 *
 *----------------------------------------------------------------------
 */

void
GetJulianDayFromEraYearDay(
    TclDateFields *fields,	/* Date to convert */
    int changeover)		/* Gregorian transition date as a Julian Day */
{
    Tcl_WideInt year, ym1;

    /* Get absolute year number from the civil year */
    if (fields->isBce) {
	year = 1 - fields->year;
    } else {
	year = fields->year;
    }

    ym1 = year - 1;

    /* Try the Gregorian calendar first. */
    fields->gregorian = 1;
    fields->julianDay =
	    1721425
	    + fields->dayOfYear
	    + (365 * ym1)
	    + (ym1 / 4)
	    - (ym1 / 100)
	    + (ym1 / 400);

    /* If the date is before the Gregorian change, use the Julian calendar. */

    if (fields->julianDay < changeover) {
	fields->gregorian = 0;
	fields->julianDay =
		1721423
		+ fields->dayOfYear
		+ (365 * ym1)
		+ (ym1 / 4);
    }
}
/*
 *----------------------------------------------------------------------
 *
 * IsGregorianLeapYear --
 *
 *	Tests whether a given year is a leap year, in either Julian or
 *	Gregorian calendar.
 *
 * Results:
 *	Returns 1 for a leap year, 0 otherwise.
 *
 *----------------------------------------------------------------------
 */

int
IsGregorianLeapYear(
    TclDateFields *fields)	/* Date to test */
{
    Tcl_WideInt year = fields->year;

    if (fields->isBce) {
	year = 1 - year;
    }
    if (year % 4 != 0) {
	return 0;
    } else if (!(fields->gregorian)) {
	return 1;
    } else if (year % 400 == 0) {
	return 1;
    } else if (year % 100 == 0) {
	return 0;
    } else {
	return 1;
    }
}

/*
 *----------------------------------------------------------------------
 *
 * WeekdayOnOrBefore --
 *
 *	Finds the Julian Day Number of a given day of the week that falls on
 *	or before a given date, expressed as Julian Day Number.
 *
 * Results:
 *	Returns the Julian Day Number
 *
 *----------------------------------------------------------------------
 */

static Tcl_WideInt
WeekdayOnOrBefore(
    int dayOfWeek,		/* Day of week; Sunday == 0 or 7 */
    Tcl_WideInt julianDay)	/* Reference date */
{
    int k = (dayOfWeek + 6) % 7;
    if (k < 0) {
	k += 7;
    }
    return julianDay - ((julianDay - k) % 7);
}

/*
 *----------------------------------------------------------------------
 *
 * ClockGetenvObjCmd --
 *
 *	Tcl command that reads an environment variable from the system
 *
 * Usage:
 *	::tcl::clock::getEnv NAME
 *
 * Parameters:
 *	NAME - Name of the environment variable desired
 *
 * Results:
 *	Returns a standard Tcl result. Returns an error if the variable does
 *	not exist, with a message left in the interpreter. Returns TCL_OK and
 *	the value of the variable if the variable does exist,
 *
 *----------------------------------------------------------------------
 */

int
ClockGetenvObjCmd(
    TCL_UNUSED(void *),
    Tcl_Interp *interp,
    Tcl_Size objc,
    Tcl_Obj *const objv[])
{
#ifdef _WIN32
    const WCHAR *varName;
    const WCHAR *varValue;
    Tcl_DString ds;
#else
    const char *varName;
    const char *varValue;
#endif

    if (objc != 2) {
	Tcl_WrongNumArgs(interp, 1, objv, "name");
	return TCL_ERROR;
    }
#ifdef _WIN32
    Tcl_DStringInit(&ds);
    varName = Tcl_UtfToWCharDString(TclGetString(objv[1]), -1, &ds);
    varValue = _wgetenv(varName);
    if (varValue == NULL) {
	Tcl_DStringFree(&ds);
    } else {
	Tcl_DStringSetLength(&ds, 0);
	Tcl_WCharToUtfDString(varValue, -1, &ds);
	Tcl_DStringResult(interp, &ds);
    }
#else
    varName = TclGetString(objv[1]);
    varValue = getenv(varName);
    if (varValue != NULL) {
	Tcl_SetObjResult(interp, Tcl_NewStringObj(
		varValue, TCL_AUTO_LENGTH));
    }
#endif
    return TCL_OK;
}

/*
 *----------------------------------------------------------------------
 *
 * ThreadSafeLocalTime --
 *
 *	Wrapper around the 'localtime' library function to make it thread
 *	safe.
 *
 * Results:
 *	Returns a pointer to a 'struct tm' in thread-specific data.
 *
 * Side effects:
 *	Invokes localtime or localtime_r as appropriate.
 *
 *----------------------------------------------------------------------
 */

static struct tm *
ThreadSafeLocalTime(
    const time_t *timePtr)	/* Pointer to the number of seconds since the
				 * local system's epoch */
{
    /*
     * Get a thread-local buffer to hold the returned time.
     */

    struct tm *tmPtr = (struct tm *)Tcl_GetThreadData(&tmKey, sizeof(struct tm));
#ifdef HAVE_LOCALTIME_R
    tmPtr = localtime_r(timePtr, tmPtr);
#else
    struct tm *sysTmPtr;

    Tcl_MutexLock(&clockMutex);
    sysTmPtr = localtime(timePtr);
    if (sysTmPtr == NULL) {
	Tcl_MutexUnlock(&clockMutex);
	return NULL;
    }
    memcpy(tmPtr, sysTmPtr, sizeof(struct tm));
    Tcl_MutexUnlock(&clockMutex);
#endif
    return tmPtr;
}

/*----------------------------------------------------------------------
 *
 * ClockClicksObjCmd --
 *
 *	Returns a high-resolution counter.
 *
 * Results:
 *	Returns a standard Tcl result.
 *
 * Side effects:
 *	None.
 *
 * This function implements the 'clock clicks' Tcl command. Refer to the user
 * documentation for details on what it does.
 *
 *----------------------------------------------------------------------
 */

int
ClockClicksObjCmd(
    TCL_UNUSED(void *),
    Tcl_Interp *interp,		/* Tcl interpreter */
    Tcl_Size objc,			/* Parameter count */
    Tcl_Obj *const *objv)	/* Parameter values */
{
    static const char *const clicksSwitches[] = {
	"-milliseconds", "-microseconds", NULL
    };
    enum ClicksSwitch {
	CLICKS_MILLIS, CLICKS_MICROS, CLICKS_NATIVE
    };
    int index = CLICKS_NATIVE;
    Tcl_Time now;
    Tcl_WideInt clicks = 0;

    switch (objc) {
    case 1:
	break;
    case 2:
	if (Tcl_GetIndexFromObj(interp, objv[1], clicksSwitches, "option", 0,
		&index) != TCL_OK) {
	    return TCL_ERROR;
	}
	break;
    default:
	Tcl_WrongNumArgs(interp, 0, objv, "clock clicks ?-switch?");
	return TCL_ERROR;
    }

    switch (index) {
    case CLICKS_MILLIS:
	Tcl_GetTime(&now);
	clicks = now.sec * 1000LL + now.usec / 1000;
	break;
    case CLICKS_NATIVE:
#ifdef TCL_WIDE_CLICKS
	clicks = TclpGetWideClicks();
#else
	clicks = (Tcl_WideInt)TclpGetClicks();
#endif
	break;
    case CLICKS_MICROS:
	clicks = TclpGetMicroseconds();
	break;
    default:
	TCL_UNREACHABLE();
    }

    Tcl_SetObjResult(interp, Tcl_NewWideIntObj(clicks));
    return TCL_OK;
}

/*----------------------------------------------------------------------
 *
 * ClockMillisecondsObjCmd -
 *
 *	Returns a count of milliseconds since the epoch.
 *
 * Results:
 *	Returns a standard Tcl result.
 *
 * Side effects:
 *	None.
 *
 * This function implements the 'clock milliseconds' Tcl command. Refer to the
 * user documentation for details on what it does.
 *
 *----------------------------------------------------------------------
 */

int
ClockMillisecondsObjCmd(
    TCL_UNUSED(void *),
    Tcl_Interp *interp,		/* Tcl interpreter */
    Tcl_Size objc,			/* Parameter count */
    Tcl_Obj *const *objv)	/* Parameter values */
{
    Tcl_Time now;
    Tcl_Obj *timeObj;

    if (objc != 1) {
	Tcl_WrongNumArgs(interp, 0, objv, "clock milliseconds");
	return TCL_ERROR;
    }
    Tcl_GetTime(&now);
    TclNewUIntObj(timeObj, (Tcl_WideUInt)
	    now.sec * 1000 + now.usec / 1000);
    Tcl_SetObjResult(interp, timeObj);
    return TCL_OK;
}

/*----------------------------------------------------------------------
 *
 * ClockMicrosecondsObjCmd -
 *
 *	Returns a count of microseconds since the epoch.
 *
 * Results:
 *	Returns a standard Tcl result.
 *
 * Side effects:
 *	None.
 *
 * This function implements the 'clock microseconds' Tcl command. Refer to the
 * user documentation for details on what it does.
 *
 *----------------------------------------------------------------------
 */

int
ClockMicrosecondsObjCmd(
    TCL_UNUSED(void *),
    Tcl_Interp *interp,		/* Tcl interpreter */
    Tcl_Size objc,			/* Parameter count */
    Tcl_Obj *const *objv)	/* Parameter values */
{
    if (objc != 1) {
	Tcl_WrongNumArgs(interp, 0, objv, "clock microseconds");
	return TCL_ERROR;
    }
    Tcl_SetObjResult(interp, Tcl_NewWideIntObj(TclpGetMicroseconds()));
    return TCL_OK;
}

static inline void
ClockInitFmtScnArgs(
    ClockClientData *dataPtr,
    Tcl_Interp *interp,
    ClockFmtScnCmdArgs *opts)
{
    memset(opts, 0, sizeof(*opts));
    opts->dataPtr = dataPtr;
    opts->interp = interp;
}

/*
 *-----------------------------------------------------------------------------
 *
 * ClockParseFmtScnArgs --
 *
 *	Parses the arguments for sub-commands "scan", "format" and "add".
 *
 *	Note:	common options table used here, because for the options often used
 *		the same literals (objects), so it avoids permanent "recompiling" of
 *		option object representation to indexType with another table.
 *
 * Results:
 *	Returns a standard Tcl result, and stores parsed options
 *	(format, the locale, timezone and base) in structure "opts".
 *
 *-----------------------------------------------------------------------------
 */

typedef enum ClockOperation {
    CLC_OP_FMT = 0,		/* Doing [clock format] */
    CLC_OP_SCN,			/* Doing [clock scan] */
    CLC_OP_ADD			/* Doing [clock add] */
} ClockOperation;

static int
ClockParseFmtScnArgs(
    ClockFmtScnCmdArgs *opts,	/* Result vector: format, locale, timezone... */
    TclDateFields *date,	/* Extracted date-time corresponding base
				 * (by scan or add) resp. clockval (by format) */
    Tcl_Size objc,		/* Parameter count */
    Tcl_Obj *const objv[],	/* Parameter vector */
    ClockOperation operation,	/* What operation are we doing: format, scan, add */
    const char *syntax)		/* Syntax of the current command */
{
    Tcl_Interp *interp = opts->interp;
    ClockClientData *dataPtr = opts->dataPtr;
    int gmtFlag = 0;
    static const char *const options[] = {
	"-base", "-format", "-gmt", "-locale", "-timezone", "-validate", NULL
    };
    enum optionInd {
	CLC_ARGS_BASE, CLC_ARGS_FORMAT, CLC_ARGS_GMT, CLC_ARGS_LOCALE,
	CLC_ARGS_TIMEZONE, CLC_ARGS_VALIDATE
    };
    int optionIndex;		/* Index of an option. */
    int saw = 0;		/* Flag == 1 if option was seen already. */
    Tcl_Size i, baseIdx;
    Tcl_WideInt baseVal;	/* Base time, expressed in seconds from the Epoch */

    if (operation == CLC_OP_SCN) {
	/* default flags (from configure) */
	opts->flags |= dataPtr->defFlags & CLF_VALIDATE;
    } else {
	/* clock value (as current base) */
	opts->baseObj = objv[(baseIdx = 1)];
	saw |= 1 << CLC_ARGS_BASE;
    }

    /*
     * Extract values for the keywords.
     */

    for (i = 2; i < objc; i+=2) {
	/* bypass integers (offsets) by "clock add" */
	if (operation == CLC_OP_ADD) {
	    Tcl_WideInt num;

	    if (TclGetWideIntFromObj(NULL, objv[i], &num) == TCL_OK) {
		continue;
	    }
	}
	/* get option */
	if (Tcl_GetIndexFromObj(interp, objv[i], options,
		"option", 0, &optionIndex) != TCL_OK) {
	    goto badOptionMsg;
	}
	/* if already specified */
	if (saw & (1 << optionIndex)) {
	    if (operation != CLC_OP_SCN && optionIndex == CLC_ARGS_BASE) {
		goto badOptionMsg;
	    }
	    Tcl_SetObjResult(interp, Tcl_ObjPrintf(
		    "bad option \"%s\": doubly present",
		    TclGetString(objv[i])));
	    goto badOption;
	}
	switch (optionIndex) {
	case CLC_ARGS_FORMAT:
	    if (operation == CLC_OP_ADD) {
		goto badOptionMsg;
	    }
	    opts->formatObj = objv[i + 1];
	    break;
	case CLC_ARGS_GMT:
	    if (Tcl_GetBooleanFromObj(interp, objv[i + 1], &gmtFlag) != TCL_OK){
		return TCL_ERROR;
	    }
	    break;
	case CLC_ARGS_LOCALE:
	    opts->localeObj = objv[i + 1];
	    break;
	case CLC_ARGS_TIMEZONE:
	    opts->timezoneObj = objv[i + 1];
	    break;
	case CLC_ARGS_BASE:
	    opts->baseObj = objv[(baseIdx = i + 1)];
	    break;
	case CLC_ARGS_VALIDATE:
	    if (operation != CLC_OP_SCN) {
		goto badOptionMsg;
	    } else {
		int val;

		if (Tcl_GetBooleanFromObj(interp, objv[i + 1], &val) != TCL_OK) {
		    return TCL_ERROR;
		}
		if (val) {
		    opts->flags |= CLF_VALIDATE;
		} else {
		    opts->flags &= ~CLF_VALIDATE;
		}
	    }
	    break;
	default:
	    TCL_UNREACHABLE();
	}
	saw |= 1 << optionIndex;
    }

    /*
     * Check options.
     */

    if ((saw & (1 << CLC_ARGS_GMT))
	    && (saw & (1 << CLC_ARGS_TIMEZONE))) {
	Tcl_SetObjResult(interp, Tcl_NewStringObj(
		"cannot use -gmt and -timezone in same call", TCL_AUTO_LENGTH));
	Tcl_SetErrorCode(interp, "CLOCK", "gmtWithTimezone", (char *)NULL);
	return TCL_ERROR;
    }
    if (gmtFlag) {
	opts->timezoneObj = dataPtr->literals[LIT_GMT];
    } else if (opts->timezoneObj == NULL
	    || TclGetString(opts->timezoneObj) == NULL
	    || opts->timezoneObj->length == 0) {
	/* If time zone not specified use system time zone */
	opts->timezoneObj = ClockGetSystemTimeZone(dataPtr, interp);
	if (opts->timezoneObj == NULL) {
	    return TCL_ERROR;
	}
    }

    /* Setup timezone (normalize object if needed and load TZ on demand) */

    opts->timezoneObj = ClockSetupTimeZone(dataPtr, interp, opts->timezoneObj);
    if (opts->timezoneObj == NULL) {
	return TCL_ERROR;
    }

    /* Base (by scan or add) or clock value (by format) */

    if (opts->baseObj != NULL) {
	Tcl_Obj *baseObj = opts->baseObj;

	/* bypass integer recognition if looks like "now" or "-now" */
	if ((baseObj->bytes &&
		((baseObj->length == 3 && baseObj->bytes[0] == 'n') ||
		 (baseObj->length == 4 && baseObj->bytes[1] == 'n')))
		|| TclGetWideIntFromObj(NULL, baseObj, &baseVal) != TCL_OK) {
	    /* we accept "now" and "-now" as current date-time */
	    static const char *const nowOpts[] = {
		"now", "-now", NULL
	    };
	    int idx;

	    if (Tcl_GetIndexFromObj(NULL, baseObj, nowOpts, "seconds",
		    TCL_EXACT, &idx) == TCL_OK) {
		goto baseNow;
	    }

	    if (TclHasInternalRep(baseObj, &tclBignumType)) {
		goto baseOverflow;
	    }

	    Tcl_SetObjResult(interp, Tcl_ObjPrintf(
		    "bad seconds \"%s\": must be now or integer",
		    TclGetString(baseObj)));
	    i = baseIdx;
	    goto badOption;
	}
	/*
	 * Seconds could be an unsigned number that overflowed. Make sure
	 * that it isn't. Additionally it may be too complex to calculate
	 * julianday etc (forwards/backwards) by too large/small values, thus
	 * just let accept a bit shorter values to avoid overflow.
	 * Note the year is currently an integer, thus avoid to overflow it also.
	 */

	if (TclHasInternalRep(baseObj, &tclBignumType)
		|| baseVal < TCL_MIN_SECONDS || baseVal > TCL_MAX_SECONDS) {
	baseOverflow:
	    Tcl_SetObjResult(interp, dataPtr->literals[LIT_INTEGER_VALUE_TOO_LARGE]);
	    i = baseIdx;
	    goto badOption;
	}
    } else {
	Tcl_Time now;

    baseNow:
	Tcl_GetTime(&now);
	baseVal = (Tcl_WideInt) now.sec;
    }

    /*
     * Extract year, month and day from the base time for the parser to use as
     * defaults
     */

    /* check base fields already cached (by TZ, last-second cache) */
    if (dataPtr->lastBase.timezoneObj == opts->timezoneObj
	    && dataPtr->lastBase.date.seconds == baseVal
	    && (!(dataPtr->lastBase.date.flags & CLF_CTZ)
	    || dataPtr->lastTZEpoch == TzsetIfNecessary())) {
	memcpy(date, &dataPtr->lastBase.date, ClockCacheableDateFieldsSize);
    } else {
	/* extact fields from base */
	date->seconds = baseVal;
	if (ClockGetDateFields(dataPtr, interp, date, opts->timezoneObj,
		GREGORIAN_CHANGE_DATE) != TCL_OK) {
	    /* TODO - GREGORIAN_CHANGE_DATE should be locale-dependent */
	    return TCL_ERROR;
	}
	/* cache last base */
	memcpy(&dataPtr->lastBase.date, date, ClockCacheableDateFieldsSize);
	TclSetObjRef(dataPtr->lastBase.timezoneObj, opts->timezoneObj);
    }

    return TCL_OK;

  badOptionMsg:
    Tcl_SetObjResult(interp, Tcl_ObjPrintf(
	    "bad option \"%s\": must be %s",
	    TclGetString(objv[i]), syntax));

  badOption:
    Tcl_SetErrorCode(interp, "CLOCK", "badOption",
	    (i < objc) ? TclGetString(objv[i]) : (char *)NULL, (char *)NULL);
    return TCL_ERROR;
}

/*----------------------------------------------------------------------
 *
 * ClockFormatObjCmd -- , clock format --
 *
 *	This function is invoked to process the Tcl "clock format" command.
 *
 *	Formats a count of seconds since the Posix Epoch as a time of day.
 *
 *	The 'clock format' command formats times of day for output.  Refer
 *	to the user documentation to see what it does.
 *
 * Results:
 *	Returns a standard Tcl result.
 *
 * Side effects:
 *	None.
 *
 *----------------------------------------------------------------------
 */

int
ClockFormatObjCmd(
    void *clientData,		/* Client data containing literal pool */
    Tcl_Interp *interp,		/* Tcl interpreter */
    Tcl_Size objc,			/* Parameter count */
    Tcl_Obj *const objv[])	/* Parameter values */
{
    ClockClientData *dataPtr = (ClockClientData *)clientData;
    static const char *syntax = "clock format clockval|now "
	    "?-format string? "
	    "?-gmt boolean? "
	    "?-locale LOCALE? ?-timezone ZONE?";
    int ret;
    ClockFmtScnCmdArgs opts;	/* Format, locale, timezone and base */
    DateFormat dateFmt;		/* Common structure used for formatting */

    /* even number of arguments */
    if ((objc & 1) == 1) {
	Tcl_WrongNumArgs(interp, 0, objv, syntax);
	Tcl_SetErrorCode(interp, "CLOCK", "wrongNumArgs", (char *)NULL);
	return TCL_ERROR;
    }

    memset(&dateFmt, 0, sizeof(dateFmt));

    /*
     * Extract values for the keywords.
     */

    ClockInitFmtScnArgs(dataPtr, interp, &opts);
    ret = ClockParseFmtScnArgs(&opts, &dateFmt.date, objc, objv,
	    CLC_OP_FMT, "-format, -gmt, -locale, or -timezone");
    if (ret != TCL_OK) {
	goto done;
    }

    /* Default format */
    if (opts.formatObj == NULL) {
	opts.formatObj = dataPtr->literals[LIT__DEFAULT_FORMAT];
    }

    /* Use compiled version of Format - */
    ret = ClockFormat(&dateFmt, &opts);

  done:
    TclUnsetObjRef(dateFmt.date.tzName);
    return ret;
}

/*----------------------------------------------------------------------
 *
 * ClockScanObjCmd -- , clock scan --
 *
 *	This function is invoked to process the Tcl "clock scan" command.
 *
 *	Inputs a count of seconds since the Posix Epoch as a time of day.
 *
 *	The 'clock scan' command scans times of day on input. Refer to the
 *	user documentation to see what it does.
 *
 * Results:
 *	Returns a standard Tcl result.
 *
 * Side effects:
 *	None.
 *
 *----------------------------------------------------------------------
 */

int
ClockScanObjCmd(
    void *clientData,		/* Client data containing literal pool */
    Tcl_Interp *interp,		/* Tcl interpreter */
    Tcl_Size objc,			/* Parameter count */
    Tcl_Obj *const objv[])	/* Parameter values */
{
    ClockClientData *dataPtr = (ClockClientData *)clientData;
    static const char *syntax = "clock scan string "
	    "?-base seconds? "
	    "?-format string? "
	    "?-gmt boolean? "
	    "?-locale LOCALE? ?-timezone ZONE? ?-validate boolean?";
    int ret;
    ClockFmtScnCmdArgs opts;	/* Format, locale, timezone and base */
    DateInfo yy;		/* Common structure used for parsing */
    DateInfo *info = &yy;

    /* even number of arguments */
    if ((objc & 1) == 1) {
	Tcl_WrongNumArgs(interp, 0, objv, syntax);
	Tcl_SetErrorCode(interp, "CLOCK", "wrongNumArgs", (char *)NULL);
	return TCL_ERROR;
    }

    ClockInitDateInfo(&yy);

    /*
     * Extract values for the keywords.
     */

    ClockInitFmtScnArgs(dataPtr, interp, &opts);
    ret = ClockParseFmtScnArgs(&opts, &yy.date, objc, objv,
	    CLC_OP_SCN, "-base, -format, -gmt, -locale, -timezone or -validate");
    if (ret != TCL_OK) {
	goto done;
    }

    /* seconds are in localSeconds (relative base date), so reset time here */
<<<<<<< HEAD
    yyHour = yyMinutes = yySeconds = yySecondOfDay = 0;
    yyMeridian = MER24;
=======
    yySecondOfDay = yySeconds = yyMinutes = yyHour = 0; yyMeridian = MER24;
>>>>>>> e94fb30f

    /* If free scan */
    if (opts.formatObj == NULL) {
	/* Use compiled version of FreeScan - */

	/* [SB] TODO: Perhaps someday we'll localize the legacy code. Right now,
	 * it's not localized. */
	if (opts.localeObj != NULL) {
	    Tcl_SetObjResult(interp, Tcl_NewStringObj(
		    "legacy [clock scan] does not support -locale", TCL_AUTO_LENGTH));
	    Tcl_SetErrorCode(interp, "CLOCK", "flagWithLegacyFormat", (char *)NULL);
	    ret = TCL_ERROR;
	    goto done;
	}
	ret = ClockFreeScan(&yy, objv[1], &opts);
    } else {
	/* Use compiled version of Scan - */

	ret = ClockScan(&yy, objv[1], &opts);
    }

    if (ret != TCL_OK) {
	goto done;
    }

    /* Convert date info structure into UTC seconds */

    ret = ClockScanCommit(&yy, &opts);
    if (ret != TCL_OK) {
	goto done;
    }

    /* Apply remaining validation rules, if expected */
    if (opts.flags & CLF_VALIDATE) {
	ret = ClockValidDate(&yy, &opts, opts.flags & CLF_VALIDATE);
	if (ret != TCL_OK) {
	    goto done;
	}
    }

  done:
    TclUnsetObjRef(yy.date.tzName);
    if (ret != TCL_OK) {
	return ret;
    }
    Tcl_SetObjResult(interp, Tcl_NewWideIntObj(yy.date.seconds));
    return TCL_OK;
}

/*----------------------------------------------------------------------
 *
 * ClockScanCommit --
 *
 *	Converts date info structure into UTC seconds.
 *
 * Results:
 *	Returns a standard Tcl result.
 *
 * Side effects:
 *	None.
 *
 *----------------------------------------------------------------------
 */

static int
ClockScanCommit(
    DateInfo *info,		/* Clock scan info structure */
    ClockFmtScnCmdArgs *opts)	/* Format, locale, timezone and base */
{
    /*
     * If no GMT and not free-scan (where valid stage 1 is done in-between),
     * validate with stage 1 before local time conversion, otherwise it may
     * adjust date/time tokens to valid values
     */
    if ((opts->flags & CLF_VALIDATE_S1)
	    && info->flags & (CLF_ASSEMBLE_SECONDS|CLF_LOCALSEC)) {
	if (ClockValidDate(info, opts, CLF_VALIDATE_S1) != TCL_OK) {
	    return TCL_ERROR;
	}
    }

    /* If needed assemble julianDay using year, month, etc. */
    if (info->flags & CLF_ASSEMBLE_JULIANDAY) {
	if (info->flags & CLF_ISO8601WEEK) {
	    GetJulianDayFromEraYearWeekDay(&yydate, GREGORIAN_CHANGE_DATE);
	} else if (!(info->flags & CLF_DAYOFYEAR) /* no day of year */
		|| (info->flags & (CLF_DAYOFMONTH|CLF_MONTH)) /* yymmdd over yyddd */
		== (CLF_DAYOFMONTH|CLF_MONTH)) {
	    GetJulianDayFromEraYearMonthDay(&yydate, GREGORIAN_CHANGE_DATE);
	} else {
	    GetJulianDayFromEraYearDay(&yydate, GREGORIAN_CHANGE_DATE);
	}
	info->flags |= CLF_ASSEMBLE_SECONDS;
	info->flags &= ~CLF_ASSEMBLE_JULIANDAY;
    }

    /* some overflow checks */
    if (info->flags & CLF_JULIANDAY) {
	double curJDN = (double)yydate.julianDay
		+ ((double)yySecondOfDay - SECONDS_PER_DAY/2) / SECONDS_PER_DAY;
	if (curJDN > opts->dataPtr->maxJDN) {
	    Tcl_SetObjResult(opts->interp, Tcl_NewStringObj(
		    "requested date too large to represent", TCL_AUTO_LENGTH));
	    Tcl_SetErrorCode(opts->interp, "CLOCK", "dateTooLarge", (char *)NULL);
	    return TCL_ERROR;
	}
    }

    /* If seconds overflows the day (not valide case, or 24:00), increase days */
    if (yySecondOfDay >= SECONDS_PER_DAY) {
	yydate.julianDay += (yySecondOfDay / SECONDS_PER_DAY);
	yySecondOfDay %= SECONDS_PER_DAY;
    }

    /* Local seconds to UTC (stored in yydate.seconds) */

    if (info->flags & CLF_ASSEMBLE_SECONDS) {
	yydate.localSeconds =
		-210866803200LL
		+ (SECONDS_PER_DAY * yydate.julianDay)
		+ yySecondOfDay;
    }

    if (info->flags & (CLF_ASSEMBLE_SECONDS | CLF_LOCALSEC)) {
	if (ConvertLocalToUTC(opts->dataPtr, opts->interp, &yydate,
		opts->timezoneObj, GREGORIAN_CHANGE_DATE) != TCL_OK) {
	    return TCL_ERROR;
	}
    }

    /* Increment UTC seconds with relative time */

    yydate.seconds += yyRelSeconds;
    return TCL_OK;
}

/*----------------------------------------------------------------------
 *
 * ClockValidDate --
 *
 *	Validate date info structure for wrong data (e. g. out of ranges).
 *
 * Results:
 *	Returns a standard Tcl result.
 *
 * Side effects:
 *	None.
 *
 *----------------------------------------------------------------------
 */

static int
ClockValidDate(
    DateInfo *info,		/* Clock scan info structure */
    ClockFmtScnCmdArgs *opts,	/* Scan options */
    int stage)			/* Stage to validate (1, 2 or 3 for both) */
{
    const char *errMsg = "", *errCode = "";
    TclDateFields temp;
    int tempCpyFlg = 0;
    ClockClientData *dataPtr = opts->dataPtr;

#if 0
    printf("yyMonth %d, yyDay %d, yyDayOfYear %d, yyHour %d, yyMinutes %d, yySeconds %" TCL_LL_MODIFIER "d, "
	    "yySecondOfDay %" TCL_LL_MODIFIER "d, sec %" TCL_LL_MODIFIER "d, daySec %" TCL_LL_MODIFIER "d, tzOffset %d\n",
	    yyMonth, yyDay, yydate.dayOfYear, yyHour, yyMinutes, yySeconds,
	    yySecondOfDay, yydate.localSeconds, yydate.localSeconds % SECONDS_PER_DAY,
	    yydate.tzOffset);
#endif

    if (!(stage & CLF_VALIDATE_S1) || !(opts->flags & CLF_VALIDATE_S1)) {
	goto stage_2;
    }
    opts->flags &= ~CLF_VALIDATE_S1; /* stage 1 is done */

    /* first year (used later in hath / daysInPriorMonths) */
    if ((info->flags & (CLF_YEAR | CLF_ISO8601YEAR))) {
	if ((info->flags & CLF_ISO8601YEAR)) {
	    if (yydate.iso8601Year < dataPtr->validMinYear
		    || yydate.iso8601Year > dataPtr->validMaxYear) {
		errMsg = "invalid iso year";
		errCode = "iso year";
		goto error;
	    }
	}
	if (info->flags & CLF_YEAR) {
	    if (yyYear < dataPtr->validMinYear
		    || yyYear > dataPtr->validMaxYear) {
		errMsg = "invalid year";
		errCode = "year";
		goto error;
	    }
	} else if ((info->flags & CLF_ISO8601YEAR)) {
	    yyYear = yydate.iso8601Year; /* used to recognize leap */
	}
	if ((info->flags & (CLF_ISO8601YEAR | CLF_YEAR))
		== (CLF_ISO8601YEAR | CLF_YEAR)) {
	    if (yyYear != yydate.iso8601Year) {
		errMsg = "ambiguous year";
		errCode = "year";
		goto error;
	    }
	}
    }
    /* and month (used later in hath) */
    if (info->flags & CLF_MONTH) {
	if (yyMonth < 1 || yyMonth > 12) {
	    errMsg = "invalid month";
	    errCode = "month";
	    goto error;
	}
    }
    /* day of month */
    if (info->flags & (CLF_DAYOFMONTH|CLF_DAYOFWEEK)) {
	if (yyDay < 1 || yyDay > 31) {
	    errMsg = "invalid day";
	    errCode = "day";
	    goto error;
	}
	if ((info->flags & CLF_MONTH)) {
	    const int *h = hath[IsGregorianLeapYear(&yydate)];

	    if (yyDay > h[yyMonth - 1]) {
		errMsg = "invalid day";
		errCode = "day";
		goto error;
	    }
	}
    }
    if (info->flags & CLF_DAYOFYEAR) {
	if (yydate.dayOfYear < 1
		|| yydate.dayOfYear > daysInPriorMonths[IsGregorianLeapYear(&yydate)][12]) {
	    errMsg = "invalid day of year";
	    errCode = "day of year";
	    goto error;
	}
    }

    /* mmdd !~ ddd */
    if ((info->flags & (CLF_DAYOFYEAR|CLF_DAYOFMONTH|CLF_MONTH))
	    == (CLF_DAYOFYEAR|CLF_DAYOFMONTH|CLF_MONTH)) {
	if (!tempCpyFlg) {
	    memcpy(&temp, &yydate, sizeof(temp));
	    tempCpyFlg = 1;
	}
	GetJulianDayFromEraYearDay(&temp, GREGORIAN_CHANGE_DATE);
	if (temp.julianDay != yydate.julianDay) {
	    errMsg = "ambiguous day";
	    errCode = "day";
	    goto error;
	}
    }

    if (info->flags & CLF_TIME) {
	/* hour */
	if (yyHour < 0 || yyHour > ((yyMeridian == MER24) ? 23 : 12)) {
	    /* allow 24:00:00 as special case, see [aee9f2b916afd976] */
	    if (yyMeridian == MER24 && yyHour == 24) {
		if (yyMinutes != 0 || yySeconds != 0) {
		    errMsg = "invalid time";
		    errCode = "time";
		    goto error;
		}
		/* 24:00 is next day 00:00, correct day of week if given */
		if (info->flags & CLF_DAYOFWEEK) {
		    if (++yyDayOfWeek > 7) { /* Mon .. Sun == 1 .. 7 */
			yyDayOfWeek = 1;
		    }
		}
	    } else {
		errMsg = "invalid time (hour)";
		errCode = "hour";
		goto error;
	    }
	}
	/* minutes */
	if (yyMinutes < 0 || yyMinutes > 59) {
	    errMsg = "invalid time (minutes)";
	    errCode = "minutes";
	    goto error;
	}
	/* oldscan could return secondOfDay -1 by invalid time (see ToSeconds) */
	if (yySeconds < 0 || yySeconds > 59 || yySecondOfDay <= -1) {
	    errMsg = "invalid time";
	    errCode = "seconds";
	    goto error;
	}
    }

    if (!(stage & CLF_VALIDATE_S2) || !(opts->flags & CLF_VALIDATE_S2)) {
	return TCL_OK;
    }

    /*
     * Further tests expected ready calculated julianDay (inclusive relative),
     * and time-zone conversion (local to UTC time).
     */
  stage_2:

    opts->flags &= ~CLF_VALIDATE_S2; /* stage 2 is done */

    /* time, regarding the modifications by the time-zone (looks for given time
     * in between DST-time hole, so does not exist in this time-zone) */
    if (info->flags & CLF_TIME) {
	/*
	 * we don't need to do the backwards time-conversion (UTC to local) and
	 * compare results, because the after conversion (local to UTC) we
	 * should have valid localSeconds (was not invalidated to TCL_INV_SECONDS),
	 * so if it was invalidated - invalid time, outside the time-zone (in DST-hole)
	 */
	if (yydate.localSeconds == TCL_INV_SECONDS) {
	    errMsg = "invalid time (does not exist in this time-zone)";
	    errCode = "out-of-time";
	    goto error;
	}
    }

    /* day of week */
    if (info->flags & CLF_DAYOFWEEK) {
	if (!tempCpyFlg) {
	    memcpy(&temp, &yydate, sizeof(temp));
	    tempCpyFlg = 1;
	}
	GetYearWeekDay(&temp, GREGORIAN_CHANGE_DATE);
	if (temp.dayOfWeek != yyDayOfWeek) {
	    errMsg = "invalid day of week";
	    errCode = "day of week";
	    goto error;
	}
    }

    return TCL_OK;

  error:
    Tcl_SetObjResult(opts->interp, Tcl_ObjPrintf(
	    "unable to convert input string: %s", errMsg));
    Tcl_SetErrorCode(opts->interp, "CLOCK", "invInpStr", errCode, (char *)NULL);
    return TCL_ERROR;
}

/*----------------------------------------------------------------------
 *
 * ClockFreeScan --
 *
 *	Used by ClockScanObjCmd for free scanning without format.
 *
 * Results:
 *	Returns a standard Tcl result.
 *
 * Side effects:
 *	None.
 *
 *----------------------------------------------------------------------
 */

int
ClockFreeScan(
    DateInfo *info,		/* Date fields used for parsing & converting
				 * simultaneously a yy-parse structure of the
				 * TclClockFreeScan */
    Tcl_Obj *strObj,		/* String containing the time to scan */
    ClockFmtScnCmdArgs *opts)	/* Command options */
{
    Tcl_Interp *interp = opts->interp;
    ClockClientData *dataPtr = opts->dataPtr;

    /*
     * Parse the date. The parser will fill a structure "info" with date,
     * time, time zone, relative month/day/seconds, relative weekday, ordinal
     * month.
     * Notice that many yy-defines point to values in the "info" or "date"
     * structure, e. g. yySecondOfDay -> info->date.secondOfDay or
     *			yyMonth -> info->date.month (same as yydate.month)
     */
    yyInput = TclGetString(strObj);

    if (TclClockFreeScan(interp, info) != TCL_OK) {
	Tcl_SetObjResult(interp, Tcl_ObjPrintf(
		"unable to convert date-time string \"%s\": %s",
		TclGetString(strObj), Tcl_GetString(Tcl_GetObjResult(interp))));
	return TCL_ERROR;
    }

    /*
     * If the caller supplied a date in the string, update the date with
     * the value. If the caller didn't specify a time with the date, default to
     * midnight.
     */

    if (info->flags & CLF_YEAR) {
	if (yyYear < 100) {
	    if (yyYear >= dataPtr->yearOfCenturySwitch) {
		yyYear -= 100;
	    }
	    yyYear += dataPtr->currentYearCentury;
	}
	yydate.isBce = 0;
	info->flags |= CLF_ASSEMBLE_JULIANDAY|CLF_ASSEMBLE_SECONDS;
    }

    /*
     * If the caller supplied a time zone in the string, make it into a time
     * zone indicator of +-hhmm and setup this time zone.
     */

    if (info->flags & CLF_ZONE) {
	if (yyTimezone || !yyDSTmode) {
	    /* Real time zone from numeric zone */
	    Tcl_Obj *tzObjStor = NULL;
	    int minEast = -yyTimezone;
	    int dstFlag = 1 - yyDSTmode;

	    tzObjStor = ClockFormatNumericTimeZone(
		    60 * minEast + 3600 * dstFlag);
	    Tcl_IncrRefCount(tzObjStor);

	    opts->timezoneObj = ClockSetupTimeZone(dataPtr, interp, tzObjStor);

	    Tcl_DecrRefCount(tzObjStor);
	} else {
	    /* simplest case - GMT / UTC */
	    opts->timezoneObj = ClockSetupTimeZone(dataPtr, interp,
		    dataPtr->literals[LIT_GMT]);
	}
	if (opts->timezoneObj == NULL) {
	    return TCL_ERROR;
	}

	// TclSetObjRef(yydate.tzName, opts->timezoneObj);

	info->flags |= CLF_ASSEMBLE_SECONDS;
    }

    /*
     * For freescan apply validation rules (stage 1) before mixed with
     * relative time (otherwise always valid recalculated date & time).
     */
    if (opts->flags & CLF_VALIDATE) {
	if (ClockValidDate(info, opts, CLF_VALIDATE_S1) != TCL_OK) {
	    return TCL_ERROR;
	}
    }

    /*
     * Assemble date, time, zone into seconds-from-epoch
     */

    if ((info->flags & (CLF_TIME | CLF_HAVEDATE)) == CLF_HAVEDATE) {
	yySecondOfDay = 0;
	info->flags |= CLF_ASSEMBLE_SECONDS;
    } else if (info->flags & CLF_TIME) {
	yySecondOfDay = ToSeconds(yyHour, yyMinutes, (int)yySeconds, yyMeridian);
	info->flags |= CLF_ASSEMBLE_SECONDS;
    } else if ((info->flags & (CLF_DAYOFWEEK | CLF_HAVEDATE)) == CLF_DAYOFWEEK
	    || (info->flags & CLF_ORDINALMONTH)
	    || ((info->flags & CLF_RELCONV)
	    && (yyRelMonth != 0 || yyRelDay != 0))) {
	yySecondOfDay = 0;
	info->flags |= CLF_ASSEMBLE_SECONDS;
    } else {
	yySecondOfDay = yydate.localSeconds % SECONDS_PER_DAY;
	if (yySecondOfDay < 0) { /* compiler fix for signed-mod */
	    yySecondOfDay += SECONDS_PER_DAY;
	}
    }

    /*
     * Do relative times if needed.
     */

    if (info->flags & CLF_RELCONV) {
	if (ClockCalcRelTime(info, opts) != TCL_OK) {
	    return TCL_ERROR;
	}
    }

    /* Free scanning completed - date ready */
    return TCL_OK;
}

/*----------------------------------------------------------------------
 *
 * ClockCalcRelTime --
 *
 *	Used for calculating of relative times.
 *
 * Results:
 *	Returns a standard Tcl result.
 *
 * Side effects:
 *	None.
 *
 *----------------------------------------------------------------------
 */
int
ClockCalcRelTime(
    DateInfo *info,		/* Date fields used for converting */
    ClockFmtScnCmdArgs *opts)	/* Command options */
{
    int prevDayOfWeek = yyDayOfWeek;	/* preserve unchanged day of week */

    /*
     * Because some calculations require in-between conversion of the
     * julian day, and fixed order due to tokens precedence,
     * we can repeat this processing multiple times
     */
  repeat_rel:

    /*
     * Relative conversion normally possible in UTC time only, because
     * of possible wrong local time increment if ignores in-between DST-hole.
     * (see tests clock-34.53, clock-34.54) or by jump across TZ (CET/CEST).
     * So increment date in julianDay, but time inside day in UTC (seconds).
     */

    /* add relative months (or years in months) */

    if (yyRelMonth != 0) {
	int m, h;

	/* if needed extract year, month, etc. again */
	if (info->flags & CLF_ASSEMBLE_DATE) {
	    GetGregorianEraYearDay(&yydate, GREGORIAN_CHANGE_DATE);
	    GetMonthDay(&yydate);
	    GetYearWeekDay(&yydate, GREGORIAN_CHANGE_DATE);
	    info->flags &= ~CLF_ASSEMBLE_DATE;
	}

	/* add the requisite number of months */
	yyMonth += (int)yyRelMonth - 1;
	yyYear += yyMonth / 12;
	m = yyMonth % 12;
	/* compiler fix for signed-mod - wrap y, m = (0, -1) -> (-1, 11) */
	if (m < 0) {
	    m += 12;
	    yyYear--;
	}
	yyMonth = m + 1;

	/* if the day doesn't exist in the current month, repair it */
	h = hath[IsGregorianLeapYear(&yydate)][m];
	if (yyDay > h) {
	    yyDay = h;
	}

	/* on demand (lazy) assemble julianDay using new year, month, etc. */
	info->flags |= CLF_ASSEMBLE_JULIANDAY | CLF_ASSEMBLE_SECONDS;

	yyRelMonth = 0;
    }

    /* add relative days (or other parts aligned to days) */
    if (yyRelDay) {
	/* assemble julianDay using new year, month, etc. */
	if (info->flags & CLF_ASSEMBLE_JULIANDAY) {
	    GetJulianDayFromEraYearMonthDay(&yydate, GREGORIAN_CHANGE_DATE);
	    info->flags &= ~CLF_ASSEMBLE_JULIANDAY;
	}
	yydate.julianDay += yyRelDay;

	/* julianDay was changed, on demand (lazy) extract year, month, etc. again */
	info->flags |= CLF_ASSEMBLE_DATE | CLF_ASSEMBLE_SECONDS;
	yyRelDay = 0;
    }

    /* do relative (ordinal) month */

    if (info->flags & CLF_ORDINALMONTH) {
	int monthDiff;

	/* if needed extract year, month, etc. again */
	if (info->flags & CLF_ASSEMBLE_DATE) {
	    GetGregorianEraYearDay(&yydate, GREGORIAN_CHANGE_DATE);
	    GetMonthDay(&yydate);
	    GetYearWeekDay(&yydate, GREGORIAN_CHANGE_DATE);
	    info->flags &= ~CLF_ASSEMBLE_DATE;
	}

	if (yyMonthOrdinalIncr > 0) {
	    monthDiff = yyMonthOrdinal - yyMonth;
	    if (monthDiff <= 0) {
		monthDiff += 12;
	    }
	    yyMonthOrdinalIncr--;
	} else {
	    monthDiff = yyMonth - yyMonthOrdinal;
	    if (monthDiff >= 0) {
		monthDiff -= 12;
	    }
	    yyMonthOrdinalIncr++;
	}

	/* process it further via relative times */
	yyYear += yyMonthOrdinalIncr;
	yyRelMonth += monthDiff;
	info->flags &= ~CLF_ORDINALMONTH;
	info->flags |= CLF_ASSEMBLE_JULIANDAY|CLF_ASSEMBLE_SECONDS;

	goto repeat_rel;
    }

    /* do relative weekday */

    if ((info->flags & (CLF_DAYOFWEEK|CLF_HAVEDATE)) == CLF_DAYOFWEEK) {
	/* restore scanned day of week */
	yyDayOfWeek = prevDayOfWeek;

	/* if needed assemble julianDay now */
	if (info->flags & CLF_ASSEMBLE_JULIANDAY) {
	    GetJulianDayFromEraYearMonthDay(&yydate, GREGORIAN_CHANGE_DATE);
	    info->flags &= ~CLF_ASSEMBLE_JULIANDAY;
	}

	yydate.isBce = 0;
	yydate.julianDay = WeekdayOnOrBefore(yyDayOfWeek, yydate.julianDay + 6)
		+ 7 * yyDayOrdinal;
	if (yyDayOrdinal > 0) {
	    yydate.julianDay -= 7;
	}
	info->flags |= CLF_ASSEMBLE_DATE|CLF_ASSEMBLE_SECONDS;
    }

    /* If relative time is there, adjust it in UTC as mentioned above. */
    if (yyRelSeconds) {
	/*
	 * If timezone is not GMT/UTC (due to DST-hole, local time offset),
	 * we shall do in-between conversion to UTC to append seconds there
	 * and hereafter convert back to TZ, otherwise apply it direct here.
	 */
	if (opts->timezoneObj != opts->dataPtr->literals[LIT_GMT]) {
	    /*
	     * Convert date info structure into UTC seconds and add relative
	     * seconds (happens in commit).
	     */
	    if (ClockScanCommit(info, opts) != TCL_OK) {
		return TCL_ERROR;
	    }
	    yyRelSeconds = 0;
	    /* Convert it back */
	    if (ClockGetDateFields(opts->dataPtr, opts->interp, &yydate,
		    opts->timezoneObj, GREGORIAN_CHANGE_DATE) != TCL_OK) {
		/* TODO - GREGORIAN_CHANGE_DATE should be locale-dependent */
		return TCL_ERROR;
	    }
	    /* time together as seconds of the day */
	    yySecondOfDay = yydate.localSeconds % SECONDS_PER_DAY;
	    if (yySecondOfDay < 0) { /* compiler fix for signed-mod */
		yySecondOfDay += SECONDS_PER_DAY;
	    }
	    /* restore scanned day of week */
	    yyDayOfWeek = prevDayOfWeek;
	} else {
	    /*
	     * GMT/UTC zone, so no DST and no offsets - apply it here, so that
	     * if time exceeds current date, do the day conversion and leave the
	     * rest of increment in yyRelSeconds (add it later in UTC by commit)
	     */
	    Tcl_WideInt newSecs = yySecondOfDay + yyRelSeconds;

	    /* if seconds increment outside of current date, increment day */
	    if (newSecs / SECONDS_PER_DAY != yySecondOfDay / SECONDS_PER_DAY) {
		yyRelDay += newSecs / SECONDS_PER_DAY;
		yySecondOfDay = 0;
		yyRelSeconds = (newSecs %= SECONDS_PER_DAY);
		if (newSecs < 0) { /* compiler fix for signed-mod */
		    yyRelSeconds += SECONDS_PER_DAY;
		    yyRelDay--;
		}

		goto repeat_rel;
	    }
	}
    }

    /* done, reset flag */
    info->flags &= ~CLF_RELCONV;

    return TCL_OK;
}

/*----------------------------------------------------------------------
 *
 * ClockWeekdaysOffs --
 *
 *	Get offset in days for the number of week days corresponding the
 *	given day of week (skipping Saturdays and Sundays).
 *
 *
 * Results:
 *	Returns a day increment adjusted the given weekdays
 *
 *----------------------------------------------------------------------
 */

static inline int
ClockWeekdaysOffs(
    int dayOfWeek,
    int offs)
{
    int weeks, resDayOfWeek;

    /* offset in days */
    weeks = offs / 5;
    offs = offs % 5;
    /* compiler fix for negative offs - wrap (0, -1) -> (-1, 4) */
    if (offs < 0) {
	offs += 5;
	weeks--;
    }
    offs += 7 * weeks;

    /* resulting day of week */
    {
	int day = (offs % 7);

	/* compiler fix for negative offs - wrap (0, -1) -> (-1, 6) */
	if (day < 0) {
	    day += 7;
	}
	resDayOfWeek = dayOfWeek + day;
    }

    /* adjust if we start from a weekend */
    if (dayOfWeek > 5) {
	int adj = 5 - dayOfWeek;

	offs += adj;
	resDayOfWeek += adj;
    }

    /* adjust if we end up on a weekend */
    if (resDayOfWeek > 5) {
	offs += 2;
    }

    return offs;
}

/*----------------------------------------------------------------------
 *
 * ClockAddObjCmd -- , clock add --
 *
 *	Adds an offset to a given time.
 *
 *	Refer to the user documentation to see what it exactly does.
 *
 * Syntax:
 *   clock add clockval ?count unit?... ?-option value?
 *
 * Parameters:
 *   clockval -- Starting time value
 *   count -- Amount of a unit of time to add
 *   unit -- Unit of time to add, must be one of:
 *	     years year months month weeks week
 *	     days day hours hour minutes minute
 *	     seconds second
 *
 * Options:
 *   -gmt BOOLEAN
 *	 Flag synonymous with '-timezone :GMT'
 *   -timezone ZONE
 *	 Name of the time zone in which calculations are to be done.
 *   -locale NAME
 *	 Name of the locale in which calculations are to be done.
 *	 Used to determine the Gregorian change date.
 *
 * Results:
 *	Returns a standard Tcl result with the given time adjusted
 *	by the given offset(s) in order.
 *
 * Notes:
 *   It is possible that adding a number of months or years will adjust the
 *   day of the month as well.	For instance, the time at one month after
 *   31 January is either 28 or 29 February, because February has fewer
 *   than 31 days.
 *
 *----------------------------------------------------------------------
 */

int
ClockAddObjCmd(
    void *clientData,		/* Client data containing literal pool */
    Tcl_Interp *interp,		/* Tcl interpreter */
    Tcl_Size objc,			/* Parameter count */
    Tcl_Obj *const objv[])	/* Parameter values */
{
    static const char *syntax = "clock add clockval|now ?number units?..."
	    "?-gmt boolean? "
	    "?-locale LOCALE? ?-timezone ZONE?";
    ClockClientData *dataPtr = (ClockClientData *)clientData;
    int ret;
    ClockFmtScnCmdArgs opts;	/* Format, locale, timezone and base */
    DateInfo yy;		/* Common structure used for parsing */
    DateInfo *info = &yy;

    /* add "week" to units also (because otherwise ambiguous) */
    static const char *const units[] = {
	"years",	"months",	    "week",	    "weeks",
	"days",		"weekdays",
	"hours",	"minutes",	    "seconds",
	NULL
    };
    enum unitInd {
	CLC_ADD_YEARS,	CLC_ADD_MONTHS,	    CLC_ADD_WEEK,   CLC_ADD_WEEKS,
	CLC_ADD_DAYS,	CLC_ADD_WEEKDAYS,
	CLC_ADD_HOURS,	CLC_ADD_MINUTES,    CLC_ADD_SECONDS
    };
    int unitIndex = CLC_ADD_SECONDS;	/* Index of an option. */
    Tcl_Size i;
    Tcl_WideInt offs;

    /* even number of arguments */
    if ((objc & 1) == 1) {
	Tcl_WrongNumArgs(interp, 0, objv, syntax);
	Tcl_SetErrorCode(interp, "CLOCK", "wrongNumArgs", (char *)NULL);
	return TCL_ERROR;
    }

    ClockInitDateInfo(&yy);

    /*
     * Extract values for the keywords.
     */

    ClockInitFmtScnArgs(dataPtr, interp, &opts);
    ret = ClockParseFmtScnArgs(&opts, &yy.date, objc, objv,
	    CLC_OP_ADD, "-gmt, -locale, or -timezone");
    if (ret != TCL_OK) {
	goto done;
    }

    /* time together as seconds of the day */
    yySecondOfDay = yydate.localSeconds % SECONDS_PER_DAY;
    if (yySecondOfDay < 0) { /* compiler fix for signed-mod */
	yySecondOfDay += SECONDS_PER_DAY;
    }
    yySeconds = yySecondOfDay;
    /* seconds are in localSeconds (relative base date), so reset time here */
    yyHour = 0;
    yyMinutes = 0;
    yyMeridian = MER24;

    ret = TCL_ERROR;

    /*
     * Find each offset and process date increment
     */

    for (i = 2; i < objc; i+=2) {
	/* bypass not integers (options, allready processed above in ClockParseFmtScnArgs) */
	if (TclGetWideIntFromObj(NULL, objv[i], &offs) != TCL_OK) {
	    continue;
	}
	/* get unit */
	if (Tcl_GetIndexFromObj(interp, objv[i + 1], units, "unit", 0,
		&unitIndex) != TCL_OK) {
	    goto done;
	}
	if (TclHasInternalRep(objv[i], &tclBignumType)
		|| offs > (unitIndex < CLC_ADD_HOURS ? 0x7fffffff : TCL_MAX_SECONDS)
		|| offs < (unitIndex < CLC_ADD_HOURS ? -0x7fffffff : TCL_MIN_SECONDS)) {
	    Tcl_SetObjResult(interp, dataPtr->literals[LIT_INTEGER_VALUE_TOO_LARGE]);
	    goto done;
	}

	/* nothing to do if zero quantity */
	if (!offs) {
	    continue;
	}

	/* if in-between conversion needed (already have relative date/time),
	 * correct date info, because the local date/time may be changed, so
	 * refresh it now (see test clock-30.34 "clock add jump over DST hole") */

	if ((info->flags & CLF_RELCONV) ||
	    (yyRelSeconds && unitIndex < CLC_ADD_HOURS)
	) {
	    if (ClockCalcRelTime(info, &opts) != TCL_OK) {
		goto done;
	    }
	}

	/* process increment by offset + unit */
	switch (unitIndex) {
	case CLC_ADD_YEARS:
	    yyRelMonth += offs * 12;
	    break;
	case CLC_ADD_MONTHS:
	    yyRelMonth += offs;
	    break;
	case CLC_ADD_WEEK:
	case CLC_ADD_WEEKS:
	    yyRelDay += offs * 7;
	    break;
	case CLC_ADD_DAYS:
	    yyRelDay += offs;
	    break;
	case CLC_ADD_WEEKDAYS:
	    /* add number of week days (skipping Saturdays and Sundays)
	     * to a relative days value. */
	    offs = ClockWeekdaysOffs(yy.date.dayOfWeek, (int)offs);
	    yyRelDay += offs;
	    break;
	case CLC_ADD_HOURS:
	    yyRelSeconds += offs * 60 * 60;
	    break;
	case CLC_ADD_MINUTES:
	    yyRelSeconds += offs * 60;
	    break;
	case CLC_ADD_SECONDS:
	    yyRelSeconds += offs;
	    break;
	default:
	    TCL_UNREACHABLE();
	}
	if (unitIndex < CLC_ADD_HOURS) { /* date units only */
	    info->flags |= CLF_RELCONV;
	}
    }

    /*
     * Do relative units (if not yet already processed interim),
     * thereby ignore relative time (it can be processed within commit).
     */

    if (info->flags & CLF_RELCONV) {
	if (ClockCalcRelTime(info, &opts) != TCL_OK) {
	    goto done;
	}
    }

    /* Convert date info structure into UTC seconds */

    ret = ClockScanCommit(&yy, &opts);

  done:
    TclUnsetObjRef(yy.date.tzName);
    if (ret != TCL_OK) {
	return ret;
    }
    Tcl_SetObjResult(interp, Tcl_NewWideIntObj(yy.date.seconds));
    return TCL_OK;
}

/*----------------------------------------------------------------------
 *
 * ClockSecondsObjCmd -
 *
 *	Returns a count of microseconds since the epoch.
 *
 * Results:
 *	Returns a standard Tcl result.
 *
 * Side effects:
 *	None.
 *
 * This function implements the 'clock seconds' Tcl command. Refer to the user
 * documentation for details on what it does.
 *
 *----------------------------------------------------------------------
 */

int
ClockSecondsObjCmd(
    TCL_UNUSED(void *),
    Tcl_Interp *interp,		/* Tcl interpreter */
    Tcl_Size objc,			/* Parameter count */
    Tcl_Obj *const *objv)	/* Parameter values */
{
    Tcl_Time now;
    Tcl_Obj *timeObj;

    if (objc != 1) {
	Tcl_WrongNumArgs(interp, 0, objv, "clock seconds");
	return TCL_ERROR;
    }
    Tcl_GetTime(&now);
    TclNewUIntObj(timeObj, (Tcl_WideUInt)now.sec);

    Tcl_SetObjResult(interp, timeObj);
    return TCL_OK;
}

/*
 *----------------------------------------------------------------------
 *
 * ClockSafeCatchCmd --
 *
 *	Same as "::catch" command but avoids overwriting of interp state.
 *
 *	See [554117edde] for more info (and proper solution).
 *
 *----------------------------------------------------------------------
 */
int
ClockSafeCatchCmd(
    TCL_UNUSED(void *),
    Tcl_Interp *interp,
    Tcl_Size objc,
    Tcl_Obj *const objv[])
{
    typedef struct {
	int status;		/* return code status */
	int flags;		/* Each remaining field saves the */
	int returnLevel;	/* corresponding field of the Interp */
	int returnCode;		/* struct. These fields taken together are */
	Tcl_Obj *errorInfo;	/* the "state" of the interp. */
	Tcl_Obj *errorCode;
	Tcl_Obj *returnOpts;
	Tcl_Obj *objResult;
	Tcl_Obj *errorStack;
	int resetErrorStack;
    } InterpState;

    Interp *iPtr = (Interp *)interp;
    int ret, flags = 0;
    InterpState *statePtr;

    if (objc == 1) {
	/* wrong # args : */
	return Tcl_CatchObjCmd(NULL, interp, objc, objv);
    }

    statePtr = (InterpState *)Tcl_SaveInterpState(interp, 0);
    if (!statePtr->errorInfo) {
	/* todo: avoid traced get of errorInfo here */
	TclInitObjRef(statePtr->errorInfo,
		Tcl_ObjGetVar2(interp, iPtr->eiVar, NULL, 0));
	flags |= ERR_LEGACY_COPY;
    }
    if (!statePtr->errorCode) {
	/* todo: avoid traced get of errorCode here */
	TclInitObjRef(statePtr->errorCode,
		Tcl_ObjGetVar2(interp, iPtr->ecVar, NULL, 0));
	flags |= ERR_LEGACY_COPY;
    }

    /* original catch */
    ret = Tcl_CatchObjCmd(NULL, interp, objc, objv);

    if (ret == TCL_ERROR) {
	Tcl_DiscardInterpState((Tcl_InterpState)statePtr);
	return TCL_ERROR;
    }
    /* overwrite result in state with catch result */
    TclSetObjRef(statePtr->objResult, Tcl_GetObjResult(interp));
    /* set result (together with restore state) to interpreter */
    (void) Tcl_RestoreInterpState(interp, (Tcl_InterpState)statePtr);
    /* todo: unless ERR_LEGACY_COPY not set in restore (branch [bug-554117edde] not merged yet) */
    iPtr->flags |= (flags & ERR_LEGACY_COPY);
    return ret;
}

/*
 *----------------------------------------------------------------------
 *
 * TzsetIfNecessary --
 *
 *	Calls the tzset() library function if the contents of the TZ
 *	environment variable has changed.
 *
 * Results:
 *	An epoch counter to allow efficient checking if the timezone has
 *	changed.
 *
 * Side effects:
 *	Calls tzset.
 *
 *----------------------------------------------------------------------
 */

#ifdef _WIN32
#define getenv(x) _wgetenv(L##x)
#else
#define WCHAR char
#define wcslen strlen
#define wcscmp strcmp
#define wcscpy strcpy
#endif
#define TZ_INIT_MARKER	((WCHAR *) INT2PTR(-1))

typedef struct ClockTzStatic {
    WCHAR *was;			/* Previous value of TZ. */
    long long lastRefresh;	/* Used for latency before next refresh. */
    size_t epoch;		/* Epoch, signals that TZ changed. */
    size_t envEpoch;		/* Last env epoch, for faster signaling,
				 * that TZ changed via TCL */
} ClockTzStatic;
static ClockTzStatic tz = {	/* Global timezone info; protected by
				 * clockMutex.*/
    TZ_INIT_MARKER, 0, 0, 0
};

static size_t
TzsetIfNecessary(void)
{
    const WCHAR *tzNow;		/* Current value of TZ. */
    Tcl_Time now;		/* Current time. */
    size_t epoch;		/* The tz.epoch that the TZ was read at. */

    /*
     * Prevent performance regression on some platforms by resolving of system time zone:
     * small latency for check whether environment was changed (once per second)
     * no latency if environment was changed with tcl-env (compare both epoch values)
     */

    Tcl_GetTime(&now);
    if (now.sec == tz.lastRefresh && tz.envEpoch == TclEnvEpoch) {
	return tz.epoch;
    }

    tz.envEpoch = TclEnvEpoch;
    tz.lastRefresh = now.sec;

    /* check in lock */
    Tcl_MutexLock(&clockMutex);
    tzNow = getenv("TCL_TZ");
    if (tzNow == NULL) {
	tzNow = getenv("TZ");
    }
    if (tzNow != NULL && (tz.was == NULL || tz.was == TZ_INIT_MARKER
	    || wcscmp(tzNow, tz.was) != 0)) {
	tzset();
	if (tz.was != NULL && tz.was != TZ_INIT_MARKER) {
	    Tcl_Free(tz.was);
	}
	tz.was = (WCHAR *)Tcl_Alloc(sizeof(WCHAR) * (wcslen(tzNow) + 1));
	wcscpy(tz.was, tzNow);
	epoch = ++tz.epoch;
    } else if (tzNow == NULL && tz.was != NULL) {
	tzset();
	if (tz.was != TZ_INIT_MARKER) {
	    Tcl_Free(tz.was);
	}
	tz.was = NULL;
	epoch = ++tz.epoch;
    } else {
	epoch = tz.epoch;
    }
    Tcl_MutexUnlock(&clockMutex);

    return epoch;
}

static void
ClockFinalize(
    TCL_UNUSED(void *))
{
    ClockFrmScnFinalize();

    if (tz.was && tz.was != TZ_INIT_MARKER) {
	Tcl_Free(tz.was);
    }

    Tcl_MutexFinalize(&clockMutex);
}

/*
 * Local Variables:
 * mode: c
 * c-basic-offset: 4
 * fill-column: 78
 * End:
 */<|MERGE_RESOLUTION|>--- conflicted
+++ resolved
@@ -3675,12 +3675,8 @@
     }
 
     /* seconds are in localSeconds (relative base date), so reset time here */
-<<<<<<< HEAD
-    yyHour = yyMinutes = yySeconds = yySecondOfDay = 0;
+    yySecondOfDay = yySeconds = yyMinutes = yyHour = 0;
     yyMeridian = MER24;
-=======
-    yySecondOfDay = yySeconds = yyMinutes = yyHour = 0; yyMeridian = MER24;
->>>>>>> e94fb30f
 
     /* If free scan */
     if (opts.formatObj == NULL) {
