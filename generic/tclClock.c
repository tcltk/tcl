/*
 * tclClock.c --
 *
 *	Contains the time and date related commands. This code is derived from
 *	the time and date facilities of TclX, by Mark Diekhans and Karl
 *	Lehenbauer.
 *
 * Copyright © 1991-1995 Karl Lehenbauer & Mark Diekhans.
 * Copyright © 1995 Sun Microsystems, Inc.
 * Copyright © 2004 Kevin B. Kenny. All rights reserved.
 * Copyright © 2015 Sergey G. Brester aka sebres. All rights reserved.
 *
 * See the file "license.terms" for information on usage and redistribution of
 * this file, and for a DISCLAIMER OF ALL WARRANTIES.
 */

#include "tclInt.h"
#include "tclTomMath.h"
#include "tclStrIdxTree.h"
#include "tclDate.h"

/*
 * Windows has mktime. The configurators do not check.
 */

#ifdef _WIN32
#define HAVE_MKTIME 1
#endif

/*
 * Table of the days in each month, leap and common years
 */

static const int hath[2][12] = {
    {31, 28, 31, 30, 31, 30, 31, 31, 30, 31, 30, 31},
    {31, 29, 31, 30, 31, 30, 31, 31, 30, 31, 30, 31}
};
static const int daysInPriorMonths[2][13] = {
    {0, 31, 59, 90, 120, 151, 181, 212, 243, 273, 304, 334, 365},
    {0, 31, 60, 91, 121, 152, 182, 213, 244, 274, 305, 335, 366}
};

/*
 * Enumeration of the string literals used in [clock]
 */

CLOCK_LITERAL_ARRAY(Literals);

/* Msgcat literals for exact match (mcKey) */
CLOCK_LOCALE_LITERAL_ARRAY(MsgCtLiterals, "");
/* Msgcat index literals prefixed with _IDX_, used for quick dictionary search */
CLOCK_LOCALE_LITERAL_ARRAY(MsgCtLitIdxs, "_IDX_");

static const char *const eras[] = { "CE", "BCE", NULL };

/*
 * Thread specific data block holding a 'struct tm' for the 'gmtime' and
 * 'localtime' library calls.
 */

static Tcl_ThreadDataKey tmKey;

/*
 * Mutex protecting 'gmtime', 'localtime' and 'mktime' calls and the statics
 * in the date parsing code.
 */

TCL_DECLARE_MUTEX(clockMutex)

/*
 * Function prototypes for local procedures in this file:
 */

static int		ConvertUTCToLocalUsingTable(Tcl_Interp *,
			    TclDateFields *, Tcl_Size, Tcl_Obj *const[],
			    Tcl_WideInt *rangesVal);
static int		ConvertUTCToLocalUsingC(Tcl_Interp *,
			    TclDateFields *, int);
static int		ConvertLocalToUTC(ClockClientData *, Tcl_Interp *,
			    TclDateFields *, Tcl_Obj *timezoneObj, int);
static int		ConvertLocalToUTCUsingTable(Tcl_Interp *,
			    TclDateFields *, int, Tcl_Obj *const[],
			    Tcl_WideInt *rangesVal);
static int		ConvertLocalToUTCUsingC(Tcl_Interp *,
			    TclDateFields *, int);
static int		ClockConfigureObjCmd(void *clientData,
			    Tcl_Interp *interp, int objc, Tcl_Obj *const objv[]);
static void		GetYearWeekDay(TclDateFields *, int);
static void		GetGregorianEraYearDay(TclDateFields *, int);
static void		GetMonthDay(TclDateFields *);
static Tcl_WideInt	WeekdayOnOrBefore(int, Tcl_WideInt);
static Tcl_ObjCmdProc	ClockClicksObjCmd;
static Tcl_ObjCmdProc	ClockConvertlocaltoutcObjCmd;
static int		ClockGetDateFields(ClockClientData *,
			    Tcl_Interp *interp, TclDateFields *fields,
			    Tcl_Obj *timezoneObj, int changeover);
static Tcl_ObjCmdProc	ClockGetdatefieldsObjCmd;
static Tcl_ObjCmdProc	ClockGetjuliandayfromerayearmonthdayObjCmd;
static Tcl_ObjCmdProc	ClockGetjuliandayfromerayearweekdayObjCmd;
static Tcl_ObjCmdProc	ClockGetenvObjCmd;
static Tcl_ObjCmdProc	ClockMicrosecondsObjCmd;
static Tcl_ObjCmdProc	ClockMillisecondsObjCmd;
static Tcl_ObjCmdProc	ClockSecondsObjCmd;
static Tcl_ObjCmdProc	ClockFormatObjCmd;
static Tcl_ObjCmdProc	ClockScanObjCmd;
static int		ClockScanCommit(DateInfo *info,
			    ClockFmtScnCmdArgs *opts);
static int		ClockFreeScan(DateInfo *info,
			    Tcl_Obj *strObj, ClockFmtScnCmdArgs *opts);
static int		ClockCalcRelTime(DateInfo *info);
static Tcl_ObjCmdProc	ClockAddObjCmd;
static int		ClockValidDate(DateInfo *,
			    ClockFmtScnCmdArgs *, int stage);
static struct tm *	ThreadSafeLocalTime(const time_t *);
static size_t		TzsetIfNecessary(void);
static void		ClockDeleteCmdProc(void *);
static Tcl_ObjCmdProc	ClockSafeCatchCmd;
static void		ClockFinalize(void *);
/*
 * Structure containing description of "native" clock commands to create.
 */

struct ClockCommand {
    const char *name;		/* The tail of the command name. The full name
				 * is "::tcl::clock::<name>". When NULL marks
				 * the end of the table. */
    Tcl_ObjCmdProc *objCmdProc; /* Function that implements the command. This
				 * will always have the ClockClientData sent
				 * to it, but may well ignore this data. */
    CompileProc *compileProc;	/* The compiler for the command. */
    void *clientData;		/* Any clientData to give the command (if NULL
    				 * a reference to ClockClientData will be sent) */
};

static const struct ClockCommand clockCommands[] = {
    {"add",		ClockAddObjCmd,		TclCompileBasicMin1ArgCmd, NULL},
    {"clicks",		ClockClicksObjCmd,	TclCompileClockClicksCmd,  NULL},
    {"format",		ClockFormatObjCmd,	TclCompileBasicMin1ArgCmd, NULL},
    {"getenv",		ClockGetenvObjCmd,	TclCompileBasicMin1ArgCmd, NULL},
    {"microseconds",	ClockMicrosecondsObjCmd,TclCompileClockReadingCmd, INT2PTR(1)},
    {"milliseconds",	ClockMillisecondsObjCmd,TclCompileClockReadingCmd, INT2PTR(2)},
    {"scan",		ClockScanObjCmd,	TclCompileBasicMin1ArgCmd, NULL},
    {"seconds",		ClockSecondsObjCmd,	TclCompileClockReadingCmd, INT2PTR(3)},
    {"ConvertLocalToUTC", ClockConvertlocaltoutcObjCmd,		NULL, NULL},
    {"GetDateFields",	  ClockGetdatefieldsObjCmd,		NULL, NULL},
    {"GetJulianDayFromEraYearMonthDay",
		ClockGetjuliandayfromerayearmonthdayObjCmd,	NULL, NULL},
    {"GetJulianDayFromEraYearWeekDay",
		ClockGetjuliandayfromerayearweekdayObjCmd,	NULL, NULL},
    {"catch",		ClockSafeCatchCmd,	TclCompileBasicMin1ArgCmd, NULL},
    {NULL, NULL, NULL, NULL}
};

/*
 *----------------------------------------------------------------------
 *
 * TclClockInit --
 *
 *	Registers the 'clock' subcommands with the Tcl interpreter and
 *	initializes its client data (which consists mostly of constant
 *	Tcl_Obj's that it is too much trouble to keep recreating).
 *
 * Results:
 *	None.
 *
 * Side effects:
 *	Installs the commands and creates the client data
 *
 *----------------------------------------------------------------------
 */

void
TclClockInit(
    Tcl_Interp *interp)		/* Tcl interpreter */
{
    const struct ClockCommand *clockCmdPtr;
    char cmdName[50];		/* Buffer large enough to hold the string
				 *::tcl::clock::GetJulianDayFromEraYearMonthDay
				 * plus a terminating NUL. */
    Command *cmdPtr;
    ClockClientData *data;
    int i;

    static int initialized = 0;	/* global clock engine initialized (in process) */
    /*
     * Register handler to finalize clock on exit.
     */
    if (!initialized) {
	Tcl_CreateExitHandler(ClockFinalize, NULL);
	initialized = 1;
    }

    /*
     * Safe interps get [::clock] as alias to a parent, so do not need their
     * own copies of the support routines.
     */

    if (Tcl_IsSafe(interp)) {
	return;
    }

    /*
     * Create the client data, which is a refcounted literal pool.
     */

    data = (ClockClientData *)Tcl_Alloc(sizeof(ClockClientData));
    data->refCount = 0;
    data->literals = (Tcl_Obj **)Tcl_Alloc(LIT__END * sizeof(Tcl_Obj*));
    for (i = 0; i < LIT__END; ++i) {
	TclInitObjRef(data->literals[i], Tcl_NewStringObj(
		Literals[i], TCL_AUTO_LENGTH));
    }
    data->mcLiterals = NULL;
    data->mcLitIdxs = NULL;
    data->mcDicts = NULL;
    data->lastTZEpoch = 0;
    data->currentYearCentury = ClockDefaultYearCentury;
    data->yearOfCenturySwitch = ClockDefaultCenturySwitch;
    data->validMinYear = INT_MIN;
    data->validMaxYear = INT_MAX;
    /* corresponds max of JDN in sqlite - 9999-12-31 23:59:59 per default */
    data->maxJDN = 5373484.499999994;

    data->systemTimeZone = NULL;
    data->systemSetupTZData = NULL;
    data->gmtSetupTimeZoneUnnorm = NULL;
    data->gmtSetupTimeZone = NULL;
    data->gmtSetupTZData = NULL;
    data->gmtTZName = NULL;
    data->lastSetupTimeZoneUnnorm = NULL;
    data->lastSetupTimeZone = NULL;
    data->lastSetupTZData = NULL;
    data->prevSetupTimeZoneUnnorm = NULL;
    data->prevSetupTimeZone = NULL;
    data->prevSetupTZData = NULL;

    data->defaultLocale = NULL;
    data->defaultLocaleDict = NULL;
    data->currentLocale = NULL;
    data->currentLocaleDict = NULL;
    data->lastUsedLocaleUnnorm = NULL;
    data->lastUsedLocale = NULL;
    data->lastUsedLocaleDict = NULL;
    data->prevUsedLocaleUnnorm = NULL;
    data->prevUsedLocale = NULL;
    data->prevUsedLocaleDict = NULL;

    data->lastBase.timezoneObj = NULL;

    memset(&data->lastTZOffsCache, 0, sizeof(data->lastTZOffsCache));

    data->defFlags = 0;

    /*
     * Install the commands.
     */

#define TCL_CLOCK_PREFIX_LEN 14 /* == strlen("::tcl::clock::") */
    memcpy(cmdName, "::tcl::clock::", TCL_CLOCK_PREFIX_LEN);
    for (clockCmdPtr=clockCommands ; clockCmdPtr->name!=NULL ; clockCmdPtr++) {
    	void *clientData;

	strcpy(cmdName + TCL_CLOCK_PREFIX_LEN, clockCmdPtr->name);
	if (!(clientData = clockCmdPtr->clientData)) {
	    clientData = data;
	    data->refCount++;
	}
	cmdPtr = (Command *)Tcl_CreateObjCommand(interp, cmdName,
		clockCmdPtr->objCmdProc, clientData,
		clockCmdPtr->clientData ? NULL : ClockDeleteCmdProc);
	cmdPtr->compileProc = clockCmdPtr->compileProc ?
		clockCmdPtr->compileProc : TclCompileBasicMin0ArgCmd;
    }
    cmdPtr = (Command *) Tcl_CreateObjCommand(interp,
	    "::tcl::unsupported::clock::configure",
	    ClockConfigureObjCmd, data, ClockDeleteCmdProc);
    data->refCount++;
    cmdPtr->compileProc = TclCompileBasicMin0ArgCmd;
}

/*
 *----------------------------------------------------------------------
 *
 * ClockConfigureClear --
 *
 *	Clean up cached resp. run-time storages used in clock commands.
 *
 *	Shared usage for clean-up (ClockDeleteCmdProc) and "configure -clear".
 *
 * Results:
 *	None.
 *
 *----------------------------------------------------------------------
 */

static void
ClockConfigureClear(
    ClockClientData *data)
{
    ClockFrmScnClearCaches();

    data->lastTZEpoch = 0;
    TclUnsetObjRef(data->systemTimeZone);
    TclUnsetObjRef(data->systemSetupTZData);
    TclUnsetObjRef(data->gmtSetupTimeZoneUnnorm);
    TclUnsetObjRef(data->gmtSetupTimeZone);
    TclUnsetObjRef(data->gmtSetupTZData);
    TclUnsetObjRef(data->gmtTZName);
    TclUnsetObjRef(data->lastSetupTimeZoneUnnorm);
    TclUnsetObjRef(data->lastSetupTimeZone);
    TclUnsetObjRef(data->lastSetupTZData);
    TclUnsetObjRef(data->prevSetupTimeZoneUnnorm);
    TclUnsetObjRef(data->prevSetupTimeZone);
    TclUnsetObjRef(data->prevSetupTZData);

    TclUnsetObjRef(data->defaultLocale);
    data->defaultLocaleDict = NULL;
    TclUnsetObjRef(data->currentLocale);
    data->currentLocaleDict = NULL;
    TclUnsetObjRef(data->lastUsedLocaleUnnorm);
    TclUnsetObjRef(data->lastUsedLocale);
    data->lastUsedLocaleDict = NULL;
    TclUnsetObjRef(data->prevUsedLocaleUnnorm);
    TclUnsetObjRef(data->prevUsedLocale);
    data->prevUsedLocaleDict = NULL;

    TclUnsetObjRef(data->lastBase.timezoneObj);

    TclUnsetObjRef(data->lastTZOffsCache[0].timezoneObj);
    TclUnsetObjRef(data->lastTZOffsCache[0].tzName);
    TclUnsetObjRef(data->lastTZOffsCache[1].timezoneObj);
    TclUnsetObjRef(data->lastTZOffsCache[1].tzName);

    TclUnsetObjRef(data->mcDicts);
}

/*
 *----------------------------------------------------------------------
 *
 * ClockDeleteCmdProc --
 *
 *	Remove a reference to the clock client data, and clean up memory
 *	when it's all gone.
 *
 * Results:
 *	None.
 *
 *----------------------------------------------------------------------
 */
static void
ClockDeleteCmdProc(
    void *clientData)	/* Opaque pointer to the client data */
{
    ClockClientData *data = (ClockClientData *)clientData;
    int i;

    if (data->refCount-- <= 1) {
	for (i = 0; i < LIT__END; ++i) {
	    Tcl_DecrRefCount(data->literals[i]);
	}
	if (data->mcLiterals != NULL) {
	    for (i = 0; i < MCLIT__END; ++i) {
		Tcl_DecrRefCount(data->mcLiterals[i]);
	    }
	    Tcl_Free(data->mcLiterals);
	    data->mcLiterals = NULL;
	}
	if (data->mcLitIdxs != NULL) {
	    for (i = 0; i < MCLIT__END; ++i) {
		Tcl_DecrRefCount(data->mcLitIdxs[i]);
	    }
	    Tcl_Free(data->mcLitIdxs);
	    data->mcLitIdxs = NULL;
	}

	ClockConfigureClear(data);

	Tcl_Free(data->literals);
	Tcl_Free(data);
    }
}

/*
 *----------------------------------------------------------------------
 *
 * SavePrevTimezoneObj --
 *
 *	Used to store previously used/cached time zone (makes it reusable).
 *
 *	This enables faster switch between time zones (e. g. to convert from
 *	one to another).
 *
 * Results:
 *	None.
 *
 *----------------------------------------------------------------------
 */
static inline void
SavePrevTimezoneObj(
    ClockClientData *dataPtr)	/* Client data containing literal pool */
{
    Tcl_Obj *timezoneObj = dataPtr->lastSetupTimeZone;

    if (timezoneObj && timezoneObj != dataPtr->prevSetupTimeZone) {
	TclSetObjRef(dataPtr->prevSetupTimeZoneUnnorm, dataPtr->lastSetupTimeZoneUnnorm);
	TclSetObjRef(dataPtr->prevSetupTimeZone, timezoneObj);
	TclSetObjRef(dataPtr->prevSetupTZData, dataPtr->lastSetupTZData);
    }
}

/*
 *----------------------------------------------------------------------
 *
 * NormTimezoneObj --
 *
 *	Normalizes the timezone object (used for caching puposes).
 *
 *	If already cached time zone could be found, returns this
 *	object (last setup or last used, system (current) or gmt).
 *
 * Results:
 *	Normalized tcl object pointer.
 *
 *----------------------------------------------------------------------
 */

static Tcl_Obj *
NormTimezoneObj(
    ClockClientData *dataPtr,	/* Client data containing literal pool */
    Tcl_Obj *timezoneObj,	/* Name of zone to find */
    int *loaded)		/* Used to recognized TZ was loaded */
{
    const char *tz;

    *loaded = 1;
    if (timezoneObj == dataPtr->lastSetupTimeZoneUnnorm
	    && dataPtr->lastSetupTimeZone != NULL) {
	return dataPtr->lastSetupTimeZone;
    }
    if (timezoneObj == dataPtr->prevSetupTimeZoneUnnorm
	    && dataPtr->prevSetupTimeZone != NULL) {
    	return dataPtr->prevSetupTimeZone;
    }
    if (timezoneObj == dataPtr->gmtSetupTimeZoneUnnorm
	    && dataPtr->gmtSetupTimeZone != NULL) {
	return dataPtr->literals[LIT_GMT];
    }
    if (timezoneObj == dataPtr->lastSetupTimeZone
	    || timezoneObj == dataPtr->prevSetupTimeZone
	    || timezoneObj == dataPtr->gmtSetupTimeZone
	    || timezoneObj == dataPtr->systemTimeZone) {
	return timezoneObj;
    }

    tz = TclGetString(timezoneObj);
    if (dataPtr->lastSetupTimeZone != NULL
	    && strcmp(tz, TclGetString(dataPtr->lastSetupTimeZone)) == 0) {
	TclSetObjRef(dataPtr->lastSetupTimeZoneUnnorm, timezoneObj);
	return dataPtr->lastSetupTimeZone;
    }
    if (dataPtr->prevSetupTimeZone != NULL
	    && strcmp(tz, TclGetString(dataPtr->prevSetupTimeZone)) == 0) {
	TclSetObjRef(dataPtr->prevSetupTimeZoneUnnorm, timezoneObj);
	return dataPtr->prevSetupTimeZone;
    }
    if (dataPtr->systemTimeZone != NULL
	    && strcmp(tz, TclGetString(dataPtr->systemTimeZone)) == 0) {
	return dataPtr->systemTimeZone;
    }
    if (strcmp(tz, Literals[LIT_GMT]) == 0) {
	TclSetObjRef(dataPtr->gmtSetupTimeZoneUnnorm, timezoneObj);
	if (dataPtr->gmtSetupTimeZone == NULL) {
	    *loaded = 0;
	}
	return dataPtr->literals[LIT_GMT];
    }
    /* unknown/unloaded tz - recache/revalidate later as last-setup if needed */
    *loaded = 0;
    return timezoneObj;
}

/*
 *----------------------------------------------------------------------
 *
 * ClockGetSystemLocale --
 *
 *	Returns system locale.
 *
 *	Executes ::tcl::clock::GetSystemLocale in given interpreter.
 *
 * Results:
 *	Returns system locale tcl object.
 *
 *----------------------------------------------------------------------
 */

static inline Tcl_Obj *
ClockGetSystemLocale(
    ClockClientData *dataPtr,	/* Opaque pointer to literal pool, etc. */
    Tcl_Interp *interp)		/* Tcl interpreter */
{
    if (Tcl_EvalObjv(interp, 1, &dataPtr->literals[LIT_GETSYSTEMLOCALE], 0) != TCL_OK) {
	return NULL;
    }

    return Tcl_GetObjResult(interp);
}
/*
 *----------------------------------------------------------------------
 *
 * ClockGetCurrentLocale --
 *
 *	Returns current locale.
 *
 *	Executes ::tcl::clock::mclocale in given interpreter.
 *
 * Results:
 *	Returns current locale tcl object.
 *
 *----------------------------------------------------------------------
 */

static inline Tcl_Obj *
ClockGetCurrentLocale(
    ClockClientData *dataPtr,	/* Client data containing literal pool */
    Tcl_Interp *interp)		/* Tcl interpreter */
{
    if (Tcl_EvalObjv(interp, 1, &dataPtr->literals[LIT_GETCURRENTLOCALE], 0) != TCL_OK) {
	return NULL;
    }

    TclSetObjRef(dataPtr->currentLocale, Tcl_GetObjResult(interp));
    dataPtr->currentLocaleDict = NULL;
    Tcl_ResetResult(interp);

    return dataPtr->currentLocale;
}

/*
 *----------------------------------------------------------------------
 *
 * SavePrevLocaleObj --
 *
 *	Used to store previously used/cached locale (makes it reusable).
 *
 *	This enables faster switch between locales (e. g. to convert from one to another).
 *
 * Results:
 *	None.
 *
 *----------------------------------------------------------------------
 */

static inline void
SavePrevLocaleObj(
    ClockClientData *dataPtr)	/* Client data containing literal pool */
{
    Tcl_Obj *localeObj = dataPtr->lastUsedLocale;

    if (localeObj && localeObj != dataPtr->prevUsedLocale) {
	TclSetObjRef(dataPtr->prevUsedLocaleUnnorm, dataPtr->lastUsedLocaleUnnorm);
	TclSetObjRef(dataPtr->prevUsedLocale, localeObj);
	/* mcDicts owns reference to dict */
	dataPtr->prevUsedLocaleDict = dataPtr->lastUsedLocaleDict;
    }
}

/*
 *----------------------------------------------------------------------
 *
 * NormLocaleObj --
 *
 *	Normalizes the locale object (used for caching puposes).
 *
 *	If already cached locale could be found, returns this
 *	object (current, system (OS) or last used locales).
 *
 * Results:
 *	Normalized tcl object pointer.
 *
 *----------------------------------------------------------------------
 */

static Tcl_Obj *
NormLocaleObj(
    ClockClientData *dataPtr,	/* Client data containing literal pool */
    Tcl_Interp *interp,		/* Tcl interpreter */
    Tcl_Obj *localeObj,
    Tcl_Obj **mcDictObj)
{
    const char *loc, *loc2;

    if (localeObj == NULL
	    || localeObj == dataPtr->literals[LIT_C]
	    || localeObj == dataPtr->defaultLocale) {
	*mcDictObj = dataPtr->defaultLocaleDict;
	return dataPtr->defaultLocale ?
		dataPtr->defaultLocale : dataPtr->literals[LIT_C];
    }

    if (localeObj == dataPtr->currentLocale
	    || localeObj == dataPtr->literals[LIT_CURRENT]) {
	if (dataPtr->currentLocale == NULL) {
	    ClockGetCurrentLocale(dataPtr, interp);
	}
	*mcDictObj = dataPtr->currentLocaleDict;
	return dataPtr->currentLocale;
    }

    if (localeObj == dataPtr->lastUsedLocale
	    || localeObj == dataPtr->lastUsedLocaleUnnorm) {
	*mcDictObj = dataPtr->lastUsedLocaleDict;
	return dataPtr->lastUsedLocale;
    }

    if (localeObj == dataPtr->prevUsedLocale
	    || localeObj == dataPtr->prevUsedLocaleUnnorm) {
	*mcDictObj = dataPtr->prevUsedLocaleDict;
	return dataPtr->prevUsedLocale;
    }

    loc = TclGetString(localeObj);
    if (dataPtr->currentLocale != NULL
	    && (localeObj == dataPtr->currentLocale
	    || (localeObj->length == dataPtr->currentLocale->length
	    && strcasecmp(loc, TclGetString(dataPtr->currentLocale)) == 0))) {
	*mcDictObj = dataPtr->currentLocaleDict;
	return dataPtr->currentLocale;
    }

    if (dataPtr->lastUsedLocale != NULL
	    && (localeObj == dataPtr->lastUsedLocale
	    || (localeObj->length == dataPtr->lastUsedLocale->length
	    && strcasecmp(loc, TclGetString(dataPtr->lastUsedLocale)) == 0))) {
	*mcDictObj = dataPtr->lastUsedLocaleDict;
	TclSetObjRef(dataPtr->lastUsedLocaleUnnorm, localeObj);
	return dataPtr->lastUsedLocale;
    }

    if (dataPtr->prevUsedLocale != NULL
	    && (localeObj == dataPtr->prevUsedLocale
	    || (localeObj->length == dataPtr->prevUsedLocale->length
	    && strcasecmp(loc, TclGetString(dataPtr->prevUsedLocale)) == 0))) {
	*mcDictObj = dataPtr->prevUsedLocaleDict;
	TclSetObjRef(dataPtr->prevUsedLocaleUnnorm, localeObj);
	return dataPtr->prevUsedLocale;
    }

    if ((localeObj->length == 1 /* C */
	    && strcasecmp(loc, Literals[LIT_C]) == 0)
	    || (dataPtr->defaultLocale && (loc2 = TclGetString(dataPtr->defaultLocale))
      	    && localeObj->length == dataPtr->defaultLocale->length
	    && strcasecmp(loc, loc2) == 0)) {
	*mcDictObj = dataPtr->defaultLocaleDict;
	return dataPtr->defaultLocale ?
		dataPtr->defaultLocale : dataPtr->literals[LIT_C];
    }

    if (localeObj->length == 7 /* current */
	    && strcasecmp(loc, Literals[LIT_CURRENT]) == 0) {
	if (dataPtr->currentLocale == NULL) {
	    ClockGetCurrentLocale(dataPtr, interp);
	}
	*mcDictObj = dataPtr->currentLocaleDict;
	return dataPtr->currentLocale;
    }

    if ((localeObj->length == 6 /* system */
	    && strcasecmp(loc, Literals[LIT_SYSTEM]) == 0)) {
	SavePrevLocaleObj(dataPtr);
	TclSetObjRef(dataPtr->lastUsedLocaleUnnorm, localeObj);
	localeObj = ClockGetSystemLocale(dataPtr, interp);
	TclSetObjRef(dataPtr->lastUsedLocale, localeObj);
	*mcDictObj = NULL;
	return localeObj;
    }

    *mcDictObj = NULL;
    return localeObj;
}

/*
 *----------------------------------------------------------------------
 *
 * ClockMCDict --
 *
 *	Retrieves a localized storage dictionary object for the given
 *	locale object.
 *
 *	This corresponds with call `::tcl::clock::mcget locale`.
 *	Cached representation stored in options (for further access).
 *
 * Results:
 *	Tcl-object contains smart reference to msgcat dictionary.
 *
 *----------------------------------------------------------------------
 */

Tcl_Obj *
ClockMCDict(
    ClockFmtScnCmdArgs *opts)
{
    ClockClientData *dataPtr = opts->dataPtr;

    /* if dict not yet retrieved */
    if (opts->mcDictObj == NULL) {

	/* if locale was not yet used */
	if (!(opts->flags & CLF_LOCALE_USED)) {
	    opts->localeObj = NormLocaleObj(dataPtr, opts->interp,
		    opts->localeObj, &opts->mcDictObj);

	    if (opts->localeObj == NULL) {
		Tcl_SetObjResult(opts->interp, Tcl_NewStringObj(
			"locale not specified and no default locale set",
			TCL_AUTO_LENGTH));
		Tcl_SetErrorCode(opts->interp, "CLOCK", "badOption", (char *)NULL);
		return NULL;
	    }
	    opts->flags |= CLF_LOCALE_USED;

	    /* check locale literals already available (on demand creation) */
	    if (dataPtr->mcLiterals == NULL) {
		int i;

		dataPtr->mcLiterals = (Tcl_Obj **)
			Tcl_Alloc(MCLIT__END * sizeof(Tcl_Obj*));
		for (i = 0; i < MCLIT__END; ++i) {
		    TclInitObjRef(dataPtr->mcLiterals[i], Tcl_NewStringObj(
			    MsgCtLiterals[i], TCL_AUTO_LENGTH));
		}
	    }
	}

	/* check or obtain mcDictObj (be sure it's modifiable) */
	if (opts->mcDictObj == NULL || opts->mcDictObj->refCount > 1) {
	    Tcl_Size ref = 1;

	    /* first try to find locale catalog dict */
	    if (dataPtr->mcDicts == NULL) {
		TclSetObjRef(dataPtr->mcDicts, Tcl_NewDictObj());
	    }
	    Tcl_DictObjGet(NULL, dataPtr->mcDicts,
		    opts->localeObj, &opts->mcDictObj);

	    if (opts->mcDictObj == NULL) {
		/* get msgcat dictionary - ::tcl::clock::mcget locale */
		Tcl_Obj *callargs[2];

		callargs[0] = dataPtr->literals[LIT_MCGET];
		callargs[1] = opts->localeObj;

		if (Tcl_EvalObjv(opts->interp, 2, callargs, 0) != TCL_OK) {
		    return NULL;
		}

		opts->mcDictObj = Tcl_GetObjResult(opts->interp);
		Tcl_ResetResult(opts->interp);
		ref = 0; /* new object is not yet referenced */
	    }

	    /* be sure that object reference doesn't increase (dict changeable) */
	    if (opts->mcDictObj->refCount > ref) {
		/* smart reference (shared dict as object with no ref-counter) */
		opts->mcDictObj = TclDictObjSmartRef(opts->interp,
			opts->mcDictObj);
	    }

	    /* create exactly one reference to catalog / make it searchable for future */
	    Tcl_DictObjPut(NULL, dataPtr->mcDicts, opts->localeObj,
		    opts->mcDictObj);

	    if (opts->localeObj == dataPtr->literals[LIT_C]
		    || opts->localeObj == dataPtr->defaultLocale) {
		dataPtr->defaultLocaleDict = opts->mcDictObj;
	    }
	    if (opts->localeObj == dataPtr->currentLocale) {
		dataPtr->currentLocaleDict = opts->mcDictObj;
	    } else if (opts->localeObj == dataPtr->lastUsedLocale) {
		dataPtr->lastUsedLocaleDict = opts->mcDictObj;
	    } else {
		SavePrevLocaleObj(dataPtr);
		TclSetObjRef(dataPtr->lastUsedLocale, opts->localeObj);
		TclUnsetObjRef(dataPtr->lastUsedLocaleUnnorm);
		dataPtr->lastUsedLocaleDict = opts->mcDictObj;
	    }
	}
    }

    return opts->mcDictObj;
}

/*
 *----------------------------------------------------------------------
 *
 * ClockMCGet --
 *
 *	Retrieves a msgcat value for the given literal integer mcKey
 *	from localized storage (corresponding given locale object)
 *	by mcLiterals[mcKey] (e. g. MONTHS_FULL).
 *
 * Results:
 *	Tcl-object contains localized value.
 *
 *----------------------------------------------------------------------
 */

Tcl_Obj *
ClockMCGet(
    ClockFmtScnCmdArgs *opts,
    int mcKey)
{
    Tcl_Obj *valObj = NULL;

    if (opts->mcDictObj == NULL) {
	ClockMCDict(opts);
	if (opts->mcDictObj == NULL) {
	    return NULL;
	}
    }

    Tcl_DictObjGet(opts->interp, opts->mcDictObj,
	    opts->dataPtr->mcLiterals[mcKey], &valObj);
    return valObj; /* or NULL in obscure case if Tcl_DictObjGet failed */
}

/*
 *----------------------------------------------------------------------
 *
 * ClockMCGetIdx --
 *
 *	Retrieves an indexed msgcat value for the given literal integer mcKey
 *	from localized storage (corresponding given locale object)
 *	by mcLitIdxs[mcKey] (e. g. _IDX_MONTHS_FULL).
 *
 * Results:
 *	Tcl-object contains localized indexed value.
 *
 *----------------------------------------------------------------------
 */

MODULE_SCOPE Tcl_Obj *
ClockMCGetIdx(
    ClockFmtScnCmdArgs *opts,
    int mcKey)
{
    ClockClientData *dataPtr = opts->dataPtr;
    Tcl_Obj *valObj = NULL;

    if (opts->mcDictObj == NULL) {
	ClockMCDict(opts);
	if (opts->mcDictObj == NULL) {
	    return NULL;
	}
    }

    /* try to get indices object */
    if (dataPtr->mcLitIdxs == NULL) {
	return NULL;
    }

    if (Tcl_DictObjGet(NULL, opts->mcDictObj,
	    dataPtr->mcLitIdxs[mcKey], &valObj) != TCL_OK) {
	return NULL;
    }
    return valObj;
}

/*
 *----------------------------------------------------------------------
 *
 * ClockMCSetIdx --
 *
 *	Sets an indexed msgcat value for the given literal integer mcKey
 *	in localized storage (corresponding given locale object)
 *	by mcLitIdxs[mcKey] (e. g. _IDX_MONTHS_FULL).
 *
 * Results:
 *	Returns a standard Tcl result.
 *
 *----------------------------------------------------------------------
 */

int
ClockMCSetIdx(
    ClockFmtScnCmdArgs *opts,
    int mcKey,
    Tcl_Obj *valObj)
{
    ClockClientData *dataPtr = opts->dataPtr;

    if (opts->mcDictObj == NULL) {
	ClockMCDict(opts);
	if (opts->mcDictObj == NULL) {
	    return TCL_ERROR;
	}
    }

    /* if literal storage for indices not yet created */
    if (dataPtr->mcLitIdxs == NULL) {
	int i;

	dataPtr->mcLitIdxs = (Tcl_Obj **)Tcl_Alloc(MCLIT__END * sizeof(Tcl_Obj*));
	for (i = 0; i < MCLIT__END; ++i) {
	    TclInitObjRef(dataPtr->mcLitIdxs[i],
		    Tcl_NewStringObj(MsgCtLitIdxs[i], TCL_AUTO_LENGTH));
	}
    }

    return Tcl_DictObjPut(opts->interp, opts->mcDictObj,
	    dataPtr->mcLitIdxs[mcKey], valObj);
}

static void
TimezoneLoaded(
    ClockClientData *dataPtr,
    Tcl_Obj *timezoneObj,	/* Name of zone was loaded */
    Tcl_Obj *tzUnnormObj)	/* Name of zone was loaded */
{
    /* don't overwrite last-setup with GMT (special case) */
    if (timezoneObj == dataPtr->literals[LIT_GMT]) {
	/* mark GMT zone loaded */
	if (dataPtr->gmtSetupTimeZone == NULL) {
	    TclSetObjRef(dataPtr->gmtSetupTimeZone,
		    dataPtr->literals[LIT_GMT]);
	}
	TclSetObjRef(dataPtr->gmtSetupTimeZoneUnnorm, tzUnnormObj);
	return;
    }

    /* last setup zone loaded */
    if (dataPtr->lastSetupTimeZone != timezoneObj) {
	SavePrevTimezoneObj(dataPtr);
	TclSetObjRef(dataPtr->lastSetupTimeZone, timezoneObj);
	TclUnsetObjRef(dataPtr->lastSetupTZData);
    }
    TclSetObjRef(dataPtr->lastSetupTimeZoneUnnorm, tzUnnormObj);
}
/*
 *----------------------------------------------------------------------
 *
 * ClockConfigureObjCmd --
 *
 *	This function is invoked to process the Tcl "::clock::configure" (internal) command.
 *
 * Usage:
 *	::tcl::unsupported::clock::configure ?-option ?value??
 *
 * Results:
 *	Returns a standard Tcl result.
 *
 * Side effects:
 *	None.
 *
 *----------------------------------------------------------------------
 */

static int
ClockConfigureObjCmd(
    void *clientData,		/* Client data containing literal pool */
    Tcl_Interp *interp,		/* Tcl interpreter */
    int objc,			/* Parameter count */
    Tcl_Obj *const objv[])	/* Parameter vector */
{
    ClockClientData *dataPtr = (ClockClientData *)clientData;
    static const char *const options[] = {
	"-system-tz",	  "-setup-tz",	  "-default-locale",	"-current-locale",
	"-clear",
	"-year-century",  "-century-switch",
	"-min-year", "-max-year", "-max-jdn", "-validate",
	"-init-complete",
	NULL
    };
    enum optionInd {
	CLOCK_SYSTEM_TZ,  CLOCK_SETUP_TZ, CLOCK_DEFAULT_LOCALE, CLOCK_CURRENT_LOCALE,
	CLOCK_CLEAR_CACHE,
	CLOCK_YEAR_CENTURY, CLOCK_CENTURY_SWITCH,
	CLOCK_MIN_YEAR, CLOCK_MAX_YEAR, CLOCK_MAX_JDN, CLOCK_VALIDATE,
	CLOCK_INIT_COMPLETE
    };
    int optionIndex;		/* Index of an option. */
    Tcl_Size i;

    for (i = 1; i < objc; i++) {
	if (Tcl_GetIndexFromObj(interp, objv[i++], options,
		"option", 0, &optionIndex) != TCL_OK) {
	    Tcl_SetErrorCode(interp, "CLOCK", "badOption",
		    TclGetString(objv[i - 1]), (char *)NULL);
	    return TCL_ERROR;
	}
	switch (optionIndex) {
	case CLOCK_SYSTEM_TZ: {
	    /* validate current tz-epoch */
	    size_t lastTZEpoch = TzsetIfNecessary();

	    if (i < objc) {
		if (dataPtr->systemTimeZone != objv[i]) {
		    TclSetObjRef(dataPtr->systemTimeZone, objv[i]);
		    TclUnsetObjRef(dataPtr->systemSetupTZData);
		}
		dataPtr->lastTZEpoch = lastTZEpoch;
	    }
	    if (i + 1 >= objc && dataPtr->systemTimeZone != NULL
		    && dataPtr->lastTZEpoch == lastTZEpoch) {
		Tcl_SetObjResult(interp, dataPtr->systemTimeZone);
	    }
	    break;
	}
	case CLOCK_SETUP_TZ:
	    if (i < objc) {
		int loaded;
		Tcl_Obj *timezoneObj = NormTimezoneObj(dataPtr, objv[i], &loaded);

		if (!loaded) {
		    TimezoneLoaded(dataPtr, timezoneObj, objv[i]);
		}
		Tcl_SetObjResult(interp, timezoneObj);
	    } else if (i + 1 >= objc && dataPtr->lastSetupTimeZone != NULL) {
		Tcl_SetObjResult(interp, dataPtr->lastSetupTimeZone);
	    }
	    break;
	case CLOCK_DEFAULT_LOCALE:
	    if (i < objc) {
		if (dataPtr->defaultLocale != objv[i]) {
		    TclSetObjRef(dataPtr->defaultLocale, objv[i]);
		    dataPtr->defaultLocaleDict = NULL;
		}
	    }
	    if (i + 1 >= objc) {
		Tcl_SetObjResult(interp, dataPtr->defaultLocale ?
			dataPtr->defaultLocale : dataPtr->literals[LIT_C]);
	    }
	    break;
	case CLOCK_CURRENT_LOCALE:
	    if (i < objc) {
		if (dataPtr->currentLocale != objv[i]) {
		    TclSetObjRef(dataPtr->currentLocale, objv[i]);
		    dataPtr->currentLocaleDict = NULL;
		}
	    }
	    if (i + 1 >= objc && dataPtr->currentLocale != NULL) {
		Tcl_SetObjResult(interp, dataPtr->currentLocale);
	    }
	    break;
	case CLOCK_YEAR_CENTURY:
	    if (i < objc) {
		int year;

		if (TclGetIntFromObj(interp, objv[i], &year) != TCL_OK) {
		    return TCL_ERROR;
		}
		dataPtr->currentYearCentury = year;
		if (i + 1 >= objc) {
		    Tcl_SetObjResult(interp, objv[i]);
		}
		continue;
	    }
	    if (i + 1 >= objc) {
		Tcl_SetObjResult(interp,
			Tcl_NewWideIntObj(dataPtr->currentYearCentury));
	    }
	    break;
	case CLOCK_CENTURY_SWITCH:
	    if (i < objc) {
		int year;

		if (TclGetIntFromObj(interp, objv[i], &year) != TCL_OK) {
		    return TCL_ERROR;
		}
		dataPtr->yearOfCenturySwitch = year;
		Tcl_SetObjResult(interp, objv[i]);
		continue;
	    }
	    if (i + 1 >= objc) {
		Tcl_SetObjResult(interp,
			Tcl_NewWideIntObj(dataPtr->yearOfCenturySwitch));
	    }
	    break;
	case CLOCK_MIN_YEAR:
	    if (i < objc) {
		int year;

		if (TclGetIntFromObj(interp, objv[i], &year) != TCL_OK) {
		    return TCL_ERROR;
		}
		dataPtr->validMinYear = year;
		Tcl_SetObjResult(interp, objv[i]);
		continue;
	    }
	    if (i + 1 >= objc) {
		Tcl_SetObjResult(interp,
			Tcl_NewWideIntObj(dataPtr->validMinYear));
	    }
	    break;
	case CLOCK_MAX_YEAR:
	    if (i < objc) {
		int year;

		if (TclGetIntFromObj(interp, objv[i], &year) != TCL_OK) {
		    return TCL_ERROR;
		}
		dataPtr->validMaxYear = year;
		Tcl_SetObjResult(interp, objv[i]);
		continue;
	    }
	    if (i + 1 >= objc) {
		Tcl_SetObjResult(interp,
			Tcl_NewWideIntObj(dataPtr->validMaxYear));
	    }
	    break;
	case CLOCK_MAX_JDN:
	    if (i < objc) {
		double jd;

		if (Tcl_GetDoubleFromObj(interp, objv[i], &jd) != TCL_OK) {
		    return TCL_ERROR;
		}
		dataPtr->maxJDN = jd;
		Tcl_SetObjResult(interp, objv[i]);
		continue;
	    }
	    if (i + 1 >= objc) {
		Tcl_SetObjResult(interp, Tcl_NewDoubleObj(dataPtr->maxJDN));
	    }
	    break;
	case CLOCK_VALIDATE:
	    if (i < objc) {
		int val;

		if (Tcl_GetBooleanFromObj(interp, objv[i], &val) != TCL_OK) {
		    return TCL_ERROR;
		}
		if (val) {
		    dataPtr->defFlags |= CLF_VALIDATE;
		} else {
		    dataPtr->defFlags &= ~CLF_VALIDATE;
		}
	    }
	    if (i + 1 >= objc) {
		Tcl_SetObjResult(interp,
			Tcl_NewBooleanObj(dataPtr->defFlags & CLF_VALIDATE));
	    }
	    break;
	case CLOCK_CLEAR_CACHE:
	    ClockConfigureClear(dataPtr);
	    break;
	case CLOCK_INIT_COMPLETE: {
	    /*
	     * Init completed.
	     * Compile clock ensemble (performance purposes).
	     */
	    Tcl_Command token = Tcl_FindCommand(interp, "::clock",
		    NULL, TCL_GLOBAL_ONLY);
	    if (!token) {
		return TCL_ERROR;
	    }
	    int ensFlags = 0;
	    if (Tcl_GetEnsembleFlags(interp, token, &ensFlags) != TCL_OK) {
		return TCL_ERROR;
	    }
	    ensFlags |= ENSEMBLE_COMPILE;
	    if (Tcl_SetEnsembleFlags(interp, token, ensFlags) != TCL_OK) {
		return TCL_ERROR;
	    }
	    break;
	}
	}
    }

    return TCL_OK;
}

/*
 *----------------------------------------------------------------------
 *
 * ClockGetTZData --
 *
 *	Retrieves tzdata table for given normalized timezone.
 *
 * Results:
 *	Returns a tcl object with tzdata.
 *
 * Side effects:
 *	The tzdata can be cached in ClockClientData structure.
 *
 *----------------------------------------------------------------------
 */

static inline Tcl_Obj *
ClockGetTZData(
    ClockClientData *dataPtr,	/* Opaque pointer to literal pool, etc. */
    Tcl_Interp *interp,		/* Tcl interpreter */
    Tcl_Obj *timezoneObj)	/* Name of the timezone */
{
    Tcl_Obj *ret, **out = NULL;

    /* if cached (if already setup this one) */
    if (timezoneObj == dataPtr->lastSetupTimeZone
	    || timezoneObj == dataPtr->lastSetupTimeZoneUnnorm) {
	if (dataPtr->lastSetupTZData != NULL) {
	    return dataPtr->lastSetupTZData;
	}
	out = &dataPtr->lastSetupTZData;
    }
    /* differentiate GMT and system zones, because used often */
    /* simple caching, because almost used the tz-data of last timezone
     */
    if (timezoneObj == dataPtr->systemTimeZone) {
	if (dataPtr->systemSetupTZData != NULL) {
	    return dataPtr->systemSetupTZData;
	}
	out = &dataPtr->systemSetupTZData;
    } else if (timezoneObj == dataPtr->literals[LIT_GMT]
	    || timezoneObj == dataPtr->gmtSetupTimeZoneUnnorm) {
	if (dataPtr->gmtSetupTZData != NULL) {
	    return dataPtr->gmtSetupTZData;
	}
	out = &dataPtr->gmtSetupTZData;
    } else if (timezoneObj == dataPtr->prevSetupTimeZone
	    || timezoneObj == dataPtr->prevSetupTimeZoneUnnorm) {
	if (dataPtr->prevSetupTZData != NULL) {
	    return dataPtr->prevSetupTZData;
	}
	out = &dataPtr->prevSetupTZData;
    }

    ret = Tcl_ObjGetVar2(interp, dataPtr->literals[LIT_TZDATA],
	    timezoneObj, TCL_LEAVE_ERR_MSG);

    /* cache using corresponding slot and as last used */
    if (out != NULL) {
	TclSetObjRef(*out, ret);
    } else if (dataPtr->lastSetupTimeZone != timezoneObj) {
	SavePrevTimezoneObj(dataPtr);
	TclSetObjRef(dataPtr->lastSetupTimeZone, timezoneObj);
	TclUnsetObjRef(dataPtr->lastSetupTimeZoneUnnorm);
	TclSetObjRef(dataPtr->lastSetupTZData, ret);
    }
    return ret;
}

/*
 *----------------------------------------------------------------------
 *
 * ClockGetSystemTimeZone --
 *
 *	Returns system (current) timezone.
 *
 *	If system zone not yet cached, it executes ::tcl::clock::GetSystemTimeZone
 *	in given interpreter and caches its result.
 *
 * Results:
 *	Returns normalized timezone object.
 *
 *----------------------------------------------------------------------
 */

static Tcl_Obj *
ClockGetSystemTimeZone(
    ClockClientData *dataPtr,	/* Pointer to literal pool, etc. */
    Tcl_Interp *interp)		/* Tcl interpreter */
{
    /* if known (cached and same epoch) - return now */
    if (dataPtr->systemTimeZone != NULL
	    && dataPtr->lastTZEpoch == TzsetIfNecessary()) {
	return dataPtr->systemTimeZone;
    }

    TclUnsetObjRef(dataPtr->systemTimeZone);
    TclUnsetObjRef(dataPtr->systemSetupTZData);

    if (Tcl_EvalObjv(interp, 1, &dataPtr->literals[LIT_GETSYSTEMTIMEZONE], 0) != TCL_OK) {
	return NULL;
    }
    if (dataPtr->systemTimeZone == NULL) {
	TclSetObjRef(dataPtr->systemTimeZone, Tcl_GetObjResult(interp));
    }
    Tcl_ResetResult(interp);
    return dataPtr->systemTimeZone;
}

/*
 *----------------------------------------------------------------------
 *
 * ClockSetupTimeZone --
 *
 *	Sets up the timezone. Loads tzdata, etc.
 *
 * Results:
 *	Returns normalized timezone object.
 *
 *----------------------------------------------------------------------
 */

Tcl_Obj *
ClockSetupTimeZone(
    ClockClientData *dataPtr,	/* Pointer to literal pool, etc. */
    Tcl_Interp *interp,		/* Tcl interpreter */
    Tcl_Obj *timezoneObj)
{
    int loaded;
    Tcl_Obj *callargs[2];

    /* if cached (if already setup this one) */
    if (timezoneObj == dataPtr->literals[LIT_GMT]
	    && dataPtr->gmtSetupTZData != NULL) {
	return timezoneObj;
    }
    if ((timezoneObj == dataPtr->lastSetupTimeZone
	    || timezoneObj == dataPtr->lastSetupTimeZoneUnnorm)
	    && dataPtr->lastSetupTimeZone != NULL) {
	return dataPtr->lastSetupTimeZone;
    }
    if ((timezoneObj == dataPtr->prevSetupTimeZone
	    || timezoneObj == dataPtr->prevSetupTimeZoneUnnorm)
	    && dataPtr->prevSetupTimeZone != NULL) {
	return dataPtr->prevSetupTimeZone;
    }

    /* differentiate normalized (last, GMT and system) zones, because used often and already set */
    callargs[1] = NormTimezoneObj(dataPtr, timezoneObj, &loaded);
    /* if loaded (setup already called for this TZ) */
    if (loaded) {
	return callargs[1];
    }

    /* before setup just take a look in TZData variable */
    if (Tcl_ObjGetVar2(interp, dataPtr->literals[LIT_TZDATA], timezoneObj, 0)) {
    	/* put it to last slot and return normalized */
    	TimezoneLoaded(dataPtr, callargs[1], timezoneObj);
	return callargs[1];
    }
    /* setup now */
    callargs[0] = dataPtr->literals[LIT_SETUPTIMEZONE];
    if (Tcl_EvalObjv(interp, 2, callargs, 0) == TCL_OK) {
	/* save unnormalized last used */
	TclSetObjRef(dataPtr->lastSetupTimeZoneUnnorm, timezoneObj);
	return callargs[1];
    }
    return NULL;
}

/*
 *----------------------------------------------------------------------
 *
 * ClockFormatNumericTimeZone --
 *
 *	Formats a time zone as +hhmmss
 *
 * Parameters:
 *	z - Time zone in seconds east of Greenwich
 *
 * Results:
 *	Returns the time zone object (formatted in a numeric form)
 *
 * Side effects:
 *	None.
 *
 *----------------------------------------------------------------------
 */

Tcl_Obj *
ClockFormatNumericTimeZone(
    int z)
{
    char buf[12 + 1], *p;

    if (z < 0) {
	z = -z;
	*buf = '-';
    } else {
	*buf = '+';
    }
    TclItoAw(buf + 1, z / 3600, '0', 2);
    z %= 3600;
    p = TclItoAw(buf + 3, z / 60, '0', 2);
    z %= 60;
    if (z != 0) {
	p = TclItoAw(buf + 5, z, '0', 2);
    }
    return Tcl_NewStringObj(buf, p - buf);
}

/*
 *----------------------------------------------------------------------
 *
 * ClockConvertlocaltoutcObjCmd --
 *
 *	Tcl command that converts a UTC time to a local time by whatever means
 *	is available.
 *
 * Usage:
 *	::tcl::clock::ConvertUTCToLocal dictionary timezone changeover
 *
 * Parameters:
 *	dict - Dictionary containing a 'localSeconds' entry.
 *	timezone - Time zone
 *	changeover - Julian Day of the adoption of the Gregorian calendar.
 *
 * Results:
 *	Returns a standard Tcl result.
 *
 * Side effects:
 *	On success, sets the interpreter result to the given dictionary
 *	augmented with a 'seconds' field giving the UTC time. On failure,
 *	leaves an error message in the interpreter result.
 *
 *----------------------------------------------------------------------
 */

static int
ClockConvertlocaltoutcObjCmd(
    void *clientData,		/* Literal table */
    Tcl_Interp *interp,		/* Tcl interpreter */
    int objc,			/* Parameter count */
    Tcl_Obj *const *objv)	/* Parameter vector */
{
    ClockClientData *dataPtr = (ClockClientData *)clientData;
    Tcl_Obj *secondsObj;
    Tcl_Obj *dict;
    int changeover;
    TclDateFields fields;
    int created = 0;
    int status;

    fields.tzName = NULL;
    /*
     * Check params and convert time.
     */

    if (objc != 4) {
	Tcl_WrongNumArgs(interp, 1, objv, "dict timezone changeover");
	return TCL_ERROR;
    }
    dict = objv[1];
    if (Tcl_DictObjGet(interp, dict, dataPtr->literals[LIT_LOCALSECONDS],
	    &secondsObj)!= TCL_OK) {
	return TCL_ERROR;
    }
    if (secondsObj == NULL) {
	Tcl_SetObjResult(interp, Tcl_NewStringObj("key \"localseconds\" not "
		"found in dictionary", TCL_AUTO_LENGTH));
	return TCL_ERROR;
    }
    if ((TclGetWideIntFromObj(interp, secondsObj, &fields.localSeconds) != TCL_OK)
	    || (TclGetIntFromObj(interp, objv[3], &changeover) != TCL_OK)
	    || ConvertLocalToUTC(dataPtr, interp, &fields, objv[2], changeover)) {
	return TCL_ERROR;
    }

    /*
     * Copy-on-write; set the 'seconds' field in the dictionary and place the
     * modified dictionary in the interpreter result.
     */

    if (Tcl_IsShared(dict)) {
	dict = Tcl_DuplicateObj(dict);
	created = 1;
	Tcl_IncrRefCount(dict);
    }
    status = Tcl_DictObjPut(interp, dict, dataPtr->literals[LIT_SECONDS],
	    Tcl_NewWideIntObj(fields.seconds));
    if (status == TCL_OK) {
	Tcl_SetObjResult(interp, dict);
    }
    if (created) {
	Tcl_DecrRefCount(dict);
    }
    return status;
}

/*
 *----------------------------------------------------------------------
 *
 * ClockGetdatefieldsObjCmd --
 *
 *	Tcl command that determines the values that [clock format] will use in
 *	formatting a date, and populates a dictionary with them.
 *
 * Usage:
 *	::tcl::clock::GetDateFields seconds timezone changeover
 *
 * Parameters:
 *	seconds - Time expressed in seconds from the Posix epoch.
 *	timezone - Time zone in which time is to be expressed.
 *	changeover - Julian Day Number at which the current locale adopted
 *		     the Gregorian calendar
 *
 * Results:
 *	Returns a dictonary populated with the fields:
 *		seconds - Seconds from the Posix epoch
 *		localSeconds - Nominal seconds from the Posix epoch in the
 *			       local time zone.
 *		tzOffset - Time zone offset in seconds east of Greenwich
 *		tzName - Time zone name
 *		julianDay - Julian Day Number in the local time zone
 *
 *----------------------------------------------------------------------
 */

int
ClockGetdatefieldsObjCmd(
    void *clientData,		/* Opaque pointer to literal pool, etc. */
    Tcl_Interp *interp,		/* Tcl interpreter */
    int objc,			/* Parameter count */
    Tcl_Obj *const *objv)	/* Parameter vector */
{
    TclDateFields fields;
    Tcl_Obj *dict;
    ClockClientData *dataPtr = (ClockClientData *)clientData;
    Tcl_Obj *const *lit = dataPtr->literals;
    int changeover;

    fields.tzName = NULL;

    /*
     * Check params.
     */

    if (objc != 4) {
	Tcl_WrongNumArgs(interp, 1, objv, "seconds timezone changeover");
	return TCL_ERROR;
    }
    if (TclGetWideIntFromObj(interp, objv[1], &fields.seconds) != TCL_OK
	    || TclGetIntFromObj(interp, objv[3], &changeover) != TCL_OK) {
	return TCL_ERROR;
    }

    /*
     * fields.seconds could be an unsigned number that overflowed. Make sure
     * that it isn't.
     */

    if (TclHasInternalRep(objv[1], &tclBignumType)) {
	Tcl_SetObjResult(interp, lit[LIT_INTEGER_VALUE_TOO_LARGE]);
	return TCL_ERROR;
    }

    /* Extract fields */

    if (ClockGetDateFields(dataPtr, interp, &fields, objv[2],
	    changeover) != TCL_OK) {
	return TCL_ERROR;
    }

    /* Make dict of fields */

    dict = Tcl_NewDictObj();
    Tcl_DictObjPut(NULL, dict, lit[LIT_LOCALSECONDS],
	    Tcl_NewWideIntObj(fields.localSeconds));
    Tcl_DictObjPut(NULL, dict, lit[LIT_SECONDS],
	    Tcl_NewWideIntObj(fields.seconds));
    Tcl_DictObjPut(NULL, dict, lit[LIT_TZNAME], fields.tzName);
    Tcl_DecrRefCount(fields.tzName);
    Tcl_DictObjPut(NULL, dict, lit[LIT_TZOFFSET],
	    Tcl_NewWideIntObj(fields.tzOffset));
    Tcl_DictObjPut(NULL, dict, lit[LIT_JULIANDAY],
	    Tcl_NewWideIntObj(fields.julianDay));
    Tcl_DictObjPut(NULL, dict, lit[LIT_GREGORIAN],
	    Tcl_NewWideIntObj(fields.gregorian));
    Tcl_DictObjPut(NULL, dict, lit[LIT_ERA],
	    lit[fields.isBce ? LIT_BCE : LIT_CE]);
    Tcl_DictObjPut(NULL, dict, lit[LIT_YEAR],
	    Tcl_NewWideIntObj(fields.year));
    Tcl_DictObjPut(NULL, dict, lit[LIT_DAYOFYEAR],
	    Tcl_NewWideIntObj(fields.dayOfYear));
    Tcl_DictObjPut(NULL, dict, lit[LIT_MONTH],
	    Tcl_NewWideIntObj(fields.month));
    Tcl_DictObjPut(NULL, dict, lit[LIT_DAYOFMONTH],
	    Tcl_NewWideIntObj(fields.dayOfMonth));
    Tcl_DictObjPut(NULL, dict, lit[LIT_ISO8601YEAR],
	    Tcl_NewWideIntObj(fields.iso8601Year));
    Tcl_DictObjPut(NULL, dict, lit[LIT_ISO8601WEEK],
	    Tcl_NewWideIntObj(fields.iso8601Week));
    Tcl_DictObjPut(NULL, dict, lit[LIT_DAYOFWEEK],
	    Tcl_NewWideIntObj(fields.dayOfWeek));
    Tcl_SetObjResult(interp, dict);

    return TCL_OK;
}

/*
 *----------------------------------------------------------------------
 *
 * ClockGetDateFields --
 *
 *	Converts given UTC time (seconds in a TclDateFields structure)
 *	to local time and determines the values that clock routines will
 *	use in scanning or formatting a date.
 *
 * Results:
 *	Date-time values are stored in structure "fields".
 *	Returns a standard Tcl result.
 *
 *----------------------------------------------------------------------
 */

int
ClockGetDateFields(
    ClockClientData *dataPtr,	/* Literal pool, etc. */
    Tcl_Interp *interp,		/* Tcl interpreter */
    TclDateFields *fields,	/* Pointer to result fields, where
				 * fields->seconds contains date to extract */
    Tcl_Obj *timezoneObj,	/* Time zone object or NULL for gmt */
    int changeover)		/* Julian Day Number */
{
    /*
     * Convert UTC time to local.
     */

    if (ConvertUTCToLocal(dataPtr, interp, fields, timezoneObj,
	    changeover) != TCL_OK) {
	return TCL_ERROR;
    }

    /*
     * Extract Julian day and seconds of the day.
     */

    ClockExtractJDAndSODFromSeconds(fields->julianDay, fields->secondOfDay,
	    fields->localSeconds);

    /*
     * Convert to Julian or Gregorian calendar.
     */

    GetGregorianEraYearDay(fields, changeover);
    GetMonthDay(fields);
    GetYearWeekDay(fields, changeover);

    return TCL_OK;
}

/*
 *----------------------------------------------------------------------
 *
 * ClockGetjuliandayfromerayearmonthdayObjCmd --
 *
 *	Tcl command that converts a time from era-year-month-day to a Julian
 *	Day Number.
 *
 * Parameters:
 *	dict - Dictionary that contains 'era', 'year', 'month' and
 *	       'dayOfMonth' keys.
 *	changeover - Julian Day of changeover to the Gregorian calendar
 *
 * Results:
 *	Result is either TCL_OK, with the interpreter result being the
 *	dictionary augmented with a 'julianDay' key, or TCL_ERROR,
 *	with the result being an error message.
 *
 *----------------------------------------------------------------------
 */

static int
FetchEraField(
    Tcl_Interp *interp,
    Tcl_Obj *dict,
    Tcl_Obj *key,
    int *storePtr)
{
    Tcl_Obj *value = NULL;

    if (Tcl_DictObjGet(interp, dict, key, &value) != TCL_OK) {
	return TCL_ERROR;
    }
    if (value == NULL) {
	Tcl_SetObjResult(interp, Tcl_NewStringObj(
		"expected key(s) not found in dictionary", TCL_AUTO_LENGTH));
	return TCL_ERROR;
    }
    return Tcl_GetIndexFromObj(interp, value, eras, "era", TCL_EXACT, storePtr);
}

static int
FetchIntField(
    Tcl_Interp *interp,
    Tcl_Obj *dict,
    Tcl_Obj *key,
    int *storePtr)
{
    Tcl_Obj *value = NULL;

    if (Tcl_DictObjGet(interp, dict, key, &value) != TCL_OK) {
	return TCL_ERROR;
    }
    if (value == NULL) {
	Tcl_SetObjResult(interp, Tcl_NewStringObj(
		"expected key(s) not found in dictionary", TCL_AUTO_LENGTH));
	return TCL_ERROR;
    }
    return TclGetIntFromObj(interp, value, storePtr);
}

static int
ClockGetjuliandayfromerayearmonthdayObjCmd(
    void *clientData,		/* Opaque pointer to literal pool, etc. */
    Tcl_Interp *interp,		/* Tcl interpreter */
    int objc,			/* Parameter count */
    Tcl_Obj *const *objv)	/* Parameter vector */
{
    TclDateFields fields;
    Tcl_Obj *dict;
    ClockClientData *data = (ClockClientData *)clientData;
    Tcl_Obj *const *lit = data->literals;
    int changeover;
    int copied = 0;
    int status;
    int isBce = 0;

    fields.tzName = NULL;

    /*
     * Check params.
     */

    if (objc != 3) {
	Tcl_WrongNumArgs(interp, 1, objv, "dict changeover");
	return TCL_ERROR;
    }
    dict = objv[1];
    if (FetchEraField(interp, dict, lit[LIT_ERA], &isBce) != TCL_OK
	    || FetchIntField(interp, dict, lit[LIT_YEAR], &fields.year)
		!= TCL_OK
	    || FetchIntField(interp, dict, lit[LIT_MONTH], &fields.month)
		!= TCL_OK
	    || FetchIntField(interp, dict, lit[LIT_DAYOFMONTH],
		&fields.dayOfMonth) != TCL_OK
	    || TclGetIntFromObj(interp, objv[2], &changeover) != TCL_OK) {
	return TCL_ERROR;
    }
    fields.isBce = isBce;

    /*
     * Get Julian day.
     */

    GetJulianDayFromEraYearMonthDay(&fields, changeover);

    /*
     * Store Julian day in the dictionary - copy on write.
     */

    if (Tcl_IsShared(dict)) {
	dict = Tcl_DuplicateObj(dict);
	Tcl_IncrRefCount(dict);
	copied = 1;
    }
    status = Tcl_DictObjPut(interp, dict, lit[LIT_JULIANDAY],
	    Tcl_NewWideIntObj(fields.julianDay));
    if (status == TCL_OK) {
	Tcl_SetObjResult(interp, dict);
    }
    if (copied) {
	Tcl_DecrRefCount(dict);
    }
    return status;
}

/*
 *----------------------------------------------------------------------
 *
 * ClockGetjuliandayfromerayearweekdayObjCmd --
 *
 *	Tcl command that converts a time from the ISO calendar to a Julian Day
 *	Number.
 *
 * Parameters:
 *	dict - Dictionary that contains 'era', 'iso8601Year', 'iso8601Week'
 *	       and 'dayOfWeek' keys.
 *	changeover - Julian Day of changeover to the Gregorian calendar
 *
 * Results:
 *	Result is either TCL_OK, with the interpreter result being the
 *	dictionary augmented with a 'julianDay' key, or TCL_ERROR, with the
 *	result being an error message.
 *
 *----------------------------------------------------------------------
 */

static int
ClockGetjuliandayfromerayearweekdayObjCmd(
    void *clientData,		/* Opaque pointer to literal pool, etc. */
    Tcl_Interp *interp,		/* Tcl interpreter */
    int objc,			/* Parameter count */
    Tcl_Obj *const *objv)	/* Parameter vector */
{
    TclDateFields fields;
    Tcl_Obj *dict;
    ClockClientData *data = (ClockClientData *)clientData;
    Tcl_Obj *const *lit = data->literals;
    int changeover;
    int copied = 0;
    int status;
    int isBce = 0;

    fields.tzName = NULL;

    /*
     * Check params.
     */

    if (objc != 3) {
	Tcl_WrongNumArgs(interp, 1, objv, "dict changeover");
	return TCL_ERROR;
    }
    dict = objv[1];
    if (FetchEraField(interp, dict, lit[LIT_ERA], &isBce) != TCL_OK
	    || FetchIntField(interp, dict, lit[LIT_ISO8601YEAR],
		&fields.iso8601Year) != TCL_OK
	    || FetchIntField(interp, dict, lit[LIT_ISO8601WEEK],
		&fields.iso8601Week) != TCL_OK
	    || FetchIntField(interp, dict, lit[LIT_DAYOFWEEK],
		&fields.dayOfWeek) != TCL_OK
	    || TclGetIntFromObj(interp, objv[2], &changeover) != TCL_OK) {
	return TCL_ERROR;
    }
    fields.isBce = isBce;

    /*
     * Get Julian day.
     */

    GetJulianDayFromEraYearWeekDay(&fields, changeover);

    /*
     * Store Julian day in the dictionary - copy on write.
     */

    if (Tcl_IsShared(dict)) {
	dict = Tcl_DuplicateObj(dict);
	Tcl_IncrRefCount(dict);
	copied = 1;
    }
    status = Tcl_DictObjPut(interp, dict, lit[LIT_JULIANDAY],
	    Tcl_NewWideIntObj(fields.julianDay));
    if (status == TCL_OK) {
	Tcl_SetObjResult(interp, dict);
    }
    if (copied) {
	Tcl_DecrRefCount(dict);
    }
    return status;
}

/*
 *----------------------------------------------------------------------
 *
 * ConvertLocalToUTC --
 *
 *	Converts a time (in a TclDateFields structure) from the local wall
 *	clock to UTC.
 *
 * Results:
 *	Returns a standard Tcl result.
 *
 * Side effects:
 *	Populates the 'seconds' field if successful; stores an error message
 *	in the interpreter result on failure.
 *
 *----------------------------------------------------------------------
 */

static int
ConvertLocalToUTC(
    ClockClientData *dataPtr,	/* Literal pool, etc. */
    Tcl_Interp *interp,		/* Tcl interpreter */
    TclDateFields *fields,	/* Fields of the time */
    Tcl_Obj *timezoneObj,	/* Time zone */
    int changeover)		/* Julian Day of the Gregorian transition */
{
    Tcl_Obj *tzdata;		/* Time zone data */
    Tcl_Size rowc;		/* Number of rows in tzdata */
    Tcl_Obj **rowv;		/* Pointers to the rows */
    Tcl_WideInt seconds;
    ClockLastTZOffs * ltzoc = NULL;

    /* fast phase-out for shared GMT-object (don't need to convert UTC 2 UTC) */
    if (timezoneObj == dataPtr->literals[LIT_GMT]) {
	fields->seconds = fields->localSeconds;
	fields->tzOffset = 0;
	return TCL_OK;
    }

    /*
     * Check cacheable conversion could be used
     * (last-period UTC2Local cache within the same TZ and seconds)
     */
    for (rowc = 0; rowc < 2; rowc++) {
	ltzoc = &dataPtr->lastTZOffsCache[rowc];
	if (timezoneObj != ltzoc->timezoneObj || changeover != ltzoc->changeover) {
	    ltzoc = NULL;
	    continue;
	}
	seconds = fields->localSeconds - ltzoc->tzOffset;
	if (seconds >= ltzoc->rangesVal[0]
		&& seconds < ltzoc->rangesVal[1]) {
	    /* the same time zone and offset (UTC time inside the last minute) */
	    fields->tzOffset = ltzoc->tzOffset;
	    fields->seconds = seconds;
	    return TCL_OK;
	}
	/* in the DST-hole (because of the check above) - correct localSeconds */
	if (fields->localSeconds == ltzoc->localSeconds) {
	    /* the same time zone and offset (but we'll shift local-time) */
	    fields->tzOffset = ltzoc->tzOffset;
	    fields->seconds = seconds;
	    goto dstHole;
	}
    }

    /*
     * Unpack the tz data.
     */

    tzdata = ClockGetTZData(dataPtr, interp, timezoneObj);
    if (tzdata == NULL) {
	return TCL_ERROR;
    }

    if (TclListObjGetElements(interp, tzdata, &rowc, &rowv) != TCL_OK) {
	return TCL_ERROR;
    }

    /*
     * Special case: If the time zone is :localtime, the tzdata will be empty.
     * Use 'mktime' to convert the time to local
     */

    if (rowc == 0) {
	if (ConvertLocalToUTCUsingC(interp, fields, changeover) != TCL_OK) {
	    return TCL_ERROR;
	}

	/* we cannot cache (ranges unknown yet) - todo: check later the DST-hole here */
	return TCL_OK;
    } else {
	Tcl_WideInt rangesVal[2];

	if (ConvertLocalToUTCUsingTable(interp, fields, rowc, rowv,
		rangesVal) != TCL_OK) {
	    return TCL_ERROR;
	}

	seconds = fields->seconds;

	/* Cache the last conversion */
	if (ltzoc != NULL) { /* slot was found above */
	    /* timezoneObj and changeover are the same */
	    TclSetObjRef(ltzoc->tzName, fields->tzName); /* may be NULL */
	} else {
	    /* no TZ in cache - just move second slot down and use the first one */
	    ltzoc = &dataPtr->lastTZOffsCache[0];
	    TclUnsetObjRef(dataPtr->lastTZOffsCache[1].timezoneObj);
	    TclUnsetObjRef(dataPtr->lastTZOffsCache[1].tzName);
	    memcpy(&dataPtr->lastTZOffsCache[1], ltzoc, sizeof(*ltzoc));
	    TclInitObjRef(ltzoc->timezoneObj, timezoneObj);
	    ltzoc->changeover = changeover;
	    TclInitObjRef(ltzoc->tzName, fields->tzName); /* may be NULL */
	}
	ltzoc->localSeconds = fields->localSeconds;
	ltzoc->rangesVal[0] = rangesVal[0];
	ltzoc->rangesVal[1] = rangesVal[1];
	ltzoc->tzOffset = fields->tzOffset;
    }


    /* check DST-hole: if retrieved seconds is out of range */
    if (ltzoc->rangesVal[0] > seconds || seconds >= ltzoc->rangesVal[1]) {
    dstHole:
#if 0
	printf("given local-time is outside the time-zone (in DST-hole): "
		"%d - offs %d => %d <= %d < %d\n",
		(int)fields->localSeconds, fields->tzOffset,
		(int)ltzoc->rangesVal[0], (int)seconds, (int)ltzoc->rangesVal[1]);
#endif
	/* because we don't know real TZ (we're outsize), just invalidate local
	 * time (which could be verified in ClockValidDate later) */
	fields->localSeconds = TCL_INV_SECONDS; /* not valid seconds */
    }
    return TCL_OK;
}

/*
 *----------------------------------------------------------------------
 *
 * ConvertLocalToUTCUsingTable --
 *
 *	Converts a time (in a TclDateFields structure) from local time in a
 *	given time zone to UTC.
 *
 * Results:
 *	Returns a standard Tcl result.
 *
 * Side effects:
 *	Stores an error message in the interpreter if an error occurs; if
 *	successful, stores the 'seconds' field in 'fields.
 *
 *----------------------------------------------------------------------
 */

static int
ConvertLocalToUTCUsingTable(
    Tcl_Interp *interp,		/* Tcl interpreter */
    TclDateFields *fields,	/* Time to convert, with 'seconds' filled in */
    int rowc,			/* Number of points at which time changes */
    Tcl_Obj *const rowv[],	/* Points at which time changes */
    Tcl_WideInt *rangesVal)	/* Return bounds for time period */
{
    Tcl_Obj *row;
    Tcl_Size cellc;
    Tcl_Obj **cellv;
    struct {
	Tcl_Obj *tzName;
	int tzOffset;
    } have[8];
    int nHave = 0;
    Tcl_Size i;

    /*
     * Perform an initial lookup assuming that local == UTC, and locate the
     * last time conversion prior to that time. Get the offset from that row,
     * and look up again. Continue until we find an offset that we found
     * before. This definition, rather than "the same offset" ensures that we
     * don't enter an endless loop, as would otherwise happen when trying to
     * convert a non-existent time such as 02:30 during the US Spring Daylight
     * Saving Time transition.
     */

    fields->tzOffset = 0;
    fields->seconds = fields->localSeconds;
    while (1) {
	row = LookupLastTransition(interp, fields->seconds, rowc, rowv,
		rangesVal);
	if ((row == NULL)
		|| TclListObjGetElements(interp, row, &cellc,
		    &cellv) != TCL_OK
		|| TclGetIntFromObj(interp, cellv[1],
		    &fields->tzOffset) != TCL_OK) {
	    return TCL_ERROR;
	}
	for (i = 0; i < nHave; ++i) {
	    if (have[i].tzOffset == fields->tzOffset) {
		goto found;
	    }
	}
	if (nHave == 8) {
	    Tcl_Panic("loop in ConvertLocalToUTCUsingTable");
	}
	have[nHave].tzName = cellv[3];
	have[nHave++].tzOffset = fields->tzOffset;
	fields->seconds = fields->localSeconds - fields->tzOffset;
    }

  found:
    fields->tzOffset = have[i].tzOffset;
    fields->seconds = fields->localSeconds - fields->tzOffset;
    TclSetObjRef(fields->tzName, have[i].tzName);

    return TCL_OK;
}

/*
 *----------------------------------------------------------------------
 *
 * ConvertLocalToUTCUsingC --
 *
 *	Converts a time from local wall clock to UTC when the local time zone
 *	cannot be determined. Uses 'mktime' to do the job.
 *
 * Results:
 *	Returns a standard Tcl result.
 *
 * Side effects:
 *	Stores an error message in the interpreter if an error occurs; if
 *	successful, stores the 'seconds' field in 'fields.
 *
 *----------------------------------------------------------------------
 */

static int
ConvertLocalToUTCUsingC(
    Tcl_Interp *interp,		/* Tcl interpreter */
    TclDateFields *fields,	/* Time to convert, with 'seconds' filled in */
    int changeover)		/* Julian Day of the Gregorian transition */
{
    struct tm timeVal;
    int localErrno;
    int secondOfDay;

    /*
     * Convert the given time to a date.
     */

    ClockExtractJDAndSODFromSeconds(fields->julianDay, secondOfDay,
	    fields->localSeconds);

    GetGregorianEraYearDay(fields, changeover);
    GetMonthDay(fields);

    /*
     * Convert the date/time to a 'struct tm'.
     */

    timeVal.tm_year = fields->year - 1900;
    timeVal.tm_mon = fields->month - 1;
    timeVal.tm_mday = fields->dayOfMonth;
    timeVal.tm_hour = (secondOfDay / 3600) % 24;
    timeVal.tm_min = (secondOfDay / 60) % 60;
    timeVal.tm_sec = secondOfDay % 60;
    timeVal.tm_isdst = -1;
    timeVal.tm_wday = -1;
    timeVal.tm_yday = -1;

    /*
     * Get local time. It is rumored that mktime is not thread safe on some
     * platforms, so seize a mutex before attempting this.
     */

    TzsetIfNecessary();
    Tcl_MutexLock(&clockMutex);
    errno = 0;
    fields->seconds = (Tcl_WideInt) mktime(&timeVal);
    localErrno = (fields->seconds == -1) ? errno : 0;
    Tcl_MutexUnlock(&clockMutex);

    /*
     * If conversion fails, report an error.
     */

    if (localErrno != 0
	    || (fields->seconds == -1 && timeVal.tm_yday == -1)) {
	Tcl_SetObjResult(interp, Tcl_NewStringObj(
		"time value too large/small to represent", TCL_AUTO_LENGTH));
	return TCL_ERROR;
    }
    return TCL_OK;
}

/*
 *----------------------------------------------------------------------
 *
 * ConvertUTCToLocal --
 *
 *	Converts a time (in a TclDateFields structure) from UTC to local time.
 *
 * Results:
 *	Returns a standard Tcl result.
 *
 * Side effects:
 *	Populates the 'tzName' and 'tzOffset' fields.
 *
 *----------------------------------------------------------------------
 */

int
ConvertUTCToLocal(
    ClockClientData *dataPtr,	/* Literal pool, etc. */
    Tcl_Interp *interp,		/* Tcl interpreter */
    TclDateFields *fields,	/* Fields of the time */
    Tcl_Obj *timezoneObj,	/* Time zone */
    int changeover)		/* Julian Day of the Gregorian transition */
{
    Tcl_Obj *tzdata;		/* Time zone data */
    Tcl_Size rowc;		/* Number of rows in tzdata */
    Tcl_Obj **rowv;		/* Pointers to the rows */
    ClockLastTZOffs * ltzoc = NULL;

    /* fast phase-out for shared GMT-object (don't need to convert UTC 2 UTC) */
    if (timezoneObj == dataPtr->literals[LIT_GMT]) {
	fields->localSeconds = fields->seconds;
	fields->tzOffset = 0;
	if (dataPtr->gmtTZName == NULL) {
	    Tcl_Obj *tzName;

	    tzdata = ClockGetTZData(dataPtr, interp, timezoneObj);
	    if (TclListObjGetElements(interp, tzdata, &rowc, &rowv) != TCL_OK
		    || Tcl_ListObjIndex(interp, rowv[0], 3, &tzName) != TCL_OK) {
		return TCL_ERROR;
	    }
	    TclSetObjRef(dataPtr->gmtTZName, tzName);
	}
	TclSetObjRef(fields->tzName, dataPtr->gmtTZName);
	return TCL_OK;
    }

    /*
     * Check cacheable conversion could be used
     * (last-period UTC2Local cache within the same TZ and seconds)
     */
    for (rowc = 0; rowc < 2; rowc++) {
	ltzoc = &dataPtr->lastTZOffsCache[rowc];
	if (timezoneObj != ltzoc->timezoneObj || changeover != ltzoc->changeover) {
	    ltzoc = NULL;
	    continue;
	}
	if (fields->seconds >= ltzoc->rangesVal[0]
		&& fields->seconds < ltzoc->rangesVal[1]) {
	    /* the same time zone and offset (UTC time inside the last minute) */
	    fields->tzOffset = ltzoc->tzOffset;
	    fields->localSeconds = fields->seconds + fields->tzOffset;
	    TclSetObjRef(fields->tzName, ltzoc->tzName);
	    return TCL_OK;
	}
    }

    /*
     * Unpack the tz data.
     */

    tzdata = ClockGetTZData(dataPtr, interp, timezoneObj);
    if (tzdata == NULL) {
	return TCL_ERROR;
    }

    if (TclListObjGetElements(interp, tzdata, &rowc, &rowv) != TCL_OK) {
	return TCL_ERROR;
    }

    /*
     * Special case: If the time zone is :localtime, the tzdata will be empty.
     * Use 'localtime' to convert the time to local
     */

    if (rowc == 0) {
	if (ConvertUTCToLocalUsingC(interp, fields, changeover) != TCL_OK) {
	    return TCL_ERROR;
	}

	/* signal we need to revalidate TZ epoch next time fields gets used. */
	fields->flags |= CLF_CTZ;

	/* we cannot cache (ranges unknown yet) */
    } else {
	Tcl_WideInt rangesVal[2];

	if (ConvertUTCToLocalUsingTable(interp, fields, rowc, rowv,
		rangesVal) != TCL_OK) {
	    return TCL_ERROR;
	}

	/* converted using table (TZ isn't :localtime) */
	fields->flags &= ~CLF_CTZ;

	/* Cache the last conversion */
	if (ltzoc != NULL) { /* slot was found above */
	    /* timezoneObj and changeover are the same */
	    TclSetObjRef(ltzoc->tzName, fields->tzName);
	} else {
	    /* no TZ in cache - just move second slot down and use the first one */
	    ltzoc = &dataPtr->lastTZOffsCache[0];
	    TclUnsetObjRef(dataPtr->lastTZOffsCache[1].timezoneObj);
	    TclUnsetObjRef(dataPtr->lastTZOffsCache[1].tzName);
	    memcpy(&dataPtr->lastTZOffsCache[1], ltzoc, sizeof(*ltzoc));
	    TclInitObjRef(ltzoc->timezoneObj, timezoneObj);
	    ltzoc->changeover = changeover;
	    TclInitObjRef(ltzoc->tzName, fields->tzName);
	}
	ltzoc->localSeconds = fields->localSeconds;
	ltzoc->rangesVal[0] = rangesVal[0];
	ltzoc->rangesVal[1] = rangesVal[1];
	ltzoc->tzOffset = fields->tzOffset;
    }

    return TCL_OK;
}

/*
 *----------------------------------------------------------------------
 *
 * ConvertUTCToLocalUsingTable --
 *
 *	Converts UTC to local time, given a table of transition points
 *
 * Results:
 *	Returns a standard Tcl result
 *
 * Side effects:
 *	On success, fills fields->tzName, fields->tzOffset and
 *	fields->localSeconds. On failure, places an error message in the
 *	interpreter result.
 *
 *----------------------------------------------------------------------
 */

static int
ConvertUTCToLocalUsingTable(
    Tcl_Interp *interp,		/* Tcl interpreter */
    TclDateFields *fields,	/* Fields of the date */
    Tcl_Size rowc,		/* Number of rows in the conversion table
				 * (>= 1) */
    Tcl_Obj *const rowv[],	/* Rows of the conversion table */
    Tcl_WideInt *rangesVal)	/* Return bounds for time period */
{
    Tcl_Obj *row;		/* Row containing the current information */
    Tcl_Size cellc;		/* Count of cells in the row (must be 4) */
    Tcl_Obj **cellv;		/* Pointers to the cells */

    /*
     * Look up the nearest transition time.
     */

    row = LookupLastTransition(interp, fields->seconds, rowc, rowv, rangesVal);
    if (row == NULL
	    || TclListObjGetElements(interp, row, &cellc, &cellv) != TCL_OK
	    || TclGetIntFromObj(interp, cellv[1], &fields->tzOffset) != TCL_OK) {
	return TCL_ERROR;
    }

    /*
     * Convert the time.
     */

    TclSetObjRef(fields->tzName, cellv[3]);
    fields->localSeconds = fields->seconds + fields->tzOffset;
    return TCL_OK;
}

/*
 *----------------------------------------------------------------------
 *
 * ConvertUTCToLocalUsingC --
 *
 *	Converts UTC to localtime in cases where the local time zone is not
 *	determinable, using the C 'localtime' function to do it.
 *
 * Results:
 *	Returns a standard Tcl result.
 *
 * Side effects:
 *	On success, fills fields->tzName, fields->tzOffset and
 *	fields->localSeconds. On failure, places an error message in the
 *	interpreter result.
 *
 *----------------------------------------------------------------------
 */

static int
ConvertUTCToLocalUsingC(
    Tcl_Interp *interp,		/* Tcl interpreter */
    TclDateFields *fields,	/* Time to convert, with 'seconds' filled in */
    int changeover)		/* Julian Day of the Gregorian transition */
{
    time_t tock;
    struct tm *timeVal;		/* Time after conversion */
    int diff;			/* Time zone diff local-Greenwich */
    char buffer[16], *p;	/* Buffer for time zone name */

    /*
     * Use 'localtime' to determine local year, month, day, time of day.
     */

    tock = (time_t) fields->seconds;
    if ((Tcl_WideInt) tock != fields->seconds) {
	Tcl_SetObjResult(interp, Tcl_NewStringObj(
		"number too large to represent as a Posix time", TCL_AUTO_LENGTH));
	Tcl_SetErrorCode(interp, "CLOCK", "argTooLarge", (char *)NULL);
	return TCL_ERROR;
    }
    TzsetIfNecessary();
    timeVal = ThreadSafeLocalTime(&tock);
    if (timeVal == NULL) {
	Tcl_SetObjResult(interp, Tcl_NewStringObj(
		"localtime failed (clock value may be too "
		"large/small to represent)", TCL_AUTO_LENGTH));
	Tcl_SetErrorCode(interp, "CLOCK", "localtimeFailed", (char *)NULL);
	return TCL_ERROR;
    }

    /*
     * Fill in the date in 'fields' and use it to derive Julian Day.
     */

    fields->isBce = 0;
    fields->year = timeVal->tm_year + 1900;
    fields->month = timeVal->tm_mon + 1;
    fields->dayOfMonth = timeVal->tm_mday;
    GetJulianDayFromEraYearMonthDay(fields, changeover);

    /*
     * Convert that value to seconds.
     */

    fields->localSeconds = (((fields->julianDay * 24LL
	    + timeVal->tm_hour) * 60 + timeVal->tm_min) * 60
	    + timeVal->tm_sec) - JULIAN_SEC_POSIX_EPOCH;

    /*
     * Determine a time zone offset and name; just use +hhmm for the name.
     */

    diff = (int) (fields->localSeconds - fields->seconds);
    fields->tzOffset = diff;
    if (diff < 0) {
	*buffer = '-';
	diff = -diff;
    } else {
	*buffer = '+';
    }
    TclItoAw(buffer + 1, diff / 3600, '0', 2);
    diff %= 3600;
    p = TclItoAw(buffer + 3, diff / 60, '0', 2);
    diff %= 60;
    if (diff != 0) {
	p = TclItoAw(buffer + 5, diff, '0', 2);
    }
    TclSetObjRef(fields->tzName, Tcl_NewStringObj(buffer, p - buffer));
    return TCL_OK;
}

/*
 *----------------------------------------------------------------------
 *
 * LookupLastTransition --
 *
 *	Given a UTC time and a tzdata array, looks up the last transition on
 *	or before the given time.
 *
 * Results:
 *	Returns a pointer to the row, or NULL if an error occurs.
 *
 *----------------------------------------------------------------------
 */

Tcl_Obj *
LookupLastTransition(
    Tcl_Interp *interp,		/* Interpreter for error messages */
    Tcl_WideInt tick,		/* Time from the epoch */
    Tcl_Size rowc,		/* Number of rows of tzdata */
    Tcl_Obj *const *rowv,	/* Rows in tzdata */
    Tcl_WideInt *rangesVal)	/* Return bounds for time period */
{
    Tcl_Size l, u;
    Tcl_Obj *compObj;
    Tcl_WideInt compVal, fromVal = LLONG_MIN, toVal = LLONG_MAX;

    /*
     * Examine the first row to make sure we're in bounds.
     */

    if (Tcl_ListObjIndex(interp, rowv[0], 0, &compObj) != TCL_OK
	    || TclGetWideIntFromObj(interp, compObj, &compVal) != TCL_OK) {
	return NULL;
    }

    /*
     * Bizarre case - first row doesn't begin at MIN_WIDE_INT. Return it
     * anyway.
     */

    if (tick < (fromVal = compVal)) {
	if (rangesVal) {
	    rangesVal[0] = fromVal;
	    rangesVal[1] = toVal;
	}
	return rowv[0];
    }

    /*
     * Binary-search to find the transition.
     */

    l = 0;
    u = rowc - 1;
    while (l < u) {
	Tcl_Size m = (l + u + 1) / 2;

	if (Tcl_ListObjIndex(interp, rowv[m], 0, &compObj) != TCL_OK ||
		TclGetWideIntFromObj(interp, compObj, &compVal) != TCL_OK) {
	    return NULL;
	}
	if (tick >= compVal) {
	    l = m;
	    fromVal = compVal;
	} else {
	    u = m - 1;
	    toVal = compVal;
	}
    }

    if (rangesVal) {
	rangesVal[0] = fromVal;
	rangesVal[1] = toVal;
    }
    return rowv[l];
}

/*
 *----------------------------------------------------------------------
 *
 * GetYearWeekDay --
 *
 *	Given a date with Julian Calendar Day, compute the year, week, and day
 *	in the ISO8601 calendar.
 *
 * Results:
 *	None.
 *
 * Side effects:
 *	Stores 'iso8601Year', 'iso8601Week' and 'dayOfWeek' in the date
 *	fields.
 *
 *----------------------------------------------------------------------
 */

static void
GetYearWeekDay(
    TclDateFields *fields,	/* Date to convert, must have 'julianDay' */
    int changeover)		/* Julian Day Number of the Gregorian
				 * transition */
{
    TclDateFields temp;
    int dayOfFiscalYear;

    temp.tzName = NULL;

    /*
     * Find the given date, minus three days, plus one year. That date's
     * iso8601 year is an upper bound on the ISO8601 year of the given date.
     */

    temp.julianDay = fields->julianDay - 3;
    GetGregorianEraYearDay(&temp, changeover);
    if (temp.isBce) {
	temp.iso8601Year = temp.year - 1;
    } else {
	temp.iso8601Year = temp.year + 1;
    }
    temp.iso8601Week = 1;
    temp.dayOfWeek = 1;
    GetJulianDayFromEraYearWeekDay(&temp, changeover);

    /*
     * temp.julianDay is now the start of an ISO8601 year, either the one
     * corresponding to the given date, or the one after. If we guessed high,
     * move one year earlier
     */

    if (fields->julianDay < temp.julianDay) {
	if (temp.isBce) {
	    temp.iso8601Year += 1;
	} else {
	    temp.iso8601Year -= 1;
	}
	GetJulianDayFromEraYearWeekDay(&temp, changeover);
    }

    fields->iso8601Year = temp.iso8601Year;
    dayOfFiscalYear = fields->julianDay - temp.julianDay;
    fields->iso8601Week = (dayOfFiscalYear / 7) + 1;
    fields->dayOfWeek = (dayOfFiscalYear + 1) % 7;
    if (fields->dayOfWeek < 1) {
	fields->dayOfWeek += 7;
    }
}

/*
 *----------------------------------------------------------------------
 *
 * GetGregorianEraYearDay --
 *
 *	Given a Julian Day Number, extracts the year and day of the year and
 *	puts them into TclDateFields, along with the era (BCE or CE) and a
 *	flag indicating whether the date is Gregorian or Julian.
 *
 * Results:
 *	None.
 *
 * Side effects:
 *	Stores 'era', 'gregorian', 'year', and 'dayOfYear'.
 *
 *----------------------------------------------------------------------
 */

static void
GetGregorianEraYearDay(
    TclDateFields *fields,	/* Date fields containing 'julianDay' */
    int changeover)		/* Gregorian transition date */
{
    Tcl_WideInt jday = fields->julianDay;
    Tcl_WideInt day;
    Tcl_WideInt year;
    Tcl_WideInt n;

    if (jday >= changeover) {
	/*
	 * Gregorian calendar.
	 */

	fields->gregorian = 1;
	year = 1;

	/*
	 * n = Number of 400-year cycles since 1 January, 1 CE in the
	 * proleptic Gregorian calendar. day = remaining days.
	 */

	day = jday - JDAY_1_JAN_1_CE_GREGORIAN;
	n = day / FOUR_CENTURIES;
	day %= FOUR_CENTURIES;
	if (day < 0) {
	    day += FOUR_CENTURIES;
	    n--;
	}
	year += 400 * n;

	/*
	 * n = number of centuries since the start of (year);
	 * day = remaining days
	 */

	n = day / ONE_CENTURY_GREGORIAN;
	day %= ONE_CENTURY_GREGORIAN;
	if (n > 3) {
	    /*
	     * 31 December in the last year of a 400-year cycle.
	     */

	    n = 3;
	    day += ONE_CENTURY_GREGORIAN;
	}
	year += 100 * n;
    } else {
	/*
	 * Julian calendar.
	 */

	fields->gregorian = 0;
	year = 1;
	day = jday - JDAY_1_JAN_1_CE_JULIAN;
    }

    /*
     * n = number of 4-year cycles; days = remaining days.
     */

    n = day / FOUR_YEARS;
    day %= FOUR_YEARS;
    if (day < 0) {
	day += FOUR_YEARS;
	n--;
    }
    year += 4 * n;

    /*
     * n = number of years; days = remaining days.
     */

    n = day / ONE_YEAR;
    day %= ONE_YEAR;
    if (n > 3) {
	/*
	 * 31 December of a leap year.
	 */

	n = 3;
	day += 365;
    }
    year += n;

    /*
     * store era/year/day back into fields.
     */

    if (year <= 0) {
	fields->isBce = 1;
	fields->year = 1 - year;
    } else {
	fields->isBce = 0;
	fields->year = year;
    }
    fields->dayOfYear = day + 1;
}

/*
 *----------------------------------------------------------------------
 *
 * GetMonthDay --
 *
 *	Given a date as year and day-of-year, find month and day.
 *
 * Results:
 *	None.
 *
 * Side effects:
 *	Stores 'month' and 'dayOfMonth' in the 'fields' structure.
 *
 *----------------------------------------------------------------------
 */

static void
GetMonthDay(
    TclDateFields *fields)	/* Date to convert */
{
    int day = fields->dayOfYear;
    int month;
    const int *dipm = daysInPriorMonths[IsGregorianLeapYear(fields)];

    /*
     * Estimate month by calculating `dayOfYear / (365/12)`
     */
    month = (day*12) / dipm[12];
    /* then do forwards backwards correction */
    while (1) {
	if (day > dipm[month]) {
	    if (month >= 11 || day <= dipm[month + 1]) {
		break;
	    }
	    month++;
	} else {
	    if (month == 0) {
		break;
	    }
	    month--;
	}
    }
    day -= dipm[month];
    fields->month = month + 1;
    fields->dayOfMonth = day;
}

/*
 *----------------------------------------------------------------------
 *
 * GetJulianDayFromEraYearWeekDay --
 *
 *	Given a TclDateFields structure containing era, ISO8601 year, ISO8601
 *	week, and day of week, computes the Julian Day Number.
 *
 * Results:
 *	None.
 *
 * Side effects:
 *	Stores 'julianDay' in the fields.
 *
 *----------------------------------------------------------------------
 */

void
GetJulianDayFromEraYearWeekDay(
    TclDateFields *fields,	/* Date to convert */
    int changeover)		/* Julian Day Number of the Gregorian
				 * transition */
{
    Tcl_WideInt firstMonday;	/* Julian day number of week 1, day 1 in the
				 * given year */
    TclDateFields firstWeek;

    firstWeek.tzName = NULL;

    /*
     * Find January 4 in the ISO8601 year, which will always be in week 1.
     */

    firstWeek.isBce = fields->isBce;
    firstWeek.year = fields->iso8601Year;
    firstWeek.month = 1;
    firstWeek.dayOfMonth = 4;
    GetJulianDayFromEraYearMonthDay(&firstWeek, changeover);

    /*
     * Find Monday of week 1.
     */

    firstMonday = WeekdayOnOrBefore(1, firstWeek.julianDay);

    /*
     * Advance to the given week and day.
     */

    fields->julianDay = firstMonday + 7 * (fields->iso8601Week - 1)
	    + fields->dayOfWeek - 1;
}

/*
 *----------------------------------------------------------------------
 *
 * GetJulianDayFromEraYearMonthDay --
 *
 *	Given era, year, month, and dayOfMonth (in TclDateFields), and the
 *	Gregorian transition date, computes the Julian Day Number.
 *
 * Results:
 *	None.
 *
 * Side effects:
 *	Stores day number in 'julianDay'
 *
 *----------------------------------------------------------------------
 */

void
GetJulianDayFromEraYearMonthDay(
    TclDateFields *fields,	/* Date to convert */
    int changeover)		/* Gregorian transition date as a Julian Day */
{
    Tcl_WideInt year, ym1, ym1o4, ym1o100, ym1o400;
    int month, mm1, q, r;

    if (fields->isBce) {
	year = 1 - fields->year;
    } else {
	year = fields->year;
    }

    /*
     * Reduce month modulo 12.
     */

    month = fields->month;
    mm1 = month - 1;
    q = mm1 / 12;
    r = (mm1 % 12);
    if (r < 0) {
	r += 12;
	q -= 1;
    }
    year += q;
    month = r + 1;
    ym1 = year - 1;

    /*
     * Adjust the year after reducing the month.
     */

    fields->gregorian = 1;
    if (year < 1) {
	fields->isBce = 1;
	fields->year = 1 - year;
    } else {
	fields->isBce = 0;
	fields->year = year;
    }

    /*
     * Try an initial conversion in the Gregorian calendar.
     */

#if 0 /* BUG https://core.tcl-lang.org/tcl/tktview?name=da340d4f32 */
    ym1o4 = ym1 / 4;
#else
    /*
     * Have to make sure quotient is truncated towards 0 when negative.
     * See above bug for details. The casts are necessary.
     */
    if (ym1 >= 0) {
	ym1o4 = ym1 / 4;
    } else {
	ym1o4 = - (int) (((unsigned int) -ym1) / 4);
    }
#endif
    if (ym1 % 4 < 0) {
	ym1o4--;
    }
    ym1o100 = ym1 / 100;
    if (ym1 % 100 < 0) {
	ym1o100--;
    }
    ym1o400 = ym1 / 400;
    if (ym1 % 400 < 0) {
	ym1o400--;
    }
    fields->julianDay = JDAY_1_JAN_1_CE_GREGORIAN - 1
	    + fields->dayOfMonth
	    + daysInPriorMonths[IsGregorianLeapYear(fields)][month - 1]
	    + (ONE_YEAR * ym1)
	    + ym1o4
	    - ym1o100
	    + ym1o400;

    /*
     * If the resulting date is before the Gregorian changeover, convert in
     * the Julian calendar instead.
     */

    if (fields->julianDay < changeover) {
	fields->gregorian = 0;
	fields->julianDay = JDAY_1_JAN_1_CE_JULIAN - 1
		+ fields->dayOfMonth
		+ daysInPriorMonths[year%4 == 0][month - 1]
		+ (365 * ym1)
		+ ym1o4;
    }
}

/*
 *----------------------------------------------------------------------
 *
 * GetJulianDayFromEraYearDay --
 *
 *	Given era, year, and dayOfYear (in TclDateFields), and the
 *	Gregorian transition date, computes the Julian Day Number.
 *
 * Results:
 *	None.
 *
 * Side effects:
 *	Stores day number in 'julianDay'
 *
 *----------------------------------------------------------------------
 */


void
GetJulianDayFromEraYearDay(
    TclDateFields *fields,	/* Date to convert */
    int changeover)		/* Gregorian transition date as a Julian Day */
{
    Tcl_WideInt year, ym1;

    /* Get absolute year number from the civil year */
    if (fields->isBce) {
	year = 1 - fields->year;
    } else {
	year = fields->year;
    }

    ym1 = year - 1;

    /* Try the Gregorian calendar first. */
    fields->gregorian = 1;
    fields->julianDay =
	    1721425
	    + fields->dayOfYear
	    + (365 * ym1)
	    + (ym1 / 4)
	    - (ym1 / 100)
	    + (ym1 / 400);

    /* If the date is before the Gregorian change, use the Julian calendar. */

    if (fields->julianDay < changeover) {
	fields->gregorian = 0;
	fields->julianDay =
		1721423
		+ fields->dayOfYear
		+ (365 * ym1)
		+ (ym1 / 4);
    }
}
/*
 *----------------------------------------------------------------------
 *
 * IsGregorianLeapYear --
 *
 *	Tests whether a given year is a leap year, in either Julian or
 *	Gregorian calendar.
 *
 * Results:
 *	Returns 1 for a leap year, 0 otherwise.
 *
 *----------------------------------------------------------------------
 */

int
IsGregorianLeapYear(
    TclDateFields *fields)	/* Date to test */
{
    Tcl_WideInt year = fields->year;

    if (fields->isBce) {
	year = 1 - year;
    }
    if (year % 4 != 0) {
	return 0;
    } else if (!(fields->gregorian)) {
	return 1;
    } else if (year % 400 == 0) {
	return 1;
    } else if (year % 100 == 0) {
	return 0;
    } else {
	return 1;
    }
}

/*
 *----------------------------------------------------------------------
 *
 * WeekdayOnOrBefore --
 *
 *	Finds the Julian Day Number of a given day of the week that falls on
 *	or before a given date, expressed as Julian Day Number.
 *
 * Results:
 *	Returns the Julian Day Number
 *
 *----------------------------------------------------------------------
 */

static Tcl_WideInt
WeekdayOnOrBefore(
    int dayOfWeek,		/* Day of week; Sunday == 0 or 7 */
    Tcl_WideInt julianDay)	/* Reference date */
{
    int k = (dayOfWeek + 6) % 7;
    if (k < 0) {
	k += 7;
    }
    return julianDay - ((julianDay - k) % 7);
}

/*
 *----------------------------------------------------------------------
 *
 * ClockGetenvObjCmd --
 *
 *	Tcl command that reads an environment variable from the system
 *
 * Usage:
 *	::tcl::clock::getEnv NAME
 *
 * Parameters:
 *	NAME - Name of the environment variable desired
 *
 * Results:
 *	Returns a standard Tcl result. Returns an error if the variable does
 *	not exist, with a message left in the interpreter. Returns TCL_OK and
 *	the value of the variable if the variable does exist,
 *
 *----------------------------------------------------------------------
 */

int
ClockGetenvObjCmd(
    TCL_UNUSED(void *),
    Tcl_Interp *interp,
    int objc,
    Tcl_Obj *const objv[])
{
#ifdef _WIN32
    const WCHAR *varName;
    const WCHAR *varValue;
    Tcl_DString ds;
#else
    const char *varName;
    const char *varValue;
#endif

    if (objc != 2) {
	Tcl_WrongNumArgs(interp, 1, objv, "name");
	return TCL_ERROR;
    }
#ifdef _WIN32
    Tcl_DStringInit(&ds);
    varName = Tcl_UtfToWCharDString(TclGetString(objv[1]), -1, &ds);
    varValue = _wgetenv(varName);
    if (varValue == NULL) {
	Tcl_DStringFree(&ds);
    } else {
	Tcl_DStringSetLength(&ds, 0);
	Tcl_WCharToUtfDString(varValue, -1, &ds);
	Tcl_DStringResult(interp, &ds);
    }
#else
    varName = TclGetString(objv[1]);
    varValue = getenv(varName);
    if (varValue != NULL) {
	Tcl_SetObjResult(interp, Tcl_NewStringObj(
		varValue, TCL_AUTO_LENGTH));
    }
#endif
    return TCL_OK;
}

/*
 *----------------------------------------------------------------------
 *
 * ThreadSafeLocalTime --
 *
 *	Wrapper around the 'localtime' library function to make it thread
 *	safe.
 *
 * Results:
 *	Returns a pointer to a 'struct tm' in thread-specific data.
 *
 * Side effects:
 *	Invokes localtime or localtime_r as appropriate.
 *
 *----------------------------------------------------------------------
 */

static struct tm *
ThreadSafeLocalTime(
    const time_t *timePtr)	/* Pointer to the number of seconds since the
				 * local system's epoch */
{
    /*
     * Get a thread-local buffer to hold the returned time.
     */

    struct tm *tmPtr = (struct tm *)Tcl_GetThreadData(&tmKey, sizeof(struct tm));
#ifdef HAVE_LOCALTIME_R
    tmPtr = localtime_r(timePtr, tmPtr);
#else
    struct tm *sysTmPtr;

    Tcl_MutexLock(&clockMutex);
    sysTmPtr = localtime(timePtr);
    if (sysTmPtr == NULL) {
	Tcl_MutexUnlock(&clockMutex);
	return NULL;
    }
    memcpy(tmPtr, sysTmPtr, sizeof(struct tm));
    Tcl_MutexUnlock(&clockMutex);
#endif
    return tmPtr;
}

/*----------------------------------------------------------------------
 *
 * ClockClicksObjCmd --
 *
 *	Returns a high-resolution counter.
 *
 * Results:
 *	Returns a standard Tcl result.
 *
 * Side effects:
 *	None.
 *
 * This function implements the 'clock clicks' Tcl command. Refer to the user
 * documentation for details on what it does.
 *
 *----------------------------------------------------------------------
 */

int
ClockClicksObjCmd(
    TCL_UNUSED(void *),
    Tcl_Interp *interp,		/* Tcl interpreter */
    int objc,			/* Parameter count */
    Tcl_Obj *const *objv)	/* Parameter values */
{
    static const char *const clicksSwitches[] = {
	"-milliseconds", "-microseconds", NULL
    };
    enum ClicksSwitch {
	CLICKS_MILLIS, CLICKS_MICROS, CLICKS_NATIVE
    };
    int index = CLICKS_NATIVE;
    Tcl_Time now;
    Tcl_WideInt clicks = 0;

    switch (objc) {
    case 1:
	break;
    case 2:
	if (Tcl_GetIndexFromObj(interp, objv[1], clicksSwitches, "option", 0,
		&index) != TCL_OK) {
	    return TCL_ERROR;
	}
	break;
    default:
	Tcl_WrongNumArgs(interp, 0, objv, "clock clicks ?-switch?");
	return TCL_ERROR;
    }

    switch (index) {
    case CLICKS_MILLIS:
	Tcl_GetTime(&now);
	clicks = now.sec * 1000LL + now.usec / 1000;
	break;
    case CLICKS_NATIVE:
#ifdef TCL_WIDE_CLICKS
	clicks = TclpGetWideClicks();
#else
	clicks = (Tcl_WideInt)TclpGetClicks();
#endif
	break;
    case CLICKS_MICROS:
	clicks = TclpGetMicroseconds();
	break;
    }

    Tcl_SetObjResult(interp, Tcl_NewWideIntObj(clicks));
    return TCL_OK;
}

/*----------------------------------------------------------------------
 *
 * ClockMillisecondsObjCmd -
 *
 *	Returns a count of milliseconds since the epoch.
 *
 * Results:
 *	Returns a standard Tcl result.
 *
 * Side effects:
 *	None.
 *
 * This function implements the 'clock milliseconds' Tcl command. Refer to the
 * user documentation for details on what it does.
 *
 *----------------------------------------------------------------------
 */

int
ClockMillisecondsObjCmd(
    TCL_UNUSED(void *),
    Tcl_Interp *interp,		/* Tcl interpreter */
    int objc,			/* Parameter count */
    Tcl_Obj *const *objv)	/* Parameter values */
{
    Tcl_Time now;
    Tcl_Obj *timeObj;

    if (objc != 1) {
	Tcl_WrongNumArgs(interp, 0, objv, "clock milliseconds");
	return TCL_ERROR;
    }
    Tcl_GetTime(&now);
    TclNewUIntObj(timeObj, (Tcl_WideUInt)
	    now.sec * 1000 + now.usec / 1000);
    Tcl_SetObjResult(interp, timeObj);
    return TCL_OK;
}

/*----------------------------------------------------------------------
 *
 * ClockMicrosecondsObjCmd -
 *
 *	Returns a count of microseconds since the epoch.
 *
 * Results:
 *	Returns a standard Tcl result.
 *
 * Side effects:
 *	None.
 *
 * This function implements the 'clock microseconds' Tcl command. Refer to the
 * user documentation for details on what it does.
 *
 *----------------------------------------------------------------------
 */

int
ClockMicrosecondsObjCmd(
    TCL_UNUSED(void *),
    Tcl_Interp *interp,		/* Tcl interpreter */
    int objc,			/* Parameter count */
    Tcl_Obj *const *objv)	/* Parameter values */
{
    if (objc != 1) {
	Tcl_WrongNumArgs(interp, 0, objv, "clock microseconds");
	return TCL_ERROR;
    }
    Tcl_SetObjResult(interp, Tcl_NewWideIntObj(TclpGetMicroseconds()));
    return TCL_OK;
}

static inline void
ClockInitFmtScnArgs(
    ClockClientData *dataPtr,
    Tcl_Interp *interp,
    ClockFmtScnCmdArgs *opts)
{
    memset(opts, 0, sizeof(*opts));
    opts->dataPtr = dataPtr;
    opts->interp = interp;
}

/*
 *-----------------------------------------------------------------------------
 *
 * ClockParseFmtScnArgs --
 *
 *	Parses the arguments for sub-commands "scan", "format" and "add".
 *
 *	Note:	common options table used here, because for the options often used
 *		the same literals (objects), so it avoids permanent "recompiling" of
 *		option object representation to indexType with another table.
 *
 * Results:
 *	Returns a standard Tcl result, and stores parsed options
 *	(format, the locale, timezone and base) in structure "opts".
 *
 *-----------------------------------------------------------------------------
 */

typedef enum ClockOperation {
    CLC_OP_FMT = 0,		/* Doing [clock format] */
    CLC_OP_SCN,			/* Doing [clock scan] */
    CLC_OP_ADD			/* Doing [clock add] */
} ClockOperation;

static int
ClockParseFmtScnArgs(
    ClockFmtScnCmdArgs *opts,	/* Result vector: format, locale, timezone... */
    TclDateFields *date,	/* Extracted date-time corresponding base
				 * (by scan or add) resp. clockval (by format) */
    Tcl_Size objc,			/* Parameter count */
    Tcl_Obj *const objv[],	/* Parameter vector */
    ClockOperation operation,	/* What operation are we doing: format, scan, add */
    const char *syntax)		/* Syntax of the current command */
{
    Tcl_Interp *interp = opts->interp;
    ClockClientData *dataPtr = opts->dataPtr;
    int gmtFlag = 0;
    static const char *const options[] = {
	"-base", "-format", "-gmt", "-locale", "-timezone", "-validate", NULL
    };
    enum optionInd {
	CLC_ARGS_BASE, CLC_ARGS_FORMAT, CLC_ARGS_GMT, CLC_ARGS_LOCALE,
	CLC_ARGS_TIMEZONE, CLC_ARGS_VALIDATE
    };
    int optionIndex;		/* Index of an option. */
    int saw = 0;		/* Flag == 1 if option was seen already. */
    Tcl_Size i, baseIdx;
    Tcl_WideInt baseVal;	/* Base time, expressed in seconds from the Epoch */

    if (operation == CLC_OP_SCN) {
    	/* default flags (from configure) */
    	opts->flags |= dataPtr->defFlags & CLF_VALIDATE;
    } else {
    	/* clock value (as current base) */
	opts->baseObj = objv[(baseIdx = 1)];
	saw |= 1 << CLC_ARGS_BASE;
    }

    /*
     * Extract values for the keywords.
     */

    for (i = 2; i < objc; i+=2) {
	/* bypass integers (offsets) by "clock add" */
	if (operation == CLC_OP_ADD) {
	    Tcl_WideInt num;

	    if (TclGetWideIntFromObj(NULL, objv[i], &num) == TCL_OK) {
		continue;
	    }
	}
	/* get option */
	if (Tcl_GetIndexFromObj(interp, objv[i], options,
		"option", 0, &optionIndex) != TCL_OK) {
	    goto badOptionMsg;
	}
	/* if already specified */
	if (saw & (1 << optionIndex)) {
	    if (operation != CLC_OP_SCN && optionIndex == CLC_ARGS_BASE) {
		goto badOptionMsg;
	    }
	    Tcl_SetObjResult(interp, Tcl_ObjPrintf(
		    "bad option \"%s\": doubly present",
		    TclGetString(objv[i])));
	    goto badOption;
	}
	switch (optionIndex) {
	case CLC_ARGS_FORMAT:
	    if (operation == CLC_OP_ADD) {
		goto badOptionMsg;
	    }
	    opts->formatObj = objv[i + 1];
	    break;
	case CLC_ARGS_GMT:
	    if (Tcl_GetBooleanFromObj(interp, objv[i + 1], &gmtFlag) != TCL_OK){
		return TCL_ERROR;
	    }
	    break;
	case CLC_ARGS_LOCALE:
	    opts->localeObj = objv[i + 1];
	    break;
	case CLC_ARGS_TIMEZONE:
	    opts->timezoneObj = objv[i + 1];
	    break;
	case CLC_ARGS_BASE:
	    opts->baseObj = objv[(baseIdx = i + 1)];
	    break;
	case CLC_ARGS_VALIDATE:
	    if (operation != CLC_OP_SCN) {
		goto badOptionMsg;
	    } else {
		int val;

		if (Tcl_GetBooleanFromObj(interp, objv[i + 1], &val) != TCL_OK) {
		    return TCL_ERROR;
		}
		if (val) {
		    opts->flags |= CLF_VALIDATE;
		} else {
		    opts->flags &= ~CLF_VALIDATE;
		}
	    }
	    break;
	}
	saw |= 1 << optionIndex;
    }

    /*
     * Check options.
     */

    if ((saw & (1 << CLC_ARGS_GMT))
	    && (saw & (1 << CLC_ARGS_TIMEZONE))) {
	Tcl_SetObjResult(interp, Tcl_NewStringObj(
		"cannot use -gmt and -timezone in same call", TCL_AUTO_LENGTH));
	Tcl_SetErrorCode(interp, "CLOCK", "gmtWithTimezone", (char *)NULL);
	return TCL_ERROR;
    }
    if (gmtFlag) {
	opts->timezoneObj = dataPtr->literals[LIT_GMT];
    } else if (opts->timezoneObj == NULL
	    || TclGetString(opts->timezoneObj) == NULL
	    || opts->timezoneObj->length == 0) {
	/* If time zone not specified use system time zone */
	opts->timezoneObj = ClockGetSystemTimeZone(dataPtr, interp);
	if (opts->timezoneObj == NULL) {
	    return TCL_ERROR;
	}
    }

    /* Setup timezone (normalize object if needed and load TZ on demand) */

    opts->timezoneObj = ClockSetupTimeZone(dataPtr, interp, opts->timezoneObj);
    if (opts->timezoneObj == NULL) {
	return TCL_ERROR;
    }

    /* Base (by scan or add) or clock value (by format) */

    if (opts->baseObj != NULL) {
	Tcl_Obj *baseObj = opts->baseObj;

	/* bypass integer recognition if looks like option "-now" */
	if ((baseObj->bytes && baseObj->length == 4 && baseObj->bytes[1] == 'n')
		|| TclGetWideIntFromObj(NULL, baseObj, &baseVal) != TCL_OK) {
	    /* we accept "-now" as current date-time */
	    static const char *const nowOpts[] = {
		"-now", NULL
	    };
	    int idx;

	    if (Tcl_GetIndexFromObj(interp, baseObj, nowOpts, "seconds",
		    TCL_EXACT, &idx) == TCL_OK) {
		goto baseNow;
	    }

	    if (TclHasInternalRep(baseObj, &tclBignumType)) {
		goto baseOverflow;
	    }

	    Tcl_AppendResult(interp, " or integer", NULL);
	    i = baseIdx;
	    goto badOption;
	}
	/*
	 * Seconds could be an unsigned number that overflowed. Make sure
	 * that it isn't. Additionally it may be too complex to calculate
	 * julianday etc (forwards/backwards) by too large/small values, thus
	 * just let accept a bit shorter values to avoid overflow.
	 * Note the year is currently an integer, thus avoid to overflow it also.
	 */

	if (TclHasInternalRep(baseObj, &tclBignumType)
		|| baseVal < TCL_MIN_SECONDS || baseVal > TCL_MAX_SECONDS) {
	baseOverflow:
	    Tcl_SetObjResult(interp, dataPtr->literals[LIT_INTEGER_VALUE_TOO_LARGE]);
	    i = baseIdx;
	    goto badOption;
	}
    } else {
	Tcl_Time now;

    baseNow:
	Tcl_GetTime(&now);
	baseVal = (Tcl_WideInt) now.sec;
    }

    /*
     * Extract year, month and day from the base time for the parser to use as
     * defaults
     */

    /* check base fields already cached (by TZ, last-second cache) */
    if (dataPtr->lastBase.timezoneObj == opts->timezoneObj
	    && dataPtr->lastBase.date.seconds == baseVal
	    && (!(dataPtr->lastBase.date.flags & CLF_CTZ)
	    || dataPtr->lastTZEpoch == TzsetIfNecessary())) {
	memcpy(date, &dataPtr->lastBase.date, ClockCacheableDateFieldsSize);
    } else {
	/* extact fields from base */
	date->seconds = baseVal;
	if (ClockGetDateFields(dataPtr, interp, date, opts->timezoneObj,
	      GREGORIAN_CHANGE_DATE) != TCL_OK) {
	    /* TODO - GREGORIAN_CHANGE_DATE should be locale-dependent */
	    return TCL_ERROR;
	}
	/* cache last base */
	memcpy(&dataPtr->lastBase.date, date, ClockCacheableDateFieldsSize);
	TclSetObjRef(dataPtr->lastBase.timezoneObj, opts->timezoneObj);
    }

    return TCL_OK;

  badOptionMsg:
    Tcl_SetObjResult(interp, Tcl_ObjPrintf(
	    "bad option \"%s\": must be %s",
	    TclGetString(objv[i]), syntax));

  badOption:
    Tcl_SetErrorCode(interp, "CLOCK", "badOption",
	    (i < objc) ? TclGetString(objv[i]) : (char *)NULL, (char *)NULL);
    return TCL_ERROR;
}

/*----------------------------------------------------------------------
 *
 * ClockFormatObjCmd -- , clock format --
 *
 *	This function is invoked to process the Tcl "clock format" command.
 *
 *	Formats a count of seconds since the Posix Epoch as a time of day.
 *
 *	The 'clock format' command formats times of day for output.  Refer
 *	to the user documentation to see what it does.
 *
 * Results:
 *	Returns a standard Tcl result.
 *
 * Side effects:
 *	None.
 *
 *----------------------------------------------------------------------
 */

int
ClockFormatObjCmd(
    void *clientData,		/* Client data containing literal pool */
    Tcl_Interp *interp,		/* Tcl interpreter */
    int objc,			/* Parameter count */
    Tcl_Obj *const objv[])	/* Parameter values */
{
    ClockClientData *dataPtr = (ClockClientData *)clientData;
    static const char *syntax = "clock format clockval|-now "
	    "?-format string? "
	    "?-gmt boolean? "
	    "?-locale LOCALE? ?-timezone ZONE?";
    int ret;
    ClockFmtScnCmdArgs opts;	/* Format, locale, timezone and base */
    DateFormat dateFmt;		/* Common structure used for formatting */

    /* even number of arguments */
    if ((objc & 1) == 1) {
	Tcl_WrongNumArgs(interp, 0, objv, syntax);
	Tcl_SetErrorCode(interp, "CLOCK", "wrongNumArgs", (char *)NULL);
	return TCL_ERROR;
    }

    memset(&dateFmt, 0, sizeof(dateFmt));

    /*
     * Extract values for the keywords.
     */

    ClockInitFmtScnArgs(dataPtr, interp, &opts);
    ret = ClockParseFmtScnArgs(&opts, &dateFmt.date, objc, objv,
	    CLC_OP_FMT, "-format, -gmt, -locale, or -timezone");
    if (ret != TCL_OK) {
	goto done;
    }

    /* Default format */
    if (opts.formatObj == NULL) {
	opts.formatObj = dataPtr->literals[LIT__DEFAULT_FORMAT];
    }

    /* Use compiled version of Format - */
    ret = ClockFormat(&dateFmt, &opts);

  done:
    TclUnsetObjRef(dateFmt.date.tzName);
    return ret;
}

/*----------------------------------------------------------------------
 *
 * ClockScanObjCmd -- , clock scan --
 *
 *	This function is invoked to process the Tcl "clock scan" command.
 *
 *	Inputs a count of seconds since the Posix Epoch as a time of day.
 *
 *	The 'clock scan' command scans times of day on input. Refer to the
 *	user documentation to see what it does.
 *
 * Results:
 *	Returns a standard Tcl result.
 *
 * Side effects:
 *	None.
 *
 *----------------------------------------------------------------------
 */

int
ClockScanObjCmd(
    void *clientData,		/* Client data containing literal pool */
    Tcl_Interp *interp,		/* Tcl interpreter */
    int objc,			/* Parameter count */
    Tcl_Obj *const objv[])	/* Parameter values */
{
    ClockClientData *dataPtr = (ClockClientData *)clientData;
    static const char *syntax = "clock scan string "
	    "?-base seconds? "
	    "?-format string? "
	    "?-gmt boolean? "
	    "?-locale LOCALE? ?-timezone ZONE? ?-validate boolean?";
    int ret;
    ClockFmtScnCmdArgs opts;	/* Format, locale, timezone and base */
    DateInfo yy;		/* Common structure used for parsing */
    DateInfo *info = &yy;

    /* even number of arguments */
    if ((objc & 1) == 1) {
	Tcl_WrongNumArgs(interp, 0, objv, syntax);
	Tcl_SetErrorCode(interp, "CLOCK", "wrongNumArgs", (char *)NULL);
	return TCL_ERROR;
    }

    ClockInitDateInfo(&yy);

    /*
     * Extract values for the keywords.
     */

    ClockInitFmtScnArgs(dataPtr, interp, &opts);
    ret = ClockParseFmtScnArgs(&opts, &yy.date, objc, objv,
	    CLC_OP_SCN, "-base, -format, -gmt, -locale, -timezone or -validate");
    if (ret != TCL_OK) {
	goto done;
    }

    /* seconds are in localSeconds (relative base date), so reset time here */
    yyHour = yyMinutes = yySeconds = yySecondOfDay = 0; yyMeridian = MER24;

    /* If free scan */
    if (opts.formatObj == NULL) {
	/* Use compiled version of FreeScan - */

	/* [SB] TODO: Perhaps someday we'll localize the legacy code. Right now,
	 * it's not localized. */
	if (opts.localeObj != NULL) {
	    Tcl_SetObjResult(interp, Tcl_NewStringObj(
		    "legacy [clock scan] does not support -locale", TCL_AUTO_LENGTH));
	    Tcl_SetErrorCode(interp, "CLOCK", "flagWithLegacyFormat", (char *)NULL);
	    ret = TCL_ERROR;
	    goto done;
	}
	ret = ClockFreeScan(&yy, objv[1], &opts);
    } else {
	/* Use compiled version of Scan - */

	ret = ClockScan(&yy, objv[1], &opts);
    }

    if (ret != TCL_OK) {
	goto done;
    }

    /*
     * If no GMT and not free-scan (where valid stage 1 is done in-between),
     * validate with stage 1 before local time conversion, otherwise it may
     * adjust date/time tokens to valid values
     */
    if ((opts.flags & CLF_VALIDATE_S1)
	    && info->flags & (CLF_ASSEMBLE_SECONDS|CLF_LOCALSEC)) {
	ret = ClockValidDate(&yy, &opts, CLF_VALIDATE_S1);
	if (ret != TCL_OK) {
	    goto done;
	}
    }

    /* Convert date info structure into UTC seconds */

    ret = ClockScanCommit(&yy, &opts);
    if (ret != TCL_OK) {
	goto done;
    }

    /* Apply remaining validation rules, if expected */
    if (opts.flags & CLF_VALIDATE) {
	ret = ClockValidDate(&yy, &opts, opts.flags & CLF_VALIDATE);
	if (ret != TCL_OK) {
	    goto done;
	}
    }

  done:
    TclUnsetObjRef(yy.date.tzName);
    if (ret != TCL_OK) {
	return ret;
    }
    Tcl_SetObjResult(interp, Tcl_NewWideIntObj(yy.date.seconds));
    return TCL_OK;
}

/*----------------------------------------------------------------------
 *
 * ClockScanCommit --
 *
 *	Converts date info structure into UTC seconds.
 *
 * Results:
 *	Returns a standard Tcl result.
 *
 * Side effects:
 *	None.
 *
 *----------------------------------------------------------------------
 */

static int
ClockScanCommit(
    DateInfo *info,		/* Clock scan info structure */
    ClockFmtScnCmdArgs *opts)	/* Format, locale, timezone and base */
{
    /* If needed assemble julianDay using year, month, etc. */
    if (info->flags & CLF_ASSEMBLE_JULIANDAY) {
	if (info->flags & CLF_ISO8601WEEK) {
	    GetJulianDayFromEraYearWeekDay(&yydate, GREGORIAN_CHANGE_DATE);
	} else if (!(info->flags & CLF_DAYOFYEAR) /* no day of year */
		|| (info->flags & (CLF_DAYOFMONTH|CLF_MONTH)) /* yymmdd over yyddd */
		== (CLF_DAYOFMONTH|CLF_MONTH)) {
	    GetJulianDayFromEraYearMonthDay(&yydate, GREGORIAN_CHANGE_DATE);
	} else {
	    GetJulianDayFromEraYearDay(&yydate, GREGORIAN_CHANGE_DATE);
	}
	info->flags |= CLF_ASSEMBLE_SECONDS;
	info->flags &= ~CLF_ASSEMBLE_JULIANDAY;
    }

    /* some overflow checks */
    if (info->flags & CLF_JULIANDAY) {
	double curJDN = (double)yydate.julianDay
		+ ((double)yySecondOfDay - SECONDS_PER_DAY/2) / SECONDS_PER_DAY;
	if (curJDN > opts->dataPtr->maxJDN) {
	    Tcl_SetObjResult(opts->interp, Tcl_NewStringObj(
		    "requested date too large to represent", TCL_AUTO_LENGTH));
	    Tcl_SetErrorCode(opts->interp, "CLOCK", "dateTooLarge", (char *)NULL);
	    return TCL_ERROR;
	}
    }

    /* Local seconds to UTC (stored in yydate.seconds) */

    if (info->flags & CLF_ASSEMBLE_SECONDS) {
	yydate.localSeconds =
		-210866803200LL
		+ (SECONDS_PER_DAY * yydate.julianDay)
		+ (yySecondOfDay % SECONDS_PER_DAY);
    }

    if (info->flags & (CLF_ASSEMBLE_SECONDS | CLF_LOCALSEC)) {
	if (ConvertLocalToUTC(opts->dataPtr, opts->interp, &yydate,
		opts->timezoneObj, GREGORIAN_CHANGE_DATE) != TCL_OK) {
	    return TCL_ERROR;
	}
    }

    /* Increment UTC seconds with relative time */

    yydate.seconds += yyRelSeconds;
    return TCL_OK;
}

/*----------------------------------------------------------------------
 *
 * ClockValidDate --
 *
 *	Validate date info structure for wrong data (e. g. out of ranges).
 *
 * Results:
 *	Returns a standard Tcl result.
 *
 * Side effects:
 *	None.
 *
 *----------------------------------------------------------------------
 */

static int
ClockValidDate(
    DateInfo *info,		/* Clock scan info structure */
    ClockFmtScnCmdArgs *opts,	/* Scan options */
    int stage)			/* Stage to validate (1, 2 or 3 for both) */
{
    const char *errMsg = "", *errCode = "";
    TclDateFields temp;
    int tempCpyFlg = 0;
    ClockClientData *dataPtr = opts->dataPtr;

#if 0
    printf("yyMonth %d, yyDay %d, yyDayOfYear %d, yyHour %d, yyMinutes %d, yySeconds %d, "
	    "yySecondOfDay %d, sec %d, daySec %d, tzOffset %d\n",
	    yyMonth, yyDay, yydate.dayOfYear, yyHour, yyMinutes, yySeconds,
	    yySecondOfDay, (int)yydate.localSeconds, (int)(yydate.localSeconds % SECONDS_PER_DAY),
	    yydate.tzOffset);
#endif

    if (!(stage & CLF_VALIDATE_S1) || !(opts->flags & CLF_VALIDATE_S1)) {
	goto stage_2;
    }
    opts->flags &= ~CLF_VALIDATE_S1; /* stage 1 is done */

    /* first year (used later in hath / daysInPriorMonths) */
    if ((info->flags & (CLF_YEAR | CLF_ISO8601YEAR))) {
	if ((info->flags & CLF_ISO8601YEAR)) {
	    if (yydate.iso8601Year < dataPtr->validMinYear
		    || yydate.iso8601Year > dataPtr->validMaxYear) {
		errMsg = "invalid iso year";
		errCode = "iso year";
		goto error;
	    }
	}
	if (info->flags & CLF_YEAR) {
	    if (yyYear < dataPtr->validMinYear
		    || yyYear > dataPtr->validMaxYear) {
		errMsg = "invalid year";
		errCode = "year";
		goto error;
	    }
	} else if ((info->flags & CLF_ISO8601YEAR)) {
	    yyYear = yydate.iso8601Year; /* used to recognize leap */
	}
	if ((info->flags & (CLF_ISO8601YEAR | CLF_YEAR))
		== (CLF_ISO8601YEAR | CLF_YEAR)) {
	    if (yyYear != yydate.iso8601Year) {
		errMsg = "ambiguous year";
		errCode = "year";
		goto error;
	    }
	}
    }
    /* and month (used later in hath) */
    if (info->flags & CLF_MONTH) {
	if (yyMonth < 1 || yyMonth > 12) {
	    errMsg = "invalid month";
	    errCode = "month";
	    goto error;
	}
    }
    /* day of month */
    if (info->flags & (CLF_DAYOFMONTH|CLF_DAYOFWEEK)) {
	if (yyDay < 1 || yyDay > 31) {
	    errMsg = "invalid day";
	    errCode = "day";
	    goto error;
	} else if ((info->flags & CLF_MONTH)) {
	    const int *h = hath[IsGregorianLeapYear(&yydate)];

	    if (yyDay > h[yyMonth - 1]) {
		errMsg = "invalid day";
		goto error;
	    }
	}
    }
    if (info->flags & CLF_DAYOFYEAR) {
	if (yydate.dayOfYear < 1
		|| yydate.dayOfYear > daysInPriorMonths[IsGregorianLeapYear(&yydate)][12]) {
	    errMsg = "invalid day of year";
	    errCode = "day of year";
	    goto error;
	}
    }

    /* mmdd !~ ddd */
    if ((info->flags & (CLF_DAYOFYEAR|CLF_DAYOFMONTH|CLF_MONTH))
	    == (CLF_DAYOFYEAR|CLF_DAYOFMONTH|CLF_MONTH)) {
	if (!tempCpyFlg) {
	    memcpy(&temp, &yydate, sizeof(temp));
	    tempCpyFlg = 1;
	}
	GetJulianDayFromEraYearDay(&temp, GREGORIAN_CHANGE_DATE);
	if (temp.julianDay != yydate.julianDay) {
	    errMsg = "ambiguous day";
	    errCode = "day";
	    goto error;
	}
    }

    if (info->flags & CLF_TIME) {
	/* hour */
	if (yyHour < 0 || yyHour > ((yyMeridian == MER24) ? 23 : 12)) {
	    errMsg = "invalid time (hour)";
	    errCode = "hour";
	    goto error;
	}
	/* minutes */
	if (yyMinutes < 0 || yyMinutes > 59) {
	    errMsg = "invalid time (minutes)";
	    errCode = "minutes";
	    goto error;
	}
	/* oldscan could return secondOfDay (parsedTime) -1 by invalid time (ex.: 25:00:00) */
	if (yySeconds < 0 || yySeconds > 59 || yySecondOfDay <= -1) {
	    errMsg = "invalid time";
	    errCode = "seconds";
	    goto error;
	}
    }

    if (!(stage & CLF_VALIDATE_S2) || !(opts->flags & CLF_VALIDATE_S2)) {
	return TCL_OK;
    }
    opts->flags &= ~CLF_VALIDATE_S2; /* stage 2 is done */

    /*
     * Further tests expected ready calculated julianDay (inclusive relative),
     * and time-zone conversion (local to UTC time).
     */
  stage_2:

    /* time, regarding the modifications by the time-zone (looks for given time
     * in between DST-time hole, so does not exist in this time-zone) */
    if (info->flags & CLF_TIME) {
	/*
	 * we don't need to do the backwards time-conversion (UTC to local) and
	 * compare results, because the after conversion (local to UTC) we
	 * should have valid localSeconds (was not invalidated to TCL_INV_SECONDS),
	 * so if it was invalidated - invalid time, outside the time-zone (in DST-hole)
	 */
	if (yydate.localSeconds == TCL_INV_SECONDS) {
	    errMsg = "invalid time (does not exist in this time-zone)";
	    errCode = "out-of-time";
	    goto error;
	}
    }

    /* day of week */
    if (info->flags & CLF_DAYOFWEEK) {
	if (!tempCpyFlg) {
	    memcpy(&temp, &yydate, sizeof(temp));
	    tempCpyFlg = 1;
	}
	GetYearWeekDay(&temp, GREGORIAN_CHANGE_DATE);
	if (temp.dayOfWeek != yyDayOfWeek) {
	    errMsg = "invalid day of week";
	    errCode = "day of week";
	    goto error;
	}
    }

    return TCL_OK;

  error:
    Tcl_SetObjResult(opts->interp, Tcl_ObjPrintf(
	    "unable to convert input string: %s", errMsg));
    Tcl_SetErrorCode(opts->interp, "CLOCK", "invInpStr", errCode, (char *)NULL);
    return TCL_ERROR;
}

/*----------------------------------------------------------------------
 *
 * ClockFreeScan --
 *
 *	Used by ClockScanObjCmd for free scanning without format.
 *
 * Results:
 *	Returns a standard Tcl result.
 *
 * Side effects:
 *	None.
 *
 *----------------------------------------------------------------------
 */

int
ClockFreeScan(
    DateInfo *info,		/* Date fields used for parsing & converting
				 * simultaneously a yy-parse structure of the
				 * TclClockFreeScan */
    Tcl_Obj *strObj,		/* String containing the time to scan */
    ClockFmtScnCmdArgs *opts)	/* Command options */
{
    Tcl_Interp *interp = opts->interp;
    ClockClientData *dataPtr = opts->dataPtr;
    int ret = TCL_ERROR;

    /*
     * Parse the date. The parser will fill a structure "info" with date,
     * time, time zone, relative month/day/seconds, relative weekday, ordinal
     * month.
     * Notice that many yy-defines point to values in the "info" or "date"
     * structure, e. g. yySecondOfDay -> info->date.secondOfDay or
     *			yyMonth -> info->date.month (same as yydate.month)
     */
    yyInput = TclGetString(strObj);

    if (TclClockFreeScan(interp, info) != TCL_OK) {
	Tcl_SetObjResult(interp, Tcl_ObjPrintf(
		"unable to convert date-time string \"%s\": %s",
		TclGetString(strObj), Tcl_GetString(Tcl_GetObjResult(interp))));
	goto done;
    }

    /*
     * If the caller supplied a date in the string, update the date with
     * the value. If the caller didn't specify a time with the date, default to
     * midnight.
     */

    if (info->flags & CLF_YEAR) {
	if (yyYear < 100) {
	    if (yyYear >= dataPtr->yearOfCenturySwitch) {
		yyYear -= 100;
	    }
	    yyYear += dataPtr->currentYearCentury;
	}
	yydate.isBce = 0;
	info->flags |= CLF_ASSEMBLE_JULIANDAY|CLF_ASSEMBLE_SECONDS;
    }

    /*
     * If the caller supplied a time zone in the string, make it into a time
     * zone indicator of +-hhmm and setup this time zone.
     */

    if (info->flags & CLF_ZONE) {
	if (yyTimezone || !yyDSTmode) {
	    /* Real time zone from numeric zone */
	    Tcl_Obj *tzObjStor = NULL;
	    int minEast = -yyTimezone;
	    int dstFlag = 1 - yyDSTmode;

	    tzObjStor = ClockFormatNumericTimeZone(
		    60 * minEast + 3600 * dstFlag);
	    Tcl_IncrRefCount(tzObjStor);

	    opts->timezoneObj = ClockSetupTimeZone(dataPtr, interp, tzObjStor);

	    Tcl_DecrRefCount(tzObjStor);
	} else {
	    /* simplest case - GMT / UTC */
	    opts->timezoneObj = ClockSetupTimeZone(dataPtr, interp,
		    dataPtr->literals[LIT_GMT]);
	}
	if (opts->timezoneObj == NULL) {
	    goto done;
	}

	// TclSetObjRef(yydate.tzName, opts->timezoneObj);

	info->flags |= CLF_ASSEMBLE_SECONDS;
    }

    /*
     * For freescan apply validation rules (stage 1) before mixed with
     * relative time (otherwise always valid recalculated date & time).
     */
    if (opts->flags & CLF_VALIDATE) {
	if (ClockValidDate(info, opts, CLF_VALIDATE_S1) != TCL_OK) {
	    goto done;
	}
    }

    /*
     * Assemble date, time, zone into seconds-from-epoch
     */

    if ((info->flags & (CLF_TIME | CLF_HAVEDATE)) == CLF_HAVEDATE) {
	yySecondOfDay = 0;
	info->flags |= CLF_ASSEMBLE_SECONDS;
    } else if (info->flags & CLF_TIME) {
	yySecondOfDay = ToSeconds(yyHour, yyMinutes, yySeconds, yyMeridian);
	info->flags |= CLF_ASSEMBLE_SECONDS;
    } else if ((info->flags & (CLF_DAYOFWEEK | CLF_HAVEDATE)) == CLF_DAYOFWEEK
	    || (info->flags & CLF_ORDINALMONTH)
	    || ((info->flags & CLF_RELCONV)
	    && (yyRelMonth != 0 || yyRelDay != 0))) {
	yySecondOfDay = 0;
	info->flags |= CLF_ASSEMBLE_SECONDS;
    } else {
	yySecondOfDay = yydate.localSeconds % SECONDS_PER_DAY;
    }

    /*
     * Do relative times
     */

    ret = ClockCalcRelTime(info);

    /* Free scanning completed - date ready */

  done:
    return ret;
}

/*----------------------------------------------------------------------
 *
 * ClockCalcRelTime --
 *
 *	Used for calculating of relative times.
 *
 * Results:
 *	Returns a standard Tcl result.
 *
 * Side effects:
 *	None.
 *
 *----------------------------------------------------------------------
 */
int
ClockCalcRelTime(
    DateInfo *info)		/* Date fields used for converting */
{
    int prevDayOfWeek = yyDayOfWeek;	/* preserve unchanged day of week */

    /*
     * Because some calculations require in-between conversion of the
     * julian day, we can repeat this processing multiple times
     */
  repeat_rel:
    if (info->flags & CLF_RELCONV) {
	/*
	 * Relative conversion normally possible in UTC time only, because
	 * of possible wrong local time increment if ignores in-between DST-hole.
	 * (see test-cases clock-34.53, clock-34.54).
	 * So increment date in julianDay, but time inside day in UTC (seconds).
	 */

	/* add months (or years in months) */

	if (yyRelMonth != 0) {
	    int m, h;

	    /* if needed extract year, month, etc. again */
	    if (info->flags & CLF_ASSEMBLE_DATE) {
		GetGregorianEraYearDay(&yydate, GREGORIAN_CHANGE_DATE);
		GetMonthDay(&yydate);
		GetYearWeekDay(&yydate, GREGORIAN_CHANGE_DATE);
		info->flags &= ~CLF_ASSEMBLE_DATE;
	    }

	    /* add the requisite number of months */
	    yyMonth += yyRelMonth - 1;
	    yyYear += yyMonth / 12;
	    m = yyMonth % 12;
	    /* compiler fix for negative offs - wrap y, m = (0, -1) -> (-1, 11) */
	    if (m < 0) {
		yyYear--;
		m = 12 + m;
	    }
	    yyMonth = m + 1;

	    /* if the day doesn't exist in the current month, repair it */
	    h = hath[IsGregorianLeapYear(&yydate)][m];
	    if (yyDay > h) {
		yyDay = h;
	    }

	    /* on demand (lazy) assemble julianDay using new year, month, etc. */
	    info->flags |= CLF_ASSEMBLE_JULIANDAY | CLF_ASSEMBLE_SECONDS;

	    yyRelMonth = 0;
	}

	/* add days (or other parts aligned to days) */
	if (yyRelDay) {
	    /* assemble julianDay using new year, month, etc. */
	    if (info->flags & CLF_ASSEMBLE_JULIANDAY) {
		GetJulianDayFromEraYearMonthDay(&yydate, GREGORIAN_CHANGE_DATE);
		info->flags &= ~CLF_ASSEMBLE_JULIANDAY;
	    }
	    yydate.julianDay += yyRelDay;

	    /* julianDay was changed, on demand (lazy) extract year, month, etc. again */
	    info->flags |= CLF_ASSEMBLE_DATE|CLF_ASSEMBLE_SECONDS;
	    yyRelDay = 0;
	}

	/* relative time (seconds), if exceeds current date, do the day conversion and
	 * leave rest of the increment in yyRelSeconds to add it hereafter in UTC seconds */
	if (yyRelSeconds) {
	    Tcl_WideInt newSecs = yySecondOfDay + yyRelSeconds;

	    /* if seconds increment outside of current date, increment day */
	    if (newSecs / SECONDS_PER_DAY != yySecondOfDay / SECONDS_PER_DAY) {
		yyRelDay += newSecs / SECONDS_PER_DAY;
		yySecondOfDay = 0;
		yyRelSeconds = newSecs % SECONDS_PER_DAY;

		goto repeat_rel;
	    }
	}

	info->flags &= ~CLF_RELCONV;
    }

    /*
     * Do relative (ordinal) month
     */

    if (info->flags & CLF_ORDINALMONTH) {
	int monthDiff;

	/* if needed extract year, month, etc. again */
	if (info->flags & CLF_ASSEMBLE_DATE) {
	    GetGregorianEraYearDay(&yydate, GREGORIAN_CHANGE_DATE);
	    GetMonthDay(&yydate);
	    GetYearWeekDay(&yydate, GREGORIAN_CHANGE_DATE);
	    info->flags &= ~CLF_ASSEMBLE_DATE;
	}

	if (yyMonthOrdinalIncr > 0) {
	    monthDiff = yyMonthOrdinal - yyMonth;
	    if (monthDiff <= 0) {
		monthDiff += 12;
	    }
	    yyMonthOrdinalIncr--;
	} else {
	    monthDiff = yyMonth - yyMonthOrdinal;
	    if (monthDiff >= 0) {
		monthDiff -= 12;
	    }
	    yyMonthOrdinalIncr++;
	}

	/* process it further via relative times */
	yyYear += yyMonthOrdinalIncr;
	yyRelMonth += monthDiff;
	info->flags &= ~CLF_ORDINALMONTH;
	info->flags |= CLF_RELCONV|CLF_ASSEMBLE_JULIANDAY|CLF_ASSEMBLE_SECONDS;

	goto repeat_rel;
    }

    /*
     * Do relative weekday
     */

    if ((info->flags & (CLF_DAYOFWEEK|CLF_HAVEDATE)) == CLF_DAYOFWEEK) {
	/* restore scanned day of week */
	yyDayOfWeek = prevDayOfWeek;

	/* if needed assemble julianDay now */
	if (info->flags & CLF_ASSEMBLE_JULIANDAY) {
	    GetJulianDayFromEraYearMonthDay(&yydate, GREGORIAN_CHANGE_DATE);
	    info->flags &= ~CLF_ASSEMBLE_JULIANDAY;
	}

	yydate.isBce = 0;
	yydate.julianDay = WeekdayOnOrBefore(yyDayOfWeek, yydate.julianDay + 6)
		+ 7 * yyDayOrdinal;
	if (yyDayOrdinal > 0) {
	    yydate.julianDay -= 7;
	}
	info->flags |= CLF_ASSEMBLE_DATE|CLF_ASSEMBLE_SECONDS;
    }

    return TCL_OK;
}


/*----------------------------------------------------------------------
 *
 * ClockWeekdaysOffs --
 *
 *	Get offset in days for the number of week days corresponding the
 *	given day of week (skipping Saturdays and Sundays).
 *
 *
 * Results:
 *	Returns a day increment adjusted the given weekdays
 *
 *----------------------------------------------------------------------
 */

static inline int
ClockWeekdaysOffs(
    int dayOfWeek,
    int offs)
{
    int weeks, resDayOfWeek;

    /* offset in days */
    weeks = offs / 5;
    offs = offs % 5;
    /* compiler fix for negative offs - wrap (0, -1) -> (-1, 4) */
    if (offs < 0) {
	weeks--;
	offs = 5 + offs;
    }
    offs += 7 * weeks;

    /* resulting day of week */
    {
	int day = (offs % 7);

	/* compiler fix for negative offs - wrap (0, -1) -> (-1, 6) */
	if (day < 0) {
	    day = 7 + day;
	}
	resDayOfWeek = dayOfWeek + day;
    }

    /* adjust if we start from a weekend */
    if (dayOfWeek > 5) {
	int adj = 5 - dayOfWeek;

	offs += adj;
	resDayOfWeek += adj;
    }

    /* adjust if we end up on a weekend */
    if (resDayOfWeek > 5) {
	offs += 2;
    }

    return offs;
}



/*----------------------------------------------------------------------
 *
 * ClockAddObjCmd -- , clock add --
 *
 *	Adds an offset to a given time.
 *
 *	Refer to the user documentation to see what it exactly does.
 *
 * Syntax:
 *   clock add clockval ?count unit?... ?-option value?
 *
 * Parameters:
 *   clockval -- Starting time value
 *   count -- Amount of a unit of time to add
 *   unit -- Unit of time to add, must be one of:
 *	     years year months month weeks week
 *	     days day hours hour minutes minute
 *	     seconds second
 *
 * Options:
 *   -gmt BOOLEAN
 *	 Flag synonymous with '-timezone :GMT'
 *   -timezone ZONE
 *	 Name of the time zone in which calculations are to be done.
 *   -locale NAME
 *	 Name of the locale in which calculations are to be done.
 *	 Used to determine the Gregorian change date.
 *
 * Results:
 *	Returns a standard Tcl result with the given time adjusted
 *	by the given offset(s) in order.
 *
 * Notes:
 *   It is possible that adding a number of months or years will adjust the
 *   day of the month as well.	For instance, the time at one month after
 *   31 January is either 28 or 29 February, because February has fewer
 *   than 31 days.
 *
 *----------------------------------------------------------------------
 */

int
ClockAddObjCmd(
    void *clientData,		/* Client data containing literal pool */
    Tcl_Interp *interp,		/* Tcl interpreter */
    int objc,			/* Parameter count */
    Tcl_Obj *const objv[])	/* Parameter values */
{
    static const char *syntax = "clock add clockval|-now ?number units?..."
	    "?-gmt boolean? "
	    "?-locale LOCALE? ?-timezone ZONE?";
    ClockClientData *dataPtr = (ClockClientData *)clientData;
    int ret;
    ClockFmtScnCmdArgs opts;	/* Format, locale, timezone and base */
    DateInfo yy;		/* Common structure used for parsing */
    DateInfo *info = &yy;

    /* add "week" to units also (because otherwise ambiguous) */
    static const char *const units[] = {
	"years",	"months",	    "week",	    "weeks",
	"days",		"weekdays",
	"hours",	"minutes",	    "seconds",
	NULL
    };
    enum unitInd {
	CLC_ADD_YEARS,	CLC_ADD_MONTHS,	    CLC_ADD_WEEK,   CLC_ADD_WEEKS,
	CLC_ADD_DAYS,	CLC_ADD_WEEKDAYS,
	CLC_ADD_HOURS,	CLC_ADD_MINUTES,    CLC_ADD_SECONDS
    };
    int unitIndex;		/* Index of an option. */
    Tcl_Size i;
    Tcl_WideInt offs;

    /* even number of arguments */
    if ((objc & 1) == 1) {
	Tcl_WrongNumArgs(interp, 0, objv, syntax);
	Tcl_SetErrorCode(interp, "CLOCK", "wrongNumArgs", (char *)NULL);
	return TCL_ERROR;
    }

    ClockInitDateInfo(&yy);

    /*
     * Extract values for the keywords.
     */

    ClockInitFmtScnArgs(dataPtr, interp, &opts);
    ret = ClockParseFmtScnArgs(&opts, &yy.date, objc, objv,
	    CLC_OP_ADD, "-gmt, -locale, or -timezone");
    if (ret != TCL_OK) {
	goto done;
    }

    /* time together as seconds of the day */
    yySecondOfDay = yySeconds = yydate.localSeconds % SECONDS_PER_DAY;
    /* seconds are in localSeconds (relative base date), so reset time here */
    yyHour = 0;
    yyMinutes = 0;
    yyMeridian = MER24;

    ret = TCL_ERROR;

    /*
     * Find each offset and process date increment
     */

    for (i = 2; i < objc; i+=2) {
	/* bypass not integers (options, allready processed above in ClockParseFmtScnArgs) */
	if (TclGetWideIntFromObj(NULL, objv[i], &offs) != TCL_OK) {
	    continue;
	}
	/* get unit */
	if (Tcl_GetIndexFromObj(interp, objv[i + 1], units, "unit", 0,
		&unitIndex) != TCL_OK) {
	    goto done;
	}
	if (TclHasInternalRep(objv[i], &tclBignumType)
		|| offs > (unitIndex < CLC_ADD_HOURS ? 0x7fffffff : TCL_MAX_SECONDS)
		|| offs < (unitIndex < CLC_ADD_HOURS ? -0x7fffffff : TCL_MIN_SECONDS)) {
	    Tcl_SetObjResult(interp, dataPtr->literals[LIT_INTEGER_VALUE_TOO_LARGE]);
	    goto done;
	}

	/* nothing to do if zero quantity */
	if (!offs) {
	    continue;
	}

	/* if in-between conversion needed (already have relative date/time),
	 * correct date info, because the date may be changed,
	 * so refresh it now */

	if ((info->flags & CLF_RELCONV)
		&& (unitIndex == CLC_ADD_WEEKDAYS
		/* some months can be shorter as another */
		|| yyRelMonth || yyRelDay
		/* day changed */
		|| yySeconds + yyRelSeconds > SECONDS_PER_DAY
		|| yySeconds + yyRelSeconds < 0)) {
	    if (ClockCalcRelTime(info) != TCL_OK) {
		goto done;
	    }
	}

	/* process increment by offset + unit */
	info->flags |= CLF_RELCONV;
	switch (unitIndex) {
	case CLC_ADD_YEARS:
	    yyRelMonth += offs * 12;
	    break;
	case CLC_ADD_MONTHS:
	    yyRelMonth += offs;
	    break;
	case CLC_ADD_WEEK:
	case CLC_ADD_WEEKS:
	    yyRelDay += offs * 7;
	    break;
	case CLC_ADD_DAYS:
	    yyRelDay += offs;
	    break;
	case CLC_ADD_WEEKDAYS:
	    /* add number of week days (skipping Saturdays and Sundays)
	     * to a relative days value. */
	    offs = ClockWeekdaysOffs(yy.date.dayOfWeek, offs);
	    yyRelDay += offs;
	    break;
	case CLC_ADD_HOURS:
	    yyRelSeconds += offs * 60 * 60;
	    break;
	case CLC_ADD_MINUTES:
	    yyRelSeconds += offs * 60;
	    break;
	case CLC_ADD_SECONDS:
	    yyRelSeconds += offs;
	    break;
	}
    }

    /*
     * Do relative times (if not yet already processed interim):
     */

    if (info->flags & CLF_RELCONV) {
	if (ClockCalcRelTime(info) != TCL_OK) {
	    goto done;
	}
    }

    /* Convert date info structure into UTC seconds */

    ret = ClockScanCommit(&yy, &opts);

  done:
    TclUnsetObjRef(yy.date.tzName);
    if (ret != TCL_OK) {
	return ret;
    }
    Tcl_SetObjResult(interp, Tcl_NewWideIntObj(yy.date.seconds));
    return TCL_OK;
}

/*----------------------------------------------------------------------
 *
 * ClockSecondsObjCmd -
 *
 *	Returns a count of microseconds since the epoch.
 *
 * Results:
 *	Returns a standard Tcl result.
 *
 * Side effects:
 *	None.
 *
 * This function implements the 'clock seconds' Tcl command. Refer to the user
 * documentation for details on what it does.
 *
 *----------------------------------------------------------------------
 */

int
ClockSecondsObjCmd(
    TCL_UNUSED(void *),
    Tcl_Interp *interp,		/* Tcl interpreter */
    int objc,			/* Parameter count */
    Tcl_Obj *const *objv)	/* Parameter values */
{
    Tcl_Time now;
    Tcl_Obj *timeObj;

    if (objc != 1) {
	Tcl_WrongNumArgs(interp, 0, objv, "clock seconds");
	return TCL_ERROR;
    }
    Tcl_GetTime(&now);
    TclNewUIntObj(timeObj, (Tcl_WideUInt)now.sec);

    Tcl_SetObjResult(interp, timeObj);
    return TCL_OK;
}

/*
 *----------------------------------------------------------------------
 *
 * ClockSafeCatchCmd --
 *
 *	Same as "::catch" command but avoids overwriting of interp state.
 *
 *	See [554117edde] for more info (and proper solution).
 *
 *----------------------------------------------------------------------
 */
int
ClockSafeCatchCmd(
    TCL_UNUSED(void *),
    Tcl_Interp *interp,
    int objc,
    Tcl_Obj *const objv[])
{
    typedef struct {
        int status;			/* return code status */
        int flags;			/* Each remaining field saves the */
        int returnLevel;		/* corresponding field of the Interp */
        int returnCode;			/* struct. These fields taken together are */
        Tcl_Obj *errorInfo;		/* the "state" of the interp. */
        Tcl_Obj *errorCode;
        Tcl_Obj *returnOpts;
        Tcl_Obj *objResult;
        Tcl_Obj *errorStack;
        int resetErrorStack;
    } InterpState;

    Interp *iPtr = (Interp *)interp;
    int ret, flags = 0;
    InterpState *statePtr;

    if (objc == 1) {
	/* wrong # args : */
	return Tcl_CatchObjCmd(NULL, interp, objc, objv);
    }

    statePtr = (InterpState *)Tcl_SaveInterpState(interp, 0);
    if (!statePtr->errorInfo) {
	/* todo: avoid traced get of errorInfo here */
	TclInitObjRef(statePtr->errorInfo,
		Tcl_ObjGetVar2(interp, iPtr->eiVar, NULL, 0));
	flags |= ERR_LEGACY_COPY;
    }
    if (!statePtr->errorCode) {
	/* todo: avoid traced get of errorCode here */
	TclInitObjRef(statePtr->errorCode,
		Tcl_ObjGetVar2(interp, iPtr->ecVar, NULL, 0));
	flags |= ERR_LEGACY_COPY;
    }

    /* original catch */
    ret = Tcl_CatchObjCmd(NULL, interp, objc, objv);

    if (ret == TCL_ERROR) {
	Tcl_DiscardInterpState((Tcl_InterpState)statePtr);
	return TCL_ERROR;
    }
    /* overwrite result in state with catch result */
    TclSetObjRef(statePtr->objResult, Tcl_GetObjResult(interp));
    /* set result (together with restore state) to interpreter */
    (void) Tcl_RestoreInterpState(interp, (Tcl_InterpState)statePtr);
    /* todo: unless ERR_LEGACY_COPY not set in restore (branch [bug-554117edde] not merged yet) */
    iPtr->flags |= (flags & ERR_LEGACY_COPY);
    return ret;
}

/*
 *----------------------------------------------------------------------
 *
 * TzsetIfNecessary --
 *
 *	Calls the tzset() library function if the contents of the TZ
 *	environment variable has changed.
 *
 * Results:
 *	An epoch counter to allow efficient checking if the timezone has
 *	changed.
 *
 * Side effects:
 *	Calls tzset.
 *
 *----------------------------------------------------------------------
 */

#ifdef _WIN32
#define getenv(x) _wgetenv(L##x)
#else
#define WCHAR char
#define wcslen strlen
#define wcscmp strcmp
#define wcscpy strcpy
#endif
#define TZ_INIT_MARKER	((WCHAR *) INT2PTR(-1))

typedef struct ClockTzStatic {
    WCHAR *was;			/* Previous value of TZ. */
#if TCL_MAJOR_VERSION > 8
    long long lastRefresh;	/* Used for latency before next refresh. */
#else
    long lastRefresh;		/* Used for latency before next refresh. */
#endif
    size_t epoch;		/* Epoch, signals that TZ changed. */
    size_t envEpoch;		/* Last env epoch, for faster signaling,
				 * that TZ changed via TCL */
} ClockTzStatic;
static ClockTzStatic tz = {	/* Global timezone info; protected by
				 * clockMutex.*/
    TZ_INIT_MARKER, 0, 0, 0
};

static size_t
TzsetIfNecessary(void)
{
    const WCHAR *tzNow;		/* Current value of TZ. */
    Tcl_Time now;		/* Current time. */
    size_t epoch;		/* The tz.epoch that the TZ was read at. */

    /*
     * Prevent performance regression on some platforms by resolving of system time zone:
     * small latency for check whether environment was changed (once per second)
     * no latency if environment was changed with tcl-env (compare both epoch values)
     */

    Tcl_GetTime(&now);
    if (now.sec == tz.lastRefresh && tz.envEpoch == TclEnvEpoch) {
	return tz.epoch;
    }

    tz.envEpoch = TclEnvEpoch;
    tz.lastRefresh = now.sec;

    /* check in lock */
    Tcl_MutexLock(&clockMutex);
    tzNow = getenv("TCL_TZ");
    if (tzNow == NULL) {
	tzNow = getenv("TZ");
    }
    if (tzNow != NULL && (tz.was == NULL || tz.was == TZ_INIT_MARKER
	    || wcscmp(tzNow, tz.was) != 0)) {
	tzset();
	if (tz.was != NULL && tz.was != TZ_INIT_MARKER) {
	    Tcl_Free(tz.was);
	}
<<<<<<< HEAD
	tz.was = (WCHAR *) Tcl_Alloc(sizeof(WCHAR) * (wcslen(tzNow) + 1));
=======
	tz.was = (WCHAR *)ckalloc(sizeof(WCHAR) * (wcslen(tzNow) + 1));
>>>>>>> 7a350f7a
	wcscpy(tz.was, tzNow);
	epoch = ++tz.epoch;
    } else if (tzNow == NULL && tz.was != NULL) {
	tzset();
	if (tz.was != TZ_INIT_MARKER) {
	    Tcl_Free(tz.was);
	}
	tz.was = NULL;
	epoch = ++tz.epoch;
    } else {
	epoch = tz.epoch;
    }
    Tcl_MutexUnlock(&clockMutex);

    return epoch;
}

static void
ClockFinalize(
    TCL_UNUSED(void *))
{
    ClockFrmScnFinalize();

    if (tz.was && tz.was != TZ_INIT_MARKER) {
	Tcl_Free(tz.was);
    }

    Tcl_MutexFinalize(&clockMutex);
}

/*
 * Local Variables:
 * mode: c
 * c-basic-offset: 4
 * fill-column: 78
 * End:
 */<|MERGE_RESOLUTION|>--- conflicted
+++ resolved
@@ -4754,11 +4754,7 @@
 	if (tz.was != NULL && tz.was != TZ_INIT_MARKER) {
 	    Tcl_Free(tz.was);
 	}
-<<<<<<< HEAD
-	tz.was = (WCHAR *) Tcl_Alloc(sizeof(WCHAR) * (wcslen(tzNow) + 1));
-=======
-	tz.was = (WCHAR *)ckalloc(sizeof(WCHAR) * (wcslen(tzNow) + 1));
->>>>>>> 7a350f7a
+	tz.was = (WCHAR *)Tcl_Alloc(sizeof(WCHAR) * (wcslen(tzNow) + 1));
 	wcscpy(tz.was, tzNow);
 	epoch = ++tz.epoch;
     } else if (tzNow == NULL && tz.was != NULL) {
