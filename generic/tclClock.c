/*
 * tclClock.c --
 *
 *	Contains the time and date related commands. This code is derived from
 *	the time and date facilities of TclX, by Mark Diekhans and Karl
 *	Lehenbauer.
 *
 * Copyright © 1991-1995 Karl Lehenbauer & Mark Diekhans.
 * Copyright © 1995 Sun Microsystems, Inc.
 * Copyright © 2004 Kevin B. Kenny. All rights reserved.
 * Copyright © 2015 Sergey G. Brester aka sebres. All rights reserved.
 *
 * See the file "license.terms" for information on usage and redistribution of
 * this file, and for a DISCLAIMER OF ALL WARRANTIES.
 */

#include "tclInt.h"
#include "tclTomMath.h"
#include "tclStrIdxTree.h"
#include "tclDate.h"

/*
 * Windows has mktime. The configurators do not check.
 */

#ifdef _WIN32
#define HAVE_MKTIME 1
#endif

/*
 * Table of the days in each month, leap and common years
 */

static const int hath[2][12] = {
    {31, 28, 31, 30, 31, 30, 31, 31, 30, 31, 30, 31},
    {31, 29, 31, 30, 31, 30, 31, 31, 30, 31, 30, 31}
};
static const int daysInPriorMonths[2][13] = {
    {0, 31, 59, 90, 120, 151, 181, 212, 243, 273, 304, 334, 365},
    {0, 31, 60, 91, 121, 152, 182, 213, 244, 274, 305, 335, 366}
};

/*
 * Enumeration of the string literals used in [clock]
 */

CLOCK_LITERAL_ARRAY(Literals);

/* Msgcat literals for exact match (mcKey) */
CLOCK_LOCALE_LITERAL_ARRAY(MsgCtLiterals, "");
/* Msgcat index literals prefixed with _IDX_, used for quick dictionary search */
CLOCK_LOCALE_LITERAL_ARRAY(MsgCtLitIdxs, "_IDX_");

static const char *const eras[] = { "CE", "BCE", NULL };

/*
 * Thread specific data block holding a 'struct tm' for the 'gmtime' and
 * 'localtime' library calls.
 */

static Tcl_ThreadDataKey tmKey;

/*
 * Mutex protecting 'gmtime', 'localtime' and 'mktime' calls and the statics
 * in the date parsing code.
 */

TCL_DECLARE_MUTEX(clockMutex)

/*
 * Function prototypes for local procedures in this file:
 */

static int		ConvertUTCToLocalUsingTable(Tcl_Interp *,
			    TclDateFields *, Tcl_Size, Tcl_Obj *const[],
			    Tcl_WideInt *rangesVal);
static int		ConvertUTCToLocalUsingC(Tcl_Interp *,
			    TclDateFields *, int);
static int		ConvertLocalToUTC(ClockClientData *, Tcl_Interp *,
			    TclDateFields *, Tcl_Obj *timezoneObj, int);
static int		ConvertLocalToUTCUsingTable(Tcl_Interp *,
			    TclDateFields *, int, Tcl_Obj *const[],
			    Tcl_WideInt *rangesVal);
static int		ConvertLocalToUTCUsingC(Tcl_Interp *,
			    TclDateFields *, int);
<<<<<<< HEAD
static int		ClockConfigureObjCmd(void *clientData,
			    Tcl_Interp *interp, Tcl_Size objc, Tcl_Obj *const objv[]);
=======
static Tcl_ObjCmdProc	ClockConfigureObjCmd;
>>>>>>> ba13c1f0
static void		GetYearWeekDay(TclDateFields *, int);
static void		GetGregorianEraYearDay(TclDateFields *, int);
static void		GetMonthDay(TclDateFields *);
static Tcl_WideInt	WeekdayOnOrBefore(int, Tcl_WideInt);
static Tcl_ObjCmdProc2	ClockClicksObjCmd;
static Tcl_ObjCmdProc2	ClockConvertlocaltoutcObjCmd;
static int		ClockGetDateFields(ClockClientData *,
			    Tcl_Interp *interp, TclDateFields *fields,
			    Tcl_Obj *timezoneObj, int changeover);
static Tcl_ObjCmdProc2	ClockGetdatefieldsObjCmd;
static Tcl_ObjCmdProc2	ClockGetjuliandayfromerayearmonthdayObjCmd;
static Tcl_ObjCmdProc2	ClockGetjuliandayfromerayearweekdayObjCmd;
static Tcl_ObjCmdProc2	ClockGetenvObjCmd;
static Tcl_ObjCmdProc2	ClockMicrosecondsObjCmd;
static Tcl_ObjCmdProc2	ClockMillisecondsObjCmd;
static Tcl_ObjCmdProc2	ClockSecondsObjCmd;
static Tcl_ObjCmdProc2	ClockFormatObjCmd;
static Tcl_ObjCmdProc2	ClockScanObjCmd;
static int		ClockScanCommit(DateInfo *info,
			    ClockFmtScnCmdArgs *opts);
static int		ClockFreeScan(DateInfo *info,
			    Tcl_Obj *strObj, ClockFmtScnCmdArgs *opts);
static int		ClockCalcRelTime(DateInfo *info);
static Tcl_ObjCmdProc2	ClockAddObjCmd;
static int		ClockValidDate(DateInfo *,
			    ClockFmtScnCmdArgs *, int stage);
static struct tm *	ThreadSafeLocalTime(const time_t *);
static size_t		TzsetIfNecessary(void);
static void		ClockDeleteCmdProc(void *);
static Tcl_ObjCmdProc2	ClockSafeCatchCmd;
static void		ClockFinalize(void *);
/*
 * Structure containing description of "native" clock commands to create.
 */

struct ClockCommand {
    const char *name;		/* The tail of the command name. The full name
				 * is "::tcl::clock::<name>". When NULL marks
				 * the end of the table. */
    Tcl_ObjCmdProc2 *objCmdProc; /* Function that implements the command. This
				 * will always have the ClockClientData sent
				 * to it, but may well ignore this data. */
    CompileProc *compileProc;	/* The compiler for the command. */
    void *clientData;		/* Any clientData to give the command (if NULL
				 * a reference to ClockClientData will be sent) */
};

static const struct ClockCommand clockCommands[] = {
    {"add",		ClockAddObjCmd,		TclCompileBasicMin1ArgCmd, NULL},
    {"clicks",		ClockClicksObjCmd,	TclCompileClockClicksCmd,  NULL},
    {"format",		ClockFormatObjCmd,	TclCompileBasicMin1ArgCmd, NULL},
    {"getenv",		ClockGetenvObjCmd,	TclCompileBasicMin1ArgCmd, NULL},
    {"microseconds",	ClockMicrosecondsObjCmd,TclCompileClockReadingCmd, INT2PTR(1)},
    {"milliseconds",	ClockMillisecondsObjCmd,TclCompileClockReadingCmd, INT2PTR(2)},
    {"scan",		ClockScanObjCmd,	TclCompileBasicMin1ArgCmd, NULL},
    {"seconds",		ClockSecondsObjCmd,	TclCompileClockReadingCmd, INT2PTR(3)},
    {"ConvertLocalToUTC", ClockConvertlocaltoutcObjCmd,		NULL, NULL},
    {"GetDateFields",	  ClockGetdatefieldsObjCmd,		NULL, NULL},
    {"GetJulianDayFromEraYearMonthDay",
		ClockGetjuliandayfromerayearmonthdayObjCmd,	NULL, NULL},
    {"GetJulianDayFromEraYearWeekDay",
		ClockGetjuliandayfromerayearweekdayObjCmd,	NULL, NULL},
    {"catch",		ClockSafeCatchCmd,	TclCompileBasicMin1ArgCmd, NULL},
    {NULL, NULL, NULL, NULL}
};

/*
 *----------------------------------------------------------------------
 *
 * TclClockInit --
 *
 *	Registers the 'clock' subcommands with the Tcl interpreter and
 *	initializes its client data (which consists mostly of constant
 *	Tcl_Obj's that it is too much trouble to keep recreating).
 *
 * Results:
 *	None.
 *
 * Side effects:
 *	Installs the commands and creates the client data
 *
 *----------------------------------------------------------------------
 */

void
TclClockInit(
    Tcl_Interp *interp)		/* Tcl interpreter */
{
    const struct ClockCommand *clockCmdPtr;
    char cmdName[50];		/* Buffer large enough to hold the string
				 *::tcl::clock::GetJulianDayFromEraYearMonthDay
				 * plus a terminating NUL. */
    Command *cmdPtr;
    ClockClientData *data;
    int i;

    static int initialized = 0;	/* global clock engine initialized (in process) */
    /*
     * Register handler to finalize clock on exit.
     */
    if (!initialized) {
	Tcl_CreateExitHandler(ClockFinalize, NULL);
	initialized = 1;
    }

    /*
     * Safe interps get [::clock] as alias to a parent, so do not need their
     * own copies of the support routines.
     */

    if (Tcl_IsSafe(interp)) {
	return;
    }

    /*
     * Create the client data, which is a refcounted literal pool.
     */

    data = (ClockClientData *)Tcl_Alloc(sizeof(ClockClientData));
    data->refCount = 0;
    data->literals = (Tcl_Obj **)Tcl_Alloc(LIT__END * sizeof(Tcl_Obj*));
    for (i = 0; i < LIT__END; ++i) {
	TclInitObjRef(data->literals[i], Tcl_NewStringObj(
		Literals[i], TCL_AUTO_LENGTH));
    }
    data->mcLiterals = NULL;
    data->mcLitIdxs = NULL;
    data->mcDicts = NULL;
    data->lastTZEpoch = 0;
    data->currentYearCentury = ClockDefaultYearCentury;
    data->yearOfCenturySwitch = ClockDefaultCenturySwitch;
    data->validMinYear = INT_MIN;
    data->validMaxYear = INT_MAX;
    /* corresponds max of JDN in sqlite - 9999-12-31 23:59:59 per default */
    data->maxJDN = 5373484.499999994;

    data->systemTimeZone = NULL;
    data->systemSetupTZData = NULL;
    data->gmtSetupTimeZoneUnnorm = NULL;
    data->gmtSetupTimeZone = NULL;
    data->gmtSetupTZData = NULL;
    data->gmtTZName = NULL;
    data->lastSetupTimeZoneUnnorm = NULL;
    data->lastSetupTimeZone = NULL;
    data->lastSetupTZData = NULL;
    data->prevSetupTimeZoneUnnorm = NULL;
    data->prevSetupTimeZone = NULL;
    data->prevSetupTZData = NULL;

    data->defaultLocale = NULL;
    data->defaultLocaleDict = NULL;
    data->currentLocale = NULL;
    data->currentLocaleDict = NULL;
    data->lastUsedLocaleUnnorm = NULL;
    data->lastUsedLocale = NULL;
    data->lastUsedLocaleDict = NULL;
    data->prevUsedLocaleUnnorm = NULL;
    data->prevUsedLocale = NULL;
    data->prevUsedLocaleDict = NULL;

    data->lastBase.timezoneObj = NULL;

    memset(&data->lastTZOffsCache, 0, sizeof(data->lastTZOffsCache));

    data->defFlags = CLF_VALIDATE;

    /*
     * Install the commands.
     */

#define TCL_CLOCK_PREFIX_LEN 14 /* == strlen("::tcl::clock::") */
    memcpy(cmdName, "::tcl::clock::", TCL_CLOCK_PREFIX_LEN);
    for (clockCmdPtr=clockCommands ; clockCmdPtr->name!=NULL ; clockCmdPtr++) {
	void *clientData;

	strcpy(cmdName + TCL_CLOCK_PREFIX_LEN, clockCmdPtr->name);
	if (!(clientData = clockCmdPtr->clientData)) {
	    clientData = data;
	    data->refCount++;
	}
	cmdPtr = (Command *)Tcl_CreateObjCommand2(interp, cmdName,
		clockCmdPtr->objCmdProc, clientData,
		clockCmdPtr->clientData ? NULL : ClockDeleteCmdProc);
	cmdPtr->compileProc = clockCmdPtr->compileProc ?
		clockCmdPtr->compileProc : TclCompileBasicMin0ArgCmd;
    }
    cmdPtr = (Command *) Tcl_CreateObjCommand2(interp,
	    "::tcl::unsupported::clock::configure",
	    ClockConfigureObjCmd, data, ClockDeleteCmdProc);
    data->refCount++;
    cmdPtr->compileProc = TclCompileBasicMin0ArgCmd;
}

/*
 *----------------------------------------------------------------------
 *
 * ClockConfigureClear --
 *
 *	Clean up cached resp. run-time storages used in clock commands.
 *
 *	Shared usage for clean-up (ClockDeleteCmdProc) and "configure -clear".
 *
 * Results:
 *	None.
 *
 *----------------------------------------------------------------------
 */

static void
ClockConfigureClear(
    ClockClientData *data)
{
    ClockFrmScnClearCaches();

    data->lastTZEpoch = 0;
    TclUnsetObjRef(data->systemTimeZone);
    TclUnsetObjRef(data->systemSetupTZData);
    TclUnsetObjRef(data->gmtSetupTimeZoneUnnorm);
    TclUnsetObjRef(data->gmtSetupTimeZone);
    TclUnsetObjRef(data->gmtSetupTZData);
    TclUnsetObjRef(data->gmtTZName);
    TclUnsetObjRef(data->lastSetupTimeZoneUnnorm);
    TclUnsetObjRef(data->lastSetupTimeZone);
    TclUnsetObjRef(data->lastSetupTZData);
    TclUnsetObjRef(data->prevSetupTimeZoneUnnorm);
    TclUnsetObjRef(data->prevSetupTimeZone);
    TclUnsetObjRef(data->prevSetupTZData);

    TclUnsetObjRef(data->defaultLocale);
    data->defaultLocaleDict = NULL;
    TclUnsetObjRef(data->currentLocale);
    data->currentLocaleDict = NULL;
    TclUnsetObjRef(data->lastUsedLocaleUnnorm);
    TclUnsetObjRef(data->lastUsedLocale);
    data->lastUsedLocaleDict = NULL;
    TclUnsetObjRef(data->prevUsedLocaleUnnorm);
    TclUnsetObjRef(data->prevUsedLocale);
    data->prevUsedLocaleDict = NULL;

    TclUnsetObjRef(data->lastBase.timezoneObj);

    TclUnsetObjRef(data->lastTZOffsCache[0].timezoneObj);
    TclUnsetObjRef(data->lastTZOffsCache[0].tzName);
    TclUnsetObjRef(data->lastTZOffsCache[1].timezoneObj);
    TclUnsetObjRef(data->lastTZOffsCache[1].tzName);

    TclUnsetObjRef(data->mcDicts);
}

/*
 *----------------------------------------------------------------------
 *
 * ClockDeleteCmdProc --
 *
 *	Remove a reference to the clock client data, and clean up memory
 *	when it's all gone.
 *
 * Results:
 *	None.
 *
 *----------------------------------------------------------------------
 */
static void
ClockDeleteCmdProc(
    void *clientData)	/* Opaque pointer to the client data */
{
    ClockClientData *data = (ClockClientData *)clientData;
    int i;

    if (data->refCount-- <= 1) {
	for (i = 0; i < LIT__END; ++i) {
	    Tcl_DecrRefCount(data->literals[i]);
	}
	if (data->mcLiterals != NULL) {
	    for (i = 0; i < MCLIT__END; ++i) {
		Tcl_DecrRefCount(data->mcLiterals[i]);
	    }
	    Tcl_Free(data->mcLiterals);
	    data->mcLiterals = NULL;
	}
	if (data->mcLitIdxs != NULL) {
	    for (i = 0; i < MCLIT__END; ++i) {
		Tcl_DecrRefCount(data->mcLitIdxs[i]);
	    }
	    Tcl_Free(data->mcLitIdxs);
	    data->mcLitIdxs = NULL;
	}

	ClockConfigureClear(data);

	Tcl_Free(data->literals);
	Tcl_Free(data);
    }
}

/*
 *----------------------------------------------------------------------
 *
 * SavePrevTimezoneObj --
 *
 *	Used to store previously used/cached time zone (makes it reusable).
 *
 *	This enables faster switch between time zones (e. g. to convert from
 *	one to another).
 *
 * Results:
 *	None.
 *
 *----------------------------------------------------------------------
 */
static inline void
SavePrevTimezoneObj(
    ClockClientData *dataPtr)	/* Client data containing literal pool */
{
    Tcl_Obj *timezoneObj = dataPtr->lastSetupTimeZone;

    if (timezoneObj && timezoneObj != dataPtr->prevSetupTimeZone) {
	TclSetObjRef(dataPtr->prevSetupTimeZoneUnnorm, dataPtr->lastSetupTimeZoneUnnorm);
	TclSetObjRef(dataPtr->prevSetupTimeZone, timezoneObj);
	TclSetObjRef(dataPtr->prevSetupTZData, dataPtr->lastSetupTZData);
    }
}

/*
 *----------------------------------------------------------------------
 *
 * NormTimezoneObj --
 *
 *	Normalizes the timezone object (used for caching puposes).
 *
 *	If already cached time zone could be found, returns this
 *	object (last setup or last used, system (current) or gmt).
 *
 * Results:
 *	Normalized tcl object pointer.
 *
 *----------------------------------------------------------------------
 */

static Tcl_Obj *
NormTimezoneObj(
    ClockClientData *dataPtr,	/* Client data containing literal pool */
    Tcl_Obj *timezoneObj,	/* Name of zone to find */
    int *loaded)		/* Used to recognized TZ was loaded */
{
    const char *tz;

    *loaded = 1;
    if (timezoneObj == dataPtr->lastSetupTimeZoneUnnorm
	    && dataPtr->lastSetupTimeZone != NULL) {
	return dataPtr->lastSetupTimeZone;
    }
    if (timezoneObj == dataPtr->prevSetupTimeZoneUnnorm
	    && dataPtr->prevSetupTimeZone != NULL) {
	return dataPtr->prevSetupTimeZone;
    }
    if (timezoneObj == dataPtr->gmtSetupTimeZoneUnnorm
	    && dataPtr->gmtSetupTimeZone != NULL) {
	return dataPtr->literals[LIT_GMT];
    }
    if (timezoneObj == dataPtr->lastSetupTimeZone
	    || timezoneObj == dataPtr->prevSetupTimeZone
	    || timezoneObj == dataPtr->gmtSetupTimeZone
	    || timezoneObj == dataPtr->systemTimeZone) {
	return timezoneObj;
    }

    tz = TclGetString(timezoneObj);
    if (dataPtr->lastSetupTimeZone != NULL
	    && strcmp(tz, TclGetString(dataPtr->lastSetupTimeZone)) == 0) {
	TclSetObjRef(dataPtr->lastSetupTimeZoneUnnorm, timezoneObj);
	return dataPtr->lastSetupTimeZone;
    }
    if (dataPtr->prevSetupTimeZone != NULL
	    && strcmp(tz, TclGetString(dataPtr->prevSetupTimeZone)) == 0) {
	TclSetObjRef(dataPtr->prevSetupTimeZoneUnnorm, timezoneObj);
	return dataPtr->prevSetupTimeZone;
    }
    if (dataPtr->systemTimeZone != NULL
	    && strcmp(tz, TclGetString(dataPtr->systemTimeZone)) == 0) {
	return dataPtr->systemTimeZone;
    }
    if (strcmp(tz, Literals[LIT_GMT]) == 0) {
	TclSetObjRef(dataPtr->gmtSetupTimeZoneUnnorm, timezoneObj);
	if (dataPtr->gmtSetupTimeZone == NULL) {
	    *loaded = 0;
	}
	return dataPtr->literals[LIT_GMT];
    }
    /* unknown/unloaded tz - recache/revalidate later as last-setup if needed */
    *loaded = 0;
    return timezoneObj;
}

/*
 *----------------------------------------------------------------------
 *
 * ClockGetSystemLocale --
 *
 *	Returns system locale.
 *
 *	Executes ::tcl::clock::GetSystemLocale in given interpreter.
 *
 * Results:
 *	Returns system locale tcl object.
 *
 *----------------------------------------------------------------------
 */

static inline Tcl_Obj *
ClockGetSystemLocale(
    ClockClientData *dataPtr,	/* Opaque pointer to literal pool, etc. */
    Tcl_Interp *interp)		/* Tcl interpreter */
{
    if (Tcl_EvalObjv(interp, 1, &dataPtr->literals[LIT_GETSYSTEMLOCALE], 0) != TCL_OK) {
	return NULL;
    }

    return Tcl_GetObjResult(interp);
}
/*
 *----------------------------------------------------------------------
 *
 * ClockGetCurrentLocale --
 *
 *	Returns current locale.
 *
 *	Executes ::tcl::clock::mclocale in given interpreter.
 *
 * Results:
 *	Returns current locale tcl object.
 *
 *----------------------------------------------------------------------
 */

static inline Tcl_Obj *
ClockGetCurrentLocale(
    ClockClientData *dataPtr,	/* Client data containing literal pool */
    Tcl_Interp *interp)		/* Tcl interpreter */
{
    if (Tcl_EvalObjv(interp, 1, &dataPtr->literals[LIT_GETCURRENTLOCALE], 0) != TCL_OK) {
	return NULL;
    }

    TclSetObjRef(dataPtr->currentLocale, Tcl_GetObjResult(interp));
    dataPtr->currentLocaleDict = NULL;
    Tcl_ResetResult(interp);

    return dataPtr->currentLocale;
}

/*
 *----------------------------------------------------------------------
 *
 * SavePrevLocaleObj --
 *
 *	Used to store previously used/cached locale (makes it reusable).
 *
 *	This enables faster switch between locales (e. g. to convert from one to another).
 *
 * Results:
 *	None.
 *
 *----------------------------------------------------------------------
 */

static inline void
SavePrevLocaleObj(
    ClockClientData *dataPtr)	/* Client data containing literal pool */
{
    Tcl_Obj *localeObj = dataPtr->lastUsedLocale;

    if (localeObj && localeObj != dataPtr->prevUsedLocale) {
	TclSetObjRef(dataPtr->prevUsedLocaleUnnorm, dataPtr->lastUsedLocaleUnnorm);
	TclSetObjRef(dataPtr->prevUsedLocale, localeObj);
	/* mcDicts owns reference to dict */
	dataPtr->prevUsedLocaleDict = dataPtr->lastUsedLocaleDict;
    }
}

/*
 *----------------------------------------------------------------------
 *
 * NormLocaleObj --
 *
 *	Normalizes the locale object (used for caching puposes).
 *
 *	If already cached locale could be found, returns this
 *	object (current, system (OS) or last used locales).
 *
 * Results:
 *	Normalized tcl object pointer.
 *
 *----------------------------------------------------------------------
 */

static Tcl_Obj *
NormLocaleObj(
    ClockClientData *dataPtr,	/* Client data containing literal pool */
    Tcl_Interp *interp,		/* Tcl interpreter */
    Tcl_Obj *localeObj,
    Tcl_Obj **mcDictObj)
{
    const char *loc, *loc2;

    if (localeObj == NULL
	    || localeObj == dataPtr->literals[LIT_C]
	    || localeObj == dataPtr->defaultLocale) {
	*mcDictObj = dataPtr->defaultLocaleDict;
	return dataPtr->defaultLocale ?
		dataPtr->defaultLocale : dataPtr->literals[LIT_C];
    }

    if (localeObj == dataPtr->currentLocale
	    || localeObj == dataPtr->literals[LIT_CURRENT]) {
	if (dataPtr->currentLocale == NULL) {
	    ClockGetCurrentLocale(dataPtr, interp);
	}
	*mcDictObj = dataPtr->currentLocaleDict;
	return dataPtr->currentLocale;
    }

    if (localeObj == dataPtr->lastUsedLocale
	    || localeObj == dataPtr->lastUsedLocaleUnnorm) {
	*mcDictObj = dataPtr->lastUsedLocaleDict;
	return dataPtr->lastUsedLocale;
    }

    if (localeObj == dataPtr->prevUsedLocale
	    || localeObj == dataPtr->prevUsedLocaleUnnorm) {
	*mcDictObj = dataPtr->prevUsedLocaleDict;
	return dataPtr->prevUsedLocale;
    }

    loc = TclGetString(localeObj);
    if (dataPtr->currentLocale != NULL
	    && (localeObj == dataPtr->currentLocale
	    || (localeObj->length == dataPtr->currentLocale->length
	    && strcasecmp(loc, TclGetString(dataPtr->currentLocale)) == 0))) {
	*mcDictObj = dataPtr->currentLocaleDict;
	return dataPtr->currentLocale;
    }

    if (dataPtr->lastUsedLocale != NULL
	    && (localeObj == dataPtr->lastUsedLocale
	    || (localeObj->length == dataPtr->lastUsedLocale->length
	    && strcasecmp(loc, TclGetString(dataPtr->lastUsedLocale)) == 0))) {
	*mcDictObj = dataPtr->lastUsedLocaleDict;
	TclSetObjRef(dataPtr->lastUsedLocaleUnnorm, localeObj);
	return dataPtr->lastUsedLocale;
    }

    if (dataPtr->prevUsedLocale != NULL
	    && (localeObj == dataPtr->prevUsedLocale
	    || (localeObj->length == dataPtr->prevUsedLocale->length
	    && strcasecmp(loc, TclGetString(dataPtr->prevUsedLocale)) == 0))) {
	*mcDictObj = dataPtr->prevUsedLocaleDict;
	TclSetObjRef(dataPtr->prevUsedLocaleUnnorm, localeObj);
	return dataPtr->prevUsedLocale;
    }

    if ((localeObj->length == 1 /* C */
	    && strcasecmp(loc, Literals[LIT_C]) == 0)
	    || (dataPtr->defaultLocale && (loc2 = TclGetString(dataPtr->defaultLocale))
	    && localeObj->length == dataPtr->defaultLocale->length
	    && strcasecmp(loc, loc2) == 0)) {
	*mcDictObj = dataPtr->defaultLocaleDict;
	return dataPtr->defaultLocale ?
		dataPtr->defaultLocale : dataPtr->literals[LIT_C];
    }

    if (localeObj->length == 7 /* current */
	    && strcasecmp(loc, Literals[LIT_CURRENT]) == 0) {
	if (dataPtr->currentLocale == NULL) {
	    ClockGetCurrentLocale(dataPtr, interp);
	}
	*mcDictObj = dataPtr->currentLocaleDict;
	return dataPtr->currentLocale;
    }

    if ((localeObj->length == 6 /* system */
	    && strcasecmp(loc, Literals[LIT_SYSTEM]) == 0)) {
	SavePrevLocaleObj(dataPtr);
	TclSetObjRef(dataPtr->lastUsedLocaleUnnorm, localeObj);
	localeObj = ClockGetSystemLocale(dataPtr, interp);
	TclSetObjRef(dataPtr->lastUsedLocale, localeObj);
	*mcDictObj = NULL;
	return localeObj;
    }

    *mcDictObj = NULL;
    return localeObj;
}

/*
 *----------------------------------------------------------------------
 *
 * ClockMCDict --
 *
 *	Retrieves a localized storage dictionary object for the given
 *	locale object.
 *
 *	This corresponds with call `::tcl::clock::mcget locale`.
 *	Cached representation stored in options (for further access).
 *
 * Results:
 *	Tcl-object contains smart reference to msgcat dictionary.
 *
 *----------------------------------------------------------------------
 */

Tcl_Obj *
ClockMCDict(
    ClockFmtScnCmdArgs *opts)
{
    ClockClientData *dataPtr = opts->dataPtr;

    /* if dict not yet retrieved */
    if (opts->mcDictObj == NULL) {

	/* if locale was not yet used */
	if (!(opts->flags & CLF_LOCALE_USED)) {
	    opts->localeObj = NormLocaleObj(dataPtr, opts->interp,
		    opts->localeObj, &opts->mcDictObj);

	    if (opts->localeObj == NULL) {
		Tcl_SetObjResult(opts->interp, Tcl_NewStringObj(
			"locale not specified and no default locale set",
			TCL_AUTO_LENGTH));
		Tcl_SetErrorCode(opts->interp, "CLOCK", "badOption", (char *)NULL);
		return NULL;
	    }
	    opts->flags |= CLF_LOCALE_USED;

	    /* check locale literals already available (on demand creation) */
	    if (dataPtr->mcLiterals == NULL) {
		int i;

		dataPtr->mcLiterals = (Tcl_Obj **)
			Tcl_Alloc(MCLIT__END * sizeof(Tcl_Obj*));
		for (i = 0; i < MCLIT__END; ++i) {
		    TclInitObjRef(dataPtr->mcLiterals[i], Tcl_NewStringObj(
			    MsgCtLiterals[i], TCL_AUTO_LENGTH));
		}
	    }
	}

	/* check or obtain mcDictObj (be sure it's modifiable) */
	if (opts->mcDictObj == NULL || opts->mcDictObj->refCount > 1) {
	    Tcl_Size ref = 1;

	    /* first try to find locale catalog dict */
	    if (dataPtr->mcDicts == NULL) {
		TclSetObjRef(dataPtr->mcDicts, Tcl_NewDictObj());
	    }
	    Tcl_DictObjGet(NULL, dataPtr->mcDicts,
		    opts->localeObj, &opts->mcDictObj);

	    if (opts->mcDictObj == NULL) {
		/* get msgcat dictionary - ::tcl::clock::mcget locale */
		Tcl_Obj *callargs[2];

		callargs[0] = dataPtr->literals[LIT_MCGET];
		callargs[1] = opts->localeObj;

		if (Tcl_EvalObjv(opts->interp, 2, callargs, 0) != TCL_OK) {
		    return NULL;
		}

		opts->mcDictObj = Tcl_GetObjResult(opts->interp);
		Tcl_ResetResult(opts->interp);
		ref = 0; /* new object is not yet referenced */
	    }

	    /* be sure that object reference doesn't increase (dict changeable) */
	    if (opts->mcDictObj->refCount > ref) {
		/* smart reference (shared dict as object with no ref-counter) */
		opts->mcDictObj = TclDictObjSmartRef(opts->interp,
			opts->mcDictObj);
	    }

	    /* create exactly one reference to catalog / make it searchable for future */
	    Tcl_DictObjPut(NULL, dataPtr->mcDicts, opts->localeObj,
		    opts->mcDictObj);

	    if (opts->localeObj == dataPtr->literals[LIT_C]
		    || opts->localeObj == dataPtr->defaultLocale) {
		dataPtr->defaultLocaleDict = opts->mcDictObj;
	    }
	    if (opts->localeObj == dataPtr->currentLocale) {
		dataPtr->currentLocaleDict = opts->mcDictObj;
	    } else if (opts->localeObj == dataPtr->lastUsedLocale) {
		dataPtr->lastUsedLocaleDict = opts->mcDictObj;
	    } else {
		SavePrevLocaleObj(dataPtr);
		TclSetObjRef(dataPtr->lastUsedLocale, opts->localeObj);
		TclUnsetObjRef(dataPtr->lastUsedLocaleUnnorm);
		dataPtr->lastUsedLocaleDict = opts->mcDictObj;
	    }
	}
    }

    return opts->mcDictObj;
}

/*
 *----------------------------------------------------------------------
 *
 * ClockMCGet --
 *
 *	Retrieves a msgcat value for the given literal integer mcKey
 *	from localized storage (corresponding given locale object)
 *	by mcLiterals[mcKey] (e. g. MONTHS_FULL).
 *
 * Results:
 *	Tcl-object contains localized value.
 *
 *----------------------------------------------------------------------
 */

Tcl_Obj *
ClockMCGet(
    ClockFmtScnCmdArgs *opts,
    int mcKey)
{
    Tcl_Obj *valObj = NULL;

    if (opts->mcDictObj == NULL) {
	ClockMCDict(opts);
	if (opts->mcDictObj == NULL) {
	    return NULL;
	}
    }

    Tcl_DictObjGet(opts->interp, opts->mcDictObj,
	    opts->dataPtr->mcLiterals[mcKey], &valObj);
    return valObj; /* or NULL in obscure case if Tcl_DictObjGet failed */
}

/*
 *----------------------------------------------------------------------
 *
 * ClockMCGetIdx --
 *
 *	Retrieves an indexed msgcat value for the given literal integer mcKey
 *	from localized storage (corresponding given locale object)
 *	by mcLitIdxs[mcKey] (e. g. _IDX_MONTHS_FULL).
 *
 * Results:
 *	Tcl-object contains localized indexed value.
 *
 *----------------------------------------------------------------------
 */

MODULE_SCOPE Tcl_Obj *
ClockMCGetIdx(
    ClockFmtScnCmdArgs *opts,
    int mcKey)
{
    ClockClientData *dataPtr = opts->dataPtr;
    Tcl_Obj *valObj = NULL;

    if (opts->mcDictObj == NULL) {
	ClockMCDict(opts);
	if (opts->mcDictObj == NULL) {
	    return NULL;
	}
    }

    /* try to get indices object */
    if (dataPtr->mcLitIdxs == NULL) {
	return NULL;
    }

    if (Tcl_DictObjGet(NULL, opts->mcDictObj,
	    dataPtr->mcLitIdxs[mcKey], &valObj) != TCL_OK) {
	return NULL;
    }
    return valObj;
}

/*
 *----------------------------------------------------------------------
 *
 * ClockMCSetIdx --
 *
 *	Sets an indexed msgcat value for the given literal integer mcKey
 *	in localized storage (corresponding given locale object)
 *	by mcLitIdxs[mcKey] (e. g. _IDX_MONTHS_FULL).
 *
 * Results:
 *	Returns a standard Tcl result.
 *
 *----------------------------------------------------------------------
 */

int
ClockMCSetIdx(
    ClockFmtScnCmdArgs *opts,
    int mcKey,
    Tcl_Obj *valObj)
{
    ClockClientData *dataPtr = opts->dataPtr;

    if (opts->mcDictObj == NULL) {
	ClockMCDict(opts);
	if (opts->mcDictObj == NULL) {
	    return TCL_ERROR;
	}
    }

    /* if literal storage for indices not yet created */
    if (dataPtr->mcLitIdxs == NULL) {
	int i;

	dataPtr->mcLitIdxs = (Tcl_Obj **)Tcl_Alloc(MCLIT__END * sizeof(Tcl_Obj*));
	for (i = 0; i < MCLIT__END; ++i) {
	    TclInitObjRef(dataPtr->mcLitIdxs[i],
		    Tcl_NewStringObj(MsgCtLitIdxs[i], TCL_AUTO_LENGTH));
	}
    }

    return Tcl_DictObjPut(opts->interp, opts->mcDictObj,
	    dataPtr->mcLitIdxs[mcKey], valObj);
}

static void
TimezoneLoaded(
    ClockClientData *dataPtr,
    Tcl_Obj *timezoneObj,	/* Name of zone was loaded */
    Tcl_Obj *tzUnnormObj)	/* Name of zone was loaded */
{
    /* don't overwrite last-setup with GMT (special case) */
    if (timezoneObj == dataPtr->literals[LIT_GMT]) {
	/* mark GMT zone loaded */
	if (dataPtr->gmtSetupTimeZone == NULL) {
	    TclSetObjRef(dataPtr->gmtSetupTimeZone,
		    dataPtr->literals[LIT_GMT]);
	}
	TclSetObjRef(dataPtr->gmtSetupTimeZoneUnnorm, tzUnnormObj);
	return;
    }

    /* last setup zone loaded */
    if (dataPtr->lastSetupTimeZone != timezoneObj) {
	SavePrevTimezoneObj(dataPtr);
	TclSetObjRef(dataPtr->lastSetupTimeZone, timezoneObj);
	TclUnsetObjRef(dataPtr->lastSetupTZData);
    }
    TclSetObjRef(dataPtr->lastSetupTimeZoneUnnorm, tzUnnormObj);
}
/*
 *----------------------------------------------------------------------
 *
 * ClockConfigureObjCmd --
 *
 *	This function is invoked to process the Tcl "::tcl::unsupported::clock::configure"
 *	(internal, unsupported) command.
 *
 * Usage:
 *	::tcl::unsupported::clock::configure ?-option ?value??
 *
 * Results:
 *	Returns a standard Tcl result.
 *
 * Side effects:
 *	None.
 *
 *----------------------------------------------------------------------
 */

static int
ClockConfigureObjCmd(
    void *clientData,		/* Client data containing literal pool */
    Tcl_Interp *interp,		/* Tcl interpreter */
    Tcl_Size objc,			/* Parameter count */
    Tcl_Obj *const objv[])	/* Parameter vector */
{
    ClockClientData *dataPtr = (ClockClientData *)clientData;
    static const char *const options[] = {
	"-default-locale",	"-clear",	  "-current-locale",
	"-year-century",  "-century-switch",
	"-min-year", "-max-year", "-max-jdn", "-validate",
	"-init-complete",	  "-setup-tz", "-system-tz", NULL
    };
    enum optionInd {
	CLOCK_DEFAULT_LOCALE, CLOCK_CLEAR_CACHE, CLOCK_CURRENT_LOCALE,
	CLOCK_YEAR_CENTURY, CLOCK_CENTURY_SWITCH,
	CLOCK_MIN_YEAR, CLOCK_MAX_YEAR, CLOCK_MAX_JDN, CLOCK_VALIDATE,
	CLOCK_INIT_COMPLETE,  CLOCK_SETUP_TZ, CLOCK_SYSTEM_TZ
    };
    int optionIndex;		/* Index of an option. */
    Tcl_Size i;

    for (i = 1; i < objc; i++) {
	if (Tcl_GetIndexFromObj(interp, objv[i++], options,
		"option", 0, &optionIndex) != TCL_OK) {
	    Tcl_SetErrorCode(interp, "CLOCK", "badOption",
		    TclGetString(objv[i - 1]), (char *)NULL);
	    return TCL_ERROR;
	}
	switch (optionIndex) {
	case CLOCK_SYSTEM_TZ: {
	    /* validate current tz-epoch */
	    size_t lastTZEpoch = TzsetIfNecessary();

	    if (i < objc) {
		if (dataPtr->systemTimeZone != objv[i]) {
		    TclSetObjRef(dataPtr->systemTimeZone, objv[i]);
		    TclUnsetObjRef(dataPtr->systemSetupTZData);
		}
		dataPtr->lastTZEpoch = lastTZEpoch;
	    }
	    if (i + 1 >= objc && dataPtr->systemTimeZone != NULL
		    && dataPtr->lastTZEpoch == lastTZEpoch) {
		Tcl_SetObjResult(interp, dataPtr->systemTimeZone);
	    }
	    break;
	}
	case CLOCK_SETUP_TZ:
	    if (i < objc) {
		int loaded;
		Tcl_Obj *timezoneObj = NormTimezoneObj(dataPtr, objv[i], &loaded);

		if (!loaded) {
		    TimezoneLoaded(dataPtr, timezoneObj, objv[i]);
		}
		Tcl_SetObjResult(interp, timezoneObj);
	    } else if (i + 1 >= objc && dataPtr->lastSetupTimeZone != NULL) {
		Tcl_SetObjResult(interp, dataPtr->lastSetupTimeZone);
	    }
	    break;
	case CLOCK_DEFAULT_LOCALE:
	    if (i < objc) {
		if (dataPtr->defaultLocale != objv[i]) {
		    TclSetObjRef(dataPtr->defaultLocale, objv[i]);
		    dataPtr->defaultLocaleDict = NULL;
		}
	    }
	    if (i + 1 >= objc) {
		Tcl_SetObjResult(interp, dataPtr->defaultLocale ?
			dataPtr->defaultLocale : dataPtr->literals[LIT_C]);
	    }
	    break;
	case CLOCK_CURRENT_LOCALE:
	    if (i < objc) {
		if (dataPtr->currentLocale != objv[i]) {
		    TclSetObjRef(dataPtr->currentLocale, objv[i]);
		    dataPtr->currentLocaleDict = NULL;
		}
	    }
	    if (i + 1 >= objc && dataPtr->currentLocale != NULL) {
		Tcl_SetObjResult(interp, dataPtr->currentLocale);
	    }
	    break;
	case CLOCK_YEAR_CENTURY:
	    if (i < objc) {
		int year;

		if (TclGetIntFromObj(interp, objv[i], &year) != TCL_OK) {
		    return TCL_ERROR;
		}
		dataPtr->currentYearCentury = year;
		if (i + 1 >= objc) {
		    Tcl_SetObjResult(interp, objv[i]);
		}
		continue;
	    }
	    if (i + 1 >= objc) {
		Tcl_SetObjResult(interp,
			Tcl_NewWideIntObj(dataPtr->currentYearCentury));
	    }
	    break;
	case CLOCK_CENTURY_SWITCH:
	    if (i < objc) {
		int year;

		if (TclGetIntFromObj(interp, objv[i], &year) != TCL_OK) {
		    return TCL_ERROR;
		}
		dataPtr->yearOfCenturySwitch = year;
		Tcl_SetObjResult(interp, objv[i]);
		continue;
	    }
	    if (i + 1 >= objc) {
		Tcl_SetObjResult(interp,
			Tcl_NewWideIntObj(dataPtr->yearOfCenturySwitch));
	    }
	    break;
	case CLOCK_MIN_YEAR:
	    if (i < objc) {
		int year;

		if (TclGetIntFromObj(interp, objv[i], &year) != TCL_OK) {
		    return TCL_ERROR;
		}
		dataPtr->validMinYear = year;
		Tcl_SetObjResult(interp, objv[i]);
		continue;
	    }
	    if (i + 1 >= objc) {
		Tcl_SetObjResult(interp,
			Tcl_NewWideIntObj(dataPtr->validMinYear));
	    }
	    break;
	case CLOCK_MAX_YEAR:
	    if (i < objc) {
		int year;

		if (TclGetIntFromObj(interp, objv[i], &year) != TCL_OK) {
		    return TCL_ERROR;
		}
		dataPtr->validMaxYear = year;
		Tcl_SetObjResult(interp, objv[i]);
		continue;
	    }
	    if (i + 1 >= objc) {
		Tcl_SetObjResult(interp,
			Tcl_NewWideIntObj(dataPtr->validMaxYear));
	    }
	    break;
	case CLOCK_MAX_JDN:
	    if (i < objc) {
		double jd;

		if (Tcl_GetDoubleFromObj(interp, objv[i], &jd) != TCL_OK) {
		    return TCL_ERROR;
		}
		dataPtr->maxJDN = jd;
		Tcl_SetObjResult(interp, objv[i]);
		continue;
	    }
	    if (i + 1 >= objc) {
		Tcl_SetObjResult(interp, Tcl_NewDoubleObj(dataPtr->maxJDN));
	    }
	    break;
	case CLOCK_VALIDATE:
	    if (i < objc) {
		int val;

		if (Tcl_GetBooleanFromObj(interp, objv[i], &val) != TCL_OK) {
		    return TCL_ERROR;
		}
		if (val) {
		    dataPtr->defFlags |= CLF_VALIDATE;
		} else {
		    dataPtr->defFlags &= ~CLF_VALIDATE;
		}
	    }
	    if (i + 1 >= objc) {
		Tcl_SetObjResult(interp,
			Tcl_NewBooleanObj(dataPtr->defFlags & CLF_VALIDATE));
	    }
	    break;
	case CLOCK_CLEAR_CACHE:
	    ClockConfigureClear(dataPtr);
	    break;
	case CLOCK_INIT_COMPLETE: {
	    /*
	     * Init completed.
	     * Compile clock ensemble (performance purposes).
	     */
	    Tcl_Command token = Tcl_FindCommand(interp, "::clock",
		    NULL, TCL_GLOBAL_ONLY);
	    if (!token) {
		return TCL_ERROR;
	    }
	    int ensFlags = 0;
	    if (Tcl_GetEnsembleFlags(interp, token, &ensFlags) != TCL_OK) {
		return TCL_ERROR;
	    }
	    ensFlags |= ENSEMBLE_COMPILE;
	    if (Tcl_SetEnsembleFlags(interp, token, ensFlags) != TCL_OK) {
		return TCL_ERROR;
	    }
	    break;
	}
	}
    }

    return TCL_OK;
}

/*
 *----------------------------------------------------------------------
 *
 * ClockGetTZData --
 *
 *	Retrieves tzdata table for given normalized timezone.
 *
 * Results:
 *	Returns a tcl object with tzdata.
 *
 * Side effects:
 *	The tzdata can be cached in ClockClientData structure.
 *
 *----------------------------------------------------------------------
 */

static inline Tcl_Obj *
ClockGetTZData(
    ClockClientData *dataPtr,	/* Opaque pointer to literal pool, etc. */
    Tcl_Interp *interp,		/* Tcl interpreter */
    Tcl_Obj *timezoneObj)	/* Name of the timezone */
{
    Tcl_Obj *ret, **out = NULL;

    /* if cached (if already setup this one) */
    if (timezoneObj == dataPtr->lastSetupTimeZone
	    || timezoneObj == dataPtr->lastSetupTimeZoneUnnorm) {
	if (dataPtr->lastSetupTZData != NULL) {
	    return dataPtr->lastSetupTZData;
	}
	out = &dataPtr->lastSetupTZData;
    }
    /* differentiate GMT and system zones, because used often */
    /* simple caching, because almost used the tz-data of last timezone
     */
    if (timezoneObj == dataPtr->systemTimeZone) {
	if (dataPtr->systemSetupTZData != NULL) {
	    return dataPtr->systemSetupTZData;
	}
	out = &dataPtr->systemSetupTZData;
    } else if (timezoneObj == dataPtr->literals[LIT_GMT]
	    || timezoneObj == dataPtr->gmtSetupTimeZoneUnnorm) {
	if (dataPtr->gmtSetupTZData != NULL) {
	    return dataPtr->gmtSetupTZData;
	}
	out = &dataPtr->gmtSetupTZData;
    } else if (timezoneObj == dataPtr->prevSetupTimeZone
	    || timezoneObj == dataPtr->prevSetupTimeZoneUnnorm) {
	if (dataPtr->prevSetupTZData != NULL) {
	    return dataPtr->prevSetupTZData;
	}
	out = &dataPtr->prevSetupTZData;
    }

    ret = Tcl_ObjGetVar2(interp, dataPtr->literals[LIT_TZDATA],
	    timezoneObj, TCL_LEAVE_ERR_MSG);

    /* cache using corresponding slot and as last used */
    if (out != NULL) {
	TclSetObjRef(*out, ret);
    } else if (dataPtr->lastSetupTimeZone != timezoneObj) {
	SavePrevTimezoneObj(dataPtr);
	TclSetObjRef(dataPtr->lastSetupTimeZone, timezoneObj);
	TclUnsetObjRef(dataPtr->lastSetupTimeZoneUnnorm);
	TclSetObjRef(dataPtr->lastSetupTZData, ret);
    }
    return ret;
}

/*
 *----------------------------------------------------------------------
 *
 * ClockGetSystemTimeZone --
 *
 *	Returns system (current) timezone.
 *
 *	If system zone not yet cached, it executes ::tcl::clock::GetSystemTimeZone
 *	in given interpreter and caches its result.
 *
 * Results:
 *	Returns normalized timezone object.
 *
 *----------------------------------------------------------------------
 */

static Tcl_Obj *
ClockGetSystemTimeZone(
    ClockClientData *dataPtr,	/* Pointer to literal pool, etc. */
    Tcl_Interp *interp)		/* Tcl interpreter */
{
    /* if known (cached and same epoch) - return now */
    if (dataPtr->systemTimeZone != NULL
	    && dataPtr->lastTZEpoch == TzsetIfNecessary()) {
	return dataPtr->systemTimeZone;
    }

    TclUnsetObjRef(dataPtr->systemTimeZone);
    TclUnsetObjRef(dataPtr->systemSetupTZData);

    if (Tcl_EvalObjv(interp, 1, &dataPtr->literals[LIT_GETSYSTEMTIMEZONE], 0) != TCL_OK) {
	return NULL;
    }
    if (dataPtr->systemTimeZone == NULL) {
	TclSetObjRef(dataPtr->systemTimeZone, Tcl_GetObjResult(interp));
    }
    Tcl_ResetResult(interp);
    return dataPtr->systemTimeZone;
}

/*
 *----------------------------------------------------------------------
 *
 * ClockSetupTimeZone --
 *
 *	Sets up the timezone. Loads tzdata, etc.
 *
 * Results:
 *	Returns normalized timezone object.
 *
 *----------------------------------------------------------------------
 */

Tcl_Obj *
ClockSetupTimeZone(
    ClockClientData *dataPtr,	/* Pointer to literal pool, etc. */
    Tcl_Interp *interp,		/* Tcl interpreter */
    Tcl_Obj *timezoneObj)
{
    int loaded;
    Tcl_Obj *callargs[2];

    /* if cached (if already setup this one) */
    if (timezoneObj == dataPtr->literals[LIT_GMT]
	    && dataPtr->gmtSetupTZData != NULL) {
	return timezoneObj;
    }
    if ((timezoneObj == dataPtr->lastSetupTimeZone
	    || timezoneObj == dataPtr->lastSetupTimeZoneUnnorm)
	    && dataPtr->lastSetupTimeZone != NULL) {
	return dataPtr->lastSetupTimeZone;
    }
    if ((timezoneObj == dataPtr->prevSetupTimeZone
	    || timezoneObj == dataPtr->prevSetupTimeZoneUnnorm)
	    && dataPtr->prevSetupTimeZone != NULL) {
	return dataPtr->prevSetupTimeZone;
    }

    /* differentiate normalized (last, GMT and system) zones, because used often and already set */
    callargs[1] = NormTimezoneObj(dataPtr, timezoneObj, &loaded);
    /* if loaded (setup already called for this TZ) */
    if (loaded) {
	return callargs[1];
    }

    /* before setup just take a look in TZData variable */
    if (Tcl_ObjGetVar2(interp, dataPtr->literals[LIT_TZDATA], timezoneObj, 0)) {
	/* put it to last slot and return normalized */
	TimezoneLoaded(dataPtr, callargs[1], timezoneObj);
	return callargs[1];
    }
    /* setup now */
    callargs[0] = dataPtr->literals[LIT_SETUPTIMEZONE];
    if (Tcl_EvalObjv(interp, 2, callargs, 0) == TCL_OK) {
	/* save unnormalized last used */
	TclSetObjRef(dataPtr->lastSetupTimeZoneUnnorm, timezoneObj);
	return callargs[1];
    }
    return NULL;
}

/*
 *----------------------------------------------------------------------
 *
 * ClockFormatNumericTimeZone --
 *
 *	Formats a time zone as +hhmmss
 *
 * Parameters:
 *	z - Time zone in seconds east of Greenwich
 *
 * Results:
 *	Returns the time zone object (formatted in a numeric form)
 *
 * Side effects:
 *	None.
 *
 *----------------------------------------------------------------------
 */

Tcl_Obj *
ClockFormatNumericTimeZone(
    int z)
{
    char buf[12 + 1], *p;

    if (z < 0) {
	z = -z;
	*buf = '-';
    } else {
	*buf = '+';
    }
    TclItoAw(buf + 1, z / 3600, '0', 2);
    z %= 3600;
    p = TclItoAw(buf + 3, z / 60, '0', 2);
    z %= 60;
    if (z != 0) {
	p = TclItoAw(buf + 5, z, '0', 2);
    }
    return Tcl_NewStringObj(buf, p - buf);
}

/*
 *----------------------------------------------------------------------
 *
 * ClockConvertlocaltoutcObjCmd --
 *
 *	Tcl command that converts a UTC time to a local time by whatever means
 *	is available.
 *
 * Usage:
 *	::tcl::clock::ConvertUTCToLocal dictionary timezone changeover
 *
 * Parameters:
 *	dict - Dictionary containing a 'localSeconds' entry.
 *	timezone - Time zone
 *	changeover - Julian Day of the adoption of the Gregorian calendar.
 *
 * Results:
 *	Returns a standard Tcl result.
 *
 * Side effects:
 *	On success, sets the interpreter result to the given dictionary
 *	augmented with a 'seconds' field giving the UTC time. On failure,
 *	leaves an error message in the interpreter result.
 *
 *----------------------------------------------------------------------
 */

static int
ClockConvertlocaltoutcObjCmd(
    void *clientData,		/* Literal table */
    Tcl_Interp *interp,		/* Tcl interpreter */
    Tcl_Size objc,			/* Parameter count */
    Tcl_Obj *const *objv)	/* Parameter vector */
{
    ClockClientData *dataPtr = (ClockClientData *)clientData;
    Tcl_Obj *secondsObj;
    Tcl_Obj *dict;
    int changeover;
    TclDateFields fields;
    int created = 0;
    int status;

    fields.tzName = NULL;
    /*
     * Check params and convert time.
     */

    if (objc != 4) {
	Tcl_WrongNumArgs(interp, 1, objv, "dict timezone changeover");
	return TCL_ERROR;
    }
    dict = objv[1];
    if (Tcl_DictObjGet(interp, dict, dataPtr->literals[LIT_LOCALSECONDS],
	    &secondsObj)!= TCL_OK) {
	return TCL_ERROR;
    }
    if (secondsObj == NULL) {
	Tcl_SetObjResult(interp, Tcl_NewStringObj("key \"localseconds\" not "
		"found in dictionary", TCL_AUTO_LENGTH));
	return TCL_ERROR;
    }
    if ((TclGetWideIntFromObj(interp, secondsObj, &fields.localSeconds) != TCL_OK)
	    || (TclGetIntFromObj(interp, objv[3], &changeover) != TCL_OK)
	    || ConvertLocalToUTC(dataPtr, interp, &fields, objv[2], changeover)) {
	return TCL_ERROR;
    }

    /*
     * Copy-on-write; set the 'seconds' field in the dictionary and place the
     * modified dictionary in the interpreter result.
     */

    if (Tcl_IsShared(dict)) {
	dict = Tcl_DuplicateObj(dict);
	created = 1;
	Tcl_IncrRefCount(dict);
    }
    status = Tcl_DictObjPut(interp, dict, dataPtr->literals[LIT_SECONDS],
	    Tcl_NewWideIntObj(fields.seconds));
    if (status == TCL_OK) {
	Tcl_SetObjResult(interp, dict);
    }
    if (created) {
	Tcl_DecrRefCount(dict);
    }
    return status;
}

/*
 *----------------------------------------------------------------------
 *
 * ClockGetdatefieldsObjCmd --
 *
 *	Tcl command that determines the values that [clock format] will use in
 *	formatting a date, and populates a dictionary with them.
 *
 * Usage:
 *	::tcl::clock::GetDateFields seconds timezone changeover
 *
 * Parameters:
 *	seconds - Time expressed in seconds from the Posix epoch.
 *	timezone - Time zone in which time is to be expressed.
 *	changeover - Julian Day Number at which the current locale adopted
 *		     the Gregorian calendar
 *
 * Results:
 *	Returns a dictonary populated with the fields:
 *		seconds - Seconds from the Posix epoch
 *		localSeconds - Nominal seconds from the Posix epoch in the
 *			       local time zone.
 *		tzOffset - Time zone offset in seconds east of Greenwich
 *		tzName - Time zone name
 *		julianDay - Julian Day Number in the local time zone
 *
 *----------------------------------------------------------------------
 */

int
ClockGetdatefieldsObjCmd(
    void *clientData,		/* Opaque pointer to literal pool, etc. */
    Tcl_Interp *interp,		/* Tcl interpreter */
    Tcl_Size objc,			/* Parameter count */
    Tcl_Obj *const *objv)	/* Parameter vector */
{
    TclDateFields fields;
    Tcl_Obj *dict;
    ClockClientData *dataPtr = (ClockClientData *)clientData;
    Tcl_Obj *const *lit = dataPtr->literals;
    int changeover;

    fields.tzName = NULL;

    /*
     * Check params.
     */

    if (objc != 4) {
	Tcl_WrongNumArgs(interp, 1, objv, "seconds timezone changeover");
	return TCL_ERROR;
    }
    if (TclGetWideIntFromObj(interp, objv[1], &fields.seconds) != TCL_OK
	    || TclGetIntFromObj(interp, objv[3], &changeover) != TCL_OK) {
	return TCL_ERROR;
    }

    /*
     * fields.seconds could be an unsigned number that overflowed. Make sure
     * that it isn't.
     */

    if (TclHasInternalRep(objv[1], &tclBignumType)) {
	Tcl_SetObjResult(interp, lit[LIT_INTEGER_VALUE_TOO_LARGE]);
	return TCL_ERROR;
    }

    /* Extract fields */

    if (ClockGetDateFields(dataPtr, interp, &fields, objv[2],
	    changeover) != TCL_OK) {
	return TCL_ERROR;
    }

    /* Make dict of fields */

    dict = Tcl_NewDictObj();
    Tcl_DictObjPut(NULL, dict, lit[LIT_LOCALSECONDS],
	    Tcl_NewWideIntObj(fields.localSeconds));
    Tcl_DictObjPut(NULL, dict, lit[LIT_SECONDS],
	    Tcl_NewWideIntObj(fields.seconds));
    Tcl_DictObjPut(NULL, dict, lit[LIT_TZNAME], fields.tzName);
    Tcl_DecrRefCount(fields.tzName);
    Tcl_DictObjPut(NULL, dict, lit[LIT_TZOFFSET],
	    Tcl_NewWideIntObj(fields.tzOffset));
    Tcl_DictObjPut(NULL, dict, lit[LIT_JULIANDAY],
	    Tcl_NewWideIntObj(fields.julianDay));
    Tcl_DictObjPut(NULL, dict, lit[LIT_GREGORIAN],
	    Tcl_NewWideIntObj(fields.gregorian));
    Tcl_DictObjPut(NULL, dict, lit[LIT_ERA],
	    lit[fields.isBce ? LIT_BCE : LIT_CE]);
    Tcl_DictObjPut(NULL, dict, lit[LIT_YEAR],
	    Tcl_NewWideIntObj(fields.year));
    Tcl_DictObjPut(NULL, dict, lit[LIT_DAYOFYEAR],
	    Tcl_NewWideIntObj(fields.dayOfYear));
    Tcl_DictObjPut(NULL, dict, lit[LIT_MONTH],
	    Tcl_NewWideIntObj(fields.month));
    Tcl_DictObjPut(NULL, dict, lit[LIT_DAYOFMONTH],
	    Tcl_NewWideIntObj(fields.dayOfMonth));
    Tcl_DictObjPut(NULL, dict, lit[LIT_ISO8601YEAR],
	    Tcl_NewWideIntObj(fields.iso8601Year));
    Tcl_DictObjPut(NULL, dict, lit[LIT_ISO8601WEEK],
	    Tcl_NewWideIntObj(fields.iso8601Week));
    Tcl_DictObjPut(NULL, dict, lit[LIT_DAYOFWEEK],
	    Tcl_NewWideIntObj(fields.dayOfWeek));
    Tcl_SetObjResult(interp, dict);

    return TCL_OK;
}

/*
 *----------------------------------------------------------------------
 *
 * ClockGetDateFields --
 *
 *	Converts given UTC time (seconds in a TclDateFields structure)
 *	to local time and determines the values that clock routines will
 *	use in scanning or formatting a date.
 *
 * Results:
 *	Date-time values are stored in structure "fields".
 *	Returns a standard Tcl result.
 *
 *----------------------------------------------------------------------
 */

int
ClockGetDateFields(
    ClockClientData *dataPtr,	/* Literal pool, etc. */
    Tcl_Interp *interp,		/* Tcl interpreter */
    TclDateFields *fields,	/* Pointer to result fields, where
				 * fields->seconds contains date to extract */
    Tcl_Obj *timezoneObj,	/* Time zone object or NULL for gmt */
    int changeover)		/* Julian Day Number */
{
    /*
     * Convert UTC time to local.
     */

    if (ConvertUTCToLocal(dataPtr, interp, fields, timezoneObj,
	    changeover) != TCL_OK) {
	return TCL_ERROR;
    }

    /*
     * Extract Julian day and seconds of the day.
     */

    ClockExtractJDAndSODFromSeconds(fields->julianDay, fields->secondOfDay,
	    fields->localSeconds);

    /*
     * Convert to Julian or Gregorian calendar.
     */

    GetGregorianEraYearDay(fields, changeover);
    GetMonthDay(fields);
    GetYearWeekDay(fields, changeover);

    return TCL_OK;
}

/*
 *----------------------------------------------------------------------
 *
 * ClockGetjuliandayfromerayearmonthdayObjCmd --
 *
 *	Tcl command that converts a time from era-year-month-day to a Julian
 *	Day Number.
 *
 * Parameters:
 *	dict - Dictionary that contains 'era', 'year', 'month' and
 *	       'dayOfMonth' keys.
 *	changeover - Julian Day of changeover to the Gregorian calendar
 *
 * Results:
 *	Result is either TCL_OK, with the interpreter result being the
 *	dictionary augmented with a 'julianDay' key, or TCL_ERROR,
 *	with the result being an error message.
 *
 *----------------------------------------------------------------------
 */

static int
FetchEraField(
    Tcl_Interp *interp,
    Tcl_Obj *dict,
    Tcl_Obj *key,
    int *storePtr)
{
    Tcl_Obj *value = NULL;

    if (Tcl_DictObjGet(interp, dict, key, &value) != TCL_OK) {
	return TCL_ERROR;
    }
    if (value == NULL) {
	Tcl_SetObjResult(interp, Tcl_NewStringObj(
		"expected key(s) not found in dictionary", TCL_AUTO_LENGTH));
	return TCL_ERROR;
    }
    return Tcl_GetIndexFromObj(interp, value, eras, "era", TCL_EXACT, storePtr);
}

static int
FetchIntField(
    Tcl_Interp *interp,
    Tcl_Obj *dict,
    Tcl_Obj *key,
    int *storePtr)
{
    Tcl_Obj *value = NULL;

    if (Tcl_DictObjGet(interp, dict, key, &value) != TCL_OK) {
	return TCL_ERROR;
    }
    if (value == NULL) {
	Tcl_SetObjResult(interp, Tcl_NewStringObj(
		"expected key(s) not found in dictionary", TCL_AUTO_LENGTH));
	return TCL_ERROR;
    }
    return TclGetIntFromObj(interp, value, storePtr);
}

static int
ClockGetjuliandayfromerayearmonthdayObjCmd(
    void *clientData,		/* Opaque pointer to literal pool, etc. */
    Tcl_Interp *interp,		/* Tcl interpreter */
    Tcl_Size objc,			/* Parameter count */
    Tcl_Obj *const *objv)	/* Parameter vector */
{
    TclDateFields fields;
    Tcl_Obj *dict;
    ClockClientData *data = (ClockClientData *)clientData;
    Tcl_Obj *const *lit = data->literals;
    int changeover;
    int copied = 0;
    int status;
    int isBce = 0;

    fields.tzName = NULL;

    /*
     * Check params.
     */

    if (objc != 3) {
	Tcl_WrongNumArgs(interp, 1, objv, "dict changeover");
	return TCL_ERROR;
    }
    dict = objv[1];
    if (FetchEraField(interp, dict, lit[LIT_ERA], &isBce) != TCL_OK
	    || FetchIntField(interp, dict, lit[LIT_YEAR], &fields.year)
		!= TCL_OK
	    || FetchIntField(interp, dict, lit[LIT_MONTH], &fields.month)
		!= TCL_OK
	    || FetchIntField(interp, dict, lit[LIT_DAYOFMONTH],
		&fields.dayOfMonth) != TCL_OK
	    || TclGetIntFromObj(interp, objv[2], &changeover) != TCL_OK) {
	return TCL_ERROR;
    }
    fields.isBce = isBce;

    /*
     * Get Julian day.
     */

    GetJulianDayFromEraYearMonthDay(&fields, changeover);

    /*
     * Store Julian day in the dictionary - copy on write.
     */

    if (Tcl_IsShared(dict)) {
	dict = Tcl_DuplicateObj(dict);
	Tcl_IncrRefCount(dict);
	copied = 1;
    }
    status = Tcl_DictObjPut(interp, dict, lit[LIT_JULIANDAY],
	    Tcl_NewWideIntObj(fields.julianDay));
    if (status == TCL_OK) {
	Tcl_SetObjResult(interp, dict);
    }
    if (copied) {
	Tcl_DecrRefCount(dict);
    }
    return status;
}

/*
 *----------------------------------------------------------------------
 *
 * ClockGetjuliandayfromerayearweekdayObjCmd --
 *
 *	Tcl command that converts a time from the ISO calendar to a Julian Day
 *	Number.
 *
 * Parameters:
 *	dict - Dictionary that contains 'era', 'iso8601Year', 'iso8601Week'
 *	       and 'dayOfWeek' keys.
 *	changeover - Julian Day of changeover to the Gregorian calendar
 *
 * Results:
 *	Result is either TCL_OK, with the interpreter result being the
 *	dictionary augmented with a 'julianDay' key, or TCL_ERROR, with the
 *	result being an error message.
 *
 *----------------------------------------------------------------------
 */

static int
ClockGetjuliandayfromerayearweekdayObjCmd(
    void *clientData,		/* Opaque pointer to literal pool, etc. */
    Tcl_Interp *interp,		/* Tcl interpreter */
    Tcl_Size objc,			/* Parameter count */
    Tcl_Obj *const *objv)	/* Parameter vector */
{
    TclDateFields fields;
    Tcl_Obj *dict;
    ClockClientData *data = (ClockClientData *)clientData;
    Tcl_Obj *const *lit = data->literals;
    int changeover;
    int copied = 0;
    int status;
    int isBce = 0;

    fields.tzName = NULL;

    /*
     * Check params.
     */

    if (objc != 3) {
	Tcl_WrongNumArgs(interp, 1, objv, "dict changeover");
	return TCL_ERROR;
    }
    dict = objv[1];
    if (FetchEraField(interp, dict, lit[LIT_ERA], &isBce) != TCL_OK
	    || FetchIntField(interp, dict, lit[LIT_ISO8601YEAR],
		&fields.iso8601Year) != TCL_OK
	    || FetchIntField(interp, dict, lit[LIT_ISO8601WEEK],
		&fields.iso8601Week) != TCL_OK
	    || FetchIntField(interp, dict, lit[LIT_DAYOFWEEK],
		&fields.dayOfWeek) != TCL_OK
	    || TclGetIntFromObj(interp, objv[2], &changeover) != TCL_OK) {
	return TCL_ERROR;
    }
    fields.isBce = isBce;

    /*
     * Get Julian day.
     */

    GetJulianDayFromEraYearWeekDay(&fields, changeover);

    /*
     * Store Julian day in the dictionary - copy on write.
     */

    if (Tcl_IsShared(dict)) {
	dict = Tcl_DuplicateObj(dict);
	Tcl_IncrRefCount(dict);
	copied = 1;
    }
    status = Tcl_DictObjPut(interp, dict, lit[LIT_JULIANDAY],
	    Tcl_NewWideIntObj(fields.julianDay));
    if (status == TCL_OK) {
	Tcl_SetObjResult(interp, dict);
    }
    if (copied) {
	Tcl_DecrRefCount(dict);
    }
    return status;
}

/*
 *----------------------------------------------------------------------
 *
 * ConvertLocalToUTC --
 *
 *	Converts a time (in a TclDateFields structure) from the local wall
 *	clock to UTC.
 *
 * Results:
 *	Returns a standard Tcl result.
 *
 * Side effects:
 *	Populates the 'seconds' field if successful; stores an error message
 *	in the interpreter result on failure.
 *
 *----------------------------------------------------------------------
 */

static int
ConvertLocalToUTC(
    ClockClientData *dataPtr,	/* Literal pool, etc. */
    Tcl_Interp *interp,		/* Tcl interpreter */
    TclDateFields *fields,	/* Fields of the time */
    Tcl_Obj *timezoneObj,	/* Time zone */
    int changeover)		/* Julian Day of the Gregorian transition */
{
    Tcl_Obj *tzdata;		/* Time zone data */
    Tcl_Size rowc;		/* Number of rows in tzdata */
    Tcl_Obj **rowv;		/* Pointers to the rows */
    Tcl_WideInt seconds;
    ClockLastTZOffs * ltzoc = NULL;

    /* fast phase-out for shared GMT-object (don't need to convert UTC 2 UTC) */
    if (timezoneObj == dataPtr->literals[LIT_GMT]) {
	fields->seconds = fields->localSeconds;
	fields->tzOffset = 0;
	return TCL_OK;
    }

    /*
     * Check cacheable conversion could be used
     * (last-period UTC2Local cache within the same TZ and seconds)
     */
    for (rowc = 0; rowc < 2; rowc++) {
	ltzoc = &dataPtr->lastTZOffsCache[rowc];
	if (timezoneObj != ltzoc->timezoneObj || changeover != ltzoc->changeover) {
	    ltzoc = NULL;
	    continue;
	}
	seconds = fields->localSeconds - ltzoc->tzOffset;
	if (seconds >= ltzoc->rangesVal[0]
		&& seconds < ltzoc->rangesVal[1]) {
	    /* the same time zone and offset (UTC time inside the last minute) */
	    fields->tzOffset = ltzoc->tzOffset;
	    fields->seconds = seconds;
	    return TCL_OK;
	}
	/* in the DST-hole (because of the check above) - correct localSeconds */
	if (fields->localSeconds == ltzoc->localSeconds) {
	    /* the same time zone and offset (but we'll shift local-time) */
	    fields->tzOffset = ltzoc->tzOffset;
	    fields->seconds = seconds;
	    goto dstHole;
	}
    }

    /*
     * Unpack the tz data.
     */

    tzdata = ClockGetTZData(dataPtr, interp, timezoneObj);
    if (tzdata == NULL) {
	return TCL_ERROR;
    }

    if (TclListObjGetElements(interp, tzdata, &rowc, &rowv) != TCL_OK) {
	return TCL_ERROR;
    }

    /*
     * Special case: If the time zone is :localtime, the tzdata will be empty.
     * Use 'mktime' to convert the time to local
     */

    if (rowc == 0) {
	if (ConvertLocalToUTCUsingC(interp, fields, changeover) != TCL_OK) {
	    return TCL_ERROR;
	}

	/* we cannot cache (ranges unknown yet) - todo: check later the DST-hole here */
	return TCL_OK;
    } else {
	Tcl_WideInt rangesVal[2];

	if (ConvertLocalToUTCUsingTable(interp, fields, rowc, rowv,
		rangesVal) != TCL_OK) {
	    return TCL_ERROR;
	}

	seconds = fields->seconds;

	/* Cache the last conversion */
	if (ltzoc != NULL) { /* slot was found above */
	    /* timezoneObj and changeover are the same */
	    TclSetObjRef(ltzoc->tzName, fields->tzName); /* may be NULL */
	} else {
	    /* no TZ in cache - just move second slot down and use the first one */
	    ltzoc = &dataPtr->lastTZOffsCache[0];
	    TclUnsetObjRef(dataPtr->lastTZOffsCache[1].timezoneObj);
	    TclUnsetObjRef(dataPtr->lastTZOffsCache[1].tzName);
	    memcpy(&dataPtr->lastTZOffsCache[1], ltzoc, sizeof(*ltzoc));
	    TclInitObjRef(ltzoc->timezoneObj, timezoneObj);
	    ltzoc->changeover = changeover;
	    TclInitObjRef(ltzoc->tzName, fields->tzName); /* may be NULL */
	}
	ltzoc->localSeconds = fields->localSeconds;
	ltzoc->rangesVal[0] = rangesVal[0];
	ltzoc->rangesVal[1] = rangesVal[1];
	ltzoc->tzOffset = fields->tzOffset;
    }

    /* check DST-hole: if retrieved seconds is out of range */
    if (ltzoc->rangesVal[0] > seconds || seconds >= ltzoc->rangesVal[1]) {
    dstHole:
#if 0
	printf("given local-time is outside the time-zone (in DST-hole): "
		"%d - offs %d => %d <= %d < %d\n",
		(int)fields->localSeconds, fields->tzOffset,
		(int)ltzoc->rangesVal[0], (int)seconds, (int)ltzoc->rangesVal[1]);
#endif
	/* because we don't know real TZ (we're outsize), just invalidate local
	 * time (which could be verified in ClockValidDate later) */
	fields->localSeconds = TCL_INV_SECONDS; /* not valid seconds */
    }
    return TCL_OK;
}

/*
 *----------------------------------------------------------------------
 *
 * ConvertLocalToUTCUsingTable --
 *
 *	Converts a time (in a TclDateFields structure) from local time in a
 *	given time zone to UTC.
 *
 * Results:
 *	Returns a standard Tcl result.
 *
 * Side effects:
 *	Stores an error message in the interpreter if an error occurs; if
 *	successful, stores the 'seconds' field in 'fields.
 *
 *----------------------------------------------------------------------
 */

static int
ConvertLocalToUTCUsingTable(
    Tcl_Interp *interp,		/* Tcl interpreter */
    TclDateFields *fields,	/* Time to convert, with 'seconds' filled in */
    int rowc,			/* Number of points at which time changes */
    Tcl_Obj *const rowv[],	/* Points at which time changes */
    Tcl_WideInt *rangesVal)	/* Return bounds for time period */
{
    Tcl_Obj *row;
    Tcl_Size cellc;
    Tcl_Obj **cellv;
    struct {
	Tcl_Obj *tzName;
	int tzOffset;
    } have[8];
    int nHave = 0;
    Tcl_Size i;

    /*
     * Perform an initial lookup assuming that local == UTC, and locate the
     * last time conversion prior to that time. Get the offset from that row,
     * and look up again. Continue until we find an offset that we found
     * before. This definition, rather than "the same offset" ensures that we
     * don't enter an endless loop, as would otherwise happen when trying to
     * convert a non-existent time such as 02:30 during the US Spring Daylight
     * Saving Time transition.
     */

    fields->tzOffset = 0;
    fields->seconds = fields->localSeconds;
    while (1) {
	row = LookupLastTransition(interp, fields->seconds, rowc, rowv,
		rangesVal);
	if ((row == NULL)
		|| TclListObjGetElements(interp, row, &cellc,
		    &cellv) != TCL_OK
		|| TclGetIntFromObj(interp, cellv[1],
		    &fields->tzOffset) != TCL_OK) {
	    return TCL_ERROR;
	}
	for (i = 0; i < nHave; ++i) {
	    if (have[i].tzOffset == fields->tzOffset) {
		goto found;
	    }
	}
	if (nHave == 8) {
	    Tcl_Panic("loop in ConvertLocalToUTCUsingTable");
	}
	have[nHave].tzName = cellv[3];
	have[nHave++].tzOffset = fields->tzOffset;
	fields->seconds = fields->localSeconds - fields->tzOffset;
    }

  found:
    fields->tzOffset = have[i].tzOffset;
    fields->seconds = fields->localSeconds - fields->tzOffset;
    TclSetObjRef(fields->tzName, have[i].tzName);

    return TCL_OK;
}

/*
 *----------------------------------------------------------------------
 *
 * ConvertLocalToUTCUsingC --
 *
 *	Converts a time from local wall clock to UTC when the local time zone
 *	cannot be determined. Uses 'mktime' to do the job.
 *
 * Results:
 *	Returns a standard Tcl result.
 *
 * Side effects:
 *	Stores an error message in the interpreter if an error occurs; if
 *	successful, stores the 'seconds' field in 'fields.
 *
 *----------------------------------------------------------------------
 */

static int
ConvertLocalToUTCUsingC(
    Tcl_Interp *interp,		/* Tcl interpreter */
    TclDateFields *fields,	/* Time to convert, with 'seconds' filled in */
    int changeover)		/* Julian Day of the Gregorian transition */
{
    struct tm timeVal;
    int localErrno;
    int secondOfDay;

    /*
     * Convert the given time to a date.
     */

    ClockExtractJDAndSODFromSeconds(fields->julianDay, secondOfDay,
	    fields->localSeconds);

    GetGregorianEraYearDay(fields, changeover);
    GetMonthDay(fields);

    /*
     * Convert the date/time to a 'struct tm'.
     */

    timeVal.tm_year = fields->year - 1900;
    timeVal.tm_mon = fields->month - 1;
    timeVal.tm_mday = fields->dayOfMonth;
    timeVal.tm_hour = (secondOfDay / 3600) % 24;
    timeVal.tm_min = (secondOfDay / 60) % 60;
    timeVal.tm_sec = secondOfDay % 60;
    timeVal.tm_isdst = -1;
    timeVal.tm_wday = -1;
    timeVal.tm_yday = -1;

    /*
     * Get local time. It is rumored that mktime is not thread safe on some
     * platforms, so seize a mutex before attempting this.
     */

    TzsetIfNecessary();
    Tcl_MutexLock(&clockMutex);
    errno = 0;
    fields->seconds = (Tcl_WideInt) mktime(&timeVal);
    localErrno = (fields->seconds == -1) ? errno : 0;
    Tcl_MutexUnlock(&clockMutex);

    /*
     * If conversion fails, report an error.
     */

    if (localErrno != 0
	    || (fields->seconds == -1 && timeVal.tm_yday == -1)) {
	Tcl_SetObjResult(interp, Tcl_NewStringObj(
		"time value too large/small to represent", TCL_AUTO_LENGTH));
	return TCL_ERROR;
    }
    return TCL_OK;
}

/*
 *----------------------------------------------------------------------
 *
 * ConvertUTCToLocal --
 *
 *	Converts a time (in a TclDateFields structure) from UTC to local time.
 *
 * Results:
 *	Returns a standard Tcl result.
 *
 * Side effects:
 *	Populates the 'tzName' and 'tzOffset' fields.
 *
 *----------------------------------------------------------------------
 */

int
ConvertUTCToLocal(
    ClockClientData *dataPtr,	/* Literal pool, etc. */
    Tcl_Interp *interp,		/* Tcl interpreter */
    TclDateFields *fields,	/* Fields of the time */
    Tcl_Obj *timezoneObj,	/* Time zone */
    int changeover)		/* Julian Day of the Gregorian transition */
{
    Tcl_Obj *tzdata;		/* Time zone data */
    Tcl_Size rowc;		/* Number of rows in tzdata */
    Tcl_Obj **rowv;		/* Pointers to the rows */
    ClockLastTZOffs * ltzoc = NULL;

    /* fast phase-out for shared GMT-object (don't need to convert UTC 2 UTC) */
    if (timezoneObj == dataPtr->literals[LIT_GMT]) {
	fields->localSeconds = fields->seconds;
	fields->tzOffset = 0;
	if (dataPtr->gmtTZName == NULL) {
	    Tcl_Obj *tzName;

	    tzdata = ClockGetTZData(dataPtr, interp, timezoneObj);
	    if (TclListObjGetElements(interp, tzdata, &rowc, &rowv) != TCL_OK
		    || Tcl_ListObjIndex(interp, rowv[0], 3, &tzName) != TCL_OK) {
		return TCL_ERROR;
	    }
	    TclSetObjRef(dataPtr->gmtTZName, tzName);
	}
	TclSetObjRef(fields->tzName, dataPtr->gmtTZName);
	return TCL_OK;
    }

    /*
     * Check cacheable conversion could be used
     * (last-period UTC2Local cache within the same TZ and seconds)
     */
    for (rowc = 0; rowc < 2; rowc++) {
	ltzoc = &dataPtr->lastTZOffsCache[rowc];
	if (timezoneObj != ltzoc->timezoneObj || changeover != ltzoc->changeover) {
	    ltzoc = NULL;
	    continue;
	}
	if (fields->seconds >= ltzoc->rangesVal[0]
		&& fields->seconds < ltzoc->rangesVal[1]) {
	    /* the same time zone and offset (UTC time inside the last minute) */
	    fields->tzOffset = ltzoc->tzOffset;
	    fields->localSeconds = fields->seconds + fields->tzOffset;
	    TclSetObjRef(fields->tzName, ltzoc->tzName);
	    return TCL_OK;
	}
    }

    /*
     * Unpack the tz data.
     */

    tzdata = ClockGetTZData(dataPtr, interp, timezoneObj);
    if (tzdata == NULL) {
	return TCL_ERROR;
    }

    if (TclListObjGetElements(interp, tzdata, &rowc, &rowv) != TCL_OK) {
	return TCL_ERROR;
    }

    /*
     * Special case: If the time zone is :localtime, the tzdata will be empty.
     * Use 'localtime' to convert the time to local
     */

    if (rowc == 0) {
	if (ConvertUTCToLocalUsingC(interp, fields, changeover) != TCL_OK) {
	    return TCL_ERROR;
	}

	/* signal we need to revalidate TZ epoch next time fields gets used. */
	fields->flags |= CLF_CTZ;

	/* we cannot cache (ranges unknown yet) */
    } else {
	Tcl_WideInt rangesVal[2];

	if (ConvertUTCToLocalUsingTable(interp, fields, rowc, rowv,
		rangesVal) != TCL_OK) {
	    return TCL_ERROR;
	}

	/* converted using table (TZ isn't :localtime) */
	fields->flags &= ~CLF_CTZ;

	/* Cache the last conversion */
	if (ltzoc != NULL) { /* slot was found above */
	    /* timezoneObj and changeover are the same */
	    TclSetObjRef(ltzoc->tzName, fields->tzName);
	} else {
	    /* no TZ in cache - just move second slot down and use the first one */
	    ltzoc = &dataPtr->lastTZOffsCache[0];
	    TclUnsetObjRef(dataPtr->lastTZOffsCache[1].timezoneObj);
	    TclUnsetObjRef(dataPtr->lastTZOffsCache[1].tzName);
	    memcpy(&dataPtr->lastTZOffsCache[1], ltzoc, sizeof(*ltzoc));
	    TclInitObjRef(ltzoc->timezoneObj, timezoneObj);
	    ltzoc->changeover = changeover;
	    TclInitObjRef(ltzoc->tzName, fields->tzName);
	}
	ltzoc->localSeconds = fields->localSeconds;
	ltzoc->rangesVal[0] = rangesVal[0];
	ltzoc->rangesVal[1] = rangesVal[1];
	ltzoc->tzOffset = fields->tzOffset;
    }

    return TCL_OK;
}

/*
 *----------------------------------------------------------------------
 *
 * ConvertUTCToLocalUsingTable --
 *
 *	Converts UTC to local time, given a table of transition points
 *
 * Results:
 *	Returns a standard Tcl result
 *
 * Side effects:
 *	On success, fills fields->tzName, fields->tzOffset and
 *	fields->localSeconds. On failure, places an error message in the
 *	interpreter result.
 *
 *----------------------------------------------------------------------
 */

static int
ConvertUTCToLocalUsingTable(
    Tcl_Interp *interp,		/* Tcl interpreter */
    TclDateFields *fields,	/* Fields of the date */
    Tcl_Size rowc,		/* Number of rows in the conversion table
				 * (>= 1) */
    Tcl_Obj *const rowv[],	/* Rows of the conversion table */
    Tcl_WideInt *rangesVal)	/* Return bounds for time period */
{
    Tcl_Obj *row;		/* Row containing the current information */
    Tcl_Size cellc;		/* Count of cells in the row (must be 4) */
    Tcl_Obj **cellv;		/* Pointers to the cells */

    /*
     * Look up the nearest transition time.
     */

    row = LookupLastTransition(interp, fields->seconds, rowc, rowv, rangesVal);
    if (row == NULL
	    || TclListObjGetElements(interp, row, &cellc, &cellv) != TCL_OK
	    || TclGetIntFromObj(interp, cellv[1], &fields->tzOffset) != TCL_OK) {
	return TCL_ERROR;
    }

    /*
     * Convert the time.
     */

    TclSetObjRef(fields->tzName, cellv[3]);
    fields->localSeconds = fields->seconds + fields->tzOffset;
    return TCL_OK;
}

/*
 *----------------------------------------------------------------------
 *
 * ConvertUTCToLocalUsingC --
 *
 *	Converts UTC to localtime in cases where the local time zone is not
 *	determinable, using the C 'localtime' function to do it.
 *
 * Results:
 *	Returns a standard Tcl result.
 *
 * Side effects:
 *	On success, fills fields->tzName, fields->tzOffset and
 *	fields->localSeconds. On failure, places an error message in the
 *	interpreter result.
 *
 *----------------------------------------------------------------------
 */

static int
ConvertUTCToLocalUsingC(
    Tcl_Interp *interp,		/* Tcl interpreter */
    TclDateFields *fields,	/* Time to convert, with 'seconds' filled in */
    int changeover)		/* Julian Day of the Gregorian transition */
{
    time_t tock;
    struct tm *timeVal;		/* Time after conversion */
    int diff;			/* Time zone diff local-Greenwich */
    char buffer[16], *p;	/* Buffer for time zone name */

    /*
     * Use 'localtime' to determine local year, month, day, time of day.
     */

    tock = (time_t) fields->seconds;
    if ((Tcl_WideInt) tock != fields->seconds) {
	Tcl_SetObjResult(interp, Tcl_NewStringObj(
		"number too large to represent as a Posix time", TCL_AUTO_LENGTH));
	Tcl_SetErrorCode(interp, "CLOCK", "argTooLarge", (char *)NULL);
	return TCL_ERROR;
    }
    TzsetIfNecessary();
    timeVal = ThreadSafeLocalTime(&tock);
    if (timeVal == NULL) {
	Tcl_SetObjResult(interp, Tcl_NewStringObj(
		"localtime failed (clock value may be too "
		"large/small to represent)", TCL_AUTO_LENGTH));
	Tcl_SetErrorCode(interp, "CLOCK", "localtimeFailed", (char *)NULL);
	return TCL_ERROR;
    }

    /*
     * Fill in the date in 'fields' and use it to derive Julian Day.
     */

    fields->isBce = 0;
    fields->year = timeVal->tm_year + 1900;
    fields->month = timeVal->tm_mon + 1;
    fields->dayOfMonth = timeVal->tm_mday;
    GetJulianDayFromEraYearMonthDay(fields, changeover);

    /*
     * Convert that value to seconds.
     */

    fields->localSeconds = (((fields->julianDay * 24LL
	    + timeVal->tm_hour) * 60 + timeVal->tm_min) * 60
	    + timeVal->tm_sec) - JULIAN_SEC_POSIX_EPOCH;

    /*
     * Determine a time zone offset and name; just use +hhmm for the name.
     */

    diff = (int) (fields->localSeconds - fields->seconds);
    fields->tzOffset = diff;
    if (diff < 0) {
	*buffer = '-';
	diff = -diff;
    } else {
	*buffer = '+';
    }
    TclItoAw(buffer + 1, diff / 3600, '0', 2);
    diff %= 3600;
    p = TclItoAw(buffer + 3, diff / 60, '0', 2);
    diff %= 60;
    if (diff != 0) {
	p = TclItoAw(buffer + 5, diff, '0', 2);
    }
    TclSetObjRef(fields->tzName, Tcl_NewStringObj(buffer, p - buffer));
    return TCL_OK;
}

/*
 *----------------------------------------------------------------------
 *
 * LookupLastTransition --
 *
 *	Given a UTC time and a tzdata array, looks up the last transition on
 *	or before the given time.
 *
 * Results:
 *	Returns a pointer to the row, or NULL if an error occurs.
 *
 *----------------------------------------------------------------------
 */

Tcl_Obj *
LookupLastTransition(
    Tcl_Interp *interp,		/* Interpreter for error messages */
    Tcl_WideInt tick,		/* Time from the epoch */
    Tcl_Size rowc,		/* Number of rows of tzdata */
    Tcl_Obj *const *rowv,	/* Rows in tzdata */
    Tcl_WideInt *rangesVal)	/* Return bounds for time period */
{
    Tcl_Size l, u;
    Tcl_Obj *compObj;
    Tcl_WideInt compVal, fromVal = LLONG_MIN, toVal = LLONG_MAX;

    /*
     * Examine the first row to make sure we're in bounds.
     */

    if (Tcl_ListObjIndex(interp, rowv[0], 0, &compObj) != TCL_OK
	    || TclGetWideIntFromObj(interp, compObj, &compVal) != TCL_OK) {
	return NULL;
    }

    /*
     * Bizarre case - first row doesn't begin at MIN_WIDE_INT. Return it
     * anyway.
     */

    if (tick < (fromVal = compVal)) {
	if (rangesVal) {
	    rangesVal[0] = fromVal;
	    rangesVal[1] = toVal;
	}
	return rowv[0];
    }

    /*
     * Binary-search to find the transition.
     */

    l = 0;
    u = rowc - 1;
    while (l < u) {
	Tcl_Size m = (l + u + 1) / 2;

	if (Tcl_ListObjIndex(interp, rowv[m], 0, &compObj) != TCL_OK ||
		TclGetWideIntFromObj(interp, compObj, &compVal) != TCL_OK) {
	    return NULL;
	}
	if (tick >= compVal) {
	    l = m;
	    fromVal = compVal;
	} else {
	    u = m - 1;
	    toVal = compVal;
	}
    }

    if (rangesVal) {
	rangesVal[0] = fromVal;
	rangesVal[1] = toVal;
    }
    return rowv[l];
}

/*
 *----------------------------------------------------------------------
 *
 * GetYearWeekDay --
 *
 *	Given a date with Julian Calendar Day, compute the year, week, and day
 *	in the ISO8601 calendar.
 *
 * Results:
 *	None.
 *
 * Side effects:
 *	Stores 'iso8601Year', 'iso8601Week' and 'dayOfWeek' in the date
 *	fields.
 *
 *----------------------------------------------------------------------
 */

static void
GetYearWeekDay(
    TclDateFields *fields,	/* Date to convert, must have 'julianDay' */
    int changeover)		/* Julian Day Number of the Gregorian
				 * transition */
{
    TclDateFields temp;
    int dayOfFiscalYear;

    temp.tzName = NULL;

    /*
     * Find the given date, minus three days, plus one year. That date's
     * iso8601 year is an upper bound on the ISO8601 year of the given date.
     */

    temp.julianDay = fields->julianDay - 3;
    GetGregorianEraYearDay(&temp, changeover);
    if (temp.isBce) {
	temp.iso8601Year = temp.year - 1;
    } else {
	temp.iso8601Year = temp.year + 1;
    }
    temp.iso8601Week = 1;
    temp.dayOfWeek = 1;
    GetJulianDayFromEraYearWeekDay(&temp, changeover);

    /*
     * temp.julianDay is now the start of an ISO8601 year, either the one
     * corresponding to the given date, or the one after. If we guessed high,
     * move one year earlier
     */

    if (fields->julianDay < temp.julianDay) {
	if (temp.isBce) {
	    temp.iso8601Year += 1;
	} else {
	    temp.iso8601Year -= 1;
	}
	GetJulianDayFromEraYearWeekDay(&temp, changeover);
    }

    fields->iso8601Year = temp.iso8601Year;
    dayOfFiscalYear = fields->julianDay - temp.julianDay;
    fields->iso8601Week = (dayOfFiscalYear / 7) + 1;
    fields->dayOfWeek = (dayOfFiscalYear + 1) % 7;
    if (fields->dayOfWeek < 1) {
	fields->dayOfWeek += 7;
    }
}

/*
 *----------------------------------------------------------------------
 *
 * GetGregorianEraYearDay --
 *
 *	Given a Julian Day Number, extracts the year and day of the year and
 *	puts them into TclDateFields, along with the era (BCE or CE) and a
 *	flag indicating whether the date is Gregorian or Julian.
 *
 * Results:
 *	None.
 *
 * Side effects:
 *	Stores 'era', 'gregorian', 'year', and 'dayOfYear'.
 *
 *----------------------------------------------------------------------
 */

static void
GetGregorianEraYearDay(
    TclDateFields *fields,	/* Date fields containing 'julianDay' */
    int changeover)		/* Gregorian transition date */
{
    Tcl_WideInt jday = fields->julianDay;
    Tcl_WideInt day;
    Tcl_WideInt year;
    Tcl_WideInt n;

    if (jday >= changeover) {
	/*
	 * Gregorian calendar.
	 */

	fields->gregorian = 1;
	year = 1;

	/*
	 * n = Number of 400-year cycles since 1 January, 1 CE in the
	 * proleptic Gregorian calendar. day = remaining days.
	 */

	day = jday - JDAY_1_JAN_1_CE_GREGORIAN;
	n = day / FOUR_CENTURIES;
	day %= FOUR_CENTURIES;
	if (day < 0) {
	    day += FOUR_CENTURIES;
	    n--;
	}
	year += 400 * n;

	/*
	 * n = number of centuries since the start of (year);
	 * day = remaining days
	 */

	n = day / ONE_CENTURY_GREGORIAN;
	day %= ONE_CENTURY_GREGORIAN;
	if (n > 3) {
	    /*
	     * 31 December in the last year of a 400-year cycle.
	     */

	    n = 3;
	    day += ONE_CENTURY_GREGORIAN;
	}
	year += 100 * n;
    } else {
	/*
	 * Julian calendar.
	 */

	fields->gregorian = 0;
	year = 1;
	day = jday - JDAY_1_JAN_1_CE_JULIAN;
    }

    /*
     * n = number of 4-year cycles; days = remaining days.
     */

    n = day / FOUR_YEARS;
    day %= FOUR_YEARS;
    if (day < 0) {
	day += FOUR_YEARS;
	n--;
    }
    year += 4 * n;

    /*
     * n = number of years; days = remaining days.
     */

    n = day / ONE_YEAR;
    day %= ONE_YEAR;
    if (n > 3) {
	/*
	 * 31 December of a leap year.
	 */

	n = 3;
	day += 365;
    }
    year += n;

    /*
     * store era/year/day back into fields.
     */

    if (year <= 0) {
	fields->isBce = 1;
	fields->year = 1 - year;
    } else {
	fields->isBce = 0;
	fields->year = year;
    }
    fields->dayOfYear = day + 1;
}

/*
 *----------------------------------------------------------------------
 *
 * GetMonthDay --
 *
 *	Given a date as year and day-of-year, find month and day.
 *
 * Results:
 *	None.
 *
 * Side effects:
 *	Stores 'month' and 'dayOfMonth' in the 'fields' structure.
 *
 *----------------------------------------------------------------------
 */

static void
GetMonthDay(
    TclDateFields *fields)	/* Date to convert */
{
    int day = fields->dayOfYear;
    int month;
    const int *dipm = daysInPriorMonths[IsGregorianLeapYear(fields)];

    /*
     * Estimate month by calculating `dayOfYear / (365/12)`
     */
    month = (day*12) / dipm[12];
    /* then do forwards backwards correction */
    while (1) {
	if (day > dipm[month]) {
	    if (month >= 11 || day <= dipm[month + 1]) {
		break;
	    }
	    month++;
	} else {
	    if (month == 0) {
		break;
	    }
	    month--;
	}
    }
    day -= dipm[month];
    fields->month = month + 1;
    fields->dayOfMonth = day;
}

/*
 *----------------------------------------------------------------------
 *
 * GetJulianDayFromEraYearWeekDay --
 *
 *	Given a TclDateFields structure containing era, ISO8601 year, ISO8601
 *	week, and day of week, computes the Julian Day Number.
 *
 * Results:
 *	None.
 *
 * Side effects:
 *	Stores 'julianDay' in the fields.
 *
 *----------------------------------------------------------------------
 */

void
GetJulianDayFromEraYearWeekDay(
    TclDateFields *fields,	/* Date to convert */
    int changeover)		/* Julian Day Number of the Gregorian
				 * transition */
{
    Tcl_WideInt firstMonday;	/* Julian day number of week 1, day 1 in the
				 * given year */
    TclDateFields firstWeek;

    firstWeek.tzName = NULL;

    /*
     * Find January 4 in the ISO8601 year, which will always be in week 1.
     */

    firstWeek.isBce = fields->isBce;
    firstWeek.year = fields->iso8601Year;
    firstWeek.month = 1;
    firstWeek.dayOfMonth = 4;
    GetJulianDayFromEraYearMonthDay(&firstWeek, changeover);

    /*
     * Find Monday of week 1.
     */

    firstMonday = WeekdayOnOrBefore(1, firstWeek.julianDay);

    /*
     * Advance to the given week and day.
     */

    fields->julianDay = firstMonday + 7 * (fields->iso8601Week - 1)
	    + fields->dayOfWeek - 1;
}

/*
 *----------------------------------------------------------------------
 *
 * GetJulianDayFromEraYearMonthDay --
 *
 *	Given era, year, month, and dayOfMonth (in TclDateFields), and the
 *	Gregorian transition date, computes the Julian Day Number.
 *
 * Results:
 *	None.
 *
 * Side effects:
 *	Stores day number in 'julianDay'
 *
 *----------------------------------------------------------------------
 */

void
GetJulianDayFromEraYearMonthDay(
    TclDateFields *fields,	/* Date to convert */
    int changeover)		/* Gregorian transition date as a Julian Day */
{
    Tcl_WideInt year, ym1, ym1o4, ym1o100, ym1o400;
    int month, mm1, q, r;

    if (fields->isBce) {
	year = 1 - fields->year;
    } else {
	year = fields->year;
    }

    /*
     * Reduce month modulo 12.
     */

    month = fields->month;
    mm1 = month - 1;
    q = mm1 / 12;
    r = (mm1 % 12);
    if (r < 0) {
	r += 12;
	q -= 1;
    }
    year += q;
    month = r + 1;
    ym1 = year - 1;

    /*
     * Adjust the year after reducing the month.
     */

    fields->gregorian = 1;
    if (year < 1) {
	fields->isBce = 1;
	fields->year = 1 - year;
    } else {
	fields->isBce = 0;
	fields->year = year;
    }

    /*
     * Try an initial conversion in the Gregorian calendar.
     */

#if 0 /* BUG https://core.tcl-lang.org/tcl/tktview?name=da340d4f32 */
    ym1o4 = ym1 / 4;
#else
    /*
     * Have to make sure quotient is truncated towards 0 when negative.
     * See above bug for details. The casts are necessary.
     */
    if (ym1 >= 0) {
	ym1o4 = ym1 / 4;
    } else {
	ym1o4 = - (int) (((unsigned int) -ym1) / 4);
    }
#endif
    if (ym1 % 4 < 0) {
	ym1o4--;
    }
    ym1o100 = ym1 / 100;
    if (ym1 % 100 < 0) {
	ym1o100--;
    }
    ym1o400 = ym1 / 400;
    if (ym1 % 400 < 0) {
	ym1o400--;
    }
    fields->julianDay = JDAY_1_JAN_1_CE_GREGORIAN - 1
	    + fields->dayOfMonth
	    + daysInPriorMonths[IsGregorianLeapYear(fields)][month - 1]
	    + (ONE_YEAR * ym1)
	    + ym1o4
	    - ym1o100
	    + ym1o400;

    /*
     * If the resulting date is before the Gregorian changeover, convert in
     * the Julian calendar instead.
     */

    if (fields->julianDay < changeover) {
	fields->gregorian = 0;
	fields->julianDay = JDAY_1_JAN_1_CE_JULIAN - 1
		+ fields->dayOfMonth
		+ daysInPriorMonths[year%4 == 0][month - 1]
		+ (365 * ym1)
		+ ym1o4;
    }
}

/*
 *----------------------------------------------------------------------
 *
 * GetJulianDayFromEraYearDay --
 *
 *	Given era, year, and dayOfYear (in TclDateFields), and the
 *	Gregorian transition date, computes the Julian Day Number.
 *
 * Results:
 *	None.
 *
 * Side effects:
 *	Stores day number in 'julianDay'
 *
 *----------------------------------------------------------------------
 */

void
GetJulianDayFromEraYearDay(
    TclDateFields *fields,	/* Date to convert */
    int changeover)		/* Gregorian transition date as a Julian Day */
{
    Tcl_WideInt year, ym1;

    /* Get absolute year number from the civil year */
    if (fields->isBce) {
	year = 1 - fields->year;
    } else {
	year = fields->year;
    }

    ym1 = year - 1;

    /* Try the Gregorian calendar first. */
    fields->gregorian = 1;
    fields->julianDay =
	    1721425
	    + fields->dayOfYear
	    + (365 * ym1)
	    + (ym1 / 4)
	    - (ym1 / 100)
	    + (ym1 / 400);

    /* If the date is before the Gregorian change, use the Julian calendar. */

    if (fields->julianDay < changeover) {
	fields->gregorian = 0;
	fields->julianDay =
		1721423
		+ fields->dayOfYear
		+ (365 * ym1)
		+ (ym1 / 4);
    }
}
/*
 *----------------------------------------------------------------------
 *
 * IsGregorianLeapYear --
 *
 *	Tests whether a given year is a leap year, in either Julian or
 *	Gregorian calendar.
 *
 * Results:
 *	Returns 1 for a leap year, 0 otherwise.
 *
 *----------------------------------------------------------------------
 */

int
IsGregorianLeapYear(
    TclDateFields *fields)	/* Date to test */
{
    Tcl_WideInt year = fields->year;

    if (fields->isBce) {
	year = 1 - year;
    }
    if (year % 4 != 0) {
	return 0;
    } else if (!(fields->gregorian)) {
	return 1;
    } else if (year % 400 == 0) {
	return 1;
    } else if (year % 100 == 0) {
	return 0;
    } else {
	return 1;
    }
}

/*
 *----------------------------------------------------------------------
 *
 * WeekdayOnOrBefore --
 *
 *	Finds the Julian Day Number of a given day of the week that falls on
 *	or before a given date, expressed as Julian Day Number.
 *
 * Results:
 *	Returns the Julian Day Number
 *
 *----------------------------------------------------------------------
 */

static Tcl_WideInt
WeekdayOnOrBefore(
    int dayOfWeek,		/* Day of week; Sunday == 0 or 7 */
    Tcl_WideInt julianDay)	/* Reference date */
{
    int k = (dayOfWeek + 6) % 7;
    if (k < 0) {
	k += 7;
    }
    return julianDay - ((julianDay - k) % 7);
}

/*
 *----------------------------------------------------------------------
 *
 * ClockGetenvObjCmd --
 *
 *	Tcl command that reads an environment variable from the system
 *
 * Usage:
 *	::tcl::clock::getEnv NAME
 *
 * Parameters:
 *	NAME - Name of the environment variable desired
 *
 * Results:
 *	Returns a standard Tcl result. Returns an error if the variable does
 *	not exist, with a message left in the interpreter. Returns TCL_OK and
 *	the value of the variable if the variable does exist,
 *
 *----------------------------------------------------------------------
 */

int
ClockGetenvObjCmd(
    TCL_UNUSED(void *),
    Tcl_Interp *interp,
    Tcl_Size objc,
    Tcl_Obj *const objv[])
{
#ifdef _WIN32
    const WCHAR *varName;
    const WCHAR *varValue;
    Tcl_DString ds;
#else
    const char *varName;
    const char *varValue;
#endif

    if (objc != 2) {
	Tcl_WrongNumArgs(interp, 1, objv, "name");
	return TCL_ERROR;
    }
#ifdef _WIN32
    Tcl_DStringInit(&ds);
    varName = Tcl_UtfToWCharDString(TclGetString(objv[1]), -1, &ds);
    varValue = _wgetenv(varName);
    if (varValue == NULL) {
	Tcl_DStringFree(&ds);
    } else {
	Tcl_DStringSetLength(&ds, 0);
	Tcl_WCharToUtfDString(varValue, -1, &ds);
	Tcl_DStringResult(interp, &ds);
    }
#else
    varName = TclGetString(objv[1]);
    varValue = getenv(varName);
    if (varValue != NULL) {
	Tcl_SetObjResult(interp, Tcl_NewStringObj(
		varValue, TCL_AUTO_LENGTH));
    }
#endif
    return TCL_OK;
}

/*
 *----------------------------------------------------------------------
 *
 * ThreadSafeLocalTime --
 *
 *	Wrapper around the 'localtime' library function to make it thread
 *	safe.
 *
 * Results:
 *	Returns a pointer to a 'struct tm' in thread-specific data.
 *
 * Side effects:
 *	Invokes localtime or localtime_r as appropriate.
 *
 *----------------------------------------------------------------------
 */

static struct tm *
ThreadSafeLocalTime(
    const time_t *timePtr)	/* Pointer to the number of seconds since the
				 * local system's epoch */
{
    /*
     * Get a thread-local buffer to hold the returned time.
     */

    struct tm *tmPtr = (struct tm *)Tcl_GetThreadData(&tmKey, sizeof(struct tm));
#ifdef HAVE_LOCALTIME_R
    tmPtr = localtime_r(timePtr, tmPtr);
#else
    struct tm *sysTmPtr;

    Tcl_MutexLock(&clockMutex);
    sysTmPtr = localtime(timePtr);
    if (sysTmPtr == NULL) {
	Tcl_MutexUnlock(&clockMutex);
	return NULL;
    }
    memcpy(tmPtr, sysTmPtr, sizeof(struct tm));
    Tcl_MutexUnlock(&clockMutex);
#endif
    return tmPtr;
}

/*----------------------------------------------------------------------
 *
 * ClockClicksObjCmd --
 *
 *	Returns a high-resolution counter.
 *
 * Results:
 *	Returns a standard Tcl result.
 *
 * Side effects:
 *	None.
 *
 * This function implements the 'clock clicks' Tcl command. Refer to the user
 * documentation for details on what it does.
 *
 *----------------------------------------------------------------------
 */

int
ClockClicksObjCmd(
    TCL_UNUSED(void *),
    Tcl_Interp *interp,		/* Tcl interpreter */
    Tcl_Size objc,			/* Parameter count */
    Tcl_Obj *const *objv)	/* Parameter values */
{
    static const char *const clicksSwitches[] = {
	"-milliseconds", "-microseconds", NULL
    };
    enum ClicksSwitch {
	CLICKS_MILLIS, CLICKS_MICROS, CLICKS_NATIVE
    };
    int index = CLICKS_NATIVE;
    Tcl_Time now;
    Tcl_WideInt clicks = 0;

    switch (objc) {
    case 1:
	break;
    case 2:
	if (Tcl_GetIndexFromObj(interp, objv[1], clicksSwitches, "option", 0,
		&index) != TCL_OK) {
	    return TCL_ERROR;
	}
	break;
    default:
	Tcl_WrongNumArgs(interp, 0, objv, "clock clicks ?-switch?");
	return TCL_ERROR;
    }

    switch (index) {
    case CLICKS_MILLIS:
	Tcl_GetTime(&now);
	clicks = now.sec * 1000LL + now.usec / 1000;
	break;
    case CLICKS_NATIVE:
#ifdef TCL_WIDE_CLICKS
	clicks = TclpGetWideClicks();
#else
	clicks = (Tcl_WideInt)TclpGetClicks();
#endif
	break;
    case CLICKS_MICROS:
	clicks = TclpGetMicroseconds();
	break;
    }

    Tcl_SetObjResult(interp, Tcl_NewWideIntObj(clicks));
    return TCL_OK;
}

/*----------------------------------------------------------------------
 *
 * ClockMillisecondsObjCmd -
 *
 *	Returns a count of milliseconds since the epoch.
 *
 * Results:
 *	Returns a standard Tcl result.
 *
 * Side effects:
 *	None.
 *
 * This function implements the 'clock milliseconds' Tcl command. Refer to the
 * user documentation for details on what it does.
 *
 *----------------------------------------------------------------------
 */

int
ClockMillisecondsObjCmd(
    TCL_UNUSED(void *),
    Tcl_Interp *interp,		/* Tcl interpreter */
    Tcl_Size objc,			/* Parameter count */
    Tcl_Obj *const *objv)	/* Parameter values */
{
    Tcl_Time now;
    Tcl_Obj *timeObj;

    if (objc != 1) {
	Tcl_WrongNumArgs(interp, 0, objv, "clock milliseconds");
	return TCL_ERROR;
    }
    Tcl_GetTime(&now);
    TclNewUIntObj(timeObj, (Tcl_WideUInt)
	    now.sec * 1000 + now.usec / 1000);
    Tcl_SetObjResult(interp, timeObj);
    return TCL_OK;
}

/*----------------------------------------------------------------------
 *
 * ClockMicrosecondsObjCmd -
 *
 *	Returns a count of microseconds since the epoch.
 *
 * Results:
 *	Returns a standard Tcl result.
 *
 * Side effects:
 *	None.
 *
 * This function implements the 'clock microseconds' Tcl command. Refer to the
 * user documentation for details on what it does.
 *
 *----------------------------------------------------------------------
 */

int
ClockMicrosecondsObjCmd(
    TCL_UNUSED(void *),
    Tcl_Interp *interp,		/* Tcl interpreter */
    Tcl_Size objc,			/* Parameter count */
    Tcl_Obj *const *objv)	/* Parameter values */
{
    if (objc != 1) {
	Tcl_WrongNumArgs(interp, 0, objv, "clock microseconds");
	return TCL_ERROR;
    }
    Tcl_SetObjResult(interp, Tcl_NewWideIntObj(TclpGetMicroseconds()));
    return TCL_OK;
}

static inline void
ClockInitFmtScnArgs(
    ClockClientData *dataPtr,
    Tcl_Interp *interp,
    ClockFmtScnCmdArgs *opts)
{
    memset(opts, 0, sizeof(*opts));
    opts->dataPtr = dataPtr;
    opts->interp = interp;
}

/*
 *-----------------------------------------------------------------------------
 *
 * ClockParseFmtScnArgs --
 *
 *	Parses the arguments for sub-commands "scan", "format" and "add".
 *
 *	Note:	common options table used here, because for the options often used
 *		the same literals (objects), so it avoids permanent "recompiling" of
 *		option object representation to indexType with another table.
 *
 * Results:
 *	Returns a standard Tcl result, and stores parsed options
 *	(format, the locale, timezone and base) in structure "opts".
 *
 *-----------------------------------------------------------------------------
 */

typedef enum ClockOperation {
    CLC_OP_FMT = 0,		/* Doing [clock format] */
    CLC_OP_SCN,			/* Doing [clock scan] */
    CLC_OP_ADD			/* Doing [clock add] */
} ClockOperation;

static int
ClockParseFmtScnArgs(
    ClockFmtScnCmdArgs *opts,	/* Result vector: format, locale, timezone... */
    TclDateFields *date,	/* Extracted date-time corresponding base
				 * (by scan or add) resp. clockval (by format) */
    Tcl_Size objc,			/* Parameter count */
    Tcl_Obj *const objv[],	/* Parameter vector */
    ClockOperation operation,	/* What operation are we doing: format, scan, add */
    const char *syntax)		/* Syntax of the current command */
{
    Tcl_Interp *interp = opts->interp;
    ClockClientData *dataPtr = opts->dataPtr;
    int gmtFlag = 0;
    static const char *const options[] = {
	"-base", "-format", "-gmt", "-locale", "-timezone", "-validate", NULL
    };
    enum optionInd {
	CLC_ARGS_BASE, CLC_ARGS_FORMAT, CLC_ARGS_GMT, CLC_ARGS_LOCALE,
	CLC_ARGS_TIMEZONE, CLC_ARGS_VALIDATE
    };
    int optionIndex;		/* Index of an option. */
    int saw = 0;		/* Flag == 1 if option was seen already. */
    Tcl_Size i, baseIdx;
    Tcl_WideInt baseVal;	/* Base time, expressed in seconds from the Epoch */

    if (operation == CLC_OP_SCN) {
	/* default flags (from configure) */
	opts->flags |= dataPtr->defFlags & CLF_VALIDATE;
    } else {
	/* clock value (as current base) */
	opts->baseObj = objv[(baseIdx = 1)];
	saw |= 1 << CLC_ARGS_BASE;
    }

    /*
     * Extract values for the keywords.
     */

    for (i = 2; i < objc; i+=2) {
	/* bypass integers (offsets) by "clock add" */
	if (operation == CLC_OP_ADD) {
	    Tcl_WideInt num;

	    if (TclGetWideIntFromObj(NULL, objv[i], &num) == TCL_OK) {
		continue;
	    }
	}
	/* get option */
	if (Tcl_GetIndexFromObj(interp, objv[i], options,
		"option", 0, &optionIndex) != TCL_OK) {
	    goto badOptionMsg;
	}
	/* if already specified */
	if (saw & (1 << optionIndex)) {
	    if (operation != CLC_OP_SCN && optionIndex == CLC_ARGS_BASE) {
		goto badOptionMsg;
	    }
	    Tcl_SetObjResult(interp, Tcl_ObjPrintf(
		    "bad option \"%s\": doubly present",
		    TclGetString(objv[i])));
	    goto badOption;
	}
	switch (optionIndex) {
	case CLC_ARGS_FORMAT:
	    if (operation == CLC_OP_ADD) {
		goto badOptionMsg;
	    }
	    opts->formatObj = objv[i + 1];
	    break;
	case CLC_ARGS_GMT:
	    if (Tcl_GetBooleanFromObj(interp, objv[i + 1], &gmtFlag) != TCL_OK){
		return TCL_ERROR;
	    }
	    break;
	case CLC_ARGS_LOCALE:
	    opts->localeObj = objv[i + 1];
	    break;
	case CLC_ARGS_TIMEZONE:
	    opts->timezoneObj = objv[i + 1];
	    break;
	case CLC_ARGS_BASE:
	    opts->baseObj = objv[(baseIdx = i + 1)];
	    break;
	case CLC_ARGS_VALIDATE:
	    if (operation != CLC_OP_SCN) {
		goto badOptionMsg;
	    } else {
		int val;

		if (Tcl_GetBooleanFromObj(interp, objv[i + 1], &val) != TCL_OK) {
		    return TCL_ERROR;
		}
		if (val) {
		    opts->flags |= CLF_VALIDATE;
		} else {
		    opts->flags &= ~CLF_VALIDATE;
		}
	    }
	    break;
	}
	saw |= 1 << optionIndex;
    }

    /*
     * Check options.
     */

    if ((saw & (1 << CLC_ARGS_GMT))
	    && (saw & (1 << CLC_ARGS_TIMEZONE))) {
	Tcl_SetObjResult(interp, Tcl_NewStringObj(
		"cannot use -gmt and -timezone in same call", TCL_AUTO_LENGTH));
	Tcl_SetErrorCode(interp, "CLOCK", "gmtWithTimezone", (char *)NULL);
	return TCL_ERROR;
    }
    if (gmtFlag) {
	opts->timezoneObj = dataPtr->literals[LIT_GMT];
    } else if (opts->timezoneObj == NULL
	    || TclGetString(opts->timezoneObj) == NULL
	    || opts->timezoneObj->length == 0) {
	/* If time zone not specified use system time zone */
	opts->timezoneObj = ClockGetSystemTimeZone(dataPtr, interp);
	if (opts->timezoneObj == NULL) {
	    return TCL_ERROR;
	}
    }

    /* Setup timezone (normalize object if needed and load TZ on demand) */

    opts->timezoneObj = ClockSetupTimeZone(dataPtr, interp, opts->timezoneObj);
    if (opts->timezoneObj == NULL) {
	return TCL_ERROR;
    }

    /* Base (by scan or add) or clock value (by format) */

    if (opts->baseObj != NULL) {
	Tcl_Obj *baseObj = opts->baseObj;

	/* bypass integer recognition if looks like option "-now" */
	if ((baseObj->bytes && baseObj->length == 4 && baseObj->bytes[1] == 'n')
		|| TclGetWideIntFromObj(NULL, baseObj, &baseVal) != TCL_OK) {
	    /* we accept "-now" as current date-time */
	    static const char *const nowOpts[] = {
		"-now", NULL
	    };
	    int idx;

	    if (Tcl_GetIndexFromObj(interp, baseObj, nowOpts, "seconds",
		    TCL_EXACT, &idx) == TCL_OK) {
		goto baseNow;
	    }

	    if (TclHasInternalRep(baseObj, &tclBignumType)) {
		goto baseOverflow;
	    }

	    Tcl_AppendResult(interp, " or integer", (char *)NULL);
	    i = baseIdx;
	    goto badOption;
	}
	/*
	 * Seconds could be an unsigned number that overflowed. Make sure
	 * that it isn't. Additionally it may be too complex to calculate
	 * julianday etc (forwards/backwards) by too large/small values, thus
	 * just let accept a bit shorter values to avoid overflow.
	 * Note the year is currently an integer, thus avoid to overflow it also.
	 */

	if (TclHasInternalRep(baseObj, &tclBignumType)
		|| baseVal < TCL_MIN_SECONDS || baseVal > TCL_MAX_SECONDS) {
	baseOverflow:
	    Tcl_SetObjResult(interp, dataPtr->literals[LIT_INTEGER_VALUE_TOO_LARGE]);
	    i = baseIdx;
	    goto badOption;
	}
    } else {
	Tcl_Time now;

    baseNow:
	Tcl_GetTime(&now);
	baseVal = (Tcl_WideInt) now.sec;
    }

    /*
     * Extract year, month and day from the base time for the parser to use as
     * defaults
     */

    /* check base fields already cached (by TZ, last-second cache) */
    if (dataPtr->lastBase.timezoneObj == opts->timezoneObj
	    && dataPtr->lastBase.date.seconds == baseVal
	    && (!(dataPtr->lastBase.date.flags & CLF_CTZ)
	    || dataPtr->lastTZEpoch == TzsetIfNecessary())) {
	memcpy(date, &dataPtr->lastBase.date, ClockCacheableDateFieldsSize);
    } else {
	/* extact fields from base */
	date->seconds = baseVal;
	if (ClockGetDateFields(dataPtr, interp, date, opts->timezoneObj,
	      GREGORIAN_CHANGE_DATE) != TCL_OK) {
	    /* TODO - GREGORIAN_CHANGE_DATE should be locale-dependent */
	    return TCL_ERROR;
	}
	/* cache last base */
	memcpy(&dataPtr->lastBase.date, date, ClockCacheableDateFieldsSize);
	TclSetObjRef(dataPtr->lastBase.timezoneObj, opts->timezoneObj);
    }

    return TCL_OK;

  badOptionMsg:
    Tcl_SetObjResult(interp, Tcl_ObjPrintf(
	    "bad option \"%s\": must be %s",
	    TclGetString(objv[i]), syntax));

  badOption:
    Tcl_SetErrorCode(interp, "CLOCK", "badOption",
	    (i < objc) ? TclGetString(objv[i]) : (char *)NULL, (char *)NULL);
    return TCL_ERROR;
}

/*----------------------------------------------------------------------
 *
 * ClockFormatObjCmd -- , clock format --
 *
 *	This function is invoked to process the Tcl "clock format" command.
 *
 *	Formats a count of seconds since the Posix Epoch as a time of day.
 *
 *	The 'clock format' command formats times of day for output.  Refer
 *	to the user documentation to see what it does.
 *
 * Results:
 *	Returns a standard Tcl result.
 *
 * Side effects:
 *	None.
 *
 *----------------------------------------------------------------------
 */

int
ClockFormatObjCmd(
    void *clientData,		/* Client data containing literal pool */
    Tcl_Interp *interp,		/* Tcl interpreter */
    Tcl_Size objc,			/* Parameter count */
    Tcl_Obj *const objv[])	/* Parameter values */
{
    ClockClientData *dataPtr = (ClockClientData *)clientData;
    static const char *syntax = "clock format clockval|-now "
	    "?-format string? "
	    "?-gmt boolean? "
	    "?-locale LOCALE? ?-timezone ZONE?";
    int ret;
    ClockFmtScnCmdArgs opts;	/* Format, locale, timezone and base */
    DateFormat dateFmt;		/* Common structure used for formatting */

    /* even number of arguments */
    if ((objc & 1) == 1) {
	Tcl_WrongNumArgs(interp, 0, objv, syntax);
	Tcl_SetErrorCode(interp, "CLOCK", "wrongNumArgs", (char *)NULL);
	return TCL_ERROR;
    }

    memset(&dateFmt, 0, sizeof(dateFmt));

    /*
     * Extract values for the keywords.
     */

    ClockInitFmtScnArgs(dataPtr, interp, &opts);
    ret = ClockParseFmtScnArgs(&opts, &dateFmt.date, objc, objv,
	    CLC_OP_FMT, "-format, -gmt, -locale, or -timezone");
    if (ret != TCL_OK) {
	goto done;
    }

    /* Default format */
    if (opts.formatObj == NULL) {
	opts.formatObj = dataPtr->literals[LIT__DEFAULT_FORMAT];
    }

    /* Use compiled version of Format - */
    ret = ClockFormat(&dateFmt, &opts);

  done:
    TclUnsetObjRef(dateFmt.date.tzName);
    return ret;
}

/*----------------------------------------------------------------------
 *
 * ClockScanObjCmd -- , clock scan --
 *
 *	This function is invoked to process the Tcl "clock scan" command.
 *
 *	Inputs a count of seconds since the Posix Epoch as a time of day.
 *
 *	The 'clock scan' command scans times of day on input. Refer to the
 *	user documentation to see what it does.
 *
 * Results:
 *	Returns a standard Tcl result.
 *
 * Side effects:
 *	None.
 *
 *----------------------------------------------------------------------
 */

int
ClockScanObjCmd(
    void *clientData,		/* Client data containing literal pool */
    Tcl_Interp *interp,		/* Tcl interpreter */
    Tcl_Size objc,			/* Parameter count */
    Tcl_Obj *const objv[])	/* Parameter values */
{
    ClockClientData *dataPtr = (ClockClientData *)clientData;
    static const char *syntax = "clock scan string "
	    "?-base seconds? "
	    "?-format string? "
	    "?-gmt boolean? "
	    "?-locale LOCALE? ?-timezone ZONE? ?-validate boolean?";
    int ret;
    ClockFmtScnCmdArgs opts;	/* Format, locale, timezone and base */
    DateInfo yy;		/* Common structure used for parsing */
    DateInfo *info = &yy;

    /* even number of arguments */
    if ((objc & 1) == 1) {
	Tcl_WrongNumArgs(interp, 0, objv, syntax);
	Tcl_SetErrorCode(interp, "CLOCK", "wrongNumArgs", (char *)NULL);
	return TCL_ERROR;
    }

    ClockInitDateInfo(&yy);

    /*
     * Extract values for the keywords.
     */

    ClockInitFmtScnArgs(dataPtr, interp, &opts);
    ret = ClockParseFmtScnArgs(&opts, &yy.date, objc, objv,
	    CLC_OP_SCN, "-base, -format, -gmt, -locale, -timezone or -validate");
    if (ret != TCL_OK) {
	goto done;
    }

    /* seconds are in localSeconds (relative base date), so reset time here */
    yyHour = yyMinutes = yySeconds = yySecondOfDay = 0; yyMeridian = MER24;

    /* If free scan */
    if (opts.formatObj == NULL) {
	/* Use compiled version of FreeScan - */

	/* [SB] TODO: Perhaps someday we'll localize the legacy code. Right now,
	 * it's not localized. */
	if (opts.localeObj != NULL) {
	    Tcl_SetObjResult(interp, Tcl_NewStringObj(
		    "legacy [clock scan] does not support -locale", TCL_AUTO_LENGTH));
	    Tcl_SetErrorCode(interp, "CLOCK", "flagWithLegacyFormat", (char *)NULL);
	    ret = TCL_ERROR;
	    goto done;
	}
	ret = ClockFreeScan(&yy, objv[1], &opts);
    } else {
	/* Use compiled version of Scan - */

	ret = ClockScan(&yy, objv[1], &opts);
    }

    if (ret != TCL_OK) {
	goto done;
    }

    /*
     * If no GMT and not free-scan (where valid stage 1 is done in-between),
     * validate with stage 1 before local time conversion, otherwise it may
     * adjust date/time tokens to valid values
     */
    if ((opts.flags & CLF_VALIDATE_S1)
	    && info->flags & (CLF_ASSEMBLE_SECONDS|CLF_LOCALSEC)) {
	ret = ClockValidDate(&yy, &opts, CLF_VALIDATE_S1);
	if (ret != TCL_OK) {
	    goto done;
	}
    }

    /* Convert date info structure into UTC seconds */

    ret = ClockScanCommit(&yy, &opts);
    if (ret != TCL_OK) {
	goto done;
    }

    /* Apply remaining validation rules, if expected */
    if (opts.flags & CLF_VALIDATE) {
	ret = ClockValidDate(&yy, &opts, opts.flags & CLF_VALIDATE);
	if (ret != TCL_OK) {
	    goto done;
	}
    }

  done:
    TclUnsetObjRef(yy.date.tzName);
    if (ret != TCL_OK) {
	return ret;
    }
    Tcl_SetObjResult(interp, Tcl_NewWideIntObj(yy.date.seconds));
    return TCL_OK;
}

/*----------------------------------------------------------------------
 *
 * ClockScanCommit --
 *
 *	Converts date info structure into UTC seconds.
 *
 * Results:
 *	Returns a standard Tcl result.
 *
 * Side effects:
 *	None.
 *
 *----------------------------------------------------------------------
 */

static int
ClockScanCommit(
    DateInfo *info,		/* Clock scan info structure */
    ClockFmtScnCmdArgs *opts)	/* Format, locale, timezone and base */
{
    /* If needed assemble julianDay using year, month, etc. */
    if (info->flags & CLF_ASSEMBLE_JULIANDAY) {
	if (info->flags & CLF_ISO8601WEEK) {
	    GetJulianDayFromEraYearWeekDay(&yydate, GREGORIAN_CHANGE_DATE);
	} else if (!(info->flags & CLF_DAYOFYEAR) /* no day of year */
		|| (info->flags & (CLF_DAYOFMONTH|CLF_MONTH)) /* yymmdd over yyddd */
		== (CLF_DAYOFMONTH|CLF_MONTH)) {
	    GetJulianDayFromEraYearMonthDay(&yydate, GREGORIAN_CHANGE_DATE);
	} else {
	    GetJulianDayFromEraYearDay(&yydate, GREGORIAN_CHANGE_DATE);
	}
	info->flags |= CLF_ASSEMBLE_SECONDS;
	info->flags &= ~CLF_ASSEMBLE_JULIANDAY;
    }

    /* some overflow checks */
    if (info->flags & CLF_JULIANDAY) {
	double curJDN = (double)yydate.julianDay
		+ ((double)yySecondOfDay - SECONDS_PER_DAY/2) / SECONDS_PER_DAY;
	if (curJDN > opts->dataPtr->maxJDN) {
	    Tcl_SetObjResult(opts->interp, Tcl_NewStringObj(
		    "requested date too large to represent", TCL_AUTO_LENGTH));
	    Tcl_SetErrorCode(opts->interp, "CLOCK", "dateTooLarge", (char *)NULL);
	    return TCL_ERROR;
	}
    }

    /* Local seconds to UTC (stored in yydate.seconds) */

    if (info->flags & CLF_ASSEMBLE_SECONDS) {
	yydate.localSeconds =
		-210866803200LL
		+ (SECONDS_PER_DAY * yydate.julianDay)
		+ (yySecondOfDay % SECONDS_PER_DAY);
    }

    if (info->flags & (CLF_ASSEMBLE_SECONDS | CLF_LOCALSEC)) {
	if (ConvertLocalToUTC(opts->dataPtr, opts->interp, &yydate,
		opts->timezoneObj, GREGORIAN_CHANGE_DATE) != TCL_OK) {
	    return TCL_ERROR;
	}
    }

    /* Increment UTC seconds with relative time */

    yydate.seconds += yyRelSeconds;
    return TCL_OK;
}

/*----------------------------------------------------------------------
 *
 * ClockValidDate --
 *
 *	Validate date info structure for wrong data (e. g. out of ranges).
 *
 * Results:
 *	Returns a standard Tcl result.
 *
 * Side effects:
 *	None.
 *
 *----------------------------------------------------------------------
 */

static int
ClockValidDate(
    DateInfo *info,		/* Clock scan info structure */
    ClockFmtScnCmdArgs *opts,	/* Scan options */
    int stage)			/* Stage to validate (1, 2 or 3 for both) */
{
    const char *errMsg = "", *errCode = "";
    TclDateFields temp;
    int tempCpyFlg = 0;
    ClockClientData *dataPtr = opts->dataPtr;

#if 0
    printf("yyMonth %d, yyDay %d, yyDayOfYear %d, yyHour %d, yyMinutes %d, yySeconds %d, "
	    "yySecondOfDay %d, sec %d, daySec %d, tzOffset %d\n",
	    yyMonth, yyDay, yydate.dayOfYear, yyHour, yyMinutes, yySeconds,
	    yySecondOfDay, (int)yydate.localSeconds, (int)(yydate.localSeconds % SECONDS_PER_DAY),
	    yydate.tzOffset);
#endif

    if (!(stage & CLF_VALIDATE_S1) || !(opts->flags & CLF_VALIDATE_S1)) {
	goto stage_2;
    }
    opts->flags &= ~CLF_VALIDATE_S1; /* stage 1 is done */

    /* first year (used later in hath / daysInPriorMonths) */
    if ((info->flags & (CLF_YEAR | CLF_ISO8601YEAR))) {
	if ((info->flags & CLF_ISO8601YEAR)) {
	    if (yydate.iso8601Year < dataPtr->validMinYear
		    || yydate.iso8601Year > dataPtr->validMaxYear) {
		errMsg = "invalid iso year";
		errCode = "iso year";
		goto error;
	    }
	}
	if (info->flags & CLF_YEAR) {
	    if (yyYear < dataPtr->validMinYear
		    || yyYear > dataPtr->validMaxYear) {
		errMsg = "invalid year";
		errCode = "year";
		goto error;
	    }
	} else if ((info->flags & CLF_ISO8601YEAR)) {
	    yyYear = yydate.iso8601Year; /* used to recognize leap */
	}
	if ((info->flags & (CLF_ISO8601YEAR | CLF_YEAR))
		== (CLF_ISO8601YEAR | CLF_YEAR)) {
	    if (yyYear != yydate.iso8601Year) {
		errMsg = "ambiguous year";
		errCode = "year";
		goto error;
	    }
	}
    }
    /* and month (used later in hath) */
    if (info->flags & CLF_MONTH) {
	if (yyMonth < 1 || yyMonth > 12) {
	    errMsg = "invalid month";
	    errCode = "month";
	    goto error;
	}
    }
    /* day of month */
    if (info->flags & (CLF_DAYOFMONTH|CLF_DAYOFWEEK)) {
	if (yyDay < 1 || yyDay > 31) {
	    errMsg = "invalid day";
	    errCode = "day";
	    goto error;
	} else if ((info->flags & CLF_MONTH)) {
	    const int *h = hath[IsGregorianLeapYear(&yydate)];

	    if (yyDay > h[yyMonth - 1]) {
		errMsg = "invalid day";
		goto error;
	    }
	}
    }
    if (info->flags & CLF_DAYOFYEAR) {
	if (yydate.dayOfYear < 1
		|| yydate.dayOfYear > daysInPriorMonths[IsGregorianLeapYear(&yydate)][12]) {
	    errMsg = "invalid day of year";
	    errCode = "day of year";
	    goto error;
	}
    }

    /* mmdd !~ ddd */
    if ((info->flags & (CLF_DAYOFYEAR|CLF_DAYOFMONTH|CLF_MONTH))
	    == (CLF_DAYOFYEAR|CLF_DAYOFMONTH|CLF_MONTH)) {
	if (!tempCpyFlg) {
	    memcpy(&temp, &yydate, sizeof(temp));
	    tempCpyFlg = 1;
	}
	GetJulianDayFromEraYearDay(&temp, GREGORIAN_CHANGE_DATE);
	if (temp.julianDay != yydate.julianDay) {
	    errMsg = "ambiguous day";
	    errCode = "day";
	    goto error;
	}
    }

    if (info->flags & CLF_TIME) {
	/* hour */
	if (yyHour < 0 || yyHour > ((yyMeridian == MER24) ? 23 : 12)) {
	    errMsg = "invalid time (hour)";
	    errCode = "hour";
	    goto error;
	}
	/* minutes */
	if (yyMinutes < 0 || yyMinutes > 59) {
	    errMsg = "invalid time (minutes)";
	    errCode = "minutes";
	    goto error;
	}
	/* oldscan could return secondOfDay (parsedTime) -1 by invalid time (ex.: 25:00:00) */
	if (yySeconds < 0 || yySeconds > 59 || yySecondOfDay <= -1) {
	    errMsg = "invalid time";
	    errCode = "seconds";
	    goto error;
	}
    }

    if (!(stage & CLF_VALIDATE_S2) || !(opts->flags & CLF_VALIDATE_S2)) {
	return TCL_OK;
    }
    opts->flags &= ~CLF_VALIDATE_S2; /* stage 2 is done */

    /*
     * Further tests expected ready calculated julianDay (inclusive relative),
     * and time-zone conversion (local to UTC time).
     */
  stage_2:

    /* time, regarding the modifications by the time-zone (looks for given time
     * in between DST-time hole, so does not exist in this time-zone) */
    if (info->flags & CLF_TIME) {
	/*
	 * we don't need to do the backwards time-conversion (UTC to local) and
	 * compare results, because the after conversion (local to UTC) we
	 * should have valid localSeconds (was not invalidated to TCL_INV_SECONDS),
	 * so if it was invalidated - invalid time, outside the time-zone (in DST-hole)
	 */
	if (yydate.localSeconds == TCL_INV_SECONDS) {
	    errMsg = "invalid time (does not exist in this time-zone)";
	    errCode = "out-of-time";
	    goto error;
	}
    }

    /* day of week */
    if (info->flags & CLF_DAYOFWEEK) {
	if (!tempCpyFlg) {
	    memcpy(&temp, &yydate, sizeof(temp));
	    tempCpyFlg = 1;
	}
	GetYearWeekDay(&temp, GREGORIAN_CHANGE_DATE);
	if (temp.dayOfWeek != yyDayOfWeek) {
	    errMsg = "invalid day of week";
	    errCode = "day of week";
	    goto error;
	}
    }

    return TCL_OK;

  error:
    Tcl_SetObjResult(opts->interp, Tcl_ObjPrintf(
	    "unable to convert input string: %s", errMsg));
    Tcl_SetErrorCode(opts->interp, "CLOCK", "invInpStr", errCode, (char *)NULL);
    return TCL_ERROR;
}

/*----------------------------------------------------------------------
 *
 * ClockFreeScan --
 *
 *	Used by ClockScanObjCmd for free scanning without format.
 *
 * Results:
 *	Returns a standard Tcl result.
 *
 * Side effects:
 *	None.
 *
 *----------------------------------------------------------------------
 */

int
ClockFreeScan(
    DateInfo *info,		/* Date fields used for parsing & converting
				 * simultaneously a yy-parse structure of the
				 * TclClockFreeScan */
    Tcl_Obj *strObj,		/* String containing the time to scan */
    ClockFmtScnCmdArgs *opts)	/* Command options */
{
    Tcl_Interp *interp = opts->interp;
    ClockClientData *dataPtr = opts->dataPtr;
    int ret = TCL_ERROR;

    /*
     * Parse the date. The parser will fill a structure "info" with date,
     * time, time zone, relative month/day/seconds, relative weekday, ordinal
     * month.
     * Notice that many yy-defines point to values in the "info" or "date"
     * structure, e. g. yySecondOfDay -> info->date.secondOfDay or
     *			yyMonth -> info->date.month (same as yydate.month)
     */
    yyInput = TclGetString(strObj);

    if (TclClockFreeScan(interp, info) != TCL_OK) {
	Tcl_SetObjResult(interp, Tcl_ObjPrintf(
		"unable to convert date-time string \"%s\": %s",
		TclGetString(strObj), Tcl_GetString(Tcl_GetObjResult(interp))));
	goto done;
    }

    /*
     * If the caller supplied a date in the string, update the date with
     * the value. If the caller didn't specify a time with the date, default to
     * midnight.
     */

    if (info->flags & CLF_YEAR) {
	if (yyYear < 100) {
	    if (yyYear >= dataPtr->yearOfCenturySwitch) {
		yyYear -= 100;
	    }
	    yyYear += dataPtr->currentYearCentury;
	}
	yydate.isBce = 0;
	info->flags |= CLF_ASSEMBLE_JULIANDAY|CLF_ASSEMBLE_SECONDS;
    }

    /*
     * If the caller supplied a time zone in the string, make it into a time
     * zone indicator of +-hhmm and setup this time zone.
     */

    if (info->flags & CLF_ZONE) {
	if (yyTimezone || !yyDSTmode) {
	    /* Real time zone from numeric zone */
	    Tcl_Obj *tzObjStor = NULL;
	    int minEast = -yyTimezone;
	    int dstFlag = 1 - yyDSTmode;

	    tzObjStor = ClockFormatNumericTimeZone(
		    60 * minEast + 3600 * dstFlag);
	    Tcl_IncrRefCount(tzObjStor);

	    opts->timezoneObj = ClockSetupTimeZone(dataPtr, interp, tzObjStor);

	    Tcl_DecrRefCount(tzObjStor);
	} else {
	    /* simplest case - GMT / UTC */
	    opts->timezoneObj = ClockSetupTimeZone(dataPtr, interp,
		    dataPtr->literals[LIT_GMT]);
	}
	if (opts->timezoneObj == NULL) {
	    goto done;
	}

	// TclSetObjRef(yydate.tzName, opts->timezoneObj);

	info->flags |= CLF_ASSEMBLE_SECONDS;
    }

    /*
     * For freescan apply validation rules (stage 1) before mixed with
     * relative time (otherwise always valid recalculated date & time).
     */
    if (opts->flags & CLF_VALIDATE) {
	if (ClockValidDate(info, opts, CLF_VALIDATE_S1) != TCL_OK) {
	    goto done;
	}
    }

    /*
     * Assemble date, time, zone into seconds-from-epoch
     */

    if ((info->flags & (CLF_TIME | CLF_HAVEDATE)) == CLF_HAVEDATE) {
	yySecondOfDay = 0;
	info->flags |= CLF_ASSEMBLE_SECONDS;
    } else if (info->flags & CLF_TIME) {
	yySecondOfDay = ToSeconds(yyHour, yyMinutes, yySeconds, yyMeridian);
	info->flags |= CLF_ASSEMBLE_SECONDS;
    } else if ((info->flags & (CLF_DAYOFWEEK | CLF_HAVEDATE)) == CLF_DAYOFWEEK
	    || (info->flags & CLF_ORDINALMONTH)
	    || ((info->flags & CLF_RELCONV)
	    && (yyRelMonth != 0 || yyRelDay != 0))) {
	yySecondOfDay = 0;
	info->flags |= CLF_ASSEMBLE_SECONDS;
    } else {
	yySecondOfDay = yydate.localSeconds % SECONDS_PER_DAY;
    }

    /*
     * Do relative times
     */

    ret = ClockCalcRelTime(info);

    /* Free scanning completed - date ready */

  done:
    return ret;
}

/*----------------------------------------------------------------------
 *
 * ClockCalcRelTime --
 *
 *	Used for calculating of relative times.
 *
 * Results:
 *	Returns a standard Tcl result.
 *
 * Side effects:
 *	None.
 *
 *----------------------------------------------------------------------
 */
int
ClockCalcRelTime(
    DateInfo *info)		/* Date fields used for converting */
{
    int prevDayOfWeek = yyDayOfWeek;	/* preserve unchanged day of week */

    /*
     * Because some calculations require in-between conversion of the
     * julian day, we can repeat this processing multiple times
     */
  repeat_rel:
    if (info->flags & CLF_RELCONV) {
	/*
	 * Relative conversion normally possible in UTC time only, because
	 * of possible wrong local time increment if ignores in-between DST-hole.
	 * (see test-cases clock-34.53, clock-34.54).
	 * So increment date in julianDay, but time inside day in UTC (seconds).
	 */

	/* add months (or years in months) */

	if (yyRelMonth != 0) {
	    int m, h;

	    /* if needed extract year, month, etc. again */
	    if (info->flags & CLF_ASSEMBLE_DATE) {
		GetGregorianEraYearDay(&yydate, GREGORIAN_CHANGE_DATE);
		GetMonthDay(&yydate);
		GetYearWeekDay(&yydate, GREGORIAN_CHANGE_DATE);
		info->flags &= ~CLF_ASSEMBLE_DATE;
	    }

	    /* add the requisite number of months */
	    yyMonth += yyRelMonth - 1;
	    yyYear += yyMonth / 12;
	    m = yyMonth % 12;
	    /* compiler fix for negative offs - wrap y, m = (0, -1) -> (-1, 11) */
	    if (m < 0) {
		yyYear--;
		m = 12 + m;
	    }
	    yyMonth = m + 1;

	    /* if the day doesn't exist in the current month, repair it */
	    h = hath[IsGregorianLeapYear(&yydate)][m];
	    if (yyDay > h) {
		yyDay = h;
	    }

	    /* on demand (lazy) assemble julianDay using new year, month, etc. */
	    info->flags |= CLF_ASSEMBLE_JULIANDAY | CLF_ASSEMBLE_SECONDS;

	    yyRelMonth = 0;
	}

	/* add days (or other parts aligned to days) */
	if (yyRelDay) {
	    /* assemble julianDay using new year, month, etc. */
	    if (info->flags & CLF_ASSEMBLE_JULIANDAY) {
		GetJulianDayFromEraYearMonthDay(&yydate, GREGORIAN_CHANGE_DATE);
		info->flags &= ~CLF_ASSEMBLE_JULIANDAY;
	    }
	    yydate.julianDay += yyRelDay;

	    /* julianDay was changed, on demand (lazy) extract year, month, etc. again */
	    info->flags |= CLF_ASSEMBLE_DATE|CLF_ASSEMBLE_SECONDS;
	    yyRelDay = 0;
	}

	/* relative time (seconds), if exceeds current date, do the day conversion and
	 * leave rest of the increment in yyRelSeconds to add it hereafter in UTC seconds */
	if (yyRelSeconds) {
	    Tcl_WideInt newSecs = yySecondOfDay + yyRelSeconds;

	    /* if seconds increment outside of current date, increment day */
	    if (newSecs / SECONDS_PER_DAY != yySecondOfDay / SECONDS_PER_DAY) {
		yyRelDay += newSecs / SECONDS_PER_DAY;
		yySecondOfDay = 0;
		yyRelSeconds = newSecs % SECONDS_PER_DAY;

		goto repeat_rel;
	    }
	}

	info->flags &= ~CLF_RELCONV;
    }

    /*
     * Do relative (ordinal) month
     */

    if (info->flags & CLF_ORDINALMONTH) {
	int monthDiff;

	/* if needed extract year, month, etc. again */
	if (info->flags & CLF_ASSEMBLE_DATE) {
	    GetGregorianEraYearDay(&yydate, GREGORIAN_CHANGE_DATE);
	    GetMonthDay(&yydate);
	    GetYearWeekDay(&yydate, GREGORIAN_CHANGE_DATE);
	    info->flags &= ~CLF_ASSEMBLE_DATE;
	}

	if (yyMonthOrdinalIncr > 0) {
	    monthDiff = yyMonthOrdinal - yyMonth;
	    if (monthDiff <= 0) {
		monthDiff += 12;
	    }
	    yyMonthOrdinalIncr--;
	} else {
	    monthDiff = yyMonth - yyMonthOrdinal;
	    if (monthDiff >= 0) {
		monthDiff -= 12;
	    }
	    yyMonthOrdinalIncr++;
	}

	/* process it further via relative times */
	yyYear += yyMonthOrdinalIncr;
	yyRelMonth += monthDiff;
	info->flags &= ~CLF_ORDINALMONTH;
	info->flags |= CLF_RELCONV|CLF_ASSEMBLE_JULIANDAY|CLF_ASSEMBLE_SECONDS;

	goto repeat_rel;
    }

    /*
     * Do relative weekday
     */

    if ((info->flags & (CLF_DAYOFWEEK|CLF_HAVEDATE)) == CLF_DAYOFWEEK) {
	/* restore scanned day of week */
	yyDayOfWeek = prevDayOfWeek;

	/* if needed assemble julianDay now */
	if (info->flags & CLF_ASSEMBLE_JULIANDAY) {
	    GetJulianDayFromEraYearMonthDay(&yydate, GREGORIAN_CHANGE_DATE);
	    info->flags &= ~CLF_ASSEMBLE_JULIANDAY;
	}

	yydate.isBce = 0;
	yydate.julianDay = WeekdayOnOrBefore(yyDayOfWeek, yydate.julianDay + 6)
		+ 7 * yyDayOrdinal;
	if (yyDayOrdinal > 0) {
	    yydate.julianDay -= 7;
	}
	info->flags |= CLF_ASSEMBLE_DATE|CLF_ASSEMBLE_SECONDS;
    }

    return TCL_OK;
}

/*----------------------------------------------------------------------
 *
 * ClockWeekdaysOffs --
 *
 *	Get offset in days for the number of week days corresponding the
 *	given day of week (skipping Saturdays and Sundays).
 *
 *
 * Results:
 *	Returns a day increment adjusted the given weekdays
 *
 *----------------------------------------------------------------------
 */

static inline int
ClockWeekdaysOffs(
    int dayOfWeek,
    int offs)
{
    int weeks, resDayOfWeek;

    /* offset in days */
    weeks = offs / 5;
    offs = offs % 5;
    /* compiler fix for negative offs - wrap (0, -1) -> (-1, 4) */
    if (offs < 0) {
	weeks--;
	offs = 5 + offs;
    }
    offs += 7 * weeks;

    /* resulting day of week */
    {
	int day = (offs % 7);

	/* compiler fix for negative offs - wrap (0, -1) -> (-1, 6) */
	if (day < 0) {
	    day = 7 + day;
	}
	resDayOfWeek = dayOfWeek + day;
    }

    /* adjust if we start from a weekend */
    if (dayOfWeek > 5) {
	int adj = 5 - dayOfWeek;

	offs += adj;
	resDayOfWeek += adj;
    }

    /* adjust if we end up on a weekend */
    if (resDayOfWeek > 5) {
	offs += 2;
    }

    return offs;
}

/*----------------------------------------------------------------------
 *
 * ClockAddObjCmd -- , clock add --
 *
 *	Adds an offset to a given time.
 *
 *	Refer to the user documentation to see what it exactly does.
 *
 * Syntax:
 *   clock add clockval ?count unit?... ?-option value?
 *
 * Parameters:
 *   clockval -- Starting time value
 *   count -- Amount of a unit of time to add
 *   unit -- Unit of time to add, must be one of:
 *	     years year months month weeks week
 *	     days day hours hour minutes minute
 *	     seconds second
 *
 * Options:
 *   -gmt BOOLEAN
 *	 Flag synonymous with '-timezone :GMT'
 *   -timezone ZONE
 *	 Name of the time zone in which calculations are to be done.
 *   -locale NAME
 *	 Name of the locale in which calculations are to be done.
 *	 Used to determine the Gregorian change date.
 *
 * Results:
 *	Returns a standard Tcl result with the given time adjusted
 *	by the given offset(s) in order.
 *
 * Notes:
 *   It is possible that adding a number of months or years will adjust the
 *   day of the month as well.	For instance, the time at one month after
 *   31 January is either 28 or 29 February, because February has fewer
 *   than 31 days.
 *
 *----------------------------------------------------------------------
 */

int
ClockAddObjCmd(
    void *clientData,		/* Client data containing literal pool */
    Tcl_Interp *interp,		/* Tcl interpreter */
    Tcl_Size objc,			/* Parameter count */
    Tcl_Obj *const objv[])	/* Parameter values */
{
    static const char *syntax = "clock add clockval|-now ?number units?..."
	    "?-gmt boolean? "
	    "?-locale LOCALE? ?-timezone ZONE?";
    ClockClientData *dataPtr = (ClockClientData *)clientData;
    int ret;
    ClockFmtScnCmdArgs opts;	/* Format, locale, timezone and base */
    DateInfo yy;		/* Common structure used for parsing */
    DateInfo *info = &yy;

    /* add "week" to units also (because otherwise ambiguous) */
    static const char *const units[] = {
	"years",	"months",	    "week",	    "weeks",
	"days",		"weekdays",
	"hours",	"minutes",	    "seconds",
	NULL
    };
    enum unitInd {
	CLC_ADD_YEARS,	CLC_ADD_MONTHS,	    CLC_ADD_WEEK,   CLC_ADD_WEEKS,
	CLC_ADD_DAYS,	CLC_ADD_WEEKDAYS,
	CLC_ADD_HOURS,	CLC_ADD_MINUTES,    CLC_ADD_SECONDS
    };
    int unitIndex;		/* Index of an option. */
    Tcl_Size i;
    Tcl_WideInt offs;

    /* even number of arguments */
    if ((objc & 1) == 1) {
	Tcl_WrongNumArgs(interp, 0, objv, syntax);
	Tcl_SetErrorCode(interp, "CLOCK", "wrongNumArgs", (char *)NULL);
	return TCL_ERROR;
    }

    ClockInitDateInfo(&yy);

    /*
     * Extract values for the keywords.
     */

    ClockInitFmtScnArgs(dataPtr, interp, &opts);
    ret = ClockParseFmtScnArgs(&opts, &yy.date, objc, objv,
	    CLC_OP_ADD, "-gmt, -locale, or -timezone");
    if (ret != TCL_OK) {
	goto done;
    }

    /* time together as seconds of the day */
    yySecondOfDay = yySeconds = yydate.localSeconds % SECONDS_PER_DAY;
    /* seconds are in localSeconds (relative base date), so reset time here */
    yyHour = 0;
    yyMinutes = 0;
    yyMeridian = MER24;

    ret = TCL_ERROR;

    /*
     * Find each offset and process date increment
     */

    for (i = 2; i < objc; i+=2) {
	/* bypass not integers (options, allready processed above in ClockParseFmtScnArgs) */
	if (TclGetWideIntFromObj(NULL, objv[i], &offs) != TCL_OK) {
	    continue;
	}
	/* get unit */
	if (Tcl_GetIndexFromObj(interp, objv[i + 1], units, "unit", 0,
		&unitIndex) != TCL_OK) {
	    goto done;
	}
	if (TclHasInternalRep(objv[i], &tclBignumType)
		|| offs > (unitIndex < CLC_ADD_HOURS ? 0x7fffffff : TCL_MAX_SECONDS)
		|| offs < (unitIndex < CLC_ADD_HOURS ? -0x7fffffff : TCL_MIN_SECONDS)) {
	    Tcl_SetObjResult(interp, dataPtr->literals[LIT_INTEGER_VALUE_TOO_LARGE]);
	    goto done;
	}

	/* nothing to do if zero quantity */
	if (!offs) {
	    continue;
	}

	/* if in-between conversion needed (already have relative date/time),
	 * correct date info, because the date may be changed,
	 * so refresh it now */

	if ((info->flags & CLF_RELCONV)
		&& (unitIndex == CLC_ADD_WEEKDAYS
		/* some months can be shorter as another */
		|| yyRelMonth || yyRelDay
		/* day changed */
		|| yySeconds + yyRelSeconds > SECONDS_PER_DAY
		|| yySeconds + yyRelSeconds < 0)) {
	    if (ClockCalcRelTime(info) != TCL_OK) {
		goto done;
	    }
	}

	/* process increment by offset + unit */
	info->flags |= CLF_RELCONV;
	switch (unitIndex) {
	case CLC_ADD_YEARS:
	    yyRelMonth += offs * 12;
	    break;
	case CLC_ADD_MONTHS:
	    yyRelMonth += offs;
	    break;
	case CLC_ADD_WEEK:
	case CLC_ADD_WEEKS:
	    yyRelDay += offs * 7;
	    break;
	case CLC_ADD_DAYS:
	    yyRelDay += offs;
	    break;
	case CLC_ADD_WEEKDAYS:
	    /* add number of week days (skipping Saturdays and Sundays)
	     * to a relative days value. */
	    offs = ClockWeekdaysOffs(yy.date.dayOfWeek, offs);
	    yyRelDay += offs;
	    break;
	case CLC_ADD_HOURS:
	    yyRelSeconds += offs * 60 * 60;
	    break;
	case CLC_ADD_MINUTES:
	    yyRelSeconds += offs * 60;
	    break;
	case CLC_ADD_SECONDS:
	    yyRelSeconds += offs;
	    break;
	}
    }

    /*
     * Do relative times (if not yet already processed interim):
     */

    if (info->flags & CLF_RELCONV) {
	if (ClockCalcRelTime(info) != TCL_OK) {
	    goto done;
	}
    }

    /* Convert date info structure into UTC seconds */

    ret = ClockScanCommit(&yy, &opts);

  done:
    TclUnsetObjRef(yy.date.tzName);
    if (ret != TCL_OK) {
	return ret;
    }
    Tcl_SetObjResult(interp, Tcl_NewWideIntObj(yy.date.seconds));
    return TCL_OK;
}

/*----------------------------------------------------------------------
 *
 * ClockSecondsObjCmd -
 *
 *	Returns a count of microseconds since the epoch.
 *
 * Results:
 *	Returns a standard Tcl result.
 *
 * Side effects:
 *	None.
 *
 * This function implements the 'clock seconds' Tcl command. Refer to the user
 * documentation for details on what it does.
 *
 *----------------------------------------------------------------------
 */

int
ClockSecondsObjCmd(
    TCL_UNUSED(void *),
    Tcl_Interp *interp,		/* Tcl interpreter */
    Tcl_Size objc,			/* Parameter count */
    Tcl_Obj *const *objv)	/* Parameter values */
{
    Tcl_Time now;
    Tcl_Obj *timeObj;

    if (objc != 1) {
	Tcl_WrongNumArgs(interp, 0, objv, "clock seconds");
	return TCL_ERROR;
    }
    Tcl_GetTime(&now);
    TclNewUIntObj(timeObj, (Tcl_WideUInt)now.sec);

    Tcl_SetObjResult(interp, timeObj);
    return TCL_OK;
}

/*
 *----------------------------------------------------------------------
 *
 * ClockSafeCatchCmd --
 *
 *	Same as "::catch" command but avoids overwriting of interp state.
 *
 *	See [554117edde] for more info (and proper solution).
 *
 *----------------------------------------------------------------------
 */
int
ClockSafeCatchCmd(
    TCL_UNUSED(void *),
    Tcl_Interp *interp,
    Tcl_Size objc,
    Tcl_Obj *const objv[])
{
    typedef struct {
	int status;			/* return code status */
	int flags;			/* Each remaining field saves the */
	int returnLevel;		/* corresponding field of the Interp */
	int returnCode;			/* struct. These fields taken together are */
	Tcl_Obj *errorInfo;		/* the "state" of the interp. */
	Tcl_Obj *errorCode;
	Tcl_Obj *returnOpts;
	Tcl_Obj *objResult;
	Tcl_Obj *errorStack;
	int resetErrorStack;
    } InterpState;

    Interp *iPtr = (Interp *)interp;
    int ret, flags = 0;
    InterpState *statePtr;

    if (objc == 1) {
	/* wrong # args : */
	return Tcl_CatchObjCmd(NULL, interp, objc, objv);
    }

    statePtr = (InterpState *)Tcl_SaveInterpState(interp, 0);
    if (!statePtr->errorInfo) {
	/* todo: avoid traced get of errorInfo here */
	TclInitObjRef(statePtr->errorInfo,
		Tcl_ObjGetVar2(interp, iPtr->eiVar, NULL, 0));
	flags |= ERR_LEGACY_COPY;
    }
    if (!statePtr->errorCode) {
	/* todo: avoid traced get of errorCode here */
	TclInitObjRef(statePtr->errorCode,
		Tcl_ObjGetVar2(interp, iPtr->ecVar, NULL, 0));
	flags |= ERR_LEGACY_COPY;
    }

    /* original catch */
    ret = Tcl_CatchObjCmd(NULL, interp, objc, objv);

    if (ret == TCL_ERROR) {
	Tcl_DiscardInterpState((Tcl_InterpState)statePtr);
	return TCL_ERROR;
    }
    /* overwrite result in state with catch result */
    TclSetObjRef(statePtr->objResult, Tcl_GetObjResult(interp));
    /* set result (together with restore state) to interpreter */
    (void) Tcl_RestoreInterpState(interp, (Tcl_InterpState)statePtr);
    /* todo: unless ERR_LEGACY_COPY not set in restore (branch [bug-554117edde] not merged yet) */
    iPtr->flags |= (flags & ERR_LEGACY_COPY);
    return ret;
}

/*
 *----------------------------------------------------------------------
 *
 * TzsetIfNecessary --
 *
 *	Calls the tzset() library function if the contents of the TZ
 *	environment variable has changed.
 *
 * Results:
 *	An epoch counter to allow efficient checking if the timezone has
 *	changed.
 *
 * Side effects:
 *	Calls tzset.
 *
 *----------------------------------------------------------------------
 */

#ifdef _WIN32
#define getenv(x) _wgetenv(L##x)
#else
#define WCHAR char
#define wcslen strlen
#define wcscmp strcmp
#define wcscpy strcpy
#endif
#define TZ_INIT_MARKER	((WCHAR *) INT2PTR(-1))

typedef struct ClockTzStatic {
    WCHAR *was;			/* Previous value of TZ. */
#if TCL_MAJOR_VERSION > 8
    long long lastRefresh;	/* Used for latency before next refresh. */
#else
    long lastRefresh;		/* Used for latency before next refresh. */
#endif
    size_t epoch;		/* Epoch, signals that TZ changed. */
    size_t envEpoch;		/* Last env epoch, for faster signaling,
				 * that TZ changed via TCL */
} ClockTzStatic;
static ClockTzStatic tz = {	/* Global timezone info; protected by
				 * clockMutex.*/
    TZ_INIT_MARKER, 0, 0, 0
};

static size_t
TzsetIfNecessary(void)
{
    const WCHAR *tzNow;		/* Current value of TZ. */
    Tcl_Time now;		/* Current time. */
    size_t epoch;		/* The tz.epoch that the TZ was read at. */

    /*
     * Prevent performance regression on some platforms by resolving of system time zone:
     * small latency for check whether environment was changed (once per second)
     * no latency if environment was changed with tcl-env (compare both epoch values)
     */

    Tcl_GetTime(&now);
    if (now.sec == tz.lastRefresh && tz.envEpoch == TclEnvEpoch) {
	return tz.epoch;
    }

    tz.envEpoch = TclEnvEpoch;
    tz.lastRefresh = now.sec;

    /* check in lock */
    Tcl_MutexLock(&clockMutex);
    tzNow = getenv("TCL_TZ");
    if (tzNow == NULL) {
	tzNow = getenv("TZ");
    }
    if (tzNow != NULL && (tz.was == NULL || tz.was == TZ_INIT_MARKER
	    || wcscmp(tzNow, tz.was) != 0)) {
	tzset();
	if (tz.was != NULL && tz.was != TZ_INIT_MARKER) {
	    Tcl_Free(tz.was);
	}
	tz.was = (WCHAR *)Tcl_Alloc(sizeof(WCHAR) * (wcslen(tzNow) + 1));
	wcscpy(tz.was, tzNow);
	epoch = ++tz.epoch;
    } else if (tzNow == NULL && tz.was != NULL) {
	tzset();
	if (tz.was != TZ_INIT_MARKER) {
	    Tcl_Free(tz.was);
	}
	tz.was = NULL;
	epoch = ++tz.epoch;
    } else {
	epoch = tz.epoch;
    }
    Tcl_MutexUnlock(&clockMutex);

    return epoch;
}

static void
ClockFinalize(
    TCL_UNUSED(void *))
{
    ClockFrmScnFinalize();

    if (tz.was && tz.was != TZ_INIT_MARKER) {
	Tcl_Free(tz.was);
    }

    Tcl_MutexFinalize(&clockMutex);
}

/*
 * Local Variables:
 * mode: c
 * c-basic-offset: 4
 * fill-column: 78
 * End:
 */<|MERGE_RESOLUTION|>--- conflicted
+++ resolved
@@ -83,12 +83,7 @@
 			    Tcl_WideInt *rangesVal);
 static int		ConvertLocalToUTCUsingC(Tcl_Interp *,
 			    TclDateFields *, int);
-<<<<<<< HEAD
-static int		ClockConfigureObjCmd(void *clientData,
-			    Tcl_Interp *interp, Tcl_Size objc, Tcl_Obj *const objv[]);
-=======
-static Tcl_ObjCmdProc	ClockConfigureObjCmd;
->>>>>>> ba13c1f0
+static Tcl_ObjCmdProc2	ClockConfigureObjCmd;
 static void		GetYearWeekDay(TclDateFields *, int);
 static void		GetGregorianEraYearDay(TclDateFields *, int);
 static void		GetMonthDay(TclDateFields *);
