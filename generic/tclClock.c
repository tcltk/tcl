--- conflicted
+++ resolved
@@ -194,15 +194,9 @@
      * Create the client data, which is a refcounted literal pool.
      */
 
-<<<<<<< HEAD
     data = (ClockClientData *)Tcl_Alloc(sizeof(ClockClientData));
     data->refCount = 0;
     data->literals = (Tcl_Obj **)Tcl_Alloc(LIT__END * sizeof(Tcl_Obj*));
-=======
-    data = (ClockClientData *) ckalloc(sizeof(ClockClientData));
-    data->refCount = 0;
-    data->literals = (Tcl_Obj **) ckalloc(LIT__END * sizeof(Tcl_Obj*));
->>>>>>> cc02e48b
     for (i = 0; i < LIT__END; ++i) {
 	TclInitObjRef(data->literals[i], Tcl_NewStringObj(Literals[i], -1));
     }
@@ -722,13 +716,9 @@
 	    /* check locale literals already available (on demand creation) */
 	    if (dataPtr->mcLiterals == NULL) {
 		int i;
-<<<<<<< HEAD
-		dataPtr->mcLiterals = (Tcl_Obj **)Tcl_Alloc(MCLIT__END * sizeof(Tcl_Obj*));
-=======
 
 		dataPtr->mcLiterals = (Tcl_Obj **)
-			ckalloc(MCLIT__END * sizeof(Tcl_Obj*));
->>>>>>> cc02e48b
+			Tcl_Alloc(MCLIT__END * sizeof(Tcl_Obj*));
 		for (i = 0; i < MCLIT__END; ++i) {
 		    TclInitObjRef(dataPtr->mcLiterals[i],
 			    Tcl_NewStringObj(MsgCtLiterals[i], -1));
@@ -908,12 +898,8 @@
     /* if literal storage for indices not yet created */
     if (dataPtr->mcLitIdxs == NULL) {
 	int i;
-<<<<<<< HEAD
+
 	dataPtr->mcLitIdxs = (Tcl_Obj **)Tcl_Alloc(MCLIT__END * sizeof(Tcl_Obj*));
-=======
-
-	dataPtr->mcLitIdxs = (Tcl_Obj **) ckalloc(MCLIT__END * sizeof(Tcl_Obj*));
->>>>>>> cc02e48b
 	for (i = 0; i < MCLIT__END; ++i) {
 	    TclInitObjRef(dataPtr->mcLitIdxs[i],
 		    Tcl_NewStringObj(MsgCtLitIdxs[i], -1));
