--- conflicted
+++ resolved
@@ -4695,18 +4695,9 @@
 static size_t
 TzsetIfNecessary(void)
 {
-<<<<<<< HEAD
-    static WCHAR* tzWas = (WCHAR *)INT2PTR(-1);	 /* Previous value of TZ, protected by
-					  * clockMutex. */
-    static long long tzLastRefresh = 0;	 /* Used for latency before next refresh */
-    static size_t tzWasEpoch = 0;        /* Epoch, signals that TZ changed */
-    static size_t tzEnvEpoch = 0;        /* Last env epoch, for faster signaling,
-					    that TZ changed via TCL */
-    const WCHAR *tzIsNow;		 /* Current value of TZ */
-=======
     typedef struct ClockTzStatic {
 	WCHAR *was;		/* Previous value of TZ. */
-	long lastRefresh;	/* Used for latency before next refresh. */
+	long long lastRefresh;	/* Used for latency before next refresh. */
 	size_t epoch;		/* Epoch, signals that TZ changed. */
 	size_t envEpoch;	/* Last env epoch, for faster signaling,
 				 * that TZ changed via TCL */
@@ -4718,7 +4709,6 @@
     const WCHAR *tzNow;		/* Current value of TZ. */
     Tcl_Time now;		/* Current time. */
     size_t epoch;		/* The tz.epoch that the TZ was read at. */
->>>>>>> 5ff49340
 
     /*
      * Prevent performance regression on some platforms by resolving of system time zone:
@@ -4743,30 +4733,16 @@
     if (tzNow != NULL && (tz.was == NULL || tz.was == TZ_INIT_MARKER
 	    || wcscmp(tzNow, tz.was) != 0)) {
 	tzset();
-<<<<<<< HEAD
-	if (tzWas != NULL && tzWas != (WCHAR *)INT2PTR(-1)) {
-	    Tcl_Free(tzWas);
-	}
-	tzWas = (WCHAR *)Tcl_Alloc(sizeof(WCHAR) * (wcslen(tzIsNow) + 1));
-	wcscpy(tzWas, tzIsNow);
-	tzWasEpoch++;
-    } else if (tzIsNow == NULL && tzWas != NULL) {
-	tzset();
-	if (tzWas != (WCHAR *)INT2PTR(-1)) {
-	    Tcl_Free(tzWas);
-=======
 	if (tz.was != NULL && tz.was != TZ_INIT_MARKER) {
-	    ckfree(tz.was);
-	}
-	tz.was = (WCHAR *)
-		ckalloc(sizeof(WCHAR) * (wcslen(tzNow) + 1));
+	    Tcl_Free(tz.was);
+	}
+	tz.was = (WCHAR *) Tcl_Alloc(sizeof(WCHAR) * (wcslen(tzNow) + 1));
 	wcscpy(tz.was, tzNow);
 	epoch = ++tz.epoch;
     } else if (tzNow == NULL && tz.was != NULL) {
 	tzset();
 	if (tz.was != TZ_INIT_MARKER) {
-	    ckfree(tz.was);
->>>>>>> 5ff49340
+	    Tcl_Free(tz.was);
 	}
 	tz.was = NULL;
 	epoch = ++tz.epoch;
