/*
 * tclClock.c --
 *
 *	Contains the time and date related commands. This code is derived from
 *	the time and date facilities of TclX, by Mark Diekhans and Karl
 *	Lehenbauer.
 *
 * Copyright 1991-1995 Karl Lehenbauer and Mark Diekhans.
 * Copyright (c) 1995 Sun Microsystems, Inc.
 * Copyright (c) 2004 by Kevin B. Kenny. All rights reserved.
 *
 * See the file "license.terms" for information on usage and redistribution of
 * this file, and for a DISCLAIMER OF ALL WARRANTIES.
 */

#include "tclInt.h"

/*
 * Windows has mktime. The configurators do not check.
 */

#ifdef _WIN32
#define HAVE_MKTIME 1
#endif

/*
 * Constants
 */

#define JULIAN_DAY_POSIX_EPOCH		2440588
#define SECONDS_PER_DAY			86400
#define JULIAN_SEC_POSIX_EPOCH	      (((Tcl_WideInt) JULIAN_DAY_POSIX_EPOCH) \
					* SECONDS_PER_DAY)
#define FOUR_CENTURIES			146097	/* days */
#define JDAY_1_JAN_1_CE_JULIAN		1721424
#define JDAY_1_JAN_1_CE_GREGORIAN	1721426
#define ONE_CENTURY_GREGORIAN		36524	/* days */
#define FOUR_YEARS			1461	/* days */
#define ONE_YEAR			365	/* days */

/*
 * Table of the days in each month, leap and common years
 */

static const int hath[2][12] = {
    {31, 28, 31, 30, 31, 30, 31, 31, 30, 31, 30, 31},
    {31, 29, 31, 30, 31, 30, 31, 31, 30, 31, 30, 31}
};
static const int daysInPriorMonths[2][13] = {
    {0, 31, 59, 90, 120, 151, 181, 212, 243, 273, 304, 334, 365},
    {0, 31, 60, 91, 121, 152, 182, 213, 244, 274, 305, 335, 366}
};

/*
 * Enumeration of the string literals used in [clock]
 */

typedef enum ClockLiteral {
    LIT__NIL,
    LIT__DEFAULT_FORMAT,
    LIT_BCE,		LIT_C,
    LIT_CANNOT_USE_GMT_AND_TIMEZONE,
    LIT_CE,
    LIT_DAYOFMONTH,	LIT_DAYOFWEEK,		LIT_DAYOFYEAR,
    LIT_ERA,		LIT_GMT,		LIT_GREGORIAN,
    LIT_INTEGER_VALUE_TOO_LARGE,
    LIT_ISO8601WEEK,	LIT_ISO8601YEAR,
    LIT_JULIANDAY,	LIT_LOCALSECONDS,
    LIT_MONTH,
    LIT_SECONDS,	LIT_TZNAME,		LIT_TZOFFSET,
    LIT_YEAR,
    LIT__END
} ClockLiteral;
static const char *const literals[] = {
    "",
    "%a %b %d %H:%M:%S %Z %Y",
    "BCE",		"C",
    "cannot use -gmt and -timezone in same call",
    "CE",
    "dayOfMonth",	"dayOfWeek",		"dayOfYear",
    "era",		":GMT",			"gregorian",
    "integer value too large to represent",
    "iso8601Week",	"iso8601Year",
    "julianDay",	"localSeconds",
    "month",
    "seconds",		"tzName",		"tzOffset",
    "year"
};

/*
 * Structure containing the client data for [clock]
 */

<<<<<<< HEAD
typedef struct {
    int refCount;		/* Number of live references. */
=======
typedef struct ClockClientData {
    size_t refCount;		/* Number of live references. */
>>>>>>> a8824ce8
    Tcl_Obj **literals;		/* Pool of object literals. */
} ClockClientData;

/*
 * Structure containing the fields used in [clock format] and [clock scan]
 */

typedef struct {
    Tcl_WideInt seconds;	/* Time expressed in seconds from the Posix
				 * epoch */
    Tcl_WideInt localSeconds;	/* Local time expressed in nominal seconds
				 * from the Posix epoch */
    int tzOffset;		/* Time zone offset in seconds east of
				 * Greenwich */
    Tcl_Obj *tzName;		/* Time zone name */
    int julianDay;		/* Julian Day Number in local time zone */
    enum {BCE=1, CE=0} era;	/* Era */
    int gregorian;		/* Flag == 1 if the date is Gregorian */
    int year;			/* Year of the era */
    int dayOfYear;		/* Day of the year (1 January == 1) */
    int month;			/* Month number */
    int dayOfMonth;		/* Day of the month */
    int iso8601Year;		/* ISO8601 week-based year */
    int iso8601Week;		/* ISO8601 week number */
    int dayOfWeek;		/* Day of the week */
} TclDateFields;
static const char *const eras[] = { "CE", "BCE", NULL };

/*
 * Thread specific data block holding a 'struct tm' for the 'gmtime' and
 * 'localtime' library calls.
 */

static Tcl_ThreadDataKey tmKey;

/*
 * Mutex protecting 'gmtime', 'localtime' and 'mktime' calls and the statics
 * in the date parsing code.
 */

TCL_DECLARE_MUTEX(clockMutex)

/*
 * Function prototypes for local procedures in this file:
 */

static int		ConvertUTCToLocal(Tcl_Interp *,
			    TclDateFields *, Tcl_Obj *, int);
static int		ConvertUTCToLocalUsingTable(Tcl_Interp *,
			    TclDateFields *, int, Tcl_Obj *const[]);
static int		ConvertUTCToLocalUsingC(Tcl_Interp *,
			    TclDateFields *, int);
static int		ConvertLocalToUTC(Tcl_Interp *,
			    TclDateFields *, Tcl_Obj *, int);
static int		ConvertLocalToUTCUsingTable(Tcl_Interp *,
			    TclDateFields *, int, Tcl_Obj *const[]);
static int		ConvertLocalToUTCUsingC(Tcl_Interp *,
			    TclDateFields *, int);
static Tcl_Obj *	LookupLastTransition(Tcl_Interp *, Tcl_WideInt,
			    int, Tcl_Obj *const *);
static void		GetYearWeekDay(TclDateFields *, int);
static void		GetGregorianEraYearDay(TclDateFields *, int);
static void		GetMonthDay(TclDateFields *);
static void		GetJulianDayFromEraYearWeekDay(TclDateFields *, int);
static void		GetJulianDayFromEraYearMonthDay(TclDateFields *, int);
static int		IsGregorianLeapYear(TclDateFields *);
static int		WeekdayOnOrBefore(int, int);
static int		ClockClicksObjCmd(
			    ClientData clientData, Tcl_Interp *interp,
			    int objc, Tcl_Obj *const objv[]);
static int		ClockConvertlocaltoutcObjCmd(
			    ClientData clientData, Tcl_Interp *interp,
			    int objc, Tcl_Obj *const objv[]);
static int		ClockGetdatefieldsObjCmd(
			    ClientData clientData, Tcl_Interp *interp,
			    int objc, Tcl_Obj *const objv[]);
static int		ClockGetjuliandayfromerayearmonthdayObjCmd(
			    ClientData clientData, Tcl_Interp *interp,
			    int objc, Tcl_Obj *const objv[]);
static int		ClockGetjuliandayfromerayearweekdayObjCmd(
			    ClientData clientData, Tcl_Interp *interp,
			    int objc, Tcl_Obj *const objv[]);
static int		ClockGetenvObjCmd(
			    ClientData clientData, Tcl_Interp *interp,
			    int objc, Tcl_Obj *const objv[]);
static int		ClockMicrosecondsObjCmd(
			    ClientData clientData, Tcl_Interp *interp,
			    int objc, Tcl_Obj *const objv[]);
static int		ClockMillisecondsObjCmd(
			    ClientData clientData, Tcl_Interp *interp,
			    int objc, Tcl_Obj *const objv[]);
static int		ClockParseformatargsObjCmd(
			    ClientData clientData, Tcl_Interp *interp,
			    int objc, Tcl_Obj *const objv[]);
static int		ClockSecondsObjCmd(
			    ClientData clientData, Tcl_Interp *interp,
			    int objc, Tcl_Obj *const objv[]);
static struct tm *	ThreadSafeLocalTime(const time_t *);
static void		TzsetIfNecessary(void);
static void		ClockDeleteCmdProc(ClientData);

/*
 * Structure containing description of "native" clock commands to create.
 */

struct ClockCommand {
    const char *name;		/* The tail of the command name. The full name
				 * is "::tcl::clock::<name>". When NULL marks
				 * the end of the table. */
    Tcl_ObjCmdProc *objCmdProc;	/* Function that implements the command. This
				 * will always have the ClockClientData sent
				 * to it, but may well ignore this data. */
};

static const struct ClockCommand clockCommands[] = {
    { "clicks",			ClockClicksObjCmd },
    { "getenv",			ClockGetenvObjCmd },
    { "microseconds",		ClockMicrosecondsObjCmd },
    { "milliseconds",		ClockMillisecondsObjCmd },
    { "seconds",		ClockSecondsObjCmd },
    { "Oldscan",		TclClockOldscanObjCmd },
    { "ConvertLocalToUTC",	ClockConvertlocaltoutcObjCmd },
    { "GetDateFields",		ClockGetdatefieldsObjCmd },
    { "GetJulianDayFromEraYearMonthDay",
		ClockGetjuliandayfromerayearmonthdayObjCmd },
    { "GetJulianDayFromEraYearWeekDay",
		ClockGetjuliandayfromerayearweekdayObjCmd },
    { "ParseFormatArgs",	ClockParseformatargsObjCmd },
    { NULL, NULL }
};

/*
 *----------------------------------------------------------------------
 *
 * TclClockInit --
 *
 *	Registers the 'clock' subcommands with the Tcl interpreter and
 *	initializes its client data (which consists mostly of constant
 *	Tcl_Obj's that it is too much trouble to keep recreating).
 *
 * Results:
 *	None.
 *
 * Side effects:
 *	Installs the commands and creates the client data
 *
 *----------------------------------------------------------------------
 */

void
TclClockInit(
    Tcl_Interp *interp)		/* Tcl interpreter */
{
    const struct ClockCommand *clockCmdPtr;
    char cmdName[50];		/* Buffer large enough to hold the string
				 *::tcl::clock::GetJulianDayFromEraYearMonthDay
				 * plus a terminating NUL. */
    ClockClientData *data;
    int i;

    /*
     * Safe interps get [::clock] as alias to a master, so do not need their
     * own copies of the support routines.
     */

    if (Tcl_IsSafe(interp)) {
	return;
    }

    /*
     * Create the client data, which is a refcounted literal pool.
     */

    data = ckalloc(sizeof(ClockClientData));
    data->refCount = 0;
    data->literals = ckalloc(LIT__END * sizeof(Tcl_Obj*));
    for (i = 0; i < LIT__END; ++i) {
	data->literals[i] = Tcl_NewStringObj(literals[i], -1);
	Tcl_IncrRefCount(data->literals[i]);
    }

    /*
     * Install the commands.
     */

#define TCL_CLOCK_PREFIX_LEN 14 /* == strlen("::tcl::clock::") */
    memcpy(cmdName, "::tcl::clock::", TCL_CLOCK_PREFIX_LEN);
    for (clockCmdPtr=clockCommands ; clockCmdPtr->name!=NULL ; clockCmdPtr++) {
	strcpy(cmdName + TCL_CLOCK_PREFIX_LEN, clockCmdPtr->name);
	data->refCount++;
	Tcl_CreateObjCommand(interp, cmdName, clockCmdPtr->objCmdProc, data,
		ClockDeleteCmdProc);
    }
}

/*
 *----------------------------------------------------------------------
 *
 * ClockConvertlocaltoutcObjCmd --
 *
 *	Tcl command that converts a UTC time to a local time by whatever means
 *	is available.
 *
 * Usage:
 *	::tcl::clock::ConvertUTCToLocal dictionary tzdata changeover
 *
 * Parameters:
 *	dict - Dictionary containing a 'localSeconds' entry.
 *	tzdata - Time zone data
 *	changeover - Julian Day of the adoption of the Gregorian calendar.
 *
 * Results:
 *	Returns a standard Tcl result.
 *
 * Side effects:
 *	On success, sets the interpreter result to the given dictionary
 *	augmented with a 'seconds' field giving the UTC time. On failure,
 *	leaves an error message in the interpreter result.
 *
 *----------------------------------------------------------------------
 */

static int
ClockConvertlocaltoutcObjCmd(
    ClientData clientData,	/* Client data */
    Tcl_Interp *interp,		/* Tcl interpreter */
    int objc,			/* Parameter count */
    Tcl_Obj *const *objv)	/* Parameter vector */
{
    ClockClientData *data = clientData;
    Tcl_Obj *const *literals = data->literals;
    Tcl_Obj *secondsObj;
    Tcl_Obj *dict;
    int changeover;
    TclDateFields fields;
    int created = 0;
    int status;

    /*
     * Check params and convert time.
     */

    if (objc != 4) {
	Tcl_WrongNumArgs(interp, 1, objv, "dict tzdata changeover");
	return TCL_ERROR;
    }
    dict = objv[1];
    if (Tcl_DictObjGet(interp, dict, literals[LIT_LOCALSECONDS],
	    &secondsObj)!= TCL_OK) {
	return TCL_ERROR;
    }
    if (secondsObj == NULL) {
	Tcl_SetObjResult(interp, Tcl_NewStringObj("key \"localseconds\" not "
		"found in dictionary", -1));
	return TCL_ERROR;
    }
    if ((Tcl_GetWideIntFromObj(interp, secondsObj,
	    &fields.localSeconds) != TCL_OK)
	|| (TclGetIntFromObj(interp, objv[3], &changeover) != TCL_OK)
	|| ConvertLocalToUTC(interp, &fields, objv[2], changeover)) {
	return TCL_ERROR;
    }

    /*
     * Copy-on-write; set the 'seconds' field in the dictionary and place the
     * modified dictionary in the interpreter result.
     */

    if (Tcl_IsShared(dict)) {
	dict = Tcl_DuplicateObj(dict);
	created = 1;
	Tcl_IncrRefCount(dict);
    }
    status = Tcl_DictObjPut(interp, dict, literals[LIT_SECONDS],
	    Tcl_NewWideIntObj(fields.seconds));
    if (status == TCL_OK) {
	Tcl_SetObjResult(interp, dict);
    }
    if (created) {
	Tcl_DecrRefCount(dict);
    }
    return status;
}

/*
 *----------------------------------------------------------------------
 *
 * ClockGetdatefieldsObjCmd --
 *
 *	Tcl command that determines the values that [clock format] will use in
 *	formatting a date, and populates a dictionary with them.
 *
 * Usage:
 *	::tcl::clock::GetDateFields seconds tzdata changeover
 *
 * Parameters:
 *	seconds - Time expressed in seconds from the Posix epoch.
 *	tzdata - Time zone data of the time zone in which time is to be
 *		 expressed.
 *	changeover - Julian Day Number at which the current locale adopted
 *		     the Gregorian calendar
 *
 * Results:
 *	Returns a dictonary populated with the fields:
 *		seconds - Seconds from the Posix epoch
 *		localSeconds - Nominal seconds from the Posix epoch in the
 *			       local time zone.
 *		tzOffset - Time zone offset in seconds east of Greenwich
 *		tzName - Time zone name
 *		julianDay - Julian Day Number in the local time zone
 *
 *----------------------------------------------------------------------
 */

int
ClockGetdatefieldsObjCmd(
    ClientData clientData,	/* Opaque pointer to literal pool, etc. */
    Tcl_Interp *interp,		/* Tcl interpreter */
    int objc,			/* Parameter count */
    Tcl_Obj *const *objv)	/* Parameter vector */
{
    TclDateFields fields;
    Tcl_Obj *dict;
    ClockClientData *data = clientData;
    Tcl_Obj *const *literals = data->literals;
    int changeover;

    /*
     * Check params.
     */

    if (objc != 4) {
	Tcl_WrongNumArgs(interp, 1, objv, "seconds tzdata changeover");
	return TCL_ERROR;
    }
    if (Tcl_GetWideIntFromObj(interp, objv[1], &fields.seconds) != TCL_OK
	    || TclGetIntFromObj(interp, objv[3], &changeover) != TCL_OK) {
	return TCL_ERROR;
    }

    /*
     * fields.seconds could be an unsigned number that overflowed. Make sure
     * that it isn't.
     */

    if (objv[1]->typePtr == &tclBignumType) {
	Tcl_SetObjResult(interp, literals[LIT_INTEGER_VALUE_TOO_LARGE]);
	return TCL_ERROR;
    }

    /*
     * Convert UTC time to local.
     */

    if (ConvertUTCToLocal(interp, &fields, objv[2], changeover) != TCL_OK) {
	return TCL_ERROR;
    }

    /*
     * Extract Julian day.
     */

    fields.julianDay = (int) ((fields.localSeconds + JULIAN_SEC_POSIX_EPOCH)
	    / SECONDS_PER_DAY);

    /*
     * Convert to Julian or Gregorian calendar.
     */

    GetGregorianEraYearDay(&fields, changeover);
    GetMonthDay(&fields);
    GetYearWeekDay(&fields, changeover);

    dict = Tcl_NewDictObj();
    Tcl_DictObjPut(NULL, dict, literals[LIT_LOCALSECONDS],
	    Tcl_NewWideIntObj(fields.localSeconds));
    Tcl_DictObjPut(NULL, dict, literals[LIT_SECONDS],
	    Tcl_NewWideIntObj(fields.seconds));
    Tcl_DictObjPut(NULL, dict, literals[LIT_TZNAME], fields.tzName);
    Tcl_DecrRefCount(fields.tzName);
    Tcl_DictObjPut(NULL, dict, literals[LIT_TZOFFSET],
	    Tcl_NewIntObj(fields.tzOffset));
    Tcl_DictObjPut(NULL, dict, literals[LIT_JULIANDAY],
	    Tcl_NewIntObj(fields.julianDay));
    Tcl_DictObjPut(NULL, dict, literals[LIT_GREGORIAN],
	    Tcl_NewIntObj(fields.gregorian));
    Tcl_DictObjPut(NULL, dict, literals[LIT_ERA],
	    literals[fields.era ? LIT_BCE : LIT_CE]);
    Tcl_DictObjPut(NULL, dict, literals[LIT_YEAR],
	    Tcl_NewIntObj(fields.year));
    Tcl_DictObjPut(NULL, dict, literals[LIT_DAYOFYEAR],
	    Tcl_NewIntObj(fields.dayOfYear));
    Tcl_DictObjPut(NULL, dict, literals[LIT_MONTH],
	    Tcl_NewIntObj(fields.month));
    Tcl_DictObjPut(NULL, dict, literals[LIT_DAYOFMONTH],
	    Tcl_NewIntObj(fields.dayOfMonth));
    Tcl_DictObjPut(NULL, dict, literals[LIT_ISO8601YEAR],
	    Tcl_NewIntObj(fields.iso8601Year));
    Tcl_DictObjPut(NULL, dict, literals[LIT_ISO8601WEEK],
	    Tcl_NewIntObj(fields.iso8601Week));
    Tcl_DictObjPut(NULL, dict, literals[LIT_DAYOFWEEK],
	    Tcl_NewIntObj(fields.dayOfWeek));
    Tcl_SetObjResult(interp, dict);

    return TCL_OK;
}

/*
 *----------------------------------------------------------------------
 *
 * ClockGetjuliandayfromerayearmonthdayObjCmd --
 *
 *	Tcl command that converts a time from era-year-month-day to a Julian
 *	Day Number.
 *
 * Parameters:
 *	dict - Dictionary that contains 'era', 'year', 'month' and
 *	       'dayOfMonth' keys.
 *	changeover - Julian Day of changeover to the Gregorian calendar
 *
 * Results:
 *	Result is either TCL_OK, with the interpreter result being the
 *	dictionary augmented with a 'julianDay' key, or TCL_ERROR,
 *	with the result being an error message.
 *
 *----------------------------------------------------------------------
 */

static int
FetchEraField(
    Tcl_Interp *interp,
    Tcl_Obj *dict,
    Tcl_Obj *key,
    int *storePtr)
{
    Tcl_Obj *value = NULL;

    if (Tcl_DictObjGet(interp, dict, key, &value) != TCL_OK) {
	return TCL_ERROR;
    }
    if (value == NULL) {
	Tcl_SetObjResult(interp, Tcl_NewStringObj(
		"expected key(s) not found in dictionary", -1));
	return TCL_ERROR;
    }
    return Tcl_GetIndexFromObj(interp, value, eras, "era", TCL_EXACT, storePtr);
}

static int
FetchIntField(
    Tcl_Interp *interp,
    Tcl_Obj *dict,
    Tcl_Obj *key,
    int *storePtr)
{
    Tcl_Obj *value = NULL;

    if (Tcl_DictObjGet(interp, dict, key, &value) != TCL_OK) {
	return TCL_ERROR;
    }
    if (value == NULL) {
	Tcl_SetObjResult(interp, Tcl_NewStringObj(
		"expected key(s) not found in dictionary", -1));
	return TCL_ERROR;
    }
    return TclGetIntFromObj(interp, value, storePtr);
}

static int
ClockGetjuliandayfromerayearmonthdayObjCmd(
    ClientData clientData,	/* Opaque pointer to literal pool, etc. */
    Tcl_Interp *interp,		/* Tcl interpreter */
    int objc,			/* Parameter count */
    Tcl_Obj *const *objv)	/* Parameter vector */
{
    TclDateFields fields;
    Tcl_Obj *dict;
    ClockClientData *data = clientData;
    Tcl_Obj *const *literals = data->literals;
    int changeover;
    int copied = 0;
    int status;
    int era = 0;

    /*
     * Check params.
     */

    if (objc != 3) {
	Tcl_WrongNumArgs(interp, 1, objv, "dict changeover");
	return TCL_ERROR;
    }
    dict = objv[1];
    if (FetchEraField(interp, dict, literals[LIT_ERA], &era) != TCL_OK
	    || FetchIntField(interp, dict, literals[LIT_YEAR], &fields.year)
		!= TCL_OK
	    || FetchIntField(interp, dict, literals[LIT_MONTH], &fields.month)
		!= TCL_OK
	    || FetchIntField(interp, dict, literals[LIT_DAYOFMONTH],
		&fields.dayOfMonth) != TCL_OK
	    || TclGetIntFromObj(interp, objv[2], &changeover) != TCL_OK) {
	return TCL_ERROR;
    }
    fields.era = era;

    /*
     * Get Julian day.
     */

    GetJulianDayFromEraYearMonthDay(&fields, changeover);

    /*
     * Store Julian day in the dictionary - copy on write.
     */

    if (Tcl_IsShared(dict)) {
	dict = Tcl_DuplicateObj(dict);
	Tcl_IncrRefCount(dict);
	copied = 1;
    }
    status = Tcl_DictObjPut(interp, dict, literals[LIT_JULIANDAY],
	    Tcl_NewIntObj(fields.julianDay));
    if (status == TCL_OK) {
	Tcl_SetObjResult(interp, dict);
    }
    if (copied) {
	Tcl_DecrRefCount(dict);
    }
    return status;
}

/*
 *----------------------------------------------------------------------
 *
 * ClockGetjuliandayfromerayearweekdayObjCmd --
 *
 *	Tcl command that converts a time from the ISO calendar to a Julian Day
 *	Number.
 *
 * Parameters:
 *	dict - Dictionary that contains 'era', 'iso8601Year', 'iso8601Week'
 *	       and 'dayOfWeek' keys.
 *	changeover - Julian Day of changeover to the Gregorian calendar
 *
 * Results:
 *	Result is either TCL_OK, with the interpreter result being the
 *	dictionary augmented with a 'julianDay' key, or TCL_ERROR, with the
 *	result being an error message.
 *
 *----------------------------------------------------------------------
 */

static int
ClockGetjuliandayfromerayearweekdayObjCmd(
    ClientData clientData,	/* Opaque pointer to literal pool, etc. */
    Tcl_Interp *interp,		/* Tcl interpreter */
    int objc,			/* Parameter count */
    Tcl_Obj *const *objv)	/* Parameter vector */
{
    TclDateFields fields;
    Tcl_Obj *dict;
    ClockClientData *data = clientData;
    Tcl_Obj *const *literals = data->literals;
    int changeover;
    int copied = 0;
    int status;
    int era = 0;

    /*
     * Check params.
     */

    if (objc != 3) {
	Tcl_WrongNumArgs(interp, 1, objv, "dict changeover");
	return TCL_ERROR;
    }
    dict = objv[1];
    if (FetchEraField(interp, dict, literals[LIT_ERA], &era) != TCL_OK
	    || FetchIntField(interp, dict, literals[LIT_ISO8601YEAR],
		&fields.iso8601Year) != TCL_OK
	    || FetchIntField(interp, dict, literals[LIT_ISO8601WEEK],
		&fields.iso8601Week) != TCL_OK
	    || FetchIntField(interp, dict, literals[LIT_DAYOFWEEK],
		&fields.dayOfWeek) != TCL_OK
	    || TclGetIntFromObj(interp, objv[2], &changeover) != TCL_OK) {
	return TCL_ERROR;
    }
    fields.era = era;

    /*
     * Get Julian day.
     */

    GetJulianDayFromEraYearWeekDay(&fields, changeover);

    /*
     * Store Julian day in the dictionary - copy on write.
     */

    if (Tcl_IsShared(dict)) {
	dict = Tcl_DuplicateObj(dict);
	Tcl_IncrRefCount(dict);
	copied = 1;
    }
    status = Tcl_DictObjPut(interp, dict, literals[LIT_JULIANDAY],
	    Tcl_NewIntObj(fields.julianDay));
    if (status == TCL_OK) {
	Tcl_SetObjResult(interp, dict);
    }
    if (copied) {
	Tcl_DecrRefCount(dict);
    }
    return status;
}

/*
 *----------------------------------------------------------------------
 *
 * ConvertLocalToUTC --
 *
 *	Converts a time (in a TclDateFields structure) from the local wall
 *	clock to UTC.
 *
 * Results:
 *	Returns a standard Tcl result.
 *
 * Side effects:
 *	Populates the 'seconds' field if successful; stores an error message
 *	in the interpreter result on failure.
 *
 *----------------------------------------------------------------------
 */

static int
ConvertLocalToUTC(
    Tcl_Interp *interp,		/* Tcl interpreter */
    TclDateFields *fields,	/* Fields of the time */
    Tcl_Obj *tzdata,		/* Time zone data */
    int changeover)		/* Julian Day of the Gregorian transition */
{
    int rowc;			/* Number of rows in tzdata */
    Tcl_Obj **rowv;		/* Pointers to the rows */

    /*
     * Unpack the tz data.
     */

    if (TclListObjGetElements(interp, tzdata, &rowc, &rowv) != TCL_OK) {
	return TCL_ERROR;
    }

    /*
     * Special case: If the time zone is :localtime, the tzdata will be empty.
     * Use 'mktime' to convert the time to local
     */

    if (rowc == 0) {
	return ConvertLocalToUTCUsingC(interp, fields, changeover);
    } else {
	return ConvertLocalToUTCUsingTable(interp, fields, rowc, rowv);
    }
}

/*
 *----------------------------------------------------------------------
 *
 * ConvertLocalToUTCUsingTable --
 *
 *	Converts a time (in a TclDateFields structure) from local time in a
 *	given time zone to UTC.
 *
 * Results:
 *	Returns a standard Tcl result.
 *
 * Side effects:
 *	Stores an error message in the interpreter if an error occurs; if
 *	successful, stores the 'seconds' field in 'fields.
 *
 *----------------------------------------------------------------------
 */

static int
ConvertLocalToUTCUsingTable(
    Tcl_Interp *interp,		/* Tcl interpreter */
    TclDateFields *fields,	/* Time to convert, with 'seconds' filled in */
    int rowc,			/* Number of points at which time changes */
    Tcl_Obj *const rowv[])	/* Points at which time changes */
{
    Tcl_Obj *row;
    int cellc;
    Tcl_Obj **cellv;
    int have[8];
    int nHave = 0;
    int i;
    int found;

    /*
     * Perform an initial lookup assuming that local == UTC, and locate the
     * last time conversion prior to that time. Get the offset from that row,
     * and look up again. Continue until we find an offset that we found
     * before. This definition, rather than "the same offset" ensures that we
     * don't enter an endless loop, as would otherwise happen when trying to
     * convert a non-existent time such as 02:30 during the US Spring Daylight
     * Saving Time transition.
     */

    found = 0;
    fields->tzOffset = 0;
    fields->seconds = fields->localSeconds;
    while (!found) {
	row = LookupLastTransition(interp, fields->seconds, rowc, rowv);
	if ((row == NULL)
		|| TclListObjGetElements(interp, row, &cellc,
		    &cellv) != TCL_OK
		|| TclGetIntFromObj(interp, cellv[1],
		    &fields->tzOffset) != TCL_OK) {
	    return TCL_ERROR;
	}
	found = 0;
	for (i = 0; !found && i < nHave; ++i) {
	    if (have[i] == fields->tzOffset) {
		found = 1;
		break;
	    }
	}
	if (!found) {
	    if (nHave == 8) {
		Tcl_Panic("loop in ConvertLocalToUTCUsingTable");
	    }
	    have[nHave++] = fields->tzOffset;
	}
	fields->seconds = fields->localSeconds - fields->tzOffset;
    }
    fields->tzOffset = have[i];
    fields->seconds = fields->localSeconds - fields->tzOffset;
    return TCL_OK;
}

/*
 *----------------------------------------------------------------------
 *
 * ConvertLocalToUTCUsingC --
 *
 *	Converts a time from local wall clock to UTC when the local time zone
 *	cannot be determined. Uses 'mktime' to do the job.
 *
 * Results:
 *	Returns a standard Tcl result.
 *
 * Side effects:
 *	Stores an error message in the interpreter if an error occurs; if
 *	successful, stores the 'seconds' field in 'fields.
 *
 *----------------------------------------------------------------------
 */

static int
ConvertLocalToUTCUsingC(
    Tcl_Interp *interp,		/* Tcl interpreter */
    TclDateFields *fields,	/* Time to convert, with 'seconds' filled in */
    int changeover)		/* Julian Day of the Gregorian transition */
{
    struct tm timeVal;
    int localErrno;
    int secondOfDay;
    Tcl_WideInt jsec;

    /*
     * Convert the given time to a date.
     */

    jsec = fields->localSeconds + JULIAN_SEC_POSIX_EPOCH;
    fields->julianDay = (int) (jsec / SECONDS_PER_DAY);
    secondOfDay = (int)(jsec % SECONDS_PER_DAY);
    if (secondOfDay < 0) {
	secondOfDay += SECONDS_PER_DAY;
	fields->julianDay--;
    }
    GetGregorianEraYearDay(fields, changeover);
    GetMonthDay(fields);

    /*
     * Convert the date/time to a 'struct tm'.
     */

    timeVal.tm_year = fields->year - 1900;
    timeVal.tm_mon = fields->month - 1;
    timeVal.tm_mday = fields->dayOfMonth;
    timeVal.tm_hour = (secondOfDay / 3600) % 24;
    timeVal.tm_min = (secondOfDay / 60) % 60;
    timeVal.tm_sec = secondOfDay % 60;
    timeVal.tm_isdst = -1;
    timeVal.tm_wday = -1;
    timeVal.tm_yday = -1;

    /*
     * Get local time. It is rumored that mktime is not thread safe on some
     * platforms, so seize a mutex before attempting this.
     */

    TzsetIfNecessary();
    Tcl_MutexLock(&clockMutex);
    errno = 0;
    fields->seconds = (Tcl_WideInt) mktime(&timeVal);
    localErrno = errno;
    Tcl_MutexUnlock(&clockMutex);

    /*
     * If conversion fails, report an error.
     */

    if (localErrno != 0
	    || (fields->seconds == -1 && timeVal.tm_yday == -1)) {
	Tcl_SetObjResult(interp, Tcl_NewStringObj(
		"time value too large/small to represent", -1));
	return TCL_ERROR;
    }
    return TCL_OK;
}

/*
 *----------------------------------------------------------------------
 *
 * ConvertUTCToLocal --
 *
 *	Converts a time (in a TclDateFields structure) from UTC to local time.
 *
 * Results:
 *	Returns a standard Tcl result.
 *
 * Side effects:
 *	Populates the 'tzName' and 'tzOffset' fields.
 *
 *----------------------------------------------------------------------
 */

static int
ConvertUTCToLocal(
    Tcl_Interp *interp,		/* Tcl interpreter */
    TclDateFields *fields,	/* Fields of the time */
    Tcl_Obj *tzdata,		/* Time zone data */
    int changeover)		/* Julian Day of the Gregorian transition */
{
    int rowc;			/* Number of rows in tzdata */
    Tcl_Obj **rowv;		/* Pointers to the rows */

    /*
     * Unpack the tz data.
     */

    if (TclListObjGetElements(interp, tzdata, &rowc, &rowv) != TCL_OK) {
	return TCL_ERROR;
    }

    /*
     * Special case: If the time zone is :localtime, the tzdata will be empty.
     * Use 'localtime' to convert the time to local
     */

    if (rowc == 0) {
	return ConvertUTCToLocalUsingC(interp, fields, changeover);
    } else {
	return ConvertUTCToLocalUsingTable(interp, fields, rowc, rowv);
    }
}

/*
 *----------------------------------------------------------------------
 *
 * ConvertUTCToLocalUsingTable --
 *
 *	Converts UTC to local time, given a table of transition points
 *
 * Results:
 *	Returns a standard Tcl result
 *
 * Side effects:
 *	On success, fills fields->tzName, fields->tzOffset and
 *	fields->localSeconds. On failure, places an error message in the
 *	interpreter result.
 *
 *----------------------------------------------------------------------
 */

static int
ConvertUTCToLocalUsingTable(
    Tcl_Interp *interp,		/* Tcl interpreter */
    TclDateFields *fields,	/* Fields of the date */
    int rowc,			/* Number of rows in the conversion table
				 * (>= 1) */
    Tcl_Obj *const rowv[])	/* Rows of the conversion table */
{
    Tcl_Obj *row;		/* Row containing the current information */
    int cellc;			/* Count of cells in the row (must be 4) */
    Tcl_Obj **cellv;		/* Pointers to the cells */

    /*
     * Look up the nearest transition time.
     */

    row = LookupLastTransition(interp, fields->seconds, rowc, rowv);
    if (row == NULL ||
	    TclListObjGetElements(interp, row, &cellc, &cellv) != TCL_OK ||
	    TclGetIntFromObj(interp, cellv[1], &fields->tzOffset) != TCL_OK) {
	return TCL_ERROR;
    }

    /*
     * Convert the time.
     */

    fields->tzName = cellv[3];
    Tcl_IncrRefCount(fields->tzName);
    fields->localSeconds = fields->seconds + fields->tzOffset;
    return TCL_OK;
}

/*
 *----------------------------------------------------------------------
 *
 * ConvertUTCToLocalUsingC --
 *
 *	Converts UTC to localtime in cases where the local time zone is not
 *	determinable, using the C 'localtime' function to do it.
 *
 * Results:
 *	Returns a standard Tcl result.
 *
 * Side effects:
 *	On success, fills fields->tzName, fields->tzOffset and
 *	fields->localSeconds. On failure, places an error message in the
 *	interpreter result.
 *
 *----------------------------------------------------------------------
 */

static int
ConvertUTCToLocalUsingC(
    Tcl_Interp *interp,		/* Tcl interpreter */
    TclDateFields *fields,	/* Time to convert, with 'seconds' filled in */
    int changeover)		/* Julian Day of the Gregorian transition */
{
    time_t tock;
    struct tm *timeVal;		/* Time after conversion */
    int diff;			/* Time zone diff local-Greenwich */
    char buffer[8];		/* Buffer for time zone name */

    /*
     * Use 'localtime' to determine local year, month, day, time of day.
     */

    tock = (time_t) fields->seconds;
    if ((Tcl_WideInt) tock != fields->seconds) {
	Tcl_SetObjResult(interp, Tcl_NewStringObj(
		"number too large to represent as a Posix time", -1));
	Tcl_SetErrorCode(interp, "CLOCK", "argTooLarge", NULL);
	return TCL_ERROR;
    }
    TzsetIfNecessary();
    timeVal = ThreadSafeLocalTime(&tock);
    if (timeVal == NULL) {
	Tcl_SetObjResult(interp, Tcl_NewStringObj(
		"localtime failed (clock value may be too "
		"large/small to represent)", -1));
	Tcl_SetErrorCode(interp, "CLOCK", "localtimeFailed", NULL);
	return TCL_ERROR;
    }

    /*
     * Fill in the date in 'fields' and use it to derive Julian Day.
     */

    fields->era = CE;
    fields->year = timeVal->tm_year + 1900;
    fields->month = timeVal->tm_mon + 1;
    fields->dayOfMonth = timeVal->tm_mday;
    GetJulianDayFromEraYearMonthDay(fields, changeover);

    /*
     * Convert that value to seconds.
     */

    fields->localSeconds = (((fields->julianDay * (Tcl_WideInt) 24
	    + timeVal->tm_hour) * 60 + timeVal->tm_min) * 60
	    + timeVal->tm_sec) - JULIAN_SEC_POSIX_EPOCH;

    /*
     * Determine a time zone offset and name; just use +hhmm for the name.
     */

    diff = (int) (fields->localSeconds - fields->seconds);
    fields->tzOffset = diff;
    if (diff < 0) {
	*buffer = '-';
	diff = -diff;
    } else {
	*buffer = '+';
    }
    sprintf(buffer+1, "%02d", diff / 3600);
    diff %= 3600;
    sprintf(buffer+3, "%02d", diff / 60);
    diff %= 60;
    if (diff > 0) {
	sprintf(buffer+5, "%02d", diff);
    }
    fields->tzName = Tcl_NewStringObj(buffer, -1);
    Tcl_IncrRefCount(fields->tzName);
    return TCL_OK;
}

/*
 *----------------------------------------------------------------------
 *
 * LookupLastTransition --
 *
 *	Given a UTC time and a tzdata array, looks up the last transition on
 *	or before the given time.
 *
 * Results:
 *	Returns a pointer to the row, or NULL if an error occurs.
 *
 *----------------------------------------------------------------------
 */

static Tcl_Obj *
LookupLastTransition(
    Tcl_Interp *interp,		/* Interpreter for error messages */
    Tcl_WideInt tick,		/* Time from the epoch */
    int rowc,			/* Number of rows of tzdata */
    Tcl_Obj *const *rowv)	/* Rows in tzdata */
{
    int l;
    int u;
    Tcl_Obj *compObj;
    Tcl_WideInt compVal;

    /*
     * Examine the first row to make sure we're in bounds.
     */

    if (Tcl_ListObjIndex(interp, rowv[0], 0, &compObj) != TCL_OK
	    || Tcl_GetWideIntFromObj(interp, compObj, &compVal) != TCL_OK) {
	return NULL;
    }

    /*
     * Bizarre case - first row doesn't begin at MIN_WIDE_INT. Return it
     * anyway.
     */

    if (tick < compVal) {
	return rowv[0];
    }

    /*
     * Binary-search to find the transition.
     */

    l = 0;
    u = rowc-1;
    while (l < u) {
	int m = (l + u + 1) / 2;

	if (Tcl_ListObjIndex(interp, rowv[m], 0, &compObj) != TCL_OK ||
		Tcl_GetWideIntFromObj(interp, compObj, &compVal) != TCL_OK) {
	    return NULL;
	}
	if (tick >= compVal) {
	    l = m;
	} else {
	    u = m-1;
	}
    }
    return rowv[l];
}

/*
 *----------------------------------------------------------------------
 *
 * GetYearWeekDay --
 *
 *	Given a date with Julian Calendar Day, compute the year, week, and day
 *	in the ISO8601 calendar.
 *
 * Results:
 *	None.
 *
 * Side effects:
 *	Stores 'iso8601Year', 'iso8601Week' and 'dayOfWeek' in the date
 *	fields.
 *
 *----------------------------------------------------------------------
 */

static void
GetYearWeekDay(
    TclDateFields *fields,	/* Date to convert, must have 'julianDay' */
    int changeover)		/* Julian Day Number of the Gregorian
				 * transition */
{
    TclDateFields temp;
    int dayOfFiscalYear;

    /*
     * Find the given date, minus three days, plus one year. That date's
     * iso8601 year is an upper bound on the ISO8601 year of the given date.
     */

    temp.julianDay = fields->julianDay - 3;
    GetGregorianEraYearDay(&temp, changeover);
    if (temp.era == BCE) {
	temp.iso8601Year = temp.year - 1;
    } else {
	temp.iso8601Year = temp.year + 1;
    }
    temp.iso8601Week = 1;
    temp.dayOfWeek = 1;
    GetJulianDayFromEraYearWeekDay(&temp, changeover);

    /*
     * temp.julianDay is now the start of an ISO8601 year, either the one
     * corresponding to the given date, or the one after. If we guessed high,
     * move one year earlier
     */

    if (fields->julianDay < temp.julianDay) {
	if (temp.era == BCE) {
	    temp.iso8601Year += 1;
	} else {
	    temp.iso8601Year -= 1;
	}
	GetJulianDayFromEraYearWeekDay(&temp, changeover);
    }

    fields->iso8601Year = temp.iso8601Year;
    dayOfFiscalYear = fields->julianDay - temp.julianDay;
    fields->iso8601Week = (dayOfFiscalYear / 7) + 1;
    fields->dayOfWeek = (dayOfFiscalYear + 1) % 7;
    if (fields->dayOfWeek < 1) {
	fields->dayOfWeek += 7;
    }
}

/*
 *----------------------------------------------------------------------
 *
 * GetGregorianEraYearDay --
 *
 *	Given a Julian Day Number, extracts the year and day of the year and
 *	puts them into TclDateFields, along with the era (BCE or CE) and a
 *	flag indicating whether the date is Gregorian or Julian.
 *
 * Results:
 *	None.
 *
 * Side effects:
 *	Stores 'era', 'gregorian', 'year', and 'dayOfYear'.
 *
 *----------------------------------------------------------------------
 */

static void
GetGregorianEraYearDay(
    TclDateFields *fields,	/* Date fields containing 'julianDay' */
    int changeover)		/* Gregorian transition date */
{
    int jday = fields->julianDay;
    int day;
    int year;
    int n;

    if (jday >= changeover) {
	/*
	 * Gregorian calendar.
	 */

	fields->gregorian = 1;
	year = 1;

	/*
	 * n = Number of 400-year cycles since 1 January, 1 CE in the
	 * proleptic Gregorian calendar. day = remaining days.
	 */

	day = jday - JDAY_1_JAN_1_CE_GREGORIAN;
	n = day / FOUR_CENTURIES;
	day %= FOUR_CENTURIES;
	if (day < 0) {
	    day += FOUR_CENTURIES;
	    n--;
	}
	year += 400 * n;

	/*
	 * n = number of centuries since the start of (year);
	 * day = remaining days
	 */

	n = day / ONE_CENTURY_GREGORIAN;
	day %= ONE_CENTURY_GREGORIAN;
	if (n > 3) {
	    /*
	     * 31 December in the last year of a 400-year cycle.
	     */

	    n = 3;
	    day += ONE_CENTURY_GREGORIAN;
	}
	year += 100 * n;
    } else {
	/*
	 * Julian calendar.
	 */

	fields->gregorian = 0;
	year = 1;
	day = jday - JDAY_1_JAN_1_CE_JULIAN;
    }

    /*
     * n = number of 4-year cycles; days = remaining days.
     */

    n = day / FOUR_YEARS;
    day %= FOUR_YEARS;
    if (day < 0) {
	day += FOUR_YEARS;
	n--;
    }
    year += 4 * n;

    /*
     * n = number of years; days = remaining days.
     */

    n = day / ONE_YEAR;
    day %= ONE_YEAR;
    if (n > 3) {
	/*
	 * 31 December of a leap year.
	 */

	n = 3;
	day += 365;
    }
    year += n;

    /*
     * store era/year/day back into fields.
     */

    if (year <= 0) {
	fields->era = BCE;
	fields->year = 1 - year;
    } else {
	fields->era = CE;
	fields->year = year;
    }
    fields->dayOfYear = day + 1;
}

/*
 *----------------------------------------------------------------------
 *
 * GetMonthDay --
 *
 *	Given a date as year and day-of-year, find month and day.
 *
 * Results:
 *	None.
 *
 * Side effects:
 *	Stores 'month' and 'dayOfMonth' in the 'fields' structure.
 *
 *----------------------------------------------------------------------
 */

static void
GetMonthDay(
    TclDateFields *fields)	/* Date to convert */
{
    int day = fields->dayOfYear;
    int month;
    const int *h = hath[IsGregorianLeapYear(fields)];

    for (month = 0; month < 12 && day > h[month]; ++month) {
	day -= h[month];
    }
    fields->month = month+1;
    fields->dayOfMonth = day;
}

/*
 *----------------------------------------------------------------------
 *
 * GetJulianDayFromEraYearWeekDay --
 *
 *	Given a TclDateFields structure containing era, ISO8601 year, ISO8601
 *	week, and day of week, computes the Julian Day Number.
 *
 * Results:
 *	None.
 *
 * Side effects:
 *	Stores 'julianDay' in the fields.
 *
 *----------------------------------------------------------------------
 */

static void
GetJulianDayFromEraYearWeekDay(
    TclDateFields *fields,	/* Date to convert */
    int changeover)		/* Julian Day Number of the Gregorian
				 * transition */
{
    int firstMonday;		/* Julian day number of week 1, day 1 in the
				 * given year */
    TclDateFields firstWeek;

    /*
     * Find January 4 in the ISO8601 year, which will always be in week 1.
     */

    firstWeek.era = fields->era;
    firstWeek.year = fields->iso8601Year;
    firstWeek.month = 1;
    firstWeek.dayOfMonth = 4;
    GetJulianDayFromEraYearMonthDay(&firstWeek, changeover);

    /*
     * Find Monday of week 1.
     */

    firstMonday = WeekdayOnOrBefore(1, firstWeek.julianDay);

    /*
     * Advance to the given week and day.
     */

    fields->julianDay = firstMonday + 7 * (fields->iso8601Week - 1)
	    + fields->dayOfWeek - 1;
}

/*
 *----------------------------------------------------------------------
 *
 * GetJulianDayFromEraYearMonthDay --
 *
 *	Given era, year, month, and dayOfMonth (in TclDateFields), and the
 *	Gregorian transition date, computes the Julian Day Number.
 *
 * Results:
 *	None.
 *
 * Side effects:
 *	Stores day number in 'julianDay'
 *
 *----------------------------------------------------------------------
 */

static void
GetJulianDayFromEraYearMonthDay(
    TclDateFields *fields,	/* Date to convert */
    int changeover)		/* Gregorian transition date as a Julian Day */
{
    int year, ym1, month, mm1, q, r, ym1o4, ym1o100, ym1o400;

    if (fields->era == BCE) {
	year = 1 - fields->year;
    } else {
	year = fields->year;
    }

    /*
     * Reduce month modulo 12.
     */

    month = fields->month;
    mm1 = month - 1;
    q = mm1 / 12;
    r = (mm1 % 12);
    if (r < 0) {
	r += 12;
	q -= 1;
    }
    year += q;
    month = r + 1;
    ym1 = year - 1;

    /*
     * Adjust the year after reducing the month.
     */

    fields->gregorian = 1;
    if (year < 1) {
	fields->era = BCE;
	fields->year = 1-year;
    } else {
	fields->era = CE;
	fields->year = year;
    }

    /*
     * Try an initial conversion in the Gregorian calendar.
     */

#if 0 /* BUG http://core.tcl.tk/tcl/tktview?name=da340d4f32 */
    ym1o4 = ym1 / 4;
#else
    /*
     * Have to make sure quotient is truncated towards 0 when negative.
     * See above bug for details. The casts are necessary.
     */
    if (ym1 >= 0)
        ym1o4 = ym1 / 4;
    else {
        ym1o4 = - (int) (((unsigned int) -ym1) / 4);
    }
#endif
    if (ym1 % 4 < 0) {
	ym1o4--;
    }
    ym1o100 = ym1 / 100;
    if (ym1 % 100 < 0) {
	ym1o100--;
    }
    ym1o400 = ym1 / 400;
    if (ym1 % 400 < 0) {
	ym1o400--;
    }
    fields->julianDay = JDAY_1_JAN_1_CE_GREGORIAN - 1
	    + fields->dayOfMonth
	    + daysInPriorMonths[IsGregorianLeapYear(fields)][month - 1]
	    + (ONE_YEAR * ym1)
	    + ym1o4
	    - ym1o100
	    + ym1o400;

    /*
     * If the resulting date is before the Gregorian changeover, convert in
     * the Julian calendar instead.
     */

    if (fields->julianDay < changeover) {
	fields->gregorian = 0;
	fields->julianDay = JDAY_1_JAN_1_CE_JULIAN - 1
		+ fields->dayOfMonth
		+ daysInPriorMonths[year%4 == 0][month - 1]
		+ (365 * ym1)
		+ ym1o4;
    }
}

/*
 *----------------------------------------------------------------------
 *
 * IsGregorianLeapYear --
 *
 *	Tests whether a given year is a leap year, in either Julian or
 *	Gregorian calendar.
 *
 * Results:
 *	Returns 1 for a leap year, 0 otherwise.
 *
 *----------------------------------------------------------------------
 */

static int
IsGregorianLeapYear(
    TclDateFields *fields)	/* Date to test */
{
    int year;

    if (fields->era == BCE) {
	year = 1 - fields->year;
    } else {
	year = fields->year;
    }
    if (year%4 != 0) {
	return 0;
    } else if (!(fields->gregorian)) {
	return 1;
    } else if (year%400 == 0) {
	return 1;
    } else if (year%100 == 0) {
	return 0;
    } else {
	return 1;
    }
}

/*
 *----------------------------------------------------------------------
 *
 * WeekdayOnOrBefore --
 *
 *	Finds the Julian Day Number of a given day of the week that falls on
 *	or before a given date, expressed as Julian Day Number.
 *
 * Results:
 *	Returns the Julian Day Number
 *
 *----------------------------------------------------------------------
 */

static int
WeekdayOnOrBefore(
    int dayOfWeek,		/* Day of week; Sunday == 0 or 7 */
    int julianDay)		/* Reference date */
{
    int k = (dayOfWeek + 6) % 7;
    if (k < 0) {
	k += 7;
    }
    return julianDay - ((julianDay - k) % 7);
}

/*
 *----------------------------------------------------------------------
 *
 * ClockGetenvObjCmd --
 *
 *	Tcl command that reads an environment variable from the system
 *
 * Usage:
 *	::tcl::clock::getEnv NAME
 *
 * Parameters:
 *	NAME - Name of the environment variable desired
 *
 * Results:
 *	Returns a standard Tcl result. Returns an error if the variable does
 *	not exist, with a message left in the interpreter. Returns TCL_OK and
 *	the value of the variable if the variable does exist,
 *
 *----------------------------------------------------------------------
 */

int
ClockGetenvObjCmd(
    ClientData clientData,
    Tcl_Interp *interp,
    int objc,
    Tcl_Obj *const objv[])
{
    const char *varName;
    const char *varValue;

    if (objc != 2) {
	Tcl_WrongNumArgs(interp, 1, objv, "name");
	return TCL_ERROR;
    }
    varName = TclGetString(objv[1]);
    varValue = getenv(varName);
    if (varValue == NULL) {
	varValue = "";
    }
    Tcl_SetObjResult(interp, Tcl_NewStringObj(varValue, -1));
    return TCL_OK;
}

/*
 *----------------------------------------------------------------------
 *
 * ThreadSafeLocalTime --
 *
 *	Wrapper around the 'localtime' library function to make it thread
 *	safe.
 *
 * Results:
 *	Returns a pointer to a 'struct tm' in thread-specific data.
 *
 * Side effects:
 *	Invokes localtime or localtime_r as appropriate.
 *
 *----------------------------------------------------------------------
 */

static struct tm *
ThreadSafeLocalTime(
    const time_t *timePtr)	/* Pointer to the number of seconds since the
				 * local system's epoch */
{
    /*
     * Get a thread-local buffer to hold the returned time.
     */

    struct tm *tmPtr = Tcl_GetThreadData(&tmKey, (int) sizeof(struct tm));
#ifdef HAVE_LOCALTIME_R
    localtime_r(timePtr, tmPtr);
#else
    struct tm *sysTmPtr;

    Tcl_MutexLock(&clockMutex);
    sysTmPtr = localtime(timePtr);
    if (sysTmPtr == NULL) {
	Tcl_MutexUnlock(&clockMutex);
	return NULL;
    }
    memcpy(tmPtr, localtime(timePtr), sizeof(struct tm));
    Tcl_MutexUnlock(&clockMutex);
#endif
    return tmPtr;
}

/*----------------------------------------------------------------------
 *
 * ClockClicksObjCmd --
 *
 *	Returns a high-resolution counter.
 *
 * Results:
 *	Returns a standard Tcl result.
 *
 * Side effects:
 *	None.
 *
 * This function implements the 'clock clicks' Tcl command. Refer to the user
 * documentation for details on what it does.
 *
 *----------------------------------------------------------------------
 */

int
ClockClicksObjCmd(
    ClientData clientData,	/* Client data is unused */
    Tcl_Interp *interp,		/* Tcl interpreter */
    int objc,			/* Parameter count */
    Tcl_Obj *const *objv)	/* Parameter values */
{
    static const char *const clicksSwitches[] = {
	"-milliseconds", "-microseconds", NULL
    };
    enum ClicksSwitch {
	CLICKS_MILLIS, CLICKS_MICROS, CLICKS_NATIVE
    };
    int index = CLICKS_NATIVE;
    Tcl_Time now;
    Tcl_WideInt clicks = 0;

    switch (objc) {
    case 1:
	break;
    case 2:
	if (Tcl_GetIndexFromObj(interp, objv[1], clicksSwitches, "option", 0,
		&index) != TCL_OK) {
	    return TCL_ERROR;
	}
	break;
    default:
	Tcl_WrongNumArgs(interp, 1, objv, "?-switch?");
	return TCL_ERROR;
    }

    switch (index) {
    case CLICKS_MILLIS:
	Tcl_GetTime(&now);
	clicks = (Tcl_WideInt) now.sec * 1000 + now.usec / 1000;
	break;
    case CLICKS_NATIVE:
#ifdef TCL_WIDE_CLICKS
	clicks = TclpGetWideClicks();
#else
	clicks = (Tcl_WideInt) TclpGetClicks();
#endif
	break;
    case CLICKS_MICROS:
	Tcl_GetTime(&now);
	clicks = ((Tcl_WideInt) now.sec * 1000000) + now.usec;
	break;
    }

    Tcl_SetObjResult(interp, Tcl_NewWideIntObj(clicks));
    return TCL_OK;
}

/*----------------------------------------------------------------------
 *
 * ClockMillisecondsObjCmd -
 *
 *	Returns a count of milliseconds since the epoch.
 *
 * Results:
 *	Returns a standard Tcl result.
 *
 * Side effects:
 *	None.
 *
 * This function implements the 'clock milliseconds' Tcl command. Refer to the
 * user documentation for details on what it does.
 *
 *----------------------------------------------------------------------
 */

int
ClockMillisecondsObjCmd(
    ClientData clientData,	/* Client data is unused */
    Tcl_Interp *interp,		/* Tcl interpreter */
    int objc,			/* Parameter count */
    Tcl_Obj *const *objv)	/* Parameter values */
{
    Tcl_Time now;

    if (objc != 1) {
	Tcl_WrongNumArgs(interp, 1, objv, NULL);
	return TCL_ERROR;
    }
    Tcl_GetTime(&now);
    Tcl_SetObjResult(interp, Tcl_NewWideIntObj((Tcl_WideInt)
	    now.sec * 1000 + now.usec / 1000));
    return TCL_OK;
}

/*----------------------------------------------------------------------
 *
 * ClockMicrosecondsObjCmd -
 *
 *	Returns a count of microseconds since the epoch.
 *
 * Results:
 *	Returns a standard Tcl result.
 *
 * Side effects:
 *	None.
 *
 * This function implements the 'clock microseconds' Tcl command. Refer to the
 * user documentation for details on what it does.
 *
 *----------------------------------------------------------------------
 */

int
ClockMicrosecondsObjCmd(
    ClientData clientData,	/* Client data is unused */
    Tcl_Interp *interp,		/* Tcl interpreter */
    int objc,			/* Parameter count */
    Tcl_Obj *const *objv)	/* Parameter values */
{
    Tcl_Time now;

    if (objc != 1) {
	Tcl_WrongNumArgs(interp, 1, objv, NULL);
	return TCL_ERROR;
    }
    Tcl_GetTime(&now);
    Tcl_SetObjResult(interp, Tcl_NewWideIntObj(
	    ((Tcl_WideInt) now.sec * 1000000) + now.usec));
    return TCL_OK;
}

/*
 *-----------------------------------------------------------------------------
 *
 * ClockParseformatargsObjCmd --
 *
 *	Parses the arguments for [clock format].
 *
 * Results:
 *	Returns a standard Tcl result, whose value is a four-element list
 *	comprising the time format, the locale, and the timezone.
 *
 * This function exists because the loop that parses the [clock format]
 * options is a known performance "hot spot", and is implemented in an effort
 * to speed that particular code up.
 *
 *-----------------------------------------------------------------------------
 */

static int
ClockParseformatargsObjCmd(
    ClientData clientData,	/* Client data containing literal pool */
    Tcl_Interp *interp,		/* Tcl interpreter */
    int objc,			/* Parameter count */
    Tcl_Obj *const objv[])	/* Parameter vector */
{
    ClockClientData *dataPtr = clientData;
    Tcl_Obj **litPtr = dataPtr->literals;
    Tcl_Obj *results[3];	/* Format, locale and timezone */
#define formatObj results[0]
#define localeObj results[1]
#define timezoneObj results[2]
    int gmtFlag = 0;
    static const char *const options[] = { /* Command line options expected */
	"-format",	"-gmt",		"-locale",
	"-timezone",	NULL };
    enum optionInd {
	CLOCK_FORMAT_FORMAT,	CLOCK_FORMAT_GMT,	CLOCK_FORMAT_LOCALE,
	CLOCK_FORMAT_TIMEZONE
    };
    int optionIndex;		/* Index of an option. */
    int saw = 0;		/* Flag == 1 if option was seen already. */
    Tcl_WideInt clockVal;	/* Clock value - just used to parse. */
    int i;

    /*
     * Args consist of a time followed by keyword-value pairs.
     */

    if (objc < 2 || (objc % 2) != 0) {
	Tcl_WrongNumArgs(interp, 0, objv,
		"clock format clockval ?-format string? "
		"?-gmt boolean? ?-locale LOCALE? ?-timezone ZONE?");
	Tcl_SetErrorCode(interp, "CLOCK", "wrongNumArgs", NULL);
	return TCL_ERROR;
    }

    /*
     * Extract values for the keywords.
     */

    formatObj = litPtr[LIT__DEFAULT_FORMAT];
    localeObj = litPtr[LIT_C];
    timezoneObj = litPtr[LIT__NIL];
    for (i = 2; i < objc; i+=2) {
	if (Tcl_GetIndexFromObj(interp, objv[i], options, "option", 0,
		&optionIndex) != TCL_OK) {
	    Tcl_SetErrorCode(interp, "CLOCK", "badOption",
		    Tcl_GetString(objv[i]), NULL);
	    return TCL_ERROR;
	}
	switch (optionIndex) {
	case CLOCK_FORMAT_FORMAT:
	    formatObj = objv[i+1];
	    break;
	case CLOCK_FORMAT_GMT:
	    if (Tcl_GetBooleanFromObj(interp, objv[i+1], &gmtFlag) != TCL_OK){
		return TCL_ERROR;
	    }
	    break;
	case CLOCK_FORMAT_LOCALE:
	    localeObj = objv[i+1];
	    break;
	case CLOCK_FORMAT_TIMEZONE:
	    timezoneObj = objv[i+1];
	    break;
	}
	saw |= 1 << optionIndex;
    }

    /*
     * Check options.
     */

    if (Tcl_GetWideIntFromObj(interp, objv[1], &clockVal) != TCL_OK) {
	return TCL_ERROR;
    }
    if ((saw & (1 << CLOCK_FORMAT_GMT))
	    && (saw & (1 << CLOCK_FORMAT_TIMEZONE))) {
	Tcl_SetObjResult(interp, litPtr[LIT_CANNOT_USE_GMT_AND_TIMEZONE]);
	Tcl_SetErrorCode(interp, "CLOCK", "gmtWithTimezone", NULL);
	return TCL_ERROR;
    }
    if (gmtFlag) {
	timezoneObj = litPtr[LIT_GMT];
    }

    /*
     * Return options as a list.
     */

    Tcl_SetObjResult(interp, Tcl_NewListObj(3, results));
    return TCL_OK;

#undef timezoneObj
#undef localeObj
#undef formatObj
}

/*----------------------------------------------------------------------
 *
 * ClockSecondsObjCmd -
 *
 *	Returns a count of microseconds since the epoch.
 *
 * Results:
 *	Returns a standard Tcl result.
 *
 * Side effects:
 *	None.
 *
 * This function implements the 'clock seconds' Tcl command. Refer to the user
 * documentation for details on what it does.
 *
 *----------------------------------------------------------------------
 */

int
ClockSecondsObjCmd(
    ClientData clientData,	/* Client data is unused */
    Tcl_Interp *interp,		/* Tcl interpreter */
    int objc,			/* Parameter count */
    Tcl_Obj *const *objv)	/* Parameter values */
{
    Tcl_Time now;

    if (objc != 1) {
	Tcl_WrongNumArgs(interp, 1, objv, NULL);
	return TCL_ERROR;
    }
    Tcl_GetTime(&now);
    Tcl_SetObjResult(interp, Tcl_NewWideIntObj((Tcl_WideInt) now.sec));
    return TCL_OK;
}

/*
 *----------------------------------------------------------------------
 *
 * TzsetIfNecessary --
 *
 *	Calls the tzset() library function if the contents of the TZ
 *	environment variable has changed.
 *
 * Results:
 *	None.
 *
 * Side effects:
 *	Calls tzset.
 *
 *----------------------------------------------------------------------
 */

static void
TzsetIfNecessary(void)
{
    static char* tzWas = INT2PTR(-1);	/* Previous value of TZ, protected by
				 * clockMutex. */
    const char *tzIsNow;	/* Current value of TZ */

    Tcl_MutexLock(&clockMutex);
    tzIsNow = getenv("TZ");
    if (tzIsNow != NULL && (tzWas == NULL || tzWas == INT2PTR(-1)
	    || strcmp(tzIsNow, tzWas) != 0)) {
	tzset();
	if (tzWas != NULL && tzWas != INT2PTR(-1)) {
	    ckfree(tzWas);
	}
	tzWas = ckalloc(strlen(tzIsNow) + 1);
	strcpy(tzWas, tzIsNow);
    } else if (tzIsNow == NULL && tzWas != NULL) {
	tzset();
	if (tzWas != INT2PTR(-1)) ckfree(tzWas);
	tzWas = NULL;
    }
    Tcl_MutexUnlock(&clockMutex);
}

/*
 *----------------------------------------------------------------------
 *
 * ClockDeleteCmdProc --
 *
 *	Remove a reference to the clock client data, and clean up memory
 *	when it's all gone.
 *
 * Results:
 *	None.
 *
 *----------------------------------------------------------------------
 */

static void
ClockDeleteCmdProc(
    ClientData clientData)	/* Opaque pointer to the client data */
{
    ClockClientData *data = clientData;
    int i;

    if (data->refCount-- <= 1) {
	for (i = 0; i < LIT__END; ++i) {
	    Tcl_DecrRefCount(data->literals[i]);
	}
	ckfree(data->literals);
	ckfree(data);
    }
}

/*
 * Local Variables:
 * mode: c
 * c-basic-offset: 4
 * fill-column: 78
 * End:
 */<|MERGE_RESOLUTION|>--- conflicted
+++ resolved
@@ -91,13 +91,8 @@
  * Structure containing the client data for [clock]
  */
 
-<<<<<<< HEAD
 typedef struct {
-    int refCount;		/* Number of live references. */
-=======
-typedef struct ClockClientData {
     size_t refCount;		/* Number of live references. */
->>>>>>> a8824ce8
     Tcl_Obj **literals;		/* Pool of object literals. */
 } ClockClientData;
 
