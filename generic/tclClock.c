--- conflicted
+++ resolved
@@ -9,15 +9,8 @@
  * Copyright (c) 1995 Sun Microsystems, Inc.
  * Copyright (c) 2004 by Kevin B. Kenny.  All rights reserved.
  *
-<<<<<<< HEAD
  * See the file "license.terms" for information on usage and redistribution of
  * this file, and for a DISCLAIMER OF ALL WARRANTIES.
- *
- * RCS: @(#) $Id: tclClock.c,v 1.66.2.4 2010/11/30 20:59:27 andreas_kupries Exp $
-=======
- * See the file "license.terms" for information on usage and redistribution
- * of this file, and for a DISCLAIMER OF ALL WARRANTIES.
->>>>>>> ed7157d2
  */
 
 #include "tclInt.h"
