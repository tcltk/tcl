--- conflicted
+++ resolved
@@ -18,10 +18,9 @@
  * threshold to decide when to use the abstract list type. This is
  * a tradeoff between memory usage and speed.
  */
-#define LREVERSE_LENGTH_THRESHOLD	100
-#define LREPEAT_LENGTH_THRESHOLD	100
-#define LRANGE_LENGTH_THRESHOLD		100
-+#define LREVERSE_LENGTH_THRESHOLD 100
+#define LREPEAT_LENGTH_THRESHOLD 100
+#define LRANGE_LENGTH_THRESHOLD 100
 
 /*
  * We want the caller of the function that is operating on a list to be
@@ -36,18 +35,8 @@
 static inline Tcl_Obj *
 TclMakeResultObj(Tcl_Obj *srcPtr, Tcl_Obj *resultPtr)
 {
-#if 1
     return srcPtr == resultPtr ?  Tcl_DuplicateObj(resultPtr) : resultPtr;
-#else
-    /* If we want resultPtr to have no references */
-    if (srcPtr == resultPtr || resultPtr->refCount != 0) {
-        return Tcl_DuplicateObj(resultPtr);
-    } else {
-	return resultPtr;
-    }
-#endif
-}
-
+}
 
 /*
  * Returns index of first matching entry in an array of Tcl_Obj,
@@ -490,13 +479,8 @@
 int
 Tcl_ListObjReverse(
     Tcl_Interp *interp,
-<<<<<<< HEAD
-    Tcl_Obj *objPtr,          /* Source whose elements are to be reversed */
-    Tcl_Obj **reversedPtrPtr) /* Location to store result object. */
-=======
     Tcl_Obj *objPtr,		/* Source whose elements are to be reversed */
     Tcl_Obj **reversedPtrPtr)	/* Location to store result object */
->>>>>>> 16338bb4
 {
     Tcl_Obj *resultPtr;
 
@@ -763,10 +747,6 @@
      * number of times.
      */
 
-<<<<<<< HEAD
-=======
-    assert(dataArray || totalElems == 0);
->>>>>>> 16338bb4
     if (objc == 1) {
 	Tcl_Obj *tmpPtr = objv[0];
 
@@ -1089,7 +1069,6 @@
 	    Tcl_ListObjAppendElement(interp, resultPtr, elemPtr);
 	}
     }
-<<<<<<< HEAD
     else {
 	/* Create a lrangeType referencing the original source list */
 	result = LrangeNew(objPtr, start, rangeLen, &resultPtr);
@@ -1101,25 +1080,6 @@
 	*resultPtrPtr = NULL;
     }
     return result;
-}
-=======
-
-    /*
-     * We will only use the lrangeType abstract list if the following
-     * conditions are met:
-     *  1. The source list is not a non-abstract list since that has its
-     *     own range operation with better performance and additional features.
-     *  2. The length criteria for using rangeType are met.
-     */
-    if (objPtr->typePtr == &tclListType ||
-	    !LrangeMeetsLengthCriteria(rangeLen, srcLen)) {
-	/* Conditions not met, create non-abstract list */
-	*resultPtrPtr = TclListObjRange(interp, objPtr, start, end);
-	return *resultPtrPtr ? TCL_OK : TCL_ERROR;
-    }
-
-    /* Create a lrangeType referencing the original source list */
-    return LrangeNew(objPtr, start, rangeLen, resultPtrPtr);
 }
  
@@ -1129,5 +1089,4 @@
  * c-basic-offset: 4
  * fill-column: 78
  * End:
- */
->>>>>>> 16338bb4
+ */