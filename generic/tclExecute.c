/*
 * tclExecute.c --
 *
 *	This file contains procedures that execute byte-compiled Tcl commands.
 *
 * Copyright (c) 1996-1997 Sun Microsystems, Inc.
 * Copyright (c) 1998-2000 by Scriptics Corporation.
 * Copyright (c) 2001 by Kevin B. Kenny. All rights reserved.
 * Copyright (c) 2002-2010 by Miguel Sofer.
 * Copyright (c) 2005-2007 by Donal K. Fellows.
 * Copyright (c) 2007 Daniel A. Steffen <das@users.sourceforge.net>
 * Copyright (c) 2006-2008 by Joe Mistachkin.  All rights reserved.
 *
 * See the file "license.terms" for information on usage and redistribution of
 * this file, and for a DISCLAIMER OF ALL WARRANTIES.
 */

#include "tclInt.h"
#include "tclCompile.h"
#include "tclOOInt.h"
#include "tclTomMath.h"
#include <math.h>
#include <assert.h>

/*
 * Hack to determine whether we may expect IEEE floating point. The hack is
 * formally incorrect in that non-IEEE platforms might have the same precision
 * and range, but VAX, IBM, and Cray do not; are there any other floating
 * point units that we might care about?
 */

#if (FLT_RADIX == 2) && (DBL_MANT_DIG == 53) && (DBL_MAX_EXP == 1024)
#define IEEE_FLOATING_POINT
#endif

/*
 * A counter that is used to work out when the bytecode engine should call
 * Tcl_AsyncReady() to see whether there is a signal that needs handling, and
 * other expensive periodic operations.
 */

#ifndef ASYNC_CHECK_COUNT
#   define ASYNC_CHECK_COUNT	64
#endif /* !ASYNC_CHECK_COUNT */

/*
 * Boolean flag indicating whether the Tcl bytecode interpreter has been
 * initialized.
 */

static int execInitialized = 0;
TCL_DECLARE_MUTEX(execMutex)

static int cachedInExit = 0;

#ifdef TCL_COMPILE_DEBUG
/*
 * Variable that controls whether execution tracing is enabled and, if so,
 * what level of tracing is desired:
 *    0: no execution tracing
 *    1: trace invocations of Tcl procs only
 *    2: trace invocations of all (not compiled away) commands
 *    3: display each instruction executed
 * This variable is linked to the Tcl variable "tcl_traceExec".
 */

int tclTraceExec = 0;
#endif

/*
 * Mapping from expression instruction opcodes to strings; used for error
 * messages. Note that these entries must match the order and number of the
 * expression opcodes (e.g., INST_LOR) in tclCompile.h.
 *
 * Does not include the string for INST_EXPON (and beyond), as that is
 * disjoint for backward-compatibility reasons.
 */

static const char *const operatorStrings[] = {
    "|", "^", "&", "==", "!=", "<", ">", "<=", ">=", "<<", ">>",
    "+", "-", "*", "/", "%", "+", "-", "~", "!"
};

/*
 * Mapping from Tcl result codes to strings; used for error and debugging
 * messages.
 */

#ifdef TCL_COMPILE_DEBUG
static const char *const resultStrings[] = {
    "TCL_OK", "TCL_ERROR", "TCL_RETURN", "TCL_BREAK", "TCL_CONTINUE"
};
#endif

/*
 * These are used by evalstats to monitor object usage in Tcl.
 */

#ifdef TCL_COMPILE_STATS
size_t		tclObjsAlloced = 0;
size_t		tclObjsFreed = 0;
size_t		tclObjsShared[TCL_MAX_SHARED_OBJ_STATS] = { 0, 0, 0, 0, 0 };
#endif /* TCL_COMPILE_STATS */

/*
 * NR_TEBC
 * Helpers for NR - non-recursive calls to TEBC
 * Minimal data required to fully reconstruct the execution state.
 */

typedef struct {
    ByteCode *codePtr;		/* Constant until the BC returns */
				/* -----------------------------------------*/
    ptrdiff_t *catchTop;	/* These fields are used on return TO this */
    Tcl_Obj *auxObjList;	/* this level: they record the state when a */
    CmdFrame cmdFrame;		/* new codePtr was received for NR */
                                /* execution. */
    void *stack[1];		/* Start of the actual combined catch and obj
				 * stacks; the struct will be expanded as
				 * necessary */
} TEBCdata;

#define TEBC_YIELD() \
    do {						\
	esPtr->tosPtr = tosPtr;				\
	TclNRAddCallback(interp, TEBCresume,		\
		TD, pc, INT2PTR(cleanup), NULL);	\
    } while (0)

#define TEBC_DATA_DIG() \
    do {					\
	tosPtr = esPtr->tosPtr;			\
    } while (0)

#define PUSH_TAUX_OBJ(objPtr) \
    do {							\
	if (auxObjList) {					\
	    objPtr->length += auxObjList->length;		\
	}							\
	objPtr->internalRep.twoPtrValue.ptr1 = auxObjList;	\
	auxObjList = objPtr;					\
    } while (0)

#define POP_TAUX_OBJ() \
    do {							\
	tmpPtr = auxObjList;					\
	auxObjList = (Tcl_Obj *)tmpPtr->internalRep.twoPtrValue.ptr1;	\
	Tcl_DecrRefCount(tmpPtr);				\
    } while (0)

/*
 * These variable-access macros have to coincide with those in tclVar.c
 */

#define VarHashGetValue(hPtr) \
    ((Var *) ((char *)hPtr - offsetof(VarInHash, entry)))

static inline Var *
VarHashCreateVar(
    TclVarHashTable *tablePtr,
    Tcl_Obj *key,
    int *newPtr)
{
    Tcl_HashEntry *hPtr = Tcl_CreateHashEntry(&tablePtr->table,
	    key, newPtr);

    if (!hPtr) {
	return NULL;
    }
    return VarHashGetValue(hPtr);
}

#define VarHashFindVar(tablePtr, key) \
    VarHashCreateVar((tablePtr), (key), NULL)

/*
 * The new macro for ending an instruction; note that a reasonable C-optimiser
 * will resolve all branches at compile time. (result) is always a constant;
 * the macro NEXT_INST_F handles constant (nCleanup), NEXT_INST_V is resolved
 * at runtime for variable (nCleanup).
 *
 * ARGUMENTS:
 *    pcAdjustment: how much to increment pc
 *    nCleanup: how many objects to remove from the stack
 *    resultHandling: 0 indicates no object should be pushed on the stack;
 *	otherwise, push objResultPtr. If (result < 0), objResultPtr already
 *	has the correct reference count.
 *
 * We use the new compile-time assertions to check that nCleanup is constant
 * and within range.
 */

/* Verify the stack depth, only when no expansion is in progress */

#ifdef TCL_COMPILE_DEBUG
#define CHECK_STACK()							\
    do {								\
	ValidatePcAndStackTop(codePtr, pc, CURR_DEPTH,			\
		/*checkStack*/ !(starting || auxObjList));		\
	starting = 0;							\
    } while (0)
#else
#define CHECK_STACK()
#endif

#define NEXT_INST_F(pcAdjustment, nCleanup, resultHandling)	\
    do {							\
	TCL_CT_ASSERT((nCleanup >= 0) && (nCleanup <= 2));	\
	CHECK_STACK();						\
	if (nCleanup == 0) {					\
	    if (resultHandling != 0) {				\
		if ((resultHandling) > 0) {			\
		    PUSH_OBJECT(objResultPtr);			\
		} else {					\
		    *(++tosPtr) = objResultPtr;			\
		}						\
	    }							\
	    pc += (pcAdjustment);				\
	    goto cleanup0;					\
	} else if (resultHandling != 0) {			\
	    if ((resultHandling) > 0) {				\
		Tcl_IncrRefCount(objResultPtr);			\
	    }							\
	    pc += (pcAdjustment);				\
	    switch (nCleanup) {					\
	    case 1: goto cleanup1_pushObjResultPtr;		\
	    case 2: goto cleanup2_pushObjResultPtr;		\
	    case 0: break;					\
	    }							\
	} else {						\
	    pc += (pcAdjustment);				\
	    switch (nCleanup) {					\
	    case 1: goto cleanup1;				\
	    case 2: goto cleanup2;				\
	    case 0: break;					\
	    }							\
	}							\
    } while (0)

#define NEXT_INST_V(pcAdjustment, nCleanup, resultHandling)	\
    CHECK_STACK();						\
    do {							\
	pc += (pcAdjustment);					\
	cleanup = (nCleanup);					\
	if (resultHandling) {					\
	    if ((resultHandling) > 0) {				\
		Tcl_IncrRefCount(objResultPtr);			\
	    }							\
	    goto cleanupV_pushObjResultPtr;			\
	} else {						\
	    goto cleanupV;					\
	}							\
    } while (0)

#ifndef TCL_COMPILE_DEBUG
#define JUMP_PEEPHOLE_F(condition, pcAdjustment, cleanup) \
    do {								\
	pc += (pcAdjustment);						\
	switch (*pc) {							\
	case INST_JUMP_FALSE1:						\
	    NEXT_INST_F(((condition)? 2 : TclGetInt1AtPtr(pc+1)), (cleanup), 0); \
	break; \
	case INST_JUMP_TRUE1:						\
	    NEXT_INST_F(((condition)? TclGetInt1AtPtr(pc+1) : 2), (cleanup), 0); \
	break; \
	case INST_JUMP_FALSE4:						\
	    NEXT_INST_F(((condition)? 5 : TclGetInt4AtPtr(pc+1)), (cleanup), 0); \
	break; \
	case INST_JUMP_TRUE4:						\
	    NEXT_INST_F(((condition)? TclGetInt4AtPtr(pc+1) : 5), (cleanup), 0); \
	break; \
	default:							\
	    if ((condition) < 0) {					\
		TclNewIntObj(objResultPtr, -1);				\
	    } else {							\
		objResultPtr = TCONST((condition) > 0);			\
	    }								\
	    NEXT_INST_F(0, (cleanup), 1);				\
	break; \
	}								\
    } while (0)
#define JUMP_PEEPHOLE_V(condition, pcAdjustment, cleanup) \
    do {								\
	pc += (pcAdjustment);						\
	switch (*pc) {							\
	case INST_JUMP_FALSE1:						\
	    NEXT_INST_V(((condition)? 2 : TclGetInt1AtPtr(pc+1)), (cleanup), 0); \
	break; \
	case INST_JUMP_TRUE1:						\
	    NEXT_INST_V(((condition)? TclGetInt1AtPtr(pc+1) : 2), (cleanup), 0); \
	break; \
	case INST_JUMP_FALSE4:						\
	    NEXT_INST_V(((condition)? 5 : TclGetInt4AtPtr(pc+1)), (cleanup), 0); \
	break; \
	case INST_JUMP_TRUE4:						\
	    NEXT_INST_V(((condition)? TclGetInt4AtPtr(pc+1) : 5), (cleanup), 0); \
	break; \
	default:							\
	    if ((condition) < 0) {					\
		TclNewIntObj(objResultPtr, -1);				\
	    } else {							\
		objResultPtr = TCONST((condition) > 0);			\
	    }								\
	    NEXT_INST_V(0, (cleanup), 1);				\
	break; \
	}								\
    } while (0)
#else /* TCL_COMPILE_DEBUG */
#define JUMP_PEEPHOLE_F(condition, pcAdjustment, cleanup) \
    do{									\
	if ((condition) < 0) {						\
	    TclNewIntObj(objResultPtr, -1);				\
	} else {							\
	    objResultPtr = TCONST((condition) > 0);			\
	}								\
	NEXT_INST_F((pcAdjustment), (cleanup), 1);			\
    } while (0)
#define JUMP_PEEPHOLE_V(condition, pcAdjustment, cleanup) \
    do{									\
	if ((condition) < 0) {						\
	    TclNewIntObj(objResultPtr, -1);				\
	} else {							\
	    objResultPtr = TCONST((condition) > 0);			\
	}								\
	NEXT_INST_V((pcAdjustment), (cleanup), 1);			\
    } while (0)
#endif

/*
 * Macros used to cache often-referenced Tcl evaluation stack information
 * in local variables. Note that a DECACHE_STACK_INFO()-CACHE_STACK_INFO()
 * pair must surround any call inside TclNRExecuteByteCode (and a few other
 * procedures that use this scheme) that could result in a recursive call
 * to TclNRExecuteByteCode.
 */

#define CACHE_STACK_INFO() \
    checkInterp = 1

#define DECACHE_STACK_INFO() \
    esPtr->tosPtr = tosPtr

/*
 * Macros used to access items on the Tcl evaluation stack. PUSH_OBJECT
 * increments the object's ref count since it makes the stack have another
 * reference pointing to the object. However, POP_OBJECT does not decrement
 * the ref count. This is because the stack may hold the only reference to the
 * object, so the object would be destroyed if its ref count were decremented
 * before the caller had a chance to, e.g., store it in a variable. It is the
 * caller's responsibility to decrement the ref count when it is finished with
 * an object.
 *
 * WARNING! It is essential that objPtr only appear once in the PUSH_OBJECT
 * macro. The actual parameter might be an expression with side effects, and
 * this ensures that it will be executed only once.
 */

#define PUSH_OBJECT(objPtr) \
    Tcl_IncrRefCount(*(++tosPtr) = (objPtr))

#define POP_OBJECT()	*(tosPtr--)

#define OBJ_AT_TOS	*tosPtr

#define OBJ_UNDER_TOS	*(tosPtr-1)

#define OBJ_AT_DEPTH(n)	*(tosPtr-(n))

#define CURR_DEPTH	((ptrdiff_t) (tosPtr - initTosPtr))

#define STACK_BASE(esPtr) ((esPtr)->stackWords - 1)

/*
 * Macros used to trace instruction execution. The macros TRACE,
 * TRACE_WITH_OBJ, and O2S are only used inside TclNRExecuteByteCode. O2S is
 * only used in TRACE* calls to get a string from an object.
 */

#ifdef TCL_COMPILE_DEBUG
#   define TRACE(a) \
    while (traceInstructions) {					\
	fprintf(stdout, "%2d: %2d (%u) %s ", iPtr->numLevels,	\
		(int) CURR_DEPTH,				\
		(unsigned) (pc - codePtr->codeStart),		\
		GetOpcodeName(pc));				\
	printf a;						\
	break;							\
    }
#   define TRACE_APPEND(a) \
    while (traceInstructions) {		\
	printf a;			\
	break;				\
    }
#   define TRACE_ERROR(interp) \
    TRACE_APPEND(("ERROR: %.30s\n", O2S(Tcl_GetObjResult(interp))));
#   define TRACE_WITH_OBJ(a, objPtr) \
    while (traceInstructions) {					\
	fprintf(stdout, "%2d: %2d (%u) %s ", iPtr->numLevels,	\
		(int) CURR_DEPTH,				\
		(unsigned) (pc - codePtr->codeStart),		\
		GetOpcodeName(pc));				\
	printf a;						\
	TclPrintObject(stdout, objPtr, 30);			\
	fprintf(stdout, "\n");					\
	break;							\
    }
#   define O2S(objPtr) \
    (objPtr ? TclGetString(objPtr) : "")
#else /* !TCL_COMPILE_DEBUG */
#   define TRACE(a)
#   define TRACE_APPEND(a)
#   define TRACE_ERROR(interp)
#   define TRACE_WITH_OBJ(a, objPtr)
#   define O2S(objPtr)
#endif /* TCL_COMPILE_DEBUG */

/*
 * DTrace instruction probe macros.
 */

#define TCL_DTRACE_INST_NEXT() \
    do {								\
	if (TCL_DTRACE_INST_DONE_ENABLED()) {				\
	    if (curInstName) {						\
		TCL_DTRACE_INST_DONE(curInstName, (int) CURR_DEPTH,	\
			tosPtr);					\
	    }								\
	    curInstName = tclInstructionTable[*pc].name;		\
	    if (TCL_DTRACE_INST_START_ENABLED()) {			\
		TCL_DTRACE_INST_START(curInstName, (int) CURR_DEPTH,	\
			tosPtr);					\
	    }								\
	} else if (TCL_DTRACE_INST_START_ENABLED()) {			\
	    TCL_DTRACE_INST_START(tclInstructionTable[*pc].name,	\
			(int) CURR_DEPTH, tosPtr);			\
	}								\
    } while (0)
#define TCL_DTRACE_INST_LAST() \
    do {								\
	if (TCL_DTRACE_INST_DONE_ENABLED() && curInstName) {		\
	    TCL_DTRACE_INST_DONE(curInstName, (int) CURR_DEPTH, tosPtr);\
	}								\
    } while (0)

/*
 * Macro used in this file to save a function call for common uses of
 * TclGetNumberFromObj(). The ANSI C "prototype" is:
 *
 * MODULE_SCOPE int GetNumberFromObj(Tcl_Interp *interp, Tcl_Obj *objPtr,
 *			ClientData *ptrPtr, int *tPtr);
 */

#define GetNumberFromObj(interp, objPtr, ptrPtr, tPtr) \
    ((TclHasIntRep((objPtr), &tclIntType))					\
	?	(*(tPtr) = TCL_NUMBER_INT,				\
		*(ptrPtr) = (void *)				\
		    (&((objPtr)->internalRep.wideValue)), TCL_OK) :	\
    TclHasIntRep((objPtr), &tclDoubleType)				\
	?	(((TclIsNaN((objPtr)->internalRep.doubleValue))		\
		    ?	(*(tPtr) = TCL_NUMBER_NAN)			\
		    :	(*(tPtr) = TCL_NUMBER_DOUBLE)),			\
		*(ptrPtr) = (void *)				\
		    (&((objPtr)->internalRep.doubleValue)), TCL_OK) :	\
    (((objPtr)->bytes != NULL) && ((objPtr)->length == 0))		\
	? TCL_ERROR :			\
    TclGetNumberFromObj((interp), (objPtr), (ptrPtr), (tPtr)))

/*
 * Macro used to make the check for type overflow more mnemonic. This works by
 * comparing sign bits; the rest of the word is irrelevant. The ANSI C
 * "prototype" (where inttype_t is any integer type) is:
 *
 * MODULE_SCOPE int Overflowing(inttype_t a, inttype_t b, inttype_t sum);
 *
 * Check first the condition most likely to fail in usual code (at least for
 * usage in [incr]: do the first summand and the sum have != signs?
 */

#define Overflowing(a,b,sum) ((((a)^(sum)) < 0) && (((a)^(b)) >= 0))

/*
 * Macro for checking whether the type is NaN, used when we're thinking about
 * throwing an error for supplying a non-number number.
 */

#ifndef ACCEPT_NAN
#define IsErroringNaNType(type)		((type) == TCL_NUMBER_NAN)
#else
#define IsErroringNaNType(type)		0
#endif

/*
 * Auxiliary tables used to compute powers of small integers.
 */

/*
 * Maximum base that, when raised to powers 2, 3, ..., 16, fits in a
 * Tcl_WideInt.
 */

static const Tcl_WideInt MaxBase64[] = {
    (Tcl_WideInt)46340*65536+62259,	/* 3037000499 == isqrt(2**63-1) */
    (Tcl_WideInt)2097151, (Tcl_WideInt)55108, (Tcl_WideInt)6208,
    (Tcl_WideInt)1448, (Tcl_WideInt)511, (Tcl_WideInt)234, (Tcl_WideInt)127,
    (Tcl_WideInt)78, (Tcl_WideInt)52, (Tcl_WideInt)38, (Tcl_WideInt)28,
    (Tcl_WideInt)22, (Tcl_WideInt)18, (Tcl_WideInt)15
};
static const size_t MaxBase64Size = sizeof(MaxBase64)/sizeof(Tcl_WideInt);

/*
 * Table giving 3, 4, ..., 13 raised to powers greater than 16 when the
 * results fit in a 64-bit signed integer.
 */

static const unsigned short Exp64Index[] = {
    0, 23, 38, 49, 57, 63, 67, 70, 72, 74, 75, 76
};
static const size_t Exp64IndexSize =
    sizeof(Exp64Index) / sizeof(unsigned short);
static const Tcl_WideInt Exp64Value[] = {
    (Tcl_WideInt)243*243*243*3*3,
    (Tcl_WideInt)243*243*243*3*3*3,
    (Tcl_WideInt)243*243*243*3*3*3*3,
    (Tcl_WideInt)243*243*243*243,
    (Tcl_WideInt)243*243*243*243*3,
    (Tcl_WideInt)243*243*243*243*3*3,
    (Tcl_WideInt)243*243*243*243*3*3*3,
    (Tcl_WideInt)243*243*243*243*3*3*3*3,
    (Tcl_WideInt)243*243*243*243*243,
    (Tcl_WideInt)243*243*243*243*243*3,
    (Tcl_WideInt)243*243*243*243*243*3*3,
    (Tcl_WideInt)243*243*243*243*243*3*3*3,
    (Tcl_WideInt)243*243*243*243*243*3*3*3*3,
    (Tcl_WideInt)243*243*243*243*243*243,
    (Tcl_WideInt)243*243*243*243*243*243*3,
    (Tcl_WideInt)243*243*243*243*243*243*3*3,
    (Tcl_WideInt)243*243*243*243*243*243*3*3*3,
    (Tcl_WideInt)243*243*243*243*243*243*3*3*3*3,
    (Tcl_WideInt)243*243*243*243*243*243*243,
    (Tcl_WideInt)243*243*243*243*243*243*243*3,
    (Tcl_WideInt)243*243*243*243*243*243*243*3*3,
    (Tcl_WideInt)243*243*243*243*243*243*243*3*3*3,
    (Tcl_WideInt)243*243*243*243*243*243*243*3*3*3*3,
    (Tcl_WideInt)1024*1024*1024*4*4,
    (Tcl_WideInt)1024*1024*1024*4*4*4,
    (Tcl_WideInt)1024*1024*1024*4*4*4*4,
    (Tcl_WideInt)1024*1024*1024*1024,
    (Tcl_WideInt)1024*1024*1024*1024*4,
    (Tcl_WideInt)1024*1024*1024*1024*4*4,
    (Tcl_WideInt)1024*1024*1024*1024*4*4*4,
    (Tcl_WideInt)1024*1024*1024*1024*4*4*4*4,
    (Tcl_WideInt)1024*1024*1024*1024*1024,
    (Tcl_WideInt)1024*1024*1024*1024*1024*4,
    (Tcl_WideInt)1024*1024*1024*1024*1024*4*4,
    (Tcl_WideInt)1024*1024*1024*1024*1024*4*4*4,
    (Tcl_WideInt)1024*1024*1024*1024*1024*4*4*4*4,
    (Tcl_WideInt)1024*1024*1024*1024*1024*1024,
    (Tcl_WideInt)1024*1024*1024*1024*1024*1024*4,
    (Tcl_WideInt)3125*3125*3125*5*5,
    (Tcl_WideInt)3125*3125*3125*5*5*5,
    (Tcl_WideInt)3125*3125*3125*5*5*5*5,
    (Tcl_WideInt)3125*3125*3125*3125,
    (Tcl_WideInt)3125*3125*3125*3125*5,
    (Tcl_WideInt)3125*3125*3125*3125*5*5,
    (Tcl_WideInt)3125*3125*3125*3125*5*5*5,
    (Tcl_WideInt)3125*3125*3125*3125*5*5*5*5,
    (Tcl_WideInt)3125*3125*3125*3125*3125,
    (Tcl_WideInt)3125*3125*3125*3125*3125*5,
    (Tcl_WideInt)3125*3125*3125*3125*3125*5*5,
    (Tcl_WideInt)7776*7776*7776*6*6,
    (Tcl_WideInt)7776*7776*7776*6*6*6,
    (Tcl_WideInt)7776*7776*7776*6*6*6*6,
    (Tcl_WideInt)7776*7776*7776*7776,
    (Tcl_WideInt)7776*7776*7776*7776*6,
    (Tcl_WideInt)7776*7776*7776*7776*6*6,
    (Tcl_WideInt)7776*7776*7776*7776*6*6*6,
    (Tcl_WideInt)7776*7776*7776*7776*6*6*6*6,
    (Tcl_WideInt)16807*16807*16807*7*7,
    (Tcl_WideInt)16807*16807*16807*7*7*7,
    (Tcl_WideInt)16807*16807*16807*7*7*7*7,
    (Tcl_WideInt)16807*16807*16807*16807,
    (Tcl_WideInt)16807*16807*16807*16807*7,
    (Tcl_WideInt)16807*16807*16807*16807*7*7,
    (Tcl_WideInt)32768*32768*32768*8*8,
    (Tcl_WideInt)32768*32768*32768*8*8*8,
    (Tcl_WideInt)32768*32768*32768*8*8*8*8,
    (Tcl_WideInt)32768*32768*32768*32768,
    (Tcl_WideInt)59049*59049*59049*9*9,
    (Tcl_WideInt)59049*59049*59049*9*9*9,
    (Tcl_WideInt)59049*59049*59049*9*9*9*9,
    (Tcl_WideInt)100000*100000*100000*10*10,
    (Tcl_WideInt)100000*100000*100000*10*10*10,
    (Tcl_WideInt)161051*161051*161051*11*11,
    (Tcl_WideInt)161051*161051*161051*11*11*11,
    (Tcl_WideInt)248832*248832*248832*12*12,
    (Tcl_WideInt)371293*371293*371293*13*13
};
static const size_t Exp64ValueSize = sizeof(Exp64Value) / sizeof(Tcl_WideInt);

/*
 * Markers for ExecuteExtendedBinaryMathOp.
 */

#define DIVIDED_BY_ZERO		((Tcl_Obj *) -1)
#define EXPONENT_OF_ZERO	((Tcl_Obj *) -2)
#define GENERAL_ARITHMETIC_ERROR ((Tcl_Obj *) -3)
#define OUT_OF_MEMORY ((Tcl_Obj *) -4)

/*
 * Declarations for local procedures to this file:
 */

#ifdef TCL_COMPILE_STATS
static int		EvalStatsCmd(ClientData clientData,
			    Tcl_Interp *interp, int objc,
			    Tcl_Obj *const objv[]);
#endif /* TCL_COMPILE_STATS */
#ifdef TCL_COMPILE_DEBUG
static const char *	GetOpcodeName(const unsigned char *pc);
static void		PrintByteCodeInfo(ByteCode *codePtr);
static const char *	StringForResultCode(int result);
static void		ValidatePcAndStackTop(ByteCode *codePtr,
			    const unsigned char *pc, int stackTop,
			    int checkStack);
#endif /* TCL_COMPILE_DEBUG */
static ByteCode *	CompileExprObj(Tcl_Interp *interp, Tcl_Obj *objPtr);
static void		DeleteExecStack(ExecStack *esPtr);
static void		DupExprCodeInternalRep(Tcl_Obj *srcPtr,
			    Tcl_Obj *copyPtr);
static Tcl_Obj *	ExecuteExtendedBinaryMathOp(Tcl_Interp *interp,
			    int opcode, Tcl_Obj **constants,
			    Tcl_Obj *valuePtr, Tcl_Obj *value2Ptr);
static Tcl_Obj *	ExecuteExtendedUnaryMathOp(int opcode,
			    Tcl_Obj *valuePtr);
static void		FreeExprCodeInternalRep(Tcl_Obj *objPtr);
static ExceptionRange *	GetExceptRangeForPc(const unsigned char *pc,
			    int searchMode, ByteCode *codePtr);
static const char *	GetSrcInfoForPc(const unsigned char *pc,
			    ByteCode *codePtr, size_t *lengthPtr,
			    const unsigned char **pcBeg, int *cmdIdxPtr);
static Tcl_Obj **	GrowEvaluationStack(ExecEnv *eePtr, int growth,
			    int move);
static void		IllegalExprOperandType(Tcl_Interp *interp,
			    const unsigned char *pc, Tcl_Obj *opndPtr);
static void		InitByteCodeExecution(Tcl_Interp *interp);
static inline int	wordSkip(void *ptr);
static void		ReleaseDictIterator(Tcl_Obj *objPtr);
/* Useful elsewhere, make available in tclInt.h or stubs? */
static Tcl_Obj **	StackAllocWords(Tcl_Interp *interp, size_t numWords);
static Tcl_Obj **	StackReallocWords(Tcl_Interp *interp, size_t numWords);
static Tcl_NRPostProc	CopyCallback;
static Tcl_NRPostProc	ExprObjCallback;
static Tcl_NRPostProc	FinalizeOONext;
static Tcl_NRPostProc	FinalizeOONextFilter;
static Tcl_NRPostProc   TEBCresume;

/*
 * The structure below defines a bytecode Tcl object type to hold the
 * compiled bytecode for Tcl expressions.
 */

static const Tcl_ObjType exprCodeType = {
    "exprcode",
    FreeExprCodeInternalRep,	/* freeIntRepProc */
    DupExprCodeInternalRep,	/* dupIntRepProc */
    NULL,			/* updateStringProc */
    NULL			/* setFromAnyProc */
};

/*
 * Custom object type only used in this file; values of its type should never
 * be seen by user scripts.
 */

static const Tcl_ObjType dictIteratorType = {
    "dictIterator",
    ReleaseDictIterator,
    NULL, NULL, NULL
};

/*
 *----------------------------------------------------------------------
 *
 * ReleaseDictIterator --
 *
 *	This takes apart a dictionary iterator that is stored in the given Tcl
 *	object.
 *
 * Results:
 *	None.
 *
 * Side effects:
 *	Deallocates memory, marks the object as being untyped.
 *
 *----------------------------------------------------------------------
 */

static void
ReleaseDictIterator(
    Tcl_Obj *objPtr)
{
    Tcl_DictSearch *searchPtr;
    Tcl_Obj *dictPtr;
    const Tcl_ObjIntRep *irPtr;

    irPtr = TclFetchIntRep(objPtr, &dictIteratorType);
    assert(irPtr != NULL);

    /*
     * First kill the search, and then release the reference to the dictionary
     * that we were holding.
     */

    searchPtr = (Tcl_DictSearch *)irPtr->twoPtrValue.ptr1;
    Tcl_DictObjDone(searchPtr);
    Tcl_Free(searchPtr);

    dictPtr = (Tcl_Obj *)irPtr->twoPtrValue.ptr2;
    TclDecrRefCount(dictPtr);
}

/*
 *----------------------------------------------------------------------
 *
 * InitByteCodeExecution --
 *
 *	This procedure is called once to initialize the Tcl bytecode
 *	interpreter.
 *
 * Results:
 *	None.
 *
 * Side effects:
 *	This procedure initializes the array of instruction names. If
 *	compiling with the TCL_COMPILE_STATS flag, it initializes the array
 *	that counts the executions of each instruction and it creates the
 *	"evalstats" command. It also establishes the link between the Tcl
 *	"tcl_traceExec" and C "tclTraceExec" variables.
 *
 *----------------------------------------------------------------------
 */

#if defined(TCL_COMPILE_STATS) || defined(TCL_COMPILE_DEBUG)
static void
InitByteCodeExecution(
    Tcl_Interp *interp)		/* Interpreter for which the Tcl variable
				 * "tcl_traceExec" is linked to control
				 * instruction tracing. */
{
#ifdef TCL_COMPILE_DEBUG
    if (Tcl_LinkVar(interp, "tcl_traceExec", &tclTraceExec,
	    TCL_LINK_INT) != TCL_OK) {
	Tcl_Panic("InitByteCodeExecution: can't create link for tcl_traceExec variable");
    }
#endif
#ifdef TCL_COMPILE_STATS
    Tcl_CreateObjCommand(interp, "evalstats", EvalStatsCmd, NULL, NULL);
#endif /* TCL_COMPILE_STATS */
}

#else

static void
InitByteCodeExecution(
    TCL_UNUSED(Tcl_Interp *))
{
}
#endif

/*
 *----------------------------------------------------------------------
 *
 * TclCreateExecEnv --
 *
 *	This procedure creates a new execution environment for Tcl bytecode
 *	execution. An ExecEnv points to a Tcl evaluation stack. An ExecEnv is
 *	typically created once for each Tcl interpreter (Interp structure) and
 *	recursively passed to TclNRExecuteByteCode to execute ByteCode sequences
 *	for nested commands.
 *
 * Results:
 *	A newly allocated ExecEnv is returned. This points to an empty
 *	evaluation stack of the standard initial size.
 *
 * Side effects:
 *	The bytecode interpreter is also initialized here, as this procedure
 *	will be called before any call to TclNRExecuteByteCode.
 *
 *----------------------------------------------------------------------
 */

ExecEnv *
TclCreateExecEnv(
    Tcl_Interp *interp,		/* Interpreter for which the execution
				 * environment is being created. */
    size_t size)			/* The initial stack size, in number of words
				 * [sizeof(Tcl_Obj*)] */
{
    ExecEnv *eePtr = (ExecEnv *)Tcl_Alloc(sizeof(ExecEnv));
    ExecStack *esPtr = (ExecStack *)Tcl_Alloc(offsetof(ExecStack, stackWords)
	    + size * sizeof(Tcl_Obj *));

    eePtr->execStackPtr = esPtr;
    TclNewIntObj(eePtr->constants[0], 0);
    Tcl_IncrRefCount(eePtr->constants[0]);
    TclNewIntObj(eePtr->constants[1], 1);
    Tcl_IncrRefCount(eePtr->constants[1]);
    eePtr->interp = interp;
    eePtr->callbackPtr = NULL;
    eePtr->corPtr = NULL;
    eePtr->rewind = 0;

    esPtr->prevPtr = NULL;
    esPtr->nextPtr = NULL;
    esPtr->markerPtr = NULL;
    esPtr->endPtr = &esPtr->stackWords[size-1];
    esPtr->tosPtr = STACK_BASE(esPtr);

    Tcl_MutexLock(&execMutex);
    if (!execInitialized) {
	InitByteCodeExecution(interp);
	execInitialized = 1;
    }
    Tcl_MutexUnlock(&execMutex);

    return eePtr;
}

/*
 *----------------------------------------------------------------------
 *
 * TclDeleteExecEnv --
 *
 *	Frees the storage for an ExecEnv.
 *
 * Results:
 *	None.
 *
 * Side effects:
 *	Storage for an ExecEnv and its contained storage (e.g. the evaluation
 *	stack) is freed.
 *
 *----------------------------------------------------------------------
 */

static void
DeleteExecStack(
    ExecStack *esPtr)
{
    if (esPtr->markerPtr && !cachedInExit) {
	Tcl_Panic("freeing an execStack which is still in use");
    }

    if (esPtr->prevPtr) {
	esPtr->prevPtr->nextPtr = esPtr->nextPtr;
    }
    if (esPtr->nextPtr) {
	esPtr->nextPtr->prevPtr = esPtr->prevPtr;
    }
    Tcl_Free(esPtr);
}

void
TclDeleteExecEnv(
    ExecEnv *eePtr)		/* Execution environment to free. */
{
    ExecStack *esPtr = eePtr->execStackPtr, *tmpPtr;

	cachedInExit = TclInExit();

    /*
     * Delete all stacks in this exec env.
     */

    while (esPtr->nextPtr) {
	esPtr = esPtr->nextPtr;
    }
    while (esPtr) {
	tmpPtr = esPtr;
	esPtr = tmpPtr->prevPtr;
	DeleteExecStack(tmpPtr);
    }

    TclDecrRefCount(eePtr->constants[0]);
    TclDecrRefCount(eePtr->constants[1]);
    if (eePtr->callbackPtr && !cachedInExit) {
	Tcl_Panic("Deleting execEnv with pending TEOV callbacks!");
    }
    if (eePtr->corPtr && !cachedInExit) {
	Tcl_Panic("Deleting execEnv with existing coroutine");
    }
    Tcl_Free(eePtr);
}

/*
 *----------------------------------------------------------------------
 *
 * TclFinalizeExecution --
 *
 *	Finalizes the execution environment setup so that it can be later
 *	reinitialized.
 *
 * Results:
 *	None.
 *
 * Side effects:
 *	After this call, the next time TclCreateExecEnv will be called it will
 *	call InitByteCodeExecution.
 *
 *----------------------------------------------------------------------
 */

void
TclFinalizeExecution(void)
{
    Tcl_MutexLock(&execMutex);
    execInitialized = 0;
    Tcl_MutexUnlock(&execMutex);
}

/*
 * Auxiliary code to insure that GrowEvaluationStack always returns correctly
 * aligned memory.
 *
 * WALLOCALIGN represents the alignment reqs in words, just as TCL_ALLOCALIGN
 * represents the reqs in bytes. This assumes that TCL_ALLOCALIGN is a
 * multiple of the wordsize 'sizeof(Tcl_Obj *)'.
 */

#define WALLOCALIGN \
    (TCL_ALLOCALIGN/sizeof(Tcl_Obj *))

/*
 * wordSkip computes how many words have to be skipped until the next aligned
 * word. Note that we are only interested in the low order bits of ptr, so
 * that any possible information loss in PTR2INT is of no consequence.
 */

static inline int
wordSkip(
    void *ptr)
{
    int mask = TCL_ALLOCALIGN-1;
    int base = PTR2INT(ptr) & mask;
    return (TCL_ALLOCALIGN - base)/sizeof(Tcl_Obj *);
}

/*
 * Given a marker, compute where the following aligned memory starts.
 */

#define MEMSTART(markerPtr) \
    ((markerPtr) + wordSkip(markerPtr))

/*
 *----------------------------------------------------------------------
 *
 * GrowEvaluationStack --
 *
 *	This procedure grows a Tcl evaluation stack stored in an ExecEnv,
 *	copying over the words since the last mark if so requested. A mark is
 *	set at the beginning of the new area when no copying is requested.
 *
 * Results:
 *	Returns a pointer to the first usable word in the (possibly) grown
 *	stack.
 *
 * Side effects:
 *	The size of the evaluation stack may be grown, a marker is set
 *
 *----------------------------------------------------------------------
 */

static Tcl_Obj **
GrowEvaluationStack(
    ExecEnv *eePtr,		/* Points to the ExecEnv with an evaluation
				 * stack to enlarge. */
    int growth,			/* How much larger than the current used
				 * size. */
    int move)			/* 1 if move words since last marker. */
{
    ExecStack *esPtr = eePtr->execStackPtr, *oldPtr = NULL;
    size_t newBytes;
    int newElems, currElems, needed = growth - (esPtr->endPtr - esPtr->tosPtr);
    Tcl_Obj **markerPtr = esPtr->markerPtr, **memStart;
    int moveWords = 0;

    if (move) {
	if (!markerPtr) {
	    Tcl_Panic("STACK: Reallocating with no previous alloc");
	}
	if (needed <= 0) {
	    return MEMSTART(markerPtr);
	}
    } else {
#ifndef PURIFY
	Tcl_Obj **tmpMarkerPtr = esPtr->tosPtr + 1;
	int offset = wordSkip(tmpMarkerPtr);

	if (needed + offset < 0) {
	    /*
	     * Put a marker pointing to the previous marker in this stack, and
	     * store it in esPtr as the current marker. Return a pointer to
	     * the start of aligned memory.
	     */

	    esPtr->markerPtr = tmpMarkerPtr;
	    memStart = tmpMarkerPtr + offset;
	    esPtr->tosPtr = memStart - 1;
	    *esPtr->markerPtr = (Tcl_Obj *) markerPtr;
	    return memStart;
	}
#endif
    }

    /*
     * Reset move to hold the number of words to be moved to new stack (if
     * any) and growth to hold the complete stack requirements: add one for
     * the marker, (WALLOCALIGN-1) for the maximal possible offset.
     */

    if (move) {
	moveWords = esPtr->tosPtr - MEMSTART(markerPtr) + 1;
    }
    needed = growth + moveWords + WALLOCALIGN;


    /*
     * Check if there is enough room in the next stack (if there is one, it
     * should be both empty and the last one!)
     */

    if (esPtr->nextPtr) {
	oldPtr = esPtr;
	esPtr = oldPtr->nextPtr;
	currElems = esPtr->endPtr - STACK_BASE(esPtr);
	if (esPtr->markerPtr || (esPtr->tosPtr != STACK_BASE(esPtr))) {
	    Tcl_Panic("STACK: Stack after current is in use");
	}
	if (esPtr->nextPtr) {
	    Tcl_Panic("STACK: Stack after current is not last");
	}
	if (needed <= currElems) {
	    goto newStackReady;
	}
	DeleteExecStack(esPtr);
	esPtr = oldPtr;
    } else {
	currElems = esPtr->endPtr - STACK_BASE(esPtr);
    }

    /*
     * We need to allocate a new stack! It needs to store 'growth' words,
     * including the elements to be copied over and the new marker.
     */

#ifndef PURIFY
    newElems = 2*currElems;
    while (needed > newElems) {
	newElems *= 2;
    }
#else
    newElems = needed;
#endif

    newBytes = offsetof(ExecStack, stackWords) + newElems * sizeof(Tcl_Obj *);

    oldPtr = esPtr;
    esPtr = (ExecStack *)Tcl_Alloc(newBytes);

    oldPtr->nextPtr = esPtr;
    esPtr->prevPtr = oldPtr;
    esPtr->nextPtr = NULL;
    esPtr->endPtr = &esPtr->stackWords[newElems-1];

  newStackReady:
    eePtr->execStackPtr = esPtr;

    /*
     * Store a NULL marker at the beginning of the stack, to indicate that
     * this is the first marker in this stack and that rewinding to here
     * should actually be a return to the previous stack.
     */

    esPtr->stackWords[0] = NULL;
    esPtr->markerPtr = &esPtr->stackWords[0];
    memStart = MEMSTART(esPtr->markerPtr);
    esPtr->tosPtr = memStart - 1;

    if (move) {
	memcpy(memStart, MEMSTART(markerPtr), moveWords*sizeof(Tcl_Obj *));
	esPtr->tosPtr += moveWords;
	oldPtr->markerPtr = (Tcl_Obj **) *markerPtr;
	oldPtr->tosPtr = markerPtr-1;
    }

    /*
     * Free the old stack if it is now unused.
     */

    if (!oldPtr->markerPtr) {
	DeleteExecStack(oldPtr);
    }

    return memStart;
}

/*
 *--------------------------------------------------------------
 *
 * TclStackAlloc, TclStackRealloc, TclStackFree --
 *
 *	Allocate memory from the execution stack; it has to be returned later
 *	with a call to TclStackFree.
 *
 * Results:
 *	A pointer to the first byte allocated, or panics if the allocation did
 *	not succeed.
 *
 * Side effects:
 *	The execution stack may be grown.
 *
 *--------------------------------------------------------------
 */

static Tcl_Obj **
StackAllocWords(
    Tcl_Interp *interp,
    size_t numWords)
{
    /*
     * Note that GrowEvaluationStack sets a marker in the stack. This marker
     * is read when rewinding, e.g., by TclStackFree.
     */

    Interp *iPtr = (Interp *) interp;
    ExecEnv *eePtr = iPtr->execEnvPtr;
    Tcl_Obj **resPtr = GrowEvaluationStack(eePtr, numWords, 0);

    eePtr->execStackPtr->tosPtr += numWords;
    return resPtr;
}

static Tcl_Obj **
StackReallocWords(
    Tcl_Interp *interp,
    size_t numWords)
{
    Interp *iPtr = (Interp *) interp;
    ExecEnv *eePtr = iPtr->execEnvPtr;
    Tcl_Obj **resPtr = GrowEvaluationStack(eePtr, numWords, 1);

    eePtr->execStackPtr->tosPtr += numWords;
    return resPtr;
}

void
TclStackFree(
    Tcl_Interp *interp,
    void *freePtr)
{
    Interp *iPtr = (Interp *) interp;
    ExecEnv *eePtr;
    ExecStack *esPtr;
    Tcl_Obj **markerPtr, *marker;

    if (iPtr == NULL || iPtr->execEnvPtr == NULL) {
	Tcl_Free(freePtr);
	return;
    }

    /*
     * Rewind the stack to the previous marker position. The current marker,
     * as set in the last call to GrowEvaluationStack, contains a pointer to
     * the previous marker.
     */

    eePtr = iPtr->execEnvPtr;
    esPtr = eePtr->execStackPtr;
    markerPtr = esPtr->markerPtr;
    marker = *markerPtr;

    if ((freePtr != NULL) && (MEMSTART(markerPtr) != (Tcl_Obj **)freePtr)) {
	Tcl_Panic("TclStackFree: incorrect freePtr (%p != %p). Call out of sequence?",
		freePtr, MEMSTART(markerPtr));
    }

    esPtr->tosPtr = markerPtr - 1;
    esPtr->markerPtr = (Tcl_Obj **) marker;
    if (marker) {
	return;
    }

    /*
     * Return to previous active stack. Note that repeated expansions or
     * reallocs could have generated several unused intervening stacks: free
     * them too.
     */

    while (esPtr->nextPtr) {
	esPtr = esPtr->nextPtr;
    }
    esPtr->tosPtr = STACK_BASE(esPtr);
    while (esPtr->prevPtr) {
	ExecStack *tmpPtr = esPtr->prevPtr;
	if (tmpPtr->tosPtr == STACK_BASE(tmpPtr)) {
	    DeleteExecStack(tmpPtr);
	} else {
	    break;
	}
    }
    if (esPtr->prevPtr) {
	eePtr->execStackPtr = esPtr->prevPtr;
#ifdef PURIFY
	eePtr->execStackPtr->nextPtr = NULL;
	DeleteExecStack(esPtr);
#endif
    } else {
	eePtr->execStackPtr = esPtr;
    }
}

void *
TclStackAlloc(
    Tcl_Interp *interp,
    size_t numBytes)
{
    Interp *iPtr = (Interp *) interp;
    size_t numWords;

    if (iPtr == NULL || iPtr->execEnvPtr == NULL) {
	return (void *) Tcl_Alloc(numBytes);
    }
    numWords = (numBytes + (sizeof(Tcl_Obj *) - 1))/sizeof(Tcl_Obj *);
    return StackAllocWords(interp, numWords);
}

void *
TclStackRealloc(
    Tcl_Interp *interp,
    void *ptr,
    size_t numBytes)
{
    Interp *iPtr = (Interp *) interp;
    ExecEnv *eePtr;
    ExecStack *esPtr;
    Tcl_Obj **markerPtr;
    size_t numWords;

    if (iPtr == NULL || iPtr->execEnvPtr == NULL) {
	return Tcl_Realloc(ptr, numBytes);
    }

    eePtr = iPtr->execEnvPtr;
    esPtr = eePtr->execStackPtr;
    markerPtr = esPtr->markerPtr;

    if (MEMSTART(markerPtr) != (Tcl_Obj **)ptr) {
	Tcl_Panic("TclStackRealloc: incorrect ptr. Call out of sequence?");
    }

    numWords = (numBytes + (sizeof(Tcl_Obj *) - 1))/sizeof(Tcl_Obj *);
    return (void *) StackReallocWords(interp, numWords);
}

/*
 *--------------------------------------------------------------
 *
 * Tcl_ExprObj --
 *
 *	Evaluate an expression in a Tcl_Obj.
 *
 * Results:
 *	A standard Tcl object result. If the result is other than TCL_OK, then
 *	the interpreter's result contains an error message. If the result is
 *	TCL_OK, then a pointer to the expression's result value object is
 *	stored in resultPtrPtr. In that case, the object's ref count is
 *	incremented to reflect the reference returned to the caller; the
 *	caller is then responsible for the resulting object and must, for
 *	example, decrement the ref count when it is finished with the object.
 *
 * Side effects:
 *	Any side effects caused by subcommands in the expression, if any. The
 *	interpreter result is not modified unless there is an error.
 *
 *--------------------------------------------------------------
 */

int
Tcl_ExprObj(
    Tcl_Interp *interp,		/* Context in which to evaluate the
				 * expression. */
    Tcl_Obj *objPtr,		/* Points to Tcl object containing expression
				 * to evaluate. */
    Tcl_Obj **resultPtrPtr)	/* Where the Tcl_Obj* that is the expression
				 * result is stored if no errors occur. */
{
    NRE_callback *rootPtr = TOP_CB(interp);
    Tcl_Obj *resultPtr;

    TclNewObj(resultPtr);
    TclNRAddCallback(interp, CopyCallback, resultPtrPtr, resultPtr,
	    NULL, NULL);
    Tcl_NRExprObj(interp, objPtr, resultPtr);
    return TclNRRunCallbacks(interp, TCL_OK, rootPtr);
}

static int
CopyCallback(
    ClientData data[],
    TCL_UNUSED(Tcl_Interp *),
    int result)
{
    Tcl_Obj **resultPtrPtr = (Tcl_Obj **)data[0];
    Tcl_Obj *resultPtr = (Tcl_Obj *)data[1];

    if (result == TCL_OK) {
	*resultPtrPtr = resultPtr;
	Tcl_IncrRefCount(resultPtr);
    } else {
	Tcl_DecrRefCount(resultPtr);
    }
    return result;
}

/*
 *--------------------------------------------------------------
 *
 * Tcl_NRExprObj --
 *
 *	Request evaluation of the expression in a Tcl_Obj by the NR stack.
 *
 * Results:
 *	Returns TCL_OK.
 *
 * Side effects:
 *	Compiles objPtr as a Tcl expression and places callbacks on the
 *	NR stack to execute the bytecode and store the result in resultPtr.
 *	If bytecode execution raises an exception, nothing is written
 *	to resultPtr, and the exceptional return code flows up the NR
 *	stack.  If the exception is TCL_ERROR, an error message is left
 *	in the interp result and the interp's return options dictionary
 *	holds additional error information too.  Execution of the bytecode
 *	may have other side effects, depending on the expression.
 *
 *--------------------------------------------------------------
 */

int
Tcl_NRExprObj(
    Tcl_Interp *interp,
    Tcl_Obj *objPtr,
    Tcl_Obj *resultPtr)
{
    ByteCode *codePtr;
    Tcl_InterpState state = Tcl_SaveInterpState(interp, TCL_OK);

    Tcl_ResetResult(interp);
    codePtr = CompileExprObj(interp, objPtr);

    Tcl_NRAddCallback(interp, ExprObjCallback, state, resultPtr,
	    NULL, NULL);
    return TclNRExecuteByteCode(interp, codePtr);
}

static int
ExprObjCallback(
    ClientData data[],
    Tcl_Interp *interp,
    int result)
{
    Tcl_InterpState state = (Tcl_InterpState)data[0];
    Tcl_Obj *resultPtr = (Tcl_Obj *)data[1];

    if (result == TCL_OK) {
	TclSetDuplicateObj(resultPtr, Tcl_GetObjResult(interp));
	(void) Tcl_RestoreInterpState(interp, state);
    } else {
	Tcl_DiscardInterpState(state);
    }
    return result;
}

/*
 *----------------------------------------------------------------------
 *
 * CompileExprObj --
 *	Compile a Tcl expression value into ByteCode.
 *
 * Results:
 *	A (ByteCode *) is returned pointing to the resulting ByteCode.
 *
 * Side effects:
 *	The Tcl_ObjType of objPtr is changed to the "exprcode" type,
 *	and the ByteCode is kept in the internal rep (along with context
 *	data for checking validity) for faster operations the next time
 *	CompileExprObj is called on the same value.
 *
 *----------------------------------------------------------------------
 */

static ByteCode *
CompileExprObj(
    Tcl_Interp *interp,
    Tcl_Obj *objPtr)
{
    Interp *iPtr = (Interp *) interp;
    CompileEnv compEnv;		/* Compilation environment structure allocated
				 * in frame. */
    ByteCode *codePtr = NULL;
				/* Tcl Internal type of bytecode. Initialized
				 * to avoid compiler warning. */

    /*
     * Get the expression ByteCode from the object. If it exists, make sure it
     * is valid in the current context.
     */

    ByteCodeGetIntRep(objPtr, &exprCodeType, codePtr);

    if (codePtr != NULL) {
	Namespace *namespacePtr = iPtr->varFramePtr->nsPtr;

	if (((Interp *) *codePtr->interpHandle != iPtr)
		|| (codePtr->compileEpoch != iPtr->compileEpoch)
		|| (codePtr->nsPtr != namespacePtr)
		|| (codePtr->nsEpoch != namespacePtr->resolverEpoch)
		|| (codePtr->localCachePtr != iPtr->varFramePtr->localCachePtr)) {
	    Tcl_StoreIntRep(objPtr, &exprCodeType, NULL);
	    codePtr = NULL;
	}
    }

    if (codePtr == NULL) {
	/*
	 * TIP #280: No invoker (yet) - Expression compilation.
	 */

	size_t length;
	const char *string = TclGetStringFromObj(objPtr, &length);

	TclInitCompileEnv(interp, &compEnv, string, length, NULL, 0);
	TclCompileExpr(interp, string, length, &compEnv, 0);

	/*
	 * Successful compilation. If the expression yielded no instructions,
	 * push an zero object as the expression's result.
	 */

	if (compEnv.codeNext == compEnv.codeStart) {
	    TclEmitPush(TclRegisterLiteral(&compEnv, "0", 1, 0),
		    &compEnv);
	}

	/*
	 * Add a "done" instruction as the last instruction and change the
	 * object into a ByteCode object. Ownership of the literal objects and
	 * aux data items is given to the ByteCode object.
	 */

	TclEmitOpcode(INST_DONE, &compEnv);
	codePtr = TclInitByteCodeObj(objPtr, &exprCodeType, &compEnv);
	TclFreeCompileEnv(&compEnv);
	if (iPtr->varFramePtr->localCachePtr) {
	    codePtr->localCachePtr = iPtr->varFramePtr->localCachePtr;
	    codePtr->localCachePtr->refCount++;
	}
#ifdef TCL_COMPILE_DEBUG
	if (tclTraceCompile == 2) {
	    TclPrintByteCodeObj(interp, objPtr);
	    fflush(stdout);
	}
#endif /* TCL_COMPILE_DEBUG */
    }
    return codePtr;
}

/*
 *----------------------------------------------------------------------
 *
 * DupExprCodeInternalRep --
 *
 *	Part of the Tcl object type implementation for Tcl expression
 *	bytecode. We do not copy the bytecode intrep. Instead, we return
 *	without setting copyPtr->typePtr, so the copy is a plain string copy
 *	of the expression value, and if it is to be used as a compiled
 *	expression, it will just need a recompile.
 *
 *	This makes sense, because with Tcl's copy-on-write practices, the
 *	usual (only?) time Tcl_DuplicateObj() will be called is when the copy
 *	is about to be modified, which would invalidate any copied bytecode
 *	anyway. The only reason it might make sense to copy the bytecode is if
 *	we had some modifying routines that operated directly on the intrep,
 *	like we do for lists and dicts.
 *
 * Results:
 *	None.
 *
 * Side effects:
 *	None.
 *
 *----------------------------------------------------------------------
 */

static void
DupExprCodeInternalRep(
    TCL_UNUSED(Tcl_Obj *),
    TCL_UNUSED(Tcl_Obj *))
{
    return;
}

/*
 *----------------------------------------------------------------------
 *
 * FreeExprCodeInternalRep --
 *
 *	Part of the Tcl object type implementation for Tcl expression
 *	bytecode. Frees the storage allocated to hold the internal rep, unless
 *	ref counts indicate bytecode execution is still in progress.
 *
 * Results:
 *	None.
 *
 * Side effects:
 *	May free allocated memory. Leaves objPtr untyped.
 *
 *----------------------------------------------------------------------
 */

static void
FreeExprCodeInternalRep(
    Tcl_Obj *objPtr)
{
    ByteCode *codePtr;
    ByteCodeGetIntRep(objPtr, &exprCodeType, codePtr);
    assert(codePtr != NULL);

    TclReleaseByteCode(codePtr);
}

/*
 *----------------------------------------------------------------------
 *
 * TclCompileObj --
 *
 *	This procedure compiles the script contained in a Tcl_Obj.
 *
 * Results:
 *	A pointer to the corresponding ByteCode, never NULL.
 *
 * Side effects:
 *	The object is shimmered to bytecode type.
 *
 *----------------------------------------------------------------------
 */

ByteCode *
TclCompileObj(
    Tcl_Interp *interp,
    Tcl_Obj *objPtr,
    const CmdFrame *invoker,
    int word)
{
    Interp *iPtr = (Interp *) interp;
    ByteCode *codePtr;	/* Tcl Internal type of bytecode. */
    Namespace *namespacePtr = iPtr->varFramePtr->nsPtr;

    /*
     * If the object is not already of tclByteCodeType, compile it (and reset
     * the compilation flags in the interpreter; this should be done after any
     * compilation). Otherwise, check that it is "fresh" enough.
     */

    ByteCodeGetIntRep(objPtr, &tclByteCodeType, codePtr);
    if (codePtr != NULL) {
	/*
	 * Make sure the Bytecode hasn't been invalidated by, e.g., someone
	 * redefining a command with a compile procedure (this might make the
	 * compiled code wrong). The object needs to be recompiled if it was
	 * compiled in/for a different interpreter, or for a different
	 * namespace, or for the same namespace but with different name
	 * resolution rules. Precompiled objects, however, are immutable and
	 * therefore they are not recompiled, even if the epoch has changed.
	 *
	 * To be pedantically correct, we should also check that the
	 * originating procPtr is the same as the current context procPtr
	 * (assuming one exists at all - none for global level). This code is
	 * #def'ed out because [info body] was changed to never return a
	 * bytecode type object, which should obviate us from the extra checks
	 * here.
	 */

	if (((Interp *) *codePtr->interpHandle != iPtr)
		|| (codePtr->compileEpoch != iPtr->compileEpoch)
		|| (codePtr->nsPtr != namespacePtr)
		|| (codePtr->nsEpoch != namespacePtr->resolverEpoch)) {
	    if (!(codePtr->flags & TCL_BYTECODE_PRECOMPILED)) {
		goto recompileObj;
	    }
	    if ((Interp *) *codePtr->interpHandle != iPtr) {
		Tcl_Panic("Tcl_EvalObj: compiled script jumped interps");
	    }
	    codePtr->compileEpoch = iPtr->compileEpoch;
	}

	/*
	 * Check that any compiled locals do refer to the current proc
	 * environment! If not, recompile.
	 */

	if (!(codePtr->flags & TCL_BYTECODE_PRECOMPILED) &&
		(codePtr->procPtr == NULL) &&
		(codePtr->localCachePtr != iPtr->varFramePtr->localCachePtr)){
	    goto recompileObj;
	}

	/*
	 * #280.
	 * Literal sharing fix. This part of the fix is not required by 8.4
	 * nor 8.5, because they eval-direct any literals, so just saving the
	 * argument locations per command in bytecode is enough, embedded
	 * 'eval' commands, etc. get the correct information.
	 *
	 * But in 8.6 all the embedded script are compiled, and the resulting
	 * bytecode stored in the literal. Now the shared literal has bytecode
	 * with location data for _one_ particular location this literal is
	 * found at. If we get executed from a different location the bytecode
	 * has to be recompiled to get the correct locations. Not doing this
	 * will execute the saved bytecode with data for a different location,
	 * causing 'info frame' to point to the wrong place in the sources.
	 *
	 * Future optimizations ...
	 * (1) Save the location data (ExtCmdLoc) keyed by start line. In that
	 *     case we recompile once per location of the literal, but not
	 *     continously, because the moment we have all locations we do not
	 *     need to recompile any longer.
	 *
	 * (2) Alternative: Do not recompile, tell the execution engine the
	 *     offset between saved starting line and actual one. Then modify
	 *     the users to adjust the locations they have by this offset.
	 *
	 * (3) Alternative 2: Do not fully recompile, adjust just the location
	 *     information.
	 */

	if (invoker == NULL) {
	    return codePtr;
	} else {
	    Tcl_HashEntry *hePtr =
		    Tcl_FindHashEntry(iPtr->lineBCPtr, codePtr);
	    ExtCmdLoc *eclPtr;
	    CmdFrame *ctxCopyPtr;
	    int redo;

	    if (!hePtr) {
		return codePtr;
	    }

	    eclPtr = (ExtCmdLoc *)Tcl_GetHashValue(hePtr);
	    redo = 0;
	    ctxCopyPtr = (CmdFrame *)TclStackAlloc(interp, sizeof(CmdFrame));
	    *ctxCopyPtr = *invoker;

	    if (invoker->type == TCL_LOCATION_BC) {
		/*
		 * Note: Type BC => ctx.data.eval.path    is not used.
		 *		    ctx.data.tebc.codePtr used instead
		 */

		TclGetSrcInfoForPc(ctxCopyPtr);
		if (ctxCopyPtr->type == TCL_LOCATION_SOURCE) {
		    /*
		     * The reference made by 'TclGetSrcInfoForPc' is dead.
		     */

		    Tcl_DecrRefCount(ctxCopyPtr->data.eval.path);
		    ctxCopyPtr->data.eval.path = NULL;
		}
	    }

	    if (word < ctxCopyPtr->nline) {
		/*
		 * Note: We do not care if the line[word] is -1. This is a
		 * difference and requires a recompile (location changed from
		 * absolute to relative, literal is used fixed and through
		 * variable)
		 *
		 * Example:
		 * test info-32.0 using literal of info-24.8
		 *     (dict with ... vs           set body ...).
		 */

		redo = ((eclPtr->type == TCL_LOCATION_SOURCE)
			    && (eclPtr->start != ctxCopyPtr->line[word]))
			|| ((eclPtr->type == TCL_LOCATION_BC)
			    && (ctxCopyPtr->type == TCL_LOCATION_SOURCE));
	    }

	    TclStackFree(interp, ctxCopyPtr);
	    if (!redo) {
		return codePtr;
	    }
	}
    }

  recompileObj:
    iPtr->errorLine = 1;

    /*
     * TIP #280. Remember the invoker for a moment in the interpreter
     * structures so that the byte code compiler can pick it up when
     * initializing the compilation environment, i.e. the extended location
     * information.
     */

    iPtr->invokeCmdFramePtr = invoker;
    iPtr->invokeWord = word;
    TclSetByteCodeFromAny(interp, objPtr, NULL, NULL);
    iPtr->invokeCmdFramePtr = NULL;
    ByteCodeGetIntRep(objPtr, &tclByteCodeType, codePtr);
    if (iPtr->varFramePtr->localCachePtr) {
	codePtr->localCachePtr = iPtr->varFramePtr->localCachePtr;
	codePtr->localCachePtr->refCount++;
    }
    return codePtr;
}

/*
 *----------------------------------------------------------------------
 *
 * TclIncrObj --
 *
 *	Increment an integeral value in a Tcl_Obj by an integeral value held
 *	in another Tcl_Obj. Caller is responsible for making sure we can
 *	update the first object.
 *
 * Results:
 *	TCL_ERROR if either object is non-integer, and TCL_OK otherwise. On
 *	error, an error message is left in the interpreter (if it is not NULL,
 *	of course).
 *
 * Side effects:
 *	valuePtr gets the new incrmented value.
 *
 *----------------------------------------------------------------------
 */

int
TclIncrObj(
    Tcl_Interp *interp,
    Tcl_Obj *valuePtr,
    Tcl_Obj *incrPtr)
{
    ClientData ptr1, ptr2;
    int type1, type2;
    mp_int value, incr;
    mp_err err;

    if (Tcl_IsShared(valuePtr)) {
	Tcl_Panic("%s called with shared object", "TclIncrObj");
    }

    if (GetNumberFromObj(NULL, valuePtr, &ptr1, &type1) != TCL_OK) {
	/*
	 * Produce error message (reparse?!)
	 */

	return TclGetIntFromObj(interp, valuePtr, &type1);
    }
    if (GetNumberFromObj(NULL, incrPtr, &ptr2, &type2) != TCL_OK) {
	/*
	 * Produce error message (reparse?!)
	 */

	TclGetIntFromObj(interp, incrPtr, &type1);
	Tcl_AddErrorInfo(interp, "\n    (reading increment)");
	return TCL_ERROR;
    }

    if ((type1 == TCL_NUMBER_DOUBLE) || (type1 == TCL_NUMBER_NAN)) {
	/*
	 * Produce error message (reparse?!)
	 */

	return TclGetIntFromObj(interp, valuePtr, &type1);
    }
    if ((type2 == TCL_NUMBER_DOUBLE) || (type2 == TCL_NUMBER_NAN)) {
	/*
	 * Produce error message (reparse?!)
	 */

	TclGetIntFromObj(interp, incrPtr, &type1);
	Tcl_AddErrorInfo(interp, "\n    (reading increment)");
	return TCL_ERROR;
    }

    if ((type1 == TCL_NUMBER_INT) && (type2 == TCL_NUMBER_INT)) {
	Tcl_WideInt w1, w2, sum;

	w1 = *((const Tcl_WideInt *)ptr1);
	w2 = *((const Tcl_WideInt *)ptr2);
	sum = w1 + w2;

	/*
	 * Check for overflow.
	 */

	if (!Overflowing(w1, w2, sum)) {
	    TclSetIntObj(valuePtr, sum);
	    return TCL_OK;
	}
    }

    Tcl_TakeBignumFromObj(interp, valuePtr, &value);
    Tcl_GetBignumFromObj(interp, incrPtr, &incr);
    err = mp_add(&value, &incr, &value);
    mp_clear(&incr);
    if (err != MP_OKAY) {
	return TCL_ERROR;
    }
    Tcl_SetBignumObj(valuePtr, &value);
    return TCL_OK;
}

/*
 *----------------------------------------------------------------------
 *
 * ArgumentBCEnter --
 *
 *	This is a helper for TclNRExecuteByteCode/TEBCresume that encapsulates
 *	a code sequence that is fairly common in the code but *not* commonly
 *	called.
 *
 * Results:
 *	None
 *
 * Side effects:
 *	May register information about the bytecode in the command frame.
 *
 *----------------------------------------------------------------------
 */

static void
ArgumentBCEnter(
    Tcl_Interp *interp,
    ByteCode *codePtr,
    TEBCdata *tdPtr,
    const unsigned char *pc,
    int objc,
    Tcl_Obj **objv)
{
    int cmd;

    if (GetSrcInfoForPc(pc, codePtr, NULL, NULL, &cmd)) {
	TclArgumentBCEnter(interp, objv, objc, codePtr, &tdPtr->cmdFrame, cmd,
		pc - codePtr->codeStart);
    }
}

/*
 *----------------------------------------------------------------------
 *
 * TclNRExecuteByteCode --
 *
 *	This procedure executes the instructions of a ByteCode structure. It
 *	returns when a "done" instruction is executed or an error occurs.
 *
 * Results:
 *	The return value is one of the return codes defined in tcl.h (such as
 *	TCL_OK), and interp->objResultPtr refers to a Tcl object that either
 *	contains the result of executing the code or an error message.
 *
 * Side effects:
 *	Almost certainly, depending on the ByteCode's instructions.
 *
 *----------------------------------------------------------------------
 */
#define	bcFramePtr	(&TD->cmdFrame)
#define	initCatchTop	((ptrdiff_t *) (TD->stack-1))
#define	initTosPtr	((Tcl_Obj **) (initCatchTop+codePtr->maxExceptDepth))
#define esPtr		(iPtr->execEnvPtr->execStackPtr)

int
TclNRExecuteByteCode(
    Tcl_Interp *interp,		/* Token for command interpreter. */
    ByteCode *codePtr)		/* The bytecode sequence to interpret. */
{
    Interp *iPtr = (Interp *) interp;
    TEBCdata *TD;
    int size = sizeof(TEBCdata) - 1
	    + (codePtr->maxStackDepth + codePtr->maxExceptDepth)
		* sizeof(void *);
    int numWords = (size + sizeof(Tcl_Obj *) - 1) / sizeof(Tcl_Obj *);

    TclPreserveByteCode(codePtr);

    /*
     * Reserve the stack, setup the TEBCdataPtr (TD) and CallFrame
     *
     * The execution uses a unified stack: first a TEBCdata, immediately
     * above it a CmdFrame, then the catch stack, then the execution stack.
     *
     * Make sure the catch stack is large enough to hold the maximum number of
     * catch commands that could ever be executing at the same time (this will
     * be no more than the exception range array's depth). Make sure the
     * execution stack is large enough to execute this ByteCode.
     */

    TD = (TEBCdata *) GrowEvaluationStack(iPtr->execEnvPtr, numWords, 0);
    esPtr->tosPtr = initTosPtr;

    TD->codePtr     = codePtr;
    TD->catchTop    = initCatchTop;
    TD->auxObjList  = NULL;

    /*
     * TIP #280: Initialize the frame. Do not push it yet: it will be pushed
     * every time that we call out from this TD, popped when we return to it.
     */

    bcFramePtr->type = ((codePtr->flags & TCL_BYTECODE_PRECOMPILED)
	    ? TCL_LOCATION_PREBC : TCL_LOCATION_BC);
    bcFramePtr->level = (iPtr->cmdFramePtr ? iPtr->cmdFramePtr->level+1 : 1);
    bcFramePtr->framePtr = iPtr->framePtr;
    bcFramePtr->nextPtr = iPtr->cmdFramePtr;
    bcFramePtr->nline = 0;
    bcFramePtr->line = NULL;
    bcFramePtr->litarg = NULL;
    bcFramePtr->data.tebc.codePtr = codePtr;
    bcFramePtr->data.tebc.pc = NULL;
    bcFramePtr->cmdObj = NULL;
    bcFramePtr->cmd = NULL;
    bcFramePtr->len = 0;

#ifdef TCL_COMPILE_STATS
    iPtr->stats.numExecutions++;
#endif

    /*
     * Test namespace-50.9 demonstrates the need for this call.
     * Use a --enable-symbols=mem bug to see.
     */

    TclResetRewriteEnsemble(interp, 1);

    /*
     * Push the callback for bytecode execution
     */

    TclNRAddCallback(interp, TEBCresume, TD, /* pc */ NULL,
	    /* cleanup */ INT2PTR(0), INT2PTR(iPtr->evalFlags));

    /*
     * Reset discard result flag - because it is applicable for this call only,
     * and should not affect all the nested invocations may return result.
     */
    iPtr->evalFlags &= ~TCL_EVAL_DISCARD_RESULT;

    return TCL_OK;
}

static int
TEBCresume(
    ClientData data[],
    Tcl_Interp *interp,
    int result)
{
    /*
     * Compiler cast directive - not a real variable.
     *	   Interp *iPtr = (Interp *) interp;
     */
#define iPtr ((Interp *) interp)

    /*
     * Check just the read-traced/write-traced bit of a variable.
     */

#define ReadTraced(varPtr) ((varPtr)->flags & VAR_TRACED_READ)
#define WriteTraced(varPtr) ((varPtr)->flags & VAR_TRACED_WRITE)
#define UnsetTraced(varPtr) ((varPtr)->flags & VAR_TRACED_UNSET)

    /*
     * Bottom of allocated stack holds the NR data
     */

    /*
     * Constants: variables that do not change during the execution, used
     * sporadically: no special need for speed.
     */

    unsigned interruptCounter = 1;
				/* Counter that is used to work out when to
				 * call Tcl_AsyncReady(). This must be 1
				 * initially so that we call the async-check
				 * stanza early, otherwise there are command
				 * sequences that can make the interpreter
				 * busy-loop without an opportunity to
				 * recognise an interrupt. */
    const char *curInstName;
#ifdef TCL_COMPILE_DEBUG
    int traceInstructions;	/* Whether we are doing instruction-level
				 * tracing or not. */
#endif

    Var *compiledLocals = iPtr->varFramePtr->compiledLocals;
    Tcl_Obj **constants = &iPtr->execEnvPtr->constants[0];

#define LOCAL(i)	(&compiledLocals[(i)])
#define TCONST(i)	(constants[(i)])

    /*
     * These macros are just meant to save some global variables that are not
     * used too frequently
     */

    TEBCdata *TD = (TEBCdata *)data[0];
#define auxObjList	(TD->auxObjList)
#define catchTop	(TD->catchTop)
#define codePtr		(TD->codePtr)
#define curEvalFlags	PTR2INT(data[3])  /* calling iPtr->evalFlags */

    /*
     * Globals: variables that store state, must remain valid at all times.
     */

    Tcl_Obj **tosPtr;		/* Cached pointer to top of evaluation
				 * stack. */
    const unsigned char *pc = (const unsigned char *)data[1];
                                /* The current program counter. */
    unsigned char inst;         /* The currently running instruction */

    /*
     * Transfer variables - needed only between opcodes, but not while
     * executing an instruction.
     */

    int cleanup = PTR2INT(data[2]);
    Tcl_Obj *objResultPtr;
    int checkInterp = 0;        /* Indicates when a check of interp readyness
				 * is necessary. Set by CACHE_STACK_INFO() */

    /*
     * Locals - variables that are used within opcodes or bounded sections of
     * the file (jumps between opcodes within a family).
     * NOTE: These are now mostly defined locally where needed.
     */

    Tcl_Obj *objPtr, *valuePtr, *value2Ptr, *part1Ptr, *part2Ptr, *tmpPtr;
    Tcl_Obj **objv = NULL;
    int objc = 0;
    int opnd, length, pcAdjustment;
    Var *varPtr, *arrayPtr;
#ifdef TCL_COMPILE_DEBUG
    char cmdNameBuf[21];
#endif

#ifdef TCL_COMPILE_DEBUG
    int starting = 1;
    traceInstructions = (tclTraceExec == 3);
#endif

    TEBC_DATA_DIG();

#ifdef TCL_COMPILE_DEBUG
    if (!pc && (tclTraceExec >= 2)) {
	PrintByteCodeInfo(codePtr);
	fprintf(stdout, "  Starting stack top=%d\n", (int) CURR_DEPTH);
	fflush(stdout);
    }
#endif

    if (!pc) {
	/* bytecode is starting from scratch */
	pc = codePtr->codeStart;

	/*
	 * Reset the interp's result to avoid possible duplications of large
	 * objects [3c6e47363e], [781585], [804681], This can happen by start
	 * also in nested compiled blocks (enclosed in parent cycle).
	 * See else branch below for opposite handling by continuation/resume.
	 */

	objPtr = iPtr->objResultPtr;
	if (objPtr->refCount > 1) {
	    TclDecrRefCount(objPtr);
	    TclNewObj(objPtr);
	    Tcl_IncrRefCount(objPtr);
	    iPtr->objResultPtr = objPtr;
	}

	goto cleanup0;
    } else {
        /* resume from invocation */
	CACHE_STACK_INFO();

	NRE_ASSERT(iPtr->cmdFramePtr == bcFramePtr);
	if (bcFramePtr->cmdObj) {
	    Tcl_DecrRefCount(bcFramePtr->cmdObj);
	    bcFramePtr->cmdObj = NULL;
	    bcFramePtr->cmd = NULL;
	}
	iPtr->cmdFramePtr = bcFramePtr->nextPtr;
	if (iPtr->flags & INTERP_DEBUG_FRAME) {
	    TclArgumentBCRelease(interp, bcFramePtr);
	}
	if (iPtr->execEnvPtr->rewind) {
	    result = TCL_ERROR;
	    goto abnormalReturn;
	}
	if (codePtr->flags & TCL_BYTECODE_RECOMPILE) {
	    codePtr->flags &= ~TCL_BYTECODE_RECOMPILE;
	    checkInterp = 1;
	    iPtr->flags |= ERR_ALREADY_LOGGED;
	}

	if (result != TCL_OK) {
	    pc--;
	    goto processExceptionReturn;
	}

	/*
	 * Push the call's object result and continue execution with the next
	 * instruction.
	 */

	TRACE_WITH_OBJ(("%u => ... after \"%.20s\": TCL_OK, result=",
		objc, cmdNameBuf), Tcl_GetObjResult(interp));

	/*
	 * Obtain and reset interp's result to avoid possible duplications of
	 * objects [Bug 781585]. We do not call Tcl_ResetResult to avoid any
	 * side effects caused by the resetting of errorInfo and errorCode
	 * [Bug 804681], which are not needed here. We chose instead to
	 * manipulate the interp's object result directly.
	 *
	 * Note that the result object is now in objResultPtr, it keeps the
	 * refCount it had in its role of iPtr->objResultPtr.
	 */

	objResultPtr = Tcl_GetObjResult(interp);
	TclNewObj(objPtr);
	Tcl_IncrRefCount(objPtr);
	iPtr->objResultPtr = objPtr;
#ifndef TCL_COMPILE_DEBUG
	if (*pc == INST_POP) {
	    TclDecrRefCount(objResultPtr);
	    NEXT_INST_V(1, cleanup, 0);
	}
#endif
	NEXT_INST_V(0, cleanup, -1);
    }

    /*
     * Targets for standard instruction endings; unrolled for speed in the
     * most frequent cases (instructions that consume up to two stack
     * elements).
     *
     * This used to be a "for(;;)" loop, with each instruction doing its own
     * cleanup.
     */

  cleanupV_pushObjResultPtr:
    switch (cleanup) {
    case 0:
	*(++tosPtr) = (objResultPtr);
	goto cleanup0;
    default:
	cleanup -= 2;
	while (cleanup--) {
	    objPtr = POP_OBJECT();
	    TclDecrRefCount(objPtr);
	}
	/* FALLTHRU */
    case 2:
    cleanup2_pushObjResultPtr:
	objPtr = POP_OBJECT();
	TclDecrRefCount(objPtr);
	/* FALLTHRU */
    case 1:
    cleanup1_pushObjResultPtr:
	objPtr = OBJ_AT_TOS;
	TclDecrRefCount(objPtr);
    }
    OBJ_AT_TOS = objResultPtr;
    goto cleanup0;

  cleanupV:
    switch (cleanup) {
    default:
	cleanup -= 2;
	while (cleanup--) {
	    objPtr = POP_OBJECT();
	    TclDecrRefCount(objPtr);
	}
	/* FALLTHRU */
    case 2:
    cleanup2:
	objPtr = POP_OBJECT();
	TclDecrRefCount(objPtr);
	/* FALLTHRU */
    case 1:
    cleanup1:
	objPtr = POP_OBJECT();
	TclDecrRefCount(objPtr);
	/* FALLTHRU */
    case 0:
	/*
	 * We really want to do nothing now, but this is needed for some
	 * compilers (SunPro CC).
	 */

	break;
    }
  cleanup0:

    /*
     * Check for asynchronous handlers [Bug 746722]; we do the check every
     * ASYNC_CHECK_COUNT instructions.
     */

    if ((--interruptCounter) == 0) {
	interruptCounter = ASYNC_CHECK_COUNT;
	DECACHE_STACK_INFO();
	if (TclAsyncReady(iPtr)) {
	    result = Tcl_AsyncInvoke(interp, result);
	    if (result == TCL_ERROR) {
		CACHE_STACK_INFO();
		goto gotError;
	    }
	}

	if (TclCanceled(iPtr)) {
	    if (Tcl_Canceled(interp, TCL_LEAVE_ERR_MSG) == TCL_ERROR) {
		CACHE_STACK_INFO();
		goto gotError;
	    }
	}

	if (TclLimitReady(iPtr->limit)) {
	    if (Tcl_LimitCheck(interp) == TCL_ERROR) {
		CACHE_STACK_INFO();
		goto gotError;
	    }
	}
	CACHE_STACK_INFO();
    }

    /*
     * These two instructions account for 26% of all instructions (according
     * to measurements on tclbench by Ben Vitale
     * [http://www.cs.toronto.edu/syslab/pubs/tcl2005-vitale-zaleski.pdf]
     * Resolving them before the switch reduces the cost of branch
     * mispredictions, seems to improve runtime by 5% to 15%, and (amazingly!)
     * reduces total obj size.
     */

    inst = *pc;

    peepholeStart:
#ifdef TCL_COMPILE_STATS
    iPtr->stats.instructionCount[*pc]++;
#endif

#ifdef TCL_COMPILE_DEBUG
    /*
     * Skip the stack depth check if an expansion is in progress.
     */

    CHECK_STACK();
    if (traceInstructions) {
	fprintf(stdout, "%2d: %2d ", iPtr->numLevels, (int) CURR_DEPTH);
	TclPrintInstruction(codePtr, pc);
	fflush(stdout);
    }
#endif /* TCL_COMPILE_DEBUG */

    TCL_DTRACE_INST_NEXT();

    if (inst == INST_LOAD_SCALAR1) {
	goto instLoadScalar1;
    } else if (inst == INST_PUSH1) {
	PUSH_OBJECT(codePtr->objArrayPtr[TclGetUInt1AtPtr(pc+1)]);
	TRACE_WITH_OBJ(("%u => ", TclGetUInt1AtPtr(pc+1)), OBJ_AT_TOS);
	inst = *(pc += 2);
	goto peepholeStart;
    } else if (inst == INST_START_CMD) {
	/*
	 * Peephole: do not run INST_START_CMD, just skip it
	 */

	iPtr->cmdCount += TclGetUInt4AtPtr(pc+5);
	if (checkInterp) {
	    if (((codePtr->compileEpoch != iPtr->compileEpoch) ||
		 (codePtr->nsEpoch != iPtr->varFramePtr->nsPtr->resolverEpoch)) &&
		!(codePtr->flags & TCL_BYTECODE_PRECOMPILED)) {
		goto instStartCmdFailed;
	    }
	    checkInterp = 0;
	}
	inst = *(pc += 9);
	goto peepholeStart;
    } else if (inst == INST_NOP) {
#ifndef TCL_COMPILE_DEBUG
	while (inst == INST_NOP)
#endif
	{
	    inst = *++pc;
	}
	goto peepholeStart;
    }

    switch (inst) {
    case INST_SYNTAX:
    case INST_RETURN_IMM: {
	int code = TclGetInt4AtPtr(pc+1);
	int level = TclGetUInt4AtPtr(pc+5);

	/*
	 * OBJ_AT_TOS is returnOpts, OBJ_UNDER_TOS is resultObjPtr.
	 */

	TRACE(("%u %u => ", code, level));
	result = TclProcessReturn(interp, code, level, OBJ_AT_TOS);
	if (result == TCL_OK) {
	    TRACE_APPEND(("continuing to next instruction (result=\"%.30s\")\n",
		    O2S(objResultPtr)));
	    NEXT_INST_F(9, 1, 0);
	}
	Tcl_SetObjResult(interp, OBJ_UNDER_TOS);
	if (*pc == INST_SYNTAX) {
	    iPtr->flags &= ~ERR_ALREADY_LOGGED;
	}
	cleanup = 2;
	TRACE_APPEND(("\n"));
	goto processExceptionReturn;
    }

    case INST_RETURN_STK:
	TRACE(("=> "));
	objResultPtr = POP_OBJECT();
	result = Tcl_SetReturnOptions(interp, OBJ_AT_TOS);
	if (result == TCL_OK) {
	    Tcl_DecrRefCount(OBJ_AT_TOS);
	    OBJ_AT_TOS = objResultPtr;
	    TRACE_APPEND(("continuing to next instruction (result=\"%.30s\")\n",
		    O2S(objResultPtr)));
	    NEXT_INST_F(1, 0, 0);
	} else if (result == TCL_ERROR) {
	    /*
	     * BEWARE! Must do this in this order, because an error in the
	     * option dictionary overrides the result (and can be verified by
	     * test).
	     */

	    Tcl_SetObjResult(interp, objResultPtr);
	    Tcl_SetReturnOptions(interp, OBJ_AT_TOS);
	    Tcl_DecrRefCount(OBJ_AT_TOS);
	    OBJ_AT_TOS = objResultPtr;
	} else {
	    Tcl_DecrRefCount(OBJ_AT_TOS);
	    OBJ_AT_TOS = objResultPtr;
	    Tcl_SetObjResult(interp, objResultPtr);
	}
	cleanup = 1;
	TRACE_APPEND(("\n"));
	goto processExceptionReturn;

    {
	CoroutineData *corPtr;
	int yieldParameter;

    case INST_YIELD:
	corPtr = iPtr->execEnvPtr->corPtr;
	TRACE(("%.30s => ", O2S(OBJ_AT_TOS)));
	if (!corPtr) {
	    TRACE_APPEND(("ERROR: yield outside coroutine\n"));
	    Tcl_SetObjResult(interp, Tcl_NewStringObj(
		    "yield can only be called in a coroutine", -1));
	    DECACHE_STACK_INFO();
	    Tcl_SetErrorCode(interp, "TCL", "COROUTINE", "ILLEGAL_YIELD",
		    NULL);
	    CACHE_STACK_INFO();
	    goto gotError;
	}

#ifdef TCL_COMPILE_DEBUG
	if (tclTraceExec >= 2) {
	    if (traceInstructions) {
		TRACE_APPEND(("YIELD...\n"));
	    } else {
		fprintf(stdout, "%d: (%u) yielding value \"%.30s\"\n",
			iPtr->numLevels, (unsigned)(pc - codePtr->codeStart),
			Tcl_GetString(OBJ_AT_TOS));
	    }
	    fflush(stdout);
	}
#endif
	yieldParameter = 0;
	Tcl_SetObjResult(interp, OBJ_AT_TOS);
	goto doYield;

    case INST_YIELD_TO_INVOKE:
	corPtr = iPtr->execEnvPtr->corPtr;
	valuePtr = OBJ_AT_TOS;
	if (!corPtr) {
	    TRACE(("[%.30s] => ERROR: yield outside coroutine\n",
		    O2S(valuePtr)));
	    Tcl_SetObjResult(interp, Tcl_NewStringObj(
		    "yieldto can only be called in a coroutine", -1));
	    DECACHE_STACK_INFO();
	    Tcl_SetErrorCode(interp, "TCL", "COROUTINE", "ILLEGAL_YIELD",
		    NULL);
	    CACHE_STACK_INFO();
	    goto gotError;
	}
	if (((Namespace *)TclGetCurrentNamespace(interp))->flags & NS_DYING) {
	    TRACE(("[%.30s] => ERROR: yield in deleted\n",
		    O2S(valuePtr)));
	    Tcl_SetObjResult(interp, Tcl_NewStringObj(
		    "yieldto called in deleted namespace", -1));
	    DECACHE_STACK_INFO();
	    Tcl_SetErrorCode(interp, "TCL", "COROUTINE", "YIELDTO_IN_DELETED",
		    NULL);
	    CACHE_STACK_INFO();
	    goto gotError;
	}

#ifdef TCL_COMPILE_DEBUG
	if (tclTraceExec >= 2) {
	    if (traceInstructions) {
		TRACE(("[%.30s] => YIELD...\n", O2S(valuePtr)));
	    } else {
		/* FIXME: What is the right thing to trace? */
		fprintf(stdout, "%d: (%u) yielding to [%.30s]\n",
			iPtr->numLevels, (unsigned)(pc - codePtr->codeStart),
			TclGetString(valuePtr));
	    }
	    fflush(stdout);
	}
#endif

	/*
	 * Install a tailcall record in the caller and continue with the
	 * yield. The yield is switched into multi-return mode (via the
	 * 'yieldParameter').
	 */

	Tcl_IncrRefCount(valuePtr);
	iPtr->execEnvPtr = corPtr->callerEEPtr;
	TclSetTailcall(interp, valuePtr);
	iPtr->execEnvPtr = corPtr->eePtr;
	yieldParameter = (PTR2INT(NULL)+1);	/*==CORO_ACTIVATE_YIELDM*/

    doYield:
	/* TIP #280: Record the last piece of info needed by
	 * 'TclGetSrcInfoForPc', and push the frame.
	 */

	bcFramePtr->data.tebc.pc = (char *) pc;
	iPtr->cmdFramePtr = bcFramePtr;

	if (iPtr->flags & INTERP_DEBUG_FRAME) {
	    ArgumentBCEnter(interp, codePtr, TD, pc, objc, objv);
	}

	pc++;
	cleanup = 1;
	TEBC_YIELD();
	TclNRAddCallback(interp, TclNRCoroutineActivateCallback, corPtr,
		INT2PTR(yieldParameter), NULL, NULL);
	return TCL_OK;
    }

    case INST_TAILCALL: {
	Tcl_Obj *listPtr, *nsObjPtr;

	opnd = TclGetUInt1AtPtr(pc+1);

	if (!(iPtr->varFramePtr->isProcCallFrame & 1)) {
	    TRACE(("%d => ERROR: tailcall in non-proc context\n", opnd));
	    Tcl_SetObjResult(interp, Tcl_NewStringObj(
		    "tailcall can only be called from a proc or lambda", -1));
	    DECACHE_STACK_INFO();
	    Tcl_SetErrorCode(interp, "TCL", "TAILCALL", "ILLEGAL", NULL);
	    CACHE_STACK_INFO();
	    goto gotError;
	}

#ifdef TCL_COMPILE_DEBUG
	/* FIXME: What is the right thing to trace? */
	{
	    int i;

	    TRACE(("%d [", opnd));
	    for (i=opnd-1 ; i>=0 ; i--) {
		TRACE_APPEND(("\"%.30s\"", O2S(OBJ_AT_DEPTH(i))));
		if (i > 0) {
		    TRACE_APPEND((" "));
		}
	    }
	    TRACE_APPEND(("] => RETURN..."));
	}
#endif

	/*
	 * Push the evaluation of the called command into the NR callback
	 * stack.
	 */

	listPtr = Tcl_NewListObj(opnd, &OBJ_AT_DEPTH(opnd-1));
	nsObjPtr = Tcl_NewStringObj(iPtr->varFramePtr->nsPtr->fullName, -1);
	TclListObjSetElement(interp, listPtr, 0, nsObjPtr);
	if (iPtr->varFramePtr->tailcallPtr) {
	    Tcl_DecrRefCount(iPtr->varFramePtr->tailcallPtr);
	}
	iPtr->varFramePtr->tailcallPtr = listPtr;

	result = TCL_RETURN;
	cleanup = opnd;
	goto processExceptionReturn;
    }

    case INST_DONE:
	if (tosPtr > initTosPtr) {

	    if ((curEvalFlags & TCL_EVAL_DISCARD_RESULT) && (result == TCL_OK)) {
		/* simulate pop & fast done (like it does continue in loop) */
		TRACE_WITH_OBJ(("=> discarding "), OBJ_AT_TOS);
		objPtr = POP_OBJECT();
		TclDecrRefCount(objPtr);
		goto abnormalReturn;
	    }
	    /*
	     * Set the interpreter's object result to point to the topmost
	     * object from the stack, and check for a possible [catch]. The
	     * stackTop's level and refCount will be handled by "processCatch"
	     * or "abnormalReturn".
	     */

	    Tcl_SetObjResult(interp, OBJ_AT_TOS);
#ifdef TCL_COMPILE_DEBUG
	    TRACE_WITH_OBJ(("=> return code=%d, result=", result),
		    iPtr->objResultPtr);
	    if (traceInstructions) {
		fprintf(stdout, "\n");
	    }
#endif
	    goto checkForCatch;
	}
	(void) POP_OBJECT();
	goto abnormalReturn;

    case INST_PUSH4:
	objResultPtr = codePtr->objArrayPtr[TclGetUInt4AtPtr(pc+1)];
	TRACE_WITH_OBJ(("%u => ", TclGetUInt4AtPtr(pc+1)), objResultPtr);
	NEXT_INST_F(5, 0, 1);
    break;

    case INST_POP:
	TRACE_WITH_OBJ(("=> discarding "), OBJ_AT_TOS);
	objPtr = POP_OBJECT();
	TclDecrRefCount(objPtr);
	NEXT_INST_F(1, 0, 0);
    break;

    case INST_DUP:
	objResultPtr = OBJ_AT_TOS;
	TRACE_WITH_OBJ(("=> "), objResultPtr);
	NEXT_INST_F(1, 0, 1);
    break;

    case INST_OVER:
	opnd = TclGetUInt4AtPtr(pc+1);
	objResultPtr = OBJ_AT_DEPTH(opnd);
	TRACE_WITH_OBJ(("%u => ", opnd), objResultPtr);
	NEXT_INST_F(5, 0, 1);
    break;

    case INST_REVERSE: {
	Tcl_Obj **a, **b;

	opnd = TclGetUInt4AtPtr(pc+1);
	a = tosPtr-(opnd-1);
	b = tosPtr;
	while (a<b) {
	    tmpPtr = *a;
	    *a = *b;
	    *b = tmpPtr;
	    a++; b--;
	}
	TRACE(("%u => OK\n", opnd));
	NEXT_INST_F(5, 0, 0);
    }
    break;

    case INST_STR_CONCAT1:

	opnd = TclGetUInt1AtPtr(pc+1);
	objResultPtr = TclStringCat(interp, opnd, &OBJ_AT_DEPTH(opnd-1),
		TCL_STRING_IN_PLACE);
	if (objResultPtr == NULL) {
	    TRACE_ERROR(interp);
	    goto gotError;
	}

	TRACE_WITH_OBJ(("%u => ", opnd), objResultPtr);
	NEXT_INST_V(2, opnd, 1);
    break;

    case INST_CONCAT_STK:
	/*
	 * Pop the opnd (objc) top stack elements, run through Tcl_ConcatObj,
	 * and then decrement their ref counts.
	 */

	opnd = TclGetUInt4AtPtr(pc+1);
	objResultPtr = Tcl_ConcatObj(opnd, &OBJ_AT_DEPTH(opnd-1));
	TRACE_WITH_OBJ(("%u => ", opnd), objResultPtr);
	NEXT_INST_V(5, opnd, 1);
    break;

    case INST_EXPAND_START:
	/*
	 * Push an element to the auxObjList. This records the current
	 * stack depth - i.e., the point in the stack where the expanded
	 * command starts.
	 *
	 * Use a Tcl_Obj as linked list element; slight mem waste, but faster
	 * allocation than Tcl_Alloc. This also abuses the Tcl_Obj structure, as
	 * we do not define a special tclObjType for it. It is not dangerous
	 * as the obj is never passed anywhere, so that all manipulations are
	 * performed here and in INST_INVOKE_EXPANDED (in case of an expansion
	 * error, also in INST_EXPAND_STKTOP).
	 */

	TclNewObj(objPtr);
	objPtr->internalRep.twoPtrValue.ptr2 = INT2PTR(CURR_DEPTH);
	objPtr->length = 0;
	PUSH_TAUX_OBJ(objPtr);
	TRACE(("=> mark depth as %d\n", (int) CURR_DEPTH));
	NEXT_INST_F(1, 0, 0);
    break;

    case INST_EXPAND_DROP:
	/*
	 * Drops an element of the auxObjList, popping stack elements to
	 * restore the stack to the state before the point where the aux
	 * element was created.
	 */

	CLANG_ASSERT(auxObjList);
	objc = CURR_DEPTH - PTR2INT(auxObjList->internalRep.twoPtrValue.ptr2);
	POP_TAUX_OBJ();
#ifdef TCL_COMPILE_DEBUG
	/* Ugly abuse! */
	starting = 1;
#endif
	TRACE(("=> drop %d items\n", objc));
	NEXT_INST_V(1, objc, 0);

    case INST_EXPAND_STKTOP: {
	int i;
	ptrdiff_t moved;

	/*
	 * Make sure that the element at stackTop is a list; if not, just
	 * leave with an error. Note that the element from the expand list
	 * will be removed at checkForCatch.
	 */

	objPtr = OBJ_AT_TOS;
	TRACE(("\"%.30s\" => ", O2S(objPtr)));
	if (TclListObjGetElements(interp, objPtr, &objc, &objv) != TCL_OK) {
	    TRACE_ERROR(interp);
	    goto gotError;
	}
	(void) POP_OBJECT();

	/*
	 * Make sure there is enough room in the stack to expand this list
	 * *and* process the rest of the command (at least up to the next
	 * argument expansion or command end). The operand is the current
	 * stack depth, as seen by the compiler.
	 */

	auxObjList->length += objc - 1;
	if ((objc > 1) && (auxObjList->length > 0)) {
	    length = auxObjList->length /* Total expansion room we need */
		    + codePtr->maxStackDepth /* Beyond the original max */
		    - CURR_DEPTH;	/* Relative to where we are */
	    DECACHE_STACK_INFO();
	    moved = GrowEvaluationStack(iPtr->execEnvPtr, length, 1)
		    - (Tcl_Obj **) TD;
	    if (moved) {
		/*
		 * Change the global data to point to the new stack: move the
		 * TEBCdataPtr TD, recompute the position of every other
		 * stack-allocated parameter, update the stack pointers.
		 */

		TD = (TEBCdata *) (((Tcl_Obj **)TD) + moved);

		catchTop += moved;
		tosPtr += moved;
	    }
	}

	/*
	 * Expand the list at stacktop onto the stack; free the list. Knowing
	 * that it has a freeIntRepProc we use Tcl_DecrRefCount().
	 */

	for (i = 0; i < objc; i++) {
	    PUSH_OBJECT(objv[i]);
	}

	TRACE_APPEND(("OK\n"));
	Tcl_DecrRefCount(objPtr);
	NEXT_INST_F(5, 0, 0);
    }
    break;

    case INST_EXPR_STK: {
	ByteCode *newCodePtr;

	bcFramePtr->data.tebc.pc = (char *) pc;
	iPtr->cmdFramePtr = bcFramePtr;
	DECACHE_STACK_INFO();
	newCodePtr = CompileExprObj(interp, OBJ_AT_TOS);
	CACHE_STACK_INFO();
	cleanup = 1;
	pc++;
	TEBC_YIELD();
	return TclNRExecuteByteCode(interp, newCodePtr);
    }

	/*
	 * INVOCATION BLOCK
	 */

    case INST_EVAL_STK:
    instEvalStk:
	bcFramePtr->data.tebc.pc = (char *) pc;
	iPtr->cmdFramePtr = bcFramePtr;

	cleanup = 1;
	pc += 1;
	/* yield next instruction */
	TEBC_YIELD();
	/* add TEBCResume for object at top of stack */
	return TclNRExecuteByteCode(interp,
		    TclCompileObj(interp, OBJ_AT_TOS, NULL, 0));

    case INST_INVOKE_EXPANDED:
	CLANG_ASSERT(auxObjList);
	objc = CURR_DEPTH - PTR2INT(auxObjList->internalRep.twoPtrValue.ptr2);
	POP_TAUX_OBJ();
	if (objc) {
	    pcAdjustment = 1;
	    goto doInvocation;
	}

	/*
	 * Nothing was expanded, return {}.
	 */

	TclNewObj(objResultPtr);
	NEXT_INST_F(1, 0, 1);
    break;

    case INST_INVOKE_STK4:
	objc = TclGetUInt4AtPtr(pc+1);
	pcAdjustment = 5;
	goto doInvocation;

    case INST_INVOKE_STK1:
	objc = TclGetUInt1AtPtr(pc+1);
	pcAdjustment = 2;

    doInvocation:
	objv = &OBJ_AT_DEPTH(objc-1);
	cleanup = objc;

#ifdef TCL_COMPILE_DEBUG
	if (tclTraceExec >= 2) {
	    int i;

	    if (traceInstructions) {
		strncpy(cmdNameBuf, TclGetString(objv[0]), 20);
		TRACE(("%u => call ", objc));
	    } else {
		fprintf(stdout, "%d: (%u) invoking ", iPtr->numLevels,
			(unsigned)(pc - codePtr->codeStart));
	    }
	    for (i = 0;  i < objc;  i++) {
		TclPrintObject(stdout, objv[i], 15);
		fprintf(stdout, " ");
	    }
	    fprintf(stdout, "\n");
	    fflush(stdout);
	}
#endif /*TCL_COMPILE_DEBUG*/

	/*
	 * Finally, let TclEvalObjv handle the command.
	 *
	 * TIP #280: Record the last piece of info needed by
	 * 'TclGetSrcInfoForPc', and push the frame.
	 */

	bcFramePtr->data.tebc.pc = (char *) pc;
	iPtr->cmdFramePtr = bcFramePtr;

	if (iPtr->flags & INTERP_DEBUG_FRAME) {
	    ArgumentBCEnter(interp, codePtr, TD, pc, objc, objv);
	}

	DECACHE_STACK_INFO();

	pc += pcAdjustment;
	TEBC_YIELD();
	return TclNREvalObjv(interp, objc, objv,
		TCL_EVAL_NOERR | TCL_EVAL_SOURCE_IN_FRAME, NULL);

    case INST_INVOKE_REPLACE:
	objc = TclGetUInt4AtPtr(pc+1);
	opnd = TclGetUInt1AtPtr(pc+5);
	objPtr = POP_OBJECT();
	objv = &OBJ_AT_DEPTH(objc-1);
	cleanup = objc;
#ifdef TCL_COMPILE_DEBUG
	if (tclTraceExec >= 2) {
	    int i;

	    if (traceInstructions) {
		strncpy(cmdNameBuf, TclGetString(objv[0]), 20);
		TRACE(("%u => call (implementation %s) ", objc, O2S(objPtr)));
	    } else {
		fprintf(stdout,
			"%d: (%u) invoking (using implementation %s) ",
			iPtr->numLevels, (unsigned)(pc - codePtr->codeStart),
			O2S(objPtr));
	    }
	    for (i = 0;  i < objc;  i++) {
		if (i < opnd) {
		    fprintf(stdout, "<");
		    TclPrintObject(stdout, objv[i], 15);
		    fprintf(stdout, ">");
		} else {
		    TclPrintObject(stdout, objv[i], 15);
		}
		fprintf(stdout, " ");
	    }
	    fprintf(stdout, "\n");
	    fflush(stdout);
	}
#endif /*TCL_COMPILE_DEBUG*/

	bcFramePtr->data.tebc.pc = (char *) pc;
	iPtr->cmdFramePtr = bcFramePtr;
	if (iPtr->flags & INTERP_DEBUG_FRAME) {
	    ArgumentBCEnter(interp, codePtr, TD, pc, objc, objv);
	}

	TclInitRewriteEnsemble(interp, opnd, 1, objv);

	{
	    Tcl_Obj *copyPtr = Tcl_NewListObj(objc - opnd + 1, NULL);

	    Tcl_ListObjAppendElement(NULL, copyPtr, objPtr);
	    Tcl_ListObjReplace(NULL, copyPtr, LIST_MAX, 0,
		    objc - opnd, objv + opnd);
	    Tcl_DecrRefCount(objPtr);
	    objPtr = copyPtr;
	}

	DECACHE_STACK_INFO();
	pc += 6;
	TEBC_YIELD();

	TclMarkTailcall(interp);
	TclNRAddCallback(interp, TclClearRootEnsemble, NULL, NULL, NULL, NULL);
	Tcl_ListObjGetElements(NULL, objPtr, &objc, &objv);
	TclNRAddCallback(interp, TclNRReleaseValues, objPtr, NULL, NULL, NULL);
	return TclNREvalObjv(interp, objc, objv, TCL_EVAL_INVOKE, NULL);

    /*
     * -----------------------------------------------------------------
     *	   Start of INST_LOAD instructions.
     *
     * WARNING: more 'goto' here than your doctor recommended! The different
     * instructions set the value of some variables and then jump to some
     * common execution code.
     */

    case INST_LOAD_SCALAR1:
    instLoadScalar1:
	opnd = TclGetUInt1AtPtr(pc+1);
	varPtr = LOCAL(opnd);
	while (TclIsVarLink(varPtr)) {
	    varPtr = varPtr->value.linkPtr;
	}
	TRACE(("%u => ", opnd));
	if (TclIsVarDirectReadable(varPtr)) {
	    /*
	     * No errors, no traces: just get the value.
	     */

	    objResultPtr = varPtr->value.objPtr;
	    TRACE_APPEND(("%.30s\n", O2S(objResultPtr)));
	    NEXT_INST_F(2, 0, 1);
	}
	pcAdjustment = 2;
	cleanup = 0;
	arrayPtr = NULL;
	part1Ptr = part2Ptr = NULL;
	goto doCallPtrGetVar;

    case INST_LOAD_SCALAR4:
	opnd = TclGetUInt4AtPtr(pc+1);
	varPtr = LOCAL(opnd);
	while (TclIsVarLink(varPtr)) {
	    varPtr = varPtr->value.linkPtr;
	}
	TRACE(("%u => ", opnd));
	if (TclIsVarDirectReadable(varPtr)) {
	    /*
	     * No errors, no traces: just get the value.
	     */

	    objResultPtr = varPtr->value.objPtr;
	    TRACE_APPEND(("%.30s\n", O2S(objResultPtr)));
	    NEXT_INST_F(5, 0, 1);
	}
	pcAdjustment = 5;
	cleanup = 0;
	arrayPtr = NULL;
	part1Ptr = part2Ptr = NULL;
	goto doCallPtrGetVar;

    case INST_LOAD_ARRAY4:
	opnd = TclGetUInt4AtPtr(pc+1);
	pcAdjustment = 5;
	goto doLoadArray;

    case INST_LOAD_ARRAY1:
	opnd = TclGetUInt1AtPtr(pc+1);
	pcAdjustment = 2;

    doLoadArray:
	part1Ptr = NULL;
	part2Ptr = OBJ_AT_TOS;
	arrayPtr = LOCAL(opnd);
	while (TclIsVarLink(arrayPtr)) {
	    arrayPtr = arrayPtr->value.linkPtr;
	}
	TRACE(("%u \"%.30s\" => ", opnd, O2S(part2Ptr)));
	if (TclIsVarArray(arrayPtr) && !ReadTraced(arrayPtr)) {
	    varPtr = VarHashFindVar(arrayPtr->value.tablePtr, part2Ptr);
	    if (varPtr && TclIsVarDirectReadable(varPtr)) {
		/*
		 * No errors, no traces: just get the value.
		 */

		objResultPtr = varPtr->value.objPtr;
		TRACE_APPEND(("%.30s\n", O2S(objResultPtr)));
		NEXT_INST_F(pcAdjustment, 1, 1);
	    }
	}
	varPtr = TclLookupArrayElement(interp, part1Ptr, part2Ptr,
		TCL_LEAVE_ERR_MSG, "read", 0, 1, arrayPtr, opnd);
	if (varPtr == NULL) {
	    TRACE_ERROR(interp);
	    goto gotError;
	}
	cleanup = 1;
	goto doCallPtrGetVar;

    case INST_LOAD_ARRAY_STK:
	cleanup = 2;
	part2Ptr = OBJ_AT_TOS;		/* element name */
	objPtr = OBJ_UNDER_TOS;		/* array name */
	TRACE(("\"%.30s(%.30s)\" => ", O2S(objPtr), O2S(part2Ptr)));
	goto doLoadStk;

    case INST_LOAD_STK:
    case INST_LOAD_SCALAR_STK:
	cleanup = 1;
	part2Ptr = NULL;
	objPtr = OBJ_AT_TOS;		/* variable name */
	TRACE(("\"%.30s\" => ", O2S(objPtr)));

    doLoadStk:
	part1Ptr = objPtr;
	varPtr = TclObjLookupVarEx(interp, part1Ptr, part2Ptr,
		TCL_LEAVE_ERR_MSG, "read", /*createPart1*/0, /*createPart2*/1,
		&arrayPtr);
	if (!varPtr) {
	    TRACE_ERROR(interp);
	    goto gotError;
	}

	if (TclIsVarDirectReadable2(varPtr, arrayPtr)) {
	    /*
	     * No errors, no traces: just get the value.
	     */

	    objResultPtr = varPtr->value.objPtr;
	    TRACE_APPEND(("%.30s\n", O2S(objResultPtr)));
	    NEXT_INST_V(1, cleanup, 1);
	}
	pcAdjustment = 1;
	opnd = -1;

    doCallPtrGetVar:
	/*
	 * There are either errors or the variable is traced: call
	 * TclPtrGetVar to process fully.
	 */

	DECACHE_STACK_INFO();
	objResultPtr = TclPtrGetVarIdx(interp, varPtr, arrayPtr,
		part1Ptr, part2Ptr, TCL_LEAVE_ERR_MSG, opnd);
	CACHE_STACK_INFO();
	if (!objResultPtr) {
	    TRACE_ERROR(interp);
	    goto gotError;
	}
	TRACE_APPEND(("%.30s\n", O2S(objResultPtr)));
	NEXT_INST_V(pcAdjustment, cleanup, 1);

    /*
     *	   End of INST_LOAD instructions.
     * -----------------------------------------------------------------
     *	   Start of INST_STORE and related instructions.
     *
     * WARNING: more 'goto' here than your doctor recommended! The different
     * instructions set the value of some variables and then jump to somme
     * common execution code.
     */

    {
	int storeFlags, len;

    case INST_STORE_ARRAY4:
	opnd = TclGetUInt4AtPtr(pc+1);
	pcAdjustment = 5;
	goto doStoreArrayDirect;

    case INST_STORE_ARRAY1:
	opnd = TclGetUInt1AtPtr(pc+1);
	pcAdjustment = 2;

    doStoreArrayDirect:
	valuePtr = OBJ_AT_TOS;
	part2Ptr = OBJ_UNDER_TOS;
	arrayPtr = LOCAL(opnd);
	TRACE(("%u \"%.30s\" <- \"%.30s\" => ", opnd, O2S(part2Ptr),
		O2S(valuePtr)));
	while (TclIsVarLink(arrayPtr)) {
	    arrayPtr = arrayPtr->value.linkPtr;
	}
	if (TclIsVarArray(arrayPtr) && !WriteTraced(arrayPtr)) {
	    varPtr = VarHashFindVar(arrayPtr->value.tablePtr, part2Ptr);
	    if (varPtr && TclIsVarDirectWritable(varPtr)) {
		tosPtr--;
		Tcl_DecrRefCount(OBJ_AT_TOS);
		OBJ_AT_TOS = valuePtr;
		goto doStoreVarDirect;
	    }
	}
	cleanup = 2;
	storeFlags = TCL_LEAVE_ERR_MSG;
	part1Ptr = NULL;
	goto doStoreArrayDirectFailed;

    case INST_STORE_SCALAR4:
	opnd = TclGetUInt4AtPtr(pc+1);
	pcAdjustment = 5;
	goto doStoreScalarDirect;

    case INST_STORE_SCALAR1:
	opnd = TclGetUInt1AtPtr(pc+1);
	pcAdjustment = 2;

    doStoreScalarDirect:
	valuePtr = OBJ_AT_TOS;
	varPtr = LOCAL(opnd);
	TRACE(("%u <- \"%.30s\" => ", opnd, O2S(valuePtr)));
	while (TclIsVarLink(varPtr)) {
	    varPtr = varPtr->value.linkPtr;
	}
	if (!TclIsVarDirectWritable(varPtr)) {
	    storeFlags = TCL_LEAVE_ERR_MSG;
	    part1Ptr = NULL;
	    goto doStoreScalar;
	}

	/*
	 * No traces, no errors, plain 'set': we can safely inline. The value
	 * *will* be set to what's requested, so that the stack top remains
	 * pointing to the same Tcl_Obj.
	 */

    doStoreVarDirect:
	valuePtr = varPtr->value.objPtr;
	if (valuePtr != NULL) {
	    TclDecrRefCount(valuePtr);
	}
	objResultPtr = OBJ_AT_TOS;
	varPtr->value.objPtr = objResultPtr;
#ifndef TCL_COMPILE_DEBUG
	if (*(pc+pcAdjustment) == INST_POP) {
	    tosPtr--;
	    NEXT_INST_F((pcAdjustment+1), 0, 0);
	}
#else
	TRACE_APPEND(("%.30s\n", O2S(objResultPtr)));
#endif
	Tcl_IncrRefCount(objResultPtr);
	NEXT_INST_F(pcAdjustment, 0, 0);

    case INST_LAPPEND_STK:
	valuePtr = OBJ_AT_TOS; /* value to append */
	part2Ptr = NULL;
	storeFlags = (TCL_LEAVE_ERR_MSG | TCL_APPEND_VALUE
		| TCL_LIST_ELEMENT);
	goto doStoreStk;

    case INST_LAPPEND_ARRAY_STK:
	valuePtr = OBJ_AT_TOS; /* value to append */
	part2Ptr = OBJ_UNDER_TOS;
	storeFlags = (TCL_LEAVE_ERR_MSG | TCL_APPEND_VALUE
		| TCL_LIST_ELEMENT);
	goto doStoreStk;

    case INST_APPEND_STK:
	valuePtr = OBJ_AT_TOS; /* value to append */
	part2Ptr = NULL;
	storeFlags = (TCL_LEAVE_ERR_MSG | TCL_APPEND_VALUE);
	goto doStoreStk;

    case INST_APPEND_ARRAY_STK:
	valuePtr = OBJ_AT_TOS; /* value to append */
	part2Ptr = OBJ_UNDER_TOS;
	storeFlags = (TCL_LEAVE_ERR_MSG | TCL_APPEND_VALUE);
	goto doStoreStk;

    case INST_STORE_ARRAY_STK:
	valuePtr = OBJ_AT_TOS;
	part2Ptr = OBJ_UNDER_TOS;
	storeFlags = TCL_LEAVE_ERR_MSG;
	goto doStoreStk;

    case INST_STORE_STK:
    case INST_STORE_SCALAR_STK:
	valuePtr = OBJ_AT_TOS;
	part2Ptr = NULL;
	storeFlags = TCL_LEAVE_ERR_MSG;

    doStoreStk:
	objPtr = OBJ_AT_DEPTH(1 + (part2Ptr != NULL)); /* variable name */
	part1Ptr = objPtr;
#ifdef TCL_COMPILE_DEBUG
	if (part2Ptr == NULL) {
	    TRACE(("\"%.30s\" <- \"%.30s\" =>", O2S(part1Ptr),O2S(valuePtr)));
	} else {
	    TRACE(("\"%.30s(%.30s)\" <- \"%.30s\" => ",
		    O2S(part1Ptr), O2S(part2Ptr), O2S(valuePtr)));
	}
#endif
	varPtr = TclObjLookupVarEx(interp, objPtr,part2Ptr, TCL_LEAVE_ERR_MSG,
		"set", /*createPart1*/ 1, /*createPart2*/ 1, &arrayPtr);
	if (!varPtr) {
	    TRACE_ERROR(interp);
	    goto gotError;
	}
	cleanup = ((part2Ptr == NULL)? 2 : 3);
	pcAdjustment = 1;
	opnd = -1;
	goto doCallPtrSetVar;

    case INST_LAPPEND_ARRAY4:
	opnd = TclGetUInt4AtPtr(pc+1);
	pcAdjustment = 5;
	storeFlags = (TCL_LEAVE_ERR_MSG | TCL_APPEND_VALUE
		| TCL_LIST_ELEMENT);
	goto doStoreArray;

    case INST_LAPPEND_ARRAY1:
	opnd = TclGetUInt1AtPtr(pc+1);
	pcAdjustment = 2;
	storeFlags = (TCL_LEAVE_ERR_MSG | TCL_APPEND_VALUE
		| TCL_LIST_ELEMENT);
	goto doStoreArray;

    case INST_APPEND_ARRAY4:
	opnd = TclGetUInt4AtPtr(pc+1);
	pcAdjustment = 5;
	storeFlags = (TCL_LEAVE_ERR_MSG | TCL_APPEND_VALUE);
	goto doStoreArray;

    case INST_APPEND_ARRAY1:
	opnd = TclGetUInt1AtPtr(pc+1);
	pcAdjustment = 2;
	storeFlags = (TCL_LEAVE_ERR_MSG | TCL_APPEND_VALUE);
	goto doStoreArray;

    doStoreArray:
	valuePtr = OBJ_AT_TOS;
	part2Ptr = OBJ_UNDER_TOS;
	arrayPtr = LOCAL(opnd);
	TRACE(("%u \"%.30s\" <- \"%.30s\" => ", opnd, O2S(part2Ptr),
		O2S(valuePtr)));
	while (TclIsVarLink(arrayPtr)) {
	    arrayPtr = arrayPtr->value.linkPtr;
	}
	cleanup = 2;
	part1Ptr = NULL;

    doStoreArrayDirectFailed:
	varPtr = TclLookupArrayElement(interp, part1Ptr, part2Ptr,
		TCL_LEAVE_ERR_MSG, "set", 1, 1, arrayPtr, opnd);
	if (!varPtr) {
	    TRACE_ERROR(interp);
	    goto gotError;
	}
	goto doCallPtrSetVar;

    case INST_LAPPEND_SCALAR4:
	opnd = TclGetUInt4AtPtr(pc+1);
	pcAdjustment = 5;
	storeFlags = (TCL_LEAVE_ERR_MSG | TCL_APPEND_VALUE
		| TCL_LIST_ELEMENT);
	goto doStoreScalar;

    case INST_LAPPEND_SCALAR1:
	opnd = TclGetUInt1AtPtr(pc+1);
	pcAdjustment = 2;
	storeFlags = (TCL_LEAVE_ERR_MSG | TCL_APPEND_VALUE
		| TCL_LIST_ELEMENT);
	goto doStoreScalar;

    case INST_APPEND_SCALAR4:
	opnd = TclGetUInt4AtPtr(pc+1);
	pcAdjustment = 5;
	storeFlags = (TCL_LEAVE_ERR_MSG | TCL_APPEND_VALUE);
	goto doStoreScalar;

    case INST_APPEND_SCALAR1:
	opnd = TclGetUInt1AtPtr(pc+1);
	pcAdjustment = 2;
	storeFlags = (TCL_LEAVE_ERR_MSG | TCL_APPEND_VALUE);
	goto doStoreScalar;

    doStoreScalar:
	valuePtr = OBJ_AT_TOS;
	varPtr = LOCAL(opnd);
	TRACE(("%u <- \"%.30s\" => ", opnd, O2S(valuePtr)));
	while (TclIsVarLink(varPtr)) {
	    varPtr = varPtr->value.linkPtr;
	}
	cleanup = 1;
	arrayPtr = NULL;
	part1Ptr = part2Ptr = NULL;

    doCallPtrSetVar:
	DECACHE_STACK_INFO();
	objResultPtr = TclPtrSetVarIdx(interp, varPtr, arrayPtr,
		part1Ptr, part2Ptr, valuePtr, storeFlags, opnd);
	CACHE_STACK_INFO();
	if (!objResultPtr) {
	    TRACE_ERROR(interp);
	    goto gotError;
	}
#ifndef TCL_COMPILE_DEBUG
	if (*(pc+pcAdjustment) == INST_POP) {
	    NEXT_INST_V((pcAdjustment+1), cleanup, 0);
	}
#endif
	TRACE_APPEND(("%.30s\n", O2S(objResultPtr)));
	NEXT_INST_V(pcAdjustment, cleanup, 1);

    case INST_LAPPEND_LIST:
	opnd = TclGetUInt4AtPtr(pc+1);
	valuePtr = OBJ_AT_TOS;
	varPtr = LOCAL(opnd);
	cleanup = 1;
	pcAdjustment = 5;
	while (TclIsVarLink(varPtr)) {
	    varPtr = varPtr->value.linkPtr;
	}
	TRACE(("%u <- \"%.30s\" => ", opnd, O2S(valuePtr)));
	if (TclListObjGetElements(interp, valuePtr, &objc, &objv)
		!= TCL_OK) {
	    TRACE_ERROR(interp);
	    goto gotError;
	}
	if (TclIsVarDirectReadable(varPtr)
		&& TclIsVarDirectWritable(varPtr)) {
	    goto lappendListDirect;
	}
	arrayPtr = NULL;
	part1Ptr = part2Ptr = NULL;
	goto lappendListPtr;

    case INST_LAPPEND_LIST_ARRAY:
	opnd = TclGetUInt4AtPtr(pc+1);
	valuePtr = OBJ_AT_TOS;
	part1Ptr = NULL;
	part2Ptr = OBJ_UNDER_TOS;
	arrayPtr = LOCAL(opnd);
	cleanup = 2;
	pcAdjustment = 5;
	while (TclIsVarLink(arrayPtr)) {
	    arrayPtr = arrayPtr->value.linkPtr;
	}
	TRACE(("%u \"%.30s\" \"%.30s\" => ",
		opnd, O2S(part2Ptr), O2S(valuePtr)));
	if (TclListObjGetElements(interp, valuePtr, &objc, &objv)
		!= TCL_OK) {
	    TRACE_ERROR(interp);
	    goto gotError;
	}
	if (TclIsVarArray(arrayPtr) && !ReadTraced(arrayPtr)
		&& !WriteTraced(arrayPtr)) {
	    varPtr = VarHashFindVar(arrayPtr->value.tablePtr, part2Ptr);
	    if (varPtr && TclIsVarDirectReadable(varPtr)
		    && TclIsVarDirectWritable(varPtr)) {
		goto lappendListDirect;
	    }
	}
	varPtr = TclLookupArrayElement(interp, part1Ptr, part2Ptr,
		TCL_LEAVE_ERR_MSG, "set", 1, 1, arrayPtr, opnd);
	if (varPtr == NULL) {
	    TRACE_ERROR(interp);
	    goto gotError;
	}
	goto lappendListPtr;

    case INST_LAPPEND_LIST_ARRAY_STK:
	pcAdjustment = 1;
	cleanup = 3;
	valuePtr = OBJ_AT_TOS;
	part2Ptr = OBJ_UNDER_TOS;	/* element name */
	part1Ptr = OBJ_AT_DEPTH(2);	/* array name */
	TRACE(("\"%.30s(%.30s)\" \"%.30s\" => ",
		O2S(part1Ptr), O2S(part2Ptr), O2S(valuePtr)));
	goto lappendList;

    case INST_LAPPEND_LIST_STK:
	pcAdjustment = 1;
	cleanup = 2;
	valuePtr = OBJ_AT_TOS;
	part2Ptr = NULL;
	part1Ptr = OBJ_UNDER_TOS;	/* variable name */
	TRACE(("\"%.30s\" \"%.30s\" => ", O2S(part1Ptr), O2S(valuePtr)));
	goto lappendList;

    lappendListDirect:
	objResultPtr = varPtr->value.objPtr;
	if (TclListObjLength(interp, objResultPtr, &len) != TCL_OK) {
	    TRACE_ERROR(interp);
	    goto gotError;
	}
	if (Tcl_IsShared(objResultPtr)) {
	    Tcl_Obj *newValue = Tcl_DuplicateObj(objResultPtr);

	    TclDecrRefCount(objResultPtr);
	    varPtr->value.objPtr = objResultPtr = newValue;
	    Tcl_IncrRefCount(newValue);
	}
	if (Tcl_ListObjReplace(interp, objResultPtr, len, 0, objc, objv)
		!= TCL_OK) {
	    TRACE_ERROR(interp);
	    goto gotError;
	}
	TRACE_APPEND(("%.30s\n", O2S(objResultPtr)));
	NEXT_INST_V(pcAdjustment, cleanup, 1);

    lappendList:
	opnd = -1;
	if (TclListObjGetElements(interp, valuePtr, &objc, &objv)
		!= TCL_OK) {
	    TRACE_ERROR(interp);
	    goto gotError;
	}
	DECACHE_STACK_INFO();
	varPtr = TclObjLookupVarEx(interp, part1Ptr, part2Ptr,
		TCL_LEAVE_ERR_MSG, "set", 1, 1, &arrayPtr);
	CACHE_STACK_INFO();
	if (!varPtr) {
	    TRACE_ERROR(interp);
	    goto gotError;
	}

    lappendListPtr:
	if (TclIsVarInHash(varPtr)) {
	    VarHashRefCount(varPtr)++;
	}
	if (arrayPtr && TclIsVarInHash(arrayPtr)) {
	    VarHashRefCount(arrayPtr)++;
	}
	DECACHE_STACK_INFO();
	objResultPtr = TclPtrGetVarIdx(interp, varPtr, arrayPtr,
		part1Ptr, part2Ptr, TCL_LEAVE_ERR_MSG, opnd);
	CACHE_STACK_INFO();
	if (TclIsVarInHash(varPtr)) {
	    VarHashRefCount(varPtr)--;
	}
	if (arrayPtr && TclIsVarInHash(arrayPtr)) {
	    VarHashRefCount(arrayPtr)--;
	}

	{
	    int createdNewObj = 0;
	    Tcl_Obj *valueToAssign;

	    if (!objResultPtr) {
		valueToAssign = valuePtr;
	    } else if (TclListObjLength(interp, objResultPtr, &len)!=TCL_OK) {
		TRACE_ERROR(interp);
		goto gotError;
	    } else {
		if (Tcl_IsShared(objResultPtr)) {
		    valueToAssign = Tcl_DuplicateObj(objResultPtr);
		    createdNewObj = 1;
		} else {
		    valueToAssign = objResultPtr;
		}
		if (Tcl_ListObjReplace(interp, valueToAssign, len, 0,
			objc, objv) != TCL_OK) {
		    if (createdNewObj) {
			TclDecrRefCount(valueToAssign);
		    }
		    goto errorInLappendListPtr;
		}
	    }
	    DECACHE_STACK_INFO();
	    Tcl_IncrRefCount(valueToAssign);
	    objResultPtr = TclPtrSetVarIdx(interp, varPtr, arrayPtr, part1Ptr,
		    part2Ptr, valueToAssign, TCL_LEAVE_ERR_MSG, opnd);
	    TclDecrRefCount(valueToAssign);
	    CACHE_STACK_INFO();
	    if (!objResultPtr) {
	    errorInLappendListPtr:
		TRACE_ERROR(interp);
		goto gotError;
	    }
	}
	TRACE_APPEND(("%.30s\n", O2S(objResultPtr)));
	NEXT_INST_V(pcAdjustment, cleanup, 1);
    }

    /*
     *	   End of INST_STORE and related instructions.
     * -----------------------------------------------------------------
     *	   Start of INST_INCR instructions.
     *
     * WARNING: more 'goto' here than your doctor recommended! The different
     * instructions set the value of some variables and then jump to somme
     * common execution code.
     */

/*TODO: Consider more untangling here; merge with LOAD and STORE ? */

    {
	Tcl_Obj *incrPtr;
	Tcl_WideInt w;
	long increment;

    case INST_INCR_SCALAR1:
    case INST_INCR_ARRAY1:
    case INST_INCR_ARRAY_STK:
    case INST_INCR_SCALAR_STK:
    case INST_INCR_STK:
	opnd = TclGetUInt1AtPtr(pc+1);
	incrPtr = POP_OBJECT();
	switch (*pc) {
	case INST_INCR_SCALAR1:
	    pcAdjustment = 2;
	    goto doIncrScalar;
	case INST_INCR_ARRAY1:
	    pcAdjustment = 2;
	    goto doIncrArray;
	default:
	    pcAdjustment = 1;
	    goto doIncrStk;
	}

    case INST_INCR_ARRAY_STK_IMM:
    case INST_INCR_SCALAR_STK_IMM:
    case INST_INCR_STK_IMM:
	increment = TclGetInt1AtPtr(pc+1);
	TclNewIntObj(incrPtr, increment);
	Tcl_IncrRefCount(incrPtr);
	pcAdjustment = 2;

    doIncrStk:
	if ((*pc == INST_INCR_ARRAY_STK_IMM)
		|| (*pc == INST_INCR_ARRAY_STK)) {
	    part2Ptr = OBJ_AT_TOS;
	    objPtr = OBJ_UNDER_TOS;
	    TRACE(("\"%.30s(%.30s)\" (by %ld) => ",
		    O2S(objPtr), O2S(part2Ptr), increment));
	} else {
	    part2Ptr = NULL;
	    objPtr = OBJ_AT_TOS;
	    TRACE(("\"%.30s\" (by %ld) => ", O2S(objPtr), increment));
	}
	part1Ptr = objPtr;
	opnd = -1;
	varPtr = TclObjLookupVarEx(interp, objPtr, part2Ptr,
		TCL_LEAVE_ERR_MSG, "read", 1, 1, &arrayPtr);
	if (!varPtr) {
	    DECACHE_STACK_INFO();
	    Tcl_AddErrorInfo(interp,
		    "\n    (reading value of variable to increment)");
	    CACHE_STACK_INFO();
	    TRACE_ERROR(interp);
	    Tcl_DecrRefCount(incrPtr);
	    goto gotError;
	}
	cleanup = ((part2Ptr == NULL)? 1 : 2);
	goto doIncrVar;

    case INST_INCR_ARRAY1_IMM:
	opnd = TclGetUInt1AtPtr(pc+1);
	increment = TclGetInt1AtPtr(pc+2);
	TclNewIntObj(incrPtr, increment);
	Tcl_IncrRefCount(incrPtr);
	pcAdjustment = 3;

    doIncrArray:
	part1Ptr = NULL;
	part2Ptr = OBJ_AT_TOS;
	arrayPtr = LOCAL(opnd);
	cleanup = 1;
	while (TclIsVarLink(arrayPtr)) {
	    arrayPtr = arrayPtr->value.linkPtr;
	}
	TRACE(("%u \"%.30s\" (by %ld) => ", opnd, O2S(part2Ptr), increment));
	varPtr = TclLookupArrayElement(interp, part1Ptr, part2Ptr,
		TCL_LEAVE_ERR_MSG, "read", 1, 1, arrayPtr, opnd);
	if (!varPtr) {
	    TRACE_ERROR(interp);
	    Tcl_DecrRefCount(incrPtr);
	    goto gotError;
	}
	goto doIncrVar;

    case INST_INCR_SCALAR1_IMM:
	opnd = TclGetUInt1AtPtr(pc+1);
	increment = TclGetInt1AtPtr(pc+2);
	pcAdjustment = 3;
	cleanup = 0;
	varPtr = LOCAL(opnd);
	while (TclIsVarLink(varPtr)) {
	    varPtr = varPtr->value.linkPtr;
	}

	if (TclIsVarDirectModifyable(varPtr)) {
	    ClientData ptr;
	    int type;

	    objPtr = varPtr->value.objPtr;
	    if (GetNumberFromObj(NULL, objPtr, &ptr, &type) == TCL_OK) {
		if (type == TCL_NUMBER_INT) {
		    Tcl_WideInt augend = *((const Tcl_WideInt *)ptr);
		    Tcl_WideInt sum = augend + increment;

		    /*
		     * Overflow when (augend and sum have different sign) and
		     * (augend and increment have the same sign). This is
		     * encapsulated in the Overflowing macro.
		     */

		    if (!Overflowing(augend, increment, sum)) {
			TRACE(("%u %ld => ", opnd, increment));
			if (Tcl_IsShared(objPtr)) {
			    objPtr->refCount--;	/* We know it's shared. */
			    TclNewIntObj(objResultPtr, sum);
			    Tcl_IncrRefCount(objResultPtr);
			    varPtr->value.objPtr = objResultPtr;
			} else {
			    objResultPtr = objPtr;
			    TclSetIntObj(objPtr, sum);
			}
			goto doneIncr;
		    }
		    w = (Tcl_WideInt)augend;

		    TRACE(("%u %ld => ", opnd, increment));
		    if (Tcl_IsShared(objPtr)) {
			objPtr->refCount--;	/* We know it's shared. */
			TclNewIntObj(objResultPtr, w + increment);
			Tcl_IncrRefCount(objResultPtr);
			varPtr->value.objPtr = objResultPtr;
		    } else {
			objResultPtr = objPtr;

			/*
			 * We know the sum value is outside the long range;
			 * use macro form that doesn't range test again.
			 */

			TclSetIntObj(objPtr, w+increment);
		    }
		    goto doneIncr;
		}	/* end if (type == TCL_NUMBER_INT) */
	    }
	    if (Tcl_IsShared(objPtr)) {
		objPtr->refCount--;	/* We know it's shared */
		objResultPtr = Tcl_DuplicateObj(objPtr);
		Tcl_IncrRefCount(objResultPtr);
		varPtr->value.objPtr = objResultPtr;
	    } else {
		objResultPtr = objPtr;
	    }
	    TclNewIntObj(incrPtr, increment);
	    if (TclIncrObj(interp, objResultPtr, incrPtr) != TCL_OK) {
		Tcl_DecrRefCount(incrPtr);
		TRACE_ERROR(interp);
		goto gotError;
	    }
	    Tcl_DecrRefCount(incrPtr);
	    goto doneIncr;
	}

	/*
	 * All other cases, flow through to generic handling.
	 */

	TclNewIntObj(incrPtr, increment);
	Tcl_IncrRefCount(incrPtr);

    doIncrScalar:
	varPtr = LOCAL(opnd);
	while (TclIsVarLink(varPtr)) {
	    varPtr = varPtr->value.linkPtr;
	}
	arrayPtr = NULL;
	part1Ptr = part2Ptr = NULL;
	cleanup = 0;
	TRACE(("%u %s => ", opnd, TclGetString(incrPtr)));

    doIncrVar:
	if (TclIsVarDirectModifyable2(varPtr, arrayPtr)) {
	    objPtr = varPtr->value.objPtr;
	    if (Tcl_IsShared(objPtr)) {
		objPtr->refCount--;	/* We know it's shared */
		objResultPtr = Tcl_DuplicateObj(objPtr);
		Tcl_IncrRefCount(objResultPtr);
		varPtr->value.objPtr = objResultPtr;
	    } else {
		objResultPtr = objPtr;
	    }
	    if (TclIncrObj(interp, objResultPtr, incrPtr) != TCL_OK) {
		Tcl_DecrRefCount(incrPtr);
		TRACE_ERROR(interp);
		goto gotError;
	    }
	    Tcl_DecrRefCount(incrPtr);
	} else {
	    DECACHE_STACK_INFO();
	    objResultPtr = TclPtrIncrObjVarIdx(interp, varPtr, arrayPtr,
		    part1Ptr, part2Ptr, incrPtr, TCL_LEAVE_ERR_MSG, opnd);
	    CACHE_STACK_INFO();
	    Tcl_DecrRefCount(incrPtr);
	    if (objResultPtr == NULL) {
		TRACE_ERROR(interp);
		goto gotError;
	    }
	}
    doneIncr:
	TRACE_APPEND(("%.30s\n", O2S(objResultPtr)));
#ifndef TCL_COMPILE_DEBUG
	if (*(pc+pcAdjustment) == INST_POP) {
	    NEXT_INST_V((pcAdjustment+1), cleanup, 0);
	}
#endif
	NEXT_INST_V(pcAdjustment, cleanup, 1);
    }

    /*
     *	   End of INST_INCR instructions.
     * -----------------------------------------------------------------
     *	   Start of INST_EXIST instructions.
     */

    case INST_EXIST_SCALAR:
	cleanup = 0;
	pcAdjustment = 5;
	opnd = TclGetUInt4AtPtr(pc+1);
	varPtr = LOCAL(opnd);
	while (TclIsVarLink(varPtr)) {
	    varPtr = varPtr->value.linkPtr;
	}
	TRACE(("%u => ", opnd));
	if (ReadTraced(varPtr)) {
	    DECACHE_STACK_INFO();
	    TclObjCallVarTraces(iPtr, NULL, varPtr, NULL, NULL,
		    TCL_TRACE_READS, 0, opnd);
	    CACHE_STACK_INFO();
	    if (TclIsVarUndefined(varPtr)) {
		TclCleanupVar(varPtr, NULL);
		varPtr = NULL;
	    }
	}
	goto afterExistsPeephole;

    case INST_EXIST_ARRAY:
	cleanup = 1;
	pcAdjustment = 5;
	opnd = TclGetUInt4AtPtr(pc+1);
	part2Ptr = OBJ_AT_TOS;
	arrayPtr = LOCAL(opnd);
	while (TclIsVarLink(arrayPtr)) {
	    arrayPtr = arrayPtr->value.linkPtr;
	}
	TRACE(("%u \"%.30s\" => ", opnd, O2S(part2Ptr)));
	if (TclIsVarArray(arrayPtr) && !ReadTraced(arrayPtr)) {
	    varPtr = VarHashFindVar(arrayPtr->value.tablePtr, part2Ptr);
	    if (!varPtr || !ReadTraced(varPtr)) {
		goto afterExistsPeephole;
	    }
	}
	varPtr = TclLookupArrayElement(interp, NULL, part2Ptr, 0, "access",
		0, 1, arrayPtr, opnd);
	if (varPtr) {
	    if (ReadTraced(varPtr) || (arrayPtr && ReadTraced(arrayPtr))) {
		DECACHE_STACK_INFO();
		TclObjCallVarTraces(iPtr, arrayPtr, varPtr, NULL, part2Ptr,
			TCL_TRACE_READS, 0, opnd);
		CACHE_STACK_INFO();
	    }
	    if (TclIsVarUndefined(varPtr)) {
		TclCleanupVar(varPtr, arrayPtr);
		varPtr = NULL;
	    }
	}
	goto afterExistsPeephole;

    case INST_EXIST_ARRAY_STK:
	cleanup = 2;
	pcAdjustment = 1;
	part2Ptr = OBJ_AT_TOS;		/* element name */
	part1Ptr = OBJ_UNDER_TOS;	/* array name */
	TRACE(("\"%.30s(%.30s)\" => ", O2S(part1Ptr), O2S(part2Ptr)));
	goto doExistStk;

    case INST_EXIST_STK:
	cleanup = 1;
	pcAdjustment = 1;
	part2Ptr = NULL;
	part1Ptr = OBJ_AT_TOS;		/* variable name */
	TRACE(("\"%.30s\" => ", O2S(part1Ptr)));

    doExistStk:
	varPtr = TclObjLookupVarEx(interp, part1Ptr, part2Ptr, 0, "access",
		/*createPart1*/0, /*createPart2*/1, &arrayPtr);
	if (varPtr) {
	    if (ReadTraced(varPtr) || (arrayPtr && ReadTraced(arrayPtr))) {
		DECACHE_STACK_INFO();
		TclObjCallVarTraces(iPtr, arrayPtr, varPtr, part1Ptr,part2Ptr,
			TCL_TRACE_READS, 0, -1);
		CACHE_STACK_INFO();
	    }
	    if (TclIsVarUndefined(varPtr)) {
		TclCleanupVar(varPtr, arrayPtr);
		varPtr = NULL;
	    }
	}

	/*
	 * Peep-hole optimisation: if you're about to jump, do jump from here.
	 */

    afterExistsPeephole: {
	int found = (varPtr && !TclIsVarUndefined(varPtr));

	TRACE_APPEND(("%d\n", found ? 1 : 0));
	JUMP_PEEPHOLE_V(found, pcAdjustment, cleanup);
    }

    /*
     *	   End of INST_EXIST instructions.
     * -----------------------------------------------------------------
     *	   Start of INST_UNSET instructions.
     */

    {
	int flags;

    case INST_UNSET_SCALAR:
	flags = TclGetUInt1AtPtr(pc+1) ? TCL_LEAVE_ERR_MSG : 0;
	opnd = TclGetUInt4AtPtr(pc+2);
	varPtr = LOCAL(opnd);
	while (TclIsVarLink(varPtr)) {
	    varPtr = varPtr->value.linkPtr;
	}
	TRACE(("%s %u => ", (flags ? "normal" : "noerr"), opnd));
	if (TclIsVarDirectUnsettable(varPtr) && !TclIsVarInHash(varPtr)) {
	    /*
	     * No errors, no traces, no searches: just make the variable cease
	     * to exist.
	     */

	    if (!TclIsVarUndefined(varPtr)) {
		TclDecrRefCount(varPtr->value.objPtr);
	    } else if (flags & TCL_LEAVE_ERR_MSG) {
		goto slowUnsetScalar;
	    }
	    varPtr->value.objPtr = NULL;
	    TRACE_APPEND(("OK\n"));
	    NEXT_INST_F(6, 0, 0);
	}

    slowUnsetScalar:
	DECACHE_STACK_INFO();
	if (TclPtrUnsetVarIdx(interp, varPtr, NULL, NULL, NULL, flags,
		opnd) != TCL_OK && flags) {
	    goto errorInUnset;
	}
	CACHE_STACK_INFO();
	NEXT_INST_F(6, 0, 0);

    case INST_UNSET_ARRAY:
	flags = TclGetUInt1AtPtr(pc+1) ? TCL_LEAVE_ERR_MSG : 0;
	opnd = TclGetUInt4AtPtr(pc+2);
	part2Ptr = OBJ_AT_TOS;
	arrayPtr = LOCAL(opnd);
	while (TclIsVarLink(arrayPtr)) {
	    arrayPtr = arrayPtr->value.linkPtr;
	}
	TRACE(("%s %u \"%.30s\" => ",
		(flags ? "normal" : "noerr"), opnd, O2S(part2Ptr)));
	if (TclIsVarArray(arrayPtr) && !UnsetTraced(arrayPtr)
		&& !(arrayPtr->flags & VAR_SEARCH_ACTIVE)) {
	    varPtr = VarHashFindVar(arrayPtr->value.tablePtr, part2Ptr);
	    if (varPtr && TclIsVarDirectUnsettable(varPtr)) {
		/*
		 * No nasty traces and element exists, so we can proceed to
		 * unset it. Might still not exist though...
		 */

		if (!TclIsVarUndefined(varPtr)) {
		    TclDecrRefCount(varPtr->value.objPtr);
		    TclSetVarUndefined(varPtr);
		    TclClearVarNamespaceVar(varPtr);
		    TclCleanupVar(varPtr, arrayPtr);
		} else if (flags & TCL_LEAVE_ERR_MSG) {
		    goto slowUnsetArray;
		}
		TRACE_APPEND(("OK\n"));
		NEXT_INST_F(6, 1, 0);
	    } else if (!varPtr && !(flags & TCL_LEAVE_ERR_MSG)) {
		/*
		 * Don't need to do anything here.
		 */

		TRACE_APPEND(("OK\n"));
		NEXT_INST_F(6, 1, 0);
	    }
	}
    slowUnsetArray:
	DECACHE_STACK_INFO();
	varPtr = TclLookupArrayElement(interp, NULL, part2Ptr, flags, "unset",
		0, 0, arrayPtr, opnd);
	if (!varPtr) {
	    if (flags & TCL_LEAVE_ERR_MSG) {
		goto errorInUnset;
	    }
	} else if (TclPtrUnsetVarIdx(interp, varPtr, arrayPtr, NULL, part2Ptr,
		flags, opnd) != TCL_OK && (flags & TCL_LEAVE_ERR_MSG)) {
	    goto errorInUnset;
	}
	CACHE_STACK_INFO();
	NEXT_INST_F(6, 1, 0);

    case INST_UNSET_ARRAY_STK:
	flags = TclGetUInt1AtPtr(pc+1) ? TCL_LEAVE_ERR_MSG : 0;
	cleanup = 2;
	part2Ptr = OBJ_AT_TOS;		/* element name */
	part1Ptr = OBJ_UNDER_TOS;	/* array name */
	TRACE(("%s \"%.30s(%.30s)\" => ", (flags ? "normal" : "noerr"),
		O2S(part1Ptr), O2S(part2Ptr)));
	goto doUnsetStk;

    case INST_UNSET_STK:
	flags = TclGetUInt1AtPtr(pc+1) ? TCL_LEAVE_ERR_MSG : 0;
	cleanup = 1;
	part2Ptr = NULL;
	part1Ptr = OBJ_AT_TOS;		/* variable name */
	TRACE(("%s \"%.30s\" => ", (flags ? "normal" : "noerr"),
		O2S(part1Ptr)));

    doUnsetStk:
	DECACHE_STACK_INFO();
	if (TclObjUnsetVar2(interp, part1Ptr, part2Ptr, flags) != TCL_OK
		&& (flags & TCL_LEAVE_ERR_MSG)) {
	    goto errorInUnset;
	}
	CACHE_STACK_INFO();
	TRACE_APPEND(("OK\n"));
	NEXT_INST_V(2, cleanup, 0);

    errorInUnset:
	CACHE_STACK_INFO();
	TRACE_ERROR(interp);
	goto gotError;
    }
    break;

    /*
     *	   End of INST_UNSET instructions.
     * -----------------------------------------------------------------
     *	   Start of INST_ARRAY instructions.
     */

    case INST_ARRAY_EXISTS_IMM:
	opnd = TclGetUInt4AtPtr(pc+1);
	pcAdjustment = 5;
	cleanup = 0;
	part1Ptr = NULL;
	arrayPtr = NULL;
	TRACE(("%u => ", opnd));
	varPtr = LOCAL(opnd);
	while (TclIsVarLink(varPtr)) {
	    varPtr = varPtr->value.linkPtr;
	}
	goto doArrayExists;
    case INST_ARRAY_EXISTS_STK:
	opnd = -1;
	pcAdjustment = 1;
	cleanup = 1;
	part1Ptr = OBJ_AT_TOS;
	TRACE(("\"%.30s\" => ", O2S(part1Ptr)));
	varPtr = TclObjLookupVarEx(interp, part1Ptr, NULL, 0, NULL,
		/*createPart1*/0, /*createPart2*/0, &arrayPtr);
    doArrayExists:
	DECACHE_STACK_INFO();
	result = TclCheckArrayTraces(interp, varPtr, arrayPtr, part1Ptr, opnd);
	CACHE_STACK_INFO();
	if (result == TCL_ERROR) {
	    TRACE_ERROR(interp);
	    goto gotError;
	}
	if (varPtr && TclIsVarArray(varPtr) && !TclIsVarUndefined(varPtr)) {
	    objResultPtr = TCONST(1);
	} else {
	    objResultPtr = TCONST(0);
	}
	TRACE_APPEND(("%.30s\n", O2S(objResultPtr)));
	NEXT_INST_V(pcAdjustment, cleanup, 1);

    case INST_ARRAY_MAKE_IMM:
	opnd = TclGetUInt4AtPtr(pc+1);
	pcAdjustment = 5;
	cleanup = 0;
	part1Ptr = NULL;
	arrayPtr = NULL;
	TRACE(("%u => ", opnd));
	varPtr = LOCAL(opnd);
	while (TclIsVarLink(varPtr)) {
	    varPtr = varPtr->value.linkPtr;
	}
	goto doArrayMake;
    case INST_ARRAY_MAKE_STK:
	opnd = -1;
	pcAdjustment = 1;
	cleanup = 1;
	part1Ptr = OBJ_AT_TOS;
	TRACE(("\"%.30s\" => ", O2S(part1Ptr)));
	varPtr = TclObjLookupVarEx(interp, part1Ptr, NULL, TCL_LEAVE_ERR_MSG,
		"set", /*createPart1*/1, /*createPart2*/0, &arrayPtr);
	if (varPtr == NULL) {
	    TRACE_ERROR(interp);
	    goto gotError;
	}
    doArrayMake:
	if (varPtr && !TclIsVarArray(varPtr)) {
	    if (TclIsVarArrayElement(varPtr) || !TclIsVarUndefined(varPtr)) {
		/*
		 * Either an array element, or a scalar: lose!
		 */

		TclObjVarErrMsg(interp, part1Ptr, NULL, "array set",
			"variable isn't array", opnd);
		DECACHE_STACK_INFO();
		Tcl_SetErrorCode(interp, "TCL", "WRITE", "ARRAY", NULL);
		CACHE_STACK_INFO();
		TRACE_ERROR(interp);
		goto gotError;
	    }
	    TclInitArrayVar(varPtr);
#ifdef TCL_COMPILE_DEBUG
	    TRACE_APPEND(("done\n"));
	} else {
	    TRACE_APPEND(("nothing to do\n"));
#endif
	}
	NEXT_INST_V(pcAdjustment, cleanup, 0);

    /*
     *	   End of INST_ARRAY instructions.
     * -----------------------------------------------------------------
     *	   Start of variable linking instructions.
     */

    {
	Var *otherPtr;
	CallFrame *framePtr, *savedFramePtr;
	Tcl_Namespace *nsPtr;
	Namespace *savedNsPtr;

    case INST_UPVAR:
	TRACE(("%d %.30s %.30s => ", TclGetInt4AtPtr(pc+1),
		O2S(OBJ_UNDER_TOS), O2S(OBJ_AT_TOS)));

	if (TclObjGetFrame(interp, OBJ_UNDER_TOS, &framePtr) == -1) {
	    TRACE_ERROR(interp);
	    goto gotError;
	}

	/*
	 * Locate the other variable.
	 */

	savedFramePtr = iPtr->varFramePtr;
	iPtr->varFramePtr = framePtr;
	otherPtr = TclObjLookupVarEx(interp, OBJ_AT_TOS, NULL,
		TCL_LEAVE_ERR_MSG, "access", /*createPart1*/ 1,
		/*createPart2*/ 1, &varPtr);
	iPtr->varFramePtr = savedFramePtr;
	if (!otherPtr) {
	    TRACE_ERROR(interp);
	    goto gotError;
	}
	goto doLinkVars;

    case INST_NSUPVAR:
	TRACE(("%d %.30s %.30s => ", TclGetInt4AtPtr(pc+1),
		O2S(OBJ_UNDER_TOS), O2S(OBJ_AT_TOS)));
	if (TclGetNamespaceFromObj(interp, OBJ_UNDER_TOS, &nsPtr) != TCL_OK) {
	    TRACE_ERROR(interp);
	    goto gotError;
	}

	/*
	 * Locate the other variable.
	 */

	savedNsPtr = iPtr->varFramePtr->nsPtr;
	iPtr->varFramePtr->nsPtr = (Namespace *) nsPtr;
	otherPtr = TclObjLookupVarEx(interp, OBJ_AT_TOS, NULL,
		(TCL_NAMESPACE_ONLY|TCL_LEAVE_ERR_MSG|TCL_AVOID_RESOLVERS),
		"access", /*createPart1*/ 1, /*createPart2*/ 1, &varPtr);
	iPtr->varFramePtr->nsPtr = savedNsPtr;
	if (!otherPtr) {
	    TRACE_ERROR(interp);
	    goto gotError;
	}
	goto doLinkVars;

    case INST_VARIABLE:
	TRACE(("%d, %.30s => ", TclGetInt4AtPtr(pc+1), O2S(OBJ_AT_TOS)));
	otherPtr = TclObjLookupVarEx(interp, OBJ_AT_TOS, NULL,
		(TCL_NAMESPACE_ONLY | TCL_LEAVE_ERR_MSG), "access",
		/*createPart1*/ 1, /*createPart2*/ 1, &varPtr);
	if (!otherPtr) {
	    TRACE_ERROR(interp);
	    goto gotError;
	}

	/*
	 * Do the [variable] magic.
	 */

	TclSetVarNamespaceVar(otherPtr);

    doLinkVars:

	/*
	 * If we are here, the local variable has already been created: do the
	 * little work of TclPtrMakeUpvar that remains to be done right here
	 * if there are no errors; otherwise, let it handle the case.
	 */

	opnd = TclGetInt4AtPtr(pc+1);
	varPtr = LOCAL(opnd);
	if ((varPtr != otherPtr) && !TclIsVarTraced(varPtr)
		&& (TclIsVarUndefined(varPtr) || TclIsVarLink(varPtr))) {
	    if (!TclIsVarUndefined(varPtr)) {
		/*
		 * Then it is a defined link.
		 */

		Var *linkPtr = varPtr->value.linkPtr;

		if (linkPtr == otherPtr) {
		    TRACE_APPEND(("already linked\n"));
		    NEXT_INST_F(5, 1, 0);
		}
		if (TclIsVarInHash(linkPtr)) {
		    VarHashRefCount(linkPtr)--;
		    if (TclIsVarUndefined(linkPtr)) {
			TclCleanupVar(linkPtr, NULL);
		    }
		}
	    }
	    TclSetVarLink(varPtr);
	    varPtr->value.linkPtr = otherPtr;
	    if (TclIsVarInHash(otherPtr)) {
		VarHashRefCount(otherPtr)++;
	    }
	} else if (TclPtrObjMakeUpvarIdx(interp, otherPtr, NULL, 0,
		opnd) != TCL_OK) {
	    TRACE_ERROR(interp);
	    goto gotError;
	}

	/*
	 * Do not pop the namespace or frame index, it may be needed for other
	 * variables - and [variable] did not push it at all.
	 */

	TRACE_APPEND(("link made\n"));
	NEXT_INST_F(5, 1, 0);
    }
    break;

    /*
     *	   End of variable linking instructions.
     * -----------------------------------------------------------------
     */

    case INST_JUMP1:
	opnd = TclGetInt1AtPtr(pc+1);
	TRACE(("%d => new pc %u\n", opnd,
		(unsigned)(pc + opnd - codePtr->codeStart)));
	NEXT_INST_F(opnd, 0, 0);
    break;

    case INST_JUMP4:
	opnd = TclGetInt4AtPtr(pc+1);
	TRACE(("%d => new pc %u\n", opnd,
		(unsigned)(pc + opnd - codePtr->codeStart)));
	NEXT_INST_F(opnd, 0, 0);

    {
	int jmpOffset[2], b;

	/* TODO: consider rewrite so we don't compute the offset we're not
	 * going to take. */
    case INST_JUMP_FALSE4:
	jmpOffset[0] = TclGetInt4AtPtr(pc+1);	/* FALSE offset */
	jmpOffset[1] = 5;			/* TRUE offset */
	goto doCondJump;

    case INST_JUMP_TRUE4:
	jmpOffset[0] = 5;
	jmpOffset[1] = TclGetInt4AtPtr(pc+1);
	goto doCondJump;

    case INST_JUMP_FALSE1:
	jmpOffset[0] = TclGetInt1AtPtr(pc+1);
	jmpOffset[1] = 2;
	goto doCondJump;

    case INST_JUMP_TRUE1:
	jmpOffset[0] = 2;
	jmpOffset[1] = TclGetInt1AtPtr(pc+1);

    doCondJump:
	valuePtr = OBJ_AT_TOS;
	TRACE(("%d => ", jmpOffset[
		(*pc==INST_JUMP_FALSE1 || *pc==INST_JUMP_FALSE4) ? 0 : 1]));

	/* TODO - check claim that taking address of b harms performance */
	/* TODO - consider optimization search for constants */
	if (TclGetBooleanFromObj(interp, valuePtr, &b) != TCL_OK) {
	    TRACE_ERROR(interp);
	    goto gotError;
	}

#ifdef TCL_COMPILE_DEBUG
	if (b) {
	    if ((*pc == INST_JUMP_TRUE1) || (*pc == INST_JUMP_TRUE4)) {
		TRACE_APPEND(("%.20s true, new pc %u\n", O2S(valuePtr),
			(unsigned)(pc + jmpOffset[1] - codePtr->codeStart)));
	    } else {
		TRACE_APPEND(("%.20s true\n", O2S(valuePtr)));
	    }
	} else {
	    if ((*pc == INST_JUMP_TRUE1) || (*pc == INST_JUMP_TRUE4)) {
		TRACE_APPEND(("%.20s false\n", O2S(valuePtr)));
	    } else {
		TRACE_APPEND(("%.20s false, new pc %u\n", O2S(valuePtr),
			(unsigned)(pc + jmpOffset[0] - codePtr->codeStart)));
	    }
	}
#endif
	NEXT_INST_F(jmpOffset[b], 1, 0);
    }
    break;

    case INST_JUMP_TABLE: {
	Tcl_HashEntry *hPtr;
	JumptableInfo *jtPtr;

	/*
	 * Jump to location looked up in a hashtable; fall through to next
	 * instr if lookup fails.
	 */

	opnd = TclGetInt4AtPtr(pc+1);
	jtPtr = (JumptableInfo *) codePtr->auxDataArrayPtr[opnd].clientData;
	TRACE(("%d \"%.20s\" => ", opnd, O2S(OBJ_AT_TOS)));
	hPtr = Tcl_FindHashEntry(&jtPtr->hashTable, TclGetString(OBJ_AT_TOS));
	if (hPtr != NULL) {
	    int jumpOffset = PTR2INT(Tcl_GetHashValue(hPtr));

	    TRACE_APPEND(("found in table, new pc %u\n",
		    (unsigned)(pc - codePtr->codeStart + jumpOffset)));
	    NEXT_INST_F(jumpOffset, 1, 0);
	} else {
	    TRACE_APPEND(("not found in table\n"));
	    NEXT_INST_F(5, 1, 0);
	}
    }
    break;

    /*
     * -----------------------------------------------------------------
     *	   Start of general introspector instructions.
     */

    case INST_NS_CURRENT: {
	Namespace *currNsPtr = (Namespace *) TclGetCurrentNamespace(interp);

	if (currNsPtr == (Namespace *) TclGetGlobalNamespace(interp)) {
	    TclNewLiteralStringObj(objResultPtr, "::");
	} else {
	    TclNewStringObj(objResultPtr, currNsPtr->fullName,
		    strlen(currNsPtr->fullName));
	}
	TRACE_WITH_OBJ(("=> "), objResultPtr);
	NEXT_INST_F(1, 0, 1);
    }
    break;
    case INST_COROUTINE_NAME: {
	CoroutineData *corPtr = iPtr->execEnvPtr->corPtr;

	TclNewObj(objResultPtr);
	if (corPtr && !(corPtr->cmdPtr->flags & CMD_DYING)) {
	    Tcl_GetCommandFullName(interp, (Tcl_Command) corPtr->cmdPtr,
		    objResultPtr);
	}
	TRACE_WITH_OBJ(("=> "), objResultPtr);
	NEXT_INST_F(1, 0, 1);
    }
    break;
    case INST_INFO_LEVEL_NUM:
	TclNewIntObj(objResultPtr, iPtr->varFramePtr->level);
	TRACE_WITH_OBJ(("=> "), objResultPtr);
	NEXT_INST_F(1, 0, 1);
    break;
    case INST_INFO_LEVEL_ARGS: {
	int level;
	CallFrame *framePtr = iPtr->varFramePtr;
	CallFrame *rootFramePtr = iPtr->rootFramePtr;

	TRACE(("\"%.30s\" => ", O2S(OBJ_AT_TOS)));
	if (TclGetIntFromObj(interp, OBJ_AT_TOS, &level) != TCL_OK) {
	    TRACE_ERROR(interp);
	    goto gotError;
	}
	if (level <= 0) {
	    level += framePtr->level;
	}
	for (; (framePtr->level!=level) && (framePtr!=rootFramePtr) ;
		framePtr = framePtr->callerVarPtr) {
	    /* Empty loop body */
	}
	if (framePtr == rootFramePtr) {
	    Tcl_SetObjResult(interp, Tcl_ObjPrintf(
		    "bad level \"%s\"", TclGetString(OBJ_AT_TOS)));
	    TRACE_ERROR(interp);
	    DECACHE_STACK_INFO();
	    Tcl_SetErrorCode(interp, "TCL", "LOOKUP", "STACK_LEVEL",
		    TclGetString(OBJ_AT_TOS), NULL);
	    CACHE_STACK_INFO();
	    goto gotError;
	}
	objResultPtr = Tcl_NewListObj(framePtr->objc, framePtr->objv);
	TRACE_APPEND(("%.30s\n", O2S(objResultPtr)));
	NEXT_INST_F(1, 1, 1);
    }
    {
	Tcl_Command cmd, origCmd;

    case INST_RESOLVE_COMMAND:
	cmd = Tcl_GetCommandFromObj(interp, OBJ_AT_TOS);
	TclNewObj(objResultPtr);
	if (cmd != NULL) {
	    Tcl_GetCommandFullName(interp, cmd, objResultPtr);
	}
	TRACE_WITH_OBJ(("\"%.20s\" => ", O2S(OBJ_AT_TOS)), objResultPtr);
	NEXT_INST_F(1, 1, 1);

    case INST_ORIGIN_COMMAND:
	TRACE(("\"%.30s\" => ", O2S(OBJ_AT_TOS)));
	cmd = Tcl_GetCommandFromObj(interp, OBJ_AT_TOS);
	if (cmd == NULL) {
	    goto instOriginError;
	}
	origCmd = TclGetOriginalCommand(cmd);
	if (origCmd == NULL) {
	    origCmd = cmd;
	}

	TclNewObj(objResultPtr);
	Tcl_GetCommandFullName(interp, origCmd, objResultPtr);
	if (TclCheckEmptyString(objResultPtr) == TCL_EMPTYSTRING_YES ) {
	    Tcl_DecrRefCount(objResultPtr);
	    instOriginError:
	    Tcl_SetObjResult(interp, Tcl_ObjPrintf(
		    "invalid command name \"%s\"", TclGetString(OBJ_AT_TOS)));
	    DECACHE_STACK_INFO();
	    Tcl_SetErrorCode(interp, "TCL", "LOOKUP", "COMMAND",
		    TclGetString(OBJ_AT_TOS), NULL);
	    CACHE_STACK_INFO();
	    TRACE_APPEND(("ERROR: not command\n"));
	    goto gotError;
	}
	TRACE_APPEND(("\"%.30s\"", O2S(OBJ_AT_TOS)));
	NEXT_INST_F(1, 1, 1);
    }

    /*
     * -----------------------------------------------------------------
     *	   Start of TclOO support instructions.
     */

    {
	Object *oPtr;
	CallFrame *framePtr;
	CallContext *contextPtr;
	int skip, newDepth;

    case INST_TCLOO_SELF:
	framePtr = iPtr->varFramePtr;
	if (framePtr == NULL ||
		!(framePtr->isProcCallFrame & FRAME_IS_METHOD)) {
	    TRACE(("=> ERROR: no TclOO call context\n"));
	    Tcl_SetObjResult(interp, Tcl_NewStringObj(
		    "self may only be called from inside a method",
		    -1));
	    DECACHE_STACK_INFO();
	    Tcl_SetErrorCode(interp, "TCL", "OO", "CONTEXT_REQUIRED", NULL);
	    CACHE_STACK_INFO();
	    goto gotError;
	}
	contextPtr = (CallContext *)framePtr->clientData;

	/*
	 * Call out to get the name; it's expensive to compute but cached.
	 */

	objResultPtr = TclOOObjectName(interp, contextPtr->oPtr);
	TRACE_WITH_OBJ(("=> "), objResultPtr);
	NEXT_INST_F(1, 0, 1);

    case INST_TCLOO_NEXT_CLASS:
	opnd = TclGetUInt1AtPtr(pc+1);
	framePtr = iPtr->varFramePtr;
	valuePtr = OBJ_AT_DEPTH(opnd - 2);
	objv = &OBJ_AT_DEPTH(opnd - 1);
	skip = 2;
	TRACE(("%d => ", opnd));
	if (framePtr == NULL ||
		!(framePtr->isProcCallFrame & FRAME_IS_METHOD)) {
	    TRACE_APPEND(("ERROR: no TclOO call context\n"));
	    Tcl_SetObjResult(interp, Tcl_NewStringObj(
		    "nextto may only be called from inside a method",
		    -1));
	    DECACHE_STACK_INFO();
	    Tcl_SetErrorCode(interp, "TCL", "OO", "CONTEXT_REQUIRED", NULL);
	    CACHE_STACK_INFO();
	    goto gotError;
	}
	contextPtr = (CallContext *)framePtr->clientData;

	oPtr = (Object *) Tcl_GetObjectFromObj(interp, valuePtr);
	if (oPtr == NULL) {
	    TRACE_APPEND(("ERROR: \"%.30s\" not object\n", O2S(valuePtr)));
	    goto gotError;
	} else {
	    Class *classPtr = oPtr->classPtr;
	    struct MInvoke *miPtr;
	    int i;
	    const char *methodType;

	    if (classPtr == NULL) {
		TRACE_APPEND(("ERROR: \"%.30s\" not class\n", O2S(valuePtr)));
		Tcl_SetObjResult(interp, Tcl_ObjPrintf(
			"\"%s\" is not a class", TclGetString(valuePtr)));
		DECACHE_STACK_INFO();
		Tcl_SetErrorCode(interp, "TCL", "OO", "CLASS_REQUIRED", NULL);
		CACHE_STACK_INFO();
		goto gotError;
	    }

	    for (i=contextPtr->index+1 ; i<contextPtr->callPtr->numChain ; i++) {
		miPtr = contextPtr->callPtr->chain + i;
		if (!miPtr->isFilter &&
			miPtr->mPtr->declaringClassPtr == classPtr) {
		    newDepth = i;
#ifdef TCL_COMPILE_DEBUG
		    if (tclTraceExec >= 2) {
			if (traceInstructions) {
			    strncpy(cmdNameBuf, TclGetString(objv[0]), 20);
			} else {
			    fprintf(stdout, "%d: (%u) invoking ",
				    iPtr->numLevels,
				    (unsigned)(pc - codePtr->codeStart));
			}
			for (i = 0;  i < opnd;  i++) {
			    TclPrintObject(stdout, objv[i], 15);
			    fprintf(stdout, " ");
			}
			fprintf(stdout, "\n");
			fflush(stdout);
		    }
#endif /*TCL_COMPILE_DEBUG*/
		    goto doInvokeNext;
		}
	    }

	    if (contextPtr->callPtr->flags & CONSTRUCTOR) {
		methodType = "constructor";
	    } else if (contextPtr->callPtr->flags & DESTRUCTOR) {
		methodType = "destructor";
	    } else {
		methodType = "method";
	    }

	    TRACE_APPEND(("ERROR: \"%.30s\" not on reachable chain\n",
		    O2S(valuePtr)));
	    for (i=contextPtr->index ; i>=0 ; i--) {
		miPtr = contextPtr->callPtr->chain + i;
		if (miPtr->isFilter
			|| miPtr->mPtr->declaringClassPtr != classPtr) {
		    continue;
		}
		Tcl_SetObjResult(interp, Tcl_ObjPrintf(
			"%s implementation by \"%s\" not reachable from here",
			methodType, TclGetString(valuePtr)));
		DECACHE_STACK_INFO();
		Tcl_SetErrorCode(interp, "TCL", "OO", "CLASS_NOT_REACHABLE",
			NULL);
		CACHE_STACK_INFO();
		goto gotError;
	    }
	    Tcl_SetObjResult(interp, Tcl_ObjPrintf(
		    "%s has no non-filter implementation by \"%s\"",
		    methodType, TclGetString(valuePtr)));
	    DECACHE_STACK_INFO();
	    Tcl_SetErrorCode(interp, "TCL", "OO", "CLASS_NOT_THERE", NULL);
	    CACHE_STACK_INFO();
	    goto gotError;
	}

    case INST_TCLOO_NEXT:
	opnd = TclGetUInt1AtPtr(pc+1);
	objv = &OBJ_AT_DEPTH(opnd - 1);
	framePtr = iPtr->varFramePtr;
	skip = 1;
	TRACE(("%d => ", opnd));
	if (framePtr == NULL ||
		!(framePtr->isProcCallFrame & FRAME_IS_METHOD)) {
	    TRACE_APPEND(("ERROR: no TclOO call context\n"));
	    Tcl_SetObjResult(interp, Tcl_NewStringObj(
		    "next may only be called from inside a method",
		    -1));
	    DECACHE_STACK_INFO();
	    Tcl_SetErrorCode(interp, "TCL", "OO", "CONTEXT_REQUIRED", NULL);
	    CACHE_STACK_INFO();
	    goto gotError;
	}
	contextPtr = (CallContext *)framePtr->clientData;

	newDepth = contextPtr->index + 1;
	if (newDepth >= contextPtr->callPtr->numChain) {
	    /*
	     * We're at the end of the chain; generate an error message unless
	     * the interpreter is being torn down, in which case we might be
	     * getting here because of methods/destructors doing a [next] (or
	     * equivalent) unexpectedly.
	     */

	    const char *methodType;

	    if (contextPtr->callPtr->flags & CONSTRUCTOR) {
		methodType = "constructor";
	    } else if (contextPtr->callPtr->flags & DESTRUCTOR) {
		methodType = "destructor";
	    } else {
		methodType = "method";
	    }

	    TRACE_APPEND(("ERROR: no TclOO next impl\n"));
	    Tcl_SetObjResult(interp, Tcl_ObjPrintf(
		    "no next %s implementation", methodType));
	    DECACHE_STACK_INFO();
	    Tcl_SetErrorCode(interp, "TCL", "OO", "NOTHING_NEXT", NULL);
	    CACHE_STACK_INFO();
	    goto gotError;
#ifdef TCL_COMPILE_DEBUG
	} else if (tclTraceExec >= 2) {
	    int i;

	    if (traceInstructions) {
		strncpy(cmdNameBuf, TclGetString(objv[0]), 20);
	    } else {
		fprintf(stdout, "%d: (%u) invoking ",
			iPtr->numLevels, (unsigned)(pc - codePtr->codeStart));
	    }
	    for (i = 0;  i < opnd;  i++) {
		TclPrintObject(stdout, objv[i], 15);
		fprintf(stdout, " ");
	    }
	    fprintf(stdout, "\n");
	    fflush(stdout);
#endif /*TCL_COMPILE_DEBUG*/
	}

    doInvokeNext:
	bcFramePtr->data.tebc.pc = (char *) pc;
	iPtr->cmdFramePtr = bcFramePtr;

	if (iPtr->flags & INTERP_DEBUG_FRAME) {
	    ArgumentBCEnter(interp, codePtr, TD, pc, opnd, objv);
	}

	pcAdjustment = 2;
	cleanup = opnd;
	DECACHE_STACK_INFO();
	iPtr->varFramePtr = framePtr->callerVarPtr;
	pc += pcAdjustment;
	TEBC_YIELD();

	TclPushTailcallPoint(interp);
	oPtr = contextPtr->oPtr;
	if (oPtr->flags & FILTER_HANDLING) {
	    TclNRAddCallback(interp, FinalizeOONextFilter,
		    framePtr, contextPtr, INT2PTR(contextPtr->index),
		    INT2PTR(contextPtr->skip));
	} else {
	    TclNRAddCallback(interp, FinalizeOONext,
		    framePtr, contextPtr, INT2PTR(contextPtr->index),
		    INT2PTR(contextPtr->skip));
	}
	contextPtr->skip = skip;
	contextPtr->index = newDepth;
	if (contextPtr->callPtr->chain[newDepth].isFilter
		|| contextPtr->callPtr->flags & FILTER_HANDLING) {
	    oPtr->flags |= FILTER_HANDLING;
	} else {
	    oPtr->flags &= ~FILTER_HANDLING;
	}

	{
	    Method *const mPtr =
		    contextPtr->callPtr->chain[newDepth].mPtr;

	    return mPtr->typePtr->callProc(mPtr->clientData, interp,
		    (Tcl_ObjectContext) contextPtr, opnd, objv);
	}

    case INST_TCLOO_IS_OBJECT:
	oPtr = (Object *) Tcl_GetObjectFromObj(interp, OBJ_AT_TOS);
	objResultPtr = TCONST(oPtr != NULL ? 1 : 0);
	TRACE_WITH_OBJ(("%.30s => ", O2S(OBJ_AT_TOS)), objResultPtr);
	NEXT_INST_F(1, 1, 1);
    case INST_TCLOO_CLASS:
	oPtr = (Object *) Tcl_GetObjectFromObj(interp, OBJ_AT_TOS);
	if (oPtr == NULL) {
	    TRACE(("%.30s => ERROR: not object\n", O2S(OBJ_AT_TOS)));
	    goto gotError;
	}
	objResultPtr = TclOOObjectName(interp, oPtr->selfCls->thisPtr);
	TRACE_WITH_OBJ(("%.30s => ", O2S(OBJ_AT_TOS)), objResultPtr);
	NEXT_INST_F(1, 1, 1);
    case INST_TCLOO_NS:
	oPtr = (Object *) Tcl_GetObjectFromObj(interp, OBJ_AT_TOS);
	if (oPtr == NULL) {
	    TRACE(("%.30s => ERROR: not object\n", O2S(OBJ_AT_TOS)));
	    goto gotError;
	}

	/*
	 * TclOO objects *never* have the global namespace as their NS.
	 */

	TclNewStringObj(objResultPtr, oPtr->namespacePtr->fullName,
		strlen(oPtr->namespacePtr->fullName));
	TRACE_WITH_OBJ(("%.30s => ", O2S(OBJ_AT_TOS)), objResultPtr);
	NEXT_INST_F(1, 1, 1);
    }

    /*
     *     End of TclOO support instructions.
     * -----------------------------------------------------------------
     *	   Start of INST_LIST and related instructions.
     */

    {
	int numIndices, nocase, match, cflags;
	size_t slength, length2, fromIdx, toIdx, index, s1len, s2len;
	const char *s1, *s2;

    case INST_LIST:
	/*
	 * Pop the opnd (objc) top stack elements into a new list obj and then
	 * decrement their ref counts.
	 */

	opnd = TclGetUInt4AtPtr(pc+1);
	objResultPtr = Tcl_NewListObj(opnd, &OBJ_AT_DEPTH(opnd-1));
	TRACE_WITH_OBJ(("%u => ", opnd), objResultPtr);
	NEXT_INST_V(5, opnd, 1);

    case INST_LIST_LENGTH:
	TRACE(("\"%.30s\" => ", O2S(OBJ_AT_TOS)));
	if (TclListObjLength(interp, OBJ_AT_TOS, &length) != TCL_OK) {
	    TRACE_ERROR(interp);
	    goto gotError;
	}
	TclNewIntObj(objResultPtr, length);
	TRACE_APPEND(("%d\n", length));
	NEXT_INST_F(1, 1, 1);

    case INST_LIST_INDEX:	/* lindex with objc == 3 */
	value2Ptr = OBJ_AT_TOS;
	valuePtr = OBJ_UNDER_TOS;
	TRACE(("\"%.30s\" \"%.30s\" => ", O2S(valuePtr), O2S(value2Ptr)));

	/*
	 * Extract the desired list element.
	 */

	if ((TclListObjGetElements(interp, valuePtr, &objc, &objv) == TCL_OK)
		&& !TclHasIntRep(value2Ptr, &tclListType)) {
	    int code;

	    DECACHE_STACK_INFO();
	    code = TclGetIntForIndexM(interp, value2Ptr, objc-1, &index);
	    CACHE_STACK_INFO();
	    if (code == TCL_OK) {
		TclDecrRefCount(value2Ptr);
		tosPtr--;
		pcAdjustment = 1;
		goto lindexFastPath;
	    }
	    Tcl_ResetResult(interp);
	}

	objResultPtr = TclLindexList(interp, valuePtr, value2Ptr);
	if (!objResultPtr) {
	    TRACE_ERROR(interp);
	    goto gotError;
	}

	/*
	 * Stash the list element on the stack.
	 */

	TRACE_APPEND(("\"%.30s\"\n", O2S(objResultPtr)));
	NEXT_INST_F(1, 2, -1);	/* Already has the correct refCount */

    case INST_LIST_INDEX_IMM:	/* lindex with objc==3 and index in bytecode
				 * stream */

	/*
	 * Pop the list and get the index.
	 */

	valuePtr = OBJ_AT_TOS;
	opnd = TclGetInt4AtPtr(pc+1);
	TRACE(("\"%.30s\" %d => ", O2S(valuePtr), opnd));

	/*
	 * Get the contents of the list, making sure that it really is a list
	 * in the process.
	 */

	if (TclListObjGetElements(interp, valuePtr, &objc, &objv) != TCL_OK) {
	    TRACE_ERROR(interp);
	    goto gotError;
	}

	/* Decode end-offset index values. */

	index = TclIndexDecode(opnd, objc - 1);
	pcAdjustment = 5;

    lindexFastPath:
	if (index < (size_t)objc) {
	    objResultPtr = objv[index];
	} else {
	    TclNewObj(objResultPtr);
	}

	TRACE_APPEND(("\"%.30s\"\n", O2S(objResultPtr)));
	NEXT_INST_F(pcAdjustment, 1, 1);

    case INST_LIST_INDEX_MULTI:	/* 'lindex' with multiple index args */
	/*
	 * Determine the count of index args.
	 */

	opnd = TclGetUInt4AtPtr(pc+1);
	numIndices = opnd-1;

	/*
	 * Do the 'lindex' operation.
	 */

	TRACE(("%d => ", opnd));
	objResultPtr = TclLindexFlat(interp, OBJ_AT_DEPTH(numIndices),
		numIndices, &OBJ_AT_DEPTH(numIndices - 1));
	if (!objResultPtr) {
	    TRACE_ERROR(interp);
	    goto gotError;
	}

	/*
	 * Set result.
	 */

	TRACE_APPEND(("\"%.30s\"\n", O2S(objResultPtr)));
	NEXT_INST_V(5, opnd, -1);

    case INST_LSET_FLAT:
	/*
	 * Lset with 3, 5, or more args. Get the number of index args.
	 */

	opnd = TclGetUInt4AtPtr(pc + 1);
	numIndices = opnd - 2;
	TRACE(("%d => ", opnd));

	/*
	 * Get the old value of variable, and remove the stack ref. This is
	 * safe because the variable still references the object; the ref
	 * count will never go zero here - we can use the smaller macro
	 * Tcl_DecrRefCount.
	 */

	valuePtr = POP_OBJECT();
	Tcl_DecrRefCount(valuePtr); /* This one should be done here */

	/*
	 * Compute the new variable value.
	 */

	objResultPtr = TclLsetFlat(interp, valuePtr, numIndices,
		&OBJ_AT_DEPTH(numIndices), OBJ_AT_TOS);
	if (!objResultPtr) {
	    TRACE_ERROR(interp);
	    goto gotError;
	}

	/*
	 * Set result.
	 */

	TRACE_APPEND(("\"%.30s\"\n", O2S(objResultPtr)));
	NEXT_INST_V(5, numIndices+1, -1);

    case INST_LSET_LIST:	/* 'lset' with 4 args */
	/*
	 * Get the old value of variable, and remove the stack ref. This is
	 * safe because the variable still references the object; the ref
	 * count will never go zero here - we can use the smaller macro
	 * Tcl_DecrRefCount.
	 */

	objPtr = POP_OBJECT();
	Tcl_DecrRefCount(objPtr);	/* This one should be done here. */

	/*
	 * Get the new element value, and the index list.
	 */

	valuePtr = OBJ_AT_TOS;
	value2Ptr = OBJ_UNDER_TOS;
	TRACE(("\"%.30s\" \"%.30s\" \"%.30s\" => ",
		O2S(value2Ptr), O2S(valuePtr), O2S(objPtr)));

	/*
	 * Compute the new variable value.
	 */

	objResultPtr = TclLsetList(interp, objPtr, value2Ptr, valuePtr);
	if (!objResultPtr) {
	    TRACE_ERROR(interp);
	    goto gotError;
	}

	/*
	 * Set result.
	 */

	TRACE_APPEND(("\"%.30s\"\n", O2S(objResultPtr)));
	NEXT_INST_F(1, 2, -1);

    case INST_LIST_RANGE_IMM:	/* lrange with objc==4 and both indices in
				 * bytecode stream */

	/*
	 * Pop the list and get the indices.
	 */

	valuePtr = OBJ_AT_TOS;
	fromIdx = TclGetInt4AtPtr(pc+1);
	toIdx = TclGetInt4AtPtr(pc+5);
	TRACE(("\"%.30s\" %d %d => ", O2S(valuePtr), TclGetInt4AtPtr(pc+1),
		TclGetInt4AtPtr(pc+5)));

	/*
	 * Get the length of the list, making sure that it really is a list
	 * in the process.
	 */

	if (TclListObjLength(interp, valuePtr, &objc) != TCL_OK) {
	    TRACE_ERROR(interp);
	    goto gotError;
	}

	/*
	 * Skip a lot of work if we're about to throw the result away (common
	 * with uses of [lassign]).
	 */

#ifndef TCL_COMPILE_DEBUG
	if (*(pc+9) == INST_POP) {
	    NEXT_INST_F(10, 1, 0);
	}
#endif

	/* Every range of an empty list is an empty list */
	if (objc == 0) {
	    /* avoid return of not canonical list (e. g. spaces in string repr.) */
	    if (!valuePtr->bytes || !valuePtr->length) {
		TRACE_APPEND(("\n"));
		NEXT_INST_F(9, 0, 0);
	    }
	    goto emptyList;
	}

	/* Decode index value operands. */

	if (toIdx == TCL_INDEX_NONE) {
	emptyList:
	    TclNewObj(objResultPtr);
	    TRACE_APPEND(("\"%.30s\"", O2S(objResultPtr)));
	    NEXT_INST_F(9, 1, 1);
	}
	toIdx = TclIndexDecode(toIdx, objc - 1);
	if (toIdx == TCL_INDEX_NONE) {
	    goto emptyList;
	} else if (toIdx + 1 >= (size_t)objc + 1) {
	    toIdx = objc - 1;
	}

	assert (toIdx < (size_t)objc);
	/*
	assert ( fromIdx != TCL_INDEX_NONE );
	 *
	 * Extra safety for legacy bytecodes:
	 */
	if (fromIdx == TCL_INDEX_NONE) {
	    fromIdx = TCL_INDEX_START;
	}

	fromIdx = TclIndexDecode(fromIdx, objc - 1);

	objResultPtr = TclListObjRange(valuePtr, fromIdx, toIdx);

	TRACE_APPEND(("\"%.30s\"", O2S(objResultPtr)));
	NEXT_INST_F(9, 1, 1);

    case INST_LIST_IN:
    case INST_LIST_NOT_IN:	/* Basic list containment operators. */
	value2Ptr = OBJ_AT_TOS;
	valuePtr = OBJ_UNDER_TOS;

	s1 = TclGetStringFromObj(valuePtr, &s1len);
	TRACE(("\"%.30s\" \"%.30s\" => ", O2S(valuePtr), O2S(value2Ptr)));
	if (TclListObjLength(interp, value2Ptr, &length) != TCL_OK) {
	    TRACE_ERROR(interp);
	    goto gotError;
	}
	match = 0;
	if (length > 0) {
	    int i = 0;
	    Tcl_Obj *o;

	    /*
	     * An empty list doesn't match anything.
	     */

	    do {
		Tcl_ListObjIndex(NULL, value2Ptr, i, &o);
		if (o != NULL) {
		    s2 = TclGetStringFromObj(o, &s2len);
		} else {
		    s2 = "";
		    s2len = 0;
		}
		if (s1len == s2len) {
		    match = (memcmp(s1, s2, s1len) == 0);
		}
		i++;
	    } while (i < length && match == 0);
	}

	if (*pc == INST_LIST_NOT_IN) {
	    match = !match;
	}

	TRACE_APPEND(("%d\n", match));

	/*
	 * Peep-hole optimisation: if you're about to jump, do jump from here.
	 * We're saving the effort of pushing a boolean value only to pop it
	 * for branching.
	 */

	JUMP_PEEPHOLE_F(match, 1, 2);

    case INST_LIST_CONCAT:
	value2Ptr = OBJ_AT_TOS;
	valuePtr = OBJ_UNDER_TOS;
	TRACE(("\"%.30s\" \"%.30s\" => ", O2S(valuePtr), O2S(value2Ptr)));
	if (Tcl_IsShared(valuePtr)) {
	    objResultPtr = Tcl_DuplicateObj(valuePtr);
	    if (Tcl_ListObjAppendList(interp, objResultPtr,
		    value2Ptr) != TCL_OK) {
		TRACE_ERROR(interp);
		TclDecrRefCount(objResultPtr);
		goto gotError;
	    }
	    TRACE_APPEND(("\"%.30s\"\n", O2S(objResultPtr)));
	    NEXT_INST_F(1, 2, 1);
	} else {
	    if (Tcl_ListObjAppendList(interp, valuePtr, value2Ptr) != TCL_OK){
		TRACE_ERROR(interp);
		goto gotError;
	    }
	    TRACE_APPEND(("\"%.30s\"\n", O2S(valuePtr)));
	    NEXT_INST_F(1, 1, 0);
	}

    /*
     *	   End of INST_LIST and related instructions.
     * -----------------------------------------------------------------
     *	   Start of string-related instructions.
     */

    case INST_STR_EQ:
    case INST_STR_NEQ:		/* String (in)equality check */
    case INST_STR_CMP:		/* String compare. */
    case INST_STR_LT:
    case INST_STR_GT:
    case INST_STR_LE:
    case INST_STR_GE:
    stringCompare:
	value2Ptr = OBJ_AT_TOS;
	valuePtr = OBJ_UNDER_TOS;

	{
	    int checkEq = ((*pc == INST_EQ) || (*pc == INST_NEQ)
		    || (*pc == INST_STR_EQ) || (*pc == INST_STR_NEQ));
	    match = TclStringCmp(valuePtr, value2Ptr, checkEq, 0, -1);
	}

	/*
	 * Make sure only -1,0,1 is returned
	 * TODO: consider peephole opt.
	 */

	if (*pc != INST_STR_CMP) {
	    /*
	     * Take care of the opcodes that goto'ed into here.
	     */

	    switch (*pc) {
	    case INST_STR_EQ:
	    case INST_EQ:
		match = (match == 0);
		break;
	    case INST_STR_NEQ:
	    case INST_NEQ:
		match = (match != 0);
		break;
	    case INST_LT:
	    case INST_STR_LT:
		match = (match < 0);
		break;
	    case INST_GT:
	    case INST_STR_GT:
		match = (match > 0);
		break;
	    case INST_LE:
	    case INST_STR_LE:
		match = (match <= 0);
		break;
	    case INST_GE:
	    case INST_STR_GE:
		match = (match >= 0);
		break;
	    }
	}

	TRACE(("\"%.20s\" \"%.20s\" => %d\n", O2S(valuePtr), O2S(value2Ptr),
		(match < 0 ? -1 : match > 0 ? 1 : 0)));
	JUMP_PEEPHOLE_F(match, 1, 2);

    case INST_STR_LEN:
	valuePtr = OBJ_AT_TOS;
	slength = Tcl_GetCharLength(valuePtr);
	TclNewIntObj(objResultPtr, slength);
	TRACE(("\"%.20s\" => %" TCL_Z_MODIFIER "u\n", O2S(valuePtr), slength));
	NEXT_INST_F(1, 1, 1);

    case INST_STR_UPPER:
	valuePtr = OBJ_AT_TOS;
	TRACE(("\"%.20s\" => ", O2S(valuePtr)));
	if (Tcl_IsShared(valuePtr)) {
	    s1 = TclGetStringFromObj(valuePtr, &slength);
	    TclNewStringObj(objResultPtr, s1, slength);
	    slength = Tcl_UtfToUpper(TclGetString(objResultPtr));
	    Tcl_SetObjLength(objResultPtr, slength);
	    TRACE_APPEND(("\"%.20s\"\n", O2S(objResultPtr)));
	    NEXT_INST_F(1, 1, 1);
	} else {
	    slength = Tcl_UtfToUpper(TclGetString(valuePtr));
	    Tcl_SetObjLength(valuePtr, slength);
	    TclFreeIntRep(valuePtr);
	    TRACE_APPEND(("\"%.20s\"\n", O2S(valuePtr)));
	    NEXT_INST_F(1, 0, 0);
	}
    case INST_STR_LOWER:
	valuePtr = OBJ_AT_TOS;
	TRACE(("\"%.20s\" => ", O2S(valuePtr)));
	if (Tcl_IsShared(valuePtr)) {
	    s1 = TclGetStringFromObj(valuePtr, &slength);
	    TclNewStringObj(objResultPtr, s1, slength);
	    slength = Tcl_UtfToLower(TclGetString(objResultPtr));
	    Tcl_SetObjLength(objResultPtr, slength);
	    TRACE_APPEND(("\"%.20s\"\n", O2S(objResultPtr)));
	    NEXT_INST_F(1, 1, 1);
	} else {
	    slength = Tcl_UtfToLower(TclGetString(valuePtr));
	    Tcl_SetObjLength(valuePtr, slength);
	    TclFreeIntRep(valuePtr);
	    TRACE_APPEND(("\"%.20s\"\n", O2S(valuePtr)));
	    NEXT_INST_F(1, 0, 0);
	}
    case INST_STR_TITLE:
	valuePtr = OBJ_AT_TOS;
	TRACE(("\"%.20s\" => ", O2S(valuePtr)));
	if (Tcl_IsShared(valuePtr)) {
	    s1 = TclGetStringFromObj(valuePtr, &slength);
	    TclNewStringObj(objResultPtr, s1, slength);
	    slength = Tcl_UtfToTitle(TclGetString(objResultPtr));
	    Tcl_SetObjLength(objResultPtr, slength);
	    TRACE_APPEND(("\"%.20s\"\n", O2S(objResultPtr)));
	    NEXT_INST_F(1, 1, 1);
	} else {
	    slength = Tcl_UtfToTitle(TclGetString(valuePtr));
	    Tcl_SetObjLength(valuePtr, slength);
	    TclFreeIntRep(valuePtr);
	    TRACE_APPEND(("\"%.20s\"\n", O2S(valuePtr)));
	    NEXT_INST_F(1, 0, 0);
	}

    case INST_STR_INDEX:
	value2Ptr = OBJ_AT_TOS;
	valuePtr = OBJ_UNDER_TOS;
	TRACE(("\"%.20s\" %.20s => ", O2S(valuePtr), O2S(value2Ptr)));

	/*
	 * Get char length to calulate what 'end' means.
	 */

	slength = Tcl_GetCharLength(valuePtr);
	DECACHE_STACK_INFO();
	if (TclGetIntForIndexM(interp, value2Ptr, slength-1, &index)!=TCL_OK) {
	    CACHE_STACK_INFO();
	    TRACE_ERROR(interp);
	    goto gotError;
	}
	CACHE_STACK_INFO();

	if (index >= slength) {
	    TclNewObj(objResultPtr);
	} else if (TclIsPureByteArray(valuePtr)) {
	    objResultPtr = Tcl_NewByteArrayObj(
		    Tcl_GetByteArrayFromObj(valuePtr, NULL)+index, 1);
	} else if (valuePtr->bytes && slength == valuePtr->length) {
	    objResultPtr = Tcl_NewStringObj((const char *)
		    valuePtr->bytes+index, 1);
	} else {
	    char buf[4] = "";
	    int ch = Tcl_GetUniChar(valuePtr, index);

	    /*
	     * This could be: Tcl_NewUnicodeObj((const Tcl_UniChar *)&ch, 1)
	     * but creating the object as a string seems to be faster in
	     * practical use.
	     */
	    if (ch == -1) {
		TclNewObj(objResultPtr);
	    } else {
		slength = Tcl_UniCharToUtf(ch, buf);
		if ((ch >= 0xD800) && (slength < 3)) {
		    slength += Tcl_UniCharToUtf(-1, buf + slength);
		}
		objResultPtr = Tcl_NewStringObj(buf, slength);
	    }
	}

	TRACE_APPEND(("\"%s\"\n", O2S(objResultPtr)));
	NEXT_INST_F(1, 2, 1);

    case INST_STR_RANGE:
	TRACE(("\"%.20s\" %.20s %.20s =>",
		O2S(OBJ_AT_DEPTH(2)), O2S(OBJ_UNDER_TOS), O2S(OBJ_AT_TOS)));
	slength = Tcl_GetCharLength(OBJ_AT_DEPTH(2)) - 1;

	DECACHE_STACK_INFO();
	if (TclGetIntForIndexM(interp, OBJ_UNDER_TOS, slength,
		    &fromIdx) != TCL_OK) {
	    CACHE_STACK_INFO();
	    TRACE_ERROR(interp);
	    goto gotError;
	}
	if (TclGetIntForIndexM(interp, OBJ_AT_TOS, slength,
		    &toIdx) != TCL_OK) {
	    CACHE_STACK_INFO();
	    TRACE_ERROR(interp);
	    goto gotError;
	}
	CACHE_STACK_INFO();

	if (fromIdx == TCL_INDEX_NONE) {
	    fromIdx = TCL_INDEX_START;
	}
	if (toIdx + 1 >= slength + 1) {
	    toIdx = slength;
	}
	if (toIdx + 1 >= fromIdx + 1) {
	    objResultPtr = Tcl_GetRange(OBJ_AT_DEPTH(2), fromIdx, toIdx);
	} else {
	    TclNewObj(objResultPtr);
	}
	TRACE_APPEND(("\"%.30s\"\n", O2S(objResultPtr)));
	NEXT_INST_V(1, 3, 1);

    case INST_STR_RANGE_IMM:
	valuePtr = OBJ_AT_TOS;
	fromIdx = TclGetInt4AtPtr(pc+1);
	toIdx = TclGetInt4AtPtr(pc+5);
	slength = Tcl_GetCharLength(valuePtr);
	TRACE(("\"%.20s\" %d %d => ", O2S(valuePtr), (int)(fromIdx), (int)(toIdx)));

	/* Every range of an empty value is an empty value */
	if (slength == 0) {
	    TRACE_APPEND(("\n"));
	    NEXT_INST_F(9, 0, 0);
	}

	/* Decode index operands. */

	/*
	assert ( toIdx != TCL_INDEX_NONE );
	 *
	 * Extra safety for legacy bytecodes:
	 */
	if (toIdx == TCL_INDEX_NONE) {
	    goto emptyRange;
	}

	toIdx = TclIndexDecode(toIdx, slength - 1);
	if (toIdx == TCL_INDEX_NONE) {
	    goto emptyRange;
	} else if (toIdx >= slength) {
	    toIdx = slength - 1;
	}

	assert ( toIdx != TCL_INDEX_NONE && toIdx < slength );

	/*
	assert ( fromIdx != TCL_INDEX_NONE );
	 *
	 * Extra safety for legacy bytecodes:
	 */
	if (fromIdx == TCL_INDEX_NONE) {
	    fromIdx = TCL_INDEX_START;
	}

	fromIdx = TclIndexDecode(fromIdx, slength - 1);
	if (fromIdx == TCL_INDEX_NONE) {
	    fromIdx = TCL_INDEX_START;
	}

	if (fromIdx + 1 <= toIdx + 1) {
	    objResultPtr = Tcl_GetRange(valuePtr, fromIdx, toIdx);
	} else {
	emptyRange:
	    TclNewObj(objResultPtr);
	}
	TRACE_APPEND(("%.30s\n", O2S(objResultPtr)));
	NEXT_INST_F(9, 1, 1);

    {
	Tcl_UniChar *ustring1, *ustring2, *ustring3, *end, *p;
	size_t length3;
	Tcl_Obj *value3Ptr;

    case INST_STR_REPLACE:
	value3Ptr = POP_OBJECT();
	valuePtr = OBJ_AT_DEPTH(2);
	slength = Tcl_GetCharLength(valuePtr) - 1;
	TRACE(("\"%.20s\" %s %s \"%.20s\" => ", O2S(valuePtr),
		O2S(OBJ_UNDER_TOS), O2S(OBJ_AT_TOS), O2S(value3Ptr)));
	DECACHE_STACK_INFO();
	if (TclGetIntForIndexM(interp, OBJ_UNDER_TOS, slength,
		    &fromIdx) != TCL_OK
	    || TclGetIntForIndexM(interp, OBJ_AT_TOS, slength,
		    &toIdx) != TCL_OK) {
	    CACHE_STACK_INFO();
	    TclDecrRefCount(value3Ptr);
	    TRACE_ERROR(interp);
	    goto gotError;
	}
	CACHE_STACK_INFO();
	TclDecrRefCount(OBJ_AT_TOS);
	(void) POP_OBJECT();
	TclDecrRefCount(OBJ_AT_TOS);
	(void) POP_OBJECT();

	if ((toIdx == TCL_INDEX_NONE) ||
		(fromIdx + 1 > slength + 1) ||
		(toIdx + 1 < fromIdx + 1)) {
	    TRACE_APPEND(("\"%.30s\"\n", O2S(valuePtr)));
	    TclDecrRefCount(value3Ptr);
	    NEXT_INST_F(1, 0, 0);
	}

	if (fromIdx == TCL_INDEX_NONE) {
	    fromIdx = TCL_INDEX_START;
	}

	if (toIdx + 1 > slength + 1) {
	    toIdx = slength;
	}

	if ((fromIdx == TCL_INDEX_START) && (toIdx == slength)) {
	    TclDecrRefCount(OBJ_AT_TOS);
	    OBJ_AT_TOS = value3Ptr;
	    TRACE_APPEND(("\"%.30s\"\n", O2S(value3Ptr)));
	    NEXT_INST_F(1, 0, 0);
	}

	objResultPtr = TclStringReplace(interp, valuePtr, fromIdx,
		toIdx - fromIdx + 1, value3Ptr, TCL_STRING_IN_PLACE);

	if (objResultPtr == value3Ptr) {
	    /* See [Bug 82e7f67325] */
	    TclDecrRefCount(OBJ_AT_TOS);
	    OBJ_AT_TOS = value3Ptr;
	    TRACE_APPEND(("\"%.30s\"\n", O2S(value3Ptr)));
	    NEXT_INST_F(1, 0, 0);
	}
	TclDecrRefCount(value3Ptr);
	TRACE_APPEND(("\"%.30s\"\n", O2S(objResultPtr)));
	NEXT_INST_F(1, 1, 1);

    case INST_STR_MAP:
	valuePtr = OBJ_AT_TOS;		/* "Main" string. */
	value3Ptr = OBJ_UNDER_TOS;	/* "Target" string. */
	value2Ptr = OBJ_AT_DEPTH(2);	/* "Source" string. */
	if (value3Ptr == value2Ptr) {
	    objResultPtr = valuePtr;
	    goto doneStringMap;
	} else if (valuePtr == value2Ptr) {
	    objResultPtr = value3Ptr;
	    goto doneStringMap;
	}
	ustring1 = TclGetUnicodeFromObj(valuePtr, &slength);
	if (slength == 0) {
	    objResultPtr = valuePtr;
	    goto doneStringMap;
	}
	ustring2 = TclGetUnicodeFromObj(value2Ptr, &length2);
	if (length2 > slength || length2 == 0) {
	    objResultPtr = valuePtr;
	    goto doneStringMap;
	} else if (length2 == slength) {
	    if (memcmp(ustring1, ustring2, sizeof(Tcl_UniChar) * slength)) {
		objResultPtr = valuePtr;
	    } else {
		objResultPtr = value3Ptr;
	    }
	    goto doneStringMap;
	}
	ustring3 = TclGetUnicodeFromObj(value3Ptr, &length3);

	objResultPtr = Tcl_NewUnicodeObj(ustring1, 0);
	p = ustring1;
	end = ustring1 + slength;
	for (; ustring1 < end; ustring1++) {
	    if ((*ustring1 == *ustring2) && (length2==1 ||
		    memcmp(ustring1, ustring2, sizeof(Tcl_UniChar) * length2)
			    == 0)) {
		if (p != ustring1) {
		    TclAppendUnicodeToObj(objResultPtr, p, ustring1-p);
		    p = ustring1 + length2;
		} else {
		    p += length2;
		}
		ustring1 = p - 1;

		TclAppendUnicodeToObj(objResultPtr, ustring3, length3);
	    }
	}
	if (p != ustring1) {
	    /*
	     * Put the rest of the unmapped chars onto result.
	     */

	    TclAppendUnicodeToObj(objResultPtr, p, ustring1 - p);
	}
    doneStringMap:
	TRACE_WITH_OBJ(("%.20s %.20s %.20s => ",
		O2S(value2Ptr), O2S(value3Ptr), O2S(valuePtr)), objResultPtr);
	NEXT_INST_V(1, 3, 1);

    case INST_STR_FIND:
	objResultPtr = TclStringFirst(OBJ_UNDER_TOS, OBJ_AT_TOS, 0);

<<<<<<< HEAD
	TRACE(("%.20s %.20s => %s\n",
=======
	TRACE(("%.20s %.20s => %p\n",
>>>>>>> c53412ab
		O2S(OBJ_UNDER_TOS), O2S(OBJ_AT_TOS), O2S(objResultPtr)));
	NEXT_INST_F(1, 2, 1);

    case INST_STR_FIND_LAST:
	objResultPtr = TclStringLast(OBJ_UNDER_TOS, OBJ_AT_TOS, INT_MAX - 1);

<<<<<<< HEAD
	TRACE(("%.20s %.20s => %s\n",
=======
	TRACE(("%.20s %.20s => %p\n",
>>>>>>> c53412ab
		O2S(OBJ_UNDER_TOS), O2S(OBJ_AT_TOS), O2S(objResultPtr)));
	NEXT_INST_F(1, 2, 1);

    case INST_STR_CLASS:
	opnd = TclGetInt1AtPtr(pc+1);
	valuePtr = OBJ_AT_TOS;
	TRACE(("%s \"%.30s\" => ", tclStringClassTable[opnd].name,
		O2S(valuePtr)));
	ustring1 = TclGetUnicodeFromObj(valuePtr, &slength);
	match = 1;
	if (slength > 0) {
	    int ch;
	    end = ustring1 + slength;
	    for (p=ustring1 ; p<end ; ) {
		p += TclUniCharToUCS4(p, &ch);
		if (!tclStringClassTable[opnd].comparator(ch)) {
		    match = 0;
		    break;
		}
	    }
	}
	TRACE_APPEND(("%d\n", match));
	JUMP_PEEPHOLE_F(match, 2, 1);
    }

    case INST_STR_MATCH:
	nocase = TclGetInt1AtPtr(pc+1);
	valuePtr = OBJ_AT_TOS;		/* String */
	value2Ptr = OBJ_UNDER_TOS;	/* Pattern */

	/*
	 * Check that at least one of the objects is Unicode before promoting
	 * both.
	 */

	if (TclHasIntRep(valuePtr, &tclStringType)
		|| TclHasIntRep(value2Ptr, &tclStringType)) {
	    Tcl_UniChar *ustring1, *ustring2;

	    ustring1 = TclGetUnicodeFromObj(valuePtr, &slength);
	    ustring2 = TclGetUnicodeFromObj(value2Ptr, &length2);
	    match = TclUniCharMatch(ustring1, slength, ustring2, length2,
		    nocase);
	} else if (TclIsPureByteArray(valuePtr) && !nocase) {
	    unsigned char *bytes1, *bytes2;
	    size_t wlen1 = 0, wlen2 = 0;

	    bytes1 = TclGetByteArrayFromObj(valuePtr, &wlen1);
	    bytes2 = TclGetByteArrayFromObj(value2Ptr, &wlen2);
	    match = TclByteArrayMatch(bytes1, wlen1, bytes2, wlen2, 0);
	} else {
	    match = Tcl_StringCaseMatch(TclGetString(valuePtr),
		    TclGetString(value2Ptr), nocase);
	}

	/*
	 * Reuse value2Ptr object already on stack if possible. Adjustment is
	 * 2 due to the nocase byte
	 */

	TRACE(("%.20s %.20s => %d\n", O2S(valuePtr), O2S(value2Ptr), match));

	/*
	 * Peep-hole optimisation: if you're about to jump, do jump from here.
	 */

	JUMP_PEEPHOLE_F(match, 2, 2);

    {
	const char *string1, *string2;
	size_t trim1, trim2;

    case INST_STR_TRIM_LEFT:
	valuePtr = OBJ_UNDER_TOS;	/* String */
	value2Ptr = OBJ_AT_TOS;		/* TrimSet */
	string2 = TclGetStringFromObj(value2Ptr, &length2);
	string1 = TclGetStringFromObj(valuePtr, &slength);
	trim1 = TclTrimLeft(string1, slength, string2, length2);
	trim2 = 0;
	goto createTrimmedString;
    case INST_STR_TRIM_RIGHT:
	valuePtr = OBJ_UNDER_TOS;	/* String */
	value2Ptr = OBJ_AT_TOS;		/* TrimSet */
	string2 = TclGetStringFromObj(value2Ptr, &length2);
	string1 = TclGetStringFromObj(valuePtr, &slength);
	trim2 = TclTrimRight(string1, slength, string2, length2);
	trim1 = 0;
	goto createTrimmedString;
    case INST_STR_TRIM:
	valuePtr = OBJ_UNDER_TOS;	/* String */
	value2Ptr = OBJ_AT_TOS;		/* TrimSet */
	string2 = TclGetStringFromObj(value2Ptr, &length2);
	string1 = TclGetStringFromObj(valuePtr, &slength);
	trim1 = TclTrim(string1, slength, string2, length2, &trim2);
    createTrimmedString:
	/*
	 * Careful here; trim set often contains non-ASCII characters so we
	 * take care when printing. [Bug 971cb4f1db]
	 */

#ifdef TCL_COMPILE_DEBUG
	if (traceInstructions) {
	    TRACE(("\"%.30s\" ", O2S(valuePtr)));
	    TclPrintObject(stdout, value2Ptr, 30);
	    printf(" => ");
	}
#endif
	if (trim1 == 0 && trim2 == 0) {
#ifdef TCL_COMPILE_DEBUG
	    if (traceInstructions) {
		TclPrintObject(stdout, valuePtr, 30);
		printf("\n");
	    }
#endif
	    NEXT_INST_F(1, 1, 0);
	} else {
	    objResultPtr = Tcl_NewStringObj(string1+trim1, slength-trim1-trim2);
#ifdef TCL_COMPILE_DEBUG
	    if (traceInstructions) {
		TclPrintObject(stdout, objResultPtr, 30);
		printf("\n");
	    }
#endif
	    NEXT_INST_F(1, 2, 1);
	}
    }

    case INST_REGEXP:
	cflags = TclGetInt1AtPtr(pc+1); /* RE compile flages like NOCASE */
	valuePtr = OBJ_AT_TOS;		/* String */
	value2Ptr = OBJ_UNDER_TOS;	/* Pattern */
	TRACE(("\"%.30s\" \"%.30s\" => ", O2S(valuePtr), O2S(value2Ptr)));

	/*
	 * Compile and match the regular expression.
	 */

	{
	    Tcl_RegExp regExpr =
		    Tcl_GetRegExpFromObj(interp, value2Ptr, cflags);

	    if (regExpr == NULL) {
		TRACE_ERROR(interp);
		goto gotError;
	    }
	    match = Tcl_RegExpExecObj(interp, regExpr, valuePtr, 0, 0, 0);
	    if (match < 0) {
		TRACE_ERROR(interp);
		goto gotError;
	    }
	}

	TRACE_APPEND(("%d\n", match));

	/*
	 * Peep-hole optimisation: if you're about to jump, do jump from here.
	 * Adjustment is 2 due to the nocase byte.
	 */

	JUMP_PEEPHOLE_F(match, 2, 2);
    }

    /*
     *	   End of string-related instructions.
     * -----------------------------------------------------------------
     *	   Start of numeric operator instructions.
     */

    {
	ClientData ptr1, ptr2;
	int type1, type2;
	Tcl_WideInt w1, w2, wResult;

    case INST_NUM_TYPE:
	if (GetNumberFromObj(NULL, OBJ_AT_TOS, &ptr1, &type1) != TCL_OK) {
	    type1 = 0;
	} else if (type1 == TCL_NUMBER_BIG) {
	    /* value is an integer outside the WIDE_MIN to WIDE_MAX range */
	    /* [string is wideinteger] is WIDE_MIN to WIDE_MAX range */
	    Tcl_WideInt w;

	    if (TclGetWideIntFromObj(NULL, OBJ_AT_TOS, &w) == TCL_OK) {
		type1 = TCL_NUMBER_INT;
	    }
	}
	TclNewIntObj(objResultPtr, type1);
	TRACE(("\"%.20s\" => %d\n", O2S(OBJ_AT_TOS), type1));
	NEXT_INST_F(1, 1, 1);

    case INST_EQ:
    case INST_NEQ:
    case INST_LT:
    case INST_GT:
    case INST_LE:
    case INST_GE: {
	int iResult = 0, compare = 0;

	value2Ptr = OBJ_AT_TOS;
	valuePtr = OBJ_UNDER_TOS;

	/*
	    Try to determine, without triggering generation of a string
	    representation, whether one value is not a number.
	*/
	if (TclCheckEmptyString(valuePtr) > 0 || TclCheckEmptyString(value2Ptr) > 0) {
	    goto stringCompare;
	}

	if (GetNumberFromObj(NULL, valuePtr, &ptr1, &type1) != TCL_OK
		|| GetNumberFromObj(NULL, value2Ptr, &ptr2, &type2) != TCL_OK) {
	    /*
	     * At least one non-numeric argument - compare as strings.
	     */

	    goto stringCompare;
	}
	if (type1 == TCL_NUMBER_NAN || type2 == TCL_NUMBER_NAN) {
	    /*
	     * NaN arg: NaN != to everything, other compares are false.
	     */

	    iResult = (*pc == INST_NEQ);
	    goto foundResult;
	}
	if (valuePtr == value2Ptr) {
	    compare = MP_EQ;
	    goto convertComparison;
	}
	if ((type1 == TCL_NUMBER_INT) && (type2 == TCL_NUMBER_INT)) {
	    w1 = *((const Tcl_WideInt *)ptr1);
	    w2 = *((const Tcl_WideInt *)ptr2);
	    compare = (w1 < w2) ? MP_LT : ((w1 > w2) ? MP_GT : MP_EQ);
	} else {
	    compare = TclCompareTwoNumbers(valuePtr, value2Ptr);
	}

	/*
	 * Turn comparison outcome into appropriate result for opcode.
	 */

    convertComparison:
	switch (*pc) {
	case INST_EQ:
	    iResult = (compare == MP_EQ);
	    break;
	case INST_NEQ:
	    iResult = (compare != MP_EQ);
	    break;
	case INST_LT:
	    iResult = (compare == MP_LT);
	    break;
	case INST_GT:
	    iResult = (compare == MP_GT);
	    break;
	case INST_LE:
	    iResult = (compare != MP_GT);
	    break;
	case INST_GE:
	    iResult = (compare != MP_LT);
	    break;
	}

	/*
	 * Peep-hole optimisation: if you're about to jump, do jump from here.
	 */

    foundResult:
	TRACE(("\"%.20s\" \"%.20s\" => %d\n", O2S(valuePtr), O2S(value2Ptr),
		iResult));
	JUMP_PEEPHOLE_F(iResult, 1, 2);
    }

    case INST_MOD:
    case INST_LSHIFT:
    case INST_RSHIFT:
    case INST_BITOR:
    case INST_BITXOR:
    case INST_BITAND:
	value2Ptr = OBJ_AT_TOS;
	valuePtr = OBJ_UNDER_TOS;

	if ((GetNumberFromObj(NULL, valuePtr, &ptr1, &type1) != TCL_OK)
		|| (type1==TCL_NUMBER_DOUBLE) || (type1==TCL_NUMBER_NAN)) {
	    TRACE(("%.20s %.20s => ILLEGAL 1st TYPE %s\n", O2S(valuePtr),
		    O2S(value2Ptr), (valuePtr->typePtr?
		    valuePtr->typePtr->name : "null")));
	    DECACHE_STACK_INFO();
	    IllegalExprOperandType(interp, pc, valuePtr);
	    CACHE_STACK_INFO();
	    goto gotError;
	}

	if ((GetNumberFromObj(NULL, value2Ptr, &ptr2, &type2) != TCL_OK)
		|| (type2==TCL_NUMBER_DOUBLE) || (type2==TCL_NUMBER_NAN)) {
	    TRACE(("%.20s %.20s => ILLEGAL 2nd TYPE %s\n", O2S(valuePtr),
		    O2S(value2Ptr), (value2Ptr->typePtr?
		    value2Ptr->typePtr->name : "null")));
	    DECACHE_STACK_INFO();
	    IllegalExprOperandType(interp, pc, value2Ptr);
	    CACHE_STACK_INFO();
	    goto gotError;
	}

	/*
	 * Check for common, simple case.
	 */

	if ((type1 == TCL_NUMBER_INT) && (type2 == TCL_NUMBER_INT)) {
	    w1 = *((const Tcl_WideInt *)ptr1);
	    w2 = *((const Tcl_WideInt *)ptr2);

	    switch (*pc) {
	    case INST_MOD:
		if (w2 == 0) {
		    TRACE(("%s %s => DIVIDE BY ZERO\n", O2S(valuePtr),
			    O2S(value2Ptr)));
		    goto divideByZero;
		} else if ((w2 == 1) || (w2 == -1)) {
		    /*
		     * Div. by |1| always yields remainder of 0.
		     */

		    TRACE(("%s %s => ", O2S(valuePtr), O2S(value2Ptr)));
		    objResultPtr = TCONST(0);
		    TRACE(("%s\n", O2S(objResultPtr)));
		    NEXT_INST_F(1, 2, 1);
		} else if (w1 == 0) {
		    /*
		     * 0 % (non-zero) always yields remainder of 0.
		     */

		    TRACE(("%s %s => ", O2S(valuePtr), O2S(value2Ptr)));
		    objResultPtr = TCONST(0);
		    TRACE(("%s\n", O2S(objResultPtr)));
		    NEXT_INST_F(1, 2, 1);
		} else {
		    wResult = w1 / w2;

		    /*
		     * Force Tcl's integer division rules.
		     * TODO: examine for logic simplification
		     */

		    if ((wResult < 0 || (wResult == 0 &&
			    ((w1 < 0 && w2 > 0) || (w1 > 0 && w2 < 0)))) &&
			    (wResult * w2 != w1)) {
			wResult -= 1;
		    }
		    wResult = w1 - w2*wResult;
		    goto wideResultOfArithmetic;
		}
		break;

	    case INST_RSHIFT:
		if (w2 < 0) {
		    Tcl_SetObjResult(interp, Tcl_NewStringObj(
			    "negative shift argument", -1));
#ifdef ERROR_CODE_FOR_EARLY_DETECTED_ARITH_ERROR
		    DECACHE_STACK_INFO();
		    Tcl_SetErrorCode(interp, "ARITH", "DOMAIN",
			    "domain error: argument not in valid range",
			    NULL);
		    CACHE_STACK_INFO();
#endif /* ERROR_CODE_FOR_EARLY_DETECTED_ARITH_ERROR */
		    goto gotError;
		} else if (w1 == 0) {
		    TRACE(("%s %s => ", O2S(valuePtr), O2S(value2Ptr)));
		    objResultPtr = TCONST(0);
		    TRACE(("%s\n", O2S(objResultPtr)));
		    NEXT_INST_F(1, 2, 1);
		} else {
		    /*
		     * Quickly force large right shifts to 0 or -1.
		     */

		    if (w2 >= (Tcl_WideInt)(CHAR_BIT*sizeof(long))) {
			/*
			 * We assume that INT_MAX is much larger than the
			 * number of bits in a long. This is a pretty safe
			 * assumption, given that the former is usually around
			 * 4e9 and the latter 32 or 64...
			 */

			TRACE(("%s %s => ", O2S(valuePtr), O2S(value2Ptr)));
			if (w1 > 0L) {
			    objResultPtr = TCONST(0);
			} else {
			    TclNewIntObj(objResultPtr, -1);
			}
			TRACE(("%s\n", O2S(objResultPtr)));
			NEXT_INST_F(1, 2, 1);
		    }

		    /*
		     * Handle shifts within the native long range.
		     */

		    wResult = w1 >> ((int) w2);
		    goto wideResultOfArithmetic;
		}
		break;

	    case INST_LSHIFT:
		if (w2 < 0) {
		    Tcl_SetObjResult(interp, Tcl_NewStringObj(
			    "negative shift argument", -1));
#ifdef ERROR_CODE_FOR_EARLY_DETECTED_ARITH_ERROR
		    DECACHE_STACK_INFO();
		    Tcl_SetErrorCode(interp, "ARITH", "DOMAIN",
			    "domain error: argument not in valid range",
			    NULL);
		    CACHE_STACK_INFO();
#endif /* ERROR_CODE_FOR_EARLY_DETECTED_ARITH_ERROR */
		    goto gotError;
		} else if (w1 == 0) {
		    TRACE(("%s %s => ", O2S(valuePtr), O2S(value2Ptr)));
		    objResultPtr = TCONST(0);
		    TRACE(("%s\n", O2S(objResultPtr)));
		    NEXT_INST_F(1, 2, 1);
		} else if (w2 > INT_MAX) {
		    /*
		     * Technically, we could hold the value (1 << (INT_MAX+1))
		     * in an mp_int, but since we're using mp_mul_2d() to do
		     * the work, and it takes only an int argument, that's a
		     * good place to draw the line.
		     */

		    Tcl_SetObjResult(interp, Tcl_NewStringObj(
			    "integer value too large to represent", -1));
#ifdef ERROR_CODE_FOR_EARLY_DETECTED_ARITH_ERROR
		    DECACHE_STACK_INFO();
		    Tcl_SetErrorCode(interp, "ARITH", "IOVERFLOW",
			    "integer value too large to represent", NULL);
		    CACHE_STACK_INFO();
#endif /* ERROR_CODE_FOR_EARLY_DETECTED_ARITH_ERROR */
		    goto gotError;
		} else {
		    int shift = (int) w2;

		    /*
		     * Handle shifts within the native long range.
		     */

		    if ((size_t) shift < CHAR_BIT*sizeof(long) && (w1 != 0)
			    && !((w1>0 ? w1 : ~w1) &
				-(1L<<(CHAR_BIT*sizeof(long) - 1 - shift)))) {
			wResult = w1 << shift;
			goto wideResultOfArithmetic;
		    }
		}

		/*
		 * Too large; need to use the broken-out function.
		 */

		TRACE(("%s %s => ", O2S(valuePtr), O2S(value2Ptr)));
		break;

	    case INST_BITAND:
		wResult = w1 & w2;
		goto wideResultOfArithmetic;
	    case INST_BITOR:
		wResult = w1 | w2;
		goto wideResultOfArithmetic;
	    case INST_BITXOR:
		wResult = w1 ^ w2;
		goto wideResultOfArithmetic;
	    }
	}

	/*
	 * DO NOT MERGE THIS WITH THE EQUIVALENT SECTION LATER! That would
	 * encourage the compiler to inline ExecuteExtendedBinaryMathOp, which
	 * is highly undesirable due to the overall impact on size.
	 */

	TRACE(("%s %s => ", O2S(valuePtr), O2S(value2Ptr)));
	objResultPtr = ExecuteExtendedBinaryMathOp(interp, *pc, &TCONST(0),
		valuePtr, value2Ptr);
	if (objResultPtr == DIVIDED_BY_ZERO) {
	    TRACE_APPEND(("DIVIDE BY ZERO\n"));
	    goto divideByZero;
	} else if (objResultPtr == GENERAL_ARITHMETIC_ERROR) {
	    TRACE_ERROR(interp);
	    goto gotError;
	} else if (objResultPtr == NULL) {
	    TRACE_APPEND(("%s\n", O2S(valuePtr)));
	    NEXT_INST_F(1, 1, 0);
	} else {
	    TRACE_APPEND(("%s\n", O2S(objResultPtr)));
	    NEXT_INST_F(1, 2, 1);
	}

    case INST_EXPON:
    case INST_ADD:
    case INST_SUB:
    case INST_DIV:
    case INST_MULT:
	value2Ptr = OBJ_AT_TOS;
	valuePtr = OBJ_UNDER_TOS;

	if ((GetNumberFromObj(NULL, valuePtr, &ptr1, &type1) != TCL_OK)
		|| IsErroringNaNType(type1)) {
	    TRACE(("%.20s %.20s => ILLEGAL 1st TYPE %s\n",
		    O2S(value2Ptr), O2S(valuePtr),
		    (valuePtr->typePtr? valuePtr->typePtr->name: "null")));
	    DECACHE_STACK_INFO();
	    IllegalExprOperandType(interp, pc, valuePtr);
	    CACHE_STACK_INFO();
	    goto gotError;
	}

#ifdef ACCEPT_NAN
	if (type1 == TCL_NUMBER_NAN) {
	    /*
	     * NaN first argument -> result is also NaN.
	     */

	    NEXT_INST_F(1, 1, 0);
	}
#endif

	if ((GetNumberFromObj(NULL, value2Ptr, &ptr2, &type2) != TCL_OK)
		|| IsErroringNaNType(type2)) {
	    TRACE(("%.20s %.20s => ILLEGAL 2nd TYPE %s\n",
		    O2S(value2Ptr), O2S(valuePtr),
		    (value2Ptr->typePtr? value2Ptr->typePtr->name: "null")));
	    DECACHE_STACK_INFO();
	    IllegalExprOperandType(interp, pc, value2Ptr);
	    CACHE_STACK_INFO();
	    goto gotError;
	}

#ifdef ACCEPT_NAN
	if (type2 == TCL_NUMBER_NAN) {
	    /*
	     * NaN second argument -> result is also NaN.
	     */

	    objResultPtr = value2Ptr;
	    NEXT_INST_F(1, 2, 1);
	}
#endif

	/*
	 * Handle (long,long) arithmetic as best we can without going out to
	 * an external function.
	 */

	if ((type1 == TCL_NUMBER_INT) && (type2 == TCL_NUMBER_INT)) {
	    w1 = *((const Tcl_WideInt *)ptr1);
	    w2 = *((const Tcl_WideInt *)ptr2);

	    switch (*pc) {
	    case INST_ADD:
		wResult = w1 + w2;
		/*
		 * Check for overflow.
		 */

		if (Overflowing(w1, w2, wResult)) {
		    goto overflow;
		}
		goto wideResultOfArithmetic;

	    case INST_SUB:
		wResult = w1 - w2;
		/*
		 * Must check for overflow. The macro tests for overflows in
		 * sums by looking at the sign bits. As we have a subtraction
		 * here, we are adding -w2. As -w2 could in turn overflow, we
		 * test with ~w2 instead: it has the opposite sign bit to w2
		 * so it does the job. Note that the only "bad" case (w2==0)
		 * is irrelevant for this macro, as in that case w1 and
		 * wResult have the same sign and there is no overflow anyway.
		 */

		if (Overflowing(w1, ~w2, wResult)) {
		    goto overflow;
		}
	    wideResultOfArithmetic:
		TRACE(("%s %s => ", O2S(valuePtr), O2S(value2Ptr)));
		if (Tcl_IsShared(valuePtr)) {
		    TclNewIntObj(objResultPtr, wResult);
		    TRACE(("%s\n", O2S(objResultPtr)));
		    NEXT_INST_F(1, 2, 1);
		}
		TclSetIntObj(valuePtr, wResult);
		TRACE(("%s\n", O2S(valuePtr)));
		NEXT_INST_F(1, 1, 0);
	    break;

	    case INST_DIV:
		if (w2 == 0) {
		    TRACE(("%s %s => DIVIDE BY ZERO\n",
			    O2S(valuePtr), O2S(value2Ptr)));
		    goto divideByZero;
		} else if ((w1 == WIDE_MIN) && (w2 == -1)) {
		    /*
		     * Can't represent (-WIDE_MIN) as a Tcl_WideInt.
		     */

		    goto overflow;
		}
		wResult = w1 / w2;

		/*
		 * Force Tcl's integer division rules.
		 * TODO: examine for logic simplification
		 */

		if (((wResult < 0) || ((wResult == 0) &&
			((w1 < 0 && w2 > 0) || (w1 > 0 && w2 < 0)))) &&
			((wResult * w2) != w1)) {
		    wResult -= 1;
		}
		goto wideResultOfArithmetic;

	    case INST_MULT:
		if (((sizeof(Tcl_WideInt) >= 2*sizeof(int))
			&& (w1 <= INT_MAX) && (w1 >= INT_MIN)
			&& (w2 <= INT_MAX) && (w2 >= INT_MIN))
			|| ((sizeof(Tcl_WideInt) >= 2*sizeof(short))
			&& (w1 <= SHRT_MAX) && (w1 >= SHRT_MIN)
			&& (w2 <= SHRT_MAX) && (w2 >= SHRT_MIN))) {
		    wResult = w1 * w2;
		    goto wideResultOfArithmetic;
		}
	    }

	    /*
	     * Fall through with INST_EXPON, INST_DIV and large multiplies.
	     */
	}

    overflow:
	TRACE(("%s %s => ", O2S(valuePtr), O2S(value2Ptr)));
	objResultPtr = ExecuteExtendedBinaryMathOp(interp, *pc, &TCONST(0),
		valuePtr, value2Ptr);
	if (objResultPtr == DIVIDED_BY_ZERO) {
	    TRACE_APPEND(("DIVIDE BY ZERO\n"));
	    goto divideByZero;
	} else if (objResultPtr == EXPONENT_OF_ZERO) {
	    TRACE_APPEND(("EXPONENT OF ZERO\n"));
	    goto exponOfZero;
	} else if (objResultPtr == GENERAL_ARITHMETIC_ERROR) {
	    TRACE_ERROR(interp);
	    goto gotError;
	} else if (objResultPtr == OUT_OF_MEMORY) {
	    TRACE_APPEND(("OUT OF MEMORY\n"));
	    goto outOfMemory;
	} else if (objResultPtr == NULL) {
	    TRACE_APPEND(("%s\n", O2S(valuePtr)));
	    NEXT_INST_F(1, 1, 0);
	} else {
	    TRACE_APPEND(("%s\n", O2S(objResultPtr)));
	    NEXT_INST_F(1, 2, 1);
	}

    case INST_LNOT: {
	int b;

	valuePtr = OBJ_AT_TOS;

	/* TODO - check claim that taking address of b harms performance */
	/* TODO - consider optimization search for constants */
	if (TclGetBooleanFromObj(NULL, valuePtr, &b) != TCL_OK) {
	    TRACE(("\"%.20s\" => ERROR: illegal type %s\n", O2S(valuePtr),
		    (valuePtr->typePtr? valuePtr->typePtr->name : "null")));
	    DECACHE_STACK_INFO();
	    IllegalExprOperandType(interp, pc, valuePtr);
	    CACHE_STACK_INFO();
	    goto gotError;
	}
	/* TODO: Consider peephole opt. */
	objResultPtr = TCONST(!b);
	TRACE_WITH_OBJ(("%s => ", O2S(valuePtr)), objResultPtr);
	NEXT_INST_F(1, 1, 1);
    }

    case INST_BITNOT:
	valuePtr = OBJ_AT_TOS;
	TRACE(("\"%.20s\" => ", O2S(valuePtr)));
	if ((GetNumberFromObj(NULL, valuePtr, &ptr1, &type1) != TCL_OK)
		|| (type1==TCL_NUMBER_NAN) || (type1==TCL_NUMBER_DOUBLE)) {
	    /*
	     * ... ~$NonInteger => raise an error.
	     */

	    TRACE_APPEND(("ERROR: illegal type %s\n",
		    (valuePtr->typePtr? valuePtr->typePtr->name : "null")));
	    DECACHE_STACK_INFO();
	    IllegalExprOperandType(interp, pc, valuePtr);
	    CACHE_STACK_INFO();
	    goto gotError;
	}
	if (type1 == TCL_NUMBER_INT) {
	    w1 = *((const Tcl_WideInt *) ptr1);
	    if (Tcl_IsShared(valuePtr)) {
		TclNewIntObj(objResultPtr, ~w1);
		TRACE_APPEND(("%s\n", O2S(objResultPtr)));
		NEXT_INST_F(1, 1, 1);
	    }
	    TclSetIntObj(valuePtr, ~w1);
	    TRACE_APPEND(("%s\n", O2S(valuePtr)));
	    NEXT_INST_F(1, 0, 0);
	}
	objResultPtr = ExecuteExtendedUnaryMathOp(*pc, valuePtr);
	if (objResultPtr != NULL) {
	    TRACE_APPEND(("%s\n", O2S(objResultPtr)));
	    NEXT_INST_F(1, 1, 1);
	} else {
	    TRACE_APPEND(("%s\n", O2S(valuePtr)));
	    NEXT_INST_F(1, 0, 0);
	}

    case INST_UMINUS:
	valuePtr = OBJ_AT_TOS;
	TRACE(("\"%.20s\" => ", O2S(valuePtr)));
	if ((GetNumberFromObj(NULL, valuePtr, &ptr1, &type1) != TCL_OK)
		|| IsErroringNaNType(type1)) {
	    TRACE_APPEND(("ERROR: illegal type %s \n",
		    (valuePtr->typePtr? valuePtr->typePtr->name : "null")));
	    DECACHE_STACK_INFO();
	    IllegalExprOperandType(interp, pc, valuePtr);
	    CACHE_STACK_INFO();
	    goto gotError;
	}
	switch (type1) {
	case TCL_NUMBER_NAN:
	    /* -NaN => NaN */
	    TRACE_APPEND(("%s\n", O2S(valuePtr)));
	    NEXT_INST_F(1, 0, 0);
	break;
	case TCL_NUMBER_INT:
	    w1 = *((const Tcl_WideInt *) ptr1);
	    if (w1 != WIDE_MIN) {
		if (Tcl_IsShared(valuePtr)) {
		    TclNewIntObj(objResultPtr, -w1);
		    TRACE_APPEND(("%s\n", O2S(objResultPtr)));
		    NEXT_INST_F(1, 1, 1);
		}
		TclSetIntObj(valuePtr, -w1);
		TRACE_APPEND(("%s\n", O2S(valuePtr)));
		NEXT_INST_F(1, 0, 0);
	    }
	    /* FALLTHROUGH */
	}
	objResultPtr = ExecuteExtendedUnaryMathOp(*pc, valuePtr);
	if (objResultPtr != NULL) {
	    TRACE_APPEND(("%s\n", O2S(objResultPtr)));
	    NEXT_INST_F(1, 1, 1);
	} else {
	    TRACE_APPEND(("%s\n", O2S(valuePtr)));
	    NEXT_INST_F(1, 0, 0);
	}

    case INST_UPLUS:
    case INST_TRY_CVT_TO_NUMERIC:
	/*
	 * Try to convert the topmost stack object to numeric object. This is
	 * done in order to support [expr]'s policy of interpreting operands
	 * if at all possible as numbers first, then strings.
	 */

	valuePtr = OBJ_AT_TOS;
	TRACE(("\"%.20s\" => ", O2S(valuePtr)));

	if (GetNumberFromObj(NULL, valuePtr, &ptr1, &type1) != TCL_OK) {
	    if (*pc == INST_UPLUS) {
		/*
		 * ... +$NonNumeric => raise an error.
		 */

		TRACE_APPEND(("ERROR: illegal type %s\n",
			(valuePtr->typePtr? valuePtr->typePtr->name:"null")));
		DECACHE_STACK_INFO();
		IllegalExprOperandType(interp, pc, valuePtr);
		CACHE_STACK_INFO();
		goto gotError;
	    }

	    /* ... TryConvertToNumeric($NonNumeric) is acceptable */
	    TRACE_APPEND(("not numeric\n"));
	    NEXT_INST_F(1, 0, 0);
	}
	if (IsErroringNaNType(type1)) {
	    if (*pc == INST_UPLUS) {
		/*
		 * ... +$NonNumeric => raise an error.
		 */

		TRACE_APPEND(("ERROR: illegal type %s\n",
			(valuePtr->typePtr? valuePtr->typePtr->name:"null")));
		DECACHE_STACK_INFO();
		IllegalExprOperandType(interp, pc, valuePtr);
		CACHE_STACK_INFO();
	    } else {
		/*
		 * Numeric conversion of NaN -> error.
		 */

		TRACE_APPEND(("ERROR: IEEE floating pt error\n"));
		DECACHE_STACK_INFO();
		TclExprFloatError(interp, *((const double *) ptr1));
		CACHE_STACK_INFO();
	    }
	    goto gotError;
	}

	/*
	 * Ensure that the numeric value has a string rep the same as the
	 * formatted version of its internal rep. This is used, e.g., to make
	 * sure that "expr {0001}" yields "1", not "0001". We implement this
	 * by _discarding_ the string rep since we know it will be
	 * regenerated, if needed later, by formatting the internal rep's
	 * value.
	 */

	if (valuePtr->bytes == NULL) {
	    TRACE_APPEND(("numeric, same Tcl_Obj\n"));
	    NEXT_INST_F(1, 0, 0);
	}
	if (Tcl_IsShared(valuePtr)) {
	    /*
	     * Here we do some surgery within the Tcl_Obj internals. We want
	     * to copy the intrep, but not the string, so we temporarily hide
	     * the string so we do not copy it.
	     */

	    char *savedString = valuePtr->bytes;

	    valuePtr->bytes = NULL;
	    objResultPtr = Tcl_DuplicateObj(valuePtr);
	    valuePtr->bytes = savedString;
	    TRACE_APPEND(("numeric, new Tcl_Obj\n"));
	    NEXT_INST_F(1, 1, 1);
	}
	TclInvalidateStringRep(valuePtr);
	TRACE_APPEND(("numeric, same Tcl_Obj\n"));
	NEXT_INST_F(1, 0, 0);
    }
    break;

    /*
     *	   End of numeric operator instructions.
     * -----------------------------------------------------------------
     */

    case INST_TRY_CVT_TO_BOOLEAN:
	valuePtr = OBJ_AT_TOS;
	if (TclHasIntRep(valuePtr,  &tclBooleanType)) {
	    objResultPtr = TCONST(1);
	} else {
	    int res = (TclSetBooleanFromAny(NULL, valuePtr) == TCL_OK);
	    objResultPtr = TCONST(res);
	}
	TRACE_WITH_OBJ(("\"%.30s\" => ", O2S(valuePtr)), objResultPtr);
	NEXT_INST_F(1, 0, 1);
    break;

    case INST_BREAK:
	/*
	DECACHE_STACK_INFO();
	Tcl_ResetResult(interp);
	CACHE_STACK_INFO();
	*/
	result = TCL_BREAK;
	cleanup = 0;
	TRACE(("=> BREAK!\n"));
	goto processExceptionReturn;

    case INST_CONTINUE:
	/*
	DECACHE_STACK_INFO();
	Tcl_ResetResult(interp);
	CACHE_STACK_INFO();
	*/
	result = TCL_CONTINUE;
	cleanup = 0;
	TRACE(("=> CONTINUE!\n"));
	goto processExceptionReturn;

    {
	ForeachInfo *infoPtr;
	Tcl_Obj *listPtr, **elements;
	ForeachVarList *varListPtr;
	int numLists, listLen, numVars;
	int listTmpDepth;
	size_t iterNum, iterMax, iterTmp;
	int varIndex, valIndex, j;
	long i;

    case INST_FOREACH_START:
	/*
	 * Initialize the data for the looping construct, pushing the
	 * corresponding Tcl_Objs to the stack.
	 */

	opnd = TclGetUInt4AtPtr(pc+1);
	infoPtr = (ForeachInfo *)codePtr->auxDataArrayPtr[opnd].clientData;
	numLists = infoPtr->numLists;
	TRACE(("%u => ", opnd));

	/*
	 * Compute the number of iterations that will be run: iterMax
	 */

	iterMax = 0;
	listTmpDepth = numLists-1;
	for (i = 0;  i < numLists;  i++) {
	    varListPtr = infoPtr->varLists[i];
	    numVars = varListPtr->numVars;
	    listPtr = OBJ_AT_DEPTH(listTmpDepth);
	    if (TclListObjLength(interp, listPtr, &listLen) != TCL_OK) {
		TRACE_APPEND(("ERROR converting list %ld, \"%s\": %s",
			i, O2S(listPtr), O2S(Tcl_GetObjResult(interp))));
		goto gotError;
	    }
	    if (Tcl_IsShared(listPtr)) {
		objPtr = TclListObjCopy(NULL, listPtr);
		Tcl_IncrRefCount(objPtr);
		Tcl_DecrRefCount(listPtr);
		OBJ_AT_DEPTH(listTmpDepth) = objPtr;
	    }
	    iterTmp = (listLen + (numVars - 1))/numVars;
	    if (iterTmp > iterMax) {
		iterMax = iterTmp;
	    }
	    listTmpDepth--;
	}

	/*
	 * Store the iterNum and iterMax in a single Tcl_Obj; we keep a
	 * nul-string obj with the pointer stored in the ptrValue so that the
	 * thing is properly garbage collected. THIS OBJ MAKES NO SENSE, but
	 * it will never leave this scope and is read-only.
	 */

	TclNewObj(tmpPtr);
	tmpPtr->internalRep.twoPtrValue.ptr1 = NULL;
	tmpPtr->internalRep.twoPtrValue.ptr2 = (void *)iterMax;
	PUSH_OBJECT(tmpPtr); /* iterCounts object */

	/*
	 * Store a pointer to the ForeachInfo struct; same dirty trick
	 * as above
	 */

	TclNewObj(tmpPtr);
	tmpPtr->internalRep.twoPtrValue.ptr1 = infoPtr;
	PUSH_OBJECT(tmpPtr); /* infoPtr object */
	TRACE_APPEND(("jump to loop step\n"));

	/*
	 * Jump directly to the INST_FOREACH_STEP instruction; the C code just
	 * falls through.
	 */

	pc += 5 - infoPtr->loopCtTemp;

    case INST_FOREACH_STEP:
	/*
	 * "Step" a foreach loop (i.e., begin its next iteration) by assigning
	 * the next value list element to each loop var.
	 */

	tmpPtr = OBJ_AT_TOS;
	infoPtr = (ForeachInfo *)tmpPtr->internalRep.twoPtrValue.ptr1;
	numLists = infoPtr->numLists;
	TRACE(("=> "));

	tmpPtr = OBJ_AT_DEPTH(1);
	iterNum = (size_t)tmpPtr->internalRep.twoPtrValue.ptr1;
	iterMax = (size_t)tmpPtr->internalRep.twoPtrValue.ptr2;

	/*
	 * If some list still has a remaining list element iterate one more
	 * time. Assign to var the next element from its value list.
	 */

	if (iterNum < iterMax) {
	    /*
	     * Set the variables and jump back to run the body
	     */

	    tmpPtr->internalRep.twoPtrValue.ptr1 =(void *)(iterNum + 1);

	    listTmpDepth = numLists + 1;

	    for (i = 0;  i < numLists;  i++) {
		varListPtr = infoPtr->varLists[i];
		numVars = varListPtr->numVars;

		listPtr = OBJ_AT_DEPTH(listTmpDepth);
		TclListObjGetElements(interp, listPtr, &listLen, &elements);

		valIndex = (iterNum * numVars);
		for (j = 0;  j < numVars;  j++) {
		    if (valIndex >= listLen) {
			TclNewObj(valuePtr);
		    } else {
			valuePtr = elements[valIndex];
		    }

		    varIndex = varListPtr->varIndexes[j];
		    varPtr = LOCAL(varIndex);
		    while (TclIsVarLink(varPtr)) {
			varPtr = varPtr->value.linkPtr;
		    }
		    if (TclIsVarDirectWritable(varPtr)) {
			value2Ptr = varPtr->value.objPtr;
			if (valuePtr != value2Ptr) {
			    if (value2Ptr != NULL) {
				TclDecrRefCount(value2Ptr);
			    }
			    varPtr->value.objPtr = valuePtr;
			    Tcl_IncrRefCount(valuePtr);
			}
		    } else {
			DECACHE_STACK_INFO();
			if (TclPtrSetVarIdx(interp, varPtr, NULL, NULL, NULL,
				valuePtr, TCL_LEAVE_ERR_MSG, varIndex)==NULL){
			    CACHE_STACK_INFO();
			    TRACE_APPEND(("ERROR init. index temp %d: %.30s",
				    varIndex, O2S(Tcl_GetObjResult(interp))));
			    goto gotError;
			}
			CACHE_STACK_INFO();
		    }
		    valIndex++;
		}
		listTmpDepth--;
	    }
	    TRACE_APPEND(("jump to loop start\n"));
	    /* loopCtTemp being 'misused' for storing the jump size */
	    NEXT_INST_F(infoPtr->loopCtTemp, 0, 0);
	}

	TRACE_APPEND(("loop has no more iterations\n"));
#ifdef TCL_COMPILE_DEBUG
	NEXT_INST_F(1, 0, 0);
#else
	/*
	 * FALL THROUGH
	 */
	pc++;
#endif

    case INST_FOREACH_END:
	/* THIS INSTRUCTION IS ONLY CALLED AS A BREAK TARGET */
	tmpPtr = OBJ_AT_TOS;
	infoPtr = (ForeachInfo *)tmpPtr->internalRep.twoPtrValue.ptr1;
	numLists = infoPtr->numLists;
	TRACE(("=> loop terminated\n"));
	NEXT_INST_V(1, numLists+2, 0);

    case INST_LMAP_COLLECT:
	/*
	 * This instruction is only issued by lmap. The stack is:
	 *   - result
	 *   - infoPtr
	 *   - loop counters
	 *   - valLists
	 *   - collecting obj (unshared)
	 * The instruction lappends the result to the collecting obj.
	 */

	tmpPtr = OBJ_AT_DEPTH(1);
	infoPtr = (ForeachInfo *)tmpPtr->internalRep.twoPtrValue.ptr1;
	numLists = infoPtr->numLists;
	TRACE_APPEND(("=> appending to list at depth %d\n", 3 + numLists));

	objPtr = OBJ_AT_DEPTH(3 + numLists);
	Tcl_ListObjAppendElement(NULL, objPtr, OBJ_AT_TOS);
	NEXT_INST_F(1, 1, 0);
    }
    break;

    case INST_BEGIN_CATCH4:
	/*
	 * Record start of the catch command with exception range index equal
	 * to the operand. Push the current stack depth onto the special catch
	 * stack.
	 */

	*(++catchTop) = CURR_DEPTH;
	TRACE(("%u => catchTop=%d, stackTop=%d\n",
		TclGetUInt4AtPtr(pc+1), (int) (catchTop - initCatchTop - 1),
		(int) CURR_DEPTH));
	NEXT_INST_F(5, 0, 0);
    break;

    case INST_END_CATCH:
	catchTop--;
	DECACHE_STACK_INFO();
	Tcl_ResetResult(interp);
	CACHE_STACK_INFO();
	result = TCL_OK;
	TRACE(("=> catchTop=%d\n", (int) (catchTop - initCatchTop - 1)));
	NEXT_INST_F(1, 0, 0);
    break;

    case INST_PUSH_RESULT:
	objResultPtr = Tcl_GetObjResult(interp);
	TRACE_WITH_OBJ(("=> "), objResultPtr);

	/*
	 * See the comments at INST_INVOKE_STK
	 */

	TclNewObj(objPtr);
	Tcl_IncrRefCount(objPtr);
	iPtr->objResultPtr = objPtr;
	NEXT_INST_F(1, 0, -1);
    break;

    case INST_PUSH_RETURN_CODE:
	TclNewIntObj(objResultPtr, result);
	TRACE(("=> %u\n", result));
	NEXT_INST_F(1, 0, 1);
    break;

    case INST_PUSH_RETURN_OPTIONS:
	DECACHE_STACK_INFO();
	objResultPtr = Tcl_GetReturnOptions(interp, result);
	CACHE_STACK_INFO();
	TRACE_WITH_OBJ(("=> "), objResultPtr);
	NEXT_INST_F(1, 0, 1);
    break;

    case INST_RETURN_CODE_BRANCH: {
	int code;

	if (TclGetIntFromObj(NULL, OBJ_AT_TOS, &code) != TCL_OK) {
	    Tcl_Panic("INST_RETURN_CODE_BRANCH: TOS not a return code!");
	}
	if (code == TCL_OK) {
	    Tcl_Panic("INST_RETURN_CODE_BRANCH: TOS is TCL_OK!");
	}
	if (code < TCL_ERROR || code > TCL_CONTINUE) {
	    code = TCL_CONTINUE + 1;
	}
	TRACE(("\"%s\" => jump offset %d\n", O2S(OBJ_AT_TOS), 2*code-1));
	NEXT_INST_F(2*code-1, 1, 0);
    }

    /*
     * -----------------------------------------------------------------
     *	   Start of dictionary-related instructions.
     */

    {
	int opnd2, allocateDict, done, i, allocdict;
	Tcl_Obj *dictPtr, *statePtr, *keyPtr, *listPtr, *varNamePtr, *keysPtr;
	Tcl_Obj *emptyPtr, **keyPtrPtr;
	Tcl_DictSearch *searchPtr;
	DictUpdateInfo *duiPtr;

    case INST_DICT_VERIFY:
	dictPtr = OBJ_AT_TOS;
	TRACE(("\"%.30s\" => ", O2S(dictPtr)));
	if (Tcl_DictObjSize(interp, dictPtr, &done) != TCL_OK) {
	    TRACE_APPEND(("ERROR verifying dictionary nature of \"%.30s\": %s\n",
		    O2S(dictPtr), O2S(Tcl_GetObjResult(interp))));
	    goto gotError;
	}
	TRACE_APPEND(("OK\n"));
	NEXT_INST_F(1, 1, 0);
    break;

    case INST_DICT_EXISTS: {
	int found;

	opnd = TclGetUInt4AtPtr(pc+1);
	TRACE(("%u => ", opnd));
	dictPtr = OBJ_AT_DEPTH(opnd);
	if (opnd > 1) {
	    dictPtr = TclTraceDictPath(NULL, dictPtr, opnd-1,
		    &OBJ_AT_DEPTH(opnd-1), DICT_PATH_EXISTS);
	    if (dictPtr == NULL || dictPtr == DICT_PATH_NON_EXISTENT) {
		found = 0;
		goto afterDictExists;
	    }
	}
	if (Tcl_DictObjGet(NULL, dictPtr, OBJ_AT_TOS,
		&objResultPtr) == TCL_OK) {
	    found = (objResultPtr ? 1 : 0);
	} else {
	    found = 0;
	}
    afterDictExists:
	TRACE_APPEND(("%d\n", found));

	/*
	 * The INST_DICT_EXISTS instruction is usually followed by a
	 * conditional jump, so we can take advantage of this to do some
	 * peephole optimization (note that we're careful to not close out
	 * someone doing something else).
	 */

	JUMP_PEEPHOLE_V(found, 5, opnd+1);
    }
    case INST_DICT_GET:
	opnd = TclGetUInt4AtPtr(pc+1);
	TRACE(("%u => ", opnd));
	dictPtr = OBJ_AT_DEPTH(opnd);
	if (opnd > 1) {
	    dictPtr = TclTraceDictPath(interp, dictPtr, opnd-1,
		    &OBJ_AT_DEPTH(opnd-1), DICT_PATH_READ);
	    if (dictPtr == NULL) {
		TRACE_WITH_OBJ((
			"ERROR tracing dictionary path into \"%.30s\": ",
			O2S(OBJ_AT_DEPTH(opnd))),
			Tcl_GetObjResult(interp));
		goto gotError;
	    }
	}
	if (Tcl_DictObjGet(interp, dictPtr, OBJ_AT_TOS,
		&objResultPtr) != TCL_OK) {
	    TRACE_APPEND(("ERROR reading leaf dictionary key \"%.30s\": %s",
		    O2S(dictPtr), O2S(Tcl_GetObjResult(interp))));
	    goto gotError;
	}
	if (!objResultPtr) {
	    Tcl_SetObjResult(interp, Tcl_ObjPrintf(
		    "key \"%s\" not known in dictionary",
		    TclGetString(OBJ_AT_TOS)));
	    DECACHE_STACK_INFO();
	    Tcl_SetErrorCode(interp, "TCL", "LOOKUP", "DICT",
		    TclGetString(OBJ_AT_TOS), NULL);
	    CACHE_STACK_INFO();
	    TRACE_ERROR(interp);
	    goto gotError;
	}
	TRACE_APPEND(("%.30s\n", O2S(objResultPtr)));
	NEXT_INST_V(5, opnd+1, 1);
    case INST_DICT_GET_DEF:
	opnd = TclGetUInt4AtPtr(pc+1);
	TRACE(("%u => ", opnd));
	dictPtr = OBJ_AT_DEPTH(opnd+1);
	if (opnd > 1) {
	    dictPtr = TclTraceDictPath(interp, dictPtr, opnd-1,
		    &OBJ_AT_DEPTH(opnd), DICT_PATH_EXISTS);
	    if (dictPtr == NULL) {
		TRACE_WITH_OBJ((
			"ERROR tracing dictionary path into \"%.30s\": ",
			O2S(OBJ_AT_DEPTH(opnd+1))),
			Tcl_GetObjResult(interp));
		goto gotError;
	    } else if (dictPtr == DICT_PATH_NON_EXISTENT) {
		goto dictGetDefUseDefault;
	    }
	}
	if (Tcl_DictObjGet(interp, dictPtr, OBJ_UNDER_TOS,
		&objResultPtr) != TCL_OK) {
	    TRACE_APPEND(("ERROR reading leaf dictionary key \"%.30s\": %s",
		    O2S(dictPtr), O2S(Tcl_GetObjResult(interp))));
	    goto gotError;
	} else if (!objResultPtr) {
	dictGetDefUseDefault:
	    objResultPtr = OBJ_AT_TOS;
	}
	TRACE_APPEND(("%.30s\n", O2S(objResultPtr)));
	NEXT_INST_V(5, opnd+2, 1);

    case INST_DICT_SET:
    case INST_DICT_UNSET:
    case INST_DICT_INCR_IMM:
	opnd = TclGetUInt4AtPtr(pc+1);
	opnd2 = TclGetUInt4AtPtr(pc+5);

	varPtr = LOCAL(opnd2);
	while (TclIsVarLink(varPtr)) {
	    varPtr = varPtr->value.linkPtr;
	}
	TRACE(("%u %u => ", opnd, opnd2));
	if (TclIsVarDirectReadable(varPtr)) {
	    dictPtr = varPtr->value.objPtr;
	} else {
	    DECACHE_STACK_INFO();
	    dictPtr = TclPtrGetVarIdx(interp, varPtr, NULL, NULL, NULL, 0,
		    opnd2);
	    CACHE_STACK_INFO();
	}
	if (dictPtr == NULL) {
	    TclNewObj(dictPtr);
	    allocateDict = 1;
	} else {
	    allocateDict = Tcl_IsShared(dictPtr);
	    if (allocateDict) {
		dictPtr = Tcl_DuplicateObj(dictPtr);
	    }
	}

	switch (*pc) {
	case INST_DICT_SET:
	    cleanup = opnd + 1;
	    result = Tcl_DictObjPutKeyList(interp, dictPtr, opnd,
		    &OBJ_AT_DEPTH(opnd), OBJ_AT_TOS);
	    break;
	case INST_DICT_INCR_IMM:
	    cleanup = 1;
	    opnd = TclGetInt4AtPtr(pc+1);
	    result = Tcl_DictObjGet(interp, dictPtr, OBJ_AT_TOS, &valuePtr);
	    if (result != TCL_OK) {
		break;
	    }
	    if (valuePtr == NULL) {
		Tcl_DictObjPut(NULL, dictPtr, OBJ_AT_TOS, Tcl_NewWideIntObj(opnd));
	    } else {
		TclNewIntObj(value2Ptr, opnd);
		Tcl_IncrRefCount(value2Ptr);
		if (Tcl_IsShared(valuePtr)) {
		    valuePtr = Tcl_DuplicateObj(valuePtr);
		    Tcl_DictObjPut(NULL, dictPtr, OBJ_AT_TOS, valuePtr);
		}
		result = TclIncrObj(interp, valuePtr, value2Ptr);
		if (result == TCL_OK) {
		    TclInvalidateStringRep(dictPtr);
		}
		TclDecrRefCount(value2Ptr);
	    }
	    break;
	case INST_DICT_UNSET:
	    cleanup = opnd;
	    result = Tcl_DictObjRemoveKeyList(interp, dictPtr, opnd,
		    &OBJ_AT_DEPTH(opnd-1));
	    break;
	default:
	    cleanup = 0; /* stop compiler warning */
	    Tcl_Panic("Should not happen!");
	}

	if (result != TCL_OK) {
	    if (allocateDict) {
		TclDecrRefCount(dictPtr);
	    }
	    TRACE_APPEND(("ERROR updating dictionary: %s\n",
		    O2S(Tcl_GetObjResult(interp))));
	    goto checkForCatch;
	}

	if (TclIsVarDirectWritable(varPtr)) {
	    if (allocateDict) {
		value2Ptr = varPtr->value.objPtr;
		Tcl_IncrRefCount(dictPtr);
		if (value2Ptr != NULL) {
		    TclDecrRefCount(value2Ptr);
		}
		varPtr->value.objPtr = dictPtr;
	    }
	    objResultPtr = dictPtr;
	} else {
	    Tcl_IncrRefCount(dictPtr);
	    DECACHE_STACK_INFO();
	    objResultPtr = TclPtrSetVarIdx(interp, varPtr, NULL, NULL, NULL,
		    dictPtr, TCL_LEAVE_ERR_MSG, opnd2);
	    CACHE_STACK_INFO();
	    TclDecrRefCount(dictPtr);
	    if (objResultPtr == NULL) {
		TRACE_ERROR(interp);
		goto gotError;
	    }
	}
#ifndef TCL_COMPILE_DEBUG
	if (*(pc+9) == INST_POP) {
	    NEXT_INST_V(10, cleanup, 0);
	}
#endif
	TRACE_APPEND(("\"%.30s\"\n", O2S(objResultPtr)));
	NEXT_INST_V(9, cleanup, 1);

    case INST_DICT_APPEND:
    case INST_DICT_LAPPEND:
	opnd = TclGetUInt4AtPtr(pc+1);
	varPtr = LOCAL(opnd);
	while (TclIsVarLink(varPtr)) {
	    varPtr = varPtr->value.linkPtr;
	}
	TRACE(("%u => ", opnd));
	if (TclIsVarDirectReadable(varPtr)) {
	    dictPtr = varPtr->value.objPtr;
	} else {
	    DECACHE_STACK_INFO();
	    dictPtr = TclPtrGetVarIdx(interp, varPtr, NULL, NULL, NULL, 0,
		    opnd);
	    CACHE_STACK_INFO();
	}
	if (dictPtr == NULL) {
	    TclNewObj(dictPtr);
	    allocateDict = 1;
	} else {
	    allocateDict = Tcl_IsShared(dictPtr);
	    if (allocateDict) {
		dictPtr = Tcl_DuplicateObj(dictPtr);
	    }
	}

	if (Tcl_DictObjGet(interp, dictPtr, OBJ_UNDER_TOS,
		&valuePtr) != TCL_OK) {
	    if (allocateDict) {
		TclDecrRefCount(dictPtr);
	    }
	    TRACE_ERROR(interp);
	    goto gotError;
	}

	/*
	 * Note that a non-existent key results in a NULL valuePtr, which is a
	 * case handled separately below. What we *can* say at this point is
	 * that the write-back will always succeed.
	 */

	switch (*pc) {
	case INST_DICT_APPEND:
	    if (valuePtr == NULL) {
		Tcl_DictObjPut(NULL, dictPtr, OBJ_UNDER_TOS, OBJ_AT_TOS);
	    } else if (Tcl_IsShared(valuePtr)) {
		valuePtr = Tcl_DuplicateObj(valuePtr);
		Tcl_AppendObjToObj(valuePtr, OBJ_AT_TOS);
		Tcl_DictObjPut(NULL, dictPtr, OBJ_UNDER_TOS, valuePtr);
	    } else {
		Tcl_AppendObjToObj(valuePtr, OBJ_AT_TOS);

		/*
		 * Must invalidate the string representation of dictionary
		 * here because we have directly updated the internal
		 * representation; if we don't, callers could see the wrong
		 * string rep despite the internal version of the dictionary
		 * having the correct value. [Bug 3079830]
		 */

		TclInvalidateStringRep(dictPtr);
	    }
	    break;
	case INST_DICT_LAPPEND:
	    /*
	     * More complex because list-append can fail.
	     */

	    if (valuePtr == NULL) {
		Tcl_DictObjPut(NULL, dictPtr, OBJ_UNDER_TOS,
			Tcl_NewListObj(1, &OBJ_AT_TOS));
		break;
	    } else if (Tcl_IsShared(valuePtr)) {
		valuePtr = Tcl_DuplicateObj(valuePtr);
		if (Tcl_ListObjAppendElement(interp, valuePtr,
			OBJ_AT_TOS) != TCL_OK) {
		    TclDecrRefCount(valuePtr);
		    if (allocateDict) {
			TclDecrRefCount(dictPtr);
		    }
		    TRACE_ERROR(interp);
		    goto gotError;
		}
		Tcl_DictObjPut(NULL, dictPtr, OBJ_UNDER_TOS, valuePtr);
	    } else {
		if (Tcl_ListObjAppendElement(interp, valuePtr,
			OBJ_AT_TOS) != TCL_OK) {
		    if (allocateDict) {
			TclDecrRefCount(dictPtr);
		    }
		    TRACE_ERROR(interp);
		    goto gotError;
		}

		/*
		 * Must invalidate the string representation of dictionary
		 * here because we have directly updated the internal
		 * representation; if we don't, callers could see the wrong
		 * string rep despite the internal version of the dictionary
		 * having the correct value. [Bug 3079830]
		 */

		TclInvalidateStringRep(dictPtr);
	    }
	    break;
	default:
	    Tcl_Panic("Should not happen!");
	}

	if (TclIsVarDirectWritable(varPtr)) {
	    if (allocateDict) {
		value2Ptr = varPtr->value.objPtr;
		Tcl_IncrRefCount(dictPtr);
		if (value2Ptr != NULL) {
		    TclDecrRefCount(value2Ptr);
		}
		varPtr->value.objPtr = dictPtr;
	    }
	    objResultPtr = dictPtr;
	} else {
	    Tcl_IncrRefCount(dictPtr);
	    DECACHE_STACK_INFO();
	    objResultPtr = TclPtrSetVarIdx(interp, varPtr, NULL, NULL, NULL,
		    dictPtr, TCL_LEAVE_ERR_MSG, opnd);
	    CACHE_STACK_INFO();
	    TclDecrRefCount(dictPtr);
	    if (objResultPtr == NULL) {
		TRACE_ERROR(interp);
		goto gotError;
	    }
	}
#ifndef TCL_COMPILE_DEBUG
	if (*(pc+5) == INST_POP) {
	    NEXT_INST_F(6, 2, 0);
	}
#endif
	TRACE_APPEND(("%.30s\n", O2S(objResultPtr)));
	NEXT_INST_F(5, 2, 1);

    case INST_DICT_FIRST:
	opnd = TclGetUInt4AtPtr(pc+1);
	TRACE(("%u => ", opnd));
	dictPtr = POP_OBJECT();
	searchPtr = (Tcl_DictSearch *)Tcl_Alloc(sizeof(Tcl_DictSearch));
	if (Tcl_DictObjFirst(interp, dictPtr, searchPtr, &keyPtr,
		&valuePtr, &done) != TCL_OK) {

	    /*
	     * dictPtr is no longer on the stack, and we're not
	     * moving it into the intrep of an iterator.  We need
	     * to drop the refcount [Tcl Bug 9b352768e6].
	     */

	    Tcl_DecrRefCount(dictPtr);
	    Tcl_Free(searchPtr);
	    TRACE_ERROR(interp);
	    goto gotError;
	}
	{
	    Tcl_ObjIntRep ir;
	    TclNewObj(statePtr);
	    ir.twoPtrValue.ptr1 = searchPtr;
	    ir.twoPtrValue.ptr2 = dictPtr;
	    Tcl_StoreIntRep(statePtr, &dictIteratorType, &ir);
	}
	varPtr = LOCAL(opnd);
	if (varPtr->value.objPtr) {
	    if (TclHasIntRep(varPtr->value.objPtr, &dictIteratorType)) {
		Tcl_Panic("mis-issued dictFirst!");
	    }
	    TclDecrRefCount(varPtr->value.objPtr);
	}
	varPtr->value.objPtr = statePtr;
	Tcl_IncrRefCount(statePtr);
	goto pushDictIteratorResult;

    case INST_DICT_NEXT:
	opnd = TclGetUInt4AtPtr(pc+1);
	TRACE(("%u => ", opnd));
	statePtr = (*LOCAL(opnd)).value.objPtr;
	{
	    const Tcl_ObjIntRep *irPtr;

	    if (statePtr &&
		    (irPtr = TclFetchIntRep(statePtr, &dictIteratorType))) {
		searchPtr = (Tcl_DictSearch *)irPtr->twoPtrValue.ptr1;
		Tcl_DictObjNext(searchPtr, &keyPtr, &valuePtr, &done);
	    } else {
		Tcl_Panic("mis-issued dictNext!");
	    }
	}
    pushDictIteratorResult:
	if (done) {
	    TclNewObj(emptyPtr);
	    PUSH_OBJECT(emptyPtr);
	    PUSH_OBJECT(emptyPtr);
	} else {
	    PUSH_OBJECT(valuePtr);
	    PUSH_OBJECT(keyPtr);
	}
	TRACE_APPEND(("\"%.30s\" \"%.30s\" %d\n",
		O2S(OBJ_UNDER_TOS), O2S(OBJ_AT_TOS), done));

	/*
	 * The INST_DICT_FIRST and INST_DICT_NEXT instructsions are always
	 * followed by a conditional jump, so we can take advantage of this to
	 * do some peephole optimization (note that we're careful to not close
	 * out someone doing something else).
	 */

	JUMP_PEEPHOLE_F(done, 5, 0);

    case INST_DICT_UPDATE_START:
	opnd = TclGetUInt4AtPtr(pc+1);
	opnd2 = TclGetUInt4AtPtr(pc+5);
	TRACE(("%u => ", opnd));
	varPtr = LOCAL(opnd);
	duiPtr = (DictUpdateInfo *)codePtr->auxDataArrayPtr[opnd2].clientData;
	while (TclIsVarLink(varPtr)) {
	    varPtr = varPtr->value.linkPtr;
	}
	if (TclIsVarDirectReadable(varPtr)) {
	    dictPtr = varPtr->value.objPtr;
	} else {
	    DECACHE_STACK_INFO();
	    dictPtr = TclPtrGetVarIdx(interp, varPtr, NULL, NULL, NULL,
		    TCL_LEAVE_ERR_MSG, opnd);
	    CACHE_STACK_INFO();
	    if (dictPtr == NULL) {
		TRACE_ERROR(interp);
		goto gotError;
	    }
	}
	Tcl_IncrRefCount(dictPtr);
	if (TclListObjGetElements(interp, OBJ_AT_TOS, &length,
		&keyPtrPtr) != TCL_OK) {
	    TRACE_ERROR(interp);
	    goto gotError;
	}
	if ((size_t)length != duiPtr->length) {
	    Tcl_Panic("dictUpdateStart argument length mismatch");
	}
	for (i=0 ; i<length ; i++) {
	    if (Tcl_DictObjGet(interp, dictPtr, keyPtrPtr[i],
		    &valuePtr) != TCL_OK) {
		TRACE_ERROR(interp);
		Tcl_DecrRefCount(dictPtr);
		goto gotError;
	    }
	    varPtr = LOCAL(duiPtr->varIndices[i]);
	    while (TclIsVarLink(varPtr)) {
		varPtr = varPtr->value.linkPtr;
	    }
	    DECACHE_STACK_INFO();
	    if (valuePtr == NULL) {
		TclObjUnsetVar2(interp,
			localName(iPtr->varFramePtr, duiPtr->varIndices[i]),
			NULL, 0);
	    } else if (TclPtrSetVarIdx(interp, varPtr, NULL, NULL, NULL,
		    valuePtr, TCL_LEAVE_ERR_MSG,
		    duiPtr->varIndices[i]) == NULL) {
		CACHE_STACK_INFO();
		TRACE_ERROR(interp);
		Tcl_DecrRefCount(dictPtr);
		goto gotError;
	    }
	    CACHE_STACK_INFO();
	}
	TclDecrRefCount(dictPtr);
	TRACE_APPEND(("OK\n"));
	NEXT_INST_F(9, 0, 0);

    case INST_DICT_UPDATE_END:
	opnd = TclGetUInt4AtPtr(pc+1);
	opnd2 = TclGetUInt4AtPtr(pc+5);
	TRACE(("%u => ", opnd));
	varPtr = LOCAL(opnd);
	duiPtr = (DictUpdateInfo *)codePtr->auxDataArrayPtr[opnd2].clientData;
	while (TclIsVarLink(varPtr)) {
	    varPtr = varPtr->value.linkPtr;
	}
	if (TclIsVarDirectReadable(varPtr)) {
	    dictPtr = varPtr->value.objPtr;
	} else {
	    DECACHE_STACK_INFO();
	    dictPtr = TclPtrGetVarIdx(interp, varPtr, NULL, NULL, NULL, 0,
		    opnd);
	    CACHE_STACK_INFO();
	}
	if (dictPtr == NULL) {
	    TRACE_APPEND(("storage was unset\n"));
	    NEXT_INST_F(9, 1, 0);
	}
	if (Tcl_DictObjSize(interp, dictPtr, &length) != TCL_OK
		|| TclListObjGetElements(interp, OBJ_AT_TOS, &length,
			&keyPtrPtr) != TCL_OK) {
	    TRACE_ERROR(interp);
	    goto gotError;
	}
	allocdict = Tcl_IsShared(dictPtr);
	if (allocdict) {
	    dictPtr = Tcl_DuplicateObj(dictPtr);
	}
	if (length > 0) {
	    TclInvalidateStringRep(dictPtr);
	}
	for (i=0 ; i<length ; i++) {
	    Var *var2Ptr = LOCAL(duiPtr->varIndices[i]);

	    while (TclIsVarLink(var2Ptr)) {
		var2Ptr = var2Ptr->value.linkPtr;
	    }
	    if (TclIsVarDirectReadable(var2Ptr)) {
		valuePtr = var2Ptr->value.objPtr;
	    } else {
		DECACHE_STACK_INFO();
		valuePtr = TclPtrGetVarIdx(interp, var2Ptr, NULL, NULL, NULL,
			0, duiPtr->varIndices[i]);
		CACHE_STACK_INFO();
	    }
	    if (valuePtr == NULL) {
		Tcl_DictObjRemove(interp, dictPtr, keyPtrPtr[i]);
	    } else if (dictPtr == valuePtr) {
		Tcl_DictObjPut(interp, dictPtr, keyPtrPtr[i],
			Tcl_DuplicateObj(valuePtr));
	    } else {
		Tcl_DictObjPut(interp, dictPtr, keyPtrPtr[i], valuePtr);
	    }
	}
	if (TclIsVarDirectWritable(varPtr)) {
	    Tcl_IncrRefCount(dictPtr);
	    TclDecrRefCount(varPtr->value.objPtr);
	    varPtr->value.objPtr = dictPtr;
	} else {
	    DECACHE_STACK_INFO();
	    objResultPtr = TclPtrSetVarIdx(interp, varPtr, NULL, NULL, NULL,
		    dictPtr, TCL_LEAVE_ERR_MSG, opnd);
	    CACHE_STACK_INFO();
	    if (objResultPtr == NULL) {
		if (allocdict) {
		    TclDecrRefCount(dictPtr);
		}
		TRACE_ERROR(interp);
		goto gotError;
	    }
	}
	TRACE_APPEND(("written back\n"));
	NEXT_INST_F(9, 1, 0);

    case INST_DICT_EXPAND:
	dictPtr = OBJ_UNDER_TOS;
	listPtr = OBJ_AT_TOS;
	TRACE(("\"%.30s\" \"%.30s\" =>", O2S(dictPtr), O2S(listPtr)));
	if (TclListObjGetElements(interp, listPtr, &objc, &objv) != TCL_OK) {
	    TRACE_ERROR(interp);
	    goto gotError;
	}
	objResultPtr = TclDictWithInit(interp, dictPtr, objc, objv);
	if (objResultPtr == NULL) {
	    TRACE_ERROR(interp);
	    goto gotError;
	}
	TRACE_APPEND(("\"%.30s\"\n", O2S(objResultPtr)));
	NEXT_INST_F(1, 2, 1);

    case INST_DICT_RECOMBINE_STK:
	keysPtr = POP_OBJECT();
	varNamePtr = OBJ_UNDER_TOS;
	listPtr = OBJ_AT_TOS;
	TRACE(("\"%.30s\" \"%.30s\" \"%.30s\" => ",
		O2S(varNamePtr), O2S(valuePtr), O2S(keysPtr)));
	if (TclListObjGetElements(interp, listPtr, &objc, &objv) != TCL_OK) {
	    TRACE_ERROR(interp);
	    TclDecrRefCount(keysPtr);
	    goto gotError;
	}
	varPtr = TclObjLookupVarEx(interp, varNamePtr, NULL,
		TCL_LEAVE_ERR_MSG, "set", 1, 1, &arrayPtr);
	if (varPtr == NULL) {
	    TRACE_ERROR(interp);
	    TclDecrRefCount(keysPtr);
	    goto gotError;
	}
	DECACHE_STACK_INFO();
	result = TclDictWithFinish(interp, varPtr,arrayPtr,varNamePtr,NULL,-1,
		objc, objv, keysPtr);
	CACHE_STACK_INFO();
	TclDecrRefCount(keysPtr);
	if (result != TCL_OK) {
	    TRACE_ERROR(interp);
	    goto gotError;
	}
	TRACE_APPEND(("OK\n"));
	NEXT_INST_F(1, 2, 0);

    case INST_DICT_RECOMBINE_IMM:
	opnd = TclGetUInt4AtPtr(pc+1);
	listPtr = OBJ_UNDER_TOS;
	keysPtr = OBJ_AT_TOS;
	varPtr = LOCAL(opnd);
	TRACE(("%u <- \"%.30s\" \"%.30s\" => ", opnd, O2S(valuePtr),
		O2S(keysPtr)));
	if (TclListObjGetElements(interp, listPtr, &objc, &objv) != TCL_OK) {
	    TRACE_ERROR(interp);
	    goto gotError;
	}
	while (TclIsVarLink(varPtr)) {
	    varPtr = varPtr->value.linkPtr;
	}
	DECACHE_STACK_INFO();
	result = TclDictWithFinish(interp, varPtr, NULL, NULL, NULL, opnd,
		objc, objv, keysPtr);
	CACHE_STACK_INFO();
	if (result != TCL_OK) {
	    TRACE_ERROR(interp);
	    goto gotError;
	}
	TRACE_APPEND(("OK\n"));
	NEXT_INST_F(5, 2, 0);
    }
    break;

    /*
     *	   End of dictionary-related instructions.
     * -----------------------------------------------------------------
     */

    case INST_CLOCK_READ:
	{			/* Read the wall clock */
	    Tcl_WideInt wval;
	    Tcl_Time now;
	    switch(TclGetUInt1AtPtr(pc+1)) {
	    case 0:		/* clicks */
#ifdef TCL_WIDE_CLICKS
		wval = TclpGetWideClicks();
#else
		wval = (Tcl_WideInt) TclpGetClicks();
#endif
		break;
	    case 1:		/* microseconds */
		Tcl_GetTime(&now);
		wval = (Tcl_WideInt) now.sec * 1000000 + now.usec;
		break;
	    case 2:		/* milliseconds */
		Tcl_GetTime(&now);
		wval = (Tcl_WideInt) now.sec * 1000 + now.usec / 1000;
		break;
	    case 3:		/* seconds */
		Tcl_GetTime(&now);
		wval = (Tcl_WideInt) now.sec;
		break;
	    default:
		Tcl_Panic("clockRead instruction with unknown clock#");
	    }
	    TclNewIntObj(objResultPtr, wval);
	    TRACE_WITH_OBJ(("=> "), objResultPtr);
	    NEXT_INST_F(2, 0, 1);
	}
	break;

    default:
	Tcl_Panic("TclNRExecuteByteCode: unrecognized opCode %u", *pc);
    } /* end of switch on opCode */

    /*
     * Block for variables needed to process exception returns.
     */

    {
	ExceptionRange *rangePtr;
				/* Points to closest loop or catch exception
				 * range enclosing the pc. Used by various
				 * instructions and processCatch to process
				 * break, continue, and errors. */
	const char *bytes;

	/*
	 * An external evaluation (INST_INVOKE or INST_EVAL) returned
	 * something different from TCL_OK, or else INST_BREAK or
	 * INST_CONTINUE were called.
	 */

    processExceptionReturn:
#ifdef TCL_COMPILE_DEBUG
	switch (*pc) {
	case INST_INVOKE_STK1:
	    opnd = TclGetUInt1AtPtr(pc+1);
	    TRACE(("%u => ... after \"%.20s\": ", opnd, cmdNameBuf));
	    break;
	case INST_INVOKE_STK4:
	    opnd = TclGetUInt4AtPtr(pc+1);
	    TRACE(("%u => ... after \"%.20s\": ", opnd, cmdNameBuf));
	    break;
	case INST_EVAL_STK:
	    /*
	     * Note that the object at stacktop has to be used before doing
	     * the cleanup.
	     */

	    TRACE(("\"%.30s\" => ", O2S(OBJ_AT_TOS)));
	    break;
	default:
	    TRACE(("=> "));
	}
#endif
	if ((result == TCL_CONTINUE) || (result == TCL_BREAK)) {
	    rangePtr = GetExceptRangeForPc(pc, result, codePtr);
	    if (rangePtr == NULL) {
		TRACE_APPEND(("no encl. loop or catch, returning %s\n",
			StringForResultCode(result)));
		goto abnormalReturn;
	    }
	    if (rangePtr->type == CATCH_EXCEPTION_RANGE) {
		TRACE_APPEND(("%s ...\n", StringForResultCode(result)));
		goto processCatch;
	    }
	    while (cleanup--) {
		valuePtr = POP_OBJECT();
		TclDecrRefCount(valuePtr);
	    }
	    if (result == TCL_BREAK) {
		result = TCL_OK;
		pc = (codePtr->codeStart + rangePtr->breakOffset);
		TRACE_APPEND(("%s, range at %d, new pc %d\n",
			StringForResultCode(result),
			rangePtr->codeOffset, rangePtr->breakOffset));
		NEXT_INST_F(0, 0, 0);
	    }
	    if (rangePtr->continueOffset == -1) {
		TRACE_APPEND(("%s, loop w/o continue, checking for catch\n",
			StringForResultCode(result)));
		goto checkForCatch;
	    }
	    result = TCL_OK;
	    pc = (codePtr->codeStart + rangePtr->continueOffset);
	    TRACE_APPEND(("%s, range at %d, new pc %d\n",
		    StringForResultCode(result),
		    rangePtr->codeOffset, rangePtr->continueOffset));
	    NEXT_INST_F(0, 0, 0);
	}
#ifdef TCL_COMPILE_DEBUG
	if (traceInstructions) {
	    objPtr = Tcl_GetObjResult(interp);
	    if ((result != TCL_ERROR) && (result != TCL_RETURN)) {
		TRACE_APPEND(("OTHER RETURN CODE %d, result=\"%.30s\"\n ",
			result, O2S(objPtr)));
	    } else {
		TRACE_APPEND(("%s, result=\"%.30s\"\n",
			StringForResultCode(result), O2S(objPtr)));
	    }
	}
#endif
	goto checkForCatch;

	/*
	 * Division by zero in an expression. Control only reaches this point
	 * by "goto divideByZero".
	 */

    divideByZero:
	Tcl_SetObjResult(interp, Tcl_NewStringObj("divide by zero", -1));
	DECACHE_STACK_INFO();
	Tcl_SetErrorCode(interp, "ARITH", "DIVZERO", "divide by zero", NULL);
	CACHE_STACK_INFO();
	goto gotError;

    outOfMemory:
	Tcl_SetObjResult(interp, Tcl_NewStringObj("out of memory", -1));
	DECACHE_STACK_INFO();
	Tcl_SetErrorCode(interp, "ARITH", "OUTOFMEMORY", "out of memory", NULL);
	CACHE_STACK_INFO();
	goto gotError;

	/*
	 * Exponentiation of zero by negative number in an expression. Control
	 * only reaches this point by "goto exponOfZero".
	 */

    exponOfZero:
	Tcl_SetObjResult(interp, Tcl_NewStringObj(
		"exponentiation of zero by negative power", -1));
	DECACHE_STACK_INFO();
	Tcl_SetErrorCode(interp, "ARITH", "DOMAIN",
		"exponentiation of zero by negative power", NULL);
	CACHE_STACK_INFO();

	/*
	 * Almost all error paths feed through here rather than assigning to
	 * result themselves (for a small but consistent saving).
	 */

    gotError:
	result = TCL_ERROR;

	/*
	 * Execution has generated an "exception" such as TCL_ERROR. If the
	 * exception is an error, record information about what was being
	 * executed when the error occurred. Find the closest enclosing catch
	 * range, if any. If no enclosing catch range is found, stop execution
	 * and return the "exception" code.
	 */

    checkForCatch:
	if (iPtr->execEnvPtr->rewind) {
	    goto abnormalReturn;
	}
	if ((result == TCL_ERROR) && !(iPtr->flags & ERR_ALREADY_LOGGED)) {
	    const unsigned char *pcBeg;
	    size_t xxx1length;

	    bytes = GetSrcInfoForPc(pc, codePtr, &xxx1length, &pcBeg, NULL);
	    DECACHE_STACK_INFO();
	    TclLogCommandInfo(interp, codePtr->source, bytes,
		    bytes ? xxx1length : 0, pcBeg, tosPtr);
	    CACHE_STACK_INFO();
	}
	iPtr->flags &= ~ERR_ALREADY_LOGGED;

	/*
	 * Clear all expansions that may have started after the last
	 * INST_BEGIN_CATCH.
	 */

	while (auxObjList) {
	    if ((catchTop != initCatchTop)
		    && (*catchTop > (ptrdiff_t)
			auxObjList->internalRep.twoPtrValue.ptr2)) {
		break;
	    }
	    POP_TAUX_OBJ();
	}

	/*
	 * We must not catch if the script in progress has been canceled with
	 * the TCL_CANCEL_UNWIND flag. Instead, it blows outwards until we
	 * either hit another interpreter (presumably where the script in
	 * progress has not been canceled) or we get to the top-level. We do
	 * NOT modify the interpreter result here because we know it will
	 * already be set prior to vectoring down to this point in the code.
	 */

	if (TclCanceled(iPtr) && (Tcl_Canceled(interp, 0) == TCL_ERROR)) {
#ifdef TCL_COMPILE_DEBUG
	    if (traceInstructions) {
		fprintf(stdout, "   ... cancel with unwind, returning %s\n",
			StringForResultCode(result));
	    }
#endif
	    goto abnormalReturn;
	}

	/*
	 * We must not catch an exceeded limit. Instead, it blows outwards
	 * until we either hit another interpreter (presumably where the limit
	 * is not exceeded) or we get to the top-level.
	 */

	if (TclLimitExceeded(iPtr->limit)) {
#ifdef TCL_COMPILE_DEBUG
	    if (traceInstructions) {
		fprintf(stdout, "   ... limit exceeded, returning %s\n",
			StringForResultCode(result));
	    }
#endif
	    goto abnormalReturn;
	}
	if (catchTop == initCatchTop) {
#ifdef TCL_COMPILE_DEBUG
	    if (traceInstructions) {
		fprintf(stdout, "   ... no enclosing catch, returning %s\n",
			StringForResultCode(result));
	    }
#endif
	    goto abnormalReturn;
	}
	rangePtr = GetExceptRangeForPc(pc, TCL_ERROR, codePtr);
	if (rangePtr == NULL) {
	    /*
	     * This is only possible when compiling a [catch] that sends its
	     * script to INST_EVAL. Cannot correct the compiler without
	     * breaking compat with previous .tbc compiled scripts.
	     */

#ifdef TCL_COMPILE_DEBUG
	    if (traceInstructions) {
		fprintf(stdout, "   ... no enclosing catch, returning %s\n",
			StringForResultCode(result));
	    }
#endif
	    goto abnormalReturn;
	}

	/*
	 * A catch exception range (rangePtr) was found to handle an
	 * "exception". It was found either by checkForCatch just above or by
	 * an instruction during break, continue, or error processing. Jump to
	 * its catchOffset after unwinding the operand stack to the depth it
	 * had when starting to execute the range's catch command.
	 */

    processCatch:
	while (CURR_DEPTH > *catchTop) {
	    valuePtr = POP_OBJECT();
	    TclDecrRefCount(valuePtr);
	}
#ifdef TCL_COMPILE_DEBUG
	if (traceInstructions) {
	    fprintf(stdout, "  ... found catch at %d, catchTop=%d, "
		    "unwound to %ld, new pc %u\n",
		    rangePtr->codeOffset, (int) (catchTop - initCatchTop - 1),
		    (long) *catchTop, (unsigned) rangePtr->catchOffset);
	}
#endif
	pc = (codePtr->codeStart + rangePtr->catchOffset);
	NEXT_INST_F(0, 0, 0);	/* Restart the execution loop at pc. */

	/*
	 * end of infinite loop dispatching on instructions.
	 */

	/*
	 * Done or abnormal return code. Restore the stack to state it had when
	 * starting to execute the ByteCode. Panic if the stack is below the
	 * initial level.
	 */

    abnormalReturn:
	TCL_DTRACE_INST_LAST();

	/*
	 * Clear all expansions and same-level NR calls.
	 *
	 * Note that expansion markers have a NULL type; avoid removing other
	 * markers.
	 */

	while (auxObjList) {
	    POP_TAUX_OBJ();
	}
	while (tosPtr > initTosPtr) {
	    objPtr = POP_OBJECT();
	    Tcl_DecrRefCount(objPtr);
	}

	if (tosPtr < initTosPtr) {
	    fprintf(stderr,
		    "\nTclNRExecuteByteCode: abnormal return at pc %u: "
		    "stack top %d < entry stack top %d\n",
		    (unsigned)(pc - codePtr->codeStart),
		    (unsigned) CURR_DEPTH, (unsigned) 0);
	    Tcl_Panic("TclNRExecuteByteCode execution failure: end stack top < start stack top");
	}
	CLANG_ASSERT(bcFramePtr);
    }

    iPtr->cmdFramePtr = bcFramePtr->nextPtr;
    TclReleaseByteCode(codePtr);
    TclStackFree(interp, TD);	/* free my stack */

    return result;

    /*
     * INST_START_CMD failure case removed where it doesn't bother that much
     *
     * Remark that if the interpreter is marked for deletion its
     * compileEpoch is modified, so that the epoch check also verifies
     * that the interp is not deleted. If no outside call has been made
     * since the last check, it is safe to omit the check.

     * case INST_START_CMD:
     */

	instStartCmdFailed:
	{
	    const char *bytes;
	    size_t xxx1length;

	    xxx1length = 0;

	    if (TclInterpReady(interp) == TCL_ERROR) {
		goto gotError;
	    }

	    /*
	     * We used to switch to direct eval; for NRE-awareness we now
	     * compile and eval the command so that this evaluation does not
	     * add a new TEBC instance. Bug [2910748], bug [fa6bf38d07]
	     *
	     * TODO: recompile, search this command and eval a code starting from,
	     * so that this evaluation does not add a new TEBC instance without
	     * NRE-trampoline.
	     */

	    codePtr->flags |= TCL_BYTECODE_RECOMPILE;
	    bytes = GetSrcInfoForPc(pc, codePtr, &xxx1length, NULL, NULL);
	    opnd = TclGetUInt4AtPtr(pc+1);
	    pc += (opnd-1);
	    assert(bytes);
	    PUSH_OBJECT(Tcl_NewStringObj(bytes, xxx1length));
	    goto instEvalStk;
	}
}

#undef codePtr
#undef iPtr
#undef bcFramePtr
#undef initCatchTop
#undef initTosPtr
#undef auxObjList
#undef catchTop
#undef TCONST
#undef esPtr

static int
FinalizeOONext(
    ClientData data[],
    Tcl_Interp *interp,
    int result)
{
    Interp *iPtr = (Interp *) interp;
    CallContext *contextPtr = (CallContext *)data[1];

    /*
     * Reset the variable lookup frame.
     */

    iPtr->varFramePtr = (CallFrame *)data[0];

    /*
     * Restore the call chain context index as we've finished the inner invoke
     * and want to operate in the outer context again.
     */

    contextPtr->index = PTR2INT(data[2]);
    contextPtr->skip = PTR2INT(data[3]);
    contextPtr->oPtr->flags &= ~FILTER_HANDLING;
    return result;
}

static int
FinalizeOONextFilter(
    ClientData data[],
    Tcl_Interp *interp,
    int result)
{
    Interp *iPtr = (Interp *) interp;
    CallContext *contextPtr = (CallContext *)data[1];

    /*
     * Reset the variable lookup frame.
     */

    iPtr->varFramePtr = (CallFrame *)data[0];

    /*
     * Restore the call chain context index as we've finished the inner invoke
     * and want to operate in the outer context again.
     */

    contextPtr->index = PTR2INT(data[2]);
    contextPtr->skip = PTR2INT(data[3]);
    contextPtr->oPtr->flags |= FILTER_HANDLING;
    return result;
}

/*
 * WidePwrSmallExpon --
 *
 * Helper to calculate small powers of integers whose result is wide.
 */
static inline Tcl_WideInt
WidePwrSmallExpon(Tcl_WideInt w1, long exponent) {

    Tcl_WideInt wResult;

    wResult = w1 * w1;		/* b**2 */
    switch (exponent) {
    case 2:
	break;
    case 3:
	wResult *= w1;		/* b**3 */
	break;
    case 4:
	wResult *= wResult;	/* b**4 */
	break;
    case 5:
	wResult *= wResult;	/* b**4 */
	wResult *= w1;		/* b**5 */
	break;
    case 6:
	wResult *= w1;		/* b**3 */
	wResult *= wResult;	/* b**6 */
	break;
    case 7:
	wResult *= w1;		/* b**3 */
	wResult *= wResult;	/* b**6 */
	wResult *= w1;		/* b**7 */
	break;
    case 8:
	wResult *= wResult;	/* b**4 */
	wResult *= wResult;	/* b**8 */
	break;
    case 9:
	wResult *= wResult;	/* b**4 */
	wResult *= wResult;	/* b**8 */
	wResult *= w1;		/* b**9 */
	break;
    case 10:
	wResult *= wResult;	/* b**4 */
	wResult *= w1;		/* b**5 */
	wResult *= wResult;	/* b**10 */
	break;
    case 11:
	wResult *= wResult;	/* b**4 */
	wResult *= w1;		/* b**5 */
	wResult *= wResult;	/* b**10 */
	wResult *= w1;		/* b**11 */
	break;
    case 12:
	wResult *= w1;		/* b**3 */
	wResult *= wResult;	/* b**6 */
	wResult *= wResult;	/* b**12 */
	break;
    case 13:
	wResult *= w1;		/* b**3 */
	wResult *= wResult;	/* b**6 */
	wResult *= wResult;	/* b**12 */
	wResult *= w1;		/* b**13 */
	break;
    case 14:
	wResult *= w1;		/* b**3 */
	wResult *= wResult;	/* b**6 */
	wResult *= w1;		/* b**7 */
	wResult *= wResult;	/* b**14 */
	break;
    case 15:
	wResult *= w1;		/* b**3 */
	wResult *= wResult;	/* b**6 */
	wResult *= w1;		/* b**7 */
	wResult *= wResult;	/* b**14 */
	wResult *= w1;		/* b**15 */
	break;
    case 16:
	wResult *= wResult;	/* b**4 */
	wResult *= wResult;	/* b**8 */
	wResult *= wResult;	/* b**16 */
	break;
    }
    return wResult;
}
/*
 *----------------------------------------------------------------------
 *
 * ExecuteExtendedBinaryMathOp, ExecuteExtendedUnaryMathOp --
 *
 *	These functions do advanced math for binary and unary operators
 *	respectively, so that the main TEBC code does not bear the cost of
 *	them.
 *
 * Results:
 *	A Tcl_Obj* result, or a NULL (in which case valuePtr is updated to
 *	hold the result value), or one of the special flag values
 *	GENERAL_ARITHMETIC_ERROR, EXPONENT_OF_ZERO or DIVIDED_BY_ZERO. The
 *	latter two signify a zero value raised to a negative power or a value
 *	divided by zero, respectively. With GENERAL_ARITHMETIC_ERROR, all
 *	error information will have already been reported in the interpreter
 *	result.
 *
 * Side effects:
 *	May update the Tcl_Obj indicated valuePtr if it is unshared. Will
 *	return a NULL when that happens.
 *
 *----------------------------------------------------------------------
 */

static Tcl_Obj *
ExecuteExtendedBinaryMathOp(
    Tcl_Interp *interp,		/* Where to report errors. */
    int opcode,			/* What operation to perform. */
    Tcl_Obj **constants,	/* The execution environment's constants. */
    Tcl_Obj *valuePtr,		/* The first operand on the stack. */
    Tcl_Obj *value2Ptr)		/* The second operand on the stack. */
{
#define WIDE_RESULT(w) \
    if (Tcl_IsShared(valuePtr)) {		\
	return Tcl_NewWideIntObj(w);		\
    } else {					\
	TclSetIntObj(valuePtr, w);		\
	return NULL;				\
    }
#define BIG_RESULT(b) \
    if (Tcl_IsShared(valuePtr)) {		\
	return Tcl_NewBignumObj(b);		\
    } else {					\
	Tcl_SetBignumObj(valuePtr, b);		\
	return NULL;				\
    }
#define DOUBLE_RESULT(d) \
    if (Tcl_IsShared(valuePtr)) {		\
	TclNewDoubleObj(objResultPtr, (d));	\
	return objResultPtr;			\
    } else {					\
	Tcl_SetDoubleObj(valuePtr, (d));	\
	return NULL;				\
    }

    int type1, type2;
    ClientData ptr1, ptr2;
    double d1, d2, dResult;
    Tcl_WideInt w1, w2, wResult;
    mp_int big1, big2, bigResult, bigRemainder;
    Tcl_Obj *objResultPtr;
    int invalid, zero;
    long shift;
	mp_err err;

    (void) GetNumberFromObj(NULL, valuePtr, &ptr1, &type1);
    (void) GetNumberFromObj(NULL, value2Ptr, &ptr2, &type2);

    switch (opcode) {
    case INST_MOD:
	/* TODO: Attempts to re-use unshared operands on stack */

	w2 = 0;			/* silence gcc warning */
	if (type2 == TCL_NUMBER_INT) {
	    w2 = *((const Tcl_WideInt *)ptr2);
	    if (w2 == 0) {
		return DIVIDED_BY_ZERO;
	    }
	    if ((w2 == 1) || (w2 == -1)) {
		/*
		 * Div. by |1| always yields remainder of 0.
		 */

		return constants[0];
	    }
	}
	if (type1 == TCL_NUMBER_INT) {
	    w1 = *((const Tcl_WideInt *)ptr1);

	    if (w1 == 0) {
		/*
		 * 0 % (non-zero) always yields remainder of 0.
		 */

		return constants[0];
	    }
	    if (type2 == TCL_NUMBER_INT) {
		Tcl_WideInt wQuotient, wRemainder;
		w2 = *((const Tcl_WideInt *)ptr2);
		wQuotient = w1 / w2;

		/*
		 * Force Tcl's integer division rules.
		 * TODO: examine for logic simplification
		 */

		if (((wQuotient < (Tcl_WideInt) 0)
			|| ((wQuotient == (Tcl_WideInt) 0)
			&& ((w1 < 0 && w2 > 0)
			|| (w1 > 0 && w2 < 0))))
			&& (wQuotient * w2 != w1)) {
		    wQuotient -= (Tcl_WideInt) 1;
		}
		wRemainder = w1 - w2*wQuotient;
		WIDE_RESULT(wRemainder);
	    }

	    Tcl_TakeBignumFromObj(NULL, value2Ptr, &big2);

	    /* TODO: internals intrusion */
	    if ((w1 > ((Tcl_WideInt) 0)) ^ !mp_isneg(&big2)) {
		/*
		 * Arguments are opposite sign; remainder is sum.
		 */

		err = mp_init_i64(&big1, w1);
		if (err == MP_OKAY) {
		    err = mp_add(&big2, &big1, &big2);
		    mp_clear(&big1);
		}
		if (err != MP_OKAY) {
		    return OUT_OF_MEMORY;
		}
		BIG_RESULT(&big2);
	    }

	    /*
	     * Arguments are same sign; remainder is first operand.
	     */

	    mp_clear(&big2);
	    return NULL;
	}
	Tcl_GetBignumFromObj(NULL, valuePtr, &big1);
	Tcl_GetBignumFromObj(NULL, value2Ptr, &big2);
	err = mp_init_multi(&bigResult, &bigRemainder, NULL);
	if (err == MP_OKAY) {
	    err = mp_div(&big1, &big2, &bigResult, &bigRemainder);
	}
	if ((err == MP_OKAY) && !mp_iszero(&bigRemainder) && (bigRemainder.sign != big2.sign)) {
	    /*
	     * Convert to Tcl's integer division rules.
	     */

	    if ((mp_sub_d(&bigResult, 1, &bigResult) != MP_OKAY)
		    || (mp_add(&bigRemainder, &big2, &bigRemainder) != MP_OKAY)) {
		return OUT_OF_MEMORY;
	    }
	}
	err = mp_copy(&bigRemainder, &bigResult);
	mp_clear(&bigRemainder);
	mp_clear(&big1);
	mp_clear(&big2);
	if (err != MP_OKAY) {
	    return OUT_OF_MEMORY;
	}
	BIG_RESULT(&bigResult);

    case INST_LSHIFT:
    case INST_RSHIFT: {
	/*
	 * Reject negative shift argument.
	 */

	switch (type2) {
	case TCL_NUMBER_INT:
	    invalid = (*((const Tcl_WideInt *)ptr2) < 0);
	    break;
	case TCL_NUMBER_BIG:
	    Tcl_TakeBignumFromObj(NULL, value2Ptr, &big2);
	    invalid = mp_isneg(&big2);
	    mp_clear(&big2);
	    break;
	default:
	    /* Unused, here to silence compiler warning */
	    invalid = 0;
	}
	if (invalid) {
	    Tcl_SetObjResult(interp, Tcl_NewStringObj(
		    "negative shift argument", -1));
	    return GENERAL_ARITHMETIC_ERROR;
	}

	/*
	 * Zero shifted any number of bits is still zero.
	 */

	if ((type1==TCL_NUMBER_INT) && (*((const Tcl_WideInt *)ptr1) == 0)) {
	    return constants[0];
	}

	if (opcode == INST_LSHIFT) {
	    /*
	     * Large left shifts create integer overflow.
	     *
	     * BEWARE! Can't use Tcl_GetIntFromObj() here because that
	     * converts values in the (unsigned) range to their signed int
	     * counterparts, leading to incorrect results.
	     */

	    if ((type2 != TCL_NUMBER_INT)
		    || (*((const Tcl_WideInt *)ptr2) > INT_MAX)) {
		/*
		 * Technically, we could hold the value (1 << (INT_MAX+1)) in
		 * an mp_int, but since we're using mp_mul_2d() to do the
		 * work, and it takes only an int argument, that's a good
		 * place to draw the line.
		 */

		Tcl_SetObjResult(interp, Tcl_NewStringObj(
			"integer value too large to represent", -1));
		return GENERAL_ARITHMETIC_ERROR;
	    }
	    shift = (int)(*((const Tcl_WideInt *)ptr2));

	    /*
	     * Handle shifts within the native wide range.
	     */

	    if ((type1 == TCL_NUMBER_INT)
		    && ((size_t)shift < CHAR_BIT*sizeof(Tcl_WideInt))) {
		w1 = *((const Tcl_WideInt *)ptr1);
		if (!((w1>0 ? w1 : ~w1)
			& -(((Tcl_WideInt)1)
			<< (CHAR_BIT*sizeof(Tcl_WideInt) - 1 - shift)))) {
		    WIDE_RESULT(w1 << shift);
		}
	    }
	} else {
	    /*
	     * Quickly force large right shifts to 0 or -1.
	     */

	    if ((type2 != TCL_NUMBER_INT)
		    || (*(const Tcl_WideInt *)ptr2 > INT_MAX)) {
		/*
		 * Again, technically, the value to be shifted could be an
		 * mp_int so huge that a right shift by (INT_MAX+1) bits could
		 * not take us to the result of 0 or -1, but since we're using
		 * mp_div_2d to do the work, and it takes only an int
		 * argument, we draw the line there.
		 */

		switch (type1) {
		case TCL_NUMBER_INT:
		    zero = (*(const Tcl_WideInt *)ptr1 > 0);
		    break;
		case TCL_NUMBER_BIG:
		    Tcl_TakeBignumFromObj(NULL, valuePtr, &big1);
		    zero = !mp_isneg(&big1);
		    mp_clear(&big1);
		    break;
		default:
		    /* Unused, here to silence compiler warning. */
		    zero = 0;
		}
		if (zero) {
		    return constants[0];
		}
		WIDE_RESULT(-1);
	    }
	    shift = (int)(*(const Tcl_WideInt *)ptr2);

	    /*
	     * Handle shifts within the native wide range.
	     */

	    if (type1 == TCL_NUMBER_INT) {
		w1 = *(const Tcl_WideInt *)ptr1;
		if ((size_t)shift >= CHAR_BIT*sizeof(Tcl_WideInt)) {
		    if (w1 >= 0) {
			return constants[0];
		    }
		    WIDE_RESULT(-1);
		}
		WIDE_RESULT(w1 >> shift);
	    }
	}

	Tcl_TakeBignumFromObj(NULL, valuePtr, &big1);

	err = mp_init(&bigResult);
	if (err == MP_OKAY) {
	    if (opcode == INST_LSHIFT) {
		err = mp_mul_2d(&big1, shift, &bigResult);
	    } else {
		err = mp_signed_rsh(&big1, shift, &bigResult);
	    }
	}
	if (err != MP_OKAY) {
	    return OUT_OF_MEMORY;
	}
	mp_clear(&big1);
	BIG_RESULT(&bigResult);
    }

    case INST_BITOR:
    case INST_BITXOR:
    case INST_BITAND:
	if ((type1 != TCL_NUMBER_INT) || (type2 != TCL_NUMBER_INT)) {
	    Tcl_TakeBignumFromObj(NULL, valuePtr, &big1);
	    Tcl_TakeBignumFromObj(NULL, value2Ptr, &big2);

	    err = mp_init(&bigResult);

	    if (err == MP_OKAY) {
		switch (opcode) {
		case INST_BITAND:
		    err = mp_and(&big1, &big2, &bigResult);
		    break;

		case INST_BITOR:
		    err = mp_or(&big1, &big2, &bigResult);
		    break;

		case INST_BITXOR:
		    err = mp_xor(&big1, &big2, &bigResult);
		    break;
		}
	    }
	    if (err != MP_OKAY) {
		return OUT_OF_MEMORY;
	    }

	    mp_clear(&big1);
	    mp_clear(&big2);
	    BIG_RESULT(&bigResult);
	}

	w1 = *((const Tcl_WideInt *)ptr1);
	w2 = *((const Tcl_WideInt *)ptr2);

	switch (opcode) {
	case INST_BITAND:
	    wResult = w1 & w2;
	    break;
	case INST_BITOR:
	    wResult = w1 | w2;
	    break;
	case INST_BITXOR:
	    wResult = w1 ^ w2;
	    break;
	default:
	    /* Unused, here to silence compiler warning. */
	    wResult = 0;
	}
	WIDE_RESULT(wResult);

    case INST_EXPON: {
	int oddExponent = 0, negativeExponent = 0;
	unsigned short base;

	if ((type1 == TCL_NUMBER_DOUBLE) || (type2 == TCL_NUMBER_DOUBLE)) {
	    Tcl_GetDoubleFromObj(NULL, valuePtr, &d1);
	    Tcl_GetDoubleFromObj(NULL, value2Ptr, &d2);

	    if (d1==0.0 && d2<0.0) {
		return EXPONENT_OF_ZERO;
	    }
	    dResult = pow(d1, d2);
	    goto doubleResult;
	}
	w1 = w2 = 0; /* to silence compiler warning (maybe-uninitialized) */
	if (type2 == TCL_NUMBER_INT) {
	    w2 = *((const Tcl_WideInt *) ptr2);
	    if (w2 == 0) {
		/*
		 * Anything to the zero power is 1.
		 */

		return constants[1];
	    } else if (w2 == 1) {
		/*
		 * Anything to the first power is itself
		 */

		return NULL;
	    }

	    negativeExponent = (w2 < 0);
	    oddExponent = (int) (w2 & (Tcl_WideInt)1);
	} else {
	    Tcl_TakeBignumFromObj(NULL, value2Ptr, &big2);
	    negativeExponent = mp_isneg(&big2);
	    err = mp_mod_2d(&big2, 1, &big2);
	    oddExponent = (err == MP_OKAY) && !mp_iszero(&big2);
	    mp_clear(&big2);
	}

	if (type1 == TCL_NUMBER_INT) {
	    w1 = *((const Tcl_WideInt *)ptr1);

	    if (negativeExponent) {
		switch (w1) {
		case 0:
		    /*
		     * Zero to a negative power is div by zero error.
		     */

		    return EXPONENT_OF_ZERO;
		case -1:
		    if (oddExponent) {
			WIDE_RESULT(-1);
		    }
		    /* fallthrough */
		case 1:
		    /*
		     * 1 to any power is 1.
		     */

		    return constants[1];
		}
	    }
	}
	if (negativeExponent) {

	    /*
	     * Integers with magnitude greater than 1 raise to a negative
	     * power yield the answer zero (see TIP 123).
	     */
	    return constants[0];
	}

	if (type1 != TCL_NUMBER_INT) {
	    goto overflowExpon;
	}

	switch (w1) {
	    case 0:
		/*
		 * Zero to a positive power is zero.
		 */

		return constants[0];
	    case 1:
		/*
		 * 1 to any power is 1.
		 */

		return constants[1];
	    case -1:
		if (!oddExponent) {
		    return constants[1];
		}
		WIDE_RESULT(-1);
	}

	/*
	 * We refuse to accept exponent arguments that exceed one mp_digit
	 * which means the max exponent value is 2**28-1 = 0x0FFFFFFF =
	 * 268435455, which fits into a signed 32 bit int which is within the
	 * range of the long int type. This means any numeric Tcl_Obj value
	 * not using TCL_NUMBER_INT type must hold a value larger than we
	 * accept.
	 */

	if (type2 != TCL_NUMBER_INT) {
	    Tcl_SetObjResult(interp, Tcl_NewStringObj(
		    "exponent too large", -1));
	    return GENERAL_ARITHMETIC_ERROR;
	}

	/* From here (up to overflowExpon) w1 and exponent w2 are wide-int's. */
	assert(type1 == TCL_NUMBER_INT && type2 == TCL_NUMBER_INT);

	if (w1 == 2) {
	    /*
	     * Reduce small powers of 2 to shifts.
	     */

	    if ((Tcl_WideUInt) w2 < (Tcl_WideUInt) CHAR_BIT*sizeof(Tcl_WideInt) - 1) {
		WIDE_RESULT(((Tcl_WideInt) 1) << (int)w2);
	    }
	    goto overflowExpon;
	}
	if (w1 == -2) {
	    int signum = oddExponent ? -1 : 1;

	    /*
	     * Reduce small powers of 2 to shifts.
	     */

	    if ((Tcl_WideUInt) w2 < CHAR_BIT * sizeof(Tcl_WideInt) - 1) {
		WIDE_RESULT(signum * (((Tcl_WideInt) 1) << (int) w2));
	    }
	    goto overflowExpon;
	}
	if (w2 - 2 < (long)MaxBase64Size
		&& w1 <=  MaxBase64[w2 - 2]
		&& w1 >= -MaxBase64[w2 - 2]) {
	    /*
	     * Small powers of integers whose result is wide.
	     */
	    wResult = WidePwrSmallExpon(w1, (long)w2);

	    WIDE_RESULT(wResult);
	}

	/*
	 * Handle cases of powers > 16 that still fit in a 64-bit word by
	 * doing table lookup.
	 */

	if (w1 - 3 >= 0 && w1 - 2 < (long)Exp64IndexSize
		&& w2 - 2 < (long)(Exp64ValueSize + MaxBase64Size)) {
	    base = Exp64Index[w1 - 3]
		    + (unsigned short) (w2 - 2 - MaxBase64Size);
	    if (base < Exp64Index[w1 - 2]) {
		/*
		 * 64-bit number raised to intermediate power, done by
		 * table lookup.
		 */

		WIDE_RESULT(Exp64Value[base]);
	    }
	}

	if (-w1 - 3 >= 0 && -w1 - 2 < (long)Exp64IndexSize
		&& w2 - 2 < (long)(Exp64ValueSize + MaxBase64Size)) {
	    base = Exp64Index[-w1 - 3]
		    + (unsigned short) (w2 - 2 - MaxBase64Size);
	    if (base < Exp64Index[-w1 - 2]) {
		/*
		 * 64-bit number raised to intermediate power, done by
		 * table lookup.
		 */

		wResult = oddExponent ? -Exp64Value[base] : Exp64Value[base];
		WIDE_RESULT(wResult);
	    }
	}

    overflowExpon:

	if ((TclGetWideIntFromObj(NULL, value2Ptr, &w2) != TCL_OK)
		|| (value2Ptr->typePtr != &tclIntType)
		|| (Tcl_WideUInt)w2 >= (1<<28)) {
	    Tcl_SetObjResult(interp, Tcl_NewStringObj(
		    "exponent too large", -1));
	    return GENERAL_ARITHMETIC_ERROR;
	}
	Tcl_TakeBignumFromObj(NULL, valuePtr, &big1);
	err = mp_init(&bigResult);
	if (err == MP_OKAY) {
	    err = mp_expt_u32(&big1, (unsigned int)w2, &bigResult);
	}
	if (err != MP_OKAY) {
	    return OUT_OF_MEMORY;
	}
	mp_clear(&big1);
	BIG_RESULT(&bigResult);
    }

    case INST_ADD:
    case INST_SUB:
    case INST_MULT:
    case INST_DIV:
	if ((type1 == TCL_NUMBER_DOUBLE) || (type2 == TCL_NUMBER_DOUBLE)) {
	    /*
	     * At least one of the values is floating-point, so perform
	     * floating point calculations.
	     */

	    Tcl_GetDoubleFromObj(NULL, valuePtr, &d1);
	    Tcl_GetDoubleFromObj(NULL, value2Ptr, &d2);

	    switch (opcode) {
	    case INST_ADD:
		dResult = d1 + d2;
		break;
	    case INST_SUB:
		dResult = d1 - d2;
		break;
	    case INST_MULT:
		dResult = d1 * d2;
		break;
	    case INST_DIV:
#ifndef IEEE_FLOATING_POINT
		if (d2 == 0.0) {
		    return DIVIDED_BY_ZERO;
		}
#endif
		/*
		 * We presume that we are running with zero-divide unmasked if
		 * we're on an IEEE box. Otherwise, this statement might cause
		 * demons to fly out our noses.
		 */

		dResult = d1 / d2;
		break;
	    default:
		/* Unused, here to silence compiler warning. */
		dResult = 0;
	    }

	doubleResult:
#ifndef ACCEPT_NAN
	    /*
	     * Check now for IEEE floating-point error.
	     */

	    if (TclIsNaN(dResult)) {
		TclExprFloatError(interp, dResult);
		return GENERAL_ARITHMETIC_ERROR;
	    }
#endif
	    DOUBLE_RESULT(dResult);
	}
	if ((type1 == TCL_NUMBER_INT) && (type2 == TCL_NUMBER_INT)) {
	    w1 = *((const Tcl_WideInt *)ptr1);
	    w2 = *((const Tcl_WideInt *)ptr2);

	    switch (opcode) {
	    case INST_ADD:
		wResult = w1 + w2;
		if ((type1 == TCL_NUMBER_INT) || (type2 == TCL_NUMBER_INT))
		{
		    /*
		     * Check for overflow.
		     */

		    if (Overflowing(w1, w2, wResult)) {
			goto overflowBasic;
		    }
		}
		break;

	    case INST_SUB:
		wResult = w1 - w2;
		if ((type1 == TCL_NUMBER_INT) || (type2 == TCL_NUMBER_INT))
		{
		    /*
		     * Must check for overflow. The macro tests for overflows
		     * in sums by looking at the sign bits. As we have a
		     * subtraction here, we are adding -w2. As -w2 could in
		     * turn overflow, we test with ~w2 instead: it has the
		     * opposite sign bit to w2 so it does the job. Note that
		     * the only "bad" case (w2==0) is irrelevant for this
		     * macro, as in that case w1 and wResult have the same
		     * sign and there is no overflow anyway.
		     */

		    if (Overflowing(w1, ~w2, wResult)) {
			goto overflowBasic;
		    }
		}
		break;

	    case INST_MULT:
		if ((w1 < INT_MIN) || (w1 > INT_MAX) || (w2 < INT_MIN) || (w2 > INT_MAX)) {
		    goto overflowBasic;
		}
		wResult = w1 * w2;
		break;

	    case INST_DIV:
		if (w2 == 0) {
		    return DIVIDED_BY_ZERO;
		}

		/*
		 * Need a bignum to represent (WIDE_MIN / -1)
		 */

		if ((w1 == WIDE_MIN) && (w2 == -1)) {
		    goto overflowBasic;
		}
		wResult = w1 / w2;

		/*
		 * Force Tcl's integer division rules.
		 * TODO: examine for logic simplification
		 */

		if (((wResult < 0) || ((wResult == 0) &&
			((w1 < 0 && w2 > 0) || (w1 > 0 && w2 < 0)))) &&
			(wResult*w2 != w1)) {
		    wResult -= 1;
		}
		break;

	    default:
		/*
		 * Unused, here to silence compiler warning.
		 */

		wResult = 0;
	    }

	    WIDE_RESULT(wResult);
	}

    overflowBasic:
	Tcl_TakeBignumFromObj(NULL, valuePtr, &big1);
	Tcl_TakeBignumFromObj(NULL, value2Ptr, &big2);
	err = mp_init(&bigResult);
	if (err == MP_OKAY) {
	switch (opcode) {
	case INST_ADD:
		err = mp_add(&big1, &big2, &bigResult);
		break;
	case INST_SUB:
		err = mp_sub(&big1, &big2, &bigResult);
		break;
	case INST_MULT:
		err = mp_mul(&big1, &big2, &bigResult);
		break;
	case INST_DIV:
		if (mp_iszero(&big2)) {
		    mp_clear(&big1);
		    mp_clear(&big2);
		    mp_clear(&bigResult);
		    return DIVIDED_BY_ZERO;
		}
		err = mp_init(&bigRemainder);
		if (err == MP_OKAY) {
		    err = mp_div(&big1, &big2, &bigResult, &bigRemainder);
		}
		/* TODO: internals intrusion */
		if (!mp_iszero(&bigRemainder)
			&& (bigRemainder.sign != big2.sign)) {
		    /*
		     * Convert to Tcl's integer division rules.
		     */

		    err = mp_sub_d(&bigResult, 1, &bigResult);
		    if (err == MP_OKAY) {
			err = mp_add(&bigRemainder, &big2, &bigRemainder);
		    }
		}
		mp_clear(&bigRemainder);
		break;
	    }
	}
	mp_clear(&big1);
	mp_clear(&big2);
	BIG_RESULT(&bigResult);
    }

    Tcl_Panic("unexpected opcode");
    return NULL;
}

static Tcl_Obj *
ExecuteExtendedUnaryMathOp(
    int opcode,			/* What operation to perform. */
    Tcl_Obj *valuePtr)		/* The operand on the stack. */
{
    ClientData ptr;
    int type;
    Tcl_WideInt w;
    mp_int big;
    Tcl_Obj *objResultPtr;
    mp_err err = MP_OKAY;

    (void) GetNumberFromObj(NULL, valuePtr, &ptr, &type);

    switch (opcode) {
    case INST_BITNOT:
	if (type == TCL_NUMBER_INT) {
	    w = *((const Tcl_WideInt *) ptr);
	    WIDE_RESULT(~w);
	}
	Tcl_TakeBignumFromObj(NULL, valuePtr, &big);
	/* ~a = - a - 1 */
	err = mp_neg(&big, &big);
	if (err == MP_OKAY) {
	    err = mp_sub_d(&big, 1, &big);
	}
	if (err != MP_OKAY) {
	    return OUT_OF_MEMORY;
	}
	BIG_RESULT(&big);
    case INST_UMINUS:
	switch (type) {
	case TCL_NUMBER_DOUBLE:
	    DOUBLE_RESULT(-(*((const double *) ptr)));
	case TCL_NUMBER_INT:
	    w = *((const Tcl_WideInt *) ptr);
	    if (w != WIDE_MIN) {
		WIDE_RESULT(-w);
	    }
	    err = mp_init_i64(&big, w);
	    if (err != MP_OKAY) {
		return OUT_OF_MEMORY;
	    }
	    break;
	default:
	    Tcl_TakeBignumFromObj(NULL, valuePtr, &big);
	}
	err = mp_neg(&big, &big);
	if (err != MP_OKAY) {
	    return OUT_OF_MEMORY;
	}
	BIG_RESULT(&big);
    }

    Tcl_Panic("unexpected opcode");
    return NULL;
}
#undef WIDE_RESULT
#undef BIG_RESULT
#undef DOUBLE_RESULT

/*
 *----------------------------------------------------------------------
 *
 * CompareTwoNumbers --
 *
 *	This function compares a pair of numbers in Tcl_Objs. Each argument
 *	must already be known to be numeric and not NaN.
 *
 * Results:
 *	One of MP_LT, MP_EQ or MP_GT, depending on whether valuePtr is less
 *	than, equal to, or greater than value2Ptr (respectively).
 *
 * Side effects:
 *	None, provided both values are numeric.
 *
 *----------------------------------------------------------------------
 */

int
TclCompareTwoNumbers(
    Tcl_Obj *valuePtr,
    Tcl_Obj *value2Ptr)
{
    int type1 = TCL_NUMBER_NAN, type2 = TCL_NUMBER_NAN, compare;
    ClientData ptr1, ptr2;
    mp_int big1, big2;
    double d1, d2, tmp;
    Tcl_WideInt w1, w2;

    (void) GetNumberFromObj(NULL, valuePtr, &ptr1, &type1);
    (void) GetNumberFromObj(NULL, value2Ptr, &ptr2, &type2);

    switch (type1) {
    case TCL_NUMBER_INT:
	w1 = *((const Tcl_WideInt *)ptr1);
	switch (type2) {
	case TCL_NUMBER_INT:
	    w2 = *((const Tcl_WideInt *)ptr2);
	wideCompare:
	    return (w1 < w2) ? MP_LT : ((w1 > w2) ? MP_GT : MP_EQ);
	case TCL_NUMBER_DOUBLE:
	    d2 = *((const double *)ptr2);
	    d1 = (double) w1;

	    /*
	     * If the double has a fractional part, or if the long can be
	     * converted to double without loss of precision, then compare as
	     * doubles.
	     */

	    if (DBL_MANT_DIG > CHAR_BIT*sizeof(Tcl_WideInt) || w1 == (Tcl_WideInt) d1
		    || modf(d2, &tmp) != 0.0) {
		goto doubleCompare;
	    }

	    /*
	     * Otherwise, to make comparision based on full precision, need to
	     * convert the double to a suitably sized integer.
	     *
	     * Need this to get comparsions like
	     *	  expr 20000000000000003 < 20000000000000004.0
	     * right. Converting the first argument to double will yield two
	     * double values that are equivalent within double precision.
	     * Converting the double to an integer gets done exactly, then
	     * integer comparison can tell the difference.
	     */

	    if (d2 < (double)WIDE_MIN) {
		return MP_GT;
	    }
	    if (d2 > (double)WIDE_MAX) {
		return MP_LT;
	    }
	    w2 = (Tcl_WideInt) d2;
	    goto wideCompare;
	case TCL_NUMBER_BIG:
	    Tcl_TakeBignumFromObj(NULL, value2Ptr, &big2);
	    if (mp_isneg(&big2)) {
		compare = MP_GT;
	    } else {
		compare = MP_LT;
	    }
	    mp_clear(&big2);
	    return compare;
	}
    break;

    case TCL_NUMBER_DOUBLE:
	d1 = *((const double *)ptr1);
	switch (type2) {
	case TCL_NUMBER_DOUBLE:
	    d2 = *((const double *)ptr2);
	doubleCompare:
	    return (d1 < d2) ? MP_LT : ((d1 > d2) ? MP_GT : MP_EQ);
	case TCL_NUMBER_INT:
	    w2 = *((const Tcl_WideInt *)ptr2);
	    d2 = (double) w2;
	    if (DBL_MANT_DIG > CHAR_BIT*sizeof(Tcl_WideInt)
		    || w2 == (Tcl_WideInt) d2 || modf(d1, &tmp) != 0.0) {
		goto doubleCompare;
	    }
	    if (d1 < (double)WIDE_MIN) {
		return MP_LT;
	    }
	    if (d1 > (double)WIDE_MAX) {
		return MP_GT;
	    }
	    w1 = (Tcl_WideInt) d1;
	    goto wideCompare;
	case TCL_NUMBER_BIG:
	    if (TclIsInfinite(d1)) {
		return (d1 > 0.0) ? MP_GT : MP_LT;
	    }
	    Tcl_TakeBignumFromObj(NULL, value2Ptr, &big2);
	    if ((d1 < (double)WIDE_MAX) && (d1 > (double)WIDE_MIN)) {
		if (mp_isneg(&big2)) {
		    compare = MP_GT;
		} else {
		    compare = MP_LT;
		}
		mp_clear(&big2);
		return compare;
	    }
	    if (DBL_MANT_DIG > CHAR_BIT*sizeof(long)
		    && modf(d1, &tmp) != 0.0) {
		d2 = TclBignumToDouble(&big2);
		mp_clear(&big2);
		goto doubleCompare;
	    }
	    Tcl_InitBignumFromDouble(NULL, d1, &big1);
	    goto bigCompare;
	}
    break;

    case TCL_NUMBER_BIG:
	Tcl_TakeBignumFromObj(NULL, valuePtr, &big1);
	switch (type2) {
	case TCL_NUMBER_INT:
	    compare = mp_cmp_d(&big1, 0);
	    mp_clear(&big1);
	    return compare;
	case TCL_NUMBER_DOUBLE:
	    d2 = *((const double *)ptr2);
	    if (TclIsInfinite(d2)) {
		compare = (d2 > 0.0) ? MP_LT : MP_GT;
		mp_clear(&big1);
		return compare;
	    }
	    if ((d2 < (double)WIDE_MAX) && (d2 > (double)WIDE_MIN)) {
		compare = mp_cmp_d(&big1, 0);
		mp_clear(&big1);
		return compare;
	    }
	    if (DBL_MANT_DIG > CHAR_BIT*sizeof(long)
		    && modf(d2, &tmp) != 0.0) {
		d1 = TclBignumToDouble(&big1);
		mp_clear(&big1);
		goto doubleCompare;
	    }
	    Tcl_InitBignumFromDouble(NULL, d2, &big2);
	    goto bigCompare;
	case TCL_NUMBER_BIG:
	    Tcl_TakeBignumFromObj(NULL, value2Ptr, &big2);
	bigCompare:
	    compare = mp_cmp(&big1, &big2);
	    mp_clear(&big1);
	    mp_clear(&big2);
	    return compare;
	}
    break;
    default:
	Tcl_Panic("unexpected number type");
    }
    return TCL_ERROR;
}

#ifdef TCL_COMPILE_DEBUG
/*
 *----------------------------------------------------------------------
 *
 * PrintByteCodeInfo --
 *
 *	This procedure prints a summary about a bytecode object to stdout. It
 *	is called by TclNRExecuteByteCode when starting to execute the bytecode
 *	object if tclTraceExec has the value 2 or more.
 *
 * Results:
 *	None.
 *
 * Side effects:
 *	None.
 *
 *----------------------------------------------------------------------
 */

static void
PrintByteCodeInfo(
    ByteCode *codePtr)	/* The bytecode whose summary is printed to
				 * stdout. */
{
    Proc *procPtr = codePtr->procPtr;
    Interp *iPtr = (Interp *) *codePtr->interpHandle;

    fprintf(stdout, "\nExecuting ByteCode 0x%p, refCt %" TCL_Z_MODIFIER "u, epoch %" TCL_Z_MODIFIER "u, interp 0x%p (epoch %" TCL_Z_MODIFIER "u)\n",
	    codePtr, codePtr->refCount, codePtr->compileEpoch, iPtr,
	    iPtr->compileEpoch);
    fprintf(stdout, "  Source: ");
    TclPrintSource(stdout, codePtr->source, 60);

    fprintf(stdout, "\n  Cmds %d, src %d, inst %u, litObjs %u, aux %d, stkDepth %u, code/src %.2f\n",
	    codePtr->numCommands, codePtr->numSrcBytes,
	    codePtr->numCodeBytes, codePtr->numLitObjects,
	    codePtr->numAuxDataItems, codePtr->maxStackDepth,
#ifdef TCL_COMPILE_STATS
	    codePtr->numSrcBytes?
		    ((float)codePtr->structureSize)/codePtr->numSrcBytes :
#endif
	    0.0);

#ifdef TCL_COMPILE_STATS
    fprintf(stdout, "  Code %lu = header %lu+inst %d+litObj %lu+exc %lu+aux %lu+cmdMap %d\n",
	    (unsigned long) codePtr->structureSize,
	    (unsigned long) (sizeof(ByteCode)-sizeof(size_t)-sizeof(Tcl_Time)),
	    codePtr->numCodeBytes,
	    (unsigned long) (codePtr->numLitObjects * sizeof(Tcl_Obj *)),
	    (unsigned long) (codePtr->numExceptRanges*sizeof(ExceptionRange)),
	    (unsigned long) (codePtr->numAuxDataItems * sizeof(AuxData)),
	    codePtr->numCmdLocBytes);
#endif /* TCL_COMPILE_STATS */
    if (procPtr != NULL) {
	fprintf(stdout,
		"  Proc 0x%p, refCt %" TCL_Z_MODIFIER "u, args %d, compiled locals %d\n",
		procPtr, procPtr->refCount, procPtr->numArgs,
		procPtr->numCompiledLocals);
    }
}
#endif /* TCL_COMPILE_DEBUG */

/*
 *----------------------------------------------------------------------
 *
 * ValidatePcAndStackTop --
 *
 *	This procedure is called by TclNRExecuteByteCode when debugging to
 *	verify that the program counter and stack top are valid during
 *	execution.
 *
 * Results:
 *	None.
 *
 * Side effects:
 *	Prints a message to stderr and panics if either the pc or stack top
 *	are invalid.
 *
 *----------------------------------------------------------------------
 */

#ifdef TCL_COMPILE_DEBUG
static void
ValidatePcAndStackTop(
    ByteCode *codePtr,	/* The bytecode whose summary is printed to
				 * stdout. */
    const unsigned char *pc,	/* Points to first byte of a bytecode
				 * instruction. The program counter. */
    int stackTop,		/* Current stack top. Must be between
				 * stackLowerBound and stackUpperBound
				 * (inclusive). */
    int checkStack)		/* 0 if the stack depth check should be
				 * skipped. */
{
    int stackUpperBound = codePtr->maxStackDepth;
				/* Greatest legal value for stackTop. */
    size_t relativePc = (size_t) (pc - codePtr->codeStart);
    size_t codeStart = (size_t) codePtr->codeStart;
    size_t codeEnd = (size_t)
	    (codePtr->codeStart + codePtr->numCodeBytes);
    unsigned char opCode = *pc;

    if (((size_t) pc < codeStart) || ((size_t) pc > codeEnd)) {
	fprintf(stderr, "\nBad instruction pc 0x%p in TclNRExecuteByteCode\n",
		pc);
	Tcl_Panic("TclNRExecuteByteCode execution failure: bad pc");
    }
    if ((unsigned) opCode >= LAST_INST_OPCODE) {
	fprintf(stderr, "\nBad opcode %d at pc %" TCL_Z_MODIFIER "u in TclNRExecuteByteCode\n",
		(unsigned) opCode, relativePc);
	Tcl_Panic("TclNRExecuteByteCode execution failure: bad opcode");
    }
    if (checkStack &&
	    ((stackTop < 0) || (stackTop > stackUpperBound))) {
	size_t numChars;
	const char *cmd = GetSrcInfoForPc(pc, codePtr, &numChars, NULL, NULL);

	fprintf(stderr, "\nBad stack top %d at pc %" TCL_Z_MODIFIER "u in TclNRExecuteByteCode (min 0, max %i)",
		stackTop, relativePc, stackUpperBound);
	if (cmd != NULL) {
	    Tcl_Obj *message;

	    TclNewLiteralStringObj(message, "\n executing ");
	    Tcl_IncrRefCount(message);
	    Tcl_AppendLimitedToObj(message, cmd, numChars, 100, NULL);
	    fprintf(stderr,"%s\n", TclGetString(message));
	    Tcl_DecrRefCount(message);
	} else {
	    fprintf(stderr, "\n");
	}
	Tcl_Panic("TclNRExecuteByteCode execution failure: bad stack top");
    }
}
#endif /* TCL_COMPILE_DEBUG */

/*
 *----------------------------------------------------------------------
 *
 * IllegalExprOperandType --
 *
 *	Used by TclNRExecuteByteCode to append an error message to the interp
 *	result when an illegal operand type is detected by an expression
 *	instruction. The argument opndPtr holds the operand object in error.
 *
 * Results:
 *	None.
 *
 * Side effects:
 *	An error message is appended to the interp result.
 *
 *----------------------------------------------------------------------
 */

static void
IllegalExprOperandType(
    Tcl_Interp *interp,		/* Interpreter to which error information
				 * pertains. */
    const unsigned char *pc, /* Points to the instruction being executed
				 * when the illegal type was found. */
    Tcl_Obj *opndPtr)		/* Points to the operand holding the value
				 * with the illegal type. */
{
    ClientData ptr;
    int type;
    const unsigned char opcode = *pc;
    const char *description, *op = "unknown";

    if (opcode == INST_EXPON) {
	op = "**";
    } else if (opcode <= INST_LNOT) {
	op = operatorStrings[opcode - INST_BITOR];
    }

    if (GetNumberFromObj(NULL, opndPtr, &ptr, &type) != TCL_OK) {
	description = "non-numeric string";
    } else if (type == TCL_NUMBER_NAN) {
	description = "non-numeric floating-point value";
    } else if (type == TCL_NUMBER_DOUBLE) {
	description = "floating-point value";
    } else {
	/* TODO: No caller needs this. Eliminate? */
	description = "(big) integer";
    }

    Tcl_SetObjResult(interp, Tcl_ObjPrintf(
	    "can't use %s \"%s\" as operand of \"%s\"", description,
	    TclGetString(opndPtr), op));
    Tcl_SetErrorCode(interp, "ARITH", "DOMAIN", description, NULL);
}

/*
 *----------------------------------------------------------------------
 *
 * TclGetSrcInfoForPc, GetSrcInfoForPc, TclGetSourceFromFrame --
 *
 *	Given a program counter value, finds the closest command in the
 *	bytecode code unit's CmdLocation array and returns information about
 *	that command's source: a pointer to its first byte and the number of
 *	characters.
 *
 * Results:
 *	If a command is found that encloses the program counter value, a
 *	pointer to the command's source is returned and the length of the
 *	source is stored at *lengthPtr. If multiple commands resulted in code
 *	at pc, information about the closest enclosing command is returned. If
 *	no matching command is found, NULL is returned and *lengthPtr is
 *	unchanged.
 *
 * Side effects:
 *	The CmdFrame at *cfPtr is updated.
 *
 *----------------------------------------------------------------------
 */

Tcl_Obj *
TclGetSourceFromFrame(
    CmdFrame *cfPtr,
    int objc,
    Tcl_Obj *const objv[])
{
    if (cfPtr == NULL) {
        return Tcl_NewListObj(objc, objv);
    }
    if (cfPtr->cmdObj == NULL) {
        if (cfPtr->cmd == NULL) {
	    ByteCode *codePtr = (ByteCode *) cfPtr->data.tebc.codePtr;

            cfPtr->cmd = GetSrcInfoForPc((unsigned char *)
		    cfPtr->data.tebc.pc, codePtr, &cfPtr->len, NULL, NULL);
        }
	if (cfPtr->cmd) {
	    cfPtr->cmdObj = Tcl_NewStringObj(cfPtr->cmd, cfPtr->len);
	} else {
	    cfPtr->cmdObj = Tcl_NewListObj(objc, objv);
	}
        Tcl_IncrRefCount(cfPtr->cmdObj);
    }
    return cfPtr->cmdObj;
}

void
TclGetSrcInfoForPc(
    CmdFrame *cfPtr)
{
    ByteCode *codePtr = (ByteCode *) cfPtr->data.tebc.codePtr;

    assert(cfPtr->type == TCL_LOCATION_BC);

    if (cfPtr->cmd == NULL) {

	cfPtr->cmd = GetSrcInfoForPc(
		(unsigned char *) cfPtr->data.tebc.pc, codePtr,
		&cfPtr->len, NULL, NULL);
    }

    if (cfPtr->cmd != NULL) {
	/*
	 * We now have the command. We can get the srcOffset back and from
	 * there find the list of word locations for this command.
	 */

	ExtCmdLoc *eclPtr;
	ECL *locPtr = NULL;
	size_t srcOffset;
	int i;
	Interp *iPtr = (Interp *) *codePtr->interpHandle;
	Tcl_HashEntry *hePtr =
		Tcl_FindHashEntry(iPtr->lineBCPtr, codePtr);

	if (!hePtr) {
	    return;
	}

	srcOffset = cfPtr->cmd - codePtr->source;
	eclPtr = (ExtCmdLoc *)Tcl_GetHashValue(hePtr);

	for (i=0; i < eclPtr->nuloc; i++) {
	    if (eclPtr->loc[i].srcOffset == srcOffset) {
		locPtr = eclPtr->loc+i;
		break;
	    }
	}
	if (locPtr == NULL) {
	    Tcl_Panic("LocSearch failure");
	}

	cfPtr->line = locPtr->line;
	cfPtr->nline = locPtr->nline;
	cfPtr->type = eclPtr->type;

	if (eclPtr->type == TCL_LOCATION_SOURCE) {
	    cfPtr->data.eval.path = eclPtr->path;
	    Tcl_IncrRefCount(cfPtr->data.eval.path);
	}

	/*
	 * Do not set cfPtr->data.eval.path NULL for non-SOURCE. Needed for
	 * cfPtr->data.tebc.codePtr.
	 */
    }
}

static const char *
GetSrcInfoForPc(
    const unsigned char *pc,	/* The program counter value for which to
				 * return the closest command's source info.
				 * This points within a bytecode instruction
				 * in codePtr's code. */
    ByteCode *codePtr,		/* The bytecode sequence in which to look up
				 * the command source for the pc. */
    size_t *lengthPtr,		/* If non-NULL, the location where the length
				 * of the command's source should be stored.
				 * If NULL, no length is stored. */
    const unsigned char **pcBeg,/* If non-NULL, the bytecode location
				 * where the current instruction starts.
				 * If NULL; no pointer is stored. */
    int *cmdIdxPtr)		/* If non-NULL, the location where the index
				 * of the command containing the pc should
				 * be stored. */
{
    size_t pcOffset = (size_t)(pc - codePtr->codeStart);
    size_t numCmds = codePtr->numCommands;
    unsigned char *codeDeltaNext, *codeLengthNext;
    unsigned char *srcDeltaNext, *srcLengthNext;
    size_t codeOffset, codeLen, codeEnd, srcOffset, srcLen, delta, i;
    int bestDist = INT_MAX;	/* Distance of pc to best cmd's start pc. */
    int bestSrcOffset = -1;	/* Initialized to avoid compiler warning. */
    int bestSrcLength = -1;	/* Initialized to avoid compiler warning. */
    int bestCmdIdx = -1;

    /* The pc must point within the bytecode */
    assert (pcOffset < (size_t)codePtr->numCodeBytes);

    /*
     * Decode the code and source offset and length for each command. The
     * closest enclosing command is the last one whose code started before
     * pcOffset.
     */

    codeDeltaNext = codePtr->codeDeltaStart;
    codeLengthNext = codePtr->codeLengthStart;
    srcDeltaNext = codePtr->srcDeltaStart;
    srcLengthNext = codePtr->srcLengthStart;
    codeOffset = srcOffset = 0;
    for (i = 0;  i < numCmds;  i++) {
	if ((unsigned) *codeDeltaNext == (unsigned) 0xFF) {
	    codeDeltaNext++;
	    delta = TclGetInt4AtPtr(codeDeltaNext);
	    codeDeltaNext += 4;
	} else {
	    delta = TclGetInt1AtPtr(codeDeltaNext);
	    codeDeltaNext++;
	}
	codeOffset += delta;

	if ((unsigned) *codeLengthNext == (unsigned) 0xFF) {
	    codeLengthNext++;
	    codeLen = TclGetInt4AtPtr(codeLengthNext);
	    codeLengthNext += 4;
	} else {
	    codeLen = TclGetInt1AtPtr(codeLengthNext);
	    codeLengthNext++;
	}
	codeEnd = (codeOffset + codeLen - 1);

	if ((unsigned) *srcDeltaNext == (unsigned) 0xFF) {
	    srcDeltaNext++;
	    delta = TclGetInt4AtPtr(srcDeltaNext);
	    srcDeltaNext += 4;
	} else {
	    delta = TclGetInt1AtPtr(srcDeltaNext);
	    srcDeltaNext++;
	}
	srcOffset += delta;

	if ((unsigned) *srcLengthNext == (unsigned) 0xFF) {
	    srcLengthNext++;
	    srcLen = TclGetInt4AtPtr(srcLengthNext);
	    srcLengthNext += 4;
	} else {
	    srcLen = TclGetInt1AtPtr(srcLengthNext);
	    srcLengthNext++;
	}

	if (codeOffset > pcOffset) {	/* Best cmd already found */
	    break;
	}
	if (pcOffset <= codeEnd) {	/* This cmd's code encloses pc */
	    int dist = (pcOffset - codeOffset);

	    if (dist <= bestDist) {
		bestDist = dist;
		bestSrcOffset = srcOffset;
		bestSrcLength = srcLen;
		bestCmdIdx = i;
	    }
	}
    }

    if (pcBeg != NULL) {
	const unsigned char *curr, *prev;

	/*
	 * Walk from beginning of command or BC to pc, by complete
	 * instructions. Stop when crossing pc; keep previous.
	 */

	curr = ((bestDist == INT_MAX) ? codePtr->codeStart : pc - bestDist);
	prev = curr;
	while (curr <= pc) {
	    prev = curr;
	    curr += tclInstructionTable[*curr].numBytes;
	}
	*pcBeg = prev;
    }

    if (bestDist == INT_MAX) {
	return NULL;
    }

    if (lengthPtr != NULL) {
	*lengthPtr = bestSrcLength;
    }

    if (cmdIdxPtr != NULL) {
	*cmdIdxPtr = bestCmdIdx;
    }

    return (codePtr->source + bestSrcOffset);
}

/*
 *----------------------------------------------------------------------
 *
 * GetExceptRangeForPc --
 *
 *	Given a program counter value, return the closest enclosing
 *	ExceptionRange.
 *
 * Results:
 *	If the searchMode is TCL_ERROR, this procedure ignores loop exception
 *	ranges and returns a pointer to the closest catch range. If the
 *	searchMode is TCL_BREAK, this procedure returns a pointer to the most
 *	closely enclosing ExceptionRange regardless of whether it is a loop or
 *	catch exception range. If the searchMode is TCL_CONTINUE, this
 *	procedure returns a pointer to the most closely enclosing
 *	ExceptionRange (of any type) skipping only loop exception ranges if
 *	they don't have a sensible continueOffset defined. If no matching
 *	ExceptionRange is found that encloses pc, a NULL is returned.
 *
 * Side effects:
 *	None.
 *
 *----------------------------------------------------------------------
 */

static ExceptionRange *
GetExceptRangeForPc(
    const unsigned char *pc,	/* The program counter value for which to
				 * search for a closest enclosing exception
				 * range. This points to a bytecode
				 * instruction in codePtr's code. */
    int searchMode,		/* If TCL_BREAK, consider either loop or catch
				 * ExceptionRanges in search. If TCL_ERROR
				 * consider only catch ranges (and ignore any
				 * closer loop ranges). If TCL_CONTINUE, look
				 * for loop ranges that define a continue
				 * point or a catch range. */
    ByteCode *codePtr)		/* Points to the ByteCode in which to search
				 * for the enclosing ExceptionRange. */
{
    ExceptionRange *rangeArrayPtr;
    int numRanges = codePtr->numExceptRanges;
    ExceptionRange *rangePtr;
    size_t pcOffset = pc - codePtr->codeStart;
    size_t start;

    if (numRanges == 0) {
	return NULL;
    }

    /*
     * This exploits peculiarities of our compiler: nested ranges are always
     * *after* their containing ranges, so that by scanning backwards we are
     * sure that the first matching range is indeed the deepest.
     */

    rangeArrayPtr = codePtr->exceptArrayPtr;
    rangePtr = rangeArrayPtr + numRanges;
    while (--rangePtr >= rangeArrayPtr) {
	start = rangePtr->codeOffset;
	if ((start <= pcOffset) &&
		(pcOffset < (start + rangePtr->numCodeBytes))) {
	    if (rangePtr->type == CATCH_EXCEPTION_RANGE) {
		return rangePtr;
	    }
	    if (searchMode == TCL_BREAK) {
		return rangePtr;
	    }
	    if (searchMode == TCL_CONTINUE && rangePtr->continueOffset != -1){
		return rangePtr;
	    }
	}
    }
    return NULL;
}

/*
 *----------------------------------------------------------------------
 *
 * GetOpcodeName --
 *
 *	This procedure is called by the TRACE and TRACE_WITH_OBJ macros used
 *	in TclNRExecuteByteCode when debugging. It returns the name of the
 *	bytecode instruction at a specified instruction pc.
 *
 * Results:
 *	A character string for the instruction.
 *
 * Side effects:
 *	None.
 *
 *----------------------------------------------------------------------
 */

#ifdef TCL_COMPILE_DEBUG
static const char *
GetOpcodeName(
    const unsigned char *pc)	/* Points to the instruction whose name should
				 * be returned. */
{
    unsigned char opCode = *pc;

    return tclInstructionTable[opCode].name;
}
#endif /* TCL_COMPILE_DEBUG */

/*
 *----------------------------------------------------------------------
 *
 * TclExprFloatError --
 *
 *	This procedure is called when an error occurs during a floating-point
 *	operation. It reads errno and sets interp->objResultPtr accordingly.
 *
 * Results:
 *	interp->objResultPtr is set to hold an error message.
 *
 * Side effects:
 *	None.
 *
 *----------------------------------------------------------------------
 */

void
TclExprFloatError(
    Tcl_Interp *interp,		/* Where to store error message. */
    double value)		/* Value returned after error; used to
				 * distinguish underflows from overflows. */
{
    const char *s;

    if ((errno == EDOM) || TclIsNaN(value)) {
	s = "domain error: argument not in valid range";
	Tcl_SetObjResult(interp, Tcl_NewStringObj(s, -1));
	Tcl_SetErrorCode(interp, "ARITH", "DOMAIN", s, NULL);
    } else if ((errno == ERANGE) || TclIsInfinite(value)) {
	if (value == 0.0) {
	    s = "floating-point value too small to represent";
	    Tcl_SetObjResult(interp, Tcl_NewStringObj(s, -1));
	    Tcl_SetErrorCode(interp, "ARITH", "UNDERFLOW", s, NULL);
	} else {
	    s = "floating-point value too large to represent";
	    Tcl_SetObjResult(interp, Tcl_NewStringObj(s, -1));
	    Tcl_SetErrorCode(interp, "ARITH", "OVERFLOW", s, NULL);
	}
    } else {
	Tcl_Obj *objPtr = Tcl_ObjPrintf(
		"unknown floating-point error, errno = %d", errno);

	Tcl_SetErrorCode(interp, "ARITH", "UNKNOWN",
		TclGetString(objPtr), NULL);
	Tcl_SetObjResult(interp, objPtr);
    }
}

#ifdef TCL_COMPILE_STATS
/*
 *----------------------------------------------------------------------
 *
 * TclLog2 --
 *
 *	Procedure used while collecting compilation statistics to determine
 *	the log base 2 of an integer.
 *
 * Results:
 *	Returns the log base 2 of the operand. If the argument is less than or
 *	equal to zero, a zero is returned.
 *
 * Side effects:
 *	None.
 *
 *----------------------------------------------------------------------
 */

int
TclLog2(
    int value)		/* The integer for which to compute the log
				 * base 2. */
{
    int n = value;
    int result = 0;

    while (n > 1) {
	n = n >> 1;
	result++;
    }
    return result;
}

/*
 *----------------------------------------------------------------------
 *
 * EvalStatsCmd --
 *
 *	Implements the "evalstats" command that prints instruction execution
 *	counts to stdout.
 *
 * Results:
 *	Standard Tcl results.
 *
 * Side effects:
 *	None.
 *
 *----------------------------------------------------------------------
 */

static int
EvalStatsCmd(
    TCL_UNUSED(void *),		/* Unused. */
    Tcl_Interp *interp,		/* The current interpreter. */
    int objc,			/* The number of arguments. */
    Tcl_Obj *const objv[])	/* The argument strings. */
{
    Interp *iPtr = (Interp *) interp;
    LiteralTable *globalTablePtr = &iPtr->literalTable;
    ByteCodeStats *statsPtr = &iPtr->stats;
    double totalCodeBytes, currentCodeBytes;
    double totalLiteralBytes, currentLiteralBytes;
    double objBytesIfUnshared, strBytesIfUnshared, sharingBytesSaved;
    double strBytesSharedMultX, strBytesSharedOnce;
    double numInstructions, currentHeaderBytes;
    size_t numCurrentByteCodes, numByteCodeLits;
    size_t refCountSum, literalMgmtBytes, sum, decadeHigh, length;
    size_t numSharedMultX, numSharedOnce, minSizeDecade, maxSizeDecade, i;
    char *litTableStats;
    LiteralEntry *entryPtr;
    Tcl_Obj *objPtr;
    (void)unused;

#define Percent(a,b) ((a) * 100.0 / (b))

    TclNewObj(objPtr);
    Tcl_IncrRefCount(objPtr);

    numInstructions = 0.0;
    for (i = 0;  i < 256;  i++) {
	if (statsPtr->instructionCount[i] != 0) {
	    numInstructions += statsPtr->instructionCount[i];
	}
    }

    totalLiteralBytes = sizeof(LiteralTable)
	    + iPtr->literalTable.numBuckets * sizeof(LiteralEntry *)
	    + (statsPtr->numLiteralsCreated * sizeof(LiteralEntry))
	    + (statsPtr->numLiteralsCreated * sizeof(Tcl_Obj))
	    + statsPtr->totalLitStringBytes;
    totalCodeBytes = statsPtr->totalByteCodeBytes + totalLiteralBytes;

    numCurrentByteCodes =
	    statsPtr->numCompilations - statsPtr->numByteCodesFreed;
    currentHeaderBytes = numCurrentByteCodes
	    * (sizeof(ByteCode) - sizeof(size_t) - sizeof(Tcl_Time));
    literalMgmtBytes = sizeof(LiteralTable)
	    + (iPtr->literalTable.numBuckets * sizeof(LiteralEntry *))
	    + (iPtr->literalTable.numEntries * sizeof(LiteralEntry));
    currentLiteralBytes = literalMgmtBytes
	    + iPtr->literalTable.numEntries * sizeof(Tcl_Obj)
	    + statsPtr->currentLitStringBytes;
    currentCodeBytes = statsPtr->currentByteCodeBytes + currentLiteralBytes;

    /*
     * Summary statistics, total and current source and ByteCode sizes.
     */

    Tcl_AppendPrintfToObj(objPtr, "\n----------------------------------------------------------------\n");
    Tcl_AppendPrintfToObj(objPtr,
	    "Compilation and execution statistics for interpreter %p\n",
	    iPtr);

    Tcl_AppendPrintfToObj(objPtr, "\nNumber ByteCodes executed\t%" TCL_Z_MODIFIER "u\n",
	    statsPtr->numExecutions);
    Tcl_AppendPrintfToObj(objPtr, "Number ByteCodes compiled\t%" TCL_Z_MODIFIER "u\n",
	    statsPtr->numCompilations);
    Tcl_AppendPrintfToObj(objPtr, "  Mean executions/compile\t%.1f\n",
	    statsPtr->numExecutions / (float)statsPtr->numCompilations);

    Tcl_AppendPrintfToObj(objPtr, "\nInstructions executed\t\t%.0f\n",
	    numInstructions);
    Tcl_AppendPrintfToObj(objPtr, "  Mean inst/compile\t\t%.0f\n",
	    numInstructions / statsPtr->numCompilations);
    Tcl_AppendPrintfToObj(objPtr, "  Mean inst/execution\t\t%.0f\n",
	    numInstructions / statsPtr->numExecutions);

    Tcl_AppendPrintfToObj(objPtr, "\nTotal ByteCodes\t\t\t%" TCL_Z_MODIFIER "u\n",
	    statsPtr->numCompilations);
    Tcl_AppendPrintfToObj(objPtr, "  Source bytes\t\t\t%.6g\n",
	    statsPtr->totalSrcBytes);
    Tcl_AppendPrintfToObj(objPtr, "  Code bytes\t\t\t%.6g\n",
	    totalCodeBytes);
    Tcl_AppendPrintfToObj(objPtr, "    ByteCode bytes\t\t%.6g\n",
	    statsPtr->totalByteCodeBytes);
    Tcl_AppendPrintfToObj(objPtr, "    Literal bytes\t\t%.6g\n",
	    totalLiteralBytes);
    Tcl_AppendPrintfToObj(objPtr, "      table %" TCL_Z_MODIFIER "u + bkts %" TCL_Z_MODIFIER "u + entries %" TCL_Z_MODIFIER "u + objects %" TCL_Z_MODIFIER "u + strings %.6g\n",
	    sizeof(LiteralTable),
	    iPtr->literalTable.numBuckets * sizeof(LiteralEntry *),
	    statsPtr->numLiteralsCreated * sizeof(LiteralEntry),
	    statsPtr->numLiteralsCreated * sizeof(Tcl_Obj),
	    statsPtr->totalLitStringBytes);
    Tcl_AppendPrintfToObj(objPtr, "  Mean code/compile\t\t%.1f\n",
	    totalCodeBytes / statsPtr->numCompilations);
    Tcl_AppendPrintfToObj(objPtr, "  Mean code/source\t\t%.1f\n",
	    totalCodeBytes / statsPtr->totalSrcBytes);

    Tcl_AppendPrintfToObj(objPtr, "\nCurrent (active) ByteCodes\t%" TCL_Z_MODIFIER "u\n",
	    numCurrentByteCodes);
    Tcl_AppendPrintfToObj(objPtr, "  Source bytes\t\t\t%.6g\n",
	    statsPtr->currentSrcBytes);
    Tcl_AppendPrintfToObj(objPtr, "  Code bytes\t\t\t%.6g\n",
	    currentCodeBytes);
    Tcl_AppendPrintfToObj(objPtr, "    ByteCode bytes\t\t%.6g\n",
	    statsPtr->currentByteCodeBytes);
    Tcl_AppendPrintfToObj(objPtr, "    Literal bytes\t\t%.6g\n",
	    currentLiteralBytes);
    Tcl_AppendPrintfToObj(objPtr, "      table %" TCL_Z_MODIFIER "u + bkts %" TCL_Z_MODIFIER "u + entries %" TCL_Z_MODIFIER "u + objects %" TCL_Z_MODIFIER "u + strings %.6g\n",
	    sizeof(LiteralTable),
	    iPtr->literalTable.numBuckets * sizeof(LiteralEntry *),
	    iPtr->literalTable.numEntries * sizeof(LiteralEntry),
	    iPtr->literalTable.numEntries * sizeof(Tcl_Obj),
	    statsPtr->currentLitStringBytes);
    Tcl_AppendPrintfToObj(objPtr, "  Mean code/source\t\t%.1f\n",
	    currentCodeBytes / statsPtr->currentSrcBytes);
    Tcl_AppendPrintfToObj(objPtr, "  Code + source bytes\t\t%.6g (%0.1f mean code/src)\n",
	    (currentCodeBytes + statsPtr->currentSrcBytes),
	    (currentCodeBytes / statsPtr->currentSrcBytes) + 1.0);

    /*
     * Tcl_IsShared statistics check
     *
     * This gives the refcount of each obj as Tcl_IsShared was called for it.
     * Shared objects must be duplicated before they can be modified.
     */

    numSharedMultX = 0;
    Tcl_AppendPrintfToObj(objPtr, "\nTcl_IsShared object check (all objects):\n");
    Tcl_AppendPrintfToObj(objPtr, "  Object had refcount <=1 (not shared)\t%" TCL_Z_MODIFIER "u\n",
	    tclObjsShared[1]);
    for (i = 2;  i < TCL_MAX_SHARED_OBJ_STATS;  i++) {
	Tcl_AppendPrintfToObj(objPtr, "  refcount ==%" TCL_Z_MODIFIER "u\t\t%" TCL_Z_MODIFIER "u\n",
		i, tclObjsShared[i]);
	numSharedMultX += tclObjsShared[i];
    }
    Tcl_AppendPrintfToObj(objPtr, "  refcount >=%" TCL_Z_MODIFIER "u\t\t%" TCL_Z_MODIFIER "u\n",
	    i, tclObjsShared[0]);
    numSharedMultX += tclObjsShared[0];
    Tcl_AppendPrintfToObj(objPtr, "  Total shared objects\t\t\t%" TCL_Z_MODIFIER "u\n",
	    numSharedMultX);

    /*
     * Literal table statistics.
     */

    numByteCodeLits = 0;
    refCountSum = 0;
    numSharedMultX = 0;
    numSharedOnce = 0;
    objBytesIfUnshared = 0.0;
    strBytesIfUnshared = 0.0;
    strBytesSharedMultX = 0.0;
    strBytesSharedOnce = 0.0;
    for (i = 0;  i < globalTablePtr->numBuckets;  i++) {
	for (entryPtr = globalTablePtr->buckets[i];  entryPtr != NULL;
		entryPtr = entryPtr->nextPtr) {
	    if (TclHasIntRep(entryPtr->objPtr, &tclByteCodeType)) {
		numByteCodeLits++;
	    }
	    (void) TclGetStringFromObj(entryPtr->objPtr, &length);
	    refCountSum += entryPtr->refCount;
	    objBytesIfUnshared += (entryPtr->refCount * sizeof(Tcl_Obj));
	    strBytesIfUnshared += (entryPtr->refCount * (length+1));
	    if (entryPtr->refCount > 1) {
		numSharedMultX++;
		strBytesSharedMultX += (length+1);
	    } else {
		numSharedOnce++;
		strBytesSharedOnce += (length+1);
	    }
	}
    }
    sharingBytesSaved = (objBytesIfUnshared + strBytesIfUnshared)
	    - currentLiteralBytes;

    Tcl_AppendPrintfToObj(objPtr, "\nTotal objects (all interps)\t%" TCL_Z_MODIFIER "u\n",
	    tclObjsAlloced);
    Tcl_AppendPrintfToObj(objPtr, "Current objects\t\t\t%" TCL_Z_MODIFIER "u\n",
	    (tclObjsAlloced - tclObjsFreed));
    Tcl_AppendPrintfToObj(objPtr, "Total literal objects\t\t%" TCL_Z_MODIFIER "u\n",
	    statsPtr->numLiteralsCreated);

    Tcl_AppendPrintfToObj(objPtr, "\nCurrent literal objects\t\t%" TCL_Z_MODIFIER "u (%0.1f%% of current objects)\n",
	    globalTablePtr->numEntries,
	    Percent(globalTablePtr->numEntries, tclObjsAlloced-tclObjsFreed));
    Tcl_AppendPrintfToObj(objPtr, "  ByteCode literals\t\t%" TCL_Z_MODIFIER "u (%0.1f%% of current literals)\n",
	    numByteCodeLits,
	    Percent(numByteCodeLits, globalTablePtr->numEntries));
    Tcl_AppendPrintfToObj(objPtr, "  Literals reused > 1x\t\t%" TCL_Z_MODIFIER "u\n",
	    numSharedMultX);
    Tcl_AppendPrintfToObj(objPtr, "  Mean reference count\t\t%.2f\n",
	    ((double) refCountSum) / globalTablePtr->numEntries);
    Tcl_AppendPrintfToObj(objPtr, "  Mean len, str reused >1x \t%.2f\n",
	    (numSharedMultX ? strBytesSharedMultX/numSharedMultX : 0.0));
    Tcl_AppendPrintfToObj(objPtr, "  Mean len, str used 1x\t\t%.2f\n",
	    (numSharedOnce ? strBytesSharedOnce/numSharedOnce : 0.0));
    Tcl_AppendPrintfToObj(objPtr, "  Total sharing savings\t\t%.6g (%0.1f%% of bytes if no sharing)\n",
	    sharingBytesSaved,
	    Percent(sharingBytesSaved, objBytesIfUnshared+strBytesIfUnshared));
    Tcl_AppendPrintfToObj(objPtr, "    Bytes with sharing\t\t%.6g\n",
	    currentLiteralBytes);
    Tcl_AppendPrintfToObj(objPtr, "      table %lu + bkts %lu + entries %lu + objects %lu + strings %.6g\n",
	    (unsigned long) sizeof(LiteralTable),
	    (unsigned long) (iPtr->literalTable.numBuckets * sizeof(LiteralEntry *)),
	    (unsigned long) (iPtr->literalTable.numEntries * sizeof(LiteralEntry)),
	    (unsigned long) (iPtr->literalTable.numEntries * sizeof(Tcl_Obj)),
	    statsPtr->currentLitStringBytes);
    Tcl_AppendPrintfToObj(objPtr, "    Bytes if no sharing\t\t%.6g = objects %.6g + strings %.6g\n",
	    (objBytesIfUnshared + strBytesIfUnshared),
	    objBytesIfUnshared, strBytesIfUnshared);
    Tcl_AppendPrintfToObj(objPtr, "  String sharing savings \t%.6g = unshared %.6g - shared %.6g\n",
	    (strBytesIfUnshared - statsPtr->currentLitStringBytes),
	    strBytesIfUnshared, statsPtr->currentLitStringBytes);
    Tcl_AppendPrintfToObj(objPtr, "  Literal mgmt overhead\t\t%" TCL_Z_MODIFIER "u (%0.1f%% of bytes with sharing)\n",
	    literalMgmtBytes,
	    Percent(literalMgmtBytes, currentLiteralBytes));
    Tcl_AppendPrintfToObj(objPtr, "    table %lu + buckets %lu + entries %lu\n",
	    (unsigned long) sizeof(LiteralTable),
	    (unsigned long) (iPtr->literalTable.numBuckets * sizeof(LiteralEntry *)),
	    (unsigned long) (iPtr->literalTable.numEntries * sizeof(LiteralEntry)));

    /*
     * Breakdown of current ByteCode space requirements.
     */

    Tcl_AppendPrintfToObj(objPtr, "\nBreakdown of current ByteCode requirements:\n");
    Tcl_AppendPrintfToObj(objPtr, "                         Bytes      Pct of    Avg per\n");
    Tcl_AppendPrintfToObj(objPtr, "                                     total    ByteCode\n");
    Tcl_AppendPrintfToObj(objPtr, "Total             %12.6g     100.00%%   %8.1f\n",
	    statsPtr->currentByteCodeBytes,
	    statsPtr->currentByteCodeBytes / numCurrentByteCodes);
    Tcl_AppendPrintfToObj(objPtr, "Header            %12.6g   %8.1f%%   %8.1f\n",
	    currentHeaderBytes,
	    Percent(currentHeaderBytes, statsPtr->currentByteCodeBytes),
	    currentHeaderBytes / numCurrentByteCodes);
    Tcl_AppendPrintfToObj(objPtr, "Instructions      %12.6g   %8.1f%%   %8.1f\n",
	    statsPtr->currentInstBytes,
	    Percent(statsPtr->currentInstBytes,statsPtr->currentByteCodeBytes),
	    statsPtr->currentInstBytes / numCurrentByteCodes);
    Tcl_AppendPrintfToObj(objPtr, "Literal ptr array %12.6g   %8.1f%%   %8.1f\n",
	    statsPtr->currentLitBytes,
	    Percent(statsPtr->currentLitBytes,statsPtr->currentByteCodeBytes),
	    statsPtr->currentLitBytes / numCurrentByteCodes);
    Tcl_AppendPrintfToObj(objPtr, "Exception table   %12.6g   %8.1f%%   %8.1f\n",
	    statsPtr->currentExceptBytes,
	    Percent(statsPtr->currentExceptBytes,statsPtr->currentByteCodeBytes),
	    statsPtr->currentExceptBytes / numCurrentByteCodes);
    Tcl_AppendPrintfToObj(objPtr, "Auxiliary data    %12.6g   %8.1f%%   %8.1f\n",
	    statsPtr->currentAuxBytes,
	    Percent(statsPtr->currentAuxBytes,statsPtr->currentByteCodeBytes),
	    statsPtr->currentAuxBytes / numCurrentByteCodes);
    Tcl_AppendPrintfToObj(objPtr, "Command map       %12.6g   %8.1f%%   %8.1f\n",
	    statsPtr->currentCmdMapBytes,
	    Percent(statsPtr->currentCmdMapBytes,statsPtr->currentByteCodeBytes),
	    statsPtr->currentCmdMapBytes / numCurrentByteCodes);

    /*
     * Detailed literal statistics.
     */

    Tcl_AppendPrintfToObj(objPtr, "\nLiteral string sizes:\n");
    Tcl_AppendPrintfToObj(objPtr, "\t Up to length\t\tPercentage\n");
    maxSizeDecade = 0;
    i = 32;
    while (i-- > 0) {
	if (statsPtr->literalCount[i] > 0) {
	    maxSizeDecade = i;
	    break;
	}
    }
    sum = 0;
    for (i = 0;  i <= maxSizeDecade;  i++) {
	decadeHigh = (1 << (i+1)) - 1;
	sum += statsPtr->literalCount[i];
	Tcl_AppendPrintfToObj(objPtr, "\t%10" TCL_Z_MODIFIER "u\t\t%8.0f%%\n",
		decadeHigh, Percent(sum, statsPtr->numLiteralsCreated));
    }

    litTableStats = TclLiteralStats(globalTablePtr);
    Tcl_AppendPrintfToObj(objPtr, "\nCurrent literal table statistics:\n%s\n",
	    litTableStats);
    Tcl_Free(litTableStats);

    /*
     * Source and ByteCode size distributions.
     */

    Tcl_AppendPrintfToObj(objPtr, "\nSource sizes:\n");
    Tcl_AppendPrintfToObj(objPtr, "\t Up to size\t\tPercentage\n");
    minSizeDecade = maxSizeDecade = 0;
    for (i = 0;  i < 31;  i++) {
	if (statsPtr->srcCount[i] > 0) {
	    minSizeDecade = i;
	    break;
	}
    }
    for (i = 31;  i;  i--) {
	if (statsPtr->srcCount[i] > 0) {
	    break;		/* maxSizeDecade to consume 'i' value
				 * below... */
	}
    }
    maxSizeDecade = i;
    sum = 0;
    for (i = minSizeDecade;  i <= maxSizeDecade;  i++) {
	decadeHigh = (1 << (i+1)) - 1;
	sum += statsPtr->srcCount[i];
	Tcl_AppendPrintfToObj(objPtr, "\t%10" TCL_Z_MODIFIER "u\t\t%8.0f%%\n",
		decadeHigh, Percent(sum, statsPtr->numCompilations));
    }

    Tcl_AppendPrintfToObj(objPtr, "\nByteCode sizes:\n");
    Tcl_AppendPrintfToObj(objPtr, "\t Up to size\t\tPercentage\n");
    minSizeDecade = maxSizeDecade = 0;
    for (i = 0;  i < 31;  i++) {
	if (statsPtr->byteCodeCount[i] > 0) {
	    minSizeDecade = i;
	    break;
	}
    }
    for (i = 31;  i;  i--) {
	if (statsPtr->byteCodeCount[i] > 0) {
	    break;		/* maxSizeDecade to consume 'i' value
				 * below... */
	}
    }
    maxSizeDecade = i;
    sum = 0;
    for (i = minSizeDecade;  i <= maxSizeDecade;  i++) {
	decadeHigh = (1 << (i+1)) - 1;
	sum += statsPtr->byteCodeCount[i];
	Tcl_AppendPrintfToObj(objPtr, "\t%10" TCL_Z_MODIFIER "u\t\t%8.0f%%\n",
		decadeHigh, Percent(sum, statsPtr->numCompilations));
    }

    Tcl_AppendPrintfToObj(objPtr, "\nByteCode longevity (excludes Current ByteCodes):\n");
    Tcl_AppendPrintfToObj(objPtr, "\t       Up to ms\t\tPercentage\n");
    minSizeDecade = maxSizeDecade = 0;
    for (i = 0;  i < 31;  i++) {
	if (statsPtr->lifetimeCount[i] > 0) {
	    minSizeDecade = i;
	    break;
	}
    }
    for (i = 31;  i;  i--) {
	if (statsPtr->lifetimeCount[i] > 0) {
	    break;		/* maxSizeDecade to consume 'i' value
				 * below... */
	}
    }
    maxSizeDecade = i;
    sum = 0;
    for (i = minSizeDecade;  i <= maxSizeDecade;  i++) {
	decadeHigh = (1 << (i+1)) - 1;
	sum += statsPtr->lifetimeCount[i];
	Tcl_AppendPrintfToObj(objPtr, "\t%12.3f\t\t%8.0f%%\n",
		decadeHigh/1000.0, Percent(sum, statsPtr->numByteCodesFreed));
    }

    /*
     * Instruction counts.
     */

    Tcl_AppendPrintfToObj(objPtr, "\nInstruction counts:\n");
    for (i = 0;  i < LAST_INST_OPCODE;  i++) {
	Tcl_AppendPrintfToObj(objPtr, "%20s %8" TCL_Z_MODIFIER "u ",
		tclInstructionTable[i].name, statsPtr->instructionCount[i]);
	if (statsPtr->instructionCount[i]) {
	    Tcl_AppendPrintfToObj(objPtr, "%6.1f%%\n",
		    Percent(statsPtr->instructionCount[i], numInstructions));
	} else {
	    Tcl_AppendPrintfToObj(objPtr, "0\n");
	}
    }

#ifdef TCL_MEM_DEBUG
    Tcl_AppendPrintfToObj(objPtr, "\nHeap Statistics:\n");
    TclDumpMemoryInfo(objPtr, 1);
#endif
    Tcl_AppendPrintfToObj(objPtr, "\n----------------------------------------------------------------\n");

    if (objc == 1) {
	Tcl_SetObjResult(interp, objPtr);
    } else {
	Tcl_Channel outChan;
	char *str = TclGetStringFromObj(objv[1], &length);

	if (length) {
	    if (strcmp(str, "stdout") == 0) {
		outChan = Tcl_GetStdChannel(TCL_STDOUT);
	    } else if (strcmp(str, "stderr") == 0) {
		outChan = Tcl_GetStdChannel(TCL_STDERR);
	    } else {
		outChan = Tcl_OpenFileChannel(NULL, str, "w", 0664);
	    }
	} else {
	    outChan = Tcl_GetStdChannel(TCL_STDOUT);
	}
	if (outChan != NULL) {
	    Tcl_WriteObj(outChan, objPtr);
	}
    }
    Tcl_DecrRefCount(objPtr);
    return TCL_OK;
}
#endif /* TCL_COMPILE_STATS */

#ifdef TCL_COMPILE_DEBUG
/*
 *----------------------------------------------------------------------
 *
 * StringForResultCode --
 *
 *	Procedure that returns a human-readable string representing a Tcl
 *	result code such as TCL_ERROR.
 *
 * Results:
 *	If the result code is one of the standard Tcl return codes, the result
 *	is a string representing that code such as "TCL_ERROR". Otherwise, the
 *	result string is that code formatted as a sequence of decimal digit
 *	characters. Note that the resulting string must not be modified by the
 *	caller.
 *
 * Side effects:
 *	None.
 *
 *----------------------------------------------------------------------
 */

static const char *
StringForResultCode(
    int result)			/* The Tcl result code for which to generate a
				 * string. */
{
    static char buf[TCL_INTEGER_SPACE];

    if ((result >= TCL_OK) && (result <= TCL_CONTINUE)) {
	return resultStrings[result];
    }
    TclFormatInt(buf, result);
    return buf;
}
#endif /* TCL_COMPILE_DEBUG */

/*
 * Local Variables:
 * mode: c
 * c-basic-offset: 4
 * fill-column: 78
 * End:
 */<|MERGE_RESOLUTION|>--- conflicted
+++ resolved
@@ -5378,22 +5378,14 @@
     case INST_STR_FIND:
 	objResultPtr = TclStringFirst(OBJ_UNDER_TOS, OBJ_AT_TOS, 0);
 
-<<<<<<< HEAD
 	TRACE(("%.20s %.20s => %s\n",
-=======
-	TRACE(("%.20s %.20s => %p\n",
->>>>>>> c53412ab
 		O2S(OBJ_UNDER_TOS), O2S(OBJ_AT_TOS), O2S(objResultPtr)));
 	NEXT_INST_F(1, 2, 1);
 
     case INST_STR_FIND_LAST:
 	objResultPtr = TclStringLast(OBJ_UNDER_TOS, OBJ_AT_TOS, INT_MAX - 1);
 
-<<<<<<< HEAD
 	TRACE(("%.20s %.20s => %s\n",
-=======
-	TRACE(("%.20s %.20s => %p\n",
->>>>>>> c53412ab
 		O2S(OBJ_UNDER_TOS), O2S(OBJ_AT_TOS), O2S(objResultPtr)));
 	NEXT_INST_F(1, 2, 1);
 
