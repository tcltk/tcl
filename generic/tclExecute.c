--- conflicted
+++ resolved
@@ -6446,17 +6446,10 @@
 	 * stack.
 	 */
 
-<<<<<<< HEAD
-	*(++catchTop) = INT2PTR(CURR_DEPTH);
-	TRACE(("%u => catchTop=%d, stackTop=%d\n",
-		TclGetUInt4AtPtr(pc+1), (int) (catchTop - initCatchTop - 1),
-		(int) CURR_DEPTH));
-=======
 	*(++catchTop) = (Tcl_Obj *)UINT2PTR(CURR_DEPTH);
 	TRACE(("%u => catchTop=%" TCL_Z_MODIFIER "u, stackTop=%" TCL_Z_MODIFIER "u\n",
 		TclGetUInt4AtPtr(pc+1), (size_t)(catchTop - initCatchTop - 1),
 		CURR_DEPTH));
->>>>>>> b437bfcd
 	NEXT_INST_F(5, 0, 0);
     break;
 
@@ -7368,13 +7361,8 @@
 
 	while (auxObjList) {
 	    if ((catchTop != initCatchTop)
-<<<<<<< HEAD
-		    && (PTR2INT(*catchTop) >
-			PTR2INT(auxObjList->internalRep.twoPtrValue.ptr2))) {
-=======
 		    && (PTR2UINT(*catchTop) >
 			PTR2UINT(auxObjList->internalRep.twoPtrValue.ptr2))) {
->>>>>>> b437bfcd
 		break;
 	    }
 	    POP_TAUX_OBJ();
@@ -7449,27 +7437,16 @@
 	 */
 
     processCatch:
-<<<<<<< HEAD
-	while (CURR_DEPTH > PTR2INT(*catchTop)) {
-=======
 	while (CURR_DEPTH > PTR2UINT(*catchTop)) {
->>>>>>> b437bfcd
 	    valuePtr = POP_OBJECT();
 	    TclDecrRefCount(valuePtr);
 	}
 #ifdef TCL_COMPILE_DEBUG
 	if (traceInstructions) {
-<<<<<<< HEAD
-	    fprintf(stdout, "  ... found catch at %" TCL_Z_MODIFIER "u, catchTop=%d, "
-		    "unwound to %ld, new pc %" TCL_Z_MODIFIER "u\n",
-		    rangePtr->codeOffset, (int) (catchTop - initCatchTop - 1),
-		    (long)PTR2INT(*catchTop), rangePtr->catchOffset);
-=======
 	    fprintf(stdout, "  ... found catch at %" TCL_Z_MODIFIER "u, catchTop=%" TCL_Z_MODIFIER "u, "
 		    "unwound to %" TCL_Z_MODIFIER "u, new pc %" TCL_Z_MODIFIER "u\n",
 		    rangePtr->codeOffset, (size_t)(catchTop - initCatchTop - 1),
 		    PTR2UINT(*catchTop), (size_t)rangePtr->catchOffset);
->>>>>>> b437bfcd
 	}
 #endif
 	pc = (codePtr->codeStart + rangePtr->catchOffset);
