/*
 * tclExecute.c --
 *
 *	This file contains procedures that execute byte-compiled Tcl commands.
 *
 * Copyright (c) 1996-1997 Sun Microsystems, Inc.
 * Copyright (c) 1998-2000 by Scriptics Corporation.
 * Copyright (c) 2001 by Kevin B. Kenny. All rights reserved.
 * Copyright (c) 2002-2010 by Miguel Sofer.
 * Copyright (c) 2005-2007 by Donal K. Fellows.
 * Copyright (c) 2007 Daniel A. Steffen <das@users.sourceforge.net>
 * Copyright (c) 2006-2008 by Joe Mistachkin.  All rights reserved.
 *
 * See the file "license.terms" for information on usage and redistribution of
 * this file, and for a DISCLAIMER OF ALL WARRANTIES.
<<<<<<< HEAD
 *
 * RCS: @(#) $Id: tclExecute.c,v 1.511 2010/12/30 23:10:07 msofer Exp $
=======
>>>>>>> 488806d8
 */

#include "tclInt.h"
#include "tclCompile.h"
#include "tommath.h"
#include <math.h>

#if NRE_ENABLE_ASSERTS
#include <assert.h>
#endif

/*
 * Hack to determine whether we may expect IEEE floating point. The hack is
 * formally incorrect in that non-IEEE platforms might have the same precision
 * and range, but VAX, IBM, and Cray do not; are there any other floating
 * point units that we might care about?
 */

#if (FLT_RADIX == 2) && (DBL_MANT_DIG == 53) && (DBL_MAX_EXP == 1024)
#define IEEE_FLOATING_POINT
#endif

/*
 * A mask (should be 2**n-1) that is used to work out when the bytecode engine
 * should call Tcl_AsyncReady() to see whether there is a signal that needs
 * handling.
 */

#ifndef ASYNC_CHECK_COUNT_MASK
#   define ASYNC_CHECK_COUNT_MASK	63
#endif /* !ASYNC_CHECK_COUNT_MASK */

/*
 * Boolean flag indicating whether the Tcl bytecode interpreter has been
 * initialized.
 */

static int execInitialized = 0;
TCL_DECLARE_MUTEX(execMutex)

#ifdef TCL_COMPILE_DEBUG
/*
 * Variable that controls whether execution tracing is enabled and, if so,
 * what level of tracing is desired:
 *    0: no execution tracing
 *    1: trace invocations of Tcl procs only
 *    2: trace invocations of all (not compiled away) commands
 *    3: display each instruction executed
 * This variable is linked to the Tcl variable "tcl_traceExec".
 */

int tclTraceExec = 0;
#endif

/*
 * Mapping from expression instruction opcodes to strings; used for error
 * messages. Note that these entries must match the order and number of the
 * expression opcodes (e.g., INST_LOR) in tclCompile.h.
 *
 * Does not include the string for INST_EXPON (and beyond), as that is
 * disjoint for backward-compatability reasons.
 */

static const char *const operatorStrings[] = {
    "||", "&&", "|", "^", "&", "==", "!=", "<", ">", "<=", ">=", "<<", ">>",
    "+", "-", "*", "/", "%", "+", "-", "~", "!",
    "BUILTIN FUNCTION", "FUNCTION",
    "", "", "", "", "", "", "", "", "eq", "ne"
};

/*
 * Mapping from Tcl result codes to strings; used for error and debugging
 * messages.
 */

#ifdef TCL_COMPILE_DEBUG
static const char *const resultStrings[] = {
    "TCL_OK", "TCL_ERROR", "TCL_RETURN", "TCL_BREAK", "TCL_CONTINUE"
};
#endif

/*
 * These are used by evalstats to monitor object usage in Tcl.
 */

#ifdef TCL_COMPILE_STATS
long		tclObjsAlloced = 0;
long		tclObjsFreed = 0;
long		tclObjsShared[TCL_MAX_SHARED_OBJ_STATS] = { 0, 0, 0, 0, 0 };
#endif /* TCL_COMPILE_STATS */

/*
 * Support pre-8.5 bytecodes unless specifically requested otherwise.
 */

#ifndef TCL_SUPPORT_84_BYTECODE
#define TCL_SUPPORT_84_BYTECODE 1
#endif

#if TCL_SUPPORT_84_BYTECODE
/*
 * We need to know the tclBuiltinFuncTable to support translation of pre-8.5
 * math functions to the namespace-based ::tcl::mathfunc::op in 8.5+.
 */

typedef struct {
    const char *name;		/* Name of function. */
    int numArgs;		/* Number of arguments for function. */
} BuiltinFunc;

/*
 * Table describing the built-in math functions. Entries in this table are
 * indexed by the values of the INST_CALL_BUILTIN_FUNC instruction's
 * operand byte.
 */

static BuiltinFunc const tclBuiltinFuncTable[] = {
    {"acos", 1},
    {"asin", 1},
    {"atan", 1},
    {"atan2", 2},
    {"ceil", 1},
    {"cos", 1},
    {"cosh", 1},
    {"exp", 1},
    {"floor", 1},
    {"fmod", 2},
    {"hypot", 2},
    {"log", 1},
    {"log10", 1},
    {"pow", 2},
    {"sin", 1},
    {"sinh", 1},
    {"sqrt", 1},
    {"tan", 1},
    {"tanh", 1},
    {"abs", 1},
    {"double", 1},
    {"int", 1},
    {"rand", 0},
    {"round", 1},
    {"srand", 1},
    {"wide", 1},
    {NULL, 0},
};

#define LAST_BUILTIN_FUNC	25
#endif

/*
 * NR_TEBC
 * Helpers for NR - non-recursive calls to TEBC
 * Minimal data required to fully reconstruct the execution state.
 */

typedef struct BottomData {
    ByteCode *codePtr;		/* Constant until the BC returns */
				/* -----------------------------------------*/
    struct BottomData *expanded;/* NULL if unchanged, pointer to the succesor
				 * if it was expanded */
    const unsigned char *pc;	/* These fields are used on return TO this */
    ptrdiff_t *catchTop;	/* this level: they record the state when a */
    int cleanup;		/* new codePtr was received for NR */
    Tcl_Obj *auxObjList;	/* execution. */
    int checkInterp;
} BottomData;

#define NR_YIELD(invoke)				\
    esPtr->tosPtr = tosPtr;				\
    BP->pc = pc;					\
    BP->cleanup = cleanup;				\
    TclNRAddCallback(interp, TEBCresume, BP,	\
	    INT2PTR(invoke), NULL, NULL)
    
#define NR_DATA_DIG()				\
    pc = BP->pc;				\
    cleanup = BP->cleanup;			\
    tosPtr = esPtr->tosPtr
    

#define PUSH_TAUX_OBJ(objPtr) \
    do {							\
	objPtr->internalRep.twoPtrValue.ptr2 = auxObjList;	\
	auxObjList = objPtr;					\
    } while (0)

#define POP_TAUX_OBJ() \
    do {								\
	tmpPtr = auxObjList;						\
	auxObjList = (Tcl_Obj *) tmpPtr->internalRep.twoPtrValue.ptr2;	\
	Tcl_DecrRefCount(tmpPtr);					\
    } while (0)

/*
 * These variable-access macros have to coincide with those in tclVar.c
 */

#define VarHashGetValue(hPtr) \
    ((Var *) ((char *)hPtr - TclOffset(VarInHash, entry)))

static inline Var *
VarHashCreateVar(
    TclVarHashTable *tablePtr,
    Tcl_Obj *key,
    int *newPtr)
{
    Tcl_HashEntry *hPtr = Tcl_CreateHashEntry(&tablePtr->table,
	    key, newPtr);

    if (!hPtr) {
	return NULL;
    }
    return VarHashGetValue(hPtr);
}

#define VarHashFindVar(tablePtr, key) \
    VarHashCreateVar((tablePtr), (key), NULL)

/*
 * The new macro for ending an instruction; note that a reasonable C-optimiser
 * will resolve all branches at compile time. (result) is always a constant;
 * the macro NEXT_INST_F handles constant (nCleanup), NEXT_INST_V is resolved
 * at runtime for variable (nCleanup).
 *
 * ARGUMENTS:
 *    pcAdjustment: how much to increment pc
 *    nCleanup: how many objects to remove from the stack
 *    resultHandling: 0 indicates no object should be pushed on the stack;
 *	otherwise, push objResultPtr. If (result < 0), objResultPtr already
 *	has the correct reference count.
 *
 * We use the new compile-time assertions to cheack that nCleanup is constant
 * and within range.
 */

#define NEXT_INST_F(pcAdjustment, nCleanup, resultHandling) \
    do {							\
	TCL_CT_ASSERT((nCleanup >= 0) && (nCleanup <= 2));	\
	if (nCleanup == 0) {					\
	    if (resultHandling != 0) {				\
		if ((resultHandling) > 0) {			\
		    PUSH_OBJECT(objResultPtr);			\
		} else {					\
		    *(++tosPtr) = objResultPtr;			\
		}						\
	    }							\
	    pc += (pcAdjustment);				\
	    goto cleanup0;					\
	} else if (resultHandling != 0) {			\
	    if ((resultHandling) > 0) {				\
		Tcl_IncrRefCount(objResultPtr);			\
	    }							\
	    pc += (pcAdjustment);				\
	    switch (nCleanup) {					\
	    case 1: goto cleanup1_pushObjResultPtr;		\
	    case 2: goto cleanup2_pushObjResultPtr;		\
	    }							\
	} else {						\
	    pc += (pcAdjustment);				\
	    switch (nCleanup) {					\
	    case 1: goto cleanup1;				\
	    case 2: goto cleanup2;				\
	    }							\
	}							\
    } while (0)

#define NEXT_INST_V(pcAdjustment, nCleanup, resultHandling) \
    do {							\
	pc += (pcAdjustment);					\
	cleanup = (nCleanup);					\
	if (resultHandling) {					\
	    if ((resultHandling) > 0) {				\
		Tcl_IncrRefCount(objResultPtr);			\
	    }							\
	    goto cleanupV_pushObjResultPtr;			\
	} else {						\
	    goto cleanupV;					\
	}							\
    } while (0)

/*
 * Macros used to cache often-referenced Tcl evaluation stack information
 * in local variables. Note that a DECACHE_STACK_INFO()-CACHE_STACK_INFO()
 * pair must surround any call inside TclNRExecuteByteCode (and a few other
 * procedures that use this scheme) that could result in a recursive call
 * to TclNRExecuteByteCode.
 */

#define CACHE_STACK_INFO() \
    checkInterp = 1

#define DECACHE_STACK_INFO() \
    esPtr->tosPtr = tosPtr

/*
 * Macros used to access items on the Tcl evaluation stack. PUSH_OBJECT
 * increments the object's ref count since it makes the stack have another
 * reference pointing to the object. However, POP_OBJECT does not decrement
 * the ref count. This is because the stack may hold the only reference to the
 * object, so the object would be destroyed if its ref count were decremented
 * before the caller had a chance to, e.g., store it in a variable. It is the
 * caller's responsibility to decrement the ref count when it is finished with
 * an object.
 *
 * WARNING! It is essential that objPtr only appear once in the PUSH_OBJECT
 * macro. The actual parameter might be an expression with side effects, and
 * this ensures that it will be executed only once.
 */

#define PUSH_OBJECT(objPtr) \
    Tcl_IncrRefCount(*(++tosPtr) = (objPtr))

#define POP_OBJECT()	*(tosPtr--)

#define OBJ_AT_TOS	*tosPtr

#define OBJ_UNDER_TOS	*(tosPtr-1)

#define OBJ_AT_DEPTH(n)	*(tosPtr-(n))

#define CURR_DEPTH	(tosPtr - initTosPtr)

/*
 * Macros used to trace instruction execution. The macros TRACE,
 * TRACE_WITH_OBJ, and O2S are only used inside TclNRExecuteByteCode. O2S is
 * only used in TRACE* calls to get a string from an object.
 */

#ifdef TCL_COMPILE_DEBUG
#   define TRACE(a) \
    while (traceInstructions) {				\
	fprintf(stdout, "%2d: %2d (%u) %s ", iPtr->numLevels,	\
		(int) CURR_DEPTH,				\
		(unsigned) (pc - codePtr->codeStart),		\
		GetOpcodeName(pc));				\
	printf a;						\
	break;							\
    }
#   define TRACE_APPEND(a) \
    while (traceInstructions) {	\
	printf a;			\
	break;				\
    }
#   define TRACE_WITH_OBJ(a, objPtr) \
    while (traceInstructions) {				\
	fprintf(stdout, "%2d: %2d (%u) %s ", iPtr->numLevels,	\
		(int) CURR_DEPTH,				\
		(unsigned) (pc - codePtr->codeStart),		\
		GetOpcodeName(pc));				\
	printf a;						\
	TclPrintObject(stdout, objPtr, 30);			\
	fprintf(stdout, "\n");					\
	break;							\
    }
#   define O2S(objPtr) \
    (objPtr ? TclGetString(objPtr) : "")
#else /* !TCL_COMPILE_DEBUG */
#   define TRACE(a)
#   define TRACE_APPEND(a)
#   define TRACE_WITH_OBJ(a, objPtr)
#   define O2S(objPtr)
#endif /* TCL_COMPILE_DEBUG */

/*
 * DTrace instruction probe macros.
 */

#define TCL_DTRACE_INST_NEXT() \
    do {								\
	if (TCL_DTRACE_INST_DONE_ENABLED()) {				\
	    if (curInstName) {					\
		TCL_DTRACE_INST_DONE(curInstName, (int) CURR_DEPTH, \
			tosPtr);					\
	    }								\
	    curInstName = tclInstructionTable[*pc].name;		\
	    if (TCL_DTRACE_INST_START_ENABLED()) {			\
		TCL_DTRACE_INST_START(curInstName, (int) CURR_DEPTH, \
			tosPtr);					\
	    }								\
	} else if (TCL_DTRACE_INST_START_ENABLED()) {			\
	    TCL_DTRACE_INST_START(tclInstructionTable[*pc].name,	\
			(int) CURR_DEPTH, tosPtr);			\
	}								\
    } while (0)
#define TCL_DTRACE_INST_LAST() \
    do {								\
	if (TCL_DTRACE_INST_DONE_ENABLED() && curInstName) {	\
	    TCL_DTRACE_INST_DONE(curInstName, (int) CURR_DEPTH, tosPtr);\
	}								\
    } while (0)

/*
 * Macro used in this file to save a function call for common uses of
 * TclGetNumberFromObj(). The ANSI C "prototype" is:
 *
 * MODULE_SCOPE int GetNumberFromObj(Tcl_Interp *interp, Tcl_Obj *objPtr,
 *			ClientData *ptrPtr, int *tPtr);
 */

#ifdef NO_WIDE_TYPE
#define GetNumberFromObj(interp, objPtr, ptrPtr, tPtr) \
    (((objPtr)->typePtr == &tclIntType)					\
	?	(*(tPtr) = TCL_NUMBER_LONG,				\
		*(ptrPtr) = (ClientData)				\
		    (&((objPtr)->internalRep.longValue)), TCL_OK) :	\
    ((objPtr)->typePtr == &tclDoubleType)				\
	?	(((TclIsNaN((objPtr)->internalRep.doubleValue))		\
		    ?	(*(tPtr) = TCL_NUMBER_NAN)			\
		    :	(*(tPtr) = TCL_NUMBER_DOUBLE)),			\
		*(ptrPtr) = (ClientData)				\
		    (&((objPtr)->internalRep.doubleValue)), TCL_OK) :	\
    ((((objPtr)->typePtr == NULL) && ((objPtr)->bytes == NULL)) ||	\
    (((objPtr)->bytes != NULL) && ((objPtr)->length == 0)))		\
	? TCL_ERROR :							\
    TclGetNumberFromObj((interp), (objPtr), (ptrPtr), (tPtr)))
#else /* !NO_WIDE_TYPE */
#define GetNumberFromObj(interp, objPtr, ptrPtr, tPtr) \
    (((objPtr)->typePtr == &tclIntType)					\
	?	(*(tPtr) = TCL_NUMBER_LONG,				\
		*(ptrPtr) = (ClientData)				\
		    (&((objPtr)->internalRep.longValue)), TCL_OK) :	\
    ((objPtr)->typePtr == &tclWideIntType)				\
	?	(*(tPtr) = TCL_NUMBER_WIDE,				\
		*(ptrPtr) = (ClientData)				\
		    (&((objPtr)->internalRep.wideValue)), TCL_OK) :	\
    ((objPtr)->typePtr == &tclDoubleType)				\
	?	(((TclIsNaN((objPtr)->internalRep.doubleValue))		\
		    ?	(*(tPtr) = TCL_NUMBER_NAN)			\
		    :	(*(tPtr) = TCL_NUMBER_DOUBLE)),			\
		*(ptrPtr) = (ClientData)				\
		    (&((objPtr)->internalRep.doubleValue)), TCL_OK) :	\
    ((((objPtr)->typePtr == NULL) && ((objPtr)->bytes == NULL)) ||	\
    (((objPtr)->bytes != NULL) && ((objPtr)->length == 0)))		\
	? TCL_ERROR :							\
    TclGetNumberFromObj((interp), (objPtr), (ptrPtr), (tPtr)))
#endif /* NO_WIDE_TYPE */

/*
 * Macro used in this file to save a function call for common uses of
 * Tcl_GetBooleanFromObj(). The ANSI C "prototype" is:
 *
 * MODULE_SCOPE int TclGetBooleanFromObj(Tcl_Interp *interp, Tcl_Obj *objPtr,
 *			int *boolPtr);
 */

#define TclGetBooleanFromObj(interp, objPtr, boolPtr) \
    ((((objPtr)->typePtr == &tclIntType)				\
	|| ((objPtr)->typePtr == &tclBooleanType))			\
	? (*(boolPtr) = ((objPtr)->internalRep.longValue!=0), TCL_OK)	\
	: Tcl_GetBooleanFromObj((interp), (objPtr), (boolPtr)))

/*
 * Macro used in this file to save a function call for common uses of
 * Tcl_GetWideIntFromObj(). The ANSI C "prototype" is:
 *
 * MODULE_SCOPE int TclGetWideIntFromObj(Tcl_Interp *interp, Tcl_Obj *objPtr,
 *			Tcl_WideInt *wideIntPtr);
 */

#ifdef NO_WIDE_TYPE
#define TclGetWideIntFromObj(interp, objPtr, wideIntPtr) \
    (((objPtr)->typePtr == &tclIntType)					\
	? (*(wideIntPtr) = (Tcl_WideInt)				\
		((objPtr)->internalRep.longValue), TCL_OK) :		\
	Tcl_GetWideIntFromObj((interp), (objPtr), (wideIntPtr)))
#else /* !NO_WIDE_TYPE */
#define TclGetWideIntFromObj(interp, objPtr, wideIntPtr)		\
    (((objPtr)->typePtr == &tclWideIntType)				\
	? (*(wideIntPtr) = (objPtr)->internalRep.wideValue, TCL_OK) :	\
    ((objPtr)->typePtr == &tclIntType)					\
	? (*(wideIntPtr) = (Tcl_WideInt)				\
		((objPtr)->internalRep.longValue), TCL_OK) :		\
	Tcl_GetWideIntFromObj((interp), (objPtr), (wideIntPtr)))
#endif /* NO_WIDE_TYPE */

/*
 * Macro used to make the check for type overflow more mnemonic. This works by
 * comparing sign bits; the rest of the word is irrelevant. The ANSI C
 * "prototype" (where inttype_t is any integer type) is:
 *
 * MODULE_SCOPE int Overflowing(inttype_t a, inttype_t b, inttype_t sum);
 *
 * Check first the condition most likely to fail in usual code (at least for
 * usage in [incr]: do the first summand and the sum have != signs?
 */

#define Overflowing(a,b,sum) ((((a)^(sum)) < 0) && (((a)^(b)) >= 0))

/*
 * Macro for checking whether the type is NaN, used when we're thinking about
 * throwing an error for supplying a non-number number.
 */

#ifndef ACCEPT_NAN
#define IsErroringNaNType(type)		((type) == TCL_NUMBER_NAN)
#else
#define IsErroringNaNType(type)		0
#endif

/*
 * Auxiliary tables used to compute powers of small integers.
 */

#if (LONG_MAX == 0x7fffffff)

/*
 * Maximum base that, when raised to powers 2, 3, ... 8, fits in a 32-bit
 * signed integer.
 */

static const long MaxBase32[] = {46340, 1290, 215, 73, 35, 21, 14};
static const size_t MaxBase32Size = sizeof(MaxBase32)/sizeof(long);

/*
 * Table giving 3, 4, ..., 11, raised to the powers 9, 10, ..., as far as they
 * fit in a 32-bit signed integer. Exp32Index[i] gives the starting index of
 * powers of i+3; Exp32Value[i] gives the corresponding powers.
 */

static const unsigned short Exp32Index[] = {
    0, 11, 18, 23, 26, 29, 31, 32, 33
};
static const size_t Exp32IndexSize =
    sizeof(Exp32Index) / sizeof(unsigned short);
static const long Exp32Value[] = {
    19683, 59049, 177147, 531441, 1594323, 4782969, 14348907, 43046721,
    129140163, 387420489, 1162261467, 262144, 1048576, 4194304,
    16777216, 67108864, 268435456, 1073741824, 1953125, 9765625,
    48828125, 244140625, 1220703125, 10077696, 60466176, 362797056,
    40353607, 282475249, 1977326743, 134217728, 1073741824, 387420489,
    1000000000
};
static const size_t Exp32ValueSize = sizeof(Exp32Value)/sizeof(long);
#endif /* LONG_MAX == 0x7fffffff -- 32 bit machine */

#if (LONG_MAX > 0x7fffffff) || !defined(TCL_WIDE_INT_IS_LONG)

/*
 * Maximum base that, when raised to powers 2, 3, ..., 16, fits in a
 * Tcl_WideInt.
 */

static const Tcl_WideInt MaxBase64[] = {
    (Tcl_WideInt)46340*65536+62259,	/* 3037000499 == isqrt(2**63-1) */
    (Tcl_WideInt)2097151, (Tcl_WideInt)55108, (Tcl_WideInt)6208,
    (Tcl_WideInt)1448, (Tcl_WideInt)511, (Tcl_WideInt)234, (Tcl_WideInt)127,
    (Tcl_WideInt)78, (Tcl_WideInt)52, (Tcl_WideInt)38, (Tcl_WideInt)28,
    (Tcl_WideInt)22, (Tcl_WideInt)18, (Tcl_WideInt)15
};
static const size_t MaxBase64Size = sizeof(MaxBase64)/sizeof(Tcl_WideInt);

/*
 * Table giving 3, 4, ..., 13 raised to powers greater than 16 when the
 * results fit in a 64-bit signed integer.
 */

static const unsigned short Exp64Index[] = {
    0, 23, 38, 49, 57, 63, 67, 70, 72, 74, 75, 76
};
static const size_t Exp64IndexSize =
    sizeof(Exp64Index) / sizeof(unsigned short);
static const Tcl_WideInt Exp64Value[] = {
    (Tcl_WideInt)243*243*243*3*3,
    (Tcl_WideInt)243*243*243*3*3*3,
    (Tcl_WideInt)243*243*243*3*3*3*3,
    (Tcl_WideInt)243*243*243*243,
    (Tcl_WideInt)243*243*243*243*3,
    (Tcl_WideInt)243*243*243*243*3*3,
    (Tcl_WideInt)243*243*243*243*3*3*3,
    (Tcl_WideInt)243*243*243*243*3*3*3*3,
    (Tcl_WideInt)243*243*243*243*243,
    (Tcl_WideInt)243*243*243*243*243*3,
    (Tcl_WideInt)243*243*243*243*243*3*3,
    (Tcl_WideInt)243*243*243*243*243*3*3*3,
    (Tcl_WideInt)243*243*243*243*243*3*3*3*3,
    (Tcl_WideInt)243*243*243*243*243*243,
    (Tcl_WideInt)243*243*243*243*243*243*3,
    (Tcl_WideInt)243*243*243*243*243*243*3*3,
    (Tcl_WideInt)243*243*243*243*243*243*3*3*3,
    (Tcl_WideInt)243*243*243*243*243*243*3*3*3*3,
    (Tcl_WideInt)243*243*243*243*243*243*243,
    (Tcl_WideInt)243*243*243*243*243*243*243*3,
    (Tcl_WideInt)243*243*243*243*243*243*243*3*3,
    (Tcl_WideInt)243*243*243*243*243*243*243*3*3*3,
    (Tcl_WideInt)243*243*243*243*243*243*243*3*3*3*3,
    (Tcl_WideInt)1024*1024*1024*4*4,
    (Tcl_WideInt)1024*1024*1024*4*4*4,
    (Tcl_WideInt)1024*1024*1024*4*4*4*4,
    (Tcl_WideInt)1024*1024*1024*1024,
    (Tcl_WideInt)1024*1024*1024*1024*4,
    (Tcl_WideInt)1024*1024*1024*1024*4*4,
    (Tcl_WideInt)1024*1024*1024*1024*4*4*4,
    (Tcl_WideInt)1024*1024*1024*1024*4*4*4*4,
    (Tcl_WideInt)1024*1024*1024*1024*1024,
    (Tcl_WideInt)1024*1024*1024*1024*1024*4,
    (Tcl_WideInt)1024*1024*1024*1024*1024*4*4,
    (Tcl_WideInt)1024*1024*1024*1024*1024*4*4*4,
    (Tcl_WideInt)1024*1024*1024*1024*1024*4*4*4*4,
    (Tcl_WideInt)1024*1024*1024*1024*1024*1024,
    (Tcl_WideInt)1024*1024*1024*1024*1024*1024*4,
    (Tcl_WideInt)3125*3125*3125*5*5,
    (Tcl_WideInt)3125*3125*3125*5*5*5,
    (Tcl_WideInt)3125*3125*3125*5*5*5*5,
    (Tcl_WideInt)3125*3125*3125*3125,
    (Tcl_WideInt)3125*3125*3125*3125*5,
    (Tcl_WideInt)3125*3125*3125*3125*5*5,
    (Tcl_WideInt)3125*3125*3125*3125*5*5*5,
    (Tcl_WideInt)3125*3125*3125*3125*5*5*5*5,
    (Tcl_WideInt)3125*3125*3125*3125*3125,
    (Tcl_WideInt)3125*3125*3125*3125*3125*5,
    (Tcl_WideInt)3125*3125*3125*3125*3125*5*5,
    (Tcl_WideInt)7776*7776*7776*6*6,
    (Tcl_WideInt)7776*7776*7776*6*6*6,
    (Tcl_WideInt)7776*7776*7776*6*6*6*6,
    (Tcl_WideInt)7776*7776*7776*7776,
    (Tcl_WideInt)7776*7776*7776*7776*6,
    (Tcl_WideInt)7776*7776*7776*7776*6*6,
    (Tcl_WideInt)7776*7776*7776*7776*6*6*6,
    (Tcl_WideInt)7776*7776*7776*7776*6*6*6*6,
    (Tcl_WideInt)16807*16807*16807*7*7,
    (Tcl_WideInt)16807*16807*16807*7*7*7,
    (Tcl_WideInt)16807*16807*16807*7*7*7*7,
    (Tcl_WideInt)16807*16807*16807*16807,
    (Tcl_WideInt)16807*16807*16807*16807*7,
    (Tcl_WideInt)16807*16807*16807*16807*7*7,
    (Tcl_WideInt)32768*32768*32768*8*8,
    (Tcl_WideInt)32768*32768*32768*8*8*8,
    (Tcl_WideInt)32768*32768*32768*8*8*8*8,
    (Tcl_WideInt)32768*32768*32768*32768,
    (Tcl_WideInt)59049*59049*59049*9*9,
    (Tcl_WideInt)59049*59049*59049*9*9*9,
    (Tcl_WideInt)59049*59049*59049*9*9*9*9,
    (Tcl_WideInt)100000*100000*100000*10*10,
    (Tcl_WideInt)100000*100000*100000*10*10*10,
    (Tcl_WideInt)161051*161051*161051*11*11,
    (Tcl_WideInt)161051*161051*161051*11*11*11,
    (Tcl_WideInt)248832*248832*248832*12*12,
    (Tcl_WideInt)371293*371293*371293*13*13
};
static const size_t Exp64ValueSize = sizeof(Exp64Value) / sizeof(Tcl_WideInt);
#endif /* (LONG_MAX > 0x7fffffff) || !defined(TCL_WIDE_INT_IS_LONG) */

/*
 * Markers for ExecuteExtendedBinaryMathOp.
 */

#define DIVIDED_BY_ZERO		((Tcl_Obj *) -1)
#define EXPONENT_OF_ZERO	((Tcl_Obj *) -2)
#define GENERAL_ARITHMETIC_ERROR ((Tcl_Obj *) -3)

/*
 * Declarations for local procedures to this file:
 */

#ifdef TCL_COMPILE_STATS
static int		EvalStatsCmd(ClientData clientData,
			    Tcl_Interp *interp, int objc,
			    Tcl_Obj *const objv[]);
#endif /* TCL_COMPILE_STATS */
#ifdef TCL_COMPILE_DEBUG
static const char *	GetOpcodeName(const unsigned char *pc);
static void		PrintByteCodeInfo(ByteCode *codePtr);
static const char *	StringForResultCode(int result);
static void		ValidatePcAndStackTop(ByteCode *codePtr,
			    const unsigned char *pc, int stackTop,
			    int stackLowerBound, int checkStack);
#endif /* TCL_COMPILE_DEBUG */
static ByteCode *	CompileExprObj(Tcl_Interp *interp, Tcl_Obj *objPtr);
static void		DeleteExecStack(ExecStack *esPtr);
static void		DupExprCodeInternalRep(Tcl_Obj *srcPtr,
			    Tcl_Obj *copyPtr);
MODULE_SCOPE int	TclCompareTwoNumbers(Tcl_Obj *valuePtr,
			    Tcl_Obj *value2Ptr);
static Tcl_Obj *	ExecuteExtendedBinaryMathOp(Tcl_Interp *interp,
			    int opcode, Tcl_Obj **constants,
			    Tcl_Obj *valuePtr, Tcl_Obj *value2Ptr);
static Tcl_Obj *	ExecuteExtendedUnaryMathOp(int opcode,
			    Tcl_Obj *valuePtr);
static void		FreeExprCodeInternalRep(Tcl_Obj *objPtr);
static ExceptionRange *	GetExceptRangeForPc(const unsigned char *pc,
			    int catchOnly, ByteCode *codePtr);
static const char *	GetSrcInfoForPc(const unsigned char *pc,
			    ByteCode *codePtr, int *lengthPtr,
			    const unsigned char **pcBeg);
static Tcl_Obj **	GrowEvaluationStack(ExecEnv *eePtr, int growth,
			    int move);
static void		IllegalExprOperandType(Tcl_Interp *interp,
			    const unsigned char *pc, Tcl_Obj *opndPtr);
static void		InitByteCodeExecution(Tcl_Interp *interp);
static inline int	OFFSET(void *ptr);
static void		ReleaseDictIterator(Tcl_Obj *objPtr);
/* Useful elsewhere, make available in tclInt.h or stubs? */
static Tcl_Obj **	StackAllocWords(Tcl_Interp *interp, int numWords);
static Tcl_Obj **	StackReallocWords(Tcl_Interp *interp, int numWords);
static Tcl_NRPostProc	CopyCallback;
static Tcl_NRPostProc	ExprObjCallback;

static Tcl_NRPostProc   TEBCresume;
static Tcl_NRPostProc   TEBCreturn;

/*
 * The structure below defines a bytecode Tcl object type to hold the
 * compiled bytecode for Tcl expressions.
 */

static const Tcl_ObjType exprCodeType = {
    "exprcode",
    FreeExprCodeInternalRep,	/* freeIntRepProc */
    DupExprCodeInternalRep,	/* dupIntRepProc */
    NULL,			/* updateStringProc */
    NULL			/* setFromAnyProc */
};

/*
 * Custom object type only used in this file; values of its type should never
 * be seen by user scripts.
 */

static const Tcl_ObjType dictIteratorType = {
    "dictIterator",
    ReleaseDictIterator,
    NULL, NULL, NULL
};

/*
 *----------------------------------------------------------------------
 *
 * ReleaseDictIterator --
 *
 *	This takes apart a dictionary iterator that is stored in the given Tcl
 *	object.
 *
 * Results:
 *	None.
 *
 * Side effects:
 *	Deallocates memory, marks the object as being untyped.
 *
 *----------------------------------------------------------------------
 */

static void
ReleaseDictIterator(
    Tcl_Obj *objPtr)
{
    Tcl_DictSearch *searchPtr;
    Tcl_Obj *dictPtr;

    /*
     * First kill the search, and then release the reference to the dictionary
     * that we were holding.
     */

    searchPtr = objPtr->internalRep.twoPtrValue.ptr1;
    Tcl_DictObjDone(searchPtr);
    ckfree((char *) searchPtr);

    dictPtr = objPtr->internalRep.twoPtrValue.ptr2;
    TclDecrRefCount(dictPtr);

    objPtr->typePtr = NULL;
}

/*
 *----------------------------------------------------------------------
 *
 * InitByteCodeExecution --
 *
 *	This procedure is called once to initialize the Tcl bytecode
 *	interpreter.
 *
 * Results:
 *	None.
 *
 * Side effects:
 *	This procedure initializes the array of instruction names. If
 *	compiling with the TCL_COMPILE_STATS flag, it initializes the array
 *	that counts the executions of each instruction and it creates the
 *	"evalstats" command. It also establishes the link between the Tcl
 *	"tcl_traceExec" and C "tclTraceExec" variables.
 *
 *----------------------------------------------------------------------
 */

static void
InitByteCodeExecution(
    Tcl_Interp *interp)		/* Interpreter for which the Tcl variable
				 * "tcl_traceExec" is linked to control
				 * instruction tracing. */
{
#ifdef TCL_COMPILE_DEBUG
    if (Tcl_LinkVar(interp, "tcl_traceExec", (char *) &tclTraceExec,
	    TCL_LINK_INT) != TCL_OK) {
	Tcl_Panic("InitByteCodeExecution: can't create link for tcl_traceExec variable");
    }
#endif
#ifdef TCL_COMPILE_STATS
    Tcl_CreateObjCommand(interp, "evalstats", EvalStatsCmd, NULL, NULL);
#endif /* TCL_COMPILE_STATS */
}

/*
 *----------------------------------------------------------------------
 *
 * TclCreateExecEnv --
 *
 *	This procedure creates a new execution environment for Tcl bytecode
 *	execution. An ExecEnv points to a Tcl evaluation stack. An ExecEnv is
 *	typically created once for each Tcl interpreter (Interp structure) and
 *	recursively passed to TclNRExecuteByteCode to execute ByteCode sequences
 *	for nested commands.
 *
 * Results:
 *	A newly allocated ExecEnv is returned. This points to an empty
 *	evaluation stack of the standard initial size.
 *
 * Side effects:
 *	The bytecode interpreter is also initialized here, as this procedure
 *	will be called before any call to TclNRExecuteByteCode.
 *
 *----------------------------------------------------------------------
 */

ExecEnv *
TclCreateExecEnv(
    Tcl_Interp *interp,		/* Interpreter for which the execution
				 * environment is being created. */
    int size)			/* The initial stack size, in number of words
				 * [sizeof(Tcl_Obj*)] */
{
    ExecEnv *eePtr = (ExecEnv *) ckalloc(sizeof(ExecEnv));
    ExecStack *esPtr = (ExecStack *) ckalloc(sizeof(ExecStack)
	    + (size_t) (size-1) * sizeof(Tcl_Obj *));

    eePtr->execStackPtr = esPtr;
    TclNewBooleanObj(eePtr->constants[0], 0);
    Tcl_IncrRefCount(eePtr->constants[0]);
    TclNewBooleanObj(eePtr->constants[1], 1);
    Tcl_IncrRefCount(eePtr->constants[1]);
    eePtr->interp = interp;
    eePtr->callbackPtr = NULL;
    eePtr->corPtr = NULL;
    eePtr->rewind = 0;

    esPtr->prevPtr = NULL;
    esPtr->nextPtr = NULL;
    esPtr->markerPtr = NULL;
    esPtr->endPtr = &esPtr->stackWords[size-1];
    esPtr->tosPtr = &esPtr->stackWords[-1];

    Tcl_MutexLock(&execMutex);
    if (!execInitialized) {
	TclInitAuxDataTypeTable();
	InitByteCodeExecution(interp);
	execInitialized = 1;
    }
    Tcl_MutexUnlock(&execMutex);

    return eePtr;
}

/*
 *----------------------------------------------------------------------
 *
 * TclDeleteExecEnv --
 *
 *	Frees the storage for an ExecEnv.
 *
 * Results:
 *	None.
 *
 * Side effects:
 *	Storage for an ExecEnv and its contained storage (e.g. the evaluation
 *	stack) is freed.
 *
 *----------------------------------------------------------------------
 */

static void
DeleteExecStack(
    ExecStack *esPtr)
{
    if (esPtr->markerPtr) {
	Tcl_Panic("freeing an execStack which is still in use");
    }

    if (esPtr->prevPtr) {
	esPtr->prevPtr->nextPtr = esPtr->nextPtr;
    }
    if (esPtr->nextPtr) {
	esPtr->nextPtr->prevPtr = esPtr->prevPtr;
    }
    ckfree((char *) esPtr);
}

void
TclDeleteExecEnv(
    ExecEnv *eePtr)		/* Execution environment to free. */
{
    ExecStack *esPtr = eePtr->execStackPtr, *tmpPtr;

    /*
     * Delete all stacks in this exec env.
     */

    while (esPtr->nextPtr) {
	esPtr = esPtr->nextPtr;
    }
    while (esPtr) {
	tmpPtr = esPtr;
	esPtr = tmpPtr->prevPtr;
	DeleteExecStack(tmpPtr);
    }

    TclDecrRefCount(eePtr->constants[0]);
    TclDecrRefCount(eePtr->constants[1]);
    if (eePtr->callbackPtr) {
	Tcl_Panic("Deleting execEnv with pending TEOV callbacks!");
    }
    if (eePtr->corPtr) {
	Tcl_Panic("Deleting execEnv with existing coroutine");
    }
    ckfree((char *) eePtr);
}

/*
 *----------------------------------------------------------------------
 *
 * TclFinalizeExecution --
 *
 *	Finalizes the execution environment setup so that it can be later
 *	reinitialized.
 *
 * Results:
 *	None.
 *
 * Side effects:
 *	After this call, the next time TclCreateExecEnv will be called it will
 *	call InitByteCodeExecution.
 *
 *----------------------------------------------------------------------
 */

void
TclFinalizeExecution(void)
{
    Tcl_MutexLock(&execMutex);
    execInitialized = 0;
    Tcl_MutexUnlock(&execMutex);
    TclFinalizeAuxDataTypeTable();
}

/*
 * Auxiliary code to insure that GrowEvaluationStack always returns correctly
 * aligned memory.
 *
 * WALLOCALIGN represents the alignment reqs in words, just as TCL_ALLOCALIGN
 * represents the reqs in bytes. This assumes that TCL_ALLOCALIGN is a
 * multiple of the wordsize 'sizeof(Tcl_Obj *)'.
 */

#define WALLOCALIGN \
    (TCL_ALLOCALIGN/sizeof(Tcl_Obj *))

/*
 * OFFSET computes how many words have to be skipped until the next aligned
 * word. Note that we are only interested in the low order bits of ptr, so
 * that any possible information loss in PTR2INT is of no consequence.
 */

static inline int
OFFSET(
    void *ptr)
{
    int mask = TCL_ALLOCALIGN-1;
    int base = PTR2INT(ptr) & mask;
    return (TCL_ALLOCALIGN - base)/sizeof(Tcl_Obj *);
}

/*
 * Given a marker, compute where the following aligned memory starts.
 */

#define MEMSTART(markerPtr) \
    ((markerPtr) + OFFSET(markerPtr))

/*
 *----------------------------------------------------------------------
 *
 * GrowEvaluationStack --
 *
 *	This procedure grows a Tcl evaluation stack stored in an ExecEnv,
 *	copying over the words since the last mark if so requested. A mark is
 *	set at the beginning of the new area when no copying is requested.
 *
 * Results:
 *	Returns a pointer to the first usable word in the (possibly) grown
 *	stack.
 *
 * Side effects:
 *	The size of the evaluation stack may be grown, a marker is set
 *
 *----------------------------------------------------------------------
 */

static Tcl_Obj **
GrowEvaluationStack(
    ExecEnv *eePtr,		/* Points to the ExecEnv with an evaluation
				 * stack to enlarge. */
    int growth,			/* How much larger than the current used
				 * size. */
    int move)			/* 1 if move words since last marker. */
{
    ExecStack *esPtr = eePtr->execStackPtr, *oldPtr = NULL;
    int newBytes, newElems, currElems;
    int needed = growth - (esPtr->endPtr - esPtr->tosPtr);
    Tcl_Obj **markerPtr = esPtr->markerPtr, **memStart;
    int moveWords = 0;

    if (move) {
	if (!markerPtr) {
	    Tcl_Panic("STACK: Reallocating with no previous alloc");
	}
	if (needed <= 0) {
	    return MEMSTART(markerPtr);
	}
    } else {
	Tcl_Obj **tmpMarkerPtr = esPtr->tosPtr + 1;
	int offset = OFFSET(tmpMarkerPtr);

	if (needed + offset < 0) {
	    /*
	     * Put a marker pointing to the previous marker in this stack, and
	     * store it in esPtr as the current marker. Return a pointer to
	     * the start of aligned memory.
	     */

	    esPtr->markerPtr = tmpMarkerPtr;
	    memStart = tmpMarkerPtr + offset;
	    esPtr->tosPtr = memStart - 1;
	    *esPtr->markerPtr = (Tcl_Obj *) markerPtr;
	    return memStart;
	}
    }

    /*
     * Reset move to hold the number of words to be moved to new stack (if
     * any) and growth to hold the complete stack requirements: add one for
     * the marker, (WALLOCALIGN-1) for the maximal possible offset.
     */

    if (move) {
	moveWords = esPtr->tosPtr - MEMSTART(markerPtr) + 1;
    }
    needed = growth + moveWords + WALLOCALIGN;

    /*
     * Check if there is enough room in the next stack (if there is one, it
     * should be both empty and the last one!)
     */

    if (esPtr->nextPtr) {
	oldPtr = esPtr;
	esPtr = oldPtr->nextPtr;
	currElems = esPtr->endPtr - &esPtr->stackWords[-1];
	if (esPtr->markerPtr || (esPtr->tosPtr != &esPtr->stackWords[-1])) {
	    Tcl_Panic("STACK: Stack after current is in use");
	}
	if (esPtr->nextPtr) {
	    Tcl_Panic("STACK: Stack after current is not last");
	}
	if (needed <= currElems) {
	    goto newStackReady;
	}
	DeleteExecStack(esPtr);
	esPtr = oldPtr;
    } else {
	currElems = esPtr->endPtr - &esPtr->stackWords[-1];
    }

    /*
     * We need to allocate a new stack! It needs to store 'growth' words,
     * including the elements to be copied over and the new marker.
     */

    newElems = 2*currElems;
    while (needed > newElems) {
	newElems *= 2;
    }
    newBytes = sizeof(ExecStack) + (newElems-1) * sizeof(Tcl_Obj *);

    oldPtr = esPtr;
    esPtr = (ExecStack *) ckalloc(newBytes);

    oldPtr->nextPtr = esPtr;
    esPtr->prevPtr = oldPtr;
    esPtr->nextPtr = NULL;
    esPtr->endPtr = &esPtr->stackWords[newElems-1];

  newStackReady:
    eePtr->execStackPtr = esPtr;

    /*
     * Store a NULL marker at the beginning of the stack, to indicate that
     * this is the first marker in this stack and that rewinding to here
     * should actually be a return to the previous stack.
     */

    esPtr->stackWords[0] = NULL;
    esPtr->markerPtr = &esPtr->stackWords[0];
    memStart = MEMSTART(esPtr->markerPtr);
    esPtr->tosPtr = memStart - 1;

    if (move) {
	memcpy(memStart, MEMSTART(markerPtr), moveWords*sizeof(Tcl_Obj *));
	esPtr->tosPtr += moveWords;
	oldPtr->markerPtr = (Tcl_Obj **) *markerPtr;
	oldPtr->tosPtr = markerPtr-1;
    }

    /*
     * Free the old stack if it is now unused.
     */

    if (!oldPtr->markerPtr) {
	DeleteExecStack(oldPtr);
    }

    return memStart;
}

/*
 *--------------------------------------------------------------
 *
 * TclStackAlloc, TclStackRealloc, TclStackFree --
 *
 *	Allocate memory from the execution stack; it has to be returned later
 *	with a call to TclStackFree.
 *
 * Results:
 *	A pointer to the first byte allocated, or panics if the allocation did
 *	not succeed.
 *
 * Side effects:
 *	The execution stack may be grown.
 *
 *--------------------------------------------------------------
 */

static Tcl_Obj **
StackAllocWords(
    Tcl_Interp *interp,
    int numWords)
{
    /*
     * Note that GrowEvaluationStack sets a marker in the stack. This marker
     * is read when rewinding, e.g., by TclStackFree.
     */

    Interp *iPtr = (Interp *) interp;
    ExecEnv *eePtr = iPtr->execEnvPtr;
    Tcl_Obj **resPtr = GrowEvaluationStack(eePtr, numWords, 0);

    eePtr->execStackPtr->tosPtr += numWords;
    return resPtr;
}

static Tcl_Obj **
StackReallocWords(
    Tcl_Interp *interp,
    int numWords)
{
    Interp *iPtr = (Interp *) interp;
    ExecEnv *eePtr = iPtr->execEnvPtr;
    Tcl_Obj **resPtr = GrowEvaluationStack(eePtr, numWords, 1);

    eePtr->execStackPtr->tosPtr += numWords;
    return resPtr;
}

void
TclStackFree(
    Tcl_Interp *interp,
    void *freePtr)
{
    Interp *iPtr = (Interp *) interp;
    ExecEnv *eePtr;
    ExecStack *esPtr;
    Tcl_Obj **markerPtr, *marker;

    if (iPtr == NULL || iPtr->execEnvPtr == NULL) {
	Tcl_Free((char *) freePtr);
	return;
    }

    /*
     * Rewind the stack to the previous marker position. The current marker,
     * as set in the last call to GrowEvaluationStack, contains a pointer to
     * the previous marker.
     */

    eePtr = iPtr->execEnvPtr;
    esPtr = eePtr->execStackPtr;
    markerPtr = esPtr->markerPtr;
    marker = *markerPtr;

    if ((freePtr != NULL) && (MEMSTART(markerPtr) != (Tcl_Obj **)freePtr)) {
	Tcl_Panic("TclStackFree: incorrect freePtr (%p != %p). Call out of sequence?",
		freePtr, MEMSTART(markerPtr));
    }

    esPtr->tosPtr = markerPtr - 1;
    esPtr->markerPtr = (Tcl_Obj **) marker;
    if (marker) {
	return;
    }

    /*
     * Return to previous stack.
     */

    esPtr->tosPtr = &esPtr->stackWords[-1];
    if (esPtr->prevPtr) {
	eePtr->execStackPtr = esPtr->prevPtr;
    }
    if (esPtr->nextPtr) {
	if (!esPtr->prevPtr) {
	    eePtr->execStackPtr = esPtr->nextPtr;
	}
	DeleteExecStack(esPtr);
    }
}

void *
TclStackAlloc(
    Tcl_Interp *interp,
    int numBytes)
{
    Interp *iPtr = (Interp *) interp;
    int numWords = (numBytes + (sizeof(Tcl_Obj *) - 1))/sizeof(Tcl_Obj *);

    if (iPtr == NULL || iPtr->execEnvPtr == NULL) {
	return (void *) Tcl_Alloc(numBytes);
    }

    return (void *) StackAllocWords(interp, numWords);
}

void *
TclStackRealloc(
    Tcl_Interp *interp,
    void *ptr,
    int numBytes)
{
    Interp *iPtr = (Interp *) interp;
    ExecEnv *eePtr;
    ExecStack *esPtr;
    Tcl_Obj **markerPtr;
    int numWords;

    if (iPtr == NULL || iPtr->execEnvPtr == NULL) {
	return (void *) Tcl_Realloc((char *) ptr, numBytes);
    }

    eePtr = iPtr->execEnvPtr;
    esPtr = eePtr->execStackPtr;
    markerPtr = esPtr->markerPtr;

    if (MEMSTART(markerPtr) != (Tcl_Obj **)ptr) {
	Tcl_Panic("TclStackRealloc: incorrect ptr. Call out of sequence?");
    }

    numWords = (numBytes + (sizeof(Tcl_Obj *) - 1))/sizeof(Tcl_Obj *);
    return (void *) StackReallocWords(interp, numWords);
}

/*
 *--------------------------------------------------------------
 *
 * Tcl_ExprObj --
 *
 *	Evaluate an expression in a Tcl_Obj.
 *
 * Results:
 *	A standard Tcl object result. If the result is other than TCL_OK, then
 *	the interpreter's result contains an error message. If the result is
 *	TCL_OK, then a pointer to the expression's result value object is
 *	stored in resultPtrPtr. In that case, the object's ref count is
 *	incremented to reflect the reference returned to the caller; the
 *	caller is then responsible for the resulting object and must, for
 *	example, decrement the ref count when it is finished with the object.
 *
 * Side effects:
 *	Any side effects caused by subcommands in the expression, if any. The
 *	interpreter result is not modified unless there is an error.
 *
 *--------------------------------------------------------------
 */

int
Tcl_ExprObj(
    Tcl_Interp *interp,		/* Context in which to evaluate the
				 * expression. */
    register Tcl_Obj *objPtr,	/* Points to Tcl object containing expression
				 * to evaluate. */
    Tcl_Obj **resultPtrPtr)	/* Where the Tcl_Obj* that is the expression
				 * result is stored if no errors occur. */
{
    TEOV_callback *rootPtr = TOP_CB(interp);
    Tcl_Obj *resultPtr;

    TclNewObj(resultPtr);
    TclNRAddCallback(interp, CopyCallback, resultPtrPtr, resultPtr,
	    NULL, NULL);
    Tcl_NRExprObj(interp, objPtr, resultPtr);
    return TclNRRunCallbacks(interp, TCL_OK, rootPtr);
}

static int
CopyCallback(
    ClientData data[],
    Tcl_Interp *interp,
    int result)
{
    Tcl_Obj **resultPtrPtr = data[0];
    Tcl_Obj *resultPtr = data[1];

    if (result == TCL_OK) {
	*resultPtrPtr = resultPtr;
	Tcl_IncrRefCount(resultPtr);
    } else {
	Tcl_DecrRefCount(resultPtr);
    }
    return result;
}

/*
 *--------------------------------------------------------------
 *
 * Tcl_NRExprObj --
 *
 *	Request evaluation of the expression in a Tcl_Obj by the NR stack.
 *
 * Results:
 *	Returns TCL_OK.
 *
 * Side effects:
 *	Compiles objPtr as a Tcl expression and places callbacks on the
 *	NR stack to execute the bytecode and store the result in resultPtr.
 *	If bytecode execution raises an exception, nothing is written
 *	to resultPtr, and the exceptional return code flows up the NR
 *	stack.  If the exception is TCL_ERROR, an error message is left
 *	in the interp result and the interp's return options dictionary
 *	holds additional error information too.  Execution of the bytecode
 *	may have other side effects, depending on the expression.
 *
 *--------------------------------------------------------------
 */

int
Tcl_NRExprObj(
    Tcl_Interp *interp,
    Tcl_Obj *objPtr,
    Tcl_Obj *resultPtr)
{
    ByteCode *codePtr;

    /* TODO: consider saving whole state? */
    Tcl_Obj *saveObjPtr = Tcl_GetObjResult(interp);

    Tcl_IncrRefCount(saveObjPtr);

    codePtr = CompileExprObj(interp, objPtr);

    /* TODO: Confirm reset not required? */
    /*Tcl_ResetResult(interp);*/
    Tcl_NRAddCallback(interp, ExprObjCallback, saveObjPtr, resultPtr,
	    NULL, NULL);
    return TclNRExecuteByteCode(interp, codePtr);
}

static int
ExprObjCallback(
    ClientData data[],
    Tcl_Interp *interp,
    int result)
{
    Tcl_Obj *saveObjPtr = data[0];
    Tcl_Obj *resultPtr = data[1];

    if (result == TCL_OK) {
	TclSetDuplicateObj(resultPtr, Tcl_GetObjResult(interp));
	Tcl_SetObjResult(interp, saveObjPtr);
    }
    TclDecrRefCount(saveObjPtr);
    return result;
}

/*
 *----------------------------------------------------------------------
 *
 * CompileExprObj --
 *	Compile a Tcl expression value into ByteCode.
 *
 * Results:
 *	A (ByteCode *) is returned pointing to the resulting ByteCode.
 *	The caller must manage its refCount and arrange for a call to
 *	TclCleanupByteCode() when the last reference disappears.
 *
 * Side effects:
 *	The Tcl_ObjType of objPtr is changed to the "bytecode" type,
 *	and the ByteCode is kept in the internal rep (along with context
 *	data for checking validity) for faster operations the next time
 *	CompileExprObj is called on the same value.
 *
 *----------------------------------------------------------------------
 */

static ByteCode *
CompileExprObj(
    Tcl_Interp *interp,
    Tcl_Obj *objPtr)
{
    Interp *iPtr = (Interp *) interp;
    CompileEnv compEnv;		/* Compilation environment structure allocated
				 * in frame. */
    register ByteCode *codePtr = NULL;
				/* Tcl Internal type of bytecode. Initialized
				 * to avoid compiler warning. */

    /*
     * Get the expression ByteCode from the object. If it exists, make sure it
     * is valid in the current context.
     */
    if (objPtr->typePtr == &exprCodeType) {
	Namespace *namespacePtr = iPtr->varFramePtr->nsPtr;

	codePtr = (ByteCode *) objPtr->internalRep.otherValuePtr;
	if (((Interp *) *codePtr->interpHandle != iPtr)
		|| (codePtr->compileEpoch != iPtr->compileEpoch)
		|| (codePtr->nsPtr != namespacePtr)
		|| (codePtr->nsEpoch != namespacePtr->resolverEpoch)
		|| (codePtr->localCachePtr != iPtr->varFramePtr->localCachePtr)) {
	    FreeExprCodeInternalRep(objPtr);
	}
    }
    if (objPtr->typePtr != &exprCodeType) {
	/*
	 * TIP #280: No invoker (yet) - Expression compilation.
	 */

	int length;
	const char *string = TclGetStringFromObj(objPtr, &length);

	TclInitCompileEnv(interp, &compEnv, string, length, NULL, 0);
	TclCompileExpr(interp, string, length, &compEnv, 0);

	/*
	 * Successful compilation. If the expression yielded no instructions,
	 * push an zero object as the expression's result.
	 */

	if (compEnv.codeNext == compEnv.codeStart) {
	    TclEmitPush(TclRegisterNewLiteral(&compEnv, "0", 1),
		    &compEnv);
	}

	/*
	 * Add a "done" instruction as the last instruction and change the
	 * object into a ByteCode object. Ownership of the literal objects and
	 * aux data items is given to the ByteCode object.
	 */

	TclEmitOpcode(INST_DONE, &compEnv);
	TclInitByteCodeObj(objPtr, &compEnv);
	objPtr->typePtr = &exprCodeType;
	TclFreeCompileEnv(&compEnv);
	codePtr = (ByteCode *) objPtr->internalRep.otherValuePtr;
	if (iPtr->varFramePtr->localCachePtr) {
	    codePtr->localCachePtr = iPtr->varFramePtr->localCachePtr;
	    codePtr->localCachePtr->refCount++;
	}
#ifdef TCL_COMPILE_DEBUG
	if (tclTraceCompile == 2) {
	    TclPrintByteCodeObj(interp, objPtr);
	    fflush(stdout);
	}
#endif /* TCL_COMPILE_DEBUG */
    }
    return codePtr;
}

/*
 *----------------------------------------------------------------------
 *
 * DupExprCodeInternalRep --
 *
 *	Part of the Tcl object type implementation for Tcl expression
 *	bytecode. We do not copy the bytecode intrep. Instead, we return
 *	without setting copyPtr->typePtr, so the copy is a plain string copy
 *	of the expression value, and if it is to be used as a compiled
 *	expression, it will just need a recompile.
 *
 *	This makes sense, because with Tcl's copy-on-write practices, the
 *	usual (only?) time Tcl_DuplicateObj() will be called is when the copy
 *	is about to be modified, which would invalidate any copied bytecode
 *	anyway. The only reason it might make sense to copy the bytecode is if
 *	we had some modifying routines that operated directly on the intrep,
 *	like we do for lists and dicts.
 *
 * Results:
 *	None.
 *
 * Side effects:
 *	None.
 *
 *----------------------------------------------------------------------
 */

static void
DupExprCodeInternalRep(
    Tcl_Obj *srcPtr,
    Tcl_Obj *copyPtr)
{
    return;
}

/*
 *----------------------------------------------------------------------
 *
 * FreeExprCodeInternalRep --
 *
 *	Part of the Tcl object type implementation for Tcl expression
 *	bytecode. Frees the storage allocated to hold the internal rep, unless
 *	ref counts indicate bytecode execution is still in progress.
 *
 * Results:
 *	None.
 *
 * Side effects:
 *	May free allocated memory. Leaves objPtr untyped.
 *
 *----------------------------------------------------------------------
 */

static void
FreeExprCodeInternalRep(
    Tcl_Obj *objPtr)
{
    ByteCode *codePtr = (ByteCode *) objPtr->internalRep.otherValuePtr;

    objPtr->typePtr = NULL;
    objPtr->internalRep.otherValuePtr = NULL;
    codePtr->refCount--;
    if (codePtr->refCount <= 0) {
	TclCleanupByteCode(codePtr);
    }
}

/*
 *----------------------------------------------------------------------
 *
 * TclCompileObj --
 *
 *	This procedure compiles the script contained in a Tcl_Obj
 *
 * Results:
 *	A pointer to the corresponding ByteCode, never NULL.
 *
 * Side effects:
 *	The object is shimmered to bytecode type
 *
 *----------------------------------------------------------------------
 */

ByteCode *
TclCompileObj(
    Tcl_Interp *interp,
    Tcl_Obj *objPtr,
    const CmdFrame *invoker,
    int word)
{
    register Interp *iPtr = (Interp *) interp;
    register ByteCode *codePtr;	/* Tcl Internal type of bytecode. */
    Namespace *namespacePtr = iPtr->varFramePtr->nsPtr;

    /*
     * If the object is not already of tclByteCodeType, compile it (and reset
     * the compilation flags in the interpreter; this should be done after any
     * compilation). Otherwise, check that it is "fresh" enough.
     */

    if (objPtr->typePtr == &tclByteCodeType) {
	/*
	 * Make sure the Bytecode hasn't been invalidated by, e.g., someone
	 * redefining a command with a compile procedure (this might make the
	 * compiled code wrong). The object needs to be recompiled if it was
	 * compiled in/for a different interpreter, or for a different
	 * namespace, or for the same namespace but with different name
	 * resolution rules. Precompiled objects, however, are immutable and
	 * therefore they are not recompiled, even if the epoch has changed.
	 *
	 * To be pedantically correct, we should also check that the
	 * originating procPtr is the same as the current context procPtr
	 * (assuming one exists at all - none for global level). This code is
	 * #def'ed out because [info body] was changed to never return a
	 * bytecode type object, which should obviate us from the extra checks
	 * here.
	 */

	codePtr = (ByteCode *) objPtr->internalRep.otherValuePtr;
	if (((Interp *) *codePtr->interpHandle != iPtr)
		|| (codePtr->compileEpoch != iPtr->compileEpoch)
		|| (codePtr->nsPtr != namespacePtr)
		|| (codePtr->nsEpoch != namespacePtr->resolverEpoch)) {
	    if (codePtr->flags & TCL_BYTECODE_PRECOMPILED) {
		if ((Interp *) *codePtr->interpHandle != iPtr) {
		    Tcl_Panic("Tcl_EvalObj: compiled script jumped interps");
		}
		codePtr->compileEpoch = iPtr->compileEpoch;
	    } else {
		goto recompileObj;
	    }
	}

	if (codePtr->procPtr == NULL) {
	    /*
	     * Check that any compiled locals do refer to the current proc
	     * environment! If not, recompile.
	     */

	    if (codePtr->localCachePtr != iPtr->varFramePtr->localCachePtr) {
		goto recompileObj;
	    }
	}

	/*
	 * #280.
	 * Literal sharing fix. This part of the fix is not required by 8.4
	 * nor 8.5, because they eval-direct any literals, so just saving the
	 * argument locations per command in bytecode is enough, embedded
	 * 'eval' commands, etc. get the correct information.
	 *
	 * But in 8.6 all the embedded script are compiled, and the resulting
	 * bytecode stored in the literal. Now the shared literal has bytecode
	 * with location data for _one_ particular location this literal is
	 * found at. If we get executed from a different location the bytecode
	 * has to be recompiled to get the correct locations. Not doing this
	 * will execute the saved bytecode with data for a different location,
	 * causing 'info frame' to point to the wrong place in the sources.
	 *
	 * Future optimizations ...
	 * (1) Save the location data (ExtCmdLoc) keyed by start line. In that
	 *     case we recompile once per location of the literal, but not
	 *     continously, because the moment we have all locations we do not
	 *     need to recompile any longer.
	 *
	 * (2) Alternative: Do not recompile, tell the execution engine the
	 *     offset between saved starting line and actual one. Then modify
	 *     the users to adjust the locations they have by this offset.
	 *
	 * (3) Alternative 2: Do not fully recompile, adjust just the location
	 *     information.
	 */

	{
	    Tcl_HashEntry *hePtr =
		    Tcl_FindHashEntry(iPtr->lineBCPtr, codePtr);

	    if (hePtr) {
		ExtCmdLoc *eclPtr = Tcl_GetHashValue(hePtr);
		int redo = 0;

		if (invoker) {
		    CmdFrame *ctxPtr = TclStackAlloc(interp,sizeof(CmdFrame));
		    *ctxPtr = *invoker;

		    if (invoker->type == TCL_LOCATION_BC) {
			/*
			 * Note: Type BC => ctx.data.eval.path    is not used.
			 *		    ctx.data.tebc.codePtr used instead
			 */

			TclGetSrcInfoForPc(ctxPtr);
			if (ctxPtr->type == TCL_LOCATION_SOURCE) {
			    /*
			     * The reference made by 'TclGetSrcInfoForPc' is
			     * dead.
			     */

			    Tcl_DecrRefCount(ctxPtr->data.eval.path);
			    ctxPtr->data.eval.path = NULL;
			}
		    }

		    if (word < ctxPtr->nline) {
			/*
			 * Note: We do not care if the line[word] is -1. This
			 * is a difference and requires a recompile (location
			 * changed from absolute to relative, literal is used
			 * fixed and through variable)
			 *
			 * Example:
			 * test info-32.0 using literal of info-24.8
			 *     (dict with ... vs           set body ...).
			 */

			redo = ((eclPtr->type == TCL_LOCATION_SOURCE)
				    && (eclPtr->start != ctxPtr->line[word]))
				|| ((eclPtr->type == TCL_LOCATION_BC)
				    && (ctxPtr->type == TCL_LOCATION_SOURCE));
		    }

		    TclStackFree(interp, ctxPtr);
		}

		if (redo) {
		    goto recompileObj;
		}
	    }
	}

	/*
	 * Increment the code's ref count while it is being executed. If
	 * afterwards no references to it remain, free the code.
	 */

    runCompiledObj:
	return codePtr;
    }

  recompileObj:
    iPtr->errorLine = 1;

    /*
     * TIP #280. Remember the invoker for a moment in the interpreter
     * structures so that the byte code compiler can pick it up when
     * initializing the compilation environment, i.e. the extended location
     * information.
     */

    iPtr->invokeCmdFramePtr = invoker;
    iPtr->invokeWord = word;
    tclByteCodeType.setFromAnyProc(interp, objPtr);
    iPtr->invokeCmdFramePtr = NULL;
    codePtr = objPtr->internalRep.otherValuePtr;
    if (iPtr->varFramePtr->localCachePtr) {
	codePtr->localCachePtr = iPtr->varFramePtr->localCachePtr;
	codePtr->localCachePtr->refCount++;
    }
    goto runCompiledObj;
}

/*
 *----------------------------------------------------------------------
 *
 * TclIncrObj --
 *
 *	Increment an integeral value in a Tcl_Obj by an integeral value held
 *	in another Tcl_Obj. Caller is responsible for making sure we can
 *	update the first object.
 *
 * Results:
 *	TCL_ERROR if either object is non-integer, and TCL_OK otherwise. On
 *	error, an error message is left in the interpreter (if it is not NULL,
 *	of course).
 *
 * Side effects:
 *	valuePtr gets the new incrmented value.
 *
 *----------------------------------------------------------------------
 */

int
TclIncrObj(
    Tcl_Interp *interp,
    Tcl_Obj *valuePtr,
    Tcl_Obj *incrPtr)
{
    ClientData ptr1, ptr2;
    int type1, type2;
    mp_int value, incr;

    if (Tcl_IsShared(valuePtr)) {
	Tcl_Panic("%s called with shared object", "TclIncrObj");
    }

    if (GetNumberFromObj(NULL, valuePtr, &ptr1, &type1) != TCL_OK) {
	/*
	 * Produce error message (reparse?!)
	 */

	return TclGetIntFromObj(interp, valuePtr, &type1);
    }
    if (GetNumberFromObj(NULL, incrPtr, &ptr2, &type2) != TCL_OK) {
	/*
	 * Produce error message (reparse?!)
	 */

	TclGetIntFromObj(interp, incrPtr, &type1);
	Tcl_AddErrorInfo(interp, "\n    (reading increment)");
	return TCL_ERROR;
    }

    if ((type1 == TCL_NUMBER_LONG) && (type2 == TCL_NUMBER_LONG)) {
	long augend = *((const long *) ptr1);
	long addend = *((const long *) ptr2);
	long sum = augend + addend;

	/*
	 * Overflow when (augend and sum have different sign) and (augend and
	 * addend have the same sign). This is encapsulated in the Overflowing
	 * macro.
	 */

	if (!Overflowing(augend, addend, sum)) {
	    TclSetLongObj(valuePtr, sum);
	    return TCL_OK;
	}
#ifndef NO_WIDE_TYPE
	{
	    Tcl_WideInt w1 = (Tcl_WideInt) augend;
	    Tcl_WideInt w2 = (Tcl_WideInt) addend;

	    /*
	     * We know the sum value is outside the long range, so we use the
	     * macro form that doesn't range test again.
	     */

	    TclSetWideIntObj(valuePtr, w1 + w2);
	    return TCL_OK;
	}
#endif
    }

    if ((type1 == TCL_NUMBER_DOUBLE) || (type1 == TCL_NUMBER_NAN)) {
	/*
	 * Produce error message (reparse?!)
	 */

	return TclGetIntFromObj(interp, valuePtr, &type1);
    }
    if ((type2 == TCL_NUMBER_DOUBLE) || (type2 == TCL_NUMBER_NAN)) {
	/*
	 * Produce error message (reparse?!)
	 */

	TclGetIntFromObj(interp, incrPtr, &type1);
	Tcl_AddErrorInfo(interp, "\n    (reading increment)");
	return TCL_ERROR;
    }

#ifndef NO_WIDE_TYPE
    if ((type1 != TCL_NUMBER_BIG) && (type2 != TCL_NUMBER_BIG)) {
	Tcl_WideInt w1, w2, sum;

	TclGetWideIntFromObj(NULL, valuePtr, &w1);
	TclGetWideIntFromObj(NULL, incrPtr, &w2);
	sum = w1 + w2;

	/*
	 * Check for overflow.
	 */

	if (!Overflowing(w1, w2, sum)) {
	    Tcl_SetWideIntObj(valuePtr, sum);
	    return TCL_OK;
	}
    }
#endif

    Tcl_TakeBignumFromObj(interp, valuePtr, &value);
    Tcl_GetBignumFromObj(interp, incrPtr, &incr);
    mp_add(&value, &incr, &value);
    mp_clear(&incr);
    Tcl_SetBignumObj(valuePtr, &value);
    return TCL_OK;
}

/*
 *----------------------------------------------------------------------
 *
 * TclNRExecuteByteCode --
 *
 *	This procedure executes the instructions of a ByteCode structure. It
 *	returns when a "done" instruction is executed or an error occurs.
 *
 * Results:
 *	The return value is one of the return codes defined in tcl.h (such as
 *	TCL_OK), and interp->objResultPtr refers to a Tcl object that either
 *	contains the result of executing the code or an error message.
 *
 * Side effects:
 *	Almost certainly, depending on the ByteCode's instructions.
 *
 *----------------------------------------------------------------------
 */
#define	bcFramePtr	((CmdFrame *) (BP + 1))
#define	initCatchTop	(((ptrdiff_t *) (bcFramePtr + 1)) - 1)
#define	initTosPtr	((Tcl_Obj **) (initCatchTop+codePtr->maxExceptDepth))
#define esPtr           (iPtr->execEnvPtr->execStackPtr)

int
TclNRExecuteByteCode(
    Tcl_Interp *interp,		/* Token for command interpreter. */
    ByteCode *codePtr)		/* The bytecode sequence to interpret. */
{
    Interp *iPtr = (Interp *) interp;
    BottomData *BP;
    int size = sizeof(BottomData) + sizeof(CmdFrame) +
	    + (codePtr->maxStackDepth + codePtr->maxExceptDepth)
	         *(sizeof(Tcl_Obj *));
    int numWords = (size + sizeof(Tcl_Obj *) - 1)/sizeof(Tcl_Obj *);
    
    if (iPtr->execEnvPtr->rewind) {
	return TCL_ERROR;
    }
    
    codePtr->refCount++;

    /*
     * Reserve the stack, setup the BottomPtr and CallFrame
     *
     * The execution uses a unified stack: first a BottomData, immediately
     * above it a CmdFrame, then the catch stack, then the execution stack.
     *
     * Make sure the catch stack is large enough to hold the maximum number of
     * catch commands that could ever be executing at the same time (this will
     * be no more than the exception range array's depth). Make sure the
     * execution stack is large enough to execute this ByteCode.
     */

    BP = (BottomData *) GrowEvaluationStack(iPtr->execEnvPtr, numWords, 0);
    esPtr->tosPtr = initTosPtr;
    
    BP->codePtr     = codePtr;
    BP->expanded    = NULL;
    BP->pc          = codePtr->codeStart;
    BP->catchTop    = initCatchTop;
    BP->cleanup     = 0;
    BP->auxObjList  = NULL;
    BP->checkInterp = 0;
    
    /*
     * TIP #280: Initialize the frame. Do not push it yet: it will be pushed
     * every time that we call out from this BP, popped when we return to it.
     */

    bcFramePtr->type = ((codePtr->flags & TCL_BYTECODE_PRECOMPILED)
	    ? TCL_LOCATION_PREBC : TCL_LOCATION_BC);
    bcFramePtr->level = (iPtr->cmdFramePtr ? iPtr->cmdFramePtr->level+1 : 1);
    bcFramePtr->numLevels = iPtr->numLevels;
    bcFramePtr->framePtr = iPtr->framePtr;
    bcFramePtr->nextPtr = iPtr->cmdFramePtr;
    bcFramePtr->nline = 0;
    bcFramePtr->line = NULL;
    bcFramePtr->litarg = NULL;
    bcFramePtr->data.tebc.codePtr = codePtr;
    bcFramePtr->data.tebc.pc = NULL;
    bcFramePtr->cmd.str.cmd = NULL;
    bcFramePtr->cmd.str.len = 0;

#ifdef TCL_COMPILE_STATS
    iPtr->stats.numExecutions++;
#endif

    /*
     * Push the callbacks for
     *  - exception handling and cleanup
     *  - bytecode execution
     */
    
    TclNRAddCallback(interp, TEBCreturn, BP, NULL,
	    NULL, NULL);
    TclNRAddCallback(interp, TEBCresume, BP,
	    /*resume*/ INT2PTR(0), NULL, NULL);
    
    return TCL_OK;
}

static int
TEBCreturn(
    ClientData data[],
    Tcl_Interp *interp,
    int result)
{
    BottomData *BP = data[0];
    ByteCode *codePtr = BP->codePtr;

    if (--codePtr->refCount <= 0) {
	TclCleanupByteCode(codePtr);
    }
    while (BP->expanded) {
	BP = BP->expanded;
    }
    TclStackFree(interp, BP);	/* free my stack */

    return result;
}

static int
TEBCresume(
    ClientData data[],
    Tcl_Interp *interp,
    int result)
{
    /*
     * Compiler cast directive - not a real variable.
     *	   Interp *iPtr = (Interp *) interp;
     */
#define iPtr ((Interp *) interp)

    /*
     * Check just the read-traced/write-traced bit of a variable.
     */

#define ReadTraced(varPtr) ((varPtr)->flags & VAR_TRACED_READ)
#define WriteTraced(varPtr) ((varPtr)->flags & VAR_TRACED_WRITE)
#define UnsetTraced(varPtr) ((varPtr)->flags & VAR_TRACED_UNSET)

    /*
     * Bottom of allocated stack holds the NR data
     */
    /* NR_TEBC */

    /*
     * Constants: variables that do not change during the execution, used
     * sporadically: no special need for speed.
     */

    int instructionCount = 0;	/* Counter that is used to work out when to
				 * call Tcl_AsyncReady() */
    const char *curInstName;
#ifdef TCL_COMPILE_DEBUG
    int traceInstructions;	/* Whether we are doing instruction-level
				 * tracing or not. */
#endif
    
    Var *compiledLocals = iPtr->varFramePtr->compiledLocals;
    Tcl_Obj **constants = &iPtr->execEnvPtr->constants[0];
 
#define LOCAL(i)	(&compiledLocals[(i)])
#define TCONST(i)	(constants[(i)])

    /*
     * These macros are just meant to save some global variables that are not
     * used too frequently
     */

    BottomData *BP = data[0];
#define auxObjList	(BP->auxObjList)
#define catchTop	(BP->catchTop)
#define codePtr         (BP->codePtr)
#define checkInterp	(BP->checkInterp)
                        /* Indicates when a check of interp readyness
			 * is necessary. Set by CACHE_STACK_INFO() */

    /*
     * Globals: variables that store state, must remain valid at all times.
     */

    Tcl_Obj **tosPtr;	      /* Cached pointer to top of evaluation
			       * stack. */
    const unsigned char *pc;  /* The current program counter. */

    /*
     * Transfer variables - needed only between opcodes, but not while
     * executing an instruction.
     */

    int cleanup = 0;
    Tcl_Obj *objResultPtr;

    /*
     * Locals - variables that are used within opcodes or bounded sections of
     * the file (jumps between opcodes within a family).
     * NOTE: These are now mostly defined locally where needed.
     */

    Tcl_Obj *objPtr, *valuePtr, *value2Ptr, *part1Ptr, *part2Ptr, *tmpPtr;
    Tcl_Obj **objv;
    int objc = 0;
    int opnd, length, pcAdjustment;
    Var *varPtr, *arrayPtr;
#ifdef TCL_COMPILE_DEBUG
    char cmdNameBuf[21];
#endif

#ifdef TCL_COMPILE_DEBUG
    traceInstructions = (tclTraceExec == 3);
#endif

    NR_DATA_DIG();

#ifdef TCL_COMPILE_DEBUG
    if (!data[1] && (tclTraceExec >= 2)) {
	PrintByteCodeInfo(codePtr);
	fprintf(stdout, "  Starting stack top=%d\n", (int) CURR_DEPTH);
	fflush(stdout);
    }
#endif

    if (data[1] /* resume from invocation */) {
	if (iPtr->execEnvPtr->rewind) {
	    result = TCL_ERROR;
	}
	NRE_ASSERT(iPtr->cmdFramePtr == bcFramePtr);
	NRE_ASSERT(TOP_CB(interp)->procPtr == TEBCreturn);
	iPtr->cmdFramePtr = bcFramePtr->nextPtr;
	if (iPtr->flags & INTERP_DEBUG_FRAME) {
	    TclArgumentBCRelease((Tcl_Interp *) iPtr, bcFramePtr);
	}
	if (codePtr->flags & TCL_BYTECODE_RECOMPILE) {
	    iPtr->flags |= ERR_ALREADY_LOGGED;
	    codePtr->flags &= ~TCL_BYTECODE_RECOMPILE;
	}

	CACHE_STACK_INFO();
	if (result == TCL_OK) {
#ifndef TCL_COMPILE_DEBUG
	    if (*pc == INST_POP) {
		NEXT_INST_V(1, cleanup, 0);
	    }
#endif
	    /*
	     * Push the call's object result and continue execution with
	     * the next instruction.
	     */
	    
	    TRACE_WITH_OBJ(("%u => ... after \"%.20s\": TCL_OK, result=",
			    objc, cmdNameBuf), Tcl_GetObjResult(interp));
	    
	    objResultPtr = Tcl_GetObjResult(interp);
	    
	    /*
	     * Reset the interp's result to avoid possible duplications of
	     * large objects [Bug 781585]. We do not call Tcl_ResetResult
	     * to avoid any side effects caused by the resetting of
	     * errorInfo and errorCode [Bug 804681], which are not needed
	     * here. We chose instead to manipulate the interp's object
	     * result directly. 
	     *
	     * Note that the result object is now in objResultPtr, it
	     * keeps the refCount it had in its role of
	     * iPtr->objResultPtr. 
	     */
	    
	    TclNewObj(objPtr);
	    Tcl_IncrRefCount(objPtr);
	    iPtr->objResultPtr = objPtr;
	    NEXT_INST_V(0, cleanup, -1);		
	}
	
	/*
	 * Result not TCL_OK: fall through
	 */
    }
    
    if (iPtr->execEnvPtr->rewind) {
	result = TCL_ERROR;
	goto abnormalReturn;
    }

    if (result != TCL_OK) {
	pc--;
	goto processExceptionReturn;
    }

    /*
     * Loop executing instructions until a "done" instruction, a TCL_RETURN,
     * or some error.
     */

    goto cleanup0;

    /*
     * Targets for standard instruction endings; unrolled for speed in the
     * most frequent cases (instructions that consume up to two stack
     * elements).
     *
     * This used to be a "for(;;)" loop, with each instruction doing its own
     * cleanup.
     */

  cleanupV_pushObjResultPtr:
    switch (cleanup) {
    case 0:
	*(++tosPtr) = (objResultPtr);
	goto cleanup0;
    default:
	cleanup -= 2;
	while (cleanup--) {
	    objPtr = POP_OBJECT();
	    TclDecrRefCount(objPtr);
	}
    case 2:
    cleanup2_pushObjResultPtr:
	objPtr = POP_OBJECT();
	TclDecrRefCount(objPtr);
    case 1:
    cleanup1_pushObjResultPtr:
	objPtr = OBJ_AT_TOS;
	TclDecrRefCount(objPtr);
    }
    OBJ_AT_TOS = objResultPtr;
    goto cleanup0;

  cleanupV:
    switch (cleanup) {
    default:
	cleanup -= 2;
	while (cleanup--) {
	    objPtr = POP_OBJECT();
	    TclDecrRefCount(objPtr);
	}
    case 2:
    cleanup2:
	objPtr = POP_OBJECT();
	TclDecrRefCount(objPtr);
    case 1:
    cleanup1:
	objPtr = POP_OBJECT();
	TclDecrRefCount(objPtr);
    case 0:
	/*
	 * We really want to do nothing now, but this is needed for some
	 * compilers (SunPro CC).
	 */

	break;
    }
  cleanup0:

#ifdef TCL_COMPILE_DEBUG
    /*
     * Skip the stack depth check if an expansion is in progress.
     */

    ValidatePcAndStackTop(codePtr, pc, CURR_DEPTH, 0,
	    /*checkStack*/ auxObjList == NULL);
    if (traceInstructions) {
	fprintf(stdout, "%2d: %2d ", iPtr->numLevels, (int) CURR_DEPTH);
	TclPrintInstruction(codePtr, pc);
	fflush(stdout);
    }
#endif /* TCL_COMPILE_DEBUG */

#ifdef TCL_COMPILE_STATS
    iPtr->stats.instructionCount[*pc]++;
#endif

    /*
     * Check for asynchronous handlers [Bug 746722]; we do the check every
     * ASYNC_CHECK_COUNT_MASK instruction, of the form (2**n-1).
     */

    if ((instructionCount++ & ASYNC_CHECK_COUNT_MASK) == 0) {
	DECACHE_STACK_INFO();
	if (TclAsyncReady(iPtr)) {
	    result = Tcl_AsyncInvoke(interp, result);
	    if (result == TCL_ERROR) {
		CACHE_STACK_INFO();
		goto gotError;
	    }
	}

	if (TclCanceled(iPtr)) {
	    if (Tcl_Canceled(interp, TCL_LEAVE_ERR_MSG) == TCL_ERROR) {
		CACHE_STACK_INFO();
		goto gotError;
	    }
	}

	if (TclLimitReady(iPtr->limit)) {
	    if (Tcl_LimitCheck(interp) == TCL_ERROR) {
		CACHE_STACK_INFO();
		goto gotError;
	    }
	}
	CACHE_STACK_INFO();
    }

    TCL_DTRACE_INST_NEXT();

    /*
     * These two instructions account for 26% of all instructions (according
     * to measurements on tclbench by Ben Vitale
     * [http://www.cs.toronto.edu/syslab/pubs/tcl2005-vitale-zaleski.pdf]
     * Resolving them before the switch reduces the cost of branch
     * mispredictions, seems to improve runtime by 5% to 15%, and (amazingly!)
     * reduces total obj size.
     */

    if (*pc == INST_LOAD_SCALAR1) {
	goto instLoadScalar1;
    } else if (*pc == INST_PUSH1) {
	goto instPush1Peephole;
    }

    switch (*pc) {
    case INST_SYNTAX:
    case INST_RETURN_IMM: {
	int code = TclGetInt4AtPtr(pc+1);
	int level = TclGetUInt4AtPtr(pc+5);

	/*
	 * OBJ_AT_TOS is returnOpts, OBJ_UNDER_TOS is resultObjPtr.
	 */

	TRACE(("%u %u => ", code, level));
	result = TclProcessReturn(interp, code, level, OBJ_AT_TOS);
	if (result == TCL_OK) {
	    TRACE_APPEND(("continuing to next instruction (result=\"%.30s\")",
		    O2S(objResultPtr)));
	    NEXT_INST_F(9, 1, 0);
	}
	Tcl_SetObjResult(interp, OBJ_UNDER_TOS);
	if (*pc == INST_SYNTAX) {
	    iPtr->flags &= ~ERR_ALREADY_LOGGED;
	}
	cleanup = 2;
	goto processExceptionReturn;
    }

    case INST_RETURN_STK:
	TRACE(("=> "));
	objResultPtr = POP_OBJECT();
	result = Tcl_SetReturnOptions(interp, OBJ_AT_TOS);
	Tcl_DecrRefCount(OBJ_AT_TOS);
	OBJ_AT_TOS = objResultPtr;
	if (result == TCL_OK) {
	    TRACE_APPEND(("continuing to next instruction (result=\"%.30s\")",
		    O2S(objResultPtr)));
	    NEXT_INST_F(1, 0, 0);
	}
	Tcl_SetObjResult(interp, objResultPtr);
	cleanup = 1;
	goto processExceptionReturn;

    case INST_DONE:
	if (tosPtr > initTosPtr) {
	    /*
	     * Set the interpreter's object result to point to the topmost
	     * object from the stack, and check for a possible [catch]. The
	     * stackTop's level and refCount will be handled by "processCatch"
	     * or "abnormalReturn".
	     */

	    Tcl_SetObjResult(interp, OBJ_AT_TOS);
#ifdef TCL_COMPILE_DEBUG
	    TRACE_WITH_OBJ(("=> return code=%d, result=", result),
		    iPtr->objResultPtr);
	    if (traceInstructions) {
		fprintf(stdout, "\n");
	    }
#endif
	    goto checkForCatch;
	}
	(void) POP_OBJECT();
	goto abnormalReturn;

    case INST_PUSH1:
    instPush1Peephole:
	PUSH_OBJECT(codePtr->objArrayPtr[TclGetUInt1AtPtr(pc+1)]);
	TRACE_WITH_OBJ(("%u => ", TclGetInt1AtPtr(pc+1)), OBJ_AT_TOS);
	pc += 2;
#if !TCL_COMPILE_DEBUG
	/*
	 * Runtime peephole optimisation: check if we are pushing again.
	 */

	if (*pc == INST_PUSH1) {
	    TCL_DTRACE_INST_NEXT();
	    goto instPush1Peephole;
	}
#endif
	NEXT_INST_F(0, 0, 0);

    case INST_PUSH4:
	objResultPtr = codePtr->objArrayPtr[TclGetUInt4AtPtr(pc+1)];
	TRACE_WITH_OBJ(("%u => ", TclGetUInt4AtPtr(pc+1)), objResultPtr);
	NEXT_INST_F(5, 0, 1);

    case INST_POP:
	TRACE_WITH_OBJ(("=> discarding "), OBJ_AT_TOS);
	objPtr = POP_OBJECT();
	TclDecrRefCount(objPtr);

	/*
	 * Runtime peephole optimisation: an INST_POP is scheduled at the end
	 * of most commands. If the next instruction is an INST_START_CMD,
	 * fall through to it.
	 */

	pc++;
#if !TCL_COMPILE_DEBUG
	if (*pc == INST_START_CMD) {
	    TCL_DTRACE_INST_NEXT();
	    goto instStartCmdPeephole;
	}
#endif
	NEXT_INST_F(0, 0, 0);

    case INST_START_CMD:
#if !TCL_COMPILE_DEBUG
    instStartCmdPeephole:
#endif
	/*
	 * Remark that if the interpreter is marked for deletion its
	 * compileEpoch is modified, so that the epoch check also verifies
	 * that the interp is not deleted. If no outside call has been made
	 * since the last check, it is safe to omit the check.
	 */

	iPtr->cmdCount += TclGetUInt4AtPtr(pc+5);
	if (!checkInterp) {
	    goto instStartCmdOK;
	} else if (((codePtr->compileEpoch == iPtr->compileEpoch)
		&& (codePtr->nsEpoch == iPtr->varFramePtr->nsPtr->resolverEpoch))
		|| (codePtr->flags & TCL_BYTECODE_PRECOMPILED)) {
	    checkInterp = 0;
	instStartCmdOK:
	    NEXT_INST_F(9, 0, 0);
	} else {
	    const char *bytes;

	    length = 0;

	    /*
	     * We used to switch to direct eval; for NRE-awareness we now
	     * compile and eval the command so that this evaluation does not
	     * add a new TEBC instance. [Bug 2910748]
	     */

	    if (TclInterpReady(interp) == TCL_ERROR) {
		goto gotError;
	    }

	    codePtr->flags |= TCL_BYTECODE_RECOMPILE;
	    bytes = GetSrcInfoForPc(pc, codePtr, &length, NULL);
	    opnd = TclGetUInt4AtPtr(pc+1);
	    pc += (opnd-1);
	    PUSH_OBJECT(Tcl_NewStringObj(bytes, length));
	    goto instEvalStk;
	}

    case INST_NOP:
	pc += 1;
	goto cleanup0;

    case INST_DUP:
	objResultPtr = OBJ_AT_TOS;
	TRACE_WITH_OBJ(("=> "), objResultPtr);
	NEXT_INST_F(1, 0, 1);

    case INST_OVER:
	opnd = TclGetUInt4AtPtr(pc+1);
	objResultPtr = OBJ_AT_DEPTH(opnd);
	TRACE_WITH_OBJ(("=> "), objResultPtr);
	NEXT_INST_F(5, 0, 1);

    case INST_REVERSE: {
	Tcl_Obj **a, **b;

	opnd = TclGetUInt4AtPtr(pc+1);
	a = tosPtr-(opnd-1);
	b = tosPtr;
	while (a<b) {
	    tmpPtr = *a;
	    *a = *b;
	    *b = tmpPtr;
	    a++; b--;
	}
	NEXT_INST_F(5, 0, 0);
    }

    case INST_CONCAT1: {
	int appendLen = 0;
	char *bytes, *p;
	Tcl_Obj **currPtr;
	int onlyb = 1;

	opnd = TclGetUInt1AtPtr(pc+1);

	/*
	 * Detect only-bytearray-or-null case.
	 */

	for (currPtr=&OBJ_AT_DEPTH(opnd-1); currPtr<=&OBJ_AT_TOS; currPtr++) {
	    if (((*currPtr)->typePtr != &tclByteArrayType)
		    && ((*currPtr)->bytes != tclEmptyStringRep)) {
		onlyb = 0;
		break;
	    } else if (((*currPtr)->typePtr == &tclByteArrayType) &&
		    ((*currPtr)->bytes != NULL)) {
		onlyb = 0;
		break;
	    }
	}

	/*
	 * Compute the length to be appended.
	 */

	if (onlyb) {
	    for (currPtr = &OBJ_AT_DEPTH(opnd-2);
		    appendLen >= 0 && currPtr <= &OBJ_AT_TOS; currPtr++) {
		if ((*currPtr)->bytes != tclEmptyStringRep) {
		    Tcl_GetByteArrayFromObj(*currPtr, &length);
		    appendLen += length;
		}
	    }
	} else {
	    for (currPtr = &OBJ_AT_DEPTH(opnd-2);
		    appendLen >= 0 && currPtr <= &OBJ_AT_TOS; currPtr++) {
		bytes = TclGetStringFromObj(*currPtr, &length);
		if (bytes != NULL) {
		    appendLen += length;
		}
	    }
	}

	if (appendLen < 0) {
	    /* TODO: convert panic to error ? */
	    Tcl_Panic("max size for a Tcl value (%d bytes) exceeded", INT_MAX);
	}

	/*
	 * If nothing is to be appended, just return the first object by
	 * dropping all the others from the stack; this saves both the
	 * computation and copy of the string rep of the first object,
	 * enabling the fast '$x[set x {}]' idiom for 'K $x [set x {}]'.
	 */

	if (appendLen == 0) {
	    TRACE_WITH_OBJ(("%u => ", opnd), objResultPtr);
	    NEXT_INST_V(2, (opnd-1), 0);
	}

	/*
	 * If the first object is shared, we need a new obj for the result;
	 * otherwise, we can reuse the first object. In any case, make sure it
	 * has enough room to accomodate all the concatenated bytes. Note that
	 * if it is unshared its bytes are copied by ckrealloc, so that we set
	 * the loop parameters to avoid copying them again: p points to the
	 * end of the already copied bytes, currPtr to the second object.
	 */

	objResultPtr = OBJ_AT_DEPTH(opnd-1);
	if (!onlyb) {
	    bytes = TclGetStringFromObj(objResultPtr, &length);
	    if (length + appendLen < 0) {
		/* TODO: convert panic to error ? */
		Tcl_Panic("max size for a Tcl value (%d bytes) exceeded",
			INT_MAX);
	    }
#if !TCL_COMPILE_DEBUG
	    if (bytes != tclEmptyStringRep && !Tcl_IsShared(objResultPtr)) {
		TclFreeIntRep(objResultPtr);
		objResultPtr->typePtr = NULL;
		objResultPtr->bytes = ckrealloc(bytes, length+appendLen+1);
		objResultPtr->length = length + appendLen;
		p = TclGetString(objResultPtr) + length;
		currPtr = &OBJ_AT_DEPTH(opnd - 2);
	    } else
#endif
	    {
		p = (char *) ckalloc((unsigned) (length + appendLen + 1));
		TclNewObj(objResultPtr);
		objResultPtr->bytes = p;
		objResultPtr->length = length + appendLen;
		currPtr = &OBJ_AT_DEPTH(opnd - 1);
	    }

	    /*
	     * Append the remaining characters.
	     */

	    for (; currPtr <= &OBJ_AT_TOS; currPtr++) {
		bytes = TclGetStringFromObj(*currPtr, &length);
		if (bytes != NULL) {
		    memcpy(p, bytes, (size_t) length);
		    p += length;
		}
	    }
	    *p = '\0';
	} else {
	    bytes = (char *) Tcl_GetByteArrayFromObj(objResultPtr, &length);
	    if (length + appendLen < 0) {
		/* TODO: convert panic to error ? */
		Tcl_Panic("max size for a Tcl value (%d bytes) exceeded",
			INT_MAX);
	    }
#if !TCL_COMPILE_DEBUG
	    if (!Tcl_IsShared(objResultPtr)) {
		bytes = (char *) Tcl_SetByteArrayLength(objResultPtr,
			length + appendLen);
		p = bytes + length;
		currPtr = &OBJ_AT_DEPTH(opnd - 2);
	    } else
#endif
	    {
		TclNewObj(objResultPtr);
		bytes = (char *) Tcl_SetByteArrayLength(objResultPtr,
			length + appendLen);
		p = bytes;
		currPtr = &OBJ_AT_DEPTH(opnd - 1);
	    }

	    /*
	     * Append the remaining characters.
	     */

	    for (; currPtr <= &OBJ_AT_TOS; currPtr++) {
		if ((*currPtr)->bytes != tclEmptyStringRep) {
		    bytes = (char *) Tcl_GetByteArrayFromObj(*currPtr,&length);
		    memcpy(p, bytes, (size_t) length);
		    p += length;
		}
	    }
	}

	TRACE_WITH_OBJ(("%u => ", opnd), objResultPtr);
	NEXT_INST_V(2, opnd, 1);
    }

    case INST_EXPAND_START:
	/*
	 * Push an element to the auxObjList. This records the current
	 * stack depth - i.e., the point in the stack where the expanded
	 * command starts.
	 *
	 * Use a Tcl_Obj as linked list element; slight mem waste, but faster
	 * allocation than ckalloc. This also abuses the Tcl_Obj structure, as
	 * we do not define a special tclObjType for it. It is not dangerous
	 * as the obj is never passed anywhere, so that all manipulations are
	 * performed here and in INST_INVOKE_EXPANDED (in case of an expansion
	 * error, also in INST_EXPAND_STKTOP).
	 */

	TclNewObj(objPtr);
	objPtr->internalRep.twoPtrValue.ptr1 = (void *) CURR_DEPTH;
	PUSH_TAUX_OBJ(objPtr);
	NEXT_INST_F(1, 0, 0);

    case INST_EXPAND_STKTOP: {
	int i;
	ptrdiff_t moved;

	/*
	 * Make sure that the element at stackTop is a list; if not, just
	 * leave with an error. Note that the element from the expand list
	 * will be removed at checkForCatch.
	 */

	objPtr = OBJ_AT_TOS;
	if (TclListObjGetElements(interp, objPtr, &objc, &objv) != TCL_OK) {
	    TRACE_WITH_OBJ(("%.30s => ERROR: ", O2S(objPtr)),
		    Tcl_GetObjResult(interp));
	    goto gotError;
	}
	(void) POP_OBJECT();

	/*
	 * Make sure there is enough room in the stack to expand this list
	 * *and* process the rest of the command (at least up to the next
	 * argument expansion or command end). The operand is the current
	 * stack depth, as seen by the compiler.
	 */

	length = objc + (codePtr->maxStackDepth - TclGetInt4AtPtr(pc+1));
	DECACHE_STACK_INFO();
	moved = GrowEvaluationStack(iPtr->execEnvPtr, length, 1)
		- (Tcl_Obj **) BP;
	if (moved) {
	    /*
	     * Change the global data to point to the new stack: move the
	     * bottomPtr, recompute the position of every other
	     * stack-allocated parameter, update the stack pointers.
	     */

	    esPtr = iPtr->execEnvPtr->execStackPtr;
	    BP->expanded = (BottomData *) (((Tcl_Obj **)BP) + moved);
	    BP = BP->expanded;

	    catchTop += moved;
	    tosPtr += moved;
	}

	/*
	 * Expand the list at stacktop onto the stack; free the list. Knowing
	 * that it has a freeIntRepProc we use Tcl_DecrRefCount().
	 */

	for (i = 0; i < objc; i++) {
	    PUSH_OBJECT(objv[i]);
	}

	Tcl_DecrRefCount(objPtr);
	NEXT_INST_F(5, 0, 0);
    }

    case INST_EXPR_STK: {
	ByteCode *newCodePtr;

	bcFramePtr->data.tebc.pc = (char *) pc;
	iPtr->cmdFramePtr = bcFramePtr;
	DECACHE_STACK_INFO();
	newCodePtr = CompileExprObj(interp, OBJ_AT_TOS);
	CACHE_STACK_INFO();
	cleanup = 1;
	pc++;
	NR_YIELD(1);
	return TclNRExecuteByteCode(interp, newCodePtr);
    }

	/*
	 * INVOCATION BLOCK
	 */

    instEvalStk:
    case INST_EVAL_STK:
	bcFramePtr->data.tebc.pc = (char *) pc;
	iPtr->cmdFramePtr = bcFramePtr;

	cleanup = 1;
	pc += 1;
	NR_YIELD(1);
	return TclNREvalObjEx(interp, OBJ_AT_TOS, 0, NULL, 0);

    case INST_INVOKE_EXPANDED:
	CLANG_ASSERT(auxObjList);
	objc = CURR_DEPTH
		- (ptrdiff_t) auxObjList->internalRep.twoPtrValue.ptr1;
	POP_TAUX_OBJ();
	if (objc) {
	    pcAdjustment = 1;
	    goto doInvocation;
	}

	/*
	 * Nothing was expanded, return {}.
	 */

	TclNewObj(objResultPtr);
	NEXT_INST_F(1, 0, 1);

    case INST_INVOKE_STK4:
	objc = TclGetUInt4AtPtr(pc+1);
	pcAdjustment = 5;
	goto doInvocation;

    case INST_INVOKE_STK1:
	objc = TclGetUInt1AtPtr(pc+1);
	pcAdjustment = 2;

    doInvocation:
	objv = &OBJ_AT_DEPTH(objc-1);
	cleanup = objc;

#ifdef TCL_COMPILE_DEBUG
	if (tclTraceExec >= 2) {
	    int i;

	    if (traceInstructions) {
		strncpy(cmdNameBuf, TclGetString(objv[0]), 20);
		TRACE(("%u => call ", objc));
	    } else {
		fprintf(stdout, "%d: (%u) invoking ", iPtr->numLevels,
			(unsigned)(pc - codePtr->codeStart));
	    }
	    for (i = 0;  i < objc;  i++) {
		TclPrintObject(stdout, objv[i], 15);
		fprintf(stdout, " ");
	    }
	    fprintf(stdout, "\n");
	    fflush(stdout);
	}
#endif /*TCL_COMPILE_DEBUG*/

	/*
	 * Finally, let TclEvalObjv handle the command.
	 *
	 * TIP #280: Record the last piece of info needed by
	 * 'TclGetSrcInfoForPc', and push the frame.
	 */

	bcFramePtr->data.tebc.pc = (char *) pc;
	iPtr->cmdFramePtr = bcFramePtr;

	if (iPtr->flags & INTERP_DEBUG_FRAME) {
	    TclArgumentBCEnter((Tcl_Interp *) iPtr, objv, objc,
		    codePtr, bcFramePtr, pc - codePtr->codeStart);
	}

	DECACHE_STACK_INFO();

	pc += pcAdjustment;
	NR_YIELD(1);
	return TclNREvalObjv(interp, objc, objv,
		TCL_EVAL_NOERR, NULL);

#if TCL_SUPPORT_84_BYTECODE
    case INST_CALL_BUILTIN_FUNC1:
	/*
	 * Call one of the built-in pre-8.5 Tcl math functions. This
	 * translates to INST_INVOKE_STK1 with the first argument of
	 * ::tcl::mathfunc::$objv[0]. We need to insert the named math
	 * function into the stack.
	 */

	opnd = TclGetUInt1AtPtr(pc+1);
	if ((opnd < 0) || (opnd > LAST_BUILTIN_FUNC)) {
	    TRACE(("UNRECOGNIZED BUILTIN FUNC CODE %d\n", opnd));
	    Tcl_Panic("TclNRExecuteByteCode: unrecognized builtin function code %d", opnd);
	}

	TclNewLiteralStringObj(objPtr, "::tcl::mathfunc::");
	Tcl_AppendToObj(objPtr, tclBuiltinFuncTable[opnd].name, -1);

	/*
	 * Only 0, 1 or 2 args.
	 */

	{
	    int numArgs = tclBuiltinFuncTable[opnd].numArgs;
	    Tcl_Obj *tmpPtr1, *tmpPtr2;

	    if (numArgs == 0) {
		PUSH_OBJECT(objPtr);
	    } else if (numArgs == 1) {
		tmpPtr1 = POP_OBJECT();
		PUSH_OBJECT(objPtr);
		PUSH_OBJECT(tmpPtr1);
		Tcl_DecrRefCount(tmpPtr1);
	    } else {
		tmpPtr2 = POP_OBJECT();
		tmpPtr1 = POP_OBJECT();
		PUSH_OBJECT(objPtr);
		PUSH_OBJECT(tmpPtr1);
		PUSH_OBJECT(tmpPtr2);
		Tcl_DecrRefCount(tmpPtr1);
		Tcl_DecrRefCount(tmpPtr2);
	    }
	    objc = numArgs + 1;
	}
	pcAdjustment = 2;
	goto doInvocation;

    case INST_CALL_FUNC1:
	/*
	 * Call a non-builtin Tcl math function previously registered by a
	 * call to Tcl_CreateMathFunc pre-8.5. This is essentially
	 * INST_INVOKE_STK1 converting the first arg to
	 * ::tcl::mathfunc::$objv[0].
	 */

	objc = TclGetUInt1AtPtr(pc+1);	/* Number of arguments. The function
					 * name is the 0-th argument. */

	objPtr = OBJ_AT_DEPTH(objc-1);
	TclNewLiteralStringObj(tmpPtr, "::tcl::mathfunc::");
	Tcl_AppendObjToObj(tmpPtr, objPtr);
	Tcl_DecrRefCount(objPtr);

	/*
	 * Variation of PUSH_OBJECT.
	 */

	OBJ_AT_DEPTH(objc-1) = tmpPtr;
	Tcl_IncrRefCount(tmpPtr);

	pcAdjustment = 2;
	goto doInvocation;
#else
    /*
     * INST_CALL_BUILTIN_FUNC1 and INST_CALL_FUNC1 were made obsolete by the
     * changes to add a ::tcl::mathfunc namespace in 8.5. Optional support
     * remains for existing bytecode precompiled files.
     */

    case INST_CALL_BUILTIN_FUNC1:
	Tcl_Panic("TclNRExecuteByteCode: obsolete INST_CALL_BUILTIN_FUNC1 found");
    case INST_CALL_FUNC1:
	Tcl_Panic("TclNRExecuteByteCode: obsolete INST_CALL_FUNC1 found");
#endif

    /*
     * -----------------------------------------------------------------
     *	   Start of INST_LOAD instructions.
     *
     * WARNING: more 'goto' here than your doctor recommended! The different
     * instructions set the value of some variables and then jump to some
     * common execution code.
     */

    case INST_LOAD_SCALAR1:
    instLoadScalar1:
	opnd = TclGetUInt1AtPtr(pc+1);
	varPtr = LOCAL(opnd);
	while (TclIsVarLink(varPtr)) {
	    varPtr = varPtr->value.linkPtr;
	}
	TRACE(("%u => ", opnd));
	if (TclIsVarDirectReadable(varPtr)) {
	    /*
	     * No errors, no traces: just get the value.
	     */

	    objResultPtr = varPtr->value.objPtr;
	    TRACE_APPEND(("%.30s\n", O2S(objResultPtr)));
	    NEXT_INST_F(2, 0, 1);
	}
	pcAdjustment = 2;
	cleanup = 0;
	arrayPtr = NULL;
	part1Ptr = part2Ptr = NULL;
	goto doCallPtrGetVar;

    case INST_LOAD_SCALAR4:
	opnd = TclGetUInt4AtPtr(pc+1);
	varPtr = LOCAL(opnd);
	while (TclIsVarLink(varPtr)) {
	    varPtr = varPtr->value.linkPtr;
	}
	TRACE(("%u => ", opnd));
	if (TclIsVarDirectReadable(varPtr)) {
	    /*
	     * No errors, no traces: just get the value.
	     */

	    objResultPtr = varPtr->value.objPtr;
	    TRACE_APPEND(("%.30s\n", O2S(objResultPtr)));
	    NEXT_INST_F(5, 0, 1);
	}
	pcAdjustment = 5;
	cleanup = 0;
	arrayPtr = NULL;
	part1Ptr = part2Ptr = NULL;
	goto doCallPtrGetVar;

    case INST_LOAD_ARRAY4:
	opnd = TclGetUInt4AtPtr(pc+1);
	pcAdjustment = 5;
	goto doLoadArray;

    case INST_LOAD_ARRAY1:
	opnd = TclGetUInt1AtPtr(pc+1);
	pcAdjustment = 2;

    doLoadArray:
	part1Ptr = NULL;
	part2Ptr = OBJ_AT_TOS;
	arrayPtr = LOCAL(opnd);
	while (TclIsVarLink(arrayPtr)) {
	    arrayPtr = arrayPtr->value.linkPtr;
	}
	TRACE(("%u \"%.30s\" => ", opnd, O2S(part2Ptr)));
	if (TclIsVarArray(arrayPtr) && !ReadTraced(arrayPtr)) {
	    varPtr = VarHashFindVar(arrayPtr->value.tablePtr, part2Ptr);
	    if (varPtr && TclIsVarDirectReadable(varPtr)) {
		/*
		 * No errors, no traces: just get the value.
		 */

		objResultPtr = varPtr->value.objPtr;
		TRACE_APPEND(("%.30s\n", O2S(objResultPtr)));
		NEXT_INST_F(pcAdjustment, 1, 1);
	    }
	}
	varPtr = TclLookupArrayElement(interp, part1Ptr, part2Ptr,
		TCL_LEAVE_ERR_MSG, "read", 0, 1, arrayPtr, opnd);
	if (varPtr == NULL) {
	    TRACE_APPEND(("ERROR: %.30s\n", O2S(Tcl_GetObjResult(interp))));
	    goto gotError;
	}
	cleanup = 1;
	goto doCallPtrGetVar;

    case INST_LOAD_ARRAY_STK:
	cleanup = 2;
	part2Ptr = OBJ_AT_TOS;		/* element name */
	objPtr = OBJ_UNDER_TOS;		/* array name */
	TRACE(("\"%.30s(%.30s)\" => ", O2S(objPtr), O2S(part2Ptr)));
	goto doLoadStk;

    case INST_LOAD_STK:
    case INST_LOAD_SCALAR_STK:
	cleanup = 1;
	part2Ptr = NULL;
	objPtr = OBJ_AT_TOS;		/* variable name */
	TRACE(("\"%.30s\" => ", O2S(objPtr)));

    doLoadStk:
	part1Ptr = objPtr;
	varPtr = TclObjLookupVarEx(interp, part1Ptr, part2Ptr,
		TCL_LEAVE_ERR_MSG, "read", /*createPart1*/0, /*createPart2*/1,
		&arrayPtr);
	if (!varPtr) {
	    TRACE_APPEND(("ERROR: %.30s\n", O2S(Tcl_GetObjResult(interp))));
	    goto gotError;
	}

	if (TclIsVarDirectReadable2(varPtr, arrayPtr)) {
	    /*
	     * No errors, no traces: just get the value.
	     */

	    objResultPtr = varPtr->value.objPtr;
	    TRACE_APPEND(("%.30s\n", O2S(objResultPtr)));
	    NEXT_INST_V(1, cleanup, 1);
	}
	pcAdjustment = 1;
	opnd = -1;

    doCallPtrGetVar:
	/*
	 * There are either errors or the variable is traced: call
	 * TclPtrGetVar to process fully.
	 */

	DECACHE_STACK_INFO();
	objResultPtr = TclPtrGetVar(interp, varPtr, arrayPtr,
		part1Ptr, part2Ptr, TCL_LEAVE_ERR_MSG, opnd);
	CACHE_STACK_INFO();
	if (!objResultPtr) {
	    TRACE_APPEND(("ERROR: %.30s\n", O2S(Tcl_GetObjResult(interp))));
	    goto gotError;
	}
	TRACE_APPEND(("%.30s\n", O2S(objResultPtr)));
	NEXT_INST_V(pcAdjustment, cleanup, 1);

    /*
     *	   End of INST_LOAD instructions.
     * -----------------------------------------------------------------
     *	   Start of INST_STORE and related instructions.
     *
     * WARNING: more 'goto' here than your doctor recommended! The different
     * instructions set the value of some variables and then jump to somme
     * common execution code.
     */

    {
	int storeFlags;

    case INST_STORE_ARRAY4:
	opnd = TclGetUInt4AtPtr(pc+1);
	pcAdjustment = 5;
	goto doStoreArrayDirect;

    case INST_STORE_ARRAY1:
	opnd = TclGetUInt1AtPtr(pc+1);
	pcAdjustment = 2;

    doStoreArrayDirect:
	valuePtr = OBJ_AT_TOS;
	part2Ptr = OBJ_UNDER_TOS;
	arrayPtr = LOCAL(opnd);
	TRACE(("%u \"%.30s\" <- \"%.30s\" => ", opnd, O2S(part2Ptr),
		O2S(valuePtr)));
	while (TclIsVarLink(arrayPtr)) {
	    arrayPtr = arrayPtr->value.linkPtr;
	}
	if (TclIsVarArray(arrayPtr) && !WriteTraced(arrayPtr)) {
	    varPtr = VarHashFindVar(arrayPtr->value.tablePtr, part2Ptr);
	    if (varPtr && TclIsVarDirectWritable(varPtr)) {
		tosPtr--;
		Tcl_DecrRefCount(OBJ_AT_TOS);
		OBJ_AT_TOS = valuePtr;
		goto doStoreVarDirect;
	    }
	}
	cleanup = 2;
	storeFlags = TCL_LEAVE_ERR_MSG;
	part1Ptr = NULL;
	goto doStoreArrayDirectFailed;

    case INST_STORE_SCALAR4:
	opnd = TclGetUInt4AtPtr(pc+1);
	pcAdjustment = 5;
	goto doStoreScalarDirect;

    case INST_STORE_SCALAR1:
	opnd = TclGetUInt1AtPtr(pc+1);
	pcAdjustment = 2;

    doStoreScalarDirect:
	valuePtr = OBJ_AT_TOS;
	varPtr = LOCAL(opnd);
	TRACE(("%u <- \"%.30s\" => ", opnd, O2S(valuePtr)));
	while (TclIsVarLink(varPtr)) {
	    varPtr = varPtr->value.linkPtr;
	}
	if (!TclIsVarDirectWritable(varPtr)) {
	    storeFlags = TCL_LEAVE_ERR_MSG;
	    part1Ptr = NULL;
	    goto doStoreScalar;
	}

	/*
	 * No traces, no errors, plain 'set': we can safely inline. The value
	 * *will* be set to what's requested, so that the stack top remains
	 * pointing to the same Tcl_Obj.
	 */

    doStoreVarDirect:
	valuePtr = varPtr->value.objPtr;
	if (valuePtr != NULL) {
	    TclDecrRefCount(valuePtr);
	}
	objResultPtr = OBJ_AT_TOS;
	varPtr->value.objPtr = objResultPtr;
#ifndef TCL_COMPILE_DEBUG
	if (*(pc+pcAdjustment) == INST_POP) {
	    tosPtr--;
	    NEXT_INST_F((pcAdjustment+1), 0, 0);
	}
#else
	TRACE_APPEND(("%.30s\n", O2S(objResultPtr)));
#endif
	Tcl_IncrRefCount(objResultPtr);
	NEXT_INST_F(pcAdjustment, 0, 0);

    case INST_LAPPEND_STK:
	valuePtr = OBJ_AT_TOS; /* value to append */
	part2Ptr = NULL;
	storeFlags = (TCL_LEAVE_ERR_MSG | TCL_APPEND_VALUE
		| TCL_LIST_ELEMENT);
	goto doStoreStk;

    case INST_LAPPEND_ARRAY_STK:
	valuePtr = OBJ_AT_TOS; /* value to append */
	part2Ptr = OBJ_UNDER_TOS;
	storeFlags = (TCL_LEAVE_ERR_MSG | TCL_APPEND_VALUE
		| TCL_LIST_ELEMENT);
	goto doStoreStk;

    case INST_APPEND_STK:
	valuePtr = OBJ_AT_TOS; /* value to append */
	part2Ptr = NULL;
	storeFlags = (TCL_LEAVE_ERR_MSG | TCL_APPEND_VALUE);
	goto doStoreStk;

    case INST_APPEND_ARRAY_STK:
	valuePtr = OBJ_AT_TOS; /* value to append */
	part2Ptr = OBJ_UNDER_TOS;
	storeFlags = (TCL_LEAVE_ERR_MSG | TCL_APPEND_VALUE);
	goto doStoreStk;

    case INST_STORE_ARRAY_STK:
	valuePtr = OBJ_AT_TOS;
	part2Ptr = OBJ_UNDER_TOS;
	storeFlags = TCL_LEAVE_ERR_MSG;
	goto doStoreStk;

    case INST_STORE_STK:
    case INST_STORE_SCALAR_STK:
	valuePtr = OBJ_AT_TOS;
	part2Ptr = NULL;
	storeFlags = TCL_LEAVE_ERR_MSG;

    doStoreStk:
	objPtr = OBJ_AT_DEPTH(1 + (part2Ptr != NULL)); /* variable name */
	part1Ptr = objPtr;
#ifdef TCL_COMPILE_DEBUG
	if (part2Ptr == NULL) {
	    TRACE(("\"%.30s\" <- \"%.30s\" =>", O2S(part1Ptr),O2S(valuePtr)));
	} else {
	    TRACE(("\"%.30s(%.30s)\" <- \"%.30s\" => ",
		    O2S(part1Ptr), O2S(part2Ptr), O2S(valuePtr)));
	}
#endif
	varPtr = TclObjLookupVarEx(interp, objPtr,part2Ptr, TCL_LEAVE_ERR_MSG,
		"set", /*createPart1*/ 1, /*createPart2*/ 1, &arrayPtr);
	if (!varPtr) {
	    TRACE_APPEND(("ERROR: %.30s\n", O2S(Tcl_GetObjResult(interp))));
	    goto gotError;
	}
	cleanup = ((part2Ptr == NULL)? 2 : 3);
	pcAdjustment = 1;
	opnd = -1;
	goto doCallPtrSetVar;

    case INST_LAPPEND_ARRAY4:
	opnd = TclGetUInt4AtPtr(pc+1);
	pcAdjustment = 5;
	storeFlags = (TCL_LEAVE_ERR_MSG | TCL_APPEND_VALUE
		| TCL_LIST_ELEMENT);
	goto doStoreArray;

    case INST_LAPPEND_ARRAY1:
	opnd = TclGetUInt1AtPtr(pc+1);
	pcAdjustment = 2;
	storeFlags = (TCL_LEAVE_ERR_MSG | TCL_APPEND_VALUE
		| TCL_LIST_ELEMENT);
	goto doStoreArray;

    case INST_APPEND_ARRAY4:
	opnd = TclGetUInt4AtPtr(pc+1);
	pcAdjustment = 5;
	storeFlags = (TCL_LEAVE_ERR_MSG | TCL_APPEND_VALUE);
	goto doStoreArray;

    case INST_APPEND_ARRAY1:
	opnd = TclGetUInt1AtPtr(pc+1);
	pcAdjustment = 2;
	storeFlags = (TCL_LEAVE_ERR_MSG | TCL_APPEND_VALUE);
	goto doStoreArray;

    doStoreArray:
	valuePtr = OBJ_AT_TOS;
	part2Ptr = OBJ_UNDER_TOS;
	arrayPtr = LOCAL(opnd);
	TRACE(("%u \"%.30s\" <- \"%.30s\" => ", opnd, O2S(part2Ptr),
		O2S(valuePtr)));
	while (TclIsVarLink(arrayPtr)) {
	    arrayPtr = arrayPtr->value.linkPtr;
	}
	cleanup = 2;
	part1Ptr = NULL;

    doStoreArrayDirectFailed:
	varPtr = TclLookupArrayElement(interp, part1Ptr, part2Ptr,
		TCL_LEAVE_ERR_MSG, "set", 1, 1, arrayPtr, opnd);
	if (!varPtr) {
	    TRACE_APPEND(("ERROR: %.30s\n", O2S(Tcl_GetObjResult(interp))));
	    goto gotError;
	}
	goto doCallPtrSetVar;

    case INST_LAPPEND_SCALAR4:
	opnd = TclGetUInt4AtPtr(pc+1);
	pcAdjustment = 5;
	storeFlags = (TCL_LEAVE_ERR_MSG | TCL_APPEND_VALUE
		| TCL_LIST_ELEMENT);
	goto doStoreScalar;

    case INST_LAPPEND_SCALAR1:
	opnd = TclGetUInt1AtPtr(pc+1);
	pcAdjustment = 2;
	storeFlags = (TCL_LEAVE_ERR_MSG | TCL_APPEND_VALUE
		| TCL_LIST_ELEMENT);
	goto doStoreScalar;

    case INST_APPEND_SCALAR4:
	opnd = TclGetUInt4AtPtr(pc+1);
	pcAdjustment = 5;
	storeFlags = (TCL_LEAVE_ERR_MSG | TCL_APPEND_VALUE);
	goto doStoreScalar;

    case INST_APPEND_SCALAR1:
	opnd = TclGetUInt1AtPtr(pc+1);
	pcAdjustment = 2;
	storeFlags = (TCL_LEAVE_ERR_MSG | TCL_APPEND_VALUE);
	goto doStoreScalar;

    doStoreScalar:
	valuePtr = OBJ_AT_TOS;
	varPtr = LOCAL(opnd);
	TRACE(("%u <- \"%.30s\" => ", opnd, O2S(valuePtr)));
	while (TclIsVarLink(varPtr)) {
	    varPtr = varPtr->value.linkPtr;
	}
	cleanup = 1;
	arrayPtr = NULL;
	part1Ptr = part2Ptr = NULL;

    doCallPtrSetVar:
	DECACHE_STACK_INFO();
	objResultPtr = TclPtrSetVar(interp, varPtr, arrayPtr,
		part1Ptr, part2Ptr, valuePtr, storeFlags, opnd);
	CACHE_STACK_INFO();
	if (!objResultPtr) {
	    TRACE_APPEND(("ERROR: %.30s\n", O2S(Tcl_GetObjResult(interp))));
	    goto gotError;
	}
#ifndef TCL_COMPILE_DEBUG
	if (*(pc+pcAdjustment) == INST_POP) {
	    NEXT_INST_V((pcAdjustment+1), cleanup, 0);
	}
#endif
	TRACE_APPEND(("%.30s\n", O2S(objResultPtr)));
	NEXT_INST_V(pcAdjustment, cleanup, 1);
    }

    /*
     *	   End of INST_STORE and related instructions.
     * -----------------------------------------------------------------
     *	   Start of INST_INCR instructions.
     *
     * WARNING: more 'goto' here than your doctor recommended! The different
     * instructions set the value of some variables and then jump to somme
     * common execution code.
     */

/*TODO: Consider more untangling here; merge with LOAD and STORE ? */

    {
	Tcl_Obj *incrPtr;
#ifndef NO_WIDE_TYPE
	Tcl_WideInt w;
#endif
	long increment;

    case INST_INCR_SCALAR1:
    case INST_INCR_ARRAY1:
    case INST_INCR_ARRAY_STK:
    case INST_INCR_SCALAR_STK:
    case INST_INCR_STK:
	opnd = TclGetUInt1AtPtr(pc+1);
	incrPtr = POP_OBJECT();
	switch (*pc) {
	case INST_INCR_SCALAR1:
	    pcAdjustment = 2;
	    goto doIncrScalar;
	case INST_INCR_ARRAY1:
	    pcAdjustment = 2;
	    goto doIncrArray;
	default:
	    pcAdjustment = 1;
	    goto doIncrStk;
	}

    case INST_INCR_ARRAY_STK_IMM:
    case INST_INCR_SCALAR_STK_IMM:
    case INST_INCR_STK_IMM:
	increment = TclGetInt1AtPtr(pc+1);
	incrPtr = Tcl_NewIntObj(increment);
	Tcl_IncrRefCount(incrPtr);
	pcAdjustment = 2;

    doIncrStk:
	if ((*pc == INST_INCR_ARRAY_STK_IMM)
		|| (*pc == INST_INCR_ARRAY_STK)) {
	    part2Ptr = OBJ_AT_TOS;
	    objPtr = OBJ_UNDER_TOS;
	    TRACE(("\"%.30s(%.30s)\" (by %ld) => ",
		    O2S(objPtr), O2S(part2Ptr), increment));
	} else {
	    part2Ptr = NULL;
	    objPtr = OBJ_AT_TOS;
	    TRACE(("\"%.30s\" (by %ld) => ", O2S(objPtr), increment));
	}
	part1Ptr = objPtr;
	opnd = -1;
	varPtr = TclObjLookupVarEx(interp, objPtr, part2Ptr,
		TCL_LEAVE_ERR_MSG, "read", 1, 1, &arrayPtr);
	if (!varPtr) {
	    Tcl_AddObjErrorInfo(interp,
		    "\n    (reading value of variable to increment)", -1);
	    TRACE_APPEND(("ERROR: %.30s\n", O2S(Tcl_GetObjResult(interp))));
	    Tcl_DecrRefCount(incrPtr);
	    goto gotError;
	}
	cleanup = ((part2Ptr == NULL)? 1 : 2);
	goto doIncrVar;

    case INST_INCR_ARRAY1_IMM:
	opnd = TclGetUInt1AtPtr(pc+1);
	increment = TclGetInt1AtPtr(pc+2);
	incrPtr = Tcl_NewIntObj(increment);
	Tcl_IncrRefCount(incrPtr);
	pcAdjustment = 3;

    doIncrArray:
	part1Ptr = NULL;
	part2Ptr = OBJ_AT_TOS;
	arrayPtr = LOCAL(opnd);
	cleanup = 1;
	while (TclIsVarLink(arrayPtr)) {
	    arrayPtr = arrayPtr->value.linkPtr;
	}
	TRACE(("%u \"%.30s\" (by %ld) => ", opnd, O2S(part2Ptr), increment));
	varPtr = TclLookupArrayElement(interp, part1Ptr, part2Ptr,
		TCL_LEAVE_ERR_MSG, "read", 1, 1, arrayPtr, opnd);
	if (!varPtr) {
	    TRACE_APPEND(("ERROR: %.30s\n", O2S(Tcl_GetObjResult(interp))));
	    Tcl_DecrRefCount(incrPtr);
	    goto gotError;
	}
	goto doIncrVar;

    case INST_INCR_SCALAR1_IMM:
	opnd = TclGetUInt1AtPtr(pc+1);
	increment = TclGetInt1AtPtr(pc+2);
	pcAdjustment = 3;
	cleanup = 0;
	varPtr = LOCAL(opnd);
	while (TclIsVarLink(varPtr)) {
	    varPtr = varPtr->value.linkPtr;
	}

	if (TclIsVarDirectModifyable(varPtr)) {
	    ClientData ptr;
	    int type;

	    objPtr = varPtr->value.objPtr;
	    if (GetNumberFromObj(NULL, objPtr, &ptr, &type) == TCL_OK) {
		if (type == TCL_NUMBER_LONG) {
		    long augend = *((const long *)ptr);
		    long sum = augend + increment;

		    /*
		     * Overflow when (augend and sum have different sign) and
		     * (augend and increment have the same sign). This is
		     * encapsulated in the Overflowing macro.
		     */

		    if (!Overflowing(augend, increment, sum)) {
			TRACE(("%u %ld => ", opnd, increment));
			if (Tcl_IsShared(objPtr)) {
			    objPtr->refCount--;	/* We know it's shared. */
			    TclNewLongObj(objResultPtr, sum);
			    Tcl_IncrRefCount(objResultPtr);
			    varPtr->value.objPtr = objResultPtr;
			} else {
			    objResultPtr = objPtr;
			    TclSetLongObj(objPtr, sum);
			}
			goto doneIncr;
		    }
#ifndef NO_WIDE_TYPE
		    w = (Tcl_WideInt)augend;

		    TRACE(("%u %ld => ", opnd, increment));
		    if (Tcl_IsShared(objPtr)) {
			objPtr->refCount--;	/* We know it's shared. */
			objResultPtr = Tcl_NewWideIntObj(w+increment);
			Tcl_IncrRefCount(objResultPtr);
			varPtr->value.objPtr = objResultPtr;
		    } else {
			objResultPtr = objPtr;

			/*
			 * We know the sum value is outside the long range;
			 * use macro form that doesn't range test again.
			 */

			TclSetWideIntObj(objPtr, w+increment);
		    }
		    goto doneIncr;
#endif
		}	/* end if (type == TCL_NUMBER_LONG) */
#ifndef NO_WIDE_TYPE
		if (type == TCL_NUMBER_WIDE) {
		    Tcl_WideInt sum;

		    w = *((const Tcl_WideInt *) ptr);
		    sum = w + increment;

		    /*
		     * Check for overflow.
		     */

		    if (!Overflowing(w, increment, sum)) {
			TRACE(("%u %ld => ", opnd, increment));
			if (Tcl_IsShared(objPtr)) {
			    objPtr->refCount--;	/* We know it's shared. */
			    objResultPtr = Tcl_NewWideIntObj(sum);
			    Tcl_IncrRefCount(objResultPtr);
			    varPtr->value.objPtr = objResultPtr;
			} else {
			    objResultPtr = objPtr;

			    /*
			     * We *do not* know the sum value is outside the
			     * long range (wide + long can yield long); use
			     * the function call that checks range.
			     */

			    Tcl_SetWideIntObj(objPtr, sum);
			}
			goto doneIncr;
		    }
		}
#endif
	    }
	    if (Tcl_IsShared(objPtr)) {
		objPtr->refCount--;	/* We know it's shared */
		objResultPtr = Tcl_DuplicateObj(objPtr);
		Tcl_IncrRefCount(objResultPtr);
		varPtr->value.objPtr = objResultPtr;
	    } else {
		objResultPtr = objPtr;
	    }
	    TclNewLongObj(incrPtr, increment);
	    if (TclIncrObj(interp, objResultPtr, incrPtr) != TCL_OK) {
		Tcl_DecrRefCount(incrPtr);
		TRACE_APPEND(("ERROR: %.30s\n",
			O2S(Tcl_GetObjResult(interp))));
		goto gotError;
	    }
	    Tcl_DecrRefCount(incrPtr);
	    goto doneIncr;
	}

	/*
	 * All other cases, flow through to generic handling.
	 */

	TclNewLongObj(incrPtr, increment);
	Tcl_IncrRefCount(incrPtr);

    doIncrScalar:
	varPtr = LOCAL(opnd);
	while (TclIsVarLink(varPtr)) {
	    varPtr = varPtr->value.linkPtr;
	}
	arrayPtr = NULL;
	part1Ptr = part2Ptr = NULL;
	cleanup = 0;
	TRACE(("%u %ld => ", opnd, increment));

    doIncrVar:
	if (TclIsVarDirectModifyable2(varPtr, arrayPtr)) {
	    objPtr = varPtr->value.objPtr;
	    if (Tcl_IsShared(objPtr)) {
		objPtr->refCount--;	/* We know it's shared */
		objResultPtr = Tcl_DuplicateObj(objPtr);
		Tcl_IncrRefCount(objResultPtr);
		varPtr->value.objPtr = objResultPtr;
	    } else {
		objResultPtr = objPtr;
	    }
	    if (TclIncrObj(interp, objResultPtr, incrPtr) != TCL_OK) {
		Tcl_DecrRefCount(incrPtr);
		TRACE_APPEND(("ERROR: %.30s\n",
			O2S(Tcl_GetObjResult(interp))));
		goto gotError;
	    }
	    Tcl_DecrRefCount(incrPtr);
	} else {
	    DECACHE_STACK_INFO();
	    objResultPtr = TclPtrIncrObjVar(interp, varPtr, arrayPtr,
		    part1Ptr, part2Ptr, incrPtr, TCL_LEAVE_ERR_MSG, opnd);
	    CACHE_STACK_INFO();
	    Tcl_DecrRefCount(incrPtr);
	    if (objResultPtr == NULL) {
		TRACE_APPEND(("ERROR: %.30s\n",
			O2S(Tcl_GetObjResult(interp))));
		goto gotError;
	    }
	}
    doneIncr:
	TRACE_APPEND(("%.30s\n", O2S(objResultPtr)));
#ifndef TCL_COMPILE_DEBUG
	if (*(pc+pcAdjustment) == INST_POP) {
	    NEXT_INST_V((pcAdjustment+1), cleanup, 0);
	}
#endif
	NEXT_INST_V(pcAdjustment, cleanup, 1);
    }

    /*
     *	   End of INST_INCR instructions.
     * -----------------------------------------------------------------
     *	   Start of INST_EXIST instructions.
     */

    case INST_EXIST_SCALAR:
	opnd = TclGetUInt4AtPtr(pc+1);
	varPtr = LOCAL(opnd);
	while (TclIsVarLink(varPtr)) {
	    varPtr = varPtr->value.linkPtr;
	}
	TRACE(("%u => ", opnd));
	if (ReadTraced(varPtr)) {
	    DECACHE_STACK_INFO();
	    TclObjCallVarTraces(iPtr, NULL, varPtr, NULL, NULL,
		    TCL_TRACE_READS, 0, opnd);
	    CACHE_STACK_INFO();
	    if (TclIsVarUndefined(varPtr)) {
		TclCleanupVar(varPtr, NULL);
		varPtr = NULL;
	    }
	}

	/*
	 * Tricky! Arrays always exist.
	 */

	objResultPtr = TCONST(!varPtr || TclIsVarUndefined(varPtr) ? 0 : 1);
	TRACE_APPEND(("%.30s\n", O2S(objResultPtr)));
	NEXT_INST_F(5, 0, 1);

    case INST_EXIST_ARRAY:
	opnd = TclGetUInt4AtPtr(pc+1);
	part2Ptr = OBJ_AT_TOS;
	arrayPtr = LOCAL(opnd);
	while (TclIsVarLink(arrayPtr)) {
	    arrayPtr = arrayPtr->value.linkPtr;
	}
	TRACE(("%u \"%.30s\" => ", opnd, O2S(part2Ptr)));
	if (TclIsVarArray(arrayPtr) && !ReadTraced(arrayPtr)) {
	    varPtr = VarHashFindVar(arrayPtr->value.tablePtr, part2Ptr);
	    if (!varPtr || !ReadTraced(varPtr)) {
		goto doneExistArray;
	    }
	}
	varPtr = TclLookupArrayElement(interp, NULL, part2Ptr, 0, "access",
		0, 1, arrayPtr, opnd);
	if (varPtr) {
	    if (ReadTraced(varPtr) || (arrayPtr && ReadTraced(arrayPtr))) {
		DECACHE_STACK_INFO();
		TclObjCallVarTraces(iPtr, arrayPtr, varPtr, NULL, part2Ptr,
			TCL_TRACE_READS, 0, opnd);
		CACHE_STACK_INFO();
	    }
	    if (TclIsVarUndefined(varPtr)) {
		TclCleanupVar(varPtr, arrayPtr);
		varPtr = NULL;
	    }
	}
    doneExistArray:
	objResultPtr = TCONST(!varPtr || TclIsVarUndefined(varPtr) ? 0 : 1);
	TRACE_APPEND(("%.30s\n", O2S(objResultPtr)));
	NEXT_INST_F(5, 1, 1);

    case INST_EXIST_ARRAY_STK:
	cleanup = 2;
	part2Ptr = OBJ_AT_TOS;		/* element name */
	part1Ptr = OBJ_UNDER_TOS;	/* array name */
	TRACE(("\"%.30s(%.30s)\" => ", O2S(part1Ptr), O2S(part2Ptr)));
	goto doExistStk;

    case INST_EXIST_STK:
	cleanup = 1;
	part2Ptr = NULL;
	part1Ptr = OBJ_AT_TOS;		/* variable name */
	TRACE(("\"%.30s\" => ", O2S(part1Ptr)));

    doExistStk:
	varPtr = TclObjLookupVarEx(interp, part1Ptr, part2Ptr, 0, "access",
		/*createPart1*/0, /*createPart2*/1, &arrayPtr);
	if (varPtr) {
	    if (ReadTraced(varPtr) || (arrayPtr && ReadTraced(arrayPtr))) {
		DECACHE_STACK_INFO();
		TclObjCallVarTraces(iPtr, arrayPtr, varPtr, part1Ptr,part2Ptr,
			TCL_TRACE_READS, 0, -1);
		CACHE_STACK_INFO();
	    }
	    if (TclIsVarUndefined(varPtr)) {
		TclCleanupVar(varPtr, arrayPtr);
		varPtr = NULL;
	    }
	}
	objResultPtr = TCONST(!varPtr || TclIsVarUndefined(varPtr) ? 0 : 1);
	TRACE_APPEND(("%.30s\n", O2S(objResultPtr)));
	NEXT_INST_V(1, cleanup, 1);

    /*
     *	   End of INST_EXIST instructions.
     * -----------------------------------------------------------------
     *	   Start of INST_UNSET instructions.
     */

    {
	int flags;

    case INST_UNSET_SCALAR:
	flags = TclGetUInt1AtPtr(pc+1) ? TCL_LEAVE_ERR_MSG : 0;
	opnd = TclGetUInt4AtPtr(pc+2);
	varPtr = LOCAL(opnd);
	while (TclIsVarLink(varPtr)) {
	    varPtr = varPtr->value.linkPtr;
	}
	TRACE(("%s %u\n", (flags?"normal":"noerr"), opnd));
	if (TclIsVarDirectUnsettable(varPtr) && !TclIsVarInHash(varPtr)) {
	    /*
	     * No errors, no traces, no searches: just make the variable cease
	     * to exist.
	     */

	    if (!TclIsVarUndefined(varPtr)) {
		TclDecrRefCount(varPtr->value.objPtr);
	    } else if (flags & TCL_LEAVE_ERR_MSG) {
		goto slowUnsetScalar;
	    }
	    varPtr->value.objPtr = NULL;
	    NEXT_INST_F(6, 0, 0);
	}

    slowUnsetScalar:
	DECACHE_STACK_INFO();
	if (TclPtrUnsetVar(interp, varPtr, NULL, NULL, NULL, flags,
		opnd) != TCL_OK && flags) {
	    goto errorInUnset;
	}
	CACHE_STACK_INFO();
	NEXT_INST_F(6, 0, 0);

    case INST_UNSET_ARRAY:
	flags = TclGetUInt1AtPtr(pc+1) ? TCL_LEAVE_ERR_MSG : 0;
	opnd = TclGetUInt4AtPtr(pc+2);
	part2Ptr = OBJ_AT_TOS;
	arrayPtr = LOCAL(opnd);
	while (TclIsVarLink(arrayPtr)) {
	    arrayPtr = arrayPtr->value.linkPtr;
	}
	TRACE(("%s %u \"%.30s\"\n",
		(flags ? "normal" : "noerr"), opnd, O2S(part2Ptr)));
	if (TclIsVarArray(arrayPtr) && !UnsetTraced(arrayPtr)) {
	    varPtr = VarHashFindVar(arrayPtr->value.tablePtr, part2Ptr);
	    if (varPtr && TclIsVarDirectUnsettable(varPtr)) {
		/*
		 * No nasty traces and element exists, so we can proceed to
		 * unset it. Might still not exist though...
		 */

		if (!TclIsVarUndefined(varPtr)) {
		    TclDecrRefCount(varPtr->value.objPtr);
		} else if (flags & TCL_LEAVE_ERR_MSG) {
		    goto slowUnsetArray;
		}
		varPtr->value.objPtr = NULL;
		NEXT_INST_F(6, 1, 0);
	    } else if (!varPtr && !(flags & TCL_LEAVE_ERR_MSG)) {
		/*
		 * Don't need to do anything here.
		 */

		NEXT_INST_F(6, 1, 0);
	    }
	}
    slowUnsetArray:
	DECACHE_STACK_INFO();
	varPtr = TclLookupArrayElement(interp, NULL, part2Ptr, flags, "unset",
		0, 0, arrayPtr, opnd);
	if (!varPtr) {
	    if (flags & TCL_LEAVE_ERR_MSG) {
		goto errorInUnset;
	    }
	} else if (TclPtrUnsetVar(interp, varPtr, arrayPtr, NULL, part2Ptr,
		flags, opnd) != TCL_OK && (flags & TCL_LEAVE_ERR_MSG)) {
	    goto errorInUnset;
	}
	CACHE_STACK_INFO();
	NEXT_INST_F(6, 1, 0);

    case INST_UNSET_ARRAY_STK:
	flags = TclGetUInt1AtPtr(pc+1) ? TCL_LEAVE_ERR_MSG : 0;
	cleanup = 2;
	part2Ptr = OBJ_AT_TOS;		/* element name */
	part1Ptr = OBJ_UNDER_TOS;	/* array name */
	TRACE(("%s \"%.30s(%.30s)\"\n", (flags?"normal":"noerr"),
		O2S(part1Ptr), O2S(part2Ptr)));
	goto doUnsetStk;

    case INST_UNSET_STK:
	flags = TclGetUInt1AtPtr(pc+1) ? TCL_LEAVE_ERR_MSG : 0;
	cleanup = 1;
	part2Ptr = NULL;
	part1Ptr = OBJ_AT_TOS;		/* variable name */
	TRACE(("%s \"%.30s\"\n", (flags?"normal":"noerr"), O2S(part1Ptr)));

    doUnsetStk:
	DECACHE_STACK_INFO();
	if (TclObjUnsetVar2(interp, part1Ptr, part2Ptr, flags) != TCL_OK
		&& (flags & TCL_LEAVE_ERR_MSG)) {
	    goto errorInUnset;
	}
	CACHE_STACK_INFO();
	NEXT_INST_V(2, cleanup, 0);

    errorInUnset:
	CACHE_STACK_INFO();
	TRACE_APPEND(("ERROR: %.30s\n", O2S(Tcl_GetObjResult(interp))));
	goto gotError;

	/*
	 * This is really an unset operation these days. Do not issue.
	 */

    case INST_DICT_DONE:
	opnd = TclGetUInt4AtPtr(pc+1);
	TRACE(("%u\n", opnd));
	varPtr = LOCAL(opnd);
	while (TclIsVarLink(varPtr)) {
	    varPtr = varPtr->value.linkPtr;
	}
	if (TclIsVarDirectUnsettable(varPtr) && !TclIsVarInHash(varPtr)) {
	    if (!TclIsVarUndefined(varPtr)) {
		TclDecrRefCount(varPtr->value.objPtr);
	    }
	    varPtr->value.objPtr = NULL;
	} else {
	    DECACHE_STACK_INFO();
	    TclPtrUnsetVar(interp, varPtr, NULL, NULL, NULL, 0, opnd);
	    CACHE_STACK_INFO();
	}
	NEXT_INST_F(5, 0, 0);
    }

    /*
     *	   End of INST_UNSET instructions.
     * -----------------------------------------------------------------
     *	   Start of variable linking instructions.
     */

    {
	Var *otherPtr;
	CallFrame *framePtr, *savedFramePtr;
	Tcl_Namespace *nsPtr;
	Namespace *savedNsPtr;

    case INST_UPVAR:
	TRACE_WITH_OBJ(("upvar "), OBJ_UNDER_TOS);

	if (TclObjGetFrame(interp, OBJ_UNDER_TOS, &framePtr) == -1) {
	    goto gotError;
	}

	/*
	 * Locate the other variable.
	 */

	savedFramePtr = iPtr->varFramePtr;
	iPtr->varFramePtr = framePtr;
	otherPtr = TclObjLookupVarEx(interp, OBJ_AT_TOS, NULL,
		TCL_LEAVE_ERR_MSG, "access", /*createPart1*/ 1,
		/*createPart2*/ 1, &varPtr);
	iPtr->varFramePtr = savedFramePtr;
	if (!otherPtr) {
	    goto gotError;
	}
	goto doLinkVars;

    case INST_NSUPVAR:
	TRACE_WITH_OBJ(("nsupvar "), OBJ_UNDER_TOS);
	if (TclGetNamespaceFromObj(interp, OBJ_UNDER_TOS, &nsPtr) != TCL_OK) {
	    goto gotError;
	}

	/*
	 * Locate the other variable.
	 */

	savedNsPtr = iPtr->varFramePtr->nsPtr;
	iPtr->varFramePtr->nsPtr = (Namespace *) nsPtr;
	otherPtr = TclObjLookupVarEx(interp, OBJ_AT_TOS, NULL,
		(TCL_NAMESPACE_ONLY | TCL_LEAVE_ERR_MSG), "access",
		/*createPart1*/ 1, /*createPart2*/ 1, &varPtr);
	iPtr->varFramePtr->nsPtr = savedNsPtr;
	if (!otherPtr) {
	    goto gotError;
	}
	goto doLinkVars;

    case INST_VARIABLE:
	TRACE(("variable "));
	otherPtr = TclObjLookupVarEx(interp, OBJ_AT_TOS, NULL,
		(TCL_NAMESPACE_ONLY | TCL_LEAVE_ERR_MSG), "access",
		/*createPart1*/ 1, /*createPart2*/ 1, &varPtr);
	if (!otherPtr) {
	    goto gotError;
	}

	/*
	 * Do the [variable] magic.
	 */

	TclSetVarNamespaceVar(otherPtr);

    doLinkVars:

	/*
	 * If we are here, the local variable has already been created: do the
	 * little work of TclPtrMakeUpvar that remains to be done right here
	 * if there are no errors; otherwise, let it handle the case.
	 */

	opnd = TclGetInt4AtPtr(pc+1);;
	varPtr = LOCAL(opnd);
	if ((varPtr != otherPtr) && !TclIsVarTraced(varPtr)
		&& (TclIsVarUndefined(varPtr) || TclIsVarLink(varPtr))) {
	    if (!TclIsVarUndefined(varPtr)) {
		/*
		 * Then it is a defined link.
		 */

		Var *linkPtr = varPtr->value.linkPtr;

		if (linkPtr == otherPtr) {
		    NEXT_INST_F(5, 1, 0);
		}
		if (TclIsVarInHash(linkPtr)) {
		    VarHashRefCount(linkPtr)--;
		    if (TclIsVarUndefined(linkPtr)) {
			TclCleanupVar(linkPtr, NULL);
		    }
		}
	    }
	    TclSetVarLink(varPtr);
	    varPtr->value.linkPtr = otherPtr;
	    if (TclIsVarInHash(otherPtr)) {
		VarHashRefCount(otherPtr)++;
	    }
	} else if (TclPtrObjMakeUpvar(interp, otherPtr, NULL, 0,
		opnd) != TCL_OK) {
	    goto gotError;
	}

	/*
	 * Do not pop the namespace or frame index, it may be needed for other
	 * variables - and [variable] did not push it at all.
	 */

	NEXT_INST_F(5, 1, 0);
    }

    /*
     *	   End of variable linking instructions.
     * -----------------------------------------------------------------
     */

    case INST_JUMP1:
	opnd = TclGetInt1AtPtr(pc+1);
	TRACE(("%d => new pc %u\n", opnd,
		(unsigned)(pc + opnd - codePtr->codeStart)));
	NEXT_INST_F(opnd, 0, 0);

    case INST_JUMP4:
	opnd = TclGetInt4AtPtr(pc+1);
	TRACE(("%d => new pc %u\n", opnd,
		(unsigned)(pc + opnd - codePtr->codeStart)));
	NEXT_INST_F(opnd, 0, 0);

    {
	int jmpOffset[2], b;

	/* TODO: consider rewrite so we don't compute the offset we're not
	 * going to take. */
    case INST_JUMP_FALSE4:
	jmpOffset[0] = TclGetInt4AtPtr(pc+1);	/* FALSE offset */
	jmpOffset[1] = 5;			/* TRUE offset */
	goto doCondJump;

    case INST_JUMP_TRUE4:
	jmpOffset[0] = 5;
	jmpOffset[1] = TclGetInt4AtPtr(pc+1);
	goto doCondJump;

    case INST_JUMP_FALSE1:
	jmpOffset[0] = TclGetInt1AtPtr(pc+1);
	jmpOffset[1] = 2;
	goto doCondJump;

    case INST_JUMP_TRUE1:
	jmpOffset[0] = 2;
	jmpOffset[1] = TclGetInt1AtPtr(pc+1);

    doCondJump:
	valuePtr = OBJ_AT_TOS;

	/* TODO - check claim that taking address of b harms performance */
	/* TODO - consider optimization search for constants */
	if (TclGetBooleanFromObj(interp, valuePtr, &b) != TCL_OK) {
	    TRACE_WITH_OBJ(("%d => ERROR: ", jmpOffset[
		    ((*pc == INST_JUMP_FALSE1) || (*pc == INST_JUMP_FALSE4))
		    ? 0 : 1]), Tcl_GetObjResult(interp));
	    goto gotError;
	}

#ifdef TCL_COMPILE_DEBUG
	if (b) {
	    if ((*pc == INST_JUMP_TRUE1) || (*pc == INST_JUMP_TRUE4)) {
		TRACE(("%d => %.20s true, new pc %u\n", jmpOffset[1],
			O2S(valuePtr),
			(unsigned)(pc + jmpOffset[1] - codePtr->codeStart)));
	    } else {
		TRACE(("%d => %.20s true\n", jmpOffset[0], O2S(valuePtr)));
	    }
	} else {
	    if ((*pc == INST_JUMP_TRUE1) || (*pc == INST_JUMP_TRUE4)) {
		TRACE(("%d => %.20s false\n", jmpOffset[0], O2S(valuePtr)));
	    } else {
		TRACE(("%d => %.20s false, new pc %u\n", jmpOffset[0],
			O2S(valuePtr),
			(unsigned)(pc + jmpOffset[1] - codePtr->codeStart)));
	    }
	}
#endif
	NEXT_INST_F(jmpOffset[b], 1, 0);
    }

    case INST_JUMP_TABLE: {
	Tcl_HashEntry *hPtr;
	JumptableInfo *jtPtr;

	/*
	 * Jump to location looked up in a hashtable; fall through to next
	 * instr if lookup fails.
	 */

	opnd = TclGetInt4AtPtr(pc+1);
	jtPtr = (JumptableInfo *) codePtr->auxDataArrayPtr[opnd].clientData;
	TRACE(("%d => %.20s ", opnd, O2S(OBJ_AT_TOS)));
	hPtr = Tcl_FindHashEntry(&jtPtr->hashTable, TclGetString(OBJ_AT_TOS));
	if (hPtr != NULL) {
	    int jumpOffset = PTR2INT(Tcl_GetHashValue(hPtr));

	    TRACE_APPEND(("found in table, new pc %u\n",
		    (unsigned)(pc - codePtr->codeStart + jumpOffset)));
	    NEXT_INST_F(jumpOffset, 1, 0);
	} else {
	    TRACE_APPEND(("not found in table\n"));
	    NEXT_INST_F(5, 1, 0);
	}
    }

    /*
     * These two instructions are now redundant: the complete logic of the LOR
     * and LAND is now handled by the expression compiler.
     */

    case INST_LOR:
    case INST_LAND: {
	/*
	 * Operands must be boolean or numeric. No int->double conversions are
	 * performed.
	 */

	int i1, i2, iResult;

	value2Ptr = OBJ_AT_TOS;
	valuePtr = OBJ_UNDER_TOS;
	if (TclGetBooleanFromObj(NULL, valuePtr, &i1) != TCL_OK) {
	    TRACE(("\"%.20s\" => ILLEGAL TYPE %s \n", O2S(valuePtr),
		    (valuePtr->typePtr? valuePtr->typePtr->name : "null")));
	    DECACHE_STACK_INFO();
	    IllegalExprOperandType(interp, pc, valuePtr);
	    CACHE_STACK_INFO();	    
	    goto gotError;
	}

	if (TclGetBooleanFromObj(NULL, value2Ptr, &i2) != TCL_OK) {
	    TRACE(("\"%.20s\" => ILLEGAL TYPE %s \n", O2S(value2Ptr),
		    (value2Ptr->typePtr? value2Ptr->typePtr->name : "null")));
	    DECACHE_STACK_INFO();
	    IllegalExprOperandType(interp, pc, value2Ptr);
	    CACHE_STACK_INFO();	    
	    goto gotError;
	}

	if (*pc == INST_LOR) {
	    iResult = (i1 || i2);
	} else {
	    iResult = (i1 && i2);
	}
	objResultPtr = TCONST(iResult);
	TRACE(("%.20s %.20s => %d\n", O2S(valuePtr),O2S(value2Ptr),iResult));
	NEXT_INST_F(1, 2, 1);
    }

    /*
     * -----------------------------------------------------------------
     *	   Start of INST_LIST and related instructions.
     */

    {
	int index, numIndices, fromIdx, toIdx;
	int nocase, match, length2, cflags, s1len, s2len;
	const char *s1, *s2;

    case INST_LIST:
	/*
	 * Pop the opnd (objc) top stack elements into a new list obj and then
	 * decrement their ref counts.
	 */

	opnd = TclGetUInt4AtPtr(pc+1);
	objResultPtr = Tcl_NewListObj(opnd, &OBJ_AT_DEPTH(opnd-1));
	TRACE_WITH_OBJ(("%u => ", opnd), objResultPtr);
	NEXT_INST_V(5, opnd, 1);

    case INST_LIST_LENGTH:
	valuePtr = OBJ_AT_TOS;
	if (TclListObjLength(interp, valuePtr, &length) != TCL_OK) {
	    TRACE_WITH_OBJ(("%.30s => ERROR: ", O2S(valuePtr)),
		    Tcl_GetObjResult(interp));
	    goto gotError;
	}
	TclNewIntObj(objResultPtr, length);
	TRACE(("%.20s => %d\n", O2S(valuePtr), length));
	NEXT_INST_F(1, 1, 1);

    case INST_LIST_INDEX:	/* lindex with objc == 3 */
	value2Ptr = OBJ_AT_TOS;
	valuePtr = OBJ_UNDER_TOS;

	/*
	 * Extract the desired list element.
	 */

	if ((TclListObjGetElements(interp, valuePtr, &objc, &objv) == TCL_OK)
		&& (value2Ptr->typePtr != &tclListType)
		&& (TclGetIntForIndexM(NULL , value2Ptr, objc-1,
			&index) == TCL_OK)) {
	    TclDecrRefCount(value2Ptr);
	    tosPtr--;
	    pcAdjustment = 1;
	    goto lindexFastPath;
	}

	objResultPtr = TclLindexList(interp, valuePtr, value2Ptr);
	if (!objResultPtr) {
	    TRACE_WITH_OBJ(("%.30s %.30s => ERROR: ", O2S(valuePtr),
		    O2S(value2Ptr)), Tcl_GetObjResult(interp));
	    goto gotError;
	}

	/*
	 * Stash the list element on the stack.
	 */

	TRACE(("%.20s %.20s => %s\n",
		O2S(valuePtr), O2S(value2Ptr), O2S(objResultPtr)));
	NEXT_INST_F(1, 2, -1);	/* Already has the correct refCount */

    case INST_LIST_INDEX_IMM:	/* lindex with objc==3 and index in bytecode
				 * stream */

	/*
	 * Pop the list and get the index.
	 */

	valuePtr = OBJ_AT_TOS;
	opnd = TclGetInt4AtPtr(pc+1);

	/*
	 * Get the contents of the list, making sure that it really is a list
	 * in the process.
	 */

	if (TclListObjGetElements(interp, valuePtr, &objc, &objv) != TCL_OK) {
	    TRACE_WITH_OBJ(("\"%.30s\" %d => ERROR: ", O2S(valuePtr), opnd),
		    Tcl_GetObjResult(interp));
	    goto gotError;
	}

	/*
	 * Select the list item based on the index. Negative operand means
	 * end-based indexing.
	 */

	if (opnd < -1) {
	    index = opnd+1 + objc;
	} else {
	    index = opnd;
	}
	pcAdjustment = 5;

    lindexFastPath:
	if (index >= 0 && index < objc) {
	    objResultPtr = objv[index];
	} else {
	    TclNewObj(objResultPtr);
	}

	TRACE_WITH_OBJ(("\"%.30s\" %d => ", O2S(valuePtr), opnd),
		objResultPtr);
	NEXT_INST_F(pcAdjustment, 1, 1);

    case INST_LIST_INDEX_MULTI:	/* 'lindex' with multiple index args */
	/*
	 * Determine the count of index args.
	 */

	opnd = TclGetUInt4AtPtr(pc+1);
	numIndices = opnd-1;

	/*
	 * Do the 'lindex' operation.
	 */

	objResultPtr = TclLindexFlat(interp, OBJ_AT_DEPTH(numIndices),
		numIndices, &OBJ_AT_DEPTH(numIndices - 1));
	if (!objResultPtr) {
	    TRACE_WITH_OBJ(("%d => ERROR: ", opnd), Tcl_GetObjResult(interp));
	    goto gotError;
	}

	/*
	 * Set result.
	 */

	TRACE(("%d => %s\n", opnd, O2S(objResultPtr)));
	NEXT_INST_V(5, opnd, -1);

    case INST_LSET_FLAT:
	/*
	 * Lset with 3, 5, or more args. Get the number of index args.
	 */

	opnd = TclGetUInt4AtPtr(pc + 1);
	numIndices = opnd - 2;

	/*
	 * Get the old value of variable, and remove the stack ref. This is
	 * safe because the variable still references the object; the ref
	 * count will never go zero here - we can use the smaller macro
	 * Tcl_DecrRefCount.
	 */

	valuePtr = POP_OBJECT();
	Tcl_DecrRefCount(valuePtr); /* This one should be done here */

	/*
	 * Compute the new variable value.
	 */

	objResultPtr = TclLsetFlat(interp, valuePtr, numIndices,
		&OBJ_AT_DEPTH(numIndices), OBJ_AT_TOS);
	if (!objResultPtr) {
	    TRACE_WITH_OBJ(("%d => ERROR: ", opnd), Tcl_GetObjResult(interp));
	    goto gotError;
	}

	/*
	 * Set result.
	 */

	TRACE(("%d => %s\n", opnd, O2S(objResultPtr)));
	NEXT_INST_V(5, numIndices+1, -1);

    case INST_LSET_LIST:	/* 'lset' with 4 args */
	/*
	 * Get the old value of variable, and remove the stack ref. This is
	 * safe because the variable still references the object; the ref
	 * count will never go zero here - we can use the smaller macro
	 * Tcl_DecrRefCount.
	 */

	objPtr = POP_OBJECT();
	Tcl_DecrRefCount(objPtr);	/* This one should be done here. */

	/*
	 * Get the new element value, and the index list.
	 */

	valuePtr = OBJ_AT_TOS;
	value2Ptr = OBJ_UNDER_TOS;

	/*
	 * Compute the new variable value.
	 */

	objResultPtr = TclLsetList(interp, objPtr, value2Ptr, valuePtr);
	if (!objResultPtr) {
	    TRACE_WITH_OBJ(("\"%.30s\" => ERROR: ", O2S(value2Ptr)),
		    Tcl_GetObjResult(interp));
	    goto gotError;
	}

	/*
	 * Set result.
	 */

	TRACE(("=> %s\n", O2S(objResultPtr)));
	NEXT_INST_F(1, 2, -1);

    case INST_LIST_RANGE_IMM:	/* lrange with objc==4 and both indices in
				 * bytecode stream */

	/*
	 * Pop the list and get the indices.
	 */

	valuePtr = OBJ_AT_TOS;
	fromIdx = TclGetInt4AtPtr(pc+1);
	toIdx = TclGetInt4AtPtr(pc+5);

	/*
	 * Get the contents of the list, making sure that it really is a list
	 * in the process.
	 */

	if (TclListObjGetElements(interp, valuePtr, &objc, &objv) != TCL_OK) {
	    TRACE_WITH_OBJ(("\"%.30s\" %d %d => ERROR: ", O2S(valuePtr),
		    fromIdx, toIdx), Tcl_GetObjResult(interp));
	    goto gotError;
	}

	/*
	 * Skip a lot of work if we're about to throw the result away (common
	 * with uses of [lassign]).
	 */

#ifndef TCL_COMPILE_DEBUG
	if (*(pc+9) == INST_POP) {
	    NEXT_INST_F(10, 1, 0);
	}
#endif

	/*
	 * Adjust the indices for end-based handling.
	 */

	if (fromIdx < -1) {
	    fromIdx += 1+objc;
	    if (fromIdx < -1) {
		fromIdx = -1;
	    }
	} else if (fromIdx > objc) {
	    fromIdx = objc;
	}
	if (toIdx < -1) {
	    toIdx += 1 + objc;
	    if (toIdx < -1) {
		toIdx = -1;
	    }
	} else if (toIdx > objc) {
	    toIdx = objc;
	}

	/*
	 * Check if we are referring to a valid, non-empty list range, and if
	 * so, build the list of elements in that range.
	 */

	if (fromIdx<=toIdx && fromIdx<objc && toIdx>=0) {
	    if (fromIdx<0) {
		fromIdx = 0;
	    }
	    if (toIdx >= objc) {
		toIdx = objc-1;
	    }
	    objResultPtr = Tcl_NewListObj(toIdx-fromIdx+1, objv+fromIdx);
	} else {
	    TclNewObj(objResultPtr);
	}

	TRACE_WITH_OBJ(("\"%.30s\" %d %d => ", O2S(valuePtr),
		TclGetInt4AtPtr(pc+1), TclGetInt4AtPtr(pc+5)), objResultPtr);
	NEXT_INST_F(9, 1, 1);

    case INST_LIST_IN:
    case INST_LIST_NOT_IN:	/* Basic list containment operators. */
	value2Ptr = OBJ_AT_TOS;
	valuePtr = OBJ_UNDER_TOS;

	s1 = TclGetStringFromObj(valuePtr, &s1len);
	if (TclListObjLength(interp, value2Ptr, &length) != TCL_OK) {
	    TRACE_WITH_OBJ(("\"%.30s\" \"%.30s\" => ERROR: ", O2S(valuePtr),
		    O2S(value2Ptr)), Tcl_GetObjResult(interp));
	    goto gotError;
	}
	match = 0;
	if (length > 0) {
	    int i = 0;
	    Tcl_Obj *o;

	    /*
	     * An empty list doesn't match anything.
	     */

	    do {
		Tcl_ListObjIndex(NULL, value2Ptr, i, &o);
		if (o != NULL) {
		    s2 = TclGetStringFromObj(o, &s2len);
		} else {
		    s2 = "";
		    s2len = 0;
		}
		if (s1len == s2len) {
		    match = (memcmp(s1, s2, s1len) == 0);
		}
		i++;
	    } while (i < length && match == 0);
	}

	if (*pc == INST_LIST_NOT_IN) {
	    match = !match;
	}

	TRACE(("%.20s %.20s => %d\n", O2S(valuePtr), O2S(value2Ptr), match));

	/*
	 * Peep-hole optimisation: if you're about to jump, do jump from here.
	 * We're saving the effort of pushing a boolean value only to pop it
	 * for branching.
	 */

	pc++;
#ifndef TCL_COMPILE_DEBUG
	switch (*pc) {
	case INST_JUMP_FALSE1:
	    NEXT_INST_F((match ? 2 : TclGetInt1AtPtr(pc+1)), 2, 0);
	case INST_JUMP_TRUE1:
	    NEXT_INST_F((match ? TclGetInt1AtPtr(pc+1) : 2), 2, 0);
	case INST_JUMP_FALSE4:
	    NEXT_INST_F((match ? 5 : TclGetInt4AtPtr(pc+1)), 2, 0);
	case INST_JUMP_TRUE4:
	    NEXT_INST_F((match ? TclGetInt4AtPtr(pc+1) : 5), 2, 0);
	}
#endif
	objResultPtr = TCONST(match);
	NEXT_INST_F(0, 2, 1);

    /*
     *	   End of INST_LIST and related instructions.
     * -----------------------------------------------------------------
     *	   Start of string-related instructions.
     */

    case INST_STR_EQ:
    case INST_STR_NEQ:		/* String (in)equality check */
    case INST_STR_CMP:		/* String compare. */
    stringCompare:
	value2Ptr = OBJ_AT_TOS;
	valuePtr = OBJ_UNDER_TOS;

	if (valuePtr == value2Ptr) {
	    match = 0;
	} else {
	    /*
	     * We only need to check (in)equality when we have equal length
	     * strings.  We can use memcmp in all (n)eq cases because we
	     * don't need to worry about lexical LE/BE variance.
	     */
	    typedef int (*memCmpFn_t)(const void*, const void*, size_t);
	    memCmpFn_t memCmpFn;
	    int checkEq = ((*pc == INST_EQ) || (*pc == INST_NEQ)
		    || (*pc == INST_STR_EQ) || (*pc == INST_STR_NEQ));

	    if (TclIsPureByteArray(valuePtr)
		    && TclIsPureByteArray(value2Ptr)) {
		s1 = (char *) Tcl_GetByteArrayFromObj(valuePtr, &s1len);
		s2 = (char *) Tcl_GetByteArrayFromObj(value2Ptr, &s2len);
		memCmpFn = memcmp;
	    } else if (((valuePtr->typePtr == &tclStringType)
			    && (value2Ptr->typePtr == &tclStringType))) {
		/*
		 * Do a unicode-specific comparison if both of the args are of
		 * String type. If the char length == byte length, we can do a
		 * memcmp. In benchmark testing this proved the most efficient
		 * check between the unicode and string comparison operations.
		 */

		s1len = Tcl_GetCharLength(valuePtr);
		s2len = Tcl_GetCharLength(value2Ptr);
		if ((s1len == valuePtr->length)
			&& (s2len == value2Ptr->length)) {
		    s1 = valuePtr->bytes;
		    s2 = value2Ptr->bytes;
		    memCmpFn = memcmp;
		} else {
		    s1 = (char *) Tcl_GetUnicode(valuePtr);
		    s2 = (char *) Tcl_GetUnicode(value2Ptr);
		    if (
#ifdef WORDS_BIGENDIAN
			1
#else
			checkEq
#endif
			) {
			memCmpFn = memcmp;
			s1len *= sizeof(Tcl_UniChar);
			s2len *= sizeof(Tcl_UniChar);
		    } else {
			memCmpFn = (memCmpFn_t) Tcl_UniCharNcmp;
		    }
		}
	    } else {
		/*
		 * strcmp can't do a simple memcmp in order to handle the
		 * special Tcl \xC0\x80 null encoding for utf-8.
		 */

		s1 = TclGetStringFromObj(valuePtr, &s1len);
		s2 = TclGetStringFromObj(value2Ptr, &s2len);
		if (checkEq) {
		    memCmpFn = memcmp;
		} else {
		    memCmpFn = (memCmpFn_t) TclpUtfNcmp2;
		}
	    }

	    if (checkEq && (s1len != s2len)) {
		match = 1;
	    } else {
		/*
		 * The comparison function should compare up to the minimum
		 * byte length only.
		 */
		match = memCmpFn(s1, s2,
			(size_t) ((s1len < s2len) ? s1len : s2len));
		if (match == 0) {
		    match = s1len - s2len;
		}
	    }
	}

	/*
	 * Make sure only -1,0,1 is returned
	 * TODO: consider peephole opt.
	 */

	if (*pc != INST_STR_CMP) {
	    /*
	     * Take care of the opcodes that goto'ed into here.
	     */

	    switch (*pc) {
	    case INST_STR_EQ:
	    case INST_EQ:
		match = (match == 0);
		break;
	    case INST_STR_NEQ:
	    case INST_NEQ:
		match = (match != 0);
		break;
	    case INST_LT:
		match = (match < 0);
		break;
	    case INST_GT:
		match = (match > 0);
		break;
	    case INST_LE:
		match = (match <= 0);
		break;
	    case INST_GE:
		match = (match >= 0);
		break;
	    }
	}
	if (match < 0) {
	    TclNewIntObj(objResultPtr, -1);
	} else {
	    objResultPtr = TCONST(match > 0);
	}
	TRACE(("%.20s %.20s => %s\n", O2S(valuePtr), O2S(value2Ptr),
		O2S(objResultPtr)));
	NEXT_INST_F(1, 2, 1);

    case INST_STR_LEN:
	valuePtr = OBJ_AT_TOS;
	length = Tcl_GetCharLength(valuePtr);
	TclNewIntObj(objResultPtr, length);
	TRACE(("%.20s => %d\n", O2S(valuePtr), length));
	NEXT_INST_F(1, 1, 1);

    case INST_STR_INDEX:
	value2Ptr = OBJ_AT_TOS;
	valuePtr = OBJ_UNDER_TOS;

	/*
	 * Get char length to calulate what 'end' means.
	 */

	length = Tcl_GetCharLength(valuePtr);
	if (TclGetIntForIndexM(interp, value2Ptr, length-1, &index)!=TCL_OK) {
	    goto gotError;
	}

	if ((index < 0) || (index >= length)) {
	    TclNewObj(objResultPtr);
	} else if (TclIsPureByteArray(valuePtr)) {
	    objResultPtr = Tcl_NewByteArrayObj(
		    Tcl_GetByteArrayFromObj(valuePtr, &length)+index, 1);
	} else if (valuePtr->bytes && length == valuePtr->length) {
	    objResultPtr = Tcl_NewStringObj((const char *)
		    valuePtr->bytes+index, 1);
	} else {
	    char buf[TCL_UTF_MAX];
	    Tcl_UniChar ch = Tcl_GetUniChar(valuePtr, index);

	    /*
	     * This could be: Tcl_NewUnicodeObj((const Tcl_UniChar *)&ch, 1)
	     * but creating the object as a string seems to be faster in
	     * practical use.
	     */

	    length = Tcl_UniCharToUtf(ch, buf);
	    objResultPtr = Tcl_NewStringObj(buf, length);
	}

	TRACE(("%.20s %.20s => %s\n", O2S(valuePtr), O2S(value2Ptr),
		O2S(objResultPtr)));
	NEXT_INST_F(1, 2, 1);

    case INST_STR_MATCH:
	nocase = TclGetInt1AtPtr(pc+1);
	valuePtr = OBJ_AT_TOS;		/* String */
	value2Ptr = OBJ_UNDER_TOS;	/* Pattern */

	/*
	 * Check that at least one of the objects is Unicode before promoting
	 * both.
	 */

	if ((valuePtr->typePtr == &tclStringType)
		|| (value2Ptr->typePtr == &tclStringType)) {
	    Tcl_UniChar *ustring1, *ustring2;

	    ustring1 = Tcl_GetUnicodeFromObj(valuePtr, &length);
	    ustring2 = Tcl_GetUnicodeFromObj(value2Ptr, &length2);
	    match = TclUniCharMatch(ustring1, length, ustring2, length2,
		    nocase);
	} else if (TclIsPureByteArray(valuePtr) && !nocase) {
	    unsigned char *bytes1, *bytes2;

	    bytes1 = Tcl_GetByteArrayFromObj(valuePtr, &length);
	    bytes2 = Tcl_GetByteArrayFromObj(value2Ptr, &length2);
	    match = TclByteArrayMatch(bytes1, length, bytes2, length2, 0);
	} else {
	    match = Tcl_StringCaseMatch(TclGetString(valuePtr),
		    TclGetString(value2Ptr), nocase);
	}

	/*
	 * Reuse value2Ptr object already on stack if possible. Adjustment is
	 * 2 due to the nocase byte
	 */

	TRACE(("%.20s %.20s => %d\n", O2S(valuePtr), O2S(value2Ptr), match));

	/*
	 * Peep-hole optimisation: if you're about to jump, do jump from here.
	 */

	pc += 2;
#ifndef TCL_COMPILE_DEBUG
	switch (*pc) {
	case INST_JUMP_FALSE1:
	    NEXT_INST_F((match? 2 : TclGetInt1AtPtr(pc+1)), 2, 0);
	case INST_JUMP_TRUE1:
	    NEXT_INST_F((match? TclGetInt1AtPtr(pc+1) : 2), 2, 0);
	case INST_JUMP_FALSE4:
	    NEXT_INST_F((match? 5 : TclGetInt4AtPtr(pc+1)), 2, 0);
	case INST_JUMP_TRUE4:
	    NEXT_INST_F((match? TclGetInt4AtPtr(pc+1) : 5), 2, 0);
	}
#endif
	objResultPtr = TCONST(match);
	NEXT_INST_F(0, 2, 1);

    case INST_REGEXP:
	cflags = TclGetInt1AtPtr(pc+1); /* RE compile flages like NOCASE */
	valuePtr = OBJ_AT_TOS;		/* String */
	value2Ptr = OBJ_UNDER_TOS;	/* Pattern */

	/*
	 * Compile and match the regular expression.
	 */

	{
	    Tcl_RegExp regExpr =
		    Tcl_GetRegExpFromObj(interp, value2Ptr, cflags);

	    if (regExpr == NULL) {
		goto regexpFailure;
	    }

	    match = Tcl_RegExpExecObj(interp, regExpr, valuePtr, 0, 0, 0);

	    if (match < 0) {
	    regexpFailure:
#ifdef TCL_COMPILE_DEBUG
		objResultPtr = Tcl_GetObjResult(interp);
		TRACE_WITH_OBJ(("%.20s %.20s => ERROR: ",
			O2S(valuePtr), O2S(value2Ptr)), objResultPtr);
#endif
		goto gotError;
	    }
	}

	TRACE(("%.20s %.20s => %d\n", O2S(valuePtr), O2S(value2Ptr), match));

	/*
	 * Peep-hole optimisation: if you're about to jump, do jump from here.
	 * Adjustment is 2 due to the nocase byte.
	 */

	pc += 2;
#ifndef TCL_COMPILE_DEBUG
	switch (*pc) {
	case INST_JUMP_FALSE1:
	    NEXT_INST_F((match? 2 : TclGetInt1AtPtr(pc+1)), 2, 0);
	case INST_JUMP_TRUE1:
	    NEXT_INST_F((match? TclGetInt1AtPtr(pc+1) : 2), 2, 0);
	case INST_JUMP_FALSE4:
	    NEXT_INST_F((match? 5 : TclGetInt4AtPtr(pc+1)), 2, 0);
	case INST_JUMP_TRUE4:
	    NEXT_INST_F((match? TclGetInt4AtPtr(pc+1) : 5), 2, 0);
	}
#endif
	objResultPtr = TCONST(match);
	NEXT_INST_F(0, 2, 1);
    }

    /*
     *	   End of string-related instructions.
     * -----------------------------------------------------------------
     *	   Start of numeric operator instructions.
     */

    {
	ClientData ptr1, ptr2;
	int type1, type2;
	long l1, l2, lResult;

    case INST_EQ:
    case INST_NEQ:
    case INST_LT:
    case INST_GT:
    case INST_LE:
    case INST_GE: {
	int iResult = 0, compare = 0;

	value2Ptr = OBJ_AT_TOS;
	valuePtr = OBJ_UNDER_TOS;

	if (GetNumberFromObj(NULL, valuePtr, &ptr1, &type1) != TCL_OK) {
	    /*
	     * At least one non-numeric argument - compare as strings.
	     */

	    goto stringCompare;
	}
	if (type1 == TCL_NUMBER_NAN) {
	    /*
	     * NaN first arg: NaN != to everything, other compares are false.
	     */

	    iResult = (*pc == INST_NEQ);
	    goto foundResult;
	}
	if (valuePtr == value2Ptr) {
	    compare = MP_EQ;
	    goto convertComparison;
	}
	if (GetNumberFromObj(NULL, value2Ptr, &ptr2, &type2) != TCL_OK) {
	    /*
	     * At least one non-numeric argument - compare as strings.
	     */

	    goto stringCompare;
	}
	if (type2 == TCL_NUMBER_NAN) {
	    /*
	     * NaN 2nd arg: NaN != to everything, other compares are false.
	     */

	    iResult = (*pc == INST_NEQ);
	    goto foundResult;
	}
	if ((type1 == TCL_NUMBER_LONG) && (type2 == TCL_NUMBER_LONG)) {
	    l1 = *((const long *)ptr1);
	    l2 = *((const long *)ptr2);
	    compare = (l1 < l2) ? MP_LT : ((l1 > l2) ? MP_GT : MP_EQ);
	} else {
	    compare = TclCompareTwoNumbers(valuePtr, value2Ptr);
	}

	/*
	 * Turn comparison outcome into appropriate result for opcode.
	 */

    convertComparison:
	switch (*pc) {
	case INST_EQ:
	    iResult = (compare == MP_EQ);
	    break;
	case INST_NEQ:
	    iResult = (compare != MP_EQ);
	    break;
	case INST_LT:
	    iResult = (compare == MP_LT);
	    break;
	case INST_GT:
	    iResult = (compare == MP_GT);
	    break;
	case INST_LE:
	    iResult = (compare != MP_GT);
	    break;
	case INST_GE:
	    iResult = (compare != MP_LT);
	    break;
	}

	/*
	 * Peep-hole optimisation: if you're about to jump, do jump from here.
	 */

    foundResult:
	pc++;
#ifndef TCL_COMPILE_DEBUG
	switch (*pc) {
	case INST_JUMP_FALSE1:
	    NEXT_INST_F((iResult? 2 : TclGetInt1AtPtr(pc+1)), 2, 0);
	case INST_JUMP_TRUE1:
	    NEXT_INST_F((iResult? TclGetInt1AtPtr(pc+1) : 2), 2, 0);
	case INST_JUMP_FALSE4:
	    NEXT_INST_F((iResult? 5 : TclGetInt4AtPtr(pc+1)), 2, 0);
	case INST_JUMP_TRUE4:
	    NEXT_INST_F((iResult? TclGetInt4AtPtr(pc+1) : 5), 2, 0);
	}
#endif
	objResultPtr = TCONST(iResult);
	NEXT_INST_F(0, 2, 1);
    }

    case INST_MOD:
    case INST_LSHIFT:
    case INST_RSHIFT:
    case INST_BITOR:
    case INST_BITXOR:
    case INST_BITAND:
	value2Ptr = OBJ_AT_TOS;
	valuePtr = OBJ_UNDER_TOS;

	if ((GetNumberFromObj(NULL, valuePtr, &ptr1, &type1) != TCL_OK)
		|| (type1==TCL_NUMBER_DOUBLE) || (type1==TCL_NUMBER_NAN)) {
	    TRACE(("%.20s %.20s => ILLEGAL 1st TYPE %s\n", O2S(valuePtr),
		    O2S(value2Ptr), (valuePtr->typePtr?
		    valuePtr->typePtr->name : "null")));
	    DECACHE_STACK_INFO();
	    IllegalExprOperandType(interp, pc, valuePtr);
	    CACHE_STACK_INFO();
	    goto gotError;
	}

	if ((GetNumberFromObj(NULL, value2Ptr, &ptr2, &type2) != TCL_OK)
		|| (type2==TCL_NUMBER_DOUBLE) || (type2==TCL_NUMBER_NAN)) {
	    TRACE(("%.20s %.20s => ILLEGAL 2nd TYPE %s\n", O2S(valuePtr),
		    O2S(value2Ptr), (value2Ptr->typePtr?
		    value2Ptr->typePtr->name : "null")));
	    DECACHE_STACK_INFO();
	    IllegalExprOperandType(interp, pc, value2Ptr);
	    CACHE_STACK_INFO();
	    goto gotError;
	}

	/*
	 * Check for common, simple case.
	 */

	if ((type1 == TCL_NUMBER_LONG) && (type2 == TCL_NUMBER_LONG)) {
	    l1 = *((const long *)ptr1);
	    l2 = *((const long *)ptr2);

	    switch (*pc) {
	    case INST_MOD:
		if (l2 == 0) {
		    TRACE(("%s %s => DIVIDE BY ZERO\n", O2S(valuePtr),
			    O2S(value2Ptr)));
		    goto divideByZero;
		} else if ((l2 == 1) || (l2 == -1)) {
		    /*
		     * Div. by |1| always yields remainder of 0.
		     */

		    TRACE(("%s %s => ", O2S(valuePtr), O2S(value2Ptr)));
		    objResultPtr = TCONST(0);
		    TRACE(("%s\n", O2S(objResultPtr)));
		    NEXT_INST_F(1, 2, 1);
		} else if (l1 == 0) {
		    /*
		     * 0 % (non-zero) always yields remainder of 0.
		     */

		    TRACE(("%s %s => ", O2S(valuePtr), O2S(value2Ptr)));
		    objResultPtr = TCONST(0);
		    TRACE(("%s\n", O2S(objResultPtr)));
		    NEXT_INST_F(1, 2, 1);
		} else {
		    lResult = l1 / l2;

		    /*
		     * Force Tcl's integer division rules.
		     * TODO: examine for logic simplification
		     */

		    if ((lResult < 0 || (lResult == 0 &&
			    ((l1 < 0 && l2 > 0) || (l1 > 0 && l2 < 0)))) &&
			    (lResult * l2 != l1)) {
			lResult -= 1;
		    }
		    lResult = l1 - l2*lResult;
		    goto longResultOfArithmetic;
		}

	    case INST_RSHIFT:
		if (l2 < 0) {
		    Tcl_SetResult(interp, "negative shift argument",
			    TCL_STATIC);
#if 0
		    DECACHE_STACK_INFO();
		    Tcl_SetErrorCode(interp, "ARITH", "DOMAIN",
			    "domain error: argument not in valid range",
			    NULL);
		    CACHE_STACK_INFO();
#endif
		    goto gotError;
		} else if (l1 == 0) {
		    TRACE(("%s %s => ", O2S(valuePtr), O2S(value2Ptr)));
		    objResultPtr = TCONST(0);
		    TRACE(("%s\n", O2S(objResultPtr)));
		    NEXT_INST_F(1, 2, 1);
		} else {
		    /*
		     * Quickly force large right shifts to 0 or -1.
		     */

		    if (l2 >= (long)(CHAR_BIT*sizeof(long))) {
			/*
			 * We assume that INT_MAX is much larger than the
			 * number of bits in a long. This is a pretty safe
			 * assumption, given that the former is usually around
			 * 4e9 and the latter 32 or 64...
			 */

			TRACE(("%s %s => ", O2S(valuePtr), O2S(value2Ptr)));
			if (l1 > 0L) {
			    objResultPtr = TCONST(0);
			} else {
			    TclNewIntObj(objResultPtr, -1);
			}
			TRACE(("%s\n", O2S(objResultPtr)));
			NEXT_INST_F(1, 2, 1);
		    }

		    /*
		     * Handle shifts within the native long range.
		     */

		    lResult = l1 >> ((int) l2);
		    goto longResultOfArithmetic;
		}

	    case INST_LSHIFT:
		if (l2 < 0) {
		    Tcl_SetResult(interp, "negative shift argument",
			    TCL_STATIC);
#if 0
		    DECACHE_STACK_INFO();
		    Tcl_SetErrorCode(interp, "ARITH", "DOMAIN",
			    "domain error: argument not in valid range",
			    NULL);
		    CACHE_STACK_INFO();
#endif
		    goto gotError;
		} else if (l1 == 0) {
		    TRACE(("%s %s => ", O2S(valuePtr), O2S(value2Ptr)));
		    objResultPtr = TCONST(0);
		    TRACE(("%s\n", O2S(objResultPtr)));
		    NEXT_INST_F(1, 2, 1);
		} else if (l2 > (long) INT_MAX) {
		    /*
		     * Technically, we could hold the value (1 << (INT_MAX+1))
		     * in an mp_int, but since we're using mp_mul_2d() to do
		     * the work, and it takes only an int argument, that's a
		     * good place to draw the line.
		     */

		    Tcl_SetResult(interp,
			    "integer value too large to represent",
			    TCL_STATIC);
#if 0
		    DECACHE_STACK_INFO();
		    Tcl_SetErrorCode(interp, "ARITH", "IOVERFLOW",
			    "integer value too large to represent", NULL);
		    CACHE_STACK_INFO();
#endif
		    goto gotError;
		} else {
		    int shift = (int) l2;

		    /*
		     * Handle shifts within the native long range.
		     */

		    if ((size_t) shift < CHAR_BIT*sizeof(long) && (l1 != 0)
			    && !((l1>0 ? l1 : ~l1) &
				-(1L<<(CHAR_BIT*sizeof(long) - 1 - shift)))) {
			lResult = l1 << shift;
			goto longResultOfArithmetic;
		    }
		}

		/*
		 * Too large; need to use the broken-out function.
		 */

		TRACE(("%s %s => ", O2S(valuePtr), O2S(value2Ptr)));
		break;

	    case INST_BITAND:
		lResult = l1 & l2;
		goto longResultOfArithmetic;
	    case INST_BITOR:
		lResult = l1 | l2;
		goto longResultOfArithmetic;
	    case INST_BITXOR:
		lResult = l1 ^ l2;
	    longResultOfArithmetic:
		TRACE(("%s %s => ", O2S(valuePtr), O2S(value2Ptr)));
		if (Tcl_IsShared(valuePtr)) {
		    TclNewLongObj(objResultPtr, lResult);
		    TRACE(("%s\n", O2S(objResultPtr)));
		    NEXT_INST_F(1, 2, 1);
		}
		TclSetLongObj(valuePtr, lResult);
		TRACE(("%s\n", O2S(valuePtr)));
		NEXT_INST_F(1, 1, 0);
	    }
	}

	/*
	 * DO NOT MERGE THIS WITH THE EQUIVALENT SECTION LATER! That would
	 * encourage the compiler to inline ExecuteExtendedBinaryMathOp, which
	 * is highly undesirable due to the overall impact on size.
	 */

	TRACE(("%s %s => ", O2S(valuePtr), O2S(value2Ptr)));
	objResultPtr = ExecuteExtendedBinaryMathOp(interp, *pc, &TCONST(0),
		valuePtr, value2Ptr);
	if (objResultPtr == DIVIDED_BY_ZERO) {
	    TRACE_APPEND(("DIVIDE BY ZERO\n"));
	    goto divideByZero;
	} else if (objResultPtr == GENERAL_ARITHMETIC_ERROR) {
	    TRACE_APPEND(("ERROR: %s\n",
		    TclGetString(Tcl_GetObjResult(interp))));
	    goto gotError;
	} else if (objResultPtr == NULL) {
	    TRACE_APPEND(("%s\n", O2S(valuePtr)));
	    NEXT_INST_F(1, 1, 0);
	} else {
	    TRACE_APPEND(("%s\n", O2S(objResultPtr)));
	    NEXT_INST_F(1, 2, 1);
	}

    case INST_EXPON:
    case INST_ADD:
    case INST_SUB:
    case INST_DIV:
    case INST_MULT:
	value2Ptr = OBJ_AT_TOS;
	valuePtr = OBJ_UNDER_TOS;

	if ((GetNumberFromObj(NULL, valuePtr, &ptr1, &type1) != TCL_OK)
		|| IsErroringNaNType(type1)) {
	    TRACE(("%.20s %.20s => ILLEGAL 1st TYPE %s\n",
		    O2S(value2Ptr), O2S(valuePtr),
		    (valuePtr->typePtr? valuePtr->typePtr->name: "null")));
	    DECACHE_STACK_INFO();
	    IllegalExprOperandType(interp, pc, valuePtr);
	    CACHE_STACK_INFO();
	    goto gotError;
	}

#ifdef ACCEPT_NAN
	if (type1 == TCL_NUMBER_NAN) {
	    /*
	     * NaN first argument -> result is also NaN.
	     */

	    NEXT_INST_F(1, 1, 0);
	}
#endif

	if ((GetNumberFromObj(NULL, value2Ptr, &ptr2, &type2) != TCL_OK)
		|| IsErroringNaNType(type2)) {
	    TRACE(("%.20s %.20s => ILLEGAL 2nd TYPE %s\n",
		    O2S(value2Ptr), O2S(valuePtr),
		    (value2Ptr->typePtr? value2Ptr->typePtr->name: "null")));
	    DECACHE_STACK_INFO();
	    IllegalExprOperandType(interp, pc, value2Ptr);
	    CACHE_STACK_INFO();
	    goto gotError;
	}

#ifdef ACCEPT_NAN
	if (type2 == TCL_NUMBER_NAN) {
	    /*
	     * NaN second argument -> result is also NaN.
	     */

	    objResultPtr = value2Ptr;
	    NEXT_INST_F(1, 2, 1);
	}
#endif

	/*
	 * Handle (long,long) arithmetic as best we can without going out to
	 * an external function.
	 */

	if ((type1 == TCL_NUMBER_LONG) && (type2 == TCL_NUMBER_LONG)) {
	    Tcl_WideInt w1, w2, wResult;

	    l1 = *((const long *)ptr1);
	    l2 = *((const long *)ptr2);

	    switch (*pc) {
	    case INST_ADD:
		w1 = (Tcl_WideInt) l1;
		w2 = (Tcl_WideInt) l2;
		wResult = w1 + w2;
#ifdef NO_WIDE_TYPE
		/*
		 * Check for overflow.
		 */

		if (Overflowing(w1, w2, wResult)) {
		    goto overflow;
		}
#endif
		goto wideResultOfArithmetic;

	    case INST_SUB:
		w1 = (Tcl_WideInt) l1;
		w2 = (Tcl_WideInt) l2;
		wResult = w1 - w2;
#ifdef NO_WIDE_TYPE
		/*
		 * Must check for overflow. The macro tests for overflows in
		 * sums by looking at the sign bits. As we have a subtraction
		 * here, we are adding -w2. As -w2 could in turn overflow, we
		 * test with ~w2 instead: it has the opposite sign bit to w2
		 * so it does the job. Note that the only "bad" case (w2==0)
		 * is irrelevant for this macro, as in that case w1 and
		 * wResult have the same sign and there is no overflow anyway.
		 */

		if (Overflowing(w1, ~w2, wResult)) {
		    goto overflow;
		}
#endif
	    wideResultOfArithmetic:
		TRACE(("%s %s => ", O2S(valuePtr), O2S(value2Ptr)));
		if (Tcl_IsShared(valuePtr)) {
		    objResultPtr = Tcl_NewWideIntObj(wResult);
		    TRACE(("%s\n", O2S(objResultPtr)));
		    NEXT_INST_F(1, 2, 1);
		}
		Tcl_SetWideIntObj(valuePtr, wResult);
		TRACE(("%s\n", O2S(valuePtr)));
		NEXT_INST_F(1, 1, 0);

	    case INST_DIV:
		if (l2 == 0) {
		    TRACE(("%s %s => DIVIDE BY ZERO\n",
			    O2S(valuePtr), O2S(value2Ptr)));
		    goto divideByZero;
		} else if ((l1 == LONG_MIN) && (l2 == -1)) {
		    /*
		     * Can't represent (-LONG_MIN) as a long.
		     */

		    goto overflow;
		}
		lResult = l1 / l2;

		/*
		 * Force Tcl's integer division rules.
		 * TODO: examine for logic simplification
		 */

		if (((lResult < 0) || ((lResult == 0) &&
			((l1 < 0 && l2 > 0) || (l1 > 0 && l2 < 0)))) &&
			((lResult * l2) != l1)) {
		    lResult -= 1;
		}
		goto longResultOfArithmetic;

	    case INST_MULT:
		if (((sizeof(long) >= 2*sizeof(int))
			&& (l1 <= INT_MAX) && (l1 >= INT_MIN)
			&& (l2 <= INT_MAX) && (l2 >= INT_MIN))
			|| ((sizeof(long) >= 2*sizeof(short))
			&& (l1 <= SHRT_MAX) && (l1 >= SHRT_MIN)
			&& (l2 <= SHRT_MAX) && (l2 >= SHRT_MIN))) {
		    lResult = l1 * l2;
		    goto longResultOfArithmetic;
		}
	    }

	    /*
	     * Fall through with INST_EXPON, INST_DIV and large multiplies.
	     */
	}

    overflow:
	TRACE(("%s %s => ", O2S(valuePtr), O2S(value2Ptr)));
	objResultPtr = ExecuteExtendedBinaryMathOp(interp, *pc, &TCONST(0),
		valuePtr, value2Ptr);
	if (objResultPtr == DIVIDED_BY_ZERO) {
	    TRACE_APPEND(("DIVIDE BY ZERO\n"));
	    goto divideByZero;
	} else if (objResultPtr == EXPONENT_OF_ZERO) {
	    TRACE_APPEND(("EXPONENT OF ZERO\n"));
	    goto exponOfZero;
	} else if (objResultPtr == GENERAL_ARITHMETIC_ERROR) {
	    TRACE_APPEND(("ERROR: %s\n",
		    TclGetString(Tcl_GetObjResult(interp))));
	    goto gotError;
	} else if (objResultPtr == NULL) {
	    TRACE_APPEND(("%s\n", O2S(valuePtr)));
	    NEXT_INST_F(1, 1, 0);
	} else {
	    TRACE_APPEND(("%s\n", O2S(objResultPtr)));
	    NEXT_INST_F(1, 2, 1);
	}

    case INST_LNOT: {
	int b;

	valuePtr = OBJ_AT_TOS;

	/* TODO - check claim that taking address of b harms performance */
	/* TODO - consider optimization search for constants */
	if (TclGetBooleanFromObj(NULL, valuePtr, &b) != TCL_OK) {
	    TRACE(("\"%.20s\" => ILLEGAL TYPE %s\n", O2S(valuePtr),
		    (valuePtr->typePtr? valuePtr->typePtr->name : "null")));
	    DECACHE_STACK_INFO();
	    IllegalExprOperandType(interp, pc, valuePtr);
	    CACHE_STACK_INFO();
	    goto gotError;
	}
	/* TODO: Consider peephole opt. */
	objResultPtr = TCONST(!b);
	NEXT_INST_F(1, 1, 1);
    }

   case INST_BITNOT:
	valuePtr = OBJ_AT_TOS;
	if ((GetNumberFromObj(NULL, valuePtr, &ptr1, &type1) != TCL_OK)
		|| (type1==TCL_NUMBER_NAN) || (type1==TCL_NUMBER_DOUBLE)) {
	    /*
	     * ... ~$NonInteger => raise an error.
	     */

	    TRACE(("\"%.20s\" => ILLEGAL TYPE %s \n", O2S(valuePtr),
		    (valuePtr->typePtr? valuePtr->typePtr->name : "null")));
	    DECACHE_STACK_INFO();
	    IllegalExprOperandType(interp, pc, valuePtr);
	    CACHE_STACK_INFO();
	    goto gotError;
	}
	if (type1 == TCL_NUMBER_LONG) {
	    l1 = *((const long *) ptr1);
	    if (Tcl_IsShared(valuePtr)) {
		TclNewLongObj(objResultPtr, ~l1);
		NEXT_INST_F(1, 1, 1);
	    }
	    TclSetLongObj(valuePtr, ~l1);
	    NEXT_INST_F(1, 0, 0);
	}
	objResultPtr = ExecuteExtendedUnaryMathOp(*pc, valuePtr);
	if (objResultPtr != NULL) {
	    NEXT_INST_F(1, 1, 1);
	} else {
	    NEXT_INST_F(1, 0, 0);
	}

    case INST_UMINUS:
	valuePtr = OBJ_AT_TOS;
	if ((GetNumberFromObj(NULL, valuePtr, &ptr1, &type1) != TCL_OK)
		|| IsErroringNaNType(type1)) {
	    TRACE(("\"%.20s\" => ILLEGAL TYPE %s \n", O2S(valuePtr),
		    (valuePtr->typePtr? valuePtr->typePtr->name : "null")));
	    DECACHE_STACK_INFO();
	    IllegalExprOperandType(interp, pc, valuePtr);
	    CACHE_STACK_INFO();
	    goto gotError;
	}
	switch (type1) {
	case TCL_NUMBER_NAN:
	    /* -NaN => NaN */
	    NEXT_INST_F(1, 0, 0);
	case TCL_NUMBER_LONG:
	    l1 = *((const long *) ptr1);
	    if (l1 != LONG_MIN) {
		if (Tcl_IsShared(valuePtr)) {
		    TclNewLongObj(objResultPtr, -l1);
		    NEXT_INST_F(1, 1, 1);
		}
		TclSetLongObj(valuePtr, -l1);
		NEXT_INST_F(1, 0, 0);
	    }
	    /* FALLTHROUGH */
	}
	objResultPtr = ExecuteExtendedUnaryMathOp(*pc, valuePtr);
	if (objResultPtr != NULL) {
	    NEXT_INST_F(1, 1, 1);
	} else {
	    NEXT_INST_F(1, 0, 0);
	}

    case INST_UPLUS:
    case INST_TRY_CVT_TO_NUMERIC:
	/*
	 * Try to convert the topmost stack object to numeric object. This is
	 * done in order to support [expr]'s policy of interpreting operands
	 * if at all possible as numbers first, then strings.
	 */

	valuePtr = OBJ_AT_TOS;

	if (GetNumberFromObj(NULL, valuePtr, &ptr1, &type1) != TCL_OK) {
	    if (*pc == INST_UPLUS) {
		/*
		 * ... +$NonNumeric => raise an error.
		 */

		TRACE(("\"%.20s\" => ILLEGAL TYPE %s \n", O2S(valuePtr),
			(valuePtr->typePtr? valuePtr->typePtr->name:"null")));
		DECACHE_STACK_INFO();
		IllegalExprOperandType(interp, pc, valuePtr);
		CACHE_STACK_INFO();
		goto gotError;
	    }

	    /* ... TryConvertToNumeric($NonNumeric) is acceptable */
	    TRACE(("\"%.20s\" => not numeric\n", O2S(valuePtr)));
	    NEXT_INST_F(1, 0, 0);
	}
	if (IsErroringNaNType(type1)) {
	    if (*pc == INST_UPLUS) {
		/*
		 * ... +$NonNumeric => raise an error.
		 */

		TRACE(("\"%.20s\" => ILLEGAL TYPE %s \n", O2S(valuePtr),
			(valuePtr->typePtr? valuePtr->typePtr->name:"null")));
		DECACHE_STACK_INFO();
		IllegalExprOperandType(interp, pc, valuePtr);
		CACHE_STACK_INFO();
	    } else {
		/*
		 * Numeric conversion of NaN -> error.
		 */

		TRACE(("\"%.20s\" => IEEE FLOATING PT ERROR\n",
			O2S(objResultPtr)));
		DECACHE_STACK_INFO();
		TclExprFloatError(interp, *((const double *) ptr1));
		CACHE_STACK_INFO();
	    }
	    goto gotError;
	}

	/*
	 * Ensure that the numeric value has a string rep the same as the
	 * formatted version of its internal rep. This is used, e.g., to make
	 * sure that "expr {0001}" yields "1", not "0001". We implement this
	 * by _discarding_ the string rep since we know it will be
	 * regenerated, if needed later, by formatting the internal rep's
	 * value.
	 */

	if (valuePtr->bytes == NULL) {
	    TRACE(("\"%.20s\" => numeric, same Tcl_Obj\n", O2S(valuePtr)));
	    NEXT_INST_F(1, 0, 0);
	}
	if (Tcl_IsShared(valuePtr)) {
	    /*
	     * Here we do some surgery within the Tcl_Obj internals. We want
	     * to copy the intrep, but not the string, so we temporarily hide
	     * the string so we do not copy it.
	     */

	    char *savedString = valuePtr->bytes;

	    valuePtr->bytes = NULL;
	    objResultPtr = Tcl_DuplicateObj(valuePtr);
	    valuePtr->bytes = savedString;
	    TRACE(("\"%.20s\" => numeric, new Tcl_Obj\n", O2S(valuePtr)));
	    NEXT_INST_F(1, 1, 1);
	}
	TclInvalidateStringRep(valuePtr);
	TRACE(("\"%.20s\" => numeric, same Tcl_Obj\n", O2S(valuePtr)));
	NEXT_INST_F(1, 0, 0);
    }

    /*
     *	   End of numeric operator instructions.
     * -----------------------------------------------------------------
     */

    case INST_BREAK:
	/*
	DECACHE_STACK_INFO();
	Tcl_ResetResult(interp);
	CACHE_STACK_INFO();
	*/
	result = TCL_BREAK;
	cleanup = 0;
	goto processExceptionReturn;

    case INST_CONTINUE:
	/*
	DECACHE_STACK_INFO();
	Tcl_ResetResult(interp);
	CACHE_STACK_INFO();
	*/
	result = TCL_CONTINUE;
	cleanup = 0;
	goto processExceptionReturn;

    {
	ForeachInfo *infoPtr;
	Var *iterVarPtr, *listVarPtr;
	Tcl_Obj *oldValuePtr, *listPtr, **elements;
	ForeachVarList *varListPtr;
	int numLists, iterNum, listTmpIndex, listLen, numVars;
	int varIndex, valIndex, continueLoop, j, iterTmpIndex;
	long i;

    case INST_FOREACH_START4:
	/*
	 * Initialize the temporary local var that holds the count of the
	 * number of iterations of the loop body to -1.
	 */

	opnd = TclGetUInt4AtPtr(pc+1);
	infoPtr = codePtr->auxDataArrayPtr[opnd].clientData;
	iterTmpIndex = infoPtr->loopCtTemp;
	iterVarPtr = LOCAL(iterTmpIndex);
	oldValuePtr = iterVarPtr->value.objPtr;

	if (oldValuePtr == NULL) {
	    TclNewLongObj(iterVarPtr->value.objPtr, -1);
	    Tcl_IncrRefCount(iterVarPtr->value.objPtr);
	} else {
	    TclSetLongObj(oldValuePtr, -1);
	}
	TRACE(("%u => loop iter count temp %d\n", opnd, iterTmpIndex));

#ifndef TCL_COMPILE_DEBUG
	/*
	 * Remark that the compiler ALWAYS sets INST_FOREACH_STEP4 immediately
	 * after INST_FOREACH_START4 - let us just fall through instead of
	 * jumping back to the top.
	 */

	pc += 5;
	TCL_DTRACE_INST_NEXT();
#else
	NEXT_INST_F(5, 0, 0);
#endif

    case INST_FOREACH_STEP4:
	/*
	 * "Step" a foreach loop (i.e., begin its next iteration) by assigning
	 * the next value list element to each loop var.
	 */

	opnd = TclGetUInt4AtPtr(pc+1);
	infoPtr = codePtr->auxDataArrayPtr[opnd].clientData;
	numLists = infoPtr->numLists;

	/*
	 * Increment the temp holding the loop iteration number.
	 */

	iterVarPtr = LOCAL(infoPtr->loopCtTemp);
	valuePtr = iterVarPtr->value.objPtr;
	iterNum = valuePtr->internalRep.longValue + 1;
	TclSetLongObj(valuePtr, iterNum);

	/*
	 * Check whether all value lists are exhausted and we should stop the
	 * loop.
	 */

	continueLoop = 0;
	listTmpIndex = infoPtr->firstValueTemp;
	for (i = 0;  i < numLists;  i++) {
	    varListPtr = infoPtr->varLists[i];
	    numVars = varListPtr->numVars;

	    listVarPtr = LOCAL(listTmpIndex);
	    listPtr = listVarPtr->value.objPtr;
	    if (TclListObjLength(interp, listPtr, &listLen) != TCL_OK) {
		TRACE_WITH_OBJ(("%u => ERROR converting list %ld, \"%s\": ",
			opnd, i, O2S(listPtr)), Tcl_GetObjResult(interp));
		goto gotError;
	    }
	    if (listLen > iterNum * numVars) {
		continueLoop = 1;
	    }
	    listTmpIndex++;
	}

	/*
	 * If some var in some var list still has a remaining list element
	 * iterate one more time. Assign to var the next element from its
	 * value list. We already checked above that each list temp holds a
	 * valid list object (by calling Tcl_ListObjLength), but cannot rely
	 * on that check remaining valid: one list could have been shimmered
	 * as a side effect of setting a traced variable.
	 */

	if (continueLoop) {
	    listTmpIndex = infoPtr->firstValueTemp;
	    for (i = 0;  i < numLists;  i++) {
		varListPtr = infoPtr->varLists[i];
		numVars = varListPtr->numVars;

		listVarPtr = LOCAL(listTmpIndex);
		listPtr = TclListObjCopy(NULL, listVarPtr->value.objPtr);
		TclListObjGetElements(interp, listPtr, &listLen, &elements);

		valIndex = (iterNum * numVars);
		for (j = 0;  j < numVars;  j++) {
		    if (valIndex >= listLen) {
			TclNewObj(valuePtr);
		    } else {
			valuePtr = elements[valIndex];
		    }

		    varIndex = varListPtr->varIndexes[j];
		    varPtr = LOCAL(varIndex);
		    while (TclIsVarLink(varPtr)) {
			varPtr = varPtr->value.linkPtr;
		    }
		    if (TclIsVarDirectWritable(varPtr)) {
			value2Ptr = varPtr->value.objPtr;
			if (valuePtr != value2Ptr) {
			    if (value2Ptr != NULL) {
				TclDecrRefCount(value2Ptr);
			    }
			    varPtr->value.objPtr = valuePtr;
			    Tcl_IncrRefCount(valuePtr);
			}
		    } else {
			DECACHE_STACK_INFO();
			if (TclPtrSetVar(interp, varPtr, NULL, NULL, NULL,
				valuePtr, TCL_LEAVE_ERR_MSG, varIndex)==NULL){
			    CACHE_STACK_INFO();
			    TRACE_WITH_OBJ((
				    "%u => ERROR init. index temp %d: ",
				    opnd,varIndex), Tcl_GetObjResult(interp));
			    TclDecrRefCount(listPtr);
			    goto gotError;
			}
			CACHE_STACK_INFO();
		    }
		    valIndex++;
		}
		TclDecrRefCount(listPtr);
		listTmpIndex++;
	    }
	}
	TRACE(("%u => %d lists, iter %d, %s loop\n", opnd, numLists,
		iterNum, (continueLoop? "continue" : "exit")));

	/*
	 * Run-time peep-hole optimisation: the compiler ALWAYS follows
	 * INST_FOREACH_STEP4 with an INST_JUMP_FALSE. We just skip that
	 * instruction and jump direct from here.
	 */

	pc += 5;
	if (*pc == INST_JUMP_FALSE1) {
	    NEXT_INST_F((continueLoop? 2 : TclGetInt1AtPtr(pc+1)), 0, 0);
	} else {
	    NEXT_INST_F((continueLoop? 5 : TclGetInt4AtPtr(pc+1)), 0, 0);
	}
    }

    case INST_BEGIN_CATCH4:
	/*
	 * Record start of the catch command with exception range index equal
	 * to the operand. Push the current stack depth onto the special catch
	 * stack.
	 */

	*(++catchTop) = CURR_DEPTH;
	TRACE(("%u => catchTop=%d, stackTop=%d\n",
		TclGetUInt4AtPtr(pc+1), (int) (catchTop - initCatchTop - 1),
		(int) CURR_DEPTH));
	NEXT_INST_F(5, 0, 0);

    case INST_END_CATCH:
	catchTop--;
	DECACHE_STACK_INFO();
	Tcl_ResetResult(interp);
	CACHE_STACK_INFO();
	result = TCL_OK;
	TRACE(("=> catchTop=%d\n", (int) (catchTop - initCatchTop - 1)));
	NEXT_INST_F(1, 0, 0);

    case INST_PUSH_RESULT:
	objResultPtr = Tcl_GetObjResult(interp);
	TRACE_WITH_OBJ(("=> "), objResultPtr);

	/*
	 * See the comments at INST_INVOKE_STK
	 */

	TclNewObj(objPtr);
	Tcl_IncrRefCount(objPtr);
	iPtr->objResultPtr = objPtr;
	NEXT_INST_F(1, 0, -1);

    case INST_PUSH_RETURN_CODE:
	TclNewIntObj(objResultPtr, result);
	TRACE(("=> %u\n", result));
	NEXT_INST_F(1, 0, 1);

    case INST_PUSH_RETURN_OPTIONS:
	DECACHE_STACK_INFO();
	objResultPtr = Tcl_GetReturnOptions(interp, result);
	CACHE_STACK_INFO();
	TRACE_WITH_OBJ(("=> "), objResultPtr);
	NEXT_INST_F(1, 0, 1);

    case INST_RETURN_CODE_BRANCH: {
	int code;

	if (TclGetIntFromObj(NULL, OBJ_AT_TOS, &code) != TCL_OK) {
	    Tcl_Panic("INST_RETURN_CODE_BRANCH: TOS not a return code!");
	}
	if (code == TCL_OK) {
	    Tcl_Panic("INST_RETURN_CODE_BRANCH: TOS is TCL_OK!");
	}
	if (code < TCL_ERROR || code > TCL_CONTINUE) {
	    code = TCL_CONTINUE + 1;
	}
	NEXT_INST_F(2*code -1, 1, 0);
    }

    /*
     * -----------------------------------------------------------------
     *	   Start of dictionary-related instructions.
     */

    {
	int opnd2, allocateDict, done, i, allocdict;
	Tcl_Obj *dictPtr, *statePtr, *keyPtr;
	Tcl_Obj *emptyPtr, **keyPtrPtr;
	Tcl_DictSearch *searchPtr;
	DictUpdateInfo *duiPtr;

    case INST_DICT_GET:
	opnd = TclGetUInt4AtPtr(pc+1);
	TRACE(("%u => ", opnd));
	dictPtr = OBJ_AT_DEPTH(opnd);
	if (opnd > 1) {
	    dictPtr = TclTraceDictPath(interp, dictPtr, opnd-1,
		    &OBJ_AT_DEPTH(opnd-1), DICT_PATH_READ);
	    if (dictPtr == NULL) {
		TRACE_WITH_OBJ((
			"%u => ERROR tracing dictionary path into \"%s\": ",
			opnd, O2S(OBJ_AT_DEPTH(opnd))),
			Tcl_GetObjResult(interp));
		goto gotError;
	    }
	}
	if (Tcl_DictObjGet(interp, dictPtr, OBJ_AT_TOS,
		&objResultPtr) == TCL_OK) {
	    if (objResultPtr) {
		TRACE_APPEND(("%.30s\n", O2S(objResultPtr)));
		NEXT_INST_V(5, opnd+1, 1);
	    }
	    DECACHE_STACK_INFO();
	    Tcl_ResetResult(interp);
	    Tcl_AppendResult(interp, "key \"", TclGetString(OBJ_AT_TOS),
		    "\" not known in dictionary", NULL);
	    Tcl_SetErrorCode(interp, "TCL", "LOOKUP", "DICT",
		    TclGetString(OBJ_AT_TOS), NULL);
	    CACHE_STACK_INFO();
	    TRACE_WITH_OBJ(("%u => ERROR ", opnd), Tcl_GetObjResult(interp));
	} else {
	    TRACE_WITH_OBJ((
		    "%u => ERROR reading leaf dictionary key \"%s\": ",
		    opnd, O2S(dictPtr)), Tcl_GetObjResult(interp));
	}
	goto gotError;

    case INST_DICT_SET:
    case INST_DICT_UNSET:
    case INST_DICT_INCR_IMM:
	opnd = TclGetUInt4AtPtr(pc+1);
	opnd2 = TclGetUInt4AtPtr(pc+5);

	varPtr = LOCAL(opnd2);
	while (TclIsVarLink(varPtr)) {
	    varPtr = varPtr->value.linkPtr;
	}
	TRACE(("%u %u => ", opnd, opnd2));
	if (TclIsVarDirectReadable(varPtr)) {
	    dictPtr = varPtr->value.objPtr;
	} else {
	    DECACHE_STACK_INFO();
	    dictPtr = TclPtrGetVar(interp, varPtr, NULL,NULL,NULL, 0, opnd2);
	    CACHE_STACK_INFO();
	}
	if (dictPtr == NULL) {
	    TclNewObj(dictPtr);
	    allocateDict = 1;
	} else {
	    allocateDict = Tcl_IsShared(dictPtr);
	    if (allocateDict) {
		dictPtr = Tcl_DuplicateObj(dictPtr);
	    }
	}

	switch (*pc) {
	case INST_DICT_SET:
	    cleanup = opnd + 1;
	    result = Tcl_DictObjPutKeyList(interp, dictPtr, opnd,
		    &OBJ_AT_DEPTH(opnd), OBJ_AT_TOS);
	    break;
	case INST_DICT_INCR_IMM:
	    cleanup = 1;
	    opnd = TclGetInt4AtPtr(pc+1);
	    result = Tcl_DictObjGet(interp, dictPtr, OBJ_AT_TOS, &valuePtr);
	    if (result != TCL_OK) {
		break;
	    }
	    if (valuePtr == NULL) {
		Tcl_DictObjPut(NULL, dictPtr, OBJ_AT_TOS,Tcl_NewIntObj(opnd));
	    } else {
		value2Ptr = Tcl_NewIntObj(opnd);
		Tcl_IncrRefCount(value2Ptr);
		if (Tcl_IsShared(valuePtr)) {
		    valuePtr = Tcl_DuplicateObj(valuePtr);
		    Tcl_DictObjPut(NULL, dictPtr, OBJ_AT_TOS, valuePtr);
		}
		result = TclIncrObj(interp, valuePtr, value2Ptr);
		if (result == TCL_OK) {
		    Tcl_InvalidateStringRep(dictPtr);
		}
		TclDecrRefCount(value2Ptr);
	    }
	    break;
	case INST_DICT_UNSET:
	    cleanup = opnd;
	    result = Tcl_DictObjRemoveKeyList(interp, dictPtr, opnd,
		    &OBJ_AT_DEPTH(opnd-1));
	    break;
	default:
	    cleanup = 0; /* stop compiler warning */
	    Tcl_Panic("Should not happen!");
	}

	if (result != TCL_OK) {
	    if (allocateDict) {
		TclDecrRefCount(dictPtr);
	    }
	    TRACE_WITH_OBJ(("%u %u => ERROR updating dictionary: ",
		    opnd, opnd2), Tcl_GetObjResult(interp));
	    goto checkForCatch;
	}

	if (TclIsVarDirectWritable(varPtr)) {
	    if (allocateDict) {
		value2Ptr = varPtr->value.objPtr;
		Tcl_IncrRefCount(dictPtr);
		if (value2Ptr != NULL) {
		    TclDecrRefCount(value2Ptr);
		}
		varPtr->value.objPtr = dictPtr;
	    }
	    objResultPtr = dictPtr;
	} else {
	    Tcl_IncrRefCount(dictPtr);
	    DECACHE_STACK_INFO();
	    objResultPtr = TclPtrSetVar(interp, varPtr, NULL, NULL, NULL,
		    dictPtr, TCL_LEAVE_ERR_MSG, opnd2);
	    CACHE_STACK_INFO();
	    TclDecrRefCount(dictPtr);
	    if (objResultPtr == NULL) {
		TRACE_APPEND(("ERROR: %.30s\n",
			O2S(Tcl_GetObjResult(interp))));
		goto gotError;
	    }
	}
#ifndef TCL_COMPILE_DEBUG
	if (*(pc+9) == INST_POP) {
	    NEXT_INST_V(10, cleanup, 0);
	}
#endif
	TRACE_APPEND(("%.30s\n", O2S(objResultPtr)));
	NEXT_INST_V(9, cleanup, 1);

    case INST_DICT_APPEND:
    case INST_DICT_LAPPEND:
	opnd = TclGetUInt4AtPtr(pc+1);
	varPtr = LOCAL(opnd);
	while (TclIsVarLink(varPtr)) {
	    varPtr = varPtr->value.linkPtr;
	}
	TRACE(("%u => ", opnd));
	if (TclIsVarDirectReadable(varPtr)) {
	    dictPtr = varPtr->value.objPtr;
	} else {
	    DECACHE_STACK_INFO();
	    dictPtr = TclPtrGetVar(interp, varPtr, NULL, NULL, NULL, 0, opnd);
	    CACHE_STACK_INFO();
	}
	if (dictPtr == NULL) {
	    TclNewObj(dictPtr);
	    allocateDict = 1;
	} else {
	    allocateDict = Tcl_IsShared(dictPtr);
	    if (allocateDict) {
		dictPtr = Tcl_DuplicateObj(dictPtr);
	    }
	}

	if (Tcl_DictObjGet(interp, dictPtr, OBJ_UNDER_TOS,
		&valuePtr) != TCL_OK) {
	    if (allocateDict) {
		TclDecrRefCount(dictPtr);
	    }
	    goto gotError;
	}

	/*
	 * Note that a non-existent key results in a NULL valuePtr, which is a
	 * case handled separately below. What we *can* say at this point is
	 * that the write-back will always succeed.
	 */

	switch (*pc) {
	case INST_DICT_APPEND:
	    if (valuePtr == NULL) {
		Tcl_DictObjPut(NULL, dictPtr, OBJ_UNDER_TOS, OBJ_AT_TOS);
	    } else if (Tcl_IsShared(valuePtr)) {
		valuePtr = Tcl_DuplicateObj(valuePtr);
		Tcl_AppendObjToObj(valuePtr, OBJ_AT_TOS);
		Tcl_DictObjPut(NULL, dictPtr, OBJ_UNDER_TOS, valuePtr);
	    } else {
		Tcl_AppendObjToObj(valuePtr, OBJ_AT_TOS);

		/*
		 * Must invalidate the string representation of dictionary
		 * here because we have directly updated the internal
		 * representation; if we don't, callers could see the wrong
		 * string rep despite the internal version of the dictionary
		 * having the correct value. [Bug 3079830]
		 */

		TclInvalidateStringRep(dictPtr);
	    }
	    break;
	case INST_DICT_LAPPEND:
	    /*
	     * More complex because list-append can fail.
	     */

	    if (valuePtr == NULL) {
		Tcl_DictObjPut(NULL, dictPtr, OBJ_UNDER_TOS,
			Tcl_NewListObj(1, &OBJ_AT_TOS));
		break;
	    } else if (Tcl_IsShared(valuePtr)) {
		valuePtr = Tcl_DuplicateObj(valuePtr);
		if (Tcl_ListObjAppendElement(interp, valuePtr,
			OBJ_AT_TOS) != TCL_OK) {
		    TclDecrRefCount(valuePtr);
		    if (allocateDict) {
			TclDecrRefCount(dictPtr);
		    }
		    goto gotError;
		}
		Tcl_DictObjPut(NULL, dictPtr, OBJ_UNDER_TOS, valuePtr);
	    } else {
		if (Tcl_ListObjAppendElement(interp, valuePtr,
			OBJ_AT_TOS) != TCL_OK) {
		    if (allocateDict) {
			TclDecrRefCount(dictPtr);
		    }
		    goto gotError;
		}

		/*
		 * Must invalidate the string representation of dictionary
		 * here because we have directly updated the internal
		 * representation; if we don't, callers could see the wrong
		 * string rep despite the internal version of the dictionary
		 * having the correct value. [Bug 3079830]
		 */

		TclInvalidateStringRep(dictPtr);
	    }
	    break;
	default:
	    Tcl_Panic("Should not happen!");
	}

	if (TclIsVarDirectWritable(varPtr)) {
	    if (allocateDict) {
		value2Ptr = varPtr->value.objPtr;
		Tcl_IncrRefCount(dictPtr);
		if (value2Ptr != NULL) {
		    TclDecrRefCount(value2Ptr);
		}
		varPtr->value.objPtr = dictPtr;
	    }
	    objResultPtr = dictPtr;
	} else {
	    Tcl_IncrRefCount(dictPtr);
	    DECACHE_STACK_INFO();
	    objResultPtr = TclPtrSetVar(interp, varPtr, NULL, NULL, NULL,
		    dictPtr, TCL_LEAVE_ERR_MSG, opnd);
	    CACHE_STACK_INFO();
	    TclDecrRefCount(dictPtr);
	    if (objResultPtr == NULL) {
		TRACE_APPEND(("ERROR: %.30s\n",
			O2S(Tcl_GetObjResult(interp))));
		goto gotError;
	    }
	}
#ifndef TCL_COMPILE_DEBUG
	if (*(pc+5) == INST_POP) {
	    NEXT_INST_F(6, 2, 0);
	}
#endif
	TRACE_APPEND(("%.30s\n", O2S(objResultPtr)));
	NEXT_INST_F(5, 2, 1);

    case INST_DICT_FIRST:
	opnd = TclGetUInt4AtPtr(pc+1);
	TRACE(("%u => ", opnd));
	dictPtr = POP_OBJECT();
	searchPtr = (Tcl_DictSearch *) ckalloc(sizeof(Tcl_DictSearch));
	if (Tcl_DictObjFirst(interp, dictPtr, searchPtr, &keyPtr,
		&valuePtr, &done) != TCL_OK) {
	    ckfree((char *) searchPtr);
	    goto gotError;
	}
	TclNewObj(statePtr);
	statePtr->typePtr = &dictIteratorType;
	statePtr->internalRep.twoPtrValue.ptr1 = searchPtr;
	statePtr->internalRep.twoPtrValue.ptr2 = dictPtr;
	varPtr = LOCAL(opnd);
	if (varPtr->value.objPtr) {
	    if (varPtr->value.objPtr->typePtr == &dictIteratorType) {
		Tcl_Panic("mis-issued dictFirst!");
	    }
	    TclDecrRefCount(varPtr->value.objPtr);
	}
	varPtr->value.objPtr = statePtr;
	Tcl_IncrRefCount(statePtr);
	goto pushDictIteratorResult;

    case INST_DICT_NEXT:
	opnd = TclGetUInt4AtPtr(pc+1);
	TRACE(("%u => ", opnd));
	statePtr = (*LOCAL(opnd)).value.objPtr;
	if (statePtr == NULL || statePtr->typePtr != &dictIteratorType) {
	    Tcl_Panic("mis-issued dictNext!");
	}
	searchPtr = statePtr->internalRep.twoPtrValue.ptr1;
	Tcl_DictObjNext(searchPtr, &keyPtr, &valuePtr, &done);
    pushDictIteratorResult:
	if (done) {
	    TclNewObj(emptyPtr);
	    PUSH_OBJECT(emptyPtr);
	    PUSH_OBJECT(emptyPtr);
	} else {
	    PUSH_OBJECT(valuePtr);
	    PUSH_OBJECT(keyPtr);
	}

#ifndef TCL_COMPILE_DEBUG
	/*
	 * The INST_DICT_FIRST and INST_DICT_NEXT instructsions are always
	 * followed by a conditional jump, so we can take advantage of this to
	 * do some peephole optimization (note that we're careful to not close
	 * out someone doing something else).
	 */

	pc += 5;
	switch (*pc) {
	case INST_JUMP_FALSE1:
	    NEXT_INST_F((done ? 2 : TclGetInt1AtPtr(pc+1)), 0, 0);
	case INST_JUMP_FALSE4:
	    NEXT_INST_F((done ? 5 : TclGetInt4AtPtr(pc+1)), 0, 0);
	case INST_JUMP_TRUE1:
	    NEXT_INST_F((done ? TclGetInt1AtPtr(pc+1) : 2), 0, 0);
	case INST_JUMP_TRUE4:
	    NEXT_INST_F((done ? TclGetInt4AtPtr(pc+1) : 5), 0, 0);
	default:
	    pc -= 5;
	    /* fall through to non-debug handling */
	}
#endif

	TRACE_APPEND(("\"%.30s\" \"%.30s\" %d",
		O2S(OBJ_UNDER_TOS), O2S(OBJ_AT_TOS), done));
	objResultPtr = TCONST(done);
	/* TODO: consider opt like INST_FOREACH_STEP4 */
	NEXT_INST_F(5, 0, 1);

    case INST_DICT_UPDATE_START:
	opnd = TclGetUInt4AtPtr(pc+1);
	opnd2 = TclGetUInt4AtPtr(pc+5);
	varPtr = LOCAL(opnd);
	duiPtr = codePtr->auxDataArrayPtr[opnd2].clientData;
	while (TclIsVarLink(varPtr)) {
	    varPtr = varPtr->value.linkPtr;
	}
	TRACE(("%u => ", opnd));
	if (TclIsVarDirectReadable(varPtr)) {
	    dictPtr = varPtr->value.objPtr;
	} else {
	    DECACHE_STACK_INFO();
	    dictPtr = TclPtrGetVar(interp, varPtr, NULL, NULL, NULL,
		    TCL_LEAVE_ERR_MSG, opnd);
	    CACHE_STACK_INFO();
	    if (dictPtr == NULL) {
		goto gotError;
	    }
	}
	if (TclListObjGetElements(interp, OBJ_AT_TOS, &length,
		&keyPtrPtr) != TCL_OK) {
	    goto gotError;
	}
	if (length != duiPtr->length) {
	    Tcl_Panic("dictUpdateStart argument length mismatch");
	}
	for (i=0 ; i<length ; i++) {
	    if (Tcl_DictObjGet(interp, dictPtr, keyPtrPtr[i],
		    &valuePtr) != TCL_OK) {
		goto gotError;
	    }
	    varPtr = LOCAL(duiPtr->varIndices[i]);
	    while (TclIsVarLink(varPtr)) {
		varPtr = varPtr->value.linkPtr;
	    }
	    DECACHE_STACK_INFO();
	    if (valuePtr == NULL) {
		TclObjUnsetVar2(interp,
			localName(iPtr->varFramePtr, duiPtr->varIndices[i]),
			NULL, 0);
	    } else if (TclPtrSetVar(interp, varPtr, NULL, NULL, NULL,
		    valuePtr, TCL_LEAVE_ERR_MSG,
		    duiPtr->varIndices[i]) == NULL) {
		CACHE_STACK_INFO();
		goto gotError;
	    }
	    CACHE_STACK_INFO();
	}
	NEXT_INST_F(9, 0, 0);

    case INST_DICT_UPDATE_END:
	opnd = TclGetUInt4AtPtr(pc+1);
	opnd2 = TclGetUInt4AtPtr(pc+5);
	varPtr = LOCAL(opnd);
	duiPtr = codePtr->auxDataArrayPtr[opnd2].clientData;
	while (TclIsVarLink(varPtr)) {
	    varPtr = varPtr->value.linkPtr;
	}
	TRACE(("%u => ", opnd));
	if (TclIsVarDirectReadable(varPtr)) {
	    dictPtr = varPtr->value.objPtr;
	} else {
	    DECACHE_STACK_INFO();
	    dictPtr = TclPtrGetVar(interp, varPtr, NULL, NULL, NULL, 0, opnd);
	    CACHE_STACK_INFO();
	}
	if (dictPtr == NULL) {
	    NEXT_INST_F(9, 1, 0);
	}
	if (Tcl_DictObjSize(interp, dictPtr, &length) != TCL_OK
		|| TclListObjGetElements(interp, OBJ_AT_TOS, &length,
			&keyPtrPtr) != TCL_OK) {
	    goto gotError;
	}
	allocdict = Tcl_IsShared(dictPtr);
	if (allocdict) {
	    dictPtr = Tcl_DuplicateObj(dictPtr);
	}
	if (length > 0) {
	    TclInvalidateStringRep(dictPtr);
	}
	for (i=0 ; i<length ; i++) {
	    Var *var2Ptr = LOCAL(duiPtr->varIndices[i]);

	    while (TclIsVarLink(var2Ptr)) {
		var2Ptr = var2Ptr->value.linkPtr;
	    }
	    if (TclIsVarDirectReadable(var2Ptr)) {
		valuePtr = var2Ptr->value.objPtr;
	    } else {
		DECACHE_STACK_INFO();
		valuePtr = TclPtrGetVar(interp, var2Ptr, NULL, NULL, NULL, 0,
			duiPtr->varIndices[i]);
		CACHE_STACK_INFO();
	    }
	    if (valuePtr == NULL) {
		Tcl_DictObjRemove(interp, dictPtr, keyPtrPtr[i]);
	    } else if (dictPtr == valuePtr) {
		Tcl_DictObjPut(interp, dictPtr, keyPtrPtr[i],
			Tcl_DuplicateObj(valuePtr));
	    } else {
		Tcl_DictObjPut(interp, dictPtr, keyPtrPtr[i], valuePtr);
	    }
	}
	if (TclIsVarDirectWritable(varPtr)) {
	    Tcl_IncrRefCount(dictPtr);
	    TclDecrRefCount(varPtr->value.objPtr);
	    varPtr->value.objPtr = dictPtr;
	} else {
	    DECACHE_STACK_INFO();
	    objResultPtr = TclPtrSetVar(interp, varPtr, NULL, NULL, NULL,
		    dictPtr, TCL_LEAVE_ERR_MSG, opnd);
	    CACHE_STACK_INFO();
	    if (objResultPtr == NULL) {
		if (allocdict) {
		    TclDecrRefCount(dictPtr);
		}
		goto gotError;
	    }
	}
	NEXT_INST_F(9, 1, 0);
    }

    /*
     *	   End of dictionary-related instructions.
     * -----------------------------------------------------------------
     */

    default:
	Tcl_Panic("TclNRExecuteByteCode: unrecognized opCode %u", *pc);
    } /* end of switch on opCode */

    /*
     * Block for variables needed to process exception returns.
     */

    {
	ExceptionRange *rangePtr;
				/* Points to closest loop or catch exception
				 * range enclosing the pc. Used by various
				 * instructions and processCatch to process
				 * break, continue, and errors. */
	const char *bytes;

	/*
	 * An external evaluation (INST_INVOKE or INST_EVAL) returned
	 * something different from TCL_OK, or else INST_BREAK or
	 * INST_CONTINUE were called.
	 */

    processExceptionReturn:
#if TCL_COMPILE_DEBUG
	switch (*pc) {
	case INST_INVOKE_STK1:
	    opnd = TclGetUInt1AtPtr(pc+1);
	    TRACE(("%u => ... after \"%.20s\": ", opnd, cmdNameBuf));
	    break;
	case INST_INVOKE_STK4:
	    opnd = TclGetUInt4AtPtr(pc+1);
	    TRACE(("%u => ... after \"%.20s\": ", opnd, cmdNameBuf));
	    break;
	case INST_EVAL_STK:
	    /*
	     * Note that the object at stacktop has to be used before doing
	     * the cleanup.
	     */

	    TRACE(("\"%.30s\" => ", O2S(OBJ_AT_TOS)));
	    break;
	default:
	    TRACE(("=> "));
	}
#endif
	if ((result == TCL_CONTINUE) || (result == TCL_BREAK)) {
	    rangePtr = GetExceptRangeForPc(pc, /*catchOnly*/ 0, codePtr);
	    if (rangePtr == NULL) {
		TRACE_APPEND(("no encl. loop or catch, returning %s\n",
			StringForResultCode(result)));
		goto abnormalReturn;
	    }
	    if (rangePtr->type == CATCH_EXCEPTION_RANGE) {
		TRACE_APPEND(("%s ...\n", StringForResultCode(result)));
		goto processCatch;
	    }
	    while (cleanup--) {
		valuePtr = POP_OBJECT();
		TclDecrRefCount(valuePtr);
	    }
	    if (result == TCL_BREAK) {
		result = TCL_OK;
		pc = (codePtr->codeStart + rangePtr->breakOffset);
		TRACE_APPEND(("%s, range at %d, new pc %d\n",
			StringForResultCode(result),
			rangePtr->codeOffset, rangePtr->breakOffset));
		NEXT_INST_F(0, 0, 0);
	    }
	    if (rangePtr->continueOffset == -1) {
		TRACE_APPEND(("%s, loop w/o continue, checking for catch\n",
			StringForResultCode(result)));
		goto checkForCatch;
	    }
	    result = TCL_OK;
	    pc = (codePtr->codeStart + rangePtr->continueOffset);
	    TRACE_APPEND(("%s, range at %d, new pc %d\n",
		    StringForResultCode(result),
		    rangePtr->codeOffset, rangePtr->continueOffset));
	    NEXT_INST_F(0, 0, 0);
	}
#if TCL_COMPILE_DEBUG
	if (traceInstructions) {
	    objPtr = Tcl_GetObjResult(interp);
	    if ((result != TCL_ERROR) && (result != TCL_RETURN)) {
		TRACE_APPEND(("OTHER RETURN CODE %d, result= \"%s\"\n ",
			result, O2S(objPtr)));
	    } else {
		TRACE_APPEND(("%s, result= \"%s\"\n",
			StringForResultCode(result), O2S(objPtr)));
	    }
	}
#endif
	goto checkForCatch;

	/*
	 * Division by zero in an expression. Control only reaches this point
	 * by "goto divideByZero".
	 */

    divideByZero:
	DECACHE_STACK_INFO();	
	Tcl_SetResult(interp, "divide by zero", TCL_STATIC);
	Tcl_SetErrorCode(interp, "ARITH", "DIVZERO", "divide by zero", NULL);
	CACHE_STACK_INFO();	
	goto gotError;

	/*
	 * Exponentiation of zero by negative number in an expression. Control
	 * only reaches this point by "goto exponOfZero".
	 */

    exponOfZero:
	DECACHE_STACK_INFO();	
	Tcl_SetResult(interp, "exponentiation of zero by negative power",
		TCL_STATIC);
	Tcl_SetErrorCode(interp, "ARITH", "DOMAIN",
		"exponentiation of zero by negative power", NULL);
	CACHE_STACK_INFO();

	/*
	 * Almost all error paths feed through here rather than assigning to
	 * result themselves (for a small but consistent saving).
	 */

    gotError:
	result = TCL_ERROR;

	/*
	 * Execution has generated an "exception" such as TCL_ERROR. If the
	 * exception is an error, record information about what was being
	 * executed when the error occurred. Find the closest enclosing catch
	 * range, if any. If no enclosing catch range is found, stop execution
	 * and return the "exception" code.
	 */

    checkForCatch:
	if (iPtr->execEnvPtr->rewind) {
	    goto abnormalReturn;
	}
	if ((result == TCL_ERROR) && !(iPtr->flags & ERR_ALREADY_LOGGED)) {
	    const unsigned char *pcBeg;

	    bytes = GetSrcInfoForPc(pc, codePtr, &length, &pcBeg);
	    DECACHE_STACK_INFO();
	    TclLogCommandInfo(interp, codePtr->source, bytes, bytes ? length : 0, pcBeg, tosPtr);
	    CACHE_STACK_INFO();
	}
	iPtr->flags &= ~ERR_ALREADY_LOGGED;

	/*
	 * Clear all expansions that may have started after the last
	 * INST_BEGIN_CATCH.
	 */

	while (auxObjList) {
	    if ((catchTop != initCatchTop) && (*catchTop >
		    (ptrdiff_t) auxObjList->internalRep.twoPtrValue.ptr1)) {
		break;
	    }
	    POP_TAUX_OBJ();
	}

	/*
	 * We must not catch if the script in progress has been canceled with
	 * the TCL_CANCEL_UNWIND flag. Instead, it blows outwards until we
	 * either hit another interpreter (presumably where the script in
	 * progress has not been canceled) or we get to the top-level. We do
	 * NOT modify the interpreter result here because we know it will
	 * already be set prior to vectoring down to this point in the code.
	 */

	if (TclCanceled(iPtr) && (Tcl_Canceled(interp, 0) == TCL_ERROR)) {
#ifdef TCL_COMPILE_DEBUG
	    if (traceInstructions) {
		fprintf(stdout, "   ... cancel with unwind, returning %s\n",
			StringForResultCode(result));
	    }
#endif
	    goto abnormalReturn;
	}

	/*
	 * We must not catch an exceeded limit. Instead, it blows outwards
	 * until we either hit another interpreter (presumably where the limit
	 * is not exceeded) or we get to the top-level.
	 */

	if (TclLimitExceeded(iPtr->limit)) {
#ifdef TCL_COMPILE_DEBUG
	    if (traceInstructions) {
		fprintf(stdout, "   ... limit exceeded, returning %s\n",
			StringForResultCode(result));
	    }
#endif
	    goto abnormalReturn;
	}
	if (catchTop == initCatchTop) {
#ifdef TCL_COMPILE_DEBUG
	    if (traceInstructions) {
		fprintf(stdout, "   ... no enclosing catch, returning %s\n",
			StringForResultCode(result));
	    }
#endif
	    goto abnormalReturn;
	}
	rangePtr = GetExceptRangeForPc(pc, /*catchOnly*/ 1, codePtr);
	if (rangePtr == NULL) {
	    /*
	     * This is only possible when compiling a [catch] that sends its
	     * script to INST_EVAL. Cannot correct the compiler without
	     * breaking compat with previous .tbc compiled scripts.
	     */

#ifdef TCL_COMPILE_DEBUG
	    if (traceInstructions) {
		fprintf(stdout, "   ... no enclosing catch, returning %s\n",
			StringForResultCode(result));
	    }
#endif
	    goto abnormalReturn;
	}

	/*
	 * A catch exception range (rangePtr) was found to handle an
	 * "exception". It was found either by checkForCatch just above or by
	 * an instruction during break, continue, or error processing. Jump to
	 * its catchOffset after unwinding the operand stack to the depth it
	 * had when starting to execute the range's catch command.
	 */

    processCatch:
	while (CURR_DEPTH > *catchTop) {
	    valuePtr = POP_OBJECT();
	    TclDecrRefCount(valuePtr);
	}
#ifdef TCL_COMPILE_DEBUG
	if (traceInstructions) {
	    fprintf(stdout, "  ... found catch at %d, catchTop=%d, "
		    "unwound to %ld, new pc %u\n",
		    rangePtr->codeOffset, (int) (catchTop - initCatchTop - 1),
		    (long) *catchTop, (unsigned) rangePtr->catchOffset);
	}
#endif
	pc = (codePtr->codeStart + rangePtr->catchOffset);
	NEXT_INST_F(0, 0, 0);	/* Restart the execution loop at pc. */

	/*
	 * end of infinite loop dispatching on instructions.
	 */

	/*
	 * Abnormal return code. Restore the stack to state it had when
	 * starting to execute the ByteCode. Panic if the stack is below the
	 * initial level.
	 */

    abnormalReturn:
	TCL_DTRACE_INST_LAST();

	/*
	 * Clear all expansions and same-level NR calls.
	 *
	 * Note that expansion markers have a NULL type; avoid removing other
	 * markers.
	 */

	while (auxObjList) {
	    POP_TAUX_OBJ();
	}
	while (tosPtr > initTosPtr) {
	    objPtr = POP_OBJECT();
	    Tcl_DecrRefCount(objPtr);
	}

	if (tosPtr < initTosPtr) {
	    fprintf(stderr,
		    "\nTclNRExecuteByteCode: abnormal return at pc %u: "
		    "stack top %d < entry stack top %d\n",
		    (unsigned)(pc - codePtr->codeStart),
		    (unsigned) CURR_DEPTH, (unsigned) 0);
	    Tcl_Panic("TclNRExecuteByteCode execution failure: end stack top < start stack top");
	}
	CLANG_ASSERT(bcFramePtr);
    }

    /*
     * Store the previous bottomPtr for returning to it, then free all
     * resources used by this bytecode and process callbacks until you return
     * to the previous bytecode (if any).
     */

    iPtr->cmdFramePtr = bcFramePtr->nextPtr;
    return result;
}
#undef codePtr
#undef iPtr
#undef bcFramePtr
#undef initCatchTop
#undef initTosPtr
#undef auxObjList
#undef catchTop
#undef TCONST

/*
 *----------------------------------------------------------------------
 *
 * ExecuteExtendedBinaryMathOp, ExecuteExtendedUnaryMathOp --
 *
 *	These functions do advanced math for binary and unary operators
 *	respectively, so that the main TEBC code does not bear the cost of
 *	them.
 *
 * Results:
 *	A Tcl_Obj* result, or a NULL (in which case valuePtr is updated to
 *	hold the result value), or one of the special flag values
 *	GENERAL_ARITHMETIC_ERROR, EXPONENT_OF_ZERO or DIVIDED_BY_ZERO. The
 *	latter two signify a zero value raised to a negative power or a value
 *	divided by zero, respectively. With GENERAL_ARITHMETIC_ERROR, all
 *	error information will have already been reported in the interpreter
 *	result.
 *
 * Side effects:
 *	May update the Tcl_Obj indicated valuePtr if it is unshared. Will
 *	return a NULL when that happens.
 *
 *----------------------------------------------------------------------
 */

static Tcl_Obj *
ExecuteExtendedBinaryMathOp(
    Tcl_Interp *interp,		/* Where to report errors. */
    int opcode,			/* What operation to perform. */
    Tcl_Obj **constants,	/* The execution environment's constants. */
    Tcl_Obj *valuePtr,		/* The first operand on the stack. */
    Tcl_Obj *value2Ptr)		/* The second operand on the stack. */
{
#define LONG_RESULT(l) \
    if (Tcl_IsShared(valuePtr)) {		\
	TclNewLongObj(objResultPtr, l);		\
	return objResultPtr;			\
    } else {					\
	Tcl_SetLongObj(valuePtr, l);		\
	return NULL;				\
    }
#define WIDE_RESULT(w) \
    if (Tcl_IsShared(valuePtr)) {		\
	return Tcl_NewWideIntObj(w);		\
    } else {					\
	Tcl_SetWideIntObj(valuePtr, w);		\
	return NULL;				\
    }
#define BIG_RESULT(b) \
    if (Tcl_IsShared(valuePtr)) {		\
	return Tcl_NewBignumObj(b);		\
    } else {					\
	Tcl_SetBignumObj(valuePtr, b);		\
	return NULL;				\
    }
#define DOUBLE_RESULT(d) \
    if (Tcl_IsShared(valuePtr)) {		\
	TclNewDoubleObj(objResultPtr, (d));	\
	return objResultPtr;			\
    } else {					\
	Tcl_SetDoubleObj(valuePtr, (d));	\
	return NULL;				\
    }

    int type1, type2;
    ClientData ptr1, ptr2;
    double d1, d2, dResult;
    long l1, l2, lResult;
    Tcl_WideInt w1, w2, wResult;
    mp_int big1, big2, bigResult, bigRemainder;
    Tcl_Obj *objResultPtr;
    int invalid, numPos, zero;
    long shift;

    (void) GetNumberFromObj(NULL, valuePtr, &ptr1, &type1);
    (void) GetNumberFromObj(NULL, value2Ptr, &ptr2, &type2);

    switch (opcode) {
    case INST_MOD:
	/* TODO: Attempts to re-use unshared operands on stack */

	l2 = 0;			/* silence gcc warning */
	if (type2 == TCL_NUMBER_LONG) {
	    l2 = *((const long *)ptr2);
	    if (l2 == 0) {
		return DIVIDED_BY_ZERO;
	    }
	    if ((l2 == 1) || (l2 == -1)) {
		/*
		 * Div. by |1| always yields remainder of 0.
		 */

		return constants[0];
	    }
	}
#ifndef NO_WIDE_TYPE
	if (type1 == TCL_NUMBER_WIDE) {
	    w1 = *((const Tcl_WideInt *)ptr1);
	    if (type2 != TCL_NUMBER_BIG) {
		Tcl_WideInt wQuotient, wRemainder;
		Tcl_GetWideIntFromObj(NULL, value2Ptr, &w2);
		wQuotient = w1 / w2;

		/*
		 * Force Tcl's integer division rules.
		 * TODO: examine for logic simplification
		 */

		if (((wQuotient < (Tcl_WideInt) 0)
			|| ((wQuotient == (Tcl_WideInt) 0)
			&& ((w1 < (Tcl_WideInt)0 && w2 > (Tcl_WideInt)0)
			|| (w1 > (Tcl_WideInt)0 && w2 < (Tcl_WideInt)0))))
			&& (wQuotient * w2 != w1)) {
		    wQuotient -= (Tcl_WideInt) 1;
		}
		wRemainder = w1 - w2*wQuotient;
		WIDE_RESULT(wRemainder);
	    }

	    Tcl_TakeBignumFromObj(NULL, value2Ptr, &big2);

	    /* TODO: internals intrusion */
	    if ((w1 > ((Tcl_WideInt) 0)) ^ (big2.sign == MP_ZPOS)) {
		/*
		 * Arguments are opposite sign; remainder is sum.
		 */

		TclBNInitBignumFromWideInt(&big1, w1);
		mp_add(&big2, &big1, &big2);
		mp_clear(&big1);
		BIG_RESULT(&big2);
	    }

	    /*
	     * Arguments are same sign; remainder is first operand.
	     */

	    mp_clear(&big2);
	    return NULL;
	}
#endif
	Tcl_GetBignumFromObj(NULL, valuePtr, &big1);
	Tcl_GetBignumFromObj(NULL, value2Ptr, &big2);
	mp_init(&bigResult);
	mp_init(&bigRemainder);
	mp_div(&big1, &big2, &bigResult, &bigRemainder);
	if (!mp_iszero(&bigRemainder) && (bigRemainder.sign != big2.sign)) {
	    /*
	     * Convert to Tcl's integer division rules.
	     */

	    mp_sub_d(&bigResult, 1, &bigResult);
	    mp_add(&bigRemainder, &big2, &bigRemainder);
	}
	mp_copy(&bigRemainder, &bigResult);
	mp_clear(&bigRemainder);
	mp_clear(&big1);
	mp_clear(&big2);
	BIG_RESULT(&bigResult);

    case INST_LSHIFT:
    case INST_RSHIFT: {
	/*
	 * Reject negative shift argument.
	 */

	switch (type2) {
	case TCL_NUMBER_LONG:
	    invalid = (*((const long *)ptr2) < 0L);
	    break;
#ifndef NO_WIDE_TYPE
	case TCL_NUMBER_WIDE:
	    invalid = (*((const Tcl_WideInt *)ptr2) < (Tcl_WideInt)0);
	    break;
#endif
	case TCL_NUMBER_BIG:
	    Tcl_TakeBignumFromObj(NULL, value2Ptr, &big2);
	    invalid = (mp_cmp_d(&big2, 0) == MP_LT);
	    mp_clear(&big2);
	    break;
	default:
	    /* Unused, here to silence compiler warning */
	    invalid = 0;
	}
	if (invalid) {
	    Tcl_SetResult(interp, "negative shift argument", TCL_STATIC);
	    return GENERAL_ARITHMETIC_ERROR;
	}

	/*
	 * Zero shifted any number of bits is still zero.
	 */

	if ((type1==TCL_NUMBER_LONG) && (*((const long *)ptr1) == (long)0)) {
	    return constants[0];
	}

	if (opcode == INST_LSHIFT) {
	    /*
	     * Large left shifts create integer overflow.
	     *
	     * BEWARE! Can't use Tcl_GetIntFromObj() here because that
	     * converts values in the (unsigned) range to their signed int
	     * counterparts, leading to incorrect results.
	     */

	    if ((type2 != TCL_NUMBER_LONG)
		    || (*((const long *)ptr2) > (long) INT_MAX)) {
		/*
		 * Technically, we could hold the value (1 << (INT_MAX+1)) in
		 * an mp_int, but since we're using mp_mul_2d() to do the
		 * work, and it takes only an int argument, that's a good
		 * place to draw the line.
		 */

		Tcl_SetResult(interp, "integer value too large to represent",
			TCL_STATIC);
		return GENERAL_ARITHMETIC_ERROR;
	    }
	    shift = (int)(*((const long *)ptr2));

	    /*
	     * Handle shifts within the native wide range.
	     */

	    if ((type1 != TCL_NUMBER_BIG)
		    && ((size_t)shift < CHAR_BIT*sizeof(Tcl_WideInt))) {
		TclGetWideIntFromObj(NULL, valuePtr, &w1);
		if (!((w1>0 ? w1 : ~w1)
			& -(((Tcl_WideInt)1)
			<< (CHAR_BIT*sizeof(Tcl_WideInt) - 1 - shift)))) {
		    WIDE_RESULT(w1 << shift);
		}
	    }
	} else {
	    /*
	     * Quickly force large right shifts to 0 or -1.
	     */

	    if ((type2 != TCL_NUMBER_LONG)
		    || (*(const long *)ptr2 > INT_MAX)) {
		/*
		 * Again, technically, the value to be shifted could be an
		 * mp_int so huge that a right shift by (INT_MAX+1) bits could
		 * not take us to the result of 0 or -1, but since we're using
		 * mp_div_2d to do the work, and it takes only an int
		 * argument, we draw the line there.
		 */

		switch (type1) {
		case TCL_NUMBER_LONG:
		    zero = (*(const long *)ptr1 > 0L);
		    break;
#ifndef NO_WIDE_TYPE
		case TCL_NUMBER_WIDE:
		    zero = (*(const Tcl_WideInt *)ptr1 > (Tcl_WideInt)0);
		    break;
#endif
		case TCL_NUMBER_BIG:
		    Tcl_TakeBignumFromObj(NULL, valuePtr, &big1);
		    zero = (mp_cmp_d(&big1, 0) == MP_GT);
		    mp_clear(&big1);
		    break;
		default:
		    /* Unused, here to silence compiler warning. */
		    zero = 0;
		}
		if (zero) {
		    return constants[0];
		}
		LONG_RESULT(-1);
	    }
	    shift = (int)(*(const long *)ptr2);

#ifndef NO_WIDE_TYPE
	    /*
	     * Handle shifts within the native wide range.
	     */

	    if (type1 == TCL_NUMBER_WIDE) {
		w1 = *(const Tcl_WideInt *)ptr1;
		if ((size_t)shift >= CHAR_BIT*sizeof(Tcl_WideInt)) {
		    if (w1 >= (Tcl_WideInt)0) {
			return constants[0];
		    }
		    LONG_RESULT(-1);
		}
		WIDE_RESULT(w1 >> shift);
	    }
#endif
	}

	Tcl_TakeBignumFromObj(NULL, valuePtr, &big1);

	mp_init(&bigResult);
	if (opcode == INST_LSHIFT) {
	    mp_mul_2d(&big1, shift, &bigResult);
	} else {
	    mp_init(&bigRemainder);
	    mp_div_2d(&big1, shift, &bigResult, &bigRemainder);
	    if (mp_cmp_d(&bigRemainder, 0) == MP_LT) {
		/*
		 * Convert to Tcl's integer division rules.
		 */

		mp_sub_d(&bigResult, 1, &bigResult);
	    }
	    mp_clear(&bigRemainder);
	}
	mp_clear(&big1);
	BIG_RESULT(&bigResult);
    }

    case INST_BITOR:
    case INST_BITXOR:
    case INST_BITAND:
	if ((type1 == TCL_NUMBER_BIG) || (type2 == TCL_NUMBER_BIG)) {
	    mp_int *First, *Second;

	    Tcl_TakeBignumFromObj(NULL, valuePtr, &big1);
	    Tcl_TakeBignumFromObj(NULL, value2Ptr, &big2);

	    /*
	     * Count how many positive arguments we have. If only one of the
	     * arguments is negative, store it in 'Second'.
	     */

	    if (mp_cmp_d(&big1, 0) != MP_LT) {
		numPos = 1 + (mp_cmp_d(&big2, 0) != MP_LT);
		First = &big1;
		Second = &big2;
	    } else {
		First = &big2;
		Second = &big1;
		numPos = (mp_cmp_d(First, 0) != MP_LT);
	    }
	    mp_init(&bigResult);

	    switch (opcode) {
	    case INST_BITAND:
		switch (numPos) {
		case 2:
		    /*
		     * Both arguments positive, base case.
		     */

		    mp_and(First, Second, &bigResult);
		    break;
		case 1:
		    /*
		     * First is positive; second negative:
		     * P & N = P & ~~N = P&~(-N-1) = P & (P ^ (-N-1))
		     */

		    mp_neg(Second, Second);
		    mp_sub_d(Second, 1, Second);
		    mp_xor(First, Second, &bigResult);
		    mp_and(First, &bigResult, &bigResult);
		    break;
		case 0:
		    /*
		     * Both arguments negative:
		     * a & b = ~ (~a | ~b) = -(-a-1|-b-1)-1
		     */

		    mp_neg(First, First);
		    mp_sub_d(First, 1, First);
		    mp_neg(Second, Second);
		    mp_sub_d(Second, 1, Second);
		    mp_or(First, Second, &bigResult);
		    mp_neg(&bigResult, &bigResult);
		    mp_sub_d(&bigResult, 1, &bigResult);
		    break;
		}
		break;

	    case INST_BITOR:
		switch (numPos) {
		case 2:
		    /*
		     * Both arguments positive, base case.
		     */

		    mp_or(First, Second, &bigResult);
		    break;
		case 1:
		    /*
		     * First is positive; second negative:
		     * N|P = ~(~N&~P) = ~((-N-1)&~P) = -((-N-1)&((-N-1)^P))-1
		     */

		    mp_neg(Second, Second);
		    mp_sub_d(Second, 1, Second);
		    mp_xor(First, Second, &bigResult);
		    mp_and(Second, &bigResult, &bigResult);
		    mp_neg(&bigResult, &bigResult);
		    mp_sub_d(&bigResult, 1, &bigResult);
		    break;
		case 0:
		    /*
		     * Both arguments negative:
		     * a | b = ~ (~a & ~b) = -(-a-1&-b-1)-1
		     */

		    mp_neg(First, First);
		    mp_sub_d(First, 1, First);
		    mp_neg(Second, Second);
		    mp_sub_d(Second, 1, Second);
		    mp_and(First, Second, &bigResult);
		    mp_neg(&bigResult, &bigResult);
		    mp_sub_d(&bigResult, 1, &bigResult);
		    break;
		}
		break;

	    case INST_BITXOR:
		switch (numPos) {
		case 2:
		    /*
		     * Both arguments positive, base case.
		     */

		    mp_xor(First, Second, &bigResult);
		    break;
		case 1:
		    /*
		     * First is positive; second negative:
		     * P^N = ~(P^~N) = -(P^(-N-1))-1
		     */

		    mp_neg(Second, Second);
		    mp_sub_d(Second, 1, Second);
		    mp_xor(First, Second, &bigResult);
		    mp_neg(&bigResult, &bigResult);
		    mp_sub_d(&bigResult, 1, &bigResult);
		    break;
		case 0:
		    /*
		     * Both arguments negative:
		     * a ^ b = (~a ^ ~b) = (-a-1^-b-1)
		     */

		    mp_neg(First, First);
		    mp_sub_d(First, 1, First);
		    mp_neg(Second, Second);
		    mp_sub_d(Second, 1, Second);
		    mp_xor(First, Second, &bigResult);
		    break;
		}
		break;
	    }

	    mp_clear(&big1);
	    mp_clear(&big2);
	    BIG_RESULT(&bigResult);
	}

#ifndef NO_WIDE_TYPE
	if ((type1 == TCL_NUMBER_WIDE) || (type2 == TCL_NUMBER_WIDE)) {
	    TclGetWideIntFromObj(NULL, valuePtr, &w1);
	    TclGetWideIntFromObj(NULL, value2Ptr, &w2);

	    switch (opcode) {
	    case INST_BITAND:
		wResult = w1 & w2;
		break;
	    case INST_BITOR:
		wResult = w1 | w2;
		break;
	    case INST_BITXOR:
		wResult = w1 ^ w2;
		break;
	    default:
		/* Unused, here to silence compiler warning. */
		wResult = 0;
	    }
	    WIDE_RESULT(wResult);
	}
#endif
	l1 = *((const long *)ptr1);
	l2 = *((const long *)ptr2);

	switch (opcode) {
	case INST_BITAND:
	    lResult = l1 & l2;
	    break;
	case INST_BITOR:
	    lResult = l1 | l2;
	    break;
	case INST_BITXOR:
	    lResult = l1 ^ l2;
	    break;
	default:
	    /* Unused, here to silence compiler warning. */
	    lResult = 0;
	}
	LONG_RESULT(lResult);

    case INST_EXPON: {
	int oddExponent = 0, negativeExponent = 0;
	unsigned short base;

	if ((type1 == TCL_NUMBER_DOUBLE) || (type2 == TCL_NUMBER_DOUBLE)) {
	    Tcl_GetDoubleFromObj(NULL, valuePtr, &d1);
	    Tcl_GetDoubleFromObj(NULL, value2Ptr, &d2);

	    if (d1==0.0 && d2<0.0) {
		return EXPONENT_OF_ZERO;
	    }
	    dResult = pow(d1, d2);
	    goto doubleResult;
	}
	l1 = l2 = 0;
	if (type2 == TCL_NUMBER_LONG) {
	    l2 = *((const long *) ptr2);
	    if (l2 == 0) {
		/*
		 * Anything to the zero power is 1.
		 */

		return constants[1];
	    } else if (l2 == 1) {
		/*
		 * Anything to the first power is itself
		 */

		return NULL;
	    }
	}

	switch (type2) {
	case TCL_NUMBER_LONG:
	    negativeExponent = (l2 < 0);
	    oddExponent = (int) (l2 & 1);
	    break;
#ifndef NO_WIDE_TYPE
	case TCL_NUMBER_WIDE:
	    w2 = *((const Tcl_WideInt *)ptr2);
	    negativeExponent = (w2 < 0);
	    oddExponent = (int) (w2 & (Tcl_WideInt)1);
	    break;
#endif
	case TCL_NUMBER_BIG:
	    Tcl_TakeBignumFromObj(NULL, value2Ptr, &big2);
	    negativeExponent = (mp_cmp_d(&big2, 0) == MP_LT);
	    mp_mod_2d(&big2, 1, &big2);
	    oddExponent = !mp_iszero(&big2);
	    mp_clear(&big2);
	    break;
	}

	if (type1 == TCL_NUMBER_LONG) {
	    l1 = *((const long *)ptr1);
	}
	if (negativeExponent) {
	    if (type1 == TCL_NUMBER_LONG) {
		switch (l1) {
		case 0:
		    /*
		     * Zero to a negative power is div by zero error.
		     */

		    return EXPONENT_OF_ZERO;
		case -1:
		    if (oddExponent) {
			LONG_RESULT(-1);
		    }
		    /* fallthrough */
		case 1:
		    /*
		     * 1 to any power is 1.
		     */

		    return constants[1];
		}
	    }

	    /*
	     * Integers with magnitude greater than 1 raise to a negative
	     * power yield the answer zero (see TIP 123).
	     */

	    return constants[0];
	}

	if (type1 == TCL_NUMBER_LONG) {
	    switch (l1) {
	    case 0:
		/*
		 * Zero to a positive power is zero.
		 */

		return constants[0];
	    case 1:
		/*
		 * 1 to any power is 1.
		 */

		return constants[1];
	    case -1:
		if (!oddExponent) {
		    return constants[1];
		}
		LONG_RESULT(-1);
	    }
	}

	/*
	 * We refuse to accept exponent arguments that exceed one mp_digit
	 * which means the max exponent value is 2**28-1 = 0x0fffffff =
	 * 268435455, which fits into a signed 32 bit int which is within the
	 * range of the long int type. This means any numeric Tcl_Obj value
	 * not using TCL_NUMBER_LONG type must hold a value larger than we
	 * accept.
	 */

	if (type2 != TCL_NUMBER_LONG) {
	    Tcl_SetResult(interp, "exponent too large", TCL_STATIC);
	    return GENERAL_ARITHMETIC_ERROR;
	}

	if (type1 == TCL_NUMBER_LONG) {
	    if (l1 == 2) {
		/*
		 * Reduce small powers of 2 to shifts.
		 */

		if ((unsigned long) l2 < CHAR_BIT * sizeof(long) - 1) {
		    LONG_RESULT(1L << l2);
		}
#if !defined(TCL_WIDE_INT_IS_LONG)
		if ((unsigned long)l2 < CHAR_BIT*sizeof(Tcl_WideInt) - 1) {
		    WIDE_RESULT(((Tcl_WideInt) 1) << l2);
		}
#endif
		goto overflowExpon;
	    }
	    if (l1 == -2) {
		int signum = oddExponent ? -1 : 1;

		/*
		 * Reduce small powers of 2 to shifts.
		 */

		if ((unsigned long) l2 < CHAR_BIT * sizeof(long) - 1) {
		    LONG_RESULT(signum * (1L << l2));
		}
#if !defined(TCL_WIDE_INT_IS_LONG)
		if ((unsigned long)l2 < CHAR_BIT*sizeof(Tcl_WideInt) - 1){
		    WIDE_RESULT(signum * (((Tcl_WideInt) 1) << l2));
		}
#endif
		goto overflowExpon;
	    }
#if (LONG_MAX == 0x7fffffff)
	    if (l2 - 2 < (long)MaxBase32Size
		    && l1 <= MaxBase32[l2 - 2]
		    && l1 >= -MaxBase32[l2 - 2]) {
		/*
		 * Small powers of 32-bit integers.
		 */

		lResult = l1 * l1;		/* b**2 */
		switch (l2) {
		case 2:
		    break;
		case 3:
		    lResult *= l1;		/* b**3 */
		    break;
		case 4:
		    lResult *= lResult;		/* b**4 */
		    break;
		case 5:
		    lResult *= lResult;		/* b**4 */
		    lResult *= l1;		/* b**5 */
		    break;
		case 6:
		    lResult *= l1;		/* b**3 */
		    lResult *= lResult;		/* b**6 */
		    break;
		case 7:
		    lResult *= l1;		/* b**3 */
		    lResult *= lResult;		/* b**6 */
		    lResult *= l1;		/* b**7 */
		    break;
		case 8:
		    lResult *= lResult;		/* b**4 */
		    lResult *= lResult;		/* b**8 */
		    break;
		}
		LONG_RESULT(lResult);
	    }

	    if (l1 - 3 >= 0 && l1 -2 < (long)Exp32IndexSize
		    && l2 - 2 < (long)(Exp32ValueSize + MaxBase32Size)) {
		base = Exp32Index[l1 - 3]
			+ (unsigned short) (l2 - 2 - MaxBase32Size);
		if (base < Exp32Index[l1 - 2]) {
		    /*
		     * 32-bit number raised to intermediate power, done by
		     * table lookup.
		     */

		    LONG_RESULT(Exp32Value[base]);
		}
	    }
	    if (-l1 - 3 >= 0 && -l1 - 2 < (long)Exp32IndexSize
		    && l2 - 2 < (long)(Exp32ValueSize + MaxBase32Size)) {
		base = Exp32Index[-l1 - 3]
			+ (unsigned short) (l2 - 2 - MaxBase32Size);
		if (base < Exp32Index[-l1 - 2]) {
		    /*
		     * 32-bit number raised to intermediate power, done by
		     * table lookup.
		     */

		    lResult = (oddExponent) ?
			    -Exp32Value[base] : Exp32Value[base];
		    LONG_RESULT(lResult);
		}
	    }
#endif
	}
#if (LONG_MAX > 0x7fffffff) || !defined(TCL_WIDE_INT_IS_LONG)
	if (type1 == TCL_NUMBER_LONG) {
	    w1 = l1;
#ifndef NO_WIDE_TYPE
	} else if (type1 == TCL_NUMBER_WIDE) {
	    w1 = *((const Tcl_WideInt *) ptr1);
#endif
	} else {
	    goto overflowExpon;
	}
	if (l2 - 2 < (long)MaxBase64Size
		&& w1 <=  MaxBase64[l2 - 2]
		&& w1 >= -MaxBase64[l2 - 2]) {
	    /*
	     * Small powers of integers whose result is wide.
	     */

	    wResult = w1 * w1;		/* b**2 */
	    switch (l2) {
	    case 2:
		break;
	    case 3:
		wResult *= l1;		/* b**3 */
		break;
	    case 4:
		wResult *= wResult;	/* b**4 */
		break;
	    case 5:
		wResult *= wResult;	/* b**4 */
		wResult *= w1;		/* b**5 */
		break;
	    case 6:
		wResult *= w1;		/* b**3 */
		wResult *= wResult;	/* b**6 */
		break;
	    case 7:
		wResult *= w1;		/* b**3 */
		wResult *= wResult;	/* b**6 */
		wResult *= w1;		/* b**7 */
		break;
	    case 8:
		wResult *= wResult;	/* b**4 */
		wResult *= wResult;	/* b**8 */
		break;
	    case 9:
		wResult *= wResult;	/* b**4 */
		wResult *= wResult;	/* b**8 */
		wResult *= w1;		/* b**9 */
		break;
	    case 10:
		wResult *= wResult;	/* b**4 */
		wResult *= w1;		/* b**5 */
		wResult *= wResult;	/* b**10 */
		break;
	    case 11:
		wResult *= wResult;	/* b**4 */
		wResult *= w1;		/* b**5 */
		wResult *= wResult;	/* b**10 */
		wResult *= w1;		/* b**11 */
		break;
	    case 12:
		wResult *= w1;		/* b**3 */
		wResult *= wResult;	/* b**6 */
		wResult *= wResult;	/* b**12 */
		break;
	    case 13:
		wResult *= w1;		/* b**3 */
		wResult *= wResult;	/* b**6 */
		wResult *= wResult;	/* b**12 */
		wResult *= w1;		/* b**13 */
		break;
	    case 14:
		wResult *= w1;		/* b**3 */
		wResult *= wResult;	/* b**6 */
		wResult *= w1;		/* b**7 */
		wResult *= wResult;	/* b**14 */
		break;
	    case 15:
		wResult *= w1;		/* b**3 */
		wResult *= wResult;	/* b**6 */
		wResult *= w1;		/* b**7 */
		wResult *= wResult;	/* b**14 */
		wResult *= w1;		/* b**15 */
		break;
	    case 16:
		wResult *= wResult;	/* b**4 */
		wResult *= wResult;	/* b**8 */
		wResult *= wResult;	/* b**16 */
		break;
	    }
	    WIDE_RESULT(wResult);
	}

	/*
	 * Handle cases of powers > 16 that still fit in a 64-bit word by
	 * doing table lookup.
	 */

	if (w1 - 3 >= 0 && w1 - 2 < (long)Exp64IndexSize
		&& l2 - 2 < (long)(Exp64ValueSize + MaxBase64Size)) {
	    base = Exp64Index[w1 - 3]
		    + (unsigned short) (l2 - 2 - MaxBase64Size);
	    if (base < Exp64Index[w1 - 2]) {
		/*
		 * 64-bit number raised to intermediate power, done by
		 * table lookup.
		 */

		WIDE_RESULT(Exp64Value[base]);
	    }
	}

	if (-w1 - 3 >= 0 && -w1 - 2 < (long)Exp64IndexSize
		&& l2 - 2 < (long)(Exp64ValueSize + MaxBase64Size)) {
	    base = Exp64Index[-w1 - 3]
		    + (unsigned short) (l2 - 2 - MaxBase64Size);
	    if (base < Exp64Index[-w1 - 2]) {
		/*
		 * 64-bit number raised to intermediate power, done by
		 * table lookup.
		 */

		wResult = oddExponent ? -Exp64Value[base] : Exp64Value[base];
		WIDE_RESULT(wResult);
	    }
	}
#endif

    overflowExpon:
	Tcl_TakeBignumFromObj(NULL, value2Ptr, &big2);
	if (big2.used > 1) {
	    mp_clear(&big2);
	    Tcl_SetResult(interp, "exponent too large", TCL_STATIC);
	    return GENERAL_ARITHMETIC_ERROR;
	}
	Tcl_TakeBignumFromObj(NULL, valuePtr, &big1);
	mp_init(&bigResult);
	mp_expt_d(&big1, big2.dp[0], &bigResult);
	mp_clear(&big1);
	mp_clear(&big2);
	BIG_RESULT(&bigResult);
    }

    case INST_ADD:
    case INST_SUB:
    case INST_MULT:
    case INST_DIV:
	if ((type1 == TCL_NUMBER_DOUBLE) || (type2 == TCL_NUMBER_DOUBLE)) {
	    /*
	     * At least one of the values is floating-point, so perform
	     * floating point calculations.
	     */

	    Tcl_GetDoubleFromObj(NULL, valuePtr, &d1);
	    Tcl_GetDoubleFromObj(NULL, value2Ptr, &d2);

	    switch (opcode) {
	    case INST_ADD:
		dResult = d1 + d2;
		break;
	    case INST_SUB:
		dResult = d1 - d2;
		break;
	    case INST_MULT:
		dResult = d1 * d2;
		break;
	    case INST_DIV:
#ifndef IEEE_FLOATING_POINT
		if (d2 == 0.0) {
		    return DIVIDED_BY_ZERO;
		}
#endif
		/*
		 * We presume that we are running with zero-divide unmasked if
		 * we're on an IEEE box. Otherwise, this statement might cause
		 * demons to fly out our noses.
		 */

		dResult = d1 / d2;
		break;
	    default:
		/* Unused, here to silence compiler warning. */
		dResult = 0;
	    }

	doubleResult:
#ifndef ACCEPT_NAN
	    /*
	     * Check now for IEEE floating-point error.
	     */

	    if (TclIsNaN(dResult)) {
		TclExprFloatError(interp, dResult);
		return GENERAL_ARITHMETIC_ERROR;
	    }
#endif
	    DOUBLE_RESULT(dResult);
	}
	if ((type1 != TCL_NUMBER_BIG) && (type2 != TCL_NUMBER_BIG)) {
	    TclGetWideIntFromObj(NULL, valuePtr, &w1);
	    TclGetWideIntFromObj(NULL, value2Ptr, &w2);

	    switch (opcode) {
	    case INST_ADD:
		wResult = w1 + w2;
#ifndef NO_WIDE_TYPE
		if ((type1 == TCL_NUMBER_WIDE) || (type2 == TCL_NUMBER_WIDE))
#endif
		{
		    /*
		     * Check for overflow.
		     */

		    if (Overflowing(w1, w2, wResult)) {
			goto overflowBasic;
		    }
		}
		break;

	    case INST_SUB:
		wResult = w1 - w2;
#ifndef NO_WIDE_TYPE
		if ((type1 == TCL_NUMBER_WIDE) || (type2 == TCL_NUMBER_WIDE))
#endif
		{
		    /*
		     * Must check for overflow. The macro tests for overflows
		     * in sums by looking at the sign bits. As we have a
		     * subtraction here, we are adding -w2. As -w2 could in
		     * turn overflow, we test with ~w2 instead: it has the
		     * opposite sign bit to w2 so it does the job. Note that
		     * the only "bad" case (w2==0) is irrelevant for this
		     * macro, as in that case w1 and wResult have the same
		     * sign and there is no overflow anyway.
		     */

		    if (Overflowing(w1, ~w2, wResult)) {
			goto overflowBasic;
		    }
		}
		break;

	    case INST_MULT:
		if ((type1 != TCL_NUMBER_LONG) || (type2 != TCL_NUMBER_LONG)
			|| (sizeof(Tcl_WideInt) < 2*sizeof(long))) {
		    goto overflowBasic;
		}
		wResult = w1 * w2;
		break;

	    case INST_DIV:
		if (w2 == 0) {
		    return DIVIDED_BY_ZERO;
		}

		/*
		 * Need a bignum to represent (LLONG_MIN / -1)
		 */

		if ((w1 == LLONG_MIN) && (w2 == -1)) {
		    goto overflowBasic;
		}
		wResult = w1 / w2;

		/*
		 * Force Tcl's integer division rules.
		 * TODO: examine for logic simplification
		 */

		if (((wResult < 0) || ((wResult == 0) &&
			((w1 < 0 && w2 > 0) || (w1 > 0 && w2 < 0)))) &&
			(wResult*w2 != w1)) {
		    wResult -= 1;
		}
		break;

	    default:
		/*
		 * Unused, here to silence compiler warning.
		 */

		wResult = 0;
	    }

	    WIDE_RESULT(wResult);
	}

    overflowBasic:
	Tcl_TakeBignumFromObj(NULL, valuePtr, &big1);
	Tcl_TakeBignumFromObj(NULL, value2Ptr, &big2);
	mp_init(&bigResult);
	switch (opcode) {
	case INST_ADD:
	    mp_add(&big1, &big2, &bigResult);
	    break;
	case INST_SUB:
	    mp_sub(&big1, &big2, &bigResult);
	    break;
	case INST_MULT:
	    mp_mul(&big1, &big2, &bigResult);
	    break;
	case INST_DIV:
	    if (mp_iszero(&big2)) {
		mp_clear(&big1);
		mp_clear(&big2);
		mp_clear(&bigResult);
		return DIVIDED_BY_ZERO;
	    }
	    mp_init(&bigRemainder);
	    mp_div(&big1, &big2, &bigResult, &bigRemainder);
	    /* TODO: internals intrusion */
	    if (!mp_iszero(&bigRemainder)
		    && (bigRemainder.sign != big2.sign)) {
		/*
		 * Convert to Tcl's integer division rules.
		 */

		mp_sub_d(&bigResult, 1, &bigResult);
		mp_add(&bigRemainder, &big2, &bigRemainder);
	    }
	    mp_clear(&bigRemainder);
	    break;
	}
	mp_clear(&big1);
	mp_clear(&big2);
	BIG_RESULT(&bigResult);
    }

    Tcl_Panic("unexpected opcode");
    return NULL;
}

static Tcl_Obj *
ExecuteExtendedUnaryMathOp(
    int opcode,			/* What operation to perform. */
    Tcl_Obj *valuePtr)		/* The operand on the stack. */
{
    ClientData ptr;
    int type;
    Tcl_WideInt w;
    mp_int big;
    Tcl_Obj *objResultPtr;

    (void) GetNumberFromObj(NULL, valuePtr, &ptr, &type);

    switch (opcode) {
    case INST_BITNOT:
#ifndef NO_WIDE_TYPE
	if (type == TCL_NUMBER_WIDE) {
	    w = *((const Tcl_WideInt *) ptr);
	    WIDE_RESULT(~w);
	}
#endif
	Tcl_TakeBignumFromObj(NULL, valuePtr, &big);
	/* ~a = - a - 1 */
	mp_neg(&big, &big);
	mp_sub_d(&big, 1, &big);
	BIG_RESULT(&big);
    case INST_UMINUS:
	switch (type) {
	case TCL_NUMBER_DOUBLE:
	    DOUBLE_RESULT(-(*((const double *) ptr)));
	case TCL_NUMBER_LONG:
	    w = (Tcl_WideInt) (*((const long *) ptr));
	    if (w != LLONG_MIN) {
		WIDE_RESULT(-w);
	    }
	    TclBNInitBignumFromLong(&big, *(const long *) ptr);
	    break;
#ifndef NO_WIDE_TYPE
	case TCL_NUMBER_WIDE:
	    w = *((const Tcl_WideInt *) ptr);
	    if (w != LLONG_MIN) {
		WIDE_RESULT(-w);
	    }
	    TclBNInitBignumFromWideInt(&big, w);
	    break;
#endif
	default:
	    Tcl_TakeBignumFromObj(NULL, valuePtr, &big);
	}
	mp_neg(&big, &big);
	BIG_RESULT(&big);
    }

    Tcl_Panic("unexpected opcode");
    return NULL;
}
#undef LONG_RESULT
#undef WIDE_RESULT
#undef BIG_RESULT
#undef DOUBLE_RESULT

/*
 *----------------------------------------------------------------------
 *
 * CompareTwoNumbers --
 *
 *	This function compares a pair of numbers in Tcl_Objs. Each argument
 *	must already be known to be numeric and not NaN.
 *
 * Results:
 *	One of MP_LT, MP_EQ or MP_GT, depending on whether valuePtr is less
 *	than, equal to, or greater than value2Ptr (respectively).
 *
 * Side effects:
 *	None, provided both values are numeric.
 *
 *----------------------------------------------------------------------
 */

int
TclCompareTwoNumbers(
    Tcl_Obj *valuePtr,
    Tcl_Obj *value2Ptr)
{
    int type1, type2, compare;
    ClientData ptr1, ptr2;
    mp_int big1, big2;
    double d1, d2, tmp;
    long l1, l2;
#ifndef NO_WIDE_TYPE
    Tcl_WideInt w1, w2;
#endif

    (void) GetNumberFromObj(NULL, valuePtr, &ptr1, &type1);
    (void) GetNumberFromObj(NULL, value2Ptr, &ptr2, &type2);

    switch (type1) {
    case TCL_NUMBER_LONG:
	l1 = *((const long *)ptr1);
	switch (type2) {
	case TCL_NUMBER_LONG:
	    l2 = *((const long *)ptr2);
	longCompare:
	    return (l1 < l2) ? MP_LT : ((l1 > l2) ? MP_GT : MP_EQ);
#ifndef NO_WIDE_TYPE
	case TCL_NUMBER_WIDE:
	    w2 = *((const Tcl_WideInt *)ptr2);
	    w1 = (Tcl_WideInt)l1;
	    goto wideCompare;
#endif
	case TCL_NUMBER_DOUBLE:
	    d2 = *((const double *)ptr2);
	    d1 = (double) l1;

	    /*
	     * If the double has a fractional part, or if the long can be
	     * converted to double without loss of precision, then compare as
	     * doubles.
	     */

	    if (DBL_MANT_DIG > CHAR_BIT*sizeof(long) || l1 == (long) d1
		    || modf(d2, &tmp) != 0.0) {
		goto doubleCompare;
	    }

	    /*
	     * Otherwise, to make comparision based on full precision, need to
	     * convert the double to a suitably sized integer.
	     *
	     * Need this to get comparsions like
	     *	  expr 20000000000000003 < 20000000000000004.0
	     * right. Converting the first argument to double will yield two
	     * double values that are equivalent within double precision.
	     * Converting the double to an integer gets done exactly, then
	     * integer comparison can tell the difference.
	     */

	    if (d2 < (double)LONG_MIN) {
		return MP_GT;
	    }
	    if (d2 > (double)LONG_MAX) {
		return MP_LT;
	    }
	    l2 = (long) d2;
	    goto longCompare;
	case TCL_NUMBER_BIG:
	    Tcl_TakeBignumFromObj(NULL, value2Ptr, &big2);
	    if (mp_cmp_d(&big2, 0) == MP_LT) {
		compare = MP_GT;
	    } else {
		compare = MP_LT;
	    }
	    mp_clear(&big2);
	    return compare;
	}

#ifndef NO_WIDE_TYPE
    case TCL_NUMBER_WIDE:
	w1 = *((const Tcl_WideInt *)ptr1);
	switch (type2) {
	case TCL_NUMBER_WIDE:
	    w2 = *((const Tcl_WideInt *)ptr2);
	wideCompare:
	    return (w1 < w2) ? MP_LT : ((w1 > w2) ? MP_GT : MP_EQ);
	case TCL_NUMBER_LONG:
	    l2 = *((const long *)ptr2);
	    w2 = (Tcl_WideInt)l2;
	    goto wideCompare;
	case TCL_NUMBER_DOUBLE:
	    d2 = *((const double *)ptr2);
	    d1 = (double) w1;
	    if (DBL_MANT_DIG > CHAR_BIT*sizeof(Tcl_WideInt)
		    || w1 == (Tcl_WideInt) d1 || modf(d2, &tmp) != 0.0) {
		goto doubleCompare;
	    }
	    if (d2 < (double)LLONG_MIN) {
		return MP_GT;
	    }
	    if (d2 > (double)LLONG_MAX) {
		return MP_LT;
	    }
	    w2 = (Tcl_WideInt) d2;
	    goto wideCompare;
	case TCL_NUMBER_BIG:
	    Tcl_TakeBignumFromObj(NULL, value2Ptr, &big2);
	    if (mp_cmp_d(&big2, 0) == MP_LT) {
		compare = MP_GT;
	    } else {
		compare = MP_LT;
	    }
	    mp_clear(&big2);
	    return compare;
	}
#endif

    case TCL_NUMBER_DOUBLE:
	d1 = *((const double *)ptr1);
	switch (type2) {
	case TCL_NUMBER_DOUBLE:
	    d2 = *((const double *)ptr2);
	doubleCompare:
	    return (d1 < d2) ? MP_LT : ((d1 > d2) ? MP_GT : MP_EQ);
	case TCL_NUMBER_LONG:
	    l2 = *((const long *)ptr2);
	    d2 = (double) l2;
	    if (DBL_MANT_DIG > CHAR_BIT*sizeof(long) || l2 == (long) d2
		    || modf(d1, &tmp) != 0.0) {
		goto doubleCompare;
	    }
	    if (d1 < (double)LONG_MIN) {
		return MP_LT;
	    }
	    if (d1 > (double)LONG_MAX) {
		return MP_GT;
	    }
	    l1 = (long) d1;
	    goto longCompare;
#ifndef NO_WIDE_TYPE
	case TCL_NUMBER_WIDE:
	    w2 = *((const Tcl_WideInt *)ptr2);
	    d2 = (double) w2;
	    if (DBL_MANT_DIG > CHAR_BIT*sizeof(Tcl_WideInt)
		    || w2 == (Tcl_WideInt) d2 || modf(d1, &tmp) != 0.0) {
		goto doubleCompare;
	    }
	    if (d1 < (double)LLONG_MIN) {
		return MP_LT;
	    }
	    if (d1 > (double)LLONG_MAX) {
		return MP_GT;
	    }
	    w1 = (Tcl_WideInt) d1;
	    goto wideCompare;
#endif
	case TCL_NUMBER_BIG:
	    if (TclIsInfinite(d1)) {
		return (d1 > 0.0) ? MP_GT : MP_LT;
	    }
	    Tcl_TakeBignumFromObj(NULL, value2Ptr, &big2);
	    if ((d1 < (double)LONG_MAX) && (d1 > (double)LONG_MIN)) {
		if (mp_cmp_d(&big2, 0) == MP_LT) {
		    compare = MP_GT;
		} else {
		    compare = MP_LT;
		}
		mp_clear(&big2);
		return compare;
	    }
	    if (DBL_MANT_DIG > CHAR_BIT*sizeof(long)
		    && modf(d1, &tmp) != 0.0) {
		d2 = TclBignumToDouble(&big2);
		mp_clear(&big2);
		goto doubleCompare;
	    }
	    Tcl_InitBignumFromDouble(NULL, d1, &big1);
	    goto bigCompare;
	}

    case TCL_NUMBER_BIG:
	Tcl_TakeBignumFromObj(NULL, valuePtr, &big1);
	switch (type2) {
#ifndef NO_WIDE_TYPE
	case TCL_NUMBER_WIDE:
#endif
	case TCL_NUMBER_LONG:
	    compare = mp_cmp_d(&big1, 0);
	    mp_clear(&big1);
	    return compare;
	case TCL_NUMBER_DOUBLE:
	    d2 = *((const double *)ptr2);
	    if (TclIsInfinite(d2)) {
		compare = (d2 > 0.0) ? MP_LT : MP_GT;
		mp_clear(&big1);
		return compare;
	    }
	    if ((d2 < (double)LONG_MAX) && (d2 > (double)LONG_MIN)) {
		compare = mp_cmp_d(&big1, 0);
		mp_clear(&big1);
		return compare;
	    }
	    if (DBL_MANT_DIG > CHAR_BIT*sizeof(long)
		    && modf(d2, &tmp) != 0.0) {
		d1 = TclBignumToDouble(&big1);
		mp_clear(&big1);
		goto doubleCompare;
	    }
	    Tcl_InitBignumFromDouble(NULL, d2, &big2);
	    goto bigCompare;
	case TCL_NUMBER_BIG:
	    Tcl_TakeBignumFromObj(NULL, value2Ptr, &big2);
	bigCompare:
	    compare = mp_cmp(&big1, &big2);
	    mp_clear(&big1);
	    mp_clear(&big2);
	    return compare;
	}
    default:
	Tcl_Panic("unexpected number type");
	return TCL_ERROR;
    }
}

#ifdef TCL_COMPILE_DEBUG
/*
 *----------------------------------------------------------------------
 *
 * PrintByteCodeInfo --
 *
 *	This procedure prints a summary about a bytecode object to stdout. It
 *	is called by TclNRExecuteByteCode when starting to execute the bytecode
 *	object if tclTraceExec has the value 2 or more.
 *
 * Results:
 *	None.
 *
 * Side effects:
 *	None.
 *
 *----------------------------------------------------------------------
 */

static void
PrintByteCodeInfo(
    register ByteCode *codePtr)	/* The bytecode whose summary is printed to
				 * stdout. */
{
    Proc *procPtr = codePtr->procPtr;
    Interp *iPtr = (Interp *) *codePtr->interpHandle;

    fprintf(stdout, "\nExecuting ByteCode 0x%p, refCt %u, epoch %u, interp 0x%p (epoch %u)\n",
	    codePtr, codePtr->refCount, codePtr->compileEpoch, iPtr,
	    iPtr->compileEpoch);

    fprintf(stdout, "  Source: ");
    TclPrintSource(stdout, codePtr->source, 60);

    fprintf(stdout, "\n  Cmds %d, src %d, inst %u, litObjs %u, aux %d, stkDepth %u, code/src %.2f\n",
	    codePtr->numCommands, codePtr->numSrcBytes,
	    codePtr->numCodeBytes, codePtr->numLitObjects,
	    codePtr->numAuxDataItems, codePtr->maxStackDepth,
#ifdef TCL_COMPILE_STATS
	    codePtr->numSrcBytes?
		    ((float)codePtr->structureSize)/codePtr->numSrcBytes :
#endif
	    0.0);

#ifdef TCL_COMPILE_STATS
    fprintf(stdout, "  Code %lu = header %lu+inst %d+litObj %lu+exc %lu+aux %lu+cmdMap %d\n",
	    (unsigned long) codePtr->structureSize,
	    (unsigned long) (sizeof(ByteCode)-sizeof(size_t)-sizeof(Tcl_Time)),
	    codePtr->numCodeBytes,
	    (unsigned long) (codePtr->numLitObjects * sizeof(Tcl_Obj *)),
	    (unsigned long) (codePtr->numExceptRanges*sizeof(ExceptionRange)),
	    (unsigned long) (codePtr->numAuxDataItems * sizeof(AuxData)),
	    codePtr->numCmdLocBytes);
#endif /* TCL_COMPILE_STATS */
    if (procPtr != NULL) {
	fprintf(stdout,
		"  Proc 0x%p, refCt %d, args %d, compiled locals %d\n",
		procPtr, procPtr->refCount, procPtr->numArgs,
		procPtr->numCompiledLocals);
    }
}
#endif /* TCL_COMPILE_DEBUG */

/*
 *----------------------------------------------------------------------
 *
 * ValidatePcAndStackTop --
 *
 *	This procedure is called by TclNRExecuteByteCode when debugging to
 *	verify that the program counter and stack top are valid during
 *	execution.
 *
 * Results:
 *	None.
 *
 * Side effects:
 *	Prints a message to stderr and panics if either the pc or stack top
 *	are invalid.
 *
 *----------------------------------------------------------------------
 */

#ifdef TCL_COMPILE_DEBUG
static void
ValidatePcAndStackTop(
    register ByteCode *codePtr,	/* The bytecode whose summary is printed to
				 * stdout. */
    const unsigned char *pc,	/* Points to first byte of a bytecode
				 * instruction. The program counter. */
    int stackTop,		/* Current stack top. Must be between
				 * stackLowerBound and stackUpperBound
				 * (inclusive). */
    int stackLowerBound,	/* Smallest legal value for stackTop. */
    int checkStack)		/* 0 if the stack depth check should be
				 * skipped. */
{
    int stackUpperBound = stackLowerBound + codePtr->maxStackDepth;
				/* Greatest legal value for stackTop. */
    unsigned relativePc = (unsigned) (pc - codePtr->codeStart);
    unsigned long codeStart = (unsigned long) codePtr->codeStart;
    unsigned long codeEnd = (unsigned long)
	    (codePtr->codeStart + codePtr->numCodeBytes);
    unsigned char opCode = *pc;

    if (((unsigned long) pc < codeStart) || ((unsigned long) pc > codeEnd)) {
	fprintf(stderr, "\nBad instruction pc 0x%p in TclNRExecuteByteCode\n",
		pc);
	Tcl_Panic("TclNRExecuteByteCode execution failure: bad pc");
    }
    if ((unsigned) opCode > LAST_INST_OPCODE) {
	fprintf(stderr, "\nBad opcode %d at pc %u in TclNRExecuteByteCode\n",
		(unsigned) opCode, relativePc);
	Tcl_Panic("TclNRExecuteByteCode execution failure: bad opcode");
    }
    if (checkStack &&
	    ((stackTop < stackLowerBound) || (stackTop > stackUpperBound))) {
	int numChars;
	const char *cmd = GetSrcInfoForPc(pc, codePtr, &numChars, NULL);

	fprintf(stderr, "\nBad stack top %d at pc %u in TclNRExecuteByteCode (min %i, max %i)",
		stackTop, relativePc, stackLowerBound, stackUpperBound);
	if (cmd != NULL) {
	    Tcl_Obj *message;

	    TclNewLiteralStringObj(message, "\n executing ");
	    Tcl_IncrRefCount(message);
	    Tcl_AppendLimitedToObj(message, cmd, numChars, 100, NULL);
	    fprintf(stderr,"%s\n", Tcl_GetString(message));
	    Tcl_DecrRefCount(message);
	} else {
	    fprintf(stderr, "\n");
	}
	Tcl_Panic("TclNRExecuteByteCode execution failure: bad stack top");
    }
}
#endif /* TCL_COMPILE_DEBUG */

/*
 *----------------------------------------------------------------------
 *
 * IllegalExprOperandType --
 *
 *	Used by TclNRExecuteByteCode to append an error message to the interp
 *	result when an illegal operand type is detected by an expression
 *	instruction. The argument opndPtr holds the operand object in error.
 *
 * Results:
 *	None.
 *
 * Side effects:
 *	An error message is appended to the interp result.
 *
 *----------------------------------------------------------------------
 */

static void
IllegalExprOperandType(
    Tcl_Interp *interp,		/* Interpreter to which error information
				 * pertains. */
    const unsigned char *pc, /* Points to the instruction being executed
				 * when the illegal type was found. */
    Tcl_Obj *opndPtr)		/* Points to the operand holding the value
				 * with the illegal type. */
{
    ClientData ptr;
    int type;
    const unsigned char opcode = *pc;
    const char *description, *operator = operatorStrings[opcode - INST_LOR];

    if (opcode == INST_EXPON) {
	operator = "**";
    }

    if (GetNumberFromObj(NULL, opndPtr, &ptr, &type) != TCL_OK) {
	int numBytes;
	const char *bytes = Tcl_GetStringFromObj(opndPtr, &numBytes);

	if (numBytes == 0) {
	    description = "empty string";
	} else if (TclCheckBadOctal(NULL, bytes)) {
	    description = "invalid octal number";
	} else {
	    description = "non-numeric string";
	}
    } else if (type == TCL_NUMBER_NAN) {
	description = "non-numeric floating-point value";
    } else if (type == TCL_NUMBER_DOUBLE) {
	description = "floating-point value";
    } else {
	/* TODO: No caller needs this. Eliminate? */
	description = "(big) integer";
    }

    Tcl_SetObjResult(interp, Tcl_ObjPrintf(
	    "can't use %s as operand of \"%s\"", description, operator));
    Tcl_SetErrorCode(interp, "ARITH", "DOMAIN", description, NULL);
}

/*
 *----------------------------------------------------------------------
 *
 * TclGetSrcInfoForPc, GetSrcInfoForPc, TclGetSrcInfoForCmd --
 *
 *	Given a program counter value, finds the closest command in the
 *	bytecode code unit's CmdLocation array and returns information about
 *	that command's source: a pointer to its first byte and the number of
 *	characters.
 *
 * Results:
 *	If a command is found that encloses the program counter value, a
 *	pointer to the command's source is returned and the length of the
 *	source is stored at *lengthPtr. If multiple commands resulted in code
 *	at pc, information about the closest enclosing command is returned. If
 *	no matching command is found, NULL is returned and *lengthPtr is
 *	unchanged.
 *
 * Side effects:
 *	The CmdFrame at *cfPtr is updated.
 *
 *----------------------------------------------------------------------
 */

const char *
TclGetSrcInfoForCmd(
    Interp *iPtr,
    int *lenPtr)
{
    CmdFrame *cfPtr = iPtr->cmdFramePtr;
    ByteCode *codePtr = (ByteCode *) cfPtr->data.tebc.codePtr;

    return GetSrcInfoForPc((unsigned char *) cfPtr->data.tebc.pc,
			   codePtr, lenPtr, NULL);
}

void
TclGetSrcInfoForPc(
    CmdFrame *cfPtr)
{
    ByteCode *codePtr = (ByteCode *) cfPtr->data.tebc.codePtr;

    if (cfPtr->cmd.str.cmd == NULL) {
	cfPtr->cmd.str.cmd = GetSrcInfoForPc(
		(unsigned char *) cfPtr->data.tebc.pc, codePtr,
		&cfPtr->cmd.str.len, NULL);
    }

    if (cfPtr->cmd.str.cmd != NULL) {
	/*
	 * We now have the command. We can get the srcOffset back and from
	 * there find the list of word locations for this command.
	 */

	ExtCmdLoc *eclPtr;
	ECL *locPtr = NULL;
	int srcOffset, i;
	Interp *iPtr = (Interp *) *codePtr->interpHandle;
	Tcl_HashEntry *hePtr =
		Tcl_FindHashEntry(iPtr->lineBCPtr, codePtr);

	if (!hePtr) {
	    return;
	}

	srcOffset = cfPtr->cmd.str.cmd - codePtr->source;
	eclPtr = Tcl_GetHashValue(hePtr);

	for (i=0; i < eclPtr->nuloc; i++) {
	    if (eclPtr->loc[i].srcOffset == srcOffset) {
		locPtr = eclPtr->loc+i;
		break;
	    }
	}
	if (locPtr == NULL) {
	    Tcl_Panic("LocSearch failure");
	}

	cfPtr->line = locPtr->line;
	cfPtr->nline = locPtr->nline;
	cfPtr->type = eclPtr->type;

	if (eclPtr->type == TCL_LOCATION_SOURCE) {
	    cfPtr->data.eval.path = eclPtr->path;
	    Tcl_IncrRefCount(cfPtr->data.eval.path);
	}

	/*
	 * Do not set cfPtr->data.eval.path NULL for non-SOURCE. Needed for
	 * cfPtr->data.tebc.codePtr.
	 */
    }
}

static const char *
GetSrcInfoForPc(
    const unsigned char *pc,	/* The program counter value for which to
				 * return the closest command's source info.
				 * This points within a bytecode instruction in
				 * codePtr's code. */
    ByteCode *codePtr,		/* The bytecode sequence in which to look up
				 * the command source for the pc. */
    int *lengthPtr,		/* If non-NULL, the location where the length
				 * of the command's source should be stored.
				 * If NULL, no length is stored. */
    const unsigned char **pcBeg)/* If non-NULL, the bytecode location
				 * where the current instruction starts.
				 * If NULL; no pointer is stored. */
{
    register int pcOffset = (pc - codePtr->codeStart);
    int numCmds = codePtr->numCommands;
    unsigned char *codeDeltaNext, *codeLengthNext;
    unsigned char *srcDeltaNext, *srcLengthNext;
    int codeOffset, codeLen, codeEnd, srcOffset, srcLen, delta, i;
    int bestDist = INT_MAX;	/* Distance of pc to best cmd's start pc. */
    int bestSrcOffset = -1;	/* Initialized to avoid compiler warning. */
    int bestSrcLength = -1;	/* Initialized to avoid compiler warning. */

    if ((pcOffset < 0) || (pcOffset >= codePtr->numCodeBytes)) {
	if (pcBeg != NULL) *pcBeg = NULL;
	return NULL;
    }

    /*
     * Decode the code and source offset and length for each command. The
     * closest enclosing command is the last one whose code started before
     * pcOffset.
     */

    codeDeltaNext = codePtr->codeDeltaStart;
    codeLengthNext = codePtr->codeLengthStart;
    srcDeltaNext = codePtr->srcDeltaStart;
    srcLengthNext = codePtr->srcLengthStart;
    codeOffset = srcOffset = 0;
    for (i = 0;  i < numCmds;  i++) {
	if ((unsigned) *codeDeltaNext == (unsigned) 0xFF) {
	    codeDeltaNext++;
	    delta = TclGetInt4AtPtr(codeDeltaNext);
	    codeDeltaNext += 4;
	} else {
	    delta = TclGetInt1AtPtr(codeDeltaNext);
	    codeDeltaNext++;
	}
	codeOffset += delta;

	if ((unsigned) *codeLengthNext == (unsigned) 0xFF) {
	    codeLengthNext++;
	    codeLen = TclGetInt4AtPtr(codeLengthNext);
	    codeLengthNext += 4;
	} else {
	    codeLen = TclGetInt1AtPtr(codeLengthNext);
	    codeLengthNext++;
	}
	codeEnd = (codeOffset + codeLen - 1);

	if ((unsigned) *srcDeltaNext == (unsigned) 0xFF) {
	    srcDeltaNext++;
	    delta = TclGetInt4AtPtr(srcDeltaNext);
	    srcDeltaNext += 4;
	} else {
	    delta = TclGetInt1AtPtr(srcDeltaNext);
	    srcDeltaNext++;
	}
	srcOffset += delta;

	if ((unsigned) *srcLengthNext == (unsigned) 0xFF) {
	    srcLengthNext++;
	    srcLen = TclGetInt4AtPtr(srcLengthNext);
	    srcLengthNext += 4;
	} else {
	    srcLen = TclGetInt1AtPtr(srcLengthNext);
	    srcLengthNext++;
	}

	if (codeOffset > pcOffset) {	/* Best cmd already found */
	    break;
	}
	if (pcOffset <= codeEnd) {	/* This cmd's code encloses pc */
	    int dist = (pcOffset - codeOffset);

	    if (dist <= bestDist) {
		bestDist = dist;
		bestSrcOffset = srcOffset;
		bestSrcLength = srcLen;
	    }
	}
    }

    if (pcBeg != NULL) {
	const unsigned char *curr,*prev;

	/* Walk from beginning of command or BC to pc, by complete
	 * instructions. Stop when crossing pc; keep previous */

	curr = prev = ((bestDist == INT_MAX) ?
		       codePtr->codeStart :
		       pc - bestDist);
	while (curr <= pc) {
	    prev = curr;
	    curr += tclInstructionTable[*curr].numBytes;
	}
	*pcBeg = prev ; 
    }

    if (bestDist == INT_MAX) {
	return NULL;
    }

    if (lengthPtr != NULL) {
	*lengthPtr = bestSrcLength;
    }

    return (codePtr->source + bestSrcOffset);
}

/*
 *----------------------------------------------------------------------
 *
 * GetExceptRangeForPc --
 *
 *	Given a program counter value, return the closest enclosing
 *	ExceptionRange.
 *
 * Results:
 *	In the normal case, catchOnly is 0 (false) and this procedure returns
 *	a pointer to the most closely enclosing ExceptionRange structure
 *	regardless of whether it is a loop or catch exception range. This is
 *	appropriate when processing a TCL_BREAK or TCL_CONTINUE, which will be
 *	"handled" either by a loop exception range or a closer catch range. If
 *	catchOnly is nonzero, this procedure ignores loop exception ranges and
 *	returns a pointer to the closest catch range. If no matching
 *	ExceptionRange is found that encloses pc, a NULL is returned.
 *
 * Side effects:
 *	None.
 *
 *----------------------------------------------------------------------
 */

static ExceptionRange *
GetExceptRangeForPc(
    const unsigned char *pc, /* The program counter value for which to
				 * search for a closest enclosing exception
				 * range. This points to a bytecode
				 * instruction in codePtr's code. */
    int catchOnly,		/* If 0, consider either loop or catch
				 * ExceptionRanges in search. If nonzero
				 * consider only catch ranges (and ignore any
				 * closer loop ranges). */
    ByteCode *codePtr)		/* Points to the ByteCode in which to search
				 * for the enclosing ExceptionRange. */
{
    ExceptionRange *rangeArrayPtr;
    int numRanges = codePtr->numExceptRanges;
    register ExceptionRange *rangePtr;
    int pcOffset = pc - codePtr->codeStart;
    register int start;

    if (numRanges == 0) {
	return NULL;
    }

    /*
     * This exploits peculiarities of our compiler: nested ranges are always
     * *after* their containing ranges, so that by scanning backwards we are
     * sure that the first matching range is indeed the deepest.
     */

    rangeArrayPtr = codePtr->exceptArrayPtr;
    rangePtr = rangeArrayPtr + numRanges;
    while (--rangePtr >= rangeArrayPtr) {
	start = rangePtr->codeOffset;
	if ((start <= pcOffset) &&
		(pcOffset < (start + rangePtr->numCodeBytes))) {
	    if ((!catchOnly)
		    || (rangePtr->type == CATCH_EXCEPTION_RANGE)) {
		return rangePtr;
	    }
	}
    }
    return NULL;
}

/*
 *----------------------------------------------------------------------
 *
 * GetOpcodeName --
 *
 *	This procedure is called by the TRACE and TRACE_WITH_OBJ macros used
 *	in TclNRExecuteByteCode when debugging. It returns the name of the
 *	bytecode instruction at a specified instruction pc.
 *
 * Results:
 *	A character string for the instruction.
 *
 * Side effects:
 *	None.
 *
 *----------------------------------------------------------------------
 */

#ifdef TCL_COMPILE_DEBUG
static const char *
GetOpcodeName(
    const unsigned char *pc)	/* Points to the instruction whose name should
				 * be returned. */
{
    unsigned char opCode = *pc;

    return tclInstructionTable[opCode].name;
}
#endif /* TCL_COMPILE_DEBUG */

/*
 *----------------------------------------------------------------------
 *
 * TclExprFloatError --
 *
 *	This procedure is called when an error occurs during a floating-point
 *	operation. It reads errno and sets interp->objResultPtr accordingly.
 *
 * Results:
 *	interp->objResultPtr is set to hold an error message.
 *
 * Side effects:
 *	None.
 *
 *----------------------------------------------------------------------
 */

void
TclExprFloatError(
    Tcl_Interp *interp,		/* Where to store error message. */
    double value)		/* Value returned after error; used to
				 * distinguish underflows from overflows. */
{
    const char *s;

    if ((errno == EDOM) || TclIsNaN(value)) {
	s = "domain error: argument not in valid range";
	Tcl_SetObjResult(interp, Tcl_NewStringObj(s, -1));
	Tcl_SetErrorCode(interp, "ARITH", "DOMAIN", s, NULL);
    } else if ((errno == ERANGE) || TclIsInfinite(value)) {
	if (value == 0.0) {
	    s = "floating-point value too small to represent";
	    Tcl_SetObjResult(interp, Tcl_NewStringObj(s, -1));
	    Tcl_SetErrorCode(interp, "ARITH", "UNDERFLOW", s, NULL);
	} else {
	    s = "floating-point value too large to represent";
	    Tcl_SetObjResult(interp, Tcl_NewStringObj(s, -1));
	    Tcl_SetErrorCode(interp, "ARITH", "OVERFLOW", s, NULL);
	}
    } else {
	Tcl_Obj *objPtr = Tcl_ObjPrintf(
		"unknown floating-point error, errno = %d", errno);

	Tcl_SetErrorCode(interp, "ARITH", "UNKNOWN",
		Tcl_GetString(objPtr), NULL);
	Tcl_SetObjResult(interp, objPtr);
    }
}

#ifdef TCL_COMPILE_STATS
/*
 *----------------------------------------------------------------------
 *
 * TclLog2 --
 *
 *	Procedure used while collecting compilation statistics to determine
 *	the log base 2 of an integer.
 *
 * Results:
 *	Returns the log base 2 of the operand. If the argument is less than or
 *	equal to zero, a zero is returned.
 *
 * Side effects:
 *	None.
 *
 *----------------------------------------------------------------------
 */

int
TclLog2(
    register int value)		/* The integer for which to compute the log
				 * base 2. */
{
    register int n = value;
    register int result = 0;

    while (n > 1) {
	n = n >> 1;
	result++;
    }
    return result;
}

/*
 *----------------------------------------------------------------------
 *
 * EvalStatsCmd --
 *
 *	Implements the "evalstats" command that prints instruction execution
 *	counts to stdout.
 *
 * Results:
 *	Standard Tcl results.
 *
 * Side effects:
 *	None.
 *
 *----------------------------------------------------------------------
 */

static int
EvalStatsCmd(
    ClientData unused,		/* Unused. */
    Tcl_Interp *interp,		/* The current interpreter. */
    int objc,			/* The number of arguments. */
    Tcl_Obj *const objv[])	/* The argument strings. */
{
    Interp *iPtr = (Interp *) interp;
    LiteralTable *globalTablePtr = &iPtr->literalTable;
    ByteCodeStats *statsPtr = &iPtr->stats;
    double totalCodeBytes, currentCodeBytes;
    double totalLiteralBytes, currentLiteralBytes;
    double objBytesIfUnshared, strBytesIfUnshared, sharingBytesSaved;
    double strBytesSharedMultX, strBytesSharedOnce;
    double numInstructions, currentHeaderBytes;
    long numCurrentByteCodes, numByteCodeLits;
    long refCountSum, literalMgmtBytes, sum;
    int numSharedMultX, numSharedOnce;
    int decadeHigh, minSizeDecade, maxSizeDecade, length, i;
    char *litTableStats;
    LiteralEntry *entryPtr;
    Tcl_Obj *objPtr;

#define Percent(a,b) ((a) * 100.0 / (b))

    objPtr = Tcl_NewObj();
    Tcl_IncrRefCount(objPtr);

    numInstructions = 0.0;
    for (i = 0;  i < 256;  i++) {
	if (statsPtr->instructionCount[i] != 0) {
	    numInstructions += statsPtr->instructionCount[i];
	}
    }

    totalLiteralBytes = sizeof(LiteralTable)
	    + iPtr->literalTable.numBuckets * sizeof(LiteralEntry *)
	    + (statsPtr->numLiteralsCreated * sizeof(LiteralEntry))
	    + (statsPtr->numLiteralsCreated * sizeof(Tcl_Obj))
	    + statsPtr->totalLitStringBytes;
    totalCodeBytes = statsPtr->totalByteCodeBytes + totalLiteralBytes;

    numCurrentByteCodes =
	    statsPtr->numCompilations - statsPtr->numByteCodesFreed;
    currentHeaderBytes = numCurrentByteCodes
	    * (sizeof(ByteCode) - sizeof(size_t) - sizeof(Tcl_Time));
    literalMgmtBytes = sizeof(LiteralTable)
	    + (iPtr->literalTable.numBuckets * sizeof(LiteralEntry *))
	    + (iPtr->literalTable.numEntries * sizeof(LiteralEntry));
    currentLiteralBytes = literalMgmtBytes
	    + iPtr->literalTable.numEntries * sizeof(Tcl_Obj)
	    + statsPtr->currentLitStringBytes;
    currentCodeBytes = statsPtr->currentByteCodeBytes + currentLiteralBytes;

    /*
     * Summary statistics, total and current source and ByteCode sizes.
     */

    Tcl_AppendPrintfToObj(objPtr, "\n----------------------------------------------------------------\n");
    Tcl_AppendPrintfToObj(objPtr,
	    "Compilation and execution statistics for interpreter %#lx\n",
	    iPtr);

    Tcl_AppendPrintfToObj(objPtr, "\nNumber ByteCodes executed\t%ld\n",
	    statsPtr->numExecutions);
    Tcl_AppendPrintfToObj(objPtr, "Number ByteCodes compiled\t%ld\n",
	    statsPtr->numCompilations);
    Tcl_AppendPrintfToObj(objPtr, "  Mean executions/compile\t%.1f\n",
	    statsPtr->numExecutions / (float)statsPtr->numCompilations);

    Tcl_AppendPrintfToObj(objPtr, "\nInstructions executed\t\t%.0f\n",
	    numInstructions);
    Tcl_AppendPrintfToObj(objPtr, "  Mean inst/compile\t\t%.0f\n",
	    numInstructions / statsPtr->numCompilations);
    Tcl_AppendPrintfToObj(objPtr, "  Mean inst/execution\t\t%.0f\n",
	    numInstructions / statsPtr->numExecutions);

    Tcl_AppendPrintfToObj(objPtr, "\nTotal ByteCodes\t\t\t%ld\n",
	    statsPtr->numCompilations);
    Tcl_AppendPrintfToObj(objPtr, "  Source bytes\t\t\t%.6g\n",
	    statsPtr->totalSrcBytes);
    Tcl_AppendPrintfToObj(objPtr, "  Code bytes\t\t\t%.6g\n",
	    totalCodeBytes);
    Tcl_AppendPrintfToObj(objPtr, "    ByteCode bytes\t\t%.6g\n",
	    statsPtr->totalByteCodeBytes);
    Tcl_AppendPrintfToObj(objPtr, "    Literal bytes\t\t%.6g\n",
	    totalLiteralBytes);
    Tcl_AppendPrintfToObj(objPtr, "      table %lu + bkts %lu + entries %lu + objects %lu + strings %.6g\n",
	    (unsigned long) sizeof(LiteralTable),
	    (unsigned long) (iPtr->literalTable.numBuckets * sizeof(LiteralEntry *)),
	    (unsigned long) (statsPtr->numLiteralsCreated * sizeof(LiteralEntry)),
	    (unsigned long) (statsPtr->numLiteralsCreated * sizeof(Tcl_Obj)),
	    statsPtr->totalLitStringBytes);
    Tcl_AppendPrintfToObj(objPtr, "  Mean code/compile\t\t%.1f\n",
	    totalCodeBytes / statsPtr->numCompilations);
    Tcl_AppendPrintfToObj(objPtr, "  Mean code/source\t\t%.1f\n",
	    totalCodeBytes / statsPtr->totalSrcBytes);

    Tcl_AppendPrintfToObj(objPtr, "\nCurrent (active) ByteCodes\t%ld\n",
	    numCurrentByteCodes);
    Tcl_AppendPrintfToObj(objPtr, "  Source bytes\t\t\t%.6g\n",
	    statsPtr->currentSrcBytes);
    Tcl_AppendPrintfToObj(objPtr, "  Code bytes\t\t\t%.6g\n",
	    currentCodeBytes);
    Tcl_AppendPrintfToObj(objPtr, "    ByteCode bytes\t\t%.6g\n",
	    statsPtr->currentByteCodeBytes);
    Tcl_AppendPrintfToObj(objPtr, "    Literal bytes\t\t%.6g\n",
	    currentLiteralBytes);
    Tcl_AppendPrintfToObj(objPtr, "      table %lu + bkts %lu + entries %lu + objects %lu + strings %.6g\n",
	    (unsigned long) sizeof(LiteralTable),
	    (unsigned long) (iPtr->literalTable.numBuckets * sizeof(LiteralEntry *)),
	    (unsigned long) (iPtr->literalTable.numEntries * sizeof(LiteralEntry)),
	    (unsigned long) (iPtr->literalTable.numEntries * sizeof(Tcl_Obj)),
	    statsPtr->currentLitStringBytes);
    Tcl_AppendPrintfToObj(objPtr, "  Mean code/source\t\t%.1f\n",
	    currentCodeBytes / statsPtr->currentSrcBytes);
    Tcl_AppendPrintfToObj(objPtr, "  Code + source bytes\t\t%.6g (%0.1f mean code/src)\n",
	    (currentCodeBytes + statsPtr->currentSrcBytes),
	    (currentCodeBytes / statsPtr->currentSrcBytes) + 1.0);

    /*
     * Tcl_IsShared statistics check
     *
     * This gives the refcount of each obj as Tcl_IsShared was called for it.
     * Shared objects must be duplicated before they can be modified.
     */

    numSharedMultX = 0;
    Tcl_AppendPrintfToObj(objPtr, "\nTcl_IsShared object check (all objects):\n");
    Tcl_AppendPrintfToObj(objPtr, "  Object had refcount <=1 (not shared)\t%ld\n",
	    tclObjsShared[1]);
    for (i = 2;  i < TCL_MAX_SHARED_OBJ_STATS;  i++) {
	Tcl_AppendPrintfToObj(objPtr, "  refcount ==%d\t\t%ld\n",
		i, tclObjsShared[i]);
	numSharedMultX += tclObjsShared[i];
    }
    Tcl_AppendPrintfToObj(objPtr, "  refcount >=%d\t\t%ld\n",
	    i, tclObjsShared[0]);
    numSharedMultX += tclObjsShared[0];
    Tcl_AppendPrintfToObj(objPtr, "  Total shared objects\t\t\t%d\n",
	    numSharedMultX);

    /*
     * Literal table statistics.
     */

    numByteCodeLits = 0;
    refCountSum = 0;
    numSharedMultX = 0;
    numSharedOnce = 0;
    objBytesIfUnshared = 0.0;
    strBytesIfUnshared = 0.0;
    strBytesSharedMultX = 0.0;
    strBytesSharedOnce = 0.0;
    for (i = 0;  i < globalTablePtr->numBuckets;  i++) {
	for (entryPtr = globalTablePtr->buckets[i];  entryPtr != NULL;
		entryPtr = entryPtr->nextPtr) {
	    if (entryPtr->objPtr->typePtr == &tclByteCodeType) {
		numByteCodeLits++;
	    }
	    (void) Tcl_GetStringFromObj(entryPtr->objPtr, &length);
	    refCountSum += entryPtr->refCount;
	    objBytesIfUnshared += (entryPtr->refCount * sizeof(Tcl_Obj));
	    strBytesIfUnshared += (entryPtr->refCount * (length+1));
	    if (entryPtr->refCount > 1) {
		numSharedMultX++;
		strBytesSharedMultX += (length+1);
	    } else {
		numSharedOnce++;
		strBytesSharedOnce += (length+1);
	    }
	}
    }
    sharingBytesSaved = (objBytesIfUnshared + strBytesIfUnshared)
	    - currentLiteralBytes;

    Tcl_AppendPrintfToObj(objPtr, "\nTotal objects (all interps)\t%ld\n",
	    tclObjsAlloced);
    Tcl_AppendPrintfToObj(objPtr, "Current objects\t\t\t%ld\n",
	    (tclObjsAlloced - tclObjsFreed));
    Tcl_AppendPrintfToObj(objPtr, "Total literal objects\t\t%ld\n",
	    statsPtr->numLiteralsCreated);

    Tcl_AppendPrintfToObj(objPtr, "\nCurrent literal objects\t\t%d (%0.1f%% of current objects)\n",
	    globalTablePtr->numEntries,
	    Percent(globalTablePtr->numEntries, tclObjsAlloced-tclObjsFreed));
    Tcl_AppendPrintfToObj(objPtr, "  ByteCode literals\t\t%ld (%0.1f%% of current literals)\n",
	    numByteCodeLits,
	    Percent(numByteCodeLits, globalTablePtr->numEntries));
    Tcl_AppendPrintfToObj(objPtr, "  Literals reused > 1x\t\t%d\n",
	    numSharedMultX);
    Tcl_AppendPrintfToObj(objPtr, "  Mean reference count\t\t%.2f\n",
	    ((double) refCountSum) / globalTablePtr->numEntries);
    Tcl_AppendPrintfToObj(objPtr, "  Mean len, str reused >1x \t%.2f\n",
	    (numSharedMultX ? strBytesSharedMultX/numSharedMultX : 0.0));
    Tcl_AppendPrintfToObj(objPtr, "  Mean len, str used 1x\t\t%.2f\n",
	    (numSharedOnce ? strBytesSharedOnce/numSharedOnce : 0.0));
    Tcl_AppendPrintfToObj(objPtr, "  Total sharing savings\t\t%.6g (%0.1f%% of bytes if no sharing)\n",
	    sharingBytesSaved,
	    Percent(sharingBytesSaved, objBytesIfUnshared+strBytesIfUnshared));
    Tcl_AppendPrintfToObj(objPtr, "    Bytes with sharing\t\t%.6g\n",
	    currentLiteralBytes);
    Tcl_AppendPrintfToObj(objPtr, "      table %lu + bkts %lu + entries %lu + objects %lu + strings %.6g\n",
	    (unsigned long) sizeof(LiteralTable),
	    (unsigned long) (iPtr->literalTable.numBuckets * sizeof(LiteralEntry *)),
	    (unsigned long) (iPtr->literalTable.numEntries * sizeof(LiteralEntry)),
	    (unsigned long) (iPtr->literalTable.numEntries * sizeof(Tcl_Obj)),
	    statsPtr->currentLitStringBytes);
    Tcl_AppendPrintfToObj(objPtr, "    Bytes if no sharing\t\t%.6g = objects %.6g + strings %.6g\n",
	    (objBytesIfUnshared + strBytesIfUnshared),
	    objBytesIfUnshared, strBytesIfUnshared);
    Tcl_AppendPrintfToObj(objPtr, "  String sharing savings \t%.6g = unshared %.6g - shared %.6g\n",
	    (strBytesIfUnshared - statsPtr->currentLitStringBytes),
	    strBytesIfUnshared, statsPtr->currentLitStringBytes);
    Tcl_AppendPrintfToObj(objPtr, "  Literal mgmt overhead\t\t%ld (%0.1f%% of bytes with sharing)\n",
	    literalMgmtBytes,
	    Percent(literalMgmtBytes, currentLiteralBytes));
    Tcl_AppendPrintfToObj(objPtr, "    table %lu + buckets %lu + entries %lu\n",
	    (unsigned long) sizeof(LiteralTable),
	    (unsigned long) (iPtr->literalTable.numBuckets * sizeof(LiteralEntry *)),
	    (unsigned long) (iPtr->literalTable.numEntries * sizeof(LiteralEntry)));

    /*
     * Breakdown of current ByteCode space requirements.
     */

    Tcl_AppendPrintfToObj(objPtr, "\nBreakdown of current ByteCode requirements:\n");
    Tcl_AppendPrintfToObj(objPtr, "                         Bytes      Pct of    Avg per\n");
    Tcl_AppendPrintfToObj(objPtr, "                                     total    ByteCode\n");
    Tcl_AppendPrintfToObj(objPtr, "Total             %12.6g     100.00%%   %8.1f\n",
	    statsPtr->currentByteCodeBytes,
	    statsPtr->currentByteCodeBytes / numCurrentByteCodes);
    Tcl_AppendPrintfToObj(objPtr, "Header            %12.6g   %8.1f%%   %8.1f\n",
	    currentHeaderBytes,
	    Percent(currentHeaderBytes, statsPtr->currentByteCodeBytes),
	    currentHeaderBytes / numCurrentByteCodes);
    Tcl_AppendPrintfToObj(objPtr, "Instructions      %12.6g   %8.1f%%   %8.1f\n",
	    statsPtr->currentInstBytes,
	    Percent(statsPtr->currentInstBytes,statsPtr->currentByteCodeBytes),
	    statsPtr->currentInstBytes / numCurrentByteCodes);
    Tcl_AppendPrintfToObj(objPtr, "Literal ptr array %12.6g   %8.1f%%   %8.1f\n",
	    statsPtr->currentLitBytes,
	    Percent(statsPtr->currentLitBytes,statsPtr->currentByteCodeBytes),
	    statsPtr->currentLitBytes / numCurrentByteCodes);
    Tcl_AppendPrintfToObj(objPtr, "Exception table   %12.6g   %8.1f%%   %8.1f\n",
	    statsPtr->currentExceptBytes,
	    Percent(statsPtr->currentExceptBytes,statsPtr->currentByteCodeBytes),
	    statsPtr->currentExceptBytes / numCurrentByteCodes);
    Tcl_AppendPrintfToObj(objPtr, "Auxiliary data    %12.6g   %8.1f%%   %8.1f\n",
	    statsPtr->currentAuxBytes,
	    Percent(statsPtr->currentAuxBytes,statsPtr->currentByteCodeBytes),
	    statsPtr->currentAuxBytes / numCurrentByteCodes);
    Tcl_AppendPrintfToObj(objPtr, "Command map       %12.6g   %8.1f%%   %8.1f\n",
	    statsPtr->currentCmdMapBytes,
	    Percent(statsPtr->currentCmdMapBytes,statsPtr->currentByteCodeBytes),
	    statsPtr->currentCmdMapBytes / numCurrentByteCodes);

    /*
     * Detailed literal statistics.
     */

    Tcl_AppendPrintfToObj(objPtr, "\nLiteral string sizes:\n");
    Tcl_AppendPrintfToObj(objPtr, "\t Up to length\t\tPercentage\n");
    maxSizeDecade = 0;
    for (i = 31;  i >= 0;  i--) {
	if (statsPtr->literalCount[i] > 0) {
	    maxSizeDecade = i;
	    break;
	}
    }
    sum = 0;
    for (i = 0;  i <= maxSizeDecade;  i++) {
	decadeHigh = (1 << (i+1)) - 1;
	sum += statsPtr->literalCount[i];
	Tcl_AppendPrintfToObj(objPtr, "\t%10d\t\t%8.0f%%\n",
		decadeHigh, Percent(sum, statsPtr->numLiteralsCreated));
    }

    litTableStats = TclLiteralStats(globalTablePtr);
    Tcl_AppendPrintfToObj(objPtr, "\nCurrent literal table statistics:\n%s\n",
	    litTableStats);
    ckfree((char *) litTableStats);

    /*
     * Source and ByteCode size distributions.
     */

    Tcl_AppendPrintfToObj(objPtr, "\nSource sizes:\n");
    Tcl_AppendPrintfToObj(objPtr, "\t Up to size\t\tPercentage\n");
    minSizeDecade = maxSizeDecade = 0;
    for (i = 0;  i < 31;  i++) {
	if (statsPtr->srcCount[i] > 0) {
	    minSizeDecade = i;
	    break;
	}
    }
    for (i = 31;  i >= 0;  i--) {
	if (statsPtr->srcCount[i] > 0) {
	    maxSizeDecade = i;
	    break;
	}
    }
    sum = 0;
    for (i = minSizeDecade;  i <= maxSizeDecade;  i++) {
	decadeHigh = (1 << (i+1)) - 1;
	sum += statsPtr->srcCount[i];
	Tcl_AppendPrintfToObj(objPtr, "\t%10d\t\t%8.0f%%\n",
		decadeHigh, Percent(sum, statsPtr->numCompilations));
    }

    Tcl_AppendPrintfToObj(objPtr, "\nByteCode sizes:\n");
    Tcl_AppendPrintfToObj(objPtr, "\t Up to size\t\tPercentage\n");
    minSizeDecade = maxSizeDecade = 0;
    for (i = 0;  i < 31;  i++) {
	if (statsPtr->byteCodeCount[i] > 0) {
	    minSizeDecade = i;
	    break;
	}
    }
    for (i = 31;  i >= 0;  i--) {
	if (statsPtr->byteCodeCount[i] > 0) {
	    maxSizeDecade = i;
	    break;
	}
    }
    sum = 0;
    for (i = minSizeDecade;  i <= maxSizeDecade;  i++) {
	decadeHigh = (1 << (i+1)) - 1;
	sum += statsPtr->byteCodeCount[i];
	Tcl_AppendPrintfToObj(objPtr, "\t%10d\t\t%8.0f%%\n",
		decadeHigh, Percent(sum, statsPtr->numCompilations));
    }

    Tcl_AppendPrintfToObj(objPtr, "\nByteCode longevity (excludes Current ByteCodes):\n");
    Tcl_AppendPrintfToObj(objPtr, "\t       Up to ms\t\tPercentage\n");
    minSizeDecade = maxSizeDecade = 0;
    for (i = 0;  i < 31;  i++) {
	if (statsPtr->lifetimeCount[i] > 0) {
	    minSizeDecade = i;
	    break;
	}
    }
    for (i = 31;  i >= 0;  i--) {
	if (statsPtr->lifetimeCount[i] > 0) {
	    maxSizeDecade = i;
	    break;
	}
    }
    sum = 0;
    for (i = minSizeDecade;  i <= maxSizeDecade;  i++) {
	decadeHigh = (1 << (i+1)) - 1;
	sum += statsPtr->lifetimeCount[i];
	Tcl_AppendPrintfToObj(objPtr, "\t%12.3f\t\t%8.0f%%\n",
		decadeHigh/1000.0, Percent(sum, statsPtr->numByteCodesFreed));
    }

    /*
     * Instruction counts.
     */

    Tcl_AppendPrintfToObj(objPtr, "\nInstruction counts:\n");
    for (i = 0;  i <= LAST_INST_OPCODE;  i++) {
	Tcl_AppendPrintfToObj(objPtr, "%20s %8ld ",
		tclInstructionTable[i].name, statsPtr->instructionCount[i]);
	if (statsPtr->instructionCount[i]) {
	    Tcl_AppendPrintfToObj(objPtr, "%6.1f%%\n",
		    Percent(statsPtr->instructionCount[i], numInstructions));
	} else {
	    Tcl_AppendPrintfToObj(objPtr, "0\n");
	}
    }

#ifdef TCL_MEM_DEBUG
    Tcl_AppendPrintfToObj(objPtr, "\nHeap Statistics:\n");
    TclDumpMemoryInfo((ClientData) objPtr, 1);
#endif
    Tcl_AppendPrintfToObj(objPtr, "\n----------------------------------------------------------------\n");

    if (objc == 1) {
	Tcl_SetObjResult(interp, objPtr);
    } else {
	Tcl_Channel outChan;
	char *str = Tcl_GetStringFromObj(objv[1], &length);

	if (length) {
	    if (strcmp(str, "stdout") == 0) {
		outChan = Tcl_GetStdChannel(TCL_STDOUT);
	    } else if (strcmp(str, "stderr") == 0) {
		outChan = Tcl_GetStdChannel(TCL_STDERR);
	    } else {
		outChan = Tcl_OpenFileChannel(NULL, str, "w", 0664);
	    }
	} else {
	    outChan = Tcl_GetStdChannel(TCL_STDOUT);
	}
	if (outChan != NULL) {
	    Tcl_WriteObj(outChan, objPtr);
	}
    }
    Tcl_DecrRefCount(objPtr);
    return TCL_OK;
}
#endif /* TCL_COMPILE_STATS */

#ifdef TCL_COMPILE_DEBUG
/*
 *----------------------------------------------------------------------
 *
 * StringForResultCode --
 *
 *	Procedure that returns a human-readable string representing a Tcl
 *	result code such as TCL_ERROR.
 *
 * Results:
 *	If the result code is one of the standard Tcl return codes, the result
 *	is a string representing that code such as "TCL_ERROR". Otherwise, the
 *	result string is that code formatted as a sequence of decimal digit
 *	characters. Note that the resulting string must not be modified by the
 *	caller.
 *
 * Side effects:
 *	None.
 *
 *----------------------------------------------------------------------
 */

static const char *
StringForResultCode(
    int result)			/* The Tcl result code for which to generate a
				 * string. */
{
    static char buf[TCL_INTEGER_SPACE];

    if ((result >= TCL_OK) && (result <= TCL_CONTINUE)) {
	return resultStrings[result];
    }
    TclFormatInt(buf, result);
    return buf;
}
#endif /* TCL_COMPILE_DEBUG */

/*
 * Local Variables:
 * mode: c
 * c-basic-offset: 4
 * fill-column: 78
 * End:
 */<|MERGE_RESOLUTION|>--- conflicted
+++ resolved
@@ -13,11 +13,6 @@
  *
  * See the file "license.terms" for information on usage and redistribution of
  * this file, and for a DISCLAIMER OF ALL WARRANTIES.
-<<<<<<< HEAD
- *
- * RCS: @(#) $Id: tclExecute.c,v 1.511 2010/12/30 23:10:07 msofer Exp $
-=======
->>>>>>> 488806d8
  */
 
 #include "tclInt.h"
