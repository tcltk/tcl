/*
 * tclExecute.c --
 *
 *	This file contains procedures that execute byte-compiled Tcl commands.
 *
 * Copyright (c) 1996-1997 Sun Microsystems, Inc.
 * Copyright (c) 1998-2000 by Scriptics Corporation.
 * Copyright (c) 2001 by Kevin B. Kenny. All rights reserved.
 * Copyright (c) 2002-2010 by Miguel Sofer.
 * Copyright (c) 2005-2007 by Donal K. Fellows.
 * Copyright (c) 2007 Daniel A. Steffen <das@users.sourceforge.net>
 * Copyright (c) 2006-2008 by Joe Mistachkin.  All rights reserved.
 *
 * See the file "license.terms" for information on usage and redistribution of
 * this file, and for a DISCLAIMER OF ALL WARRANTIES.
 */

#include "tclInt.h"
#include "tclCompile.h"
#include "tommath.h"
#include <math.h>

#if NRE_ENABLE_ASSERTS
#include <assert.h>
#endif

/*
 * Hack to determine whether we may expect IEEE floating point. The hack is
 * formally incorrect in that non-IEEE platforms might have the same precision
 * and range, but VAX, IBM, and Cray do not; are there any other floating
 * point units that we might care about?
 */

#if (FLT_RADIX == 2) && (DBL_MANT_DIG == 53) && (DBL_MAX_EXP == 1024)
#define IEEE_FLOATING_POINT
#endif

/*
 * A mask (should be 2**n-1) that is used to work out when the bytecode engine
 * should call Tcl_AsyncReady() to see whether there is a signal that needs
 * handling.
 */

#ifndef ASYNC_CHECK_COUNT_MASK
#   define ASYNC_CHECK_COUNT_MASK	63
#endif /* !ASYNC_CHECK_COUNT_MASK */

/*
 * Boolean flag indicating whether the Tcl bytecode interpreter has been
 * initialized.
 */

static int execInitialized = 0;
TCL_DECLARE_MUTEX(execMutex)

#ifdef TCL_COMPILE_DEBUG
/*
 * Variable that controls whether execution tracing is enabled and, if so,
 * what level of tracing is desired:
 *    0: no execution tracing
 *    1: trace invocations of Tcl procs only
 *    2: trace invocations of all (not compiled away) commands
 *    3: display each instruction executed
 * This variable is linked to the Tcl variable "tcl_traceExec".
 */

int tclTraceExec = 0;
#endif

/*
 * Mapping from expression instruction opcodes to strings; used for error
 * messages. Note that these entries must match the order and number of the
 * expression opcodes (e.g., INST_LOR) in tclCompile.h.
 *
 * Does not include the string for INST_EXPON (and beyond), as that is
 * disjoint for backward-compatability reasons.
 */

static const char *const operatorStrings[] = {
    "||", "&&", "|", "^", "&", "==", "!=", "<", ">", "<=", ">=", "<<", ">>",
    "+", "-", "*", "/", "%", "+", "-", "~", "!",
    "BUILTIN FUNCTION", "FUNCTION",
    "", "", "", "", "", "", "", "", "eq", "ne"
};

/*
 * Mapping from Tcl result codes to strings; used for error and debugging
 * messages.
 */

#ifdef TCL_COMPILE_DEBUG
static const char *const resultStrings[] = {
    "TCL_OK", "TCL_ERROR", "TCL_RETURN", "TCL_BREAK", "TCL_CONTINUE"
};
#endif

/*
 * These are used by evalstats to monitor object usage in Tcl.
 */

#ifdef TCL_COMPILE_STATS
long		tclObjsAlloced = 0;
long		tclObjsFreed = 0;
long		tclObjsShared[TCL_MAX_SHARED_OBJ_STATS] = { 0, 0, 0, 0, 0 };
#endif /* TCL_COMPILE_STATS */

/*
 * Support pre-8.5 bytecodes unless specifically requested otherwise.
 */

#ifndef TCL_SUPPORT_84_BYTECODE
#define TCL_SUPPORT_84_BYTECODE 1
#endif

#if TCL_SUPPORT_84_BYTECODE
/*
 * We need to know the tclBuiltinFuncTable to support translation of pre-8.5
 * math functions to the namespace-based ::tcl::mathfunc::op in 8.5+.
 */

typedef struct {
    const char *name;		/* Name of function. */
    int numArgs;		/* Number of arguments for function. */
} BuiltinFunc;

/*
 * Table describing the built-in math functions. Entries in this table are
 * indexed by the values of the INST_CALL_BUILTIN_FUNC instruction's
 * operand byte.
 */

static BuiltinFunc const tclBuiltinFuncTable[] = {
    {"acos", 1},
    {"asin", 1},
    {"atan", 1},
    {"atan2", 2},
    {"ceil", 1},
    {"cos", 1},
    {"cosh", 1},
    {"exp", 1},
    {"floor", 1},
    {"fmod", 2},
    {"hypot", 2},
    {"log", 1},
    {"log10", 1},
    {"pow", 2},
    {"sin", 1},
    {"sinh", 1},
    {"sqrt", 1},
    {"tan", 1},
    {"tanh", 1},
    {"abs", 1},
    {"double", 1},
    {"int", 1},
    {"rand", 0},
    {"round", 1},
    {"srand", 1},
    {"wide", 1},
    {NULL, 0},
};

#define LAST_BUILTIN_FUNC	25
#endif

/*
 * NR_TEBC
 * Helpers for NR - non-recursive calls to TEBC
 * Minimal data required to fully reconstruct the execution state.
 */

typedef struct TEBCdata {
    ByteCode *codePtr;		/* Constant until the BC returns */
				/* -----------------------------------------*/
    const unsigned char *pc;	/* These fields are used on return TO this */
    unsigned long *catchTop;	/* this level: they record the state when a */
    int cleanup;		/* new codePtr was received for NR */
    Tcl_Obj *auxObjList;	/* execution. */
    int checkInterp;
    CmdFrame cmdFrame;
    void * stack[1];            /* Start of the actual combined catch and obj
				 * stacks; the struct will be expanded as
				 * necessary */
} TEBCdata;

#define TEBC_YIELD()					\
    esPtr->tosPtr = tosPtr;				\
    TD->pc = pc;					\
    TD->cleanup = cleanup;				\
    TclNRAddCallback(interp, TEBCresume, TD,	\
	    INT2PTR(1), NULL, NULL)
    
#define TEBC_DATA_DIG() \
    pc = TD->pc;				\
    cleanup = TD->cleanup;			\
    tosPtr = esPtr->tosPtr
    

#define PUSH_TAUX_OBJ(objPtr) \
    do {							\
	objPtr->internalRep.ptrAndLongRep.ptr = auxObjList;	\
	auxObjList = objPtr;					\
    } while (0)

#define POP_TAUX_OBJ() \
    do {							\
	tmpPtr = auxObjList;					\
	auxObjList = tmpPtr->internalRep.ptrAndLongRep.ptr;	\
	Tcl_DecrRefCount(tmpPtr);				\
    } while (0)

/*
 * These variable-access macros have to coincide with those in tclVar.c
 */

#define VarHashGetValue(hPtr) \
    ((Var *) ((char *)hPtr - TclOffset(VarInHash, entry)))

static inline Var *
VarHashCreateVar(
    TclVarHashTable *tablePtr,
    Tcl_Obj *key,
    int *newPtr)
{
    Tcl_HashEntry *hPtr = Tcl_CreateHashEntry(&tablePtr->table,
	    key, newPtr);

    if (!hPtr) {
	return NULL;
    }
    return VarHashGetValue(hPtr);
}

#define VarHashFindVar(tablePtr, key) \
    VarHashCreateVar((tablePtr), (key), NULL)

/*
 * The new macro for ending an instruction; note that a reasonable C-optimiser
 * will resolve all branches at compile time. (result) is always a constant;
 * the macro NEXT_INST_F handles constant (nCleanup), NEXT_INST_V is resolved
 * at runtime for variable (nCleanup).
 *
 * ARGUMENTS:
 *    pcAdjustment: how much to increment pc
 *    nCleanup: how many objects to remove from the stack
 *    resultHandling: 0 indicates no object should be pushed on the stack;
 *	otherwise, push objResultPtr. If (result < 0), objResultPtr already
 *	has the correct reference count.
 *
 * We use the new compile-time assertions to cheack that nCleanup is constant
 * and within range.
 */

#define NEXT_INST_F(pcAdjustment, nCleanup, resultHandling) \
    do {							\
	TCL_CT_ASSERT((nCleanup >= 0) && (nCleanup <= 2));	\
	if (nCleanup == 0) {					\
	    if (resultHandling != 0) {				\
		if ((resultHandling) > 0) {			\
		    PUSH_OBJECT(objResultPtr);			\
		} else {					\
		    *(++tosPtr) = objResultPtr;			\
		}						\
	    }							\
	    pc += (pcAdjustment);				\
	    goto cleanup0;					\
	} else if (resultHandling != 0) {			\
	    if ((resultHandling) > 0) {				\
		Tcl_IncrRefCount(objResultPtr);			\
	    }							\
	    pc += (pcAdjustment);				\
	    switch (nCleanup) {					\
	    case 1: goto cleanup1_pushObjResultPtr;		\
	    case 2: goto cleanup2_pushObjResultPtr;		\
	    }							\
	} else {						\
	    pc += (pcAdjustment);				\
	    switch (nCleanup) {					\
	    case 1: goto cleanup1;				\
	    case 2: goto cleanup2;				\
	    }							\
	}							\
    } while (0)

#define NEXT_INST_V(pcAdjustment, nCleanup, resultHandling) \
    do {							\
	pc += (pcAdjustment);					\
	cleanup = (nCleanup);					\
	if (resultHandling) {					\
	    if ((resultHandling) > 0) {				\
		Tcl_IncrRefCount(objResultPtr);			\
	    }							\
	    goto cleanupV_pushObjResultPtr;			\
	} else {						\
	    goto cleanupV;					\
	}							\
    } while (0)

/*
 * Macros used to cache often-referenced Tcl evaluation stack information
 * in local variables. Note that a DECACHE_STACK_INFO()-CACHE_STACK_INFO()
 * pair must surround any call inside TclNRExecuteByteCode (and a few other
 * procedures that use this scheme) that could result in a recursive call
 * to TclNRExecuteByteCode.
 */

#define CACHE_STACK_INFO() \
    checkInterp = 1

#define DECACHE_STACK_INFO() \
    esPtr->tosPtr = tosPtr

/*
 * Macros used to access items on the Tcl evaluation stack. PUSH_OBJECT
 * increments the object's ref count since it makes the stack have another
 * reference pointing to the object. However, POP_OBJECT does not decrement
 * the ref count. This is because the stack may hold the only reference to the
 * object, so the object would be destroyed if its ref count were decremented
 * before the caller had a chance to, e.g., store it in a variable. It is the
 * caller's responsibility to decrement the ref count when it is finished with
 * an object.
 *
 * WARNING! It is essential that objPtr only appear once in the PUSH_OBJECT
 * macro. The actual parameter might be an expression with side effects, and
 * this ensures that it will be executed only once.
 */

#define PUSH_OBJECT(objPtr) \
    Tcl_IncrRefCount(*(++tosPtr) = (objPtr))

#define POP_OBJECT()	*(tosPtr--)

#define OBJ_AT_TOS	*tosPtr

#define OBJ_UNDER_TOS	*(tosPtr-1)

#define OBJ_AT_DEPTH(n)	*(tosPtr-(n))

#define CURR_DEPTH	((unsigned long) (tosPtr - initTosPtr))

/*
 * Macros used to trace instruction execution. The macros TRACE,
 * TRACE_WITH_OBJ, and O2S are only used inside TclNRExecuteByteCode. O2S is
 * only used in TRACE* calls to get a string from an object.
 */

#ifdef TCL_COMPILE_DEBUG
#   define TRACE(a) \
    while (traceInstructions) {				\
	fprintf(stdout, "%2d: %2d (%u) %s ", iPtr->numLevels,	\
		(int) CURR_DEPTH,				\
		(unsigned) (pc - codePtr->codeStart),		\
		GetOpcodeName(pc));				\
	printf a;						\
	break;							\
    }
#   define TRACE_APPEND(a) \
    while (traceInstructions) {	\
	printf a;			\
	break;				\
    }
#   define TRACE_WITH_OBJ(a, objPtr) \
    while (traceInstructions) {				\
	fprintf(stdout, "%2d: %2d (%u) %s ", iPtr->numLevels,	\
		(int) CURR_DEPTH,				\
		(unsigned) (pc - codePtr->codeStart),		\
		GetOpcodeName(pc));				\
	printf a;						\
	TclPrintObject(stdout, objPtr, 30);			\
	fprintf(stdout, "\n");					\
	break;							\
    }
#   define O2S(objPtr) \
    (objPtr ? TclGetString(objPtr) : "")
#else /* !TCL_COMPILE_DEBUG */
#   define TRACE(a)
#   define TRACE_APPEND(a)
#   define TRACE_WITH_OBJ(a, objPtr)
#   define O2S(objPtr)
#endif /* TCL_COMPILE_DEBUG */

/*
 * DTrace instruction probe macros.
 */

#define TCL_DTRACE_INST_NEXT() \
    do {								\
	if (TCL_DTRACE_INST_DONE_ENABLED()) {				\
	    if (curInstName) {					\
		TCL_DTRACE_INST_DONE(curInstName, (int) CURR_DEPTH, \
			tosPtr);					\
	    }								\
	    curInstName = tclInstructionTable[*pc].name;		\
	    if (TCL_DTRACE_INST_START_ENABLED()) {			\
		TCL_DTRACE_INST_START(curInstName, (int) CURR_DEPTH, \
			tosPtr);					\
	    }								\
	} else if (TCL_DTRACE_INST_START_ENABLED()) {			\
	    TCL_DTRACE_INST_START(tclInstructionTable[*pc].name,	\
			(int) CURR_DEPTH, tosPtr);			\
	}								\
    } while (0)
#define TCL_DTRACE_INST_LAST() \
    do {								\
	if (TCL_DTRACE_INST_DONE_ENABLED() && curInstName) {	\
	    TCL_DTRACE_INST_DONE(curInstName, (int) CURR_DEPTH, tosPtr);\
	}								\
    } while (0)

/*
 * Macro used in this file to save a function call for common uses of
 * TclGetNumberFromObj(). The ANSI C "prototype" is:
 *
 * MODULE_SCOPE int GetNumberFromObj(Tcl_Interp *interp, Tcl_Obj *objPtr,
 *			ClientData *ptrPtr, int *tPtr);
 */

#ifdef NO_WIDE_TYPE
#define GetNumberFromObj(interp, objPtr, ptrPtr, tPtr) \
    (((objPtr)->typePtr == &tclIntType)					\
	?	(*(tPtr) = TCL_NUMBER_LONG,				\
		*(ptrPtr) = (ClientData)				\
		    (&((objPtr)->internalRep.longValue)), TCL_OK) :	\
    ((objPtr)->typePtr == &tclDoubleType)				\
	?	(((TclIsNaN((objPtr)->internalRep.doubleValue))		\
		    ?	(*(tPtr) = TCL_NUMBER_NAN)			\
		    :	(*(tPtr) = TCL_NUMBER_DOUBLE)),			\
		*(ptrPtr) = (ClientData)				\
		    (&((objPtr)->internalRep.doubleValue)), TCL_OK) :	\
    ((((objPtr)->typePtr == NULL) && ((objPtr)->bytes == NULL)) ||	\
    (((objPtr)->bytes != NULL) && ((objPtr)->length == 0)))		\
	? TCL_ERROR :							\
    TclGetNumberFromObj((interp), (objPtr), (ptrPtr), (tPtr)))
#else /* !NO_WIDE_TYPE */
#define GetNumberFromObj(interp, objPtr, ptrPtr, tPtr) \
    (((objPtr)->typePtr == &tclIntType)					\
	?	(*(tPtr) = TCL_NUMBER_LONG,				\
		*(ptrPtr) = (ClientData)				\
		    (&((objPtr)->internalRep.longValue)), TCL_OK) :	\
    ((objPtr)->typePtr == &tclWideIntType)				\
	?	(*(tPtr) = TCL_NUMBER_WIDE,				\
		*(ptrPtr) = (ClientData)				\
		    (&((objPtr)->internalRep.wideValue)), TCL_OK) :	\
    ((objPtr)->typePtr == &tclDoubleType)				\
	?	(((TclIsNaN((objPtr)->internalRep.doubleValue))		\
		    ?	(*(tPtr) = TCL_NUMBER_NAN)			\
		    :	(*(tPtr) = TCL_NUMBER_DOUBLE)),			\
		*(ptrPtr) = (ClientData)				\
		    (&((objPtr)->internalRep.doubleValue)), TCL_OK) :	\
    ((((objPtr)->typePtr == NULL) && ((objPtr)->bytes == NULL)) ||	\
    (((objPtr)->bytes != NULL) && ((objPtr)->length == 0)))		\
	? TCL_ERROR :							\
    TclGetNumberFromObj((interp), (objPtr), (ptrPtr), (tPtr)))
#endif /* NO_WIDE_TYPE */

/*
 * Macro used in this file to save a function call for common uses of
 * Tcl_GetBooleanFromObj(). The ANSI C "prototype" is:
 *
 * MODULE_SCOPE int TclGetBooleanFromObj(Tcl_Interp *interp, Tcl_Obj *objPtr,
 *			int *boolPtr);
 */

#define TclGetBooleanFromObj(interp, objPtr, boolPtr) \
    ((((objPtr)->typePtr == &tclIntType)				\
	|| ((objPtr)->typePtr == &tclBooleanType))			\
	? (*(boolPtr) = ((objPtr)->internalRep.longValue!=0), TCL_OK)	\
	: Tcl_GetBooleanFromObj((interp), (objPtr), (boolPtr)))

/*
 * Macro used in this file to save a function call for common uses of
 * Tcl_GetWideIntFromObj(). The ANSI C "prototype" is:
 *
 * MODULE_SCOPE int TclGetWideIntFromObj(Tcl_Interp *interp, Tcl_Obj *objPtr,
 *			Tcl_WideInt *wideIntPtr);
 */

#ifdef NO_WIDE_TYPE
#define TclGetWideIntFromObj(interp, objPtr, wideIntPtr) \
    (((objPtr)->typePtr == &tclIntType)					\
	? (*(wideIntPtr) = (Tcl_WideInt)				\
		((objPtr)->internalRep.longValue), TCL_OK) :		\
	Tcl_GetWideIntFromObj((interp), (objPtr), (wideIntPtr)))
#else /* !NO_WIDE_TYPE */
#define TclGetWideIntFromObj(interp, objPtr, wideIntPtr)		\
    (((objPtr)->typePtr == &tclWideIntType)				\
	? (*(wideIntPtr) = (objPtr)->internalRep.wideValue, TCL_OK) :	\
    ((objPtr)->typePtr == &tclIntType)					\
	? (*(wideIntPtr) = (Tcl_WideInt)				\
		((objPtr)->internalRep.longValue), TCL_OK) :		\
	Tcl_GetWideIntFromObj((interp), (objPtr), (wideIntPtr)))
#endif /* NO_WIDE_TYPE */

/*
 * Macro used to make the check for type overflow more mnemonic. This works by
 * comparing sign bits; the rest of the word is irrelevant. The ANSI C
 * "prototype" (where inttype_t is any integer type) is:
 *
 * MODULE_SCOPE int Overflowing(inttype_t a, inttype_t b, inttype_t sum);
 *
 * Check first the condition most likely to fail in usual code (at least for
 * usage in [incr]: do the first summand and the sum have != signs?
 */

#define Overflowing(a,b,sum) ((((a)^(sum)) < 0) && (((a)^(b)) >= 0))

/*
 * Macro for checking whether the type is NaN, used when we're thinking about
 * throwing an error for supplying a non-number number.
 */

#ifndef ACCEPT_NAN
#define IsErroringNaNType(type)		((type) == TCL_NUMBER_NAN)
#else
#define IsErroringNaNType(type)		0
#endif

/*
 * Auxiliary tables used to compute powers of small integers.
 */

#if (LONG_MAX == 0x7fffffff)

/*
 * Maximum base that, when raised to powers 2, 3, ... 8, fits in a 32-bit
 * signed integer.
 */

static const long MaxBase32[] = {46340, 1290, 215, 73, 35, 21, 14};
static const size_t MaxBase32Size = sizeof(MaxBase32)/sizeof(long);

/*
 * Table giving 3, 4, ..., 11, raised to the powers 9, 10, ..., as far as they
 * fit in a 32-bit signed integer. Exp32Index[i] gives the starting index of
 * powers of i+3; Exp32Value[i] gives the corresponding powers.
 */

static const unsigned short Exp32Index[] = {
    0, 11, 18, 23, 26, 29, 31, 32, 33
};
static const size_t Exp32IndexSize =
    sizeof(Exp32Index) / sizeof(unsigned short);
static const long Exp32Value[] = {
    19683, 59049, 177147, 531441, 1594323, 4782969, 14348907, 43046721,
    129140163, 387420489, 1162261467, 262144, 1048576, 4194304,
    16777216, 67108864, 268435456, 1073741824, 1953125, 9765625,
    48828125, 244140625, 1220703125, 10077696, 60466176, 362797056,
    40353607, 282475249, 1977326743, 134217728, 1073741824, 387420489,
    1000000000
};
static const size_t Exp32ValueSize = sizeof(Exp32Value)/sizeof(long);
#endif /* LONG_MAX == 0x7fffffff -- 32 bit machine */

#if (LONG_MAX > 0x7fffffff) || !defined(TCL_WIDE_INT_IS_LONG)

/*
 * Maximum base that, when raised to powers 2, 3, ..., 16, fits in a
 * Tcl_WideInt.
 */

static const Tcl_WideInt MaxBase64[] = {
    (Tcl_WideInt)46340*65536+62259,	/* 3037000499 == isqrt(2**63-1) */
    (Tcl_WideInt)2097151, (Tcl_WideInt)55108, (Tcl_WideInt)6208,
    (Tcl_WideInt)1448, (Tcl_WideInt)511, (Tcl_WideInt)234, (Tcl_WideInt)127,
    (Tcl_WideInt)78, (Tcl_WideInt)52, (Tcl_WideInt)38, (Tcl_WideInt)28,
    (Tcl_WideInt)22, (Tcl_WideInt)18, (Tcl_WideInt)15
};
static const size_t MaxBase64Size = sizeof(MaxBase64)/sizeof(Tcl_WideInt);

/*
 * Table giving 3, 4, ..., 13 raised to powers greater than 16 when the
 * results fit in a 64-bit signed integer.
 */

static const unsigned short Exp64Index[] = {
    0, 23, 38, 49, 57, 63, 67, 70, 72, 74, 75, 76
};
static const size_t Exp64IndexSize =
    sizeof(Exp64Index) / sizeof(unsigned short);
static const Tcl_WideInt Exp64Value[] = {
    (Tcl_WideInt)243*243*243*3*3,
    (Tcl_WideInt)243*243*243*3*3*3,
    (Tcl_WideInt)243*243*243*3*3*3*3,
    (Tcl_WideInt)243*243*243*243,
    (Tcl_WideInt)243*243*243*243*3,
    (Tcl_WideInt)243*243*243*243*3*3,
    (Tcl_WideInt)243*243*243*243*3*3*3,
    (Tcl_WideInt)243*243*243*243*3*3*3*3,
    (Tcl_WideInt)243*243*243*243*243,
    (Tcl_WideInt)243*243*243*243*243*3,
    (Tcl_WideInt)243*243*243*243*243*3*3,
    (Tcl_WideInt)243*243*243*243*243*3*3*3,
    (Tcl_WideInt)243*243*243*243*243*3*3*3*3,
    (Tcl_WideInt)243*243*243*243*243*243,
    (Tcl_WideInt)243*243*243*243*243*243*3,
    (Tcl_WideInt)243*243*243*243*243*243*3*3,
    (Tcl_WideInt)243*243*243*243*243*243*3*3*3,
    (Tcl_WideInt)243*243*243*243*243*243*3*3*3*3,
    (Tcl_WideInt)243*243*243*243*243*243*243,
    (Tcl_WideInt)243*243*243*243*243*243*243*3,
    (Tcl_WideInt)243*243*243*243*243*243*243*3*3,
    (Tcl_WideInt)243*243*243*243*243*243*243*3*3*3,
    (Tcl_WideInt)243*243*243*243*243*243*243*3*3*3*3,
    (Tcl_WideInt)1024*1024*1024*4*4,
    (Tcl_WideInt)1024*1024*1024*4*4*4,
    (Tcl_WideInt)1024*1024*1024*4*4*4*4,
    (Tcl_WideInt)1024*1024*1024*1024,
    (Tcl_WideInt)1024*1024*1024*1024*4,
    (Tcl_WideInt)1024*1024*1024*1024*4*4,
    (Tcl_WideInt)1024*1024*1024*1024*4*4*4,
    (Tcl_WideInt)1024*1024*1024*1024*4*4*4*4,
    (Tcl_WideInt)1024*1024*1024*1024*1024,
    (Tcl_WideInt)1024*1024*1024*1024*1024*4,
    (Tcl_WideInt)1024*1024*1024*1024*1024*4*4,
    (Tcl_WideInt)1024*1024*1024*1024*1024*4*4*4,
    (Tcl_WideInt)1024*1024*1024*1024*1024*4*4*4*4,
    (Tcl_WideInt)1024*1024*1024*1024*1024*1024,
    (Tcl_WideInt)1024*1024*1024*1024*1024*1024*4,
    (Tcl_WideInt)3125*3125*3125*5*5,
    (Tcl_WideInt)3125*3125*3125*5*5*5,
    (Tcl_WideInt)3125*3125*3125*5*5*5*5,
    (Tcl_WideInt)3125*3125*3125*3125,
    (Tcl_WideInt)3125*3125*3125*3125*5,
    (Tcl_WideInt)3125*3125*3125*3125*5*5,
    (Tcl_WideInt)3125*3125*3125*3125*5*5*5,
    (Tcl_WideInt)3125*3125*3125*3125*5*5*5*5,
    (Tcl_WideInt)3125*3125*3125*3125*3125,
    (Tcl_WideInt)3125*3125*3125*3125*3125*5,
    (Tcl_WideInt)3125*3125*3125*3125*3125*5*5,
    (Tcl_WideInt)7776*7776*7776*6*6,
    (Tcl_WideInt)7776*7776*7776*6*6*6,
    (Tcl_WideInt)7776*7776*7776*6*6*6*6,
    (Tcl_WideInt)7776*7776*7776*7776,
    (Tcl_WideInt)7776*7776*7776*7776*6,
    (Tcl_WideInt)7776*7776*7776*7776*6*6,
    (Tcl_WideInt)7776*7776*7776*7776*6*6*6,
    (Tcl_WideInt)7776*7776*7776*7776*6*6*6*6,
    (Tcl_WideInt)16807*16807*16807*7*7,
    (Tcl_WideInt)16807*16807*16807*7*7*7,
    (Tcl_WideInt)16807*16807*16807*7*7*7*7,
    (Tcl_WideInt)16807*16807*16807*16807,
    (Tcl_WideInt)16807*16807*16807*16807*7,
    (Tcl_WideInt)16807*16807*16807*16807*7*7,
    (Tcl_WideInt)32768*32768*32768*8*8,
    (Tcl_WideInt)32768*32768*32768*8*8*8,
    (Tcl_WideInt)32768*32768*32768*8*8*8*8,
    (Tcl_WideInt)32768*32768*32768*32768,
    (Tcl_WideInt)59049*59049*59049*9*9,
    (Tcl_WideInt)59049*59049*59049*9*9*9,
    (Tcl_WideInt)59049*59049*59049*9*9*9*9,
    (Tcl_WideInt)100000*100000*100000*10*10,
    (Tcl_WideInt)100000*100000*100000*10*10*10,
    (Tcl_WideInt)161051*161051*161051*11*11,
    (Tcl_WideInt)161051*161051*161051*11*11*11,
    (Tcl_WideInt)248832*248832*248832*12*12,
    (Tcl_WideInt)371293*371293*371293*13*13
};
static const size_t Exp64ValueSize = sizeof(Exp64Value) / sizeof(Tcl_WideInt);
#endif /* (LONG_MAX > 0x7fffffff) || !defined(TCL_WIDE_INT_IS_LONG) */

/*
 * Markers for ExecuteExtendedBinaryMathOp.
 */

#define DIVIDED_BY_ZERO		((Tcl_Obj *) -1)
#define EXPONENT_OF_ZERO	((Tcl_Obj *) -2)
#define GENERAL_ARITHMETIC_ERROR ((Tcl_Obj *) -3)

/*
 * Declarations for local procedures to this file:
 */

#ifdef TCL_COMPILE_STATS
static int		EvalStatsCmd(ClientData clientData,
			    Tcl_Interp *interp, int objc,
			    Tcl_Obj *const objv[]);
#endif /* TCL_COMPILE_STATS */
#ifdef TCL_COMPILE_DEBUG
static const char *	GetOpcodeName(const unsigned char *pc);
static void		PrintByteCodeInfo(ByteCode *codePtr);
static const char *	StringForResultCode(int result);
static void		ValidatePcAndStackTop(ByteCode *codePtr,
			    const unsigned char *pc, int stackTop,
			    int stackLowerBound, int checkStack);
#endif /* TCL_COMPILE_DEBUG */
static ByteCode *	CompileExprObj(Tcl_Interp *interp, Tcl_Obj *objPtr);
static void		DeleteExecStack(ExecStack *esPtr);
static void		DupExprCodeInternalRep(Tcl_Obj *srcPtr,
			    Tcl_Obj *copyPtr);
MODULE_SCOPE int	TclCompareTwoNumbers(Tcl_Obj *valuePtr,
			    Tcl_Obj *value2Ptr);
static Tcl_Obj *	ExecuteExtendedBinaryMathOp(Tcl_Interp *interp,
			    int opcode, Tcl_Obj **constants,
			    Tcl_Obj *valuePtr, Tcl_Obj *value2Ptr);
static Tcl_Obj *	ExecuteExtendedUnaryMathOp(int opcode,
			    Tcl_Obj *valuePtr);
static void		FreeExprCodeInternalRep(Tcl_Obj *objPtr);
static ExceptionRange *	GetExceptRangeForPc(const unsigned char *pc,
			    int catchOnly, ByteCode *codePtr);
static const char *	GetSrcInfoForPc(const unsigned char *pc,
			    ByteCode *codePtr, int *lengthPtr,
			    const unsigned char **pcBeg);
static Tcl_Obj **	GrowEvaluationStack(ExecEnv *eePtr, int growth,
			    int move);
static void		IllegalExprOperandType(Tcl_Interp *interp,
			    const unsigned char *pc, Tcl_Obj *opndPtr);
static void		InitByteCodeExecution(Tcl_Interp *interp);
static inline int	OFFSET(void *ptr);
static void		ReleaseDictIterator(Tcl_Obj *objPtr);
/* Useful elsewhere, make available in tclInt.h or stubs? */
static Tcl_Obj **	StackAllocWords(Tcl_Interp *interp, int numWords);
static Tcl_Obj **	StackReallocWords(Tcl_Interp *interp, int numWords);
static Tcl_NRPostProc	CopyCallback;
static Tcl_NRPostProc	ExprObjCallback;

static Tcl_NRPostProc   TEBCresume;

/*
 * The structure below defines a bytecode Tcl object type to hold the
 * compiled bytecode for Tcl expressions.
 */

static const Tcl_ObjType exprCodeType = {
    "exprcode",
    FreeExprCodeInternalRep,	/* freeIntRepProc */
    DupExprCodeInternalRep,	/* dupIntRepProc */
    NULL,			/* updateStringProc */
    NULL			/* setFromAnyProc */
};

/*
 * Custom object type only used in this file; values of its type should never
 * be seen by user scripts.
 */

static const Tcl_ObjType dictIteratorType = {
    "dictIterator",
    ReleaseDictIterator,
    NULL, NULL, NULL
};

/*
 *----------------------------------------------------------------------
 *
 * ReleaseDictIterator --
 *
 *	This takes apart a dictionary iterator that is stored in the given Tcl
 *	object.
 *
 * Results:
 *	None.
 *
 * Side effects:
 *	Deallocates memory, marks the object as being untyped.
 *
 *----------------------------------------------------------------------
 */

static void
ReleaseDictIterator(
    Tcl_Obj *objPtr)
{
    Tcl_DictSearch *searchPtr;
    Tcl_Obj *dictPtr;

    /*
     * First kill the search, and then release the reference to the dictionary
     * that we were holding.
     */

    searchPtr = objPtr->internalRep.twoPtrValue.ptr1;
    Tcl_DictObjDone(searchPtr);
    ckfree(searchPtr);

    dictPtr = objPtr->internalRep.twoPtrValue.ptr2;
    TclDecrRefCount(dictPtr);

    objPtr->typePtr = NULL;
}

/*
 *----------------------------------------------------------------------
 *
 * InitByteCodeExecution --
 *
 *	This procedure is called once to initialize the Tcl bytecode
 *	interpreter.
 *
 * Results:
 *	None.
 *
 * Side effects:
 *	This procedure initializes the array of instruction names. If
 *	compiling with the TCL_COMPILE_STATS flag, it initializes the array
 *	that counts the executions of each instruction and it creates the
 *	"evalstats" command. It also establishes the link between the Tcl
 *	"tcl_traceExec" and C "tclTraceExec" variables.
 *
 *----------------------------------------------------------------------
 */

static void
InitByteCodeExecution(
    Tcl_Interp *interp)		/* Interpreter for which the Tcl variable
				 * "tcl_traceExec" is linked to control
				 * instruction tracing. */
{
#ifdef TCL_COMPILE_DEBUG
    if (Tcl_LinkVar(interp, "tcl_traceExec", (char *) &tclTraceExec,
	    TCL_LINK_INT) != TCL_OK) {
	Tcl_Panic("InitByteCodeExecution: can't create link for tcl_traceExec variable");
    }
#endif
#ifdef TCL_COMPILE_STATS
    Tcl_CreateObjCommand(interp, "evalstats", EvalStatsCmd, NULL, NULL);
#endif /* TCL_COMPILE_STATS */
}

/*
 *----------------------------------------------------------------------
 *
 * TclCreateExecEnv --
 *
 *	This procedure creates a new execution environment for Tcl bytecode
 *	execution. An ExecEnv points to a Tcl evaluation stack. An ExecEnv is
 *	typically created once for each Tcl interpreter (Interp structure) and
 *	recursively passed to TclNRExecuteByteCode to execute ByteCode sequences
 *	for nested commands.
 *
 * Results:
 *	A newly allocated ExecEnv is returned. This points to an empty
 *	evaluation stack of the standard initial size.
 *
 * Side effects:
 *	The bytecode interpreter is also initialized here, as this procedure
 *	will be called before any call to TclNRExecuteByteCode.
 *
 *----------------------------------------------------------------------
 */

ExecEnv *
TclCreateExecEnv(
    Tcl_Interp *interp,		/* Interpreter for which the execution
				 * environment is being created. */
    int size)			/* The initial stack size, in number of words
				 * [sizeof(Tcl_Obj*)] */
{
    ExecEnv *eePtr = ckalloc(sizeof(ExecEnv));
    ExecStack *esPtr = ckalloc(sizeof(ExecStack)
	    + (size_t) (size-1) * sizeof(Tcl_Obj *));

    eePtr->execStackPtr = esPtr;
    TclNewBooleanObj(eePtr->constants[0], 0);
    Tcl_IncrRefCount(eePtr->constants[0]);
    TclNewBooleanObj(eePtr->constants[1], 1);
    Tcl_IncrRefCount(eePtr->constants[1]);
    eePtr->interp = interp;
    eePtr->callbackPtr = NULL;
    eePtr->corPtr = NULL;
    eePtr->rewind = 0;

    esPtr->prevPtr = NULL;
    esPtr->nextPtr = NULL;
    esPtr->markerPtr = NULL;
    esPtr->endPtr = &esPtr->stackWords[size-1];
    esPtr->tosPtr = &esPtr->stackWords[-1];

    Tcl_MutexLock(&execMutex);
    if (!execInitialized) {
	TclInitAuxDataTypeTable();
	InitByteCodeExecution(interp);
	execInitialized = 1;
    }
    Tcl_MutexUnlock(&execMutex);

    return eePtr;
}

/*
 *----------------------------------------------------------------------
 *
 * TclDeleteExecEnv --
 *
 *	Frees the storage for an ExecEnv.
 *
 * Results:
 *	None.
 *
 * Side effects:
 *	Storage for an ExecEnv and its contained storage (e.g. the evaluation
 *	stack) is freed.
 *
 *----------------------------------------------------------------------
 */

static void
DeleteExecStack(
    ExecStack *esPtr)
{
    if (esPtr->markerPtr) {
	Tcl_Panic("freeing an execStack which is still in use");
    }

    if (esPtr->prevPtr) {
	esPtr->prevPtr->nextPtr = esPtr->nextPtr;
    }
    if (esPtr->nextPtr) {
	esPtr->nextPtr->prevPtr = esPtr->prevPtr;
    }
    ckfree(esPtr);
}

void
TclDeleteExecEnv(
    ExecEnv *eePtr)		/* Execution environment to free. */
{
    ExecStack *esPtr = eePtr->execStackPtr, *tmpPtr;

    /*
     * Delete all stacks in this exec env.
     */

    while (esPtr->nextPtr) {
	esPtr = esPtr->nextPtr;
    }
    while (esPtr) {
	tmpPtr = esPtr;
	esPtr = tmpPtr->prevPtr;
	DeleteExecStack(tmpPtr);
    }

    TclDecrRefCount(eePtr->constants[0]);
    TclDecrRefCount(eePtr->constants[1]);
    if (eePtr->callbackPtr) {
	Tcl_Panic("Deleting execEnv with pending NRE callbacks!");
    }
    if (eePtr->corPtr) {
	Tcl_Panic("Deleting execEnv with existing coroutine");
    }
    ckfree(eePtr);
}

/*
 *----------------------------------------------------------------------
 *
 * TclFinalizeExecution --
 *
 *	Finalizes the execution environment setup so that it can be later
 *	reinitialized.
 *
 * Results:
 *	None.
 *
 * Side effects:
 *	After this call, the next time TclCreateExecEnv will be called it will
 *	call InitByteCodeExecution.
 *
 *----------------------------------------------------------------------
 */

void
TclFinalizeExecution(void)
{
    Tcl_MutexLock(&execMutex);
    execInitialized = 0;
    Tcl_MutexUnlock(&execMutex);
    TclFinalizeAuxDataTypeTable();
}

/*
 * Auxiliary code to insure that GrowEvaluationStack always returns correctly
 * aligned memory.
 *
 * WALLOCALIGN represents the alignment reqs in words, just as TCL_ALLOCALIGN
 * represents the reqs in bytes. This assumes that TCL_ALLOCALIGN is a
 * multiple of the wordsize 'sizeof(Tcl_Obj *)'.
 */

#define WALLOCALIGN \
    (TCL_ALLOCALIGN/sizeof(Tcl_Obj *))

/*
 * OFFSET computes how many words have to be skipped until the next aligned
 * word. Note that we are only interested in the low order bits of ptr, so
 * that any possible information loss in PTR2INT is of no consequence.
 */

static inline int
OFFSET(
    void *ptr)
{
    int mask = TCL_ALLOCALIGN-1;
    int base = PTR2INT(ptr) & mask;
    return (TCL_ALLOCALIGN - base)/sizeof(Tcl_Obj *);
}

/*
 * Given a marker, compute where the following aligned memory starts.
 */

#define MEMSTART(markerPtr) \
    ((markerPtr) + OFFSET(markerPtr))

/*
 *----------------------------------------------------------------------
 *
 * GrowEvaluationStack --
 *
 *	This procedure grows a Tcl evaluation stack stored in an ExecEnv,
 *	copying over the words since the last mark if so requested. A mark is
 *	set at the beginning of the new area when no copying is requested.
 *
 * Results:
 *	Returns a pointer to the first usable word in the (possibly) grown
 *	stack.
 *
 * Side effects:
 *	The size of the evaluation stack may be grown, a marker is set
 *
 *----------------------------------------------------------------------
 */

static Tcl_Obj **
GrowEvaluationStack(
    ExecEnv *eePtr,		/* Points to the ExecEnv with an evaluation
				 * stack to enlarge. */
    int growth,			/* How much larger than the current used
				 * size. */
    int move)			/* 1 if move words since last marker. */
{
    ExecStack *esPtr = eePtr->execStackPtr, *oldPtr = NULL;
    int newBytes, newElems, currElems;
    int needed = growth - (esPtr->endPtr - esPtr->tosPtr);
    Tcl_Obj **markerPtr = esPtr->markerPtr, **memStart;
    int moveWords = 0;

    if (move) {
	if (!markerPtr) {
	    Tcl_Panic("STACK: Reallocating with no previous alloc");
	}
	if (needed <= 0) {
	    return MEMSTART(markerPtr);
	}
    } else {
	Tcl_Obj **tmpMarkerPtr = esPtr->tosPtr + 1;
	int offset = OFFSET(tmpMarkerPtr);

	if (needed + offset < 0) {
	    /*
	     * Put a marker pointing to the previous marker in this stack, and
	     * store it in esPtr as the current marker. Return a pointer to
	     * the start of aligned memory.
	     */

	    esPtr->markerPtr = tmpMarkerPtr;
	    memStart = tmpMarkerPtr + offset;
	    esPtr->tosPtr = memStart - 1;
	    *esPtr->markerPtr = (Tcl_Obj *) markerPtr;
	    return memStart;
	}
    }

    /*
     * Reset move to hold the number of words to be moved to new stack (if
     * any) and growth to hold the complete stack requirements: add one for
     * the marker, (WALLOCALIGN-1) for the maximal possible offset.
     */

    if (move) {
	moveWords = esPtr->tosPtr - MEMSTART(markerPtr) + 1;
    }
    needed = growth + moveWords + WALLOCALIGN;

    /*
     * Check if there is enough room in the next stack (if there is one, it
     * should be both empty and the last one!)
     */

    if (esPtr->nextPtr) {
	oldPtr = esPtr;
	esPtr = oldPtr->nextPtr;
	currElems = esPtr->endPtr - &esPtr->stackWords[-1];
	if (esPtr->markerPtr || (esPtr->tosPtr != &esPtr->stackWords[-1])) {
	    Tcl_Panic("STACK: Stack after current is in use");
	}
	if (esPtr->nextPtr) {
	    Tcl_Panic("STACK: Stack after current is not last");
	}
	if (needed <= currElems) {
	    goto newStackReady;
	}
	DeleteExecStack(esPtr);
	esPtr = oldPtr;
    } else {
	currElems = esPtr->endPtr - &esPtr->stackWords[-1];
    }

    /*
     * We need to allocate a new stack! It needs to store 'growth' words,
     * including the elements to be copied over and the new marker.
     */

    newElems = 2*currElems;
    while (needed > newElems) {
	newElems *= 2;
    }
    newBytes = sizeof(ExecStack) + (newElems-1) * sizeof(Tcl_Obj *);

    oldPtr = esPtr;
    esPtr = ckalloc(newBytes);

    oldPtr->nextPtr = esPtr;
    esPtr->prevPtr = oldPtr;
    esPtr->nextPtr = NULL;
    esPtr->endPtr = &esPtr->stackWords[newElems-1];

  newStackReady:
    eePtr->execStackPtr = esPtr;

    /*
     * Store a NULL marker at the beginning of the stack, to indicate that
     * this is the first marker in this stack and that rewinding to here
     * should actually be a return to the previous stack.
     */

    esPtr->stackWords[0] = NULL;
    esPtr->markerPtr = &esPtr->stackWords[0];
    memStart = MEMSTART(esPtr->markerPtr);
    esPtr->tosPtr = memStart - 1;

    if (move) {
	memcpy(memStart, MEMSTART(markerPtr), moveWords*sizeof(Tcl_Obj *));
	esPtr->tosPtr += moveWords;
	oldPtr->markerPtr = (Tcl_Obj **) *markerPtr;
	oldPtr->tosPtr = markerPtr-1;
    }

    /*
     * Free the old stack if it is now unused.
     */

    if (!oldPtr->markerPtr) {
	DeleteExecStack(oldPtr);
    }

    return memStart;
}

/*
 *--------------------------------------------------------------
 *
 * TclStackAlloc, TclStackRealloc, TclStackFree --
 *
 *	Allocate memory from the execution stack; it has to be returned later
 *	with a call to TclStackFree.
 *
 * Results:
 *	A pointer to the first byte allocated, or panics if the allocation did
 *	not succeed.
 *
 * Side effects:
 *	The execution stack may be grown.
 *
 *--------------------------------------------------------------
 */

static Tcl_Obj **
StackAllocWords(
    Tcl_Interp *interp,
    int numWords)
{
    /*
     * Note that GrowEvaluationStack sets a marker in the stack. This marker
     * is read when rewinding, e.g., by TclStackFree.
     */

    Interp *iPtr = (Interp *) interp;
    ExecEnv *eePtr = iPtr->execEnvPtr;
    Tcl_Obj **resPtr = GrowEvaluationStack(eePtr, numWords, 0);

    eePtr->execStackPtr->tosPtr += numWords;
    return resPtr;
}

static Tcl_Obj **
StackReallocWords(
    Tcl_Interp *interp,
    int numWords)
{
    Interp *iPtr = (Interp *) interp;
    ExecEnv *eePtr = iPtr->execEnvPtr;
    Tcl_Obj **resPtr = GrowEvaluationStack(eePtr, numWords, 1);

    eePtr->execStackPtr->tosPtr += numWords;
    return resPtr;
}

void
TclStackFree(
    Tcl_Interp *interp,
    void *freePtr)
{
    Interp *iPtr = (Interp *) interp;
    ExecEnv *eePtr;
    ExecStack *esPtr;
    Tcl_Obj **markerPtr, *marker;

    if (iPtr == NULL || iPtr->execEnvPtr == NULL) {
	Tcl_Free((char *) freePtr);
	return;
    }

    /*
     * Rewind the stack to the previous marker position. The current marker,
     * as set in the last call to GrowEvaluationStack, contains a pointer to
     * the previous marker.
     */

    eePtr = iPtr->execEnvPtr;
    esPtr = eePtr->execStackPtr;
    markerPtr = esPtr->markerPtr;
    marker = *markerPtr;

    if ((freePtr != NULL) && (MEMSTART(markerPtr) != (Tcl_Obj **)freePtr)) {
	Tcl_Panic("TclStackFree: incorrect freePtr (%p != %p). Call out of sequence?",
		freePtr, MEMSTART(markerPtr));
    }

    esPtr->tosPtr = markerPtr - 1;
    esPtr->markerPtr = (Tcl_Obj **) marker;
    if (marker) {
	return;
    }

    /*
     * Return to previous active stack. Note that repeated expansions or
     * reallocs could have generated several unused intervening stacks: free
     * them too.
     */

    while (esPtr->nextPtr) {
	esPtr = esPtr->nextPtr;
    }
    esPtr->tosPtr = &esPtr->stackWords[-1];
    while (esPtr->prevPtr) {
	ExecStack *tmpPtr = esPtr->prevPtr;
	if (tmpPtr->tosPtr == &tmpPtr->stackWords[-1]) {
	    DeleteExecStack(tmpPtr);
	} else {
	    break;
	}
    }
    if (esPtr->prevPtr) {
	eePtr->execStackPtr = esPtr->prevPtr;
    } else {
	eePtr->execStackPtr = esPtr;
    }	
}

void *
TclStackAlloc(
    Tcl_Interp *interp,
    int numBytes)
{
    Interp *iPtr = (Interp *) interp;
    int numWords = (numBytes + (sizeof(Tcl_Obj *) - 1))/sizeof(Tcl_Obj *);

    if (iPtr == NULL || iPtr->execEnvPtr == NULL) {
	return (void *) Tcl_Alloc(numBytes);
    }

    return (void *) StackAllocWords(interp, numWords);
}

void *
TclStackRealloc(
    Tcl_Interp *interp,
    void *ptr,
    int numBytes)
{
    Interp *iPtr = (Interp *) interp;
    ExecEnv *eePtr;
    ExecStack *esPtr;
    Tcl_Obj **markerPtr;
    int numWords;

    if (iPtr == NULL || iPtr->execEnvPtr == NULL) {
	return (void *) Tcl_Realloc((char *) ptr, numBytes);
    }

    eePtr = iPtr->execEnvPtr;
    esPtr = eePtr->execStackPtr;
    markerPtr = esPtr->markerPtr;

    if (MEMSTART(markerPtr) != (Tcl_Obj **)ptr) {
	Tcl_Panic("TclStackRealloc: incorrect ptr. Call out of sequence?");
    }

    numWords = (numBytes + (sizeof(Tcl_Obj *) - 1))/sizeof(Tcl_Obj *);
    return (void *) StackReallocWords(interp, numWords);
}

/*
 *--------------------------------------------------------------
 *
 * Tcl_ExprObj --
 *
 *	Evaluate an expression in a Tcl_Obj.
 *
 * Results:
 *	A standard Tcl object result. If the result is other than TCL_OK, then
 *	the interpreter's result contains an error message. If the result is
 *	TCL_OK, then a pointer to the expression's result value object is
 *	stored in resultPtrPtr. In that case, the object's ref count is
 *	incremented to reflect the reference returned to the caller; the
 *	caller is then responsible for the resulting object and must, for
 *	example, decrement the ref count when it is finished with the object.
 *
 * Side effects:
 *	Any side effects caused by subcommands in the expression, if any. The
 *	interpreter result is not modified unless there is an error.
 *
 *--------------------------------------------------------------
 */

int
Tcl_ExprObj(
    Tcl_Interp *interp,		/* Context in which to evaluate the
				 * expression. */
    register Tcl_Obj *objPtr,	/* Points to Tcl object containing expression
				 * to evaluate. */
    Tcl_Obj **resultPtrPtr)	/* Where the Tcl_Obj* that is the expression
				 * result is stored if no errors occur. */
{
    NRE_callback *rootPtr = TOP_CB(interp);
    Tcl_Obj *resultPtr;

    TclNewObj(resultPtr);
    TclNRAddCallback(interp, CopyCallback, resultPtrPtr, resultPtr,
	    NULL, NULL);
    Tcl_NRExprObj(interp, objPtr, resultPtr);
    return TclNRRunCallbacks(interp, TCL_OK, rootPtr);
}

static int
CopyCallback(
    ClientData data[],
    Tcl_Interp *interp,
    int result)
{
    Tcl_Obj **resultPtrPtr = data[0];
    Tcl_Obj *resultPtr = data[1];

    if (result == TCL_OK) {
	*resultPtrPtr = resultPtr;
	Tcl_IncrRefCount(resultPtr);
    } else {
	Tcl_DecrRefCount(resultPtr);
    }
    return result;
}

/*
 *--------------------------------------------------------------
 *
 * Tcl_NRExprObj --
 *
 *	Request evaluation of the expression in a Tcl_Obj by the NR stack.
 *
 * Results:
 *	Returns TCL_OK.
 *
 * Side effects:
 *	Compiles objPtr as a Tcl expression and places callbacks on the
 *	NR stack to execute the bytecode and store the result in resultPtr.
 *	If bytecode execution raises an exception, nothing is written
 *	to resultPtr, and the exceptional return code flows up the NR
 *	stack.  If the exception is TCL_ERROR, an error message is left
 *	in the interp result and the interp's return options dictionary
 *	holds additional error information too.  Execution of the bytecode
 *	may have other side effects, depending on the expression.
 *
 *--------------------------------------------------------------
 */

int
Tcl_NRExprObj(
    Tcl_Interp *interp,
    Tcl_Obj *objPtr,
    Tcl_Obj *resultPtr)
{
    ByteCode *codePtr;

    /* TODO: consider saving whole state? */
    Tcl_Obj *saveObjPtr = Tcl_GetObjResult(interp);

    Tcl_IncrRefCount(saveObjPtr);

    codePtr = CompileExprObj(interp, objPtr);

    /* TODO: Confirm reset not required? */
    /*Tcl_ResetResult(interp);*/
    Tcl_NRAddCallback(interp, ExprObjCallback, saveObjPtr, resultPtr,
	    NULL, NULL);
    return TclNRExecuteByteCode(interp, codePtr);
}

static int
ExprObjCallback(
    ClientData data[],
    Tcl_Interp *interp,
    int result)
{
    Tcl_Obj *saveObjPtr = data[0];
    Tcl_Obj *resultPtr = data[1];

    if (result == TCL_OK) {
	TclSetDuplicateObj(resultPtr, Tcl_GetObjResult(interp));
	Tcl_SetObjResult(interp, saveObjPtr);
    }
    TclDecrRefCount(saveObjPtr);
    return result;
}

/*
 *----------------------------------------------------------------------
 *
 * CompileExprObj --
 *	Compile a Tcl expression value into ByteCode.
 *
 * Results:
 *	A (ByteCode *) is returned pointing to the resulting ByteCode.
 *	The caller must manage its refCount and arrange for a call to
 *	TclCleanupByteCode() when the last reference disappears.
 *
 * Side effects:
 *	The Tcl_ObjType of objPtr is changed to the "bytecode" type,
 *	and the ByteCode is kept in the internal rep (along with context
 *	data for checking validity) for faster operations the next time
 *	CompileExprObj is called on the same value.
 *
 *----------------------------------------------------------------------
 */

static ByteCode *
CompileExprObj(
    Tcl_Interp *interp,
    Tcl_Obj *objPtr)
{
    Interp *iPtr = (Interp *) interp;
    CompileEnv compEnv;		/* Compilation environment structure allocated
				 * in frame. */
    register ByteCode *codePtr = NULL;
				/* Tcl Internal type of bytecode. Initialized
				 * to avoid compiler warning. */

    /*
     * Get the expression ByteCode from the object. If it exists, make sure it
     * is valid in the current context.
     */
    if (objPtr->typePtr == &exprCodeType) {
	Namespace *namespacePtr = iPtr->varFramePtr->nsPtr;

	codePtr = objPtr->internalRep.otherValuePtr;
	if (((Interp *) *codePtr->interpHandle != iPtr)
		|| (codePtr->compileEpoch != iPtr->compileEpoch)
		|| (codePtr->nsPtr != namespacePtr)
		|| (codePtr->nsEpoch != namespacePtr->resolverEpoch)
		|| (codePtr->localCachePtr != iPtr->varFramePtr->localCachePtr)) {
	    FreeExprCodeInternalRep(objPtr);
	}
    }
    if (objPtr->typePtr != &exprCodeType) {
	/*
	 * TIP #280: No invoker (yet) - Expression compilation.
	 */

	int length;
	const char *string = TclGetStringFromObj(objPtr, &length);

	TclInitCompileEnv(interp, &compEnv, string, length, NULL, 0);
	TclCompileExpr(interp, string, length, &compEnv, 0);

	/*
	 * Successful compilation. If the expression yielded no instructions,
	 * push an zero object as the expression's result.
	 */

	if (compEnv.codeNext == compEnv.codeStart) {
	    TclEmitPush(TclRegisterNewLiteral(&compEnv, "0", 1),
		    &compEnv);
	}

	/*
	 * Add a "done" instruction as the last instruction and change the
	 * object into a ByteCode object. Ownership of the literal objects and
	 * aux data items is given to the ByteCode object.
	 */

	TclEmitOpcode(INST_DONE, &compEnv);
	TclInitByteCodeObj(objPtr, &compEnv);
	objPtr->typePtr = &exprCodeType;
	TclFreeCompileEnv(&compEnv);
	codePtr = objPtr->internalRep.otherValuePtr;
	if (iPtr->varFramePtr->localCachePtr) {
	    codePtr->localCachePtr = iPtr->varFramePtr->localCachePtr;
	    codePtr->localCachePtr->refCount++;
	}
#ifdef TCL_COMPILE_DEBUG
	if (tclTraceCompile == 2) {
	    TclPrintByteCodeObj(interp, objPtr);
	    fflush(stdout);
	}
#endif /* TCL_COMPILE_DEBUG */
    }
    return codePtr;
}

/*
 *----------------------------------------------------------------------
 *
 * DupExprCodeInternalRep --
 *
 *	Part of the Tcl object type implementation for Tcl expression
 *	bytecode. We do not copy the bytecode intrep. Instead, we return
 *	without setting copyPtr->typePtr, so the copy is a plain string copy
 *	of the expression value, and if it is to be used as a compiled
 *	expression, it will just need a recompile.
 *
 *	This makes sense, because with Tcl's copy-on-write practices, the
 *	usual (only?) time Tcl_DuplicateObj() will be called is when the copy
 *	is about to be modified, which would invalidate any copied bytecode
 *	anyway. The only reason it might make sense to copy the bytecode is if
 *	we had some modifying routines that operated directly on the intrep,
 *	like we do for lists and dicts.
 *
 * Results:
 *	None.
 *
 * Side effects:
 *	None.
 *
 *----------------------------------------------------------------------
 */

static void
DupExprCodeInternalRep(
    Tcl_Obj *srcPtr,
    Tcl_Obj *copyPtr)
{
    return;
}

/*
 *----------------------------------------------------------------------
 *
 * FreeExprCodeInternalRep --
 *
 *	Part of the Tcl object type implementation for Tcl expression
 *	bytecode. Frees the storage allocated to hold the internal rep, unless
 *	ref counts indicate bytecode execution is still in progress.
 *
 * Results:
 *	None.
 *
 * Side effects:
 *	May free allocated memory. Leaves objPtr untyped.
 *
 *----------------------------------------------------------------------
 */

static void
FreeExprCodeInternalRep(
    Tcl_Obj *objPtr)
{
    ByteCode *codePtr = objPtr->internalRep.otherValuePtr;

    objPtr->typePtr = NULL;
    objPtr->internalRep.otherValuePtr = NULL;
    codePtr->refCount--;
    if (codePtr->refCount <= 0) {
	TclCleanupByteCode(codePtr);
    }
}

/*
 *----------------------------------------------------------------------
 *
 * TclCompileObj --
 *
 *	This procedure compiles the script contained in a Tcl_Obj
 *
 * Results:
 *	A pointer to the corresponding ByteCode, never NULL.
 *
 * Side effects:
 *	The object is shimmered to bytecode type
 *
 *----------------------------------------------------------------------
 */

ByteCode *
TclCompileObj(
    Tcl_Interp *interp,
    Tcl_Obj *objPtr,
    const CmdFrame *invoker,
    int word)
{
    register Interp *iPtr = (Interp *) interp;
    register ByteCode *codePtr;	/* Tcl Internal type of bytecode. */
    Namespace *namespacePtr = iPtr->varFramePtr->nsPtr;

    /*
     * If the object is not already of tclByteCodeType, compile it (and reset
     * the compilation flags in the interpreter; this should be done after any
     * compilation). Otherwise, check that it is "fresh" enough.
     */

    if (objPtr->typePtr == &tclByteCodeType) {
	/*
	 * Make sure the Bytecode hasn't been invalidated by, e.g., someone
	 * redefining a command with a compile procedure (this might make the
	 * compiled code wrong). The object needs to be recompiled if it was
	 * compiled in/for a different interpreter, or for a different
	 * namespace, or for the same namespace but with different name
	 * resolution rules. Precompiled objects, however, are immutable and
	 * therefore they are not recompiled, even if the epoch has changed.
	 *
	 * To be pedantically correct, we should also check that the
	 * originating procPtr is the same as the current context procPtr
	 * (assuming one exists at all - none for global level). This code is
	 * #def'ed out because [info body] was changed to never return a
	 * bytecode type object, which should obviate us from the extra checks
	 * here.
	 */

	codePtr = objPtr->internalRep.otherValuePtr;
	if (((Interp *) *codePtr->interpHandle != iPtr)
		|| (codePtr->compileEpoch != iPtr->compileEpoch)
		|| (codePtr->nsPtr != namespacePtr)
		|| (codePtr->nsEpoch != namespacePtr->resolverEpoch)) {
	    if (codePtr->flags & TCL_BYTECODE_PRECOMPILED) {
		if ((Interp *) *codePtr->interpHandle != iPtr) {
		    Tcl_Panic("Tcl_EvalObj: compiled script jumped interps");
		}
		codePtr->compileEpoch = iPtr->compileEpoch;
	    } else {
		goto recompileObj;
	    }
	}

	if (codePtr->procPtr == NULL) {
	    /*
	     * Check that any compiled locals do refer to the current proc
	     * environment! If not, recompile.
	     */

	    if (codePtr->localCachePtr != iPtr->varFramePtr->localCachePtr) {
		goto recompileObj;
	    }
	}

	/*
	 * #280.
	 * Literal sharing fix. This part of the fix is not required by 8.4
	 * nor 8.5, because they eval-direct any literals, so just saving the
	 * argument locations per command in bytecode is enough, embedded
	 * 'eval' commands, etc. get the correct information.
	 *
	 * But in 8.6 all the embedded script are compiled, and the resulting
	 * bytecode stored in the literal. Now the shared literal has bytecode
	 * with location data for _one_ particular location this literal is
	 * found at. If we get executed from a different location the bytecode
	 * has to be recompiled to get the correct locations. Not doing this
	 * will execute the saved bytecode with data for a different location,
	 * causing 'info frame' to point to the wrong place in the sources.
	 *
	 * Future optimizations ...
	 * (1) Save the location data (ExtCmdLoc) keyed by start line. In that
	 *     case we recompile once per location of the literal, but not
	 *     continously, because the moment we have all locations we do not
	 *     need to recompile any longer.
	 *
	 * (2) Alternative: Do not recompile, tell the execution engine the
	 *     offset between saved starting line and actual one. Then modify
	 *     the users to adjust the locations they have by this offset.
	 *
	 * (3) Alternative 2: Do not fully recompile, adjust just the location
	 *     information.
	 */

	if (invoker) {
	    Tcl_HashEntry *hePtr =
<<<<<<< HEAD
		    Tcl_FindHashEntry(iPtr->lineBCPtr, codePtr);
	    ExtCmdLoc *eclPtr;
	    CmdFrame *ctxPtr;
	    int redo;

	    if (!hePtr || !invoker) {
		return codePtr;
	    }

	    eclPtr = Tcl_GetHashValue(hePtr);
	    redo = 0;
	    ctxPtr = TclStackAlloc(interp, sizeof(CmdFrame));
	    *ctxPtr = *invoker;

	    if (invoker->type == TCL_LOCATION_BC) {
		/*
		 * Note: Type BC => ctx.data.eval.path    is not used.
		 *		    ctx.data.tebc.codePtr used instead
		 */

		TclGetSrcInfoForPc(ctxPtr);
		if (ctxPtr->type == TCL_LOCATION_SOURCE) {
		    /*
		     * The reference made by 'TclGetSrcInfoForPc' is dead.
		     */

		    Tcl_DecrRefCount(ctxPtr->data.eval.path);
		    ctxPtr->data.eval.path = NULL;
=======
		    Tcl_FindHashEntry(iPtr->lineBCPtr, (char *) codePtr);

	    if (hePtr) {
		ExtCmdLoc *eclPtr = Tcl_GetHashValue(hePtr);
		int redo = 0;
		CmdFrame *ctxPtr = TclStackAlloc(interp,sizeof(CmdFrame));

		*ctxPtr = *invoker;

		if (invoker->type == TCL_LOCATION_BC) {
		    /*
		     * Note: Type BC => ctx.data.eval.path    is not used.
		     *		    ctx.data.tebc.codePtr used instead
		     */
		    
		    TclGetSrcInfoForPc(ctxPtr);
		    if (ctxPtr->type == TCL_LOCATION_SOURCE) {
			/*
			 * The reference made by 'TclGetSrcInfoForPc' is
			 * dead.
			 */
			
			Tcl_DecrRefCount(ctxPtr->data.eval.path);
			ctxPtr->data.eval.path = NULL;
		    }
		}
		
		if (word < ctxPtr->nline) {
		    /*
		     * Note: We do not care if the line[word] is -1. This
		     * is a difference and requires a recompile (location
		     * changed from absolute to relative, literal is used
		     * fixed and through variable)
		     *
		     * Example:
		     * test info-32.0 using literal of info-24.8
		     *     (dict with ... vs           set body ...).
		     */
		    
		    redo = ((eclPtr->type == TCL_LOCATION_SOURCE)
			    && (eclPtr->start != ctxPtr->line[word]))
			|| ((eclPtr->type == TCL_LOCATION_BC)
				&& (ctxPtr->type == TCL_LOCATION_SOURCE));
		}
		
		TclStackFree(interp, ctxPtr);
	    
		if (redo) {
		    goto recompileObj;
>>>>>>> de5c11d3
		}
	    }

	    if (word < ctxPtr->nline) {
		/*
		 * Note: We do not care if the line[word] is -1. This is a
		 * difference and requires a recompile (location changed from
		 * absolute to relative, literal is used fixed and through
		 * variable)
		 *
		 * Example:
		 * test info-32.0 using literal of info-24.8
		 *     (dict with ... vs           set body ...).
		 */

		redo = ((eclPtr->type == TCL_LOCATION_SOURCE)
			    && (eclPtr->start != ctxPtr->line[word]))
			|| ((eclPtr->type == TCL_LOCATION_BC)
			    && (ctxPtr->type == TCL_LOCATION_SOURCE));
	    }

	    TclStackFree(interp, ctxPtr);
	    if (!redo) {
		return codePtr;
	    }
	}
    }

  recompileObj:
    iPtr->errorLine = 1;

    /*
     * TIP #280. Remember the invoker for a moment in the interpreter
     * structures so that the byte code compiler can pick it up when
     * initializing the compilation environment, i.e. the extended location
     * information.
     */

    iPtr->invokeCmdFramePtr = invoker;
    iPtr->invokeWord = word;
    tclByteCodeType.setFromAnyProc(interp, objPtr);
    iPtr->invokeCmdFramePtr = NULL;
    codePtr = objPtr->internalRep.otherValuePtr;
    if (iPtr->varFramePtr->localCachePtr) {
	codePtr->localCachePtr = iPtr->varFramePtr->localCachePtr;
	codePtr->localCachePtr->refCount++;
    }
    return codePtr;
}

/*
 *----------------------------------------------------------------------
 *
 * TclIncrObj --
 *
 *	Increment an integeral value in a Tcl_Obj by an integeral value held
 *	in another Tcl_Obj. Caller is responsible for making sure we can
 *	update the first object.
 *
 * Results:
 *	TCL_ERROR if either object is non-integer, and TCL_OK otherwise. On
 *	error, an error message is left in the interpreter (if it is not NULL,
 *	of course).
 *
 * Side effects:
 *	valuePtr gets the new incrmented value.
 *
 *----------------------------------------------------------------------
 */

int
TclIncrObj(
    Tcl_Interp *interp,
    Tcl_Obj *valuePtr,
    Tcl_Obj *incrPtr)
{
    ClientData ptr1, ptr2;
    int type1, type2;
    mp_int value, incr;

    if (Tcl_IsShared(valuePtr)) {
	Tcl_Panic("%s called with shared object", "TclIncrObj");
    }

    if (GetNumberFromObj(NULL, valuePtr, &ptr1, &type1) != TCL_OK) {
	/*
	 * Produce error message (reparse?!)
	 */

	return TclGetIntFromObj(interp, valuePtr, &type1);
    }
    if (GetNumberFromObj(NULL, incrPtr, &ptr2, &type2) != TCL_OK) {
	/*
	 * Produce error message (reparse?!)
	 */

	TclGetIntFromObj(interp, incrPtr, &type1);
	Tcl_AddErrorInfo(interp, "\n    (reading increment)");
	return TCL_ERROR;
    }

    if ((type1 == TCL_NUMBER_LONG) && (type2 == TCL_NUMBER_LONG)) {
	long augend = *((const long *) ptr1);
	long addend = *((const long *) ptr2);
	long sum = augend + addend;

	/*
	 * Overflow when (augend and sum have different sign) and (augend and
	 * addend have the same sign). This is encapsulated in the Overflowing
	 * macro.
	 */

	if (!Overflowing(augend, addend, sum)) {
	    TclSetLongObj(valuePtr, sum);
	    return TCL_OK;
	}
#ifndef NO_WIDE_TYPE
	{
	    Tcl_WideInt w1 = (Tcl_WideInt) augend;
	    Tcl_WideInt w2 = (Tcl_WideInt) addend;

	    /*
	     * We know the sum value is outside the long range, so we use the
	     * macro form that doesn't range test again.
	     */

	    TclSetWideIntObj(valuePtr, w1 + w2);
	    return TCL_OK;
	}
#endif
    }

    if ((type1 == TCL_NUMBER_DOUBLE) || (type1 == TCL_NUMBER_NAN)) {
	/*
	 * Produce error message (reparse?!)
	 */

	return TclGetIntFromObj(interp, valuePtr, &type1);
    }
    if ((type2 == TCL_NUMBER_DOUBLE) || (type2 == TCL_NUMBER_NAN)) {
	/*
	 * Produce error message (reparse?!)
	 */

	TclGetIntFromObj(interp, incrPtr, &type1);
	Tcl_AddErrorInfo(interp, "\n    (reading increment)");
	return TCL_ERROR;
    }

#ifndef NO_WIDE_TYPE
    if ((type1 != TCL_NUMBER_BIG) && (type2 != TCL_NUMBER_BIG)) {
	Tcl_WideInt w1, w2, sum;

	TclGetWideIntFromObj(NULL, valuePtr, &w1);
	TclGetWideIntFromObj(NULL, incrPtr, &w2);
	sum = w1 + w2;

	/*
	 * Check for overflow.
	 */

	if (!Overflowing(w1, w2, sum)) {
	    Tcl_SetWideIntObj(valuePtr, sum);
	    return TCL_OK;
	}
    }
#endif

    Tcl_TakeBignumFromObj(interp, valuePtr, &value);
    Tcl_GetBignumFromObj(interp, incrPtr, &incr);
    mp_add(&value, &incr, &value);
    mp_clear(&incr);
    Tcl_SetBignumObj(valuePtr, &value);
    return TCL_OK;
}

/*
 *----------------------------------------------------------------------
 *
 * TclNRExecuteByteCode --
 *
 *	This procedure executes the instructions of a ByteCode structure. It
 *	returns when a "done" instruction is executed or an error occurs.
 *
 * Results:
 *	The return value is one of the return codes defined in tcl.h (such as
 *	TCL_OK), and interp->objResultPtr refers to a Tcl object that either
 *	contains the result of executing the code or an error message.
 *
 * Side effects:
 *	Almost certainly, depending on the ByteCode's instructions.
 *
 *----------------------------------------------------------------------
 */
#define	bcFramePtr	(&TD->cmdFrame)
#define	initCatchTop	((unsigned long *) (&TD->stack[-1]))
#define	initTosPtr	((Tcl_Obj **) (initCatchTop+codePtr->maxExceptDepth))
#define esPtr           (iPtr->execEnvPtr->execStackPtr)

int
TclNRExecuteByteCode(
    Tcl_Interp *interp,		/* Token for command interpreter. */
    ByteCode *codePtr)		/* The bytecode sequence to interpret. */
{
    Interp *iPtr = (Interp *) interp;
    TEBCdata *TD;
    int size = sizeof(TEBCdata) -1 + 
	    + (codePtr->maxStackDepth + codePtr->maxExceptDepth)
	         *(sizeof(void *));
    int numWords = (size + sizeof(Tcl_Obj *) - 1)/sizeof(Tcl_Obj *);
    
    if (iPtr->execEnvPtr->rewind) {
	return TCL_ERROR;
    }
    
    codePtr->refCount++;

    /*
     * Reserve the stack, setup the TEBCdataPtr (TD) and CallFrame
     *
     * The execution uses a unified stack: first a TEBCdata, immediately
     * above it a CmdFrame, then the catch stack, then the execution stack.
     *
     * Make sure the catch stack is large enough to hold the maximum number of
     * catch commands that could ever be executing at the same time (this will
     * be no more than the exception range array's depth). Make sure the
     * execution stack is large enough to execute this ByteCode.
     */

    TD = (TEBCdata *) GrowEvaluationStack(iPtr->execEnvPtr, numWords, 0);
    esPtr->tosPtr = initTosPtr;
    
    TD->codePtr     = codePtr;
    TD->pc          = codePtr->codeStart;
    TD->catchTop    = initCatchTop;
    TD->cleanup     = 0;
    TD->auxObjList  = NULL;
    TD->checkInterp = 0;
    
    /*
     * TIP #280: Initialize the frame. Do not push it yet: it will be pushed
     * every time that we call out from this TD, popped when we return to it.
     */

    bcFramePtr->type = ((codePtr->flags & TCL_BYTECODE_PRECOMPILED)
	    ? TCL_LOCATION_PREBC : TCL_LOCATION_BC);
    bcFramePtr->level = (iPtr->cmdFramePtr ? iPtr->cmdFramePtr->level+1 : 1);
    bcFramePtr->numLevels = iPtr->numLevels;
    bcFramePtr->framePtr = iPtr->framePtr;
    bcFramePtr->nextPtr = iPtr->cmdFramePtr;
    bcFramePtr->nline = 0;
    bcFramePtr->line = NULL;
    bcFramePtr->litarg = NULL;
    bcFramePtr->data.tebc.codePtr = codePtr;
    bcFramePtr->data.tebc.pc = NULL;
    bcFramePtr->cmd.str.cmd = NULL;
    bcFramePtr->cmd.str.len = 0;

#ifdef TCL_COMPILE_STATS
    iPtr->stats.numExecutions++;
#endif

    /*
     * Push the callback for bytecode execution
     */
    
    TclNRAddCallback(interp, TEBCresume, TD,
	    /*resume*/ INT2PTR(0), NULL, NULL);
    
    return TCL_OK;
}

static int
TEBCresume(
    ClientData data[],
    Tcl_Interp *interp,
    int result)
{
    /*
     * Compiler cast directive - not a real variable.
     *	   Interp *iPtr = (Interp *) interp;
     */
#define iPtr ((Interp *) interp)

    /*
     * Check just the read-traced/write-traced bit of a variable.
     */

#define ReadTraced(varPtr) ((varPtr)->flags & VAR_TRACED_READ)
#define WriteTraced(varPtr) ((varPtr)->flags & VAR_TRACED_WRITE)
#define UnsetTraced(varPtr) ((varPtr)->flags & VAR_TRACED_UNSET)

    /*
     * Bottom of allocated stack holds the NR data
     */

    /*
     * Constants: variables that do not change during the execution, used
     * sporadically: no special need for speed.
     */

    int instructionCount = 0;	/* Counter that is used to work out when to
				 * call Tcl_AsyncReady() */
    const char *curInstName;
#ifdef TCL_COMPILE_DEBUG
    int traceInstructions;	/* Whether we are doing instruction-level
				 * tracing or not. */
#endif
    
    Var *compiledLocals = iPtr->varFramePtr->compiledLocals;
    Tcl_Obj **constants = &iPtr->execEnvPtr->constants[0];
 
#define LOCAL(i)	(&compiledLocals[(i)])
#define TCONST(i)	(constants[(i)])

    /*
     * These macros are just meant to save some global variables that are not
     * used too frequently
     */

    TEBCdata *TD = data[0];
#define auxObjList	(TD->auxObjList)
#define catchTop	(TD->catchTop)
#define codePtr         (TD->codePtr)
#define checkInterp	(TD->checkInterp)
                        /* Indicates when a check of interp readyness
			 * is necessary. Set by CACHE_STACK_INFO() */

    /*
     * Globals: variables that store state, must remain valid at all times.
     */

    Tcl_Obj **tosPtr;	      /* Cached pointer to top of evaluation
			       * stack. */
    const unsigned char *pc;  /* The current program counter. */

    /*
     * Transfer variables - needed only between opcodes, but not while
     * executing an instruction.
     */

    int cleanup = 0;
    Tcl_Obj *objResultPtr;

    /*
     * Locals - variables that are used within opcodes or bounded sections of
     * the file (jumps between opcodes within a family).
     * NOTE: These are now mostly defined locally where needed.
     */

    Tcl_Obj *objPtr, *valuePtr, *value2Ptr, *part1Ptr, *part2Ptr, *tmpPtr;
    Tcl_Obj **objv;
    int objc = 0;
    int opnd, length, pcAdjustment;
    Var *varPtr, *arrayPtr;
#ifdef TCL_COMPILE_DEBUG
    char cmdNameBuf[21];
#endif

#ifdef TCL_COMPILE_DEBUG
    traceInstructions = (tclTraceExec == 3);
#endif

    TEBC_DATA_DIG();

#ifdef TCL_COMPILE_DEBUG
    if (!data[1] && (tclTraceExec >= 2)) {
	PrintByteCodeInfo(codePtr);
	fprintf(stdout, "  Starting stack top=%d\n", (int) CURR_DEPTH);
	fflush(stdout);
    }
#endif

    if (data[1] /* resume from invocation */) {
	if (iPtr->execEnvPtr->rewind) {
	    result = TCL_ERROR;
	}
	NRE_ASSERT(iPtr->cmdFramePtr == bcFramePtr);
	iPtr->cmdFramePtr = bcFramePtr->nextPtr;
	if (iPtr->flags & INTERP_DEBUG_FRAME) {
	    TclArgumentBCRelease((Tcl_Interp *) iPtr, bcFramePtr);
	}
	if (codePtr->flags & TCL_BYTECODE_RECOMPILE) {
	    iPtr->flags |= ERR_ALREADY_LOGGED;
	    codePtr->flags &= ~TCL_BYTECODE_RECOMPILE;
	}

	CACHE_STACK_INFO();
	if (result == TCL_OK) {
#ifndef TCL_COMPILE_DEBUG
	    if (*pc == INST_POP) {
		NEXT_INST_V(1, cleanup, 0);
	    }
#endif
	    /*
	     * Push the call's object result and continue execution with the
	     * next instruction.
	     */
	    
	    TRACE_WITH_OBJ(("%u => ... after \"%.20s\": TCL_OK, result=",
			    objc, cmdNameBuf), Tcl_GetObjResult(interp));
	    
	    objResultPtr = Tcl_GetObjResult(interp);
	    
	    /*
	     * Reset the interp's result to avoid possible duplications of
	     * large objects [Bug 781585]. We do not call Tcl_ResetResult to
	     * avoid any side effects caused by the resetting of errorInfo and
	     * errorCode [Bug 804681], which are not needed here. We chose
	     * instead to manipulate the interp's object result directly.
	     *
	     * Note that the result object is now in objResultPtr, it keeps
	     * the refCount it had in its role of iPtr->objResultPtr.
	     */
	    
	    TclNewObj(objPtr);
	    Tcl_IncrRefCount(objPtr);
	    iPtr->objResultPtr = objPtr;
	    NEXT_INST_V(0, cleanup, -1);		
	}
	
	/*
	 * Result not TCL_OK: fall through
	 */
    }
    
    if (iPtr->execEnvPtr->rewind) {
	result = TCL_ERROR;
	goto abnormalReturn;
    }

    if (result != TCL_OK) {
	pc--;
	goto processExceptionReturn;
    }

    /*
     * Loop executing instructions until a "done" instruction, a TCL_RETURN,
     * or some error.
     */

    goto cleanup0;

    /*
     * Targets for standard instruction endings; unrolled for speed in the
     * most frequent cases (instructions that consume up to two stack
     * elements).
     *
     * This used to be a "for(;;)" loop, with each instruction doing its own
     * cleanup.
     */

  cleanupV_pushObjResultPtr:
    switch (cleanup) {
    case 0:
	*(++tosPtr) = (objResultPtr);
	goto cleanup0;
    default:
	cleanup -= 2;
	while (cleanup--) {
	    objPtr = POP_OBJECT();
	    TclDecrRefCount(objPtr);
	}
    case 2:
    cleanup2_pushObjResultPtr:
	objPtr = POP_OBJECT();
	TclDecrRefCount(objPtr);
    case 1:
    cleanup1_pushObjResultPtr:
	objPtr = OBJ_AT_TOS;
	TclDecrRefCount(objPtr);
    }
    OBJ_AT_TOS = objResultPtr;
    goto cleanup0;

  cleanupV:
    switch (cleanup) {
    default:
	cleanup -= 2;
	while (cleanup--) {
	    objPtr = POP_OBJECT();
	    TclDecrRefCount(objPtr);
	}
    case 2:
    cleanup2:
	objPtr = POP_OBJECT();
	TclDecrRefCount(objPtr);
    case 1:
    cleanup1:
	objPtr = POP_OBJECT();
	TclDecrRefCount(objPtr);
    case 0:
	/*
	 * We really want to do nothing now, but this is needed for some
	 * compilers (SunPro CC).
	 */

	break;
    }
  cleanup0:

#ifdef TCL_COMPILE_DEBUG
    /*
     * Skip the stack depth check if an expansion is in progress.
     */

    ValidatePcAndStackTop(codePtr, pc, CURR_DEPTH, 0,
	    /*checkStack*/ auxObjList == NULL);
    if (traceInstructions) {
	fprintf(stdout, "%2d: %2d ", iPtr->numLevels, (int) CURR_DEPTH);
	TclPrintInstruction(codePtr, pc);
	fflush(stdout);
    }
#endif /* TCL_COMPILE_DEBUG */

#ifdef TCL_COMPILE_STATS
    iPtr->stats.instructionCount[*pc]++;
#endif

    /*
     * Check for asynchronous handlers [Bug 746722]; we do the check every
     * ASYNC_CHECK_COUNT_MASK instruction, of the form (2**n-1).
     */

    if ((instructionCount++ & ASYNC_CHECK_COUNT_MASK) == 0) {
	DECACHE_STACK_INFO();
	if (TclAsyncReady(iPtr)) {
	    result = Tcl_AsyncInvoke(interp, result);
	    if (result == TCL_ERROR) {
		CACHE_STACK_INFO();
		goto gotError;
	    }
	}

	if (TclCanceled(iPtr)) {
	    if (Tcl_Canceled(interp, TCL_LEAVE_ERR_MSG) == TCL_ERROR) {
		CACHE_STACK_INFO();
		goto gotError;
	    }
	}

	if (TclLimitReady(iPtr->limit)) {
	    if (Tcl_LimitCheck(interp) == TCL_ERROR) {
		CACHE_STACK_INFO();
		goto gotError;
	    }
	}
	CACHE_STACK_INFO();
    }

    TCL_DTRACE_INST_NEXT();

    /*
     * These two instructions account for 26% of all instructions (according
     * to measurements on tclbench by Ben Vitale
     * [http://www.cs.toronto.edu/syslab/pubs/tcl2005-vitale-zaleski.pdf]
     * Resolving them before the switch reduces the cost of branch
     * mispredictions, seems to improve runtime by 5% to 15%, and (amazingly!)
     * reduces total obj size.
     */

    if (*pc == INST_LOAD_SCALAR1) {
	goto instLoadScalar1;
    } else if (*pc == INST_PUSH1) {
	goto instPush1Peephole;
    }

    switch (*pc) {
    case INST_SYNTAX:
    case INST_RETURN_IMM: {
	int code = TclGetInt4AtPtr(pc+1);
	int level = TclGetUInt4AtPtr(pc+5);

	/*
	 * OBJ_AT_TOS is returnOpts, OBJ_UNDER_TOS is resultObjPtr.
	 */

	TRACE(("%u %u => ", code, level));
	result = TclProcessReturn(interp, code, level, OBJ_AT_TOS);
	if (result == TCL_OK) {
	    TRACE_APPEND(("continuing to next instruction (result=\"%.30s\")",
		    O2S(objResultPtr)));
	    NEXT_INST_F(9, 1, 0);
	}
	Tcl_SetObjResult(interp, OBJ_UNDER_TOS);
	if (*pc == INST_SYNTAX) {
	    iPtr->flags &= ~ERR_ALREADY_LOGGED;
	}
	cleanup = 2;
	goto processExceptionReturn;
    }

    case INST_RETURN_STK:
	TRACE(("=> "));
	objResultPtr = POP_OBJECT();
	result = Tcl_SetReturnOptions(interp, OBJ_AT_TOS);
	Tcl_DecrRefCount(OBJ_AT_TOS);
	OBJ_AT_TOS = objResultPtr;
	if (result == TCL_OK) {
	    TRACE_APPEND(("continuing to next instruction (result=\"%.30s\")",
		    O2S(objResultPtr)));
	    NEXT_INST_F(1, 0, 0);
	}
	Tcl_SetObjResult(interp, objResultPtr);
	cleanup = 1;
	goto processExceptionReturn;

    case INST_DONE:
	if (tosPtr > initTosPtr) {
	    /*
	     * Set the interpreter's object result to point to the topmost
	     * object from the stack, and check for a possible [catch]. The
	     * stackTop's level and refCount will be handled by "processCatch"
	     * or "abnormalReturn".
	     */

	    Tcl_SetObjResult(interp, OBJ_AT_TOS);
#ifdef TCL_COMPILE_DEBUG
	    TRACE_WITH_OBJ(("=> return code=%d, result=", result),
		    iPtr->objResultPtr);
	    if (traceInstructions) {
		fprintf(stdout, "\n");
	    }
#endif
	    goto checkForCatch;
	}
	(void) POP_OBJECT();
	goto abnormalReturn;

    case INST_PUSH1:
    instPush1Peephole:
	PUSH_OBJECT(codePtr->objArrayPtr[TclGetUInt1AtPtr(pc+1)]);
	TRACE_WITH_OBJ(("%u => ", TclGetInt1AtPtr(pc+1)), OBJ_AT_TOS);
	pc += 2;
#if !TCL_COMPILE_DEBUG
	/*
	 * Runtime peephole optimisation: check if we are pushing again.
	 */

	if (*pc == INST_PUSH1) {
	    TCL_DTRACE_INST_NEXT();
	    goto instPush1Peephole;
	}
#endif
	NEXT_INST_F(0, 0, 0);

    case INST_PUSH4:
	objResultPtr = codePtr->objArrayPtr[TclGetUInt4AtPtr(pc+1)];
	TRACE_WITH_OBJ(("%u => ", TclGetUInt4AtPtr(pc+1)), objResultPtr);
	NEXT_INST_F(5, 0, 1);

    case INST_POP:
	TRACE_WITH_OBJ(("=> discarding "), OBJ_AT_TOS);
	objPtr = POP_OBJECT();
	TclDecrRefCount(objPtr);

	/*
	 * Runtime peephole optimisation: an INST_POP is scheduled at the end
	 * of most commands. If the next instruction is an INST_START_CMD,
	 * fall through to it.
	 */

	pc++;
#if !TCL_COMPILE_DEBUG
	if (*pc == INST_START_CMD) {
	    TCL_DTRACE_INST_NEXT();
	    goto instStartCmdPeephole;
	}
#endif
	NEXT_INST_F(0, 0, 0);

    case INST_START_CMD:
#if !TCL_COMPILE_DEBUG
    instStartCmdPeephole:
#endif
	/*
	 * Remark that if the interpreter is marked for deletion its
	 * compileEpoch is modified, so that the epoch check also verifies
	 * that the interp is not deleted. If no outside call has been made
	 * since the last check, it is safe to omit the check.
	 */

	iPtr->cmdCount += TclGetUInt4AtPtr(pc+5);
	if (!checkInterp) {
	    goto instStartCmdOK;
	} else if (((codePtr->compileEpoch == iPtr->compileEpoch)
		&& (codePtr->nsEpoch == iPtr->varFramePtr->nsPtr->resolverEpoch))
		|| (codePtr->flags & TCL_BYTECODE_PRECOMPILED)) {
	    checkInterp = 0;
	instStartCmdOK:
	    NEXT_INST_F(9, 0, 0);
	} else {
	    const char *bytes;

	    length = 0;

	    /*
	     * We used to switch to direct eval; for NRE-awareness we now
	     * compile and eval the command so that this evaluation does not
	     * add a new TEBC instance. [Bug 2910748]
	     */

	    if (TclInterpReady(interp) == TCL_ERROR) {
		goto gotError;
	    }

	    codePtr->flags |= TCL_BYTECODE_RECOMPILE;
	    bytes = GetSrcInfoForPc(pc, codePtr, &length, NULL);
	    opnd = TclGetUInt4AtPtr(pc+1);
	    pc += (opnd-1);
	    PUSH_OBJECT(Tcl_NewStringObj(bytes, length));
	    goto instEvalStk;
	}

    case INST_NOP:
	pc += 1;
	goto cleanup0;

    case INST_DUP:
	objResultPtr = OBJ_AT_TOS;
	TRACE_WITH_OBJ(("=> "), objResultPtr);
	NEXT_INST_F(1, 0, 1);

    case INST_OVER:
	opnd = TclGetUInt4AtPtr(pc+1);
	objResultPtr = OBJ_AT_DEPTH(opnd);
	TRACE_WITH_OBJ(("=> "), objResultPtr);
	NEXT_INST_F(5, 0, 1);

    case INST_REVERSE: {
	Tcl_Obj **a, **b;

	opnd = TclGetUInt4AtPtr(pc+1);
	a = tosPtr-(opnd-1);
	b = tosPtr;
	while (a<b) {
	    tmpPtr = *a;
	    *a = *b;
	    *b = tmpPtr;
	    a++; b--;
	}
	NEXT_INST_F(5, 0, 0);
    }

    case INST_CONCAT1: {
	int appendLen = 0;
	char *bytes, *p;
	Tcl_Obj **currPtr;
	int onlyb = 1;

	opnd = TclGetUInt1AtPtr(pc+1);

	/*
	 * Detect only-bytearray-or-null case.
	 */

	for (currPtr=&OBJ_AT_DEPTH(opnd-1); currPtr<=&OBJ_AT_TOS; currPtr++) {
	    if (((*currPtr)->typePtr != &tclByteArrayType)
		    && ((*currPtr)->bytes != tclEmptyStringRep)) {
		onlyb = 0;
		break;
	    } else if (((*currPtr)->typePtr == &tclByteArrayType) &&
		    ((*currPtr)->bytes != NULL)) {
		onlyb = 0;
		break;
	    }
	}

	/*
	 * Compute the length to be appended.
	 */

	if (onlyb) {
	    for (currPtr = &OBJ_AT_DEPTH(opnd-2);
		    appendLen >= 0 && currPtr <= &OBJ_AT_TOS; currPtr++) {
		if ((*currPtr)->bytes != tclEmptyStringRep) {
		    Tcl_GetByteArrayFromObj(*currPtr, &length);
		    appendLen += length;
		}
	    }
	} else {
	    for (currPtr = &OBJ_AT_DEPTH(opnd-2);
		    appendLen >= 0 && currPtr <= &OBJ_AT_TOS; currPtr++) {
		bytes = TclGetStringFromObj(*currPtr, &length);
		if (bytes != NULL) {
		    appendLen += length;
		}
	    }
	}

	if (appendLen < 0) {
	    /* TODO: convert panic to error ? */
	    Tcl_Panic("max size for a Tcl value (%d bytes) exceeded", INT_MAX);
	}

	/*
	 * If nothing is to be appended, just return the first object by
	 * dropping all the others from the stack; this saves both the
	 * computation and copy of the string rep of the first object,
	 * enabling the fast '$x[set x {}]' idiom for 'K $x [set x {}]'.
	 */

	if (appendLen == 0) {
	    TRACE_WITH_OBJ(("%u => ", opnd), objResultPtr);
	    NEXT_INST_V(2, (opnd-1), 0);
	}

	/*
	 * If the first object is shared, we need a new obj for the result;
	 * otherwise, we can reuse the first object. In any case, make sure it
	 * has enough room to accomodate all the concatenated bytes. Note that
	 * if it is unshared its bytes are copied by ckrealloc, so that we set
	 * the loop parameters to avoid copying them again: p points to the
	 * end of the already copied bytes, currPtr to the second object.
	 */

	objResultPtr = OBJ_AT_DEPTH(opnd-1);
	if (!onlyb) {
	    bytes = TclGetStringFromObj(objResultPtr, &length);
	    if (length + appendLen < 0) {
		/* TODO: convert panic to error ? */
		Tcl_Panic("max size for a Tcl value (%d bytes) exceeded",
			INT_MAX);
	    }
#if !TCL_COMPILE_DEBUG
	    if (bytes != tclEmptyStringRep && !Tcl_IsShared(objResultPtr)) {
		TclFreeIntRep(objResultPtr);
		objResultPtr->typePtr = NULL;
		objResultPtr->bytes = ckrealloc(bytes, length+appendLen+1);
		objResultPtr->length = length + appendLen;
		p = TclGetString(objResultPtr) + length;
		currPtr = &OBJ_AT_DEPTH(opnd - 2);
	    } else
#endif
	    {
		p = ckalloc(length + appendLen + 1);
		TclNewObj(objResultPtr);
		objResultPtr->bytes = p;
		objResultPtr->length = length + appendLen;
		currPtr = &OBJ_AT_DEPTH(opnd - 1);
	    }

	    /*
	     * Append the remaining characters.
	     */

	    for (; currPtr <= &OBJ_AT_TOS; currPtr++) {
		bytes = TclGetStringFromObj(*currPtr, &length);
		if (bytes != NULL) {
		    memcpy(p, bytes, (size_t) length);
		    p += length;
		}
	    }
	    *p = '\0';
	} else {
	    bytes = (char *) Tcl_GetByteArrayFromObj(objResultPtr, &length);
	    if (length + appendLen < 0) {
		/* TODO: convert panic to error ? */
		Tcl_Panic("max size for a Tcl value (%d bytes) exceeded",
			INT_MAX);
	    }
#if !TCL_COMPILE_DEBUG
	    if (!Tcl_IsShared(objResultPtr)) {
		bytes = (char *) Tcl_SetByteArrayLength(objResultPtr,
			length + appendLen);
		p = bytes + length;
		currPtr = &OBJ_AT_DEPTH(opnd - 2);
	    } else
#endif
	    {
		TclNewObj(objResultPtr);
		bytes = (char *) Tcl_SetByteArrayLength(objResultPtr,
			length + appendLen);
		p = bytes;
		currPtr = &OBJ_AT_DEPTH(opnd - 1);
	    }

	    /*
	     * Append the remaining characters.
	     */

	    for (; currPtr <= &OBJ_AT_TOS; currPtr++) {
		if ((*currPtr)->bytes != tclEmptyStringRep) {
		    bytes = (char *) Tcl_GetByteArrayFromObj(*currPtr,&length);
		    memcpy(p, bytes, (size_t) length);
		    p += length;
		}
	    }
	}

	TRACE_WITH_OBJ(("%u => ", opnd), objResultPtr);
	NEXT_INST_V(2, opnd, 1);
    }

    case INST_EXPAND_START:
	/*
	 * Push an element to the auxObjList. This records the current
	 * stack depth - i.e., the point in the stack where the expanded
	 * command starts.
	 *
	 * Use a Tcl_Obj as linked list element; slight mem waste, but faster
	 * allocation than ckalloc. This also abuses the Tcl_Obj structure, as
	 * we do not define a special tclObjType for it. It is not dangerous
	 * as the obj is never passed anywhere, so that all manipulations are
	 * performed here and in INST_INVOKE_EXPANDED (in case of an expansion
	 * error, also in INST_EXPAND_STKTOP).
	 */

	TclNewObj(objPtr);
	objPtr->internalRep.ptrAndLongRep.value = CURR_DEPTH;
	PUSH_TAUX_OBJ(objPtr);
	NEXT_INST_F(1, 0, 0);

    case INST_EXPAND_STKTOP: {
	int i;
	ptrdiff_t moved;

	/*
	 * Make sure that the element at stackTop is a list; if not, just
	 * leave with an error. Note that the element from the expand list
	 * will be removed at checkForCatch.
	 */

	objPtr = OBJ_AT_TOS;
	if (TclListObjGetElements(interp, objPtr, &objc, &objv) != TCL_OK) {
	    TRACE_WITH_OBJ(("%.30s => ERROR: ", O2S(objPtr)),
		    Tcl_GetObjResult(interp));
	    goto gotError;
	}
	(void) POP_OBJECT();

	/*
	 * Make sure there is enough room in the stack to expand this list
	 * *and* process the rest of the command (at least up to the next
	 * argument expansion or command end). The operand is the current
	 * stack depth, as seen by the compiler.
	 */

	length = objc + (codePtr->maxStackDepth - TclGetInt4AtPtr(pc+1));
	DECACHE_STACK_INFO();
	moved = GrowEvaluationStack(iPtr->execEnvPtr, length, 1)
		- (Tcl_Obj **) TD;
	if (moved) {
	    /*
	     * Change the global data to point to the new stack: move the
	     * TEBCdataPtr TD, recompute the position of every other
	     * stack-allocated parameter, update the stack pointers.
	     */

	    esPtr = iPtr->execEnvPtr->execStackPtr;
	    TD = (TEBCdata *) (((Tcl_Obj **)TD) + moved);

	    catchTop += moved;
	    tosPtr += moved;
	}

	/*
	 * Expand the list at stacktop onto the stack; free the list. Knowing
	 * that it has a freeIntRepProc we use Tcl_DecrRefCount().
	 */

	for (i = 0; i < objc; i++) {
	    PUSH_OBJECT(objv[i]);
	}

	Tcl_DecrRefCount(objPtr);
	NEXT_INST_F(5, 0, 0);
    }

    case INST_EXPR_STK: {
	ByteCode *newCodePtr;

	bcFramePtr->data.tebc.pc = (char *) pc;
	iPtr->cmdFramePtr = bcFramePtr;
	DECACHE_STACK_INFO();
	newCodePtr = CompileExprObj(interp, OBJ_AT_TOS);
	CACHE_STACK_INFO();
	cleanup = 1;
	pc++;
	TEBC_YIELD();
	return TclNRExecuteByteCode(interp, newCodePtr);
    }

	/*
	 * INVOCATION BLOCK
	 */

    instEvalStk:
    case INST_EVAL_STK:
	bcFramePtr->data.tebc.pc = (char *) pc;
	iPtr->cmdFramePtr = bcFramePtr;

	cleanup = 1;
	pc += 1;
	TEBC_YIELD();
	return TclNREvalObjEx(interp, OBJ_AT_TOS, 0, NULL, 0);

    case INST_INVOKE_EXPANDED:
	CLANG_ASSERT(auxObjList);
	objc = CURR_DEPTH - auxObjList->internalRep.ptrAndLongRep.value;
	POP_TAUX_OBJ();
	if (objc) {
	    pcAdjustment = 1;
	    goto doInvocation;
	}

	/*
	 * Nothing was expanded, return {}.
	 */

	TclNewObj(objResultPtr);
	NEXT_INST_F(1, 0, 1);

    case INST_INVOKE_STK4:
	objc = TclGetUInt4AtPtr(pc+1);
	pcAdjustment = 5;
	goto doInvocation;

    case INST_INVOKE_STK1:
	objc = TclGetUInt1AtPtr(pc+1);
	pcAdjustment = 2;

    doInvocation:
	objv = &OBJ_AT_DEPTH(objc-1);
	cleanup = objc;

#ifdef TCL_COMPILE_DEBUG
	if (tclTraceExec >= 2) {
	    int i;

	    if (traceInstructions) {
		strncpy(cmdNameBuf, TclGetString(objv[0]), 20);
		TRACE(("%u => call ", objc));
	    } else {
		fprintf(stdout, "%d: (%u) invoking ", iPtr->numLevels,
			(unsigned)(pc - codePtr->codeStart));
	    }
	    for (i = 0;  i < objc;  i++) {
		TclPrintObject(stdout, objv[i], 15);
		fprintf(stdout, " ");
	    }
	    fprintf(stdout, "\n");
	    fflush(stdout);
	}
#endif /*TCL_COMPILE_DEBUG*/

	/*
	 * Finally, let TclEvalObjv handle the command.
	 *
	 * TIP #280: Record the last piece of info needed by
	 * 'TclGetSrcInfoForPc', and push the frame.
	 */

	bcFramePtr->data.tebc.pc = (char *) pc;
	iPtr->cmdFramePtr = bcFramePtr;

	if (iPtr->flags & INTERP_DEBUG_FRAME) {
	    TclArgumentBCEnter((Tcl_Interp *) iPtr, objv, objc,
		    codePtr, bcFramePtr, pc - codePtr->codeStart);
	}

	DECACHE_STACK_INFO();

	pc += pcAdjustment;
	TEBC_YIELD();
	return TclNREvalObjv(interp, objc, objv,
		TCL_EVAL_NOERR, NULL);

#if TCL_SUPPORT_84_BYTECODE
    case INST_CALL_BUILTIN_FUNC1:
	/*
	 * Call one of the built-in pre-8.5 Tcl math functions. This
	 * translates to INST_INVOKE_STK1 with the first argument of
	 * ::tcl::mathfunc::$objv[0]. We need to insert the named math
	 * function into the stack.
	 */

	opnd = TclGetUInt1AtPtr(pc+1);
	if ((opnd < 0) || (opnd > LAST_BUILTIN_FUNC)) {
	    TRACE(("UNRECOGNIZED BUILTIN FUNC CODE %d\n", opnd));
	    Tcl_Panic("TclNRExecuteByteCode: unrecognized builtin function code %d", opnd);
	}

	TclNewLiteralStringObj(objPtr, "::tcl::mathfunc::");
	Tcl_AppendToObj(objPtr, tclBuiltinFuncTable[opnd].name, -1);

	/*
	 * Only 0, 1 or 2 args.
	 */

	{
	    int numArgs = tclBuiltinFuncTable[opnd].numArgs;
	    Tcl_Obj *tmpPtr1, *tmpPtr2;

	    if (numArgs == 0) {
		PUSH_OBJECT(objPtr);
	    } else if (numArgs == 1) {
		tmpPtr1 = POP_OBJECT();
		PUSH_OBJECT(objPtr);
		PUSH_OBJECT(tmpPtr1);
		Tcl_DecrRefCount(tmpPtr1);
	    } else {
		tmpPtr2 = POP_OBJECT();
		tmpPtr1 = POP_OBJECT();
		PUSH_OBJECT(objPtr);
		PUSH_OBJECT(tmpPtr1);
		PUSH_OBJECT(tmpPtr2);
		Tcl_DecrRefCount(tmpPtr1);
		Tcl_DecrRefCount(tmpPtr2);
	    }
	    objc = numArgs + 1;
	}
	pcAdjustment = 2;
	goto doInvocation;

    case INST_CALL_FUNC1:
	/*
	 * Call a non-builtin Tcl math function previously registered by a
	 * call to Tcl_CreateMathFunc pre-8.5. This is essentially
	 * INST_INVOKE_STK1 converting the first arg to
	 * ::tcl::mathfunc::$objv[0].
	 */

	objc = TclGetUInt1AtPtr(pc+1);	/* Number of arguments. The function
					 * name is the 0-th argument. */

	objPtr = OBJ_AT_DEPTH(objc-1);
	TclNewLiteralStringObj(tmpPtr, "::tcl::mathfunc::");
	Tcl_AppendObjToObj(tmpPtr, objPtr);
	Tcl_DecrRefCount(objPtr);

	/*
	 * Variation of PUSH_OBJECT.
	 */

	OBJ_AT_DEPTH(objc-1) = tmpPtr;
	Tcl_IncrRefCount(tmpPtr);

	pcAdjustment = 2;
	goto doInvocation;
#else
    /*
     * INST_CALL_BUILTIN_FUNC1 and INST_CALL_FUNC1 were made obsolete by the
     * changes to add a ::tcl::mathfunc namespace in 8.5. Optional support
     * remains for existing bytecode precompiled files.
     */

    case INST_CALL_BUILTIN_FUNC1:
	Tcl_Panic("TclNRExecuteByteCode: obsolete INST_CALL_BUILTIN_FUNC1 found");
    case INST_CALL_FUNC1:
	Tcl_Panic("TclNRExecuteByteCode: obsolete INST_CALL_FUNC1 found");
#endif

    /*
     * -----------------------------------------------------------------
     *	   Start of INST_LOAD instructions.
     *
     * WARNING: more 'goto' here than your doctor recommended! The different
     * instructions set the value of some variables and then jump to some
     * common execution code.
     */

    case INST_LOAD_SCALAR1:
    instLoadScalar1:
	opnd = TclGetUInt1AtPtr(pc+1);
	varPtr = LOCAL(opnd);
	while (TclIsVarLink(varPtr)) {
	    varPtr = varPtr->value.linkPtr;
	}
	TRACE(("%u => ", opnd));
	if (TclIsVarDirectReadable(varPtr)) {
	    /*
	     * No errors, no traces: just get the value.
	     */

	    objResultPtr = varPtr->value.objPtr;
	    TRACE_APPEND(("%.30s\n", O2S(objResultPtr)));
	    NEXT_INST_F(2, 0, 1);
	}
	pcAdjustment = 2;
	cleanup = 0;
	arrayPtr = NULL;
	part1Ptr = part2Ptr = NULL;
	goto doCallPtrGetVar;

    case INST_LOAD_SCALAR4:
	opnd = TclGetUInt4AtPtr(pc+1);
	varPtr = LOCAL(opnd);
	while (TclIsVarLink(varPtr)) {
	    varPtr = varPtr->value.linkPtr;
	}
	TRACE(("%u => ", opnd));
	if (TclIsVarDirectReadable(varPtr)) {
	    /*
	     * No errors, no traces: just get the value.
	     */

	    objResultPtr = varPtr->value.objPtr;
	    TRACE_APPEND(("%.30s\n", O2S(objResultPtr)));
	    NEXT_INST_F(5, 0, 1);
	}
	pcAdjustment = 5;
	cleanup = 0;
	arrayPtr = NULL;
	part1Ptr = part2Ptr = NULL;
	goto doCallPtrGetVar;

    case INST_LOAD_ARRAY4:
	opnd = TclGetUInt4AtPtr(pc+1);
	pcAdjustment = 5;
	goto doLoadArray;

    case INST_LOAD_ARRAY1:
	opnd = TclGetUInt1AtPtr(pc+1);
	pcAdjustment = 2;

    doLoadArray:
	part1Ptr = NULL;
	part2Ptr = OBJ_AT_TOS;
	arrayPtr = LOCAL(opnd);
	while (TclIsVarLink(arrayPtr)) {
	    arrayPtr = arrayPtr->value.linkPtr;
	}
	TRACE(("%u \"%.30s\" => ", opnd, O2S(part2Ptr)));
	if (TclIsVarArray(arrayPtr) && !ReadTraced(arrayPtr)) {
	    varPtr = VarHashFindVar(arrayPtr->value.tablePtr, part2Ptr);
	    if (varPtr && TclIsVarDirectReadable(varPtr)) {
		/*
		 * No errors, no traces: just get the value.
		 */

		objResultPtr = varPtr->value.objPtr;
		TRACE_APPEND(("%.30s\n", O2S(objResultPtr)));
		NEXT_INST_F(pcAdjustment, 1, 1);
	    }
	}
	varPtr = TclLookupArrayElement(interp, part1Ptr, part2Ptr,
		TCL_LEAVE_ERR_MSG, "read", 0, 1, arrayPtr, opnd);
	if (varPtr == NULL) {
	    TRACE_APPEND(("ERROR: %.30s\n", O2S(Tcl_GetObjResult(interp))));
	    goto gotError;
	}
	cleanup = 1;
	goto doCallPtrGetVar;

    case INST_LOAD_ARRAY_STK:
	cleanup = 2;
	part2Ptr = OBJ_AT_TOS;		/* element name */
	objPtr = OBJ_UNDER_TOS;		/* array name */
	TRACE(("\"%.30s(%.30s)\" => ", O2S(objPtr), O2S(part2Ptr)));
	goto doLoadStk;

    case INST_LOAD_STK:
    case INST_LOAD_SCALAR_STK:
	cleanup = 1;
	part2Ptr = NULL;
	objPtr = OBJ_AT_TOS;		/* variable name */
	TRACE(("\"%.30s\" => ", O2S(objPtr)));

    doLoadStk:
	part1Ptr = objPtr;
	varPtr = TclObjLookupVarEx(interp, part1Ptr, part2Ptr,
		TCL_LEAVE_ERR_MSG, "read", /*createPart1*/0, /*createPart2*/1,
		&arrayPtr);
	if (!varPtr) {
	    TRACE_APPEND(("ERROR: %.30s\n", O2S(Tcl_GetObjResult(interp))));
	    goto gotError;
	}

	if (TclIsVarDirectReadable2(varPtr, arrayPtr)) {
	    /*
	     * No errors, no traces: just get the value.
	     */

	    objResultPtr = varPtr->value.objPtr;
	    TRACE_APPEND(("%.30s\n", O2S(objResultPtr)));
	    NEXT_INST_V(1, cleanup, 1);
	}
	pcAdjustment = 1;
	opnd = -1;

    doCallPtrGetVar:
	/*
	 * There are either errors or the variable is traced: call
	 * TclPtrGetVar to process fully.
	 */

	DECACHE_STACK_INFO();
	objResultPtr = TclPtrGetVar(interp, varPtr, arrayPtr,
		part1Ptr, part2Ptr, TCL_LEAVE_ERR_MSG, opnd);
	CACHE_STACK_INFO();
	if (!objResultPtr) {
	    TRACE_APPEND(("ERROR: %.30s\n", O2S(Tcl_GetObjResult(interp))));
	    goto gotError;
	}
	TRACE_APPEND(("%.30s\n", O2S(objResultPtr)));
	NEXT_INST_V(pcAdjustment, cleanup, 1);

    /*
     *	   End of INST_LOAD instructions.
     * -----------------------------------------------------------------
     *	   Start of INST_STORE and related instructions.
     *
     * WARNING: more 'goto' here than your doctor recommended! The different
     * instructions set the value of some variables and then jump to somme
     * common execution code.
     */

    {
	int storeFlags;

    case INST_STORE_ARRAY4:
	opnd = TclGetUInt4AtPtr(pc+1);
	pcAdjustment = 5;
	goto doStoreArrayDirect;

    case INST_STORE_ARRAY1:
	opnd = TclGetUInt1AtPtr(pc+1);
	pcAdjustment = 2;

    doStoreArrayDirect:
	valuePtr = OBJ_AT_TOS;
	part2Ptr = OBJ_UNDER_TOS;
	arrayPtr = LOCAL(opnd);
	TRACE(("%u \"%.30s\" <- \"%.30s\" => ", opnd, O2S(part2Ptr),
		O2S(valuePtr)));
	while (TclIsVarLink(arrayPtr)) {
	    arrayPtr = arrayPtr->value.linkPtr;
	}
	if (TclIsVarArray(arrayPtr) && !WriteTraced(arrayPtr)) {
	    varPtr = VarHashFindVar(arrayPtr->value.tablePtr, part2Ptr);
	    if (varPtr && TclIsVarDirectWritable(varPtr)) {
		tosPtr--;
		Tcl_DecrRefCount(OBJ_AT_TOS);
		OBJ_AT_TOS = valuePtr;
		goto doStoreVarDirect;
	    }
	}
	cleanup = 2;
	storeFlags = TCL_LEAVE_ERR_MSG;
	part1Ptr = NULL;
	goto doStoreArrayDirectFailed;

    case INST_STORE_SCALAR4:
	opnd = TclGetUInt4AtPtr(pc+1);
	pcAdjustment = 5;
	goto doStoreScalarDirect;

    case INST_STORE_SCALAR1:
	opnd = TclGetUInt1AtPtr(pc+1);
	pcAdjustment = 2;

    doStoreScalarDirect:
	valuePtr = OBJ_AT_TOS;
	varPtr = LOCAL(opnd);
	TRACE(("%u <- \"%.30s\" => ", opnd, O2S(valuePtr)));
	while (TclIsVarLink(varPtr)) {
	    varPtr = varPtr->value.linkPtr;
	}
	if (!TclIsVarDirectWritable(varPtr)) {
	    storeFlags = TCL_LEAVE_ERR_MSG;
	    part1Ptr = NULL;
	    goto doStoreScalar;
	}

	/*
	 * No traces, no errors, plain 'set': we can safely inline. The value
	 * *will* be set to what's requested, so that the stack top remains
	 * pointing to the same Tcl_Obj.
	 */

    doStoreVarDirect:
	valuePtr = varPtr->value.objPtr;
	if (valuePtr != NULL) {
	    TclDecrRefCount(valuePtr);
	}
	objResultPtr = OBJ_AT_TOS;
	varPtr->value.objPtr = objResultPtr;
#ifndef TCL_COMPILE_DEBUG
	if (*(pc+pcAdjustment) == INST_POP) {
	    tosPtr--;
	    NEXT_INST_F((pcAdjustment+1), 0, 0);
	}
#else
	TRACE_APPEND(("%.30s\n", O2S(objResultPtr)));
#endif
	Tcl_IncrRefCount(objResultPtr);
	NEXT_INST_F(pcAdjustment, 0, 0);

    case INST_LAPPEND_STK:
	valuePtr = OBJ_AT_TOS; /* value to append */
	part2Ptr = NULL;
	storeFlags = (TCL_LEAVE_ERR_MSG | TCL_APPEND_VALUE
		| TCL_LIST_ELEMENT);
	goto doStoreStk;

    case INST_LAPPEND_ARRAY_STK:
	valuePtr = OBJ_AT_TOS; /* value to append */
	part2Ptr = OBJ_UNDER_TOS;
	storeFlags = (TCL_LEAVE_ERR_MSG | TCL_APPEND_VALUE
		| TCL_LIST_ELEMENT);
	goto doStoreStk;

    case INST_APPEND_STK:
	valuePtr = OBJ_AT_TOS; /* value to append */
	part2Ptr = NULL;
	storeFlags = (TCL_LEAVE_ERR_MSG | TCL_APPEND_VALUE);
	goto doStoreStk;

    case INST_APPEND_ARRAY_STK:
	valuePtr = OBJ_AT_TOS; /* value to append */
	part2Ptr = OBJ_UNDER_TOS;
	storeFlags = (TCL_LEAVE_ERR_MSG | TCL_APPEND_VALUE);
	goto doStoreStk;

    case INST_STORE_ARRAY_STK:
	valuePtr = OBJ_AT_TOS;
	part2Ptr = OBJ_UNDER_TOS;
	storeFlags = TCL_LEAVE_ERR_MSG;
	goto doStoreStk;

    case INST_STORE_STK:
    case INST_STORE_SCALAR_STK:
	valuePtr = OBJ_AT_TOS;
	part2Ptr = NULL;
	storeFlags = TCL_LEAVE_ERR_MSG;

    doStoreStk:
	objPtr = OBJ_AT_DEPTH(1 + (part2Ptr != NULL)); /* variable name */
	part1Ptr = objPtr;
#ifdef TCL_COMPILE_DEBUG
	if (part2Ptr == NULL) {
	    TRACE(("\"%.30s\" <- \"%.30s\" =>", O2S(part1Ptr),O2S(valuePtr)));
	} else {
	    TRACE(("\"%.30s(%.30s)\" <- \"%.30s\" => ",
		    O2S(part1Ptr), O2S(part2Ptr), O2S(valuePtr)));
	}
#endif
	varPtr = TclObjLookupVarEx(interp, objPtr,part2Ptr, TCL_LEAVE_ERR_MSG,
		"set", /*createPart1*/ 1, /*createPart2*/ 1, &arrayPtr);
	if (!varPtr) {
	    TRACE_APPEND(("ERROR: %.30s\n", O2S(Tcl_GetObjResult(interp))));
	    goto gotError;
	}
	cleanup = ((part2Ptr == NULL)? 2 : 3);
	pcAdjustment = 1;
	opnd = -1;
	goto doCallPtrSetVar;

    case INST_LAPPEND_ARRAY4:
	opnd = TclGetUInt4AtPtr(pc+1);
	pcAdjustment = 5;
	storeFlags = (TCL_LEAVE_ERR_MSG | TCL_APPEND_VALUE
		| TCL_LIST_ELEMENT);
	goto doStoreArray;

    case INST_LAPPEND_ARRAY1:
	opnd = TclGetUInt1AtPtr(pc+1);
	pcAdjustment = 2;
	storeFlags = (TCL_LEAVE_ERR_MSG | TCL_APPEND_VALUE
		| TCL_LIST_ELEMENT);
	goto doStoreArray;

    case INST_APPEND_ARRAY4:
	opnd = TclGetUInt4AtPtr(pc+1);
	pcAdjustment = 5;
	storeFlags = (TCL_LEAVE_ERR_MSG | TCL_APPEND_VALUE);
	goto doStoreArray;

    case INST_APPEND_ARRAY1:
	opnd = TclGetUInt1AtPtr(pc+1);
	pcAdjustment = 2;
	storeFlags = (TCL_LEAVE_ERR_MSG | TCL_APPEND_VALUE);
	goto doStoreArray;

    doStoreArray:
	valuePtr = OBJ_AT_TOS;
	part2Ptr = OBJ_UNDER_TOS;
	arrayPtr = LOCAL(opnd);
	TRACE(("%u \"%.30s\" <- \"%.30s\" => ", opnd, O2S(part2Ptr),
		O2S(valuePtr)));
	while (TclIsVarLink(arrayPtr)) {
	    arrayPtr = arrayPtr->value.linkPtr;
	}
	cleanup = 2;
	part1Ptr = NULL;

    doStoreArrayDirectFailed:
	varPtr = TclLookupArrayElement(interp, part1Ptr, part2Ptr,
		TCL_LEAVE_ERR_MSG, "set", 1, 1, arrayPtr, opnd);
	if (!varPtr) {
	    TRACE_APPEND(("ERROR: %.30s\n", O2S(Tcl_GetObjResult(interp))));
	    goto gotError;
	}
	goto doCallPtrSetVar;

    case INST_LAPPEND_SCALAR4:
	opnd = TclGetUInt4AtPtr(pc+1);
	pcAdjustment = 5;
	storeFlags = (TCL_LEAVE_ERR_MSG | TCL_APPEND_VALUE
		| TCL_LIST_ELEMENT);
	goto doStoreScalar;

    case INST_LAPPEND_SCALAR1:
	opnd = TclGetUInt1AtPtr(pc+1);
	pcAdjustment = 2;
	storeFlags = (TCL_LEAVE_ERR_MSG | TCL_APPEND_VALUE
		| TCL_LIST_ELEMENT);
	goto doStoreScalar;

    case INST_APPEND_SCALAR4:
	opnd = TclGetUInt4AtPtr(pc+1);
	pcAdjustment = 5;
	storeFlags = (TCL_LEAVE_ERR_MSG | TCL_APPEND_VALUE);
	goto doStoreScalar;

    case INST_APPEND_SCALAR1:
	opnd = TclGetUInt1AtPtr(pc+1);
	pcAdjustment = 2;
	storeFlags = (TCL_LEAVE_ERR_MSG | TCL_APPEND_VALUE);
	goto doStoreScalar;

    doStoreScalar:
	valuePtr = OBJ_AT_TOS;
	varPtr = LOCAL(opnd);
	TRACE(("%u <- \"%.30s\" => ", opnd, O2S(valuePtr)));
	while (TclIsVarLink(varPtr)) {
	    varPtr = varPtr->value.linkPtr;
	}
	cleanup = 1;
	arrayPtr = NULL;
	part1Ptr = part2Ptr = NULL;

    doCallPtrSetVar:
	DECACHE_STACK_INFO();
	objResultPtr = TclPtrSetVar(interp, varPtr, arrayPtr,
		part1Ptr, part2Ptr, valuePtr, storeFlags, opnd);
	CACHE_STACK_INFO();
	if (!objResultPtr) {
	    TRACE_APPEND(("ERROR: %.30s\n", O2S(Tcl_GetObjResult(interp))));
	    goto gotError;
	}
#ifndef TCL_COMPILE_DEBUG
	if (*(pc+pcAdjustment) == INST_POP) {
	    NEXT_INST_V((pcAdjustment+1), cleanup, 0);
	}
#endif
	TRACE_APPEND(("%.30s\n", O2S(objResultPtr)));
	NEXT_INST_V(pcAdjustment, cleanup, 1);
    }

    /*
     *	   End of INST_STORE and related instructions.
     * -----------------------------------------------------------------
     *	   Start of INST_INCR instructions.
     *
     * WARNING: more 'goto' here than your doctor recommended! The different
     * instructions set the value of some variables and then jump to somme
     * common execution code.
     */

/*TODO: Consider more untangling here; merge with LOAD and STORE ? */

    {
	Tcl_Obj *incrPtr;
#ifndef NO_WIDE_TYPE
	Tcl_WideInt w;
#endif
	long increment;

    case INST_INCR_SCALAR1:
    case INST_INCR_ARRAY1:
    case INST_INCR_ARRAY_STK:
    case INST_INCR_SCALAR_STK:
    case INST_INCR_STK:
	opnd = TclGetUInt1AtPtr(pc+1);
	incrPtr = POP_OBJECT();
	switch (*pc) {
	case INST_INCR_SCALAR1:
	    pcAdjustment = 2;
	    goto doIncrScalar;
	case INST_INCR_ARRAY1:
	    pcAdjustment = 2;
	    goto doIncrArray;
	default:
	    pcAdjustment = 1;
	    goto doIncrStk;
	}

    case INST_INCR_ARRAY_STK_IMM:
    case INST_INCR_SCALAR_STK_IMM:
    case INST_INCR_STK_IMM:
	increment = TclGetInt1AtPtr(pc+1);
	incrPtr = Tcl_NewIntObj(increment);
	Tcl_IncrRefCount(incrPtr);
	pcAdjustment = 2;

    doIncrStk:
	if ((*pc == INST_INCR_ARRAY_STK_IMM)
		|| (*pc == INST_INCR_ARRAY_STK)) {
	    part2Ptr = OBJ_AT_TOS;
	    objPtr = OBJ_UNDER_TOS;
	    TRACE(("\"%.30s(%.30s)\" (by %ld) => ",
		    O2S(objPtr), O2S(part2Ptr), increment));
	} else {
	    part2Ptr = NULL;
	    objPtr = OBJ_AT_TOS;
	    TRACE(("\"%.30s\" (by %ld) => ", O2S(objPtr), increment));
	}
	part1Ptr = objPtr;
	opnd = -1;
	varPtr = TclObjLookupVarEx(interp, objPtr, part2Ptr,
		TCL_LEAVE_ERR_MSG, "read", 1, 1, &arrayPtr);
	if (!varPtr) {
	    Tcl_AddObjErrorInfo(interp,
		    "\n    (reading value of variable to increment)", -1);
	    TRACE_APPEND(("ERROR: %.30s\n", O2S(Tcl_GetObjResult(interp))));
	    Tcl_DecrRefCount(incrPtr);
	    goto gotError;
	}
	cleanup = ((part2Ptr == NULL)? 1 : 2);
	goto doIncrVar;

    case INST_INCR_ARRAY1_IMM:
	opnd = TclGetUInt1AtPtr(pc+1);
	increment = TclGetInt1AtPtr(pc+2);
	incrPtr = Tcl_NewIntObj(increment);
	Tcl_IncrRefCount(incrPtr);
	pcAdjustment = 3;

    doIncrArray:
	part1Ptr = NULL;
	part2Ptr = OBJ_AT_TOS;
	arrayPtr = LOCAL(opnd);
	cleanup = 1;
	while (TclIsVarLink(arrayPtr)) {
	    arrayPtr = arrayPtr->value.linkPtr;
	}
	TRACE(("%u \"%.30s\" (by %ld) => ", opnd, O2S(part2Ptr), increment));
	varPtr = TclLookupArrayElement(interp, part1Ptr, part2Ptr,
		TCL_LEAVE_ERR_MSG, "read", 1, 1, arrayPtr, opnd);
	if (!varPtr) {
	    TRACE_APPEND(("ERROR: %.30s\n", O2S(Tcl_GetObjResult(interp))));
	    Tcl_DecrRefCount(incrPtr);
	    goto gotError;
	}
	goto doIncrVar;

    case INST_INCR_SCALAR1_IMM:
	opnd = TclGetUInt1AtPtr(pc+1);
	increment = TclGetInt1AtPtr(pc+2);
	pcAdjustment = 3;
	cleanup = 0;
	varPtr = LOCAL(opnd);
	while (TclIsVarLink(varPtr)) {
	    varPtr = varPtr->value.linkPtr;
	}

	if (TclIsVarDirectModifyable(varPtr)) {
	    ClientData ptr;
	    int type;

	    objPtr = varPtr->value.objPtr;
	    if (GetNumberFromObj(NULL, objPtr, &ptr, &type) == TCL_OK) {
		if (type == TCL_NUMBER_LONG) {
		    long augend = *((const long *)ptr);
		    long sum = augend + increment;

		    /*
		     * Overflow when (augend and sum have different sign) and
		     * (augend and increment have the same sign). This is
		     * encapsulated in the Overflowing macro.
		     */

		    if (!Overflowing(augend, increment, sum)) {
			TRACE(("%u %ld => ", opnd, increment));
			if (Tcl_IsShared(objPtr)) {
			    objPtr->refCount--;	/* We know it's shared. */
			    TclNewLongObj(objResultPtr, sum);
			    Tcl_IncrRefCount(objResultPtr);
			    varPtr->value.objPtr = objResultPtr;
			} else {
			    objResultPtr = objPtr;
			    TclSetLongObj(objPtr, sum);
			}
			goto doneIncr;
		    }
#ifndef NO_WIDE_TYPE
		    w = (Tcl_WideInt)augend;

		    TRACE(("%u %ld => ", opnd, increment));
		    if (Tcl_IsShared(objPtr)) {
			objPtr->refCount--;	/* We know it's shared. */
			objResultPtr = Tcl_NewWideIntObj(w+increment);
			Tcl_IncrRefCount(objResultPtr);
			varPtr->value.objPtr = objResultPtr;
		    } else {
			objResultPtr = objPtr;

			/*
			 * We know the sum value is outside the long range;
			 * use macro form that doesn't range test again.
			 */

			TclSetWideIntObj(objPtr, w+increment);
		    }
		    goto doneIncr;
#endif
		}	/* end if (type == TCL_NUMBER_LONG) */
#ifndef NO_WIDE_TYPE
		if (type == TCL_NUMBER_WIDE) {
		    Tcl_WideInt sum;

		    w = *((const Tcl_WideInt *) ptr);
		    sum = w + increment;

		    /*
		     * Check for overflow.
		     */

		    if (!Overflowing(w, increment, sum)) {
			TRACE(("%u %ld => ", opnd, increment));
			if (Tcl_IsShared(objPtr)) {
			    objPtr->refCount--;	/* We know it's shared. */
			    objResultPtr = Tcl_NewWideIntObj(sum);
			    Tcl_IncrRefCount(objResultPtr);
			    varPtr->value.objPtr = objResultPtr;
			} else {
			    objResultPtr = objPtr;

			    /*
			     * We *do not* know the sum value is outside the
			     * long range (wide + long can yield long); use
			     * the function call that checks range.
			     */

			    Tcl_SetWideIntObj(objPtr, sum);
			}
			goto doneIncr;
		    }
		}
#endif
	    }
	    if (Tcl_IsShared(objPtr)) {
		objPtr->refCount--;	/* We know it's shared */
		objResultPtr = Tcl_DuplicateObj(objPtr);
		Tcl_IncrRefCount(objResultPtr);
		varPtr->value.objPtr = objResultPtr;
	    } else {
		objResultPtr = objPtr;
	    }
	    TclNewLongObj(incrPtr, increment);
	    if (TclIncrObj(interp, objResultPtr, incrPtr) != TCL_OK) {
		Tcl_DecrRefCount(incrPtr);
		TRACE_APPEND(("ERROR: %.30s\n",
			O2S(Tcl_GetObjResult(interp))));
		goto gotError;
	    }
	    Tcl_DecrRefCount(incrPtr);
	    goto doneIncr;
	}

	/*
	 * All other cases, flow through to generic handling.
	 */

	TclNewLongObj(incrPtr, increment);
	Tcl_IncrRefCount(incrPtr);

    doIncrScalar:
	varPtr = LOCAL(opnd);
	while (TclIsVarLink(varPtr)) {
	    varPtr = varPtr->value.linkPtr;
	}
	arrayPtr = NULL;
	part1Ptr = part2Ptr = NULL;
	cleanup = 0;
	TRACE(("%u %ld => ", opnd, increment));

    doIncrVar:
	if (TclIsVarDirectModifyable2(varPtr, arrayPtr)) {
	    objPtr = varPtr->value.objPtr;
	    if (Tcl_IsShared(objPtr)) {
		objPtr->refCount--;	/* We know it's shared */
		objResultPtr = Tcl_DuplicateObj(objPtr);
		Tcl_IncrRefCount(objResultPtr);
		varPtr->value.objPtr = objResultPtr;
	    } else {
		objResultPtr = objPtr;
	    }
	    if (TclIncrObj(interp, objResultPtr, incrPtr) != TCL_OK) {
		Tcl_DecrRefCount(incrPtr);
		TRACE_APPEND(("ERROR: %.30s\n",
			O2S(Tcl_GetObjResult(interp))));
		goto gotError;
	    }
	    Tcl_DecrRefCount(incrPtr);
	} else {
	    DECACHE_STACK_INFO();
	    objResultPtr = TclPtrIncrObjVar(interp, varPtr, arrayPtr,
		    part1Ptr, part2Ptr, incrPtr, TCL_LEAVE_ERR_MSG, opnd);
	    CACHE_STACK_INFO();
	    Tcl_DecrRefCount(incrPtr);
	    if (objResultPtr == NULL) {
		TRACE_APPEND(("ERROR: %.30s\n",
			O2S(Tcl_GetObjResult(interp))));
		goto gotError;
	    }
	}
    doneIncr:
	TRACE_APPEND(("%.30s\n", O2S(objResultPtr)));
#ifndef TCL_COMPILE_DEBUG
	if (*(pc+pcAdjustment) == INST_POP) {
	    NEXT_INST_V((pcAdjustment+1), cleanup, 0);
	}
#endif
	NEXT_INST_V(pcAdjustment, cleanup, 1);
    }

    /*
     *	   End of INST_INCR instructions.
     * -----------------------------------------------------------------
     *	   Start of INST_EXIST instructions.
     */

    case INST_EXIST_SCALAR:
	opnd = TclGetUInt4AtPtr(pc+1);
	varPtr = LOCAL(opnd);
	while (TclIsVarLink(varPtr)) {
	    varPtr = varPtr->value.linkPtr;
	}
	TRACE(("%u => ", opnd));
	if (ReadTraced(varPtr)) {
	    DECACHE_STACK_INFO();
	    TclObjCallVarTraces(iPtr, NULL, varPtr, NULL, NULL,
		    TCL_TRACE_READS, 0, opnd);
	    CACHE_STACK_INFO();
	    if (TclIsVarUndefined(varPtr)) {
		TclCleanupVar(varPtr, NULL);
		varPtr = NULL;
	    }
	}

	/*
	 * Tricky! Arrays always exist.
	 */

	objResultPtr = TCONST(!varPtr || TclIsVarUndefined(varPtr) ? 0 : 1);
	TRACE_APPEND(("%.30s\n", O2S(objResultPtr)));
	NEXT_INST_F(5, 0, 1);

    case INST_EXIST_ARRAY:
	opnd = TclGetUInt4AtPtr(pc+1);
	part2Ptr = OBJ_AT_TOS;
	arrayPtr = LOCAL(opnd);
	while (TclIsVarLink(arrayPtr)) {
	    arrayPtr = arrayPtr->value.linkPtr;
	}
	TRACE(("%u \"%.30s\" => ", opnd, O2S(part2Ptr)));
	if (TclIsVarArray(arrayPtr) && !ReadTraced(arrayPtr)) {
	    varPtr = VarHashFindVar(arrayPtr->value.tablePtr, part2Ptr);
	    if (!varPtr || !ReadTraced(varPtr)) {
		goto doneExistArray;
	    }
	}
	varPtr = TclLookupArrayElement(interp, NULL, part2Ptr, 0, "access",
		0, 1, arrayPtr, opnd);
	if (varPtr) {
	    if (ReadTraced(varPtr) || (arrayPtr && ReadTraced(arrayPtr))) {
		DECACHE_STACK_INFO();
		TclObjCallVarTraces(iPtr, arrayPtr, varPtr, NULL, part2Ptr,
			TCL_TRACE_READS, 0, opnd);
		CACHE_STACK_INFO();
	    }
	    if (TclIsVarUndefined(varPtr)) {
		TclCleanupVar(varPtr, arrayPtr);
		varPtr = NULL;
	    }
	}
    doneExistArray:
	objResultPtr = TCONST(!varPtr || TclIsVarUndefined(varPtr) ? 0 : 1);
	TRACE_APPEND(("%.30s\n", O2S(objResultPtr)));
	NEXT_INST_F(5, 1, 1);

    case INST_EXIST_ARRAY_STK:
	cleanup = 2;
	part2Ptr = OBJ_AT_TOS;		/* element name */
	part1Ptr = OBJ_UNDER_TOS;	/* array name */
	TRACE(("\"%.30s(%.30s)\" => ", O2S(part1Ptr), O2S(part2Ptr)));
	goto doExistStk;

    case INST_EXIST_STK:
	cleanup = 1;
	part2Ptr = NULL;
	part1Ptr = OBJ_AT_TOS;		/* variable name */
	TRACE(("\"%.30s\" => ", O2S(part1Ptr)));

    doExistStk:
	varPtr = TclObjLookupVarEx(interp, part1Ptr, part2Ptr, 0, "access",
		/*createPart1*/0, /*createPart2*/1, &arrayPtr);
	if (varPtr) {
	    if (ReadTraced(varPtr) || (arrayPtr && ReadTraced(arrayPtr))) {
		DECACHE_STACK_INFO();
		TclObjCallVarTraces(iPtr, arrayPtr, varPtr, part1Ptr,part2Ptr,
			TCL_TRACE_READS, 0, -1);
		CACHE_STACK_INFO();
	    }
	    if (TclIsVarUndefined(varPtr)) {
		TclCleanupVar(varPtr, arrayPtr);
		varPtr = NULL;
	    }
	}
	objResultPtr = TCONST(!varPtr || TclIsVarUndefined(varPtr) ? 0 : 1);
	TRACE_APPEND(("%.30s\n", O2S(objResultPtr)));
	NEXT_INST_V(1, cleanup, 1);

    /*
     *	   End of INST_EXIST instructions.
     * -----------------------------------------------------------------
     *	   Start of INST_UNSET instructions.
     */

    {
	int flags;

    case INST_UNSET_SCALAR:
	flags = TclGetUInt1AtPtr(pc+1) ? TCL_LEAVE_ERR_MSG : 0;
	opnd = TclGetUInt4AtPtr(pc+2);
	varPtr = LOCAL(opnd);
	while (TclIsVarLink(varPtr)) {
	    varPtr = varPtr->value.linkPtr;
	}
	TRACE(("%s %u\n", (flags?"normal":"noerr"), opnd));
	if (TclIsVarDirectUnsettable(varPtr) && !TclIsVarInHash(varPtr)) {
	    /*
	     * No errors, no traces, no searches: just make the variable cease
	     * to exist.
	     */

	    if (!TclIsVarUndefined(varPtr)) {
		TclDecrRefCount(varPtr->value.objPtr);
	    } else if (flags & TCL_LEAVE_ERR_MSG) {
		goto slowUnsetScalar;
	    }
	    varPtr->value.objPtr = NULL;
	    NEXT_INST_F(6, 0, 0);
	}

    slowUnsetScalar:
	DECACHE_STACK_INFO();
	if (TclPtrUnsetVar(interp, varPtr, NULL, NULL, NULL, flags,
		opnd) != TCL_OK && flags) {
	    goto errorInUnset;
	}
	CACHE_STACK_INFO();
	NEXT_INST_F(6, 0, 0);

    case INST_UNSET_ARRAY:
	flags = TclGetUInt1AtPtr(pc+1) ? TCL_LEAVE_ERR_MSG : 0;
	opnd = TclGetUInt4AtPtr(pc+2);
	part2Ptr = OBJ_AT_TOS;
	arrayPtr = LOCAL(opnd);
	while (TclIsVarLink(arrayPtr)) {
	    arrayPtr = arrayPtr->value.linkPtr;
	}
	TRACE(("%s %u \"%.30s\"\n",
		(flags ? "normal" : "noerr"), opnd, O2S(part2Ptr)));
	if (TclIsVarArray(arrayPtr) && !UnsetTraced(arrayPtr)) {
	    varPtr = VarHashFindVar(arrayPtr->value.tablePtr, part2Ptr);
	    if (varPtr && TclIsVarDirectUnsettable(varPtr)) {
		/*
		 * No nasty traces and element exists, so we can proceed to
		 * unset it. Might still not exist though...
		 */

		if (!TclIsVarUndefined(varPtr)) {
		    TclDecrRefCount(varPtr->value.objPtr);
		} else if (flags & TCL_LEAVE_ERR_MSG) {
		    goto slowUnsetArray;
		}
		varPtr->value.objPtr = NULL;
		NEXT_INST_F(6, 1, 0);
	    } else if (!varPtr && !(flags & TCL_LEAVE_ERR_MSG)) {
		/*
		 * Don't need to do anything here.
		 */

		NEXT_INST_F(6, 1, 0);
	    }
	}
    slowUnsetArray:
	DECACHE_STACK_INFO();
	varPtr = TclLookupArrayElement(interp, NULL, part2Ptr, flags, "unset",
		0, 0, arrayPtr, opnd);
	if (!varPtr) {
	    if (flags & TCL_LEAVE_ERR_MSG) {
		goto errorInUnset;
	    }
	} else if (TclPtrUnsetVar(interp, varPtr, arrayPtr, NULL, part2Ptr,
		flags, opnd) != TCL_OK && (flags & TCL_LEAVE_ERR_MSG)) {
	    goto errorInUnset;
	}
	CACHE_STACK_INFO();
	NEXT_INST_F(6, 1, 0);

    case INST_UNSET_ARRAY_STK:
	flags = TclGetUInt1AtPtr(pc+1) ? TCL_LEAVE_ERR_MSG : 0;
	cleanup = 2;
	part2Ptr = OBJ_AT_TOS;		/* element name */
	part1Ptr = OBJ_UNDER_TOS;	/* array name */
	TRACE(("%s \"%.30s(%.30s)\"\n", (flags?"normal":"noerr"),
		O2S(part1Ptr), O2S(part2Ptr)));
	goto doUnsetStk;

    case INST_UNSET_STK:
	flags = TclGetUInt1AtPtr(pc+1) ? TCL_LEAVE_ERR_MSG : 0;
	cleanup = 1;
	part2Ptr = NULL;
	part1Ptr = OBJ_AT_TOS;		/* variable name */
	TRACE(("%s \"%.30s\"\n", (flags?"normal":"noerr"), O2S(part1Ptr)));

    doUnsetStk:
	DECACHE_STACK_INFO();
	if (TclObjUnsetVar2(interp, part1Ptr, part2Ptr, flags) != TCL_OK
		&& (flags & TCL_LEAVE_ERR_MSG)) {
	    goto errorInUnset;
	}
	CACHE_STACK_INFO();
	NEXT_INST_V(2, cleanup, 0);

    errorInUnset:
	CACHE_STACK_INFO();
	TRACE_APPEND(("ERROR: %.30s\n", O2S(Tcl_GetObjResult(interp))));
	goto gotError;

	/*
	 * This is really an unset operation these days. Do not issue.
	 */

    case INST_DICT_DONE:
	opnd = TclGetUInt4AtPtr(pc+1);
	TRACE(("%u\n", opnd));
	varPtr = LOCAL(opnd);
	while (TclIsVarLink(varPtr)) {
	    varPtr = varPtr->value.linkPtr;
	}
	if (TclIsVarDirectUnsettable(varPtr) && !TclIsVarInHash(varPtr)) {
	    if (!TclIsVarUndefined(varPtr)) {
		TclDecrRefCount(varPtr->value.objPtr);
	    }
	    varPtr->value.objPtr = NULL;
	} else {
	    DECACHE_STACK_INFO();
	    TclPtrUnsetVar(interp, varPtr, NULL, NULL, NULL, 0, opnd);
	    CACHE_STACK_INFO();
	}
	NEXT_INST_F(5, 0, 0);
    }

    /*
     *	   End of INST_UNSET instructions.
     * -----------------------------------------------------------------
     *	   Start of variable linking instructions.
     */

    {
	Var *otherPtr;
	CallFrame *framePtr, *savedFramePtr;
	Tcl_Namespace *nsPtr;
	Namespace *savedNsPtr;

    case INST_UPVAR:
	TRACE_WITH_OBJ(("upvar "), OBJ_UNDER_TOS);

	if (TclObjGetFrame(interp, OBJ_UNDER_TOS, &framePtr) == -1) {
	    goto gotError;
	}

	/*
	 * Locate the other variable.
	 */

	savedFramePtr = iPtr->varFramePtr;
	iPtr->varFramePtr = framePtr;
	otherPtr = TclObjLookupVarEx(interp, OBJ_AT_TOS, NULL,
		TCL_LEAVE_ERR_MSG, "access", /*createPart1*/ 1,
		/*createPart2*/ 1, &varPtr);
	iPtr->varFramePtr = savedFramePtr;
	if (!otherPtr) {
	    goto gotError;
	}
	goto doLinkVars;

    case INST_NSUPVAR:
	TRACE_WITH_OBJ(("nsupvar "), OBJ_UNDER_TOS);
	if (TclGetNamespaceFromObj(interp, OBJ_UNDER_TOS, &nsPtr) != TCL_OK) {
	    goto gotError;
	}

	/*
	 * Locate the other variable.
	 */

	savedNsPtr = iPtr->varFramePtr->nsPtr;
	iPtr->varFramePtr->nsPtr = (Namespace *) nsPtr;
	otherPtr = TclObjLookupVarEx(interp, OBJ_AT_TOS, NULL,
		(TCL_NAMESPACE_ONLY | TCL_LEAVE_ERR_MSG), "access",
		/*createPart1*/ 1, /*createPart2*/ 1, &varPtr);
	iPtr->varFramePtr->nsPtr = savedNsPtr;
	if (!otherPtr) {
	    goto gotError;
	}
	goto doLinkVars;

    case INST_VARIABLE:
	TRACE(("variable "));
	otherPtr = TclObjLookupVarEx(interp, OBJ_AT_TOS, NULL,
		(TCL_NAMESPACE_ONLY | TCL_LEAVE_ERR_MSG), "access",
		/*createPart1*/ 1, /*createPart2*/ 1, &varPtr);
	if (!otherPtr) {
	    goto gotError;
	}

	/*
	 * Do the [variable] magic.
	 */

	TclSetVarNamespaceVar(otherPtr);

    doLinkVars:

	/*
	 * If we are here, the local variable has already been created: do the
	 * little work of TclPtrMakeUpvar that remains to be done right here
	 * if there are no errors; otherwise, let it handle the case.
	 */

	opnd = TclGetInt4AtPtr(pc+1);;
	varPtr = LOCAL(opnd);
	if ((varPtr != otherPtr) && !TclIsVarTraced(varPtr)
		&& (TclIsVarUndefined(varPtr) || TclIsVarLink(varPtr))) {
	    if (!TclIsVarUndefined(varPtr)) {
		/*
		 * Then it is a defined link.
		 */

		Var *linkPtr = varPtr->value.linkPtr;

		if (linkPtr == otherPtr) {
		    NEXT_INST_F(5, 1, 0);
		}
		if (TclIsVarInHash(linkPtr)) {
		    VarHashRefCount(linkPtr)--;
		    if (TclIsVarUndefined(linkPtr)) {
			TclCleanupVar(linkPtr, NULL);
		    }
		}
	    }
	    TclSetVarLink(varPtr);
	    varPtr->value.linkPtr = otherPtr;
	    if (TclIsVarInHash(otherPtr)) {
		VarHashRefCount(otherPtr)++;
	    }
	} else if (TclPtrObjMakeUpvar(interp, otherPtr, NULL, 0,
		opnd) != TCL_OK) {
	    goto gotError;
	}

	/*
	 * Do not pop the namespace or frame index, it may be needed for other
	 * variables - and [variable] did not push it at all.
	 */

	NEXT_INST_F(5, 1, 0);
    }

    /*
     *	   End of variable linking instructions.
     * -----------------------------------------------------------------
     */

    case INST_JUMP1:
	opnd = TclGetInt1AtPtr(pc+1);
	TRACE(("%d => new pc %u\n", opnd,
		(unsigned)(pc + opnd - codePtr->codeStart)));
	NEXT_INST_F(opnd, 0, 0);

    case INST_JUMP4:
	opnd = TclGetInt4AtPtr(pc+1);
	TRACE(("%d => new pc %u\n", opnd,
		(unsigned)(pc + opnd - codePtr->codeStart)));
	NEXT_INST_F(opnd, 0, 0);

    {
	int jmpOffset[2], b;

	/* TODO: consider rewrite so we don't compute the offset we're not
	 * going to take. */
    case INST_JUMP_FALSE4:
	jmpOffset[0] = TclGetInt4AtPtr(pc+1);	/* FALSE offset */
	jmpOffset[1] = 5;			/* TRUE offset */
	goto doCondJump;

    case INST_JUMP_TRUE4:
	jmpOffset[0] = 5;
	jmpOffset[1] = TclGetInt4AtPtr(pc+1);
	goto doCondJump;

    case INST_JUMP_FALSE1:
	jmpOffset[0] = TclGetInt1AtPtr(pc+1);
	jmpOffset[1] = 2;
	goto doCondJump;

    case INST_JUMP_TRUE1:
	jmpOffset[0] = 2;
	jmpOffset[1] = TclGetInt1AtPtr(pc+1);

    doCondJump:
	valuePtr = OBJ_AT_TOS;

	/* TODO - check claim that taking address of b harms performance */
	/* TODO - consider optimization search for constants */
	if (TclGetBooleanFromObj(interp, valuePtr, &b) != TCL_OK) {
	    TRACE_WITH_OBJ(("%d => ERROR: ", jmpOffset[
		    ((*pc == INST_JUMP_FALSE1) || (*pc == INST_JUMP_FALSE4))
		    ? 0 : 1]), Tcl_GetObjResult(interp));
	    goto gotError;
	}

#ifdef TCL_COMPILE_DEBUG
	if (b) {
	    if ((*pc == INST_JUMP_TRUE1) || (*pc == INST_JUMP_TRUE4)) {
		TRACE(("%d => %.20s true, new pc %u\n", jmpOffset[1],
			O2S(valuePtr),
			(unsigned)(pc + jmpOffset[1] - codePtr->codeStart)));
	    } else {
		TRACE(("%d => %.20s true\n", jmpOffset[0], O2S(valuePtr)));
	    }
	} else {
	    if ((*pc == INST_JUMP_TRUE1) || (*pc == INST_JUMP_TRUE4)) {
		TRACE(("%d => %.20s false\n", jmpOffset[0], O2S(valuePtr)));
	    } else {
		TRACE(("%d => %.20s false, new pc %u\n", jmpOffset[0],
			O2S(valuePtr),
			(unsigned)(pc + jmpOffset[1] - codePtr->codeStart)));
	    }
	}
#endif
	NEXT_INST_F(jmpOffset[b], 1, 0);
    }

    case INST_JUMP_TABLE: {
	Tcl_HashEntry *hPtr;
	JumptableInfo *jtPtr;

	/*
	 * Jump to location looked up in a hashtable; fall through to next
	 * instr if lookup fails.
	 */

	opnd = TclGetInt4AtPtr(pc+1);
	jtPtr = (JumptableInfo *) codePtr->auxDataArrayPtr[opnd].clientData;
	TRACE(("%d => %.20s ", opnd, O2S(OBJ_AT_TOS)));
	hPtr = Tcl_FindHashEntry(&jtPtr->hashTable, TclGetString(OBJ_AT_TOS));
	if (hPtr != NULL) {
	    int jumpOffset = PTR2INT(Tcl_GetHashValue(hPtr));

	    TRACE_APPEND(("found in table, new pc %u\n",
		    (unsigned)(pc - codePtr->codeStart + jumpOffset)));
	    NEXT_INST_F(jumpOffset, 1, 0);
	} else {
	    TRACE_APPEND(("not found in table\n"));
	    NEXT_INST_F(5, 1, 0);
	}
    }

    /*
     * These two instructions are now redundant: the complete logic of the LOR
     * and LAND is now handled by the expression compiler.
     */

    case INST_LOR:
    case INST_LAND: {
	/*
	 * Operands must be boolean or numeric. No int->double conversions are
	 * performed.
	 */

	int i1, i2, iResult;

	value2Ptr = OBJ_AT_TOS;
	valuePtr = OBJ_UNDER_TOS;
	if (TclGetBooleanFromObj(NULL, valuePtr, &i1) != TCL_OK) {
	    TRACE(("\"%.20s\" => ILLEGAL TYPE %s \n", O2S(valuePtr),
		    (valuePtr->typePtr? valuePtr->typePtr->name : "null")));
	    DECACHE_STACK_INFO();
	    IllegalExprOperandType(interp, pc, valuePtr);
	    CACHE_STACK_INFO();	    
	    goto gotError;
	}

	if (TclGetBooleanFromObj(NULL, value2Ptr, &i2) != TCL_OK) {
	    TRACE(("\"%.20s\" => ILLEGAL TYPE %s \n", O2S(value2Ptr),
		    (value2Ptr->typePtr? value2Ptr->typePtr->name : "null")));
	    DECACHE_STACK_INFO();
	    IllegalExprOperandType(interp, pc, value2Ptr);
	    CACHE_STACK_INFO();	    
	    goto gotError;
	}

	if (*pc == INST_LOR) {
	    iResult = (i1 || i2);
	} else {
	    iResult = (i1 && i2);
	}
	objResultPtr = TCONST(iResult);
	TRACE(("%.20s %.20s => %d\n", O2S(valuePtr),O2S(value2Ptr),iResult));
	NEXT_INST_F(1, 2, 1);
    }

    /*
     * -----------------------------------------------------------------
     *	   Start of INST_LIST and related instructions.
     */

    {
	int index, numIndices, fromIdx, toIdx;
	int nocase, match, length2, cflags, s1len, s2len;
	const char *s1, *s2;

    case INST_LIST:
	/*
	 * Pop the opnd (objc) top stack elements into a new list obj and then
	 * decrement their ref counts.
	 */

	opnd = TclGetUInt4AtPtr(pc+1);
	objResultPtr = Tcl_NewListObj(opnd, &OBJ_AT_DEPTH(opnd-1));
	TRACE_WITH_OBJ(("%u => ", opnd), objResultPtr);
	NEXT_INST_V(5, opnd, 1);

    case INST_LIST_LENGTH:
	valuePtr = OBJ_AT_TOS;
	if (TclListObjLength(interp, valuePtr, &length) != TCL_OK) {
	    TRACE_WITH_OBJ(("%.30s => ERROR: ", O2S(valuePtr)),
		    Tcl_GetObjResult(interp));
	    goto gotError;
	}
	TclNewIntObj(objResultPtr, length);
	TRACE(("%.20s => %d\n", O2S(valuePtr), length));
	NEXT_INST_F(1, 1, 1);

    case INST_LIST_INDEX:	/* lindex with objc == 3 */
	value2Ptr = OBJ_AT_TOS;
	valuePtr = OBJ_UNDER_TOS;

	/*
	 * Extract the desired list element.
	 */

	if ((TclListObjGetElements(interp, valuePtr, &objc, &objv) == TCL_OK)
		&& (value2Ptr->typePtr != &tclListType)
		&& (TclGetIntForIndexM(NULL , value2Ptr, objc-1,
			&index) == TCL_OK)) {
	    TclDecrRefCount(value2Ptr);
	    tosPtr--;
	    pcAdjustment = 1;
	    goto lindexFastPath;
	}

	objResultPtr = TclLindexList(interp, valuePtr, value2Ptr);
	if (!objResultPtr) {
	    TRACE_WITH_OBJ(("%.30s %.30s => ERROR: ", O2S(valuePtr),
		    O2S(value2Ptr)), Tcl_GetObjResult(interp));
	    goto gotError;
	}

	/*
	 * Stash the list element on the stack.
	 */

	TRACE(("%.20s %.20s => %s\n",
		O2S(valuePtr), O2S(value2Ptr), O2S(objResultPtr)));
	NEXT_INST_F(1, 2, -1);	/* Already has the correct refCount */

    case INST_LIST_INDEX_IMM:	/* lindex with objc==3 and index in bytecode
				 * stream */

	/*
	 * Pop the list and get the index.
	 */

	valuePtr = OBJ_AT_TOS;
	opnd = TclGetInt4AtPtr(pc+1);

	/*
	 * Get the contents of the list, making sure that it really is a list
	 * in the process.
	 */

	if (TclListObjGetElements(interp, valuePtr, &objc, &objv) != TCL_OK) {
	    TRACE_WITH_OBJ(("\"%.30s\" %d => ERROR: ", O2S(valuePtr), opnd),
		    Tcl_GetObjResult(interp));
	    goto gotError;
	}

	/*
	 * Select the list item based on the index. Negative operand means
	 * end-based indexing.
	 */

	if (opnd < -1) {
	    index = opnd+1 + objc;
	} else {
	    index = opnd;
	}
	pcAdjustment = 5;

    lindexFastPath:
	if (index >= 0 && index < objc) {
	    objResultPtr = objv[index];
	} else {
	    TclNewObj(objResultPtr);
	}

	TRACE_WITH_OBJ(("\"%.30s\" %d => ", O2S(valuePtr), opnd),
		objResultPtr);
	NEXT_INST_F(pcAdjustment, 1, 1);

    case INST_LIST_INDEX_MULTI:	/* 'lindex' with multiple index args */
	/*
	 * Determine the count of index args.
	 */

	opnd = TclGetUInt4AtPtr(pc+1);
	numIndices = opnd-1;

	/*
	 * Do the 'lindex' operation.
	 */

	objResultPtr = TclLindexFlat(interp, OBJ_AT_DEPTH(numIndices),
		numIndices, &OBJ_AT_DEPTH(numIndices - 1));
	if (!objResultPtr) {
	    TRACE_WITH_OBJ(("%d => ERROR: ", opnd), Tcl_GetObjResult(interp));
	    goto gotError;
	}

	/*
	 * Set result.
	 */

	TRACE(("%d => %s\n", opnd, O2S(objResultPtr)));
	NEXT_INST_V(5, opnd, -1);

    case INST_LSET_FLAT:
	/*
	 * Lset with 3, 5, or more args. Get the number of index args.
	 */

	opnd = TclGetUInt4AtPtr(pc + 1);
	numIndices = opnd - 2;

	/*
	 * Get the old value of variable, and remove the stack ref. This is
	 * safe because the variable still references the object; the ref
	 * count will never go zero here - we can use the smaller macro
	 * Tcl_DecrRefCount.
	 */

	valuePtr = POP_OBJECT();
	Tcl_DecrRefCount(valuePtr); /* This one should be done here */

	/*
	 * Compute the new variable value.
	 */

	objResultPtr = TclLsetFlat(interp, valuePtr, numIndices,
		&OBJ_AT_DEPTH(numIndices), OBJ_AT_TOS);
	if (!objResultPtr) {
	    TRACE_WITH_OBJ(("%d => ERROR: ", opnd), Tcl_GetObjResult(interp));
	    goto gotError;
	}

	/*
	 * Set result.
	 */

	TRACE(("%d => %s\n", opnd, O2S(objResultPtr)));
	NEXT_INST_V(5, numIndices+1, -1);

    case INST_LSET_LIST:	/* 'lset' with 4 args */
	/*
	 * Get the old value of variable, and remove the stack ref. This is
	 * safe because the variable still references the object; the ref
	 * count will never go zero here - we can use the smaller macro
	 * Tcl_DecrRefCount.
	 */

	objPtr = POP_OBJECT();
	Tcl_DecrRefCount(objPtr);	/* This one should be done here. */

	/*
	 * Get the new element value, and the index list.
	 */

	valuePtr = OBJ_AT_TOS;
	value2Ptr = OBJ_UNDER_TOS;

	/*
	 * Compute the new variable value.
	 */

	objResultPtr = TclLsetList(interp, objPtr, value2Ptr, valuePtr);
	if (!objResultPtr) {
	    TRACE_WITH_OBJ(("\"%.30s\" => ERROR: ", O2S(value2Ptr)),
		    Tcl_GetObjResult(interp));
	    goto gotError;
	}

	/*
	 * Set result.
	 */

	TRACE(("=> %s\n", O2S(objResultPtr)));
	NEXT_INST_F(1, 2, -1);

    case INST_LIST_RANGE_IMM:	/* lrange with objc==4 and both indices in
				 * bytecode stream */

	/*
	 * Pop the list and get the indices.
	 */

	valuePtr = OBJ_AT_TOS;
	fromIdx = TclGetInt4AtPtr(pc+1);
	toIdx = TclGetInt4AtPtr(pc+5);

	/*
	 * Get the contents of the list, making sure that it really is a list
	 * in the process.
	 */

	if (TclListObjGetElements(interp, valuePtr, &objc, &objv) != TCL_OK) {
	    TRACE_WITH_OBJ(("\"%.30s\" %d %d => ERROR: ", O2S(valuePtr),
		    fromIdx, toIdx), Tcl_GetObjResult(interp));
	    goto gotError;
	}

	/*
	 * Skip a lot of work if we're about to throw the result away (common
	 * with uses of [lassign]).
	 */

#ifndef TCL_COMPILE_DEBUG
	if (*(pc+9) == INST_POP) {
	    NEXT_INST_F(10, 1, 0);
	}
#endif

	/*
	 * Adjust the indices for end-based handling.
	 */

	if (fromIdx < -1) {
	    fromIdx += 1+objc;
	    if (fromIdx < -1) {
		fromIdx = -1;
	    }
	} else if (fromIdx > objc) {
	    fromIdx = objc;
	}
	if (toIdx < -1) {
	    toIdx += 1 + objc;
	    if (toIdx < -1) {
		toIdx = -1;
	    }
	} else if (toIdx > objc) {
	    toIdx = objc;
	}

	/*
	 * Check if we are referring to a valid, non-empty list range, and if
	 * so, build the list of elements in that range.
	 */

	if (fromIdx<=toIdx && fromIdx<objc && toIdx>=0) {
	    if (fromIdx<0) {
		fromIdx = 0;
	    }
	    if (toIdx >= objc) {
		toIdx = objc-1;
	    }
	    objResultPtr = Tcl_NewListObj(toIdx-fromIdx+1, objv+fromIdx);
	} else {
	    TclNewObj(objResultPtr);
	}

	TRACE_WITH_OBJ(("\"%.30s\" %d %d => ", O2S(valuePtr),
		TclGetInt4AtPtr(pc+1), TclGetInt4AtPtr(pc+5)), objResultPtr);
	NEXT_INST_F(9, 1, 1);

    case INST_LIST_IN:
    case INST_LIST_NOT_IN:	/* Basic list containment operators. */
	value2Ptr = OBJ_AT_TOS;
	valuePtr = OBJ_UNDER_TOS;

	s1 = TclGetStringFromObj(valuePtr, &s1len);
	if (TclListObjLength(interp, value2Ptr, &length) != TCL_OK) {
	    TRACE_WITH_OBJ(("\"%.30s\" \"%.30s\" => ERROR: ", O2S(valuePtr),
		    O2S(value2Ptr)), Tcl_GetObjResult(interp));
	    goto gotError;
	}
	match = 0;
	if (length > 0) {
	    int i = 0;
	    Tcl_Obj *o;

	    /*
	     * An empty list doesn't match anything.
	     */

	    do {
		Tcl_ListObjIndex(NULL, value2Ptr, i, &o);
		if (o != NULL) {
		    s2 = TclGetStringFromObj(o, &s2len);
		} else {
		    s2 = "";
		    s2len = 0;
		}
		if (s1len == s2len) {
		    match = (memcmp(s1, s2, s1len) == 0);
		}
		i++;
	    } while (i < length && match == 0);
	}

	if (*pc == INST_LIST_NOT_IN) {
	    match = !match;
	}

	TRACE(("%.20s %.20s => %d\n", O2S(valuePtr), O2S(value2Ptr), match));

	/*
	 * Peep-hole optimisation: if you're about to jump, do jump from here.
	 * We're saving the effort of pushing a boolean value only to pop it
	 * for branching.
	 */

	pc++;
#ifndef TCL_COMPILE_DEBUG
	switch (*pc) {
	case INST_JUMP_FALSE1:
	    NEXT_INST_F((match ? 2 : TclGetInt1AtPtr(pc+1)), 2, 0);
	case INST_JUMP_TRUE1:
	    NEXT_INST_F((match ? TclGetInt1AtPtr(pc+1) : 2), 2, 0);
	case INST_JUMP_FALSE4:
	    NEXT_INST_F((match ? 5 : TclGetInt4AtPtr(pc+1)), 2, 0);
	case INST_JUMP_TRUE4:
	    NEXT_INST_F((match ? TclGetInt4AtPtr(pc+1) : 5), 2, 0);
	}
#endif
	objResultPtr = TCONST(match);
	NEXT_INST_F(0, 2, 1);

    /*
     *	   End of INST_LIST and related instructions.
     * -----------------------------------------------------------------
     *	   Start of string-related instructions.
     */

    case INST_STR_EQ:
    case INST_STR_NEQ:		/* String (in)equality check */
    case INST_STR_CMP:		/* String compare. */
    stringCompare:
	value2Ptr = OBJ_AT_TOS;
	valuePtr = OBJ_UNDER_TOS;

	if (valuePtr == value2Ptr) {
	    match = 0;
	} else {
	    /*
	     * We only need to check (in)equality when we have equal length
	     * strings.  We can use memcmp in all (n)eq cases because we
	     * don't need to worry about lexical LE/BE variance.
	     */

	    typedef int (*memCmpFn_t)(const void*, const void*, size_t);
	    memCmpFn_t memCmpFn;
	    int checkEq = ((*pc == INST_EQ) || (*pc == INST_NEQ)
		    || (*pc == INST_STR_EQ) || (*pc == INST_STR_NEQ));

	    if (TclIsPureByteArray(valuePtr)
		    && TclIsPureByteArray(value2Ptr)) {
		s1 = (char *) Tcl_GetByteArrayFromObj(valuePtr, &s1len);
		s2 = (char *) Tcl_GetByteArrayFromObj(value2Ptr, &s2len);
		memCmpFn = memcmp;
	    } else if (((valuePtr->typePtr == &tclStringType)
			    && (value2Ptr->typePtr == &tclStringType))) {
		/*
		 * Do a unicode-specific comparison if both of the args are of
		 * String type. If the char length == byte length, we can do a
		 * memcmp. In benchmark testing this proved the most efficient
		 * check between the unicode and string comparison operations.
		 */

		s1len = Tcl_GetCharLength(valuePtr);
		s2len = Tcl_GetCharLength(value2Ptr);
		if ((s1len == valuePtr->length)
			&& (s2len == value2Ptr->length)) {
		    s1 = valuePtr->bytes;
		    s2 = value2Ptr->bytes;
		    memCmpFn = memcmp;
		} else {
		    s1 = (char *) Tcl_GetUnicode(valuePtr);
		    s2 = (char *) Tcl_GetUnicode(value2Ptr);
		    if (
#ifdef WORDS_BIGENDIAN
			1
#else
			checkEq
#endif
			) {
			memCmpFn = memcmp;
			s1len *= sizeof(Tcl_UniChar);
			s2len *= sizeof(Tcl_UniChar);
		    } else {
			memCmpFn = (memCmpFn_t) Tcl_UniCharNcmp;
		    }
		}
	    } else {
		/*
		 * strcmp can't do a simple memcmp in order to handle the
		 * special Tcl \xC0\x80 null encoding for utf-8.
		 */

		s1 = TclGetStringFromObj(valuePtr, &s1len);
		s2 = TclGetStringFromObj(value2Ptr, &s2len);
		if (checkEq) {
		    memCmpFn = memcmp;
		} else {
		    memCmpFn = (memCmpFn_t) TclpUtfNcmp2;
		}
	    }

	    if (checkEq && (s1len != s2len)) {
		match = 1;
	    } else {
		/*
		 * The comparison function should compare up to the minimum
		 * byte length only.
		 */
		match = memCmpFn(s1, s2,
			(size_t) ((s1len < s2len) ? s1len : s2len));
		if (match == 0) {
		    match = s1len - s2len;
		}
	    }
	}

	/*
	 * Make sure only -1,0,1 is returned
	 * TODO: consider peephole opt.
	 */

	if (*pc != INST_STR_CMP) {
	    /*
	     * Take care of the opcodes that goto'ed into here.
	     */

	    switch (*pc) {
	    case INST_STR_EQ:
	    case INST_EQ:
		match = (match == 0);
		break;
	    case INST_STR_NEQ:
	    case INST_NEQ:
		match = (match != 0);
		break;
	    case INST_LT:
		match = (match < 0);
		break;
	    case INST_GT:
		match = (match > 0);
		break;
	    case INST_LE:
		match = (match <= 0);
		break;
	    case INST_GE:
		match = (match >= 0);
		break;
	    }
	}
	if (match < 0) {
	    TclNewIntObj(objResultPtr, -1);
	} else {
	    objResultPtr = TCONST(match > 0);
	}
	TRACE(("%.20s %.20s => %s\n", O2S(valuePtr), O2S(value2Ptr),
		O2S(objResultPtr)));
	NEXT_INST_F(1, 2, 1);

    case INST_STR_LEN:
	valuePtr = OBJ_AT_TOS;
	length = Tcl_GetCharLength(valuePtr);
	TclNewIntObj(objResultPtr, length);
	TRACE(("%.20s => %d\n", O2S(valuePtr), length));
	NEXT_INST_F(1, 1, 1);

    case INST_STR_INDEX:
	value2Ptr = OBJ_AT_TOS;
	valuePtr = OBJ_UNDER_TOS;

	/*
	 * Get char length to calulate what 'end' means.
	 */

	length = Tcl_GetCharLength(valuePtr);
	if (TclGetIntForIndexM(interp, value2Ptr, length-1, &index)!=TCL_OK) {
	    goto gotError;
	}

	if ((index < 0) || (index >= length)) {
	    TclNewObj(objResultPtr);
	} else if (TclIsPureByteArray(valuePtr)) {
	    objResultPtr = Tcl_NewByteArrayObj(
		    Tcl_GetByteArrayFromObj(valuePtr, &length)+index, 1);
	} else if (valuePtr->bytes && length == valuePtr->length) {
	    objResultPtr = Tcl_NewStringObj((const char *)
		    valuePtr->bytes+index, 1);
	} else {
	    char buf[TCL_UTF_MAX];
	    Tcl_UniChar ch = Tcl_GetUniChar(valuePtr, index);

	    /*
	     * This could be: Tcl_NewUnicodeObj((const Tcl_UniChar *)&ch, 1)
	     * but creating the object as a string seems to be faster in
	     * practical use.
	     */

	    length = Tcl_UniCharToUtf(ch, buf);
	    objResultPtr = Tcl_NewStringObj(buf, length);
	}

	TRACE(("%.20s %.20s => %s\n", O2S(valuePtr), O2S(value2Ptr),
		O2S(objResultPtr)));
	NEXT_INST_F(1, 2, 1);

    case INST_STR_MATCH:
	nocase = TclGetInt1AtPtr(pc+1);
	valuePtr = OBJ_AT_TOS;		/* String */
	value2Ptr = OBJ_UNDER_TOS;	/* Pattern */

	/*
	 * Check that at least one of the objects is Unicode before promoting
	 * both.
	 */

	if ((valuePtr->typePtr == &tclStringType)
		|| (value2Ptr->typePtr == &tclStringType)) {
	    Tcl_UniChar *ustring1, *ustring2;

	    ustring1 = Tcl_GetUnicodeFromObj(valuePtr, &length);
	    ustring2 = Tcl_GetUnicodeFromObj(value2Ptr, &length2);
	    match = TclUniCharMatch(ustring1, length, ustring2, length2,
		    nocase);
	} else if (TclIsPureByteArray(valuePtr) && !nocase) {
	    unsigned char *bytes1, *bytes2;

	    bytes1 = Tcl_GetByteArrayFromObj(valuePtr, &length);
	    bytes2 = Tcl_GetByteArrayFromObj(value2Ptr, &length2);
	    match = TclByteArrayMatch(bytes1, length, bytes2, length2, 0);
	} else {
	    match = Tcl_StringCaseMatch(TclGetString(valuePtr),
		    TclGetString(value2Ptr), nocase);
	}

	/*
	 * Reuse value2Ptr object already on stack if possible. Adjustment is
	 * 2 due to the nocase byte
	 */

	TRACE(("%.20s %.20s => %d\n", O2S(valuePtr), O2S(value2Ptr), match));

	/*
	 * Peep-hole optimisation: if you're about to jump, do jump from here.
	 */

	pc += 2;
#ifndef TCL_COMPILE_DEBUG
	switch (*pc) {
	case INST_JUMP_FALSE1:
	    NEXT_INST_F((match? 2 : TclGetInt1AtPtr(pc+1)), 2, 0);
	case INST_JUMP_TRUE1:
	    NEXT_INST_F((match? TclGetInt1AtPtr(pc+1) : 2), 2, 0);
	case INST_JUMP_FALSE4:
	    NEXT_INST_F((match? 5 : TclGetInt4AtPtr(pc+1)), 2, 0);
	case INST_JUMP_TRUE4:
	    NEXT_INST_F((match? TclGetInt4AtPtr(pc+1) : 5), 2, 0);
	}
#endif
	objResultPtr = TCONST(match);
	NEXT_INST_F(0, 2, 1);

    case INST_REGEXP:
	cflags = TclGetInt1AtPtr(pc+1); /* RE compile flages like NOCASE */
	valuePtr = OBJ_AT_TOS;		/* String */
	value2Ptr = OBJ_UNDER_TOS;	/* Pattern */

	/*
	 * Compile and match the regular expression.
	 */

	{
	    Tcl_RegExp regExpr =
		    Tcl_GetRegExpFromObj(interp, value2Ptr, cflags);

	    if (regExpr == NULL) {
		goto regexpFailure;
	    }

	    match = Tcl_RegExpExecObj(interp, regExpr, valuePtr, 0, 0, 0);

	    if (match < 0) {
	    regexpFailure:
#ifdef TCL_COMPILE_DEBUG
		objResultPtr = Tcl_GetObjResult(interp);
		TRACE_WITH_OBJ(("%.20s %.20s => ERROR: ",
			O2S(valuePtr), O2S(value2Ptr)), objResultPtr);
#endif
		goto gotError;
	    }
	}

	TRACE(("%.20s %.20s => %d\n", O2S(valuePtr), O2S(value2Ptr), match));

	/*
	 * Peep-hole optimisation: if you're about to jump, do jump from here.
	 * Adjustment is 2 due to the nocase byte.
	 */

	pc += 2;
#ifndef TCL_COMPILE_DEBUG
	switch (*pc) {
	case INST_JUMP_FALSE1:
	    NEXT_INST_F((match? 2 : TclGetInt1AtPtr(pc+1)), 2, 0);
	case INST_JUMP_TRUE1:
	    NEXT_INST_F((match? TclGetInt1AtPtr(pc+1) : 2), 2, 0);
	case INST_JUMP_FALSE4:
	    NEXT_INST_F((match? 5 : TclGetInt4AtPtr(pc+1)), 2, 0);
	case INST_JUMP_TRUE4:
	    NEXT_INST_F((match? TclGetInt4AtPtr(pc+1) : 5), 2, 0);
	}
#endif
	objResultPtr = TCONST(match);
	NEXT_INST_F(0, 2, 1);
    }

    /*
     *	   End of string-related instructions.
     * -----------------------------------------------------------------
     *	   Start of numeric operator instructions.
     */

    {
	ClientData ptr1, ptr2;
	int type1, type2;
	long l1, l2, lResult;

    case INST_EQ:
    case INST_NEQ:
    case INST_LT:
    case INST_GT:
    case INST_LE:
    case INST_GE: {
	int iResult = 0, compare = 0;

	value2Ptr = OBJ_AT_TOS;
	valuePtr = OBJ_UNDER_TOS;

	if (GetNumberFromObj(NULL, valuePtr, &ptr1, &type1) != TCL_OK) {
	    /*
	     * At least one non-numeric argument - compare as strings.
	     */

	    goto stringCompare;
	}
	if (type1 == TCL_NUMBER_NAN) {
	    /*
	     * NaN first arg: NaN != to everything, other compares are false.
	     */

	    iResult = (*pc == INST_NEQ);
	    goto foundResult;
	}
	if (valuePtr == value2Ptr) {
	    compare = MP_EQ;
	    goto convertComparison;
	}
	if (GetNumberFromObj(NULL, value2Ptr, &ptr2, &type2) != TCL_OK) {
	    /*
	     * At least one non-numeric argument - compare as strings.
	     */

	    goto stringCompare;
	}
	if (type2 == TCL_NUMBER_NAN) {
	    /*
	     * NaN 2nd arg: NaN != to everything, other compares are false.
	     */

	    iResult = (*pc == INST_NEQ);
	    goto foundResult;
	}
	if ((type1 == TCL_NUMBER_LONG) && (type2 == TCL_NUMBER_LONG)) {
	    l1 = *((const long *)ptr1);
	    l2 = *((const long *)ptr2);
	    compare = (l1 < l2) ? MP_LT : ((l1 > l2) ? MP_GT : MP_EQ);
	} else {
	    compare = TclCompareTwoNumbers(valuePtr, value2Ptr);
	}

	/*
	 * Turn comparison outcome into appropriate result for opcode.
	 */

    convertComparison:
	switch (*pc) {
	case INST_EQ:
	    iResult = (compare == MP_EQ);
	    break;
	case INST_NEQ:
	    iResult = (compare != MP_EQ);
	    break;
	case INST_LT:
	    iResult = (compare == MP_LT);
	    break;
	case INST_GT:
	    iResult = (compare == MP_GT);
	    break;
	case INST_LE:
	    iResult = (compare != MP_GT);
	    break;
	case INST_GE:
	    iResult = (compare != MP_LT);
	    break;
	}

	/*
	 * Peep-hole optimisation: if you're about to jump, do jump from here.
	 */

    foundResult:
	pc++;
#ifndef TCL_COMPILE_DEBUG
	switch (*pc) {
	case INST_JUMP_FALSE1:
	    NEXT_INST_F((iResult? 2 : TclGetInt1AtPtr(pc+1)), 2, 0);
	case INST_JUMP_TRUE1:
	    NEXT_INST_F((iResult? TclGetInt1AtPtr(pc+1) : 2), 2, 0);
	case INST_JUMP_FALSE4:
	    NEXT_INST_F((iResult? 5 : TclGetInt4AtPtr(pc+1)), 2, 0);
	case INST_JUMP_TRUE4:
	    NEXT_INST_F((iResult? TclGetInt4AtPtr(pc+1) : 5), 2, 0);
	}
#endif
	objResultPtr = TCONST(iResult);
	NEXT_INST_F(0, 2, 1);
    }

    case INST_MOD:
    case INST_LSHIFT:
    case INST_RSHIFT:
    case INST_BITOR:
    case INST_BITXOR:
    case INST_BITAND:
	value2Ptr = OBJ_AT_TOS;
	valuePtr = OBJ_UNDER_TOS;

	if ((GetNumberFromObj(NULL, valuePtr, &ptr1, &type1) != TCL_OK)
		|| (type1==TCL_NUMBER_DOUBLE) || (type1==TCL_NUMBER_NAN)) {
	    TRACE(("%.20s %.20s => ILLEGAL 1st TYPE %s\n", O2S(valuePtr),
		    O2S(value2Ptr), (valuePtr->typePtr?
		    valuePtr->typePtr->name : "null")));
	    DECACHE_STACK_INFO();
	    IllegalExprOperandType(interp, pc, valuePtr);
	    CACHE_STACK_INFO();
	    goto gotError;
	}

	if ((GetNumberFromObj(NULL, value2Ptr, &ptr2, &type2) != TCL_OK)
		|| (type2==TCL_NUMBER_DOUBLE) || (type2==TCL_NUMBER_NAN)) {
	    TRACE(("%.20s %.20s => ILLEGAL 2nd TYPE %s\n", O2S(valuePtr),
		    O2S(value2Ptr), (value2Ptr->typePtr?
		    value2Ptr->typePtr->name : "null")));
	    DECACHE_STACK_INFO();
	    IllegalExprOperandType(interp, pc, value2Ptr);
	    CACHE_STACK_INFO();
	    goto gotError;
	}

	/*
	 * Check for common, simple case.
	 */

	if ((type1 == TCL_NUMBER_LONG) && (type2 == TCL_NUMBER_LONG)) {
	    l1 = *((const long *)ptr1);
	    l2 = *((const long *)ptr2);

	    switch (*pc) {
	    case INST_MOD:
		if (l2 == 0) {
		    TRACE(("%s %s => DIVIDE BY ZERO\n", O2S(valuePtr),
			    O2S(value2Ptr)));
		    goto divideByZero;
		} else if ((l2 == 1) || (l2 == -1)) {
		    /*
		     * Div. by |1| always yields remainder of 0.
		     */

		    TRACE(("%s %s => ", O2S(valuePtr), O2S(value2Ptr)));
		    objResultPtr = TCONST(0);
		    TRACE(("%s\n", O2S(objResultPtr)));
		    NEXT_INST_F(1, 2, 1);
		} else if (l1 == 0) {
		    /*
		     * 0 % (non-zero) always yields remainder of 0.
		     */

		    TRACE(("%s %s => ", O2S(valuePtr), O2S(value2Ptr)));
		    objResultPtr = TCONST(0);
		    TRACE(("%s\n", O2S(objResultPtr)));
		    NEXT_INST_F(1, 2, 1);
		} else {
		    lResult = l1 / l2;

		    /*
		     * Force Tcl's integer division rules.
		     * TODO: examine for logic simplification
		     */

		    if ((lResult < 0 || (lResult == 0 &&
			    ((l1 < 0 && l2 > 0) || (l1 > 0 && l2 < 0)))) &&
			    (lResult * l2 != l1)) {
			lResult -= 1;
		    }
		    lResult = l1 - l2*lResult;
		    goto longResultOfArithmetic;
		}

	    case INST_RSHIFT:
		if (l2 < 0) {
		    Tcl_SetResult(interp, "negative shift argument",
			    TCL_STATIC);
#if 0
		    DECACHE_STACK_INFO();
		    Tcl_SetErrorCode(interp, "ARITH", "DOMAIN",
			    "domain error: argument not in valid range",
			    NULL);
		    CACHE_STACK_INFO();
#endif
		    goto gotError;
		} else if (l1 == 0) {
		    TRACE(("%s %s => ", O2S(valuePtr), O2S(value2Ptr)));
		    objResultPtr = TCONST(0);
		    TRACE(("%s\n", O2S(objResultPtr)));
		    NEXT_INST_F(1, 2, 1);
		} else {
		    /*
		     * Quickly force large right shifts to 0 or -1.
		     */

		    if (l2 >= (long)(CHAR_BIT*sizeof(long))) {
			/*
			 * We assume that INT_MAX is much larger than the
			 * number of bits in a long. This is a pretty safe
			 * assumption, given that the former is usually around
			 * 4e9 and the latter 32 or 64...
			 */

			TRACE(("%s %s => ", O2S(valuePtr), O2S(value2Ptr)));
			if (l1 > 0L) {
			    objResultPtr = TCONST(0);
			} else {
			    TclNewIntObj(objResultPtr, -1);
			}
			TRACE(("%s\n", O2S(objResultPtr)));
			NEXT_INST_F(1, 2, 1);
		    }

		    /*
		     * Handle shifts within the native long range.
		     */

		    lResult = l1 >> ((int) l2);
		    goto longResultOfArithmetic;
		}

	    case INST_LSHIFT:
		if (l2 < 0) {
		    Tcl_SetResult(interp, "negative shift argument",
			    TCL_STATIC);
#if 0
		    DECACHE_STACK_INFO();
		    Tcl_SetErrorCode(interp, "ARITH", "DOMAIN",
			    "domain error: argument not in valid range",
			    NULL);
		    CACHE_STACK_INFO();
#endif
		    goto gotError;
		} else if (l1 == 0) {
		    TRACE(("%s %s => ", O2S(valuePtr), O2S(value2Ptr)));
		    objResultPtr = TCONST(0);
		    TRACE(("%s\n", O2S(objResultPtr)));
		    NEXT_INST_F(1, 2, 1);
		} else if (l2 > (long) INT_MAX) {
		    /*
		     * Technically, we could hold the value (1 << (INT_MAX+1))
		     * in an mp_int, but since we're using mp_mul_2d() to do
		     * the work, and it takes only an int argument, that's a
		     * good place to draw the line.
		     */

		    Tcl_SetResult(interp,
			    "integer value too large to represent",
			    TCL_STATIC);
#if 0
		    DECACHE_STACK_INFO();
		    Tcl_SetErrorCode(interp, "ARITH", "IOVERFLOW",
			    "integer value too large to represent", NULL);
		    CACHE_STACK_INFO();
#endif
		    goto gotError;
		} else {
		    int shift = (int) l2;

		    /*
		     * Handle shifts within the native long range.
		     */

		    if ((size_t) shift < CHAR_BIT*sizeof(long) && (l1 != 0)
			    && !((l1>0 ? l1 : ~l1) &
				-(1L<<(CHAR_BIT*sizeof(long) - 1 - shift)))) {
			lResult = l1 << shift;
			goto longResultOfArithmetic;
		    }
		}

		/*
		 * Too large; need to use the broken-out function.
		 */

		TRACE(("%s %s => ", O2S(valuePtr), O2S(value2Ptr)));
		break;

	    case INST_BITAND:
		lResult = l1 & l2;
		goto longResultOfArithmetic;
	    case INST_BITOR:
		lResult = l1 | l2;
		goto longResultOfArithmetic;
	    case INST_BITXOR:
		lResult = l1 ^ l2;
	    longResultOfArithmetic:
		TRACE(("%s %s => ", O2S(valuePtr), O2S(value2Ptr)));
		if (Tcl_IsShared(valuePtr)) {
		    TclNewLongObj(objResultPtr, lResult);
		    TRACE(("%s\n", O2S(objResultPtr)));
		    NEXT_INST_F(1, 2, 1);
		}
		TclSetLongObj(valuePtr, lResult);
		TRACE(("%s\n", O2S(valuePtr)));
		NEXT_INST_F(1, 1, 0);
	    }
	}

	/*
	 * DO NOT MERGE THIS WITH THE EQUIVALENT SECTION LATER! That would
	 * encourage the compiler to inline ExecuteExtendedBinaryMathOp, which
	 * is highly undesirable due to the overall impact on size.
	 */

	TRACE(("%s %s => ", O2S(valuePtr), O2S(value2Ptr)));
	objResultPtr = ExecuteExtendedBinaryMathOp(interp, *pc, &TCONST(0),
		valuePtr, value2Ptr);
	if (objResultPtr == DIVIDED_BY_ZERO) {
	    TRACE_APPEND(("DIVIDE BY ZERO\n"));
	    goto divideByZero;
	} else if (objResultPtr == GENERAL_ARITHMETIC_ERROR) {
	    TRACE_APPEND(("ERROR: %s\n",
		    TclGetString(Tcl_GetObjResult(interp))));
	    goto gotError;
	} else if (objResultPtr == NULL) {
	    TRACE_APPEND(("%s\n", O2S(valuePtr)));
	    NEXT_INST_F(1, 1, 0);
	} else {
	    TRACE_APPEND(("%s\n", O2S(objResultPtr)));
	    NEXT_INST_F(1, 2, 1);
	}

    case INST_EXPON:
    case INST_ADD:
    case INST_SUB:
    case INST_DIV:
    case INST_MULT:
	value2Ptr = OBJ_AT_TOS;
	valuePtr = OBJ_UNDER_TOS;

	if ((GetNumberFromObj(NULL, valuePtr, &ptr1, &type1) != TCL_OK)
		|| IsErroringNaNType(type1)) {
	    TRACE(("%.20s %.20s => ILLEGAL 1st TYPE %s\n",
		    O2S(value2Ptr), O2S(valuePtr),
		    (valuePtr->typePtr? valuePtr->typePtr->name: "null")));
	    DECACHE_STACK_INFO();
	    IllegalExprOperandType(interp, pc, valuePtr);
	    CACHE_STACK_INFO();
	    goto gotError;
	}

#ifdef ACCEPT_NAN
	if (type1 == TCL_NUMBER_NAN) {
	    /*
	     * NaN first argument -> result is also NaN.
	     */

	    NEXT_INST_F(1, 1, 0);
	}
#endif

	if ((GetNumberFromObj(NULL, value2Ptr, &ptr2, &type2) != TCL_OK)
		|| IsErroringNaNType(type2)) {
	    TRACE(("%.20s %.20s => ILLEGAL 2nd TYPE %s\n",
		    O2S(value2Ptr), O2S(valuePtr),
		    (value2Ptr->typePtr? value2Ptr->typePtr->name: "null")));
	    DECACHE_STACK_INFO();
	    IllegalExprOperandType(interp, pc, value2Ptr);
	    CACHE_STACK_INFO();
	    goto gotError;
	}

#ifdef ACCEPT_NAN
	if (type2 == TCL_NUMBER_NAN) {
	    /*
	     * NaN second argument -> result is also NaN.
	     */

	    objResultPtr = value2Ptr;
	    NEXT_INST_F(1, 2, 1);
	}
#endif

	/*
	 * Handle (long,long) arithmetic as best we can without going out to
	 * an external function.
	 */

	if ((type1 == TCL_NUMBER_LONG) && (type2 == TCL_NUMBER_LONG)) {
	    Tcl_WideInt w1, w2, wResult;

	    l1 = *((const long *)ptr1);
	    l2 = *((const long *)ptr2);

	    switch (*pc) {
	    case INST_ADD:
		w1 = (Tcl_WideInt) l1;
		w2 = (Tcl_WideInt) l2;
		wResult = w1 + w2;
#ifdef NO_WIDE_TYPE
		/*
		 * Check for overflow.
		 */

		if (Overflowing(w1, w2, wResult)) {
		    goto overflow;
		}
#endif
		goto wideResultOfArithmetic;

	    case INST_SUB:
		w1 = (Tcl_WideInt) l1;
		w2 = (Tcl_WideInt) l2;
		wResult = w1 - w2;
#ifdef NO_WIDE_TYPE
		/*
		 * Must check for overflow. The macro tests for overflows in
		 * sums by looking at the sign bits. As we have a subtraction
		 * here, we are adding -w2. As -w2 could in turn overflow, we
		 * test with ~w2 instead: it has the opposite sign bit to w2
		 * so it does the job. Note that the only "bad" case (w2==0)
		 * is irrelevant for this macro, as in that case w1 and
		 * wResult have the same sign and there is no overflow anyway.
		 */

		if (Overflowing(w1, ~w2, wResult)) {
		    goto overflow;
		}
#endif
	    wideResultOfArithmetic:
		TRACE(("%s %s => ", O2S(valuePtr), O2S(value2Ptr)));
		if (Tcl_IsShared(valuePtr)) {
		    objResultPtr = Tcl_NewWideIntObj(wResult);
		    TRACE(("%s\n", O2S(objResultPtr)));
		    NEXT_INST_F(1, 2, 1);
		}
		Tcl_SetWideIntObj(valuePtr, wResult);
		TRACE(("%s\n", O2S(valuePtr)));
		NEXT_INST_F(1, 1, 0);

	    case INST_DIV:
		if (l2 == 0) {
		    TRACE(("%s %s => DIVIDE BY ZERO\n",
			    O2S(valuePtr), O2S(value2Ptr)));
		    goto divideByZero;
		} else if ((l1 == LONG_MIN) && (l2 == -1)) {
		    /*
		     * Can't represent (-LONG_MIN) as a long.
		     */

		    goto overflow;
		}
		lResult = l1 / l2;

		/*
		 * Force Tcl's integer division rules.
		 * TODO: examine for logic simplification
		 */

		if (((lResult < 0) || ((lResult == 0) &&
			((l1 < 0 && l2 > 0) || (l1 > 0 && l2 < 0)))) &&
			((lResult * l2) != l1)) {
		    lResult -= 1;
		}
		goto longResultOfArithmetic;

	    case INST_MULT:
		if (((sizeof(long) >= 2*sizeof(int))
			&& (l1 <= INT_MAX) && (l1 >= INT_MIN)
			&& (l2 <= INT_MAX) && (l2 >= INT_MIN))
			|| ((sizeof(long) >= 2*sizeof(short))
			&& (l1 <= SHRT_MAX) && (l1 >= SHRT_MIN)
			&& (l2 <= SHRT_MAX) && (l2 >= SHRT_MIN))) {
		    lResult = l1 * l2;
		    goto longResultOfArithmetic;
		}
	    }

	    /*
	     * Fall through with INST_EXPON, INST_DIV and large multiplies.
	     */
	}

    overflow:
	TRACE(("%s %s => ", O2S(valuePtr), O2S(value2Ptr)));
	objResultPtr = ExecuteExtendedBinaryMathOp(interp, *pc, &TCONST(0),
		valuePtr, value2Ptr);
	if (objResultPtr == DIVIDED_BY_ZERO) {
	    TRACE_APPEND(("DIVIDE BY ZERO\n"));
	    goto divideByZero;
	} else if (objResultPtr == EXPONENT_OF_ZERO) {
	    TRACE_APPEND(("EXPONENT OF ZERO\n"));
	    goto exponOfZero;
	} else if (objResultPtr == GENERAL_ARITHMETIC_ERROR) {
	    TRACE_APPEND(("ERROR: %s\n",
		    TclGetString(Tcl_GetObjResult(interp))));
	    goto gotError;
	} else if (objResultPtr == NULL) {
	    TRACE_APPEND(("%s\n", O2S(valuePtr)));
	    NEXT_INST_F(1, 1, 0);
	} else {
	    TRACE_APPEND(("%s\n", O2S(objResultPtr)));
	    NEXT_INST_F(1, 2, 1);
	}

    case INST_LNOT: {
	int b;

	valuePtr = OBJ_AT_TOS;

	/* TODO - check claim that taking address of b harms performance */
	/* TODO - consider optimization search for constants */
	if (TclGetBooleanFromObj(NULL, valuePtr, &b) != TCL_OK) {
	    TRACE(("\"%.20s\" => ILLEGAL TYPE %s\n", O2S(valuePtr),
		    (valuePtr->typePtr? valuePtr->typePtr->name : "null")));
	    DECACHE_STACK_INFO();
	    IllegalExprOperandType(interp, pc, valuePtr);
	    CACHE_STACK_INFO();
	    goto gotError;
	}
	/* TODO: Consider peephole opt. */
	objResultPtr = TCONST(!b);
	NEXT_INST_F(1, 1, 1);
    }

   case INST_BITNOT:
	valuePtr = OBJ_AT_TOS;
	if ((GetNumberFromObj(NULL, valuePtr, &ptr1, &type1) != TCL_OK)
		|| (type1==TCL_NUMBER_NAN) || (type1==TCL_NUMBER_DOUBLE)) {
	    /*
	     * ... ~$NonInteger => raise an error.
	     */

	    TRACE(("\"%.20s\" => ILLEGAL TYPE %s \n", O2S(valuePtr),
		    (valuePtr->typePtr? valuePtr->typePtr->name : "null")));
	    DECACHE_STACK_INFO();
	    IllegalExprOperandType(interp, pc, valuePtr);
	    CACHE_STACK_INFO();
	    goto gotError;
	}
	if (type1 == TCL_NUMBER_LONG) {
	    l1 = *((const long *) ptr1);
	    if (Tcl_IsShared(valuePtr)) {
		TclNewLongObj(objResultPtr, ~l1);
		NEXT_INST_F(1, 1, 1);
	    }
	    TclSetLongObj(valuePtr, ~l1);
	    NEXT_INST_F(1, 0, 0);
	}
	objResultPtr = ExecuteExtendedUnaryMathOp(*pc, valuePtr);
	if (objResultPtr != NULL) {
	    NEXT_INST_F(1, 1, 1);
	} else {
	    NEXT_INST_F(1, 0, 0);
	}

    case INST_UMINUS:
	valuePtr = OBJ_AT_TOS;
	if ((GetNumberFromObj(NULL, valuePtr, &ptr1, &type1) != TCL_OK)
		|| IsErroringNaNType(type1)) {
	    TRACE(("\"%.20s\" => ILLEGAL TYPE %s \n", O2S(valuePtr),
		    (valuePtr->typePtr? valuePtr->typePtr->name : "null")));
	    DECACHE_STACK_INFO();
	    IllegalExprOperandType(interp, pc, valuePtr);
	    CACHE_STACK_INFO();
	    goto gotError;
	}
	switch (type1) {
	case TCL_NUMBER_NAN:
	    /* -NaN => NaN */
	    NEXT_INST_F(1, 0, 0);
	case TCL_NUMBER_LONG:
	    l1 = *((const long *) ptr1);
	    if (l1 != LONG_MIN) {
		if (Tcl_IsShared(valuePtr)) {
		    TclNewLongObj(objResultPtr, -l1);
		    NEXT_INST_F(1, 1, 1);
		}
		TclSetLongObj(valuePtr, -l1);
		NEXT_INST_F(1, 0, 0);
	    }
	    /* FALLTHROUGH */
	}
	objResultPtr = ExecuteExtendedUnaryMathOp(*pc, valuePtr);
	if (objResultPtr != NULL) {
	    NEXT_INST_F(1, 1, 1);
	} else {
	    NEXT_INST_F(1, 0, 0);
	}

    case INST_UPLUS:
    case INST_TRY_CVT_TO_NUMERIC:
	/*
	 * Try to convert the topmost stack object to numeric object. This is
	 * done in order to support [expr]'s policy of interpreting operands
	 * if at all possible as numbers first, then strings.
	 */

	valuePtr = OBJ_AT_TOS;

	if (GetNumberFromObj(NULL, valuePtr, &ptr1, &type1) != TCL_OK) {
	    if (*pc == INST_UPLUS) {
		/*
		 * ... +$NonNumeric => raise an error.
		 */

		TRACE(("\"%.20s\" => ILLEGAL TYPE %s \n", O2S(valuePtr),
			(valuePtr->typePtr? valuePtr->typePtr->name:"null")));
		DECACHE_STACK_INFO();
		IllegalExprOperandType(interp, pc, valuePtr);
		CACHE_STACK_INFO();
		goto gotError;
	    }

	    /* ... TryConvertToNumeric($NonNumeric) is acceptable */
	    TRACE(("\"%.20s\" => not numeric\n", O2S(valuePtr)));
	    NEXT_INST_F(1, 0, 0);
	}
	if (IsErroringNaNType(type1)) {
	    if (*pc == INST_UPLUS) {
		/*
		 * ... +$NonNumeric => raise an error.
		 */

		TRACE(("\"%.20s\" => ILLEGAL TYPE %s \n", O2S(valuePtr),
			(valuePtr->typePtr? valuePtr->typePtr->name:"null")));
		DECACHE_STACK_INFO();
		IllegalExprOperandType(interp, pc, valuePtr);
		CACHE_STACK_INFO();
	    } else {
		/*
		 * Numeric conversion of NaN -> error.
		 */

		TRACE(("\"%.20s\" => IEEE FLOATING PT ERROR\n",
			O2S(objResultPtr)));
		DECACHE_STACK_INFO();
		TclExprFloatError(interp, *((const double *) ptr1));
		CACHE_STACK_INFO();
	    }
	    goto gotError;
	}

	/*
	 * Ensure that the numeric value has a string rep the same as the
	 * formatted version of its internal rep. This is used, e.g., to make
	 * sure that "expr {0001}" yields "1", not "0001". We implement this
	 * by _discarding_ the string rep since we know it will be
	 * regenerated, if needed later, by formatting the internal rep's
	 * value.
	 */

	if (valuePtr->bytes == NULL) {
	    TRACE(("\"%.20s\" => numeric, same Tcl_Obj\n", O2S(valuePtr)));
	    NEXT_INST_F(1, 0, 0);
	}
	if (Tcl_IsShared(valuePtr)) {
	    /*
	     * Here we do some surgery within the Tcl_Obj internals. We want
	     * to copy the intrep, but not the string, so we temporarily hide
	     * the string so we do not copy it.
	     */

	    char *savedString = valuePtr->bytes;

	    valuePtr->bytes = NULL;
	    objResultPtr = Tcl_DuplicateObj(valuePtr);
	    valuePtr->bytes = savedString;
	    TRACE(("\"%.20s\" => numeric, new Tcl_Obj\n", O2S(valuePtr)));
	    NEXT_INST_F(1, 1, 1);
	}
	TclInvalidateStringRep(valuePtr);
	TRACE(("\"%.20s\" => numeric, same Tcl_Obj\n", O2S(valuePtr)));
	NEXT_INST_F(1, 0, 0);
    }

    /*
     *	   End of numeric operator instructions.
     * -----------------------------------------------------------------
     */

    case INST_BREAK:
	/*
	DECACHE_STACK_INFO();
	Tcl_ResetResult(interp);
	CACHE_STACK_INFO();
	*/
	result = TCL_BREAK;
	cleanup = 0;
	goto processExceptionReturn;

    case INST_CONTINUE:
	/*
	DECACHE_STACK_INFO();
	Tcl_ResetResult(interp);
	CACHE_STACK_INFO();
	*/
	result = TCL_CONTINUE;
	cleanup = 0;
	goto processExceptionReturn;

    {
	ForeachInfo *infoPtr;
	Var *iterVarPtr, *listVarPtr;
	Tcl_Obj *oldValuePtr, *listPtr, **elements;
	ForeachVarList *varListPtr;
	int numLists, iterNum, listTmpIndex, listLen, numVars;
	int varIndex, valIndex, continueLoop, j, iterTmpIndex;
	long i;

    case INST_FOREACH_START4:
	/*
	 * Initialize the temporary local var that holds the count of the
	 * number of iterations of the loop body to -1.
	 */

	opnd = TclGetUInt4AtPtr(pc+1);
	infoPtr = codePtr->auxDataArrayPtr[opnd].clientData;
	iterTmpIndex = infoPtr->loopCtTemp;
	iterVarPtr = LOCAL(iterTmpIndex);
	oldValuePtr = iterVarPtr->value.objPtr;

	if (oldValuePtr == NULL) {
	    TclNewLongObj(iterVarPtr->value.objPtr, -1);
	    Tcl_IncrRefCount(iterVarPtr->value.objPtr);
	} else {
	    TclSetLongObj(oldValuePtr, -1);
	}
	TRACE(("%u => loop iter count temp %d\n", opnd, iterTmpIndex));

#ifndef TCL_COMPILE_DEBUG
	/*
	 * Remark that the compiler ALWAYS sets INST_FOREACH_STEP4 immediately
	 * after INST_FOREACH_START4 - let us just fall through instead of
	 * jumping back to the top.
	 */

	pc += 5;
	TCL_DTRACE_INST_NEXT();
#else
	NEXT_INST_F(5, 0, 0);
#endif

    case INST_FOREACH_STEP4:
	/*
	 * "Step" a foreach loop (i.e., begin its next iteration) by assigning
	 * the next value list element to each loop var.
	 */

	opnd = TclGetUInt4AtPtr(pc+1);
	infoPtr = codePtr->auxDataArrayPtr[opnd].clientData;
	numLists = infoPtr->numLists;

	/*
	 * Increment the temp holding the loop iteration number.
	 */

	iterVarPtr = LOCAL(infoPtr->loopCtTemp);
	valuePtr = iterVarPtr->value.objPtr;
	iterNum = valuePtr->internalRep.longValue + 1;
	TclSetLongObj(valuePtr, iterNum);

	/*
	 * Check whether all value lists are exhausted and we should stop the
	 * loop.
	 */

	continueLoop = 0;
	listTmpIndex = infoPtr->firstValueTemp;
	for (i = 0;  i < numLists;  i++) {
	    varListPtr = infoPtr->varLists[i];
	    numVars = varListPtr->numVars;

	    listVarPtr = LOCAL(listTmpIndex);
	    listPtr = listVarPtr->value.objPtr;
	    if (TclListObjLength(interp, listPtr, &listLen) != TCL_OK) {
		TRACE_WITH_OBJ(("%u => ERROR converting list %ld, \"%s\": ",
			opnd, i, O2S(listPtr)), Tcl_GetObjResult(interp));
		goto gotError;
	    }
	    if (listLen > iterNum * numVars) {
		continueLoop = 1;
	    }
	    listTmpIndex++;
	}

	/*
	 * If some var in some var list still has a remaining list element
	 * iterate one more time. Assign to var the next element from its
	 * value list. We already checked above that each list temp holds a
	 * valid list object (by calling Tcl_ListObjLength), but cannot rely
	 * on that check remaining valid: one list could have been shimmered
	 * as a side effect of setting a traced variable.
	 */

	if (continueLoop) {
	    listTmpIndex = infoPtr->firstValueTemp;
	    for (i = 0;  i < numLists;  i++) {
		varListPtr = infoPtr->varLists[i];
		numVars = varListPtr->numVars;

		listVarPtr = LOCAL(listTmpIndex);
		listPtr = TclListObjCopy(NULL, listVarPtr->value.objPtr);
		TclListObjGetElements(interp, listPtr, &listLen, &elements);

		valIndex = (iterNum * numVars);
		for (j = 0;  j < numVars;  j++) {
		    if (valIndex >= listLen) {
			TclNewObj(valuePtr);
		    } else {
			valuePtr = elements[valIndex];
		    }

		    varIndex = varListPtr->varIndexes[j];
		    varPtr = LOCAL(varIndex);
		    while (TclIsVarLink(varPtr)) {
			varPtr = varPtr->value.linkPtr;
		    }
		    if (TclIsVarDirectWritable(varPtr)) {
			value2Ptr = varPtr->value.objPtr;
			if (valuePtr != value2Ptr) {
			    if (value2Ptr != NULL) {
				TclDecrRefCount(value2Ptr);
			    }
			    varPtr->value.objPtr = valuePtr;
			    Tcl_IncrRefCount(valuePtr);
			}
		    } else {
			DECACHE_STACK_INFO();
			if (TclPtrSetVar(interp, varPtr, NULL, NULL, NULL,
				valuePtr, TCL_LEAVE_ERR_MSG, varIndex)==NULL){
			    CACHE_STACK_INFO();
			    TRACE_WITH_OBJ((
				    "%u => ERROR init. index temp %d: ",
				    opnd,varIndex), Tcl_GetObjResult(interp));
			    TclDecrRefCount(listPtr);
			    goto gotError;
			}
			CACHE_STACK_INFO();
		    }
		    valIndex++;
		}
		TclDecrRefCount(listPtr);
		listTmpIndex++;
	    }
	}
	TRACE(("%u => %d lists, iter %d, %s loop\n", opnd, numLists,
		iterNum, (continueLoop? "continue" : "exit")));

	/*
	 * Run-time peep-hole optimisation: the compiler ALWAYS follows
	 * INST_FOREACH_STEP4 with an INST_JUMP_FALSE. We just skip that
	 * instruction and jump direct from here.
	 */

	pc += 5;
	if (*pc == INST_JUMP_FALSE1) {
	    NEXT_INST_F((continueLoop? 2 : TclGetInt1AtPtr(pc+1)), 0, 0);
	} else {
	    NEXT_INST_F((continueLoop? 5 : TclGetInt4AtPtr(pc+1)), 0, 0);
	}
    }

    case INST_BEGIN_CATCH4:
	/*
	 * Record start of the catch command with exception range index equal
	 * to the operand. Push the current stack depth onto the special catch
	 * stack.
	 */

	*(++catchTop) = CURR_DEPTH;
	TRACE(("%u => catchTop=%d, stackTop=%d\n",
		TclGetUInt4AtPtr(pc+1), (int) (catchTop - initCatchTop - 1),
		(int) CURR_DEPTH));
	NEXT_INST_F(5, 0, 0);

    case INST_END_CATCH:
	catchTop--;
	DECACHE_STACK_INFO();
	Tcl_ResetResult(interp);
	CACHE_STACK_INFO();
	result = TCL_OK;
	TRACE(("=> catchTop=%d\n", (int) (catchTop - initCatchTop - 1)));
	NEXT_INST_F(1, 0, 0);

    case INST_PUSH_RESULT:
	objResultPtr = Tcl_GetObjResult(interp);
	TRACE_WITH_OBJ(("=> "), objResultPtr);

	/*
	 * See the comments at INST_INVOKE_STK
	 */

	TclNewObj(objPtr);
	Tcl_IncrRefCount(objPtr);
	iPtr->objResultPtr = objPtr;
	NEXT_INST_F(1, 0, -1);

    case INST_PUSH_RETURN_CODE:
	TclNewIntObj(objResultPtr, result);
	TRACE(("=> %u\n", result));
	NEXT_INST_F(1, 0, 1);

    case INST_PUSH_RETURN_OPTIONS:
	DECACHE_STACK_INFO();
	objResultPtr = Tcl_GetReturnOptions(interp, result);
	CACHE_STACK_INFO();
	TRACE_WITH_OBJ(("=> "), objResultPtr);
	NEXT_INST_F(1, 0, 1);

    case INST_RETURN_CODE_BRANCH: {
	int code;

	if (TclGetIntFromObj(NULL, OBJ_AT_TOS, &code) != TCL_OK) {
	    Tcl_Panic("INST_RETURN_CODE_BRANCH: TOS not a return code!");
	}
	if (code == TCL_OK) {
	    Tcl_Panic("INST_RETURN_CODE_BRANCH: TOS is TCL_OK!");
	}
	if (code < TCL_ERROR || code > TCL_CONTINUE) {
	    code = TCL_CONTINUE + 1;
	}
	NEXT_INST_F(2*code -1, 1, 0);
    }

    /*
     * -----------------------------------------------------------------
     *	   Start of dictionary-related instructions.
     */

    {
	int opnd2, allocateDict, done, i, allocdict;
	Tcl_Obj *dictPtr, *statePtr, *keyPtr;
	Tcl_Obj *emptyPtr, **keyPtrPtr;
	Tcl_DictSearch *searchPtr;
	DictUpdateInfo *duiPtr;

    case INST_DICT_GET:
	opnd = TclGetUInt4AtPtr(pc+1);
	TRACE(("%u => ", opnd));
	dictPtr = OBJ_AT_DEPTH(opnd);
	if (opnd > 1) {
	    dictPtr = TclTraceDictPath(interp, dictPtr, opnd-1,
		    &OBJ_AT_DEPTH(opnd-1), DICT_PATH_READ);
	    if (dictPtr == NULL) {
		TRACE_WITH_OBJ((
			"%u => ERROR tracing dictionary path into \"%s\": ",
			opnd, O2S(OBJ_AT_DEPTH(opnd))),
			Tcl_GetObjResult(interp));
		goto gotError;
	    }
	}
	if (Tcl_DictObjGet(interp, dictPtr, OBJ_AT_TOS,
		&objResultPtr) == TCL_OK) {
	    if (objResultPtr) {
		TRACE_APPEND(("%.30s\n", O2S(objResultPtr)));
		NEXT_INST_V(5, opnd+1, 1);
	    }
	    DECACHE_STACK_INFO();
	    Tcl_ResetResult(interp);
	    Tcl_AppendResult(interp, "key \"", TclGetString(OBJ_AT_TOS),
		    "\" not known in dictionary", NULL);
	    Tcl_SetErrorCode(interp, "TCL", "LOOKUP", "DICT",
		    TclGetString(OBJ_AT_TOS), NULL);
	    CACHE_STACK_INFO();
	    TRACE_WITH_OBJ(("%u => ERROR ", opnd), Tcl_GetObjResult(interp));
	} else {
	    TRACE_WITH_OBJ((
		    "%u => ERROR reading leaf dictionary key \"%s\": ",
		    opnd, O2S(dictPtr)), Tcl_GetObjResult(interp));
	}
	goto gotError;

    case INST_DICT_SET:
    case INST_DICT_UNSET:
    case INST_DICT_INCR_IMM:
	opnd = TclGetUInt4AtPtr(pc+1);
	opnd2 = TclGetUInt4AtPtr(pc+5);

	varPtr = LOCAL(opnd2);
	while (TclIsVarLink(varPtr)) {
	    varPtr = varPtr->value.linkPtr;
	}
	TRACE(("%u %u => ", opnd, opnd2));
	if (TclIsVarDirectReadable(varPtr)) {
	    dictPtr = varPtr->value.objPtr;
	} else {
	    DECACHE_STACK_INFO();
	    dictPtr = TclPtrGetVar(interp, varPtr, NULL,NULL,NULL, 0, opnd2);
	    CACHE_STACK_INFO();
	}
	if (dictPtr == NULL) {
	    TclNewObj(dictPtr);
	    allocateDict = 1;
	} else {
	    allocateDict = Tcl_IsShared(dictPtr);
	    if (allocateDict) {
		dictPtr = Tcl_DuplicateObj(dictPtr);
	    }
	}

	switch (*pc) {
	case INST_DICT_SET:
	    cleanup = opnd + 1;
	    result = Tcl_DictObjPutKeyList(interp, dictPtr, opnd,
		    &OBJ_AT_DEPTH(opnd), OBJ_AT_TOS);
	    break;
	case INST_DICT_INCR_IMM:
	    cleanup = 1;
	    opnd = TclGetInt4AtPtr(pc+1);
	    result = Tcl_DictObjGet(interp, dictPtr, OBJ_AT_TOS, &valuePtr);
	    if (result != TCL_OK) {
		break;
	    }
	    if (valuePtr == NULL) {
		Tcl_DictObjPut(NULL, dictPtr, OBJ_AT_TOS,Tcl_NewIntObj(opnd));
	    } else {
		value2Ptr = Tcl_NewIntObj(opnd);
		Tcl_IncrRefCount(value2Ptr);
		if (Tcl_IsShared(valuePtr)) {
		    valuePtr = Tcl_DuplicateObj(valuePtr);
		    Tcl_DictObjPut(NULL, dictPtr, OBJ_AT_TOS, valuePtr);
		}
		result = TclIncrObj(interp, valuePtr, value2Ptr);
		if (result == TCL_OK) {
		    Tcl_InvalidateStringRep(dictPtr);
		}
		TclDecrRefCount(value2Ptr);
	    }
	    break;
	case INST_DICT_UNSET:
	    cleanup = opnd;
	    result = Tcl_DictObjRemoveKeyList(interp, dictPtr, opnd,
		    &OBJ_AT_DEPTH(opnd-1));
	    break;
	default:
	    cleanup = 0; /* stop compiler warning */
	    Tcl_Panic("Should not happen!");
	}

	if (result != TCL_OK) {
	    if (allocateDict) {
		TclDecrRefCount(dictPtr);
	    }
	    TRACE_WITH_OBJ(("%u %u => ERROR updating dictionary: ",
		    opnd, opnd2), Tcl_GetObjResult(interp));
	    goto checkForCatch;
	}

	if (TclIsVarDirectWritable(varPtr)) {
	    if (allocateDict) {
		value2Ptr = varPtr->value.objPtr;
		Tcl_IncrRefCount(dictPtr);
		if (value2Ptr != NULL) {
		    TclDecrRefCount(value2Ptr);
		}
		varPtr->value.objPtr = dictPtr;
	    }
	    objResultPtr = dictPtr;
	} else {
	    Tcl_IncrRefCount(dictPtr);
	    DECACHE_STACK_INFO();
	    objResultPtr = TclPtrSetVar(interp, varPtr, NULL, NULL, NULL,
		    dictPtr, TCL_LEAVE_ERR_MSG, opnd2);
	    CACHE_STACK_INFO();
	    TclDecrRefCount(dictPtr);
	    if (objResultPtr == NULL) {
		TRACE_APPEND(("ERROR: %.30s\n",
			O2S(Tcl_GetObjResult(interp))));
		goto gotError;
	    }
	}
#ifndef TCL_COMPILE_DEBUG
	if (*(pc+9) == INST_POP) {
	    NEXT_INST_V(10, cleanup, 0);
	}
#endif
	TRACE_APPEND(("%.30s\n", O2S(objResultPtr)));
	NEXT_INST_V(9, cleanup, 1);

    case INST_DICT_APPEND:
    case INST_DICT_LAPPEND:
	opnd = TclGetUInt4AtPtr(pc+1);
	varPtr = LOCAL(opnd);
	while (TclIsVarLink(varPtr)) {
	    varPtr = varPtr->value.linkPtr;
	}
	TRACE(("%u => ", opnd));
	if (TclIsVarDirectReadable(varPtr)) {
	    dictPtr = varPtr->value.objPtr;
	} else {
	    DECACHE_STACK_INFO();
	    dictPtr = TclPtrGetVar(interp, varPtr, NULL, NULL, NULL, 0, opnd);
	    CACHE_STACK_INFO();
	}
	if (dictPtr == NULL) {
	    TclNewObj(dictPtr);
	    allocateDict = 1;
	} else {
	    allocateDict = Tcl_IsShared(dictPtr);
	    if (allocateDict) {
		dictPtr = Tcl_DuplicateObj(dictPtr);
	    }
	}

	if (Tcl_DictObjGet(interp, dictPtr, OBJ_UNDER_TOS,
		&valuePtr) != TCL_OK) {
	    if (allocateDict) {
		TclDecrRefCount(dictPtr);
	    }
	    goto gotError;
	}

	/*
	 * Note that a non-existent key results in a NULL valuePtr, which is a
	 * case handled separately below. What we *can* say at this point is
	 * that the write-back will always succeed.
	 */

	switch (*pc) {
	case INST_DICT_APPEND:
	    if (valuePtr == NULL) {
		Tcl_DictObjPut(NULL, dictPtr, OBJ_UNDER_TOS, OBJ_AT_TOS);
	    } else if (Tcl_IsShared(valuePtr)) {
		valuePtr = Tcl_DuplicateObj(valuePtr);
		Tcl_AppendObjToObj(valuePtr, OBJ_AT_TOS);
		Tcl_DictObjPut(NULL, dictPtr, OBJ_UNDER_TOS, valuePtr);
	    } else {
		Tcl_AppendObjToObj(valuePtr, OBJ_AT_TOS);

		/*
		 * Must invalidate the string representation of dictionary
		 * here because we have directly updated the internal
		 * representation; if we don't, callers could see the wrong
		 * string rep despite the internal version of the dictionary
		 * having the correct value. [Bug 3079830]
		 */

		TclInvalidateStringRep(dictPtr);
	    }
	    break;
	case INST_DICT_LAPPEND:
	    /*
	     * More complex because list-append can fail.
	     */

	    if (valuePtr == NULL) {
		Tcl_DictObjPut(NULL, dictPtr, OBJ_UNDER_TOS,
			Tcl_NewListObj(1, &OBJ_AT_TOS));
		break;
	    } else if (Tcl_IsShared(valuePtr)) {
		valuePtr = Tcl_DuplicateObj(valuePtr);
		if (Tcl_ListObjAppendElement(interp, valuePtr,
			OBJ_AT_TOS) != TCL_OK) {
		    TclDecrRefCount(valuePtr);
		    if (allocateDict) {
			TclDecrRefCount(dictPtr);
		    }
		    goto gotError;
		}
		Tcl_DictObjPut(NULL, dictPtr, OBJ_UNDER_TOS, valuePtr);
	    } else {
		if (Tcl_ListObjAppendElement(interp, valuePtr,
			OBJ_AT_TOS) != TCL_OK) {
		    if (allocateDict) {
			TclDecrRefCount(dictPtr);
		    }
		    goto gotError;
		}

		/*
		 * Must invalidate the string representation of dictionary
		 * here because we have directly updated the internal
		 * representation; if we don't, callers could see the wrong
		 * string rep despite the internal version of the dictionary
		 * having the correct value. [Bug 3079830]
		 */

		TclInvalidateStringRep(dictPtr);
	    }
	    break;
	default:
	    Tcl_Panic("Should not happen!");
	}

	if (TclIsVarDirectWritable(varPtr)) {
	    if (allocateDict) {
		value2Ptr = varPtr->value.objPtr;
		Tcl_IncrRefCount(dictPtr);
		if (value2Ptr != NULL) {
		    TclDecrRefCount(value2Ptr);
		}
		varPtr->value.objPtr = dictPtr;
	    }
	    objResultPtr = dictPtr;
	} else {
	    Tcl_IncrRefCount(dictPtr);
	    DECACHE_STACK_INFO();
	    objResultPtr = TclPtrSetVar(interp, varPtr, NULL, NULL, NULL,
		    dictPtr, TCL_LEAVE_ERR_MSG, opnd);
	    CACHE_STACK_INFO();
	    TclDecrRefCount(dictPtr);
	    if (objResultPtr == NULL) {
		TRACE_APPEND(("ERROR: %.30s\n",
			O2S(Tcl_GetObjResult(interp))));
		goto gotError;
	    }
	}
#ifndef TCL_COMPILE_DEBUG
	if (*(pc+5) == INST_POP) {
	    NEXT_INST_F(6, 2, 0);
	}
#endif
	TRACE_APPEND(("%.30s\n", O2S(objResultPtr)));
	NEXT_INST_F(5, 2, 1);

    case INST_DICT_FIRST:
	opnd = TclGetUInt4AtPtr(pc+1);
	TRACE(("%u => ", opnd));
	dictPtr = POP_OBJECT();
	searchPtr = ckalloc(sizeof(Tcl_DictSearch));
	if (Tcl_DictObjFirst(interp, dictPtr, searchPtr, &keyPtr,
		&valuePtr, &done) != TCL_OK) {
	    ckfree(searchPtr);
	    goto gotError;
	}
	TclNewObj(statePtr);
	statePtr->typePtr = &dictIteratorType;
	statePtr->internalRep.twoPtrValue.ptr1 = searchPtr;
	statePtr->internalRep.twoPtrValue.ptr2 = dictPtr;
	varPtr = LOCAL(opnd);
	if (varPtr->value.objPtr) {
	    if (varPtr->value.objPtr->typePtr == &dictIteratorType) {
		Tcl_Panic("mis-issued dictFirst!");
	    }
	    TclDecrRefCount(varPtr->value.objPtr);
	}
	varPtr->value.objPtr = statePtr;
	Tcl_IncrRefCount(statePtr);
	goto pushDictIteratorResult;

    case INST_DICT_NEXT:
	opnd = TclGetUInt4AtPtr(pc+1);
	TRACE(("%u => ", opnd));
	statePtr = (*LOCAL(opnd)).value.objPtr;
	if (statePtr == NULL || statePtr->typePtr != &dictIteratorType) {
	    Tcl_Panic("mis-issued dictNext!");
	}
	searchPtr = statePtr->internalRep.twoPtrValue.ptr1;
	Tcl_DictObjNext(searchPtr, &keyPtr, &valuePtr, &done);
    pushDictIteratorResult:
	if (done) {
	    TclNewObj(emptyPtr);
	    PUSH_OBJECT(emptyPtr);
	    PUSH_OBJECT(emptyPtr);
	} else {
	    PUSH_OBJECT(valuePtr);
	    PUSH_OBJECT(keyPtr);
	}

#ifndef TCL_COMPILE_DEBUG
	/*
	 * The INST_DICT_FIRST and INST_DICT_NEXT instructsions are always
	 * followed by a conditional jump, so we can take advantage of this to
	 * do some peephole optimization (note that we're careful to not close
	 * out someone doing something else).
	 */

	pc += 5;
	switch (*pc) {
	case INST_JUMP_FALSE1:
	    NEXT_INST_F((done ? 2 : TclGetInt1AtPtr(pc+1)), 0, 0);
	case INST_JUMP_FALSE4:
	    NEXT_INST_F((done ? 5 : TclGetInt4AtPtr(pc+1)), 0, 0);
	case INST_JUMP_TRUE1:
	    NEXT_INST_F((done ? TclGetInt1AtPtr(pc+1) : 2), 0, 0);
	case INST_JUMP_TRUE4:
	    NEXT_INST_F((done ? TclGetInt4AtPtr(pc+1) : 5), 0, 0);
	default:
	    pc -= 5;
	    /* fall through to non-debug handling */
	}
#endif

	TRACE_APPEND(("\"%.30s\" \"%.30s\" %d",
		O2S(OBJ_UNDER_TOS), O2S(OBJ_AT_TOS), done));
	objResultPtr = TCONST(done);
	/* TODO: consider opt like INST_FOREACH_STEP4 */
	NEXT_INST_F(5, 0, 1);

    case INST_DICT_UPDATE_START:
	opnd = TclGetUInt4AtPtr(pc+1);
	opnd2 = TclGetUInt4AtPtr(pc+5);
	varPtr = LOCAL(opnd);
	duiPtr = codePtr->auxDataArrayPtr[opnd2].clientData;
	while (TclIsVarLink(varPtr)) {
	    varPtr = varPtr->value.linkPtr;
	}
	TRACE(("%u => ", opnd));
	if (TclIsVarDirectReadable(varPtr)) {
	    dictPtr = varPtr->value.objPtr;
	} else {
	    DECACHE_STACK_INFO();
	    dictPtr = TclPtrGetVar(interp, varPtr, NULL, NULL, NULL,
		    TCL_LEAVE_ERR_MSG, opnd);
	    CACHE_STACK_INFO();
	    if (dictPtr == NULL) {
		goto gotError;
	    }
	}
	if (TclListObjGetElements(interp, OBJ_AT_TOS, &length,
		&keyPtrPtr) != TCL_OK) {
	    goto gotError;
	}
	if (length != duiPtr->length) {
	    Tcl_Panic("dictUpdateStart argument length mismatch");
	}
	for (i=0 ; i<length ; i++) {
	    if (Tcl_DictObjGet(interp, dictPtr, keyPtrPtr[i],
		    &valuePtr) != TCL_OK) {
		goto gotError;
	    }
	    varPtr = LOCAL(duiPtr->varIndices[i]);
	    while (TclIsVarLink(varPtr)) {
		varPtr = varPtr->value.linkPtr;
	    }
	    DECACHE_STACK_INFO();
	    if (valuePtr == NULL) {
		TclObjUnsetVar2(interp,
			localName(iPtr->varFramePtr, duiPtr->varIndices[i]),
			NULL, 0);
	    } else if (TclPtrSetVar(interp, varPtr, NULL, NULL, NULL,
		    valuePtr, TCL_LEAVE_ERR_MSG,
		    duiPtr->varIndices[i]) == NULL) {
		CACHE_STACK_INFO();
		goto gotError;
	    }
	    CACHE_STACK_INFO();
	}
	NEXT_INST_F(9, 0, 0);

    case INST_DICT_UPDATE_END:
	opnd = TclGetUInt4AtPtr(pc+1);
	opnd2 = TclGetUInt4AtPtr(pc+5);
	varPtr = LOCAL(opnd);
	duiPtr = codePtr->auxDataArrayPtr[opnd2].clientData;
	while (TclIsVarLink(varPtr)) {
	    varPtr = varPtr->value.linkPtr;
	}
	TRACE(("%u => ", opnd));
	if (TclIsVarDirectReadable(varPtr)) {
	    dictPtr = varPtr->value.objPtr;
	} else {
	    DECACHE_STACK_INFO();
	    dictPtr = TclPtrGetVar(interp, varPtr, NULL, NULL, NULL, 0, opnd);
	    CACHE_STACK_INFO();
	}
	if (dictPtr == NULL) {
	    NEXT_INST_F(9, 1, 0);
	}
	if (Tcl_DictObjSize(interp, dictPtr, &length) != TCL_OK
		|| TclListObjGetElements(interp, OBJ_AT_TOS, &length,
			&keyPtrPtr) != TCL_OK) {
	    goto gotError;
	}
	allocdict = Tcl_IsShared(dictPtr);
	if (allocdict) {
	    dictPtr = Tcl_DuplicateObj(dictPtr);
	}
	if (length > 0) {
	    TclInvalidateStringRep(dictPtr);
	}
	for (i=0 ; i<length ; i++) {
	    Var *var2Ptr = LOCAL(duiPtr->varIndices[i]);

	    while (TclIsVarLink(var2Ptr)) {
		var2Ptr = var2Ptr->value.linkPtr;
	    }
	    if (TclIsVarDirectReadable(var2Ptr)) {
		valuePtr = var2Ptr->value.objPtr;
	    } else {
		DECACHE_STACK_INFO();
		valuePtr = TclPtrGetVar(interp, var2Ptr, NULL, NULL, NULL, 0,
			duiPtr->varIndices[i]);
		CACHE_STACK_INFO();
	    }
	    if (valuePtr == NULL) {
		Tcl_DictObjRemove(interp, dictPtr, keyPtrPtr[i]);
	    } else if (dictPtr == valuePtr) {
		Tcl_DictObjPut(interp, dictPtr, keyPtrPtr[i],
			Tcl_DuplicateObj(valuePtr));
	    } else {
		Tcl_DictObjPut(interp, dictPtr, keyPtrPtr[i], valuePtr);
	    }
	}
	if (TclIsVarDirectWritable(varPtr)) {
	    Tcl_IncrRefCount(dictPtr);
	    TclDecrRefCount(varPtr->value.objPtr);
	    varPtr->value.objPtr = dictPtr;
	} else {
	    DECACHE_STACK_INFO();
	    objResultPtr = TclPtrSetVar(interp, varPtr, NULL, NULL, NULL,
		    dictPtr, TCL_LEAVE_ERR_MSG, opnd);
	    CACHE_STACK_INFO();
	    if (objResultPtr == NULL) {
		if (allocdict) {
		    TclDecrRefCount(dictPtr);
		}
		goto gotError;
	    }
	}
	NEXT_INST_F(9, 1, 0);
    }

    /*
     *	   End of dictionary-related instructions.
     * -----------------------------------------------------------------
     */

    default:
	Tcl_Panic("TclNRExecuteByteCode: unrecognized opCode %u", *pc);
    } /* end of switch on opCode */

    /*
     * Block for variables needed to process exception returns.
     */

    {
	ExceptionRange *rangePtr;
				/* Points to closest loop or catch exception
				 * range enclosing the pc. Used by various
				 * instructions and processCatch to process
				 * break, continue, and errors. */
	const char *bytes;

	/*
	 * An external evaluation (INST_INVOKE or INST_EVAL) returned
	 * something different from TCL_OK, or else INST_BREAK or
	 * INST_CONTINUE were called.
	 */

    processExceptionReturn:
#if TCL_COMPILE_DEBUG
	switch (*pc) {
	case INST_INVOKE_STK1:
	    opnd = TclGetUInt1AtPtr(pc+1);
	    TRACE(("%u => ... after \"%.20s\": ", opnd, cmdNameBuf));
	    break;
	case INST_INVOKE_STK4:
	    opnd = TclGetUInt4AtPtr(pc+1);
	    TRACE(("%u => ... after \"%.20s\": ", opnd, cmdNameBuf));
	    break;
	case INST_EVAL_STK:
	    /*
	     * Note that the object at stacktop has to be used before doing
	     * the cleanup.
	     */

	    TRACE(("\"%.30s\" => ", O2S(OBJ_AT_TOS)));
	    break;
	default:
	    TRACE(("=> "));
	}
#endif
	if ((result == TCL_CONTINUE) || (result == TCL_BREAK)) {
	    rangePtr = GetExceptRangeForPc(pc, /*catchOnly*/ 0, codePtr);
	    if (rangePtr == NULL) {
		TRACE_APPEND(("no encl. loop or catch, returning %s\n",
			StringForResultCode(result)));
		goto abnormalReturn;
	    }
	    if (rangePtr->type == CATCH_EXCEPTION_RANGE) {
		TRACE_APPEND(("%s ...\n", StringForResultCode(result)));
		goto processCatch;
	    }
	    while (cleanup--) {
		valuePtr = POP_OBJECT();
		TclDecrRefCount(valuePtr);
	    }
	    if (result == TCL_BREAK) {
		result = TCL_OK;
		pc = (codePtr->codeStart + rangePtr->breakOffset);
		TRACE_APPEND(("%s, range at %d, new pc %d\n",
			StringForResultCode(result),
			rangePtr->codeOffset, rangePtr->breakOffset));
		NEXT_INST_F(0, 0, 0);
	    }
	    if (rangePtr->continueOffset == -1) {
		TRACE_APPEND(("%s, loop w/o continue, checking for catch\n",
			StringForResultCode(result)));
		goto checkForCatch;
	    }
	    result = TCL_OK;
	    pc = (codePtr->codeStart + rangePtr->continueOffset);
	    TRACE_APPEND(("%s, range at %d, new pc %d\n",
		    StringForResultCode(result),
		    rangePtr->codeOffset, rangePtr->continueOffset));
	    NEXT_INST_F(0, 0, 0);
	}
#if TCL_COMPILE_DEBUG
	if (traceInstructions) {
	    objPtr = Tcl_GetObjResult(interp);
	    if ((result != TCL_ERROR) && (result != TCL_RETURN)) {
		TRACE_APPEND(("OTHER RETURN CODE %d, result= \"%s\"\n ",
			result, O2S(objPtr)));
	    } else {
		TRACE_APPEND(("%s, result= \"%s\"\n",
			StringForResultCode(result), O2S(objPtr)));
	    }
	}
#endif
	goto checkForCatch;

	/*
	 * Division by zero in an expression. Control only reaches this point
	 * by "goto divideByZero".
	 */

    divideByZero:
	DECACHE_STACK_INFO();	
	Tcl_SetResult(interp, "divide by zero", TCL_STATIC);
	Tcl_SetErrorCode(interp, "ARITH", "DIVZERO", "divide by zero", NULL);
	CACHE_STACK_INFO();	
	goto gotError;

	/*
	 * Exponentiation of zero by negative number in an expression. Control
	 * only reaches this point by "goto exponOfZero".
	 */

    exponOfZero:
	DECACHE_STACK_INFO();	
	Tcl_SetResult(interp, "exponentiation of zero by negative power",
		TCL_STATIC);
	Tcl_SetErrorCode(interp, "ARITH", "DOMAIN",
		"exponentiation of zero by negative power", NULL);
	CACHE_STACK_INFO();

	/*
	 * Almost all error paths feed through here rather than assigning to
	 * result themselves (for a small but consistent saving).
	 */

    gotError:
	result = TCL_ERROR;

	/*
	 * Execution has generated an "exception" such as TCL_ERROR. If the
	 * exception is an error, record information about what was being
	 * executed when the error occurred. Find the closest enclosing catch
	 * range, if any. If no enclosing catch range is found, stop execution
	 * and return the "exception" code.
	 */

    checkForCatch:
	if (iPtr->execEnvPtr->rewind) {
	    goto abnormalReturn;
	}
	if ((result == TCL_ERROR) && !(iPtr->flags & ERR_ALREADY_LOGGED)) {
	    const unsigned char *pcBeg;

	    bytes = GetSrcInfoForPc(pc, codePtr, &length, &pcBeg);
	    DECACHE_STACK_INFO();
	    TclLogCommandInfo(interp, codePtr->source, bytes,
		    bytes ? length : 0, pcBeg, tosPtr);
	    CACHE_STACK_INFO();
	}
	iPtr->flags &= ~ERR_ALREADY_LOGGED;

	/*
	 * Clear all expansions that may have started after the last
	 * INST_BEGIN_CATCH.
	 */

	while (auxObjList) {
	    if ((catchTop != initCatchTop) &&
		    (*catchTop>auxObjList->internalRep.ptrAndLongRep.value)) {
		break;
	    }
	    POP_TAUX_OBJ();
	}

	/*
	 * We must not catch if the script in progress has been canceled with
	 * the TCL_CANCEL_UNWIND flag. Instead, it blows outwards until we
	 * either hit another interpreter (presumably where the script in
	 * progress has not been canceled) or we get to the top-level. We do
	 * NOT modify the interpreter result here because we know it will
	 * already be set prior to vectoring down to this point in the code.
	 */

	if (TclCanceled(iPtr) && (Tcl_Canceled(interp, 0) == TCL_ERROR)) {
#ifdef TCL_COMPILE_DEBUG
	    if (traceInstructions) {
		fprintf(stdout, "   ... cancel with unwind, returning %s\n",
			StringForResultCode(result));
	    }
#endif
	    goto abnormalReturn;
	}

	/*
	 * We must not catch an exceeded limit. Instead, it blows outwards
	 * until we either hit another interpreter (presumably where the limit
	 * is not exceeded) or we get to the top-level.
	 */

	if (TclLimitExceeded(iPtr->limit)) {
#ifdef TCL_COMPILE_DEBUG
	    if (traceInstructions) {
		fprintf(stdout, "   ... limit exceeded, returning %s\n",
			StringForResultCode(result));
	    }
#endif
	    goto abnormalReturn;
	}
	if (catchTop == initCatchTop) {
#ifdef TCL_COMPILE_DEBUG
	    if (traceInstructions) {
		fprintf(stdout, "   ... no enclosing catch, returning %s\n",
			StringForResultCode(result));
	    }
#endif
	    goto abnormalReturn;
	}
	rangePtr = GetExceptRangeForPc(pc, /*catchOnly*/ 1, codePtr);
	if (rangePtr == NULL) {
	    /*
	     * This is only possible when compiling a [catch] that sends its
	     * script to INST_EVAL. Cannot correct the compiler without
	     * breaking compat with previous .tbc compiled scripts.
	     */

#ifdef TCL_COMPILE_DEBUG
	    if (traceInstructions) {
		fprintf(stdout, "   ... no enclosing catch, returning %s\n",
			StringForResultCode(result));
	    }
#endif
	    goto abnormalReturn;
	}

	/*
	 * A catch exception range (rangePtr) was found to handle an
	 * "exception". It was found either by checkForCatch just above or by
	 * an instruction during break, continue, or error processing. Jump to
	 * its catchOffset after unwinding the operand stack to the depth it
	 * had when starting to execute the range's catch command.
	 */

    processCatch:
	while (CURR_DEPTH > *catchTop) {
	    valuePtr = POP_OBJECT();
	    TclDecrRefCount(valuePtr);
	}
#ifdef TCL_COMPILE_DEBUG
	if (traceInstructions) {
	    fprintf(stdout, "  ... found catch at %d, catchTop=%d, "
		    "unwound to %ld, new pc %u\n",
		    rangePtr->codeOffset, (int) (catchTop - initCatchTop - 1),
		    (long) *catchTop, (unsigned) rangePtr->catchOffset);
	}
#endif
	pc = (codePtr->codeStart + rangePtr->catchOffset);
	NEXT_INST_F(0, 0, 0);	/* Restart the execution loop at pc. */

	/*
	 * end of infinite loop dispatching on instructions.
	 */

	/*
	 * Abnormal return code. Restore the stack to state it had when
	 * starting to execute the ByteCode. Panic if the stack is below the
	 * initial level.
	 */

    abnormalReturn:
	TCL_DTRACE_INST_LAST();

	/*
	 * Clear all expansions and same-level NR calls.
	 *
	 * Note that expansion markers have a NULL type; avoid removing other
	 * markers.
	 */

	while (auxObjList) {
	    POP_TAUX_OBJ();
	}
	while (tosPtr > initTosPtr) {
	    objPtr = POP_OBJECT();
	    Tcl_DecrRefCount(objPtr);
	}

	if (tosPtr < initTosPtr) {
	    fprintf(stderr,
		    "\nTclNRExecuteByteCode: abnormal return at pc %u: "
		    "stack top %d < entry stack top %d\n",
		    (unsigned)(pc - codePtr->codeStart),
		    (unsigned) CURR_DEPTH, (unsigned) 0);
	    Tcl_Panic("TclNRExecuteByteCode execution failure: end stack top < start stack top");
	}
	CLANG_ASSERT(bcFramePtr);
    }

    iPtr->cmdFramePtr = bcFramePtr->nextPtr;
    if (--codePtr->refCount <= 0) {
	TclCleanupByteCode(codePtr);
    }
    TclStackFree(interp, TD);	/* free my stack */

    return result;
}

#undef codePtr
#undef iPtr
#undef bcFramePtr
#undef initCatchTop
#undef initTosPtr
#undef auxObjList
#undef catchTop
#undef TCONST

/*
 *----------------------------------------------------------------------
 *
 * ExecuteExtendedBinaryMathOp, ExecuteExtendedUnaryMathOp --
 *
 *	These functions do advanced math for binary and unary operators
 *	respectively, so that the main TEBC code does not bear the cost of
 *	them.
 *
 * Results:
 *	A Tcl_Obj* result, or a NULL (in which case valuePtr is updated to
 *	hold the result value), or one of the special flag values
 *	GENERAL_ARITHMETIC_ERROR, EXPONENT_OF_ZERO or DIVIDED_BY_ZERO. The
 *	latter two signify a zero value raised to a negative power or a value
 *	divided by zero, respectively. With GENERAL_ARITHMETIC_ERROR, all
 *	error information will have already been reported in the interpreter
 *	result.
 *
 * Side effects:
 *	May update the Tcl_Obj indicated valuePtr if it is unshared. Will
 *	return a NULL when that happens.
 *
 *----------------------------------------------------------------------
 */

static Tcl_Obj *
ExecuteExtendedBinaryMathOp(
    Tcl_Interp *interp,		/* Where to report errors. */
    int opcode,			/* What operation to perform. */
    Tcl_Obj **constants,	/* The execution environment's constants. */
    Tcl_Obj *valuePtr,		/* The first operand on the stack. */
    Tcl_Obj *value2Ptr)		/* The second operand on the stack. */
{
#define LONG_RESULT(l) \
    if (Tcl_IsShared(valuePtr)) {		\
	TclNewLongObj(objResultPtr, l);		\
	return objResultPtr;			\
    } else {					\
	Tcl_SetLongObj(valuePtr, l);		\
	return NULL;				\
    }
#define WIDE_RESULT(w) \
    if (Tcl_IsShared(valuePtr)) {		\
	return Tcl_NewWideIntObj(w);		\
    } else {					\
	Tcl_SetWideIntObj(valuePtr, w);		\
	return NULL;				\
    }
#define BIG_RESULT(b) \
    if (Tcl_IsShared(valuePtr)) {		\
	return Tcl_NewBignumObj(b);		\
    } else {					\
	Tcl_SetBignumObj(valuePtr, b);		\
	return NULL;				\
    }
#define DOUBLE_RESULT(d) \
    if (Tcl_IsShared(valuePtr)) {		\
	TclNewDoubleObj(objResultPtr, (d));	\
	return objResultPtr;			\
    } else {					\
	Tcl_SetDoubleObj(valuePtr, (d));	\
	return NULL;				\
    }

    int type1, type2;
    ClientData ptr1, ptr2;
    double d1, d2, dResult;
    long l1, l2, lResult;
    Tcl_WideInt w1, w2, wResult;
    mp_int big1, big2, bigResult, bigRemainder;
    Tcl_Obj *objResultPtr;
    int invalid, numPos, zero;
    long shift;

    (void) GetNumberFromObj(NULL, valuePtr, &ptr1, &type1);
    (void) GetNumberFromObj(NULL, value2Ptr, &ptr2, &type2);

    switch (opcode) {
    case INST_MOD:
	/* TODO: Attempts to re-use unshared operands on stack */

	l2 = 0;			/* silence gcc warning */
	if (type2 == TCL_NUMBER_LONG) {
	    l2 = *((const long *)ptr2);
	    if (l2 == 0) {
		return DIVIDED_BY_ZERO;
	    }
	    if ((l2 == 1) || (l2 == -1)) {
		/*
		 * Div. by |1| always yields remainder of 0.
		 */

		return constants[0];
	    }
	}
#ifndef NO_WIDE_TYPE
	if (type1 == TCL_NUMBER_WIDE) {
	    w1 = *((const Tcl_WideInt *)ptr1);
	    if (type2 != TCL_NUMBER_BIG) {
		Tcl_WideInt wQuotient, wRemainder;
		Tcl_GetWideIntFromObj(NULL, value2Ptr, &w2);
		wQuotient = w1 / w2;

		/*
		 * Force Tcl's integer division rules.
		 * TODO: examine for logic simplification
		 */

		if (((wQuotient < (Tcl_WideInt) 0)
			|| ((wQuotient == (Tcl_WideInt) 0)
			&& ((w1 < (Tcl_WideInt)0 && w2 > (Tcl_WideInt)0)
			|| (w1 > (Tcl_WideInt)0 && w2 < (Tcl_WideInt)0))))
			&& (wQuotient * w2 != w1)) {
		    wQuotient -= (Tcl_WideInt) 1;
		}
		wRemainder = w1 - w2*wQuotient;
		WIDE_RESULT(wRemainder);
	    }

	    Tcl_TakeBignumFromObj(NULL, value2Ptr, &big2);

	    /* TODO: internals intrusion */
	    if ((w1 > ((Tcl_WideInt) 0)) ^ (big2.sign == MP_ZPOS)) {
		/*
		 * Arguments are opposite sign; remainder is sum.
		 */

		TclBNInitBignumFromWideInt(&big1, w1);
		mp_add(&big2, &big1, &big2);
		mp_clear(&big1);
		BIG_RESULT(&big2);
	    }

	    /*
	     * Arguments are same sign; remainder is first operand.
	     */

	    mp_clear(&big2);
	    return NULL;
	}
#endif
	Tcl_GetBignumFromObj(NULL, valuePtr, &big1);
	Tcl_GetBignumFromObj(NULL, value2Ptr, &big2);
	mp_init(&bigResult);
	mp_init(&bigRemainder);
	mp_div(&big1, &big2, &bigResult, &bigRemainder);
	if (!mp_iszero(&bigRemainder) && (bigRemainder.sign != big2.sign)) {
	    /*
	     * Convert to Tcl's integer division rules.
	     */

	    mp_sub_d(&bigResult, 1, &bigResult);
	    mp_add(&bigRemainder, &big2, &bigRemainder);
	}
	mp_copy(&bigRemainder, &bigResult);
	mp_clear(&bigRemainder);
	mp_clear(&big1);
	mp_clear(&big2);
	BIG_RESULT(&bigResult);

    case INST_LSHIFT:
    case INST_RSHIFT: {
	/*
	 * Reject negative shift argument.
	 */

	switch (type2) {
	case TCL_NUMBER_LONG:
	    invalid = (*((const long *)ptr2) < 0L);
	    break;
#ifndef NO_WIDE_TYPE
	case TCL_NUMBER_WIDE:
	    invalid = (*((const Tcl_WideInt *)ptr2) < (Tcl_WideInt)0);
	    break;
#endif
	case TCL_NUMBER_BIG:
	    Tcl_TakeBignumFromObj(NULL, value2Ptr, &big2);
	    invalid = (mp_cmp_d(&big2, 0) == MP_LT);
	    mp_clear(&big2);
	    break;
	default:
	    /* Unused, here to silence compiler warning */
	    invalid = 0;
	}
	if (invalid) {
	    Tcl_SetResult(interp, "negative shift argument", TCL_STATIC);
	    return GENERAL_ARITHMETIC_ERROR;
	}

	/*
	 * Zero shifted any number of bits is still zero.
	 */

	if ((type1==TCL_NUMBER_LONG) && (*((const long *)ptr1) == (long)0)) {
	    return constants[0];
	}

	if (opcode == INST_LSHIFT) {
	    /*
	     * Large left shifts create integer overflow.
	     *
	     * BEWARE! Can't use Tcl_GetIntFromObj() here because that
	     * converts values in the (unsigned) range to their signed int
	     * counterparts, leading to incorrect results.
	     */

	    if ((type2 != TCL_NUMBER_LONG)
		    || (*((const long *)ptr2) > (long) INT_MAX)) {
		/*
		 * Technically, we could hold the value (1 << (INT_MAX+1)) in
		 * an mp_int, but since we're using mp_mul_2d() to do the
		 * work, and it takes only an int argument, that's a good
		 * place to draw the line.
		 */

		Tcl_SetResult(interp, "integer value too large to represent",
			TCL_STATIC);
		return GENERAL_ARITHMETIC_ERROR;
	    }
	    shift = (int)(*((const long *)ptr2));

	    /*
	     * Handle shifts within the native wide range.
	     */

	    if ((type1 != TCL_NUMBER_BIG)
		    && ((size_t)shift < CHAR_BIT*sizeof(Tcl_WideInt))) {
		TclGetWideIntFromObj(NULL, valuePtr, &w1);
		if (!((w1>0 ? w1 : ~w1)
			& -(((Tcl_WideInt)1)
			<< (CHAR_BIT*sizeof(Tcl_WideInt) - 1 - shift)))) {
		    WIDE_RESULT(w1 << shift);
		}
	    }
	} else {
	    /*
	     * Quickly force large right shifts to 0 or -1.
	     */

	    if ((type2 != TCL_NUMBER_LONG)
		    || (*(const long *)ptr2 > INT_MAX)) {
		/*
		 * Again, technically, the value to be shifted could be an
		 * mp_int so huge that a right shift by (INT_MAX+1) bits could
		 * not take us to the result of 0 or -1, but since we're using
		 * mp_div_2d to do the work, and it takes only an int
		 * argument, we draw the line there.
		 */

		switch (type1) {
		case TCL_NUMBER_LONG:
		    zero = (*(const long *)ptr1 > 0L);
		    break;
#ifndef NO_WIDE_TYPE
		case TCL_NUMBER_WIDE:
		    zero = (*(const Tcl_WideInt *)ptr1 > (Tcl_WideInt)0);
		    break;
#endif
		case TCL_NUMBER_BIG:
		    Tcl_TakeBignumFromObj(NULL, valuePtr, &big1);
		    zero = (mp_cmp_d(&big1, 0) == MP_GT);
		    mp_clear(&big1);
		    break;
		default:
		    /* Unused, here to silence compiler warning. */
		    zero = 0;
		}
		if (zero) {
		    return constants[0];
		}
		LONG_RESULT(-1);
	    }
	    shift = (int)(*(const long *)ptr2);

#ifndef NO_WIDE_TYPE
	    /*
	     * Handle shifts within the native wide range.
	     */

	    if (type1 == TCL_NUMBER_WIDE) {
		w1 = *(const Tcl_WideInt *)ptr1;
		if ((size_t)shift >= CHAR_BIT*sizeof(Tcl_WideInt)) {
		    if (w1 >= (Tcl_WideInt)0) {
			return constants[0];
		    }
		    LONG_RESULT(-1);
		}
		WIDE_RESULT(w1 >> shift);
	    }
#endif
	}

	Tcl_TakeBignumFromObj(NULL, valuePtr, &big1);

	mp_init(&bigResult);
	if (opcode == INST_LSHIFT) {
	    mp_mul_2d(&big1, shift, &bigResult);
	} else {
	    mp_init(&bigRemainder);
	    mp_div_2d(&big1, shift, &bigResult, &bigRemainder);
	    if (mp_cmp_d(&bigRemainder, 0) == MP_LT) {
		/*
		 * Convert to Tcl's integer division rules.
		 */

		mp_sub_d(&bigResult, 1, &bigResult);
	    }
	    mp_clear(&bigRemainder);
	}
	mp_clear(&big1);
	BIG_RESULT(&bigResult);
    }

    case INST_BITOR:
    case INST_BITXOR:
    case INST_BITAND:
	if ((type1 == TCL_NUMBER_BIG) || (type2 == TCL_NUMBER_BIG)) {
	    mp_int *First, *Second;

	    Tcl_TakeBignumFromObj(NULL, valuePtr, &big1);
	    Tcl_TakeBignumFromObj(NULL, value2Ptr, &big2);

	    /*
	     * Count how many positive arguments we have. If only one of the
	     * arguments is negative, store it in 'Second'.
	     */

	    if (mp_cmp_d(&big1, 0) != MP_LT) {
		numPos = 1 + (mp_cmp_d(&big2, 0) != MP_LT);
		First = &big1;
		Second = &big2;
	    } else {
		First = &big2;
		Second = &big1;
		numPos = (mp_cmp_d(First, 0) != MP_LT);
	    }
	    mp_init(&bigResult);

	    switch (opcode) {
	    case INST_BITAND:
		switch (numPos) {
		case 2:
		    /*
		     * Both arguments positive, base case.
		     */

		    mp_and(First, Second, &bigResult);
		    break;
		case 1:
		    /*
		     * First is positive; second negative:
		     * P & N = P & ~~N = P&~(-N-1) = P & (P ^ (-N-1))
		     */

		    mp_neg(Second, Second);
		    mp_sub_d(Second, 1, Second);
		    mp_xor(First, Second, &bigResult);
		    mp_and(First, &bigResult, &bigResult);
		    break;
		case 0:
		    /*
		     * Both arguments negative:
		     * a & b = ~ (~a | ~b) = -(-a-1|-b-1)-1
		     */

		    mp_neg(First, First);
		    mp_sub_d(First, 1, First);
		    mp_neg(Second, Second);
		    mp_sub_d(Second, 1, Second);
		    mp_or(First, Second, &bigResult);
		    mp_neg(&bigResult, &bigResult);
		    mp_sub_d(&bigResult, 1, &bigResult);
		    break;
		}
		break;

	    case INST_BITOR:
		switch (numPos) {
		case 2:
		    /*
		     * Both arguments positive, base case.
		     */

		    mp_or(First, Second, &bigResult);
		    break;
		case 1:
		    /*
		     * First is positive; second negative:
		     * N|P = ~(~N&~P) = ~((-N-1)&~P) = -((-N-1)&((-N-1)^P))-1
		     */

		    mp_neg(Second, Second);
		    mp_sub_d(Second, 1, Second);
		    mp_xor(First, Second, &bigResult);
		    mp_and(Second, &bigResult, &bigResult);
		    mp_neg(&bigResult, &bigResult);
		    mp_sub_d(&bigResult, 1, &bigResult);
		    break;
		case 0:
		    /*
		     * Both arguments negative:
		     * a | b = ~ (~a & ~b) = -(-a-1&-b-1)-1
		     */

		    mp_neg(First, First);
		    mp_sub_d(First, 1, First);
		    mp_neg(Second, Second);
		    mp_sub_d(Second, 1, Second);
		    mp_and(First, Second, &bigResult);
		    mp_neg(&bigResult, &bigResult);
		    mp_sub_d(&bigResult, 1, &bigResult);
		    break;
		}
		break;

	    case INST_BITXOR:
		switch (numPos) {
		case 2:
		    /*
		     * Both arguments positive, base case.
		     */

		    mp_xor(First, Second, &bigResult);
		    break;
		case 1:
		    /*
		     * First is positive; second negative:
		     * P^N = ~(P^~N) = -(P^(-N-1))-1
		     */

		    mp_neg(Second, Second);
		    mp_sub_d(Second, 1, Second);
		    mp_xor(First, Second, &bigResult);
		    mp_neg(&bigResult, &bigResult);
		    mp_sub_d(&bigResult, 1, &bigResult);
		    break;
		case 0:
		    /*
		     * Both arguments negative:
		     * a ^ b = (~a ^ ~b) = (-a-1^-b-1)
		     */

		    mp_neg(First, First);
		    mp_sub_d(First, 1, First);
		    mp_neg(Second, Second);
		    mp_sub_d(Second, 1, Second);
		    mp_xor(First, Second, &bigResult);
		    break;
		}
		break;
	    }

	    mp_clear(&big1);
	    mp_clear(&big2);
	    BIG_RESULT(&bigResult);
	}

#ifndef NO_WIDE_TYPE
	if ((type1 == TCL_NUMBER_WIDE) || (type2 == TCL_NUMBER_WIDE)) {
	    TclGetWideIntFromObj(NULL, valuePtr, &w1);
	    TclGetWideIntFromObj(NULL, value2Ptr, &w2);

	    switch (opcode) {
	    case INST_BITAND:
		wResult = w1 & w2;
		break;
	    case INST_BITOR:
		wResult = w1 | w2;
		break;
	    case INST_BITXOR:
		wResult = w1 ^ w2;
		break;
	    default:
		/* Unused, here to silence compiler warning. */
		wResult = 0;
	    }
	    WIDE_RESULT(wResult);
	}
#endif
	l1 = *((const long *)ptr1);
	l2 = *((const long *)ptr2);

	switch (opcode) {
	case INST_BITAND:
	    lResult = l1 & l2;
	    break;
	case INST_BITOR:
	    lResult = l1 | l2;
	    break;
	case INST_BITXOR:
	    lResult = l1 ^ l2;
	    break;
	default:
	    /* Unused, here to silence compiler warning. */
	    lResult = 0;
	}
	LONG_RESULT(lResult);

    case INST_EXPON: {
	int oddExponent = 0, negativeExponent = 0;
	unsigned short base;

	if ((type1 == TCL_NUMBER_DOUBLE) || (type2 == TCL_NUMBER_DOUBLE)) {
	    Tcl_GetDoubleFromObj(NULL, valuePtr, &d1);
	    Tcl_GetDoubleFromObj(NULL, value2Ptr, &d2);

	    if (d1==0.0 && d2<0.0) {
		return EXPONENT_OF_ZERO;
	    }
	    dResult = pow(d1, d2);
	    goto doubleResult;
	}
	l1 = l2 = 0;
	if (type2 == TCL_NUMBER_LONG) {
	    l2 = *((const long *) ptr2);
	    if (l2 == 0) {
		/*
		 * Anything to the zero power is 1.
		 */

		return constants[1];
	    } else if (l2 == 1) {
		/*
		 * Anything to the first power is itself
		 */

		return NULL;
	    }
	}

	switch (type2) {
	case TCL_NUMBER_LONG:
	    negativeExponent = (l2 < 0);
	    oddExponent = (int) (l2 & 1);
	    break;
#ifndef NO_WIDE_TYPE
	case TCL_NUMBER_WIDE:
	    w2 = *((const Tcl_WideInt *)ptr2);
	    negativeExponent = (w2 < 0);
	    oddExponent = (int) (w2 & (Tcl_WideInt)1);
	    break;
#endif
	case TCL_NUMBER_BIG:
	    Tcl_TakeBignumFromObj(NULL, value2Ptr, &big2);
	    negativeExponent = (mp_cmp_d(&big2, 0) == MP_LT);
	    mp_mod_2d(&big2, 1, &big2);
	    oddExponent = !mp_iszero(&big2);
	    mp_clear(&big2);
	    break;
	}

	if (type1 == TCL_NUMBER_LONG) {
	    l1 = *((const long *)ptr1);
	}
	if (negativeExponent) {
	    if (type1 == TCL_NUMBER_LONG) {
		switch (l1) {
		case 0:
		    /*
		     * Zero to a negative power is div by zero error.
		     */

		    return EXPONENT_OF_ZERO;
		case -1:
		    if (oddExponent) {
			LONG_RESULT(-1);
		    }
		    /* fallthrough */
		case 1:
		    /*
		     * 1 to any power is 1.
		     */

		    return constants[1];
		}
	    }

	    /*
	     * Integers with magnitude greater than 1 raise to a negative
	     * power yield the answer zero (see TIP 123).
	     */

	    return constants[0];
	}

	if (type1 == TCL_NUMBER_LONG) {
	    switch (l1) {
	    case 0:
		/*
		 * Zero to a positive power is zero.
		 */

		return constants[0];
	    case 1:
		/*
		 * 1 to any power is 1.
		 */

		return constants[1];
	    case -1:
		if (!oddExponent) {
		    return constants[1];
		}
		LONG_RESULT(-1);
	    }
	}

	/*
	 * We refuse to accept exponent arguments that exceed one mp_digit
	 * which means the max exponent value is 2**28-1 = 0x0fffffff =
	 * 268435455, which fits into a signed 32 bit int which is within the
	 * range of the long int type. This means any numeric Tcl_Obj value
	 * not using TCL_NUMBER_LONG type must hold a value larger than we
	 * accept.
	 */

	if (type2 != TCL_NUMBER_LONG) {
	    Tcl_SetResult(interp, "exponent too large", TCL_STATIC);
	    return GENERAL_ARITHMETIC_ERROR;
	}

	if (type1 == TCL_NUMBER_LONG) {
	    if (l1 == 2) {
		/*
		 * Reduce small powers of 2 to shifts.
		 */

		if ((unsigned long) l2 < CHAR_BIT * sizeof(long) - 1) {
		    LONG_RESULT(1L << l2);
		}
#if !defined(TCL_WIDE_INT_IS_LONG)
		if ((unsigned long)l2 < CHAR_BIT*sizeof(Tcl_WideInt) - 1) {
		    WIDE_RESULT(((Tcl_WideInt) 1) << l2);
		}
#endif
		goto overflowExpon;
	    }
	    if (l1 == -2) {
		int signum = oddExponent ? -1 : 1;

		/*
		 * Reduce small powers of 2 to shifts.
		 */

		if ((unsigned long) l2 < CHAR_BIT * sizeof(long) - 1) {
		    LONG_RESULT(signum * (1L << l2));
		}
#if !defined(TCL_WIDE_INT_IS_LONG)
		if ((unsigned long)l2 < CHAR_BIT*sizeof(Tcl_WideInt) - 1){
		    WIDE_RESULT(signum * (((Tcl_WideInt) 1) << l2));
		}
#endif
		goto overflowExpon;
	    }
#if (LONG_MAX == 0x7fffffff)
	    if (l2 - 2 < (long)MaxBase32Size
		    && l1 <= MaxBase32[l2 - 2]
		    && l1 >= -MaxBase32[l2 - 2]) {
		/*
		 * Small powers of 32-bit integers.
		 */

		lResult = l1 * l1;		/* b**2 */
		switch (l2) {
		case 2:
		    break;
		case 3:
		    lResult *= l1;		/* b**3 */
		    break;
		case 4:
		    lResult *= lResult;		/* b**4 */
		    break;
		case 5:
		    lResult *= lResult;		/* b**4 */
		    lResult *= l1;		/* b**5 */
		    break;
		case 6:
		    lResult *= l1;		/* b**3 */
		    lResult *= lResult;		/* b**6 */
		    break;
		case 7:
		    lResult *= l1;		/* b**3 */
		    lResult *= lResult;		/* b**6 */
		    lResult *= l1;		/* b**7 */
		    break;
		case 8:
		    lResult *= lResult;		/* b**4 */
		    lResult *= lResult;		/* b**8 */
		    break;
		}
		LONG_RESULT(lResult);
	    }

	    if (l1 - 3 >= 0 && l1 -2 < (long)Exp32IndexSize
		    && l2 - 2 < (long)(Exp32ValueSize + MaxBase32Size)) {
		base = Exp32Index[l1 - 3]
			+ (unsigned short) (l2 - 2 - MaxBase32Size);
		if (base < Exp32Index[l1 - 2]) {
		    /*
		     * 32-bit number raised to intermediate power, done by
		     * table lookup.
		     */

		    LONG_RESULT(Exp32Value[base]);
		}
	    }
	    if (-l1 - 3 >= 0 && -l1 - 2 < (long)Exp32IndexSize
		    && l2 - 2 < (long)(Exp32ValueSize + MaxBase32Size)) {
		base = Exp32Index[-l1 - 3]
			+ (unsigned short) (l2 - 2 - MaxBase32Size);
		if (base < Exp32Index[-l1 - 2]) {
		    /*
		     * 32-bit number raised to intermediate power, done by
		     * table lookup.
		     */

		    lResult = (oddExponent) ?
			    -Exp32Value[base] : Exp32Value[base];
		    LONG_RESULT(lResult);
		}
	    }
#endif
	}
#if (LONG_MAX > 0x7fffffff) || !defined(TCL_WIDE_INT_IS_LONG)
	if (type1 == TCL_NUMBER_LONG) {
	    w1 = l1;
#ifndef NO_WIDE_TYPE
	} else if (type1 == TCL_NUMBER_WIDE) {
	    w1 = *((const Tcl_WideInt *) ptr1);
#endif
	} else {
	    goto overflowExpon;
	}
	if (l2 - 2 < (long)MaxBase64Size
		&& w1 <=  MaxBase64[l2 - 2]
		&& w1 >= -MaxBase64[l2 - 2]) {
	    /*
	     * Small powers of integers whose result is wide.
	     */

	    wResult = w1 * w1;		/* b**2 */
	    switch (l2) {
	    case 2:
		break;
	    case 3:
		wResult *= l1;		/* b**3 */
		break;
	    case 4:
		wResult *= wResult;	/* b**4 */
		break;
	    case 5:
		wResult *= wResult;	/* b**4 */
		wResult *= w1;		/* b**5 */
		break;
	    case 6:
		wResult *= w1;		/* b**3 */
		wResult *= wResult;	/* b**6 */
		break;
	    case 7:
		wResult *= w1;		/* b**3 */
		wResult *= wResult;	/* b**6 */
		wResult *= w1;		/* b**7 */
		break;
	    case 8:
		wResult *= wResult;	/* b**4 */
		wResult *= wResult;	/* b**8 */
		break;
	    case 9:
		wResult *= wResult;	/* b**4 */
		wResult *= wResult;	/* b**8 */
		wResult *= w1;		/* b**9 */
		break;
	    case 10:
		wResult *= wResult;	/* b**4 */
		wResult *= w1;		/* b**5 */
		wResult *= wResult;	/* b**10 */
		break;
	    case 11:
		wResult *= wResult;	/* b**4 */
		wResult *= w1;		/* b**5 */
		wResult *= wResult;	/* b**10 */
		wResult *= w1;		/* b**11 */
		break;
	    case 12:
		wResult *= w1;		/* b**3 */
		wResult *= wResult;	/* b**6 */
		wResult *= wResult;	/* b**12 */
		break;
	    case 13:
		wResult *= w1;		/* b**3 */
		wResult *= wResult;	/* b**6 */
		wResult *= wResult;	/* b**12 */
		wResult *= w1;		/* b**13 */
		break;
	    case 14:
		wResult *= w1;		/* b**3 */
		wResult *= wResult;	/* b**6 */
		wResult *= w1;		/* b**7 */
		wResult *= wResult;	/* b**14 */
		break;
	    case 15:
		wResult *= w1;		/* b**3 */
		wResult *= wResult;	/* b**6 */
		wResult *= w1;		/* b**7 */
		wResult *= wResult;	/* b**14 */
		wResult *= w1;		/* b**15 */
		break;
	    case 16:
		wResult *= wResult;	/* b**4 */
		wResult *= wResult;	/* b**8 */
		wResult *= wResult;	/* b**16 */
		break;
	    }
	    WIDE_RESULT(wResult);
	}

	/*
	 * Handle cases of powers > 16 that still fit in a 64-bit word by
	 * doing table lookup.
	 */

	if (w1 - 3 >= 0 && w1 - 2 < (long)Exp64IndexSize
		&& l2 - 2 < (long)(Exp64ValueSize + MaxBase64Size)) {
	    base = Exp64Index[w1 - 3]
		    + (unsigned short) (l2 - 2 - MaxBase64Size);
	    if (base < Exp64Index[w1 - 2]) {
		/*
		 * 64-bit number raised to intermediate power, done by
		 * table lookup.
		 */

		WIDE_RESULT(Exp64Value[base]);
	    }
	}

	if (-w1 - 3 >= 0 && -w1 - 2 < (long)Exp64IndexSize
		&& l2 - 2 < (long)(Exp64ValueSize + MaxBase64Size)) {
	    base = Exp64Index[-w1 - 3]
		    + (unsigned short) (l2 - 2 - MaxBase64Size);
	    if (base < Exp64Index[-w1 - 2]) {
		/*
		 * 64-bit number raised to intermediate power, done by
		 * table lookup.
		 */

		wResult = oddExponent ? -Exp64Value[base] : Exp64Value[base];
		WIDE_RESULT(wResult);
	    }
	}
#endif

    overflowExpon:
	Tcl_TakeBignumFromObj(NULL, value2Ptr, &big2);
	if (big2.used > 1) {
	    mp_clear(&big2);
	    Tcl_SetResult(interp, "exponent too large", TCL_STATIC);
	    return GENERAL_ARITHMETIC_ERROR;
	}
	Tcl_TakeBignumFromObj(NULL, valuePtr, &big1);
	mp_init(&bigResult);
	mp_expt_d(&big1, big2.dp[0], &bigResult);
	mp_clear(&big1);
	mp_clear(&big2);
	BIG_RESULT(&bigResult);
    }

    case INST_ADD:
    case INST_SUB:
    case INST_MULT:
    case INST_DIV:
	if ((type1 == TCL_NUMBER_DOUBLE) || (type2 == TCL_NUMBER_DOUBLE)) {
	    /*
	     * At least one of the values is floating-point, so perform
	     * floating point calculations.
	     */

	    Tcl_GetDoubleFromObj(NULL, valuePtr, &d1);
	    Tcl_GetDoubleFromObj(NULL, value2Ptr, &d2);

	    switch (opcode) {
	    case INST_ADD:
		dResult = d1 + d2;
		break;
	    case INST_SUB:
		dResult = d1 - d2;
		break;
	    case INST_MULT:
		dResult = d1 * d2;
		break;
	    case INST_DIV:
#ifndef IEEE_FLOATING_POINT
		if (d2 == 0.0) {
		    return DIVIDED_BY_ZERO;
		}
#endif
		/*
		 * We presume that we are running with zero-divide unmasked if
		 * we're on an IEEE box. Otherwise, this statement might cause
		 * demons to fly out our noses.
		 */

		dResult = d1 / d2;
		break;
	    default:
		/* Unused, here to silence compiler warning. */
		dResult = 0;
	    }

	doubleResult:
#ifndef ACCEPT_NAN
	    /*
	     * Check now for IEEE floating-point error.
	     */

	    if (TclIsNaN(dResult)) {
		TclExprFloatError(interp, dResult);
		return GENERAL_ARITHMETIC_ERROR;
	    }
#endif
	    DOUBLE_RESULT(dResult);
	}
	if ((type1 != TCL_NUMBER_BIG) && (type2 != TCL_NUMBER_BIG)) {
	    TclGetWideIntFromObj(NULL, valuePtr, &w1);
	    TclGetWideIntFromObj(NULL, value2Ptr, &w2);

	    switch (opcode) {
	    case INST_ADD:
		wResult = w1 + w2;
#ifndef NO_WIDE_TYPE
		if ((type1 == TCL_NUMBER_WIDE) || (type2 == TCL_NUMBER_WIDE))
#endif
		{
		    /*
		     * Check for overflow.
		     */

		    if (Overflowing(w1, w2, wResult)) {
			goto overflowBasic;
		    }
		}
		break;

	    case INST_SUB:
		wResult = w1 - w2;
#ifndef NO_WIDE_TYPE
		if ((type1 == TCL_NUMBER_WIDE) || (type2 == TCL_NUMBER_WIDE))
#endif
		{
		    /*
		     * Must check for overflow. The macro tests for overflows
		     * in sums by looking at the sign bits. As we have a
		     * subtraction here, we are adding -w2. As -w2 could in
		     * turn overflow, we test with ~w2 instead: it has the
		     * opposite sign bit to w2 so it does the job. Note that
		     * the only "bad" case (w2==0) is irrelevant for this
		     * macro, as in that case w1 and wResult have the same
		     * sign and there is no overflow anyway.
		     */

		    if (Overflowing(w1, ~w2, wResult)) {
			goto overflowBasic;
		    }
		}
		break;

	    case INST_MULT:
		if ((type1 != TCL_NUMBER_LONG) || (type2 != TCL_NUMBER_LONG)
			|| (sizeof(Tcl_WideInt) < 2*sizeof(long))) {
		    goto overflowBasic;
		}
		wResult = w1 * w2;
		break;

	    case INST_DIV:
		if (w2 == 0) {
		    return DIVIDED_BY_ZERO;
		}

		/*
		 * Need a bignum to represent (LLONG_MIN / -1)
		 */

		if ((w1 == LLONG_MIN) && (w2 == -1)) {
		    goto overflowBasic;
		}
		wResult = w1 / w2;

		/*
		 * Force Tcl's integer division rules.
		 * TODO: examine for logic simplification
		 */

		if (((wResult < 0) || ((wResult == 0) &&
			((w1 < 0 && w2 > 0) || (w1 > 0 && w2 < 0)))) &&
			(wResult*w2 != w1)) {
		    wResult -= 1;
		}
		break;

	    default:
		/*
		 * Unused, here to silence compiler warning.
		 */

		wResult = 0;
	    }

	    WIDE_RESULT(wResult);
	}

    overflowBasic:
	Tcl_TakeBignumFromObj(NULL, valuePtr, &big1);
	Tcl_TakeBignumFromObj(NULL, value2Ptr, &big2);
	mp_init(&bigResult);
	switch (opcode) {
	case INST_ADD:
	    mp_add(&big1, &big2, &bigResult);
	    break;
	case INST_SUB:
	    mp_sub(&big1, &big2, &bigResult);
	    break;
	case INST_MULT:
	    mp_mul(&big1, &big2, &bigResult);
	    break;
	case INST_DIV:
	    if (mp_iszero(&big2)) {
		mp_clear(&big1);
		mp_clear(&big2);
		mp_clear(&bigResult);
		return DIVIDED_BY_ZERO;
	    }
	    mp_init(&bigRemainder);
	    mp_div(&big1, &big2, &bigResult, &bigRemainder);
	    /* TODO: internals intrusion */
	    if (!mp_iszero(&bigRemainder)
		    && (bigRemainder.sign != big2.sign)) {
		/*
		 * Convert to Tcl's integer division rules.
		 */

		mp_sub_d(&bigResult, 1, &bigResult);
		mp_add(&bigRemainder, &big2, &bigRemainder);
	    }
	    mp_clear(&bigRemainder);
	    break;
	}
	mp_clear(&big1);
	mp_clear(&big2);
	BIG_RESULT(&bigResult);
    }

    Tcl_Panic("unexpected opcode");
    return NULL;
}

static Tcl_Obj *
ExecuteExtendedUnaryMathOp(
    int opcode,			/* What operation to perform. */
    Tcl_Obj *valuePtr)		/* The operand on the stack. */
{
    ClientData ptr;
    int type;
    Tcl_WideInt w;
    mp_int big;
    Tcl_Obj *objResultPtr;

    (void) GetNumberFromObj(NULL, valuePtr, &ptr, &type);

    switch (opcode) {
    case INST_BITNOT:
#ifndef NO_WIDE_TYPE
	if (type == TCL_NUMBER_WIDE) {
	    w = *((const Tcl_WideInt *) ptr);
	    WIDE_RESULT(~w);
	}
#endif
	Tcl_TakeBignumFromObj(NULL, valuePtr, &big);
	/* ~a = - a - 1 */
	mp_neg(&big, &big);
	mp_sub_d(&big, 1, &big);
	BIG_RESULT(&big);
    case INST_UMINUS:
	switch (type) {
	case TCL_NUMBER_DOUBLE:
	    DOUBLE_RESULT(-(*((const double *) ptr)));
	case TCL_NUMBER_LONG:
	    w = (Tcl_WideInt) (*((const long *) ptr));
	    if (w != LLONG_MIN) {
		WIDE_RESULT(-w);
	    }
	    TclBNInitBignumFromLong(&big, *(const long *) ptr);
	    break;
#ifndef NO_WIDE_TYPE
	case TCL_NUMBER_WIDE:
	    w = *((const Tcl_WideInt *) ptr);
	    if (w != LLONG_MIN) {
		WIDE_RESULT(-w);
	    }
	    TclBNInitBignumFromWideInt(&big, w);
	    break;
#endif
	default:
	    Tcl_TakeBignumFromObj(NULL, valuePtr, &big);
	}
	mp_neg(&big, &big);
	BIG_RESULT(&big);
    }

    Tcl_Panic("unexpected opcode");
    return NULL;
}
#undef LONG_RESULT
#undef WIDE_RESULT
#undef BIG_RESULT
#undef DOUBLE_RESULT

/*
 *----------------------------------------------------------------------
 *
 * CompareTwoNumbers --
 *
 *	This function compares a pair of numbers in Tcl_Objs. Each argument
 *	must already be known to be numeric and not NaN.
 *
 * Results:
 *	One of MP_LT, MP_EQ or MP_GT, depending on whether valuePtr is less
 *	than, equal to, or greater than value2Ptr (respectively).
 *
 * Side effects:
 *	None, provided both values are numeric.
 *
 *----------------------------------------------------------------------
 */

int
TclCompareTwoNumbers(
    Tcl_Obj *valuePtr,
    Tcl_Obj *value2Ptr)
{
    int type1, type2, compare;
    ClientData ptr1, ptr2;
    mp_int big1, big2;
    double d1, d2, tmp;
    long l1, l2;
#ifndef NO_WIDE_TYPE
    Tcl_WideInt w1, w2;
#endif

    (void) GetNumberFromObj(NULL, valuePtr, &ptr1, &type1);
    (void) GetNumberFromObj(NULL, value2Ptr, &ptr2, &type2);

    switch (type1) {
    case TCL_NUMBER_LONG:
	l1 = *((const long *)ptr1);
	switch (type2) {
	case TCL_NUMBER_LONG:
	    l2 = *((const long *)ptr2);
	longCompare:
	    return (l1 < l2) ? MP_LT : ((l1 > l2) ? MP_GT : MP_EQ);
#ifndef NO_WIDE_TYPE
	case TCL_NUMBER_WIDE:
	    w2 = *((const Tcl_WideInt *)ptr2);
	    w1 = (Tcl_WideInt)l1;
	    goto wideCompare;
#endif
	case TCL_NUMBER_DOUBLE:
	    d2 = *((const double *)ptr2);
	    d1 = (double) l1;

	    /*
	     * If the double has a fractional part, or if the long can be
	     * converted to double without loss of precision, then compare as
	     * doubles.
	     */

	    if (DBL_MANT_DIG > CHAR_BIT*sizeof(long) || l1 == (long) d1
		    || modf(d2, &tmp) != 0.0) {
		goto doubleCompare;
	    }

	    /*
	     * Otherwise, to make comparision based on full precision, need to
	     * convert the double to a suitably sized integer.
	     *
	     * Need this to get comparsions like
	     *	  expr 20000000000000003 < 20000000000000004.0
	     * right. Converting the first argument to double will yield two
	     * double values that are equivalent within double precision.
	     * Converting the double to an integer gets done exactly, then
	     * integer comparison can tell the difference.
	     */

	    if (d2 < (double)LONG_MIN) {
		return MP_GT;
	    }
	    if (d2 > (double)LONG_MAX) {
		return MP_LT;
	    }
	    l2 = (long) d2;
	    goto longCompare;
	case TCL_NUMBER_BIG:
	    Tcl_TakeBignumFromObj(NULL, value2Ptr, &big2);
	    if (mp_cmp_d(&big2, 0) == MP_LT) {
		compare = MP_GT;
	    } else {
		compare = MP_LT;
	    }
	    mp_clear(&big2);
	    return compare;
	}

#ifndef NO_WIDE_TYPE
    case TCL_NUMBER_WIDE:
	w1 = *((const Tcl_WideInt *)ptr1);
	switch (type2) {
	case TCL_NUMBER_WIDE:
	    w2 = *((const Tcl_WideInt *)ptr2);
	wideCompare:
	    return (w1 < w2) ? MP_LT : ((w1 > w2) ? MP_GT : MP_EQ);
	case TCL_NUMBER_LONG:
	    l2 = *((const long *)ptr2);
	    w2 = (Tcl_WideInt)l2;
	    goto wideCompare;
	case TCL_NUMBER_DOUBLE:
	    d2 = *((const double *)ptr2);
	    d1 = (double) w1;
	    if (DBL_MANT_DIG > CHAR_BIT*sizeof(Tcl_WideInt)
		    || w1 == (Tcl_WideInt) d1 || modf(d2, &tmp) != 0.0) {
		goto doubleCompare;
	    }
	    if (d2 < (double)LLONG_MIN) {
		return MP_GT;
	    }
	    if (d2 > (double)LLONG_MAX) {
		return MP_LT;
	    }
	    w2 = (Tcl_WideInt) d2;
	    goto wideCompare;
	case TCL_NUMBER_BIG:
	    Tcl_TakeBignumFromObj(NULL, value2Ptr, &big2);
	    if (mp_cmp_d(&big2, 0) == MP_LT) {
		compare = MP_GT;
	    } else {
		compare = MP_LT;
	    }
	    mp_clear(&big2);
	    return compare;
	}
#endif

    case TCL_NUMBER_DOUBLE:
	d1 = *((const double *)ptr1);
	switch (type2) {
	case TCL_NUMBER_DOUBLE:
	    d2 = *((const double *)ptr2);
	doubleCompare:
	    return (d1 < d2) ? MP_LT : ((d1 > d2) ? MP_GT : MP_EQ);
	case TCL_NUMBER_LONG:
	    l2 = *((const long *)ptr2);
	    d2 = (double) l2;
	    if (DBL_MANT_DIG > CHAR_BIT*sizeof(long) || l2 == (long) d2
		    || modf(d1, &tmp) != 0.0) {
		goto doubleCompare;
	    }
	    if (d1 < (double)LONG_MIN) {
		return MP_LT;
	    }
	    if (d1 > (double)LONG_MAX) {
		return MP_GT;
	    }
	    l1 = (long) d1;
	    goto longCompare;
#ifndef NO_WIDE_TYPE
	case TCL_NUMBER_WIDE:
	    w2 = *((const Tcl_WideInt *)ptr2);
	    d2 = (double) w2;
	    if (DBL_MANT_DIG > CHAR_BIT*sizeof(Tcl_WideInt)
		    || w2 == (Tcl_WideInt) d2 || modf(d1, &tmp) != 0.0) {
		goto doubleCompare;
	    }
	    if (d1 < (double)LLONG_MIN) {
		return MP_LT;
	    }
	    if (d1 > (double)LLONG_MAX) {
		return MP_GT;
	    }
	    w1 = (Tcl_WideInt) d1;
	    goto wideCompare;
#endif
	case TCL_NUMBER_BIG:
	    if (TclIsInfinite(d1)) {
		return (d1 > 0.0) ? MP_GT : MP_LT;
	    }
	    Tcl_TakeBignumFromObj(NULL, value2Ptr, &big2);
	    if ((d1 < (double)LONG_MAX) && (d1 > (double)LONG_MIN)) {
		if (mp_cmp_d(&big2, 0) == MP_LT) {
		    compare = MP_GT;
		} else {
		    compare = MP_LT;
		}
		mp_clear(&big2);
		return compare;
	    }
	    if (DBL_MANT_DIG > CHAR_BIT*sizeof(long)
		    && modf(d1, &tmp) != 0.0) {
		d2 = TclBignumToDouble(&big2);
		mp_clear(&big2);
		goto doubleCompare;
	    }
	    Tcl_InitBignumFromDouble(NULL, d1, &big1);
	    goto bigCompare;
	}

    case TCL_NUMBER_BIG:
	Tcl_TakeBignumFromObj(NULL, valuePtr, &big1);
	switch (type2) {
#ifndef NO_WIDE_TYPE
	case TCL_NUMBER_WIDE:
#endif
	case TCL_NUMBER_LONG:
	    compare = mp_cmp_d(&big1, 0);
	    mp_clear(&big1);
	    return compare;
	case TCL_NUMBER_DOUBLE:
	    d2 = *((const double *)ptr2);
	    if (TclIsInfinite(d2)) {
		compare = (d2 > 0.0) ? MP_LT : MP_GT;
		mp_clear(&big1);
		return compare;
	    }
	    if ((d2 < (double)LONG_MAX) && (d2 > (double)LONG_MIN)) {
		compare = mp_cmp_d(&big1, 0);
		mp_clear(&big1);
		return compare;
	    }
	    if (DBL_MANT_DIG > CHAR_BIT*sizeof(long)
		    && modf(d2, &tmp) != 0.0) {
		d1 = TclBignumToDouble(&big1);
		mp_clear(&big1);
		goto doubleCompare;
	    }
	    Tcl_InitBignumFromDouble(NULL, d2, &big2);
	    goto bigCompare;
	case TCL_NUMBER_BIG:
	    Tcl_TakeBignumFromObj(NULL, value2Ptr, &big2);
	bigCompare:
	    compare = mp_cmp(&big1, &big2);
	    mp_clear(&big1);
	    mp_clear(&big2);
	    return compare;
	}
    default:
	Tcl_Panic("unexpected number type");
	return TCL_ERROR;
    }
}

#ifdef TCL_COMPILE_DEBUG
/*
 *----------------------------------------------------------------------
 *
 * PrintByteCodeInfo --
 *
 *	This procedure prints a summary about a bytecode object to stdout. It
 *	is called by TclNRExecuteByteCode when starting to execute the bytecode
 *	object if tclTraceExec has the value 2 or more.
 *
 * Results:
 *	None.
 *
 * Side effects:
 *	None.
 *
 *----------------------------------------------------------------------
 */

static void
PrintByteCodeInfo(
    register ByteCode *codePtr)	/* The bytecode whose summary is printed to
				 * stdout. */
{
    Proc *procPtr = codePtr->procPtr;
    Interp *iPtr = (Interp *) *codePtr->interpHandle;

    fprintf(stdout, "\nExecuting ByteCode 0x%p, refCt %u, epoch %u, interp 0x%p (epoch %u)\n",
	    codePtr, codePtr->refCount, codePtr->compileEpoch, iPtr,
	    iPtr->compileEpoch);

    fprintf(stdout, "  Source: ");
    TclPrintSource(stdout, codePtr->source, 60);

    fprintf(stdout, "\n  Cmds %d, src %d, inst %u, litObjs %u, aux %d, stkDepth %u, code/src %.2f\n",
	    codePtr->numCommands, codePtr->numSrcBytes,
	    codePtr->numCodeBytes, codePtr->numLitObjects,
	    codePtr->numAuxDataItems, codePtr->maxStackDepth,
#ifdef TCL_COMPILE_STATS
	    codePtr->numSrcBytes?
		    ((float)codePtr->structureSize)/codePtr->numSrcBytes :
#endif
	    0.0);

#ifdef TCL_COMPILE_STATS
    fprintf(stdout, "  Code %lu = header %lu+inst %d+litObj %lu+exc %lu+aux %lu+cmdMap %d\n",
	    (unsigned long) codePtr->structureSize,
	    (unsigned long) (sizeof(ByteCode)-sizeof(size_t)-sizeof(Tcl_Time)),
	    codePtr->numCodeBytes,
	    (unsigned long) (codePtr->numLitObjects * sizeof(Tcl_Obj *)),
	    (unsigned long) (codePtr->numExceptRanges*sizeof(ExceptionRange)),
	    (unsigned long) (codePtr->numAuxDataItems * sizeof(AuxData)),
	    codePtr->numCmdLocBytes);
#endif /* TCL_COMPILE_STATS */
    if (procPtr != NULL) {
	fprintf(stdout,
		"  Proc 0x%p, refCt %d, args %d, compiled locals %d\n",
		procPtr, procPtr->refCount, procPtr->numArgs,
		procPtr->numCompiledLocals);
    }
}
#endif /* TCL_COMPILE_DEBUG */

/*
 *----------------------------------------------------------------------
 *
 * ValidatePcAndStackTop --
 *
 *	This procedure is called by TclNRExecuteByteCode when debugging to
 *	verify that the program counter and stack top are valid during
 *	execution.
 *
 * Results:
 *	None.
 *
 * Side effects:
 *	Prints a message to stderr and panics if either the pc or stack top
 *	are invalid.
 *
 *----------------------------------------------------------------------
 */

#ifdef TCL_COMPILE_DEBUG
static void
ValidatePcAndStackTop(
    register ByteCode *codePtr,	/* The bytecode whose summary is printed to
				 * stdout. */
    const unsigned char *pc,	/* Points to first byte of a bytecode
				 * instruction. The program counter. */
    int stackTop,		/* Current stack top. Must be between
				 * stackLowerBound and stackUpperBound
				 * (inclusive). */
    int stackLowerBound,	/* Smallest legal value for stackTop. */
    int checkStack)		/* 0 if the stack depth check should be
				 * skipped. */
{
    int stackUpperBound = stackLowerBound + codePtr->maxStackDepth;
				/* Greatest legal value for stackTop. */
    unsigned relativePc = (unsigned) (pc - codePtr->codeStart);
    unsigned long codeStart = (unsigned long) codePtr->codeStart;
    unsigned long codeEnd = (unsigned long)
	    (codePtr->codeStart + codePtr->numCodeBytes);
    unsigned char opCode = *pc;

    if (((unsigned long) pc < codeStart) || ((unsigned long) pc > codeEnd)) {
	fprintf(stderr, "\nBad instruction pc 0x%p in TclNRExecuteByteCode\n",
		pc);
	Tcl_Panic("TclNRExecuteByteCode execution failure: bad pc");
    }
    if ((unsigned) opCode > LAST_INST_OPCODE) {
	fprintf(stderr, "\nBad opcode %d at pc %u in TclNRExecuteByteCode\n",
		(unsigned) opCode, relativePc);
	Tcl_Panic("TclNRExecuteByteCode execution failure: bad opcode");
    }
    if (checkStack &&
	    ((stackTop < stackLowerBound) || (stackTop > stackUpperBound))) {
	int numChars;
	const char *cmd = GetSrcInfoForPc(pc, codePtr, &numChars, NULL);

	fprintf(stderr, "\nBad stack top %d at pc %u in TclNRExecuteByteCode (min %i, max %i)",
		stackTop, relativePc, stackLowerBound, stackUpperBound);
	if (cmd != NULL) {
	    Tcl_Obj *message;

	    TclNewLiteralStringObj(message, "\n executing ");
	    Tcl_IncrRefCount(message);
	    Tcl_AppendLimitedToObj(message, cmd, numChars, 100, NULL);
	    fprintf(stderr,"%s\n", Tcl_GetString(message));
	    Tcl_DecrRefCount(message);
	} else {
	    fprintf(stderr, "\n");
	}
	Tcl_Panic("TclNRExecuteByteCode execution failure: bad stack top");
    }
}
#endif /* TCL_COMPILE_DEBUG */

/*
 *----------------------------------------------------------------------
 *
 * IllegalExprOperandType --
 *
 *	Used by TclNRExecuteByteCode to append an error message to the interp
 *	result when an illegal operand type is detected by an expression
 *	instruction. The argument opndPtr holds the operand object in error.
 *
 * Results:
 *	None.
 *
 * Side effects:
 *	An error message is appended to the interp result.
 *
 *----------------------------------------------------------------------
 */

static void
IllegalExprOperandType(
    Tcl_Interp *interp,		/* Interpreter to which error information
				 * pertains. */
    const unsigned char *pc, /* Points to the instruction being executed
				 * when the illegal type was found. */
    Tcl_Obj *opndPtr)		/* Points to the operand holding the value
				 * with the illegal type. */
{
    ClientData ptr;
    int type;
    const unsigned char opcode = *pc;
    const char *description, *operator = operatorStrings[opcode - INST_LOR];

    if (opcode == INST_EXPON) {
	operator = "**";
    }

    if (GetNumberFromObj(NULL, opndPtr, &ptr, &type) != TCL_OK) {
	int numBytes;
	const char *bytes = Tcl_GetStringFromObj(opndPtr, &numBytes);

	if (numBytes == 0) {
	    description = "empty string";
	} else if (TclCheckBadOctal(NULL, bytes)) {
	    description = "invalid octal number";
	} else {
	    description = "non-numeric string";
	}
    } else if (type == TCL_NUMBER_NAN) {
	description = "non-numeric floating-point value";
    } else if (type == TCL_NUMBER_DOUBLE) {
	description = "floating-point value";
    } else {
	/* TODO: No caller needs this. Eliminate? */
	description = "(big) integer";
    }

    Tcl_SetObjResult(interp, Tcl_ObjPrintf(
	    "can't use %s as operand of \"%s\"", description, operator));
    Tcl_SetErrorCode(interp, "ARITH", "DOMAIN", description, NULL);
}

/*
 *----------------------------------------------------------------------
 *
 * TclGetSrcInfoForPc, GetSrcInfoForPc, TclGetSrcInfoForCmd --
 *
 *	Given a program counter value, finds the closest command in the
 *	bytecode code unit's CmdLocation array and returns information about
 *	that command's source: a pointer to its first byte and the number of
 *	characters.
 *
 * Results:
 *	If a command is found that encloses the program counter value, a
 *	pointer to the command's source is returned and the length of the
 *	source is stored at *lengthPtr. If multiple commands resulted in code
 *	at pc, information about the closest enclosing command is returned. If
 *	no matching command is found, NULL is returned and *lengthPtr is
 *	unchanged.
 *
 * Side effects:
 *	The CmdFrame at *cfPtr is updated.
 *
 *----------------------------------------------------------------------
 */

const char *
TclGetSrcInfoForCmd(
    Interp *iPtr,
    int *lenPtr)
{
    CmdFrame *cfPtr = iPtr->cmdFramePtr;
    ByteCode *codePtr = (ByteCode *) cfPtr->data.tebc.codePtr;

    return GetSrcInfoForPc((unsigned char *) cfPtr->data.tebc.pc,
			   codePtr, lenPtr, NULL);
}

void
TclGetSrcInfoForPc(
    CmdFrame *cfPtr)
{
    ByteCode *codePtr = (ByteCode *) cfPtr->data.tebc.codePtr;

    if (cfPtr->cmd.str.cmd == NULL) {
	cfPtr->cmd.str.cmd = GetSrcInfoForPc(
		(unsigned char *) cfPtr->data.tebc.pc, codePtr,
		&cfPtr->cmd.str.len, NULL);
    }

    if (cfPtr->cmd.str.cmd != NULL) {
	/*
	 * We now have the command. We can get the srcOffset back and from
	 * there find the list of word locations for this command.
	 */

	ExtCmdLoc *eclPtr;
	ECL *locPtr = NULL;
	int srcOffset, i;
	Interp *iPtr = (Interp *) *codePtr->interpHandle;
	Tcl_HashEntry *hePtr =
		Tcl_FindHashEntry(iPtr->lineBCPtr, codePtr);

	if (!hePtr) {
	    return;
	}

	srcOffset = cfPtr->cmd.str.cmd - codePtr->source;
	eclPtr = Tcl_GetHashValue(hePtr);

	for (i=0; i < eclPtr->nuloc; i++) {
	    if (eclPtr->loc[i].srcOffset == srcOffset) {
		locPtr = eclPtr->loc+i;
		break;
	    }
	}
	if (locPtr == NULL) {
	    Tcl_Panic("LocSearch failure");
	}

	cfPtr->line = locPtr->line;
	cfPtr->nline = locPtr->nline;
	cfPtr->type = eclPtr->type;

	if (eclPtr->type == TCL_LOCATION_SOURCE) {
	    cfPtr->data.eval.path = eclPtr->path;
	    Tcl_IncrRefCount(cfPtr->data.eval.path);
	}

	/*
	 * Do not set cfPtr->data.eval.path NULL for non-SOURCE. Needed for
	 * cfPtr->data.tebc.codePtr.
	 */
    }
}

static const char *
GetSrcInfoForPc(
    const unsigned char *pc,	/* The program counter value for which to
				 * return the closest command's source info.
				 * This points within a bytecode instruction in
				 * codePtr's code. */
    ByteCode *codePtr,		/* The bytecode sequence in which to look up
				 * the command source for the pc. */
    int *lengthPtr,		/* If non-NULL, the location where the length
				 * of the command's source should be stored.
				 * If NULL, no length is stored. */
    const unsigned char **pcBeg)/* If non-NULL, the bytecode location
				 * where the current instruction starts.
				 * If NULL; no pointer is stored. */
{
    register int pcOffset = (pc - codePtr->codeStart);
    int numCmds = codePtr->numCommands;
    unsigned char *codeDeltaNext, *codeLengthNext;
    unsigned char *srcDeltaNext, *srcLengthNext;
    int codeOffset, codeLen, codeEnd, srcOffset, srcLen, delta, i;
    int bestDist = INT_MAX;	/* Distance of pc to best cmd's start pc. */
    int bestSrcOffset = -1;	/* Initialized to avoid compiler warning. */
    int bestSrcLength = -1;	/* Initialized to avoid compiler warning. */

    if ((pcOffset < 0) || (pcOffset >= codePtr->numCodeBytes)) {
	if (pcBeg != NULL) *pcBeg = NULL;
	return NULL;
    }

    /*
     * Decode the code and source offset and length for each command. The
     * closest enclosing command is the last one whose code started before
     * pcOffset.
     */

    codeDeltaNext = codePtr->codeDeltaStart;
    codeLengthNext = codePtr->codeLengthStart;
    srcDeltaNext = codePtr->srcDeltaStart;
    srcLengthNext = codePtr->srcLengthStart;
    codeOffset = srcOffset = 0;
    for (i = 0;  i < numCmds;  i++) {
	if ((unsigned) *codeDeltaNext == (unsigned) 0xFF) {
	    codeDeltaNext++;
	    delta = TclGetInt4AtPtr(codeDeltaNext);
	    codeDeltaNext += 4;
	} else {
	    delta = TclGetInt1AtPtr(codeDeltaNext);
	    codeDeltaNext++;
	}
	codeOffset += delta;

	if ((unsigned) *codeLengthNext == (unsigned) 0xFF) {
	    codeLengthNext++;
	    codeLen = TclGetInt4AtPtr(codeLengthNext);
	    codeLengthNext += 4;
	} else {
	    codeLen = TclGetInt1AtPtr(codeLengthNext);
	    codeLengthNext++;
	}
	codeEnd = (codeOffset + codeLen - 1);

	if ((unsigned) *srcDeltaNext == (unsigned) 0xFF) {
	    srcDeltaNext++;
	    delta = TclGetInt4AtPtr(srcDeltaNext);
	    srcDeltaNext += 4;
	} else {
	    delta = TclGetInt1AtPtr(srcDeltaNext);
	    srcDeltaNext++;
	}
	srcOffset += delta;

	if ((unsigned) *srcLengthNext == (unsigned) 0xFF) {
	    srcLengthNext++;
	    srcLen = TclGetInt4AtPtr(srcLengthNext);
	    srcLengthNext += 4;
	} else {
	    srcLen = TclGetInt1AtPtr(srcLengthNext);
	    srcLengthNext++;
	}

	if (codeOffset > pcOffset) {	/* Best cmd already found */
	    break;
	}
	if (pcOffset <= codeEnd) {	/* This cmd's code encloses pc */
	    int dist = (pcOffset - codeOffset);

	    if (dist <= bestDist) {
		bestDist = dist;
		bestSrcOffset = srcOffset;
		bestSrcLength = srcLen;
	    }
	}
    }

    if (pcBeg != NULL) {
	const unsigned char *curr,*prev;

	/* Walk from beginning of command or BC to pc, by complete
	 * instructions. Stop when crossing pc; keep previous */

	curr = prev = ((bestDist == INT_MAX) ?
		       codePtr->codeStart :
		       pc - bestDist);
	while (curr <= pc) {
	    prev = curr;
	    curr += tclInstructionTable[*curr].numBytes;
	}
	*pcBeg = prev ; 
    }

    if (bestDist == INT_MAX) {
	return NULL;
    }

    if (lengthPtr != NULL) {
	*lengthPtr = bestSrcLength;
    }

    return (codePtr->source + bestSrcOffset);
}

/*
 *----------------------------------------------------------------------
 *
 * GetExceptRangeForPc --
 *
 *	Given a program counter value, return the closest enclosing
 *	ExceptionRange.
 *
 * Results:
 *	In the normal case, catchOnly is 0 (false) and this procedure returns
 *	a pointer to the most closely enclosing ExceptionRange structure
 *	regardless of whether it is a loop or catch exception range. This is
 *	appropriate when processing a TCL_BREAK or TCL_CONTINUE, which will be
 *	"handled" either by a loop exception range or a closer catch range. If
 *	catchOnly is nonzero, this procedure ignores loop exception ranges and
 *	returns a pointer to the closest catch range. If no matching
 *	ExceptionRange is found that encloses pc, a NULL is returned.
 *
 * Side effects:
 *	None.
 *
 *----------------------------------------------------------------------
 */

static ExceptionRange *
GetExceptRangeForPc(
    const unsigned char *pc, /* The program counter value for which to
				 * search for a closest enclosing exception
				 * range. This points to a bytecode
				 * instruction in codePtr's code. */
    int catchOnly,		/* If 0, consider either loop or catch
				 * ExceptionRanges in search. If nonzero
				 * consider only catch ranges (and ignore any
				 * closer loop ranges). */
    ByteCode *codePtr)		/* Points to the ByteCode in which to search
				 * for the enclosing ExceptionRange. */
{
    ExceptionRange *rangeArrayPtr;
    int numRanges = codePtr->numExceptRanges;
    register ExceptionRange *rangePtr;
    int pcOffset = pc - codePtr->codeStart;
    register int start;

    if (numRanges == 0) {
	return NULL;
    }

    /*
     * This exploits peculiarities of our compiler: nested ranges are always
     * *after* their containing ranges, so that by scanning backwards we are
     * sure that the first matching range is indeed the deepest.
     */

    rangeArrayPtr = codePtr->exceptArrayPtr;
    rangePtr = rangeArrayPtr + numRanges;
    while (--rangePtr >= rangeArrayPtr) {
	start = rangePtr->codeOffset;
	if ((start <= pcOffset) &&
		(pcOffset < (start + rangePtr->numCodeBytes))) {
	    if ((!catchOnly)
		    || (rangePtr->type == CATCH_EXCEPTION_RANGE)) {
		return rangePtr;
	    }
	}
    }
    return NULL;
}

/*
 *----------------------------------------------------------------------
 *
 * GetOpcodeName --
 *
 *	This procedure is called by the TRACE and TRACE_WITH_OBJ macros used
 *	in TclNRExecuteByteCode when debugging. It returns the name of the
 *	bytecode instruction at a specified instruction pc.
 *
 * Results:
 *	A character string for the instruction.
 *
 * Side effects:
 *	None.
 *
 *----------------------------------------------------------------------
 */

#ifdef TCL_COMPILE_DEBUG
static const char *
GetOpcodeName(
    const unsigned char *pc)	/* Points to the instruction whose name should
				 * be returned. */
{
    unsigned char opCode = *pc;

    return tclInstructionTable[opCode].name;
}
#endif /* TCL_COMPILE_DEBUG */

/*
 *----------------------------------------------------------------------
 *
 * TclExprFloatError --
 *
 *	This procedure is called when an error occurs during a floating-point
 *	operation. It reads errno and sets interp->objResultPtr accordingly.
 *
 * Results:
 *	interp->objResultPtr is set to hold an error message.
 *
 * Side effects:
 *	None.
 *
 *----------------------------------------------------------------------
 */

void
TclExprFloatError(
    Tcl_Interp *interp,		/* Where to store error message. */
    double value)		/* Value returned after error; used to
				 * distinguish underflows from overflows. */
{
    const char *s;

    if ((errno == EDOM) || TclIsNaN(value)) {
	s = "domain error: argument not in valid range";
	Tcl_SetObjResult(interp, Tcl_NewStringObj(s, -1));
	Tcl_SetErrorCode(interp, "ARITH", "DOMAIN", s, NULL);
    } else if ((errno == ERANGE) || TclIsInfinite(value)) {
	if (value == 0.0) {
	    s = "floating-point value too small to represent";
	    Tcl_SetObjResult(interp, Tcl_NewStringObj(s, -1));
	    Tcl_SetErrorCode(interp, "ARITH", "UNDERFLOW", s, NULL);
	} else {
	    s = "floating-point value too large to represent";
	    Tcl_SetObjResult(interp, Tcl_NewStringObj(s, -1));
	    Tcl_SetErrorCode(interp, "ARITH", "OVERFLOW", s, NULL);
	}
    } else {
	Tcl_Obj *objPtr = Tcl_ObjPrintf(
		"unknown floating-point error, errno = %d", errno);

	Tcl_SetErrorCode(interp, "ARITH", "UNKNOWN",
		Tcl_GetString(objPtr), NULL);
	Tcl_SetObjResult(interp, objPtr);
    }
}

#ifdef TCL_COMPILE_STATS
/*
 *----------------------------------------------------------------------
 *
 * TclLog2 --
 *
 *	Procedure used while collecting compilation statistics to determine
 *	the log base 2 of an integer.
 *
 * Results:
 *	Returns the log base 2 of the operand. If the argument is less than or
 *	equal to zero, a zero is returned.
 *
 * Side effects:
 *	None.
 *
 *----------------------------------------------------------------------
 */

int
TclLog2(
    register int value)		/* The integer for which to compute the log
				 * base 2. */
{
    register int n = value;
    register int result = 0;

    while (n > 1) {
	n = n >> 1;
	result++;
    }
    return result;
}

/*
 *----------------------------------------------------------------------
 *
 * EvalStatsCmd --
 *
 *	Implements the "evalstats" command that prints instruction execution
 *	counts to stdout.
 *
 * Results:
 *	Standard Tcl results.
 *
 * Side effects:
 *	None.
 *
 *----------------------------------------------------------------------
 */

static int
EvalStatsCmd(
    ClientData unused,		/* Unused. */
    Tcl_Interp *interp,		/* The current interpreter. */
    int objc,			/* The number of arguments. */
    Tcl_Obj *const objv[])	/* The argument strings. */
{
    Interp *iPtr = (Interp *) interp;
    LiteralTable *globalTablePtr = &iPtr->literalTable;
    ByteCodeStats *statsPtr = &iPtr->stats;
    double totalCodeBytes, currentCodeBytes;
    double totalLiteralBytes, currentLiteralBytes;
    double objBytesIfUnshared, strBytesIfUnshared, sharingBytesSaved;
    double strBytesSharedMultX, strBytesSharedOnce;
    double numInstructions, currentHeaderBytes;
    long numCurrentByteCodes, numByteCodeLits;
    long refCountSum, literalMgmtBytes, sum;
    int numSharedMultX, numSharedOnce;
    int decadeHigh, minSizeDecade, maxSizeDecade, length, i;
    char *litTableStats;
    LiteralEntry *entryPtr;
    Tcl_Obj *objPtr;

#define Percent(a,b) ((a) * 100.0 / (b))

    objPtr = Tcl_NewObj();
    Tcl_IncrRefCount(objPtr);

    numInstructions = 0.0;
    for (i = 0;  i < 256;  i++) {
	if (statsPtr->instructionCount[i] != 0) {
	    numInstructions += statsPtr->instructionCount[i];
	}
    }

    totalLiteralBytes = sizeof(LiteralTable)
	    + iPtr->literalTable.numBuckets * sizeof(LiteralEntry *)
	    + (statsPtr->numLiteralsCreated * sizeof(LiteralEntry))
	    + (statsPtr->numLiteralsCreated * sizeof(Tcl_Obj))
	    + statsPtr->totalLitStringBytes;
    totalCodeBytes = statsPtr->totalByteCodeBytes + totalLiteralBytes;

    numCurrentByteCodes =
	    statsPtr->numCompilations - statsPtr->numByteCodesFreed;
    currentHeaderBytes = numCurrentByteCodes
	    * (sizeof(ByteCode) - sizeof(size_t) - sizeof(Tcl_Time));
    literalMgmtBytes = sizeof(LiteralTable)
	    + (iPtr->literalTable.numBuckets * sizeof(LiteralEntry *))
	    + (iPtr->literalTable.numEntries * sizeof(LiteralEntry));
    currentLiteralBytes = literalMgmtBytes
	    + iPtr->literalTable.numEntries * sizeof(Tcl_Obj)
	    + statsPtr->currentLitStringBytes;
    currentCodeBytes = statsPtr->currentByteCodeBytes + currentLiteralBytes;

    /*
     * Summary statistics, total and current source and ByteCode sizes.
     */

    Tcl_AppendPrintfToObj(objPtr, "\n----------------------------------------------------------------\n");
    Tcl_AppendPrintfToObj(objPtr,
	    "Compilation and execution statistics for interpreter %#lx\n",
	    iPtr);

    Tcl_AppendPrintfToObj(objPtr, "\nNumber ByteCodes executed\t%ld\n",
	    statsPtr->numExecutions);
    Tcl_AppendPrintfToObj(objPtr, "Number ByteCodes compiled\t%ld\n",
	    statsPtr->numCompilations);
    Tcl_AppendPrintfToObj(objPtr, "  Mean executions/compile\t%.1f\n",
	    statsPtr->numExecutions / (float)statsPtr->numCompilations);

    Tcl_AppendPrintfToObj(objPtr, "\nInstructions executed\t\t%.0f\n",
	    numInstructions);
    Tcl_AppendPrintfToObj(objPtr, "  Mean inst/compile\t\t%.0f\n",
	    numInstructions / statsPtr->numCompilations);
    Tcl_AppendPrintfToObj(objPtr, "  Mean inst/execution\t\t%.0f\n",
	    numInstructions / statsPtr->numExecutions);

    Tcl_AppendPrintfToObj(objPtr, "\nTotal ByteCodes\t\t\t%ld\n",
	    statsPtr->numCompilations);
    Tcl_AppendPrintfToObj(objPtr, "  Source bytes\t\t\t%.6g\n",
	    statsPtr->totalSrcBytes);
    Tcl_AppendPrintfToObj(objPtr, "  Code bytes\t\t\t%.6g\n",
	    totalCodeBytes);
    Tcl_AppendPrintfToObj(objPtr, "    ByteCode bytes\t\t%.6g\n",
	    statsPtr->totalByteCodeBytes);
    Tcl_AppendPrintfToObj(objPtr, "    Literal bytes\t\t%.6g\n",
	    totalLiteralBytes);
    Tcl_AppendPrintfToObj(objPtr, "      table %lu + bkts %lu + entries %lu + objects %lu + strings %.6g\n",
	    (unsigned long) sizeof(LiteralTable),
	    (unsigned long) (iPtr->literalTable.numBuckets * sizeof(LiteralEntry *)),
	    (unsigned long) (statsPtr->numLiteralsCreated * sizeof(LiteralEntry)),
	    (unsigned long) (statsPtr->numLiteralsCreated * sizeof(Tcl_Obj)),
	    statsPtr->totalLitStringBytes);
    Tcl_AppendPrintfToObj(objPtr, "  Mean code/compile\t\t%.1f\n",
	    totalCodeBytes / statsPtr->numCompilations);
    Tcl_AppendPrintfToObj(objPtr, "  Mean code/source\t\t%.1f\n",
	    totalCodeBytes / statsPtr->totalSrcBytes);

    Tcl_AppendPrintfToObj(objPtr, "\nCurrent (active) ByteCodes\t%ld\n",
	    numCurrentByteCodes);
    Tcl_AppendPrintfToObj(objPtr, "  Source bytes\t\t\t%.6g\n",
	    statsPtr->currentSrcBytes);
    Tcl_AppendPrintfToObj(objPtr, "  Code bytes\t\t\t%.6g\n",
	    currentCodeBytes);
    Tcl_AppendPrintfToObj(objPtr, "    ByteCode bytes\t\t%.6g\n",
	    statsPtr->currentByteCodeBytes);
    Tcl_AppendPrintfToObj(objPtr, "    Literal bytes\t\t%.6g\n",
	    currentLiteralBytes);
    Tcl_AppendPrintfToObj(objPtr, "      table %lu + bkts %lu + entries %lu + objects %lu + strings %.6g\n",
	    (unsigned long) sizeof(LiteralTable),
	    (unsigned long) (iPtr->literalTable.numBuckets * sizeof(LiteralEntry *)),
	    (unsigned long) (iPtr->literalTable.numEntries * sizeof(LiteralEntry)),
	    (unsigned long) (iPtr->literalTable.numEntries * sizeof(Tcl_Obj)),
	    statsPtr->currentLitStringBytes);
    Tcl_AppendPrintfToObj(objPtr, "  Mean code/source\t\t%.1f\n",
	    currentCodeBytes / statsPtr->currentSrcBytes);
    Tcl_AppendPrintfToObj(objPtr, "  Code + source bytes\t\t%.6g (%0.1f mean code/src)\n",
	    (currentCodeBytes + statsPtr->currentSrcBytes),
	    (currentCodeBytes / statsPtr->currentSrcBytes) + 1.0);

    /*
     * Tcl_IsShared statistics check
     *
     * This gives the refcount of each obj as Tcl_IsShared was called for it.
     * Shared objects must be duplicated before they can be modified.
     */

    numSharedMultX = 0;
    Tcl_AppendPrintfToObj(objPtr, "\nTcl_IsShared object check (all objects):\n");
    Tcl_AppendPrintfToObj(objPtr, "  Object had refcount <=1 (not shared)\t%ld\n",
	    tclObjsShared[1]);
    for (i = 2;  i < TCL_MAX_SHARED_OBJ_STATS;  i++) {
	Tcl_AppendPrintfToObj(objPtr, "  refcount ==%d\t\t%ld\n",
		i, tclObjsShared[i]);
	numSharedMultX += tclObjsShared[i];
    }
    Tcl_AppendPrintfToObj(objPtr, "  refcount >=%d\t\t%ld\n",
	    i, tclObjsShared[0]);
    numSharedMultX += tclObjsShared[0];
    Tcl_AppendPrintfToObj(objPtr, "  Total shared objects\t\t\t%d\n",
	    numSharedMultX);

    /*
     * Literal table statistics.
     */

    numByteCodeLits = 0;
    refCountSum = 0;
    numSharedMultX = 0;
    numSharedOnce = 0;
    objBytesIfUnshared = 0.0;
    strBytesIfUnshared = 0.0;
    strBytesSharedMultX = 0.0;
    strBytesSharedOnce = 0.0;
    for (i = 0;  i < globalTablePtr->numBuckets;  i++) {
	for (entryPtr = globalTablePtr->buckets[i];  entryPtr != NULL;
		entryPtr = entryPtr->nextPtr) {
	    if (entryPtr->objPtr->typePtr == &tclByteCodeType) {
		numByteCodeLits++;
	    }
	    (void) Tcl_GetStringFromObj(entryPtr->objPtr, &length);
	    refCountSum += entryPtr->refCount;
	    objBytesIfUnshared += (entryPtr->refCount * sizeof(Tcl_Obj));
	    strBytesIfUnshared += (entryPtr->refCount * (length+1));
	    if (entryPtr->refCount > 1) {
		numSharedMultX++;
		strBytesSharedMultX += (length+1);
	    } else {
		numSharedOnce++;
		strBytesSharedOnce += (length+1);
	    }
	}
    }
    sharingBytesSaved = (objBytesIfUnshared + strBytesIfUnshared)
	    - currentLiteralBytes;

    Tcl_AppendPrintfToObj(objPtr, "\nTotal objects (all interps)\t%ld\n",
	    tclObjsAlloced);
    Tcl_AppendPrintfToObj(objPtr, "Current objects\t\t\t%ld\n",
	    (tclObjsAlloced - tclObjsFreed));
    Tcl_AppendPrintfToObj(objPtr, "Total literal objects\t\t%ld\n",
	    statsPtr->numLiteralsCreated);

    Tcl_AppendPrintfToObj(objPtr, "\nCurrent literal objects\t\t%d (%0.1f%% of current objects)\n",
	    globalTablePtr->numEntries,
	    Percent(globalTablePtr->numEntries, tclObjsAlloced-tclObjsFreed));
    Tcl_AppendPrintfToObj(objPtr, "  ByteCode literals\t\t%ld (%0.1f%% of current literals)\n",
	    numByteCodeLits,
	    Percent(numByteCodeLits, globalTablePtr->numEntries));
    Tcl_AppendPrintfToObj(objPtr, "  Literals reused > 1x\t\t%d\n",
	    numSharedMultX);
    Tcl_AppendPrintfToObj(objPtr, "  Mean reference count\t\t%.2f\n",
	    ((double) refCountSum) / globalTablePtr->numEntries);
    Tcl_AppendPrintfToObj(objPtr, "  Mean len, str reused >1x \t%.2f\n",
	    (numSharedMultX ? strBytesSharedMultX/numSharedMultX : 0.0));
    Tcl_AppendPrintfToObj(objPtr, "  Mean len, str used 1x\t\t%.2f\n",
	    (numSharedOnce ? strBytesSharedOnce/numSharedOnce : 0.0));
    Tcl_AppendPrintfToObj(objPtr, "  Total sharing savings\t\t%.6g (%0.1f%% of bytes if no sharing)\n",
	    sharingBytesSaved,
	    Percent(sharingBytesSaved, objBytesIfUnshared+strBytesIfUnshared));
    Tcl_AppendPrintfToObj(objPtr, "    Bytes with sharing\t\t%.6g\n",
	    currentLiteralBytes);
    Tcl_AppendPrintfToObj(objPtr, "      table %lu + bkts %lu + entries %lu + objects %lu + strings %.6g\n",
	    (unsigned long) sizeof(LiteralTable),
	    (unsigned long) (iPtr->literalTable.numBuckets * sizeof(LiteralEntry *)),
	    (unsigned long) (iPtr->literalTable.numEntries * sizeof(LiteralEntry)),
	    (unsigned long) (iPtr->literalTable.numEntries * sizeof(Tcl_Obj)),
	    statsPtr->currentLitStringBytes);
    Tcl_AppendPrintfToObj(objPtr, "    Bytes if no sharing\t\t%.6g = objects %.6g + strings %.6g\n",
	    (objBytesIfUnshared + strBytesIfUnshared),
	    objBytesIfUnshared, strBytesIfUnshared);
    Tcl_AppendPrintfToObj(objPtr, "  String sharing savings \t%.6g = unshared %.6g - shared %.6g\n",
	    (strBytesIfUnshared - statsPtr->currentLitStringBytes),
	    strBytesIfUnshared, statsPtr->currentLitStringBytes);
    Tcl_AppendPrintfToObj(objPtr, "  Literal mgmt overhead\t\t%ld (%0.1f%% of bytes with sharing)\n",
	    literalMgmtBytes,
	    Percent(literalMgmtBytes, currentLiteralBytes));
    Tcl_AppendPrintfToObj(objPtr, "    table %lu + buckets %lu + entries %lu\n",
	    (unsigned long) sizeof(LiteralTable),
	    (unsigned long) (iPtr->literalTable.numBuckets * sizeof(LiteralEntry *)),
	    (unsigned long) (iPtr->literalTable.numEntries * sizeof(LiteralEntry)));

    /*
     * Breakdown of current ByteCode space requirements.
     */

    Tcl_AppendPrintfToObj(objPtr, "\nBreakdown of current ByteCode requirements:\n");
    Tcl_AppendPrintfToObj(objPtr, "                         Bytes      Pct of    Avg per\n");
    Tcl_AppendPrintfToObj(objPtr, "                                     total    ByteCode\n");
    Tcl_AppendPrintfToObj(objPtr, "Total             %12.6g     100.00%%   %8.1f\n",
	    statsPtr->currentByteCodeBytes,
	    statsPtr->currentByteCodeBytes / numCurrentByteCodes);
    Tcl_AppendPrintfToObj(objPtr, "Header            %12.6g   %8.1f%%   %8.1f\n",
	    currentHeaderBytes,
	    Percent(currentHeaderBytes, statsPtr->currentByteCodeBytes),
	    currentHeaderBytes / numCurrentByteCodes);
    Tcl_AppendPrintfToObj(objPtr, "Instructions      %12.6g   %8.1f%%   %8.1f\n",
	    statsPtr->currentInstBytes,
	    Percent(statsPtr->currentInstBytes,statsPtr->currentByteCodeBytes),
	    statsPtr->currentInstBytes / numCurrentByteCodes);
    Tcl_AppendPrintfToObj(objPtr, "Literal ptr array %12.6g   %8.1f%%   %8.1f\n",
	    statsPtr->currentLitBytes,
	    Percent(statsPtr->currentLitBytes,statsPtr->currentByteCodeBytes),
	    statsPtr->currentLitBytes / numCurrentByteCodes);
    Tcl_AppendPrintfToObj(objPtr, "Exception table   %12.6g   %8.1f%%   %8.1f\n",
	    statsPtr->currentExceptBytes,
	    Percent(statsPtr->currentExceptBytes,statsPtr->currentByteCodeBytes),
	    statsPtr->currentExceptBytes / numCurrentByteCodes);
    Tcl_AppendPrintfToObj(objPtr, "Auxiliary data    %12.6g   %8.1f%%   %8.1f\n",
	    statsPtr->currentAuxBytes,
	    Percent(statsPtr->currentAuxBytes,statsPtr->currentByteCodeBytes),
	    statsPtr->currentAuxBytes / numCurrentByteCodes);
    Tcl_AppendPrintfToObj(objPtr, "Command map       %12.6g   %8.1f%%   %8.1f\n",
	    statsPtr->currentCmdMapBytes,
	    Percent(statsPtr->currentCmdMapBytes,statsPtr->currentByteCodeBytes),
	    statsPtr->currentCmdMapBytes / numCurrentByteCodes);

    /*
     * Detailed literal statistics.
     */

    Tcl_AppendPrintfToObj(objPtr, "\nLiteral string sizes:\n");
    Tcl_AppendPrintfToObj(objPtr, "\t Up to length\t\tPercentage\n");
    maxSizeDecade = 0;
    for (i = 31;  i >= 0;  i--) {
	if (statsPtr->literalCount[i] > 0) {
	    maxSizeDecade = i;
	    break;
	}
    }
    sum = 0;
    for (i = 0;  i <= maxSizeDecade;  i++) {
	decadeHigh = (1 << (i+1)) - 1;
	sum += statsPtr->literalCount[i];
	Tcl_AppendPrintfToObj(objPtr, "\t%10d\t\t%8.0f%%\n",
		decadeHigh, Percent(sum, statsPtr->numLiteralsCreated));
    }

    litTableStats = TclLiteralStats(globalTablePtr);
    Tcl_AppendPrintfToObj(objPtr, "\nCurrent literal table statistics:\n%s\n",
	    litTableStats);
    ckfree(litTableStats);

    /*
     * Source and ByteCode size distributions.
     */

    Tcl_AppendPrintfToObj(objPtr, "\nSource sizes:\n");
    Tcl_AppendPrintfToObj(objPtr, "\t Up to size\t\tPercentage\n");
    minSizeDecade = maxSizeDecade = 0;
    for (i = 0;  i < 31;  i++) {
	if (statsPtr->srcCount[i] > 0) {
	    minSizeDecade = i;
	    break;
	}
    }
    for (i = 31;  i >= 0;  i--) {
	if (statsPtr->srcCount[i] > 0) {
	    maxSizeDecade = i;
	    break;
	}
    }
    sum = 0;
    for (i = minSizeDecade;  i <= maxSizeDecade;  i++) {
	decadeHigh = (1 << (i+1)) - 1;
	sum += statsPtr->srcCount[i];
	Tcl_AppendPrintfToObj(objPtr, "\t%10d\t\t%8.0f%%\n",
		decadeHigh, Percent(sum, statsPtr->numCompilations));
    }

    Tcl_AppendPrintfToObj(objPtr, "\nByteCode sizes:\n");
    Tcl_AppendPrintfToObj(objPtr, "\t Up to size\t\tPercentage\n");
    minSizeDecade = maxSizeDecade = 0;
    for (i = 0;  i < 31;  i++) {
	if (statsPtr->byteCodeCount[i] > 0) {
	    minSizeDecade = i;
	    break;
	}
    }
    for (i = 31;  i >= 0;  i--) {
	if (statsPtr->byteCodeCount[i] > 0) {
	    maxSizeDecade = i;
	    break;
	}
    }
    sum = 0;
    for (i = minSizeDecade;  i <= maxSizeDecade;  i++) {
	decadeHigh = (1 << (i+1)) - 1;
	sum += statsPtr->byteCodeCount[i];
	Tcl_AppendPrintfToObj(objPtr, "\t%10d\t\t%8.0f%%\n",
		decadeHigh, Percent(sum, statsPtr->numCompilations));
    }

    Tcl_AppendPrintfToObj(objPtr, "\nByteCode longevity (excludes Current ByteCodes):\n");
    Tcl_AppendPrintfToObj(objPtr, "\t       Up to ms\t\tPercentage\n");
    minSizeDecade = maxSizeDecade = 0;
    for (i = 0;  i < 31;  i++) {
	if (statsPtr->lifetimeCount[i] > 0) {
	    minSizeDecade = i;
	    break;
	}
    }
    for (i = 31;  i >= 0;  i--) {
	if (statsPtr->lifetimeCount[i] > 0) {
	    maxSizeDecade = i;
	    break;
	}
    }
    sum = 0;
    for (i = minSizeDecade;  i <= maxSizeDecade;  i++) {
	decadeHigh = (1 << (i+1)) - 1;
	sum += statsPtr->lifetimeCount[i];
	Tcl_AppendPrintfToObj(objPtr, "\t%12.3f\t\t%8.0f%%\n",
		decadeHigh/1000.0, Percent(sum, statsPtr->numByteCodesFreed));
    }

    /*
     * Instruction counts.
     */

    Tcl_AppendPrintfToObj(objPtr, "\nInstruction counts:\n");
    for (i = 0;  i <= LAST_INST_OPCODE;  i++) {
	Tcl_AppendPrintfToObj(objPtr, "%20s %8ld ",
		tclInstructionTable[i].name, statsPtr->instructionCount[i]);
	if (statsPtr->instructionCount[i]) {
	    Tcl_AppendPrintfToObj(objPtr, "%6.1f%%\n",
		    Percent(statsPtr->instructionCount[i], numInstructions));
	} else {
	    Tcl_AppendPrintfToObj(objPtr, "0\n");
	}
    }

#ifdef TCL_MEM_DEBUG
    Tcl_AppendPrintfToObj(objPtr, "\nHeap Statistics:\n");
    TclDumpMemoryInfo((ClientData) objPtr, 1);
#endif
    Tcl_AppendPrintfToObj(objPtr, "\n----------------------------------------------------------------\n");

    if (objc == 1) {
	Tcl_SetObjResult(interp, objPtr);
    } else {
	Tcl_Channel outChan;
	char *str = Tcl_GetStringFromObj(objv[1], &length);

	if (length) {
	    if (strcmp(str, "stdout") == 0) {
		outChan = Tcl_GetStdChannel(TCL_STDOUT);
	    } else if (strcmp(str, "stderr") == 0) {
		outChan = Tcl_GetStdChannel(TCL_STDERR);
	    } else {
		outChan = Tcl_OpenFileChannel(NULL, str, "w", 0664);
	    }
	} else {
	    outChan = Tcl_GetStdChannel(TCL_STDOUT);
	}
	if (outChan != NULL) {
	    Tcl_WriteObj(outChan, objPtr);
	}
    }
    Tcl_DecrRefCount(objPtr);
    return TCL_OK;
}
#endif /* TCL_COMPILE_STATS */

#ifdef TCL_COMPILE_DEBUG
/*
 *----------------------------------------------------------------------
 *
 * StringForResultCode --
 *
 *	Procedure that returns a human-readable string representing a Tcl
 *	result code such as TCL_ERROR.
 *
 * Results:
 *	If the result code is one of the standard Tcl return codes, the result
 *	is a string representing that code such as "TCL_ERROR". Otherwise, the
 *	result string is that code formatted as a sequence of decimal digit
 *	characters. Note that the resulting string must not be modified by the
 *	caller.
 *
 * Side effects:
 *	None.
 *
 *----------------------------------------------------------------------
 */

static const char *
StringForResultCode(
    int result)			/* The Tcl result code for which to generate a
				 * string. */
{
    static char buf[TCL_INTEGER_SPACE];

    if ((result >= TCL_OK) && (result <= TCL_CONTINUE)) {
	return resultStrings[result];
    }
    TclFormatInt(buf, result);
    return buf;
}
#endif /* TCL_COMPILE_DEBUG */

/*
 * Local Variables:
 * mode: c
 * c-basic-offset: 4
 * fill-column: 78
 * End:
 */<|MERGE_RESOLUTION|>--- conflicted
+++ resolved
@@ -1707,15 +1707,18 @@
 	 *     information.
 	 */
 
-	if (invoker) {
+	if (!invoker) {
+	    return codePtr;
+	}
+	
+	{
 	    Tcl_HashEntry *hePtr =
-<<<<<<< HEAD
 		    Tcl_FindHashEntry(iPtr->lineBCPtr, codePtr);
 	    ExtCmdLoc *eclPtr;
 	    CmdFrame *ctxPtr;
 	    int redo;
 
-	    if (!hePtr || !invoker) {
+	    if (!hePtr) {
 		return codePtr;
 	    }
 
@@ -1738,57 +1741,6 @@
 
 		    Tcl_DecrRefCount(ctxPtr->data.eval.path);
 		    ctxPtr->data.eval.path = NULL;
-=======
-		    Tcl_FindHashEntry(iPtr->lineBCPtr, (char *) codePtr);
-
-	    if (hePtr) {
-		ExtCmdLoc *eclPtr = Tcl_GetHashValue(hePtr);
-		int redo = 0;
-		CmdFrame *ctxPtr = TclStackAlloc(interp,sizeof(CmdFrame));
-
-		*ctxPtr = *invoker;
-
-		if (invoker->type == TCL_LOCATION_BC) {
-		    /*
-		     * Note: Type BC => ctx.data.eval.path    is not used.
-		     *		    ctx.data.tebc.codePtr used instead
-		     */
-		    
-		    TclGetSrcInfoForPc(ctxPtr);
-		    if (ctxPtr->type == TCL_LOCATION_SOURCE) {
-			/*
-			 * The reference made by 'TclGetSrcInfoForPc' is
-			 * dead.
-			 */
-			
-			Tcl_DecrRefCount(ctxPtr->data.eval.path);
-			ctxPtr->data.eval.path = NULL;
-		    }
-		}
-		
-		if (word < ctxPtr->nline) {
-		    /*
-		     * Note: We do not care if the line[word] is -1. This
-		     * is a difference and requires a recompile (location
-		     * changed from absolute to relative, literal is used
-		     * fixed and through variable)
-		     *
-		     * Example:
-		     * test info-32.0 using literal of info-24.8
-		     *     (dict with ... vs           set body ...).
-		     */
-		    
-		    redo = ((eclPtr->type == TCL_LOCATION_SOURCE)
-			    && (eclPtr->start != ctxPtr->line[word]))
-			|| ((eclPtr->type == TCL_LOCATION_BC)
-				&& (ctxPtr->type == TCL_LOCATION_SOURCE));
-		}
-		
-		TclStackFree(interp, ctxPtr);
-	    
-		if (redo) {
-		    goto recompileObj;
->>>>>>> de5c11d3
 		}
 	    }
 
