--- conflicted
+++ resolved
@@ -3767,7 +3767,7 @@
 			objResultPtr = objPtr;
 
 			/*
-			 * We know the sum value is outside the long range;
+			 * We know the sum value is outside the Tcl_WideInt range;
 			 * use macro form that doesn't range test again.
 			 */
 
@@ -6106,9 +6106,9 @@
 		    if (w2 >= (Tcl_WideInt)(CHAR_BIT*sizeof(w1))) {
 			/*
 			 * We assume that INT_MAX is much larger than the
-			 * number of bits in a long. This is a pretty safe
+			 * number of bits in a Tcl_WideInt. This is a pretty safe
 			 * assumption, given that the former is usually around
-			 * 4e9 and the latter 32 or 64...
+			 * 4e9 and the latter 64...
 			 */
 
 			TRACE(("%s %s => ", O2S(valuePtr), O2S(value2Ptr)));
@@ -6122,7 +6122,7 @@
 		    }
 
 		    /*
-		     * Handle shifts within the native long range.
+		     * Handle shifts within the native Tcl_WideInt range.
 		     */
 
 		    wResult = w1 >> ((int) w2);
@@ -6168,12 +6168,12 @@
 		    int shift = (int) w2;
 
 		    /*
-		     * Handle shifts within the native long range.
+		     * Handle shifts within the native Tcl_WideInt range.
 		     */
 
 		    if (((size_t)shift < CHAR_BIT*sizeof(w1))
 			    && !((w1>0 ? w1 : ~w1) &
-				-(1UL<<(CHAR_BIT*sizeof(w1) - 1 - shift)))) {
+				-((Tcl_WideUInt)1<<(CHAR_BIT*sizeof(w1) - 1 - shift)))) {
 			wResult = (Tcl_WideUInt)w1 << shift;
 			goto wideResultOfArithmetic;
 		    }
@@ -6273,7 +6273,7 @@
 #endif
 
 	/*
-	 * Handle (long,long) arithmetic as best we can without going out to
+	 * Handle Tcl_WideInt arithmetic as best we can without going out to
 	 * an external function.
 	 */
 
@@ -8308,12 +8308,8 @@
     mp_int big1, big2, bigResult, bigRemainder;
     Tcl_Obj *objResultPtr;
     int invalid, zero;
-<<<<<<< HEAD
-    long shift;
-	mp_err err;
-=======
     int shift;
->>>>>>> a951fd16
+    mp_err err;
 
     (void) GetNumberFromObj(NULL, valuePtr, &ptr1, &type1);
     (void) GetNumberFromObj(NULL, value2Ptr, &ptr2, &type2);
@@ -8712,7 +8708,7 @@
 	 * We refuse to accept exponent arguments that exceed one mp_digit
 	 * which means the max exponent value is 2**28-1 = 0x0FFFFFFF =
 	 * 268435455, which fits into a signed 32 bit int which is within the
-	 * range of the long int type. This means any numeric Tcl_Obj value
+	 * range of the Tcl_WideInt type. This means any numeric Tcl_Obj value
 	 * not using TCL_NUMBER_INT type must hold a value larger than we
 	 * accept.
 	 */
@@ -9111,7 +9107,7 @@
 	    d1 = (double) w1;
 
 	    /*
-	     * If the double has a fractional part, or if the long can be
+	     * If the double has a fractional part, or if the Tcl_WideInt can be
 	     * converted to double without loss of precision, then compare as
 	     * doubles.
 	     */
