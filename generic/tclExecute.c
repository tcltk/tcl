/*
 * tclExecute.c --
 *
 *	This file contains procedures that execute byte-compiled Tcl commands.
 *
 * Copyright © 1996-1997 Sun Microsystems, Inc.
 * Copyright © 1998-2000 Scriptics Corporation.
 * Copyright © 2001 Kevin B. Kenny. All rights reserved.
 * Copyright © 2002-2010 Miguel Sofer.
 * Copyright © 2005-2007 Donal K. Fellows.
 * Copyright © 2007 Daniel A. Steffen <das@users.sourceforge.net>
 * Copyright © 2006-2008 Joe Mistachkin.  All rights reserved.
 *
 * See the file "license.terms" for information on usage and redistribution of
 * this file, and for a DISCLAIMER OF ALL WARRANTIES.
 */

#include "tclInt.h"
#include "tclCompile.h"
#include "tclOOInt.h"
#include "tclTomMath.h"
#include <math.h>
#include <assert.h>

/*
 * Hack to determine whether we may expect IEEE floating point. The hack is
 * formally incorrect in that non-IEEE platforms might have the same precision
 * and range, but VAX, IBM, and Cray do not; are there any other floating
 * point units that we might care about?
 */

#if (FLT_RADIX == 2) && (DBL_MANT_DIG == 53) && (DBL_MAX_EXP == 1024)
#define IEEE_FLOATING_POINT
#endif

/*
 * A counter that is used to work out when the bytecode engine should call
 * Tcl_AsyncReady() to see whether there is a signal that needs handling, and
 * other expensive periodic operations.
 */

#ifndef ASYNC_CHECK_COUNT
#   define ASYNC_CHECK_COUNT	64
#endif /* !ASYNC_CHECK_COUNT */

/*
 * Boolean flag indicating whether the Tcl bytecode interpreter has been
 * initialized.
 */

static int execInitialized = 0;
TCL_DECLARE_MUTEX(execMutex)

static int cachedInExit = 0;

#ifdef TCL_COMPILE_DEBUG
/*
 * Variable that controls whether execution tracing is enabled and, if so,
 * what level of tracing is desired:
 *    0: no execution tracing
 *    1: trace invocations of Tcl procs only
 *    2: trace invocations of all (not compiled away) commands
 *    3: display each instruction executed
 * This variable is linked to the Tcl variable "tcl_traceExec".
 */

int tclTraceExec = 0;
#endif

/*
 * Mapping from expression instruction opcodes to strings; used for error
 * messages. Note that these entries must match the order and number of the
 * expression opcodes (e.g., INST_LOR) in tclCompile.h.
 *
 * Does not include the string for INST_EXPON (and beyond), as that is
 * disjoint for backward-compatibility reasons.
 */

static const char *const operatorStrings[] = {
    "|", "^", "&", "==", "!=", "<", ">", "<=", ">=", "<<", ">>",
    "+", "-", "*", "/", "%", "+", "-", "~", "!"
};

/*
 * Mapping from Tcl result codes to strings; used for error and debugging
 * messages.
 */

#ifdef TCL_COMPILE_DEBUG
static const char *const resultStrings[] = {
    "TCL_OK", "TCL_ERROR", "TCL_RETURN", "TCL_BREAK", "TCL_CONTINUE"
};
#endif

/*
 * These are used by evalstats to monitor object usage in Tcl.
 */

#ifdef TCL_COMPILE_STATS
size_t		tclObjsAlloced = 0;
size_t		tclObjsFreed = 0;
size_t		tclObjsShared[TCL_MAX_SHARED_OBJ_STATS] = { 0, 0, 0, 0, 0 };
#endif /* TCL_COMPILE_STATS */

/*
 * NR_TEBC
 * Helpers for NR - non-recursive calls to TEBC
 * Minimal data required to fully reconstruct the execution state.
 */

typedef struct {
    ByteCode *codePtr;		/* Constant until the BC returns */
				/* -----------------------------------------*/
    Tcl_Obj **catchTop;		/* These fields are used on return TO this */
    Tcl_Obj *auxObjList;	/* level: they record the state when a new */
    CmdFrame cmdFrame;		/* codePtr was received for NR execution. */
    Tcl_Obj *stack[1];		/* Start of the actual combined catch and obj
				 * stacks; the struct will be expanded as
				 * necessary */
} TEBCdata;

#define TEBC_YIELD() \
    do {						\
	esPtr->tosPtr = tosPtr;				\
	TclNRAddCallback(interp, TEBCresume,		\
		TD, pc, INT2PTR(cleanup), NULL);	\
    } while (0)

#define TEBC_DATA_DIG() \
    do {					\
	tosPtr = esPtr->tosPtr;			\
    } while (0)

#define PUSH_TAUX_OBJ(objPtr) \
    do {							\
	if (auxObjList) {					\
	    (objPtr)->length += auxObjList->length;		\
	}							\
	(objPtr)->internalRep.twoPtrValue.ptr1 = auxObjList;	\
	auxObjList = (objPtr);					\
    } while (0)

#define POP_TAUX_OBJ() \
    do {							\
	tmpPtr = auxObjList;					\
	auxObjList = (Tcl_Obj *)tmpPtr->internalRep.twoPtrValue.ptr1;	\
	Tcl_DecrRefCount(tmpPtr);				\
    } while (0)

/*
 * These variable-access macros have to coincide with those in tclVar.c
 */

#define VarHashGetValue(hPtr) \
    ((Var *) ((char *)hPtr - offsetof(VarInHash, entry)))

static inline Var *
VarHashCreateVar(
    TclVarHashTable *tablePtr,
    Tcl_Obj *key,
    int *newPtr)
{
    Tcl_HashEntry *hPtr = Tcl_CreateHashEntry(&tablePtr->table,
	    key, newPtr);

    if (!hPtr) {
	return NULL;
    }
    return VarHashGetValue(hPtr);
}

#define VarHashFindVar(tablePtr, key) \
    VarHashCreateVar((tablePtr), (key), NULL)

/*
 * The new macro for ending an instruction; note that a reasonable C-optimiser
 * will resolve all branches at compile time. (result) is always a constant;
 * the macro NEXT_INST_F handles constant (nCleanup), NEXT_INST_V is resolved
 * at runtime for variable (nCleanup).
 *
 * ARGUMENTS:
 *    pcAdjustment: how much to increment pc
 *    nCleanup: how many objects to remove from the stack
 *    resultHandling: 0 indicates no object should be pushed on the stack;
 *	otherwise, push objResultPtr. If (result < 0), objResultPtr already
 *	has the correct reference count.
 *
 * We use the new compile-time assertions to check that nCleanup is constant
 * and within range.
 */

/* Verify the stack depth, only when no expansion is in progress */

#ifdef TCL_COMPILE_DEBUG
#define CHECK_STACK() \
    do {								\
	ValidatePcAndStackTop(codePtr, pc, CURR_DEPTH,			\
		/*checkStack*/ !(starting || auxObjList));		\
	starting = 0;							\
    } while (0)
#else
#define CHECK_STACK()
#endif

#define NEXT_INST_F(pcAdjustment, nCleanup, resultHandling) \
    do {								\
	TCL_CT_ASSERT((nCleanup >= 0) && (nCleanup <= 2));		\
	CHECK_STACK();							\
	if (nCleanup == 0) {						\
	    if (resultHandling != 0) {					\
		if ((resultHandling) > 0) {				\
		    PUSH_OBJECT(objResultPtr);				\
		} else {						\
		    *(++tosPtr) = objResultPtr;				\
		}							\
	    }								\
	    pc += (pcAdjustment);					\
	    goto cleanup0;						\
	} else if (resultHandling != 0) {				\
	    if ((resultHandling) > 0) {					\
		Tcl_IncrRefCount(objResultPtr);				\
	    }								\
	    pc += (pcAdjustment);					\
	    switch (nCleanup) {						\
	    case 1: goto cleanup1_pushObjResultPtr;			\
	    case 2: goto cleanup2_pushObjResultPtr;			\
	    case 0: break;						\
	    }								\
	} else {							\
	    pc += (pcAdjustment);					\
	    switch (nCleanup) {						\
	    case 1: goto cleanup1;					\
	    case 2: goto cleanup2;					\
	    case 0: break;						\
	    }								\
	}								\
    } while (0)

#define NEXT_INST_V(pcAdjustment, nCleanup, resultHandling) \
    CHECK_STACK();							\
    do {								\
	pc += (pcAdjustment);						\
	cleanup = (nCleanup);						\
	if (resultHandling) {						\
	    if ((resultHandling) > 0) {					\
		Tcl_IncrRefCount(objResultPtr);				\
	    }								\
	    goto cleanupV_pushObjResultPtr;				\
	} else {							\
	    goto cleanupV;						\
	}								\
    } while (0)

#ifndef TCL_COMPILE_DEBUG
#define JUMP_PEEPHOLE_F(condition, pcAdjustment, cleanup) \
    do {								\
	pc += (pcAdjustment);						\
	switch (*pc) {							\
	case INST_JUMP_FALSE1:						\
	    NEXT_INST_F(((condition)? 2 : TclGetInt1AtPtr(pc+1)), (cleanup), 0); \
	    break;							\
	case INST_JUMP_TRUE1:						\
	    NEXT_INST_F(((condition)? TclGetInt1AtPtr(pc+1) : 2), (cleanup), 0); \
	    break;							\
	case INST_JUMP_FALSE4:						\
	    NEXT_INST_F(((condition)? 5 : TclGetInt4AtPtr(pc+1)), (cleanup), 0); \
	    break;							\
	case INST_JUMP_TRUE4:						\
	    NEXT_INST_F(((condition)? TclGetInt4AtPtr(pc+1) : 5), (cleanup), 0); \
	    break;							\
	default:							\
	    if ((condition) < 0) {					\
		TclNewIntObj(objResultPtr, -1);				\
	    } else {							\
		objResultPtr = TCONST((condition) > 0);			\
	    }								\
	    NEXT_INST_F(0, (cleanup), 1);				\
	    break;							\
	}								\
    } while (0)
#define JUMP_PEEPHOLE_V(condition, pcAdjustment, cleanup) \
    do {								\
	pc += (pcAdjustment);						\
	switch (*pc) {							\
	case INST_JUMP_FALSE1:						\
	    NEXT_INST_V(((condition)? 2 : TclGetInt1AtPtr(pc+1)), (cleanup), 0); \
	    break;							\
	case INST_JUMP_TRUE1:						\
	    NEXT_INST_V(((condition)? TclGetInt1AtPtr(pc+1) : 2), (cleanup), 0); \
	    break;							\
	case INST_JUMP_FALSE4:						\
	    NEXT_INST_V(((condition)? 5 : TclGetInt4AtPtr(pc+1)), (cleanup), 0); \
	    break;							\
	case INST_JUMP_TRUE4:						\
	    NEXT_INST_V(((condition)? TclGetInt4AtPtr(pc+1) : 5), (cleanup), 0); \
	    break;							\
	default:							\
	    if ((condition) < 0) {					\
		TclNewIntObj(objResultPtr, -1);				\
	    } else {							\
		objResultPtr = TCONST((condition) > 0);			\
	    }								\
	    NEXT_INST_V(0, (cleanup), 1);				\
	    break;							\
	}								\
    } while (0)
#else /* TCL_COMPILE_DEBUG */
#define JUMP_PEEPHOLE_F(condition, pcAdjustment, cleanup) \
    do{									\
	if ((condition) < 0) {						\
	    TclNewIntObj(objResultPtr, -1);				\
	} else {							\
	    objResultPtr = TCONST((condition) > 0);			\
	}								\
	NEXT_INST_F((pcAdjustment), (cleanup), 1);			\
    } while (0)
#define JUMP_PEEPHOLE_V(condition, pcAdjustment, cleanup) \
    do{									\
	if ((condition) < 0) {						\
	    TclNewIntObj(objResultPtr, -1);				\
	} else {							\
	    objResultPtr = TCONST((condition) > 0);			\
	}								\
	NEXT_INST_V((pcAdjustment), (cleanup), 1);			\
    } while (0)
#endif

/*
 * Macros used to cache often-referenced Tcl evaluation stack information
 * in local variables. Note that a DECACHE_STACK_INFO()-CACHE_STACK_INFO()
 * pair must surround any call inside TclNRExecuteByteCode (and a few other
 * procedures that use this scheme) that could result in a recursive call
 * to TclNRExecuteByteCode.
 */

#define CACHE_STACK_INFO() \
    checkInterp = 1

#define DECACHE_STACK_INFO() \
    esPtr->tosPtr = tosPtr

/*
 * Macros used to access items on the Tcl evaluation stack. PUSH_OBJECT
 * increments the object's ref count since it makes the stack have another
 * reference pointing to the object. However, POP_OBJECT does not decrement
 * the ref count. This is because the stack may hold the only reference to the
 * object, so the object would be destroyed if its ref count were decremented
 * before the caller had a chance to, e.g., store it in a variable. It is the
 * caller's responsibility to decrement the ref count when it is finished with
 * an object.
 *
 * WARNING! It is essential that objPtr only appear once in the PUSH_OBJECT
 * macro. The actual parameter might be an expression with side effects, and
 * this ensures that it will be executed only once.
 */

#define PUSH_OBJECT(objPtr) \
    Tcl_IncrRefCount(*(++tosPtr) = (objPtr))

#define POP_OBJECT()	*(tosPtr--)

#define OBJ_AT_TOS	*tosPtr

#define OBJ_UNDER_TOS	tosPtr[-1]

#define OBJ_AT_DEPTH(n)	tosPtr[-(n)]

#define CURR_DEPTH	(tosPtr - initTosPtr)

#define STACK_BASE(esPtr) ((esPtr)->stackWords - 1)

/*
 * Macros used to trace instruction execution. The macros TRACE,
 * TRACE_WITH_OBJ, and O2S are only used inside TclNRExecuteByteCode. O2S is
 * only used in TRACE* calls to get a string from an object.
 */

#ifdef TCL_COMPILE_DEBUG
#   define TRACE(a) \
    while (traceInstructions) {						\
	fprintf(stdout, "%2" TCL_SIZE_MODIFIER "d: %2" TCL_SIZE_MODIFIER	\
		"d (%" TCL_SIZE_MODIFIER "d) %s ", iPtr->numLevels,	\
		CURR_DEPTH,						\
		(pc - codePtr->codeStart),				\
		GetOpcodeName(pc));					\
	printf a;							\
	break;								\
    }
#   define TRACE_APPEND(a) \
    while (traceInstructions) {		\
	printf a;			\
	break;				\
    }
#   define TRACE_ERROR(interp) \
    TRACE_APPEND(("ERROR: %.30s\n", O2S(Tcl_GetObjResult(interp))));
#   define TRACE_WITH_OBJ(a, objPtr) \
    while (traceInstructions) {						\
	fprintf(stdout, "%2" TCL_SIZE_MODIFIER "d: %2" TCL_SIZE_MODIFIER	\
		"d (%" TCL_SIZE_MODIFIER "d) %s ", iPtr->numLevels,	\
		CURR_DEPTH,						\
		(pc - codePtr->codeStart),				\
		GetOpcodeName(pc));					\
	printf a;							\
	TclPrintObject(stdout, objPtr, 30);				\
	fprintf(stdout, "\n");						\
	break;								\
    }
#   define O2S(objPtr) \
    (objPtr ? TclGetString(objPtr) : "")
#else /* !TCL_COMPILE_DEBUG */
#   define TRACE(a)
#   define TRACE_APPEND(a)
#   define TRACE_ERROR(interp)
#   define TRACE_WITH_OBJ(a, objPtr)
#   define O2S(objPtr)
#endif /* TCL_COMPILE_DEBUG */

/*
 * DTrace instruction probe macros.
 */

#define TCL_DTRACE_INST_NEXT() \
    do {								\
	if (TCL_DTRACE_INST_DONE_ENABLED()) {				\
	    if (curInstName) {						\
		TCL_DTRACE_INST_DONE(curInstName, CURR_DEPTH,	\
			tosPtr);					\
	    }								\
	    curInstName = tclInstructionTable[*pc].name;		\
	    if (TCL_DTRACE_INST_START_ENABLED()) {			\
		TCL_DTRACE_INST_START(curInstName, CURR_DEPTH,	\
			tosPtr);					\
	    }								\
	} else if (TCL_DTRACE_INST_START_ENABLED()) {			\
	    TCL_DTRACE_INST_START(tclInstructionTable[*pc].name,	\
			CURR_DEPTH, tosPtr);			\
	}								\
    } while (0)
#define TCL_DTRACE_INST_LAST() \
    do {								\
	if (TCL_DTRACE_INST_DONE_ENABLED() && curInstName) {		\
	    TCL_DTRACE_INST_DONE(curInstName, CURR_DEPTH, tosPtr);\
	}								\
    } while (0)

/*
 * Macro used in this file to save a function call for common uses of
 * Tcl_GetNumberFromObj(). The ANSI C "prototype" is:
 *
 * MODULE_SCOPE int GetNumberFromObj(Tcl_Interp *interp, Tcl_Obj *objPtr,
 *			void **ptrPtr, int *tPtr);
 */

#define GetNumberFromObj(interp, objPtr, ptrPtr, tPtr) \
    ((TclHasInternalRep((objPtr), &tclIntType))				\
	?	(*(tPtr) = TCL_NUMBER_INT,				\
		*(ptrPtr) = (void *)					\
		    (&((objPtr)->internalRep.wideValue)), TCL_OK) :	\
    TclHasInternalRep((objPtr), &tclDoubleType)				\
	?	(((isnan((objPtr)->internalRep.doubleValue))		\
		    ?	(*(tPtr) = TCL_NUMBER_NAN)			\
		    :	(*(tPtr) = TCL_NUMBER_DOUBLE)),			\
		*(ptrPtr) = (void *)					\
		    (&((objPtr)->internalRep.doubleValue)), TCL_OK) :	\
    (((objPtr)->bytes != NULL) && ((objPtr)->length == 0))		\
	? TCL_ERROR :			\
    Tcl_GetNumberFromObj((interp), (objPtr), (ptrPtr), (tPtr)))

/*
 * Macro used to make the check for type overflow more mnemonic. This works by
 * comparing sign bits; the rest of the word is irrelevant. The ANSI C
 * "prototype" (where inttype_t is any integer type) is:
 *
 * MODULE_SCOPE int Overflowing(inttype_t a, inttype_t b, inttype_t sum);
 *
 * Check first the condition most likely to fail in usual code (at least for
 * usage in [incr]: do the first summand and the sum have != signs?
 */

#define Overflowing(a,b,sum) \
    ((((a)^(sum)) < 0) && (((a)^(b)) >= 0))

/*
 * Macro for checking whether the type is NaN, used when we're thinking about
 * throwing an error for supplying a non-number number.
 */

#ifndef ACCEPT_NAN
#define IsErroringNaNType(type)		((type) == TCL_NUMBER_NAN)
#else
#define IsErroringNaNType(type)		0
#endif

/*
 * Auxiliary tables used to compute powers of small integers.
 */

/*
 * Maximum base that, when raised to powers 2, 3, ..., 16, fits in a
 * Tcl_WideInt.
 */

static const Tcl_WideInt MaxBase64[] = {
    (Tcl_WideInt)46340*65536+62259,	/* 3037000499 == isqrt(2**63-1) */
    (Tcl_WideInt)2097151, (Tcl_WideInt)55108, (Tcl_WideInt)6208,
    (Tcl_WideInt)1448, (Tcl_WideInt)511, (Tcl_WideInt)234, (Tcl_WideInt)127,
    (Tcl_WideInt)78, (Tcl_WideInt)52, (Tcl_WideInt)38, (Tcl_WideInt)28,
    (Tcl_WideInt)22, (Tcl_WideInt)18, (Tcl_WideInt)15
};
static const size_t MaxBase64Size = sizeof(MaxBase64)/sizeof(Tcl_WideInt);

/*
 * Table giving 3, 4, ..., 13 raised to powers greater than 16 when the
 * results fit in a 64-bit signed integer.
 */

static const unsigned short Exp64Index[] = {
    0, 23, 38, 49, 57, 63, 67, 70, 72, 74, 75, 76
};
static const size_t Exp64IndexSize =
    sizeof(Exp64Index) / sizeof(unsigned short);
static const Tcl_WideInt Exp64Value[] = {
    (Tcl_WideInt)243*243*243*3*3,
    (Tcl_WideInt)243*243*243*3*3*3,
    (Tcl_WideInt)243*243*243*3*3*3*3,
    (Tcl_WideInt)243*243*243*243,
    (Tcl_WideInt)243*243*243*243*3,
    (Tcl_WideInt)243*243*243*243*3*3,
    (Tcl_WideInt)243*243*243*243*3*3*3,
    (Tcl_WideInt)243*243*243*243*3*3*3*3,
    (Tcl_WideInt)243*243*243*243*243,
    (Tcl_WideInt)243*243*243*243*243*3,
    (Tcl_WideInt)243*243*243*243*243*3*3,
    (Tcl_WideInt)243*243*243*243*243*3*3*3,
    (Tcl_WideInt)243*243*243*243*243*3*3*3*3,
    (Tcl_WideInt)243*243*243*243*243*243,
    (Tcl_WideInt)243*243*243*243*243*243*3,
    (Tcl_WideInt)243*243*243*243*243*243*3*3,
    (Tcl_WideInt)243*243*243*243*243*243*3*3*3,
    (Tcl_WideInt)243*243*243*243*243*243*3*3*3*3,
    (Tcl_WideInt)243*243*243*243*243*243*243,
    (Tcl_WideInt)243*243*243*243*243*243*243*3,
    (Tcl_WideInt)243*243*243*243*243*243*243*3*3,
    (Tcl_WideInt)243*243*243*243*243*243*243*3*3*3,
    (Tcl_WideInt)243*243*243*243*243*243*243*3*3*3*3,
    (Tcl_WideInt)1024*1024*1024*4*4,
    (Tcl_WideInt)1024*1024*1024*4*4*4,
    (Tcl_WideInt)1024*1024*1024*4*4*4*4,
    (Tcl_WideInt)1024*1024*1024*1024,
    (Tcl_WideInt)1024*1024*1024*1024*4,
    (Tcl_WideInt)1024*1024*1024*1024*4*4,
    (Tcl_WideInt)1024*1024*1024*1024*4*4*4,
    (Tcl_WideInt)1024*1024*1024*1024*4*4*4*4,
    (Tcl_WideInt)1024*1024*1024*1024*1024,
    (Tcl_WideInt)1024*1024*1024*1024*1024*4,
    (Tcl_WideInt)1024*1024*1024*1024*1024*4*4,
    (Tcl_WideInt)1024*1024*1024*1024*1024*4*4*4,
    (Tcl_WideInt)1024*1024*1024*1024*1024*4*4*4*4,
    (Tcl_WideInt)1024*1024*1024*1024*1024*1024,
    (Tcl_WideInt)1024*1024*1024*1024*1024*1024*4,
    (Tcl_WideInt)3125*3125*3125*5*5,
    (Tcl_WideInt)3125*3125*3125*5*5*5,
    (Tcl_WideInt)3125*3125*3125*5*5*5*5,
    (Tcl_WideInt)3125*3125*3125*3125,
    (Tcl_WideInt)3125*3125*3125*3125*5,
    (Tcl_WideInt)3125*3125*3125*3125*5*5,
    (Tcl_WideInt)3125*3125*3125*3125*5*5*5,
    (Tcl_WideInt)3125*3125*3125*3125*5*5*5*5,
    (Tcl_WideInt)3125*3125*3125*3125*3125,
    (Tcl_WideInt)3125*3125*3125*3125*3125*5,
    (Tcl_WideInt)3125*3125*3125*3125*3125*5*5,
    (Tcl_WideInt)7776*7776*7776*6*6,
    (Tcl_WideInt)7776*7776*7776*6*6*6,
    (Tcl_WideInt)7776*7776*7776*6*6*6*6,
    (Tcl_WideInt)7776*7776*7776*7776,
    (Tcl_WideInt)7776*7776*7776*7776*6,
    (Tcl_WideInt)7776*7776*7776*7776*6*6,
    (Tcl_WideInt)7776*7776*7776*7776*6*6*6,
    (Tcl_WideInt)7776*7776*7776*7776*6*6*6*6,
    (Tcl_WideInt)16807*16807*16807*7*7,
    (Tcl_WideInt)16807*16807*16807*7*7*7,
    (Tcl_WideInt)16807*16807*16807*7*7*7*7,
    (Tcl_WideInt)16807*16807*16807*16807,
    (Tcl_WideInt)16807*16807*16807*16807*7,
    (Tcl_WideInt)16807*16807*16807*16807*7*7,
    (Tcl_WideInt)32768*32768*32768*8*8,
    (Tcl_WideInt)32768*32768*32768*8*8*8,
    (Tcl_WideInt)32768*32768*32768*8*8*8*8,
    (Tcl_WideInt)32768*32768*32768*32768,
    (Tcl_WideInt)59049*59049*59049*9*9,
    (Tcl_WideInt)59049*59049*59049*9*9*9,
    (Tcl_WideInt)59049*59049*59049*9*9*9*9,
    (Tcl_WideInt)100000*100000*100000*10*10,
    (Tcl_WideInt)100000*100000*100000*10*10*10,
    (Tcl_WideInt)161051*161051*161051*11*11,
    (Tcl_WideInt)161051*161051*161051*11*11*11,
    (Tcl_WideInt)248832*248832*248832*12*12,
    (Tcl_WideInt)371293*371293*371293*13*13
};
static const size_t Exp64ValueSize = sizeof(Exp64Value) / sizeof(Tcl_WideInt);

/*
 * Markers for ExecuteExtendedBinaryMathOp.
 */

#define DIVIDED_BY_ZERO		((Tcl_Obj *) -1)
#define EXPONENT_OF_ZERO	((Tcl_Obj *) -2)
#define GENERAL_ARITHMETIC_ERROR ((Tcl_Obj *) -3)
#define OUT_OF_MEMORY ((Tcl_Obj *) -4)

/*
 * Declarations for local procedures to this file:
 */

#ifdef TCL_COMPILE_STATS
static Tcl_ObjCmdProc EvalStatsCmd;
#endif /* TCL_COMPILE_STATS */
#ifdef TCL_COMPILE_DEBUG
static const char *	GetOpcodeName(const unsigned char *pc);
static void		PrintByteCodeInfo(ByteCode *codePtr);
static const char *	StringForResultCode(int result);
static void		ValidatePcAndStackTop(ByteCode *codePtr,
			    const unsigned char *pc, size_t stackTop,
			    int checkStack);
#endif /* TCL_COMPILE_DEBUG */
static ByteCode *	CompileExprObj(Tcl_Interp *interp, Tcl_Obj *objPtr);
static void		DeleteExecStack(ExecStack *esPtr);
static void		DupExprCodeInternalRep(Tcl_Obj *srcPtr,
			    Tcl_Obj *copyPtr);
static Tcl_Obj *	ExecuteExtendedBinaryMathOp(Tcl_Interp *interp,
			    int opcode, Tcl_Obj **constants,
			    Tcl_Obj *valuePtr, Tcl_Obj *value2Ptr);
static Tcl_Obj *	ExecuteExtendedUnaryMathOp(int opcode,
			    Tcl_Obj *valuePtr);
static void		FreeExprCodeInternalRep(Tcl_Obj *objPtr);
static ExceptionRange *	GetExceptRangeForPc(const unsigned char *pc,
			    int searchMode, ByteCode *codePtr);
static const char *	GetSrcInfoForPc(const unsigned char *pc,
			    ByteCode *codePtr, Tcl_Size *lengthPtr,
			    const unsigned char **pcBeg, Tcl_Size *cmdIdxPtr);
static Tcl_Obj **	GrowEvaluationStack(ExecEnv *eePtr, size_t growth,
			    int move);
static void		IllegalExprOperandType(Tcl_Interp *interp, const char *ord,
			    const unsigned char *pc, Tcl_Obj *opndPtr);
static void		InitByteCodeExecution(Tcl_Interp *interp);
static inline int	wordSkip(void *ptr);
static void		ReleaseDictIterator(Tcl_Obj *objPtr);
/* Useful elsewhere, make available in tclInt.h or stubs? */
static Tcl_Obj **	StackAllocWords(Tcl_Interp *interp, size_t numWords);
static Tcl_Obj **	StackReallocWords(Tcl_Interp *interp, size_t numWords);
static Tcl_NRPostProc	CopyCallback;
static Tcl_NRPostProc	ExprObjCallback;
static Tcl_NRPostProc	FinalizeOONext;
static Tcl_NRPostProc	FinalizeOONextFilter;
static Tcl_NRPostProc   TEBCresume;

/*
 * The structure below defines a bytecode Tcl object type to hold the
 * compiled bytecode for Tcl expressions.
 */

const Tcl_ObjType tclExprCodeType = {
    "exprcode",
    FreeExprCodeInternalRep,	/* freeIntRepProc */
    DupExprCodeInternalRep,	/* dupIntRepProc */
    NULL,			/* updateStringProc */
    NULL,			/* setFromAnyProc */
    TCL_OBJTYPE_V0
};

/*
 * Custom object type only used in this file; values of its type should never
 * be seen by user scripts.
 */

static const Tcl_ObjType dictIteratorType = {
    "dictIterator",
    ReleaseDictIterator,
    NULL, NULL, NULL,
    TCL_OBJTYPE_V0
};

/*
 *----------------------------------------------------------------------
 *
 * ReleaseDictIterator --
 *
 *	This takes apart a dictionary iterator that is stored in the given Tcl
 *	object.
 *
 * Results:
 *	None.
 *
 * Side effects:
 *	Deallocates memory, marks the object as being untyped.
 *
 *----------------------------------------------------------------------
 */

static void
ReleaseDictIterator(
    Tcl_Obj *objPtr)
{
    Tcl_DictSearch *searchPtr;
    Tcl_Obj *dictPtr;
    const Tcl_ObjInternalRep *irPtr;

    irPtr = TclFetchInternalRep(objPtr, &dictIteratorType);
    assert(irPtr != NULL);

    /*
     * First kill the search, and then release the reference to the dictionary
     * that we were holding.
     */

    searchPtr = (Tcl_DictSearch *)irPtr->twoPtrValue.ptr1;
    Tcl_DictObjDone(searchPtr);
    Tcl_Free(searchPtr);

    dictPtr = (Tcl_Obj *)irPtr->twoPtrValue.ptr2;
    TclDecrRefCount(dictPtr);
}

/*
 *----------------------------------------------------------------------
 *
 * InitByteCodeExecution --
 *
 *	This procedure is called once to initialize the Tcl bytecode
 *	interpreter.
 *
 * Results:
 *	None.
 *
 * Side effects:
 *	This procedure initializes the array of instruction names. If
 *	compiling with the TCL_COMPILE_STATS flag, it initializes the array
 *	that counts the executions of each instruction and it creates the
 *	"evalstats" command. It also establishes the link between the Tcl
 *	"tcl_traceExec" and C "tclTraceExec" variables.
 *
 *----------------------------------------------------------------------
 */

#if defined(TCL_COMPILE_STATS) || defined(TCL_COMPILE_DEBUG)
static void
InitByteCodeExecution(
    Tcl_Interp *interp)		/* Interpreter for which the Tcl variable
				 * "tcl_traceExec" is linked to control
				 * instruction tracing. */
{
#ifdef TCL_COMPILE_DEBUG
    if (Tcl_LinkVar(interp, "tcl_traceExec", &tclTraceExec,
	    TCL_LINK_INT) != TCL_OK) {
	Tcl_Panic("InitByteCodeExecution: can't create link for tcl_traceExec variable");
    }
#endif
#ifdef TCL_COMPILE_STATS
    Tcl_CreateObjCommand(interp, "evalstats", EvalStatsCmd, NULL, NULL);
#endif /* TCL_COMPILE_STATS */
}

#else

static void
InitByteCodeExecution(
    TCL_UNUSED(Tcl_Interp *))
{
}
#endif

/*
 *----------------------------------------------------------------------
 *
 * TclCreateExecEnv --
 *
 *	This procedure creates a new execution environment for Tcl bytecode
 *	execution. An ExecEnv points to a Tcl evaluation stack. An ExecEnv is
 *	typically created once for each Tcl interpreter (Interp structure) and
 *	recursively passed to TclNRExecuteByteCode to execute ByteCode sequences
 *	for nested commands.
 *
 * Results:
 *	A newly allocated ExecEnv is returned. This points to an empty
 *	evaluation stack of the standard initial size.
 *
 * Side effects:
 *	The bytecode interpreter is also initialized here, as this procedure
 *	will be called before any call to TclNRExecuteByteCode.
 *
 *----------------------------------------------------------------------
 */

ExecEnv *
TclCreateExecEnv(
    Tcl_Interp *interp,		/* Interpreter for which the execution
				 * environment is being created. */
    size_t size)		/* The initial stack size, in number of words
				 * [sizeof(Tcl_Obj*)] */
{
    ExecEnv *eePtr = (ExecEnv *)Tcl_Alloc(sizeof(ExecEnv));
    ExecStack *esPtr = (ExecStack *)Tcl_Alloc(offsetof(ExecStack, stackWords)
	    + size * sizeof(Tcl_Obj *));

    eePtr->execStackPtr = esPtr;
    TclNewIntObj(eePtr->constants[0], 0);
    Tcl_IncrRefCount(eePtr->constants[0]);
    TclNewIntObj(eePtr->constants[1], 1);
    Tcl_IncrRefCount(eePtr->constants[1]);
    eePtr->interp = interp;
    eePtr->callbackPtr = NULL;
    eePtr->corPtr = NULL;
    eePtr->rewind = 0;

    esPtr->prevPtr = NULL;
    esPtr->nextPtr = NULL;
    esPtr->markerPtr = NULL;
    esPtr->endPtr = &esPtr->stackWords[size-1];
    esPtr->tosPtr = STACK_BASE(esPtr);

    Tcl_MutexLock(&execMutex);
    if (!execInitialized) {
	InitByteCodeExecution(interp);
	execInitialized = 1;
    }
    Tcl_MutexUnlock(&execMutex);

    return eePtr;
}

/*
 *----------------------------------------------------------------------
 *
 * TclDeleteExecEnv --
 *
 *	Frees the storage for an ExecEnv.
 *
 * Results:
 *	None.
 *
 * Side effects:
 *	Storage for an ExecEnv and its contained storage (e.g. the evaluation
 *	stack) is freed.
 *
 *----------------------------------------------------------------------
 */

static void
DeleteExecStack(
    ExecStack *esPtr)
{
    if (esPtr->markerPtr && !cachedInExit) {
	Tcl_Panic("freeing an execStack which is still in use");
    }

    if (esPtr->prevPtr) {
	esPtr->prevPtr->nextPtr = esPtr->nextPtr;
    }
    if (esPtr->nextPtr) {
	esPtr->nextPtr->prevPtr = esPtr->prevPtr;
    }
    Tcl_Free(esPtr);
}

void
TclDeleteExecEnv(
    ExecEnv *eePtr)		/* Execution environment to free. */
{
    ExecStack *esPtr = eePtr->execStackPtr, *tmpPtr;

	cachedInExit = TclInExit();

    /*
     * Delete all stacks in this exec env.
     */

    while (esPtr->nextPtr) {
	esPtr = esPtr->nextPtr;
    }
    while (esPtr) {
	tmpPtr = esPtr;
	esPtr = tmpPtr->prevPtr;
	DeleteExecStack(tmpPtr);
    }

    TclDecrRefCount(eePtr->constants[0]);
    TclDecrRefCount(eePtr->constants[1]);
    if (eePtr->callbackPtr && !cachedInExit) {
	Tcl_Panic("Deleting execEnv with pending TEOV callbacks!");
    }
    if (eePtr->corPtr && !cachedInExit) {
	Tcl_Panic("Deleting execEnv with existing coroutine");
    }
    Tcl_Free(eePtr);
}

/*
 *----------------------------------------------------------------------
 *
 * TclFinalizeExecution --
 *
 *	Finalizes the execution environment setup so that it can be later
 *	reinitialized.
 *
 * Results:
 *	None.
 *
 * Side effects:
 *	After this call, the next time TclCreateExecEnv will be called it will
 *	call InitByteCodeExecution.
 *
 *----------------------------------------------------------------------
 */

void
TclFinalizeExecution(void)
{
    Tcl_MutexLock(&execMutex);
    execInitialized = 0;
    Tcl_MutexUnlock(&execMutex);
}

/*
 * Auxiliary code to insure that GrowEvaluationStack always returns correctly
 * aligned memory.
 *
 * WALLOCALIGN represents the alignment reqs in words, just as TCL_ALLOCALIGN
 * represents the reqs in bytes. This assumes that TCL_ALLOCALIGN is a
 * multiple of the wordsize 'sizeof(Tcl_Obj *)'.
 */

#define WALLOCALIGN \
    (TCL_ALLOCALIGN/sizeof(Tcl_Obj *))

/*
 * wordSkip computes how many words have to be skipped until the next aligned
 * word. Note that we are only interested in the low order bits of ptr, so
 * that any possible information loss in PTR2INT is of no consequence.
 */

static inline int
wordSkip(
    void *ptr)
{
    int mask = TCL_ALLOCALIGN-1;
    int base = (int)PTR2INT(ptr) & mask;
    return (TCL_ALLOCALIGN - base)/(int)sizeof(Tcl_Obj *);
}

/*
 * Given a marker, compute where the following aligned memory starts.
 */

#define MEMSTART(markerPtr) \
    ((markerPtr) + wordSkip(markerPtr))

/*
 *----------------------------------------------------------------------
 *
 * GrowEvaluationStack --
 *
 *	This procedure grows a Tcl evaluation stack stored in an ExecEnv,
 *	copying over the words since the last mark if so requested. A mark is
 *	set at the beginning of the new area when no copying is requested.
 *
 * Results:
 *	Returns a pointer to the first usable word in the (possibly) grown
 *	stack.
 *
 * Side effects:
 *	The size of the evaluation stack may be grown, a marker is set
 *
 *----------------------------------------------------------------------
 */

static Tcl_Obj **
GrowEvaluationStack(
    ExecEnv *eePtr,		/* Points to the ExecEnv with an evaluation
				 * stack to enlarge. */
    size_t growth1,		/* How much larger than the current used
				 * size. */
    int move)			/* 1 if move words since last marker. */
{
    ExecStack *esPtr = eePtr->execStackPtr, *oldPtr = NULL;
    size_t newBytes;
    Tcl_Size growth = growth1;
    Tcl_Size newElems, currElems, needed = growth - (esPtr->endPtr - esPtr->tosPtr);
    Tcl_Obj **markerPtr = esPtr->markerPtr, **memStart;
    Tcl_Size moveWords = 0;

    if (move) {
	if (!markerPtr) {
	    Tcl_Panic("STACK: Reallocating with no previous alloc");
	}
	if (needed <= 0) {
	    return MEMSTART(markerPtr);
	}
    } else {
#ifndef PURIFY
	Tcl_Obj **tmpMarkerPtr = esPtr->tosPtr + 1;
	int offset = wordSkip(tmpMarkerPtr);

	if (needed + offset < 0) {
	    /*
	     * Put a marker pointing to the previous marker in this stack, and
	     * store it in esPtr as the current marker. Return a pointer to
	     * the start of aligned memory.
	     */

	    esPtr->markerPtr = tmpMarkerPtr;
	    memStart = tmpMarkerPtr + offset;
	    esPtr->tosPtr = memStart - 1;
	    *esPtr->markerPtr = (Tcl_Obj *) markerPtr;
	    return memStart;
	}
#endif
    }

    /*
     * Reset move to hold the number of words to be moved to new stack (if
     * any) and growth to hold the complete stack requirements: add one for
     * the marker, (WALLOCALIGN-1) for the maximal possible offset.
     */

    if (move) {
	moveWords = esPtr->tosPtr - MEMSTART(markerPtr) + 1;
    }
    needed = growth + moveWords + WALLOCALIGN;

    /*
     * Check if there is enough room in the next stack (if there is one, it
     * should be both empty and the last one!)
     */

    if (esPtr->nextPtr) {
	oldPtr = esPtr;
	esPtr = oldPtr->nextPtr;
	currElems = esPtr->endPtr - STACK_BASE(esPtr);
	if (esPtr->markerPtr || (esPtr->tosPtr != STACK_BASE(esPtr))) {
	    Tcl_Panic("STACK: Stack after current is in use");
	}
	if (esPtr->nextPtr) {
	    Tcl_Panic("STACK: Stack after current is not last");
	}
	if (needed <= currElems) {
	    goto newStackReady;
	}
	DeleteExecStack(esPtr);
	esPtr = oldPtr;
    } else {
	currElems = esPtr->endPtr - STACK_BASE(esPtr);
    }

    /*
     * We need to allocate a new stack! It needs to store 'growth' words,
     * including the elements to be copied over and the new marker.
     */

#ifndef PURIFY
    newElems = 2*currElems;
    while (needed > newElems) {
	newElems *= 2;
    }
#else
    newElems = needed;
#endif

    newBytes = offsetof(ExecStack, stackWords) + newElems * sizeof(Tcl_Obj *);

    oldPtr = esPtr;
    esPtr = (ExecStack *)Tcl_Alloc(newBytes);

    oldPtr->nextPtr = esPtr;
    esPtr->prevPtr = oldPtr;
    esPtr->nextPtr = NULL;
    esPtr->endPtr = &esPtr->stackWords[newElems-1];

  newStackReady:
    eePtr->execStackPtr = esPtr;

    /*
     * Store a NULL marker at the beginning of the stack, to indicate that
     * this is the first marker in this stack and that rewinding to here
     * should actually be a return to the previous stack.
     */

    esPtr->stackWords[0] = NULL;
    esPtr->markerPtr = &esPtr->stackWords[0];
    memStart = MEMSTART(esPtr->markerPtr);
    esPtr->tosPtr = memStart - 1;

    if (move) {
	memcpy(memStart, MEMSTART(markerPtr), moveWords*sizeof(Tcl_Obj *));
	esPtr->tosPtr += moveWords;
	oldPtr->markerPtr = (Tcl_Obj **) *markerPtr;
	oldPtr->tosPtr = markerPtr-1;
    }

    /*
     * Free the old stack if it is now unused.
     */

    if (!oldPtr->markerPtr) {
	DeleteExecStack(oldPtr);
    }

    return memStart;
}

/*
 *--------------------------------------------------------------
 *
 * TclStackAlloc, TclStackRealloc, TclStackFree --
 *
 *	Allocate memory from the execution stack; it has to be returned later
 *	with a call to TclStackFree.
 *
 * Results:
 *	A pointer to the first byte allocated, or panics if the allocation did
 *	not succeed.
 *
 * Side effects:
 *	The execution stack may be grown.
 *
 *--------------------------------------------------------------
 */

static Tcl_Obj **
StackAllocWords(
    Tcl_Interp *interp,
    size_t numWords)
{
    /*
     * Note that GrowEvaluationStack sets a marker in the stack. This marker
     * is read when rewinding, e.g., by TclStackFree.
     */

    Interp *iPtr = (Interp *) interp;
    ExecEnv *eePtr = iPtr->execEnvPtr;
    Tcl_Obj **resPtr = GrowEvaluationStack(eePtr, numWords, 0);

    eePtr->execStackPtr->tosPtr += numWords;
    return resPtr;
}

static Tcl_Obj **
StackReallocWords(
    Tcl_Interp *interp,
    size_t numWords)
{
    Interp *iPtr = (Interp *) interp;
    ExecEnv *eePtr = iPtr->execEnvPtr;
    Tcl_Obj **resPtr = GrowEvaluationStack(eePtr, numWords, 1);

    eePtr->execStackPtr->tosPtr += numWords;
    return resPtr;
}

void
TclStackFree(
    Tcl_Interp *interp,
    void *freePtr)
{
    Interp *iPtr = (Interp *) interp;
    ExecEnv *eePtr;
    ExecStack *esPtr;
    Tcl_Obj **markerPtr, *marker;

    if (iPtr == NULL || iPtr->execEnvPtr == NULL) {
	Tcl_Free(freePtr);
	return;
    }

    /*
     * Rewind the stack to the previous marker position. The current marker,
     * as set in the last call to GrowEvaluationStack, contains a pointer to
     * the previous marker.
     */

    eePtr = iPtr->execEnvPtr;
    esPtr = eePtr->execStackPtr;
    markerPtr = esPtr->markerPtr;
    marker = *markerPtr;

    if ((freePtr != NULL) && (MEMSTART(markerPtr) != (Tcl_Obj **)freePtr)) {
	Tcl_Panic("TclStackFree: incorrect freePtr (%p != %p). Call out of sequence?",
		freePtr, MEMSTART(markerPtr));
    }

    esPtr->tosPtr = markerPtr - 1;
    esPtr->markerPtr = (Tcl_Obj **) marker;
    if (marker) {
	return;
    }

    /*
     * Return to previous active stack. Note that repeated expansions or
     * reallocs could have generated several unused intervening stacks: free
     * them too.
     */

    while (esPtr->nextPtr) {
	esPtr = esPtr->nextPtr;
    }
    esPtr->tosPtr = STACK_BASE(esPtr);
    while (esPtr->prevPtr) {
	ExecStack *tmpPtr = esPtr->prevPtr;
	if (tmpPtr->tosPtr == STACK_BASE(tmpPtr)) {
	    DeleteExecStack(tmpPtr);
	} else {
	    break;
	}
    }
    if (esPtr->prevPtr) {
	eePtr->execStackPtr = esPtr->prevPtr;
#ifdef PURIFY
	eePtr->execStackPtr->nextPtr = NULL;
	DeleteExecStack(esPtr);
#endif
    } else {
	eePtr->execStackPtr = esPtr;
    }
}

void *
TclStackAlloc(
    Tcl_Interp *interp,
    size_t numBytes)
{
    Interp *iPtr = (Interp *) interp;
    size_t numWords;

    if (iPtr == NULL || iPtr->execEnvPtr == NULL) {
	return Tcl_Alloc(numBytes);
    }
    numWords = (numBytes + (sizeof(Tcl_Obj *) - 1))/sizeof(Tcl_Obj *);
    return StackAllocWords(interp, numWords);
}

void *
TclStackRealloc(
    Tcl_Interp *interp,
    void *ptr,
    size_t numBytes)
{
    Interp *iPtr = (Interp *) interp;
    ExecEnv *eePtr;
    ExecStack *esPtr;
    Tcl_Obj **markerPtr;
    size_t numWords;

    if (iPtr == NULL || iPtr->execEnvPtr == NULL) {
	return Tcl_Realloc(ptr, numBytes);
    }

    eePtr = iPtr->execEnvPtr;
    esPtr = eePtr->execStackPtr;
    markerPtr = esPtr->markerPtr;

    if (MEMSTART(markerPtr) != (Tcl_Obj **)ptr) {
	Tcl_Panic("TclStackRealloc: incorrect ptr. Call out of sequence?");
    }

    numWords = (numBytes + (sizeof(Tcl_Obj *) - 1))/sizeof(Tcl_Obj *);
    return (void *) StackReallocWords(interp, numWords);
}

/*
 *--------------------------------------------------------------
 *
 * Tcl_ExprObj --
 *
 *	Evaluate an expression in a Tcl_Obj.
 *
 * Results:
 *	A standard Tcl object result. If the result is other than TCL_OK, then
 *	the interpreter's result contains an error message. If the result is
 *	TCL_OK, then a pointer to the expression's result value object is
 *	stored in resultPtrPtr. In that case, the object's ref count is
 *	incremented to reflect the reference returned to the caller; the
 *	caller is then responsible for the resulting object and must, for
 *	example, decrement the ref count when it is finished with the object.
 *
 * Side effects:
 *	Any side effects caused by subcommands in the expression, if any. The
 *	interpreter result is not modified unless there is an error.
 *
 *--------------------------------------------------------------
 */

int
Tcl_ExprObj(
    Tcl_Interp *interp,		/* Context in which to evaluate the
				 * expression. */
    Tcl_Obj *objPtr,		/* Points to Tcl object containing expression
				 * to evaluate. */
    Tcl_Obj **resultPtrPtr)	/* Where the Tcl_Obj* that is the expression
				 * result is stored if no errors occur. */
{
    NRE_callback *rootPtr = TOP_CB(interp);
    Tcl_Obj *resultPtr;

    TclNewObj(resultPtr);
    TclNRAddCallback(interp, CopyCallback, resultPtrPtr, resultPtr,
	    NULL, NULL);
    Tcl_NRExprObj(interp, objPtr, resultPtr);
    return TclNRRunCallbacks(interp, TCL_OK, rootPtr);
}

static int
CopyCallback(
    void *data[],
    TCL_UNUSED(Tcl_Interp *),
    int result)
{
    Tcl_Obj **resultPtrPtr = (Tcl_Obj **)data[0];
    Tcl_Obj *resultPtr = (Tcl_Obj *)data[1];

    if (result == TCL_OK) {
	*resultPtrPtr = resultPtr;
	Tcl_IncrRefCount(resultPtr);
    } else {
	Tcl_DecrRefCount(resultPtr);
    }
    return result;
}

/*
 *--------------------------------------------------------------
 *
 * Tcl_NRExprObj --
 *
 *	Request evaluation of the expression in a Tcl_Obj by the NR stack.
 *
 * Results:
 *	Returns TCL_OK.
 *
 * Side effects:
 *	Compiles objPtr as a Tcl expression and places callbacks on the
 *	NR stack to execute the bytecode and store the result in resultPtr.
 *	If bytecode execution raises an exception, nothing is written
 *	to resultPtr, and the exceptional return code flows up the NR
 *	stack.  If the exception is TCL_ERROR, an error message is left
 *	in the interp result and the interp's return options dictionary
 *	holds additional error information too.  Execution of the bytecode
 *	may have other side effects, depending on the expression.
 *
 *--------------------------------------------------------------
 */

int
Tcl_NRExprObj(
    Tcl_Interp *interp,
    Tcl_Obj *objPtr,
    Tcl_Obj *resultPtr)
{
    ByteCode *codePtr;
    Tcl_InterpState state = Tcl_SaveInterpState(interp, TCL_OK);

    Tcl_ResetResult(interp);
    codePtr = CompileExprObj(interp, objPtr);

    Tcl_NRAddCallback(interp, ExprObjCallback, state, resultPtr,
	    NULL, NULL);
    return TclNRExecuteByteCode(interp, codePtr);
}

static int
ExprObjCallback(
    void *data[],
    Tcl_Interp *interp,
    int result)
{
    Tcl_InterpState state = (Tcl_InterpState)data[0];
    Tcl_Obj *resultPtr = (Tcl_Obj *)data[1];

    if (result == TCL_OK) {
	TclSetDuplicateObj(resultPtr, Tcl_GetObjResult(interp));
	(void) Tcl_RestoreInterpState(interp, state);
    } else {
	Tcl_DiscardInterpState(state);
    }
    return result;
}

/*
 *----------------------------------------------------------------------
 *
 * CompileExprObj --
 *	Compile a Tcl expression value into ByteCode.
 *
 * Results:
 *	A (ByteCode *) is returned pointing to the resulting ByteCode.
 *
 * Side effects:
 *	The Tcl_ObjType of objPtr is changed to the "exprcode" type,
 *	and the ByteCode is kept in the internal rep (along with context
 *	data for checking validity) for faster operations the next time
 *	CompileExprObj is called on the same value.
 *
 *----------------------------------------------------------------------
 */

static ByteCode *
CompileExprObj(
    Tcl_Interp *interp,
    Tcl_Obj *objPtr)
{
    Interp *iPtr = (Interp *) interp;
    CompileEnv compEnv;		/* Compilation environment structure allocated
				 * in frame. */
    ByteCode *codePtr = NULL;	/* Tcl Internal type of bytecode. Initialized
				 * to avoid compiler warning. */

    /*
     * Get the expression ByteCode from the object. If it exists, make sure it
     * is valid in the current context.
     */

    ByteCodeGetInternalRep(objPtr, &tclExprCodeType, codePtr);

    if (codePtr != NULL) {
	Namespace *namespacePtr = iPtr->varFramePtr->nsPtr;

	if (((Interp *) *codePtr->interpHandle != iPtr)
		|| (codePtr->compileEpoch != iPtr->compileEpoch)
		|| (codePtr->nsPtr != namespacePtr)
		|| (codePtr->nsEpoch != namespacePtr->resolverEpoch)
		|| (codePtr->localCachePtr != iPtr->varFramePtr->localCachePtr)) {
	    Tcl_StoreInternalRep(objPtr, &tclExprCodeType, NULL);
	    codePtr = NULL;
	}
    }

    if (codePtr == NULL) {
	/*
	 * TIP #280: No invoker (yet) - Expression compilation.
	 */

	Tcl_Size length;
	const char *string = TclGetStringFromObj(objPtr, &length);

	TclInitCompileEnv(interp, &compEnv, string, length, NULL, 0);
	TclCompileExpr(interp, string, length, &compEnv, 0);

	/*
	 * Successful compilation. If the expression yielded no instructions,
	 * push an zero object as the expression's result.
	 */

	if (compEnv.codeNext == compEnv.codeStart) {
	    TclEmitPush(TclRegisterLiteral(&compEnv, "0", 1, 0),
		    &compEnv);
	}

	/*
	 * Add a "done" instruction as the last instruction and change the
	 * object into a ByteCode object. Ownership of the literal objects and
	 * aux data items is given to the ByteCode object.
	 */

	TclEmitOpcode(INST_DONE, &compEnv);
	codePtr = TclInitByteCodeObj(objPtr, &tclExprCodeType, &compEnv);
	TclFreeCompileEnv(&compEnv);
	if (iPtr->varFramePtr->localCachePtr) {
	    codePtr->localCachePtr = iPtr->varFramePtr->localCachePtr;
	    codePtr->localCachePtr->refCount++;
	}
	TclDebugPrintByteCodeObj(objPtr);
    }
    return codePtr;
}

/*
 *----------------------------------------------------------------------
 *
 * DupExprCodeInternalRep --
 *
 *	Part of the Tcl object type implementation for Tcl expression
 *	bytecode. We do not copy the bytecode internalrep. Instead, we return
 *	without setting copyPtr->typePtr, so the copy is a plain string copy
 *	of the expression value, and if it is to be used as a compiled
 *	expression, it will just need a recompile.
 *
 *	This makes sense, because with Tcl's copy-on-write practices, the
 *	usual (only?) time Tcl_DuplicateObj() will be called is when the copy
 *	is about to be modified, which would invalidate any copied bytecode
 *	anyway. The only reason it might make sense to copy the bytecode is if
 *	we had some modifying routines that operated directly on the internalrep,
 *	like we do for lists and dicts.
 *
 * Results:
 *	None.
 *
 * Side effects:
 *	None.
 *
 *----------------------------------------------------------------------
 */

static void
DupExprCodeInternalRep(
    TCL_UNUSED(Tcl_Obj *),
    TCL_UNUSED(Tcl_Obj *))
{
    return;
}

/*
 *----------------------------------------------------------------------
 *
 * FreeExprCodeInternalRep --
 *
 *	Part of the Tcl object type implementation for Tcl expression
 *	bytecode. Frees the storage allocated to hold the internal rep, unless
 *	ref counts indicate bytecode execution is still in progress.
 *
 * Results:
 *	None.
 *
 * Side effects:
 *	May free allocated memory. Leaves objPtr untyped.
 *
 *----------------------------------------------------------------------
 */

static void
FreeExprCodeInternalRep(
    Tcl_Obj *objPtr)
{
    ByteCode *codePtr;
    ByteCodeGetInternalRep(objPtr, &tclExprCodeType, codePtr);
    assert(codePtr != NULL);

    TclReleaseByteCode(codePtr);
}

/*
 *----------------------------------------------------------------------
 *
 * TclCompileObj --
 *
 *	This procedure compiles the script contained in a Tcl_Obj.
 *
 * Results:
 *	A pointer to the corresponding ByteCode, never NULL.
 *
 * Side effects:
 *	The object is shimmered to bytecode type.
 *
 *----------------------------------------------------------------------
 */

ByteCode *
TclCompileObj(
    Tcl_Interp *interp,
    Tcl_Obj *objPtr,
    const CmdFrame *invoker,
    int word)
{
    Interp *iPtr = (Interp *) interp;
    ByteCode *codePtr;		/* Tcl Internal type of bytecode. */
    Namespace *namespacePtr = iPtr->varFramePtr->nsPtr;

    /*
     * If the object is not already of tclByteCodeType, compile it (and reset
     * the compilation flags in the interpreter; this should be done after any
     * compilation). Otherwise, check that it is "fresh" enough.
     */

    ByteCodeGetInternalRep(objPtr, &tclByteCodeType, codePtr);
    if (codePtr != NULL) {
	/*
	 * Make sure the Bytecode hasn't been invalidated by, e.g., someone
	 * redefining a command with a compile procedure (this might make the
	 * compiled code wrong). The object needs to be recompiled if it was
	 * compiled in/for a different interpreter, or for a different
	 * namespace, or for the same namespace but with different name
	 * resolution rules. Precompiled objects, however, are immutable and
	 * therefore they are not recompiled, even if the epoch has changed.
	 *
	 * To be pedantically correct, we should also check that the
	 * originating procPtr is the same as the current context procPtr
	 * (assuming one exists at all - none for global level). This code is
	 * #def'ed out because [info body] was changed to never return a
	 * bytecode type object, which should obviate us from the extra checks
	 * here.
	 */

	if (((Interp *) *codePtr->interpHandle != iPtr)
		|| (codePtr->compileEpoch != iPtr->compileEpoch)
		|| (codePtr->nsPtr != namespacePtr)
		|| (codePtr->nsEpoch != namespacePtr->resolverEpoch)) {
	    if (!(codePtr->flags & TCL_BYTECODE_PRECOMPILED)) {
		goto recompileObj;
	    }
	    if ((Interp *) *codePtr->interpHandle != iPtr) {
		Tcl_Panic("Tcl_EvalObj: compiled script jumped interps");
	    }
	    codePtr->compileEpoch = iPtr->compileEpoch;
	}

	/*
	 * Check that any compiled locals do refer to the current proc
	 * environment! If not, recompile.
	 */

	if (!(codePtr->flags & TCL_BYTECODE_PRECOMPILED) &&
		(codePtr->procPtr == NULL) &&
		(codePtr->localCachePtr != iPtr->varFramePtr->localCachePtr)){
	    goto recompileObj;
	}

	/*
	 * #280.
	 * Literal sharing fix. This part of the fix is not required by 8.4
	 * nor 8.5, because they eval-direct any literals, so just saving the
	 * argument locations per command in bytecode is enough, embedded
	 * 'eval' commands, etc. get the correct information.
	 *
	 * But in 8.6 all the embedded script are compiled, and the resulting
	 * bytecode stored in the literal. Now the shared literal has bytecode
	 * with location data for _one_ particular location this literal is
	 * found at. If we get executed from a different location the bytecode
	 * has to be recompiled to get the correct locations. Not doing this
	 * will execute the saved bytecode with data for a different location,
	 * causing 'info frame' to point to the wrong place in the sources.
	 *
	 * Future optimizations ...
	 * (1) Save the location data (ExtCmdLoc) keyed by start line. In that
	 *     case we recompile once per location of the literal, but not
	 *     continuously, because the moment we have all locations we do not
	 *     need to recompile any longer.
	 *
	 * (2) Alternative: Do not recompile, tell the execution engine the
	 *     offset between saved starting line and actual one. Then modify
	 *     the users to adjust the locations they have by this offset.
	 *
	 * (3) Alternative 2: Do not fully recompile, adjust just the location
	 *     information.
	 */

	if (invoker == NULL) {
	    return codePtr;
	} else {
	    Tcl_HashEntry *hePtr =
		    Tcl_FindHashEntry(iPtr->lineBCPtr, codePtr);
	    ExtCmdLoc *eclPtr;
	    CmdFrame *ctxCopyPtr;
	    int redo;

	    if (!hePtr) {
		return codePtr;
	    }

	    eclPtr = (ExtCmdLoc *)Tcl_GetHashValue(hePtr);
	    redo = 0;
	    ctxCopyPtr = (CmdFrame *)TclStackAlloc(interp, sizeof(CmdFrame));
	    *ctxCopyPtr = *invoker;

	    if (invoker->type == TCL_LOCATION_BC) {
		/*
		 * Note: Type BC => ctx.data.eval.path    is not used.
		 *		    ctx.data.tebc.codePtr used instead
		 */

		TclGetSrcInfoForPc(ctxCopyPtr);
		if (ctxCopyPtr->type == TCL_LOCATION_SOURCE) {
		    /*
		     * The reference made by 'TclGetSrcInfoForPc' is dead.
		     */

		    Tcl_DecrRefCount(ctxCopyPtr->data.eval.path);
		    ctxCopyPtr->data.eval.path = NULL;
		}
	    }

	    if (word < ctxCopyPtr->nline) {
		/*
		 * Note: We do not care if the line[word] is -1. This is a
		 * difference and requires a recompile (location changed from
		 * absolute to relative, literal is used fixed and through
		 * variable)
		 *
		 * Example:
		 * test info-32.0 using literal of info-24.8
		 *     (dict with ... vs           set body ...).
		 */

		redo = ((eclPtr->type == TCL_LOCATION_SOURCE)
			    && (eclPtr->start != ctxCopyPtr->line[word]))
			|| ((eclPtr->type == TCL_LOCATION_BC)
			    && (ctxCopyPtr->type == TCL_LOCATION_SOURCE));
	    }

	    TclStackFree(interp, ctxCopyPtr);
	    if (!redo) {
		return codePtr;
	    }
	}
    }

  recompileObj:
    iPtr->errorLine = 1;

    /*
     * TIP #280. Remember the invoker for a moment in the interpreter
     * structures so that the byte code compiler can pick it up when
     * initializing the compilation environment, i.e. the extended location
     * information.
     */

    iPtr->invokeCmdFramePtr = invoker;
    iPtr->invokeWord = word;
    TclSetByteCodeFromAny(interp, objPtr, NULL, NULL);
    iPtr->invokeCmdFramePtr = NULL;
    ByteCodeGetInternalRep(objPtr, &tclByteCodeType, codePtr);
    if (iPtr->varFramePtr->localCachePtr) {
	codePtr->localCachePtr = iPtr->varFramePtr->localCachePtr;
	codePtr->localCachePtr->refCount++;
    }
    return codePtr;
}

/*
 *----------------------------------------------------------------------
 *
 * TclIncrObj --
 *
 *	Increment an integral value in a Tcl_Obj by an integral value held
 *	in another Tcl_Obj. Caller is responsible for making sure we can
 *	update the first object.
 *
 * Results:
 *	TCL_ERROR if either object is non-integer, and TCL_OK otherwise. On
 *	error, an error message is left in the interpreter (if it is not NULL,
 *	of course).
 *
 * Side effects:
 *	valuePtr gets the new incremented value.
 *
 *----------------------------------------------------------------------
 */

int
TclIncrObj(
    Tcl_Interp *interp,
    Tcl_Obj *valuePtr,
    Tcl_Obj *incrPtr)
{
    void *ptr1, *ptr2;
    int type1, type2;
    mp_int value, incr;
    mp_err err;

    if (Tcl_IsShared(valuePtr)) {
	Tcl_Panic("%s called with shared object", "TclIncrObj");
    }

    if (GetNumberFromObj(NULL, valuePtr, &ptr1, &type1) != TCL_OK) {
	/*
	 * Produce error message (reparse?!)
	 */

	return TclGetIntFromObj(interp, valuePtr, &type1);
    }
    if (GetNumberFromObj(NULL, incrPtr, &ptr2, &type2) != TCL_OK) {
	/*
	 * Produce error message (reparse?!)
	 */

	TclGetIntFromObj(interp, incrPtr, &type1);
	Tcl_AddErrorInfo(interp, "\n    (reading increment)");
	return TCL_ERROR;
    }

    if ((type1 == TCL_NUMBER_DOUBLE) || (type1 == TCL_NUMBER_NAN)) {
	/*
	 * Produce error message (reparse?!)
	 */

	return TclGetIntFromObj(interp, valuePtr, &type1);
    }
    if ((type2 == TCL_NUMBER_DOUBLE) || (type2 == TCL_NUMBER_NAN)) {
	/*
	 * Produce error message (reparse?!)
	 */

	TclGetIntFromObj(interp, incrPtr, &type1);
	Tcl_AddErrorInfo(interp, "\n    (reading increment)");
	return TCL_ERROR;
    }

    if ((type1 == TCL_NUMBER_INT) && (type2 == TCL_NUMBER_INT)) {
	Tcl_WideInt w1, w2, sum;

	w1 = *((const Tcl_WideInt *)ptr1);
	w2 = *((const Tcl_WideInt *)ptr2);
	sum = (Tcl_WideInt)((Tcl_WideUInt)w1 + (Tcl_WideUInt)w2);

	/*
	 * Check for overflow.
	 */

	if (!Overflowing(w1, w2, sum)) {
	    TclSetIntObj(valuePtr, sum);
	    return TCL_OK;
	}
    }

    Tcl_TakeBignumFromObj(interp, valuePtr, &value);
    Tcl_GetBignumFromObj(interp, incrPtr, &incr);
    err = mp_add(&value, &incr, &value);
    mp_clear(&incr);
    if (err != MP_OKAY) {
	return TCL_ERROR;
    }
    Tcl_SetBignumObj(valuePtr, &value);
    return TCL_OK;
}

/*
 *----------------------------------------------------------------------
 *
 * ArgumentBCEnter --
 *
 *	This is a helper for TclNRExecuteByteCode/TEBCresume that encapsulates
 *	a code sequence that is fairly common in the code but *not* commonly
 *	called.
 *
 * Results:
 *	None
 *
 * Side effects:
 *	May register information about the bytecode in the command frame.
 *
 *----------------------------------------------------------------------
 */

static void
ArgumentBCEnter(
    Tcl_Interp *interp,
    ByteCode *codePtr,
    TEBCdata *tdPtr,
    const unsigned char *pc,
    Tcl_Size objc,
    Tcl_Obj **objv)
{
    Tcl_Size cmd;

    if (GetSrcInfoForPc(pc, codePtr, NULL, NULL, &cmd)) {
	TclArgumentBCEnter(interp, objv, objc, codePtr, &tdPtr->cmdFrame, cmd,
		pc - codePtr->codeStart);
    }
}

/*
 *----------------------------------------------------------------------
 *
 * TclNRExecuteByteCode --
 *
 *	This procedure executes the instructions of a ByteCode structure. It
 *	returns when a "done" instruction is executed or an error occurs.
 *
 * Results:
 *	The return value is one of the return codes defined in tcl.h (such as
 *	TCL_OK), and interp->objResultPtr refers to a Tcl object that either
 *	contains the result of executing the code or an error message.
 *
 * Side effects:
 *	Almost certainly, depending on the ByteCode's instructions.
 *
 *----------------------------------------------------------------------
 */
#define	bcFramePtr	(&TD->cmdFrame)
#define	initCatchTop	(TD->stack-1)
#define	initTosPtr	(initCatchTop+codePtr->maxExceptDepth)
#define esPtr		(iPtr->execEnvPtr->execStackPtr)

int
TclNRExecuteByteCode(
    Tcl_Interp *interp,		/* Token for command interpreter. */
    ByteCode *codePtr)		/* The bytecode sequence to interpret. */
{
    Interp *iPtr = (Interp *) interp;
    TEBCdata *TD;
    size_t size = sizeof(TEBCdata) - 1
	    + (codePtr->maxStackDepth + codePtr->maxExceptDepth)
		* sizeof(void *);
    size_t numWords = (size + sizeof(Tcl_Obj *) - 1) / sizeof(Tcl_Obj *);

    TclPreserveByteCode(codePtr);

    /*
     * Reserve the stack, setup the TEBCdataPtr (TD) and CallFrame
     *
     * The execution uses a unified stack: first a TEBCdata, immediately
     * above it a CmdFrame, then the catch stack, then the execution stack.
     *
     * Make sure the catch stack is large enough to hold the maximum number of
     * catch commands that could ever be executing at the same time (this will
     * be no more than the exception range array's depth). Make sure the
     * execution stack is large enough to execute this ByteCode.
     */

    TD = (TEBCdata *) GrowEvaluationStack(iPtr->execEnvPtr, numWords, 0);
    esPtr->tosPtr = initTosPtr;

    TD->codePtr     = codePtr;
    TD->catchTop    = initCatchTop;
    TD->auxObjList  = NULL;

    /*
     * TIP #280: Initialize the frame. Do not push it yet: it will be pushed
     * every time that we call out from this TD, popped when we return to it.
     */

    bcFramePtr->type = ((codePtr->flags & TCL_BYTECODE_PRECOMPILED)
	    ? TCL_LOCATION_PREBC : TCL_LOCATION_BC);
    bcFramePtr->level = (iPtr->cmdFramePtr ? iPtr->cmdFramePtr->level+1 : 1);
    bcFramePtr->framePtr = iPtr->framePtr;
    bcFramePtr->nextPtr = iPtr->cmdFramePtr;
    bcFramePtr->nline = 0;
    bcFramePtr->line = NULL;
    bcFramePtr->litarg = NULL;
    bcFramePtr->data.tebc.codePtr = codePtr;
    bcFramePtr->data.tebc.pc = NULL;
    bcFramePtr->cmdObj = NULL;
    bcFramePtr->cmd = NULL;
    bcFramePtr->len = 0;

#ifdef TCL_COMPILE_STATS
    iPtr->stats.numExecutions++;
#endif

    /*
     * Test namespace-50.9 demonstrates the need for this call.
     * Use a --enable-symbols=mem bug to see.
     */

    TclResetRewriteEnsemble(interp, 1);

    /*
     * Push the callback for bytecode execution
     */

    TclNRAddCallback(interp, TEBCresume, TD, /* pc */ NULL,
	    /* cleanup */ NULL, INT2PTR(iPtr->evalFlags));

    /*
     * Reset discard result flag - because it is applicable for this call only,
     * and should not affect all the nested invocations may return result.
     */
    iPtr->evalFlags &= ~TCL_EVAL_DISCARD_RESULT;

    return TCL_OK;
}

static int
TEBCresume(
    void *data[],
    Tcl_Interp *interp,
    int result)
{
    /*
     * Compiler cast directive - not a real variable.
     *	   Interp *iPtr = (Interp *) interp;
     */
#define iPtr ((Interp *) interp)

    /*
     * Check just the read-traced/write-traced bit of a variable.
     */

#define ReadTraced(varPtr) ((varPtr)->flags & VAR_TRACED_READ)
#define WriteTraced(varPtr) ((varPtr)->flags & VAR_TRACED_WRITE)
#define UnsetTraced(varPtr) ((varPtr)->flags & VAR_TRACED_UNSET)

    /*
     * Bottom of allocated stack holds the NR data
     */

    /*
     * Constants: variables that do not change during the execution, used
     * sporadically: no special need for speed.
     */

    unsigned interruptCounter = 1;
				/* Counter that is used to work out when to
				 * call Tcl_AsyncReady(). This must be 1
				 * initially so that we call the async-check
				 * stanza early, otherwise there are command
				 * sequences that can make the interpreter
				 * busy-loop without an opportunity to
				 * recognise an interrupt. */
    const char *curInstName;
#ifdef TCL_COMPILE_DEBUG
    int traceInstructions;	/* Whether we are doing instruction-level
				 * tracing or not. */
#endif

    Var *compiledLocals = iPtr->varFramePtr->compiledLocals;
    Tcl_Obj **constants = &iPtr->execEnvPtr->constants[0];

#define LOCAL(i)	(&compiledLocals[(i)])
#define TCONST(i)	(constants[(i)])

    /*
     * These macros are just meant to save some global variables that are not
     * used too frequently
     */

    TEBCdata *TD = (TEBCdata *)data[0];
#define auxObjList	(TD->auxObjList)
#define catchTop	(TD->catchTop)
#define codePtr		(TD->codePtr)
#define curEvalFlags	PTR2INT(data[3])  /* calling iPtr->evalFlags */

    /*
     * Globals: variables that store state, must remain valid at all times.
     */

    Tcl_Obj **tosPtr;		/* Cached pointer to top of evaluation
				 * stack. */
    const unsigned char *pc = (const unsigned char *)data[1];
				/* The current program counter. */
    unsigned char inst;		/* The currently running instruction */

    /*
     * Transfer variables - needed only between opcodes, but not while
     * executing an instruction.
     */

    int cleanup = PTR2INT(data[2]);
    Tcl_Obj *objResultPtr;
    int checkInterp = 0;	/* Indicates when a check of interp readyness
				 * is necessary. Set by CACHE_STACK_INFO() */

    /*
     * Locals - variables that are used within opcodes or bounded sections of
     * the file (jumps between opcodes within a family).
     * NOTE: These are now mostly defined locally where needed.
     */

    Tcl_Obj *objPtr, *valuePtr, *value2Ptr, *part1Ptr, *part2Ptr, *tmpPtr;
    Tcl_Obj **objv = NULL;
    Tcl_Size length, objc = 0;
    int opnd, pcAdjustment;
    Var *varPtr, *arrayPtr;
#ifdef TCL_COMPILE_DEBUG
    char cmdNameBuf[21];
#endif

#ifdef TCL_COMPILE_DEBUG
    int starting = 1;
    traceInstructions = (tclTraceExec == 3);
#endif

    TEBC_DATA_DIG();

#ifdef TCL_COMPILE_DEBUG
    if (!pc && (tclTraceExec >= 2)) {
	PrintByteCodeInfo(codePtr);
	fprintf(stdout, "  Starting stack top=%" TCL_SIZE_MODIFIER "d\n", CURR_DEPTH);
	fflush(stdout);
    }
#endif

    if (!pc) {
	/* bytecode is starting from scratch */
	pc = codePtr->codeStart;

	/*
	 * Reset the interp's result to avoid possible duplications of large
	 * objects [3c6e47363e], [781585], [804681], This can happen by start
	 * also in nested compiled blocks (enclosed in parent cycle).
	 * See else branch below for opposite handling by continuation/resume.
	 */

	objPtr = iPtr->objResultPtr;
	if (objPtr->refCount > 1) {
	    TclDecrRefCount(objPtr);
	    TclNewObj(objPtr);
	    Tcl_IncrRefCount(objPtr);
	    iPtr->objResultPtr = objPtr;
	}

	goto cleanup0;
    } else {
	/* resume from invocation */
	CACHE_STACK_INFO();

	NRE_ASSERT(iPtr->cmdFramePtr == bcFramePtr);
	if (bcFramePtr->cmdObj) {
	    Tcl_DecrRefCount(bcFramePtr->cmdObj);
	    bcFramePtr->cmdObj = NULL;
	    bcFramePtr->cmd = NULL;
	}
	iPtr->cmdFramePtr = bcFramePtr->nextPtr;
	if (iPtr->flags & INTERP_DEBUG_FRAME) {
	    TclArgumentBCRelease(interp, bcFramePtr);
	}
	if (iPtr->execEnvPtr->rewind) {
	    result = TCL_ERROR;
	    goto abnormalReturn;
	}
	if (codePtr->flags & TCL_BYTECODE_RECOMPILE) {
	    codePtr->flags &= ~TCL_BYTECODE_RECOMPILE;
	    checkInterp = 1;
	    iPtr->flags |= ERR_ALREADY_LOGGED;
	}

	if (result != TCL_OK) {
	    pc--;
	    goto processExceptionReturn;
	}

	/*
	 * Push the call's object result and continue execution with the next
	 * instruction.
	 */

	TRACE_WITH_OBJ(("%" TCL_SIZE_MODIFIER "d => ... after \"%.20s\": TCL_OK, result=",
		objc, cmdNameBuf), Tcl_GetObjResult(interp));

	/*
	 * Obtain and reset interp's result to avoid possible duplications of
	 * objects [Bug 781585]. We do not call Tcl_ResetResult to avoid any
	 * side effects caused by the resetting of errorInfo and errorCode
	 * [Bug 804681], which are not needed here. We chose instead to
	 * manipulate the interp's object result directly.
	 *
	 * Note that the result object is now in objResultPtr, it keeps the
	 * refCount it had in its role of iPtr->objResultPtr.
	 */

	objResultPtr = Tcl_GetObjResult(interp);
	TclNewObj(objPtr);
	Tcl_IncrRefCount(objPtr);
	iPtr->objResultPtr = objPtr;
#ifndef TCL_COMPILE_DEBUG
	if (*pc == INST_POP) {
	    TclDecrRefCount(objResultPtr);
	    NEXT_INST_V(1, cleanup, 0);
	}
#endif
	NEXT_INST_V(0, cleanup, -1);
    }

    /*
     * Targets for standard instruction endings; unrolled for speed in the
     * most frequent cases (instructions that consume up to two stack
     * elements).
     *
     * This used to be a "for(;;)" loop, with each instruction doing its own
     * cleanup.
     */

  cleanupV_pushObjResultPtr:
    switch (cleanup) {
    case 0:
	*(++tosPtr) = (objResultPtr);
	goto cleanup0;
    default:
	cleanup -= 2;
	while (cleanup--) {
	    objPtr = POP_OBJECT();
	    TclDecrRefCount(objPtr);
	}
	/* FALLTHRU */
    case 2:
    cleanup2_pushObjResultPtr:
	objPtr = POP_OBJECT();
	TclDecrRefCount(objPtr);
	/* FALLTHRU */
    case 1:
    cleanup1_pushObjResultPtr:
	objPtr = OBJ_AT_TOS;
	TclDecrRefCount(objPtr);
    }
    OBJ_AT_TOS = objResultPtr;
    goto cleanup0;

  cleanupV:
    switch (cleanup) {
    default:
	cleanup -= 2;
	while (cleanup--) {
	    objPtr = POP_OBJECT();
	    TclDecrRefCount(objPtr);
	}
	/* FALLTHRU */
    case 2:
    cleanup2:
	objPtr = POP_OBJECT();
	TclDecrRefCount(objPtr);
	/* FALLTHRU */
    case 1:
    cleanup1:
	objPtr = POP_OBJECT();
	TclDecrRefCount(objPtr);
	/* FALLTHRU */
    case 0:
	/*
	 * We really want to do nothing now, but this is needed for some
	 * compilers (SunPro CC).
	 */

	break;
    }
  cleanup0:

    /*
     * Check for asynchronous handlers [Bug 746722]; we do the check every
     * ASYNC_CHECK_COUNT instructions.
     */

    if ((--interruptCounter) == 0) {
	interruptCounter = ASYNC_CHECK_COUNT;
	DECACHE_STACK_INFO();
	if (TclAsyncReady(iPtr)) {
	    result = Tcl_AsyncInvoke(interp, result);
	    if (result == TCL_ERROR) {
		CACHE_STACK_INFO();
		goto gotError;
	    }
	}

	if (TclCanceled(iPtr)) {
	    if (Tcl_Canceled(interp, TCL_LEAVE_ERR_MSG) == TCL_ERROR) {
		CACHE_STACK_INFO();
		goto gotError;
	    }
	}

	if (TclLimitReady(iPtr->limit)) {
	    if (Tcl_LimitCheck(interp) == TCL_ERROR) {
		CACHE_STACK_INFO();
		goto gotError;
	    }
	}
	CACHE_STACK_INFO();
    }

    /*
     * These two instructions account for 26% of all instructions (according
     * to measurements on tclbench by Ben Vitale
     * [http://www.cs.toronto.edu/syslab/pubs/tcl2005-vitale-zaleski.pdf]
     * Resolving them before the switch reduces the cost of branch
     * mispredictions, seems to improve runtime by 5% to 15%, and (amazingly!)
     * reduces total obj size.
     */

    inst = *pc;

    peepholeStart:
#ifdef TCL_COMPILE_STATS
    iPtr->stats.instructionCount[*pc]++;
#endif

#ifdef TCL_COMPILE_DEBUG
    /*
     * Skip the stack depth check if an expansion is in progress.
     */

    CHECK_STACK();
    if (traceInstructions) {
	fprintf(stdout, "%2" TCL_SIZE_MODIFIER "d: %2" TCL_SIZE_MODIFIER "d ", iPtr->numLevels, CURR_DEPTH);
	TclPrintInstruction(codePtr, pc);
	fflush(stdout);
    }
#endif /* TCL_COMPILE_DEBUG */

    TCL_DTRACE_INST_NEXT();

    if (inst == INST_LOAD_SCALAR1) {
	goto instLoadScalar1;
    } else if (inst == INST_PUSH1) {
	PUSH_OBJECT(codePtr->objArrayPtr[TclGetUInt1AtPtr(pc+1)]);
	TRACE_WITH_OBJ(("%u => ", TclGetUInt1AtPtr(pc + 1)), OBJ_AT_TOS);
	inst = *(pc += 2);
	goto peepholeStart;
    } else if (inst == INST_START_CMD) {
	/*
	 * Peephole: do not run INST_START_CMD, just skip it
	 */

	iPtr->cmdCount += TclGetUInt4AtPtr(pc + 5);
	if (checkInterp) {
	    if (((codePtr->compileEpoch != iPtr->compileEpoch) ||
		    (codePtr->nsEpoch != iPtr->varFramePtr->nsPtr->resolverEpoch)) &&
		    !(codePtr->flags & TCL_BYTECODE_PRECOMPILED)) {
		goto instStartCmdFailed;
	    }
	    checkInterp = 0;
	}
	inst = *(pc += 9);
	goto peepholeStart;
    } else if (inst == INST_NOP) {
#ifndef TCL_COMPILE_DEBUG
	while (inst == INST_NOP)
#endif
	{
	    inst = *++pc;
	}
	goto peepholeStart;
    }

    switch (inst) {
    case INST_SYNTAX:
    case INST_RETURN_IMM: {
	int code = TclGetInt4AtPtr(pc+1);
	int level = TclGetUInt4AtPtr(pc+5);

	/*
	 * OBJ_AT_TOS is returnOpts, OBJ_UNDER_TOS is resultObjPtr.
	 */

	TRACE(("%u %u => ", code, level));
	result = TclProcessReturn(interp, code, level, OBJ_AT_TOS);
	if (result == TCL_OK) {
	    TRACE_APPEND(("continuing to next instruction (result=\"%.30s\")\n",
		    O2S(objResultPtr)));
	    NEXT_INST_F(9, 1, 0);
	}
	Tcl_SetObjResult(interp, OBJ_UNDER_TOS);
	if (*pc == INST_SYNTAX) {
	    iPtr->flags &= ~ERR_ALREADY_LOGGED;
	}
	cleanup = 2;
	TRACE_APPEND(("\n"));
	goto processExceptionReturn;
    }

    case INST_RETURN_STK:
	TRACE(("=> "));
	objResultPtr = POP_OBJECT();
	result = Tcl_SetReturnOptions(interp, OBJ_AT_TOS);
	if (result == TCL_OK) {
	    Tcl_DecrRefCount(OBJ_AT_TOS);
	    OBJ_AT_TOS = objResultPtr;
	    TRACE_APPEND(("continuing to next instruction (result=\"%.30s\")\n",
		    O2S(objResultPtr)));
	    NEXT_INST_F(1, 0, 0);
	} else if (result == TCL_ERROR) {
	    /*
	     * BEWARE! Must do this in this order, because an error in the
	     * option dictionary overrides the result (and can be verified by
	     * test).
	     */

	    Tcl_SetObjResult(interp, objResultPtr);
	    Tcl_SetReturnOptions(interp, OBJ_AT_TOS);
	    Tcl_DecrRefCount(OBJ_AT_TOS);
	    OBJ_AT_TOS = objResultPtr;
	} else {
	    Tcl_DecrRefCount(OBJ_AT_TOS);
	    OBJ_AT_TOS = objResultPtr;
	    Tcl_SetObjResult(interp, objResultPtr);
	}
	cleanup = 1;
	TRACE_APPEND(("\n"));
	goto processExceptionReturn;

    {
	CoroutineData *corPtr;
	void *yieldParameter;

    case INST_YIELD:
	corPtr = iPtr->execEnvPtr->corPtr;
	TRACE(("%.30s => ", O2S(OBJ_AT_TOS)));
	if (!corPtr) {
	    TRACE_APPEND(("ERROR: yield outside coroutine\n"));
	    Tcl_SetObjResult(interp, Tcl_NewStringObj(
		    "yield can only be called in a coroutine", -1));
	    DECACHE_STACK_INFO();
	    Tcl_SetErrorCode(interp, "TCL", "COROUTINE", "ILLEGAL_YIELD",
		    (char *)NULL);
	    CACHE_STACK_INFO();
	    goto gotError;
	}

#ifdef TCL_COMPILE_DEBUG
	if (tclTraceExec >= 2) {
	    if (traceInstructions) {
		TRACE_APPEND(("YIELD...\n"));
	    } else {
		fprintf(stdout, "%" TCL_SIZE_MODIFIER "d: (%" TCL_T_MODIFIER "d) yielding value \"%.30s\"\n",
			iPtr->numLevels, (pc - codePtr->codeStart),
			Tcl_GetString(OBJ_AT_TOS));
	    }
	    fflush(stdout);
	}
#endif
	yieldParameter = NULL;	/*==CORO_ACTIVATE_YIELD*/
	Tcl_SetObjResult(interp, OBJ_AT_TOS);
	goto doYield;

    case INST_YIELD_TO_INVOKE:
	corPtr = iPtr->execEnvPtr->corPtr;
	valuePtr = OBJ_AT_TOS;
	if (!corPtr) {
	    TRACE(("[%.30s] => ERROR: yield outside coroutine\n",
		    O2S(valuePtr)));
	    Tcl_SetObjResult(interp, Tcl_NewStringObj(
		    "yieldto can only be called in a coroutine", -1));
	    DECACHE_STACK_INFO();
	    Tcl_SetErrorCode(interp, "TCL", "COROUTINE", "ILLEGAL_YIELD",
		    (char *)NULL);
	    CACHE_STACK_INFO();
	    goto gotError;
	}
	if (((Namespace *)TclGetCurrentNamespace(interp))->flags & NS_DYING) {
	    TRACE(("[%.30s] => ERROR: yield in deleted\n",
		    O2S(valuePtr)));
	    Tcl_SetObjResult(interp, Tcl_NewStringObj(
		    "yieldto called in deleted namespace", -1));
	    DECACHE_STACK_INFO();
	    Tcl_SetErrorCode(interp, "TCL", "COROUTINE", "YIELDTO_IN_DELETED",
		    (char *)NULL);
	    CACHE_STACK_INFO();
	    goto gotError;
	}

#ifdef TCL_COMPILE_DEBUG
	if (tclTraceExec >= 2) {
	    if (traceInstructions) {
		TRACE(("[%.30s] => YIELD...\n", O2S(valuePtr)));
	    } else {
		/* FIXME: What is the right thing to trace? */
		fprintf(stdout, "%" TCL_SIZE_MODIFIER "d: (%" TCL_T_MODIFIER "d) yielding to [%.30s]\n",
			iPtr->numLevels, (pc - codePtr->codeStart),
			TclGetString(valuePtr));
	    }
	    fflush(stdout);
	}
#endif

	/*
	 * Install a tailcall record in the caller and continue with the
	 * yield. The yield is switched into multi-return mode (via the
	 * 'yieldParameter').
	 */

	iPtr->execEnvPtr = corPtr->callerEEPtr;
	Tcl_IncrRefCount(valuePtr);
	TclSetTailcall(interp, valuePtr);
	corPtr->yieldPtr = valuePtr;
	iPtr->execEnvPtr = corPtr->eePtr;
	yieldParameter = INT2PTR(1);	/*==CORO_ACTIVATE_YIELDM*/

    doYield:
	/* TIP #280: Record the last piece of info needed by
	 * 'TclGetSrcInfoForPc', and push the frame.
	 */

	bcFramePtr->data.tebc.pc = (char *) pc;
	iPtr->cmdFramePtr = bcFramePtr;

	if (iPtr->flags & INTERP_DEBUG_FRAME) {
	    ArgumentBCEnter(interp, codePtr, TD, pc, objc, objv);
	}

	pc++;
	cleanup = 1;
	TEBC_YIELD();
	TclNRAddCallback(interp, TclNRCoroutineActivateCallback, corPtr,
		yieldParameter, NULL, NULL);
	return TCL_OK;
    }

    case INST_TAILCALL: {
	Tcl_Obj *listPtr;

	opnd = TclGetUInt1AtPtr(pc+1);

	if (!(iPtr->varFramePtr->isProcCallFrame & 1)) {
	    TRACE(("%d => ERROR: tailcall in non-proc context\n", opnd));
	    Tcl_SetObjResult(interp, Tcl_NewStringObj(
		    "tailcall can only be called from a proc or lambda", -1));
	    DECACHE_STACK_INFO();
	    Tcl_SetErrorCode(interp, "TCL", "TAILCALL", "ILLEGAL", (char *)NULL);
	    CACHE_STACK_INFO();
	    goto gotError;
	}

#ifdef TCL_COMPILE_DEBUG
	/* FIXME: What is the right thing to trace? */
	{
	    int i;

	    TRACE(("%d [", opnd));
	    for (i=opnd-1 ; i>=0 ; i--) {
		TRACE_APPEND(("\"%.30s\"", O2S(OBJ_AT_DEPTH(i))));
		if (i > 0) {
		    TRACE_APPEND((" "));
		}
	    }
	    TRACE_APPEND(("] => RETURN..."));
	}
#endif

	/*
	 * Push the evaluation of the called command into the NR callback
	 * stack.
	 */

	listPtr = Tcl_NewListObj(opnd, &OBJ_AT_DEPTH(opnd-1));
	TclListObjSetElement(NULL, listPtr, 0, TclNewNamespaceObj(
		(Tcl_Namespace *) iPtr->varFramePtr->nsPtr));
	if (iPtr->varFramePtr->tailcallPtr) {
	    Tcl_DecrRefCount(iPtr->varFramePtr->tailcallPtr);
	}
	iPtr->varFramePtr->tailcallPtr = listPtr;

	result = TCL_RETURN;
	cleanup = opnd;
	goto processExceptionReturn;
    }

    case INST_DONE:
	if (tosPtr > initTosPtr) {

	    if ((curEvalFlags & TCL_EVAL_DISCARD_RESULT) && (result == TCL_OK)) {
		/* simulate pop & fast done (like it does continue in loop) */
		TRACE_WITH_OBJ(("=> discarding "), OBJ_AT_TOS);
		objPtr = POP_OBJECT();
		TclDecrRefCount(objPtr);
		goto abnormalReturn;
	    }
	    /*
	     * Set the interpreter's object result to point to the topmost
	     * object from the stack, and check for a possible [catch]. The
	     * stackTop's level and refCount will be handled by "processCatch"
	     * or "abnormalReturn".
	     */

	    Tcl_SetObjResult(interp, OBJ_AT_TOS);
#ifdef TCL_COMPILE_DEBUG
	    TRACE_WITH_OBJ(("=> return code=%d, result=", result),
		    iPtr->objResultPtr);
	    if (traceInstructions) {
		fprintf(stdout, "\n");
	    }
#endif
	    goto checkForCatch;
	}
	(void) POP_OBJECT();
	goto abnormalReturn;

    case INST_PUSH4:
	objResultPtr = codePtr->objArrayPtr[TclGetUInt4AtPtr(pc+1)];
	TRACE_WITH_OBJ(("%u => ", TclGetUInt4AtPtr(pc+1)), objResultPtr);
	NEXT_INST_F(5, 0, 1);
    break;

    case INST_POP:
	TRACE_WITH_OBJ(("=> discarding "), OBJ_AT_TOS);
	objPtr = POP_OBJECT();
	TclDecrRefCount(objPtr);
	NEXT_INST_F(1, 0, 0);
    break;

    case INST_DUP:
	objResultPtr = OBJ_AT_TOS;
	TRACE_WITH_OBJ(("=> "), objResultPtr);
	NEXT_INST_F(1, 0, 1);
    break;

    case INST_OVER:
	opnd = TclGetUInt4AtPtr(pc+1);
	objResultPtr = OBJ_AT_DEPTH(opnd);
	TRACE_WITH_OBJ(("%u => ", opnd), objResultPtr);
	NEXT_INST_F(5, 0, 1);
    break;

    case INST_REVERSE: {
	Tcl_Obj **a, **b;

	opnd = TclGetUInt4AtPtr(pc + 1);
	a = tosPtr - (opnd - 1);
	b = tosPtr;
	while (a < b) {
	    tmpPtr = *a;
	    *a = *b;
	    *b = tmpPtr;
	    a++;
	    b--;
	}
	TRACE(("%u => OK\n", opnd));
	NEXT_INST_F(5, 0, 0);
    }
    break;

    case INST_STR_CONCAT1:

	opnd = TclGetUInt1AtPtr(pc+1);
	DECACHE_STACK_INFO();
	objResultPtr = TclStringCat(interp, opnd, &OBJ_AT_DEPTH(opnd-1),
		TCL_STRING_IN_PLACE);
	if (objResultPtr == NULL) {
	    CACHE_STACK_INFO();
	    TRACE_ERROR(interp);
	    goto gotError;
	}

	CACHE_STACK_INFO();
	TRACE_WITH_OBJ(("%u => ", opnd), objResultPtr);
	NEXT_INST_V(2, opnd, 1);
    break;

    case INST_CONCAT_STK:
	/*
	 * Pop the opnd (objc) top stack elements, run through Tcl_ConcatObj,
	 * and then decrement their ref counts.
	 */

	opnd = TclGetUInt4AtPtr(pc+1);
	objResultPtr = Tcl_ConcatObj(opnd, &OBJ_AT_DEPTH(opnd - 1));
	TRACE_WITH_OBJ(("%u => ", opnd), objResultPtr);
	NEXT_INST_V(5, opnd, 1);
    break;

    case INST_EXPAND_START:
	/*
	 * Push an element to the auxObjList. This records the current
	 * stack depth - i.e., the point in the stack where the expanded
	 * command starts.
	 *
	 * Use a Tcl_Obj as linked list element; slight mem waste, but faster
	 * allocation than Tcl_Alloc. This also abuses the Tcl_Obj structure, as
	 * we do not define a special tclObjType for it. It is not dangerous
	 * as the obj is never passed anywhere, so that all manipulations are
	 * performed here and in INST_INVOKE_EXPANDED (in case of an expansion
	 * error, also in INST_EXPAND_STKTOP).
	 */

	TclNewObj(objPtr);
	objPtr->internalRep.twoPtrValue.ptr2 = INT2PTR(CURR_DEPTH);
	objPtr->length = 0;
	PUSH_TAUX_OBJ(objPtr);
	TRACE(("=> mark depth as %" TCL_SIZE_MODIFIER "d\n", CURR_DEPTH));
	NEXT_INST_F(1, 0, 0);
    break;

    case INST_EXPAND_DROP:
	/*
	 * Drops an element of the auxObjList, popping stack elements to
	 * restore the stack to the state before the point where the aux
	 * element was created.
	 */

	CLANG_ASSERT(auxObjList);
	objc = CURR_DEPTH - PTR2INT(auxObjList->internalRep.twoPtrValue.ptr2);
	POP_TAUX_OBJ();
#ifdef TCL_COMPILE_DEBUG
	/* Ugly abuse! */
	starting = 1;
#endif
	TRACE(("=> drop %" TCL_SIZE_MODIFIER "d items\n", objc));
	NEXT_INST_V(1, objc, 0);

    case INST_EXPAND_STKTOP: {
	Tcl_Size i;
	TEBCdata *newTD;
	Tcl_Size oldCatchTopOff, oldTosPtrOff;

	/*
	 * Make sure that the element at stackTop is a list; if not, just
	 * leave with an error. Note that the element from the expand list
	 * will be removed at checkForCatch.
	 */

	objPtr = OBJ_AT_TOS;
	TRACE(("\"%.30s\" => ", O2S(objPtr)));
	if (TclListObjGetElements(interp, objPtr, &objc, &objv) != TCL_OK) {
	    TRACE_ERROR(interp);
	    goto gotError;
	}
	(void) POP_OBJECT();

	/*
	 * Make sure there is enough room in the stack to expand this list
	 * *and* process the rest of the command (at least up to the next
	 * argument expansion or command end). The operand is the current
	 * stack depth, as seen by the compiler.
	 */

	auxObjList->length += objc - 1;
	if ((objc > 1) && (auxObjList->length > 0)) {
	    length = auxObjList->length /* Total expansion room we need */
		    + codePtr->maxStackDepth /* Beyond the original max */
		    - CURR_DEPTH;	/* Relative to where we are */
	    DECACHE_STACK_INFO();
	    oldCatchTopOff = catchTop - initCatchTop;
	    oldTosPtrOff = tosPtr - initTosPtr;
	    newTD = (TEBCdata *)
		    GrowEvaluationStack(iPtr->execEnvPtr, length, 1);
	    if (newTD != TD) {
		/*
		 * Change the global data to point to the new stack: move the
		 * TEBCdataPtr TD, recompute the position of every other
		 * stack-allocated parameter, update the stack pointers.
		 */

		TD = newTD;

		catchTop = initCatchTop + oldCatchTopOff;
		tosPtr = initTosPtr + oldTosPtrOff;
	    }
	}

	/*
	 * Expand the list at stacktop onto the stack; free the list. Knowing
	 * that it has a freeIntRepProc we use Tcl_DecrRefCount().
	 */

	for (i = 0; i < objc; i++) {
	    PUSH_OBJECT(objv[i]);
	}

	TRACE_APPEND(("OK\n"));
	Tcl_DecrRefCount(objPtr);
	NEXT_INST_F(5, 0, 0);
    }
    break;

    case INST_EXPR_STK: {
	ByteCode *newCodePtr;

	bcFramePtr->data.tebc.pc = (char *) pc;
	iPtr->cmdFramePtr = bcFramePtr;
	DECACHE_STACK_INFO();
	newCodePtr = CompileExprObj(interp, OBJ_AT_TOS);
	CACHE_STACK_INFO();
	cleanup = 1;
	pc++;
	TEBC_YIELD();
	return TclNRExecuteByteCode(interp, newCodePtr);
    }

	/*
	 * INVOCATION BLOCK
	 */

    case INST_EVAL_STK:
    instEvalStk:
	bcFramePtr->data.tebc.pc = (char *) pc;
	iPtr->cmdFramePtr = bcFramePtr;

	cleanup = 1;
	pc += 1;
	/* yield next instruction */
	TEBC_YIELD();
	/* add TEBCResume for object at top of stack */
	return TclNRExecuteByteCode(interp,
		    TclCompileObj(interp, OBJ_AT_TOS, NULL, 0));

    case INST_INVOKE_EXPANDED:
	CLANG_ASSERT(auxObjList);
	objc = CURR_DEPTH - PTR2INT(auxObjList->internalRep.twoPtrValue.ptr2);
	POP_TAUX_OBJ();
	if (objc) {
	    pcAdjustment = 1;
	    goto doInvocation;
	}

	/*
	 * Nothing was expanded, return {}.
	 */

	TclNewObj(objResultPtr);
	NEXT_INST_F(1, 0, 1);
    break;

    case INST_INVOKE_STK4:
	objc = TclGetUInt4AtPtr(pc+1);
	pcAdjustment = 5;
	goto doInvocation;

    case INST_INVOKE_STK1:
	objc = TclGetUInt1AtPtr(pc+1);
	pcAdjustment = 2;

    doInvocation:
	objv = &OBJ_AT_DEPTH(objc-1);
	cleanup = objc;

#ifdef TCL_COMPILE_DEBUG
	if (tclTraceExec >= 2) {
	    Tcl_Size i;

	    if (traceInstructions) {
		strncpy(cmdNameBuf, TclGetString(objv[0]), 20);
		TRACE(("%" TCL_SIZE_MODIFIER "d => call ", objc));
	    } else {
		fprintf(stdout, "%" TCL_SIZE_MODIFIER "d: (%" TCL_T_MODIFIER "d) invoking ", iPtr->numLevels,
			(pc - codePtr->codeStart));
	    }
	    for (i = 0;  i < objc;  i++) {
		TclPrintObject(stdout, objv[i], 15);
		fprintf(stdout, " ");
	    }
	    fprintf(stdout, "\n");
	    fflush(stdout);
	}
#endif /*TCL_COMPILE_DEBUG*/

	/*
	 * Finally, let TclEvalObjv handle the command.
	 *
	 * TIP #280: Record the last piece of info needed by
	 * 'TclGetSrcInfoForPc', and push the frame.
	 */

	bcFramePtr->data.tebc.pc = (char *) pc;
	iPtr->cmdFramePtr = bcFramePtr;

	if (iPtr->flags & INTERP_DEBUG_FRAME) {
	    ArgumentBCEnter(interp, codePtr, TD, pc, objc, objv);
	}

	DECACHE_STACK_INFO();

	pc += pcAdjustment;
	TEBC_YIELD();
	if (objc > INT_MAX) {
	    return TclCommandWordLimitError(interp, objc);
	} else {
	    return TclNREvalObjv(interp, objc, objv,
		TCL_EVAL_NOERR | TCL_EVAL_SOURCE_IN_FRAME, NULL);
	}

    case INST_INVOKE_REPLACE:
	objc = TclGetUInt4AtPtr(pc+1);
	opnd = TclGetUInt1AtPtr(pc+5);
	objPtr = POP_OBJECT();
	objv = &OBJ_AT_DEPTH(objc-1);
	cleanup = objc;
#ifdef TCL_COMPILE_DEBUG
	if (tclTraceExec >= 2) {
	    Tcl_Size i;

	    if (traceInstructions) {
		strncpy(cmdNameBuf, TclGetString(objv[0]), 20);
		TRACE(("%" TCL_SIZE_MODIFIER "u => call (implementation %s) ", objc, O2S(objPtr)));
	    } else {
		fprintf(stdout,
			"%" TCL_SIZE_MODIFIER "d: (%" TCL_T_MODIFIER "u) invoking (using implementation %s) ",
			iPtr->numLevels, (pc - codePtr->codeStart),
			O2S(objPtr));
	    }
	    for (i = 0;  i < objc;  i++) {
		if (i < opnd) {
		    fprintf(stdout, "<");
		    TclPrintObject(stdout, objv[i], 15);
		    fprintf(stdout, ">");
		} else {
		    TclPrintObject(stdout, objv[i], 15);
		}
		fprintf(stdout, " ");
	    }
	    fprintf(stdout, "\n");
	    fflush(stdout);
	}
#endif /*TCL_COMPILE_DEBUG*/

	bcFramePtr->data.tebc.pc = (char *) pc;
	iPtr->cmdFramePtr = bcFramePtr;
	if (iPtr->flags & INTERP_DEBUG_FRAME) {
	    ArgumentBCEnter(interp, codePtr, TD, pc, objc, objv);
	}

	TclInitRewriteEnsemble(interp, opnd, 1, objv);

	{
	    Tcl_Obj *copyPtr = Tcl_NewListObj(objc - opnd + 1, NULL);

	    Tcl_ListObjAppendElement(NULL, copyPtr, objPtr);
	    Tcl_ListObjReplace(NULL, copyPtr, LIST_MAX, 0,
		    objc - opnd, objv + opnd);
	    Tcl_DecrRefCount(objPtr);
	    objPtr = copyPtr;
	}

	DECACHE_STACK_INFO();
	pc += 6;
	TEBC_YIELD();

	TclMarkTailcall(interp);
	TclNRAddCallback(interp, TclClearRootEnsemble, NULL, NULL, NULL, NULL);
	TclListObjGetElements(NULL, objPtr, &objc, &objv);
	TclNRAddCallback(interp, TclNRReleaseValues, objPtr, NULL, NULL, NULL);
	return TclNREvalObjv(interp, objc, objv, TCL_EVAL_INVOKE, NULL);

    /*
     * -----------------------------------------------------------------
     *	   Start of INST_LOAD instructions.
     *
     * WARNING: more 'goto' here than your doctor recommended! The different
     * instructions set the value of some variables and then jump to some
     * common execution code.
     */

    case INST_LOAD_SCALAR1:
    instLoadScalar1:
	opnd = TclGetUInt1AtPtr(pc+1);
	varPtr = LOCAL(opnd);
	while (TclIsVarLink(varPtr)) {
	    varPtr = varPtr->value.linkPtr;
	}
	TRACE(("%u => ", opnd));
	if (TclIsVarDirectReadable(varPtr)) {
	    /*
	     * No errors, no traces: just get the value.
	     */

	    objResultPtr = varPtr->value.objPtr;
	    TRACE_APPEND(("%.30s\n", O2S(objResultPtr)));
	    NEXT_INST_F(2, 0, 1);
	}
	pcAdjustment = 2;
	cleanup = 0;
	arrayPtr = NULL;
	part1Ptr = part2Ptr = NULL;
	goto doCallPtrGetVar;

    case INST_LOAD_SCALAR4:
	opnd = TclGetUInt4AtPtr(pc+1);
	varPtr = LOCAL(opnd);
	while (TclIsVarLink(varPtr)) {
	    varPtr = varPtr->value.linkPtr;
	}
	TRACE(("%u => ", opnd));
	if (TclIsVarDirectReadable(varPtr)) {
	    /*
	     * No errors, no traces: just get the value.
	     */

	    objResultPtr = varPtr->value.objPtr;
	    TRACE_APPEND(("%.30s\n", O2S(objResultPtr)));
	    NEXT_INST_F(5, 0, 1);
	}
	pcAdjustment = 5;
	cleanup = 0;
	arrayPtr = NULL;
	part1Ptr = part2Ptr = NULL;
	goto doCallPtrGetVar;

    case INST_LOAD_ARRAY4:
	opnd = TclGetUInt4AtPtr(pc+1);
	pcAdjustment = 5;
	goto doLoadArray;

    case INST_LOAD_ARRAY1:
	opnd = TclGetUInt1AtPtr(pc+1);
	pcAdjustment = 2;

    doLoadArray:
	part1Ptr = NULL;
	part2Ptr = OBJ_AT_TOS;
	arrayPtr = LOCAL(opnd);
	while (TclIsVarLink(arrayPtr)) {
	    arrayPtr = arrayPtr->value.linkPtr;
	}
	TRACE(("%u \"%.30s\" => ", opnd, O2S(part2Ptr)));
	if (TclIsVarArray(arrayPtr) && !ReadTraced(arrayPtr)) {
	    varPtr = VarHashFindVar(arrayPtr->value.tablePtr, part2Ptr);
	    if (varPtr && TclIsVarDirectReadable(varPtr)) {
		/*
		 * No errors, no traces: just get the value.
		 */

		objResultPtr = varPtr->value.objPtr;
		TRACE_APPEND(("%.30s\n", O2S(objResultPtr)));
		NEXT_INST_F(pcAdjustment, 1, 1);
	    }
	}
	varPtr = TclLookupArrayElement(interp, part1Ptr, part2Ptr,
		TCL_LEAVE_ERR_MSG, "read", 0, 1, arrayPtr, opnd);
	if (varPtr == NULL) {
	    TRACE_ERROR(interp);
	    goto gotError;
	}
	cleanup = 1;
	goto doCallPtrGetVar;

    case INST_LOAD_ARRAY_STK:
	cleanup = 2;
	part2Ptr = OBJ_AT_TOS;		/* element name */
	objPtr = OBJ_UNDER_TOS;		/* array name */
	TRACE(("\"%.30s(%.30s)\" => ", O2S(objPtr), O2S(part2Ptr)));
	goto doLoadStk;

    case INST_LOAD_STK:
    case INST_LOAD_SCALAR_STK:
	cleanup = 1;
	part2Ptr = NULL;
	objPtr = OBJ_AT_TOS;		/* variable name */
	TRACE(("\"%.30s\" => ", O2S(objPtr)));

    doLoadStk:
	part1Ptr = objPtr;
	varPtr = TclObjLookupVarEx(interp, part1Ptr, part2Ptr,
		TCL_LEAVE_ERR_MSG, "read", /*createPart1*/0, /*createPart2*/1,
		&arrayPtr);
	if (!varPtr) {
	    TRACE_ERROR(interp);
	    goto gotError;
	}

	if (TclIsVarDirectReadable2(varPtr, arrayPtr)) {
	    /*
	     * No errors, no traces: just get the value.
	     */

	    objResultPtr = varPtr->value.objPtr;
	    TRACE_APPEND(("%.30s\n", O2S(objResultPtr)));
	    NEXT_INST_V(1, cleanup, 1);
	}
	pcAdjustment = 1;
	opnd = -1;

    doCallPtrGetVar:
	/*
	 * There are either errors or the variable is traced: call
	 * TclPtrGetVar to process fully.
	 */

	DECACHE_STACK_INFO();
	objResultPtr = TclPtrGetVarIdx(interp, varPtr, arrayPtr,
		part1Ptr, part2Ptr, TCL_LEAVE_ERR_MSG, opnd);
	CACHE_STACK_INFO();
	if (!objResultPtr) {
	    TRACE_ERROR(interp);
	    goto gotError;
	}
	TRACE_APPEND(("%.30s\n", O2S(objResultPtr)));
	NEXT_INST_V(pcAdjustment, cleanup, 1);

    /*
     *	   End of INST_LOAD instructions.
     * -----------------------------------------------------------------
     *	   Start of INST_STORE and related instructions.
     *
     * WARNING: more 'goto' here than your doctor recommended! The different
     * instructions set the value of some variables and then jump to somme
     * common execution code.
     */

    {
	int storeFlags;
	Tcl_Size len;

    case INST_STORE_ARRAY4:
	opnd = TclGetUInt4AtPtr(pc+1);
	pcAdjustment = 5;
	goto doStoreArrayDirect;

    case INST_STORE_ARRAY1:
	opnd = TclGetUInt1AtPtr(pc+1);
	pcAdjustment = 2;

    doStoreArrayDirect:
	valuePtr = OBJ_AT_TOS;
	part2Ptr = OBJ_UNDER_TOS;
	arrayPtr = LOCAL(opnd);
	TRACE(("%u \"%.30s\" <- \"%.30s\" => ", opnd, O2S(part2Ptr),
		O2S(valuePtr)));
	while (TclIsVarLink(arrayPtr)) {
	    arrayPtr = arrayPtr->value.linkPtr;
	}
	if (TclIsVarArray(arrayPtr) && !WriteTraced(arrayPtr)) {
	    varPtr = VarHashFindVar(arrayPtr->value.tablePtr, part2Ptr);
	    if (varPtr && TclIsVarDirectWritable(varPtr)) {
		tosPtr--;
		Tcl_DecrRefCount(OBJ_AT_TOS);
		OBJ_AT_TOS = valuePtr;
		goto doStoreVarDirect;
	    }
	}
	cleanup = 2;
	storeFlags = TCL_LEAVE_ERR_MSG;
	part1Ptr = NULL;
	goto doStoreArrayDirectFailed;

    case INST_STORE_SCALAR4:
	opnd = TclGetUInt4AtPtr(pc+1);
	pcAdjustment = 5;
	goto doStoreScalarDirect;

    case INST_STORE_SCALAR1:
	opnd = TclGetUInt1AtPtr(pc+1);
	pcAdjustment = 2;

    doStoreScalarDirect:
	valuePtr = OBJ_AT_TOS;
	varPtr = LOCAL(opnd);
	TRACE(("%u <- \"%.30s\" => ", opnd, O2S(valuePtr)));
	while (TclIsVarLink(varPtr)) {
	    varPtr = varPtr->value.linkPtr;
	}
	if (!TclIsVarDirectWritable(varPtr)) {
	    storeFlags = TCL_LEAVE_ERR_MSG;
	    part1Ptr = NULL;
	    goto doStoreScalar;
	}

	/*
	 * No traces, no errors, plain 'set': we can safely inline. The value
	 * *will* be set to what's requested, so that the stack top remains
	 * pointing to the same Tcl_Obj.
	 */

    doStoreVarDirect:
	valuePtr = varPtr->value.objPtr;
	if (valuePtr != NULL) {
	    TclDecrRefCount(valuePtr);
	}
	objResultPtr = OBJ_AT_TOS;
	varPtr->value.objPtr = objResultPtr;
#ifndef TCL_COMPILE_DEBUG
	if (pc[pcAdjustment] == INST_POP) {
	    tosPtr--;
	    NEXT_INST_F((pcAdjustment+1), 0, 0);
	}
#else
	TRACE_APPEND(("%.30s\n", O2S(objResultPtr)));
#endif
	Tcl_IncrRefCount(objResultPtr);
	NEXT_INST_F(pcAdjustment, 0, 0);

    case INST_LAPPEND_STK:
	valuePtr = OBJ_AT_TOS; /* value to append */
	part2Ptr = NULL;
	storeFlags = (TCL_LEAVE_ERR_MSG | TCL_APPEND_VALUE
		| TCL_LIST_ELEMENT);
	goto doStoreStk;

    case INST_LAPPEND_ARRAY_STK:
	valuePtr = OBJ_AT_TOS; /* value to append */
	part2Ptr = OBJ_UNDER_TOS;
	storeFlags = (TCL_LEAVE_ERR_MSG | TCL_APPEND_VALUE
		| TCL_LIST_ELEMENT);
	goto doStoreStk;

    case INST_APPEND_STK:
	valuePtr = OBJ_AT_TOS; /* value to append */
	part2Ptr = NULL;
	storeFlags = (TCL_LEAVE_ERR_MSG | TCL_APPEND_VALUE);
	goto doStoreStk;

    case INST_APPEND_ARRAY_STK:
	valuePtr = OBJ_AT_TOS; /* value to append */
	part2Ptr = OBJ_UNDER_TOS;
	storeFlags = (TCL_LEAVE_ERR_MSG | TCL_APPEND_VALUE);
	goto doStoreStk;

    case INST_STORE_ARRAY_STK:
	valuePtr = OBJ_AT_TOS;
	part2Ptr = OBJ_UNDER_TOS;
	storeFlags = TCL_LEAVE_ERR_MSG;
	goto doStoreStk;

    case INST_STORE_STK:
    case INST_STORE_SCALAR_STK:
	valuePtr = OBJ_AT_TOS;
	part2Ptr = NULL;
	storeFlags = TCL_LEAVE_ERR_MSG;

    doStoreStk:
	objPtr = OBJ_AT_DEPTH(1 + (part2Ptr != NULL)); /* variable name */
	part1Ptr = objPtr;
#ifdef TCL_COMPILE_DEBUG
	if (part2Ptr == NULL) {
	    TRACE(("\"%.30s\" <- \"%.30s\" =>", O2S(part1Ptr),O2S(valuePtr)));
	} else {
	    TRACE(("\"%.30s(%.30s)\" <- \"%.30s\" => ",
		    O2S(part1Ptr), O2S(part2Ptr), O2S(valuePtr)));
	}
#endif
	varPtr = TclObjLookupVarEx(interp, objPtr, part2Ptr, TCL_LEAVE_ERR_MSG,
		"set", /*createPart1*/ 1, /*createPart2*/ 1, &arrayPtr);
	if (!varPtr) {
	    TRACE_ERROR(interp);
	    goto gotError;
	}
	cleanup = ((part2Ptr == NULL)? 2 : 3);
	pcAdjustment = 1;
	opnd = -1;
	goto doCallPtrSetVar;

    case INST_LAPPEND_ARRAY4:
	opnd = TclGetUInt4AtPtr(pc+1);
	pcAdjustment = 5;
	storeFlags = (TCL_LEAVE_ERR_MSG | TCL_APPEND_VALUE
		| TCL_LIST_ELEMENT);
	goto doStoreArray;

    case INST_LAPPEND_ARRAY1:
	opnd = TclGetUInt1AtPtr(pc+1);
	pcAdjustment = 2;
	storeFlags = (TCL_LEAVE_ERR_MSG | TCL_APPEND_VALUE
		| TCL_LIST_ELEMENT);
	goto doStoreArray;

    case INST_APPEND_ARRAY4:
	opnd = TclGetUInt4AtPtr(pc+1);
	pcAdjustment = 5;
	storeFlags = (TCL_LEAVE_ERR_MSG | TCL_APPEND_VALUE);
	goto doStoreArray;

    case INST_APPEND_ARRAY1:
	opnd = TclGetUInt1AtPtr(pc+1);
	pcAdjustment = 2;
	storeFlags = (TCL_LEAVE_ERR_MSG | TCL_APPEND_VALUE);
	goto doStoreArray;

    doStoreArray:
	valuePtr = OBJ_AT_TOS;
	part2Ptr = OBJ_UNDER_TOS;
	arrayPtr = LOCAL(opnd);
	TRACE(("%u \"%.30s\" <- \"%.30s\" => ", opnd, O2S(part2Ptr),
		O2S(valuePtr)));
	while (TclIsVarLink(arrayPtr)) {
	    arrayPtr = arrayPtr->value.linkPtr;
	}
	cleanup = 2;
	part1Ptr = NULL;

    doStoreArrayDirectFailed:
	varPtr = TclLookupArrayElement(interp, part1Ptr, part2Ptr,
		TCL_LEAVE_ERR_MSG, "set", 1, 1, arrayPtr, opnd);
	if (!varPtr) {
	    TRACE_ERROR(interp);
	    goto gotError;
	}
	goto doCallPtrSetVar;

    case INST_LAPPEND_SCALAR4:
	opnd = TclGetUInt4AtPtr(pc+1);
	pcAdjustment = 5;
	storeFlags = (TCL_LEAVE_ERR_MSG | TCL_APPEND_VALUE
		| TCL_LIST_ELEMENT);
	goto doStoreScalar;

    case INST_LAPPEND_SCALAR1:
	opnd = TclGetUInt1AtPtr(pc+1);
	pcAdjustment = 2;
	storeFlags = (TCL_LEAVE_ERR_MSG | TCL_APPEND_VALUE
		| TCL_LIST_ELEMENT);
	goto doStoreScalar;

    case INST_APPEND_SCALAR4:
	opnd = TclGetUInt4AtPtr(pc+1);
	pcAdjustment = 5;
	storeFlags = (TCL_LEAVE_ERR_MSG | TCL_APPEND_VALUE);
	goto doStoreScalar;

    case INST_APPEND_SCALAR1:
	opnd = TclGetUInt1AtPtr(pc+1);
	pcAdjustment = 2;
	storeFlags = (TCL_LEAVE_ERR_MSG | TCL_APPEND_VALUE);
	goto doStoreScalar;

    doStoreScalar:
	valuePtr = OBJ_AT_TOS;
	varPtr = LOCAL(opnd);
	TRACE(("%u <- \"%.30s\" => ", opnd, O2S(valuePtr)));
	while (TclIsVarLink(varPtr)) {
	    varPtr = varPtr->value.linkPtr;
	}
	cleanup = 1;
	arrayPtr = NULL;
	part1Ptr = part2Ptr = NULL;

    doCallPtrSetVar:
	DECACHE_STACK_INFO();
	objResultPtr = TclPtrSetVarIdx(interp, varPtr, arrayPtr,
		part1Ptr, part2Ptr, valuePtr, storeFlags, opnd);
	CACHE_STACK_INFO();
	if (!objResultPtr) {
	    TRACE_ERROR(interp);
	    goto gotError;
	}
#ifndef TCL_COMPILE_DEBUG
	if (pc[pcAdjustment] == INST_POP) {
	    NEXT_INST_V((pcAdjustment+1), cleanup, 0);
	}
#endif
	TRACE_APPEND(("%.30s\n", O2S(objResultPtr)));
	NEXT_INST_V(pcAdjustment, cleanup, 1);

    case INST_LAPPEND_LIST:
	opnd = TclGetUInt4AtPtr(pc+1);
	valuePtr = OBJ_AT_TOS;
	varPtr = LOCAL(opnd);
	cleanup = 1;
	pcAdjustment = 5;
	while (TclIsVarLink(varPtr)) {
	    varPtr = varPtr->value.linkPtr;
	}
	TRACE(("%u <- \"%.30s\" => ", opnd, O2S(valuePtr)));
	if (TclListObjGetElements(interp, valuePtr, &objc, &objv)
		!= TCL_OK) {
	    TRACE_ERROR(interp);
	    goto gotError;
	}
	if (TclIsVarDirectReadable(varPtr)
		&& TclIsVarDirectWritable(varPtr)) {
	    goto lappendListDirect;
	}
	arrayPtr = NULL;
	part1Ptr = part2Ptr = NULL;
	goto lappendListPtr;

    case INST_LAPPEND_LIST_ARRAY:
	opnd = TclGetUInt4AtPtr(pc+1);
	valuePtr = OBJ_AT_TOS;
	part1Ptr = NULL;
	part2Ptr = OBJ_UNDER_TOS;
	arrayPtr = LOCAL(opnd);
	cleanup = 2;
	pcAdjustment = 5;
	while (TclIsVarLink(arrayPtr)) {
	    arrayPtr = arrayPtr->value.linkPtr;
	}
	TRACE(("%u \"%.30s\" \"%.30s\" => ",
		opnd, O2S(part2Ptr), O2S(valuePtr)));
	if (TclListObjGetElements(interp, valuePtr, &objc, &objv)
		!= TCL_OK) {
	    TRACE_ERROR(interp);
	    goto gotError;
	}
	if (TclIsVarArray(arrayPtr) && !ReadTraced(arrayPtr)
		&& !WriteTraced(arrayPtr)) {
	    varPtr = VarHashFindVar(arrayPtr->value.tablePtr, part2Ptr);
	    if (varPtr && TclIsVarDirectReadable(varPtr)
		    && TclIsVarDirectWritable(varPtr)) {
		goto lappendListDirect;
	    }
	}
	varPtr = TclLookupArrayElement(interp, part1Ptr, part2Ptr,
		TCL_LEAVE_ERR_MSG, "set", 1, 1, arrayPtr, opnd);
	if (varPtr == NULL) {
	    TRACE_ERROR(interp);
	    goto gotError;
	}
	goto lappendListPtr;

    case INST_LAPPEND_LIST_ARRAY_STK:
	pcAdjustment = 1;
	cleanup = 3;
	valuePtr = OBJ_AT_TOS;
	part2Ptr = OBJ_UNDER_TOS;	/* element name */
	part1Ptr = OBJ_AT_DEPTH(2);	/* array name */
	TRACE(("\"%.30s(%.30s)\" \"%.30s\" => ",
		O2S(part1Ptr), O2S(part2Ptr), O2S(valuePtr)));
	goto lappendList;

    case INST_LAPPEND_LIST_STK:
	pcAdjustment = 1;
	cleanup = 2;
	valuePtr = OBJ_AT_TOS;
	part2Ptr = NULL;
	part1Ptr = OBJ_UNDER_TOS;	/* variable name */
	TRACE(("\"%.30s\" \"%.30s\" => ", O2S(part1Ptr), O2S(valuePtr)));
	goto lappendList;

    lappendListDirect:
	objResultPtr = varPtr->value.objPtr;
	if (TclListObjLength(interp, objResultPtr, &len) != TCL_OK) {
	    TRACE_ERROR(interp);
	    goto gotError;
	}
	if (Tcl_IsShared(objResultPtr)) {
	    Tcl_Obj *newValue = Tcl_DuplicateObj(objResultPtr);

	    TclDecrRefCount(objResultPtr);
	    varPtr->value.objPtr = objResultPtr = newValue;
	    Tcl_IncrRefCount(newValue);
	}
	if (TclListObjAppendElements(interp, objResultPtr, objc, objv)
		!= TCL_OK) {
	    TRACE_ERROR(interp);
	    goto gotError;
	}
	TRACE_APPEND(("%.30s\n", O2S(objResultPtr)));
	NEXT_INST_V(pcAdjustment, cleanup, 1);

    lappendList:
	opnd = -1;
	if (TclListObjGetElements(interp, valuePtr, &objc, &objv)
		!= TCL_OK) {
	    TRACE_ERROR(interp);
	    goto gotError;
	}
	DECACHE_STACK_INFO();
	varPtr = TclObjLookupVarEx(interp, part1Ptr, part2Ptr,
		TCL_LEAVE_ERR_MSG, "set", 1, 1, &arrayPtr);
	CACHE_STACK_INFO();
	if (!varPtr) {
	    TRACE_ERROR(interp);
	    goto gotError;
	}

    lappendListPtr:
	if (TclIsVarInHash(varPtr)) {
	    VarHashRefCount(varPtr)++;
	}
	if (arrayPtr && TclIsVarInHash(arrayPtr)) {
	    VarHashRefCount(arrayPtr)++;
	}
	DECACHE_STACK_INFO();
	objResultPtr = TclPtrGetVarIdx(interp, varPtr, arrayPtr,
		part1Ptr, part2Ptr, TCL_LEAVE_ERR_MSG, opnd);
	CACHE_STACK_INFO();
	if (TclIsVarInHash(varPtr)) {
	    VarHashRefCount(varPtr)--;
	}
	if (arrayPtr && TclIsVarInHash(arrayPtr)) {
	    VarHashRefCount(arrayPtr)--;
	}

	{
	    int createdNewObj = 0;
	    Tcl_Obj *valueToAssign;

	    if (!objResultPtr) {
		valueToAssign = valuePtr;
	    } else if (TclListObjLength(interp, objResultPtr, &len)!=TCL_OK) {
		TRACE_ERROR(interp);
		goto gotError;
	    } else {
		if (Tcl_IsShared(objResultPtr)) {
		    valueToAssign = Tcl_DuplicateObj(objResultPtr);
		    createdNewObj = 1;
		} else {
		    valueToAssign = objResultPtr;
		}
		if (TclListObjAppendElements(interp, valueToAssign,
			objc, objv) != TCL_OK) {
		    if (createdNewObj) {
			TclDecrRefCount(valueToAssign);
		    }
		    goto errorInLappendListPtr;
		}
	    }
	    DECACHE_STACK_INFO();
	    objResultPtr = TclPtrSetVarIdx(interp, varPtr, arrayPtr, part1Ptr,
		    part2Ptr, valueToAssign, TCL_LEAVE_ERR_MSG, opnd);
	    CACHE_STACK_INFO();
	    if (!objResultPtr) {
	    errorInLappendListPtr:
		TRACE_ERROR(interp);
		goto gotError;
	    }
	}
	TRACE_APPEND(("%.30s\n", O2S(objResultPtr)));
	NEXT_INST_V(pcAdjustment, cleanup, 1);
    }

    /*
     *	   End of INST_STORE and related instructions.
     * -----------------------------------------------------------------
     *	   Start of INST_INCR instructions.
     *
     * WARNING: more 'goto' here than your doctor recommended! The different
     * instructions set the value of some variables and then jump to some
     * common execution code.
     */

/*TODO: Consider more untangling here; merge with LOAD and STORE ? */

    {
	Tcl_Obj *incrPtr;
	Tcl_WideInt w;
	long increment;

    case INST_INCR_SCALAR1:
    case INST_INCR_ARRAY1:
    case INST_INCR_ARRAY_STK:
    case INST_INCR_SCALAR_STK:
    case INST_INCR_STK:
	opnd = TclGetUInt1AtPtr(pc+1);
	incrPtr = POP_OBJECT();
	switch (*pc) {
	case INST_INCR_SCALAR1:
	    pcAdjustment = 2;
	    goto doIncrScalar;
	case INST_INCR_ARRAY1:
	    pcAdjustment = 2;
	    goto doIncrArray;
	default:
	    pcAdjustment = 1;
	    goto doIncrStk;
	}

    case INST_INCR_ARRAY_STK_IMM:
    case INST_INCR_SCALAR_STK_IMM:
    case INST_INCR_STK_IMM:
	increment = TclGetInt1AtPtr(pc+1);
	TclNewIntObj(incrPtr, increment);
	Tcl_IncrRefCount(incrPtr);
	pcAdjustment = 2;

    doIncrStk:
	if ((*pc == INST_INCR_ARRAY_STK_IMM)
		|| (*pc == INST_INCR_ARRAY_STK)) {
	    part2Ptr = OBJ_AT_TOS;
	    objPtr = OBJ_UNDER_TOS;
	    TRACE(("\"%.30s(%.30s)\" (by %ld) => ",
		    O2S(objPtr), O2S(part2Ptr), increment));
	} else {
	    part2Ptr = NULL;
	    objPtr = OBJ_AT_TOS;
	    TRACE(("\"%.30s\" (by %ld) => ", O2S(objPtr), increment));
	}
	part1Ptr = objPtr;
	opnd = -1;
	varPtr = TclObjLookupVarEx(interp, objPtr, part2Ptr,
		TCL_LEAVE_ERR_MSG, "read", 1, 1, &arrayPtr);
	if (!varPtr) {
	    DECACHE_STACK_INFO();
	    Tcl_AddErrorInfo(interp,
		    "\n    (reading value of variable to increment)");
	    CACHE_STACK_INFO();
	    TRACE_ERROR(interp);
	    Tcl_DecrRefCount(incrPtr);
	    goto gotError;
	}
	cleanup = ((part2Ptr == NULL)? 1 : 2);
	goto doIncrVar;

    case INST_INCR_ARRAY1_IMM:
	opnd = TclGetUInt1AtPtr(pc+1);
	increment = TclGetInt1AtPtr(pc+2);
	TclNewIntObj(incrPtr, increment);
	Tcl_IncrRefCount(incrPtr);
	pcAdjustment = 3;

    doIncrArray:
	part1Ptr = NULL;
	part2Ptr = OBJ_AT_TOS;
	arrayPtr = LOCAL(opnd);
	cleanup = 1;
	while (TclIsVarLink(arrayPtr)) {
	    arrayPtr = arrayPtr->value.linkPtr;
	}
	TRACE(("%u \"%.30s\" (by %ld) => ", opnd, O2S(part2Ptr), increment));
	varPtr = TclLookupArrayElement(interp, part1Ptr, part2Ptr,
		TCL_LEAVE_ERR_MSG, "read", 1, 1, arrayPtr, opnd);
	if (!varPtr) {
	    TRACE_ERROR(interp);
	    Tcl_DecrRefCount(incrPtr);
	    goto gotError;
	}
	goto doIncrVar;

    case INST_INCR_SCALAR1_IMM:
	opnd = TclGetUInt1AtPtr(pc+1);
	increment = TclGetInt1AtPtr(pc+2);
	pcAdjustment = 3;
	cleanup = 0;
	varPtr = LOCAL(opnd);
	while (TclIsVarLink(varPtr)) {
	    varPtr = varPtr->value.linkPtr;
	}

	if (TclIsVarDirectModifyable(varPtr)) {
	    void *ptr;
	    int type;

	    objPtr = varPtr->value.objPtr;
	    if (GetNumberFromObj(NULL, objPtr, &ptr, &type) == TCL_OK) {
		if (type == TCL_NUMBER_INT) {
		    Tcl_WideInt augend = *((const Tcl_WideInt *)ptr);
		    Tcl_WideInt sum = (Tcl_WideInt)((Tcl_WideUInt)augend + (Tcl_WideUInt)increment);

		    /*
		     * Overflow when (augend and sum have different sign) and
		     * (augend and increment have the same sign). This is
		     * encapsulated in the Overflowing macro.
		     */

		    if (!Overflowing(augend, increment, sum)) {
			TRACE(("%u %ld => ", opnd, increment));
			if (Tcl_IsShared(objPtr)) {
			    objPtr->refCount--;	/* We know it's shared. */
			    TclNewIntObj(objResultPtr, sum);
			    Tcl_IncrRefCount(objResultPtr);
			    varPtr->value.objPtr = objResultPtr;
			} else {
			    objResultPtr = objPtr;
			    TclSetIntObj(objPtr, sum);
			}
			goto doneIncr;
		    }
		    w = (Tcl_WideInt)augend;

		    TRACE(("%u %ld => ", opnd, increment));
		    if (Tcl_IsShared(objPtr)) {
			objPtr->refCount--;	/* We know it's shared. */
			TclNewIntObj(objResultPtr, w + increment);
			Tcl_IncrRefCount(objResultPtr);
			varPtr->value.objPtr = objResultPtr;
		    } else {
			objResultPtr = objPtr;

			/*
			 * We know the sum value is outside the Tcl_WideInt range;
			 * use macro form that doesn't range test again.
			 */

			TclSetIntObj(objPtr, w+increment);
		    }
		    goto doneIncr;
		}	/* end if (type == TCL_NUMBER_INT) */
	    }
	    if (Tcl_IsShared(objPtr)) {
		objPtr->refCount--;	/* We know it's shared */
		objResultPtr = Tcl_DuplicateObj(objPtr);
		Tcl_IncrRefCount(objResultPtr);
		varPtr->value.objPtr = objResultPtr;
	    } else {
		objResultPtr = objPtr;
	    }
	    TclNewIntObj(incrPtr, increment);
	    if (TclIncrObj(interp, objResultPtr, incrPtr) != TCL_OK) {
		Tcl_DecrRefCount(incrPtr);
		TRACE_ERROR(interp);
		goto gotError;
	    }
	    Tcl_DecrRefCount(incrPtr);
	    goto doneIncr;
	}

	/*
	 * All other cases, flow through to generic handling.
	 */

	TclNewIntObj(incrPtr, increment);
	Tcl_IncrRefCount(incrPtr);

    doIncrScalar:
	varPtr = LOCAL(opnd);
	while (TclIsVarLink(varPtr)) {
	    varPtr = varPtr->value.linkPtr;
	}
	arrayPtr = NULL;
	part1Ptr = part2Ptr = NULL;
	cleanup = 0;
	TRACE(("%u %s => ", opnd, TclGetString(incrPtr)));

    doIncrVar:
	if (TclIsVarDirectModifyable2(varPtr, arrayPtr)) {
	    objPtr = varPtr->value.objPtr;
	    if (Tcl_IsShared(objPtr)) {
		objPtr->refCount--;	/* We know it's shared */
		objResultPtr = Tcl_DuplicateObj(objPtr);
		Tcl_IncrRefCount(objResultPtr);
		varPtr->value.objPtr = objResultPtr;
	    } else {
		objResultPtr = objPtr;
	    }
	    if (TclIncrObj(interp, objResultPtr, incrPtr) != TCL_OK) {
		Tcl_DecrRefCount(incrPtr);
		TRACE_ERROR(interp);
		goto gotError;
	    }
	    Tcl_DecrRefCount(incrPtr);
	} else {
	    DECACHE_STACK_INFO();
	    objResultPtr = TclPtrIncrObjVarIdx(interp, varPtr, arrayPtr,
		    part1Ptr, part2Ptr, incrPtr, TCL_LEAVE_ERR_MSG, opnd);
	    CACHE_STACK_INFO();
	    Tcl_DecrRefCount(incrPtr);
	    if (objResultPtr == NULL) {
		TRACE_ERROR(interp);
		goto gotError;
	    }
	}
    doneIncr:
	TRACE_APPEND(("%.30s\n", O2S(objResultPtr)));
#ifndef TCL_COMPILE_DEBUG
	if (pc[pcAdjustment] == INST_POP) {
	    NEXT_INST_V((pcAdjustment+1), cleanup, 0);
	}
#endif
	NEXT_INST_V(pcAdjustment, cleanup, 1);
    }

    /*
     *	   End of INST_INCR instructions.
     * -----------------------------------------------------------------
     *	   Start of INST_EXIST instructions.
     */

    case INST_EXIST_SCALAR:
	cleanup = 0;
	pcAdjustment = 5;
	opnd = TclGetUInt4AtPtr(pc+1);
	varPtr = LOCAL(opnd);
	while (TclIsVarLink(varPtr)) {
	    varPtr = varPtr->value.linkPtr;
	}
	TRACE(("%u => ", opnd));
	if (ReadTraced(varPtr)) {
	    DECACHE_STACK_INFO();
	    TclObjCallVarTraces(iPtr, NULL, varPtr, NULL, NULL,
		    TCL_TRACE_READS, 0, opnd);
	    CACHE_STACK_INFO();
	    if (TclIsVarUndefined(varPtr)) {
		TclCleanupVar(varPtr, NULL);
		varPtr = NULL;
	    }
	}
	goto afterExistsPeephole;

    case INST_EXIST_ARRAY:
	cleanup = 1;
	pcAdjustment = 5;
	opnd = TclGetUInt4AtPtr(pc+1);
	part2Ptr = OBJ_AT_TOS;
	arrayPtr = LOCAL(opnd);
	while (TclIsVarLink(arrayPtr)) {
	    arrayPtr = arrayPtr->value.linkPtr;
	}
	TRACE(("%u \"%.30s\" => ", opnd, O2S(part2Ptr)));
	if (TclIsVarArray(arrayPtr) && !ReadTraced(arrayPtr)) {
	    varPtr = VarHashFindVar(arrayPtr->value.tablePtr, part2Ptr);
	    if (!varPtr || !ReadTraced(varPtr)) {
		goto afterExistsPeephole;
	    }
	}
	varPtr = TclLookupArrayElement(interp, NULL, part2Ptr, 0, "access",
		0, 1, arrayPtr, opnd);
	if (varPtr) {
	    if (ReadTraced(varPtr) || (arrayPtr && ReadTraced(arrayPtr))) {
		DECACHE_STACK_INFO();
		TclObjCallVarTraces(iPtr, arrayPtr, varPtr, NULL, part2Ptr,
			TCL_TRACE_READS, 0, opnd);
		CACHE_STACK_INFO();
	    }
	    if (TclIsVarUndefined(varPtr)) {
		TclCleanupVar(varPtr, arrayPtr);
		varPtr = NULL;
	    }
	}
	goto afterExistsPeephole;

    case INST_EXIST_ARRAY_STK:
	cleanup = 2;
	pcAdjustment = 1;
	part2Ptr = OBJ_AT_TOS;		/* element name */
	part1Ptr = OBJ_UNDER_TOS;	/* array name */
	TRACE(("\"%.30s(%.30s)\" => ", O2S(part1Ptr), O2S(part2Ptr)));
	goto doExistStk;

    case INST_EXIST_STK:
	cleanup = 1;
	pcAdjustment = 1;
	part2Ptr = NULL;
	part1Ptr = OBJ_AT_TOS;		/* variable name */
	TRACE(("\"%.30s\" => ", O2S(part1Ptr)));

    doExistStk:
	varPtr = TclObjLookupVarEx(interp, part1Ptr, part2Ptr, 0, "access",
		/*createPart1*/0, /*createPart2*/1, &arrayPtr);
	if (varPtr) {
	    if (ReadTraced(varPtr) || (arrayPtr && ReadTraced(arrayPtr))) {
		DECACHE_STACK_INFO();
		TclObjCallVarTraces(iPtr, arrayPtr, varPtr, part1Ptr, part2Ptr,
			TCL_TRACE_READS, 0, -1);
		CACHE_STACK_INFO();
	    }
	    if (TclIsVarUndefined(varPtr)) {
		TclCleanupVar(varPtr, arrayPtr);
		varPtr = NULL;
	    }
	}

	/*
	 * Peep-hole optimisation: if you're about to jump, do jump from here.
	 */

    afterExistsPeephole: {
	int found = (varPtr && !TclIsVarUndefined(varPtr));

	TRACE_APPEND(("%d\n", found ? 1 : 0));
	JUMP_PEEPHOLE_V(found, pcAdjustment, cleanup);
    }

    /*
     *	   End of INST_EXIST instructions.
     * -----------------------------------------------------------------
     *	   Start of INST_UNSET instructions.
     */

    {
	int flags;

    case INST_UNSET_SCALAR:
	flags = TclGetUInt1AtPtr(pc+1) ? TCL_LEAVE_ERR_MSG : 0;
	opnd = TclGetUInt4AtPtr(pc+2);
	varPtr = LOCAL(opnd);
	while (TclIsVarLink(varPtr)) {
	    varPtr = varPtr->value.linkPtr;
	}
	TRACE(("%s %u => ", (flags ? "normal" : "noerr"), opnd));
	if (TclIsVarDirectUnsettable(varPtr) && !TclIsVarInHash(varPtr)) {
	    /*
	     * No errors, no traces, no searches: just make the variable cease
	     * to exist.
	     */

	    if (!TclIsVarUndefined(varPtr)) {
		TclDecrRefCount(varPtr->value.objPtr);
	    } else if (flags & TCL_LEAVE_ERR_MSG) {
		goto slowUnsetScalar;
	    }
	    varPtr->value.objPtr = NULL;
	    TRACE_APPEND(("OK\n"));
	    NEXT_INST_F(6, 0, 0);
	}

    slowUnsetScalar:
	DECACHE_STACK_INFO();
	if (TclPtrUnsetVarIdx(interp, varPtr, NULL, NULL, NULL, flags,
		opnd) != TCL_OK && flags) {
	    goto errorInUnset;
	}
	CACHE_STACK_INFO();
	NEXT_INST_F(6, 0, 0);

    case INST_UNSET_ARRAY:
	flags = TclGetUInt1AtPtr(pc+1) ? TCL_LEAVE_ERR_MSG : 0;
	opnd = TclGetUInt4AtPtr(pc+2);
	part2Ptr = OBJ_AT_TOS;
	arrayPtr = LOCAL(opnd);
	while (TclIsVarLink(arrayPtr)) {
	    arrayPtr = arrayPtr->value.linkPtr;
	}
	TRACE(("%s %u \"%.30s\" => ",
		(flags ? "normal" : "noerr"), opnd, O2S(part2Ptr)));
	if (TclIsVarArray(arrayPtr) && !UnsetTraced(arrayPtr)
		&& !(arrayPtr->flags & VAR_SEARCH_ACTIVE)) {
	    varPtr = VarHashFindVar(arrayPtr->value.tablePtr, part2Ptr);
	    if (varPtr && TclIsVarDirectUnsettable(varPtr)) {
		/*
		 * No nasty traces and element exists, so we can proceed to
		 * unset it. Might still not exist though...
		 */

		if (!TclIsVarUndefined(varPtr)) {
		    TclDecrRefCount(varPtr->value.objPtr);
		    TclSetVarUndefined(varPtr);
		    TclClearVarNamespaceVar(varPtr);
		    TclCleanupVar(varPtr, arrayPtr);
		} else if (flags & TCL_LEAVE_ERR_MSG) {
		    goto slowUnsetArray;
		}
		TRACE_APPEND(("OK\n"));
		NEXT_INST_F(6, 1, 0);
	    } else if (!varPtr && !(flags & TCL_LEAVE_ERR_MSG)) {
		/*
		 * Don't need to do anything here.
		 */

		TRACE_APPEND(("OK\n"));
		NEXT_INST_F(6, 1, 0);
	    }
	}
    slowUnsetArray:
	DECACHE_STACK_INFO();
	varPtr = TclLookupArrayElement(interp, NULL, part2Ptr, flags, "unset",
		0, 0, arrayPtr, opnd);
	if (!varPtr) {
	    if (flags & TCL_LEAVE_ERR_MSG) {
		goto errorInUnset;
	    }
	} else if (TclPtrUnsetVarIdx(interp, varPtr, arrayPtr, NULL, part2Ptr,
		flags, opnd) != TCL_OK && (flags & TCL_LEAVE_ERR_MSG)) {
	    goto errorInUnset;
	}
	CACHE_STACK_INFO();
	NEXT_INST_F(6, 1, 0);

    case INST_UNSET_ARRAY_STK:
	flags = TclGetUInt1AtPtr(pc+1) ? TCL_LEAVE_ERR_MSG : 0;
	cleanup = 2;
	part2Ptr = OBJ_AT_TOS;		/* element name */
	part1Ptr = OBJ_UNDER_TOS;	/* array name */
	TRACE(("%s \"%.30s(%.30s)\" => ", (flags ? "normal" : "noerr"),
		O2S(part1Ptr), O2S(part2Ptr)));
	goto doUnsetStk;

    case INST_UNSET_STK:
	flags = TclGetUInt1AtPtr(pc+1) ? TCL_LEAVE_ERR_MSG : 0;
	cleanup = 1;
	part2Ptr = NULL;
	part1Ptr = OBJ_AT_TOS;		/* variable name */
	TRACE(("%s \"%.30s\" => ", (flags ? "normal" : "noerr"),
		O2S(part1Ptr)));

    doUnsetStk:
	DECACHE_STACK_INFO();
	if (TclObjUnsetVar2(interp, part1Ptr, part2Ptr, flags) != TCL_OK
		&& (flags & TCL_LEAVE_ERR_MSG)) {
	    goto errorInUnset;
	}
	CACHE_STACK_INFO();
	TRACE_APPEND(("OK\n"));
	NEXT_INST_V(2, cleanup, 0);

    errorInUnset:
	CACHE_STACK_INFO();
	TRACE_ERROR(interp);
	goto gotError;
    }
    break;

    /*
     *	   End of INST_UNSET instructions.
     * -----------------------------------------------------------------
     *	   Start of INST_CONST instructions.
     */
    {
	const char *msgPart;

    case INST_CONST_IMM:
	opnd = TclGetUInt4AtPtr(pc+1);
	pcAdjustment = 5;
	cleanup = 1;
	part1Ptr = NULL;
	objPtr = OBJ_AT_TOS;
	TRACE(("%u \"%.30s\" => \n", opnd, O2S(objPtr)));
	varPtr = LOCAL(opnd);
	arrayPtr = NULL;
	while (TclIsVarLink(varPtr)) {
	    varPtr = varPtr->value.linkPtr;
	}
	goto doConst;
    case INST_CONST_STK:
	opnd = -1;
	pcAdjustment = 1;
	cleanup = 2;
	part1Ptr = OBJ_UNDER_TOS;
	objPtr = OBJ_AT_TOS;
	TRACE(("\"%.30s\" \"%.30s\" => ", O2S(part1Ptr), O2S(objPtr)));
	varPtr = TclObjLookupVarEx(interp, part1Ptr, NULL, 0, NULL,
		/*createPart1*/1, /*createPart2*/0, &arrayPtr);
    doConst:
	if (TclIsVarConstant(varPtr)) {
	    TRACE_APPEND(("\n"));
	    NEXT_INST_V(pcAdjustment, cleanup, 0);
	}
	if (TclIsVarArray(varPtr)) {
	    msgPart = "variable is array";
	    goto constError;
	} else if (TclIsVarArrayElement(varPtr)) {
	    msgPart = "name refers to an element in an array";
	    goto constError;
	} else if (!TclIsVarUndefined(varPtr)) {
	    msgPart = "variable already exists";
	    goto constError;
	}
	if (TclIsVarDirectModifyable(varPtr)) {
	    varPtr->value.objPtr = objPtr;
	    Tcl_IncrRefCount(objPtr);
	} else {
	    Tcl_Obj *resPtr;

	    DECACHE_STACK_INFO();
	    resPtr = TclPtrSetVarIdx(interp, varPtr, arrayPtr, part1Ptr, NULL,
		    objPtr, TCL_LEAVE_ERR_MSG, opnd);
	    CACHE_STACK_INFO();
	    if (resPtr == NULL) {
		TRACE_ERROR(interp);
		goto gotError;
	    }
	}
	TclSetVarConstant(varPtr);
	TRACE_APPEND(("\n"));
	NEXT_INST_V(pcAdjustment, cleanup, 0);

    constError:
	TclObjVarErrMsg(interp, part1Ptr, NULL, "make constant", msgPart, opnd);
	Tcl_SetErrorCode(interp, "TCL", "LOOKUP", "CONST", (char *)NULL);
	TRACE_ERROR(interp);
	goto gotError;
    }

    /*
     *	   End of INST_CONST instructions.
     * -----------------------------------------------------------------
     *	   Start of INST_ARRAY instructions.
     */

    case INST_ARRAY_EXISTS_IMM:
	opnd = TclGetUInt4AtPtr(pc+1);
	pcAdjustment = 5;
	cleanup = 0;
	part1Ptr = NULL;
	arrayPtr = NULL;
	TRACE(("%u => ", opnd));
	varPtr = LOCAL(opnd);
	while (TclIsVarLink(varPtr)) {
	    varPtr = varPtr->value.linkPtr;
	}
	goto doArrayExists;
    case INST_ARRAY_EXISTS_STK:
	opnd = -1;
	pcAdjustment = 1;
	cleanup = 1;
	part1Ptr = OBJ_AT_TOS;
	TRACE(("\"%.30s\" => ", O2S(part1Ptr)));
	varPtr = TclObjLookupVarEx(interp, part1Ptr, NULL, 0, NULL,
		/*createPart1*/0, /*createPart2*/0, &arrayPtr);
    doArrayExists:
	DECACHE_STACK_INFO();
	result = TclCheckArrayTraces(interp, varPtr, arrayPtr, part1Ptr, opnd);
	CACHE_STACK_INFO();
	if (result == TCL_ERROR) {
	    TRACE_ERROR(interp);
	    goto gotError;
	}
	if (varPtr && TclIsVarArray(varPtr) && !TclIsVarUndefined(varPtr)) {
	    objResultPtr = TCONST(1);
	} else {
	    objResultPtr = TCONST(0);
	}
	TRACE_APPEND(("%.30s\n", O2S(objResultPtr)));
	NEXT_INST_V(pcAdjustment, cleanup, 1);

    case INST_ARRAY_MAKE_IMM:
	opnd = TclGetUInt4AtPtr(pc+1);
	pcAdjustment = 5;
	cleanup = 0;
	part1Ptr = NULL;
	arrayPtr = NULL;
	TRACE(("%u => ", opnd));
	varPtr = LOCAL(opnd);
	while (TclIsVarLink(varPtr)) {
	    varPtr = varPtr->value.linkPtr;
	}
	goto doArrayMake;
    case INST_ARRAY_MAKE_STK:
	opnd = -1;
	pcAdjustment = 1;
	cleanup = 1;
	part1Ptr = OBJ_AT_TOS;
	TRACE(("\"%.30s\" => ", O2S(part1Ptr)));
	varPtr = TclObjLookupVarEx(interp, part1Ptr, NULL, TCL_LEAVE_ERR_MSG,
		"set", /*createPart1*/1, /*createPart2*/0, &arrayPtr);
	if (varPtr == NULL) {
	    TRACE_ERROR(interp);
	    goto gotError;
	}
    doArrayMake:
	if (varPtr && !TclIsVarArray(varPtr)) {
	    if (TclIsVarArrayElement(varPtr) || !TclIsVarUndefined(varPtr)) {
		/*
		 * Either an array element, or a scalar: lose!
		 */

		TclObjVarErrMsg(interp, part1Ptr, NULL, "array set",
			"variable isn't array", opnd);
		DECACHE_STACK_INFO();
		Tcl_SetErrorCode(interp, "TCL", "WRITE", "ARRAY", (char *)NULL);
		CACHE_STACK_INFO();
		TRACE_ERROR(interp);
		goto gotError;
	    }
	    TclInitArrayVar(varPtr);
#ifdef TCL_COMPILE_DEBUG
	    TRACE_APPEND(("done\n"));
	} else {
	    TRACE_APPEND(("nothing to do\n"));
#endif
	}
	NEXT_INST_V(pcAdjustment, cleanup, 0);

    /*
     *	   End of INST_ARRAY instructions.
     * -----------------------------------------------------------------
     *	   Start of variable linking instructions.
     */

    {
	Var *otherPtr;
	CallFrame *framePtr, *savedFramePtr;
	Tcl_Namespace *nsPtr;
	Namespace *savedNsPtr;

    case INST_UPVAR:
	TRACE(("%d %.30s %.30s => ", TclGetInt4AtPtr(pc+1),
		O2S(OBJ_UNDER_TOS), O2S(OBJ_AT_TOS)));

	if (TclObjGetFrame(interp, OBJ_UNDER_TOS, &framePtr) == -1) {
	    TRACE_ERROR(interp);
	    goto gotError;
	}

	/*
	 * Locate the other variable.
	 */

	savedFramePtr = iPtr->varFramePtr;
	iPtr->varFramePtr = framePtr;
	otherPtr = TclObjLookupVarEx(interp, OBJ_AT_TOS, NULL,
		TCL_LEAVE_ERR_MSG, "access", /*createPart1*/ 1,
		/*createPart2*/ 1, &varPtr);
	iPtr->varFramePtr = savedFramePtr;
	if (!otherPtr) {
	    TRACE_ERROR(interp);
	    goto gotError;
	}
	goto doLinkVars;

    case INST_NSUPVAR:
	TRACE(("%d %.30s %.30s => ", TclGetInt4AtPtr(pc+1),
		O2S(OBJ_UNDER_TOS), O2S(OBJ_AT_TOS)));
	if (TclGetNamespaceFromObj(interp, OBJ_UNDER_TOS, &nsPtr) != TCL_OK) {
	    TRACE_ERROR(interp);
	    goto gotError;
	}

	/*
	 * Locate the other variable.
	 */

	savedNsPtr = iPtr->varFramePtr->nsPtr;
	iPtr->varFramePtr->nsPtr = (Namespace *) nsPtr;
	otherPtr = TclObjLookupVarEx(interp, OBJ_AT_TOS, NULL,
		(TCL_NAMESPACE_ONLY|TCL_LEAVE_ERR_MSG|TCL_AVOID_RESOLVERS),
		"access", /*createPart1*/ 1, /*createPart2*/ 1, &varPtr);
	iPtr->varFramePtr->nsPtr = savedNsPtr;
	if (!otherPtr) {
	    TRACE_ERROR(interp);
	    goto gotError;
	}
	goto doLinkVars;

    case INST_VARIABLE:
	TRACE(("%d, %.30s => ", TclGetInt4AtPtr(pc+1), O2S(OBJ_AT_TOS)));
	otherPtr = TclObjLookupVarEx(interp, OBJ_AT_TOS, NULL,
		(TCL_NAMESPACE_ONLY | TCL_LEAVE_ERR_MSG), "access",
		/*createPart1*/ 1, /*createPart2*/ 1, &varPtr);
	if (!otherPtr) {
	    TRACE_ERROR(interp);
	    goto gotError;
	}

	/*
	 * Do the [variable] magic.
	 */

	TclSetVarNamespaceVar(otherPtr);

    doLinkVars:

	/*
	 * If we are here, the local variable has already been created: do the
	 * little work of TclPtrMakeUpvar that remains to be done right here
	 * if there are no errors; otherwise, let it handle the case.
	 */

	opnd = TclGetInt4AtPtr(pc+1);
	varPtr = LOCAL(opnd);
	if ((varPtr != otherPtr) && !TclIsVarTraced(varPtr)
		&& (TclIsVarUndefined(varPtr) || TclIsVarLink(varPtr))) {
	    if (!TclIsVarUndefined(varPtr)) {
		/*
		 * Then it is a defined link.
		 */

		Var *linkPtr = varPtr->value.linkPtr;

		if (linkPtr == otherPtr) {
		    TRACE_APPEND(("already linked\n"));
		    NEXT_INST_F(5, 1, 0);
		}
		if (TclIsVarInHash(linkPtr)) {
		    VarHashRefCount(linkPtr)--;
		    if (TclIsVarUndefined(linkPtr)) {
			TclCleanupVar(linkPtr, NULL);
		    }
		}
	    }
	    TclSetVarLink(varPtr);
	    varPtr->value.linkPtr = otherPtr;
	    if (TclIsVarInHash(otherPtr)) {
		VarHashRefCount(otherPtr)++;
	    }
	} else if (TclPtrObjMakeUpvarIdx(interp, otherPtr, NULL, 0,
		opnd) != TCL_OK) {
	    TRACE_ERROR(interp);
	    goto gotError;
	}

	/*
	 * Do not pop the namespace or frame index, it may be needed for other
	 * variables - and [variable] did not push it at all.
	 */

	TRACE_APPEND(("link made\n"));
	NEXT_INST_F(5, 1, 0);
    }
    break;

    /*
     *	   End of variable linking instructions.
     * -----------------------------------------------------------------
     */

    case INST_JUMP1:
	opnd = TclGetInt1AtPtr(pc+1);
	TRACE(("%d => new pc %" TCL_Z_MODIFIER "u\n", opnd,
		(size_t)(pc + opnd - codePtr->codeStart)));
	NEXT_INST_F(opnd, 0, 0);
    break;

    case INST_JUMP4:
	opnd = TclGetInt4AtPtr(pc+1);
	TRACE(("%d => new pc %" TCL_Z_MODIFIER "u\n", opnd,
		(size_t)(pc + opnd - codePtr->codeStart)));
	NEXT_INST_F(opnd, 0, 0);

    {
	int jmpOffset[2], b;

	/* TODO: consider rewrite so we don't compute the offset we're not
	 * going to take. */
    case INST_JUMP_FALSE4:
	jmpOffset[0] = TclGetInt4AtPtr(pc+1);	/* FALSE offset */
	jmpOffset[1] = 5;			/* TRUE offset */
	goto doCondJump;

    case INST_JUMP_TRUE4:
	jmpOffset[0] = 5;
	jmpOffset[1] = TclGetInt4AtPtr(pc+1);
	goto doCondJump;

    case INST_JUMP_FALSE1:
	jmpOffset[0] = TclGetInt1AtPtr(pc+1);
	jmpOffset[1] = 2;
	goto doCondJump;

    case INST_JUMP_TRUE1:
	jmpOffset[0] = 2;
	jmpOffset[1] = TclGetInt1AtPtr(pc+1);

    doCondJump:
	valuePtr = OBJ_AT_TOS;
	TRACE(("%d => ", jmpOffset[
		(*pc==INST_JUMP_FALSE1 || *pc==INST_JUMP_FALSE4) ? 0 : 1]));

	/* TODO - check claim that taking address of b harms performance */
	/* TODO - consider optimization search for constants */
	if (TclGetBooleanFromObj(interp, valuePtr, &b) != TCL_OK) {
	    TRACE_ERROR(interp);
	    goto gotError;
	}

#ifdef TCL_COMPILE_DEBUG
	if (b) {
	    if ((*pc == INST_JUMP_TRUE1) || (*pc == INST_JUMP_TRUE4)) {
		TRACE_APPEND(("%.20s true, new pc %" TCL_Z_MODIFIER "u\n", O2S(valuePtr),
			(size_t)(pc + jmpOffset[1] - codePtr->codeStart)));
	    } else {
		TRACE_APPEND(("%.20s true\n", O2S(valuePtr)));
	    }
	} else {
	    if ((*pc == INST_JUMP_TRUE1) || (*pc == INST_JUMP_TRUE4)) {
		TRACE_APPEND(("%.20s false\n", O2S(valuePtr)));
	    } else {
		TRACE_APPEND(("%.20s false, new pc %" TCL_Z_MODIFIER "u\n", O2S(valuePtr),
			(size_t)(pc + jmpOffset[0] - codePtr->codeStart)));
	    }
	}
#endif
	NEXT_INST_F(jmpOffset[b], 1, 0);
    }
    break;

    case INST_JUMP_TABLE: {
	Tcl_HashEntry *hPtr;
	JumptableInfo *jtPtr;

	/*
	 * Jump to location looked up in a hashtable; fall through to next
	 * instr if lookup fails.
	 */

	opnd = TclGetInt4AtPtr(pc+1);
	jtPtr = (JumptableInfo *) codePtr->auxDataArrayPtr[opnd].clientData;
	TRACE(("%d \"%.20s\" => ", opnd, O2S(OBJ_AT_TOS)));
	hPtr = Tcl_FindHashEntry(&jtPtr->hashTable, TclGetString(OBJ_AT_TOS));
	if (hPtr != NULL) {
	    Tcl_Size jumpOffset = PTR2INT(Tcl_GetHashValue(hPtr));

	    TRACE_APPEND(("found in table, new pc %" TCL_Z_MODIFIER "u\n",
		    (size_t)(pc - codePtr->codeStart + jumpOffset)));
	    NEXT_INST_F(jumpOffset, 1, 0);
	} else {
	    TRACE_APPEND(("not found in table\n"));
	    NEXT_INST_F(5, 1, 0);
	}
    }
    break;

    /*
     * -----------------------------------------------------------------
     *	   Start of general introspector instructions.
     */

    case INST_NS_CURRENT:
	objResultPtr = TclNewNamespaceObj(TclGetCurrentNamespace(interp));
	TRACE_WITH_OBJ(("=> "), objResultPtr);
	NEXT_INST_F(1, 0, 1);
    break;
    case INST_COROUTINE_NAME: {
	CoroutineData *corPtr = iPtr->execEnvPtr->corPtr;

	TclNewObj(objResultPtr);
	if (corPtr && !(corPtr->cmdPtr->flags & CMD_DYING)) {
	    Tcl_GetCommandFullName(interp, (Tcl_Command) corPtr->cmdPtr,
		    objResultPtr);
	}
	TRACE_WITH_OBJ(("=> "), objResultPtr);
	NEXT_INST_F(1, 0, 1);
    }
    break;
    case INST_INFO_LEVEL_NUM:
	TclNewIntObj(objResultPtr, (int)iPtr->varFramePtr->level);
	TRACE_WITH_OBJ(("=> "), objResultPtr);
	NEXT_INST_F(1, 0, 1);
    break;
    case INST_INFO_LEVEL_ARGS: {
	int level;
	CallFrame *framePtr = iPtr->varFramePtr;
	CallFrame *rootFramePtr = iPtr->rootFramePtr;

	TRACE(("\"%.30s\" => ", O2S(OBJ_AT_TOS)));
	if (TclGetIntFromObj(interp, OBJ_AT_TOS, &level) != TCL_OK) {
	    TRACE_ERROR(interp);
	    goto gotError;
	}
	if (level <= 0) {
	    level += framePtr->level;
	}
	for (; ((int)framePtr->level!=level) && (framePtr!=rootFramePtr) ;
		framePtr = framePtr->callerVarPtr) {
	    /* Empty loop body */
	}
	if (framePtr == rootFramePtr) {
	    Tcl_SetObjResult(interp, Tcl_ObjPrintf(
		    "bad level \"%s\"", TclGetString(OBJ_AT_TOS)));
	    TRACE_ERROR(interp);
	    DECACHE_STACK_INFO();
	    Tcl_SetErrorCode(interp, "TCL", "LOOKUP", "STACK_LEVEL",
		    TclGetString(OBJ_AT_TOS), (char *)NULL);
	    CACHE_STACK_INFO();
	    goto gotError;
	}
	objResultPtr = Tcl_NewListObj(framePtr->objc, framePtr->objv);
	TRACE_APPEND(("%.30s\n", O2S(objResultPtr)));
	NEXT_INST_F(1, 1, 1);
    }
    {
	Tcl_Command cmd, origCmd;

    case INST_RESOLVE_COMMAND:
	cmd = Tcl_GetCommandFromObj(interp, OBJ_AT_TOS);
	TclNewObj(objResultPtr);
	if (cmd != NULL) {
	    Tcl_GetCommandFullName(interp, cmd, objResultPtr);
	}
	TRACE_WITH_OBJ(("\"%.20s\" => ", O2S(OBJ_AT_TOS)), objResultPtr);
	NEXT_INST_F(1, 1, 1);

    case INST_ORIGIN_COMMAND:
	TRACE(("\"%.30s\" => ", O2S(OBJ_AT_TOS)));
	cmd = Tcl_GetCommandFromObj(interp, OBJ_AT_TOS);
	if (cmd == NULL) {
	    goto instOriginError;
	}
	origCmd = TclGetOriginalCommand(cmd);
	if (origCmd == NULL) {
	    origCmd = cmd;
	}

	TclNewObj(objResultPtr);
	Tcl_GetCommandFullName(interp, origCmd, objResultPtr);
	if (TclCheckEmptyString(objResultPtr) == TCL_EMPTYSTRING_YES ) {
	    Tcl_DecrRefCount(objResultPtr);
	    instOriginError:
	    Tcl_SetObjResult(interp, Tcl_ObjPrintf(
		    "invalid command name \"%s\"", TclGetString(OBJ_AT_TOS)));
	    DECACHE_STACK_INFO();
	    Tcl_SetErrorCode(interp, "TCL", "LOOKUP", "COMMAND",
		    TclGetString(OBJ_AT_TOS), (char *)NULL);
	    CACHE_STACK_INFO();
	    TRACE_APPEND(("ERROR: not command\n"));
	    goto gotError;
	}
	TRACE_APPEND(("\"%.30s\"", O2S(OBJ_AT_TOS)));
	NEXT_INST_F(1, 1, 1);
    }

    /*
     * -----------------------------------------------------------------
     *	   Start of TclOO support instructions.
     */

    {
	Object *oPtr;
	CallFrame *framePtr;
	CallContext *contextPtr;
	Tcl_Size skip, newDepth;

    case INST_TCLOO_SELF:
	framePtr = iPtr->varFramePtr;
	if (framePtr == NULL ||
		!(framePtr->isProcCallFrame & FRAME_IS_METHOD)) {
	    TRACE(("=> ERROR: no TclOO call context\n"));
	    Tcl_SetObjResult(interp, Tcl_NewStringObj(
		    "self may only be called from inside a method",
		    -1));
	    DECACHE_STACK_INFO();
	    OO_ERROR(interp, CONTEXT_REQUIRED);
	    CACHE_STACK_INFO();
	    goto gotError;
	}
	contextPtr = (CallContext *)framePtr->clientData;

	/*
	 * Call out to get the name; it's expensive to compute but cached.
	 */

	objResultPtr = TclOOObjectName(interp, contextPtr->oPtr);
	TRACE_WITH_OBJ(("=> "), objResultPtr);
	NEXT_INST_F(1, 0, 1);

    case INST_TCLOO_NEXT_CLASS:
	opnd = TclGetUInt1AtPtr(pc+1);
	framePtr = iPtr->varFramePtr;
	valuePtr = OBJ_AT_DEPTH(opnd - 2);
	objv = &OBJ_AT_DEPTH(opnd - 1);
	skip = 2;
	TRACE(("%d => ", opnd));
	if (framePtr == NULL ||
		!(framePtr->isProcCallFrame & FRAME_IS_METHOD)) {
	    TRACE_APPEND(("ERROR: no TclOO call context\n"));
	    Tcl_SetObjResult(interp, Tcl_NewStringObj(
		    "nextto may only be called from inside a method",
		    -1));
	    DECACHE_STACK_INFO();
	    OO_ERROR(interp, CONTEXT_REQUIRED);
	    CACHE_STACK_INFO();
	    goto gotError;
	}
	contextPtr = (CallContext *)framePtr->clientData;

	oPtr = (Object *) Tcl_GetObjectFromObj(interp, valuePtr);
	if (oPtr == NULL) {
	    TRACE_APPEND(("ERROR: \"%.30s\" not object\n", O2S(valuePtr)));
	    goto gotError;
	} else {
	    Class *classPtr = oPtr->classPtr;
	    struct MInvoke *miPtr;
	    Tcl_Size i;
	    const char *methodType;

	    if (classPtr == NULL) {
		TRACE_APPEND(("ERROR: \"%.30s\" not class\n", O2S(valuePtr)));
		Tcl_SetObjResult(interp, Tcl_ObjPrintf(
			"\"%s\" is not a class", TclGetString(valuePtr)));
		DECACHE_STACK_INFO();
		OO_ERROR(interp, CLASS_REQUIRED);
		CACHE_STACK_INFO();
		goto gotError;
	    }

	    for (i=contextPtr->index+1 ; i<contextPtr->callPtr->numChain ; i++) {
		miPtr = contextPtr->callPtr->chain + i;
		if (!miPtr->isFilter &&
			miPtr->mPtr->declaringClassPtr == classPtr) {
		    newDepth = i;
#ifdef TCL_COMPILE_DEBUG
		    if (tclTraceExec >= 2) {
			if (traceInstructions) {
			    strncpy(cmdNameBuf, TclGetString(objv[0]), 20);
			} else {
			    fprintf(stdout, "%" TCL_SIZE_MODIFIER "d: (%" TCL_T_MODIFIER "d) invoking ",
				    iPtr->numLevels,
				    (size_t)(pc - codePtr->codeStart));
			}
			for (i = 0;  i < opnd;  i++) {
			    TclPrintObject(stdout, objv[i], 15);
			    fprintf(stdout, " ");
			}
			fprintf(stdout, "\n");
			fflush(stdout);
		    }
#endif /*TCL_COMPILE_DEBUG*/
		    goto doInvokeNext;
		}
	    }

	    if (contextPtr->callPtr->flags & CONSTRUCTOR) {
		methodType = "constructor";
	    } else if (contextPtr->callPtr->flags & DESTRUCTOR) {
		methodType = "destructor";
	    } else {
		methodType = "method";
	    }

	    TRACE_APPEND(("ERROR: \"%.30s\" not on reachable chain\n",
		    O2S(valuePtr)));
	    for (i = contextPtr->index ; i != TCL_INDEX_NONE ; i--) {
		miPtr = contextPtr->callPtr->chain + i;
		if (miPtr->isFilter
			|| miPtr->mPtr->declaringClassPtr != classPtr) {
		    continue;
		}
		Tcl_SetObjResult(interp, Tcl_ObjPrintf(
			"%s implementation by \"%s\" not reachable from here",
			methodType, TclGetString(valuePtr)));
		DECACHE_STACK_INFO();
		OO_ERROR(interp, CLASS_NOT_REACHABLE);
		CACHE_STACK_INFO();
		goto gotError;
	    }
	    Tcl_SetObjResult(interp, Tcl_ObjPrintf(
		    "%s has no non-filter implementation by \"%s\"",
		    methodType, TclGetString(valuePtr)));
	    DECACHE_STACK_INFO();
	    OO_ERROR(interp, CLASS_NOT_THERE);
	    CACHE_STACK_INFO();
	    goto gotError;
	}

    case INST_TCLOO_NEXT:
	opnd = TclGetUInt1AtPtr(pc+1);
	objv = &OBJ_AT_DEPTH(opnd - 1);
	framePtr = iPtr->varFramePtr;
	skip = 1;
	TRACE(("%d => ", opnd));
	if (framePtr == NULL ||
		!(framePtr->isProcCallFrame & FRAME_IS_METHOD)) {
	    TRACE_APPEND(("ERROR: no TclOO call context\n"));
	    Tcl_SetObjResult(interp, Tcl_NewStringObj(
		    "next may only be called from inside a method",
		    -1));
	    DECACHE_STACK_INFO();
	    OO_ERROR(interp, CONTEXT_REQUIRED);
	    CACHE_STACK_INFO();
	    goto gotError;
	}
	contextPtr = (CallContext *)framePtr->clientData;

	newDepth = contextPtr->index + 1;
	if (newDepth >= contextPtr->callPtr->numChain) {
	    /*
	     * We're at the end of the chain; generate an error message unless
	     * the interpreter is being torn down, in which case we might be
	     * getting here because of methods/destructors doing a [next] (or
	     * equivalent) unexpectedly.
	     */

	    const char *methodType;

	    if (contextPtr->callPtr->flags & CONSTRUCTOR) {
		methodType = "constructor";
	    } else if (contextPtr->callPtr->flags & DESTRUCTOR) {
		methodType = "destructor";
	    } else {
		methodType = "method";
	    }

	    TRACE_APPEND(("ERROR: no TclOO next impl\n"));
	    Tcl_SetObjResult(interp, Tcl_ObjPrintf(
		    "no next %s implementation", methodType));
	    DECACHE_STACK_INFO();
	    OO_ERROR(interp, NOTHING_NEXT);
	    CACHE_STACK_INFO();
	    goto gotError;
#ifdef TCL_COMPILE_DEBUG
	} else if (tclTraceExec >= 2) {
	    int i;

	    if (traceInstructions) {
		strncpy(cmdNameBuf, TclGetString(objv[0]), 20);
	    } else {
		fprintf(stdout, "%" TCL_SIZE_MODIFIER "d: (%" TCL_Z_MODIFIER "u) invoking ",
			iPtr->numLevels, (pc - codePtr->codeStart));
	    }
	    for (i = 0;  i < opnd;  i++) {
		TclPrintObject(stdout, objv[i], 15);
		fprintf(stdout, " ");
	    }
	    fprintf(stdout, "\n");
	    fflush(stdout);
#endif /*TCL_COMPILE_DEBUG*/
	}

    doInvokeNext:
	bcFramePtr->data.tebc.pc = (char *) pc;
	iPtr->cmdFramePtr = bcFramePtr;

	if (iPtr->flags & INTERP_DEBUG_FRAME) {
	    ArgumentBCEnter(interp, codePtr, TD, pc, opnd, objv);
	}

	pcAdjustment = 2;
	cleanup = opnd;
	DECACHE_STACK_INFO();
	iPtr->varFramePtr = framePtr->callerVarPtr;
	pc += pcAdjustment;
	TEBC_YIELD();

	TclPushTailcallPoint(interp);
	oPtr = contextPtr->oPtr;
	if (oPtr->flags & FILTER_HANDLING) {
	    TclNRAddCallback(interp, FinalizeOONextFilter,
		    framePtr, contextPtr, INT2PTR(contextPtr->index),
		    INT2PTR(contextPtr->skip));
	} else {
	    TclNRAddCallback(interp, FinalizeOONext,
		    framePtr, contextPtr, INT2PTR(contextPtr->index),
		    INT2PTR(contextPtr->skip));
	}
	contextPtr->skip = skip;
	contextPtr->index = newDepth;
	if (contextPtr->callPtr->chain[newDepth].isFilter
		|| contextPtr->callPtr->flags & FILTER_HANDLING) {
	    oPtr->flags |= FILTER_HANDLING;
	} else {
	    oPtr->flags &= ~FILTER_HANDLING;
	}

	{
	    Method *const mPtr =
		    contextPtr->callPtr->chain[newDepth].mPtr;

	    if (mPtr->typePtr->version < TCL_OO_METHOD_VERSION_2) {
		return mPtr->typePtr->callProc(mPtr->clientData, interp,
			(Tcl_ObjectContext) contextPtr, opnd, objv);
	    }
	    return ((Tcl_MethodCallProc2 *)(void *)(mPtr->typePtr->callProc))(mPtr->clientData, interp,
		    (Tcl_ObjectContext) contextPtr, opnd, objv);
	}

    case INST_TCLOO_IS_OBJECT:
	oPtr = (Object *) Tcl_GetObjectFromObj(interp, OBJ_AT_TOS);
	objResultPtr = TCONST(oPtr != NULL ? 1 : 0);
	TRACE_WITH_OBJ(("%.30s => ", O2S(OBJ_AT_TOS)), objResultPtr);
	NEXT_INST_F(1, 1, 1);
    case INST_TCLOO_CLASS:
	oPtr = (Object *) Tcl_GetObjectFromObj(interp, OBJ_AT_TOS);
	if (oPtr == NULL) {
	    TRACE(("%.30s => ERROR: not object\n", O2S(OBJ_AT_TOS)));
	    goto gotError;
	}
	objResultPtr = TclOOObjectName(interp, oPtr->selfCls->thisPtr);
	TRACE_WITH_OBJ(("%.30s => ", O2S(OBJ_AT_TOS)), objResultPtr);
	NEXT_INST_F(1, 1, 1);
    case INST_TCLOO_NS:
	oPtr = (Object *) Tcl_GetObjectFromObj(interp, OBJ_AT_TOS);
	if (oPtr == NULL) {
	    TRACE(("%.30s => ERROR: not object\n", O2S(OBJ_AT_TOS)));
	    goto gotError;
	}

	objResultPtr = TclNewNamespaceObj(oPtr->namespacePtr);
	TRACE_WITH_OBJ(("%.30s => ", O2S(OBJ_AT_TOS)), objResultPtr);
	NEXT_INST_F(1, 1, 1);
    }

    /*
     *	   End of TclOO support instructions.
     * -----------------------------------------------------------------
     *	   Start of INST_LIST and related instructions.
     */

    {
	int numIndices, nocase, match, cflags;
	Tcl_Size slength, length2, fromIdx, toIdx, index, s1len, s2len;
	const char *s1, *s2;

    case INST_LIST:
	/*
	 * Pop the opnd (objc) top stack elements into a new list obj and then
	 * decrement their ref counts.
	 */

	opnd = TclGetUInt4AtPtr(pc+1);
	objResultPtr = Tcl_NewListObj(opnd, &OBJ_AT_DEPTH(opnd-1));
	TRACE_WITH_OBJ(("%u => ", opnd), objResultPtr);
	NEXT_INST_V(5, opnd, 1);

    case INST_LIST_LENGTH:
	TRACE(("\"%.30s\" => ", O2S(OBJ_AT_TOS)));
	if (TclListObjLength(interp, OBJ_AT_TOS, &length) != TCL_OK) {
	    TRACE_ERROR(interp);
	    goto gotError;
	}
	TclNewIntObj(objResultPtr, length);
	TRACE_APPEND(("%" TCL_SIZE_MODIFIER "d\n", length));
	NEXT_INST_F(1, 1, 1);

    case INST_LIST_INDEX:	/* lindex with objc == 3 */
	value2Ptr = OBJ_AT_TOS;
	valuePtr = OBJ_UNDER_TOS;
	TRACE(("\"%.30s\" \"%.30s\" => ", O2S(valuePtr), O2S(value2Ptr)));

	/* special case for AbstractList */
	if (TclObjTypeHasProc(valuePtr, indexProc)) {
	    DECACHE_STACK_INFO();
	    length = TclObjTypeLength(valuePtr);
	    if (TclGetIntForIndexM(interp, value2Ptr, length-1, &index)!=TCL_OK) {
		CACHE_STACK_INFO();
		TRACE_ERROR(interp);
		goto gotError;
	    }
	    if (TclObjTypeIndex(interp, valuePtr, index, &objResultPtr)!=TCL_OK) {
		CACHE_STACK_INFO();
		TRACE_ERROR(interp);
		goto gotError;
	    }
	    CACHE_STACK_INFO();
	    if (objResultPtr == NULL) {
		/* Index is out of range, return empty result. */
		TclNewObj(objResultPtr);
	    }
	    Tcl_IncrRefCount(objResultPtr); // reference held here
	    goto lindexDone;
	}

	/*
	 * Extract the desired list element.
	 */

	{
	    Tcl_Size value2Length;
	    Tcl_Obj *indexListPtr = value2Ptr;

	    if ((TclListObjGetElements(interp, valuePtr, &objc, &objv) == TCL_OK)
		    && (!TclHasInternalRep(value2Ptr, &tclListType)
		    || (Tcl_ListObjLength(interp, value2Ptr, &value2Length),
			value2Length == 1
			    ? (indexListPtr = TclListObjGetElement(value2Ptr, 0), 1)
			    : 0))) {
		int code;

		/* increment the refCount of value2Ptr because TclListObjGetElement may
		 * have just extracted it from a list in the condition for this block.
		 */
		Tcl_IncrRefCount(indexListPtr);

		DECACHE_STACK_INFO();
		code = TclGetIntForIndexM(interp, indexListPtr, objc-1, &index);
		TclDecrRefCount(indexListPtr);
		CACHE_STACK_INFO();
		if (code == TCL_OK) {
		    Tcl_DecrRefCount(value2Ptr);
		    tosPtr--;
		    pcAdjustment = 1;
		    goto lindexFastPath;
		}
		Tcl_ResetResult(interp);
	    }
	}

	DECACHE_STACK_INFO();
	objResultPtr = TclLindexList(interp, valuePtr, value2Ptr);
	CACHE_STACK_INFO();

    lindexDone:
	if (!objResultPtr) {
	    TRACE_ERROR(interp);
	    goto gotError;
	}

	/*
	 * Stash the list element on the stack.
	 */

	TRACE_APPEND(("\"%.30s\"\n", O2S(objResultPtr)));
	NEXT_INST_F(1, 2, -1);	/* Already has the correct refCount */

    case INST_LIST_INDEX_IMM:	/* lindex with objc==3 and index in bytecode
				 * stream */

	/*
	 * Pop the list and get the index.
	 */

	valuePtr = OBJ_AT_TOS;
	opnd = TclGetInt4AtPtr(pc+1);
	TRACE(("\"%.30s\" %d => ", O2S(valuePtr), opnd));

	/*
	 * Get the contents of the list, making sure that it really is a list
	 * in the process.
	 */

	/* special case for AbstractList */
	if (TclObjTypeHasProc(valuePtr, indexProc)) {
	    length = TclObjTypeLength(valuePtr);

	    /* Decode end-offset index values. */
	    index = TclIndexDecode(opnd, length-1);

	    if (index >= 0 && index < length) {
		/* Compute value @ index */
		DECACHE_STACK_INFO();
		if (TclObjTypeIndex(interp, valuePtr, index, &objResultPtr)!=TCL_OK) {
		    CACHE_STACK_INFO();
		    TRACE_ERROR(interp);
		    goto gotError;
		}
		CACHE_STACK_INFO();
	    } else {
		TclNewObj(objResultPtr);
	    }

	    pcAdjustment = 5;
	    goto lindexFastPath2;
	}

	/* List case */
	if (TclListObjGetElements(interp, valuePtr, &objc, &objv) != TCL_OK) {
	    TRACE_ERROR(interp);
	    goto gotError;
	}

	/* Decode end-offset index values. */

	index = TclIndexDecode(opnd, objc - 1);
	pcAdjustment = 5;

    lindexFastPath:
	if (index >= 0 && index < objc) {
	    objResultPtr = objv[index];
	} else {
	    TclNewObj(objResultPtr);
	}

    lindexFastPath2:

	TRACE_APPEND(("\"%.30s\"\n", O2S(objResultPtr)));
	NEXT_INST_F(pcAdjustment, 1, 1);

    case INST_LIST_INDEX_MULTI:	/* 'lindex' with multiple index args */
	/*
	 * Determine the count of index args.
	 */

	opnd = TclGetUInt4AtPtr(pc+1);
	numIndices = opnd-1;

	/*
	 * Do the 'lindex' operation.
	 */

	TRACE(("%d => ", opnd));
	objResultPtr = TclLindexFlat(interp, OBJ_AT_DEPTH(numIndices),
		numIndices, &OBJ_AT_DEPTH(numIndices - 1));
	if (!objResultPtr) {
	    TRACE_ERROR(interp);
	    goto gotError;
	}

	/*
	 * Set result.
	 */

	TRACE_APPEND(("\"%.30s\"\n", O2S(objResultPtr)));
	NEXT_INST_V(5, opnd, -1);

    case INST_LSET_FLAT:
	/*
	 * Lset with 3, 5, or more args. Get the number of index args.
	 */

	opnd = TclGetUInt4AtPtr(pc + 1);
	numIndices = opnd - 2;
	TRACE(("%d => ", opnd));

	/*
	 * Get the old value of variable, and remove the stack ref. This is
	 * safe because the variable still references the object; the ref
	 * count will never go zero here - we can use the smaller macro
	 * Tcl_DecrRefCount.
	 */

	valuePtr = POP_OBJECT();
	Tcl_DecrRefCount(valuePtr); /* This one should be done here */

	/*
	 * Compute the new variable value.
	 */

	DECACHE_STACK_INFO();
	if (TclObjTypeHasProc(valuePtr, setElementProc)) {
	    objResultPtr = TclObjTypeSetElement(interp,
		    valuePtr, numIndices,
		    &OBJ_AT_DEPTH(numIndices), OBJ_AT_TOS);
	} else {
	    objResultPtr = TclLsetFlat(interp, valuePtr, numIndices,
		    &OBJ_AT_DEPTH(numIndices), OBJ_AT_TOS);
	}
	if (!objResultPtr) {
	    CACHE_STACK_INFO();
	    TRACE_ERROR(interp);
	    goto gotError;
	}

	/*
	 * Set result.
	 */
	CACHE_STACK_INFO();
	TRACE_APPEND(("\"%.30s\"\n", O2S(objResultPtr)));
	NEXT_INST_V(5, numIndices+1, -1);

    case INST_LSET_LIST:	/* 'lset' with 4 args */
	/*
	 * Get the old value of variable, and remove the stack ref. This is
	 * safe because the variable still references the object; the ref
	 * count will never go zero here - we can use the smaller macro
	 * Tcl_DecrRefCount.
	 */

	objPtr = POP_OBJECT();
	Tcl_DecrRefCount(objPtr);	/* This one should be done here. */

	/*
	 * Get the new element value, and the index list.
	 */

	valuePtr = OBJ_AT_TOS;
	value2Ptr = OBJ_UNDER_TOS;
	TRACE(("\"%.30s\" \"%.30s\" \"%.30s\" => ",
		O2S(value2Ptr), O2S(valuePtr), O2S(objPtr)));

	/*
	 * Compute the new variable value.
	 */

	objResultPtr = TclLsetList(interp, objPtr, value2Ptr, valuePtr);
	if (!objResultPtr) {
	    TRACE_ERROR(interp);
	    goto gotError;
	}

	/*
	 * Set result.
	 */

	TRACE_APPEND(("\"%.30s\"\n", O2S(objResultPtr)));
	NEXT_INST_F(1, 2, -1);

    case INST_LIST_RANGE_IMM:	/* lrange with objc==4 and both indices in
				 * bytecode stream */

	/*
	 * Pop the list and get the indices.
	 */

	valuePtr = OBJ_AT_TOS;
	fromIdx = TclGetInt4AtPtr(pc+1);
	toIdx = TclGetInt4AtPtr(pc+5);
	TRACE(("\"%.30s\" %d %d => ", O2S(valuePtr), TclGetInt4AtPtr(pc+1),
		TclGetInt4AtPtr(pc+5)));

	/*
	 * Get the length of the list, making sure that it really is a list
	 * in the process.
	 */

	if (TclListObjLength(interp, valuePtr, &objc) != TCL_OK) {
	    TRACE_ERROR(interp);
	    goto gotError;
	}

	/*
	 * Skip a lot of work if we're about to throw the result away (common
	 * with uses of [lassign]).
	 */

#ifndef TCL_COMPILE_DEBUG
	if (pc[9] == INST_POP) {
	    NEXT_INST_F(10, 1, 0);
	}
#endif

	/* Every range of an empty list is an empty list */
	if (objc == 0) {
	    /* avoid return of not canonical list (e. g. spaces in string repr.) */
	    if (!valuePtr->bytes || !valuePtr->length) {
		TRACE_APPEND(("\n"));
		NEXT_INST_F(9, 0, 0);
	    }
	    goto emptyList;
	}

	/* Decode index value operands. */

	if (toIdx == TCL_INDEX_NONE) {
	emptyList:
	    TclNewObj(objResultPtr);
	    TRACE_APPEND(("\"%.30s\"", O2S(objResultPtr)));
	    NEXT_INST_F(9, 1, 1);
	}
	toIdx = TclIndexDecode(toIdx, objc - 1);
	if (toIdx == TCL_INDEX_NONE) {
	    goto emptyList;
	} else if (toIdx >= objc) {
	    toIdx = objc - 1;
	}

	assert (toIdx >= 0 && toIdx < objc);
	/*
	assert ( fromIdx != TCL_INDEX_NONE );
	 *
	 * Extra safety for legacy bytecodes:
	 */
	if (fromIdx == TCL_INDEX_NONE) {
	    fromIdx = TCL_INDEX_START;
	}

	fromIdx = TclIndexDecode(fromIdx, objc - 1);

	DECACHE_STACK_INFO();
	if (TclObjTypeHasProc(valuePtr, sliceProc)) {
	    if (TclObjTypeSlice(interp, valuePtr, fromIdx, toIdx, &objResultPtr) != TCL_OK) {
		objResultPtr = NULL;
	    }
	} else {
	    objResultPtr = TclListObjRange(interp, valuePtr, fromIdx, toIdx);
	}
	if (objResultPtr == NULL) {
	    CACHE_STACK_INFO();
	    TRACE_ERROR(interp);
	    goto gotError;
	}

	CACHE_STACK_INFO();
	TRACE_APPEND(("\"%.30s\"", O2S(objResultPtr)));
	NEXT_INST_F(9, 1, 1);

    case INST_LIST_IN:
    case INST_LIST_NOT_IN:	/* Basic list containment operators. */
	value2Ptr = OBJ_AT_TOS;
	valuePtr = OBJ_UNDER_TOS;

	s1 = TclGetStringFromObj(valuePtr, &s1len);
	TRACE(("\"%.30s\" \"%.30s\" => ", O2S(valuePtr), O2S(value2Ptr)));

	if (TclObjTypeHasProc(value2Ptr, inOperProc) != NULL) {
	    int status = TclObjTypeInOperator(interp, valuePtr, value2Ptr, &match);
	    if (status != TCL_OK) {
		TRACE_ERROR(interp);
		goto gotError;
	    }
	} else {

	    if (TclListObjLength(interp, value2Ptr, &length) != TCL_OK) {
		TRACE_ERROR(interp);
		goto gotError;
	    }
	    match = 0;
	    if (length > 0) {
		Tcl_Size i = 0;
		Tcl_Obj *o;
		int isAbstractList = TclObjTypeHasProc(value2Ptr, indexProc) != NULL;

		/*
		 * An empty list doesn't match anything.
		 */

		do {
		    if (isAbstractList) {
			DECACHE_STACK_INFO();
			if (TclObjTypeIndex(interp, value2Ptr, i, &o) != TCL_OK) {
			    CACHE_STACK_INFO();
			    TRACE_ERROR(interp);
			    goto gotError;
			}
			CACHE_STACK_INFO();
		    } else {
			Tcl_ListObjIndex(NULL, value2Ptr, i, &o);
		    }
		    if (o != NULL) {
			s2 = TclGetStringFromObj(o, &s2len);
		    } else {
			s2 = "";
			s2len = 0;
		    }
		    if (s1len == s2len) {
			match = (memcmp(s1, s2, s1len) == 0);
		    }

		    /* Could be an ephemeral abstract obj */
		    Tcl_BounceRefCount(o);

		    i++;
		} while (i < length && match == 0);
	    }
	}

	if (*pc == INST_LIST_NOT_IN) {
	    match = !match;
	}

	TRACE_APPEND(("%d\n", match));

	/*
	 * Peep-hole optimisation: if you're about to jump, do jump from here.
	 * We're saving the effort of pushing a boolean value only to pop it
	 * for branching.
	 */

	JUMP_PEEPHOLE_F(match, 1, 2);

    case INST_LIST_CONCAT:
	value2Ptr = OBJ_AT_TOS;
	valuePtr = OBJ_UNDER_TOS;
	TRACE(("\"%.30s\" \"%.30s\" => ", O2S(valuePtr), O2S(value2Ptr)));
	if (Tcl_IsShared(valuePtr)) {
	    objResultPtr = Tcl_DuplicateObj(valuePtr);
	    if (Tcl_ListObjAppendList(interp, objResultPtr,
		    value2Ptr) != TCL_OK) {
		TRACE_ERROR(interp);
		TclDecrRefCount(objResultPtr);
		goto gotError;
	    }
	    TRACE_APPEND(("\"%.30s\"\n", O2S(objResultPtr)));
	    NEXT_INST_F(1, 2, 1);
	} else {
	    if (Tcl_ListObjAppendList(interp, valuePtr, value2Ptr) != TCL_OK){
		TRACE_ERROR(interp);
		goto gotError;
	    }
	    TRACE_APPEND(("\"%.30s\"\n", O2S(valuePtr)));
	    NEXT_INST_F(1, 1, 0);
	}

    case INST_LREPLACE4: {
	size_t numToDelete, numNewElems;
	int end_indicator;
	int haveSecondIndex, flags;
	Tcl_Obj *fromIdxObj, *toIdxObj;
	opnd = TclGetInt4AtPtr(pc + 1);
	flags = TclGetInt1AtPtr(pc + 5);

	/* Stack: ... listobj index1 ?index2? new1 ... newN */
	valuePtr = OBJ_AT_DEPTH(opnd-1);

	/* haveSecondIndex==0 => pure insert */
	haveSecondIndex = (flags & TCL_LREPLACE4_SINGLE_INDEX) == 0;
	numNewElems = opnd - 2 - haveSecondIndex;

	/* end_indicator==1 => "end" is last element's index, 0=>index beyond */
	end_indicator = (flags & TCL_LREPLACE4_END_IS_LAST) != 0;
	fromIdxObj = OBJ_AT_DEPTH(opnd - 2);
	toIdxObj = haveSecondIndex ? OBJ_AT_DEPTH(opnd - 3) : NULL;
	if (Tcl_ListObjLength(interp, valuePtr, &length) != TCL_OK) {
	    TRACE_ERROR(interp);
	    goto gotError;
	}

	DECACHE_STACK_INFO();

	if (TclGetIntForIndexM(interp, fromIdxObj, length - end_indicator,
		&fromIdx) != TCL_OK) {
	    CACHE_STACK_INFO();
	    TRACE_ERROR(interp);
	    goto gotError;
	}
	if (fromIdx == TCL_INDEX_NONE) {
	    fromIdx = 0;
	} else if (fromIdx > length) {
	    fromIdx = length;
	}
	numToDelete = 0;
	if (toIdxObj) {
	    if (TclGetIntForIndexM(interp, toIdxObj, length - end_indicator,
		    &toIdx) != TCL_OK) {
		CACHE_STACK_INFO();
		TRACE_ERROR(interp);
		goto gotError;
	    }
	    if (toIdx != TCL_INDEX_NONE) {
		if (toIdx > length) {
		    toIdx = length;
		}
		if (toIdx >= fromIdx) {
		    numToDelete = (size_t)toIdx - (size_t)fromIdx + 1;
		}
	    }
	}

	CACHE_STACK_INFO();

	if (Tcl_IsShared(valuePtr)) {
	    objResultPtr = Tcl_DuplicateObj(valuePtr);
	    if (Tcl_ListObjReplace(interp, objResultPtr, fromIdx, numToDelete,
		    numNewElems, &OBJ_AT_DEPTH(numNewElems - 1)) != TCL_OK) {
		TRACE_ERROR(interp);
		Tcl_DecrRefCount(objResultPtr);
		goto gotError;
	    }
	    TRACE_APPEND(("\"%.30s\"\n", O2S(objResultPtr)));
	    NEXT_INST_V(6, opnd, 1);
	} else {
	    if (Tcl_ListObjReplace(interp, valuePtr, fromIdx, numToDelete,
		    numNewElems, &OBJ_AT_DEPTH(numNewElems - 1)) != TCL_OK) {
		TRACE_ERROR(interp);
		goto gotError;
	    }
	    TRACE_APPEND(("\"%.30s\"\n", O2S(valuePtr)));
	    NEXT_INST_V(6, opnd - 1, 0);
	}
	}

	/*
	 *	   End of INST_LIST and related instructions.
	 * -----------------------------------------------------------------
	 *	   Start of string-related instructions.
	 */

    case INST_STR_EQ:
    case INST_STR_NEQ:		/* String (in)equality check */
    case INST_STR_CMP:		/* String compare. */
    case INST_STR_LT:
    case INST_STR_GT:
    case INST_STR_LE:
    case INST_STR_GE:
    stringCompare:
	value2Ptr = OBJ_AT_TOS;
	valuePtr = OBJ_UNDER_TOS;

	{
	    int checkEq = ((*pc == INST_EQ) || (*pc == INST_NEQ)
		    || (*pc == INST_STR_EQ) || (*pc == INST_STR_NEQ));
	    match = TclStringCmp(valuePtr, value2Ptr, checkEq, 0, -1);
	}

	/*
	 * Make sure only -1,0,1 is returned
	 * TODO: consider peephole opt.
	 */

	if (*pc != INST_STR_CMP) {
	    /*
	     * Take care of the opcodes that goto'ed into here.
	     */

	    switch (*pc) {
	    case INST_STR_EQ:
	    case INST_EQ:
		match = (match == 0);
		break;
	    case INST_STR_NEQ:
	    case INST_NEQ:
		match = (match != 0);
		break;
	    case INST_LT:
	    case INST_STR_LT:
		match = (match < 0);
		break;
	    case INST_GT:
	    case INST_STR_GT:
		match = (match > 0);
		break;
	    case INST_LE:
	    case INST_STR_LE:
		match = (match <= 0);
		break;
	    case INST_GE:
	    case INST_STR_GE:
		match = (match >= 0);
		break;
	    }
	}

	TRACE(("\"%.20s\" \"%.20s\" => %d\n", O2S(valuePtr), O2S(value2Ptr),
		(match < 0 ? -1 : match > 0 ? 1 : 0)));
	JUMP_PEEPHOLE_F(match, 1, 2);

    case INST_STR_LEN:
	valuePtr = OBJ_AT_TOS;
	slength = Tcl_GetCharLength(valuePtr);
	TclNewIntObj(objResultPtr, slength);
	TRACE(("\"%.20s\" => %" TCL_Z_MODIFIER "u\n", O2S(valuePtr), slength));
	NEXT_INST_F(1, 1, 1);

    case INST_STR_UPPER:
	valuePtr = OBJ_AT_TOS;
	TRACE(("\"%.20s\" => ", O2S(valuePtr)));
	if (Tcl_IsShared(valuePtr)) {
	    s1 = TclGetStringFromObj(valuePtr, &slength);
	    TclNewStringObj(objResultPtr, s1, slength);
	    slength = Tcl_UtfToUpper(TclGetString(objResultPtr));
	    Tcl_SetObjLength(objResultPtr, slength);
	    TRACE_APPEND(("\"%.20s\"\n", O2S(objResultPtr)));
	    NEXT_INST_F(1, 1, 1);
	} else {
	    slength = Tcl_UtfToUpper(TclGetString(valuePtr));
	    Tcl_SetObjLength(valuePtr, slength);
	    TclFreeInternalRep(valuePtr);
	    TRACE_APPEND(("\"%.20s\"\n", O2S(valuePtr)));
	    NEXT_INST_F(1, 0, 0);
	}
    case INST_STR_LOWER:
	valuePtr = OBJ_AT_TOS;
	TRACE(("\"%.20s\" => ", O2S(valuePtr)));
	if (Tcl_IsShared(valuePtr)) {
	    s1 = TclGetStringFromObj(valuePtr, &slength);
	    TclNewStringObj(objResultPtr, s1, slength);
	    slength = Tcl_UtfToLower(TclGetString(objResultPtr));
	    Tcl_SetObjLength(objResultPtr, slength);
	    TRACE_APPEND(("\"%.20s\"\n", O2S(objResultPtr)));
	    NEXT_INST_F(1, 1, 1);
	} else {
	    slength = Tcl_UtfToLower(TclGetString(valuePtr));
	    Tcl_SetObjLength(valuePtr, slength);
	    TclFreeInternalRep(valuePtr);
	    TRACE_APPEND(("\"%.20s\"\n", O2S(valuePtr)));
	    NEXT_INST_F(1, 0, 0);
	}
    case INST_STR_TITLE:
	valuePtr = OBJ_AT_TOS;
	TRACE(("\"%.20s\" => ", O2S(valuePtr)));
	if (Tcl_IsShared(valuePtr)) {
	    s1 = TclGetStringFromObj(valuePtr, &slength);
	    TclNewStringObj(objResultPtr, s1, slength);
	    slength = Tcl_UtfToTitle(TclGetString(objResultPtr));
	    Tcl_SetObjLength(objResultPtr, slength);
	    TRACE_APPEND(("\"%.20s\"\n", O2S(objResultPtr)));
	    NEXT_INST_F(1, 1, 1);
	} else {
	    slength = Tcl_UtfToTitle(TclGetString(valuePtr));
	    Tcl_SetObjLength(valuePtr, slength);
	    TclFreeInternalRep(valuePtr);
	    TRACE_APPEND(("\"%.20s\"\n", O2S(valuePtr)));
	    NEXT_INST_F(1, 0, 0);
	}

    case INST_STR_INDEX:
	value2Ptr = OBJ_AT_TOS;
	valuePtr = OBJ_UNDER_TOS;
	TRACE(("\"%.20s\" %.20s => ", O2S(valuePtr), O2S(value2Ptr)));

	/*
	 * Get char length to calculate what 'end' means.
	 */

	slength = Tcl_GetCharLength(valuePtr);
	DECACHE_STACK_INFO();
	if (TclGetIntForIndexM(interp, value2Ptr, slength-1, &index)!=TCL_OK) {
	    CACHE_STACK_INFO();
	    TRACE_ERROR(interp);
	    goto gotError;
	}
	CACHE_STACK_INFO();

	if (index < 0 || index >= slength) {
	    TclNewObj(objResultPtr);
	} else if (TclIsPureByteArray(valuePtr)) {
	    objResultPtr = Tcl_NewByteArrayObj(
		    Tcl_GetBytesFromObj(NULL, valuePtr, (Tcl_Size *)NULL)+index, 1);
	} else if (valuePtr->bytes && slength == valuePtr->length) {
	    objResultPtr = Tcl_NewStringObj((const char *)
		    valuePtr->bytes+index, 1);
	} else {
	    char buf[4] = "";
	    int ch = Tcl_GetUniChar(valuePtr, index);

	    /*
	     * This could be: Tcl_NewUnicodeObj((const Tcl_UniChar *)&ch, 1)
	     * but creating the object as a string seems to be faster in
	     * practical use.
	     */
	    if (ch == -1) {
		TclNewObj(objResultPtr);
	    } else {
		slength = Tcl_UniCharToUtf(ch, buf);
		objResultPtr = Tcl_NewStringObj(buf, slength);
	    }
	}

	TRACE_APPEND(("\"%s\"\n", O2S(objResultPtr)));
	NEXT_INST_F(1, 2, 1);

    case INST_STR_RANGE:
	TRACE(("\"%.20s\" %.20s %.20s =>",
		O2S(OBJ_AT_DEPTH(2)), O2S(OBJ_UNDER_TOS), O2S(OBJ_AT_TOS)));
	slength = Tcl_GetCharLength(OBJ_AT_DEPTH(2)) - 1;

	DECACHE_STACK_INFO();
	if (TclGetIntForIndexM(interp, OBJ_UNDER_TOS, slength, &fromIdx) != TCL_OK) {
	    CACHE_STACK_INFO();
	    TRACE_ERROR(interp);
	    goto gotError;
	}
	if (TclGetIntForIndexM(interp, OBJ_AT_TOS, slength, &toIdx) != TCL_OK) {
	    CACHE_STACK_INFO();
	    TRACE_ERROR(interp);
	    goto gotError;
	}
	CACHE_STACK_INFO();

	if (toIdx == TCL_INDEX_NONE) {
	    TclNewObj(objResultPtr);
	} else {
	    objResultPtr = Tcl_GetRange(OBJ_AT_DEPTH(2), fromIdx, toIdx);
	}
	TRACE_APPEND(("\"%.30s\"\n", O2S(objResultPtr)));
	NEXT_INST_V(1, 3, 1);

    case INST_STR_RANGE_IMM:
	valuePtr = OBJ_AT_TOS;
	fromIdx = TclGetInt4AtPtr(pc+1);
	toIdx = TclGetInt4AtPtr(pc+5);
	slength = Tcl_GetCharLength(valuePtr);
	TRACE(("\"%.20s\" %d %d => ", O2S(valuePtr), (int)(fromIdx), (int)(toIdx)));

	/* Every range of an empty value is an empty value */
	if (slength == 0) {
	    TRACE_APPEND(("\n"));
	    NEXT_INST_F(9, 0, 0);
	}

	/* Decode index operands. */

	toIdx = TclIndexDecode(toIdx, slength - 1);
	fromIdx = TclIndexDecode(fromIdx, slength - 1);
	if (toIdx == TCL_INDEX_NONE) {
	    TclNewObj(objResultPtr);
	} else {
	    objResultPtr = Tcl_GetRange(valuePtr, fromIdx, toIdx);
	}
	TRACE_APPEND(("%.30s\n", O2S(objResultPtr)));
	NEXT_INST_F(9, 1, 1);

    {
	Tcl_UniChar *ustring1, *ustring2, *ustring3, *end, *p;
	Tcl_Size length3;
	Tcl_Obj *value3Ptr;

    case INST_STR_REPLACE:
	value3Ptr = POP_OBJECT();
	valuePtr = OBJ_AT_DEPTH(2);
	slength = Tcl_GetCharLength(valuePtr) - 1;
	TRACE(("\"%.20s\" %s %s \"%.20s\" => ", O2S(valuePtr),
		O2S(OBJ_UNDER_TOS), O2S(OBJ_AT_TOS), O2S(value3Ptr)));
	DECACHE_STACK_INFO();
	if (TclGetIntForIndexM(interp, OBJ_UNDER_TOS, slength, &fromIdx) != TCL_OK
		|| TclGetIntForIndexM(interp, OBJ_AT_TOS, slength, &toIdx) != TCL_OK) {
	    CACHE_STACK_INFO();
	    TclDecrRefCount(value3Ptr);
	    TRACE_ERROR(interp);
	    goto gotError;
	}
	CACHE_STACK_INFO();
	TclDecrRefCount(OBJ_AT_TOS);
	(void) POP_OBJECT();
	TclDecrRefCount(OBJ_AT_TOS);
	(void) POP_OBJECT();

	if ((toIdx < 0) || (fromIdx > slength) || (toIdx < fromIdx)) {
	    TRACE_APPEND(("\"%.30s\"\n", O2S(valuePtr)));
	    TclDecrRefCount(value3Ptr);
	    NEXT_INST_F(1, 0, 0);
	}

	if (fromIdx < 0) {
	    fromIdx = 0;
	}

	if (toIdx > slength) {
	    toIdx = slength;
	}

	if ((fromIdx == 0) && (toIdx == slength)) {
	    TclDecrRefCount(OBJ_AT_TOS);
	    OBJ_AT_TOS = value3Ptr;
	    TRACE_APPEND(("\"%.30s\"\n", O2S(value3Ptr)));
	    NEXT_INST_F(1, 0, 0);
	}

	objResultPtr = TclStringReplace(interp, valuePtr, fromIdx,
		toIdx - fromIdx + 1, value3Ptr, TCL_STRING_IN_PLACE);

	if (objResultPtr == value3Ptr) {
	    /* See [Bug 82e7f67325] */
	    TclDecrRefCount(OBJ_AT_TOS);
	    OBJ_AT_TOS = value3Ptr;
	    TRACE_APPEND(("\"%.30s\"\n", O2S(value3Ptr)));
	    NEXT_INST_F(1, 0, 0);
	}
	TclDecrRefCount(value3Ptr);
	TRACE_APPEND(("\"%.30s\"\n", O2S(objResultPtr)));
	NEXT_INST_F(1, 1, 1);

    case INST_STR_MAP:
	valuePtr = OBJ_AT_TOS;		/* "Main" string. */
	value3Ptr = OBJ_UNDER_TOS;	/* "Target" string. */
	value2Ptr = OBJ_AT_DEPTH(2);	/* "Source" string. */
	if (value3Ptr == value2Ptr) {
	    objResultPtr = valuePtr;
	    goto doneStringMap;
	} else if (valuePtr == value2Ptr) {
	    objResultPtr = value3Ptr;
	    goto doneStringMap;
	}
	ustring1 = Tcl_GetUnicodeFromObj(valuePtr, &slength);
	if (slength == 0) {
	    objResultPtr = valuePtr;
	    goto doneStringMap;
	}
	ustring2 = Tcl_GetUnicodeFromObj(value2Ptr, &length2);
	if (length2 > slength || length2 == 0) {
	    objResultPtr = valuePtr;
	    goto doneStringMap;
	} else if (length2 == slength) {
	    if (memcmp(ustring1, ustring2, sizeof(Tcl_UniChar) * slength)) {
		objResultPtr = valuePtr;
	    } else {
		objResultPtr = value3Ptr;
	    }
	    goto doneStringMap;
	}
	ustring3 = Tcl_GetUnicodeFromObj(value3Ptr, &length3);

	objResultPtr = Tcl_NewUnicodeObj(ustring1, 0);
	p = ustring1;
	end = ustring1 + slength;
	for (; ustring1 < end; ustring1++) {
	    if ((*ustring1 == *ustring2) &&
		    /* Fix bug [69218ab7b]: restrict max compare length. */
		    ((end - ustring1) >= length2) && (length2 == 1 ||
			memcmp(ustring1, ustring2,
				sizeof(Tcl_UniChar) * length2) == 0)) {
		if (p != ustring1) {
		    Tcl_AppendUnicodeToObj(objResultPtr, p, ustring1-p);
		    p = ustring1 + length2;
		} else {
		    p += length2;
		}
		ustring1 = p - 1;

		Tcl_AppendUnicodeToObj(objResultPtr, ustring3, length3);
	    }
	}
	if (p != ustring1) {
	    /*
	     * Put the rest of the unmapped chars onto result.
	     */

	    Tcl_AppendUnicodeToObj(objResultPtr, p, ustring1 - p);
	}
    doneStringMap:
	TRACE_WITH_OBJ(("%.20s %.20s %.20s => ",
		O2S(value2Ptr), O2S(value3Ptr), O2S(valuePtr)), objResultPtr);
	NEXT_INST_V(1, 3, 1);

    case INST_STR_FIND:
	objResultPtr = TclStringFirst(OBJ_UNDER_TOS, OBJ_AT_TOS, 0);

	TRACE(("%.20s %.20s => %s\n",
		O2S(OBJ_UNDER_TOS), O2S(OBJ_AT_TOS), O2S(objResultPtr)));
	NEXT_INST_F(1, 2, 1);

    case INST_STR_FIND_LAST:
	objResultPtr = TclStringLast(OBJ_UNDER_TOS, OBJ_AT_TOS, TCL_SIZE_MAX - 1);

	TRACE(("%.20s %.20s => %s\n",
		O2S(OBJ_UNDER_TOS), O2S(OBJ_AT_TOS), O2S(objResultPtr)));
	NEXT_INST_F(1, 2, 1);

    case INST_STR_CLASS:
	opnd = TclGetInt1AtPtr(pc+1);
	valuePtr = OBJ_AT_TOS;
	TRACE(("%s \"%.30s\" => ", tclStringClassTable[opnd].name,
		O2S(valuePtr)));
	ustring1 = Tcl_GetUnicodeFromObj(valuePtr, &slength);
	match = 1;
	if (slength > 0) {
	    int ch;
	    end = ustring1 + slength;
	    for (p=ustring1 ; p<end ; ) {
		ch = *p++;
		if (!tclStringClassTable[opnd].comparator(ch)) {
		    match = 0;
		    break;
		}
	    }
	}
	TRACE_APPEND(("%d\n", match));
	JUMP_PEEPHOLE_F(match, 2, 1);
    }

    case INST_STR_MATCH:
	nocase = TclGetInt1AtPtr(pc+1);
	valuePtr = OBJ_AT_TOS;		/* String */
	value2Ptr = OBJ_UNDER_TOS;	/* Pattern */

	/*
	 * Check that at least one of the objects is Unicode before promoting
	 * both.
	 */

	if (TclHasInternalRep(valuePtr, &tclStringType)
		|| TclHasInternalRep(value2Ptr, &tclStringType)) {
	    Tcl_UniChar *ustring1, *ustring2;

	    ustring1 = Tcl_GetUnicodeFromObj(valuePtr, &slength);
	    ustring2 = Tcl_GetUnicodeFromObj(value2Ptr, &length2);
	    match = TclUniCharMatch(ustring1, slength, ustring2, length2,
		    nocase);
	} else if (TclIsPureByteArray(valuePtr) && TclIsPureByteArray(value2Ptr) && !nocase) {
	    unsigned char *bytes1, *bytes2;
	    Tcl_Size wlen1 = 0, wlen2 = 0;

	    bytes1 = Tcl_GetBytesFromObj(NULL, valuePtr, &wlen1);
	    bytes2 = Tcl_GetBytesFromObj(NULL, value2Ptr, &wlen2);
	    match = TclByteArrayMatch(bytes1, wlen1, bytes2, wlen2, 0);
	} else {
	    match = Tcl_StringCaseMatch(TclGetString(valuePtr),
		    TclGetString(value2Ptr), nocase);
	}

	/*
	 * Reuse value2Ptr object already on stack if possible. Adjustment is
	 * 2 due to the nocase byte
	 */

	TRACE(("%.20s %.20s => %d\n", O2S(valuePtr), O2S(value2Ptr), match));

	/*
	 * Peep-hole optimisation: if you're about to jump, do jump from here.
	 */

	JUMP_PEEPHOLE_F(match, 2, 2);

    {
	const char *string1, *string2;
	Tcl_Size trim1, trim2;

    case INST_STR_TRIM_LEFT:
	valuePtr = OBJ_UNDER_TOS;	/* String */
	value2Ptr = OBJ_AT_TOS;		/* TrimSet */
	string2 = TclGetStringFromObj(value2Ptr, &length2);
	string1 = TclGetStringFromObj(valuePtr, &slength);
	trim1 = TclTrimLeft(string1, slength, string2, length2);
	trim2 = 0;
	goto createTrimmedString;
    case INST_STR_TRIM_RIGHT:
	valuePtr = OBJ_UNDER_TOS;	/* String */
	value2Ptr = OBJ_AT_TOS;		/* TrimSet */
	string2 = TclGetStringFromObj(value2Ptr, &length2);
	string1 = TclGetStringFromObj(valuePtr, &slength);
	trim2 = TclTrimRight(string1, slength, string2, length2);
	trim1 = 0;
	goto createTrimmedString;
    case INST_STR_TRIM:
	valuePtr = OBJ_UNDER_TOS;	/* String */
	value2Ptr = OBJ_AT_TOS;		/* TrimSet */
	string2 = TclGetStringFromObj(value2Ptr, &length2);
	string1 = TclGetStringFromObj(valuePtr, &slength);
	trim1 = TclTrim(string1, slength, string2, length2, &trim2);
    createTrimmedString:
	/*
	 * Careful here; trim set often contains non-ASCII characters so we
	 * take care when printing. [Bug 971cb4f1db]
	 */

#ifdef TCL_COMPILE_DEBUG
	if (traceInstructions) {
	    TRACE(("\"%.30s\" ", O2S(valuePtr)));
	    TclPrintObject(stdout, value2Ptr, 30);
	    printf(" => ");
	}
#endif
	if (trim1 == 0 && trim2 == 0) {
#ifdef TCL_COMPILE_DEBUG
	    if (traceInstructions) {
		TclPrintObject(stdout, valuePtr, 30);
		printf("\n");
	    }
#endif
	    NEXT_INST_F(1, 1, 0);
	} else {
	    objResultPtr = Tcl_NewStringObj(string1+trim1, slength-trim1-trim2);
#ifdef TCL_COMPILE_DEBUG
	    if (traceInstructions) {
		TclPrintObject(stdout, objResultPtr, 30);
		printf("\n");
	    }
#endif
	    NEXT_INST_F(1, 2, 1);
	}
    }

    case INST_REGEXP:
	cflags = TclGetInt1AtPtr(pc+1); /* RE compile flages like NOCASE */
	valuePtr = OBJ_AT_TOS;		/* String */
	value2Ptr = OBJ_UNDER_TOS;	/* Pattern */
	TRACE(("\"%.30s\" \"%.30s\" => ", O2S(valuePtr), O2S(value2Ptr)));

	/*
	 * Compile and match the regular expression.
	 */

	{
	    Tcl_RegExp regExpr =
		    Tcl_GetRegExpFromObj(interp, value2Ptr, cflags);

	    if (regExpr == NULL) {
		TRACE_ERROR(interp);
		goto gotError;
	    }
	    match = Tcl_RegExpExecObj(interp, regExpr, valuePtr, 0, 0, 0);
	    if (match < 0) {
		TRACE_ERROR(interp);
		goto gotError;
	    }
	}

	TRACE_APPEND(("%d\n", match));

	/*
	 * Peep-hole optimisation: if you're about to jump, do jump from here.
	 * Adjustment is 2 due to the nocase byte.
	 */

	JUMP_PEEPHOLE_F(match, 2, 2);
    }

    /*
     *	   End of string-related instructions.
     * -----------------------------------------------------------------
     *	   Start of numeric operator instructions.
     */

    {
	void *ptr1, *ptr2;
	int type1, type2;
	Tcl_WideInt w1, w2, wResult;

    case INST_NUM_TYPE:
	if (GetNumberFromObj(NULL, OBJ_AT_TOS, &ptr1, &type1) != TCL_OK) {
	    type1 = 0;
	}
	TclNewIntObj(objResultPtr, type1);
	TRACE(("\"%.20s\" => %d\n", O2S(OBJ_AT_TOS), type1));
	NEXT_INST_F(1, 1, 1);

    case INST_EQ:
    case INST_NEQ:
    case INST_LT:
    case INST_GT:
    case INST_LE:
    case INST_GE: {
	int iResult = 0, compare = 0;

	value2Ptr = OBJ_AT_TOS;
	valuePtr = OBJ_UNDER_TOS;

	/*
	    Try to determine, without triggering generation of a string
	    representation, whether one value is not a number.
	*/
	if (TclCheckEmptyString(valuePtr) > 0 || TclCheckEmptyString(value2Ptr) > 0) {
	    goto stringCompare;
	}

	if (GetNumberFromObj(NULL, valuePtr, &ptr1, &type1) != TCL_OK
		|| GetNumberFromObj(NULL, value2Ptr, &ptr2, &type2) != TCL_OK) {
	    /*
	     * At least one non-numeric argument - compare as strings.
	     */

	    goto stringCompare;
	}
	if (type1 == TCL_NUMBER_NAN || type2 == TCL_NUMBER_NAN) {
	    /*
	     * NaN arg: NaN != to everything, other compares are false.
	     */

	    iResult = (*pc == INST_NEQ);
	    goto foundResult;
	}
	if (valuePtr == value2Ptr) {
	    compare = MP_EQ;
	    goto convertComparison;
	}
	if ((type1 == TCL_NUMBER_INT) && (type2 == TCL_NUMBER_INT)) {
	    w1 = *((const Tcl_WideInt *)ptr1);
	    w2 = *((const Tcl_WideInt *)ptr2);
	    compare = (w1 < w2) ? MP_LT : ((w1 > w2) ? MP_GT : MP_EQ);
	} else {
	    compare = TclCompareTwoNumbers(valuePtr, value2Ptr);
	}

	/*
	 * Turn comparison outcome into appropriate result for opcode.
	 */

    convertComparison:
	switch (*pc) {
	case INST_EQ:
	    iResult = (compare == MP_EQ);
	    break;
	case INST_NEQ:
	    iResult = (compare != MP_EQ);
	    break;
	case INST_LT:
	    iResult = (compare == MP_LT);
	    break;
	case INST_GT:
	    iResult = (compare == MP_GT);
	    break;
	case INST_LE:
	    iResult = (compare != MP_GT);
	    break;
	case INST_GE:
	    iResult = (compare != MP_LT);
	    break;
	}

	/*
	 * Peep-hole optimisation: if you're about to jump, do jump from here.
	 */

    foundResult:
	TRACE(("\"%.20s\" \"%.20s\" => %d\n", O2S(valuePtr), O2S(value2Ptr),
		iResult));
	JUMP_PEEPHOLE_F(iResult, 1, 2);
    }

    case INST_MOD:
    case INST_LSHIFT:
    case INST_RSHIFT:
    case INST_BITOR:
    case INST_BITXOR:
    case INST_BITAND:
	value2Ptr = OBJ_AT_TOS;
	valuePtr = OBJ_UNDER_TOS;

	if ((GetNumberFromObj(NULL, valuePtr, &ptr1, &type1) != TCL_OK)
		|| (type1==TCL_NUMBER_DOUBLE) || (type1==TCL_NUMBER_NAN)) {
	    TRACE(("%.20s %.20s => ILLEGAL 1st TYPE %s\n", O2S(valuePtr),
		    O2S(value2Ptr), (valuePtr->typePtr?
		    valuePtr->typePtr->name : "null")));
	    DECACHE_STACK_INFO();
	    IllegalExprOperandType(interp, "left ", pc, valuePtr);
	    CACHE_STACK_INFO();
	    goto gotError;
	}

	if ((GetNumberFromObj(NULL, value2Ptr, &ptr2, &type2) != TCL_OK)
		|| (type2==TCL_NUMBER_DOUBLE) || (type2==TCL_NUMBER_NAN)) {
	    TRACE(("%.20s %.20s => ILLEGAL 2nd TYPE %s\n", O2S(valuePtr),
		    O2S(value2Ptr), (value2Ptr->typePtr?
		    value2Ptr->typePtr->name : "null")));
	    DECACHE_STACK_INFO();
	    IllegalExprOperandType(interp, "right ", pc, value2Ptr);
	    CACHE_STACK_INFO();
	    goto gotError;
	}

	/*
	 * Check for common, simple case.
	 */

	if ((type1 == TCL_NUMBER_INT) && (type2 == TCL_NUMBER_INT)) {
	    w1 = *((const Tcl_WideInt *)ptr1);
	    w2 = *((const Tcl_WideInt *)ptr2);

	    switch (*pc) {
	    case INST_MOD:
		if (w2 == 0) {
		    TRACE(("%s %s => DIVIDE BY ZERO\n", O2S(valuePtr),
			    O2S(value2Ptr)));
		    goto divideByZero;
		} else if ((w2 == 1) || (w2 == -1)) {
		    /*
		     * Div. by |1| always yields remainder of 0.
		     */

		    TRACE(("%s %s => ", O2S(valuePtr), O2S(value2Ptr)));
		    objResultPtr = TCONST(0);
		    TRACE(("%s\n", O2S(objResultPtr)));
		    NEXT_INST_F(1, 2, 1);
		} else if (w1 == 0) {
		    /*
		     * 0 % (non-zero) always yields remainder of 0.
		     */

		    TRACE(("%s %s => ", O2S(valuePtr), O2S(value2Ptr)));
		    objResultPtr = TCONST(0);
		    TRACE(("%s\n", O2S(objResultPtr)));
		    NEXT_INST_F(1, 2, 1);
		} else {
		    wResult = w1 / w2;

		    /*
		     * Force Tcl's integer division rules.
		     * TODO: examine for logic simplification
		     */

		    if ((wResult < 0 || (wResult == 0 &&
			    ((w1 < 0 && w2 > 0) || (w1 > 0 && w2 < 0)))) &&
			    (wResult * w2 != w1)) {
			wResult -= 1;
		    }
		    wResult = (Tcl_WideInt)((Tcl_WideUInt)w1 -
			    (Tcl_WideUInt)w2*(Tcl_WideUInt)wResult);
		    goto wideResultOfArithmetic;
		}
		break;

	    case INST_RSHIFT:
		if (w2 < 0) {
		    Tcl_SetObjResult(interp, Tcl_NewStringObj(
			    "negative shift argument", -1));
#ifdef ERROR_CODE_FOR_EARLY_DETECTED_ARITH_ERROR
		    DECACHE_STACK_INFO();
		    Tcl_SetErrorCode(interp, "ARITH", "DOMAIN",
			    "domain error: argument not in valid range",
			    (char *)NULL);
		    CACHE_STACK_INFO();
#endif /* ERROR_CODE_FOR_EARLY_DETECTED_ARITH_ERROR */
		    goto gotError;
		} else if (w1 == 0) {
		    TRACE(("%s %s => ", O2S(valuePtr), O2S(value2Ptr)));
		    objResultPtr = TCONST(0);
		    TRACE(("%s\n", O2S(objResultPtr)));
		    NEXT_INST_F(1, 2, 1);
		} else {
		    /*
		     * Quickly force large right shifts to 0 or -1.
		     */

		    if (w2 >= (Tcl_WideInt)(CHAR_BIT*sizeof(w1))) {
			/*
			 * We assume that INT_MAX is much larger than the
			 * number of bits in a Tcl_WideInt. This is a pretty safe
			 * assumption, given that the former is usually around
			 * 4e9 and the latter 64...
			 */

			TRACE(("%s %s => ", O2S(valuePtr), O2S(value2Ptr)));
			if (w1 > 0L) {
			    objResultPtr = TCONST(0);
			} else {
			    TclNewIntObj(objResultPtr, -1);
			}
			TRACE(("%s\n", O2S(objResultPtr)));
			NEXT_INST_F(1, 2, 1);
		    }

		    /*
		     * Handle shifts within the native Tcl_WideInt range.
		     */

		    wResult = w1 >> ((int) w2);
		    goto wideResultOfArithmetic;
		}
		break;

	    case INST_LSHIFT:
		if (w2 < 0) {
		    Tcl_SetObjResult(interp, Tcl_NewStringObj(
			    "negative shift argument", -1));
#ifdef ERROR_CODE_FOR_EARLY_DETECTED_ARITH_ERROR
		    DECACHE_STACK_INFO();
		    Tcl_SetErrorCode(interp, "ARITH", "DOMAIN",
			    "domain error: argument not in valid range",
			    (char *)NULL);
		    CACHE_STACK_INFO();
#endif /* ERROR_CODE_FOR_EARLY_DETECTED_ARITH_ERROR */
		    goto gotError;
		} else if (w1 == 0) {
		    TRACE(("%s %s => ", O2S(valuePtr), O2S(value2Ptr)));
		    objResultPtr = TCONST(0);
		    TRACE(("%s\n", O2S(objResultPtr)));
		    NEXT_INST_F(1, 2, 1);
		} else if (w2 > INT_MAX) {
		    /*
		     * Technically, we could hold the value (1 << (INT_MAX+1))
		     * in an mp_int, but since we're using mp_mul_2d() to do
		     * the work, and it takes only an int argument, that's a
		     * good place to draw the line.
		     */

		    Tcl_SetObjResult(interp, Tcl_NewStringObj(
			    "integer value too large to represent", -1));
#ifdef ERROR_CODE_FOR_EARLY_DETECTED_ARITH_ERROR
		    DECACHE_STACK_INFO();
		    Tcl_SetErrorCode(interp, "ARITH", "IOVERFLOW",
			    "integer value too large to represent", (char *)NULL);
		    CACHE_STACK_INFO();
#endif /* ERROR_CODE_FOR_EARLY_DETECTED_ARITH_ERROR */
		    goto gotError;
		} else {
		    int shift = (int) w2;

		    /*
		     * Handle shifts within the native Tcl_WideInt range.
		     */

		    if (((size_t)shift < CHAR_BIT*sizeof(w1))
			    && !((w1>0 ? w1 : ~w1) &
				-((Tcl_WideUInt)1<<(CHAR_BIT*sizeof(w1) - 1 - shift)))) {
			wResult = (Tcl_WideUInt)w1 << shift;
			goto wideResultOfArithmetic;
		    }
		}

		/*
		 * Too large; need to use the broken-out function.
		 */

		TRACE(("%s %s => ", O2S(valuePtr), O2S(value2Ptr)));
		break;

	    case INST_BITAND:
		wResult = w1 & w2;
		goto wideResultOfArithmetic;
	    case INST_BITOR:
		wResult = w1 | w2;
		goto wideResultOfArithmetic;
	    case INST_BITXOR:
		wResult = w1 ^ w2;
		goto wideResultOfArithmetic;
	    }
	}

	/*
	 * DO NOT MERGE THIS WITH THE EQUIVALENT SECTION LATER! That would
	 * encourage the compiler to inline ExecuteExtendedBinaryMathOp, which
	 * is highly undesirable due to the overall impact on size.
	 */

	TRACE(("%s %s => ", O2S(valuePtr), O2S(value2Ptr)));
	objResultPtr = ExecuteExtendedBinaryMathOp(interp, *pc, &TCONST(0),
		valuePtr, value2Ptr);
	if (objResultPtr == DIVIDED_BY_ZERO) {
	    TRACE_APPEND(("DIVIDE BY ZERO\n"));
	    goto divideByZero;
	} else if (objResultPtr == GENERAL_ARITHMETIC_ERROR) {
	    TRACE_ERROR(interp);
	    goto gotError;
	} else if (objResultPtr == NULL) {
	    TRACE_APPEND(("%s\n", O2S(valuePtr)));
	    NEXT_INST_F(1, 1, 0);
	} else {
	    TRACE_APPEND(("%s\n", O2S(objResultPtr)));
	    NEXT_INST_F(1, 2, 1);
	}

    case INST_EXPON:
    case INST_ADD:
    case INST_SUB:
    case INST_DIV:
    case INST_MULT:
	value2Ptr = OBJ_AT_TOS;
	valuePtr = OBJ_UNDER_TOS;

	if ((GetNumberFromObj(NULL, valuePtr, &ptr1, &type1) != TCL_OK)
		|| IsErroringNaNType(type1)) {
	    TRACE(("%.20s %.20s => ILLEGAL 1st TYPE %s\n",
		    O2S(value2Ptr), O2S(valuePtr),
		    (valuePtr->typePtr? valuePtr->typePtr->name: "null")));
	    DECACHE_STACK_INFO();
	    IllegalExprOperandType(interp, "left ", pc, valuePtr);
	    CACHE_STACK_INFO();
	    goto gotError;
	}

#ifdef ACCEPT_NAN
	if (type1 == TCL_NUMBER_NAN) {
	    /*
	     * NaN first argument -> result is also NaN.
	     */

	    NEXT_INST_F(1, 1, 0);
	}
#endif

	if ((GetNumberFromObj(NULL, value2Ptr, &ptr2, &type2) != TCL_OK)
		|| IsErroringNaNType(type2)) {
	    TRACE(("%.20s %.20s => ILLEGAL 2nd TYPE %s\n",
		    O2S(value2Ptr), O2S(valuePtr),
		    (value2Ptr->typePtr? value2Ptr->typePtr->name: "null")));
	    DECACHE_STACK_INFO();
	    IllegalExprOperandType(interp, "right ", pc, value2Ptr);
	    CACHE_STACK_INFO();
	    goto gotError;
	}

#ifdef ACCEPT_NAN
	if (type2 == TCL_NUMBER_NAN) {
	    /*
	     * NaN second argument -> result is also NaN.
	     */

	    objResultPtr = value2Ptr;
	    NEXT_INST_F(1, 2, 1);
	}
#endif

	/*
	 * Handle Tcl_WideInt arithmetic as best we can without going out to
	 * an external function.
	 */

	if ((type1 == TCL_NUMBER_INT) && (type2 == TCL_NUMBER_INT)) {
	    w1 = *((const Tcl_WideInt *)ptr1);
	    w2 = *((const Tcl_WideInt *)ptr2);

	    switch (*pc) {
	    case INST_ADD:
		wResult = (Tcl_WideInt)((Tcl_WideUInt)w1 + (Tcl_WideUInt)w2);
		/*
		 * Check for overflow.
		 */

		if (Overflowing(w1, w2, wResult)) {
		    goto overflow;
		}
		goto wideResultOfArithmetic;

	    case INST_SUB:
		wResult = (Tcl_WideInt)((Tcl_WideUInt)w1 - (Tcl_WideUInt)w2);
		/*
		 * Must check for overflow. The macro tests for overflows in
		 * sums by looking at the sign bits. As we have a subtraction
		 * here, we are adding -w2. As -w2 could in turn overflow, we
		 * test with ~w2 instead: it has the opposite sign bit to w2
		 * so it does the job. Note that the only "bad" case (w2==0)
		 * is irrelevant for this macro, as in that case w1 and
		 * wResult have the same sign and there is no overflow anyway.
		 */

		if (Overflowing(w1, ~w2, wResult)) {
		    goto overflow;
		}
	    wideResultOfArithmetic:
		TRACE(("%s %s => ", O2S(valuePtr), O2S(value2Ptr)));
		if (Tcl_IsShared(valuePtr)) {
		    TclNewIntObj(objResultPtr, wResult);
		    TRACE(("%s\n", O2S(objResultPtr)));
		    NEXT_INST_F(1, 2, 1);
		}
		TclSetIntObj(valuePtr, wResult);
		TRACE(("%s\n", O2S(valuePtr)));
		NEXT_INST_F(1, 1, 0);
	    break;

	    case INST_DIV:
		if (w2 == 0) {
		    TRACE(("%s %s => DIVIDE BY ZERO\n",
			    O2S(valuePtr), O2S(value2Ptr)));
		    goto divideByZero;
		} else if ((w1 == WIDE_MIN) && (w2 == -1)) {
		    /*
		     * Can't represent (-WIDE_MIN) as a Tcl_WideInt.
		     */

		    goto overflow;
		}
		wResult = w1 / w2;

		/*
		 * Force Tcl's integer division rules.
		 * TODO: examine for logic simplification
		 */

		if (((wResult < 0) || ((wResult == 0) &&
			((w1 < 0 && w2 > 0) || (w1 > 0 && w2 < 0)))) &&
			((wResult * w2) != w1)) {
		    wResult -= 1;
		}
		goto wideResultOfArithmetic;

	    case INST_MULT:
		if (((sizeof(Tcl_WideInt) >= 2*sizeof(int))
			&& (w1 <= INT_MAX) && (w1 >= INT_MIN)
			&& (w2 <= INT_MAX) && (w2 >= INT_MIN))
			|| ((sizeof(Tcl_WideInt) >= 2*sizeof(short))
			&& (w1 <= SHRT_MAX) && (w1 >= SHRT_MIN)
			&& (w2 <= SHRT_MAX) && (w2 >= SHRT_MIN))) {
		    wResult = w1 * w2;
		    goto wideResultOfArithmetic;
		}
	    }

	    /*
	     * Fall through with INST_EXPON, INST_DIV and large multiplies.
	     */
	}

    overflow:
	TRACE(("%s %s => ", O2S(valuePtr), O2S(value2Ptr)));
	objResultPtr = ExecuteExtendedBinaryMathOp(interp, *pc, &TCONST(0),
		valuePtr, value2Ptr);
	if (objResultPtr == DIVIDED_BY_ZERO) {
	    TRACE_APPEND(("DIVIDE BY ZERO\n"));
	    goto divideByZero;
	} else if (objResultPtr == EXPONENT_OF_ZERO) {
	    TRACE_APPEND(("EXPONENT OF ZERO\n"));
	    goto exponOfZero;
	} else if (objResultPtr == GENERAL_ARITHMETIC_ERROR) {
	    TRACE_ERROR(interp);
	    goto gotError;
	} else if (objResultPtr == OUT_OF_MEMORY) {
	    TRACE_APPEND(("OUT OF MEMORY\n"));
	    goto outOfMemory;
	} else if (objResultPtr == NULL) {
	    TRACE_APPEND(("%s\n", O2S(valuePtr)));
	    NEXT_INST_F(1, 1, 0);
	} else {
	    TRACE_APPEND(("%s\n", O2S(objResultPtr)));
	    NEXT_INST_F(1, 2, 1);
	}

    case INST_LNOT: {
	int b;

	valuePtr = OBJ_AT_TOS;

	/* TODO - check claim that taking address of b harms performance */
	/* TODO - consider optimization search for constants */
	if (TclGetBooleanFromObj(NULL, valuePtr, &b) != TCL_OK) {
	    TRACE(("\"%.20s\" => ERROR: illegal type %s\n", O2S(valuePtr),
		    (valuePtr->typePtr? valuePtr->typePtr->name : "null")));
	    DECACHE_STACK_INFO();
	    IllegalExprOperandType(interp, "", pc, valuePtr);
	    CACHE_STACK_INFO();
	    goto gotError;
	}
	/* TODO: Consider peephole opt. */
	objResultPtr = TCONST(!b);
	TRACE_WITH_OBJ(("%s => ", O2S(valuePtr)), objResultPtr);
	NEXT_INST_F(1, 1, 1);
    }

    case INST_BITNOT:
	valuePtr = OBJ_AT_TOS;
	TRACE(("\"%.20s\" => ", O2S(valuePtr)));
	if ((GetNumberFromObj(NULL, valuePtr, &ptr1, &type1) != TCL_OK)
		|| (type1==TCL_NUMBER_NAN) || (type1==TCL_NUMBER_DOUBLE)) {
	    /*
	     * ... ~$NonInteger => raise an error.
	     */

	    TRACE_APPEND(("ERROR: illegal type %s\n",
		    (valuePtr->typePtr? valuePtr->typePtr->name : "null")));
	    DECACHE_STACK_INFO();
	    IllegalExprOperandType(interp, "", pc, valuePtr);
	    CACHE_STACK_INFO();
	    goto gotError;
	}
	if (type1 == TCL_NUMBER_INT) {
	    w1 = *((const Tcl_WideInt *) ptr1);
	    if (Tcl_IsShared(valuePtr)) {
		TclNewIntObj(objResultPtr, ~w1);
		TRACE_APPEND(("%s\n", O2S(objResultPtr)));
		NEXT_INST_F(1, 1, 1);
	    }
	    TclSetIntObj(valuePtr, ~w1);
	    TRACE_APPEND(("%s\n", O2S(valuePtr)));
	    NEXT_INST_F(1, 0, 0);
	}
	objResultPtr = ExecuteExtendedUnaryMathOp(*pc, valuePtr);
	if (objResultPtr != NULL) {
	    TRACE_APPEND(("%s\n", O2S(objResultPtr)));
	    NEXT_INST_F(1, 1, 1);
	} else {
	    TRACE_APPEND(("%s\n", O2S(valuePtr)));
	    NEXT_INST_F(1, 0, 0);
	}

    case INST_UMINUS:
	valuePtr = OBJ_AT_TOS;
	TRACE(("\"%.20s\" => ", O2S(valuePtr)));
	if ((GetNumberFromObj(NULL, valuePtr, &ptr1, &type1) != TCL_OK)
		|| IsErroringNaNType(type1)) {
	    TRACE_APPEND(("ERROR: illegal type %s \n",
		    (valuePtr->typePtr? valuePtr->typePtr->name : "null")));
	    DECACHE_STACK_INFO();
	    IllegalExprOperandType(interp, "", pc, valuePtr);
	    CACHE_STACK_INFO();
	    goto gotError;
	}
	switch (type1) {
	case TCL_NUMBER_NAN:
	    /* -NaN => NaN */
	    TRACE_APPEND(("%s\n", O2S(valuePtr)));
	    NEXT_INST_F(1, 0, 0);
	break;
	case TCL_NUMBER_INT:
	    w1 = *((const Tcl_WideInt *) ptr1);
	    if (w1 != WIDE_MIN) {
		if (Tcl_IsShared(valuePtr)) {
		    TclNewIntObj(objResultPtr, -w1);
		    TRACE_APPEND(("%s\n", O2S(objResultPtr)));
		    NEXT_INST_F(1, 1, 1);
		}
		TclSetIntObj(valuePtr, -w1);
		TRACE_APPEND(("%s\n", O2S(valuePtr)));
		NEXT_INST_F(1, 0, 0);
	    }
	    /* FALLTHROUGH */
	}
	objResultPtr = ExecuteExtendedUnaryMathOp(*pc, valuePtr);
	if (objResultPtr != NULL) {
	    TRACE_APPEND(("%s\n", O2S(objResultPtr)));
	    NEXT_INST_F(1, 1, 1);
	} else {
	    TRACE_APPEND(("%s\n", O2S(valuePtr)));
	    NEXT_INST_F(1, 0, 0);
	}

    case INST_UPLUS:
    case INST_TRY_CVT_TO_NUMERIC:
	/*
	 * Try to convert the topmost stack object to numeric object. This is
	 * done in order to support [expr]'s policy of interpreting operands
	 * if at all possible as numbers first, then strings.
	 */

	valuePtr = OBJ_AT_TOS;
	TRACE(("\"%.20s\" => ", O2S(valuePtr)));

	if (GetNumberFromObj(NULL, valuePtr, &ptr1, &type1) != TCL_OK) {
	    if (*pc == INST_UPLUS) {
		/*
		 * ... +$NonNumeric => raise an error.
		 */

		TRACE_APPEND(("ERROR: illegal type %s\n",
			(valuePtr->typePtr? valuePtr->typePtr->name:"null")));
		DECACHE_STACK_INFO();
		IllegalExprOperandType(interp, "", pc, valuePtr);
		CACHE_STACK_INFO();
		goto gotError;
	    }

	    /* ... TryConvertToNumeric($NonNumeric) is acceptable */
	    TRACE_APPEND(("not numeric\n"));
	    NEXT_INST_F(1, 0, 0);
	}
	if (IsErroringNaNType(type1)) {
	    if (*pc == INST_UPLUS) {
		/*
		 * ... +$NonNumeric => raise an error.
		 */

		TRACE_APPEND(("ERROR: illegal type %s\n",
			(valuePtr->typePtr? valuePtr->typePtr->name:"null")));
		DECACHE_STACK_INFO();
		IllegalExprOperandType(interp, "", pc, valuePtr);
		CACHE_STACK_INFO();
	    } else {
		/*
		 * Numeric conversion of NaN -> error.
		 */

		TRACE_APPEND(("ERROR: IEEE floating pt error\n"));
		DECACHE_STACK_INFO();
		TclExprFloatError(interp, *((const double *) ptr1));
		CACHE_STACK_INFO();
	    }
	    goto gotError;
	}

	/*
	 * Ensure that the numeric value has a string rep the same as the
	 * formatted version of its internal rep. This is used, e.g., to make
	 * sure that "expr {0001}" yields "1", not "0001". We implement this
	 * by _discarding_ the string rep since we know it will be
	 * regenerated, if needed later, by formatting the internal rep's
	 * value.
	 */

	if (valuePtr->bytes == NULL) {
	    TRACE_APPEND(("numeric, same Tcl_Obj\n"));
	    NEXT_INST_F(1, 0, 0);
	}
	if (Tcl_IsShared(valuePtr)) {
	    /*
	     * Here we do some surgery within the Tcl_Obj internals. We want
	     * to copy the internalrep, but not the string, so we temporarily hide
	     * the string so we do not copy it.
	     */

	    char *savedString = valuePtr->bytes;

	    valuePtr->bytes = NULL;
	    objResultPtr = Tcl_DuplicateObj(valuePtr);
	    valuePtr->bytes = savedString;
	    TRACE_APPEND(("numeric, new Tcl_Obj\n"));
	    NEXT_INST_F(1, 1, 1);
	}
	TclInvalidateStringRep(valuePtr);
	TRACE_APPEND(("numeric, same Tcl_Obj\n"));
	NEXT_INST_F(1, 0, 0);
    }
    break;

    /*
     *	   End of numeric operator instructions.
     * -----------------------------------------------------------------
     */

    case INST_TRY_CVT_TO_BOOLEAN:
	valuePtr = OBJ_AT_TOS;
	if (TclHasInternalRep(valuePtr,  &tclBooleanType)) {
	    objResultPtr = TCONST(1);
	} else {
	    int res = (TclSetBooleanFromAny(NULL, valuePtr) == TCL_OK);
	    objResultPtr = TCONST(res);
	}
	TRACE_WITH_OBJ(("\"%.30s\" => ", O2S(valuePtr)), objResultPtr);
	NEXT_INST_F(1, 0, 1);
    break;

    case INST_BREAK:
	/*
	DECACHE_STACK_INFO();
	Tcl_ResetResult(interp);
	CACHE_STACK_INFO();
	*/
	result = TCL_BREAK;
	cleanup = 0;
	TRACE(("=> BREAK!\n"));
	goto processExceptionReturn;

    case INST_CONTINUE:
	/*
	DECACHE_STACK_INFO();
	Tcl_ResetResult(interp);
	CACHE_STACK_INFO();
	*/
	result = TCL_CONTINUE;
	cleanup = 0;
	TRACE(("=> CONTINUE!\n"));
	goto processExceptionReturn;

    {
	ForeachInfo *infoPtr;
	Tcl_Obj *listPtr, **elements;
	ForeachVarList *varListPtr;
	Tcl_Size numLists, listLen, numVars, listTmpDepth;
	Tcl_Size iterNum, iterMax, iterTmp;
	Tcl_Size varIndex, valIndex, i, j;

    case INST_FOREACH_START:
	/*
	 * Initialize the data for the looping construct, pushing the
	 * corresponding Tcl_Objs to the stack.
	 */

	opnd = TclGetUInt4AtPtr(pc+1);
	infoPtr = (ForeachInfo *)codePtr->auxDataArrayPtr[opnd].clientData;
	numLists = infoPtr->numLists;
	TRACE(("%u => ", opnd));

	/*
	 * Compute the number of iterations that will be run: iterMax
	 */

	iterMax = 0;
	listTmpDepth = numLists-1;
	for (i = 0;  i < numLists;  i++) {
	    varListPtr = infoPtr->varLists[i];
	    numVars = varListPtr->numVars;
	    listPtr = OBJ_AT_DEPTH(listTmpDepth);
	    DECACHE_STACK_INFO();
	    if (TclListObjLength(interp, listPtr, &listLen) != TCL_OK) {
		CACHE_STACK_INFO();
		TRACE_APPEND(("ERROR converting list %" TCL_Z_MODIFIER "d, \"%s\": %s",
			i, O2S(listPtr), O2S(Tcl_GetObjResult(interp))));
		goto gotError;
	    }
	    if (Tcl_IsShared(listPtr)) {
		objPtr = TclListObjCopy(NULL, listPtr);
		Tcl_IncrRefCount(objPtr);
		Tcl_DecrRefCount(listPtr);
		OBJ_AT_DEPTH(listTmpDepth) = objPtr;
	    }
	    iterTmp = (listLen + (numVars - 1))/numVars;
	    if (iterTmp > iterMax) {
		iterMax = iterTmp;
	    }
	    listTmpDepth--;
	}

	/*
	 * Store the iterNum and iterMax in a single Tcl_Obj; we keep a
	 * nul-string obj with the pointer stored in the ptrValue so that the
	 * thing is properly garbage collected. THIS OBJ MAKES NO SENSE, but
	 * it will never leave this scope and is read-only.
	 */

	TclNewObj(tmpPtr);
	tmpPtr->internalRep.twoPtrValue.ptr1 = NULL;
	tmpPtr->internalRep.twoPtrValue.ptr2 = (void *)iterMax;
	PUSH_OBJECT(tmpPtr); /* iterCounts object */

	/*
	 * Store a pointer to the ForeachInfo struct; same dirty trick
	 * as above
	 */

	TclNewObj(tmpPtr);
	tmpPtr->internalRep.twoPtrValue.ptr1 = infoPtr;
	PUSH_OBJECT(tmpPtr); /* infoPtr object */
	TRACE_APPEND(("jump to loop step\n"));

	/*
	 * Jump directly to the INST_FOREACH_STEP instruction; the C code just
	 * falls through.
	 */

	pc += 5 - infoPtr->loopCtTemp;

    case INST_FOREACH_STEP: /* TODO: address abstract list indexing here! */
	/*
	 * "Step" a foreach loop (i.e., begin its next iteration) by assigning
	 * the next value list element to each loop var.
	 */

	tmpPtr = OBJ_AT_TOS;
	infoPtr = (ForeachInfo *)tmpPtr->internalRep.twoPtrValue.ptr1;
	numLists = infoPtr->numLists;
	TRACE(("=> "));

	tmpPtr = OBJ_AT_DEPTH(1);
	iterNum = (size_t)tmpPtr->internalRep.twoPtrValue.ptr1;
	iterMax = (size_t)tmpPtr->internalRep.twoPtrValue.ptr2;

	/*
	 * If some list still has a remaining list element iterate one more
	 * time. Assign to var the next element from its value list.
	 */

	if (iterNum < iterMax) {
	    int status;
	    /*
	     * Set the variables and jump back to run the body
	     */

	    tmpPtr->internalRep.twoPtrValue.ptr1 =(void *)(iterNum + 1);

	    listTmpDepth = numLists + 1;

	    for (i = 0;  i < numLists;  i++) {
		varListPtr = infoPtr->varLists[i];
		numVars = varListPtr->numVars;
		int hasAbstractList;

		listPtr = OBJ_AT_DEPTH(listTmpDepth);
		hasAbstractList = TclObjTypeHasProc(listPtr, indexProc) != 0;
		DECACHE_STACK_INFO();
		if (hasAbstractList) {
		    status = Tcl_ListObjLength(interp, listPtr, &listLen);
		    elements = NULL;
		} else {
		    status = TclListObjGetElements(
			interp, listPtr, &listLen, &elements);
		}
		if (status != TCL_OK) {
		    CACHE_STACK_INFO();
		    goto gotError;
		}
		CACHE_STACK_INFO();

		valIndex = (iterNum * numVars);
		for (j = 0;  j < numVars;  j++) {
		    if (valIndex >= listLen) {
			TclNewObj(valuePtr);
		    } else {
			DECACHE_STACK_INFO();
			if (elements) {
			    valuePtr = elements[valIndex];
			} else {
			    status = Tcl_ListObjIndex(
				interp, listPtr, valIndex, &valuePtr);
			    if (status != TCL_OK) {
				/* Could happen for abstract lists */
				CACHE_STACK_INFO();
				goto gotError;
			    }
			    if (valuePtr == NULL) {
				/* Permitted for Tcl_LOI to return NULL */
				TclNewObj(valuePtr);
			    }
			}
			CACHE_STACK_INFO();
		    }

		    varIndex = varListPtr->varIndexes[j];
		    varPtr = LOCAL(varIndex);
		    while (TclIsVarLink(varPtr)) {
			varPtr = varPtr->value.linkPtr;
		    }
		    if (TclIsVarDirectWritable(varPtr)) {
			value2Ptr = varPtr->value.objPtr;
			if (valuePtr != value2Ptr) {
			    if (value2Ptr != NULL) {
				TclDecrRefCount(value2Ptr);
			    }
			    varPtr->value.objPtr = valuePtr;
			    Tcl_IncrRefCount(valuePtr);
			}
		    } else {
			DECACHE_STACK_INFO();
			if (TclPtrSetVarIdx(interp, varPtr, NULL, NULL, NULL,
				valuePtr, TCL_LEAVE_ERR_MSG, varIndex)==NULL){
			    CACHE_STACK_INFO();
			    TRACE_APPEND(("ERROR init. index temp %" TCL_SIZE_MODIFIER "d: %.30s",
				    varIndex, O2S(Tcl_GetObjResult(interp))));
			    goto gotError;
			}
			CACHE_STACK_INFO();
		    }
		    valIndex++;
		}
		listTmpDepth--;
	    }
	    TRACE_APPEND(("jump to loop start\n"));
	    /* loopCtTemp being 'misused' for storing the jump size */
	    NEXT_INST_F(infoPtr->loopCtTemp, 0, 0);
	}

	TRACE_APPEND(("loop has no more iterations\n"));
#ifdef TCL_COMPILE_DEBUG
	NEXT_INST_F(1, 0, 0);
#else
	/*
	 * FALL THROUGH
	 */
	pc++;
#endif

    case INST_FOREACH_END:
	/* THIS INSTRUCTION IS ONLY CALLED AS A BREAK TARGET */
	tmpPtr = OBJ_AT_TOS;
	infoPtr = (ForeachInfo *)tmpPtr->internalRep.twoPtrValue.ptr1;
	numLists = infoPtr->numLists;
	TRACE(("=> loop terminated\n"));
	NEXT_INST_V(1, numLists+2, 0);

    case INST_LMAP_COLLECT:
	/*
	 * This instruction is only issued by lmap. The stack is:
	 *   - result
	 *   - infoPtr
	 *   - loop counters
	 *   - valLists
	 *   - collecting obj (unshared)
	 * The instruction lappends the result to the collecting obj.
	 */

	tmpPtr = OBJ_AT_DEPTH(1);
	infoPtr = (ForeachInfo *)tmpPtr->internalRep.twoPtrValue.ptr1;
	numLists = infoPtr->numLists;
	TRACE_APPEND(("=> appending to list at depth %" TCL_SIZE_MODIFIER "d\n", 3 + numLists));

	objPtr = OBJ_AT_DEPTH(3 + numLists);
	Tcl_ListObjAppendElement(NULL, objPtr, OBJ_AT_TOS);
	NEXT_INST_F(1, 1, 0);
    }
    break;

    case INST_BEGIN_CATCH4:
	/*
	 * Record start of the catch command with exception range index equal
	 * to the operand. Push the current stack depth onto the special catch
	 * stack.
	 */

	*(++catchTop) = (Tcl_Obj *)INT2PTR(CURR_DEPTH);
	TRACE(("%u => catchTop=%" TCL_T_MODIFIER "d, stackTop=%" TCL_SIZE_MODIFIER "d\n",
		TclGetUInt4AtPtr(pc+1), (catchTop - initCatchTop - 1),
		CURR_DEPTH));
	NEXT_INST_F(5, 0, 0);
    break;

    case INST_END_CATCH:
	catchTop--;
	DECACHE_STACK_INFO();
	Tcl_ResetResult(interp);
	CACHE_STACK_INFO();
	result = TCL_OK;
	TRACE(("=> catchTop=%" TCL_Z_MODIFIER "u\n", (size_t)(catchTop - initCatchTop - 1)));
	NEXT_INST_F(1, 0, 0);
    break;

    case INST_PUSH_RESULT:
	objResultPtr = Tcl_GetObjResult(interp);
	TRACE_WITH_OBJ(("=> "), objResultPtr);

	/*
	 * See the comments at INST_INVOKE_STK
	 */

	TclNewObj(objPtr);
	Tcl_IncrRefCount(objPtr);
	iPtr->objResultPtr = objPtr;
	NEXT_INST_F(1, 0, -1);
    break;

    case INST_PUSH_RETURN_CODE:
	TclNewIntObj(objResultPtr, result);
	TRACE(("=> %u\n", result));
	NEXT_INST_F(1, 0, 1);
    break;

    case INST_PUSH_RETURN_OPTIONS:
	DECACHE_STACK_INFO();
	objResultPtr = Tcl_GetReturnOptions(interp, result);
	CACHE_STACK_INFO();
	TRACE_WITH_OBJ(("=> "), objResultPtr);
	NEXT_INST_F(1, 0, 1);
    break;

    case INST_RETURN_CODE_BRANCH: {
	int code;

	if (TclGetIntFromObj(NULL, OBJ_AT_TOS, &code) != TCL_OK) {
	    Tcl_Panic("INST_RETURN_CODE_BRANCH: TOS not a return code!");
	}
	if (code == TCL_OK) {
	    Tcl_Panic("INST_RETURN_CODE_BRANCH: TOS is TCL_OK!");
	}
	if (code < TCL_ERROR || code > TCL_CONTINUE) {
	    code = TCL_CONTINUE + 1;
	}
	TRACE(("\"%s\" => jump offset %d\n", O2S(OBJ_AT_TOS), 2*code-1));
	NEXT_INST_F(2*code-1, 1, 0);
    }

    /*
     * -----------------------------------------------------------------
     *	   Start of dictionary-related instructions.
     */

    {
	int opnd2, allocateDict, done, allocdict;
	Tcl_Size i;
	Tcl_Obj *dictPtr, *statePtr, *keyPtr, *listPtr, *varNamePtr, *keysPtr;
	Tcl_Obj *emptyPtr, **keyPtrPtr;
	Tcl_DictSearch *searchPtr;
	DictUpdateInfo *duiPtr;

    case INST_DICT_VERIFY: {
	Tcl_Size size;
	dictPtr = OBJ_AT_TOS;
	TRACE(("\"%.30s\" => ", O2S(dictPtr)));
	if (Tcl_DictObjSize(interp, dictPtr, &size) != TCL_OK) {
	    TRACE_APPEND(("ERROR verifying dictionary nature of \"%.30s\": %s\n",
		    O2S(dictPtr), O2S(Tcl_GetObjResult(interp))));
	    goto gotError;
	}
	TRACE_APPEND(("OK\n"));
	NEXT_INST_F(1, 1, 0);
    }
    break;

    case INST_DICT_EXISTS: {
	int found;

	opnd = TclGetUInt4AtPtr(pc+1);
	TRACE(("%u => ", opnd));
	dictPtr = OBJ_AT_DEPTH(opnd);
	if (opnd > 1) {
	    dictPtr = TclTraceDictPath(NULL, dictPtr, opnd-1,
		    &OBJ_AT_DEPTH(opnd-1), DICT_PATH_EXISTS);
	    if (dictPtr == NULL || dictPtr == DICT_PATH_NON_EXISTENT) {
		found = 0;
		goto afterDictExists;
	    }
	}
	if (Tcl_DictObjGet(NULL, dictPtr, OBJ_AT_TOS,
		&objResultPtr) == TCL_OK) {
	    found = (objResultPtr ? 1 : 0);
	} else {
	    found = 0;
	}
    afterDictExists:
	TRACE_APPEND(("%d\n", found));

	/*
	 * The INST_DICT_EXISTS instruction is usually followed by a
	 * conditional jump, so we can take advantage of this to do some
	 * peephole optimization (note that we're careful to not close out
	 * someone doing something else).
	 */

	JUMP_PEEPHOLE_V(found, 5, opnd+1);
    }
    case INST_DICT_GET:
	opnd = TclGetUInt4AtPtr(pc+1);
	TRACE(("%u => ", opnd));
	dictPtr = OBJ_AT_DEPTH(opnd);
	if (opnd > 1) {
	    dictPtr = TclTraceDictPath(interp, dictPtr, opnd-1,
		    &OBJ_AT_DEPTH(opnd-1), DICT_PATH_READ);
	    if (dictPtr == NULL) {
		TRACE_WITH_OBJ((
			"ERROR tracing dictionary path into \"%.30s\": ",
			O2S(OBJ_AT_DEPTH(opnd))),
			Tcl_GetObjResult(interp));
		goto gotError;
	    }
	}
	if (Tcl_DictObjGet(interp, dictPtr, OBJ_AT_TOS,
		&objResultPtr) != TCL_OK) {
	    TRACE_APPEND(("ERROR reading leaf dictionary key \"%.30s\": %s",
		    O2S(dictPtr), O2S(Tcl_GetObjResult(interp))));
	    goto gotError;
	}
	if (!objResultPtr) {
	    Tcl_SetObjResult(interp, Tcl_ObjPrintf(
		    "key \"%s\" not known in dictionary",
		    TclGetString(OBJ_AT_TOS)));
	    DECACHE_STACK_INFO();
	    Tcl_SetErrorCode(interp, "TCL", "LOOKUP", "DICT",
		    TclGetString(OBJ_AT_TOS), (char *)NULL);
	    CACHE_STACK_INFO();
	    TRACE_ERROR(interp);
	    goto gotError;
	}
	TRACE_APPEND(("%.30s\n", O2S(objResultPtr)));
	NEXT_INST_V(5, opnd+1, 1);
    case INST_DICT_GET_DEF:
	opnd = TclGetUInt4AtPtr(pc+1);
	TRACE(("%u => ", opnd));
	dictPtr = OBJ_AT_DEPTH(opnd+1);
	if (opnd > 1) {
	    dictPtr = TclTraceDictPath(interp, dictPtr, opnd-1,
		    &OBJ_AT_DEPTH(opnd), DICT_PATH_EXISTS);
	    if (dictPtr == NULL) {
		TRACE_WITH_OBJ((
			"ERROR tracing dictionary path into \"%.30s\": ",
			O2S(OBJ_AT_DEPTH(opnd+1))),
			Tcl_GetObjResult(interp));
		goto gotError;
	    } else if (dictPtr == DICT_PATH_NON_EXISTENT) {
		goto dictGetDefUseDefault;
	    }
	}
	if (Tcl_DictObjGet(interp, dictPtr, OBJ_UNDER_TOS,
		&objResultPtr) != TCL_OK) {
	    TRACE_APPEND(("ERROR reading leaf dictionary key \"%.30s\": %s",
		    O2S(dictPtr), O2S(Tcl_GetObjResult(interp))));
	    goto gotError;
	} else if (!objResultPtr) {
	dictGetDefUseDefault:
	    objResultPtr = OBJ_AT_TOS;
	}
	TRACE_APPEND(("%.30s\n", O2S(objResultPtr)));
	NEXT_INST_V(5, opnd+2, 1);

    case INST_DICT_SET:
    case INST_DICT_UNSET:
    case INST_DICT_INCR_IMM:
	opnd = TclGetUInt4AtPtr(pc+1);
	opnd2 = TclGetUInt4AtPtr(pc+5);

	varPtr = LOCAL(opnd2);
	while (TclIsVarLink(varPtr)) {
	    varPtr = varPtr->value.linkPtr;
	}
	TRACE(("%u %u => ", opnd, opnd2));
	if (TclIsVarDirectReadable(varPtr)) {
	    dictPtr = varPtr->value.objPtr;
	} else {
	    DECACHE_STACK_INFO();
	    dictPtr = TclPtrGetVarIdx(interp, varPtr, NULL, NULL, NULL, 0,
		    opnd2);
	    CACHE_STACK_INFO();
	}
	if (dictPtr == NULL) {
	    TclNewObj(dictPtr);
	    allocateDict = 1;
	} else {
	    allocateDict = Tcl_IsShared(dictPtr);
	    if (allocateDict) {
		dictPtr = Tcl_DuplicateObj(dictPtr);
	    }
	}

	switch (*pc) {
	case INST_DICT_SET:
	    cleanup = opnd + 1;
	    result = Tcl_DictObjPutKeyList(interp, dictPtr, opnd,
		    &OBJ_AT_DEPTH(opnd), OBJ_AT_TOS);
	    break;
	case INST_DICT_INCR_IMM:
	    cleanup = 1;
	    opnd = TclGetInt4AtPtr(pc+1);
	    result = Tcl_DictObjGet(interp, dictPtr, OBJ_AT_TOS, &valuePtr);
	    if (result != TCL_OK) {
		break;
	    }
	    if (valuePtr == NULL) {
		Tcl_DictObjPut(NULL, dictPtr, OBJ_AT_TOS, Tcl_NewWideIntObj(opnd));
	    } else {
		TclNewIntObj(value2Ptr, opnd);
		Tcl_IncrRefCount(value2Ptr);
		if (Tcl_IsShared(valuePtr)) {
		    valuePtr = Tcl_DuplicateObj(valuePtr);
		    Tcl_DictObjPut(NULL, dictPtr, OBJ_AT_TOS, valuePtr);
		}
		result = TclIncrObj(interp, valuePtr, value2Ptr);
		if (result == TCL_OK) {
		    TclInvalidateStringRep(dictPtr);
		}
		TclDecrRefCount(value2Ptr);
	    }
	    break;
	case INST_DICT_UNSET:
	    cleanup = opnd;
	    result = Tcl_DictObjRemoveKeyList(interp, dictPtr, opnd,
		    &OBJ_AT_DEPTH(opnd-1));
	    break;
	default:
	    cleanup = 0; /* stop compiler warning */
	    Tcl_Panic("Should not happen!");
	}

	if (result != TCL_OK) {
	    if (allocateDict) {
		TclDecrRefCount(dictPtr);
	    }
	    TRACE_APPEND(("ERROR updating dictionary: %s\n",
		    O2S(Tcl_GetObjResult(interp))));
	    goto checkForCatch;
	}

	if (TclIsVarDirectWritable(varPtr)) {
	    if (allocateDict) {
		value2Ptr = varPtr->value.objPtr;
		Tcl_IncrRefCount(dictPtr);
		if (value2Ptr != NULL) {
		    TclDecrRefCount(value2Ptr);
		}
		varPtr->value.objPtr = dictPtr;
	    }
	    objResultPtr = dictPtr;
	} else {
	    Tcl_IncrRefCount(dictPtr);
	    DECACHE_STACK_INFO();
	    objResultPtr = TclPtrSetVarIdx(interp, varPtr, NULL, NULL, NULL,
		    dictPtr, TCL_LEAVE_ERR_MSG, opnd2);
	    CACHE_STACK_INFO();
	    TclDecrRefCount(dictPtr);
	    if (objResultPtr == NULL) {
		TRACE_ERROR(interp);
		goto gotError;
	    }
	}
#ifndef TCL_COMPILE_DEBUG
	if (pc[9] == INST_POP) {
	    NEXT_INST_V(10, cleanup, 0);
	}
#endif
	TRACE_APPEND(("\"%.30s\"\n", O2S(objResultPtr)));
	NEXT_INST_V(9, cleanup, 1);

    case INST_DICT_APPEND:
    case INST_DICT_LAPPEND:
	opnd = TclGetUInt4AtPtr(pc+1);
	varPtr = LOCAL(opnd);
	while (TclIsVarLink(varPtr)) {
	    varPtr = varPtr->value.linkPtr;
	}
	TRACE(("%u => ", opnd));
	if (TclIsVarDirectReadable(varPtr)) {
	    dictPtr = varPtr->value.objPtr;
	} else {
	    DECACHE_STACK_INFO();
	    dictPtr = TclPtrGetVarIdx(interp, varPtr, NULL, NULL, NULL, 0,
		    opnd);
	    CACHE_STACK_INFO();
	}
	if (dictPtr == NULL) {
	    TclNewObj(dictPtr);
	    allocateDict = 1;
	} else {
	    allocateDict = Tcl_IsShared(dictPtr);
	    if (allocateDict) {
		dictPtr = Tcl_DuplicateObj(dictPtr);
	    }
	}

	if (Tcl_DictObjGet(interp, dictPtr, OBJ_UNDER_TOS,
		&valuePtr) != TCL_OK) {
	    if (allocateDict) {
		TclDecrRefCount(dictPtr);
	    }
	    TRACE_ERROR(interp);
	    goto gotError;
	}

	/*
	 * Note that a non-existent key results in a NULL valuePtr, which is a
	 * case handled separately below. What we *can* say at this point is
	 * that the write-back will always succeed.
	 */

	switch (*pc) {
	case INST_DICT_APPEND:
	    if (valuePtr == NULL) {
		Tcl_DictObjPut(NULL, dictPtr, OBJ_UNDER_TOS, OBJ_AT_TOS);
	    } else if (Tcl_IsShared(valuePtr)) {
		valuePtr = Tcl_DuplicateObj(valuePtr);
		Tcl_AppendObjToObj(valuePtr, OBJ_AT_TOS);
		Tcl_DictObjPut(NULL, dictPtr, OBJ_UNDER_TOS, valuePtr);
	    } else {
		Tcl_AppendObjToObj(valuePtr, OBJ_AT_TOS);

		/*
		 * Must invalidate the string representation of dictionary
		 * here because we have directly updated the internal
		 * representation; if we don't, callers could see the wrong
		 * string rep despite the internal version of the dictionary
		 * having the correct value. [Bug 3079830]
		 */

		TclInvalidateStringRep(dictPtr);
	    }
	    break;
	case INST_DICT_LAPPEND:
	    /*
	     * More complex because list-append can fail.
	     */

	    if (valuePtr == NULL) {
		Tcl_DictObjPut(NULL, dictPtr, OBJ_UNDER_TOS,
			Tcl_NewListObj(1, &OBJ_AT_TOS));
		break;
	    } else if (Tcl_IsShared(valuePtr)) {
		valuePtr = Tcl_DuplicateObj(valuePtr);
		if (Tcl_ListObjAppendElement(interp, valuePtr,
			OBJ_AT_TOS) != TCL_OK) {
		    TclDecrRefCount(valuePtr);
		    if (allocateDict) {
			TclDecrRefCount(dictPtr);
		    }
		    TRACE_ERROR(interp);
		    goto gotError;
		}
		Tcl_DictObjPut(NULL, dictPtr, OBJ_UNDER_TOS, valuePtr);
	    } else {
		if (Tcl_ListObjAppendElement(interp, valuePtr,
			OBJ_AT_TOS) != TCL_OK) {
		    if (allocateDict) {
			TclDecrRefCount(dictPtr);
		    }
		    TRACE_ERROR(interp);
		    goto gotError;
		}

		/*
		 * Must invalidate the string representation of dictionary
		 * here because we have directly updated the internal
		 * representation; if we don't, callers could see the wrong
		 * string rep despite the internal version of the dictionary
		 * having the correct value. [Bug 3079830]
		 */

		TclInvalidateStringRep(dictPtr);
	    }
	    break;
	default:
	    Tcl_Panic("Should not happen!");
	}

	if (TclIsVarDirectWritable(varPtr)) {
	    if (allocateDict) {
		value2Ptr = varPtr->value.objPtr;
		Tcl_IncrRefCount(dictPtr);
		if (value2Ptr != NULL) {
		    TclDecrRefCount(value2Ptr);
		}
		varPtr->value.objPtr = dictPtr;
	    }
	    objResultPtr = dictPtr;
	} else {
	    Tcl_IncrRefCount(dictPtr);
	    DECACHE_STACK_INFO();
	    objResultPtr = TclPtrSetVarIdx(interp, varPtr, NULL, NULL, NULL,
		    dictPtr, TCL_LEAVE_ERR_MSG, opnd);
	    CACHE_STACK_INFO();
	    TclDecrRefCount(dictPtr);
	    if (objResultPtr == NULL) {
		TRACE_ERROR(interp);
		goto gotError;
	    }
	}
#ifndef TCL_COMPILE_DEBUG
	if (pc[5] == INST_POP) {
	    NEXT_INST_F(6, 2, 0);
	}
#endif
	TRACE_APPEND(("%.30s\n", O2S(objResultPtr)));
	NEXT_INST_F(5, 2, 1);

    case INST_DICT_FIRST:
	opnd = TclGetUInt4AtPtr(pc+1);
	TRACE(("%u => ", opnd));
	dictPtr = POP_OBJECT();
	searchPtr = (Tcl_DictSearch *)Tcl_Alloc(sizeof(Tcl_DictSearch));
	if (Tcl_DictObjFirst(interp, dictPtr, searchPtr, &keyPtr,
		&valuePtr, &done) != TCL_OK) {
	    /*
	     * dictPtr is no longer on the stack, and we're not
	     * moving it into the internalrep of an iterator.  We need
	     * to drop the refcount [Tcl Bug 9b352768e6].
	     */

	    Tcl_DecrRefCount(dictPtr);
	    Tcl_Free(searchPtr);
	    TRACE_ERROR(interp);
	    goto gotError;
	}
	{
	    Tcl_ObjInternalRep ir;
	    TclNewObj(statePtr);
	    ir.twoPtrValue.ptr1 = searchPtr;
	    ir.twoPtrValue.ptr2 = dictPtr;
	    Tcl_StoreInternalRep(statePtr, &dictIteratorType, &ir);
	}
	varPtr = LOCAL(opnd);
	if (varPtr->value.objPtr) {
	    if (TclHasInternalRep(varPtr->value.objPtr, &dictIteratorType)) {
		Tcl_Panic("mis-issued dictFirst!");
	    }
	    TclDecrRefCount(varPtr->value.objPtr);
	}
	varPtr->value.objPtr = statePtr;
	Tcl_IncrRefCount(statePtr);
	goto pushDictIteratorResult;

    case INST_DICT_NEXT:
	opnd = TclGetUInt4AtPtr(pc+1);
	TRACE(("%u => ", opnd));
	statePtr = (*LOCAL(opnd)).value.objPtr;
	{
	    const Tcl_ObjInternalRep *irPtr;

	    if (statePtr &&
		    (irPtr = TclFetchInternalRep(statePtr, &dictIteratorType))) {
		searchPtr = (Tcl_DictSearch *)irPtr->twoPtrValue.ptr1;
		Tcl_DictObjNext(searchPtr, &keyPtr, &valuePtr, &done);
	    } else {
		Tcl_Panic("mis-issued dictNext!");
	    }
	}
    pushDictIteratorResult:
	if (done) {
	    TclNewObj(emptyPtr);
	    PUSH_OBJECT(emptyPtr);
	    PUSH_OBJECT(emptyPtr);
	} else {
	    PUSH_OBJECT(valuePtr);
	    PUSH_OBJECT(keyPtr);
	}
	TRACE_APPEND(("\"%.30s\" \"%.30s\" %d\n",
		O2S(OBJ_UNDER_TOS), O2S(OBJ_AT_TOS), done));

	/*
	 * The INST_DICT_FIRST and INST_DICT_NEXT instructions are always
	 * followed by a conditional jump, so we can take advantage of this to
	 * do some peephole optimization (note that we're careful to not close
	 * out someone doing something else).
	 */

	JUMP_PEEPHOLE_F(done, 5, 0);

    case INST_DICT_UPDATE_START:
	opnd = TclGetUInt4AtPtr(pc+1);
	opnd2 = TclGetUInt4AtPtr(pc+5);
	TRACE(("%u => ", opnd));
	varPtr = LOCAL(opnd);
	duiPtr = (DictUpdateInfo *)codePtr->auxDataArrayPtr[opnd2].clientData;
	while (TclIsVarLink(varPtr)) {
	    varPtr = varPtr->value.linkPtr;
	}
	if (TclIsVarDirectReadable(varPtr)) {
	    dictPtr = varPtr->value.objPtr;
	} else {
	    DECACHE_STACK_INFO();
	    dictPtr = TclPtrGetVarIdx(interp, varPtr, NULL, NULL, NULL,
		    TCL_LEAVE_ERR_MSG, opnd);
	    CACHE_STACK_INFO();
	    if (dictPtr == NULL) {
		TRACE_ERROR(interp);
		goto gotError;
	    }
	}
	Tcl_IncrRefCount(dictPtr);
	if (TclListObjGetElements(interp, OBJ_AT_TOS, &length,
		&keyPtrPtr) != TCL_OK) {
	    TRACE_ERROR(interp);
	    goto gotError;
	}
	if (length != duiPtr->length) {
	    Tcl_Panic("dictUpdateStart argument length mismatch");
	}
	for (i=0 ; i<length ; i++) {
	    if (Tcl_DictObjGet(interp, dictPtr, keyPtrPtr[i],
		    &valuePtr) != TCL_OK) {
		TRACE_ERROR(interp);
		Tcl_DecrRefCount(dictPtr);
		goto gotError;
	    }
	    varPtr = LOCAL(duiPtr->varIndices[i]);
	    while (TclIsVarLink(varPtr)) {
		varPtr = varPtr->value.linkPtr;
	    }
	    DECACHE_STACK_INFO();
	    if (valuePtr == NULL) {
		TclObjUnsetVar2(interp,
			localName(iPtr->varFramePtr, duiPtr->varIndices[i]),
			NULL, 0);
	    } else if (TclPtrSetVarIdx(interp, varPtr, NULL, NULL, NULL,
		    valuePtr, TCL_LEAVE_ERR_MSG,
		    duiPtr->varIndices[i]) == NULL) {
		CACHE_STACK_INFO();
		TRACE_ERROR(interp);
		Tcl_DecrRefCount(dictPtr);
		goto gotError;
	    }
	    CACHE_STACK_INFO();
	}
	TclDecrRefCount(dictPtr);
	TRACE_APPEND(("OK\n"));
	NEXT_INST_F(9, 0, 0);

    case INST_DICT_UPDATE_END:
	opnd = TclGetUInt4AtPtr(pc+1);
	opnd2 = TclGetUInt4AtPtr(pc+5);
	TRACE(("%u => ", opnd));
	varPtr = LOCAL(opnd);
	duiPtr = (DictUpdateInfo *)codePtr->auxDataArrayPtr[opnd2].clientData;
	while (TclIsVarLink(varPtr)) {
	    varPtr = varPtr->value.linkPtr;
	}
	if (TclIsVarDirectReadable(varPtr)) {
	    dictPtr = varPtr->value.objPtr;
	} else {
	    DECACHE_STACK_INFO();
	    dictPtr = TclPtrGetVarIdx(interp, varPtr, NULL, NULL, NULL, 0,
		    opnd);
	    CACHE_STACK_INFO();
	}
	if (dictPtr == NULL) {
	    TRACE_APPEND(("storage was unset\n"));
	    NEXT_INST_F(9, 1, 0);
	}
	if (Tcl_DictObjSize(interp, dictPtr, &length) != TCL_OK
		|| TclListObjGetElements(interp, OBJ_AT_TOS, &length,
			&keyPtrPtr) != TCL_OK) {
	    TRACE_ERROR(interp);
	    goto gotError;
	}
	allocdict = Tcl_IsShared(dictPtr);
	if (allocdict) {
	    dictPtr = Tcl_DuplicateObj(dictPtr);
	}
	if (length > 0) {
	    TclInvalidateStringRep(dictPtr);
	}
	for (i=0 ; i<length ; i++) {
	    Var *var2Ptr = LOCAL(duiPtr->varIndices[i]);

	    while (TclIsVarLink(var2Ptr)) {
		var2Ptr = var2Ptr->value.linkPtr;
	    }
	    if (TclIsVarDirectReadable(var2Ptr)) {
		valuePtr = var2Ptr->value.objPtr;
	    } else {
		DECACHE_STACK_INFO();
		valuePtr = TclPtrGetVarIdx(interp, var2Ptr, NULL, NULL, NULL,
			0, duiPtr->varIndices[i]);
		CACHE_STACK_INFO();
	    }
	    if (valuePtr == NULL) {
		Tcl_DictObjRemove(interp, dictPtr, keyPtrPtr[i]);
	    } else if (dictPtr == valuePtr) {
		Tcl_DictObjPut(interp, dictPtr, keyPtrPtr[i],
			Tcl_DuplicateObj(valuePtr));
	    } else {
		Tcl_DictObjPut(interp, dictPtr, keyPtrPtr[i], valuePtr);
	    }
	}
	if (TclIsVarDirectWritable(varPtr)) {
	    Tcl_IncrRefCount(dictPtr);
	    TclDecrRefCount(varPtr->value.objPtr);
	    varPtr->value.objPtr = dictPtr;
	} else {
	    DECACHE_STACK_INFO();
	    objResultPtr = TclPtrSetVarIdx(interp, varPtr, NULL, NULL, NULL,
		    dictPtr, TCL_LEAVE_ERR_MSG, opnd);
	    CACHE_STACK_INFO();
	    if (objResultPtr == NULL) {
		if (allocdict) {
		    TclDecrRefCount(dictPtr);
		}
		TRACE_ERROR(interp);
		goto gotError;
	    }
	}
	TRACE_APPEND(("written back\n"));
	NEXT_INST_F(9, 1, 0);

    case INST_DICT_EXPAND:
	dictPtr = OBJ_UNDER_TOS;
	listPtr = OBJ_AT_TOS;
	TRACE(("\"%.30s\" \"%.30s\" =>", O2S(dictPtr), O2S(listPtr)));
	if (TclListObjGetElements(interp, listPtr, &objc, &objv) != TCL_OK) {
	    TRACE_ERROR(interp);
	    goto gotError;
	}
	objResultPtr = TclDictWithInit(interp, dictPtr, objc, objv);
	if (objResultPtr == NULL) {
	    TRACE_ERROR(interp);
	    goto gotError;
	}
	TRACE_APPEND(("\"%.30s\"\n", O2S(objResultPtr)));
	NEXT_INST_F(1, 2, 1);

    case INST_DICT_RECOMBINE_STK:
	keysPtr = POP_OBJECT();
	varNamePtr = OBJ_UNDER_TOS;
	listPtr = OBJ_AT_TOS;
	TRACE(("\"%.30s\" \"%.30s\" \"%.30s\" => ",
		O2S(varNamePtr), O2S(valuePtr), O2S(keysPtr)));
	if (TclListObjGetElements(interp, listPtr, &objc, &objv) != TCL_OK) {
	    TRACE_ERROR(interp);
	    TclDecrRefCount(keysPtr);
	    goto gotError;
	}
	varPtr = TclObjLookupVarEx(interp, varNamePtr, NULL,
		TCL_LEAVE_ERR_MSG, "set", 1, 1, &arrayPtr);
	if (varPtr == NULL) {
	    TRACE_ERROR(interp);
	    TclDecrRefCount(keysPtr);
	    goto gotError;
	}
	DECACHE_STACK_INFO();
	result = TclDictWithFinish(interp, varPtr, arrayPtr, varNamePtr, NULL, -1,
		objc, objv, keysPtr);
	CACHE_STACK_INFO();
	TclDecrRefCount(keysPtr);
	if (result != TCL_OK) {
	    TRACE_ERROR(interp);
	    goto gotError;
	}
	TRACE_APPEND(("OK\n"));
	NEXT_INST_F(1, 2, 0);

    case INST_DICT_RECOMBINE_IMM:
	opnd = TclGetUInt4AtPtr(pc+1);
	listPtr = OBJ_UNDER_TOS;
	keysPtr = OBJ_AT_TOS;
	varPtr = LOCAL(opnd);
	TRACE(("%u <- \"%.30s\" \"%.30s\" => ", opnd, O2S(valuePtr),
		O2S(keysPtr)));
	if (TclListObjGetElements(interp, listPtr, &objc, &objv) != TCL_OK) {
	    TRACE_ERROR(interp);
	    goto gotError;
	}
	while (TclIsVarLink(varPtr)) {
	    varPtr = varPtr->value.linkPtr;
	}
	DECACHE_STACK_INFO();
	result = TclDictWithFinish(interp, varPtr, NULL, NULL, NULL, opnd,
		objc, objv, keysPtr);
	CACHE_STACK_INFO();
	if (result != TCL_OK) {
	    TRACE_ERROR(interp);
	    goto gotError;
	}
	TRACE_APPEND(("OK\n"));
	NEXT_INST_F(5, 2, 0);
    }
    break;

    /*
     *	   End of dictionary-related instructions.
     * -----------------------------------------------------------------
     */

    case INST_CLOCK_READ: {	/* Read the wall clock */
	Tcl_WideInt wval;
	Tcl_Time now;
	switch (TclGetUInt1AtPtr(pc+1)) {
	case 0:			/* clicks */
#ifdef TCL_WIDE_CLICKS
	    wval = TclpGetWideClicks();
#else
	    wval = (Tcl_WideInt)TclpGetClicks();
#endif
	    break;
	case 1:			/* microseconds */
	    Tcl_GetTime(&now);
	    wval = (Tcl_WideInt)now.sec * 1000000 + now.usec;
	    break;
	case 2:			/* milliseconds */
	    Tcl_GetTime(&now);
	    wval = (Tcl_WideInt)now.sec * 1000 + now.usec / 1000;
	    break;
	case 3:			/* seconds */
	    Tcl_GetTime(&now);
	    wval = (Tcl_WideInt)now.sec;
	    break;
	default:
	    Tcl_Panic("clockRead instruction with unknown clock#");
	    break;
	}
	TclNewIntObj(objResultPtr, wval);
	TRACE_WITH_OBJ(("=> "), objResultPtr);
	NEXT_INST_F(2, 0, 1);
    }
    break;

    default:
	Tcl_Panic("TclNRExecuteByteCode: unrecognized opCode %u", *pc);
    } /* end of switch on opCode */

    /*
     * Block for variables needed to process exception returns.
     */

    {
	ExceptionRange *rangePtr;
				/* Points to closest loop or catch exception
				 * range enclosing the pc. Used by various
				 * instructions and processCatch to process
				 * break, continue, and errors. */
	const char *bytes;

	/*
	 * An external evaluation (INST_INVOKE or INST_EVAL) returned
	 * something different from TCL_OK, or else INST_BREAK or
	 * INST_CONTINUE were called.
	 */

    processExceptionReturn:
#ifdef TCL_COMPILE_DEBUG
	switch (*pc) {
	case INST_INVOKE_STK1:
	    opnd = TclGetUInt1AtPtr(pc+1);
	    TRACE(("%u => ... after \"%.20s\": ", opnd, cmdNameBuf));
	    break;
	case INST_INVOKE_STK4:
	    opnd = TclGetUInt4AtPtr(pc+1);
	    TRACE(("%u => ... after \"%.20s\": ", opnd, cmdNameBuf));
	    break;
	case INST_EVAL_STK:
	    /*
	     * Note that the object at stacktop has to be used before doing
	     * the cleanup.
	     */

	    TRACE(("\"%.30s\" => ", O2S(OBJ_AT_TOS)));
	    break;
	default:
	    TRACE(("=> "));
	}
#endif
	if ((result == TCL_CONTINUE) || (result == TCL_BREAK)) {
	    rangePtr = GetExceptRangeForPc(pc, result, codePtr);
	    if (rangePtr == NULL) {
		TRACE_APPEND(("no encl. loop or catch, returning %s\n",
			StringForResultCode(result)));
		goto abnormalReturn;
	    }
	    if (rangePtr->type == CATCH_EXCEPTION_RANGE) {
		TRACE_APPEND(("%s ...\n", StringForResultCode(result)));
		goto processCatch;
	    }
	    while (cleanup--) {
		valuePtr = POP_OBJECT();
		TclDecrRefCount(valuePtr);
	    }
	    if (result == TCL_BREAK) {
		result = TCL_OK;
		pc = (codePtr->codeStart + rangePtr->breakOffset);
		TRACE_APPEND(("%s, range at %" TCL_SIZE_MODIFIER "d, new pc %" TCL_SIZE_MODIFIER "d\n",
			StringForResultCode(result),
			rangePtr->codeOffset, rangePtr->breakOffset));
		NEXT_INST_F(0, 0, 0);
	    }
	    if (rangePtr->continueOffset == TCL_INDEX_NONE) {
		TRACE_APPEND(("%s, loop w/o continue, checking for catch\n",
			StringForResultCode(result)));
		goto checkForCatch;
	    }
	    result = TCL_OK;
	    pc = (codePtr->codeStart + rangePtr->continueOffset);
	    TRACE_APPEND(("%s, range at %" TCL_SIZE_MODIFIER "d, new pc %" TCL_SIZE_MODIFIER "d\n",
		    StringForResultCode(result),
		    rangePtr->codeOffset, rangePtr->continueOffset));
	    NEXT_INST_F(0, 0, 0);
	}
#ifdef TCL_COMPILE_DEBUG
	if (traceInstructions) {
	    objPtr = Tcl_GetObjResult(interp);
	    if ((result != TCL_ERROR) && (result != TCL_RETURN)) {
		TRACE_APPEND(("OTHER RETURN CODE %d, result=\"%.30s\"\n ",
			result, O2S(objPtr)));
	    } else {
		TRACE_APPEND(("%s, result=\"%.30s\"\n",
			StringForResultCode(result), O2S(objPtr)));
	    }
	}
#endif
	goto checkForCatch;

	/*
	 * Division by zero in an expression. Control only reaches this point
	 * by "goto divideByZero".
	 */

    divideByZero:
	Tcl_SetObjResult(interp, Tcl_NewStringObj("divide by zero", -1));
	DECACHE_STACK_INFO();
	Tcl_SetErrorCode(interp, "ARITH", "DIVZERO", "divide by zero", (char *)NULL);
	CACHE_STACK_INFO();
	goto gotError;

    outOfMemory:
	Tcl_SetObjResult(interp, Tcl_NewStringObj("out of memory", -1));
	DECACHE_STACK_INFO();
	Tcl_SetErrorCode(interp, "ARITH", "OUTOFMEMORY", "out of memory", (char *)NULL);
	CACHE_STACK_INFO();
	goto gotError;

	/*
	 * Exponentiation of zero by negative number in an expression. Control
	 * only reaches this point by "goto exponOfZero".
	 */

    exponOfZero:
	Tcl_SetObjResult(interp, Tcl_NewStringObj(
		"exponentiation of zero by negative power", -1));
	DECACHE_STACK_INFO();
	Tcl_SetErrorCode(interp, "ARITH", "DOMAIN",
		"exponentiation of zero by negative power", (char *)NULL);
	CACHE_STACK_INFO();

	/*
	 * Almost all error paths feed through here rather than assigning to
	 * result themselves (for a small but consistent saving).
	 */

    gotError:
	result = TCL_ERROR;

	/*
	 * Execution has generated an "exception" such as TCL_ERROR. If the
	 * exception is an error, record information about what was being
	 * executed when the error occurred. Find the closest enclosing catch
	 * range, if any. If no enclosing catch range is found, stop execution
	 * and return the "exception" code.
	 */

    checkForCatch:
	if (iPtr->execEnvPtr->rewind) {
	    goto abnormalReturn;
	}
	if ((result == TCL_ERROR) && !(iPtr->flags & ERR_ALREADY_LOGGED)) {
	    const unsigned char *pcBeg;
	    Tcl_Size xxx1length;

	    bytes = GetSrcInfoForPc(pc, codePtr, &xxx1length, &pcBeg, NULL);
	    DECACHE_STACK_INFO();
	    TclLogCommandInfo(interp, codePtr->source, bytes,
		    bytes ? xxx1length : 0, pcBeg, tosPtr);
	    CACHE_STACK_INFO();
	}
	iPtr->flags &= ~ERR_ALREADY_LOGGED;

	/*
	 * Clear all expansions that may have started after the last
	 * INST_BEGIN_CATCH.
	 */

	while (auxObjList) {
	    if ((catchTop != initCatchTop)
		    && (PTR2INT(*catchTop) >
			PTR2INT(auxObjList->internalRep.twoPtrValue.ptr2))) {
		break;
	    }
	    POP_TAUX_OBJ();
	}

	/*
	 * We must not catch if the script in progress has been canceled with
	 * the TCL_CANCEL_UNWIND flag. Instead, it blows outwards until we
	 * either hit another interpreter (presumably where the script in
	 * progress has not been canceled) or we get to the top-level. We do
	 * NOT modify the interpreter result here because we know it will
	 * already be set prior to vectoring down to this point in the code.
	 */

	if (TclCanceled(iPtr) && (Tcl_Canceled(interp, 0) == TCL_ERROR)) {
#ifdef TCL_COMPILE_DEBUG
	    if (traceInstructions) {
		fprintf(stdout, "   ... cancel with unwind, returning %s\n",
			StringForResultCode(result));
	    }
#endif
	    goto abnormalReturn;
	}

	/*
	 * We must not catch an exceeded limit. Instead, it blows outwards
	 * until we either hit another interpreter (presumably where the limit
	 * is not exceeded) or we get to the top-level.
	 */

	if (TclLimitExceeded(iPtr->limit)) {
#ifdef TCL_COMPILE_DEBUG
	    if (traceInstructions) {
		fprintf(stdout, "   ... limit exceeded, returning %s\n",
			StringForResultCode(result));
	    }
#endif
	    goto abnormalReturn;
	}
	if (catchTop == initCatchTop) {
#ifdef TCL_COMPILE_DEBUG
	    if (traceInstructions) {
		fprintf(stdout, "   ... no enclosing catch, returning %s\n",
			StringForResultCode(result));
	    }
#endif
	    goto abnormalReturn;
	}
	rangePtr = GetExceptRangeForPc(pc, TCL_ERROR, codePtr);
	if (rangePtr == NULL) {
	    /*
	     * This is only possible when compiling a [catch] that sends its
	     * script to INST_EVAL. Cannot correct the compiler without
	     * breaking compat with previous .tbc compiled scripts.
	     */

#ifdef TCL_COMPILE_DEBUG
	    if (traceInstructions) {
		fprintf(stdout, "   ... no enclosing catch, returning %s\n",
			StringForResultCode(result));
	    }
#endif
	    goto abnormalReturn;
	}

	/*
	 * A catch exception range (rangePtr) was found to handle an
	 * "exception". It was found either by checkForCatch just above or by
	 * an instruction during break, continue, or error processing. Jump to
	 * its catchOffset after unwinding the operand stack to the depth it
	 * had when starting to execute the range's catch command.
	 */

    processCatch:
	while (CURR_DEPTH > PTR2INT(*catchTop)) {
	    valuePtr = POP_OBJECT();
	    TclDecrRefCount(valuePtr);
	}
#ifdef TCL_COMPILE_DEBUG
	if (traceInstructions) {
	    fprintf(stdout, "  ... found catch at %" TCL_SIZE_MODIFIER "d, catchTop=%" TCL_T_MODIFIER "d, "
		    "unwound to %" TCL_T_MODIFIER "d, new pc %" TCL_SIZE_MODIFIER "d\n",
		    rangePtr->codeOffset, (catchTop - initCatchTop - 1),
		    PTR2INT(*catchTop), rangePtr->catchOffset);
	}
#endif
	pc = (codePtr->codeStart + rangePtr->catchOffset);
	NEXT_INST_F(0, 0, 0);	/* Restart the execution loop at pc. */

	/*
	 * end of infinite loop dispatching on instructions.
	 */

	/*
	 * Done or abnormal return code. Restore the stack to state it had when
	 * starting to execute the ByteCode. Panic if the stack is below the
	 * initial level.
	 */

    abnormalReturn:
	TCL_DTRACE_INST_LAST();

	/*
	 * Clear all expansions and same-level NR calls.
	 *
	 * Note that expansion markers have a NULL type; avoid removing other
	 * markers.
	 */

	while (auxObjList) {
	    POP_TAUX_OBJ();
	}
	while (tosPtr > initTosPtr) {
	    objPtr = POP_OBJECT();
	    Tcl_DecrRefCount(objPtr);
	}

	if (tosPtr < initTosPtr) {
	    fprintf(stderr,
		    "\nTclNRExecuteByteCode: abnormal return at pc %" TCL_T_MODIFIER "d: "
		    "stack top %" TCL_SIZE_MODIFIER "d < entry stack top %d\n",
		    (pc - codePtr->codeStart),
		    CURR_DEPTH, 0);
	    Tcl_Panic("TclNRExecuteByteCode execution failure: end stack top < start stack top");
	}
	CLANG_ASSERT(bcFramePtr);
    }

    iPtr->cmdFramePtr = bcFramePtr->nextPtr;
    TclReleaseByteCode(codePtr);
    TclStackFree(interp, TD);	/* free my stack */

    return result;

    /*
     * INST_START_CMD failure case removed where it doesn't bother that much
     *
     * Remark that if the interpreter is marked for deletion its
     * compileEpoch is modified, so that the epoch check also verifies
     * that the interp is not deleted. If no outside call has been made
     * since the last check, it is safe to omit the check.

     * case INST_START_CMD:
     */

	instStartCmdFailed:
	{
	    const char *bytes;
	    Tcl_Size xxx1length;

	    xxx1length = 0;

	    if (TclInterpReady(interp) == TCL_ERROR) {
		goto gotError;
	    }

	    /*
	     * We used to switch to direct eval; for NRE-awareness we now
	     * compile and eval the command so that this evaluation does not
	     * add a new TEBC instance. Bug [2910748], bug [fa6bf38d07]
	     *
	     * TODO: recompile, search this command and eval a code starting from,
	     * so that this evaluation does not add a new TEBC instance without
	     * NRE-trampoline.
	     */

	    codePtr->flags |= TCL_BYTECODE_RECOMPILE;
	    bytes = GetSrcInfoForPc(pc, codePtr, &xxx1length, NULL, NULL);
	    opnd = TclGetUInt4AtPtr(pc+1);
	    pc += (opnd-1);
	    assert(bytes);
	    PUSH_OBJECT(Tcl_NewStringObj(bytes, xxx1length));
	    goto instEvalStk;
	}
}

#undef codePtr
#undef iPtr
#undef bcFramePtr
#undef initCatchTop
#undef initTosPtr
#undef auxObjList
#undef catchTop
#undef TCONST
#undef esPtr

static int
FinalizeOONext(
    void *data[],
    Tcl_Interp *interp,
    int result)
{
    Interp *iPtr = (Interp *) interp;
    CallContext *contextPtr = (CallContext *)data[1];

    /*
     * Reset the variable lookup frame.
     */

    iPtr->varFramePtr = (CallFrame *)data[0];

    /*
     * Restore the call chain context index as we've finished the inner invoke
     * and want to operate in the outer context again.
     */

    contextPtr->index = PTR2INT(data[2]);
    contextPtr->skip = PTR2INT(data[3]);
    contextPtr->oPtr->flags &= ~FILTER_HANDLING;
    return result;
}

static int
FinalizeOONextFilter(
    void *data[],
    Tcl_Interp *interp,
    int result)
{
    Interp *iPtr = (Interp *) interp;
    CallContext *contextPtr = (CallContext *)data[1];

    /*
     * Reset the variable lookup frame.
     */

    iPtr->varFramePtr = (CallFrame *)data[0];

    /*
     * Restore the call chain context index as we've finished the inner invoke
     * and want to operate in the outer context again.
     */

    contextPtr->index = PTR2INT(data[2]);
    contextPtr->skip = PTR2INT(data[3]);
    contextPtr->oPtr->flags |= FILTER_HANDLING;
    return result;
}

/*
 * WidePwrSmallExpon --
 *
 * Helper to calculate small powers of integers whose result is wide.
 */
static inline Tcl_WideInt
WidePwrSmallExpon(
    Tcl_WideInt w1,
    long exponent)
{
    Tcl_WideInt wResult;

    wResult = w1 * w1;		/* b**2 */
    switch (exponent) {
    case 2:
	break;
    case 3:
	wResult *= w1;		/* b**3 */
	break;
    case 4:
	wResult *= wResult;	/* b**4 */
	break;
    case 5:
	wResult *= wResult;	/* b**4 */
	wResult *= w1;		/* b**5 */
	break;
    case 6:
	wResult *= w1;		/* b**3 */
	wResult *= wResult;	/* b**6 */
	break;
    case 7:
	wResult *= w1;		/* b**3 */
	wResult *= wResult;	/* b**6 */
	wResult *= w1;		/* b**7 */
	break;
    case 8:
	wResult *= wResult;	/* b**4 */
	wResult *= wResult;	/* b**8 */
	break;
    case 9:
	wResult *= wResult;	/* b**4 */
	wResult *= wResult;	/* b**8 */
	wResult *= w1;		/* b**9 */
	break;
    case 10:
	wResult *= wResult;	/* b**4 */
	wResult *= w1;		/* b**5 */
	wResult *= wResult;	/* b**10 */
	break;
    case 11:
	wResult *= wResult;	/* b**4 */
	wResult *= w1;		/* b**5 */
	wResult *= wResult;	/* b**10 */
	wResult *= w1;		/* b**11 */
	break;
    case 12:
	wResult *= w1;		/* b**3 */
	wResult *= wResult;	/* b**6 */
	wResult *= wResult;	/* b**12 */
	break;
    case 13:
	wResult *= w1;		/* b**3 */
	wResult *= wResult;	/* b**6 */
	wResult *= wResult;	/* b**12 */
	wResult *= w1;		/* b**13 */
	break;
    case 14:
	wResult *= w1;		/* b**3 */
	wResult *= wResult;	/* b**6 */
	wResult *= w1;		/* b**7 */
	wResult *= wResult;	/* b**14 */
	break;
    case 15:
	wResult *= w1;		/* b**3 */
	wResult *= wResult;	/* b**6 */
	wResult *= w1;		/* b**7 */
	wResult *= wResult;	/* b**14 */
	wResult *= w1;		/* b**15 */
	break;
    case 16:
	wResult *= wResult;	/* b**4 */
	wResult *= wResult;	/* b**8 */
	wResult *= wResult;	/* b**16 */
	break;
    }
    return wResult;
}
/*
 *----------------------------------------------------------------------
 *
 * ExecuteExtendedBinaryMathOp, ExecuteExtendedUnaryMathOp --
 *
 *	These functions do advanced math for binary and unary operators
 *	respectively, so that the main TEBC code does not bear the cost of
 *	them.
 *
 * Results:
 *	A Tcl_Obj* result, or a NULL (in which case valuePtr is updated to
 *	hold the result value), or one of the special flag values
 *	GENERAL_ARITHMETIC_ERROR, EXPONENT_OF_ZERO or DIVIDED_BY_ZERO. The
 *	latter two signify a zero value raised to a negative power or a value
 *	divided by zero, respectively. With GENERAL_ARITHMETIC_ERROR, all
 *	error information will have already been reported in the interpreter
 *	result.
 *
 * Side effects:
 *	May update the Tcl_Obj indicated valuePtr if it is unshared. Will
 *	return a NULL when that happens.
 *
 *----------------------------------------------------------------------
 */

static Tcl_Obj *
ExecuteExtendedBinaryMathOp(
    Tcl_Interp *interp,		/* Where to report errors. */
    int opcode,			/* What operation to perform. */
    Tcl_Obj **constants,	/* The execution environment's constants. */
    Tcl_Obj *valuePtr,		/* The first operand on the stack. */
    Tcl_Obj *value2Ptr)		/* The second operand on the stack. */
{
#define WIDE_RESULT(w) \
    if (Tcl_IsShared(valuePtr)) {		\
	return Tcl_NewWideIntObj(w);		\
    } else {					\
	TclSetIntObj(valuePtr, (w));		\
	return NULL;				\
    }
#define BIG_RESULT(b) \
    if (Tcl_IsShared(valuePtr)) {		\
	return Tcl_NewBignumObj(b);		\
    } else {					\
	Tcl_SetBignumObj(valuePtr, (b));		\
	return NULL;				\
    }
#define DOUBLE_RESULT(d) \
    if (Tcl_IsShared(valuePtr)) {		\
	TclNewDoubleObj(objResultPtr, (d));	\
	return objResultPtr;			\
    } else {					\
	Tcl_SetDoubleObj(valuePtr, (d));	\
	return NULL;				\
    }

    int type1, type2;
    void *ptr1, *ptr2;
    double d1, d2, dResult;
    Tcl_WideInt w1, w2, wResult;
    mp_int big1, big2, bigResult, bigRemainder;
    Tcl_Obj *objResultPtr;
    int invalid, zero;
    int shift;
    mp_err err;

    (void) GetNumberFromObj(NULL, valuePtr, &ptr1, &type1);
    (void) GetNumberFromObj(NULL, value2Ptr, &ptr2, &type2);

    switch (opcode) {
    case INST_MOD:
	/* TODO: Attempts to re-use unshared operands on stack */

	w2 = 0;			/* silence gcc warning */
	if (type2 == TCL_NUMBER_INT) {
	    w2 = *((const Tcl_WideInt *)ptr2);
	    if (w2 == 0) {
		return DIVIDED_BY_ZERO;
	    }
	    if ((w2 == 1) || (w2 == -1)) {
		/*
		 * Div. by |1| always yields remainder of 0.
		 */

		return constants[0];
	    }
	}
	if (type1 == TCL_NUMBER_INT) {
	    w1 = *((const Tcl_WideInt *)ptr1);

	    if (w1 == 0) {
		/*
		 * 0 % (non-zero) always yields remainder of 0.
		 */

		return constants[0];
	    }
	    if (type2 == TCL_NUMBER_INT) {
		Tcl_WideInt wQuotient, wRemainder;
		w2 = *((const Tcl_WideInt *)ptr2);
		wQuotient = w1 / w2;

		/*
		 * Force Tcl's integer division rules.
		 * TODO: examine for logic simplification
		 */

		if (((wQuotient < 0)
			|| ((wQuotient == 0)
			&& ((w1 < 0 && w2 > 0)
			|| (w1 > 0 && w2 < 0))))
			&& (wQuotient * w2 != w1)) {
		    wQuotient -= 1;
		}
		wRemainder = (Tcl_WideInt)((Tcl_WideUInt)w1 -
			(Tcl_WideUInt)w2*(Tcl_WideUInt)wQuotient);
		WIDE_RESULT(wRemainder);
	    }

	    Tcl_TakeBignumFromObj(NULL, value2Ptr, &big2);

	    /* TODO: internals intrusion */
	    if ((w1 > ((Tcl_WideInt)0)) ^ !mp_isneg(&big2)) {
		/*
		 * Arguments are opposite sign; remainder is sum.
		 */

		err = mp_init_i64(&big1, w1);
		if (err == MP_OKAY) {
		    err = mp_add(&big2, &big1, &big2);
		    mp_clear(&big1);
		}
		if (err != MP_OKAY) {
		    return OUT_OF_MEMORY;
		}
		BIG_RESULT(&big2);
	    }

	    /*
	     * Arguments are same sign; remainder is first operand.
	     */

	    mp_clear(&big2);
	    return NULL;
	}
	Tcl_GetBignumFromObj(NULL, valuePtr, &big1);
	Tcl_GetBignumFromObj(NULL, value2Ptr, &big2);
	err = mp_init_multi(&bigResult, &bigRemainder, (void *)NULL);
	if (err == MP_OKAY) {
	    err = mp_div(&big1, &big2, &bigResult, &bigRemainder);
	}
	if ((err == MP_OKAY) && !mp_iszero(&bigRemainder) && (bigRemainder.sign != big2.sign)) {
	    /*
	     * Convert to Tcl's integer division rules.
	     */

	    if ((mp_sub_d(&bigResult, 1, &bigResult) != MP_OKAY)
		    || (mp_add(&bigRemainder, &big2, &bigRemainder) != MP_OKAY)) {
		return OUT_OF_MEMORY;
	    }
	}
	err = mp_copy(&bigRemainder, &bigResult);
	mp_clear(&bigRemainder);
	mp_clear(&big1);
	mp_clear(&big2);
	if (err != MP_OKAY) {
	    return OUT_OF_MEMORY;
	}
	BIG_RESULT(&bigResult);

    case INST_LSHIFT:
    case INST_RSHIFT: {
	/*
	 * Reject negative shift argument.
	 */

	switch (type2) {
	case TCL_NUMBER_INT:
	    invalid = (*((const Tcl_WideInt *)ptr2) < 0);
	    break;
	case TCL_NUMBER_BIG:
	    Tcl_TakeBignumFromObj(NULL, value2Ptr, &big2);
	    invalid = mp_isneg(&big2);
	    mp_clear(&big2);
	    break;
	default:
	    /* Unused, here to silence compiler warning */
	    invalid = 0;
	}
	if (invalid) {
	    Tcl_SetObjResult(interp, Tcl_NewStringObj(
		    "negative shift argument", -1));
	    return GENERAL_ARITHMETIC_ERROR;
	}

	/*
	 * Zero shifted any number of bits is still zero.
	 */

	if ((type1==TCL_NUMBER_INT) && (*((const Tcl_WideInt *)ptr1) == 0)) {
	    return constants[0];
	}

	if (opcode == INST_LSHIFT) {
	    /*
	     * Large left shifts create integer overflow.
	     *
	     * BEWARE! Can't use Tcl_GetIntFromObj() here because that
	     * converts values in the (unsigned) range to their signed int
	     * counterparts, leading to incorrect results.
	     */

	    if ((type2 != TCL_NUMBER_INT)
		    || (*((const Tcl_WideInt *)ptr2) > INT_MAX)) {
		/*
		 * Technically, we could hold the value (1 << (INT_MAX+1)) in
		 * an mp_int, but since we're using mp_mul_2d() to do the
		 * work, and it takes only an int argument, that's a good
		 * place to draw the line.
		 */

		Tcl_SetObjResult(interp, Tcl_NewStringObj(
			"integer value too large to represent", -1));
		return GENERAL_ARITHMETIC_ERROR;
	    }
	    shift = (int)(*((const Tcl_WideInt *)ptr2));

	    /*
	     * Handle shifts within the native wide range.
	     */

	    if ((type1 == TCL_NUMBER_INT)
		    && ((size_t)shift < CHAR_BIT*sizeof(Tcl_WideInt))) {
		w1 = *((const Tcl_WideInt *)ptr1);
		if (!((w1 > 0 ? w1 : ~w1) & -(
			((Tcl_WideUInt)1) << (CHAR_BIT*sizeof(Tcl_WideInt) - 1 - shift)))) {
		    WIDE_RESULT((Tcl_WideUInt)w1 << shift);
		}
	    }
	} else {
	    /*
	     * Quickly force large right shifts to 0 or -1.
	     */

	    if ((type2 != TCL_NUMBER_INT)
		    || (*(const Tcl_WideInt *)ptr2 > INT_MAX)) {
		/*
		 * Again, technically, the value to be shifted could be an
		 * mp_int so huge that a right shift by (INT_MAX+1) bits could
		 * not take us to the result of 0 or -1, but since we're using
		 * mp_div_2d to do the work, and it takes only an int
		 * argument, we draw the line there.
		 */

		switch (type1) {
		case TCL_NUMBER_INT:
		    zero = (*(const Tcl_WideInt *)ptr1 > 0);
		    break;
		case TCL_NUMBER_BIG:
		    Tcl_TakeBignumFromObj(NULL, valuePtr, &big1);
		    zero = !mp_isneg(&big1);
		    mp_clear(&big1);
		    break;
		default:
		    /* Unused, here to silence compiler warning. */
		    zero = 0;
		}
		if (zero) {
		    return constants[0];
		}
		WIDE_RESULT(-1);
	    }
	    shift = (int)(*(const Tcl_WideInt *)ptr2);

	    /*
	     * Handle shifts within the native wide range.
	     */

	    if (type1 == TCL_NUMBER_INT) {
		w1 = *(const Tcl_WideInt *)ptr1;
		if ((size_t)shift >= CHAR_BIT*sizeof(Tcl_WideInt)) {
		    if (w1 >= 0) {
			return constants[0];
		    }
		    WIDE_RESULT(-1);
		}
		WIDE_RESULT(w1 >> shift);
	    }
	}

	Tcl_TakeBignumFromObj(NULL, valuePtr, &big1);

	err = mp_init(&bigResult);
	if (err == MP_OKAY) {
	    if (opcode == INST_LSHIFT) {
		err = mp_mul_2d(&big1, shift, &bigResult);
	    } else {
		err = mp_signed_rsh(&big1, shift, &bigResult);
	    }
	}
	if (err != MP_OKAY) {
	    return OUT_OF_MEMORY;
	}
	mp_clear(&big1);
	BIG_RESULT(&bigResult);
    }

    case INST_BITOR:
    case INST_BITXOR:
    case INST_BITAND:
	if ((type1 != TCL_NUMBER_INT) || (type2 != TCL_NUMBER_INT)) {
	    Tcl_TakeBignumFromObj(NULL, valuePtr, &big1);
	    Tcl_TakeBignumFromObj(NULL, value2Ptr, &big2);

	    err = mp_init(&bigResult);

	    if (err == MP_OKAY) {
		switch (opcode) {
		case INST_BITAND:
		    err = mp_and(&big1, &big2, &bigResult);
		    break;

		case INST_BITOR:
		    err = mp_or(&big1, &big2, &bigResult);
		    break;

		case INST_BITXOR:
		    err = mp_xor(&big1, &big2, &bigResult);
		    break;
		}
	    }
	    if (err != MP_OKAY) {
		return OUT_OF_MEMORY;
	    }

	    mp_clear(&big1);
	    mp_clear(&big2);
	    BIG_RESULT(&bigResult);
	}

	w1 = *((const Tcl_WideInt *)ptr1);
	w2 = *((const Tcl_WideInt *)ptr2);

	switch (opcode) {
	case INST_BITAND:
	    wResult = w1 & w2;
	    break;
	case INST_BITOR:
	    wResult = w1 | w2;
	    break;
	case INST_BITXOR:
	    wResult = w1 ^ w2;
	    break;
	default:
	    /* Unused, here to silence compiler warning. */
	    wResult = 0;
	}
	WIDE_RESULT(wResult);

    case INST_EXPON: {
	int oddExponent = 0, negativeExponent = 0;
	unsigned short base;

	if ((type1 == TCL_NUMBER_DOUBLE) || (type2 == TCL_NUMBER_DOUBLE)) {
	    Tcl_GetDoubleFromObj(NULL, valuePtr, &d1);
	    Tcl_GetDoubleFromObj(NULL, value2Ptr, &d2);

	    if (d1==0.0 && d2<0.0) {
		return EXPONENT_OF_ZERO;
	    }
	    dResult = pow(d1, d2);
	    goto doubleResult;
	}
	w1 = w2 = 0; /* to silence compiler warning (maybe-uninitialized) */
	if (type2 == TCL_NUMBER_INT) {
	    w2 = *((const Tcl_WideInt *) ptr2);
	    if (w2 == 0) {
		/*
		 * Anything to the zero power is 1.
		 */

		return constants[1];
	    } else if (w2 == 1) {
		/*
		 * Anything to the first power is itself
		 */

		return NULL;
	    }

	    negativeExponent = (w2 < 0);
	    oddExponent = (int)w2 & 1;
	} else {
	    Tcl_TakeBignumFromObj(NULL, value2Ptr, &big2);
	    negativeExponent = mp_isneg(&big2);
	    err = mp_mod_2d(&big2, 1, &big2);
	    oddExponent = (err == MP_OKAY) && !mp_iszero(&big2);
	    mp_clear(&big2);
	}

	if (type1 == TCL_NUMBER_INT) {
	    w1 = *((const Tcl_WideInt *)ptr1);

	    if (negativeExponent) {
		switch (w1) {
		case 0:
		    /*
		     * Zero to a negative power is div by zero error.
		     */

		    return EXPONENT_OF_ZERO;
		case -1:
		    if (oddExponent) {
			WIDE_RESULT(-1);
		    }
		    /* fallthrough */
		case 1:
		    /*
		     * 1 to any power is 1.
		     */

		    return constants[1];
		}
	    }
	}
	if (negativeExponent) {

	    /*
	     * Integers with magnitude greater than 1 raise to a negative
	     * power yield the answer zero (see TIP 123).
	     */
	    return constants[0];
	}

	if (type1 != TCL_NUMBER_INT) {
	    goto overflowExpon;
	}

	switch (w1) {
	    case 0:
		/*
		 * Zero to a positive power is zero.
		 */

		return constants[0];
	    case 1:
		/*
		 * 1 to any power is 1.
		 */

		return constants[1];
	    case -1:
		if (!oddExponent) {
		    return constants[1];
		}
		WIDE_RESULT(-1);
	}

	/*
	 * We refuse to accept exponent arguments that exceed one mp_digit
	 * which means the max exponent value is 2**28-1 = 0x0FFFFFFF =
	 * 268435455, which fits into a signed 32 bit int which is within the
	 * range of the Tcl_WideInt type. This means any numeric Tcl_Obj value
	 * not using TCL_NUMBER_INT type must hold a value larger than we
	 * accept.
	 */

	if (type2 != TCL_NUMBER_INT) {
	    Tcl_SetObjResult(interp, Tcl_NewStringObj(
		    "exponent too large", -1));
	    return GENERAL_ARITHMETIC_ERROR;
	}

	/* From here (up to overflowExpon) w1 and exponent w2 are wide-int's. */
	assert(type1 == TCL_NUMBER_INT && type2 == TCL_NUMBER_INT);

	if (w1 == 2) {
	    /*
	     * Reduce small powers of 2 to shifts.
	     */

	    if ((Tcl_WideUInt)w2 < (Tcl_WideUInt)CHAR_BIT*sizeof(Tcl_WideInt) - 1) {
		WIDE_RESULT(((Tcl_WideInt)1) << (int)w2);
	    }
	    goto overflowExpon;
	}
	if (w1 == -2) {
	    int signum = oddExponent ? -1 : 1;

	    /*
	     * Reduce small powers of 2 to shifts.
	     */

	    if ((Tcl_WideUInt)w2 < CHAR_BIT * sizeof(Tcl_WideInt) - 1) {
		WIDE_RESULT(signum * (((Tcl_WideInt)1) << (int) w2));
	    }
	    goto overflowExpon;
	}
	if (w2 - 2 < (long)MaxBase64Size
		&& w1 <=  MaxBase64[w2 - 2]
		&& w1 >= -MaxBase64[w2 - 2]) {
	    /*
	     * Small powers of integers whose result is wide.
	     */
	    wResult = WidePwrSmallExpon(w1, (long)w2);

	    WIDE_RESULT(wResult);
	}

	/*
	 * Handle cases of powers > 16 that still fit in a 64-bit word by
	 * doing table lookup.
	 */

	if (w1 - 3 >= 0 && w1 - 2 < (long)Exp64IndexSize
		&& w2 - 2 < (long)(Exp64ValueSize + MaxBase64Size)) {
	    base = Exp64Index[w1 - 3]
		    + (unsigned short) (w2 - 2 - MaxBase64Size);
	    if (base < Exp64Index[w1 - 2]) {
		/*
		 * 64-bit number raised to intermediate power, done by
		 * table lookup.
		 */

		WIDE_RESULT(Exp64Value[base]);
	    }
	}

	if (-w1 - 3 >= 0 && -w1 - 2 < (long)Exp64IndexSize
		&& w2 - 2 < (long)(Exp64ValueSize + MaxBase64Size)) {
	    base = Exp64Index[-w1 - 3]
		    + (unsigned short) (w2 - 2 - MaxBase64Size);
	    if (base < Exp64Index[-w1 - 2]) {
		/*
		 * 64-bit number raised to intermediate power, done by
		 * table lookup.
		 */

		wResult = oddExponent ? -Exp64Value[base] : Exp64Value[base];
		WIDE_RESULT(wResult);
	    }
	}

    overflowExpon:

	if ((TclGetWideIntFromObj(NULL, value2Ptr, &w2) != TCL_OK)
		|| !TclHasInternalRep(value2Ptr, &tclIntType)
		|| (Tcl_WideUInt)w2 >= (1<<28)) {
	    Tcl_SetObjResult(interp, Tcl_NewStringObj(
		    "exponent too large", -1));
	    return GENERAL_ARITHMETIC_ERROR;
	}
	Tcl_TakeBignumFromObj(NULL, valuePtr, &big1);
	err = mp_init(&bigResult);
	if (err == MP_OKAY) {
	    /* Don't use "mp_expt_n" directly here, it doesn't exist in libtommath 1.2 */
	    err = TclBN_mp_expt_n(&big1, (int)w2, &bigResult);
	}
	if (err != MP_OKAY) {
	    return OUT_OF_MEMORY;
	}
	mp_clear(&big1);
	BIG_RESULT(&bigResult);
    }

    case INST_ADD:
    case INST_SUB:
    case INST_MULT:
    case INST_DIV:
	if ((type1 == TCL_NUMBER_DOUBLE) || (type2 == TCL_NUMBER_DOUBLE)) {
	    /*
	     * At least one of the values is floating-point, so perform
	     * floating point calculations.
	     */

	    Tcl_GetDoubleFromObj(NULL, valuePtr, &d1);
	    Tcl_GetDoubleFromObj(NULL, value2Ptr, &d2);

	    switch (opcode) {
	    case INST_ADD:
		dResult = d1 + d2;
		break;
	    case INST_SUB:
		dResult = d1 - d2;
		break;
	    case INST_MULT:
		dResult = d1 * d2;
		break;
	    case INST_DIV:
#ifndef IEEE_FLOATING_POINT
		if (d2 == 0.0) {
		    return DIVIDED_BY_ZERO;
		}
#endif
		/*
		 * We presume that we are running with zero-divide unmasked if
		 * we're on an IEEE box. Otherwise, this statement might cause
		 * demons to fly out our noses.
		 */

		dResult = d1 / d2;
		break;
	    default:
		/* Unused, here to silence compiler warning. */
		dResult = 0;
	    }

	doubleResult:
#ifndef ACCEPT_NAN
	    /*
	     * Check now for IEEE floating-point error.
	     */

	    if (isnan(dResult)) {
		TclExprFloatError(interp, dResult);
		return GENERAL_ARITHMETIC_ERROR;
	    }
#endif
	    DOUBLE_RESULT(dResult);
	}
	if ((type1 == TCL_NUMBER_INT) && (type2 == TCL_NUMBER_INT)) {
	    w1 = *((const Tcl_WideInt *)ptr1);
	    w2 = *((const Tcl_WideInt *)ptr2);

	    switch (opcode) {
	    case INST_ADD:
		wResult = (Tcl_WideInt)((Tcl_WideUInt)w1 + (Tcl_WideUInt)w2);
		if ((type1 == TCL_NUMBER_INT) || (type2 == TCL_NUMBER_INT)) {
		    /*
		     * Check for overflow.
		     */

		    if (Overflowing(w1, w2, wResult)) {
			goto overflowBasic;
		    }
		}
		break;

	    case INST_SUB:
		wResult = (Tcl_WideInt)((Tcl_WideUInt)w1 - (Tcl_WideUInt)w2);
		if ((type1 == TCL_NUMBER_INT) || (type2 == TCL_NUMBER_INT)) {
		    /*
		     * Must check for overflow. The macro tests for overflows
		     * in sums by looking at the sign bits. As we have a
		     * subtraction here, we are adding -w2. As -w2 could in
		     * turn overflow, we test with ~w2 instead: it has the
		     * opposite sign bit to w2 so it does the job. Note that
		     * the only "bad" case (w2==0) is irrelevant for this
		     * macro, as in that case w1 and wResult have the same
		     * sign and there is no overflow anyway.
		     */

		    if (Overflowing(w1, ~w2, wResult)) {
			goto overflowBasic;
		    }
		}
		break;

	    case INST_MULT:
		if ((w1 < INT_MIN) || (w1 > INT_MAX) || (w2 < INT_MIN) || (w2 > INT_MAX)) {
		    goto overflowBasic;
		}
		wResult = w1 * w2;
		break;

	    case INST_DIV:
		if (w2 == 0) {
		    return DIVIDED_BY_ZERO;
		}

		/*
		 * Need a bignum to represent (WIDE_MIN / -1)
		 */

		if ((w1 == WIDE_MIN) && (w2 == -1)) {
		    goto overflowBasic;
		}
		wResult = w1 / w2;

		/*
		 * Force Tcl's integer division rules.
		 * TODO: examine for logic simplification
		 */

		if (((wResult < 0) || ((wResult == 0) &&
			((w1 < 0 && w2 > 0) || (w1 > 0 && w2 < 0)))) &&
			(wResult*w2 != w1)) {
		    wResult -= 1;
		}
		break;

	    default:
		/*
		 * Unused, here to silence compiler warning.
		 */

		wResult = 0;
	    }

	    WIDE_RESULT(wResult);
	}

    overflowBasic:
	Tcl_TakeBignumFromObj(NULL, valuePtr, &big1);
	Tcl_TakeBignumFromObj(NULL, value2Ptr, &big2);
	err = mp_init(&bigResult);
	if (err == MP_OKAY) {
	    switch (opcode) {
	    case INST_ADD:
		err = mp_add(&big1, &big2, &bigResult);
		break;
	    case INST_SUB:
		err = mp_sub(&big1, &big2, &bigResult);
		break;
	    case INST_MULT:
		err = mp_mul(&big1, &big2, &bigResult);
		break;
	    case INST_DIV:
		if (mp_iszero(&big2)) {
		    mp_clear(&big1);
		    mp_clear(&big2);
		    mp_clear(&bigResult);
		    return DIVIDED_BY_ZERO;
		}
		err = mp_init(&bigRemainder);
		if (err == MP_OKAY) {
		    err = mp_div(&big1, &big2, &bigResult, &bigRemainder);
		}
		/* TODO: internals intrusion */
		if (!mp_iszero(&bigRemainder)
			&& (bigRemainder.sign != big2.sign)) {
		    /*
		     * Convert to Tcl's integer division rules.
		     */

		    err = mp_sub_d(&bigResult, 1, &bigResult);
		    if (err == MP_OKAY) {
			err = mp_add(&bigRemainder, &big2, &bigRemainder);
		    }
		}
		mp_clear(&bigRemainder);
		break;
	    }
	}
	mp_clear(&big1);
	mp_clear(&big2);
	BIG_RESULT(&bigResult);
    }

    Tcl_Panic("unexpected opcode");
    return NULL;
}

static Tcl_Obj *
ExecuteExtendedUnaryMathOp(
    int opcode,			/* What operation to perform. */
    Tcl_Obj *valuePtr)		/* The operand on the stack. */
{
    void *ptr = NULL;
    int type;
    Tcl_WideInt w;
    mp_int big;
    Tcl_Obj *objResultPtr;
    mp_err err = MP_OKAY;

    (void) GetNumberFromObj(NULL, valuePtr, &ptr, &type);

    switch (opcode) {
    case INST_BITNOT:
	if (type == TCL_NUMBER_INT) {
	    w = *((const Tcl_WideInt *) ptr);
	    WIDE_RESULT(~w);
	}
	Tcl_TakeBignumFromObj(NULL, valuePtr, &big);
	/* ~a = - a - 1 */
	err = mp_neg(&big, &big);
	if (err == MP_OKAY) {
	    err = mp_sub_d(&big, 1, &big);
	}
	if (err != MP_OKAY) {
	    return OUT_OF_MEMORY;
	}
	BIG_RESULT(&big);
    case INST_UMINUS:
	switch (type) {
	case TCL_NUMBER_DOUBLE:
	    DOUBLE_RESULT(-(*((const double *) ptr)));
	case TCL_NUMBER_INT:
	    w = *((const Tcl_WideInt *) ptr);
	    if (w != WIDE_MIN) {
		WIDE_RESULT(-w);
	    }
	    err = mp_init_i64(&big, w);
	    if (err != MP_OKAY) {
		return OUT_OF_MEMORY;
	    }
	    break;
	default:
	    Tcl_TakeBignumFromObj(NULL, valuePtr, &big);
	}
	err = mp_neg(&big, &big);
	if (err != MP_OKAY) {
	    return OUT_OF_MEMORY;
	}
	BIG_RESULT(&big);
    }

    Tcl_Panic("unexpected opcode");
    return NULL;
}
#undef WIDE_RESULT
#undef BIG_RESULT
#undef DOUBLE_RESULT

/*
 *----------------------------------------------------------------------
 *
 * CompareTwoNumbers --
 *
 *	This function compares a pair of numbers in Tcl_Objs. Each argument
 *	must already be known to be numeric and not NaN.
 *
 * Results:
 *	One of MP_LT, MP_EQ or MP_GT, depending on whether valuePtr is less
 *	than, equal to, or greater than value2Ptr (respectively).
 *
 * Side effects:
 *	None, provided both values are numeric.
 *
 *----------------------------------------------------------------------
 */

int
TclCompareTwoNumbers(
    Tcl_Obj *valuePtr,
    Tcl_Obj *value2Ptr)
{
    int type1 = TCL_NUMBER_NAN, type2 = TCL_NUMBER_NAN, compare;
    void *ptr1, *ptr2;
    mp_int big1, big2;
    double d1, d2, tmp;
    Tcl_WideInt w1, w2;

    (void) GetNumberFromObj(NULL, valuePtr, &ptr1, &type1);
    (void) GetNumberFromObj(NULL, value2Ptr, &ptr2, &type2);

    switch (type1) {
    case TCL_NUMBER_INT:
	w1 = *((const Tcl_WideInt *)ptr1);
	switch (type2) {
	case TCL_NUMBER_INT:
	    w2 = *((const Tcl_WideInt *)ptr2);
	wideCompare:
	    return (w1 < w2) ? MP_LT : ((w1 > w2) ? MP_GT : MP_EQ);
	case TCL_NUMBER_DOUBLE:
	    d2 = *((const double *)ptr2);
	    d1 = (double) w1;

	    /*
	     * If the double has a fractional part, or if the Tcl_WideInt can be
	     * converted to double without loss of precision, then compare as
	     * doubles.
	     */

	    if (DBL_MANT_DIG > CHAR_BIT*sizeof(Tcl_WideInt) || w1 == (Tcl_WideInt)d1
		    || modf(d2, &tmp) != 0.0) {
		goto doubleCompare;
	    }

	    /*
	     * Otherwise, to make comparision based on full precision, need to
	     * convert the double to a suitably sized integer.
	     *
	     * Need this to get comparsions like
	     *	  expr 20000000000000003 < 20000000000000004.0
	     * right. Converting the first argument to double will yield two
	     * double values that are equivalent within double precision.
	     * Converting the double to an integer gets done exactly, then
	     * integer comparison can tell the difference.
	     */

	    if (d2 < (double)WIDE_MIN) {
		return MP_GT;
	    }
	    if (d2 > (double)WIDE_MAX) {
		return MP_LT;
	    }
	    w2 = (Tcl_WideInt)d2;
	    goto wideCompare;
	case TCL_NUMBER_BIG:
	    Tcl_TakeBignumFromObj(NULL, value2Ptr, &big2);
	    if (mp_isneg(&big2)) {
		compare = MP_GT;
	    } else {
		compare = MP_LT;
	    }
	    mp_clear(&big2);
	    return compare;
	}
    break;

    case TCL_NUMBER_DOUBLE:
	d1 = *((const double *)ptr1);
	switch (type2) {
	case TCL_NUMBER_DOUBLE:
	    d2 = *((const double *)ptr2);
	doubleCompare:
	    return (d1 < d2) ? MP_LT : ((d1 > d2) ? MP_GT : MP_EQ);
	case TCL_NUMBER_INT:
	    w2 = *((const Tcl_WideInt *)ptr2);
	    d2 = (double) w2;
	    if (DBL_MANT_DIG > CHAR_BIT*sizeof(Tcl_WideInt)
		    || w2 == (Tcl_WideInt)d2 || modf(d1, &tmp) != 0.0) {
		goto doubleCompare;
	    }
	    if (d1 < (double)WIDE_MIN) {
		return MP_LT;
	    }
	    if (d1 > (double)WIDE_MAX) {
		return MP_GT;
	    }
	    w1 = (Tcl_WideInt)d1;
	    goto wideCompare;
	case TCL_NUMBER_BIG:
	    if (isinf(d1)) {
		return (d1 > 0.0) ? MP_GT : MP_LT;
	    }
	    Tcl_TakeBignumFromObj(NULL, value2Ptr, &big2);
	    if ((d1 < (double)WIDE_MAX) && (d1 > (double)WIDE_MIN)) {
		if (mp_isneg(&big2)) {
		    compare = MP_GT;
		} else {
		    compare = MP_LT;
		}
		mp_clear(&big2);
		return compare;
	    }
	    if (DBL_MANT_DIG > CHAR_BIT*sizeof(Tcl_WideInt)
		    && modf(d1, &tmp) != 0.0) {
		d2 = TclBignumToDouble(&big2);
		mp_clear(&big2);
		goto doubleCompare;
	    }
	    Tcl_InitBignumFromDouble(NULL, d1, &big1);
	    goto bigCompare;
	}
    break;

    case TCL_NUMBER_BIG:
	Tcl_TakeBignumFromObj(NULL, valuePtr, &big1);
	switch (type2) {
	case TCL_NUMBER_INT:
	    compare = mp_cmp_d(&big1, 0);
	    mp_clear(&big1);
	    return compare;
	case TCL_NUMBER_DOUBLE:
	    d2 = *((const double *)ptr2);
	    if (isinf(d2)) {
		compare = (d2 > 0.0) ? MP_LT : MP_GT;
		mp_clear(&big1);
		return compare;
	    }
	    if ((d2 < (double)WIDE_MAX) && (d2 > (double)WIDE_MIN)) {
		compare = mp_cmp_d(&big1, 0);
		mp_clear(&big1);
		return compare;
	    }
	    if (DBL_MANT_DIG > CHAR_BIT*sizeof(Tcl_WideInt)
		    && modf(d2, &tmp) != 0.0) {
		d1 = TclBignumToDouble(&big1);
		mp_clear(&big1);
		goto doubleCompare;
	    }
	    Tcl_InitBignumFromDouble(NULL, d2, &big2);
	    goto bigCompare;
	case TCL_NUMBER_BIG:
	    Tcl_TakeBignumFromObj(NULL, value2Ptr, &big2);
	bigCompare:
	    compare = mp_cmp(&big1, &big2);
	    mp_clear(&big1);
	    mp_clear(&big2);
	    return compare;
	}
    break;
    default:
	Tcl_Panic("unexpected number type");
    }
    return TCL_ERROR;
}

#ifdef TCL_COMPILE_DEBUG
/*
 *----------------------------------------------------------------------
 *
 * PrintByteCodeInfo --
 *
 *	This procedure prints a summary about a bytecode object to stdout. It
 *	is called by TclNRExecuteByteCode when starting to execute the bytecode
 *	object if tclTraceExec has the value 2 or more.
 *
 * Results:
 *	None.
 *
 * Side effects:
 *	None.
 *
 *----------------------------------------------------------------------
 */

static void
PrintByteCodeInfo(
    ByteCode *codePtr)		/* The bytecode whose summary is printed to
				 * stdout. */
{
    Proc *procPtr = codePtr->procPtr;
    Interp *iPtr = (Interp *) *codePtr->interpHandle;

    fprintf(stdout,
	    "\nExecuting ByteCode 0x%p, refCt %" TCL_Z_MODIFIER
	    "u, epoch %" TCL_Z_MODIFIER "u, interp 0x%p (epoch %"
	    TCL_Z_MODIFIER "u)\n",
	    codePtr, codePtr->refCount, codePtr->compileEpoch, iPtr,
	    iPtr->compileEpoch);
    fprintf(stdout, "  Source: ");
    TclPrintSource(stdout, codePtr->source, 60);

    fprintf(stdout,
	    "\n  Cmds %" TCL_Z_MODIFIER "u, src %" TCL_Z_MODIFIER
	    "u, inst %" TCL_Z_MODIFIER "u, litObjs %" TCL_Z_MODIFIER
	    "u, aux %" TCL_Z_MODIFIER "u, stkDepth %" TCL_Z_MODIFIER
	    "u, code/src %.2f\n",
	    codePtr->numCommands, codePtr->numSrcBytes,
	    codePtr->numCodeBytes, codePtr->numLitObjects,
	    codePtr->numAuxDataItems, codePtr->maxStackDepth,
#ifdef TCL_COMPILE_STATS
	    codePtr->numSrcBytes?
		    ((float)codePtr->structureSize)/codePtr->numSrcBytes :
#endif
	    0.0);

#ifdef TCL_COMPILE_STATS
    fprintf(stdout,
	    "  Code %" TCL_Z_MODIFIER "u = header %" TCL_Z_MODIFIER
	    "u+inst %" TCL_Z_MODIFIER "u+litObj %" TCL_Z_MODIFIER
	    "u+exc %" TCL_Z_MODIFIER "u+aux %" TCL_Z_MODIFIER
	    "u+cmdMap %" TCL_Z_MODIFIER "u\n",
	    codePtr->structureSize,
	    offsetof(ByteCode, localCachePtr),
	    codePtr->numCodeBytes,
	    codePtr->numLitObjects * sizeof(Tcl_Obj *),
	    codePtr->numExceptRanges*sizeof(ExceptionRange),
	    codePtr->numAuxDataItems * sizeof(AuxData),
	    codePtr->numCmdLocBytes);
#endif /* TCL_COMPILE_STATS */
    if (procPtr != NULL) {
	fprintf(stdout,
		"  Proc 0x%p, refCt %" TCL_Z_MODIFIER "u, args %"
		TCL_Z_MODIFIER "u, compiled locals %" TCL_Z_MODIFIER "u\n",
		procPtr, procPtr->refCount, procPtr->numArgs,
		procPtr->numCompiledLocals);
    }
}
#endif /* TCL_COMPILE_DEBUG */

/*
 *----------------------------------------------------------------------
 *
 * ValidatePcAndStackTop --
 *
 *	This procedure is called by TclNRExecuteByteCode when debugging to
 *	verify that the program counter and stack top are valid during
 *	execution.
 *
 * Results:
 *	None.
 *
 * Side effects:
 *	Prints a message to stderr and panics if either the pc or stack top
 *	are invalid.
 *
 *----------------------------------------------------------------------
 */

#ifdef TCL_COMPILE_DEBUG
static void
ValidatePcAndStackTop(
    ByteCode *codePtr,		/* The bytecode whose summary is printed to
				 * stdout. */
    const unsigned char *pc,	/* Points to first byte of a bytecode
				 * instruction. The program counter. */
    size_t stackTop,		/* Current stack top. Must be between
				 * stackLowerBound and stackUpperBound
				 * (inclusive). */
    int checkStack)		/* 0 if the stack depth check should be
				 * skipped. */
{
    size_t stackUpperBound = codePtr->maxStackDepth;
				/* Greatest legal value for stackTop. */
    size_t relativePc = (size_t)(pc - codePtr->codeStart);
    size_t codeStart = (size_t)codePtr->codeStart;
    size_t codeEnd = (size_t)
	    (codePtr->codeStart + codePtr->numCodeBytes);
    unsigned char opCode = *pc;

    if ((PTR2UINT(pc) < codeStart) || (PTR2UINT(pc) > codeEnd)) {
	fprintf(stderr, "\nBad instruction pc 0x%p in TclNRExecuteByteCode\n",
		pc);
	Tcl_Panic("TclNRExecuteByteCode execution failure: bad pc");
    }
    if (opCode >= LAST_INST_OPCODE) {
	fprintf(stderr, "\nBad opcode %u at pc %" TCL_Z_MODIFIER "u in TclNRExecuteByteCode\n",
		opCode, relativePc);
	Tcl_Panic("TclNRExecuteByteCode execution failure: bad opcode");
    }
    if (checkStack && (stackTop > stackUpperBound)) {
	Tcl_Size numChars;
	const char *cmd = GetSrcInfoForPc(pc, codePtr, &numChars, NULL, NULL);

	fprintf(stderr, "\nBad stack top %" TCL_Z_MODIFIER "u at pc %" TCL_Z_MODIFIER "u in TclNRExecuteByteCode (min 0, max %" TCL_Z_MODIFIER "u)",
		stackTop, relativePc, stackUpperBound);
	if (cmd != NULL) {
	    Tcl_Obj *message;

	    TclNewLiteralStringObj(message, "\n executing ");
	    Tcl_IncrRefCount(message);
	    Tcl_AppendLimitedToObj(message, cmd, numChars, 100, NULL);
	    fprintf(stderr, "%s\n", TclGetString(message));
	    Tcl_DecrRefCount(message);
	} else {
	    fprintf(stderr, "\n");
	}
	Tcl_Panic("TclNRExecuteByteCode execution failure: bad stack top");
    }
}
#endif /* TCL_COMPILE_DEBUG */

/*
 *----------------------------------------------------------------------
 *
 * IllegalExprOperandType --
 *
 *	Used by TclNRExecuteByteCode to append an error message to the interp
 *	result when an illegal operand type is detected by an expression
 *	instruction. The argument opndPtr holds the operand object in error.
 *
 * Results:
 *	None.
 *
 * Side effects:
 *	An error message is appended to the interp result.
 *
 *----------------------------------------------------------------------
 */

static void
IllegalExprOperandType(
    Tcl_Interp *interp,		/* Interpreter to which error information
				 * pertains. */
    const char *ord,		/* "first ", "second " or "" */
    const unsigned char *pc,	/* Points to the instruction being executed
				 * when the illegal type was found. */
    Tcl_Obj *opndPtr)		/* Points to the operand holding the value
				 * with the illegal type. */
{
    void *ptr;
    int type;
    const unsigned char opcode = *pc;
    const char *description, *op = "unknown";

    if (opcode == INST_EXPON) {
	op = "**";
    } else if (opcode <= INST_LNOT) {
	op = operatorStrings[opcode - INST_BITOR];
    }

    if (GetNumberFromObj(NULL, opndPtr, &ptr, &type) != TCL_OK) {
	Tcl_Size length;
	if (TclHasInternalRep(opndPtr, &tclDictType)) {
	    Tcl_DictObjSize(NULL, opndPtr, &length);
	    if (length > 0) {
	    listRep:
		Tcl_SetObjResult(interp, Tcl_ObjPrintf(
			"cannot use a list as %soperand of \"%s\"", ord, op));
		Tcl_SetErrorCode(interp, "ARITH", "DOMAIN", "list", (char *)NULL);
		return;
	    }
	}
	Tcl_ObjTypeLengthProc *lengthProc = TclObjTypeHasProc(opndPtr, lengthProc);
	Tcl_Size objcPtr;
	Tcl_Obj **objvPtr;
	if ((lengthProc && lengthProc(opndPtr) > 1)
		|| ((TclMaxListLength(TclGetString(opndPtr), TCL_INDEX_NONE, NULL) > 1)
		&& (Tcl_ListObjGetElements(NULL, opndPtr, &objcPtr, &objvPtr) == TCL_OK))) {
	    goto listRep;
	}
	description = "non-numeric string";
    } else if (type == TCL_NUMBER_NAN) {
	description = "non-numeric floating-point value";
    } else if (type == TCL_NUMBER_DOUBLE) {
	description = "floating-point value";
    } else {
	/* TODO: No caller needs this. Eliminate? */
	description = "(big) integer";
    }

    Tcl_SetObjResult(interp, Tcl_ObjPrintf(
	    "cannot use %s \"%s\" as %soperand of \"%s\"", description,
	    TclGetString(opndPtr), ord, op));
    Tcl_SetErrorCode(interp, "ARITH", "DOMAIN", description, (char *)NULL);
}

/*
 *----------------------------------------------------------------------
 *
 * TclGetSrcInfoForPc, GetSrcInfoForPc, TclGetSourceFromFrame --
 *
 *	Given a program counter value, finds the closest command in the
 *	bytecode code unit's CmdLocation array and returns information about
 *	that command's source: a pointer to its first byte and the number of
 *	characters.
 *
 * Results:
 *	If a command is found that encloses the program counter value, a
 *	pointer to the command's source is returned and the length of the
 *	source is stored at *lengthPtr. If multiple commands resulted in code
 *	at pc, information about the closest enclosing command is returned. If
 *	no matching command is found, NULL is returned and *lengthPtr is
 *	unchanged.
 *
 * Side effects:
 *	The CmdFrame at *cfPtr is updated.
 *
 *----------------------------------------------------------------------
 */

Tcl_Obj *
TclGetSourceFromFrame(
    CmdFrame *cfPtr,
    Tcl_Size objc,
    Tcl_Obj *const objv[])
{
    if (cfPtr == NULL) {
	return Tcl_NewListObj(objc, objv);
    }
    if (cfPtr->cmdObj == NULL) {
	if (cfPtr->cmd == NULL) {
	    ByteCode *codePtr = (ByteCode *)cfPtr->data.tebc.codePtr;

	    cfPtr->cmd = GetSrcInfoForPc((unsigned char *)
		    cfPtr->data.tebc.pc, codePtr, &cfPtr->len, NULL, NULL);
	}
	if (cfPtr->cmd) {
	    cfPtr->cmdObj = Tcl_NewStringObj(cfPtr->cmd, cfPtr->len);
	} else {
	    cfPtr->cmdObj = Tcl_NewListObj(objc, objv);
	}
	Tcl_IncrRefCount(cfPtr->cmdObj);
    }
    return cfPtr->cmdObj;
}

void
TclGetSrcInfoForPc(
    CmdFrame *cfPtr)
{
    ByteCode *codePtr = (ByteCode *) cfPtr->data.tebc.codePtr;

    assert(cfPtr->type == TCL_LOCATION_BC);

    if (cfPtr->cmd == NULL) {

	cfPtr->cmd = GetSrcInfoForPc(
		(unsigned char *) cfPtr->data.tebc.pc, codePtr,
		&cfPtr->len, NULL, NULL);
    }

    if (cfPtr->cmd != NULL) {
	/*
	 * We now have the command. We can get the srcOffset back and from
	 * there find the list of word locations for this command.
	 */

	ExtCmdLoc *eclPtr;
	ECL *locPtr = NULL;
	Tcl_Size srcOffset;
	Tcl_Size i;
	Interp *iPtr = (Interp *) *codePtr->interpHandle;
	Tcl_HashEntry *hePtr =
		Tcl_FindHashEntry(iPtr->lineBCPtr, codePtr);

	if (!hePtr) {
	    return;
	}

	srcOffset = cfPtr->cmd - codePtr->source;
	eclPtr = (ExtCmdLoc *)Tcl_GetHashValue(hePtr);

	for (i=0; i < eclPtr->nuloc; i++) {
	    if (eclPtr->loc[i].srcOffset == srcOffset) {
		locPtr = eclPtr->loc+i;
		break;
	    }
	}
	if (locPtr == NULL) {
	    Tcl_Panic("LocSearch failure");
	}

	cfPtr->line = locPtr->line;
	cfPtr->nline = locPtr->nline;
	cfPtr->type = eclPtr->type;

	if (eclPtr->type == TCL_LOCATION_SOURCE) {
	    cfPtr->data.eval.path = eclPtr->path;
	    Tcl_IncrRefCount(cfPtr->data.eval.path);
	}

	/*
	 * Do not set cfPtr->data.eval.path NULL for non-SOURCE. Needed for
	 * cfPtr->data.tebc.codePtr.
	 */
    }
}

static const char *
GetSrcInfoForPc(
    const unsigned char *pc,	/* The program counter value for which to
				 * return the closest command's source info.
				 * This points within a bytecode instruction
				 * in codePtr's code. */
    ByteCode *codePtr,		/* The bytecode sequence in which to look up
				 * the command source for the pc. */
    Tcl_Size *lengthPtr,	/* If non-NULL, the location where the length
				 * of the command's source should be stored.
				 * If NULL, no length is stored. */
    const unsigned char **pcBeg,/* If non-NULL, the bytecode location
				 * where the current instruction starts.
				 * If NULL; no pointer is stored. */
    Tcl_Size *cmdIdxPtr)	/* If non-NULL, the location where the index
				 * of the command containing the pc should
				 * be stored. */
{
    Tcl_Size pcOffset = pc - codePtr->codeStart;
    Tcl_Size numCmds = codePtr->numCommands;
    unsigned char *codeDeltaNext, *codeLengthNext;
    unsigned char *srcDeltaNext, *srcLengthNext;
    Tcl_Size codeOffset, codeLen, codeEnd, srcOffset, srcLen, delta, i;
    Tcl_Size bestDist = TCL_SIZE_MAX; /* Distance of pc to best cmd's start pc. */
    Tcl_Size bestSrcOffset = -1; /* Initialized to avoid compiler warning. */
    Tcl_Size bestSrcLength = -1; /* Initialized to avoid compiler warning. */
    Tcl_Size bestCmdIdx = -1;

    /* The pc must point within the bytecode */
    assert ((pcOffset >= 0) && (pcOffset < codePtr->numCodeBytes));

    /*
     * Decode the code and source offset and length for each command. The
     * closest enclosing command is the last one whose code started before
     * pcOffset.
     */

    codeDeltaNext = codePtr->codeDeltaStart;
    codeLengthNext = codePtr->codeLengthStart;
    srcDeltaNext = codePtr->srcDeltaStart;
    srcLengthNext = codePtr->srcLengthStart;
    codeOffset = srcOffset = 0;
    for (i = 0;  i < numCmds;  i++) {
	if ((unsigned) *codeDeltaNext == (unsigned) 0xFF) {
	    codeDeltaNext++;
	    delta = TclGetInt4AtPtr(codeDeltaNext);
	    codeDeltaNext += 4;
	} else {
	    delta = TclGetInt1AtPtr(codeDeltaNext);
	    codeDeltaNext++;
	}
	codeOffset += delta;

	if ((unsigned) *codeLengthNext == (unsigned) 0xFF) {
	    codeLengthNext++;
	    codeLen = TclGetInt4AtPtr(codeLengthNext);
	    codeLengthNext += 4;
	} else {
	    codeLen = TclGetInt1AtPtr(codeLengthNext);
	    codeLengthNext++;
	}
	codeEnd = (codeOffset + codeLen - 1);

	if ((unsigned) *srcDeltaNext == (unsigned) 0xFF) {
	    srcDeltaNext++;
	    delta = TclGetInt4AtPtr(srcDeltaNext);
	    srcDeltaNext += 4;
	} else {
	    delta = TclGetInt1AtPtr(srcDeltaNext);
	    srcDeltaNext++;
	}
	srcOffset += delta;

	if ((unsigned) *srcLengthNext == (unsigned) 0xFF) {
	    srcLengthNext++;
	    srcLen = TclGetInt4AtPtr(srcLengthNext);
	    srcLengthNext += 4;
	} else {
	    srcLen = TclGetInt1AtPtr(srcLengthNext);
	    srcLengthNext++;
	}

	if (codeOffset > pcOffset) {	/* Best cmd already found */
	    break;
	}
	if (pcOffset <= codeEnd) {	/* This cmd's code encloses pc */
	    int dist = (pcOffset - codeOffset);

	    if (dist <= bestDist) {
		bestDist = dist;
		bestSrcOffset = srcOffset;
		bestSrcLength = srcLen;
		bestCmdIdx = i;
	    }
	}
    }

    if (pcBeg != NULL) {
	const unsigned char *curr, *prev;

	/*
	 * Walk from beginning of command or BC to pc, by complete
	 * instructions. Stop when crossing pc; keep previous.
	 */

	curr = ((bestDist == TCL_SIZE_MAX) ? codePtr->codeStart : pc - bestDist);
	prev = curr;
	while (curr <= pc) {
	    prev = curr;
	    curr += tclInstructionTable[*curr].numBytes;
	}
	*pcBeg = prev;
    }

    if (bestDist == TCL_SIZE_MAX) {
	return NULL;
    }

    if (lengthPtr != NULL) {
	*lengthPtr = bestSrcLength;
    }

    if (cmdIdxPtr != NULL) {
	*cmdIdxPtr = bestCmdIdx;
    }

    return (codePtr->source + bestSrcOffset);
}

/*
 *----------------------------------------------------------------------
 *
 * GetExceptRangeForPc --
 *
 *	Given a program counter value, return the closest enclosing
 *	ExceptionRange.
 *
 * Results:
 *	If the searchMode is TCL_ERROR, this procedure ignores loop exception
 *	ranges and returns a pointer to the closest catch range. If the
 *	searchMode is TCL_BREAK, this procedure returns a pointer to the most
 *	closely enclosing ExceptionRange regardless of whether it is a loop or
 *	catch exception range. If the searchMode is TCL_CONTINUE, this
 *	procedure returns a pointer to the most closely enclosing
 *	ExceptionRange (of any type) skipping only loop exception ranges if
 *	they don't have a sensible continueOffset defined. If no matching
 *	ExceptionRange is found that encloses pc, a NULL is returned.
 *
 * Side effects:
 *	None.
 *
 *----------------------------------------------------------------------
 */

static ExceptionRange *
GetExceptRangeForPc(
    const unsigned char *pc,	/* The program counter value for which to
				 * search for a closest enclosing exception
				 * range. This points to a bytecode
				 * instruction in codePtr's code. */
    int searchMode,		/* If TCL_BREAK, consider either loop or catch
				 * ExceptionRanges in search. If TCL_ERROR
				 * consider only catch ranges (and ignore any
				 * closer loop ranges). If TCL_CONTINUE, look
				 * for loop ranges that define a continue
				 * point or a catch range. */
    ByteCode *codePtr)		/* Points to the ByteCode in which to search
				 * for the enclosing ExceptionRange. */
{
    ExceptionRange *rangeArrayPtr;
    size_t numRanges = codePtr->numExceptRanges;
    ExceptionRange *rangePtr;
    size_t pcOffset = pc - codePtr->codeStart;
    size_t start;

    if (numRanges == 0) {
	return NULL;
    }

    /*
     * This exploits peculiarities of our compiler: nested ranges are always
     * *after* their containing ranges, so that by scanning backwards we are
     * sure that the first matching range is indeed the deepest.
     */

    rangeArrayPtr = codePtr->exceptArrayPtr;
    rangePtr = rangeArrayPtr + numRanges;
    while (--rangePtr >= rangeArrayPtr) {
	start = rangePtr->codeOffset;
	if ((start <= pcOffset) &&
		(pcOffset < (start + rangePtr->numCodeBytes))) {
	    if (rangePtr->type == CATCH_EXCEPTION_RANGE) {
		return rangePtr;
	    }
	    if (searchMode == TCL_BREAK) {
		return rangePtr;
	    }
	    if (searchMode == TCL_CONTINUE && rangePtr->continueOffset != TCL_INDEX_NONE){
		return rangePtr;
	    }
	}
    }
    return NULL;
}

/*
 *----------------------------------------------------------------------
 *
 * GetOpcodeName --
 *
 *	This procedure is called by the TRACE and TRACE_WITH_OBJ macros used
 *	in TclNRExecuteByteCode when debugging. It returns the name of the
 *	bytecode instruction at a specified instruction pc.
 *
 * Results:
 *	A character string for the instruction.
 *
 * Side effects:
 *	None.
 *
 *----------------------------------------------------------------------
 */

#ifdef TCL_COMPILE_DEBUG
static const char *
GetOpcodeName(
    const unsigned char *pc)	/* Points to the instruction whose name should
				 * be returned. */
{
    unsigned char opCode = *pc;

    return tclInstructionTable[opCode].name;
}
#endif /* TCL_COMPILE_DEBUG */

/*
 *----------------------------------------------------------------------
 *
 * TclExprFloatError --
 *
 *	This procedure is called when an error occurs during a floating-point
 *	operation. It reads errno and sets interp->objResultPtr accordingly.
 *
 * Results:
 *	interp->objResultPtr is set to hold an error message.
 *
 * Side effects:
 *	None.
 *
 *----------------------------------------------------------------------
 */

void
TclExprFloatError(
    Tcl_Interp *interp,		/* Where to store error message. */
    double value)		/* Value returned after error; used to
				 * distinguish underflows from overflows. */
{
    const char *s;

    if ((errno == EDOM) || isnan(value)) {
	s = "domain error: argument not in valid range";
	Tcl_SetObjResult(interp, Tcl_NewStringObj(s, -1));
	Tcl_SetErrorCode(interp, "ARITH", "DOMAIN", s, (char *)NULL);
    } else if ((errno == ERANGE) || isinf(value)) {
	if (value == 0.0) {
	    s = "floating-point value too small to represent";
	    Tcl_SetObjResult(interp, Tcl_NewStringObj(s, -1));
	    Tcl_SetErrorCode(interp, "ARITH", "UNDERFLOW", s, (char *)NULL);
	} else {
	    s = "floating-point value too large to represent";
	    Tcl_SetObjResult(interp, Tcl_NewStringObj(s, -1));
	    Tcl_SetErrorCode(interp, "ARITH", "OVERFLOW", s, (char *)NULL);
	}
    } else {
	Tcl_Obj *objPtr = Tcl_ObjPrintf(
		"unknown floating-point error, errno = %d", errno);

	Tcl_SetErrorCode(interp, "ARITH", "UNKNOWN",
		TclGetString(objPtr), (char *)NULL);
	Tcl_SetObjResult(interp, objPtr);
    }
}

#ifdef TCL_COMPILE_STATS
/*
 *----------------------------------------------------------------------
 *
 * TclLog2 --
 *
 *	Procedure used while collecting compilation statistics to determine
 *	the log base 2 of an integer.
 *
 * Results:
 *	Returns the log base 2 of the operand. If the argument is less than or
 *	equal to zero, a zero is returned.
 *
 * Side effects:
 *	None.
 *
 *----------------------------------------------------------------------
 */

int
TclLog2(
<<<<<<< HEAD
    int value)			/* The integer for which to compute the log
				 * base 2. */
=======
    long long value)			/* The integer for which to compute the log
				 * base 2. The maximum output is 31 */
>>>>>>> 1c58843c
{
    int result = 0;

    if (value > 0x7FFFFF) {
	return 31;
    }
    if (value > 0xFFFF) {
	value >>= 16;
	result += 16;
    }
    if (value > 0xFF) {
	value >>= 8;
	result += 8;
    }
    if (value > 0xF) {
	value >>= 4;
	result += 4;
    }
    if (value > 0x3) {
	value >>= 2;
	result += 2;
    }
    if (value > 0x1) {
	value >>= 1;
	result++;
    }
    return result;
}

/*
 *----------------------------------------------------------------------
 *
 * EvalStatsCmd --
 *
 *	Implements the "evalstats" command that prints instruction execution
 *	counts to stdout.
 *
 * Results:
 *	Standard Tcl results.
 *
 * Side effects:
 *	None.
 *
 *----------------------------------------------------------------------
 */

static int
EvalStatsCmd(
    TCL_UNUSED(void *),		/* Unused. */
    Tcl_Interp *interp,		/* The current interpreter. */
    int objc,			/* The number of arguments. */
    Tcl_Obj *const objv[])	/* The argument strings. */
{
    Interp *iPtr = (Interp *) interp;
    LiteralTable *globalTablePtr = &iPtr->literalTable;
    ByteCodeStats *statsPtr = &iPtr->stats;
    double totalCodeBytes, currentCodeBytes;
    double totalLiteralBytes, currentLiteralBytes;
    double objBytesIfUnshared, strBytesIfUnshared, sharingBytesSaved;
    double strBytesSharedMultX, strBytesSharedOnce;
    double numInstructions, currentHeaderBytes;
    size_t numCurrentByteCodes, numByteCodeLits;
    size_t refCountSum, literalMgmtBytes, sum, decadeHigh;
    size_t numSharedMultX, numSharedOnce, minSizeDecade, maxSizeDecade;
    Tcl_Size i, length;
    size_t ui;
    char *litTableStats;
    LiteralEntry *entryPtr;
    Tcl_Obj *objPtr;

#define Percent(a,b) ((a) * 100.0 / (b))

    TclNewObj(objPtr);
    Tcl_IncrRefCount(objPtr);

    numInstructions = 0.0;
    for (i = 0;  i < 256;  i++) {
	if (statsPtr->instructionCount[i] != 0) {
	    numInstructions += statsPtr->instructionCount[i];
	}
    }

    totalLiteralBytes = sizeof(LiteralTable)
	    + iPtr->literalTable.numBuckets * sizeof(LiteralEntry *)
	    + (statsPtr->numLiteralsCreated * sizeof(LiteralEntry))
	    + (statsPtr->numLiteralsCreated * sizeof(Tcl_Obj))
	    + statsPtr->totalLitStringBytes;
    totalCodeBytes = statsPtr->totalByteCodeBytes + totalLiteralBytes;

    numCurrentByteCodes =
	    statsPtr->numCompilations - statsPtr->numByteCodesFreed;
    currentHeaderBytes = numCurrentByteCodes
	    * offsetof(ByteCode, localCachePtr);
    literalMgmtBytes = sizeof(LiteralTable)
	    + (iPtr->literalTable.numBuckets * sizeof(LiteralEntry *))
	    + (iPtr->literalTable.numEntries * sizeof(LiteralEntry));
    currentLiteralBytes = literalMgmtBytes
	    + iPtr->literalTable.numEntries * sizeof(Tcl_Obj)
	    + statsPtr->currentLitStringBytes;
    currentCodeBytes = statsPtr->currentByteCodeBytes + currentLiteralBytes;

    /*
     * Summary statistics, total and current source and ByteCode sizes.
     */

    Tcl_AppendPrintfToObj(objPtr, "\n----------------------------------------------------------------\n");
    Tcl_AppendPrintfToObj(objPtr,
	    "Compilation and execution statistics for interpreter %p\n",
	    iPtr);

    Tcl_AppendPrintfToObj(objPtr, "\nNumber ByteCodes executed\t%" TCL_Z_MODIFIER "u\n",
	    statsPtr->numExecutions);
    Tcl_AppendPrintfToObj(objPtr, "Number ByteCodes compiled\t%" TCL_Z_MODIFIER "u\n",
	    statsPtr->numCompilations);
    Tcl_AppendPrintfToObj(objPtr, "  Mean executions/compile\t%.1f\n",
	    statsPtr->numExecutions / (float)statsPtr->numCompilations);

    Tcl_AppendPrintfToObj(objPtr, "\nInstructions executed\t\t%.0f\n",
	    numInstructions);
    Tcl_AppendPrintfToObj(objPtr, "  Mean inst/compile\t\t%.0f\n",
	    numInstructions / statsPtr->numCompilations);
    Tcl_AppendPrintfToObj(objPtr, "  Mean inst/execution\t\t%.0f\n",
	    numInstructions / statsPtr->numExecutions);

    Tcl_AppendPrintfToObj(objPtr, "\nTotal ByteCodes\t\t\t%" TCL_Z_MODIFIER "u\n",
	    statsPtr->numCompilations);
    Tcl_AppendPrintfToObj(objPtr, "  Source bytes\t\t\t%.6g\n",
	    statsPtr->totalSrcBytes);
    Tcl_AppendPrintfToObj(objPtr, "  Code bytes\t\t\t%.6g\n",
	    totalCodeBytes);
    Tcl_AppendPrintfToObj(objPtr, "    ByteCode bytes\t\t%.6g\n",
	    statsPtr->totalByteCodeBytes);
    Tcl_AppendPrintfToObj(objPtr, "    Literal bytes\t\t%.6g\n",
	    totalLiteralBytes);
    Tcl_AppendPrintfToObj(objPtr, "      table %" TCL_Z_MODIFIER "u + bkts %" TCL_Z_MODIFIER "u + entries %" TCL_Z_MODIFIER "u + objects %" TCL_Z_MODIFIER "u + strings %.6g\n",
	    sizeof(LiteralTable),
	    iPtr->literalTable.numBuckets * sizeof(LiteralEntry *),
	    statsPtr->numLiteralsCreated * sizeof(LiteralEntry),
	    statsPtr->numLiteralsCreated * sizeof(Tcl_Obj),
	    statsPtr->totalLitStringBytes);
    Tcl_AppendPrintfToObj(objPtr, "  Mean code/compile\t\t%.1f\n",
	    totalCodeBytes / statsPtr->numCompilations);
    Tcl_AppendPrintfToObj(objPtr, "  Mean code/source\t\t%.1f\n",
	    totalCodeBytes / statsPtr->totalSrcBytes);

    Tcl_AppendPrintfToObj(objPtr, "\nCurrent (active) ByteCodes\t%" TCL_Z_MODIFIER "u\n",
	    numCurrentByteCodes);
    Tcl_AppendPrintfToObj(objPtr, "  Source bytes\t\t\t%.6g\n",
	    statsPtr->currentSrcBytes);
    Tcl_AppendPrintfToObj(objPtr, "  Code bytes\t\t\t%.6g\n",
	    currentCodeBytes);
    Tcl_AppendPrintfToObj(objPtr, "    ByteCode bytes\t\t%.6g\n",
	    statsPtr->currentByteCodeBytes);
    Tcl_AppendPrintfToObj(objPtr, "    Literal bytes\t\t%.6g\n",
	    currentLiteralBytes);
    Tcl_AppendPrintfToObj(objPtr, "      table %" TCL_Z_MODIFIER "u + bkts %" TCL_Z_MODIFIER "u + entries %" TCL_Z_MODIFIER "u + objects %" TCL_Z_MODIFIER "u + strings %.6g\n",
	    sizeof(LiteralTable),
	    iPtr->literalTable.numBuckets * sizeof(LiteralEntry *),
	    iPtr->literalTable.numEntries * sizeof(LiteralEntry),
	    iPtr->literalTable.numEntries * sizeof(Tcl_Obj),
	    statsPtr->currentLitStringBytes);
    Tcl_AppendPrintfToObj(objPtr, "  Mean code/source\t\t%.1f\n",
	    currentCodeBytes / statsPtr->currentSrcBytes);
    Tcl_AppendPrintfToObj(objPtr, "  Code + source bytes\t\t%.6g (%0.1f mean code/src)\n",
	    (currentCodeBytes + statsPtr->currentSrcBytes),
	    (currentCodeBytes / statsPtr->currentSrcBytes) + 1.0);

    /*
     * Tcl_IsShared statistics check
     *
     * This gives the refcount of each obj as Tcl_IsShared was called for it.
     * Shared objects must be duplicated before they can be modified.
     */

    numSharedMultX = 0;
    Tcl_AppendPrintfToObj(objPtr, "\nTcl_IsShared object check (all objects):\n");
    Tcl_AppendPrintfToObj(objPtr, "  Object had refcount <=1 (not shared)\t%" TCL_Z_MODIFIER "u\n",
	    tclObjsShared[1]);
    for (i = 2;  i < TCL_MAX_SHARED_OBJ_STATS;  i++) {
	Tcl_AppendPrintfToObj(objPtr, "  refcount ==%" TCL_Z_MODIFIER "u\t\t%" TCL_Z_MODIFIER "u\n",
		i, tclObjsShared[i]);
	numSharedMultX += tclObjsShared[i];
    }
    Tcl_AppendPrintfToObj(objPtr, "  refcount >=%" TCL_Z_MODIFIER "u\t\t%" TCL_Z_MODIFIER "u\n",
	    i, tclObjsShared[0]);
    numSharedMultX += tclObjsShared[0];
    Tcl_AppendPrintfToObj(objPtr, "  Total shared objects\t\t\t%" TCL_Z_MODIFIER "u\n",
	    numSharedMultX);

    /*
     * Literal table statistics.
     */

    numByteCodeLits = 0;
    refCountSum = 0;
    numSharedMultX = 0;
    numSharedOnce = 0;
    objBytesIfUnshared = 0.0;
    strBytesIfUnshared = 0.0;
    strBytesSharedMultX = 0.0;
    strBytesSharedOnce = 0.0;
    for (ui = 0;  ui < globalTablePtr->numBuckets;  ui++) {
	for (entryPtr = globalTablePtr->buckets[i];  entryPtr != NULL;
		entryPtr = entryPtr->nextPtr) {
	    if (TclHasInternalRep(entryPtr->objPtr, &tclByteCodeType)) {
		numByteCodeLits++;
	    }
	    (void) TclGetStringFromObj(entryPtr->objPtr, &length);
	    refCountSum += entryPtr->refCount;
	    objBytesIfUnshared += (entryPtr->refCount * sizeof(Tcl_Obj));
	    strBytesIfUnshared += (entryPtr->refCount * (length+1));
	    if (entryPtr->refCount > 1) {
		numSharedMultX++;
		strBytesSharedMultX += (length+1);
	    } else {
		numSharedOnce++;
		strBytesSharedOnce += (length+1);
	    }
	}
    }
    sharingBytesSaved = (objBytesIfUnshared + strBytesIfUnshared)
	    - currentLiteralBytes;

    Tcl_AppendPrintfToObj(objPtr, "\nTotal objects (all interps)\t%" TCL_Z_MODIFIER "u\n",
	    tclObjsAlloced);
    Tcl_AppendPrintfToObj(objPtr, "Current objects\t\t\t%" TCL_Z_MODIFIER "u\n",
	    (tclObjsAlloced - tclObjsFreed));
    Tcl_AppendPrintfToObj(objPtr, "Total literal objects\t\t%" TCL_Z_MODIFIER "u\n",
	    statsPtr->numLiteralsCreated);

    Tcl_AppendPrintfToObj(objPtr, "\nCurrent literal objects\t\t%" TCL_SIZE_MODIFIER "d (%0.1f%% of current objects)\n",
	    globalTablePtr->numEntries,
	    Percent(globalTablePtr->numEntries, tclObjsAlloced-tclObjsFreed));
    Tcl_AppendPrintfToObj(objPtr, "  ByteCode literals\t\t%" TCL_Z_MODIFIER "u (%0.1f%% of current literals)\n",
	    numByteCodeLits,
	    Percent(numByteCodeLits, globalTablePtr->numEntries));
    Tcl_AppendPrintfToObj(objPtr, "  Literals reused > 1x\t\t%" TCL_Z_MODIFIER "u\n",
	    numSharedMultX);
    Tcl_AppendPrintfToObj(objPtr, "  Mean reference count\t\t%.2f\n",
	    ((double) refCountSum) / globalTablePtr->numEntries);
    Tcl_AppendPrintfToObj(objPtr, "  Mean len, str reused >1x \t%.2f\n",
	    (numSharedMultX ? strBytesSharedMultX/numSharedMultX : 0.0));
    Tcl_AppendPrintfToObj(objPtr, "  Mean len, str used 1x\t\t%.2f\n",
	    (numSharedOnce ? strBytesSharedOnce/numSharedOnce : 0.0));
    Tcl_AppendPrintfToObj(objPtr, "  Total sharing savings\t\t%.6g (%0.1f%% of bytes if no sharing)\n",
	    sharingBytesSaved,
	    Percent(sharingBytesSaved, objBytesIfUnshared+strBytesIfUnshared));
    Tcl_AppendPrintfToObj(objPtr, "    Bytes with sharing\t\t%.6g\n",
	    currentLiteralBytes);
    Tcl_AppendPrintfToObj(objPtr, "      table %lu + bkts %lu + entries %lu + objects %lu + strings %.6g\n",
	    (unsigned long) sizeof(LiteralTable),
	    (unsigned long) (iPtr->literalTable.numBuckets * sizeof(LiteralEntry *)),
	    (unsigned long) (iPtr->literalTable.numEntries * sizeof(LiteralEntry)),
	    (unsigned long) (iPtr->literalTable.numEntries * sizeof(Tcl_Obj)),
	    statsPtr->currentLitStringBytes);
    Tcl_AppendPrintfToObj(objPtr, "    Bytes if no sharing\t\t%.6g = objects %.6g + strings %.6g\n",
	    (objBytesIfUnshared + strBytesIfUnshared),
	    objBytesIfUnshared, strBytesIfUnshared);
    Tcl_AppendPrintfToObj(objPtr, "  String sharing savings \t%.6g = unshared %.6g - shared %.6g\n",
	    (strBytesIfUnshared - statsPtr->currentLitStringBytes),
	    strBytesIfUnshared, statsPtr->currentLitStringBytes);
    Tcl_AppendPrintfToObj(objPtr, "  Literal mgmt overhead\t\t%" TCL_Z_MODIFIER "u (%0.1f%% of bytes with sharing)\n",
	    literalMgmtBytes,
	    Percent(literalMgmtBytes, currentLiteralBytes));
    Tcl_AppendPrintfToObj(objPtr, "    table %lu + buckets %lu + entries %lu\n",
	    (unsigned long) sizeof(LiteralTable),
	    (unsigned long) (iPtr->literalTable.numBuckets * sizeof(LiteralEntry *)),
	    (unsigned long) (iPtr->literalTable.numEntries * sizeof(LiteralEntry)));

    /*
     * Breakdown of current ByteCode space requirements.
     */

    Tcl_AppendPrintfToObj(objPtr, "\nBreakdown of current ByteCode requirements:\n");
    Tcl_AppendPrintfToObj(objPtr, "                         Bytes      Pct of    Avg per\n");
    Tcl_AppendPrintfToObj(objPtr, "                                     total    ByteCode\n");
    Tcl_AppendPrintfToObj(objPtr, "Total             %12.6g     100.00%%   %8.1f\n",
	    statsPtr->currentByteCodeBytes,
	    statsPtr->currentByteCodeBytes / numCurrentByteCodes);
    Tcl_AppendPrintfToObj(objPtr, "Header            %12.6g   %8.1f%%   %8.1f\n",
	    currentHeaderBytes,
	    Percent(currentHeaderBytes, statsPtr->currentByteCodeBytes),
	    currentHeaderBytes / numCurrentByteCodes);
    Tcl_AppendPrintfToObj(objPtr, "Instructions      %12.6g   %8.1f%%   %8.1f\n",
	    statsPtr->currentInstBytes,
	    Percent(statsPtr->currentInstBytes, statsPtr->currentByteCodeBytes),
	    statsPtr->currentInstBytes / numCurrentByteCodes);
    Tcl_AppendPrintfToObj(objPtr, "Literal ptr array %12.6g   %8.1f%%   %8.1f\n",
	    statsPtr->currentLitBytes,
	    Percent(statsPtr->currentLitBytes, statsPtr->currentByteCodeBytes),
	    statsPtr->currentLitBytes / numCurrentByteCodes);
    Tcl_AppendPrintfToObj(objPtr, "Exception table   %12.6g   %8.1f%%   %8.1f\n",
	    statsPtr->currentExceptBytes,
	    Percent(statsPtr->currentExceptBytes, statsPtr->currentByteCodeBytes),
	    statsPtr->currentExceptBytes / numCurrentByteCodes);
    Tcl_AppendPrintfToObj(objPtr, "Auxiliary data    %12.6g   %8.1f%%   %8.1f\n",
	    statsPtr->currentAuxBytes,
	    Percent(statsPtr->currentAuxBytes, statsPtr->currentByteCodeBytes),
	    statsPtr->currentAuxBytes / numCurrentByteCodes);
    Tcl_AppendPrintfToObj(objPtr, "Command map       %12.6g   %8.1f%%   %8.1f\n",
	    statsPtr->currentCmdMapBytes,
	    Percent(statsPtr->currentCmdMapBytes, statsPtr->currentByteCodeBytes),
	    statsPtr->currentCmdMapBytes / numCurrentByteCodes);

    /*
     * Detailed literal statistics.
     */

    Tcl_AppendPrintfToObj(objPtr, "\nLiteral string sizes:\n");
    Tcl_AppendPrintfToObj(objPtr, "\t Up to length\t\tPercentage\n");
    maxSizeDecade = 0;
    i = 32;
    while (i-- > 0) {
	if (statsPtr->literalCount[i] > 0) {
	    maxSizeDecade = i;
	    break;
	}
    }
    sum = 0;
    for (ui = 0;  ui <= maxSizeDecade;  ui++) {
	decadeHigh = (1 << (ui+1)) - 1;
	sum += statsPtr->literalCount[ui];
	Tcl_AppendPrintfToObj(objPtr, "\t%10" TCL_SIZE_MODIFIER "d\t\t%8.0f%%\n",
		decadeHigh, Percent(sum, statsPtr->numLiteralsCreated));
    }

    litTableStats = TclLiteralStats(globalTablePtr);
    Tcl_AppendPrintfToObj(objPtr, "\nCurrent literal table statistics:\n%s\n",
	    litTableStats);
    Tcl_Free(litTableStats);

    /*
     * Source and ByteCode size distributions.
     */

    Tcl_AppendPrintfToObj(objPtr, "\nSource sizes:\n");
    Tcl_AppendPrintfToObj(objPtr, "\t Up to size\t\tPercentage\n");
    minSizeDecade = maxSizeDecade = 0;
    for (i = 0;  i < 31;  i++) {
	if (statsPtr->srcCount[i] > 0) {
	    minSizeDecade = i;
	    break;
	}
    }
    for (i = 31;  i != TCL_INDEX_NONE;  i--) {
	if (statsPtr->srcCount[i] > 0) {
	    break;		/* maxSizeDecade to consume 'i' value
				 * below... */
	}
    }
    maxSizeDecade = i;
    sum = 0;
    for (ui = minSizeDecade;  ui <= maxSizeDecade;  ui++) {
	decadeHigh = (1 << (ui+1)) - 1;
	sum += statsPtr->srcCount[ui];
	Tcl_AppendPrintfToObj(objPtr, "\t%10" TCL_SIZE_MODIFIER "d\t\t%8.0f%%\n",
		decadeHigh, Percent(sum, statsPtr->numCompilations));
    }

    Tcl_AppendPrintfToObj(objPtr, "\nByteCode sizes:\n");
    Tcl_AppendPrintfToObj(objPtr, "\t Up to size\t\tPercentage\n");
    minSizeDecade = maxSizeDecade = 0;
    for (i = 0;  i < 31;  i++) {
	if (statsPtr->byteCodeCount[i] > 0) {
	    minSizeDecade = i;
	    break;
	}
    }
    for (i = 31;  i != TCL_INDEX_NONE;  i--) {
	if (statsPtr->byteCodeCount[i] > 0) {
	    break;		/* maxSizeDecade to consume 'i' value
				 * below... */
	}
    }
    maxSizeDecade = i;
    sum = 0;
    for (ui = minSizeDecade;  ui <= maxSizeDecade;  i++) {
	decadeHigh = (1 << (ui+1)) - 1;
	sum += statsPtr->byteCodeCount[ui];
	Tcl_AppendPrintfToObj(objPtr, "\t%10" TCL_SIZE_MODIFIER "d\t\t%8.0f%%\n",
		decadeHigh, Percent(sum, statsPtr->numCompilations));
    }

    Tcl_AppendPrintfToObj(objPtr, "\nByteCode longevity (excludes Current ByteCodes):\n");
    Tcl_AppendPrintfToObj(objPtr, "\t       Up to ms\t\tPercentage\n");
    minSizeDecade = maxSizeDecade = 0;
    for (i = 0;  i < 31;  i++) {
	if (statsPtr->lifetimeCount[i] > 0) {
	    minSizeDecade = i;
	    break;
	}
    }
    for (i = 31;  i != TCL_INDEX_NONE;  i--) {
	if (statsPtr->lifetimeCount[i] > 0) {
	    break;		/* maxSizeDecade to consume 'i' value
				 * below... */
	}
    }
    maxSizeDecade = i;
    sum = 0;
    for (ui = minSizeDecade;  ui <= maxSizeDecade;  ui++) {
	decadeHigh = (1 << (ui+1)) - 1;
	sum += statsPtr->lifetimeCount[ui];
	Tcl_AppendPrintfToObj(objPtr, "\t%12.3f\t\t%8.0f%%\n",
		decadeHigh/1000.0, Percent(sum, statsPtr->numByteCodesFreed));
    }

    /*
     * Instruction counts.
     */

    Tcl_AppendPrintfToObj(objPtr, "\nInstruction counts:\n");
    for (i = 0;  i < LAST_INST_OPCODE;  i++) {
	Tcl_AppendPrintfToObj(objPtr, "%20s %8" TCL_Z_MODIFIER "u ",
		tclInstructionTable[i].name, statsPtr->instructionCount[i]);
	if (statsPtr->instructionCount[i]) {
	    Tcl_AppendPrintfToObj(objPtr, "%6.1f%%\n",
		    Percent(statsPtr->instructionCount[i], numInstructions));
	} else {
	    Tcl_AppendPrintfToObj(objPtr, "0\n");
	}
    }

#ifdef TCL_MEM_DEBUG
    Tcl_AppendPrintfToObj(objPtr, "\nHeap Statistics:\n");
    TclDumpMemoryInfo(objPtr, 1);
#endif
    Tcl_AppendPrintfToObj(objPtr, "\n----------------------------------------------------------------\n");

    if (objc == 1) {
	Tcl_SetObjResult(interp, objPtr);
    } else {
	Tcl_Channel outChan;
	char *str = TclGetStringFromObj(objv[1], &length);

	if (length) {
	    if (strcmp(str, "stdout") == 0) {
		outChan = Tcl_GetStdChannel(TCL_STDOUT);
	    } else if (strcmp(str, "stderr") == 0) {
		outChan = Tcl_GetStdChannel(TCL_STDERR);
	    } else {
		outChan = Tcl_OpenFileChannel(NULL, str, "w", 0664);
	    }
	} else {
	    outChan = Tcl_GetStdChannel(TCL_STDOUT);
	}
	if (outChan != NULL) {
	    Tcl_WriteObj(outChan, objPtr);
	}
    }
    Tcl_DecrRefCount(objPtr);
    return TCL_OK;
}
#endif /* TCL_COMPILE_STATS */

#ifdef TCL_COMPILE_DEBUG
/*
 *----------------------------------------------------------------------
 *
 * StringForResultCode --
 *
 *	Procedure that returns a human-readable string representing a Tcl
 *	result code such as TCL_ERROR.
 *
 * Results:
 *	If the result code is one of the standard Tcl return codes, the result
 *	is a string representing that code such as "TCL_ERROR". Otherwise, the
 *	result string is that code formatted as a sequence of decimal digit
 *	characters. Note that the resulting string must not be modified by the
 *	caller.
 *
 * Side effects:
 *	None.
 *
 *----------------------------------------------------------------------
 */

static const char *
StringForResultCode(
    int result)			/* The Tcl result code for which to generate a
				 * string. */
{
    static char buf[TCL_INTEGER_SPACE];

    if ((result >= TCL_OK) && (result <= TCL_CONTINUE)) {
	return resultStrings[result];
    }
    TclFormatInt(buf, result);
    return buf;
}
#endif /* TCL_COMPILE_DEBUG */

/*
 * Local Variables:
 * mode: c
 * c-basic-offset: 4
 * fill-column: 78
 * End:
 */<|MERGE_RESOLUTION|>--- conflicted
+++ resolved
@@ -9592,13 +9592,8 @@
 
 int
 TclLog2(
-<<<<<<< HEAD
-    int value)			/* The integer for which to compute the log
-				 * base 2. */
-=======
     long long value)			/* The integer for which to compute the log
 				 * base 2. The maximum output is 31 */
->>>>>>> 1c58843c
 {
     int result = 0;
 
