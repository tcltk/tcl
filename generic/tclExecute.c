--- conflicted
+++ resolved
@@ -20,7 +20,6 @@
 #include "tclCompile.h"
 #include "tclOOInt.h"
 #include "tclTomMath.h"
-#include "tclArithSeries.h"
 #include <math.h>
 #include <assert.h>
 
@@ -457,11 +456,11 @@
  */
 
 #define GetNumberFromObj(interp, objPtr, ptrPtr, tPtr) \
-    ((TclHasInternalRep((objPtr), &tclIntType.objType))					\
+    ((TclHasInternalRep((objPtr), tclIntType))					\
 	?	(*(tPtr) = TCL_NUMBER_INT,				\
 		*(ptrPtr) = (void *)				\
 		    (&((objPtr)->internalRep.wideValue)), TCL_OK) :	\
-    TclHasInternalRep((objPtr), &tclDoubleType.objType)				\
+    TclHasInternalRep((objPtr), tclDoubleType)				\
 	?	(((isnan((objPtr)->internalRep.doubleValue))		\
 		    ?	(*(tPtr) = TCL_NUMBER_NAN)			\
 		    :	(*(tPtr) = TCL_NUMBER_DOUBLE)),			\
@@ -4653,14 +4652,9 @@
      */
 
     {
-<<<<<<< HEAD
 	int dstatus, numIndices, nocase, match, cflags,
 	    toIdxAnchor, fromIdxAnchor;
-	size_t slength, length2, fromIdx, toIdx, index, s1len, s2len;
-=======
-	int numIndices, nocase, match, cflags;
 	Tcl_Size slength, length2, fromIdx, toIdx, index, s1len, s2len;
->>>>>>> 6da79937
 	const char *s1, *s2;
 
     case INST_LIST:
@@ -4688,54 +4682,79 @@
 	value2Ptr = OBJ_AT_TOS;
 	valuePtr = OBJ_UNDER_TOS;
 	TRACE(("\"%.30s\" \"%.30s\" => ", O2S(valuePtr), O2S(value2Ptr)));
-
-
-	/* special case for ArithSeries */
-	if (TclHasInternalRep(valuePtr,&tclArithSeriesType.objType)) {
-	    length = ABSTRACTLIST_PROC(valuePtr, lengthProc)(valuePtr);
-	    if (TclGetIntForIndexM(interp, value2Ptr, length-1, &index)!=TCL_OK) {
-		CACHE_STACK_INFO();
-		TRACE_ERROR(interp);
-		goto gotError;
-	    }
-	    objResultPtr = TclArithSeriesObjIndex(interp, valuePtr, index);
-	    if (objResultPtr == NULL) {
-		CACHE_STACK_INFO();
-		TRACE_ERROR(interp);
-		goto gotError;
-	    }
-	    Tcl_IncrRefCount(objResultPtr); // reference held here
-	    goto lindexDone;
-	}
-
-	/*
-	 * Extract the desired list element.
-	 */
-
-<<<<<<< HEAD
-	if ((TclHasInternalRep(valuePtr, tclListType)
-	    || !TclObjectHasInterface(valuePtr, list, index))
-	    && (TclListObjGetElements(interp, valuePtr, &objc, &objv)
-		== TCL_OK)
-	    && !TclHasInternalRep(value2Ptr, tclListType)) {
-=======
-	if ((TclListObjGetElementsM(interp, valuePtr, &objc, &objv) == TCL_OK)
-		&& !TclHasInternalRep(value2Ptr, &tclListType.objType)) {
->>>>>>> 6da79937
-	    int code;
-
+	if (
+	    TclHasInternalRep(value2Ptr, tclListType)
+	    ||
+	    TclObjectHasInterface(value2Ptr, list, length)
+	) {
+	    Tcl_Size value2Length;
+	    if (Tcl_ListObjLength(interp,value2Ptr,&value2Length),
+		value2Length == 1) {
+		if (TclHasInternalRep(value2Ptr, tclListType)) {
+		    value2Ptr = TclListObjGetElement(value2Ptr, 0);
+		} else {
+		    Tcl_ListObjIndex(interp, value2Ptr, 0, &value2Ptr);
+		}
+	    } else {
+		goto TclLindexList;
+	    }
+	}
+
+	if (TclObjectHasInterface(valuePtr, list, length)
+	    || TclHasInternalRep(valuePtr, tclListType)) {
+	    int code, haveElements = 0, status;
+
+	    if (TclHasInternalRep(valuePtr, tclListType)) {
+		/* since the type is tclListtype, this can't fail */
+		TclListObjGetElementsM(interp, valuePtr, &objc, &objv);
+		haveElements = 1;
+	    } else {
+		TclObjectDispatchNoDefault(interp, status, valuePtr, list,
+		    length, interp, valuePtr, &objc);
+		if (status != TCL_OK) {
+		    CACHE_STACK_INFO();
+		    TRACE_ERROR(interp);
+		    goto gotError;
+		}
+
+		if (objc < 0) {
+		    objc = TCL_SIZE_MAX;
+		}
+	    } 
+
+	    Tcl_IncrRefCount(value2Ptr);
 	    DECACHE_STACK_INFO();
 	    code = TclGetIntForIndexM(interp, value2Ptr, objc-1, &index);
 	    CACHE_STACK_INFO();
-	    if (code == TCL_OK) {
-		TclDecrRefCount(value2Ptr);
+	    if (code != TCL_OK) {
+		goto TclLindexList;
+	    }
+	    Tcl_DecrRefCount(value2Ptr);
+
+	    if (haveElements && code == TCL_OK) {
 		tosPtr--;
 		pcAdjustment = 1;
 		goto lindexFastPath;
 	    }
+
 	    Tcl_ResetResult(interp);
-	}
-
+	    TclObjectDispatchNoDefault(interp, status, valuePtr, list,
+		index, interp, valuePtr, index, &objResultPtr);
+	    if (status != TCL_OK) {
+		TRACE_ERROR(interp);
+		goto gotError;
+	    }
+	    if (objResultPtr == NULL) {
+		TclNewObj(objResultPtr);
+	    }
+	    Tcl_IncrRefCount(objResultPtr); // reference held here
+	    goto lindexDone;
+
+	}
+    TclLindexList:
+	/*
+	 * Extract the desired list element.
+	 */
 	objResultPtr = TclLindexList(interp, valuePtr, value2Ptr);
 
     lindexDone:
@@ -4762,9 +4781,10 @@
 	opnd = TclGetInt4AtPtr(pc+1);
 	TRACE(("\"%.30s\" %d => ", O2S(valuePtr), opnd));
 
-	/* special case for ArithSeries */
-	if (TclHasInternalRep(valuePtr,&tclArithSeriesType.objType)) {
-	    length = ABSTRACTLIST_PROC(valuePtr, lengthProc)(valuePtr);
+	if (TclObjectHasInterface(valuePtr, list, length)) {
+	    TCL_UNUSEDVAR(int status);
+	    TclObjectDispatchNoDefault(interp, status, valuePtr, list,
+		length, interp, valuePtr, &length);
 
 	    /* Decode end-offset index values. */
 
@@ -4772,7 +4792,8 @@
 
 	    /* Compute value @ index */
 	    if (index >= 0 && index < length) {
-		objResultPtr = TclArithSeriesObjIndex(interp, valuePtr, index);
+		TclObjectDispatchNoDefault(interp, status, valuePtr, list,
+		    index, interp, valuePtr, index, &objResultPtr);
 		if (objResultPtr == NULL) {
 		    CACHE_STACK_INFO();
 		    TRACE_ERROR(interp);
@@ -4790,10 +4811,9 @@
 	 * in the process.
 	 */
 
-<<<<<<< HEAD
 	if (!TclHasInternalRep(valuePtr, tclListType)
 	    && TclObjectHasInterface(valuePtr, list, index)) {
-	    if (TclListObjLength(interp, valuePtr, &objc) != TCL_OK) {
+	    if (Tcl_ListObjLength(interp, valuePtr, &objc) != TCL_OK) {
 		TRACE_ERROR(interp);
 		goto gotError;
 	    }
@@ -4818,12 +4838,6 @@
 		TclNewObj(objResultPtr);
 	    }
 	    Tcl_IncrRefCount(objResultPtr);
-=======
-	if (TclListObjGetElementsM(interp, valuePtr, &objc, &objv) != TCL_OK) {
-	    TRACE_ERROR(interp);
-	    goto gotError;
-	}
->>>>>>> 6da79937
 
 	    /*
 	     * Stash the list element on the stack.
@@ -4833,7 +4847,7 @@
 	    /* Already has the correct refCount */
 	    NEXT_INST_F(5, 1, -1);
 	} else {
-	    if (TclListObjGetElements(interp, valuePtr, &objc, &objv) != TCL_OK) {
+	    if (TclListObjGetElementsM(interp, valuePtr, &objc, &objv) != TCL_OK) {
 		TRACE_ERROR(interp);
 		goto gotError;
 	    }
@@ -5009,7 +5023,6 @@
 	    TRACE_APPEND(("\"%.30s\"", O2S(objResultPtr)));
 	    NEXT_INST_F(9, 1, 1);
 	}
-<<<<<<< HEAD
 
 	toIdxAnchor = TclIndexIsFromEnd(toIdx);
 	fromIdxAnchor = TclIndexIsFromEnd(fromIdx);
@@ -5029,11 +5042,11 @@
 	    toIdx = TclIndexDecode(toIdx, TclIndexLast(objc));
 	    if (toIdx == TCL_INDEX_NONE) {
 		goto emptyList;
-	    } else if (Tcl_LengthIsFinite(objc) && toIdx + 1 >= (size_t)objc + 1) {
+	    } else if (Tcl_LengthIsFinite(objc) && toIdx + 1 >= objc + 1) {
 		toIdx = TclIndexLast(objc);
 	    }
 
-	    assert (toIdx < (size_t)objc);
+	    assert (toIdx < objc);
 	    /*
 	    assert ( fromIdx != TCL_INDEX_NONE );
 	     *
@@ -5042,42 +5055,11 @@
 	    if (fromIdx == TCL_INDEX_NONE) {
 		fromIdx = TCL_INDEX_START;
 	    }
-=======
-	toIdx = TclIndexDecode(toIdx, objc - 1);
-	if (toIdx == TCL_INDEX_NONE) {
-	    goto emptyList;
-	} else if (toIdx >= objc) {
-	    toIdx = objc - 1;
-	}
-
-	assert (toIdx >= 0 && toIdx < objc);
-	/*
-	assert ( fromIdx != TCL_INDEX_NONE );
-	 *
-	 * Extra safety for legacy bytecodes:
-	 */
-	if (fromIdx == TCL_INDEX_NONE) {
-	    fromIdx = TCL_INDEX_START;
-	}
->>>>>>> 6da79937
 
 	    fromIdx = TclIndexDecode(fromIdx, objc - 1);
 
-	    objResultPtr = TclListObjRange(interp, valuePtr, objc, fromIdx, toIdx);
-	}
-
-<<<<<<< HEAD
-=======
-	if (TclHasInternalRep(valuePtr,&tclArithSeriesType.objType)) {
-	    objResultPtr = TclArithSeriesObjRange(interp, valuePtr, fromIdx, toIdx);
-	} else {
 	    objResultPtr = TclListObjRange(interp, valuePtr, fromIdx, toIdx);
 	}
-	if (objResultPtr == NULL) {
-	    TRACE_ERROR(interp);
-	    goto gotError;
-	}
->>>>>>> 6da79937
 
 	TRACE_APPEND(("\"%.30s\"", O2S(objResultPtr)));
 	NEXT_INST_F(9, 1, 1);
@@ -5097,14 +5079,19 @@
 	if (length > 0) {
 	    Tcl_Size i = 0;
 	    Tcl_Obj *o;
-	    int isArithSeries = TclHasInternalRep(value2Ptr,&tclArithSeriesType.objType);
 	    /*
 	     * An empty list doesn't match anything.
 	     */
 
 	    do {
-		if (isArithSeries) {
-		    o = TclArithSeriesObjIndex(NULL, value2Ptr, i);
+		if (TclObjectHasInterface(valuePtr, list, index)) {
+		    TCL_UNUSEDVAR(int status);
+		    TclObjectDispatchNoDefault(interp, status, value2Ptr, list,
+			index, interp, value2Ptr, i, &o);
+		    if (!o) {
+			TRACE_ERROR(interp);
+			goto gotError;
+		    }
 		} else {
 		    Tcl_ListObjIndex(NULL, value2Ptr, i, &o);
 		}
@@ -5117,9 +5104,7 @@
 		if (s1len == s2len) {
 		    match = (memcmp(s1, s2, s1len) == 0);
 		}
-		if (isArithSeries) {
-		    TclDecrRefCount(o);
-		}
+		TclBounceRefCount(o);
 		i++;
 	    } while (i < length && match == 0);
 	}
@@ -5386,31 +5371,12 @@
 	 */
 
 	slength = Tcl_GetCharLength(valuePtr);
-<<<<<<< HEAD
 	if (TclObjectHasInterface(valuePtr, string, index)) {
 	    int status;
 	    status = TclStringIndexInterface(interp, valuePtr, value2Ptr, &objResultPtr);
 	    if (status != TCL_OK) {
 		goto gotError;
 	    }
-=======
-	DECACHE_STACK_INFO();
-	if (TclGetIntForIndexM(interp, value2Ptr, slength-1, &index)!=TCL_OK) {
-	    CACHE_STACK_INFO();
-	    TRACE_ERROR(interp);
-	    goto gotError;
-	}
-	CACHE_STACK_INFO();
-
-	if (index < 0 || index >= slength) {
-	    TclNewObj(objResultPtr);
-	} else if (TclIsPureByteArray(valuePtr)) {
-	    objResultPtr = Tcl_NewByteArrayObj(
-		    Tcl_GetByteArrayFromObj(valuePtr, (Tcl_Size *)NULL)+index, 1);
-	} else if (valuePtr->bytes && slength == valuePtr->length) {
-	    objResultPtr = Tcl_NewStringObj((const char *)
-		    valuePtr->bytes+index, 1);
->>>>>>> 6da79937
 	} else {
 	    DECACHE_STACK_INFO();
 	    if (TclGetIntForIndexM(interp, value2Ptr, slength-1, &index)!=TCL_OK) {
@@ -5420,16 +5386,15 @@
 	    }
 	    CACHE_STACK_INFO();
 
-	    if (index >= slength) {
+	    if (index < 0 || index >= slength) {
 		TclNewObj(objResultPtr);
 	    } else if (TclIsPureByteArray(valuePtr)) {
 		objResultPtr = Tcl_NewByteArrayObj(
-			TclGetByteArrayFromObj(valuePtr, NULL)+index, 1);
+			Tcl_GetByteArrayFromObj(valuePtr, NULL)+index, 1);
 	    } else if (valuePtr->bytes && slength == valuePtr->length) {
 		objResultPtr = Tcl_NewStringObj((const char *)
 			valuePtr->bytes+index, 1);
 	    } else {
-<<<<<<< HEAD
 		char buf[4] = "";
 		int ch = Tcl_GetUniChar(valuePtr, index);
 
@@ -5442,15 +5407,8 @@
 		    TclNewObj(objResultPtr);
 		} else {
 		    slength = Tcl_UniCharToUtf(ch, buf);
-		    if ((ch >= 0xD800) && (slength < 3)) {
-			slength += Tcl_UniCharToUtf(-1, buf + slength);
-		    }
 		    objResultPtr = Tcl_NewStringObj(buf, slength);
 		}
-=======
-		slength = Tcl_UniCharToUtf(ch, buf);
-		objResultPtr = Tcl_NewStringObj(buf, slength);
->>>>>>> 6da79937
 	    }
 	}
 	TRACE_APPEND(("\"%s\"\n", O2S(objResultPtr)));
@@ -5501,7 +5459,6 @@
 	    if ((TclIndexIsFromEnd(toIdx) || TclIndexIsFromEnd(fromIdx))
 		&& !Tcl_LengthIsFinite(slength)) {
 
-<<<<<<< HEAD
 		fromIdx = TclIndexDecode(fromIdx, TclIndexLast(slength));
 		toIdx = TclIndexDecode(toIdx, TclIndexLast(slength));
 
@@ -5565,14 +5522,6 @@
 	    emptyRange:
 		TclNewObj(objResultPtr);
 	    }
-=======
-	toIdx = TclIndexDecode(toIdx, slength - 1);
-	fromIdx = TclIndexDecode(fromIdx, slength - 1);
-	if (toIdx == TCL_INDEX_NONE) {
-	    TclNewObj(objResultPtr);
-	} else {
-	    objResultPtr = Tcl_GetRange(valuePtr, fromIdx, toIdx);
->>>>>>> 6da79937
 	}
 	TRACE_APPEND(("%.30s\n", O2S(objResultPtr)));
 	NEXT_INST_F(9, 1, 1);
@@ -6558,7 +6507,7 @@
 
     case INST_TRY_CVT_TO_BOOLEAN:
 	valuePtr = OBJ_AT_TOS;
-	if (TclHasInternalRep(valuePtr,  &tclBooleanType.objType)) {
+	if (TclHasInternalRep(valuePtr, tclBooleanType)) {
 	    objResultPtr = TCONST(1);
 	} else {
 	    int res = (TclSetBooleanFromAny(NULL, valuePtr) == TCL_OK);
@@ -6696,11 +6645,15 @@
 	    listTmpDepth = numLists + 1;
 
 	    for (i = 0;  i < numLists;  i++) {
+		int status;
 		varListPtr = infoPtr->varLists[i];
 		numVars = varListPtr->numVars;
 
 		listPtr = OBJ_AT_DEPTH(listTmpDepth);
-		TclListObjGetElementsM(interp, listPtr, &listLen, &elements);
+		status =status =  TclListObjGetElementsM(interp, listPtr, &listLen, &elements);
+		if (status != TCL_OK) {
+		    goto gotError;
+		}
 
 		valIndex = (iterNum * numVars);
 		for (j = 0;  j < numVars;  j++) {
@@ -8579,7 +8532,7 @@
     overflowExpon:
 
 	if ((TclGetWideIntFromObj(NULL, value2Ptr, &w2) != TCL_OK)
-		|| (value2Ptr->typePtr != &tclIntType.objType)
+		|| (value2Ptr->typePtr != tclIntType)
 		|| (Tcl_WideUInt)w2 >= (1<<28)) {
 	    Tcl_SetObjResult(interp, Tcl_NewStringObj(
 		    "exponent too large", -1));
