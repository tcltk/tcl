/*
 * tclExecute.c --
 *
 *	This file contains procedures that execute byte-compiled Tcl commands.
 *
 * Copyright © 1996-1997 Sun Microsystems, Inc.
 * Copyright © 1998-2000 Scriptics Corporation.
 * Copyright © 2001 Kevin B. Kenny. All rights reserved.
 * Copyright © 2002-2010 Miguel Sofer.
 * Copyright © 2005-2025 Donal K. Fellows.
 * Copyright © 2007 Daniel A. Steffen <das@users.sourceforge.net>
 * Copyright © 2006-2008 Joe Mistachkin.  All rights reserved.
 *
 * See the file "license.terms" for information on usage and redistribution of
 * this file, and for a DISCLAIMER OF ALL WARRANTIES.
 */

#include "tclInt.h"
#ifndef REMOVE_DEPRECATED_OPCODES
/* If we're not removing them, stop the deprecated opcodes giving warnings. */
#define ALLOW_DEPRECATED_OPCODES
#endif
#include "tclCompile.h"
#include "tclOOInt.h"
#include "tclTomMath.h"
#include <math.h>

#if defined(__GNUC__) && (__GNUC__ > 4) && defined(_WIN32) && defined(TCL_COMPILE_DEBUG)
// These are FAR too noisy when we're using the MSVC runtime.
#pragma GCC diagnostic ignored "-Wformat"
#pragma GCC diagnostic ignored "-Wformat-extra-args"
#endif

/*
 * Hack to determine whether we may expect IEEE floating point. The hack is
 * formally incorrect in that non-IEEE platforms might have the same precision
 * and range, but VAX, IBM, and Cray do not; are there any other floating
 * point units that we might care about?
 */

#if (FLT_RADIX == 2) && (DBL_MANT_DIG == 53) && (DBL_MAX_EXP == 1024)
#define IEEE_FLOATING_POINT
#endif

/*
 * A counter that is used to work out when the bytecode engine should call
 * Tcl_AsyncReady() to see whether there is a signal that needs handling, and
 * other expensive periodic operations.
 */

#ifndef ASYNC_CHECK_COUNT
#   define ASYNC_CHECK_COUNT	64
#endif /* !ASYNC_CHECK_COUNT */

/*
 * Boolean flag indicating whether the Tcl bytecode interpreter has been
 * initialized.
 */

static int execInitialized = 0;
TCL_DECLARE_MUTEX(execMutex)

static int cachedInExit = 0;

#ifdef TCL_COMPILE_DEBUG
/*
 * Variable that controls whether execution tracing is enabled and, if so,
 * what level of tracing is desired:
 *    0: no execution tracing
 *    1: trace invocations of Tcl procs only
 *    2: trace invocations of all (not compiled away) commands
 *    3: display each instruction executed
 * This variable is linked to the Tcl variable "tcl_traceExec".
 */

int tclTraceExec = TCL_TRACE_BYTECODE_EXEC_NONE;
#endif

/*
 * Mapping from expression instruction opcodes to strings; used for error
 * messages. Note that these entries must match the order and number of the
 * expression opcodes (e.g., INST_LOR) in tclCompile.h.
 *
 * Does not include the string for INST_EXPON (and beyond), as that is
 * disjoint for backward-compatibility reasons.
 */

static const char *const operatorStrings[] = {
    "|", "^", "&", "==", "!=", "<", ">", "<=", ">=", "<<", ">>",
    "+", "-", "*", "/", "%", "+", "-", "~", "!"
};

/*
 * Mapping from Tcl result codes to strings; used for error and debugging
 * messages.
 */

#ifdef TCL_COMPILE_DEBUG
static const char *const resultStrings[] = {
    "TCL_OK", "TCL_ERROR", "TCL_RETURN", "TCL_BREAK", "TCL_CONTINUE"
};
#endif

/*
 * These are used by evalstats to monitor object usage in Tcl.
 */

#ifdef TCL_COMPILE_STATS
size_t		tclObjsAlloced = 0;
size_t		tclObjsFreed = 0;
size_t		tclObjsShared[TCL_MAX_SHARED_OBJ_STATS] = { 0, 0, 0, 0, 0 };
#endif /* TCL_COMPILE_STATS */

/*
 * NR_TEBC
 * Helpers for NR - non-recursive calls to TEBC
 * Minimal data required to fully reconstruct the execution state.
 */

typedef struct {
    ByteCode *codePtr;		/* Constant until the BC returns */
				/* -----------------------------------------*/
    Tcl_Obj **catchTop;		/* These fields are used on return TO this */
    Tcl_Obj *auxObjList;	/* level: they record the state when a new */
    CmdFrame cmdFrame;		/* codePtr was received for NR execution. */
#ifdef TCL_COMPILE_DEBUG
    char cmdNameBuf[21];	/* Space to store the command name across an invoke. */
#endif
    Tcl_Obj *stack[1];		/* Start of the actual combined catch and obj
				 * stacks; the struct will be expanded as
				 * necessary */
} TEBCdata;

#define TEBC_YIELD() \
    do {								\
	esPtr->tosPtr = tosPtr;						\
	TclNRAddCallback(interp, TEBCresume,				\
		TD, pc, INT2PTR(cleanup), NULL);			\
    } while (0)

#define TEBC_DATA_DIG() \
    do {								\
	tosPtr = esPtr->tosPtr;						\
    } while (0)

#define PUSH_TAUX_OBJ(objPtr) \
    do {								\
	if (auxObjList) {						\
	    (objPtr)->length += auxObjList->length;			\
	}								\
	(objPtr)->internalRep.twoPtrValue.ptr1 = auxObjList;		\
	auxObjList = (objPtr);						\
    } while (0)

#define POP_TAUX_OBJ() \
    do {								\
	tmpPtr = auxObjList;						\
	auxObjList = (Tcl_Obj *)tmpPtr->internalRep.twoPtrValue.ptr1;	\
	Tcl_DecrRefCount(tmpPtr);					\
    } while (0)

/*
 * These variable-access macros have to coincide with those in tclVar.c
 */

#define VarHashGetValue(hPtr) \
    ((Var *) ((char *)hPtr - offsetof(VarInHash, entry)))

static inline Var *
VarHashFindVar(
    TclVarHashTable *tablePtr,
    Tcl_Obj *key)
{
    Tcl_HashEntry *hPtr = Tcl_FindHashEntry(&tablePtr->table,
	    key);
    if (!hPtr) {
	return NULL;
    }
    return VarHashGetValue(hPtr);
}

/*
 * The new macro for ending an instruction; note that a reasonable C-optimiser
 * will resolve all branches at compile time. (result) is always a constant;
 * the macro NEXT_INST_F handles constant (nCleanup), NEXT_INST_V is resolved
 * at runtime for variable (nCleanup).
 *
 * ARGUMENTS:
 *    pcAdjustment: how much to increment pc
 *    nCleanup: how many objects to remove from the stack
 *    resultHandling: 0 indicates no object should be pushed on the stack;
 *	otherwise, push objResultPtr. If (result < 0), objResultPtr already
 *	has the correct reference count.
 *
 * We use the new compile-time assertions to check that nCleanup is constant
 * and within range.
 */

/* Verify the stack depth, only when no expansion is in progress */

#ifdef TCL_COMPILE_DEBUG
#define CHECK_STACK() \
    do {								\
	ValidatePcAndStackTop(codePtr, pc, CURR_DEPTH,			\
		/*checkStack*/ !(starting || auxObjList));		\
	starting = 0;							\
    } while (0)
#else
#define CHECK_STACK()
#endif // TCL_COMPILE_DEBUG

#define NEXT_INST_F(pcAdjustment, nCleanup, resultHandling) \
    do {								\
	TCL_CT_ASSERT((nCleanup >= 0) && (nCleanup <= 2));		\
	CHECK_STACK();							\
	if (nCleanup == 0) {						\
	    if (resultHandling != 0) {					\
		if ((resultHandling) > 0) {				\
		    PUSH_OBJECT(objResultPtr);				\
		} else {						\
		    *(++tosPtr) = objResultPtr;				\
		}							\
	    }								\
	    pc += (pcAdjustment);					\
	    goto cleanup0;						\
	} else if (resultHandling != 0) {				\
	    if ((resultHandling) > 0) {					\
		Tcl_IncrRefCount(objResultPtr);				\
	    }								\
	    pc += (pcAdjustment);					\
	    switch (nCleanup) {						\
	    case 1: goto cleanup1_pushObjResultPtr;			\
	    case 2: goto cleanup2_pushObjResultPtr;			\
	    default: TCL_UNREACHABLE();					\
	    }								\
	} else {							\
	    pc += (pcAdjustment);					\
	    switch (nCleanup) {						\
	    case 1: goto cleanup1;					\
	    case 2: goto cleanup2;					\
	    default: TCL_UNREACHABLE();					\
	    }								\
	}								\
    } while (0)

/* Cut down version of NEXT_INST_F() for resultHandling==0 case. */
#define NEXT_INST_F0(pcAdjustment, nCleanup) \
    do {								\
	TCL_CT_ASSERT((nCleanup >= 0) && (nCleanup <= 2));		\
	CHECK_STACK();							\
	pc += (pcAdjustment);						\
	switch (nCleanup) {						\
	case 0: goto cleanup0;						\
	case 1: goto cleanup1;						\
	case 2: goto cleanup2;						\
	default: TCL_UNREACHABLE();					\
	}								\
    } while (0)

#define NEXT_INST_V(pcAdjustment, nCleanup, resultHandling) \
    CHECK_STACK();							\
    do {								\
	pc += (pcAdjustment);						\
	cleanup = (nCleanup);						\
	if (resultHandling) {						\
	    if ((resultHandling) > 0) {					\
		Tcl_IncrRefCount(objResultPtr);				\
	    }								\
	    goto cleanupV_pushObjResultPtr;				\
	} else {							\
	    goto cleanupV;						\
	}								\
	TCL_UNREACHABLE();						\
    } while (0)

#ifndef TCL_COMPILE_DEBUG
#ifndef REMOVE_DEPRECATED_OPCODES
#define JUMP_PEEPHOLE_F(condition, pcAdjustment, cleanup) \
    do {								\
	pc += (pcAdjustment);						\
	switch (*pc) {							\
	case INST_JUMP_FALSE1:						\
	    NEXT_INST_F0(((condition)? 2 : TclGetInt1AtPtr(pc + 1)), (cleanup)); \
	case INST_JUMP_TRUE1:						\
	    NEXT_INST_F0(((condition)? TclGetInt1AtPtr(pc + 1) : 2), (cleanup)); \
	case INST_JUMP_FALSE:						\
	    NEXT_INST_F0(((condition)? 5 : TclGetInt4AtPtr(pc + 1)), (cleanup)); \
	case INST_JUMP_TRUE:						\
	    NEXT_INST_F0(((condition)? TclGetInt4AtPtr(pc + 1) : 5), (cleanup)); \
	default:							\
	    if ((condition) < 0) {					\
		TclNewIntObj(objResultPtr, -1);				\
	    } else {							\
		objResultPtr = TCONST((condition) > 0);			\
	    }								\
	    NEXT_INST_F(0, (cleanup), 1);				\
	}								\
	TCL_UNREACHABLE();						\
    } while (0)
#define JUMP_PEEPHOLE_V(condition, pcAdjustment, cleanup) \
    do {								\
	pc += (pcAdjustment);						\
	switch (*pc) {							\
	case INST_JUMP_FALSE1:						\
	    NEXT_INST_V(((condition)? 2 : TclGetInt1AtPtr(pc + 1)), (cleanup), 0); \
	case INST_JUMP_TRUE1:						\
	    NEXT_INST_V(((condition)? TclGetInt1AtPtr(pc + 1) : 2), (cleanup), 0); \
	case INST_JUMP_FALSE:						\
	    NEXT_INST_V(((condition)? 5 : TclGetInt4AtPtr(pc + 1)), (cleanup), 0); \
	case INST_JUMP_TRUE:						\
	    NEXT_INST_V(((condition)? TclGetInt4AtPtr(pc + 1) : 5), (cleanup), 0); \
	default:							\
	    if ((condition) < 0) {					\
		TclNewIntObj(objResultPtr, -1);				\
	    } else {							\
		objResultPtr = TCONST((condition) > 0);			\
	    }								\
	    NEXT_INST_V(0, (cleanup), 1);				\
	}								\
	TCL_UNREACHABLE();						\
    } while (0)
#else // REMOVE_DEPRECATED_OPCODES
#define JUMP_PEEPHOLE_F(condition, pcAdjustment, cleanup) \
    do {								\
	pc += (pcAdjustment);						\
	switch (*pc) {							\
	case INST_JUMP_FALSE:						\
	    NEXT_INST_F0(((condition)? 5 : TclGetInt4AtPtr(pc + 1)), (cleanup)); \
	case INST_JUMP_TRUE:						\
	    NEXT_INST_F0(((condition)? TclGetInt4AtPtr(pc + 1) : 5), (cleanup)); \
	default:							\
	    if ((condition) < 0) {					\
		TclNewIntObj(objResultPtr, -1);				\
	    } else {							\
		objResultPtr = TCONST((condition) > 0);			\
	    }								\
	    NEXT_INST_F(0, (cleanup), 1);				\
	}								\
	TCL_UNREACHABLE();						\
    } while (0)
#define JUMP_PEEPHOLE_V(condition, pcAdjustment, cleanup) \
    do {								\
	pc += (pcAdjustment);						\
	switch (*pc) {							\
	case INST_JUMP_FALSE:						\
	    NEXT_INST_V(((condition)? 5 : TclGetInt4AtPtr(pc + 1)), (cleanup), 0); \
	case INST_JUMP_TRUE:						\
	    NEXT_INST_V(((condition)? TclGetInt4AtPtr(pc + 1) : 5), (cleanup), 0); \
	default:							\
	    if ((condition) < 0) {					\
		TclNewIntObj(objResultPtr, -1);				\
	    } else {							\
		objResultPtr = TCONST((condition) > 0);			\
	    }								\
	    NEXT_INST_V(0, (cleanup), 1);				\
	}								\
	TCL_UNREACHABLE();						\
    } while (0)
#endif // REMOVE_DEPRECATED_OPCODES
#else // TCL_COMPILE_DEBUG
#define JUMP_PEEPHOLE_F(condition, pcAdjustment, cleanup) \
    do{									\
	if ((condition) < 0) {						\
	    TclNewIntObj(objResultPtr, -1);				\
	} else {							\
	    objResultPtr = TCONST((condition) > 0);			\
	}								\
	NEXT_INST_F((pcAdjustment), (cleanup), 1);			\
	TCL_UNREACHABLE();						\
    } while (0)
#define JUMP_PEEPHOLE_V(condition, pcAdjustment, cleanup) \
    do{									\
	if ((condition) < 0) {						\
	    TclNewIntObj(objResultPtr, -1);				\
	} else {							\
	    objResultPtr = TCONST((condition) > 0);			\
	}								\
	NEXT_INST_V((pcAdjustment), (cleanup), 1);			\
	TCL_UNREACHABLE();						\
    } while (0)
#endif // TCL_COMPILE_DEBUG

/*
 * Macros used to cache often-referenced Tcl evaluation stack information
 * in local variables. Note that a DECACHE_STACK_INFO()-CACHE_STACK_INFO()
 * pair must surround any call inside TclNRExecuteByteCode (and a few other
 * procedures that use this scheme) that could result in a recursive call
 * to TclNRExecuteByteCode.
 */

#define CACHE_STACK_INFO() \
    checkInterp = 1

#define DECACHE_STACK_INFO() \
    esPtr->tosPtr = tosPtr

/*
 * Macros used to access items on the Tcl evaluation stack. PUSH_OBJECT
 * increments the object's ref count since it makes the stack have another
 * reference pointing to the object. However, POP_OBJECT does not decrement
 * the ref count. This is because the stack may hold the only reference to the
 * object, so the object would be destroyed if its ref count were decremented
 * before the caller had a chance to, e.g., store it in a variable. It is the
 * caller's responsibility to decrement the ref count when it is finished with
 * an object.
 *
 * WARNING! It is essential that objPtr only appear once in the PUSH_OBJECT
 * macro. The actual parameter might be an expression with side effects, and
 * this ensures that it will be executed only once.
 */

#define PUSH_OBJECT(objPtr) \
    Tcl_IncrRefCount(*(++tosPtr) = (objPtr))

#define POP_OBJECT()	*(tosPtr--)

#define OBJ_AT_TOS	*tosPtr

#define OBJ_UNDER_TOS	tosPtr[-1]

#define OBJ_AT_DEPTH(n)	tosPtr[-(n)]

#define CURR_DEPTH	(tosPtr - initTosPtr)

#define STACK_BASE(esPtr) ((esPtr)->stackWords - 1)

#define PC_REL		((Tcl_Size)(pc - codePtr->codeStart))

#define SIZEd	TCL_SIZE_MODIFIER "d"
#define SIZEu	TCL_Z_MODIFIER "u"

/*
 * Macros used to trace instruction execution. The macros TRACE,
 * TRACE_WITH_OBJ, and O2S are only used inside TclNRExecuteByteCode. O2S is
 * only used in TRACE* calls to get a string from an object.
 */

#ifdef TCL_COMPILE_DEBUG
#   define TRACE(...) \
    while (traceInstructions) {						\
	fprintf(stdout, "%2" SIZEd ": %2" SIZEd	" (%" SIZEd ") %s ",	\
		iPtr->numLevels,					\
		CURR_DEPTH,						\
		PC_REL,							\
		GetOpcodeName(pc));					\
	fprintf(stdout, __VA_ARGS__);					\
	break;								\
    }
#   define TRACE_APPEND(...) \
    while (traceInstructions) {						\
	fprintf(stdout, __VA_ARGS__);					\
	break;								\
    }
#else // !TCL_COMPILE_DEBUG
#   define TRACE(...)
#   define TRACE_APPEND(...)
#endif // TCL_COMPILE_DEBUG

#define O2S(objPtr) \
    (objPtr ? TclGetString(objPtr) : "")
#define TY2S(typePtr) \
    (typePtr ? typePtr->name : "null")
#define TRACE_APPEND_OBJ(objPtr) \
    TRACE_APPEND("\"%.30s\"\n", O2S(objPtr))
#define TRACE_APPEND_NUM_OBJ(objPtr) \
    TRACE_APPEND("%.30s\n", O2S(objPtr))
#define TRACE_ERROR(interp) \
    TRACE_APPEND("ERROR: %.30s\n", O2S(Tcl_GetObjResult(interp)))

#ifndef REMOVE_DEPRECATED_OPCODES
#ifdef PANIC_ON_DEPRECATED_OPCODES
#define DEPRECATED_OPCODE_MARK(opcode) \
	Tcl_Panic("%s deprecated for removal", #name)
#else
#define DEPRECATED_OPCODE_MARK(opcode) /* Do nothing. */
#endif
#endif // REMOVE_DEPRECATED_OPCODES

/*
 * DTrace instruction probe macros.
 */

#define TCL_DTRACE_INST_NEXT() \
    do {								\
	if (TCL_DTRACE_INST_DONE_ENABLED()) {				\
	    if (curInstName) {						\
		TCL_DTRACE_INST_DONE(curInstName, CURR_DEPTH,		\
			tosPtr);					\
	    }								\
	    curInstName = tclInstructionTable[*pc].name;		\
	    if (TCL_DTRACE_INST_START_ENABLED()) {			\
		TCL_DTRACE_INST_START(curInstName, CURR_DEPTH,		\
			tosPtr);					\
	    }								\
	} else if (TCL_DTRACE_INST_START_ENABLED()) {			\
	    TCL_DTRACE_INST_START(tclInstructionTable[*pc].name,	\
			CURR_DEPTH, tosPtr);				\
	}								\
    } while (0)
#define TCL_DTRACE_INST_LAST() \
    do {								\
	if (TCL_DTRACE_INST_DONE_ENABLED() && curInstName) {		\
	    TCL_DTRACE_INST_DONE(curInstName, CURR_DEPTH, tosPtr);	\
	}								\
    } while (0)

/*
 * Macro used in this file to save a function call for common uses of
 * Tcl_GetNumberFromObj(). The ANSI C "prototype" is:
 *
 * MODULE_SCOPE int GetNumberFromObj(Tcl_Interp *interp, Tcl_Obj *objPtr,
 *			void **ptrPtr, int *tPtr);
 */

#define GetNumberFromObj(interp, objPtr, ptrPtr, tPtr) \
    ((TclHasInternalRep((objPtr), &tclIntType))				\
	?	(*(tPtr) = TCL_NUMBER_INT,				\
		*(ptrPtr) = (void *)					\
		    (&((objPtr)->internalRep.wideValue)), TCL_OK) :	\
    TclHasInternalRep((objPtr), &tclDoubleType)				\
	?	(((isnan((objPtr)->internalRep.doubleValue))		\
		    ?	(*(tPtr) = TCL_NUMBER_NAN)			\
		    :	(*(tPtr) = TCL_NUMBER_DOUBLE)),			\
		*(ptrPtr) = (void *)					\
		    (&((objPtr)->internalRep.doubleValue)), TCL_OK) :	\
    (((objPtr)->bytes != NULL) && ((objPtr)->length == 0))		\
	? TCL_ERROR :							\
    Tcl_GetNumberFromObj((interp), (objPtr), (ptrPtr), (tPtr)))

/*
 * Macro used to make the check for type overflow more mnemonic. This works by
 * comparing sign bits; the rest of the word is irrelevant. The ANSI C
 * "prototype" (where inttype_t is any integer type) is:
 *
 * MODULE_SCOPE int Overflowing(inttype_t a, inttype_t b, inttype_t sum);
 *
 * Check first the condition most likely to fail in usual code (at least for
 * usage in [incr]: do the first summand and the sum have != signs?
 */

#define Overflowing(a,b,sum) \
    ((((a)^(sum)) < 0) && (((a)^(b)) >= 0))

/*
 * Macro for checking whether the type is NaN, used when we're thinking about
 * throwing an error for supplying a non-number number.
 */

#ifndef ACCEPT_NAN
#define IsErroringNaNType(type)		((type) == TCL_NUMBER_NAN)
#else
#define IsErroringNaNType(type)		0
#endif // ACCEPT_NAN

/*
 * Auxiliary tables used to compute powers of small integers.
 */

/*
 * Maximum base that, when raised to powers 2, 3, ..., 16, fits in a
 * Tcl_WideInt.
 */

static const Tcl_WideInt MaxBase64[] = {
    (Tcl_WideInt)46340*65536+62259,	/* 3037000499 == isqrt(2**63-1) */
    (Tcl_WideInt)2097151, (Tcl_WideInt)55108, (Tcl_WideInt)6208,
    (Tcl_WideInt)1448, (Tcl_WideInt)511, (Tcl_WideInt)234, (Tcl_WideInt)127,
    (Tcl_WideInt)78, (Tcl_WideInt)52, (Tcl_WideInt)38, (Tcl_WideInt)28,
    (Tcl_WideInt)22, (Tcl_WideInt)18, (Tcl_WideInt)15
};
static const size_t MaxBase64Size = sizeof(MaxBase64)/sizeof(Tcl_WideInt);

/*
 * Table giving 3, 4, ..., 13 raised to powers greater than 16 when the
 * results fit in a 64-bit signed integer.
 */

static const unsigned short Exp64Index[] = {
    0, 23, 38, 49, 57, 63, 67, 70, 72, 74, 75, 76
};
static const size_t Exp64IndexSize =
    sizeof(Exp64Index) / sizeof(unsigned short);
static const Tcl_WideInt Exp64Value[] = {
    (Tcl_WideInt)243*243*243*3*3,
    (Tcl_WideInt)243*243*243*3*3*3,
    (Tcl_WideInt)243*243*243*3*3*3*3,
    (Tcl_WideInt)243*243*243*243,
    (Tcl_WideInt)243*243*243*243*3,
    (Tcl_WideInt)243*243*243*243*3*3,
    (Tcl_WideInt)243*243*243*243*3*3*3,
    (Tcl_WideInt)243*243*243*243*3*3*3*3,
    (Tcl_WideInt)243*243*243*243*243,
    (Tcl_WideInt)243*243*243*243*243*3,
    (Tcl_WideInt)243*243*243*243*243*3*3,
    (Tcl_WideInt)243*243*243*243*243*3*3*3,
    (Tcl_WideInt)243*243*243*243*243*3*3*3*3,
    (Tcl_WideInt)243*243*243*243*243*243,
    (Tcl_WideInt)243*243*243*243*243*243*3,
    (Tcl_WideInt)243*243*243*243*243*243*3*3,
    (Tcl_WideInt)243*243*243*243*243*243*3*3*3,
    (Tcl_WideInt)243*243*243*243*243*243*3*3*3*3,
    (Tcl_WideInt)243*243*243*243*243*243*243,
    (Tcl_WideInt)243*243*243*243*243*243*243*3,
    (Tcl_WideInt)243*243*243*243*243*243*243*3*3,
    (Tcl_WideInt)243*243*243*243*243*243*243*3*3*3,
    (Tcl_WideInt)243*243*243*243*243*243*243*3*3*3*3,
    (Tcl_WideInt)1024*1024*1024*4*4,
    (Tcl_WideInt)1024*1024*1024*4*4*4,
    (Tcl_WideInt)1024*1024*1024*4*4*4*4,
    (Tcl_WideInt)1024*1024*1024*1024,
    (Tcl_WideInt)1024*1024*1024*1024*4,
    (Tcl_WideInt)1024*1024*1024*1024*4*4,
    (Tcl_WideInt)1024*1024*1024*1024*4*4*4,
    (Tcl_WideInt)1024*1024*1024*1024*4*4*4*4,
    (Tcl_WideInt)1024*1024*1024*1024*1024,
    (Tcl_WideInt)1024*1024*1024*1024*1024*4,
    (Tcl_WideInt)1024*1024*1024*1024*1024*4*4,
    (Tcl_WideInt)1024*1024*1024*1024*1024*4*4*4,
    (Tcl_WideInt)1024*1024*1024*1024*1024*4*4*4*4,
    (Tcl_WideInt)1024*1024*1024*1024*1024*1024,
    (Tcl_WideInt)1024*1024*1024*1024*1024*1024*4,
    (Tcl_WideInt)3125*3125*3125*5*5,
    (Tcl_WideInt)3125*3125*3125*5*5*5,
    (Tcl_WideInt)3125*3125*3125*5*5*5*5,
    (Tcl_WideInt)3125*3125*3125*3125,
    (Tcl_WideInt)3125*3125*3125*3125*5,
    (Tcl_WideInt)3125*3125*3125*3125*5*5,
    (Tcl_WideInt)3125*3125*3125*3125*5*5*5,
    (Tcl_WideInt)3125*3125*3125*3125*5*5*5*5,
    (Tcl_WideInt)3125*3125*3125*3125*3125,
    (Tcl_WideInt)3125*3125*3125*3125*3125*5,
    (Tcl_WideInt)3125*3125*3125*3125*3125*5*5,
    (Tcl_WideInt)7776*7776*7776*6*6,
    (Tcl_WideInt)7776*7776*7776*6*6*6,
    (Tcl_WideInt)7776*7776*7776*6*6*6*6,
    (Tcl_WideInt)7776*7776*7776*7776,
    (Tcl_WideInt)7776*7776*7776*7776*6,
    (Tcl_WideInt)7776*7776*7776*7776*6*6,
    (Tcl_WideInt)7776*7776*7776*7776*6*6*6,
    (Tcl_WideInt)7776*7776*7776*7776*6*6*6*6,
    (Tcl_WideInt)16807*16807*16807*7*7,
    (Tcl_WideInt)16807*16807*16807*7*7*7,
    (Tcl_WideInt)16807*16807*16807*7*7*7*7,
    (Tcl_WideInt)16807*16807*16807*16807,
    (Tcl_WideInt)16807*16807*16807*16807*7,
    (Tcl_WideInt)16807*16807*16807*16807*7*7,
    (Tcl_WideInt)32768*32768*32768*8*8,
    (Tcl_WideInt)32768*32768*32768*8*8*8,
    (Tcl_WideInt)32768*32768*32768*8*8*8*8,
    (Tcl_WideInt)32768*32768*32768*32768,
    (Tcl_WideInt)59049*59049*59049*9*9,
    (Tcl_WideInt)59049*59049*59049*9*9*9,
    (Tcl_WideInt)59049*59049*59049*9*9*9*9,
    (Tcl_WideInt)100000*100000*100000*10*10,
    (Tcl_WideInt)100000*100000*100000*10*10*10,
    (Tcl_WideInt)161051*161051*161051*11*11,
    (Tcl_WideInt)161051*161051*161051*11*11*11,
    (Tcl_WideInt)248832*248832*248832*12*12,
    (Tcl_WideInt)371293*371293*371293*13*13
};
static const size_t Exp64ValueSize = sizeof(Exp64Value) / sizeof(Tcl_WideInt);

/*
 * Markers for ExecuteExtendedBinaryMathOp.
 */

#define DIVIDED_BY_ZERO		((Tcl_Obj *) -1)
#define EXPONENT_OF_ZERO	((Tcl_Obj *) -2)
#define GENERAL_ARITHMETIC_ERROR ((Tcl_Obj *) -3)
#define OUT_OF_MEMORY ((Tcl_Obj *) -4)

/*
 * Declarations for local procedures to this file:
 */

#ifdef TCL_COMPILE_STATS
static Tcl_ObjCmdProc EvalStatsCmd;
#endif /* TCL_COMPILE_STATS */
#ifdef TCL_COMPILE_DEBUG
static const char *	GetOpcodeName(const unsigned char *pc);
static void		PrintByteCodeInfo(ByteCode *codePtr);
static const char *	StringForResultCode(int result);
static void		ValidatePcAndStackTop(ByteCode *codePtr,
			    const unsigned char *pc, size_t stackTop,
			    int checkStack);
#endif /* TCL_COMPILE_DEBUG */
static ByteCode *	CompileExprObj(Tcl_Interp *interp, Tcl_Obj *objPtr);
static void		DeleteExecStack(ExecStack *esPtr);
static void		DupExprCodeInternalRep(Tcl_Obj *srcPtr,
			    Tcl_Obj *copyPtr);
static Tcl_Obj *	ExecuteExtendedBinaryMathOp(Tcl_Interp *interp,
			    int opcode, Tcl_Obj **constants,
			    Tcl_Obj *valuePtr, Tcl_Obj *value2Ptr);
static Tcl_Obj *	ExecuteExtendedUnaryMathOp(int opcode,
			    Tcl_Obj *valuePtr);
static void		FreeExprCodeInternalRep(Tcl_Obj *objPtr);
static Tcl_Obj *	GenerateArithSeries(Tcl_Interp *interp, Tcl_Obj *from,
			    Tcl_Obj *to, Tcl_Obj *step, Tcl_Obj *count);
static ExceptionRange *	GetExceptRangeForPc(const unsigned char *pc,
			    int searchMode, ByteCode *codePtr);
static const char *	GetSrcInfoForPc(const unsigned char *pc,
			    ByteCode *codePtr, Tcl_Size *lengthPtr,
			    const unsigned char **pcBeg, Tcl_Size *cmdIdxPtr);
static Tcl_Obj **	GrowEvaluationStack(ExecEnv *eePtr, size_t growth,
			    int move);
static void		IllegalExprOperandType(Tcl_Interp *interp, const char *ord,
			    const unsigned char *pc, Tcl_Obj *opndPtr);
static void		InitByteCodeExecution(Tcl_Interp *interp);
static inline int	WordSkip(void *ptr);
static void		ReleaseDictIterator(Tcl_Obj *objPtr);
/* Useful elsewhere, make available in tclInt.h or stubs? */
static Tcl_Obj **	StackAllocWords(Tcl_Interp *interp, size_t numWords);
static Tcl_Obj **	StackReallocWords(Tcl_Interp *interp, size_t numWords);
static Tcl_NRPostProc	CopyCallback;
static Tcl_NRPostProc	ExprObjCallback;
static Tcl_NRPostProc	FinalizeOONext;
static Tcl_NRPostProc	FinalizeOONextFilter;
static Tcl_NRPostProc   TEBCresume;

/*
 * The structure below defines a bytecode Tcl object type to hold the
 * compiled bytecode for Tcl expressions.
 */

const Tcl_ObjType tclExprCodeType = {
    "exprcode",
    FreeExprCodeInternalRep,	/* freeIntRepProc */
    DupExprCodeInternalRep,	/* dupIntRepProc */
    NULL,			/* updateStringProc */
    NULL,			/* setFromAnyProc */
    TCL_OBJTYPE_V0
};

/*
 * Custom object type only used in this file; values of its type should never
 * be seen by user scripts.
 */

static const Tcl_ObjType dictIteratorType = {
    "dictIterator",
    ReleaseDictIterator,
    NULL, NULL, NULL,
    TCL_OBJTYPE_V0
};

/*
 *----------------------------------------------------------------------
 *
 * ReleaseDictIterator --
 *
 *	This takes apart a dictionary iterator that is stored in the given Tcl
 *	object.
 *
 * Results:
 *	None.
 *
 * Side effects:
 *	Deallocates memory, marks the object as being untyped.
 *
 *----------------------------------------------------------------------
 */

static void
ReleaseDictIterator(
    Tcl_Obj *objPtr)
{
    const Tcl_ObjInternalRep *irPtr = TclFetchInternalRep(objPtr, &dictIteratorType);
    assert(irPtr != NULL);

    /*
     * First kill the search, and then release the reference to the dictionary
     * that we were holding.
     */

    Tcl_DictSearch *searchPtr = (Tcl_DictSearch *)irPtr->twoPtrValue.ptr1;
    Tcl_DictObjDone(searchPtr);
    Tcl_Free(searchPtr);

    Tcl_Obj *dictPtr = (Tcl_Obj *)irPtr->twoPtrValue.ptr2;
    TclDecrRefCount(dictPtr);
}

/*
 *----------------------------------------------------------------------
 *
 * InitByteCodeExecution --
 *
 *	This procedure is called once to initialize the Tcl bytecode
 *	interpreter.
 *
 * Results:
 *	None.
 *
 * Side effects:
 *	This procedure initializes the array of instruction names. If
 *	compiling with the TCL_COMPILE_STATS flag, it initializes the array
 *	that counts the executions of each instruction and it creates the
 *	"evalstats" command. It also establishes the link between the Tcl
 *	"tcl_traceExec" and C "tclTraceExec" variables.
 *
 *----------------------------------------------------------------------
 */

#if defined(TCL_COMPILE_STATS) || defined(TCL_COMPILE_DEBUG)
static void
InitByteCodeExecution(
    Tcl_Interp *interp)		/* Interpreter for which the Tcl variable
				 * "tcl_traceExec" is linked to control
				 * instruction tracing. */
{
#ifdef TCL_COMPILE_DEBUG
    if (Tcl_LinkVar(interp, "tcl_traceExec", &tclTraceExec,
	    TCL_LINK_INT) != TCL_OK) {
	Tcl_Panic("InitByteCodeExecution: can't create link for tcl_traceExec variable");
    }
#endif
#ifdef TCL_COMPILE_STATS
    Tcl_CreateObjCommand(interp, "evalstats", EvalStatsCmd, NULL, NULL);
#endif /* TCL_COMPILE_STATS */
}

#else

static void
InitByteCodeExecution(
    TCL_UNUSED(Tcl_Interp *))
{
}
#endif

/*
 *----------------------------------------------------------------------
 *
 * TclCreateExecEnv --
 *
 *	This procedure creates a new execution environment for Tcl bytecode
 *	execution. An ExecEnv points to a Tcl evaluation stack. An ExecEnv is
 *	typically created once for each Tcl interpreter (Interp structure) and
 *	recursively passed to TclNRExecuteByteCode to execute ByteCode sequences
 *	for nested commands.
 *
 * Results:
 *	A newly allocated ExecEnv is returned. This points to an empty
 *	evaluation stack of the standard initial size.
 *
 * Side effects:
 *	The bytecode interpreter is also initialized here, as this procedure
 *	will be called before any call to TclNRExecuteByteCode.
 *
 *----------------------------------------------------------------------
 */

ExecEnv *
TclCreateExecEnv(
    Tcl_Interp *interp,		/* Interpreter for which the execution
				 * environment is being created. */
    size_t size)		/* The initial stack size, in number of words
				 * [sizeof(Tcl_Obj*)] */
{
    ExecEnv *eePtr = (ExecEnv *)Tcl_Alloc(sizeof(ExecEnv));
    ExecStack *esPtr = (ExecStack *)Tcl_Alloc(offsetof(ExecStack, stackWords)
	    + size * sizeof(Tcl_Obj *));

    eePtr->execStackPtr = esPtr;
    TclNewIntObj(eePtr->constants[0], 0);
    Tcl_IncrRefCount(eePtr->constants[0]);
    TclNewIntObj(eePtr->constants[1], 1);
    Tcl_IncrRefCount(eePtr->constants[1]);
    eePtr->interp = interp;
    eePtr->callbackPtr = NULL;
    eePtr->corPtr = NULL;
    eePtr->rewind = 0;

    esPtr->prevPtr = NULL;
    esPtr->nextPtr = NULL;
    esPtr->markerPtr = NULL;
    esPtr->endPtr = &esPtr->stackWords[size - 1];
    esPtr->tosPtr = STACK_BASE(esPtr);

    Tcl_MutexLock(&execMutex);
    if (!execInitialized) {
	InitByteCodeExecution(interp);
	execInitialized = 1;
    }
    Tcl_MutexUnlock(&execMutex);

    return eePtr;
}

/*
 *----------------------------------------------------------------------
 *
 * TclDeleteExecEnv --
 *
 *	Frees the storage for an ExecEnv.
 *
 * Results:
 *	None.
 *
 * Side effects:
 *	Storage for an ExecEnv and its contained storage (e.g. the evaluation
 *	stack) is freed.
 *
 *----------------------------------------------------------------------
 */

static void
DeleteExecStack(
    ExecStack *esPtr)
{
    if (esPtr->markerPtr && !cachedInExit) {
	Tcl_Panic("freeing an execStack which is still in use");
    }

    if (esPtr->prevPtr) {
	esPtr->prevPtr->nextPtr = esPtr->nextPtr;
    }
    if (esPtr->nextPtr) {
	esPtr->nextPtr->prevPtr = esPtr->prevPtr;
    }
    Tcl_Free(esPtr);
}

void
TclDeleteExecEnv(
    ExecEnv *eePtr)		/* Execution environment to free. */
{
    ExecStack *esPtr = eePtr->execStackPtr, *tmpPtr;

    cachedInExit = TclInExit();

    /*
     * Delete all stacks in this exec env.
     */

    while (esPtr->nextPtr) {
	esPtr = esPtr->nextPtr;
    }
    while (esPtr) {
	tmpPtr = esPtr;
	esPtr = tmpPtr->prevPtr;
	DeleteExecStack(tmpPtr);
    }

    TclDecrRefCount(eePtr->constants[0]);
    TclDecrRefCount(eePtr->constants[1]);
    if (eePtr->callbackPtr && !cachedInExit) {
	Tcl_Panic("Deleting execEnv with pending TEOV callbacks!");
    }
    if (eePtr->corPtr && !cachedInExit) {
	Tcl_Panic("Deleting execEnv with existing coroutine");
    }
    Tcl_Free(eePtr);
}

/*
 *----------------------------------------------------------------------
 *
 * TclFinalizeExecution --
 *
 *	Finalizes the execution environment setup so that it can be later
 *	reinitialized.
 *
 * Results:
 *	None.
 *
 * Side effects:
 *	After this call, the next time TclCreateExecEnv will be called it will
 *	call InitByteCodeExecution.
 *
 *----------------------------------------------------------------------
 */

void
TclFinalizeExecution(void)
{
    Tcl_MutexLock(&execMutex);
    execInitialized = 0;
    Tcl_MutexUnlock(&execMutex);
}

/*
 * Auxiliary code to insure that GrowEvaluationStack always returns correctly
 * aligned memory.
 *
 * WALLOCALIGN represents the alignment reqs in words, just as TCL_ALLOCALIGN
 * represents the reqs in bytes. This assumes that TCL_ALLOCALIGN is a
 * multiple of the wordsize 'sizeof(Tcl_Obj *)'.
 */

#define WALLOCALIGN \
    (TCL_ALLOCALIGN/sizeof(Tcl_Obj *))

/*
 * WordSkip computes how many words have to be skipped until the next aligned
 * word. Note that we are only interested in the low order bits of ptr, so
 * that any possible information loss in PTR2INT is of no consequence.
 */
static inline int
WordSkip(
    void *ptr)
{
    int mask = TCL_ALLOCALIGN - 1;
    int base = (int)PTR2INT(ptr) & mask;
    return (TCL_ALLOCALIGN - base) / (int)sizeof(Tcl_Obj *);
}

/*
 * Given a marker, compute where the following aligned memory starts.
 */

#define MEMSTART(markerPtr) \
    ((markerPtr) + WordSkip(markerPtr))

/*
 *----------------------------------------------------------------------
 *
 * GrowEvaluationStack --
 *
 *	This procedure grows a Tcl evaluation stack stored in an ExecEnv,
 *	copying over the words since the last mark if so requested. A mark is
 *	set at the beginning of the new area when no copying is requested.
 *
 * Results:
 *	Returns a pointer to the first usable word in the (possibly) grown
 *	stack.
 *
 * Side effects:
 *	The size of the evaluation stack may be grown, a marker is set
 *
 *----------------------------------------------------------------------
 */

static Tcl_Obj **
GrowEvaluationStack(
    ExecEnv *eePtr,		/* Points to the ExecEnv with an evaluation
				 * stack to enlarge. */
    size_t growth1,		/* How much larger than the current used
				 * size. */
    int move)			/* 1 if move words since last marker. */
{
    ExecStack *esPtr = eePtr->execStackPtr, *oldPtr = NULL;
    size_t newBytes;
    Tcl_Size growth = growth1;
    Tcl_Size newElems, currElems, needed = growth - (esPtr->endPtr - esPtr->tosPtr);
    Tcl_Obj **markerPtr = esPtr->markerPtr, **memStart;
    Tcl_Size moveWords = 0;

    if (move) {
	if (!markerPtr) {
	    Tcl_Panic("STACK: Reallocating with no previous alloc");
	}
	if (needed <= 0) {
	    return MEMSTART(markerPtr);
	}
#ifndef PURIFY
    } else {
	Tcl_Obj **tmpMarkerPtr = esPtr->tosPtr + 1;
	int offset = WordSkip(tmpMarkerPtr);

	if (needed + offset < 0) {
	    /*
	     * Put a marker pointing to the previous marker in this stack, and
	     * store it in esPtr as the current marker. Return a pointer to
	     * the start of aligned memory.
	     */

	    esPtr->markerPtr = tmpMarkerPtr;
	    memStart = tmpMarkerPtr + offset;
	    esPtr->tosPtr = memStart - 1;
	    *esPtr->markerPtr = (Tcl_Obj *) markerPtr;
	    return memStart;
	}
#endif // !PURIFY
    }

    /*
     * Reset move to hold the number of words to be moved to new stack (if
     * any) and growth to hold the complete stack requirements: add one for
     * the marker, (WALLOCALIGN - 1) for the maximal possible offset.
     */

    if (move) {
	moveWords = esPtr->tosPtr - MEMSTART(markerPtr) + 1;
    }
    needed = growth + moveWords + WALLOCALIGN;

    /*
     * Check if there is enough room in the next stack (if there is one, it
     * should be both empty and the last one!)
     */

    if (esPtr->nextPtr) {
	oldPtr = esPtr;
	esPtr = oldPtr->nextPtr;
	currElems = esPtr->endPtr - STACK_BASE(esPtr);
	if (esPtr->markerPtr || (esPtr->tosPtr != STACK_BASE(esPtr))) {
	    Tcl_Panic("STACK: Stack after current is in use");
	}
	if (esPtr->nextPtr) {
	    Tcl_Panic("STACK: Stack after current is not last");
	}
	if (needed <= currElems) {
	    goto newStackReady;
	}
	DeleteExecStack(esPtr);
	esPtr = oldPtr;
    } else {
	currElems = esPtr->endPtr - STACK_BASE(esPtr);
    }

    /*
     * We need to allocate a new stack! It needs to store 'growth' words,
     * including the elements to be copied over and the new marker.
     */

#ifndef PURIFY
    newElems = 2*currElems;
    while (needed > newElems) {
	newElems *= 2;
    }
#else
    newElems = needed;
#endif

    newBytes = offsetof(ExecStack, stackWords) + newElems * sizeof(Tcl_Obj *);

    oldPtr = esPtr;
    esPtr = (ExecStack *)Tcl_Alloc(newBytes);

    oldPtr->nextPtr = esPtr;
    esPtr->prevPtr = oldPtr;
    esPtr->nextPtr = NULL;
    esPtr->endPtr = &esPtr->stackWords[newElems - 1];

  newStackReady:
    eePtr->execStackPtr = esPtr;

    /*
     * Store a NULL marker at the beginning of the stack, to indicate that
     * this is the first marker in this stack and that rewinding to here
     * should actually be a return to the previous stack.
     */

    esPtr->stackWords[0] = NULL;
    esPtr->markerPtr = &esPtr->stackWords[0];
    memStart = MEMSTART(esPtr->markerPtr);
    esPtr->tosPtr = memStart - 1;

    if (move) {
	memcpy(memStart, MEMSTART(markerPtr), moveWords*sizeof(Tcl_Obj *));
	esPtr->tosPtr += moveWords;
	oldPtr->markerPtr = (Tcl_Obj **) *markerPtr;
	oldPtr->tosPtr = markerPtr - 1;
    }

    /*
     * Free the old stack if it is now unused.
     */

    if (!oldPtr->markerPtr) {
	DeleteExecStack(oldPtr);
    }

    return memStart;
}

/*
 *--------------------------------------------------------------
 *
 * TclStackAlloc, TclStackRealloc, TclStackFree --
 *
 *	Allocate memory from the execution stack; it has to be returned later
 *	with a call to TclStackFree.
 *
 * Results:
 *	A pointer to the first byte allocated, or panics if the allocation did
 *	not succeed.
 *
 * Side effects:
 *	The execution stack may be grown.
 *
 *--------------------------------------------------------------
 */

static Tcl_Obj **
StackAllocWords(
    Tcl_Interp *interp,
    size_t numWords)
{
    /*
     * Note that GrowEvaluationStack sets a marker in the stack. This marker
     * is read when rewinding, e.g., by TclStackFree.
     */

    Interp *iPtr = (Interp *) interp;
    ExecEnv *eePtr = iPtr->execEnvPtr;
    Tcl_Obj **resPtr = GrowEvaluationStack(eePtr, numWords, 0);

    eePtr->execStackPtr->tosPtr += numWords;
    return resPtr;
}

static Tcl_Obj **
StackReallocWords(
    Tcl_Interp *interp,
    size_t numWords)
{
    Interp *iPtr = (Interp *) interp;
    ExecEnv *eePtr = iPtr->execEnvPtr;
    Tcl_Obj **resPtr = GrowEvaluationStack(eePtr, numWords, 1);

    eePtr->execStackPtr->tosPtr += numWords;
    return resPtr;
}

void
TclStackFree(
    Tcl_Interp *interp,
    void *freePtr)
{
    Interp *iPtr = (Interp *) interp;
    if (iPtr == NULL || iPtr->execEnvPtr == NULL) {
	Tcl_Free(freePtr);
	return;
    }

    /*
     * Rewind the stack to the previous marker position. The current marker,
     * as set in the last call to GrowEvaluationStack, contains a pointer to
     * the previous marker.
     */

    ExecEnv *eePtr = iPtr->execEnvPtr;
    ExecStack *esPtr = eePtr->execStackPtr;
    Tcl_Obj **markerPtr = esPtr->markerPtr;
    Tcl_Obj *marker = *markerPtr;

    if ((freePtr != NULL) && (MEMSTART(markerPtr) != (Tcl_Obj **)freePtr)) {
	Tcl_Panic("TclStackFree: incorrect freePtr (%p != %p). Call out of sequence?",
		freePtr, MEMSTART(markerPtr));
    }

    esPtr->tosPtr = markerPtr - 1;
    esPtr->markerPtr = (Tcl_Obj **) marker;
    if (marker) {
	return;
    }

    /*
     * Return to previous active stack. Note that repeated expansions or
     * reallocs could have generated several unused intervening stacks: free
     * them too.
     */

    while (esPtr->nextPtr) {
	esPtr = esPtr->nextPtr;
    }
    esPtr->tosPtr = STACK_BASE(esPtr);
    while (esPtr->prevPtr) {
	ExecStack *tmpPtr = esPtr->prevPtr;
	if (tmpPtr->tosPtr == STACK_BASE(tmpPtr)) {
	    DeleteExecStack(tmpPtr);
	} else {
	    break;
	}
    }
    if (esPtr->prevPtr) {
	eePtr->execStackPtr = esPtr->prevPtr;
#ifdef PURIFY
	eePtr->execStackPtr->nextPtr = NULL;
	DeleteExecStack(esPtr);
#endif // PURIFY
    } else {
	eePtr->execStackPtr = esPtr;
    }
}

void *
TclStackAlloc(
    Tcl_Interp *interp,
    size_t numBytes)
{
    Interp *iPtr = (Interp *) interp;

    if (iPtr == NULL || iPtr->execEnvPtr == NULL) {
	return Tcl_Alloc(numBytes);
    }
    size_t numWords = (numBytes + (sizeof(Tcl_Obj *) - 1))/sizeof(Tcl_Obj *);
    return StackAllocWords(interp, numWords);
}

void *
TclStackRealloc(
    Tcl_Interp *interp,
    void *ptr,
    size_t numBytes)
{
    Interp *iPtr = (Interp *) interp;

    if (iPtr == NULL || iPtr->execEnvPtr == NULL) {
	return Tcl_Realloc(ptr, numBytes);
    }

    ExecEnv *eePtr = iPtr->execEnvPtr;
    ExecStack *esPtr = eePtr->execStackPtr;
    Tcl_Obj **markerPtr = esPtr->markerPtr;

    if (MEMSTART(markerPtr) != (Tcl_Obj **)ptr) {
	Tcl_Panic("TclStackRealloc: incorrect ptr. Call out of sequence?");
    }

    size_t numWords = (numBytes + (sizeof(Tcl_Obj *) - 1))/sizeof(Tcl_Obj *);
    return (void *) StackReallocWords(interp, numWords);
}

/*
 *--------------------------------------------------------------
 *
 * Tcl_ExprObj --
 *
 *	Evaluate an expression in a Tcl_Obj.
 *
 * Results:
 *	A standard Tcl object result. If the result is other than TCL_OK, then
 *	the interpreter's result contains an error message. If the result is
 *	TCL_OK, then a pointer to the expression's result value object is
 *	stored in resultPtrPtr. In that case, the object's ref count is
 *	incremented to reflect the reference returned to the caller; the
 *	caller is then responsible for the resulting object and must, for
 *	example, decrement the ref count when it is finished with the object.
 *
 * Side effects:
 *	Any side effects caused by subcommands in the expression, if any. The
 *	interpreter result is not modified unless there is an error.
 *
 *--------------------------------------------------------------
 */

int
Tcl_ExprObj(
    Tcl_Interp *interp,		/* Context in which to evaluate the
				 * expression. */
    Tcl_Obj *objPtr,		/* Points to Tcl object containing expression
				 * to evaluate. */
    Tcl_Obj **resultPtrPtr)	/* Where the Tcl_Obj* that is the expression
				 * result is stored if no errors occur. */
{
    NRE_callback *rootPtr = TOP_CB(interp);
    Tcl_Obj *resultPtr;

    TclNewObj(resultPtr);
    TclNRAddCallback(interp, CopyCallback, resultPtrPtr, resultPtr,
	    NULL, NULL);
    Tcl_NRExprObj(interp, objPtr, resultPtr);
    return TclNRRunCallbacks(interp, TCL_OK, rootPtr);
}

static int
CopyCallback(
    void *data[],
    TCL_UNUSED(Tcl_Interp *),
    int result)
{
    Tcl_Obj **resultPtrPtr = (Tcl_Obj **)data[0];
    Tcl_Obj *resultPtr = (Tcl_Obj *)data[1];

    if (result == TCL_OK) {
	*resultPtrPtr = resultPtr;
	Tcl_IncrRefCount(resultPtr);
    } else {
	Tcl_DecrRefCount(resultPtr);
    }
    return result;
}

/*
 *--------------------------------------------------------------
 *
 * Tcl_NRExprObj --
 *
 *	Request evaluation of the expression in a Tcl_Obj by the NR stack.
 *
 * Results:
 *	Returns TCL_OK.
 *
 * Side effects:
 *	Compiles objPtr as a Tcl expression and places callbacks on the
 *	NR stack to execute the bytecode and store the result in resultPtr.
 *	If bytecode execution raises an exception, nothing is written
 *	to resultPtr, and the exceptional return code flows up the NR
 *	stack.  If the exception is TCL_ERROR, an error message is left
 *	in the interp result and the interp's return options dictionary
 *	holds additional error information too.  Execution of the bytecode
 *	may have other side effects, depending on the expression.
 *
 *--------------------------------------------------------------
 */

int
Tcl_NRExprObj(
    Tcl_Interp *interp,
    Tcl_Obj *objPtr,
    Tcl_Obj *resultPtr)
{
    Tcl_InterpState state = Tcl_SaveInterpState(interp, TCL_OK);

    Tcl_ResetResult(interp);
    ByteCode *codePtr = CompileExprObj(interp, objPtr);
    Tcl_NRAddCallback(interp, ExprObjCallback, state, resultPtr,
	    NULL, NULL);
    return TclNRExecuteByteCode(interp, codePtr);
}

static int
ExprObjCallback(
    void *data[],
    Tcl_Interp *interp,
    int result)
{
    Tcl_InterpState state = (Tcl_InterpState)data[0];
    Tcl_Obj *resultPtr = (Tcl_Obj *)data[1];

    if (result == TCL_OK) {
	TclSetDuplicateObj(resultPtr, Tcl_GetObjResult(interp));
	(void) Tcl_RestoreInterpState(interp, state);
    } else {
	Tcl_DiscardInterpState(state);
    }
    return result;
}

/*
 *----------------------------------------------------------------------
 *
 * CompileExprObj --
 *	Compile a Tcl expression value into ByteCode.
 *
 * Results:
 *	A (ByteCode *) is returned pointing to the resulting ByteCode.
 *
 * Side effects:
 *	The Tcl_ObjType of objPtr is changed to the "exprcode" type,
 *	and the ByteCode is kept in the internal rep (along with context
 *	data for checking validity) for faster operations the next time
 *	CompileExprObj is called on the same value.
 *
 *----------------------------------------------------------------------
 */

static ByteCode *
CompileExprObj(
    Tcl_Interp *interp,
    Tcl_Obj *objPtr)
{
    Interp *iPtr = (Interp *) interp;
    CompileEnv compEnv;		/* Compilation environment structure allocated
				 * in frame. */
    ByteCode *codePtr = NULL;	/* Tcl Internal type of bytecode. Initialized
				 * to avoid compiler warning. */

    /*
     * Get the expression ByteCode from the object. If it exists, make sure it
     * is valid in the current context.
     */

    ByteCodeGetInternalRep(objPtr, &tclExprCodeType, codePtr);

    if (codePtr != NULL) {
	Namespace *namespacePtr = iPtr->varFramePtr->nsPtr;

	if (((Interp *) *codePtr->interpHandle != iPtr)
		|| (codePtr->compileEpoch != iPtr->compileEpoch)
		|| (codePtr->nsPtr != namespacePtr)
		|| (codePtr->nsEpoch != namespacePtr->resolverEpoch)
		|| (codePtr->localCachePtr != iPtr->varFramePtr->localCachePtr)) {
	    Tcl_StoreInternalRep(objPtr, &tclExprCodeType, NULL);
	    codePtr = NULL;
	}
    }

    if (codePtr == NULL) {
	/*
	 * TIP #280: No invoker (yet) - Expression compilation.
	 */

	Tcl_Size length;
	const char *string = TclGetStringFromObj(objPtr, &length);

	TclInitCompileEnv(interp, &compEnv, string, length, NULL, 0);
	TclCompileExpr(interp, string, length, &compEnv, 0);

	/*
	 * Successful compilation. If the expression yielded no instructions,
	 * push an zero object as the expression's result.
	 */

	if (compEnv.codeNext == compEnv.codeStart) {
	    PushLiteral(&compEnv, "0", 1);
	}

	/*
	 * Add a "done" instruction as the last instruction and change the
	 * object into a ByteCode object. Ownership of the literal objects and
	 * aux data items is given to the ByteCode object.
	 */

	TclEmitOpcode(INST_DONE, &compEnv);
	codePtr = TclInitByteCodeObj(objPtr, &tclExprCodeType, &compEnv);
	TclFreeCompileEnv(&compEnv);
	if (iPtr->varFramePtr->localCachePtr) {
	    codePtr->localCachePtr = iPtr->varFramePtr->localCachePtr;
	    codePtr->localCachePtr->refCount++;
	}
	TclDebugPrintByteCodeObj(objPtr);
    }
    return codePtr;
}

/*
 *----------------------------------------------------------------------
 *
 * DupExprCodeInternalRep --
 *
 *	Part of the Tcl object type implementation for Tcl expression
 *	bytecode. We do not copy the bytecode internalrep. Instead, we return
 *	without setting copyPtr->typePtr, so the copy is a plain string copy
 *	of the expression value, and if it is to be used as a compiled
 *	expression, it will just need a recompile.
 *
 *	This makes sense, because with Tcl's copy-on-write practices, the
 *	usual (only?) time Tcl_DuplicateObj() will be called is when the copy
 *	is about to be modified, which would invalidate any copied bytecode
 *	anyway. The only reason it might make sense to copy the bytecode is if
 *	we had some modifying routines that operated directly on the internalrep,
 *	like we do for lists and dicts.
 *
 * Results:
 *	None.
 *
 * Side effects:
 *	None.
 *
 *----------------------------------------------------------------------
 */

static void
DupExprCodeInternalRep(
    TCL_UNUSED(Tcl_Obj *),
    TCL_UNUSED(Tcl_Obj *))
{
    return;
}

/*
 *----------------------------------------------------------------------
 *
 * FreeExprCodeInternalRep --
 *
 *	Part of the Tcl object type implementation for Tcl expression
 *	bytecode. Frees the storage allocated to hold the internal rep, unless
 *	ref counts indicate bytecode execution is still in progress.
 *
 * Results:
 *	None.
 *
 * Side effects:
 *	May free allocated memory. Leaves objPtr untyped.
 *
 *----------------------------------------------------------------------
 */

static void
FreeExprCodeInternalRep(
    Tcl_Obj *objPtr)
{
    ByteCode *codePtr;
    ByteCodeGetInternalRep(objPtr, &tclExprCodeType, codePtr);
    assert(codePtr != NULL);

    TclReleaseByteCode(codePtr);
}

/*
 *----------------------------------------------------------------------
 *
 * TclCompileObj --
 *
 *	This procedure compiles the script contained in a Tcl_Obj.
 *
 * Results:
 *	A pointer to the corresponding ByteCode, never NULL.
 *
 * Side effects:
 *	The object is shimmered to bytecode type.
 *
 *----------------------------------------------------------------------
 */

ByteCode *
TclCompileObj(
    Tcl_Interp *interp,
    Tcl_Obj *objPtr,
    const CmdFrame *invoker,
    Tcl_Size word)
{
    Interp *iPtr = (Interp *) interp;
    ByteCode *codePtr;		/* Tcl Internal type of bytecode. */
    Namespace *namespacePtr = iPtr->varFramePtr->nsPtr;

    /*
     * If the object is not already of tclByteCodeType, compile it (and reset
     * the compilation flags in the interpreter; this should be done after any
     * compilation). Otherwise, check that it is "fresh" enough.
     */

    ByteCodeGetInternalRep(objPtr, &tclByteCodeType, codePtr);
    if (codePtr != NULL) {
	/*
	 * Make sure the Bytecode hasn't been invalidated by, e.g., someone
	 * redefining a command with a compile procedure (this might make the
	 * compiled code wrong). The object needs to be recompiled if it was
	 * compiled in/for a different interpreter, or for a different
	 * namespace, or for the same namespace but with different name
	 * resolution rules. Precompiled objects, however, are immutable and
	 * therefore they are not recompiled, even if the epoch has changed.
	 *
	 * To be pedantically correct, we should also check that the
	 * originating procPtr is the same as the current context procPtr
	 * (assuming one exists at all - none for global level). This code is
	 * #def'ed out because [info body] was changed to never return a
	 * bytecode type object, which should obviate us from the extra checks
	 * here.
	 */

	if (((Interp *) *codePtr->interpHandle != iPtr)
		|| (codePtr->compileEpoch != iPtr->compileEpoch)
		|| (codePtr->nsPtr != namespacePtr)
		|| (codePtr->nsEpoch != namespacePtr->resolverEpoch)) {
	    if (!(codePtr->flags & TCL_BYTECODE_PRECOMPILED)) {
		goto recompileObj;
	    }
	    if ((Interp *) *codePtr->interpHandle != iPtr) {
		Tcl_Panic("Tcl_EvalObj: compiled script jumped interps");
	    }
	    codePtr->compileEpoch = iPtr->compileEpoch;
	}

	/*
	 * Check that any compiled locals do refer to the current proc
	 * environment! If not, recompile.
	 */

	if (!(codePtr->flags & TCL_BYTECODE_PRECOMPILED) &&
		(codePtr->procPtr == NULL) &&
		(codePtr->localCachePtr != iPtr->varFramePtr->localCachePtr)) {
	    goto recompileObj;
	}

	/*
	 * #280.
	 * Literal sharing fix. This part of the fix is not required by 8.4
	 * nor 8.5, because they eval-direct any literals, so just saving the
	 * argument locations per command in bytecode is enough, embedded
	 * 'eval' commands, etc. get the correct information.
	 *
	 * But in 8.6 all the embedded script are compiled, and the resulting
	 * bytecode stored in the literal. Now the shared literal has bytecode
	 * with location data for _one_ particular location this literal is
	 * found at. If we get executed from a different location the bytecode
	 * has to be recompiled to get the correct locations. Not doing this
	 * will execute the saved bytecode with data for a different location,
	 * causing 'info frame' to point to the wrong place in the sources.
	 *
	 * Future optimizations ...
	 * (1) Save the location data (ExtCmdLoc) keyed by start line. In that
	 *     case we recompile once per location of the literal, but not
	 *     continuously, because the moment we have all locations we do not
	 *     need to recompile any longer.
	 *
	 * (2) Alternative: Do not recompile, tell the execution engine the
	 *     offset between saved starting line and actual one. Then modify
	 *     the users to adjust the locations they have by this offset.
	 *
	 * (3) Alternative 2: Do not fully recompile, adjust just the location
	 *     information.
	 */

	if (invoker == NULL) {
	    return codePtr;
	} else {
	    Tcl_HashEntry *hePtr = Tcl_FindHashEntry(iPtr->lineBCPtr, codePtr);
	    if (!hePtr) {
		return codePtr;
	    }
	    ExtCmdLoc *eclPtr = (ExtCmdLoc *)Tcl_GetHashValue(hePtr);
	    int redo = 0;
	    CmdFrame *ctxCopyPtr = (CmdFrame *)
		    TclStackAlloc(interp, sizeof(CmdFrame));
	    *ctxCopyPtr = *invoker;

	    if (invoker->type == TCL_LOCATION_BC) {
		/*
		 * Note: Type BC => ctx.path    is not used.
		 *		    ctx.codePtr used instead
		 */

		TclGetSrcInfoForPc(ctxCopyPtr);
		if (ctxCopyPtr->type == TCL_LOCATION_SOURCE) {
		    /*
		     * The reference made by 'TclGetSrcInfoForPc' is dead.
		     */

		    Tcl_DecrRefCount(ctxCopyPtr->path);
		    ctxCopyPtr->path = NULL;
		}
	    }

	    if (word < ctxCopyPtr->nline) {
		/*
		 * Note: We do not care if the line[word] is -1. This is a
		 * difference and requires a recompile (location changed from
		 * absolute to relative, literal is used fixed and through
		 * variable)
		 *
		 * Example:
		 * test info-32.0 using literal of info-24.8
		 *     (dict with ... vs           set body ...).
		 */

		redo = ((eclPtr->type == TCL_LOCATION_SOURCE)
			    && (eclPtr->start != ctxCopyPtr->line[word]))
			|| ((eclPtr->type == TCL_LOCATION_BC)
			    && (ctxCopyPtr->type == TCL_LOCATION_SOURCE));
	    }

	    TclStackFree(interp, ctxCopyPtr);
	    if (!redo) {
		return codePtr;
	    }
	}
    }

  recompileObj:
    iPtr->errorLine = 1;

    /*
     * TIP #280. Remember the invoker for a moment in the interpreter
     * structures so that the byte code compiler can pick it up when
     * initializing the compilation environment, i.e. the extended location
     * information.
     */

    iPtr->invokeCmdFramePtr = invoker;
    iPtr->invokeWord = word;
    TclSetByteCodeFromAny(interp, objPtr, NULL, NULL);
    iPtr->invokeCmdFramePtr = NULL;
    ByteCodeGetInternalRep(objPtr, &tclByteCodeType, codePtr);
    if (iPtr->varFramePtr->localCachePtr) {
	codePtr->localCachePtr = iPtr->varFramePtr->localCachePtr;
	codePtr->localCachePtr->refCount++;
    }
    return codePtr;
}

/*
 *----------------------------------------------------------------------
 *
 * TclIncrObj --
 *
 *	Increment an integral value in a Tcl_Obj by an integral value held
 *	in another Tcl_Obj. Caller is responsible for making sure we can
 *	update the first object.
 *
 * Results:
 *	TCL_ERROR if either object is non-integer, and TCL_OK otherwise. On
 *	error, an error message is left in the interpreter (if it is not NULL,
 *	of course).
 *
 * Side effects:
 *	valuePtr gets the new incremented value.
 *
 *----------------------------------------------------------------------
 */

int
TclIncrObj(
    Tcl_Interp *interp,
    Tcl_Obj *valuePtr,
    Tcl_Obj *incrPtr)
{
    void *ptr1, *ptr2;
    int type1, type2;
    mp_int value, incr;

    if (Tcl_IsShared(valuePtr)) {
	Tcl_Panic("%s called with shared object", "TclIncrObj");
    }

    if (GetNumberFromObj(NULL, valuePtr, &ptr1, &type1) != TCL_OK) {
	/*
	 * Produce error message (reparse?!)
	 */

	return TclGetIntFromObj(interp, valuePtr, &type1);
    }
    if (GetNumberFromObj(NULL, incrPtr, &ptr2, &type2) != TCL_OK) {
	/*
	 * Produce error message (reparse?!)
	 */

	TclGetIntFromObj(interp, incrPtr, &type1);
	Tcl_AddErrorInfo(interp, "\n    (reading increment)");
	return TCL_ERROR;
    }

    if ((type1 == TCL_NUMBER_DOUBLE) || (type1 == TCL_NUMBER_NAN)) {
	/*
	 * Produce error message (reparse?!)
	 */

	return TclGetIntFromObj(interp, valuePtr, &type1);
    }
    if ((type2 == TCL_NUMBER_DOUBLE) || (type2 == TCL_NUMBER_NAN)) {
	/*
	 * Produce error message (reparse?!)
	 */

	TclGetIntFromObj(interp, incrPtr, &type1);
	Tcl_AddErrorInfo(interp, "\n    (reading increment)");
	return TCL_ERROR;
    }

    if ((type1 == TCL_NUMBER_INT) && (type2 == TCL_NUMBER_INT)) {
	Tcl_WideInt w1 = *((const Tcl_WideInt *)ptr1);
	Tcl_WideInt w2 = *((const Tcl_WideInt *)ptr2);
	Tcl_WideInt sum = (Tcl_WideInt)((Tcl_WideUInt)w1 + (Tcl_WideUInt)w2);

	/*
	 * Check for overflow.
	 */

	if (!Overflowing(w1, w2, sum)) {
	    TclSetIntObj(valuePtr, sum);
	    return TCL_OK;
	}
    }

    Tcl_TakeBignumFromObj(interp, valuePtr, &value);
    Tcl_GetBignumFromObj(interp, incrPtr, &incr);
    mp_err err = mp_add(&value, &incr, &value);
    mp_clear(&incr);
    if (err != MP_OKAY) {
	return TCL_ERROR;
    }
    Tcl_SetBignumObj(valuePtr, &value);
    return TCL_OK;
}

/*
 *----------------------------------------------------------------------
 *
 * ArgumentBCEnter --
 *
 *	This is a helper for TclNRExecuteByteCode/TEBCresume that encapsulates
 *	a code sequence that is fairly common in the code but *not* commonly
 *	called.
 *
 * Results:
 *	None
 *
 * Side effects:
 *	May register information about the bytecode in the command frame.
 *
 *----------------------------------------------------------------------
 */

static void
ArgumentBCEnter(
    Tcl_Interp *interp,
    ByteCode *codePtr,
    TEBCdata *tdPtr,
    const unsigned char *pc,
    Tcl_Size objc,
    Tcl_Obj **objv)
{
    Tcl_Size cmd;

    if (GetSrcInfoForPc(pc, codePtr, NULL, NULL, &cmd)) {
	TclArgumentBCEnter(interp, objv, objc, codePtr, &tdPtr->cmdFrame, cmd,
		PC_REL);
    }
}

/*
 *----------------------------------------------------------------------
 *
 * PrintArgumentWords --
 *
 *	A helper for TEBC. Prints a sequence of words.
 *
 * Results:
 *	None
 *
 * Side effects:
 *	May register information about the bytecode in the command frame.
 *
 *----------------------------------------------------------------------
 */

#ifdef TCL_COMPILE_DEBUG
static inline void
PrintArgumentWords(
    Tcl_Size objc,
    Tcl_Obj *const *objv)
{
    Tcl_Size i;
    for (i = 0;  i < objc;  i++) {
	TclPrintObject(stdout, objv[i], 15);
	if (i < objc - 1) {
	    fprintf(stdout, " ");
	}
    }
}
#endif // TCL_COMPILE_DEBUG

/*
 *----------------------------------------------------------------------
 *
 * FindTclOOMethodIndex --
 *
 *	A helper for INST_TCLOO_NEXT_CLASS in TEBC. Returns the index of a
 *	class (following the current method) in a call chain. Does not find
 *	filters (per definition of [nextto]).
 *
 * Results:
 *	An index, or TCL_INDEX_NONE if not found.
 *
 * Side effects:
 *	None.
 *
 *----------------------------------------------------------------------
 */
static inline Tcl_Size
FindTclOOMethodIndex(
    CallContext *contextPtr,
    Class *clsPtr)
{
    Tcl_Size i;
    for (i=contextPtr->index+1 ; i<contextPtr->callPtr->numChain ; i++) {
	MInvoke *miPtr = contextPtr->callPtr->chain + i;
	if (!miPtr->isFilter && miPtr->mPtr->declaringClassPtr == clsPtr) {
	    return i;
	}
    }
    return TCL_INDEX_NONE;
}

/*
 *----------------------------------------------------------------------
 *
 * GetTclOOCallContext --
 *
 *	A helper for INST_TCLOO_NEXT in TEBC. Returns the call context if one
 *	exists.
 *
 * Results:
 *	The call context, or NULL if not found.
 *
 * Side effects:
 *	None.
 *
 *----------------------------------------------------------------------
 */
static inline CallContext *
GetTclOOCallContext(
    Interp *iPtr)
{
    CallFrame *framePtr = iPtr->varFramePtr;
    if (!framePtr || !(framePtr->isProcCallFrame & FRAME_IS_METHOD)) {
	return NULL;
    }
    return (CallContext *) framePtr->clientData;
}

/*
 *----------------------------------------------------------------------
 *
 * TclNRExecuteByteCode --
 *
 *	This procedure executes the instructions of a ByteCode structure. It
 *	returns when a "done" instruction is executed or an error occurs.
 *
 * Results:
 *	The return value is one of the return codes defined in tcl.h (such as
 *	TCL_OK), and interp->objResultPtr refers to a Tcl object that either
 *	contains the result of executing the code or an error message.
 *
 * Side effects:
 *	Almost certainly, depending on the ByteCode's instructions.
 *
 *----------------------------------------------------------------------
 */
#define	bcFramePtr	(&TD->cmdFrame)
#define	initCatchTop	(TD->stack - 1)
#define	initTosPtr	(initCatchTop+codePtr->maxExceptDepth)
#define esPtr		(iPtr->execEnvPtr->execStackPtr)

int
TclNRExecuteByteCode(
    Tcl_Interp *interp,		/* Token for command interpreter. */
    ByteCode *codePtr)		/* The bytecode sequence to interpret. */
{
    Interp *iPtr = (Interp *) interp;
    size_t size = sizeof(TEBCdata) - 1
	    + (codePtr->maxStackDepth + codePtr->maxExceptDepth)
		* sizeof(void *);
    size_t numWords = (size + sizeof(Tcl_Obj *) - 1) / sizeof(Tcl_Obj *);

    TclPreserveByteCode(codePtr);

    /*
     * Reserve the stack, setup the TEBCdataPtr (TD) and CallFrame
     *
     * The execution uses a unified stack: first a TEBCdata, immediately
     * above it a CmdFrame, then the catch stack, then the execution stack.
     *
     * Make sure the catch stack is large enough to hold the maximum number of
     * catch commands that could ever be executing at the same time (this will
     * be no more than the exception range array's depth). Make sure the
     * execution stack is large enough to execute this ByteCode.
     */

    TEBCdata *TD = (TEBCdata *) GrowEvaluationStack(iPtr->execEnvPtr, numWords, 0);
    esPtr->tosPtr = initTosPtr;

    TD->codePtr     = codePtr;
    TD->catchTop    = initCatchTop;
    TD->auxObjList  = NULL;
#ifdef TCL_COMPILE_DEBUG
    TD->cmdNameBuf[0] = 0;
#endif

    /*
     * TIP #280: Initialize the frame. Do not push it yet: it will be pushed
     * every time that we call out from this TD, popped when we return to it.
     */

    bcFramePtr->type = ((codePtr->flags & TCL_BYTECODE_PRECOMPILED)
	    ? TCL_LOCATION_PREBC : TCL_LOCATION_BC);
    bcFramePtr->level = (iPtr->cmdFramePtr ? iPtr->cmdFramePtr->level + 1 : 1);
    bcFramePtr->framePtr = iPtr->framePtr;
    bcFramePtr->nextPtr = iPtr->cmdFramePtr;
    bcFramePtr->nline = 0;
    bcFramePtr->line = NULL;
    bcFramePtr->litarg = NULL;
    bcFramePtr->codePtr = codePtr;
    bcFramePtr->pc = NULL;
    bcFramePtr->cmdObj = NULL;
    bcFramePtr->cmd = NULL;
    bcFramePtr->len = 0;

#ifdef TCL_COMPILE_STATS
    iPtr->stats.numExecutions++;
#endif

    /*
     * Test namespace-50.9 demonstrates the need for this call.
     * Use a --enable-symbols=mem bug to see.
     */

    TclResetRewriteEnsemble(interp, 1);

    /*
     * Push the callback for bytecode execution
     */

    TclNRAddCallback(interp, TEBCresume, TD, /* pc */ NULL,
	    /* cleanup */ NULL, INT2PTR(iPtr->evalFlags));

    /*
     * Reset discard result flag - because it is applicable for this call only,
     * and should not affect all the nested invocations may return result.
     */
    iPtr->evalFlags &= ~TCL_EVAL_DISCARD_RESULT;

    return TCL_OK;
}

static inline Var *
FollowLinks(
    Var *varPtr)
{
    while (TclIsVarLink(varPtr)) {
	varPtr = varPtr->value.linkPtr;
    }
    return varPtr;
}

static int
TEBCresume(
    void *data[],
    Tcl_Interp *interp,
    int result)
{
    /*
     * Compiler cast directive - not a real variable.
     *	   Interp *iPtr = (Interp *) interp;
     */
#define iPtr ((Interp *) interp)

    /*
     * Check just the read-traced/write-traced bit of a variable.
     */

#define ReadTraced(varPtr)	((varPtr)->flags & VAR_TRACED_READ)
#define WriteTraced(varPtr)	((varPtr)->flags & VAR_TRACED_WRITE)
#define UnsetTraced(varPtr)	((varPtr)->flags & VAR_TRACED_UNSET)

    /*
     * Bottom of allocated stack holds the NR data
     */

    /*
     * Constants: variables that do not change during the execution, used
     * sporadically: no special need for speed.
     */

    unsigned interruptCounter = 1;
				/* Counter that is used to work out when to
				 * call Tcl_AsyncReady(). This must be 1
				 * initially so that we call the async-check
				 * stanza early, otherwise there are command
				 * sequences that can make the interpreter
				 * busy-loop without an opportunity to
				 * recognise an interrupt. */
    const char *curInstName;
#ifdef TCL_COMPILE_DEBUG
    int traceInstructions;	/* Whether we are doing instruction-level
				 * tracing or not. */
#endif

    Var *compiledLocals = iPtr->varFramePtr->compiledLocals;
    Tcl_Obj **constants = &iPtr->execEnvPtr->constants[0];

#define LOCAL(i)	(&compiledLocals[(i)])
#define TCONST(i)	(constants[(i)])
#define LOCALVAR(i)	FollowLinks(LOCAL(i))

    /*
     * These macros are just meant to save some global variables that are not
     * used too frequently
     */

    TEBCdata *TD = (TEBCdata *)data[0];
#define auxObjList	(TD->auxObjList)
#define catchTop	(TD->catchTop)
#define codePtr		(TD->codePtr)
#define curEvalFlags	PTR2INT(data[3])  /* calling iPtr->evalFlags */
#define cmdNameBuf	(TD->cmdNameBuf)

    /*
     * Globals: variables that store state, must remain valid at all times.
     */

    Tcl_Obj **tosPtr;		/* Cached pointer to top of evaluation
				 * stack. */
    const unsigned char *pc = (const unsigned char *)data[1];
				/* The current program counter. */
    unsigned char inst;		/* The currently running instruction */

    /*
     * Transfer variables - needed only between opcodes, but not while
     * executing an instruction.
     */

    Tcl_Size cleanup = PTR2INT(data[2]);
    Tcl_Obj *objResultPtr;
    int checkInterp = 0;	/* Indicates when a check of interp readyness
				 * is necessary. Set by CACHE_STACK_INFO() */

    /*
     * Locals - variables that are used within opcodes or bounded sections of
     * the file (jumps between opcodes within a family).
     * NOTE: These are now mostly defined locally where needed.
     */

    Tcl_Obj *objPtr, *valuePtr, *value2Ptr, *part1Ptr, *part2Ptr, *tmpPtr;
    Tcl_Obj **objv = NULL;
    Tcl_Size length, objc = 0, varIdx, numArgs;
    unsigned tblIdx;
    int pcAdjustment;
    Var *varPtr, *arrayPtr;

#ifdef TCL_COMPILE_DEBUG
    int starting = 1;
    traceInstructions = (tclTraceExec >= TCL_TRACE_BYTECODE_EXEC_INSTRUCTIONS);
#endif

    TEBC_DATA_DIG();

#ifdef TCL_COMPILE_DEBUG
    if (!pc && (tclTraceExec >= TCL_TRACE_BYTECODE_EXEC_COMMANDS)) {
	PrintByteCodeInfo(codePtr);
	fprintf(stdout, "  Starting stack top=%" SIZEd "\n", CURR_DEPTH);
	fflush(stdout);
    }
#endif

    if (!pc) {
	/* bytecode is starting from scratch */
	pc = codePtr->codeStart;

	/*
	 * Reset the interp's result to avoid possible duplications of large
	 * objects [3c6e47363e], [781585], [804681], This can happen by start
	 * also in nested compiled blocks (enclosed in parent cycle).
	 * See else branch below for opposite handling by continuation/resume.
	 */

	objPtr = iPtr->objResultPtr;
	if (objPtr->refCount > 1) {
	    TclDecrRefCount(objPtr);
	    TclNewObj(objPtr);
	    Tcl_IncrRefCount(objPtr);
	    iPtr->objResultPtr = objPtr;
	}

	goto cleanup0;
    } else {
	/* resume from invocation */
	CACHE_STACK_INFO();

	NRE_ASSERT(iPtr->cmdFramePtr == bcFramePtr);
	if (bcFramePtr->cmdObj) {
	    Tcl_DecrRefCount(bcFramePtr->cmdObj);
	    bcFramePtr->cmdObj = NULL;
	    bcFramePtr->cmd = NULL;
	}
	iPtr->cmdFramePtr = bcFramePtr->nextPtr;
	if (iPtr->flags & INTERP_DEBUG_FRAME) {
	    TclArgumentBCRelease(interp, bcFramePtr);
	}
	if (iPtr->execEnvPtr->rewind) {
	    result = TCL_ERROR;
	    goto abnormalReturn;
	}
	if (codePtr->flags & TCL_BYTECODE_RECOMPILE) {
	    codePtr->flags &= ~TCL_BYTECODE_RECOMPILE;
	    checkInterp = 1;
	    iPtr->flags |= ERR_ALREADY_LOGGED;
	}

	if (result != TCL_OK) {
	    pc--;
	    goto processExceptionReturn;
	}

	/*
	 * Push the call's object result and continue execution with the next
	 * instruction.
	 */

	TRACE("%" SIZEd " => ... after \"%.20s\": TCL_OK, result=",
		objc, cmdNameBuf);
	TRACE_APPEND_OBJ(Tcl_GetObjResult(interp));

	/*
	 * Obtain and reset interp's result to avoid possible duplications of
	 * objects [Bug 781585]. We do not call Tcl_ResetResult to avoid any
	 * side effects caused by the resetting of errorInfo and errorCode
	 * [Bug 804681], which are not needed here. We chose instead to
	 * manipulate the interp's object result directly.
	 *
	 * Note that the result object is now in objResultPtr, it keeps the
	 * refCount it had in its role of iPtr->objResultPtr.
	 */

	objResultPtr = Tcl_GetObjResult(interp);
	TclNewObj(objPtr);
	Tcl_IncrRefCount(objPtr);
	iPtr->objResultPtr = objPtr;
#ifndef TCL_COMPILE_DEBUG
	if (*pc == INST_POP) {
	    TclDecrRefCount(objResultPtr);
	    NEXT_INST_V(1, cleanup, 0);
	}
#endif
	NEXT_INST_V(0, cleanup, -1);
    }

    /*
     * Targets for standard instruction endings; unrolled for speed in the
     * most frequent cases (instructions that consume up to two stack
     * elements).
     *
     * This used to be a "for(;;)" loop, with each instruction doing its own
     * cleanup.
     */

  cleanupV_pushObjResultPtr:
    switch (cleanup) {
    case 0:
	*(++tosPtr) = (objResultPtr);
	goto cleanup0;
    default:
	cleanup -= 2;
	while (cleanup--) {
	    objPtr = POP_OBJECT();
	    TclDecrRefCount(objPtr);
	}
	TCL_FALLTHROUGH();
    case 2:
    cleanup2_pushObjResultPtr:
	objPtr = POP_OBJECT();
	TclDecrRefCount(objPtr);
	TCL_FALLTHROUGH();
    case 1:
    cleanup1_pushObjResultPtr:
	objPtr = OBJ_AT_TOS;
	TclDecrRefCount(objPtr);
    }
    OBJ_AT_TOS = objResultPtr;
    goto cleanup0;

  cleanupV:
    switch (cleanup) {
    default:
	cleanup -= 2;
	while (cleanup--) {
	    objPtr = POP_OBJECT();
	    TclDecrRefCount(objPtr);
	}
	TCL_FALLTHROUGH();
    case 2:
    cleanup2:
	objPtr = POP_OBJECT();
	TclDecrRefCount(objPtr);
	TCL_FALLTHROUGH();
    case 1:
    cleanup1:
	objPtr = POP_OBJECT();
	TclDecrRefCount(objPtr);
	TCL_FALLTHROUGH();
    case 0:
	/*
	 * We really want to do nothing now, but this is needed for some
	 * compilers (SunPro CC).
	 */

	break;
    }
  cleanup0:

    /*
     * Check for asynchronous handlers [Bug 746722]; we do the check every
     * ASYNC_CHECK_COUNT instructions.
     */

    if ((--interruptCounter) == 0) {
	interruptCounter = ASYNC_CHECK_COUNT;
	DECACHE_STACK_INFO();
	if (TclAsyncReady(iPtr)) {
	    result = Tcl_AsyncInvoke(interp, result);
	    if (result == TCL_ERROR) {
		CACHE_STACK_INFO();
		goto gotError;
	    }
	}

	if (TclCanceled(iPtr)) {
	    if (Tcl_Canceled(interp, TCL_LEAVE_ERR_MSG) == TCL_ERROR) {
		CACHE_STACK_INFO();
		goto gotError;
	    }
	}

	if (TclLimitReady(iPtr->limit)) {
	    if (Tcl_LimitCheck(interp) == TCL_ERROR) {
		CACHE_STACK_INFO();
		goto gotError;
	    }
	}
	CACHE_STACK_INFO();
    }

    /*
     * These two instructions account for 26% of all instructions (according
     * to measurements on tclbench by Ben Vitale
     * [http://www.cs.toronto.edu/syslab/pubs/tcl2005-vitale-zaleski.pdf]
     * Resolving them before the switch reduces the cost of branch
     * mispredictions, seems to improve runtime by 5% to 15%, and (amazingly!)
     * reduces total obj size.
     */

    inst = *pc;

    peepholeStart:
#ifdef TCL_COMPILE_STATS
    iPtr->stats.instructionCount[*pc]++;
#endif

#ifdef TCL_COMPILE_DEBUG
    /*
     * Skip the stack depth check if an expansion is in progress.
     */

    CHECK_STACK();
    if (traceInstructions) {
	fprintf(stdout, "%2" SIZEd ": %2" SIZEd " ", iPtr->numLevels, CURR_DEPTH);
	TclPrintInstruction(codePtr, pc);
	fflush(stdout);
    }
#endif /* TCL_COMPILE_DEBUG */

    TCL_DTRACE_INST_NEXT();

    if (inst == INST_LOAD_SCALAR) {
	goto instLoadScalar;
    } else if (inst == INST_PUSH) {
	TRACE("%u => ", TclGetUInt4AtPtr(pc + 1));
	PUSH_OBJECT(codePtr->objArrayPtr[TclGetUInt4AtPtr(pc + 1)]);
	TRACE_APPEND_OBJ(OBJ_AT_TOS);
	inst = *(pc += 5);
	goto peepholeStart;
    } else if (inst == INST_START_CMD) {
	/*
	 * Peephole: do not run INST_START_CMD, just skip it
	 */

	iPtr->cmdCount += TclGetUInt4AtPtr(pc + 5);
	if (checkInterp) {
	    if (((codePtr->compileEpoch != iPtr->compileEpoch) ||
		    (codePtr->nsEpoch != iPtr->varFramePtr->nsPtr->resolverEpoch)) &&
		    !(codePtr->flags & TCL_BYTECODE_PRECOMPILED)) {
		goto instStartCmdFailed;
	    }
	    checkInterp = 0;
	}
	inst = *(pc += 9);
	goto peepholeStart;
    } else if (inst == INST_NOP) {
#ifndef TCL_COMPILE_DEBUG
	while (inst == INST_NOP)
#endif
	{
	    inst = *++pc;
	}
	goto peepholeStart;
    }

    switch (inst) {
    case INST_SYNTAX:
    case INST_RETURN_IMM: {
	int code = TclGetInt4AtPtr(pc + 1);
	int level = TclGetUInt4AtPtr(pc + 5);

	/*
	 * OBJ_AT_TOS is returnOpts, OBJ_UNDER_TOS is resultObjPtr.
	 */

	TRACE("%u %u => ", code, level);
	result = TclProcessReturn(interp, code, level, OBJ_AT_TOS);
	if (result == TCL_OK) {
	    TRACE_APPEND("continuing to next instruction (result=\"%.30s\")\n",
		    O2S(objResultPtr));
	    NEXT_INST_F0(9, 1);
	}
	Tcl_SetObjResult(interp, OBJ_UNDER_TOS);
	if (*pc == INST_SYNTAX) {
	    iPtr->flags &= ~ERR_ALREADY_LOGGED;
	}
	cleanup = 2;
	TRACE_APPEND("\n");
	goto processExceptionReturn;
    }

    case INST_RETURN_STK:
	TRACE("=> ");
	objResultPtr = POP_OBJECT();
	result = Tcl_SetReturnOptions(interp, OBJ_AT_TOS);
	if (result == TCL_OK) {
	    Tcl_DecrRefCount(OBJ_AT_TOS);
	    OBJ_AT_TOS = objResultPtr;
	    TRACE_APPEND("continuing to next instruction (result=\"%.30s\")\n",
		    O2S(objResultPtr));
	    NEXT_INST_F0(1, 0);
	} else if (result == TCL_ERROR) {
	    /*
	     * BEWARE! Must do this in this order, because an error in the
	     * option dictionary overrides the result (and can be verified by
	     * test).
	     */

	    Tcl_SetObjResult(interp, objResultPtr);
	    Tcl_SetReturnOptions(interp, OBJ_AT_TOS);
	    Tcl_DecrRefCount(OBJ_AT_TOS);
	    OBJ_AT_TOS = objResultPtr;
	} else {
	    Tcl_DecrRefCount(OBJ_AT_TOS);
	    OBJ_AT_TOS = objResultPtr;
	    Tcl_SetObjResult(interp, objResultPtr);
	}
	cleanup = 1;
	TRACE_APPEND("\n");
	goto processExceptionReturn;

    {
	CoroutineData *corPtr;
	void *yieldParameter;

    case INST_YIELD:
	corPtr = iPtr->execEnvPtr->corPtr;
	TRACE("%.30s => ", O2S(OBJ_AT_TOS));
	if (!corPtr) {
	    TRACE_APPEND("ERROR: yield outside coroutine\n");
	    Tcl_SetObjResult(interp, Tcl_NewStringObj(
		    "yield can only be called in a coroutine", -1));
	    DECACHE_STACK_INFO();
	    Tcl_SetErrorCode(interp, "TCL", "COROUTINE", "ILLEGAL_YIELD",
		    (char *)NULL);
	    CACHE_STACK_INFO();
	    goto gotError;
	}

#ifdef TCL_COMPILE_DEBUG
	if (tclTraceExec >= TCL_TRACE_BYTECODE_EXEC_COMMANDS) {
	    if (traceInstructions) {
		TRACE_APPEND("YIELD...\n");
	    } else {
		fprintf(stdout, "%" SIZEd ": (%" SIZEd ") yielding value \"%.30s\"\n",
			iPtr->numLevels, PC_REL, Tcl_GetString(OBJ_AT_TOS));
	    }
	    fflush(stdout);
	}
#endif
	yieldParameter = CORO_ACTIVATE_YIELD;
	Tcl_SetObjResult(interp, OBJ_AT_TOS);
	goto doYield;

    case INST_YIELD_TO_INVOKE:
	corPtr = iPtr->execEnvPtr->corPtr;
	valuePtr = OBJ_AT_TOS;
	TRACE("[%.30s] => ", O2S(valuePtr));
	if (!corPtr) {
	    TRACE_APPEND("ERROR: yield outside coroutine\n");
	    Tcl_SetObjResult(interp, Tcl_NewStringObj(
		    "yieldto can only be called in a coroutine", -1));
	    DECACHE_STACK_INFO();
	    Tcl_SetErrorCode(interp, "TCL", "COROUTINE", "ILLEGAL_YIELD",
		    (char *)NULL);
	    CACHE_STACK_INFO();
	    goto gotError;
	}
	if (((Namespace *)TclGetCurrentNamespace(interp))->flags & NS_DYING) {
	    TRACE_APPEND("ERROR: yield in deleted\n");
	    Tcl_SetObjResult(interp, Tcl_NewStringObj(
		    "yieldto called in deleted namespace", -1));
	    DECACHE_STACK_INFO();
	    Tcl_SetErrorCode(interp, "TCL", "COROUTINE", "YIELDTO_IN_DELETED",
		    (char *)NULL);
	    CACHE_STACK_INFO();
	    goto gotError;
	}
	Tcl_Size yieldTargetLength;
	if (TclListObjLength(NULL, valuePtr, &yieldTargetLength) != TCL_OK
		|| yieldTargetLength < 2) {
	    TRACE_APPEND("ERROR: no valid target list in yieldto");
	    // Weird case; pretend it's like no arguments given to scripts
	    Tcl_SetObjResult(interp, Tcl_ObjPrintf(
		    "wrong # args: should be \"yieldto command ?arg ...?\""));
	    DECACHE_STACK_INFO();
	    Tcl_SetErrorCode(interp, "TCL", "WRONGARGS", (char *)NULL);
	    CACHE_STACK_INFO();
	    goto gotError;
	}

#ifdef TCL_COMPILE_DEBUG
	if (tclTraceExec >= TCL_TRACE_BYTECODE_EXEC_COMMANDS) {
	    if (traceInstructions) {
		TRACE_APPEND("YIELD...\n");
	    } else {
		/* FIXME: What is the right thing to trace? */
		fprintf(stdout, "%" SIZEd ": (%" SIZEd ") yielding to [%.30s]\n",
			iPtr->numLevels, PC_REL, TclGetString(valuePtr));
		fflush(stdout);
	    }
	}
#endif

	/*
	 * Install a tailcall record in the caller and continue with the
	 * yield. The yield is switched into multi-return mode (via the
	 * 'yieldParameter').
	 */

	iPtr->execEnvPtr = corPtr->callerEEPtr;
	Tcl_IncrRefCount(valuePtr);
	TclSetTailcall(interp, valuePtr);
	corPtr->yieldPtr = valuePtr;
	iPtr->execEnvPtr = corPtr->eePtr;
	yieldParameter = CORO_ACTIVATE_YIELDM;

    doYield:
	/* TIP #280: Record the last piece of info needed by
	 * 'TclGetSrcInfoForPc', and push the frame.
	 */

	bcFramePtr->pc = (char *) pc;
	iPtr->cmdFramePtr = bcFramePtr;

	if (iPtr->flags & INTERP_DEBUG_FRAME) {
	    ArgumentBCEnter(interp, codePtr, TD, pc, objc, objv);
	}

	pc++;
	cleanup = 1;
	TEBC_YIELD();
	TclNRAddCallback(interp, TclNRCoroutineActivateCallback, corPtr,
		yieldParameter, NULL, NULL);
	return TCL_OK;
    }

    {
	Tcl_Obj *listPtr;
	Tcl_Size i;

#ifndef REMOVE_DEPRECATED_OPCODES
    case INST_TAILCALL1:
	DEPRECATED_OPCODE_MARK(INST_TAILCALL1);
	numArgs = TclGetUInt1AtPtr(pc + 1);
	goto doTailcall;
#endif // REMOVE_DEPRECATED_OPCODES

    case INST_TAILCALL:
	numArgs = TclGetUInt4AtPtr(pc + 1);

#ifndef REMOVE_DEPRECATED_OPCODES
    doTailcall:
#endif // REMOVE_DEPRECATED_OPCODES
	TRACE("%u ", (unsigned) numArgs);
	if (!(iPtr->varFramePtr->isProcCallFrame & 1)) {
	    TRACE_APPEND("=> ERROR: tailcall in non-proc context\n");
	    Tcl_SetObjResult(interp, Tcl_NewStringObj(
		    "tailcall can only be called from a proc or lambda", -1));
	    DECACHE_STACK_INFO();
	    Tcl_SetErrorCode(interp, "TCL", "TAILCALL", "ILLEGAL", (char *)NULL);
	    CACHE_STACK_INFO();
	    goto gotError;
	}
	if (numArgs < 2) {
	    Tcl_Panic("must be at least one command word argument to INST_TAILCALL");
	}

#ifdef TCL_COMPILE_DEBUG
	if (tclTraceExec >= TCL_TRACE_BYTECODE_EXEC_COMMANDS) {
	    if (traceInstructions) {
		TRACE_APPEND("[");
		for (i=numArgs-1 ; i>=0 ; i--) {
		    TRACE_APPEND("\"%.30s\"", O2S(OBJ_AT_DEPTH(i)));
		    if (i > 0) {
			TRACE_APPEND(" ");
		    }
		}
		TRACE_APPEND("] => REGISTERED TAILCALL...\n");
	    } else {
		fprintf(stdout, "%" SIZEd ": (%" SIZEd ") tailcalling [%.30s]\n",
			iPtr->numLevels, PC_REL,
			TclGetString(OBJ_AT_DEPTH(numArgs - 2)));
		fflush(stdout);
	    }
	}
#endif // TCL_COMPILE_DEBUG

	/*
	 * Push the evaluation of the called command into the NR callback
	 * stack.
	 */

	listPtr = Tcl_NewListObj(numArgs, &OBJ_AT_DEPTH(numArgs - 1));
#ifndef REMOVE_DEPRECATED_OPCODES
	/* New instruction sequence just gets this right. */
	if (inst == INST_TAILCALL1) {
	    TclListObjSetElement(NULL, listPtr, 0, TclNewNamespaceObj(
		    TclGetCurrentNamespace(interp)));
	}
#endif // REMOVE_DEPRECATED_OPCODES
	goto setTailcall;

    case INST_TAILCALL_LIST:
	if (!(iPtr->varFramePtr->isProcCallFrame & 1)) {
	    TRACE(" => ERROR: tailcall in non-proc context\n");
	    Tcl_SetObjResult(interp, Tcl_NewStringObj(
		    "tailcall can only be called from a proc or lambda", -1));
	    DECACHE_STACK_INFO();
	    Tcl_SetErrorCode(interp, "TCL", "TAILCALL", "ILLEGAL", (char *)NULL);
	    CACHE_STACK_INFO();
	    goto gotError;
	}

	listPtr = OBJ_AT_TOS;

#ifdef TCL_COMPILE_DEBUG
	if (tclTraceExec >= TCL_TRACE_BYTECODE_EXEC_COMMANDS) {
	    if (traceInstructions) {
		TRACE("[");
		TclPrintObject(stdout, listPtr, 40);
		TRACE_APPEND("] => REGISTERED TAILCALL...\n");
	    } else {
		Tcl_Obj *cmdNameObj;
		Tcl_ListObjIndex(NULL, listPtr, 1, &cmdNameObj);
		if (cmdNameObj) {
		    fprintf(stdout, "%" SIZEd ": (%" SIZEd ") tailcalling [%.30s]\n",
			    iPtr->numLevels, PC_REL, TclGetString(cmdNameObj));
		} else {
		    fprintf(stdout, "cancelling tailcall\n");
		}
		fflush(stdout);
	    }
	}
#endif // TCL_COMPILE_DEBUG

	/*
	 * Push the evaluation of the called command into the NR callback
	 * stack, or cancel it if there's no command words.
	 */

    setTailcall:
	if (iPtr->varFramePtr->tailcallPtr) {
	    Tcl_DecrRefCount(iPtr->varFramePtr->tailcallPtr);
	}
	// Always at least one word: the namespace name.
	ListObjLength(listPtr, i);
	if (i > 1) {
	    Tcl_IncrRefCount(listPtr);
	    iPtr->varFramePtr->tailcallPtr = listPtr;
	} else {
	    iPtr->varFramePtr->tailcallPtr = NULL;
	}

	result = TCL_RETURN;
	cleanup = 2;
	goto processExceptionReturn;
    }

    case INST_UPLEVEL: {
	Tcl_Obj *levelObj = OBJ_UNDER_TOS;
	Tcl_Obj *scriptObj = OBJ_AT_TOS;
	CallFrame *framePtr;
	CmdFrame *invoker = NULL;
	int word = 0;

	TRACE("\"%.30s\" \"%.30s\" => ", O2S(levelObj), O2S(scriptObj));
	if (TclObjGetFrame(interp, levelObj, &framePtr) == -1) {
	    TRACE_ERROR(interp);
	    goto gotError;
	}
	bcFramePtr->pc = (char *) pc;
	iPtr->cmdFramePtr = bcFramePtr;
	TclArgumentGet(interp, scriptObj, &invoker, &word);
	DECACHE_STACK_INFO();
	pc++;
	cleanup = 2;
	TEBC_YIELD();
#ifdef TCL_COMPILE_DEBUG
	TRACE_APPEND("INVOKING...\n");
	if (tclTraceExec >= TCL_TRACE_BYTECODE_EXEC_COMMANDS && !traceInstructions) {
	    fprintf(stdout, "%" SIZEd ": (%" SIZEd ") invoking [%.30s] in frame \"%.30s\"\n",
		    iPtr->numLevels, PC_REL, TclGetString(scriptObj), TclGetString(levelObj));
	    fflush(stdout);
	}
#endif // TCL_COMPILE_DEBUG
	TclNRAddCallback(interp, TclUplevelCallback, iPtr->varFramePtr,
		NULL, NULL, NULL);
	TclNRAddCallback(interp, TclNRPostInvoke, NULL, NULL, NULL, NULL);
	iPtr->varFramePtr = framePtr;
	iPtr->numLevels++;
	return TclNREvalObjEx(interp, scriptObj, 0, invoker, word);
    }

    case INST_DONE:
	TRACE("=> ");
	if (tosPtr > initTosPtr) {
	    if ((curEvalFlags & TCL_EVAL_DISCARD_RESULT) && (result == TCL_OK)) {
		/* simulate pop & fast done (like it does continue in loop) */
		TRACE_APPEND("discarding \"%.30s\"\n", O2S(OBJ_AT_TOS));
		objPtr = POP_OBJECT();
		TclDecrRefCount(objPtr);
		goto abnormalReturn;
	    }
	    /*
	     * Set the interpreter's object result to point to the topmost
	     * object from the stack, and check for a possible [catch]. The
	     * stackTop's level and refCount will be handled by "processCatch"
	     * or "abnormalReturn".
	     */

	    Tcl_SetObjResult(interp, OBJ_AT_TOS);
#ifdef TCL_COMPILE_DEBUG
	    TRACE_APPEND("return code=%d, result=\"%.30s\"\n",
		    result, O2S(iPtr->objResultPtr));
	    if (traceInstructions) {
		fprintf(stdout, "\n");
	    }
#endif
	    goto checkForCatch;
	}
	(void) POP_OBJECT();
	goto abnormalReturn;

#ifndef REMOVE_DEPRECATED_OPCODES
    case INST_PUSH1:
	DEPRECATED_OPCODE_MARK(INST_PUSH1);
	TRACE("%u => ", TclGetUInt1AtPtr(pc + 1));
	objResultPtr = codePtr->objArrayPtr[TclGetUInt1AtPtr(pc + 1)];
	TRACE_APPEND_OBJ(objResultPtr);
	NEXT_INST_F(2, 0, 1);
#endif

    case INST_PUSH:
	TRACE("%u => ", TclGetUInt4AtPtr(pc + 1));
	objResultPtr = codePtr->objArrayPtr[TclGetUInt4AtPtr(pc + 1)];
	TRACE_APPEND_OBJ(objResultPtr);
	NEXT_INST_F(5, 0, 1);

    case INST_POP:
	TRACE("=> discarding ");
	objPtr = POP_OBJECT();
	TRACE_APPEND_OBJ(objPtr);
	TclDecrRefCount(objPtr);
	NEXT_INST_F0(1, 0);

    case INST_DUP:
	TRACE("=> ");
	objResultPtr = OBJ_AT_TOS;
	TRACE_APPEND_OBJ(objResultPtr);
	NEXT_INST_F(1, 0, 1);

    case INST_OVER:
	numArgs = TclGetUInt4AtPtr(pc + 1);
	TRACE("%u => ", (unsigned) numArgs);
	objResultPtr = OBJ_AT_DEPTH(numArgs);
	TRACE_APPEND_OBJ(objResultPtr);
	NEXT_INST_F(5, 0, 1);

    case INST_REVERSE: {
	numArgs = TclGetUInt4AtPtr(pc + 1);
	TRACE("%u => ", (unsigned) numArgs);
	Tcl_Obj **a = tosPtr - (numArgs - 1);
	Tcl_Obj **b = tosPtr;
	while (a < b) {
	    tmpPtr = *a;
	    *a = *b;
	    *b = tmpPtr;
	    a++;
	    b--;
	}
	TRACE_APPEND("OK\n");
	NEXT_INST_F0(5, 0);
    }
    case INST_SWAP:
	tmpPtr = OBJ_UNDER_TOS;
	OBJ_UNDER_TOS = OBJ_AT_TOS;
	OBJ_AT_TOS = tmpPtr;
	TRACE("=> OK\n");
	NEXT_INST_F0(1, 0);

    case INST_STR_CONCAT1:
	numArgs = TclGetUInt1AtPtr(pc + 1);
	TRACE("%u => ", (unsigned)numArgs);
	DECACHE_STACK_INFO();
	objResultPtr = TclStringCat(interp, numArgs, &OBJ_AT_DEPTH(numArgs - 1),
		TCL_STRING_IN_PLACE);
	CACHE_STACK_INFO();
	if (objResultPtr == NULL) {
	    TRACE_ERROR(interp);
	    goto gotError;
	}

	TRACE_APPEND_OBJ(objResultPtr);
	NEXT_INST_V(2, numArgs, 1);

    case INST_CONCAT_STK:
	/*
	 * Pop the numArgs (objc) top stack elements, run through Tcl_ConcatObj,
	 * and then decrement their ref counts.
	 */

	numArgs = TclGetUInt4AtPtr(pc + 1);
	TRACE("%u => ", (unsigned) numArgs);
	objResultPtr = Tcl_ConcatObj(numArgs, &OBJ_AT_DEPTH(numArgs - 1));
	TRACE_APPEND_OBJ(objResultPtr);
	NEXT_INST_V(5, numArgs, 1);

    case INST_EXPAND_START:
	/*
	 * Push an element to the auxObjList. This records the current
	 * stack depth - i.e., the point in the stack where the expanded
	 * command starts.
	 *
	 * Use a Tcl_Obj as linked list element; slight mem waste, but faster
	 * allocation than Tcl_Alloc. This also abuses the Tcl_Obj structure, as
	 * we do not define a special tclObjType for it. It is not dangerous
	 * as the obj is never passed anywhere, so that all manipulations are
	 * performed here and in INST_INVOKE_EXPANDED (in case of an expansion
	 * error, also in INST_EXPAND_STKTOP).
	 */

	TclNewObj(objPtr);
	objPtr->internalRep.twoPtrValue.ptr2 = INT2PTR(CURR_DEPTH);
	objPtr->length = 0;
	PUSH_TAUX_OBJ(objPtr);
	TRACE("=> mark depth as %" SIZEd "\n", CURR_DEPTH);
	NEXT_INST_F0(1, 0);

    case INST_EXPAND_DROP:
	/*
	 * Drops an element of the auxObjList, popping stack elements to
	 * restore the stack to the state before the point where the aux
	 * element was created.
	 */

	CLANG_ASSERT(auxObjList);
	objc = CURR_DEPTH - PTR2INT(auxObjList->internalRep.twoPtrValue.ptr2);
	POP_TAUX_OBJ();
#ifdef TCL_COMPILE_DEBUG
	/* Ugly abuse! */
	starting = 1;
#endif
	TRACE("=> drop %" SIZEd " items\n", objc);
	NEXT_INST_V(1, objc, 0);

    case INST_EXPAND_STKTOP:
	/*
	 * Make sure that the element at stackTop is a list; if not, just
	 * leave with an error. Note that the element from the expand list
	 * will be removed at checkForCatch.
	 */

	objPtr = OBJ_AT_TOS;
	TRACE("\"%.30s\" => ", O2S(objPtr));
	if (TclListObjGetElements(interp, objPtr, &objc, &objv) != TCL_OK) {
	    TRACE_ERROR(interp);
	    goto gotError;
	}
	(void) POP_OBJECT();

	/*
	 * Make sure there is enough room in the stack to expand this list
	 * *and* process the rest of the command (at least up to the next
	 * argument expansion or command end). The operand is the current
	 * stack depth, as seen by the compiler.
	 */

	auxObjList->length += objc - 1;
	if ((objc > 1) && (auxObjList->length > 0)) {
	    length = auxObjList->length		// Total expansion room we need
		    + codePtr->maxStackDepth	// Beyond the original max
		    - CURR_DEPTH;		// Relative to where we are
	    DECACHE_STACK_INFO();
	    Tcl_Size oldCatchTopOff = catchTop - initCatchTop;
	    Tcl_Size oldTosPtrOff = tosPtr - initTosPtr;
	    TEBCdata *newTD = (TEBCdata *)
		    GrowEvaluationStack(iPtr->execEnvPtr, length, 1);
	    if (newTD != TD) {
		/*
		 * Change the global data to point to the new stack: move the
		 * TEBCdataPtr TD, recompute the position of every other
		 * stack-allocated parameter, update the stack pointers.
		 */

		TD = newTD;

		catchTop = initCatchTop + oldCatchTopOff;
		tosPtr = initTosPtr + oldTosPtrOff;
	    }
	}

	/*
	 * Expand the list at stacktop onto the stack; free the list. Knowing
	 * that it has a freeIntRepProc we use Tcl_DecrRefCount().
	 */

	{
	    Tcl_Size i;
	    for (i = 0; i < objc; i++) {
		PUSH_OBJECT(objv[i]);
	    }
	}

	TRACE_APPEND("OK\n");
	Tcl_DecrRefCount(objPtr);
	NEXT_INST_F0(5, 0);

    case INST_EXPR_STK: {
	bcFramePtr->pc = (char *) pc;
	iPtr->cmdFramePtr = bcFramePtr;
	DECACHE_STACK_INFO();
	ByteCode *newCodePtr = CompileExprObj(interp, OBJ_AT_TOS);
	CACHE_STACK_INFO();
	cleanup = 1;
	pc++;
	TEBC_YIELD();
	return TclNRExecuteByteCode(interp, newCodePtr);
    }

	/*
	 * INVOCATION BLOCK
	 */

    case INST_EVAL_STK:
    instEvalStk:
	bcFramePtr->pc = (char *) pc;
	iPtr->cmdFramePtr = bcFramePtr;

	cleanup = 1;
	pc += 1;
	/* yield next instruction */
	TEBC_YIELD();
	/* add TEBCResume for object at top of stack */
	return TclNRExecuteByteCode(interp,
		TclCompileObj(interp, OBJ_AT_TOS, NULL, 0));

    case INST_INVOKE_EXPANDED:
	CLANG_ASSERT(auxObjList);
	objc = CURR_DEPTH - PTR2INT(auxObjList->internalRep.twoPtrValue.ptr2);
	POP_TAUX_OBJ();
	if (objc) {
	    pcAdjustment = 1;
	    goto doInvocation;
	}

	/*
	 * Nothing was expanded, return {}.
	 */

	TclNewObj(objResultPtr);
	NEXT_INST_F(1, 0, 1);

    case INST_INVOKE_STK:
	objc = TclGetUInt4AtPtr(pc + 1);
	pcAdjustment = 5;
#ifndef REMOVE_DEPRECATED_OPCODES
	goto doInvocation;

    case INST_INVOKE_STK1:
	DEPRECATED_OPCODE_MARK(INST_INVOKE_STK1);
	objc = TclGetUInt1AtPtr(pc + 1);

	pcAdjustment = 2;
#endif

    doInvocation:
	objv = &OBJ_AT_DEPTH(objc - 1);
	cleanup = objc;

#ifdef TCL_COMPILE_DEBUG
	if (tclTraceExec >= TCL_TRACE_BYTECODE_EXEC_COMMANDS) {
	    if (traceInstructions) {
		strncpy(cmdNameBuf, TclGetString(objv[0]), 20);
		TRACE("%" SIZEd " => call ", objc);
	    } else {
		fprintf(stdout, "%" SIZEd ": (%" SIZEd ") invoking ",
			iPtr->numLevels, PC_REL);
	    }
	    PrintArgumentWords(objc, objv);
	    fprintf(stdout, "\n");
	    fflush(stdout);
	}
#endif /*TCL_COMPILE_DEBUG*/

	/*
	 * Finally, let TclEvalObjv handle the command.
	 *
	 * TIP #280: Record the last piece of info needed by
	 * 'TclGetSrcInfoForPc', and push the frame.
	 */

	bcFramePtr->pc = (char *) pc;
	iPtr->cmdFramePtr = bcFramePtr;

	if (iPtr->flags & INTERP_DEBUG_FRAME) {
	    ArgumentBCEnter(interp, codePtr, TD, pc, objc, objv);
	}

	DECACHE_STACK_INFO();

	pc += pcAdjustment;
	TEBC_YIELD();
	if (objc > INT_MAX) {
	    return TclCommandWordLimitError(interp, objc);
	} else {
	    return TclNREvalObjv(interp, objc, objv,
		    TCL_EVAL_NOERR | TCL_EVAL_SOURCE_IN_FRAME, NULL);
	}

    case INST_INVOKE_REPLACE:
	objc = TclGetUInt4AtPtr(pc + 1);
	numArgs = TclGetUInt1AtPtr(pc + 5);
	objPtr = POP_OBJECT();
	objv = &OBJ_AT_DEPTH(objc - 1);
	cleanup = objc;
#ifdef TCL_COMPILE_DEBUG
	if (tclTraceExec >= TCL_TRACE_BYTECODE_EXEC_COMMANDS) {
	    if (traceInstructions) {
		strncpy(cmdNameBuf, TclGetString(objv[0]), 20);
		TRACE("%" SIZEd " => call (implementation %s) ", objc, O2S(objPtr));
	    } else {
		fprintf(stdout,
			"%" SIZEd ": (%" SIZEd ") invoking (using implementation %s) ",
			iPtr->numLevels, PC_REL, O2S(objPtr));
	    }
	    Tcl_Size i;
	    for (i = 0;  i < objc;  i++) {
		if (i < numArgs) {
		    fprintf(stdout, "<");
		    TclPrintObject(stdout, objv[i], 15);
		    fprintf(stdout, ">");
		} else {
		    TclPrintObject(stdout, objv[i], 15);
		}
		fprintf(stdout, " ");
	    }
	    fprintf(stdout, "\n");
	    fflush(stdout);
	}
#endif /*TCL_COMPILE_DEBUG*/

	bcFramePtr->pc = (char *) pc;
	iPtr->cmdFramePtr = bcFramePtr;
	if (iPtr->flags & INTERP_DEBUG_FRAME) {
	    ArgumentBCEnter(interp, codePtr, TD, pc, objc, objv);
	}

	TclInitRewriteEnsemble(interp, numArgs, 1, objv);

	{
	    Tcl_Obj *copyPtr = Tcl_NewListObj(objc - numArgs + 1, NULL);

	    Tcl_ListObjAppendElement(NULL, copyPtr, objPtr);
	    Tcl_ListObjReplace(NULL, copyPtr, LIST_MAX, 0,
		    objc - numArgs, objv + numArgs);
	    Tcl_DecrRefCount(objPtr);
	    objPtr = copyPtr;
	}

	DECACHE_STACK_INFO();
	pc += 6;
	TEBC_YIELD();

	TclMarkTailcall(interp);
	TclNRAddCallback(interp, TclClearRootEnsemble, NULL, NULL, NULL, NULL);
	TclListObjGetElements(NULL, objPtr, &objc, &objv);
	TclNRAddCallback(interp, TclNRReleaseValues, objPtr, NULL, NULL, NULL);
	return TclNREvalObjv(interp, objc, objv, TCL_EVAL_INVOKE, NULL);

    /*
     * -----------------------------------------------------------------
     *	   Start of INST_LOAD instructions.
     *
     * WARNING: more 'goto' here than your doctor recommended! The different
     * instructions set the value of some variables and then jump to some
     * common execution code.
     */

#ifndef REMOVE_DEPRECATED_OPCODES
    case INST_LOAD_SCALAR1:
	DEPRECATED_OPCODE_MARK(INST_LOAD_SCALAR1);
	varIdx = TclGetUInt1AtPtr(pc + 1);
<<<<<<< HEAD
	varPtr = LOCAL(varIdx);
	while (TclIsVarLink(varPtr)) {
	    varPtr = varPtr->linkPtr;
	}
	TRACE(("%u => ", (unsigned) varIdx));
=======
	TRACE("%u => ", (unsigned) varIdx);
	varPtr = LOCALVAR(varIdx);
>>>>>>> 37de7db0
	if (TclIsVarDirectReadable(varPtr)) {
	    /*
	     * No errors, no traces: just get the value.
	     */

	    objResultPtr = varPtr->objPtr;
	    TRACE_APPEND_OBJ(objResultPtr);
	    NEXT_INST_F(2, 0, 1);
	}
	pcAdjustment = 2;
	cleanup = 0;
	arrayPtr = NULL;
	part1Ptr = part2Ptr = NULL;
	goto doCallPtrGetVar;
#endif

    case INST_LOAD_SCALAR:
    instLoadScalar:
	varIdx = TclGetUInt4AtPtr(pc + 1);
<<<<<<< HEAD
	varPtr = LOCAL(varIdx);
	while (TclIsVarLink(varPtr)) {
	    varPtr = varPtr->linkPtr;
	}
	TRACE(("%u => ", (unsigned) varIdx));
=======
	TRACE("%u => ", (unsigned) varIdx);
	varPtr = LOCALVAR(varIdx);
>>>>>>> 37de7db0
	if (TclIsVarDirectReadable(varPtr)) {
	    /*
	     * No errors, no traces: just get the value.
	     */

	    objResultPtr = varPtr->objPtr;
	    TRACE_APPEND_OBJ(objResultPtr);
	    NEXT_INST_F(5, 0, 1);
	}
	pcAdjustment = 5;
	cleanup = 0;
	arrayPtr = NULL;
	part1Ptr = part2Ptr = NULL;
	goto doCallPtrGetVar;

    case INST_LOAD_ARRAY:
	varIdx = TclGetUInt4AtPtr(pc + 1);
	pcAdjustment = 5;
#ifndef REMOVE_DEPRECATED_OPCODES
	goto doLoadArray;

    case INST_LOAD_ARRAY1:
	DEPRECATED_OPCODE_MARK(INST_LOAD_ARRAY1);
	varIdx = TclGetUInt1AtPtr(pc + 1);
	pcAdjustment = 2;

    doLoadArray:
#endif
	part1Ptr = NULL;
	part2Ptr = OBJ_AT_TOS;
<<<<<<< HEAD
	arrayPtr = LOCAL(varIdx);
	while (TclIsVarLink(arrayPtr)) {
	    arrayPtr = arrayPtr->linkPtr;
	}
	TRACE(("%u \"%.30s\" => ", (unsigned) varIdx, O2S(part2Ptr)));
=======
	TRACE("%u \"%.30s\" => ", (unsigned) varIdx, O2S(part2Ptr));
	arrayPtr = LOCALVAR(varIdx);
>>>>>>> 37de7db0
	if (TclIsVarArray(arrayPtr) && !ReadTraced(arrayPtr)) {
	    varPtr = VarHashFindVar(arrayPtr->tablePtr, part2Ptr);
	    if (varPtr && TclIsVarDirectReadable(varPtr)) {
		/*
		 * No errors, no traces: just get the value.
		 */

		objResultPtr = varPtr->objPtr;
		TRACE_APPEND_OBJ(objResultPtr);
		NEXT_INST_F(pcAdjustment, 1, 1);
	    }
	}
	varPtr = TclLookupArrayElement(interp, part1Ptr, part2Ptr,
		TCL_LEAVE_ERR_MSG, "read", 0, 1, arrayPtr, varIdx);
	if (varPtr == NULL) {
	    TRACE_ERROR(interp);
	    goto gotError;
	}
	cleanup = 1;
	goto doCallPtrGetVar;

    case INST_LOAD_ARRAY_STK:
	cleanup = 2;
	part2Ptr = OBJ_AT_TOS;		/* element name */
	objPtr = OBJ_UNDER_TOS;		/* array name */
	TRACE("\"%.30s(%.30s)\" => ", O2S(objPtr), O2S(part2Ptr));
	goto doLoadStk;

    case INST_LOAD_STK:
#ifndef REMOVE_DEPRECATED_OPCODES
	/* Who uses this opcode nowadays? */
    case INST_LOAD_SCALAR_STK:
#endif
	cleanup = 1;
	part2Ptr = NULL;
	objPtr = OBJ_AT_TOS;		/* variable name */
	TRACE("\"%.30s\" => ", O2S(objPtr));

    doLoadStk:
	part1Ptr = objPtr;
	varPtr = TclObjLookupVarEx(interp, part1Ptr, part2Ptr,
		TCL_LEAVE_ERR_MSG, "read", /*createPart1*/0, /*createPart2*/1,
		&arrayPtr);
	if (!varPtr) {
	    TRACE_ERROR(interp);
	    goto gotError;
	}

	if (TclIsVarDirectReadable2(varPtr, arrayPtr)) {
	    /*
	     * No errors, no traces: just get the value.
	     */

	    objResultPtr = varPtr->objPtr;
	    TRACE_APPEND_OBJ(objResultPtr);
	    NEXT_INST_V(1, cleanup, 1);
	}
	pcAdjustment = 1;
	varIdx = -1;

    doCallPtrGetVar:
	/*
	 * There are either errors or the variable is traced: call
	 * TclPtrGetVar to process fully.
	 */

	DECACHE_STACK_INFO();
	objResultPtr = TclPtrGetVarIdx(interp, varPtr, arrayPtr,
		part1Ptr, part2Ptr, TCL_LEAVE_ERR_MSG, varIdx);
	CACHE_STACK_INFO();
	if (!objResultPtr) {
	    TRACE_ERROR(interp);
	    goto gotError;
	}
	TRACE_APPEND_OBJ(objResultPtr);
	NEXT_INST_V(pcAdjustment, cleanup, 1);

    /*
     *	   End of INST_LOAD instructions.
     * -----------------------------------------------------------------
     *	   Start of INST_STORE and related instructions.
     *
     * WARNING: more 'goto' here than your doctor recommended! The different
     * instructions set the value of some variables and then jump to somme
     * common execution code.
     */

    {
	int storeFlags;
	Tcl_Size len;

#ifndef REMOVE_DEPRECATED_OPCODES
    case INST_STORE_ARRAY1:
	DEPRECATED_OPCODE_MARK(INST_STORE_ARRAY1);
	varIdx = TclGetUInt1AtPtr(pc + 1);
	pcAdjustment = 2;
	goto doStoreArrayDirect;
#endif

    case INST_STORE_ARRAY:
	varIdx = TclGetUInt4AtPtr(pc + 1);
	pcAdjustment = 5;

#ifndef REMOVE_DEPRECATED_OPCODES
    doStoreArrayDirect:
#endif
	valuePtr = OBJ_AT_TOS;
	part2Ptr = OBJ_UNDER_TOS;
<<<<<<< HEAD
	arrayPtr = LOCAL(varIdx);
	TRACE(("%u \"%.30s\" <- \"%.30s\" => ", (unsigned) varIdx, O2S(part2Ptr),
		O2S(valuePtr)));
	while (TclIsVarLink(arrayPtr)) {
	    arrayPtr = arrayPtr->linkPtr;
	}
=======
	TRACE("%u \"%.30s\" <- \"%.30s\" => ", (unsigned) varIdx, O2S(part2Ptr),
		O2S(valuePtr));
	arrayPtr = LOCALVAR(varIdx);
>>>>>>> 37de7db0
	if (TclIsVarArray(arrayPtr) && !WriteTraced(arrayPtr)) {
	    varPtr = VarHashFindVar(arrayPtr->tablePtr, part2Ptr);
	    if (varPtr && TclIsVarDirectWritable(varPtr)) {
		tosPtr--;
		Tcl_DecrRefCount(OBJ_AT_TOS);
		OBJ_AT_TOS = valuePtr;
		goto doStoreVarDirect;
	    }
	}
	cleanup = 2;
	storeFlags = TCL_LEAVE_ERR_MSG;
	part1Ptr = NULL;
	goto doStoreArrayDirectFailed;

#ifndef REMOVE_DEPRECATED_OPCODES
    case INST_STORE_SCALAR1:
	DEPRECATED_OPCODE_MARK(INST_STORE_SCALAR1);
	varIdx = TclGetUInt1AtPtr(pc + 1);
	pcAdjustment = 2;
	goto doStoreScalarDirect;
#endif

    case INST_STORE_SCALAR:
	varIdx = TclGetUInt4AtPtr(pc + 1);
	pcAdjustment = 5;

#ifndef REMOVE_DEPRECATED_OPCODES
    doStoreScalarDirect:
#endif
	valuePtr = OBJ_AT_TOS;
<<<<<<< HEAD
	varPtr = LOCAL(varIdx);
	TRACE(("%u <- \"%.30s\" => ", (unsigned) varIdx, O2S(valuePtr)));
	while (TclIsVarLink(varPtr)) {
	    varPtr = varPtr->linkPtr;
	}
=======
	TRACE("%u <- \"%.30s\" => ", (unsigned) varIdx, O2S(valuePtr));
	varPtr = LOCALVAR(varIdx);
>>>>>>> 37de7db0
	if (!TclIsVarDirectWritable(varPtr)) {
	    storeFlags = TCL_LEAVE_ERR_MSG;
	    part1Ptr = NULL;
	    goto doStoreScalar;
	}

	/*
	 * No traces, no errors, plain 'set': we can safely inline. The value
	 * *will* be set to what's requested, so that the stack top remains
	 * pointing to the same Tcl_Obj.
	 */

    doStoreVarDirect:
	valuePtr = varPtr->objPtr;
	if (valuePtr != NULL) {
	    TclDecrRefCount(valuePtr);
	}
	objResultPtr = OBJ_AT_TOS;
	varPtr->objPtr = objResultPtr;
#ifndef TCL_COMPILE_DEBUG
	if (pc[pcAdjustment] == INST_POP) {
	    tosPtr--;
	    NEXT_INST_F0(pcAdjustment + 1, 0);
	}
#else
	TRACE_APPEND_OBJ(objResultPtr);
#endif
	Tcl_IncrRefCount(objResultPtr);
	NEXT_INST_F0(pcAdjustment, 0);

    case INST_LAPPEND_STK:
	valuePtr = OBJ_AT_TOS; /* value to append */
	part2Ptr = NULL;
	storeFlags = (TCL_LEAVE_ERR_MSG | TCL_APPEND_VALUE
		| TCL_LIST_ELEMENT);
	goto doStoreStk;

    case INST_LAPPEND_ARRAY_STK:
	valuePtr = OBJ_AT_TOS; /* value to append */
	part2Ptr = OBJ_UNDER_TOS;
	storeFlags = (TCL_LEAVE_ERR_MSG | TCL_APPEND_VALUE
		| TCL_LIST_ELEMENT);
	goto doStoreStk;

    case INST_APPEND_STK:
	valuePtr = OBJ_AT_TOS; /* value to append */
	part2Ptr = NULL;
	storeFlags = (TCL_LEAVE_ERR_MSG | TCL_APPEND_VALUE);
	goto doStoreStk;

    case INST_APPEND_ARRAY_STK:
	valuePtr = OBJ_AT_TOS; /* value to append */
	part2Ptr = OBJ_UNDER_TOS;
	storeFlags = (TCL_LEAVE_ERR_MSG | TCL_APPEND_VALUE);
	goto doStoreStk;

    case INST_STORE_ARRAY_STK:
	valuePtr = OBJ_AT_TOS;
	part2Ptr = OBJ_UNDER_TOS;
	storeFlags = TCL_LEAVE_ERR_MSG;
	goto doStoreStk;

    case INST_STORE_STK:
#ifndef REMOVE_DEPRECATED_OPCODES
	/* Who uses this opcode nowadays? */
    case INST_STORE_SCALAR_STK:
#endif
	valuePtr = OBJ_AT_TOS;
	part2Ptr = NULL;
	storeFlags = TCL_LEAVE_ERR_MSG;

    doStoreStk:
	objPtr = OBJ_AT_DEPTH(1 + (part2Ptr != NULL)); /* variable name */
	part1Ptr = objPtr;
#ifdef TCL_COMPILE_DEBUG
	if (part2Ptr == NULL) {
	    TRACE("\"%.30s\" <- \"%.30s\" =>", O2S(part1Ptr),O2S(valuePtr));
	} else {
	    TRACE("\"%.30s(%.30s)\" <- \"%.30s\" => ",
		    O2S(part1Ptr), O2S(part2Ptr), O2S(valuePtr));
	}
#endif
	varPtr = TclObjLookupVarEx(interp, objPtr, part2Ptr, TCL_LEAVE_ERR_MSG,
		"set", /*createPart1*/ 1, /*createPart2*/ 1, &arrayPtr);
	if (!varPtr) {
	    TRACE_ERROR(interp);
	    goto gotError;
	}
	cleanup = ((part2Ptr == NULL)? 2 : 3);
	pcAdjustment = 1;
	varIdx = -1;
	goto doCallPtrSetVar;

    case INST_LAPPEND_ARRAY:
	varIdx = TclGetUInt4AtPtr(pc + 1);
	pcAdjustment = 5;
	storeFlags = (TCL_LEAVE_ERR_MSG | TCL_APPEND_VALUE
		| TCL_LIST_ELEMENT);
	goto doStoreArray;

#ifndef REMOVE_DEPRECATED_OPCODES
    case INST_LAPPEND_ARRAY1:
	DEPRECATED_OPCODE_MARK(INST_LAPPEND_ARRAY1);
	varIdx = TclGetUInt1AtPtr(pc + 1);
	pcAdjustment = 2;
	storeFlags = (TCL_LEAVE_ERR_MSG | TCL_APPEND_VALUE
		| TCL_LIST_ELEMENT);
	goto doStoreArray;
#endif

    case INST_APPEND_ARRAY:
	varIdx = TclGetUInt4AtPtr(pc + 1);
	pcAdjustment = 5;
	storeFlags = (TCL_LEAVE_ERR_MSG | TCL_APPEND_VALUE);
#ifndef REMOVE_DEPRECATED_OPCODES
	goto doStoreArray;

    case INST_APPEND_ARRAY1:
	DEPRECATED_OPCODE_MARK(INST_APPEND_ARRAY1);
	varIdx = TclGetUInt1AtPtr(pc + 1);
	pcAdjustment = 2;
	storeFlags = (TCL_LEAVE_ERR_MSG | TCL_APPEND_VALUE);
	goto doStoreArray;
#endif

    doStoreArray:
	valuePtr = OBJ_AT_TOS;
	part2Ptr = OBJ_UNDER_TOS;
<<<<<<< HEAD
	arrayPtr = LOCAL(varIdx);
	TRACE(("%u \"%.30s\" <- \"%.30s\" => ", (unsigned) varIdx, O2S(part2Ptr),
		O2S(valuePtr)));
	while (TclIsVarLink(arrayPtr)) {
	    arrayPtr = arrayPtr->linkPtr;
	}
=======
	TRACE("%u \"%.30s\" <- \"%.30s\" => ", (unsigned) varIdx, O2S(part2Ptr),
		O2S(valuePtr));
	arrayPtr = LOCALVAR(varIdx);
>>>>>>> 37de7db0
	cleanup = 2;
	part1Ptr = NULL;

    doStoreArrayDirectFailed:
	varPtr = TclLookupArrayElement(interp, part1Ptr, part2Ptr,
		TCL_LEAVE_ERR_MSG, "set", 1, 1, arrayPtr, varIdx);
	if (!varPtr) {
	    TRACE_ERROR(interp);
	    goto gotError;
	}
	goto doCallPtrSetVar;

    case INST_LAPPEND_SCALAR:
	varIdx = TclGetUInt4AtPtr(pc + 1);
	pcAdjustment = 5;
	storeFlags = (TCL_LEAVE_ERR_MSG | TCL_APPEND_VALUE
		| TCL_LIST_ELEMENT);
	goto doStoreScalar;

#ifndef REMOVE_DEPRECATED_OPCODES
    case INST_LAPPEND_SCALAR1:
	DEPRECATED_OPCODE_MARK(INST_LAPPEND_SCALAR1);
	varIdx = TclGetUInt1AtPtr(pc + 1);
	pcAdjustment = 2;
	storeFlags = (TCL_LEAVE_ERR_MSG | TCL_APPEND_VALUE
		| TCL_LIST_ELEMENT);
	goto doStoreScalar;
#endif

    case INST_APPEND_SCALAR:
	varIdx = TclGetUInt4AtPtr(pc + 1);
	pcAdjustment = 5;
	storeFlags = (TCL_LEAVE_ERR_MSG | TCL_APPEND_VALUE);
	goto doStoreScalar;

#ifndef REMOVE_DEPRECATED_OPCODES
    case INST_APPEND_SCALAR1:
	DEPRECATED_OPCODE_MARK(INST_APPEND_ARRAY1);
	varIdx = TclGetUInt1AtPtr(pc + 1);
	pcAdjustment = 2;
	storeFlags = (TCL_LEAVE_ERR_MSG | TCL_APPEND_VALUE);
	goto doStoreScalar;
#endif

    doStoreScalar:
	valuePtr = OBJ_AT_TOS;
<<<<<<< HEAD
	varPtr = LOCAL(varIdx);
	TRACE(("%u <- \"%.30s\" => ", (unsigned) varIdx, O2S(valuePtr)));
	while (TclIsVarLink(varPtr)) {
	    varPtr = varPtr->linkPtr;
	}
=======
	TRACE("%u <- \"%.30s\" => ", (unsigned) varIdx, O2S(valuePtr));
	varPtr = LOCALVAR(varIdx);
>>>>>>> 37de7db0
	cleanup = 1;
	arrayPtr = NULL;
	part1Ptr = part2Ptr = NULL;

    doCallPtrSetVar:
	DECACHE_STACK_INFO();
	objResultPtr = TclPtrSetVarIdx(interp, varPtr, arrayPtr,
		part1Ptr, part2Ptr, valuePtr, storeFlags, varIdx);
	CACHE_STACK_INFO();
	if (!objResultPtr) {
	    TRACE_ERROR(interp);
	    goto gotError;
	}
#ifndef TCL_COMPILE_DEBUG
	if (pc[pcAdjustment] == INST_POP) {
	    NEXT_INST_V(pcAdjustment + 1, cleanup, 0);
	}
#endif
	TRACE_APPEND_OBJ(objResultPtr);
	NEXT_INST_V(pcAdjustment, cleanup, 1);

    case INST_LAPPEND_LIST:
	varIdx = TclGetUInt4AtPtr(pc + 1);
	valuePtr = OBJ_AT_TOS;
	TRACE("%u <- \"%.30s\" => ", (unsigned) varIdx, O2S(valuePtr));
	varPtr = LOCALVAR(varIdx);
	cleanup = 1;
	pcAdjustment = 5;
<<<<<<< HEAD
	while (TclIsVarLink(varPtr)) {
	    varPtr = varPtr->linkPtr;
	}
	TRACE(("%u <- \"%.30s\" => ", (unsigned) varIdx, O2S(valuePtr)));
=======
>>>>>>> 37de7db0
	if (TclListObjGetElements(interp, valuePtr, &objc, &objv)
		!= TCL_OK) {
	    TRACE_ERROR(interp);
	    goto gotError;
	}
	if (objc && TclIsVarDirectReadable(varPtr)
		&& TclIsVarDirectWritable(varPtr)) {
	    goto lappendListDirect;
	}
	arrayPtr = NULL;
	part1Ptr = part2Ptr = NULL;
	goto lappendListPtr;

    case INST_LAPPEND_LIST_ARRAY:
	varIdx = TclGetUInt4AtPtr(pc + 1);
	valuePtr = OBJ_AT_TOS;
	part1Ptr = NULL;
	part2Ptr = OBJ_UNDER_TOS;
	TRACE("%u \"%.30s\" \"%.30s\" => ",
		(unsigned) varIdx, O2S(part2Ptr), O2S(valuePtr));
	arrayPtr = LOCALVAR(varIdx);
	cleanup = 2;
	pcAdjustment = 5;
<<<<<<< HEAD
	while (TclIsVarLink(arrayPtr)) {
	    arrayPtr = arrayPtr->linkPtr;
	}
	TRACE(("%u \"%.30s\" \"%.30s\" => ",
		(unsigned) varIdx, O2S(part2Ptr), O2S(valuePtr)));
=======
>>>>>>> 37de7db0
	if (TclListObjGetElements(interp, valuePtr, &objc, &objv)
		!= TCL_OK) {
	    TRACE_ERROR(interp);
	    goto gotError;
	}
	if (objc && TclIsVarArray(arrayPtr) && !ReadTraced(arrayPtr)
		&& !WriteTraced(arrayPtr)) {
	    varPtr = VarHashFindVar(arrayPtr->tablePtr, part2Ptr);
	    if (varPtr && TclIsVarDirectReadable(varPtr)
		    && TclIsVarDirectWritable(varPtr)) {
		goto lappendListDirect;
	    }
	}
	varPtr = TclLookupArrayElement(interp, part1Ptr, part2Ptr,
		TCL_LEAVE_ERR_MSG, "set", 1, 1, arrayPtr, varIdx);
	if (varPtr == NULL) {
	    TRACE_ERROR(interp);
	    goto gotError;
	}
	goto lappendListPtr;

    case INST_LAPPEND_LIST_ARRAY_STK:
	pcAdjustment = 1;
	cleanup = 3;
	valuePtr = OBJ_AT_TOS;
	part2Ptr = OBJ_UNDER_TOS;	/* element name */
	part1Ptr = OBJ_AT_DEPTH(2);	/* array name */
	TRACE("\"%.30s(%.30s)\" \"%.30s\" => ",
		O2S(part1Ptr), O2S(part2Ptr), O2S(valuePtr));
	goto lappendList;

    case INST_LAPPEND_LIST_STK:
	pcAdjustment = 1;
	cleanup = 2;
	valuePtr = OBJ_AT_TOS;
	part2Ptr = NULL;
	part1Ptr = OBJ_UNDER_TOS;	/* variable name */
	TRACE("\"%.30s\" \"%.30s\" => ", O2S(part1Ptr), O2S(valuePtr));
	goto lappendList;

    lappendListDirect:
	objResultPtr = varPtr->objPtr;
	if (TclListObjLength(interp, objResultPtr, &len) != TCL_OK) {
	    TRACE_ERROR(interp);
	    goto gotError;
	}
	if (Tcl_IsShared(objResultPtr)) {
	    Tcl_Obj *newValue = Tcl_DuplicateObj(objResultPtr);

	    TclDecrRefCount(objResultPtr);
	    varPtr->objPtr = objResultPtr = newValue;
	    Tcl_IncrRefCount(newValue);
	}
	if (TclListObjAppendElements(interp, objResultPtr, objc, objv)
		!= TCL_OK) {
	    TRACE_ERROR(interp);
	    goto gotError;
	}
	TRACE_APPEND_OBJ(objResultPtr);
	NEXT_INST_V(pcAdjustment, cleanup, 1);

    lappendList:
	varIdx = -1;
	if (TclListObjGetElements(interp, valuePtr, &objc, &objv) != TCL_OK) {
	    TRACE_ERROR(interp);
	    goto gotError;
	}
	DECACHE_STACK_INFO();
	varPtr = TclObjLookupVarEx(interp, part1Ptr, part2Ptr,
		TCL_LEAVE_ERR_MSG, "set", 1, 1, &arrayPtr);
	CACHE_STACK_INFO();
	if (!varPtr) {
	    TRACE_ERROR(interp);
	    goto gotError;
	}

    lappendListPtr:
	if (TclIsVarInHash(varPtr)) {
	    VarHashRefCount(varPtr)++;
	}
	if (arrayPtr && TclIsVarInHash(arrayPtr)) {
	    VarHashRefCount(arrayPtr)++;
	}
	DECACHE_STACK_INFO();
	objResultPtr = TclPtrGetVarIdx(interp, varPtr, arrayPtr,
		part1Ptr, part2Ptr, TCL_LEAVE_ERR_MSG, varIdx);
	CACHE_STACK_INFO();
	if (TclIsVarInHash(varPtr)) {
	    VarHashRefCount(varPtr)--;
	}
	if (arrayPtr && TclIsVarInHash(arrayPtr)) {
	    VarHashRefCount(arrayPtr)--;
	}

	{
	    Tcl_Obj *valueToAssign;

	    if (!objResultPtr) {
		if (objc == 0) {
		    /*
		     * The variable doesn't exist yet. Just create it with an
		     * empty initial value.
		     */
		    TclNewObj(valueToAssign);
		} else {
		    valueToAssign = valuePtr;
		}
	    } else if (TclListObjLength(interp, objResultPtr, &len)!=TCL_OK) {
		goto errorInLappendListPtr;
	    } else if (objc == 0) {
		goto skipLappendListAssign;
	    } else {
		if (Tcl_IsShared(objResultPtr)) {
		    valueToAssign = Tcl_DuplicateObj(objResultPtr);
		} else {
		    valueToAssign = objResultPtr;
		}
		if (Tcl_ListObjReplace(interp, valueToAssign, len, 0,
			objc, objv) != TCL_OK) {
		    Tcl_BounceRefCount(valueToAssign);
		    goto errorInLappendListPtr;
		}
	    }
	    DECACHE_STACK_INFO();
	    objResultPtr = TclPtrSetVarIdx(interp, varPtr, arrayPtr, part1Ptr,
		    part2Ptr, valueToAssign, TCL_LEAVE_ERR_MSG, varIdx);
	    CACHE_STACK_INFO();
	}
    skipLappendListAssign:
	if (!objResultPtr) {
	    goto errorInLappendListPtr;
	}
	TRACE_APPEND_OBJ(objResultPtr);
	NEXT_INST_V(pcAdjustment, cleanup, 1);
    errorInLappendListPtr:
	TRACE_ERROR(interp);
	goto gotError;
    }

    /*
     *	   End of INST_STORE and related instructions.
     * -----------------------------------------------------------------
     *	   Start of INST_INCR instructions.
     *
     * WARNING: more 'goto' here than your doctor recommended! The different
     * instructions set the value of some variables and then jump to some
     * common execution code.
     */

/*TODO: Consider more untangling here; merge with LOAD and STORE ? */

    {
	Tcl_Obj *incrPtr;
	Tcl_WideInt w;
	long increment;

#ifndef REMOVE_DEPRECATED_OPCODES
    case INST_INCR_SCALAR1:
    case INST_INCR_ARRAY1:
#endif
    case INST_INCR_ARRAY_STK:
    case INST_INCR_SCALAR_STK:
    case INST_INCR_STK:
	varIdx = TclGetUInt1AtPtr(pc + 1);
	incrPtr = POP_OBJECT();
	switch (*pc) {
#ifndef REMOVE_DEPRECATED_OPCODES
	case INST_INCR_SCALAR1:
	    DEPRECATED_OPCODE_MARK(INST_INCR_SCALAR1);
	    pcAdjustment = 2;
	    goto doIncrScalar;
	case INST_INCR_ARRAY1:
	    DEPRECATED_OPCODE_MARK(INST_INCR_ARRAY1);
	    pcAdjustment = 2;
	    goto doIncrArray;
#endif
	default:
	    pcAdjustment = 1;
	    goto doIncrStk;
	}

    case INST_INCR_SCALAR:
    case INST_INCR_ARRAY:
	varIdx = TclGetUInt4AtPtr(pc + 1);
	incrPtr = POP_OBJECT();
	pcAdjustment = 5;
	switch (*pc) {
	case INST_INCR_SCALAR:
	    goto doIncrScalar;
	case INST_INCR_ARRAY:
	    goto doIncrArray;
	default:
	    Tcl_Panic("unknown instruction");
	    TCL_UNREACHABLE();
	}

    case INST_INCR_ARRAY_STK_IMM:
    case INST_INCR_SCALAR_STK_IMM:
    case INST_INCR_STK_IMM:
	increment = TclGetInt1AtPtr(pc + 1);
	TclNewIntObj(incrPtr, increment);
	Tcl_IncrRefCount(incrPtr);
	pcAdjustment = 2;

    doIncrStk:
	if ((*pc == INST_INCR_ARRAY_STK_IMM)
		|| (*pc == INST_INCR_ARRAY_STK)) {
	    part2Ptr = OBJ_AT_TOS;
	    objPtr = OBJ_UNDER_TOS;
	    TRACE("\"%.30s(%.30s)\" (by %ld) => ",
		    O2S(objPtr), O2S(part2Ptr), increment);
	} else {
	    part2Ptr = NULL;
	    objPtr = OBJ_AT_TOS;
	    TRACE("\"%.30s\" (by %ld) => ", O2S(objPtr), increment);
	}
	part1Ptr = objPtr;
	varIdx = -1;
	varPtr = TclObjLookupVarEx(interp, objPtr, part2Ptr,
		TCL_LEAVE_ERR_MSG, "read", 1, 1, &arrayPtr);
	if (!varPtr) {
	    DECACHE_STACK_INFO();
	    Tcl_AddErrorInfo(interp,
		    "\n    (reading value of variable to increment)");
	    CACHE_STACK_INFO();
	    TRACE_ERROR(interp);
	    Tcl_DecrRefCount(incrPtr);
	    goto gotError;
	}
	cleanup = ((part2Ptr == NULL)? 1 : 2);
	goto doIncrVar;

#ifndef REMOVE_DEPRECATED_OPCODES
    case INST_INCR_ARRAY1_IMM:
	DEPRECATED_OPCODE_MARK(INST_INCR_ARRAY1_IMM);
	varIdx = TclGetUInt1AtPtr(pc + 1);
	increment = TclGetInt1AtPtr(pc + 2);
	TclNewIntObj(incrPtr, increment);
	Tcl_IncrRefCount(incrPtr);
	pcAdjustment = 3;
	goto doIncrArray;
#endif

    case INST_INCR_ARRAY_IMM:
	varIdx = TclGetUInt4AtPtr(pc + 1);
	increment = TclGetInt1AtPtr(pc + 5);
	TclNewIntObj(incrPtr, increment);
	Tcl_IncrRefCount(incrPtr);
	pcAdjustment = 6;

    doIncrArray:
	part1Ptr = NULL;
	part2Ptr = OBJ_AT_TOS;
	TRACE("%u \"%.30s\" (by %ld) => ", (unsigned) varIdx, O2S(part2Ptr),
		increment);
	arrayPtr = LOCALVAR(varIdx);
	cleanup = 1;
<<<<<<< HEAD
	while (TclIsVarLink(arrayPtr)) {
	    arrayPtr = arrayPtr->linkPtr;
	}
	TRACE(("%u \"%.30s\" (by %ld) => ", (unsigned) varIdx, O2S(part2Ptr),
		increment));
=======
>>>>>>> 37de7db0
	varPtr = TclLookupArrayElement(interp, part1Ptr, part2Ptr,
		TCL_LEAVE_ERR_MSG, "read", 1, 1, arrayPtr, varIdx);
	if (!varPtr) {
	    TRACE_ERROR(interp);
	    Tcl_DecrRefCount(incrPtr);
	    goto gotError;
	}
	goto doIncrVar;

#ifndef REMOVE_DEPRECATED_OPCODES
    case INST_INCR_SCALAR1_IMM:
	DEPRECATED_OPCODE_MARK(INST_INCR_SCALAR1_IMM);
	varIdx = TclGetUInt1AtPtr(pc + 1);
	increment = TclGetInt1AtPtr(pc + 2);
	pcAdjustment = 3;
	goto doIncrScalarImm;
#endif
    case INST_INCR_SCALAR_IMM:
	varIdx = TclGetUInt4AtPtr(pc + 1);
	increment = TclGetInt1AtPtr(pc + 5);
	pcAdjustment = 6;
#ifndef REMOVE_DEPRECATED_OPCODES
    doIncrScalarImm:
#endif
	cleanup = 0;
<<<<<<< HEAD
	varPtr = LOCAL(varIdx);
	while (TclIsVarLink(varPtr)) {
	    varPtr = varPtr->linkPtr;
	}
=======
	varPtr = LOCALVAR(varIdx);
>>>>>>> 37de7db0

	if (TclIsVarDirectModifyable(varPtr)) {
	    void *ptr;
	    int type;
	    TRACE("%u %ld => ", (unsigned)varIdx, increment);

	    objPtr = varPtr->objPtr;
	    if (GetNumberFromObj(NULL, objPtr, &ptr, &type) == TCL_OK) {
		if (type == TCL_NUMBER_INT) {
		    Tcl_WideInt augend = *((const Tcl_WideInt *)ptr);
		    Tcl_WideInt sum = (Tcl_WideInt)((Tcl_WideUInt)augend + (Tcl_WideUInt)increment);

		    /*
		     * Overflow when (augend and sum have different sign) and
		     * (augend and increment have the same sign). This is
		     * encapsulated in the Overflowing macro.
		     */

		    if (!Overflowing(augend, increment, sum)) {
			if (Tcl_IsShared(objPtr)) {
			    objPtr->refCount--;	/* We know it's shared. */
			    TclNewIntObj(objResultPtr, sum);
			    Tcl_IncrRefCount(objResultPtr);
			    varPtr->objPtr = objResultPtr;
			} else {
			    objResultPtr = objPtr;
			    TclSetIntObj(objPtr, sum);
			}
			goto doneIncr;
		    }
		    w = (Tcl_WideInt)augend;

		    if (Tcl_IsShared(objPtr)) {
			objPtr->refCount--;	/* We know it's shared. */
			TclNewIntObj(objResultPtr, w + increment);
			Tcl_IncrRefCount(objResultPtr);
			varPtr->objPtr = objResultPtr;
		    } else {
			objResultPtr = objPtr;

			/*
			 * We know the sum value is outside the Tcl_WideInt range;
			 * use macro form that doesn't range test again.
			 */

			TclSetIntObj(objPtr, w+increment);
		    }
		    goto doneIncr;
		}	/* end if (type == TCL_NUMBER_INT) */
	    }
	    if (Tcl_IsShared(objPtr)) {
		objPtr->refCount--;	/* We know it's shared */
		objResultPtr = Tcl_DuplicateObj(objPtr);
		Tcl_IncrRefCount(objResultPtr);
		varPtr->objPtr = objResultPtr;
	    } else {
		objResultPtr = objPtr;
	    }
	    TclNewIntObj(incrPtr, increment);
	    if (TclIncrObj(interp, objResultPtr, incrPtr) != TCL_OK) {
		Tcl_DecrRefCount(incrPtr);
		TRACE_ERROR(interp);
		goto gotError;
	    }
	    Tcl_DecrRefCount(incrPtr);
	    goto doneIncr;
	}

	/*
	 * All other cases, flow through to generic handling.
	 */

	TclNewIntObj(incrPtr, increment);
	Tcl_IncrRefCount(incrPtr);

    doIncrScalar:
<<<<<<< HEAD
	varPtr = LOCAL(varIdx);
	while (TclIsVarLink(varPtr)) {
	    varPtr = varPtr->linkPtr;
	}
=======
	TRACE("%u %s => ", (unsigned)varIdx, TclGetString(incrPtr));
	varPtr = LOCALVAR(varIdx);
>>>>>>> 37de7db0
	arrayPtr = NULL;
	part1Ptr = part2Ptr = NULL;
	cleanup = 0;

    doIncrVar:
	if (TclIsVarDirectModifyable2(varPtr, arrayPtr)) {
	    objPtr = varPtr->objPtr;
	    if (Tcl_IsShared(objPtr)) {
		objPtr->refCount--;	/* We know it's shared */
		objResultPtr = Tcl_DuplicateObj(objPtr);
		Tcl_IncrRefCount(objResultPtr);
		varPtr->objPtr = objResultPtr;
	    } else {
		objResultPtr = objPtr;
	    }
	    if (TclIncrObj(interp, objResultPtr, incrPtr) != TCL_OK) {
		Tcl_DecrRefCount(incrPtr);
		TRACE_ERROR(interp);
		goto gotError;
	    }
	    Tcl_DecrRefCount(incrPtr);
	} else {
	    DECACHE_STACK_INFO();
	    objResultPtr = TclPtrIncrObjVarIdx(interp, varPtr, arrayPtr,
		    part1Ptr, part2Ptr, incrPtr, TCL_LEAVE_ERR_MSG, varIdx);
	    CACHE_STACK_INFO();
	    Tcl_DecrRefCount(incrPtr);
	    if (objResultPtr == NULL) {
		TRACE_ERROR(interp);
		goto gotError;
	    }
	}
    doneIncr:
	TRACE_APPEND_OBJ(objResultPtr);
#ifndef TCL_COMPILE_DEBUG
	if (pc[pcAdjustment] == INST_POP) {
	    NEXT_INST_V(pcAdjustment + 1, cleanup, 0);
	}
#endif
	NEXT_INST_V(pcAdjustment, cleanup, 1);
    }

    /*
     *	   End of INST_INCR instructions.
     * -----------------------------------------------------------------
     *	   Start of INST_EXIST instructions.
     */

    case INST_EXIST_SCALAR:
	cleanup = 0;
	pcAdjustment = 5;
	varIdx = TclGetUInt4AtPtr(pc + 1);
<<<<<<< HEAD
	varPtr = LOCAL(varIdx);
	while (TclIsVarLink(varPtr)) {
	    varPtr = varPtr->linkPtr;
	}
	TRACE(("%u => ", (unsigned) varIdx));
=======
	TRACE("%u => ", (unsigned) varIdx);
	varPtr = LOCALVAR(varIdx);
>>>>>>> 37de7db0
	if (ReadTraced(varPtr)) {
	    DECACHE_STACK_INFO();
	    TclObjCallVarTraces(iPtr, NULL, varPtr, NULL, NULL,
		    TCL_TRACE_READS, 0, varIdx);
	    CACHE_STACK_INFO();
	    if (TclIsVarUndefined(varPtr)) {
		TclCleanupVar(varPtr, NULL);
		varPtr = NULL;
	    }
	}
	goto afterExistsPeephole;

    case INST_EXIST_ARRAY:
	cleanup = 1;
	pcAdjustment = 5;
	varIdx = TclGetUInt4AtPtr(pc + 1);
	part2Ptr = OBJ_AT_TOS;
<<<<<<< HEAD
	arrayPtr = LOCAL(varIdx);
	while (TclIsVarLink(arrayPtr)) {
	    arrayPtr = arrayPtr->linkPtr;
	}
	TRACE(("%u \"%.30s\" => ", (unsigned)varIdx, O2S(part2Ptr)));
=======
	TRACE("%u \"%.30s\" => ", (unsigned)varIdx, O2S(part2Ptr));
	arrayPtr = LOCALVAR(varIdx);
>>>>>>> 37de7db0
	if (TclIsVarArray(arrayPtr) && !ReadTraced(arrayPtr)) {
	    varPtr = VarHashFindVar(arrayPtr->tablePtr, part2Ptr);
	    if (!varPtr || !ReadTraced(varPtr)) {
		goto afterExistsPeephole;
	    }
	}
	varPtr = TclLookupArrayElement(interp, NULL, part2Ptr, 0, "access",
		0, 1, arrayPtr, varIdx);
	if (varPtr) {
	    if (ReadTraced(varPtr) || (arrayPtr && ReadTraced(arrayPtr))) {
		DECACHE_STACK_INFO();
		TclObjCallVarTraces(iPtr, arrayPtr, varPtr, NULL, part2Ptr,
			TCL_TRACE_READS, 0, varIdx);
		CACHE_STACK_INFO();
	    }
	    if (TclIsVarUndefined(varPtr)) {
		TclCleanupVar(varPtr, arrayPtr);
		varPtr = NULL;
	    }
	}
	goto afterExistsPeephole;

    case INST_EXIST_ARRAY_STK:
	cleanup = 2;
	pcAdjustment = 1;
	part2Ptr = OBJ_AT_TOS;		/* element name */
	part1Ptr = OBJ_UNDER_TOS;	/* array name */
	TRACE("\"%.30s(%.30s)\" => ", O2S(part1Ptr), O2S(part2Ptr));
	goto doExistStk;

    case INST_EXIST_STK:
	cleanup = 1;
	pcAdjustment = 1;
	part2Ptr = NULL;
	part1Ptr = OBJ_AT_TOS;		/* variable name */
	TRACE("\"%.30s\" => ", O2S(part1Ptr));

    doExistStk:
	varPtr = TclObjLookupVarEx(interp, part1Ptr, part2Ptr, 0, "access",
		/*createPart1*/0, /*createPart2*/1, &arrayPtr);
	if (varPtr) {
	    if (ReadTraced(varPtr) || (arrayPtr && ReadTraced(arrayPtr))) {
		DECACHE_STACK_INFO();
		TclObjCallVarTraces(iPtr, arrayPtr, varPtr, part1Ptr, part2Ptr,
			TCL_TRACE_READS, 0, -1);
		CACHE_STACK_INFO();
	    }
	    if (TclIsVarUndefined(varPtr)) {
		TclCleanupVar(varPtr, arrayPtr);
		varPtr = NULL;
	    }
	}

	/*
	 * Peep-hole optimisation: if you're about to jump, do jump from here.
	 */

    afterExistsPeephole: {
	int found = (varPtr && !TclIsVarUndefined(varPtr));

	TRACE_APPEND("%d\n", found ? 1 : 0);
	JUMP_PEEPHOLE_V(found, pcAdjustment, cleanup);
    }

    /*
     *	   End of INST_EXIST instructions.
     * -----------------------------------------------------------------
     *	   Start of INST_UNSET instructions.
     */

    {
	int flags;

    case INST_UNSET_SCALAR:
	flags = TclGetUInt1AtPtr(pc + 1) ? TCL_LEAVE_ERR_MSG : 0;
	varIdx = TclGetUInt4AtPtr(pc + 2);
<<<<<<< HEAD
	varPtr = LOCAL(varIdx);
	while (TclIsVarLink(varPtr)) {
	    varPtr = varPtr->linkPtr;
	}
	TRACE(("%s %u => ", (flags ? "normal" : "noerr"), (unsigned)varIdx));
=======
	TRACE("%s %u => ", (flags ? "normal" : "noerr"), (unsigned)varIdx);
	varPtr = LOCALVAR(varIdx);
>>>>>>> 37de7db0
	if (TclIsVarDirectUnsettable(varPtr) && !TclIsVarInHash(varPtr)) {
	    /*
	     * No errors, no traces, no searches: just make the variable cease
	     * to exist.
	     */

	    if (!TclIsVarUndefined(varPtr)) {
		TclDecrRefCount(varPtr->objPtr);
	    } else if (flags & TCL_LEAVE_ERR_MSG) {
		goto slowUnsetScalar;
	    }
<<<<<<< HEAD
	    varPtr->objPtr = NULL;
	    TRACE_APPEND(("OK\n"));
=======
	    varPtr->value.objPtr = NULL;
	    TRACE_APPEND("OK\n");
>>>>>>> 37de7db0
	    NEXT_INST_F0(6, 0);
	}

    slowUnsetScalar:
	DECACHE_STACK_INFO();
	if (TclPtrUnsetVarIdx(interp, varPtr, NULL, NULL, NULL, flags,
		varIdx) != TCL_OK && flags) {
	    goto errorInUnset;
	}
	CACHE_STACK_INFO();
	NEXT_INST_F0(6, 0);

    case INST_UNSET_ARRAY:
	flags = TclGetUInt1AtPtr(pc + 1) ? TCL_LEAVE_ERR_MSG : 0;
	varIdx = TclGetUInt4AtPtr(pc + 2);
	part2Ptr = OBJ_AT_TOS;
<<<<<<< HEAD
	arrayPtr = LOCAL(varIdx);
	while (TclIsVarLink(arrayPtr)) {
	    arrayPtr = arrayPtr->linkPtr;
	}
	TRACE(("%s %u \"%.30s\" => ",
		(flags ? "normal" : "noerr"), (unsigned)varIdx, O2S(part2Ptr)));
=======
	TRACE("%s %u \"%.30s\" => ",
		(flags ? "normal" : "noerr"), (unsigned)varIdx, O2S(part2Ptr));
	arrayPtr = LOCALVAR(varIdx);
>>>>>>> 37de7db0
	if (TclIsVarArray(arrayPtr) && !UnsetTraced(arrayPtr)
		&& !(arrayPtr->flags & VAR_SEARCH_ACTIVE)) {
	    varPtr = VarHashFindVar(arrayPtr->tablePtr, part2Ptr);
	    if (varPtr && TclIsVarDirectUnsettable(varPtr)) {
		/*
		 * No nasty traces and element exists, so we can proceed to
		 * unset it. Might still not exist though...
		 */

		if (!TclIsVarUndefined(varPtr)) {
		    TclDecrRefCount(varPtr->objPtr);
		    TclSetVarUndefined(varPtr);
		    TclClearVarNamespaceVar(varPtr);
		    TclCleanupVar(varPtr, arrayPtr);
		} else if (flags & TCL_LEAVE_ERR_MSG) {
		    goto slowUnsetArray;
		}
		TRACE_APPEND("OK\n");
		NEXT_INST_F0(6, 1);
	    } else if (!varPtr && !(flags & TCL_LEAVE_ERR_MSG)) {
		/*
		 * Don't need to do anything here.
		 */

		TRACE_APPEND("OK\n");
		NEXT_INST_F0(6, 1);
	    }
	}
    slowUnsetArray:
	DECACHE_STACK_INFO();
	varPtr = TclLookupArrayElement(interp, NULL, part2Ptr, flags, "unset",
		0, 0, arrayPtr, varIdx);
	if (!varPtr) {
	    if (flags & TCL_LEAVE_ERR_MSG) {
		goto errorInUnset;
	    }
	} else if (TclPtrUnsetVarIdx(interp, varPtr, arrayPtr, NULL, part2Ptr,
		flags, varIdx) != TCL_OK && (flags & TCL_LEAVE_ERR_MSG)) {
	    goto errorInUnset;
	}
	CACHE_STACK_INFO();
	TRACE_APPEND("OK\n");
	NEXT_INST_F0(6, 1);

    case INST_UNSET_ARRAY_STK:
	flags = TclGetUInt1AtPtr(pc + 1) ? TCL_LEAVE_ERR_MSG : 0;
	cleanup = 2;
	part2Ptr = OBJ_AT_TOS;		/* element name */
	part1Ptr = OBJ_UNDER_TOS;	/* array name */
	TRACE("%s \"%.30s(%.30s)\" => ", (flags ? "normal" : "noerr"),
		O2S(part1Ptr), O2S(part2Ptr));
	goto doUnsetStk;

    case INST_UNSET_STK:
	flags = TclGetUInt1AtPtr(pc + 1) ? TCL_LEAVE_ERR_MSG : 0;
	cleanup = 1;
	part2Ptr = NULL;
	part1Ptr = OBJ_AT_TOS;		/* variable name */
	TRACE("%s \"%.30s\" => ", (flags ? "normal" : "noerr"),
		O2S(part1Ptr));

    doUnsetStk:
	DECACHE_STACK_INFO();
	if (TclObjUnsetVar2(interp, part1Ptr, part2Ptr, flags) != TCL_OK
		&& (flags & TCL_LEAVE_ERR_MSG)) {
	    goto errorInUnset;
	}
	CACHE_STACK_INFO();
	TRACE_APPEND("OK\n");
	NEXT_INST_V(2, cleanup, 0);

    errorInUnset:
	CACHE_STACK_INFO();
	TRACE_ERROR(interp);
	goto gotError;
    }

    /*
     *	   End of INST_UNSET instructions.
     * -----------------------------------------------------------------
     *	   Start of INST_CONST instructions.
     */
    {
	const char *msgPart;

    case INST_CONST_IMM:
	varIdx = TclGetUInt4AtPtr(pc + 1);
	pcAdjustment = 5;
	cleanup = 1;
	part1Ptr = NULL;
	objPtr = OBJ_AT_TOS;
	TRACE("%u \"%.30s\" => ", (unsigned) varIdx, O2S(objPtr));
	varPtr = LOCALVAR(varIdx);
	arrayPtr = NULL;
<<<<<<< HEAD
	while (TclIsVarLink(varPtr)) {
	    varPtr = varPtr->linkPtr;
	}
=======
>>>>>>> 37de7db0
	goto doConst;
    case INST_CONST_STK:
	varIdx = -1;
	pcAdjustment = 1;
	cleanup = 2;
	part1Ptr = OBJ_UNDER_TOS;
	objPtr = OBJ_AT_TOS;
	TRACE("\"%.30s\" \"%.30s\" => ", O2S(part1Ptr), O2S(objPtr));
	varPtr = TclObjLookupVarEx(interp, part1Ptr, NULL, 0, NULL,
		/*createPart1*/1, /*createPart2*/0, &arrayPtr);
    doConst:
	if (TclIsVarConstant(varPtr)) {
	    TRACE_APPEND("already constant\n");
	    NEXT_INST_V(pcAdjustment, cleanup, 0);
	}
	if (TclIsVarArray(varPtr)) {
	    msgPart = "variable is array";
	    goto constError;
	} else if (TclIsVarArrayElement(varPtr)) {
	    msgPart = "name refers to an element in an array";
	    goto constError;
	} else if (!TclIsVarUndefined(varPtr)) {
	    msgPart = "variable already exists";
	    goto constError;
	}
	if (TclIsVarDirectModifyable(varPtr)) {
	    varPtr->objPtr = objPtr;
	    Tcl_IncrRefCount(objPtr);
	} else {
	    DECACHE_STACK_INFO();
	    Tcl_Obj *resPtr = TclPtrSetVarIdx(interp, varPtr, arrayPtr,
		    part1Ptr, NULL, objPtr, TCL_LEAVE_ERR_MSG, varIdx);
	    CACHE_STACK_INFO();
	    if (resPtr == NULL) {
		TRACE_ERROR(interp);
		goto gotError;
	    }
	}
	TclSetVarConstant(varPtr);
	TRACE_APPEND("OK\n");
	NEXT_INST_V(pcAdjustment, cleanup, 0);

    constError:
	TclObjVarErrMsg(interp, part1Ptr, NULL, "make constant", msgPart, varIdx);
	DECACHE_STACK_INFO();
	Tcl_SetErrorCode(interp, "TCL", "LOOKUP", "CONST", (char *)NULL);
	CACHE_STACK_INFO();
	TRACE_ERROR(interp);
	goto gotError;
    }

    /*
     *	   End of INST_CONST instructions.
     * -----------------------------------------------------------------
     *	   Start of INST_ARRAY instructions.
     */

    case INST_ARRAY_EXISTS_IMM:
	varIdx = TclGetUInt4AtPtr(pc + 1);
	pcAdjustment = 5;
	cleanup = 0;
	part1Ptr = NULL;
	arrayPtr = NULL;
<<<<<<< HEAD
	TRACE(("%u => ", (unsigned)varIdx));
	varPtr = LOCAL(varIdx);
	while (TclIsVarLink(varPtr)) {
	    varPtr = varPtr->linkPtr;
	}
=======
	TRACE("%u => ", (unsigned)varIdx);
	varPtr = LOCALVAR(varIdx);
>>>>>>> 37de7db0
	goto doArrayExists;
    case INST_ARRAY_EXISTS_STK:
	varIdx = -1;
	pcAdjustment = 1;
	cleanup = 1;
	part1Ptr = OBJ_AT_TOS;
	TRACE("\"%.30s\" => ", O2S(part1Ptr));
	varPtr = TclObjLookupVarEx(interp, part1Ptr, NULL, 0, NULL,
		/*createPart1*/0, /*createPart2*/0, &arrayPtr);
    doArrayExists:
	DECACHE_STACK_INFO();
	result = TclCheckArrayTraces(interp, varPtr, arrayPtr, part1Ptr, varIdx);
	CACHE_STACK_INFO();
	if (result == TCL_ERROR) {
	    TRACE_ERROR(interp);
	    goto gotError;
	}
	if (varPtr && TclIsVarArray(varPtr) && !TclIsVarUndefined(varPtr)) {
	    objResultPtr = TCONST(1);
	} else {
	    objResultPtr = TCONST(0);
	}
	TRACE_APPEND_OBJ(objResultPtr);
	NEXT_INST_V(pcAdjustment, cleanup, 1);

    case INST_ARRAY_MAKE_IMM:
	varIdx = TclGetUInt4AtPtr(pc + 1);
	pcAdjustment = 5;
	cleanup = 0;
	part1Ptr = NULL;
	arrayPtr = NULL;
<<<<<<< HEAD
	TRACE(("%u => ", (unsigned)varIdx));
	varPtr = LOCAL(varIdx);
	while (TclIsVarLink(varPtr)) {
	    varPtr = varPtr->linkPtr;
	}
=======
	TRACE("%u => ", (unsigned)varIdx);
	varPtr = LOCALVAR(varIdx);
>>>>>>> 37de7db0
	goto doArrayMake;
    case INST_ARRAY_MAKE_STK:
	varIdx = -1;
	pcAdjustment = 1;
	cleanup = 1;
	part1Ptr = OBJ_AT_TOS;
	TRACE("\"%.30s\" => ", O2S(part1Ptr));
	varPtr = TclObjLookupVarEx(interp, part1Ptr, NULL, TCL_LEAVE_ERR_MSG,
		"set", /*createPart1*/1, /*createPart2*/0, &arrayPtr);
	if (varPtr == NULL) {
	    TRACE_ERROR(interp);
	    goto gotError;
	}
    doArrayMake:
	if (varPtr && !TclIsVarArray(varPtr)) {
	    if (TclIsVarArrayElement(varPtr) || !TclIsVarUndefined(varPtr)) {
		/*
		 * Either an array element, or a scalar: lose!
		 */

		TclObjVarErrMsg(interp, part1Ptr, NULL, "array set",
			"variable isn't array", varIdx);
		DECACHE_STACK_INFO();
		Tcl_SetErrorCode(interp, "TCL", "WRITE", "ARRAY", (char *)NULL);
		CACHE_STACK_INFO();
		TRACE_ERROR(interp);
		goto gotError;
	    }
	    TclInitArrayVar(varPtr);
#ifdef TCL_COMPILE_DEBUG
	    TRACE_APPEND("done\n");
	} else {
	    TRACE_APPEND("nothing to do\n");
#endif
	}
	NEXT_INST_V(pcAdjustment, cleanup, 0);

    /*
     *	   End of INST_ARRAY instructions.
     * -----------------------------------------------------------------
     *	   Start of variable linking instructions.
     */

    {
	Var *otherPtr;
	CallFrame *framePtr, *savedFramePtr;
	Tcl_Namespace *nsPtr;
	Namespace *savedNsPtr;

    case INST_UPVAR:
	TRACE("%u %.30s %.30s => ", TclGetUInt4AtPtr(pc + 1),
		O2S(OBJ_UNDER_TOS), O2S(OBJ_AT_TOS));

	if (TclObjGetFrame(interp, OBJ_UNDER_TOS, &framePtr) == -1) {
	    TRACE_ERROR(interp);
	    goto gotError;
	}

	/*
	 * Locate the other variable.
	 */

	savedFramePtr = iPtr->varFramePtr;
	iPtr->varFramePtr = framePtr;
	otherPtr = TclObjLookupVarEx(interp, OBJ_AT_TOS, NULL,
		TCL_LEAVE_ERR_MSG, "access", /*createPart1*/ 1,
		/*createPart2*/ 1, &varPtr);
	iPtr->varFramePtr = savedFramePtr;
	if (!otherPtr) {
	    TRACE_ERROR(interp);
	    goto gotError;
	}
	goto doLinkVars;

    case INST_NSUPVAR:
	TRACE("%u %.30s %.30s => ", TclGetUInt4AtPtr(pc + 1),
		O2S(OBJ_UNDER_TOS), O2S(OBJ_AT_TOS));
	if (TclGetNamespaceFromObj(interp, OBJ_UNDER_TOS, &nsPtr) != TCL_OK) {
	    TRACE_ERROR(interp);
	    goto gotError;
	}

	/*
	 * Locate the other variable.
	 */

	savedNsPtr = iPtr->varFramePtr->nsPtr;
	iPtr->varFramePtr->nsPtr = (Namespace *) nsPtr;
	otherPtr = TclObjLookupVarEx(interp, OBJ_AT_TOS, NULL,
		(TCL_NAMESPACE_ONLY|TCL_LEAVE_ERR_MSG|TCL_AVOID_RESOLVERS),
		"access", /*createPart1*/ 1, /*createPart2*/ 1, &varPtr);
	iPtr->varFramePtr->nsPtr = savedNsPtr;
	if (!otherPtr) {
	    TRACE_ERROR(interp);
	    goto gotError;
	}
	goto doLinkVars;

    case INST_VARIABLE:
	TRACE("%u, %.30s => ", TclGetUInt4AtPtr(pc + 1), O2S(OBJ_AT_TOS));
	otherPtr = TclObjLookupVarEx(interp, OBJ_AT_TOS, NULL,
		(TCL_NAMESPACE_ONLY | TCL_LEAVE_ERR_MSG), "access",
		/*createPart1*/ 1, /*createPart2*/ 1, &varPtr);
	if (!otherPtr) {
	    TRACE_ERROR(interp);
	    goto gotError;
	}

	/*
	 * Do the [variable] magic.
	 */

	TclSetVarNamespaceVar(otherPtr);

    doLinkVars:

	/*
	 * If we are here, the local variable has already been created: do the
	 * little work of TclPtrMakeUpvar that remains to be done right here
	 * if there are no errors; otherwise, let it handle the case.
	 */

	varIdx = TclGetUInt4AtPtr(pc + 1);
	varPtr = LOCAL(varIdx);
	if ((varPtr != otherPtr) && !TclIsVarTraced(varPtr)
		&& (TclIsVarUndefined(varPtr) || TclIsVarLink(varPtr))) {
	    if (!TclIsVarUndefined(varPtr)) {
		/*
		 * Then it is a defined link.
		 */

		Var *linkPtr = varPtr->linkPtr;

		if (linkPtr == otherPtr) {
		    TRACE_APPEND("already linked\n");
		    NEXT_INST_F0(5, 1);
		}
		if (TclIsVarInHash(linkPtr)) {
		    VarHashRefCount(linkPtr)--;
		    if (TclIsVarUndefined(linkPtr)) {
			TclCleanupVar(linkPtr, NULL);
		    }
		}
	    }
	    TclSetVarLink(varPtr);
	    varPtr->linkPtr = otherPtr;
	    if (TclIsVarInHash(otherPtr)) {
		VarHashRefCount(otherPtr)++;
	    }
	} else if (TclPtrObjMakeUpvarIdx(interp, otherPtr, NULL, 0,
		varIdx) != TCL_OK) {
	    TRACE_ERROR(interp);
	    goto gotError;
	}

	/*
	 * Do not pop the namespace or frame index, it may be needed for other
	 * variables - and [variable] did not push it at all.
	 */

	TRACE_APPEND("link made\n");
	NEXT_INST_F0(5, 1);
    }

    /*
     *	   End of variable linking instructions.
     * -----------------------------------------------------------------
     */

#ifndef REMOVE_DEPRECATED_OPCODES
    case INST_JUMP1:
	DEPRECATED_OPCODE_MARK(INST_JUMP1);
	pcAdjustment = TclGetInt1AtPtr(pc + 1);
	TRACE("%d => new pc %" SIZEd "\n", pcAdjustment,
		PC_REL + pcAdjustment);
	NEXT_INST_F0(pcAdjustment, 0);
#endif

    case INST_JUMP:
	pcAdjustment = TclGetInt4AtPtr(pc + 1);
	TRACE("%d => new pc %" SIZEd "\n", pcAdjustment,
		PC_REL + pcAdjustment);
	NEXT_INST_F0(pcAdjustment, 0);

    {
	int jmpOffset[2], b;

	/* TODO: consider rewrite so we don't compute the offset we're not
	 * going to take. */
#ifndef REMOVE_DEPRECATED_OPCODES
    case INST_JUMP_FALSE1:
	DEPRECATED_OPCODE_MARK(INST_JUMP_FALSE1);
	jmpOffset[0] = TclGetInt1AtPtr(pc + 1);
	jmpOffset[1] = 2;
	TRACE("%d => ", jmpOffset[0]);
	goto doCondJump;

    case INST_JUMP_TRUE1:
	DEPRECATED_OPCODE_MARK(INST_JUMP_TRUE1);
	jmpOffset[0] = 2;
	jmpOffset[1] = TclGetInt1AtPtr(pc + 1);
	TRACE("%d => ", jmpOffset[1]);
	goto doCondJump;
#endif

    case INST_JUMP_FALSE:
	jmpOffset[0] = TclGetInt4AtPtr(pc + 1);	/* FALSE offset */
	jmpOffset[1] = 5;			/* TRUE offset */
	TRACE("%d => ", jmpOffset[0]);
	goto doCondJump;

    case INST_JUMP_TRUE:
	jmpOffset[0] = 5;
	jmpOffset[1] = TclGetInt4AtPtr(pc + 1);
	TRACE("%d => ", jmpOffset[1]);

    doCondJump:
	valuePtr = OBJ_AT_TOS;

	/* TODO - check claim that taking address of b harms performance */
	/* TODO - consider optimization search for constants */
	if (TclGetBooleanFromObj(interp, valuePtr, &b) != TCL_OK) {
	    TRACE_ERROR(interp);
	    goto gotError;
	}

#ifdef TCL_COMPILE_DEBUG
	if (b) {
	    if ((*pc == INST_JUMP_TRUE)
#ifndef REMOVE_DEPRECATED_OPCODES
		    ||  (*pc == INST_JUMP_TRUE1)
#endif
		    ) {
		TRACE_APPEND("%.20s true, new pc %" SIZEd "\n", O2S(valuePtr),
			PC_REL + jmpOffset[1]);
	    } else {
		TRACE_APPEND("%.20s true\n", O2S(valuePtr));
	    }
	} else {
	    if ((*pc == INST_JUMP_TRUE)
#ifndef REMOVE_DEPRECATED_OPCODES
		    || (*pc == INST_JUMP_TRUE1)
#endif
	    ) {
		TRACE_APPEND("%.20s false\n", O2S(valuePtr));
	    } else {
		TRACE_APPEND("%.20s false, new pc %" SIZEd "\n", O2S(valuePtr),
			PC_REL + jmpOffset[0]);
	    }
	}
#endif
	NEXT_INST_F0(jmpOffset[b], 1);
    }

    {
	Tcl_HashEntry *hPtr;
	JumptableInfo *jtPtr;
	JumptableNumInfo *jtnPtr;

	/*
	 * Jump to location looked up in a hashtable; fall through to next
	 * instr if lookup fails. Lookup by string.
	 */

    case INST_JUMP_TABLE:
	tblIdx = TclGetInt4AtPtr(pc + 1);
	jtPtr = (JumptableInfo *)
		codePtr->auxDataArrayPtr[tblIdx].clientData;
	TRACE("%u \"%.20s\" => ", tblIdx, O2S(OBJ_AT_TOS));
	hPtr = Tcl_FindHashEntry(&jtPtr->hashTable, TclGetString(OBJ_AT_TOS));
	goto processJumpTableEntry;

	/*
	 * Jump to location looked up in a hashtable; fall through to next
	 * instr if lookup fails or key is non-integer. Lookup by integer.
	 */

    case INST_JUMP_TABLE_NUM:
	tblIdx = TclGetInt4AtPtr(pc + 1);
	jtnPtr = (JumptableNumInfo *)
		codePtr->auxDataArrayPtr[tblIdx].clientData;
	TRACE("%u \"%.20s\" => ", tblIdx, O2S(OBJ_AT_TOS));
	DECACHE_STACK_INFO();
	Tcl_WideInt key;
	if (Tcl_GetWideIntFromObj(interp, OBJ_AT_TOS, &key) != TCL_OK) {
	    TRACE_ERROR(interp);
	    goto gotError;
	}
	CACHE_STACK_INFO();
	hPtr = Tcl_FindHashEntry(&jtnPtr->hashTable, INT2PTR(key));

    processJumpTableEntry:
	if (hPtr != NULL) {
	    Tcl_Size jumpOffset = PTR2INT(Tcl_GetHashValue(hPtr));

	    TRACE_APPEND("found in table, new pc %" SIZEu "\n",
		    PC_REL + jumpOffset);
	    NEXT_INST_F0(jumpOffset, 1);
	}
	TRACE_APPEND("not found in table\n");
	NEXT_INST_F0(5, 1);
    }

    /*
     * -----------------------------------------------------------------
     *	   Start of general introspector instructions.
     */

    case INST_NS_CURRENT:
	TRACE("=> ");
	objResultPtr = TclNewNamespaceObj(TclGetCurrentNamespace(interp));
	TRACE_APPEND_OBJ(objResultPtr);
	NEXT_INST_F(1, 0, 1);
    case INST_COROUTINE_NAME:
	TRACE("=> ");
	TclNewObj(objResultPtr);
	{
	    CoroutineData *corPtr = iPtr->execEnvPtr->corPtr;
	    if (corPtr && !(corPtr->cmdPtr->flags & CMD_DYING)) {
		Tcl_GetCommandFullName(interp, (Tcl_Command) corPtr->cmdPtr,
			objResultPtr);
	    }
	}
	TRACE_APPEND_OBJ(objResultPtr);
	NEXT_INST_F(1, 0, 1);
    case INST_INFO_LEVEL_NUM:
	TRACE("=> ");
	TclNewIntObj(objResultPtr, (int)iPtr->varFramePtr->level);
	TRACE_APPEND_OBJ(objResultPtr);
	NEXT_INST_F(1, 0, 1);
    case INST_INFO_LEVEL_ARGS: {
	Tcl_WideInt level;
	CallFrame *framePtr = iPtr->varFramePtr;
	CallFrame *rootFramePtr = iPtr->rootFramePtr;

	TRACE("\"%.30s\" => ", O2S(OBJ_AT_TOS));
	if (TclGetWideIntFromObj(interp, OBJ_AT_TOS, &level) != TCL_OK) {
	    TRACE_ERROR(interp);
	    goto gotError;
	}
	if (level <= 0) {
	    level += framePtr->level;
	}
	for (; ((int)framePtr->level!=level) && (framePtr!=rootFramePtr) ;
		framePtr = framePtr->callerVarPtr) {
	    /* Empty loop body */
	}
	if (framePtr == rootFramePtr) {
	    Tcl_SetObjResult(interp, Tcl_ObjPrintf(
		    "bad level \"%s\"", TclGetString(OBJ_AT_TOS)));
	    TRACE_ERROR(interp);
	    DECACHE_STACK_INFO();
	    Tcl_SetErrorCode(interp, "TCL", "LOOKUP", "STACK_LEVEL",
		    TclGetString(OBJ_AT_TOS), (char *)NULL);
	    CACHE_STACK_INFO();
	    goto gotError;
	}
	objResultPtr = Tcl_NewListObj(framePtr->objc, framePtr->objv);
	TRACE_APPEND_OBJ(objResultPtr);
	NEXT_INST_F(1, 1, 1);
    }
    {
	Tcl_Command cmd, origCmd;

    case INST_RESOLVE_COMMAND:
	TRACE("\"%.20s\" => ", O2S(OBJ_AT_TOS));
	cmd = Tcl_GetCommandFromObj(interp, OBJ_AT_TOS);
	TclNewObj(objResultPtr);
	if (cmd != NULL) {
	    Tcl_GetCommandFullName(interp, cmd, objResultPtr);
	}
	TRACE_APPEND_OBJ(objResultPtr);
	NEXT_INST_F(1, 1, 1);

    case INST_ORIGIN_COMMAND:
	TRACE("\"%.30s\" => ", O2S(OBJ_AT_TOS));
	cmd = Tcl_GetCommandFromObj(interp, OBJ_AT_TOS);
	if (cmd == NULL) {
	    goto instOriginError;
	}
	origCmd = TclGetOriginalCommand(cmd);
	if (origCmd == NULL) {
	    origCmd = cmd;
	}

	TclNewObj(objResultPtr);
	Tcl_GetCommandFullName(interp, origCmd, objResultPtr);
	if (TclCheckEmptyString(objResultPtr) == TCL_EMPTYSTRING_YES) {
	    Tcl_DecrRefCount(objResultPtr);
	instOriginError:
	    Tcl_SetObjResult(interp, Tcl_ObjPrintf(
		    "invalid command name \"%s\"", TclGetString(OBJ_AT_TOS)));
	    DECACHE_STACK_INFO();
	    Tcl_SetErrorCode(interp, "TCL", "LOOKUP", "COMMAND",
		    TclGetString(OBJ_AT_TOS), (char *)NULL);
	    CACHE_STACK_INFO();
	    TRACE_APPEND("ERROR: not command\n");
	    goto gotError;
	}
	TRACE_APPEND_OBJ(OBJ_AT_TOS);
	NEXT_INST_F(1, 1, 1);
    }

    /*
     * -----------------------------------------------------------------
     *	   Start of TclOO support instructions.
     */

    {
	Object *oPtr;
	Class *clsPtr;
	CallContext *contextPtr;
	Tcl_Size skip, newDepth;

    case INST_TCLOO_SELF:
	TRACE("=> ");
	contextPtr = GetTclOOCallContext(iPtr);
	if (!contextPtr) {
	    TRACE_APPEND("ERROR: no TclOO call context\n");
	    Tcl_SetObjResult(interp, Tcl_NewStringObj(
		    "self may only be called from inside a method",
		    -1));
	    DECACHE_STACK_INFO();
	    OO_ERROR(interp, CONTEXT_REQUIRED);
	    CACHE_STACK_INFO();
	    goto gotError;
	}

	/*
	 * Call out to get the name; it's expensive to compute but cached.
	 */

	objResultPtr = TclOOObjectName(interp, contextPtr->oPtr);
	TRACE_APPEND_OBJ(objResultPtr);
	NEXT_INST_F(1, 0, 1);

    case INST_TCLOO_NEXT_CLASS_LIST:
	if (TclListObjGetElements(NULL, valuePtr, &numArgs, &objv) != TCL_OK) {
	    Tcl_Panic("ill-formed call to [nextto]");
	}
	if (numArgs < 2) {
	    Tcl_Panic("insufficient words to [nextto]");
	}
	cleanup = 1;
	pcAdjustment = 1;
	valuePtr = objv[1];
	TRACE("=> ");
	goto invokeNextClass;
#ifndef REMOVE_DEPRECATED_OPCODES
    case INST_TCLOO_NEXT_CLASS1:
	DEPRECATED_OPCODE_MARK(INST_TCLOO_NEXT_CLASS1);
	numArgs = TclGetUInt1AtPtr(pc + 1);
	cleanup = numArgs;
	pcAdjustment = 2;
	valuePtr = OBJ_AT_DEPTH(numArgs - 2);
	objv = &OBJ_AT_DEPTH(numArgs - 1);
	TRACE("%u => ", (unsigned)numArgs);
	goto invokeNextClass;
#endif
    case INST_TCLOO_NEXT_CLASS:
	numArgs = TclGetUInt4AtPtr(pc + 1);
	cleanup = numArgs;
	pcAdjustment = 5;
	valuePtr = OBJ_AT_DEPTH(numArgs - 2);
	objv = &OBJ_AT_DEPTH(numArgs - 1);
	TRACE("%u => ", (unsigned)numArgs);
    invokeNextClass:
	skip = 2;
	contextPtr = GetTclOOCallContext(iPtr);
	if (!contextPtr) {
	    goto tclooFrameRequired;
	}

	DECACHE_STACK_INFO();
	clsPtr = TclOOGetClassFromObj(interp, valuePtr);
	if (clsPtr == NULL) {
	    TRACE_APPEND("ERROR: \"%.30s\" not class\n", O2S(valuePtr));
	    CACHE_STACK_INFO();
	    goto gotError;
	}
	newDepth = FindTclOOMethodIndex(contextPtr, clsPtr);
	if (newDepth == TCL_INDEX_NONE) {
	    goto tclooNoTargetClass;
	}
	goto doInvokeNext;

    case INST_TCLOO_NEXT_LIST:
	valuePtr = OBJ_AT_TOS;
	if (TclListObjGetElements(NULL, valuePtr, &numArgs, &objv) != TCL_OK) {
	    Tcl_Panic("ill-formed call to [next]");
	}
	if (numArgs < 1) {
	    Tcl_Panic("insufficient words to [next]");
	}
	pcAdjustment = 1;
	cleanup = 1;
	TRACE("=> ");
	goto invokeNext;
#ifndef REMOVE_DEPRECATED_OPCODES
    case INST_TCLOO_NEXT1:
	DEPRECATED_OPCODE_MARK(INST_TCLOO_NEXT1);
	numArgs = TclGetUInt1AtPtr(pc + 1);
	pcAdjustment = 2;
	cleanup = numArgs;
	objv = &OBJ_AT_DEPTH(numArgs - 1);
	TRACE("%u => ", (unsigned)numArgs);
	goto invokeNext;
#endif
    case INST_TCLOO_NEXT:
	numArgs = TclGetUInt4AtPtr(pc + 1);
	pcAdjustment = 5;
	cleanup = numArgs;
	objv = &OBJ_AT_DEPTH(numArgs - 1);
	TRACE("%u => ", (unsigned)numArgs);
    invokeNext:
	skip = 1;
	contextPtr = GetTclOOCallContext(iPtr);
	if (!contextPtr) {
	    goto tclooFrameRequired;
	}

	DECACHE_STACK_INFO();
	newDepth = contextPtr->index + 1;
	if (newDepth >= contextPtr->callPtr->numChain) {
	    /*
	     * We're at the end of the chain; generate an error message unless
	     * the interpreter is being torn down, in which case we might be
	     * getting here because of methods/destructors doing a [next] (or
	     * equivalent) unexpectedly.
	     */
	    goto tclooNoNext;
	}

    doInvokeNext:
#ifdef TCL_COMPILE_DEBUG
	if (tclTraceExec >= TCL_TRACE_BYTECODE_EXEC_COMMANDS) {
	    if (traceInstructions) {
		strncpy(cmdNameBuf, TclGetString(objv[0]), 20);
	    } else {
		fprintf(stdout, "%" SIZEd ": (%" SIZEd ") invoking ",
			iPtr->numLevels, PC_REL);
	    }
	    PrintArgumentWords(numArgs, objv);
	    fprintf(stdout, "\n");
	    fflush(stdout);
	}
#endif // TCL_COMPILE_DEBUG
	bcFramePtr->pc = (char *) pc;
	iPtr->cmdFramePtr = bcFramePtr;

	if (iPtr->flags & INTERP_DEBUG_FRAME) {
	    ArgumentBCEnter(interp, codePtr, TD, pc, numArgs, objv);
	}

	// Arrange for where to go after [next] returns
	pc += pcAdjustment;
	TEBC_YIELD();

	{
	    // [next] and [nextto] are uplevel-like
	    CallFrame *framePtr = iPtr->varFramePtr;
	    iPtr->varFramePtr = framePtr->callerVarPtr;
	    oPtr = contextPtr->oPtr;

	    // Adjust filter flags
	    Tcl_NRPostProc *callback = (oPtr->flags & FILTER_HANDLING)
		    ? FinalizeOONextFilter : FinalizeOONext;
	    if (contextPtr->callPtr->chain[newDepth].isFilter
		    || contextPtr->callPtr->flags & FILTER_HANDLING) {
		oPtr->flags |= FILTER_HANDLING;
	    } else {
		oPtr->flags &= ~FILTER_HANDLING;
	    }

	    // Arrange for things to be restored in the object
	    TclPushTailcallPoint(interp);
	    TclNRAddCallback(interp, callback,
		    framePtr, contextPtr, INT2PTR(contextPtr->index),
		    INT2PTR(contextPtr->skip));

	    // Update the context fields to point to the next impl
	    contextPtr->skip = skip;
	    contextPtr->index = newDepth;

	    // Call the selected next method non-recursively
	    const Method *mPtr = contextPtr->callPtr->chain[newDepth].mPtr;
	    if (mPtr->typePtr->version < TCL_OO_METHOD_VERSION_2) {
		return mPtr->typePtr->callProc(mPtr->clientData, interp,
			(Tcl_ObjectContext) contextPtr, (int)numArgs, objv);
	    }
	    return mPtr->type2Ptr->callProc(mPtr->clientData, interp,
		    (Tcl_ObjectContext) contextPtr, numArgs, objv);
	}

    tclooFrameRequired:
	TRACE_APPEND("ERROR: no TclOO call context\n");
	Tcl_SetObjResult(interp, Tcl_ObjPrintf(
		"%s may only be called from inside a method",
		TclGetString(objv[0])));
	DECACHE_STACK_INFO();
	OO_ERROR(interp, CONTEXT_REQUIRED);
	CACHE_STACK_INFO();
	goto gotError;
    tclooNoNext:
	TRACE_APPEND("ERROR: no TclOO next impl\n");
	Tcl_SetObjResult(interp, Tcl_ObjPrintf(
		"no next %s implementation", TclOOContextTypeName(contextPtr)));
	OO_ERROR(interp, NOTHING_NEXT);
	CACHE_STACK_INFO();
	goto gotError;
    tclooNoTargetClass:
	TRACE_APPEND("ERROR: \"%.30s\" not on reachable chain\n",
		O2S(valuePtr));
	// Decide what error message to issue
	for (Tcl_Size i = contextPtr->index ; i >= 0 ; i--) {
	    MInvoke *miPtr = contextPtr->callPtr->chain + i;
	    if (miPtr->isFilter) {
		/* Filters are always at the head of the chain, and we never
		 * want them at this point. */
		break;
	    }
	    if (miPtr->mPtr->declaringClassPtr == clsPtr) {
		Tcl_SetObjResult(interp, Tcl_ObjPrintf(
			"%s implementation by \"%s\" not reachable from here",
			TclOOContextTypeName(contextPtr),
			TclGetString(valuePtr)));
		OO_ERROR(interp, CLASS_NOT_REACHABLE);
		CACHE_STACK_INFO();
		goto gotError;
	    }
	}
	Tcl_SetObjResult(interp, Tcl_ObjPrintf(
		"%s has no non-filter implementation by \"%s\"",
		TclOOContextTypeName(contextPtr), TclGetString(valuePtr)));
	OO_ERROR(interp, CLASS_NOT_THERE);
	CACHE_STACK_INFO();
	goto gotError;

    case INST_TCLOO_IS_OBJECT:
	TRACE("\"%.30s\" => ", O2S(OBJ_AT_TOS));
	DECACHE_STACK_INFO();
	oPtr = (Object *) Tcl_GetObjectFromObj(interp, OBJ_AT_TOS);
	CACHE_STACK_INFO();
	{
	    int match = oPtr != NULL;
	    TRACE_APPEND("%d\n", match);
	    JUMP_PEEPHOLE_F(match, 1, 1);
	}
    case INST_TCLOO_CLASS:
    case INST_TCLOO_NS:
    case INST_TCLOO_ID:
	TRACE("\"%.30s\" => ", O2S(OBJ_AT_TOS));
	DECACHE_STACK_INFO();
	oPtr = (Object *) Tcl_GetObjectFromObj(interp, OBJ_AT_TOS);
	CACHE_STACK_INFO();
	if (oPtr == NULL) {
	    TRACE_APPEND("ERROR: not object\n");
	    goto gotError;
	}
	switch (inst) {
	case INST_TCLOO_CLASS:
	    objResultPtr = TclOOObjectName(interp, oPtr->selfCls->thisPtr);
	    break;
	case INST_TCLOO_NS:
	    objResultPtr = TclNewNamespaceObj(oPtr->namespacePtr);
	    break;
	case INST_TCLOO_ID:
	    objResultPtr = Tcl_NewWideIntObj(oPtr->creationEpoch);
	    break;
	default:
	    TCL_UNREACHABLE();
	}
	TRACE_APPEND_OBJ(objResultPtr);
	NEXT_INST_F(1, 1, 1);
    }

    /*
     *	   End of TclOO support instructions.
     * -----------------------------------------------------------------
     *	   Start of INST_LIST and related instructions.
     */

    {
	int nocase, match, fromIdxEnc, toIdxEnc;
	Tcl_Size slength, length2, fromIdx, toIdx, index, s1len, s2len, numIndices;
	const char *s1, *s2;

    case INST_LIST:
	/*
	 * Pop the numArgs (objc) top stack elements into a new list obj and then
	 * decrement their ref counts.
	 */

	numArgs = TclGetUInt4AtPtr(pc + 1);
	TRACE("%u => ", (unsigned) numArgs);
	objResultPtr = Tcl_NewListObj(numArgs, &OBJ_AT_DEPTH(numArgs - 1));
	TRACE_APPEND_OBJ(objResultPtr);
	NEXT_INST_V(5, numArgs, 1);

    case INST_LIST_LENGTH:
	TRACE("\"%.30s\" => ", O2S(OBJ_AT_TOS));
	if (TclListObjLength(interp, OBJ_AT_TOS, &length) != TCL_OK) {
	    TRACE_ERROR(interp);
	    goto gotError;
	}
	TclNewIntObj(objResultPtr, length);
	TRACE_APPEND_NUM_OBJ(objResultPtr);
	NEXT_INST_F(1, 1, 1);

    case INST_LIST_INDEX:	/* lindex with objc == 3 */
	value2Ptr = OBJ_AT_TOS;
	valuePtr = OBJ_UNDER_TOS;
	TRACE("\"%.30s\" \"%.30s\" => ", O2S(valuePtr), O2S(value2Ptr));

	/* special case for AbstractList */
	if (TclObjTypeHasProc(valuePtr, indexProc)) {
	    DECACHE_STACK_INFO();
	    length = TclObjTypeLength(valuePtr);
	    if (TclGetIntForIndexM(NULL, value2Ptr, length-1, &index)!=TCL_OK) {
		CACHE_STACK_INFO();
		/* Could be list of indices. Let TclLindexList handle it below */
	    } else {
		if (TclObjTypeIndex(interp, valuePtr, index, &objResultPtr) !=
		    TCL_OK) {
		    CACHE_STACK_INFO();
		    TRACE_ERROR(interp);
		    goto gotError;
		}
		CACHE_STACK_INFO();
		if (objResultPtr == NULL) {
		    /* Index is out of range, return empty result. */
		    TclNewObj(objResultPtr);
		}
		Tcl_IncrRefCount(objResultPtr); // reference held here
		goto lindexDone;
	    }
	} else {
	    /* Non-abstract list */
	    Tcl_Size value2Length;
	    Tcl_Obj *indexListPtr = value2Ptr;

	    if ((TclListObjGetElements(interp, valuePtr, &objc, &objv) == TCL_OK)
		    && (!TclHasInternalRep(value2Ptr, &tclListType)
		    || (Tcl_ListObjLength(interp, value2Ptr, &value2Length),
			value2Length == 1
			    ? (indexListPtr = TclListObjGetElement(value2Ptr, 0), 1)
			    : 0))) {
		/* increment the refCount of value2Ptr because TclListObjGetElement may
		 * have just extracted it from a list in the condition for this block.
		 */
		Tcl_IncrRefCount(indexListPtr);

		DECACHE_STACK_INFO();
		int code = TclGetIntForIndexM(interp, indexListPtr, objc - 1, &index);
		TclDecrRefCount(indexListPtr);
		CACHE_STACK_INFO();
		if (code == TCL_OK) {
		    Tcl_DecrRefCount(value2Ptr);
		    tosPtr--;
		    pcAdjustment = 1;
		    goto lindexFastPath;
		}
		Tcl_ResetResult(interp);
	    }
	}

	DECACHE_STACK_INFO();
	objResultPtr = TclLindexList(interp, valuePtr, value2Ptr);
	CACHE_STACK_INFO();

    lindexDone:
	if (!objResultPtr) {
	    TRACE_ERROR(interp);
	    goto gotError;
	}

	/*
	 * Stash the list element on the stack.
	 */

	TRACE_APPEND_OBJ(objResultPtr);
	NEXT_INST_F(1, 2, -1);	/* Already has the correct refCount */

    case INST_LIST_INDEX_IMM: {	/* lindex with objc==3 and index in bytecode
				 * stream */

	/*
	 * Pop the list and get the index.
	 */

	valuePtr = OBJ_AT_TOS;
	{
	    int encIndex = TclGetInt4AtPtr(pc + 1);
	    TRACE("\"%.30s\" %d => ", O2S(valuePtr), encIndex);

	    /*
	     * Get the contents of the list, making sure that it really is a list
	     * in the process.
	     */

	    /* special case for AbstractList */
	    if (TclObjTypeHasProc(valuePtr, indexProc)) {
		length = TclObjTypeLength(valuePtr);

		/* Decode end-offset index values. */
		index = TclIndexDecode(encIndex, length - 1);

		if (index >= 0 && index < length) {
		    /* Compute value @ index */
		    DECACHE_STACK_INFO();
		    int code = TclObjTypeIndex(interp, valuePtr, index, &objResultPtr);
		    CACHE_STACK_INFO();
		    if (code != TCL_OK) {
			TRACE_ERROR(interp);
			goto gotError;
		    }
		} else {
		    TclNewObj(objResultPtr);
		}

		pcAdjustment = 5;
		goto lindexFastPath2;
	    }

	    /* List case */
	    if (TclListObjGetElements(interp, valuePtr, &objc, &objv) != TCL_OK) {
		TRACE_ERROR(interp);
		goto gotError;
	    }

	    /* Decode end-offset index values. */

	    index = TclIndexDecode(encIndex, objc - 1);
	}
	pcAdjustment = 5;

    lindexFastPath:
	if (index >= 0 && index < objc) {
	    objResultPtr = objv[index];
	} else {
	    TclNewObj(objResultPtr);
	}

    lindexFastPath2:
	TRACE_APPEND_OBJ(objResultPtr);
	NEXT_INST_F(pcAdjustment, 1, 1);
    }

    case INST_LIST_INDEX_MULTI:	/* 'lindex' with multiple index args */
	/*
	 * Determine the count of index args.
	 */

	numArgs = TclGetUInt4AtPtr(pc + 1);
	numIndices = numArgs - 1;

	/*
	 * Do the 'lindex' operation.
	 */

	TRACE("%u => ", (unsigned)numArgs);
	objResultPtr = TclLindexFlat(interp, OBJ_AT_DEPTH(numIndices),
		numIndices, &OBJ_AT_DEPTH(numIndices - 1));
	if (!objResultPtr) {
	    TRACE_ERROR(interp);
	    goto gotError;
	}

	/*
	 * Set result.
	 */

	TRACE_APPEND_OBJ(objResultPtr);
	NEXT_INST_V(5, numArgs, -1);

    case INST_LSET_FLAT:
	/*
	 * Lset with 3, 5, or more args. Get the number of index args.
	 */

	numArgs = TclGetUInt4AtPtr(pc + 1);
	numIndices = numArgs - 2;
	TRACE("%u => ", (unsigned)numArgs);

	/*
	 * Get the old value of variable, and remove the stack ref. This is
	 * safe because the variable still references the object; the ref
	 * count will never go zero here - we can use the smaller macro
	 * Tcl_DecrRefCount.
	 */

	valuePtr = POP_OBJECT();
	Tcl_DecrRefCount(valuePtr); /* This one should be done here */

	/*
	 * Compute the new variable value.
	 */

	DECACHE_STACK_INFO();
	if (TclObjTypeHasProc(valuePtr, setElementProc)) {
	    objResultPtr = TclObjTypeSetElement(interp,
		    valuePtr, numIndices,
		    &OBJ_AT_DEPTH(numIndices), OBJ_AT_TOS);
	} else {
	    objResultPtr = TclLsetFlat(interp, valuePtr, numIndices,
		    &OBJ_AT_DEPTH(numIndices), OBJ_AT_TOS);
	}
	CACHE_STACK_INFO();
	if (!objResultPtr) {
	    TRACE_ERROR(interp);
	    goto gotError;
	}

	/*
	 * Set result.
	 */
	TRACE_APPEND_OBJ(objResultPtr);
	NEXT_INST_V(5, numIndices + 1, -1);

    case INST_LSET_LIST:	/* 'lset' with 4 args */
	/*
	 * Get the old value of variable, and remove the stack ref. This is
	 * safe because the variable still references the object; the ref
	 * count will never go zero here - we can use the smaller macro
	 * Tcl_DecrRefCount.
	 */

	objPtr = POP_OBJECT();
	Tcl_DecrRefCount(objPtr);	/* This one should be done here. */

	/*
	 * Get the new element value, and the index list.
	 */

	valuePtr = OBJ_AT_TOS;
	value2Ptr = OBJ_UNDER_TOS;
	TRACE("\"%.30s\" \"%.30s\" \"%.30s\" => ",
		O2S(value2Ptr), O2S(valuePtr), O2S(objPtr));

	/*
	 * Compute the new variable value.
	 */

	objResultPtr = TclLsetList(interp, objPtr, value2Ptr, valuePtr);
	if (!objResultPtr) {
	    TRACE_ERROR(interp);
	    goto gotError;
	}

	/*
	 * Set result.
	 */

	TRACE_APPEND_OBJ(objResultPtr);
	NEXT_INST_F(1, 2, -1);

    case INST_LIST_RANGE_IMM:	/* lrange with objc==4 and both indices in
				 * bytecode stream */

	/*
	 * Pop the list and get the indices.
	 */

	valuePtr = OBJ_AT_TOS;
	fromIdxEnc = TclGetInt4AtPtr(pc + 1);
	toIdxEnc = TclGetInt4AtPtr(pc + 5);
	TRACE("\"%.30s\" %d %d => ", O2S(valuePtr), fromIdxEnc, toIdxEnc);

	/*
	 * Get the length of the list, making sure that it really is a list
	 * in the process.
	 */

	if (TclListObjLength(interp, valuePtr, &objc) != TCL_OK) {
	    TRACE_ERROR(interp);
	    goto gotError;
	}

	/*
	 * Skip a lot of work if we're about to throw the result away (common
	 * with uses of [lassign]).
	 */

#ifndef TCL_COMPILE_DEBUG
	if (pc[9] == INST_POP) {
	    NEXT_INST_F0(10, 1);
	}
#endif

	/* Every range of an empty list is an empty list */
	if (objc == 0) {
	    /* avoid return of not canonical list (e. g. spaces in string repr.) */
	    if (!valuePtr->bytes || !valuePtr->length) {
		TRACE_APPEND("\n");
		NEXT_INST_F0(9, 0);
	    }
	    goto emptyList;
	}

	/* Decode index value operands. */

	if (toIdxEnc == -1) {
	emptyList:
	    TclNewObj(objResultPtr);
	    TRACE_APPEND_OBJ(objResultPtr);
	    NEXT_INST_F(9, 1, 1);
	}
	toIdx = TclIndexDecode(toIdxEnc, objc - 1);
	if (toIdx == TCL_INDEX_NONE) {
	    goto emptyList;
	} else if (toIdx >= objc) {
	    toIdx = objc - 1;
	}

	assert (toIdx >= 0 && toIdx < objc);
	/*
	assert ( fromIdxEnc != TCL_INDEX_NONE );
	 *
	 * Extra safety for legacy bytecodes:
	 */
	if (fromIdxEnc == -1) {
	    fromIdxEnc = 0;
	}

	fromIdx = TclIndexDecode(fromIdxEnc, objc - 1);

	DECACHE_STACK_INFO();
	if (Tcl_ListObjRange(interp, valuePtr, fromIdx, toIdx,
		&objResultPtr) != TCL_OK) {
	    objResultPtr = NULL;
	    TRACE_ERROR(interp);
	    goto gotError;
	}

	TRACE_APPEND_OBJ(objResultPtr);
	NEXT_INST_F(9, 1, 1);

    case INST_LIST_IN:
    case INST_LIST_NOT_IN:	/* Basic list containment operators. */
	value2Ptr = OBJ_AT_TOS;
	valuePtr = OBJ_UNDER_TOS;
	TRACE("\"%.30s\" \"%.30s\" => ", O2S(valuePtr), O2S(value2Ptr));

	s1 = TclGetStringFromObj(valuePtr, &s1len);

	if (TclObjTypeHasProc(value2Ptr, inOperProc) != NULL) {
	    int status = TclObjTypeInOperator(interp, valuePtr, value2Ptr, &match);
	    if (status != TCL_OK) {
		TRACE_ERROR(interp);
		goto gotError;
	    }
	} else {
	    if (TclListObjLength(interp, value2Ptr, &length) != TCL_OK) {
		TRACE_ERROR(interp);
		goto gotError;
	    }
	    match = 0;
	    if (length > 0) {
		Tcl_Size i = 0;
		int isAbstractList = TclObjTypeHasProc(value2Ptr, indexProc) != NULL;

		/*
		 * An empty list doesn't match anything.
		 */

		do {
		    Tcl_Obj *o;
		    if (isAbstractList) {
			DECACHE_STACK_INFO();
			int status = TclObjTypeIndex(interp, value2Ptr, i, &o);
			CACHE_STACK_INFO();
			if (status != TCL_OK) {
			    TRACE_ERROR(interp);
			    goto gotError;
			}
		    } else {
			Tcl_ListObjIndex(NULL, value2Ptr, i, &o);
		    }
		    if (o != NULL) {
			s2 = TclGetStringFromObj(o, &s2len);
		    } else {
			s2 = "";
			s2len = 0;
		    }
		    if (s1len == s2len) {
			match = (memcmp(s1, s2, s1len) == 0);
		    }

		    /* Could be an ephemeral abstract obj */
		    Tcl_BounceRefCount(o);

		    i++;
		} while (i < length && match == 0);
	    }
	}

	if (*pc == INST_LIST_NOT_IN) {
	    match = !match;
	}

	TRACE_APPEND("%d\n", match);

	/*
	 * Peep-hole optimisation: if you're about to jump, do jump from here.
	 * We're saving the effort of pushing a boolean value only to pop it
	 * for branching.
	 */

	JUMP_PEEPHOLE_F(match, 1, 2);

    case INST_LIST_CONCAT:
	value2Ptr = OBJ_AT_TOS;
	valuePtr = OBJ_UNDER_TOS;
	TRACE("\"%.30s\" \"%.30s\" => ", O2S(valuePtr), O2S(value2Ptr));
	if (Tcl_IsShared(valuePtr)) {
	    objResultPtr = Tcl_DuplicateObj(valuePtr);
	    if (Tcl_ListObjAppendList(interp, objResultPtr,
		    value2Ptr) != TCL_OK) {
		TRACE_ERROR(interp);
		TclDecrRefCount(objResultPtr);
		goto gotError;
	    }
	    TRACE_APPEND_OBJ(objResultPtr);
	    NEXT_INST_F(1, 2, 1);
	} else {
	    if (Tcl_ListObjAppendList(interp, valuePtr, value2Ptr) != TCL_OK) {
		TRACE_ERROR(interp);
		goto gotError;
	    }
	    TRACE_APPEND_OBJ(valuePtr);
	    NEXT_INST_F0(1, 1);
	}

    case INST_LREPLACE: {
	numArgs = TclGetUInt4AtPtr(pc + 1);
	int flags = TclGetInt1AtPtr(pc + 5);

	/* Stack: ... listobj index1 ?index2? new1 ... newN */
	valuePtr = OBJ_AT_DEPTH(numArgs - 1);

	/* haveSecondIndex==0 => pure insert */
	int haveSecondIndex = (flags & TCL_LREPLACE_SINGLE_INDEX) == 0;
	size_t numNewElems = numArgs - 2 - haveSecondIndex;

	/* end_indicator==1 => "end" is last element's index, 0=>index beyond */
	int endIndicator = (flags & TCL_LREPLACE_END_IS_LAST) != 0;
	Tcl_Obj *fromIdxObj = OBJ_AT_DEPTH(numArgs - 2);
	Tcl_Obj *toIdxObj = haveSecondIndex ? OBJ_AT_DEPTH(numArgs - 3) : NULL;
	TRACE("\"%.30s\" %.30s %.30s ...[%u] => ",
		O2S(valuePtr), O2S(fromIdxObj), O2S(toIdxObj),
		(unsigned)numNewElems);
	if (Tcl_ListObjLength(interp, valuePtr, &length) != TCL_OK) {
	    TRACE_ERROR(interp);
	    goto gotError;
	}

	DECACHE_STACK_INFO();
	if (TclGetIntForIndexM(interp, fromIdxObj, length - endIndicator,
		&fromIdx) != TCL_OK) {
	    CACHE_STACK_INFO();
	    TRACE_ERROR(interp);
	    goto gotError;
	}
	if (flags & TCL_LREPLACE_NEED_IN_RANGE) {
	    if (fromIdx < 0 || fromIdx >= length) {
		Tcl_SetObjResult(interp, Tcl_ObjPrintf(
			"index \"%s\" out of range", Tcl_GetString(fromIdxObj)));
		Tcl_SetErrorCode(interp, "TCL", "VALUE", "INDEX", "OUTOFRANGE",
			(char *)NULL);
		CACHE_STACK_INFO();
		TRACE_ERROR(interp);
		goto gotError;
	    }
	}
	if (fromIdx == TCL_INDEX_NONE) {
	    fromIdx = 0;
	} else if (fromIdx > length) {
	    fromIdx = length;
	}
	size_t numToDelete = 0;
	if (toIdxObj) {
	    if (TclGetIntForIndexM(interp, toIdxObj, length - endIndicator,
		    &toIdx) != TCL_OK) {
		CACHE_STACK_INFO();
		TRACE_ERROR(interp);
		goto gotError;
	    }
	    if (toIdx != TCL_INDEX_NONE) {
		if (toIdx > length) {
		    toIdx = length;
		}
		if (toIdx >= fromIdx) {
		    numToDelete = (size_t)toIdx - (size_t)fromIdx + 1;
		}
	    }
	}

	CACHE_STACK_INFO();

	if (Tcl_IsShared(valuePtr)) {
	    objResultPtr = Tcl_DuplicateObj(valuePtr);
	    if (Tcl_ListObjReplace(interp, objResultPtr, fromIdx, numToDelete,
		    numNewElems, &OBJ_AT_DEPTH(numNewElems - 1)) != TCL_OK) {
		TRACE_ERROR(interp);
		Tcl_DecrRefCount(objResultPtr);
		goto gotError;
	    }
	    TRACE_APPEND_OBJ(objResultPtr);
	    NEXT_INST_V(6, numArgs, 1);
	} else {
	    if (Tcl_ListObjReplace(interp, valuePtr, fromIdx, numToDelete,
		    numNewElems, &OBJ_AT_DEPTH(numNewElems - 1)) != TCL_OK) {
		TRACE_ERROR(interp);
		goto gotError;
	    }
	    TRACE_APPEND_OBJ(valuePtr);
	    NEXT_INST_V(6, numArgs - 1, 0);
	}
    }

    case INST_ARITH_SERIES: {
	unsigned mask = TclGetUInt1AtPtr(pc + 1);
	Tcl_Obj *count = (mask & TCL_ARITHSERIES_COUNT) ? OBJ_AT_DEPTH(0) : NULL;
	Tcl_Obj *step =  (mask & TCL_ARITHSERIES_STEP)  ? OBJ_AT_DEPTH(1) : NULL;
	Tcl_Obj *to =    (mask & TCL_ARITHSERIES_TO)    ? OBJ_AT_DEPTH(2) : NULL;
	Tcl_Obj *from =  (mask & TCL_ARITHSERIES_FROM)  ? OBJ_AT_DEPTH(3) : NULL;
	TRACE("0x%x \"%.30s\" \"%.30s\" \"%.30s\" \"%.30s\" => ",
		mask, O2S(from), O2S(to), O2S(step), O2S(count));
	DECACHE_STACK_INFO();
	// Decode arguments and construct the series.
	// Note that arguments may be expressions and reenter TEBC.
	objResultPtr = GenerateArithSeries(interp, from, to, step, count);
	CACHE_STACK_INFO();
	if (objResultPtr == NULL) {
	    TRACE_ERROR(interp);
	    goto gotError;
	}
	TRACE_APPEND_OBJ(objResultPtr);
	NEXT_INST_V(2, 4, 1);
    }

	/*
	 *	   End of INST_LIST and related instructions.
	 * -----------------------------------------------------------------
	 *	   Start of string-related instructions.
	 */

    case INST_STR_EQ:
    case INST_STR_NEQ:		/* String (in)equality check */
    case INST_STR_CMP:		/* String compare. */
    case INST_STR_LT:
    case INST_STR_GT:
    case INST_STR_LE:
    case INST_STR_GE:
	value2Ptr = OBJ_AT_TOS;
	valuePtr = OBJ_UNDER_TOS;
	TRACE("\"%.20s\" \"%.20s\" => ", O2S(valuePtr), O2S(value2Ptr));

    stringCompare:;		// Semicolon *required* by Clang
	{
	    int checkEq = ((*pc == INST_EQ) || (*pc == INST_NEQ)
		    || (*pc == INST_STR_EQ) || (*pc == INST_STR_NEQ));
	    match = TclStringCmp(valuePtr, value2Ptr, checkEq, 0, -1);
	}

	/*
	 * Make sure only -1,0,1 is returned
	 * TODO: consider peephole opt.
	 */

	if (*pc != INST_STR_CMP) {
	    /*
	     * Take care of the opcodes that goto'ed into here.
	     */

	    switch (*pc) {
	    case INST_STR_EQ:
	    case INST_EQ:
		match = (match == 0);
		break;
	    case INST_STR_NEQ:
	    case INST_NEQ:
		match = (match != 0);
		break;
	    case INST_LT:
	    case INST_STR_LT:
		match = (match < 0);
		break;
	    case INST_GT:
	    case INST_STR_GT:
		match = (match > 0);
		break;
	    case INST_LE:
	    case INST_STR_LE:
		match = (match <= 0);
		break;
	    case INST_GE:
	    case INST_STR_GE:
		match = (match >= 0);
		break;
	    }
	}

	TRACE_APPEND("%d\n", (match < 0 ? -1 : match > 0 ? 1 : 0));
	JUMP_PEEPHOLE_F(match, 1, 2);

    case INST_STR_LEN:
	valuePtr = OBJ_AT_TOS;
	TRACE("\"%.30s\" => ", O2S(valuePtr));
	slength = Tcl_GetCharLength(valuePtr);
	TclNewIntObj(objResultPtr, slength);
	TRACE_APPEND_NUM_OBJ(objResultPtr);
	NEXT_INST_F(1, 1, 1);

    {
	Tcl_Size (*transform)(char *);

    case INST_STR_UPPER:
	transform = Tcl_UtfToUpper;
	goto applyStringTransform;
    case INST_STR_LOWER:
	transform = Tcl_UtfToLower;
	goto applyStringTransform;
    case INST_STR_TITLE:
	transform = Tcl_UtfToTitle;
    applyStringTransform:
	valuePtr = OBJ_AT_TOS;
	TRACE("\"%.30s\" => ", O2S(valuePtr));
	if (Tcl_IsShared(valuePtr)) {
	    // Make copy of UTF-8 representation ONLY; we're about to modify it
	    s1 = TclGetStringFromObj(valuePtr, &slength);
	    TclNewStringObj(objResultPtr, s1, slength);
	    slength = transform(TclGetString(objResultPtr));
	    Tcl_SetObjLength(objResultPtr, slength);
	    TRACE_APPEND_OBJ(objResultPtr);
	    NEXT_INST_F(1, 1, 1);
	} else {
	    slength = transform(TclGetString(valuePtr));
	    Tcl_SetObjLength(valuePtr, slength);
	    TclFreeInternalRep(valuePtr);
	    TRACE_APPEND_OBJ(valuePtr);
	    NEXT_INST_F0(1, 0);
	}
    }

    case INST_STR_INDEX:
	value2Ptr = OBJ_AT_TOS;
	valuePtr = OBJ_UNDER_TOS;
	TRACE("\"%.30s\" %.20s => ", O2S(valuePtr), O2S(value2Ptr));

	/*
	 * Get char length to calculate what 'end' means.
	 */

	slength = Tcl_GetCharLength(valuePtr);
	{
	    DECACHE_STACK_INFO();
	    int code = TclGetIntForIndexM(interp, value2Ptr, slength - 1, &index);
	    CACHE_STACK_INFO();
	    if (code != TCL_OK) {
		TRACE_ERROR(interp);
		goto gotError;
	    }
	}

	if (index < 0 || index >= slength) {
	    TclNewObj(objResultPtr);
	} else if (TclIsPureByteArray(valuePtr)) {
	    objResultPtr = Tcl_NewByteArrayObj(
		    Tcl_GetBytesFromObj(NULL, valuePtr, (Tcl_Size *)NULL)+index, 1);
	} else if (valuePtr->bytes && slength == valuePtr->length) {
	    objResultPtr = Tcl_NewStringObj((const char *)
		    valuePtr->bytes + index, 1);
	} else {
	    char buf[4] = "";
	    int ch = Tcl_GetUniChar(valuePtr, index);

	    /*
	     * This could be: Tcl_NewUnicodeObj((const Tcl_UniChar *)&ch, 1)
	     * but creating the object as a string seems to be faster in
	     * practical use.
	     */
	    if (ch == -1) {
		TclNewObj(objResultPtr);
	    } else {
		slength = Tcl_UniCharToUtf(ch, buf);
		objResultPtr = Tcl_NewStringObj(buf, slength);
	    }
	}

	TRACE_APPEND_OBJ(objResultPtr);
	NEXT_INST_F(1, 2, 1);

    case INST_STR_RANGE:
	TRACE("\"%.20s\" %.20s %.20s =>",
		O2S(OBJ_AT_DEPTH(2)), O2S(OBJ_UNDER_TOS), O2S(OBJ_AT_TOS));
	slength = Tcl_GetCharLength(OBJ_AT_DEPTH(2)) - 1;

	DECACHE_STACK_INFO();
	if (TclGetIntForIndexM(interp, OBJ_UNDER_TOS, slength, &fromIdx) != TCL_OK ||
		TclGetIntForIndexM(interp, OBJ_AT_TOS, slength, &toIdx) != TCL_OK) {
	    CACHE_STACK_INFO();
	    TRACE_ERROR(interp);
	    goto gotError;
	}
	CACHE_STACK_INFO();

	if (toIdx == TCL_INDEX_NONE) {
	    TclNewObj(objResultPtr);
	} else {
	    objResultPtr = Tcl_GetRange(OBJ_AT_DEPTH(2), fromIdx, toIdx);
	}
	TRACE_APPEND_OBJ(objResultPtr);
	NEXT_INST_V(1, 3, 1);

    case INST_STR_RANGE_IMM:
	valuePtr = OBJ_AT_TOS;
	fromIdxEnc = TclGetInt4AtPtr(pc + 1);
	toIdxEnc = TclGetInt4AtPtr(pc + 5);
	slength = Tcl_GetCharLength(valuePtr);
	TRACE("\"%.20s\" %d %d => ", O2S(valuePtr), fromIdxEnc, toIdxEnc);

	/* Every range of an empty value is an empty value */
	if (slength == 0) {
	    TRACE_APPEND("\n");
	    NEXT_INST_F0(9, 0);
	}

	/* Decode index operands. */

	toIdx = TclIndexDecode(toIdxEnc, slength - 1);
	fromIdx = TclIndexDecode(fromIdxEnc, slength - 1);
	if (toIdx == TCL_INDEX_NONE) {
	    TclNewObj(objResultPtr);
	} else {
	    objResultPtr = Tcl_GetRange(valuePtr, fromIdx, toIdx);
	}
	TRACE_APPEND_OBJ(objResultPtr);
	NEXT_INST_F(9, 1, 1);

    {
	Tcl_UniChar *ustring1, *ustring2, *ustring3, *end, *p;
	Tcl_Size length3;
	Tcl_Obj *value3Ptr;

    case INST_STR_REPLACE:
	value3Ptr = POP_OBJECT();
	valuePtr = OBJ_AT_DEPTH(2);
	slength = Tcl_GetCharLength(valuePtr) - 1;
	TRACE("\"%.20s\" %s %s \"%.20s\" => ", O2S(valuePtr),
		O2S(OBJ_UNDER_TOS), O2S(OBJ_AT_TOS), O2S(value3Ptr));
	DECACHE_STACK_INFO();
	if (TclGetIntForIndexM(interp, OBJ_UNDER_TOS, slength, &fromIdx) != TCL_OK
		|| TclGetIntForIndexM(interp, OBJ_AT_TOS, slength, &toIdx) != TCL_OK) {
	    CACHE_STACK_INFO();
	    TclDecrRefCount(value3Ptr);
	    TRACE_ERROR(interp);
	    goto gotError;
	}
	CACHE_STACK_INFO();
	TclDecrRefCount(OBJ_AT_TOS);
	(void) POP_OBJECT();
	TclDecrRefCount(OBJ_AT_TOS);
	(void) POP_OBJECT();

	if ((toIdx < 0) || (fromIdx > slength) || (toIdx < fromIdx)) {
	    TRACE_APPEND_OBJ(valuePtr);
	    TclDecrRefCount(value3Ptr);
	    NEXT_INST_F0(1, 0);
	}

	if (fromIdx < 0) {
	    fromIdx = 0;
	}

	if (toIdx > slength) {
	    toIdx = slength;
	}

	if ((fromIdx == 0) && (toIdx == slength)) {
	    TclDecrRefCount(OBJ_AT_TOS);
	    OBJ_AT_TOS = value3Ptr;
	    TRACE_APPEND_OBJ(value3Ptr);
	    NEXT_INST_F0(1, 0);
	}

	objResultPtr = TclStringReplace(interp, valuePtr, fromIdx,
		toIdx - fromIdx + 1, value3Ptr, TCL_STRING_IN_PLACE);

	if (objResultPtr == value3Ptr) {
	    /* See [Bug 82e7f67325] */
	    TclDecrRefCount(OBJ_AT_TOS);
	    OBJ_AT_TOS = value3Ptr;
	    TRACE_APPEND_OBJ(value3Ptr);
	    NEXT_INST_F0(1, 0);
	}
	TclDecrRefCount(value3Ptr);
	TRACE_APPEND_OBJ(objResultPtr);
	NEXT_INST_F(1, 1, 1);

    case INST_STR_MAP:
	valuePtr = OBJ_AT_TOS;		/* "Main" string. */
	value3Ptr = OBJ_UNDER_TOS;	/* "Target" string. */
	value2Ptr = OBJ_AT_DEPTH(2);	/* "Source" string. */
	TRACE("%.20s %.20s %.20s => ",
		O2S(value2Ptr), O2S(value3Ptr), O2S(valuePtr));
	if (value3Ptr == value2Ptr) {
	    objResultPtr = valuePtr;
	    goto doneStringMap;
	} else if (valuePtr == value2Ptr) {
	    objResultPtr = value3Ptr;
	    goto doneStringMap;
	}
	ustring1 = Tcl_GetUnicodeFromObj(valuePtr, &slength);
	if (slength == 0) {
	    objResultPtr = valuePtr;
	    goto doneStringMap;
	}
	ustring2 = Tcl_GetUnicodeFromObj(value2Ptr, &length2);
	if (length2 > slength || length2 == 0) {
	    objResultPtr = valuePtr;
	    goto doneStringMap;
	} else if (length2 == slength) {
	    if (memcmp(ustring1, ustring2, sizeof(Tcl_UniChar) * slength)) {
		objResultPtr = valuePtr;
	    } else {
		objResultPtr = value3Ptr;
	    }
	    goto doneStringMap;
	}
	ustring3 = Tcl_GetUnicodeFromObj(value3Ptr, &length3);

	objResultPtr = Tcl_NewUnicodeObj(ustring1, 0);
	p = ustring1;
	end = ustring1 + slength;
	for (; ustring1 < end; ustring1++) {
	    if ((*ustring1 == *ustring2) &&
		    /* Fix bug [69218ab7b]: restrict max compare length. */
		    ((end - ustring1) >= length2) && (length2 == 1 ||
			memcmp(ustring1, ustring2,
				sizeof(Tcl_UniChar) * length2) == 0)) {
		if (p != ustring1) {
		    Tcl_AppendUnicodeToObj(objResultPtr, p, ustring1-p);
		    p = ustring1 + length2;
		} else {
		    p += length2;
		}
		ustring1 = p - 1;

		Tcl_AppendUnicodeToObj(objResultPtr, ustring3, length3);
	    }
	}
	if (p != ustring1) {
	    /*
	     * Put the rest of the unmapped chars onto result.
	     */

	    Tcl_AppendUnicodeToObj(objResultPtr, p, ustring1 - p);
	}
    doneStringMap:
	TRACE_APPEND_OBJ(objResultPtr);
	NEXT_INST_V(1, 3, 1);

    case INST_STR_FIND:
	TRACE("%.20s %.20s => ", O2S(OBJ_UNDER_TOS), O2S(OBJ_AT_TOS));
	objResultPtr = TclStringFirst(OBJ_UNDER_TOS, OBJ_AT_TOS, 0);
	TRACE_APPEND_NUM_OBJ(objResultPtr);
	NEXT_INST_F(1, 2, 1);

    case INST_STR_FIND_LAST:
	TRACE("%.20s %.20s => ", O2S(OBJ_UNDER_TOS), O2S(OBJ_AT_TOS));
	objResultPtr = TclStringLast(OBJ_UNDER_TOS, OBJ_AT_TOS, TCL_SIZE_MAX - 1);
	TRACE_APPEND_NUM_OBJ(objResultPtr);
	NEXT_INST_F(1, 2, 1);

    case INST_STR_CLASS:
	tblIdx = TclGetUInt1AtPtr(pc + 1);
	valuePtr = OBJ_AT_TOS;
	TRACE("%s \"%.30s\" => ", tclStringClassTable[tblIdx].name,
		O2S(valuePtr));
	ustring1 = Tcl_GetUnicodeFromObj(valuePtr, &slength);
	match = 1;
	if (slength > 0) {
	    end = ustring1 + slength;
	    for (p=ustring1 ; p<end ; ) {
		int ch = *p++;
		if (!tclStringClassTable[tblIdx].comparator(ch)) {
		    match = 0;
		    break;
		}
	    }
	}
	TRACE_APPEND("%d\n", match);
	JUMP_PEEPHOLE_F(match, 2, 1);
    }

    case INST_STR_MATCH:
	nocase = TclGetInt1AtPtr(pc + 1);
	valuePtr = OBJ_AT_TOS;		/* String */
	value2Ptr = OBJ_UNDER_TOS;	/* Pattern */
	TRACE("%.20s %.20s => ", O2S(valuePtr), O2S(value2Ptr));

	/*
	 * Check that at least one of the objects is Unicode before promoting
	 * both.
	 */

	if (TclHasInternalRep(valuePtr, &tclStringType)
		|| TclHasInternalRep(value2Ptr, &tclStringType)) {
	    Tcl_UniChar *ustring1 = Tcl_GetUnicodeFromObj(valuePtr, &slength);
	    Tcl_UniChar *ustring2 = Tcl_GetUnicodeFromObj(value2Ptr, &length2);
	    match = TclUniCharMatch(ustring1, slength, ustring2, length2,
		    nocase);
	} else if (TclIsPureByteArray(valuePtr) && TclIsPureByteArray(value2Ptr) && !nocase) {
	    Tcl_Size wlen1 = 0, wlen2 = 0;
	    unsigned char *bytes1 = Tcl_GetBytesFromObj(NULL, valuePtr, &wlen1);
	    unsigned char *bytes2 = Tcl_GetBytesFromObj(NULL, value2Ptr, &wlen2);
	    match = TclByteArrayMatch(bytes1, wlen1, bytes2, wlen2, 0);
	} else {
	    match = Tcl_StringCaseMatch(TclGetString(valuePtr),
		    TclGetString(value2Ptr), nocase);
	}

	TRACE_APPEND("%d\n", match);

	/*
	 * Peep-hole optimisation: if you're about to jump, do jump from here.
	 */

	JUMP_PEEPHOLE_F(match, 2, 2);

    {
	const char *string1, *string2;
	Tcl_Size trim1, trim2;

    case INST_STR_TRIM_LEFT:
	valuePtr = OBJ_UNDER_TOS;	/* String */
	value2Ptr = OBJ_AT_TOS;		/* TrimSet */
	string2 = TclGetStringFromObj(value2Ptr, &length2);
	string1 = TclGetStringFromObj(valuePtr, &slength);
	trim1 = TclTrimLeft(string1, slength, string2, length2);
	trim2 = 0;
	goto createTrimmedString;
    case INST_STR_TRIM_RIGHT:
	valuePtr = OBJ_UNDER_TOS;	/* String */
	value2Ptr = OBJ_AT_TOS;		/* TrimSet */
	string2 = TclGetStringFromObj(value2Ptr, &length2);
	string1 = TclGetStringFromObj(valuePtr, &slength);
	trim2 = TclTrimRight(string1, slength, string2, length2);
	trim1 = 0;
	goto createTrimmedString;
    case INST_STR_TRIM:
	valuePtr = OBJ_UNDER_TOS;	/* String */
	value2Ptr = OBJ_AT_TOS;		/* TrimSet */
	string2 = TclGetStringFromObj(value2Ptr, &length2);
	string1 = TclGetStringFromObj(valuePtr, &slength);
	trim1 = TclTrim(string1, slength, string2, length2, &trim2);
    createTrimmedString:
	/*
	 * Careful here; trim set often contains non-ASCII characters so we
	 * take care when printing. [Bug 971cb4f1db]
	 */

#ifdef TCL_COMPILE_DEBUG
	if (traceInstructions) {
	    TRACE("\"%.30s\" ", O2S(valuePtr));
	    TclPrintObject(stdout, value2Ptr, 30);
	    printf(" => ");
	}
#endif
	if (trim1 == 0 && trim2 == 0) {
#ifdef TCL_COMPILE_DEBUG
	    if (traceInstructions) {
		TclPrintObject(stdout, valuePtr, 30);
		printf("\n");
	    }
#endif
	    NEXT_INST_F0(1, 1);
	} else {
	    objResultPtr = Tcl_NewStringObj(string1+trim1, slength-trim1-trim2);
#ifdef TCL_COMPILE_DEBUG
	    if (traceInstructions) {
		TclPrintObject(stdout, objResultPtr, 30);
		printf("\n");
	    }
#endif
	    NEXT_INST_F(1, 2, 1);
	}
    }

    case INST_REGEXP: {
	int cflags = TclGetInt1AtPtr(pc+1); // RE compile flags like NOCASE
	valuePtr = OBJ_AT_TOS;		/* String */
	value2Ptr = OBJ_UNDER_TOS;	/* Pattern */
	TRACE("\"%.30s\" \"%.30s\" => ", O2S(valuePtr), O2S(value2Ptr));

	/*
	 * Compile and match the regular expression.
	 */

	DECACHE_STACK_INFO();
	Tcl_RegExp regExpr = Tcl_GetRegExpFromObj(interp, value2Ptr, cflags);
	if (regExpr == NULL) {
	    CACHE_STACK_INFO();
	    TRACE_ERROR(interp);
	    goto gotError;
	}
	match = Tcl_RegExpExecObj(interp, regExpr, valuePtr, 0, 0, 0);
	CACHE_STACK_INFO();
	if (match < 0) {
	    TRACE_ERROR(interp);
	    goto gotError;
	}

	/*
	 * Peep-hole optimisation: if you're about to jump, do jump from here.
	 * Adjustment is 2 due to the nocase byte.
	 */

	TRACE_APPEND("%d\n", match);
	JUMP_PEEPHOLE_F(match, 2, 2);
    }
    }
    case INST_IS_EMPTY: {
	int empty = Tcl_IsEmpty(OBJ_AT_TOS);
	TRACE("\"%.30s\" => %d", O2S(OBJ_AT_TOS), empty);
	JUMP_PEEPHOLE_F(empty, 1, 1);
    }

    /*
     *	   End of string-related instructions.
     * -----------------------------------------------------------------
     *	   Start of numeric operator instructions.
     */

    {
	void *ptr1, *ptr2;
	int type1, type2;
	Tcl_WideInt w1, w2, wResult;

    case INST_NUM_TYPE:
	TRACE("\"%.20s\" => ", O2S(OBJ_AT_TOS));
	if (GetNumberFromObj(NULL, OBJ_AT_TOS, &ptr1, &type1) != TCL_OK) {
	    type1 = 0;
	}
	TclNewIntObj(objResultPtr, type1);
	TRACE_APPEND("%d\n", type1);
	NEXT_INST_F(1, 1, 1);

    case INST_EQ:
    case INST_NEQ:
    case INST_LT:
    case INST_GT:
    case INST_LE:
    case INST_GE: {
	int iResult = 0, compare = 0;

	value2Ptr = OBJ_AT_TOS;
	valuePtr = OBJ_UNDER_TOS;
	TRACE("\"%.20s\" \"%.20s\" => ", O2S(valuePtr), O2S(value2Ptr));

	/*
	 * Try to determine, without triggering generation of a string
	 * representation, whether one value is not a number.
	 */
	if (TclCheckEmptyString(valuePtr) > 0 || TclCheckEmptyString(value2Ptr) > 0) {
	    goto stringCompare;
	}

	if (GetNumberFromObj(NULL, valuePtr, &ptr1, &type1) != TCL_OK
		|| GetNumberFromObj(NULL, value2Ptr, &ptr2, &type2) != TCL_OK) {
	    /*
	     * At least one non-numeric argument - compare as strings.
	     */

	    goto stringCompare;
	}
	if (type1 == TCL_NUMBER_NAN || type2 == TCL_NUMBER_NAN) {
	    /*
	     * NaN arg: NaN != to everything, other compares are false.
	     */

	    iResult = (*pc == INST_NEQ);
	    goto foundResult;
	}
	if (valuePtr == value2Ptr) {
	    compare = MP_EQ;
	    goto convertComparison;
	}
	if ((type1 == TCL_NUMBER_INT) && (type2 == TCL_NUMBER_INT)) {
	    w1 = *((const Tcl_WideInt *)ptr1);
	    w2 = *((const Tcl_WideInt *)ptr2);
	    compare = (w1 < w2) ? MP_LT : ((w1 > w2) ? MP_GT : MP_EQ);
	} else {
	    compare = TclCompareTwoNumbers(valuePtr, value2Ptr);
	}

	/*
	 * Turn comparison outcome into appropriate result for opcode.
	 */

    convertComparison:
	switch (*pc) {
	case INST_EQ:
	    iResult = (compare == MP_EQ);
	    break;
	case INST_NEQ:
	    iResult = (compare != MP_EQ);
	    break;
	case INST_LT:
	    iResult = (compare == MP_LT);
	    break;
	case INST_GT:
	    iResult = (compare == MP_GT);
	    break;
	case INST_LE:
	    iResult = (compare != MP_GT);
	    break;
	case INST_GE:
	    iResult = (compare != MP_LT);
	    break;
	}

	/*
	 * Peep-hole optimisation: if you're about to jump, do jump from here.
	 */

    foundResult:
	TRACE_APPEND("%d\n", iResult);
	JUMP_PEEPHOLE_F(iResult, 1, 2);
    }

    case INST_MOD:
    case INST_LSHIFT:
    case INST_RSHIFT:
    case INST_BITOR:
    case INST_BITXOR:
    case INST_BITAND:
	value2Ptr = OBJ_AT_TOS;
	valuePtr = OBJ_UNDER_TOS;
	TRACE("%.20s %.20s => ", O2S(valuePtr), O2S(value2Ptr));

	if ((GetNumberFromObj(NULL, valuePtr, &ptr1, &type1) != TCL_OK)
		|| (type1==TCL_NUMBER_DOUBLE) || (type1==TCL_NUMBER_NAN)) {
	    TRACE_APPEND("ILLEGAL 1st TYPE %s\n", TY2S(valuePtr->typePtr));
	    DECACHE_STACK_INFO();
	    IllegalExprOperandType(interp, "left ", pc, valuePtr);
	    CACHE_STACK_INFO();
	    goto gotError;
	}

	if ((GetNumberFromObj(NULL, value2Ptr, &ptr2, &type2) != TCL_OK)
		|| (type2==TCL_NUMBER_DOUBLE) || (type2==TCL_NUMBER_NAN)) {
	    TRACE_APPEND("ILLEGAL 2nd TYPE %s\n", TY2S(value2Ptr->typePtr));
	    DECACHE_STACK_INFO();
	    IllegalExprOperandType(interp, "right ", pc, value2Ptr);
	    CACHE_STACK_INFO();
	    goto gotError;
	}

	/*
	 * Check for common, simple case.
	 */

	if ((type1 == TCL_NUMBER_INT) && (type2 == TCL_NUMBER_INT)) {
	    w1 = *((const Tcl_WideInt *)ptr1);
	    w2 = *((const Tcl_WideInt *)ptr2);

	    switch (*pc) {
	    case INST_MOD:
		if (w2 == 0) {
		    TRACE_APPEND("DIVIDE BY ZERO\n");
		    goto divideByZero;
		} else if ((w2 == 1) || (w2 == -1)) {
		    /*
		     * Div. by |1| always yields remainder of 0.
		     */

		    objResultPtr = TCONST(0);
		    TRACE_APPEND_NUM_OBJ(objResultPtr);
		    NEXT_INST_F(1, 2, 1);
		} else if (w1 == 0) {
		    /*
		     * 0 % (non-zero) always yields remainder of 0.
		     */

		    objResultPtr = TCONST(0);
		    TRACE_APPEND_NUM_OBJ(objResultPtr);
		    NEXT_INST_F(1, 2, 1);
		} else {
		    wResult = w1 / w2;

		    /*
		     * Force Tcl's integer division rules.
		     * TODO: examine for logic simplification
		     */

		    if ((wResult < 0 || (wResult == 0 &&
			    ((w1 < 0 && w2 > 0) || (w1 > 0 && w2 < 0)))) &&
			    (wResult * w2 != w1)) {
			wResult -= 1;
		    }
		    wResult = (Tcl_WideInt)((Tcl_WideUInt)w1 -
			    (Tcl_WideUInt)w2*(Tcl_WideUInt)wResult);
		    goto wideResultOfArithmetic;
		}

	    case INST_RSHIFT:
		if (w2 < 0) {
		    Tcl_SetObjResult(interp, Tcl_NewStringObj(
			    "negative shift argument", -1));
#ifdef ERROR_CODE_FOR_EARLY_DETECTED_ARITH_ERROR
		    DECACHE_STACK_INFO();
		    Tcl_SetErrorCode(interp, "ARITH", "DOMAIN",
			    "domain error: argument not in valid range",
			    (char *)NULL);
		    CACHE_STACK_INFO();
#endif /* ERROR_CODE_FOR_EARLY_DETECTED_ARITH_ERROR */
		    TRACE_ERROR(interp);
		    goto gotError;
		} else if (w1 == 0) {
		    objResultPtr = TCONST(0);
		    TRACE_APPEND_NUM_OBJ(objResultPtr);
		    NEXT_INST_F(1, 2, 1);
		} else {
		    /*
		     * Quickly force large right shifts to 0 or -1.
		     */

		    if (w2 >= (Tcl_WideInt)(CHAR_BIT*sizeof(w1))) {
			/*
			 * We assume that INT_MAX is much larger than the
			 * number of bits in a Tcl_WideInt. This is a pretty safe
			 * assumption, given that the former is usually around
			 * 4e9 and the latter 64...
			 */

			if (w1 > 0L) {
			    objResultPtr = TCONST(0);
			} else {
			    TclNewIntObj(objResultPtr, -1);
			}
			TRACE_APPEND_NUM_OBJ(objResultPtr);
			NEXT_INST_F(1, 2, 1);
		    }

		    /*
		     * Handle shifts within the native Tcl_WideInt range.
		     */

		    wResult = w1 >> ((int) w2);
		    goto wideResultOfArithmetic;
		}

	    case INST_LSHIFT:
		if (w2 < 0) {
		    Tcl_SetObjResult(interp, Tcl_NewStringObj(
			    "negative shift argument", -1));
#ifdef ERROR_CODE_FOR_EARLY_DETECTED_ARITH_ERROR
		    DECACHE_STACK_INFO();
		    Tcl_SetErrorCode(interp, "ARITH", "DOMAIN",
			    "domain error: argument not in valid range",
			    (char *)NULL);
		    CACHE_STACK_INFO();
#endif /* ERROR_CODE_FOR_EARLY_DETECTED_ARITH_ERROR */
		    TRACE_ERROR(interp);
		    goto gotError;
		} else if (w1 == 0) {
		    objResultPtr = TCONST(0);
		    TRACE_APPEND_NUM_OBJ(objResultPtr);
		    NEXT_INST_F(1, 2, 1);
		} else if (w2 > INT_MAX) {
		    /*
		     * Technically, we could hold the value (1 << (INT_MAX+1))
		     * in an mp_int, but since we're using mp_mul_2d() to do
		     * the work, and it takes only an int argument, that's a
		     * good place to draw the line.
		     */

		    Tcl_SetObjResult(interp, Tcl_NewStringObj(
			    "integer value too large to represent", -1));
#ifdef ERROR_CODE_FOR_EARLY_DETECTED_ARITH_ERROR
		    DECACHE_STACK_INFO();
		    Tcl_SetErrorCode(interp, "ARITH", "IOVERFLOW",
			    "integer value too large to represent", (char *)NULL);
		    CACHE_STACK_INFO();
#endif /* ERROR_CODE_FOR_EARLY_DETECTED_ARITH_ERROR */
		    TRACE_ERROR(interp);
		    goto gotError;
		} else {
		    int shift = (int) w2;

		    /*
		     * Handle shifts within the native Tcl_WideInt range.
		     */

		    if (((size_t)shift < CHAR_BIT*sizeof(w1))
			    && !((w1>0 ? w1 : ~w1) &
				-((Tcl_WideUInt)1<<(CHAR_BIT*sizeof(w1) - 1 - shift)))) {
			wResult = (Tcl_WideUInt)w1 << shift;
			goto wideResultOfArithmetic;
		    }
		}

		/*
		 * Too large; need to use the broken-out function.
		 */

		break;

	    case INST_BITAND:
		wResult = w1 & w2;
		goto wideResultOfArithmetic;
	    case INST_BITOR:
		wResult = w1 | w2;
		goto wideResultOfArithmetic;
	    case INST_BITXOR:
		wResult = w1 ^ w2;
		goto wideResultOfArithmetic;
	    }
	}

	/*
	 * DO NOT MERGE THIS WITH THE EQUIVALENT SECTION LATER! That would
	 * encourage the compiler to inline ExecuteExtendedBinaryMathOp, which
	 * is highly undesirable due to the overall impact on size.
	 */

	objResultPtr = ExecuteExtendedBinaryMathOp(interp, *pc, &TCONST(0),
		valuePtr, value2Ptr);
	if (objResultPtr == DIVIDED_BY_ZERO) {
	    TRACE_APPEND("DIVIDE BY ZERO\n");
	    goto divideByZero;
	} else if (objResultPtr == GENERAL_ARITHMETIC_ERROR) {
	    TRACE_ERROR(interp);
	    goto gotError;
	} else if (objResultPtr == NULL) {
	    TRACE_APPEND_NUM_OBJ(valuePtr);
	    NEXT_INST_F0(1, 1);
	} else {
	    TRACE_APPEND_NUM_OBJ(objResultPtr);
	    NEXT_INST_F(1, 2, 1);
	}

    case INST_EXPON:
    case INST_ADD:
    case INST_SUB:
    case INST_DIV:
    case INST_MULT:
	value2Ptr = OBJ_AT_TOS;
	valuePtr = OBJ_UNDER_TOS;
	TRACE("%.20s %.20s => ", O2S(valuePtr), O2S(value2Ptr));

	if ((GetNumberFromObj(NULL, valuePtr, &ptr1, &type1) != TCL_OK)
		|| IsErroringNaNType(type1)) {
	    TRACE_APPEND("ILLEGAL 1st TYPE %s\n", TY2S(valuePtr->typePtr));
	    DECACHE_STACK_INFO();
	    IllegalExprOperandType(interp, "left ", pc, valuePtr);
	    CACHE_STACK_INFO();
	    goto gotError;
	}

#ifdef ACCEPT_NAN
	if (type1 == TCL_NUMBER_NAN) {
	    /*
	     * NaN first argument -> result is also NaN.
	     */

	    TRACE_APPEND("NaN\n");
	    NEXT_INST_F0(1, 1);
	}
#endif

	if ((GetNumberFromObj(NULL, value2Ptr, &ptr2, &type2) != TCL_OK)
		|| IsErroringNaNType(type2)) {
	    TRACE_APPEND("ILLEGAL 2nd TYPE %s\n", TY2S(value2Ptr->typePtr));
	    DECACHE_STACK_INFO();
	    IllegalExprOperandType(interp, "right ", pc, value2Ptr);
	    CACHE_STACK_INFO();
	    goto gotError;
	}

#ifdef ACCEPT_NAN
	if (type2 == TCL_NUMBER_NAN) {
	    /*
	     * NaN second argument -> result is also NaN.
	     */

	    objResultPtr = value2Ptr;
	    TRACE_APPEND("NaN\n");
	    NEXT_INST_F(1, 2, 1);
	}
#endif

	/*
	 * Handle Tcl_WideInt arithmetic as best we can without going out to
	 * an external function.
	 */

	if ((type1 == TCL_NUMBER_INT) && (type2 == TCL_NUMBER_INT)) {
	    w1 = *((const Tcl_WideInt *)ptr1);
	    w2 = *((const Tcl_WideInt *)ptr2);

	    switch (*pc) {
	    case INST_ADD:
		wResult = (Tcl_WideInt)((Tcl_WideUInt)w1 + (Tcl_WideUInt)w2);
		/*
		 * Check for overflow.
		 */

		if (Overflowing(w1, w2, wResult)) {
		    goto overflow;
		}
		goto wideResultOfArithmetic;

	    case INST_SUB:
		wResult = (Tcl_WideInt)((Tcl_WideUInt)w1 - (Tcl_WideUInt)w2);
		/*
		 * Must check for overflow. The macro tests for overflows in
		 * sums by looking at the sign bits. As we have a subtraction
		 * here, we are adding -w2. As -w2 could in turn overflow, we
		 * test with ~w2 instead: it has the opposite sign bit to w2
		 * so it does the job. Note that the only "bad" case (w2==0)
		 * is irrelevant for this macro, as in that case w1 and
		 * wResult have the same sign and there is no overflow anyway.
		 */

		if (Overflowing(w1, ~w2, wResult)) {
		    goto overflow;
		}
	    wideResultOfArithmetic:
		if (Tcl_IsShared(valuePtr)) {
		    TclNewIntObj(objResultPtr, wResult);
		    TRACE_APPEND_NUM_OBJ(objResultPtr);
		    NEXT_INST_F(1, 2, 1);
		}
		TclSetIntObj(valuePtr, wResult);
		TRACE_APPEND_NUM_OBJ(valuePtr);
		NEXT_INST_F0(1, 1);

	    case INST_DIV:
		if (w2 == 0) {
		    TRACE_APPEND("DIVIDE BY ZERO\n");
		    goto divideByZero;
		} else if ((w1 == WIDE_MIN) && (w2 == -1)) {
		    /*
		     * Can't represent (-WIDE_MIN) as a Tcl_WideInt.
		     */

		    goto overflow;
		}
		wResult = w1 / w2;

		/*
		 * Force Tcl's integer division rules.
		 * TODO: examine for logic simplification
		 */

		if (((wResult < 0) || ((wResult == 0) &&
			((w1 < 0 && w2 > 0) || (w1 > 0 && w2 < 0)))) &&
			((wResult * w2) != w1)) {
		    wResult -= 1;
		}
		goto wideResultOfArithmetic;

	    case INST_MULT:
		if (((sizeof(Tcl_WideInt) >= 2*sizeof(int))
			&& (w1 <= INT_MAX) && (w1 >= INT_MIN)
			&& (w2 <= INT_MAX) && (w2 >= INT_MIN))
			|| ((sizeof(Tcl_WideInt) >= 2*sizeof(short))
			&& (w1 <= SHRT_MAX) && (w1 >= SHRT_MIN)
			&& (w2 <= SHRT_MAX) && (w2 >= SHRT_MIN))) {
		    wResult = w1 * w2;
		    goto wideResultOfArithmetic;
		}
	    }

	    /*
	     * Fall through with INST_EXPON, INST_DIV and large multiplies.
	     */
	}

    overflow:
	objResultPtr = ExecuteExtendedBinaryMathOp(interp, *pc, &TCONST(0),
		valuePtr, value2Ptr);
	if (objResultPtr == DIVIDED_BY_ZERO) {
	    TRACE_APPEND("DIVIDE BY ZERO\n");
	    goto divideByZero;
	} else if (objResultPtr == EXPONENT_OF_ZERO) {
	    TRACE_APPEND("EXPONENT OF ZERO\n");
	    goto exponOfZero;
	} else if (objResultPtr == GENERAL_ARITHMETIC_ERROR) {
	    TRACE_ERROR(interp);
	    goto gotError;
	} else if (objResultPtr == OUT_OF_MEMORY) {
	    TRACE_APPEND("OUT OF MEMORY\n");
	    goto outOfMemory;
	} else if (objResultPtr == NULL) {
	    TRACE_APPEND_NUM_OBJ(valuePtr);
	    NEXT_INST_F0(1, 1);
	} else {
	    TRACE_APPEND_NUM_OBJ(objResultPtr);
	    NEXT_INST_F(1, 2, 1);
	}

    case INST_LNOT: {
	valuePtr = OBJ_AT_TOS;
	TRACE("\"%.20s\" => ", O2S(valuePtr));

	/* TODO - check claim that taking address of b harms performance */
	/* TODO - consider optimization search for constants */
	int b;
	if (TclGetBooleanFromObj(NULL, valuePtr, &b) != TCL_OK) {
	    TRACE_APPEND("ERROR: illegal type %s\n", TY2S(valuePtr->typePtr));
	    DECACHE_STACK_INFO();
	    IllegalExprOperandType(interp, "", pc, valuePtr);
	    CACHE_STACK_INFO();
	    goto gotError;
	}
	/* TODO: Consider peephole opt. */
	objResultPtr = TCONST(!b);
	TRACE_APPEND_OBJ(objResultPtr);
	NEXT_INST_F(1, 1, 1);
    }

    case INST_BITNOT:
	valuePtr = OBJ_AT_TOS;
	TRACE("\"%.20s\" => ", O2S(valuePtr));
	if ((GetNumberFromObj(NULL, valuePtr, &ptr1, &type1) != TCL_OK)
		|| (type1==TCL_NUMBER_NAN) || (type1==TCL_NUMBER_DOUBLE)) {
	    /*
	     * ... ~$NonInteger => raise an error.
	     */

	    TRACE_APPEND("ERROR: illegal type %s\n", TY2S(valuePtr->typePtr));
	    DECACHE_STACK_INFO();
	    IllegalExprOperandType(interp, "", pc, valuePtr);
	    CACHE_STACK_INFO();
	    goto gotError;
	}
	if (type1 == TCL_NUMBER_INT) {
	    w1 = *((const Tcl_WideInt *) ptr1);
	    if (Tcl_IsShared(valuePtr)) {
		TclNewIntObj(objResultPtr, ~w1);
		TRACE_APPEND_NUM_OBJ(objResultPtr);
		NEXT_INST_F(1, 1, 1);
	    }
	    TclSetIntObj(valuePtr, ~w1);
	    TRACE_APPEND("%s\n", O2S(valuePtr));
	    NEXT_INST_F0(1, 0);
	}
	objResultPtr = ExecuteExtendedUnaryMathOp(*pc, valuePtr);
	if (objResultPtr != NULL) {
	    TRACE_APPEND_NUM_OBJ(objResultPtr);
	    NEXT_INST_F(1, 1, 1);
	} else {
	    TRACE_APPEND_NUM_OBJ(valuePtr);
	    NEXT_INST_F0(1, 0);
	}

    case INST_UMINUS:
	valuePtr = OBJ_AT_TOS;
	TRACE("\"%.20s\" => ", O2S(valuePtr));
	if ((GetNumberFromObj(NULL, valuePtr, &ptr1, &type1) != TCL_OK)
		|| IsErroringNaNType(type1)) {
	    TRACE_APPEND("ERROR: illegal type %s\n", TY2S(valuePtr->typePtr));
	    DECACHE_STACK_INFO();
	    IllegalExprOperandType(interp, "", pc, valuePtr);
	    CACHE_STACK_INFO();
	    goto gotError;
	}
	switch (type1) {
	case TCL_NUMBER_NAN:
	    /* -NaN => NaN */
	    TRACE_APPEND_NUM_OBJ(valuePtr);
	    NEXT_INST_F0(1, 0);
	case TCL_NUMBER_INT:
	    w1 = *((const Tcl_WideInt *) ptr1);
	    if (w1 != WIDE_MIN) {
		if (Tcl_IsShared(valuePtr)) {
		    TclNewIntObj(objResultPtr, -w1);
		    TRACE_APPEND_NUM_OBJ(objResultPtr);
		    NEXT_INST_F(1, 1, 1);
		}
		TclSetIntObj(valuePtr, -w1);
		TRACE_APPEND_NUM_OBJ(valuePtr);
		NEXT_INST_F0(1, 0);
	    }
	    TCL_FALLTHROUGH();
	default:
	    break;
	}
	objResultPtr = ExecuteExtendedUnaryMathOp(*pc, valuePtr);
	if (objResultPtr != NULL) {
	    TRACE_APPEND_NUM_OBJ(objResultPtr);
	    NEXT_INST_F(1, 1, 1);
	} else {
	    TRACE_APPEND_NUM_OBJ(valuePtr);
	    NEXT_INST_F0(1, 0);
	}

    case INST_UPLUS:
    case INST_TRY_CVT_TO_NUMERIC:
	/*
	 * Try to convert the topmost stack object to numeric object. This is
	 * done in order to support [expr]'s policy of interpreting operands
	 * if at all possible as numbers first, then strings.
	 */

	valuePtr = OBJ_AT_TOS;
	TRACE("\"%.20s\" => ", O2S(valuePtr));

	if (GetNumberFromObj(NULL, valuePtr, &ptr1, &type1) != TCL_OK) {
	    if (*pc == INST_UPLUS) {
		/*
		 * ... +$NonNumeric => raise an error.
		 */

		TRACE_APPEND("ERROR: illegal type %s\n",
			TY2S(valuePtr->typePtr));
		DECACHE_STACK_INFO();
		IllegalExprOperandType(interp, "", pc, valuePtr);
		CACHE_STACK_INFO();
		goto gotError;
	    }

	    /* ... TryConvertToNumeric($NonNumeric) is acceptable */
	    TRACE_APPEND("not numeric\n");
	    NEXT_INST_F0(1, 0);
	}
	if (IsErroringNaNType(type1)) {
	    if (*pc == INST_UPLUS) {
		/*
		 * ... +$NonNumeric => raise an error.
		 */

		TRACE_APPEND("ERROR: illegal type %s\n",
			TY2S(valuePtr->typePtr));
		DECACHE_STACK_INFO();
		IllegalExprOperandType(interp, "", pc, valuePtr);
		CACHE_STACK_INFO();
	    } else {
		/*
		 * Numeric conversion of NaN -> error.
		 */

		TRACE_APPEND("ERROR: IEEE floating pt error\n");
		DECACHE_STACK_INFO();
		TclExprFloatError(interp, *((const double *) ptr1));
		CACHE_STACK_INFO();
	    }
	    goto gotError;
	}

	/*
	 * Ensure that the numeric value has a string rep the same as the
	 * formatted version of its internal rep. This is used, e.g., to make
	 * sure that "expr {0001}" yields "1", not "0001". We implement this
	 * by _discarding_ the string rep since we know it will be
	 * regenerated, if needed later, by formatting the internal rep's
	 * value.
	 */

	if (valuePtr->bytes == NULL) {
	    TRACE_APPEND("numeric, same Tcl_Obj\n");
	    NEXT_INST_F0(1, 0);
	}
	if (Tcl_IsShared(valuePtr)) {
	    /*
	     * Here we do some surgery within the Tcl_Obj internals. We want
	     * to copy the internalrep, but not the string, so we temporarily hide
	     * the string so we do not copy it.
	     */

	    char *savedString = valuePtr->bytes;

	    valuePtr->bytes = NULL;
	    objResultPtr = Tcl_DuplicateObj(valuePtr);
	    valuePtr->bytes = savedString;
	    TRACE_APPEND("numeric, new Tcl_Obj\n");
	    NEXT_INST_F(1, 1, 1);
	}
	TclInvalidateStringRep(valuePtr);
	TRACE_APPEND("numeric, same Tcl_Obj\n");
	NEXT_INST_F0(1, 0);
    }

    /*
     *	   End of numeric operator instructions.
     * -----------------------------------------------------------------
     */

    case INST_TRY_CVT_TO_BOOLEAN:
	valuePtr = OBJ_AT_TOS;
	TRACE("\"%.30s\" => ", O2S(valuePtr));
	if (TclHasInternalRep(valuePtr, &tclBooleanType)) {
	    objResultPtr = TCONST(1);
	} else {
	    int res = (TclSetBooleanFromAny(NULL, valuePtr) == TCL_OK);
	    objResultPtr = TCONST(res);
	}
	TRACE_APPEND_OBJ(objResultPtr);
	NEXT_INST_F(1, 0, 1);

    case INST_BREAK:
	/*
	DECACHE_STACK_INFO();
	Tcl_ResetResult(interp);
	CACHE_STACK_INFO();
	*/
	result = TCL_BREAK;
	cleanup = 0;
	TRACE("=> BREAK!\n");
	goto processExceptionReturn;

    case INST_CONTINUE:
	/*
	DECACHE_STACK_INFO();
	Tcl_ResetResult(interp);
	CACHE_STACK_INFO();
	*/
	result = TCL_CONTINUE;
	cleanup = 0;
	TRACE("=> CONTINUE!\n");
	goto processExceptionReturn;

    {
	ForeachInfo *infoPtr;
	Tcl_Obj *listPtr, **elements;
	ForeachVarList *varListPtr;
	Tcl_Size numLists, listLen, numVars, listTmpDepth;
	Tcl_Size iterNum, iterMax, iterTmp;
	Tcl_Size varIndex, valIndex, i, j;

    case INST_FOREACH_START:
	/*
	 * Initialize the data for the looping construct, pushing the
	 * corresponding Tcl_Objs to the stack.
	 */

	tblIdx = TclGetUInt4AtPtr(pc + 1);
	infoPtr = (ForeachInfo *)codePtr->auxDataArrayPtr[tblIdx].clientData;
	numLists = infoPtr->numLists;
	TRACE("%u => ", tblIdx);

	/*
	 * Compute the number of iterations that will be run: iterMax
	 */

	iterMax = 0;
	listTmpDepth = numLists - 1;
	for (i = 0;  i < numLists;  i++) {
	    varListPtr = infoPtr->varLists[i];
	    numVars = varListPtr->numVars;
	    listPtr = OBJ_AT_DEPTH(listTmpDepth);
	    DECACHE_STACK_INFO();
	    if (TclListObjLength(interp, listPtr, &listLen) != TCL_OK) {
		CACHE_STACK_INFO();
		TRACE_APPEND("ERROR converting list %" SIZEd ", \"%.30s\": %s\n",
			i, O2S(listPtr), O2S(Tcl_GetObjResult(interp)));
		goto gotError;
	    }
	    if (Tcl_IsShared(listPtr)) {
		objPtr = TclListObjCopy(NULL, listPtr);
		Tcl_IncrRefCount(objPtr);
		Tcl_DecrRefCount(listPtr);
		OBJ_AT_DEPTH(listTmpDepth) = objPtr;
	    }
	    iterTmp = (listLen + (numVars - 1))/numVars;
	    if (iterTmp > iterMax) {
		iterMax = iterTmp;
	    }
	    listTmpDepth--;
	}

	/*
	 * Store the iterNum and iterMax in a single Tcl_Obj; we keep a
	 * nul-string obj with the pointer stored in the ptrValue so that the
	 * thing is properly garbage collected. THIS OBJ MAKES NO SENSE, but
	 * it will never leave this scope and is read-only.
	 */

	TclNewObj(tmpPtr);
	tmpPtr->internalRep.twoPtrValue.ptr1 = NULL;
	tmpPtr->internalRep.twoPtrValue.ptr2 = (void *)iterMax;
	PUSH_OBJECT(tmpPtr); /* iterCounts object */

	/*
	 * Store a pointer to the ForeachInfo struct; same dirty trick
	 * as above
	 */

	TclNewObj(tmpPtr);
	tmpPtr->internalRep.twoPtrValue.ptr1 = infoPtr;
	PUSH_OBJECT(tmpPtr); /* infoPtr object */
	TRACE_APPEND("jump to loop step\n");

	/*
	 * Jump directly to the INST_FOREACH_STEP instruction; the C code just
	 * falls through.
	 */

	pc += 5 - infoPtr->loopCtTemp;
	TCL_FALLTHROUGH();

    case INST_FOREACH_STEP: /* TODO: address abstract list indexing here! */
	/*
	 * "Step" a foreach loop (i.e., begin its next iteration) by assigning
	 * the next value list element to each loop var.
	 */

	tmpPtr = OBJ_AT_TOS;
	infoPtr = (ForeachInfo *)tmpPtr->internalRep.twoPtrValue.ptr1;
	numLists = infoPtr->numLists;
	TRACE("=> ");

	tmpPtr = OBJ_AT_DEPTH(1);
	iterNum = (size_t)tmpPtr->internalRep.twoPtrValue.ptr1;
	iterMax = (size_t)tmpPtr->internalRep.twoPtrValue.ptr2;

	/*
	 * If some list still has a remaining list element iterate one more
	 * time. Assign to var the next element from its value list.
	 */

	if (iterNum < iterMax) {
	    int status;
	    /*
	     * Set the variables and jump back to run the body
	     */

	    tmpPtr->internalRep.twoPtrValue.ptr1 =(void *)(iterNum + 1);

	    listTmpDepth = numLists + 1;

	    for (i = 0;  i < numLists;  i++) {
		varListPtr = infoPtr->varLists[i];
		numVars = varListPtr->numVars;
		int hasAbstractList;

		listPtr = OBJ_AT_DEPTH(listTmpDepth);
		hasAbstractList = TclObjTypeHasProc(listPtr, indexProc) != 0;
		DECACHE_STACK_INFO();
		if (hasAbstractList) {
		    status = Tcl_ListObjLength(interp, listPtr, &listLen);
		    elements = NULL;
		} else {
		    status = TclListObjGetElements(
			interp, listPtr, &listLen, &elements);
		}
		if (status != TCL_OK) {
		    CACHE_STACK_INFO();
		    goto gotError;
		}
		CACHE_STACK_INFO();

		valIndex = (iterNum * numVars);
		for (j = 0;  j < numVars;  j++) {
		    if (valIndex >= listLen) {
			TclNewObj(valuePtr);
		    } else {
			DECACHE_STACK_INFO();
			if (elements) {
			    valuePtr = elements[valIndex];
			} else {
			    status = Tcl_ListObjIndex(
				    interp, listPtr, valIndex, &valuePtr);
			    if (status != TCL_OK) {
				/* Could happen for abstract lists */
				CACHE_STACK_INFO();
				goto gotError;
			    }
			    if (valuePtr == NULL) {
				/* Permitted for Tcl_LOI to return NULL */
				TclNewObj(valuePtr);
			    }
			}
			CACHE_STACK_INFO();
		    }

		    varIndex = varListPtr->varIndexes[j];
<<<<<<< HEAD
		    varPtr = LOCAL(varIndex);
		    while (TclIsVarLink(varPtr)) {
			varPtr = varPtr->linkPtr;
		    }
=======
		    varPtr = LOCALVAR(varIndex);
>>>>>>> 37de7db0
		    if (TclIsVarDirectWritable(varPtr)) {
			value2Ptr = varPtr->objPtr;
			if (valuePtr != value2Ptr) {
			    if (value2Ptr != NULL) {
				TclDecrRefCount(value2Ptr);
			    }
			    varPtr->objPtr = valuePtr;
			    Tcl_IncrRefCount(valuePtr);
			}
		    } else {
			DECACHE_STACK_INFO();
			if (TclPtrSetVarIdx(interp, varPtr, NULL, NULL, NULL,
				valuePtr, TCL_LEAVE_ERR_MSG, varIndex) == NULL) {
			    CACHE_STACK_INFO();
			    TRACE_APPEND("ERROR init. index temp %" SIZEd ": %s\n",
				    varIndex, O2S(Tcl_GetObjResult(interp)));
			    goto gotError;
			}
			CACHE_STACK_INFO();
		    }
		    valIndex++;
		}
		listTmpDepth--;
	    }
	    TRACE_APPEND("jump to loop start\n");
	    /* loopCtTemp being 'misused' for storing the jump size */
	    NEXT_INST_F0(infoPtr->loopCtTemp, 0);
	}

	TRACE_APPEND("loop has no more iterations\n");
#ifdef TCL_COMPILE_DEBUG
	NEXT_INST_F0(1, 0);
#else
	pc++;
	TCL_FALLTHROUGH();
#endif
    case INST_FOREACH_END:
	/* THIS INSTRUCTION IS ONLY CALLED AS A BREAK TARGET */
	tmpPtr = OBJ_AT_TOS;
	infoPtr = (ForeachInfo *)tmpPtr->internalRep.twoPtrValue.ptr1;
	numLists = infoPtr->numLists;
	TRACE("=> loop terminated\n");
	NEXT_INST_V(1, numLists + 2, 0);

    case INST_LMAP_COLLECT:
	/*
	 * This instruction is only issued by lmap. The stack is:
	 *   - result
	 *   - infoPtr
	 *   - loop counters
	 *   - valLists
	 *   - collecting obj (unshared)
	 * The instruction lappends the result to the collecting obj.
	 */

	tmpPtr = OBJ_AT_DEPTH(1);
	infoPtr = (ForeachInfo *)tmpPtr->internalRep.twoPtrValue.ptr1;
	numLists = infoPtr->numLists;
	TRACE("=> appending to list at depth %" SIZEd "\n", 3 + numLists);

	objPtr = OBJ_AT_DEPTH(3 + numLists);
	Tcl_ListObjAppendElement(NULL, objPtr, OBJ_AT_TOS);
	NEXT_INST_F0(1, 1);
    }

    case INST_BEGIN_CATCH:
	/*
	 * Record start of the catch command with exception range index equal
	 * to the operand. Push the current stack depth onto the special catch
	 * stack.
	 */

	*(++catchTop) = (Tcl_Obj *)INT2PTR(CURR_DEPTH);
	TRACE("%u => catchTop=%" SIZEd ", stackTop=%" SIZEd "\n",
		TclGetUInt4AtPtr(pc + 1), (Tcl_Size)(catchTop - initCatchTop - 1),
		CURR_DEPTH);
	NEXT_INST_F0(5, 0);

    case INST_END_CATCH:
	catchTop--;
	DECACHE_STACK_INFO();
	Tcl_ResetResult(interp);
	CACHE_STACK_INFO();
	result = TCL_OK;
	TRACE("=> catchTop=%" SIZEd "\n", (Tcl_Size)(catchTop - initCatchTop - 1));
	NEXT_INST_F0(1, 0);

    case INST_PUSH_RESULT:
	TRACE("=> ");
	objResultPtr = Tcl_GetObjResult(interp);
	TRACE_APPEND_OBJ(objResultPtr);

	/*
	 * See the comments at INST_INVOKE_STK
	 */

	TclNewObj(objPtr);
	Tcl_IncrRefCount(objPtr);
	iPtr->objResultPtr = objPtr;
	NEXT_INST_F(1, 0, -1);

    case INST_PUSH_RETURN_CODE:
	TclNewIntObj(objResultPtr, result);
	TRACE("=> %u\n", result);
	NEXT_INST_F(1, 0, 1);

    case INST_PUSH_RETURN_OPTIONS:
	TRACE("=> ");
	DECACHE_STACK_INFO();
	objResultPtr = Tcl_GetReturnOptions(interp, result);
	CACHE_STACK_INFO();
	TRACE_APPEND_OBJ(objResultPtr);
	NEXT_INST_F(1, 0, 1);

#ifndef REMOVE_DEPRECATED_OPCODES
    case INST_RETURN_CODE_BRANCH: {
	int code;

	DEPRECATED_OPCODE_MARK(INST_RETURN_CODE_BRANCH);
	if (TclGetIntFromObj(NULL, OBJ_AT_TOS, &code) != TCL_OK) {
	    Tcl_Panic("INST_RETURN_CODE_BRANCH: TOS not a return code!");
	}
	if (code == TCL_OK) {
	    Tcl_Panic("INST_RETURN_CODE_BRANCH: TOS is TCL_OK!");
	}
	if (code < TCL_ERROR || code > TCL_CONTINUE) {
	    code = TCL_CONTINUE + 1;
	}
	TRACE("\"%s\" => jump offset %d\n", O2S(OBJ_AT_TOS), 2*code - 1);
	NEXT_INST_F0(2*code - 1, 1);
    }
#endif

    case INST_ERROR_PREFIX_EQ: {
	/*
	 * A special equality operator for errorcode prefix matching in
	 * try/trap. Skips checking for abstract lists and takes no care about
	 * whether one list is a sublist of the other; that's never the case as
	 * the [try] compiler deduplicates. That lets us get the elements of
	 * each list just once.
	 */

	int match, index;
	Tcl_Obj **aObjv, **bObjv;
	Tcl_Size aObjc, bObjc, cmpLen;

	cmpLen = TclGetUInt4AtPtr(pc + 1);
	value2Ptr = OBJ_AT_TOS;
	valuePtr = OBJ_UNDER_TOS;
	TRACE("\"%.20s\" \"%.20s\" %u => ",
		O2S(valuePtr), O2S(value2Ptr), (unsigned) cmpLen);
	if (TclListObjGetElements(interp, valuePtr, &aObjc, &aObjv) != TCL_OK) {
	    TRACE_ERROR(interp);
	    goto gotError;
	}
	if (TclListObjGetElements(interp, value2Ptr, &bObjc, &bObjv) != TCL_OK) {
	    TRACE_ERROR(interp);
	    goto gotError;
	}

	for (match = 1, index = 0; index < cmpLen && match; index++) {
	    Tcl_Obj *a = ((Tcl_Size) index < aObjc) ? aObjv[index] : NULL;
	    Tcl_Obj *b = ((Tcl_Size) index < bObjc) ? bObjv[index] : NULL;
	    if (a && b) {
		match = TclStringCmp(a, b, 1, 0, -1) == 0;
	    } else if (a) {
		match = TclGetString(a)[0] == '\0';
	    } else if (b) {
		match = TclGetString(b)[0] == '\0';
	    }
	}
	TRACE_APPEND("%d\n", match ? 1 : 0);
	JUMP_PEEPHOLE_F(match ? 1 : 0, 5, 2);
    }

    /*
     * -----------------------------------------------------------------
     *	   Start of dictionary-related instructions.
     */

    {
	int allocateDict, done;
	Tcl_Size i;
	Tcl_Obj *dictPtr, *statePtr, *keyPtr, *listPtr, *varNamePtr, *keysPtr;
	Tcl_Obj *emptyPtr, **keyPtrPtr;
	Tcl_DictSearch *searchPtr;
	DictUpdateInfo *duiPtr;

    case INST_DICT_VERIFY: {
	Tcl_Size size;
	dictPtr = OBJ_AT_TOS;
	TRACE("\"%.30s\" => ", O2S(dictPtr));
	if (Tcl_DictObjSize(interp, dictPtr, &size) != TCL_OK) {
	    TRACE_APPEND("ERROR verifying dictionary nature of \"%.30s\": %s\n",
		    O2S(dictPtr), O2S(Tcl_GetObjResult(interp)));
	    goto gotError;
	}
	TRACE_APPEND("OK\n");
	NEXT_INST_F0(1, 1);
    }

    case INST_DICT_EXISTS: {
	int found;

	numArgs = TclGetUInt4AtPtr(pc + 1);
	TRACE("%u => ", (unsigned)numArgs);
	dictPtr = OBJ_AT_DEPTH(numArgs);
	if (numArgs > 1) {
	    dictPtr = TclTraceDictPath(NULL, dictPtr, numArgs-1,
		    &OBJ_AT_DEPTH(numArgs-1), DICT_PATH_EXISTS);
	    if (dictPtr == NULL || dictPtr == DICT_PATH_NON_EXISTENT) {
		found = 0;
		goto afterDictExists;
	    }
	}
	if (Tcl_DictObjGet(NULL, dictPtr, OBJ_AT_TOS,
		&objResultPtr) == TCL_OK) {
	    found = (objResultPtr ? 1 : 0);
	} else {
	    found = 0;
	}
    afterDictExists:
	TRACE_APPEND("%d\n", found);

	/*
	 * The INST_DICT_EXISTS instruction is usually followed by a
	 * conditional jump, so we can take advantage of this to do some
	 * peephole optimization (note that we're careful to not close out
	 * someone doing something else).
	 */

	JUMP_PEEPHOLE_V(found, 5, numArgs + 1);
    }
    case INST_DICT_PUT:
	dictPtr = OBJ_AT_DEPTH(2);
	TRACE("\"%.30s\" \"%.30s\" \"%.30s\" => ",
		O2S(dictPtr), O2S(OBJ_UNDER_TOS), O2S(OBJ_AT_TOS));
	allocateDict = Tcl_IsShared(dictPtr);
	if (allocateDict) {
	    dictPtr = Tcl_DuplicateObj(dictPtr);
	}
	if (Tcl_DictObjPut(interp, dictPtr, OBJ_UNDER_TOS, OBJ_AT_TOS) != TCL_OK) {
	    Tcl_BounceRefCount(dictPtr);
	    TRACE_ERROR(interp);
	    goto gotError;
	}
	TRACE_APPEND_OBJ(dictPtr);
	if (allocateDict) {
	    objResultPtr = dictPtr;
	    NEXT_INST_V(1, 3, 1);
	} else {
	    NEXT_INST_F0(1, 2);
	}
    case INST_DICT_REMOVE:
	dictPtr = OBJ_UNDER_TOS;
	TRACE("\"%.30s\" \"%.30s\" => ", O2S(dictPtr), O2S(OBJ_AT_TOS));
	allocateDict = Tcl_IsShared(dictPtr);
	if (allocateDict) {
	    dictPtr = Tcl_DuplicateObj(dictPtr);
	}
	if (Tcl_DictObjRemove(interp, dictPtr, OBJ_AT_TOS) != TCL_OK) {
	    Tcl_BounceRefCount(dictPtr);
	    TRACE_ERROR(interp);
	    goto gotError;
	}
	TRACE_APPEND_OBJ(dictPtr);
	if (allocateDict) {
	    objResultPtr = dictPtr;
	    NEXT_INST_F(1, 2, 1);
	} else {
	    NEXT_INST_F0(1, 1);
	}
    case INST_DICT_GET:
	numArgs = TclGetUInt4AtPtr(pc + 1);
	TRACE("%u => ", (unsigned)numArgs);
	dictPtr = OBJ_AT_DEPTH(numArgs);
	if (numArgs > 1) {
	    dictPtr = TclTraceDictPath(interp, dictPtr, numArgs - 1,
		    &OBJ_AT_DEPTH(numArgs - 1), DICT_PATH_READ);
	    if (dictPtr == NULL) {
		TRACE_APPEND(
			"ERROR tracing dictionary path into \"%.30s\": %s\n",
			O2S(OBJ_AT_DEPTH(numArgs)),
			O2S(Tcl_GetObjResult(interp)));
		goto gotError;
	    }
	}
	if (Tcl_DictObjGet(interp, dictPtr, OBJ_AT_TOS,
		&objResultPtr) != TCL_OK) {
	    TRACE_APPEND("ERROR reading leaf dictionary key \"%.30s\": %s\n",
		    O2S(OBJ_AT_TOS), O2S(Tcl_GetObjResult(interp)));
	    goto gotError;
	}
	if (!objResultPtr) {
	    Tcl_SetObjResult(interp, Tcl_ObjPrintf(
		    "key \"%s\" not known in dictionary",
		    TclGetString(OBJ_AT_TOS)));
	    DECACHE_STACK_INFO();
	    Tcl_SetErrorCode(interp, "TCL", "LOOKUP", "DICT",
		    TclGetString(OBJ_AT_TOS), (char *)NULL);
	    CACHE_STACK_INFO();
	    TRACE_APPEND("ERROR leaf dictionary key \"%.30s\" absent: %s\n",
		    O2S(OBJ_AT_TOS), O2S(Tcl_GetObjResult(interp)));
	    goto gotError;
	}
	TRACE_APPEND_OBJ(objResultPtr);
	NEXT_INST_V(5, numArgs + 1, 1);
    case INST_DICT_GET_DEF:
	numArgs = TclGetUInt4AtPtr(pc + 1);
	TRACE("%u => ", (unsigned)numArgs);
	dictPtr = OBJ_AT_DEPTH(numArgs+1);
	if (numArgs > 1) {
	    dictPtr = TclTraceDictPath(interp, dictPtr, numArgs-1,
		    &OBJ_AT_DEPTH(numArgs), DICT_PATH_EXISTS);
	    if (dictPtr == NULL) {
		TRACE_APPEND(
			"ERROR tracing dictionary path into \"%.30s\": %s\n",
			O2S(OBJ_AT_DEPTH(numArgs + 1)),
			O2S(Tcl_GetObjResult(interp)));
		goto gotError;
	    } else if (dictPtr == DICT_PATH_NON_EXISTENT) {
		goto dictGetDefUseDefault;
	    }
	}
	if (Tcl_DictObjGet(interp, dictPtr, OBJ_UNDER_TOS,
		&objResultPtr) != TCL_OK) {
	    TRACE_APPEND("ERROR reading leaf dictionary key \"%.30s\": %s\n",
		    O2S(dictPtr), O2S(Tcl_GetObjResult(interp)));
	    goto gotError;
	} else if (!objResultPtr) {
	dictGetDefUseDefault:
	    objResultPtr = OBJ_AT_TOS;
	}
	TRACE_APPEND_OBJ(objResultPtr);
	NEXT_INST_V(5, numArgs + 2, 1);

    case INST_DICT_SET:
    case INST_DICT_UNSET:
    case INST_DICT_INCR_IMM:
	numArgs = TclGetUInt4AtPtr(pc + 1);
	varIdx = TclGetUInt4AtPtr(pc + 5);

<<<<<<< HEAD
	varPtr = LOCAL(varIdx);
	while (TclIsVarLink(varPtr)) {
	    varPtr = varPtr->linkPtr;
	}
	TRACE(("%u %u => ", (unsigned)numArgs, (unsigned)varIdx));
=======
	TRACE("%u %u => ", (unsigned)numArgs, (unsigned)varIdx);
	varPtr = LOCALVAR(varIdx);
>>>>>>> 37de7db0
	if (TclIsVarDirectReadable(varPtr)) {
	    dictPtr = varPtr->objPtr;
	} else {
	    DECACHE_STACK_INFO();
	    dictPtr = TclPtrGetVarIdx(interp, varPtr, NULL, NULL, NULL, 0,
		    varIdx);
	    CACHE_STACK_INFO();
	}
	if (dictPtr == NULL) {
	    TclNewObj(dictPtr);
	    allocateDict = 1;
	} else {
	    allocateDict = Tcl_IsShared(dictPtr);
	    if (allocateDict) {
		dictPtr = Tcl_DuplicateObj(dictPtr);
	    }
	}

	switch (*pc) {
	case INST_DICT_SET:
	    cleanup = numArgs + 1;
	    result = Tcl_DictObjPutKeyList(interp, dictPtr, numArgs,
		    &OBJ_AT_DEPTH(numArgs), OBJ_AT_TOS);
	    break;
	case INST_DICT_INCR_IMM: {
	    int increment = TclGetInt4AtPtr(pc + 1);
	    cleanup = 1;
	    result = Tcl_DictObjGet(interp, dictPtr, OBJ_AT_TOS, &valuePtr);
	    if (result != TCL_OK) {
		break;
	    }
	    if (valuePtr == NULL) {
		Tcl_DictObjPut(NULL, dictPtr, OBJ_AT_TOS, Tcl_NewWideIntObj(increment));
	    } else {
		TclNewIntObj(value2Ptr, increment);
		if (Tcl_IsShared(valuePtr)) {
		    valuePtr = Tcl_DuplicateObj(valuePtr);
		    Tcl_DictObjPut(NULL, dictPtr, OBJ_AT_TOS, valuePtr);
		}
		result = TclIncrObj(interp, valuePtr, value2Ptr);
		if (result == TCL_OK) {
		    TclInvalidateStringRep(dictPtr);
		}
		Tcl_BounceRefCount(value2Ptr);
	    }
	    break;
	}
	case INST_DICT_UNSET:
	    cleanup = numArgs;
	    result = Tcl_DictObjRemoveKeyList(interp, dictPtr, numArgs,
		    &OBJ_AT_DEPTH(numArgs - 1));
	    break;
	default:
	    TCL_UNREACHABLE();
	}

	if (result != TCL_OK) {
	    if (allocateDict) {
		TclDecrRefCount(dictPtr);
	    }
	    TRACE_APPEND("ERROR updating dictionary: %s\n",
		    O2S(Tcl_GetObjResult(interp)));
	    goto checkForCatch;
	}

	if (TclIsVarDirectWritable(varPtr)) {
	    if (allocateDict) {
		value2Ptr = varPtr->objPtr;
		Tcl_IncrRefCount(dictPtr);
		if (value2Ptr != NULL) {
		    TclDecrRefCount(value2Ptr);
		}
		varPtr->objPtr = dictPtr;
	    }
	    objResultPtr = dictPtr;
	} else {
	    Tcl_IncrRefCount(dictPtr);
	    DECACHE_STACK_INFO();
	    objResultPtr = TclPtrSetVarIdx(interp, varPtr, NULL, NULL, NULL,
		    dictPtr, TCL_LEAVE_ERR_MSG, varIdx);
	    CACHE_STACK_INFO();
	    TclDecrRefCount(dictPtr);
	    if (objResultPtr == NULL) {
		TRACE_ERROR(interp);
		goto gotError;
	    }
	}
#ifndef TCL_COMPILE_DEBUG
	if (pc[9] == INST_POP) {
	    NEXT_INST_V(10, cleanup, 0);
	}
#endif
	TRACE_APPEND_OBJ(objResultPtr);
	NEXT_INST_V(9, cleanup, 1);

    case INST_DICT_APPEND:
    case INST_DICT_LAPPEND:
	varIdx = TclGetUInt4AtPtr(pc + 1);
<<<<<<< HEAD
	varPtr = LOCAL(varIdx);
	while (TclIsVarLink(varPtr)) {
	    varPtr = varPtr->linkPtr;
	}
	TRACE(("%u => ", (unsigned)varIdx));
=======
	TRACE("%u => ", (unsigned)varIdx);
	varPtr = LOCALVAR(varIdx);
>>>>>>> 37de7db0
	if (TclIsVarDirectReadable(varPtr)) {
	    dictPtr = varPtr->objPtr;
	} else {
	    DECACHE_STACK_INFO();
	    dictPtr = TclPtrGetVarIdx(interp, varPtr, NULL, NULL, NULL, 0,
		    varIdx);
	    CACHE_STACK_INFO();
	}
	if (dictPtr == NULL) {
	    TclNewObj(dictPtr);
	    allocateDict = 1;
	} else {
	    allocateDict = Tcl_IsShared(dictPtr);
	    if (allocateDict) {
		dictPtr = Tcl_DuplicateObj(dictPtr);
	    }
	}

	if (Tcl_DictObjGet(interp, dictPtr, OBJ_UNDER_TOS,
		&valuePtr) != TCL_OK) {
	    Tcl_BounceRefCount(dictPtr);
	    TRACE_ERROR(interp);
	    goto gotError;
	}

	/*
	 * Note that a non-existent key results in a NULL valuePtr, which is a
	 * case handled separately below. What we *can* say at this point is
	 * that the write-back will always succeed.
	 */

	switch (*pc) {
	case INST_DICT_APPEND:
	    if (valuePtr == NULL) {
		Tcl_DictObjPut(NULL, dictPtr, OBJ_UNDER_TOS, OBJ_AT_TOS);
	    } else if (Tcl_IsShared(valuePtr)) {
		valuePtr = Tcl_DuplicateObj(valuePtr);
		Tcl_AppendObjToObj(valuePtr, OBJ_AT_TOS);
		Tcl_DictObjPut(NULL, dictPtr, OBJ_UNDER_TOS, valuePtr);
	    } else {
		Tcl_AppendObjToObj(valuePtr, OBJ_AT_TOS);

		/*
		 * Must invalidate the string representation of dictionary
		 * here because we have directly updated the internal
		 * representation; if we don't, callers could see the wrong
		 * string rep despite the internal version of the dictionary
		 * having the correct value. [Bug 3079830]
		 */

		TclInvalidateStringRep(dictPtr);
	    }
	    break;
	case INST_DICT_LAPPEND:
	    /*
	     * More complex because list-append can fail.
	     */

	    if (valuePtr == NULL) {
		Tcl_DictObjPut(NULL, dictPtr, OBJ_UNDER_TOS,
			Tcl_NewListObj(1, &OBJ_AT_TOS));
	    } else if (Tcl_IsShared(valuePtr)) {
		valuePtr = Tcl_DuplicateObj(valuePtr);
		if (Tcl_ListObjAppendElement(interp, valuePtr,
			OBJ_AT_TOS) != TCL_OK) {
		    TclDecrRefCount(valuePtr);
		    Tcl_BounceRefCount(dictPtr);
		    TRACE_ERROR(interp);
		    goto gotError;
		}
		Tcl_DictObjPut(NULL, dictPtr, OBJ_UNDER_TOS, valuePtr);
	    } else {
		if (Tcl_ListObjAppendElement(interp, valuePtr,
			OBJ_AT_TOS) != TCL_OK) {
		    Tcl_BounceRefCount(dictPtr);
		    TRACE_ERROR(interp);
		    goto gotError;
		}

		/*
		 * Must invalidate the string representation of dictionary
		 * here because we have directly updated the internal
		 * representation; if we don't, callers could see the wrong
		 * string rep despite the internal version of the dictionary
		 * having the correct value. [Bug 3079830]
		 */

		TclInvalidateStringRep(dictPtr);
	    }
	    break;
	default:
	    TCL_UNREACHABLE();
	}

	if (TclIsVarDirectWritable(varPtr)) {
	    if (allocateDict) {
		value2Ptr = varPtr->objPtr;
		Tcl_IncrRefCount(dictPtr);
		if (value2Ptr != NULL) {
		    TclDecrRefCount(value2Ptr);
		}
		varPtr->objPtr = dictPtr;
	    }
	    objResultPtr = dictPtr;
	} else {
	    Tcl_IncrRefCount(dictPtr);
	    DECACHE_STACK_INFO();
	    objResultPtr = TclPtrSetVarIdx(interp, varPtr, NULL, NULL, NULL,
		    dictPtr, TCL_LEAVE_ERR_MSG, varIdx);
	    CACHE_STACK_INFO();
	    TclDecrRefCount(dictPtr);
	    if (objResultPtr == NULL) {
		TRACE_ERROR(interp);
		goto gotError;
	    }
	}
#ifndef TCL_COMPILE_DEBUG
	if (pc[5] == INST_POP) {
	    NEXT_INST_F0(6, 2);
	}
#endif
	TRACE_APPEND_OBJ(objResultPtr);
	NEXT_INST_F(5, 2, 1);

    case INST_DICT_FIRST:
	varIdx = TclGetUInt4AtPtr(pc + 1);
	TRACE("%u => ", (unsigned) varIdx);
	dictPtr = POP_OBJECT();
	searchPtr = (Tcl_DictSearch *)Tcl_Alloc(sizeof(Tcl_DictSearch));
	if (Tcl_DictObjFirst(interp, dictPtr, searchPtr, &keyPtr,
		&valuePtr, &done) != TCL_OK) {
	    /*
	     * dictPtr is no longer on the stack, and we're not
	     * moving it into the internalrep of an iterator.  We need
	     * to drop the refcount [Tcl Bug 9b352768e6].
	     */

	    Tcl_DecrRefCount(dictPtr);
	    Tcl_Free(searchPtr);
	    TRACE_ERROR(interp);
	    goto gotError;
	}
	{
	    Tcl_ObjInternalRep ir;
	    TclNewObj(statePtr);
	    ir.twoPtrValue.ptr1 = searchPtr;
	    ir.twoPtrValue.ptr2 = dictPtr;
	    Tcl_StoreInternalRep(statePtr, &dictIteratorType, &ir);
	}
	// Special var; never linked
	varPtr = LOCAL(varIdx);
	if (varPtr->objPtr) {
	    if (TclHasInternalRep(varPtr->objPtr, &dictIteratorType)) {
		Tcl_Panic("mis-issued dictFirst!");
		TCL_UNREACHABLE();
	    }
	    TclDecrRefCount(varPtr->objPtr);
	}
	varPtr->objPtr = statePtr;
	Tcl_IncrRefCount(statePtr);
	goto pushDictIteratorResult;

    case INST_DICT_NEXT:
	varIdx = TclGetUInt4AtPtr(pc + 1);
<<<<<<< HEAD
	TRACE(("%u => ", (unsigned)varIdx));
	statePtr = (*LOCAL(varIdx)).objPtr;
=======
	TRACE("%u => ", (unsigned)varIdx);
	// Special var; never linked
	statePtr = (*LOCAL(varIdx)).value.objPtr;
>>>>>>> 37de7db0
	{
	    const Tcl_ObjInternalRep *irPtr;

	    if (statePtr &&
		    (irPtr = TclFetchInternalRep(statePtr, &dictIteratorType))) {
		searchPtr = (Tcl_DictSearch *)irPtr->twoPtrValue.ptr1;
		Tcl_DictObjNext(searchPtr, &keyPtr, &valuePtr, &done);
	    } else {
		Tcl_Panic("mis-issued dictNext!");
		TCL_UNREACHABLE();
	    }
	}
    pushDictIteratorResult:
	if (done) {
	    TclNewObj(emptyPtr);
	    PUSH_OBJECT(emptyPtr);
	    PUSH_OBJECT(emptyPtr);
	} else {
	    PUSH_OBJECT(valuePtr);
	    PUSH_OBJECT(keyPtr);
	}
	TRACE_APPEND("\"%.30s\" \"%.30s\" %d\n",
		O2S(OBJ_UNDER_TOS), O2S(OBJ_AT_TOS), done);

	/*
	 * The INST_DICT_FIRST and INST_DICT_NEXT instructions are always
	 * followed by a conditional jump, so we can take advantage of this to
	 * do some peephole optimization (note that we're careful to not close
	 * out someone doing something else).
	 */

	JUMP_PEEPHOLE_F(done, 5, 0);

    case INST_DICT_UPDATE_START:
	varIdx = TclGetUInt4AtPtr(pc + 1);
	tblIdx = TclGetUInt4AtPtr(pc + 5);
	TRACE("%u %u => ", (unsigned)varIdx, tblIdx);
	varPtr = LOCALVAR(varIdx);
	duiPtr = (DictUpdateInfo *)codePtr->auxDataArrayPtr[tblIdx].clientData;
<<<<<<< HEAD
	while (TclIsVarLink(varPtr)) {
	    varPtr = varPtr->linkPtr;
	}
=======
>>>>>>> 37de7db0
	if (TclIsVarDirectReadable(varPtr)) {
	    dictPtr = varPtr->objPtr;
	} else {
	    DECACHE_STACK_INFO();
	    dictPtr = TclPtrGetVarIdx(interp, varPtr, NULL, NULL, NULL,
		    TCL_LEAVE_ERR_MSG, varIdx);
	    CACHE_STACK_INFO();
	    if (dictPtr == NULL) {
		TRACE_ERROR(interp);
		goto gotError;
	    }
	}
	Tcl_IncrRefCount(dictPtr);
	if (TclListObjGetElements(interp, OBJ_AT_TOS, &length,
		&keyPtrPtr) != TCL_OK) {
	    TRACE_ERROR(interp);
	    goto gotError;
	}
	if (length != duiPtr->length) {
	    Tcl_Panic("dictUpdateStart argument length mismatch");
	    TCL_UNREACHABLE();
	}
	for (i=0 ; i<length ; i++) {
	    if (Tcl_DictObjGet(interp, dictPtr, keyPtrPtr[i],
		    &valuePtr) != TCL_OK) {
		TRACE_ERROR(interp);
		Tcl_DecrRefCount(dictPtr);
		goto gotError;
	    }
<<<<<<< HEAD
	    varPtr = LOCAL(duiPtr->varIndices[i]);
	    while (TclIsVarLink(varPtr)) {
		varPtr = varPtr->linkPtr;
	    }
=======
	    varPtr = LOCALVAR(duiPtr->varIndices[i]);
>>>>>>> 37de7db0
	    DECACHE_STACK_INFO();
	    if (valuePtr == NULL) {
		TclObjUnsetVar2(interp,
			localName(iPtr->varFramePtr, duiPtr->varIndices[i]),
			NULL, 0);
	    } else if (TclPtrSetVarIdx(interp, varPtr, NULL, NULL, NULL,
		    valuePtr, TCL_LEAVE_ERR_MSG,
		    duiPtr->varIndices[i]) == NULL) {
		CACHE_STACK_INFO();
		TRACE_ERROR(interp);
		Tcl_DecrRefCount(dictPtr);
		goto gotError;
	    }
	    CACHE_STACK_INFO();
	}
	TclDecrRefCount(dictPtr);
	TRACE_APPEND("OK\n");
	NEXT_INST_F0(9, 0);

    case INST_DICT_UPDATE_END:
	varIdx = TclGetUInt4AtPtr(pc + 1);
	tblIdx = TclGetUInt4AtPtr(pc + 5);
	TRACE("%u %u => ", (unsigned)varIdx, tblIdx);
	varPtr = LOCALVAR(varIdx);
	duiPtr = (DictUpdateInfo *)codePtr->auxDataArrayPtr[tblIdx].clientData;
<<<<<<< HEAD
	while (TclIsVarLink(varPtr)) {
	    varPtr = varPtr->linkPtr;
	}
=======
>>>>>>> 37de7db0
	if (TclIsVarDirectReadable(varPtr)) {
	    dictPtr = varPtr->objPtr;
	} else {
	    DECACHE_STACK_INFO();
	    dictPtr = TclPtrGetVarIdx(interp, varPtr, NULL, NULL, NULL, 0,
		    varIdx);
	    CACHE_STACK_INFO();
	}
	if (dictPtr == NULL) {
	    TRACE_APPEND("storage was unset\n");
	    NEXT_INST_F0(9, 1);
	}
	if (Tcl_DictObjSize(interp, dictPtr, &length) != TCL_OK
		|| TclListObjGetElements(interp, OBJ_AT_TOS, &length,
			&keyPtrPtr) != TCL_OK) {
	    TRACE_ERROR(interp);
	    goto gotError;
	}
	allocateDict = Tcl_IsShared(dictPtr);
	if (allocateDict) {
	    dictPtr = Tcl_DuplicateObj(dictPtr);
	}
	if (length > 0) {
	    TclInvalidateStringRep(dictPtr);
	}
	for (i=0 ; i<length ; i++) {
<<<<<<< HEAD
	    Var *var2Ptr = LOCAL(duiPtr->varIndices[i]);

	    while (TclIsVarLink(var2Ptr)) {
		var2Ptr = var2Ptr->linkPtr;
	    }
=======
	    Var *var2Ptr = LOCALVAR(duiPtr->varIndices[i]);
>>>>>>> 37de7db0
	    if (TclIsVarDirectReadable(var2Ptr)) {
		valuePtr = var2Ptr->objPtr;
	    } else {
		DECACHE_STACK_INFO();
		valuePtr = TclPtrGetVarIdx(interp, var2Ptr, NULL, NULL, NULL,
			0, duiPtr->varIndices[i]);
		CACHE_STACK_INFO();
	    }
	    if (valuePtr == NULL) {
		Tcl_DictObjRemove(interp, dictPtr, keyPtrPtr[i]);
	    } else if (dictPtr == valuePtr) {
		Tcl_DictObjPut(interp, dictPtr, keyPtrPtr[i],
			Tcl_DuplicateObj(valuePtr));
	    } else {
		Tcl_DictObjPut(interp, dictPtr, keyPtrPtr[i], valuePtr);
	    }
	}
	if (TclIsVarDirectWritable(varPtr)) {
	    Tcl_IncrRefCount(dictPtr);
	    TclDecrRefCount(varPtr->objPtr);
	    varPtr->objPtr = dictPtr;
	} else {
	    DECACHE_STACK_INFO();
	    objResultPtr = TclPtrSetVarIdx(interp, varPtr, NULL, NULL, NULL,
		    dictPtr, TCL_LEAVE_ERR_MSG, varIdx);
	    CACHE_STACK_INFO();
	    if (objResultPtr == NULL) {
		if (allocateDict) {
		    TclDecrRefCount(dictPtr);
		}
		TRACE_ERROR(interp);
		goto gotError;
	    }
	}
	TRACE_APPEND("written back\n");
	NEXT_INST_F0(9, 1);

    case INST_DICT_EXPAND:
	dictPtr = OBJ_UNDER_TOS;
	listPtr = OBJ_AT_TOS;
	TRACE("\"%.30s\" \"%.30s\" =>", O2S(dictPtr), O2S(listPtr));
	if (TclListObjGetElements(interp, listPtr, &objc, &objv) != TCL_OK) {
	    TRACE_ERROR(interp);
	    goto gotError;
	}
	objResultPtr = TclDictWithInit(interp, dictPtr, objc, objv);
	if (objResultPtr == NULL) {
	    TRACE_ERROR(interp);
	    goto gotError;
	}
	TRACE_APPEND_OBJ(objResultPtr);
	NEXT_INST_F(1, 2, 1);

    case INST_DICT_RECOMBINE_STK:
	keysPtr = POP_OBJECT();
	varNamePtr = OBJ_UNDER_TOS;
	listPtr = OBJ_AT_TOS;
	TRACE("\"%.30s\" \"%.30s\" \"%.30s\" => ",
		O2S(varNamePtr), O2S(valuePtr), O2S(keysPtr));
	if (TclListObjGetElements(interp, listPtr, &objc, &objv) != TCL_OK) {
	    TRACE_ERROR(interp);
	    TclDecrRefCount(keysPtr);
	    goto gotError;
	}
	varPtr = TclObjLookupVarEx(interp, varNamePtr, NULL,
		TCL_LEAVE_ERR_MSG, "set", 1, 1, &arrayPtr);
	if (varPtr == NULL) {
	    TRACE_ERROR(interp);
	    TclDecrRefCount(keysPtr);
	    goto gotError;
	}
	DECACHE_STACK_INFO();
	result = TclDictWithFinish(interp, varPtr, arrayPtr, varNamePtr, NULL, -1,
		objc, objv, keysPtr);
	CACHE_STACK_INFO();
	TclDecrRefCount(keysPtr);
	if (result != TCL_OK) {
	    TRACE_ERROR(interp);
	    goto gotError;
	}
	TRACE_APPEND("OK\n");
	NEXT_INST_F0(1, 2);

    case INST_DICT_RECOMBINE_IMM:
	varIdx = TclGetUInt4AtPtr(pc + 1);
	listPtr = OBJ_UNDER_TOS;
	keysPtr = OBJ_AT_TOS;
	TRACE("%u <- \"%.30s\" \"%.30s\" => ", (unsigned)varIdx, O2S(valuePtr),
		O2S(keysPtr));
	varPtr = LOCALVAR(varIdx);
	if (TclListObjGetElements(interp, listPtr, &objc, &objv) != TCL_OK) {
	    TRACE_ERROR(interp);
	    goto gotError;
	}
<<<<<<< HEAD
	while (TclIsVarLink(varPtr)) {
	    varPtr = varPtr->linkPtr;
	}
=======
>>>>>>> 37de7db0
	DECACHE_STACK_INFO();
	result = TclDictWithFinish(interp, varPtr, NULL, NULL, NULL, varIdx,
		objc, objv, keysPtr);
	CACHE_STACK_INFO();
	if (result != TCL_OK) {
	    TRACE_ERROR(interp);
	    goto gotError;
	}
	TRACE_APPEND("OK\n");
	NEXT_INST_F0(5, 2);
    }

    /*
     *	   End of dictionary-related instructions.
     * -----------------------------------------------------------------
     */

    case INST_CLOCK_READ: {	/* Read the wall clock */
	Tcl_WideInt wval;
	Tcl_Time now;
	unsigned param = TclGetUInt1AtPtr(pc + 1);
	TRACE("%u => ", param);
	switch (param) {
	case CLOCK_READ_CLICKS:
#ifdef TCL_WIDE_CLICKS
	    wval = TclpGetWideClicks();
#else
	    wval = (Tcl_WideInt)TclpGetClicks();
#endif
	    break;
	case CLOCK_READ_MICROS:
	    Tcl_GetTime(&now);
	    wval = (Tcl_WideInt)now.sec * 1000000 + now.usec;
	    break;
	case CLOCK_READ_MILLIS:
	    Tcl_GetTime(&now);
	    wval = (Tcl_WideInt)now.sec * 1000 + now.usec / 1000;
	    break;
	case CLOCK_READ_SECS:
	    Tcl_GetTime(&now);
	    wval = (Tcl_WideInt)now.sec;
	    break;
	default:
	    Tcl_Panic("clockRead instruction with unknown clock#");
	    TCL_UNREACHABLE();
	}
	TclNewIntObj(objResultPtr, wval);
	TRACE_APPEND_NUM_OBJ(objResultPtr);
	NEXT_INST_F(2, 0, 1);
    }

    default:
	Tcl_Panic("TclNRExecuteByteCode: unrecognized opCode %u", *pc);
    } /* end of switch on opCode */

    /*
     * Block for variables needed to process exception returns.
     */

    {
	ExceptionRange *rangePtr;
				/* Points to closest loop or catch exception
				 * range enclosing the pc. Used by various
				 * instructions and processCatch to process
				 * break, continue, and errors. */
	const char *bytes;

	/*
	 * An external evaluation (INST_INVOKE or INST_EVAL) returned
	 * something different from TCL_OK, or else INST_BREAK or
	 * INST_CONTINUE were called.
	 */

    processExceptionReturn:
#ifdef TCL_COMPILE_DEBUG
	switch (*pc) {
#ifndef REMOVE_DEPRECATED_OPCODES
	case INST_INVOKE_STK1:
	    numArgs = TclGetUInt1AtPtr(pc + 1);
	    TRACE("%u => ... after \"%.20s\": ", (unsigned)numArgs, cmdNameBuf);
	    break;
#endif // REMOVE_DEPRECATED_OPCODES
	case INST_INVOKE_STK:
	    numArgs = TclGetUInt4AtPtr(pc + 1);
	    TRACE("%u => ... after \"%.20s\": ", (unsigned)numArgs, cmdNameBuf);
	    break;
	case INST_INVOKE_EXPANDED:
	    TRACE(" => ... after \"%.20s\": ", cmdNameBuf);
	    break;
	case INST_EVAL_STK:
	    /*
	     * Note that the object at stacktop has to be used before doing
	     * the cleanup.
	     */

	    TRACE("\"%.30s\" => ", O2S(OBJ_AT_TOS));
	    break;
	default:
	    TRACE("=> ");
	}
#endif
	if ((result == TCL_CONTINUE) || (result == TCL_BREAK)) {
	    rangePtr = GetExceptRangeForPc(pc, result, codePtr);
	    if (rangePtr == NULL) {
		TRACE_APPEND("no encl. loop or catch, returning %s\n",
			StringForResultCode(result));
		goto abnormalReturn;
	    }
	    if (rangePtr->type == CATCH_EXCEPTION_RANGE) {
		TRACE_APPEND("%s ...\n", StringForResultCode(result));
		goto processCatch;
	    }
	    while (cleanup--) {
		valuePtr = POP_OBJECT();
		TclDecrRefCount(valuePtr);
	    }
	    if (result == TCL_BREAK) {
		result = TCL_OK;
		pc = (codePtr->codeStart + rangePtr->breakOffset);
		TRACE_APPEND("%s, range at %" SIZEd ", new pc %" SIZEd "\n",
			StringForResultCode(result),
			rangePtr->codeOffset, rangePtr->breakOffset);
		NEXT_INST_F0(0, 0);
	    }
	    if (rangePtr->continueOffset == TCL_INDEX_NONE) {
		TRACE_APPEND("%s, loop w/o continue, checking for catch\n",
			StringForResultCode(result));
		goto checkForCatch;
	    }
	    result = TCL_OK;
	    pc = (codePtr->codeStart + rangePtr->continueOffset);
	    TRACE_APPEND("%s, range at %" SIZEd ", new pc %" SIZEd "\n",
		    StringForResultCode(result),
		    rangePtr->codeOffset, rangePtr->continueOffset);
	    NEXT_INST_F0(0, 0);
	}
#ifdef TCL_COMPILE_DEBUG
	if (traceInstructions) {
	    objPtr = Tcl_GetObjResult(interp);
	    if ((result != TCL_ERROR) && (result != TCL_RETURN)) {
		TRACE_APPEND("OTHER RETURN CODE %d, result=\"%.30s\"\n ",
			result, O2S(objPtr));
	    } else {
		TRACE_APPEND("%s, result=\"%.30s\"\n",
			StringForResultCode(result), O2S(objPtr));
	    }
	}
#endif
	goto checkForCatch;

	/*
	 * Division by zero in an expression. Control only reaches this point
	 * by "goto divideByZero".
	 */

    divideByZero:
	Tcl_SetObjResult(interp, Tcl_NewStringObj("divide by zero", -1));
	DECACHE_STACK_INFO();
	Tcl_SetErrorCode(interp, "ARITH", "DIVZERO", "divide by zero", (char *)NULL);
	CACHE_STACK_INFO();
	goto gotError;

    outOfMemory:
	Tcl_SetObjResult(interp, Tcl_NewStringObj("cannot allocate", -1));
	DECACHE_STACK_INFO();
	Tcl_SetErrorCode(interp, "TCL", "MEMORY", (char *)NULL);
	CACHE_STACK_INFO();
	goto gotError;

	/*
	 * Exponentiation of zero by negative number in an expression. Control
	 * only reaches this point by "goto exponOfZero".
	 */

    exponOfZero:
	Tcl_SetObjResult(interp, Tcl_NewStringObj(
		"exponentiation of zero by negative power", -1));
	DECACHE_STACK_INFO();
	Tcl_SetErrorCode(interp, "ARITH", "DOMAIN",
		"exponentiation of zero by negative power", (char *)NULL);
	CACHE_STACK_INFO();

	/*
	 * Almost all error paths feed through here rather than assigning to
	 * result themselves (for a small but consistent saving).
	 */

    gotError:
	result = TCL_ERROR;

	/*
	 * Execution has generated an "exception" such as TCL_ERROR. If the
	 * exception is an error, record information about what was being
	 * executed when the error occurred. Find the closest enclosing catch
	 * range, if any. If no enclosing catch range is found, stop execution
	 * and return the "exception" code.
	 */

    checkForCatch:
	if (iPtr->execEnvPtr->rewind) {
	    goto abnormalReturn;
	}
	if ((result == TCL_ERROR) && !(iPtr->flags & ERR_ALREADY_LOGGED)) {
	    const unsigned char *pcBeg;
	    Tcl_Size xxx1length;

	    bytes = GetSrcInfoForPc(pc, codePtr, &xxx1length, &pcBeg, NULL);
	    DECACHE_STACK_INFO();
	    TclLogCommandInfo(interp, codePtr->source, bytes,
		    bytes ? xxx1length : 0, pcBeg, tosPtr);
	    CACHE_STACK_INFO();
	}
	iPtr->flags &= ~ERR_ALREADY_LOGGED;

	/*
	 * Clear all expansions that may have started after the last
	 * INST_BEGIN_CATCH.
	 */

	while (auxObjList) {
	    if ((catchTop != initCatchTop)
		    && (PTR2INT(*catchTop) >
			PTR2INT(auxObjList->internalRep.twoPtrValue.ptr2))) {
		break;
	    }
	    POP_TAUX_OBJ();
	}

	/*
	 * We must not catch if the script in progress has been canceled with
	 * the TCL_CANCEL_UNWIND flag. Instead, it blows outwards until we
	 * either hit another interpreter (presumably where the script in
	 * progress has not been canceled) or we get to the top-level. We do
	 * NOT modify the interpreter result here because we know it will
	 * already be set prior to vectoring down to this point in the code.
	 */

	if (TclCanceled(iPtr) && (Tcl_Canceled(interp, 0) == TCL_ERROR)) {
#ifdef TCL_COMPILE_DEBUG
	    if (traceInstructions) {
		fprintf(stdout, "   ... cancel with unwind, returning %s\n",
			StringForResultCode(result));
	    }
#endif
	    goto abnormalReturn;
	}

	/*
	 * We must not catch an exceeded limit. Instead, it blows outwards
	 * until we either hit another interpreter (presumably where the limit
	 * is not exceeded) or we get to the top-level.
	 */

	if (TclLimitExceeded(iPtr->limit)) {
#ifdef TCL_COMPILE_DEBUG
	    if (traceInstructions) {
		fprintf(stdout, "   ... limit exceeded, returning %s\n",
			StringForResultCode(result));
	    }
#endif
	    goto abnormalReturn;
	}
	if (catchTop == initCatchTop) {
#ifdef TCL_COMPILE_DEBUG
	    if (traceInstructions) {
		fprintf(stdout, "   ... no enclosing catch, returning %s\n",
			StringForResultCode(result));
	    }
#endif
	    goto abnormalReturn;
	}
	rangePtr = GetExceptRangeForPc(pc, TCL_ERROR, codePtr);
	if (rangePtr == NULL) {
	    /*
	     * This is only possible when compiling a [catch] that sends its
	     * script to INST_EVAL. Cannot correct the compiler without
	     * breaking compat with previous .tbc compiled scripts.
	     */

#ifdef TCL_COMPILE_DEBUG
	    if (traceInstructions) {
		fprintf(stdout, "   ... no enclosing catch, returning %s\n",
			StringForResultCode(result));
	    }
#endif
	    goto abnormalReturn;
	}

	/*
	 * A catch exception range (rangePtr) was found to handle an
	 * "exception". It was found either by checkForCatch just above or by
	 * an instruction during break, continue, or error processing. Jump to
	 * its catchOffset after unwinding the operand stack to the depth it
	 * had when starting to execute the range's catch command.
	 */

    processCatch:
	while (CURR_DEPTH > PTR2INT(*catchTop)) {
	    valuePtr = POP_OBJECT();
	    TclDecrRefCount(valuePtr);
	}
#ifdef TCL_COMPILE_DEBUG
	if (traceInstructions) {
	    fprintf(stdout, "  ... found catch at %" SIZEd ", catchTop=%" SIZEd ", "
		    "unwound to %" SIZEd ", new pc %" SIZEd "\n",
		    rangePtr->codeOffset, (Tcl_Size) (catchTop - initCatchTop - 1),
		    PTR2INT(*catchTop), rangePtr->catchOffset);
	}
#endif
	pc = (codePtr->codeStart + rangePtr->catchOffset);
	NEXT_INST_F0(0, 0);	/* Restart the execution loop at pc. */

	/*
	 * end of infinite loop dispatching on instructions.
	 */

	/*
	 * Done or abnormal return code. Restore the stack to state it had when
	 * starting to execute the ByteCode. Panic if the stack is below the
	 * initial level.
	 */

    abnormalReturn:
	TCL_DTRACE_INST_LAST();

	/*
	 * Clear all expansions and same-level NR calls.
	 *
	 * Note that expansion markers have a NULL type; avoid removing other
	 * markers.
	 */

	while (auxObjList) {
	    POP_TAUX_OBJ();
	}
	while (tosPtr > initTosPtr) {
	    objPtr = POP_OBJECT();
	    Tcl_DecrRefCount(objPtr);
	}

	if (tosPtr < initTosPtr) {
#ifdef TCL_COMPILE_DEBUG
	    fprintf(stderr,
		    "\nTclNRExecuteByteCode: abnormal return at pc %" SIZEd ": "
		    "stack top %" SIZEd " < entry stack top %d\n",
		    PC_REL, CURR_DEPTH, 0);
#endif
	    Tcl_Panic("TclNRExecuteByteCode execution failure: end stack top < start stack top");
	}
	CLANG_ASSERT(bcFramePtr);
    }

    iPtr->cmdFramePtr = bcFramePtr->nextPtr;
    TclReleaseByteCode(codePtr);
    TclStackFree(interp, TD);	/* free my stack */

    return result;

    /*
     * INST_START_CMD failure case removed where it doesn't bother that much
     *
     * Remark that if the interpreter is marked for deletion its compileEpoch
     * is modified, so that the epoch check also verifies that the interp is
     * not deleted. If no outside call has been made since the last check, it
     * is safe to omit the check.

     * case INST_START_CMD:
     */

  instStartCmdFailed:
    if (TclInterpReady(interp) == TCL_ERROR) {
	goto gotError;
    }

    /*
     * We used to switch to direct eval; for NRE-awareness we now compile and
     * eval the command so that this evaluation does not add a new TEBC
     * instance. Bug [2910748], bug [fa6bf38d07]
     *
     * TODO: recompile, search this command and eval a code starting from,
     * so that this evaluation does not add a new TEBC instance without
     * NRE-trampoline.
     */

    codePtr->flags |= TCL_BYTECODE_RECOMPILE;
    Tcl_Size xxx1length = 0;
    const char *bytes = GetSrcInfoForPc(pc, codePtr, &xxx1length, NULL, NULL);
    unsigned offset = TclGetUInt4AtPtr(pc + 1);
    pc += offset - 1;
    assert(bytes);
    PUSH_OBJECT(Tcl_NewStringObj(bytes, xxx1length));
    goto instEvalStk;
}

#undef codePtr
#undef iPtr
#undef bcFramePtr
#undef initCatchTop
#undef initTosPtr
#undef auxObjList
#undef catchTop
#undef TCONST
#undef esPtr

static int
FinalizeOONext(
    void *data[],
    Tcl_Interp *interp,
    int result)
{
    Interp *iPtr = (Interp *) interp;
    CallContext *contextPtr = (CallContext *)data[1];

    /*
     * Reset the variable lookup frame.
     */

    iPtr->varFramePtr = (CallFrame *)data[0];

    /*
     * Restore the call chain context index as we've finished the inner invoke
     * and want to operate in the outer context again.
     */

    contextPtr->index = PTR2INT(data[2]);
    contextPtr->skip = PTR2INT(data[3]);
    contextPtr->oPtr->flags &= ~FILTER_HANDLING;
    return result;
}

static int
FinalizeOONextFilter(
    void *data[],
    Tcl_Interp *interp,
    int result)
{
    Interp *iPtr = (Interp *) interp;
    CallContext *contextPtr = (CallContext *)data[1];

    /*
     * Reset the variable lookup frame.
     */

    iPtr->varFramePtr = (CallFrame *)data[0];

    /*
     * Restore the call chain context index as we've finished the inner invoke
     * and want to operate in the outer context again.
     */

    contextPtr->index = PTR2INT(data[2]);
    contextPtr->skip = PTR2INT(data[3]);
    contextPtr->oPtr->flags |= FILTER_HANDLING;
    return result;
}

/*
 * WidePwrSmallExpon --
 *
 * Helper to calculate small powers of integers whose result is wide.
 */
static inline Tcl_WideInt
WidePwrSmallExpon(
    Tcl_WideInt w1,
    long exponent)
{
    Tcl_WideInt wResult;

    wResult = w1 * w1;		/* b**2 */
    switch (exponent) {
    case 2:
	break;
    case 3:
	wResult *= w1;		/* b**3 */
	break;
    case 4:
	wResult *= wResult;	/* b**4 */
	break;
    case 5:
	wResult *= wResult;	/* b**4 */
	wResult *= w1;		/* b**5 */
	break;
    case 6:
	wResult *= w1;		/* b**3 */
	wResult *= wResult;	/* b**6 */
	break;
    case 7:
	wResult *= w1;		/* b**3 */
	wResult *= wResult;	/* b**6 */
	wResult *= w1;		/* b**7 */
	break;
    case 8:
	wResult *= wResult;	/* b**4 */
	wResult *= wResult;	/* b**8 */
	break;
    case 9:
	wResult *= wResult;	/* b**4 */
	wResult *= wResult;	/* b**8 */
	wResult *= w1;		/* b**9 */
	break;
    case 10:
	wResult *= wResult;	/* b**4 */
	wResult *= w1;		/* b**5 */
	wResult *= wResult;	/* b**10 */
	break;
    case 11:
	wResult *= wResult;	/* b**4 */
	wResult *= w1;		/* b**5 */
	wResult *= wResult;	/* b**10 */
	wResult *= w1;		/* b**11 */
	break;
    case 12:
	wResult *= w1;		/* b**3 */
	wResult *= wResult;	/* b**6 */
	wResult *= wResult;	/* b**12 */
	break;
    case 13:
	wResult *= w1;		/* b**3 */
	wResult *= wResult;	/* b**6 */
	wResult *= wResult;	/* b**12 */
	wResult *= w1;		/* b**13 */
	break;
    case 14:
	wResult *= w1;		/* b**3 */
	wResult *= wResult;	/* b**6 */
	wResult *= w1;		/* b**7 */
	wResult *= wResult;	/* b**14 */
	break;
    case 15:
	wResult *= w1;		/* b**3 */
	wResult *= wResult;	/* b**6 */
	wResult *= w1;		/* b**7 */
	wResult *= wResult;	/* b**14 */
	wResult *= w1;		/* b**15 */
	break;
    case 16:
	wResult *= wResult;	/* b**4 */
	wResult *= wResult;	/* b**8 */
	wResult *= wResult;	/* b**16 */
	break;
    }
    return wResult;
}
/*
 *----------------------------------------------------------------------
 *
 * ExecuteExtendedBinaryMathOp, ExecuteExtendedUnaryMathOp --
 *
 *	These functions do advanced math for binary and unary operators
 *	respectively, so that the main TEBC code does not bear the cost of
 *	them.
 *
 * Results:
 *	A Tcl_Obj* result, or a NULL (in which case valuePtr is updated to
 *	hold the result value), or one of the special flag values
 *	GENERAL_ARITHMETIC_ERROR, EXPONENT_OF_ZERO or DIVIDED_BY_ZERO. The
 *	latter two signify a zero value raised to a negative power or a value
 *	divided by zero, respectively. With GENERAL_ARITHMETIC_ERROR, all
 *	error information will have already been reported in the interpreter
 *	result.
 *
 * Side effects:
 *	May update the Tcl_Obj indicated valuePtr if it is unshared. Will
 *	return a NULL when that happens.
 *
 *----------------------------------------------------------------------
 */

static Tcl_Obj *
ExecuteExtendedBinaryMathOp(
    Tcl_Interp *interp,		/* Where to report errors. */
    int opcode,			/* What operation to perform. */
    Tcl_Obj **constants,	/* The execution environment's constants. */
    Tcl_Obj *valuePtr,		/* The first operand on the stack. */
    Tcl_Obj *value2Ptr)		/* The second operand on the stack. */
{
#define WIDE_RESULT(w) \
    if (Tcl_IsShared(valuePtr)) {					\
	return Tcl_NewWideIntObj(w);					\
    } else {								\
	TclSetIntObj(valuePtr, (w));					\
	return NULL;							\
    }
#define BIG_RESULT(b) \
    if (Tcl_IsShared(valuePtr)) {					\
	return Tcl_NewBignumObj(b);					\
    } else {								\
	Tcl_SetBignumObj(valuePtr, (b));				\
	return NULL;							\
    }
#define DOUBLE_RESULT(d) \
    if (Tcl_IsShared(valuePtr)) {					\
	TclNewDoubleObj(objResultPtr, (d));				\
	return objResultPtr;						\
    } else {								\
	Tcl_SetDoubleObj(valuePtr, (d));				\
	return NULL;							\
    }

    int type1, type2;
    void *ptr1, *ptr2;
    double d1, d2, dResult;
    Tcl_WideInt w1, w2, wResult;
    mp_int big1, big2, bigResult, bigRemainder;
    Tcl_Obj *objResultPtr;
    int invalid, zero;
    int shift;
    mp_err err;

    (void) GetNumberFromObj(NULL, valuePtr, &ptr1, &type1);
    (void) GetNumberFromObj(NULL, value2Ptr, &ptr2, &type2);

    switch (opcode) {
    case INST_MOD:
	/* TODO: Attempts to re-use unshared operands on stack */

	w2 = 0;			/* silence gcc warning */
	if (type2 == TCL_NUMBER_INT) {
	    w2 = *((const Tcl_WideInt *)ptr2);
	    if (w2 == 0) {
		return DIVIDED_BY_ZERO;
	    }
	    if ((w2 == 1) || (w2 == -1)) {
		/*
		 * Div. by |1| always yields remainder of 0.
		 */

		return constants[0];
	    }
	}
	if (type1 == TCL_NUMBER_INT) {
	    w1 = *((const Tcl_WideInt *)ptr1);

	    if (w1 == 0) {
		/*
		 * 0 % (non-zero) always yields remainder of 0.
		 */

		return constants[0];
	    }
	    if (type2 == TCL_NUMBER_INT) {
		Tcl_WideInt wQuotient, wRemainder;
		w2 = *((const Tcl_WideInt *)ptr2);
		wQuotient = w1 / w2;

		/*
		 * Force Tcl's integer division rules.
		 * TODO: examine for logic simplification
		 */

		if (((wQuotient < 0)
			|| ((wQuotient == 0)
			&& ((w1 < 0 && w2 > 0)
			|| (w1 > 0 && w2 < 0))))
			&& (wQuotient * w2 != w1)) {
		    wQuotient -= 1;
		}
		wRemainder = (Tcl_WideInt)((Tcl_WideUInt)w1 -
			(Tcl_WideUInt)w2*(Tcl_WideUInt)wQuotient);
		WIDE_RESULT(wRemainder);
	    }

	    Tcl_TakeBignumFromObj(NULL, value2Ptr, &big2);

	    /* TODO: internals intrusion */
	    if ((w1 > ((Tcl_WideInt)0)) ^ !mp_isneg(&big2)) {
		/*
		 * Arguments are opposite sign; remainder is sum.
		 */

		err = mp_init_i64(&big1, w1);
		if (err == MP_OKAY) {
		    err = mp_add(&big2, &big1, &big2);
		    mp_clear(&big1);
		}
		if (err != MP_OKAY) {
		    return OUT_OF_MEMORY;
		}
		BIG_RESULT(&big2);
	    }

	    /*
	     * Arguments are same sign; remainder is first operand.
	     */

	    mp_clear(&big2);
	    return NULL;
	}
	Tcl_GetBignumFromObj(NULL, valuePtr, &big1);
	Tcl_GetBignumFromObj(NULL, value2Ptr, &big2);
	err = mp_init_multi(&bigResult, &bigRemainder, (void *)NULL);
	if (err == MP_OKAY) {
	    err = mp_div(&big1, &big2, &bigResult, &bigRemainder);
	}
	if ((err == MP_OKAY) && !mp_iszero(&bigRemainder) && (bigRemainder.sign != big2.sign)) {
	    /*
	     * Convert to Tcl's integer division rules.
	     */

	    if ((mp_sub_d(&bigResult, 1, &bigResult) != MP_OKAY)
		    || (mp_add(&bigRemainder, &big2, &bigRemainder) != MP_OKAY)) {
		return OUT_OF_MEMORY;
	    }
	}
	err = mp_copy(&bigRemainder, &bigResult);
	mp_clear(&bigRemainder);
	mp_clear(&big1);
	mp_clear(&big2);
	if (err != MP_OKAY) {
	    return OUT_OF_MEMORY;
	}
	BIG_RESULT(&bigResult);

    case INST_LSHIFT:
    case INST_RSHIFT: {
	/*
	 * Reject negative shift argument.
	 */

	switch (type2) {
	case TCL_NUMBER_INT:
	    invalid = (*((const Tcl_WideInt *)ptr2) < 0);
	    break;
	case TCL_NUMBER_BIG:
	    Tcl_TakeBignumFromObj(NULL, value2Ptr, &big2);
	    invalid = mp_isneg(&big2);
	    mp_clear(&big2);
	    break;
	default:
	    TCL_UNREACHABLE();
	}
	if (invalid) {
	    Tcl_SetObjResult(interp, Tcl_NewStringObj(
		    "negative shift argument", -1));
	    return GENERAL_ARITHMETIC_ERROR;
	}

	/*
	 * Zero shifted any number of bits is still zero.
	 */

	if ((type1==TCL_NUMBER_INT) && (*((const Tcl_WideInt *)ptr1) == 0)) {
	    return constants[0];
	}

	if (opcode == INST_LSHIFT) {
	    /*
	     * Large left shifts create integer overflow.
	     *
	     * BEWARE! Can't use Tcl_GetIntFromObj() here because that
	     * converts values in the (unsigned) range to their signed int
	     * counterparts, leading to incorrect results.
	     */

	    if ((type2 != TCL_NUMBER_INT)
		    || (*((const Tcl_WideInt *)ptr2) > INT_MAX)) {
		/*
		 * Technically, we could hold the value (1 << (INT_MAX+1)) in
		 * an mp_int, but since we're using mp_mul_2d() to do the
		 * work, and it takes only an int argument, that's a good
		 * place to draw the line.
		 */

		Tcl_SetObjResult(interp, Tcl_NewStringObj(
			"integer value too large to represent", -1));
		return GENERAL_ARITHMETIC_ERROR;
	    }
	    shift = (int)(*((const Tcl_WideInt *)ptr2));

	    /*
	     * Handle shifts within the native wide range.
	     */

	    if ((type1 == TCL_NUMBER_INT)
		    && ((size_t)shift < CHAR_BIT*sizeof(Tcl_WideInt))) {
		w1 = *((const Tcl_WideInt *)ptr1);
		if (!((w1 > 0 ? w1 : ~w1) & -(
			((Tcl_WideUInt)1) << (CHAR_BIT*sizeof(Tcl_WideInt) - 1 - shift)))) {
		    WIDE_RESULT((Tcl_WideUInt)w1 << shift);
		}
	    }
	} else {
	    /*
	     * Quickly force large right shifts to 0 or -1.
	     */

	    if ((type2 != TCL_NUMBER_INT)
		    || (*(const Tcl_WideInt *)ptr2 > INT_MAX)) {
		/*
		 * Again, technically, the value to be shifted could be an
		 * mp_int so huge that a right shift by (INT_MAX+1) bits could
		 * not take us to the result of 0 or -1, but since we're using
		 * mp_div_2d to do the work, and it takes only an int
		 * argument, we draw the line there.
		 */

		switch (type1) {
		case TCL_NUMBER_INT:
		    zero = (*(const Tcl_WideInt *)ptr1 > 0);
		    break;
		case TCL_NUMBER_BIG:
		    Tcl_TakeBignumFromObj(NULL, valuePtr, &big1);
		    zero = !mp_isneg(&big1);
		    mp_clear(&big1);
		    break;
		default:
		    TCL_UNREACHABLE();
		}
		if (zero) {
		    return constants[0];
		}
		WIDE_RESULT(-1);
	    }
	    shift = (int)(*(const Tcl_WideInt *)ptr2);

	    /*
	     * Handle shifts within the native wide range.
	     */

	    if (type1 == TCL_NUMBER_INT) {
		w1 = *(const Tcl_WideInt *)ptr1;
		if ((size_t)shift >= CHAR_BIT*sizeof(Tcl_WideInt)) {
		    if (w1 >= 0) {
			return constants[0];
		    }
		    WIDE_RESULT(-1);
		}
		WIDE_RESULT(w1 >> shift);
	    }
	}

	Tcl_TakeBignumFromObj(NULL, valuePtr, &big1);

	err = mp_init(&bigResult);
	if (err == MP_OKAY) {
	    if (opcode == INST_LSHIFT) {
		err = mp_mul_2d(&big1, shift, &bigResult);
	    } else {
		err = mp_signed_rsh(&big1, shift, &bigResult);
	    }
	}
	if (err != MP_OKAY) {
	    return OUT_OF_MEMORY;
	}
	mp_clear(&big1);
	BIG_RESULT(&bigResult);
    }

    case INST_BITOR:
    case INST_BITXOR:
    case INST_BITAND:
	if ((type1 != TCL_NUMBER_INT) || (type2 != TCL_NUMBER_INT)) {
	    Tcl_TakeBignumFromObj(NULL, valuePtr, &big1);
	    Tcl_TakeBignumFromObj(NULL, value2Ptr, &big2);

	    err = mp_init(&bigResult);

	    if (err == MP_OKAY) {
		switch (opcode) {
		case INST_BITAND:
		    err = mp_and(&big1, &big2, &bigResult);
		    break;
		case INST_BITOR:
		    err = mp_or(&big1, &big2, &bigResult);
		    break;
		case INST_BITXOR:
		    err = mp_xor(&big1, &big2, &bigResult);
		    break;
		default:
		    TCL_UNREACHABLE();
		}
	    }
	    if (err != MP_OKAY) {
		return OUT_OF_MEMORY;
	    }

	    mp_clear(&big1);
	    mp_clear(&big2);
	    BIG_RESULT(&bigResult);
	}

	w1 = *((const Tcl_WideInt *)ptr1);
	w2 = *((const Tcl_WideInt *)ptr2);

	switch (opcode) {
	case INST_BITAND:
	    wResult = w1 & w2;
	    break;
	case INST_BITOR:
	    wResult = w1 | w2;
	    break;
	case INST_BITXOR:
	    wResult = w1 ^ w2;
	    break;
	default:
	    TCL_UNREACHABLE();
	}
	WIDE_RESULT(wResult);

    case INST_EXPON: {
	int oddExponent = 0, negativeExponent = 0;
	unsigned short base;

	if ((type1 == TCL_NUMBER_DOUBLE) || (type2 == TCL_NUMBER_DOUBLE)) {
	    Tcl_GetDoubleFromObj(NULL, valuePtr, &d1);
	    Tcl_GetDoubleFromObj(NULL, value2Ptr, &d2);

	    if (d1==0.0 && d2<0.0) {
		return EXPONENT_OF_ZERO;
	    }
	    dResult = pow(d1, d2);
	    goto doubleResult;
	}
	w1 = w2 = 0; /* to silence compiler warning (maybe-uninitialized) */
	if (type2 == TCL_NUMBER_INT) {
	    w2 = *((const Tcl_WideInt *) ptr2);
	    if (w2 == 0) {
		/*
		 * Anything to the zero power is 1.
		 */

		return constants[1];
	    } else if (w2 == 1) {
		/*
		 * Anything to the first power is itself
		 */

		return NULL;
	    }

	    negativeExponent = (w2 < 0);
	    oddExponent = (int)w2 & 1;
	} else {
	    Tcl_TakeBignumFromObj(NULL, value2Ptr, &big2);
	    negativeExponent = mp_isneg(&big2);
	    err = mp_mod_2d(&big2, 1, &big2);
	    oddExponent = (err == MP_OKAY) && !mp_iszero(&big2);
	    mp_clear(&big2);
	}

	if (type1 == TCL_NUMBER_INT) {
	    w1 = *((const Tcl_WideInt *)ptr1);

	    if (negativeExponent) {
		switch (w1) {
		case 0:
		    /*
		     * Zero to a negative power is div by zero error.
		     */

		    return EXPONENT_OF_ZERO;
		case -1:
		    if (oddExponent) {
			WIDE_RESULT(-1);
		    }
		    TCL_FALLTHROUGH();
		case 1:
		    /*
		     * 1 to any power is 1.
		     */

		    return constants[1];
		}
	    }
	}
	if (negativeExponent) {
	    /*
	     * Integers with magnitude greater than 1 raise to a negative
	     * power yield the answer zero (see TIP 123).
	     */
	    return constants[0];
	}

	if (type1 != TCL_NUMBER_INT) {
	    goto overflowExpon;
	}

	switch (w1) {
	case 0:
	    /*
	     * Zero to a positive power is zero.
	     */

	    return constants[0];
	case 1:
	    /*
	     * 1 to any power is 1.
	     */

	    return constants[1];
	case -1:
	    if (!oddExponent) {
		return constants[1];
	    }
	    WIDE_RESULT(-1);
	}

	/*
	 * We refuse to accept exponent arguments that exceed one mp_digit
	 * which means the max exponent value is 2**28-1 = 0x0FFFFFFF =
	 * 268435455, which fits into a signed 32 bit int which is within the
	 * range of the Tcl_WideInt type. This means any numeric Tcl_Obj value
	 * not using TCL_NUMBER_INT type must hold a value larger than we
	 * accept.
	 */

	if (type2 != TCL_NUMBER_INT) {
	    Tcl_SetObjResult(interp, Tcl_NewStringObj(
		    "exponent too large", -1));
	    return GENERAL_ARITHMETIC_ERROR;
	}

	/* From here (up to overflowExpon) w1 and exponent w2 are wide-int's. */
	assert(type1 == TCL_NUMBER_INT && type2 == TCL_NUMBER_INT);

	if (w1 == 2) {
	    /*
	     * Reduce small powers of 2 to shifts.
	     */

	    if ((Tcl_WideUInt)w2 < (Tcl_WideUInt)CHAR_BIT*sizeof(Tcl_WideInt) - 1) {
		WIDE_RESULT(((Tcl_WideInt)1) << (int)w2);
	    }
	    goto overflowExpon;
	}
	if (w1 == -2) {
	    int signum = oddExponent ? -1 : 1;

	    /*
	     * Reduce small powers of 2 to shifts.
	     */

	    if ((Tcl_WideUInt)w2 < CHAR_BIT * sizeof(Tcl_WideInt) - 1) {
		WIDE_RESULT(signum * (((Tcl_WideInt)1) << (int) w2));
	    }
	    goto overflowExpon;
	}
	if (w2 - 2 < (long)MaxBase64Size
		&& w1 <=  MaxBase64[w2 - 2]
		&& w1 >= -MaxBase64[w2 - 2]) {
	    /*
	     * Small powers of integers whose result is wide.
	     */
	    wResult = WidePwrSmallExpon(w1, (long)w2);

	    WIDE_RESULT(wResult);
	}

	/*
	 * Handle cases of powers > 16 that still fit in a 64-bit word by
	 * doing table lookup.
	 */

	if (w1 - 3 >= 0 && w1 - 2 < (long)Exp64IndexSize
		&& w2 - 2 < (long)(Exp64ValueSize + MaxBase64Size)) {
	    base = Exp64Index[w1 - 3]
		    + (unsigned short) (w2 - 2 - MaxBase64Size);
	    if (base < Exp64Index[w1 - 2]) {
		/*
		 * 64-bit number raised to intermediate power, done by
		 * table lookup.
		 */

		WIDE_RESULT(Exp64Value[base]);
	    }
	}

	if (-w1 - 3 >= 0 && -w1 - 2 < (long)Exp64IndexSize
		&& w2 - 2 < (long)(Exp64ValueSize + MaxBase64Size)) {
	    base = Exp64Index[-w1 - 3]
		    + (unsigned short) (w2 - 2 - MaxBase64Size);
	    if (base < Exp64Index[-w1 - 2]) {
		/*
		 * 64-bit number raised to intermediate power, done by
		 * table lookup.
		 */

		wResult = oddExponent ? -Exp64Value[base] : Exp64Value[base];
		WIDE_RESULT(wResult);
	    }
	}

    overflowExpon:

	if ((TclGetWideIntFromObj(NULL, value2Ptr, &w2) != TCL_OK)
		|| !TclHasInternalRep(value2Ptr, &tclIntType)
		|| (Tcl_WideUInt)w2 >= (1<<28)) {
	    Tcl_SetObjResult(interp, Tcl_NewStringObj(
		    "exponent too large", -1));
	    return GENERAL_ARITHMETIC_ERROR;
	}
	Tcl_TakeBignumFromObj(NULL, valuePtr, &big1);
	err = mp_init(&bigResult);
	if (err == MP_OKAY) {
	    /* Don't use "mp_expt_n" directly here, it doesn't exist in libtommath 1.2 */
	    err = TclBN_mp_expt_n(&big1, (int)w2, &bigResult);
	}
	if (err != MP_OKAY) {
	    return OUT_OF_MEMORY;
	}
	mp_clear(&big1);
	BIG_RESULT(&bigResult);
    }

    case INST_ADD:
    case INST_SUB:
    case INST_MULT:
    case INST_DIV:
	if ((type1 == TCL_NUMBER_DOUBLE) || (type2 == TCL_NUMBER_DOUBLE)) {
	    /*
	     * At least one of the values is floating-point, so perform
	     * floating point calculations.
	     */

	    Tcl_GetDoubleFromObj(NULL, valuePtr, &d1);
	    Tcl_GetDoubleFromObj(NULL, value2Ptr, &d2);

	    switch (opcode) {
	    case INST_ADD:
		dResult = d1 + d2;
		break;
	    case INST_SUB:
		dResult = d1 - d2;
		break;
	    case INST_MULT:
		dResult = d1 * d2;
		break;
	    case INST_DIV:
#ifndef IEEE_FLOATING_POINT
		if (d2 == 0.0) {
		    return DIVIDED_BY_ZERO;
		}
#endif
		/*
		 * We presume that we are running with zero-divide unmasked if
		 * we're on an IEEE box. Otherwise, this statement might cause
		 * demons to fly out our noses.
		 */

		dResult = d1 / d2;
		break;
	    default:
		TCL_UNREACHABLE();
	    }

	doubleResult:
#ifndef ACCEPT_NAN
	    /*
	     * Check now for IEEE floating-point error.
	     */

	    if (isnan(dResult)) {
		TclExprFloatError(interp, dResult);
		return GENERAL_ARITHMETIC_ERROR;
	    }
#endif
	    DOUBLE_RESULT(dResult);
	}
	if ((type1 == TCL_NUMBER_INT) && (type2 == TCL_NUMBER_INT)) {
	    w1 = *((const Tcl_WideInt *)ptr1);
	    w2 = *((const Tcl_WideInt *)ptr2);

	    switch (opcode) {
	    case INST_ADD:
		wResult = (Tcl_WideInt)((Tcl_WideUInt)w1 + (Tcl_WideUInt)w2);
		if ((type1 == TCL_NUMBER_INT) || (type2 == TCL_NUMBER_INT)) {
		    /*
		     * Check for overflow.
		     */

		    if (Overflowing(w1, w2, wResult)) {
			goto overflowBasic;
		    }
		}
		break;

	    case INST_SUB:
		wResult = (Tcl_WideInt)((Tcl_WideUInt)w1 - (Tcl_WideUInt)w2);
		if ((type1 == TCL_NUMBER_INT) || (type2 == TCL_NUMBER_INT)) {
		    /*
		     * Must check for overflow. The macro tests for overflows
		     * in sums by looking at the sign bits. As we have a
		     * subtraction here, we are adding -w2. As -w2 could in
		     * turn overflow, we test with ~w2 instead: it has the
		     * opposite sign bit to w2 so it does the job. Note that
		     * the only "bad" case (w2==0) is irrelevant for this
		     * macro, as in that case w1 and wResult have the same
		     * sign and there is no overflow anyway.
		     */

		    if (Overflowing(w1, ~w2, wResult)) {
			goto overflowBasic;
		    }
		}
		break;

	    case INST_MULT:
		if ((w1 < INT_MIN) || (w1 > INT_MAX) || (w2 < INT_MIN) || (w2 > INT_MAX)) {
		    goto overflowBasic;
		}
		wResult = w1 * w2;
		break;

	    case INST_DIV:
		if (w2 == 0) {
		    return DIVIDED_BY_ZERO;
		}

		/*
		 * Need a bignum to represent (WIDE_MIN / -1)
		 */

		if ((w1 == WIDE_MIN) && (w2 == -1)) {
		    goto overflowBasic;
		}
		wResult = w1 / w2;

		/*
		 * Force Tcl's integer division rules.
		 * TODO: examine for logic simplification
		 */

		if (((wResult < 0) || ((wResult == 0) &&
			((w1 < 0 && w2 > 0) || (w1 > 0 && w2 < 0)))) &&
			(wResult*w2 != w1)) {
		    wResult -= 1;
		}
		break;

	    default:
		TCL_UNREACHABLE();
	    }

	    WIDE_RESULT(wResult);
	}

    overflowBasic:
	Tcl_TakeBignumFromObj(NULL, valuePtr, &big1);
	Tcl_TakeBignumFromObj(NULL, value2Ptr, &big2);
	err = mp_init(&bigResult);
	if (err == MP_OKAY) {
	    switch (opcode) {
	    case INST_ADD:
		err = mp_add(&big1, &big2, &bigResult);
		break;
	    case INST_SUB:
		err = mp_sub(&big1, &big2, &bigResult);
		break;
	    case INST_MULT:
		err = mp_mul(&big1, &big2, &bigResult);
		break;
	    case INST_DIV:
		if (mp_iszero(&big2)) {
		    mp_clear(&big1);
		    mp_clear(&big2);
		    mp_clear(&bigResult);
		    return DIVIDED_BY_ZERO;
		}
		err = mp_init(&bigRemainder);
		if (err == MP_OKAY) {
		    err = mp_div(&big1, &big2, &bigResult, &bigRemainder);
		}
		/* TODO: internals intrusion */
		if (!mp_iszero(&bigRemainder)
			&& (bigRemainder.sign != big2.sign)) {
		    /*
		     * Convert to Tcl's integer division rules.
		     */

		    err = mp_sub_d(&bigResult, 1, &bigResult);
		    if (err == MP_OKAY) {
			err = mp_add(&bigRemainder, &big2, &bigRemainder);
		    }
		}
		mp_clear(&bigRemainder);
		break;
	    }
	}
	mp_clear(&big1);
	mp_clear(&big2);
	BIG_RESULT(&bigResult);
    default:
	Tcl_Panic("unexpected opcode");
	TCL_UNREACHABLE();
    }
}

static Tcl_Obj *
ExecuteExtendedUnaryMathOp(
    int opcode,			/* What operation to perform. */
    Tcl_Obj *valuePtr)		/* The operand on the stack. */
{
    void *ptr = NULL;
    int type;
    Tcl_WideInt w;
    mp_int big;
    Tcl_Obj *objResultPtr;
    mp_err err = MP_OKAY;

    (void) GetNumberFromObj(NULL, valuePtr, &ptr, &type);

    switch (opcode) {
    case INST_BITNOT:
	if (type == TCL_NUMBER_INT) {
	    w = *((const Tcl_WideInt *) ptr);
	    WIDE_RESULT(~w);
	}
	Tcl_TakeBignumFromObj(NULL, valuePtr, &big);
	/* ~a = - a - 1 */
	err = mp_neg(&big, &big);
	if (err == MP_OKAY) {
	    err = mp_sub_d(&big, 1, &big);
	}
	if (err != MP_OKAY) {
	    return OUT_OF_MEMORY;
	}
	BIG_RESULT(&big);
    case INST_UMINUS:
	switch (type) {
	case TCL_NUMBER_DOUBLE:
	    DOUBLE_RESULT(-(*((const double *) ptr)));
	case TCL_NUMBER_INT:
	    w = *((const Tcl_WideInt *) ptr);
	    if (w != WIDE_MIN) {
		WIDE_RESULT(-w);
	    }
	    err = mp_init_i64(&big, w);
	    if (err != MP_OKAY) {
		return OUT_OF_MEMORY;
	    }
	    break;
	default:
	    Tcl_TakeBignumFromObj(NULL, valuePtr, &big);
	}
	err = mp_neg(&big, &big);
	if (err != MP_OKAY) {
	    return OUT_OF_MEMORY;
	}
	BIG_RESULT(&big);
    default:
	Tcl_Panic("unexpected opcode");
	TCL_UNREACHABLE();
    }
}
#undef WIDE_RESULT
#undef BIG_RESULT
#undef DOUBLE_RESULT

/*
 *----------------------------------------------------------------------
 *
 * CompareTwoNumbers --
 *
 *	This function compares a pair of numbers in Tcl_Objs. Each argument
 *	must already be known to be numeric and not NaN.
 *
 * Results:
 *	One of MP_LT, MP_EQ or MP_GT, depending on whether valuePtr is less
 *	than, equal to, or greater than value2Ptr (respectively).
 *
 * Side effects:
 *	None, provided both values are numeric.
 *
 *----------------------------------------------------------------------
 */

int
TclCompareTwoNumbers(
    Tcl_Obj *valuePtr,
    Tcl_Obj *value2Ptr)
{
    int type1 = TCL_NUMBER_NAN, type2 = TCL_NUMBER_NAN, compare;
    void *ptr1, *ptr2;
    mp_int big1, big2;
    double d1, d2, tmp;
    Tcl_WideInt w1, w2;

    (void) GetNumberFromObj(NULL, valuePtr, &ptr1, &type1);
    (void) GetNumberFromObj(NULL, value2Ptr, &ptr2, &type2);

    switch (type1) {
    case TCL_NUMBER_INT:
	w1 = *((const Tcl_WideInt *)ptr1);
	switch (type2) {
	case TCL_NUMBER_INT:
	    w2 = *((const Tcl_WideInt *)ptr2);
	wideCompare:
	    return (w1 < w2) ? MP_LT : ((w1 > w2) ? MP_GT : MP_EQ);
	case TCL_NUMBER_DOUBLE:
	    d2 = *((const double *)ptr2);
	    d1 = (double) w1;

	    /*
	     * If the double has a fractional part, or if the Tcl_WideInt can be
	     * converted to double without loss of precision, then compare as
	     * doubles.
	     */

	    if (DBL_MANT_DIG > CHAR_BIT*sizeof(Tcl_WideInt) || w1 == (Tcl_WideInt)d1
		    || modf(d2, &tmp) != 0.0) {
		goto doubleCompare;
	    }

	    /*
	     * Otherwise, to make comparision based on full precision, need to
	     * convert the double to a suitably sized integer.
	     *
	     * Need this to get comparsions like
	     *	  expr 20000000000000003 < 20000000000000004.0
	     * right. Converting the first argument to double will yield two
	     * double values that are equivalent within double precision.
	     * Converting the double to an integer gets done exactly, then
	     * integer comparison can tell the difference.
	     */

	    if (d2 < (double)WIDE_MIN) {
		return MP_GT;
	    }
	    if (d2 > (double)WIDE_MAX) {
		return MP_LT;
	    }
	    w2 = (Tcl_WideInt)d2;
	    goto wideCompare;
	case TCL_NUMBER_BIG:
	    Tcl_GetBignumFromObj(NULL, value2Ptr, &big2);
	    if (mp_isneg(&big2)) {
		compare = MP_GT;
	    } else {
		compare = MP_LT;
	    }
	    mp_clear(&big2);
	    return compare;
	default:
	    TCL_UNREACHABLE();
	}

    case TCL_NUMBER_DOUBLE:
	d1 = *((const double *)ptr1);
	switch (type2) {
	case TCL_NUMBER_DOUBLE:
	    d2 = *((const double *)ptr2);
	doubleCompare:
	    return (d1 < d2) ? MP_LT : ((d1 > d2) ? MP_GT : MP_EQ);
	case TCL_NUMBER_INT:
	    w2 = *((const Tcl_WideInt *)ptr2);
	    d2 = (double) w2;
	    if (DBL_MANT_DIG > CHAR_BIT*sizeof(Tcl_WideInt)
		    || w2 == (Tcl_WideInt)d2 || modf(d1, &tmp) != 0.0) {
		goto doubleCompare;
	    }
	    if (d1 < (double)WIDE_MIN) {
		return MP_LT;
	    }
	    if (d1 > (double)WIDE_MAX) {
		return MP_GT;
	    }
	    w1 = (Tcl_WideInt)d1;
	    goto wideCompare;
	case TCL_NUMBER_BIG:
	    if (isinf(d1)) {
		return (d1 > 0.0) ? MP_GT : MP_LT;
	    }
	    Tcl_GetBignumFromObj(NULL, value2Ptr, &big2);
	    if ((d1 < (double)WIDE_MAX) && (d1 > (double)WIDE_MIN)) {
		if (mp_isneg(&big2)) {
		    compare = MP_GT;
		} else {
		    compare = MP_LT;
		}
		mp_clear(&big2);
		return compare;
	    }
	    if (DBL_MANT_DIG > CHAR_BIT*sizeof(Tcl_WideInt)
		    && modf(d1, &tmp) != 0.0) {
		d2 = TclBignumToDouble(&big2);
		mp_clear(&big2);
		goto doubleCompare;
	    }
	    Tcl_InitBignumFromDouble(NULL, d1, &big1);
	    goto bigCompare;
	default:
	    TCL_UNREACHABLE();
	}

    case TCL_NUMBER_BIG:
	Tcl_GetBignumFromObj(NULL, valuePtr, &big1);
	switch (type2) {
	case TCL_NUMBER_INT:
	    compare = mp_cmp_d(&big1, 0);
	    mp_clear(&big1);
	    return compare;
	case TCL_NUMBER_DOUBLE:
	    d2 = *((const double *)ptr2);
	    if (isinf(d2)) {
		compare = (d2 > 0.0) ? MP_LT : MP_GT;
		mp_clear(&big1);
		return compare;
	    }
	    if ((d2 < (double)WIDE_MAX) && (d2 > (double)WIDE_MIN)) {
		compare = mp_cmp_d(&big1, 0);
		mp_clear(&big1);
		return compare;
	    }
	    if (DBL_MANT_DIG > CHAR_BIT*sizeof(Tcl_WideInt)
		    && modf(d2, &tmp) != 0.0) {
		d1 = TclBignumToDouble(&big1);
		mp_clear(&big1);
		goto doubleCompare;
	    }
	    Tcl_InitBignumFromDouble(NULL, d2, &big2);
	    goto bigCompare;
	case TCL_NUMBER_BIG:
	    Tcl_GetBignumFromObj(NULL, value2Ptr, &big2);
	bigCompare:
	    compare = mp_cmp(&big1, &big2);
	    mp_clear(&big1);
	    mp_clear(&big2);
	    return compare;
	default:
	    TCL_UNREACHABLE();
	}
    default:
	Tcl_Panic("unexpected number type");
	TCL_UNREACHABLE();
    }
    return TCL_ERROR;
}

/*
 *----------------------------------------------------------------------
 *
 * ParseArithSeriesArgument --
 *
 *	Helper for GenerateArithSeries() that encapsulates the weird calling of
 *	Tcl_ExprObj() if the value isn't numeric.
 *
 * Results:
 *	TCL_OK if the value was numeric or a numeric-yielding expression, or
 *	TCL_ERROR if not. The variables pointed at by ptrPtr and typePtr will
 *	be updated on OK, the interpreter result on ERROR.
 *
 * Side effects:
 *	Can call Tcl_ExprObj() which can call commands, so arbitrary side
 *	effects are possible. May update the variable pointed at by valuePtr
 *	to contain the expression result.
 *
 *----------------------------------------------------------------------
 */
static inline int
ParseArithSeriesArgument(
    Tcl_Interp *interp,		// The interpreter.
    Tcl_Obj **valuePtr,		// Var holding object reference to parse/update [IN/OUT]
    void **ptrPtr,		// Var to receive ref to number contents [OUT]
    int *typePtr)		// Var to receive number type [OUT]
{
    Tcl_Obj *value = *valuePtr, *tmp;
    if (TclHasInternalRep(value, &tclExprCodeType)
	    || GetNumberFromObj(NULL, value, ptrPtr, typePtr) != TCL_OK) {
	if (Tcl_ExprObj(interp, value, &tmp) != TCL_OK) {
	    return TCL_ERROR;
	}
	// Switch to the object out of the expression.
	Tcl_DecrRefCount(value);
	*valuePtr = value = tmp;
	if (GetNumberFromObj(interp, value, ptrPtr, typePtr) != TCL_OK) {
	    return TCL_ERROR;
	}
    }
    return TCL_OK;
}

/*
 *----------------------------------------------------------------------
 *
 * GenerateArithSeries --
 *
 *	This is the core of the implementation of the INST_ARITH_SERIES opcode,
 *	handling the decoding of the arguments (applying Tcl_ExprObj() if
 *	necessary) before handing off to TclNewArithSeriesObj() to build the
 *	series.
 *
 * Results:
 *	The arithmetic series object (zero refcount) or NULL on error, when a
 *	message will be left in the interpreter result.
 *
 * Side effects:
 *	Can call Tcl_ExprObj() which can call commands, so arbitrary side
 *	effects are possible.
 *
 *----------------------------------------------------------------------
 */
static Tcl_Obj *
GenerateArithSeries(
    Tcl_Interp *interp,		// The interpreter.
    Tcl_Obj *from,		// The from value, or NULL if not supplied.
    Tcl_Obj *to,		// The to value, or NULL if not supplied.
    Tcl_Obj *step,		// The step value, or NULL if not supplied.
    Tcl_Obj *count)		// The count value, or NULL if not supplied.
{
    Tcl_Obj *result = NULL;
    int type, useDoubles = 0;
    void *ptr;

    // Hold explicit references.
    if (from)  {
	Tcl_IncrRefCount(from);
    }
    if (to)    {
	Tcl_IncrRefCount(to);
    }
    if (step)  {
	Tcl_IncrRefCount(step);
    }
    if (count) {
	Tcl_IncrRefCount(count);
    }

    /*
     * Decide whether to request a double series or an int series.
     * Note the calls to Tcl_ExprObj. UGH!
     */

    if (from) {
	if (ParseArithSeriesArgument(interp, &from, &ptr, &type) != TCL_OK) {
	    goto cleanupOnError;
	}
	switch (type) {
	case TCL_NUMBER_DOUBLE:
	    useDoubles = 1;
	    break;
	case TCL_NUMBER_NAN:
	    Tcl_SetObjResult(interp, Tcl_ObjPrintf(
		    "domain error: argument not in valid range"));
	    Tcl_SetErrorCode(interp, "ARITH", "DOMAIN",
		    "domain error: argument not in valid range", NULL);
	    goto cleanupOnError;
	}
    }

    if (to) {
	if (ParseArithSeriesArgument(interp, &to, &ptr, &type) != TCL_OK) {
	    goto cleanupOnError;
	}
	switch (type) {
	case TCL_NUMBER_DOUBLE:
	    useDoubles = 1;
	    break;
	case TCL_NUMBER_NAN:
	    Tcl_SetObjResult(interp, Tcl_ObjPrintf(
		    "cannot use non-numeric floating-point value \"%s\" to "
		    "estimate length of arith-series",
		    TclGetString(to)));
	    Tcl_SetErrorCode(interp, "ARITH", "DOMAIN",
		    "domain error: argument not in valid range", NULL);
	    goto cleanupOnError;
	}
    }

    if (step) {
	if (ParseArithSeriesArgument(interp, &step, &ptr, &type) != TCL_OK) {
	    goto cleanupOnError;
	}
	switch (type) {
	case TCL_NUMBER_DOUBLE:
	    useDoubles = 1;
	    break;
	case TCL_NUMBER_NAN:
	    Tcl_SetObjResult(interp, Tcl_ObjPrintf(
		    "domain error: argument not in valid range"));
	    Tcl_SetErrorCode(interp, "ARITH", "DOMAIN",
		    "domain error: argument not in valid range", NULL);
	    goto cleanupOnError;
	}
    }

    // Convert count to integer if not already
    // Almost the same as above cases except how floats are really handled.
    if (count) {
	if (ParseArithSeriesArgument(interp, &count, &ptr, &type) != TCL_OK) {
	    goto cleanupOnError;
	}
	switch (type) {
	case TCL_NUMBER_DOUBLE: {
	    double dCount = *((const double *) ptr);
	    Tcl_WideInt wCount = (Tcl_WideInt) dCount;
	    if (dCount - wCount == 0.0) {
		Tcl_DecrRefCount(count);
		// Switch to the object holding integer version of the count.
		TclNewIntObj(count, wCount);
		Tcl_IncrRefCount(count);
	    }
	    break;
	}
	case TCL_NUMBER_NAN:
	    Tcl_SetObjResult(interp, Tcl_ObjPrintf(
		    "expected integer but got \"%s\"",
		    TclGetString(count)));
	    Tcl_SetErrorCode(interp, "ARITH", "DOMAIN",
		    "domain error: argument not in valid range", NULL);
	    goto cleanupOnError;
	}
    }

    // Parameters comprehended and normalised. Now construct the series.
    result = TclNewArithSeriesObj(interp, useDoubles, from, to, step, count);

    // Clean up and return.
  cleanupOnError:
    if (count) {
	Tcl_DecrRefCount(count);
    }
    if (step)  {
	Tcl_DecrRefCount(step);
    }
    if (to)    {
	Tcl_DecrRefCount(to);
    }
    if (from)  {
	Tcl_DecrRefCount(from);
    }
    return result;
}

#ifdef TCL_COMPILE_DEBUG
/*
 *----------------------------------------------------------------------
 *
 * PrintByteCodeInfo --
 *
 *	This procedure prints a summary about a bytecode object to stdout. It
 *	is called by TclNRExecuteByteCode when starting to execute the bytecode
 *	object if tclTraceExec has the value 2 or more.
 *
 * Results:
 *	None.
 *
 * Side effects:
 *	None.
 *
 *----------------------------------------------------------------------
 */

static void
PrintByteCodeInfo(
    ByteCode *codePtr)		/* The bytecode whose summary is printed to
				 * stdout. */
{
    Proc *procPtr = codePtr->procPtr;
    Interp *iPtr = (Interp *) *codePtr->interpHandle;

    fprintf(stdout,
	    "\nExecuting ByteCode 0x%p, refCt %" SIZEu ", epoch %" SIZEu ", "
	    "interp 0x%p (epoch %" SIZEu ")\n",
	    codePtr, codePtr->refCount, codePtr->compileEpoch, iPtr,
	    iPtr->compileEpoch);
    fprintf(stdout, "  Source: ");
    TclPrintSource(stdout, codePtr->source, 60);

    fprintf(stdout,
	    "\n  Cmds %" SIZEd ", src %" SIZEd ", inst %" SIZEd ", "
	    "litObjs %" SIZEd ", aux %" SIZEd ", stkDepth %" SIZEd ", "
	    "code/src %.2f\n",
	    codePtr->numCommands, codePtr->numSrcBytes,
	    codePtr->numCodeBytes, codePtr->numLitObjects,
	    codePtr->numAuxDataItems, codePtr->maxStackDepth,
#ifdef TCL_COMPILE_STATS
	    codePtr->numSrcBytes?
		    ((float)codePtr->structureSize)/codePtr->numSrcBytes :
#endif
	    0.0);

#ifdef TCL_COMPILE_STATS
    fprintf(stdout,
	    "  Code %" SIZEu " = header %" SIZEu "+inst %" SIZEd
	    "+litObj %" SIZEu "+exc %" SIZEu "+aux %" SIZEu
	    "+cmdMap %" SIZEd "\n",
	    codePtr->structureSize,
	    offsetof(ByteCode, localCachePtr),
	    codePtr->numCodeBytes,
	    codePtr->numLitObjects * sizeof(Tcl_Obj *),
	    codePtr->numExceptRanges*sizeof(ExceptionRange),
	    codePtr->numAuxDataItems * sizeof(AuxData),
	    codePtr->numCmdLocBytes);
#endif /* TCL_COMPILE_STATS */
    if (procPtr != NULL) {
	fprintf(stdout,
		"  Proc 0x%p, refCt %" SIZEd ", args %" SIZEd ", "
		"compiled locals %" SIZEd "\n",
		procPtr, procPtr->refCount, procPtr->numArgs,
		procPtr->numCompiledLocals);
    }
}
#endif /* TCL_COMPILE_DEBUG */

/*
 *----------------------------------------------------------------------
 *
 * ValidatePcAndStackTop --
 *
 *	This procedure is called by TclNRExecuteByteCode when debugging to
 *	verify that the program counter and stack top are valid during
 *	execution.
 *
 * Results:
 *	None.
 *
 * Side effects:
 *	Prints a message to stderr and panics if either the pc or stack top
 *	are invalid.
 *
 *----------------------------------------------------------------------
 */

#ifdef TCL_COMPILE_DEBUG
static void
ValidatePcAndStackTop(
    ByteCode *codePtr,		/* The bytecode whose summary is printed to
				 * stdout. */
    const unsigned char *pc,	/* Points to first byte of a bytecode
				 * instruction. The program counter. */
    size_t stackTop,		/* Current stack top. Must be between
				 * stackLowerBound and stackUpperBound
				 * (inclusive). */
    int checkStack)		/* 0 if the stack depth check should be
				 * skipped. */
{
    size_t stackUpperBound = codePtr->maxStackDepth;
				/* Greatest legal value for stackTop. */
    size_t relativePc = (size_t) PC_REL;
    size_t codeStart = (size_t)codePtr->codeStart;
    size_t codeEnd = (size_t)
	    (codePtr->codeStart + codePtr->numCodeBytes);
    unsigned char opCode = *pc;

    if ((PTR2UINT(pc) < codeStart) || (PTR2UINT(pc) > codeEnd)) {
	fprintf(stderr, "\nBad instruction pc 0x%p in TclNRExecuteByteCode\n",
		pc);
	Tcl_Panic("TclNRExecuteByteCode execution failure: bad pc");
    }
    if (opCode >= LAST_INST_OPCODE) {
	fprintf(stderr, "\nBad opcode %u at pc %" SIZEu " in TclNRExecuteByteCode\n",
		opCode, relativePc);
	Tcl_Panic("TclNRExecuteByteCode execution failure: bad opcode");
    }
    if (checkStack && (stackTop > stackUpperBound)) {
	Tcl_Size numChars;
	const char *cmd = GetSrcInfoForPc(pc, codePtr, &numChars, NULL, NULL);

	fprintf(stderr, "\nBad stack top %" SIZEu " at pc %" SIZEu " in "
		"TclNRExecuteByteCode (min 0, max %" SIZEu ")",
		stackTop, relativePc, stackUpperBound);
	if (cmd != NULL) {
	    Tcl_Obj *message;

	    TclNewLiteralStringObj(message, "\n executing ");
	    Tcl_IncrRefCount(message);
	    Tcl_AppendLimitedToObj(message, cmd, numChars, 100, NULL);
	    fprintf(stderr, "%s\n", TclGetString(message));
	    Tcl_DecrRefCount(message);
	} else {
	    fprintf(stderr, "\n");
	}
	Tcl_Panic("TclNRExecuteByteCode execution failure: bad stack top");
    }
}
#endif /* TCL_COMPILE_DEBUG */

/*
 *----------------------------------------------------------------------
 *
 * IllegalExprOperandType --
 *
 *	Used by TclNRExecuteByteCode to append an error message to the interp
 *	result when an illegal operand type is detected by an expression
 *	instruction. The argument opndPtr holds the operand object in error.
 *
 * Results:
 *	None.
 *
 * Side effects:
 *	An error message is appended to the interp result.
 *
 *----------------------------------------------------------------------
 */

static void
IllegalExprOperandType(
    Tcl_Interp *interp,		/* Interpreter to which error information
				 * pertains. */
    const char *ord,		/* "first ", "second " or "" */
    const unsigned char *pc,	/* Points to the instruction being executed
				 * when the illegal type was found. */
    Tcl_Obj *opndPtr)		/* Points to the operand holding the value
				 * with the illegal type. */
{
    void *ptr;
    int type;
    const unsigned char opcode = *pc;
    const char *description, *op = "unknown";

    if (opcode == INST_EXPON) {
	op = "**";
    } else if (opcode <= INST_LNOT) {
	op = operatorStrings[opcode - INST_BITOR];
    }

    if (GetNumberFromObj(NULL, opndPtr, &ptr, &type) != TCL_OK) {
	Tcl_Size length;
	if (TclHasInternalRep(opndPtr, &tclDictType)) {
	    Tcl_DictObjSize(NULL, opndPtr, &length);
	    if (length > 0) {
	    listRep:
		Tcl_SetObjResult(interp, Tcl_ObjPrintf(
			"cannot use a list as %soperand of \"%s\"", ord, op));
		Tcl_SetErrorCode(interp, "ARITH", "DOMAIN", "list", (char *)NULL);
		return;
	    }
	}
	Tcl_ObjTypeLengthProc *lengthProc = TclObjTypeHasProc(opndPtr, lengthProc);
	Tcl_Size objcPtr;
	Tcl_Obj **objvPtr;
	if ((lengthProc && lengthProc(opndPtr) > 1)
		|| ((TclMaxListLength(TclGetString(opndPtr), TCL_INDEX_NONE, NULL) > 1)
		&& (Tcl_ListObjGetElements(NULL, opndPtr, &objcPtr, &objvPtr) == TCL_OK))) {
	    goto listRep;
	}
	description = "non-numeric string";
    } else if (type == TCL_NUMBER_NAN) {
	description = "non-numeric floating-point value";
    } else if (type == TCL_NUMBER_DOUBLE) {
	description = "floating-point value";
    } else {
	/* TODO: No caller needs this. Eliminate? */
	description = "(big) integer";
    }

    Tcl_SetObjResult(interp, Tcl_ObjPrintf(
	    "cannot use %s \"%s\" as %soperand of \"%s\"", description,
	    TclGetString(opndPtr), ord, op));
    Tcl_SetErrorCode(interp, "ARITH", "DOMAIN", description, (char *)NULL);
}

/*
 *----------------------------------------------------------------------
 *
 * TclGetSrcInfoForPc, GetSrcInfoForPc, TclGetSourceFromFrame --
 *
 *	Given a program counter value, finds the closest command in the
 *	bytecode code unit's CmdLocation array and returns information about
 *	that command's source: a pointer to its first byte and the number of
 *	characters.
 *
 * Results:
 *	If a command is found that encloses the program counter value, a
 *	pointer to the command's source is returned and the length of the
 *	source is stored at *lengthPtr. If multiple commands resulted in code
 *	at pc, information about the closest enclosing command is returned. If
 *	no matching command is found, NULL is returned and *lengthPtr is
 *	unchanged.
 *
 * Side effects:
 *	The CmdFrame at *cfPtr is updated.
 *
 *----------------------------------------------------------------------
 */

Tcl_Obj *
TclGetSourceFromFrame(
    CmdFrame *cfPtr,
    Tcl_Size objc,
    Tcl_Obj *const objv[])
{
    if (cfPtr == NULL) {
	return Tcl_NewListObj(objc, objv);
    }
    if (cfPtr->cmdObj == NULL) {
	if (cfPtr->cmd == NULL) {
	    ByteCode *codePtr = (ByteCode *)cfPtr->codePtr;

	    cfPtr->cmd = GetSrcInfoForPc((unsigned char *) cfPtr->pc,
		    codePtr, &cfPtr->len, NULL, NULL);
	}
	if (cfPtr->cmd) {
	    cfPtr->cmdObj = Tcl_NewStringObj(cfPtr->cmd, cfPtr->len);
	} else {
	    cfPtr->cmdObj = Tcl_NewListObj(objc, objv);
	}
	Tcl_IncrRefCount(cfPtr->cmdObj);
    }
    return cfPtr->cmdObj;
}

void
TclGetSrcInfoForPc(
    CmdFrame *cfPtr)
{
    ByteCode *codePtr = (ByteCode *) cfPtr->codePtr;

    assert(cfPtr->type == TCL_LOCATION_BC);

    if (cfPtr->cmd == NULL) {

	cfPtr->cmd = GetSrcInfoForPc(
		(unsigned char *) cfPtr->pc, codePtr,
		&cfPtr->len, NULL, NULL);
    }

    if (cfPtr->cmd != NULL) {
	/*
	 * We now have the command. We can get the srcOffset back and from
	 * there find the list of word locations for this command.
	 */

	ExtCmdLoc *eclPtr;
	ECL *locPtr = NULL;
	Tcl_Size srcOffset;
	Tcl_Size i;
	Interp *iPtr = (Interp *) *codePtr->interpHandle;
	Tcl_HashEntry *hePtr =
		Tcl_FindHashEntry(iPtr->lineBCPtr, codePtr);

	if (!hePtr) {
	    return;
	}

	srcOffset = cfPtr->cmd - codePtr->source;
	eclPtr = (ExtCmdLoc *)Tcl_GetHashValue(hePtr);

	for (i=0; i < eclPtr->nuloc; i++) {
	    if (eclPtr->loc[i].srcOffset == srcOffset) {
		locPtr = eclPtr->loc+i;
		break;
	    }
	}
	if (locPtr == NULL) {
	    Tcl_Panic("LocSearch failure");
	}

	cfPtr->line = locPtr->line;
	cfPtr->nline = locPtr->nline;
	cfPtr->type = eclPtr->type;

	if (eclPtr->type == TCL_LOCATION_SOURCE) {
	    cfPtr->path = eclPtr->path;
	    Tcl_IncrRefCount(cfPtr->path);
	}

	/*
	 * Do not set cfPtr->path NULL for non-SOURCE. Needed for
	 * cfPtr->codePtr.
	 */
    }
}

static const char *
GetSrcInfoForPc(
    const unsigned char *pc,	/* The program counter value for which to
				 * return the closest command's source info.
				 * This points within a bytecode instruction
				 * in codePtr's code. */
    ByteCode *codePtr,		/* The bytecode sequence in which to look up
				 * the command source for the pc. */
    Tcl_Size *lengthPtr,	/* If non-NULL, the location where the length
				 * of the command's source should be stored.
				 * If NULL, no length is stored. */
    const unsigned char **pcBeg,/* If non-NULL, the bytecode location
				 * where the current instruction starts.
				 * If NULL; no pointer is stored. */
    Tcl_Size *cmdIdxPtr)	/* If non-NULL, the location where the index
				 * of the command containing the pc should
				 * be stored. */
{
    Tcl_Size pcOffset = PC_REL;
    Tcl_Size numCmds = codePtr->numCommands;
    unsigned char *codeDeltaNext, *codeLengthNext;
    unsigned char *srcDeltaNext, *srcLengthNext;
    Tcl_Size codeOffset, codeLen, codeEnd, srcOffset, srcLen, delta, i;
    Tcl_Size bestDist = TCL_SIZE_MAX; /* Distance of pc to best cmd's start pc. */
    Tcl_Size bestSrcOffset = -1; /* Initialized to avoid compiler warning. */
    Tcl_Size bestSrcLength = -1; /* Initialized to avoid compiler warning. */
    Tcl_Size bestCmdIdx = -1;

    /* The pc must point within the bytecode */
    assert ((pcOffset >= 0) && (pcOffset < codePtr->numCodeBytes));

    /*
     * Decode the code and source offset and length for each command. The
     * closest enclosing command is the last one whose code started before
     * pcOffset.
     */

    codeDeltaNext = codePtr->codeDeltaStart;
    codeLengthNext = codePtr->codeLengthStart;
    srcDeltaNext = codePtr->srcDeltaStart;
    srcLengthNext = codePtr->srcLengthStart;
    codeOffset = srcOffset = 0;
    for (i = 0;  i < numCmds;  i++) {
	if ((unsigned) *codeDeltaNext == (unsigned) 0xFF) {
	    codeDeltaNext++;
	    delta = TclGetInt4AtPtr(codeDeltaNext);
	    codeDeltaNext += 4;
	} else {
	    delta = TclGetInt1AtPtr(codeDeltaNext);
	    codeDeltaNext++;
	}
	codeOffset += delta;

	if ((unsigned) *codeLengthNext == (unsigned) 0xFF) {
	    codeLengthNext++;
	    codeLen = TclGetInt4AtPtr(codeLengthNext);
	    codeLengthNext += 4;
	} else {
	    codeLen = TclGetInt1AtPtr(codeLengthNext);
	    codeLengthNext++;
	}
	codeEnd = (codeOffset + codeLen - 1);

	if ((unsigned) *srcDeltaNext == (unsigned) 0xFF) {
	    srcDeltaNext++;
	    delta = TclGetInt4AtPtr(srcDeltaNext);
	    srcDeltaNext += 4;
	} else {
	    delta = TclGetInt1AtPtr(srcDeltaNext);
	    srcDeltaNext++;
	}
	srcOffset += delta;

	if ((unsigned) *srcLengthNext == (unsigned) 0xFF) {
	    srcLengthNext++;
	    srcLen = TclGetInt4AtPtr(srcLengthNext);
	    srcLengthNext += 4;
	} else {
	    srcLen = TclGetInt1AtPtr(srcLengthNext);
	    srcLengthNext++;
	}

	if (codeOffset > pcOffset) {	/* Best cmd already found */
	    break;
	}
	if (pcOffset <= codeEnd) {	/* This cmd's code encloses pc */
	    Tcl_Size dist = (pcOffset - codeOffset);

	    if (dist <= bestDist) {
		bestDist = dist;
		bestSrcOffset = srcOffset;
		bestSrcLength = srcLen;
		bestCmdIdx = i;
	    }
	}
    }

    if (pcBeg != NULL) {
	const unsigned char *curr, *prev;

	/*
	 * Walk from beginning of command or BC to pc, by complete
	 * instructions. Stop when crossing pc; keep previous.
	 */

	curr = ((bestDist == TCL_SIZE_MAX) ? codePtr->codeStart : pc - bestDist);
	prev = curr;
	while (curr <= pc) {
	    prev = curr;
	    curr += tclInstructionTable[*curr].numBytes;
	}
	*pcBeg = prev;
    }

    if (bestDist == TCL_SIZE_MAX) {
	return NULL;
    }

    if (lengthPtr != NULL) {
	*lengthPtr = bestSrcLength;
    }

    if (cmdIdxPtr != NULL) {
	*cmdIdxPtr = bestCmdIdx;
    }

    return (codePtr->source + bestSrcOffset);
}

/*
 *----------------------------------------------------------------------
 *
 * GetExceptRangeForPc --
 *
 *	Given a program counter value, return the closest enclosing
 *	ExceptionRange.
 *
 * Results:
 *	If the searchMode is TCL_ERROR, this procedure ignores loop exception
 *	ranges and returns a pointer to the closest catch range. If the
 *	searchMode is TCL_BREAK, this procedure returns a pointer to the most
 *	closely enclosing ExceptionRange regardless of whether it is a loop or
 *	catch exception range. If the searchMode is TCL_CONTINUE, this
 *	procedure returns a pointer to the most closely enclosing
 *	ExceptionRange (of any type) skipping only loop exception ranges if
 *	they don't have a sensible continueOffset defined. If no matching
 *	ExceptionRange is found that encloses pc, a NULL is returned.
 *
 * Side effects:
 *	None.
 *
 *----------------------------------------------------------------------
 */

static ExceptionRange *
GetExceptRangeForPc(
    const unsigned char *pc,	/* The program counter value for which to
				 * search for a closest enclosing exception
				 * range. This points to a bytecode
				 * instruction in codePtr's code. */
    int searchMode,		/* If TCL_BREAK, consider either loop or catch
				 * ExceptionRanges in search. If TCL_ERROR
				 * consider only catch ranges (and ignore any
				 * closer loop ranges). If TCL_CONTINUE, look
				 * for loop ranges that define a continue
				 * point or a catch range. */
    ByteCode *codePtr)		/* Points to the ByteCode in which to search
				 * for the enclosing ExceptionRange. */
{
    ExceptionRange *rangeArrayPtr;
    size_t numRanges = codePtr->numExceptRanges;
    ExceptionRange *rangePtr;
    size_t pcOffset = PC_REL;
    size_t start;

    if (numRanges == 0) {
	return NULL;
    }

    /*
     * This exploits peculiarities of our compiler: nested ranges are always
     * *after* their containing ranges, so that by scanning backwards we are
     * sure that the first matching range is indeed the deepest.
     */

    rangeArrayPtr = codePtr->exceptArrayPtr;
    rangePtr = rangeArrayPtr + numRanges;
    while (--rangePtr >= rangeArrayPtr) {
	start = rangePtr->codeOffset;
	if ((start <= pcOffset) &&
		(pcOffset < (start + rangePtr->numCodeBytes))) {
	    if (rangePtr->type == CATCH_EXCEPTION_RANGE) {
		return rangePtr;
	    }
	    if (searchMode == TCL_BREAK) {
		return rangePtr;
	    }
	    if (searchMode == TCL_CONTINUE
		    && rangePtr->continueOffset != TCL_INDEX_NONE) {
		return rangePtr;
	    }
	}
    }
    return NULL;
}

/*
 *----------------------------------------------------------------------
 *
 * GetOpcodeName --
 *
 *	This procedure is called by the TRACE and TRACE_WITH_OBJ macros used
 *	in TclNRExecuteByteCode when debugging. It returns the name of the
 *	bytecode instruction at a specified instruction pc.
 *
 * Results:
 *	A character string for the instruction.
 *
 * Side effects:
 *	None.
 *
 *----------------------------------------------------------------------
 */

#ifdef TCL_COMPILE_DEBUG
static const char *
GetOpcodeName(
    const unsigned char *pc)	/* Points to the instruction whose name should
				 * be returned. */
{
    unsigned char opCode = *pc;

    return tclInstructionTable[opCode].name;
}
#endif /* TCL_COMPILE_DEBUG */

/*
 *----------------------------------------------------------------------
 *
 * TclExprFloatError --
 *
 *	This procedure is called when an error occurs during a floating-point
 *	operation. It reads errno and sets interp->objResultPtr accordingly.
 *
 * Results:
 *	interp->objResultPtr is set to hold an error message.
 *
 * Side effects:
 *	None.
 *
 *----------------------------------------------------------------------
 */

void
TclExprFloatError(
    Tcl_Interp *interp,		/* Where to store error message. */
    double value)		/* Value returned after error; used to
				 * distinguish underflows from overflows. */
{
    const char *s;

    if ((errno == EDOM) || isnan(value)) {
	s = "domain error: argument not in valid range";
	Tcl_SetObjResult(interp, Tcl_NewStringObj(s, -1));
	Tcl_SetErrorCode(interp, "ARITH", "DOMAIN", s, (char *)NULL);
    } else if ((errno == ERANGE) || isinf(value)) {
	if (value == 0.0) {
	    s = "floating-point value too small to represent";
	    Tcl_SetObjResult(interp, Tcl_NewStringObj(s, -1));
	    Tcl_SetErrorCode(interp, "ARITH", "UNDERFLOW", s, (char *)NULL);
	} else {
	    s = "floating-point value too large to represent";
	    Tcl_SetObjResult(interp, Tcl_NewStringObj(s, -1));
	    Tcl_SetErrorCode(interp, "ARITH", "OVERFLOW", s, (char *)NULL);
	}
    } else {
	Tcl_Obj *objPtr = Tcl_ObjPrintf(
		"unknown floating-point error, errno = %d", errno);

	Tcl_SetErrorCode(interp, "ARITH", "UNKNOWN",
		TclGetString(objPtr), (char *)NULL);
	Tcl_SetObjResult(interp, objPtr);
    }
}

#ifdef TCL_COMPILE_STATS
/*
 *----------------------------------------------------------------------
 *
 * TclLog2 --
 *
 *	Procedure used while collecting compilation statistics to determine
 *	the log base 2 of an integer.
 *
 * Results:
 *	Returns the log base 2 of the operand. If the argument is less than or
 *	equal to zero, a zero is returned.
 *
 * Side effects:
 *	None.
 *
 *----------------------------------------------------------------------
 */

int
TclLog2(
    long long value)		/* The integer for which to compute the log
				 * base 2. The maximum output is 31 */
{
    return (value > 0) ? (
	    (value > 0x7FFFFFFF) ?
		    31 : TclMSB((unsigned long long) value)
	    ) : 0;
}

/*
 *----------------------------------------------------------------------
 *
 * EvalStatsCmd --
 *
 *	Implements the "evalstats" command that prints instruction execution
 *	counts to stdout.
 *
 * Results:
 *	Standard Tcl results.
 *
 * Side effects:
 *	None.
 *
 *----------------------------------------------------------------------
 */

static int
EvalStatsCmd(
    TCL_UNUSED(void *),		/* Unused. */
    Tcl_Interp *interp,		/* The current interpreter. */
    int objc,			/* The number of arguments. */
    Tcl_Obj *const objv[])	/* The argument strings. */
{
    Interp *iPtr = (Interp *) interp;
    LiteralTable *globalTablePtr = &iPtr->literalTable;
    ByteCodeStats *statsPtr = &iPtr->stats;
    double totalCodeBytes, currentCodeBytes;
    double totalLiteralBytes, currentLiteralBytes;
    double objBytesIfUnshared, strBytesIfUnshared, sharingBytesSaved;
    double strBytesSharedMultX, strBytesSharedOnce;
    double numInstructions, currentHeaderBytes;
    size_t numCurrentByteCodes, numByteCodeLits;
    size_t refCountSum, literalMgmtBytes, sum, decadeHigh;
    size_t numSharedMultX, numSharedOnce, minSizeDecade, maxSizeDecade;
    Tcl_Size i, length;
    size_t ui;
    char *litTableStats;
    LiteralEntry *entryPtr;
    Tcl_Obj *objPtr;

#define Percent(a,b) ((a) * 100.0 / (b))

    TclNewObj(objPtr);
    Tcl_IncrRefCount(objPtr);

    numInstructions = 0.0;
    for (i = 0;  i < 256;  i++) {
	if (statsPtr->instructionCount[i] != 0) {
	    numInstructions += statsPtr->instructionCount[i];
	}
    }

    totalLiteralBytes = sizeof(LiteralTable)
	    + iPtr->literalTable.numBuckets * sizeof(LiteralEntry *)
	    + (statsPtr->numLiteralsCreated * sizeof(LiteralEntry))
	    + (statsPtr->numLiteralsCreated * sizeof(Tcl_Obj))
	    + statsPtr->totalLitStringBytes;
    totalCodeBytes = statsPtr->totalByteCodeBytes + totalLiteralBytes;

    numCurrentByteCodes =
	    statsPtr->numCompilations - statsPtr->numByteCodesFreed;
    currentHeaderBytes = numCurrentByteCodes
	    * offsetof(ByteCode, localCachePtr);
    literalMgmtBytes = sizeof(LiteralTable)
	    + (iPtr->literalTable.numBuckets * sizeof(LiteralEntry *))
	    + (iPtr->literalTable.numEntries * sizeof(LiteralEntry));
    currentLiteralBytes = literalMgmtBytes
	    + iPtr->literalTable.numEntries * sizeof(Tcl_Obj)
	    + statsPtr->currentLitStringBytes;
    currentCodeBytes = statsPtr->currentByteCodeBytes + currentLiteralBytes;

    /*
     * Summary statistics, total and current source and ByteCode sizes.
     */

    Tcl_AppendPrintfToObj(objPtr, "\n----------------------------------------------------------------\n");
    Tcl_AppendPrintfToObj(objPtr,
	    "Compilation and execution statistics for interpreter %p\n",
	    iPtr);

    Tcl_AppendPrintfToObj(objPtr, "\nNumber ByteCodes executed\t%" SIZEu "\n",
	    statsPtr->numExecutions);
    Tcl_AppendPrintfToObj(objPtr, "Number ByteCodes compiled\t%" SIZEu "\n",
	    statsPtr->numCompilations);
    Tcl_AppendPrintfToObj(objPtr, "  Mean executions/compile\t%.1f\n",
	    statsPtr->numExecutions / (float)statsPtr->numCompilations);

    Tcl_AppendPrintfToObj(objPtr, "\nInstructions executed\t\t%.0f\n",
	    numInstructions);
    Tcl_AppendPrintfToObj(objPtr, "  Mean inst/compile\t\t%.0f\n",
	    numInstructions / statsPtr->numCompilations);
    Tcl_AppendPrintfToObj(objPtr, "  Mean inst/execution\t\t%.0f\n",
	    numInstructions / statsPtr->numExecutions);

    Tcl_AppendPrintfToObj(objPtr, "\nTotal ByteCodes\t\t\t%" SIZEu "\n",
	    statsPtr->numCompilations);
    Tcl_AppendPrintfToObj(objPtr, "  Source bytes\t\t\t%.6g\n",
	    statsPtr->totalSrcBytes);
    Tcl_AppendPrintfToObj(objPtr, "  Code bytes\t\t\t%.6g\n",
	    totalCodeBytes);
    Tcl_AppendPrintfToObj(objPtr, "    ByteCode bytes\t\t%.6g\n",
	    statsPtr->totalByteCodeBytes);
    Tcl_AppendPrintfToObj(objPtr, "    Literal bytes\t\t%.6g\n",
	    totalLiteralBytes);
    Tcl_AppendPrintfToObj(objPtr, "      table %" SIZEu " + bkts %" SIZEu
	    " + entries %" SIZEu " + objects %" SIZEu " + strings %.6g\n",
	    sizeof(LiteralTable),
	    iPtr->literalTable.numBuckets * sizeof(LiteralEntry *),
	    statsPtr->numLiteralsCreated * sizeof(LiteralEntry),
	    statsPtr->numLiteralsCreated * sizeof(Tcl_Obj),
	    statsPtr->totalLitStringBytes);
    Tcl_AppendPrintfToObj(objPtr, "  Mean code/compile\t\t%.1f\n",
	    totalCodeBytes / statsPtr->numCompilations);
    Tcl_AppendPrintfToObj(objPtr, "  Mean code/source\t\t%.1f\n",
	    totalCodeBytes / statsPtr->totalSrcBytes);

    Tcl_AppendPrintfToObj(objPtr, "\nCurrent (active) ByteCodes\t%" SIZEu "\n",
	    numCurrentByteCodes);
    Tcl_AppendPrintfToObj(objPtr, "  Source bytes\t\t\t%.6g\n",
	    statsPtr->currentSrcBytes);
    Tcl_AppendPrintfToObj(objPtr, "  Code bytes\t\t\t%.6g\n",
	    currentCodeBytes);
    Tcl_AppendPrintfToObj(objPtr, "    ByteCode bytes\t\t%.6g\n",
	    statsPtr->currentByteCodeBytes);
    Tcl_AppendPrintfToObj(objPtr, "    Literal bytes\t\t%.6g\n",
	    currentLiteralBytes);
    Tcl_AppendPrintfToObj(objPtr, "      table %" SIZEu " + bkts %" SIZEu
	    " + entries %" SIZEu " + objects %" SIZEu " + strings %.6g\n",
	    sizeof(LiteralTable),
	    iPtr->literalTable.numBuckets * sizeof(LiteralEntry *),
	    iPtr->literalTable.numEntries * sizeof(LiteralEntry),
	    iPtr->literalTable.numEntries * sizeof(Tcl_Obj),
	    statsPtr->currentLitStringBytes);
    Tcl_AppendPrintfToObj(objPtr, "  Mean code/source\t\t%.1f\n",
	    currentCodeBytes / statsPtr->currentSrcBytes);
    Tcl_AppendPrintfToObj(objPtr, "  Code + source bytes\t\t%.6g (%0.1f mean code/src)\n",
	    (currentCodeBytes + statsPtr->currentSrcBytes),
	    (currentCodeBytes / statsPtr->currentSrcBytes) + 1.0);

    /*
     * Tcl_IsShared statistics check
     *
     * This gives the refcount of each obj as Tcl_IsShared was called for it.
     * Shared objects must be duplicated before they can be modified.
     */

    numSharedMultX = 0;
    Tcl_AppendPrintfToObj(objPtr, "\nTcl_IsShared object check (all objects):\n");
    Tcl_AppendPrintfToObj(objPtr, "  Object had refcount <=1 (not shared)\t%" SIZEu "\n",
	    tclObjsShared[1]);
    for (i = 2;  i < TCL_MAX_SHARED_OBJ_STATS;  i++) {
	Tcl_AppendPrintfToObj(objPtr, "  refcount ==%" SIZEd "\t\t%" SIZEu "\n",
		i, tclObjsShared[i]);
	numSharedMultX += tclObjsShared[i];
    }
    Tcl_AppendPrintfToObj(objPtr, "  refcount >=%" SIZEd "\t\t%" SIZEu "\n",
	    i, tclObjsShared[0]);
    numSharedMultX += tclObjsShared[0];
    Tcl_AppendPrintfToObj(objPtr, "  Total shared objects\t\t\t%" SIZEu "\n",
	    numSharedMultX);

    /*
     * Literal table statistics.
     */

    numByteCodeLits = 0;
    refCountSum = 0;
    numSharedMultX = 0;
    numSharedOnce = 0;
    objBytesIfUnshared = 0.0;
    strBytesIfUnshared = 0.0;
    strBytesSharedMultX = 0.0;
    strBytesSharedOnce = 0.0;
    for (ui = 0;  ui < globalTablePtr->numBuckets;  ui++) {
	for (entryPtr = globalTablePtr->buckets[i];  entryPtr != NULL;
		entryPtr = entryPtr->nextPtr) {
	    if (TclHasInternalRep(entryPtr->objPtr, &tclByteCodeType)) {
		numByteCodeLits++;
	    }
	    (void) TclGetStringFromObj(entryPtr->objPtr, &length);
	    refCountSum += entryPtr->refCount;
	    objBytesIfUnshared += (entryPtr->refCount * sizeof(Tcl_Obj));
	    strBytesIfUnshared += (entryPtr->refCount * (length + 1));
	    if (entryPtr->refCount > 1) {
		numSharedMultX++;
		strBytesSharedMultX += (length + 1);
	    } else {
		numSharedOnce++;
		strBytesSharedOnce += (length + 1);
	    }
	}
    }
    sharingBytesSaved = (objBytesIfUnshared + strBytesIfUnshared)
	    - currentLiteralBytes;

    Tcl_AppendPrintfToObj(objPtr, "\nTotal objects (all interps)\t%" SIZEu "\n",
	    tclObjsAlloced);
    Tcl_AppendPrintfToObj(objPtr, "Current objects\t\t\t%" SIZEu "\n",
	    (tclObjsAlloced - tclObjsFreed));
    Tcl_AppendPrintfToObj(objPtr, "Total literal objects\t\t%" SIZEu "\n",
	    statsPtr->numLiteralsCreated);

    Tcl_AppendPrintfToObj(objPtr, "\nCurrent literal objects\t\t%" SIZEu " (%0.1f%% of current objects)\n",
	    globalTablePtr->numEntries,
	    Percent(globalTablePtr->numEntries, tclObjsAlloced-tclObjsFreed));
    Tcl_AppendPrintfToObj(objPtr, "  ByteCode literals\t\t%" SIZEu " (%0.1f%% of current literals)\n",
	    numByteCodeLits,
	    Percent(numByteCodeLits, globalTablePtr->numEntries));
    Tcl_AppendPrintfToObj(objPtr, "  Literals reused > 1x\t\t%" SIZEu "\n",
	    numSharedMultX);
    Tcl_AppendPrintfToObj(objPtr, "  Mean reference count\t\t%.2f\n",
	    ((double) refCountSum) / globalTablePtr->numEntries);
    Tcl_AppendPrintfToObj(objPtr, "  Mean len, str reused >1x \t%.2f\n",
	    (numSharedMultX ? strBytesSharedMultX/numSharedMultX : 0.0));
    Tcl_AppendPrintfToObj(objPtr, "  Mean len, str used 1x\t\t%.2f\n",
	    (numSharedOnce ? strBytesSharedOnce/numSharedOnce : 0.0));
    Tcl_AppendPrintfToObj(objPtr, "  Total sharing savings\t\t%.6g (%0.1f%% of bytes if no sharing)\n",
	    sharingBytesSaved,
	    Percent(sharingBytesSaved, objBytesIfUnshared+strBytesIfUnshared));
    Tcl_AppendPrintfToObj(objPtr, "    Bytes with sharing\t\t%.6g\n",
	    currentLiteralBytes);
    Tcl_AppendPrintfToObj(objPtr, "      table %lu + bkts %lu + entries %lu + objects %lu + strings %.6g\n",
	    (unsigned long) sizeof(LiteralTable),
	    (unsigned long) (iPtr->literalTable.numBuckets * sizeof(LiteralEntry *)),
	    (unsigned long) (iPtr->literalTable.numEntries * sizeof(LiteralEntry)),
	    (unsigned long) (iPtr->literalTable.numEntries * sizeof(Tcl_Obj)),
	    statsPtr->currentLitStringBytes);
    Tcl_AppendPrintfToObj(objPtr, "    Bytes if no sharing\t\t%.6g = objects %.6g + strings %.6g\n",
	    (objBytesIfUnshared + strBytesIfUnshared),
	    objBytesIfUnshared, strBytesIfUnshared);
    Tcl_AppendPrintfToObj(objPtr, "  String sharing savings \t%.6g = unshared %.6g - shared %.6g\n",
	    (strBytesIfUnshared - statsPtr->currentLitStringBytes),
	    strBytesIfUnshared, statsPtr->currentLitStringBytes);
    Tcl_AppendPrintfToObj(objPtr, "  Literal mgmt overhead\t\t%" SIZEu " (%0.1f%% of bytes with sharing)\n",
	    literalMgmtBytes,
	    Percent(literalMgmtBytes, currentLiteralBytes));
    Tcl_AppendPrintfToObj(objPtr, "    table %lu + buckets %lu + entries %lu\n",
	    (unsigned long) sizeof(LiteralTable),
	    (unsigned long) (iPtr->literalTable.numBuckets * sizeof(LiteralEntry *)),
	    (unsigned long) (iPtr->literalTable.numEntries * sizeof(LiteralEntry)));

    /*
     * Breakdown of current ByteCode space requirements.
     */

    Tcl_AppendPrintfToObj(objPtr, "\nBreakdown of current ByteCode requirements:\n");
    Tcl_AppendPrintfToObj(objPtr, "                         Bytes      Pct of    Avg per\n");
    Tcl_AppendPrintfToObj(objPtr, "                                     total    ByteCode\n");
    Tcl_AppendPrintfToObj(objPtr, "Total             %12.6g     100.00%%   %8.1f\n",
	    statsPtr->currentByteCodeBytes,
	    statsPtr->currentByteCodeBytes / numCurrentByteCodes);
    Tcl_AppendPrintfToObj(objPtr, "Header            %12.6g   %8.1f%%   %8.1f\n",
	    currentHeaderBytes,
	    Percent(currentHeaderBytes, statsPtr->currentByteCodeBytes),
	    currentHeaderBytes / numCurrentByteCodes);
    Tcl_AppendPrintfToObj(objPtr, "Instructions      %12.6g   %8.1f%%   %8.1f\n",
	    statsPtr->currentInstBytes,
	    Percent(statsPtr->currentInstBytes, statsPtr->currentByteCodeBytes),
	    statsPtr->currentInstBytes / numCurrentByteCodes);
    Tcl_AppendPrintfToObj(objPtr, "Literal ptr array %12.6g   %8.1f%%   %8.1f\n",
	    statsPtr->currentLitBytes,
	    Percent(statsPtr->currentLitBytes, statsPtr->currentByteCodeBytes),
	    statsPtr->currentLitBytes / numCurrentByteCodes);
    Tcl_AppendPrintfToObj(objPtr, "Exception table   %12.6g   %8.1f%%   %8.1f\n",
	    statsPtr->currentExceptBytes,
	    Percent(statsPtr->currentExceptBytes, statsPtr->currentByteCodeBytes),
	    statsPtr->currentExceptBytes / numCurrentByteCodes);
    Tcl_AppendPrintfToObj(objPtr, "Auxiliary data    %12.6g   %8.1f%%   %8.1f\n",
	    statsPtr->currentAuxBytes,
	    Percent(statsPtr->currentAuxBytes, statsPtr->currentByteCodeBytes),
	    statsPtr->currentAuxBytes / numCurrentByteCodes);
    Tcl_AppendPrintfToObj(objPtr, "Command map       %12.6g   %8.1f%%   %8.1f\n",
	    statsPtr->currentCmdMapBytes,
	    Percent(statsPtr->currentCmdMapBytes, statsPtr->currentByteCodeBytes),
	    statsPtr->currentCmdMapBytes / numCurrentByteCodes);

    /*
     * Detailed literal statistics.
     */

    Tcl_AppendPrintfToObj(objPtr, "\nLiteral string sizes:\n");
    Tcl_AppendPrintfToObj(objPtr, "\t Up to length\t\tPercentage\n");
    maxSizeDecade = 0;
    i = 32;
    while (i-- > 0) {
	if (statsPtr->literalCount[i] > 0) {
	    maxSizeDecade = i;
	    break;
	}
    }
    sum = 0;
    for (ui = 0;  ui <= maxSizeDecade;  ui++) {
	decadeHigh = (1 << (ui + 1)) - 1;
	sum += statsPtr->literalCount[ui];
	Tcl_AppendPrintfToObj(objPtr, "\t%10" SIZEu "\t\t%8.0f%%\n",
		decadeHigh, Percent(sum, statsPtr->numLiteralsCreated));
    }

    litTableStats = TclLiteralStats(globalTablePtr);
    Tcl_AppendPrintfToObj(objPtr, "\nCurrent literal table statistics:\n%s\n",
	    litTableStats);
    Tcl_Free(litTableStats);

    /*
     * Source and ByteCode size distributions.
     */

    Tcl_AppendPrintfToObj(objPtr, "\nSource sizes:\n");
    Tcl_AppendPrintfToObj(objPtr, "\t Up to size\t\tPercentage\n");
    minSizeDecade = maxSizeDecade = 0;
    for (i = 0;  i < 31;  i++) {
	if (statsPtr->srcCount[i] > 0) {
	    minSizeDecade = i;
	    break;
	}
    }
    for (i = 31;  i != TCL_INDEX_NONE;  i--) {
	if (statsPtr->srcCount[i] > 0) {
	    break;		/* maxSizeDecade to consume 'i' value
				 * below... */
	}
    }
    maxSizeDecade = i;
    sum = 0;
    for (ui = minSizeDecade;  ui <= maxSizeDecade;  ui++) {
	decadeHigh = (1 << (ui + 1)) - 1;
	sum += statsPtr->srcCount[ui];
	Tcl_AppendPrintfToObj(objPtr, "\t%10" SIZEu "\t\t%8.0f%%\n",
		decadeHigh, Percent(sum, statsPtr->numCompilations));
    }

    Tcl_AppendPrintfToObj(objPtr, "\nByteCode sizes:\n");
    Tcl_AppendPrintfToObj(objPtr, "\t Up to size\t\tPercentage\n");
    minSizeDecade = maxSizeDecade = 0;
    for (i = 0;  i < 31;  i++) {
	if (statsPtr->byteCodeCount[i] > 0) {
	    minSizeDecade = i;
	    break;
	}
    }
    for (i = 31;  i != TCL_INDEX_NONE;  i--) {
	if (statsPtr->byteCodeCount[i] > 0) {
	    break;		/* maxSizeDecade to consume 'i' value
				 * below... */
	}
    }
    maxSizeDecade = i;
    sum = 0;
    for (ui = minSizeDecade;  ui <= maxSizeDecade;  ui++) {
	decadeHigh = (1 << (ui + 1)) - 1;
	sum += statsPtr->byteCodeCount[ui];
	Tcl_AppendPrintfToObj(objPtr, "\t%10" SIZEu "\t\t%8.0f%%\n",
		decadeHigh, Percent(sum, statsPtr->numCompilations));
    }

    Tcl_AppendPrintfToObj(objPtr, "\nByteCode longevity (excludes Current ByteCodes):\n");
    Tcl_AppendPrintfToObj(objPtr, "\t       Up to ms\t\tPercentage\n");
    minSizeDecade = maxSizeDecade = 0;
    for (i = 0;  i < 31;  i++) {
	if (statsPtr->lifetimeCount[i] > 0) {
	    minSizeDecade = i;
	    break;
	}
    }
    for (i = 31;  i != TCL_INDEX_NONE;  i--) {
	if (statsPtr->lifetimeCount[i] > 0) {
	    break;		/* maxSizeDecade to consume 'i' value
				 * below... */
	}
    }
    maxSizeDecade = i;
    sum = 0;
    for (ui = minSizeDecade;  ui <= maxSizeDecade;  ui++) {
	decadeHigh = (1 << (ui + 1)) - 1;
	sum += statsPtr->lifetimeCount[ui];
	Tcl_AppendPrintfToObj(objPtr, "\t%12.3f\t\t%8.0f%%\n",
		decadeHigh/1000.0, Percent(sum, statsPtr->numByteCodesFreed));
    }

    /*
     * Instruction counts.
     */

    Tcl_AppendPrintfToObj(objPtr, "\nInstruction counts:\n");
    for (i = 0;  i < LAST_INST_OPCODE;  i++) {
	Tcl_AppendPrintfToObj(objPtr, "%20s %8" SIZEu " ",
		tclInstructionTable[i].name, statsPtr->instructionCount[i]);
	if (statsPtr->instructionCount[i]) {
	    Tcl_AppendPrintfToObj(objPtr, "%6.1f%%\n",
		    Percent(statsPtr->instructionCount[i], numInstructions));
	} else {
	    Tcl_AppendPrintfToObj(objPtr, "0\n");
	}
    }

#ifdef TCL_MEM_DEBUG
    Tcl_AppendPrintfToObj(objPtr, "\nHeap Statistics:\n");
    TclDumpMemoryInfo(objPtr, 1);
#endif
    Tcl_AppendPrintfToObj(objPtr, "\n----------------------------------------------------------------\n");

    if (objc == 1) {
	Tcl_SetObjResult(interp, objPtr);
    } else {
	Tcl_Channel outChan;
	char *str = TclGetStringFromObj(objv[1], &length);

	if (length) {
	    if (strcmp(str, "stdout") == 0) {
		outChan = Tcl_GetStdChannel(TCL_STDOUT);
	    } else if (strcmp(str, "stderr") == 0) {
		outChan = Tcl_GetStdChannel(TCL_STDERR);
	    } else {
		outChan = Tcl_OpenFileChannel(NULL, str, "w", 0664);
	    }
	} else {
	    outChan = Tcl_GetStdChannel(TCL_STDOUT);
	}
	if (outChan != NULL) {
	    Tcl_WriteObj(outChan, objPtr);
	}
    }
    Tcl_DecrRefCount(objPtr);
    return TCL_OK;
}
#endif /* TCL_COMPILE_STATS */

#ifdef TCL_COMPILE_DEBUG
/*
 *----------------------------------------------------------------------
 *
 * StringForResultCode --
 *
 *	Procedure that returns a human-readable string representing a Tcl
 *	result code such as TCL_ERROR.
 *
 * Results:
 *	If the result code is one of the standard Tcl return codes, the result
 *	is a string representing that code such as "TCL_ERROR". Otherwise, the
 *	result string is that code formatted as a sequence of decimal digit
 *	characters. Note that the resulting string must not be modified by the
 *	caller.
 *
 * Side effects:
 *	None.
 *
 *----------------------------------------------------------------------
 */

static const char *
StringForResultCode(
    int result)			/* The Tcl result code for which to generate a
				 * string. */
{
    static char buf[TCL_INTEGER_SPACE];

    if ((result >= TCL_OK) && (result <= TCL_CONTINUE)) {
	return resultStrings[result];
    }
    TclFormatInt(buf, result);
    return buf;
}
#endif /* TCL_COMPILE_DEBUG */

/*
 * Local Variables:
 * mode: c
 * c-basic-offset: 4
 * fill-column: 78
 * End:
 */<|MERGE_RESOLUTION|>--- conflicted
+++ resolved
@@ -2117,7 +2117,7 @@
     Var *varPtr)
 {
     while (TclIsVarLink(varPtr)) {
-	varPtr = varPtr->value.linkPtr;
+	varPtr = varPtr->linkPtr;
     }
     return varPtr;
 }
@@ -3192,16 +3192,8 @@
     case INST_LOAD_SCALAR1:
 	DEPRECATED_OPCODE_MARK(INST_LOAD_SCALAR1);
 	varIdx = TclGetUInt1AtPtr(pc + 1);
-<<<<<<< HEAD
-	varPtr = LOCAL(varIdx);
-	while (TclIsVarLink(varPtr)) {
-	    varPtr = varPtr->linkPtr;
-	}
-	TRACE(("%u => ", (unsigned) varIdx));
-=======
 	TRACE("%u => ", (unsigned) varIdx);
 	varPtr = LOCALVAR(varIdx);
->>>>>>> 37de7db0
 	if (TclIsVarDirectReadable(varPtr)) {
 	    /*
 	     * No errors, no traces: just get the value.
@@ -3221,16 +3213,8 @@
     case INST_LOAD_SCALAR:
     instLoadScalar:
 	varIdx = TclGetUInt4AtPtr(pc + 1);
-<<<<<<< HEAD
-	varPtr = LOCAL(varIdx);
-	while (TclIsVarLink(varPtr)) {
-	    varPtr = varPtr->linkPtr;
-	}
-	TRACE(("%u => ", (unsigned) varIdx));
-=======
 	TRACE("%u => ", (unsigned) varIdx);
 	varPtr = LOCALVAR(varIdx);
->>>>>>> 37de7db0
 	if (TclIsVarDirectReadable(varPtr)) {
 	    /*
 	     * No errors, no traces: just get the value.
@@ -3261,16 +3245,8 @@
 #endif
 	part1Ptr = NULL;
 	part2Ptr = OBJ_AT_TOS;
-<<<<<<< HEAD
-	arrayPtr = LOCAL(varIdx);
-	while (TclIsVarLink(arrayPtr)) {
-	    arrayPtr = arrayPtr->linkPtr;
-	}
-	TRACE(("%u \"%.30s\" => ", (unsigned) varIdx, O2S(part2Ptr)));
-=======
 	TRACE("%u \"%.30s\" => ", (unsigned) varIdx, O2S(part2Ptr));
 	arrayPtr = LOCALVAR(varIdx);
->>>>>>> 37de7db0
 	if (TclIsVarArray(arrayPtr) && !ReadTraced(arrayPtr)) {
 	    varPtr = VarHashFindVar(arrayPtr->tablePtr, part2Ptr);
 	    if (varPtr && TclIsVarDirectReadable(varPtr)) {
@@ -3379,18 +3355,9 @@
 #endif
 	valuePtr = OBJ_AT_TOS;
 	part2Ptr = OBJ_UNDER_TOS;
-<<<<<<< HEAD
-	arrayPtr = LOCAL(varIdx);
-	TRACE(("%u \"%.30s\" <- \"%.30s\" => ", (unsigned) varIdx, O2S(part2Ptr),
-		O2S(valuePtr)));
-	while (TclIsVarLink(arrayPtr)) {
-	    arrayPtr = arrayPtr->linkPtr;
-	}
-=======
 	TRACE("%u \"%.30s\" <- \"%.30s\" => ", (unsigned) varIdx, O2S(part2Ptr),
 		O2S(valuePtr));
 	arrayPtr = LOCALVAR(varIdx);
->>>>>>> 37de7db0
 	if (TclIsVarArray(arrayPtr) && !WriteTraced(arrayPtr)) {
 	    varPtr = VarHashFindVar(arrayPtr->tablePtr, part2Ptr);
 	    if (varPtr && TclIsVarDirectWritable(varPtr)) {
@@ -3421,16 +3388,8 @@
     doStoreScalarDirect:
 #endif
 	valuePtr = OBJ_AT_TOS;
-<<<<<<< HEAD
-	varPtr = LOCAL(varIdx);
-	TRACE(("%u <- \"%.30s\" => ", (unsigned) varIdx, O2S(valuePtr)));
-	while (TclIsVarLink(varPtr)) {
-	    varPtr = varPtr->linkPtr;
-	}
-=======
 	TRACE("%u <- \"%.30s\" => ", (unsigned) varIdx, O2S(valuePtr));
 	varPtr = LOCALVAR(varIdx);
->>>>>>> 37de7db0
 	if (!TclIsVarDirectWritable(varPtr)) {
 	    storeFlags = TCL_LEAVE_ERR_MSG;
 	    part1Ptr = NULL;
@@ -3559,18 +3518,9 @@
     doStoreArray:
 	valuePtr = OBJ_AT_TOS;
 	part2Ptr = OBJ_UNDER_TOS;
-<<<<<<< HEAD
-	arrayPtr = LOCAL(varIdx);
-	TRACE(("%u \"%.30s\" <- \"%.30s\" => ", (unsigned) varIdx, O2S(part2Ptr),
-		O2S(valuePtr)));
-	while (TclIsVarLink(arrayPtr)) {
-	    arrayPtr = arrayPtr->linkPtr;
-	}
-=======
 	TRACE("%u \"%.30s\" <- \"%.30s\" => ", (unsigned) varIdx, O2S(part2Ptr),
 		O2S(valuePtr));
 	arrayPtr = LOCALVAR(varIdx);
->>>>>>> 37de7db0
 	cleanup = 2;
 	part1Ptr = NULL;
 
@@ -3617,16 +3567,8 @@
 
     doStoreScalar:
 	valuePtr = OBJ_AT_TOS;
-<<<<<<< HEAD
-	varPtr = LOCAL(varIdx);
-	TRACE(("%u <- \"%.30s\" => ", (unsigned) varIdx, O2S(valuePtr)));
-	while (TclIsVarLink(varPtr)) {
-	    varPtr = varPtr->linkPtr;
-	}
-=======
 	TRACE("%u <- \"%.30s\" => ", (unsigned) varIdx, O2S(valuePtr));
 	varPtr = LOCALVAR(varIdx);
->>>>>>> 37de7db0
 	cleanup = 1;
 	arrayPtr = NULL;
 	part1Ptr = part2Ptr = NULL;
@@ -3655,13 +3597,6 @@
 	varPtr = LOCALVAR(varIdx);
 	cleanup = 1;
 	pcAdjustment = 5;
-<<<<<<< HEAD
-	while (TclIsVarLink(varPtr)) {
-	    varPtr = varPtr->linkPtr;
-	}
-	TRACE(("%u <- \"%.30s\" => ", (unsigned) varIdx, O2S(valuePtr)));
-=======
->>>>>>> 37de7db0
 	if (TclListObjGetElements(interp, valuePtr, &objc, &objv)
 		!= TCL_OK) {
 	    TRACE_ERROR(interp);
@@ -3685,14 +3620,6 @@
 	arrayPtr = LOCALVAR(varIdx);
 	cleanup = 2;
 	pcAdjustment = 5;
-<<<<<<< HEAD
-	while (TclIsVarLink(arrayPtr)) {
-	    arrayPtr = arrayPtr->linkPtr;
-	}
-	TRACE(("%u \"%.30s\" \"%.30s\" => ",
-		(unsigned) varIdx, O2S(part2Ptr), O2S(valuePtr)));
-=======
->>>>>>> 37de7db0
 	if (TclListObjGetElements(interp, valuePtr, &objc, &objv)
 		!= TCL_OK) {
 	    TRACE_ERROR(interp);
@@ -3950,14 +3877,6 @@
 		increment);
 	arrayPtr = LOCALVAR(varIdx);
 	cleanup = 1;
-<<<<<<< HEAD
-	while (TclIsVarLink(arrayPtr)) {
-	    arrayPtr = arrayPtr->linkPtr;
-	}
-	TRACE(("%u \"%.30s\" (by %ld) => ", (unsigned) varIdx, O2S(part2Ptr),
-		increment));
-=======
->>>>>>> 37de7db0
 	varPtr = TclLookupArrayElement(interp, part1Ptr, part2Ptr,
 		TCL_LEAVE_ERR_MSG, "read", 1, 1, arrayPtr, varIdx);
 	if (!varPtr) {
@@ -3983,14 +3902,7 @@
     doIncrScalarImm:
 #endif
 	cleanup = 0;
-<<<<<<< HEAD
-	varPtr = LOCAL(varIdx);
-	while (TclIsVarLink(varPtr)) {
-	    varPtr = varPtr->linkPtr;
-	}
-=======
 	varPtr = LOCALVAR(varIdx);
->>>>>>> 37de7db0
 
 	if (TclIsVarDirectModifyable(varPtr)) {
 	    void *ptr;
@@ -4067,15 +3979,8 @@
 	Tcl_IncrRefCount(incrPtr);
 
     doIncrScalar:
-<<<<<<< HEAD
-	varPtr = LOCAL(varIdx);
-	while (TclIsVarLink(varPtr)) {
-	    varPtr = varPtr->linkPtr;
-	}
-=======
 	TRACE("%u %s => ", (unsigned)varIdx, TclGetString(incrPtr));
 	varPtr = LOCALVAR(varIdx);
->>>>>>> 37de7db0
 	arrayPtr = NULL;
 	part1Ptr = part2Ptr = NULL;
 	cleanup = 0;
@@ -4128,16 +4033,8 @@
 	cleanup = 0;
 	pcAdjustment = 5;
 	varIdx = TclGetUInt4AtPtr(pc + 1);
-<<<<<<< HEAD
-	varPtr = LOCAL(varIdx);
-	while (TclIsVarLink(varPtr)) {
-	    varPtr = varPtr->linkPtr;
-	}
-	TRACE(("%u => ", (unsigned) varIdx));
-=======
 	TRACE("%u => ", (unsigned) varIdx);
 	varPtr = LOCALVAR(varIdx);
->>>>>>> 37de7db0
 	if (ReadTraced(varPtr)) {
 	    DECACHE_STACK_INFO();
 	    TclObjCallVarTraces(iPtr, NULL, varPtr, NULL, NULL,
@@ -4155,16 +4052,8 @@
 	pcAdjustment = 5;
 	varIdx = TclGetUInt4AtPtr(pc + 1);
 	part2Ptr = OBJ_AT_TOS;
-<<<<<<< HEAD
-	arrayPtr = LOCAL(varIdx);
-	while (TclIsVarLink(arrayPtr)) {
-	    arrayPtr = arrayPtr->linkPtr;
-	}
-	TRACE(("%u \"%.30s\" => ", (unsigned)varIdx, O2S(part2Ptr)));
-=======
 	TRACE("%u \"%.30s\" => ", (unsigned)varIdx, O2S(part2Ptr));
 	arrayPtr = LOCALVAR(varIdx);
->>>>>>> 37de7db0
 	if (TclIsVarArray(arrayPtr) && !ReadTraced(arrayPtr)) {
 	    varPtr = VarHashFindVar(arrayPtr->tablePtr, part2Ptr);
 	    if (!varPtr || !ReadTraced(varPtr)) {
@@ -4241,16 +4130,8 @@
     case INST_UNSET_SCALAR:
 	flags = TclGetUInt1AtPtr(pc + 1) ? TCL_LEAVE_ERR_MSG : 0;
 	varIdx = TclGetUInt4AtPtr(pc + 2);
-<<<<<<< HEAD
-	varPtr = LOCAL(varIdx);
-	while (TclIsVarLink(varPtr)) {
-	    varPtr = varPtr->linkPtr;
-	}
-	TRACE(("%s %u => ", (flags ? "normal" : "noerr"), (unsigned)varIdx));
-=======
 	TRACE("%s %u => ", (flags ? "normal" : "noerr"), (unsigned)varIdx);
 	varPtr = LOCALVAR(varIdx);
->>>>>>> 37de7db0
 	if (TclIsVarDirectUnsettable(varPtr) && !TclIsVarInHash(varPtr)) {
 	    /*
 	     * No errors, no traces, no searches: just make the variable cease
@@ -4262,13 +4143,8 @@
 	    } else if (flags & TCL_LEAVE_ERR_MSG) {
 		goto slowUnsetScalar;
 	    }
-<<<<<<< HEAD
 	    varPtr->objPtr = NULL;
-	    TRACE_APPEND(("OK\n"));
-=======
-	    varPtr->value.objPtr = NULL;
 	    TRACE_APPEND("OK\n");
->>>>>>> 37de7db0
 	    NEXT_INST_F0(6, 0);
 	}
 
@@ -4285,18 +4161,9 @@
 	flags = TclGetUInt1AtPtr(pc + 1) ? TCL_LEAVE_ERR_MSG : 0;
 	varIdx = TclGetUInt4AtPtr(pc + 2);
 	part2Ptr = OBJ_AT_TOS;
-<<<<<<< HEAD
-	arrayPtr = LOCAL(varIdx);
-	while (TclIsVarLink(arrayPtr)) {
-	    arrayPtr = arrayPtr->linkPtr;
-	}
-	TRACE(("%s %u \"%.30s\" => ",
-		(flags ? "normal" : "noerr"), (unsigned)varIdx, O2S(part2Ptr)));
-=======
 	TRACE("%s %u \"%.30s\" => ",
 		(flags ? "normal" : "noerr"), (unsigned)varIdx, O2S(part2Ptr));
 	arrayPtr = LOCALVAR(varIdx);
->>>>>>> 37de7db0
 	if (TclIsVarArray(arrayPtr) && !UnsetTraced(arrayPtr)
 		&& !(arrayPtr->flags & VAR_SEARCH_ACTIVE)) {
 	    varPtr = VarHashFindVar(arrayPtr->tablePtr, part2Ptr);
@@ -4391,12 +4258,6 @@
 	TRACE("%u \"%.30s\" => ", (unsigned) varIdx, O2S(objPtr));
 	varPtr = LOCALVAR(varIdx);
 	arrayPtr = NULL;
-<<<<<<< HEAD
-	while (TclIsVarLink(varPtr)) {
-	    varPtr = varPtr->linkPtr;
-	}
-=======
->>>>>>> 37de7db0
 	goto doConst;
     case INST_CONST_STK:
 	varIdx = -1;
@@ -4460,16 +4321,8 @@
 	cleanup = 0;
 	part1Ptr = NULL;
 	arrayPtr = NULL;
-<<<<<<< HEAD
-	TRACE(("%u => ", (unsigned)varIdx));
-	varPtr = LOCAL(varIdx);
-	while (TclIsVarLink(varPtr)) {
-	    varPtr = varPtr->linkPtr;
-	}
-=======
 	TRACE("%u => ", (unsigned)varIdx);
 	varPtr = LOCALVAR(varIdx);
->>>>>>> 37de7db0
 	goto doArrayExists;
     case INST_ARRAY_EXISTS_STK:
 	varIdx = -1;
@@ -4501,16 +4354,8 @@
 	cleanup = 0;
 	part1Ptr = NULL;
 	arrayPtr = NULL;
-<<<<<<< HEAD
-	TRACE(("%u => ", (unsigned)varIdx));
-	varPtr = LOCAL(varIdx);
-	while (TclIsVarLink(varPtr)) {
-	    varPtr = varPtr->linkPtr;
-	}
-=======
 	TRACE("%u => ", (unsigned)varIdx);
 	varPtr = LOCALVAR(varIdx);
->>>>>>> 37de7db0
 	goto doArrayMake;
     case INST_ARRAY_MAKE_STK:
 	varIdx = -1;
@@ -7092,14 +6937,7 @@
 		    }
 
 		    varIndex = varListPtr->varIndexes[j];
-<<<<<<< HEAD
-		    varPtr = LOCAL(varIndex);
-		    while (TclIsVarLink(varPtr)) {
-			varPtr = varPtr->linkPtr;
-		    }
-=======
 		    varPtr = LOCALVAR(varIndex);
->>>>>>> 37de7db0
 		    if (TclIsVarDirectWritable(varPtr)) {
 			value2Ptr = varPtr->objPtr;
 			if (valuePtr != value2Ptr) {
@@ -7442,16 +7280,8 @@
 	numArgs = TclGetUInt4AtPtr(pc + 1);
 	varIdx = TclGetUInt4AtPtr(pc + 5);
 
-<<<<<<< HEAD
-	varPtr = LOCAL(varIdx);
-	while (TclIsVarLink(varPtr)) {
-	    varPtr = varPtr->linkPtr;
-	}
-	TRACE(("%u %u => ", (unsigned)numArgs, (unsigned)varIdx));
-=======
 	TRACE("%u %u => ", (unsigned)numArgs, (unsigned)varIdx);
 	varPtr = LOCALVAR(varIdx);
->>>>>>> 37de7db0
 	if (TclIsVarDirectReadable(varPtr)) {
 	    dictPtr = varPtr->objPtr;
 	} else {
@@ -7550,16 +7380,8 @@
     case INST_DICT_APPEND:
     case INST_DICT_LAPPEND:
 	varIdx = TclGetUInt4AtPtr(pc + 1);
-<<<<<<< HEAD
-	varPtr = LOCAL(varIdx);
-	while (TclIsVarLink(varPtr)) {
-	    varPtr = varPtr->linkPtr;
-	}
-	TRACE(("%u => ", (unsigned)varIdx));
-=======
 	TRACE("%u => ", (unsigned)varIdx);
 	varPtr = LOCALVAR(varIdx);
->>>>>>> 37de7db0
 	if (TclIsVarDirectReadable(varPtr)) {
 	    dictPtr = varPtr->objPtr;
 	} else {
@@ -7724,14 +7546,9 @@
 
     case INST_DICT_NEXT:
 	varIdx = TclGetUInt4AtPtr(pc + 1);
-<<<<<<< HEAD
-	TRACE(("%u => ", (unsigned)varIdx));
-	statePtr = (*LOCAL(varIdx)).objPtr;
-=======
 	TRACE("%u => ", (unsigned)varIdx);
 	// Special var; never linked
-	statePtr = (*LOCAL(varIdx)).value.objPtr;
->>>>>>> 37de7db0
+	statePtr = (*LOCAL(varIdx)).objPtr;
 	{
 	    const Tcl_ObjInternalRep *irPtr;
 
@@ -7771,12 +7588,6 @@
 	TRACE("%u %u => ", (unsigned)varIdx, tblIdx);
 	varPtr = LOCALVAR(varIdx);
 	duiPtr = (DictUpdateInfo *)codePtr->auxDataArrayPtr[tblIdx].clientData;
-<<<<<<< HEAD
-	while (TclIsVarLink(varPtr)) {
-	    varPtr = varPtr->linkPtr;
-	}
-=======
->>>>>>> 37de7db0
 	if (TclIsVarDirectReadable(varPtr)) {
 	    dictPtr = varPtr->objPtr;
 	} else {
@@ -7806,14 +7617,7 @@
 		Tcl_DecrRefCount(dictPtr);
 		goto gotError;
 	    }
-<<<<<<< HEAD
-	    varPtr = LOCAL(duiPtr->varIndices[i]);
-	    while (TclIsVarLink(varPtr)) {
-		varPtr = varPtr->linkPtr;
-	    }
-=======
 	    varPtr = LOCALVAR(duiPtr->varIndices[i]);
->>>>>>> 37de7db0
 	    DECACHE_STACK_INFO();
 	    if (valuePtr == NULL) {
 		TclObjUnsetVar2(interp,
@@ -7839,12 +7643,6 @@
 	TRACE("%u %u => ", (unsigned)varIdx, tblIdx);
 	varPtr = LOCALVAR(varIdx);
 	duiPtr = (DictUpdateInfo *)codePtr->auxDataArrayPtr[tblIdx].clientData;
-<<<<<<< HEAD
-	while (TclIsVarLink(varPtr)) {
-	    varPtr = varPtr->linkPtr;
-	}
-=======
->>>>>>> 37de7db0
 	if (TclIsVarDirectReadable(varPtr)) {
 	    dictPtr = varPtr->objPtr;
 	} else {
@@ -7871,15 +7669,7 @@
 	    TclInvalidateStringRep(dictPtr);
 	}
 	for (i=0 ; i<length ; i++) {
-<<<<<<< HEAD
-	    Var *var2Ptr = LOCAL(duiPtr->varIndices[i]);
-
-	    while (TclIsVarLink(var2Ptr)) {
-		var2Ptr = var2Ptr->linkPtr;
-	    }
-=======
 	    Var *var2Ptr = LOCALVAR(duiPtr->varIndices[i]);
->>>>>>> 37de7db0
 	    if (TclIsVarDirectReadable(var2Ptr)) {
 		valuePtr = var2Ptr->objPtr;
 	    } else {
@@ -7974,12 +7764,6 @@
 	    TRACE_ERROR(interp);
 	    goto gotError;
 	}
-<<<<<<< HEAD
-	while (TclIsVarLink(varPtr)) {
-	    varPtr = varPtr->linkPtr;
-	}
-=======
->>>>>>> 37de7db0
 	DECACHE_STACK_INFO();
 	result = TclDictWithFinish(interp, varPtr, NULL, NULL, NULL, varIdx,
 		objc, objv, keysPtr);
