/*
 * tclExecute.c --
 *
 *	This file contains procedures that execute byte-compiled Tcl commands.
 *
 * Copyright (c) 1996-1997 Sun Microsystems, Inc.
 * Copyright (c) 1998-2000 by Scriptics Corporation.
 * Copyright (c) 2001 by Kevin B. Kenny. All rights reserved.
 * Copyright (c) 2002-2010 by Miguel Sofer.
 * Copyright (c) 2005-2007 by Donal K. Fellows.
 * Copyright (c) 2007 Daniel A. Steffen <das@users.sourceforge.net>
 * Copyright (c) 2006-2008 by Joe Mistachkin.  All rights reserved.
 *
 * See the file "license.terms" for information on usage and redistribution of
 * this file, and for a DISCLAIMER OF ALL WARRANTIES.
 */

#include "tclInt.h"
#include "tclCompile.h"
#include "tclOOInt.h"
#include "tommath.h"
#include <math.h>

#if NRE_ENABLE_ASSERTS
#include <assert.h>
#endif

/*
 * Hack to determine whether we may expect IEEE floating point. The hack is
 * formally incorrect in that non-IEEE platforms might have the same precision
 * and range, but VAX, IBM, and Cray do not; are there any other floating
 * point units that we might care about?
 */

#if (FLT_RADIX == 2) && (DBL_MANT_DIG == 53) && (DBL_MAX_EXP == 1024)
#define IEEE_FLOATING_POINT
#endif

/*
 * A mask (should be 2**n-1) that is used to work out when the bytecode engine
 * should call Tcl_AsyncReady() to see whether there is a signal that needs
 * handling.
 */

#ifndef ASYNC_CHECK_COUNT_MASK
#   define ASYNC_CHECK_COUNT_MASK	63
#endif /* !ASYNC_CHECK_COUNT_MASK */

/*
 * Boolean flag indicating whether the Tcl bytecode interpreter has been
 * initialized.
 */

static int execInitialized = 0;
TCL_DECLARE_MUTEX(execMutex)

static int cachedInExit = 0;

#ifdef TCL_COMPILE_DEBUG
/*
 * Variable that controls whether execution tracing is enabled and, if so,
 * what level of tracing is desired:
 *    0: no execution tracing
 *    1: trace invocations of Tcl procs only
 *    2: trace invocations of all (not compiled away) commands
 *    3: display each instruction executed
 * This variable is linked to the Tcl variable "tcl_traceExec".
 */

int tclTraceExec = 0;
#endif

/*
 * Mapping from expression instruction opcodes to strings; used for error
 * messages. Note that these entries must match the order and number of the
 * expression opcodes (e.g., INST_LOR) in tclCompile.h.
 *
 * Does not include the string for INST_EXPON (and beyond), as that is
 * disjoint for backward-compatability reasons.
 */

static const char *const operatorStrings[] = {
    "||", "&&", "|", "^", "&", "==", "!=", "<", ">", "<=", ">=", "<<", ">>",
    "+", "-", "*", "/", "%", "+", "-", "~", "!",
    "BUILTIN FUNCTION", "FUNCTION",
    "", "", "", "", "", "", "", "", "eq", "ne"
};

/*
 * Mapping from Tcl result codes to strings; used for error and debugging
 * messages.
 */

#ifdef TCL_COMPILE_DEBUG
static const char *const resultStrings[] = {
    "TCL_OK", "TCL_ERROR", "TCL_RETURN", "TCL_BREAK", "TCL_CONTINUE"
};
#endif

/*
 * These are used by evalstats to monitor object usage in Tcl.
 */

#ifdef TCL_COMPILE_STATS
long		tclObjsAlloced = 0;
long		tclObjsFreed = 0;
long		tclObjsShared[TCL_MAX_SHARED_OBJ_STATS] = { 0, 0, 0, 0, 0 };
#endif /* TCL_COMPILE_STATS */

/*
 * Support pre-8.5 bytecodes unless specifically requested otherwise.
 */

#ifndef TCL_SUPPORT_84_BYTECODE
#define TCL_SUPPORT_84_BYTECODE 1
#endif

#if TCL_SUPPORT_84_BYTECODE
/*
 * We need to know the tclBuiltinFuncTable to support translation of pre-8.5
 * math functions to the namespace-based ::tcl::mathfunc::op in 8.5+.
 */

typedef struct {
    const char *name;		/* Name of function. */
    int numArgs;		/* Number of arguments for function. */
} BuiltinFunc;

/*
 * Table describing the built-in math functions. Entries in this table are
 * indexed by the values of the INST_CALL_BUILTIN_FUNC instruction's
 * operand byte.
 */

static BuiltinFunc const tclBuiltinFuncTable[] = {
    {"acos", 1},
    {"asin", 1},
    {"atan", 1},
    {"atan2", 2},
    {"ceil", 1},
    {"cos", 1},
    {"cosh", 1},
    {"exp", 1},
    {"floor", 1},
    {"fmod", 2},
    {"hypot", 2},
    {"log", 1},
    {"log10", 1},
    {"pow", 2},
    {"sin", 1},
    {"sinh", 1},
    {"sqrt", 1},
    {"tan", 1},
    {"tanh", 1},
    {"abs", 1},
    {"double", 1},
    {"int", 1},
    {"rand", 0},
    {"round", 1},
    {"srand", 1},
    {"wide", 1},
    {NULL, 0},
};

#define LAST_BUILTIN_FUNC	25
#endif

/*
 * NR_TEBC
 * Helpers for NR - non-recursive calls to TEBC
 * Minimal data required to fully reconstruct the execution state.
 */

typedef struct TEBCdata {
    ByteCode *codePtr;		/* Constant until the BC returns */
				/* -----------------------------------------*/
    ptrdiff_t *catchTop;	/* These fields are used on return TO this */
    Tcl_Obj *auxObjList;	/* this level: they record the state when a */
    CmdFrame cmdFrame;		/* new codePtr was received for NR */
                                /* execution. */
    void *stack[1];		/* Start of the actual combined catch and obj
				 * stacks; the struct will be expanded as
				 * necessary */
} TEBCdata;

#define TEBC_YIELD() \
    do {						\
	esPtr->tosPtr = tosPtr;				\
	TclNRAddCallback(interp, TEBCresume,		\
		TD, pc, INT2PTR(cleanup), NULL);	\
    } while (0)

#define TEBC_DATA_DIG() \
    do {					\
	tosPtr = esPtr->tosPtr;			\
    } while (0)

#define PUSH_TAUX_OBJ(objPtr) \
    do {							\
	if (auxObjList) {					\
	    objPtr->length += auxObjList->length;		\
	}							\
	objPtr->internalRep.ptrAndLongRep.ptr = auxObjList;	\
	auxObjList = objPtr;					\
    } while (0)

#define POP_TAUX_OBJ() \
    do {							\
	tmpPtr = auxObjList;					\
	auxObjList = tmpPtr->internalRep.ptrAndLongRep.ptr;	\
	Tcl_DecrRefCount(tmpPtr);				\
    } while (0)

/*
 * These variable-access macros have to coincide with those in tclVar.c
 */

#define VarHashGetValue(hPtr) \
    ((Var *) ((char *)hPtr - TclOffset(VarInHash, entry)))

static inline Var *
VarHashCreateVar(
    TclVarHashTable *tablePtr,
    Tcl_Obj *key,
    int *newPtr)
{
    Tcl_HashEntry *hPtr = Tcl_CreateHashEntry(&tablePtr->table,
	    key, newPtr);

    if (!hPtr) {
	return NULL;
    }
    return VarHashGetValue(hPtr);
}

#define VarHashFindVar(tablePtr, key) \
    VarHashCreateVar((tablePtr), (key), NULL)

/*
 * The new macro for ending an instruction; note that a reasonable C-optimiser
 * will resolve all branches at compile time. (result) is always a constant;
 * the macro NEXT_INST_F handles constant (nCleanup), NEXT_INST_V is resolved
 * at runtime for variable (nCleanup).
 *
 * ARGUMENTS:
 *    pcAdjustment: how much to increment pc
 *    nCleanup: how many objects to remove from the stack
 *    resultHandling: 0 indicates no object should be pushed on the stack;
 *	otherwise, push objResultPtr. If (result < 0), objResultPtr already
 *	has the correct reference count.
 *
 * We use the new compile-time assertions to check that nCleanup is constant
 * and within range.
 */

/* Verify the stack depth, only when no expansion is in progress */

#ifdef TCL_COMPILE_DEBUG
#define CHECK_STACK()							\
    do {								\
	ValidatePcAndStackTop(codePtr, pc, CURR_DEPTH,			\
		/*checkStack*/ !(starting || auxObjList));		\
	starting = 0;							\
    } while (0)
#else
#define CHECK_STACK()
#endif

#define NEXT_INST_F(pcAdjustment, nCleanup, resultHandling)	\
    do {							\
	TCL_CT_ASSERT((nCleanup >= 0) && (nCleanup <= 2));	\
	CHECK_STACK();						\
	if (nCleanup == 0) {					\
	    if (resultHandling != 0) {				\
		if ((resultHandling) > 0) {			\
		    PUSH_OBJECT(objResultPtr);			\
		} else {					\
		    *(++tosPtr) = objResultPtr;			\
		}						\
	    }							\
	    pc += (pcAdjustment);				\
	    goto cleanup0;					\
	} else if (resultHandling != 0) {			\
	    if ((resultHandling) > 0) {				\
		Tcl_IncrRefCount(objResultPtr);			\
	    }							\
	    pc += (pcAdjustment);				\
	    switch (nCleanup) {					\
	    case 1: goto cleanup1_pushObjResultPtr;		\
	    case 2: goto cleanup2_pushObjResultPtr;		\
	    case 0: break;					\
	    }							\
	} else {						\
	    pc += (pcAdjustment);				\
	    switch (nCleanup) {					\
	    case 1: goto cleanup1;				\
	    case 2: goto cleanup2;				\
	    case 0: break;					\
	    }							\
	}							\
    } while (0)

#define NEXT_INST_V(pcAdjustment, nCleanup, resultHandling)	\
    CHECK_STACK();						\
    do {							\
	pc += (pcAdjustment);					\
	cleanup = (nCleanup);					\
	if (resultHandling) {					\
	    if ((resultHandling) > 0) {				\
		Tcl_IncrRefCount(objResultPtr);			\
	    }							\
	    goto cleanupV_pushObjResultPtr;			\
	} else {						\
	    goto cleanupV;					\
	}							\
    } while (0)

#ifndef TCL_COMPILE_DEBUG
#define JUMP_PEEPHOLE_F(condition, pcAdjustment, cleanup) \
    do {								\
	pc += (pcAdjustment);						\
	switch (*pc) {							\
	case INST_JUMP_FALSE1:						\
	    NEXT_INST_F(((condition)? 2 : TclGetInt1AtPtr(pc+1)), (cleanup), 0); \
	case INST_JUMP_TRUE1:						\
	    NEXT_INST_F(((condition)? TclGetInt1AtPtr(pc+1) : 2), (cleanup), 0); \
	case INST_JUMP_FALSE4:						\
	    NEXT_INST_F(((condition)? 5 : TclGetInt4AtPtr(pc+1)), (cleanup), 0); \
	case INST_JUMP_TRUE4:						\
	    NEXT_INST_F(((condition)? TclGetInt4AtPtr(pc+1) : 5), (cleanup), 0); \
	default:							\
	    if ((condition) < 0) {					\
		TclNewIntObj(objResultPtr, -1);				\
	    } else {							\
		objResultPtr = TCONST((condition) > 0);			\
	    }								\
	    NEXT_INST_F(0, (cleanup), 1);				\
	}								\
    } while (0)
#define JUMP_PEEPHOLE_V(condition, pcAdjustment, cleanup) \
    do {								\
	pc += (pcAdjustment);						\
	switch (*pc) {							\
	case INST_JUMP_FALSE1:						\
	    NEXT_INST_V(((condition)? 2 : TclGetInt1AtPtr(pc+1)), (cleanup), 0); \
	case INST_JUMP_TRUE1:						\
	    NEXT_INST_V(((condition)? TclGetInt1AtPtr(pc+1) : 2), (cleanup), 0); \
	case INST_JUMP_FALSE4:						\
	    NEXT_INST_V(((condition)? 5 : TclGetInt4AtPtr(pc+1)), (cleanup), 0); \
	case INST_JUMP_TRUE4:						\
	    NEXT_INST_V(((condition)? TclGetInt4AtPtr(pc+1) : 5), (cleanup), 0); \
	default:							\
	    if ((condition) < 0) {					\
		TclNewIntObj(objResultPtr, -1);				\
	    } else {							\
		objResultPtr = TCONST((condition) > 0);			\
	    }								\
	    NEXT_INST_V(0, (cleanup), 1);				\
	}								\
    } while (0)
#else /* TCL_COMPILE_DEBUG */
#define JUMP_PEEPHOLE_F(condition, pcAdjustment, cleanup) \
    do{									\
	if ((condition) < 0) {						\
	    TclNewIntObj(objResultPtr, -1);				\
	} else {							\
	    objResultPtr = TCONST((condition) > 0);			\
	}								\
	NEXT_INST_F((pcAdjustment), (cleanup), 1);			\
    } while (0)
#define JUMP_PEEPHOLE_V(condition, pcAdjustment, cleanup) \
    do{									\
	if ((condition) < 0) {						\
	    TclNewIntObj(objResultPtr, -1);				\
	} else {							\
	    objResultPtr = TCONST((condition) > 0);			\
	}								\
	NEXT_INST_V((pcAdjustment), (cleanup), 1);			\
    } while (0)
#endif

/*
 * Macros used to cache often-referenced Tcl evaluation stack information
 * in local variables. Note that a DECACHE_STACK_INFO()-CACHE_STACK_INFO()
 * pair must surround any call inside TclNRExecuteByteCode (and a few other
 * procedures that use this scheme) that could result in a recursive call
 * to TclNRExecuteByteCode.
 */

#define CACHE_STACK_INFO() \
    checkInterp = 1

#define DECACHE_STACK_INFO() \
    esPtr->tosPtr = tosPtr

/*
 * Macros used to access items on the Tcl evaluation stack. PUSH_OBJECT
 * increments the object's ref count since it makes the stack have another
 * reference pointing to the object. However, POP_OBJECT does not decrement
 * the ref count. This is because the stack may hold the only reference to the
 * object, so the object would be destroyed if its ref count were decremented
 * before the caller had a chance to, e.g., store it in a variable. It is the
 * caller's responsibility to decrement the ref count when it is finished with
 * an object.
 *
 * WARNING! It is essential that objPtr only appear once in the PUSH_OBJECT
 * macro. The actual parameter might be an expression with side effects, and
 * this ensures that it will be executed only once.
 */

#define PUSH_OBJECT(objPtr) \
    Tcl_IncrRefCount(*(++tosPtr) = (objPtr))

#define POP_OBJECT()	*(tosPtr--)

#define OBJ_AT_TOS	*tosPtr

#define OBJ_UNDER_TOS	*(tosPtr-1)

#define OBJ_AT_DEPTH(n)	*(tosPtr-(n))

#define CURR_DEPTH	((ptrdiff_t) (tosPtr - initTosPtr))

#define STACK_BASE(esPtr) ((esPtr)->stackWords - 1)

/*
 * Macros used to trace instruction execution. The macros TRACE,
 * TRACE_WITH_OBJ, and O2S are only used inside TclNRExecuteByteCode. O2S is
 * only used in TRACE* calls to get a string from an object.
 */

#ifdef TCL_COMPILE_DEBUG
#   define TRACE(a) \
    while (traceInstructions) {					\
	fprintf(stdout, "%2d: %2d (%u) %s ", iPtr->numLevels,	\
		(int) CURR_DEPTH,				\
		(unsigned) (pc - codePtr->codeStart),		\
		GetOpcodeName(pc));				\
	printf a;						\
	break;							\
    }
#   define TRACE_APPEND(a) \
    while (traceInstructions) {		\
	printf a;			\
	break;				\
    }
#   define TRACE_ERROR(interp) \
    TRACE_APPEND(("ERROR: %.30s\n", O2S(Tcl_GetObjResult(interp))));
#   define TRACE_WITH_OBJ(a, objPtr) \
    while (traceInstructions) {					\
	fprintf(stdout, "%2d: %2d (%u) %s ", iPtr->numLevels,	\
		(int) CURR_DEPTH,				\
		(unsigned) (pc - codePtr->codeStart),		\
		GetOpcodeName(pc));				\
	printf a;						\
	TclPrintObject(stdout, objPtr, 30);			\
	fprintf(stdout, "\n");					\
	break;							\
    }
#   define O2S(objPtr) \
    (objPtr ? TclGetString(objPtr) : "")
#else /* !TCL_COMPILE_DEBUG */
#   define TRACE(a)
#   define TRACE_APPEND(a)
#   define TRACE_ERROR(interp)
#   define TRACE_WITH_OBJ(a, objPtr)
#   define O2S(objPtr)
#endif /* TCL_COMPILE_DEBUG */

/*
 * DTrace instruction probe macros.
 */

#define TCL_DTRACE_INST_NEXT() \
    do {								\
	if (TCL_DTRACE_INST_DONE_ENABLED()) {				\
	    if (curInstName) {						\
		TCL_DTRACE_INST_DONE(curInstName, (int) CURR_DEPTH,	\
			tosPtr);					\
	    }								\
	    curInstName = tclInstructionTable[*pc].name;		\
	    if (TCL_DTRACE_INST_START_ENABLED()) {			\
		TCL_DTRACE_INST_START(curInstName, (int) CURR_DEPTH,	\
			tosPtr);					\
	    }								\
	} else if (TCL_DTRACE_INST_START_ENABLED()) {			\
	    TCL_DTRACE_INST_START(tclInstructionTable[*pc].name,	\
			(int) CURR_DEPTH, tosPtr);			\
	}								\
    } while (0)
#define TCL_DTRACE_INST_LAST() \
    do {								\
	if (TCL_DTRACE_INST_DONE_ENABLED() && curInstName) {		\
	    TCL_DTRACE_INST_DONE(curInstName, (int) CURR_DEPTH, tosPtr);\
	}								\
    } while (0)

/*
 * Macro used in this file to save a function call for common uses of
 * TclGetNumberFromObj(). The ANSI C "prototype" is:
 *
 * MODULE_SCOPE int GetNumberFromObj(Tcl_Interp *interp, Tcl_Obj *objPtr,
 *			ClientData *ptrPtr, int *tPtr);
 */

#ifdef TCL_WIDE_INT_IS_LONG
#define GetNumberFromObj(interp, objPtr, ptrPtr, tPtr) \
    (((objPtr)->typePtr == &tclIntType)					\
	?	(*(tPtr) = TCL_NUMBER_LONG,				\
		*(ptrPtr) = (ClientData)				\
		    (&((objPtr)->internalRep.longValue)), TCL_OK) :	\
    ((objPtr)->typePtr == &tclDoubleType)				\
	?	(((TclIsNaN((objPtr)->internalRep.doubleValue))		\
		    ?	(*(tPtr) = TCL_NUMBER_NAN)			\
		    :	(*(tPtr) = TCL_NUMBER_DOUBLE)),			\
		*(ptrPtr) = (ClientData)				\
		    (&((objPtr)->internalRep.doubleValue)), TCL_OK) :	\
    ((((objPtr)->typePtr == NULL) && ((objPtr)->bytes == NULL)) ||	\
    (((objPtr)->bytes != NULL) && ((objPtr)->length == 0)))		\
	? (*(tPtr) = TCL_NUMBER_LONG),TCL_ERROR :			\
    TclGetNumberFromObj((interp), (objPtr), (ptrPtr), (tPtr)))
#else /* !TCL_WIDE_INT_IS_LONG */
#define GetNumberFromObj(interp, objPtr, ptrPtr, tPtr) \
    (((objPtr)->typePtr == &tclIntType)					\
	?	(*(tPtr) = TCL_NUMBER_LONG,				\
		*(ptrPtr) = (ClientData)				\
		    (&((objPtr)->internalRep.longValue)), TCL_OK) :	\
    ((objPtr)->typePtr == &tclWideIntType)				\
	?	(*(tPtr) = TCL_NUMBER_WIDE,				\
		*(ptrPtr) = (ClientData)				\
		    (&((objPtr)->internalRep.wideValue)), TCL_OK) :	\
    ((objPtr)->typePtr == &tclDoubleType)				\
	?	(((TclIsNaN((objPtr)->internalRep.doubleValue))		\
		    ?	(*(tPtr) = TCL_NUMBER_NAN)			\
		    :	(*(tPtr) = TCL_NUMBER_DOUBLE)),			\
		*(ptrPtr) = (ClientData)				\
		    (&((objPtr)->internalRep.doubleValue)), TCL_OK) :	\
    ((((objPtr)->typePtr == NULL) && ((objPtr)->bytes == NULL)) ||	\
    (((objPtr)->bytes != NULL) && ((objPtr)->length == 0)))		\
	? (*(tPtr) = TCL_NUMBER_LONG),TCL_ERROR :			\
    TclGetNumberFromObj((interp), (objPtr), (ptrPtr), (tPtr)))
#endif /* TCL_WIDE_INT_IS_LONG */

/*
 * Macro used in this file to save a function call for common uses of
 * Tcl_GetBooleanFromObj(). The ANSI C "prototype" is:
 *
 * MODULE_SCOPE int TclGetBooleanFromObj(Tcl_Interp *interp, Tcl_Obj *objPtr,
 *			int *boolPtr);
 */

#define TclGetBooleanFromObj(interp, objPtr, boolPtr) \
    ((((objPtr)->typePtr == &tclIntType)				\
	|| ((objPtr)->typePtr == &tclBooleanType))			\
	? (*(boolPtr) = ((objPtr)->internalRep.longValue!=0), TCL_OK)	\
	: Tcl_GetBooleanFromObj((interp), (objPtr), (boolPtr)))

/*
 * Macro used in this file to save a function call for common uses of
 * Tcl_GetWideIntFromObj(). The ANSI C "prototype" is:
 *
 * MODULE_SCOPE int TclGetWideIntFromObj(Tcl_Interp *interp, Tcl_Obj *objPtr,
 *			Tcl_WideInt *wideIntPtr);
 */

#ifdef TCL_WIDE_INT_IS_LONG
#define TclGetWideIntFromObj(interp, objPtr, wideIntPtr) \
    (((objPtr)->typePtr == &tclIntType)					\
	? (*(wideIntPtr) = (Tcl_WideInt)				\
		((objPtr)->internalRep.longValue), TCL_OK) :		\
	Tcl_GetWideIntFromObj((interp), (objPtr), (wideIntPtr)))
#else /* !TCL_WIDE_INT_IS_LONG */
#define TclGetWideIntFromObj(interp, objPtr, wideIntPtr)		\
    (((objPtr)->typePtr == &tclWideIntType)				\
	? (*(wideIntPtr) = (objPtr)->internalRep.wideValue, TCL_OK) :	\
    ((objPtr)->typePtr == &tclIntType)					\
	? (*(wideIntPtr) = (Tcl_WideInt)				\
		((objPtr)->internalRep.longValue), TCL_OK) :		\
	Tcl_GetWideIntFromObj((interp), (objPtr), (wideIntPtr)))
#endif /* TCL_WIDE_INT_IS_LONG */

/*
 * Macro used to make the check for type overflow more mnemonic. This works by
 * comparing sign bits; the rest of the word is irrelevant. The ANSI C
 * "prototype" (where inttype_t is any integer type) is:
 *
 * MODULE_SCOPE int Overflowing(inttype_t a, inttype_t b, inttype_t sum);
 *
 * Check first the condition most likely to fail in usual code (at least for
 * usage in [incr]: do the first summand and the sum have != signs?
 */

#define Overflowing(a,b,sum) ((((a)^(sum)) < 0) && (((a)^(b)) >= 0))

/*
 * Macro for checking whether the type is NaN, used when we're thinking about
 * throwing an error for supplying a non-number number.
 */

#ifndef ACCEPT_NAN
#define IsErroringNaNType(type)		((type) == TCL_NUMBER_NAN)
#else
#define IsErroringNaNType(type)		0
#endif

/*
 * Auxiliary tables used to compute powers of small integers.
 */

#if (LONG_MAX == 0x7fffffff)

/*
 * Maximum base that, when raised to powers 2, 3, ... 8, fits in a 32-bit
 * signed integer.
 */

static const long MaxBase32[] = {46340, 1290, 215, 73, 35, 21, 14};
static const size_t MaxBase32Size = sizeof(MaxBase32)/sizeof(long);

/*
 * Table giving 3, 4, ..., 11, raised to the powers 9, 10, ..., as far as they
 * fit in a 32-bit signed integer. Exp32Index[i] gives the starting index of
 * powers of i+3; Exp32Value[i] gives the corresponding powers.
 */

static const unsigned short Exp32Index[] = {
    0, 11, 18, 23, 26, 29, 31, 32, 33
};
static const size_t Exp32IndexSize =
    sizeof(Exp32Index) / sizeof(unsigned short);
static const long Exp32Value[] = {
    19683, 59049, 177147, 531441, 1594323, 4782969, 14348907, 43046721,
    129140163, 387420489, 1162261467, 262144, 1048576, 4194304,
    16777216, 67108864, 268435456, 1073741824, 1953125, 9765625,
    48828125, 244140625, 1220703125, 10077696, 60466176, 362797056,
    40353607, 282475249, 1977326743, 134217728, 1073741824, 387420489,
    1000000000
};
static const size_t Exp32ValueSize = sizeof(Exp32Value)/sizeof(long);
#endif /* LONG_MAX == 0x7fffffff -- 32 bit machine */

#if (LONG_MAX > 0x7fffffff) || !defined(TCL_WIDE_INT_IS_LONG)

/*
 * Maximum base that, when raised to powers 2, 3, ..., 16, fits in a
 * Tcl_WideInt.
 */

static const Tcl_WideInt MaxBase64[] = {
    (Tcl_WideInt)46340*65536+62259,	/* 3037000499 == isqrt(2**63-1) */
    (Tcl_WideInt)2097151, (Tcl_WideInt)55108, (Tcl_WideInt)6208,
    (Tcl_WideInt)1448, (Tcl_WideInt)511, (Tcl_WideInt)234, (Tcl_WideInt)127,
    (Tcl_WideInt)78, (Tcl_WideInt)52, (Tcl_WideInt)38, (Tcl_WideInt)28,
    (Tcl_WideInt)22, (Tcl_WideInt)18, (Tcl_WideInt)15
};
static const size_t MaxBase64Size = sizeof(MaxBase64)/sizeof(Tcl_WideInt);

/*
 * Table giving 3, 4, ..., 13 raised to powers greater than 16 when the
 * results fit in a 64-bit signed integer.
 */

static const unsigned short Exp64Index[] = {
    0, 23, 38, 49, 57, 63, 67, 70, 72, 74, 75, 76
};
static const size_t Exp64IndexSize =
    sizeof(Exp64Index) / sizeof(unsigned short);
static const Tcl_WideInt Exp64Value[] = {
    (Tcl_WideInt)243*243*243*3*3,
    (Tcl_WideInt)243*243*243*3*3*3,
    (Tcl_WideInt)243*243*243*3*3*3*3,
    (Tcl_WideInt)243*243*243*243,
    (Tcl_WideInt)243*243*243*243*3,
    (Tcl_WideInt)243*243*243*243*3*3,
    (Tcl_WideInt)243*243*243*243*3*3*3,
    (Tcl_WideInt)243*243*243*243*3*3*3*3,
    (Tcl_WideInt)243*243*243*243*243,
    (Tcl_WideInt)243*243*243*243*243*3,
    (Tcl_WideInt)243*243*243*243*243*3*3,
    (Tcl_WideInt)243*243*243*243*243*3*3*3,
    (Tcl_WideInt)243*243*243*243*243*3*3*3*3,
    (Tcl_WideInt)243*243*243*243*243*243,
    (Tcl_WideInt)243*243*243*243*243*243*3,
    (Tcl_WideInt)243*243*243*243*243*243*3*3,
    (Tcl_WideInt)243*243*243*243*243*243*3*3*3,
    (Tcl_WideInt)243*243*243*243*243*243*3*3*3*3,
    (Tcl_WideInt)243*243*243*243*243*243*243,
    (Tcl_WideInt)243*243*243*243*243*243*243*3,
    (Tcl_WideInt)243*243*243*243*243*243*243*3*3,
    (Tcl_WideInt)243*243*243*243*243*243*243*3*3*3,
    (Tcl_WideInt)243*243*243*243*243*243*243*3*3*3*3,
    (Tcl_WideInt)1024*1024*1024*4*4,
    (Tcl_WideInt)1024*1024*1024*4*4*4,
    (Tcl_WideInt)1024*1024*1024*4*4*4*4,
    (Tcl_WideInt)1024*1024*1024*1024,
    (Tcl_WideInt)1024*1024*1024*1024*4,
    (Tcl_WideInt)1024*1024*1024*1024*4*4,
    (Tcl_WideInt)1024*1024*1024*1024*4*4*4,
    (Tcl_WideInt)1024*1024*1024*1024*4*4*4*4,
    (Tcl_WideInt)1024*1024*1024*1024*1024,
    (Tcl_WideInt)1024*1024*1024*1024*1024*4,
    (Tcl_WideInt)1024*1024*1024*1024*1024*4*4,
    (Tcl_WideInt)1024*1024*1024*1024*1024*4*4*4,
    (Tcl_WideInt)1024*1024*1024*1024*1024*4*4*4*4,
    (Tcl_WideInt)1024*1024*1024*1024*1024*1024,
    (Tcl_WideInt)1024*1024*1024*1024*1024*1024*4,
    (Tcl_WideInt)3125*3125*3125*5*5,
    (Tcl_WideInt)3125*3125*3125*5*5*5,
    (Tcl_WideInt)3125*3125*3125*5*5*5*5,
    (Tcl_WideInt)3125*3125*3125*3125,
    (Tcl_WideInt)3125*3125*3125*3125*5,
    (Tcl_WideInt)3125*3125*3125*3125*5*5,
    (Tcl_WideInt)3125*3125*3125*3125*5*5*5,
    (Tcl_WideInt)3125*3125*3125*3125*5*5*5*5,
    (Tcl_WideInt)3125*3125*3125*3125*3125,
    (Tcl_WideInt)3125*3125*3125*3125*3125*5,
    (Tcl_WideInt)3125*3125*3125*3125*3125*5*5,
    (Tcl_WideInt)7776*7776*7776*6*6,
    (Tcl_WideInt)7776*7776*7776*6*6*6,
    (Tcl_WideInt)7776*7776*7776*6*6*6*6,
    (Tcl_WideInt)7776*7776*7776*7776,
    (Tcl_WideInt)7776*7776*7776*7776*6,
    (Tcl_WideInt)7776*7776*7776*7776*6*6,
    (Tcl_WideInt)7776*7776*7776*7776*6*6*6,
    (Tcl_WideInt)7776*7776*7776*7776*6*6*6*6,
    (Tcl_WideInt)16807*16807*16807*7*7,
    (Tcl_WideInt)16807*16807*16807*7*7*7,
    (Tcl_WideInt)16807*16807*16807*7*7*7*7,
    (Tcl_WideInt)16807*16807*16807*16807,
    (Tcl_WideInt)16807*16807*16807*16807*7,
    (Tcl_WideInt)16807*16807*16807*16807*7*7,
    (Tcl_WideInt)32768*32768*32768*8*8,
    (Tcl_WideInt)32768*32768*32768*8*8*8,
    (Tcl_WideInt)32768*32768*32768*8*8*8*8,
    (Tcl_WideInt)32768*32768*32768*32768,
    (Tcl_WideInt)59049*59049*59049*9*9,
    (Tcl_WideInt)59049*59049*59049*9*9*9,
    (Tcl_WideInt)59049*59049*59049*9*9*9*9,
    (Tcl_WideInt)100000*100000*100000*10*10,
    (Tcl_WideInt)100000*100000*100000*10*10*10,
    (Tcl_WideInt)161051*161051*161051*11*11,
    (Tcl_WideInt)161051*161051*161051*11*11*11,
    (Tcl_WideInt)248832*248832*248832*12*12,
    (Tcl_WideInt)371293*371293*371293*13*13
};
static const size_t Exp64ValueSize = sizeof(Exp64Value) / sizeof(Tcl_WideInt);
#endif /* (LONG_MAX > 0x7fffffff) || !defined(TCL_WIDE_INT_IS_LONG) */

/*
 * Markers for ExecuteExtendedBinaryMathOp.
 */

#define DIVIDED_BY_ZERO		((Tcl_Obj *) -1)
#define EXPONENT_OF_ZERO	((Tcl_Obj *) -2)
#define GENERAL_ARITHMETIC_ERROR ((Tcl_Obj *) -3)

/*
 * Declarations for local procedures to this file:
 */

#ifdef TCL_COMPILE_STATS
static int		EvalStatsCmd(ClientData clientData,
			    Tcl_Interp *interp, int objc,
			    Tcl_Obj *const objv[]);
#endif /* TCL_COMPILE_STATS */
#ifdef TCL_COMPILE_DEBUG
static const char *	GetOpcodeName(const unsigned char *pc);
static void		PrintByteCodeInfo(ByteCode *codePtr);
static const char *	StringForResultCode(int result);
static void		ValidatePcAndStackTop(ByteCode *codePtr,
			    const unsigned char *pc, int stackTop,
			    int checkStack);
#endif /* TCL_COMPILE_DEBUG */
static ByteCode *	CompileExprObj(Tcl_Interp *interp, Tcl_Obj *objPtr);
static void		DeleteExecStack(ExecStack *esPtr);
static void		DupExprCodeInternalRep(Tcl_Obj *srcPtr,
			    Tcl_Obj *copyPtr);
MODULE_SCOPE int	TclCompareTwoNumbers(Tcl_Obj *valuePtr,
			    Tcl_Obj *value2Ptr);
static Tcl_Obj *	ExecuteExtendedBinaryMathOp(Tcl_Interp *interp,
			    int opcode, Tcl_Obj **constants,
			    Tcl_Obj *valuePtr, Tcl_Obj *value2Ptr);
static Tcl_Obj *	ExecuteExtendedUnaryMathOp(int opcode,
			    Tcl_Obj *valuePtr);
static void		FreeExprCodeInternalRep(Tcl_Obj *objPtr);
static ExceptionRange *	GetExceptRangeForPc(const unsigned char *pc,
			    int catchOnly, ByteCode *codePtr);
static const char *	GetSrcInfoForPc(const unsigned char *pc,
			    ByteCode *codePtr, int *lengthPtr,
			    const unsigned char **pcBeg, int *cmdIdxPtr);
static Tcl_Obj **	GrowEvaluationStack(ExecEnv *eePtr, int growth,
			    int move);
static void		IllegalExprOperandType(Tcl_Interp *interp,
			    const unsigned char *pc, Tcl_Obj *opndPtr);
static void		InitByteCodeExecution(Tcl_Interp *interp);
static inline int	wordSkip(void *ptr);
static void		ReleaseDictIterator(Tcl_Obj *objPtr);
/* Useful elsewhere, make available in tclInt.h or stubs? */
static Tcl_Obj **	StackAllocWords(Tcl_Interp *interp, int numWords);
static Tcl_Obj **	StackReallocWords(Tcl_Interp *interp, int numWords);
static Tcl_NRPostProc	CopyCallback;
static Tcl_NRPostProc	ExprObjCallback;
static Tcl_NRPostProc	FinalizeOONext;
static Tcl_NRPostProc	FinalizeOONextFilter;
static Tcl_NRPostProc   TEBCresume;

/*
 * The structure below defines a bytecode Tcl object type to hold the
 * compiled bytecode for Tcl expressions.
 */

static const Tcl_ObjType exprCodeType = {
    "exprcode",
    FreeExprCodeInternalRep,	/* freeIntRepProc */
    DupExprCodeInternalRep,	/* dupIntRepProc */
    NULL,			/* updateStringProc */
    NULL			/* setFromAnyProc */
};

/*
 * Custom object type only used in this file; values of its type should never
 * be seen by user scripts.
 */

static const Tcl_ObjType dictIteratorType = {
    "dictIterator",
    ReleaseDictIterator,
    NULL, NULL, NULL
};

/*
 *----------------------------------------------------------------------
 *
 * ReleaseDictIterator --
 *
 *	This takes apart a dictionary iterator that is stored in the given Tcl
 *	object.
 *
 * Results:
 *	None.
 *
 * Side effects:
 *	Deallocates memory, marks the object as being untyped.
 *
 *----------------------------------------------------------------------
 */

static void
ReleaseDictIterator(
    Tcl_Obj *objPtr)
{
    Tcl_DictSearch *searchPtr;
    Tcl_Obj *dictPtr;

    /*
     * First kill the search, and then release the reference to the dictionary
     * that we were holding.
     */

    searchPtr = objPtr->internalRep.twoPtrValue.ptr1;
    Tcl_DictObjDone(searchPtr);
    ckfree(searchPtr);

    dictPtr = objPtr->internalRep.twoPtrValue.ptr2;
    TclDecrRefCount(dictPtr);

    objPtr->typePtr = NULL;
}

/*
 *----------------------------------------------------------------------
 *
 * InitByteCodeExecution --
 *
 *	This procedure is called once to initialize the Tcl bytecode
 *	interpreter.
 *
 * Results:
 *	None.
 *
 * Side effects:
 *	This procedure initializes the array of instruction names. If
 *	compiling with the TCL_COMPILE_STATS flag, it initializes the array
 *	that counts the executions of each instruction and it creates the
 *	"evalstats" command. It also establishes the link between the Tcl
 *	"tcl_traceExec" and C "tclTraceExec" variables.
 *
 *----------------------------------------------------------------------
 */

static void
InitByteCodeExecution(
    Tcl_Interp *interp)		/* Interpreter for which the Tcl variable
				 * "tcl_traceExec" is linked to control
				 * instruction tracing. */
{
#ifdef TCL_COMPILE_DEBUG
    if (Tcl_LinkVar(interp, "tcl_traceExec", (char *) &tclTraceExec,
	    TCL_LINK_INT) != TCL_OK) {
	Tcl_Panic("InitByteCodeExecution: can't create link for tcl_traceExec variable");
    }
#endif
#ifdef TCL_COMPILE_STATS
    Tcl_CreateObjCommand(interp, "evalstats", EvalStatsCmd, NULL, NULL);
#endif /* TCL_COMPILE_STATS */
}

/*
 *----------------------------------------------------------------------
 *
 * TclCreateExecEnv --
 *
 *	This procedure creates a new execution environment for Tcl bytecode
 *	execution. An ExecEnv points to a Tcl evaluation stack. An ExecEnv is
 *	typically created once for each Tcl interpreter (Interp structure) and
 *	recursively passed to TclNRExecuteByteCode to execute ByteCode sequences
 *	for nested commands.
 *
 * Results:
 *	A newly allocated ExecEnv is returned. This points to an empty
 *	evaluation stack of the standard initial size.
 *
 * Side effects:
 *	The bytecode interpreter is also initialized here, as this procedure
 *	will be called before any call to TclNRExecuteByteCode.
 *
 *----------------------------------------------------------------------
 */

ExecEnv *
TclCreateExecEnv(
    Tcl_Interp *interp,		/* Interpreter for which the execution
				 * environment is being created. */
    int size)			/* The initial stack size, in number of words
				 * [sizeof(Tcl_Obj*)] */
{
    ExecEnv *eePtr = ckalloc(sizeof(ExecEnv));
    ExecStack *esPtr = ckalloc(sizeof(ExecStack)
	    + (size_t) (size-1) * sizeof(Tcl_Obj *));

    eePtr->execStackPtr = esPtr;
    TclNewBooleanObj(eePtr->constants[0], 0);
    Tcl_IncrRefCount(eePtr->constants[0]);
    TclNewBooleanObj(eePtr->constants[1], 1);
    Tcl_IncrRefCount(eePtr->constants[1]);
    eePtr->interp = interp;
    eePtr->callbackPtr = NULL;
    eePtr->corPtr = NULL;
    eePtr->rewind = 0;

    esPtr->prevPtr = NULL;
    esPtr->nextPtr = NULL;
    esPtr->markerPtr = NULL;
    esPtr->endPtr = &esPtr->stackWords[size-1];
    esPtr->tosPtr = STACK_BASE(esPtr);

    Tcl_MutexLock(&execMutex);
    if (!execInitialized) {
	TclInitAuxDataTypeTable();
	InitByteCodeExecution(interp);
	execInitialized = 1;
    }
    Tcl_MutexUnlock(&execMutex);

    return eePtr;
}

/*
 *----------------------------------------------------------------------
 *
 * TclDeleteExecEnv --
 *
 *	Frees the storage for an ExecEnv.
 *
 * Results:
 *	None.
 *
 * Side effects:
 *	Storage for an ExecEnv and its contained storage (e.g. the evaluation
 *	stack) is freed.
 *
 *----------------------------------------------------------------------
 */

static void
DeleteExecStack(
    ExecStack *esPtr)
{
    if (esPtr->markerPtr && !cachedInExit) {
	Tcl_Panic("freeing an execStack which is still in use");
    }

    if (esPtr->prevPtr) {
	esPtr->prevPtr->nextPtr = esPtr->nextPtr;
    }
    if (esPtr->nextPtr) {
	esPtr->nextPtr->prevPtr = esPtr->prevPtr;
    }
    ckfree(esPtr);
}

void
TclDeleteExecEnv(
    ExecEnv *eePtr)		/* Execution environment to free. */
{
    ExecStack *esPtr = eePtr->execStackPtr, *tmpPtr;

	cachedInExit = TclInExit();

    /*
     * Delete all stacks in this exec env.
     */

    while (esPtr->nextPtr) {
	esPtr = esPtr->nextPtr;
    }
    while (esPtr) {
	tmpPtr = esPtr;
	esPtr = tmpPtr->prevPtr;
	DeleteExecStack(tmpPtr);
    }

    TclDecrRefCount(eePtr->constants[0]);
    TclDecrRefCount(eePtr->constants[1]);
    if (eePtr->callbackPtr && !cachedInExit) {
	Tcl_Panic("Deleting execEnv with pending TEOV callbacks!");
    }
    if (eePtr->corPtr && !cachedInExit) {
	Tcl_Panic("Deleting execEnv with existing coroutine");
    }
    ckfree(eePtr);
}

/*
 *----------------------------------------------------------------------
 *
 * TclFinalizeExecution --
 *
 *	Finalizes the execution environment setup so that it can be later
 *	reinitialized.
 *
 * Results:
 *	None.
 *
 * Side effects:
 *	After this call, the next time TclCreateExecEnv will be called it will
 *	call InitByteCodeExecution.
 *
 *----------------------------------------------------------------------
 */

void
TclFinalizeExecution(void)
{
    Tcl_MutexLock(&execMutex);
    execInitialized = 0;
    Tcl_MutexUnlock(&execMutex);
    TclFinalizeAuxDataTypeTable();
}

/*
 * Auxiliary code to insure that GrowEvaluationStack always returns correctly
 * aligned memory.
 *
 * WALLOCALIGN represents the alignment reqs in words, just as TCL_ALLOCALIGN
 * represents the reqs in bytes. This assumes that TCL_ALLOCALIGN is a
 * multiple of the wordsize 'sizeof(Tcl_Obj *)'.
 */

#define WALLOCALIGN \
    (TCL_ALLOCALIGN/sizeof(Tcl_Obj *))

/*
 * wordSkip computes how many words have to be skipped until the next aligned
 * word. Note that we are only interested in the low order bits of ptr, so
 * that any possible information loss in PTR2INT is of no consequence.
 */

static inline int
wordSkip(
    void *ptr)
{
    int mask = TCL_ALLOCALIGN-1;
    int base = PTR2INT(ptr) & mask;
    return (TCL_ALLOCALIGN - base)/sizeof(Tcl_Obj *);
}

/*
 * Given a marker, compute where the following aligned memory starts.
 */

#define MEMSTART(markerPtr) \
    ((markerPtr) + wordSkip(markerPtr))

/*
 *----------------------------------------------------------------------
 *
 * GrowEvaluationStack --
 *
 *	This procedure grows a Tcl evaluation stack stored in an ExecEnv,
 *	copying over the words since the last mark if so requested. A mark is
 *	set at the beginning of the new area when no copying is requested.
 *
 * Results:
 *	Returns a pointer to the first usable word in the (possibly) grown
 *	stack.
 *
 * Side effects:
 *	The size of the evaluation stack may be grown, a marker is set
 *
 *----------------------------------------------------------------------
 */

static Tcl_Obj **
GrowEvaluationStack(
    ExecEnv *eePtr,		/* Points to the ExecEnv with an evaluation
				 * stack to enlarge. */
    int growth,			/* How much larger than the current used
				 * size. */
    int move)			/* 1 if move words since last marker. */
{
    ExecStack *esPtr = eePtr->execStackPtr, *oldPtr = NULL;
    int newBytes, newElems, currElems;
    int needed = growth - (esPtr->endPtr - esPtr->tosPtr);
    Tcl_Obj **markerPtr = esPtr->markerPtr, **memStart;
    int moveWords = 0;

    if (move) {
	if (!markerPtr) {
	    Tcl_Panic("STACK: Reallocating with no previous alloc");
	}
	if (needed <= 0) {
	    return MEMSTART(markerPtr);
	}
    } else {
#ifndef PURIFY
	Tcl_Obj **tmpMarkerPtr = esPtr->tosPtr + 1;
	int offset = wordSkip(tmpMarkerPtr);

	if (needed + offset < 0) {
	    /*
	     * Put a marker pointing to the previous marker in this stack, and
	     * store it in esPtr as the current marker. Return a pointer to
	     * the start of aligned memory.
	     */

	    esPtr->markerPtr = tmpMarkerPtr;
	    memStart = tmpMarkerPtr + offset;
	    esPtr->tosPtr = memStart - 1;
	    *esPtr->markerPtr = (Tcl_Obj *) markerPtr;
	    return memStart;
	}
#endif
    }

    /*
     * Reset move to hold the number of words to be moved to new stack (if
     * any) and growth to hold the complete stack requirements: add one for
     * the marker, (WALLOCALIGN-1) for the maximal possible offset.
     */

    if (move) {
	moveWords = esPtr->tosPtr - MEMSTART(markerPtr) + 1;
    }
    needed = growth + moveWords + WALLOCALIGN;

    
    /*
     * Check if there is enough room in the next stack (if there is one, it
     * should be both empty and the last one!)
     */

    if (esPtr->nextPtr) {
	oldPtr = esPtr;
	esPtr = oldPtr->nextPtr;
	currElems = esPtr->endPtr - STACK_BASE(esPtr);
	if (esPtr->markerPtr || (esPtr->tosPtr != STACK_BASE(esPtr))) {
	    Tcl_Panic("STACK: Stack after current is in use");
	}
	if (esPtr->nextPtr) {
	    Tcl_Panic("STACK: Stack after current is not last");
	}
	if (needed <= currElems) {
	    goto newStackReady;
	}
	DeleteExecStack(esPtr);
	esPtr = oldPtr;
    } else {
	currElems = esPtr->endPtr - STACK_BASE(esPtr);
    }

    /*
     * We need to allocate a new stack! It needs to store 'growth' words,
     * including the elements to be copied over and the new marker.
     */

#ifndef PURIFY
    newElems = 2*currElems;
    while (needed > newElems) {
	newElems *= 2;
    }
#else
    newElems = needed;
#endif
    
    newBytes = sizeof(ExecStack) + (newElems-1) * sizeof(Tcl_Obj *);

    oldPtr = esPtr;
    esPtr = ckalloc(newBytes);

    oldPtr->nextPtr = esPtr;
    esPtr->prevPtr = oldPtr;
    esPtr->nextPtr = NULL;
    esPtr->endPtr = &esPtr->stackWords[newElems-1];

  newStackReady:
    eePtr->execStackPtr = esPtr;

    /*
     * Store a NULL marker at the beginning of the stack, to indicate that
     * this is the first marker in this stack and that rewinding to here
     * should actually be a return to the previous stack.
     */

    esPtr->stackWords[0] = NULL;
    esPtr->markerPtr = &esPtr->stackWords[0];
    memStart = MEMSTART(esPtr->markerPtr);
    esPtr->tosPtr = memStart - 1;

    if (move) {
	memcpy(memStart, MEMSTART(markerPtr), moveWords*sizeof(Tcl_Obj *));
	esPtr->tosPtr += moveWords;
	oldPtr->markerPtr = (Tcl_Obj **) *markerPtr;
	oldPtr->tosPtr = markerPtr-1;
    }

    /*
     * Free the old stack if it is now unused.
     */

    if (!oldPtr->markerPtr) {
	DeleteExecStack(oldPtr);
    }

    return memStart;
}

/*
 *--------------------------------------------------------------
 *
 * TclStackAlloc, TclStackRealloc, TclStackFree --
 *
 *	Allocate memory from the execution stack; it has to be returned later
 *	with a call to TclStackFree.
 *
 * Results:
 *	A pointer to the first byte allocated, or panics if the allocation did
 *	not succeed.
 *
 * Side effects:
 *	The execution stack may be grown.
 *
 *--------------------------------------------------------------
 */

static Tcl_Obj **
StackAllocWords(
    Tcl_Interp *interp,
    int numWords)
{
    /*
     * Note that GrowEvaluationStack sets a marker in the stack. This marker
     * is read when rewinding, e.g., by TclStackFree.
     */

    Interp *iPtr = (Interp *) interp;
    ExecEnv *eePtr = iPtr->execEnvPtr;
    Tcl_Obj **resPtr = GrowEvaluationStack(eePtr, numWords, 0);

    eePtr->execStackPtr->tosPtr += numWords;
    return resPtr;
}

static Tcl_Obj **
StackReallocWords(
    Tcl_Interp *interp,
    int numWords)
{
    Interp *iPtr = (Interp *) interp;
    ExecEnv *eePtr = iPtr->execEnvPtr;
    Tcl_Obj **resPtr = GrowEvaluationStack(eePtr, numWords, 1);

    eePtr->execStackPtr->tosPtr += numWords;
    return resPtr;
}

void
TclStackFree(
    Tcl_Interp *interp,
    void *freePtr)
{
    Interp *iPtr = (Interp *) interp;
    ExecEnv *eePtr;
    ExecStack *esPtr;
    Tcl_Obj **markerPtr, *marker;

    if (iPtr == NULL || iPtr->execEnvPtr == NULL) {
	ckfree((char *) freePtr);
	return;
    }

    /*
     * Rewind the stack to the previous marker position. The current marker,
     * as set in the last call to GrowEvaluationStack, contains a pointer to
     * the previous marker.
     */

    eePtr = iPtr->execEnvPtr;
    esPtr = eePtr->execStackPtr;
    markerPtr = esPtr->markerPtr;
    marker = *markerPtr;

    if ((freePtr != NULL) && (MEMSTART(markerPtr) != (Tcl_Obj **)freePtr)) {
	Tcl_Panic("TclStackFree: incorrect freePtr (%p != %p). Call out of sequence?",
		freePtr, MEMSTART(markerPtr));
    }

    esPtr->tosPtr = markerPtr - 1;
    esPtr->markerPtr = (Tcl_Obj **) marker;
    if (marker) {
	return;
    }

    /*
     * Return to previous active stack. Note that repeated expansions or
     * reallocs could have generated several unused intervening stacks: free
     * them too.
     */

    while (esPtr->nextPtr) {
	esPtr = esPtr->nextPtr;
    }
    esPtr->tosPtr = STACK_BASE(esPtr);
    while (esPtr->prevPtr) {
	ExecStack *tmpPtr = esPtr->prevPtr;
	if (tmpPtr->tosPtr == STACK_BASE(tmpPtr)) {
	    DeleteExecStack(tmpPtr);
	} else {
	    break;
	}
    }
    if (esPtr->prevPtr) {
	eePtr->execStackPtr = esPtr->prevPtr;
#ifdef PURIFY
	eePtr->execStackPtr->nextPtr = NULL;
	DeleteExecStack(esPtr);
#endif
    } else {
	eePtr->execStackPtr = esPtr;
    }
}

void *
TclStackAlloc(
    Tcl_Interp *interp,
    int numBytes)
{
    Interp *iPtr = (Interp *) interp;
    int numWords = (numBytes + (sizeof(Tcl_Obj *) - 1))/sizeof(Tcl_Obj *);

    if (iPtr == NULL || iPtr->execEnvPtr == NULL) {
	return (void *) ckalloc(numBytes);
    }

    return (void *) StackAllocWords(interp, numWords);
}

void *
TclStackRealloc(
    Tcl_Interp *interp,
    void *ptr,
    int numBytes)
{
    Interp *iPtr = (Interp *) interp;
    ExecEnv *eePtr;
    ExecStack *esPtr;
    Tcl_Obj **markerPtr;
    int numWords;

    if (iPtr == NULL || iPtr->execEnvPtr == NULL) {
	return (void *) ckrealloc((char *) ptr, numBytes);
    }

    eePtr = iPtr->execEnvPtr;
    esPtr = eePtr->execStackPtr;
    markerPtr = esPtr->markerPtr;

    if (MEMSTART(markerPtr) != (Tcl_Obj **)ptr) {
	Tcl_Panic("TclStackRealloc: incorrect ptr. Call out of sequence?");
    }

    numWords = (numBytes + (sizeof(Tcl_Obj *) - 1))/sizeof(Tcl_Obj *);
    return (void *) StackReallocWords(interp, numWords);
}

/*
 *--------------------------------------------------------------
 *
 * Tcl_ExprObj --
 *
 *	Evaluate an expression in a Tcl_Obj.
 *
 * Results:
 *	A standard Tcl object result. If the result is other than TCL_OK, then
 *	the interpreter's result contains an error message. If the result is
 *	TCL_OK, then a pointer to the expression's result value object is
 *	stored in resultPtrPtr. In that case, the object's ref count is
 *	incremented to reflect the reference returned to the caller; the
 *	caller is then responsible for the resulting object and must, for
 *	example, decrement the ref count when it is finished with the object.
 *
 * Side effects:
 *	Any side effects caused by subcommands in the expression, if any. The
 *	interpreter result is not modified unless there is an error.
 *
 *--------------------------------------------------------------
 */

int
Tcl_ExprObj(
    Tcl_Interp *interp,		/* Context in which to evaluate the
				 * expression. */
    register Tcl_Obj *objPtr,	/* Points to Tcl object containing expression
				 * to evaluate. */
    Tcl_Obj **resultPtrPtr)	/* Where the Tcl_Obj* that is the expression
				 * result is stored if no errors occur. */
{
    NRE_callback *rootPtr = TOP_CB(interp);
    Tcl_Obj *resultPtr;

    TclNewObj(resultPtr);
    TclNRAddCallback(interp, CopyCallback, resultPtrPtr, resultPtr,
	    NULL, NULL);
    Tcl_NRExprObj(interp, objPtr, resultPtr);
    return TclNRRunCallbacks(interp, TCL_OK, rootPtr);
}

static int
CopyCallback(
    ClientData data[],
    Tcl_Interp *interp,
    int result)
{
    Tcl_Obj **resultPtrPtr = data[0];
    Tcl_Obj *resultPtr = data[1];

    if (result == TCL_OK) {
	*resultPtrPtr = resultPtr;
	Tcl_IncrRefCount(resultPtr);
    } else {
	Tcl_DecrRefCount(resultPtr);
    }
    return result;
}

/*
 *--------------------------------------------------------------
 *
 * Tcl_NRExprObj --
 *
 *	Request evaluation of the expression in a Tcl_Obj by the NR stack.
 *
 * Results:
 *	Returns TCL_OK.
 *
 * Side effects:
 *	Compiles objPtr as a Tcl expression and places callbacks on the
 *	NR stack to execute the bytecode and store the result in resultPtr.
 *	If bytecode execution raises an exception, nothing is written
 *	to resultPtr, and the exceptional return code flows up the NR
 *	stack.  If the exception is TCL_ERROR, an error message is left
 *	in the interp result and the interp's return options dictionary
 *	holds additional error information too.  Execution of the bytecode
 *	may have other side effects, depending on the expression.
 *
 *--------------------------------------------------------------
 */

int
Tcl_NRExprObj(
    Tcl_Interp *interp,
    Tcl_Obj *objPtr,
    Tcl_Obj *resultPtr)
{
    ByteCode *codePtr;
    Tcl_InterpState state = Tcl_SaveInterpState(interp, TCL_OK);

    Tcl_ResetResult(interp);
    codePtr = CompileExprObj(interp, objPtr);

    Tcl_NRAddCallback(interp, ExprObjCallback, state, resultPtr,
	    NULL, NULL);
    return TclNRExecuteByteCode(interp, codePtr);
}

static int
ExprObjCallback(
    ClientData data[],
    Tcl_Interp *interp,
    int result)
{
    Tcl_InterpState state = data[0];
    Tcl_Obj *resultPtr = data[1];

    if (result == TCL_OK) {
	TclSetDuplicateObj(resultPtr, Tcl_GetObjResult(interp));
	(void) Tcl_RestoreInterpState(interp, state);
    } else {
	Tcl_DiscardInterpState(state);
    }
    return result;
}

/*
 *----------------------------------------------------------------------
 *
 * CompileExprObj --
 *	Compile a Tcl expression value into ByteCode.
 *
 * Results:
 *	A (ByteCode *) is returned pointing to the resulting ByteCode.
 *	The caller must manage its refCount and arrange for a call to
 *	TclCleanupByteCode() when the last reference disappears.
 *
 * Side effects:
 *	The Tcl_ObjType of objPtr is changed to the "bytecode" type,
 *	and the ByteCode is kept in the internal rep (along with context
 *	data for checking validity) for faster operations the next time
 *	CompileExprObj is called on the same value.
 *
 *----------------------------------------------------------------------
 */

static ByteCode *
CompileExprObj(
    Tcl_Interp *interp,
    Tcl_Obj *objPtr)
{
    Interp *iPtr = (Interp *) interp;
    CompileEnv compEnv;		/* Compilation environment structure allocated
				 * in frame. */
    register ByteCode *codePtr = NULL;
				/* Tcl Internal type of bytecode. Initialized
				 * to avoid compiler warning. */

    /*
     * Get the expression ByteCode from the object. If it exists, make sure it
     * is valid in the current context.
     */
    if (objPtr->typePtr == &exprCodeType) {
	Namespace *namespacePtr = iPtr->varFramePtr->nsPtr;

	codePtr = objPtr->internalRep.twoPtrValue.ptr1;
	if (((Interp *) *codePtr->interpHandle != iPtr)
		|| (codePtr->compileEpoch != iPtr->compileEpoch)
		|| (codePtr->nsPtr != namespacePtr)
		|| (codePtr->nsEpoch != namespacePtr->resolverEpoch)
		|| (codePtr->localCachePtr != iPtr->varFramePtr->localCachePtr)) {
	    FreeExprCodeInternalRep(objPtr);
	}
    }
    if (objPtr->typePtr != &exprCodeType) {
	/*
	 * TIP #280: No invoker (yet) - Expression compilation.
	 */

	int length;
	const char *string = TclGetStringFromObj(objPtr, &length);

	TclInitCompileEnv(interp, &compEnv, string, length, NULL, 0);
	TclCompileExpr(interp, string, length, &compEnv, 0);

	/*
	 * Successful compilation. If the expression yielded no instructions,
	 * push an zero object as the expression's result.
	 */

	if (compEnv.codeNext == compEnv.codeStart) {
	    TclEmitPush(TclRegisterNewLiteral(&compEnv, "0", 1),
		    &compEnv);
	}

	/*
	 * Add a "done" instruction as the last instruction and change the
	 * object into a ByteCode object. Ownership of the literal objects and
	 * aux data items is given to the ByteCode object.
	 */

	TclEmitOpcode(INST_DONE, &compEnv);
	TclInitByteCodeObj(objPtr, &compEnv);
	objPtr->typePtr = &exprCodeType;
	TclFreeCompileEnv(&compEnv);
	codePtr = objPtr->internalRep.twoPtrValue.ptr1;
	if (iPtr->varFramePtr->localCachePtr) {
	    codePtr->localCachePtr = iPtr->varFramePtr->localCachePtr;
	    codePtr->localCachePtr->refCount++;
	}
#ifdef TCL_COMPILE_DEBUG
	if (tclTraceCompile == 2) {
	    TclPrintByteCodeObj(interp, objPtr);
	    fflush(stdout);
	}
#endif /* TCL_COMPILE_DEBUG */
    }
    return codePtr;
}

/*
 *----------------------------------------------------------------------
 *
 * DupExprCodeInternalRep --
 *
 *	Part of the Tcl object type implementation for Tcl expression
 *	bytecode. We do not copy the bytecode intrep. Instead, we return
 *	without setting copyPtr->typePtr, so the copy is a plain string copy
 *	of the expression value, and if it is to be used as a compiled
 *	expression, it will just need a recompile.
 *
 *	This makes sense, because with Tcl's copy-on-write practices, the
 *	usual (only?) time Tcl_DuplicateObj() will be called is when the copy
 *	is about to be modified, which would invalidate any copied bytecode
 *	anyway. The only reason it might make sense to copy the bytecode is if
 *	we had some modifying routines that operated directly on the intrep,
 *	like we do for lists and dicts.
 *
 * Results:
 *	None.
 *
 * Side effects:
 *	None.
 *
 *----------------------------------------------------------------------
 */

static void
DupExprCodeInternalRep(
    Tcl_Obj *srcPtr,
    Tcl_Obj *copyPtr)
{
    return;
}

/*
 *----------------------------------------------------------------------
 *
 * FreeExprCodeInternalRep --
 *
 *	Part of the Tcl object type implementation for Tcl expression
 *	bytecode. Frees the storage allocated to hold the internal rep, unless
 *	ref counts indicate bytecode execution is still in progress.
 *
 * Results:
 *	None.
 *
 * Side effects:
 *	May free allocated memory. Leaves objPtr untyped.
 *
 *----------------------------------------------------------------------
 */

static void
FreeExprCodeInternalRep(
    Tcl_Obj *objPtr)
{
    ByteCode *codePtr = objPtr->internalRep.twoPtrValue.ptr1;

    objPtr->typePtr = NULL;
    codePtr->refCount--;
    if (codePtr->refCount <= 0) {
	TclCleanupByteCode(codePtr);
    }
}

/*
 *----------------------------------------------------------------------
 *
 * TclCompileObj --
 *
 *	This procedure compiles the script contained in a Tcl_Obj.
 *
 * Results:
 *	A pointer to the corresponding ByteCode, never NULL.
 *
 * Side effects:
 *	The object is shimmered to bytecode type.
 *
 *----------------------------------------------------------------------
 */

ByteCode *
TclCompileObj(
    Tcl_Interp *interp,
    Tcl_Obj *objPtr,
    const CmdFrame *invoker,
    int word)
{
    register Interp *iPtr = (Interp *) interp;
    register ByteCode *codePtr;	/* Tcl Internal type of bytecode. */
    Namespace *namespacePtr = iPtr->varFramePtr->nsPtr;

    /*
     * If the object is not already of tclByteCodeType, compile it (and reset
     * the compilation flags in the interpreter; this should be done after any
     * compilation). Otherwise, check that it is "fresh" enough.
     */

    if (objPtr->typePtr == &tclByteCodeType) {
	/*
	 * Make sure the Bytecode hasn't been invalidated by, e.g., someone
	 * redefining a command with a compile procedure (this might make the
	 * compiled code wrong). The object needs to be recompiled if it was
	 * compiled in/for a different interpreter, or for a different
	 * namespace, or for the same namespace but with different name
	 * resolution rules. Precompiled objects, however, are immutable and
	 * therefore they are not recompiled, even if the epoch has changed.
	 *
	 * To be pedantically correct, we should also check that the
	 * originating procPtr is the same as the current context procPtr
	 * (assuming one exists at all - none for global level). This code is
	 * #def'ed out because [info body] was changed to never return a
	 * bytecode type object, which should obviate us from the extra checks
	 * here.
	 */

	codePtr = objPtr->internalRep.twoPtrValue.ptr1;
	if (((Interp *) *codePtr->interpHandle != iPtr)
		|| (codePtr->compileEpoch != iPtr->compileEpoch)
		|| (codePtr->nsPtr != namespacePtr)
		|| (codePtr->nsEpoch != namespacePtr->resolverEpoch)) {
	    if (!(codePtr->flags & TCL_BYTECODE_PRECOMPILED)) {
		goto recompileObj;
	    }
	    if ((Interp *) *codePtr->interpHandle != iPtr) {
		Tcl_Panic("Tcl_EvalObj: compiled script jumped interps");
	    }
	    codePtr->compileEpoch = iPtr->compileEpoch;
	}

	/*
	 * Check that any compiled locals do refer to the current proc
	 * environment! If not, recompile.
	 */

	if (!(codePtr->flags & TCL_BYTECODE_PRECOMPILED) &&
		(codePtr->procPtr == NULL) &&
		(codePtr->localCachePtr != iPtr->varFramePtr->localCachePtr)){
	    goto recompileObj;
	}

	/*
	 * #280.
	 * Literal sharing fix. This part of the fix is not required by 8.4
	 * nor 8.5, because they eval-direct any literals, so just saving the
	 * argument locations per command in bytecode is enough, embedded
	 * 'eval' commands, etc. get the correct information.
	 *
	 * But in 8.6 all the embedded script are compiled, and the resulting
	 * bytecode stored in the literal. Now the shared literal has bytecode
	 * with location data for _one_ particular location this literal is
	 * found at. If we get executed from a different location the bytecode
	 * has to be recompiled to get the correct locations. Not doing this
	 * will execute the saved bytecode with data for a different location,
	 * causing 'info frame' to point to the wrong place in the sources.
	 *
	 * Future optimizations ...
	 * (1) Save the location data (ExtCmdLoc) keyed by start line. In that
	 *     case we recompile once per location of the literal, but not
	 *     continously, because the moment we have all locations we do not
	 *     need to recompile any longer.
	 *
	 * (2) Alternative: Do not recompile, tell the execution engine the
	 *     offset between saved starting line and actual one. Then modify
	 *     the users to adjust the locations they have by this offset.
	 *
	 * (3) Alternative 2: Do not fully recompile, adjust just the location
	 *     information.
	 */

	if (invoker == NULL) {
	    return codePtr;
	} else {
	    Tcl_HashEntry *hePtr =
		    Tcl_FindHashEntry(iPtr->lineBCPtr, codePtr);
	    ExtCmdLoc *eclPtr;
	    CmdFrame *ctxCopyPtr;
	    int redo;

	    if (!hePtr) {
		return codePtr;
	    }

	    eclPtr = Tcl_GetHashValue(hePtr);
	    redo = 0;
	    ctxCopyPtr = TclStackAlloc(interp, sizeof(CmdFrame));
	    *ctxCopyPtr = *invoker;

	    if (invoker->type == TCL_LOCATION_BC) {
		/*
		 * Note: Type BC => ctx.data.eval.path    is not used.
		 *		    ctx.data.tebc.codePtr used instead
		 */

		TclGetSrcInfoForPc(ctxCopyPtr);
		if (ctxCopyPtr->type == TCL_LOCATION_SOURCE) {
		    /*
		     * The reference made by 'TclGetSrcInfoForPc' is dead.
		     */

		    Tcl_DecrRefCount(ctxCopyPtr->data.eval.path);
		    ctxCopyPtr->data.eval.path = NULL;
		}
	    }

	    if (word < ctxCopyPtr->nline) {
		/*
		 * Note: We do not care if the line[word] is -1. This is a
		 * difference and requires a recompile (location changed from
		 * absolute to relative, literal is used fixed and through
		 * variable)
		 *
		 * Example:
		 * test info-32.0 using literal of info-24.8
		 *     (dict with ... vs           set body ...).
		 */

		redo = ((eclPtr->type == TCL_LOCATION_SOURCE)
			    && (eclPtr->start != ctxCopyPtr->line[word]))
			|| ((eclPtr->type == TCL_LOCATION_BC)
			    && (ctxCopyPtr->type == TCL_LOCATION_SOURCE));
	    }

	    TclStackFree(interp, ctxCopyPtr);
	    if (!redo) {
		return codePtr;
	    }
	}
    }

  recompileObj:
    iPtr->errorLine = 1;

    /*
     * TIP #280. Remember the invoker for a moment in the interpreter
     * structures so that the byte code compiler can pick it up when
     * initializing the compilation environment, i.e. the extended location
     * information.
     */

    iPtr->invokeCmdFramePtr = invoker;
    iPtr->invokeWord = word;
    TclSetByteCodeFromAny(interp, objPtr, NULL, NULL);
    iPtr->invokeCmdFramePtr = NULL;
    codePtr = objPtr->internalRep.twoPtrValue.ptr1;
    if (iPtr->varFramePtr->localCachePtr) {
	codePtr->localCachePtr = iPtr->varFramePtr->localCachePtr;
	codePtr->localCachePtr->refCount++;
    }
    return codePtr;
}

/*
 *----------------------------------------------------------------------
 *
 * TclIncrObj --
 *
 *	Increment an integeral value in a Tcl_Obj by an integeral value held
 *	in another Tcl_Obj. Caller is responsible for making sure we can
 *	update the first object.
 *
 * Results:
 *	TCL_ERROR if either object is non-integer, and TCL_OK otherwise. On
 *	error, an error message is left in the interpreter (if it is not NULL,
 *	of course).
 *
 * Side effects:
 *	valuePtr gets the new incrmented value.
 *
 *----------------------------------------------------------------------
 */

int
TclIncrObj(
    Tcl_Interp *interp,
    Tcl_Obj *valuePtr,
    Tcl_Obj *incrPtr)
{
    ClientData ptr1, ptr2;
    int type1, type2;
    mp_int value, incr;

    if (Tcl_IsShared(valuePtr)) {
	Tcl_Panic("%s called with shared object", "TclIncrObj");
    }

    if (GetNumberFromObj(NULL, valuePtr, &ptr1, &type1) != TCL_OK) {
	/*
	 * Produce error message (reparse?!)
	 */

	return TclGetIntFromObj(interp, valuePtr, &type1);
    }
    if (GetNumberFromObj(NULL, incrPtr, &ptr2, &type2) != TCL_OK) {
	/*
	 * Produce error message (reparse?!)
	 */

	TclGetIntFromObj(interp, incrPtr, &type1);
	Tcl_AddErrorInfo(interp, "\n    (reading increment)");
	return TCL_ERROR;
    }

    if ((type1 == TCL_NUMBER_LONG) && (type2 == TCL_NUMBER_LONG)) {
	long augend = *((const long *) ptr1);
	long addend = *((const long *) ptr2);
	long sum = augend + addend;

	/*
	 * Overflow when (augend and sum have different sign) and (augend and
	 * addend have the same sign). This is encapsulated in the Overflowing
	 * macro.
	 */

	if (!Overflowing(augend, addend, sum)) {
	    TclSetLongObj(valuePtr, sum);
	    return TCL_OK;
	}
#ifndef TCL_WIDE_INT_IS_LONG
	{
	    Tcl_WideInt w1 = (Tcl_WideInt) augend;
	    Tcl_WideInt w2 = (Tcl_WideInt) addend;

	    /*
	     * We know the sum value is outside the long range, so we use the
	     * macro form that doesn't range test again.
	     */

	    TclSetWideIntObj(valuePtr, w1 + w2);
	    return TCL_OK;
	}
#endif
    }

    if ((type1 == TCL_NUMBER_DOUBLE) || (type1 == TCL_NUMBER_NAN)) {
	/*
	 * Produce error message (reparse?!)
	 */

	return TclGetIntFromObj(interp, valuePtr, &type1);
    }
    if ((type2 == TCL_NUMBER_DOUBLE) || (type2 == TCL_NUMBER_NAN)) {
	/*
	 * Produce error message (reparse?!)
	 */

	TclGetIntFromObj(interp, incrPtr, &type1);
	Tcl_AddErrorInfo(interp, "\n    (reading increment)");
	return TCL_ERROR;
    }

#ifndef TCL_WIDE_INT_IS_LONG
    if ((type1 != TCL_NUMBER_BIG) && (type2 != TCL_NUMBER_BIG)) {
	Tcl_WideInt w1, w2, sum;

	TclGetWideIntFromObj(NULL, valuePtr, &w1);
	TclGetWideIntFromObj(NULL, incrPtr, &w2);
	sum = w1 + w2;

	/*
	 * Check for overflow.
	 */

	if (!Overflowing(w1, w2, sum)) {
	    Tcl_SetWideIntObj(valuePtr, sum);
	    return TCL_OK;
	}
    }
#endif

    Tcl_TakeBignumFromObj(interp, valuePtr, &value);
    Tcl_GetBignumFromObj(interp, incrPtr, &incr);
    mp_add(&value, &incr, &value);
    mp_clear(&incr);
    Tcl_SetBignumObj(valuePtr, &value);
    return TCL_OK;
}

/*
 *----------------------------------------------------------------------
 *
 * ArgumentBCEnter --
 *
 *	This is a helper for TclNRExecuteByteCode/TEBCresume that encapsulates
 *	a code sequence that is fairly common in the code but *not* commonly
 *	called.
 *
 * Results:
 *	None
 *
 * Side effects:
 *	May register information about the bytecode in the command frame.
 *
 *----------------------------------------------------------------------
 */

static void
ArgumentBCEnter(
    Tcl_Interp *interp,
    ByteCode *codePtr,
    TEBCdata *tdPtr,
    const unsigned char *pc,
    int objc,
    Tcl_Obj **objv)
{
    int cmd;

    if (GetSrcInfoForPc(pc, codePtr, NULL, NULL, &cmd)) {
	TclArgumentBCEnter(interp, objv, objc, codePtr, &tdPtr->cmdFrame, cmd,
		pc - codePtr->codeStart);
    }
}

/*
 *----------------------------------------------------------------------
 *
 * TclNRExecuteByteCode --
 *
 *	This procedure executes the instructions of a ByteCode structure. It
 *	returns when a "done" instruction is executed or an error occurs.
 *
 * Results:
 *	The return value is one of the return codes defined in tcl.h (such as
 *	TCL_OK), and interp->objResultPtr refers to a Tcl object that either
 *	contains the result of executing the code or an error message.
 *
 * Side effects:
 *	Almost certainly, depending on the ByteCode's instructions.
 *
 *----------------------------------------------------------------------
 */
#define	bcFramePtr	(&TD->cmdFrame)
#define	initCatchTop	((ptrdiff_t *) (&TD->stack[-1]))
#define	initTosPtr	((Tcl_Obj **) (initCatchTop+codePtr->maxExceptDepth))
#define esPtr		(iPtr->execEnvPtr->execStackPtr)

int
TclNRExecuteByteCode(
    Tcl_Interp *interp,		/* Token for command interpreter. */
    ByteCode *codePtr)		/* The bytecode sequence to interpret. */
{
    Interp *iPtr = (Interp *) interp;
    TEBCdata *TD;
    int size = sizeof(TEBCdata) - 1
	    + (codePtr->maxStackDepth + codePtr->maxExceptDepth)
		* sizeof(void *);
    int numWords = (size + sizeof(Tcl_Obj *) - 1) / sizeof(Tcl_Obj *);

    codePtr->refCount++;

    /*
     * Reserve the stack, setup the TEBCdataPtr (TD) and CallFrame
     *
     * The execution uses a unified stack: first a TEBCdata, immediately
     * above it a CmdFrame, then the catch stack, then the execution stack.
     *
     * Make sure the catch stack is large enough to hold the maximum number of
     * catch commands that could ever be executing at the same time (this will
     * be no more than the exception range array's depth). Make sure the
     * execution stack is large enough to execute this ByteCode.
     */

    TD = (TEBCdata *) GrowEvaluationStack(iPtr->execEnvPtr, numWords, 0);
    esPtr->tosPtr = initTosPtr;

    TD->codePtr     = codePtr;
    TD->catchTop    = initCatchTop;
    TD->auxObjList  = NULL;

    /*
     * TIP #280: Initialize the frame. Do not push it yet: it will be pushed
     * every time that we call out from this TD, popped when we return to it.
     */

    bcFramePtr->type = ((codePtr->flags & TCL_BYTECODE_PRECOMPILED)
	    ? TCL_LOCATION_PREBC : TCL_LOCATION_BC);
    bcFramePtr->level = (iPtr->cmdFramePtr ? iPtr->cmdFramePtr->level+1 : 1);
    bcFramePtr->framePtr = iPtr->framePtr;
    bcFramePtr->nextPtr = iPtr->cmdFramePtr;
    bcFramePtr->nline = 0;
    bcFramePtr->line = NULL;
    bcFramePtr->litarg = NULL;
    bcFramePtr->data.tebc.codePtr = codePtr;
    bcFramePtr->data.tebc.pc = NULL;
    bcFramePtr->cmdObj = NULL;
    bcFramePtr->cmd = NULL;
    bcFramePtr->len = 0;

#ifdef TCL_COMPILE_STATS
    iPtr->stats.numExecutions++;
#endif

    /*
     * Push the callback for bytecode execution
     */

    TclNRAddCallback(interp, TEBCresume, TD, /* pc */ NULL,
	    /* cleanup */ INT2PTR(0), NULL);
    return TCL_OK;
}

static int
TEBCresume(
    ClientData data[],
    Tcl_Interp *interp,
    int result)
{
    /*
     * Compiler cast directive - not a real variable.
     *	   Interp *iPtr = (Interp *) interp;
     */
#define iPtr ((Interp *) interp)

    /*
     * Check just the read-traced/write-traced bit of a variable.
     */

#define ReadTraced(varPtr) ((varPtr)->flags & VAR_TRACED_READ)
#define WriteTraced(varPtr) ((varPtr)->flags & VAR_TRACED_WRITE)
#define UnsetTraced(varPtr) ((varPtr)->flags & VAR_TRACED_UNSET)

    /*
     * Bottom of allocated stack holds the NR data
     */

    /*
     * Constants: variables that do not change during the execution, used
     * sporadically: no special need for speed.
     */

    int instructionCount = 0;	/* Counter that is used to work out when to
				 * call Tcl_AsyncReady() */
    const char *curInstName;
#ifdef TCL_COMPILE_DEBUG
    int traceInstructions;	/* Whether we are doing instruction-level
				 * tracing or not. */
#endif

    Var *compiledLocals = iPtr->varFramePtr->compiledLocals;
    Tcl_Obj **constants = &iPtr->execEnvPtr->constants[0];

#define LOCAL(i)	(&compiledLocals[(i)])
#define TCONST(i)	(constants[(i)])

    /*
     * These macros are just meant to save some global variables that are not
     * used too frequently
     */

    TEBCdata *TD = data[0];
#define auxObjList	(TD->auxObjList)
#define catchTop	(TD->catchTop)
#define codePtr		(TD->codePtr)

    /*
     * Globals: variables that store state, must remain valid at all times.
     */

    Tcl_Obj **tosPtr;		/* Cached pointer to top of evaluation
				 * stack. */
    const unsigned char *pc = data[1];
                                /* The current program counter. */
    unsigned char inst;         /* The currently running instruction */
    
    /*
     * Transfer variables - needed only between opcodes, but not while
     * executing an instruction.
     */

    int cleanup = PTR2INT(data[2]);
    Tcl_Obj *objResultPtr;
    int checkInterp;            /* Indicates when a check of interp readyness
				 * is necessary. Set by CACHE_STACK_INFO() */

    /*
     * Locals - variables that are used within opcodes or bounded sections of
     * the file (jumps between opcodes within a family).
     * NOTE: These are now mostly defined locally where needed.
     */

    Tcl_Obj *objPtr, *valuePtr, *value2Ptr, *part1Ptr, *part2Ptr, *tmpPtr;
    Tcl_Obj **objv;
    int objc = 0;
    int opnd, length, pcAdjustment;
    Var *varPtr, *arrayPtr;
#ifdef TCL_COMPILE_DEBUG
    char cmdNameBuf[21];
#endif

#ifdef TCL_COMPILE_DEBUG
    int starting = 1;
    traceInstructions = (tclTraceExec == 3);
#endif

    TEBC_DATA_DIG();

#ifdef TCL_COMPILE_DEBUG
    if (!pc && (tclTraceExec >= 2)) {
	PrintByteCodeInfo(codePtr);
	fprintf(stdout, "  Starting stack top=%d\n", (int) CURR_DEPTH);
	fflush(stdout);
    }
#endif

    if (!pc) {
	/* bytecode is starting from scratch */
	checkInterp = 0;
	pc = codePtr->codeStart;
	goto cleanup0;
    } else {
        /* resume from invocation */
	CACHE_STACK_INFO();
	if (iPtr->execEnvPtr->rewind) {
	    result = TCL_ERROR;
	    goto abnormalReturn;
	}

	NRE_ASSERT(iPtr->cmdFramePtr == bcFramePtr);
	if (bcFramePtr->cmdObj) {
	    Tcl_DecrRefCount(bcFramePtr->cmdObj);
	    bcFramePtr->cmdObj = NULL;
	    bcFramePtr->cmd = NULL;
	}
	iPtr->cmdFramePtr = bcFramePtr->nextPtr;
	if (iPtr->flags & INTERP_DEBUG_FRAME) {
	    TclArgumentBCRelease(interp, bcFramePtr);
	}
	if (codePtr->flags & TCL_BYTECODE_RECOMPILE) {
	    iPtr->flags |= ERR_ALREADY_LOGGED;
	    codePtr->flags &= ~TCL_BYTECODE_RECOMPILE;
	}

	if (result != TCL_OK) {
	    pc--;
	    goto processExceptionReturn;
	}

	/*
	 * Push the call's object result and continue execution with the next
	 * instruction.
	 */

	TRACE_WITH_OBJ(("%u => ... after \"%.20s\": TCL_OK, result=",
		objc, cmdNameBuf), Tcl_GetObjResult(interp));

	/*
	 * Reset the interp's result to avoid possible duplications of large
	 * objects [Bug 781585]. We do not call Tcl_ResetResult to avoid any
	 * side effects caused by the resetting of errorInfo and errorCode
	 * [Bug 804681], which are not needed here. We chose instead to
	 * manipulate the interp's object result directly.
	 *
	 * Note that the result object is now in objResultPtr, it keeps the
	 * refCount it had in its role of iPtr->objResultPtr.
	 */

	objResultPtr = Tcl_GetObjResult(interp);
	TclNewObj(objPtr);
	Tcl_IncrRefCount(objPtr);
	iPtr->objResultPtr = objPtr;
#ifndef TCL_COMPILE_DEBUG
	if (*pc == INST_POP) {
	    TclDecrRefCount(objResultPtr);
	    NEXT_INST_V(1, cleanup, 0);
	}
#endif
	NEXT_INST_V(0, cleanup, -1);
    }

    /*
     * Targets for standard instruction endings; unrolled for speed in the
     * most frequent cases (instructions that consume up to two stack
     * elements).
     *
     * This used to be a "for(;;)" loop, with each instruction doing its own
     * cleanup.
     */

  cleanupV_pushObjResultPtr:
    switch (cleanup) {
    case 0:
	*(++tosPtr) = (objResultPtr);
	goto cleanup0;
    default:
	cleanup -= 2;
	while (cleanup--) {
	    objPtr = POP_OBJECT();
	    TclDecrRefCount(objPtr);
	}
    case 2:
    cleanup2_pushObjResultPtr:
	objPtr = POP_OBJECT();
	TclDecrRefCount(objPtr);
    case 1:
    cleanup1_pushObjResultPtr:
	objPtr = OBJ_AT_TOS;
	TclDecrRefCount(objPtr);
    }
    OBJ_AT_TOS = objResultPtr;
    goto cleanup0;

  cleanupV:
    switch (cleanup) {
    default:
	cleanup -= 2;
	while (cleanup--) {
	    objPtr = POP_OBJECT();
	    TclDecrRefCount(objPtr);
	}
    case 2:
    cleanup2:
	objPtr = POP_OBJECT();
	TclDecrRefCount(objPtr);
    case 1:
    cleanup1:
	objPtr = POP_OBJECT();
	TclDecrRefCount(objPtr);
    case 0:
	/*
	 * We really want to do nothing now, but this is needed for some
	 * compilers (SunPro CC).
	 */

	break;
    }
  cleanup0:

    /*
     * Check for asynchronous handlers [Bug 746722]; we do the check every
     * ASYNC_CHECK_COUNT_MASK instruction, of the form (2**n-1).
     */

    if ((instructionCount++ & ASYNC_CHECK_COUNT_MASK) == 0) {
	DECACHE_STACK_INFO();
	if (TclAsyncReady(iPtr)) {
	    result = Tcl_AsyncInvoke(interp, result);
	    if (result == TCL_ERROR) {
		CACHE_STACK_INFO();
		goto gotError;
	    }
	}

	if (TclCanceled(iPtr)) {
	    if (Tcl_Canceled(interp, TCL_LEAVE_ERR_MSG) == TCL_ERROR) {
		CACHE_STACK_INFO();
		goto gotError;
	    }
	}

	if (TclLimitReady(iPtr->limit)) {
	    if (Tcl_LimitCheck(interp) == TCL_ERROR) {
		CACHE_STACK_INFO();
		goto gotError;
	    }
	}
	CACHE_STACK_INFO();
    }

    /*
     * These two instructions account for 26% of all instructions (according
     * to measurements on tclbench by Ben Vitale
     * [http://www.cs.toronto.edu/syslab/pubs/tcl2005-vitale-zaleski.pdf]
     * Resolving them before the switch reduces the cost of branch
     * mispredictions, seems to improve runtime by 5% to 15%, and (amazingly!)
     * reduces total obj size.
     */

    inst = *pc;
    
    peepholeStart:
#ifdef TCL_COMPILE_STATS
    iPtr->stats.instructionCount[*pc]++;
#endif

#ifdef TCL_COMPILE_DEBUG
    /*
     * Skip the stack depth check if an expansion is in progress.
     */

    CHECK_STACK();
    if (traceInstructions) {
	fprintf(stdout, "%2d: %2d ", iPtr->numLevels, (int) CURR_DEPTH);
	TclPrintInstruction(codePtr, pc);
	fflush(stdout);
    }
#endif /* TCL_COMPILE_DEBUG */

    TCL_DTRACE_INST_NEXT();
    
    if (inst == INST_LOAD_SCALAR1) {
	goto instLoadScalar1;
    } else if (inst == INST_PUSH1) {
	PUSH_OBJECT(codePtr->objArrayPtr[TclGetUInt1AtPtr(pc+1)]);
	TRACE_WITH_OBJ(("%u => ", TclGetUInt1AtPtr(pc+1)), OBJ_AT_TOS);
	inst = *(pc += 2);
	goto peepholeStart;
    } else if (inst == INST_START_CMD) {
	/*
	 * Peephole: do not run INST_START_CMD, just skip it
	 */
	
	iPtr->cmdCount += TclGetUInt4AtPtr(pc+5);
	if (checkInterp) {
	    checkInterp = 0;
	    if (((codePtr->compileEpoch != iPtr->compileEpoch) ||
		 (codePtr->nsEpoch != iPtr->varFramePtr->nsPtr->resolverEpoch)) &&
		!(codePtr->flags & TCL_BYTECODE_PRECOMPILED)) {
		goto instStartCmdFailed;
	    }
	}
	inst = *(pc += 9);
	goto peepholeStart;
    } else if (inst == INST_NOP) {
#ifndef TCL_COMPILE_DEBUG
	while (inst == INST_NOP)
#endif
	{
	    inst = *++pc;
	}
	goto peepholeStart;
    }
    
    switch (inst) {
    case INST_SYNTAX:
    case INST_RETURN_IMM: {
	int code = TclGetInt4AtPtr(pc+1);
	int level = TclGetUInt4AtPtr(pc+5);

	/*
	 * OBJ_AT_TOS is returnOpts, OBJ_UNDER_TOS is resultObjPtr.
	 */

	TRACE(("%u %u => ", code, level));
	result = TclProcessReturn(interp, code, level, OBJ_AT_TOS);
	if (result == TCL_OK) {
	    TRACE_APPEND(("continuing to next instruction (result=\"%.30s\")\n",
		    O2S(objResultPtr)));
	    NEXT_INST_F(9, 1, 0);
	}
	Tcl_SetObjResult(interp, OBJ_UNDER_TOS);
	if (*pc == INST_SYNTAX) {
	    iPtr->flags &= ~ERR_ALREADY_LOGGED;
	}
	cleanup = 2;
	TRACE_APPEND(("\n"));
	goto processExceptionReturn;
    }

    case INST_RETURN_STK:
	TRACE(("=> "));
	objResultPtr = POP_OBJECT();
	result = Tcl_SetReturnOptions(interp, OBJ_AT_TOS);
	if (result == TCL_OK) {
	    Tcl_DecrRefCount(OBJ_AT_TOS);
	    OBJ_AT_TOS = objResultPtr;
	    TRACE_APPEND(("continuing to next instruction (result=\"%.30s\")\n",
		    O2S(objResultPtr)));
	    NEXT_INST_F(1, 0, 0);
	} else if (result == TCL_ERROR) {
	    /*
	     * BEWARE! Must do this in this order, because an error in the
	     * option dictionary overrides the result (and can be verified by
	     * test).
	     */

	    Tcl_SetObjResult(interp, objResultPtr);
	    Tcl_SetReturnOptions(interp, OBJ_AT_TOS);
	    Tcl_DecrRefCount(OBJ_AT_TOS);
	    OBJ_AT_TOS = objResultPtr;
	} else {
	    Tcl_DecrRefCount(OBJ_AT_TOS);
	    OBJ_AT_TOS = objResultPtr;
	    Tcl_SetObjResult(interp, objResultPtr);
	}
	cleanup = 1;
	TRACE_APPEND(("\n"));
	goto processExceptionReturn;

    {
	CoroutineData *corPtr;
	int yieldParameter;

    case INST_YIELD:
	corPtr = iPtr->execEnvPtr->corPtr;
	TRACE(("%.30s => ", O2S(OBJ_AT_TOS)));
	if (!corPtr) {
	    TRACE_APPEND(("ERROR: yield outside coroutine\n"));
	    Tcl_SetObjResult(interp, Tcl_NewStringObj(
		    "yield can only be called in a coroutine", -1));
	    DECACHE_STACK_INFO();
	    Tcl_SetErrorCode(interp, "TCL", "COROUTINE", "ILLEGAL_YIELD",
		    NULL);
	    CACHE_STACK_INFO();
	    goto gotError;
	}

#ifdef TCL_COMPILE_DEBUG
	if (tclTraceExec >= 2) {
	    if (traceInstructions) {
		TRACE_APPEND(("YIELD...\n"));
	    } else {
		fprintf(stdout, "%d: (%u) yielding value \"%.30s\"\n",
			iPtr->numLevels, (unsigned)(pc - codePtr->codeStart),
			Tcl_GetString(OBJ_AT_TOS));
	    }
	    fflush(stdout);
	}
#endif
	yieldParameter = 0;
	Tcl_SetObjResult(interp, OBJ_AT_TOS);
	goto doYield;

    case INST_YIELD_TO_INVOKE:
	corPtr = iPtr->execEnvPtr->corPtr;
	valuePtr = OBJ_AT_TOS;
	if (!corPtr) {
	    TRACE(("[%.30s] => ERROR: yield outside coroutine\n",
		    O2S(valuePtr)));
	    Tcl_SetObjResult(interp, Tcl_NewStringObj(
		    "yieldto can only be called in a coroutine", -1));
	    DECACHE_STACK_INFO();
	    Tcl_SetErrorCode(interp, "TCL", "COROUTINE", "ILLEGAL_YIELD",
		    NULL);
	    CACHE_STACK_INFO();
	    goto gotError;
	}
	if (((Namespace *)TclGetCurrentNamespace(interp))->flags & NS_DYING) {
	    TRACE(("[%.30s] => ERROR: yield in deleted\n",
		    O2S(valuePtr)));
	    Tcl_SetObjResult(interp, Tcl_NewStringObj(
		    "yieldto called in deleted namespace", -1));
	    DECACHE_STACK_INFO();
	    Tcl_SetErrorCode(interp, "TCL", "COROUTINE", "YIELDTO_IN_DELETED",
		    NULL);
	    CACHE_STACK_INFO();
	    goto gotError;
	}

#ifdef TCL_COMPILE_DEBUG
	if (tclTraceExec >= 2) {
	    if (traceInstructions) {
		TRACE(("[%.30s] => YIELD...\n", O2S(valuePtr)));
	    } else {
		/* FIXME: What is the right thing to trace? */
		fprintf(stdout, "%d: (%u) yielding to [%.30s]\n",
			iPtr->numLevels, (unsigned)(pc - codePtr->codeStart),
			Tcl_GetString(valuePtr));
	    }
	    fflush(stdout);
	}
#endif

	/*
	 * Install a tailcall record in the caller and continue with the
	 * yield. The yield is switched into multi-return mode (via the
	 * 'yieldParameter').
	 */

	Tcl_IncrRefCount(valuePtr);
	iPtr->execEnvPtr = corPtr->callerEEPtr;
	TclSetTailcall(interp, valuePtr);
	iPtr->execEnvPtr = corPtr->eePtr;
	yieldParameter = (PTR2INT(NULL)+1);	/*==CORO_ACTIVATE_YIELDM*/

    doYield:
	/* TIP #280: Record the last piece of info needed by
	 * 'TclGetSrcInfoForPc', and push the frame.
	 */
	
	bcFramePtr->data.tebc.pc = (char *) pc;
	iPtr->cmdFramePtr = bcFramePtr;

	if (iPtr->flags & INTERP_DEBUG_FRAME) {
	    ArgumentBCEnter(interp, codePtr, TD, pc, objc, objv);
	}

	pc++;
	cleanup = 1;
	TEBC_YIELD();
	TclNRAddCallback(interp, TclNRCoroutineActivateCallback, corPtr,
		INT2PTR(yieldParameter), NULL, NULL);
	return TCL_OK;
    }

    case INST_TAILCALL: {
	Tcl_Obj *listPtr, *nsObjPtr;

	opnd = TclGetUInt1AtPtr(pc+1);

	if (!(iPtr->varFramePtr->isProcCallFrame & 1)) {
	    TRACE(("%d => ERROR: tailcall in non-proc context\n", opnd));
	    Tcl_SetObjResult(interp, Tcl_NewStringObj(
		    "tailcall can only be called from a proc or lambda", -1));
	    DECACHE_STACK_INFO();
	    Tcl_SetErrorCode(interp, "TCL", "TAILCALL", "ILLEGAL", NULL);
	    CACHE_STACK_INFO();
	    goto gotError;
	}

#ifdef TCL_COMPILE_DEBUG
	/* FIXME: What is the right thing to trace? */
	{
	    register int i;

	    TRACE(("%d [", opnd));
	    for (i=opnd-1 ; i>=0 ; i--) {
		TRACE_APPEND(("\"%.30s\"", O2S(OBJ_AT_DEPTH(i))));
		if (i > 0) {
		    TRACE_APPEND((" "));
		}
	    }
	    TRACE_APPEND(("] => RETURN..."));
	}
#endif

	/*
	 * Push the evaluation of the called command into the NR callback
	 * stack.
	 */

	listPtr = Tcl_NewListObj(opnd, &OBJ_AT_DEPTH(opnd-1));
	nsObjPtr = Tcl_NewStringObj(iPtr->varFramePtr->nsPtr->fullName, -1);
	TclListObjSetElement(interp, listPtr, 0, nsObjPtr);
	if (iPtr->varFramePtr->tailcallPtr) {
	    Tcl_DecrRefCount(iPtr->varFramePtr->tailcallPtr);
	}
	iPtr->varFramePtr->tailcallPtr = listPtr;

	result = TCL_RETURN;
	cleanup = opnd;
	goto processExceptionReturn;
    }

    case INST_DONE:
	if (tosPtr > initTosPtr) {
	    /*
	     * Set the interpreter's object result to point to the topmost
	     * object from the stack, and check for a possible [catch]. The
	     * stackTop's level and refCount will be handled by "processCatch"
	     * or "abnormalReturn".
	     */

	    Tcl_SetObjResult(interp, OBJ_AT_TOS);
#ifdef TCL_COMPILE_DEBUG
	    TRACE_WITH_OBJ(("=> return code=%d, result=", result),
		    iPtr->objResultPtr);
	    if (traceInstructions) {
		fprintf(stdout, "\n");
	    }
#endif
	    goto checkForCatch;
	}
	(void) POP_OBJECT();
	goto abnormalReturn;

    case INST_PUSH4:
	objResultPtr = codePtr->objArrayPtr[TclGetUInt4AtPtr(pc+1)];
	TRACE_WITH_OBJ(("%u => ", TclGetUInt4AtPtr(pc+1)), objResultPtr);
	NEXT_INST_F(5, 0, 1);

    case INST_POP:
	TRACE_WITH_OBJ(("=> discarding "), OBJ_AT_TOS);
	objPtr = POP_OBJECT();
	TclDecrRefCount(objPtr);
	NEXT_INST_F(1, 0, 0);

    case INST_DUP:
	objResultPtr = OBJ_AT_TOS;
	TRACE_WITH_OBJ(("=> "), objResultPtr);
	NEXT_INST_F(1, 0, 1);

    case INST_OVER:
	opnd = TclGetUInt4AtPtr(pc+1);
	objResultPtr = OBJ_AT_DEPTH(opnd);
	TRACE_WITH_OBJ(("%u => ", opnd), objResultPtr);
	NEXT_INST_F(5, 0, 1);

    case INST_REVERSE: {
	Tcl_Obj **a, **b;

	opnd = TclGetUInt4AtPtr(pc+1);
	a = tosPtr-(opnd-1);
	b = tosPtr;
	while (a<b) {
	    tmpPtr = *a;
	    *a = *b;
	    *b = tmpPtr;
	    a++; b--;
	}
	TRACE(("%u => OK\n", opnd));
	NEXT_INST_F(5, 0, 0);
    }

    case INST_STR_CONCAT1: {
	int appendLen = 0;
	char *bytes, *p;
	Tcl_Obj **currPtr;
	int onlyb = 1;

	opnd = TclGetUInt1AtPtr(pc+1);

	/*
	 * Detect only-bytearray-or-null case.
	 */

	for (currPtr=&OBJ_AT_DEPTH(opnd-1); currPtr<=&OBJ_AT_TOS; currPtr++) {
	    if (((*currPtr)->typePtr != &tclByteArrayType)
		    && ((*currPtr)->bytes != tclEmptyStringRep)) {
		onlyb = 0;
		break;
	    } else if (((*currPtr)->typePtr == &tclByteArrayType) &&
		    ((*currPtr)->bytes != NULL)) {
		onlyb = 0;
		break;
	    }
	}

	/*
	 * Compute the length to be appended.
	 */

	if (onlyb) {
	    for (currPtr = &OBJ_AT_DEPTH(opnd-2);
		    appendLen >= 0 && currPtr <= &OBJ_AT_TOS; currPtr++) {
		if ((*currPtr)->bytes != tclEmptyStringRep) {
		    Tcl_GetByteArrayFromObj(*currPtr, &length);
		    appendLen += length;
		}
	    }
	} else {
	    for (currPtr = &OBJ_AT_DEPTH(opnd-2);
		    appendLen >= 0 && currPtr <= &OBJ_AT_TOS; currPtr++) {
		bytes = TclGetStringFromObj(*currPtr, &length);
		if (bytes != NULL) {
		    appendLen += length;
		}
	    }
	}

	if (appendLen < 0) {
	    /* TODO: convert panic to error ? */
	    Tcl_Panic("max size for a Tcl value (%d bytes) exceeded", INT_MAX);
	}

	/*
	 * If nothing is to be appended, just return the first object by
	 * dropping all the others from the stack; this saves both the
	 * computation and copy of the string rep of the first object,
	 * enabling the fast '$x[set x {}]' idiom for 'K $x [set x {}]'.
	 */

	if (appendLen == 0) {
	    TRACE_WITH_OBJ(("%u => ", opnd), objResultPtr);
	    NEXT_INST_V(2, (opnd-1), 0);
	}

	/*
	 * If the first object is shared, we need a new obj for the result;
	 * otherwise, we can reuse the first object. In any case, make sure it
	 * has enough room to accomodate all the concatenated bytes. Note that
	 * if it is unshared its bytes are copied by ckrealloc, so that we set
	 * the loop parameters to avoid copying them again: p points to the
	 * end of the already copied bytes, currPtr to the second object.
	 */

	objResultPtr = OBJ_AT_DEPTH(opnd-1);
	if (!onlyb) {
	    bytes = TclGetStringFromObj(objResultPtr, &length);
	    if (length + appendLen < 0) {
		/* TODO: convert panic to error ? */
		Tcl_Panic("max size for a Tcl value (%d bytes) exceeded",
			INT_MAX);
	    }
#ifndef TCL_COMPILE_DEBUG
	    if (bytes != tclEmptyStringRep && !Tcl_IsShared(objResultPtr)) {
		TclFreeIntRep(objResultPtr);
		objResultPtr->bytes = ckrealloc(bytes, length+appendLen+1);
		objResultPtr->length = length + appendLen;
		p = TclGetString(objResultPtr) + length;
		currPtr = &OBJ_AT_DEPTH(opnd - 2);
	    } else
#endif
	    {
		p = ckalloc(length + appendLen + 1);
		TclNewObj(objResultPtr);
		objResultPtr->bytes = p;
		objResultPtr->length = length + appendLen;
		currPtr = &OBJ_AT_DEPTH(opnd - 1);
	    }

	    /*
	     * Append the remaining characters.
	     */

	    for (; currPtr <= &OBJ_AT_TOS; currPtr++) {
		bytes = TclGetStringFromObj(*currPtr, &length);
		if (bytes != NULL) {
		    memcpy(p, bytes, (size_t) length);
		    p += length;
		}
	    }
	    *p = '\0';
	} else {
	    bytes = (char *) Tcl_GetByteArrayFromObj(objResultPtr, &length);
	    if (length + appendLen < 0) {
		/* TODO: convert panic to error ? */
		Tcl_Panic("max size for a Tcl value (%d bytes) exceeded",
			INT_MAX);
	    }
#ifndef TCL_COMPILE_DEBUG
	    if (!Tcl_IsShared(objResultPtr)) {
		bytes = (char *) Tcl_SetByteArrayLength(objResultPtr,
			length + appendLen);
		p = bytes + length;
		currPtr = &OBJ_AT_DEPTH(opnd - 2);
	    } else
#endif
	    {
		TclNewObj(objResultPtr);
		bytes = (char *) Tcl_SetByteArrayLength(objResultPtr,
			length + appendLen);
		p = bytes;
		currPtr = &OBJ_AT_DEPTH(opnd - 1);
	    }

	    /*
	     * Append the remaining characters.
	     */

	    for (; currPtr <= &OBJ_AT_TOS; currPtr++) {
		if ((*currPtr)->bytes != tclEmptyStringRep) {
		    bytes = (char *) Tcl_GetByteArrayFromObj(*currPtr,&length);
		    memcpy(p, bytes, (size_t) length);
		    p += length;
		}
	    }
	}

	TRACE_WITH_OBJ(("%u => ", opnd), objResultPtr);
	NEXT_INST_V(2, opnd, 1);
    }

    case INST_CONCAT_STK:
	/*
	 * Pop the opnd (objc) top stack elements, run through Tcl_ConcatObj,
	 * and then decrement their ref counts.
	 */

	opnd = TclGetUInt4AtPtr(pc+1);
	objResultPtr = Tcl_ConcatObj(opnd, &OBJ_AT_DEPTH(opnd-1));
	TRACE_WITH_OBJ(("%u => ", opnd), objResultPtr);
	NEXT_INST_V(5, opnd, 1);

    case INST_EXPAND_START:
	/*
	 * Push an element to the auxObjList. This records the current
	 * stack depth - i.e., the point in the stack where the expanded
	 * command starts.
	 *
	 * Use a Tcl_Obj as linked list element; slight mem waste, but faster
	 * allocation than ckalloc. This also abuses the Tcl_Obj structure, as
	 * we do not define a special tclObjType for it. It is not dangerous
	 * as the obj is never passed anywhere, so that all manipulations are
	 * performed here and in INST_INVOKE_EXPANDED (in case of an expansion
	 * error, also in INST_EXPAND_STKTOP).
	 */

	TclNewObj(objPtr);
	objPtr->internalRep.ptrAndLongRep.value = CURR_DEPTH;
	objPtr->length = 0;
	PUSH_TAUX_OBJ(objPtr);
	TRACE(("=> mark depth as %d\n", (int) CURR_DEPTH));
	NEXT_INST_F(1, 0, 0);

    case INST_EXPAND_DROP:
	/*
	 * Drops an element of the auxObjList, popping stack elements to
	 * restore the stack to the state before the point where the aux
	 * element was created.
	 */

	CLANG_ASSERT(auxObjList);
	objc = CURR_DEPTH - auxObjList->internalRep.ptrAndLongRep.value;
	POP_TAUX_OBJ();
#ifdef TCL_COMPILE_DEBUG
	/* Ugly abuse! */
	starting = 1;
#endif
	TRACE(("=> drop %d items\n", objc));
	NEXT_INST_V(1, objc, 0);

    case INST_EXPAND_STKTOP: {
	int i;
	ptrdiff_t moved;

	/*
	 * Make sure that the element at stackTop is a list; if not, just
	 * leave with an error. Note that the element from the expand list
	 * will be removed at checkForCatch.
	 */

	objPtr = OBJ_AT_TOS;
	TRACE(("\"%.30s\" => ", O2S(objPtr)));
	if (TclListObjGetElements(interp, objPtr, &objc, &objv) != TCL_OK) {
	    TRACE_ERROR(interp);
	    goto gotError;
	}
	(void) POP_OBJECT();

	/*
	 * Make sure there is enough room in the stack to expand this list
	 * *and* process the rest of the command (at least up to the next
	 * argument expansion or command end). The operand is the current
	 * stack depth, as seen by the compiler.
	 */

	auxObjList->length += objc - 1;
	if ((objc > 1) && (auxObjList->length > 0)) {
	    length = auxObjList->length /* Total expansion room we need */
		    + codePtr->maxStackDepth /* Beyond the original max */
		    - CURR_DEPTH;	/* Relative to where we are */
	    DECACHE_STACK_INFO();
	    moved = GrowEvaluationStack(iPtr->execEnvPtr, length, 1)
		    - (Tcl_Obj **) TD;
	    if (moved) {
		/*
		 * Change the global data to point to the new stack: move the
		 * TEBCdataPtr TD, recompute the position of every other
		 * stack-allocated parameter, update the stack pointers.
		 */

		esPtr = iPtr->execEnvPtr->execStackPtr;
		TD = (TEBCdata *) (((Tcl_Obj **)TD) + moved);

		catchTop += moved;
		tosPtr += moved;
	    }
	}

	/*
	 * Expand the list at stacktop onto the stack; free the list. Knowing
	 * that it has a freeIntRepProc we use Tcl_DecrRefCount().
	 */

	for (i = 0; i < objc; i++) {
	    PUSH_OBJECT(objv[i]);
	}

	TRACE_APPEND(("OK\n"));
	Tcl_DecrRefCount(objPtr);
	NEXT_INST_F(5, 0, 0);
    }

    case INST_EXPR_STK: {
	ByteCode *newCodePtr;

	bcFramePtr->data.tebc.pc = (char *) pc;
	iPtr->cmdFramePtr = bcFramePtr;
	DECACHE_STACK_INFO();
	newCodePtr = CompileExprObj(interp, OBJ_AT_TOS);
	CACHE_STACK_INFO();
	cleanup = 1;
	pc++;
	TEBC_YIELD();
	return TclNRExecuteByteCode(interp, newCodePtr);
    }

	/*
	 * INVOCATION BLOCK
	 */

    instEvalStk:
    case INST_EVAL_STK:
	bcFramePtr->data.tebc.pc = (char *) pc;
	iPtr->cmdFramePtr = bcFramePtr;

	cleanup = 1;
	pc += 1;
	TEBC_YIELD();
	return TclNREvalObjEx(interp, OBJ_AT_TOS, 0, NULL, 0);

    case INST_INVOKE_EXPANDED:
	CLANG_ASSERT(auxObjList);
	objc = CURR_DEPTH - auxObjList->internalRep.ptrAndLongRep.value;
	POP_TAUX_OBJ();
	if (objc) {
	    pcAdjustment = 1;
	    goto doInvocation;
	}

	/*
	 * Nothing was expanded, return {}.
	 */

	TclNewObj(objResultPtr);
	NEXT_INST_F(1, 0, 1);

    case INST_INVOKE_STK4:
	objc = TclGetUInt4AtPtr(pc+1);
	pcAdjustment = 5;
	goto doInvocation;

    case INST_INVOKE_STK1:
	objc = TclGetUInt1AtPtr(pc+1);
	pcAdjustment = 2;

    doInvocation:
	objv = &OBJ_AT_DEPTH(objc-1);
	cleanup = objc;

#ifdef TCL_COMPILE_DEBUG
	if (tclTraceExec >= 2) {
	    int i;

	    if (traceInstructions) {
		strncpy(cmdNameBuf, TclGetString(objv[0]), 20);
		TRACE(("%u => call ", objc));
	    } else {
		fprintf(stdout, "%d: (%u) invoking ", iPtr->numLevels,
			(unsigned)(pc - codePtr->codeStart));
	    }
	    for (i = 0;  i < objc;  i++) {
		TclPrintObject(stdout, objv[i], 15);
		fprintf(stdout, " ");
	    }
	    fprintf(stdout, "\n");
	    fflush(stdout);
	}
#endif /*TCL_COMPILE_DEBUG*/

	/*
	 * Finally, let TclEvalObjv handle the command.
	 *
	 * TIP #280: Record the last piece of info needed by
	 * 'TclGetSrcInfoForPc', and push the frame.
	 */

	bcFramePtr->data.tebc.pc = (char *) pc;
	iPtr->cmdFramePtr = bcFramePtr;

	if (iPtr->flags & INTERP_DEBUG_FRAME) {
	    ArgumentBCEnter(interp, codePtr, TD, pc, objc, objv);
	}

	DECACHE_STACK_INFO();

	pc += pcAdjustment;
	TEBC_YIELD();
	return TclNREvalObjv(interp, objc, objv,
		TCL_EVAL_NOERR | TCL_EVAL_SOURCE_IN_FRAME, NULL);

#if TCL_SUPPORT_84_BYTECODE
    case INST_CALL_BUILTIN_FUNC1:
	/*
	 * Call one of the built-in pre-8.5 Tcl math functions. This
	 * translates to INST_INVOKE_STK1 with the first argument of
	 * ::tcl::mathfunc::$objv[0]. We need to insert the named math
	 * function into the stack.
	 */

	opnd = TclGetUInt1AtPtr(pc+1);
	if ((opnd < 0) || (opnd > LAST_BUILTIN_FUNC)) {
	    TRACE(("UNRECOGNIZED BUILTIN FUNC CODE %d\n", opnd));
	    Tcl_Panic("TclNRExecuteByteCode: unrecognized builtin function code %d", opnd);
	}

	TclNewLiteralStringObj(objPtr, "::tcl::mathfunc::");
	Tcl_AppendToObj(objPtr, tclBuiltinFuncTable[opnd].name, -1);

	/*
	 * Only 0, 1 or 2 args.
	 */

	{
	    int numArgs = tclBuiltinFuncTable[opnd].numArgs;
	    Tcl_Obj *tmpPtr1, *tmpPtr2;

	    if (numArgs == 0) {
		PUSH_OBJECT(objPtr);
	    } else if (numArgs == 1) {
		tmpPtr1 = POP_OBJECT();
		PUSH_OBJECT(objPtr);
		PUSH_OBJECT(tmpPtr1);
		Tcl_DecrRefCount(tmpPtr1);
	    } else {
		tmpPtr2 = POP_OBJECT();
		tmpPtr1 = POP_OBJECT();
		PUSH_OBJECT(objPtr);
		PUSH_OBJECT(tmpPtr1);
		PUSH_OBJECT(tmpPtr2);
		Tcl_DecrRefCount(tmpPtr1);
		Tcl_DecrRefCount(tmpPtr2);
	    }
	    objc = numArgs + 1;
	}
	pcAdjustment = 2;
	goto doInvocation;

    case INST_CALL_FUNC1:
	/*
	 * Call a non-builtin Tcl math function previously registered by a
	 * call to Tcl_CreateMathFunc pre-8.5. This is essentially
	 * INST_INVOKE_STK1 converting the first arg to
	 * ::tcl::mathfunc::$objv[0].
	 */

	objc = TclGetUInt1AtPtr(pc+1);	/* Number of arguments. The function
					 * name is the 0-th argument. */

	objPtr = OBJ_AT_DEPTH(objc-1);
	TclNewLiteralStringObj(tmpPtr, "::tcl::mathfunc::");
	Tcl_AppendObjToObj(tmpPtr, objPtr);
	Tcl_DecrRefCount(objPtr);

	/*
	 * Variation of PUSH_OBJECT.
	 */

	OBJ_AT_DEPTH(objc-1) = tmpPtr;
	Tcl_IncrRefCount(tmpPtr);

	pcAdjustment = 2;
	goto doInvocation;
#else
    /*
     * INST_CALL_BUILTIN_FUNC1 and INST_CALL_FUNC1 were made obsolete by the
     * changes to add a ::tcl::mathfunc namespace in 8.5. Optional support
     * remains for existing bytecode precompiled files.
     */

    case INST_CALL_BUILTIN_FUNC1:
	Tcl_Panic("TclNRExecuteByteCode: obsolete INST_CALL_BUILTIN_FUNC1 found");
    case INST_CALL_FUNC1:
	Tcl_Panic("TclNRExecuteByteCode: obsolete INST_CALL_FUNC1 found");
#endif

    case INST_INVOKE_REPLACE:
	objc = TclGetUInt4AtPtr(pc+1);
	opnd = TclGetUInt1AtPtr(pc+5);
	objPtr = POP_OBJECT();
	objv = &OBJ_AT_DEPTH(objc-1);
	cleanup = objc;
#ifdef TCL_COMPILE_DEBUG
	if (tclTraceExec >= 2) {
	    int i;

	    if (traceInstructions) {
		strncpy(cmdNameBuf, TclGetString(objv[0]), 20);
		TRACE(("%u => call (implementation %s) ", objc, O2S(objPtr)));
	    } else {
		fprintf(stdout,
			"%d: (%u) invoking (using implementation %s) ",
			iPtr->numLevels, (unsigned)(pc - codePtr->codeStart),
			O2S(objPtr));
	    }
	    for (i = 0;  i < objc;  i++) {
		if (i < opnd) {
		    fprintf(stdout, "<");
		    TclPrintObject(stdout, objv[i], 15);
		    fprintf(stdout, ">");
		} else {
		    TclPrintObject(stdout, objv[i], 15);
		}
		fprintf(stdout, " ");
	    }
	    fprintf(stdout, "\n");
	    fflush(stdout);
	}
#endif /*TCL_COMPILE_DEBUG*/
	{
	    Tcl_Obj *copyPtr = Tcl_NewListObj(objc - opnd + 1, NULL);
	    register List *listRepPtr = copyPtr->internalRep.twoPtrValue.ptr1;
	    Tcl_Obj **copyObjv = &listRepPtr->elements;
	    int i;

	    listRepPtr->elemCount = objc - opnd + 1;
	    copyObjv[0] = objPtr;
	    memcpy(copyObjv+1, objv+opnd, sizeof(Tcl_Obj *) * (objc - opnd));
	    for (i=1 ; i<objc-opnd+1 ; i++) {
		Tcl_IncrRefCount(copyObjv[i]);
	    }
	    objPtr = copyPtr;
	}
	bcFramePtr->data.tebc.pc = (char *) pc;
	iPtr->cmdFramePtr = bcFramePtr;
	if (iPtr->flags & INTERP_DEBUG_FRAME) {
	    ArgumentBCEnter(interp, codePtr, TD, pc, objc, objv);
	}
	iPtr->ensembleRewrite.sourceObjs = objv;
	iPtr->ensembleRewrite.numRemovedObjs = opnd;
	iPtr->ensembleRewrite.numInsertedObjs = 1;
	DECACHE_STACK_INFO();
	pc += 6;
	TEBC_YIELD();

	TclNRAddCallback(interp, TclClearRootEnsemble, NULL,NULL,NULL,NULL);
	TclSkipTailcall(interp);
	return TclNREvalObjEx(interp, objPtr, TCL_EVAL_INVOKE, NULL, INT_MIN);

    /*
     * -----------------------------------------------------------------
     *	   Start of INST_LOAD instructions.
     *
     * WARNING: more 'goto' here than your doctor recommended! The different
     * instructions set the value of some variables and then jump to some
     * common execution code.
     */

    case INST_LOAD_SCALAR1:
    instLoadScalar1:
	opnd = TclGetUInt1AtPtr(pc+1);
	varPtr = LOCAL(opnd);
	while (TclIsVarLink(varPtr)) {
	    varPtr = varPtr->value.linkPtr;
	}
	TRACE(("%u => ", opnd));
	if (TclIsVarDirectReadable(varPtr)) {
	    /*
	     * No errors, no traces: just get the value.
	     */

	    objResultPtr = varPtr->value.objPtr;
	    TRACE_APPEND(("%.30s\n", O2S(objResultPtr)));
	    NEXT_INST_F(2, 0, 1);
	}
	pcAdjustment = 2;
	cleanup = 0;
	arrayPtr = NULL;
	part1Ptr = part2Ptr = NULL;
	goto doCallPtrGetVar;

    case INST_LOAD_SCALAR4:
	opnd = TclGetUInt4AtPtr(pc+1);
	varPtr = LOCAL(opnd);
	while (TclIsVarLink(varPtr)) {
	    varPtr = varPtr->value.linkPtr;
	}
	TRACE(("%u => ", opnd));
	if (TclIsVarDirectReadable(varPtr)) {
	    /*
	     * No errors, no traces: just get the value.
	     */

	    objResultPtr = varPtr->value.objPtr;
	    TRACE_APPEND(("%.30s\n", O2S(objResultPtr)));
	    NEXT_INST_F(5, 0, 1);
	}
	pcAdjustment = 5;
	cleanup = 0;
	arrayPtr = NULL;
	part1Ptr = part2Ptr = NULL;
	goto doCallPtrGetVar;

    case INST_LOAD_ARRAY4:
	opnd = TclGetUInt4AtPtr(pc+1);
	pcAdjustment = 5;
	goto doLoadArray;

    case INST_LOAD_ARRAY1:
	opnd = TclGetUInt1AtPtr(pc+1);
	pcAdjustment = 2;

    doLoadArray:
	part1Ptr = NULL;
	part2Ptr = OBJ_AT_TOS;
	arrayPtr = LOCAL(opnd);
	while (TclIsVarLink(arrayPtr)) {
	    arrayPtr = arrayPtr->value.linkPtr;
	}
	TRACE(("%u \"%.30s\" => ", opnd, O2S(part2Ptr)));
	if (TclIsVarArray(arrayPtr) && !ReadTraced(arrayPtr)) {
	    varPtr = VarHashFindVar(arrayPtr->value.tablePtr, part2Ptr);
	    if (varPtr && TclIsVarDirectReadable(varPtr)) {
		/*
		 * No errors, no traces: just get the value.
		 */

		objResultPtr = varPtr->value.objPtr;
		TRACE_APPEND(("%.30s\n", O2S(objResultPtr)));
		NEXT_INST_F(pcAdjustment, 1, 1);
	    }
	}
	varPtr = TclLookupArrayElement(interp, part1Ptr, part2Ptr,
		TCL_LEAVE_ERR_MSG, "read", 0, 1, arrayPtr, opnd);
	if (varPtr == NULL) {
	    TRACE_ERROR(interp);
	    goto gotError;
	}
	cleanup = 1;
	goto doCallPtrGetVar;

    case INST_LOAD_ARRAY_STK:
	cleanup = 2;
	part2Ptr = OBJ_AT_TOS;		/* element name */
	objPtr = OBJ_UNDER_TOS;		/* array name */
	TRACE(("\"%.30s(%.30s)\" => ", O2S(objPtr), O2S(part2Ptr)));
	goto doLoadStk;

    case INST_LOAD_STK:
    case INST_LOAD_SCALAR_STK:
	cleanup = 1;
	part2Ptr = NULL;
	objPtr = OBJ_AT_TOS;		/* variable name */
	TRACE(("\"%.30s\" => ", O2S(objPtr)));

    doLoadStk:
	part1Ptr = objPtr;
	varPtr = TclObjLookupVarEx(interp, part1Ptr, part2Ptr,
		TCL_LEAVE_ERR_MSG, "read", /*createPart1*/0, /*createPart2*/1,
		&arrayPtr);
	if (!varPtr) {
	    TRACE_ERROR(interp);
	    goto gotError;
	}

	if (TclIsVarDirectReadable2(varPtr, arrayPtr)) {
	    /*
	     * No errors, no traces: just get the value.
	     */

	    objResultPtr = varPtr->value.objPtr;
	    TRACE_APPEND(("%.30s\n", O2S(objResultPtr)));
	    NEXT_INST_V(1, cleanup, 1);
	}
	pcAdjustment = 1;
	opnd = -1;

    doCallPtrGetVar:
	/*
	 * There are either errors or the variable is traced: call
	 * TclPtrGetVar to process fully.
	 */

	DECACHE_STACK_INFO();
	objResultPtr = TclPtrGetVar(interp, varPtr, arrayPtr,
		part1Ptr, part2Ptr, TCL_LEAVE_ERR_MSG, opnd);
	CACHE_STACK_INFO();
	if (!objResultPtr) {
	    TRACE_ERROR(interp);
	    goto gotError;
	}
	TRACE_APPEND(("%.30s\n", O2S(objResultPtr)));
	NEXT_INST_V(pcAdjustment, cleanup, 1);

    /*
     *	   End of INST_LOAD instructions.
     * -----------------------------------------------------------------
     *	   Start of INST_STORE and related instructions.
     *
     * WARNING: more 'goto' here than your doctor recommended! The different
     * instructions set the value of some variables and then jump to somme
     * common execution code.
     */

    {
	int storeFlags;

    case INST_STORE_ARRAY4:
	opnd = TclGetUInt4AtPtr(pc+1);
	pcAdjustment = 5;
	goto doStoreArrayDirect;

    case INST_STORE_ARRAY1:
	opnd = TclGetUInt1AtPtr(pc+1);
	pcAdjustment = 2;

    doStoreArrayDirect:
	valuePtr = OBJ_AT_TOS;
	part2Ptr = OBJ_UNDER_TOS;
	arrayPtr = LOCAL(opnd);
	TRACE(("%u \"%.30s\" <- \"%.30s\" => ", opnd, O2S(part2Ptr),
		O2S(valuePtr)));
	while (TclIsVarLink(arrayPtr)) {
	    arrayPtr = arrayPtr->value.linkPtr;
	}
	if (TclIsVarArray(arrayPtr) && !WriteTraced(arrayPtr)) {
	    varPtr = VarHashFindVar(arrayPtr->value.tablePtr, part2Ptr);
	    if (varPtr && TclIsVarDirectWritable(varPtr)) {
		tosPtr--;
		Tcl_DecrRefCount(OBJ_AT_TOS);
		OBJ_AT_TOS = valuePtr;
		goto doStoreVarDirect;
	    }
	}
	cleanup = 2;
	storeFlags = TCL_LEAVE_ERR_MSG;
	part1Ptr = NULL;
	goto doStoreArrayDirectFailed;

    case INST_STORE_SCALAR4:
	opnd = TclGetUInt4AtPtr(pc+1);
	pcAdjustment = 5;
	goto doStoreScalarDirect;

    case INST_STORE_SCALAR1:
	opnd = TclGetUInt1AtPtr(pc+1);
	pcAdjustment = 2;

    doStoreScalarDirect:
	valuePtr = OBJ_AT_TOS;
	varPtr = LOCAL(opnd);
	TRACE(("%u <- \"%.30s\" => ", opnd, O2S(valuePtr)));
	while (TclIsVarLink(varPtr)) {
	    varPtr = varPtr->value.linkPtr;
	}
	if (!TclIsVarDirectWritable(varPtr)) {
	    storeFlags = TCL_LEAVE_ERR_MSG;
	    part1Ptr = NULL;
	    goto doStoreScalar;
	}

	/*
	 * No traces, no errors, plain 'set': we can safely inline. The value
	 * *will* be set to what's requested, so that the stack top remains
	 * pointing to the same Tcl_Obj.
	 */

    doStoreVarDirect:
	valuePtr = varPtr->value.objPtr;
	if (valuePtr != NULL) {
	    TclDecrRefCount(valuePtr);
	}
	objResultPtr = OBJ_AT_TOS;
	varPtr->value.objPtr = objResultPtr;
#ifndef TCL_COMPILE_DEBUG
	if (*(pc+pcAdjustment) == INST_POP) {
	    tosPtr--;
	    NEXT_INST_F((pcAdjustment+1), 0, 0);
	}
#else
	TRACE_APPEND(("%.30s\n", O2S(objResultPtr)));
#endif
	Tcl_IncrRefCount(objResultPtr);
	NEXT_INST_F(pcAdjustment, 0, 0);

    case INST_LAPPEND_STK:
	valuePtr = OBJ_AT_TOS; /* value to append */
	part2Ptr = NULL;
	storeFlags = (TCL_LEAVE_ERR_MSG | TCL_APPEND_VALUE
		| TCL_LIST_ELEMENT);
	goto doStoreStk;

    case INST_LAPPEND_ARRAY_STK:
	valuePtr = OBJ_AT_TOS; /* value to append */
	part2Ptr = OBJ_UNDER_TOS;
	storeFlags = (TCL_LEAVE_ERR_MSG | TCL_APPEND_VALUE
		| TCL_LIST_ELEMENT);
	goto doStoreStk;

    case INST_APPEND_STK:
	valuePtr = OBJ_AT_TOS; /* value to append */
	part2Ptr = NULL;
	storeFlags = (TCL_LEAVE_ERR_MSG | TCL_APPEND_VALUE);
	goto doStoreStk;

    case INST_APPEND_ARRAY_STK:
	valuePtr = OBJ_AT_TOS; /* value to append */
	part2Ptr = OBJ_UNDER_TOS;
	storeFlags = (TCL_LEAVE_ERR_MSG | TCL_APPEND_VALUE);
	goto doStoreStk;

    case INST_STORE_ARRAY_STK:
	valuePtr = OBJ_AT_TOS;
	part2Ptr = OBJ_UNDER_TOS;
	storeFlags = TCL_LEAVE_ERR_MSG;
	goto doStoreStk;

    case INST_STORE_STK:
    case INST_STORE_SCALAR_STK:
	valuePtr = OBJ_AT_TOS;
	part2Ptr = NULL;
	storeFlags = TCL_LEAVE_ERR_MSG;

    doStoreStk:
	objPtr = OBJ_AT_DEPTH(1 + (part2Ptr != NULL)); /* variable name */
	part1Ptr = objPtr;
#ifdef TCL_COMPILE_DEBUG
	if (part2Ptr == NULL) {
	    TRACE(("\"%.30s\" <- \"%.30s\" =>", O2S(part1Ptr),O2S(valuePtr)));
	} else {
	    TRACE(("\"%.30s(%.30s)\" <- \"%.30s\" => ",
		    O2S(part1Ptr), O2S(part2Ptr), O2S(valuePtr)));
	}
#endif
	varPtr = TclObjLookupVarEx(interp, objPtr,part2Ptr, TCL_LEAVE_ERR_MSG,
		"set", /*createPart1*/ 1, /*createPart2*/ 1, &arrayPtr);
	if (!varPtr) {
	    TRACE_ERROR(interp);
	    goto gotError;
	}
	cleanup = ((part2Ptr == NULL)? 2 : 3);
	pcAdjustment = 1;
	opnd = -1;
	goto doCallPtrSetVar;

    case INST_LAPPEND_ARRAY4:
	opnd = TclGetUInt4AtPtr(pc+1);
	pcAdjustment = 5;
	storeFlags = (TCL_LEAVE_ERR_MSG | TCL_APPEND_VALUE
		| TCL_LIST_ELEMENT);
	goto doStoreArray;

    case INST_LAPPEND_ARRAY1:
	opnd = TclGetUInt1AtPtr(pc+1);
	pcAdjustment = 2;
	storeFlags = (TCL_LEAVE_ERR_MSG | TCL_APPEND_VALUE
		| TCL_LIST_ELEMENT);
	goto doStoreArray;

    case INST_APPEND_ARRAY4:
	opnd = TclGetUInt4AtPtr(pc+1);
	pcAdjustment = 5;
	storeFlags = (TCL_LEAVE_ERR_MSG | TCL_APPEND_VALUE);
	goto doStoreArray;

    case INST_APPEND_ARRAY1:
	opnd = TclGetUInt1AtPtr(pc+1);
	pcAdjustment = 2;
	storeFlags = (TCL_LEAVE_ERR_MSG | TCL_APPEND_VALUE);
	goto doStoreArray;

    doStoreArray:
	valuePtr = OBJ_AT_TOS;
	part2Ptr = OBJ_UNDER_TOS;
	arrayPtr = LOCAL(opnd);
	TRACE(("%u \"%.30s\" <- \"%.30s\" => ", opnd, O2S(part2Ptr),
		O2S(valuePtr)));
	while (TclIsVarLink(arrayPtr)) {
	    arrayPtr = arrayPtr->value.linkPtr;
	}
	cleanup = 2;
	part1Ptr = NULL;

    doStoreArrayDirectFailed:
	varPtr = TclLookupArrayElement(interp, part1Ptr, part2Ptr,
		TCL_LEAVE_ERR_MSG, "set", 1, 1, arrayPtr, opnd);
	if (!varPtr) {
	    TRACE_ERROR(interp);
	    goto gotError;
	}
	goto doCallPtrSetVar;

    case INST_LAPPEND_SCALAR4:
	opnd = TclGetUInt4AtPtr(pc+1);
	pcAdjustment = 5;
	storeFlags = (TCL_LEAVE_ERR_MSG | TCL_APPEND_VALUE
		| TCL_LIST_ELEMENT);
	goto doStoreScalar;

    case INST_LAPPEND_SCALAR1:
	opnd = TclGetUInt1AtPtr(pc+1);
	pcAdjustment = 2;
	storeFlags = (TCL_LEAVE_ERR_MSG | TCL_APPEND_VALUE
		| TCL_LIST_ELEMENT);
	goto doStoreScalar;

    case INST_APPEND_SCALAR4:
	opnd = TclGetUInt4AtPtr(pc+1);
	pcAdjustment = 5;
	storeFlags = (TCL_LEAVE_ERR_MSG | TCL_APPEND_VALUE);
	goto doStoreScalar;

    case INST_APPEND_SCALAR1:
	opnd = TclGetUInt1AtPtr(pc+1);
	pcAdjustment = 2;
	storeFlags = (TCL_LEAVE_ERR_MSG | TCL_APPEND_VALUE);
	goto doStoreScalar;

    doStoreScalar:
	valuePtr = OBJ_AT_TOS;
	varPtr = LOCAL(opnd);
	TRACE(("%u <- \"%.30s\" => ", opnd, O2S(valuePtr)));
	while (TclIsVarLink(varPtr)) {
	    varPtr = varPtr->value.linkPtr;
	}
	cleanup = 1;
	arrayPtr = NULL;
	part1Ptr = part2Ptr = NULL;

    doCallPtrSetVar:
	DECACHE_STACK_INFO();
	objResultPtr = TclPtrSetVar(interp, varPtr, arrayPtr,
		part1Ptr, part2Ptr, valuePtr, storeFlags, opnd);
	CACHE_STACK_INFO();
	if (!objResultPtr) {
	    TRACE_ERROR(interp);
	    goto gotError;
	}
#ifndef TCL_COMPILE_DEBUG
	if (*(pc+pcAdjustment) == INST_POP) {
	    NEXT_INST_V((pcAdjustment+1), cleanup, 0);
	}
#endif
	TRACE_APPEND(("%.30s\n", O2S(objResultPtr)));
	NEXT_INST_V(pcAdjustment, cleanup, 1);
    }

    /*
     *	   End of INST_STORE and related instructions.
     * -----------------------------------------------------------------
     *	   Start of INST_INCR instructions.
     *
     * WARNING: more 'goto' here than your doctor recommended! The different
     * instructions set the value of some variables and then jump to somme
     * common execution code.
     */

/*TODO: Consider more untangling here; merge with LOAD and STORE ? */

    {
	Tcl_Obj *incrPtr;
#ifndef TCL_WIDE_INT_IS_LONG
	Tcl_WideInt w;
#endif
	long increment;

    case INST_INCR_SCALAR1:
    case INST_INCR_ARRAY1:
    case INST_INCR_ARRAY_STK:
    case INST_INCR_SCALAR_STK:
    case INST_INCR_STK:
	opnd = TclGetUInt1AtPtr(pc+1);
	incrPtr = POP_OBJECT();
	switch (*pc) {
	case INST_INCR_SCALAR1:
	    pcAdjustment = 2;
	    goto doIncrScalar;
	case INST_INCR_ARRAY1:
	    pcAdjustment = 2;
	    goto doIncrArray;
	default:
	    pcAdjustment = 1;
	    goto doIncrStk;
	}

    case INST_INCR_ARRAY_STK_IMM:
    case INST_INCR_SCALAR_STK_IMM:
    case INST_INCR_STK_IMM:
	increment = TclGetInt1AtPtr(pc+1);
	incrPtr = Tcl_NewIntObj(increment);
	Tcl_IncrRefCount(incrPtr);
	pcAdjustment = 2;

    doIncrStk:
	if ((*pc == INST_INCR_ARRAY_STK_IMM)
		|| (*pc == INST_INCR_ARRAY_STK)) {
	    part2Ptr = OBJ_AT_TOS;
	    objPtr = OBJ_UNDER_TOS;
	    TRACE(("\"%.30s(%.30s)\" (by %ld) => ",
		    O2S(objPtr), O2S(part2Ptr), increment));
	} else {
	    part2Ptr = NULL;
	    objPtr = OBJ_AT_TOS;
	    TRACE(("\"%.30s\" (by %ld) => ", O2S(objPtr), increment));
	}
	part1Ptr = objPtr;
	opnd = -1;
	varPtr = TclObjLookupVarEx(interp, objPtr, part2Ptr,
		TCL_LEAVE_ERR_MSG, "read", 1, 1, &arrayPtr);
	if (!varPtr) {
	    DECACHE_STACK_INFO();
	    Tcl_AddErrorInfo(interp,
		    "\n    (reading value of variable to increment)");
	    CACHE_STACK_INFO();
	    TRACE_ERROR(interp);
	    Tcl_DecrRefCount(incrPtr);
	    goto gotError;
	}
	cleanup = ((part2Ptr == NULL)? 1 : 2);
	goto doIncrVar;

    case INST_INCR_ARRAY1_IMM:
	opnd = TclGetUInt1AtPtr(pc+1);
	increment = TclGetInt1AtPtr(pc+2);
	incrPtr = Tcl_NewIntObj(increment);
	Tcl_IncrRefCount(incrPtr);
	pcAdjustment = 3;

    doIncrArray:
	part1Ptr = NULL;
	part2Ptr = OBJ_AT_TOS;
	arrayPtr = LOCAL(opnd);
	cleanup = 1;
	while (TclIsVarLink(arrayPtr)) {
	    arrayPtr = arrayPtr->value.linkPtr;
	}
	TRACE(("%u \"%.30s\" (by %ld) => ", opnd, O2S(part2Ptr), increment));
	varPtr = TclLookupArrayElement(interp, part1Ptr, part2Ptr,
		TCL_LEAVE_ERR_MSG, "read", 1, 1, arrayPtr, opnd);
	if (!varPtr) {
	    TRACE_ERROR(interp);
	    Tcl_DecrRefCount(incrPtr);
	    goto gotError;
	}
	goto doIncrVar;

    case INST_INCR_SCALAR1_IMM:
	opnd = TclGetUInt1AtPtr(pc+1);
	increment = TclGetInt1AtPtr(pc+2);
	pcAdjustment = 3;
	cleanup = 0;
	varPtr = LOCAL(opnd);
	while (TclIsVarLink(varPtr)) {
	    varPtr = varPtr->value.linkPtr;
	}

	if (TclIsVarDirectModifyable(varPtr)) {
	    ClientData ptr;
	    int type;

	    objPtr = varPtr->value.objPtr;
	    if (GetNumberFromObj(NULL, objPtr, &ptr, &type) == TCL_OK) {
		if (type == TCL_NUMBER_LONG) {
		    long augend = *((const long *)ptr);
		    long sum = augend + increment;

		    /*
		     * Overflow when (augend and sum have different sign) and
		     * (augend and increment have the same sign). This is
		     * encapsulated in the Overflowing macro.
		     */

		    if (!Overflowing(augend, increment, sum)) {
			TRACE(("%u %ld => ", opnd, increment));
			if (Tcl_IsShared(objPtr)) {
			    objPtr->refCount--;	/* We know it's shared. */
			    TclNewLongObj(objResultPtr, sum);
			    Tcl_IncrRefCount(objResultPtr);
			    varPtr->value.objPtr = objResultPtr;
			} else {
			    objResultPtr = objPtr;
			    TclSetLongObj(objPtr, sum);
			}
			goto doneIncr;
		    }
#ifndef TCL_WIDE_INT_IS_LONG
		    w = (Tcl_WideInt)augend;

		    TRACE(("%u %ld => ", opnd, increment));
		    if (Tcl_IsShared(objPtr)) {
			objPtr->refCount--;	/* We know it's shared. */
			objResultPtr = Tcl_NewWideIntObj(w+increment);
			Tcl_IncrRefCount(objResultPtr);
			varPtr->value.objPtr = objResultPtr;
		    } else {
			objResultPtr = objPtr;

			/*
			 * We know the sum value is outside the long range;
			 * use macro form that doesn't range test again.
			 */

			TclSetWideIntObj(objPtr, w+increment);
		    }
		    goto doneIncr;
#endif
		}	/* end if (type == TCL_NUMBER_LONG) */
#ifndef TCL_WIDE_INT_IS_LONG
		if (type == TCL_NUMBER_WIDE) {
		    Tcl_WideInt sum;

		    w = *((const Tcl_WideInt *) ptr);
		    sum = w + increment;

		    /*
		     * Check for overflow.
		     */

		    if (!Overflowing(w, increment, sum)) {
			TRACE(("%u %ld => ", opnd, increment));
			if (Tcl_IsShared(objPtr)) {
			    objPtr->refCount--;	/* We know it's shared. */
			    objResultPtr = Tcl_NewWideIntObj(sum);
			    Tcl_IncrRefCount(objResultPtr);
			    varPtr->value.objPtr = objResultPtr;
			} else {
			    objResultPtr = objPtr;

			    /*
			     * We *do not* know the sum value is outside the
			     * long range (wide + long can yield long); use
			     * the function call that checks range.
			     */

			    Tcl_SetWideIntObj(objPtr, sum);
			}
			goto doneIncr;
		    }
		}
#endif
	    }
	    if (Tcl_IsShared(objPtr)) {
		objPtr->refCount--;	/* We know it's shared */
		objResultPtr = Tcl_DuplicateObj(objPtr);
		Tcl_IncrRefCount(objResultPtr);
		varPtr->value.objPtr = objResultPtr;
	    } else {
		objResultPtr = objPtr;
	    }
	    TclNewLongObj(incrPtr, increment);
	    if (TclIncrObj(interp, objResultPtr, incrPtr) != TCL_OK) {
		Tcl_DecrRefCount(incrPtr);
		TRACE_ERROR(interp);
		goto gotError;
	    }
	    Tcl_DecrRefCount(incrPtr);
	    goto doneIncr;
	}

	/*
	 * All other cases, flow through to generic handling.
	 */

	TclNewLongObj(incrPtr, increment);
	Tcl_IncrRefCount(incrPtr);

    doIncrScalar:
	varPtr = LOCAL(opnd);
	while (TclIsVarLink(varPtr)) {
	    varPtr = varPtr->value.linkPtr;
	}
	arrayPtr = NULL;
	part1Ptr = part2Ptr = NULL;
	cleanup = 0;
	TRACE(("%u %s => ", opnd, Tcl_GetString(incrPtr)));

    doIncrVar:
	if (TclIsVarDirectModifyable2(varPtr, arrayPtr)) {
	    objPtr = varPtr->value.objPtr;
	    if (Tcl_IsShared(objPtr)) {
		objPtr->refCount--;	/* We know it's shared */
		objResultPtr = Tcl_DuplicateObj(objPtr);
		Tcl_IncrRefCount(objResultPtr);
		varPtr->value.objPtr = objResultPtr;
	    } else {
		objResultPtr = objPtr;
	    }
	    if (TclIncrObj(interp, objResultPtr, incrPtr) != TCL_OK) {
		Tcl_DecrRefCount(incrPtr);
		TRACE_ERROR(interp);
		goto gotError;
	    }
	    Tcl_DecrRefCount(incrPtr);
	} else {
	    DECACHE_STACK_INFO();
	    objResultPtr = TclPtrIncrObjVar(interp, varPtr, arrayPtr,
		    part1Ptr, part2Ptr, incrPtr, TCL_LEAVE_ERR_MSG, opnd);
	    CACHE_STACK_INFO();
	    Tcl_DecrRefCount(incrPtr);
	    if (objResultPtr == NULL) {
		TRACE_ERROR(interp);
		goto gotError;
	    }
	}
    doneIncr:
	TRACE_APPEND(("%.30s\n", O2S(objResultPtr)));
#ifndef TCL_COMPILE_DEBUG
	if (*(pc+pcAdjustment) == INST_POP) {
	    NEXT_INST_V((pcAdjustment+1), cleanup, 0);
	}
#endif
	NEXT_INST_V(pcAdjustment, cleanup, 1);
    }

    /*
     *	   End of INST_INCR instructions.
     * -----------------------------------------------------------------
     *	   Start of INST_EXIST instructions.
     */

    case INST_EXIST_SCALAR:
	cleanup = 0;
	pcAdjustment = 5;
	opnd = TclGetUInt4AtPtr(pc+1);
	varPtr = LOCAL(opnd);
	while (TclIsVarLink(varPtr)) {
	    varPtr = varPtr->value.linkPtr;
	}
	TRACE(("%u => ", opnd));
	if (ReadTraced(varPtr)) {
	    DECACHE_STACK_INFO();
	    TclObjCallVarTraces(iPtr, NULL, varPtr, NULL, NULL,
		    TCL_TRACE_READS, 0, opnd);
	    CACHE_STACK_INFO();
	    if (TclIsVarUndefined(varPtr)) {
		TclCleanupVar(varPtr, NULL);
		varPtr = NULL;
	    }
	}
	goto afterExistsPeephole;

    case INST_EXIST_ARRAY:
	cleanup = 1;
	pcAdjustment = 5;
	opnd = TclGetUInt4AtPtr(pc+1);
	part2Ptr = OBJ_AT_TOS;
	arrayPtr = LOCAL(opnd);
	while (TclIsVarLink(arrayPtr)) {
	    arrayPtr = arrayPtr->value.linkPtr;
	}
	TRACE(("%u \"%.30s\" => ", opnd, O2S(part2Ptr)));
	if (TclIsVarArray(arrayPtr) && !ReadTraced(arrayPtr)) {
	    varPtr = VarHashFindVar(arrayPtr->value.tablePtr, part2Ptr);
	    if (!varPtr || !ReadTraced(varPtr)) {
		goto afterExistsPeephole;
	    }
	}
	varPtr = TclLookupArrayElement(interp, NULL, part2Ptr, 0, "access",
		0, 1, arrayPtr, opnd);
	if (varPtr) {
	    if (ReadTraced(varPtr) || (arrayPtr && ReadTraced(arrayPtr))) {
		DECACHE_STACK_INFO();
		TclObjCallVarTraces(iPtr, arrayPtr, varPtr, NULL, part2Ptr,
			TCL_TRACE_READS, 0, opnd);
		CACHE_STACK_INFO();
	    }
	    if (TclIsVarUndefined(varPtr)) {
		TclCleanupVar(varPtr, arrayPtr);
		varPtr = NULL;
	    }
	}
	goto afterExistsPeephole;

    case INST_EXIST_ARRAY_STK:
	cleanup = 2;
	pcAdjustment = 1;
	part2Ptr = OBJ_AT_TOS;		/* element name */
	part1Ptr = OBJ_UNDER_TOS;	/* array name */
	TRACE(("\"%.30s(%.30s)\" => ", O2S(part1Ptr), O2S(part2Ptr)));
	goto doExistStk;

    case INST_EXIST_STK:
	cleanup = 1;
	pcAdjustment = 1;
	part2Ptr = NULL;
	part1Ptr = OBJ_AT_TOS;		/* variable name */
	TRACE(("\"%.30s\" => ", O2S(part1Ptr)));

    doExistStk:
	varPtr = TclObjLookupVarEx(interp, part1Ptr, part2Ptr, 0, "access",
		/*createPart1*/0, /*createPart2*/1, &arrayPtr);
	if (varPtr) {
	    if (ReadTraced(varPtr) || (arrayPtr && ReadTraced(arrayPtr))) {
		DECACHE_STACK_INFO();
		TclObjCallVarTraces(iPtr, arrayPtr, varPtr, part1Ptr,part2Ptr,
			TCL_TRACE_READS, 0, -1);
		CACHE_STACK_INFO();
	    }
	    if (TclIsVarUndefined(varPtr)) {
		TclCleanupVar(varPtr, arrayPtr);
		varPtr = NULL;
	    }
	}

	/*
	 * Peep-hole optimisation: if you're about to jump, do jump from here.
	 */

    afterExistsPeephole: {
	int found = (varPtr && !TclIsVarUndefined(varPtr));

	TRACE_APPEND(("%d\n", found ? 1 : 0));
	JUMP_PEEPHOLE_V(found, pcAdjustment, cleanup);
    }

    /*
     *	   End of INST_EXIST instructions.
     * -----------------------------------------------------------------
     *	   Start of INST_UNSET instructions.
     */

    {
	int flags;

    case INST_UNSET_SCALAR:
	flags = TclGetUInt1AtPtr(pc+1) ? TCL_LEAVE_ERR_MSG : 0;
	opnd = TclGetUInt4AtPtr(pc+2);
	varPtr = LOCAL(opnd);
	while (TclIsVarLink(varPtr)) {
	    varPtr = varPtr->value.linkPtr;
	}
	TRACE(("%s %u => ", (flags ? "normal" : "noerr"), opnd));
	if (TclIsVarDirectUnsettable(varPtr) && !TclIsVarInHash(varPtr)) {
	    /*
	     * No errors, no traces, no searches: just make the variable cease
	     * to exist.
	     */

	    if (!TclIsVarUndefined(varPtr)) {
		TclDecrRefCount(varPtr->value.objPtr);
	    } else if (flags & TCL_LEAVE_ERR_MSG) {
		goto slowUnsetScalar;
	    }
	    varPtr->value.objPtr = NULL;
	    TRACE_APPEND(("OK\n"));
	    NEXT_INST_F(6, 0, 0);
	}

    slowUnsetScalar:
	DECACHE_STACK_INFO();
	if (TclPtrUnsetVar(interp, varPtr, NULL, NULL, NULL, flags,
		opnd) != TCL_OK && flags) {
	    goto errorInUnset;
	}
	CACHE_STACK_INFO();
	NEXT_INST_F(6, 0, 0);

    case INST_UNSET_ARRAY:
	flags = TclGetUInt1AtPtr(pc+1) ? TCL_LEAVE_ERR_MSG : 0;
	opnd = TclGetUInt4AtPtr(pc+2);
	part2Ptr = OBJ_AT_TOS;
	arrayPtr = LOCAL(opnd);
	while (TclIsVarLink(arrayPtr)) {
	    arrayPtr = arrayPtr->value.linkPtr;
	}
	TRACE(("%s %u \"%.30s\" => ",
		(flags ? "normal" : "noerr"), opnd, O2S(part2Ptr)));
	if (TclIsVarArray(arrayPtr) && !UnsetTraced(arrayPtr)) {
	    varPtr = VarHashFindVar(arrayPtr->value.tablePtr, part2Ptr);
	    if (varPtr && TclIsVarDirectUnsettable(varPtr)) {
		/*
		 * No nasty traces and element exists, so we can proceed to
		 * unset it. Might still not exist though...
		 */

		if (!TclIsVarUndefined(varPtr)) {
		    TclDecrRefCount(varPtr->value.objPtr);
		} else if (flags & TCL_LEAVE_ERR_MSG) {
		    goto slowUnsetArray;
		}
		varPtr->value.objPtr = NULL;
		TRACE_APPEND(("OK\n"));
		NEXT_INST_F(6, 1, 0);
	    } else if (!varPtr && !(flags & TCL_LEAVE_ERR_MSG)) {
		/*
		 * Don't need to do anything here.
		 */

		TRACE_APPEND(("OK\n"));
		NEXT_INST_F(6, 1, 0);
	    }
	}
    slowUnsetArray:
	DECACHE_STACK_INFO();
	varPtr = TclLookupArrayElement(interp, NULL, part2Ptr, flags, "unset",
		0, 0, arrayPtr, opnd);
	if (!varPtr) {
	    if (flags & TCL_LEAVE_ERR_MSG) {
		goto errorInUnset;
	    }
	} else if (TclPtrUnsetVar(interp, varPtr, arrayPtr, NULL, part2Ptr,
		flags, opnd) != TCL_OK && (flags & TCL_LEAVE_ERR_MSG)) {
	    goto errorInUnset;
	}
	CACHE_STACK_INFO();
	NEXT_INST_F(6, 1, 0);

    case INST_UNSET_ARRAY_STK:
	flags = TclGetUInt1AtPtr(pc+1) ? TCL_LEAVE_ERR_MSG : 0;
	cleanup = 2;
	part2Ptr = OBJ_AT_TOS;		/* element name */
	part1Ptr = OBJ_UNDER_TOS;	/* array name */
	TRACE(("%s \"%.30s(%.30s)\" => ", (flags ? "normal" : "noerr"),
		O2S(part1Ptr), O2S(part2Ptr)));
	goto doUnsetStk;

    case INST_UNSET_STK:
	flags = TclGetUInt1AtPtr(pc+1) ? TCL_LEAVE_ERR_MSG : 0;
	cleanup = 1;
	part2Ptr = NULL;
	part1Ptr = OBJ_AT_TOS;		/* variable name */
	TRACE(("%s \"%.30s\" => ", (flags ? "normal" : "noerr"),
		O2S(part1Ptr)));

    doUnsetStk:
	DECACHE_STACK_INFO();
	if (TclObjUnsetVar2(interp, part1Ptr, part2Ptr, flags) != TCL_OK
		&& (flags & TCL_LEAVE_ERR_MSG)) {
	    goto errorInUnset;
	}
	CACHE_STACK_INFO();
	TRACE_APPEND(("OK\n"));
	NEXT_INST_V(2, cleanup, 0);

    errorInUnset:
	CACHE_STACK_INFO();
	TRACE_ERROR(interp);
	goto gotError;

	/*
	 * This is really an unset operation these days. Do not issue.
	 */

    case INST_DICT_DONE:
	opnd = TclGetUInt4AtPtr(pc+1);
	TRACE(("%u => OK\n", opnd));
	varPtr = LOCAL(opnd);
	while (TclIsVarLink(varPtr)) {
	    varPtr = varPtr->value.linkPtr;
	}
	if (TclIsVarDirectUnsettable(varPtr) && !TclIsVarInHash(varPtr)) {
	    if (!TclIsVarUndefined(varPtr)) {
		TclDecrRefCount(varPtr->value.objPtr);
	    }
	    varPtr->value.objPtr = NULL;
	} else {
	    DECACHE_STACK_INFO();
	    TclPtrUnsetVar(interp, varPtr, NULL, NULL, NULL, 0, opnd);
	    CACHE_STACK_INFO();
	}
	NEXT_INST_F(5, 0, 0);
    }

    /*
     *	   End of INST_UNSET instructions.
     * -----------------------------------------------------------------
     *	   Start of INST_ARRAY instructions.
     */

    case INST_ARRAY_EXISTS_IMM:
	opnd = TclGetUInt4AtPtr(pc+1);
	pcAdjustment = 5;
	cleanup = 0;
	part1Ptr = NULL;
	arrayPtr = NULL;
	TRACE(("%u => ", opnd));
	varPtr = LOCAL(opnd);
	while (TclIsVarLink(varPtr)) {
	    varPtr = varPtr->value.linkPtr;
	}
	goto doArrayExists;
    case INST_ARRAY_EXISTS_STK:
	opnd = -1;
	pcAdjustment = 1;
	cleanup = 1;
	part1Ptr = OBJ_AT_TOS;
	TRACE(("\"%.30s\" => ", O2S(part1Ptr)));
	varPtr = TclObjLookupVarEx(interp, part1Ptr, NULL, 0, NULL,
		/*createPart1*/0, /*createPart2*/0, &arrayPtr);
    doArrayExists:
	if (varPtr && (varPtr->flags & VAR_TRACED_ARRAY)
		&& (TclIsVarArray(varPtr) || TclIsVarUndefined(varPtr))) {
	    DECACHE_STACK_INFO();
	    result = TclObjCallVarTraces(iPtr, arrayPtr, varPtr, part1Ptr,
		    NULL, (TCL_LEAVE_ERR_MSG|TCL_NAMESPACE_ONLY|
		    TCL_GLOBAL_ONLY|TCL_TRACE_ARRAY), 1, opnd);
	    CACHE_STACK_INFO();
	    if (result == TCL_ERROR) {
		TRACE_ERROR(interp);
		goto gotError;
	    }
	}
	if (varPtr && TclIsVarArray(varPtr) && !TclIsVarUndefined(varPtr)) {
	    objResultPtr = TCONST(1);
	} else {
	    objResultPtr = TCONST(0);
	}
	TRACE_APPEND(("%.30s\n", O2S(objResultPtr)));
	NEXT_INST_V(pcAdjustment, cleanup, 1);

    case INST_ARRAY_MAKE_IMM:
	opnd = TclGetUInt4AtPtr(pc+1);
	pcAdjustment = 5;
	cleanup = 0;
	part1Ptr = NULL;
	arrayPtr = NULL;
	TRACE(("%u => ", opnd));
	varPtr = LOCAL(opnd);
	while (TclIsVarLink(varPtr)) {
	    varPtr = varPtr->value.linkPtr;
	}
	goto doArrayMake;
    case INST_ARRAY_MAKE_STK:
	opnd = -1;
	pcAdjustment = 1;
	cleanup = 1;
	part1Ptr = OBJ_AT_TOS;
	TRACE(("\"%.30s\" => ", O2S(part1Ptr)));
	varPtr = TclObjLookupVarEx(interp, part1Ptr, NULL, TCL_LEAVE_ERR_MSG,
		"set", /*createPart1*/1, /*createPart2*/0, &arrayPtr);
	if (varPtr == NULL) {
	    TRACE_ERROR(interp);
	    goto gotError;
	}
    doArrayMake:
	if (varPtr && !TclIsVarArray(varPtr)) {
	    if (TclIsVarArrayElement(varPtr) || !TclIsVarUndefined(varPtr)) {
		/*
		 * Either an array element, or a scalar: lose!
		 */

		TclObjVarErrMsg(interp, part1Ptr, NULL, "array set",
			"variable isn't array", opnd);
		DECACHE_STACK_INFO();
		Tcl_SetErrorCode(interp, "TCL", "WRITE", "ARRAY", NULL);
		CACHE_STACK_INFO();
		TRACE_ERROR(interp);
		goto gotError;
	    }
	    TclSetVarArray(varPtr);
	    varPtr->value.tablePtr = ckalloc(sizeof(TclVarHashTable));
	    TclInitVarHashTable(varPtr->value.tablePtr,
		    TclGetVarNsPtr(varPtr));
#ifdef TCL_COMPILE_DEBUG
	    TRACE_APPEND(("done\n"));
	} else {
	    TRACE_APPEND(("nothing to do\n"));
#endif
	}
	NEXT_INST_V(pcAdjustment, cleanup, 0);

    /*
     *	   End of INST_ARRAY instructions.
     * -----------------------------------------------------------------
     *	   Start of variable linking instructions.
     */

    {
	Var *otherPtr;
	CallFrame *framePtr, *savedFramePtr;
	Tcl_Namespace *nsPtr;
	Namespace *savedNsPtr;

    case INST_UPVAR:
	TRACE(("%d %.30s %.30s => ", TclGetInt4AtPtr(pc+1),
		O2S(OBJ_UNDER_TOS), O2S(OBJ_AT_TOS)));

	if (TclObjGetFrame(interp, OBJ_UNDER_TOS, &framePtr) == -1) {
	    TRACE_ERROR(interp);
	    goto gotError;
	}

	/*
	 * Locate the other variable.
	 */

	savedFramePtr = iPtr->varFramePtr;
	iPtr->varFramePtr = framePtr;
	otherPtr = TclObjLookupVarEx(interp, OBJ_AT_TOS, NULL,
		TCL_LEAVE_ERR_MSG, "access", /*createPart1*/ 1,
		/*createPart2*/ 1, &varPtr);
	iPtr->varFramePtr = savedFramePtr;
	if (!otherPtr) {
	    TRACE_ERROR(interp);
	    goto gotError;
	}
	goto doLinkVars;

    case INST_NSUPVAR:
	TRACE(("%d %.30s %.30s => ", TclGetInt4AtPtr(pc+1),
		O2S(OBJ_UNDER_TOS), O2S(OBJ_AT_TOS)));
	if (TclGetNamespaceFromObj(interp, OBJ_UNDER_TOS, &nsPtr) != TCL_OK) {
	    TRACE_ERROR(interp);
	    goto gotError;
	}

	/*
	 * Locate the other variable.
	 */

	savedNsPtr = iPtr->varFramePtr->nsPtr;
	iPtr->varFramePtr->nsPtr = (Namespace *) nsPtr;
	otherPtr = TclObjLookupVarEx(interp, OBJ_AT_TOS, NULL,
		(TCL_NAMESPACE_ONLY | TCL_LEAVE_ERR_MSG), "access",
		/*createPart1*/ 1, /*createPart2*/ 1, &varPtr);
	iPtr->varFramePtr->nsPtr = savedNsPtr;
	if (!otherPtr) {
	    TRACE_ERROR(interp);
	    goto gotError;
	}
	goto doLinkVars;

    case INST_VARIABLE:
	TRACE(("%d, %.30s => ", TclGetInt4AtPtr(pc+1), O2S(OBJ_AT_TOS)));
	otherPtr = TclObjLookupVarEx(interp, OBJ_AT_TOS, NULL,
		(TCL_NAMESPACE_ONLY | TCL_LEAVE_ERR_MSG), "access",
		/*createPart1*/ 1, /*createPart2*/ 1, &varPtr);
	if (!otherPtr) {
	    TRACE_ERROR(interp);
	    goto gotError;
	}

	/*
	 * Do the [variable] magic.
	 */

	TclSetVarNamespaceVar(otherPtr);

    doLinkVars:

	/*
	 * If we are here, the local variable has already been created: do the
	 * little work of TclPtrMakeUpvar that remains to be done right here
	 * if there are no errors; otherwise, let it handle the case.
	 */

	opnd = TclGetInt4AtPtr(pc+1);
	varPtr = LOCAL(opnd);
	if ((varPtr != otherPtr) && !TclIsVarTraced(varPtr)
		&& (TclIsVarUndefined(varPtr) || TclIsVarLink(varPtr))) {
	    if (!TclIsVarUndefined(varPtr)) {
		/*
		 * Then it is a defined link.
		 */

		Var *linkPtr = varPtr->value.linkPtr;

		if (linkPtr == otherPtr) {
		    TRACE_APPEND(("already linked\n"));
		    NEXT_INST_F(5, 1, 0);
		}
		if (TclIsVarInHash(linkPtr)) {
		    VarHashRefCount(linkPtr)--;
		    if (TclIsVarUndefined(linkPtr)) {
			TclCleanupVar(linkPtr, NULL);
		    }
		}
	    }
	    TclSetVarLink(varPtr);
	    varPtr->value.linkPtr = otherPtr;
	    if (TclIsVarInHash(otherPtr)) {
		VarHashRefCount(otherPtr)++;
	    }
	} else if (TclPtrObjMakeUpvar(interp, otherPtr, NULL, 0,
		opnd) != TCL_OK) {
	    TRACE_ERROR(interp);
	    goto gotError;
	}

	/*
	 * Do not pop the namespace or frame index, it may be needed for other
	 * variables - and [variable] did not push it at all.
	 */

	TRACE_APPEND(("link made\n"));
	NEXT_INST_F(5, 1, 0);
    }

    /*
     *	   End of variable linking instructions.
     * -----------------------------------------------------------------
     */

    case INST_JUMP1:
	opnd = TclGetInt1AtPtr(pc+1);
	TRACE(("%d => new pc %u\n", opnd,
		(unsigned)(pc + opnd - codePtr->codeStart)));
	NEXT_INST_F(opnd, 0, 0);

    case INST_JUMP4:
	opnd = TclGetInt4AtPtr(pc+1);
	TRACE(("%d => new pc %u\n", opnd,
		(unsigned)(pc + opnd - codePtr->codeStart)));
	NEXT_INST_F(opnd, 0, 0);

    {
	int jmpOffset[2], b;

	/* TODO: consider rewrite so we don't compute the offset we're not
	 * going to take. */
    case INST_JUMP_FALSE4:
	jmpOffset[0] = TclGetInt4AtPtr(pc+1);	/* FALSE offset */
	jmpOffset[1] = 5;			/* TRUE offset */
	goto doCondJump;

    case INST_JUMP_TRUE4:
	jmpOffset[0] = 5;
	jmpOffset[1] = TclGetInt4AtPtr(pc+1);
	goto doCondJump;

    case INST_JUMP_FALSE1:
	jmpOffset[0] = TclGetInt1AtPtr(pc+1);
	jmpOffset[1] = 2;
	goto doCondJump;

    case INST_JUMP_TRUE1:
	jmpOffset[0] = 2;
	jmpOffset[1] = TclGetInt1AtPtr(pc+1);

    doCondJump:
	valuePtr = OBJ_AT_TOS;
	TRACE(("%d => ", jmpOffset[
		(*pc==INST_JUMP_FALSE1 || *pc==INST_JUMP_FALSE4) ? 0 : 1]));

	/* TODO - check claim that taking address of b harms performance */
	/* TODO - consider optimization search for constants */
	if (TclGetBooleanFromObj(interp, valuePtr, &b) != TCL_OK) {
	    TRACE_ERROR(interp);
	    goto gotError;
	}

#ifdef TCL_COMPILE_DEBUG
	if (b) {
	    if ((*pc == INST_JUMP_TRUE1) || (*pc == INST_JUMP_TRUE4)) {
		TRACE_APPEND(("%.20s true, new pc %u\n", O2S(valuePtr),
			(unsigned)(pc + jmpOffset[1] - codePtr->codeStart)));
	    } else {
		TRACE_APPEND(("%.20s true\n", O2S(valuePtr)));
	    }
	} else {
	    if ((*pc == INST_JUMP_TRUE1) || (*pc == INST_JUMP_TRUE4)) {
		TRACE_APPEND(("%.20s false\n", O2S(valuePtr)));
	    } else {
		TRACE_APPEND(("%.20s false, new pc %u\n", O2S(valuePtr),
			(unsigned)(pc + jmpOffset[0] - codePtr->codeStart)));
	    }
	}
#endif
	NEXT_INST_F(jmpOffset[b], 1, 0);
    }

    case INST_JUMP_TABLE: {
	Tcl_HashEntry *hPtr;
	JumptableInfo *jtPtr;

	/*
	 * Jump to location looked up in a hashtable; fall through to next
	 * instr if lookup fails.
	 */

	opnd = TclGetInt4AtPtr(pc+1);
	jtPtr = (JumptableInfo *) codePtr->auxDataArrayPtr[opnd].clientData;
	TRACE(("%d \"%.20s\" => ", opnd, O2S(OBJ_AT_TOS)));
	hPtr = Tcl_FindHashEntry(&jtPtr->hashTable, TclGetString(OBJ_AT_TOS));
	if (hPtr != NULL) {
	    int jumpOffset = PTR2INT(Tcl_GetHashValue(hPtr));

	    TRACE_APPEND(("found in table, new pc %u\n",
		    (unsigned)(pc - codePtr->codeStart + jumpOffset)));
	    NEXT_INST_F(jumpOffset, 1, 0);
	} else {
	    TRACE_APPEND(("not found in table\n"));
	    NEXT_INST_F(5, 1, 0);
	}
    }

    /*
     * These two instructions are now redundant: the complete logic of the LOR
     * and LAND is now handled by the expression compiler.
     */

    case INST_LOR:
    case INST_LAND: {
	/*
	 * Operands must be boolean or numeric. No int->double conversions are
	 * performed.
	 */

	int i1, i2, iResult;

	value2Ptr = OBJ_AT_TOS;
	valuePtr = OBJ_UNDER_TOS;
	if (TclGetBooleanFromObj(NULL, valuePtr, &i1) != TCL_OK) {
	    TRACE(("\"%.20s\" => ILLEGAL TYPE %s \n", O2S(valuePtr),
		    (valuePtr->typePtr? valuePtr->typePtr->name : "null")));
	    DECACHE_STACK_INFO();
	    IllegalExprOperandType(interp, pc, valuePtr);
	    CACHE_STACK_INFO();
	    goto gotError;
	}

	if (TclGetBooleanFromObj(NULL, value2Ptr, &i2) != TCL_OK) {
	    TRACE(("\"%.20s\" => ILLEGAL TYPE %s \n", O2S(value2Ptr),
		    (value2Ptr->typePtr? value2Ptr->typePtr->name : "null")));
	    DECACHE_STACK_INFO();
	    IllegalExprOperandType(interp, pc, value2Ptr);
	    CACHE_STACK_INFO();
	    goto gotError;
	}

	if (*pc == INST_LOR) {
	    iResult = (i1 || i2);
	} else {
	    iResult = (i1 && i2);
	}
	objResultPtr = TCONST(iResult);
	TRACE(("%.20s %.20s => %d\n", O2S(valuePtr),O2S(value2Ptr),iResult));
	NEXT_INST_F(1, 2, 1);
    }

    /*
     * -----------------------------------------------------------------
     *	   Start of general introspector instructions.
     */

    case INST_NS_CURRENT: {
	Namespace *currNsPtr = (Namespace *) TclGetCurrentNamespace(interp);

	if (currNsPtr == (Namespace *) TclGetGlobalNamespace(interp)) {
	    TclNewLiteralStringObj(objResultPtr, "::");
	} else {
	    TclNewStringObj(objResultPtr, currNsPtr->fullName,
		    strlen(currNsPtr->fullName));
	}
	TRACE_WITH_OBJ(("=> "), objResultPtr);
	NEXT_INST_F(1, 0, 1);
    }
    case INST_COROUTINE_NAME: {
	CoroutineData *corPtr = iPtr->execEnvPtr->corPtr;

	TclNewObj(objResultPtr);
	if (corPtr && !(corPtr->cmdPtr->flags & CMD_IS_DELETED)) {
	    Tcl_GetCommandFullName(interp, (Tcl_Command) corPtr->cmdPtr,
		    objResultPtr);
	}
	TRACE_WITH_OBJ(("=> "), objResultPtr);
	NEXT_INST_F(1, 0, 1);
    }
    case INST_INFO_LEVEL_NUM:
	TclNewIntObj(objResultPtr, iPtr->varFramePtr->level);
	TRACE_WITH_OBJ(("=> "), objResultPtr);
	NEXT_INST_F(1, 0, 1);
    case INST_INFO_LEVEL_ARGS: {
	int level;
	register CallFrame *framePtr = iPtr->varFramePtr;
	register CallFrame *rootFramePtr = iPtr->rootFramePtr;

	TRACE(("\"%.30s\" => ", O2S(OBJ_AT_TOS)));
	if (TclGetIntFromObj(interp, OBJ_AT_TOS, &level) != TCL_OK) {
	    TRACE_ERROR(interp);
	    goto gotError;
	}
	if (level <= 0) {
	    level += framePtr->level;
	}
	for (; (framePtr->level!=level) && (framePtr!=rootFramePtr) ;
		framePtr = framePtr->callerVarPtr) {
	    /* Empty loop body */
	}
	if (framePtr == rootFramePtr) {
	    Tcl_SetObjResult(interp, Tcl_ObjPrintf(
		    "bad level \"%s\"", TclGetString(OBJ_AT_TOS)));
	    TRACE_ERROR(interp);
	    DECACHE_STACK_INFO();
	    Tcl_SetErrorCode(interp, "TCL", "LOOKUP", "STACK_LEVEL",
		    TclGetString(OBJ_AT_TOS), NULL);
	    CACHE_STACK_INFO();
	    goto gotError;
	}
	objResultPtr = Tcl_NewListObj(framePtr->objc, framePtr->objv);
	TRACE_APPEND(("%.30s\n", O2S(objResultPtr)));
	NEXT_INST_F(1, 1, 1);
    }
    {
	Tcl_Command cmd, origCmd;

    case INST_RESOLVE_COMMAND:
	cmd = Tcl_GetCommandFromObj(interp, OBJ_AT_TOS);
	TclNewObj(objResultPtr);
	if (cmd != NULL) {
	    Tcl_GetCommandFullName(interp, cmd, objResultPtr);
	}
	TRACE_WITH_OBJ(("\"%.20s\" => ", O2S(OBJ_AT_TOS)), objResultPtr);
	NEXT_INST_F(1, 1, 1);

    case INST_ORIGIN_COMMAND:
	TRACE(("\"%.30s\" => ", O2S(OBJ_AT_TOS)));
	cmd = Tcl_GetCommandFromObj(interp, OBJ_AT_TOS);
	if (cmd == NULL) {
	    Tcl_SetObjResult(interp, Tcl_ObjPrintf(
		    "invalid command name \"%s\"", TclGetString(OBJ_AT_TOS)));
	    DECACHE_STACK_INFO();
	    Tcl_SetErrorCode(interp, "TCL", "LOOKUP", "COMMAND",
		    TclGetString(OBJ_AT_TOS), NULL);
	    CACHE_STACK_INFO();
	    TRACE_APPEND(("ERROR: not command\n"));
	    goto gotError;
	}
	origCmd = TclGetOriginalCommand(cmd);
	if (origCmd == NULL) {
	    origCmd = cmd;
	}
	TclNewObj(objResultPtr);
	Tcl_GetCommandFullName(interp, origCmd, objResultPtr);
	TRACE_APPEND(("\"%.30s\"", O2S(OBJ_AT_TOS)));
	NEXT_INST_F(1, 1, 1);
    }

    /*
     * -----------------------------------------------------------------
     *	   Start of TclOO support instructions.
     */

    {
	Object *oPtr;
	CallFrame *framePtr;
	CallContext *contextPtr;
	int skip, newDepth;

    case INST_TCLOO_SELF:
	framePtr = iPtr->varFramePtr;
	if (framePtr == NULL ||
		!(framePtr->isProcCallFrame & FRAME_IS_METHOD)) {
	    TRACE(("=> ERROR: no TclOO call context\n"));
	    Tcl_SetObjResult(interp, Tcl_NewStringObj(
		    "self may only be called from inside a method",
		    -1));
	    DECACHE_STACK_INFO();
	    Tcl_SetErrorCode(interp, "TCL", "OO", "CONTEXT_REQUIRED", NULL);
	    CACHE_STACK_INFO();
	    goto gotError;
	}
	contextPtr = framePtr->clientData;

	/*
	 * Call out to get the name; it's expensive to compute but cached.
	 */

	objResultPtr = TclOOObjectName(interp, contextPtr->oPtr);
	TRACE_WITH_OBJ(("=> "), objResultPtr);
	NEXT_INST_F(1, 0, 1);

    case INST_TCLOO_NEXT_CLASS:
	opnd = TclGetUInt1AtPtr(pc+1);
	framePtr = iPtr->varFramePtr;
	valuePtr = OBJ_AT_DEPTH(opnd - 2);
	objv = &OBJ_AT_DEPTH(opnd - 1);
	skip = 2;
	TRACE(("%d => ", opnd));
	if (framePtr == NULL ||
		!(framePtr->isProcCallFrame & FRAME_IS_METHOD)) {
	    TRACE_APPEND(("ERROR: no TclOO call context\n"));
	    Tcl_SetObjResult(interp, Tcl_NewStringObj(
		    "nextto may only be called from inside a method",
		    -1));
	    DECACHE_STACK_INFO();
	    Tcl_SetErrorCode(interp, "TCL", "OO", "CONTEXT_REQUIRED", NULL);
	    CACHE_STACK_INFO();
	    goto gotError;
	}
	contextPtr = framePtr->clientData;

	oPtr = (Object *) Tcl_GetObjectFromObj(interp, valuePtr);
	if (oPtr == NULL) {
	    TRACE_APPEND(("ERROR: \"%.30s\" not object\n", O2S(valuePtr)));
	    goto gotError;
	} else {
	    Class *classPtr = oPtr->classPtr;
	    struct MInvoke *miPtr;
	    int i;
	    const char *methodType;

	    if (classPtr == NULL) {
		TRACE_APPEND(("ERROR: \"%.30s\" not class\n", O2S(valuePtr)));
		Tcl_SetObjResult(interp, Tcl_ObjPrintf(
			"\"%s\" is not a class", TclGetString(valuePtr)));
		DECACHE_STACK_INFO();
		Tcl_SetErrorCode(interp, "TCL", "OO", "CLASS_REQUIRED", NULL);
		CACHE_STACK_INFO();
		goto gotError;
	    }

	    for (i=contextPtr->index+1 ; i<contextPtr->callPtr->numChain ; i++) {
		miPtr = contextPtr->callPtr->chain + i;
		if (!miPtr->isFilter &&
			miPtr->mPtr->declaringClassPtr == classPtr) {
		    newDepth = i;
#ifdef TCL_COMPILE_DEBUG
		    if (tclTraceExec >= 2) {
			if (traceInstructions) {
			    strncpy(cmdNameBuf, TclGetString(objv[0]), 20);
			} else {
			    fprintf(stdout, "%d: (%u) invoking ",
				    iPtr->numLevels,
				    (unsigned)(pc - codePtr->codeStart));
			}
			for (i = 0;  i < opnd;  i++) {
			    TclPrintObject(stdout, objv[i], 15);
			    fprintf(stdout, " ");
			}
			fprintf(stdout, "\n");
			fflush(stdout);
		    }
#endif /*TCL_COMPILE_DEBUG*/
		    goto doInvokeNext;
		}
	    }

	    if (contextPtr->callPtr->flags & CONSTRUCTOR) {
		methodType = "constructor";
	    } else if (contextPtr->callPtr->flags & DESTRUCTOR) {
		methodType = "destructor";
	    } else {
		methodType = "method";
	    }

	    TRACE_APPEND(("ERROR: \"%.30s\" not on reachable chain\n",
		    O2S(valuePtr)));
	    for (i=contextPtr->index ; i>=0 ; i--) {
		miPtr = contextPtr->callPtr->chain + i;
		if (miPtr->isFilter
			|| miPtr->mPtr->declaringClassPtr != classPtr) {
		    continue;
		}
		Tcl_SetObjResult(interp, Tcl_ObjPrintf(
			"%s implementation by \"%s\" not reachable from here",
			methodType, TclGetString(valuePtr)));
		DECACHE_STACK_INFO();
		Tcl_SetErrorCode(interp, "TCL", "OO", "CLASS_NOT_REACHABLE",
			NULL);
		CACHE_STACK_INFO();
		goto gotError;
	    }
	    Tcl_SetObjResult(interp, Tcl_ObjPrintf(
		    "%s has no non-filter implementation by \"%s\"",
		    methodType, TclGetString(valuePtr)));
	    DECACHE_STACK_INFO();
	    Tcl_SetErrorCode(interp, "TCL", "OO", "CLASS_NOT_THERE", NULL);
	    CACHE_STACK_INFO();
	    goto gotError;
	}

    case INST_TCLOO_NEXT:
	opnd = TclGetUInt1AtPtr(pc+1);
	objv = &OBJ_AT_DEPTH(opnd - 1);
	framePtr = iPtr->varFramePtr;
	skip = 1;
	TRACE(("%d => ", opnd));
	if (framePtr == NULL ||
		!(framePtr->isProcCallFrame & FRAME_IS_METHOD)) {
	    TRACE_APPEND(("ERROR: no TclOO call context\n"));
	    Tcl_SetObjResult(interp, Tcl_NewStringObj(
		    "next may only be called from inside a method",
		    -1));
	    DECACHE_STACK_INFO();
	    Tcl_SetErrorCode(interp, "TCL", "OO", "CONTEXT_REQUIRED", NULL);
	    CACHE_STACK_INFO();
	    goto gotError;
	}
	contextPtr = framePtr->clientData;

	newDepth = contextPtr->index + 1;
	if (newDepth >= contextPtr->callPtr->numChain) {
	    /*
	     * We're at the end of the chain; generate an error message unless
	     * the interpreter is being torn down, in which case we might be
	     * getting here because of methods/destructors doing a [next] (or
	     * equivalent) unexpectedly.
	     */

	    const char *methodType;

	    if (contextPtr->callPtr->flags & CONSTRUCTOR) {
		methodType = "constructor";
	    } else if (contextPtr->callPtr->flags & DESTRUCTOR) {
		methodType = "destructor";
	    } else {
		methodType = "method";
	    }

	    TRACE_APPEND(("ERROR: no TclOO next impl\n"));
	    Tcl_SetObjResult(interp, Tcl_ObjPrintf(
		    "no next %s implementation", methodType));
	    DECACHE_STACK_INFO();
	    Tcl_SetErrorCode(interp, "TCL", "OO", "NOTHING_NEXT", NULL);
	    CACHE_STACK_INFO();
	    goto gotError;
#ifdef TCL_COMPILE_DEBUG
	} else if (tclTraceExec >= 2) {
	    int i;

	    if (traceInstructions) {
		strncpy(cmdNameBuf, TclGetString(objv[0]), 20);
	    } else {
		fprintf(stdout, "%d: (%u) invoking ",
			iPtr->numLevels, (unsigned)(pc - codePtr->codeStart));
	    }
	    for (i = 0;  i < opnd;  i++) {
		TclPrintObject(stdout, objv[i], 15);
		fprintf(stdout, " ");
	    }
	    fprintf(stdout, "\n");
	    fflush(stdout);
#endif /*TCL_COMPILE_DEBUG*/
	}

    doInvokeNext:
	bcFramePtr->data.tebc.pc = (char *) pc;
	iPtr->cmdFramePtr = bcFramePtr;

	if (iPtr->flags & INTERP_DEBUG_FRAME) {
	    ArgumentBCEnter(interp, codePtr, TD, pc, opnd, objv);
	}

	pcAdjustment = 2;
	cleanup = opnd;
	DECACHE_STACK_INFO();
	iPtr->varFramePtr = framePtr->callerVarPtr;
	pc += pcAdjustment;
	TEBC_YIELD();

	oPtr = contextPtr->oPtr;
	if (oPtr->flags & FILTER_HANDLING) {
	    TclNRAddCallback(interp, FinalizeOONextFilter,
		    framePtr, contextPtr, INT2PTR(contextPtr->index),
		    INT2PTR(contextPtr->skip));
	} else {
	    TclNRAddCallback(interp, FinalizeOONext,
		    framePtr, contextPtr, INT2PTR(contextPtr->index),
		    INT2PTR(contextPtr->skip));
	}
	contextPtr->skip = skip;
	contextPtr->index = newDepth;
	if (contextPtr->callPtr->chain[newDepth].isFilter
		|| contextPtr->callPtr->flags & FILTER_HANDLING) {
	    oPtr->flags |= FILTER_HANDLING;
	} else {
	    oPtr->flags &= ~FILTER_HANDLING;
	}

	{
	    register Method *const mPtr =
		    contextPtr->callPtr->chain[newDepth].mPtr;

	    return mPtr->typePtr->callProc(mPtr->clientData, interp,
		    (Tcl_ObjectContext) contextPtr, opnd, objv);
	}

    case INST_TCLOO_IS_OBJECT:
	oPtr = (Object *) Tcl_GetObjectFromObj(interp, OBJ_AT_TOS);
	objResultPtr = TCONST(oPtr != NULL ? 1 : 0);
	TRACE_WITH_OBJ(("%.30s => ", O2S(OBJ_AT_TOS)), objResultPtr);
	NEXT_INST_F(1, 1, 1);
    case INST_TCLOO_CLASS:
	oPtr = (Object *) Tcl_GetObjectFromObj(interp, OBJ_AT_TOS);
	if (oPtr == NULL) {
	    TRACE(("%.30s => ERROR: not object\n", O2S(OBJ_AT_TOS)));
	    goto gotError;
	}
	objResultPtr = TclOOObjectName(interp, oPtr->selfCls->thisPtr);
	TRACE_WITH_OBJ(("%.30s => ", O2S(OBJ_AT_TOS)), objResultPtr);
	NEXT_INST_F(1, 1, 1);
    case INST_TCLOO_NS:
	oPtr = (Object *) Tcl_GetObjectFromObj(interp, OBJ_AT_TOS);
	if (oPtr == NULL) {
	    TRACE(("%.30s => ERROR: not object\n", O2S(OBJ_AT_TOS)));
	    goto gotError;
	}

	/*
	 * TclOO objects *never* have the global namespace as their NS.
	 */

	TclNewStringObj(objResultPtr, oPtr->namespacePtr->fullName,
		strlen(oPtr->namespacePtr->fullName));
	TRACE_WITH_OBJ(("%.30s => ", O2S(OBJ_AT_TOS)), objResultPtr);
	NEXT_INST_F(1, 1, 1);
    }

    /*
     *     End of TclOO support instructions.
     * -----------------------------------------------------------------
     *	   Start of INST_LIST and related instructions.
     */

    {
	int index, numIndices, fromIdx, toIdx;
	int nocase, match, length2, cflags, s1len, s2len;
	const char *s1, *s2;

    case INST_LIST:
	/*
	 * Pop the opnd (objc) top stack elements into a new list obj and then
	 * decrement their ref counts.
	 */

	opnd = TclGetUInt4AtPtr(pc+1);
	objResultPtr = Tcl_NewListObj(opnd, &OBJ_AT_DEPTH(opnd-1));
	TRACE_WITH_OBJ(("%u => ", opnd), objResultPtr);
	NEXT_INST_V(5, opnd, 1);

    case INST_LIST_LENGTH:
	TRACE(("\"%.30s\" => ", O2S(OBJ_AT_TOS)));
	if (TclListObjLength(interp, OBJ_AT_TOS, &length) != TCL_OK) {
	    TRACE_ERROR(interp);
	    goto gotError;
	}
	TclNewIntObj(objResultPtr, length);
	TRACE_APPEND(("%d\n", length));
	NEXT_INST_F(1, 1, 1);

    case INST_LIST_INDEX:	/* lindex with objc == 3 */
	value2Ptr = OBJ_AT_TOS;
	valuePtr = OBJ_UNDER_TOS;
	TRACE(("\"%.30s\" \"%.30s\" => ", O2S(valuePtr), O2S(value2Ptr)));

	/*
	 * Extract the desired list element.
	 */

	if ((TclListObjGetElements(interp, valuePtr, &objc, &objv) == TCL_OK)
		&& (value2Ptr->typePtr != &tclListType)
		&& (TclGetIntForIndexM(NULL , value2Ptr, objc-1,
			&index) == TCL_OK)) {
	    TclDecrRefCount(value2Ptr);
	    tosPtr--;
	    pcAdjustment = 1;
	    goto lindexFastPath;
	}

	objResultPtr = TclLindexList(interp, valuePtr, value2Ptr);
	if (!objResultPtr) {
	    TRACE_ERROR(interp);
	    goto gotError;
	}

	/*
	 * Stash the list element on the stack.
	 */

	TRACE_APPEND(("\"%.30s\"\n", O2S(objResultPtr)));
	NEXT_INST_F(1, 2, -1);	/* Already has the correct refCount */

    case INST_LIST_INDEX_IMM:	/* lindex with objc==3 and index in bytecode
				 * stream */

	/*
	 * Pop the list and get the index.
	 */

	valuePtr = OBJ_AT_TOS;
	opnd = TclGetInt4AtPtr(pc+1);
	TRACE(("\%.30s\" %d => ", O2S(valuePtr), opnd));

	/*
	 * Get the contents of the list, making sure that it really is a list
	 * in the process.
	 */

	if (TclListObjGetElements(interp, valuePtr, &objc, &objv) != TCL_OK) {
	    TRACE_ERROR(interp);
	    goto gotError;
	}

	/*
	 * Select the list item based on the index. Negative operand means
	 * end-based indexing.
	 */

	if (opnd < -1) {
	    index = opnd+1 + objc;
	} else {
	    index = opnd;
	}
	pcAdjustment = 5;

    lindexFastPath:
	if (index >= 0 && index < objc) {
	    objResultPtr = objv[index];
	} else {
	    TclNewObj(objResultPtr);
	}

	TRACE_APPEND(("\"%.30s\"\n", O2S(objResultPtr)));
	NEXT_INST_F(pcAdjustment, 1, 1);

    case INST_LIST_INDEX_MULTI:	/* 'lindex' with multiple index args */
	/*
	 * Determine the count of index args.
	 */

	opnd = TclGetUInt4AtPtr(pc+1);
	numIndices = opnd-1;

	/*
	 * Do the 'lindex' operation.
	 */

	TRACE(("%d => ", opnd));
	objResultPtr = TclLindexFlat(interp, OBJ_AT_DEPTH(numIndices),
		numIndices, &OBJ_AT_DEPTH(numIndices - 1));
	if (!objResultPtr) {
	    TRACE_ERROR(interp);
	    goto gotError;
	}

	/*
	 * Set result.
	 */

	TRACE_APPEND(("\"%.30s\"\n", O2S(objResultPtr)));
	NEXT_INST_V(5, opnd, -1);

    case INST_LSET_FLAT:
	/*
	 * Lset with 3, 5, or more args. Get the number of index args.
	 */

	opnd = TclGetUInt4AtPtr(pc + 1);
	numIndices = opnd - 2;
	TRACE(("%d => ", opnd));

	/*
	 * Get the old value of variable, and remove the stack ref. This is
	 * safe because the variable still references the object; the ref
	 * count will never go zero here - we can use the smaller macro
	 * Tcl_DecrRefCount.
	 */

	valuePtr = POP_OBJECT();
	Tcl_DecrRefCount(valuePtr); /* This one should be done here */

	/*
	 * Compute the new variable value.
	 */

	objResultPtr = TclLsetFlat(interp, valuePtr, numIndices,
		&OBJ_AT_DEPTH(numIndices), OBJ_AT_TOS);
	if (!objResultPtr) {
	    TRACE_ERROR(interp);
	    goto gotError;
	}

	/*
	 * Set result.
	 */

	TRACE_APPEND(("\"%.30s\"\n", O2S(objResultPtr)));
	NEXT_INST_V(5, numIndices+1, -1);

    case INST_LSET_LIST:	/* 'lset' with 4 args */
	/*
	 * Get the old value of variable, and remove the stack ref. This is
	 * safe because the variable still references the object; the ref
	 * count will never go zero here - we can use the smaller macro
	 * Tcl_DecrRefCount.
	 */

	objPtr = POP_OBJECT();
	Tcl_DecrRefCount(objPtr);	/* This one should be done here. */

	/*
	 * Get the new element value, and the index list.
	 */

	valuePtr = OBJ_AT_TOS;
	value2Ptr = OBJ_UNDER_TOS;
	TRACE(("\"%.30s\" \"%.30s\" \"%.30s\" => ",
		O2S(value2Ptr), O2S(valuePtr), O2S(objPtr)));

	/*
	 * Compute the new variable value.
	 */

	objResultPtr = TclLsetList(interp, objPtr, value2Ptr, valuePtr);
	if (!objResultPtr) {
	    TRACE_ERROR(interp);
	    goto gotError;
	}

	/*
	 * Set result.
	 */

	TRACE_APPEND(("\"%.30s\"\n", O2S(objResultPtr)));
	NEXT_INST_F(1, 2, -1);

    case INST_LIST_RANGE_IMM:	/* lrange with objc==4 and both indices in
				 * bytecode stream */

	/*
	 * Pop the list and get the indices.
	 */

	valuePtr = OBJ_AT_TOS;
	fromIdx = TclGetInt4AtPtr(pc+1);
	toIdx = TclGetInt4AtPtr(pc+5);
	TRACE(("\"%.30s\" %d %d => ", O2S(valuePtr), TclGetInt4AtPtr(pc+1),
		TclGetInt4AtPtr(pc+5)));

	/*
	 * Get the contents of the list, making sure that it really is a list
	 * in the process.
	 */

	if (TclListObjGetElements(interp, valuePtr, &objc, &objv) != TCL_OK) {
	    TRACE_ERROR(interp);
	    goto gotError;
	}

	/*
	 * Skip a lot of work if we're about to throw the result away (common
	 * with uses of [lassign]).
	 */

#ifndef TCL_COMPILE_DEBUG
	if (*(pc+9) == INST_POP) {
	    NEXT_INST_F(10, 1, 0);
	}
#endif

	/*
	 * Adjust the indices for end-based handling.
	 */

	if (fromIdx < -1) {
	    fromIdx += 1+objc;
	    if (fromIdx < -1) {
		fromIdx = -1;
	    }
	} else if (fromIdx > objc) {
	    fromIdx = objc;
	}
	if (toIdx < -1) {
	    toIdx += 1 + objc;
	    if (toIdx < -1) {
		toIdx = -1;
	    }
	} else if (toIdx > objc) {
	    toIdx = objc;
	}

	/*
	 * Check if we are referring to a valid, non-empty list range, and if
	 * so, build the list of elements in that range.
	 */

	if (fromIdx<=toIdx && fromIdx<objc && toIdx>=0) {
	    if (fromIdx < 0) {
		fromIdx = 0;
	    }
	    if (toIdx >= objc) {
		toIdx = objc-1;
	    }
	    if (fromIdx == 0 && toIdx != objc-1 && !Tcl_IsShared(valuePtr)) {
		/*
		 * BEWARE! This is looking inside the implementation of the
		 * list type.
		 */

		List *listPtr = valuePtr->internalRep.twoPtrValue.ptr1;

		if (listPtr->refCount == 1) {
		    for (index=toIdx+1; index<objc ; index++) {
			TclDecrRefCount(objv[index]);
		    }
		    listPtr->elemCount = toIdx+1;
		    listPtr->canonicalFlag = 1;
		    TclInvalidateStringRep(valuePtr);
		    TRACE_APPEND(("%.30s\n", O2S(valuePtr)));
		    NEXT_INST_F(9, 0, 0);
		}
	    }
	    objResultPtr = Tcl_NewListObj(toIdx-fromIdx+1, objv+fromIdx);
	} else {
	    TclNewObj(objResultPtr);
	}

	TRACE_APPEND(("\"%.30s\"", O2S(objResultPtr)));
	NEXT_INST_F(9, 1, 1);

    case INST_LIST_IN:
    case INST_LIST_NOT_IN:	/* Basic list containment operators. */
	value2Ptr = OBJ_AT_TOS;
	valuePtr = OBJ_UNDER_TOS;

	s1 = TclGetStringFromObj(valuePtr, &s1len);
	TRACE(("\"%.30s\" \"%.30s\" => ", O2S(valuePtr), O2S(value2Ptr)));
	if (TclListObjLength(interp, value2Ptr, &length) != TCL_OK) {
	    TRACE_ERROR(interp);
	    goto gotError;
	}
	match = 0;
	if (length > 0) {
	    int i = 0;
	    Tcl_Obj *o;

	    /*
	     * An empty list doesn't match anything.
	     */

	    do {
		Tcl_ListObjIndex(NULL, value2Ptr, i, &o);
		if (o != NULL) {
		    s2 = TclGetStringFromObj(o, &s2len);
		} else {
		    s2 = "";
		    s2len = 0;
		}
		if (s1len == s2len) {
		    match = (memcmp(s1, s2, s1len) == 0);
		}
		i++;
	    } while (i < length && match == 0);
	}

	if (*pc == INST_LIST_NOT_IN) {
	    match = !match;
	}

	TRACE_APPEND(("%d\n", match));

	/*
	 * Peep-hole optimisation: if you're about to jump, do jump from here.
	 * We're saving the effort of pushing a boolean value only to pop it
	 * for branching.
	 */

	JUMP_PEEPHOLE_F(match, 1, 2);

    case INST_LIST_CONCAT:
	value2Ptr = OBJ_AT_TOS;
	valuePtr = OBJ_UNDER_TOS;
	TRACE(("\"%.30s\" \"%.30s\" => ", O2S(valuePtr), O2S(value2Ptr)));
	if (Tcl_IsShared(valuePtr)) {
	    objResultPtr = Tcl_DuplicateObj(valuePtr);
	    if (Tcl_ListObjAppendList(interp, objResultPtr,
		    value2Ptr) != TCL_OK) {
		TRACE_ERROR(interp);
		TclDecrRefCount(objResultPtr);
		goto gotError;
	    }
	    TRACE_APPEND(("\"%.30s\"\n", O2S(objResultPtr)));
	    NEXT_INST_F(1, 2, 1);
	} else {
	    if (Tcl_ListObjAppendList(interp, valuePtr, value2Ptr) != TCL_OK){
		TRACE_ERROR(interp);
		goto gotError;
	    }
	    TRACE_APPEND(("\"%.30s\"\n", O2S(valuePtr)));
	    NEXT_INST_F(1, 1, 0);
	}

    /*
     *	   End of INST_LIST and related instructions.
     * -----------------------------------------------------------------
     *	   Start of string-related instructions.
     */

    case INST_STR_EQ:
    case INST_STR_NEQ:		/* String (in)equality check */
    case INST_STR_CMP:		/* String compare. */
    stringCompare:
	value2Ptr = OBJ_AT_TOS;
	valuePtr = OBJ_UNDER_TOS;

	if (valuePtr == value2Ptr) {
	    match = 0;
	} else {
	    /*
	     * We only need to check (in)equality when we have equal length
	     * strings.  We can use memcmp in all (n)eq cases because we
	     * don't need to worry about lexical LE/BE variance.
	     */

	    typedef int (*memCmpFn_t)(const void*, const void*, size_t);
	    memCmpFn_t memCmpFn;
	    int checkEq = ((*pc == INST_EQ) || (*pc == INST_NEQ)
		    || (*pc == INST_STR_EQ) || (*pc == INST_STR_NEQ));

	    if (TclIsPureByteArray(valuePtr)
		    && TclIsPureByteArray(value2Ptr)) {
		s1 = (char *) Tcl_GetByteArrayFromObj(valuePtr, &s1len);
		s2 = (char *) Tcl_GetByteArrayFromObj(value2Ptr, &s2len);
		memCmpFn = memcmp;
	    } else if (((valuePtr->typePtr == &tclStringType)
		    && (value2Ptr->typePtr == &tclStringType))) {
		/*
		 * Do a unicode-specific comparison if both of the args are of
		 * String type. If the char length == byte length, we can do a
		 * memcmp. In benchmark testing this proved the most efficient
		 * check between the unicode and string comparison operations.
		 */

		s1len = Tcl_GetCharLength(valuePtr);
		s2len = Tcl_GetCharLength(value2Ptr);
		if ((s1len == valuePtr->length)
			&& (s2len == value2Ptr->length)) {
		    s1 = valuePtr->bytes;
		    s2 = value2Ptr->bytes;
		    memCmpFn = memcmp;
		} else {
		    s1 = (char *) Tcl_GetUnicode(valuePtr);
		    s2 = (char *) Tcl_GetUnicode(value2Ptr);
		    if (
#ifdef WORDS_BIGENDIAN
			1
#else
			checkEq
#endif
			) {
			memCmpFn = memcmp;
			s1len *= sizeof(Tcl_UniChar);
			s2len *= sizeof(Tcl_UniChar);
		    } else {
			memCmpFn = (memCmpFn_t) Tcl_UniCharNcmp;
		    }
		}
	    } else {
		/*
		 * strcmp can't do a simple memcmp in order to handle the
		 * special Tcl \xC0\x80 null encoding for utf-8.
		 */

		s1 = TclGetStringFromObj(valuePtr, &s1len);
		s2 = TclGetStringFromObj(value2Ptr, &s2len);
		if (checkEq) {
		    memCmpFn = memcmp;
		} else {
		    memCmpFn = (memCmpFn_t) TclpUtfNcmp2;
		}
	    }

	    if (checkEq && (s1len != s2len)) {
		match = 1;
	    } else {
		/*
		 * The comparison function should compare up to the minimum
		 * byte length only.
		 */
		match = memCmpFn(s1, s2,
			(size_t) ((s1len < s2len) ? s1len : s2len));
		if (match == 0) {
		    match = s1len - s2len;
		}
	    }
	}

	/*
	 * Make sure only -1,0,1 is returned
	 * TODO: consider peephole opt.
	 */

	if (*pc != INST_STR_CMP) {
	    /*
	     * Take care of the opcodes that goto'ed into here.
	     */

	    switch (*pc) {
	    case INST_STR_EQ:
	    case INST_EQ:
		match = (match == 0);
		break;
	    case INST_STR_NEQ:
	    case INST_NEQ:
		match = (match != 0);
		break;
	    case INST_LT:
		match = (match < 0);
		break;
	    case INST_GT:
		match = (match > 0);
		break;
	    case INST_LE:
		match = (match <= 0);
		break;
	    case INST_GE:
		match = (match >= 0);
		break;
	    }
	}

	TRACE(("\"%.20s\" \"%.20s\" => %d\n", O2S(valuePtr), O2S(value2Ptr),
		(match < 0 ? -1 : match > 0 ? 1 : 0)));
	JUMP_PEEPHOLE_F(match, 1, 2);

    case INST_STR_LEN:
	valuePtr = OBJ_AT_TOS;
	length = Tcl_GetCharLength(valuePtr);
	TclNewIntObj(objResultPtr, length);
	TRACE(("\"%.20s\" => %d\n", O2S(valuePtr), length));
	NEXT_INST_F(1, 1, 1);

    case INST_STR_UPPER:
	valuePtr = OBJ_AT_TOS;
	TRACE(("\"%.20s\" => ", O2S(valuePtr)));
	if (Tcl_IsShared(valuePtr)) {
	    s1 = TclGetStringFromObj(valuePtr, &length);
	    TclNewStringObj(objResultPtr, s1, length);
	    length = Tcl_UtfToUpper(TclGetString(objResultPtr));
	    Tcl_SetObjLength(objResultPtr, length);
	    TRACE_APPEND(("\"%.20s\"\n", O2S(objResultPtr)));
	    NEXT_INST_F(1, 1, 1);
	} else {
	    length = Tcl_UtfToUpper(TclGetString(valuePtr));
	    Tcl_SetObjLength(valuePtr, length);
	    TRACE_APPEND(("\"%.20s\"\n", O2S(valuePtr)));
	    NEXT_INST_F(1, 0, 0);
	}
    case INST_STR_LOWER:
	valuePtr = OBJ_AT_TOS;
	TRACE(("\"%.20s\" => ", O2S(valuePtr)));
	if (Tcl_IsShared(valuePtr)) {
	    s1 = TclGetStringFromObj(valuePtr, &length);
	    TclNewStringObj(objResultPtr, s1, length);
	    length = Tcl_UtfToLower(TclGetString(objResultPtr));
	    Tcl_SetObjLength(objResultPtr, length);
	    TRACE_APPEND(("\"%.20s\"\n", O2S(objResultPtr)));
	    NEXT_INST_F(1, 1, 1);
	} else {
	    length = Tcl_UtfToLower(TclGetString(valuePtr));
	    Tcl_SetObjLength(valuePtr, length);
	    TRACE_APPEND(("\"%.20s\"\n", O2S(valuePtr)));
	    NEXT_INST_F(1, 0, 0);
	}
    case INST_STR_TITLE:
	valuePtr = OBJ_AT_TOS;
	TRACE(("\"%.20s\" => ", O2S(valuePtr)));
	if (Tcl_IsShared(valuePtr)) {
	    s1 = TclGetStringFromObj(valuePtr, &length);
	    TclNewStringObj(objResultPtr, s1, length);
	    length = Tcl_UtfToTitle(TclGetString(objResultPtr));
	    Tcl_SetObjLength(objResultPtr, length);
	    TRACE_APPEND(("\"%.20s\"\n", O2S(objResultPtr)));
	    NEXT_INST_F(1, 1, 1);
	} else {
	    length = Tcl_UtfToTitle(TclGetString(valuePtr));
	    Tcl_SetObjLength(valuePtr, length);
	    TRACE_APPEND(("\"%.20s\"\n", O2S(valuePtr)));
	    NEXT_INST_F(1, 0, 0);
	}

    case INST_STR_INDEX:
	value2Ptr = OBJ_AT_TOS;
	valuePtr = OBJ_UNDER_TOS;
	TRACE(("\"%.20s\" %.20s => ", O2S(valuePtr), O2S(value2Ptr)));

	/*
	 * Get char length to calulate what 'end' means.
	 */

	length = Tcl_GetCharLength(valuePtr);
	if (TclGetIntForIndexM(interp, value2Ptr, length-1, &index)!=TCL_OK) {
	    TRACE_ERROR(interp);
	    goto gotError;
	}

	if ((index < 0) || (index >= length)) {
	    TclNewObj(objResultPtr);
	} else if (TclIsPureByteArray(valuePtr)) {
	    objResultPtr = Tcl_NewByteArrayObj(
		    Tcl_GetByteArrayFromObj(valuePtr, &length)+index, 1);
	} else if (valuePtr->bytes && length == valuePtr->length) {
	    objResultPtr = Tcl_NewStringObj((const char *)
		    valuePtr->bytes+index, 1);
	} else {
	    char buf[TCL_UTF_MAX];
	    Tcl_UniChar ch = Tcl_GetUniChar(valuePtr, index);

	    /*
	     * This could be: Tcl_NewUnicodeObj((const Tcl_UniChar *)&ch, 1)
	     * but creating the object as a string seems to be faster in
	     * practical use.
	     */

	    length = Tcl_UniCharToUtf(ch, buf);
	    objResultPtr = Tcl_NewStringObj(buf, length);
	}

	TRACE_APPEND(("\"%s\"\n", O2S(objResultPtr)));
	NEXT_INST_F(1, 2, 1);

    case INST_STR_RANGE:
	TRACE(("\"%.20s\" %.20s %.20s =>",
		O2S(OBJ_AT_DEPTH(2)), O2S(OBJ_UNDER_TOS), O2S(OBJ_AT_TOS)));
	length = Tcl_GetCharLength(OBJ_AT_DEPTH(2)) - 1;
	if (TclGetIntForIndexM(interp, OBJ_UNDER_TOS, length,
		    &fromIdx) != TCL_OK
	    || TclGetIntForIndexM(interp, OBJ_AT_TOS, length,
		    &toIdx) != TCL_OK) {
	    TRACE_ERROR(interp);
	    goto gotError;
	}

	if (fromIdx < 0) {
	    fromIdx = 0;
	}
	if (toIdx >= length) {
	    toIdx = length;
	}
	if (toIdx >= fromIdx) {
	    objResultPtr = Tcl_GetRange(OBJ_AT_DEPTH(2), fromIdx, toIdx);
	} else {
	    TclNewObj(objResultPtr);
	}
	TRACE_APPEND(("\"%.30s\"\n", O2S(objResultPtr)));
	NEXT_INST_V(1, 3, 1);

    case INST_STR_RANGE_IMM:
	valuePtr = OBJ_AT_TOS;
	fromIdx = TclGetInt4AtPtr(pc+1);
	toIdx = TclGetInt4AtPtr(pc+5);
	length = Tcl_GetCharLength(valuePtr);
	TRACE(("\"%.20s\" %d %d => ", O2S(valuePtr), fromIdx, toIdx));

	/*
	 * Adjust indices for end-based indexing.
	 */

	if (fromIdx < -1) {
	    fromIdx += 1 + length;
	    if (fromIdx < 0) {
		fromIdx = 0;
	    }
	} else if (fromIdx >= length) {
	    fromIdx = length;
	}
	if (toIdx < -1) {
	    toIdx += 1 + length;
	} else if (toIdx >= length) {
	    toIdx = length - 1;
	}

	/*
	 * Check if we can do a sane substring.
	 */

	if (fromIdx <= toIdx) {
	    objResultPtr = Tcl_GetRange(valuePtr, fromIdx, toIdx);
	} else {
	    TclNewObj(objResultPtr);
	}
	TRACE_APPEND(("%.30s\n", O2S(objResultPtr)));
	NEXT_INST_F(9, 1, 1);

    {
	Tcl_UniChar *ustring1, *ustring2, *ustring3, *end, *p;
	int length3;
	Tcl_Obj *value3Ptr;

    case INST_STR_REPLACE:
	value3Ptr = POP_OBJECT();
	valuePtr = OBJ_AT_DEPTH(2);
	length = Tcl_GetCharLength(valuePtr) - 1;
	TRACE(("\"%.20s\" %s %s \"%.20s\" => ", O2S(valuePtr),
		O2S(OBJ_UNDER_TOS), O2S(OBJ_AT_TOS), O2S(value3Ptr)));
	if (TclGetIntForIndexM(interp, OBJ_UNDER_TOS, length,
		    &fromIdx) != TCL_OK
	    || TclGetIntForIndexM(interp, OBJ_AT_TOS, length,
		    &toIdx) != TCL_OK) {
	    TclDecrRefCount(value3Ptr);
	    TRACE_ERROR(interp);
	    goto gotError;
	}
	TclDecrRefCount(OBJ_AT_TOS);
	(void) POP_OBJECT();
	TclDecrRefCount(OBJ_AT_TOS);
	(void) POP_OBJECT();
	if (fromIdx < 0) {
	    fromIdx = 0;
	}

	if (fromIdx > toIdx || fromIdx > length) {
	    TRACE_APPEND(("\"%.30s\"\n", O2S(valuePtr)));
	    TclDecrRefCount(value3Ptr);
	    NEXT_INST_F(1, 0, 0);
	}

	if (toIdx > length) {
	    toIdx = length;
	}

	if (fromIdx == 0 && toIdx == length) {
	    TclDecrRefCount(OBJ_AT_TOS);
	    OBJ_AT_TOS = value3Ptr;
	    TRACE_APPEND(("\"%.30s\"\n", O2S(value3Ptr)));
	    NEXT_INST_F(1, 0, 0);
	}

	length3 = Tcl_GetCharLength(value3Ptr);

	/*
	 * Remove substring. In-place.
	 */

	if (length3 == 0 && !Tcl_IsShared(valuePtr) && toIdx == length) {
	    TclDecrRefCount(value3Ptr);
	    Tcl_SetObjLength(valuePtr, fromIdx);
	    TRACE_APPEND(("\"%.30s\"\n", O2S(valuePtr)));
	    NEXT_INST_F(1, 0, 0);
	}

	/*
	 * See if we can splice in place. This happens when the number of
	 * characters being replaced is the same as the number of characters
	 * in the string to be inserted.
	 */

	if (length3 - 1 == toIdx - fromIdx) {
	    unsigned char *bytes1, *bytes2;

	    if (Tcl_IsShared(valuePtr)) {
		objResultPtr = Tcl_DuplicateObj(valuePtr);
		if (TclIsPureByteArray(objResultPtr)
			&& TclIsPureByteArray(value3Ptr)) {
		    bytes1 = Tcl_GetByteArrayFromObj(objResultPtr, NULL);
		    bytes2 = Tcl_GetByteArrayFromObj(value3Ptr, NULL);
		    memcpy(bytes1 + fromIdx, bytes2, length3);
		} else {
		    ustring1 = Tcl_GetUnicodeFromObj(objResultPtr, NULL);
		    ustring2 = Tcl_GetUnicodeFromObj(value3Ptr, NULL);
		    memcpy(ustring1 + fromIdx, ustring2,
			    length3 * sizeof(Tcl_UniChar));

		    /*
		     * Magic! Flush the info in the string internal rep that
		     * refers to the about-to-be-invalidated UTF-8 rep. This
		     * sets the 'allocated' field of the String structure to 0
		     * to indicate that a new buffer needs to be allocated.
		     * This is safe; we know we've got a tclStringTypePtr set
		     * at this point (post Tcl_GetUnicodeFromObj).
		     */

		    ((int *) objResultPtr->internalRep.otherValuePtr)[1] = 0;
		}
		Tcl_InvalidateStringRep(objResultPtr);
		TRACE_APPEND(("\"%.30s\"\n", O2S(objResultPtr)));
		NEXT_INST_F(1, 1, 1);
	    } else {
		if (TclIsPureByteArray(valuePtr)
			&& TclIsPureByteArray(value3Ptr)) {
		    bytes1 = Tcl_GetByteArrayFromObj(valuePtr, NULL);
		    bytes2 = Tcl_GetByteArrayFromObj(value3Ptr, NULL);
		    memcpy(bytes1 + fromIdx, bytes2, length3);
		} else {
		    ustring1 = Tcl_GetUnicodeFromObj(valuePtr, NULL);
		    ustring2 = Tcl_GetUnicodeFromObj(value3Ptr, NULL);
		    memcpy(ustring1 + fromIdx, ustring2,
			    length3 * sizeof(Tcl_UniChar));

		    /*
		     * Magic! Flush the info in the string internal rep that
		     * refers to the about-to-be-invalidated UTF-8 rep. This
		     * sets the 'allocated' field of the String structure to 0
		     * to indicate that a new buffer needs to be allocated.
		     * This is safe; we know we've got a tclStringTypePtr set
		     * at this point (post Tcl_GetUnicodeFromObj).
		     */

		    ((int *) objResultPtr->internalRep.otherValuePtr)[1] = 0;
		}
		Tcl_InvalidateStringRep(valuePtr);
		TRACE_APPEND(("\"%.30s\"\n", O2S(valuePtr)));
		NEXT_INST_F(1, 0, 0);
	    }
	}

	/*
	 * Get the unicode representation; this is where we guarantee to lose
	 * bytearrays.
	 */

	ustring1 = Tcl_GetUnicodeFromObj(valuePtr, &length);
	length--;

	/*
	 * Remove substring using copying.
	 */

	if (length3 == 0) {
	    if (fromIdx > 0) {
		objResultPtr = Tcl_NewUnicodeObj(ustring1, fromIdx);
		if (toIdx < length) {
		    Tcl_AppendUnicodeToObj(objResultPtr, ustring1 + toIdx + 1,
			    length - toIdx);
		}
	    } else {
		objResultPtr = Tcl_NewUnicodeObj(ustring1 + toIdx + 1,
			length - toIdx);
	    }
	    TclDecrRefCount(value3Ptr);
	    TRACE_APPEND(("\"%.30s\"\n", O2S(objResultPtr)));
	    NEXT_INST_F(1, 1, 1);
	}

	/*
	 * Splice string pieces by full copying.
	 */

	if (fromIdx > 0) {
	    objResultPtr = Tcl_NewUnicodeObj(ustring1, fromIdx);
	    Tcl_AppendObjToObj(objResultPtr, value3Ptr);
	    if (toIdx < length) {
		Tcl_AppendUnicodeToObj(objResultPtr, ustring1 + toIdx + 1,
			length - toIdx);
	    }
	} else if (Tcl_IsShared(value3Ptr)) {
	    objResultPtr = Tcl_DuplicateObj(value3Ptr);
	    if (toIdx < length) {
		Tcl_AppendUnicodeToObj(objResultPtr, ustring1 + toIdx + 1,
			length - toIdx);
	    }
	} else {
	    objResultPtr = value3Ptr;
	    if (toIdx < length) {
		Tcl_AppendUnicodeToObj(objResultPtr, ustring1 + toIdx + 1,
			length - toIdx);
	    }
	}
	TclDecrRefCount(value3Ptr);
	TRACE_APPEND(("\"%.30s\"\n", O2S(objResultPtr)));
	NEXT_INST_F(1, 1, 1);

    case INST_STR_MAP:
	valuePtr = OBJ_AT_TOS;		/* "Main" string. */
	value3Ptr = OBJ_UNDER_TOS;	/* "Target" string. */
	value2Ptr = OBJ_AT_DEPTH(2);	/* "Source" string. */
	if (value3Ptr == value2Ptr) {
	    objResultPtr = valuePtr;
	    goto doneStringMap;
	} else if (valuePtr == value2Ptr) {
	    objResultPtr = value3Ptr;
	    goto doneStringMap;
	}
	ustring1 = Tcl_GetUnicodeFromObj(valuePtr, &length);
	if (length == 0) {
	    objResultPtr = valuePtr;
	    goto doneStringMap;
	}
	ustring2 = Tcl_GetUnicodeFromObj(value2Ptr, &length2);
	if (length2 > length || length2 == 0) {
	    objResultPtr = valuePtr;
	    goto doneStringMap;
	} else if (length2 == length) {
	    if (memcmp(ustring1, ustring2, sizeof(Tcl_UniChar) * length)) {
		objResultPtr = valuePtr;
	    } else {
		objResultPtr = value3Ptr;
	    }
	    goto doneStringMap;
	}
	ustring3 = Tcl_GetUnicodeFromObj(value3Ptr, &length3);

	objResultPtr = Tcl_NewUnicodeObj(ustring1, 0);
	p = ustring1;
	end = ustring1 + length;
	for (; ustring1 < end; ustring1++) {
	    if ((*ustring1 == *ustring2) && (length2==1 ||
		    memcmp(ustring1, ustring2, sizeof(Tcl_UniChar) * length2)
			    == 0)) {
		if (p != ustring1) {
		    Tcl_AppendUnicodeToObj(objResultPtr, p, ustring1-p);
		    p = ustring1 + length2;
		} else {
		    p += length2;
		}
		ustring1 = p - 1;

		Tcl_AppendUnicodeToObj(objResultPtr, ustring3, length3);
	    }
	}
	if (p != ustring1) {
	    /*
	     * Put the rest of the unmapped chars onto result.
	     */

	    Tcl_AppendUnicodeToObj(objResultPtr, p, ustring1 - p);
	}
    doneStringMap:
	TRACE_WITH_OBJ(("%.20s %.20s %.20s => ",
		O2S(value2Ptr), O2S(value3Ptr), O2S(valuePtr)), objResultPtr);
	NEXT_INST_V(1, 3, 1);

    case INST_STR_FIND:
	ustring1 = Tcl_GetUnicodeFromObj(OBJ_AT_TOS, &length);	/* Haystack */
	ustring2 = Tcl_GetUnicodeFromObj(OBJ_UNDER_TOS, &length2);/* Needle */

	match = -1;
	if (length2 > 0 && length2 <= length) {
	    end = ustring1 + length - length2 + 1;
	    for (p=ustring1 ; p<end ; p++) {
		if ((*p == *ustring2) &&
			memcmp(ustring2,p,sizeof(Tcl_UniChar)*length2) == 0) {
		    match = p - ustring1;
		    break;
		}
	    }
	}

	TRACE(("%.20s %.20s => %d\n",
		O2S(OBJ_UNDER_TOS), O2S(OBJ_AT_TOS), match));
	TclNewIntObj(objResultPtr, match);
	NEXT_INST_F(1, 2, 1);

    case INST_STR_FIND_LAST:
	ustring1 = Tcl_GetUnicodeFromObj(OBJ_AT_TOS, &length);	/* Haystack */
	ustring2 = Tcl_GetUnicodeFromObj(OBJ_UNDER_TOS, &length2);/* Needle */

	match = -1;
	if (length2 > 0 && length2 <= length) {
	    for (p=ustring1+length-length2 ; p>=ustring1 ; p--) {
		if ((*p == *ustring2) &&
			memcmp(ustring2,p,sizeof(Tcl_UniChar)*length2) == 0) {
		    match = p - ustring1;
		    break;
		}
	    }
	}

	TRACE(("%.20s %.20s => %d\n",
		O2S(OBJ_UNDER_TOS), O2S(OBJ_AT_TOS), match));

	TclNewIntObj(objResultPtr, match);
	NEXT_INST_F(1, 2, 1);
    }

    case INST_STR_MATCH:
	nocase = TclGetInt1AtPtr(pc+1);
	valuePtr = OBJ_AT_TOS;		/* String */
	value2Ptr = OBJ_UNDER_TOS;	/* Pattern */

	/*
	 * Check that at least one of the objects is Unicode before promoting
	 * both.
	 */

	if ((valuePtr->typePtr == &tclStringType)
		|| (value2Ptr->typePtr == &tclStringType)) {
	    Tcl_UniChar *ustring1, *ustring2;

	    ustring1 = Tcl_GetUnicodeFromObj(valuePtr, &length);
	    ustring2 = Tcl_GetUnicodeFromObj(value2Ptr, &length2);
	    match = TclUniCharMatch(ustring1, length, ustring2, length2,
		    nocase);
	} else if (TclIsPureByteArray(valuePtr) && !nocase) {
	    unsigned char *bytes1, *bytes2;

	    bytes1 = Tcl_GetByteArrayFromObj(valuePtr, &length);
	    bytes2 = Tcl_GetByteArrayFromObj(value2Ptr, &length2);
	    match = TclByteArrayMatch(bytes1, length, bytes2, length2, 0);
	} else {
	    match = Tcl_StringCaseMatch(TclGetString(valuePtr),
		    TclGetString(value2Ptr), nocase);
	}

	/*
	 * Reuse value2Ptr object already on stack if possible. Adjustment is
	 * 2 due to the nocase byte
	 */

	TRACE(("%.20s %.20s => %d\n", O2S(valuePtr), O2S(value2Ptr), match));

	/*
	 * Peep-hole optimisation: if you're about to jump, do jump from here.
	 */

	JUMP_PEEPHOLE_F(match, 2, 2);

    {
	const char *string1, *string2;
	int trim1, trim2;

    case INST_STR_TRIM_LEFT:
	valuePtr = OBJ_UNDER_TOS;	/* String */
	value2Ptr = OBJ_AT_TOS;		/* TrimSet */
	string2 = TclGetStringFromObj(value2Ptr, &length2);
	string1 = TclGetStringFromObj(valuePtr, &length);
	trim1 = TclTrimLeft(string1, length, string2, length2);
	trim2 = 0;
	goto createTrimmedString;
    case INST_STR_TRIM_RIGHT:
	valuePtr = OBJ_UNDER_TOS;	/* String */
	value2Ptr = OBJ_AT_TOS;		/* TrimSet */
	string2 = TclGetStringFromObj(value2Ptr, &length2);
	string1 = TclGetStringFromObj(valuePtr, &length);
	trim2 = TclTrimRight(string1, length, string2, length2);
	trim1 = 0;
	goto createTrimmedString;
    case INST_STR_TRIM:
	valuePtr = OBJ_UNDER_TOS;	/* String */
	value2Ptr = OBJ_AT_TOS;		/* TrimSet */
	string2 = TclGetStringFromObj(value2Ptr, &length2);
	string1 = TclGetStringFromObj(valuePtr, &length);
	trim1 = TclTrimLeft(string1, length, string2, length2);
	if (trim1 < length) {
	    trim2 = TclTrimRight(string1, length, string2, length2);
	} else {
	    trim2 = 0;
	}
    createTrimmedString:
	if (trim1 == 0 && trim2 == 0) {
	    TRACE_WITH_OBJ(("\"%.30s\" \"%.30s\" => ",
		    O2S(valuePtr), O2S(value2Ptr)), valuePtr);
	    NEXT_INST_F(1, 1, 0);
	} else {
	    objResultPtr = Tcl_NewStringObj(string1+trim1, length-trim1-trim2);
	    TRACE_WITH_OBJ(("\"%.30s\" \"%.30s\" => ",
		    O2S(valuePtr), O2S(value2Ptr)), objResultPtr);
	    NEXT_INST_F(1, 2, 1);
	}
    }

    case INST_REGEXP:
	cflags = TclGetInt1AtPtr(pc+1); /* RE compile flages like NOCASE */
	valuePtr = OBJ_AT_TOS;		/* String */
	value2Ptr = OBJ_UNDER_TOS;	/* Pattern */
	TRACE(("\"%.30s\" \"%.30s\" => ", O2S(valuePtr), O2S(value2Ptr)));

	/*
	 * Compile and match the regular expression.
	 */

	{
	    Tcl_RegExp regExpr =
		    Tcl_GetRegExpFromObj(interp, value2Ptr, cflags);

	    if (regExpr == NULL) {
		TRACE_ERROR(interp);
		goto gotError;
	    }
	    match = Tcl_RegExpExecObj(interp, regExpr, valuePtr, 0, 0, 0);
	    if (match < 0) {
		TRACE_ERROR(interp);
		goto gotError;
	    }
	}

	TRACE_APPEND(("%d\n", match));

	/*
	 * Peep-hole optimisation: if you're about to jump, do jump from here.
	 * Adjustment is 2 due to the nocase byte.
	 */

	JUMP_PEEPHOLE_F(match, 2, 2);
    }

    /*
     *	   End of string-related instructions.
     * -----------------------------------------------------------------
     *	   Start of numeric operator instructions.
     */

    {
	ClientData ptr1, ptr2;
	int type1, type2;
	long l1, l2, lResult;

    case INST_EQ:
    case INST_NEQ:
    case INST_LT:
    case INST_GT:
    case INST_LE:
    case INST_GE: {
	int iResult = 0, compare = 0;

	value2Ptr = OBJ_AT_TOS;
	valuePtr = OBJ_UNDER_TOS;

	if (GetNumberFromObj(NULL, valuePtr, &ptr1, &type1) != TCL_OK) {
	    /*
	     * At least one non-numeric argument - compare as strings.
	     */

	    goto stringCompare;
	}
	if (type1 == TCL_NUMBER_NAN) {
	    /*
	     * NaN first arg: NaN != to everything, other compares are false.
	     */

	    iResult = (*pc == INST_NEQ);
	    goto foundResult;
	}
	if (valuePtr == value2Ptr) {
	    compare = MP_EQ;
	    goto convertComparison;
	}
	if (GetNumberFromObj(NULL, value2Ptr, &ptr2, &type2) != TCL_OK) {
	    /*
	     * At least one non-numeric argument - compare as strings.
	     */

	    goto stringCompare;
	}
	if (type2 == TCL_NUMBER_NAN) {
	    /*
	     * NaN 2nd arg: NaN != to everything, other compares are false.
	     */

	    iResult = (*pc == INST_NEQ);
	    goto foundResult;
	}
	if ((type1 == TCL_NUMBER_LONG) && (type2 == TCL_NUMBER_LONG)) {
	    l1 = *((const long *)ptr1);
	    l2 = *((const long *)ptr2);
	    compare = (l1 < l2) ? MP_LT : ((l1 > l2) ? MP_GT : MP_EQ);
	} else {
	    compare = TclCompareTwoNumbers(valuePtr, value2Ptr);
	}

	/*
	 * Turn comparison outcome into appropriate result for opcode.
	 */

    convertComparison:
	switch (*pc) {
	case INST_EQ:
	    iResult = (compare == MP_EQ);
	    break;
	case INST_NEQ:
	    iResult = (compare != MP_EQ);
	    break;
	case INST_LT:
	    iResult = (compare == MP_LT);
	    break;
	case INST_GT:
	    iResult = (compare == MP_GT);
	    break;
	case INST_LE:
	    iResult = (compare != MP_GT);
	    break;
	case INST_GE:
	    iResult = (compare != MP_LT);
	    break;
	}

	/*
	 * Peep-hole optimisation: if you're about to jump, do jump from here.
	 */

    foundResult:
	TRACE(("\"%.20s\" \"%.20s\" => %d\n", O2S(valuePtr), O2S(value2Ptr),
		iResult));
	JUMP_PEEPHOLE_F(iResult, 1, 2);
    }

    case INST_MOD:
    case INST_LSHIFT:
    case INST_RSHIFT:
    case INST_BITOR:
    case INST_BITXOR:
    case INST_BITAND:
	value2Ptr = OBJ_AT_TOS;
	valuePtr = OBJ_UNDER_TOS;

	if ((GetNumberFromObj(NULL, valuePtr, &ptr1, &type1) != TCL_OK)
		|| (type1==TCL_NUMBER_DOUBLE) || (type1==TCL_NUMBER_NAN)) {
	    TRACE(("%.20s %.20s => ILLEGAL 1st TYPE %s\n", O2S(valuePtr),
		    O2S(value2Ptr), (valuePtr->typePtr?
		    valuePtr->typePtr->name : "null")));
	    DECACHE_STACK_INFO();
	    IllegalExprOperandType(interp, pc, valuePtr);
	    CACHE_STACK_INFO();
	    goto gotError;
	}

	if ((GetNumberFromObj(NULL, value2Ptr, &ptr2, &type2) != TCL_OK)
		|| (type2==TCL_NUMBER_DOUBLE) || (type2==TCL_NUMBER_NAN)) {
	    TRACE(("%.20s %.20s => ILLEGAL 2nd TYPE %s\n", O2S(valuePtr),
		    O2S(value2Ptr), (value2Ptr->typePtr?
		    value2Ptr->typePtr->name : "null")));
	    DECACHE_STACK_INFO();
	    IllegalExprOperandType(interp, pc, value2Ptr);
	    CACHE_STACK_INFO();
	    goto gotError;
	}

	/*
	 * Check for common, simple case.
	 */

	if ((type1 == TCL_NUMBER_LONG) && (type2 == TCL_NUMBER_LONG)) {
	    l1 = *((const long *)ptr1);
	    l2 = *((const long *)ptr2);

	    switch (*pc) {
	    case INST_MOD:
		if (l2 == 0) {
		    TRACE(("%s %s => DIVIDE BY ZERO\n", O2S(valuePtr),
			    O2S(value2Ptr)));
		    goto divideByZero;
		} else if ((l2 == 1) || (l2 == -1)) {
		    /*
		     * Div. by |1| always yields remainder of 0.
		     */

		    TRACE(("%s %s => ", O2S(valuePtr), O2S(value2Ptr)));
		    objResultPtr = TCONST(0);
		    TRACE(("%s\n", O2S(objResultPtr)));
		    NEXT_INST_F(1, 2, 1);
		} else if (l1 == 0) {
		    /*
		     * 0 % (non-zero) always yields remainder of 0.
		     */

		    TRACE(("%s %s => ", O2S(valuePtr), O2S(value2Ptr)));
		    objResultPtr = TCONST(0);
		    TRACE(("%s\n", O2S(objResultPtr)));
		    NEXT_INST_F(1, 2, 1);
		} else {
		    lResult = l1 / l2;

		    /*
		     * Force Tcl's integer division rules.
		     * TODO: examine for logic simplification
		     */

		    if ((lResult < 0 || (lResult == 0 &&
			    ((l1 < 0 && l2 > 0) || (l1 > 0 && l2 < 0)))) &&
			    (lResult * l2 != l1)) {
			lResult -= 1;
		    }
		    lResult = l1 - l2*lResult;
		    goto longResultOfArithmetic;
		}

	    case INST_RSHIFT:
		if (l2 < 0) {
		    Tcl_SetObjResult(interp, Tcl_NewStringObj(
			    "negative shift argument", -1));
#ifdef ERROR_CODE_FOR_EARLY_DETECTED_ARITH_ERROR
		    DECACHE_STACK_INFO();
		    Tcl_SetErrorCode(interp, "ARITH", "DOMAIN",
			    "domain error: argument not in valid range",
			    NULL);
		    CACHE_STACK_INFO();
#endif /* ERROR_CODE_FOR_EARLY_DETECTED_ARITH_ERROR */
		    goto gotError;
		} else if (l1 == 0) {
		    TRACE(("%s %s => ", O2S(valuePtr), O2S(value2Ptr)));
		    objResultPtr = TCONST(0);
		    TRACE(("%s\n", O2S(objResultPtr)));
		    NEXT_INST_F(1, 2, 1);
		} else {
		    /*
		     * Quickly force large right shifts to 0 or -1.
		     */

		    if (l2 >= (long)(CHAR_BIT*sizeof(long))) {
			/*
			 * We assume that INT_MAX is much larger than the
			 * number of bits in a long. This is a pretty safe
			 * assumption, given that the former is usually around
			 * 4e9 and the latter 32 or 64...
			 */

			TRACE(("%s %s => ", O2S(valuePtr), O2S(value2Ptr)));
			if (l1 > 0L) {
			    objResultPtr = TCONST(0);
			} else {
			    TclNewIntObj(objResultPtr, -1);
			}
			TRACE(("%s\n", O2S(objResultPtr)));
			NEXT_INST_F(1, 2, 1);
		    }

		    /*
		     * Handle shifts within the native long range.
		     */

		    lResult = l1 >> ((int) l2);
		    goto longResultOfArithmetic;
		}

	    case INST_LSHIFT:
		if (l2 < 0) {
		    Tcl_SetObjResult(interp, Tcl_NewStringObj(
			    "negative shift argument", -1));
#ifdef ERROR_CODE_FOR_EARLY_DETECTED_ARITH_ERROR
		    DECACHE_STACK_INFO();
		    Tcl_SetErrorCode(interp, "ARITH", "DOMAIN",
			    "domain error: argument not in valid range",
			    NULL);
		    CACHE_STACK_INFO();
#endif /* ERROR_CODE_FOR_EARLY_DETECTED_ARITH_ERROR */
		    goto gotError;
		} else if (l1 == 0) {
		    TRACE(("%s %s => ", O2S(valuePtr), O2S(value2Ptr)));
		    objResultPtr = TCONST(0);
		    TRACE(("%s\n", O2S(objResultPtr)));
		    NEXT_INST_F(1, 2, 1);
		} else if (l2 > (long) INT_MAX) {
		    /*
		     * Technically, we could hold the value (1 << (INT_MAX+1))
		     * in an mp_int, but since we're using mp_mul_2d() to do
		     * the work, and it takes only an int argument, that's a
		     * good place to draw the line.
		     */

		    Tcl_SetObjResult(interp, Tcl_NewStringObj(
			    "integer value too large to represent", -1));
#ifdef ERROR_CODE_FOR_EARLY_DETECTED_ARITH_ERROR
		    DECACHE_STACK_INFO();
		    Tcl_SetErrorCode(interp, "ARITH", "IOVERFLOW",
			    "integer value too large to represent", NULL);
		    CACHE_STACK_INFO();
#endif /* ERROR_CODE_FOR_EARLY_DETECTED_ARITH_ERROR */
		    goto gotError;
		} else {
		    int shift = (int) l2;

		    /*
		     * Handle shifts within the native long range.
		     */

		    if ((size_t) shift < CHAR_BIT*sizeof(long) && (l1 != 0)
			    && !((l1>0 ? l1 : ~l1) &
				-(1L<<(CHAR_BIT*sizeof(long) - 1 - shift)))) {
			lResult = l1 << shift;
			goto longResultOfArithmetic;
		    }
		}

		/*
		 * Too large; need to use the broken-out function.
		 */

		TRACE(("%s %s => ", O2S(valuePtr), O2S(value2Ptr)));
		break;

	    case INST_BITAND:
		lResult = l1 & l2;
		goto longResultOfArithmetic;
	    case INST_BITOR:
		lResult = l1 | l2;
		goto longResultOfArithmetic;
	    case INST_BITXOR:
		lResult = l1 ^ l2;
	    longResultOfArithmetic:
		TRACE(("%s %s => ", O2S(valuePtr), O2S(value2Ptr)));
		if (Tcl_IsShared(valuePtr)) {
		    TclNewLongObj(objResultPtr, lResult);
		    TRACE(("%s\n", O2S(objResultPtr)));
		    NEXT_INST_F(1, 2, 1);
		}
		TclSetLongObj(valuePtr, lResult);
		TRACE(("%s\n", O2S(valuePtr)));
		NEXT_INST_F(1, 1, 0);
	    }
	}

	/*
	 * DO NOT MERGE THIS WITH THE EQUIVALENT SECTION LATER! That would
	 * encourage the compiler to inline ExecuteExtendedBinaryMathOp, which
	 * is highly undesirable due to the overall impact on size.
	 */

	TRACE(("%s %s => ", O2S(valuePtr), O2S(value2Ptr)));
	objResultPtr = ExecuteExtendedBinaryMathOp(interp, *pc, &TCONST(0),
		valuePtr, value2Ptr);
	if (objResultPtr == DIVIDED_BY_ZERO) {
	    TRACE_APPEND(("DIVIDE BY ZERO\n"));
	    goto divideByZero;
	} else if (objResultPtr == GENERAL_ARITHMETIC_ERROR) {
	    TRACE_ERROR(interp);
	    goto gotError;
	} else if (objResultPtr == NULL) {
	    TRACE_APPEND(("%s\n", O2S(valuePtr)));
	    NEXT_INST_F(1, 1, 0);
	} else {
	    TRACE_APPEND(("%s\n", O2S(objResultPtr)));
	    NEXT_INST_F(1, 2, 1);
	}

    case INST_EXPON:
    case INST_ADD:
    case INST_SUB:
    case INST_DIV:
    case INST_MULT:
	value2Ptr = OBJ_AT_TOS;
	valuePtr = OBJ_UNDER_TOS;

	if ((GetNumberFromObj(NULL, valuePtr, &ptr1, &type1) != TCL_OK)
		|| IsErroringNaNType(type1)) {
	    TRACE(("%.20s %.20s => ILLEGAL 1st TYPE %s\n",
		    O2S(value2Ptr), O2S(valuePtr),
		    (valuePtr->typePtr? valuePtr->typePtr->name: "null")));
	    DECACHE_STACK_INFO();
	    IllegalExprOperandType(interp, pc, valuePtr);
	    CACHE_STACK_INFO();
	    goto gotError;
	}

#ifdef ACCEPT_NAN
	if (type1 == TCL_NUMBER_NAN) {
	    /*
	     * NaN first argument -> result is also NaN.
	     */

	    NEXT_INST_F(1, 1, 0);
	}
#endif

	if ((GetNumberFromObj(NULL, value2Ptr, &ptr2, &type2) != TCL_OK)
		|| IsErroringNaNType(type2)) {
	    TRACE(("%.20s %.20s => ILLEGAL 2nd TYPE %s\n",
		    O2S(value2Ptr), O2S(valuePtr),
		    (value2Ptr->typePtr? value2Ptr->typePtr->name: "null")));
	    DECACHE_STACK_INFO();
	    IllegalExprOperandType(interp, pc, value2Ptr);
	    CACHE_STACK_INFO();
	    goto gotError;
	}

#ifdef ACCEPT_NAN
	if (type2 == TCL_NUMBER_NAN) {
	    /*
	     * NaN second argument -> result is also NaN.
	     */

	    objResultPtr = value2Ptr;
	    NEXT_INST_F(1, 2, 1);
	}
#endif

	/*
	 * Handle (long,long) arithmetic as best we can without going out to
	 * an external function.
	 */

	if ((type1 == TCL_NUMBER_LONG) && (type2 == TCL_NUMBER_LONG)) {
	    Tcl_WideInt w1, w2, wResult;

	    l1 = *((const long *)ptr1);
	    l2 = *((const long *)ptr2);

	    switch (*pc) {
	    case INST_ADD:
		w1 = (Tcl_WideInt) l1;
		w2 = (Tcl_WideInt) l2;
		wResult = w1 + w2;
#ifdef TCL_WIDE_INT_IS_LONG
		/*
		 * Check for overflow.
		 */

		if (Overflowing(w1, w2, wResult)) {
		    goto overflow;
		}
#endif
		goto wideResultOfArithmetic;

	    case INST_SUB:
		w1 = (Tcl_WideInt) l1;
		w2 = (Tcl_WideInt) l2;
		wResult = w1 - w2;
#ifdef TCL_WIDE_INT_IS_LONG
		/*
		 * Must check for overflow. The macro tests for overflows in
		 * sums by looking at the sign bits. As we have a subtraction
		 * here, we are adding -w2. As -w2 could in turn overflow, we
		 * test with ~w2 instead: it has the opposite sign bit to w2
		 * so it does the job. Note that the only "bad" case (w2==0)
		 * is irrelevant for this macro, as in that case w1 and
		 * wResult have the same sign and there is no overflow anyway.
		 */

		if (Overflowing(w1, ~w2, wResult)) {
		    goto overflow;
		}
#endif
	    wideResultOfArithmetic:
		TRACE(("%s %s => ", O2S(valuePtr), O2S(value2Ptr)));
		if (Tcl_IsShared(valuePtr)) {
		    objResultPtr = Tcl_NewWideIntObj(wResult);
		    TRACE(("%s\n", O2S(objResultPtr)));
		    NEXT_INST_F(1, 2, 1);
		}
		Tcl_SetWideIntObj(valuePtr, wResult);
		TRACE(("%s\n", O2S(valuePtr)));
		NEXT_INST_F(1, 1, 0);

	    case INST_DIV:
		if (l2 == 0) {
		    TRACE(("%s %s => DIVIDE BY ZERO\n",
			    O2S(valuePtr), O2S(value2Ptr)));
		    goto divideByZero;
		} else if ((l1 == LONG_MIN) && (l2 == -1)) {
		    /*
		     * Can't represent (-LONG_MIN) as a long.
		     */

		    goto overflow;
		}
		lResult = l1 / l2;

		/*
		 * Force Tcl's integer division rules.
		 * TODO: examine for logic simplification
		 */

		if (((lResult < 0) || ((lResult == 0) &&
			((l1 < 0 && l2 > 0) || (l1 > 0 && l2 < 0)))) &&
			((lResult * l2) != l1)) {
		    lResult -= 1;
		}
		goto longResultOfArithmetic;

	    case INST_MULT:
		if (((sizeof(long) >= 2*sizeof(int))
			&& (l1 <= INT_MAX) && (l1 >= INT_MIN)
			&& (l2 <= INT_MAX) && (l2 >= INT_MIN))
			|| ((sizeof(long) >= 2*sizeof(short))
			&& (l1 <= SHRT_MAX) && (l1 >= SHRT_MIN)
			&& (l2 <= SHRT_MAX) && (l2 >= SHRT_MIN))) {
		    lResult = l1 * l2;
		    goto longResultOfArithmetic;
		}
	    }

	    /*
	     * Fall through with INST_EXPON, INST_DIV and large multiplies.
	     */
	}

    overflow:
	TRACE(("%s %s => ", O2S(valuePtr), O2S(value2Ptr)));
	objResultPtr = ExecuteExtendedBinaryMathOp(interp, *pc, &TCONST(0),
		valuePtr, value2Ptr);
	if (objResultPtr == DIVIDED_BY_ZERO) {
	    TRACE_APPEND(("DIVIDE BY ZERO\n"));
	    goto divideByZero;
	} else if (objResultPtr == EXPONENT_OF_ZERO) {
	    TRACE_APPEND(("EXPONENT OF ZERO\n"));
	    goto exponOfZero;
	} else if (objResultPtr == GENERAL_ARITHMETIC_ERROR) {
	    TRACE_ERROR(interp);
	    goto gotError;
	} else if (objResultPtr == NULL) {
	    TRACE_APPEND(("%s\n", O2S(valuePtr)));
	    NEXT_INST_F(1, 1, 0);
	} else {
	    TRACE_APPEND(("%s\n", O2S(objResultPtr)));
	    NEXT_INST_F(1, 2, 1);
	}

    case INST_LNOT: {
	int b;

	valuePtr = OBJ_AT_TOS;

	/* TODO - check claim that taking address of b harms performance */
	/* TODO - consider optimization search for constants */
	if (TclGetBooleanFromObj(NULL, valuePtr, &b) != TCL_OK) {
	    TRACE(("\"%.20s\" => ERROR: illegal type %s\n", O2S(valuePtr),
		    (valuePtr->typePtr? valuePtr->typePtr->name : "null")));
	    DECACHE_STACK_INFO();
	    IllegalExprOperandType(interp, pc, valuePtr);
	    CACHE_STACK_INFO();
	    goto gotError;
	}
	/* TODO: Consider peephole opt. */
	objResultPtr = TCONST(!b);
	TRACE_WITH_OBJ(("%s => ", O2S(valuePtr)), objResultPtr);
	NEXT_INST_F(1, 1, 1);
    }

    case INST_BITNOT:
	valuePtr = OBJ_AT_TOS;
	TRACE(("\"%.20s\" => ", O2S(valuePtr)));
	if ((GetNumberFromObj(NULL, valuePtr, &ptr1, &type1) != TCL_OK)
		|| (type1==TCL_NUMBER_NAN) || (type1==TCL_NUMBER_DOUBLE)) {
	    /*
	     * ... ~$NonInteger => raise an error.
	     */

	    TRACE_APPEND(("ERROR: illegal type %s\n",
		    (valuePtr->typePtr? valuePtr->typePtr->name : "null")));
	    DECACHE_STACK_INFO();
	    IllegalExprOperandType(interp, pc, valuePtr);
	    CACHE_STACK_INFO();
	    goto gotError;
	}
	if (type1 == TCL_NUMBER_LONG) {
	    l1 = *((const long *) ptr1);
	    if (Tcl_IsShared(valuePtr)) {
		TclNewLongObj(objResultPtr, ~l1);
		TRACE_APPEND(("%s\n", O2S(objResultPtr)));
		NEXT_INST_F(1, 1, 1);
	    }
	    TclSetLongObj(valuePtr, ~l1);
	    TRACE_APPEND(("%s\n", O2S(valuePtr)));
	    NEXT_INST_F(1, 0, 0);
	}
	objResultPtr = ExecuteExtendedUnaryMathOp(*pc, valuePtr);
	if (objResultPtr != NULL) {
	    TRACE_APPEND(("%s\n", O2S(objResultPtr)));
	    NEXT_INST_F(1, 1, 1);
	} else {
	    TRACE_APPEND(("%s\n", O2S(valuePtr)));
	    NEXT_INST_F(1, 0, 0);
	}

    case INST_UMINUS:
	valuePtr = OBJ_AT_TOS;
	TRACE(("\"%.20s\" => ", O2S(valuePtr)));
	if ((GetNumberFromObj(NULL, valuePtr, &ptr1, &type1) != TCL_OK)
		|| IsErroringNaNType(type1)) {
	    TRACE_APPEND(("ERROR: illegal type %s \n",
		    (valuePtr->typePtr? valuePtr->typePtr->name : "null")));
	    DECACHE_STACK_INFO();
	    IllegalExprOperandType(interp, pc, valuePtr);
	    CACHE_STACK_INFO();
	    goto gotError;
	}
	switch (type1) {
	case TCL_NUMBER_NAN:
	    /* -NaN => NaN */
	    TRACE_APPEND(("%s\n", O2S(valuePtr)));
	    NEXT_INST_F(1, 0, 0);
	case TCL_NUMBER_LONG:
	    l1 = *((const long *) ptr1);
	    if (l1 != LONG_MIN) {
		if (Tcl_IsShared(valuePtr)) {
		    TclNewLongObj(objResultPtr, -l1);
		    TRACE_APPEND(("%s\n", O2S(objResultPtr)));
		    NEXT_INST_F(1, 1, 1);
		}
		TclSetLongObj(valuePtr, -l1);
		TRACE_APPEND(("%s\n", O2S(valuePtr)));
		NEXT_INST_F(1, 0, 0);
	    }
	    /* FALLTHROUGH */
	}
	objResultPtr = ExecuteExtendedUnaryMathOp(*pc, valuePtr);
	if (objResultPtr != NULL) {
	    TRACE_APPEND(("%s\n", O2S(objResultPtr)));
	    NEXT_INST_F(1, 1, 1);
	} else {
	    TRACE_APPEND(("%s\n", O2S(valuePtr)));
	    NEXT_INST_F(1, 0, 0);
	}

    case INST_UPLUS:
    case INST_TRY_CVT_TO_NUMERIC:
	/*
	 * Try to convert the topmost stack object to numeric object. This is
	 * done in order to support [expr]'s policy of interpreting operands
	 * if at all possible as numbers first, then strings.
	 */

	valuePtr = OBJ_AT_TOS;
	TRACE(("\"%.20s\" => ", O2S(valuePtr)));

	if (GetNumberFromObj(NULL, valuePtr, &ptr1, &type1) != TCL_OK) {
	    if (*pc == INST_UPLUS) {
		/*
		 * ... +$NonNumeric => raise an error.
		 */

		TRACE_APPEND(("ERROR: illegal type %s\n",
			(valuePtr->typePtr? valuePtr->typePtr->name:"null")));
		DECACHE_STACK_INFO();
		IllegalExprOperandType(interp, pc, valuePtr);
		CACHE_STACK_INFO();
		goto gotError;
	    }

	    /* ... TryConvertToNumeric($NonNumeric) is acceptable */
	    TRACE_APPEND(("not numeric\n"));
	    NEXT_INST_F(1, 0, 0);
	}
	if (IsErroringNaNType(type1)) {
	    if (*pc == INST_UPLUS) {
		/*
		 * ... +$NonNumeric => raise an error.
		 */

		TRACE_APPEND(("ERROR: illegal type %s\n",
			(valuePtr->typePtr? valuePtr->typePtr->name:"null")));
		DECACHE_STACK_INFO();
		IllegalExprOperandType(interp, pc, valuePtr);
		CACHE_STACK_INFO();
	    } else {
		/*
		 * Numeric conversion of NaN -> error.
		 */

		TRACE_APPEND(("ERROR: IEEE floating pt error\n"));
		DECACHE_STACK_INFO();
		TclExprFloatError(interp, *((const double *) ptr1));
		CACHE_STACK_INFO();
	    }
	    goto gotError;
	}

	/*
	 * Ensure that the numeric value has a string rep the same as the
	 * formatted version of its internal rep. This is used, e.g., to make
	 * sure that "expr {0001}" yields "1", not "0001". We implement this
	 * by _discarding_ the string rep since we know it will be
	 * regenerated, if needed later, by formatting the internal rep's
	 * value.
	 */

	if (valuePtr->bytes == NULL) {
	    TRACE_APPEND(("numeric, same Tcl_Obj\n"));
	    NEXT_INST_F(1, 0, 0);
	}
	if (Tcl_IsShared(valuePtr)) {
	    /*
	     * Here we do some surgery within the Tcl_Obj internals. We want
	     * to copy the intrep, but not the string, so we temporarily hide
	     * the string so we do not copy it.
	     */

	    char *savedString = valuePtr->bytes;

	    valuePtr->bytes = NULL;
	    objResultPtr = Tcl_DuplicateObj(valuePtr);
	    valuePtr->bytes = savedString;
	    TRACE_APPEND(("numeric, new Tcl_Obj\n"));
	    NEXT_INST_F(1, 1, 1);
	}
	TclInvalidateStringRep(valuePtr);
	TRACE_APPEND(("numeric, same Tcl_Obj\n"));
	NEXT_INST_F(1, 0, 0);
    }

    /*
     *	   End of numeric operator instructions.
     * -----------------------------------------------------------------
     */

    case INST_BREAK:
	/*
	DECACHE_STACK_INFO();
	Tcl_ResetResult(interp);
	CACHE_STACK_INFO();
	*/
	result = TCL_BREAK;
	cleanup = 0;
	TRACE(("=> BREAK!\n"));
	goto processExceptionReturn;

    case INST_CONTINUE:
	/*
	DECACHE_STACK_INFO();
	Tcl_ResetResult(interp);
	CACHE_STACK_INFO();
	*/
	result = TCL_CONTINUE;
	cleanup = 0;
	TRACE(("=> CONTINUE!\n"));
	goto processExceptionReturn;

    {
	ForeachInfo *infoPtr;
	Var *iterVarPtr, *listVarPtr;
	Tcl_Obj *oldValuePtr, *listPtr, **elements;
	ForeachVarList *varListPtr;
	int numLists, iterNum, listTmpIndex, listLen, numVars;
	int varIndex, valIndex, continueLoop, j, iterTmpIndex;
	long i;

    case INST_FOREACH_START4: /* DEPRECATED */
	/*
	 * Initialize the temporary local var that holds the count of the
	 * number of iterations of the loop body to -1.
	 */

	opnd = TclGetUInt4AtPtr(pc+1);
	infoPtr = codePtr->auxDataArrayPtr[opnd].clientData;
	iterTmpIndex = infoPtr->loopCtTemp;
	iterVarPtr = LOCAL(iterTmpIndex);
	oldValuePtr = iterVarPtr->value.objPtr;

	if (oldValuePtr == NULL) {
	    TclNewLongObj(iterVarPtr->value.objPtr, -1);
	    Tcl_IncrRefCount(iterVarPtr->value.objPtr);
	} else {
	    TclSetLongObj(oldValuePtr, -1);
	}
	TRACE(("%u => loop iter count temp %d\n", opnd, iterTmpIndex));

#ifndef TCL_COMPILE_DEBUG
	/*
	 * Remark that the compiler ALWAYS sets INST_FOREACH_STEP4 immediately
	 * after INST_FOREACH_START4 - let us just fall through instead of
	 * jumping back to the top.
	 */

	pc += 5;
	TCL_DTRACE_INST_NEXT();
#else
	NEXT_INST_F(5, 0, 0);
#endif

    case INST_FOREACH_STEP4: /* DEPRECATED */
	/*
	 * "Step" a foreach loop (i.e., begin its next iteration) by assigning
	 * the next value list element to each loop var.
	 */

	opnd = TclGetUInt4AtPtr(pc+1);
	TRACE(("%u => ", opnd));
	infoPtr = codePtr->auxDataArrayPtr[opnd].clientData;
	numLists = infoPtr->numLists;

	/*
	 * Increment the temp holding the loop iteration number.
	 */

	iterVarPtr = LOCAL(infoPtr->loopCtTemp);
	valuePtr = iterVarPtr->value.objPtr;
	iterNum = valuePtr->internalRep.longValue + 1;
	TclSetLongObj(valuePtr, iterNum);

	/*
	 * Check whether all value lists are exhausted and we should stop the
	 * loop.
	 */

	continueLoop = 0;
	listTmpIndex = infoPtr->firstValueTemp;
	for (i = 0;  i < numLists;  i++) {
	    varListPtr = infoPtr->varLists[i];
	    numVars = varListPtr->numVars;

	    listVarPtr = LOCAL(listTmpIndex);
	    listPtr = listVarPtr->value.objPtr;
	    if (TclListObjLength(interp, listPtr, &listLen) != TCL_OK) {
		TRACE_APPEND(("ERROR converting list %ld, \"%.30s\": %s\n",
			i, O2S(listPtr), O2S(Tcl_GetObjResult(interp))));
		goto gotError;
	    }
	    if (listLen > iterNum * numVars) {
		continueLoop = 1;
	    }
	    listTmpIndex++;
	}

	/*
	 * If some var in some var list still has a remaining list element
	 * iterate one more time. Assign to var the next element from its
	 * value list. We already checked above that each list temp holds a
	 * valid list object (by calling Tcl_ListObjLength), but cannot rely
	 * on that check remaining valid: one list could have been shimmered
	 * as a side effect of setting a traced variable.
	 */

	if (continueLoop) {
	    listTmpIndex = infoPtr->firstValueTemp;
	    for (i = 0;  i < numLists;  i++) {
		varListPtr = infoPtr->varLists[i];
		numVars = varListPtr->numVars;

		listVarPtr = LOCAL(listTmpIndex);
		listPtr = TclListObjCopy(NULL, listVarPtr->value.objPtr);
		TclListObjGetElements(interp, listPtr, &listLen, &elements);

		valIndex = (iterNum * numVars);
		for (j = 0;  j < numVars;  j++) {
		    if (valIndex >= listLen) {
			TclNewObj(valuePtr);
		    } else {
			valuePtr = elements[valIndex];
		    }

		    varIndex = varListPtr->varIndexes[j];
		    varPtr = LOCAL(varIndex);
		    while (TclIsVarLink(varPtr)) {
			varPtr = varPtr->value.linkPtr;
		    }
		    if (TclIsVarDirectWritable(varPtr)) {
			value2Ptr = varPtr->value.objPtr;
			if (valuePtr != value2Ptr) {
			    if (value2Ptr != NULL) {
				TclDecrRefCount(value2Ptr);
			    }
			    varPtr->value.objPtr = valuePtr;
			    Tcl_IncrRefCount(valuePtr);
			}
		    } else {
			DECACHE_STACK_INFO();
			if (TclPtrSetVar(interp, varPtr, NULL, NULL, NULL,
				valuePtr, TCL_LEAVE_ERR_MSG, varIndex)==NULL){
			    CACHE_STACK_INFO();
			    TRACE_APPEND((
				    "ERROR init. index temp %d: %s\n",
				    varIndex, O2S(Tcl_GetObjResult(interp))));
			    TclDecrRefCount(listPtr);
			    goto gotError;
			}
			CACHE_STACK_INFO();
		    }
		    valIndex++;
		}
		TclDecrRefCount(listPtr);
		listTmpIndex++;
	    }
	}
	TRACE_APPEND(("%d lists, iter %d, %s loop\n",
		numLists, iterNum, (continueLoop? "continue" : "exit")));

	/*
	 * Run-time peep-hole optimisation: the compiler ALWAYS follows
	 * INST_FOREACH_STEP4 with an INST_JUMP_FALSE. We just skip that
	 * instruction and jump direct from here.
	 */

	pc += 5;
	if (*pc == INST_JUMP_FALSE1) {
	    NEXT_INST_F((continueLoop? 2 : TclGetInt1AtPtr(pc+1)), 0, 0);
	} else {
	    NEXT_INST_F((continueLoop? 5 : TclGetInt4AtPtr(pc+1)), 0, 0);
	}

    }
    {
	ForeachInfo *infoPtr;
	Tcl_Obj *listPtr, **elements, *tmpPtr;
	ForeachVarList *varListPtr;
	int numLists, iterMax, listLen, numVars;
	int iterTmp, iterNum, listTmpDepth;
	int varIndex, valIndex, j;
	long i;

    case INST_FOREACH_START:
	/*
	 * Initialize the data for the looping construct, pushing the
	 * corresponding Tcl_Objs to the stack.
	 */

	opnd = TclGetUInt4AtPtr(pc+1);
	infoPtr = codePtr->auxDataArrayPtr[opnd].clientData;
	numLists = infoPtr->numLists;
	TRACE(("%u => ", opnd));

	/*
	 * Compute the number of iterations that will be run: iterMax
	 */

	iterMax = 0;
	listTmpDepth = numLists-1;
	for (i = 0;  i < numLists;  i++) {
	    varListPtr = infoPtr->varLists[i];
	    numVars = varListPtr->numVars;
	    listPtr = OBJ_AT_DEPTH(listTmpDepth);
	    if (TclListObjLength(interp, listPtr, &listLen) != TCL_OK) {
		TRACE_APPEND(("ERROR converting list %ld, \"%s\": %s",
			i, O2S(listPtr), O2S(Tcl_GetObjResult(interp))));
		goto gotError;
	    }
	    if (Tcl_IsShared(listPtr)) {
		objPtr = TclListObjCopy(NULL, listPtr);
		Tcl_IncrRefCount(objPtr);
		Tcl_DecrRefCount(listPtr);
		OBJ_AT_DEPTH(listTmpDepth) = objPtr;
	    }
	    iterTmp = (listLen + (numVars - 1))/numVars;
	    if (iterTmp > iterMax) {
		iterMax = iterTmp;
	    }
	    listTmpDepth--;
	}

	/*
	 * Store the iterNum and iterMax in a single Tcl_Obj; we keep a
	 * nul-string obj with the pointer stored in the ptrValue so that the
	 * thing is properly garbage collected. THIS OBJ MAKES NO SENSE, but
	 * it will never leave this scope and is read-only.
	 */

	TclNewObj(tmpPtr);
	tmpPtr->internalRep.twoPtrValue.ptr1 = INT2PTR(0);
	tmpPtr->internalRep.twoPtrValue.ptr2 = INT2PTR(iterMax);
	PUSH_OBJECT(tmpPtr); /* iterCounts object */

	/*
	 * Store a pointer to the ForeachInfo struct; same dirty trick
	 * as above
	 */

	TclNewObj(tmpPtr);
	tmpPtr->internalRep.otherValuePtr = infoPtr;
	PUSH_OBJECT(tmpPtr); /* infoPtr object */
	TRACE_APPEND(("jump to loop step\n"));

	/*
	 * Jump directly to the INST_FOREACH_STEP instruction; the C code just
	 * falls through.
	 */

	pc += 5 - infoPtr->loopCtTemp;

    case INST_FOREACH_STEP:
	/*
	 * "Step" a foreach loop (i.e., begin its next iteration) by assigning
	 * the next value list element to each loop var.
	 */

	tmpPtr = OBJ_AT_TOS;
	infoPtr = tmpPtr->internalRep.otherValuePtr;
	numLists = infoPtr->numLists;
	TRACE(("=> "));

	tmpPtr = OBJ_AT_DEPTH(1);
	iterNum = PTR2INT(tmpPtr->internalRep.twoPtrValue.ptr1);
	iterMax = PTR2INT(tmpPtr->internalRep.twoPtrValue.ptr2);

	/*
	 * If some list still has a remaining list element iterate one more
	 * time. Assign to var the next element from its value list.
	 */

	if (iterNum < iterMax) {
	    /*
	     * Set the variables and jump back to run the body
	     */

	    tmpPtr->internalRep.twoPtrValue.ptr1 = INT2PTR(iterNum + 1);

	    listTmpDepth = numLists + 1;

	    for (i = 0;  i < numLists;  i++) {
		varListPtr = infoPtr->varLists[i];
		numVars = varListPtr->numVars;

		listPtr = OBJ_AT_DEPTH(listTmpDepth);
		TclListObjGetElements(interp, listPtr, &listLen, &elements);

		valIndex = (iterNum * numVars);
		for (j = 0;  j < numVars;  j++) {
		    if (valIndex >= listLen) {
			TclNewObj(valuePtr);
		    } else {
			valuePtr = elements[valIndex];
		    }

		    varIndex = varListPtr->varIndexes[j];
		    varPtr = LOCAL(varIndex);
		    while (TclIsVarLink(varPtr)) {
			varPtr = varPtr->value.linkPtr;
		    }
		    if (TclIsVarDirectWritable(varPtr)) {
			value2Ptr = varPtr->value.objPtr;
			if (valuePtr != value2Ptr) {
			    if (value2Ptr != NULL) {
				TclDecrRefCount(value2Ptr);
			    }
			    varPtr->value.objPtr = valuePtr;
			    Tcl_IncrRefCount(valuePtr);
			}
		    } else {
			DECACHE_STACK_INFO();
			if (TclPtrSetVar(interp, varPtr, NULL, NULL, NULL,
				valuePtr, TCL_LEAVE_ERR_MSG, varIndex)==NULL){
			    CACHE_STACK_INFO();
			    TRACE_APPEND(("ERROR init. index temp %d: %.30s",
				    varIndex, O2S(Tcl_GetObjResult(interp))));
			    goto gotError;
			}
			CACHE_STACK_INFO();
		    }
		    valIndex++;
		}
		listTmpDepth--;
	    }
	    TRACE_APPEND(("jump to loop start\n"));
	    /* loopCtTemp being 'misused' for storing the jump size */
	    NEXT_INST_F(infoPtr->loopCtTemp, 0, 0);
	}

	TRACE_APPEND(("loop has no more iterations\n"));
#ifdef TCL_COMPILE_DEBUG
	NEXT_INST_F(1, 0, 0);
#else
	/*
	 * FALL THROUGH
	 */
	pc++;
#endif

    case INST_FOREACH_END:
	/* THIS INSTRUCTION IS ONLY CALLED AS A BREAK TARGET */
	tmpPtr = OBJ_AT_TOS;
	infoPtr = tmpPtr->internalRep.otherValuePtr;
	numLists = infoPtr->numLists;
	TRACE(("=> loop terminated\n"));
	NEXT_INST_V(1, numLists+2, 0);

    case INST_LMAP_COLLECT:
	/*
	 * This instruction is only issued by lmap. The stack is:
	 *   - result
	 *   - infoPtr
	 *   - loop counters
	 *   - valLists
	 *   - collecting obj (unshared)
	 * The instruction lappends the result to the collecting obj.
	 */

	tmpPtr = OBJ_AT_DEPTH(1);
	infoPtr = tmpPtr->internalRep.otherValuePtr;
	numLists = infoPtr->numLists;
	TRACE_APPEND(("=> appending to list at depth %d\n", 3 + numLists));
	
	objPtr = OBJ_AT_DEPTH(3 + numLists);
	Tcl_ListObjAppendElement(NULL, objPtr, OBJ_AT_TOS);
	NEXT_INST_F(1, 1, 0);
    }

    case INST_BEGIN_CATCH4:
	/*
	 * Record start of the catch command with exception range index equal
	 * to the operand. Push the current stack depth onto the special catch
	 * stack.
	 */

	*(++catchTop) = CURR_DEPTH;
	TRACE(("%u => catchTop=%d, stackTop=%d\n",
		TclGetUInt4AtPtr(pc+1), (int) (catchTop - initCatchTop - 1),
		(int) CURR_DEPTH));
	NEXT_INST_F(5, 0, 0);

    case INST_END_CATCH:
	catchTop--;
	DECACHE_STACK_INFO();
	Tcl_ResetResult(interp);
	CACHE_STACK_INFO();
	result = TCL_OK;
	TRACE(("=> catchTop=%d\n", (int) (catchTop - initCatchTop - 1)));
	NEXT_INST_F(1, 0, 0);

    case INST_PUSH_RESULT:
	objResultPtr = Tcl_GetObjResult(interp);
	TRACE_WITH_OBJ(("=> "), objResultPtr);

	/*
	 * See the comments at INST_INVOKE_STK
	 */

	TclNewObj(objPtr);
	Tcl_IncrRefCount(objPtr);
	iPtr->objResultPtr = objPtr;
	NEXT_INST_F(1, 0, -1);

    case INST_PUSH_RETURN_CODE:
	TclNewIntObj(objResultPtr, result);
	TRACE(("=> %u\n", result));
	NEXT_INST_F(1, 0, 1);

    case INST_PUSH_RETURN_OPTIONS:
	DECACHE_STACK_INFO();
	objResultPtr = Tcl_GetReturnOptions(interp, result);
	CACHE_STACK_INFO();
	TRACE_WITH_OBJ(("=> "), objResultPtr);
	NEXT_INST_F(1, 0, 1);

    case INST_RETURN_CODE_BRANCH: {
	int code;

	if (TclGetIntFromObj(NULL, OBJ_AT_TOS, &code) != TCL_OK) {
	    Tcl_Panic("INST_RETURN_CODE_BRANCH: TOS not a return code!");
	}
	if (code == TCL_OK) {
	    Tcl_Panic("INST_RETURN_CODE_BRANCH: TOS is TCL_OK!");
	}
	if (code < TCL_ERROR || code > TCL_CONTINUE) {
	    code = TCL_CONTINUE + 1;
	}
	TRACE(("\"%s\" => jump offset %d\n", O2S(OBJ_AT_TOS), 2*code-1));
	NEXT_INST_F(2*code-1, 1, 0);
    }

    /*
     * -----------------------------------------------------------------
     *	   Start of dictionary-related instructions.
     */

    {
	int opnd2, allocateDict, done, i, allocdict;
	Tcl_Obj *dictPtr, *statePtr, *keyPtr, *listPtr, *varNamePtr, *keysPtr;
	Tcl_Obj *emptyPtr, **keyPtrPtr;
	Tcl_DictSearch *searchPtr;
	DictUpdateInfo *duiPtr;

    case INST_DICT_VERIFY:
	dictPtr = OBJ_AT_TOS;
	TRACE(("\"%.30s\" => ", O2S(dictPtr)));
	if (Tcl_DictObjSize(interp, dictPtr, &done) != TCL_OK) {
	    TRACE_APPEND(("ERROR verifying dictionary nature of \"%.30s\": %s\n",
		    O2S(dictPtr), O2S(Tcl_GetObjResult(interp))));
	    goto gotError;
	}
	TRACE_APPEND(("OK\n"));
	NEXT_INST_F(1, 1, 0);

    case INST_DICT_GET:
    case INST_DICT_EXISTS: {
	register Tcl_Interp *interp2 = interp;
	register int found;

	opnd = TclGetUInt4AtPtr(pc+1);
	TRACE(("%u => ", opnd));
	dictPtr = OBJ_AT_DEPTH(opnd);
	if (*pc == INST_DICT_EXISTS) {
	    interp2 = NULL;
	}
	if (opnd > 1) {
	    dictPtr = TclTraceDictPath(interp2, dictPtr, opnd-1,
		    &OBJ_AT_DEPTH(opnd-1), DICT_PATH_READ);
	    if (dictPtr == NULL) {
		if (*pc == INST_DICT_EXISTS) {
		    found = 0;
		    goto afterDictExists;
		}
		TRACE_WITH_OBJ((
			"ERROR tracing dictionary path into \"%.30s\": ",
			O2S(OBJ_AT_DEPTH(opnd))),
			Tcl_GetObjResult(interp));
		goto gotError;
	    }
	}
	if (Tcl_DictObjGet(interp2, dictPtr, OBJ_AT_TOS,
		&objResultPtr) == TCL_OK) {
	    if (*pc == INST_DICT_EXISTS) {
		found = (objResultPtr ? 1 : 0);
		goto afterDictExists;
	    }
	    if (!objResultPtr) {
		Tcl_SetObjResult(interp, Tcl_ObjPrintf(
			"key \"%s\" not known in dictionary",
			TclGetString(OBJ_AT_TOS)));
		DECACHE_STACK_INFO();
		Tcl_SetErrorCode(interp, "TCL", "LOOKUP", "DICT",
			TclGetString(OBJ_AT_TOS), NULL);
		CACHE_STACK_INFO();
		TRACE_ERROR(interp);
		goto gotError;
	    }
	    TRACE_APPEND(("%.30s\n", O2S(objResultPtr)));
	    NEXT_INST_V(5, opnd+1, 1);
	} else if (*pc != INST_DICT_EXISTS) {
	    TRACE_APPEND(("ERROR reading leaf dictionary key \"%.30s\": %s",
		    O2S(dictPtr), O2S(Tcl_GetObjResult(interp))));
	    goto gotError;
	} else {
	    found = 0;
	}
    afterDictExists:
	TRACE_APPEND(("%d\n", found));

	/*
	 * The INST_DICT_EXISTS instruction is usually followed by a
	 * conditional jump, so we can take advantage of this to do some
	 * peephole optimization (note that we're careful to not close out
	 * someone doing something else).
	 */

	JUMP_PEEPHOLE_V(found, 5, opnd+1);
    }

    case INST_DICT_SET:
    case INST_DICT_UNSET:
    case INST_DICT_INCR_IMM:
	opnd = TclGetUInt4AtPtr(pc+1);
	opnd2 = TclGetUInt4AtPtr(pc+5);

	varPtr = LOCAL(opnd2);
	while (TclIsVarLink(varPtr)) {
	    varPtr = varPtr->value.linkPtr;
	}
	TRACE(("%u %u => ", opnd, opnd2));
	if (TclIsVarDirectReadable(varPtr)) {
	    dictPtr = varPtr->value.objPtr;
	} else {
	    DECACHE_STACK_INFO();
	    dictPtr = TclPtrGetVar(interp, varPtr, NULL,NULL,NULL, 0, opnd2);
	    CACHE_STACK_INFO();
	}
	if (dictPtr == NULL) {
	    TclNewObj(dictPtr);
	    allocateDict = 1;
	} else {
	    allocateDict = Tcl_IsShared(dictPtr);
	    if (allocateDict) {
		dictPtr = Tcl_DuplicateObj(dictPtr);
	    }
	}

	switch (*pc) {
	case INST_DICT_SET:
	    cleanup = opnd + 1;
	    result = Tcl_DictObjPutKeyList(interp, dictPtr, opnd,
		    &OBJ_AT_DEPTH(opnd), OBJ_AT_TOS);
	    break;
	case INST_DICT_INCR_IMM:
	    cleanup = 1;
	    opnd = TclGetInt4AtPtr(pc+1);
	    result = Tcl_DictObjGet(interp, dictPtr, OBJ_AT_TOS, &valuePtr);
	    if (result != TCL_OK) {
		break;
	    }
	    if (valuePtr == NULL) {
		Tcl_DictObjPut(NULL, dictPtr, OBJ_AT_TOS,Tcl_NewIntObj(opnd));
	    } else {
		value2Ptr = Tcl_NewIntObj(opnd);
		Tcl_IncrRefCount(value2Ptr);
		if (Tcl_IsShared(valuePtr)) {
		    valuePtr = Tcl_DuplicateObj(valuePtr);
		    Tcl_DictObjPut(NULL, dictPtr, OBJ_AT_TOS, valuePtr);
		}
		result = TclIncrObj(interp, valuePtr, value2Ptr);
		if (result == TCL_OK) {
		    TclInvalidateStringRep(dictPtr);
		}
		TclDecrRefCount(value2Ptr);
	    }
	    break;
	case INST_DICT_UNSET:
	    cleanup = opnd;
	    result = Tcl_DictObjRemoveKeyList(interp, dictPtr, opnd,
		    &OBJ_AT_DEPTH(opnd-1));
	    break;
	default:
	    cleanup = 0; /* stop compiler warning */
	    Tcl_Panic("Should not happen!");
	}

	if (result != TCL_OK) {
	    if (allocateDict) {
		TclDecrRefCount(dictPtr);
	    }
	    TRACE_APPEND(("ERROR updating dictionary: %s\n",
		    O2S(Tcl_GetObjResult(interp))));
	    goto checkForCatch;
	}

	if (TclIsVarDirectWritable(varPtr)) {
	    if (allocateDict) {
		value2Ptr = varPtr->value.objPtr;
		Tcl_IncrRefCount(dictPtr);
		if (value2Ptr != NULL) {
		    TclDecrRefCount(value2Ptr);
		}
		varPtr->value.objPtr = dictPtr;
	    }
	    objResultPtr = dictPtr;
	} else {
	    Tcl_IncrRefCount(dictPtr);
	    DECACHE_STACK_INFO();
	    objResultPtr = TclPtrSetVar(interp, varPtr, NULL, NULL, NULL,
		    dictPtr, TCL_LEAVE_ERR_MSG, opnd2);
	    CACHE_STACK_INFO();
	    TclDecrRefCount(dictPtr);
	    if (objResultPtr == NULL) {
		TRACE_ERROR(interp);
		goto gotError;
	    }
	}
#ifndef TCL_COMPILE_DEBUG
	if (*(pc+9) == INST_POP) {
	    NEXT_INST_V(10, cleanup, 0);
	}
#endif
	TRACE_APPEND(("\"%.30s\"\n", O2S(objResultPtr)));
	NEXT_INST_V(9, cleanup, 1);

    case INST_DICT_APPEND:
    case INST_DICT_LAPPEND:
	opnd = TclGetUInt4AtPtr(pc+1);
	varPtr = LOCAL(opnd);
	while (TclIsVarLink(varPtr)) {
	    varPtr = varPtr->value.linkPtr;
	}
	TRACE(("%u => ", opnd));
	if (TclIsVarDirectReadable(varPtr)) {
	    dictPtr = varPtr->value.objPtr;
	} else {
	    DECACHE_STACK_INFO();
	    dictPtr = TclPtrGetVar(interp, varPtr, NULL, NULL, NULL, 0, opnd);
	    CACHE_STACK_INFO();
	}
	if (dictPtr == NULL) {
	    TclNewObj(dictPtr);
	    allocateDict = 1;
	} else {
	    allocateDict = Tcl_IsShared(dictPtr);
	    if (allocateDict) {
		dictPtr = Tcl_DuplicateObj(dictPtr);
	    }
	}

	if (Tcl_DictObjGet(interp, dictPtr, OBJ_UNDER_TOS,
		&valuePtr) != TCL_OK) {
	    if (allocateDict) {
		TclDecrRefCount(dictPtr);
	    }
	    TRACE_ERROR(interp);
	    goto gotError;
	}

	/*
	 * Note that a non-existent key results in a NULL valuePtr, which is a
	 * case handled separately below. What we *can* say at this point is
	 * that the write-back will always succeed.
	 */

	switch (*pc) {
	case INST_DICT_APPEND:
	    if (valuePtr == NULL) {
		Tcl_DictObjPut(NULL, dictPtr, OBJ_UNDER_TOS, OBJ_AT_TOS);
	    } else if (Tcl_IsShared(valuePtr)) {
		valuePtr = Tcl_DuplicateObj(valuePtr);
		Tcl_AppendObjToObj(valuePtr, OBJ_AT_TOS);
		Tcl_DictObjPut(NULL, dictPtr, OBJ_UNDER_TOS, valuePtr);
	    } else {
		Tcl_AppendObjToObj(valuePtr, OBJ_AT_TOS);

		/*
		 * Must invalidate the string representation of dictionary
		 * here because we have directly updated the internal
		 * representation; if we don't, callers could see the wrong
		 * string rep despite the internal version of the dictionary
		 * having the correct value. [Bug 3079830]
		 */

		TclInvalidateStringRep(dictPtr);
	    }
	    break;
	case INST_DICT_LAPPEND:
	    /*
	     * More complex because list-append can fail.
	     */

	    if (valuePtr == NULL) {
		Tcl_DictObjPut(NULL, dictPtr, OBJ_UNDER_TOS,
			Tcl_NewListObj(1, &OBJ_AT_TOS));
		break;
	    } else if (Tcl_IsShared(valuePtr)) {
		valuePtr = Tcl_DuplicateObj(valuePtr);
		if (Tcl_ListObjAppendElement(interp, valuePtr,
			OBJ_AT_TOS) != TCL_OK) {
		    TclDecrRefCount(valuePtr);
		    if (allocateDict) {
			TclDecrRefCount(dictPtr);
		    }
		    TRACE_ERROR(interp);
		    goto gotError;
		}
		Tcl_DictObjPut(NULL, dictPtr, OBJ_UNDER_TOS, valuePtr);
	    } else {
		if (Tcl_ListObjAppendElement(interp, valuePtr,
			OBJ_AT_TOS) != TCL_OK) {
		    if (allocateDict) {
			TclDecrRefCount(dictPtr);
		    }
		    TRACE_ERROR(interp);
		    goto gotError;
		}

		/*
		 * Must invalidate the string representation of dictionary
		 * here because we have directly updated the internal
		 * representation; if we don't, callers could see the wrong
		 * string rep despite the internal version of the dictionary
		 * having the correct value. [Bug 3079830]
		 */

		TclInvalidateStringRep(dictPtr);
	    }
	    break;
	default:
	    Tcl_Panic("Should not happen!");
	}

	if (TclIsVarDirectWritable(varPtr)) {
	    if (allocateDict) {
		value2Ptr = varPtr->value.objPtr;
		Tcl_IncrRefCount(dictPtr);
		if (value2Ptr != NULL) {
		    TclDecrRefCount(value2Ptr);
		}
		varPtr->value.objPtr = dictPtr;
	    }
	    objResultPtr = dictPtr;
	} else {
	    Tcl_IncrRefCount(dictPtr);
	    DECACHE_STACK_INFO();
	    objResultPtr = TclPtrSetVar(interp, varPtr, NULL, NULL, NULL,
		    dictPtr, TCL_LEAVE_ERR_MSG, opnd);
	    CACHE_STACK_INFO();
	    TclDecrRefCount(dictPtr);
	    if (objResultPtr == NULL) {
		TRACE_ERROR(interp);
		goto gotError;
	    }
	}
#ifndef TCL_COMPILE_DEBUG
	if (*(pc+5) == INST_POP) {
	    NEXT_INST_F(6, 2, 0);
	}
#endif
	TRACE_APPEND(("%.30s\n", O2S(objResultPtr)));
	NEXT_INST_F(5, 2, 1);

    case INST_DICT_FIRST:
	opnd = TclGetUInt4AtPtr(pc+1);
	TRACE(("%u => ", opnd));
	dictPtr = POP_OBJECT();
	searchPtr = ckalloc(sizeof(Tcl_DictSearch));
	if (Tcl_DictObjFirst(interp, dictPtr, searchPtr, &keyPtr,
		&valuePtr, &done) != TCL_OK) {
	    ckfree(searchPtr);
	    TRACE_ERROR(interp);
	    goto gotError;
	}
	TclNewObj(statePtr);
	statePtr->typePtr = &dictIteratorType;
	statePtr->internalRep.twoPtrValue.ptr1 = searchPtr;
	statePtr->internalRep.twoPtrValue.ptr2 = dictPtr;
	varPtr = LOCAL(opnd);
	if (varPtr->value.objPtr) {
	    if (varPtr->value.objPtr->typePtr == &dictIteratorType) {
		Tcl_Panic("mis-issued dictFirst!");
	    }
	    TclDecrRefCount(varPtr->value.objPtr);
	}
	varPtr->value.objPtr = statePtr;
	Tcl_IncrRefCount(statePtr);
	goto pushDictIteratorResult;

    case INST_DICT_NEXT:
	opnd = TclGetUInt4AtPtr(pc+1);
	TRACE(("%u => ", opnd));
	statePtr = (*LOCAL(opnd)).value.objPtr;
	if (statePtr == NULL || statePtr->typePtr != &dictIteratorType) {
	    Tcl_Panic("mis-issued dictNext!");
	}
	searchPtr = statePtr->internalRep.twoPtrValue.ptr1;
	Tcl_DictObjNext(searchPtr, &keyPtr, &valuePtr, &done);
    pushDictIteratorResult:
	if (done) {
	    TclNewObj(emptyPtr);
	    PUSH_OBJECT(emptyPtr);
	    PUSH_OBJECT(emptyPtr);
	} else {
	    PUSH_OBJECT(valuePtr);
	    PUSH_OBJECT(keyPtr);
	}
	TRACE_APPEND(("\"%.30s\" \"%.30s\" %d\n",
		O2S(OBJ_UNDER_TOS), O2S(OBJ_AT_TOS), done));

	/*
	 * The INST_DICT_FIRST and INST_DICT_NEXT instructsions are always
	 * followed by a conditional jump, so we can take advantage of this to
	 * do some peephole optimization (note that we're careful to not close
	 * out someone doing something else).
	 */

	JUMP_PEEPHOLE_F(done, 5, 0);

    case INST_DICT_UPDATE_START:
	opnd = TclGetUInt4AtPtr(pc+1);
	opnd2 = TclGetUInt4AtPtr(pc+5);
	TRACE(("%u => ", opnd));
	varPtr = LOCAL(opnd);
	duiPtr = codePtr->auxDataArrayPtr[opnd2].clientData;
	while (TclIsVarLink(varPtr)) {
	    varPtr = varPtr->value.linkPtr;
	}
	if (TclIsVarDirectReadable(varPtr)) {
	    dictPtr = varPtr->value.objPtr;
	} else {
	    DECACHE_STACK_INFO();
	    dictPtr = TclPtrGetVar(interp, varPtr, NULL, NULL, NULL,
		    TCL_LEAVE_ERR_MSG, opnd);
	    CACHE_STACK_INFO();
	    if (dictPtr == NULL) {
		TRACE_ERROR(interp);
		goto gotError;
	    }
	}
	if (TclListObjGetElements(interp, OBJ_AT_TOS, &length,
		&keyPtrPtr) != TCL_OK) {
	    TRACE_ERROR(interp);
	    goto gotError;
	}
	if (length != duiPtr->length) {
	    Tcl_Panic("dictUpdateStart argument length mismatch");
	}
	for (i=0 ; i<length ; i++) {
	    if (Tcl_DictObjGet(interp, dictPtr, keyPtrPtr[i],
		    &valuePtr) != TCL_OK) {
		TRACE_ERROR(interp);
		goto gotError;
	    }
	    varPtr = LOCAL(duiPtr->varIndices[i]);
	    while (TclIsVarLink(varPtr)) {
		varPtr = varPtr->value.linkPtr;
	    }
	    DECACHE_STACK_INFO();
	    if (valuePtr == NULL) {
		TclObjUnsetVar2(interp,
			localName(iPtr->varFramePtr, duiPtr->varIndices[i]),
			NULL, 0);
	    } else if (TclPtrSetVar(interp, varPtr, NULL, NULL, NULL,
		    valuePtr, TCL_LEAVE_ERR_MSG,
		    duiPtr->varIndices[i]) == NULL) {
		CACHE_STACK_INFO();
		TRACE_ERROR(interp);
		goto gotError;
	    }
	    CACHE_STACK_INFO();
	}
	TRACE_APPEND(("OK\n"));
	NEXT_INST_F(9, 0, 0);

    case INST_DICT_UPDATE_END:
	opnd = TclGetUInt4AtPtr(pc+1);
	opnd2 = TclGetUInt4AtPtr(pc+5);
	TRACE(("%u => ", opnd));
	varPtr = LOCAL(opnd);
	duiPtr = codePtr->auxDataArrayPtr[opnd2].clientData;
	while (TclIsVarLink(varPtr)) {
	    varPtr = varPtr->value.linkPtr;
	}
	if (TclIsVarDirectReadable(varPtr)) {
	    dictPtr = varPtr->value.objPtr;
	} else {
	    DECACHE_STACK_INFO();
	    dictPtr = TclPtrGetVar(interp, varPtr, NULL, NULL, NULL, 0, opnd);
	    CACHE_STACK_INFO();
	}
	if (dictPtr == NULL) {
	    TRACE_APPEND(("storage was unset\n"));
	    NEXT_INST_F(9, 1, 0);
	}
	if (Tcl_DictObjSize(interp, dictPtr, &length) != TCL_OK
		|| TclListObjGetElements(interp, OBJ_AT_TOS, &length,
			&keyPtrPtr) != TCL_OK) {
	    TRACE_ERROR(interp);
	    goto gotError;
	}
	allocdict = Tcl_IsShared(dictPtr);
	if (allocdict) {
	    dictPtr = Tcl_DuplicateObj(dictPtr);
	}
	if (length > 0) {
	    TclInvalidateStringRep(dictPtr);
	}
	for (i=0 ; i<length ; i++) {
	    Var *var2Ptr = LOCAL(duiPtr->varIndices[i]);

	    while (TclIsVarLink(var2Ptr)) {
		var2Ptr = var2Ptr->value.linkPtr;
	    }
	    if (TclIsVarDirectReadable(var2Ptr)) {
		valuePtr = var2Ptr->value.objPtr;
	    } else {
		DECACHE_STACK_INFO();
		valuePtr = TclPtrGetVar(interp, var2Ptr, NULL, NULL, NULL, 0,
			duiPtr->varIndices[i]);
		CACHE_STACK_INFO();
	    }
	    if (valuePtr == NULL) {
		Tcl_DictObjRemove(interp, dictPtr, keyPtrPtr[i]);
	    } else if (dictPtr == valuePtr) {
		Tcl_DictObjPut(interp, dictPtr, keyPtrPtr[i],
			Tcl_DuplicateObj(valuePtr));
	    } else {
		Tcl_DictObjPut(interp, dictPtr, keyPtrPtr[i], valuePtr);
	    }
	}
	if (TclIsVarDirectWritable(varPtr)) {
	    Tcl_IncrRefCount(dictPtr);
	    TclDecrRefCount(varPtr->value.objPtr);
	    varPtr->value.objPtr = dictPtr;
	} else {
	    DECACHE_STACK_INFO();
	    objResultPtr = TclPtrSetVar(interp, varPtr, NULL, NULL, NULL,
		    dictPtr, TCL_LEAVE_ERR_MSG, opnd);
	    CACHE_STACK_INFO();
	    if (objResultPtr == NULL) {
		if (allocdict) {
		    TclDecrRefCount(dictPtr);
		}
		TRACE_ERROR(interp);
		goto gotError;
	    }
	}
	TRACE_APPEND(("written back\n"));
	NEXT_INST_F(9, 1, 0);

    case INST_DICT_EXPAND:
	dictPtr = OBJ_UNDER_TOS;
	listPtr = OBJ_AT_TOS;
	TRACE(("\"%.30s\" \"%.30s\" =>", O2S(dictPtr), O2S(listPtr)));
	if (TclListObjGetElements(interp, listPtr, &objc, &objv) != TCL_OK) {
	    TRACE_ERROR(interp);
	    goto gotError;
	}
	objResultPtr = TclDictWithInit(interp, dictPtr, objc, objv);
	if (objResultPtr == NULL) {
	    TRACE_ERROR(interp);
	    goto gotError;
	}
	TRACE_APPEND(("\"%.30s\"\n", O2S(objResultPtr)));
	NEXT_INST_F(1, 2, 1);

    case INST_DICT_RECOMBINE_STK:
	keysPtr = POP_OBJECT();
	varNamePtr = OBJ_UNDER_TOS;
	listPtr = OBJ_AT_TOS;
	TRACE(("\"%.30s\" \"%.30s\" \"%.30s\" => ",
		O2S(varNamePtr), O2S(valuePtr), O2S(keysPtr)));
	if (TclListObjGetElements(interp, listPtr, &objc, &objv) != TCL_OK) {
	    TRACE_ERROR(interp);
	    TclDecrRefCount(keysPtr);
	    goto gotError;
	}
	varPtr = TclObjLookupVarEx(interp, varNamePtr, NULL,
		TCL_LEAVE_ERR_MSG, "set", 1, 1, &arrayPtr);
	if (varPtr == NULL) {
	    TRACE_ERROR(interp);
	    TclDecrRefCount(keysPtr);
	    goto gotError;
	}
	DECACHE_STACK_INFO();
	result = TclDictWithFinish(interp, varPtr,arrayPtr,varNamePtr,NULL,-1,
		objc, objv, keysPtr);
	CACHE_STACK_INFO();
	TclDecrRefCount(keysPtr);
	if (result != TCL_OK) {
	    TRACE_ERROR(interp);
	    goto gotError;
	}
	TRACE_APPEND(("OK\n"));
	NEXT_INST_F(1, 2, 0);

    case INST_DICT_RECOMBINE_IMM:
	opnd = TclGetUInt4AtPtr(pc+1);
	listPtr = OBJ_UNDER_TOS;
	keysPtr = OBJ_AT_TOS;
	varPtr = LOCAL(opnd);
	TRACE(("%u <- \"%.30s\" \"%.30s\" => ", opnd, O2S(valuePtr),
		O2S(keysPtr)));
	if (TclListObjGetElements(interp, listPtr, &objc, &objv) != TCL_OK) {
	    TRACE_ERROR(interp);
	    goto gotError;
	}
	while (TclIsVarLink(varPtr)) {
	    varPtr = varPtr->value.linkPtr;
	}
	DECACHE_STACK_INFO();
	result = TclDictWithFinish(interp, varPtr, NULL, NULL, NULL, opnd,
		objc, objv, keysPtr);
	CACHE_STACK_INFO();
	if (result != TCL_OK) {
	    TRACE_ERROR(interp);
	    goto gotError;
	}
	TRACE_APPEND(("OK\n"));
	NEXT_INST_F(5, 2, 0);
    }

    /*
     *	   End of dictionary-related instructions.
     * -----------------------------------------------------------------
     */

    default:
	Tcl_Panic("TclNRExecuteByteCode: unrecognized opCode %u", *pc);
    } /* end of switch on opCode */

    /*
     * Block for variables needed to process exception returns.
     */

    {
	ExceptionRange *rangePtr;
				/* Points to closest loop or catch exception
				 * range enclosing the pc. Used by various
				 * instructions and processCatch to process
				 * break, continue, and errors. */
	const char *bytes;

	/*
	 * An external evaluation (INST_INVOKE or INST_EVAL) returned
	 * something different from TCL_OK, or else INST_BREAK or
	 * INST_CONTINUE were called.
	 */

    processExceptionReturn:
#ifdef TCL_COMPILE_DEBUG
	switch (*pc) {
	case INST_INVOKE_STK1:
	    opnd = TclGetUInt1AtPtr(pc+1);
	    TRACE(("%u => ... after \"%.20s\": ", opnd, cmdNameBuf));
	    break;
	case INST_INVOKE_STK4:
	    opnd = TclGetUInt4AtPtr(pc+1);
	    TRACE(("%u => ... after \"%.20s\": ", opnd, cmdNameBuf));
	    break;
	case INST_EVAL_STK:
	    /*
	     * Note that the object at stacktop has to be used before doing
	     * the cleanup.
	     */

	    TRACE(("\"%.30s\" => ", O2S(OBJ_AT_TOS)));
	    break;
	default:
	    TRACE(("=> "));
	}
#endif
	if ((result == TCL_CONTINUE) || (result == TCL_BREAK)) {
	    rangePtr = GetExceptRangeForPc(pc, /*catchOnly*/ 0, codePtr);
	    if (rangePtr == NULL) {
		TRACE_APPEND(("no encl. loop or catch, returning %s\n",
			StringForResultCode(result)));
		goto abnormalReturn;
	    }
	    if (rangePtr->type == CATCH_EXCEPTION_RANGE) {
		TRACE_APPEND(("%s ...\n", StringForResultCode(result)));
		goto processCatch;
	    }
	    while (cleanup--) {
		valuePtr = POP_OBJECT();
		TclDecrRefCount(valuePtr);
	    }
	    if (result == TCL_BREAK) {
		result = TCL_OK;
		pc = (codePtr->codeStart + rangePtr->breakOffset);
		TRACE_APPEND(("%s, range at %d, new pc %d\n",
			StringForResultCode(result),
			rangePtr->codeOffset, rangePtr->breakOffset));
		NEXT_INST_F(0, 0, 0);
	    }
	    if (rangePtr->continueOffset == -1) {
		TRACE_APPEND(("%s, loop w/o continue, checking for catch\n",
			StringForResultCode(result)));
		goto checkForCatch;
	    }
	    result = TCL_OK;
	    pc = (codePtr->codeStart + rangePtr->continueOffset);
	    TRACE_APPEND(("%s, range at %d, new pc %d\n",
		    StringForResultCode(result),
		    rangePtr->codeOffset, rangePtr->continueOffset));
	    NEXT_INST_F(0, 0, 0);
	}
#ifdef TCL_COMPILE_DEBUG
	if (traceInstructions) {
	    objPtr = Tcl_GetObjResult(interp);
	    if ((result != TCL_ERROR) && (result != TCL_RETURN)) {
		TRACE_APPEND(("OTHER RETURN CODE %d, result=\"%.30s\"\n ",
			result, O2S(objPtr)));
	    } else {
		TRACE_APPEND(("%s, result=\"%.30s\"\n",
			StringForResultCode(result), O2S(objPtr)));
	    }
	}
#endif
	goto checkForCatch;

	/*
	 * Division by zero in an expression. Control only reaches this point
	 * by "goto divideByZero".
	 */

    divideByZero:
	Tcl_SetObjResult(interp, Tcl_NewStringObj("divide by zero", -1));
	DECACHE_STACK_INFO();
	Tcl_SetErrorCode(interp, "ARITH", "DIVZERO", "divide by zero", NULL);
	CACHE_STACK_INFO();
	goto gotError;

	/*
	 * Exponentiation of zero by negative number in an expression. Control
	 * only reaches this point by "goto exponOfZero".
	 */

    exponOfZero:
	Tcl_SetObjResult(interp, Tcl_NewStringObj(
		"exponentiation of zero by negative power", -1));
	DECACHE_STACK_INFO();
	Tcl_SetErrorCode(interp, "ARITH", "DOMAIN",
		"exponentiation of zero by negative power", NULL);
	CACHE_STACK_INFO();

	/*
	 * Almost all error paths feed through here rather than assigning to
	 * result themselves (for a small but consistent saving).
	 */

    gotError:
	result = TCL_ERROR;

	/*
	 * Execution has generated an "exception" such as TCL_ERROR. If the
	 * exception is an error, record information about what was being
	 * executed when the error occurred. Find the closest enclosing catch
	 * range, if any. If no enclosing catch range is found, stop execution
	 * and return the "exception" code.
	 */

    checkForCatch:
	if (iPtr->execEnvPtr->rewind) {
	    goto abnormalReturn;
	}
	if ((result == TCL_ERROR) && !(iPtr->flags & ERR_ALREADY_LOGGED)) {
	    const unsigned char *pcBeg;

	    bytes = GetSrcInfoForPc(pc, codePtr, &length, &pcBeg, NULL);
	    DECACHE_STACK_INFO();
	    TclLogCommandInfo(interp, codePtr->source, bytes,
		    bytes ? length : 0, pcBeg, tosPtr);
	    CACHE_STACK_INFO();
	}
	iPtr->flags &= ~ERR_ALREADY_LOGGED;

	/*
	 * Clear all expansions that may have started after the last
	 * INST_BEGIN_CATCH.
	 */

	while (auxObjList) {
	    if ((catchTop != initCatchTop)
		    && (*catchTop > (ptrdiff_t)
			auxObjList->internalRep.ptrAndLongRep.value)) {
		break;
	    }
	    POP_TAUX_OBJ();
	}

	/*
	 * We must not catch if the script in progress has been canceled with
	 * the TCL_CANCEL_UNWIND flag. Instead, it blows outwards until we
	 * either hit another interpreter (presumably where the script in
	 * progress has not been canceled) or we get to the top-level. We do
	 * NOT modify the interpreter result here because we know it will
	 * already be set prior to vectoring down to this point in the code.
	 */

	if (TclCanceled(iPtr) && (Tcl_Canceled(interp, 0) == TCL_ERROR)) {
#ifdef TCL_COMPILE_DEBUG
	    if (traceInstructions) {
		fprintf(stdout, "   ... cancel with unwind, returning %s\n",
			StringForResultCode(result));
	    }
#endif
	    goto abnormalReturn;
	}

	/*
	 * We must not catch an exceeded limit. Instead, it blows outwards
	 * until we either hit another interpreter (presumably where the limit
	 * is not exceeded) or we get to the top-level.
	 */

	if (TclLimitExceeded(iPtr->limit)) {
#ifdef TCL_COMPILE_DEBUG
	    if (traceInstructions) {
		fprintf(stdout, "   ... limit exceeded, returning %s\n",
			StringForResultCode(result));
	    }
#endif
	    goto abnormalReturn;
	}
	if (catchTop == initCatchTop) {
#ifdef TCL_COMPILE_DEBUG
	    if (traceInstructions) {
		fprintf(stdout, "   ... no enclosing catch, returning %s\n",
			StringForResultCode(result));
	    }
#endif
	    goto abnormalReturn;
	}
	rangePtr = GetExceptRangeForPc(pc, /*catchOnly*/ 1, codePtr);
	if (rangePtr == NULL) {
	    /*
	     * This is only possible when compiling a [catch] that sends its
	     * script to INST_EVAL. Cannot correct the compiler without
	     * breaking compat with previous .tbc compiled scripts.
	     */

#ifdef TCL_COMPILE_DEBUG
	    if (traceInstructions) {
		fprintf(stdout, "   ... no enclosing catch, returning %s\n",
			StringForResultCode(result));
	    }
#endif
	    goto abnormalReturn;
	}

	/*
	 * A catch exception range (rangePtr) was found to handle an
	 * "exception". It was found either by checkForCatch just above or by
	 * an instruction during break, continue, or error processing. Jump to
	 * its catchOffset after unwinding the operand stack to the depth it
	 * had when starting to execute the range's catch command.
	 */

    processCatch:
	while (CURR_DEPTH > *catchTop) {
	    valuePtr = POP_OBJECT();
	    TclDecrRefCount(valuePtr);
	}
#ifdef TCL_COMPILE_DEBUG
	if (traceInstructions) {
	    fprintf(stdout, "  ... found catch at %d, catchTop=%d, "
		    "unwound to %ld, new pc %u\n",
		    rangePtr->codeOffset, (int) (catchTop - initCatchTop - 1),
		    (long) *catchTop, (unsigned) rangePtr->catchOffset);
	}
#endif
	pc = (codePtr->codeStart + rangePtr->catchOffset);
	NEXT_INST_F(0, 0, 0);	/* Restart the execution loop at pc. */

	/*
	 * end of infinite loop dispatching on instructions.
	 */

	/*
	 * Abnormal return code. Restore the stack to state it had when
	 * starting to execute the ByteCode. Panic if the stack is below the
	 * initial level.
	 */

    abnormalReturn:
	TCL_DTRACE_INST_LAST();

	/*
	 * Clear all expansions and same-level NR calls.
	 *
	 * Note that expansion markers have a NULL type; avoid removing other
	 * markers.
	 */

	while (auxObjList) {
	    POP_TAUX_OBJ();
	}
	while (tosPtr > initTosPtr) {
	    objPtr = POP_OBJECT();
	    Tcl_DecrRefCount(objPtr);
	}

	if (tosPtr < initTosPtr) {
	    fprintf(stderr,
		    "\nTclNRExecuteByteCode: abnormal return at pc %u: "
		    "stack top %d < entry stack top %d\n",
		    (unsigned)(pc - codePtr->codeStart),
		    (unsigned) CURR_DEPTH, (unsigned) 0);
	    Tcl_Panic("TclNRExecuteByteCode execution failure: end stack top < start stack top");
	}
	CLANG_ASSERT(bcFramePtr);
    }

    iPtr->cmdFramePtr = bcFramePtr->nextPtr;
    if (--codePtr->refCount <= 0) {
	TclCleanupByteCode(codePtr);
    }
    TclStackFree(interp, TD);	/* free my stack */

    return result;

    /*
     * INST_START_CMD failure case removed where it doesn't bother that much
     *
     * Remark that if the interpreter is marked for deletion its
     * compileEpoch is modified, so that the epoch check also verifies
     * that the interp is not deleted. If no outside call has been made
     * since the last check, it is safe to omit the check.

     * case INST_START_CMD:
     */

	instStartCmdFailed:
	{
	    const char *bytes;

	    checkInterp = 1;
	    length = 0;

	    /*
	     * We used to switch to direct eval; for NRE-awareness we now
	     * compile and eval the command so that this evaluation does not
	     * add a new TEBC instance. [Bug 2910748]
	     */

	    if (TclInterpReady(interp) == TCL_ERROR) {
		goto gotError;
	    }

	    codePtr->flags |= TCL_BYTECODE_RECOMPILE;
	    bytes = GetSrcInfoForPc(pc, codePtr, &length, NULL, NULL);
	    opnd = TclGetUInt4AtPtr(pc+1);
	    pc += (opnd-1);
	    PUSH_OBJECT(Tcl_NewStringObj(bytes, length));
	    goto instEvalStk;
	}
}

#undef codePtr
#undef iPtr
#undef bcFramePtr
#undef initCatchTop
#undef initTosPtr
#undef auxObjList
#undef catchTop
#undef TCONST

static int
FinalizeOONext(
    ClientData data[],
    Tcl_Interp *interp,
    int result)
{
    Interp *iPtr = (Interp *) interp;
    CallContext *contextPtr = data[1];

    /*
     * Reset the variable lookup frame.
     */

    iPtr->varFramePtr = data[0];

    /*
     * Restore the call chain context index as we've finished the inner invoke
     * and want to operate in the outer context again.
     */

    contextPtr->index = PTR2INT(data[2]);
    contextPtr->skip = PTR2INT(data[3]);
    contextPtr->oPtr->flags &= ~FILTER_HANDLING;
    return result;
}

static int
FinalizeOONextFilter(
    ClientData data[],
    Tcl_Interp *interp,
    int result)
{
    Interp *iPtr = (Interp *) interp;
    CallContext *contextPtr = data[1];

    /*
     * Reset the variable lookup frame.
     */

    iPtr->varFramePtr = data[0];

    /*
     * Restore the call chain context index as we've finished the inner invoke
     * and want to operate in the outer context again.
     */

    contextPtr->index = PTR2INT(data[2]);
    contextPtr->skip = PTR2INT(data[3]);
    contextPtr->oPtr->flags |= FILTER_HANDLING;
    return result;
}

/*
 *----------------------------------------------------------------------
 *
 * ExecuteExtendedBinaryMathOp, ExecuteExtendedUnaryMathOp --
 *
 *	These functions do advanced math for binary and unary operators
 *	respectively, so that the main TEBC code does not bear the cost of
 *	them.
 *
 * Results:
 *	A Tcl_Obj* result, or a NULL (in which case valuePtr is updated to
 *	hold the result value), or one of the special flag values
 *	GENERAL_ARITHMETIC_ERROR, EXPONENT_OF_ZERO or DIVIDED_BY_ZERO. The
 *	latter two signify a zero value raised to a negative power or a value
 *	divided by zero, respectively. With GENERAL_ARITHMETIC_ERROR, all
 *	error information will have already been reported in the interpreter
 *	result.
 *
 * Side effects:
 *	May update the Tcl_Obj indicated valuePtr if it is unshared. Will
 *	return a NULL when that happens.
 *
 *----------------------------------------------------------------------
 */

static Tcl_Obj *
ExecuteExtendedBinaryMathOp(
    Tcl_Interp *interp,		/* Where to report errors. */
    int opcode,			/* What operation to perform. */
    Tcl_Obj **constants,	/* The execution environment's constants. */
    Tcl_Obj *valuePtr,		/* The first operand on the stack. */
    Tcl_Obj *value2Ptr)		/* The second operand on the stack. */
{
#define LONG_RESULT(l) \
    if (Tcl_IsShared(valuePtr)) {		\
	TclNewLongObj(objResultPtr, l);		\
	return objResultPtr;			\
    } else {					\
	Tcl_SetLongObj(valuePtr, l);		\
	return NULL;				\
    }
#define WIDE_RESULT(w) \
    if (Tcl_IsShared(valuePtr)) {		\
	return Tcl_NewWideIntObj(w);		\
    } else {					\
	Tcl_SetWideIntObj(valuePtr, w);		\
	return NULL;				\
    }
#define BIG_RESULT(b) \
    if (Tcl_IsShared(valuePtr)) {		\
	return Tcl_NewBignumObj(b);		\
    } else {					\
	Tcl_SetBignumObj(valuePtr, b);		\
	return NULL;				\
    }
#define DOUBLE_RESULT(d) \
    if (Tcl_IsShared(valuePtr)) {		\
	TclNewDoubleObj(objResultPtr, (d));	\
	return objResultPtr;			\
    } else {					\
	Tcl_SetDoubleObj(valuePtr, (d));	\
	return NULL;				\
    }

    int type1, type2;
    ClientData ptr1, ptr2;
    double d1, d2, dResult;
    long l1, l2, lResult;
    Tcl_WideInt w1, w2, wResult;
    mp_int big1, big2, bigResult, bigRemainder;
    Tcl_Obj *objResultPtr;
    int invalid, numPos, zero;
    long shift;

    (void) GetNumberFromObj(NULL, valuePtr, &ptr1, &type1);
    (void) GetNumberFromObj(NULL, value2Ptr, &ptr2, &type2);

    switch (opcode) {
    case INST_MOD:
	/* TODO: Attempts to re-use unshared operands on stack */

	l2 = 0;			/* silence gcc warning */
	if (type2 == TCL_NUMBER_LONG) {
	    l2 = *((const long *)ptr2);
	    if (l2 == 0) {
		return DIVIDED_BY_ZERO;
	    }
	    if ((l2 == 1) || (l2 == -1)) {
		/*
		 * Div. by |1| always yields remainder of 0.
		 */

		return constants[0];
	    }
	}
#ifndef TCL_WIDE_INT_IS_LONG
	if (type1 == TCL_NUMBER_WIDE) {
	    w1 = *((const Tcl_WideInt *)ptr1);
	    if (type2 != TCL_NUMBER_BIG) {
		Tcl_WideInt wQuotient, wRemainder;
		Tcl_GetWideIntFromObj(NULL, value2Ptr, &w2);
		wQuotient = w1 / w2;

		/*
		 * Force Tcl's integer division rules.
		 * TODO: examine for logic simplification
		 */

		if (((wQuotient < (Tcl_WideInt) 0)
			|| ((wQuotient == (Tcl_WideInt) 0)
			&& ((w1 < (Tcl_WideInt)0 && w2 > (Tcl_WideInt)0)
			|| (w1 > (Tcl_WideInt)0 && w2 < (Tcl_WideInt)0))))
			&& (wQuotient * w2 != w1)) {
		    wQuotient -= (Tcl_WideInt) 1;
		}
		wRemainder = w1 - w2*wQuotient;
		WIDE_RESULT(wRemainder);
	    }

	    Tcl_TakeBignumFromObj(NULL, value2Ptr, &big2);

	    /* TODO: internals intrusion */
	    if ((w1 > ((Tcl_WideInt) 0)) ^ (big2.sign == MP_ZPOS)) {
		/*
		 * Arguments are opposite sign; remainder is sum.
		 */

		TclBNInitBignumFromWideInt(&big1, w1);
		mp_add(&big2, &big1, &big2);
		mp_clear(&big1);
		BIG_RESULT(&big2);
	    }

	    /*
	     * Arguments are same sign; remainder is first operand.
	     */

	    mp_clear(&big2);
	    return NULL;
	}
#endif
	Tcl_GetBignumFromObj(NULL, valuePtr, &big1);
	Tcl_GetBignumFromObj(NULL, value2Ptr, &big2);
	mp_init(&bigResult);
	mp_init(&bigRemainder);
	mp_div(&big1, &big2, &bigResult, &bigRemainder);
	if (!mp_iszero(&bigRemainder) && (bigRemainder.sign != big2.sign)) {
	    /*
	     * Convert to Tcl's integer division rules.
	     */

	    mp_sub_d(&bigResult, 1, &bigResult);
	    mp_add(&bigRemainder, &big2, &bigRemainder);
	}
	mp_copy(&bigRemainder, &bigResult);
	mp_clear(&bigRemainder);
	mp_clear(&big1);
	mp_clear(&big2);
	BIG_RESULT(&bigResult);

    case INST_LSHIFT:
    case INST_RSHIFT: {
	/*
	 * Reject negative shift argument.
	 */

	switch (type2) {
	case TCL_NUMBER_LONG:
	    invalid = (*((const long *)ptr2) < 0L);
	    break;
#ifndef TCL_WIDE_INT_IS_LONG
	case TCL_NUMBER_WIDE:
	    invalid = (*((const Tcl_WideInt *)ptr2) < (Tcl_WideInt)0);
	    break;
#endif
	case TCL_NUMBER_BIG:
	    Tcl_TakeBignumFromObj(NULL, value2Ptr, &big2);
	    invalid = (mp_cmp_d(&big2, 0) == MP_LT);
	    mp_clear(&big2);
	    break;
	default:
	    /* Unused, here to silence compiler warning */
	    invalid = 0;
	}
	if (invalid) {
	    Tcl_SetObjResult(interp, Tcl_NewStringObj(
		    "negative shift argument", -1));
	    return GENERAL_ARITHMETIC_ERROR;
	}

	/*
	 * Zero shifted any number of bits is still zero.
	 */

	if ((type1==TCL_NUMBER_LONG) && (*((const long *)ptr1) == (long)0)) {
	    return constants[0];
	}

	if (opcode == INST_LSHIFT) {
	    /*
	     * Large left shifts create integer overflow.
	     *
	     * BEWARE! Can't use Tcl_GetIntFromObj() here because that
	     * converts values in the (unsigned) range to their signed int
	     * counterparts, leading to incorrect results.
	     */

	    if ((type2 != TCL_NUMBER_LONG)
		    || (*((const long *)ptr2) > (long) INT_MAX)) {
		/*
		 * Technically, we could hold the value (1 << (INT_MAX+1)) in
		 * an mp_int, but since we're using mp_mul_2d() to do the
		 * work, and it takes only an int argument, that's a good
		 * place to draw the line.
		 */

		Tcl_SetObjResult(interp, Tcl_NewStringObj(
			"integer value too large to represent", -1));
		return GENERAL_ARITHMETIC_ERROR;
	    }
	    shift = (int)(*((const long *)ptr2));

	    /*
	     * Handle shifts within the native wide range.
	     */

	    if ((type1 != TCL_NUMBER_BIG)
		    && ((size_t)shift < CHAR_BIT*sizeof(Tcl_WideInt))) {
		TclGetWideIntFromObj(NULL, valuePtr, &w1);
		if (!((w1>0 ? w1 : ~w1)
			& -(((Tcl_WideInt)1)
			<< (CHAR_BIT*sizeof(Tcl_WideInt) - 1 - shift)))) {
		    WIDE_RESULT(w1 << shift);
		}
	    }
	} else {
	    /*
	     * Quickly force large right shifts to 0 or -1.
	     */

	    if ((type2 != TCL_NUMBER_LONG)
		    || (*(const long *)ptr2 > INT_MAX)) {
		/*
		 * Again, technically, the value to be shifted could be an
		 * mp_int so huge that a right shift by (INT_MAX+1) bits could
		 * not take us to the result of 0 or -1, but since we're using
		 * mp_div_2d to do the work, and it takes only an int
		 * argument, we draw the line there.
		 */

		switch (type1) {
		case TCL_NUMBER_LONG:
		    zero = (*(const long *)ptr1 > 0L);
		    break;
#ifndef TCL_WIDE_INT_IS_LONG
		case TCL_NUMBER_WIDE:
		    zero = (*(const Tcl_WideInt *)ptr1 > (Tcl_WideInt)0);
		    break;
#endif
		case TCL_NUMBER_BIG:
		    Tcl_TakeBignumFromObj(NULL, valuePtr, &big1);
		    zero = (mp_cmp_d(&big1, 0) == MP_GT);
		    mp_clear(&big1);
		    break;
		default:
		    /* Unused, here to silence compiler warning. */
		    zero = 0;
		}
		if (zero) {
		    return constants[0];
		}
		LONG_RESULT(-1);
	    }
	    shift = (int)(*(const long *)ptr2);

#ifndef TCL_WIDE_INT_IS_LONG
	    /*
	     * Handle shifts within the native wide range.
	     */

	    if (type1 == TCL_NUMBER_WIDE) {
		w1 = *(const Tcl_WideInt *)ptr1;
		if ((size_t)shift >= CHAR_BIT*sizeof(Tcl_WideInt)) {
		    if (w1 >= (Tcl_WideInt)0) {
			return constants[0];
		    }
		    LONG_RESULT(-1);
		}
		WIDE_RESULT(w1 >> shift);
	    }
#endif
	}

	Tcl_TakeBignumFromObj(NULL, valuePtr, &big1);

	mp_init(&bigResult);
	if (opcode == INST_LSHIFT) {
	    mp_mul_2d(&big1, shift, &bigResult);
	} else {
	    mp_init(&bigRemainder);
	    mp_div_2d(&big1, shift, &bigResult, &bigRemainder);
	    if (mp_cmp_d(&bigRemainder, 0) == MP_LT) {
		/*
		 * Convert to Tcl's integer division rules.
		 */

		mp_sub_d(&bigResult, 1, &bigResult);
	    }
	    mp_clear(&bigRemainder);
	}
	mp_clear(&big1);
	BIG_RESULT(&bigResult);
    }

    case INST_BITOR:
    case INST_BITXOR:
    case INST_BITAND:
	if ((type1 == TCL_NUMBER_BIG) || (type2 == TCL_NUMBER_BIG)) {
	    mp_int *First, *Second;

	    Tcl_TakeBignumFromObj(NULL, valuePtr, &big1);
	    Tcl_TakeBignumFromObj(NULL, value2Ptr, &big2);

	    /*
	     * Count how many positive arguments we have. If only one of the
	     * arguments is negative, store it in 'Second'.
	     */

	    if (mp_cmp_d(&big1, 0) != MP_LT) {
		numPos = 1 + (mp_cmp_d(&big2, 0) != MP_LT);
		First = &big1;
		Second = &big2;
	    } else {
		First = &big2;
		Second = &big1;
		numPos = (mp_cmp_d(First, 0) != MP_LT);
	    }
	    mp_init(&bigResult);

	    switch (opcode) {
	    case INST_BITAND:
		switch (numPos) {
		case 2:
		    /*
		     * Both arguments positive, base case.
		     */

		    mp_and(First, Second, &bigResult);
		    break;
		case 1:
		    /*
		     * First is positive; second negative:
		     * P & N = P & ~~N = P&~(-N-1) = P & (P ^ (-N-1))
		     */

		    mp_neg(Second, Second);
		    mp_sub_d(Second, 1, Second);
		    mp_xor(First, Second, &bigResult);
		    mp_and(First, &bigResult, &bigResult);
		    break;
		case 0:
		    /*
		     * Both arguments negative:
		     * a & b = ~ (~a | ~b) = -(-a-1|-b-1)-1
		     */

		    mp_neg(First, First);
		    mp_sub_d(First, 1, First);
		    mp_neg(Second, Second);
		    mp_sub_d(Second, 1, Second);
		    mp_or(First, Second, &bigResult);
		    mp_neg(&bigResult, &bigResult);
		    mp_sub_d(&bigResult, 1, &bigResult);
		    break;
		}
		break;

	    case INST_BITOR:
		switch (numPos) {
		case 2:
		    /*
		     * Both arguments positive, base case.
		     */

		    mp_or(First, Second, &bigResult);
		    break;
		case 1:
		    /*
		     * First is positive; second negative:
		     * N|P = ~(~N&~P) = ~((-N-1)&~P) = -((-N-1)&((-N-1)^P))-1
		     */

		    mp_neg(Second, Second);
		    mp_sub_d(Second, 1, Second);
		    mp_xor(First, Second, &bigResult);
		    mp_and(Second, &bigResult, &bigResult);
		    mp_neg(&bigResult, &bigResult);
		    mp_sub_d(&bigResult, 1, &bigResult);
		    break;
		case 0:
		    /*
		     * Both arguments negative:
		     * a | b = ~ (~a & ~b) = -(-a-1&-b-1)-1
		     */

		    mp_neg(First, First);
		    mp_sub_d(First, 1, First);
		    mp_neg(Second, Second);
		    mp_sub_d(Second, 1, Second);
		    mp_and(First, Second, &bigResult);
		    mp_neg(&bigResult, &bigResult);
		    mp_sub_d(&bigResult, 1, &bigResult);
		    break;
		}
		break;

	    case INST_BITXOR:
		switch (numPos) {
		case 2:
		    /*
		     * Both arguments positive, base case.
		     */

		    mp_xor(First, Second, &bigResult);
		    break;
		case 1:
		    /*
		     * First is positive; second negative:
		     * P^N = ~(P^~N) = -(P^(-N-1))-1
		     */

		    mp_neg(Second, Second);
		    mp_sub_d(Second, 1, Second);
		    mp_xor(First, Second, &bigResult);
		    mp_neg(&bigResult, &bigResult);
		    mp_sub_d(&bigResult, 1, &bigResult);
		    break;
		case 0:
		    /*
		     * Both arguments negative:
		     * a ^ b = (~a ^ ~b) = (-a-1^-b-1)
		     */

		    mp_neg(First, First);
		    mp_sub_d(First, 1, First);
		    mp_neg(Second, Second);
		    mp_sub_d(Second, 1, Second);
		    mp_xor(First, Second, &bigResult);
		    break;
		}
		break;
	    }

	    mp_clear(&big1);
	    mp_clear(&big2);
	    BIG_RESULT(&bigResult);
	}

#ifndef TCL_WIDE_INT_IS_LONG
	if ((type1 == TCL_NUMBER_WIDE) || (type2 == TCL_NUMBER_WIDE)) {
	    TclGetWideIntFromObj(NULL, valuePtr, &w1);
	    TclGetWideIntFromObj(NULL, value2Ptr, &w2);

	    switch (opcode) {
	    case INST_BITAND:
		wResult = w1 & w2;
		break;
	    case INST_BITOR:
		wResult = w1 | w2;
		break;
	    case INST_BITXOR:
		wResult = w1 ^ w2;
		break;
	    default:
		/* Unused, here to silence compiler warning. */
		wResult = 0;
	    }
	    WIDE_RESULT(wResult);
	}
#endif
	l1 = *((const long *)ptr1);
	l2 = *((const long *)ptr2);

	switch (opcode) {
	case INST_BITAND:
	    lResult = l1 & l2;
	    break;
	case INST_BITOR:
	    lResult = l1 | l2;
	    break;
	case INST_BITXOR:
	    lResult = l1 ^ l2;
	    break;
	default:
	    /* Unused, here to silence compiler warning. */
	    lResult = 0;
	}
	LONG_RESULT(lResult);

    case INST_EXPON: {
	int oddExponent = 0, negativeExponent = 0;
	unsigned short base;

	if ((type1 == TCL_NUMBER_DOUBLE) || (type2 == TCL_NUMBER_DOUBLE)) {
	    Tcl_GetDoubleFromObj(NULL, valuePtr, &d1);
	    Tcl_GetDoubleFromObj(NULL, value2Ptr, &d2);

	    if (d1==0.0 && d2<0.0) {
		return EXPONENT_OF_ZERO;
	    }
	    dResult = pow(d1, d2);
	    goto doubleResult;
	}
	l1 = l2 = 0;
	if (type2 == TCL_NUMBER_LONG) {
	    l2 = *((const long *) ptr2);
	    if (l2 == 0) {
		/*
		 * Anything to the zero power is 1.
		 */

		return constants[1];
	    } else if (l2 == 1) {
		/*
		 * Anything to the first power is itself
		 */

		return NULL;
	    }
	}

	switch (type2) {
	case TCL_NUMBER_LONG:
	    negativeExponent = (l2 < 0);
	    oddExponent = (int) (l2 & 1);
	    break;
#ifndef TCL_WIDE_INT_IS_LONG
	case TCL_NUMBER_WIDE:
	    w2 = *((const Tcl_WideInt *)ptr2);
	    negativeExponent = (w2 < 0);
	    oddExponent = (int) (w2 & (Tcl_WideInt)1);
	    break;
#endif
	case TCL_NUMBER_BIG:
	    Tcl_TakeBignumFromObj(NULL, value2Ptr, &big2);
	    negativeExponent = (mp_cmp_d(&big2, 0) == MP_LT);
	    mp_mod_2d(&big2, 1, &big2);
	    oddExponent = !mp_iszero(&big2);
	    mp_clear(&big2);
	    break;
	}

	if (type1 == TCL_NUMBER_LONG) {
	    l1 = *((const long *)ptr1);
	}
	if (negativeExponent) {
	    if (type1 == TCL_NUMBER_LONG) {
		switch (l1) {
		case 0:
		    /*
		     * Zero to a negative power is div by zero error.
		     */

		    return EXPONENT_OF_ZERO;
		case -1:
		    if (oddExponent) {
			LONG_RESULT(-1);
		    }
		    /* fallthrough */
		case 1:
		    /*
		     * 1 to any power is 1.
		     */

		    return constants[1];
		}
	    }

	    /*
	     * Integers with magnitude greater than 1 raise to a negative
	     * power yield the answer zero (see TIP 123).
	     */

	    return constants[0];
	}

	if (type1 == TCL_NUMBER_LONG) {
	    switch (l1) {
	    case 0:
		/*
		 * Zero to a positive power is zero.
		 */

		return constants[0];
	    case 1:
		/*
		 * 1 to any power is 1.
		 */

		return constants[1];
	    case -1:
		if (!oddExponent) {
		    return constants[1];
		}
		LONG_RESULT(-1);
	    }
	}

	/*
	 * We refuse to accept exponent arguments that exceed one mp_digit
	 * which means the max exponent value is 2**28-1 = 0x0fffffff =
	 * 268435455, which fits into a signed 32 bit int which is within the
	 * range of the long int type. This means any numeric Tcl_Obj value
	 * not using TCL_NUMBER_LONG type must hold a value larger than we
	 * accept.
	 */

	if (type2 != TCL_NUMBER_LONG) {
	    Tcl_SetObjResult(interp, Tcl_NewStringObj(
		    "exponent too large", -1));
	    return GENERAL_ARITHMETIC_ERROR;
	}

	if (type1 == TCL_NUMBER_LONG) {
	    if (l1 == 2) {
		/*
		 * Reduce small powers of 2 to shifts.
		 */

		if ((unsigned long) l2 < CHAR_BIT * sizeof(long) - 1) {
		    LONG_RESULT(1L << l2);
		}
#if !defined(TCL_WIDE_INT_IS_LONG)
		if ((unsigned long)l2 < CHAR_BIT*sizeof(Tcl_WideInt) - 1) {
		    WIDE_RESULT(((Tcl_WideInt) 1) << l2);
		}
#endif
		goto overflowExpon;
	    }
	    if (l1 == -2) {
		int signum = oddExponent ? -1 : 1;

		/*
		 * Reduce small powers of 2 to shifts.
		 */

		if ((unsigned long) l2 < CHAR_BIT * sizeof(long) - 1) {
		    LONG_RESULT(signum * (1L << l2));
		}
#if !defined(TCL_WIDE_INT_IS_LONG)
		if ((unsigned long)l2 < CHAR_BIT*sizeof(Tcl_WideInt) - 1){
		    WIDE_RESULT(signum * (((Tcl_WideInt) 1) << l2));
		}
#endif
		goto overflowExpon;
	    }
#if (LONG_MAX == 0x7fffffff)
	    if (l2 - 2 < (long)MaxBase32Size
		    && l1 <= MaxBase32[l2 - 2]
		    && l1 >= -MaxBase32[l2 - 2]) {
		/*
		 * Small powers of 32-bit integers.
		 */

		lResult = l1 * l1;		/* b**2 */
		switch (l2) {
		case 2:
		    break;
		case 3:
		    lResult *= l1;		/* b**3 */
		    break;
		case 4:
		    lResult *= lResult;		/* b**4 */
		    break;
		case 5:
		    lResult *= lResult;		/* b**4 */
		    lResult *= l1;		/* b**5 */
		    break;
		case 6:
		    lResult *= l1;		/* b**3 */
		    lResult *= lResult;		/* b**6 */
		    break;
		case 7:
		    lResult *= l1;		/* b**3 */
		    lResult *= lResult;		/* b**6 */
		    lResult *= l1;		/* b**7 */
		    break;
		case 8:
		    lResult *= lResult;		/* b**4 */
		    lResult *= lResult;		/* b**8 */
		    break;
		}
		LONG_RESULT(lResult);
	    }

	    if (l1 - 3 >= 0 && l1 -2 < (long)Exp32IndexSize
		    && l2 - 2 < (long)(Exp32ValueSize + MaxBase32Size)) {
		base = Exp32Index[l1 - 3]
			+ (unsigned short) (l2 - 2 - MaxBase32Size);
		if (base < Exp32Index[l1 - 2]) {
		    /*
		     * 32-bit number raised to intermediate power, done by
		     * table lookup.
		     */

		    LONG_RESULT(Exp32Value[base]);
		}
	    }
	    if (-l1 - 3 >= 0 && -l1 - 2 < (long)Exp32IndexSize
		    && l2 - 2 < (long)(Exp32ValueSize + MaxBase32Size)) {
		base = Exp32Index[-l1 - 3]
			+ (unsigned short) (l2 - 2 - MaxBase32Size);
		if (base < Exp32Index[-l1 - 2]) {
		    /*
		     * 32-bit number raised to intermediate power, done by
		     * table lookup.
		     */

		    lResult = (oddExponent) ?
			    -Exp32Value[base] : Exp32Value[base];
		    LONG_RESULT(lResult);
		}
	    }
#endif
	}
#if (LONG_MAX > 0x7fffffff) || !defined(TCL_WIDE_INT_IS_LONG)
	if (type1 == TCL_NUMBER_LONG) {
	    w1 = l1;
#ifndef TCL_WIDE_INT_IS_LONG
	} else if (type1 == TCL_NUMBER_WIDE) {
	    w1 = *((const Tcl_WideInt *) ptr1);
#endif
	} else {
	    goto overflowExpon;
	}
	if (l2 - 2 < (long)MaxBase64Size
		&& w1 <=  MaxBase64[l2 - 2]
		&& w1 >= -MaxBase64[l2 - 2]) {
	    /*
	     * Small powers of integers whose result is wide.
	     */

	    wResult = w1 * w1;		/* b**2 */
	    switch (l2) {
	    case 2:
		break;
	    case 3:
		wResult *= l1;		/* b**3 */
		break;
	    case 4:
		wResult *= wResult;	/* b**4 */
		break;
	    case 5:
		wResult *= wResult;	/* b**4 */
		wResult *= w1;		/* b**5 */
		break;
	    case 6:
		wResult *= w1;		/* b**3 */
		wResult *= wResult;	/* b**6 */
		break;
	    case 7:
		wResult *= w1;		/* b**3 */
		wResult *= wResult;	/* b**6 */
		wResult *= w1;		/* b**7 */
		break;
	    case 8:
		wResult *= wResult;	/* b**4 */
		wResult *= wResult;	/* b**8 */
		break;
	    case 9:
		wResult *= wResult;	/* b**4 */
		wResult *= wResult;	/* b**8 */
		wResult *= w1;		/* b**9 */
		break;
	    case 10:
		wResult *= wResult;	/* b**4 */
		wResult *= w1;		/* b**5 */
		wResult *= wResult;	/* b**10 */
		break;
	    case 11:
		wResult *= wResult;	/* b**4 */
		wResult *= w1;		/* b**5 */
		wResult *= wResult;	/* b**10 */
		wResult *= w1;		/* b**11 */
		break;
	    case 12:
		wResult *= w1;		/* b**3 */
		wResult *= wResult;	/* b**6 */
		wResult *= wResult;	/* b**12 */
		break;
	    case 13:
		wResult *= w1;		/* b**3 */
		wResult *= wResult;	/* b**6 */
		wResult *= wResult;	/* b**12 */
		wResult *= w1;		/* b**13 */
		break;
	    case 14:
		wResult *= w1;		/* b**3 */
		wResult *= wResult;	/* b**6 */
		wResult *= w1;		/* b**7 */
		wResult *= wResult;	/* b**14 */
		break;
	    case 15:
		wResult *= w1;		/* b**3 */
		wResult *= wResult;	/* b**6 */
		wResult *= w1;		/* b**7 */
		wResult *= wResult;	/* b**14 */
		wResult *= w1;		/* b**15 */
		break;
	    case 16:
		wResult *= wResult;	/* b**4 */
		wResult *= wResult;	/* b**8 */
		wResult *= wResult;	/* b**16 */
		break;
	    }
	    WIDE_RESULT(wResult);
	}

	/*
	 * Handle cases of powers > 16 that still fit in a 64-bit word by
	 * doing table lookup.
	 */

	if (w1 - 3 >= 0 && w1 - 2 < (long)Exp64IndexSize
		&& l2 - 2 < (long)(Exp64ValueSize + MaxBase64Size)) {
	    base = Exp64Index[w1 - 3]
		    + (unsigned short) (l2 - 2 - MaxBase64Size);
	    if (base < Exp64Index[w1 - 2]) {
		/*
		 * 64-bit number raised to intermediate power, done by
		 * table lookup.
		 */

		WIDE_RESULT(Exp64Value[base]);
	    }
	}

	if (-w1 - 3 >= 0 && -w1 - 2 < (long)Exp64IndexSize
		&& l2 - 2 < (long)(Exp64ValueSize + MaxBase64Size)) {
	    base = Exp64Index[-w1 - 3]
		    + (unsigned short) (l2 - 2 - MaxBase64Size);
	    if (base < Exp64Index[-w1 - 2]) {
		/*
		 * 64-bit number raised to intermediate power, done by
		 * table lookup.
		 */

		wResult = oddExponent ? -Exp64Value[base] : Exp64Value[base];
		WIDE_RESULT(wResult);
	    }
	}
#endif

    overflowExpon:
	Tcl_TakeBignumFromObj(NULL, value2Ptr, &big2);
	if (big2.used > 1) {
	    mp_clear(&big2);
	    Tcl_SetObjResult(interp, Tcl_NewStringObj(
		    "exponent too large", -1));
	    return GENERAL_ARITHMETIC_ERROR;
	}
	Tcl_TakeBignumFromObj(NULL, valuePtr, &big1);
	mp_init(&bigResult);
	mp_expt_d(&big1, big2.dp[0], &bigResult);
	mp_clear(&big1);
	mp_clear(&big2);
	BIG_RESULT(&bigResult);
    }

    case INST_ADD:
    case INST_SUB:
    case INST_MULT:
    case INST_DIV:
	if ((type1 == TCL_NUMBER_DOUBLE) || (type2 == TCL_NUMBER_DOUBLE)) {
	    /*
	     * At least one of the values is floating-point, so perform
	     * floating point calculations.
	     */

	    Tcl_GetDoubleFromObj(NULL, valuePtr, &d1);
	    Tcl_GetDoubleFromObj(NULL, value2Ptr, &d2);

	    switch (opcode) {
	    case INST_ADD:
		dResult = d1 + d2;
		break;
	    case INST_SUB:
		dResult = d1 - d2;
		break;
	    case INST_MULT:
		dResult = d1 * d2;
		break;
	    case INST_DIV:
#ifndef IEEE_FLOATING_POINT
		if (d2 == 0.0) {
		    return DIVIDED_BY_ZERO;
		}
#endif
		/*
		 * We presume that we are running with zero-divide unmasked if
		 * we're on an IEEE box. Otherwise, this statement might cause
		 * demons to fly out our noses.
		 */

		dResult = d1 / d2;
		break;
	    default:
		/* Unused, here to silence compiler warning. */
		dResult = 0;
	    }

	doubleResult:
#ifndef ACCEPT_NAN
	    /*
	     * Check now for IEEE floating-point error.
	     */

	    if (TclIsNaN(dResult)) {
		TclExprFloatError(interp, dResult);
		return GENERAL_ARITHMETIC_ERROR;
	    }
#endif
	    DOUBLE_RESULT(dResult);
	}
	if ((type1 != TCL_NUMBER_BIG) && (type2 != TCL_NUMBER_BIG)) {
	    TclGetWideIntFromObj(NULL, valuePtr, &w1);
	    TclGetWideIntFromObj(NULL, value2Ptr, &w2);

	    switch (opcode) {
	    case INST_ADD:
		wResult = w1 + w2;
#ifndef TCL_WIDE_INT_IS_LONG
		if ((type1 == TCL_NUMBER_WIDE) || (type2 == TCL_NUMBER_WIDE))
#endif
		{
		    /*
		     * Check for overflow.
		     */

		    if (Overflowing(w1, w2, wResult)) {
			goto overflowBasic;
		    }
		}
		break;

	    case INST_SUB:
		wResult = w1 - w2;
#ifndef TCL_WIDE_INT_IS_LONG
		if ((type1 == TCL_NUMBER_WIDE) || (type2 == TCL_NUMBER_WIDE))
#endif
		{
		    /*
		     * Must check for overflow. The macro tests for overflows
		     * in sums by looking at the sign bits. As we have a
		     * subtraction here, we are adding -w2. As -w2 could in
		     * turn overflow, we test with ~w2 instead: it has the
		     * opposite sign bit to w2 so it does the job. Note that
		     * the only "bad" case (w2==0) is irrelevant for this
		     * macro, as in that case w1 and wResult have the same
		     * sign and there is no overflow anyway.
		     */

		    if (Overflowing(w1, ~w2, wResult)) {
			goto overflowBasic;
		    }
		}
		break;

	    case INST_MULT:
		if ((type1 != TCL_NUMBER_LONG) || (type2 != TCL_NUMBER_LONG)
			|| (sizeof(Tcl_WideInt) < 2*sizeof(long))) {
		    goto overflowBasic;
		}
		wResult = w1 * w2;
		break;

	    case INST_DIV:
		if (w2 == 0) {
		    return DIVIDED_BY_ZERO;
		}

		/*
		 * Need a bignum to represent (LLONG_MIN / -1)
		 */

		if ((w1 == LLONG_MIN) && (w2 == -1)) {
		    goto overflowBasic;
		}
		wResult = w1 / w2;

		/*
		 * Force Tcl's integer division rules.
		 * TODO: examine for logic simplification
		 */

		if (((wResult < 0) || ((wResult == 0) &&
			((w1 < 0 && w2 > 0) || (w1 > 0 && w2 < 0)))) &&
			(wResult*w2 != w1)) {
		    wResult -= 1;
		}
		break;

	    default:
		/*
		 * Unused, here to silence compiler warning.
		 */

		wResult = 0;
	    }

	    WIDE_RESULT(wResult);
	}

    overflowBasic:
	Tcl_TakeBignumFromObj(NULL, valuePtr, &big1);
	Tcl_TakeBignumFromObj(NULL, value2Ptr, &big2);
	mp_init(&bigResult);
	switch (opcode) {
	case INST_ADD:
	    mp_add(&big1, &big2, &bigResult);
	    break;
	case INST_SUB:
	    mp_sub(&big1, &big2, &bigResult);
	    break;
	case INST_MULT:
	    mp_mul(&big1, &big2, &bigResult);
	    break;
	case INST_DIV:
	    if (mp_iszero(&big2)) {
		mp_clear(&big1);
		mp_clear(&big2);
		mp_clear(&bigResult);
		return DIVIDED_BY_ZERO;
	    }
	    mp_init(&bigRemainder);
	    mp_div(&big1, &big2, &bigResult, &bigRemainder);
	    /* TODO: internals intrusion */
	    if (!mp_iszero(&bigRemainder)
		    && (bigRemainder.sign != big2.sign)) {
		/*
		 * Convert to Tcl's integer division rules.
		 */

		mp_sub_d(&bigResult, 1, &bigResult);
		mp_add(&bigRemainder, &big2, &bigRemainder);
	    }
	    mp_clear(&bigRemainder);
	    break;
	}
	mp_clear(&big1);
	mp_clear(&big2);
	BIG_RESULT(&bigResult);
    }

    Tcl_Panic("unexpected opcode");
    return NULL;
}

static Tcl_Obj *
ExecuteExtendedUnaryMathOp(
    int opcode,			/* What operation to perform. */
    Tcl_Obj *valuePtr)		/* The operand on the stack. */
{
    ClientData ptr;
    int type;
    Tcl_WideInt w;
    mp_int big;
    Tcl_Obj *objResultPtr;

    (void) GetNumberFromObj(NULL, valuePtr, &ptr, &type);

    switch (opcode) {
    case INST_BITNOT:
#ifndef TCL_WIDE_INT_IS_LONG
	if (type == TCL_NUMBER_WIDE) {
	    w = *((const Tcl_WideInt *) ptr);
	    WIDE_RESULT(~w);
	}
#endif
	Tcl_TakeBignumFromObj(NULL, valuePtr, &big);
	/* ~a = - a - 1 */
	mp_neg(&big, &big);
	mp_sub_d(&big, 1, &big);
	BIG_RESULT(&big);
    case INST_UMINUS:
	switch (type) {
	case TCL_NUMBER_DOUBLE:
	    DOUBLE_RESULT(-(*((const double *) ptr)));
	case TCL_NUMBER_LONG:
	    w = (Tcl_WideInt) (*((const long *) ptr));
	    if (w != LLONG_MIN) {
		WIDE_RESULT(-w);
	    }
	    TclBNInitBignumFromLong(&big, *(const long *) ptr);
	    break;
#ifndef TCL_WIDE_INT_IS_LONG
	case TCL_NUMBER_WIDE:
	    w = *((const Tcl_WideInt *) ptr);
	    if (w != LLONG_MIN) {
		WIDE_RESULT(-w);
	    }
	    TclBNInitBignumFromWideInt(&big, w);
	    break;
#endif
	default:
	    Tcl_TakeBignumFromObj(NULL, valuePtr, &big);
	}
	mp_neg(&big, &big);
	BIG_RESULT(&big);
    }

    Tcl_Panic("unexpected opcode");
    return NULL;
}
#undef LONG_RESULT
#undef WIDE_RESULT
#undef BIG_RESULT
#undef DOUBLE_RESULT

/*
 *----------------------------------------------------------------------
 *
 * CompareTwoNumbers --
 *
 *	This function compares a pair of numbers in Tcl_Objs. Each argument
 *	must already be known to be numeric and not NaN.
 *
 * Results:
 *	One of MP_LT, MP_EQ or MP_GT, depending on whether valuePtr is less
 *	than, equal to, or greater than value2Ptr (respectively).
 *
 * Side effects:
 *	None, provided both values are numeric.
 *
 *----------------------------------------------------------------------
 */

int
TclCompareTwoNumbers(
    Tcl_Obj *valuePtr,
    Tcl_Obj *value2Ptr)
{
    int type1, type2, compare;
    ClientData ptr1, ptr2;
    mp_int big1, big2;
    double d1, d2, tmp;
    long l1, l2;
#ifndef TCL_WIDE_INT_IS_LONG
    Tcl_WideInt w1, w2;
#endif

    (void) GetNumberFromObj(NULL, valuePtr, &ptr1, &type1);
    (void) GetNumberFromObj(NULL, value2Ptr, &ptr2, &type2);

    switch (type1) {
    case TCL_NUMBER_LONG:
	l1 = *((const long *)ptr1);
	switch (type2) {
	case TCL_NUMBER_LONG:
	    l2 = *((const long *)ptr2);
	longCompare:
	    return (l1 < l2) ? MP_LT : ((l1 > l2) ? MP_GT : MP_EQ);
#ifndef TCL_WIDE_INT_IS_LONG
	case TCL_NUMBER_WIDE:
	    w2 = *((const Tcl_WideInt *)ptr2);
	    w1 = (Tcl_WideInt)l1;
	    goto wideCompare;
#endif
	case TCL_NUMBER_DOUBLE:
	    d2 = *((const double *)ptr2);
	    d1 = (double) l1;

	    /*
	     * If the double has a fractional part, or if the long can be
	     * converted to double without loss of precision, then compare as
	     * doubles.
	     */

	    if (DBL_MANT_DIG > CHAR_BIT*sizeof(long) || l1 == (long) d1
		    || modf(d2, &tmp) != 0.0) {
		goto doubleCompare;
	    }

	    /*
	     * Otherwise, to make comparision based on full precision, need to
	     * convert the double to a suitably sized integer.
	     *
	     * Need this to get comparsions like
	     *	  expr 20000000000000003 < 20000000000000004.0
	     * right. Converting the first argument to double will yield two
	     * double values that are equivalent within double precision.
	     * Converting the double to an integer gets done exactly, then
	     * integer comparison can tell the difference.
	     */

	    if (d2 < (double)LONG_MIN) {
		return MP_GT;
	    }
	    if (d2 > (double)LONG_MAX) {
		return MP_LT;
	    }
	    l2 = (long) d2;
	    goto longCompare;
	case TCL_NUMBER_BIG:
	    Tcl_TakeBignumFromObj(NULL, value2Ptr, &big2);
	    if (mp_cmp_d(&big2, 0) == MP_LT) {
		compare = MP_GT;
	    } else {
		compare = MP_LT;
	    }
	    mp_clear(&big2);
	    return compare;
	}

#ifndef TCL_WIDE_INT_IS_LONG
    case TCL_NUMBER_WIDE:
	w1 = *((const Tcl_WideInt *)ptr1);
	switch (type2) {
	case TCL_NUMBER_WIDE:
	    w2 = *((const Tcl_WideInt *)ptr2);
	wideCompare:
	    return (w1 < w2) ? MP_LT : ((w1 > w2) ? MP_GT : MP_EQ);
	case TCL_NUMBER_LONG:
	    l2 = *((const long *)ptr2);
	    w2 = (Tcl_WideInt)l2;
	    goto wideCompare;
	case TCL_NUMBER_DOUBLE:
	    d2 = *((const double *)ptr2);
	    d1 = (double) w1;
	    if (DBL_MANT_DIG > CHAR_BIT*sizeof(Tcl_WideInt)
		    || w1 == (Tcl_WideInt) d1 || modf(d2, &tmp) != 0.0) {
		goto doubleCompare;
	    }
	    if (d2 < (double)LLONG_MIN) {
		return MP_GT;
	    }
	    if (d2 > (double)LLONG_MAX) {
		return MP_LT;
	    }
	    w2 = (Tcl_WideInt) d2;
	    goto wideCompare;
	case TCL_NUMBER_BIG:
	    Tcl_TakeBignumFromObj(NULL, value2Ptr, &big2);
	    if (mp_cmp_d(&big2, 0) == MP_LT) {
		compare = MP_GT;
	    } else {
		compare = MP_LT;
	    }
	    mp_clear(&big2);
	    return compare;
	}
#endif

    case TCL_NUMBER_DOUBLE:
	d1 = *((const double *)ptr1);
	switch (type2) {
	case TCL_NUMBER_DOUBLE:
	    d2 = *((const double *)ptr2);
	doubleCompare:
	    return (d1 < d2) ? MP_LT : ((d1 > d2) ? MP_GT : MP_EQ);
	case TCL_NUMBER_LONG:
	    l2 = *((const long *)ptr2);
	    d2 = (double) l2;
	    if (DBL_MANT_DIG > CHAR_BIT*sizeof(long) || l2 == (long) d2
		    || modf(d1, &tmp) != 0.0) {
		goto doubleCompare;
	    }
	    if (d1 < (double)LONG_MIN) {
		return MP_LT;
	    }
	    if (d1 > (double)LONG_MAX) {
		return MP_GT;
	    }
	    l1 = (long) d1;
	    goto longCompare;
#ifndef TCL_WIDE_INT_IS_LONG
	case TCL_NUMBER_WIDE:
	    w2 = *((const Tcl_WideInt *)ptr2);
	    d2 = (double) w2;
	    if (DBL_MANT_DIG > CHAR_BIT*sizeof(Tcl_WideInt)
		    || w2 == (Tcl_WideInt) d2 || modf(d1, &tmp) != 0.0) {
		goto doubleCompare;
	    }
	    if (d1 < (double)LLONG_MIN) {
		return MP_LT;
	    }
	    if (d1 > (double)LLONG_MAX) {
		return MP_GT;
	    }
	    w1 = (Tcl_WideInt) d1;
	    goto wideCompare;
#endif
	case TCL_NUMBER_BIG:
	    if (TclIsInfinite(d1)) {
		return (d1 > 0.0) ? MP_GT : MP_LT;
	    }
	    Tcl_TakeBignumFromObj(NULL, value2Ptr, &big2);
	    if ((d1 < (double)LONG_MAX) && (d1 > (double)LONG_MIN)) {
		if (mp_cmp_d(&big2, 0) == MP_LT) {
		    compare = MP_GT;
		} else {
		    compare = MP_LT;
		}
		mp_clear(&big2);
		return compare;
	    }
	    if (DBL_MANT_DIG > CHAR_BIT*sizeof(long)
		    && modf(d1, &tmp) != 0.0) {
		d2 = TclBignumToDouble(&big2);
		mp_clear(&big2);
		goto doubleCompare;
	    }
	    Tcl_InitBignumFromDouble(NULL, d1, &big1);
	    goto bigCompare;
	}

    case TCL_NUMBER_BIG:
	Tcl_TakeBignumFromObj(NULL, valuePtr, &big1);
	switch (type2) {
#ifndef TCL_WIDE_INT_IS_LONG
	case TCL_NUMBER_WIDE:
#endif
	case TCL_NUMBER_LONG:
	    compare = mp_cmp_d(&big1, 0);
	    mp_clear(&big1);
	    return compare;
	case TCL_NUMBER_DOUBLE:
	    d2 = *((const double *)ptr2);
	    if (TclIsInfinite(d2)) {
		compare = (d2 > 0.0) ? MP_LT : MP_GT;
		mp_clear(&big1);
		return compare;
	    }
	    if ((d2 < (double)LONG_MAX) && (d2 > (double)LONG_MIN)) {
		compare = mp_cmp_d(&big1, 0);
		mp_clear(&big1);
		return compare;
	    }
	    if (DBL_MANT_DIG > CHAR_BIT*sizeof(long)
		    && modf(d2, &tmp) != 0.0) {
		d1 = TclBignumToDouble(&big1);
		mp_clear(&big1);
		goto doubleCompare;
	    }
	    Tcl_InitBignumFromDouble(NULL, d2, &big2);
	    goto bigCompare;
	case TCL_NUMBER_BIG:
	    Tcl_TakeBignumFromObj(NULL, value2Ptr, &big2);
	bigCompare:
	    compare = mp_cmp(&big1, &big2);
	    mp_clear(&big1);
	    mp_clear(&big2);
	    return compare;
	}
    default:
	Tcl_Panic("unexpected number type");
	return TCL_ERROR;
    }
}

#ifdef TCL_COMPILE_DEBUG
/*
 *----------------------------------------------------------------------
 *
 * PrintByteCodeInfo --
 *
 *	This procedure prints a summary about a bytecode object to stdout. It
 *	is called by TclNRExecuteByteCode when starting to execute the bytecode
 *	object if tclTraceExec has the value 2 or more.
 *
 * Results:
 *	None.
 *
 * Side effects:
 *	None.
 *
 *----------------------------------------------------------------------
 */

static void
PrintByteCodeInfo(
    register ByteCode *codePtr)	/* The bytecode whose summary is printed to
				 * stdout. */
{
    Proc *procPtr = codePtr->procPtr;
    Interp *iPtr = (Interp *) *codePtr->interpHandle;

    fprintf(stdout, "\nExecuting ByteCode 0x%p, refCt %u, epoch %u, interp 0x%p (epoch %u)\n",
	    codePtr, codePtr->refCount, codePtr->compileEpoch, iPtr,
	    iPtr->compileEpoch);

    fprintf(stdout, "  Source: ");
    TclPrintSource(stdout, codePtr->source, 60);

    fprintf(stdout, "\n  Cmds %d, src %d, inst %u, litObjs %u, aux %d, stkDepth %u, code/src %.2f\n",
	    codePtr->numCommands, codePtr->numSrcBytes,
	    codePtr->numCodeBytes, codePtr->numLitObjects,
	    codePtr->numAuxDataItems, codePtr->maxStackDepth,
#ifdef TCL_COMPILE_STATS
	    codePtr->numSrcBytes?
		    ((float)codePtr->structureSize)/codePtr->numSrcBytes :
#endif
	    0.0);

#ifdef TCL_COMPILE_STATS
    fprintf(stdout, "  Code %lu = header %lu+inst %d+litObj %lu+exc %lu+aux %lu+cmdMap %d\n",
	    (unsigned long) codePtr->structureSize,
	    (unsigned long) (sizeof(ByteCode)-sizeof(size_t)-sizeof(Tcl_Time)),
	    codePtr->numCodeBytes,
	    (unsigned long) (codePtr->numLitObjects * sizeof(Tcl_Obj *)),
	    (unsigned long) (codePtr->numExceptRanges*sizeof(ExceptionRange)),
	    (unsigned long) (codePtr->numAuxDataItems * sizeof(AuxData)),
	    codePtr->numCmdLocBytes);
#endif /* TCL_COMPILE_STATS */
    if (procPtr != NULL) {
	fprintf(stdout,
		"  Proc 0x%p, refCt %d, args %d, compiled locals %d\n",
		procPtr, procPtr->refCount, procPtr->numArgs,
		procPtr->numCompiledLocals);
    }
}
#endif /* TCL_COMPILE_DEBUG */

/*
 *----------------------------------------------------------------------
 *
 * ValidatePcAndStackTop --
 *
 *	This procedure is called by TclNRExecuteByteCode when debugging to
 *	verify that the program counter and stack top are valid during
 *	execution.
 *
 * Results:
 *	None.
 *
 * Side effects:
 *	Prints a message to stderr and panics if either the pc or stack top
 *	are invalid.
 *
 *----------------------------------------------------------------------
 */

#ifdef TCL_COMPILE_DEBUG
static void
ValidatePcAndStackTop(
    register ByteCode *codePtr,	/* The bytecode whose summary is printed to
				 * stdout. */
    const unsigned char *pc,	/* Points to first byte of a bytecode
				 * instruction. The program counter. */
    int stackTop,		/* Current stack top. Must be between
				 * stackLowerBound and stackUpperBound
				 * (inclusive). */
    int checkStack)		/* 0 if the stack depth check should be
				 * skipped. */
{
    int stackUpperBound = codePtr->maxStackDepth;
				/* Greatest legal value for stackTop. */
    unsigned relativePc = (unsigned) (pc - codePtr->codeStart);
    unsigned long codeStart = (unsigned long) codePtr->codeStart;
    unsigned long codeEnd = (unsigned long)
	    (codePtr->codeStart + codePtr->numCodeBytes);
    unsigned char opCode = *pc;

    if (((unsigned long) pc < codeStart) || ((unsigned long) pc > codeEnd)) {
	fprintf(stderr, "\nBad instruction pc 0x%p in TclNRExecuteByteCode\n",
		pc);
	Tcl_Panic("TclNRExecuteByteCode execution failure: bad pc");
    }
    if ((unsigned) opCode > LAST_INST_OPCODE) {
	fprintf(stderr, "\nBad opcode %d at pc %u in TclNRExecuteByteCode\n",
		(unsigned) opCode, relativePc);
	Tcl_Panic("TclNRExecuteByteCode execution failure: bad opcode");
    }
    if (checkStack && 
	    ((stackTop < 0) || (stackTop > stackUpperBound))) {
	int numChars;
	const char *cmd = GetSrcInfoForPc(pc, codePtr, &numChars, NULL, NULL);

	fprintf(stderr, "\nBad stack top %d at pc %u in TclNRExecuteByteCode (min 0, max %i)",
		stackTop, relativePc, stackUpperBound);
	if (cmd != NULL) {
	    Tcl_Obj *message;

	    TclNewLiteralStringObj(message, "\n executing ");
	    Tcl_IncrRefCount(message);
	    Tcl_AppendLimitedToObj(message, cmd, numChars, 100, NULL);
	    fprintf(stderr,"%s\n", Tcl_GetString(message));
	    Tcl_DecrRefCount(message);
	} else {
	    fprintf(stderr, "\n");
	}
	Tcl_Panic("TclNRExecuteByteCode execution failure: bad stack top");
    }
}
#endif /* TCL_COMPILE_DEBUG */

/*
 *----------------------------------------------------------------------
 *
 * IllegalExprOperandType --
 *
 *	Used by TclNRExecuteByteCode to append an error message to the interp
 *	result when an illegal operand type is detected by an expression
 *	instruction. The argument opndPtr holds the operand object in error.
 *
 * Results:
 *	None.
 *
 * Side effects:
 *	An error message is appended to the interp result.
 *
 *----------------------------------------------------------------------
 */

static void
IllegalExprOperandType(
    Tcl_Interp *interp,		/* Interpreter to which error information
				 * pertains. */
    const unsigned char *pc, /* Points to the instruction being executed
				 * when the illegal type was found. */
    Tcl_Obj *opndPtr)		/* Points to the operand holding the value
				 * with the illegal type. */
{
    ClientData ptr;
    int type;
<<<<<<< HEAD
    const unsigned char opcode = *pc;
    const char *description, *operator = operatorStrings[opcode - INST_LOR];
=======
    unsigned char opcode = *pc;
    const char *description, *operator = "unknown";
>>>>>>> 415ecd4f

    if (opcode == INST_EXPON) {
	operator = "**";
    } else if (opcode <= INST_STR_NEQ) {
	operator = operatorStrings[opcode - INST_LOR];
    }

    if (GetNumberFromObj(NULL, opndPtr, &ptr, &type) != TCL_OK) {
	int numBytes;
	const char *bytes = Tcl_GetStringFromObj(opndPtr, &numBytes);

	if (numBytes == 0) {
	    description = "empty string";
	} else if (TclCheckBadOctal(NULL, bytes)) {
	    description = "invalid octal number";
	} else {
	    description = "non-numeric string";
	}
    } else if (type == TCL_NUMBER_NAN) {
	description = "non-numeric floating-point value";
    } else if (type == TCL_NUMBER_DOUBLE) {
	description = "floating-point value";
    } else {
	/* TODO: No caller needs this. Eliminate? */
	description = "(big) integer";
    }

    Tcl_SetObjResult(interp, Tcl_ObjPrintf(
	    "can't use %s as operand of \"%s\"", description, operator));
    Tcl_SetErrorCode(interp, "ARITH", "DOMAIN", description, NULL);
}

/*
 *----------------------------------------------------------------------
 *
 * TclGetSrcInfoForPc, GetSrcInfoForPc, TclGetSourceFromFrame --
 *
 *	Given a program counter value, finds the closest command in the
 *	bytecode code unit's CmdLocation array and returns information about
 *	that command's source: a pointer to its first byte and the number of
 *	characters.
 *
 * Results:
 *	If a command is found that encloses the program counter value, a
 *	pointer to the command's source is returned and the length of the
 *	source is stored at *lengthPtr. If multiple commands resulted in code
 *	at pc, information about the closest enclosing command is returned. If
 *	no matching command is found, NULL is returned and *lengthPtr is
 *	unchanged.
 *
 * Side effects:
 *	The CmdFrame at *cfPtr is updated.
 *
 *----------------------------------------------------------------------
 */

Tcl_Obj *
TclGetSourceFromFrame(
    CmdFrame *cfPtr,
    int objc,
    Tcl_Obj *const objv[])
{
    if (cfPtr == NULL) {
        return Tcl_NewListObj(objc, objv);
    }
    if (cfPtr->cmdObj == NULL) {
        if (cfPtr->cmd == NULL) {
	    ByteCode *codePtr = (ByteCode *) cfPtr->data.tebc.codePtr;

            cfPtr->cmd = GetSrcInfoForPc((unsigned char *)
		    cfPtr->data.tebc.pc, codePtr, &cfPtr->len, NULL, NULL);
        }
        cfPtr->cmdObj = Tcl_NewStringObj(cfPtr->cmd, cfPtr->len);
        Tcl_IncrRefCount(cfPtr->cmdObj);
    }
    return cfPtr->cmdObj;
}

void
TclGetSrcInfoForPc(
    CmdFrame *cfPtr)
{
    ByteCode *codePtr = (ByteCode *) cfPtr->data.tebc.codePtr;

    assert(cfPtr->type == TCL_LOCATION_BC);

    if (cfPtr->cmd == NULL) {

	cfPtr->cmd = GetSrcInfoForPc(
		(unsigned char *) cfPtr->data.tebc.pc, codePtr,
		&cfPtr->len, NULL, NULL);
    }

    if (cfPtr->cmd != NULL) {
	/*
	 * We now have the command. We can get the srcOffset back and from
	 * there find the list of word locations for this command.
	 */

	ExtCmdLoc *eclPtr;
	ECL *locPtr = NULL;
	int srcOffset, i;
	Interp *iPtr = (Interp *) *codePtr->interpHandle;
	Tcl_HashEntry *hePtr =
		Tcl_FindHashEntry(iPtr->lineBCPtr, codePtr);

	if (!hePtr) {
	    return;
	}

	srcOffset = cfPtr->cmd - codePtr->source;
	eclPtr = Tcl_GetHashValue(hePtr);

	for (i=0; i < eclPtr->nuloc; i++) {
	    if (eclPtr->loc[i].srcOffset == srcOffset) {
		locPtr = eclPtr->loc+i;
		break;
	    }
	}
	if (locPtr == NULL) {
	    Tcl_Panic("LocSearch failure");
	}

	cfPtr->line = locPtr->line;
	cfPtr->nline = locPtr->nline;
	cfPtr->type = eclPtr->type;

	if (eclPtr->type == TCL_LOCATION_SOURCE) {
	    cfPtr->data.eval.path = eclPtr->path;
	    Tcl_IncrRefCount(cfPtr->data.eval.path);
	}

	/*
	 * Do not set cfPtr->data.eval.path NULL for non-SOURCE. Needed for
	 * cfPtr->data.tebc.codePtr.
	 */
    }
}

static const char *
GetSrcInfoForPc(
    const unsigned char *pc,	/* The program counter value for which to
				 * return the closest command's source info.
				 * This points within a bytecode instruction
				 * in codePtr's code. */
    ByteCode *codePtr,		/* The bytecode sequence in which to look up
				 * the command source for the pc. */
    int *lengthPtr,		/* If non-NULL, the location where the length
				 * of the command's source should be stored.
				 * If NULL, no length is stored. */
    const unsigned char **pcBeg,/* If non-NULL, the bytecode location
				 * where the current instruction starts.
				 * If NULL; no pointer is stored. */
    int *cmdIdxPtr)		/* If non-NULL, the location where the index
				 * of the command containing the pc should 
				 * be stored. */
{
    register int pcOffset = (pc - codePtr->codeStart);
    int numCmds = codePtr->numCommands;
    unsigned char *codeDeltaNext, *codeLengthNext;
    unsigned char *srcDeltaNext, *srcLengthNext;
    int codeOffset, codeLen, codeEnd, srcOffset, srcLen, delta, i;
    int bestDist = INT_MAX;	/* Distance of pc to best cmd's start pc. */
    int bestSrcOffset = -1;	/* Initialized to avoid compiler warning. */
    int bestSrcLength = -1;	/* Initialized to avoid compiler warning. */
    int bestCmdIdx = -1;

    if ((pcOffset < 0) || (pcOffset >= codePtr->numCodeBytes)) {
	if (pcBeg != NULL) *pcBeg = NULL;
	return NULL;
    }

    /*
     * Decode the code and source offset and length for each command. The
     * closest enclosing command is the last one whose code started before
     * pcOffset.
     */

    codeDeltaNext = codePtr->codeDeltaStart;
    codeLengthNext = codePtr->codeLengthStart;
    srcDeltaNext = codePtr->srcDeltaStart;
    srcLengthNext = codePtr->srcLengthStart;
    codeOffset = srcOffset = 0;
    for (i = 0;  i < numCmds;  i++) {
	if ((unsigned) *codeDeltaNext == (unsigned) 0xFF) {
	    codeDeltaNext++;
	    delta = TclGetInt4AtPtr(codeDeltaNext);
	    codeDeltaNext += 4;
	} else {
	    delta = TclGetInt1AtPtr(codeDeltaNext);
	    codeDeltaNext++;
	}
	codeOffset += delta;

	if ((unsigned) *codeLengthNext == (unsigned) 0xFF) {
	    codeLengthNext++;
	    codeLen = TclGetInt4AtPtr(codeLengthNext);
	    codeLengthNext += 4;
	} else {
	    codeLen = TclGetInt1AtPtr(codeLengthNext);
	    codeLengthNext++;
	}
	codeEnd = (codeOffset + codeLen - 1);

	if ((unsigned) *srcDeltaNext == (unsigned) 0xFF) {
	    srcDeltaNext++;
	    delta = TclGetInt4AtPtr(srcDeltaNext);
	    srcDeltaNext += 4;
	} else {
	    delta = TclGetInt1AtPtr(srcDeltaNext);
	    srcDeltaNext++;
	}
	srcOffset += delta;

	if ((unsigned) *srcLengthNext == (unsigned) 0xFF) {
	    srcLengthNext++;
	    srcLen = TclGetInt4AtPtr(srcLengthNext);
	    srcLengthNext += 4;
	} else {
	    srcLen = TclGetInt1AtPtr(srcLengthNext);
	    srcLengthNext++;
	}

	if (codeOffset > pcOffset) {	/* Best cmd already found */
	    break;
	}
	if (pcOffset <= codeEnd) {	/* This cmd's code encloses pc */
	    int dist = (pcOffset - codeOffset);

	    if (dist <= bestDist) {
		bestDist = dist;
		bestSrcOffset = srcOffset;
		bestSrcLength = srcLen;
		bestCmdIdx = i;
	    }
	}
    }

    if (pcBeg != NULL) {
	const unsigned char *curr, *prev;

	/*
	 * Walk from beginning of command or BC to pc, by complete
	 * instructions. Stop when crossing pc; keep previous.
	 */

	curr = ((bestDist == INT_MAX) ? codePtr->codeStart : pc - bestDist);
	prev = curr;
	while (curr <= pc) {
	    prev = curr;
	    curr += tclInstructionTable[*curr].numBytes;
	}
	*pcBeg = prev;
    }

    if (bestDist == INT_MAX) {
	return NULL;
    }

    if (lengthPtr != NULL) {
	*lengthPtr = bestSrcLength;
    }

    if (cmdIdxPtr != NULL) {
	*cmdIdxPtr = bestCmdIdx;
    }

    return (codePtr->source + bestSrcOffset);
}

/*
 *----------------------------------------------------------------------
 *
 * GetExceptRangeForPc --
 *
 *	Given a program counter value, return the closest enclosing
 *	ExceptionRange.
 *
 * Results:
 *	In the normal case, catchOnly is 0 (false) and this procedure returns
 *	a pointer to the most closely enclosing ExceptionRange structure
 *	regardless of whether it is a loop or catch exception range. This is
 *	appropriate when processing a TCL_BREAK or TCL_CONTINUE, which will be
 *	"handled" either by a loop exception range or a closer catch range. If
 *	catchOnly is nonzero, this procedure ignores loop exception ranges and
 *	returns a pointer to the closest catch range. If no matching
 *	ExceptionRange is found that encloses pc, a NULL is returned.
 *
 * Side effects:
 *	None.
 *
 *----------------------------------------------------------------------
 */

static ExceptionRange *
GetExceptRangeForPc(
    const unsigned char *pc, /* The program counter value for which to
				 * search for a closest enclosing exception
				 * range. This points to a bytecode
				 * instruction in codePtr's code. */
    int catchOnly,		/* If 0, consider either loop or catch
				 * ExceptionRanges in search. If nonzero
				 * consider only catch ranges (and ignore any
				 * closer loop ranges). */
    ByteCode *codePtr)		/* Points to the ByteCode in which to search
				 * for the enclosing ExceptionRange. */
{
    ExceptionRange *rangeArrayPtr;
    int numRanges = codePtr->numExceptRanges;
    register ExceptionRange *rangePtr;
    int pcOffset = pc - codePtr->codeStart;
    register int start;

    if (numRanges == 0) {
	return NULL;
    }

    /*
     * This exploits peculiarities of our compiler: nested ranges are always
     * *after* their containing ranges, so that by scanning backwards we are
     * sure that the first matching range is indeed the deepest.
     */

    rangeArrayPtr = codePtr->exceptArrayPtr;
    rangePtr = rangeArrayPtr + numRanges;
    while (--rangePtr >= rangeArrayPtr) {
	start = rangePtr->codeOffset;
	if ((start <= pcOffset) &&
		(pcOffset < (start + rangePtr->numCodeBytes))) {
	    if ((!catchOnly)
		    || (rangePtr->type == CATCH_EXCEPTION_RANGE)) {
		return rangePtr;
	    }
	}
    }
    return NULL;
}

/*
 *----------------------------------------------------------------------
 *
 * GetOpcodeName --
 *
 *	This procedure is called by the TRACE and TRACE_WITH_OBJ macros used
 *	in TclNRExecuteByteCode when debugging. It returns the name of the
 *	bytecode instruction at a specified instruction pc.
 *
 * Results:
 *	A character string for the instruction.
 *
 * Side effects:
 *	None.
 *
 *----------------------------------------------------------------------
 */

#ifdef TCL_COMPILE_DEBUG
static const char *
GetOpcodeName(
    const unsigned char *pc)	/* Points to the instruction whose name should
				 * be returned. */
{
    unsigned char opCode = *pc;

    return tclInstructionTable[opCode].name;
}
#endif /* TCL_COMPILE_DEBUG */

/*
 *----------------------------------------------------------------------
 *
 * TclExprFloatError --
 *
 *	This procedure is called when an error occurs during a floating-point
 *	operation. It reads errno and sets interp->objResultPtr accordingly.
 *
 * Results:
 *	interp->objResultPtr is set to hold an error message.
 *
 * Side effects:
 *	None.
 *
 *----------------------------------------------------------------------
 */

void
TclExprFloatError(
    Tcl_Interp *interp,		/* Where to store error message. */
    double value)		/* Value returned after error; used to
				 * distinguish underflows from overflows. */
{
    const char *s;

    if ((errno == EDOM) || TclIsNaN(value)) {
	s = "domain error: argument not in valid range";
	Tcl_SetObjResult(interp, Tcl_NewStringObj(s, -1));
	Tcl_SetErrorCode(interp, "ARITH", "DOMAIN", s, NULL);
    } else if ((errno == ERANGE) || TclIsInfinite(value)) {
	if (value == 0.0) {
	    s = "floating-point value too small to represent";
	    Tcl_SetObjResult(interp, Tcl_NewStringObj(s, -1));
	    Tcl_SetErrorCode(interp, "ARITH", "UNDERFLOW", s, NULL);
	} else {
	    s = "floating-point value too large to represent";
	    Tcl_SetObjResult(interp, Tcl_NewStringObj(s, -1));
	    Tcl_SetErrorCode(interp, "ARITH", "OVERFLOW", s, NULL);
	}
    } else {
	Tcl_Obj *objPtr = Tcl_ObjPrintf(
		"unknown floating-point error, errno = %d", errno);

	Tcl_SetErrorCode(interp, "ARITH", "UNKNOWN",
		Tcl_GetString(objPtr), NULL);
	Tcl_SetObjResult(interp, objPtr);
    }
}

#ifdef TCL_COMPILE_STATS
/*
 *----------------------------------------------------------------------
 *
 * TclLog2 --
 *
 *	Procedure used while collecting compilation statistics to determine
 *	the log base 2 of an integer.
 *
 * Results:
 *	Returns the log base 2 of the operand. If the argument is less than or
 *	equal to zero, a zero is returned.
 *
 * Side effects:
 *	None.
 *
 *----------------------------------------------------------------------
 */

int
TclLog2(
    register int value)		/* The integer for which to compute the log
				 * base 2. */
{
    register int n = value;
    register int result = 0;

    while (n > 1) {
	n = n >> 1;
	result++;
    }
    return result;
}

/*
 *----------------------------------------------------------------------
 *
 * EvalStatsCmd --
 *
 *	Implements the "evalstats" command that prints instruction execution
 *	counts to stdout.
 *
 * Results:
 *	Standard Tcl results.
 *
 * Side effects:
 *	None.
 *
 *----------------------------------------------------------------------
 */

static int
EvalStatsCmd(
    ClientData unused,		/* Unused. */
    Tcl_Interp *interp,		/* The current interpreter. */
    int objc,			/* The number of arguments. */
    Tcl_Obj *const objv[])	/* The argument strings. */
{
    Interp *iPtr = (Interp *) interp;
    LiteralTable *globalTablePtr = &iPtr->literalTable;
    ByteCodeStats *statsPtr = &iPtr->stats;
    double totalCodeBytes, currentCodeBytes;
    double totalLiteralBytes, currentLiteralBytes;
    double objBytesIfUnshared, strBytesIfUnshared, sharingBytesSaved;
    double strBytesSharedMultX, strBytesSharedOnce;
    double numInstructions, currentHeaderBytes;
    long numCurrentByteCodes, numByteCodeLits;
    long refCountSum, literalMgmtBytes, sum;
    int numSharedMultX, numSharedOnce;
    int decadeHigh, minSizeDecade, maxSizeDecade, length, i;
    char *litTableStats;
    LiteralEntry *entryPtr;
    Tcl_Obj *objPtr;

#define Percent(a,b) ((a) * 100.0 / (b))

    objPtr = Tcl_NewObj();
    Tcl_IncrRefCount(objPtr);

    numInstructions = 0.0;
    for (i = 0;  i < 256;  i++) {
	if (statsPtr->instructionCount[i] != 0) {
	    numInstructions += statsPtr->instructionCount[i];
	}
    }

    totalLiteralBytes = sizeof(LiteralTable)
	    + iPtr->literalTable.numBuckets * sizeof(LiteralEntry *)
	    + (statsPtr->numLiteralsCreated * sizeof(LiteralEntry))
	    + (statsPtr->numLiteralsCreated * sizeof(Tcl_Obj))
	    + statsPtr->totalLitStringBytes;
    totalCodeBytes = statsPtr->totalByteCodeBytes + totalLiteralBytes;

    numCurrentByteCodes =
	    statsPtr->numCompilations - statsPtr->numByteCodesFreed;
    currentHeaderBytes = numCurrentByteCodes
	    * (sizeof(ByteCode) - sizeof(size_t) - sizeof(Tcl_Time));
    literalMgmtBytes = sizeof(LiteralTable)
	    + (iPtr->literalTable.numBuckets * sizeof(LiteralEntry *))
	    + (iPtr->literalTable.numEntries * sizeof(LiteralEntry));
    currentLiteralBytes = literalMgmtBytes
	    + iPtr->literalTable.numEntries * sizeof(Tcl_Obj)
	    + statsPtr->currentLitStringBytes;
    currentCodeBytes = statsPtr->currentByteCodeBytes + currentLiteralBytes;

    /*
     * Summary statistics, total and current source and ByteCode sizes.
     */

    Tcl_AppendPrintfToObj(objPtr, "\n----------------------------------------------------------------\n");
    Tcl_AppendPrintfToObj(objPtr,
	    "Compilation and execution statistics for interpreter %#lx\n",
	    (long int)iPtr);

    Tcl_AppendPrintfToObj(objPtr, "\nNumber ByteCodes executed\t%ld\n",
	    statsPtr->numExecutions);
    Tcl_AppendPrintfToObj(objPtr, "Number ByteCodes compiled\t%ld\n",
	    statsPtr->numCompilations);
    Tcl_AppendPrintfToObj(objPtr, "  Mean executions/compile\t%.1f\n",
	    statsPtr->numExecutions / (float)statsPtr->numCompilations);

    Tcl_AppendPrintfToObj(objPtr, "\nInstructions executed\t\t%.0f\n",
	    numInstructions);
    Tcl_AppendPrintfToObj(objPtr, "  Mean inst/compile\t\t%.0f\n",
	    numInstructions / statsPtr->numCompilations);
    Tcl_AppendPrintfToObj(objPtr, "  Mean inst/execution\t\t%.0f\n",
	    numInstructions / statsPtr->numExecutions);

    Tcl_AppendPrintfToObj(objPtr, "\nTotal ByteCodes\t\t\t%ld\n",
	    statsPtr->numCompilations);
    Tcl_AppendPrintfToObj(objPtr, "  Source bytes\t\t\t%.6g\n",
	    statsPtr->totalSrcBytes);
    Tcl_AppendPrintfToObj(objPtr, "  Code bytes\t\t\t%.6g\n",
	    totalCodeBytes);
    Tcl_AppendPrintfToObj(objPtr, "    ByteCode bytes\t\t%.6g\n",
	    statsPtr->totalByteCodeBytes);
    Tcl_AppendPrintfToObj(objPtr, "    Literal bytes\t\t%.6g\n",
	    totalLiteralBytes);
    Tcl_AppendPrintfToObj(objPtr, "      table %lu + bkts %lu + entries %lu + objects %lu + strings %.6g\n",
	    (unsigned long) sizeof(LiteralTable),
	    (unsigned long) (iPtr->literalTable.numBuckets * sizeof(LiteralEntry *)),
	    (unsigned long) (statsPtr->numLiteralsCreated * sizeof(LiteralEntry)),
	    (unsigned long) (statsPtr->numLiteralsCreated * sizeof(Tcl_Obj)),
	    statsPtr->totalLitStringBytes);
    Tcl_AppendPrintfToObj(objPtr, "  Mean code/compile\t\t%.1f\n",
	    totalCodeBytes / statsPtr->numCompilations);
    Tcl_AppendPrintfToObj(objPtr, "  Mean code/source\t\t%.1f\n",
	    totalCodeBytes / statsPtr->totalSrcBytes);

    Tcl_AppendPrintfToObj(objPtr, "\nCurrent (active) ByteCodes\t%ld\n",
	    numCurrentByteCodes);
    Tcl_AppendPrintfToObj(objPtr, "  Source bytes\t\t\t%.6g\n",
	    statsPtr->currentSrcBytes);
    Tcl_AppendPrintfToObj(objPtr, "  Code bytes\t\t\t%.6g\n",
	    currentCodeBytes);
    Tcl_AppendPrintfToObj(objPtr, "    ByteCode bytes\t\t%.6g\n",
	    statsPtr->currentByteCodeBytes);
    Tcl_AppendPrintfToObj(objPtr, "    Literal bytes\t\t%.6g\n",
	    currentLiteralBytes);
    Tcl_AppendPrintfToObj(objPtr, "      table %lu + bkts %lu + entries %lu + objects %lu + strings %.6g\n",
	    (unsigned long) sizeof(LiteralTable),
	    (unsigned long) (iPtr->literalTable.numBuckets * sizeof(LiteralEntry *)),
	    (unsigned long) (iPtr->literalTable.numEntries * sizeof(LiteralEntry)),
	    (unsigned long) (iPtr->literalTable.numEntries * sizeof(Tcl_Obj)),
	    statsPtr->currentLitStringBytes);
    Tcl_AppendPrintfToObj(objPtr, "  Mean code/source\t\t%.1f\n",
	    currentCodeBytes / statsPtr->currentSrcBytes);
    Tcl_AppendPrintfToObj(objPtr, "  Code + source bytes\t\t%.6g (%0.1f mean code/src)\n",
	    (currentCodeBytes + statsPtr->currentSrcBytes),
	    (currentCodeBytes / statsPtr->currentSrcBytes) + 1.0);

    /*
     * Tcl_IsShared statistics check
     *
     * This gives the refcount of each obj as Tcl_IsShared was called for it.
     * Shared objects must be duplicated before they can be modified.
     */

    numSharedMultX = 0;
    Tcl_AppendPrintfToObj(objPtr, "\nTcl_IsShared object check (all objects):\n");
    Tcl_AppendPrintfToObj(objPtr, "  Object had refcount <=1 (not shared)\t%ld\n",
	    tclObjsShared[1]);
    for (i = 2;  i < TCL_MAX_SHARED_OBJ_STATS;  i++) {
	Tcl_AppendPrintfToObj(objPtr, "  refcount ==%d\t\t%ld\n",
		i, tclObjsShared[i]);
	numSharedMultX += tclObjsShared[i];
    }
    Tcl_AppendPrintfToObj(objPtr, "  refcount >=%d\t\t%ld\n",
	    i, tclObjsShared[0]);
    numSharedMultX += tclObjsShared[0];
    Tcl_AppendPrintfToObj(objPtr, "  Total shared objects\t\t\t%d\n",
	    numSharedMultX);

    /*
     * Literal table statistics.
     */

    numByteCodeLits = 0;
    refCountSum = 0;
    numSharedMultX = 0;
    numSharedOnce = 0;
    objBytesIfUnshared = 0.0;
    strBytesIfUnshared = 0.0;
    strBytesSharedMultX = 0.0;
    strBytesSharedOnce = 0.0;
    for (i = 0;  i < globalTablePtr->numBuckets;  i++) {
	for (entryPtr = globalTablePtr->buckets[i];  entryPtr != NULL;
		entryPtr = entryPtr->nextPtr) {
	    if (entryPtr->objPtr->typePtr == &tclByteCodeType) {
		numByteCodeLits++;
	    }
	    (void) Tcl_GetStringFromObj(entryPtr->objPtr, &length);
	    refCountSum += entryPtr->refCount;
	    objBytesIfUnshared += (entryPtr->refCount * sizeof(Tcl_Obj));
	    strBytesIfUnshared += (entryPtr->refCount * (length+1));
	    if (entryPtr->refCount > 1) {
		numSharedMultX++;
		strBytesSharedMultX += (length+1);
	    } else {
		numSharedOnce++;
		strBytesSharedOnce += (length+1);
	    }
	}
    }
    sharingBytesSaved = (objBytesIfUnshared + strBytesIfUnshared)
	    - currentLiteralBytes;

    Tcl_AppendPrintfToObj(objPtr, "\nTotal objects (all interps)\t%ld\n",
	    tclObjsAlloced);
    Tcl_AppendPrintfToObj(objPtr, "Current objects\t\t\t%ld\n",
	    (tclObjsAlloced - tclObjsFreed));
    Tcl_AppendPrintfToObj(objPtr, "Total literal objects\t\t%ld\n",
	    statsPtr->numLiteralsCreated);

    Tcl_AppendPrintfToObj(objPtr, "\nCurrent literal objects\t\t%d (%0.1f%% of current objects)\n",
	    globalTablePtr->numEntries,
	    Percent(globalTablePtr->numEntries, tclObjsAlloced-tclObjsFreed));
    Tcl_AppendPrintfToObj(objPtr, "  ByteCode literals\t\t%ld (%0.1f%% of current literals)\n",
	    numByteCodeLits,
	    Percent(numByteCodeLits, globalTablePtr->numEntries));
    Tcl_AppendPrintfToObj(objPtr, "  Literals reused > 1x\t\t%d\n",
	    numSharedMultX);
    Tcl_AppendPrintfToObj(objPtr, "  Mean reference count\t\t%.2f\n",
	    ((double) refCountSum) / globalTablePtr->numEntries);
    Tcl_AppendPrintfToObj(objPtr, "  Mean len, str reused >1x \t%.2f\n",
	    (numSharedMultX ? strBytesSharedMultX/numSharedMultX : 0.0));
    Tcl_AppendPrintfToObj(objPtr, "  Mean len, str used 1x\t\t%.2f\n",
	    (numSharedOnce ? strBytesSharedOnce/numSharedOnce : 0.0));
    Tcl_AppendPrintfToObj(objPtr, "  Total sharing savings\t\t%.6g (%0.1f%% of bytes if no sharing)\n",
	    sharingBytesSaved,
	    Percent(sharingBytesSaved, objBytesIfUnshared+strBytesIfUnshared));
    Tcl_AppendPrintfToObj(objPtr, "    Bytes with sharing\t\t%.6g\n",
	    currentLiteralBytes);
    Tcl_AppendPrintfToObj(objPtr, "      table %lu + bkts %lu + entries %lu + objects %lu + strings %.6g\n",
	    (unsigned long) sizeof(LiteralTable),
	    (unsigned long) (iPtr->literalTable.numBuckets * sizeof(LiteralEntry *)),
	    (unsigned long) (iPtr->literalTable.numEntries * sizeof(LiteralEntry)),
	    (unsigned long) (iPtr->literalTable.numEntries * sizeof(Tcl_Obj)),
	    statsPtr->currentLitStringBytes);
    Tcl_AppendPrintfToObj(objPtr, "    Bytes if no sharing\t\t%.6g = objects %.6g + strings %.6g\n",
	    (objBytesIfUnshared + strBytesIfUnshared),
	    objBytesIfUnshared, strBytesIfUnshared);
    Tcl_AppendPrintfToObj(objPtr, "  String sharing savings \t%.6g = unshared %.6g - shared %.6g\n",
	    (strBytesIfUnshared - statsPtr->currentLitStringBytes),
	    strBytesIfUnshared, statsPtr->currentLitStringBytes);
    Tcl_AppendPrintfToObj(objPtr, "  Literal mgmt overhead\t\t%ld (%0.1f%% of bytes with sharing)\n",
	    literalMgmtBytes,
	    Percent(literalMgmtBytes, currentLiteralBytes));
    Tcl_AppendPrintfToObj(objPtr, "    table %lu + buckets %lu + entries %lu\n",
	    (unsigned long) sizeof(LiteralTable),
	    (unsigned long) (iPtr->literalTable.numBuckets * sizeof(LiteralEntry *)),
	    (unsigned long) (iPtr->literalTable.numEntries * sizeof(LiteralEntry)));

    /*
     * Breakdown of current ByteCode space requirements.
     */

    Tcl_AppendPrintfToObj(objPtr, "\nBreakdown of current ByteCode requirements:\n");
    Tcl_AppendPrintfToObj(objPtr, "                         Bytes      Pct of    Avg per\n");
    Tcl_AppendPrintfToObj(objPtr, "                                     total    ByteCode\n");
    Tcl_AppendPrintfToObj(objPtr, "Total             %12.6g     100.00%%   %8.1f\n",
	    statsPtr->currentByteCodeBytes,
	    statsPtr->currentByteCodeBytes / numCurrentByteCodes);
    Tcl_AppendPrintfToObj(objPtr, "Header            %12.6g   %8.1f%%   %8.1f\n",
	    currentHeaderBytes,
	    Percent(currentHeaderBytes, statsPtr->currentByteCodeBytes),
	    currentHeaderBytes / numCurrentByteCodes);
    Tcl_AppendPrintfToObj(objPtr, "Instructions      %12.6g   %8.1f%%   %8.1f\n",
	    statsPtr->currentInstBytes,
	    Percent(statsPtr->currentInstBytes,statsPtr->currentByteCodeBytes),
	    statsPtr->currentInstBytes / numCurrentByteCodes);
    Tcl_AppendPrintfToObj(objPtr, "Literal ptr array %12.6g   %8.1f%%   %8.1f\n",
	    statsPtr->currentLitBytes,
	    Percent(statsPtr->currentLitBytes,statsPtr->currentByteCodeBytes),
	    statsPtr->currentLitBytes / numCurrentByteCodes);
    Tcl_AppendPrintfToObj(objPtr, "Exception table   %12.6g   %8.1f%%   %8.1f\n",
	    statsPtr->currentExceptBytes,
	    Percent(statsPtr->currentExceptBytes,statsPtr->currentByteCodeBytes),
	    statsPtr->currentExceptBytes / numCurrentByteCodes);
    Tcl_AppendPrintfToObj(objPtr, "Auxiliary data    %12.6g   %8.1f%%   %8.1f\n",
	    statsPtr->currentAuxBytes,
	    Percent(statsPtr->currentAuxBytes,statsPtr->currentByteCodeBytes),
	    statsPtr->currentAuxBytes / numCurrentByteCodes);
    Tcl_AppendPrintfToObj(objPtr, "Command map       %12.6g   %8.1f%%   %8.1f\n",
	    statsPtr->currentCmdMapBytes,
	    Percent(statsPtr->currentCmdMapBytes,statsPtr->currentByteCodeBytes),
	    statsPtr->currentCmdMapBytes / numCurrentByteCodes);

    /*
     * Detailed literal statistics.
     */

    Tcl_AppendPrintfToObj(objPtr, "\nLiteral string sizes:\n");
    Tcl_AppendPrintfToObj(objPtr, "\t Up to length\t\tPercentage\n");
    maxSizeDecade = 0;
    for (i = 31;  i >= 0;  i--) {
	if (statsPtr->literalCount[i] > 0) {
	    maxSizeDecade = i;
	    break;
	}
    }
    sum = 0;
    for (i = 0;  i <= maxSizeDecade;  i++) {
	decadeHigh = (1 << (i+1)) - 1;
	sum += statsPtr->literalCount[i];
	Tcl_AppendPrintfToObj(objPtr, "\t%10d\t\t%8.0f%%\n",
		decadeHigh, Percent(sum, statsPtr->numLiteralsCreated));
    }

    litTableStats = TclLiteralStats(globalTablePtr);
    Tcl_AppendPrintfToObj(objPtr, "\nCurrent literal table statistics:\n%s\n",
	    litTableStats);
    ckfree(litTableStats);

    /*
     * Source and ByteCode size distributions.
     */

    Tcl_AppendPrintfToObj(objPtr, "\nSource sizes:\n");
    Tcl_AppendPrintfToObj(objPtr, "\t Up to size\t\tPercentage\n");
    minSizeDecade = maxSizeDecade = 0;
    for (i = 0;  i < 31;  i++) {
	if (statsPtr->srcCount[i] > 0) {
	    minSizeDecade = i;
	    break;
	}
    }
    for (i = 31;  i >= 0;  i--) {
	if (statsPtr->srcCount[i] > 0) {
	    maxSizeDecade = i;
	    break;
	}
    }
    sum = 0;
    for (i = minSizeDecade;  i <= maxSizeDecade;  i++) {
	decadeHigh = (1 << (i+1)) - 1;
	sum += statsPtr->srcCount[i];
	Tcl_AppendPrintfToObj(objPtr, "\t%10d\t\t%8.0f%%\n",
		decadeHigh, Percent(sum, statsPtr->numCompilations));
    }

    Tcl_AppendPrintfToObj(objPtr, "\nByteCode sizes:\n");
    Tcl_AppendPrintfToObj(objPtr, "\t Up to size\t\tPercentage\n");
    minSizeDecade = maxSizeDecade = 0;
    for (i = 0;  i < 31;  i++) {
	if (statsPtr->byteCodeCount[i] > 0) {
	    minSizeDecade = i;
	    break;
	}
    }
    for (i = 31;  i >= 0;  i--) {
	if (statsPtr->byteCodeCount[i] > 0) {
	    maxSizeDecade = i;
	    break;
	}
    }
    sum = 0;
    for (i = minSizeDecade;  i <= maxSizeDecade;  i++) {
	decadeHigh = (1 << (i+1)) - 1;
	sum += statsPtr->byteCodeCount[i];
	Tcl_AppendPrintfToObj(objPtr, "\t%10d\t\t%8.0f%%\n",
		decadeHigh, Percent(sum, statsPtr->numCompilations));
    }

    Tcl_AppendPrintfToObj(objPtr, "\nByteCode longevity (excludes Current ByteCodes):\n");
    Tcl_AppendPrintfToObj(objPtr, "\t       Up to ms\t\tPercentage\n");
    minSizeDecade = maxSizeDecade = 0;
    for (i = 0;  i < 31;  i++) {
	if (statsPtr->lifetimeCount[i] > 0) {
	    minSizeDecade = i;
	    break;
	}
    }
    for (i = 31;  i >= 0;  i--) {
	if (statsPtr->lifetimeCount[i] > 0) {
	    maxSizeDecade = i;
	    break;
	}
    }
    sum = 0;
    for (i = minSizeDecade;  i <= maxSizeDecade;  i++) {
	decadeHigh = (1 << (i+1)) - 1;
	sum += statsPtr->lifetimeCount[i];
	Tcl_AppendPrintfToObj(objPtr, "\t%12.3f\t\t%8.0f%%\n",
		decadeHigh/1000.0, Percent(sum, statsPtr->numByteCodesFreed));
    }

    /*
     * Instruction counts.
     */

    Tcl_AppendPrintfToObj(objPtr, "\nInstruction counts:\n");
    for (i = 0;  i <= LAST_INST_OPCODE;  i++) {
	Tcl_AppendPrintfToObj(objPtr, "%20s %8ld ",
		tclInstructionTable[i].name, statsPtr->instructionCount[i]);
	if (statsPtr->instructionCount[i]) {
	    Tcl_AppendPrintfToObj(objPtr, "%6.1f%%\n",
		    Percent(statsPtr->instructionCount[i], numInstructions));
	} else {
	    Tcl_AppendPrintfToObj(objPtr, "0\n");
	}
    }

#ifdef TCL_MEM_DEBUG
    Tcl_AppendPrintfToObj(objPtr, "\nHeap Statistics:\n");
    TclDumpMemoryInfo((ClientData) objPtr, 1);
#endif
    Tcl_AppendPrintfToObj(objPtr, "\n----------------------------------------------------------------\n");

    if (objc == 1) {
	Tcl_SetObjResult(interp, objPtr);
    } else {
	Tcl_Channel outChan;
	char *str = Tcl_GetStringFromObj(objv[1], &length);

	if (length) {
	    if (strcmp(str, "stdout") == 0) {
		outChan = Tcl_GetStdChannel(TCL_STDOUT);
	    } else if (strcmp(str, "stderr") == 0) {
		outChan = Tcl_GetStdChannel(TCL_STDERR);
	    } else {
		outChan = Tcl_OpenFileChannel(NULL, str, "w", 0664);
	    }
	} else {
	    outChan = Tcl_GetStdChannel(TCL_STDOUT);
	}
	if (outChan != NULL) {
	    Tcl_WriteObj(outChan, objPtr);
	}
    }
    Tcl_DecrRefCount(objPtr);
    return TCL_OK;
}
#endif /* TCL_COMPILE_STATS */

#ifdef TCL_COMPILE_DEBUG
/*
 *----------------------------------------------------------------------
 *
 * StringForResultCode --
 *
 *	Procedure that returns a human-readable string representing a Tcl
 *	result code such as TCL_ERROR.
 *
 * Results:
 *	If the result code is one of the standard Tcl return codes, the result
 *	is a string representing that code such as "TCL_ERROR". Otherwise, the
 *	result string is that code formatted as a sequence of decimal digit
 *	characters. Note that the resulting string must not be modified by the
 *	caller.
 *
 * Side effects:
 *	None.
 *
 *----------------------------------------------------------------------
 */

static const char *
StringForResultCode(
    int result)			/* The Tcl result code for which to generate a
				 * string. */
{
    static char buf[TCL_INTEGER_SPACE];

    if ((result >= TCL_OK) && (result <= TCL_CONTINUE)) {
	return resultStrings[result];
    }
    TclFormatInt(buf, result);
    return buf;
}
#endif /* TCL_COMPILE_DEBUG */

/*
 * Local Variables:
 * mode: c
 * c-basic-offset: 4
 * fill-column: 78
 * End:
 */<|MERGE_RESOLUTION|>--- conflicted
+++ resolved
@@ -9605,13 +9605,8 @@
 {
     ClientData ptr;
     int type;
-<<<<<<< HEAD
     const unsigned char opcode = *pc;
-    const char *description, *operator = operatorStrings[opcode - INST_LOR];
-=======
-    unsigned char opcode = *pc;
     const char *description, *operator = "unknown";
->>>>>>> 415ecd4f
 
     if (opcode == INST_EXPON) {
 	operator = "**";
