/*
 * tclExecute.c --
 *
 *	This file contains procedures that execute byte-compiled Tcl commands.
 *
 * Copyright © 1996-1997 Sun Microsystems, Inc.
 * Copyright © 1998-2000 Scriptics Corporation.
 * Copyright © 2001 Kevin B. Kenny. All rights reserved.
 * Copyright © 2002-2010 Miguel Sofer.
 * Copyright © 2005-2025 Donal K. Fellows.
 * Copyright © 2007 Daniel A. Steffen <das@users.sourceforge.net>
 * Copyright © 2006-2008 Joe Mistachkin.  All rights reserved.
 *
 * See the file "license.terms" for information on usage and redistribution of
 * this file, and for a DISCLAIMER OF ALL WARRANTIES.
 */

#include "tclInt.h"
#ifndef REMOVE_DEPRECATED_OPCODES
/* If we're not removing them, stop the deprecated opcodes giving warnings. */
#define ALLOW_DEPRECATED_OPCODES
#endif
#include "tclCompile.h"
#include "tclOOInt.h"
#include "tclTomMath.h"
#include <math.h>

#if defined(__GNUC__) && (__GNUC__ > 4) && defined(_WIN32) && defined(TCL_COMPILE_DEBUG)
// These are FAR too noisy when we're using the MSVC runtime.
#pragma GCC diagnostic ignored "-Wformat"
#pragma GCC diagnostic ignored "-Wformat-extra-args"
#endif

/*
 * Hack to determine whether we may expect IEEE floating point. The hack is
 * formally incorrect in that non-IEEE platforms might have the same precision
 * and range, but VAX, IBM, and Cray do not; are there any other floating
 * point units that we might care about?
 */

#if (FLT_RADIX == 2) && (DBL_MANT_DIG == 53) && (DBL_MAX_EXP == 1024)
#define IEEE_FLOATING_POINT
#endif

/*
 * A counter that is used to work out when the bytecode engine should call
 * Tcl_AsyncReady() to see whether there is a signal that needs handling, and
 * other expensive periodic operations.
 */

#ifndef ASYNC_CHECK_COUNT
#   define ASYNC_CHECK_COUNT	64
#endif /* !ASYNC_CHECK_COUNT */

/*
 * Boolean flag indicating whether the Tcl bytecode interpreter has been
 * initialized.
 */

static int execInitialized = 0;
TCL_DECLARE_MUTEX(execMutex)

static int cachedInExit = 0;

#ifdef TCL_COMPILE_DEBUG
/*
 * Variable that controls whether execution tracing is enabled and, if so,
 * what level of tracing is desired:
 *    0: no execution tracing
 *    1: trace invocations of Tcl procs only
 *    2: trace invocations of all (not compiled away) commands
 *    3: display each instruction executed
 * This variable is linked to the Tcl variable "tcl_traceExec".
 */

int tclTraceExec = TCL_TRACE_BYTECODE_EXEC_NONE;
#endif

/*
 * Mapping from expression instruction opcodes to strings; used for error
 * messages. Note that these entries must match the order and number of the
 * expression opcodes (e.g., INST_LOR) in tclCompile.h.
 *
 * Does not include the string for INST_EXPON (and beyond), as that is
 * disjoint for backward-compatibility reasons.
 */

static const char *const operatorStrings[] = {
    "|", "^", "&", "==", "!=", "<", ">", "<=", ">=", "<<", ">>",
    "+", "-", "*", "/", "%", "+", "-", "~", "!"
};

/*
 * Mapping from Tcl result codes to strings; used for error and debugging
 * messages.
 */

#ifdef TCL_COMPILE_DEBUG
static const char *const resultStrings[] = {
    "TCL_OK", "TCL_ERROR", "TCL_RETURN", "TCL_BREAK", "TCL_CONTINUE"
};
#endif

/*
 * These are used by evalstats to monitor object usage in Tcl.
 */

#ifdef TCL_COMPILE_STATS
size_t		tclObjsAlloced = 0;
size_t		tclObjsFreed = 0;
size_t		tclObjsShared[TCL_MAX_SHARED_OBJ_STATS] = { 0, 0, 0, 0, 0 };
#endif /* TCL_COMPILE_STATS */

/*
 * NR_TEBC
 * Helpers for NR - non-recursive calls to TEBC
 * Minimal data required to fully reconstruct the execution state.
 */

typedef struct {
    ByteCode *codePtr;		/* Constant until the BC returns */
				/* -----------------------------------------*/
    Tcl_Obj **catchTop;		/* These fields are used on return TO this */
    Tcl_Obj *auxObjList;	/* level: they record the state when a new */
    CmdFrame cmdFrame;		/* codePtr was received for NR execution. */
#ifdef TCL_COMPILE_DEBUG
    char cmdNameBuf[21];	/* Space to store the command name across an invoke. */
#endif
    Tcl_Obj *stack[1];		/* Start of the actual combined catch and obj
				 * stacks; the struct will be expanded as
				 * necessary */
} TEBCdata;

#define TEBC_YIELD() \
    do {								\
	esPtr->tosPtr = tosPtr;						\
	TclNRAddCallback(interp, TEBCresume,				\
		TD, pc, INT2PTR(cleanup), NULL);			\
    } while (0)

#define TEBC_DATA_DIG() \
    do {								\
	tosPtr = esPtr->tosPtr;						\
    } while (0)

#define PUSH_TAUX_OBJ(objPtr) \
    do {								\
	if (auxObjList) {						\
	    (objPtr)->length += auxObjList->length;			\
	}								\
	(objPtr)->internalRep.twoPtrValue.ptr1 = auxObjList;		\
	auxObjList = (objPtr);						\
    } while (0)

#define POP_TAUX_OBJ() \
    do {								\
	tmpPtr = auxObjList;						\
	auxObjList = (Tcl_Obj *)tmpPtr->internalRep.twoPtrValue.ptr1;	\
	Tcl_DecrRefCount(tmpPtr);					\
    } while (0)

/*
 * These variable-access macros have to coincide with those in tclVar.c
 */

#define VarHashGetValue(hPtr) \
    ((Var *) ((char *)hPtr - offsetof(VarInHash, entry)))

static inline Var *
VarHashFindVar(
    TclVarHashTable *tablePtr,
    Tcl_Obj *key)
{
    Tcl_HashEntry *hPtr = Tcl_FindHashEntry(&tablePtr->table,
	    key);
    if (!hPtr) {
	return NULL;
    }
    return VarHashGetValue(hPtr);
}

/*
 * The new macro for ending an instruction; note that a reasonable C-optimiser
 * will resolve all branches at compile time. (result) is always a constant;
 * the macro NEXT_INST_F handles constant (nCleanup), NEXT_INST_V is resolved
 * at runtime for variable (nCleanup).
 *
 * ARGUMENTS:
 *    pcAdjustment: how much to increment pc
 *    nCleanup: how many objects to remove from the stack
 *    resultHandling: 0 indicates no object should be pushed on the stack;
 *	otherwise, push objResultPtr. If (result < 0), objResultPtr already
 *	has the correct reference count.
 *
 * We use the new compile-time assertions to check that nCleanup is constant
 * and within range.
 */

/* Verify the stack depth, only when no expansion is in progress */

#ifdef TCL_COMPILE_DEBUG
#define CHECK_STACK() \
    do {								\
	ValidatePcAndStackTop(codePtr, pc, CURR_DEPTH,			\
		/*checkStack*/ !(starting || auxObjList));		\
	starting = 0;							\
    } while (0)
#else
#define CHECK_STACK()
#endif // TCL_COMPILE_DEBUG

#define NEXT_INST_F(pcAdjustment, nCleanup, resultHandling) \
    do {								\
	TCL_CT_ASSERT((nCleanup >= 0) && (nCleanup <= 2));		\
	CHECK_STACK();							\
	if (nCleanup == 0) {						\
	    if (resultHandling != 0) {					\
		if ((resultHandling) > 0) {				\
		    PUSH_OBJECT(objResultPtr);				\
		} else {						\
		    *(++tosPtr) = objResultPtr;				\
		}							\
	    }								\
	    pc += (pcAdjustment);					\
	    goto cleanup0;						\
	} else if (resultHandling != 0) {				\
	    if ((resultHandling) > 0) {					\
		Tcl_IncrRefCount(objResultPtr);				\
	    }								\
	    pc += (pcAdjustment);					\
	    switch (nCleanup) {						\
	    case 1: goto cleanup1_pushObjResultPtr;			\
	    case 2: goto cleanup2_pushObjResultPtr;			\
	    default: TCL_UNREACHABLE();					\
	    }								\
	} else {							\
	    pc += (pcAdjustment);					\
	    switch (nCleanup) {						\
	    case 1: goto cleanup1;					\
	    case 2: goto cleanup2;					\
	    default: TCL_UNREACHABLE();					\
	    }								\
	}								\
    } while (0)

/* Cut down version of NEXT_INST_F() for resultHandling==0 case. */
#define NEXT_INST_F0(pcAdjustment, nCleanup) \
    do {								\
	TCL_CT_ASSERT((nCleanup >= 0) && (nCleanup <= 2));		\
	CHECK_STACK();							\
	pc += (pcAdjustment);						\
	switch (nCleanup) {						\
	case 0: goto cleanup0;						\
	case 1: goto cleanup1;						\
	case 2: goto cleanup2;						\
	default: TCL_UNREACHABLE();					\
	}								\
    } while (0)

#define NEXT_INST_V(pcAdjustment, nCleanup, resultHandling) \
    CHECK_STACK();							\
    do {								\
	pc += (pcAdjustment);						\
	cleanup = (nCleanup);						\
	if (resultHandling) {						\
	    if ((resultHandling) > 0) {					\
		Tcl_IncrRefCount(objResultPtr);				\
	    }								\
	    goto cleanupV_pushObjResultPtr;				\
	} else {							\
	    goto cleanupV;						\
	}								\
	TCL_UNREACHABLE();						\
    } while (0)

#ifndef TCL_COMPILE_DEBUG
#ifndef REMOVE_DEPRECATED_OPCODES
#define JUMP_PEEPHOLE_F(condition, pcAdjustment, cleanup) \
    do {								\
	pc += (pcAdjustment);						\
	switch (*pc) {							\
	case INST_JUMP_FALSE1:						\
	    NEXT_INST_F0(((condition)? 2 : TclGetInt1AtPtr(pc + 1)), (cleanup)); \
	case INST_JUMP_TRUE1:						\
	    NEXT_INST_F0(((condition)? TclGetInt1AtPtr(pc + 1) : 2), (cleanup)); \
	case INST_JUMP_FALSE:						\
	    NEXT_INST_F0(((condition)? 5 : TclGetInt4AtPtr(pc + 1)), (cleanup)); \
	case INST_JUMP_TRUE:						\
	    NEXT_INST_F0(((condition)? TclGetInt4AtPtr(pc + 1) : 5), (cleanup)); \
	default:							\
	    if ((condition) < 0) {					\
		TclNewIntObj(objResultPtr, -1);				\
	    } else {							\
		objResultPtr = TCONST((condition) > 0);			\
	    }								\
	    NEXT_INST_F(0, (cleanup), 1);				\
	}								\
	TCL_UNREACHABLE();						\
    } while (0)
#define JUMP_PEEPHOLE_V(condition, pcAdjustment, cleanup) \
    do {								\
	pc += (pcAdjustment);						\
	switch (*pc) {							\
	case INST_JUMP_FALSE1:						\
	    NEXT_INST_V(((condition)? 2 : TclGetInt1AtPtr(pc + 1)), (cleanup), 0); \
	case INST_JUMP_TRUE1:						\
	    NEXT_INST_V(((condition)? TclGetInt1AtPtr(pc + 1) : 2), (cleanup), 0); \
	case INST_JUMP_FALSE:						\
	    NEXT_INST_V(((condition)? 5 : TclGetInt4AtPtr(pc + 1)), (cleanup), 0); \
	case INST_JUMP_TRUE:						\
	    NEXT_INST_V(((condition)? TclGetInt4AtPtr(pc + 1) : 5), (cleanup), 0); \
	default:							\
	    if ((condition) < 0) {					\
		TclNewIntObj(objResultPtr, -1);				\
	    } else {							\
		objResultPtr = TCONST((condition) > 0);			\
	    }								\
	    NEXT_INST_V(0, (cleanup), 1);				\
	}								\
	TCL_UNREACHABLE();						\
    } while (0)
#else // REMOVE_DEPRECATED_OPCODES
#define JUMP_PEEPHOLE_F(condition, pcAdjustment, cleanup) \
    do {								\
	pc += (pcAdjustment);						\
	switch (*pc) {							\
	case INST_JUMP_FALSE:						\
	    NEXT_INST_F0(((condition)? 5 : TclGetInt4AtPtr(pc + 1)), (cleanup)); \
	case INST_JUMP_TRUE:						\
	    NEXT_INST_F0(((condition)? TclGetInt4AtPtr(pc + 1) : 5), (cleanup)); \
	default:							\
	    if ((condition) < 0) {					\
		TclNewIntObj(objResultPtr, -1);				\
	    } else {							\
		objResultPtr = TCONST((condition) > 0);			\
	    }								\
	    NEXT_INST_F(0, (cleanup), 1);				\
	}								\
	TCL_UNREACHABLE();						\
    } while (0)
#define JUMP_PEEPHOLE_V(condition, pcAdjustment, cleanup) \
    do {								\
	pc += (pcAdjustment);						\
	switch (*pc) {							\
	case INST_JUMP_FALSE:						\
	    NEXT_INST_V(((condition)? 5 : TclGetInt4AtPtr(pc + 1)), (cleanup), 0); \
	case INST_JUMP_TRUE:						\
	    NEXT_INST_V(((condition)? TclGetInt4AtPtr(pc + 1) : 5), (cleanup), 0); \
	default:							\
	    if ((condition) < 0) {					\
		TclNewIntObj(objResultPtr, -1);				\
	    } else {							\
		objResultPtr = TCONST((condition) > 0);			\
	    }								\
	    NEXT_INST_V(0, (cleanup), 1);				\
	}								\
	TCL_UNREACHABLE();						\
    } while (0)
#endif // REMOVE_DEPRECATED_OPCODES
#else // TCL_COMPILE_DEBUG
#define JUMP_PEEPHOLE_F(condition, pcAdjustment, cleanup) \
    do{									\
	if ((condition) < 0) {						\
	    TclNewIntObj(objResultPtr, -1);				\
	} else {							\
	    objResultPtr = TCONST((condition) > 0);			\
	}								\
	NEXT_INST_F((pcAdjustment), (cleanup), 1);			\
	TCL_UNREACHABLE();						\
    } while (0)
#define JUMP_PEEPHOLE_V(condition, pcAdjustment, cleanup) \
    do{									\
	if ((condition) < 0) {						\
	    TclNewIntObj(objResultPtr, -1);				\
	} else {							\
	    objResultPtr = TCONST((condition) > 0);			\
	}								\
	NEXT_INST_V((pcAdjustment), (cleanup), 1);			\
	TCL_UNREACHABLE();						\
    } while (0)
#endif // TCL_COMPILE_DEBUG

/*
 * Macros used to cache often-referenced Tcl evaluation stack information
 * in local variables. Note that a DECACHE_STACK_INFO()-CACHE_STACK_INFO()
 * pair must surround any call inside TclNRExecuteByteCode (and a few other
 * procedures that use this scheme) that could result in a recursive call
 * to TclNRExecuteByteCode.
 */

#define CACHE_STACK_INFO() \
    checkInterp = 1

#define DECACHE_STACK_INFO() \
    esPtr->tosPtr = tosPtr

/*
 * Macros used to access items on the Tcl evaluation stack. PUSH_OBJECT
 * increments the object's ref count since it makes the stack have another
 * reference pointing to the object. However, POP_OBJECT does not decrement
 * the ref count. This is because the stack may hold the only reference to the
 * object, so the object would be destroyed if its ref count were decremented
 * before the caller had a chance to, e.g., store it in a variable. It is the
 * caller's responsibility to decrement the ref count when it is finished with
 * an object.
 *
 * WARNING! It is essential that objPtr only appear once in the PUSH_OBJECT
 * macro. The actual parameter might be an expression with side effects, and
 * this ensures that it will be executed only once.
 */

#define PUSH_OBJECT(objPtr) \
    Tcl_IncrRefCount(*(++tosPtr) = (objPtr))

#define POP_OBJECT()	*(tosPtr--)

#define OBJ_AT_TOS	*tosPtr

#define OBJ_UNDER_TOS	tosPtr[-1]

#define OBJ_AT_DEPTH(n)	tosPtr[-(n)]

#define CURR_DEPTH	(tosPtr - initTosPtr)

#define STACK_BASE(esPtr) ((esPtr)->stackWords - 1)

#define PC_REL		((Tcl_Size)(pc - codePtr->codeStart))

#define SIZEd	TCL_SIZE_MODIFIER "d"
#define SIZEu	TCL_Z_MODIFIER "u"

/*
 * Macros used to trace instruction execution. The macros TRACE,
 * TRACE_WITH_OBJ, and O2S are only used inside TclNRExecuteByteCode. O2S is
 * only used in TRACE* calls to get a string from an object.
 */

#ifdef TCL_COMPILE_DEBUG
#   define TRACE(...) \
    while (traceInstructions) {						\
	fprintf(stdout, "%2" SIZEd ": %2" SIZEd	" (%" SIZEd ") %s ",	\
		iPtr->numLevels,					\
		CURR_DEPTH,						\
		PC_REL,							\
		GetOpcodeName(pc));					\
	fprintf(stdout, __VA_ARGS__);					\
	break;								\
    }
#   define TRACE_APPEND(...) \
    while (traceInstructions) {						\
	fprintf(stdout, __VA_ARGS__);					\
	break;								\
    }
#else // !TCL_COMPILE_DEBUG
#   define TRACE(...)
#   define TRACE_APPEND(...)
#endif // TCL_COMPILE_DEBUG

#define O2S(objPtr) \
    (objPtr ? TclGetString(objPtr) : "")
#define TY2S(typePtr) \
    (typePtr ? typePtr->name : "null")
#define TRACE_APPEND_OBJ(objPtr) \
    TRACE_APPEND("\"%.30s\"\n", O2S(objPtr))
#define TRACE_APPEND_NUM_OBJ(objPtr) \
    TRACE_APPEND("%.30s\n", O2S(objPtr))
#define TRACE_ERROR(interp) \
    TRACE_APPEND("ERROR: %.30s\n", O2S(Tcl_GetObjResult(interp)))

#ifndef REMOVE_DEPRECATED_OPCODES
#ifdef PANIC_ON_DEPRECATED_OPCODES
#define DEPRECATED_OPCODE_MARK(opcode) \
	Tcl_Panic("%s deprecated for removal", #name)
#else
#define DEPRECATED_OPCODE_MARK(opcode) /* Do nothing. */
#endif
#endif // REMOVE_DEPRECATED_OPCODES

/*
 * DTrace instruction probe macros.
 */

#define TCL_DTRACE_INST_NEXT() \
    do {								\
	if (TCL_DTRACE_INST_DONE_ENABLED()) {				\
	    if (curInstName) {						\
		TCL_DTRACE_INST_DONE(curInstName, CURR_DEPTH,		\
			tosPtr);					\
	    }								\
	    curInstName = tclInstructionTable[*pc].name;		\
	    if (TCL_DTRACE_INST_START_ENABLED()) {			\
		TCL_DTRACE_INST_START(curInstName, CURR_DEPTH,		\
			tosPtr);					\
	    }								\
	} else if (TCL_DTRACE_INST_START_ENABLED()) {			\
	    TCL_DTRACE_INST_START(tclInstructionTable[*pc].name,	\
			CURR_DEPTH, tosPtr);				\
	}								\
    } while (0)
#define TCL_DTRACE_INST_LAST() \
    do {								\
	if (TCL_DTRACE_INST_DONE_ENABLED() && curInstName) {		\
	    TCL_DTRACE_INST_DONE(curInstName, CURR_DEPTH, tosPtr);	\
	}								\
    } while (0)

/*
 * Macro used in this file to save a function call for common uses of
 * Tcl_GetNumberFromObj(). The ANSI C "prototype" is:
 *
 * MODULE_SCOPE int GetNumberFromObj(Tcl_Interp *interp, Tcl_Obj *objPtr,
 *			void **ptrPtr, int *tPtr);
 */

#define GetNumberFromObj(interp, objPtr, ptrPtr, tPtr) \
    ((TclHasInternalRep((objPtr), &tclIntType))				\
	?	(*(tPtr) = TCL_NUMBER_INT,				\
		*(ptrPtr) = (void *)					\
		    (&((objPtr)->internalRep.wideValue)), TCL_OK) :	\
    TclHasInternalRep((objPtr), &tclDoubleType)				\
	?	(((isnan((objPtr)->internalRep.doubleValue))		\
		    ?	(*(tPtr) = TCL_NUMBER_NAN)			\
		    :	(*(tPtr) = TCL_NUMBER_DOUBLE)),			\
		*(ptrPtr) = (void *)					\
		    (&((objPtr)->internalRep.doubleValue)), TCL_OK) :	\
    (((objPtr)->bytes != NULL) && ((objPtr)->length == 0))		\
	? TCL_ERROR :							\
    Tcl_GetNumberFromObj((interp), (objPtr), (ptrPtr), (tPtr)))

/*
 * Macro used to make the check for type overflow more mnemonic. This works by
 * comparing sign bits; the rest of the word is irrelevant. The ANSI C
 * "prototype" (where inttype_t is any integer type) is:
 *
 * MODULE_SCOPE int Overflowing(inttype_t a, inttype_t b, inttype_t sum);
 *
 * Check first the condition most likely to fail in usual code (at least for
 * usage in [incr]: do the first summand and the sum have != signs?
 */

#define Overflowing(a,b,sum) \
    ((((a)^(sum)) < 0) && (((a)^(b)) >= 0))

/*
 * Macro for checking whether the type is NaN, used when we're thinking about
 * throwing an error for supplying a non-number number.
 */

#ifndef ACCEPT_NAN
#define IsErroringNaNType(type)		((type) == TCL_NUMBER_NAN)
#else
#define IsErroringNaNType(type)		0
#endif // ACCEPT_NAN

/*
 * Auxiliary tables used to compute powers of small integers.
 */

/*
 * Maximum base that, when raised to powers 2, 3, ..., 16, fits in a
 * Tcl_WideInt.
 */

static const Tcl_WideInt MaxBase64[] = {
    (Tcl_WideInt)46340*65536+62259,	/* 3037000499 == isqrt(2**63-1) */
    (Tcl_WideInt)2097151, (Tcl_WideInt)55108, (Tcl_WideInt)6208,
    (Tcl_WideInt)1448, (Tcl_WideInt)511, (Tcl_WideInt)234, (Tcl_WideInt)127,
    (Tcl_WideInt)78, (Tcl_WideInt)52, (Tcl_WideInt)38, (Tcl_WideInt)28,
    (Tcl_WideInt)22, (Tcl_WideInt)18, (Tcl_WideInt)15
};
static const size_t MaxBase64Size = sizeof(MaxBase64)/sizeof(Tcl_WideInt);

/*
 * Table giving 3, 4, ..., 13 raised to powers greater than 16 when the
 * results fit in a 64-bit signed integer.
 */

static const unsigned short Exp64Index[] = {
    0, 23, 38, 49, 57, 63, 67, 70, 72, 74, 75, 76
};
static const size_t Exp64IndexSize =
    sizeof(Exp64Index) / sizeof(unsigned short);
static const Tcl_WideInt Exp64Value[] = {
    (Tcl_WideInt)243*243*243*3*3,
    (Tcl_WideInt)243*243*243*3*3*3,
    (Tcl_WideInt)243*243*243*3*3*3*3,
    (Tcl_WideInt)243*243*243*243,
    (Tcl_WideInt)243*243*243*243*3,
    (Tcl_WideInt)243*243*243*243*3*3,
    (Tcl_WideInt)243*243*243*243*3*3*3,
    (Tcl_WideInt)243*243*243*243*3*3*3*3,
    (Tcl_WideInt)243*243*243*243*243,
    (Tcl_WideInt)243*243*243*243*243*3,
    (Tcl_WideInt)243*243*243*243*243*3*3,
    (Tcl_WideInt)243*243*243*243*243*3*3*3,
    (Tcl_WideInt)243*243*243*243*243*3*3*3*3,
    (Tcl_WideInt)243*243*243*243*243*243,
    (Tcl_WideInt)243*243*243*243*243*243*3,
    (Tcl_WideInt)243*243*243*243*243*243*3*3,
    (Tcl_WideInt)243*243*243*243*243*243*3*3*3,
    (Tcl_WideInt)243*243*243*243*243*243*3*3*3*3,
    (Tcl_WideInt)243*243*243*243*243*243*243,
    (Tcl_WideInt)243*243*243*243*243*243*243*3,
    (Tcl_WideInt)243*243*243*243*243*243*243*3*3,
    (Tcl_WideInt)243*243*243*243*243*243*243*3*3*3,
    (Tcl_WideInt)243*243*243*243*243*243*243*3*3*3*3,
    (Tcl_WideInt)1024*1024*1024*4*4,
    (Tcl_WideInt)1024*1024*1024*4*4*4,
    (Tcl_WideInt)1024*1024*1024*4*4*4*4,
    (Tcl_WideInt)1024*1024*1024*1024,
    (Tcl_WideInt)1024*1024*1024*1024*4,
    (Tcl_WideInt)1024*1024*1024*1024*4*4,
    (Tcl_WideInt)1024*1024*1024*1024*4*4*4,
    (Tcl_WideInt)1024*1024*1024*1024*4*4*4*4,
    (Tcl_WideInt)1024*1024*1024*1024*1024,
    (Tcl_WideInt)1024*1024*1024*1024*1024*4,
    (Tcl_WideInt)1024*1024*1024*1024*1024*4*4,
    (Tcl_WideInt)1024*1024*1024*1024*1024*4*4*4,
    (Tcl_WideInt)1024*1024*1024*1024*1024*4*4*4*4,
    (Tcl_WideInt)1024*1024*1024*1024*1024*1024,
    (Tcl_WideInt)1024*1024*1024*1024*1024*1024*4,
    (Tcl_WideInt)3125*3125*3125*5*5,
    (Tcl_WideInt)3125*3125*3125*5*5*5,
    (Tcl_WideInt)3125*3125*3125*5*5*5*5,
    (Tcl_WideInt)3125*3125*3125*3125,
    (Tcl_WideInt)3125*3125*3125*3125*5,
    (Tcl_WideInt)3125*3125*3125*3125*5*5,
    (Tcl_WideInt)3125*3125*3125*3125*5*5*5,
    (Tcl_WideInt)3125*3125*3125*3125*5*5*5*5,
    (Tcl_WideInt)3125*3125*3125*3125*3125,
    (Tcl_WideInt)3125*3125*3125*3125*3125*5,
    (Tcl_WideInt)3125*3125*3125*3125*3125*5*5,
    (Tcl_WideInt)7776*7776*7776*6*6,
    (Tcl_WideInt)7776*7776*7776*6*6*6,
    (Tcl_WideInt)7776*7776*7776*6*6*6*6,
    (Tcl_WideInt)7776*7776*7776*7776,
    (Tcl_WideInt)7776*7776*7776*7776*6,
    (Tcl_WideInt)7776*7776*7776*7776*6*6,
    (Tcl_WideInt)7776*7776*7776*7776*6*6*6,
    (Tcl_WideInt)7776*7776*7776*7776*6*6*6*6,
    (Tcl_WideInt)16807*16807*16807*7*7,
    (Tcl_WideInt)16807*16807*16807*7*7*7,
    (Tcl_WideInt)16807*16807*16807*7*7*7*7,
    (Tcl_WideInt)16807*16807*16807*16807,
    (Tcl_WideInt)16807*16807*16807*16807*7,
    (Tcl_WideInt)16807*16807*16807*16807*7*7,
    (Tcl_WideInt)32768*32768*32768*8*8,
    (Tcl_WideInt)32768*32768*32768*8*8*8,
    (Tcl_WideInt)32768*32768*32768*8*8*8*8,
    (Tcl_WideInt)32768*32768*32768*32768,
    (Tcl_WideInt)59049*59049*59049*9*9,
    (Tcl_WideInt)59049*59049*59049*9*9*9,
    (Tcl_WideInt)59049*59049*59049*9*9*9*9,
    (Tcl_WideInt)100000*100000*100000*10*10,
    (Tcl_WideInt)100000*100000*100000*10*10*10,
    (Tcl_WideInt)161051*161051*161051*11*11,
    (Tcl_WideInt)161051*161051*161051*11*11*11,
    (Tcl_WideInt)248832*248832*248832*12*12,
    (Tcl_WideInt)371293*371293*371293*13*13
};
static const size_t Exp64ValueSize = sizeof(Exp64Value) / sizeof(Tcl_WideInt);

/*
 * Markers for ExecuteExtendedBinaryMathOp.
 */

#define DIVIDED_BY_ZERO		((Tcl_Obj *) -1)
#define EXPONENT_OF_ZERO	((Tcl_Obj *) -2)
#define GENERAL_ARITHMETIC_ERROR ((Tcl_Obj *) -3)
#define OUT_OF_MEMORY ((Tcl_Obj *) -4)

/*
 * Declarations for local procedures to this file:
 */

#ifdef TCL_COMPILE_STATS
static Tcl_ObjCmdProc EvalStatsCmd;
#endif /* TCL_COMPILE_STATS */
#ifdef TCL_COMPILE_DEBUG
static const char *	GetOpcodeName(const unsigned char *pc);
static void		PrintByteCodeInfo(ByteCode *codePtr);
static const char *	StringForResultCode(int result);
static void		ValidatePcAndStackTop(ByteCode *codePtr,
			    const unsigned char *pc, size_t stackTop,
			    int checkStack);
#endif /* TCL_COMPILE_DEBUG */
static ByteCode *	CompileExprObj(Tcl_Interp *interp, Tcl_Obj *objPtr);
static void		DeleteExecStack(ExecStack *esPtr);
static void		DupExprCodeInternalRep(Tcl_Obj *srcPtr,
			    Tcl_Obj *copyPtr);
static Tcl_Obj *	ExecuteExtendedBinaryMathOp(Tcl_Interp *interp,
			    int opcode, Tcl_Obj **constants,
			    Tcl_Obj *valuePtr, Tcl_Obj *value2Ptr);
static Tcl_Obj *	ExecuteExtendedUnaryMathOp(int opcode,
			    Tcl_Obj *valuePtr);
static void		FreeExprCodeInternalRep(Tcl_Obj *objPtr);
static Tcl_Obj *	GenerateArithSeries(Tcl_Interp *interp, Tcl_Obj *from,
			    Tcl_Obj *to, Tcl_Obj *step, Tcl_Obj *count);
static ExceptionRange *	GetExceptRangeForPc(const unsigned char *pc,
			    int searchMode, ByteCode *codePtr);
static const char *	GetSrcInfoForPc(const unsigned char *pc,
			    ByteCode *codePtr, Tcl_Size *lengthPtr,
			    const unsigned char **pcBeg, Tcl_Size *cmdIdxPtr);
static Tcl_Obj **	GrowEvaluationStack(ExecEnv *eePtr, size_t growth,
			    int move);
static void		IllegalExprOperandType(Tcl_Interp *interp, const char *ord,
			    const unsigned char *pc, Tcl_Obj *opndPtr);
static void		InitByteCodeExecution(Tcl_Interp *interp);
static inline int	WordSkip(void *ptr);
static void		ReleaseDictIterator(Tcl_Obj *objPtr);
/* Useful elsewhere, make available in tclInt.h or stubs? */
static Tcl_Obj **	StackAllocWords(Tcl_Interp *interp, size_t numWords);
static Tcl_Obj **	StackReallocWords(Tcl_Interp *interp, size_t numWords);
static Tcl_NRPostProc	CopyCallback;
static Tcl_NRPostProc	ExprObjCallback;
static Tcl_NRPostProc	FinalizeOONext;
static Tcl_NRPostProc	FinalizeOONextFilter;
static Tcl_NRPostProc   TEBCresume;

/*
 * The structure below defines a bytecode Tcl object type to hold the
 * compiled bytecode for Tcl expressions.
 */

const Tcl_ObjType tclExprCodeType = {
    "exprcode",
    FreeExprCodeInternalRep,	/* freeIntRepProc */
    DupExprCodeInternalRep,	/* dupIntRepProc */
    NULL,			/* updateStringProc */
    NULL,			/* setFromAnyProc */
    TCL_OBJTYPE_V0
};

/*
 * Custom object type only used in this file; values of its type should never
 * be seen by user scripts.
 */

static const Tcl_ObjType dictIteratorType = {
    "dictIterator",
    ReleaseDictIterator,
    NULL, NULL, NULL,
    TCL_OBJTYPE_V0
};

/*
 *----------------------------------------------------------------------
 *
 * ReleaseDictIterator --
 *
 *	This takes apart a dictionary iterator that is stored in the given Tcl
 *	object.
 *
 * Results:
 *	None.
 *
 * Side effects:
 *	Deallocates memory, marks the object as being untyped.
 *
 *----------------------------------------------------------------------
 */

static void
ReleaseDictIterator(
    Tcl_Obj *objPtr)
{
    const Tcl_ObjInternalRep *irPtr = TclFetchInternalRep(objPtr, &dictIteratorType);
    assert(irPtr != NULL);

    /*
     * First kill the search, and then release the reference to the dictionary
     * that we were holding.
     */

    Tcl_DictSearch *searchPtr = (Tcl_DictSearch *)irPtr->twoPtrValue.ptr1;
    Tcl_DictObjDone(searchPtr);
    Tcl_Free(searchPtr);

    Tcl_Obj *dictPtr = (Tcl_Obj *)irPtr->twoPtrValue.ptr2;
    TclDecrRefCount(dictPtr);
}

/*
 *----------------------------------------------------------------------
 *
 * InitByteCodeExecution --
 *
 *	This procedure is called once to initialize the Tcl bytecode
 *	interpreter.
 *
 * Results:
 *	None.
 *
 * Side effects:
 *	This procedure initializes the array of instruction names. If
 *	compiling with the TCL_COMPILE_STATS flag, it initializes the array
 *	that counts the executions of each instruction and it creates the
 *	"evalstats" command. It also establishes the link between the Tcl
 *	"tcl_traceExec" and C "tclTraceExec" variables.
 *
 *----------------------------------------------------------------------
 */

#if defined(TCL_COMPILE_STATS) || defined(TCL_COMPILE_DEBUG)
static void
InitByteCodeExecution(
    Tcl_Interp *interp)		/* Interpreter for which the Tcl variable
				 * "tcl_traceExec" is linked to control
				 * instruction tracing. */
{
#ifdef TCL_COMPILE_DEBUG
    if (Tcl_LinkVar(interp, "tcl_traceExec", &tclTraceExec,
	    TCL_LINK_INT) != TCL_OK) {
	Tcl_Panic("InitByteCodeExecution: can't create link for tcl_traceExec variable");
    }
#endif
#ifdef TCL_COMPILE_STATS
    Tcl_CreateObjCommand(interp, "evalstats", EvalStatsCmd, NULL, NULL);
#endif /* TCL_COMPILE_STATS */
}

#else

static void
InitByteCodeExecution(
    TCL_UNUSED(Tcl_Interp *))
{
}
#endif

/*
 *----------------------------------------------------------------------
 *
 * TclCreateExecEnv --
 *
 *	This procedure creates a new execution environment for Tcl bytecode
 *	execution. An ExecEnv points to a Tcl evaluation stack. An ExecEnv is
 *	typically created once for each Tcl interpreter (Interp structure) and
 *	recursively passed to TclNRExecuteByteCode to execute ByteCode sequences
 *	for nested commands.
 *
 * Results:
 *	A newly allocated ExecEnv is returned. This points to an empty
 *	evaluation stack of the standard initial size.
 *
 * Side effects:
 *	The bytecode interpreter is also initialized here, as this procedure
 *	will be called before any call to TclNRExecuteByteCode.
 *
 *----------------------------------------------------------------------
 */

ExecEnv *
TclCreateExecEnv(
    Tcl_Interp *interp,		/* Interpreter for which the execution
				 * environment is being created. */
    size_t size)		/* The initial stack size, in number of words
				 * [sizeof(Tcl_Obj*)] */
{
    ExecEnv *eePtr = (ExecEnv *)Tcl_Alloc(sizeof(ExecEnv));
    ExecStack *esPtr = (ExecStack *)Tcl_Alloc(offsetof(ExecStack, stackWords)
	    + size * sizeof(Tcl_Obj *));

    eePtr->execStackPtr = esPtr;
    TclNewIntObj(eePtr->constants[0], 0);
    Tcl_IncrRefCount(eePtr->constants[0]);
    TclNewIntObj(eePtr->constants[1], 1);
    Tcl_IncrRefCount(eePtr->constants[1]);
    eePtr->interp = interp;
    eePtr->callbackPtr = NULL;
    eePtr->corPtr = NULL;
    eePtr->rewind = 0;

    esPtr->prevPtr = NULL;
    esPtr->nextPtr = NULL;
    esPtr->markerPtr = NULL;
    esPtr->endPtr = &esPtr->stackWords[size - 1];
    esPtr->tosPtr = STACK_BASE(esPtr);

    Tcl_MutexLock(&execMutex);
    if (!execInitialized) {
	InitByteCodeExecution(interp);
	execInitialized = 1;
    }
    Tcl_MutexUnlock(&execMutex);

    return eePtr;
}

/*
 *----------------------------------------------------------------------
 *
 * TclDeleteExecEnv --
 *
 *	Frees the storage for an ExecEnv.
 *
 * Results:
 *	None.
 *
 * Side effects:
 *	Storage for an ExecEnv and its contained storage (e.g. the evaluation
 *	stack) is freed.
 *
 *----------------------------------------------------------------------
 */

static void
DeleteExecStack(
    ExecStack *esPtr)
{
    if (esPtr->markerPtr && !cachedInExit) {
	Tcl_Panic("freeing an execStack which is still in use");
    }

    if (esPtr->prevPtr) {
	esPtr->prevPtr->nextPtr = esPtr->nextPtr;
    }
    if (esPtr->nextPtr) {
	esPtr->nextPtr->prevPtr = esPtr->prevPtr;
    }
    Tcl_Free(esPtr);
}

void
TclDeleteExecEnv(
    ExecEnv *eePtr)		/* Execution environment to free. */
{
    ExecStack *esPtr = eePtr->execStackPtr, *tmpPtr;

    cachedInExit = TclInExit();

    /*
     * Delete all stacks in this exec env.
     */

    while (esPtr->nextPtr) {
	esPtr = esPtr->nextPtr;
    }
    while (esPtr) {
	tmpPtr = esPtr;
	esPtr = tmpPtr->prevPtr;
	DeleteExecStack(tmpPtr);
    }

    TclDecrRefCount(eePtr->constants[0]);
    TclDecrRefCount(eePtr->constants[1]);
    if (eePtr->callbackPtr && !cachedInExit) {
	Tcl_Panic("Deleting execEnv with pending TEOV callbacks!");
    }
    if (eePtr->corPtr && !cachedInExit) {
	Tcl_Panic("Deleting execEnv with existing coroutine");
    }
    Tcl_Free(eePtr);
}

/*
 *----------------------------------------------------------------------
 *
 * TclFinalizeExecution --
 *
 *	Finalizes the execution environment setup so that it can be later
 *	reinitialized.
 *
 * Results:
 *	None.
 *
 * Side effects:
 *	After this call, the next time TclCreateExecEnv will be called it will
 *	call InitByteCodeExecution.
 *
 *----------------------------------------------------------------------
 */

void
TclFinalizeExecution(void)
{
    Tcl_MutexLock(&execMutex);
    execInitialized = 0;
    Tcl_MutexUnlock(&execMutex);
}

/*
 * Auxiliary code to insure that GrowEvaluationStack always returns correctly
 * aligned memory.
 *
 * WALLOCALIGN represents the alignment reqs in words, just as TCL_ALLOCALIGN
 * represents the reqs in bytes. This assumes that TCL_ALLOCALIGN is a
 * multiple of the wordsize 'sizeof(Tcl_Obj *)'.
 */

#define WALLOCALIGN \
    (TCL_ALLOCALIGN/sizeof(Tcl_Obj *))

/*
 * WordSkip computes how many words have to be skipped until the next aligned
 * word. Note that we are only interested in the low order bits of ptr, so
 * that any possible information loss in PTR2INT is of no consequence.
 */
static inline int
WordSkip(
    void *ptr)
{
    int mask = TCL_ALLOCALIGN - 1;
    int base = (int)PTR2INT(ptr) & mask;
    return (TCL_ALLOCALIGN - base) / (int)sizeof(Tcl_Obj *);
}

/*
 * Given a marker, compute where the following aligned memory starts.
 */

#define MEMSTART(markerPtr) \
    ((markerPtr) + WordSkip(markerPtr))

/*
 *----------------------------------------------------------------------
 *
 * GrowEvaluationStack --
 *
 *	This procedure grows a Tcl evaluation stack stored in an ExecEnv,
 *	copying over the words since the last mark if so requested. A mark is
 *	set at the beginning of the new area when no copying is requested.
 *
 * Results:
 *	Returns a pointer to the first usable word in the (possibly) grown
 *	stack.
 *
 * Side effects:
 *	The size of the evaluation stack may be grown, a marker is set
 *
 *----------------------------------------------------------------------
 */

static Tcl_Obj **
GrowEvaluationStack(
    ExecEnv *eePtr,		/* Points to the ExecEnv with an evaluation
				 * stack to enlarge. */
    size_t growth1,		/* How much larger than the current used
				 * size. */
    int move)			/* 1 if move words since last marker. */
{
    ExecStack *esPtr = eePtr->execStackPtr, *oldPtr = NULL;
    size_t newBytes;
    Tcl_Size growth = growth1;
    Tcl_Size newElems, currElems, needed = growth - (esPtr->endPtr - esPtr->tosPtr);
    Tcl_Obj **markerPtr = esPtr->markerPtr, **memStart;
    Tcl_Size moveWords = 0;

    if (move) {
	if (!markerPtr) {
	    Tcl_Panic("STACK: Reallocating with no previous alloc");
	}
	if (needed <= 0) {
	    return MEMSTART(markerPtr);
	}
#ifndef PURIFY
    } else {
	Tcl_Obj **tmpMarkerPtr = esPtr->tosPtr + 1;
	int offset = WordSkip(tmpMarkerPtr);

	if (needed + offset < 0) {
	    /*
	     * Put a marker pointing to the previous marker in this stack, and
	     * store it in esPtr as the current marker. Return a pointer to
	     * the start of aligned memory.
	     */

	    esPtr->markerPtr = tmpMarkerPtr;
	    memStart = tmpMarkerPtr + offset;
	    esPtr->tosPtr = memStart - 1;
	    *esPtr->markerPtr = (Tcl_Obj *) markerPtr;
	    return memStart;
	}
#endif // !PURIFY
    }

    /*
     * Reset move to hold the number of words to be moved to new stack (if
     * any) and growth to hold the complete stack requirements: add one for
     * the marker, (WALLOCALIGN - 1) for the maximal possible offset.
     */

    if (move) {
	moveWords = esPtr->tosPtr - MEMSTART(markerPtr) + 1;
    }
    needed = growth + moveWords + WALLOCALIGN;

    /*
     * Check if there is enough room in the next stack (if there is one, it
     * should be both empty and the last one!)
     */

    if (esPtr->nextPtr) {
	oldPtr = esPtr;
	esPtr = oldPtr->nextPtr;
	currElems = esPtr->endPtr - STACK_BASE(esPtr);
	if (esPtr->markerPtr || (esPtr->tosPtr != STACK_BASE(esPtr))) {
	    Tcl_Panic("STACK: Stack after current is in use");
	}
	if (esPtr->nextPtr) {
	    Tcl_Panic("STACK: Stack after current is not last");
	}
	if (needed <= currElems) {
	    goto newStackReady;
	}
	DeleteExecStack(esPtr);
	esPtr = oldPtr;
    } else {
	currElems = esPtr->endPtr - STACK_BASE(esPtr);
    }

    /*
     * We need to allocate a new stack! It needs to store 'growth' words,
     * including the elements to be copied over and the new marker.
     */

#ifndef PURIFY
    newElems = 2*currElems;
    while (needed > newElems) {
	newElems *= 2;
    }
#else
    newElems = needed;
#endif

    newBytes = offsetof(ExecStack, stackWords) + newElems * sizeof(Tcl_Obj *);

    oldPtr = esPtr;
    esPtr = (ExecStack *)Tcl_Alloc(newBytes);

    oldPtr->nextPtr = esPtr;
    esPtr->prevPtr = oldPtr;
    esPtr->nextPtr = NULL;
    esPtr->endPtr = &esPtr->stackWords[newElems - 1];

  newStackReady:
    eePtr->execStackPtr = esPtr;

    /*
     * Store a NULL marker at the beginning of the stack, to indicate that
     * this is the first marker in this stack and that rewinding to here
     * should actually be a return to the previous stack.
     */

    esPtr->stackWords[0] = NULL;
    esPtr->markerPtr = &esPtr->stackWords[0];
    memStart = MEMSTART(esPtr->markerPtr);
    esPtr->tosPtr = memStart - 1;

    if (move) {
	memcpy(memStart, MEMSTART(markerPtr), moveWords*sizeof(Tcl_Obj *));
	esPtr->tosPtr += moveWords;
	oldPtr->markerPtr = (Tcl_Obj **) *markerPtr;
	oldPtr->tosPtr = markerPtr - 1;
    }

    /*
     * Free the old stack if it is now unused.
     */

    if (!oldPtr->markerPtr) {
	DeleteExecStack(oldPtr);
    }

    return memStart;
}

/*
 *--------------------------------------------------------------
 *
 * TclStackAlloc, TclStackRealloc, TclStackFree --
 *
 *	Allocate memory from the execution stack; it has to be returned later
 *	with a call to TclStackFree.
 *
 * Results:
 *	A pointer to the first byte allocated, or panics if the allocation did
 *	not succeed.
 *
 * Side effects:
 *	The execution stack may be grown.
 *
 *--------------------------------------------------------------
 */

static Tcl_Obj **
StackAllocWords(
    Tcl_Interp *interp,
    size_t numWords)
{
    /*
     * Note that GrowEvaluationStack sets a marker in the stack. This marker
     * is read when rewinding, e.g., by TclStackFree.
     */

    Interp *iPtr = (Interp *) interp;
    ExecEnv *eePtr = iPtr->execEnvPtr;
    Tcl_Obj **resPtr = GrowEvaluationStack(eePtr, numWords, 0);

    eePtr->execStackPtr->tosPtr += numWords;
    return resPtr;
}

static Tcl_Obj **
StackReallocWords(
    Tcl_Interp *interp,
    size_t numWords)
{
    Interp *iPtr = (Interp *) interp;
    ExecEnv *eePtr = iPtr->execEnvPtr;
    Tcl_Obj **resPtr = GrowEvaluationStack(eePtr, numWords, 1);

    eePtr->execStackPtr->tosPtr += numWords;
    return resPtr;
}

void
TclStackFree(
    Tcl_Interp *interp,
    void *freePtr)
{
    Interp *iPtr = (Interp *) interp;
    if (iPtr == NULL || iPtr->execEnvPtr == NULL) {
	Tcl_Free(freePtr);
	return;
    }

    /*
     * Rewind the stack to the previous marker position. The current marker,
     * as set in the last call to GrowEvaluationStack, contains a pointer to
     * the previous marker.
     */

    ExecEnv *eePtr = iPtr->execEnvPtr;
    ExecStack *esPtr = eePtr->execStackPtr;
    Tcl_Obj **markerPtr = esPtr->markerPtr;
    Tcl_Obj *marker = *markerPtr;

    if ((freePtr != NULL) && (MEMSTART(markerPtr) != (Tcl_Obj **)freePtr)) {
	Tcl_Panic("TclStackFree: incorrect freePtr (%p != %p). Call out of sequence?",
		freePtr, MEMSTART(markerPtr));
    }

    esPtr->tosPtr = markerPtr - 1;
    esPtr->markerPtr = (Tcl_Obj **) marker;
    if (marker) {
	return;
    }

    /*
     * Return to previous active stack. Note that repeated expansions or
     * reallocs could have generated several unused intervening stacks: free
     * them too.
     */

    while (esPtr->nextPtr) {
	esPtr = esPtr->nextPtr;
    }
    esPtr->tosPtr = STACK_BASE(esPtr);
    while (esPtr->prevPtr) {
	ExecStack *tmpPtr = esPtr->prevPtr;
	if (tmpPtr->tosPtr == STACK_BASE(tmpPtr)) {
	    DeleteExecStack(tmpPtr);
	} else {
	    break;
	}
    }
    if (esPtr->prevPtr) {
	eePtr->execStackPtr = esPtr->prevPtr;
#ifdef PURIFY
	eePtr->execStackPtr->nextPtr = NULL;
	DeleteExecStack(esPtr);
#endif // PURIFY
    } else {
	eePtr->execStackPtr = esPtr;
    }
}

void *
TclStackAlloc(
    Tcl_Interp *interp,
    size_t numBytes)
{
    Interp *iPtr = (Interp *) interp;

    if (iPtr == NULL || iPtr->execEnvPtr == NULL) {
	return Tcl_Alloc(numBytes);
    }
    size_t numWords = (numBytes + (sizeof(Tcl_Obj *) - 1))/sizeof(Tcl_Obj *);
    return StackAllocWords(interp, numWords);
}

void *
TclStackRealloc(
    Tcl_Interp *interp,
    void *ptr,
    size_t numBytes)
{
    Interp *iPtr = (Interp *) interp;

    if (iPtr == NULL || iPtr->execEnvPtr == NULL) {
	return Tcl_Realloc(ptr, numBytes);
    }

    ExecEnv *eePtr = iPtr->execEnvPtr;
    ExecStack *esPtr = eePtr->execStackPtr;
    Tcl_Obj **markerPtr = esPtr->markerPtr;

    if (MEMSTART(markerPtr) != (Tcl_Obj **)ptr) {
	Tcl_Panic("TclStackRealloc: incorrect ptr. Call out of sequence?");
    }

    size_t numWords = (numBytes + (sizeof(Tcl_Obj *) - 1))/sizeof(Tcl_Obj *);
    return (void *) StackReallocWords(interp, numWords);
}

/*
 *--------------------------------------------------------------
 *
 * Tcl_ExprObj --
 *
 *	Evaluate an expression in a Tcl_Obj.
 *
 * Results:
 *	A standard Tcl object result. If the result is other than TCL_OK, then
 *	the interpreter's result contains an error message. If the result is
 *	TCL_OK, then a pointer to the expression's result value object is
 *	stored in resultPtrPtr. In that case, the object's ref count is
 *	incremented to reflect the reference returned to the caller; the
 *	caller is then responsible for the resulting object and must, for
 *	example, decrement the ref count when it is finished with the object.
 *
 * Side effects:
 *	Any side effects caused by subcommands in the expression, if any. The
 *	interpreter result is not modified unless there is an error.
 *
 *--------------------------------------------------------------
 */

int
Tcl_ExprObj(
    Tcl_Interp *interp,		/* Context in which to evaluate the
				 * expression. */
    Tcl_Obj *objPtr,		/* Points to Tcl object containing expression
				 * to evaluate. */
    Tcl_Obj **resultPtrPtr)	/* Where the Tcl_Obj* that is the expression
				 * result is stored if no errors occur. */
{
    NRE_callback *rootPtr = TOP_CB(interp);
    Tcl_Obj *resultPtr;

    TclNewObj(resultPtr);
    TclNRAddCallback(interp, CopyCallback, resultPtrPtr, resultPtr,
	    NULL, NULL);
    Tcl_NRExprObj(interp, objPtr, resultPtr);
    return TclNRRunCallbacks(interp, TCL_OK, rootPtr);
}

static int
CopyCallback(
    void *data[],
    TCL_UNUSED(Tcl_Interp *),
    int result)
{
    Tcl_Obj **resultPtrPtr = (Tcl_Obj **)data[0];
    Tcl_Obj *resultPtr = (Tcl_Obj *)data[1];

    if (result == TCL_OK) {
	*resultPtrPtr = resultPtr;
	Tcl_IncrRefCount(resultPtr);
    } else {
	Tcl_DecrRefCount(resultPtr);
    }
    return result;
}

/*
 *--------------------------------------------------------------
 *
 * Tcl_NRExprObj --
 *
 *	Request evaluation of the expression in a Tcl_Obj by the NR stack.
 *
 * Results:
 *	Returns TCL_OK.
 *
 * Side effects:
 *	Compiles objPtr as a Tcl expression and places callbacks on the
 *	NR stack to execute the bytecode and store the result in resultPtr.
 *	If bytecode execution raises an exception, nothing is written
 *	to resultPtr, and the exceptional return code flows up the NR
 *	stack.  If the exception is TCL_ERROR, an error message is left
 *	in the interp result and the interp's return options dictionary
 *	holds additional error information too.  Execution of the bytecode
 *	may have other side effects, depending on the expression.
 *
 *--------------------------------------------------------------
 */

int
Tcl_NRExprObj(
    Tcl_Interp *interp,
    Tcl_Obj *objPtr,
    Tcl_Obj *resultPtr)
{
    Tcl_InterpState state = Tcl_SaveInterpState(interp, TCL_OK);

    Tcl_ResetResult(interp);
    ByteCode *codePtr = CompileExprObj(interp, objPtr);
    Tcl_NRAddCallback(interp, ExprObjCallback, state, resultPtr,
	    NULL, NULL);
    return TclNRExecuteByteCode(interp, codePtr);
}

static int
ExprObjCallback(
    void *data[],
    Tcl_Interp *interp,
    int result)
{
    Tcl_InterpState state = (Tcl_InterpState)data[0];
    Tcl_Obj *resultPtr = (Tcl_Obj *)data[1];

    if (result == TCL_OK) {
	TclSetDuplicateObj(resultPtr, Tcl_GetObjResult(interp));
	(void) Tcl_RestoreInterpState(interp, state);
    } else {
	Tcl_DiscardInterpState(state);
    }
    return result;
}

/*
 *----------------------------------------------------------------------
 *
 * CompileExprObj --
 *	Compile a Tcl expression value into ByteCode.
 *
 * Results:
 *	A (ByteCode *) is returned pointing to the resulting ByteCode.
 *
 * Side effects:
 *	The Tcl_ObjType of objPtr is changed to the "exprcode" type,
 *	and the ByteCode is kept in the internal rep (along with context
 *	data for checking validity) for faster operations the next time
 *	CompileExprObj is called on the same value.
 *
 *----------------------------------------------------------------------
 */

static ByteCode *
CompileExprObj(
    Tcl_Interp *interp,
    Tcl_Obj *objPtr)
{
    Interp *iPtr = (Interp *) interp;
    CompileEnv compEnv;		/* Compilation environment structure allocated
				 * in frame. */
    ByteCode *codePtr = NULL;	/* Tcl Internal type of bytecode. Initialized
				 * to avoid compiler warning. */

    /*
     * Get the expression ByteCode from the object. If it exists, make sure it
     * is valid in the current context.
     */

    ByteCodeGetInternalRep(objPtr, &tclExprCodeType, codePtr);

    if (codePtr != NULL) {
	Namespace *namespacePtr = iPtr->varFramePtr->nsPtr;

	if (((Interp *) *codePtr->interpHandle != iPtr)
		|| (codePtr->compileEpoch != iPtr->compileEpoch)
		|| (codePtr->nsPtr != namespacePtr)
		|| (codePtr->nsEpoch != namespacePtr->resolverEpoch)
		|| (codePtr->localCachePtr != iPtr->varFramePtr->localCachePtr)) {
	    Tcl_StoreInternalRep(objPtr, &tclExprCodeType, NULL);
	    codePtr = NULL;
	}
    }

    if (codePtr == NULL) {
	/*
	 * TIP #280: No invoker (yet) - Expression compilation.
	 */

	Tcl_Size length;
	const char *string = TclGetStringFromObj(objPtr, &length);

	TclInitCompileEnv(interp, &compEnv, string, length, NULL, 0);
	TclCompileExpr(interp, string, length, &compEnv, 0);

	/*
	 * Successful compilation. If the expression yielded no instructions,
	 * push an zero object as the expression's result.
	 */

	if (compEnv.codeNext == compEnv.codeStart) {
	    PushLiteral(&compEnv, "0", 1);
	}

	/*
	 * Add a "done" instruction as the last instruction and change the
	 * object into a ByteCode object. Ownership of the literal objects and
	 * aux data items is given to the ByteCode object.
	 */

	TclEmitOpcode(INST_DONE, &compEnv);
	codePtr = TclInitByteCodeObj(objPtr, &tclExprCodeType, &compEnv);
	TclFreeCompileEnv(&compEnv);
	if (iPtr->varFramePtr->localCachePtr) {
	    codePtr->localCachePtr = iPtr->varFramePtr->localCachePtr;
	    codePtr->localCachePtr->refCount++;
	}
	TclDebugPrintByteCodeObj(objPtr);
    }
    return codePtr;
}

/*
 *----------------------------------------------------------------------
 *
 * DupExprCodeInternalRep --
 *
 *	Part of the Tcl object type implementation for Tcl expression
 *	bytecode. We do not copy the bytecode internalrep. Instead, we return
 *	without setting copyPtr->typePtr, so the copy is a plain string copy
 *	of the expression value, and if it is to be used as a compiled
 *	expression, it will just need a recompile.
 *
 *	This makes sense, because with Tcl's copy-on-write practices, the
 *	usual (only?) time Tcl_DuplicateObj() will be called is when the copy
 *	is about to be modified, which would invalidate any copied bytecode
 *	anyway. The only reason it might make sense to copy the bytecode is if
 *	we had some modifying routines that operated directly on the internalrep,
 *	like we do for lists and dicts.
 *
 * Results:
 *	None.
 *
 * Side effects:
 *	None.
 *
 *----------------------------------------------------------------------
 */

static void
DupExprCodeInternalRep(
    TCL_UNUSED(Tcl_Obj *),
    TCL_UNUSED(Tcl_Obj *))
{
    return;
}

/*
 *----------------------------------------------------------------------
 *
 * FreeExprCodeInternalRep --
 *
 *	Part of the Tcl object type implementation for Tcl expression
 *	bytecode. Frees the storage allocated to hold the internal rep, unless
 *	ref counts indicate bytecode execution is still in progress.
 *
 * Results:
 *	None.
 *
 * Side effects:
 *	May free allocated memory. Leaves objPtr untyped.
 *
 *----------------------------------------------------------------------
 */

static void
FreeExprCodeInternalRep(
    Tcl_Obj *objPtr)
{
    ByteCode *codePtr;
    ByteCodeGetInternalRep(objPtr, &tclExprCodeType, codePtr);
    assert(codePtr != NULL);

    TclReleaseByteCode(codePtr);
}

/*
 *----------------------------------------------------------------------
 *
 * TclCompileObj --
 *
 *	This procedure compiles the script contained in a Tcl_Obj.
 *
 * Results:
 *	A pointer to the corresponding ByteCode, never NULL.
 *
 * Side effects:
 *	The object is shimmered to bytecode type.
 *
 *----------------------------------------------------------------------
 */

ByteCode *
TclCompileObj(
    Tcl_Interp *interp,
    Tcl_Obj *objPtr,
    const CmdFrame *invoker,
    Tcl_Size word)
{
    Interp *iPtr = (Interp *) interp;
    ByteCode *codePtr;		/* Tcl Internal type of bytecode. */
    Namespace *namespacePtr = iPtr->varFramePtr->nsPtr;

    /*
     * If the object is not already of tclByteCodeType, compile it (and reset
     * the compilation flags in the interpreter; this should be done after any
     * compilation). Otherwise, check that it is "fresh" enough.
     */

    ByteCodeGetInternalRep(objPtr, &tclByteCodeType, codePtr);
    if (codePtr != NULL) {
	/*
	 * Make sure the Bytecode hasn't been invalidated by, e.g., someone
	 * redefining a command with a compile procedure (this might make the
	 * compiled code wrong). The object needs to be recompiled if it was
	 * compiled in/for a different interpreter, or for a different
	 * namespace, or for the same namespace but with different name
	 * resolution rules. Precompiled objects, however, are immutable and
	 * therefore they are not recompiled, even if the epoch has changed.
	 *
	 * To be pedantically correct, we should also check that the
	 * originating procPtr is the same as the current context procPtr
	 * (assuming one exists at all - none for global level). This code is
	 * #def'ed out because [info body] was changed to never return a
	 * bytecode type object, which should obviate us from the extra checks
	 * here.
	 */

	if (((Interp *) *codePtr->interpHandle != iPtr)
		|| (codePtr->compileEpoch != iPtr->compileEpoch)
		|| (codePtr->nsPtr != namespacePtr)
		|| (codePtr->nsEpoch != namespacePtr->resolverEpoch)) {
	    if (!(codePtr->flags & TCL_BYTECODE_PRECOMPILED)) {
		goto recompileObj;
	    }
	    if ((Interp *) *codePtr->interpHandle != iPtr) {
		Tcl_Panic("Tcl_EvalObj: compiled script jumped interps");
	    }
	    codePtr->compileEpoch = iPtr->compileEpoch;
	}

	/*
	 * Check that any compiled locals do refer to the current proc
	 * environment! If not, recompile.
	 */

	if (!(codePtr->flags & TCL_BYTECODE_PRECOMPILED) &&
		(codePtr->procPtr == NULL) &&
		(codePtr->localCachePtr != iPtr->varFramePtr->localCachePtr)) {
	    goto recompileObj;
	}

	/*
	 * #280.
	 * Literal sharing fix. This part of the fix is not required by 8.4
	 * nor 8.5, because they eval-direct any literals, so just saving the
	 * argument locations per command in bytecode is enough, embedded
	 * 'eval' commands, etc. get the correct information.
	 *
	 * But in 8.6 all the embedded script are compiled, and the resulting
	 * bytecode stored in the literal. Now the shared literal has bytecode
	 * with location data for _one_ particular location this literal is
	 * found at. If we get executed from a different location the bytecode
	 * has to be recompiled to get the correct locations. Not doing this
	 * will execute the saved bytecode with data for a different location,
	 * causing 'info frame' to point to the wrong place in the sources.
	 *
	 * Future optimizations ...
	 * (1) Save the location data (ExtCmdLoc) keyed by start line. In that
	 *     case we recompile once per location of the literal, but not
	 *     continuously, because the moment we have all locations we do not
	 *     need to recompile any longer.
	 *
	 * (2) Alternative: Do not recompile, tell the execution engine the
	 *     offset between saved starting line and actual one. Then modify
	 *     the users to adjust the locations they have by this offset.
	 *
	 * (3) Alternative 2: Do not fully recompile, adjust just the location
	 *     information.
	 */

	if (invoker == NULL) {
	    return codePtr;
	} else {
	    Tcl_HashEntry *hePtr = Tcl_FindHashEntry(iPtr->lineBCPtr, codePtr);
	    if (!hePtr) {
		return codePtr;
	    }
	    ExtCmdLoc *eclPtr = (ExtCmdLoc *)Tcl_GetHashValue(hePtr);
	    int redo = 0;
	    CmdFrame *ctxCopyPtr = (CmdFrame *)
		    TclStackAlloc(interp, sizeof(CmdFrame));
	    *ctxCopyPtr = *invoker;

	    if (invoker->type == TCL_LOCATION_BC) {
		/*
		 * Note: Type BC => ctx.data.eval.path    is not used.
		 *		    ctx.data.tebc.codePtr used instead
		 */

		TclGetSrcInfoForPc(ctxCopyPtr);
		if (ctxCopyPtr->type == TCL_LOCATION_SOURCE) {
		    /*
		     * The reference made by 'TclGetSrcInfoForPc' is dead.
		     */

		    Tcl_DecrRefCount(ctxCopyPtr->data.eval.path);
		    ctxCopyPtr->data.eval.path = NULL;
		}
	    }

	    if (word < ctxCopyPtr->nline) {
		/*
		 * Note: We do not care if the line[word] is -1. This is a
		 * difference and requires a recompile (location changed from
		 * absolute to relative, literal is used fixed and through
		 * variable)
		 *
		 * Example:
		 * test info-32.0 using literal of info-24.8
		 *     (dict with ... vs           set body ...).
		 */

		redo = ((eclPtr->type == TCL_LOCATION_SOURCE)
			    && (eclPtr->start != ctxCopyPtr->line[word]))
			|| ((eclPtr->type == TCL_LOCATION_BC)
			    && (ctxCopyPtr->type == TCL_LOCATION_SOURCE));
	    }

	    TclStackFree(interp, ctxCopyPtr);
	    if (!redo) {
		return codePtr;
	    }
	}
    }

  recompileObj:
    iPtr->errorLine = 1;

    /*
     * TIP #280. Remember the invoker for a moment in the interpreter
     * structures so that the byte code compiler can pick it up when
     * initializing the compilation environment, i.e. the extended location
     * information.
     */

    iPtr->invokeCmdFramePtr = invoker;
    iPtr->invokeWord = word;
    TclSetByteCodeFromAny(interp, objPtr, NULL, NULL);
    iPtr->invokeCmdFramePtr = NULL;
    ByteCodeGetInternalRep(objPtr, &tclByteCodeType, codePtr);
    if (iPtr->varFramePtr->localCachePtr) {
	codePtr->localCachePtr = iPtr->varFramePtr->localCachePtr;
	codePtr->localCachePtr->refCount++;
    }
    return codePtr;
}

/*
 *----------------------------------------------------------------------
 *
 * TclIncrObj --
 *
 *	Increment an integral value in a Tcl_Obj by an integral value held
 *	in another Tcl_Obj. Caller is responsible for making sure we can
 *	update the first object.
 *
 * Results:
 *	TCL_ERROR if either object is non-integer, and TCL_OK otherwise. On
 *	error, an error message is left in the interpreter (if it is not NULL,
 *	of course).
 *
 * Side effects:
 *	valuePtr gets the new incremented value.
 *
 *----------------------------------------------------------------------
 */

int
TclIncrObj(
    Tcl_Interp *interp,
    Tcl_Obj *valuePtr,
    Tcl_Obj *incrPtr)
{
    void *ptr1, *ptr2;
    int type1, type2;
    mp_int value, incr;

    if (Tcl_IsShared(valuePtr)) {
	Tcl_Panic("%s called with shared object", "TclIncrObj");
    }

    if (GetNumberFromObj(NULL, valuePtr, &ptr1, &type1) != TCL_OK) {
	/*
	 * Produce error message (reparse?!)
	 */

	return TclGetIntFromObj(interp, valuePtr, &type1);
    }
    if (GetNumberFromObj(NULL, incrPtr, &ptr2, &type2) != TCL_OK) {
	/*
	 * Produce error message (reparse?!)
	 */

	TclGetIntFromObj(interp, incrPtr, &type1);
	Tcl_AddErrorInfo(interp, "\n    (reading increment)");
	return TCL_ERROR;
    }

    if ((type1 == TCL_NUMBER_DOUBLE) || (type1 == TCL_NUMBER_NAN)) {
	/*
	 * Produce error message (reparse?!)
	 */

	return TclGetIntFromObj(interp, valuePtr, &type1);
    }
    if ((type2 == TCL_NUMBER_DOUBLE) || (type2 == TCL_NUMBER_NAN)) {
	/*
	 * Produce error message (reparse?!)
	 */

	TclGetIntFromObj(interp, incrPtr, &type1);
	Tcl_AddErrorInfo(interp, "\n    (reading increment)");
	return TCL_ERROR;
    }

    if ((type1 == TCL_NUMBER_INT) && (type2 == TCL_NUMBER_INT)) {
	Tcl_WideInt w1 = *((const Tcl_WideInt *)ptr1);
	Tcl_WideInt w2 = *((const Tcl_WideInt *)ptr2);
	Tcl_WideInt sum = (Tcl_WideInt)((Tcl_WideUInt)w1 + (Tcl_WideUInt)w2);

	/*
	 * Check for overflow.
	 */

	if (!Overflowing(w1, w2, sum)) {
	    TclSetIntObj(valuePtr, sum);
	    return TCL_OK;
	}
    }

    Tcl_TakeBignumFromObj(interp, valuePtr, &value);
    Tcl_GetBignumFromObj(interp, incrPtr, &incr);
    mp_err err = mp_add(&value, &incr, &value);
    mp_clear(&incr);
    if (err != MP_OKAY) {
	return TCL_ERROR;
    }
    Tcl_SetBignumObj(valuePtr, &value);
    return TCL_OK;
}

/*
 *----------------------------------------------------------------------
 *
 * ArgumentBCEnter --
 *
 *	This is a helper for TclNRExecuteByteCode/TEBCresume that encapsulates
 *	a code sequence that is fairly common in the code but *not* commonly
 *	called.
 *
 * Results:
 *	None
 *
 * Side effects:
 *	May register information about the bytecode in the command frame.
 *
 *----------------------------------------------------------------------
 */

static void
ArgumentBCEnter(
    Tcl_Interp *interp,
    ByteCode *codePtr,
    TEBCdata *tdPtr,
    const unsigned char *pc,
    Tcl_Size objc,
    Tcl_Obj **objv)
{
    Tcl_Size cmd;

    if (GetSrcInfoForPc(pc, codePtr, NULL, NULL, &cmd)) {
	TclArgumentBCEnter(interp, objv, objc, codePtr, &tdPtr->cmdFrame, cmd,
		PC_REL);
    }
}

/*
 *----------------------------------------------------------------------
 *
 * PrintArgumentWords --
 *
 *	A helper for TEBC. Prints a sequence of words.
 *
 * Results:
 *	None
 *
 * Side effects:
 *	May register information about the bytecode in the command frame.
 *
 *----------------------------------------------------------------------
 */

#ifdef TCL_COMPILE_DEBUG
static inline void
PrintArgumentWords(
    Tcl_Size objc,
    Tcl_Obj *const *objv)
{
    Tcl_Size i;
    for (i = 0;  i < objc;  i++) {
	TclPrintObject(stdout, objv[i], 15);
	if (i < objc - 1) {
	    fprintf(stdout, " ");
	}
    }
}
#endif // TCL_COMPILE_DEBUG

/*
 *----------------------------------------------------------------------
 *
 * FindTclOOMethodIndex --
 *
 *	A helper for INST_TCLOO_NEXT_CLASS in TEBC. Returns the index of a
 *	class (following the current method) in a call chain. Does not find
 *	filters (per definition of [nextto]).
 *
 * Results:
 *	An index, or TCL_INDEX_NONE if not found.
 *
 * Side effects:
 *	None.
 *
 *----------------------------------------------------------------------
 */
static inline Tcl_Size
FindTclOOMethodIndex(
    CallContext *contextPtr,
    Class *clsPtr)
{
    Tcl_Size i;
    for (i=contextPtr->index+1 ; i<contextPtr->callPtr->numChain ; i++) {
	MInvoke *miPtr = contextPtr->callPtr->chain + i;
	if (!miPtr->isFilter && miPtr->mPtr->declaringClassPtr == clsPtr) {
	    return i;
	}
    }
    return TCL_INDEX_NONE;
}

/*
 *----------------------------------------------------------------------
 *
 * TclNRExecuteByteCode --
 *
 *	This procedure executes the instructions of a ByteCode structure. It
 *	returns when a "done" instruction is executed or an error occurs.
 *
 * Results:
 *	The return value is one of the return codes defined in tcl.h (such as
 *	TCL_OK), and interp->objResultPtr refers to a Tcl object that either
 *	contains the result of executing the code or an error message.
 *
 * Side effects:
 *	Almost certainly, depending on the ByteCode's instructions.
 *
 *----------------------------------------------------------------------
 */
#define	bcFramePtr	(&TD->cmdFrame)
#define	initCatchTop	(TD->stack - 1)
#define	initTosPtr	(initCatchTop+codePtr->maxExceptDepth)
#define esPtr		(iPtr->execEnvPtr->execStackPtr)

int
TclNRExecuteByteCode(
    Tcl_Interp *interp,		/* Token for command interpreter. */
    ByteCode *codePtr)		/* The bytecode sequence to interpret. */
{
    Interp *iPtr = (Interp *) interp;
    size_t size = sizeof(TEBCdata) - 1
	    + (codePtr->maxStackDepth + codePtr->maxExceptDepth)
		* sizeof(void *);
    size_t numWords = (size + sizeof(Tcl_Obj *) - 1) / sizeof(Tcl_Obj *);

    TclPreserveByteCode(codePtr);

    /*
     * Reserve the stack, setup the TEBCdataPtr (TD) and CallFrame
     *
     * The execution uses a unified stack: first a TEBCdata, immediately
     * above it a CmdFrame, then the catch stack, then the execution stack.
     *
     * Make sure the catch stack is large enough to hold the maximum number of
     * catch commands that could ever be executing at the same time (this will
     * be no more than the exception range array's depth). Make sure the
     * execution stack is large enough to execute this ByteCode.
     */

    TEBCdata *TD = (TEBCdata *) GrowEvaluationStack(iPtr->execEnvPtr, numWords, 0);
    esPtr->tosPtr = initTosPtr;

    TD->codePtr     = codePtr;
    TD->catchTop    = initCatchTop;
    TD->auxObjList  = NULL;
#ifdef TCL_COMPILE_DEBUG
    TD->cmdNameBuf[0] = 0;
#endif

    /*
     * TIP #280: Initialize the frame. Do not push it yet: it will be pushed
     * every time that we call out from this TD, popped when we return to it.
     */

    bcFramePtr->type = ((codePtr->flags & TCL_BYTECODE_PRECOMPILED)
	    ? TCL_LOCATION_PREBC : TCL_LOCATION_BC);
    bcFramePtr->level = (iPtr->cmdFramePtr ? iPtr->cmdFramePtr->level + 1 : 1);
    bcFramePtr->framePtr = iPtr->framePtr;
    bcFramePtr->nextPtr = iPtr->cmdFramePtr;
    bcFramePtr->nline = 0;
    bcFramePtr->line = NULL;
    bcFramePtr->litarg = NULL;
    bcFramePtr->data.tebc.codePtr = codePtr;
    bcFramePtr->data.tebc.pc = NULL;
    bcFramePtr->cmdObj = NULL;
    bcFramePtr->cmd = NULL;
    bcFramePtr->len = 0;

#ifdef TCL_COMPILE_STATS
    iPtr->stats.numExecutions++;
#endif

    /*
     * Test namespace-50.9 demonstrates the need for this call.
     * Use a --enable-symbols=mem bug to see.
     */

    TclResetRewriteEnsemble(interp, 1);

    /*
     * Push the callback for bytecode execution
     */

    TclNRAddCallback(interp, TEBCresume, TD, /* pc */ NULL,
	    /* cleanup */ NULL, INT2PTR(iPtr->evalFlags));

    /*
     * Reset discard result flag - because it is applicable for this call only,
     * and should not affect all the nested invocations may return result.
     */
    iPtr->evalFlags &= ~TCL_EVAL_DISCARD_RESULT;

    return TCL_OK;
}

static inline Var *
FollowLinks(
    Var *varPtr)
{
    while (TclIsVarLink(varPtr)) {
	varPtr = varPtr->value.linkPtr;
    }
    return varPtr;
}

static int
TEBCresume(
    void *data[],
    Tcl_Interp *interp,
    int result)
{
    /*
     * Compiler cast directive - not a real variable.
     *	   Interp *iPtr = (Interp *) interp;
     */
#define iPtr ((Interp *) interp)

    /*
     * Check just the read-traced/write-traced bit of a variable.
     */

#define ReadTraced(varPtr)	((varPtr)->flags & VAR_TRACED_READ)
#define WriteTraced(varPtr)	((varPtr)->flags & VAR_TRACED_WRITE)
#define UnsetTraced(varPtr)	((varPtr)->flags & VAR_TRACED_UNSET)

    /*
     * Bottom of allocated stack holds the NR data
     */

    /*
     * Constants: variables that do not change during the execution, used
     * sporadically: no special need for speed.
     */

    unsigned interruptCounter = 1;
				/* Counter that is used to work out when to
				 * call Tcl_AsyncReady(). This must be 1
				 * initially so that we call the async-check
				 * stanza early, otherwise there are command
				 * sequences that can make the interpreter
				 * busy-loop without an opportunity to
				 * recognise an interrupt. */
    const char *curInstName;
#ifdef TCL_COMPILE_DEBUG
    int traceInstructions;	/* Whether we are doing instruction-level
				 * tracing or not. */
#endif

    Var *compiledLocals = iPtr->varFramePtr->compiledLocals;
    Tcl_Obj **constants = &iPtr->execEnvPtr->constants[0];

#define LOCAL(i)	(&compiledLocals[(i)])
#define TCONST(i)	(constants[(i)])
#define LOCALVAR(i)	FollowLinks(LOCAL(i))

    /*
     * These macros are just meant to save some global variables that are not
     * used too frequently
     */

    TEBCdata *TD = (TEBCdata *)data[0];
#define auxObjList	(TD->auxObjList)
#define catchTop	(TD->catchTop)
#define codePtr		(TD->codePtr)
#define curEvalFlags	PTR2INT(data[3])  /* calling iPtr->evalFlags */
#define cmdNameBuf	(TD->cmdNameBuf)

    /*
     * Globals: variables that store state, must remain valid at all times.
     */

    Tcl_Obj **tosPtr;		/* Cached pointer to top of evaluation
				 * stack. */
    const unsigned char *pc = (const unsigned char *)data[1];
				/* The current program counter. */
    unsigned char inst;		/* The currently running instruction */

    /*
     * Transfer variables - needed only between opcodes, but not while
     * executing an instruction.
     */

    Tcl_Size cleanup = PTR2INT(data[2]);
    Tcl_Obj *objResultPtr;
    int checkInterp = 0;	/* Indicates when a check of interp readyness
				 * is necessary. Set by CACHE_STACK_INFO() */

    /*
     * Locals - variables that are used within opcodes or bounded sections of
     * the file (jumps between opcodes within a family).
     * NOTE: These are now mostly defined locally where needed.
     */

    Tcl_Obj *objPtr, *valuePtr, *value2Ptr, *part1Ptr, *part2Ptr, *tmpPtr;
    Tcl_Obj **objv = NULL;
    Tcl_Size length, objc = 0, varIdx, numArgs;
    unsigned tblIdx;
    int pcAdjustment;
    Var *varPtr, *arrayPtr;

#ifdef TCL_COMPILE_DEBUG
    int starting = 1;
    traceInstructions = (tclTraceExec >= TCL_TRACE_BYTECODE_EXEC_INSTRUCTIONS);
#endif

    TEBC_DATA_DIG();

#ifdef TCL_COMPILE_DEBUG
    if (!pc && (tclTraceExec >= TCL_TRACE_BYTECODE_EXEC_COMMANDS)) {
	PrintByteCodeInfo(codePtr);
	fprintf(stdout, "  Starting stack top=%" SIZEd "\n", CURR_DEPTH);
	fflush(stdout);
    }
#endif

    if (!pc) {
	/* bytecode is starting from scratch */
	pc = codePtr->codeStart;

	/*
	 * Reset the interp's result to avoid possible duplications of large
	 * objects [3c6e47363e], [781585], [804681], This can happen by start
	 * also in nested compiled blocks (enclosed in parent cycle).
	 * See else branch below for opposite handling by continuation/resume.
	 */

	objPtr = iPtr->objResultPtr;
	if (objPtr->refCount > 1) {
	    TclDecrRefCount(objPtr);
	    TclNewObj(objPtr);
	    Tcl_IncrRefCount(objPtr);
	    iPtr->objResultPtr = objPtr;
	}

	goto cleanup0;
    } else {
	/* resume from invocation */
	CACHE_STACK_INFO();

	NRE_ASSERT(iPtr->cmdFramePtr == bcFramePtr);
	if (bcFramePtr->cmdObj) {
	    Tcl_DecrRefCount(bcFramePtr->cmdObj);
	    bcFramePtr->cmdObj = NULL;
	    bcFramePtr->cmd = NULL;
	}
	iPtr->cmdFramePtr = bcFramePtr->nextPtr;
	if (iPtr->flags & INTERP_DEBUG_FRAME) {
	    TclArgumentBCRelease(interp, bcFramePtr);
	}
	if (iPtr->execEnvPtr->rewind) {
	    result = TCL_ERROR;
	    goto abnormalReturn;
	}
	if (codePtr->flags & TCL_BYTECODE_RECOMPILE) {
	    codePtr->flags &= ~TCL_BYTECODE_RECOMPILE;
	    checkInterp = 1;
	    iPtr->flags |= ERR_ALREADY_LOGGED;
	}

	if (result != TCL_OK) {
	    pc--;
	    goto processExceptionReturn;
	}

	/*
	 * Push the call's object result and continue execution with the next
	 * instruction.
	 */

	TRACE("%" SIZEd " => ... after \"%.20s\": TCL_OK, result=",
		objc, cmdNameBuf);
	TRACE_APPEND_OBJ(Tcl_GetObjResult(interp));

	/*
	 * Obtain and reset interp's result to avoid possible duplications of
	 * objects [Bug 781585]. We do not call Tcl_ResetResult to avoid any
	 * side effects caused by the resetting of errorInfo and errorCode
	 * [Bug 804681], which are not needed here. We chose instead to
	 * manipulate the interp's object result directly.
	 *
	 * Note that the result object is now in objResultPtr, it keeps the
	 * refCount it had in its role of iPtr->objResultPtr.
	 */

	objResultPtr = Tcl_GetObjResult(interp);
	TclNewObj(objPtr);
	Tcl_IncrRefCount(objPtr);
	iPtr->objResultPtr = objPtr;
#ifndef TCL_COMPILE_DEBUG
	if (*pc == INST_POP) {
	    TclDecrRefCount(objResultPtr);
	    NEXT_INST_V(1, cleanup, 0);
	}
#endif
	NEXT_INST_V(0, cleanup, -1);
    }

    /*
     * Targets for standard instruction endings; unrolled for speed in the
     * most frequent cases (instructions that consume up to two stack
     * elements).
     *
     * This used to be a "for(;;)" loop, with each instruction doing its own
     * cleanup.
     */

  cleanupV_pushObjResultPtr:
    switch (cleanup) {
    case 0:
	*(++tosPtr) = (objResultPtr);
	goto cleanup0;
    default:
	cleanup -= 2;
	while (cleanup--) {
	    objPtr = POP_OBJECT();
	    TclDecrRefCount(objPtr);
	}
	TCL_FALLTHROUGH();
    case 2:
    cleanup2_pushObjResultPtr:
	objPtr = POP_OBJECT();
	TclDecrRefCount(objPtr);
	TCL_FALLTHROUGH();
    case 1:
    cleanup1_pushObjResultPtr:
	objPtr = OBJ_AT_TOS;
	TclDecrRefCount(objPtr);
    }
    OBJ_AT_TOS = objResultPtr;
    goto cleanup0;

  cleanupV:
    switch (cleanup) {
    default:
	cleanup -= 2;
	while (cleanup--) {
	    objPtr = POP_OBJECT();
	    TclDecrRefCount(objPtr);
	}
	TCL_FALLTHROUGH();
    case 2:
    cleanup2:
	objPtr = POP_OBJECT();
	TclDecrRefCount(objPtr);
	TCL_FALLTHROUGH();
    case 1:
    cleanup1:
	objPtr = POP_OBJECT();
	TclDecrRefCount(objPtr);
	TCL_FALLTHROUGH();
    case 0:
	/*
	 * We really want to do nothing now, but this is needed for some
	 * compilers (SunPro CC).
	 */

	break;
    }
  cleanup0:

    /*
     * Check for asynchronous handlers [Bug 746722]; we do the check every
     * ASYNC_CHECK_COUNT instructions.
     */

    if ((--interruptCounter) == 0) {
	interruptCounter = ASYNC_CHECK_COUNT;
	DECACHE_STACK_INFO();
	if (TclAsyncReady(iPtr)) {
	    result = Tcl_AsyncInvoke(interp, result);
	    if (result == TCL_ERROR) {
		CACHE_STACK_INFO();
		goto gotError;
	    }
	}

	if (TclCanceled(iPtr)) {
	    if (Tcl_Canceled(interp, TCL_LEAVE_ERR_MSG) == TCL_ERROR) {
		CACHE_STACK_INFO();
		goto gotError;
	    }
	}

	if (TclLimitReady(iPtr->limit)) {
	    if (Tcl_LimitCheck(interp) == TCL_ERROR) {
		CACHE_STACK_INFO();
		goto gotError;
	    }
	}
	CACHE_STACK_INFO();
    }

    /*
     * These two instructions account for 26% of all instructions (according
     * to measurements on tclbench by Ben Vitale
     * [http://www.cs.toronto.edu/syslab/pubs/tcl2005-vitale-zaleski.pdf]
     * Resolving them before the switch reduces the cost of branch
     * mispredictions, seems to improve runtime by 5% to 15%, and (amazingly!)
     * reduces total obj size.
     */

    inst = *pc;

    peepholeStart:
#ifdef TCL_COMPILE_STATS
    iPtr->stats.instructionCount[*pc]++;
#endif

#ifdef TCL_COMPILE_DEBUG
    /*
     * Skip the stack depth check if an expansion is in progress.
     */

    CHECK_STACK();
    if (traceInstructions) {
	fprintf(stdout, "%2" SIZEd ": %2" SIZEd " ", iPtr->numLevels, CURR_DEPTH);
	TclPrintInstruction(codePtr, pc);
	fflush(stdout);
    }
#endif /* TCL_COMPILE_DEBUG */

    TCL_DTRACE_INST_NEXT();

    if (inst == INST_LOAD_SCALAR) {
	goto instLoadScalar;
    } else if (inst == INST_PUSH) {
	TRACE("%u => ", TclGetUInt4AtPtr(pc + 1));
	PUSH_OBJECT(codePtr->objArrayPtr[TclGetUInt4AtPtr(pc + 1)]);
	TRACE_APPEND_OBJ(OBJ_AT_TOS);
	inst = *(pc += 5);
	goto peepholeStart;
    } else if (inst == INST_START_CMD) {
	/*
	 * Peephole: do not run INST_START_CMD, just skip it
	 */

	iPtr->cmdCount += TclGetUInt4AtPtr(pc + 5);
	if (checkInterp) {
	    if (((codePtr->compileEpoch != iPtr->compileEpoch) ||
		    (codePtr->nsEpoch != iPtr->varFramePtr->nsPtr->resolverEpoch)) &&
		    !(codePtr->flags & TCL_BYTECODE_PRECOMPILED)) {
		goto instStartCmdFailed;
	    }
	    checkInterp = 0;
	}
	inst = *(pc += 9);
	goto peepholeStart;
    } else if (inst == INST_NOP) {
#ifndef TCL_COMPILE_DEBUG
	while (inst == INST_NOP)
#endif
	{
	    inst = *++pc;
	}
	goto peepholeStart;
    }

    switch (inst) {
    case INST_SYNTAX:
    case INST_RETURN_IMM: {
	int code = TclGetInt4AtPtr(pc + 1);
	int level = TclGetUInt4AtPtr(pc + 5);

	/*
	 * OBJ_AT_TOS is returnOpts, OBJ_UNDER_TOS is resultObjPtr.
	 */

	TRACE("%u %u => ", code, level);
	result = TclProcessReturn(interp, code, level, OBJ_AT_TOS);
	if (result == TCL_OK) {
	    TRACE_APPEND("continuing to next instruction (result=\"%.30s\")\n",
		    O2S(objResultPtr));
	    NEXT_INST_F0(9, 1);
	}
	Tcl_SetObjResult(interp, OBJ_UNDER_TOS);
	if (*pc == INST_SYNTAX) {
	    iPtr->flags &= ~ERR_ALREADY_LOGGED;
	}
	cleanup = 2;
	TRACE_APPEND("\n");
	goto processExceptionReturn;
    }

    case INST_RETURN_STK:
	TRACE("=> ");
	objResultPtr = POP_OBJECT();
	result = Tcl_SetReturnOptions(interp, OBJ_AT_TOS);
	if (result == TCL_OK) {
	    Tcl_DecrRefCount(OBJ_AT_TOS);
	    OBJ_AT_TOS = objResultPtr;
	    TRACE_APPEND("continuing to next instruction (result=\"%.30s\")\n",
		    O2S(objResultPtr));
	    NEXT_INST_F0(1, 0);
	} else if (result == TCL_ERROR) {
	    /*
	     * BEWARE! Must do this in this order, because an error in the
	     * option dictionary overrides the result (and can be verified by
	     * test).
	     */

	    Tcl_SetObjResult(interp, objResultPtr);
	    Tcl_SetReturnOptions(interp, OBJ_AT_TOS);
	    Tcl_DecrRefCount(OBJ_AT_TOS);
	    OBJ_AT_TOS = objResultPtr;
	} else {
	    Tcl_DecrRefCount(OBJ_AT_TOS);
	    OBJ_AT_TOS = objResultPtr;
	    Tcl_SetObjResult(interp, objResultPtr);
	}
	cleanup = 1;
	TRACE_APPEND("\n");
	goto processExceptionReturn;

    {
	CoroutineData *corPtr;
	void *yieldParameter;

    case INST_YIELD:
	corPtr = iPtr->execEnvPtr->corPtr;
	TRACE("%.30s => ", O2S(OBJ_AT_TOS));
	if (!corPtr) {
	    TRACE_APPEND("ERROR: yield outside coroutine\n");
	    Tcl_SetObjResult(interp, Tcl_NewStringObj(
		    "yield can only be called in a coroutine", -1));
	    DECACHE_STACK_INFO();
	    Tcl_SetErrorCode(interp, "TCL", "COROUTINE", "ILLEGAL_YIELD",
		    (char *)NULL);
	    CACHE_STACK_INFO();
	    goto gotError;
	}

#ifdef TCL_COMPILE_DEBUG
	if (tclTraceExec >= TCL_TRACE_BYTECODE_EXEC_COMMANDS) {
	    if (traceInstructions) {
		TRACE_APPEND("YIELD...\n");
	    } else {
		fprintf(stdout, "%" SIZEd ": (%" SIZEd ") yielding value \"%.30s\"\n",
			iPtr->numLevels, PC_REL, Tcl_GetString(OBJ_AT_TOS));
	    }
	    fflush(stdout);
	}
#endif
	yieldParameter = CORO_ACTIVATE_YIELD;
	Tcl_SetObjResult(interp, OBJ_AT_TOS);
	goto doYield;

    case INST_YIELD_TO_INVOKE:
	corPtr = iPtr->execEnvPtr->corPtr;
	valuePtr = OBJ_AT_TOS;
	TRACE("[%.30s] => ", O2S(valuePtr));
	if (!corPtr) {
	    TRACE_APPEND("ERROR: yield outside coroutine\n");
	    Tcl_SetObjResult(interp, Tcl_NewStringObj(
		    "yieldto can only be called in a coroutine", -1));
	    DECACHE_STACK_INFO();
	    Tcl_SetErrorCode(interp, "TCL", "COROUTINE", "ILLEGAL_YIELD",
		    (char *)NULL);
	    CACHE_STACK_INFO();
	    goto gotError;
	}
	if (((Namespace *)TclGetCurrentNamespace(interp))->flags & NS_DYING) {
	    TRACE_APPEND("ERROR: yield in deleted\n");
	    Tcl_SetObjResult(interp, Tcl_NewStringObj(
		    "yieldto called in deleted namespace", -1));
	    DECACHE_STACK_INFO();
	    Tcl_SetErrorCode(interp, "TCL", "COROUTINE", "YIELDTO_IN_DELETED",
		    (char *)NULL);
	    CACHE_STACK_INFO();
	    goto gotError;
	}
	Tcl_Size yieldTargetLength;
	if (TclListObjLength(NULL, valuePtr, &yieldTargetLength) != TCL_OK
		|| yieldTargetLength < 2) {
	    TRACE_APPEND("ERROR: no valid target list in yieldto");
	    // Weird case; pretend it's like no arguments given to scripts
	    Tcl_SetObjResult(interp, Tcl_ObjPrintf(
		    "wrong # args: should be \"yieldto command ?arg ...?\""));
	    DECACHE_STACK_INFO();
	    Tcl_SetErrorCode(interp, "TCL", "WRONGARGS", (char *)NULL);
	    CACHE_STACK_INFO();
	    goto gotError;
	}

#ifdef TCL_COMPILE_DEBUG
	if (tclTraceExec >= TCL_TRACE_BYTECODE_EXEC_COMMANDS) {
	    if (traceInstructions) {
		TRACE_APPEND("YIELD...\n");
	    } else {
		/* FIXME: What is the right thing to trace? */
		fprintf(stdout, "%" SIZEd ": (%" SIZEd ") yielding to [%.30s]\n",
			iPtr->numLevels, PC_REL, TclGetString(valuePtr));
		fflush(stdout);
	    }
	}
#endif

	/*
	 * Install a tailcall record in the caller and continue with the
	 * yield. The yield is switched into multi-return mode (via the
	 * 'yieldParameter').
	 */

	iPtr->execEnvPtr = corPtr->callerEEPtr;
	Tcl_IncrRefCount(valuePtr);
	TclSetTailcall(interp, valuePtr);
	corPtr->yieldPtr = valuePtr;
	iPtr->execEnvPtr = corPtr->eePtr;
	yieldParameter = CORO_ACTIVATE_YIELDM;

    doYield:
	/* TIP #280: Record the last piece of info needed by
	 * 'TclGetSrcInfoForPc', and push the frame.
	 */

	bcFramePtr->data.tebc.pc = (char *) pc;
	iPtr->cmdFramePtr = bcFramePtr;

	if (iPtr->flags & INTERP_DEBUG_FRAME) {
	    ArgumentBCEnter(interp, codePtr, TD, pc, objc, objv);
	}

	pc++;
	cleanup = 1;
	TEBC_YIELD();
	TclNRAddCallback(interp, TclNRCoroutineActivateCallback, corPtr,
		yieldParameter, NULL, NULL);
	return TCL_OK;
    }

    {
	Tcl_Obj *listPtr;
	Tcl_Size i;

#ifndef REMOVE_DEPRECATED_OPCODES
    case INST_TAILCALL1:
	DEPRECATED_OPCODE_MARK(INST_TAILCALL1);
	numArgs = TclGetUInt1AtPtr(pc + 1);
	goto doTailcall;
#endif // REMOVE_DEPRECATED_OPCODES

    case INST_TAILCALL:
	numArgs = TclGetUInt4AtPtr(pc + 1);

#ifndef REMOVE_DEPRECATED_OPCODES
    doTailcall:
#endif // REMOVE_DEPRECATED_OPCODES
	TRACE("%u ", (unsigned) numArgs);
	if (!(iPtr->varFramePtr->isProcCallFrame & 1)) {
	    TRACE_APPEND("=> ERROR: tailcall in non-proc context\n");
	    Tcl_SetObjResult(interp, Tcl_NewStringObj(
		    "tailcall can only be called from a proc or lambda", -1));
	    DECACHE_STACK_INFO();
	    Tcl_SetErrorCode(interp, "TCL", "TAILCALL", "ILLEGAL", (char *)NULL);
	    CACHE_STACK_INFO();
	    goto gotError;
	}
	if (numArgs < 2) {
	    Tcl_Panic("must be at least one command word argument to INST_TAILCALL");
	}

#ifdef TCL_COMPILE_DEBUG
	if (tclTraceExec >= TCL_TRACE_BYTECODE_EXEC_COMMANDS) {
	    if (traceInstructions) {
		TRACE_APPEND("[");
		for (i=numArgs-1 ; i>=0 ; i--) {
		    TRACE_APPEND("\"%.30s\"", O2S(OBJ_AT_DEPTH(i)));
		    if (i > 0) {
			TRACE_APPEND(" ");
		    }
		}
		TRACE_APPEND("] => REGISTERED TAILCALL...\n");
	    } else {
		fprintf(stdout, "%" SIZEd ": (%" SIZEd ") tailcalling [%.30s]\n",
			iPtr->numLevels, PC_REL,
			TclGetString(OBJ_AT_DEPTH(numArgs - 2)));
		fflush(stdout);
	    }
	}
#endif // TCL_COMPILE_DEBUG

	/*
	 * Push the evaluation of the called command into the NR callback
	 * stack.
	 */

	listPtr = Tcl_NewListObj(numArgs, &OBJ_AT_DEPTH(numArgs - 1));
#ifndef REMOVE_DEPRECATED_OPCODES
	/* New instruction sequence just gets this right. */
	if (inst == INST_TAILCALL1) {
	    TclListObjSetElement(NULL, listPtr, 0, TclNewNamespaceObj(
		    TclGetCurrentNamespace(interp)));
	}
#endif // REMOVE_DEPRECATED_OPCODES
	goto setTailcall;

    case INST_TAILCALL_LIST:
	if (!(iPtr->varFramePtr->isProcCallFrame & 1)) {
	    TRACE(" => ERROR: tailcall in non-proc context\n");
	    Tcl_SetObjResult(interp, Tcl_NewStringObj(
		    "tailcall can only be called from a proc or lambda", -1));
	    DECACHE_STACK_INFO();
	    Tcl_SetErrorCode(interp, "TCL", "TAILCALL", "ILLEGAL", (char *)NULL);
	    CACHE_STACK_INFO();
	    goto gotError;
	}

	listPtr = OBJ_AT_TOS;

#ifdef TCL_COMPILE_DEBUG
	if (tclTraceExec >= TCL_TRACE_BYTECODE_EXEC_COMMANDS) {
	    if (traceInstructions) {
		TRACE("[");
		TclPrintObject(stdout, listPtr, 40);
		TRACE_APPEND("] => REGISTERED TAILCALL...\n");
	    } else {
		Tcl_Obj *cmdNameObj;
		Tcl_ListObjIndex(NULL, listPtr, 1, &cmdNameObj);
		if (cmdNameObj) {
		    fprintf(stdout, "%" SIZEd ": (%" SIZEd ") tailcalling [%.30s]\n",
			    iPtr->numLevels, PC_REL, TclGetString(cmdNameObj));
		} else {
		    fprintf(stdout, "cancelling tailcall\n");
		}
		fflush(stdout);
	    }
	}
#endif // TCL_COMPILE_DEBUG

	/*
	 * Push the evaluation of the called command into the NR callback
	 * stack, or cancel it if there's no command words.
	 */

    setTailcall:
	if (iPtr->varFramePtr->tailcallPtr) {
	    Tcl_DecrRefCount(iPtr->varFramePtr->tailcallPtr);
	}
	// Always at least one word: the namespace name.
	ListObjLength(listPtr, i);
	if (i > 1) {
	    Tcl_IncrRefCount(listPtr);
	    iPtr->varFramePtr->tailcallPtr = listPtr;
	} else {
	    iPtr->varFramePtr->tailcallPtr = NULL;
	}

	result = TCL_RETURN;
	cleanup = 2;
	goto processExceptionReturn;
    }

    case INST_UPLEVEL: {
	Tcl_Obj *levelObj = OBJ_UNDER_TOS;
	Tcl_Obj *scriptObj = OBJ_AT_TOS;
	CallFrame *framePtr;
	CmdFrame *invoker = NULL;
	int word = 0;

	TRACE("\"%.30s\" \"%.30s\" => ", O2S(levelObj), O2S(scriptObj));
	if (TclObjGetFrame(interp, levelObj, &framePtr) == -1) {
	    TRACE_ERROR(interp);
	    goto gotError;
	}
	bcFramePtr->data.tebc.pc = (char *) pc;
	iPtr->cmdFramePtr = bcFramePtr;
	TclArgumentGet(interp, scriptObj, &invoker, &word);
	DECACHE_STACK_INFO();
	pc++;
	cleanup = 2;
	TEBC_YIELD();
#ifdef TCL_COMPILE_DEBUG
	TRACE_APPEND("INVOKING...\n");
	if (tclTraceExec >= TCL_TRACE_BYTECODE_EXEC_COMMANDS && !traceInstructions) {
	    fprintf(stdout, "%" SIZEd ": (%" SIZEd ") invoking [%.30s] in frame \"%.30s\"\n",
		    iPtr->numLevels, PC_REL, TclGetString(scriptObj), TclGetString(levelObj));
	    fflush(stdout);
	}
#endif // TCL_COMPILE_DEBUG
	TclNRAddCallback(interp, TclUplevelCallback, iPtr->varFramePtr,
		NULL, NULL, NULL);
	TclNRAddCallback(interp, TclNRPostInvoke, NULL, NULL, NULL, NULL);
	iPtr->varFramePtr = framePtr;
	iPtr->numLevels++;
	return TclNREvalObjEx(interp, scriptObj, 0, invoker, word);
    }

    case INST_DONE:
	TRACE("=> ");
	if (tosPtr > initTosPtr) {
	    if ((curEvalFlags & TCL_EVAL_DISCARD_RESULT) && (result == TCL_OK)) {
		/* simulate pop & fast done (like it does continue in loop) */
		TRACE_APPEND("discarding \"%.30s\"\n", O2S(OBJ_AT_TOS));
		objPtr = POP_OBJECT();
		TclDecrRefCount(objPtr);
		goto abnormalReturn;
	    }
	    /*
	     * Set the interpreter's object result to point to the topmost
	     * object from the stack, and check for a possible [catch]. The
	     * stackTop's level and refCount will be handled by "processCatch"
	     * or "abnormalReturn".
	     */

	    Tcl_SetObjResult(interp, OBJ_AT_TOS);
#ifdef TCL_COMPILE_DEBUG
	    TRACE_APPEND("return code=%d, result=\"%.30s\"\n",
		    result, O2S(iPtr->objResultPtr));
	    if (traceInstructions) {
		fprintf(stdout, "\n");
	    }
#endif
	    goto checkForCatch;
	}
	(void) POP_OBJECT();
	goto abnormalReturn;

#ifndef REMOVE_DEPRECATED_OPCODES
    case INST_PUSH1:
	DEPRECATED_OPCODE_MARK(INST_PUSH1);
	TRACE("%u => ", TclGetUInt1AtPtr(pc + 1));
	objResultPtr = codePtr->objArrayPtr[TclGetUInt1AtPtr(pc + 1)];
	TRACE_APPEND_OBJ(objResultPtr);
	NEXT_INST_F(2, 0, 1);
#endif

    case INST_PUSH:
	TRACE("%u => ", TclGetUInt4AtPtr(pc + 1));
	objResultPtr = codePtr->objArrayPtr[TclGetUInt4AtPtr(pc + 1)];
	TRACE_APPEND_OBJ(objResultPtr);
	NEXT_INST_F(5, 0, 1);

    case INST_POP:
	TRACE("=> discarding ");
	objPtr = POP_OBJECT();
	TRACE_APPEND_OBJ(objPtr);
	TclDecrRefCount(objPtr);
	NEXT_INST_F0(1, 0);

    case INST_DUP:
	TRACE("=> ");
	objResultPtr = OBJ_AT_TOS;
	TRACE_APPEND_OBJ(objResultPtr);
	NEXT_INST_F(1, 0, 1);

    case INST_OVER:
	numArgs = TclGetUInt4AtPtr(pc + 1);
	TRACE("%u => ", (unsigned) numArgs);
	objResultPtr = OBJ_AT_DEPTH(numArgs);
	TRACE_APPEND_OBJ(objResultPtr);
	NEXT_INST_F(5, 0, 1);

    case INST_REVERSE: {
	numArgs = TclGetUInt4AtPtr(pc + 1);
	TRACE("%u => ", (unsigned) numArgs);
	Tcl_Obj **a = tosPtr - (numArgs - 1);
	Tcl_Obj **b = tosPtr;
	while (a < b) {
	    tmpPtr = *a;
	    *a = *b;
	    *b = tmpPtr;
	    a++;
	    b--;
	}
	TRACE_APPEND("OK\n");
	NEXT_INST_F0(5, 0);
    }
    case INST_SWAP:
	tmpPtr = OBJ_UNDER_TOS;
	OBJ_UNDER_TOS = OBJ_AT_TOS;
	OBJ_AT_TOS = tmpPtr;
	TRACE("=> OK\n");
	NEXT_INST_F0(1, 0);

    case INST_STR_CONCAT1:
	numArgs = TclGetUInt1AtPtr(pc + 1);
	TRACE("%u => ", (unsigned)numArgs);
	DECACHE_STACK_INFO();
	objResultPtr = TclStringCat(interp, numArgs, &OBJ_AT_DEPTH(numArgs - 1),
		TCL_STRING_IN_PLACE);
	CACHE_STACK_INFO();
	if (objResultPtr == NULL) {
	    TRACE_ERROR(interp);
	    goto gotError;
	}

	TRACE_APPEND_OBJ(objResultPtr);
	NEXT_INST_V(2, numArgs, 1);

    case INST_CONCAT_STK:
	/*
	 * Pop the numArgs (objc) top stack elements, run through Tcl_ConcatObj,
	 * and then decrement their ref counts.
	 */

	numArgs = TclGetUInt4AtPtr(pc + 1);
	TRACE("%u => ", (unsigned) numArgs);
	objResultPtr = Tcl_ConcatObj(numArgs, &OBJ_AT_DEPTH(numArgs - 1));
	TRACE_APPEND_OBJ(objResultPtr);
	NEXT_INST_V(5, numArgs, 1);

    case INST_EXPAND_START:
	/*
	 * Push an element to the auxObjList. This records the current
	 * stack depth - i.e., the point in the stack where the expanded
	 * command starts.
	 *
	 * Use a Tcl_Obj as linked list element; slight mem waste, but faster
	 * allocation than Tcl_Alloc. This also abuses the Tcl_Obj structure, as
	 * we do not define a special tclObjType for it. It is not dangerous
	 * as the obj is never passed anywhere, so that all manipulations are
	 * performed here and in INST_INVOKE_EXPANDED (in case of an expansion
	 * error, also in INST_EXPAND_STKTOP).
	 */

	TclNewObj(objPtr);
	objPtr->internalRep.twoPtrValue.ptr2 = INT2PTR(CURR_DEPTH);
	objPtr->length = 0;
	PUSH_TAUX_OBJ(objPtr);
	TRACE("=> mark depth as %" SIZEd "\n", CURR_DEPTH);
	NEXT_INST_F0(1, 0);

    case INST_EXPAND_DROP:
	/*
	 * Drops an element of the auxObjList, popping stack elements to
	 * restore the stack to the state before the point where the aux
	 * element was created.
	 */

	CLANG_ASSERT(auxObjList);
	objc = CURR_DEPTH - PTR2INT(auxObjList->internalRep.twoPtrValue.ptr2);
	POP_TAUX_OBJ();
#ifdef TCL_COMPILE_DEBUG
	/* Ugly abuse! */
	starting = 1;
#endif
	TRACE("=> drop %" SIZEd " items\n", objc);
	NEXT_INST_V(1, objc, 0);

    case INST_EXPAND_STKTOP:
	/*
	 * Make sure that the element at stackTop is a list; if not, just
	 * leave with an error. Note that the element from the expand list
	 * will be removed at checkForCatch.
	 */

	objPtr = OBJ_AT_TOS;
	TRACE("\"%.30s\" => ", O2S(objPtr));
	if (TclListObjGetElements(interp, objPtr, &objc, &objv) != TCL_OK) {
	    TRACE_ERROR(interp);
	    goto gotError;
	}
	(void) POP_OBJECT();

	/*
	 * Make sure there is enough room in the stack to expand this list
	 * *and* process the rest of the command (at least up to the next
	 * argument expansion or command end). The operand is the current
	 * stack depth, as seen by the compiler.
	 */

	auxObjList->length += objc - 1;
	if ((objc > 1) && (auxObjList->length > 0)) {
	    length = auxObjList->length		// Total expansion room we need
		    + codePtr->maxStackDepth	// Beyond the original max
		    - CURR_DEPTH;		// Relative to where we are
	    DECACHE_STACK_INFO();
	    Tcl_Size oldCatchTopOff = catchTop - initCatchTop;
	    Tcl_Size oldTosPtrOff = tosPtr - initTosPtr;
	    TEBCdata *newTD = (TEBCdata *)
		    GrowEvaluationStack(iPtr->execEnvPtr, length, 1);
	    if (newTD != TD) {
		/*
		 * Change the global data to point to the new stack: move the
		 * TEBCdataPtr TD, recompute the position of every other
		 * stack-allocated parameter, update the stack pointers.
		 */

		TD = newTD;

		catchTop = initCatchTop + oldCatchTopOff;
		tosPtr = initTosPtr + oldTosPtrOff;
	    }
	}

	/*
	 * Expand the list at stacktop onto the stack; free the list. Knowing
	 * that it has a freeIntRepProc we use Tcl_DecrRefCount().
	 */

	{
	    Tcl_Size i;
	    for (i = 0; i < objc; i++) {
		PUSH_OBJECT(objv[i]);
	    }
	}

	TRACE_APPEND("OK\n");
	Tcl_DecrRefCount(objPtr);
	NEXT_INST_F0(5, 0);

    case INST_EXPR_STK: {
	bcFramePtr->data.tebc.pc = (char *) pc;
	iPtr->cmdFramePtr = bcFramePtr;
	DECACHE_STACK_INFO();
	ByteCode *newCodePtr = CompileExprObj(interp, OBJ_AT_TOS);
	CACHE_STACK_INFO();
	cleanup = 1;
	pc++;
	TEBC_YIELD();
	return TclNRExecuteByteCode(interp, newCodePtr);
    }

	/*
	 * INVOCATION BLOCK
	 */

    case INST_EVAL_STK:
    instEvalStk:
	bcFramePtr->data.tebc.pc = (char *) pc;
	iPtr->cmdFramePtr = bcFramePtr;

	cleanup = 1;
	pc += 1;
	/* yield next instruction */
	TEBC_YIELD();
	/* add TEBCResume for object at top of stack */
	return TclNRExecuteByteCode(interp,
		TclCompileObj(interp, OBJ_AT_TOS, NULL, 0));

    case INST_INVOKE_EXPANDED:
	CLANG_ASSERT(auxObjList);
	objc = CURR_DEPTH - PTR2INT(auxObjList->internalRep.twoPtrValue.ptr2);
	POP_TAUX_OBJ();
	if (objc) {
	    pcAdjustment = 1;
	    goto doInvocation;
	}

	/*
	 * Nothing was expanded, return {}.
	 */

	TclNewObj(objResultPtr);
	NEXT_INST_F(1, 0, 1);

    case INST_INVOKE_STK:
	objc = TclGetUInt4AtPtr(pc + 1);
	pcAdjustment = 5;
#ifndef REMOVE_DEPRECATED_OPCODES
	goto doInvocation;

    case INST_INVOKE_STK1:
	DEPRECATED_OPCODE_MARK(INST_INVOKE_STK1);
	objc = TclGetUInt1AtPtr(pc + 1);

	pcAdjustment = 2;
#endif

    doInvocation:
	objv = &OBJ_AT_DEPTH(objc - 1);
	cleanup = objc;

#ifdef TCL_COMPILE_DEBUG
	if (tclTraceExec >= TCL_TRACE_BYTECODE_EXEC_COMMANDS) {
	    if (traceInstructions) {
		strncpy(cmdNameBuf, TclGetString(objv[0]), 20);
		TRACE("%" SIZEd " => call ", objc);
	    } else {
		fprintf(stdout, "%" SIZEd ": (%" SIZEd ") invoking ",
			iPtr->numLevels, PC_REL);
	    }
	    PrintArgumentWords(objc, objv);
	    fprintf(stdout, "\n");
	    fflush(stdout);
	}
#endif /*TCL_COMPILE_DEBUG*/

	/*
	 * Finally, let TclEvalObjv handle the command.
	 *
	 * TIP #280: Record the last piece of info needed by
	 * 'TclGetSrcInfoForPc', and push the frame.
	 */

	bcFramePtr->data.tebc.pc = (char *) pc;
	iPtr->cmdFramePtr = bcFramePtr;

	if (iPtr->flags & INTERP_DEBUG_FRAME) {
	    ArgumentBCEnter(interp, codePtr, TD, pc, objc, objv);
	}

	DECACHE_STACK_INFO();

	pc += pcAdjustment;
	TEBC_YIELD();
	if (objc > INT_MAX) {
	    return TclCommandWordLimitError(interp, objc);
	} else {
	    return TclNREvalObjv(interp, objc, objv,
		    TCL_EVAL_NOERR | TCL_EVAL_SOURCE_IN_FRAME, NULL);
	}

    case INST_INVOKE_REPLACE:
	objc = TclGetUInt4AtPtr(pc + 1);
	numArgs = TclGetUInt1AtPtr(pc + 5);
	objPtr = POP_OBJECT();
	objv = &OBJ_AT_DEPTH(objc - 1);
	cleanup = objc;
#ifdef TCL_COMPILE_DEBUG
	if (tclTraceExec >= TCL_TRACE_BYTECODE_EXEC_COMMANDS) {
	    if (traceInstructions) {
		strncpy(cmdNameBuf, TclGetString(objv[0]), 20);
		TRACE("%" SIZEd " => call (implementation %s) ", objc, O2S(objPtr));
	    } else {
		fprintf(stdout,
			"%" SIZEd ": (%" SIZEd ") invoking (using implementation %s) ",
			iPtr->numLevels, PC_REL, O2S(objPtr));
	    }
	    Tcl_Size i;
	    for (i = 0;  i < objc;  i++) {
		if (i < numArgs) {
		    fprintf(stdout, "<");
		    TclPrintObject(stdout, objv[i], 15);
		    fprintf(stdout, ">");
		} else {
		    TclPrintObject(stdout, objv[i], 15);
		}
		fprintf(stdout, " ");
	    }
	    fprintf(stdout, "\n");
	    fflush(stdout);
	}
#endif /*TCL_COMPILE_DEBUG*/

	bcFramePtr->data.tebc.pc = (char *) pc;
	iPtr->cmdFramePtr = bcFramePtr;
	if (iPtr->flags & INTERP_DEBUG_FRAME) {
	    ArgumentBCEnter(interp, codePtr, TD, pc, objc, objv);
	}

	TclInitRewriteEnsemble(interp, numArgs, 1, objv);

	{
	    Tcl_Obj *copyPtr = Tcl_NewListObj(objc - numArgs + 1, NULL);

	    Tcl_ListObjAppendElement(NULL, copyPtr, objPtr);
	    Tcl_ListObjReplace(NULL, copyPtr, LIST_MAX, 0,
		    objc - numArgs, objv + numArgs);
	    Tcl_DecrRefCount(objPtr);
	    objPtr = copyPtr;
	}

	DECACHE_STACK_INFO();
	pc += 6;
	TEBC_YIELD();

	TclMarkTailcall(interp);
	TclNRAddCallback(interp, TclClearRootEnsemble, NULL, NULL, NULL, NULL);
	TclListObjGetElements(NULL, objPtr, &objc, &objv);
	TclNRAddCallback(interp, TclNRReleaseValues, objPtr, NULL, NULL, NULL);
	return TclNREvalObjv(interp, objc, objv, TCL_EVAL_INVOKE, NULL);

    /*
     * -----------------------------------------------------------------
     *	   Start of INST_LOAD instructions.
     *
     * WARNING: more 'goto' here than your doctor recommended! The different
     * instructions set the value of some variables and then jump to some
     * common execution code.
     */

#ifndef REMOVE_DEPRECATED_OPCODES
    case INST_LOAD_SCALAR1:
	DEPRECATED_OPCODE_MARK(INST_LOAD_SCALAR1);
	varIdx = TclGetUInt1AtPtr(pc + 1);
	TRACE("%u => ", (unsigned) varIdx);
	varPtr = LOCALVAR(varIdx);
	if (TclIsVarDirectReadable(varPtr)) {
	    /*
	     * No errors, no traces: just get the value.
	     */

	    objResultPtr = varPtr->value.objPtr;
	    TRACE_APPEND_OBJ(objResultPtr);
	    NEXT_INST_F(2, 0, 1);
	}
	pcAdjustment = 2;
	cleanup = 0;
	arrayPtr = NULL;
	part1Ptr = part2Ptr = NULL;
	goto doCallPtrGetVar;
#endif

    case INST_LOAD_SCALAR:
    instLoadScalar:
	varIdx = TclGetUInt4AtPtr(pc + 1);
	TRACE("%u => ", (unsigned) varIdx);
	varPtr = LOCALVAR(varIdx);
	if (TclIsVarDirectReadable(varPtr)) {
	    /*
	     * No errors, no traces: just get the value.
	     */

	    objResultPtr = varPtr->value.objPtr;
	    TRACE_APPEND_OBJ(objResultPtr);
	    NEXT_INST_F(5, 0, 1);
	}
	pcAdjustment = 5;
	cleanup = 0;
	arrayPtr = NULL;
	part1Ptr = part2Ptr = NULL;
	goto doCallPtrGetVar;

    case INST_LOAD_ARRAY:
	varIdx = TclGetUInt4AtPtr(pc + 1);
	pcAdjustment = 5;
#ifndef REMOVE_DEPRECATED_OPCODES
	goto doLoadArray;

    case INST_LOAD_ARRAY1:
	DEPRECATED_OPCODE_MARK(INST_LOAD_ARRAY1);
	varIdx = TclGetUInt1AtPtr(pc + 1);
	pcAdjustment = 2;

    doLoadArray:
#endif
	part1Ptr = NULL;
	part2Ptr = OBJ_AT_TOS;
	TRACE("%u \"%.30s\" => ", (unsigned) varIdx, O2S(part2Ptr));
	arrayPtr = LOCALVAR(varIdx);
	if (TclIsVarArray(arrayPtr) && !ReadTraced(arrayPtr)) {
	    varPtr = VarHashFindVar(arrayPtr->value.tablePtr, part2Ptr);
	    if (varPtr && TclIsVarDirectReadable(varPtr)) {
		/*
		 * No errors, no traces: just get the value.
		 */

		objResultPtr = varPtr->value.objPtr;
		TRACE_APPEND_OBJ(objResultPtr);
		NEXT_INST_F(pcAdjustment, 1, 1);
	    }
	}
	varPtr = TclLookupArrayElement(interp, part1Ptr, part2Ptr,
		TCL_LEAVE_ERR_MSG, "read", 0, 1, arrayPtr, varIdx);
	if (varPtr == NULL) {
	    TRACE_ERROR(interp);
	    goto gotError;
	}
	cleanup = 1;
	goto doCallPtrGetVar;

    case INST_LOAD_ARRAY_STK:
	cleanup = 2;
	part2Ptr = OBJ_AT_TOS;		/* element name */
	objPtr = OBJ_UNDER_TOS;		/* array name */
	TRACE("\"%.30s(%.30s)\" => ", O2S(objPtr), O2S(part2Ptr));
	goto doLoadStk;

    case INST_LOAD_STK:
#ifndef REMOVE_DEPRECATED_OPCODES
	/* Who uses this opcode nowadays? */
    case INST_LOAD_SCALAR_STK:
#endif
	cleanup = 1;
	part2Ptr = NULL;
	objPtr = OBJ_AT_TOS;		/* variable name */
	TRACE("\"%.30s\" => ", O2S(objPtr));

    doLoadStk:
	part1Ptr = objPtr;
	varPtr = TclObjLookupVarEx(interp, part1Ptr, part2Ptr,
		TCL_LEAVE_ERR_MSG, "read", /*createPart1*/0, /*createPart2*/1,
		&arrayPtr);
	if (!varPtr) {
	    TRACE_ERROR(interp);
	    goto gotError;
	}

	if (TclIsVarDirectReadable2(varPtr, arrayPtr)) {
	    /*
	     * No errors, no traces: just get the value.
	     */

	    objResultPtr = varPtr->value.objPtr;
	    TRACE_APPEND_OBJ(objResultPtr);
	    NEXT_INST_V(1, cleanup, 1);
	}
	pcAdjustment = 1;
	varIdx = -1;

    doCallPtrGetVar:
	/*
	 * There are either errors or the variable is traced: call
	 * TclPtrGetVar to process fully.
	 */

	DECACHE_STACK_INFO();
	objResultPtr = TclPtrGetVarIdx(interp, varPtr, arrayPtr,
		part1Ptr, part2Ptr, TCL_LEAVE_ERR_MSG, varIdx);
	CACHE_STACK_INFO();
	if (!objResultPtr) {
	    TRACE_ERROR(interp);
	    goto gotError;
	}
	TRACE_APPEND_OBJ(objResultPtr);
	NEXT_INST_V(pcAdjustment, cleanup, 1);

    /*
     *	   End of INST_LOAD instructions.
     * -----------------------------------------------------------------
     *	   Start of INST_STORE and related instructions.
     *
     * WARNING: more 'goto' here than your doctor recommended! The different
     * instructions set the value of some variables and then jump to somme
     * common execution code.
     */

    {
	int storeFlags;
	Tcl_Size len;

#ifndef REMOVE_DEPRECATED_OPCODES
    case INST_STORE_ARRAY1:
	DEPRECATED_OPCODE_MARK(INST_STORE_ARRAY1);
	varIdx = TclGetUInt1AtPtr(pc + 1);
	pcAdjustment = 2;
	goto doStoreArrayDirect;
#endif

    case INST_STORE_ARRAY:
	varIdx = TclGetUInt4AtPtr(pc + 1);
	pcAdjustment = 5;

#ifndef REMOVE_DEPRECATED_OPCODES
    doStoreArrayDirect:
#endif
	valuePtr = OBJ_AT_TOS;
	part2Ptr = OBJ_UNDER_TOS;
	TRACE("%u \"%.30s\" <- \"%.30s\" => ", (unsigned) varIdx, O2S(part2Ptr),
		O2S(valuePtr));
	arrayPtr = LOCALVAR(varIdx);
	if (TclIsVarArray(arrayPtr) && !WriteTraced(arrayPtr)) {
	    varPtr = VarHashFindVar(arrayPtr->value.tablePtr, part2Ptr);
	    if (varPtr && TclIsVarDirectWritable(varPtr)) {
		tosPtr--;
		Tcl_DecrRefCount(OBJ_AT_TOS);
		OBJ_AT_TOS = valuePtr;
		goto doStoreVarDirect;
	    }
	}
	cleanup = 2;
	storeFlags = TCL_LEAVE_ERR_MSG;
	part1Ptr = NULL;
	goto doStoreArrayDirectFailed;

#ifndef REMOVE_DEPRECATED_OPCODES
    case INST_STORE_SCALAR1:
	DEPRECATED_OPCODE_MARK(INST_STORE_SCALAR1);
	varIdx = TclGetUInt1AtPtr(pc + 1);
	pcAdjustment = 2;
	goto doStoreScalarDirect;
#endif

    case INST_STORE_SCALAR:
	varIdx = TclGetUInt4AtPtr(pc + 1);
	pcAdjustment = 5;

#ifndef REMOVE_DEPRECATED_OPCODES
    doStoreScalarDirect:
#endif
	valuePtr = OBJ_AT_TOS;
	TRACE("%u <- \"%.30s\" => ", (unsigned) varIdx, O2S(valuePtr));
	varPtr = LOCALVAR(varIdx);
	if (!TclIsVarDirectWritable(varPtr)) {
	    storeFlags = TCL_LEAVE_ERR_MSG;
	    part1Ptr = NULL;
	    goto doStoreScalar;
	}

	/*
	 * No traces, no errors, plain 'set': we can safely inline. The value
	 * *will* be set to what's requested, so that the stack top remains
	 * pointing to the same Tcl_Obj.
	 */

    doStoreVarDirect:
	valuePtr = varPtr->value.objPtr;
	if (valuePtr != NULL) {
	    TclDecrRefCount(valuePtr);
	}
	objResultPtr = OBJ_AT_TOS;
	varPtr->value.objPtr = objResultPtr;
#ifndef TCL_COMPILE_DEBUG
	if (pc[pcAdjustment] == INST_POP) {
	    tosPtr--;
	    NEXT_INST_F0(pcAdjustment + 1, 0);
	}
#else
	TRACE_APPEND_OBJ(objResultPtr);
#endif
	Tcl_IncrRefCount(objResultPtr);
	NEXT_INST_F0(pcAdjustment, 0);

    case INST_LAPPEND_STK:
	valuePtr = OBJ_AT_TOS; /* value to append */
	part2Ptr = NULL;
	storeFlags = (TCL_LEAVE_ERR_MSG | TCL_APPEND_VALUE
		| TCL_LIST_ELEMENT);
	goto doStoreStk;

    case INST_LAPPEND_ARRAY_STK:
	valuePtr = OBJ_AT_TOS; /* value to append */
	part2Ptr = OBJ_UNDER_TOS;
	storeFlags = (TCL_LEAVE_ERR_MSG | TCL_APPEND_VALUE
		| TCL_LIST_ELEMENT);
	goto doStoreStk;

    case INST_APPEND_STK:
	valuePtr = OBJ_AT_TOS; /* value to append */
	part2Ptr = NULL;
	storeFlags = (TCL_LEAVE_ERR_MSG | TCL_APPEND_VALUE);
	goto doStoreStk;

    case INST_APPEND_ARRAY_STK:
	valuePtr = OBJ_AT_TOS; /* value to append */
	part2Ptr = OBJ_UNDER_TOS;
	storeFlags = (TCL_LEAVE_ERR_MSG | TCL_APPEND_VALUE);
	goto doStoreStk;

    case INST_STORE_ARRAY_STK:
	valuePtr = OBJ_AT_TOS;
	part2Ptr = OBJ_UNDER_TOS;
	storeFlags = TCL_LEAVE_ERR_MSG;
	goto doStoreStk;

    case INST_STORE_STK:
#ifndef REMOVE_DEPRECATED_OPCODES
	/* Who uses this opcode nowadays? */
    case INST_STORE_SCALAR_STK:
#endif
	valuePtr = OBJ_AT_TOS;
	part2Ptr = NULL;
	storeFlags = TCL_LEAVE_ERR_MSG;

    doStoreStk:
	objPtr = OBJ_AT_DEPTH(1 + (part2Ptr != NULL)); /* variable name */
	part1Ptr = objPtr;
#ifdef TCL_COMPILE_DEBUG
	if (part2Ptr == NULL) {
	    TRACE("\"%.30s\" <- \"%.30s\" =>", O2S(part1Ptr),O2S(valuePtr));
	} else {
	    TRACE("\"%.30s(%.30s)\" <- \"%.30s\" => ",
		    O2S(part1Ptr), O2S(part2Ptr), O2S(valuePtr));
	}
#endif
	varPtr = TclObjLookupVarEx(interp, objPtr, part2Ptr, TCL_LEAVE_ERR_MSG,
		"set", /*createPart1*/ 1, /*createPart2*/ 1, &arrayPtr);
	if (!varPtr) {
	    TRACE_ERROR(interp);
	    goto gotError;
	}
	cleanup = ((part2Ptr == NULL)? 2 : 3);
	pcAdjustment = 1;
	varIdx = -1;
	goto doCallPtrSetVar;

    case INST_LAPPEND_ARRAY:
	varIdx = TclGetUInt4AtPtr(pc + 1);
	pcAdjustment = 5;
	storeFlags = (TCL_LEAVE_ERR_MSG | TCL_APPEND_VALUE
		| TCL_LIST_ELEMENT);
	goto doStoreArray;

#ifndef REMOVE_DEPRECATED_OPCODES
    case INST_LAPPEND_ARRAY1:
	DEPRECATED_OPCODE_MARK(INST_LAPPEND_ARRAY1);
	varIdx = TclGetUInt1AtPtr(pc + 1);
	pcAdjustment = 2;
	storeFlags = (TCL_LEAVE_ERR_MSG | TCL_APPEND_VALUE
		| TCL_LIST_ELEMENT);
	goto doStoreArray;
#endif

    case INST_APPEND_ARRAY:
	varIdx = TclGetUInt4AtPtr(pc + 1);
	pcAdjustment = 5;
	storeFlags = (TCL_LEAVE_ERR_MSG | TCL_APPEND_VALUE);
#ifndef REMOVE_DEPRECATED_OPCODES
	goto doStoreArray;

    case INST_APPEND_ARRAY1:
	DEPRECATED_OPCODE_MARK(INST_APPEND_ARRAY1);
	varIdx = TclGetUInt1AtPtr(pc + 1);
	pcAdjustment = 2;
	storeFlags = (TCL_LEAVE_ERR_MSG | TCL_APPEND_VALUE);
	goto doStoreArray;
#endif

    doStoreArray:
	valuePtr = OBJ_AT_TOS;
	part2Ptr = OBJ_UNDER_TOS;
	TRACE("%u \"%.30s\" <- \"%.30s\" => ", (unsigned) varIdx, O2S(part2Ptr),
		O2S(valuePtr));
	arrayPtr = LOCALVAR(varIdx);
	cleanup = 2;
	part1Ptr = NULL;

    doStoreArrayDirectFailed:
	varPtr = TclLookupArrayElement(interp, part1Ptr, part2Ptr,
		TCL_LEAVE_ERR_MSG, "set", 1, 1, arrayPtr, varIdx);
	if (!varPtr) {
	    TRACE_ERROR(interp);
	    goto gotError;
	}
	goto doCallPtrSetVar;

    case INST_LAPPEND_SCALAR:
	varIdx = TclGetUInt4AtPtr(pc + 1);
	pcAdjustment = 5;
	storeFlags = (TCL_LEAVE_ERR_MSG | TCL_APPEND_VALUE
		| TCL_LIST_ELEMENT);
	goto doStoreScalar;

#ifndef REMOVE_DEPRECATED_OPCODES
    case INST_LAPPEND_SCALAR1:
	DEPRECATED_OPCODE_MARK(INST_LAPPEND_SCALAR1);
	varIdx = TclGetUInt1AtPtr(pc + 1);
	pcAdjustment = 2;
	storeFlags = (TCL_LEAVE_ERR_MSG | TCL_APPEND_VALUE
		| TCL_LIST_ELEMENT);
	goto doStoreScalar;
#endif

    case INST_APPEND_SCALAR:
	varIdx = TclGetUInt4AtPtr(pc + 1);
	pcAdjustment = 5;
	storeFlags = (TCL_LEAVE_ERR_MSG | TCL_APPEND_VALUE);
	goto doStoreScalar;

#ifndef REMOVE_DEPRECATED_OPCODES
    case INST_APPEND_SCALAR1:
	DEPRECATED_OPCODE_MARK(INST_APPEND_ARRAY1);
	varIdx = TclGetUInt1AtPtr(pc + 1);
	pcAdjustment = 2;
	storeFlags = (TCL_LEAVE_ERR_MSG | TCL_APPEND_VALUE);
	goto doStoreScalar;
#endif

    doStoreScalar:
	valuePtr = OBJ_AT_TOS;
	TRACE("%u <- \"%.30s\" => ", (unsigned) varIdx, O2S(valuePtr));
	varPtr = LOCALVAR(varIdx);
	cleanup = 1;
	arrayPtr = NULL;
	part1Ptr = part2Ptr = NULL;

    doCallPtrSetVar:
	DECACHE_STACK_INFO();
	objResultPtr = TclPtrSetVarIdx(interp, varPtr, arrayPtr,
		part1Ptr, part2Ptr, valuePtr, storeFlags, varIdx);
	CACHE_STACK_INFO();
	if (!objResultPtr) {
	    TRACE_ERROR(interp);
	    goto gotError;
	}
#ifndef TCL_COMPILE_DEBUG
	if (pc[pcAdjustment] == INST_POP) {
	    NEXT_INST_V(pcAdjustment + 1, cleanup, 0);
	}
#endif
	TRACE_APPEND_OBJ(objResultPtr);
	NEXT_INST_V(pcAdjustment, cleanup, 1);

    case INST_LAPPEND_LIST:
	varIdx = TclGetUInt4AtPtr(pc + 1);
	valuePtr = OBJ_AT_TOS;
	TRACE("%u <- \"%.30s\" => ", (unsigned) varIdx, O2S(valuePtr));
	varPtr = LOCALVAR(varIdx);
	cleanup = 1;
	pcAdjustment = 5;
	if (TclListObjGetElements(interp, valuePtr, &objc, &objv)
		!= TCL_OK) {
	    TRACE_ERROR(interp);
	    goto gotError;
	}
	if (objc && TclIsVarDirectReadable(varPtr)
		&& TclIsVarDirectWritable(varPtr)) {
	    goto lappendListDirect;
	}
	arrayPtr = NULL;
	part1Ptr = part2Ptr = NULL;
	goto lappendListPtr;

    case INST_LAPPEND_LIST_ARRAY:
	varIdx = TclGetUInt4AtPtr(pc + 1);
	valuePtr = OBJ_AT_TOS;
	part1Ptr = NULL;
	part2Ptr = OBJ_UNDER_TOS;
	TRACE("%u \"%.30s\" \"%.30s\" => ",
		(unsigned) varIdx, O2S(part2Ptr), O2S(valuePtr));
	arrayPtr = LOCALVAR(varIdx);
	cleanup = 2;
	pcAdjustment = 5;
	if (TclListObjGetElements(interp, valuePtr, &objc, &objv)
		!= TCL_OK) {
	    TRACE_ERROR(interp);
	    goto gotError;
	}
	if (objc && TclIsVarArray(arrayPtr) && !ReadTraced(arrayPtr)
		&& !WriteTraced(arrayPtr)) {
	    varPtr = VarHashFindVar(arrayPtr->value.tablePtr, part2Ptr);
	    if (varPtr && TclIsVarDirectReadable(varPtr)
		    && TclIsVarDirectWritable(varPtr)) {
		goto lappendListDirect;
	    }
	}
	varPtr = TclLookupArrayElement(interp, part1Ptr, part2Ptr,
		TCL_LEAVE_ERR_MSG, "set", 1, 1, arrayPtr, varIdx);
	if (varPtr == NULL) {
	    TRACE_ERROR(interp);
	    goto gotError;
	}
	goto lappendListPtr;

    case INST_LAPPEND_LIST_ARRAY_STK:
	pcAdjustment = 1;
	cleanup = 3;
	valuePtr = OBJ_AT_TOS;
	part2Ptr = OBJ_UNDER_TOS;	/* element name */
	part1Ptr = OBJ_AT_DEPTH(2);	/* array name */
	TRACE("\"%.30s(%.30s)\" \"%.30s\" => ",
		O2S(part1Ptr), O2S(part2Ptr), O2S(valuePtr));
	goto lappendList;

    case INST_LAPPEND_LIST_STK:
	pcAdjustment = 1;
	cleanup = 2;
	valuePtr = OBJ_AT_TOS;
	part2Ptr = NULL;
	part1Ptr = OBJ_UNDER_TOS;	/* variable name */
	TRACE("\"%.30s\" \"%.30s\" => ", O2S(part1Ptr), O2S(valuePtr));
	goto lappendList;

    lappendListDirect:
	objResultPtr = varPtr->value.objPtr;
	if (TclListObjLength(interp, objResultPtr, &len) != TCL_OK) {
	    TRACE_ERROR(interp);
	    goto gotError;
	}
	if (Tcl_IsShared(objResultPtr)) {
	    Tcl_Obj *newValue = Tcl_DuplicateObj(objResultPtr);

	    TclDecrRefCount(objResultPtr);
	    varPtr->value.objPtr = objResultPtr = newValue;
	    Tcl_IncrRefCount(newValue);
	}
	if (TclListObjAppendElements(interp, objResultPtr, objc, objv)
		!= TCL_OK) {
	    TRACE_ERROR(interp);
	    goto gotError;
	}
	TRACE_APPEND_OBJ(objResultPtr);
	NEXT_INST_V(pcAdjustment, cleanup, 1);

    lappendList:
	varIdx = -1;
	if (TclListObjGetElements(interp, valuePtr, &objc, &objv) != TCL_OK) {
	    TRACE_ERROR(interp);
	    goto gotError;
	}
	DECACHE_STACK_INFO();
	varPtr = TclObjLookupVarEx(interp, part1Ptr, part2Ptr,
		TCL_LEAVE_ERR_MSG, "set", 1, 1, &arrayPtr);
	CACHE_STACK_INFO();
	if (!varPtr) {
	    TRACE_ERROR(interp);
	    goto gotError;
	}

    lappendListPtr:
	if (TclIsVarInHash(varPtr)) {
	    VarHashRefCount(varPtr)++;
	}
	if (arrayPtr && TclIsVarInHash(arrayPtr)) {
	    VarHashRefCount(arrayPtr)++;
	}
	DECACHE_STACK_INFO();
	objResultPtr = TclPtrGetVarIdx(interp, varPtr, arrayPtr,
		part1Ptr, part2Ptr, TCL_LEAVE_ERR_MSG, varIdx);
	CACHE_STACK_INFO();
	if (TclIsVarInHash(varPtr)) {
	    VarHashRefCount(varPtr)--;
	}
	if (arrayPtr && TclIsVarInHash(arrayPtr)) {
	    VarHashRefCount(arrayPtr)--;
	}

	{
	    Tcl_Obj *valueToAssign;

	    if (!objResultPtr) {
		if (objc == 0) {
		    /*
		     * The variable doesn't exist yet. Just create it with an
		     * empty initial value.
		     */
		    TclNewObj(valueToAssign);
		} else {
		    valueToAssign = valuePtr;
		}
	    } else if (TclListObjLength(interp, objResultPtr, &len)!=TCL_OK) {
		goto errorInLappendListPtr;
	    } else if (objc == 0) {
		goto skipLappendListAssign;
	    } else {
		if (Tcl_IsShared(objResultPtr)) {
		    valueToAssign = Tcl_DuplicateObj(objResultPtr);
		} else {
		    valueToAssign = objResultPtr;
		}
		if (Tcl_ListObjReplace(interp, valueToAssign, len, 0,
			objc, objv) != TCL_OK) {
		    Tcl_BounceRefCount(valueToAssign);
		    goto errorInLappendListPtr;
		}
	    }
	    DECACHE_STACK_INFO();
	    objResultPtr = TclPtrSetVarIdx(interp, varPtr, arrayPtr, part1Ptr,
		    part2Ptr, valueToAssign, TCL_LEAVE_ERR_MSG, varIdx);
	    CACHE_STACK_INFO();
	}
    skipLappendListAssign:
	if (!objResultPtr) {
	    goto errorInLappendListPtr;
	}
	TRACE_APPEND_OBJ(objResultPtr);
	NEXT_INST_V(pcAdjustment, cleanup, 1);
    errorInLappendListPtr:
	TRACE_ERROR(interp);
	goto gotError;
    }

    /*
     *	   End of INST_STORE and related instructions.
     * -----------------------------------------------------------------
     *	   Start of INST_INCR instructions.
     *
     * WARNING: more 'goto' here than your doctor recommended! The different
     * instructions set the value of some variables and then jump to some
     * common execution code.
     */

/*TODO: Consider more untangling here; merge with LOAD and STORE ? */

    {
	Tcl_Obj *incrPtr;
	Tcl_WideInt w;
	long increment;

#ifndef REMOVE_DEPRECATED_OPCODES
    case INST_INCR_SCALAR1:
    case INST_INCR_ARRAY1:
#endif
    case INST_INCR_ARRAY_STK:
    case INST_INCR_SCALAR_STK:
    case INST_INCR_STK:
	varIdx = TclGetUInt1AtPtr(pc + 1);
	incrPtr = POP_OBJECT();
	switch (*pc) {
#ifndef REMOVE_DEPRECATED_OPCODES
	case INST_INCR_SCALAR1:
	    DEPRECATED_OPCODE_MARK(INST_INCR_SCALAR1);
	    pcAdjustment = 2;
	    goto doIncrScalar;
	case INST_INCR_ARRAY1:
	    DEPRECATED_OPCODE_MARK(INST_INCR_ARRAY1);
	    pcAdjustment = 2;
	    goto doIncrArray;
#endif
	default:
	    pcAdjustment = 1;
	    goto doIncrStk;
	}

    case INST_INCR_SCALAR:
    case INST_INCR_ARRAY:
	varIdx = TclGetUInt4AtPtr(pc + 1);
	incrPtr = POP_OBJECT();
	pcAdjustment = 5;
	switch (*pc) {
	case INST_INCR_SCALAR:
	    goto doIncrScalar;
	case INST_INCR_ARRAY:
	    goto doIncrArray;
	default:
	    Tcl_Panic("unknown instruction");
	    TCL_UNREACHABLE();
	}

    case INST_INCR_ARRAY_STK_IMM:
    case INST_INCR_SCALAR_STK_IMM:
    case INST_INCR_STK_IMM:
	increment = TclGetInt1AtPtr(pc + 1);
	TclNewIntObj(incrPtr, increment);
	Tcl_IncrRefCount(incrPtr);
	pcAdjustment = 2;

    doIncrStk:
	if ((*pc == INST_INCR_ARRAY_STK_IMM)
		|| (*pc == INST_INCR_ARRAY_STK)) {
	    part2Ptr = OBJ_AT_TOS;
	    objPtr = OBJ_UNDER_TOS;
	    TRACE("\"%.30s(%.30s)\" (by %ld) => ",
		    O2S(objPtr), O2S(part2Ptr), increment);
	} else {
	    part2Ptr = NULL;
	    objPtr = OBJ_AT_TOS;
	    TRACE("\"%.30s\" (by %ld) => ", O2S(objPtr), increment);
	}
	part1Ptr = objPtr;
	varIdx = -1;
	varPtr = TclObjLookupVarEx(interp, objPtr, part2Ptr,
		TCL_LEAVE_ERR_MSG, "read", 1, 1, &arrayPtr);
	if (!varPtr) {
	    DECACHE_STACK_INFO();
	    Tcl_AddErrorInfo(interp,
		    "\n    (reading value of variable to increment)");
	    CACHE_STACK_INFO();
	    TRACE_ERROR(interp);
	    Tcl_DecrRefCount(incrPtr);
	    goto gotError;
	}
	cleanup = ((part2Ptr == NULL)? 1 : 2);
	goto doIncrVar;

#ifndef REMOVE_DEPRECATED_OPCODES
    case INST_INCR_ARRAY1_IMM:
	DEPRECATED_OPCODE_MARK(INST_INCR_ARRAY1_IMM);
	varIdx = TclGetUInt1AtPtr(pc + 1);
	increment = TclGetInt1AtPtr(pc + 2);
	TclNewIntObj(incrPtr, increment);
	Tcl_IncrRefCount(incrPtr);
	pcAdjustment = 3;
	goto doIncrArray;
#endif

    case INST_INCR_ARRAY_IMM:
	varIdx = TclGetUInt4AtPtr(pc + 1);
	increment = TclGetInt1AtPtr(pc + 5);
	TclNewIntObj(incrPtr, increment);
	Tcl_IncrRefCount(incrPtr);
	pcAdjustment = 6;

    doIncrArray:
	part1Ptr = NULL;
	part2Ptr = OBJ_AT_TOS;
	TRACE("%u \"%.30s\" (by %ld) => ", (unsigned) varIdx, O2S(part2Ptr),
		increment);
	arrayPtr = LOCALVAR(varIdx);
	cleanup = 1;
	varPtr = TclLookupArrayElement(interp, part1Ptr, part2Ptr,
		TCL_LEAVE_ERR_MSG, "read", 1, 1, arrayPtr, varIdx);
	if (!varPtr) {
	    TRACE_ERROR(interp);
	    Tcl_DecrRefCount(incrPtr);
	    goto gotError;
	}
	goto doIncrVar;

#ifndef REMOVE_DEPRECATED_OPCODES
    case INST_INCR_SCALAR1_IMM:
	DEPRECATED_OPCODE_MARK(INST_INCR_SCALAR1_IMM);
	varIdx = TclGetUInt1AtPtr(pc + 1);
	increment = TclGetInt1AtPtr(pc + 2);
	pcAdjustment = 3;
	goto doIncrScalarImm;
#endif
    case INST_INCR_SCALAR_IMM:
	varIdx = TclGetUInt4AtPtr(pc + 1);
	increment = TclGetInt1AtPtr(pc + 5);
	pcAdjustment = 6;
#ifndef REMOVE_DEPRECATED_OPCODES
    doIncrScalarImm:
#endif
	cleanup = 0;
	varPtr = LOCALVAR(varIdx);

	if (TclIsVarDirectModifyable(varPtr)) {
	    void *ptr;
	    int type;
	    TRACE("%u %ld => ", (unsigned)varIdx, increment);

	    objPtr = varPtr->value.objPtr;
	    if (GetNumberFromObj(NULL, objPtr, &ptr, &type) == TCL_OK) {
		if (type == TCL_NUMBER_INT) {
		    Tcl_WideInt augend = *((const Tcl_WideInt *)ptr);
		    Tcl_WideInt sum = (Tcl_WideInt)((Tcl_WideUInt)augend + (Tcl_WideUInt)increment);

		    /*
		     * Overflow when (augend and sum have different sign) and
		     * (augend and increment have the same sign). This is
		     * encapsulated in the Overflowing macro.
		     */

		    if (!Overflowing(augend, increment, sum)) {
			if (Tcl_IsShared(objPtr)) {
			    objPtr->refCount--;	/* We know it's shared. */
			    TclNewIntObj(objResultPtr, sum);
			    Tcl_IncrRefCount(objResultPtr);
			    varPtr->value.objPtr = objResultPtr;
			} else {
			    objResultPtr = objPtr;
			    TclSetIntObj(objPtr, sum);
			}
			goto doneIncr;
		    }
		    w = (Tcl_WideInt)augend;

		    if (Tcl_IsShared(objPtr)) {
			objPtr->refCount--;	/* We know it's shared. */
			TclNewIntObj(objResultPtr, w + increment);
			Tcl_IncrRefCount(objResultPtr);
			varPtr->value.objPtr = objResultPtr;
		    } else {
			objResultPtr = objPtr;

			/*
			 * We know the sum value is outside the Tcl_WideInt range;
			 * use macro form that doesn't range test again.
			 */

			TclSetIntObj(objPtr, w+increment);
		    }
		    goto doneIncr;
		}	/* end if (type == TCL_NUMBER_INT) */
	    }
	    if (Tcl_IsShared(objPtr)) {
		objPtr->refCount--;	/* We know it's shared */
		objResultPtr = Tcl_DuplicateObj(objPtr);
		Tcl_IncrRefCount(objResultPtr);
		varPtr->value.objPtr = objResultPtr;
	    } else {
		objResultPtr = objPtr;
	    }
	    TclNewIntObj(incrPtr, increment);
	    if (TclIncrObj(interp, objResultPtr, incrPtr) != TCL_OK) {
		Tcl_DecrRefCount(incrPtr);
		TRACE_ERROR(interp);
		goto gotError;
	    }
	    Tcl_DecrRefCount(incrPtr);
	    goto doneIncr;
	}

	/*
	 * All other cases, flow through to generic handling.
	 */

	TclNewIntObj(incrPtr, increment);
	Tcl_IncrRefCount(incrPtr);

    doIncrScalar:
	TRACE("%u %s => ", (unsigned)varIdx, TclGetString(incrPtr));
	varPtr = LOCALVAR(varIdx);
	arrayPtr = NULL;
	part1Ptr = part2Ptr = NULL;
	cleanup = 0;

    doIncrVar:
	if (TclIsVarDirectModifyable2(varPtr, arrayPtr)) {
	    objPtr = varPtr->value.objPtr;
	    if (Tcl_IsShared(objPtr)) {
		objPtr->refCount--;	/* We know it's shared */
		objResultPtr = Tcl_DuplicateObj(objPtr);
		Tcl_IncrRefCount(objResultPtr);
		varPtr->value.objPtr = objResultPtr;
	    } else {
		objResultPtr = objPtr;
	    }
	    if (TclIncrObj(interp, objResultPtr, incrPtr) != TCL_OK) {
		Tcl_DecrRefCount(incrPtr);
		TRACE_ERROR(interp);
		goto gotError;
	    }
	    Tcl_DecrRefCount(incrPtr);
	} else {
	    DECACHE_STACK_INFO();
	    objResultPtr = TclPtrIncrObjVarIdx(interp, varPtr, arrayPtr,
		    part1Ptr, part2Ptr, incrPtr, TCL_LEAVE_ERR_MSG, varIdx);
	    CACHE_STACK_INFO();
	    Tcl_DecrRefCount(incrPtr);
	    if (objResultPtr == NULL) {
		TRACE_ERROR(interp);
		goto gotError;
	    }
	}
    doneIncr:
	TRACE_APPEND_OBJ(objResultPtr);
#ifndef TCL_COMPILE_DEBUG
	if (pc[pcAdjustment] == INST_POP) {
	    NEXT_INST_V(pcAdjustment + 1, cleanup, 0);
	}
#endif
	NEXT_INST_V(pcAdjustment, cleanup, 1);
    }

    /*
     *	   End of INST_INCR instructions.
     * -----------------------------------------------------------------
     *	   Start of INST_EXIST instructions.
     */

    case INST_EXIST_SCALAR:
	cleanup = 0;
	pcAdjustment = 5;
	varIdx = TclGetUInt4AtPtr(pc + 1);
	TRACE("%u => ", (unsigned) varIdx);
	varPtr = LOCALVAR(varIdx);
	if (ReadTraced(varPtr)) {
	    DECACHE_STACK_INFO();
	    TclObjCallVarTraces(iPtr, NULL, varPtr, NULL, NULL,
		    TCL_TRACE_READS, 0, varIdx);
	    CACHE_STACK_INFO();
	    if (TclIsVarUndefined(varPtr)) {
		TclCleanupVar(varPtr, NULL);
		varPtr = NULL;
	    }
	}
	goto afterExistsPeephole;

    case INST_EXIST_ARRAY:
	cleanup = 1;
	pcAdjustment = 5;
	varIdx = TclGetUInt4AtPtr(pc + 1);
	part2Ptr = OBJ_AT_TOS;
	TRACE("%u \"%.30s\" => ", (unsigned)varIdx, O2S(part2Ptr));
	arrayPtr = LOCALVAR(varIdx);
	if (TclIsVarArray(arrayPtr) && !ReadTraced(arrayPtr)) {
	    varPtr = VarHashFindVar(arrayPtr->value.tablePtr, part2Ptr);
	    if (!varPtr || !ReadTraced(varPtr)) {
		goto afterExistsPeephole;
	    }
	}
	varPtr = TclLookupArrayElement(interp, NULL, part2Ptr, 0, "access",
		0, 1, arrayPtr, varIdx);
	if (varPtr) {
	    if (ReadTraced(varPtr) || (arrayPtr && ReadTraced(arrayPtr))) {
		DECACHE_STACK_INFO();
		TclObjCallVarTraces(iPtr, arrayPtr, varPtr, NULL, part2Ptr,
			TCL_TRACE_READS, 0, varIdx);
		CACHE_STACK_INFO();
	    }
	    if (TclIsVarUndefined(varPtr)) {
		TclCleanupVar(varPtr, arrayPtr);
		varPtr = NULL;
	    }
	}
	goto afterExistsPeephole;

    case INST_EXIST_ARRAY_STK:
	cleanup = 2;
	pcAdjustment = 1;
	part2Ptr = OBJ_AT_TOS;		/* element name */
	part1Ptr = OBJ_UNDER_TOS;	/* array name */
	TRACE("\"%.30s(%.30s)\" => ", O2S(part1Ptr), O2S(part2Ptr));
	goto doExistStk;

    case INST_EXIST_STK:
	cleanup = 1;
	pcAdjustment = 1;
	part2Ptr = NULL;
	part1Ptr = OBJ_AT_TOS;		/* variable name */
	TRACE("\"%.30s\" => ", O2S(part1Ptr));

    doExistStk:
	varPtr = TclObjLookupVarEx(interp, part1Ptr, part2Ptr, 0, "access",
		/*createPart1*/0, /*createPart2*/1, &arrayPtr);
	if (varPtr) {
	    if (ReadTraced(varPtr) || (arrayPtr && ReadTraced(arrayPtr))) {
		DECACHE_STACK_INFO();
		TclObjCallVarTraces(iPtr, arrayPtr, varPtr, part1Ptr, part2Ptr,
			TCL_TRACE_READS, 0, -1);
		CACHE_STACK_INFO();
	    }
	    if (TclIsVarUndefined(varPtr)) {
		TclCleanupVar(varPtr, arrayPtr);
		varPtr = NULL;
	    }
	}

	/*
	 * Peep-hole optimisation: if you're about to jump, do jump from here.
	 */

    afterExistsPeephole: {
	int found = (varPtr && !TclIsVarUndefined(varPtr));

	TRACE_APPEND("%d\n", found ? 1 : 0);
	JUMP_PEEPHOLE_V(found, pcAdjustment, cleanup);
    }

    /*
     *	   End of INST_EXIST instructions.
     * -----------------------------------------------------------------
     *	   Start of INST_UNSET instructions.
     */

    {
	int flags;

    case INST_UNSET_SCALAR:
	flags = TclGetUInt1AtPtr(pc + 1) ? TCL_LEAVE_ERR_MSG : 0;
	varIdx = TclGetUInt4AtPtr(pc + 2);
	TRACE("%s %u => ", (flags ? "normal" : "noerr"), (unsigned)varIdx);
	varPtr = LOCALVAR(varIdx);
	if (TclIsVarDirectUnsettable(varPtr) && !TclIsVarInHash(varPtr)) {
	    /*
	     * No errors, no traces, no searches: just make the variable cease
	     * to exist.
	     */

	    if (!TclIsVarUndefined(varPtr)) {
		TclDecrRefCount(varPtr->value.objPtr);
	    } else if (flags & TCL_LEAVE_ERR_MSG) {
		goto slowUnsetScalar;
	    }
	    varPtr->value.objPtr = NULL;
	    TRACE_APPEND("OK\n");
	    NEXT_INST_F0(6, 0);
	}

    slowUnsetScalar:
	DECACHE_STACK_INFO();
	if (TclPtrUnsetVarIdx(interp, varPtr, NULL, NULL, NULL, flags,
		varIdx) != TCL_OK && flags) {
	    goto errorInUnset;
	}
	CACHE_STACK_INFO();
	NEXT_INST_F0(6, 0);

    case INST_UNSET_ARRAY:
	flags = TclGetUInt1AtPtr(pc + 1) ? TCL_LEAVE_ERR_MSG : 0;
	varIdx = TclGetUInt4AtPtr(pc + 2);
	part2Ptr = OBJ_AT_TOS;
	TRACE("%s %u \"%.30s\" => ",
		(flags ? "normal" : "noerr"), (unsigned)varIdx, O2S(part2Ptr));
	arrayPtr = LOCALVAR(varIdx);
	if (TclIsVarArray(arrayPtr) && !UnsetTraced(arrayPtr)
		&& !(arrayPtr->flags & VAR_SEARCH_ACTIVE)) {
	    varPtr = VarHashFindVar(arrayPtr->value.tablePtr, part2Ptr);
	    if (varPtr && TclIsVarDirectUnsettable(varPtr)) {
		/*
		 * No nasty traces and element exists, so we can proceed to
		 * unset it. Might still not exist though...
		 */

		if (!TclIsVarUndefined(varPtr)) {
		    TclDecrRefCount(varPtr->value.objPtr);
		    TclSetVarUndefined(varPtr);
		    TclClearVarNamespaceVar(varPtr);
		    TclCleanupVar(varPtr, arrayPtr);
		} else if (flags & TCL_LEAVE_ERR_MSG) {
		    goto slowUnsetArray;
		}
		TRACE_APPEND("OK\n");
		NEXT_INST_F0(6, 1);
	    } else if (!varPtr && !(flags & TCL_LEAVE_ERR_MSG)) {
		/*
		 * Don't need to do anything here.
		 */

		TRACE_APPEND("OK\n");
		NEXT_INST_F0(6, 1);
	    }
	}
    slowUnsetArray:
	DECACHE_STACK_INFO();
	varPtr = TclLookupArrayElement(interp, NULL, part2Ptr, flags, "unset",
		0, 0, arrayPtr, varIdx);
	if (!varPtr) {
	    if (flags & TCL_LEAVE_ERR_MSG) {
		goto errorInUnset;
	    }
	} else if (TclPtrUnsetVarIdx(interp, varPtr, arrayPtr, NULL, part2Ptr,
		flags, varIdx) != TCL_OK && (flags & TCL_LEAVE_ERR_MSG)) {
	    goto errorInUnset;
	}
	CACHE_STACK_INFO();
	TRACE_APPEND("OK\n");
	NEXT_INST_F0(6, 1);

    case INST_UNSET_ARRAY_STK:
	flags = TclGetUInt1AtPtr(pc + 1) ? TCL_LEAVE_ERR_MSG : 0;
	cleanup = 2;
	part2Ptr = OBJ_AT_TOS;		/* element name */
	part1Ptr = OBJ_UNDER_TOS;	/* array name */
	TRACE("%s \"%.30s(%.30s)\" => ", (flags ? "normal" : "noerr"),
		O2S(part1Ptr), O2S(part2Ptr));
	goto doUnsetStk;

    case INST_UNSET_STK:
	flags = TclGetUInt1AtPtr(pc + 1) ? TCL_LEAVE_ERR_MSG : 0;
	cleanup = 1;
	part2Ptr = NULL;
	part1Ptr = OBJ_AT_TOS;		/* variable name */
	TRACE("%s \"%.30s\" => ", (flags ? "normal" : "noerr"),
		O2S(part1Ptr));

    doUnsetStk:
	DECACHE_STACK_INFO();
	if (TclObjUnsetVar2(interp, part1Ptr, part2Ptr, flags) != TCL_OK
		&& (flags & TCL_LEAVE_ERR_MSG)) {
	    goto errorInUnset;
	}
	CACHE_STACK_INFO();
	TRACE_APPEND("OK\n");
	NEXT_INST_V(2, cleanup, 0);

    errorInUnset:
	CACHE_STACK_INFO();
	TRACE_ERROR(interp);
	goto gotError;
    }

    /*
     *	   End of INST_UNSET instructions.
     * -----------------------------------------------------------------
     *	   Start of INST_CONST instructions.
     */
    {
	const char *msgPart;

    case INST_CONST_IMM:
	varIdx = TclGetUInt4AtPtr(pc + 1);
	pcAdjustment = 5;
	cleanup = 1;
	part1Ptr = NULL;
	objPtr = OBJ_AT_TOS;
	TRACE("%u \"%.30s\" => ", (unsigned) varIdx, O2S(objPtr));
	varPtr = LOCALVAR(varIdx);
	arrayPtr = NULL;
	goto doConst;
    case INST_CONST_STK:
	varIdx = -1;
	pcAdjustment = 1;
	cleanup = 2;
	part1Ptr = OBJ_UNDER_TOS;
	objPtr = OBJ_AT_TOS;
	TRACE("\"%.30s\" \"%.30s\" => ", O2S(part1Ptr), O2S(objPtr));
	varPtr = TclObjLookupVarEx(interp, part1Ptr, NULL, 0, NULL,
		/*createPart1*/1, /*createPart2*/0, &arrayPtr);
    doConst:
	if (TclIsVarConstant(varPtr)) {
	    TRACE_APPEND("already constant\n");
	    NEXT_INST_V(pcAdjustment, cleanup, 0);
	}
	if (TclIsVarArray(varPtr)) {
	    msgPart = "variable is array";
	    goto constError;
	} else if (TclIsVarArrayElement(varPtr)) {
	    msgPart = "name refers to an element in an array";
	    goto constError;
	} else if (!TclIsVarUndefined(varPtr)) {
	    msgPart = "variable already exists";
	    goto constError;
	}
	if (TclIsVarDirectModifyable(varPtr)) {
	    varPtr->value.objPtr = objPtr;
	    Tcl_IncrRefCount(objPtr);
	} else {
	    DECACHE_STACK_INFO();
	    Tcl_Obj *resPtr = TclPtrSetVarIdx(interp, varPtr, arrayPtr,
		    part1Ptr, NULL, objPtr, TCL_LEAVE_ERR_MSG, varIdx);
	    CACHE_STACK_INFO();
	    if (resPtr == NULL) {
		TRACE_ERROR(interp);
		goto gotError;
	    }
	}
	TclSetVarConstant(varPtr);
	TRACE_APPEND("OK\n");
	NEXT_INST_V(pcAdjustment, cleanup, 0);

    constError:
	TclObjVarErrMsg(interp, part1Ptr, NULL, "make constant", msgPart, varIdx);
	DECACHE_STACK_INFO();
	Tcl_SetErrorCode(interp, "TCL", "LOOKUP", "CONST", (char *)NULL);
	CACHE_STACK_INFO();
	TRACE_ERROR(interp);
	goto gotError;
    }

    /*
     *	   End of INST_CONST instructions.
     * -----------------------------------------------------------------
     *	   Start of INST_ARRAY instructions.
     */

    case INST_ARRAY_EXISTS_IMM:
	varIdx = TclGetUInt4AtPtr(pc + 1);
	pcAdjustment = 5;
	cleanup = 0;
	part1Ptr = NULL;
	arrayPtr = NULL;
	TRACE("%u => ", (unsigned)varIdx);
	varPtr = LOCALVAR(varIdx);
	goto doArrayExists;
    case INST_ARRAY_EXISTS_STK:
	varIdx = -1;
	pcAdjustment = 1;
	cleanup = 1;
	part1Ptr = OBJ_AT_TOS;
	TRACE("\"%.30s\" => ", O2S(part1Ptr));
	varPtr = TclObjLookupVarEx(interp, part1Ptr, NULL, 0, NULL,
		/*createPart1*/0, /*createPart2*/0, &arrayPtr);
    doArrayExists:
	DECACHE_STACK_INFO();
	result = TclCheckArrayTraces(interp, varPtr, arrayPtr, part1Ptr, varIdx);
	CACHE_STACK_INFO();
	if (result == TCL_ERROR) {
	    TRACE_ERROR(interp);
	    goto gotError;
	}
	if (varPtr && TclIsVarArray(varPtr) && !TclIsVarUndefined(varPtr)) {
	    objResultPtr = TCONST(1);
	} else {
	    objResultPtr = TCONST(0);
	}
	TRACE_APPEND_OBJ(objResultPtr);
	NEXT_INST_V(pcAdjustment, cleanup, 1);

    case INST_ARRAY_MAKE_IMM:
	varIdx = TclGetUInt4AtPtr(pc + 1);
	pcAdjustment = 5;
	cleanup = 0;
	part1Ptr = NULL;
	arrayPtr = NULL;
	TRACE("%u => ", (unsigned)varIdx);
	varPtr = LOCALVAR(varIdx);
	goto doArrayMake;
    case INST_ARRAY_MAKE_STK:
	varIdx = -1;
	pcAdjustment = 1;
	cleanup = 1;
	part1Ptr = OBJ_AT_TOS;
	TRACE("\"%.30s\" => ", O2S(part1Ptr));
	varPtr = TclObjLookupVarEx(interp, part1Ptr, NULL, TCL_LEAVE_ERR_MSG,
		"set", /*createPart1*/1, /*createPart2*/0, &arrayPtr);
	if (varPtr == NULL) {
	    TRACE_ERROR(interp);
	    goto gotError;
	}
    doArrayMake:
	if (varPtr && !TclIsVarArray(varPtr)) {
	    if (TclIsVarArrayElement(varPtr) || !TclIsVarUndefined(varPtr)) {
		/*
		 * Either an array element, or a scalar: lose!
		 */

		TclObjVarErrMsg(interp, part1Ptr, NULL, "array set",
			"variable isn't array", varIdx);
		DECACHE_STACK_INFO();
		Tcl_SetErrorCode(interp, "TCL", "WRITE", "ARRAY", (char *)NULL);
		CACHE_STACK_INFO();
		TRACE_ERROR(interp);
		goto gotError;
	    }
	    TclInitArrayVar(varPtr);
#ifdef TCL_COMPILE_DEBUG
	    TRACE_APPEND("done\n");
	} else {
	    TRACE_APPEND("nothing to do\n");
#endif
	}
	NEXT_INST_V(pcAdjustment, cleanup, 0);

    /*
     *	   End of INST_ARRAY instructions.
     * -----------------------------------------------------------------
     *	   Start of variable linking instructions.
     */

    {
	Var *otherPtr;
	CallFrame *framePtr, *savedFramePtr;
	Tcl_Namespace *nsPtr;
	Namespace *savedNsPtr;

    case INST_UPVAR:
	TRACE("%u %.30s %.30s => ", TclGetUInt4AtPtr(pc + 1),
		O2S(OBJ_UNDER_TOS), O2S(OBJ_AT_TOS));

	if (TclObjGetFrame(interp, OBJ_UNDER_TOS, &framePtr) == -1) {
	    TRACE_ERROR(interp);
	    goto gotError;
	}

	/*
	 * Locate the other variable.
	 */

	savedFramePtr = iPtr->varFramePtr;
	iPtr->varFramePtr = framePtr;
	otherPtr = TclObjLookupVarEx(interp, OBJ_AT_TOS, NULL,
		TCL_LEAVE_ERR_MSG, "access", /*createPart1*/ 1,
		/*createPart2*/ 1, &varPtr);
	iPtr->varFramePtr = savedFramePtr;
	if (!otherPtr) {
	    TRACE_ERROR(interp);
	    goto gotError;
	}
	goto doLinkVars;

    case INST_NSUPVAR:
	TRACE("%u %.30s %.30s => ", TclGetUInt4AtPtr(pc + 1),
		O2S(OBJ_UNDER_TOS), O2S(OBJ_AT_TOS));
	if (TclGetNamespaceFromObj(interp, OBJ_UNDER_TOS, &nsPtr) != TCL_OK) {
	    TRACE_ERROR(interp);
	    goto gotError;
	}

	/*
	 * Locate the other variable.
	 */

	savedNsPtr = iPtr->varFramePtr->nsPtr;
	iPtr->varFramePtr->nsPtr = (Namespace *) nsPtr;
	otherPtr = TclObjLookupVarEx(interp, OBJ_AT_TOS, NULL,
		(TCL_NAMESPACE_ONLY|TCL_LEAVE_ERR_MSG|TCL_AVOID_RESOLVERS),
		"access", /*createPart1*/ 1, /*createPart2*/ 1, &varPtr);
	iPtr->varFramePtr->nsPtr = savedNsPtr;
	if (!otherPtr) {
	    TRACE_ERROR(interp);
	    goto gotError;
	}
	goto doLinkVars;

    case INST_VARIABLE:
	TRACE("%u, %.30s => ", TclGetUInt4AtPtr(pc + 1), O2S(OBJ_AT_TOS));
	otherPtr = TclObjLookupVarEx(interp, OBJ_AT_TOS, NULL,
		(TCL_NAMESPACE_ONLY | TCL_LEAVE_ERR_MSG), "access",
		/*createPart1*/ 1, /*createPart2*/ 1, &varPtr);
	if (!otherPtr) {
	    TRACE_ERROR(interp);
	    goto gotError;
	}

	/*
	 * Do the [variable] magic.
	 */

	TclSetVarNamespaceVar(otherPtr);

    doLinkVars:

	/*
	 * If we are here, the local variable has already been created: do the
	 * little work of TclPtrMakeUpvar that remains to be done right here
	 * if there are no errors; otherwise, let it handle the case.
	 */

	varIdx = TclGetUInt4AtPtr(pc + 1);
	varPtr = LOCAL(varIdx);
	if ((varPtr != otherPtr) && !TclIsVarTraced(varPtr)
		&& (TclIsVarUndefined(varPtr) || TclIsVarLink(varPtr))) {
	    if (!TclIsVarUndefined(varPtr)) {
		/*
		 * Then it is a defined link.
		 */

		Var *linkPtr = varPtr->value.linkPtr;

		if (linkPtr == otherPtr) {
		    TRACE_APPEND("already linked\n");
		    NEXT_INST_F0(5, 1);
		}
		if (TclIsVarInHash(linkPtr)) {
		    VarHashRefCount(linkPtr)--;
		    if (TclIsVarUndefined(linkPtr)) {
			TclCleanupVar(linkPtr, NULL);
		    }
		}
	    }
	    TclSetVarLink(varPtr);
	    varPtr->value.linkPtr = otherPtr;
	    if (TclIsVarInHash(otherPtr)) {
		VarHashRefCount(otherPtr)++;
	    }
	} else if (TclPtrObjMakeUpvarIdx(interp, otherPtr, NULL, 0,
		varIdx) != TCL_OK) {
	    TRACE_ERROR(interp);
	    goto gotError;
	}

	/*
	 * Do not pop the namespace or frame index, it may be needed for other
	 * variables - and [variable] did not push it at all.
	 */

	TRACE_APPEND("link made\n");
	NEXT_INST_F0(5, 1);
    }

    /*
     *	   End of variable linking instructions.
     * -----------------------------------------------------------------
     */

#ifndef REMOVE_DEPRECATED_OPCODES
    case INST_JUMP1:
	DEPRECATED_OPCODE_MARK(INST_JUMP1);
	pcAdjustment = TclGetInt1AtPtr(pc + 1);
	TRACE("%d => new pc %" SIZEd "\n", pcAdjustment,
		PC_REL + pcAdjustment);
	NEXT_INST_F0(pcAdjustment, 0);
#endif

    case INST_JUMP:
	pcAdjustment = TclGetInt4AtPtr(pc + 1);
	TRACE("%d => new pc %" SIZEd "\n", pcAdjustment,
		PC_REL + pcAdjustment);
	NEXT_INST_F0(pcAdjustment, 0);

    {
	int jmpOffset[2], b;

	/* TODO: consider rewrite so we don't compute the offset we're not
	 * going to take. */
#ifndef REMOVE_DEPRECATED_OPCODES
    case INST_JUMP_FALSE1:
	DEPRECATED_OPCODE_MARK(INST_JUMP_FALSE1);
	jmpOffset[0] = TclGetInt1AtPtr(pc + 1);
	jmpOffset[1] = 2;
	TRACE("%d => ", jmpOffset[0]);
	goto doCondJump;

    case INST_JUMP_TRUE1:
	DEPRECATED_OPCODE_MARK(INST_JUMP_TRUE1);
	jmpOffset[0] = 2;
	jmpOffset[1] = TclGetInt1AtPtr(pc + 1);
	TRACE("%d => ", jmpOffset[1]);
	goto doCondJump;
#endif

    case INST_JUMP_FALSE:
	jmpOffset[0] = TclGetInt4AtPtr(pc + 1);	/* FALSE offset */
	jmpOffset[1] = 5;			/* TRUE offset */
	TRACE("%d => ", jmpOffset[0]);
	goto doCondJump;

    case INST_JUMP_TRUE:
	jmpOffset[0] = 5;
	jmpOffset[1] = TclGetInt4AtPtr(pc + 1);
	TRACE("%d => ", jmpOffset[1]);

    doCondJump:
	valuePtr = OBJ_AT_TOS;

	/* TODO - check claim that taking address of b harms performance */
	/* TODO - consider optimization search for constants */
	if (TclGetBooleanFromObj(interp, valuePtr, &b) != TCL_OK) {
	    TRACE_ERROR(interp);
	    goto gotError;
	}

#ifdef TCL_COMPILE_DEBUG
	if (b) {
	    if ((*pc == INST_JUMP_TRUE)
#ifndef REMOVE_DEPRECATED_OPCODES
		    ||  (*pc == INST_JUMP_TRUE1)
#endif
		    ) {
		TRACE_APPEND("%.20s true, new pc %" SIZEd "\n", O2S(valuePtr),
			PC_REL + jmpOffset[1]);
	    } else {
		TRACE_APPEND("%.20s true\n", O2S(valuePtr));
	    }
	} else {
	    if ((*pc == INST_JUMP_TRUE)
#ifndef REMOVE_DEPRECATED_OPCODES
		    || (*pc == INST_JUMP_TRUE1)
#endif
	    ) {
		TRACE_APPEND("%.20s false\n", O2S(valuePtr));
	    } else {
		TRACE_APPEND("%.20s false, new pc %" SIZEd "\n", O2S(valuePtr),
			PC_REL + jmpOffset[0]);
	    }
	}
#endif
	NEXT_INST_F0(jmpOffset[b], 1);
    }

    {
	Tcl_HashEntry *hPtr;
	JumptableInfo *jtPtr;
	JumptableNumInfo *jtnPtr;

	/*
	 * Jump to location looked up in a hashtable; fall through to next
	 * instr if lookup fails. Lookup by string.
	 */

    case INST_JUMP_TABLE:
	tblIdx = TclGetInt4AtPtr(pc + 1);
	jtPtr = (JumptableInfo *)
		codePtr->auxDataArrayPtr[tblIdx].clientData;
	TRACE("%u \"%.20s\" => ", tblIdx, O2S(OBJ_AT_TOS));
	hPtr = Tcl_FindHashEntry(&jtPtr->hashTable, TclGetString(OBJ_AT_TOS));
	goto processJumpTableEntry;

	/*
	 * Jump to location looked up in a hashtable; fall through to next
	 * instr if lookup fails or key is non-integer. Lookup by integer.
	 */

    case INST_JUMP_TABLE_NUM:
	tblIdx = TclGetInt4AtPtr(pc + 1);
	jtnPtr = (JumptableNumInfo *)
		codePtr->auxDataArrayPtr[tblIdx].clientData;
	TRACE("%u \"%.20s\" => ", tblIdx, O2S(OBJ_AT_TOS));
	DECACHE_STACK_INFO();
	Tcl_WideInt key;
	if (Tcl_GetWideIntFromObj(interp, OBJ_AT_TOS, &key) != TCL_OK) {
	    TRACE_ERROR(interp);
	    goto gotError;
	}
	CACHE_STACK_INFO();
	hPtr = Tcl_FindHashEntry(&jtnPtr->hashTable, INT2PTR(key));

    processJumpTableEntry:
	if (hPtr != NULL) {
	    Tcl_Size jumpOffset = PTR2INT(Tcl_GetHashValue(hPtr));

	    TRACE_APPEND("found in table, new pc %" SIZEu "\n",
		    PC_REL + jumpOffset);
	    NEXT_INST_F0(jumpOffset, 1);
	}
	TRACE_APPEND("not found in table\n");
	NEXT_INST_F0(5, 1);
    }

    /*
     * -----------------------------------------------------------------
     *	   Start of general introspector instructions.
     */

    case INST_NS_CURRENT:
	TRACE("=> ");
	objResultPtr = TclNewNamespaceObj(TclGetCurrentNamespace(interp));
	TRACE_APPEND_OBJ(objResultPtr);
	NEXT_INST_F(1, 0, 1);
    case INST_COROUTINE_NAME:
	TRACE("=> ");
	TclNewObj(objResultPtr);
	{
	    CoroutineData *corPtr = iPtr->execEnvPtr->corPtr;
	    if (corPtr && !(corPtr->cmdPtr->flags & CMD_DYING)) {
		Tcl_GetCommandFullName(interp, (Tcl_Command) corPtr->cmdPtr,
			objResultPtr);
	    }
	}
	TRACE_APPEND_OBJ(objResultPtr);
	NEXT_INST_F(1, 0, 1);
    case INST_INFO_LEVEL_NUM:
	TRACE("=> ");
	TclNewIntObj(objResultPtr, (int)iPtr->varFramePtr->level);
	TRACE_APPEND_OBJ(objResultPtr);
	NEXT_INST_F(1, 0, 1);
    case INST_INFO_LEVEL_ARGS: {
	Tcl_WideInt level;
	CallFrame *framePtr = iPtr->varFramePtr;
	CallFrame *rootFramePtr = iPtr->rootFramePtr;

	TRACE("\"%.30s\" => ", O2S(OBJ_AT_TOS));
	if (TclGetWideIntFromObj(interp, OBJ_AT_TOS, &level) != TCL_OK) {
	    TRACE_ERROR(interp);
	    goto gotError;
	}
	if (level <= 0) {
	    level += framePtr->level;
	}
	for (; ((int)framePtr->level!=level) && (framePtr!=rootFramePtr) ;
		framePtr = framePtr->callerVarPtr) {
	    /* Empty loop body */
	}
	if (framePtr == rootFramePtr) {
	    Tcl_SetObjResult(interp, Tcl_ObjPrintf(
		    "bad level \"%s\"", TclGetString(OBJ_AT_TOS)));
	    TRACE_ERROR(interp);
	    DECACHE_STACK_INFO();
	    Tcl_SetErrorCode(interp, "TCL", "LOOKUP", "STACK_LEVEL",
		    TclGetString(OBJ_AT_TOS), (char *)NULL);
	    CACHE_STACK_INFO();
	    goto gotError;
	}
	objResultPtr = Tcl_NewListObj(framePtr->objc, framePtr->objv);
	TRACE_APPEND_OBJ(objResultPtr);
	NEXT_INST_F(1, 1, 1);
    }
    {
	Tcl_Command cmd, origCmd;

    case INST_RESOLVE_COMMAND:
	TRACE("\"%.20s\" => ", O2S(OBJ_AT_TOS));
	cmd = Tcl_GetCommandFromObj(interp, OBJ_AT_TOS);
	TclNewObj(objResultPtr);
	if (cmd != NULL) {
	    Tcl_GetCommandFullName(interp, cmd, objResultPtr);
	}
	TRACE_APPEND_OBJ(objResultPtr);
	NEXT_INST_F(1, 1, 1);

    case INST_ORIGIN_COMMAND:
	TRACE("\"%.30s\" => ", O2S(OBJ_AT_TOS));
	cmd = Tcl_GetCommandFromObj(interp, OBJ_AT_TOS);
	if (cmd == NULL) {
	    goto instOriginError;
	}
	origCmd = TclGetOriginalCommand(cmd);
	if (origCmd == NULL) {
	    origCmd = cmd;
	}

	TclNewObj(objResultPtr);
	Tcl_GetCommandFullName(interp, origCmd, objResultPtr);
	if (TclCheckEmptyString(objResultPtr) == TCL_EMPTYSTRING_YES) {
	    Tcl_DecrRefCount(objResultPtr);
	instOriginError:
	    Tcl_SetObjResult(interp, Tcl_ObjPrintf(
		    "invalid command name \"%s\"", TclGetString(OBJ_AT_TOS)));
	    DECACHE_STACK_INFO();
	    Tcl_SetErrorCode(interp, "TCL", "LOOKUP", "COMMAND",
		    TclGetString(OBJ_AT_TOS), (char *)NULL);
	    CACHE_STACK_INFO();
	    TRACE_APPEND("ERROR: not command\n");
	    goto gotError;
	}
	TRACE_APPEND_OBJ(OBJ_AT_TOS);
	NEXT_INST_F(1, 1, 1);
    }

    /*
     * -----------------------------------------------------------------
     *	   Start of TclOO support instructions.
     */

    {
	Object *oPtr;
	Class *clsPtr;
	CallContext *contextPtr;
	Tcl_Size skip, newDepth;

    case INST_TCLOO_SELF:
	TRACE("=> ");
	DECACHE_STACK_INFO();
	contextPtr = TclOOGetContextFromCurrentStackFrame(interp, "self");
	if (!contextPtr) {
	    CACHE_STACK_INFO();
	    goto gotError;
	}
	CACHE_STACK_INFO();

	/*
	 * Call out to get the name; it's expensive to compute but cached.
	 */

	objResultPtr = TclOOObjectName(interp, contextPtr->oPtr);
	TRACE_APPEND_OBJ(objResultPtr);
	NEXT_INST_F(1, 0, 1);

    case INST_TCLOO_NEXT_CLASS_LIST:
	if (TclListObjGetElements(NULL, valuePtr, &numArgs, &objv) != TCL_OK) {
	    Tcl_Panic("ill-formed call to [nextto]");
	}
	if (numArgs < 2) {
	    Tcl_Panic("insufficient words to [nextto]");
	}
	cleanup = 1;
	pcAdjustment = 1;
	valuePtr = objv[1];
	TRACE("=> ");
	goto invokeNextClass;
#ifndef REMOVE_DEPRECATED_OPCODES
    case INST_TCLOO_NEXT_CLASS1:
	DEPRECATED_OPCODE_MARK(INST_TCLOO_NEXT_CLASS1);
	numArgs = TclGetUInt1AtPtr(pc + 1);
	cleanup = numArgs;
	pcAdjustment = 2;
	valuePtr = OBJ_AT_DEPTH(numArgs - 2);
	objv = &OBJ_AT_DEPTH(numArgs - 1);
	TRACE("%u => ", (unsigned)numArgs);
	goto invokeNextClass;
#endif
    case INST_TCLOO_NEXT_CLASS:
	numArgs = TclGetUInt4AtPtr(pc + 1);
	cleanup = numArgs;
	pcAdjustment = 5;
	valuePtr = OBJ_AT_DEPTH(numArgs - 2);
	objv = &OBJ_AT_DEPTH(numArgs - 1);
	TRACE("%u => ", (unsigned)numArgs);
    invokeNextClass:
	skip = 2;
	DECACHE_STACK_INFO();
	contextPtr = TclOOGetContextFromCurrentStackFrame(interp,
		TclGetString(objv[0]));
	if (!contextPtr) {
	    goto tclooFrameRequired;
	}

	clsPtr = TclOOGetClassFromObj(interp, valuePtr);
	if (clsPtr == NULL) {
	    TRACE_APPEND("ERROR: \"%.30s\" not class\n", O2S(valuePtr));
	    CACHE_STACK_INFO();
	    goto gotError;
	}
	newDepth = FindTclOOMethodIndex(contextPtr, clsPtr);
	if (newDepth == TCL_INDEX_NONE) {
	    goto tclooNoTargetClass;
	}
	goto doInvokeNext;

    case INST_TCLOO_NEXT_LIST:
	valuePtr = OBJ_AT_TOS;
	if (TclListObjGetElements(NULL, valuePtr, &numArgs, &objv) != TCL_OK) {
	    Tcl_Panic("ill-formed call to [next]");
	}
	if (numArgs < 1) {
	    Tcl_Panic("insufficient words to [next]");
	}
	pcAdjustment = 1;
	cleanup = 1;
	TRACE("=> ");
	goto invokeNext;
#ifndef REMOVE_DEPRECATED_OPCODES
    case INST_TCLOO_NEXT1:
	DEPRECATED_OPCODE_MARK(INST_TCLOO_NEXT1);
	numArgs = TclGetUInt1AtPtr(pc + 1);
	pcAdjustment = 2;
	cleanup = numArgs;
	objv = &OBJ_AT_DEPTH(numArgs - 1);
	TRACE("%u => ", (unsigned)numArgs);
	goto invokeNext;
#endif
    case INST_TCLOO_NEXT:
	numArgs = TclGetUInt4AtPtr(pc + 1);
	pcAdjustment = 5;
	cleanup = numArgs;
	objv = &OBJ_AT_DEPTH(numArgs - 1);
	TRACE("%u => ", (unsigned)numArgs);
    invokeNext:
	skip = 1;
	DECACHE_STACK_INFO();
	contextPtr = TclOOGetContextFromCurrentStackFrame(interp,
		TclGetString(objv[0]));
	if (!contextPtr) {
	    goto tclooFrameRequired;
	}

	newDepth = contextPtr->index + 1;
	if (newDepth >= contextPtr->callPtr->numChain) {
	    /*
	     * We're at the end of the chain; generate an error message unless
	     * the interpreter is being torn down, in which case we might be
	     * getting here because of methods/destructors doing a [next] (or
	     * equivalent) unexpectedly.
	     */
	    goto tclooNoNext;
	}

    doInvokeNext:
#ifdef TCL_COMPILE_DEBUG
	if (tclTraceExec >= TCL_TRACE_BYTECODE_EXEC_COMMANDS) {
	    if (traceInstructions) {
		strncpy(cmdNameBuf, TclGetString(objv[0]), 20);
	    } else {
		fprintf(stdout, "%" SIZEd ": (%" SIZEd ") invoking ",
			iPtr->numLevels, PC_REL);
	    }
	    PrintArgumentWords(numArgs, objv);
	    fprintf(stdout, "\n");
	    fflush(stdout);
	}
#endif // TCL_COMPILE_DEBUG
	bcFramePtr->data.tebc.pc = (char *) pc;
	iPtr->cmdFramePtr = bcFramePtr;

	if (iPtr->flags & INTERP_DEBUG_FRAME) {
	    ArgumentBCEnter(interp, codePtr, TD, pc, numArgs, objv);
	}

	// Arrange for where to go after [next] returns
	pc += pcAdjustment;
	TEBC_YIELD();

	{
	    // [next] and [nextto] are uplevel-like
	    CallFrame *framePtr = iPtr->varFramePtr;
	    iPtr->varFramePtr = framePtr->callerVarPtr;
	    oPtr = contextPtr->oPtr;

	    // Adjust filter flags
	    Tcl_NRPostProc *callback = (oPtr->flags & FILTER_HANDLING)
		    ? FinalizeOONextFilter : FinalizeOONext;
	    if (contextPtr->callPtr->chain[newDepth].isFilter
		    || contextPtr->callPtr->flags & FILTER_HANDLING) {
		oPtr->flags |= FILTER_HANDLING;
	    } else {
		oPtr->flags &= ~FILTER_HANDLING;
	    }

	    // Arrange for things to be restored in the object
	    TclPushTailcallPoint(interp);
	    TclNRAddCallback(interp, callback,
		    framePtr, contextPtr, INT2PTR(contextPtr->index),
		    INT2PTR(contextPtr->skip));

	    // Update the context fields to point to the next impl
	    contextPtr->skip = skip;
	    contextPtr->index = newDepth;

	    // Call the selected next method non-recursively
	    const Method *mPtr = contextPtr->callPtr->chain[newDepth].mPtr;
	    if (mPtr->typePtr->version < TCL_OO_METHOD_VERSION_2) {
		return mPtr->typePtr->callProc(mPtr->clientData, interp,
			(Tcl_ObjectContext) contextPtr, (int)numArgs, objv);
	    }
	    return mPtr->type2Ptr->callProc(mPtr->clientData, interp,
		    (Tcl_ObjectContext) contextPtr, numArgs, objv);
	}

    tclooFrameRequired:
	TRACE_APPEND("ERROR: no TclOO call context\n");
	CACHE_STACK_INFO();
	goto gotError;
    tclooNoNext:
	TRACE_APPEND("ERROR: no TclOO next impl\n");
	Tcl_SetObjResult(interp, Tcl_ObjPrintf(
		"no next %s implementation", TclOOContextTypeName(contextPtr)));
	OO_ERROR(interp, NOTHING_NEXT);
	CACHE_STACK_INFO();
	goto gotError;
    tclooNoTargetClass:
	TRACE_APPEND("ERROR: \"%.30s\" not on reachable chain\n",
		O2S(valuePtr));
	// Decide what error message to issue
	for (Tcl_Size i = contextPtr->index ; i >= 0 ; i--) {
	    MInvoke *miPtr = contextPtr->callPtr->chain + i;
	    if (miPtr->isFilter) {
		/* Filters are always at the head of the chain, and we never
		 * want them at this point. */
		break;
	    }
	    if (miPtr->mPtr->declaringClassPtr == clsPtr) {
		Tcl_SetObjResult(interp, Tcl_ObjPrintf(
			"%s implementation by \"%s\" not reachable from here",
			TclOOContextTypeName(contextPtr),
			TclGetString(valuePtr)));
		OO_ERROR(interp, CLASS_NOT_REACHABLE);
		CACHE_STACK_INFO();
		goto gotError;
	    }
	}
	Tcl_SetObjResult(interp, Tcl_ObjPrintf(
		"%s has no non-filter implementation by \"%s\"",
		TclOOContextTypeName(contextPtr), TclGetString(valuePtr)));
	OO_ERROR(interp, CLASS_NOT_THERE);
	CACHE_STACK_INFO();
	goto gotError;

    case INST_TCLOO_IS_OBJECT:
	TRACE("\"%.30s\" => ", O2S(OBJ_AT_TOS));
	DECACHE_STACK_INFO();
	oPtr = (Object *) Tcl_GetObjectFromObj(interp, OBJ_AT_TOS);
	CACHE_STACK_INFO();
	{
	    int match = oPtr != NULL;
	    TRACE_APPEND("%d\n", match);
	    JUMP_PEEPHOLE_F(match, 1, 1);
	}
    case INST_TCLOO_CLASS:
    case INST_TCLOO_NS:
    case INST_TCLOO_ID:
	TRACE("\"%.30s\" => ", O2S(OBJ_AT_TOS));
	DECACHE_STACK_INFO();
	oPtr = (Object *) Tcl_GetObjectFromObj(interp, OBJ_AT_TOS);
	CACHE_STACK_INFO();
	if (oPtr == NULL) {
	    TRACE_APPEND("ERROR: not object\n");
	    goto gotError;
	}
	switch (inst) {
	case INST_TCLOO_CLASS:
	    objResultPtr = TclOOObjectName(interp, oPtr->selfCls->thisPtr);
	    break;
	case INST_TCLOO_NS:
	    objResultPtr = TclNewNamespaceObj(oPtr->namespacePtr);
	    break;
	case INST_TCLOO_ID:
	    objResultPtr = Tcl_NewWideIntObj(oPtr->creationEpoch);
	    break;
	default:
	    TCL_UNREACHABLE();
	}
	TRACE_APPEND_OBJ(objResultPtr);
	NEXT_INST_F(1, 1, 1);
    }

    /*
     *	   End of TclOO support instructions.
     * -----------------------------------------------------------------
     *	   Start of INST_LIST and related instructions.
     */

    {
	int nocase, match, fromIdxEnc, toIdxEnc;
	Tcl_Size slength, length2, fromIdx, toIdx, index, s1len, s2len, numIndices;
	const char *s1, *s2;

    case INST_LIST:
	/*
	 * Pop the numArgs (objc) top stack elements into a new list obj and then
	 * decrement their ref counts.
	 */

	numArgs = TclGetUInt4AtPtr(pc + 1);
	TRACE("%u => ", (unsigned) numArgs);
	objResultPtr = Tcl_NewListObj(numArgs, &OBJ_AT_DEPTH(numArgs - 1));
	TRACE_APPEND_OBJ(objResultPtr);
	NEXT_INST_V(5, numArgs, 1);

    case INST_LIST_LENGTH:
	TRACE("\"%.30s\" => ", O2S(OBJ_AT_TOS));
	if (TclListObjLength(interp, OBJ_AT_TOS, &length) != TCL_OK) {
	    TRACE_ERROR(interp);
	    goto gotError;
	}
	TclNewIntObj(objResultPtr, length);
	TRACE_APPEND_NUM_OBJ(objResultPtr);
	NEXT_INST_F(1, 1, 1);

    case INST_LIST_INDEX:	/* lindex with objc == 3 */
	value2Ptr = OBJ_AT_TOS;
	valuePtr = OBJ_UNDER_TOS;
	TRACE("\"%.30s\" \"%.30s\" => ", O2S(valuePtr), O2S(value2Ptr));

	/* special case for AbstractList */
	if (TclObjTypeHasProc(valuePtr, indexProc)) {
	    DECACHE_STACK_INFO();
	    length = TclObjTypeLength(valuePtr);
	    if (TclGetIntForIndexM(NULL, value2Ptr, length-1, &index)!=TCL_OK) {
		CACHE_STACK_INFO();
		/* Could be list of indices. Let TclLindexList handle it below */
	    } else {
		if (TclObjTypeIndex(interp, valuePtr, index, &objResultPtr) !=
		    TCL_OK) {
		    CACHE_STACK_INFO();
		    TRACE_ERROR(interp);
		    goto gotError;
		}
		CACHE_STACK_INFO();
		if (objResultPtr == NULL) {
		    /* Index is out of range, return empty result. */
		    TclNewObj(objResultPtr);
		}
		Tcl_IncrRefCount(objResultPtr); // reference held here
		goto lindexDone;
	    }
	} else {
	    /* Non-abstract list */
	    Tcl_Size value2Length;
	    Tcl_Obj *indexListPtr = value2Ptr;

	    if ((TclListObjGetElements(interp, valuePtr, &objc, &objv) == TCL_OK)
		    && (!TclHasInternalRep(value2Ptr, &tclListType)
		    || (Tcl_ListObjLength(interp, value2Ptr, &value2Length),
			value2Length == 1
			    ? (indexListPtr = TclListObjGetElement(value2Ptr, 0), 1)
			    : 0))) {
		/* increment the refCount of value2Ptr because TclListObjGetElement may
		 * have just extracted it from a list in the condition for this block.
		 */
		Tcl_IncrRefCount(indexListPtr);

		DECACHE_STACK_INFO();
		int code = TclGetIntForIndexM(interp, indexListPtr, objc - 1, &index);
		TclDecrRefCount(indexListPtr);
		CACHE_STACK_INFO();
		if (code == TCL_OK) {
		    Tcl_DecrRefCount(value2Ptr);
		    tosPtr--;
		    pcAdjustment = 1;
		    goto lindexFastPath;
		}
		Tcl_ResetResult(interp);
	    }
	}

	DECACHE_STACK_INFO();
	objResultPtr = TclLindexList(interp, valuePtr, value2Ptr);
	CACHE_STACK_INFO();

    lindexDone:
	if (!objResultPtr) {
	    TRACE_ERROR(interp);
	    goto gotError;
	}

	/*
	 * Stash the list element on the stack.
	 */

	TRACE_APPEND_OBJ(objResultPtr);
	NEXT_INST_F(1, 2, -1);	/* Already has the correct refCount */

    case INST_LIST_INDEX_IMM: {	/* lindex with objc==3 and index in bytecode
				 * stream */

	/*
	 * Pop the list and get the index.
	 */

	valuePtr = OBJ_AT_TOS;
	{
	    int encIndex = TclGetInt4AtPtr(pc + 1);
	    TRACE("\"%.30s\" %d => ", O2S(valuePtr), encIndex);

	    /*
	     * Get the contents of the list, making sure that it really is a list
	     * in the process.
	     */

	    /* special case for AbstractList */
	    if (TclObjTypeHasProc(valuePtr, indexProc)) {
		length = TclObjTypeLength(valuePtr);

		/* Decode end-offset index values. */
		index = TclIndexDecode(encIndex, length - 1);

		if (index >= 0 && index < length) {
		    /* Compute value @ index */
		    DECACHE_STACK_INFO();
		    int code = TclObjTypeIndex(interp, valuePtr, index, &objResultPtr);
		    CACHE_STACK_INFO();
		    if (code != TCL_OK) {
			TRACE_ERROR(interp);
			goto gotError;
		    }
		} else {
		    TclNewObj(objResultPtr);
		}

		pcAdjustment = 5;
		goto lindexFastPath2;
	    }

	    /* List case */
	    if (TclListObjGetElements(interp, valuePtr, &objc, &objv) != TCL_OK) {
		TRACE_ERROR(interp);
		goto gotError;
	    }

	    /* Decode end-offset index values. */

	    index = TclIndexDecode(encIndex, objc - 1);
	}
	pcAdjustment = 5;

    lindexFastPath:
	if (index >= 0 && index < objc) {
	    objResultPtr = objv[index];
	} else {
	    TclNewObj(objResultPtr);
	}

    lindexFastPath2:
	TRACE_APPEND_OBJ(objResultPtr);
	NEXT_INST_F(pcAdjustment, 1, 1);
    }

    case INST_LIST_INDEX_MULTI:	/* 'lindex' with multiple index args */
	/*
	 * Determine the count of index args.
	 */

	numArgs = TclGetUInt4AtPtr(pc + 1);
	numIndices = numArgs - 1;

	/*
	 * Do the 'lindex' operation.
	 */

	TRACE("%u => ", (unsigned)numArgs);
	objResultPtr = TclLindexFlat(interp, OBJ_AT_DEPTH(numIndices),
		numIndices, &OBJ_AT_DEPTH(numIndices - 1));
	if (!objResultPtr) {
	    TRACE_ERROR(interp);
	    goto gotError;
	}

	/*
	 * Set result.
	 */

	TRACE_APPEND_OBJ(objResultPtr);
	NEXT_INST_V(5, numArgs, -1);

    case INST_LSET_FLAT:
	/*
	 * Lset with 3, 5, or more args. Get the number of index args.
	 */

	numArgs = TclGetUInt4AtPtr(pc + 1);
	numIndices = numArgs - 2;
	TRACE("%u => ", (unsigned)numArgs);

	/*
	 * Get the old value of variable, and remove the stack ref. This is
	 * safe because the variable still references the object; the ref
	 * count will never go zero here - we can use the smaller macro
	 * Tcl_DecrRefCount.
	 */

	valuePtr = POP_OBJECT();
	Tcl_DecrRefCount(valuePtr); /* This one should be done here */

	/*
	 * Compute the new variable value.
	 */

	DECACHE_STACK_INFO();
	if (TclObjTypeHasProc(valuePtr, setElementProc)) {
	    objResultPtr = TclObjTypeSetElement(interp,
		    valuePtr, numIndices,
		    &OBJ_AT_DEPTH(numIndices), OBJ_AT_TOS);
	} else {
	    objResultPtr = TclLsetFlat(interp, valuePtr, numIndices,
		    &OBJ_AT_DEPTH(numIndices), OBJ_AT_TOS);
	}
	CACHE_STACK_INFO();
	if (!objResultPtr) {
	    TRACE_ERROR(interp);
	    goto gotError;
	}

	/*
	 * Set result.
	 */
	TRACE_APPEND_OBJ(objResultPtr);
	NEXT_INST_V(5, numIndices + 1, -1);

    case INST_LSET_LIST:	/* 'lset' with 4 args */
	/*
	 * Get the old value of variable, and remove the stack ref. This is
	 * safe because the variable still references the object; the ref
	 * count will never go zero here - we can use the smaller macro
	 * Tcl_DecrRefCount.
	 */

	objPtr = POP_OBJECT();
	Tcl_DecrRefCount(objPtr);	/* This one should be done here. */

	/*
	 * Get the new element value, and the index list.
	 */

	valuePtr = OBJ_AT_TOS;
	value2Ptr = OBJ_UNDER_TOS;
	TRACE("\"%.30s\" \"%.30s\" \"%.30s\" => ",
		O2S(value2Ptr), O2S(valuePtr), O2S(objPtr));

	/*
	 * Compute the new variable value.
	 */

	objResultPtr = TclLsetList(interp, objPtr, value2Ptr, valuePtr);
	if (!objResultPtr) {
	    TRACE_ERROR(interp);
	    goto gotError;
	}

	/*
	 * Set result.
	 */

	TRACE_APPEND_OBJ(objResultPtr);
	NEXT_INST_F(1, 2, -1);

    case INST_LIST_RANGE_IMM:	/* lrange with objc==4 and both indices in
				 * bytecode stream */

	/*
	 * Pop the list and get the indices.
	 */

	valuePtr = OBJ_AT_TOS;
	fromIdxEnc = TclGetInt4AtPtr(pc + 1);
	toIdxEnc = TclGetInt4AtPtr(pc + 5);
	TRACE("\"%.30s\" %d %d => ", O2S(valuePtr), fromIdxEnc, toIdxEnc);

	/*
	 * Get the length of the list, making sure that it really is a list
	 * in the process.
	 */

	if (TclListObjLength(interp, valuePtr, &objc) != TCL_OK) {
	    TRACE_ERROR(interp);
	    goto gotError;
	}

	/*
	 * Skip a lot of work if we're about to throw the result away (common
	 * with uses of [lassign]).
	 */

#ifndef TCL_COMPILE_DEBUG
	if (pc[9] == INST_POP) {
	    NEXT_INST_F0(10, 1);
	}
#endif

	/* Every range of an empty list is an empty list */
	if (objc == 0) {
	    /* avoid return of not canonical list (e. g. spaces in string repr.) */
	    if (!valuePtr->bytes || !valuePtr->length) {
		TRACE_APPEND("\n");
		NEXT_INST_F0(9, 0);
	    }
	    goto emptyList;
	}

	/* Decode index value operands. */

	if (toIdxEnc == -1) {
	emptyList:
	    TclNewObj(objResultPtr);
	    TRACE_APPEND_OBJ(objResultPtr);
	    NEXT_INST_F(9, 1, 1);
	}
	toIdx = TclIndexDecode(toIdxEnc, objc - 1);
	if (toIdx == TCL_INDEX_NONE) {
	    goto emptyList;
	} else if (toIdx >= objc) {
	    toIdx = objc - 1;
	}

	assert (toIdx >= 0 && toIdx < objc);
	/*
	assert ( fromIdxEnc != TCL_INDEX_NONE );
	 *
	 * Extra safety for legacy bytecodes:
	 */
	if (fromIdxEnc == -1) {
	    fromIdxEnc = 0;
	}

	fromIdx = TclIndexDecode(fromIdxEnc, objc - 1);

	DECACHE_STACK_INFO();
	if (Tcl_ListObjRange(interp, valuePtr, fromIdx, toIdx,
		&objResultPtr) != TCL_OK) {
	    objResultPtr = NULL;
	    TRACE_ERROR(interp);
	    goto gotError;
	}

	TRACE_APPEND_OBJ(objResultPtr);
	NEXT_INST_F(9, 1, 1);

    case INST_LIST_IN:
    case INST_LIST_NOT_IN:	/* Basic list containment operators. */
	value2Ptr = OBJ_AT_TOS;
	valuePtr = OBJ_UNDER_TOS;
	TRACE("\"%.30s\" \"%.30s\" => ", O2S(valuePtr), O2S(value2Ptr));

	s1 = TclGetStringFromObj(valuePtr, &s1len);

	if (TclObjTypeHasProc(value2Ptr, inOperProc) != NULL) {
	    int status = TclObjTypeInOperator(interp, valuePtr, value2Ptr, &match);
	    if (status != TCL_OK) {
		TRACE_ERROR(interp);
		goto gotError;
	    }
	} else {
	    if (TclListObjLength(interp, value2Ptr, &length) != TCL_OK) {
		TRACE_ERROR(interp);
		goto gotError;
	    }
	    match = 0;
	    if (length > 0) {
		Tcl_Size i = 0;
		int isAbstractList = TclObjTypeHasProc(value2Ptr, indexProc) != NULL;

		/*
		 * An empty list doesn't match anything.
		 */

		do {
		    Tcl_Obj *o;
		    if (isAbstractList) {
			DECACHE_STACK_INFO();
			int status = TclObjTypeIndex(interp, value2Ptr, i, &o);
			CACHE_STACK_INFO();
			if (status != TCL_OK) {
			    TRACE_ERROR(interp);
			    goto gotError;
			}
		    } else {
			Tcl_ListObjIndex(NULL, value2Ptr, i, &o);
		    }
		    if (o != NULL) {
			s2 = TclGetStringFromObj(o, &s2len);
		    } else {
			s2 = "";
			s2len = 0;
		    }
		    if (s1len == s2len) {
			match = (memcmp(s1, s2, s1len) == 0);
		    }

		    /* Could be an ephemeral abstract obj */
		    Tcl_BounceRefCount(o);

		    i++;
		} while (i < length && match == 0);
	    }
	}

	if (*pc == INST_LIST_NOT_IN) {
	    match = !match;
	}

	TRACE_APPEND("%d\n", match);

	/*
	 * Peep-hole optimisation: if you're about to jump, do jump from here.
	 * We're saving the effort of pushing a boolean value only to pop it
	 * for branching.
	 */

	JUMP_PEEPHOLE_F(match, 1, 2);

    case INST_LIST_CONCAT:
	value2Ptr = OBJ_AT_TOS;
	valuePtr = OBJ_UNDER_TOS;
	TRACE("\"%.30s\" \"%.30s\" => ", O2S(valuePtr), O2S(value2Ptr));
	if (Tcl_IsShared(valuePtr)) {
	    objResultPtr = Tcl_DuplicateObj(valuePtr);
	    if (Tcl_ListObjAppendList(interp, objResultPtr,
		    value2Ptr) != TCL_OK) {
		TRACE_ERROR(interp);
		TclDecrRefCount(objResultPtr);
		goto gotError;
	    }
	    TRACE_APPEND_OBJ(objResultPtr);
	    NEXT_INST_F(1, 2, 1);
	} else {
	    if (Tcl_ListObjAppendList(interp, valuePtr, value2Ptr) != TCL_OK) {
		TRACE_ERROR(interp);
		goto gotError;
	    }
	    TRACE_APPEND_OBJ(valuePtr);
	    NEXT_INST_F0(1, 1);
	}

    case INST_LREPLACE: {
	numArgs = TclGetUInt4AtPtr(pc + 1);
	int flags = TclGetInt1AtPtr(pc + 5);

	/* Stack: ... listobj index1 ?index2? new1 ... newN */
	valuePtr = OBJ_AT_DEPTH(numArgs - 1);

	/* haveSecondIndex==0 => pure insert */
	int haveSecondIndex = (flags & TCL_LREPLACE_SINGLE_INDEX) == 0;
	size_t numNewElems = numArgs - 2 - haveSecondIndex;

	/* end_indicator==1 => "end" is last element's index, 0=>index beyond */
	int endIndicator = (flags & TCL_LREPLACE_END_IS_LAST) != 0;
	Tcl_Obj *fromIdxObj = OBJ_AT_DEPTH(numArgs - 2);
	Tcl_Obj *toIdxObj = haveSecondIndex ? OBJ_AT_DEPTH(numArgs - 3) : NULL;
	TRACE("\"%.30s\" %.30s %.30s ...[%u] => ",
		O2S(valuePtr), O2S(fromIdxObj), O2S(toIdxObj),
		(unsigned)numNewElems);
	if (Tcl_ListObjLength(interp, valuePtr, &length) != TCL_OK) {
	    TRACE_ERROR(interp);
	    goto gotError;
	}

	DECACHE_STACK_INFO();
	if (TclGetIntForIndexM(interp, fromIdxObj, length - endIndicator,
		&fromIdx) != TCL_OK) {
	    CACHE_STACK_INFO();
	    TRACE_ERROR(interp);
	    goto gotError;
	}
	if (flags & TCL_LREPLACE_NEED_IN_RANGE) {
	    if (fromIdx < 0 || fromIdx >= length) {
		Tcl_SetObjResult(interp, Tcl_ObjPrintf(
			"index \"%s\" out of range", Tcl_GetString(fromIdxObj)));
		Tcl_SetErrorCode(interp, "TCL", "VALUE", "INDEX", "OUTOFRANGE",
			(char *)NULL);
		CACHE_STACK_INFO();
		TRACE_ERROR(interp);
		goto gotError;
	    }
	}
	if (fromIdx == TCL_INDEX_NONE) {
	    fromIdx = 0;
	} else if (fromIdx > length) {
	    fromIdx = length;
	}
	size_t numToDelete = 0;
	if (toIdxObj) {
	    if (TclGetIntForIndexM(interp, toIdxObj, length - endIndicator,
		    &toIdx) != TCL_OK) {
		CACHE_STACK_INFO();
		TRACE_ERROR(interp);
		goto gotError;
	    }
	    if (toIdx != TCL_INDEX_NONE) {
		if (toIdx > length) {
		    toIdx = length;
		}
		if (toIdx >= fromIdx) {
		    numToDelete = (size_t)toIdx - (size_t)fromIdx + 1;
		}
	    }
	}

	CACHE_STACK_INFO();

	if (Tcl_IsShared(valuePtr)) {
	    objResultPtr = Tcl_DuplicateObj(valuePtr);
	    if (Tcl_ListObjReplace(interp, objResultPtr, fromIdx, numToDelete,
		    numNewElems, &OBJ_AT_DEPTH(numNewElems - 1)) != TCL_OK) {
		TRACE_ERROR(interp);
		Tcl_DecrRefCount(objResultPtr);
		goto gotError;
	    }
	    TRACE_APPEND_OBJ(objResultPtr);
	    NEXT_INST_V(6, numArgs, 1);
	} else {
	    if (Tcl_ListObjReplace(interp, valuePtr, fromIdx, numToDelete,
		    numNewElems, &OBJ_AT_DEPTH(numNewElems - 1)) != TCL_OK) {
		TRACE_ERROR(interp);
		goto gotError;
	    }
	    TRACE_APPEND_OBJ(valuePtr);
	    NEXT_INST_V(6, numArgs - 1, 0);
	}
    }

    case INST_ARITH_SERIES: {
	unsigned mask = TclGetUInt1AtPtr(pc + 1);
	Tcl_Obj *count = (mask & TCL_ARITHSERIES_COUNT) ? OBJ_AT_DEPTH(0) : NULL;
	Tcl_Obj *step =  (mask & TCL_ARITHSERIES_STEP)  ? OBJ_AT_DEPTH(1) : NULL;
	Tcl_Obj *to =    (mask & TCL_ARITHSERIES_TO)    ? OBJ_AT_DEPTH(2) : NULL;
	Tcl_Obj *from =  (mask & TCL_ARITHSERIES_FROM)  ? OBJ_AT_DEPTH(3) : NULL;
	TRACE("0x%x \"%.30s\" \"%.30s\" \"%.30s\" \"%.30s\" => ",
		mask, O2S(from), O2S(to), O2S(step), O2S(count));
	DECACHE_STACK_INFO();
	// Decode arguments and construct the series.
	// Note that arguments may be expressions and reenter TEBC.
	objResultPtr = GenerateArithSeries(interp, from, to, step, count);
	CACHE_STACK_INFO();
	if (objResultPtr == NULL) {
	    TRACE_ERROR(interp);
	    goto gotError;
	}
	TRACE_APPEND_OBJ(objResultPtr);
	NEXT_INST_V(2, 4, 1);
    }

	/*
	 *	   End of INST_LIST and related instructions.
	 * -----------------------------------------------------------------
	 *	   Start of string-related instructions.
	 */

    case INST_STR_EQ:
    case INST_STR_NEQ:		/* String (in)equality check */
    case INST_STR_CMP:		/* String compare. */
    case INST_STR_LT:
    case INST_STR_GT:
    case INST_STR_LE:
    case INST_STR_GE:
	value2Ptr = OBJ_AT_TOS;
	valuePtr = OBJ_UNDER_TOS;
	TRACE("\"%.20s\" \"%.20s\" => ", O2S(valuePtr), O2S(value2Ptr));

    stringCompare:;		// Semicolon *required* by Clang
	{
	    int checkEq = ((*pc == INST_EQ) || (*pc == INST_NEQ)
		    || (*pc == INST_STR_EQ) || (*pc == INST_STR_NEQ));
	    match = TclStringCmp(valuePtr, value2Ptr, checkEq, 0, -1);
	}

	/*
	 * Make sure only -1,0,1 is returned
	 * TODO: consider peephole opt.
	 */

	if (*pc != INST_STR_CMP) {
	    /*
	     * Take care of the opcodes that goto'ed into here.
	     */

	    switch (*pc) {
	    case INST_STR_EQ:
	    case INST_EQ:
		match = (match == 0);
		break;
	    case INST_STR_NEQ:
	    case INST_NEQ:
		match = (match != 0);
		break;
	    case INST_LT:
	    case INST_STR_LT:
		match = (match < 0);
		break;
	    case INST_GT:
	    case INST_STR_GT:
		match = (match > 0);
		break;
	    case INST_LE:
	    case INST_STR_LE:
		match = (match <= 0);
		break;
	    case INST_GE:
	    case INST_STR_GE:
		match = (match >= 0);
		break;
	    }
	}

	TRACE_APPEND("%d\n", (match < 0 ? -1 : match > 0 ? 1 : 0));
	JUMP_PEEPHOLE_F(match, 1, 2);

    case INST_STR_LEN:
	valuePtr = OBJ_AT_TOS;
<<<<<<< HEAD
	TRACE("\"%.30s\" => ", O2S(valuePtr));
	slength = Tcl_GetCharLength(valuePtr);
=======
	slength = Tcl_AttemptGetCharLength(valuePtr);
	if (slength < 0) {
		TclCannotAllocateError(interp, valuePtr);
		goto gotError;
	}
>>>>>>> b454c171
	TclNewIntObj(objResultPtr, slength);
	TRACE_APPEND_NUM_OBJ(objResultPtr);
	NEXT_INST_F(1, 1, 1);

    {
	Tcl_Size (*transform)(char *);

    case INST_STR_UPPER:
	transform = Tcl_UtfToUpper;
	goto applyStringTransform;
    case INST_STR_LOWER:
	transform = Tcl_UtfToLower;
	goto applyStringTransform;
    case INST_STR_TITLE:
	transform = Tcl_UtfToTitle;
    applyStringTransform:
	valuePtr = OBJ_AT_TOS;
	TRACE("\"%.30s\" => ", O2S(valuePtr));
	if (Tcl_IsShared(valuePtr)) {
	    // Make copy of UTF-8 representation ONLY; we're about to modify it
	    s1 = TclGetStringFromObj(valuePtr, &slength);
	    TclNewStringObj(objResultPtr, s1, slength);
	    slength = transform(TclGetString(objResultPtr));
	    Tcl_SetObjLength(objResultPtr, slength);
	    TRACE_APPEND_OBJ(objResultPtr);
	    NEXT_INST_F(1, 1, 1);
	} else {
	    slength = transform(TclGetString(valuePtr));
	    Tcl_SetObjLength(valuePtr, slength);
	    TclFreeInternalRep(valuePtr);
	    TRACE_APPEND_OBJ(valuePtr);
	    NEXT_INST_F0(1, 0);
	}
    }

    case INST_STR_INDEX:
	value2Ptr = OBJ_AT_TOS;
	valuePtr = OBJ_UNDER_TOS;
	TRACE("\"%.30s\" %.20s => ", O2S(valuePtr), O2S(value2Ptr));

	/*
	 * Get char length to calculate what 'end' means.
	 */

	slength = Tcl_GetCharLength(valuePtr);
	{
	    DECACHE_STACK_INFO();
	    int code = TclGetIntForIndexM(interp, value2Ptr, slength - 1, &index);
	    CACHE_STACK_INFO();
	    if (code != TCL_OK) {
		TRACE_ERROR(interp);
		goto gotError;
	    }
	}

	if (index < 0 || index >= slength) {
	    TclNewObj(objResultPtr);
	} else if (TclIsPureByteArray(valuePtr)) {
	    objResultPtr = Tcl_NewByteArrayObj(
		    Tcl_GetBytesFromObj(NULL, valuePtr, (Tcl_Size *)NULL)+index, 1);
	} else if (valuePtr->bytes && slength == valuePtr->length) {
	    objResultPtr = Tcl_NewStringObj((const char *)
		    valuePtr->bytes + index, 1);
	} else {
	    char buf[4] = "";
	    int ch = Tcl_GetUniChar(valuePtr, index);

	    /*
	     * This could be: Tcl_NewUnicodeObj((const Tcl_UniChar *)&ch, 1)
	     * but creating the object as a string seems to be faster in
	     * practical use.
	     */
	    if (ch == -1) {
		TclNewObj(objResultPtr);
	    } else {
		slength = Tcl_UniCharToUtf(ch, buf);
		objResultPtr = Tcl_NewStringObj(buf, slength);
	    }
	}

	TRACE_APPEND_OBJ(objResultPtr);
	NEXT_INST_F(1, 2, 1);

    case INST_STR_RANGE:
	TRACE("\"%.20s\" %.20s %.20s =>",
		O2S(OBJ_AT_DEPTH(2)), O2S(OBJ_UNDER_TOS), O2S(OBJ_AT_TOS));
	slength = Tcl_GetCharLength(OBJ_AT_DEPTH(2)) - 1;

	DECACHE_STACK_INFO();
	if (TclGetIntForIndexM(interp, OBJ_UNDER_TOS, slength, &fromIdx) != TCL_OK ||
		TclGetIntForIndexM(interp, OBJ_AT_TOS, slength, &toIdx) != TCL_OK) {
	    CACHE_STACK_INFO();
	    TRACE_ERROR(interp);
	    goto gotError;
	}
	CACHE_STACK_INFO();

	if (toIdx == TCL_INDEX_NONE) {
	    TclNewObj(objResultPtr);
	} else {
	    objResultPtr = Tcl_GetRange(OBJ_AT_DEPTH(2), fromIdx, toIdx);
	}
	TRACE_APPEND_OBJ(objResultPtr);
	NEXT_INST_V(1, 3, 1);

    case INST_STR_RANGE_IMM:
	valuePtr = OBJ_AT_TOS;
	fromIdxEnc = TclGetInt4AtPtr(pc + 1);
	toIdxEnc = TclGetInt4AtPtr(pc + 5);
	slength = Tcl_GetCharLength(valuePtr);
	TRACE("\"%.20s\" %d %d => ", O2S(valuePtr), fromIdxEnc, toIdxEnc);

	/* Every range of an empty value is an empty value */
	if (slength == 0) {
	    TRACE_APPEND("\n");
	    NEXT_INST_F0(9, 0);
	}

	/* Decode index operands. */

	toIdx = TclIndexDecode(toIdxEnc, slength - 1);
	fromIdx = TclIndexDecode(fromIdxEnc, slength - 1);
	if (toIdx == TCL_INDEX_NONE) {
	    TclNewObj(objResultPtr);
	} else {
	    objResultPtr = Tcl_GetRange(valuePtr, fromIdx, toIdx);
	}
	TRACE_APPEND_OBJ(objResultPtr);
	NEXT_INST_F(9, 1, 1);

    {
	Tcl_UniChar *ustring1, *ustring2, *ustring3, *end, *p;
	Tcl_Size length3;
	Tcl_Obj *value3Ptr;

    case INST_STR_REPLACE:
	value3Ptr = POP_OBJECT();
	valuePtr = OBJ_AT_DEPTH(2);
	slength = Tcl_GetCharLength(valuePtr) - 1;
	TRACE("\"%.20s\" %s %s \"%.20s\" => ", O2S(valuePtr),
		O2S(OBJ_UNDER_TOS), O2S(OBJ_AT_TOS), O2S(value3Ptr));
	DECACHE_STACK_INFO();
	if (TclGetIntForIndexM(interp, OBJ_UNDER_TOS, slength, &fromIdx) != TCL_OK
		|| TclGetIntForIndexM(interp, OBJ_AT_TOS, slength, &toIdx) != TCL_OK) {
	    CACHE_STACK_INFO();
	    TclDecrRefCount(value3Ptr);
	    TRACE_ERROR(interp);
	    goto gotError;
	}
	CACHE_STACK_INFO();
	TclDecrRefCount(OBJ_AT_TOS);
	(void) POP_OBJECT();
	TclDecrRefCount(OBJ_AT_TOS);
	(void) POP_OBJECT();

	if ((toIdx < 0) || (fromIdx > slength) || (toIdx < fromIdx)) {
	    TRACE_APPEND_OBJ(valuePtr);
	    TclDecrRefCount(value3Ptr);
	    NEXT_INST_F0(1, 0);
	}

	if (fromIdx < 0) {
	    fromIdx = 0;
	}

	if (toIdx > slength) {
	    toIdx = slength;
	}

	if ((fromIdx == 0) && (toIdx == slength)) {
	    TclDecrRefCount(OBJ_AT_TOS);
	    OBJ_AT_TOS = value3Ptr;
	    TRACE_APPEND_OBJ(value3Ptr);
	    NEXT_INST_F0(1, 0);
	}

	objResultPtr = TclStringReplace(interp, valuePtr, fromIdx,
		toIdx - fromIdx + 1, value3Ptr, TCL_STRING_IN_PLACE);

	if (objResultPtr == value3Ptr) {
	    /* See [Bug 82e7f67325] */
	    TclDecrRefCount(OBJ_AT_TOS);
	    OBJ_AT_TOS = value3Ptr;
	    TRACE_APPEND_OBJ(value3Ptr);
	    NEXT_INST_F0(1, 0);
	}
	TclDecrRefCount(value3Ptr);
	TRACE_APPEND_OBJ(objResultPtr);
	NEXT_INST_F(1, 1, 1);

    case INST_STR_MAP:
	valuePtr = OBJ_AT_TOS;		/* "Main" string. */
	value3Ptr = OBJ_UNDER_TOS;	/* "Target" string. */
	value2Ptr = OBJ_AT_DEPTH(2);	/* "Source" string. */
	TRACE("%.20s %.20s %.20s => ",
		O2S(value2Ptr), O2S(value3Ptr), O2S(valuePtr));
	if (value3Ptr == value2Ptr) {
	    objResultPtr = valuePtr;
	    goto doneStringMap;
	} else if (valuePtr == value2Ptr) {
	    objResultPtr = value3Ptr;
	    goto doneStringMap;
	}
	ustring1 = Tcl_GetUnicodeFromObj(valuePtr, &slength);
	if (slength == 0) {
	    objResultPtr = valuePtr;
	    goto doneStringMap;
	}
	ustring2 = Tcl_GetUnicodeFromObj(value2Ptr, &length2);
	if (length2 > slength || length2 == 0) {
	    objResultPtr = valuePtr;
	    goto doneStringMap;
	} else if (length2 == slength) {
	    if (memcmp(ustring1, ustring2, sizeof(Tcl_UniChar) * slength)) {
		objResultPtr = valuePtr;
	    } else {
		objResultPtr = value3Ptr;
	    }
	    goto doneStringMap;
	}
	ustring3 = Tcl_GetUnicodeFromObj(value3Ptr, &length3);

	objResultPtr = Tcl_NewUnicodeObj(ustring1, 0);
	p = ustring1;
	end = ustring1 + slength;
	for (; ustring1 < end; ustring1++) {
	    if ((*ustring1 == *ustring2) &&
		    /* Fix bug [69218ab7b]: restrict max compare length. */
		    ((end - ustring1) >= length2) && (length2 == 1 ||
			memcmp(ustring1, ustring2,
				sizeof(Tcl_UniChar) * length2) == 0)) {
		if (p != ustring1) {
		    Tcl_AppendUnicodeToObj(objResultPtr, p, ustring1-p);
		    p = ustring1 + length2;
		} else {
		    p += length2;
		}
		ustring1 = p - 1;

		Tcl_AppendUnicodeToObj(objResultPtr, ustring3, length3);
	    }
	}
	if (p != ustring1) {
	    /*
	     * Put the rest of the unmapped chars onto result.
	     */

	    Tcl_AppendUnicodeToObj(objResultPtr, p, ustring1 - p);
	}
    doneStringMap:
	TRACE_APPEND_OBJ(objResultPtr);
	NEXT_INST_V(1, 3, 1);

    case INST_STR_FIND:
	TRACE("%.20s %.20s => ", O2S(OBJ_UNDER_TOS), O2S(OBJ_AT_TOS));
	objResultPtr = TclStringFirst(OBJ_UNDER_TOS, OBJ_AT_TOS, 0);
	TRACE_APPEND_NUM_OBJ(objResultPtr);
	NEXT_INST_F(1, 2, 1);

    case INST_STR_FIND_LAST:
	TRACE("%.20s %.20s => ", O2S(OBJ_UNDER_TOS), O2S(OBJ_AT_TOS));
	objResultPtr = TclStringLast(OBJ_UNDER_TOS, OBJ_AT_TOS, TCL_SIZE_MAX - 1);
	TRACE_APPEND_NUM_OBJ(objResultPtr);
	NEXT_INST_F(1, 2, 1);

    case INST_STR_CLASS:
	tblIdx = TclGetUInt1AtPtr(pc + 1);
	valuePtr = OBJ_AT_TOS;
	TRACE("%s \"%.30s\" => ", tclStringClassTable[tblIdx].name,
		O2S(valuePtr));
	ustring1 = Tcl_GetUnicodeFromObj(valuePtr, &slength);
	match = 1;
	if (slength > 0) {
	    end = ustring1 + slength;
	    for (p=ustring1 ; p<end ; ) {
		int ch = *p++;
		if (!tclStringClassTable[tblIdx].comparator(ch)) {
		    match = 0;
		    break;
		}
	    }
	}
	TRACE_APPEND("%d\n", match);
	JUMP_PEEPHOLE_F(match, 2, 1);
    }

    case INST_STR_MATCH:
	nocase = TclGetInt1AtPtr(pc + 1);
	valuePtr = OBJ_AT_TOS;		/* String */
	value2Ptr = OBJ_UNDER_TOS;	/* Pattern */
	TRACE("%.20s %.20s => ", O2S(valuePtr), O2S(value2Ptr));

	/*
	 * Check that at least one of the objects is Unicode before promoting
	 * both.
	 */

	if (TclHasInternalRep(valuePtr, &tclStringType)
		|| TclHasInternalRep(value2Ptr, &tclStringType)) {
	    Tcl_UniChar *ustring1 = Tcl_GetUnicodeFromObj(valuePtr, &slength);
	    Tcl_UniChar *ustring2 = Tcl_GetUnicodeFromObj(value2Ptr, &length2);
	    match = TclUniCharMatch(ustring1, slength, ustring2, length2,
		    nocase);
	} else if (TclIsPureByteArray(valuePtr) && TclIsPureByteArray(value2Ptr) && !nocase) {
	    Tcl_Size wlen1 = 0, wlen2 = 0;
	    unsigned char *bytes1 = Tcl_GetBytesFromObj(NULL, valuePtr, &wlen1);
	    unsigned char *bytes2 = Tcl_GetBytesFromObj(NULL, value2Ptr, &wlen2);
	    match = TclByteArrayMatch(bytes1, wlen1, bytes2, wlen2, 0);
	} else {
	    match = Tcl_StringCaseMatch(TclGetString(valuePtr),
		    TclGetString(value2Ptr), nocase);
	}

	TRACE_APPEND("%d\n", match);

	/*
	 * Peep-hole optimisation: if you're about to jump, do jump from here.
	 */

	JUMP_PEEPHOLE_F(match, 2, 2);

    {
	const char *string1, *string2;
	Tcl_Size trim1, trim2;

    case INST_STR_TRIM_LEFT:
	valuePtr = OBJ_UNDER_TOS;	/* String */
	value2Ptr = OBJ_AT_TOS;		/* TrimSet */
	string2 = TclGetStringFromObj(value2Ptr, &length2);
	string1 = TclGetStringFromObj(valuePtr, &slength);
	trim1 = TclTrimLeft(string1, slength, string2, length2);
	trim2 = 0;
	goto createTrimmedString;
    case INST_STR_TRIM_RIGHT:
	valuePtr = OBJ_UNDER_TOS;	/* String */
	value2Ptr = OBJ_AT_TOS;		/* TrimSet */
	string2 = TclGetStringFromObj(value2Ptr, &length2);
	string1 = TclGetStringFromObj(valuePtr, &slength);
	trim2 = TclTrimRight(string1, slength, string2, length2);
	trim1 = 0;
	goto createTrimmedString;
    case INST_STR_TRIM:
	valuePtr = OBJ_UNDER_TOS;	/* String */
	value2Ptr = OBJ_AT_TOS;		/* TrimSet */
	string2 = TclGetStringFromObj(value2Ptr, &length2);
	string1 = TclGetStringFromObj(valuePtr, &slength);
	trim1 = TclTrim(string1, slength, string2, length2, &trim2);
    createTrimmedString:
	/*
	 * Careful here; trim set often contains non-ASCII characters so we
	 * take care when printing. [Bug 971cb4f1db]
	 */

#ifdef TCL_COMPILE_DEBUG
	if (traceInstructions) {
	    TRACE("\"%.30s\" ", O2S(valuePtr));
	    TclPrintObject(stdout, value2Ptr, 30);
	    printf(" => ");
	}
#endif
	if (trim1 == 0 && trim2 == 0) {
#ifdef TCL_COMPILE_DEBUG
	    if (traceInstructions) {
		TclPrintObject(stdout, valuePtr, 30);
		printf("\n");
	    }
#endif
	    NEXT_INST_F0(1, 1);
	} else {
	    objResultPtr = Tcl_NewStringObj(string1+trim1, slength-trim1-trim2);
#ifdef TCL_COMPILE_DEBUG
	    if (traceInstructions) {
		TclPrintObject(stdout, objResultPtr, 30);
		printf("\n");
	    }
#endif
	    NEXT_INST_F(1, 2, 1);
	}
    }

    case INST_REGEXP: {
	int cflags = TclGetInt1AtPtr(pc+1); // RE compile flags like NOCASE
	valuePtr = OBJ_AT_TOS;		/* String */
	value2Ptr = OBJ_UNDER_TOS;	/* Pattern */
	TRACE("\"%.30s\" \"%.30s\" => ", O2S(valuePtr), O2S(value2Ptr));

	/*
	 * Compile and match the regular expression.
	 */

	DECACHE_STACK_INFO();
	Tcl_RegExp regExpr = Tcl_GetRegExpFromObj(interp, value2Ptr, cflags);
	if (regExpr == NULL) {
	    CACHE_STACK_INFO();
	    TRACE_ERROR(interp);
	    goto gotError;
	}
	match = Tcl_RegExpExecObj(interp, regExpr, valuePtr, 0, 0, 0);
	CACHE_STACK_INFO();
	if (match < 0) {
	    TRACE_ERROR(interp);
	    goto gotError;
	}

	/*
	 * Peep-hole optimisation: if you're about to jump, do jump from here.
	 * Adjustment is 2 due to the nocase byte.
	 */

	TRACE_APPEND("%d\n", match);
	JUMP_PEEPHOLE_F(match, 2, 2);
    }
    }
    case INST_IS_EMPTY: {
	int empty = Tcl_IsEmpty(OBJ_AT_TOS);
	TRACE("\"%.30s\" => %d", O2S(OBJ_AT_TOS), empty);
	JUMP_PEEPHOLE_F(empty, 1, 1);
    }

    /*
     *	   End of string-related instructions.
     * -----------------------------------------------------------------
     *	   Start of numeric operator instructions.
     */

    {
	void *ptr1, *ptr2;
	int type1, type2;
	Tcl_WideInt w1, w2, wResult;

    case INST_NUM_TYPE:
	TRACE("\"%.20s\" => ", O2S(OBJ_AT_TOS));
	if (GetNumberFromObj(NULL, OBJ_AT_TOS, &ptr1, &type1) != TCL_OK) {
	    type1 = 0;
	}
	TclNewIntObj(objResultPtr, type1);
	TRACE_APPEND("%d\n", type1);
	NEXT_INST_F(1, 1, 1);

    case INST_EQ:
    case INST_NEQ:
    case INST_LT:
    case INST_GT:
    case INST_LE:
    case INST_GE: {
	int iResult = 0, compare = 0;

	value2Ptr = OBJ_AT_TOS;
	valuePtr = OBJ_UNDER_TOS;
	TRACE("\"%.20s\" \"%.20s\" => ", O2S(valuePtr), O2S(value2Ptr));

	/*
	 * Try to determine, without triggering generation of a string
	 * representation, whether one value is not a number.
	 */
	if (TclCheckEmptyString(valuePtr) > 0 || TclCheckEmptyString(value2Ptr) > 0) {
	    goto stringCompare;
	}

	if (GetNumberFromObj(NULL, valuePtr, &ptr1, &type1) != TCL_OK
		|| GetNumberFromObj(NULL, value2Ptr, &ptr2, &type2) != TCL_OK) {
	    /*
	     * At least one non-numeric argument - compare as strings.
	     */

	    goto stringCompare;
	}
	if (type1 == TCL_NUMBER_NAN || type2 == TCL_NUMBER_NAN) {
	    /*
	     * NaN arg: NaN != to everything, other compares are false.
	     */

	    iResult = (*pc == INST_NEQ);
	    goto foundResult;
	}
	if (valuePtr == value2Ptr) {
	    compare = MP_EQ;
	    goto convertComparison;
	}
	if ((type1 == TCL_NUMBER_INT) && (type2 == TCL_NUMBER_INT)) {
	    w1 = *((const Tcl_WideInt *)ptr1);
	    w2 = *((const Tcl_WideInt *)ptr2);
	    compare = (w1 < w2) ? MP_LT : ((w1 > w2) ? MP_GT : MP_EQ);
	} else {
	    compare = TclCompareTwoNumbers(valuePtr, value2Ptr);
	}

	/*
	 * Turn comparison outcome into appropriate result for opcode.
	 */

    convertComparison:
	switch (*pc) {
	case INST_EQ:
	    iResult = (compare == MP_EQ);
	    break;
	case INST_NEQ:
	    iResult = (compare != MP_EQ);
	    break;
	case INST_LT:
	    iResult = (compare == MP_LT);
	    break;
	case INST_GT:
	    iResult = (compare == MP_GT);
	    break;
	case INST_LE:
	    iResult = (compare != MP_GT);
	    break;
	case INST_GE:
	    iResult = (compare != MP_LT);
	    break;
	}

	/*
	 * Peep-hole optimisation: if you're about to jump, do jump from here.
	 */

    foundResult:
	TRACE_APPEND("%d\n", iResult);
	JUMP_PEEPHOLE_F(iResult, 1, 2);
    }

    case INST_MOD:
    case INST_LSHIFT:
    case INST_RSHIFT:
    case INST_BITOR:
    case INST_BITXOR:
    case INST_BITAND:
	value2Ptr = OBJ_AT_TOS;
	valuePtr = OBJ_UNDER_TOS;
	TRACE("%.20s %.20s => ", O2S(valuePtr), O2S(value2Ptr));

	if ((GetNumberFromObj(NULL, valuePtr, &ptr1, &type1) != TCL_OK)
		|| (type1==TCL_NUMBER_DOUBLE) || (type1==TCL_NUMBER_NAN)) {
	    TRACE_APPEND("ILLEGAL 1st TYPE %s\n", TY2S(valuePtr->typePtr));
	    DECACHE_STACK_INFO();
	    IllegalExprOperandType(interp, "left ", pc, valuePtr);
	    CACHE_STACK_INFO();
	    goto gotError;
	}

	if ((GetNumberFromObj(NULL, value2Ptr, &ptr2, &type2) != TCL_OK)
		|| (type2==TCL_NUMBER_DOUBLE) || (type2==TCL_NUMBER_NAN)) {
	    TRACE_APPEND("ILLEGAL 2nd TYPE %s\n", TY2S(value2Ptr->typePtr));
	    DECACHE_STACK_INFO();
	    IllegalExprOperandType(interp, "right ", pc, value2Ptr);
	    CACHE_STACK_INFO();
	    goto gotError;
	}

	/*
	 * Check for common, simple case.
	 */

	if ((type1 == TCL_NUMBER_INT) && (type2 == TCL_NUMBER_INT)) {
	    w1 = *((const Tcl_WideInt *)ptr1);
	    w2 = *((const Tcl_WideInt *)ptr2);

	    switch (*pc) {
	    case INST_MOD:
		if (w2 == 0) {
		    TRACE_APPEND("DIVIDE BY ZERO\n");
		    goto divideByZero;
		} else if ((w2 == 1) || (w2 == -1)) {
		    /*
		     * Div. by |1| always yields remainder of 0.
		     */

		    objResultPtr = TCONST(0);
		    TRACE_APPEND_NUM_OBJ(objResultPtr);
		    NEXT_INST_F(1, 2, 1);
		} else if (w1 == 0) {
		    /*
		     * 0 % (non-zero) always yields remainder of 0.
		     */

		    objResultPtr = TCONST(0);
		    TRACE_APPEND_NUM_OBJ(objResultPtr);
		    NEXT_INST_F(1, 2, 1);
		} else {
		    wResult = w1 / w2;

		    /*
		     * Force Tcl's integer division rules.
		     * TODO: examine for logic simplification
		     */

		    if ((wResult < 0 || (wResult == 0 &&
			    ((w1 < 0 && w2 > 0) || (w1 > 0 && w2 < 0)))) &&
			    (wResult * w2 != w1)) {
			wResult -= 1;
		    }
		    wResult = (Tcl_WideInt)((Tcl_WideUInt)w1 -
			    (Tcl_WideUInt)w2*(Tcl_WideUInt)wResult);
		    goto wideResultOfArithmetic;
		}

	    case INST_RSHIFT:
		if (w2 < 0) {
		    Tcl_SetObjResult(interp, Tcl_NewStringObj(
			    "negative shift argument", -1));
#ifdef ERROR_CODE_FOR_EARLY_DETECTED_ARITH_ERROR
		    DECACHE_STACK_INFO();
		    Tcl_SetErrorCode(interp, "ARITH", "DOMAIN",
			    "domain error: argument not in valid range",
			    (char *)NULL);
		    CACHE_STACK_INFO();
#endif /* ERROR_CODE_FOR_EARLY_DETECTED_ARITH_ERROR */
		    TRACE_ERROR(interp);
		    goto gotError;
		} else if (w1 == 0) {
		    objResultPtr = TCONST(0);
		    TRACE_APPEND_NUM_OBJ(objResultPtr);
		    NEXT_INST_F(1, 2, 1);
		} else {
		    /*
		     * Quickly force large right shifts to 0 or -1.
		     */

		    if (w2 >= (Tcl_WideInt)(CHAR_BIT*sizeof(w1))) {
			/*
			 * We assume that INT_MAX is much larger than the
			 * number of bits in a Tcl_WideInt. This is a pretty safe
			 * assumption, given that the former is usually around
			 * 4e9 and the latter 64...
			 */

			if (w1 > 0L) {
			    objResultPtr = TCONST(0);
			} else {
			    TclNewIntObj(objResultPtr, -1);
			}
			TRACE_APPEND_NUM_OBJ(objResultPtr);
			NEXT_INST_F(1, 2, 1);
		    }

		    /*
		     * Handle shifts within the native Tcl_WideInt range.
		     */

		    wResult = w1 >> ((int) w2);
		    goto wideResultOfArithmetic;
		}

	    case INST_LSHIFT:
		if (w2 < 0) {
		    Tcl_SetObjResult(interp, Tcl_NewStringObj(
			    "negative shift argument", -1));
#ifdef ERROR_CODE_FOR_EARLY_DETECTED_ARITH_ERROR
		    DECACHE_STACK_INFO();
		    Tcl_SetErrorCode(interp, "ARITH", "DOMAIN",
			    "domain error: argument not in valid range",
			    (char *)NULL);
		    CACHE_STACK_INFO();
#endif /* ERROR_CODE_FOR_EARLY_DETECTED_ARITH_ERROR */
		    TRACE_ERROR(interp);
		    goto gotError;
		} else if (w1 == 0) {
		    objResultPtr = TCONST(0);
		    TRACE_APPEND_NUM_OBJ(objResultPtr);
		    NEXT_INST_F(1, 2, 1);
		} else if (w2 > INT_MAX) {
		    /*
		     * Technically, we could hold the value (1 << (INT_MAX+1))
		     * in an mp_int, but since we're using mp_mul_2d() to do
		     * the work, and it takes only an int argument, that's a
		     * good place to draw the line.
		     */

		    Tcl_SetObjResult(interp, Tcl_NewStringObj(
			    "integer value too large to represent", -1));
#ifdef ERROR_CODE_FOR_EARLY_DETECTED_ARITH_ERROR
		    DECACHE_STACK_INFO();
		    Tcl_SetErrorCode(interp, "ARITH", "IOVERFLOW",
			    "integer value too large to represent", (char *)NULL);
		    CACHE_STACK_INFO();
#endif /* ERROR_CODE_FOR_EARLY_DETECTED_ARITH_ERROR */
		    TRACE_ERROR(interp);
		    goto gotError;
		} else {
		    int shift = (int) w2;

		    /*
		     * Handle shifts within the native Tcl_WideInt range.
		     */

		    if (((size_t)shift < CHAR_BIT*sizeof(w1))
			    && !((w1>0 ? w1 : ~w1) &
				-((Tcl_WideUInt)1<<(CHAR_BIT*sizeof(w1) - 1 - shift)))) {
			wResult = (Tcl_WideUInt)w1 << shift;
			goto wideResultOfArithmetic;
		    }
		}

		/*
		 * Too large; need to use the broken-out function.
		 */

		break;

	    case INST_BITAND:
		wResult = w1 & w2;
		goto wideResultOfArithmetic;
	    case INST_BITOR:
		wResult = w1 | w2;
		goto wideResultOfArithmetic;
	    case INST_BITXOR:
		wResult = w1 ^ w2;
		goto wideResultOfArithmetic;
	    }
	}

	/*
	 * DO NOT MERGE THIS WITH THE EQUIVALENT SECTION LATER! That would
	 * encourage the compiler to inline ExecuteExtendedBinaryMathOp, which
	 * is highly undesirable due to the overall impact on size.
	 */

	objResultPtr = ExecuteExtendedBinaryMathOp(interp, *pc, &TCONST(0),
		valuePtr, value2Ptr);
	if (objResultPtr == DIVIDED_BY_ZERO) {
	    TRACE_APPEND("DIVIDE BY ZERO\n");
	    goto divideByZero;
	} else if (objResultPtr == GENERAL_ARITHMETIC_ERROR) {
	    TRACE_ERROR(interp);
	    goto gotError;
	} else if (objResultPtr == NULL) {
	    TRACE_APPEND_NUM_OBJ(valuePtr);
	    NEXT_INST_F0(1, 1);
	} else {
	    TRACE_APPEND_NUM_OBJ(objResultPtr);
	    NEXT_INST_F(1, 2, 1);
	}

    case INST_EXPON:
    case INST_ADD:
    case INST_SUB:
    case INST_DIV:
    case INST_MULT:
	value2Ptr = OBJ_AT_TOS;
	valuePtr = OBJ_UNDER_TOS;
	TRACE("%.20s %.20s => ", O2S(valuePtr), O2S(value2Ptr));

	if ((GetNumberFromObj(NULL, valuePtr, &ptr1, &type1) != TCL_OK)
		|| IsErroringNaNType(type1)) {
	    TRACE_APPEND("ILLEGAL 1st TYPE %s\n", TY2S(valuePtr->typePtr));
	    DECACHE_STACK_INFO();
	    IllegalExprOperandType(interp, "left ", pc, valuePtr);
	    CACHE_STACK_INFO();
	    goto gotError;
	}

#ifdef ACCEPT_NAN
	if (type1 == TCL_NUMBER_NAN) {
	    /*
	     * NaN first argument -> result is also NaN.
	     */

	    TRACE_APPEND("NaN\n");
	    NEXT_INST_F0(1, 1);
	}
#endif

	if ((GetNumberFromObj(NULL, value2Ptr, &ptr2, &type2) != TCL_OK)
		|| IsErroringNaNType(type2)) {
	    TRACE_APPEND("ILLEGAL 2nd TYPE %s\n", TY2S(value2Ptr->typePtr));
	    DECACHE_STACK_INFO();
	    IllegalExprOperandType(interp, "right ", pc, value2Ptr);
	    CACHE_STACK_INFO();
	    goto gotError;
	}

#ifdef ACCEPT_NAN
	if (type2 == TCL_NUMBER_NAN) {
	    /*
	     * NaN second argument -> result is also NaN.
	     */

	    objResultPtr = value2Ptr;
	    TRACE_APPEND("NaN\n");
	    NEXT_INST_F(1, 2, 1);
	}
#endif

	/*
	 * Handle Tcl_WideInt arithmetic as best we can without going out to
	 * an external function.
	 */

	if ((type1 == TCL_NUMBER_INT) && (type2 == TCL_NUMBER_INT)) {
	    w1 = *((const Tcl_WideInt *)ptr1);
	    w2 = *((const Tcl_WideInt *)ptr2);

	    switch (*pc) {
	    case INST_ADD:
		wResult = (Tcl_WideInt)((Tcl_WideUInt)w1 + (Tcl_WideUInt)w2);
		/*
		 * Check for overflow.
		 */

		if (Overflowing(w1, w2, wResult)) {
		    goto overflow;
		}
		goto wideResultOfArithmetic;

	    case INST_SUB:
		wResult = (Tcl_WideInt)((Tcl_WideUInt)w1 - (Tcl_WideUInt)w2);
		/*
		 * Must check for overflow. The macro tests for overflows in
		 * sums by looking at the sign bits. As we have a subtraction
		 * here, we are adding -w2. As -w2 could in turn overflow, we
		 * test with ~w2 instead: it has the opposite sign bit to w2
		 * so it does the job. Note that the only "bad" case (w2==0)
		 * is irrelevant for this macro, as in that case w1 and
		 * wResult have the same sign and there is no overflow anyway.
		 */

		if (Overflowing(w1, ~w2, wResult)) {
		    goto overflow;
		}
	    wideResultOfArithmetic:
		if (Tcl_IsShared(valuePtr)) {
		    TclNewIntObj(objResultPtr, wResult);
		    TRACE_APPEND_NUM_OBJ(objResultPtr);
		    NEXT_INST_F(1, 2, 1);
		}
		TclSetIntObj(valuePtr, wResult);
		TRACE_APPEND_NUM_OBJ(valuePtr);
		NEXT_INST_F0(1, 1);

	    case INST_DIV:
		if (w2 == 0) {
		    TRACE_APPEND("DIVIDE BY ZERO\n");
		    goto divideByZero;
		} else if ((w1 == WIDE_MIN) && (w2 == -1)) {
		    /*
		     * Can't represent (-WIDE_MIN) as a Tcl_WideInt.
		     */

		    goto overflow;
		}
		wResult = w1 / w2;

		/*
		 * Force Tcl's integer division rules.
		 * TODO: examine for logic simplification
		 */

		if (((wResult < 0) || ((wResult == 0) &&
			((w1 < 0 && w2 > 0) || (w1 > 0 && w2 < 0)))) &&
			((wResult * w2) != w1)) {
		    wResult -= 1;
		}
		goto wideResultOfArithmetic;

	    case INST_MULT:
		if (((sizeof(Tcl_WideInt) >= 2*sizeof(int))
			&& (w1 <= INT_MAX) && (w1 >= INT_MIN)
			&& (w2 <= INT_MAX) && (w2 >= INT_MIN))
			|| ((sizeof(Tcl_WideInt) >= 2*sizeof(short))
			&& (w1 <= SHRT_MAX) && (w1 >= SHRT_MIN)
			&& (w2 <= SHRT_MAX) && (w2 >= SHRT_MIN))) {
		    wResult = w1 * w2;
		    goto wideResultOfArithmetic;
		}
	    }

	    /*
	     * Fall through with INST_EXPON, INST_DIV and large multiplies.
	     */
	}

    overflow:
	objResultPtr = ExecuteExtendedBinaryMathOp(interp, *pc, &TCONST(0),
		valuePtr, value2Ptr);
	if (objResultPtr == DIVIDED_BY_ZERO) {
	    TRACE_APPEND("DIVIDE BY ZERO\n");
	    goto divideByZero;
	} else if (objResultPtr == EXPONENT_OF_ZERO) {
	    TRACE_APPEND("EXPONENT OF ZERO\n");
	    goto exponOfZero;
	} else if (objResultPtr == GENERAL_ARITHMETIC_ERROR) {
	    TRACE_ERROR(interp);
	    goto gotError;
	} else if (objResultPtr == OUT_OF_MEMORY) {
	    TRACE_APPEND("OUT OF MEMORY\n");
	    goto outOfMemory;
	} else if (objResultPtr == NULL) {
	    TRACE_APPEND_NUM_OBJ(valuePtr);
	    NEXT_INST_F0(1, 1);
	} else {
	    TRACE_APPEND_NUM_OBJ(objResultPtr);
	    NEXT_INST_F(1, 2, 1);
	}

    case INST_LNOT: {
	valuePtr = OBJ_AT_TOS;
	TRACE("\"%.20s\" => ", O2S(valuePtr));

	/* TODO - check claim that taking address of b harms performance */
	/* TODO - consider optimization search for constants */
	int b;
	if (TclGetBooleanFromObj(NULL, valuePtr, &b) != TCL_OK) {
	    TRACE_APPEND("ERROR: illegal type %s\n", TY2S(valuePtr->typePtr));
	    DECACHE_STACK_INFO();
	    IllegalExprOperandType(interp, "", pc, valuePtr);
	    CACHE_STACK_INFO();
	    goto gotError;
	}
	/* TODO: Consider peephole opt. */
	objResultPtr = TCONST(!b);
	TRACE_APPEND_OBJ(objResultPtr);
	NEXT_INST_F(1, 1, 1);
    }

    case INST_BITNOT:
	valuePtr = OBJ_AT_TOS;
	TRACE("\"%.20s\" => ", O2S(valuePtr));
	if ((GetNumberFromObj(NULL, valuePtr, &ptr1, &type1) != TCL_OK)
		|| (type1==TCL_NUMBER_NAN) || (type1==TCL_NUMBER_DOUBLE)) {
	    /*
	     * ... ~$NonInteger => raise an error.
	     */

	    TRACE_APPEND("ERROR: illegal type %s\n", TY2S(valuePtr->typePtr));
	    DECACHE_STACK_INFO();
	    IllegalExprOperandType(interp, "", pc, valuePtr);
	    CACHE_STACK_INFO();
	    goto gotError;
	}
	if (type1 == TCL_NUMBER_INT) {
	    w1 = *((const Tcl_WideInt *) ptr1);
	    if (Tcl_IsShared(valuePtr)) {
		TclNewIntObj(objResultPtr, ~w1);
		TRACE_APPEND_NUM_OBJ(objResultPtr);
		NEXT_INST_F(1, 1, 1);
	    }
	    TclSetIntObj(valuePtr, ~w1);
	    TRACE_APPEND("%s\n", O2S(valuePtr));
	    NEXT_INST_F0(1, 0);
	}
	objResultPtr = ExecuteExtendedUnaryMathOp(*pc, valuePtr);
	if (objResultPtr != NULL) {
	    TRACE_APPEND_NUM_OBJ(objResultPtr);
	    NEXT_INST_F(1, 1, 1);
	} else {
	    TRACE_APPEND_NUM_OBJ(valuePtr);
	    NEXT_INST_F0(1, 0);
	}

    case INST_UMINUS:
	valuePtr = OBJ_AT_TOS;
	TRACE("\"%.20s\" => ", O2S(valuePtr));
	if ((GetNumberFromObj(NULL, valuePtr, &ptr1, &type1) != TCL_OK)
		|| IsErroringNaNType(type1)) {
	    TRACE_APPEND("ERROR: illegal type %s\n", TY2S(valuePtr->typePtr));
	    DECACHE_STACK_INFO();
	    IllegalExprOperandType(interp, "", pc, valuePtr);
	    CACHE_STACK_INFO();
	    goto gotError;
	}
	switch (type1) {
	case TCL_NUMBER_NAN:
	    /* -NaN => NaN */
	    TRACE_APPEND_NUM_OBJ(valuePtr);
	    NEXT_INST_F0(1, 0);
	case TCL_NUMBER_INT:
	    w1 = *((const Tcl_WideInt *) ptr1);
	    if (w1 != WIDE_MIN) {
		if (Tcl_IsShared(valuePtr)) {
		    TclNewIntObj(objResultPtr, -w1);
		    TRACE_APPEND_NUM_OBJ(objResultPtr);
		    NEXT_INST_F(1, 1, 1);
		}
		TclSetIntObj(valuePtr, -w1);
		TRACE_APPEND_NUM_OBJ(valuePtr);
		NEXT_INST_F0(1, 0);
	    }
	    TCL_FALLTHROUGH();
	default:
	    break;
	}
	objResultPtr = ExecuteExtendedUnaryMathOp(*pc, valuePtr);
	if (objResultPtr != NULL) {
	    TRACE_APPEND_NUM_OBJ(objResultPtr);
	    NEXT_INST_F(1, 1, 1);
	} else {
	    TRACE_APPEND_NUM_OBJ(valuePtr);
	    NEXT_INST_F0(1, 0);
	}

    case INST_UPLUS:
    case INST_TRY_CVT_TO_NUMERIC:
	/*
	 * Try to convert the topmost stack object to numeric object. This is
	 * done in order to support [expr]'s policy of interpreting operands
	 * if at all possible as numbers first, then strings.
	 */

	valuePtr = OBJ_AT_TOS;
	TRACE("\"%.20s\" => ", O2S(valuePtr));

	if (GetNumberFromObj(NULL, valuePtr, &ptr1, &type1) != TCL_OK) {
	    if (*pc == INST_UPLUS) {
		/*
		 * ... +$NonNumeric => raise an error.
		 */

		TRACE_APPEND("ERROR: illegal type %s\n",
			TY2S(valuePtr->typePtr));
		DECACHE_STACK_INFO();
		IllegalExprOperandType(interp, "", pc, valuePtr);
		CACHE_STACK_INFO();
		goto gotError;
	    }

	    /* ... TryConvertToNumeric($NonNumeric) is acceptable */
	    TRACE_APPEND("not numeric\n");
	    NEXT_INST_F0(1, 0);
	}
	if (IsErroringNaNType(type1)) {
	    if (*pc == INST_UPLUS) {
		/*
		 * ... +$NonNumeric => raise an error.
		 */

		TRACE_APPEND("ERROR: illegal type %s\n",
			TY2S(valuePtr->typePtr));
		DECACHE_STACK_INFO();
		IllegalExprOperandType(interp, "", pc, valuePtr);
		CACHE_STACK_INFO();
	    } else {
		/*
		 * Numeric conversion of NaN -> error.
		 */

		TRACE_APPEND("ERROR: IEEE floating pt error\n");
		DECACHE_STACK_INFO();
		TclExprFloatError(interp, *((const double *) ptr1));
		CACHE_STACK_INFO();
	    }
	    goto gotError;
	}

	/*
	 * Ensure that the numeric value has a string rep the same as the
	 * formatted version of its internal rep. This is used, e.g., to make
	 * sure that "expr {0001}" yields "1", not "0001". We implement this
	 * by _discarding_ the string rep since we know it will be
	 * regenerated, if needed later, by formatting the internal rep's
	 * value.
	 */

	if (valuePtr->bytes == NULL) {
	    TRACE_APPEND("numeric, same Tcl_Obj\n");
	    NEXT_INST_F0(1, 0);
	}
	if (Tcl_IsShared(valuePtr)) {
	    /*
	     * Here we do some surgery within the Tcl_Obj internals. We want
	     * to copy the internalrep, but not the string, so we temporarily hide
	     * the string so we do not copy it.
	     */

	    char *savedString = valuePtr->bytes;

	    valuePtr->bytes = NULL;
	    objResultPtr = Tcl_DuplicateObj(valuePtr);
	    valuePtr->bytes = savedString;
	    TRACE_APPEND("numeric, new Tcl_Obj\n");
	    NEXT_INST_F(1, 1, 1);
	}
	TclInvalidateStringRep(valuePtr);
	TRACE_APPEND("numeric, same Tcl_Obj\n");
	NEXT_INST_F0(1, 0);
    }

    /*
     *	   End of numeric operator instructions.
     * -----------------------------------------------------------------
     */

    case INST_TRY_CVT_TO_BOOLEAN:
	valuePtr = OBJ_AT_TOS;
	TRACE("\"%.30s\" => ", O2S(valuePtr));
	if (TclHasInternalRep(valuePtr, &tclBooleanType)) {
	    objResultPtr = TCONST(1);
	} else {
	    int res = (TclSetBooleanFromAny(NULL, valuePtr) == TCL_OK);
	    objResultPtr = TCONST(res);
	}
	TRACE_APPEND_OBJ(objResultPtr);
	NEXT_INST_F(1, 0, 1);

    case INST_BREAK:
	/*
	DECACHE_STACK_INFO();
	Tcl_ResetResult(interp);
	CACHE_STACK_INFO();
	*/
	result = TCL_BREAK;
	cleanup = 0;
	TRACE("=> BREAK!\n");
	goto processExceptionReturn;

    case INST_CONTINUE:
	/*
	DECACHE_STACK_INFO();
	Tcl_ResetResult(interp);
	CACHE_STACK_INFO();
	*/
	result = TCL_CONTINUE;
	cleanup = 0;
	TRACE("=> CONTINUE!\n");
	goto processExceptionReturn;

    {
	ForeachInfo *infoPtr;
	Tcl_Obj *listPtr, **elements;
	ForeachVarList *varListPtr;
	Tcl_Size numLists, listLen, numVars, listTmpDepth;
	Tcl_Size iterNum, iterMax, iterTmp;
	Tcl_Size varIndex, valIndex, i, j;

    case INST_FOREACH_START:
	/*
	 * Initialize the data for the looping construct, pushing the
	 * corresponding Tcl_Objs to the stack.
	 */

	tblIdx = TclGetUInt4AtPtr(pc + 1);
	infoPtr = (ForeachInfo *)codePtr->auxDataArrayPtr[tblIdx].clientData;
	numLists = infoPtr->numLists;
	TRACE("%u => ", tblIdx);

	/*
	 * Compute the number of iterations that will be run: iterMax
	 */

	iterMax = 0;
	listTmpDepth = numLists - 1;
	for (i = 0;  i < numLists;  i++) {
	    varListPtr = infoPtr->varLists[i];
	    numVars = varListPtr->numVars;
	    listPtr = OBJ_AT_DEPTH(listTmpDepth);
	    DECACHE_STACK_INFO();
	    if (TclListObjLength(interp, listPtr, &listLen) != TCL_OK) {
		CACHE_STACK_INFO();
		TRACE_APPEND("ERROR converting list %" SIZEd ", \"%.30s\": %s\n",
			i, O2S(listPtr), O2S(Tcl_GetObjResult(interp)));
		goto gotError;
	    }
	    if (Tcl_IsShared(listPtr)) {
		objPtr = TclListObjCopy(NULL, listPtr);
		Tcl_IncrRefCount(objPtr);
		Tcl_DecrRefCount(listPtr);
		OBJ_AT_DEPTH(listTmpDepth) = objPtr;
	    }
	    iterTmp = (listLen + (numVars - 1))/numVars;
	    if (iterTmp > iterMax) {
		iterMax = iterTmp;
	    }
	    listTmpDepth--;
	}

	/*
	 * Store the iterNum and iterMax in a single Tcl_Obj; we keep a
	 * nul-string obj with the pointer stored in the ptrValue so that the
	 * thing is properly garbage collected. THIS OBJ MAKES NO SENSE, but
	 * it will never leave this scope and is read-only.
	 */

	TclNewObj(tmpPtr);
	tmpPtr->internalRep.twoPtrValue.ptr1 = NULL;
	tmpPtr->internalRep.twoPtrValue.ptr2 = (void *)iterMax;
	PUSH_OBJECT(tmpPtr); /* iterCounts object */

	/*
	 * Store a pointer to the ForeachInfo struct; same dirty trick
	 * as above
	 */

	TclNewObj(tmpPtr);
	tmpPtr->internalRep.twoPtrValue.ptr1 = infoPtr;
	PUSH_OBJECT(tmpPtr); /* infoPtr object */
	TRACE_APPEND("jump to loop step\n");

	/*
	 * Jump directly to the INST_FOREACH_STEP instruction; the C code just
	 * falls through.
	 */

	pc += 5 - infoPtr->loopCtTemp;
	TCL_FALLTHROUGH();

    case INST_FOREACH_STEP: /* TODO: address abstract list indexing here! */
	/*
	 * "Step" a foreach loop (i.e., begin its next iteration) by assigning
	 * the next value list element to each loop var.
	 */

	tmpPtr = OBJ_AT_TOS;
	infoPtr = (ForeachInfo *)tmpPtr->internalRep.twoPtrValue.ptr1;
	numLists = infoPtr->numLists;
	TRACE("=> ");

	tmpPtr = OBJ_AT_DEPTH(1);
	iterNum = (size_t)tmpPtr->internalRep.twoPtrValue.ptr1;
	iterMax = (size_t)tmpPtr->internalRep.twoPtrValue.ptr2;

	/*
	 * If some list still has a remaining list element iterate one more
	 * time. Assign to var the next element from its value list.
	 */

	if (iterNum < iterMax) {
	    int status;
	    /*
	     * Set the variables and jump back to run the body
	     */

	    tmpPtr->internalRep.twoPtrValue.ptr1 =(void *)(iterNum + 1);

	    listTmpDepth = numLists + 1;

	    for (i = 0;  i < numLists;  i++) {
		varListPtr = infoPtr->varLists[i];
		numVars = varListPtr->numVars;
		int hasAbstractList;

		listPtr = OBJ_AT_DEPTH(listTmpDepth);
		hasAbstractList = TclObjTypeHasProc(listPtr, indexProc) != 0;
		DECACHE_STACK_INFO();
		if (hasAbstractList) {
		    status = Tcl_ListObjLength(interp, listPtr, &listLen);
		    elements = NULL;
		} else {
		    status = TclListObjGetElements(
			interp, listPtr, &listLen, &elements);
		}
		if (status != TCL_OK) {
		    CACHE_STACK_INFO();
		    goto gotError;
		}
		CACHE_STACK_INFO();

		valIndex = (iterNum * numVars);
		for (j = 0;  j < numVars;  j++) {
		    if (valIndex >= listLen) {
			TclNewObj(valuePtr);
		    } else {
			DECACHE_STACK_INFO();
			if (elements) {
			    valuePtr = elements[valIndex];
			} else {
			    status = Tcl_ListObjIndex(
				    interp, listPtr, valIndex, &valuePtr);
			    if (status != TCL_OK) {
				/* Could happen for abstract lists */
				CACHE_STACK_INFO();
				goto gotError;
			    }
			    if (valuePtr == NULL) {
				/* Permitted for Tcl_LOI to return NULL */
				TclNewObj(valuePtr);
			    }
			}
			CACHE_STACK_INFO();
		    }

		    varIndex = varListPtr->varIndexes[j];
		    varPtr = LOCALVAR(varIndex);
		    if (TclIsVarDirectWritable(varPtr)) {
			value2Ptr = varPtr->value.objPtr;
			if (valuePtr != value2Ptr) {
			    if (value2Ptr != NULL) {
				TclDecrRefCount(value2Ptr);
			    }
			    varPtr->value.objPtr = valuePtr;
			    Tcl_IncrRefCount(valuePtr);
			}
		    } else {
			DECACHE_STACK_INFO();
			if (TclPtrSetVarIdx(interp, varPtr, NULL, NULL, NULL,
				valuePtr, TCL_LEAVE_ERR_MSG, varIndex) == NULL) {
			    CACHE_STACK_INFO();
			    TRACE_APPEND("ERROR init. index temp %" SIZEd ": %s\n",
				    varIndex, O2S(Tcl_GetObjResult(interp)));
			    goto gotError;
			}
			CACHE_STACK_INFO();
		    }
		    valIndex++;
		}
		listTmpDepth--;
	    }
	    TRACE_APPEND("jump to loop start\n");
	    /* loopCtTemp being 'misused' for storing the jump size */
	    NEXT_INST_F0(infoPtr->loopCtTemp, 0);
	}

	TRACE_APPEND("loop has no more iterations\n");
#ifdef TCL_COMPILE_DEBUG
	NEXT_INST_F0(1, 0);
#else
	pc++;
	TCL_FALLTHROUGH();
#endif
    case INST_FOREACH_END:
	/* THIS INSTRUCTION IS ONLY CALLED AS A BREAK TARGET */
	tmpPtr = OBJ_AT_TOS;
	infoPtr = (ForeachInfo *)tmpPtr->internalRep.twoPtrValue.ptr1;
	numLists = infoPtr->numLists;
	TRACE("=> loop terminated\n");
	NEXT_INST_V(1, numLists + 2, 0);

    case INST_LMAP_COLLECT:
	/*
	 * This instruction is only issued by lmap. The stack is:
	 *   - result
	 *   - infoPtr
	 *   - loop counters
	 *   - valLists
	 *   - collecting obj (unshared)
	 * The instruction lappends the result to the collecting obj.
	 */

	tmpPtr = OBJ_AT_DEPTH(1);
	infoPtr = (ForeachInfo *)tmpPtr->internalRep.twoPtrValue.ptr1;
	numLists = infoPtr->numLists;
	TRACE("=> appending to list at depth %" SIZEd "\n", 3 + numLists);

	objPtr = OBJ_AT_DEPTH(3 + numLists);
	Tcl_ListObjAppendElement(NULL, objPtr, OBJ_AT_TOS);
	NEXT_INST_F0(1, 1);
    }

    case INST_BEGIN_CATCH:
	/*
	 * Record start of the catch command with exception range index equal
	 * to the operand. Push the current stack depth onto the special catch
	 * stack.
	 */

	*(++catchTop) = (Tcl_Obj *)INT2PTR(CURR_DEPTH);
	TRACE("%u => catchTop=%" SIZEd ", stackTop=%" SIZEd "\n",
		TclGetUInt4AtPtr(pc + 1), (Tcl_Size)(catchTop - initCatchTop - 1),
		CURR_DEPTH);
	NEXT_INST_F0(5, 0);

    case INST_END_CATCH:
	catchTop--;
	DECACHE_STACK_INFO();
	Tcl_ResetResult(interp);
	CACHE_STACK_INFO();
	result = TCL_OK;
	TRACE("=> catchTop=%" SIZEd "\n", (Tcl_Size)(catchTop - initCatchTop - 1));
	NEXT_INST_F0(1, 0);

    case INST_PUSH_RESULT:
	TRACE("=> ");
	objResultPtr = Tcl_GetObjResult(interp);
	TRACE_APPEND_OBJ(objResultPtr);

	/*
	 * See the comments at INST_INVOKE_STK
	 */

	TclNewObj(objPtr);
	Tcl_IncrRefCount(objPtr);
	iPtr->objResultPtr = objPtr;
	NEXT_INST_F(1, 0, -1);

    case INST_PUSH_RETURN_CODE:
	TclNewIntObj(objResultPtr, result);
	TRACE("=> %u\n", result);
	NEXT_INST_F(1, 0, 1);

    case INST_PUSH_RETURN_OPTIONS:
	TRACE("=> ");
	DECACHE_STACK_INFO();
	objResultPtr = Tcl_GetReturnOptions(interp, result);
	CACHE_STACK_INFO();
	TRACE_APPEND_OBJ(objResultPtr);
	NEXT_INST_F(1, 0, 1);

#ifndef REMOVE_DEPRECATED_OPCODES
    case INST_RETURN_CODE_BRANCH: {
	int code;

	DEPRECATED_OPCODE_MARK(INST_RETURN_CODE_BRANCH);
	if (TclGetIntFromObj(NULL, OBJ_AT_TOS, &code) != TCL_OK) {
	    Tcl_Panic("INST_RETURN_CODE_BRANCH: TOS not a return code!");
	}
	if (code == TCL_OK) {
	    Tcl_Panic("INST_RETURN_CODE_BRANCH: TOS is TCL_OK!");
	}
	if (code < TCL_ERROR || code > TCL_CONTINUE) {
	    code = TCL_CONTINUE + 1;
	}
	TRACE("\"%s\" => jump offset %d\n", O2S(OBJ_AT_TOS), 2*code - 1);
	NEXT_INST_F0(2*code - 1, 1);
    }
#endif

    case INST_ERROR_PREFIX_EQ: {
	/*
	 * A special equality operator for errorcode prefix matching in
	 * try/trap. Skips checking for abstract lists and takes no care about
	 * whether one list is a sublist of the other; that's never the case as
	 * the [try] compiler deduplicates. That lets us get the elements of
	 * each list just once.
	 */

	int match, index;
	Tcl_Obj **aObjv, **bObjv;
	Tcl_Size aObjc, bObjc, cmpLen;

	cmpLen = TclGetUInt4AtPtr(pc + 1);
	value2Ptr = OBJ_AT_TOS;
	valuePtr = OBJ_UNDER_TOS;
	TRACE("\"%.20s\" \"%.20s\" %u => ",
		O2S(valuePtr), O2S(value2Ptr), (unsigned) cmpLen);
	if (TclListObjGetElements(interp, valuePtr, &aObjc, &aObjv) != TCL_OK) {
	    TRACE_ERROR(interp);
	    goto gotError;
	}
	if (TclListObjGetElements(interp, value2Ptr, &bObjc, &bObjv) != TCL_OK) {
	    TRACE_ERROR(interp);
	    goto gotError;
	}

	for (match = 1, index = 0; index < cmpLen && match; index++) {
	    Tcl_Obj *a = ((Tcl_Size) index < aObjc) ? aObjv[index] : NULL;
	    Tcl_Obj *b = ((Tcl_Size) index < bObjc) ? bObjv[index] : NULL;
	    if (a && b) {
		match = TclStringCmp(a, b, 1, 0, -1) == 0;
	    } else if (a) {
		match = TclGetString(a)[0] == '\0';
	    } else if (b) {
		match = TclGetString(b)[0] == '\0';
	    }
	}
	TRACE_APPEND("%d\n", match ? 1 : 0);
	JUMP_PEEPHOLE_F(match ? 1 : 0, 5, 2);
    }

    /*
     * -----------------------------------------------------------------
     *	   Start of dictionary-related instructions.
     */

    {
	int allocateDict, done;
	Tcl_Size i;
	Tcl_Obj *dictPtr, *statePtr, *keyPtr, *listPtr, *varNamePtr, *keysPtr;
	Tcl_Obj *emptyPtr, **keyPtrPtr;
	Tcl_DictSearch *searchPtr;
	DictUpdateInfo *duiPtr;

    case INST_DICT_VERIFY: {
	Tcl_Size size;
	dictPtr = OBJ_AT_TOS;
	TRACE("\"%.30s\" => ", O2S(dictPtr));
	if (Tcl_DictObjSize(interp, dictPtr, &size) != TCL_OK) {
	    TRACE_APPEND("ERROR verifying dictionary nature of \"%.30s\": %s\n",
		    O2S(dictPtr), O2S(Tcl_GetObjResult(interp)));
	    goto gotError;
	}
	TRACE_APPEND("OK\n");
	NEXT_INST_F0(1, 1);
    }

    case INST_DICT_EXISTS: {
	int found;

	numArgs = TclGetUInt4AtPtr(pc + 1);
	TRACE("%u => ", (unsigned)numArgs);
	dictPtr = OBJ_AT_DEPTH(numArgs);
	if (numArgs > 1) {
	    dictPtr = TclTraceDictPath(NULL, dictPtr, numArgs-1,
		    &OBJ_AT_DEPTH(numArgs-1), DICT_PATH_EXISTS);
	    if (dictPtr == NULL || dictPtr == DICT_PATH_NON_EXISTENT) {
		found = 0;
		goto afterDictExists;
	    }
	}
	if (Tcl_DictObjGet(NULL, dictPtr, OBJ_AT_TOS,
		&objResultPtr) == TCL_OK) {
	    found = (objResultPtr ? 1 : 0);
	} else {
	    found = 0;
	}
    afterDictExists:
	TRACE_APPEND("%d\n", found);

	/*
	 * The INST_DICT_EXISTS instruction is usually followed by a
	 * conditional jump, so we can take advantage of this to do some
	 * peephole optimization (note that we're careful to not close out
	 * someone doing something else).
	 */

	JUMP_PEEPHOLE_V(found, 5, numArgs + 1);
    }
    case INST_DICT_PUT:
	dictPtr = OBJ_AT_DEPTH(2);
	TRACE("\"%.30s\" \"%.30s\" \"%.30s\" => ",
		O2S(dictPtr), O2S(OBJ_UNDER_TOS), O2S(OBJ_AT_TOS));
	allocateDict = Tcl_IsShared(dictPtr);
	if (allocateDict) {
	    dictPtr = Tcl_DuplicateObj(dictPtr);
	}
	if (Tcl_DictObjPut(interp, dictPtr, OBJ_UNDER_TOS, OBJ_AT_TOS) != TCL_OK) {
	    Tcl_BounceRefCount(dictPtr);
	    TRACE_ERROR(interp);
	    goto gotError;
	}
	TRACE_APPEND_OBJ(dictPtr);
	if (allocateDict) {
	    objResultPtr = dictPtr;
	    NEXT_INST_V(1, 3, 1);
	} else {
	    NEXT_INST_F0(1, 2);
	}
    case INST_DICT_REMOVE:
	dictPtr = OBJ_UNDER_TOS;
	TRACE("\"%.30s\" \"%.30s\" => ", O2S(dictPtr), O2S(OBJ_AT_TOS));
	allocateDict = Tcl_IsShared(dictPtr);
	if (allocateDict) {
	    dictPtr = Tcl_DuplicateObj(dictPtr);
	}
	if (Tcl_DictObjRemove(interp, dictPtr, OBJ_AT_TOS) != TCL_OK) {
	    Tcl_BounceRefCount(dictPtr);
	    TRACE_ERROR(interp);
	    goto gotError;
	}
	TRACE_APPEND_OBJ(dictPtr);
	if (allocateDict) {
	    objResultPtr = dictPtr;
	    NEXT_INST_F(1, 2, 1);
	} else {
	    NEXT_INST_F0(1, 1);
	}
    case INST_DICT_GET:
	numArgs = TclGetUInt4AtPtr(pc + 1);
	TRACE("%u => ", (unsigned)numArgs);
	dictPtr = OBJ_AT_DEPTH(numArgs);
	if (numArgs > 1) {
	    dictPtr = TclTraceDictPath(interp, dictPtr, numArgs - 1,
		    &OBJ_AT_DEPTH(numArgs - 1), DICT_PATH_READ);
	    if (dictPtr == NULL) {
		TRACE_APPEND(
			"ERROR tracing dictionary path into \"%.30s\": %s\n",
			O2S(OBJ_AT_DEPTH(numArgs)),
			O2S(Tcl_GetObjResult(interp)));
		goto gotError;
	    }
	}
	if (Tcl_DictObjGet(interp, dictPtr, OBJ_AT_TOS,
		&objResultPtr) != TCL_OK) {
	    TRACE_APPEND("ERROR reading leaf dictionary key \"%.30s\": %s\n",
		    O2S(OBJ_AT_TOS), O2S(Tcl_GetObjResult(interp)));
	    goto gotError;
	}
	if (!objResultPtr) {
	    Tcl_SetObjResult(interp, Tcl_ObjPrintf(
		    "key \"%s\" not known in dictionary",
		    TclGetString(OBJ_AT_TOS)));
	    DECACHE_STACK_INFO();
	    Tcl_SetErrorCode(interp, "TCL", "LOOKUP", "DICT",
		    TclGetString(OBJ_AT_TOS), (char *)NULL);
	    CACHE_STACK_INFO();
	    TRACE_APPEND("ERROR leaf dictionary key \"%.30s\" absent: %s\n",
		    O2S(OBJ_AT_TOS), O2S(Tcl_GetObjResult(interp)));
	    goto gotError;
	}
	TRACE_APPEND_OBJ(objResultPtr);
	NEXT_INST_V(5, numArgs + 1, 1);
    case INST_DICT_GET_DEF:
	numArgs = TclGetUInt4AtPtr(pc + 1);
	TRACE("%u => ", (unsigned)numArgs);
	dictPtr = OBJ_AT_DEPTH(numArgs+1);
	if (numArgs > 1) {
	    dictPtr = TclTraceDictPath(interp, dictPtr, numArgs-1,
		    &OBJ_AT_DEPTH(numArgs), DICT_PATH_EXISTS);
	    if (dictPtr == NULL) {
		TRACE_APPEND(
			"ERROR tracing dictionary path into \"%.30s\": %s\n",
			O2S(OBJ_AT_DEPTH(numArgs + 1)),
			O2S(Tcl_GetObjResult(interp)));
		goto gotError;
	    } else if (dictPtr == DICT_PATH_NON_EXISTENT) {
		goto dictGetDefUseDefault;
	    }
	}
	if (Tcl_DictObjGet(interp, dictPtr, OBJ_UNDER_TOS,
		&objResultPtr) != TCL_OK) {
	    TRACE_APPEND("ERROR reading leaf dictionary key \"%.30s\": %s\n",
		    O2S(dictPtr), O2S(Tcl_GetObjResult(interp)));
	    goto gotError;
	} else if (!objResultPtr) {
	dictGetDefUseDefault:
	    objResultPtr = OBJ_AT_TOS;
	}
	TRACE_APPEND_OBJ(objResultPtr);
	NEXT_INST_V(5, numArgs + 2, 1);

    case INST_DICT_SET:
    case INST_DICT_UNSET:
    case INST_DICT_INCR_IMM:
	numArgs = TclGetUInt4AtPtr(pc + 1);
	varIdx = TclGetUInt4AtPtr(pc + 5);

	TRACE("%u %u => ", (unsigned)numArgs, (unsigned)varIdx);
	varPtr = LOCALVAR(varIdx);
	if (TclIsVarDirectReadable(varPtr)) {
	    dictPtr = varPtr->value.objPtr;
	} else {
	    DECACHE_STACK_INFO();
	    dictPtr = TclPtrGetVarIdx(interp, varPtr, NULL, NULL, NULL, 0,
		    varIdx);
	    CACHE_STACK_INFO();
	}
	if (dictPtr == NULL) {
	    TclNewObj(dictPtr);
	    allocateDict = 1;
	} else {
	    allocateDict = Tcl_IsShared(dictPtr);
	    if (allocateDict) {
		dictPtr = Tcl_DuplicateObj(dictPtr);
	    }
	}

	switch (*pc) {
	case INST_DICT_SET:
	    cleanup = numArgs + 1;
	    result = Tcl_DictObjPutKeyList(interp, dictPtr, numArgs,
		    &OBJ_AT_DEPTH(numArgs), OBJ_AT_TOS);
	    break;
	case INST_DICT_INCR_IMM: {
	    int increment = TclGetInt4AtPtr(pc + 1);
	    cleanup = 1;
	    result = Tcl_DictObjGet(interp, dictPtr, OBJ_AT_TOS, &valuePtr);
	    if (result != TCL_OK) {
		break;
	    }
	    if (valuePtr == NULL) {
		Tcl_DictObjPut(NULL, dictPtr, OBJ_AT_TOS, Tcl_NewWideIntObj(increment));
	    } else {
		TclNewIntObj(value2Ptr, increment);
		if (Tcl_IsShared(valuePtr)) {
		    valuePtr = Tcl_DuplicateObj(valuePtr);
		    Tcl_DictObjPut(NULL, dictPtr, OBJ_AT_TOS, valuePtr);
		}
		result = TclIncrObj(interp, valuePtr, value2Ptr);
		if (result == TCL_OK) {
		    TclInvalidateStringRep(dictPtr);
		}
		Tcl_BounceRefCount(value2Ptr);
	    }
	    break;
	}
	case INST_DICT_UNSET:
	    cleanup = numArgs;
	    result = Tcl_DictObjRemoveKeyList(interp, dictPtr, numArgs,
		    &OBJ_AT_DEPTH(numArgs - 1));
	    break;
	default:
	    TCL_UNREACHABLE();
	}

	if (result != TCL_OK) {
	    if (allocateDict) {
		TclDecrRefCount(dictPtr);
	    }
	    TRACE_APPEND("ERROR updating dictionary: %s\n",
		    O2S(Tcl_GetObjResult(interp)));
	    goto checkForCatch;
	}

	if (TclIsVarDirectWritable(varPtr)) {
	    if (allocateDict) {
		value2Ptr = varPtr->value.objPtr;
		Tcl_IncrRefCount(dictPtr);
		if (value2Ptr != NULL) {
		    TclDecrRefCount(value2Ptr);
		}
		varPtr->value.objPtr = dictPtr;
	    }
	    objResultPtr = dictPtr;
	} else {
	    Tcl_IncrRefCount(dictPtr);
	    DECACHE_STACK_INFO();
	    objResultPtr = TclPtrSetVarIdx(interp, varPtr, NULL, NULL, NULL,
		    dictPtr, TCL_LEAVE_ERR_MSG, varIdx);
	    CACHE_STACK_INFO();
	    TclDecrRefCount(dictPtr);
	    if (objResultPtr == NULL) {
		TRACE_ERROR(interp);
		goto gotError;
	    }
	}
#ifndef TCL_COMPILE_DEBUG
	if (pc[9] == INST_POP) {
	    NEXT_INST_V(10, cleanup, 0);
	}
#endif
	TRACE_APPEND_OBJ(objResultPtr);
	NEXT_INST_V(9, cleanup, 1);

    case INST_DICT_APPEND:
    case INST_DICT_LAPPEND:
	varIdx = TclGetUInt4AtPtr(pc + 1);
	TRACE("%u => ", (unsigned)varIdx);
	varPtr = LOCALVAR(varIdx);
	if (TclIsVarDirectReadable(varPtr)) {
	    dictPtr = varPtr->value.objPtr;
	} else {
	    DECACHE_STACK_INFO();
	    dictPtr = TclPtrGetVarIdx(interp, varPtr, NULL, NULL, NULL, 0,
		    varIdx);
	    CACHE_STACK_INFO();
	}
	if (dictPtr == NULL) {
	    TclNewObj(dictPtr);
	    allocateDict = 1;
	} else {
	    allocateDict = Tcl_IsShared(dictPtr);
	    if (allocateDict) {
		dictPtr = Tcl_DuplicateObj(dictPtr);
	    }
	}

	if (Tcl_DictObjGet(interp, dictPtr, OBJ_UNDER_TOS,
		&valuePtr) != TCL_OK) {
	    Tcl_BounceRefCount(dictPtr);
	    TRACE_ERROR(interp);
	    goto gotError;
	}

	/*
	 * Note that a non-existent key results in a NULL valuePtr, which is a
	 * case handled separately below. What we *can* say at this point is
	 * that the write-back will always succeed.
	 */

	switch (*pc) {
	case INST_DICT_APPEND:
	    if (valuePtr == NULL) {
		Tcl_DictObjPut(NULL, dictPtr, OBJ_UNDER_TOS, OBJ_AT_TOS);
	    } else if (Tcl_IsShared(valuePtr)) {
		valuePtr = Tcl_DuplicateObj(valuePtr);
		Tcl_AppendObjToObj(valuePtr, OBJ_AT_TOS);
		Tcl_DictObjPut(NULL, dictPtr, OBJ_UNDER_TOS, valuePtr);
	    } else {
		Tcl_AppendObjToObj(valuePtr, OBJ_AT_TOS);

		/*
		 * Must invalidate the string representation of dictionary
		 * here because we have directly updated the internal
		 * representation; if we don't, callers could see the wrong
		 * string rep despite the internal version of the dictionary
		 * having the correct value. [Bug 3079830]
		 */

		TclInvalidateStringRep(dictPtr);
	    }
	    break;
	case INST_DICT_LAPPEND:
	    /*
	     * More complex because list-append can fail.
	     */

	    if (valuePtr == NULL) {
		Tcl_DictObjPut(NULL, dictPtr, OBJ_UNDER_TOS,
			Tcl_NewListObj(1, &OBJ_AT_TOS));
	    } else if (Tcl_IsShared(valuePtr)) {
		valuePtr = Tcl_DuplicateObj(valuePtr);
		if (Tcl_ListObjAppendElement(interp, valuePtr,
			OBJ_AT_TOS) != TCL_OK) {
		    TclDecrRefCount(valuePtr);
		    Tcl_BounceRefCount(dictPtr);
		    TRACE_ERROR(interp);
		    goto gotError;
		}
		Tcl_DictObjPut(NULL, dictPtr, OBJ_UNDER_TOS, valuePtr);
	    } else {
		if (Tcl_ListObjAppendElement(interp, valuePtr,
			OBJ_AT_TOS) != TCL_OK) {
		    Tcl_BounceRefCount(dictPtr);
		    TRACE_ERROR(interp);
		    goto gotError;
		}

		/*
		 * Must invalidate the string representation of dictionary
		 * here because we have directly updated the internal
		 * representation; if we don't, callers could see the wrong
		 * string rep despite the internal version of the dictionary
		 * having the correct value. [Bug 3079830]
		 */

		TclInvalidateStringRep(dictPtr);
	    }
	    break;
	default:
	    TCL_UNREACHABLE();
	}

	if (TclIsVarDirectWritable(varPtr)) {
	    if (allocateDict) {
		value2Ptr = varPtr->value.objPtr;
		Tcl_IncrRefCount(dictPtr);
		if (value2Ptr != NULL) {
		    TclDecrRefCount(value2Ptr);
		}
		varPtr->value.objPtr = dictPtr;
	    }
	    objResultPtr = dictPtr;
	} else {
	    Tcl_IncrRefCount(dictPtr);
	    DECACHE_STACK_INFO();
	    objResultPtr = TclPtrSetVarIdx(interp, varPtr, NULL, NULL, NULL,
		    dictPtr, TCL_LEAVE_ERR_MSG, varIdx);
	    CACHE_STACK_INFO();
	    TclDecrRefCount(dictPtr);
	    if (objResultPtr == NULL) {
		TRACE_ERROR(interp);
		goto gotError;
	    }
	}
#ifndef TCL_COMPILE_DEBUG
	if (pc[5] == INST_POP) {
	    NEXT_INST_F0(6, 2);
	}
#endif
	TRACE_APPEND_OBJ(objResultPtr);
	NEXT_INST_F(5, 2, 1);

    case INST_DICT_FIRST:
	varIdx = TclGetUInt4AtPtr(pc + 1);
	TRACE("%u => ", (unsigned) varIdx);
	dictPtr = POP_OBJECT();
	searchPtr = (Tcl_DictSearch *)Tcl_Alloc(sizeof(Tcl_DictSearch));
	if (Tcl_DictObjFirst(interp, dictPtr, searchPtr, &keyPtr,
		&valuePtr, &done) != TCL_OK) {
	    /*
	     * dictPtr is no longer on the stack, and we're not
	     * moving it into the internalrep of an iterator.  We need
	     * to drop the refcount [Tcl Bug 9b352768e6].
	     */

	    Tcl_DecrRefCount(dictPtr);
	    Tcl_Free(searchPtr);
	    TRACE_ERROR(interp);
	    goto gotError;
	}
	{
	    Tcl_ObjInternalRep ir;
	    TclNewObj(statePtr);
	    ir.twoPtrValue.ptr1 = searchPtr;
	    ir.twoPtrValue.ptr2 = dictPtr;
	    Tcl_StoreInternalRep(statePtr, &dictIteratorType, &ir);
	}
	// Special var; never linked
	varPtr = LOCAL(varIdx);
	if (varPtr->value.objPtr) {
	    if (TclHasInternalRep(varPtr->value.objPtr, &dictIteratorType)) {
		Tcl_Panic("mis-issued dictFirst!");
		TCL_UNREACHABLE();
	    }
	    TclDecrRefCount(varPtr->value.objPtr);
	}
	varPtr->value.objPtr = statePtr;
	Tcl_IncrRefCount(statePtr);
	goto pushDictIteratorResult;

    case INST_DICT_NEXT:
	varIdx = TclGetUInt4AtPtr(pc + 1);
	TRACE("%u => ", (unsigned)varIdx);
	// Special var; never linked
	statePtr = (*LOCAL(varIdx)).value.objPtr;
	{
	    const Tcl_ObjInternalRep *irPtr;

	    if (statePtr &&
		    (irPtr = TclFetchInternalRep(statePtr, &dictIteratorType))) {
		searchPtr = (Tcl_DictSearch *)irPtr->twoPtrValue.ptr1;
		Tcl_DictObjNext(searchPtr, &keyPtr, &valuePtr, &done);
	    } else {
		Tcl_Panic("mis-issued dictNext!");
		TCL_UNREACHABLE();
	    }
	}
    pushDictIteratorResult:
	if (done) {
	    TclNewObj(emptyPtr);
	    PUSH_OBJECT(emptyPtr);
	    PUSH_OBJECT(emptyPtr);
	} else {
	    PUSH_OBJECT(valuePtr);
	    PUSH_OBJECT(keyPtr);
	}
	TRACE_APPEND("\"%.30s\" \"%.30s\" %d\n",
		O2S(OBJ_UNDER_TOS), O2S(OBJ_AT_TOS), done);

	/*
	 * The INST_DICT_FIRST and INST_DICT_NEXT instructions are always
	 * followed by a conditional jump, so we can take advantage of this to
	 * do some peephole optimization (note that we're careful to not close
	 * out someone doing something else).
	 */

	JUMP_PEEPHOLE_F(done, 5, 0);

    case INST_DICT_UPDATE_START:
	varIdx = TclGetUInt4AtPtr(pc + 1);
	tblIdx = TclGetUInt4AtPtr(pc + 5);
	TRACE("%u %u => ", (unsigned)varIdx, tblIdx);
	varPtr = LOCALVAR(varIdx);
	duiPtr = (DictUpdateInfo *)codePtr->auxDataArrayPtr[tblIdx].clientData;
	if (TclIsVarDirectReadable(varPtr)) {
	    dictPtr = varPtr->value.objPtr;
	} else {
	    DECACHE_STACK_INFO();
	    dictPtr = TclPtrGetVarIdx(interp, varPtr, NULL, NULL, NULL,
		    TCL_LEAVE_ERR_MSG, varIdx);
	    CACHE_STACK_INFO();
	    if (dictPtr == NULL) {
		TRACE_ERROR(interp);
		goto gotError;
	    }
	}
	Tcl_IncrRefCount(dictPtr);
	if (TclListObjGetElements(interp, OBJ_AT_TOS, &length,
		&keyPtrPtr) != TCL_OK) {
	    TRACE_ERROR(interp);
	    goto gotError;
	}
	if (length != duiPtr->length) {
	    Tcl_Panic("dictUpdateStart argument length mismatch");
	    TCL_UNREACHABLE();
	}
	for (i=0 ; i<length ; i++) {
	    if (Tcl_DictObjGet(interp, dictPtr, keyPtrPtr[i],
		    &valuePtr) != TCL_OK) {
		TRACE_ERROR(interp);
		Tcl_DecrRefCount(dictPtr);
		goto gotError;
	    }
	    varPtr = LOCALVAR(duiPtr->varIndices[i]);
	    DECACHE_STACK_INFO();
	    if (valuePtr == NULL) {
		TclObjUnsetVar2(interp,
			localName(iPtr->varFramePtr, duiPtr->varIndices[i]),
			NULL, 0);
	    } else if (TclPtrSetVarIdx(interp, varPtr, NULL, NULL, NULL,
		    valuePtr, TCL_LEAVE_ERR_MSG,
		    duiPtr->varIndices[i]) == NULL) {
		CACHE_STACK_INFO();
		TRACE_ERROR(interp);
		Tcl_DecrRefCount(dictPtr);
		goto gotError;
	    }
	    CACHE_STACK_INFO();
	}
	TclDecrRefCount(dictPtr);
	TRACE_APPEND("OK\n");
	NEXT_INST_F0(9, 0);

    case INST_DICT_UPDATE_END:
	varIdx = TclGetUInt4AtPtr(pc + 1);
	tblIdx = TclGetUInt4AtPtr(pc + 5);
	TRACE("%u %u => ", (unsigned)varIdx, tblIdx);
	varPtr = LOCALVAR(varIdx);
	duiPtr = (DictUpdateInfo *)codePtr->auxDataArrayPtr[tblIdx].clientData;
	if (TclIsVarDirectReadable(varPtr)) {
	    dictPtr = varPtr->value.objPtr;
	} else {
	    DECACHE_STACK_INFO();
	    dictPtr = TclPtrGetVarIdx(interp, varPtr, NULL, NULL, NULL, 0,
		    varIdx);
	    CACHE_STACK_INFO();
	}
	if (dictPtr == NULL) {
	    TRACE_APPEND("storage was unset\n");
	    NEXT_INST_F0(9, 1);
	}
	if (Tcl_DictObjSize(interp, dictPtr, &length) != TCL_OK
		|| TclListObjGetElements(interp, OBJ_AT_TOS, &length,
			&keyPtrPtr) != TCL_OK) {
	    TRACE_ERROR(interp);
	    goto gotError;
	}
	allocateDict = Tcl_IsShared(dictPtr);
	if (allocateDict) {
	    dictPtr = Tcl_DuplicateObj(dictPtr);
	}
	if (length > 0) {
	    TclInvalidateStringRep(dictPtr);
	}
	for (i=0 ; i<length ; i++) {
	    Var *var2Ptr = LOCALVAR(duiPtr->varIndices[i]);
	    if (TclIsVarDirectReadable(var2Ptr)) {
		valuePtr = var2Ptr->value.objPtr;
	    } else {
		DECACHE_STACK_INFO();
		valuePtr = TclPtrGetVarIdx(interp, var2Ptr, NULL, NULL, NULL,
			0, duiPtr->varIndices[i]);
		CACHE_STACK_INFO();
	    }
	    if (valuePtr == NULL) {
		Tcl_DictObjRemove(interp, dictPtr, keyPtrPtr[i]);
	    } else if (dictPtr == valuePtr) {
		Tcl_DictObjPut(interp, dictPtr, keyPtrPtr[i],
			Tcl_DuplicateObj(valuePtr));
	    } else {
		Tcl_DictObjPut(interp, dictPtr, keyPtrPtr[i], valuePtr);
	    }
	}
	if (TclIsVarDirectWritable(varPtr)) {
	    Tcl_IncrRefCount(dictPtr);
	    TclDecrRefCount(varPtr->value.objPtr);
	    varPtr->value.objPtr = dictPtr;
	} else {
	    DECACHE_STACK_INFO();
	    objResultPtr = TclPtrSetVarIdx(interp, varPtr, NULL, NULL, NULL,
		    dictPtr, TCL_LEAVE_ERR_MSG, varIdx);
	    CACHE_STACK_INFO();
	    if (objResultPtr == NULL) {
		if (allocateDict) {
		    TclDecrRefCount(dictPtr);
		}
		TRACE_ERROR(interp);
		goto gotError;
	    }
	}
	TRACE_APPEND("written back\n");
	NEXT_INST_F0(9, 1);

    case INST_DICT_EXPAND:
	dictPtr = OBJ_UNDER_TOS;
	listPtr = OBJ_AT_TOS;
	TRACE("\"%.30s\" \"%.30s\" =>", O2S(dictPtr), O2S(listPtr));
	if (TclListObjGetElements(interp, listPtr, &objc, &objv) != TCL_OK) {
	    TRACE_ERROR(interp);
	    goto gotError;
	}
	objResultPtr = TclDictWithInit(interp, dictPtr, objc, objv);
	if (objResultPtr == NULL) {
	    TRACE_ERROR(interp);
	    goto gotError;
	}
	TRACE_APPEND_OBJ(objResultPtr);
	NEXT_INST_F(1, 2, 1);

    case INST_DICT_RECOMBINE_STK:
	keysPtr = POP_OBJECT();
	varNamePtr = OBJ_UNDER_TOS;
	listPtr = OBJ_AT_TOS;
	TRACE("\"%.30s\" \"%.30s\" \"%.30s\" => ",
		O2S(varNamePtr), O2S(valuePtr), O2S(keysPtr));
	if (TclListObjGetElements(interp, listPtr, &objc, &objv) != TCL_OK) {
	    TRACE_ERROR(interp);
	    TclDecrRefCount(keysPtr);
	    goto gotError;
	}
	varPtr = TclObjLookupVarEx(interp, varNamePtr, NULL,
		TCL_LEAVE_ERR_MSG, "set", 1, 1, &arrayPtr);
	if (varPtr == NULL) {
	    TRACE_ERROR(interp);
	    TclDecrRefCount(keysPtr);
	    goto gotError;
	}
	DECACHE_STACK_INFO();
	result = TclDictWithFinish(interp, varPtr, arrayPtr, varNamePtr, NULL, -1,
		objc, objv, keysPtr);
	CACHE_STACK_INFO();
	TclDecrRefCount(keysPtr);
	if (result != TCL_OK) {
	    TRACE_ERROR(interp);
	    goto gotError;
	}
	TRACE_APPEND("OK\n");
	NEXT_INST_F0(1, 2);

    case INST_DICT_RECOMBINE_IMM:
	varIdx = TclGetUInt4AtPtr(pc + 1);
	listPtr = OBJ_UNDER_TOS;
	keysPtr = OBJ_AT_TOS;
	TRACE("%u <- \"%.30s\" \"%.30s\" => ", (unsigned)varIdx, O2S(valuePtr),
		O2S(keysPtr));
	varPtr = LOCALVAR(varIdx);
	if (TclListObjGetElements(interp, listPtr, &objc, &objv) != TCL_OK) {
	    TRACE_ERROR(interp);
	    goto gotError;
	}
	DECACHE_STACK_INFO();
	result = TclDictWithFinish(interp, varPtr, NULL, NULL, NULL, varIdx,
		objc, objv, keysPtr);
	CACHE_STACK_INFO();
	if (result != TCL_OK) {
	    TRACE_ERROR(interp);
	    goto gotError;
	}
	TRACE_APPEND("OK\n");
	NEXT_INST_F0(5, 2);
    }

    /*
     *	   End of dictionary-related instructions.
     * -----------------------------------------------------------------
     */

    case INST_CLOCK_READ: {	/* Read the wall clock */
	Tcl_WideInt wval;
	Tcl_Time now;
	unsigned param = TclGetUInt1AtPtr(pc + 1);
	TRACE("%u => ", param);
	switch (param) {
	case CLOCK_READ_CLICKS:
#ifdef TCL_WIDE_CLICKS
	    wval = TclpGetWideClicks();
#else
	    wval = (Tcl_WideInt)TclpGetClicks();
#endif
	    break;
	case CLOCK_READ_MICROS:
	    Tcl_GetTime(&now);
	    wval = (Tcl_WideInt)now.sec * 1000000 + now.usec;
	    break;
	case CLOCK_READ_MILLIS:
	    Tcl_GetTime(&now);
	    wval = (Tcl_WideInt)now.sec * 1000 + now.usec / 1000;
	    break;
	case CLOCK_READ_SECS:
	    Tcl_GetTime(&now);
	    wval = (Tcl_WideInt)now.sec;
	    break;
	default:
	    Tcl_Panic("clockRead instruction with unknown clock#");
	    TCL_UNREACHABLE();
	}
	TclNewIntObj(objResultPtr, wval);
	TRACE_APPEND_NUM_OBJ(objResultPtr);
	NEXT_INST_F(2, 0, 1);
    }

    default:
	Tcl_Panic("TclNRExecuteByteCode: unrecognized opCode %u", *pc);
    } /* end of switch on opCode */

    /*
     * Block for variables needed to process exception returns.
     */

    {
	ExceptionRange *rangePtr;
				/* Points to closest loop or catch exception
				 * range enclosing the pc. Used by various
				 * instructions and processCatch to process
				 * break, continue, and errors. */
	const char *bytes;

	/*
	 * An external evaluation (INST_INVOKE or INST_EVAL) returned
	 * something different from TCL_OK, or else INST_BREAK or
	 * INST_CONTINUE were called.
	 */

    processExceptionReturn:
#ifdef TCL_COMPILE_DEBUG
	switch (*pc) {
#ifndef REMOVE_DEPRECATED_OPCODES
	case INST_INVOKE_STK1:
	    numArgs = TclGetUInt1AtPtr(pc + 1);
	    TRACE("%u => ... after \"%.20s\": ", (unsigned)numArgs, cmdNameBuf);
	    break;
#endif // REMOVE_DEPRECATED_OPCODES
	case INST_INVOKE_STK:
	    numArgs = TclGetUInt4AtPtr(pc + 1);
	    TRACE("%u => ... after \"%.20s\": ", (unsigned)numArgs, cmdNameBuf);
	    break;
	case INST_INVOKE_EXPANDED:
	    TRACE(" => ... after \"%.20s\": ", cmdNameBuf);
	    break;
	case INST_EVAL_STK:
	    /*
	     * Note that the object at stacktop has to be used before doing
	     * the cleanup.
	     */

	    TRACE("\"%.30s\" => ", O2S(OBJ_AT_TOS));
	    break;
	default:
	    TRACE("=> ");
	}
#endif
	if ((result == TCL_CONTINUE) || (result == TCL_BREAK)) {
	    rangePtr = GetExceptRangeForPc(pc, result, codePtr);
	    if (rangePtr == NULL) {
		TRACE_APPEND("no encl. loop or catch, returning %s\n",
			StringForResultCode(result));
		goto abnormalReturn;
	    }
	    if (rangePtr->type == CATCH_EXCEPTION_RANGE) {
		TRACE_APPEND("%s ...\n", StringForResultCode(result));
		goto processCatch;
	    }
	    while (cleanup--) {
		valuePtr = POP_OBJECT();
		TclDecrRefCount(valuePtr);
	    }
	    if (result == TCL_BREAK) {
		result = TCL_OK;
		pc = (codePtr->codeStart + rangePtr->breakOffset);
		TRACE_APPEND("%s, range at %" SIZEd ", new pc %" SIZEd "\n",
			StringForResultCode(result),
			rangePtr->codeOffset, rangePtr->breakOffset);
		NEXT_INST_F0(0, 0);
	    }
	    if (rangePtr->continueOffset == TCL_INDEX_NONE) {
		TRACE_APPEND("%s, loop w/o continue, checking for catch\n",
			StringForResultCode(result));
		goto checkForCatch;
	    }
	    result = TCL_OK;
	    pc = (codePtr->codeStart + rangePtr->continueOffset);
	    TRACE_APPEND("%s, range at %" SIZEd ", new pc %" SIZEd "\n",
		    StringForResultCode(result),
		    rangePtr->codeOffset, rangePtr->continueOffset);
	    NEXT_INST_F0(0, 0);
	}
#ifdef TCL_COMPILE_DEBUG
	if (traceInstructions) {
	    objPtr = Tcl_GetObjResult(interp);
	    if ((result != TCL_ERROR) && (result != TCL_RETURN)) {
		TRACE_APPEND("OTHER RETURN CODE %d, result=\"%.30s\"\n ",
			result, O2S(objPtr));
	    } else {
		TRACE_APPEND("%s, result=\"%.30s\"\n",
			StringForResultCode(result), O2S(objPtr));
	    }
	}
#endif
	goto checkForCatch;

	/*
	 * Division by zero in an expression. Control only reaches this point
	 * by "goto divideByZero".
	 */

    divideByZero:
	Tcl_SetObjResult(interp, Tcl_NewStringObj("divide by zero", -1));
	DECACHE_STACK_INFO();
	Tcl_SetErrorCode(interp, "ARITH", "DIVZERO", "divide by zero", (char *)NULL);
	CACHE_STACK_INFO();
	goto gotError;

    outOfMemory:
	Tcl_SetObjResult(interp, Tcl_NewStringObj("cannot allocate", -1));
	DECACHE_STACK_INFO();
	Tcl_SetErrorCode(interp, "TCL", "MEMORY", (char *)NULL);
	CACHE_STACK_INFO();
	goto gotError;

	/*
	 * Exponentiation of zero by negative number in an expression. Control
	 * only reaches this point by "goto exponOfZero".
	 */

    exponOfZero:
	Tcl_SetObjResult(interp, Tcl_NewStringObj(
		"exponentiation of zero by negative power", -1));
	DECACHE_STACK_INFO();
	Tcl_SetErrorCode(interp, "ARITH", "DOMAIN",
		"exponentiation of zero by negative power", (char *)NULL);
	CACHE_STACK_INFO();

	/*
	 * Almost all error paths feed through here rather than assigning to
	 * result themselves (for a small but consistent saving).
	 */

    gotError:
	result = TCL_ERROR;

	/*
	 * Execution has generated an "exception" such as TCL_ERROR. If the
	 * exception is an error, record information about what was being
	 * executed when the error occurred. Find the closest enclosing catch
	 * range, if any. If no enclosing catch range is found, stop execution
	 * and return the "exception" code.
	 */

    checkForCatch:
	if (iPtr->execEnvPtr->rewind) {
	    goto abnormalReturn;
	}
	if ((result == TCL_ERROR) && !(iPtr->flags & ERR_ALREADY_LOGGED)) {
	    const unsigned char *pcBeg;
	    Tcl_Size xxx1length;

	    bytes = GetSrcInfoForPc(pc, codePtr, &xxx1length, &pcBeg, NULL);
	    DECACHE_STACK_INFO();
	    TclLogCommandInfo(interp, codePtr->source, bytes,
		    bytes ? xxx1length : 0, pcBeg, tosPtr);
	    CACHE_STACK_INFO();
	}
	iPtr->flags &= ~ERR_ALREADY_LOGGED;

	/*
	 * Clear all expansions that may have started after the last
	 * INST_BEGIN_CATCH.
	 */

	while (auxObjList) {
	    if ((catchTop != initCatchTop)
		    && (PTR2INT(*catchTop) >
			PTR2INT(auxObjList->internalRep.twoPtrValue.ptr2))) {
		break;
	    }
	    POP_TAUX_OBJ();
	}

	/*
	 * We must not catch if the script in progress has been canceled with
	 * the TCL_CANCEL_UNWIND flag. Instead, it blows outwards until we
	 * either hit another interpreter (presumably where the script in
	 * progress has not been canceled) or we get to the top-level. We do
	 * NOT modify the interpreter result here because we know it will
	 * already be set prior to vectoring down to this point in the code.
	 */

	if (TclCanceled(iPtr) && (Tcl_Canceled(interp, 0) == TCL_ERROR)) {
#ifdef TCL_COMPILE_DEBUG
	    if (traceInstructions) {
		fprintf(stdout, "   ... cancel with unwind, returning %s\n",
			StringForResultCode(result));
	    }
#endif
	    goto abnormalReturn;
	}

	/*
	 * We must not catch an exceeded limit. Instead, it blows outwards
	 * until we either hit another interpreter (presumably where the limit
	 * is not exceeded) or we get to the top-level.
	 */

	if (TclLimitExceeded(iPtr->limit)) {
#ifdef TCL_COMPILE_DEBUG
	    if (traceInstructions) {
		fprintf(stdout, "   ... limit exceeded, returning %s\n",
			StringForResultCode(result));
	    }
#endif
	    goto abnormalReturn;
	}
	if (catchTop == initCatchTop) {
#ifdef TCL_COMPILE_DEBUG
	    if (traceInstructions) {
		fprintf(stdout, "   ... no enclosing catch, returning %s\n",
			StringForResultCode(result));
	    }
#endif
	    goto abnormalReturn;
	}
	rangePtr = GetExceptRangeForPc(pc, TCL_ERROR, codePtr);
	if (rangePtr == NULL) {
	    /*
	     * This is only possible when compiling a [catch] that sends its
	     * script to INST_EVAL. Cannot correct the compiler without
	     * breaking compat with previous .tbc compiled scripts.
	     */

#ifdef TCL_COMPILE_DEBUG
	    if (traceInstructions) {
		fprintf(stdout, "   ... no enclosing catch, returning %s\n",
			StringForResultCode(result));
	    }
#endif
	    goto abnormalReturn;
	}

	/*
	 * A catch exception range (rangePtr) was found to handle an
	 * "exception". It was found either by checkForCatch just above or by
	 * an instruction during break, continue, or error processing. Jump to
	 * its catchOffset after unwinding the operand stack to the depth it
	 * had when starting to execute the range's catch command.
	 */

    processCatch:
	while (CURR_DEPTH > PTR2INT(*catchTop)) {
	    valuePtr = POP_OBJECT();
	    TclDecrRefCount(valuePtr);
	}
#ifdef TCL_COMPILE_DEBUG
	if (traceInstructions) {
	    fprintf(stdout, "  ... found catch at %" SIZEd ", catchTop=%" SIZEd ", "
		    "unwound to %" SIZEd ", new pc %" SIZEd "\n",
		    rangePtr->codeOffset, (Tcl_Size) (catchTop - initCatchTop - 1),
		    PTR2INT(*catchTop), rangePtr->catchOffset);
	}
#endif
	pc = (codePtr->codeStart + rangePtr->catchOffset);
	NEXT_INST_F0(0, 0);	/* Restart the execution loop at pc. */

	/*
	 * end of infinite loop dispatching on instructions.
	 */

	/*
	 * Done or abnormal return code. Restore the stack to state it had when
	 * starting to execute the ByteCode. Panic if the stack is below the
	 * initial level.
	 */

    abnormalReturn:
	TCL_DTRACE_INST_LAST();

	/*
	 * Clear all expansions and same-level NR calls.
	 *
	 * Note that expansion markers have a NULL type; avoid removing other
	 * markers.
	 */

	while (auxObjList) {
	    POP_TAUX_OBJ();
	}
	while (tosPtr > initTosPtr) {
	    objPtr = POP_OBJECT();
	    Tcl_DecrRefCount(objPtr);
	}

	if (tosPtr < initTosPtr) {
#ifdef TCL_COMPILE_DEBUG
	    fprintf(stderr,
		    "\nTclNRExecuteByteCode: abnormal return at pc %" SIZEd ": "
		    "stack top %" SIZEd " < entry stack top %d\n",
		    PC_REL, CURR_DEPTH, 0);
#endif
	    Tcl_Panic("TclNRExecuteByteCode execution failure: end stack top < start stack top");
	}
	CLANG_ASSERT(bcFramePtr);
    }

    iPtr->cmdFramePtr = bcFramePtr->nextPtr;
    TclReleaseByteCode(codePtr);
    TclStackFree(interp, TD);	/* free my stack */

    return result;

    /*
     * INST_START_CMD failure case removed where it doesn't bother that much
     *
     * Remark that if the interpreter is marked for deletion its compileEpoch
     * is modified, so that the epoch check also verifies that the interp is
     * not deleted. If no outside call has been made since the last check, it
     * is safe to omit the check.

     * case INST_START_CMD:
     */

  instStartCmdFailed:
    if (TclInterpReady(interp) == TCL_ERROR) {
	goto gotError;
    }

    /*
     * We used to switch to direct eval; for NRE-awareness we now compile and
     * eval the command so that this evaluation does not add a new TEBC
     * instance. Bug [2910748], bug [fa6bf38d07]
     *
     * TODO: recompile, search this command and eval a code starting from,
     * so that this evaluation does not add a new TEBC instance without
     * NRE-trampoline.
     */

    codePtr->flags |= TCL_BYTECODE_RECOMPILE;
    Tcl_Size xxx1length = 0;
    const char *bytes = GetSrcInfoForPc(pc, codePtr, &xxx1length, NULL, NULL);
    unsigned offset = TclGetUInt4AtPtr(pc + 1);
    pc += offset - 1;
    assert(bytes);
    PUSH_OBJECT(Tcl_NewStringObj(bytes, xxx1length));
    goto instEvalStk;
}

#undef codePtr
#undef iPtr
#undef bcFramePtr
#undef initCatchTop
#undef initTosPtr
#undef auxObjList
#undef catchTop
#undef TCONST
#undef esPtr

static int
FinalizeOONext(
    void *data[],
    Tcl_Interp *interp,
    int result)
{
    Interp *iPtr = (Interp *) interp;
    CallContext *contextPtr = (CallContext *)data[1];

    /*
     * Reset the variable lookup frame.
     */

    iPtr->varFramePtr = (CallFrame *)data[0];

    /*
     * Restore the call chain context index as we've finished the inner invoke
     * and want to operate in the outer context again.
     */

    contextPtr->index = PTR2INT(data[2]);
    contextPtr->skip = PTR2INT(data[3]);
    contextPtr->oPtr->flags &= ~FILTER_HANDLING;
    return result;
}

static int
FinalizeOONextFilter(
    void *data[],
    Tcl_Interp *interp,
    int result)
{
    Interp *iPtr = (Interp *) interp;
    CallContext *contextPtr = (CallContext *)data[1];

    /*
     * Reset the variable lookup frame.
     */

    iPtr->varFramePtr = (CallFrame *)data[0];

    /*
     * Restore the call chain context index as we've finished the inner invoke
     * and want to operate in the outer context again.
     */

    contextPtr->index = PTR2INT(data[2]);
    contextPtr->skip = PTR2INT(data[3]);
    contextPtr->oPtr->flags |= FILTER_HANDLING;
    return result;
}

/*
 * WidePwrSmallExpon --
 *
 * Helper to calculate small powers of integers whose result is wide.
 */
static inline Tcl_WideInt
WidePwrSmallExpon(
    Tcl_WideInt w1,
    long exponent)
{
    Tcl_WideInt wResult;

    wResult = w1 * w1;		/* b**2 */
    switch (exponent) {
    case 2:
	break;
    case 3:
	wResult *= w1;		/* b**3 */
	break;
    case 4:
	wResult *= wResult;	/* b**4 */
	break;
    case 5:
	wResult *= wResult;	/* b**4 */
	wResult *= w1;		/* b**5 */
	break;
    case 6:
	wResult *= w1;		/* b**3 */
	wResult *= wResult;	/* b**6 */
	break;
    case 7:
	wResult *= w1;		/* b**3 */
	wResult *= wResult;	/* b**6 */
	wResult *= w1;		/* b**7 */
	break;
    case 8:
	wResult *= wResult;	/* b**4 */
	wResult *= wResult;	/* b**8 */
	break;
    case 9:
	wResult *= wResult;	/* b**4 */
	wResult *= wResult;	/* b**8 */
	wResult *= w1;		/* b**9 */
	break;
    case 10:
	wResult *= wResult;	/* b**4 */
	wResult *= w1;		/* b**5 */
	wResult *= wResult;	/* b**10 */
	break;
    case 11:
	wResult *= wResult;	/* b**4 */
	wResult *= w1;		/* b**5 */
	wResult *= wResult;	/* b**10 */
	wResult *= w1;		/* b**11 */
	break;
    case 12:
	wResult *= w1;		/* b**3 */
	wResult *= wResult;	/* b**6 */
	wResult *= wResult;	/* b**12 */
	break;
    case 13:
	wResult *= w1;		/* b**3 */
	wResult *= wResult;	/* b**6 */
	wResult *= wResult;	/* b**12 */
	wResult *= w1;		/* b**13 */
	break;
    case 14:
	wResult *= w1;		/* b**3 */
	wResult *= wResult;	/* b**6 */
	wResult *= w1;		/* b**7 */
	wResult *= wResult;	/* b**14 */
	break;
    case 15:
	wResult *= w1;		/* b**3 */
	wResult *= wResult;	/* b**6 */
	wResult *= w1;		/* b**7 */
	wResult *= wResult;	/* b**14 */
	wResult *= w1;		/* b**15 */
	break;
    case 16:
	wResult *= wResult;	/* b**4 */
	wResult *= wResult;	/* b**8 */
	wResult *= wResult;	/* b**16 */
	break;
    }
    return wResult;
}
/*
 *----------------------------------------------------------------------
 *
 * ExecuteExtendedBinaryMathOp, ExecuteExtendedUnaryMathOp --
 *
 *	These functions do advanced math for binary and unary operators
 *	respectively, so that the main TEBC code does not bear the cost of
 *	them.
 *
 * Results:
 *	A Tcl_Obj* result, or a NULL (in which case valuePtr is updated to
 *	hold the result value), or one of the special flag values
 *	GENERAL_ARITHMETIC_ERROR, EXPONENT_OF_ZERO or DIVIDED_BY_ZERO. The
 *	latter two signify a zero value raised to a negative power or a value
 *	divided by zero, respectively. With GENERAL_ARITHMETIC_ERROR, all
 *	error information will have already been reported in the interpreter
 *	result.
 *
 * Side effects:
 *	May update the Tcl_Obj indicated valuePtr if it is unshared. Will
 *	return a NULL when that happens.
 *
 *----------------------------------------------------------------------
 */

static Tcl_Obj *
ExecuteExtendedBinaryMathOp(
    Tcl_Interp *interp,		/* Where to report errors. */
    int opcode,			/* What operation to perform. */
    Tcl_Obj **constants,	/* The execution environment's constants. */
    Tcl_Obj *valuePtr,		/* The first operand on the stack. */
    Tcl_Obj *value2Ptr)		/* The second operand on the stack. */
{
#define WIDE_RESULT(w) \
    if (Tcl_IsShared(valuePtr)) {					\
	return Tcl_NewWideIntObj(w);					\
    } else {								\
	TclSetIntObj(valuePtr, (w));					\
	return NULL;							\
    }
#define BIG_RESULT(b) \
    if (Tcl_IsShared(valuePtr)) {					\
	return Tcl_NewBignumObj(b);					\
    } else {								\
	Tcl_SetBignumObj(valuePtr, (b));				\
	return NULL;							\
    }
#define DOUBLE_RESULT(d) \
    if (Tcl_IsShared(valuePtr)) {					\
	TclNewDoubleObj(objResultPtr, (d));				\
	return objResultPtr;						\
    } else {								\
	Tcl_SetDoubleObj(valuePtr, (d));				\
	return NULL;							\
    }

    int type1, type2;
    void *ptr1, *ptr2;
    double d1, d2, dResult;
    Tcl_WideInt w1, w2, wResult;
    mp_int big1, big2, bigResult, bigRemainder;
    Tcl_Obj *objResultPtr;
    int invalid, zero;
    int shift;
    mp_err err;

    (void) GetNumberFromObj(NULL, valuePtr, &ptr1, &type1);
    (void) GetNumberFromObj(NULL, value2Ptr, &ptr2, &type2);

    switch (opcode) {
    case INST_MOD:
	/* TODO: Attempts to re-use unshared operands on stack */

	w2 = 0;			/* silence gcc warning */
	if (type2 == TCL_NUMBER_INT) {
	    w2 = *((const Tcl_WideInt *)ptr2);
	    if (w2 == 0) {
		return DIVIDED_BY_ZERO;
	    }
	    if ((w2 == 1) || (w2 == -1)) {
		/*
		 * Div. by |1| always yields remainder of 0.
		 */

		return constants[0];
	    }
	}
	if (type1 == TCL_NUMBER_INT) {
	    w1 = *((const Tcl_WideInt *)ptr1);

	    if (w1 == 0) {
		/*
		 * 0 % (non-zero) always yields remainder of 0.
		 */

		return constants[0];
	    }
	    if (type2 == TCL_NUMBER_INT) {
		Tcl_WideInt wQuotient, wRemainder;
		w2 = *((const Tcl_WideInt *)ptr2);
		wQuotient = w1 / w2;

		/*
		 * Force Tcl's integer division rules.
		 * TODO: examine for logic simplification
		 */

		if (((wQuotient < 0)
			|| ((wQuotient == 0)
			&& ((w1 < 0 && w2 > 0)
			|| (w1 > 0 && w2 < 0))))
			&& (wQuotient * w2 != w1)) {
		    wQuotient -= 1;
		}
		wRemainder = (Tcl_WideInt)((Tcl_WideUInt)w1 -
			(Tcl_WideUInt)w2*(Tcl_WideUInt)wQuotient);
		WIDE_RESULT(wRemainder);
	    }

	    Tcl_TakeBignumFromObj(NULL, value2Ptr, &big2);

	    /* TODO: internals intrusion */
	    if ((w1 > ((Tcl_WideInt)0)) ^ !mp_isneg(&big2)) {
		/*
		 * Arguments are opposite sign; remainder is sum.
		 */

		err = mp_init_i64(&big1, w1);
		if (err == MP_OKAY) {
		    err = mp_add(&big2, &big1, &big2);
		    mp_clear(&big1);
		}
		if (err != MP_OKAY) {
		    return OUT_OF_MEMORY;
		}
		BIG_RESULT(&big2);
	    }

	    /*
	     * Arguments are same sign; remainder is first operand.
	     */

	    mp_clear(&big2);
	    return NULL;
	}
	Tcl_GetBignumFromObj(NULL, valuePtr, &big1);
	Tcl_GetBignumFromObj(NULL, value2Ptr, &big2);
	err = mp_init_multi(&bigResult, &bigRemainder, (void *)NULL);
	if (err == MP_OKAY) {
	    err = mp_div(&big1, &big2, &bigResult, &bigRemainder);
	}
	if ((err == MP_OKAY) && !mp_iszero(&bigRemainder) && (bigRemainder.sign != big2.sign)) {
	    /*
	     * Convert to Tcl's integer division rules.
	     */

	    if ((mp_sub_d(&bigResult, 1, &bigResult) != MP_OKAY)
		    || (mp_add(&bigRemainder, &big2, &bigRemainder) != MP_OKAY)) {
		return OUT_OF_MEMORY;
	    }
	}
	err = mp_copy(&bigRemainder, &bigResult);
	mp_clear(&bigRemainder);
	mp_clear(&big1);
	mp_clear(&big2);
	if (err != MP_OKAY) {
	    return OUT_OF_MEMORY;
	}
	BIG_RESULT(&bigResult);

    case INST_LSHIFT:
    case INST_RSHIFT: {
	/*
	 * Reject negative shift argument.
	 */

	switch (type2) {
	case TCL_NUMBER_INT:
	    invalid = (*((const Tcl_WideInt *)ptr2) < 0);
	    break;
	case TCL_NUMBER_BIG:
	    Tcl_TakeBignumFromObj(NULL, value2Ptr, &big2);
	    invalid = mp_isneg(&big2);
	    mp_clear(&big2);
	    break;
	default:
	    TCL_UNREACHABLE();
	}
	if (invalid) {
	    Tcl_SetObjResult(interp, Tcl_NewStringObj(
		    "negative shift argument", -1));
	    return GENERAL_ARITHMETIC_ERROR;
	}

	/*
	 * Zero shifted any number of bits is still zero.
	 */

	if ((type1==TCL_NUMBER_INT) && (*((const Tcl_WideInt *)ptr1) == 0)) {
	    return constants[0];
	}

	if (opcode == INST_LSHIFT) {
	    /*
	     * Large left shifts create integer overflow.
	     *
	     * BEWARE! Can't use Tcl_GetIntFromObj() here because that
	     * converts values in the (unsigned) range to their signed int
	     * counterparts, leading to incorrect results.
	     */

	    if ((type2 != TCL_NUMBER_INT)
		    || (*((const Tcl_WideInt *)ptr2) > INT_MAX)) {
		/*
		 * Technically, we could hold the value (1 << (INT_MAX+1)) in
		 * an mp_int, but since we're using mp_mul_2d() to do the
		 * work, and it takes only an int argument, that's a good
		 * place to draw the line.
		 */

		Tcl_SetObjResult(interp, Tcl_NewStringObj(
			"integer value too large to represent", -1));
		return GENERAL_ARITHMETIC_ERROR;
	    }
	    shift = (int)(*((const Tcl_WideInt *)ptr2));

	    /*
	     * Handle shifts within the native wide range.
	     */

	    if ((type1 == TCL_NUMBER_INT)
		    && ((size_t)shift < CHAR_BIT*sizeof(Tcl_WideInt))) {
		w1 = *((const Tcl_WideInt *)ptr1);
		if (!((w1 > 0 ? w1 : ~w1) & -(
			((Tcl_WideUInt)1) << (CHAR_BIT*sizeof(Tcl_WideInt) - 1 - shift)))) {
		    WIDE_RESULT((Tcl_WideUInt)w1 << shift);
		}
	    }
	} else {
	    /*
	     * Quickly force large right shifts to 0 or -1.
	     */

	    if ((type2 != TCL_NUMBER_INT)
		    || (*(const Tcl_WideInt *)ptr2 > INT_MAX)) {
		/*
		 * Again, technically, the value to be shifted could be an
		 * mp_int so huge that a right shift by (INT_MAX+1) bits could
		 * not take us to the result of 0 or -1, but since we're using
		 * mp_div_2d to do the work, and it takes only an int
		 * argument, we draw the line there.
		 */

		switch (type1) {
		case TCL_NUMBER_INT:
		    zero = (*(const Tcl_WideInt *)ptr1 > 0);
		    break;
		case TCL_NUMBER_BIG:
		    Tcl_TakeBignumFromObj(NULL, valuePtr, &big1);
		    zero = !mp_isneg(&big1);
		    mp_clear(&big1);
		    break;
		default:
		    TCL_UNREACHABLE();
		}
		if (zero) {
		    return constants[0];
		}
		WIDE_RESULT(-1);
	    }
	    shift = (int)(*(const Tcl_WideInt *)ptr2);

	    /*
	     * Handle shifts within the native wide range.
	     */

	    if (type1 == TCL_NUMBER_INT) {
		w1 = *(const Tcl_WideInt *)ptr1;
		if ((size_t)shift >= CHAR_BIT*sizeof(Tcl_WideInt)) {
		    if (w1 >= 0) {
			return constants[0];
		    }
		    WIDE_RESULT(-1);
		}
		WIDE_RESULT(w1 >> shift);
	    }
	}

	Tcl_TakeBignumFromObj(NULL, valuePtr, &big1);

	err = mp_init(&bigResult);
	if (err == MP_OKAY) {
	    if (opcode == INST_LSHIFT) {
		err = mp_mul_2d(&big1, shift, &bigResult);
	    } else {
		err = mp_signed_rsh(&big1, shift, &bigResult);
	    }
	}
	if (err != MP_OKAY) {
	    return OUT_OF_MEMORY;
	}
	mp_clear(&big1);
	BIG_RESULT(&bigResult);
    }

    case INST_BITOR:
    case INST_BITXOR:
    case INST_BITAND:
	if ((type1 != TCL_NUMBER_INT) || (type2 != TCL_NUMBER_INT)) {
	    Tcl_TakeBignumFromObj(NULL, valuePtr, &big1);
	    Tcl_TakeBignumFromObj(NULL, value2Ptr, &big2);

	    err = mp_init(&bigResult);

	    if (err == MP_OKAY) {
		switch (opcode) {
		case INST_BITAND:
		    err = mp_and(&big1, &big2, &bigResult);
		    break;
		case INST_BITOR:
		    err = mp_or(&big1, &big2, &bigResult);
		    break;
		case INST_BITXOR:
		    err = mp_xor(&big1, &big2, &bigResult);
		    break;
		default:
		    TCL_UNREACHABLE();
		}
	    }
	    if (err != MP_OKAY) {
		return OUT_OF_MEMORY;
	    }

	    mp_clear(&big1);
	    mp_clear(&big2);
	    BIG_RESULT(&bigResult);
	}

	w1 = *((const Tcl_WideInt *)ptr1);
	w2 = *((const Tcl_WideInt *)ptr2);

	switch (opcode) {
	case INST_BITAND:
	    wResult = w1 & w2;
	    break;
	case INST_BITOR:
	    wResult = w1 | w2;
	    break;
	case INST_BITXOR:
	    wResult = w1 ^ w2;
	    break;
	default:
	    TCL_UNREACHABLE();
	}
	WIDE_RESULT(wResult);

    case INST_EXPON: {
	int oddExponent = 0, negativeExponent = 0;
	unsigned short base;

	if ((type1 == TCL_NUMBER_DOUBLE) || (type2 == TCL_NUMBER_DOUBLE)) {
	    Tcl_GetDoubleFromObj(NULL, valuePtr, &d1);
	    Tcl_GetDoubleFromObj(NULL, value2Ptr, &d2);

	    if (d1==0.0 && d2<0.0) {
		return EXPONENT_OF_ZERO;
	    }
	    dResult = pow(d1, d2);
	    goto doubleResult;
	}
	w1 = w2 = 0; /* to silence compiler warning (maybe-uninitialized) */
	if (type2 == TCL_NUMBER_INT) {
	    w2 = *((const Tcl_WideInt *) ptr2);
	    if (w2 == 0) {
		/*
		 * Anything to the zero power is 1.
		 */

		return constants[1];
	    } else if (w2 == 1) {
		/*
		 * Anything to the first power is itself
		 */

		return NULL;
	    }

	    negativeExponent = (w2 < 0);
	    oddExponent = (int)w2 & 1;
	} else {
	    Tcl_TakeBignumFromObj(NULL, value2Ptr, &big2);
	    negativeExponent = mp_isneg(&big2);
	    err = mp_mod_2d(&big2, 1, &big2);
	    oddExponent = (err == MP_OKAY) && !mp_iszero(&big2);
	    mp_clear(&big2);
	}

	if (type1 == TCL_NUMBER_INT) {
	    w1 = *((const Tcl_WideInt *)ptr1);

	    if (negativeExponent) {
		switch (w1) {
		case 0:
		    /*
		     * Zero to a negative power is div by zero error.
		     */

		    return EXPONENT_OF_ZERO;
		case -1:
		    if (oddExponent) {
			WIDE_RESULT(-1);
		    }
		    TCL_FALLTHROUGH();
		case 1:
		    /*
		     * 1 to any power is 1.
		     */

		    return constants[1];
		}
	    }
	}
	if (negativeExponent) {
	    /*
	     * Integers with magnitude greater than 1 raise to a negative
	     * power yield the answer zero (see TIP 123).
	     */
	    return constants[0];
	}

	if (type1 != TCL_NUMBER_INT) {
	    goto overflowExpon;
	}

	switch (w1) {
	case 0:
	    /*
	     * Zero to a positive power is zero.
	     */

	    return constants[0];
	case 1:
	    /*
	     * 1 to any power is 1.
	     */

	    return constants[1];
	case -1:
	    if (!oddExponent) {
		return constants[1];
	    }
	    WIDE_RESULT(-1);
	}

	/*
	 * We refuse to accept exponent arguments that exceed one mp_digit
	 * which means the max exponent value is 2**28-1 = 0x0FFFFFFF =
	 * 268435455, which fits into a signed 32 bit int which is within the
	 * range of the Tcl_WideInt type. This means any numeric Tcl_Obj value
	 * not using TCL_NUMBER_INT type must hold a value larger than we
	 * accept.
	 */

	if (type2 != TCL_NUMBER_INT) {
	    Tcl_SetObjResult(interp, Tcl_NewStringObj(
		    "exponent too large", -1));
	    return GENERAL_ARITHMETIC_ERROR;
	}

	/* From here (up to overflowExpon) w1 and exponent w2 are wide-int's. */
	assert(type1 == TCL_NUMBER_INT && type2 == TCL_NUMBER_INT);

	if (w1 == 2) {
	    /*
	     * Reduce small powers of 2 to shifts.
	     */

	    if ((Tcl_WideUInt)w2 < (Tcl_WideUInt)CHAR_BIT*sizeof(Tcl_WideInt) - 1) {
		WIDE_RESULT(((Tcl_WideInt)1) << (int)w2);
	    }
	    goto overflowExpon;
	}
	if (w1 == -2) {
	    int signum = oddExponent ? -1 : 1;

	    /*
	     * Reduce small powers of 2 to shifts.
	     */

	    if ((Tcl_WideUInt)w2 < CHAR_BIT * sizeof(Tcl_WideInt) - 1) {
		WIDE_RESULT(signum * (((Tcl_WideInt)1) << (int) w2));
	    }
	    goto overflowExpon;
	}
	if (w2 - 2 < (long)MaxBase64Size
		&& w1 <=  MaxBase64[w2 - 2]
		&& w1 >= -MaxBase64[w2 - 2]) {
	    /*
	     * Small powers of integers whose result is wide.
	     */
	    wResult = WidePwrSmallExpon(w1, (long)w2);

	    WIDE_RESULT(wResult);
	}

	/*
	 * Handle cases of powers > 16 that still fit in a 64-bit word by
	 * doing table lookup.
	 */

	if (w1 - 3 >= 0 && w1 - 2 < (long)Exp64IndexSize
		&& w2 - 2 < (long)(Exp64ValueSize + MaxBase64Size)) {
	    base = Exp64Index[w1 - 3]
		    + (unsigned short) (w2 - 2 - MaxBase64Size);
	    if (base < Exp64Index[w1 - 2]) {
		/*
		 * 64-bit number raised to intermediate power, done by
		 * table lookup.
		 */

		WIDE_RESULT(Exp64Value[base]);
	    }
	}

	if (-w1 - 3 >= 0 && -w1 - 2 < (long)Exp64IndexSize
		&& w2 - 2 < (long)(Exp64ValueSize + MaxBase64Size)) {
	    base = Exp64Index[-w1 - 3]
		    + (unsigned short) (w2 - 2 - MaxBase64Size);
	    if (base < Exp64Index[-w1 - 2]) {
		/*
		 * 64-bit number raised to intermediate power, done by
		 * table lookup.
		 */

		wResult = oddExponent ? -Exp64Value[base] : Exp64Value[base];
		WIDE_RESULT(wResult);
	    }
	}

    overflowExpon:

	if ((TclGetWideIntFromObj(NULL, value2Ptr, &w2) != TCL_OK)
		|| !TclHasInternalRep(value2Ptr, &tclIntType)
		|| (Tcl_WideUInt)w2 >= (1<<28)) {
	    Tcl_SetObjResult(interp, Tcl_NewStringObj(
		    "exponent too large", -1));
	    return GENERAL_ARITHMETIC_ERROR;
	}
	Tcl_TakeBignumFromObj(NULL, valuePtr, &big1);
	err = mp_init(&bigResult);
	if (err == MP_OKAY) {
	    /* Don't use "mp_expt_n" directly here, it doesn't exist in libtommath 1.2 */
	    err = TclBN_mp_expt_n(&big1, (int)w2, &bigResult);
	}
	if (err != MP_OKAY) {
	    return OUT_OF_MEMORY;
	}
	mp_clear(&big1);
	BIG_RESULT(&bigResult);
    }

    case INST_ADD:
    case INST_SUB:
    case INST_MULT:
    case INST_DIV:
	if ((type1 == TCL_NUMBER_DOUBLE) || (type2 == TCL_NUMBER_DOUBLE)) {
	    /*
	     * At least one of the values is floating-point, so perform
	     * floating point calculations.
	     */

	    Tcl_GetDoubleFromObj(NULL, valuePtr, &d1);
	    Tcl_GetDoubleFromObj(NULL, value2Ptr, &d2);

	    switch (opcode) {
	    case INST_ADD:
		dResult = d1 + d2;
		break;
	    case INST_SUB:
		dResult = d1 - d2;
		break;
	    case INST_MULT:
		dResult = d1 * d2;
		break;
	    case INST_DIV:
#ifndef IEEE_FLOATING_POINT
		if (d2 == 0.0) {
		    return DIVIDED_BY_ZERO;
		}
#endif
		/*
		 * We presume that we are running with zero-divide unmasked if
		 * we're on an IEEE box. Otherwise, this statement might cause
		 * demons to fly out our noses.
		 */

		dResult = d1 / d2;
		break;
	    default:
		TCL_UNREACHABLE();
	    }

	doubleResult:
#ifndef ACCEPT_NAN
	    /*
	     * Check now for IEEE floating-point error.
	     */

	    if (isnan(dResult)) {
		TclExprFloatError(interp, dResult);
		return GENERAL_ARITHMETIC_ERROR;
	    }
#endif
	    DOUBLE_RESULT(dResult);
	}
	if ((type1 == TCL_NUMBER_INT) && (type2 == TCL_NUMBER_INT)) {
	    w1 = *((const Tcl_WideInt *)ptr1);
	    w2 = *((const Tcl_WideInt *)ptr2);

	    switch (opcode) {
	    case INST_ADD:
		wResult = (Tcl_WideInt)((Tcl_WideUInt)w1 + (Tcl_WideUInt)w2);
		if ((type1 == TCL_NUMBER_INT) || (type2 == TCL_NUMBER_INT)) {
		    /*
		     * Check for overflow.
		     */

		    if (Overflowing(w1, w2, wResult)) {
			goto overflowBasic;
		    }
		}
		break;

	    case INST_SUB:
		wResult = (Tcl_WideInt)((Tcl_WideUInt)w1 - (Tcl_WideUInt)w2);
		if ((type1 == TCL_NUMBER_INT) || (type2 == TCL_NUMBER_INT)) {
		    /*
		     * Must check for overflow. The macro tests for overflows
		     * in sums by looking at the sign bits. As we have a
		     * subtraction here, we are adding -w2. As -w2 could in
		     * turn overflow, we test with ~w2 instead: it has the
		     * opposite sign bit to w2 so it does the job. Note that
		     * the only "bad" case (w2==0) is irrelevant for this
		     * macro, as in that case w1 and wResult have the same
		     * sign and there is no overflow anyway.
		     */

		    if (Overflowing(w1, ~w2, wResult)) {
			goto overflowBasic;
		    }
		}
		break;

	    case INST_MULT:
		if ((w1 < INT_MIN) || (w1 > INT_MAX) || (w2 < INT_MIN) || (w2 > INT_MAX)) {
		    goto overflowBasic;
		}
		wResult = w1 * w2;
		break;

	    case INST_DIV:
		if (w2 == 0) {
		    return DIVIDED_BY_ZERO;
		}

		/*
		 * Need a bignum to represent (WIDE_MIN / -1)
		 */

		if ((w1 == WIDE_MIN) && (w2 == -1)) {
		    goto overflowBasic;
		}
		wResult = w1 / w2;

		/*
		 * Force Tcl's integer division rules.
		 * TODO: examine for logic simplification
		 */

		if (((wResult < 0) || ((wResult == 0) &&
			((w1 < 0 && w2 > 0) || (w1 > 0 && w2 < 0)))) &&
			(wResult*w2 != w1)) {
		    wResult -= 1;
		}
		break;

	    default:
		TCL_UNREACHABLE();
	    }

	    WIDE_RESULT(wResult);
	}

    overflowBasic:
	Tcl_TakeBignumFromObj(NULL, valuePtr, &big1);
	Tcl_TakeBignumFromObj(NULL, value2Ptr, &big2);
	err = mp_init(&bigResult);
	if (err == MP_OKAY) {
	    switch (opcode) {
	    case INST_ADD:
		err = mp_add(&big1, &big2, &bigResult);
		break;
	    case INST_SUB:
		err = mp_sub(&big1, &big2, &bigResult);
		break;
	    case INST_MULT:
		err = mp_mul(&big1, &big2, &bigResult);
		break;
	    case INST_DIV:
		if (mp_iszero(&big2)) {
		    mp_clear(&big1);
		    mp_clear(&big2);
		    mp_clear(&bigResult);
		    return DIVIDED_BY_ZERO;
		}
		err = mp_init(&bigRemainder);
		if (err == MP_OKAY) {
		    err = mp_div(&big1, &big2, &bigResult, &bigRemainder);
		}
		/* TODO: internals intrusion */
		if (!mp_iszero(&bigRemainder)
			&& (bigRemainder.sign != big2.sign)) {
		    /*
		     * Convert to Tcl's integer division rules.
		     */

		    err = mp_sub_d(&bigResult, 1, &bigResult);
		    if (err == MP_OKAY) {
			err = mp_add(&bigRemainder, &big2, &bigRemainder);
		    }
		}
		mp_clear(&bigRemainder);
		break;
	    }
	}
	mp_clear(&big1);
	mp_clear(&big2);
	BIG_RESULT(&bigResult);
    default:
	Tcl_Panic("unexpected opcode");
	TCL_UNREACHABLE();
    }
}

static Tcl_Obj *
ExecuteExtendedUnaryMathOp(
    int opcode,			/* What operation to perform. */
    Tcl_Obj *valuePtr)		/* The operand on the stack. */
{
    void *ptr = NULL;
    int type;
    Tcl_WideInt w;
    mp_int big;
    Tcl_Obj *objResultPtr;
    mp_err err = MP_OKAY;

    (void) GetNumberFromObj(NULL, valuePtr, &ptr, &type);

    switch (opcode) {
    case INST_BITNOT:
	if (type == TCL_NUMBER_INT) {
	    w = *((const Tcl_WideInt *) ptr);
	    WIDE_RESULT(~w);
	}
	Tcl_TakeBignumFromObj(NULL, valuePtr, &big);
	/* ~a = - a - 1 */
	err = mp_neg(&big, &big);
	if (err == MP_OKAY) {
	    err = mp_sub_d(&big, 1, &big);
	}
	if (err != MP_OKAY) {
	    return OUT_OF_MEMORY;
	}
	BIG_RESULT(&big);
    case INST_UMINUS:
	switch (type) {
	case TCL_NUMBER_DOUBLE:
	    DOUBLE_RESULT(-(*((const double *) ptr)));
	case TCL_NUMBER_INT:
	    w = *((const Tcl_WideInt *) ptr);
	    if (w != WIDE_MIN) {
		WIDE_RESULT(-w);
	    }
	    err = mp_init_i64(&big, w);
	    if (err != MP_OKAY) {
		return OUT_OF_MEMORY;
	    }
	    break;
	default:
	    Tcl_TakeBignumFromObj(NULL, valuePtr, &big);
	}
	err = mp_neg(&big, &big);
	if (err != MP_OKAY) {
	    return OUT_OF_MEMORY;
	}
	BIG_RESULT(&big);
    default:
	Tcl_Panic("unexpected opcode");
	TCL_UNREACHABLE();
    }
}
#undef WIDE_RESULT
#undef BIG_RESULT
#undef DOUBLE_RESULT

/*
 *----------------------------------------------------------------------
 *
 * CompareTwoNumbers --
 *
 *	This function compares a pair of numbers in Tcl_Objs. Each argument
 *	must already be known to be numeric and not NaN.
 *
 * Results:
 *	One of MP_LT, MP_EQ or MP_GT, depending on whether valuePtr is less
 *	than, equal to, or greater than value2Ptr (respectively).
 *
 * Side effects:
 *	None, provided both values are numeric.
 *
 *----------------------------------------------------------------------
 */

int
TclCompareTwoNumbers(
    Tcl_Obj *valuePtr,
    Tcl_Obj *value2Ptr)
{
    int type1 = TCL_NUMBER_NAN, type2 = TCL_NUMBER_NAN, compare;
    void *ptr1, *ptr2;
    mp_int big1, big2;
    double d1, d2, tmp;
    Tcl_WideInt w1, w2;

    (void) GetNumberFromObj(NULL, valuePtr, &ptr1, &type1);
    (void) GetNumberFromObj(NULL, value2Ptr, &ptr2, &type2);

    switch (type1) {
    case TCL_NUMBER_INT:
	w1 = *((const Tcl_WideInt *)ptr1);
	switch (type2) {
	case TCL_NUMBER_INT:
	    w2 = *((const Tcl_WideInt *)ptr2);
	wideCompare:
	    return (w1 < w2) ? MP_LT : ((w1 > w2) ? MP_GT : MP_EQ);
	case TCL_NUMBER_DOUBLE:
	    d2 = *((const double *)ptr2);
	    d1 = (double) w1;

	    /*
	     * If the double has a fractional part, or if the Tcl_WideInt can be
	     * converted to double without loss of precision, then compare as
	     * doubles.
	     */

	    if (DBL_MANT_DIG > CHAR_BIT*sizeof(Tcl_WideInt) || w1 == (Tcl_WideInt)d1
		    || modf(d2, &tmp) != 0.0) {
		goto doubleCompare;
	    }

	    /*
	     * Otherwise, to make comparision based on full precision, need to
	     * convert the double to a suitably sized integer.
	     *
	     * Need this to get comparsions like
	     *	  expr 20000000000000003 < 20000000000000004.0
	     * right. Converting the first argument to double will yield two
	     * double values that are equivalent within double precision.
	     * Converting the double to an integer gets done exactly, then
	     * integer comparison can tell the difference.
	     */

	    if (d2 < (double)WIDE_MIN) {
		return MP_GT;
	    }
	    if (d2 > (double)WIDE_MAX) {
		return MP_LT;
	    }
	    w2 = (Tcl_WideInt)d2;
	    goto wideCompare;
	case TCL_NUMBER_BIG:
	    Tcl_GetBignumFromObj(NULL, value2Ptr, &big2);
	    if (mp_isneg(&big2)) {
		compare = MP_GT;
	    } else {
		compare = MP_LT;
	    }
	    mp_clear(&big2);
	    return compare;
	default:
	    TCL_UNREACHABLE();
	}

    case TCL_NUMBER_DOUBLE:
	d1 = *((const double *)ptr1);
	switch (type2) {
	case TCL_NUMBER_DOUBLE:
	    d2 = *((const double *)ptr2);
	doubleCompare:
	    return (d1 < d2) ? MP_LT : ((d1 > d2) ? MP_GT : MP_EQ);
	case TCL_NUMBER_INT:
	    w2 = *((const Tcl_WideInt *)ptr2);
	    d2 = (double) w2;
	    if (DBL_MANT_DIG > CHAR_BIT*sizeof(Tcl_WideInt)
		    || w2 == (Tcl_WideInt)d2 || modf(d1, &tmp) != 0.0) {
		goto doubleCompare;
	    }
	    if (d1 < (double)WIDE_MIN) {
		return MP_LT;
	    }
	    if (d1 > (double)WIDE_MAX) {
		return MP_GT;
	    }
	    w1 = (Tcl_WideInt)d1;
	    goto wideCompare;
	case TCL_NUMBER_BIG:
	    if (isinf(d1)) {
		return (d1 > 0.0) ? MP_GT : MP_LT;
	    }
	    Tcl_GetBignumFromObj(NULL, value2Ptr, &big2);
	    if ((d1 < (double)WIDE_MAX) && (d1 > (double)WIDE_MIN)) {
		if (mp_isneg(&big2)) {
		    compare = MP_GT;
		} else {
		    compare = MP_LT;
		}
		mp_clear(&big2);
		return compare;
	    }
	    if (DBL_MANT_DIG > CHAR_BIT*sizeof(Tcl_WideInt)
		    && modf(d1, &tmp) != 0.0) {
		d2 = TclBignumToDouble(&big2);
		mp_clear(&big2);
		goto doubleCompare;
	    }
	    Tcl_InitBignumFromDouble(NULL, d1, &big1);
	    goto bigCompare;
	default:
	    TCL_UNREACHABLE();
	}

    case TCL_NUMBER_BIG:
	Tcl_GetBignumFromObj(NULL, valuePtr, &big1);
	switch (type2) {
	case TCL_NUMBER_INT:
	    compare = mp_cmp_d(&big1, 0);
	    mp_clear(&big1);
	    return compare;
	case TCL_NUMBER_DOUBLE:
	    d2 = *((const double *)ptr2);
	    if (isinf(d2)) {
		compare = (d2 > 0.0) ? MP_LT : MP_GT;
		mp_clear(&big1);
		return compare;
	    }
	    if ((d2 < (double)WIDE_MAX) && (d2 > (double)WIDE_MIN)) {
		compare = mp_cmp_d(&big1, 0);
		mp_clear(&big1);
		return compare;
	    }
	    if (DBL_MANT_DIG > CHAR_BIT*sizeof(Tcl_WideInt)
		    && modf(d2, &tmp) != 0.0) {
		d1 = TclBignumToDouble(&big1);
		mp_clear(&big1);
		goto doubleCompare;
	    }
	    Tcl_InitBignumFromDouble(NULL, d2, &big2);
	    goto bigCompare;
	case TCL_NUMBER_BIG:
	    Tcl_GetBignumFromObj(NULL, value2Ptr, &big2);
	bigCompare:
	    compare = mp_cmp(&big1, &big2);
	    mp_clear(&big1);
	    mp_clear(&big2);
	    return compare;
	default:
	    TCL_UNREACHABLE();
	}
    default:
	Tcl_Panic("unexpected number type");
	TCL_UNREACHABLE();
    }
    return TCL_ERROR;
}

/*
 *----------------------------------------------------------------------
 *
 * ParseArithSeriesArgument --
 *
 *	Helper for GenerateArithSeries() that encapsulates the weird calling of
 *	Tcl_ExprObj() if the value isn't numeric.
 *
 * Results:
 *	TCL_OK if the value was numeric or a numeric-yielding expression, or
 *	TCL_ERROR if not. The variables pointed at by ptrPtr and typePtr will
 *	be updated on OK, the interpreter result on ERROR.
 *
 * Side effects:
 *	Can call Tcl_ExprObj() which can call commands, so arbitrary side
 *	effects are possible. May update the variable pointed at by valuePtr
 *	to contain the expression result.
 *
 *----------------------------------------------------------------------
 */
static inline int
ParseArithSeriesArgument(
    Tcl_Interp *interp,		// The interpreter.
    Tcl_Obj **valuePtr,		// Var holding object reference to parse/update [IN/OUT]
    void **ptrPtr,		// Var to receive ref to number contents [OUT]
    int *typePtr)		// Var to receive number type [OUT]
{
    Tcl_Obj *value = *valuePtr, *tmp;
    if (TclHasInternalRep(value, &tclExprCodeType)
	    || GetNumberFromObj(NULL, value, ptrPtr, typePtr) != TCL_OK) {
	if (Tcl_ExprObj(interp, value, &tmp) != TCL_OK) {
	    return TCL_ERROR;
	}
	// Switch to the object out of the expression.
	Tcl_DecrRefCount(value);
	*valuePtr = value = tmp;
	if (GetNumberFromObj(interp, value, ptrPtr, typePtr) != TCL_OK) {
	    return TCL_ERROR;
	}
    }
    return TCL_OK;
}

/*
 *----------------------------------------------------------------------
 *
 * GenerateArithSeries --
 *
 *	This is the core of the implementation of the INST_ARITH_SERIES opcode,
 *	handling the decoding of the arguments (applying Tcl_ExprObj() if
 *	necessary) before handing off to TclNewArithSeriesObj() to build the
 *	series.
 *
 * Results:
 *	The arithmetic series object (zero refcount) or NULL on error, when a
 *	message will be left in the interpreter result.
 *
 * Side effects:
 *	Can call Tcl_ExprObj() which can call commands, so arbitrary side
 *	effects are possible.
 *
 *----------------------------------------------------------------------
 */
static Tcl_Obj *
GenerateArithSeries(
    Tcl_Interp *interp,		// The interpreter.
    Tcl_Obj *from,		// The from value, or NULL if not supplied.
    Tcl_Obj *to,		// The to value, or NULL if not supplied.
    Tcl_Obj *step,		// The step value, or NULL if not supplied.
    Tcl_Obj *count)		// The count value, or NULL if not supplied.
{
    Tcl_Obj *result = NULL;
    int type, useDoubles = 0;
    void *ptr;

    // Hold explicit references.
    if (from)  {
	Tcl_IncrRefCount(from);
    }
    if (to)    {
	Tcl_IncrRefCount(to);
    }
    if (step)  {
	Tcl_IncrRefCount(step);
    }
    if (count) {
	Tcl_IncrRefCount(count);
    }

    /*
     * Decide whether to request a double series or an int series.
     * Note the calls to Tcl_ExprObj. UGH!
     */

    if (from) {
	if (ParseArithSeriesArgument(interp, &from, &ptr, &type) != TCL_OK) {
	    goto cleanupOnError;
	}
	switch (type) {
	case TCL_NUMBER_DOUBLE:
	    useDoubles = 1;
	    break;
	case TCL_NUMBER_NAN:
	    Tcl_SetObjResult(interp, Tcl_ObjPrintf(
		    "domain error: argument not in valid range"));
	    Tcl_SetErrorCode(interp, "ARITH", "DOMAIN",
		    "domain error: argument not in valid range", NULL);
	    goto cleanupOnError;
	}
    }

    if (to) {
	if (ParseArithSeriesArgument(interp, &to, &ptr, &type) != TCL_OK) {
	    goto cleanupOnError;
	}
	switch (type) {
	case TCL_NUMBER_DOUBLE:
	    useDoubles = 1;
	    break;
	case TCL_NUMBER_NAN:
	    Tcl_SetObjResult(interp, Tcl_ObjPrintf(
		    "cannot use non-numeric floating-point value \"%s\" to "
		    "estimate length of arith-series",
		    TclGetString(to)));
	    Tcl_SetErrorCode(interp, "ARITH", "DOMAIN",
		    "domain error: argument not in valid range", NULL);
	    goto cleanupOnError;
	}
    }

    if (step) {
	if (ParseArithSeriesArgument(interp, &step, &ptr, &type) != TCL_OK) {
	    goto cleanupOnError;
	}
	switch (type) {
	case TCL_NUMBER_DOUBLE:
	    useDoubles = 1;
	    break;
	case TCL_NUMBER_NAN:
	    Tcl_SetObjResult(interp, Tcl_ObjPrintf(
		    "domain error: argument not in valid range"));
	    Tcl_SetErrorCode(interp, "ARITH", "DOMAIN",
		    "domain error: argument not in valid range", NULL);
	    goto cleanupOnError;
	}
    }

    // Convert count to integer if not already
    // Almost the same as above cases except how floats are really handled.
    if (count) {
	if (ParseArithSeriesArgument(interp, &count, &ptr, &type) != TCL_OK) {
	    goto cleanupOnError;
	}
	switch (type) {
	case TCL_NUMBER_DOUBLE: {
	    double dCount = *((const double *) ptr);
	    Tcl_WideInt wCount = (Tcl_WideInt) dCount;
	    if (dCount - wCount == 0.0) {
		Tcl_DecrRefCount(count);
		// Switch to the object holding integer version of the count.
		TclNewIntObj(count, wCount);
		Tcl_IncrRefCount(count);
	    }
	    break;
	}
	case TCL_NUMBER_NAN:
	    Tcl_SetObjResult(interp, Tcl_ObjPrintf(
		    "expected integer but got \"%s\"",
		    TclGetString(count)));
	    Tcl_SetErrorCode(interp, "ARITH", "DOMAIN",
		    "domain error: argument not in valid range", NULL);
	    goto cleanupOnError;
	}
    }

    // Parameters comprehended and normalised. Now construct the series.
    result = TclNewArithSeriesObj(interp, useDoubles, from, to, step, count);

    // Clean up and return.
  cleanupOnError:
    if (count) {
	Tcl_DecrRefCount(count);
    }
    if (step)  {
	Tcl_DecrRefCount(step);
    }
    if (to)    {
	Tcl_DecrRefCount(to);
    }
    if (from)  {
	Tcl_DecrRefCount(from);
    }
    return result;
}

#ifdef TCL_COMPILE_DEBUG
/*
 *----------------------------------------------------------------------
 *
 * PrintByteCodeInfo --
 *
 *	This procedure prints a summary about a bytecode object to stdout. It
 *	is called by TclNRExecuteByteCode when starting to execute the bytecode
 *	object if tclTraceExec has the value 2 or more.
 *
 * Results:
 *	None.
 *
 * Side effects:
 *	None.
 *
 *----------------------------------------------------------------------
 */

static void
PrintByteCodeInfo(
    ByteCode *codePtr)		/* The bytecode whose summary is printed to
				 * stdout. */
{
    Proc *procPtr = codePtr->procPtr;
    Interp *iPtr = (Interp *) *codePtr->interpHandle;

    fprintf(stdout,
	    "\nExecuting ByteCode 0x%p, refCt %" SIZEu ", epoch %" SIZEu ", "
	    "interp 0x%p (epoch %" SIZEu ")\n",
	    codePtr, codePtr->refCount, codePtr->compileEpoch, iPtr,
	    iPtr->compileEpoch);
    fprintf(stdout, "  Source: ");
    TclPrintSource(stdout, codePtr->source, 60);

    fprintf(stdout,
	    "\n  Cmds %" SIZEd ", src %" SIZEd ", inst %" SIZEd ", "
	    "litObjs %" SIZEd ", aux %" SIZEd ", stkDepth %" SIZEd ", "
	    "code/src %.2f\n",
	    codePtr->numCommands, codePtr->numSrcBytes,
	    codePtr->numCodeBytes, codePtr->numLitObjects,
	    codePtr->numAuxDataItems, codePtr->maxStackDepth,
#ifdef TCL_COMPILE_STATS
	    codePtr->numSrcBytes?
		    ((float)codePtr->structureSize)/codePtr->numSrcBytes :
#endif
	    0.0);

#ifdef TCL_COMPILE_STATS
    fprintf(stdout,
	    "  Code %" SIZEu " = header %" SIZEu "+inst %" SIZEd
	    "+litObj %" SIZEu "+exc %" SIZEu "+aux %" SIZEu
	    "+cmdMap %" SIZEd "\n",
	    codePtr->structureSize,
	    offsetof(ByteCode, localCachePtr),
	    codePtr->numCodeBytes,
	    codePtr->numLitObjects * sizeof(Tcl_Obj *),
	    codePtr->numExceptRanges*sizeof(ExceptionRange),
	    codePtr->numAuxDataItems * sizeof(AuxData),
	    codePtr->numCmdLocBytes);
#endif /* TCL_COMPILE_STATS */
    if (procPtr != NULL) {
	fprintf(stdout,
		"  Proc 0x%p, refCt %" SIZEd ", args %" SIZEd ", "
		"compiled locals %" SIZEd "\n",
		procPtr, procPtr->refCount, procPtr->numArgs,
		procPtr->numCompiledLocals);
    }
}
#endif /* TCL_COMPILE_DEBUG */

/*
 *----------------------------------------------------------------------
 *
 * ValidatePcAndStackTop --
 *
 *	This procedure is called by TclNRExecuteByteCode when debugging to
 *	verify that the program counter and stack top are valid during
 *	execution.
 *
 * Results:
 *	None.
 *
 * Side effects:
 *	Prints a message to stderr and panics if either the pc or stack top
 *	are invalid.
 *
 *----------------------------------------------------------------------
 */

#ifdef TCL_COMPILE_DEBUG
static void
ValidatePcAndStackTop(
    ByteCode *codePtr,		/* The bytecode whose summary is printed to
				 * stdout. */
    const unsigned char *pc,	/* Points to first byte of a bytecode
				 * instruction. The program counter. */
    size_t stackTop,		/* Current stack top. Must be between
				 * stackLowerBound and stackUpperBound
				 * (inclusive). */
    int checkStack)		/* 0 if the stack depth check should be
				 * skipped. */
{
    size_t stackUpperBound = codePtr->maxStackDepth;
				/* Greatest legal value for stackTop. */
    size_t relativePc = (size_t) PC_REL;
    size_t codeStart = (size_t)codePtr->codeStart;
    size_t codeEnd = (size_t)
	    (codePtr->codeStart + codePtr->numCodeBytes);
    unsigned char opCode = *pc;

    if ((PTR2UINT(pc) < codeStart) || (PTR2UINT(pc) > codeEnd)) {
	fprintf(stderr, "\nBad instruction pc 0x%p in TclNRExecuteByteCode\n",
		pc);
	Tcl_Panic("TclNRExecuteByteCode execution failure: bad pc");
    }
    if (opCode >= LAST_INST_OPCODE) {
	fprintf(stderr, "\nBad opcode %u at pc %" SIZEu " in TclNRExecuteByteCode\n",
		opCode, relativePc);
	Tcl_Panic("TclNRExecuteByteCode execution failure: bad opcode");
    }
    if (checkStack && (stackTop > stackUpperBound)) {
	Tcl_Size numChars;
	const char *cmd = GetSrcInfoForPc(pc, codePtr, &numChars, NULL, NULL);

	fprintf(stderr, "\nBad stack top %" SIZEu " at pc %" SIZEu " in "
		"TclNRExecuteByteCode (min 0, max %" SIZEu ")",
		stackTop, relativePc, stackUpperBound);
	if (cmd != NULL) {
	    Tcl_Obj *message;

	    TclNewLiteralStringObj(message, "\n executing ");
	    Tcl_IncrRefCount(message);
	    Tcl_AppendLimitedToObj(message, cmd, numChars, 100, NULL);
	    fprintf(stderr, "%s\n", TclGetString(message));
	    Tcl_DecrRefCount(message);
	} else {
	    fprintf(stderr, "\n");
	}
	Tcl_Panic("TclNRExecuteByteCode execution failure: bad stack top");
    }
}
#endif /* TCL_COMPILE_DEBUG */

/*
 *----------------------------------------------------------------------
 *
 * IllegalExprOperandType --
 *
 *	Used by TclNRExecuteByteCode to append an error message to the interp
 *	result when an illegal operand type is detected by an expression
 *	instruction. The argument opndPtr holds the operand object in error.
 *
 * Results:
 *	None.
 *
 * Side effects:
 *	An error message is appended to the interp result.
 *
 *----------------------------------------------------------------------
 */

static void
IllegalExprOperandType(
    Tcl_Interp *interp,		/* Interpreter to which error information
				 * pertains. */
    const char *ord,		/* "first ", "second " or "" */
    const unsigned char *pc,	/* Points to the instruction being executed
				 * when the illegal type was found. */
    Tcl_Obj *opndPtr)		/* Points to the operand holding the value
				 * with the illegal type. */
{
    void *ptr;
    int type;
    const unsigned char opcode = *pc;
    const char *description, *op = "unknown";

    if (opcode == INST_EXPON) {
	op = "**";
    } else if (opcode <= INST_LNOT) {
	op = operatorStrings[opcode - INST_BITOR];
    }

    if (GetNumberFromObj(NULL, opndPtr, &ptr, &type) != TCL_OK) {
	Tcl_Size length;
	if (TclHasInternalRep(opndPtr, &tclDictType)) {
	    Tcl_DictObjSize(NULL, opndPtr, &length);
	    if (length > 0) {
	    listRep:
		Tcl_SetObjResult(interp, Tcl_ObjPrintf(
			"cannot use a list as %soperand of \"%s\"", ord, op));
		Tcl_SetErrorCode(interp, "ARITH", "DOMAIN", "list", (char *)NULL);
		return;
	    }
	}
	Tcl_ObjTypeLengthProc *lengthProc = TclObjTypeHasProc(opndPtr, lengthProc);
	Tcl_Size objcPtr;
	Tcl_Obj **objvPtr;
	if ((lengthProc && lengthProc(opndPtr) > 1)
		|| ((TclMaxListLength(TclGetString(opndPtr), TCL_INDEX_NONE, NULL) > 1)
		&& (Tcl_ListObjGetElements(NULL, opndPtr, &objcPtr, &objvPtr) == TCL_OK))) {
	    goto listRep;
	}
	description = "non-numeric string";
    } else if (type == TCL_NUMBER_NAN) {
	description = "non-numeric floating-point value";
    } else if (type == TCL_NUMBER_DOUBLE) {
	description = "floating-point value";
    } else {
	/* TODO: No caller needs this. Eliminate? */
	description = "(big) integer";
    }

    Tcl_SetObjResult(interp, Tcl_ObjPrintf(
	    "cannot use %s \"%s\" as %soperand of \"%s\"", description,
	    TclGetString(opndPtr), ord, op));
    Tcl_SetErrorCode(interp, "ARITH", "DOMAIN", description, (char *)NULL);
}

/*
 *----------------------------------------------------------------------
 *
 * TclGetSrcInfoForPc, GetSrcInfoForPc, TclGetSourceFromFrame --
 *
 *	Given a program counter value, finds the closest command in the
 *	bytecode code unit's CmdLocation array and returns information about
 *	that command's source: a pointer to its first byte and the number of
 *	characters.
 *
 * Results:
 *	If a command is found that encloses the program counter value, a
 *	pointer to the command's source is returned and the length of the
 *	source is stored at *lengthPtr. If multiple commands resulted in code
 *	at pc, information about the closest enclosing command is returned. If
 *	no matching command is found, NULL is returned and *lengthPtr is
 *	unchanged.
 *
 * Side effects:
 *	The CmdFrame at *cfPtr is updated.
 *
 *----------------------------------------------------------------------
 */

Tcl_Obj *
TclGetSourceFromFrame(
    CmdFrame *cfPtr,
    Tcl_Size objc,
    Tcl_Obj *const objv[])
{
    if (cfPtr == NULL) {
	return Tcl_NewListObj(objc, objv);
    }
    if (cfPtr->cmdObj == NULL) {
	if (cfPtr->cmd == NULL) {
	    ByteCode *codePtr = (ByteCode *)cfPtr->data.tebc.codePtr;

	    cfPtr->cmd = GetSrcInfoForPc((unsigned char *)
		    cfPtr->data.tebc.pc, codePtr, &cfPtr->len, NULL, NULL);
	}
	if (cfPtr->cmd) {
	    cfPtr->cmdObj = Tcl_NewStringObj(cfPtr->cmd, cfPtr->len);
	} else {
	    cfPtr->cmdObj = Tcl_NewListObj(objc, objv);
	}
	Tcl_IncrRefCount(cfPtr->cmdObj);
    }
    return cfPtr->cmdObj;
}

void
TclGetSrcInfoForPc(
    CmdFrame *cfPtr)
{
    ByteCode *codePtr = (ByteCode *) cfPtr->data.tebc.codePtr;

    assert(cfPtr->type == TCL_LOCATION_BC);

    if (cfPtr->cmd == NULL) {

	cfPtr->cmd = GetSrcInfoForPc(
		(unsigned char *) cfPtr->data.tebc.pc, codePtr,
		&cfPtr->len, NULL, NULL);
    }

    if (cfPtr->cmd != NULL) {
	/*
	 * We now have the command. We can get the srcOffset back and from
	 * there find the list of word locations for this command.
	 */

	ExtCmdLoc *eclPtr;
	ECL *locPtr = NULL;
	Tcl_Size srcOffset;
	Tcl_Size i;
	Interp *iPtr = (Interp *) *codePtr->interpHandle;
	Tcl_HashEntry *hePtr =
		Tcl_FindHashEntry(iPtr->lineBCPtr, codePtr);

	if (!hePtr) {
	    return;
	}

	srcOffset = cfPtr->cmd - codePtr->source;
	eclPtr = (ExtCmdLoc *)Tcl_GetHashValue(hePtr);

	for (i=0; i < eclPtr->nuloc; i++) {
	    if (eclPtr->loc[i].srcOffset == srcOffset) {
		locPtr = eclPtr->loc+i;
		break;
	    }
	}
	if (locPtr == NULL) {
	    Tcl_Panic("LocSearch failure");
	}

	cfPtr->line = locPtr->line;
	cfPtr->nline = locPtr->nline;
	cfPtr->type = eclPtr->type;

	if (eclPtr->type == TCL_LOCATION_SOURCE) {
	    cfPtr->data.eval.path = eclPtr->path;
	    Tcl_IncrRefCount(cfPtr->data.eval.path);
	}

	/*
	 * Do not set cfPtr->data.eval.path NULL for non-SOURCE. Needed for
	 * cfPtr->data.tebc.codePtr.
	 */
    }
}

static const char *
GetSrcInfoForPc(
    const unsigned char *pc,	/* The program counter value for which to
				 * return the closest command's source info.
				 * This points within a bytecode instruction
				 * in codePtr's code. */
    ByteCode *codePtr,		/* The bytecode sequence in which to look up
				 * the command source for the pc. */
    Tcl_Size *lengthPtr,	/* If non-NULL, the location where the length
				 * of the command's source should be stored.
				 * If NULL, no length is stored. */
    const unsigned char **pcBeg,/* If non-NULL, the bytecode location
				 * where the current instruction starts.
				 * If NULL; no pointer is stored. */
    Tcl_Size *cmdIdxPtr)	/* If non-NULL, the location where the index
				 * of the command containing the pc should
				 * be stored. */
{
    Tcl_Size pcOffset = PC_REL;
    Tcl_Size numCmds = codePtr->numCommands;
    unsigned char *codeDeltaNext, *codeLengthNext;
    unsigned char *srcDeltaNext, *srcLengthNext;
    Tcl_Size codeOffset, codeLen, codeEnd, srcOffset, srcLen, delta, i;
    Tcl_Size bestDist = TCL_SIZE_MAX; /* Distance of pc to best cmd's start pc. */
    Tcl_Size bestSrcOffset = -1; /* Initialized to avoid compiler warning. */
    Tcl_Size bestSrcLength = -1; /* Initialized to avoid compiler warning. */
    Tcl_Size bestCmdIdx = -1;

    /* The pc must point within the bytecode */
    assert ((pcOffset >= 0) && (pcOffset < codePtr->numCodeBytes));

    /*
     * Decode the code and source offset and length for each command. The
     * closest enclosing command is the last one whose code started before
     * pcOffset.
     */

    codeDeltaNext = codePtr->codeDeltaStart;
    codeLengthNext = codePtr->codeLengthStart;
    srcDeltaNext = codePtr->srcDeltaStart;
    srcLengthNext = codePtr->srcLengthStart;
    codeOffset = srcOffset = 0;
    for (i = 0;  i < numCmds;  i++) {
	if ((unsigned) *codeDeltaNext == (unsigned) 0xFF) {
	    codeDeltaNext++;
	    delta = TclGetInt4AtPtr(codeDeltaNext);
	    codeDeltaNext += 4;
	} else {
	    delta = TclGetInt1AtPtr(codeDeltaNext);
	    codeDeltaNext++;
	}
	codeOffset += delta;

	if ((unsigned) *codeLengthNext == (unsigned) 0xFF) {
	    codeLengthNext++;
	    codeLen = TclGetInt4AtPtr(codeLengthNext);
	    codeLengthNext += 4;
	} else {
	    codeLen = TclGetInt1AtPtr(codeLengthNext);
	    codeLengthNext++;
	}
	codeEnd = (codeOffset + codeLen - 1);

	if ((unsigned) *srcDeltaNext == (unsigned) 0xFF) {
	    srcDeltaNext++;
	    delta = TclGetInt4AtPtr(srcDeltaNext);
	    srcDeltaNext += 4;
	} else {
	    delta = TclGetInt1AtPtr(srcDeltaNext);
	    srcDeltaNext++;
	}
	srcOffset += delta;

	if ((unsigned) *srcLengthNext == (unsigned) 0xFF) {
	    srcLengthNext++;
	    srcLen = TclGetInt4AtPtr(srcLengthNext);
	    srcLengthNext += 4;
	} else {
	    srcLen = TclGetInt1AtPtr(srcLengthNext);
	    srcLengthNext++;
	}

	if (codeOffset > pcOffset) {	/* Best cmd already found */
	    break;
	}
	if (pcOffset <= codeEnd) {	/* This cmd's code encloses pc */
	    Tcl_Size dist = (pcOffset - codeOffset);

	    if (dist <= bestDist) {
		bestDist = dist;
		bestSrcOffset = srcOffset;
		bestSrcLength = srcLen;
		bestCmdIdx = i;
	    }
	}
    }

    if (pcBeg != NULL) {
	const unsigned char *curr, *prev;

	/*
	 * Walk from beginning of command or BC to pc, by complete
	 * instructions. Stop when crossing pc; keep previous.
	 */

	curr = ((bestDist == TCL_SIZE_MAX) ? codePtr->codeStart : pc - bestDist);
	prev = curr;
	while (curr <= pc) {
	    prev = curr;
	    curr += tclInstructionTable[*curr].numBytes;
	}
	*pcBeg = prev;
    }

    if (bestDist == TCL_SIZE_MAX) {
	return NULL;
    }

    if (lengthPtr != NULL) {
	*lengthPtr = bestSrcLength;
    }

    if (cmdIdxPtr != NULL) {
	*cmdIdxPtr = bestCmdIdx;
    }

    return (codePtr->source + bestSrcOffset);
}

/*
 *----------------------------------------------------------------------
 *
 * GetExceptRangeForPc --
 *
 *	Given a program counter value, return the closest enclosing
 *	ExceptionRange.
 *
 * Results:
 *	If the searchMode is TCL_ERROR, this procedure ignores loop exception
 *	ranges and returns a pointer to the closest catch range. If the
 *	searchMode is TCL_BREAK, this procedure returns a pointer to the most
 *	closely enclosing ExceptionRange regardless of whether it is a loop or
 *	catch exception range. If the searchMode is TCL_CONTINUE, this
 *	procedure returns a pointer to the most closely enclosing
 *	ExceptionRange (of any type) skipping only loop exception ranges if
 *	they don't have a sensible continueOffset defined. If no matching
 *	ExceptionRange is found that encloses pc, a NULL is returned.
 *
 * Side effects:
 *	None.
 *
 *----------------------------------------------------------------------
 */

static ExceptionRange *
GetExceptRangeForPc(
    const unsigned char *pc,	/* The program counter value for which to
				 * search for a closest enclosing exception
				 * range. This points to a bytecode
				 * instruction in codePtr's code. */
    int searchMode,		/* If TCL_BREAK, consider either loop or catch
				 * ExceptionRanges in search. If TCL_ERROR
				 * consider only catch ranges (and ignore any
				 * closer loop ranges). If TCL_CONTINUE, look
				 * for loop ranges that define a continue
				 * point or a catch range. */
    ByteCode *codePtr)		/* Points to the ByteCode in which to search
				 * for the enclosing ExceptionRange. */
{
    ExceptionRange *rangeArrayPtr;
    size_t numRanges = codePtr->numExceptRanges;
    ExceptionRange *rangePtr;
    size_t pcOffset = PC_REL;
    size_t start;

    if (numRanges == 0) {
	return NULL;
    }

    /*
     * This exploits peculiarities of our compiler: nested ranges are always
     * *after* their containing ranges, so that by scanning backwards we are
     * sure that the first matching range is indeed the deepest.
     */

    rangeArrayPtr = codePtr->exceptArrayPtr;
    rangePtr = rangeArrayPtr + numRanges;
    while (--rangePtr >= rangeArrayPtr) {
	start = rangePtr->codeOffset;
	if ((start <= pcOffset) &&
		(pcOffset < (start + rangePtr->numCodeBytes))) {
	    if (rangePtr->type == CATCH_EXCEPTION_RANGE) {
		return rangePtr;
	    }
	    if (searchMode == TCL_BREAK) {
		return rangePtr;
	    }
	    if (searchMode == TCL_CONTINUE
		    && rangePtr->continueOffset != TCL_INDEX_NONE) {
		return rangePtr;
	    }
	}
    }
    return NULL;
}

/*
 *----------------------------------------------------------------------
 *
 * GetOpcodeName --
 *
 *	This procedure is called by the TRACE and TRACE_WITH_OBJ macros used
 *	in TclNRExecuteByteCode when debugging. It returns the name of the
 *	bytecode instruction at a specified instruction pc.
 *
 * Results:
 *	A character string for the instruction.
 *
 * Side effects:
 *	None.
 *
 *----------------------------------------------------------------------
 */

#ifdef TCL_COMPILE_DEBUG
static const char *
GetOpcodeName(
    const unsigned char *pc)	/* Points to the instruction whose name should
				 * be returned. */
{
    unsigned char opCode = *pc;

    return tclInstructionTable[opCode].name;
}
#endif /* TCL_COMPILE_DEBUG */

/*
 *----------------------------------------------------------------------
 *
 * TclExprFloatError --
 *
 *	This procedure is called when an error occurs during a floating-point
 *	operation. It reads errno and sets interp->objResultPtr accordingly.
 *
 * Results:
 *	interp->objResultPtr is set to hold an error message.
 *
 * Side effects:
 *	None.
 *
 *----------------------------------------------------------------------
 */

void
TclExprFloatError(
    Tcl_Interp *interp,		/* Where to store error message. */
    double value)		/* Value returned after error; used to
				 * distinguish underflows from overflows. */
{
    const char *s;

    if ((errno == EDOM) || isnan(value)) {
	s = "domain error: argument not in valid range";
	Tcl_SetObjResult(interp, Tcl_NewStringObj(s, -1));
	Tcl_SetErrorCode(interp, "ARITH", "DOMAIN", s, (char *)NULL);
    } else if ((errno == ERANGE) || isinf(value)) {
	if (value == 0.0) {
	    s = "floating-point value too small to represent";
	    Tcl_SetObjResult(interp, Tcl_NewStringObj(s, -1));
	    Tcl_SetErrorCode(interp, "ARITH", "UNDERFLOW", s, (char *)NULL);
	} else {
	    s = "floating-point value too large to represent";
	    Tcl_SetObjResult(interp, Tcl_NewStringObj(s, -1));
	    Tcl_SetErrorCode(interp, "ARITH", "OVERFLOW", s, (char *)NULL);
	}
    } else {
	Tcl_Obj *objPtr = Tcl_ObjPrintf(
		"unknown floating-point error, errno = %d", errno);

	Tcl_SetErrorCode(interp, "ARITH", "UNKNOWN",
		TclGetString(objPtr), (char *)NULL);
	Tcl_SetObjResult(interp, objPtr);
    }
}

#ifdef TCL_COMPILE_STATS
/*
 *----------------------------------------------------------------------
 *
 * TclLog2 --
 *
 *	Procedure used while collecting compilation statistics to determine
 *	the log base 2 of an integer.
 *
 * Results:
 *	Returns the log base 2 of the operand. If the argument is less than or
 *	equal to zero, a zero is returned.
 *
 * Side effects:
 *	None.
 *
 *----------------------------------------------------------------------
 */

int
TclLog2(
    long long value)		/* The integer for which to compute the log
				 * base 2. The maximum output is 31 */
{
    return (value > 0) ? (
	    (value > 0x7FFFFFFF) ?
		    31 : TclMSB((unsigned long long) value)
	    ) : 0;
}

/*
 *----------------------------------------------------------------------
 *
 * EvalStatsCmd --
 *
 *	Implements the "evalstats" command that prints instruction execution
 *	counts to stdout.
 *
 * Results:
 *	Standard Tcl results.
 *
 * Side effects:
 *	None.
 *
 *----------------------------------------------------------------------
 */

static int
EvalStatsCmd(
    TCL_UNUSED(void *),		/* Unused. */
    Tcl_Interp *interp,		/* The current interpreter. */
    int objc,			/* The number of arguments. */
    Tcl_Obj *const objv[])	/* The argument strings. */
{
    Interp *iPtr = (Interp *) interp;
    LiteralTable *globalTablePtr = &iPtr->literalTable;
    ByteCodeStats *statsPtr = &iPtr->stats;
    double totalCodeBytes, currentCodeBytes;
    double totalLiteralBytes, currentLiteralBytes;
    double objBytesIfUnshared, strBytesIfUnshared, sharingBytesSaved;
    double strBytesSharedMultX, strBytesSharedOnce;
    double numInstructions, currentHeaderBytes;
    size_t numCurrentByteCodes, numByteCodeLits;
    size_t refCountSum, literalMgmtBytes, sum, decadeHigh;
    size_t numSharedMultX, numSharedOnce, minSizeDecade, maxSizeDecade;
    Tcl_Size i, length;
    size_t ui;
    char *litTableStats;
    LiteralEntry *entryPtr;
    Tcl_Obj *objPtr;

#define Percent(a,b) ((a) * 100.0 / (b))

    TclNewObj(objPtr);
    Tcl_IncrRefCount(objPtr);

    numInstructions = 0.0;
    for (i = 0;  i < 256;  i++) {
	if (statsPtr->instructionCount[i] != 0) {
	    numInstructions += statsPtr->instructionCount[i];
	}
    }

    totalLiteralBytes = sizeof(LiteralTable)
	    + iPtr->literalTable.numBuckets * sizeof(LiteralEntry *)
	    + (statsPtr->numLiteralsCreated * sizeof(LiteralEntry))
	    + (statsPtr->numLiteralsCreated * sizeof(Tcl_Obj))
	    + statsPtr->totalLitStringBytes;
    totalCodeBytes = statsPtr->totalByteCodeBytes + totalLiteralBytes;

    numCurrentByteCodes =
	    statsPtr->numCompilations - statsPtr->numByteCodesFreed;
    currentHeaderBytes = numCurrentByteCodes
	    * offsetof(ByteCode, localCachePtr);
    literalMgmtBytes = sizeof(LiteralTable)
	    + (iPtr->literalTable.numBuckets * sizeof(LiteralEntry *))
	    + (iPtr->literalTable.numEntries * sizeof(LiteralEntry));
    currentLiteralBytes = literalMgmtBytes
	    + iPtr->literalTable.numEntries * sizeof(Tcl_Obj)
	    + statsPtr->currentLitStringBytes;
    currentCodeBytes = statsPtr->currentByteCodeBytes + currentLiteralBytes;

    /*
     * Summary statistics, total and current source and ByteCode sizes.
     */

    Tcl_AppendPrintfToObj(objPtr, "\n----------------------------------------------------------------\n");
    Tcl_AppendPrintfToObj(objPtr,
	    "Compilation and execution statistics for interpreter %p\n",
	    iPtr);

    Tcl_AppendPrintfToObj(objPtr, "\nNumber ByteCodes executed\t%" SIZEu "\n",
	    statsPtr->numExecutions);
    Tcl_AppendPrintfToObj(objPtr, "Number ByteCodes compiled\t%" SIZEu "\n",
	    statsPtr->numCompilations);
    Tcl_AppendPrintfToObj(objPtr, "  Mean executions/compile\t%.1f\n",
	    statsPtr->numExecutions / (float)statsPtr->numCompilations);

    Tcl_AppendPrintfToObj(objPtr, "\nInstructions executed\t\t%.0f\n",
	    numInstructions);
    Tcl_AppendPrintfToObj(objPtr, "  Mean inst/compile\t\t%.0f\n",
	    numInstructions / statsPtr->numCompilations);
    Tcl_AppendPrintfToObj(objPtr, "  Mean inst/execution\t\t%.0f\n",
	    numInstructions / statsPtr->numExecutions);

    Tcl_AppendPrintfToObj(objPtr, "\nTotal ByteCodes\t\t\t%" SIZEu "\n",
	    statsPtr->numCompilations);
    Tcl_AppendPrintfToObj(objPtr, "  Source bytes\t\t\t%.6g\n",
	    statsPtr->totalSrcBytes);
    Tcl_AppendPrintfToObj(objPtr, "  Code bytes\t\t\t%.6g\n",
	    totalCodeBytes);
    Tcl_AppendPrintfToObj(objPtr, "    ByteCode bytes\t\t%.6g\n",
	    statsPtr->totalByteCodeBytes);
    Tcl_AppendPrintfToObj(objPtr, "    Literal bytes\t\t%.6g\n",
	    totalLiteralBytes);
    Tcl_AppendPrintfToObj(objPtr, "      table %" SIZEu " + bkts %" SIZEu
	    " + entries %" SIZEu " + objects %" SIZEu " + strings %.6g\n",
	    sizeof(LiteralTable),
	    iPtr->literalTable.numBuckets * sizeof(LiteralEntry *),
	    statsPtr->numLiteralsCreated * sizeof(LiteralEntry),
	    statsPtr->numLiteralsCreated * sizeof(Tcl_Obj),
	    statsPtr->totalLitStringBytes);
    Tcl_AppendPrintfToObj(objPtr, "  Mean code/compile\t\t%.1f\n",
	    totalCodeBytes / statsPtr->numCompilations);
    Tcl_AppendPrintfToObj(objPtr, "  Mean code/source\t\t%.1f\n",
	    totalCodeBytes / statsPtr->totalSrcBytes);

    Tcl_AppendPrintfToObj(objPtr, "\nCurrent (active) ByteCodes\t%" SIZEu "\n",
	    numCurrentByteCodes);
    Tcl_AppendPrintfToObj(objPtr, "  Source bytes\t\t\t%.6g\n",
	    statsPtr->currentSrcBytes);
    Tcl_AppendPrintfToObj(objPtr, "  Code bytes\t\t\t%.6g\n",
	    currentCodeBytes);
    Tcl_AppendPrintfToObj(objPtr, "    ByteCode bytes\t\t%.6g\n",
	    statsPtr->currentByteCodeBytes);
    Tcl_AppendPrintfToObj(objPtr, "    Literal bytes\t\t%.6g\n",
	    currentLiteralBytes);
    Tcl_AppendPrintfToObj(objPtr, "      table %" SIZEu " + bkts %" SIZEu
	    " + entries %" SIZEu " + objects %" SIZEu " + strings %.6g\n",
	    sizeof(LiteralTable),
	    iPtr->literalTable.numBuckets * sizeof(LiteralEntry *),
	    iPtr->literalTable.numEntries * sizeof(LiteralEntry),
	    iPtr->literalTable.numEntries * sizeof(Tcl_Obj),
	    statsPtr->currentLitStringBytes);
    Tcl_AppendPrintfToObj(objPtr, "  Mean code/source\t\t%.1f\n",
	    currentCodeBytes / statsPtr->currentSrcBytes);
    Tcl_AppendPrintfToObj(objPtr, "  Code + source bytes\t\t%.6g (%0.1f mean code/src)\n",
	    (currentCodeBytes + statsPtr->currentSrcBytes),
	    (currentCodeBytes / statsPtr->currentSrcBytes) + 1.0);

    /*
     * Tcl_IsShared statistics check
     *
     * This gives the refcount of each obj as Tcl_IsShared was called for it.
     * Shared objects must be duplicated before they can be modified.
     */

    numSharedMultX = 0;
    Tcl_AppendPrintfToObj(objPtr, "\nTcl_IsShared object check (all objects):\n");
    Tcl_AppendPrintfToObj(objPtr, "  Object had refcount <=1 (not shared)\t%" SIZEu "\n",
	    tclObjsShared[1]);
    for (i = 2;  i < TCL_MAX_SHARED_OBJ_STATS;  i++) {
	Tcl_AppendPrintfToObj(objPtr, "  refcount ==%" SIZEd "\t\t%" SIZEu "\n",
		i, tclObjsShared[i]);
	numSharedMultX += tclObjsShared[i];
    }
    Tcl_AppendPrintfToObj(objPtr, "  refcount >=%" SIZEd "\t\t%" SIZEu "\n",
	    i, tclObjsShared[0]);
    numSharedMultX += tclObjsShared[0];
    Tcl_AppendPrintfToObj(objPtr, "  Total shared objects\t\t\t%" SIZEu "\n",
	    numSharedMultX);

    /*
     * Literal table statistics.
     */

    numByteCodeLits = 0;
    refCountSum = 0;
    numSharedMultX = 0;
    numSharedOnce = 0;
    objBytesIfUnshared = 0.0;
    strBytesIfUnshared = 0.0;
    strBytesSharedMultX = 0.0;
    strBytesSharedOnce = 0.0;
    for (ui = 0;  ui < globalTablePtr->numBuckets;  ui++) {
	for (entryPtr = globalTablePtr->buckets[i];  entryPtr != NULL;
		entryPtr = entryPtr->nextPtr) {
	    if (TclHasInternalRep(entryPtr->objPtr, &tclByteCodeType)) {
		numByteCodeLits++;
	    }
	    (void) TclGetStringFromObj(entryPtr->objPtr, &length);
	    refCountSum += entryPtr->refCount;
	    objBytesIfUnshared += (entryPtr->refCount * sizeof(Tcl_Obj));
	    strBytesIfUnshared += (entryPtr->refCount * (length + 1));
	    if (entryPtr->refCount > 1) {
		numSharedMultX++;
		strBytesSharedMultX += (length + 1);
	    } else {
		numSharedOnce++;
		strBytesSharedOnce += (length + 1);
	    }
	}
    }
    sharingBytesSaved = (objBytesIfUnshared + strBytesIfUnshared)
	    - currentLiteralBytes;

    Tcl_AppendPrintfToObj(objPtr, "\nTotal objects (all interps)\t%" SIZEu "\n",
	    tclObjsAlloced);
    Tcl_AppendPrintfToObj(objPtr, "Current objects\t\t\t%" SIZEu "\n",
	    (tclObjsAlloced - tclObjsFreed));
    Tcl_AppendPrintfToObj(objPtr, "Total literal objects\t\t%" SIZEu "\n",
	    statsPtr->numLiteralsCreated);

    Tcl_AppendPrintfToObj(objPtr, "\nCurrent literal objects\t\t%" SIZEu " (%0.1f%% of current objects)\n",
	    globalTablePtr->numEntries,
	    Percent(globalTablePtr->numEntries, tclObjsAlloced-tclObjsFreed));
    Tcl_AppendPrintfToObj(objPtr, "  ByteCode literals\t\t%" SIZEu " (%0.1f%% of current literals)\n",
	    numByteCodeLits,
	    Percent(numByteCodeLits, globalTablePtr->numEntries));
    Tcl_AppendPrintfToObj(objPtr, "  Literals reused > 1x\t\t%" SIZEu "\n",
	    numSharedMultX);
    Tcl_AppendPrintfToObj(objPtr, "  Mean reference count\t\t%.2f\n",
	    ((double) refCountSum) / globalTablePtr->numEntries);
    Tcl_AppendPrintfToObj(objPtr, "  Mean len, str reused >1x \t%.2f\n",
	    (numSharedMultX ? strBytesSharedMultX/numSharedMultX : 0.0));
    Tcl_AppendPrintfToObj(objPtr, "  Mean len, str used 1x\t\t%.2f\n",
	    (numSharedOnce ? strBytesSharedOnce/numSharedOnce : 0.0));
    Tcl_AppendPrintfToObj(objPtr, "  Total sharing savings\t\t%.6g (%0.1f%% of bytes if no sharing)\n",
	    sharingBytesSaved,
	    Percent(sharingBytesSaved, objBytesIfUnshared+strBytesIfUnshared));
    Tcl_AppendPrintfToObj(objPtr, "    Bytes with sharing\t\t%.6g\n",
	    currentLiteralBytes);
    Tcl_AppendPrintfToObj(objPtr, "      table %lu + bkts %lu + entries %lu + objects %lu + strings %.6g\n",
	    (unsigned long) sizeof(LiteralTable),
	    (unsigned long) (iPtr->literalTable.numBuckets * sizeof(LiteralEntry *)),
	    (unsigned long) (iPtr->literalTable.numEntries * sizeof(LiteralEntry)),
	    (unsigned long) (iPtr->literalTable.numEntries * sizeof(Tcl_Obj)),
	    statsPtr->currentLitStringBytes);
    Tcl_AppendPrintfToObj(objPtr, "    Bytes if no sharing\t\t%.6g = objects %.6g + strings %.6g\n",
	    (objBytesIfUnshared + strBytesIfUnshared),
	    objBytesIfUnshared, strBytesIfUnshared);
    Tcl_AppendPrintfToObj(objPtr, "  String sharing savings \t%.6g = unshared %.6g - shared %.6g\n",
	    (strBytesIfUnshared - statsPtr->currentLitStringBytes),
	    strBytesIfUnshared, statsPtr->currentLitStringBytes);
    Tcl_AppendPrintfToObj(objPtr, "  Literal mgmt overhead\t\t%" SIZEu " (%0.1f%% of bytes with sharing)\n",
	    literalMgmtBytes,
	    Percent(literalMgmtBytes, currentLiteralBytes));
    Tcl_AppendPrintfToObj(objPtr, "    table %lu + buckets %lu + entries %lu\n",
	    (unsigned long) sizeof(LiteralTable),
	    (unsigned long) (iPtr->literalTable.numBuckets * sizeof(LiteralEntry *)),
	    (unsigned long) (iPtr->literalTable.numEntries * sizeof(LiteralEntry)));

    /*
     * Breakdown of current ByteCode space requirements.
     */

    Tcl_AppendPrintfToObj(objPtr, "\nBreakdown of current ByteCode requirements:\n");
    Tcl_AppendPrintfToObj(objPtr, "                         Bytes      Pct of    Avg per\n");
    Tcl_AppendPrintfToObj(objPtr, "                                     total    ByteCode\n");
    Tcl_AppendPrintfToObj(objPtr, "Total             %12.6g     100.00%%   %8.1f\n",
	    statsPtr->currentByteCodeBytes,
	    statsPtr->currentByteCodeBytes / numCurrentByteCodes);
    Tcl_AppendPrintfToObj(objPtr, "Header            %12.6g   %8.1f%%   %8.1f\n",
	    currentHeaderBytes,
	    Percent(currentHeaderBytes, statsPtr->currentByteCodeBytes),
	    currentHeaderBytes / numCurrentByteCodes);
    Tcl_AppendPrintfToObj(objPtr, "Instructions      %12.6g   %8.1f%%   %8.1f\n",
	    statsPtr->currentInstBytes,
	    Percent(statsPtr->currentInstBytes, statsPtr->currentByteCodeBytes),
	    statsPtr->currentInstBytes / numCurrentByteCodes);
    Tcl_AppendPrintfToObj(objPtr, "Literal ptr array %12.6g   %8.1f%%   %8.1f\n",
	    statsPtr->currentLitBytes,
	    Percent(statsPtr->currentLitBytes, statsPtr->currentByteCodeBytes),
	    statsPtr->currentLitBytes / numCurrentByteCodes);
    Tcl_AppendPrintfToObj(objPtr, "Exception table   %12.6g   %8.1f%%   %8.1f\n",
	    statsPtr->currentExceptBytes,
	    Percent(statsPtr->currentExceptBytes, statsPtr->currentByteCodeBytes),
	    statsPtr->currentExceptBytes / numCurrentByteCodes);
    Tcl_AppendPrintfToObj(objPtr, "Auxiliary data    %12.6g   %8.1f%%   %8.1f\n",
	    statsPtr->currentAuxBytes,
	    Percent(statsPtr->currentAuxBytes, statsPtr->currentByteCodeBytes),
	    statsPtr->currentAuxBytes / numCurrentByteCodes);
    Tcl_AppendPrintfToObj(objPtr, "Command map       %12.6g   %8.1f%%   %8.1f\n",
	    statsPtr->currentCmdMapBytes,
	    Percent(statsPtr->currentCmdMapBytes, statsPtr->currentByteCodeBytes),
	    statsPtr->currentCmdMapBytes / numCurrentByteCodes);

    /*
     * Detailed literal statistics.
     */

    Tcl_AppendPrintfToObj(objPtr, "\nLiteral string sizes:\n");
    Tcl_AppendPrintfToObj(objPtr, "\t Up to length\t\tPercentage\n");
    maxSizeDecade = 0;
    i = 32;
    while (i-- > 0) {
	if (statsPtr->literalCount[i] > 0) {
	    maxSizeDecade = i;
	    break;
	}
    }
    sum = 0;
    for (ui = 0;  ui <= maxSizeDecade;  ui++) {
	decadeHigh = (1 << (ui + 1)) - 1;
	sum += statsPtr->literalCount[ui];
	Tcl_AppendPrintfToObj(objPtr, "\t%10" SIZEu "\t\t%8.0f%%\n",
		decadeHigh, Percent(sum, statsPtr->numLiteralsCreated));
    }

    litTableStats = TclLiteralStats(globalTablePtr);
    Tcl_AppendPrintfToObj(objPtr, "\nCurrent literal table statistics:\n%s\n",
	    litTableStats);
    Tcl_Free(litTableStats);

    /*
     * Source and ByteCode size distributions.
     */

    Tcl_AppendPrintfToObj(objPtr, "\nSource sizes:\n");
    Tcl_AppendPrintfToObj(objPtr, "\t Up to size\t\tPercentage\n");
    minSizeDecade = maxSizeDecade = 0;
    for (i = 0;  i < 31;  i++) {
	if (statsPtr->srcCount[i] > 0) {
	    minSizeDecade = i;
	    break;
	}
    }
    for (i = 31;  i != TCL_INDEX_NONE;  i--) {
	if (statsPtr->srcCount[i] > 0) {
	    break;		/* maxSizeDecade to consume 'i' value
				 * below... */
	}
    }
    maxSizeDecade = i;
    sum = 0;
    for (ui = minSizeDecade;  ui <= maxSizeDecade;  ui++) {
	decadeHigh = (1 << (ui + 1)) - 1;
	sum += statsPtr->srcCount[ui];
	Tcl_AppendPrintfToObj(objPtr, "\t%10" SIZEu "\t\t%8.0f%%\n",
		decadeHigh, Percent(sum, statsPtr->numCompilations));
    }

    Tcl_AppendPrintfToObj(objPtr, "\nByteCode sizes:\n");
    Tcl_AppendPrintfToObj(objPtr, "\t Up to size\t\tPercentage\n");
    minSizeDecade = maxSizeDecade = 0;
    for (i = 0;  i < 31;  i++) {
	if (statsPtr->byteCodeCount[i] > 0) {
	    minSizeDecade = i;
	    break;
	}
    }
    for (i = 31;  i != TCL_INDEX_NONE;  i--) {
	if (statsPtr->byteCodeCount[i] > 0) {
	    break;		/* maxSizeDecade to consume 'i' value
				 * below... */
	}
    }
    maxSizeDecade = i;
    sum = 0;
    for (ui = minSizeDecade;  ui <= maxSizeDecade;  ui++) {
	decadeHigh = (1 << (ui + 1)) - 1;
	sum += statsPtr->byteCodeCount[ui];
	Tcl_AppendPrintfToObj(objPtr, "\t%10" SIZEu "\t\t%8.0f%%\n",
		decadeHigh, Percent(sum, statsPtr->numCompilations));
    }

    Tcl_AppendPrintfToObj(objPtr, "\nByteCode longevity (excludes Current ByteCodes):\n");
    Tcl_AppendPrintfToObj(objPtr, "\t       Up to ms\t\tPercentage\n");
    minSizeDecade = maxSizeDecade = 0;
    for (i = 0;  i < 31;  i++) {
	if (statsPtr->lifetimeCount[i] > 0) {
	    minSizeDecade = i;
	    break;
	}
    }
    for (i = 31;  i != TCL_INDEX_NONE;  i--) {
	if (statsPtr->lifetimeCount[i] > 0) {
	    break;		/* maxSizeDecade to consume 'i' value
				 * below... */
	}
    }
    maxSizeDecade = i;
    sum = 0;
    for (ui = minSizeDecade;  ui <= maxSizeDecade;  ui++) {
	decadeHigh = (1 << (ui + 1)) - 1;
	sum += statsPtr->lifetimeCount[ui];
	Tcl_AppendPrintfToObj(objPtr, "\t%12.3f\t\t%8.0f%%\n",
		decadeHigh/1000.0, Percent(sum, statsPtr->numByteCodesFreed));
    }

    /*
     * Instruction counts.
     */

    Tcl_AppendPrintfToObj(objPtr, "\nInstruction counts:\n");
    for (i = 0;  i < LAST_INST_OPCODE;  i++) {
	Tcl_AppendPrintfToObj(objPtr, "%20s %8" SIZEu " ",
		tclInstructionTable[i].name, statsPtr->instructionCount[i]);
	if (statsPtr->instructionCount[i]) {
	    Tcl_AppendPrintfToObj(objPtr, "%6.1f%%\n",
		    Percent(statsPtr->instructionCount[i], numInstructions));
	} else {
	    Tcl_AppendPrintfToObj(objPtr, "0\n");
	}
    }

#ifdef TCL_MEM_DEBUG
    Tcl_AppendPrintfToObj(objPtr, "\nHeap Statistics:\n");
    TclDumpMemoryInfo(objPtr, 1);
#endif
    Tcl_AppendPrintfToObj(objPtr, "\n----------------------------------------------------------------\n");

    if (objc == 1) {
	Tcl_SetObjResult(interp, objPtr);
    } else {
	Tcl_Channel outChan;
	char *str = TclGetStringFromObj(objv[1], &length);

	if (length) {
	    if (strcmp(str, "stdout") == 0) {
		outChan = Tcl_GetStdChannel(TCL_STDOUT);
	    } else if (strcmp(str, "stderr") == 0) {
		outChan = Tcl_GetStdChannel(TCL_STDERR);
	    } else {
		outChan = Tcl_OpenFileChannel(NULL, str, "w", 0664);
	    }
	} else {
	    outChan = Tcl_GetStdChannel(TCL_STDOUT);
	}
	if (outChan != NULL) {
	    Tcl_WriteObj(outChan, objPtr);
	}
    }
    Tcl_DecrRefCount(objPtr);
    return TCL_OK;
}
#endif /* TCL_COMPILE_STATS */

#ifdef TCL_COMPILE_DEBUG
/*
 *----------------------------------------------------------------------
 *
 * StringForResultCode --
 *
 *	Procedure that returns a human-readable string representing a Tcl
 *	result code such as TCL_ERROR.
 *
 * Results:
 *	If the result code is one of the standard Tcl return codes, the result
 *	is a string representing that code such as "TCL_ERROR". Otherwise, the
 *	result string is that code formatted as a sequence of decimal digit
 *	characters. Note that the resulting string must not be modified by the
 *	caller.
 *
 * Side effects:
 *	None.
 *
 *----------------------------------------------------------------------
 */

static const char *
StringForResultCode(
    int result)			/* The Tcl result code for which to generate a
				 * string. */
{
    static char buf[TCL_INTEGER_SPACE];

    if ((result >= TCL_OK) && (result <= TCL_CONTINUE)) {
	return resultStrings[result];
    }
    TclFormatInt(buf, result);
    return buf;
}
#endif /* TCL_COMPILE_DEBUG */

/*
 * Local Variables:
 * mode: c
 * c-basic-offset: 4
 * fill-column: 78
 * End:
 */<|MERGE_RESOLUTION|>--- conflicted
+++ resolved
@@ -5629,16 +5629,12 @@
 
     case INST_STR_LEN:
 	valuePtr = OBJ_AT_TOS;
-<<<<<<< HEAD
 	TRACE("\"%.30s\" => ", O2S(valuePtr));
-	slength = Tcl_GetCharLength(valuePtr);
-=======
 	slength = Tcl_AttemptGetCharLength(valuePtr);
 	if (slength < 0) {
 		TclCannotAllocateError(interp, valuePtr);
 		goto gotError;
 	}
->>>>>>> b454c171
 	TclNewIntObj(objResultPtr, slength);
 	TRACE_APPEND_NUM_OBJ(objResultPtr);
 	NEXT_INST_F(1, 1, 1);
