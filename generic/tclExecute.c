--- conflicted
+++ resolved
@@ -5121,15 +5121,10 @@
 	 * Get char length to calulate what 'end' means.
 	 */
 
-<<<<<<< HEAD
 	slength = Tcl_GetCharLength(valuePtr);
+	DECACHE_STACK_INFO();
 	if (TclGetIntForIndexM(interp, value2Ptr, slength-1, &index)!=TCL_OK) {
-=======
-	length = Tcl_GetCharLength(valuePtr);
-	DECACHE_STACK_INFO();
-	if (TclGetIntForIndexM(interp, value2Ptr, length-1, &index)!=TCL_OK) {
 	    CACHE_STACK_INFO();
->>>>>>> 0747e921
 	    TRACE_ERROR(interp);
 	    goto gotError;
 	}
@@ -5169,23 +5164,16 @@
     case INST_STR_RANGE:
 	TRACE(("\"%.20s\" %.20s %.20s =>",
 		O2S(OBJ_AT_DEPTH(2)), O2S(OBJ_UNDER_TOS), O2S(OBJ_AT_TOS)));
-<<<<<<< HEAD
 	slength = Tcl_GetCharLength(OBJ_AT_DEPTH(2)) - 1;
+
+	DECACHE_STACK_INFO();
 	if (TclGetIntForIndexM(interp, OBJ_UNDER_TOS, slength,
-		    &fromIdx) != TCL_OK
-	    || TclGetIntForIndexM(interp, OBJ_AT_TOS, slength,
-=======
-	length = Tcl_GetCharLength(OBJ_AT_DEPTH(2)) - 1;
-
-	DECACHE_STACK_INFO();
-	if (TclGetIntForIndexM(interp, OBJ_UNDER_TOS, length,
 		    &fromIdx) != TCL_OK) {
 	    CACHE_STACK_INFO();
 	    TRACE_ERROR(interp);
 	    goto gotError;
 	}
-	if (TclGetIntForIndexM(interp, OBJ_AT_TOS, length,
->>>>>>> 0747e921
+	if (TclGetIntForIndexM(interp, OBJ_AT_TOS, slength,
 		    &toIdx) != TCL_OK) {
 	    CACHE_STACK_INFO();
 	    TRACE_ERROR(interp);
@@ -5274,12 +5262,8 @@
 	slength = Tcl_GetCharLength(valuePtr) - 1;
 	TRACE(("\"%.20s\" %s %s \"%.20s\" => ", O2S(valuePtr),
 		O2S(OBJ_UNDER_TOS), O2S(OBJ_AT_TOS), O2S(value3Ptr)));
-<<<<<<< HEAD
+	DECACHE_STACK_INFO();
 	if (TclGetIntForIndexM(interp, OBJ_UNDER_TOS, slength,
-=======
-	DECACHE_STACK_INFO();
-	if (TclGetIntForIndexM(interp, OBJ_UNDER_TOS, endIdx,
->>>>>>> 0747e921
 		    &fromIdx) != TCL_OK
 	    || TclGetIntForIndexM(interp, OBJ_AT_TOS, slength,
 		    &toIdx) != TCL_OK) {
