--- conflicted
+++ resolved
@@ -5110,102 +5110,56 @@
 	value2Ptr = OBJ_AT_TOS;
 	valuePtr = OBJ_UNDER_TOS;
 
-<<<<<<< HEAD
 	s1 = Tcl_GetStringFromObj(valuePtr, &s1len);
-	TRACE(("\"%.30s\" \"%.30s\" => ", O2S(valuePtr), O2S(value2Ptr)));
-	if (TclListObjLengthM(interp, value2Ptr, &length) != TCL_OK) {
-	    TRACE_ERROR(interp);
-	    goto gotError;
-	}
-	match = 0;
-	if (length > 0) {
-	    Tcl_Size i = 0;
-	    Tcl_Obj *o;
-	    /*
-	     * An empty list doesn't match anything.
-	     */
-
-	    do {
-		if (TclObjectHasInterface(valuePtr, list, index)) {
-		    TCL_UNUSEDVAR(int status);
-		    TclObjectDispatchNoDefault(interp, status, value2Ptr, list,
-			index, interp, value2Ptr, i, &o);
-		    if (!o) {
-			TRACE_ERROR(interp);
-			goto gotError;
-		    }
-		} else {
-		    Tcl_ListObjIndex(NULL, value2Ptr, i, &o);
-		}
-		if (o != NULL) {
-		    s2 = Tcl_GetStringFromObj(o, &s2len);
-		} else {
-		    s2 = "";
-		    s2len = 0;
-		}
-		if (s1len == s2len) {
-		    match = (memcmp(s1, s2, s1len) == 0);
-		}
-		TclBounceRefCount(o);
-		i++;
-	    } while (i < length && match == 0);
-	}
-=======
-        s1 = Tcl_GetStringFromObj(valuePtr, &s1len);
-        TRACE(("\"%.30s\" \"%.30s\" => ", O2S(valuePtr), O2S(value2Ptr)));
-
-        if (TclObjTypeHasProc(value2Ptr,inOperProc) != NULL) {
-            int status = TclObjTypeInOperator(interp, valuePtr, value2Ptr, &match);
+
+	if (TclObjectHasInterface(value2Ptr, list, contains)) {
+	    int status;
+            TclObjectDispatchNoDefault(interp, status, value2Ptr, list,
+		contains, interp, value2Ptr, valuePtr, &match);
             if (status != TCL_OK) {
                 TRACE_ERROR(interp);
                 goto gotError;
             }
-        } else {
-
-            if (TclListObjLengthM(interp, value2Ptr, &length) != TCL_OK) {
-                TRACE_ERROR(interp);
-                goto gotError;
-            }
-            match = 0;
-            if (length > 0) {
-                Tcl_Size i = 0;
-                Tcl_Obj *o;
-                int isAbstractList = TclObjTypeHasProc(value2Ptr,indexProc) != NULL;
-
-                /*
-                 * An empty list doesn't match anything.
-                 */
-
-                do {
-                    if (isAbstractList) {
-                        DECACHE_STACK_INFO();
-                        if (TclObjTypeIndex(interp, value2Ptr, i, &o) != TCL_OK) {
-                            CACHE_STACK_INFO();
-                            TRACE_ERROR(interp);
-                            goto gotError;
-                        }
-                        CACHE_STACK_INFO();
-                    } else {
-                        Tcl_ListObjIndex(NULL, value2Ptr, i, &o);
-                    }
-                    if (o != NULL) {
-                        s2 = Tcl_GetStringFromObj(o, &s2len);
-                    } else {
-                        s2 = "";
-                        s2len = 0;
-                    }
-                    if (s1len == s2len) {
-                        match = (memcmp(s1, s2, s1len) == 0);
-                    }
-
-                    /* Could be an ephemeral abstract obj */
-                    Tcl_BumpObj(o);
-
-                    i++;
-                } while (i < length && match == 0);
-            }
-        }
->>>>>>> 4eef7b0f
+	} else {
+	    TRACE(("\"%.30s\" \"%.30s\" => ", O2S(valuePtr), O2S(value2Ptr)));
+	    if (TclListObjLengthM(interp, value2Ptr, &length) != TCL_OK) {
+		TRACE_ERROR(interp);
+		goto gotError;
+	    }
+	    match = 0;
+	    if (length > 0) {
+		Tcl_Size i = 0;
+		Tcl_Obj *o;
+		/*
+		 * An empty list doesn't match anything.
+		 */
+
+		do {
+		    if (TclObjectHasInterface(valuePtr, list, index)) {
+			TCL_UNUSEDVAR(int status);
+			TclObjectDispatchNoDefault(interp, status, value2Ptr, list,
+			    index, interp, value2Ptr, i, &o);
+			if (!o) {
+			    TRACE_ERROR(interp);
+			    goto gotError;
+			}
+		    } else {
+			Tcl_ListObjIndex(NULL, value2Ptr, i, &o);
+		    }
+		    if (o != NULL) {
+			s2 = Tcl_GetStringFromObj(o, &s2len);
+		    } else {
+			s2 = "";
+			s2len = 0;
+		    }
+		    if (s1len == s2len) {
+			match = (memcmp(s1, s2, s1len) == 0);
+		    }
+		    TclBounceRefCount(o);
+		    i++;
+		} while (i < length && match == 0);
+	    }
+	}
 
 	if (*pc == INST_LIST_NOT_IN) {
 	    match = !match;
