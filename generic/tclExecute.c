--- conflicted
+++ resolved
@@ -5169,21 +5169,13 @@
 		TRACE_ERROR(interp);
 		goto gotError;
 	    }
-<<<<<<< HEAD
 	    if (toIdx != TCL_INDEX_NONE) {
 		if (toIdx > length) {
 		    toIdx = length;
 		}
 		if (toIdx >= fromIdx) {
-		    numToDelete = toIdx - fromIdx + 1;
+		    numToDelete = (size_t)toIdx - (size_t)fromIdx + 1;
 		}
-=======
-	    if (toIdx > length) {
-		toIdx = length;
-	    }
-	    if (toIdx >= fromIdx) {
-		numToDelete = (unsigned)toIdx - (unsigned)fromIdx + 1; /* See [3d3124d01d] */
->>>>>>> b363db3c
 	    }
 	}
 
