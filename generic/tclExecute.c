/*
 * tclExecute.c --
 *
 *	This file contains procedures that execute byte-compiled Tcl commands.
 *
 * Copyright (c) 1996-1997 Sun Microsystems, Inc.
 * Copyright (c) 1998-2000 by Scriptics Corporation.
 * Copyright (c) 2001 by Kevin B. Kenny. All rights reserved.
 * Copyright (c) 2002-2010 by Miguel Sofer.
 * Copyright (c) 2005-2007 by Donal K. Fellows.
 * Copyright (c) 2007 Daniel A. Steffen <das@users.sourceforge.net>
 * Copyright (c) 2006-2008 by Joe Mistachkin.  All rights reserved.
 *
 * See the file "license.terms" for information on usage and redistribution of
 * this file, and for a DISCLAIMER OF ALL WARRANTIES.
 */

#include "tclInt.h"
#include "tclCompile.h"
#include "tclOOInt.h"
#include "tclTomMath.h"
#include <math.h>
#include <assert.h>

/*
 * Hack to determine whether we may expect IEEE floating point. The hack is
 * formally incorrect in that non-IEEE platforms might have the same precision
 * and range, but VAX, IBM, and Cray do not; are there any other floating
 * point units that we might care about?
 */

#if (FLT_RADIX == 2) && (DBL_MANT_DIG == 53) && (DBL_MAX_EXP == 1024)
#define IEEE_FLOATING_POINT
#endif

/*
 * A counter that is used to work out when the bytecode engine should call
 * Tcl_AsyncReady() to see whether there is a signal that needs handling, and
 * other expensive periodic operations.
 */

#ifndef ASYNC_CHECK_COUNT
#   define ASYNC_CHECK_COUNT	64
#endif /* !ASYNC_CHECK_COUNT */

/*
 * Boolean flag indicating whether the Tcl bytecode interpreter has been
 * initialized.
 */

static int execInitialized = 0;
TCL_DECLARE_MUTEX(execMutex)

static int cachedInExit = 0;

#ifdef TCL_COMPILE_DEBUG
/*
 * Variable that controls whether execution tracing is enabled and, if so,
 * what level of tracing is desired:
 *    0: no execution tracing
 *    1: trace invocations of Tcl procs only
 *    2: trace invocations of all (not compiled away) commands
 *    3: display each instruction executed
 * This variable is linked to the Tcl variable "tcl_traceExec".
 */

int tclTraceExec = 0;
#endif

/*
 * Mapping from expression instruction opcodes to strings; used for error
 * messages. Note that these entries must match the order and number of the
 * expression opcodes (e.g., INST_LOR) in tclCompile.h.
 *
 * Does not include the string for INST_EXPON (and beyond), as that is
 * disjoint for backward-compatibility reasons.
 */

static const char *const operatorStrings[] = {
    "|", "^", "&", "==", "!=", "<", ">", "<=", ">=", "<<", ">>",
    "+", "-", "*", "/", "%", "+", "-", "~", "!"
};

/*
 * Mapping from Tcl result codes to strings; used for error and debugging
 * messages.
 */

#ifdef TCL_COMPILE_DEBUG
static const char *const resultStrings[] = {
    "TCL_OK", "TCL_ERROR", "TCL_RETURN", "TCL_BREAK", "TCL_CONTINUE"
};
#endif

/*
 * These are used by evalstats to monitor object usage in Tcl.
 */

#ifdef TCL_COMPILE_STATS
size_t		tclObjsAlloced = 0;
size_t		tclObjsFreed = 0;
size_t		tclObjsShared[TCL_MAX_SHARED_OBJ_STATS] = { 0, 0, 0, 0, 0 };
#endif /* TCL_COMPILE_STATS */

/*
 * NR_TEBC
 * Helpers for NR - non-recursive calls to TEBC
 * Minimal data required to fully reconstruct the execution state.
 */

typedef struct {
    ByteCode *codePtr;		/* Constant until the BC returns */
				/* -----------------------------------------*/
    ptrdiff_t *catchTop;	/* These fields are used on return TO this */
    Tcl_Obj *auxObjList;	/* this level: they record the state when a */
    CmdFrame cmdFrame;		/* new codePtr was received for NR */
                                /* execution. */
    void *stack[1];		/* Start of the actual combined catch and obj
				 * stacks; the struct will be expanded as
				 * necessary */
} TEBCdata;

#define TEBC_YIELD() \
    do {						\
	esPtr->tosPtr = tosPtr;				\
	TclNRAddCallback(interp, TEBCresume,		\
		TD, pc, INT2PTR(cleanup), NULL);	\
    } while (0)

#define TEBC_DATA_DIG() \
    do {					\
	tosPtr = esPtr->tosPtr;			\
    } while (0)

#define PUSH_TAUX_OBJ(objPtr) \
    do {							\
	if (auxObjList) {					\
	    objPtr->length += auxObjList->length;		\
	}							\
	objPtr->internalRep.twoPtrValue.ptr1 = auxObjList;	\
	auxObjList = objPtr;					\
    } while (0)

#define POP_TAUX_OBJ() \
    do {							\
	tmpPtr = auxObjList;					\
	auxObjList = (Tcl_Obj *)tmpPtr->internalRep.twoPtrValue.ptr1;	\
	Tcl_DecrRefCount(tmpPtr);				\
    } while (0)

/*
 * These variable-access macros have to coincide with those in tclVar.c
 */

#define VarHashGetValue(hPtr) \
    ((Var *) ((char *)hPtr - offsetof(VarInHash, entry)))

static inline Var *
VarHashCreateVar(
    TclVarHashTable *tablePtr,
    Tcl_Obj *key,
    int *newPtr)
{
    Tcl_HashEntry *hPtr = Tcl_CreateHashEntry(&tablePtr->table,
	    key, newPtr);

    if (!hPtr) {
	return NULL;
    }
    return VarHashGetValue(hPtr);
}

#define VarHashFindVar(tablePtr, key) \
    VarHashCreateVar((tablePtr), (key), NULL)

/*
 * The new macro for ending an instruction; note that a reasonable C-optimiser
 * will resolve all branches at compile time. (result) is always a constant;
 * the macro NEXT_INST_F handles constant (nCleanup), NEXT_INST_V is resolved
 * at runtime for variable (nCleanup).
 *
 * ARGUMENTS:
 *    pcAdjustment: how much to increment pc
 *    nCleanup: how many objects to remove from the stack
 *    resultHandling: 0 indicates no object should be pushed on the stack;
 *	otherwise, push objResultPtr. If (result < 0), objResultPtr already
 *	has the correct reference count.
 *
 * We use the new compile-time assertions to check that nCleanup is constant
 * and within range.
 */

/* Verify the stack depth, only when no expansion is in progress */

#ifdef TCL_COMPILE_DEBUG
#define CHECK_STACK()							\
    do {								\
	ValidatePcAndStackTop(codePtr, pc, CURR_DEPTH,			\
		/*checkStack*/ !(starting || auxObjList));		\
	starting = 0;							\
    } while (0)
#else
#define CHECK_STACK()
#endif

#define NEXT_INST_F(pcAdjustment, nCleanup, resultHandling)	\
    do {							\
	TCL_CT_ASSERT((nCleanup >= 0) && (nCleanup <= 2));	\
	CHECK_STACK();						\
	if (nCleanup == 0) {					\
	    if (resultHandling != 0) {				\
		if ((resultHandling) > 0) {			\
		    PUSH_OBJECT(objResultPtr);			\
		} else {					\
		    *(++tosPtr) = objResultPtr;			\
		}						\
	    }							\
	    pc += (pcAdjustment);				\
	    goto cleanup0;					\
	} else if (resultHandling != 0) {			\
	    if ((resultHandling) > 0) {				\
		Tcl_IncrRefCount(objResultPtr);			\
	    }							\
	    pc += (pcAdjustment);				\
	    switch (nCleanup) {					\
	    case 1: goto cleanup1_pushObjResultPtr;		\
	    case 2: goto cleanup2_pushObjResultPtr;		\
	    case 0: break;					\
	    }							\
	} else {						\
	    pc += (pcAdjustment);				\
	    switch (nCleanup) {					\
	    case 1: goto cleanup1;				\
	    case 2: goto cleanup2;				\
	    case 0: break;					\
	    }							\
	}							\
    } while (0)

#define NEXT_INST_V(pcAdjustment, nCleanup, resultHandling)	\
    CHECK_STACK();						\
    do {							\
	pc += (pcAdjustment);					\
	cleanup = (nCleanup);					\
	if (resultHandling) {					\
	    if ((resultHandling) > 0) {				\
		Tcl_IncrRefCount(objResultPtr);			\
	    }							\
	    goto cleanupV_pushObjResultPtr;			\
	} else {						\
	    goto cleanupV;					\
	}							\
    } while (0)

#ifndef TCL_COMPILE_DEBUG
#define JUMP_PEEPHOLE_F(condition, pcAdjustment, cleanup) \
    do {								\
	pc += (pcAdjustment);						\
	switch (*pc) {							\
	case INST_JUMP_FALSE1:						\
	    NEXT_INST_F(((condition)? 2 : TclGetInt1AtPtr(pc+1)), (cleanup), 0); \
	break; \
	case INST_JUMP_TRUE1:						\
	    NEXT_INST_F(((condition)? TclGetInt1AtPtr(pc+1) : 2), (cleanup), 0); \
	break; \
	case INST_JUMP_FALSE4:						\
	    NEXT_INST_F(((condition)? 5 : TclGetInt4AtPtr(pc+1)), (cleanup), 0); \
	break; \
	case INST_JUMP_TRUE4:						\
	    NEXT_INST_F(((condition)? TclGetInt4AtPtr(pc+1) : 5), (cleanup), 0); \
	break; \
	default:							\
	    if ((condition) < 0) {					\
		TclNewIntObj(objResultPtr, -1);				\
	    } else {							\
		objResultPtr = TCONST((condition) > 0);			\
	    }								\
	    NEXT_INST_F(0, (cleanup), 1);				\
	break; \
	}								\
    } while (0)
#define JUMP_PEEPHOLE_V(condition, pcAdjustment, cleanup) \
    do {								\
	pc += (pcAdjustment);						\
	switch (*pc) {							\
	case INST_JUMP_FALSE1:						\
	    NEXT_INST_V(((condition)? 2 : TclGetInt1AtPtr(pc+1)), (cleanup), 0); \
	break; \
	case INST_JUMP_TRUE1:						\
	    NEXT_INST_V(((condition)? TclGetInt1AtPtr(pc+1) : 2), (cleanup), 0); \
	break; \
	case INST_JUMP_FALSE4:						\
	    NEXT_INST_V(((condition)? 5 : TclGetInt4AtPtr(pc+1)), (cleanup), 0); \
	break; \
	case INST_JUMP_TRUE4:						\
	    NEXT_INST_V(((condition)? TclGetInt4AtPtr(pc+1) : 5), (cleanup), 0); \
	break; \
	default:							\
	    if ((condition) < 0) {					\
		TclNewIntObj(objResultPtr, -1);				\
	    } else {							\
		objResultPtr = TCONST((condition) > 0);			\
	    }								\
	    NEXT_INST_V(0, (cleanup), 1);				\
	break; \
	}								\
    } while (0)
#else /* TCL_COMPILE_DEBUG */
#define JUMP_PEEPHOLE_F(condition, pcAdjustment, cleanup) \
    do{									\
	if ((condition) < 0) {						\
	    TclNewIntObj(objResultPtr, -1);				\
	} else {							\
	    objResultPtr = TCONST((condition) > 0);			\
	}								\
	NEXT_INST_F((pcAdjustment), (cleanup), 1);			\
    } while (0)
#define JUMP_PEEPHOLE_V(condition, pcAdjustment, cleanup) \
    do{									\
	if ((condition) < 0) {						\
	    TclNewIntObj(objResultPtr, -1);				\
	} else {							\
	    objResultPtr = TCONST((condition) > 0);			\
	}								\
	NEXT_INST_V((pcAdjustment), (cleanup), 1);			\
    } while (0)
#endif

/*
 * Macros used to cache often-referenced Tcl evaluation stack information
 * in local variables. Note that a DECACHE_STACK_INFO()-CACHE_STACK_INFO()
 * pair must surround any call inside TclNRExecuteByteCode (and a few other
 * procedures that use this scheme) that could result in a recursive call
 * to TclNRExecuteByteCode.
 */

#define CACHE_STACK_INFO() \
    checkInterp = 1

#define DECACHE_STACK_INFO() \
    esPtr->tosPtr = tosPtr

/*
 * Macros used to access items on the Tcl evaluation stack. PUSH_OBJECT
 * increments the object's ref count since it makes the stack have another
 * reference pointing to the object. However, POP_OBJECT does not decrement
 * the ref count. This is because the stack may hold the only reference to the
 * object, so the object would be destroyed if its ref count were decremented
 * before the caller had a chance to, e.g., store it in a variable. It is the
 * caller's responsibility to decrement the ref count when it is finished with
 * an object.
 *
 * WARNING! It is essential that objPtr only appear once in the PUSH_OBJECT
 * macro. The actual parameter might be an expression with side effects, and
 * this ensures that it will be executed only once.
 */

#define PUSH_OBJECT(objPtr) \
    Tcl_IncrRefCount(*(++tosPtr) = (objPtr))

#define POP_OBJECT()	*(tosPtr--)

#define OBJ_AT_TOS	*tosPtr

#define OBJ_UNDER_TOS	*(tosPtr-1)

#define OBJ_AT_DEPTH(n)	*(tosPtr-(n))

#define CURR_DEPTH	((ptrdiff_t) (tosPtr - initTosPtr))

#define STACK_BASE(esPtr) ((esPtr)->stackWords - 1)

/*
 * Macros used to trace instruction execution. The macros TRACE,
 * TRACE_WITH_OBJ, and O2S are only used inside TclNRExecuteByteCode. O2S is
 * only used in TRACE* calls to get a string from an object.
 */

#ifdef TCL_COMPILE_DEBUG
#   define TRACE(a) \
    while (traceInstructions) {					\
	fprintf(stdout, "%2d: %2d (%u) %s ", iPtr->numLevels,	\
		(int) CURR_DEPTH,				\
		(unsigned) (pc - codePtr->codeStart),		\
		GetOpcodeName(pc));				\
	printf a;						\
	break;							\
    }
#   define TRACE_APPEND(a) \
    while (traceInstructions) {		\
	printf a;			\
	break;				\
    }
#   define TRACE_ERROR(interp) \
    TRACE_APPEND(("ERROR: %.30s\n", O2S(Tcl_GetObjResult(interp))));
#   define TRACE_WITH_OBJ(a, objPtr) \
    while (traceInstructions) {					\
	fprintf(stdout, "%2d: %2d (%u) %s ", iPtr->numLevels,	\
		(int) CURR_DEPTH,				\
		(unsigned) (pc - codePtr->codeStart),		\
		GetOpcodeName(pc));				\
	printf a;						\
	TclPrintObject(stdout, objPtr, 30);			\
	fprintf(stdout, "\n");					\
	break;							\
    }
#   define O2S(objPtr) \
    (objPtr ? TclGetString(objPtr) : "")
#else /* !TCL_COMPILE_DEBUG */
#   define TRACE(a)
#   define TRACE_APPEND(a)
#   define TRACE_ERROR(interp)
#   define TRACE_WITH_OBJ(a, objPtr)
#   define O2S(objPtr)
#endif /* TCL_COMPILE_DEBUG */

/*
 * DTrace instruction probe macros.
 */

#define TCL_DTRACE_INST_NEXT() \
    do {								\
	if (TCL_DTRACE_INST_DONE_ENABLED()) {				\
	    if (curInstName) {						\
		TCL_DTRACE_INST_DONE(curInstName, (int) CURR_DEPTH,	\
			tosPtr);					\
	    }								\
	    curInstName = tclInstructionTable[*pc].name;		\
	    if (TCL_DTRACE_INST_START_ENABLED()) {			\
		TCL_DTRACE_INST_START(curInstName, (int) CURR_DEPTH,	\
			tosPtr);					\
	    }								\
	} else if (TCL_DTRACE_INST_START_ENABLED()) {			\
	    TCL_DTRACE_INST_START(tclInstructionTable[*pc].name,	\
			(int) CURR_DEPTH, tosPtr);			\
	}								\
    } while (0)
#define TCL_DTRACE_INST_LAST() \
    do {								\
	if (TCL_DTRACE_INST_DONE_ENABLED() && curInstName) {		\
	    TCL_DTRACE_INST_DONE(curInstName, (int) CURR_DEPTH, tosPtr);\
	}								\
    } while (0)

/*
 * Macro used in this file to save a function call for common uses of
 * TclGetNumberFromObj(). The ANSI C "prototype" is:
 *
 * MODULE_SCOPE int GetNumberFromObj(Tcl_Interp *interp, Tcl_Obj *objPtr,
 *			ClientData *ptrPtr, int *tPtr);
 */

#define GetNumberFromObj(interp, objPtr, ptrPtr, tPtr) \
    ((TclHasIntRep((objPtr), &tclIntType))					\
	?	(*(tPtr) = TCL_NUMBER_INT,				\
		*(ptrPtr) = (void *)				\
		    (&((objPtr)->internalRep.wideValue)), TCL_OK) :	\
    TclHasIntRep((objPtr), &tclDoubleType)				\
	?	(((TclIsNaN((objPtr)->internalRep.doubleValue))		\
		    ?	(*(tPtr) = TCL_NUMBER_NAN)			\
		    :	(*(tPtr) = TCL_NUMBER_DOUBLE)),			\
		*(ptrPtr) = (void *)				\
		    (&((objPtr)->internalRep.doubleValue)), TCL_OK) :	\
    (((objPtr)->bytes != NULL) && ((objPtr)->length == 0))		\
	? TCL_ERROR :			\
    TclGetNumberFromObj((interp), (objPtr), (ptrPtr), (tPtr)))

/*
 * Macro used to make the check for type overflow more mnemonic. This works by
 * comparing sign bits; the rest of the word is irrelevant. The ANSI C
 * "prototype" (where inttype_t is any integer type) is:
 *
 * MODULE_SCOPE int Overflowing(inttype_t a, inttype_t b, inttype_t sum);
 *
 * Check first the condition most likely to fail in usual code (at least for
 * usage in [incr]: do the first summand and the sum have != signs?
 */

#define Overflowing(a,b,sum) ((((a)^(sum)) < 0) && (((a)^(b)) >= 0))

/*
 * Macro for checking whether the type is NaN, used when we're thinking about
 * throwing an error for supplying a non-number number.
 */

#ifndef ACCEPT_NAN
#define IsErroringNaNType(type)		((type) == TCL_NUMBER_NAN)
#else
#define IsErroringNaNType(type)		0
#endif

/*
 * Auxiliary tables used to compute powers of small integers.
 */

/*
 * Maximum base that, when raised to powers 2, 3, ..., 16, fits in a
 * Tcl_WideInt.
 */

static const Tcl_WideInt MaxBase64[] = {
    (Tcl_WideInt)46340*65536+62259,	/* 3037000499 == isqrt(2**63-1) */
    (Tcl_WideInt)2097151, (Tcl_WideInt)55108, (Tcl_WideInt)6208,
    (Tcl_WideInt)1448, (Tcl_WideInt)511, (Tcl_WideInt)234, (Tcl_WideInt)127,
    (Tcl_WideInt)78, (Tcl_WideInt)52, (Tcl_WideInt)38, (Tcl_WideInt)28,
    (Tcl_WideInt)22, (Tcl_WideInt)18, (Tcl_WideInt)15
};
static const size_t MaxBase64Size = sizeof(MaxBase64)/sizeof(Tcl_WideInt);

/*
 * Table giving 3, 4, ..., 13 raised to powers greater than 16 when the
 * results fit in a 64-bit signed integer.
 */

static const unsigned short Exp64Index[] = {
    0, 23, 38, 49, 57, 63, 67, 70, 72, 74, 75, 76
};
static const size_t Exp64IndexSize =
    sizeof(Exp64Index) / sizeof(unsigned short);
static const Tcl_WideInt Exp64Value[] = {
    (Tcl_WideInt)243*243*243*3*3,
    (Tcl_WideInt)243*243*243*3*3*3,
    (Tcl_WideInt)243*243*243*3*3*3*3,
    (Tcl_WideInt)243*243*243*243,
    (Tcl_WideInt)243*243*243*243*3,
    (Tcl_WideInt)243*243*243*243*3*3,
    (Tcl_WideInt)243*243*243*243*3*3*3,
    (Tcl_WideInt)243*243*243*243*3*3*3*3,
    (Tcl_WideInt)243*243*243*243*243,
    (Tcl_WideInt)243*243*243*243*243*3,
    (Tcl_WideInt)243*243*243*243*243*3*3,
    (Tcl_WideInt)243*243*243*243*243*3*3*3,
    (Tcl_WideInt)243*243*243*243*243*3*3*3*3,
    (Tcl_WideInt)243*243*243*243*243*243,
    (Tcl_WideInt)243*243*243*243*243*243*3,
    (Tcl_WideInt)243*243*243*243*243*243*3*3,
    (Tcl_WideInt)243*243*243*243*243*243*3*3*3,
    (Tcl_WideInt)243*243*243*243*243*243*3*3*3*3,
    (Tcl_WideInt)243*243*243*243*243*243*243,
    (Tcl_WideInt)243*243*243*243*243*243*243*3,
    (Tcl_WideInt)243*243*243*243*243*243*243*3*3,
    (Tcl_WideInt)243*243*243*243*243*243*243*3*3*3,
    (Tcl_WideInt)243*243*243*243*243*243*243*3*3*3*3,
    (Tcl_WideInt)1024*1024*1024*4*4,
    (Tcl_WideInt)1024*1024*1024*4*4*4,
    (Tcl_WideInt)1024*1024*1024*4*4*4*4,
    (Tcl_WideInt)1024*1024*1024*1024,
    (Tcl_WideInt)1024*1024*1024*1024*4,
    (Tcl_WideInt)1024*1024*1024*1024*4*4,
    (Tcl_WideInt)1024*1024*1024*1024*4*4*4,
    (Tcl_WideInt)1024*1024*1024*1024*4*4*4*4,
    (Tcl_WideInt)1024*1024*1024*1024*1024,
    (Tcl_WideInt)1024*1024*1024*1024*1024*4,
    (Tcl_WideInt)1024*1024*1024*1024*1024*4*4,
    (Tcl_WideInt)1024*1024*1024*1024*1024*4*4*4,
    (Tcl_WideInt)1024*1024*1024*1024*1024*4*4*4*4,
    (Tcl_WideInt)1024*1024*1024*1024*1024*1024,
    (Tcl_WideInt)1024*1024*1024*1024*1024*1024*4,
    (Tcl_WideInt)3125*3125*3125*5*5,
    (Tcl_WideInt)3125*3125*3125*5*5*5,
    (Tcl_WideInt)3125*3125*3125*5*5*5*5,
    (Tcl_WideInt)3125*3125*3125*3125,
    (Tcl_WideInt)3125*3125*3125*3125*5,
    (Tcl_WideInt)3125*3125*3125*3125*5*5,
    (Tcl_WideInt)3125*3125*3125*3125*5*5*5,
    (Tcl_WideInt)3125*3125*3125*3125*5*5*5*5,
    (Tcl_WideInt)3125*3125*3125*3125*3125,
    (Tcl_WideInt)3125*3125*3125*3125*3125*5,
    (Tcl_WideInt)3125*3125*3125*3125*3125*5*5,
    (Tcl_WideInt)7776*7776*7776*6*6,
    (Tcl_WideInt)7776*7776*7776*6*6*6,
    (Tcl_WideInt)7776*7776*7776*6*6*6*6,
    (Tcl_WideInt)7776*7776*7776*7776,
    (Tcl_WideInt)7776*7776*7776*7776*6,
    (Tcl_WideInt)7776*7776*7776*7776*6*6,
    (Tcl_WideInt)7776*7776*7776*7776*6*6*6,
    (Tcl_WideInt)7776*7776*7776*7776*6*6*6*6,
    (Tcl_WideInt)16807*16807*16807*7*7,
    (Tcl_WideInt)16807*16807*16807*7*7*7,
    (Tcl_WideInt)16807*16807*16807*7*7*7*7,
    (Tcl_WideInt)16807*16807*16807*16807,
    (Tcl_WideInt)16807*16807*16807*16807*7,
    (Tcl_WideInt)16807*16807*16807*16807*7*7,
    (Tcl_WideInt)32768*32768*32768*8*8,
    (Tcl_WideInt)32768*32768*32768*8*8*8,
    (Tcl_WideInt)32768*32768*32768*8*8*8*8,
    (Tcl_WideInt)32768*32768*32768*32768,
    (Tcl_WideInt)59049*59049*59049*9*9,
    (Tcl_WideInt)59049*59049*59049*9*9*9,
    (Tcl_WideInt)59049*59049*59049*9*9*9*9,
    (Tcl_WideInt)100000*100000*100000*10*10,
    (Tcl_WideInt)100000*100000*100000*10*10*10,
    (Tcl_WideInt)161051*161051*161051*11*11,
    (Tcl_WideInt)161051*161051*161051*11*11*11,
    (Tcl_WideInt)248832*248832*248832*12*12,
    (Tcl_WideInt)371293*371293*371293*13*13
};
static const size_t Exp64ValueSize = sizeof(Exp64Value) / sizeof(Tcl_WideInt);

/*
 * Markers for ExecuteExtendedBinaryMathOp.
 */

#define DIVIDED_BY_ZERO		((Tcl_Obj *) -1)
#define EXPONENT_OF_ZERO	((Tcl_Obj *) -2)
#define GENERAL_ARITHMETIC_ERROR ((Tcl_Obj *) -3)
#define OUT_OF_MEMORY ((Tcl_Obj *) -4)

/*
 * Declarations for local procedures to this file:
 */

#ifdef TCL_COMPILE_STATS
static int		EvalStatsCmd(ClientData clientData,
			    Tcl_Interp *interp, int objc,
			    Tcl_Obj *const objv[]);
#endif /* TCL_COMPILE_STATS */
#ifdef TCL_COMPILE_DEBUG
static const char *	GetOpcodeName(const unsigned char *pc);
static void		PrintByteCodeInfo(ByteCode *codePtr);
static const char *	StringForResultCode(int result);
static void		ValidatePcAndStackTop(ByteCode *codePtr,
			    const unsigned char *pc, int stackTop,
			    int checkStack);
#endif /* TCL_COMPILE_DEBUG */
static ByteCode *	CompileExprObj(Tcl_Interp *interp, Tcl_Obj *objPtr);
static void		DeleteExecStack(ExecStack *esPtr);
static void		DupExprCodeInternalRep(Tcl_Obj *srcPtr,
			    Tcl_Obj *copyPtr);
static Tcl_Obj *	ExecuteExtendedBinaryMathOp(Tcl_Interp *interp,
			    int opcode, Tcl_Obj **constants,
			    Tcl_Obj *valuePtr, Tcl_Obj *value2Ptr);
static Tcl_Obj *	ExecuteExtendedUnaryMathOp(int opcode,
			    Tcl_Obj *valuePtr);
static void		FreeExprCodeInternalRep(Tcl_Obj *objPtr);
static ExceptionRange *	GetExceptRangeForPc(const unsigned char *pc,
			    int searchMode, ByteCode *codePtr);
static const char *	GetSrcInfoForPc(const unsigned char *pc,
			    ByteCode *codePtr, size_t *lengthPtr,
			    const unsigned char **pcBeg, int *cmdIdxPtr);
static Tcl_Obj **	GrowEvaluationStack(ExecEnv *eePtr, int growth,
			    int move);
static void		IllegalExprOperandType(Tcl_Interp *interp,
			    const unsigned char *pc, Tcl_Obj *opndPtr);
static void		InitByteCodeExecution(Tcl_Interp *interp);
static inline int	wordSkip(void *ptr);
static void		ReleaseDictIterator(Tcl_Obj *objPtr);
/* Useful elsewhere, make available in tclInt.h or stubs? */
static Tcl_Obj **	StackAllocWords(Tcl_Interp *interp, size_t numWords);
static Tcl_Obj **	StackReallocWords(Tcl_Interp *interp, size_t numWords);
static Tcl_NRPostProc	CopyCallback;
static Tcl_NRPostProc	ExprObjCallback;
static Tcl_NRPostProc	FinalizeOONext;
static Tcl_NRPostProc	FinalizeOONextFilter;
static Tcl_NRPostProc   TEBCresume;

/*
 * The structure below defines a bytecode Tcl object type to hold the
 * compiled bytecode for Tcl expressions.
 */

static const Tcl_ObjType exprCodeType = {
    "exprcode",
    FreeExprCodeInternalRep,	/* freeIntRepProc */
    DupExprCodeInternalRep,	/* dupIntRepProc */
    NULL,			/* updateStringProc */
    NULL			/* setFromAnyProc */
};

/*
 * Custom object type only used in this file; values of its type should never
 * be seen by user scripts.
 */

static const Tcl_ObjType dictIteratorType = {
    "dictIterator",
    ReleaseDictIterator,
    NULL, NULL, NULL
};

/*
 *----------------------------------------------------------------------
 *
 * ReleaseDictIterator --
 *
 *	This takes apart a dictionary iterator that is stored in the given Tcl
 *	object.
 *
 * Results:
 *	None.
 *
 * Side effects:
 *	Deallocates memory, marks the object as being untyped.
 *
 *----------------------------------------------------------------------
 */

static void
ReleaseDictIterator(
    Tcl_Obj *objPtr)
{
    Tcl_DictSearch *searchPtr;
    Tcl_Obj *dictPtr;
    const Tcl_ObjIntRep *irPtr;

    irPtr = TclFetchIntRep(objPtr, &dictIteratorType);
    assert(irPtr != NULL);

    /*
     * First kill the search, and then release the reference to the dictionary
     * that we were holding.
     */

    searchPtr = (Tcl_DictSearch *)irPtr->twoPtrValue.ptr1;
    Tcl_DictObjDone(searchPtr);
    Tcl_Free(searchPtr);

    dictPtr = (Tcl_Obj *)irPtr->twoPtrValue.ptr2;
    TclDecrRefCount(dictPtr);
}

/*
 *----------------------------------------------------------------------
 *
 * InitByteCodeExecution --
 *
 *	This procedure is called once to initialize the Tcl bytecode
 *	interpreter.
 *
 * Results:
 *	None.
 *
 * Side effects:
 *	This procedure initializes the array of instruction names. If
 *	compiling with the TCL_COMPILE_STATS flag, it initializes the array
 *	that counts the executions of each instruction and it creates the
 *	"evalstats" command. It also establishes the link between the Tcl
 *	"tcl_traceExec" and C "tclTraceExec" variables.
 *
 *----------------------------------------------------------------------
 */

#if defined(TCL_COMPILE_STATS) || defined(TCL_COMPILE_DEBUG)
static void
InitByteCodeExecution(
    Tcl_Interp *interp)		/* Interpreter for which the Tcl variable
				 * "tcl_traceExec" is linked to control
				 * instruction tracing. */
{
#ifdef TCL_COMPILE_DEBUG
    if (Tcl_LinkVar(interp, "tcl_traceExec", &tclTraceExec,
	    TCL_LINK_INT) != TCL_OK) {
	Tcl_Panic("InitByteCodeExecution: can't create link for tcl_traceExec variable");
    }
#endif
#ifdef TCL_COMPILE_STATS
    Tcl_CreateObjCommand(interp, "evalstats", EvalStatsCmd, NULL, NULL);
#endif /* TCL_COMPILE_STATS */
}

#else

static void
InitByteCodeExecution(
    TCL_UNUSED(Tcl_Interp *))
{
}
#endif

/*
 *----------------------------------------------------------------------
 *
 * TclCreateExecEnv --
 *
 *	This procedure creates a new execution environment for Tcl bytecode
 *	execution. An ExecEnv points to a Tcl evaluation stack. An ExecEnv is
 *	typically created once for each Tcl interpreter (Interp structure) and
 *	recursively passed to TclNRExecuteByteCode to execute ByteCode sequences
 *	for nested commands.
 *
 * Results:
 *	A newly allocated ExecEnv is returned. This points to an empty
 *	evaluation stack of the standard initial size.
 *
 * Side effects:
 *	The bytecode interpreter is also initialized here, as this procedure
 *	will be called before any call to TclNRExecuteByteCode.
 *
 *----------------------------------------------------------------------
 */

ExecEnv *
TclCreateExecEnv(
    Tcl_Interp *interp,		/* Interpreter for which the execution
				 * environment is being created. */
    size_t size)			/* The initial stack size, in number of words
				 * [sizeof(Tcl_Obj*)] */
{
<<<<<<< HEAD
    ExecEnv *eePtr = (ExecEnv *)Tcl_Alloc(sizeof(ExecEnv));
    ExecStack *esPtr = (ExecStack *)Tcl_Alloc(sizeof(ExecStack)
	    + (size-1) * sizeof(Tcl_Obj *));
=======
    ExecEnv *eePtr = (ExecEnv *)ckalloc(sizeof(ExecEnv));
    ExecStack *esPtr = (ExecStack *)ckalloc(offsetof(ExecStack, stackWords)
	    + size * sizeof(Tcl_Obj *));
>>>>>>> 779b664e

    eePtr->execStackPtr = esPtr;
    TclNewIntObj(eePtr->constants[0], 0);
    Tcl_IncrRefCount(eePtr->constants[0]);
    TclNewIntObj(eePtr->constants[1], 1);
    Tcl_IncrRefCount(eePtr->constants[1]);
    eePtr->interp = interp;
    eePtr->callbackPtr = NULL;
    eePtr->corPtr = NULL;
    eePtr->rewind = 0;

    esPtr->prevPtr = NULL;
    esPtr->nextPtr = NULL;
    esPtr->markerPtr = NULL;
    esPtr->endPtr = &esPtr->stackWords[size-1];
    esPtr->tosPtr = STACK_BASE(esPtr);

    Tcl_MutexLock(&execMutex);
    if (!execInitialized) {
	InitByteCodeExecution(interp);
	execInitialized = 1;
    }
    Tcl_MutexUnlock(&execMutex);

    return eePtr;
}

/*
 *----------------------------------------------------------------------
 *
 * TclDeleteExecEnv --
 *
 *	Frees the storage for an ExecEnv.
 *
 * Results:
 *	None.
 *
 * Side effects:
 *	Storage for an ExecEnv and its contained storage (e.g. the evaluation
 *	stack) is freed.
 *
 *----------------------------------------------------------------------
 */

static void
DeleteExecStack(
    ExecStack *esPtr)
{
    if (esPtr->markerPtr && !cachedInExit) {
	Tcl_Panic("freeing an execStack which is still in use");
    }

    if (esPtr->prevPtr) {
	esPtr->prevPtr->nextPtr = esPtr->nextPtr;
    }
    if (esPtr->nextPtr) {
	esPtr->nextPtr->prevPtr = esPtr->prevPtr;
    }
    Tcl_Free(esPtr);
}

void
TclDeleteExecEnv(
    ExecEnv *eePtr)		/* Execution environment to free. */
{
    ExecStack *esPtr = eePtr->execStackPtr, *tmpPtr;

	cachedInExit = TclInExit();

    /*
     * Delete all stacks in this exec env.
     */

    while (esPtr->nextPtr) {
	esPtr = esPtr->nextPtr;
    }
    while (esPtr) {
	tmpPtr = esPtr;
	esPtr = tmpPtr->prevPtr;
	DeleteExecStack(tmpPtr);
    }

    TclDecrRefCount(eePtr->constants[0]);
    TclDecrRefCount(eePtr->constants[1]);
    if (eePtr->callbackPtr && !cachedInExit) {
	Tcl_Panic("Deleting execEnv with pending TEOV callbacks!");
    }
    if (eePtr->corPtr && !cachedInExit) {
	Tcl_Panic("Deleting execEnv with existing coroutine");
    }
    Tcl_Free(eePtr);
}

/*
 *----------------------------------------------------------------------
 *
 * TclFinalizeExecution --
 *
 *	Finalizes the execution environment setup so that it can be later
 *	reinitialized.
 *
 * Results:
 *	None.
 *
 * Side effects:
 *	After this call, the next time TclCreateExecEnv will be called it will
 *	call InitByteCodeExecution.
 *
 *----------------------------------------------------------------------
 */

void
TclFinalizeExecution(void)
{
    Tcl_MutexLock(&execMutex);
    execInitialized = 0;
    Tcl_MutexUnlock(&execMutex);
}

/*
 * Auxiliary code to insure that GrowEvaluationStack always returns correctly
 * aligned memory.
 *
 * WALLOCALIGN represents the alignment reqs in words, just as TCL_ALLOCALIGN
 * represents the reqs in bytes. This assumes that TCL_ALLOCALIGN is a
 * multiple of the wordsize 'sizeof(Tcl_Obj *)'.
 */

#define WALLOCALIGN \
    (TCL_ALLOCALIGN/sizeof(Tcl_Obj *))

/*
 * wordSkip computes how many words have to be skipped until the next aligned
 * word. Note that we are only interested in the low order bits of ptr, so
 * that any possible information loss in PTR2INT is of no consequence.
 */

static inline int
wordSkip(
    void *ptr)
{
    int mask = TCL_ALLOCALIGN-1;
    int base = PTR2INT(ptr) & mask;
    return (TCL_ALLOCALIGN - base)/sizeof(Tcl_Obj *);
}

/*
 * Given a marker, compute where the following aligned memory starts.
 */

#define MEMSTART(markerPtr) \
    ((markerPtr) + wordSkip(markerPtr))

/*
 *----------------------------------------------------------------------
 *
 * GrowEvaluationStack --
 *
 *	This procedure grows a Tcl evaluation stack stored in an ExecEnv,
 *	copying over the words since the last mark if so requested. A mark is
 *	set at the beginning of the new area when no copying is requested.
 *
 * Results:
 *	Returns a pointer to the first usable word in the (possibly) grown
 *	stack.
 *
 * Side effects:
 *	The size of the evaluation stack may be grown, a marker is set
 *
 *----------------------------------------------------------------------
 */

static Tcl_Obj **
GrowEvaluationStack(
    ExecEnv *eePtr,		/* Points to the ExecEnv with an evaluation
				 * stack to enlarge. */
    int growth,			/* How much larger than the current used
				 * size. */
    int move)			/* 1 if move words since last marker. */
{
    ExecStack *esPtr = eePtr->execStackPtr, *oldPtr = NULL;
    size_t newBytes;
    int newElems, currElems, needed = growth - (esPtr->endPtr - esPtr->tosPtr);
    Tcl_Obj **markerPtr = esPtr->markerPtr, **memStart;
    int moveWords = 0;

    if (move) {
	if (!markerPtr) {
	    Tcl_Panic("STACK: Reallocating with no previous alloc");
	}
	if (needed <= 0) {
	    return MEMSTART(markerPtr);
	}
    } else {
#ifndef PURIFY
	Tcl_Obj **tmpMarkerPtr = esPtr->tosPtr + 1;
	int offset = wordSkip(tmpMarkerPtr);

	if (needed + offset < 0) {
	    /*
	     * Put a marker pointing to the previous marker in this stack, and
	     * store it in esPtr as the current marker. Return a pointer to
	     * the start of aligned memory.
	     */

	    esPtr->markerPtr = tmpMarkerPtr;
	    memStart = tmpMarkerPtr + offset;
	    esPtr->tosPtr = memStart - 1;
	    *esPtr->markerPtr = (Tcl_Obj *) markerPtr;
	    return memStart;
	}
#endif
    }

    /*
     * Reset move to hold the number of words to be moved to new stack (if
     * any) and growth to hold the complete stack requirements: add one for
     * the marker, (WALLOCALIGN-1) for the maximal possible offset.
     */

    if (move) {
	moveWords = esPtr->tosPtr - MEMSTART(markerPtr) + 1;
    }
    needed = growth + moveWords + WALLOCALIGN;


    /*
     * Check if there is enough room in the next stack (if there is one, it
     * should be both empty and the last one!)
     */

    if (esPtr->nextPtr) {
	oldPtr = esPtr;
	esPtr = oldPtr->nextPtr;
	currElems = esPtr->endPtr - STACK_BASE(esPtr);
	if (esPtr->markerPtr || (esPtr->tosPtr != STACK_BASE(esPtr))) {
	    Tcl_Panic("STACK: Stack after current is in use");
	}
	if (esPtr->nextPtr) {
	    Tcl_Panic("STACK: Stack after current is not last");
	}
	if (needed <= currElems) {
	    goto newStackReady;
	}
	DeleteExecStack(esPtr);
	esPtr = oldPtr;
    } else {
	currElems = esPtr->endPtr - STACK_BASE(esPtr);
    }

    /*
     * We need to allocate a new stack! It needs to store 'growth' words,
     * including the elements to be copied over and the new marker.
     */

#ifndef PURIFY
    newElems = 2*currElems;
    while (needed > newElems) {
	newElems *= 2;
    }
#else
    newElems = needed;
#endif

    newBytes = offsetof(ExecStack, stackWords) + newElems * sizeof(Tcl_Obj *);

    oldPtr = esPtr;
    esPtr = (ExecStack *)Tcl_Alloc(newBytes);

    oldPtr->nextPtr = esPtr;
    esPtr->prevPtr = oldPtr;
    esPtr->nextPtr = NULL;
    esPtr->endPtr = &esPtr->stackWords[newElems-1];

  newStackReady:
    eePtr->execStackPtr = esPtr;

    /*
     * Store a NULL marker at the beginning of the stack, to indicate that
     * this is the first marker in this stack and that rewinding to here
     * should actually be a return to the previous stack.
     */

    esPtr->stackWords[0] = NULL;
    esPtr->markerPtr = &esPtr->stackWords[0];
    memStart = MEMSTART(esPtr->markerPtr);
    esPtr->tosPtr = memStart - 1;

    if (move) {
	memcpy(memStart, MEMSTART(markerPtr), moveWords*sizeof(Tcl_Obj *));
	esPtr->tosPtr += moveWords;
	oldPtr->markerPtr = (Tcl_Obj **) *markerPtr;
	oldPtr->tosPtr = markerPtr-1;
    }

    /*
     * Free the old stack if it is now unused.
     */

    if (!oldPtr->markerPtr) {
	DeleteExecStack(oldPtr);
    }

    return memStart;
}

/*
 *--------------------------------------------------------------
 *
 * TclStackAlloc, TclStackRealloc, TclStackFree --
 *
 *	Allocate memory from the execution stack; it has to be returned later
 *	with a call to TclStackFree.
 *
 * Results:
 *	A pointer to the first byte allocated, or panics if the allocation did
 *	not succeed.
 *
 * Side effects:
 *	The execution stack may be grown.
 *
 *--------------------------------------------------------------
 */

static Tcl_Obj **
StackAllocWords(
    Tcl_Interp *interp,
    size_t numWords)
{
    /*
     * Note that GrowEvaluationStack sets a marker in the stack. This marker
     * is read when rewinding, e.g., by TclStackFree.
     */

    Interp *iPtr = (Interp *) interp;
    ExecEnv *eePtr = iPtr->execEnvPtr;
    Tcl_Obj **resPtr = GrowEvaluationStack(eePtr, numWords, 0);

    eePtr->execStackPtr->tosPtr += numWords;
    return resPtr;
}

static Tcl_Obj **
StackReallocWords(
    Tcl_Interp *interp,
    size_t numWords)
{
    Interp *iPtr = (Interp *) interp;
    ExecEnv *eePtr = iPtr->execEnvPtr;
    Tcl_Obj **resPtr = GrowEvaluationStack(eePtr, numWords, 1);

    eePtr->execStackPtr->tosPtr += numWords;
    return resPtr;
}

void
TclStackFree(
    Tcl_Interp *interp,
    void *freePtr)
{
    Interp *iPtr = (Interp *) interp;
    ExecEnv *eePtr;
    ExecStack *esPtr;
    Tcl_Obj **markerPtr, *marker;

    if (iPtr == NULL || iPtr->execEnvPtr == NULL) {
	Tcl_Free(freePtr);
	return;
    }

    /*
     * Rewind the stack to the previous marker position. The current marker,
     * as set in the last call to GrowEvaluationStack, contains a pointer to
     * the previous marker.
     */

    eePtr = iPtr->execEnvPtr;
    esPtr = eePtr->execStackPtr;
    markerPtr = esPtr->markerPtr;
    marker = *markerPtr;

    if ((freePtr != NULL) && (MEMSTART(markerPtr) != (Tcl_Obj **)freePtr)) {
	Tcl_Panic("TclStackFree: incorrect freePtr (%p != %p). Call out of sequence?",
		freePtr, MEMSTART(markerPtr));
    }

    esPtr->tosPtr = markerPtr - 1;
    esPtr->markerPtr = (Tcl_Obj **) marker;
    if (marker) {
	return;
    }

    /*
     * Return to previous active stack. Note that repeated expansions or
     * reallocs could have generated several unused intervening stacks: free
     * them too.
     */

    while (esPtr->nextPtr) {
	esPtr = esPtr->nextPtr;
    }
    esPtr->tosPtr = STACK_BASE(esPtr);
    while (esPtr->prevPtr) {
	ExecStack *tmpPtr = esPtr->prevPtr;
	if (tmpPtr->tosPtr == STACK_BASE(tmpPtr)) {
	    DeleteExecStack(tmpPtr);
	} else {
	    break;
	}
    }
    if (esPtr->prevPtr) {
	eePtr->execStackPtr = esPtr->prevPtr;
#ifdef PURIFY
	eePtr->execStackPtr->nextPtr = NULL;
	DeleteExecStack(esPtr);
#endif
    } else {
	eePtr->execStackPtr = esPtr;
    }
}

void *
TclStackAlloc(
    Tcl_Interp *interp,
    size_t numBytes)
{
    Interp *iPtr = (Interp *) interp;
    size_t numWords;

    if (iPtr == NULL || iPtr->execEnvPtr == NULL) {
	return (void *) Tcl_Alloc(numBytes);
    }
    numWords = (numBytes + (sizeof(Tcl_Obj *) - 1))/sizeof(Tcl_Obj *);
    return StackAllocWords(interp, numWords);
}

void *
TclStackRealloc(
    Tcl_Interp *interp,
    void *ptr,
    size_t numBytes)
{
    Interp *iPtr = (Interp *) interp;
    ExecEnv *eePtr;
    ExecStack *esPtr;
    Tcl_Obj **markerPtr;
    size_t numWords;

    if (iPtr == NULL || iPtr->execEnvPtr == NULL) {
	return Tcl_Realloc(ptr, numBytes);
    }

    eePtr = iPtr->execEnvPtr;
    esPtr = eePtr->execStackPtr;
    markerPtr = esPtr->markerPtr;

    if (MEMSTART(markerPtr) != (Tcl_Obj **)ptr) {
	Tcl_Panic("TclStackRealloc: incorrect ptr. Call out of sequence?");
    }

    numWords = (numBytes + (sizeof(Tcl_Obj *) - 1))/sizeof(Tcl_Obj *);
    return (void *) StackReallocWords(interp, numWords);
}

/*
 *--------------------------------------------------------------
 *
 * Tcl_ExprObj --
 *
 *	Evaluate an expression in a Tcl_Obj.
 *
 * Results:
 *	A standard Tcl object result. If the result is other than TCL_OK, then
 *	the interpreter's result contains an error message. If the result is
 *	TCL_OK, then a pointer to the expression's result value object is
 *	stored in resultPtrPtr. In that case, the object's ref count is
 *	incremented to reflect the reference returned to the caller; the
 *	caller is then responsible for the resulting object and must, for
 *	example, decrement the ref count when it is finished with the object.
 *
 * Side effects:
 *	Any side effects caused by subcommands in the expression, if any. The
 *	interpreter result is not modified unless there is an error.
 *
 *--------------------------------------------------------------
 */

int
Tcl_ExprObj(
    Tcl_Interp *interp,		/* Context in which to evaluate the
				 * expression. */
    Tcl_Obj *objPtr,		/* Points to Tcl object containing expression
				 * to evaluate. */
    Tcl_Obj **resultPtrPtr)	/* Where the Tcl_Obj* that is the expression
				 * result is stored if no errors occur. */
{
    NRE_callback *rootPtr = TOP_CB(interp);
    Tcl_Obj *resultPtr;

    TclNewObj(resultPtr);
    TclNRAddCallback(interp, CopyCallback, resultPtrPtr, resultPtr,
	    NULL, NULL);
    Tcl_NRExprObj(interp, objPtr, resultPtr);
    return TclNRRunCallbacks(interp, TCL_OK, rootPtr);
}

static int
CopyCallback(
    ClientData data[],
    TCL_UNUSED(Tcl_Interp *),
    int result)
{
    Tcl_Obj **resultPtrPtr = (Tcl_Obj **)data[0];
    Tcl_Obj *resultPtr = (Tcl_Obj *)data[1];

    if (result == TCL_OK) {
	*resultPtrPtr = resultPtr;
	Tcl_IncrRefCount(resultPtr);
    } else {
	Tcl_DecrRefCount(resultPtr);
    }
    return result;
}

/*
 *--------------------------------------------------------------
 *
 * Tcl_NRExprObj --
 *
 *	Request evaluation of the expression in a Tcl_Obj by the NR stack.
 *
 * Results:
 *	Returns TCL_OK.
 *
 * Side effects:
 *	Compiles objPtr as a Tcl expression and places callbacks on the
 *	NR stack to execute the bytecode and store the result in resultPtr.
 *	If bytecode execution raises an exception, nothing is written
 *	to resultPtr, and the exceptional return code flows up the NR
 *	stack.  If the exception is TCL_ERROR, an error message is left
 *	in the interp result and the interp's return options dictionary
 *	holds additional error information too.  Execution of the bytecode
 *	may have other side effects, depending on the expression.
 *
 *--------------------------------------------------------------
 */

int
Tcl_NRExprObj(
    Tcl_Interp *interp,
    Tcl_Obj *objPtr,
    Tcl_Obj *resultPtr)
{
    ByteCode *codePtr;
    Tcl_InterpState state = Tcl_SaveInterpState(interp, TCL_OK);

    Tcl_ResetResult(interp);
    codePtr = CompileExprObj(interp, objPtr);

    Tcl_NRAddCallback(interp, ExprObjCallback, state, resultPtr,
	    NULL, NULL);
    return TclNRExecuteByteCode(interp, codePtr);
}

static int
ExprObjCallback(
    ClientData data[],
    Tcl_Interp *interp,
    int result)
{
    Tcl_InterpState state = (Tcl_InterpState)data[0];
    Tcl_Obj *resultPtr = (Tcl_Obj *)data[1];

    if (result == TCL_OK) {
	TclSetDuplicateObj(resultPtr, Tcl_GetObjResult(interp));
	(void) Tcl_RestoreInterpState(interp, state);
    } else {
	Tcl_DiscardInterpState(state);
    }
    return result;
}

/*
 *----------------------------------------------------------------------
 *
 * CompileExprObj --
 *	Compile a Tcl expression value into ByteCode.
 *
 * Results:
 *	A (ByteCode *) is returned pointing to the resulting ByteCode.
 *
 * Side effects:
 *	The Tcl_ObjType of objPtr is changed to the "exprcode" type,
 *	and the ByteCode is kept in the internal rep (along with context
 *	data for checking validity) for faster operations the next time
 *	CompileExprObj is called on the same value.
 *
 *----------------------------------------------------------------------
 */

static ByteCode *
CompileExprObj(
    Tcl_Interp *interp,
    Tcl_Obj *objPtr)
{
    Interp *iPtr = (Interp *) interp;
    CompileEnv compEnv;		/* Compilation environment structure allocated
				 * in frame. */
    ByteCode *codePtr = NULL;
				/* Tcl Internal type of bytecode. Initialized
				 * to avoid compiler warning. */

    /*
     * Get the expression ByteCode from the object. If it exists, make sure it
     * is valid in the current context.
     */

    ByteCodeGetIntRep(objPtr, &exprCodeType, codePtr);

    if (codePtr != NULL) {
	Namespace *namespacePtr = iPtr->varFramePtr->nsPtr;

	if (((Interp *) *codePtr->interpHandle != iPtr)
		|| (codePtr->compileEpoch != iPtr->compileEpoch)
		|| (codePtr->nsPtr != namespacePtr)
		|| (codePtr->nsEpoch != namespacePtr->resolverEpoch)
		|| (codePtr->localCachePtr != iPtr->varFramePtr->localCachePtr)) {
	    Tcl_StoreIntRep(objPtr, &exprCodeType, NULL);
	    codePtr = NULL;
	}
    }

    if (codePtr == NULL) {
	/*
	 * TIP #280: No invoker (yet) - Expression compilation.
	 */

	size_t length;
	const char *string = TclGetStringFromObj(objPtr, &length);

	TclInitCompileEnv(interp, &compEnv, string, length, NULL, 0);
	TclCompileExpr(interp, string, length, &compEnv, 0);

	/*
	 * Successful compilation. If the expression yielded no instructions,
	 * push an zero object as the expression's result.
	 */

	if (compEnv.codeNext == compEnv.codeStart) {
	    TclEmitPush(TclRegisterLiteral(&compEnv, "0", 1, 0),
		    &compEnv);
	}

	/*
	 * Add a "done" instruction as the last instruction and change the
	 * object into a ByteCode object. Ownership of the literal objects and
	 * aux data items is given to the ByteCode object.
	 */

	TclEmitOpcode(INST_DONE, &compEnv);
	codePtr = TclInitByteCodeObj(objPtr, &exprCodeType, &compEnv);
	TclFreeCompileEnv(&compEnv);
	if (iPtr->varFramePtr->localCachePtr) {
	    codePtr->localCachePtr = iPtr->varFramePtr->localCachePtr;
	    codePtr->localCachePtr->refCount++;
	}
#ifdef TCL_COMPILE_DEBUG
	if (tclTraceCompile == 2) {
	    TclPrintByteCodeObj(interp, objPtr);
	    fflush(stdout);
	}
#endif /* TCL_COMPILE_DEBUG */
    }
    return codePtr;
}

/*
 *----------------------------------------------------------------------
 *
 * DupExprCodeInternalRep --
 *
 *	Part of the Tcl object type implementation for Tcl expression
 *	bytecode. We do not copy the bytecode intrep. Instead, we return
 *	without setting copyPtr->typePtr, so the copy is a plain string copy
 *	of the expression value, and if it is to be used as a compiled
 *	expression, it will just need a recompile.
 *
 *	This makes sense, because with Tcl's copy-on-write practices, the
 *	usual (only?) time Tcl_DuplicateObj() will be called is when the copy
 *	is about to be modified, which would invalidate any copied bytecode
 *	anyway. The only reason it might make sense to copy the bytecode is if
 *	we had some modifying routines that operated directly on the intrep,
 *	like we do for lists and dicts.
 *
 * Results:
 *	None.
 *
 * Side effects:
 *	None.
 *
 *----------------------------------------------------------------------
 */

static void
DupExprCodeInternalRep(
    TCL_UNUSED(Tcl_Obj *),
    TCL_UNUSED(Tcl_Obj *))
{
    return;
}

/*
 *----------------------------------------------------------------------
 *
 * FreeExprCodeInternalRep --
 *
 *	Part of the Tcl object type implementation for Tcl expression
 *	bytecode. Frees the storage allocated to hold the internal rep, unless
 *	ref counts indicate bytecode execution is still in progress.
 *
 * Results:
 *	None.
 *
 * Side effects:
 *	May free allocated memory. Leaves objPtr untyped.
 *
 *----------------------------------------------------------------------
 */

static void
FreeExprCodeInternalRep(
    Tcl_Obj *objPtr)
{
    ByteCode *codePtr;
    ByteCodeGetIntRep(objPtr, &exprCodeType, codePtr);
    assert(codePtr != NULL);

    TclReleaseByteCode(codePtr);
}

/*
 *----------------------------------------------------------------------
 *
 * TclCompileObj --
 *
 *	This procedure compiles the script contained in a Tcl_Obj.
 *
 * Results:
 *	A pointer to the corresponding ByteCode, never NULL.
 *
 * Side effects:
 *	The object is shimmered to bytecode type.
 *
 *----------------------------------------------------------------------
 */

ByteCode *
TclCompileObj(
    Tcl_Interp *interp,
    Tcl_Obj *objPtr,
    const CmdFrame *invoker,
    int word)
{
    Interp *iPtr = (Interp *) interp;
    ByteCode *codePtr;	/* Tcl Internal type of bytecode. */
    Namespace *namespacePtr = iPtr->varFramePtr->nsPtr;

    /*
     * If the object is not already of tclByteCodeType, compile it (and reset
     * the compilation flags in the interpreter; this should be done after any
     * compilation). Otherwise, check that it is "fresh" enough.
     */

    ByteCodeGetIntRep(objPtr, &tclByteCodeType, codePtr);
    if (codePtr != NULL) {
	/*
	 * Make sure the Bytecode hasn't been invalidated by, e.g., someone
	 * redefining a command with a compile procedure (this might make the
	 * compiled code wrong). The object needs to be recompiled if it was
	 * compiled in/for a different interpreter, or for a different
	 * namespace, or for the same namespace but with different name
	 * resolution rules. Precompiled objects, however, are immutable and
	 * therefore they are not recompiled, even if the epoch has changed.
	 *
	 * To be pedantically correct, we should also check that the
	 * originating procPtr is the same as the current context procPtr
	 * (assuming one exists at all - none for global level). This code is
	 * #def'ed out because [info body] was changed to never return a
	 * bytecode type object, which should obviate us from the extra checks
	 * here.
	 */

	if (((Interp *) *codePtr->interpHandle != iPtr)
		|| (codePtr->compileEpoch != iPtr->compileEpoch)
		|| (codePtr->nsPtr != namespacePtr)
		|| (codePtr->nsEpoch != namespacePtr->resolverEpoch)) {
	    if (!(codePtr->flags & TCL_BYTECODE_PRECOMPILED)) {
		goto recompileObj;
	    }
	    if ((Interp *) *codePtr->interpHandle != iPtr) {
		Tcl_Panic("Tcl_EvalObj: compiled script jumped interps");
	    }
	    codePtr->compileEpoch = iPtr->compileEpoch;
	}

	/*
	 * Check that any compiled locals do refer to the current proc
	 * environment! If not, recompile.
	 */

	if (!(codePtr->flags & TCL_BYTECODE_PRECOMPILED) &&
		(codePtr->procPtr == NULL) &&
		(codePtr->localCachePtr != iPtr->varFramePtr->localCachePtr)){
	    goto recompileObj;
	}

	/*
	 * #280.
	 * Literal sharing fix. This part of the fix is not required by 8.4
	 * nor 8.5, because they eval-direct any literals, so just saving the
	 * argument locations per command in bytecode is enough, embedded
	 * 'eval' commands, etc. get the correct information.
	 *
	 * But in 8.6 all the embedded script are compiled, and the resulting
	 * bytecode stored in the literal. Now the shared literal has bytecode
	 * with location data for _one_ particular location this literal is
	 * found at. If we get executed from a different location the bytecode
	 * has to be recompiled to get the correct locations. Not doing this
	 * will execute the saved bytecode with data for a different location,
	 * causing 'info frame' to point to the wrong place in the sources.
	 *
	 * Future optimizations ...
	 * (1) Save the location data (ExtCmdLoc) keyed by start line. In that
	 *     case we recompile once per location of the literal, but not
	 *     continously, because the moment we have all locations we do not
	 *     need to recompile any longer.
	 *
	 * (2) Alternative: Do not recompile, tell the execution engine the
	 *     offset between saved starting line and actual one. Then modify
	 *     the users to adjust the locations they have by this offset.
	 *
	 * (3) Alternative 2: Do not fully recompile, adjust just the location
	 *     information.
	 */

	if (invoker == NULL) {
	    return codePtr;
	} else {
	    Tcl_HashEntry *hePtr =
		    Tcl_FindHashEntry(iPtr->lineBCPtr, codePtr);
	    ExtCmdLoc *eclPtr;
	    CmdFrame *ctxCopyPtr;
	    int redo;

	    if (!hePtr) {
		return codePtr;
	    }

	    eclPtr = (ExtCmdLoc *)Tcl_GetHashValue(hePtr);
	    redo = 0;
	    ctxCopyPtr = (CmdFrame *)TclStackAlloc(interp, sizeof(CmdFrame));
	    *ctxCopyPtr = *invoker;

	    if (invoker->type == TCL_LOCATION_BC) {
		/*
		 * Note: Type BC => ctx.data.eval.path    is not used.
		 *		    ctx.data.tebc.codePtr used instead
		 */

		TclGetSrcInfoForPc(ctxCopyPtr);
		if (ctxCopyPtr->type == TCL_LOCATION_SOURCE) {
		    /*
		     * The reference made by 'TclGetSrcInfoForPc' is dead.
		     */

		    Tcl_DecrRefCount(ctxCopyPtr->data.eval.path);
		    ctxCopyPtr->data.eval.path = NULL;
		}
	    }

	    if (word < ctxCopyPtr->nline) {
		/*
		 * Note: We do not care if the line[word] is -1. This is a
		 * difference and requires a recompile (location changed from
		 * absolute to relative, literal is used fixed and through
		 * variable)
		 *
		 * Example:
		 * test info-32.0 using literal of info-24.8
		 *     (dict with ... vs           set body ...).
		 */

		redo = ((eclPtr->type == TCL_LOCATION_SOURCE)
			    && (eclPtr->start != ctxCopyPtr->line[word]))
			|| ((eclPtr->type == TCL_LOCATION_BC)
			    && (ctxCopyPtr->type == TCL_LOCATION_SOURCE));
	    }

	    TclStackFree(interp, ctxCopyPtr);
	    if (!redo) {
		return codePtr;
	    }
	}
    }

  recompileObj:
    iPtr->errorLine = 1;

    /*
     * TIP #280. Remember the invoker for a moment in the interpreter
     * structures so that the byte code compiler can pick it up when
     * initializing the compilation environment, i.e. the extended location
     * information.
     */

    iPtr->invokeCmdFramePtr = invoker;
    iPtr->invokeWord = word;
    TclSetByteCodeFromAny(interp, objPtr, NULL, NULL);
    iPtr->invokeCmdFramePtr = NULL;
    ByteCodeGetIntRep(objPtr, &tclByteCodeType, codePtr);
    if (iPtr->varFramePtr->localCachePtr) {
	codePtr->localCachePtr = iPtr->varFramePtr->localCachePtr;
	codePtr->localCachePtr->refCount++;
    }
    return codePtr;
}

/*
 *----------------------------------------------------------------------
 *
 * TclIncrObj --
 *
 *	Increment an integeral value in a Tcl_Obj by an integeral value held
 *	in another Tcl_Obj. Caller is responsible for making sure we can
 *	update the first object.
 *
 * Results:
 *	TCL_ERROR if either object is non-integer, and TCL_OK otherwise. On
 *	error, an error message is left in the interpreter (if it is not NULL,
 *	of course).
 *
 * Side effects:
 *	valuePtr gets the new incrmented value.
 *
 *----------------------------------------------------------------------
 */

int
TclIncrObj(
    Tcl_Interp *interp,
    Tcl_Obj *valuePtr,
    Tcl_Obj *incrPtr)
{
    ClientData ptr1, ptr2;
    int type1, type2;
    mp_int value, incr;
    mp_err err;

    if (Tcl_IsShared(valuePtr)) {
	Tcl_Panic("%s called with shared object", "TclIncrObj");
    }

    if (GetNumberFromObj(NULL, valuePtr, &ptr1, &type1) != TCL_OK) {
	/*
	 * Produce error message (reparse?!)
	 */

	return TclGetIntFromObj(interp, valuePtr, &type1);
    }
    if (GetNumberFromObj(NULL, incrPtr, &ptr2, &type2) != TCL_OK) {
	/*
	 * Produce error message (reparse?!)
	 */

	TclGetIntFromObj(interp, incrPtr, &type1);
	Tcl_AddErrorInfo(interp, "\n    (reading increment)");
	return TCL_ERROR;
    }

    if ((type1 == TCL_NUMBER_DOUBLE) || (type1 == TCL_NUMBER_NAN)) {
	/*
	 * Produce error message (reparse?!)
	 */

	return TclGetIntFromObj(interp, valuePtr, &type1);
    }
    if ((type2 == TCL_NUMBER_DOUBLE) || (type2 == TCL_NUMBER_NAN)) {
	/*
	 * Produce error message (reparse?!)
	 */

	TclGetIntFromObj(interp, incrPtr, &type1);
	Tcl_AddErrorInfo(interp, "\n    (reading increment)");
	return TCL_ERROR;
    }

    if ((type1 == TCL_NUMBER_INT) && (type2 == TCL_NUMBER_INT)) {
	Tcl_WideInt w1, w2, sum;

	w1 = *((const Tcl_WideInt *)ptr1);
	w2 = *((const Tcl_WideInt *)ptr2);
	sum = w1 + w2;

	/*
	 * Check for overflow.
	 */

	if (!Overflowing(w1, w2, sum)) {
	    TclSetIntObj(valuePtr, sum);
	    return TCL_OK;
	}
    }

    Tcl_TakeBignumFromObj(interp, valuePtr, &value);
    Tcl_GetBignumFromObj(interp, incrPtr, &incr);
    err = mp_add(&value, &incr, &value);
    mp_clear(&incr);
    if (err != MP_OKAY) {
	return TCL_ERROR;
    }
    Tcl_SetBignumObj(valuePtr, &value);
    return TCL_OK;
}

/*
 *----------------------------------------------------------------------
 *
 * ArgumentBCEnter --
 *
 *	This is a helper for TclNRExecuteByteCode/TEBCresume that encapsulates
 *	a code sequence that is fairly common in the code but *not* commonly
 *	called.
 *
 * Results:
 *	None
 *
 * Side effects:
 *	May register information about the bytecode in the command frame.
 *
 *----------------------------------------------------------------------
 */

static void
ArgumentBCEnter(
    Tcl_Interp *interp,
    ByteCode *codePtr,
    TEBCdata *tdPtr,
    const unsigned char *pc,
    int objc,
    Tcl_Obj **objv)
{
    int cmd;

    if (GetSrcInfoForPc(pc, codePtr, NULL, NULL, &cmd)) {
	TclArgumentBCEnter(interp, objv, objc, codePtr, &tdPtr->cmdFrame, cmd,
		pc - codePtr->codeStart);
    }
}

/*
 *----------------------------------------------------------------------
 *
 * TclNRExecuteByteCode --
 *
 *	This procedure executes the instructions of a ByteCode structure. It
 *	returns when a "done" instruction is executed or an error occurs.
 *
 * Results:
 *	The return value is one of the return codes defined in tcl.h (such as
 *	TCL_OK), and interp->objResultPtr refers to a Tcl object that either
 *	contains the result of executing the code or an error message.
 *
 * Side effects:
 *	Almost certainly, depending on the ByteCode's instructions.
 *
 *----------------------------------------------------------------------
 */
#define	bcFramePtr	(&TD->cmdFrame)
#define	initCatchTop	((ptrdiff_t *) (TD->stack-1))
#define	initTosPtr	((Tcl_Obj **) (initCatchTop+codePtr->maxExceptDepth))
#define esPtr		(iPtr->execEnvPtr->execStackPtr)

int
TclNRExecuteByteCode(
    Tcl_Interp *interp,		/* Token for command interpreter. */
    ByteCode *codePtr)		/* The bytecode sequence to interpret. */
{
    Interp *iPtr = (Interp *) interp;
    TEBCdata *TD;
    int size = sizeof(TEBCdata) - 1
	    + (codePtr->maxStackDepth + codePtr->maxExceptDepth)
		* sizeof(void *);
    int numWords = (size + sizeof(Tcl_Obj *) - 1) / sizeof(Tcl_Obj *);

    TclPreserveByteCode(codePtr);

    /*
     * Reserve the stack, setup the TEBCdataPtr (TD) and CallFrame
     *
     * The execution uses a unified stack: first a TEBCdata, immediately
     * above it a CmdFrame, then the catch stack, then the execution stack.
     *
     * Make sure the catch stack is large enough to hold the maximum number of
     * catch commands that could ever be executing at the same time (this will
     * be no more than the exception range array's depth). Make sure the
     * execution stack is large enough to execute this ByteCode.
     */

    TD = (TEBCdata *) GrowEvaluationStack(iPtr->execEnvPtr, numWords, 0);
    esPtr->tosPtr = initTosPtr;

    TD->codePtr     = codePtr;
    TD->catchTop    = initCatchTop;
    TD->auxObjList  = NULL;

    /*
     * TIP #280: Initialize the frame. Do not push it yet: it will be pushed
     * every time that we call out from this TD, popped when we return to it.
     */

    bcFramePtr->type = ((codePtr->flags & TCL_BYTECODE_PRECOMPILED)
	    ? TCL_LOCATION_PREBC : TCL_LOCATION_BC);
    bcFramePtr->level = (iPtr->cmdFramePtr ? iPtr->cmdFramePtr->level+1 : 1);
    bcFramePtr->framePtr = iPtr->framePtr;
    bcFramePtr->nextPtr = iPtr->cmdFramePtr;
    bcFramePtr->nline = 0;
    bcFramePtr->line = NULL;
    bcFramePtr->litarg = NULL;
    bcFramePtr->data.tebc.codePtr = codePtr;
    bcFramePtr->data.tebc.pc = NULL;
    bcFramePtr->cmdObj = NULL;
    bcFramePtr->cmd = NULL;
    bcFramePtr->len = 0;

#ifdef TCL_COMPILE_STATS
    iPtr->stats.numExecutions++;
#endif

    /*
     * Test namespace-50.9 demonstrates the need for this call.
     * Use a --enable-symbols=mem bug to see.
     */

    TclResetRewriteEnsemble(interp, 1);

    /*
     * Push the callback for bytecode execution
     */

    TclNRAddCallback(interp, TEBCresume, TD, /* pc */ NULL,
	    /* cleanup */ INT2PTR(0), INT2PTR(iPtr->evalFlags));

    /*
     * Reset discard result flag - because it is applicable for this call only,
     * and should not affect all the nested invocations may return result.
     */
    iPtr->evalFlags &= ~TCL_EVAL_DISCARD_RESULT;

    return TCL_OK;
}

static int
TEBCresume(
    ClientData data[],
    Tcl_Interp *interp,
    int result)
{
    /*
     * Compiler cast directive - not a real variable.
     *	   Interp *iPtr = (Interp *) interp;
     */
#define iPtr ((Interp *) interp)

    /*
     * Check just the read-traced/write-traced bit of a variable.
     */

#define ReadTraced(varPtr) ((varPtr)->flags & VAR_TRACED_READ)
#define WriteTraced(varPtr) ((varPtr)->flags & VAR_TRACED_WRITE)
#define UnsetTraced(varPtr) ((varPtr)->flags & VAR_TRACED_UNSET)

    /*
     * Bottom of allocated stack holds the NR data
     */

    /*
     * Constants: variables that do not change during the execution, used
     * sporadically: no special need for speed.
     */

    unsigned interruptCounter = 1;
				/* Counter that is used to work out when to
				 * call Tcl_AsyncReady(). This must be 1
				 * initially so that we call the async-check
				 * stanza early, otherwise there are command
				 * sequences that can make the interpreter
				 * busy-loop without an opportunity to
				 * recognise an interrupt. */
    const char *curInstName;
#ifdef TCL_COMPILE_DEBUG
    int traceInstructions;	/* Whether we are doing instruction-level
				 * tracing or not. */
#endif

    Var *compiledLocals = iPtr->varFramePtr->compiledLocals;
    Tcl_Obj **constants = &iPtr->execEnvPtr->constants[0];

#define LOCAL(i)	(&compiledLocals[(i)])
#define TCONST(i)	(constants[(i)])

    /*
     * These macros are just meant to save some global variables that are not
     * used too frequently
     */

    TEBCdata *TD = (TEBCdata *)data[0];
#define auxObjList	(TD->auxObjList)
#define catchTop	(TD->catchTop)
#define codePtr		(TD->codePtr)
#define curEvalFlags	PTR2INT(data[3])  /* calling iPtr->evalFlags */

    /*
     * Globals: variables that store state, must remain valid at all times.
     */

    Tcl_Obj **tosPtr;		/* Cached pointer to top of evaluation
				 * stack. */
    const unsigned char *pc = (const unsigned char *)data[1];
                                /* The current program counter. */
    unsigned char inst;         /* The currently running instruction */

    /*
     * Transfer variables - needed only between opcodes, but not while
     * executing an instruction.
     */

    int cleanup = PTR2INT(data[2]);
    Tcl_Obj *objResultPtr;
    int checkInterp = 0;        /* Indicates when a check of interp readyness
				 * is necessary. Set by CACHE_STACK_INFO() */

    /*
     * Locals - variables that are used within opcodes or bounded sections of
     * the file (jumps between opcodes within a family).
     * NOTE: These are now mostly defined locally where needed.
     */

    Tcl_Obj *objPtr, *valuePtr, *value2Ptr, *part1Ptr, *part2Ptr, *tmpPtr;
    Tcl_Obj **objv = NULL;
    int objc = 0;
    int opnd, length, pcAdjustment;
    Var *varPtr, *arrayPtr;
#ifdef TCL_COMPILE_DEBUG
    char cmdNameBuf[21];
#endif

#ifdef TCL_COMPILE_DEBUG
    int starting = 1;
    traceInstructions = (tclTraceExec == 3);
#endif

    TEBC_DATA_DIG();

#ifdef TCL_COMPILE_DEBUG
    if (!pc && (tclTraceExec >= 2)) {
	PrintByteCodeInfo(codePtr);
	fprintf(stdout, "  Starting stack top=%d\n", (int) CURR_DEPTH);
	fflush(stdout);
    }
#endif

    if (!pc) {
	/* bytecode is starting from scratch */
	pc = codePtr->codeStart;

	/*
	 * Reset the interp's result to avoid possible duplications of large
	 * objects [3c6e47363e], [781585], [804681], This can happen by start
	 * also in nested compiled blocks (enclosed in parent cycle).
	 * See else branch below for opposite handling by continuation/resume.
	 */

	objPtr = iPtr->objResultPtr;
	if (objPtr->refCount > 1) {
	    TclDecrRefCount(objPtr);
	    TclNewObj(objPtr);
	    Tcl_IncrRefCount(objPtr);
	    iPtr->objResultPtr = objPtr;
	}

	goto cleanup0;
    } else {
        /* resume from invocation */
	CACHE_STACK_INFO();

	NRE_ASSERT(iPtr->cmdFramePtr == bcFramePtr);
	if (bcFramePtr->cmdObj) {
	    Tcl_DecrRefCount(bcFramePtr->cmdObj);
	    bcFramePtr->cmdObj = NULL;
	    bcFramePtr->cmd = NULL;
	}
	iPtr->cmdFramePtr = bcFramePtr->nextPtr;
	if (iPtr->flags & INTERP_DEBUG_FRAME) {
	    TclArgumentBCRelease(interp, bcFramePtr);
	}
	if (iPtr->execEnvPtr->rewind) {
	    result = TCL_ERROR;
	    goto abnormalReturn;
	}
	if (codePtr->flags & TCL_BYTECODE_RECOMPILE) {
	    codePtr->flags &= ~TCL_BYTECODE_RECOMPILE;
	    checkInterp = 1;
	    iPtr->flags |= ERR_ALREADY_LOGGED;
	}

	if (result != TCL_OK) {
	    pc--;
	    goto processExceptionReturn;
	}

	/*
	 * Push the call's object result and continue execution with the next
	 * instruction.
	 */

	TRACE_WITH_OBJ(("%u => ... after \"%.20s\": TCL_OK, result=",
		objc, cmdNameBuf), Tcl_GetObjResult(interp));

	/*
	 * Obtain and reset interp's result to avoid possible duplications of
	 * objects [Bug 781585]. We do not call Tcl_ResetResult to avoid any
	 * side effects caused by the resetting of errorInfo and errorCode
	 * [Bug 804681], which are not needed here. We chose instead to
	 * manipulate the interp's object result directly.
	 *
	 * Note that the result object is now in objResultPtr, it keeps the
	 * refCount it had in its role of iPtr->objResultPtr.
	 */

	objResultPtr = Tcl_GetObjResult(interp);
	TclNewObj(objPtr);
	Tcl_IncrRefCount(objPtr);
	iPtr->objResultPtr = objPtr;
#ifndef TCL_COMPILE_DEBUG
	if (*pc == INST_POP) {
	    TclDecrRefCount(objResultPtr);
	    NEXT_INST_V(1, cleanup, 0);
	}
#endif
	NEXT_INST_V(0, cleanup, -1);
    }

    /*
     * Targets for standard instruction endings; unrolled for speed in the
     * most frequent cases (instructions that consume up to two stack
     * elements).
     *
     * This used to be a "for(;;)" loop, with each instruction doing its own
     * cleanup.
     */

  cleanupV_pushObjResultPtr:
    switch (cleanup) {
    case 0:
	*(++tosPtr) = (objResultPtr);
	goto cleanup0;
    default:
	cleanup -= 2;
	while (cleanup--) {
	    objPtr = POP_OBJECT();
	    TclDecrRefCount(objPtr);
	}
	/* FALLTHRU */
    case 2:
    cleanup2_pushObjResultPtr:
	objPtr = POP_OBJECT();
	TclDecrRefCount(objPtr);
	/* FALLTHRU */
    case 1:
    cleanup1_pushObjResultPtr:
	objPtr = OBJ_AT_TOS;
	TclDecrRefCount(objPtr);
    }
    OBJ_AT_TOS = objResultPtr;
    goto cleanup0;

  cleanupV:
    switch (cleanup) {
    default:
	cleanup -= 2;
	while (cleanup--) {
	    objPtr = POP_OBJECT();
	    TclDecrRefCount(objPtr);
	}
	/* FALLTHRU */
    case 2:
    cleanup2:
	objPtr = POP_OBJECT();
	TclDecrRefCount(objPtr);
	/* FALLTHRU */
    case 1:
    cleanup1:
	objPtr = POP_OBJECT();
	TclDecrRefCount(objPtr);
	/* FALLTHRU */
    case 0:
	/*
	 * We really want to do nothing now, but this is needed for some
	 * compilers (SunPro CC).
	 */

	break;
    }
  cleanup0:

    /*
     * Check for asynchronous handlers [Bug 746722]; we do the check every
     * ASYNC_CHECK_COUNT instructions.
     */

    if ((--interruptCounter) == 0) {
	interruptCounter = ASYNC_CHECK_COUNT;
	DECACHE_STACK_INFO();
	if (TclAsyncReady(iPtr)) {
	    result = Tcl_AsyncInvoke(interp, result);
	    if (result == TCL_ERROR) {
		CACHE_STACK_INFO();
		goto gotError;
	    }
	}

	if (TclCanceled(iPtr)) {
	    if (Tcl_Canceled(interp, TCL_LEAVE_ERR_MSG) == TCL_ERROR) {
		CACHE_STACK_INFO();
		goto gotError;
	    }
	}

	if (TclLimitReady(iPtr->limit)) {
	    if (Tcl_LimitCheck(interp) == TCL_ERROR) {
		CACHE_STACK_INFO();
		goto gotError;
	    }
	}
	CACHE_STACK_INFO();
    }

    /*
     * These two instructions account for 26% of all instructions (according
     * to measurements on tclbench by Ben Vitale
     * [http://www.cs.toronto.edu/syslab/pubs/tcl2005-vitale-zaleski.pdf]
     * Resolving them before the switch reduces the cost of branch
     * mispredictions, seems to improve runtime by 5% to 15%, and (amazingly!)
     * reduces total obj size.
     */

    inst = *pc;

    peepholeStart:
#ifdef TCL_COMPILE_STATS
    iPtr->stats.instructionCount[*pc]++;
#endif

#ifdef TCL_COMPILE_DEBUG
    /*
     * Skip the stack depth check if an expansion is in progress.
     */

    CHECK_STACK();
    if (traceInstructions) {
	fprintf(stdout, "%2d: %2d ", iPtr->numLevels, (int) CURR_DEPTH);
	TclPrintInstruction(codePtr, pc);
	fflush(stdout);
    }
#endif /* TCL_COMPILE_DEBUG */

    TCL_DTRACE_INST_NEXT();

    if (inst == INST_LOAD_SCALAR1) {
	goto instLoadScalar1;
    } else if (inst == INST_PUSH1) {
	PUSH_OBJECT(codePtr->objArrayPtr[TclGetUInt1AtPtr(pc+1)]);
	TRACE_WITH_OBJ(("%u => ", TclGetUInt1AtPtr(pc+1)), OBJ_AT_TOS);
	inst = *(pc += 2);
	goto peepholeStart;
    } else if (inst == INST_START_CMD) {
	/*
	 * Peephole: do not run INST_START_CMD, just skip it
	 */

	iPtr->cmdCount += TclGetUInt4AtPtr(pc+5);
	if (checkInterp) {
	    if (((codePtr->compileEpoch != iPtr->compileEpoch) ||
		 (codePtr->nsEpoch != iPtr->varFramePtr->nsPtr->resolverEpoch)) &&
		!(codePtr->flags & TCL_BYTECODE_PRECOMPILED)) {
		goto instStartCmdFailed;
	    }
	    checkInterp = 0;
	}
	inst = *(pc += 9);
	goto peepholeStart;
    } else if (inst == INST_NOP) {
#ifndef TCL_COMPILE_DEBUG
	while (inst == INST_NOP)
#endif
	{
	    inst = *++pc;
	}
	goto peepholeStart;
    }

    switch (inst) {
    case INST_SYNTAX:
    case INST_RETURN_IMM: {
	int code = TclGetInt4AtPtr(pc+1);
	int level = TclGetUInt4AtPtr(pc+5);

	/*
	 * OBJ_AT_TOS is returnOpts, OBJ_UNDER_TOS is resultObjPtr.
	 */

	TRACE(("%u %u => ", code, level));
	result = TclProcessReturn(interp, code, level, OBJ_AT_TOS);
	if (result == TCL_OK) {
	    TRACE_APPEND(("continuing to next instruction (result=\"%.30s\")\n",
		    O2S(objResultPtr)));
	    NEXT_INST_F(9, 1, 0);
	}
	Tcl_SetObjResult(interp, OBJ_UNDER_TOS);
	if (*pc == INST_SYNTAX) {
	    iPtr->flags &= ~ERR_ALREADY_LOGGED;
	}
	cleanup = 2;
	TRACE_APPEND(("\n"));
	goto processExceptionReturn;
    }

    case INST_RETURN_STK:
	TRACE(("=> "));
	objResultPtr = POP_OBJECT();
	result = Tcl_SetReturnOptions(interp, OBJ_AT_TOS);
	if (result == TCL_OK) {
	    Tcl_DecrRefCount(OBJ_AT_TOS);
	    OBJ_AT_TOS = objResultPtr;
	    TRACE_APPEND(("continuing to next instruction (result=\"%.30s\")\n",
		    O2S(objResultPtr)));
	    NEXT_INST_F(1, 0, 0);
	} else if (result == TCL_ERROR) {
	    /*
	     * BEWARE! Must do this in this order, because an error in the
	     * option dictionary overrides the result (and can be verified by
	     * test).
	     */

	    Tcl_SetObjResult(interp, objResultPtr);
	    Tcl_SetReturnOptions(interp, OBJ_AT_TOS);
	    Tcl_DecrRefCount(OBJ_AT_TOS);
	    OBJ_AT_TOS = objResultPtr;
	} else {
	    Tcl_DecrRefCount(OBJ_AT_TOS);
	    OBJ_AT_TOS = objResultPtr;
	    Tcl_SetObjResult(interp, objResultPtr);
	}
	cleanup = 1;
	TRACE_APPEND(("\n"));
	goto processExceptionReturn;

    {
	CoroutineData *corPtr;
	int yieldParameter;

    case INST_YIELD:
	corPtr = iPtr->execEnvPtr->corPtr;
	TRACE(("%.30s => ", O2S(OBJ_AT_TOS)));
	if (!corPtr) {
	    TRACE_APPEND(("ERROR: yield outside coroutine\n"));
	    Tcl_SetObjResult(interp, Tcl_NewStringObj(
		    "yield can only be called in a coroutine", -1));
	    DECACHE_STACK_INFO();
	    Tcl_SetErrorCode(interp, "TCL", "COROUTINE", "ILLEGAL_YIELD",
		    NULL);
	    CACHE_STACK_INFO();
	    goto gotError;
	}

#ifdef TCL_COMPILE_DEBUG
	if (tclTraceExec >= 2) {
	    if (traceInstructions) {
		TRACE_APPEND(("YIELD...\n"));
	    } else {
		fprintf(stdout, "%d: (%u) yielding value \"%.30s\"\n",
			iPtr->numLevels, (unsigned)(pc - codePtr->codeStart),
			Tcl_GetString(OBJ_AT_TOS));
	    }
	    fflush(stdout);
	}
#endif
	yieldParameter = 0;
	Tcl_SetObjResult(interp, OBJ_AT_TOS);
	goto doYield;

    case INST_YIELD_TO_INVOKE:
	corPtr = iPtr->execEnvPtr->corPtr;
	valuePtr = OBJ_AT_TOS;
	if (!corPtr) {
	    TRACE(("[%.30s] => ERROR: yield outside coroutine\n",
		    O2S(valuePtr)));
	    Tcl_SetObjResult(interp, Tcl_NewStringObj(
		    "yieldto can only be called in a coroutine", -1));
	    DECACHE_STACK_INFO();
	    Tcl_SetErrorCode(interp, "TCL", "COROUTINE", "ILLEGAL_YIELD",
		    NULL);
	    CACHE_STACK_INFO();
	    goto gotError;
	}
	if (((Namespace *)TclGetCurrentNamespace(interp))->flags & NS_DYING) {
	    TRACE(("[%.30s] => ERROR: yield in deleted\n",
		    O2S(valuePtr)));
	    Tcl_SetObjResult(interp, Tcl_NewStringObj(
		    "yieldto called in deleted namespace", -1));
	    DECACHE_STACK_INFO();
	    Tcl_SetErrorCode(interp, "TCL", "COROUTINE", "YIELDTO_IN_DELETED",
		    NULL);
	    CACHE_STACK_INFO();
	    goto gotError;
	}

#ifdef TCL_COMPILE_DEBUG
	if (tclTraceExec >= 2) {
	    if (traceInstructions) {
		TRACE(("[%.30s] => YIELD...\n", O2S(valuePtr)));
	    } else {
		/* FIXME: What is the right thing to trace? */
		fprintf(stdout, "%d: (%u) yielding to [%.30s]\n",
			iPtr->numLevels, (unsigned)(pc - codePtr->codeStart),
			TclGetString(valuePtr));
	    }
	    fflush(stdout);
	}
#endif

	/*
	 * Install a tailcall record in the caller and continue with the
	 * yield. The yield is switched into multi-return mode (via the
	 * 'yieldParameter').
	 */

	Tcl_IncrRefCount(valuePtr);
	iPtr->execEnvPtr = corPtr->callerEEPtr;
	TclSetTailcall(interp, valuePtr);
	iPtr->execEnvPtr = corPtr->eePtr;
	yieldParameter = (PTR2INT(NULL)+1);	/*==CORO_ACTIVATE_YIELDM*/

    doYield:
	/* TIP #280: Record the last piece of info needed by
	 * 'TclGetSrcInfoForPc', and push the frame.
	 */

	bcFramePtr->data.tebc.pc = (char *) pc;
	iPtr->cmdFramePtr = bcFramePtr;

	if (iPtr->flags & INTERP_DEBUG_FRAME) {
	    ArgumentBCEnter(interp, codePtr, TD, pc, objc, objv);
	}

	pc++;
	cleanup = 1;
	TEBC_YIELD();
	TclNRAddCallback(interp, TclNRCoroutineActivateCallback, corPtr,
		INT2PTR(yieldParameter), NULL, NULL);
	return TCL_OK;
    }

    case INST_TAILCALL: {
	Tcl_Obj *listPtr, *nsObjPtr;

	opnd = TclGetUInt1AtPtr(pc+1);

	if (!(iPtr->varFramePtr->isProcCallFrame & 1)) {
	    TRACE(("%d => ERROR: tailcall in non-proc context\n", opnd));
	    Tcl_SetObjResult(interp, Tcl_NewStringObj(
		    "tailcall can only be called from a proc or lambda", -1));
	    DECACHE_STACK_INFO();
	    Tcl_SetErrorCode(interp, "TCL", "TAILCALL", "ILLEGAL", NULL);
	    CACHE_STACK_INFO();
	    goto gotError;
	}

#ifdef TCL_COMPILE_DEBUG
	/* FIXME: What is the right thing to trace? */
	{
	    int i;

	    TRACE(("%d [", opnd));
	    for (i=opnd-1 ; i>=0 ; i--) {
		TRACE_APPEND(("\"%.30s\"", O2S(OBJ_AT_DEPTH(i))));
		if (i > 0) {
		    TRACE_APPEND((" "));
		}
	    }
	    TRACE_APPEND(("] => RETURN..."));
	}
#endif

	/*
	 * Push the evaluation of the called command into the NR callback
	 * stack.
	 */

	listPtr = Tcl_NewListObj(opnd, &OBJ_AT_DEPTH(opnd-1));
	nsObjPtr = Tcl_NewStringObj(iPtr->varFramePtr->nsPtr->fullName, -1);
	TclListObjSetElement(interp, listPtr, 0, nsObjPtr);
	if (iPtr->varFramePtr->tailcallPtr) {
	    Tcl_DecrRefCount(iPtr->varFramePtr->tailcallPtr);
	}
	iPtr->varFramePtr->tailcallPtr = listPtr;

	result = TCL_RETURN;
	cleanup = opnd;
	goto processExceptionReturn;
    }

    case INST_DONE:
	if (tosPtr > initTosPtr) {

	    if ((curEvalFlags & TCL_EVAL_DISCARD_RESULT) && (result == TCL_OK)) {
		/* simulate pop & fast done (like it does continue in loop) */
		TRACE_WITH_OBJ(("=> discarding "), OBJ_AT_TOS);
		objPtr = POP_OBJECT();
		TclDecrRefCount(objPtr);
		goto abnormalReturn;
	    }
	    /*
	     * Set the interpreter's object result to point to the topmost
	     * object from the stack, and check for a possible [catch]. The
	     * stackTop's level and refCount will be handled by "processCatch"
	     * or "abnormalReturn".
	     */

	    Tcl_SetObjResult(interp, OBJ_AT_TOS);
#ifdef TCL_COMPILE_DEBUG
	    TRACE_WITH_OBJ(("=> return code=%d, result=", result),
		    iPtr->objResultPtr);
	    if (traceInstructions) {
		fprintf(stdout, "\n");
	    }
#endif
	    goto checkForCatch;
	}
	(void) POP_OBJECT();
	goto abnormalReturn;

    case INST_PUSH4:
	objResultPtr = codePtr->objArrayPtr[TclGetUInt4AtPtr(pc+1)];
	TRACE_WITH_OBJ(("%u => ", TclGetUInt4AtPtr(pc+1)), objResultPtr);
	NEXT_INST_F(5, 0, 1);
    break;

    case INST_POP:
	TRACE_WITH_OBJ(("=> discarding "), OBJ_AT_TOS);
	objPtr = POP_OBJECT();
	TclDecrRefCount(objPtr);
	NEXT_INST_F(1, 0, 0);
    break;

    case INST_DUP:
	objResultPtr = OBJ_AT_TOS;
	TRACE_WITH_OBJ(("=> "), objResultPtr);
	NEXT_INST_F(1, 0, 1);
    break;

    case INST_OVER:
	opnd = TclGetUInt4AtPtr(pc+1);
	objResultPtr = OBJ_AT_DEPTH(opnd);
	TRACE_WITH_OBJ(("%u => ", opnd), objResultPtr);
	NEXT_INST_F(5, 0, 1);
    break;

    case INST_REVERSE: {
	Tcl_Obj **a, **b;

	opnd = TclGetUInt4AtPtr(pc+1);
	a = tosPtr-(opnd-1);
	b = tosPtr;
	while (a<b) {
	    tmpPtr = *a;
	    *a = *b;
	    *b = tmpPtr;
	    a++; b--;
	}
	TRACE(("%u => OK\n", opnd));
	NEXT_INST_F(5, 0, 0);
    }
    break;

    case INST_STR_CONCAT1:

	opnd = TclGetUInt1AtPtr(pc+1);
	objResultPtr = TclStringCat(interp, opnd, &OBJ_AT_DEPTH(opnd-1),
		TCL_STRING_IN_PLACE);
	if (objResultPtr == NULL) {
	    TRACE_ERROR(interp);
	    goto gotError;
	}

	TRACE_WITH_OBJ(("%u => ", opnd), objResultPtr);
	NEXT_INST_V(2, opnd, 1);
    break;

    case INST_CONCAT_STK:
	/*
	 * Pop the opnd (objc) top stack elements, run through Tcl_ConcatObj,
	 * and then decrement their ref counts.
	 */

	opnd = TclGetUInt4AtPtr(pc+1);
	objResultPtr = Tcl_ConcatObj(opnd, &OBJ_AT_DEPTH(opnd-1));
	TRACE_WITH_OBJ(("%u => ", opnd), objResultPtr);
	NEXT_INST_V(5, opnd, 1);
    break;

    case INST_EXPAND_START:
	/*
	 * Push an element to the auxObjList. This records the current
	 * stack depth - i.e., the point in the stack where the expanded
	 * command starts.
	 *
	 * Use a Tcl_Obj as linked list element; slight mem waste, but faster
	 * allocation than Tcl_Alloc. This also abuses the Tcl_Obj structure, as
	 * we do not define a special tclObjType for it. It is not dangerous
	 * as the obj is never passed anywhere, so that all manipulations are
	 * performed here and in INST_INVOKE_EXPANDED (in case of an expansion
	 * error, also in INST_EXPAND_STKTOP).
	 */

	TclNewObj(objPtr);
	objPtr->internalRep.twoPtrValue.ptr2 = INT2PTR(CURR_DEPTH);
	objPtr->length = 0;
	PUSH_TAUX_OBJ(objPtr);
	TRACE(("=> mark depth as %d\n", (int) CURR_DEPTH));
	NEXT_INST_F(1, 0, 0);
    break;

    case INST_EXPAND_DROP:
	/*
	 * Drops an element of the auxObjList, popping stack elements to
	 * restore the stack to the state before the point where the aux
	 * element was created.
	 */

	CLANG_ASSERT(auxObjList);
	objc = CURR_DEPTH - PTR2INT(auxObjList->internalRep.twoPtrValue.ptr2);
	POP_TAUX_OBJ();
#ifdef TCL_COMPILE_DEBUG
	/* Ugly abuse! */
	starting = 1;
#endif
	TRACE(("=> drop %d items\n", objc));
	NEXT_INST_V(1, objc, 0);

    case INST_EXPAND_STKTOP: {
	int i;
	ptrdiff_t moved;

	/*
	 * Make sure that the element at stackTop is a list; if not, just
	 * leave with an error. Note that the element from the expand list
	 * will be removed at checkForCatch.
	 */

	objPtr = OBJ_AT_TOS;
	TRACE(("\"%.30s\" => ", O2S(objPtr)));
	if (TclListObjGetElements(interp, objPtr, &objc, &objv) != TCL_OK) {
	    TRACE_ERROR(interp);
	    goto gotError;
	}
	(void) POP_OBJECT();

	/*
	 * Make sure there is enough room in the stack to expand this list
	 * *and* process the rest of the command (at least up to the next
	 * argument expansion or command end). The operand is the current
	 * stack depth, as seen by the compiler.
	 */

	auxObjList->length += objc - 1;
	if ((objc > 1) && (auxObjList->length > 0)) {
	    length = auxObjList->length /* Total expansion room we need */
		    + codePtr->maxStackDepth /* Beyond the original max */
		    - CURR_DEPTH;	/* Relative to where we are */
	    DECACHE_STACK_INFO();
	    moved = GrowEvaluationStack(iPtr->execEnvPtr, length, 1)
		    - (Tcl_Obj **) TD;
	    if (moved) {
		/*
		 * Change the global data to point to the new stack: move the
		 * TEBCdataPtr TD, recompute the position of every other
		 * stack-allocated parameter, update the stack pointers.
		 */

		TD = (TEBCdata *) (((Tcl_Obj **)TD) + moved);

		catchTop += moved;
		tosPtr += moved;
	    }
	}

	/*
	 * Expand the list at stacktop onto the stack; free the list. Knowing
	 * that it has a freeIntRepProc we use Tcl_DecrRefCount().
	 */

	for (i = 0; i < objc; i++) {
	    PUSH_OBJECT(objv[i]);
	}

	TRACE_APPEND(("OK\n"));
	Tcl_DecrRefCount(objPtr);
	NEXT_INST_F(5, 0, 0);
    }
    break;

    case INST_EXPR_STK: {
	ByteCode *newCodePtr;

	bcFramePtr->data.tebc.pc = (char *) pc;
	iPtr->cmdFramePtr = bcFramePtr;
	DECACHE_STACK_INFO();
	newCodePtr = CompileExprObj(interp, OBJ_AT_TOS);
	CACHE_STACK_INFO();
	cleanup = 1;
	pc++;
	TEBC_YIELD();
	return TclNRExecuteByteCode(interp, newCodePtr);
    }

	/*
	 * INVOCATION BLOCK
	 */

    case INST_EVAL_STK:
    instEvalStk:
	bcFramePtr->data.tebc.pc = (char *) pc;
	iPtr->cmdFramePtr = bcFramePtr;

	cleanup = 1;
	pc += 1;
	/* yield next instruction */
	TEBC_YIELD();
	/* add TEBCResume for object at top of stack */
	return TclNRExecuteByteCode(interp,
		    TclCompileObj(interp, OBJ_AT_TOS, NULL, 0));

    case INST_INVOKE_EXPANDED:
	CLANG_ASSERT(auxObjList);
	objc = CURR_DEPTH - PTR2INT(auxObjList->internalRep.twoPtrValue.ptr2);
	POP_TAUX_OBJ();
	if (objc) {
	    pcAdjustment = 1;
	    goto doInvocation;
	}

	/*
	 * Nothing was expanded, return {}.
	 */

	TclNewObj(objResultPtr);
	NEXT_INST_F(1, 0, 1);
    break;

    case INST_INVOKE_STK4:
	objc = TclGetUInt4AtPtr(pc+1);
	pcAdjustment = 5;
	goto doInvocation;

    case INST_INVOKE_STK1:
	objc = TclGetUInt1AtPtr(pc+1);
	pcAdjustment = 2;

    doInvocation:
	objv = &OBJ_AT_DEPTH(objc-1);
	cleanup = objc;

#ifdef TCL_COMPILE_DEBUG
	if (tclTraceExec >= 2) {
	    int i;

	    if (traceInstructions) {
		strncpy(cmdNameBuf, TclGetString(objv[0]), 20);
		TRACE(("%u => call ", objc));
	    } else {
		fprintf(stdout, "%d: (%u) invoking ", iPtr->numLevels,
			(unsigned)(pc - codePtr->codeStart));
	    }
	    for (i = 0;  i < objc;  i++) {
		TclPrintObject(stdout, objv[i], 15);
		fprintf(stdout, " ");
	    }
	    fprintf(stdout, "\n");
	    fflush(stdout);
	}
#endif /*TCL_COMPILE_DEBUG*/

	/*
	 * Finally, let TclEvalObjv handle the command.
	 *
	 * TIP #280: Record the last piece of info needed by
	 * 'TclGetSrcInfoForPc', and push the frame.
	 */

	bcFramePtr->data.tebc.pc = (char *) pc;
	iPtr->cmdFramePtr = bcFramePtr;

	if (iPtr->flags & INTERP_DEBUG_FRAME) {
	    ArgumentBCEnter(interp, codePtr, TD, pc, objc, objv);
	}

	DECACHE_STACK_INFO();

	pc += pcAdjustment;
	TEBC_YIELD();
	return TclNREvalObjv(interp, objc, objv,
		TCL_EVAL_NOERR | TCL_EVAL_SOURCE_IN_FRAME, NULL);

    case INST_INVOKE_REPLACE:
	objc = TclGetUInt4AtPtr(pc+1);
	opnd = TclGetUInt1AtPtr(pc+5);
	objPtr = POP_OBJECT();
	objv = &OBJ_AT_DEPTH(objc-1);
	cleanup = objc;
#ifdef TCL_COMPILE_DEBUG
	if (tclTraceExec >= 2) {
	    int i;

	    if (traceInstructions) {
		strncpy(cmdNameBuf, TclGetString(objv[0]), 20);
		TRACE(("%u => call (implementation %s) ", objc, O2S(objPtr)));
	    } else {
		fprintf(stdout,
			"%d: (%u) invoking (using implementation %s) ",
			iPtr->numLevels, (unsigned)(pc - codePtr->codeStart),
			O2S(objPtr));
	    }
	    for (i = 0;  i < objc;  i++) {
		if (i < opnd) {
		    fprintf(stdout, "<");
		    TclPrintObject(stdout, objv[i], 15);
		    fprintf(stdout, ">");
		} else {
		    TclPrintObject(stdout, objv[i], 15);
		}
		fprintf(stdout, " ");
	    }
	    fprintf(stdout, "\n");
	    fflush(stdout);
	}
#endif /*TCL_COMPILE_DEBUG*/

	bcFramePtr->data.tebc.pc = (char *) pc;
	iPtr->cmdFramePtr = bcFramePtr;
	if (iPtr->flags & INTERP_DEBUG_FRAME) {
	    ArgumentBCEnter(interp, codePtr, TD, pc, objc, objv);
	}

	TclInitRewriteEnsemble(interp, opnd, 1, objv);

	{
	    Tcl_Obj *copyPtr = Tcl_NewListObj(objc - opnd + 1, NULL);

	    Tcl_ListObjAppendElement(NULL, copyPtr, objPtr);
	    Tcl_ListObjReplace(NULL, copyPtr, LIST_MAX, 0,
		    objc - opnd, objv + opnd);
	    Tcl_DecrRefCount(objPtr);
	    objPtr = copyPtr;
	}

	DECACHE_STACK_INFO();
	pc += 6;
	TEBC_YIELD();

	TclMarkTailcall(interp);
	TclNRAddCallback(interp, TclClearRootEnsemble, NULL, NULL, NULL, NULL);
	Tcl_ListObjGetElements(NULL, objPtr, &objc, &objv);
	TclNRAddCallback(interp, TclNRReleaseValues, objPtr, NULL, NULL, NULL);
	return TclNREvalObjv(interp, objc, objv, TCL_EVAL_INVOKE, NULL);

    /*
     * -----------------------------------------------------------------
     *	   Start of INST_LOAD instructions.
     *
     * WARNING: more 'goto' here than your doctor recommended! The different
     * instructions set the value of some variables and then jump to some
     * common execution code.
     */

    case INST_LOAD_SCALAR1:
    instLoadScalar1:
	opnd = TclGetUInt1AtPtr(pc+1);
	varPtr = LOCAL(opnd);
	while (TclIsVarLink(varPtr)) {
	    varPtr = varPtr->value.linkPtr;
	}
	TRACE(("%u => ", opnd));
	if (TclIsVarDirectReadable(varPtr)) {
	    /*
	     * No errors, no traces: just get the value.
	     */

	    objResultPtr = varPtr->value.objPtr;
	    TRACE_APPEND(("%.30s\n", O2S(objResultPtr)));
	    NEXT_INST_F(2, 0, 1);
	}
	pcAdjustment = 2;
	cleanup = 0;
	arrayPtr = NULL;
	part1Ptr = part2Ptr = NULL;
	goto doCallPtrGetVar;

    case INST_LOAD_SCALAR4:
	opnd = TclGetUInt4AtPtr(pc+1);
	varPtr = LOCAL(opnd);
	while (TclIsVarLink(varPtr)) {
	    varPtr = varPtr->value.linkPtr;
	}
	TRACE(("%u => ", opnd));
	if (TclIsVarDirectReadable(varPtr)) {
	    /*
	     * No errors, no traces: just get the value.
	     */

	    objResultPtr = varPtr->value.objPtr;
	    TRACE_APPEND(("%.30s\n", O2S(objResultPtr)));
	    NEXT_INST_F(5, 0, 1);
	}
	pcAdjustment = 5;
	cleanup = 0;
	arrayPtr = NULL;
	part1Ptr = part2Ptr = NULL;
	goto doCallPtrGetVar;

    case INST_LOAD_ARRAY4:
	opnd = TclGetUInt4AtPtr(pc+1);
	pcAdjustment = 5;
	goto doLoadArray;

    case INST_LOAD_ARRAY1:
	opnd = TclGetUInt1AtPtr(pc+1);
	pcAdjustment = 2;

    doLoadArray:
	part1Ptr = NULL;
	part2Ptr = OBJ_AT_TOS;
	arrayPtr = LOCAL(opnd);
	while (TclIsVarLink(arrayPtr)) {
	    arrayPtr = arrayPtr->value.linkPtr;
	}
	TRACE(("%u \"%.30s\" => ", opnd, O2S(part2Ptr)));
	if (TclIsVarArray(arrayPtr) && !ReadTraced(arrayPtr)) {
	    varPtr = VarHashFindVar(arrayPtr->value.tablePtr, part2Ptr);
	    if (varPtr && TclIsVarDirectReadable(varPtr)) {
		/*
		 * No errors, no traces: just get the value.
		 */

		objResultPtr = varPtr->value.objPtr;
		TRACE_APPEND(("%.30s\n", O2S(objResultPtr)));
		NEXT_INST_F(pcAdjustment, 1, 1);
	    }
	}
	varPtr = TclLookupArrayElement(interp, part1Ptr, part2Ptr,
		TCL_LEAVE_ERR_MSG, "read", 0, 1, arrayPtr, opnd);
	if (varPtr == NULL) {
	    TRACE_ERROR(interp);
	    goto gotError;
	}
	cleanup = 1;
	goto doCallPtrGetVar;

    case INST_LOAD_ARRAY_STK:
	cleanup = 2;
	part2Ptr = OBJ_AT_TOS;		/* element name */
	objPtr = OBJ_UNDER_TOS;		/* array name */
	TRACE(("\"%.30s(%.30s)\" => ", O2S(objPtr), O2S(part2Ptr)));
	goto doLoadStk;

    case INST_LOAD_STK:
    case INST_LOAD_SCALAR_STK:
	cleanup = 1;
	part2Ptr = NULL;
	objPtr = OBJ_AT_TOS;		/* variable name */
	TRACE(("\"%.30s\" => ", O2S(objPtr)));

    doLoadStk:
	part1Ptr = objPtr;
	varPtr = TclObjLookupVarEx(interp, part1Ptr, part2Ptr,
		TCL_LEAVE_ERR_MSG, "read", /*createPart1*/0, /*createPart2*/1,
		&arrayPtr);
	if (!varPtr) {
	    TRACE_ERROR(interp);
	    goto gotError;
	}

	if (TclIsVarDirectReadable2(varPtr, arrayPtr)) {
	    /*
	     * No errors, no traces: just get the value.
	     */

	    objResultPtr = varPtr->value.objPtr;
	    TRACE_APPEND(("%.30s\n", O2S(objResultPtr)));
	    NEXT_INST_V(1, cleanup, 1);
	}
	pcAdjustment = 1;
	opnd = -1;

    doCallPtrGetVar:
	/*
	 * There are either errors or the variable is traced: call
	 * TclPtrGetVar to process fully.
	 */

	DECACHE_STACK_INFO();
	objResultPtr = TclPtrGetVarIdx(interp, varPtr, arrayPtr,
		part1Ptr, part2Ptr, TCL_LEAVE_ERR_MSG, opnd);
	CACHE_STACK_INFO();
	if (!objResultPtr) {
	    TRACE_ERROR(interp);
	    goto gotError;
	}
	TRACE_APPEND(("%.30s\n", O2S(objResultPtr)));
	NEXT_INST_V(pcAdjustment, cleanup, 1);

    /*
     *	   End of INST_LOAD instructions.
     * -----------------------------------------------------------------
     *	   Start of INST_STORE and related instructions.
     *
     * WARNING: more 'goto' here than your doctor recommended! The different
     * instructions set the value of some variables and then jump to somme
     * common execution code.
     */

    {
	int storeFlags, len;

    case INST_STORE_ARRAY4:
	opnd = TclGetUInt4AtPtr(pc+1);
	pcAdjustment = 5;
	goto doStoreArrayDirect;

    case INST_STORE_ARRAY1:
	opnd = TclGetUInt1AtPtr(pc+1);
	pcAdjustment = 2;

    doStoreArrayDirect:
	valuePtr = OBJ_AT_TOS;
	part2Ptr = OBJ_UNDER_TOS;
	arrayPtr = LOCAL(opnd);
	TRACE(("%u \"%.30s\" <- \"%.30s\" => ", opnd, O2S(part2Ptr),
		O2S(valuePtr)));
	while (TclIsVarLink(arrayPtr)) {
	    arrayPtr = arrayPtr->value.linkPtr;
	}
	if (TclIsVarArray(arrayPtr) && !WriteTraced(arrayPtr)) {
	    varPtr = VarHashFindVar(arrayPtr->value.tablePtr, part2Ptr);
	    if (varPtr && TclIsVarDirectWritable(varPtr)) {
		tosPtr--;
		Tcl_DecrRefCount(OBJ_AT_TOS);
		OBJ_AT_TOS = valuePtr;
		goto doStoreVarDirect;
	    }
	}
	cleanup = 2;
	storeFlags = TCL_LEAVE_ERR_MSG;
	part1Ptr = NULL;
	goto doStoreArrayDirectFailed;

    case INST_STORE_SCALAR4:
	opnd = TclGetUInt4AtPtr(pc+1);
	pcAdjustment = 5;
	goto doStoreScalarDirect;

    case INST_STORE_SCALAR1:
	opnd = TclGetUInt1AtPtr(pc+1);
	pcAdjustment = 2;

    doStoreScalarDirect:
	valuePtr = OBJ_AT_TOS;
	varPtr = LOCAL(opnd);
	TRACE(("%u <- \"%.30s\" => ", opnd, O2S(valuePtr)));
	while (TclIsVarLink(varPtr)) {
	    varPtr = varPtr->value.linkPtr;
	}
	if (!TclIsVarDirectWritable(varPtr)) {
	    storeFlags = TCL_LEAVE_ERR_MSG;
	    part1Ptr = NULL;
	    goto doStoreScalar;
	}

	/*
	 * No traces, no errors, plain 'set': we can safely inline. The value
	 * *will* be set to what's requested, so that the stack top remains
	 * pointing to the same Tcl_Obj.
	 */

    doStoreVarDirect:
	valuePtr = varPtr->value.objPtr;
	if (valuePtr != NULL) {
	    TclDecrRefCount(valuePtr);
	}
	objResultPtr = OBJ_AT_TOS;
	varPtr->value.objPtr = objResultPtr;
#ifndef TCL_COMPILE_DEBUG
	if (*(pc+pcAdjustment) == INST_POP) {
	    tosPtr--;
	    NEXT_INST_F((pcAdjustment+1), 0, 0);
	}
#else
	TRACE_APPEND(("%.30s\n", O2S(objResultPtr)));
#endif
	Tcl_IncrRefCount(objResultPtr);
	NEXT_INST_F(pcAdjustment, 0, 0);

    case INST_LAPPEND_STK:
	valuePtr = OBJ_AT_TOS; /* value to append */
	part2Ptr = NULL;
	storeFlags = (TCL_LEAVE_ERR_MSG | TCL_APPEND_VALUE
		| TCL_LIST_ELEMENT);
	goto doStoreStk;

    case INST_LAPPEND_ARRAY_STK:
	valuePtr = OBJ_AT_TOS; /* value to append */
	part2Ptr = OBJ_UNDER_TOS;
	storeFlags = (TCL_LEAVE_ERR_MSG | TCL_APPEND_VALUE
		| TCL_LIST_ELEMENT);
	goto doStoreStk;

    case INST_APPEND_STK:
	valuePtr = OBJ_AT_TOS; /* value to append */
	part2Ptr = NULL;
	storeFlags = (TCL_LEAVE_ERR_MSG | TCL_APPEND_VALUE);
	goto doStoreStk;

    case INST_APPEND_ARRAY_STK:
	valuePtr = OBJ_AT_TOS; /* value to append */
	part2Ptr = OBJ_UNDER_TOS;
	storeFlags = (TCL_LEAVE_ERR_MSG | TCL_APPEND_VALUE);
	goto doStoreStk;

    case INST_STORE_ARRAY_STK:
	valuePtr = OBJ_AT_TOS;
	part2Ptr = OBJ_UNDER_TOS;
	storeFlags = TCL_LEAVE_ERR_MSG;
	goto doStoreStk;

    case INST_STORE_STK:
    case INST_STORE_SCALAR_STK:
	valuePtr = OBJ_AT_TOS;
	part2Ptr = NULL;
	storeFlags = TCL_LEAVE_ERR_MSG;

    doStoreStk:
	objPtr = OBJ_AT_DEPTH(1 + (part2Ptr != NULL)); /* variable name */
	part1Ptr = objPtr;
#ifdef TCL_COMPILE_DEBUG
	if (part2Ptr == NULL) {
	    TRACE(("\"%.30s\" <- \"%.30s\" =>", O2S(part1Ptr),O2S(valuePtr)));
	} else {
	    TRACE(("\"%.30s(%.30s)\" <- \"%.30s\" => ",
		    O2S(part1Ptr), O2S(part2Ptr), O2S(valuePtr)));
	}
#endif
	varPtr = TclObjLookupVarEx(interp, objPtr,part2Ptr, TCL_LEAVE_ERR_MSG,
		"set", /*createPart1*/ 1, /*createPart2*/ 1, &arrayPtr);
	if (!varPtr) {
	    TRACE_ERROR(interp);
	    goto gotError;
	}
	cleanup = ((part2Ptr == NULL)? 2 : 3);
	pcAdjustment = 1;
	opnd = -1;
	goto doCallPtrSetVar;

    case INST_LAPPEND_ARRAY4:
	opnd = TclGetUInt4AtPtr(pc+1);
	pcAdjustment = 5;
	storeFlags = (TCL_LEAVE_ERR_MSG | TCL_APPEND_VALUE
		| TCL_LIST_ELEMENT);
	goto doStoreArray;

    case INST_LAPPEND_ARRAY1:
	opnd = TclGetUInt1AtPtr(pc+1);
	pcAdjustment = 2;
	storeFlags = (TCL_LEAVE_ERR_MSG | TCL_APPEND_VALUE
		| TCL_LIST_ELEMENT);
	goto doStoreArray;

    case INST_APPEND_ARRAY4:
	opnd = TclGetUInt4AtPtr(pc+1);
	pcAdjustment = 5;
	storeFlags = (TCL_LEAVE_ERR_MSG | TCL_APPEND_VALUE);
	goto doStoreArray;

    case INST_APPEND_ARRAY1:
	opnd = TclGetUInt1AtPtr(pc+1);
	pcAdjustment = 2;
	storeFlags = (TCL_LEAVE_ERR_MSG | TCL_APPEND_VALUE);
	goto doStoreArray;

    doStoreArray:
	valuePtr = OBJ_AT_TOS;
	part2Ptr = OBJ_UNDER_TOS;
	arrayPtr = LOCAL(opnd);
	TRACE(("%u \"%.30s\" <- \"%.30s\" => ", opnd, O2S(part2Ptr),
		O2S(valuePtr)));
	while (TclIsVarLink(arrayPtr)) {
	    arrayPtr = arrayPtr->value.linkPtr;
	}
	cleanup = 2;
	part1Ptr = NULL;

    doStoreArrayDirectFailed:
	varPtr = TclLookupArrayElement(interp, part1Ptr, part2Ptr,
		TCL_LEAVE_ERR_MSG, "set", 1, 1, arrayPtr, opnd);
	if (!varPtr) {
	    TRACE_ERROR(interp);
	    goto gotError;
	}
	goto doCallPtrSetVar;

    case INST_LAPPEND_SCALAR4:
	opnd = TclGetUInt4AtPtr(pc+1);
	pcAdjustment = 5;
	storeFlags = (TCL_LEAVE_ERR_MSG | TCL_APPEND_VALUE
		| TCL_LIST_ELEMENT);
	goto doStoreScalar;

    case INST_LAPPEND_SCALAR1:
	opnd = TclGetUInt1AtPtr(pc+1);
	pcAdjustment = 2;
	storeFlags = (TCL_LEAVE_ERR_MSG | TCL_APPEND_VALUE
		| TCL_LIST_ELEMENT);
	goto doStoreScalar;

    case INST_APPEND_SCALAR4:
	opnd = TclGetUInt4AtPtr(pc+1);
	pcAdjustment = 5;
	storeFlags = (TCL_LEAVE_ERR_MSG | TCL_APPEND_VALUE);
	goto doStoreScalar;

    case INST_APPEND_SCALAR1:
	opnd = TclGetUInt1AtPtr(pc+1);
	pcAdjustment = 2;
	storeFlags = (TCL_LEAVE_ERR_MSG | TCL_APPEND_VALUE);
	goto doStoreScalar;

    doStoreScalar:
	valuePtr = OBJ_AT_TOS;
	varPtr = LOCAL(opnd);
	TRACE(("%u <- \"%.30s\" => ", opnd, O2S(valuePtr)));
	while (TclIsVarLink(varPtr)) {
	    varPtr = varPtr->value.linkPtr;
	}
	cleanup = 1;
	arrayPtr = NULL;
	part1Ptr = part2Ptr = NULL;

    doCallPtrSetVar:
	DECACHE_STACK_INFO();
	objResultPtr = TclPtrSetVarIdx(interp, varPtr, arrayPtr,
		part1Ptr, part2Ptr, valuePtr, storeFlags, opnd);
	CACHE_STACK_INFO();
	if (!objResultPtr) {
	    TRACE_ERROR(interp);
	    goto gotError;
	}
#ifndef TCL_COMPILE_DEBUG
	if (*(pc+pcAdjustment) == INST_POP) {
	    NEXT_INST_V((pcAdjustment+1), cleanup, 0);
	}
#endif
	TRACE_APPEND(("%.30s\n", O2S(objResultPtr)));
	NEXT_INST_V(pcAdjustment, cleanup, 1);

    case INST_LAPPEND_LIST:
	opnd = TclGetUInt4AtPtr(pc+1);
	valuePtr = OBJ_AT_TOS;
	varPtr = LOCAL(opnd);
	cleanup = 1;
	pcAdjustment = 5;
	while (TclIsVarLink(varPtr)) {
	    varPtr = varPtr->value.linkPtr;
	}
	TRACE(("%u <- \"%.30s\" => ", opnd, O2S(valuePtr)));
	if (TclListObjGetElements(interp, valuePtr, &objc, &objv)
		!= TCL_OK) {
	    TRACE_ERROR(interp);
	    goto gotError;
	}
	if (TclIsVarDirectReadable(varPtr)
		&& TclIsVarDirectWritable(varPtr)) {
	    goto lappendListDirect;
	}
	arrayPtr = NULL;
	part1Ptr = part2Ptr = NULL;
	goto lappendListPtr;

    case INST_LAPPEND_LIST_ARRAY:
	opnd = TclGetUInt4AtPtr(pc+1);
	valuePtr = OBJ_AT_TOS;
	part1Ptr = NULL;
	part2Ptr = OBJ_UNDER_TOS;
	arrayPtr = LOCAL(opnd);
	cleanup = 2;
	pcAdjustment = 5;
	while (TclIsVarLink(arrayPtr)) {
	    arrayPtr = arrayPtr->value.linkPtr;
	}
	TRACE(("%u \"%.30s\" \"%.30s\" => ",
		opnd, O2S(part2Ptr), O2S(valuePtr)));
	if (TclListObjGetElements(interp, valuePtr, &objc, &objv)
		!= TCL_OK) {
	    TRACE_ERROR(interp);
	    goto gotError;
	}
	if (TclIsVarArray(arrayPtr) && !ReadTraced(arrayPtr)
		&& !WriteTraced(arrayPtr)) {
	    varPtr = VarHashFindVar(arrayPtr->value.tablePtr, part2Ptr);
	    if (varPtr && TclIsVarDirectReadable(varPtr)
		    && TclIsVarDirectWritable(varPtr)) {
		goto lappendListDirect;
	    }
	}
	varPtr = TclLookupArrayElement(interp, part1Ptr, part2Ptr,
		TCL_LEAVE_ERR_MSG, "set", 1, 1, arrayPtr, opnd);
	if (varPtr == NULL) {
	    TRACE_ERROR(interp);
	    goto gotError;
	}
	goto lappendListPtr;

    case INST_LAPPEND_LIST_ARRAY_STK:
	pcAdjustment = 1;
	cleanup = 3;
	valuePtr = OBJ_AT_TOS;
	part2Ptr = OBJ_UNDER_TOS;	/* element name */
	part1Ptr = OBJ_AT_DEPTH(2);	/* array name */
	TRACE(("\"%.30s(%.30s)\" \"%.30s\" => ",
		O2S(part1Ptr), O2S(part2Ptr), O2S(valuePtr)));
	goto lappendList;

    case INST_LAPPEND_LIST_STK:
	pcAdjustment = 1;
	cleanup = 2;
	valuePtr = OBJ_AT_TOS;
	part2Ptr = NULL;
	part1Ptr = OBJ_UNDER_TOS;	/* variable name */
	TRACE(("\"%.30s\" \"%.30s\" => ", O2S(part1Ptr), O2S(valuePtr)));
	goto lappendList;

    lappendListDirect:
	objResultPtr = varPtr->value.objPtr;
	if (TclListObjLength(interp, objResultPtr, &len) != TCL_OK) {
	    TRACE_ERROR(interp);
	    goto gotError;
	}
	if (Tcl_IsShared(objResultPtr)) {
	    Tcl_Obj *newValue = Tcl_DuplicateObj(objResultPtr);

	    TclDecrRefCount(objResultPtr);
	    varPtr->value.objPtr = objResultPtr = newValue;
	    Tcl_IncrRefCount(newValue);
	}
	if (Tcl_ListObjReplace(interp, objResultPtr, len, 0, objc, objv)
		!= TCL_OK) {
	    TRACE_ERROR(interp);
	    goto gotError;
	}
	TRACE_APPEND(("%.30s\n", O2S(objResultPtr)));
	NEXT_INST_V(pcAdjustment, cleanup, 1);

    lappendList:
	opnd = -1;
	if (TclListObjGetElements(interp, valuePtr, &objc, &objv)
		!= TCL_OK) {
	    TRACE_ERROR(interp);
	    goto gotError;
	}
	DECACHE_STACK_INFO();
	varPtr = TclObjLookupVarEx(interp, part1Ptr, part2Ptr,
		TCL_LEAVE_ERR_MSG, "set", 1, 1, &arrayPtr);
	CACHE_STACK_INFO();
	if (!varPtr) {
	    TRACE_ERROR(interp);
	    goto gotError;
	}

    lappendListPtr:
	if (TclIsVarInHash(varPtr)) {
	    VarHashRefCount(varPtr)++;
	}
	if (arrayPtr && TclIsVarInHash(arrayPtr)) {
	    VarHashRefCount(arrayPtr)++;
	}
	DECACHE_STACK_INFO();
	objResultPtr = TclPtrGetVarIdx(interp, varPtr, arrayPtr,
		part1Ptr, part2Ptr, TCL_LEAVE_ERR_MSG, opnd);
	CACHE_STACK_INFO();
	if (TclIsVarInHash(varPtr)) {
	    VarHashRefCount(varPtr)--;
	}
	if (arrayPtr && TclIsVarInHash(arrayPtr)) {
	    VarHashRefCount(arrayPtr)--;
	}

	{
	    int createdNewObj = 0;
	    Tcl_Obj *valueToAssign;

	    if (!objResultPtr) {
		valueToAssign = valuePtr;
	    } else if (TclListObjLength(interp, objResultPtr, &len)!=TCL_OK) {
		TRACE_ERROR(interp);
		goto gotError;
	    } else {
		if (Tcl_IsShared(objResultPtr)) {
		    valueToAssign = Tcl_DuplicateObj(objResultPtr);
		    createdNewObj = 1;
		} else {
		    valueToAssign = objResultPtr;
		}
		if (Tcl_ListObjReplace(interp, valueToAssign, len, 0,
			objc, objv) != TCL_OK) {
		    if (createdNewObj) {
			TclDecrRefCount(valueToAssign);
		    }
		    goto errorInLappendListPtr;
		}
	    }
	    DECACHE_STACK_INFO();
	    Tcl_IncrRefCount(valueToAssign);
	    objResultPtr = TclPtrSetVarIdx(interp, varPtr, arrayPtr, part1Ptr,
		    part2Ptr, valueToAssign, TCL_LEAVE_ERR_MSG, opnd);
	    TclDecrRefCount(valueToAssign);
	    CACHE_STACK_INFO();
	    if (!objResultPtr) {
	    errorInLappendListPtr:
		TRACE_ERROR(interp);
		goto gotError;
	    }
	}
	TRACE_APPEND(("%.30s\n", O2S(objResultPtr)));
	NEXT_INST_V(pcAdjustment, cleanup, 1);
    }

    /*
     *	   End of INST_STORE and related instructions.
     * -----------------------------------------------------------------
     *	   Start of INST_INCR instructions.
     *
     * WARNING: more 'goto' here than your doctor recommended! The different
     * instructions set the value of some variables and then jump to somme
     * common execution code.
     */

/*TODO: Consider more untangling here; merge with LOAD and STORE ? */

    {
	Tcl_Obj *incrPtr;
	Tcl_WideInt w;
	long increment;

    case INST_INCR_SCALAR1:
    case INST_INCR_ARRAY1:
    case INST_INCR_ARRAY_STK:
    case INST_INCR_SCALAR_STK:
    case INST_INCR_STK:
	opnd = TclGetUInt1AtPtr(pc+1);
	incrPtr = POP_OBJECT();
	switch (*pc) {
	case INST_INCR_SCALAR1:
	    pcAdjustment = 2;
	    goto doIncrScalar;
	case INST_INCR_ARRAY1:
	    pcAdjustment = 2;
	    goto doIncrArray;
	default:
	    pcAdjustment = 1;
	    goto doIncrStk;
	}

    case INST_INCR_ARRAY_STK_IMM:
    case INST_INCR_SCALAR_STK_IMM:
    case INST_INCR_STK_IMM:
	increment = TclGetInt1AtPtr(pc+1);
	TclNewIntObj(incrPtr, increment);
	Tcl_IncrRefCount(incrPtr);
	pcAdjustment = 2;

    doIncrStk:
	if ((*pc == INST_INCR_ARRAY_STK_IMM)
		|| (*pc == INST_INCR_ARRAY_STK)) {
	    part2Ptr = OBJ_AT_TOS;
	    objPtr = OBJ_UNDER_TOS;
	    TRACE(("\"%.30s(%.30s)\" (by %ld) => ",
		    O2S(objPtr), O2S(part2Ptr), increment));
	} else {
	    part2Ptr = NULL;
	    objPtr = OBJ_AT_TOS;
	    TRACE(("\"%.30s\" (by %ld) => ", O2S(objPtr), increment));
	}
	part1Ptr = objPtr;
	opnd = -1;
	varPtr = TclObjLookupVarEx(interp, objPtr, part2Ptr,
		TCL_LEAVE_ERR_MSG, "read", 1, 1, &arrayPtr);
	if (!varPtr) {
	    DECACHE_STACK_INFO();
	    Tcl_AddErrorInfo(interp,
		    "\n    (reading value of variable to increment)");
	    CACHE_STACK_INFO();
	    TRACE_ERROR(interp);
	    Tcl_DecrRefCount(incrPtr);
	    goto gotError;
	}
	cleanup = ((part2Ptr == NULL)? 1 : 2);
	goto doIncrVar;

    case INST_INCR_ARRAY1_IMM:
	opnd = TclGetUInt1AtPtr(pc+1);
	increment = TclGetInt1AtPtr(pc+2);
	TclNewIntObj(incrPtr, increment);
	Tcl_IncrRefCount(incrPtr);
	pcAdjustment = 3;

    doIncrArray:
	part1Ptr = NULL;
	part2Ptr = OBJ_AT_TOS;
	arrayPtr = LOCAL(opnd);
	cleanup = 1;
	while (TclIsVarLink(arrayPtr)) {
	    arrayPtr = arrayPtr->value.linkPtr;
	}
	TRACE(("%u \"%.30s\" (by %ld) => ", opnd, O2S(part2Ptr), increment));
	varPtr = TclLookupArrayElement(interp, part1Ptr, part2Ptr,
		TCL_LEAVE_ERR_MSG, "read", 1, 1, arrayPtr, opnd);
	if (!varPtr) {
	    TRACE_ERROR(interp);
	    Tcl_DecrRefCount(incrPtr);
	    goto gotError;
	}
	goto doIncrVar;

    case INST_INCR_SCALAR1_IMM:
	opnd = TclGetUInt1AtPtr(pc+1);
	increment = TclGetInt1AtPtr(pc+2);
	pcAdjustment = 3;
	cleanup = 0;
	varPtr = LOCAL(opnd);
	while (TclIsVarLink(varPtr)) {
	    varPtr = varPtr->value.linkPtr;
	}

	if (TclIsVarDirectModifyable(varPtr)) {
	    ClientData ptr;
	    int type;

	    objPtr = varPtr->value.objPtr;
	    if (GetNumberFromObj(NULL, objPtr, &ptr, &type) == TCL_OK) {
		if (type == TCL_NUMBER_INT) {
		    Tcl_WideInt augend = *((const Tcl_WideInt *)ptr);
		    Tcl_WideInt sum = augend + increment;

		    /*
		     * Overflow when (augend and sum have different sign) and
		     * (augend and increment have the same sign). This is
		     * encapsulated in the Overflowing macro.
		     */

		    if (!Overflowing(augend, increment, sum)) {
			TRACE(("%u %ld => ", opnd, increment));
			if (Tcl_IsShared(objPtr)) {
			    objPtr->refCount--;	/* We know it's shared. */
			    TclNewIntObj(objResultPtr, sum);
			    Tcl_IncrRefCount(objResultPtr);
			    varPtr->value.objPtr = objResultPtr;
			} else {
			    objResultPtr = objPtr;
			    TclSetIntObj(objPtr, sum);
			}
			goto doneIncr;
		    }
		    w = (Tcl_WideInt)augend;

		    TRACE(("%u %ld => ", opnd, increment));
		    if (Tcl_IsShared(objPtr)) {
			objPtr->refCount--;	/* We know it's shared. */
			objResultPtr = Tcl_NewWideIntObj(w+increment);
			Tcl_IncrRefCount(objResultPtr);
			varPtr->value.objPtr = objResultPtr;
		    } else {
			objResultPtr = objPtr;

			/*
			 * We know the sum value is outside the long range;
			 * use macro form that doesn't range test again.
			 */

			TclSetIntObj(objPtr, w+increment);
		    }
		    goto doneIncr;
		}	/* end if (type == TCL_NUMBER_INT) */
	    }
	    if (Tcl_IsShared(objPtr)) {
		objPtr->refCount--;	/* We know it's shared */
		objResultPtr = Tcl_DuplicateObj(objPtr);
		Tcl_IncrRefCount(objResultPtr);
		varPtr->value.objPtr = objResultPtr;
	    } else {
		objResultPtr = objPtr;
	    }
	    TclNewIntObj(incrPtr, increment);
	    if (TclIncrObj(interp, objResultPtr, incrPtr) != TCL_OK) {
		Tcl_DecrRefCount(incrPtr);
		TRACE_ERROR(interp);
		goto gotError;
	    }
	    Tcl_DecrRefCount(incrPtr);
	    goto doneIncr;
	}

	/*
	 * All other cases, flow through to generic handling.
	 */

	TclNewIntObj(incrPtr, increment);
	Tcl_IncrRefCount(incrPtr);

    doIncrScalar:
	varPtr = LOCAL(opnd);
	while (TclIsVarLink(varPtr)) {
	    varPtr = varPtr->value.linkPtr;
	}
	arrayPtr = NULL;
	part1Ptr = part2Ptr = NULL;
	cleanup = 0;
	TRACE(("%u %s => ", opnd, TclGetString(incrPtr)));

    doIncrVar:
	if (TclIsVarDirectModifyable2(varPtr, arrayPtr)) {
	    objPtr = varPtr->value.objPtr;
	    if (Tcl_IsShared(objPtr)) {
		objPtr->refCount--;	/* We know it's shared */
		objResultPtr = Tcl_DuplicateObj(objPtr);
		Tcl_IncrRefCount(objResultPtr);
		varPtr->value.objPtr = objResultPtr;
	    } else {
		objResultPtr = objPtr;
	    }
	    if (TclIncrObj(interp, objResultPtr, incrPtr) != TCL_OK) {
		Tcl_DecrRefCount(incrPtr);
		TRACE_ERROR(interp);
		goto gotError;
	    }
	    Tcl_DecrRefCount(incrPtr);
	} else {
	    DECACHE_STACK_INFO();
	    objResultPtr = TclPtrIncrObjVarIdx(interp, varPtr, arrayPtr,
		    part1Ptr, part2Ptr, incrPtr, TCL_LEAVE_ERR_MSG, opnd);
	    CACHE_STACK_INFO();
	    Tcl_DecrRefCount(incrPtr);
	    if (objResultPtr == NULL) {
		TRACE_ERROR(interp);
		goto gotError;
	    }
	}
    doneIncr:
	TRACE_APPEND(("%.30s\n", O2S(objResultPtr)));
#ifndef TCL_COMPILE_DEBUG
	if (*(pc+pcAdjustment) == INST_POP) {
	    NEXT_INST_V((pcAdjustment+1), cleanup, 0);
	}
#endif
	NEXT_INST_V(pcAdjustment, cleanup, 1);
    }

    /*
     *	   End of INST_INCR instructions.
     * -----------------------------------------------------------------
     *	   Start of INST_EXIST instructions.
     */

    case INST_EXIST_SCALAR:
	cleanup = 0;
	pcAdjustment = 5;
	opnd = TclGetUInt4AtPtr(pc+1);
	varPtr = LOCAL(opnd);
	while (TclIsVarLink(varPtr)) {
	    varPtr = varPtr->value.linkPtr;
	}
	TRACE(("%u => ", opnd));
	if (ReadTraced(varPtr)) {
	    DECACHE_STACK_INFO();
	    TclObjCallVarTraces(iPtr, NULL, varPtr, NULL, NULL,
		    TCL_TRACE_READS, 0, opnd);
	    CACHE_STACK_INFO();
	    if (TclIsVarUndefined(varPtr)) {
		TclCleanupVar(varPtr, NULL);
		varPtr = NULL;
	    }
	}
	goto afterExistsPeephole;

    case INST_EXIST_ARRAY:
	cleanup = 1;
	pcAdjustment = 5;
	opnd = TclGetUInt4AtPtr(pc+1);
	part2Ptr = OBJ_AT_TOS;
	arrayPtr = LOCAL(opnd);
	while (TclIsVarLink(arrayPtr)) {
	    arrayPtr = arrayPtr->value.linkPtr;
	}
	TRACE(("%u \"%.30s\" => ", opnd, O2S(part2Ptr)));
	if (TclIsVarArray(arrayPtr) && !ReadTraced(arrayPtr)) {
	    varPtr = VarHashFindVar(arrayPtr->value.tablePtr, part2Ptr);
	    if (!varPtr || !ReadTraced(varPtr)) {
		goto afterExistsPeephole;
	    }
	}
	varPtr = TclLookupArrayElement(interp, NULL, part2Ptr, 0, "access",
		0, 1, arrayPtr, opnd);
	if (varPtr) {
	    if (ReadTraced(varPtr) || (arrayPtr && ReadTraced(arrayPtr))) {
		DECACHE_STACK_INFO();
		TclObjCallVarTraces(iPtr, arrayPtr, varPtr, NULL, part2Ptr,
			TCL_TRACE_READS, 0, opnd);
		CACHE_STACK_INFO();
	    }
	    if (TclIsVarUndefined(varPtr)) {
		TclCleanupVar(varPtr, arrayPtr);
		varPtr = NULL;
	    }
	}
	goto afterExistsPeephole;

    case INST_EXIST_ARRAY_STK:
	cleanup = 2;
	pcAdjustment = 1;
	part2Ptr = OBJ_AT_TOS;		/* element name */
	part1Ptr = OBJ_UNDER_TOS;	/* array name */
	TRACE(("\"%.30s(%.30s)\" => ", O2S(part1Ptr), O2S(part2Ptr)));
	goto doExistStk;

    case INST_EXIST_STK:
	cleanup = 1;
	pcAdjustment = 1;
	part2Ptr = NULL;
	part1Ptr = OBJ_AT_TOS;		/* variable name */
	TRACE(("\"%.30s\" => ", O2S(part1Ptr)));

    doExistStk:
	varPtr = TclObjLookupVarEx(interp, part1Ptr, part2Ptr, 0, "access",
		/*createPart1*/0, /*createPart2*/1, &arrayPtr);
	if (varPtr) {
	    if (ReadTraced(varPtr) || (arrayPtr && ReadTraced(arrayPtr))) {
		DECACHE_STACK_INFO();
		TclObjCallVarTraces(iPtr, arrayPtr, varPtr, part1Ptr,part2Ptr,
			TCL_TRACE_READS, 0, -1);
		CACHE_STACK_INFO();
	    }
	    if (TclIsVarUndefined(varPtr)) {
		TclCleanupVar(varPtr, arrayPtr);
		varPtr = NULL;
	    }
	}

	/*
	 * Peep-hole optimisation: if you're about to jump, do jump from here.
	 */

    afterExistsPeephole: {
	int found = (varPtr && !TclIsVarUndefined(varPtr));

	TRACE_APPEND(("%d\n", found ? 1 : 0));
	JUMP_PEEPHOLE_V(found, pcAdjustment, cleanup);
    }

    /*
     *	   End of INST_EXIST instructions.
     * -----------------------------------------------------------------
     *	   Start of INST_UNSET instructions.
     */

    {
	int flags;

    case INST_UNSET_SCALAR:
	flags = TclGetUInt1AtPtr(pc+1) ? TCL_LEAVE_ERR_MSG : 0;
	opnd = TclGetUInt4AtPtr(pc+2);
	varPtr = LOCAL(opnd);
	while (TclIsVarLink(varPtr)) {
	    varPtr = varPtr->value.linkPtr;
	}
	TRACE(("%s %u => ", (flags ? "normal" : "noerr"), opnd));
	if (TclIsVarDirectUnsettable(varPtr) && !TclIsVarInHash(varPtr)) {
	    /*
	     * No errors, no traces, no searches: just make the variable cease
	     * to exist.
	     */

	    if (!TclIsVarUndefined(varPtr)) {
		TclDecrRefCount(varPtr->value.objPtr);
	    } else if (flags & TCL_LEAVE_ERR_MSG) {
		goto slowUnsetScalar;
	    }
	    varPtr->value.objPtr = NULL;
	    TRACE_APPEND(("OK\n"));
	    NEXT_INST_F(6, 0, 0);
	}

    slowUnsetScalar:
	DECACHE_STACK_INFO();
	if (TclPtrUnsetVarIdx(interp, varPtr, NULL, NULL, NULL, flags,
		opnd) != TCL_OK && flags) {
	    goto errorInUnset;
	}
	CACHE_STACK_INFO();
	NEXT_INST_F(6, 0, 0);

    case INST_UNSET_ARRAY:
	flags = TclGetUInt1AtPtr(pc+1) ? TCL_LEAVE_ERR_MSG : 0;
	opnd = TclGetUInt4AtPtr(pc+2);
	part2Ptr = OBJ_AT_TOS;
	arrayPtr = LOCAL(opnd);
	while (TclIsVarLink(arrayPtr)) {
	    arrayPtr = arrayPtr->value.linkPtr;
	}
	TRACE(("%s %u \"%.30s\" => ",
		(flags ? "normal" : "noerr"), opnd, O2S(part2Ptr)));
	if (TclIsVarArray(arrayPtr) && !UnsetTraced(arrayPtr)
		&& !(arrayPtr->flags & VAR_SEARCH_ACTIVE)) {
	    varPtr = VarHashFindVar(arrayPtr->value.tablePtr, part2Ptr);
	    if (varPtr && TclIsVarDirectUnsettable(varPtr)) {
		/*
		 * No nasty traces and element exists, so we can proceed to
		 * unset it. Might still not exist though...
		 */

		if (!TclIsVarUndefined(varPtr)) {
		    TclDecrRefCount(varPtr->value.objPtr);
		    TclSetVarUndefined(varPtr);
		    TclClearVarNamespaceVar(varPtr);
		    TclCleanupVar(varPtr, arrayPtr);
		} else if (flags & TCL_LEAVE_ERR_MSG) {
		    goto slowUnsetArray;
		}
		TRACE_APPEND(("OK\n"));
		NEXT_INST_F(6, 1, 0);
	    } else if (!varPtr && !(flags & TCL_LEAVE_ERR_MSG)) {
		/*
		 * Don't need to do anything here.
		 */

		TRACE_APPEND(("OK\n"));
		NEXT_INST_F(6, 1, 0);
	    }
	}
    slowUnsetArray:
	DECACHE_STACK_INFO();
	varPtr = TclLookupArrayElement(interp, NULL, part2Ptr, flags, "unset",
		0, 0, arrayPtr, opnd);
	if (!varPtr) {
	    if (flags & TCL_LEAVE_ERR_MSG) {
		goto errorInUnset;
	    }
	} else if (TclPtrUnsetVarIdx(interp, varPtr, arrayPtr, NULL, part2Ptr,
		flags, opnd) != TCL_OK && (flags & TCL_LEAVE_ERR_MSG)) {
	    goto errorInUnset;
	}
	CACHE_STACK_INFO();
	NEXT_INST_F(6, 1, 0);

    case INST_UNSET_ARRAY_STK:
	flags = TclGetUInt1AtPtr(pc+1) ? TCL_LEAVE_ERR_MSG : 0;
	cleanup = 2;
	part2Ptr = OBJ_AT_TOS;		/* element name */
	part1Ptr = OBJ_UNDER_TOS;	/* array name */
	TRACE(("%s \"%.30s(%.30s)\" => ", (flags ? "normal" : "noerr"),
		O2S(part1Ptr), O2S(part2Ptr)));
	goto doUnsetStk;

    case INST_UNSET_STK:
	flags = TclGetUInt1AtPtr(pc+1) ? TCL_LEAVE_ERR_MSG : 0;
	cleanup = 1;
	part2Ptr = NULL;
	part1Ptr = OBJ_AT_TOS;		/* variable name */
	TRACE(("%s \"%.30s\" => ", (flags ? "normal" : "noerr"),
		O2S(part1Ptr)));

    doUnsetStk:
	DECACHE_STACK_INFO();
	if (TclObjUnsetVar2(interp, part1Ptr, part2Ptr, flags) != TCL_OK
		&& (flags & TCL_LEAVE_ERR_MSG)) {
	    goto errorInUnset;
	}
	CACHE_STACK_INFO();
	TRACE_APPEND(("OK\n"));
	NEXT_INST_V(2, cleanup, 0);

    errorInUnset:
	CACHE_STACK_INFO();
	TRACE_ERROR(interp);
	goto gotError;
    }
    break;

    /*
     *	   End of INST_UNSET instructions.
     * -----------------------------------------------------------------
     *	   Start of INST_ARRAY instructions.
     */

    case INST_ARRAY_EXISTS_IMM:
	opnd = TclGetUInt4AtPtr(pc+1);
	pcAdjustment = 5;
	cleanup = 0;
	part1Ptr = NULL;
	arrayPtr = NULL;
	TRACE(("%u => ", opnd));
	varPtr = LOCAL(opnd);
	while (TclIsVarLink(varPtr)) {
	    varPtr = varPtr->value.linkPtr;
	}
	goto doArrayExists;
    case INST_ARRAY_EXISTS_STK:
	opnd = -1;
	pcAdjustment = 1;
	cleanup = 1;
	part1Ptr = OBJ_AT_TOS;
	TRACE(("\"%.30s\" => ", O2S(part1Ptr)));
	varPtr = TclObjLookupVarEx(interp, part1Ptr, NULL, 0, NULL,
		/*createPart1*/0, /*createPart2*/0, &arrayPtr);
    doArrayExists:
	DECACHE_STACK_INFO();
	result = TclCheckArrayTraces(interp, varPtr, arrayPtr, part1Ptr, opnd);
	CACHE_STACK_INFO();
	if (result == TCL_ERROR) {
	    TRACE_ERROR(interp);
	    goto gotError;
	}
	if (varPtr && TclIsVarArray(varPtr) && !TclIsVarUndefined(varPtr)) {
	    objResultPtr = TCONST(1);
	} else {
	    objResultPtr = TCONST(0);
	}
	TRACE_APPEND(("%.30s\n", O2S(objResultPtr)));
	NEXT_INST_V(pcAdjustment, cleanup, 1);

    case INST_ARRAY_MAKE_IMM:
	opnd = TclGetUInt4AtPtr(pc+1);
	pcAdjustment = 5;
	cleanup = 0;
	part1Ptr = NULL;
	arrayPtr = NULL;
	TRACE(("%u => ", opnd));
	varPtr = LOCAL(opnd);
	while (TclIsVarLink(varPtr)) {
	    varPtr = varPtr->value.linkPtr;
	}
	goto doArrayMake;
    case INST_ARRAY_MAKE_STK:
	opnd = -1;
	pcAdjustment = 1;
	cleanup = 1;
	part1Ptr = OBJ_AT_TOS;
	TRACE(("\"%.30s\" => ", O2S(part1Ptr)));
	varPtr = TclObjLookupVarEx(interp, part1Ptr, NULL, TCL_LEAVE_ERR_MSG,
		"set", /*createPart1*/1, /*createPart2*/0, &arrayPtr);
	if (varPtr == NULL) {
	    TRACE_ERROR(interp);
	    goto gotError;
	}
    doArrayMake:
	if (varPtr && !TclIsVarArray(varPtr)) {
	    if (TclIsVarArrayElement(varPtr) || !TclIsVarUndefined(varPtr)) {
		/*
		 * Either an array element, or a scalar: lose!
		 */

		TclObjVarErrMsg(interp, part1Ptr, NULL, "array set",
			"variable isn't array", opnd);
		DECACHE_STACK_INFO();
		Tcl_SetErrorCode(interp, "TCL", "WRITE", "ARRAY", NULL);
		CACHE_STACK_INFO();
		TRACE_ERROR(interp);
		goto gotError;
	    }
	    TclInitArrayVar(varPtr);
#ifdef TCL_COMPILE_DEBUG
	    TRACE_APPEND(("done\n"));
	} else {
	    TRACE_APPEND(("nothing to do\n"));
#endif
	}
	NEXT_INST_V(pcAdjustment, cleanup, 0);

    /*
     *	   End of INST_ARRAY instructions.
     * -----------------------------------------------------------------
     *	   Start of variable linking instructions.
     */

    {
	Var *otherPtr;
	CallFrame *framePtr, *savedFramePtr;
	Tcl_Namespace *nsPtr;
	Namespace *savedNsPtr;

    case INST_UPVAR:
	TRACE(("%d %.30s %.30s => ", TclGetInt4AtPtr(pc+1),
		O2S(OBJ_UNDER_TOS), O2S(OBJ_AT_TOS)));

	if (TclObjGetFrame(interp, OBJ_UNDER_TOS, &framePtr) == -1) {
	    TRACE_ERROR(interp);
	    goto gotError;
	}

	/*
	 * Locate the other variable.
	 */

	savedFramePtr = iPtr->varFramePtr;
	iPtr->varFramePtr = framePtr;
	otherPtr = TclObjLookupVarEx(interp, OBJ_AT_TOS, NULL,
		TCL_LEAVE_ERR_MSG, "access", /*createPart1*/ 1,
		/*createPart2*/ 1, &varPtr);
	iPtr->varFramePtr = savedFramePtr;
	if (!otherPtr) {
	    TRACE_ERROR(interp);
	    goto gotError;
	}
	goto doLinkVars;

    case INST_NSUPVAR:
	TRACE(("%d %.30s %.30s => ", TclGetInt4AtPtr(pc+1),
		O2S(OBJ_UNDER_TOS), O2S(OBJ_AT_TOS)));
	if (TclGetNamespaceFromObj(interp, OBJ_UNDER_TOS, &nsPtr) != TCL_OK) {
	    TRACE_ERROR(interp);
	    goto gotError;
	}

	/*
	 * Locate the other variable.
	 */

	savedNsPtr = iPtr->varFramePtr->nsPtr;
	iPtr->varFramePtr->nsPtr = (Namespace *) nsPtr;
	otherPtr = TclObjLookupVarEx(interp, OBJ_AT_TOS, NULL,
		(TCL_NAMESPACE_ONLY|TCL_LEAVE_ERR_MSG|TCL_AVOID_RESOLVERS),
		"access", /*createPart1*/ 1, /*createPart2*/ 1, &varPtr);
	iPtr->varFramePtr->nsPtr = savedNsPtr;
	if (!otherPtr) {
	    TRACE_ERROR(interp);
	    goto gotError;
	}
	goto doLinkVars;

    case INST_VARIABLE:
	TRACE(("%d, %.30s => ", TclGetInt4AtPtr(pc+1), O2S(OBJ_AT_TOS)));
	otherPtr = TclObjLookupVarEx(interp, OBJ_AT_TOS, NULL,
		(TCL_NAMESPACE_ONLY | TCL_LEAVE_ERR_MSG), "access",
		/*createPart1*/ 1, /*createPart2*/ 1, &varPtr);
	if (!otherPtr) {
	    TRACE_ERROR(interp);
	    goto gotError;
	}

	/*
	 * Do the [variable] magic.
	 */

	TclSetVarNamespaceVar(otherPtr);

    doLinkVars:

	/*
	 * If we are here, the local variable has already been created: do the
	 * little work of TclPtrMakeUpvar that remains to be done right here
	 * if there are no errors; otherwise, let it handle the case.
	 */

	opnd = TclGetInt4AtPtr(pc+1);
	varPtr = LOCAL(opnd);
	if ((varPtr != otherPtr) && !TclIsVarTraced(varPtr)
		&& (TclIsVarUndefined(varPtr) || TclIsVarLink(varPtr))) {
	    if (!TclIsVarUndefined(varPtr)) {
		/*
		 * Then it is a defined link.
		 */

		Var *linkPtr = varPtr->value.linkPtr;

		if (linkPtr == otherPtr) {
		    TRACE_APPEND(("already linked\n"));
		    NEXT_INST_F(5, 1, 0);
		}
		if (TclIsVarInHash(linkPtr)) {
		    VarHashRefCount(linkPtr)--;
		    if (TclIsVarUndefined(linkPtr)) {
			TclCleanupVar(linkPtr, NULL);
		    }
		}
	    }
	    TclSetVarLink(varPtr);
	    varPtr->value.linkPtr = otherPtr;
	    if (TclIsVarInHash(otherPtr)) {
		VarHashRefCount(otherPtr)++;
	    }
	} else if (TclPtrObjMakeUpvarIdx(interp, otherPtr, NULL, 0,
		opnd) != TCL_OK) {
	    TRACE_ERROR(interp);
	    goto gotError;
	}

	/*
	 * Do not pop the namespace or frame index, it may be needed for other
	 * variables - and [variable] did not push it at all.
	 */

	TRACE_APPEND(("link made\n"));
	NEXT_INST_F(5, 1, 0);
    }
    break;

    /*
     *	   End of variable linking instructions.
     * -----------------------------------------------------------------
     */

    case INST_JUMP1:
	opnd = TclGetInt1AtPtr(pc+1);
	TRACE(("%d => new pc %u\n", opnd,
		(unsigned)(pc + opnd - codePtr->codeStart)));
	NEXT_INST_F(opnd, 0, 0);
    break;

    case INST_JUMP4:
	opnd = TclGetInt4AtPtr(pc+1);
	TRACE(("%d => new pc %u\n", opnd,
		(unsigned)(pc + opnd - codePtr->codeStart)));
	NEXT_INST_F(opnd, 0, 0);

    {
	int jmpOffset[2], b;

	/* TODO: consider rewrite so we don't compute the offset we're not
	 * going to take. */
    case INST_JUMP_FALSE4:
	jmpOffset[0] = TclGetInt4AtPtr(pc+1);	/* FALSE offset */
	jmpOffset[1] = 5;			/* TRUE offset */
	goto doCondJump;

    case INST_JUMP_TRUE4:
	jmpOffset[0] = 5;
	jmpOffset[1] = TclGetInt4AtPtr(pc+1);
	goto doCondJump;

    case INST_JUMP_FALSE1:
	jmpOffset[0] = TclGetInt1AtPtr(pc+1);
	jmpOffset[1] = 2;
	goto doCondJump;

    case INST_JUMP_TRUE1:
	jmpOffset[0] = 2;
	jmpOffset[1] = TclGetInt1AtPtr(pc+1);

    doCondJump:
	valuePtr = OBJ_AT_TOS;
	TRACE(("%d => ", jmpOffset[
		(*pc==INST_JUMP_FALSE1 || *pc==INST_JUMP_FALSE4) ? 0 : 1]));

	/* TODO - check claim that taking address of b harms performance */
	/* TODO - consider optimization search for constants */
	if (TclGetBooleanFromObj(interp, valuePtr, &b) != TCL_OK) {
	    TRACE_ERROR(interp);
	    goto gotError;
	}

#ifdef TCL_COMPILE_DEBUG
	if (b) {
	    if ((*pc == INST_JUMP_TRUE1) || (*pc == INST_JUMP_TRUE4)) {
		TRACE_APPEND(("%.20s true, new pc %u\n", O2S(valuePtr),
			(unsigned)(pc + jmpOffset[1] - codePtr->codeStart)));
	    } else {
		TRACE_APPEND(("%.20s true\n", O2S(valuePtr)));
	    }
	} else {
	    if ((*pc == INST_JUMP_TRUE1) || (*pc == INST_JUMP_TRUE4)) {
		TRACE_APPEND(("%.20s false\n", O2S(valuePtr)));
	    } else {
		TRACE_APPEND(("%.20s false, new pc %u\n", O2S(valuePtr),
			(unsigned)(pc + jmpOffset[0] - codePtr->codeStart)));
	    }
	}
#endif
	NEXT_INST_F(jmpOffset[b], 1, 0);
    }
    break;

    case INST_JUMP_TABLE: {
	Tcl_HashEntry *hPtr;
	JumptableInfo *jtPtr;

	/*
	 * Jump to location looked up in a hashtable; fall through to next
	 * instr if lookup fails.
	 */

	opnd = TclGetInt4AtPtr(pc+1);
	jtPtr = (JumptableInfo *) codePtr->auxDataArrayPtr[opnd].clientData;
	TRACE(("%d \"%.20s\" => ", opnd, O2S(OBJ_AT_TOS)));
	hPtr = Tcl_FindHashEntry(&jtPtr->hashTable, TclGetString(OBJ_AT_TOS));
	if (hPtr != NULL) {
	    int jumpOffset = PTR2INT(Tcl_GetHashValue(hPtr));

	    TRACE_APPEND(("found in table, new pc %u\n",
		    (unsigned)(pc - codePtr->codeStart + jumpOffset)));
	    NEXT_INST_F(jumpOffset, 1, 0);
	} else {
	    TRACE_APPEND(("not found in table\n"));
	    NEXT_INST_F(5, 1, 0);
	}
    }
    break;

    /*
     * -----------------------------------------------------------------
     *	   Start of general introspector instructions.
     */

    case INST_NS_CURRENT: {
	Namespace *currNsPtr = (Namespace *) TclGetCurrentNamespace(interp);

	if (currNsPtr == (Namespace *) TclGetGlobalNamespace(interp)) {
	    TclNewLiteralStringObj(objResultPtr, "::");
	} else {
	    TclNewStringObj(objResultPtr, currNsPtr->fullName,
		    strlen(currNsPtr->fullName));
	}
	TRACE_WITH_OBJ(("=> "), objResultPtr);
	NEXT_INST_F(1, 0, 1);
    }
    break;
    case INST_COROUTINE_NAME: {
	CoroutineData *corPtr = iPtr->execEnvPtr->corPtr;

	TclNewObj(objResultPtr);
	if (corPtr && !(corPtr->cmdPtr->flags & CMD_DYING)) {
	    Tcl_GetCommandFullName(interp, (Tcl_Command) corPtr->cmdPtr,
		    objResultPtr);
	}
	TRACE_WITH_OBJ(("=> "), objResultPtr);
	NEXT_INST_F(1, 0, 1);
    }
    break;
    case INST_INFO_LEVEL_NUM:
	TclNewIntObj(objResultPtr, iPtr->varFramePtr->level);
	TRACE_WITH_OBJ(("=> "), objResultPtr);
	NEXT_INST_F(1, 0, 1);
    break;
    case INST_INFO_LEVEL_ARGS: {
	int level;
	CallFrame *framePtr = iPtr->varFramePtr;
	CallFrame *rootFramePtr = iPtr->rootFramePtr;

	TRACE(("\"%.30s\" => ", O2S(OBJ_AT_TOS)));
	if (TclGetIntFromObj(interp, OBJ_AT_TOS, &level) != TCL_OK) {
	    TRACE_ERROR(interp);
	    goto gotError;
	}
	if (level <= 0) {
	    level += framePtr->level;
	}
	for (; (framePtr->level!=level) && (framePtr!=rootFramePtr) ;
		framePtr = framePtr->callerVarPtr) {
	    /* Empty loop body */
	}
	if (framePtr == rootFramePtr) {
	    Tcl_SetObjResult(interp, Tcl_ObjPrintf(
		    "bad level \"%s\"", TclGetString(OBJ_AT_TOS)));
	    TRACE_ERROR(interp);
	    DECACHE_STACK_INFO();
	    Tcl_SetErrorCode(interp, "TCL", "LOOKUP", "STACK_LEVEL",
		    TclGetString(OBJ_AT_TOS), NULL);
	    CACHE_STACK_INFO();
	    goto gotError;
	}
	objResultPtr = Tcl_NewListObj(framePtr->objc, framePtr->objv);
	TRACE_APPEND(("%.30s\n", O2S(objResultPtr)));
	NEXT_INST_F(1, 1, 1);
    }
    {
	Tcl_Command cmd, origCmd;

    case INST_RESOLVE_COMMAND:
	cmd = Tcl_GetCommandFromObj(interp, OBJ_AT_TOS);
	TclNewObj(objResultPtr);
	if (cmd != NULL) {
	    Tcl_GetCommandFullName(interp, cmd, objResultPtr);
	}
	TRACE_WITH_OBJ(("\"%.20s\" => ", O2S(OBJ_AT_TOS)), objResultPtr);
	NEXT_INST_F(1, 1, 1);

    case INST_ORIGIN_COMMAND:
	TRACE(("\"%.30s\" => ", O2S(OBJ_AT_TOS)));
	cmd = Tcl_GetCommandFromObj(interp, OBJ_AT_TOS);
	if (cmd == NULL) {
	    goto instOriginError;
	}
	origCmd = TclGetOriginalCommand(cmd);
	if (origCmd == NULL) {
	    origCmd = cmd;
	}

	TclNewObj(objResultPtr);
	Tcl_GetCommandFullName(interp, origCmd, objResultPtr);
	if (TclCheckEmptyString(objResultPtr) == TCL_EMPTYSTRING_YES ) {
	    Tcl_DecrRefCount(objResultPtr);
	    instOriginError:
	    Tcl_SetObjResult(interp, Tcl_ObjPrintf(
		    "invalid command name \"%s\"", TclGetString(OBJ_AT_TOS)));
	    DECACHE_STACK_INFO();
	    Tcl_SetErrorCode(interp, "TCL", "LOOKUP", "COMMAND",
		    TclGetString(OBJ_AT_TOS), NULL);
	    CACHE_STACK_INFO();
	    TRACE_APPEND(("ERROR: not command\n"));
	    goto gotError;
	}
	TRACE_APPEND(("\"%.30s\"", O2S(OBJ_AT_TOS)));
	NEXT_INST_F(1, 1, 1);
    }

    /*
     * -----------------------------------------------------------------
     *	   Start of TclOO support instructions.
     */

    {
	Object *oPtr;
	CallFrame *framePtr;
	CallContext *contextPtr;
	int skip, newDepth;

    case INST_TCLOO_SELF:
	framePtr = iPtr->varFramePtr;
	if (framePtr == NULL ||
		!(framePtr->isProcCallFrame & FRAME_IS_METHOD)) {
	    TRACE(("=> ERROR: no TclOO call context\n"));
	    Tcl_SetObjResult(interp, Tcl_NewStringObj(
		    "self may only be called from inside a method",
		    -1));
	    DECACHE_STACK_INFO();
	    Tcl_SetErrorCode(interp, "TCL", "OO", "CONTEXT_REQUIRED", NULL);
	    CACHE_STACK_INFO();
	    goto gotError;
	}
	contextPtr = (CallContext *)framePtr->clientData;

	/*
	 * Call out to get the name; it's expensive to compute but cached.
	 */

	objResultPtr = TclOOObjectName(interp, contextPtr->oPtr);
	TRACE_WITH_OBJ(("=> "), objResultPtr);
	NEXT_INST_F(1, 0, 1);

    case INST_TCLOO_NEXT_CLASS:
	opnd = TclGetUInt1AtPtr(pc+1);
	framePtr = iPtr->varFramePtr;
	valuePtr = OBJ_AT_DEPTH(opnd - 2);
	objv = &OBJ_AT_DEPTH(opnd - 1);
	skip = 2;
	TRACE(("%d => ", opnd));
	if (framePtr == NULL ||
		!(framePtr->isProcCallFrame & FRAME_IS_METHOD)) {
	    TRACE_APPEND(("ERROR: no TclOO call context\n"));
	    Tcl_SetObjResult(interp, Tcl_NewStringObj(
		    "nextto may only be called from inside a method",
		    -1));
	    DECACHE_STACK_INFO();
	    Tcl_SetErrorCode(interp, "TCL", "OO", "CONTEXT_REQUIRED", NULL);
	    CACHE_STACK_INFO();
	    goto gotError;
	}
	contextPtr = (CallContext *)framePtr->clientData;

	oPtr = (Object *) Tcl_GetObjectFromObj(interp, valuePtr);
	if (oPtr == NULL) {
	    TRACE_APPEND(("ERROR: \"%.30s\" not object\n", O2S(valuePtr)));
	    goto gotError;
	} else {
	    Class *classPtr = oPtr->classPtr;
	    struct MInvoke *miPtr;
	    int i;
	    const char *methodType;

	    if (classPtr == NULL) {
		TRACE_APPEND(("ERROR: \"%.30s\" not class\n", O2S(valuePtr)));
		Tcl_SetObjResult(interp, Tcl_ObjPrintf(
			"\"%s\" is not a class", TclGetString(valuePtr)));
		DECACHE_STACK_INFO();
		Tcl_SetErrorCode(interp, "TCL", "OO", "CLASS_REQUIRED", NULL);
		CACHE_STACK_INFO();
		goto gotError;
	    }

	    for (i=contextPtr->index+1 ; i<contextPtr->callPtr->numChain ; i++) {
		miPtr = contextPtr->callPtr->chain + i;
		if (!miPtr->isFilter &&
			miPtr->mPtr->declaringClassPtr == classPtr) {
		    newDepth = i;
#ifdef TCL_COMPILE_DEBUG
		    if (tclTraceExec >= 2) {
			if (traceInstructions) {
			    strncpy(cmdNameBuf, TclGetString(objv[0]), 20);
			} else {
			    fprintf(stdout, "%d: (%u) invoking ",
				    iPtr->numLevels,
				    (unsigned)(pc - codePtr->codeStart));
			}
			for (i = 0;  i < opnd;  i++) {
			    TclPrintObject(stdout, objv[i], 15);
			    fprintf(stdout, " ");
			}
			fprintf(stdout, "\n");
			fflush(stdout);
		    }
#endif /*TCL_COMPILE_DEBUG*/
		    goto doInvokeNext;
		}
	    }

	    if (contextPtr->callPtr->flags & CONSTRUCTOR) {
		methodType = "constructor";
	    } else if (contextPtr->callPtr->flags & DESTRUCTOR) {
		methodType = "destructor";
	    } else {
		methodType = "method";
	    }

	    TRACE_APPEND(("ERROR: \"%.30s\" not on reachable chain\n",
		    O2S(valuePtr)));
	    for (i=contextPtr->index ; i>=0 ; i--) {
		miPtr = contextPtr->callPtr->chain + i;
		if (miPtr->isFilter
			|| miPtr->mPtr->declaringClassPtr != classPtr) {
		    continue;
		}
		Tcl_SetObjResult(interp, Tcl_ObjPrintf(
			"%s implementation by \"%s\" not reachable from here",
			methodType, TclGetString(valuePtr)));
		DECACHE_STACK_INFO();
		Tcl_SetErrorCode(interp, "TCL", "OO", "CLASS_NOT_REACHABLE",
			NULL);
		CACHE_STACK_INFO();
		goto gotError;
	    }
	    Tcl_SetObjResult(interp, Tcl_ObjPrintf(
		    "%s has no non-filter implementation by \"%s\"",
		    methodType, TclGetString(valuePtr)));
	    DECACHE_STACK_INFO();
	    Tcl_SetErrorCode(interp, "TCL", "OO", "CLASS_NOT_THERE", NULL);
	    CACHE_STACK_INFO();
	    goto gotError;
	}

    case INST_TCLOO_NEXT:
	opnd = TclGetUInt1AtPtr(pc+1);
	objv = &OBJ_AT_DEPTH(opnd - 1);
	framePtr = iPtr->varFramePtr;
	skip = 1;
	TRACE(("%d => ", opnd));
	if (framePtr == NULL ||
		!(framePtr->isProcCallFrame & FRAME_IS_METHOD)) {
	    TRACE_APPEND(("ERROR: no TclOO call context\n"));
	    Tcl_SetObjResult(interp, Tcl_NewStringObj(
		    "next may only be called from inside a method",
		    -1));
	    DECACHE_STACK_INFO();
	    Tcl_SetErrorCode(interp, "TCL", "OO", "CONTEXT_REQUIRED", NULL);
	    CACHE_STACK_INFO();
	    goto gotError;
	}
	contextPtr = (CallContext *)framePtr->clientData;

	newDepth = contextPtr->index + 1;
	if (newDepth >= contextPtr->callPtr->numChain) {
	    /*
	     * We're at the end of the chain; generate an error message unless
	     * the interpreter is being torn down, in which case we might be
	     * getting here because of methods/destructors doing a [next] (or
	     * equivalent) unexpectedly.
	     */

	    const char *methodType;

	    if (contextPtr->callPtr->flags & CONSTRUCTOR) {
		methodType = "constructor";
	    } else if (contextPtr->callPtr->flags & DESTRUCTOR) {
		methodType = "destructor";
	    } else {
		methodType = "method";
	    }

	    TRACE_APPEND(("ERROR: no TclOO next impl\n"));
	    Tcl_SetObjResult(interp, Tcl_ObjPrintf(
		    "no next %s implementation", methodType));
	    DECACHE_STACK_INFO();
	    Tcl_SetErrorCode(interp, "TCL", "OO", "NOTHING_NEXT", NULL);
	    CACHE_STACK_INFO();
	    goto gotError;
#ifdef TCL_COMPILE_DEBUG
	} else if (tclTraceExec >= 2) {
	    int i;

	    if (traceInstructions) {
		strncpy(cmdNameBuf, TclGetString(objv[0]), 20);
	    } else {
		fprintf(stdout, "%d: (%u) invoking ",
			iPtr->numLevels, (unsigned)(pc - codePtr->codeStart));
	    }
	    for (i = 0;  i < opnd;  i++) {
		TclPrintObject(stdout, objv[i], 15);
		fprintf(stdout, " ");
	    }
	    fprintf(stdout, "\n");
	    fflush(stdout);
#endif /*TCL_COMPILE_DEBUG*/
	}

    doInvokeNext:
	bcFramePtr->data.tebc.pc = (char *) pc;
	iPtr->cmdFramePtr = bcFramePtr;

	if (iPtr->flags & INTERP_DEBUG_FRAME) {
	    ArgumentBCEnter(interp, codePtr, TD, pc, opnd, objv);
	}

	pcAdjustment = 2;
	cleanup = opnd;
	DECACHE_STACK_INFO();
	iPtr->varFramePtr = framePtr->callerVarPtr;
	pc += pcAdjustment;
	TEBC_YIELD();

	TclPushTailcallPoint(interp);
	oPtr = contextPtr->oPtr;
	if (oPtr->flags & FILTER_HANDLING) {
	    TclNRAddCallback(interp, FinalizeOONextFilter,
		    framePtr, contextPtr, INT2PTR(contextPtr->index),
		    INT2PTR(contextPtr->skip));
	} else {
	    TclNRAddCallback(interp, FinalizeOONext,
		    framePtr, contextPtr, INT2PTR(contextPtr->index),
		    INT2PTR(contextPtr->skip));
	}
	contextPtr->skip = skip;
	contextPtr->index = newDepth;
	if (contextPtr->callPtr->chain[newDepth].isFilter
		|| contextPtr->callPtr->flags & FILTER_HANDLING) {
	    oPtr->flags |= FILTER_HANDLING;
	} else {
	    oPtr->flags &= ~FILTER_HANDLING;
	}

	{
	    Method *const mPtr =
		    contextPtr->callPtr->chain[newDepth].mPtr;

	    return mPtr->typePtr->callProc(mPtr->clientData, interp,
		    (Tcl_ObjectContext) contextPtr, opnd, objv);
	}

    case INST_TCLOO_IS_OBJECT:
	oPtr = (Object *) Tcl_GetObjectFromObj(interp, OBJ_AT_TOS);
	objResultPtr = TCONST(oPtr != NULL ? 1 : 0);
	TRACE_WITH_OBJ(("%.30s => ", O2S(OBJ_AT_TOS)), objResultPtr);
	NEXT_INST_F(1, 1, 1);
    case INST_TCLOO_CLASS:
	oPtr = (Object *) Tcl_GetObjectFromObj(interp, OBJ_AT_TOS);
	if (oPtr == NULL) {
	    TRACE(("%.30s => ERROR: not object\n", O2S(OBJ_AT_TOS)));
	    goto gotError;
	}
	objResultPtr = TclOOObjectName(interp, oPtr->selfCls->thisPtr);
	TRACE_WITH_OBJ(("%.30s => ", O2S(OBJ_AT_TOS)), objResultPtr);
	NEXT_INST_F(1, 1, 1);
    case INST_TCLOO_NS:
	oPtr = (Object *) Tcl_GetObjectFromObj(interp, OBJ_AT_TOS);
	if (oPtr == NULL) {
	    TRACE(("%.30s => ERROR: not object\n", O2S(OBJ_AT_TOS)));
	    goto gotError;
	}

	/*
	 * TclOO objects *never* have the global namespace as their NS.
	 */

	TclNewStringObj(objResultPtr, oPtr->namespacePtr->fullName,
		strlen(oPtr->namespacePtr->fullName));
	TRACE_WITH_OBJ(("%.30s => ", O2S(OBJ_AT_TOS)), objResultPtr);
	NEXT_INST_F(1, 1, 1);
    }

    /*
     *     End of TclOO support instructions.
     * -----------------------------------------------------------------
     *	   Start of INST_LIST and related instructions.
     */

    {
	int numIndices, nocase, match, cflags;
	size_t slength, length2, fromIdx, toIdx, index, s1len, s2len;
	const char *s1, *s2;

    case INST_LIST:
	/*
	 * Pop the opnd (objc) top stack elements into a new list obj and then
	 * decrement their ref counts.
	 */

	opnd = TclGetUInt4AtPtr(pc+1);
	objResultPtr = Tcl_NewListObj(opnd, &OBJ_AT_DEPTH(opnd-1));
	TRACE_WITH_OBJ(("%u => ", opnd), objResultPtr);
	NEXT_INST_V(5, opnd, 1);

    case INST_LIST_LENGTH:
	TRACE(("\"%.30s\" => ", O2S(OBJ_AT_TOS)));
	if (TclListObjLength(interp, OBJ_AT_TOS, &length) != TCL_OK) {
	    TRACE_ERROR(interp);
	    goto gotError;
	}
	TclNewIntObj(objResultPtr, length);
	TRACE_APPEND(("%d\n", length));
	NEXT_INST_F(1, 1, 1);

    case INST_LIST_INDEX:	/* lindex with objc == 3 */
	value2Ptr = OBJ_AT_TOS;
	valuePtr = OBJ_UNDER_TOS;
	TRACE(("\"%.30s\" \"%.30s\" => ", O2S(valuePtr), O2S(value2Ptr)));

	/*
	 * Extract the desired list element.
	 */

	if ((TclListObjGetElements(interp, valuePtr, &objc, &objv) == TCL_OK)
		&& !TclHasIntRep(value2Ptr, &tclListType)
		&& (TclGetIntForIndexM(NULL, value2Ptr, objc-1,
			&index) == TCL_OK)) {
	    TclDecrRefCount(value2Ptr);
	    tosPtr--;
	    pcAdjustment = 1;
	    goto lindexFastPath;
	}

	objResultPtr = TclLindexList(interp, valuePtr, value2Ptr);
	if (!objResultPtr) {
	    TRACE_ERROR(interp);
	    goto gotError;
	}

	/*
	 * Stash the list element on the stack.
	 */

	TRACE_APPEND(("\"%.30s\"\n", O2S(objResultPtr)));
	NEXT_INST_F(1, 2, -1);	/* Already has the correct refCount */

    case INST_LIST_INDEX_IMM:	/* lindex with objc==3 and index in bytecode
				 * stream */

	/*
	 * Pop the list and get the index.
	 */

	valuePtr = OBJ_AT_TOS;
	opnd = TclGetInt4AtPtr(pc+1);
	TRACE(("\"%.30s\" %d => ", O2S(valuePtr), opnd));

	/*
	 * Get the contents of the list, making sure that it really is a list
	 * in the process.
	 */

	if (TclListObjGetElements(interp, valuePtr, &objc, &objv) != TCL_OK) {
	    TRACE_ERROR(interp);
	    goto gotError;
	}

	/* Decode end-offset index values. */

	index = TclIndexDecode(opnd, objc - 1);
	pcAdjustment = 5;

    lindexFastPath:
	if (index < (size_t)objc) {
	    objResultPtr = objv[index];
	} else {
	    TclNewObj(objResultPtr);
	}

	TRACE_APPEND(("\"%.30s\"\n", O2S(objResultPtr)));
	NEXT_INST_F(pcAdjustment, 1, 1);

    case INST_LIST_INDEX_MULTI:	/* 'lindex' with multiple index args */
	/*
	 * Determine the count of index args.
	 */

	opnd = TclGetUInt4AtPtr(pc+1);
	numIndices = opnd-1;

	/*
	 * Do the 'lindex' operation.
	 */

	TRACE(("%d => ", opnd));
	objResultPtr = TclLindexFlat(interp, OBJ_AT_DEPTH(numIndices),
		numIndices, &OBJ_AT_DEPTH(numIndices - 1));
	if (!objResultPtr) {
	    TRACE_ERROR(interp);
	    goto gotError;
	}

	/*
	 * Set result.
	 */

	TRACE_APPEND(("\"%.30s\"\n", O2S(objResultPtr)));
	NEXT_INST_V(5, opnd, -1);

    case INST_LSET_FLAT:
	/*
	 * Lset with 3, 5, or more args. Get the number of index args.
	 */

	opnd = TclGetUInt4AtPtr(pc + 1);
	numIndices = opnd - 2;
	TRACE(("%d => ", opnd));

	/*
	 * Get the old value of variable, and remove the stack ref. This is
	 * safe because the variable still references the object; the ref
	 * count will never go zero here - we can use the smaller macro
	 * Tcl_DecrRefCount.
	 */

	valuePtr = POP_OBJECT();
	Tcl_DecrRefCount(valuePtr); /* This one should be done here */

	/*
	 * Compute the new variable value.
	 */

	objResultPtr = TclLsetFlat(interp, valuePtr, numIndices,
		&OBJ_AT_DEPTH(numIndices), OBJ_AT_TOS);
	if (!objResultPtr) {
	    TRACE_ERROR(interp);
	    goto gotError;
	}

	/*
	 * Set result.
	 */

	TRACE_APPEND(("\"%.30s\"\n", O2S(objResultPtr)));
	NEXT_INST_V(5, numIndices+1, -1);

    case INST_LSET_LIST:	/* 'lset' with 4 args */
	/*
	 * Get the old value of variable, and remove the stack ref. This is
	 * safe because the variable still references the object; the ref
	 * count will never go zero here - we can use the smaller macro
	 * Tcl_DecrRefCount.
	 */

	objPtr = POP_OBJECT();
	Tcl_DecrRefCount(objPtr);	/* This one should be done here. */

	/*
	 * Get the new element value, and the index list.
	 */

	valuePtr = OBJ_AT_TOS;
	value2Ptr = OBJ_UNDER_TOS;
	TRACE(("\"%.30s\" \"%.30s\" \"%.30s\" => ",
		O2S(value2Ptr), O2S(valuePtr), O2S(objPtr)));

	/*
	 * Compute the new variable value.
	 */

	objResultPtr = TclLsetList(interp, objPtr, value2Ptr, valuePtr);
	if (!objResultPtr) {
	    TRACE_ERROR(interp);
	    goto gotError;
	}

	/*
	 * Set result.
	 */

	TRACE_APPEND(("\"%.30s\"\n", O2S(objResultPtr)));
	NEXT_INST_F(1, 2, -1);

    case INST_LIST_RANGE_IMM:	/* lrange with objc==4 and both indices in
				 * bytecode stream */

	/*
	 * Pop the list and get the indices.
	 */

	valuePtr = OBJ_AT_TOS;
	fromIdx = TclGetInt4AtPtr(pc+1);
	toIdx = TclGetInt4AtPtr(pc+5);
	TRACE(("\"%.30s\" %d %d => ", O2S(valuePtr), TclGetInt4AtPtr(pc+1),
		TclGetInt4AtPtr(pc+5)));

	/*
	 * Get the length of the list, making sure that it really is a list
	 * in the process.
	 */

	if (TclListObjLength(interp, valuePtr, &objc) != TCL_OK) {
	    TRACE_ERROR(interp);
	    goto gotError;
	}

	/*
	 * Skip a lot of work if we're about to throw the result away (common
	 * with uses of [lassign]).
	 */

#ifndef TCL_COMPILE_DEBUG
	if (*(pc+9) == INST_POP) {
	    NEXT_INST_F(10, 1, 0);
	}
#endif

	/* Every range of an empty list is an empty list */
	if (objc == 0) {
	    /* avoid return of not canonical list (e. g. spaces in string repr.) */
	    if (!valuePtr->bytes || !valuePtr->length) {
		TRACE_APPEND(("\n"));
		NEXT_INST_F(9, 0, 0);
	    }
	    goto emptyList;
	}

	/* Decode index value operands. */

	if (toIdx == TCL_INDEX_NONE) {
	emptyList:
	    objResultPtr = Tcl_NewObj();
	    TRACE_APPEND(("\"%.30s\"", O2S(objResultPtr)));
	    NEXT_INST_F(9, 1, 1);
	}
	toIdx = TclIndexDecode(toIdx, objc - 1);
	if (toIdx == TCL_INDEX_NONE) {
	    goto emptyList;
	} else if (toIdx + 1 >= (size_t)objc + 1) {
	    toIdx = objc - 1;
	}

	assert (toIdx < (size_t)objc);
	/*
	assert ( fromIdx != TCL_INDEX_NONE );
	 *
	 * Extra safety for legacy bytecodes:
	 */
	if (fromIdx == TCL_INDEX_NONE) {
	    fromIdx = TCL_INDEX_START;
	}

	fromIdx = TclIndexDecode(fromIdx, objc - 1);

	objResultPtr = TclListObjRange(valuePtr, fromIdx, toIdx);

	TRACE_APPEND(("\"%.30s\"", O2S(objResultPtr)));
	NEXT_INST_F(9, 1, 1);

    case INST_LIST_IN:
    case INST_LIST_NOT_IN:	/* Basic list containment operators. */
	value2Ptr = OBJ_AT_TOS;
	valuePtr = OBJ_UNDER_TOS;

	s1 = TclGetStringFromObj(valuePtr, &s1len);
	TRACE(("\"%.30s\" \"%.30s\" => ", O2S(valuePtr), O2S(value2Ptr)));
	if (TclListObjLength(interp, value2Ptr, &length) != TCL_OK) {
	    TRACE_ERROR(interp);
	    goto gotError;
	}
	match = 0;
	if (length > 0) {
	    int i = 0;
	    Tcl_Obj *o;

	    /*
	     * An empty list doesn't match anything.
	     */

	    do {
		Tcl_ListObjIndex(NULL, value2Ptr, i, &o);
		if (o != NULL) {
		    s2 = TclGetStringFromObj(o, &s2len);
		} else {
		    s2 = "";
		    s2len = 0;
		}
		if (s1len == s2len) {
		    match = (memcmp(s1, s2, s1len) == 0);
		}
		i++;
	    } while (i < length && match == 0);
	}

	if (*pc == INST_LIST_NOT_IN) {
	    match = !match;
	}

	TRACE_APPEND(("%d\n", match));

	/*
	 * Peep-hole optimisation: if you're about to jump, do jump from here.
	 * We're saving the effort of pushing a boolean value only to pop it
	 * for branching.
	 */

	JUMP_PEEPHOLE_F(match, 1, 2);

    case INST_LIST_CONCAT:
	value2Ptr = OBJ_AT_TOS;
	valuePtr = OBJ_UNDER_TOS;
	TRACE(("\"%.30s\" \"%.30s\" => ", O2S(valuePtr), O2S(value2Ptr)));
	if (Tcl_IsShared(valuePtr)) {
	    objResultPtr = Tcl_DuplicateObj(valuePtr);
	    if (Tcl_ListObjAppendList(interp, objResultPtr,
		    value2Ptr) != TCL_OK) {
		TRACE_ERROR(interp);
		TclDecrRefCount(objResultPtr);
		goto gotError;
	    }
	    TRACE_APPEND(("\"%.30s\"\n", O2S(objResultPtr)));
	    NEXT_INST_F(1, 2, 1);
	} else {
	    if (Tcl_ListObjAppendList(interp, valuePtr, value2Ptr) != TCL_OK){
		TRACE_ERROR(interp);
		goto gotError;
	    }
	    TRACE_APPEND(("\"%.30s\"\n", O2S(valuePtr)));
	    NEXT_INST_F(1, 1, 0);
	}

    /*
     *	   End of INST_LIST and related instructions.
     * -----------------------------------------------------------------
     *	   Start of string-related instructions.
     */

    case INST_STR_EQ:
    case INST_STR_NEQ:		/* String (in)equality check */
    case INST_STR_CMP:		/* String compare. */
    case INST_STR_LT:
    case INST_STR_GT:
    case INST_STR_LE:
    case INST_STR_GE:
    stringCompare:
	value2Ptr = OBJ_AT_TOS;
	valuePtr = OBJ_UNDER_TOS;

	{
	    int checkEq = ((*pc == INST_EQ) || (*pc == INST_NEQ)
		    || (*pc == INST_STR_EQ) || (*pc == INST_STR_NEQ));
	    match = TclStringCmp(valuePtr, value2Ptr, checkEq, 0, -1);
	}

	/*
	 * Make sure only -1,0,1 is returned
	 * TODO: consider peephole opt.
	 */

	if (*pc != INST_STR_CMP) {
	    /*
	     * Take care of the opcodes that goto'ed into here.
	     */

	    switch (*pc) {
	    case INST_STR_EQ:
	    case INST_EQ:
		match = (match == 0);
		break;
	    case INST_STR_NEQ:
	    case INST_NEQ:
		match = (match != 0);
		break;
	    case INST_LT:
	    case INST_STR_LT:
		match = (match < 0);
		break;
	    case INST_GT:
	    case INST_STR_GT:
		match = (match > 0);
		break;
	    case INST_LE:
	    case INST_STR_LE:
		match = (match <= 0);
		break;
	    case INST_GE:
	    case INST_STR_GE:
		match = (match >= 0);
		break;
	    }
	}

	TRACE(("\"%.20s\" \"%.20s\" => %d\n", O2S(valuePtr), O2S(value2Ptr),
		(match < 0 ? -1 : match > 0 ? 1 : 0)));
	JUMP_PEEPHOLE_F(match, 1, 2);

    case INST_STR_LEN:
	valuePtr = OBJ_AT_TOS;
	slength = Tcl_GetCharLength(valuePtr);
	objResultPtr = TclNewWideIntObjFromSize(slength);
	TRACE(("\"%.20s\" => %" TCL_Z_MODIFIER "u\n", O2S(valuePtr), slength));
	NEXT_INST_F(1, 1, 1);

    case INST_STR_UPPER:
	valuePtr = OBJ_AT_TOS;
	TRACE(("\"%.20s\" => ", O2S(valuePtr)));
	if (Tcl_IsShared(valuePtr)) {
	    s1 = TclGetStringFromObj(valuePtr, &slength);
	    TclNewStringObj(objResultPtr, s1, slength);
	    slength = Tcl_UtfToUpper(TclGetString(objResultPtr));
	    Tcl_SetObjLength(objResultPtr, slength);
	    TRACE_APPEND(("\"%.20s\"\n", O2S(objResultPtr)));
	    NEXT_INST_F(1, 1, 1);
	} else {
	    slength = Tcl_UtfToUpper(TclGetString(valuePtr));
	    Tcl_SetObjLength(valuePtr, slength);
	    TclFreeIntRep(valuePtr);
	    TRACE_APPEND(("\"%.20s\"\n", O2S(valuePtr)));
	    NEXT_INST_F(1, 0, 0);
	}
    case INST_STR_LOWER:
	valuePtr = OBJ_AT_TOS;
	TRACE(("\"%.20s\" => ", O2S(valuePtr)));
	if (Tcl_IsShared(valuePtr)) {
	    s1 = TclGetStringFromObj(valuePtr, &slength);
	    TclNewStringObj(objResultPtr, s1, slength);
	    slength = Tcl_UtfToLower(TclGetString(objResultPtr));
	    Tcl_SetObjLength(objResultPtr, slength);
	    TRACE_APPEND(("\"%.20s\"\n", O2S(objResultPtr)));
	    NEXT_INST_F(1, 1, 1);
	} else {
	    slength = Tcl_UtfToLower(TclGetString(valuePtr));
	    Tcl_SetObjLength(valuePtr, slength);
	    TclFreeIntRep(valuePtr);
	    TRACE_APPEND(("\"%.20s\"\n", O2S(valuePtr)));
	    NEXT_INST_F(1, 0, 0);
	}
    case INST_STR_TITLE:
	valuePtr = OBJ_AT_TOS;
	TRACE(("\"%.20s\" => ", O2S(valuePtr)));
	if (Tcl_IsShared(valuePtr)) {
	    s1 = TclGetStringFromObj(valuePtr, &slength);
	    TclNewStringObj(objResultPtr, s1, slength);
	    slength = Tcl_UtfToTitle(TclGetString(objResultPtr));
	    Tcl_SetObjLength(objResultPtr, slength);
	    TRACE_APPEND(("\"%.20s\"\n", O2S(objResultPtr)));
	    NEXT_INST_F(1, 1, 1);
	} else {
	    slength = Tcl_UtfToTitle(TclGetString(valuePtr));
	    Tcl_SetObjLength(valuePtr, slength);
	    TclFreeIntRep(valuePtr);
	    TRACE_APPEND(("\"%.20s\"\n", O2S(valuePtr)));
	    NEXT_INST_F(1, 0, 0);
	}

    case INST_STR_INDEX:
	value2Ptr = OBJ_AT_TOS;
	valuePtr = OBJ_UNDER_TOS;
	TRACE(("\"%.20s\" %.20s => ", O2S(valuePtr), O2S(value2Ptr)));

	/*
	 * Get char length to calulate what 'end' means.
	 */

	slength = Tcl_GetCharLength(valuePtr);
	if (TclGetIntForIndexM(interp, value2Ptr, slength-1, &index)!=TCL_OK) {
	    TRACE_ERROR(interp);
	    goto gotError;
	}

	if (index >= slength) {
	    TclNewObj(objResultPtr);
	} else if (TclIsPureByteArray(valuePtr)) {
	    objResultPtr = Tcl_NewByteArrayObj(
		    Tcl_GetByteArrayFromObj(valuePtr, NULL)+index, 1);
	} else if (valuePtr->bytes && slength == valuePtr->length) {
	    objResultPtr = Tcl_NewStringObj((const char *)
		    valuePtr->bytes+index, 1);
	} else {
	    char buf[4] = "";
	    int ch = Tcl_GetUniChar(valuePtr, index);

	    /*
	     * This could be: Tcl_NewUnicodeObj((const Tcl_UniChar *)&ch, 1)
	     * but creating the object as a string seems to be faster in
	     * practical use.
	     */
	    if (ch == -1) {
		objResultPtr = Tcl_NewObj();
	    } else {
		slength = Tcl_UniCharToUtf(ch, buf);
		if ((ch >= 0xD800) && (slength < 3)) {
		    slength += Tcl_UniCharToUtf(-1, buf + slength);
		}
		objResultPtr = Tcl_NewStringObj(buf, slength);
	    }
	}

	TRACE_APPEND(("\"%s\"\n", O2S(objResultPtr)));
	NEXT_INST_F(1, 2, 1);

    case INST_STR_RANGE:
	TRACE(("\"%.20s\" %.20s %.20s =>",
		O2S(OBJ_AT_DEPTH(2)), O2S(OBJ_UNDER_TOS), O2S(OBJ_AT_TOS)));
	slength = Tcl_GetCharLength(OBJ_AT_DEPTH(2)) - 1;
	if (TclGetIntForIndexM(interp, OBJ_UNDER_TOS, slength,
		    &fromIdx) != TCL_OK
	    || TclGetIntForIndexM(interp, OBJ_AT_TOS, slength,
		    &toIdx) != TCL_OK) {
	    TRACE_ERROR(interp);
	    goto gotError;
	}

	if (fromIdx == TCL_INDEX_NONE) {
	    fromIdx = TCL_INDEX_START;
	}
	if (toIdx + 1 >= slength + 1) {
	    toIdx = slength;
	}
	if (toIdx + 1 >= fromIdx + 1) {
	    objResultPtr = Tcl_GetRange(OBJ_AT_DEPTH(2), fromIdx, toIdx);
	} else {
	    TclNewObj(objResultPtr);
	}
	TRACE_APPEND(("\"%.30s\"\n", O2S(objResultPtr)));
	NEXT_INST_V(1, 3, 1);

    case INST_STR_RANGE_IMM:
	valuePtr = OBJ_AT_TOS;
	fromIdx = TclGetInt4AtPtr(pc+1);
	toIdx = TclGetInt4AtPtr(pc+5);
	slength = Tcl_GetCharLength(valuePtr);
	TRACE(("\"%.20s\" %" TCL_LL_MODIFIER "d %" TCL_LL_MODIFIER "d => ", O2S(valuePtr), TclWideIntFromSize(fromIdx), TclWideIntFromSize(toIdx)));

	/* Every range of an empty value is an empty value */
	if (slength == 0) {
	    TRACE_APPEND(("\n"));
	    NEXT_INST_F(9, 0, 0);
	}

	/* Decode index operands. */

	/*
	assert ( toIdx != TCL_INDEX_NONE );
	 *
	 * Extra safety for legacy bytecodes:
	 */
	if (toIdx == TCL_INDEX_NONE) {
	    goto emptyRange;
	}

	toIdx = TclIndexDecode(toIdx, slength - 1);
	if (toIdx == TCL_INDEX_NONE) {
	    goto emptyRange;
	} else if (toIdx >= slength) {
	    toIdx = slength - 1;
	}

	assert ( toIdx != TCL_INDEX_NONE && toIdx < slength );

	/*
	assert ( fromIdx != TCL_INDEX_NONE );
	 *
	 * Extra safety for legacy bytecodes:
	 */
	if (fromIdx == TCL_INDEX_NONE) {
	    fromIdx = TCL_INDEX_START;
	}

	fromIdx = TclIndexDecode(fromIdx, slength - 1);
	if (fromIdx == TCL_INDEX_NONE) {
	    fromIdx = TCL_INDEX_START;
	}

	if (fromIdx + 1 <= toIdx + 1) {
	    objResultPtr = Tcl_GetRange(valuePtr, fromIdx, toIdx);
	} else {
	emptyRange:
	    TclNewObj(objResultPtr);
	}
	TRACE_APPEND(("%.30s\n", O2S(objResultPtr)));
	NEXT_INST_F(9, 1, 1);

    {
	Tcl_UniChar *ustring1, *ustring2, *ustring3, *end, *p;
	size_t length3;
	Tcl_Obj *value3Ptr;

    case INST_STR_REPLACE:
	value3Ptr = POP_OBJECT();
	valuePtr = OBJ_AT_DEPTH(2);
	slength = Tcl_GetCharLength(valuePtr) - 1;
	TRACE(("\"%.20s\" %s %s \"%.20s\" => ", O2S(valuePtr),
		O2S(OBJ_UNDER_TOS), O2S(OBJ_AT_TOS), O2S(value3Ptr)));
	if (TclGetIntForIndexM(interp, OBJ_UNDER_TOS, slength,
		    &fromIdx) != TCL_OK
	    || TclGetIntForIndexM(interp, OBJ_AT_TOS, slength,
		    &toIdx) != TCL_OK) {
	    TclDecrRefCount(value3Ptr);
	    TRACE_ERROR(interp);
	    goto gotError;
	}
	TclDecrRefCount(OBJ_AT_TOS);
	(void) POP_OBJECT();
	TclDecrRefCount(OBJ_AT_TOS);
	(void) POP_OBJECT();

	if ((toIdx == TCL_INDEX_NONE) ||
		(fromIdx + 1 > slength + 1) ||
		(toIdx + 1 < fromIdx + 1)) {
	    TRACE_APPEND(("\"%.30s\"\n", O2S(valuePtr)));
	    TclDecrRefCount(value3Ptr);
	    NEXT_INST_F(1, 0, 0);
	}

	if (fromIdx == TCL_INDEX_NONE) {
	    fromIdx = TCL_INDEX_START;
	}

	if (toIdx + 1 > slength + 1) {
	    toIdx = slength;
	}

	if ((fromIdx == TCL_INDEX_START) && (toIdx == slength)) {
	    TclDecrRefCount(OBJ_AT_TOS);
	    OBJ_AT_TOS = value3Ptr;
	    TRACE_APPEND(("\"%.30s\"\n", O2S(value3Ptr)));
	    NEXT_INST_F(1, 0, 0);
	}

	objResultPtr = TclStringReplace(interp, valuePtr, fromIdx,
		toIdx - fromIdx + 1, value3Ptr, TCL_STRING_IN_PLACE);

	if (objResultPtr == value3Ptr) {
	    /* See [Bug 82e7f67325] */
	    TclDecrRefCount(OBJ_AT_TOS);
	    OBJ_AT_TOS = value3Ptr;
	    TRACE_APPEND(("\"%.30s\"\n", O2S(value3Ptr)));
	    NEXT_INST_F(1, 0, 0);
	}
	TclDecrRefCount(value3Ptr);
	TRACE_APPEND(("\"%.30s\"\n", O2S(objResultPtr)));
	NEXT_INST_F(1, 1, 1);

    case INST_STR_MAP:
	valuePtr = OBJ_AT_TOS;		/* "Main" string. */
	value3Ptr = OBJ_UNDER_TOS;	/* "Target" string. */
	value2Ptr = OBJ_AT_DEPTH(2);	/* "Source" string. */
	if (value3Ptr == value2Ptr) {
	    objResultPtr = valuePtr;
	    goto doneStringMap;
	} else if (valuePtr == value2Ptr) {
	    objResultPtr = value3Ptr;
	    goto doneStringMap;
	}
	ustring1 = TclGetUnicodeFromObj(valuePtr, &slength);
	if (slength == 0) {
	    objResultPtr = valuePtr;
	    goto doneStringMap;
	}
	ustring2 = TclGetUnicodeFromObj(value2Ptr, &length2);
	if (length2 > slength || length2 == 0) {
	    objResultPtr = valuePtr;
	    goto doneStringMap;
	} else if (length2 == slength) {
	    if (memcmp(ustring1, ustring2, sizeof(Tcl_UniChar) * slength)) {
		objResultPtr = valuePtr;
	    } else {
		objResultPtr = value3Ptr;
	    }
	    goto doneStringMap;
	}
	ustring3 = TclGetUnicodeFromObj(value3Ptr, &length3);

	objResultPtr = Tcl_NewUnicodeObj(ustring1, 0);
	p = ustring1;
	end = ustring1 + slength;
	for (; ustring1 < end; ustring1++) {
	    if ((*ustring1 == *ustring2) && (length2==1 ||
		    memcmp(ustring1, ustring2, sizeof(Tcl_UniChar) * length2)
			    == 0)) {
		if (p != ustring1) {
		    TclAppendUnicodeToObj(objResultPtr, p, ustring1-p);
		    p = ustring1 + length2;
		} else {
		    p += length2;
		}
		ustring1 = p - 1;

		TclAppendUnicodeToObj(objResultPtr, ustring3, length3);
	    }
	}
	if (p != ustring1) {
	    /*
	     * Put the rest of the unmapped chars onto result.
	     */

	    TclAppendUnicodeToObj(objResultPtr, p, ustring1 - p);
	}
    doneStringMap:
	TRACE_WITH_OBJ(("%.20s %.20s %.20s => ",
		O2S(value2Ptr), O2S(value3Ptr), O2S(valuePtr)), objResultPtr);
	NEXT_INST_V(1, 3, 1);

    case INST_STR_FIND:
	objResultPtr = TclStringFirst(OBJ_UNDER_TOS, OBJ_AT_TOS, 0);

	TRACE(("%.20s %.20s => %d\n",
		O2S(OBJ_UNDER_TOS), O2S(OBJ_AT_TOS), O2S(objResultPtr)));
	NEXT_INST_F(1, 2, 1);

    case INST_STR_FIND_LAST:
	objResultPtr = TclStringLast(OBJ_UNDER_TOS, OBJ_AT_TOS, INT_MAX - 1);

	TRACE(("%.20s %.20s => %d\n",
		O2S(OBJ_UNDER_TOS), O2S(OBJ_AT_TOS), O2S(objResultPtr)));
	NEXT_INST_F(1, 2, 1);

    case INST_STR_CLASS:
	opnd = TclGetInt1AtPtr(pc+1);
	valuePtr = OBJ_AT_TOS;
	TRACE(("%s \"%.30s\" => ", tclStringClassTable[opnd].name,
		O2S(valuePtr)));
	ustring1 = TclGetUnicodeFromObj(valuePtr, &slength);
	match = 1;
	if (slength > 0) {
	    int ch;
	    end = ustring1 + slength;
	    for (p=ustring1 ; p<end ; ) {
		p += TclUniCharToUCS4(p, &ch);
		if (!tclStringClassTable[opnd].comparator(ch)) {
		    match = 0;
		    break;
		}
	    }
	}
	TRACE_APPEND(("%d\n", match));
	JUMP_PEEPHOLE_F(match, 2, 1);
    }

    case INST_STR_MATCH:
	nocase = TclGetInt1AtPtr(pc+1);
	valuePtr = OBJ_AT_TOS;		/* String */
	value2Ptr = OBJ_UNDER_TOS;	/* Pattern */

	/*
	 * Check that at least one of the objects is Unicode before promoting
	 * both.
	 */

	if (TclHasIntRep(valuePtr, &tclStringType)
		|| TclHasIntRep(value2Ptr, &tclStringType)) {
	    Tcl_UniChar *ustring1, *ustring2;

	    ustring1 = TclGetUnicodeFromObj(valuePtr, &slength);
	    ustring2 = TclGetUnicodeFromObj(value2Ptr, &length2);
	    match = TclUniCharMatch(ustring1, slength, ustring2, length2,
		    nocase);
	} else if (TclIsPureByteArray(valuePtr) && !nocase) {
	    unsigned char *bytes1, *bytes2;
	    size_t wlen1 = 0, wlen2 = 0;

	    bytes1 = TclGetByteArrayFromObj(valuePtr, &wlen1);
	    bytes2 = TclGetByteArrayFromObj(value2Ptr, &wlen2);
	    match = TclByteArrayMatch(bytes1, wlen1, bytes2, wlen2, 0);
	} else {
	    match = Tcl_StringCaseMatch(TclGetString(valuePtr),
		    TclGetString(value2Ptr), nocase);
	}

	/*
	 * Reuse value2Ptr object already on stack if possible. Adjustment is
	 * 2 due to the nocase byte
	 */

	TRACE(("%.20s %.20s => %d\n", O2S(valuePtr), O2S(value2Ptr), match));

	/*
	 * Peep-hole optimisation: if you're about to jump, do jump from here.
	 */

	JUMP_PEEPHOLE_F(match, 2, 2);

    {
	const char *string1, *string2;
	size_t trim1, trim2;

    case INST_STR_TRIM_LEFT:
	valuePtr = OBJ_UNDER_TOS;	/* String */
	value2Ptr = OBJ_AT_TOS;		/* TrimSet */
	string2 = TclGetStringFromObj(value2Ptr, &length2);
	string1 = TclGetStringFromObj(valuePtr, &slength);
	trim1 = TclTrimLeft(string1, slength, string2, length2);
	trim2 = 0;
	goto createTrimmedString;
    case INST_STR_TRIM_RIGHT:
	valuePtr = OBJ_UNDER_TOS;	/* String */
	value2Ptr = OBJ_AT_TOS;		/* TrimSet */
	string2 = TclGetStringFromObj(value2Ptr, &length2);
	string1 = TclGetStringFromObj(valuePtr, &slength);
	trim2 = TclTrimRight(string1, slength, string2, length2);
	trim1 = 0;
	goto createTrimmedString;
    case INST_STR_TRIM:
	valuePtr = OBJ_UNDER_TOS;	/* String */
	value2Ptr = OBJ_AT_TOS;		/* TrimSet */
	string2 = TclGetStringFromObj(value2Ptr, &length2);
	string1 = TclGetStringFromObj(valuePtr, &slength);
	trim1 = TclTrim(string1, slength, string2, length2, &trim2);
    createTrimmedString:
	/*
	 * Careful here; trim set often contains non-ASCII characters so we
	 * take care when printing. [Bug 971cb4f1db]
	 */

#ifdef TCL_COMPILE_DEBUG
	if (traceInstructions) {
	    TRACE(("\"%.30s\" ", O2S(valuePtr)));
	    TclPrintObject(stdout, value2Ptr, 30);
	    printf(" => ");
	}
#endif
	if (trim1 == 0 && trim2 == 0) {
#ifdef TCL_COMPILE_DEBUG
	    if (traceInstructions) {
		TclPrintObject(stdout, valuePtr, 30);
		printf("\n");
	    }
#endif
	    NEXT_INST_F(1, 1, 0);
	} else {
	    objResultPtr = Tcl_NewStringObj(string1+trim1, slength-trim1-trim2);
#ifdef TCL_COMPILE_DEBUG
	    if (traceInstructions) {
		TclPrintObject(stdout, objResultPtr, 30);
		printf("\n");
	    }
#endif
	    NEXT_INST_F(1, 2, 1);
	}
    }

    case INST_REGEXP:
	cflags = TclGetInt1AtPtr(pc+1); /* RE compile flages like NOCASE */
	valuePtr = OBJ_AT_TOS;		/* String */
	value2Ptr = OBJ_UNDER_TOS;	/* Pattern */
	TRACE(("\"%.30s\" \"%.30s\" => ", O2S(valuePtr), O2S(value2Ptr)));

	/*
	 * Compile and match the regular expression.
	 */

	{
	    Tcl_RegExp regExpr =
		    Tcl_GetRegExpFromObj(interp, value2Ptr, cflags);

	    if (regExpr == NULL) {
		TRACE_ERROR(interp);
		goto gotError;
	    }
	    match = Tcl_RegExpExecObj(interp, regExpr, valuePtr, 0, 0, 0);
	    if (match < 0) {
		TRACE_ERROR(interp);
		goto gotError;
	    }
	}

	TRACE_APPEND(("%d\n", match));

	/*
	 * Peep-hole optimisation: if you're about to jump, do jump from here.
	 * Adjustment is 2 due to the nocase byte.
	 */

	JUMP_PEEPHOLE_F(match, 2, 2);
    }

    /*
     *	   End of string-related instructions.
     * -----------------------------------------------------------------
     *	   Start of numeric operator instructions.
     */

    {
	ClientData ptr1, ptr2;
	int type1, type2;
	Tcl_WideInt w1, w2, wResult;

    case INST_NUM_TYPE:
	if (GetNumberFromObj(NULL, OBJ_AT_TOS, &ptr1, &type1) != TCL_OK) {
	    type1 = 0;
	} else if (type1 == TCL_NUMBER_BIG) {
	    /* value is an integer outside the WIDE_MIN to WIDE_MAX range */
	    /* [string is wideinteger] is WIDE_MIN to WIDE_MAX range */
	    Tcl_WideInt w;

	    if (TclGetWideIntFromObj(NULL, OBJ_AT_TOS, &w) == TCL_OK) {
		type1 = TCL_NUMBER_INT;
	    }
	}
	TclNewIntObj(objResultPtr, type1);
	TRACE(("\"%.20s\" => %d\n", O2S(OBJ_AT_TOS), type1));
	NEXT_INST_F(1, 1, 1);

    case INST_EQ:
    case INST_NEQ:
    case INST_LT:
    case INST_GT:
    case INST_LE:
    case INST_GE: {
	int iResult = 0, compare = 0;

	value2Ptr = OBJ_AT_TOS;
	valuePtr = OBJ_UNDER_TOS;

	/*
	    Try to determine, without triggering generation of a string
	    representation, whether one value is not a number.
	*/
	if (TclCheckEmptyString(valuePtr) > 0 || TclCheckEmptyString(value2Ptr) > 0) {
	    goto stringCompare;
	}

	if (GetNumberFromObj(NULL, valuePtr, &ptr1, &type1) != TCL_OK
		|| GetNumberFromObj(NULL, value2Ptr, &ptr2, &type2) != TCL_OK) {
	    /*
	     * At least one non-numeric argument - compare as strings.
	     */

	    goto stringCompare;
	}
	if (type1 == TCL_NUMBER_NAN || type2 == TCL_NUMBER_NAN) {
	    /*
	     * NaN arg: NaN != to everything, other compares are false.
	     */

	    iResult = (*pc == INST_NEQ);
	    goto foundResult;
	}
	if (valuePtr == value2Ptr) {
	    compare = MP_EQ;
	    goto convertComparison;
	}
	if ((type1 == TCL_NUMBER_INT) && (type2 == TCL_NUMBER_INT)) {
	    w1 = *((const Tcl_WideInt *)ptr1);
	    w2 = *((const Tcl_WideInt *)ptr2);
	    compare = (w1 < w2) ? MP_LT : ((w1 > w2) ? MP_GT : MP_EQ);
	} else {
	    compare = TclCompareTwoNumbers(valuePtr, value2Ptr);
	}

	/*
	 * Turn comparison outcome into appropriate result for opcode.
	 */

    convertComparison:
	switch (*pc) {
	case INST_EQ:
	    iResult = (compare == MP_EQ);
	    break;
	case INST_NEQ:
	    iResult = (compare != MP_EQ);
	    break;
	case INST_LT:
	    iResult = (compare == MP_LT);
	    break;
	case INST_GT:
	    iResult = (compare == MP_GT);
	    break;
	case INST_LE:
	    iResult = (compare != MP_GT);
	    break;
	case INST_GE:
	    iResult = (compare != MP_LT);
	    break;
	}

	/*
	 * Peep-hole optimisation: if you're about to jump, do jump from here.
	 */

    foundResult:
	TRACE(("\"%.20s\" \"%.20s\" => %d\n", O2S(valuePtr), O2S(value2Ptr),
		iResult));
	JUMP_PEEPHOLE_F(iResult, 1, 2);
    }

    case INST_MOD:
    case INST_LSHIFT:
    case INST_RSHIFT:
    case INST_BITOR:
    case INST_BITXOR:
    case INST_BITAND:
	value2Ptr = OBJ_AT_TOS;
	valuePtr = OBJ_UNDER_TOS;

	if ((GetNumberFromObj(NULL, valuePtr, &ptr1, &type1) != TCL_OK)
		|| (type1==TCL_NUMBER_DOUBLE) || (type1==TCL_NUMBER_NAN)) {
	    TRACE(("%.20s %.20s => ILLEGAL 1st TYPE %s\n", O2S(valuePtr),
		    O2S(value2Ptr), (valuePtr->typePtr?
		    valuePtr->typePtr->name : "null")));
	    DECACHE_STACK_INFO();
	    IllegalExprOperandType(interp, pc, valuePtr);
	    CACHE_STACK_INFO();
	    goto gotError;
	}

	if ((GetNumberFromObj(NULL, value2Ptr, &ptr2, &type2) != TCL_OK)
		|| (type2==TCL_NUMBER_DOUBLE) || (type2==TCL_NUMBER_NAN)) {
	    TRACE(("%.20s %.20s => ILLEGAL 2nd TYPE %s\n", O2S(valuePtr),
		    O2S(value2Ptr), (value2Ptr->typePtr?
		    value2Ptr->typePtr->name : "null")));
	    DECACHE_STACK_INFO();
	    IllegalExprOperandType(interp, pc, value2Ptr);
	    CACHE_STACK_INFO();
	    goto gotError;
	}

	/*
	 * Check for common, simple case.
	 */

	if ((type1 == TCL_NUMBER_INT) && (type2 == TCL_NUMBER_INT)) {
	    w1 = *((const Tcl_WideInt *)ptr1);
	    w2 = *((const Tcl_WideInt *)ptr2);

	    switch (*pc) {
	    case INST_MOD:
		if (w2 == 0) {
		    TRACE(("%s %s => DIVIDE BY ZERO\n", O2S(valuePtr),
			    O2S(value2Ptr)));
		    goto divideByZero;
		} else if ((w2 == 1) || (w2 == -1)) {
		    /*
		     * Div. by |1| always yields remainder of 0.
		     */

		    TRACE(("%s %s => ", O2S(valuePtr), O2S(value2Ptr)));
		    objResultPtr = TCONST(0);
		    TRACE(("%s\n", O2S(objResultPtr)));
		    NEXT_INST_F(1, 2, 1);
		} else if (w1 == 0) {
		    /*
		     * 0 % (non-zero) always yields remainder of 0.
		     */

		    TRACE(("%s %s => ", O2S(valuePtr), O2S(value2Ptr)));
		    objResultPtr = TCONST(0);
		    TRACE(("%s\n", O2S(objResultPtr)));
		    NEXT_INST_F(1, 2, 1);
		} else {
		    wResult = w1 / w2;

		    /*
		     * Force Tcl's integer division rules.
		     * TODO: examine for logic simplification
		     */

		    if ((wResult < 0 || (wResult == 0 &&
			    ((w1 < 0 && w2 > 0) || (w1 > 0 && w2 < 0)))) &&
			    (wResult * w2 != w1)) {
			wResult -= 1;
		    }
		    wResult = w1 - w2*wResult;
		    goto wideResultOfArithmetic;
		}
		break;

	    case INST_RSHIFT:
		if (w2 < 0) {
		    Tcl_SetObjResult(interp, Tcl_NewStringObj(
			    "negative shift argument", -1));
#ifdef ERROR_CODE_FOR_EARLY_DETECTED_ARITH_ERROR
		    DECACHE_STACK_INFO();
		    Tcl_SetErrorCode(interp, "ARITH", "DOMAIN",
			    "domain error: argument not in valid range",
			    NULL);
		    CACHE_STACK_INFO();
#endif /* ERROR_CODE_FOR_EARLY_DETECTED_ARITH_ERROR */
		    goto gotError;
		} else if (w1 == 0) {
		    TRACE(("%s %s => ", O2S(valuePtr), O2S(value2Ptr)));
		    objResultPtr = TCONST(0);
		    TRACE(("%s\n", O2S(objResultPtr)));
		    NEXT_INST_F(1, 2, 1);
		} else {
		    /*
		     * Quickly force large right shifts to 0 or -1.
		     */

		    if (w2 >= (Tcl_WideInt)(CHAR_BIT*sizeof(long))) {
			/*
			 * We assume that INT_MAX is much larger than the
			 * number of bits in a long. This is a pretty safe
			 * assumption, given that the former is usually around
			 * 4e9 and the latter 32 or 64...
			 */

			TRACE(("%s %s => ", O2S(valuePtr), O2S(value2Ptr)));
			if (w1 > 0L) {
			    objResultPtr = TCONST(0);
			} else {
			    TclNewIntObj(objResultPtr, -1);
			}
			TRACE(("%s\n", O2S(objResultPtr)));
			NEXT_INST_F(1, 2, 1);
		    }

		    /*
		     * Handle shifts within the native long range.
		     */

		    wResult = w1 >> ((int) w2);
		    goto wideResultOfArithmetic;
		}
		break;

	    case INST_LSHIFT:
		if (w2 < 0) {
		    Tcl_SetObjResult(interp, Tcl_NewStringObj(
			    "negative shift argument", -1));
#ifdef ERROR_CODE_FOR_EARLY_DETECTED_ARITH_ERROR
		    DECACHE_STACK_INFO();
		    Tcl_SetErrorCode(interp, "ARITH", "DOMAIN",
			    "domain error: argument not in valid range",
			    NULL);
		    CACHE_STACK_INFO();
#endif /* ERROR_CODE_FOR_EARLY_DETECTED_ARITH_ERROR */
		    goto gotError;
		} else if (w1 == 0) {
		    TRACE(("%s %s => ", O2S(valuePtr), O2S(value2Ptr)));
		    objResultPtr = TCONST(0);
		    TRACE(("%s\n", O2S(objResultPtr)));
		    NEXT_INST_F(1, 2, 1);
		} else if (w2 > INT_MAX) {
		    /*
		     * Technically, we could hold the value (1 << (INT_MAX+1))
		     * in an mp_int, but since we're using mp_mul_2d() to do
		     * the work, and it takes only an int argument, that's a
		     * good place to draw the line.
		     */

		    Tcl_SetObjResult(interp, Tcl_NewStringObj(
			    "integer value too large to represent", -1));
#ifdef ERROR_CODE_FOR_EARLY_DETECTED_ARITH_ERROR
		    DECACHE_STACK_INFO();
		    Tcl_SetErrorCode(interp, "ARITH", "IOVERFLOW",
			    "integer value too large to represent", NULL);
		    CACHE_STACK_INFO();
#endif /* ERROR_CODE_FOR_EARLY_DETECTED_ARITH_ERROR */
		    goto gotError;
		} else {
		    int shift = (int) w2;

		    /*
		     * Handle shifts within the native long range.
		     */

		    if ((size_t) shift < CHAR_BIT*sizeof(long) && (w1 != 0)
			    && !((w1>0 ? w1 : ~w1) &
				-(1L<<(CHAR_BIT*sizeof(long) - 1 - shift)))) {
			wResult = w1 << shift;
			goto wideResultOfArithmetic;
		    }
		}

		/*
		 * Too large; need to use the broken-out function.
		 */

		TRACE(("%s %s => ", O2S(valuePtr), O2S(value2Ptr)));
		break;

	    case INST_BITAND:
		wResult = w1 & w2;
		goto wideResultOfArithmetic;
	    case INST_BITOR:
		wResult = w1 | w2;
		goto wideResultOfArithmetic;
	    case INST_BITXOR:
		wResult = w1 ^ w2;
		goto wideResultOfArithmetic;
	    }
	}

	/*
	 * DO NOT MERGE THIS WITH THE EQUIVALENT SECTION LATER! That would
	 * encourage the compiler to inline ExecuteExtendedBinaryMathOp, which
	 * is highly undesirable due to the overall impact on size.
	 */

	TRACE(("%s %s => ", O2S(valuePtr), O2S(value2Ptr)));
	objResultPtr = ExecuteExtendedBinaryMathOp(interp, *pc, &TCONST(0),
		valuePtr, value2Ptr);
	if (objResultPtr == DIVIDED_BY_ZERO) {
	    TRACE_APPEND(("DIVIDE BY ZERO\n"));
	    goto divideByZero;
	} else if (objResultPtr == GENERAL_ARITHMETIC_ERROR) {
	    TRACE_ERROR(interp);
	    goto gotError;
	} else if (objResultPtr == NULL) {
	    TRACE_APPEND(("%s\n", O2S(valuePtr)));
	    NEXT_INST_F(1, 1, 0);
	} else {
	    TRACE_APPEND(("%s\n", O2S(objResultPtr)));
	    NEXT_INST_F(1, 2, 1);
	}

    case INST_EXPON:
    case INST_ADD:
    case INST_SUB:
    case INST_DIV:
    case INST_MULT:
	value2Ptr = OBJ_AT_TOS;
	valuePtr = OBJ_UNDER_TOS;

	if ((GetNumberFromObj(NULL, valuePtr, &ptr1, &type1) != TCL_OK)
		|| IsErroringNaNType(type1)) {
	    TRACE(("%.20s %.20s => ILLEGAL 1st TYPE %s\n",
		    O2S(value2Ptr), O2S(valuePtr),
		    (valuePtr->typePtr? valuePtr->typePtr->name: "null")));
	    DECACHE_STACK_INFO();
	    IllegalExprOperandType(interp, pc, valuePtr);
	    CACHE_STACK_INFO();
	    goto gotError;
	}

#ifdef ACCEPT_NAN
	if (type1 == TCL_NUMBER_NAN) {
	    /*
	     * NaN first argument -> result is also NaN.
	     */

	    NEXT_INST_F(1, 1, 0);
	}
#endif

	if ((GetNumberFromObj(NULL, value2Ptr, &ptr2, &type2) != TCL_OK)
		|| IsErroringNaNType(type2)) {
	    TRACE(("%.20s %.20s => ILLEGAL 2nd TYPE %s\n",
		    O2S(value2Ptr), O2S(valuePtr),
		    (value2Ptr->typePtr? value2Ptr->typePtr->name: "null")));
	    DECACHE_STACK_INFO();
	    IllegalExprOperandType(interp, pc, value2Ptr);
	    CACHE_STACK_INFO();
	    goto gotError;
	}

#ifdef ACCEPT_NAN
	if (type2 == TCL_NUMBER_NAN) {
	    /*
	     * NaN second argument -> result is also NaN.
	     */

	    objResultPtr = value2Ptr;
	    NEXT_INST_F(1, 2, 1);
	}
#endif

	/*
	 * Handle (long,long) arithmetic as best we can without going out to
	 * an external function.
	 */

	if ((type1 == TCL_NUMBER_INT) && (type2 == TCL_NUMBER_INT)) {
	    w1 = *((const Tcl_WideInt *)ptr1);
	    w2 = *((const Tcl_WideInt *)ptr2);

	    switch (*pc) {
	    case INST_ADD:
		wResult = w1 + w2;
		/*
		 * Check for overflow.
		 */

		if (Overflowing(w1, w2, wResult)) {
		    goto overflow;
		}
		goto wideResultOfArithmetic;

	    case INST_SUB:
		wResult = w1 - w2;
		/*
		 * Must check for overflow. The macro tests for overflows in
		 * sums by looking at the sign bits. As we have a subtraction
		 * here, we are adding -w2. As -w2 could in turn overflow, we
		 * test with ~w2 instead: it has the opposite sign bit to w2
		 * so it does the job. Note that the only "bad" case (w2==0)
		 * is irrelevant for this macro, as in that case w1 and
		 * wResult have the same sign and there is no overflow anyway.
		 */

		if (Overflowing(w1, ~w2, wResult)) {
		    goto overflow;
		}
	    wideResultOfArithmetic:
		TRACE(("%s %s => ", O2S(valuePtr), O2S(value2Ptr)));
		if (Tcl_IsShared(valuePtr)) {
		    objResultPtr = Tcl_NewWideIntObj(wResult);
		    TRACE(("%s\n", O2S(objResultPtr)));
		    NEXT_INST_F(1, 2, 1);
		}
		TclSetIntObj(valuePtr, wResult);
		TRACE(("%s\n", O2S(valuePtr)));
		NEXT_INST_F(1, 1, 0);
	    break;

	    case INST_DIV:
		if (w2 == 0) {
		    TRACE(("%s %s => DIVIDE BY ZERO\n",
			    O2S(valuePtr), O2S(value2Ptr)));
		    goto divideByZero;
		} else if ((w1 == WIDE_MIN) && (w2 == -1)) {
		    /*
		     * Can't represent (-WIDE_MIN) as a Tcl_WideInt.
		     */

		    goto overflow;
		}
		wResult = w1 / w2;

		/*
		 * Force Tcl's integer division rules.
		 * TODO: examine for logic simplification
		 */

		if (((wResult < 0) || ((wResult == 0) &&
			((w1 < 0 && w2 > 0) || (w1 > 0 && w2 < 0)))) &&
			((wResult * w2) != w1)) {
		    wResult -= 1;
		}
		goto wideResultOfArithmetic;

	    case INST_MULT:
		if (((sizeof(Tcl_WideInt) >= 2*sizeof(int))
			&& (w1 <= INT_MAX) && (w1 >= INT_MIN)
			&& (w2 <= INT_MAX) && (w2 >= INT_MIN))
			|| ((sizeof(Tcl_WideInt) >= 2*sizeof(short))
			&& (w1 <= SHRT_MAX) && (w1 >= SHRT_MIN)
			&& (w2 <= SHRT_MAX) && (w2 >= SHRT_MIN))) {
		    wResult = w1 * w2;
		    goto wideResultOfArithmetic;
		}
	    }

	    /*
	     * Fall through with INST_EXPON, INST_DIV and large multiplies.
	     */
	}

    overflow:
	TRACE(("%s %s => ", O2S(valuePtr), O2S(value2Ptr)));
	objResultPtr = ExecuteExtendedBinaryMathOp(interp, *pc, &TCONST(0),
		valuePtr, value2Ptr);
	if (objResultPtr == DIVIDED_BY_ZERO) {
	    TRACE_APPEND(("DIVIDE BY ZERO\n"));
	    goto divideByZero;
	} else if (objResultPtr == EXPONENT_OF_ZERO) {
	    TRACE_APPEND(("EXPONENT OF ZERO\n"));
	    goto exponOfZero;
	} else if (objResultPtr == GENERAL_ARITHMETIC_ERROR) {
	    TRACE_ERROR(interp);
	    goto gotError;
	} else if (objResultPtr == OUT_OF_MEMORY) {
	    TRACE_APPEND(("OUT OF MEMORY\n"));
	    goto outOfMemory;
	} else if (objResultPtr == NULL) {
	    TRACE_APPEND(("%s\n", O2S(valuePtr)));
	    NEXT_INST_F(1, 1, 0);
	} else {
	    TRACE_APPEND(("%s\n", O2S(objResultPtr)));
	    NEXT_INST_F(1, 2, 1);
	}

    case INST_LNOT: {
	int b;

	valuePtr = OBJ_AT_TOS;

	/* TODO - check claim that taking address of b harms performance */
	/* TODO - consider optimization search for constants */
	if (TclGetBooleanFromObj(NULL, valuePtr, &b) != TCL_OK) {
	    TRACE(("\"%.20s\" => ERROR: illegal type %s\n", O2S(valuePtr),
		    (valuePtr->typePtr? valuePtr->typePtr->name : "null")));
	    DECACHE_STACK_INFO();
	    IllegalExprOperandType(interp, pc, valuePtr);
	    CACHE_STACK_INFO();
	    goto gotError;
	}
	/* TODO: Consider peephole opt. */
	objResultPtr = TCONST(!b);
	TRACE_WITH_OBJ(("%s => ", O2S(valuePtr)), objResultPtr);
	NEXT_INST_F(1, 1, 1);
    }

    case INST_BITNOT:
	valuePtr = OBJ_AT_TOS;
	TRACE(("\"%.20s\" => ", O2S(valuePtr)));
	if ((GetNumberFromObj(NULL, valuePtr, &ptr1, &type1) != TCL_OK)
		|| (type1==TCL_NUMBER_NAN) || (type1==TCL_NUMBER_DOUBLE)) {
	    /*
	     * ... ~$NonInteger => raise an error.
	     */

	    TRACE_APPEND(("ERROR: illegal type %s\n",
		    (valuePtr->typePtr? valuePtr->typePtr->name : "null")));
	    DECACHE_STACK_INFO();
	    IllegalExprOperandType(interp, pc, valuePtr);
	    CACHE_STACK_INFO();
	    goto gotError;
	}
	if (type1 == TCL_NUMBER_INT) {
	    w1 = *((const Tcl_WideInt *) ptr1);
	    if (Tcl_IsShared(valuePtr)) {
		TclNewIntObj(objResultPtr, ~w1);
		TRACE_APPEND(("%s\n", O2S(objResultPtr)));
		NEXT_INST_F(1, 1, 1);
	    }
	    TclSetIntObj(valuePtr, ~w1);
	    TRACE_APPEND(("%s\n", O2S(valuePtr)));
	    NEXT_INST_F(1, 0, 0);
	}
	objResultPtr = ExecuteExtendedUnaryMathOp(*pc, valuePtr);
	if (objResultPtr != NULL) {
	    TRACE_APPEND(("%s\n", O2S(objResultPtr)));
	    NEXT_INST_F(1, 1, 1);
	} else {
	    TRACE_APPEND(("%s\n", O2S(valuePtr)));
	    NEXT_INST_F(1, 0, 0);
	}

    case INST_UMINUS:
	valuePtr = OBJ_AT_TOS;
	TRACE(("\"%.20s\" => ", O2S(valuePtr)));
	if ((GetNumberFromObj(NULL, valuePtr, &ptr1, &type1) != TCL_OK)
		|| IsErroringNaNType(type1)) {
	    TRACE_APPEND(("ERROR: illegal type %s \n",
		    (valuePtr->typePtr? valuePtr->typePtr->name : "null")));
	    DECACHE_STACK_INFO();
	    IllegalExprOperandType(interp, pc, valuePtr);
	    CACHE_STACK_INFO();
	    goto gotError;
	}
	switch (type1) {
	case TCL_NUMBER_NAN:
	    /* -NaN => NaN */
	    TRACE_APPEND(("%s\n", O2S(valuePtr)));
	    NEXT_INST_F(1, 0, 0);
	break;
	case TCL_NUMBER_INT:
	    w1 = *((const Tcl_WideInt *) ptr1);
	    if (w1 != WIDE_MIN) {
		if (Tcl_IsShared(valuePtr)) {
		    TclNewIntObj(objResultPtr, -w1);
		    TRACE_APPEND(("%s\n", O2S(objResultPtr)));
		    NEXT_INST_F(1, 1, 1);
		}
		TclSetIntObj(valuePtr, -w1);
		TRACE_APPEND(("%s\n", O2S(valuePtr)));
		NEXT_INST_F(1, 0, 0);
	    }
	    /* FALLTHROUGH */
	}
	objResultPtr = ExecuteExtendedUnaryMathOp(*pc, valuePtr);
	if (objResultPtr != NULL) {
	    TRACE_APPEND(("%s\n", O2S(objResultPtr)));
	    NEXT_INST_F(1, 1, 1);
	} else {
	    TRACE_APPEND(("%s\n", O2S(valuePtr)));
	    NEXT_INST_F(1, 0, 0);
	}

    case INST_UPLUS:
    case INST_TRY_CVT_TO_NUMERIC:
	/*
	 * Try to convert the topmost stack object to numeric object. This is
	 * done in order to support [expr]'s policy of interpreting operands
	 * if at all possible as numbers first, then strings.
	 */

	valuePtr = OBJ_AT_TOS;
	TRACE(("\"%.20s\" => ", O2S(valuePtr)));

	if (GetNumberFromObj(NULL, valuePtr, &ptr1, &type1) != TCL_OK) {
	    if (*pc == INST_UPLUS) {
		/*
		 * ... +$NonNumeric => raise an error.
		 */

		TRACE_APPEND(("ERROR: illegal type %s\n",
			(valuePtr->typePtr? valuePtr->typePtr->name:"null")));
		DECACHE_STACK_INFO();
		IllegalExprOperandType(interp, pc, valuePtr);
		CACHE_STACK_INFO();
		goto gotError;
	    }

	    /* ... TryConvertToNumeric($NonNumeric) is acceptable */
	    TRACE_APPEND(("not numeric\n"));
	    NEXT_INST_F(1, 0, 0);
	}
	if (IsErroringNaNType(type1)) {
	    if (*pc == INST_UPLUS) {
		/*
		 * ... +$NonNumeric => raise an error.
		 */

		TRACE_APPEND(("ERROR: illegal type %s\n",
			(valuePtr->typePtr? valuePtr->typePtr->name:"null")));
		DECACHE_STACK_INFO();
		IllegalExprOperandType(interp, pc, valuePtr);
		CACHE_STACK_INFO();
	    } else {
		/*
		 * Numeric conversion of NaN -> error.
		 */

		TRACE_APPEND(("ERROR: IEEE floating pt error\n"));
		DECACHE_STACK_INFO();
		TclExprFloatError(interp, *((const double *) ptr1));
		CACHE_STACK_INFO();
	    }
	    goto gotError;
	}

	/*
	 * Ensure that the numeric value has a string rep the same as the
	 * formatted version of its internal rep. This is used, e.g., to make
	 * sure that "expr {0001}" yields "1", not "0001". We implement this
	 * by _discarding_ the string rep since we know it will be
	 * regenerated, if needed later, by formatting the internal rep's
	 * value.
	 */

	if (valuePtr->bytes == NULL) {
	    TRACE_APPEND(("numeric, same Tcl_Obj\n"));
	    NEXT_INST_F(1, 0, 0);
	}
	if (Tcl_IsShared(valuePtr)) {
	    /*
	     * Here we do some surgery within the Tcl_Obj internals. We want
	     * to copy the intrep, but not the string, so we temporarily hide
	     * the string so we do not copy it.
	     */

	    char *savedString = valuePtr->bytes;

	    valuePtr->bytes = NULL;
	    objResultPtr = Tcl_DuplicateObj(valuePtr);
	    valuePtr->bytes = savedString;
	    TRACE_APPEND(("numeric, new Tcl_Obj\n"));
	    NEXT_INST_F(1, 1, 1);
	}
	TclInvalidateStringRep(valuePtr);
	TRACE_APPEND(("numeric, same Tcl_Obj\n"));
	NEXT_INST_F(1, 0, 0);
    }
    break;

    /*
     *	   End of numeric operator instructions.
     * -----------------------------------------------------------------
     */

    case INST_TRY_CVT_TO_BOOLEAN:
	valuePtr = OBJ_AT_TOS;
	if (TclHasIntRep(valuePtr,  &tclBooleanType)) {
	    objResultPtr = TCONST(1);
	} else {
	    int result = (TclSetBooleanFromAny(NULL, valuePtr) == TCL_OK);
	    objResultPtr = TCONST(result);
	}
	TRACE_WITH_OBJ(("\"%.30s\" => ", O2S(valuePtr)), objResultPtr);
	NEXT_INST_F(1, 0, 1);
    break;

    case INST_BREAK:
	/*
	DECACHE_STACK_INFO();
	Tcl_ResetResult(interp);
	CACHE_STACK_INFO();
	*/
	result = TCL_BREAK;
	cleanup = 0;
	TRACE(("=> BREAK!\n"));
	goto processExceptionReturn;

    case INST_CONTINUE:
	/*
	DECACHE_STACK_INFO();
	Tcl_ResetResult(interp);
	CACHE_STACK_INFO();
	*/
	result = TCL_CONTINUE;
	cleanup = 0;
	TRACE(("=> CONTINUE!\n"));
	goto processExceptionReturn;

    {
	ForeachInfo *infoPtr;
	Tcl_Obj *listPtr, **elements, *tmpPtr;
	ForeachVarList *varListPtr;
	int numLists, listLen, numVars;
	int listTmpDepth;
	size_t iterNum, iterMax, iterTmp;
	int varIndex, valIndex, j;
	long i;

    case INST_FOREACH_START:
	/*
	 * Initialize the data for the looping construct, pushing the
	 * corresponding Tcl_Objs to the stack.
	 */

	opnd = TclGetUInt4AtPtr(pc+1);
	infoPtr = (ForeachInfo *)codePtr->auxDataArrayPtr[opnd].clientData;
	numLists = infoPtr->numLists;
	TRACE(("%u => ", opnd));

	/*
	 * Compute the number of iterations that will be run: iterMax
	 */

	iterMax = 0;
	listTmpDepth = numLists-1;
	for (i = 0;  i < numLists;  i++) {
	    varListPtr = infoPtr->varLists[i];
	    numVars = varListPtr->numVars;
	    listPtr = OBJ_AT_DEPTH(listTmpDepth);
	    if (TclListObjLength(interp, listPtr, &listLen) != TCL_OK) {
		TRACE_APPEND(("ERROR converting list %ld, \"%s\": %s",
			i, O2S(listPtr), O2S(Tcl_GetObjResult(interp))));
		goto gotError;
	    }
	    if (Tcl_IsShared(listPtr)) {
		objPtr = TclListObjCopy(NULL, listPtr);
		Tcl_IncrRefCount(objPtr);
		Tcl_DecrRefCount(listPtr);
		OBJ_AT_DEPTH(listTmpDepth) = objPtr;
	    }
	    iterTmp = (listLen + (numVars - 1))/numVars;
	    if (iterTmp > iterMax) {
		iterMax = iterTmp;
	    }
	    listTmpDepth--;
	}

	/*
	 * Store the iterNum and iterMax in a single Tcl_Obj; we keep a
	 * nul-string obj with the pointer stored in the ptrValue so that the
	 * thing is properly garbage collected. THIS OBJ MAKES NO SENSE, but
	 * it will never leave this scope and is read-only.
	 */

	TclNewObj(tmpPtr);
	tmpPtr->internalRep.twoPtrValue.ptr1 = NULL;
	tmpPtr->internalRep.twoPtrValue.ptr2 = (void *)iterMax;
	PUSH_OBJECT(tmpPtr); /* iterCounts object */

	/*
	 * Store a pointer to the ForeachInfo struct; same dirty trick
	 * as above
	 */

	TclNewObj(tmpPtr);
	tmpPtr->internalRep.twoPtrValue.ptr1 = infoPtr;
	PUSH_OBJECT(tmpPtr); /* infoPtr object */
	TRACE_APPEND(("jump to loop step\n"));

	/*
	 * Jump directly to the INST_FOREACH_STEP instruction; the C code just
	 * falls through.
	 */

	pc += 5 - infoPtr->loopCtTemp;

    case INST_FOREACH_STEP:
	/*
	 * "Step" a foreach loop (i.e., begin its next iteration) by assigning
	 * the next value list element to each loop var.
	 */

	tmpPtr = OBJ_AT_TOS;
	infoPtr = (ForeachInfo *)tmpPtr->internalRep.twoPtrValue.ptr1;
	numLists = infoPtr->numLists;
	TRACE(("=> "));

	tmpPtr = OBJ_AT_DEPTH(1);
	iterNum = (size_t)tmpPtr->internalRep.twoPtrValue.ptr1;
	iterMax = (size_t)tmpPtr->internalRep.twoPtrValue.ptr2;

	/*
	 * If some list still has a remaining list element iterate one more
	 * time. Assign to var the next element from its value list.
	 */

	if (iterNum < iterMax) {
	    /*
	     * Set the variables and jump back to run the body
	     */

	    tmpPtr->internalRep.twoPtrValue.ptr1 =(void *)(iterNum + 1);

	    listTmpDepth = numLists + 1;

	    for (i = 0;  i < numLists;  i++) {
		varListPtr = infoPtr->varLists[i];
		numVars = varListPtr->numVars;

		listPtr = OBJ_AT_DEPTH(listTmpDepth);
		TclListObjGetElements(interp, listPtr, &listLen, &elements);

		valIndex = (iterNum * numVars);
		for (j = 0;  j < numVars;  j++) {
		    if (valIndex >= listLen) {
			TclNewObj(valuePtr);
		    } else {
			valuePtr = elements[valIndex];
		    }

		    varIndex = varListPtr->varIndexes[j];
		    varPtr = LOCAL(varIndex);
		    while (TclIsVarLink(varPtr)) {
			varPtr = varPtr->value.linkPtr;
		    }
		    if (TclIsVarDirectWritable(varPtr)) {
			value2Ptr = varPtr->value.objPtr;
			if (valuePtr != value2Ptr) {
			    if (value2Ptr != NULL) {
				TclDecrRefCount(value2Ptr);
			    }
			    varPtr->value.objPtr = valuePtr;
			    Tcl_IncrRefCount(valuePtr);
			}
		    } else {
			DECACHE_STACK_INFO();
			if (TclPtrSetVarIdx(interp, varPtr, NULL, NULL, NULL,
				valuePtr, TCL_LEAVE_ERR_MSG, varIndex)==NULL){
			    CACHE_STACK_INFO();
			    TRACE_APPEND(("ERROR init. index temp %d: %.30s",
				    varIndex, O2S(Tcl_GetObjResult(interp))));
			    goto gotError;
			}
			CACHE_STACK_INFO();
		    }
		    valIndex++;
		}
		listTmpDepth--;
	    }
	    TRACE_APPEND(("jump to loop start\n"));
	    /* loopCtTemp being 'misused' for storing the jump size */
	    NEXT_INST_F(infoPtr->loopCtTemp, 0, 0);
	}

	TRACE_APPEND(("loop has no more iterations\n"));
#ifdef TCL_COMPILE_DEBUG
	NEXT_INST_F(1, 0, 0);
#else
	/*
	 * FALL THROUGH
	 */
	pc++;
#endif

    case INST_FOREACH_END:
	/* THIS INSTRUCTION IS ONLY CALLED AS A BREAK TARGET */
	tmpPtr = OBJ_AT_TOS;
	infoPtr = (ForeachInfo *)tmpPtr->internalRep.twoPtrValue.ptr1;
	numLists = infoPtr->numLists;
	TRACE(("=> loop terminated\n"));
	NEXT_INST_V(1, numLists+2, 0);

    case INST_LMAP_COLLECT:
	/*
	 * This instruction is only issued by lmap. The stack is:
	 *   - result
	 *   - infoPtr
	 *   - loop counters
	 *   - valLists
	 *   - collecting obj (unshared)
	 * The instruction lappends the result to the collecting obj.
	 */

	tmpPtr = OBJ_AT_DEPTH(1);
	infoPtr = (ForeachInfo *)tmpPtr->internalRep.twoPtrValue.ptr1;
	numLists = infoPtr->numLists;
	TRACE_APPEND(("=> appending to list at depth %d\n", 3 + numLists));

	objPtr = OBJ_AT_DEPTH(3 + numLists);
	Tcl_ListObjAppendElement(NULL, objPtr, OBJ_AT_TOS);
	NEXT_INST_F(1, 1, 0);
    }
    break;

    case INST_BEGIN_CATCH4:
	/*
	 * Record start of the catch command with exception range index equal
	 * to the operand. Push the current stack depth onto the special catch
	 * stack.
	 */

	*(++catchTop) = CURR_DEPTH;
	TRACE(("%u => catchTop=%d, stackTop=%d\n",
		TclGetUInt4AtPtr(pc+1), (int) (catchTop - initCatchTop - 1),
		(int) CURR_DEPTH));
	NEXT_INST_F(5, 0, 0);
    break;

    case INST_END_CATCH:
	catchTop--;
	DECACHE_STACK_INFO();
	Tcl_ResetResult(interp);
	CACHE_STACK_INFO();
	result = TCL_OK;
	TRACE(("=> catchTop=%d\n", (int) (catchTop - initCatchTop - 1)));
	NEXT_INST_F(1, 0, 0);
    break;

    case INST_PUSH_RESULT:
	objResultPtr = Tcl_GetObjResult(interp);
	TRACE_WITH_OBJ(("=> "), objResultPtr);

	/*
	 * See the comments at INST_INVOKE_STK
	 */

	TclNewObj(objPtr);
	Tcl_IncrRefCount(objPtr);
	iPtr->objResultPtr = objPtr;
	NEXT_INST_F(1, 0, -1);
    break;

    case INST_PUSH_RETURN_CODE:
	TclNewIntObj(objResultPtr, result);
	TRACE(("=> %u\n", result));
	NEXT_INST_F(1, 0, 1);
    break;

    case INST_PUSH_RETURN_OPTIONS:
	DECACHE_STACK_INFO();
	objResultPtr = Tcl_GetReturnOptions(interp, result);
	CACHE_STACK_INFO();
	TRACE_WITH_OBJ(("=> "), objResultPtr);
	NEXT_INST_F(1, 0, 1);
    break;

    case INST_RETURN_CODE_BRANCH: {
	int code;

	if (TclGetIntFromObj(NULL, OBJ_AT_TOS, &code) != TCL_OK) {
	    Tcl_Panic("INST_RETURN_CODE_BRANCH: TOS not a return code!");
	}
	if (code == TCL_OK) {
	    Tcl_Panic("INST_RETURN_CODE_BRANCH: TOS is TCL_OK!");
	}
	if (code < TCL_ERROR || code > TCL_CONTINUE) {
	    code = TCL_CONTINUE + 1;
	}
	TRACE(("\"%s\" => jump offset %d\n", O2S(OBJ_AT_TOS), 2*code-1));
	NEXT_INST_F(2*code-1, 1, 0);
    }

    /*
     * -----------------------------------------------------------------
     *	   Start of dictionary-related instructions.
     */

    {
	int opnd2, allocateDict, done, i, allocdict;
	Tcl_Obj *dictPtr, *statePtr, *keyPtr, *listPtr, *varNamePtr, *keysPtr;
	Tcl_Obj *emptyPtr, **keyPtrPtr;
	Tcl_DictSearch *searchPtr;
	DictUpdateInfo *duiPtr;

    case INST_DICT_VERIFY:
	dictPtr = OBJ_AT_TOS;
	TRACE(("\"%.30s\" => ", O2S(dictPtr)));
	if (Tcl_DictObjSize(interp, dictPtr, &done) != TCL_OK) {
	    TRACE_APPEND(("ERROR verifying dictionary nature of \"%.30s\": %s\n",
		    O2S(dictPtr), O2S(Tcl_GetObjResult(interp))));
	    goto gotError;
	}
	TRACE_APPEND(("OK\n"));
	NEXT_INST_F(1, 1, 0);
    break;

    case INST_DICT_EXISTS: {
	int found;

	opnd = TclGetUInt4AtPtr(pc+1);
	TRACE(("%u => ", opnd));
	dictPtr = OBJ_AT_DEPTH(opnd);
	if (opnd > 1) {
	    dictPtr = TclTraceDictPath(NULL, dictPtr, opnd-1,
		    &OBJ_AT_DEPTH(opnd-1), DICT_PATH_EXISTS);
	    if (dictPtr == NULL || dictPtr == DICT_PATH_NON_EXISTENT) {
		found = 0;
		goto afterDictExists;
	    }
	}
	if (Tcl_DictObjGet(NULL, dictPtr, OBJ_AT_TOS,
		&objResultPtr) == TCL_OK) {
	    found = (objResultPtr ? 1 : 0);
	} else {
	    found = 0;
	}
    afterDictExists:
	TRACE_APPEND(("%d\n", found));

	/*
	 * The INST_DICT_EXISTS instruction is usually followed by a
	 * conditional jump, so we can take advantage of this to do some
	 * peephole optimization (note that we're careful to not close out
	 * someone doing something else).
	 */

	JUMP_PEEPHOLE_V(found, 5, opnd+1);
    }
    case INST_DICT_GET:
	opnd = TclGetUInt4AtPtr(pc+1);
	TRACE(("%u => ", opnd));
	dictPtr = OBJ_AT_DEPTH(opnd);
	if (opnd > 1) {
	    dictPtr = TclTraceDictPath(interp, dictPtr, opnd-1,
		    &OBJ_AT_DEPTH(opnd-1), DICT_PATH_READ);
	    if (dictPtr == NULL) {
		TRACE_WITH_OBJ((
			"ERROR tracing dictionary path into \"%.30s\": ",
			O2S(OBJ_AT_DEPTH(opnd))),
			Tcl_GetObjResult(interp));
		goto gotError;
	    }
	}
	if (Tcl_DictObjGet(interp, dictPtr, OBJ_AT_TOS,
		&objResultPtr) != TCL_OK) {
	    TRACE_APPEND(("ERROR reading leaf dictionary key \"%.30s\": %s",
		    O2S(dictPtr), O2S(Tcl_GetObjResult(interp))));
	    goto gotError;
	}
	if (!objResultPtr) {
	    Tcl_SetObjResult(interp, Tcl_ObjPrintf(
		    "key \"%s\" not known in dictionary",
		    TclGetString(OBJ_AT_TOS)));
	    DECACHE_STACK_INFO();
	    Tcl_SetErrorCode(interp, "TCL", "LOOKUP", "DICT",
		    TclGetString(OBJ_AT_TOS), NULL);
	    CACHE_STACK_INFO();
	    TRACE_ERROR(interp);
	    goto gotError;
	}
	TRACE_APPEND(("%.30s\n", O2S(objResultPtr)));
	NEXT_INST_V(5, opnd+1, 1);
    case INST_DICT_GET_DEF:
	opnd = TclGetUInt4AtPtr(pc+1);
	TRACE(("%u => ", opnd));
	dictPtr = OBJ_AT_DEPTH(opnd+1);
	if (opnd > 1) {
	    dictPtr = TclTraceDictPath(interp, dictPtr, opnd-1,
		    &OBJ_AT_DEPTH(opnd), DICT_PATH_EXISTS);
	    if (dictPtr == NULL) {
		TRACE_WITH_OBJ((
			"ERROR tracing dictionary path into \"%.30s\": ",
			O2S(OBJ_AT_DEPTH(opnd+1))),
			Tcl_GetObjResult(interp));
		goto gotError;
	    } else if (dictPtr == DICT_PATH_NON_EXISTENT) {
		goto dictGetDefUseDefault;
	    }
	}
	if (Tcl_DictObjGet(interp, dictPtr, OBJ_UNDER_TOS,
		&objResultPtr) != TCL_OK) {
	    TRACE_APPEND(("ERROR reading leaf dictionary key \"%.30s\": %s",
		    O2S(dictPtr), O2S(Tcl_GetObjResult(interp))));
	    goto gotError;
	} else if (!objResultPtr) {
	dictGetDefUseDefault:
	    objResultPtr = OBJ_AT_TOS;
	}
	TRACE_APPEND(("%.30s\n", O2S(objResultPtr)));
	NEXT_INST_V(5, opnd+2, 1);

    case INST_DICT_SET:
    case INST_DICT_UNSET:
    case INST_DICT_INCR_IMM:
	opnd = TclGetUInt4AtPtr(pc+1);
	opnd2 = TclGetUInt4AtPtr(pc+5);

	varPtr = LOCAL(opnd2);
	while (TclIsVarLink(varPtr)) {
	    varPtr = varPtr->value.linkPtr;
	}
	TRACE(("%u %u => ", opnd, opnd2));
	if (TclIsVarDirectReadable(varPtr)) {
	    dictPtr = varPtr->value.objPtr;
	} else {
	    DECACHE_STACK_INFO();
	    dictPtr = TclPtrGetVarIdx(interp, varPtr, NULL, NULL, NULL, 0,
		    opnd2);
	    CACHE_STACK_INFO();
	}
	if (dictPtr == NULL) {
	    TclNewObj(dictPtr);
	    allocateDict = 1;
	} else {
	    allocateDict = Tcl_IsShared(dictPtr);
	    if (allocateDict) {
		dictPtr = Tcl_DuplicateObj(dictPtr);
	    }
	}

	switch (*pc) {
	case INST_DICT_SET:
	    cleanup = opnd + 1;
	    result = Tcl_DictObjPutKeyList(interp, dictPtr, opnd,
		    &OBJ_AT_DEPTH(opnd), OBJ_AT_TOS);
	    break;
	case INST_DICT_INCR_IMM:
	    cleanup = 1;
	    opnd = TclGetInt4AtPtr(pc+1);
	    result = Tcl_DictObjGet(interp, dictPtr, OBJ_AT_TOS, &valuePtr);
	    if (result != TCL_OK) {
		break;
	    }
	    if (valuePtr == NULL) {
		Tcl_DictObjPut(NULL, dictPtr, OBJ_AT_TOS,Tcl_NewIntObj(opnd));
	    } else {
		TclNewIntObj(value2Ptr, opnd);
		Tcl_IncrRefCount(value2Ptr);
		if (Tcl_IsShared(valuePtr)) {
		    valuePtr = Tcl_DuplicateObj(valuePtr);
		    Tcl_DictObjPut(NULL, dictPtr, OBJ_AT_TOS, valuePtr);
		}
		result = TclIncrObj(interp, valuePtr, value2Ptr);
		if (result == TCL_OK) {
		    TclInvalidateStringRep(dictPtr);
		}
		TclDecrRefCount(value2Ptr);
	    }
	    break;
	case INST_DICT_UNSET:
	    cleanup = opnd;
	    result = Tcl_DictObjRemoveKeyList(interp, dictPtr, opnd,
		    &OBJ_AT_DEPTH(opnd-1));
	    break;
	default:
	    cleanup = 0; /* stop compiler warning */
	    Tcl_Panic("Should not happen!");
	}

	if (result != TCL_OK) {
	    if (allocateDict) {
		TclDecrRefCount(dictPtr);
	    }
	    TRACE_APPEND(("ERROR updating dictionary: %s\n",
		    O2S(Tcl_GetObjResult(interp))));
	    goto checkForCatch;
	}

	if (TclIsVarDirectWritable(varPtr)) {
	    if (allocateDict) {
		value2Ptr = varPtr->value.objPtr;
		Tcl_IncrRefCount(dictPtr);
		if (value2Ptr != NULL) {
		    TclDecrRefCount(value2Ptr);
		}
		varPtr->value.objPtr = dictPtr;
	    }
	    objResultPtr = dictPtr;
	} else {
	    Tcl_IncrRefCount(dictPtr);
	    DECACHE_STACK_INFO();
	    objResultPtr = TclPtrSetVarIdx(interp, varPtr, NULL, NULL, NULL,
		    dictPtr, TCL_LEAVE_ERR_MSG, opnd2);
	    CACHE_STACK_INFO();
	    TclDecrRefCount(dictPtr);
	    if (objResultPtr == NULL) {
		TRACE_ERROR(interp);
		goto gotError;
	    }
	}
#ifndef TCL_COMPILE_DEBUG
	if (*(pc+9) == INST_POP) {
	    NEXT_INST_V(10, cleanup, 0);
	}
#endif
	TRACE_APPEND(("\"%.30s\"\n", O2S(objResultPtr)));
	NEXT_INST_V(9, cleanup, 1);

    case INST_DICT_APPEND:
    case INST_DICT_LAPPEND:
	opnd = TclGetUInt4AtPtr(pc+1);
	varPtr = LOCAL(opnd);
	while (TclIsVarLink(varPtr)) {
	    varPtr = varPtr->value.linkPtr;
	}
	TRACE(("%u => ", opnd));
	if (TclIsVarDirectReadable(varPtr)) {
	    dictPtr = varPtr->value.objPtr;
	} else {
	    DECACHE_STACK_INFO();
	    dictPtr = TclPtrGetVarIdx(interp, varPtr, NULL, NULL, NULL, 0,
		    opnd);
	    CACHE_STACK_INFO();
	}
	if (dictPtr == NULL) {
	    TclNewObj(dictPtr);
	    allocateDict = 1;
	} else {
	    allocateDict = Tcl_IsShared(dictPtr);
	    if (allocateDict) {
		dictPtr = Tcl_DuplicateObj(dictPtr);
	    }
	}

	if (Tcl_DictObjGet(interp, dictPtr, OBJ_UNDER_TOS,
		&valuePtr) != TCL_OK) {
	    if (allocateDict) {
		TclDecrRefCount(dictPtr);
	    }
	    TRACE_ERROR(interp);
	    goto gotError;
	}

	/*
	 * Note that a non-existent key results in a NULL valuePtr, which is a
	 * case handled separately below. What we *can* say at this point is
	 * that the write-back will always succeed.
	 */

	switch (*pc) {
	case INST_DICT_APPEND:
	    if (valuePtr == NULL) {
		Tcl_DictObjPut(NULL, dictPtr, OBJ_UNDER_TOS, OBJ_AT_TOS);
	    } else if (Tcl_IsShared(valuePtr)) {
		valuePtr = Tcl_DuplicateObj(valuePtr);
		Tcl_AppendObjToObj(valuePtr, OBJ_AT_TOS);
		Tcl_DictObjPut(NULL, dictPtr, OBJ_UNDER_TOS, valuePtr);
	    } else {
		Tcl_AppendObjToObj(valuePtr, OBJ_AT_TOS);

		/*
		 * Must invalidate the string representation of dictionary
		 * here because we have directly updated the internal
		 * representation; if we don't, callers could see the wrong
		 * string rep despite the internal version of the dictionary
		 * having the correct value. [Bug 3079830]
		 */

		TclInvalidateStringRep(dictPtr);
	    }
	    break;
	case INST_DICT_LAPPEND:
	    /*
	     * More complex because list-append can fail.
	     */

	    if (valuePtr == NULL) {
		Tcl_DictObjPut(NULL, dictPtr, OBJ_UNDER_TOS,
			Tcl_NewListObj(1, &OBJ_AT_TOS));
		break;
	    } else if (Tcl_IsShared(valuePtr)) {
		valuePtr = Tcl_DuplicateObj(valuePtr);
		if (Tcl_ListObjAppendElement(interp, valuePtr,
			OBJ_AT_TOS) != TCL_OK) {
		    TclDecrRefCount(valuePtr);
		    if (allocateDict) {
			TclDecrRefCount(dictPtr);
		    }
		    TRACE_ERROR(interp);
		    goto gotError;
		}
		Tcl_DictObjPut(NULL, dictPtr, OBJ_UNDER_TOS, valuePtr);
	    } else {
		if (Tcl_ListObjAppendElement(interp, valuePtr,
			OBJ_AT_TOS) != TCL_OK) {
		    if (allocateDict) {
			TclDecrRefCount(dictPtr);
		    }
		    TRACE_ERROR(interp);
		    goto gotError;
		}

		/*
		 * Must invalidate the string representation of dictionary
		 * here because we have directly updated the internal
		 * representation; if we don't, callers could see the wrong
		 * string rep despite the internal version of the dictionary
		 * having the correct value. [Bug 3079830]
		 */

		TclInvalidateStringRep(dictPtr);
	    }
	    break;
	default:
	    Tcl_Panic("Should not happen!");
	}

	if (TclIsVarDirectWritable(varPtr)) {
	    if (allocateDict) {
		value2Ptr = varPtr->value.objPtr;
		Tcl_IncrRefCount(dictPtr);
		if (value2Ptr != NULL) {
		    TclDecrRefCount(value2Ptr);
		}
		varPtr->value.objPtr = dictPtr;
	    }
	    objResultPtr = dictPtr;
	} else {
	    Tcl_IncrRefCount(dictPtr);
	    DECACHE_STACK_INFO();
	    objResultPtr = TclPtrSetVarIdx(interp, varPtr, NULL, NULL, NULL,
		    dictPtr, TCL_LEAVE_ERR_MSG, opnd);
	    CACHE_STACK_INFO();
	    TclDecrRefCount(dictPtr);
	    if (objResultPtr == NULL) {
		TRACE_ERROR(interp);
		goto gotError;
	    }
	}
#ifndef TCL_COMPILE_DEBUG
	if (*(pc+5) == INST_POP) {
	    NEXT_INST_F(6, 2, 0);
	}
#endif
	TRACE_APPEND(("%.30s\n", O2S(objResultPtr)));
	NEXT_INST_F(5, 2, 1);

    case INST_DICT_FIRST:
	opnd = TclGetUInt4AtPtr(pc+1);
	TRACE(("%u => ", opnd));
	dictPtr = POP_OBJECT();
	searchPtr = (Tcl_DictSearch *)Tcl_Alloc(sizeof(Tcl_DictSearch));
	if (Tcl_DictObjFirst(interp, dictPtr, searchPtr, &keyPtr,
		&valuePtr, &done) != TCL_OK) {

	    /*
	     * dictPtr is no longer on the stack, and we're not
	     * moving it into the intrep of an iterator.  We need
	     * to drop the refcount [Tcl Bug 9b352768e6].
	     */

	    Tcl_DecrRefCount(dictPtr);
	    Tcl_Free(searchPtr);
	    TRACE_ERROR(interp);
	    goto gotError;
	}
	{
	    Tcl_ObjIntRep ir;
	    TclNewObj(statePtr);
	    ir.twoPtrValue.ptr1 = searchPtr;
	    ir.twoPtrValue.ptr2 = dictPtr;
	    Tcl_StoreIntRep(statePtr, &dictIteratorType, &ir);
	}
	varPtr = LOCAL(opnd);
	if (varPtr->value.objPtr) {
	    if (TclHasIntRep(varPtr->value.objPtr, &dictIteratorType)) {
		Tcl_Panic("mis-issued dictFirst!");
	    }
	    TclDecrRefCount(varPtr->value.objPtr);
	}
	varPtr->value.objPtr = statePtr;
	Tcl_IncrRefCount(statePtr);
	goto pushDictIteratorResult;

    case INST_DICT_NEXT:
	opnd = TclGetUInt4AtPtr(pc+1);
	TRACE(("%u => ", opnd));
	statePtr = (*LOCAL(opnd)).value.objPtr;
	{
	    const Tcl_ObjIntRep *irPtr;

	    if (statePtr &&
		    (irPtr = TclFetchIntRep(statePtr, &dictIteratorType))) {
		searchPtr = (Tcl_DictSearch *)irPtr->twoPtrValue.ptr1;
		Tcl_DictObjNext(searchPtr, &keyPtr, &valuePtr, &done);
	    } else {
		Tcl_Panic("mis-issued dictNext!");
	    }
	}
    pushDictIteratorResult:
	if (done) {
	    TclNewObj(emptyPtr);
	    PUSH_OBJECT(emptyPtr);
	    PUSH_OBJECT(emptyPtr);
	} else {
	    PUSH_OBJECT(valuePtr);
	    PUSH_OBJECT(keyPtr);
	}
	TRACE_APPEND(("\"%.30s\" \"%.30s\" %d\n",
		O2S(OBJ_UNDER_TOS), O2S(OBJ_AT_TOS), done));

	/*
	 * The INST_DICT_FIRST and INST_DICT_NEXT instructsions are always
	 * followed by a conditional jump, so we can take advantage of this to
	 * do some peephole optimization (note that we're careful to not close
	 * out someone doing something else).
	 */

	JUMP_PEEPHOLE_F(done, 5, 0);

    case INST_DICT_UPDATE_START:
	opnd = TclGetUInt4AtPtr(pc+1);
	opnd2 = TclGetUInt4AtPtr(pc+5);
	TRACE(("%u => ", opnd));
	varPtr = LOCAL(opnd);
	duiPtr = (DictUpdateInfo *)codePtr->auxDataArrayPtr[opnd2].clientData;
	while (TclIsVarLink(varPtr)) {
	    varPtr = varPtr->value.linkPtr;
	}
	if (TclIsVarDirectReadable(varPtr)) {
	    dictPtr = varPtr->value.objPtr;
	} else {
	    DECACHE_STACK_INFO();
	    dictPtr = TclPtrGetVarIdx(interp, varPtr, NULL, NULL, NULL,
		    TCL_LEAVE_ERR_MSG, opnd);
	    CACHE_STACK_INFO();
	    if (dictPtr == NULL) {
		TRACE_ERROR(interp);
		goto gotError;
	    }
	}
	Tcl_IncrRefCount(dictPtr);
	if (TclListObjGetElements(interp, OBJ_AT_TOS, &length,
		&keyPtrPtr) != TCL_OK) {
	    TRACE_ERROR(interp);
	    goto gotError;
	}
	if ((size_t)length != duiPtr->length) {
	    Tcl_Panic("dictUpdateStart argument length mismatch");
	}
	for (i=0 ; i<length ; i++) {
	    if (Tcl_DictObjGet(interp, dictPtr, keyPtrPtr[i],
		    &valuePtr) != TCL_OK) {
		TRACE_ERROR(interp);
		Tcl_DecrRefCount(dictPtr);
		goto gotError;
	    }
	    varPtr = LOCAL(duiPtr->varIndices[i]);
	    while (TclIsVarLink(varPtr)) {
		varPtr = varPtr->value.linkPtr;
	    }
	    DECACHE_STACK_INFO();
	    if (valuePtr == NULL) {
		TclObjUnsetVar2(interp,
			localName(iPtr->varFramePtr, duiPtr->varIndices[i]),
			NULL, 0);
	    } else if (TclPtrSetVarIdx(interp, varPtr, NULL, NULL, NULL,
		    valuePtr, TCL_LEAVE_ERR_MSG,
		    duiPtr->varIndices[i]) == NULL) {
		CACHE_STACK_INFO();
		TRACE_ERROR(interp);
		Tcl_DecrRefCount(dictPtr);
		goto gotError;
	    }
	    CACHE_STACK_INFO();
	}
	TclDecrRefCount(dictPtr);
	TRACE_APPEND(("OK\n"));
	NEXT_INST_F(9, 0, 0);

    case INST_DICT_UPDATE_END:
	opnd = TclGetUInt4AtPtr(pc+1);
	opnd2 = TclGetUInt4AtPtr(pc+5);
	TRACE(("%u => ", opnd));
	varPtr = LOCAL(opnd);
	duiPtr = (DictUpdateInfo *)codePtr->auxDataArrayPtr[opnd2].clientData;
	while (TclIsVarLink(varPtr)) {
	    varPtr = varPtr->value.linkPtr;
	}
	if (TclIsVarDirectReadable(varPtr)) {
	    dictPtr = varPtr->value.objPtr;
	} else {
	    DECACHE_STACK_INFO();
	    dictPtr = TclPtrGetVarIdx(interp, varPtr, NULL, NULL, NULL, 0,
		    opnd);
	    CACHE_STACK_INFO();
	}
	if (dictPtr == NULL) {
	    TRACE_APPEND(("storage was unset\n"));
	    NEXT_INST_F(9, 1, 0);
	}
	if (Tcl_DictObjSize(interp, dictPtr, &length) != TCL_OK
		|| TclListObjGetElements(interp, OBJ_AT_TOS, &length,
			&keyPtrPtr) != TCL_OK) {
	    TRACE_ERROR(interp);
	    goto gotError;
	}
	allocdict = Tcl_IsShared(dictPtr);
	if (allocdict) {
	    dictPtr = Tcl_DuplicateObj(dictPtr);
	}
	if (length > 0) {
	    TclInvalidateStringRep(dictPtr);
	}
	for (i=0 ; i<length ; i++) {
	    Var *var2Ptr = LOCAL(duiPtr->varIndices[i]);

	    while (TclIsVarLink(var2Ptr)) {
		var2Ptr = var2Ptr->value.linkPtr;
	    }
	    if (TclIsVarDirectReadable(var2Ptr)) {
		valuePtr = var2Ptr->value.objPtr;
	    } else {
		DECACHE_STACK_INFO();
		valuePtr = TclPtrGetVarIdx(interp, var2Ptr, NULL, NULL, NULL,
			0, duiPtr->varIndices[i]);
		CACHE_STACK_INFO();
	    }
	    if (valuePtr == NULL) {
		Tcl_DictObjRemove(interp, dictPtr, keyPtrPtr[i]);
	    } else if (dictPtr == valuePtr) {
		Tcl_DictObjPut(interp, dictPtr, keyPtrPtr[i],
			Tcl_DuplicateObj(valuePtr));
	    } else {
		Tcl_DictObjPut(interp, dictPtr, keyPtrPtr[i], valuePtr);
	    }
	}
	if (TclIsVarDirectWritable(varPtr)) {
	    Tcl_IncrRefCount(dictPtr);
	    TclDecrRefCount(varPtr->value.objPtr);
	    varPtr->value.objPtr = dictPtr;
	} else {
	    DECACHE_STACK_INFO();
	    objResultPtr = TclPtrSetVarIdx(interp, varPtr, NULL, NULL, NULL,
		    dictPtr, TCL_LEAVE_ERR_MSG, opnd);
	    CACHE_STACK_INFO();
	    if (objResultPtr == NULL) {
		if (allocdict) {
		    TclDecrRefCount(dictPtr);
		}
		TRACE_ERROR(interp);
		goto gotError;
	    }
	}
	TRACE_APPEND(("written back\n"));
	NEXT_INST_F(9, 1, 0);

    case INST_DICT_EXPAND:
	dictPtr = OBJ_UNDER_TOS;
	listPtr = OBJ_AT_TOS;
	TRACE(("\"%.30s\" \"%.30s\" =>", O2S(dictPtr), O2S(listPtr)));
	if (TclListObjGetElements(interp, listPtr, &objc, &objv) != TCL_OK) {
	    TRACE_ERROR(interp);
	    goto gotError;
	}
	objResultPtr = TclDictWithInit(interp, dictPtr, objc, objv);
	if (objResultPtr == NULL) {
	    TRACE_ERROR(interp);
	    goto gotError;
	}
	TRACE_APPEND(("\"%.30s\"\n", O2S(objResultPtr)));
	NEXT_INST_F(1, 2, 1);

    case INST_DICT_RECOMBINE_STK:
	keysPtr = POP_OBJECT();
	varNamePtr = OBJ_UNDER_TOS;
	listPtr = OBJ_AT_TOS;
	TRACE(("\"%.30s\" \"%.30s\" \"%.30s\" => ",
		O2S(varNamePtr), O2S(valuePtr), O2S(keysPtr)));
	if (TclListObjGetElements(interp, listPtr, &objc, &objv) != TCL_OK) {
	    TRACE_ERROR(interp);
	    TclDecrRefCount(keysPtr);
	    goto gotError;
	}
	varPtr = TclObjLookupVarEx(interp, varNamePtr, NULL,
		TCL_LEAVE_ERR_MSG, "set", 1, 1, &arrayPtr);
	if (varPtr == NULL) {
	    TRACE_ERROR(interp);
	    TclDecrRefCount(keysPtr);
	    goto gotError;
	}
	DECACHE_STACK_INFO();
	result = TclDictWithFinish(interp, varPtr,arrayPtr,varNamePtr,NULL,-1,
		objc, objv, keysPtr);
	CACHE_STACK_INFO();
	TclDecrRefCount(keysPtr);
	if (result != TCL_OK) {
	    TRACE_ERROR(interp);
	    goto gotError;
	}
	TRACE_APPEND(("OK\n"));
	NEXT_INST_F(1, 2, 0);

    case INST_DICT_RECOMBINE_IMM:
	opnd = TclGetUInt4AtPtr(pc+1);
	listPtr = OBJ_UNDER_TOS;
	keysPtr = OBJ_AT_TOS;
	varPtr = LOCAL(opnd);
	TRACE(("%u <- \"%.30s\" \"%.30s\" => ", opnd, O2S(valuePtr),
		O2S(keysPtr)));
	if (TclListObjGetElements(interp, listPtr, &objc, &objv) != TCL_OK) {
	    TRACE_ERROR(interp);
	    goto gotError;
	}
	while (TclIsVarLink(varPtr)) {
	    varPtr = varPtr->value.linkPtr;
	}
	DECACHE_STACK_INFO();
	result = TclDictWithFinish(interp, varPtr, NULL, NULL, NULL, opnd,
		objc, objv, keysPtr);
	CACHE_STACK_INFO();
	if (result != TCL_OK) {
	    TRACE_ERROR(interp);
	    goto gotError;
	}
	TRACE_APPEND(("OK\n"));
	NEXT_INST_F(5, 2, 0);
    }
    break;

    /*
     *	   End of dictionary-related instructions.
     * -----------------------------------------------------------------
     */

    case INST_CLOCK_READ:
	{			/* Read the wall clock */
	    Tcl_WideInt wval;
	    Tcl_Time now;
	    switch(TclGetUInt1AtPtr(pc+1)) {
	    case 0:		/* clicks */
#ifdef TCL_WIDE_CLICKS
		wval = TclpGetWideClicks();
#else
		wval = (Tcl_WideInt) TclpGetClicks();
#endif
		break;
	    case 1:		/* microseconds */
		Tcl_GetTime(&now);
		wval = (Tcl_WideInt) now.sec * 1000000 + now.usec;
		break;
	    case 2:		/* milliseconds */
		Tcl_GetTime(&now);
		wval = (Tcl_WideInt) now.sec * 1000 + now.usec / 1000;
		break;
	    case 3:		/* seconds */
		Tcl_GetTime(&now);
		wval = (Tcl_WideInt) now.sec;
		break;
	    default:
		Tcl_Panic("clockRead instruction with unknown clock#");
	    }
	    objResultPtr = Tcl_NewWideIntObj(wval);
	    TRACE_WITH_OBJ(("=> "), objResultPtr);
	    NEXT_INST_F(2, 0, 1);
	}
	break;

    default:
	Tcl_Panic("TclNRExecuteByteCode: unrecognized opCode %u", *pc);
    } /* end of switch on opCode */

    /*
     * Block for variables needed to process exception returns.
     */

    {
	ExceptionRange *rangePtr;
				/* Points to closest loop or catch exception
				 * range enclosing the pc. Used by various
				 * instructions and processCatch to process
				 * break, continue, and errors. */
	const char *bytes;

	/*
	 * An external evaluation (INST_INVOKE or INST_EVAL) returned
	 * something different from TCL_OK, or else INST_BREAK or
	 * INST_CONTINUE were called.
	 */

    processExceptionReturn:
#ifdef TCL_COMPILE_DEBUG
	switch (*pc) {
	case INST_INVOKE_STK1:
	    opnd = TclGetUInt1AtPtr(pc+1);
	    TRACE(("%u => ... after \"%.20s\": ", opnd, cmdNameBuf));
	    break;
	case INST_INVOKE_STK4:
	    opnd = TclGetUInt4AtPtr(pc+1);
	    TRACE(("%u => ... after \"%.20s\": ", opnd, cmdNameBuf));
	    break;
	case INST_EVAL_STK:
	    /*
	     * Note that the object at stacktop has to be used before doing
	     * the cleanup.
	     */

	    TRACE(("\"%.30s\" => ", O2S(OBJ_AT_TOS)));
	    break;
	default:
	    TRACE(("=> "));
	}
#endif
	if ((result == TCL_CONTINUE) || (result == TCL_BREAK)) {
	    rangePtr = GetExceptRangeForPc(pc, result, codePtr);
	    if (rangePtr == NULL) {
		TRACE_APPEND(("no encl. loop or catch, returning %s\n",
			StringForResultCode(result)));
		goto abnormalReturn;
	    }
	    if (rangePtr->type == CATCH_EXCEPTION_RANGE) {
		TRACE_APPEND(("%s ...\n", StringForResultCode(result)));
		goto processCatch;
	    }
	    while (cleanup--) {
		valuePtr = POP_OBJECT();
		TclDecrRefCount(valuePtr);
	    }
	    if (result == TCL_BREAK) {
		result = TCL_OK;
		pc = (codePtr->codeStart + rangePtr->breakOffset);
		TRACE_APPEND(("%s, range at %d, new pc %d\n",
			StringForResultCode(result),
			rangePtr->codeOffset, rangePtr->breakOffset));
		NEXT_INST_F(0, 0, 0);
	    }
	    if (rangePtr->continueOffset == -1) {
		TRACE_APPEND(("%s, loop w/o continue, checking for catch\n",
			StringForResultCode(result)));
		goto checkForCatch;
	    }
	    result = TCL_OK;
	    pc = (codePtr->codeStart + rangePtr->continueOffset);
	    TRACE_APPEND(("%s, range at %d, new pc %d\n",
		    StringForResultCode(result),
		    rangePtr->codeOffset, rangePtr->continueOffset));
	    NEXT_INST_F(0, 0, 0);
	}
#ifdef TCL_COMPILE_DEBUG
	if (traceInstructions) {
	    objPtr = Tcl_GetObjResult(interp);
	    if ((result != TCL_ERROR) && (result != TCL_RETURN)) {
		TRACE_APPEND(("OTHER RETURN CODE %d, result=\"%.30s\"\n ",
			result, O2S(objPtr)));
	    } else {
		TRACE_APPEND(("%s, result=\"%.30s\"\n",
			StringForResultCode(result), O2S(objPtr)));
	    }
	}
#endif
	goto checkForCatch;

	/*
	 * Division by zero in an expression. Control only reaches this point
	 * by "goto divideByZero".
	 */

    divideByZero:
	Tcl_SetObjResult(interp, Tcl_NewStringObj("divide by zero", -1));
	DECACHE_STACK_INFO();
	Tcl_SetErrorCode(interp, "ARITH", "DIVZERO", "divide by zero", NULL);
	CACHE_STACK_INFO();
	goto gotError;

    outOfMemory:
	Tcl_SetObjResult(interp, Tcl_NewStringObj("out of memory", -1));
	DECACHE_STACK_INFO();
	Tcl_SetErrorCode(interp, "ARITH", "OUTOFMEMORY", "out of memory", NULL);
	CACHE_STACK_INFO();
	goto gotError;

	/*
	 * Exponentiation of zero by negative number in an expression. Control
	 * only reaches this point by "goto exponOfZero".
	 */

    exponOfZero:
	Tcl_SetObjResult(interp, Tcl_NewStringObj(
		"exponentiation of zero by negative power", -1));
	DECACHE_STACK_INFO();
	Tcl_SetErrorCode(interp, "ARITH", "DOMAIN",
		"exponentiation of zero by negative power", NULL);
	CACHE_STACK_INFO();

	/*
	 * Almost all error paths feed through here rather than assigning to
	 * result themselves (for a small but consistent saving).
	 */

    gotError:
	result = TCL_ERROR;

	/*
	 * Execution has generated an "exception" such as TCL_ERROR. If the
	 * exception is an error, record information about what was being
	 * executed when the error occurred. Find the closest enclosing catch
	 * range, if any. If no enclosing catch range is found, stop execution
	 * and return the "exception" code.
	 */

    checkForCatch:
	if (iPtr->execEnvPtr->rewind) {
	    goto abnormalReturn;
	}
	if ((result == TCL_ERROR) && !(iPtr->flags & ERR_ALREADY_LOGGED)) {
	    const unsigned char *pcBeg;
	    size_t xxx1length;

	    bytes = GetSrcInfoForPc(pc, codePtr, &xxx1length, &pcBeg, NULL);
	    DECACHE_STACK_INFO();
	    TclLogCommandInfo(interp, codePtr->source, bytes,
		    bytes ? xxx1length : 0, pcBeg, tosPtr);
	    CACHE_STACK_INFO();
	}
	iPtr->flags &= ~ERR_ALREADY_LOGGED;

	/*
	 * Clear all expansions that may have started after the last
	 * INST_BEGIN_CATCH.
	 */

	while (auxObjList) {
	    if ((catchTop != initCatchTop)
		    && (*catchTop > (ptrdiff_t)
			auxObjList->internalRep.twoPtrValue.ptr2)) {
		break;
	    }
	    POP_TAUX_OBJ();
	}

	/*
	 * We must not catch if the script in progress has been canceled with
	 * the TCL_CANCEL_UNWIND flag. Instead, it blows outwards until we
	 * either hit another interpreter (presumably where the script in
	 * progress has not been canceled) or we get to the top-level. We do
	 * NOT modify the interpreter result here because we know it will
	 * already be set prior to vectoring down to this point in the code.
	 */

	if (TclCanceled(iPtr) && (Tcl_Canceled(interp, 0) == TCL_ERROR)) {
#ifdef TCL_COMPILE_DEBUG
	    if (traceInstructions) {
		fprintf(stdout, "   ... cancel with unwind, returning %s\n",
			StringForResultCode(result));
	    }
#endif
	    goto abnormalReturn;
	}

	/*
	 * We must not catch an exceeded limit. Instead, it blows outwards
	 * until we either hit another interpreter (presumably where the limit
	 * is not exceeded) or we get to the top-level.
	 */

	if (TclLimitExceeded(iPtr->limit)) {
#ifdef TCL_COMPILE_DEBUG
	    if (traceInstructions) {
		fprintf(stdout, "   ... limit exceeded, returning %s\n",
			StringForResultCode(result));
	    }
#endif
	    goto abnormalReturn;
	}
	if (catchTop == initCatchTop) {
#ifdef TCL_COMPILE_DEBUG
	    if (traceInstructions) {
		fprintf(stdout, "   ... no enclosing catch, returning %s\n",
			StringForResultCode(result));
	    }
#endif
	    goto abnormalReturn;
	}
	rangePtr = GetExceptRangeForPc(pc, TCL_ERROR, codePtr);
	if (rangePtr == NULL) {
	    /*
	     * This is only possible when compiling a [catch] that sends its
	     * script to INST_EVAL. Cannot correct the compiler without
	     * breaking compat with previous .tbc compiled scripts.
	     */

#ifdef TCL_COMPILE_DEBUG
	    if (traceInstructions) {
		fprintf(stdout, "   ... no enclosing catch, returning %s\n",
			StringForResultCode(result));
	    }
#endif
	    goto abnormalReturn;
	}

	/*
	 * A catch exception range (rangePtr) was found to handle an
	 * "exception". It was found either by checkForCatch just above or by
	 * an instruction during break, continue, or error processing. Jump to
	 * its catchOffset after unwinding the operand stack to the depth it
	 * had when starting to execute the range's catch command.
	 */

    processCatch:
	while (CURR_DEPTH > *catchTop) {
	    valuePtr = POP_OBJECT();
	    TclDecrRefCount(valuePtr);
	}
#ifdef TCL_COMPILE_DEBUG
	if (traceInstructions) {
	    fprintf(stdout, "  ... found catch at %d, catchTop=%d, "
		    "unwound to %ld, new pc %u\n",
		    rangePtr->codeOffset, (int) (catchTop - initCatchTop - 1),
		    (long) *catchTop, (unsigned) rangePtr->catchOffset);
	}
#endif
	pc = (codePtr->codeStart + rangePtr->catchOffset);
	NEXT_INST_F(0, 0, 0);	/* Restart the execution loop at pc. */

	/*
	 * end of infinite loop dispatching on instructions.
	 */

	/*
	 * Done or abnormal return code. Restore the stack to state it had when
	 * starting to execute the ByteCode. Panic if the stack is below the
	 * initial level.
	 */

    abnormalReturn:
	TCL_DTRACE_INST_LAST();

	/*
	 * Clear all expansions and same-level NR calls.
	 *
	 * Note that expansion markers have a NULL type; avoid removing other
	 * markers.
	 */

	while (auxObjList) {
	    POP_TAUX_OBJ();
	}
	while (tosPtr > initTosPtr) {
	    objPtr = POP_OBJECT();
	    Tcl_DecrRefCount(objPtr);
	}

	if (tosPtr < initTosPtr) {
	    fprintf(stderr,
		    "\nTclNRExecuteByteCode: abnormal return at pc %u: "
		    "stack top %d < entry stack top %d\n",
		    (unsigned)(pc - codePtr->codeStart),
		    (unsigned) CURR_DEPTH, (unsigned) 0);
	    Tcl_Panic("TclNRExecuteByteCode execution failure: end stack top < start stack top");
	}
	CLANG_ASSERT(bcFramePtr);
    }

    iPtr->cmdFramePtr = bcFramePtr->nextPtr;
    TclReleaseByteCode(codePtr);
    TclStackFree(interp, TD);	/* free my stack */

    return result;

    /*
     * INST_START_CMD failure case removed where it doesn't bother that much
     *
     * Remark that if the interpreter is marked for deletion its
     * compileEpoch is modified, so that the epoch check also verifies
     * that the interp is not deleted. If no outside call has been made
     * since the last check, it is safe to omit the check.

     * case INST_START_CMD:
     */

	instStartCmdFailed:
	{
	    const char *bytes;
	    size_t xxx1length;

	    xxx1length = 0;

	    if (TclInterpReady(interp) == TCL_ERROR) {
		goto gotError;
	    }

	    /*
	     * We used to switch to direct eval; for NRE-awareness we now
	     * compile and eval the command so that this evaluation does not
	     * add a new TEBC instance. Bug [2910748], bug [fa6bf38d07]
	     *
	     * TODO: recompile, search this command and eval a code starting from,
	     * so that this evaluation does not add a new TEBC instance without
	     * NRE-trampoline.
	     */

	    codePtr->flags |= TCL_BYTECODE_RECOMPILE;
	    bytes = GetSrcInfoForPc(pc, codePtr, &xxx1length, NULL, NULL);
	    opnd = TclGetUInt4AtPtr(pc+1);
	    pc += (opnd-1);
	    assert(bytes);
	    PUSH_OBJECT(Tcl_NewStringObj(bytes, xxx1length));
	    goto instEvalStk;
	}
}

#undef codePtr
#undef iPtr
#undef bcFramePtr
#undef initCatchTop
#undef initTosPtr
#undef auxObjList
#undef catchTop
#undef TCONST
#undef esPtr

static int
FinalizeOONext(
    ClientData data[],
    Tcl_Interp *interp,
    int result)
{
    Interp *iPtr = (Interp *) interp;
    CallContext *contextPtr = (CallContext *)data[1];

    /*
     * Reset the variable lookup frame.
     */

    iPtr->varFramePtr = (CallFrame *)data[0];

    /*
     * Restore the call chain context index as we've finished the inner invoke
     * and want to operate in the outer context again.
     */

    contextPtr->index = PTR2INT(data[2]);
    contextPtr->skip = PTR2INT(data[3]);
    contextPtr->oPtr->flags &= ~FILTER_HANDLING;
    return result;
}

static int
FinalizeOONextFilter(
    ClientData data[],
    Tcl_Interp *interp,
    int result)
{
    Interp *iPtr = (Interp *) interp;
    CallContext *contextPtr = (CallContext *)data[1];

    /*
     * Reset the variable lookup frame.
     */

    iPtr->varFramePtr = (CallFrame *)data[0];

    /*
     * Restore the call chain context index as we've finished the inner invoke
     * and want to operate in the outer context again.
     */

    contextPtr->index = PTR2INT(data[2]);
    contextPtr->skip = PTR2INT(data[3]);
    contextPtr->oPtr->flags |= FILTER_HANDLING;
    return result;
}

/*
 * WidePwrSmallExpon --
 *
 * Helper to calculate small powers of integers whose result is wide.
 */
static inline Tcl_WideInt
WidePwrSmallExpon(Tcl_WideInt w1, long exponent) {

    Tcl_WideInt wResult;

    wResult = w1 * w1;		/* b**2 */
    switch (exponent) {
    case 2:
	break;
    case 3:
	wResult *= w1;		/* b**3 */
	break;
    case 4:
	wResult *= wResult;	/* b**4 */
	break;
    case 5:
	wResult *= wResult;	/* b**4 */
	wResult *= w1;		/* b**5 */
	break;
    case 6:
	wResult *= w1;		/* b**3 */
	wResult *= wResult;	/* b**6 */
	break;
    case 7:
	wResult *= w1;		/* b**3 */
	wResult *= wResult;	/* b**6 */
	wResult *= w1;		/* b**7 */
	break;
    case 8:
	wResult *= wResult;	/* b**4 */
	wResult *= wResult;	/* b**8 */
	break;
    case 9:
	wResult *= wResult;	/* b**4 */
	wResult *= wResult;	/* b**8 */
	wResult *= w1;		/* b**9 */
	break;
    case 10:
	wResult *= wResult;	/* b**4 */
	wResult *= w1;		/* b**5 */
	wResult *= wResult;	/* b**10 */
	break;
    case 11:
	wResult *= wResult;	/* b**4 */
	wResult *= w1;		/* b**5 */
	wResult *= wResult;	/* b**10 */
	wResult *= w1;		/* b**11 */
	break;
    case 12:
	wResult *= w1;		/* b**3 */
	wResult *= wResult;	/* b**6 */
	wResult *= wResult;	/* b**12 */
	break;
    case 13:
	wResult *= w1;		/* b**3 */
	wResult *= wResult;	/* b**6 */
	wResult *= wResult;	/* b**12 */
	wResult *= w1;		/* b**13 */
	break;
    case 14:
	wResult *= w1;		/* b**3 */
	wResult *= wResult;	/* b**6 */
	wResult *= w1;		/* b**7 */
	wResult *= wResult;	/* b**14 */
	break;
    case 15:
	wResult *= w1;		/* b**3 */
	wResult *= wResult;	/* b**6 */
	wResult *= w1;		/* b**7 */
	wResult *= wResult;	/* b**14 */
	wResult *= w1;		/* b**15 */
	break;
    case 16:
	wResult *= wResult;	/* b**4 */
	wResult *= wResult;	/* b**8 */
	wResult *= wResult;	/* b**16 */
	break;
    }
    return wResult;
}
/*
 *----------------------------------------------------------------------
 *
 * ExecuteExtendedBinaryMathOp, ExecuteExtendedUnaryMathOp --
 *
 *	These functions do advanced math for binary and unary operators
 *	respectively, so that the main TEBC code does not bear the cost of
 *	them.
 *
 * Results:
 *	A Tcl_Obj* result, or a NULL (in which case valuePtr is updated to
 *	hold the result value), or one of the special flag values
 *	GENERAL_ARITHMETIC_ERROR, EXPONENT_OF_ZERO or DIVIDED_BY_ZERO. The
 *	latter two signify a zero value raised to a negative power or a value
 *	divided by zero, respectively. With GENERAL_ARITHMETIC_ERROR, all
 *	error information will have already been reported in the interpreter
 *	result.
 *
 * Side effects:
 *	May update the Tcl_Obj indicated valuePtr if it is unshared. Will
 *	return a NULL when that happens.
 *
 *----------------------------------------------------------------------
 */

static Tcl_Obj *
ExecuteExtendedBinaryMathOp(
    Tcl_Interp *interp,		/* Where to report errors. */
    int opcode,			/* What operation to perform. */
    Tcl_Obj **constants,	/* The execution environment's constants. */
    Tcl_Obj *valuePtr,		/* The first operand on the stack. */
    Tcl_Obj *value2Ptr)		/* The second operand on the stack. */
{
#define WIDE_RESULT(w) \
    if (Tcl_IsShared(valuePtr)) {		\
	return Tcl_NewWideIntObj(w);		\
    } else {					\
	TclSetIntObj(valuePtr, w);		\
	return NULL;				\
    }
#define BIG_RESULT(b) \
    if (Tcl_IsShared(valuePtr)) {		\
	return Tcl_NewBignumObj(b);		\
    } else {					\
	Tcl_SetBignumObj(valuePtr, b);		\
	return NULL;				\
    }
#define DOUBLE_RESULT(d) \
    if (Tcl_IsShared(valuePtr)) {		\
	TclNewDoubleObj(objResultPtr, (d));	\
	return objResultPtr;			\
    } else {					\
	Tcl_SetDoubleObj(valuePtr, (d));	\
	return NULL;				\
    }

    int type1, type2;
    ClientData ptr1, ptr2;
    double d1, d2, dResult;
    Tcl_WideInt w1, w2, wResult;
    mp_int big1, big2, bigResult, bigRemainder;
    Tcl_Obj *objResultPtr;
    int invalid, zero;
    long shift;
	mp_err err;

    (void) GetNumberFromObj(NULL, valuePtr, &ptr1, &type1);
    (void) GetNumberFromObj(NULL, value2Ptr, &ptr2, &type2);

    switch (opcode) {
    case INST_MOD:
	/* TODO: Attempts to re-use unshared operands on stack */

	w2 = 0;			/* silence gcc warning */
	if (type2 == TCL_NUMBER_INT) {
	    w2 = *((const Tcl_WideInt *)ptr2);
	    if (w2 == 0) {
		return DIVIDED_BY_ZERO;
	    }
	    if ((w2 == 1) || (w2 == -1)) {
		/*
		 * Div. by |1| always yields remainder of 0.
		 */

		return constants[0];
	    }
	}
	if (type1 == TCL_NUMBER_INT) {
	    w1 = *((const Tcl_WideInt *)ptr1);

	    if (w1 == 0) {
		/*
		 * 0 % (non-zero) always yields remainder of 0.
		 */

		return constants[0];
	    }
	    if (type2 == TCL_NUMBER_INT) {
		Tcl_WideInt wQuotient, wRemainder;
		w2 = *((const Tcl_WideInt *)ptr2);
		wQuotient = w1 / w2;

		/*
		 * Force Tcl's integer division rules.
		 * TODO: examine for logic simplification
		 */

		if (((wQuotient < (Tcl_WideInt) 0)
			|| ((wQuotient == (Tcl_WideInt) 0)
			&& ((w1 < 0 && w2 > 0)
			|| (w1 > 0 && w2 < 0))))
			&& (wQuotient * w2 != w1)) {
		    wQuotient -= (Tcl_WideInt) 1;
		}
		wRemainder = w1 - w2*wQuotient;
		WIDE_RESULT(wRemainder);
	    }

	    Tcl_TakeBignumFromObj(NULL, value2Ptr, &big2);

	    /* TODO: internals intrusion */
	    if ((w1 > ((Tcl_WideInt) 0)) ^ !mp_isneg(&big2)) {
		/*
		 * Arguments are opposite sign; remainder is sum.
		 */

		err = mp_init_i64(&big1, w1);
		if (err == MP_OKAY) {
		    err = mp_add(&big2, &big1, &big2);
		    mp_clear(&big1);
		}
		if (err != MP_OKAY) {
		    return OUT_OF_MEMORY;
		}
		BIG_RESULT(&big2);
	    }

	    /*
	     * Arguments are same sign; remainder is first operand.
	     */

	    mp_clear(&big2);
	    return NULL;
	}
	Tcl_GetBignumFromObj(NULL, valuePtr, &big1);
	Tcl_GetBignumFromObj(NULL, value2Ptr, &big2);
	err = mp_init_multi(&bigResult, &bigRemainder, NULL);
	if (err == MP_OKAY) {
	    err = mp_div(&big1, &big2, &bigResult, &bigRemainder);
	}
	if ((err == MP_OKAY) && !mp_iszero(&bigRemainder) && (bigRemainder.sign != big2.sign)) {
	    /*
	     * Convert to Tcl's integer division rules.
	     */

	    if ((mp_sub_d(&bigResult, 1, &bigResult) != MP_OKAY)
		    || (mp_add(&bigRemainder, &big2, &bigRemainder) != MP_OKAY)) {
		return OUT_OF_MEMORY;
	    }
	}
	err = mp_copy(&bigRemainder, &bigResult);
	mp_clear(&bigRemainder);
	mp_clear(&big1);
	mp_clear(&big2);
	if (err != MP_OKAY) {
	    return OUT_OF_MEMORY;
	}
	BIG_RESULT(&bigResult);

    case INST_LSHIFT:
    case INST_RSHIFT: {
	/*
	 * Reject negative shift argument.
	 */

	switch (type2) {
	case TCL_NUMBER_INT:
	    invalid = (*((const Tcl_WideInt *)ptr2) < 0);
	    break;
	case TCL_NUMBER_BIG:
	    Tcl_TakeBignumFromObj(NULL, value2Ptr, &big2);
	    invalid = mp_isneg(&big2);
	    mp_clear(&big2);
	    break;
	default:
	    /* Unused, here to silence compiler warning */
	    invalid = 0;
	}
	if (invalid) {
	    Tcl_SetObjResult(interp, Tcl_NewStringObj(
		    "negative shift argument", -1));
	    return GENERAL_ARITHMETIC_ERROR;
	}

	/*
	 * Zero shifted any number of bits is still zero.
	 */

	if ((type1==TCL_NUMBER_INT) && (*((const Tcl_WideInt *)ptr1) == 0)) {
	    return constants[0];
	}

	if (opcode == INST_LSHIFT) {
	    /*
	     * Large left shifts create integer overflow.
	     *
	     * BEWARE! Can't use Tcl_GetIntFromObj() here because that
	     * converts values in the (unsigned) range to their signed int
	     * counterparts, leading to incorrect results.
	     */

	    if ((type2 != TCL_NUMBER_INT)
		    || (*((const Tcl_WideInt *)ptr2) > INT_MAX)) {
		/*
		 * Technically, we could hold the value (1 << (INT_MAX+1)) in
		 * an mp_int, but since we're using mp_mul_2d() to do the
		 * work, and it takes only an int argument, that's a good
		 * place to draw the line.
		 */

		Tcl_SetObjResult(interp, Tcl_NewStringObj(
			"integer value too large to represent", -1));
		return GENERAL_ARITHMETIC_ERROR;
	    }
	    shift = (int)(*((const Tcl_WideInt *)ptr2));

	    /*
	     * Handle shifts within the native wide range.
	     */

	    if ((type1 == TCL_NUMBER_INT)
		    && ((size_t)shift < CHAR_BIT*sizeof(Tcl_WideInt))) {
		w1 = *((const Tcl_WideInt *)ptr1);
		if (!((w1>0 ? w1 : ~w1)
			& -(((Tcl_WideInt)1)
			<< (CHAR_BIT*sizeof(Tcl_WideInt) - 1 - shift)))) {
		    WIDE_RESULT(w1 << shift);
		}
	    }
	} else {
	    /*
	     * Quickly force large right shifts to 0 or -1.
	     */

	    if ((type2 != TCL_NUMBER_INT)
		    || (*(const Tcl_WideInt *)ptr2 > INT_MAX)) {
		/*
		 * Again, technically, the value to be shifted could be an
		 * mp_int so huge that a right shift by (INT_MAX+1) bits could
		 * not take us to the result of 0 or -1, but since we're using
		 * mp_div_2d to do the work, and it takes only an int
		 * argument, we draw the line there.
		 */

		switch (type1) {
		case TCL_NUMBER_INT:
		    zero = (*(const Tcl_WideInt *)ptr1 > 0);
		    break;
		case TCL_NUMBER_BIG:
		    Tcl_TakeBignumFromObj(NULL, valuePtr, &big1);
		    zero = !mp_isneg(&big1);
		    mp_clear(&big1);
		    break;
		default:
		    /* Unused, here to silence compiler warning. */
		    zero = 0;
		}
		if (zero) {
		    return constants[0];
		}
		WIDE_RESULT(-1);
	    }
	    shift = (int)(*(const Tcl_WideInt *)ptr2);

	    /*
	     * Handle shifts within the native wide range.
	     */

	    if (type1 == TCL_NUMBER_INT) {
		w1 = *(const Tcl_WideInt *)ptr1;
		if ((size_t)shift >= CHAR_BIT*sizeof(Tcl_WideInt)) {
		    if (w1 >= 0) {
			return constants[0];
		    }
		    WIDE_RESULT(-1);
		}
		WIDE_RESULT(w1 >> shift);
	    }
	}

	Tcl_TakeBignumFromObj(NULL, valuePtr, &big1);

	err = mp_init(&bigResult);
	if (err == MP_OKAY) {
	    if (opcode == INST_LSHIFT) {
		err = mp_mul_2d(&big1, shift, &bigResult);
	    } else {
		err = mp_signed_rsh(&big1, shift, &bigResult);
	    }
	}
	if (err != MP_OKAY) {
	    return OUT_OF_MEMORY;
	}
	mp_clear(&big1);
	BIG_RESULT(&bigResult);
    }

    case INST_BITOR:
    case INST_BITXOR:
    case INST_BITAND:
	if ((type1 != TCL_NUMBER_INT) || (type2 != TCL_NUMBER_INT)) {
	    Tcl_TakeBignumFromObj(NULL, valuePtr, &big1);
	    Tcl_TakeBignumFromObj(NULL, value2Ptr, &big2);

	    err = mp_init(&bigResult);

	    if (err == MP_OKAY) {
		switch (opcode) {
		case INST_BITAND:
		    err = mp_and(&big1, &big2, &bigResult);
		    break;

		case INST_BITOR:
		    err = mp_or(&big1, &big2, &bigResult);
		    break;

		case INST_BITXOR:
		    err = mp_xor(&big1, &big2, &bigResult);
		    break;
		}
	    }
	    if (err != MP_OKAY) {
		return OUT_OF_MEMORY;
	    }

	    mp_clear(&big1);
	    mp_clear(&big2);
	    BIG_RESULT(&bigResult);
	}

	w1 = *((const Tcl_WideInt *)ptr1);
	w2 = *((const Tcl_WideInt *)ptr2);

	switch (opcode) {
	case INST_BITAND:
	    wResult = w1 & w2;
	    break;
	case INST_BITOR:
	    wResult = w1 | w2;
	    break;
	case INST_BITXOR:
	    wResult = w1 ^ w2;
	    break;
	default:
	    /* Unused, here to silence compiler warning. */
	    wResult = 0;
	}
	WIDE_RESULT(wResult);

    case INST_EXPON: {
	int oddExponent = 0, negativeExponent = 0;
	unsigned short base;

	if ((type1 == TCL_NUMBER_DOUBLE) || (type2 == TCL_NUMBER_DOUBLE)) {
	    Tcl_GetDoubleFromObj(NULL, valuePtr, &d1);
	    Tcl_GetDoubleFromObj(NULL, value2Ptr, &d2);

	    if (d1==0.0 && d2<0.0) {
		return EXPONENT_OF_ZERO;
	    }
	    dResult = pow(d1, d2);
	    goto doubleResult;
	}
	w1 = w2 = 0; /* to silence compiler warning (maybe-uninitialized) */
	if (type2 == TCL_NUMBER_INT) {
	    w2 = *((const Tcl_WideInt *) ptr2);
	    if (w2 == 0) {
		/*
		 * Anything to the zero power is 1.
		 */

		return constants[1];
	    } else if (w2 == 1) {
		/*
		 * Anything to the first power is itself
		 */

		return NULL;
	    }

	    negativeExponent = (w2 < 0);
	    oddExponent = (int) (w2 & (Tcl_WideInt)1);
	} else {
	    Tcl_TakeBignumFromObj(NULL, value2Ptr, &big2);
	    negativeExponent = mp_isneg(&big2);
	    err = mp_mod_2d(&big2, 1, &big2);
	    oddExponent = (err == MP_OKAY) && !mp_iszero(&big2);
	    mp_clear(&big2);
	}

	if (type1 == TCL_NUMBER_INT) {
	    w1 = *((const Tcl_WideInt *)ptr1);

	    if (negativeExponent) {
		switch (w1) {
		case 0:
		    /*
		     * Zero to a negative power is div by zero error.
		     */

		    return EXPONENT_OF_ZERO;
		case -1:
		    if (oddExponent) {
			WIDE_RESULT(-1);
		    }
		    /* fallthrough */
		case 1:
		    /*
		     * 1 to any power is 1.
		     */

		    return constants[1];
		}
	    }
	}
	if (negativeExponent) {

	    /*
	     * Integers with magnitude greater than 1 raise to a negative
	     * power yield the answer zero (see TIP 123).
	     */
	    return constants[0];
	}

	if (type1 != TCL_NUMBER_INT) {
	    goto overflowExpon;
	}

	switch (w1) {
	    case 0:
		/*
		 * Zero to a positive power is zero.
		 */

		return constants[0];
	    case 1:
		/*
		 * 1 to any power is 1.
		 */

		return constants[1];
	    case -1:
		if (!oddExponent) {
		    return constants[1];
		}
		WIDE_RESULT(-1);
	}

	/*
	 * We refuse to accept exponent arguments that exceed one mp_digit
	 * which means the max exponent value is 2**28-1 = 0x0FFFFFFF =
	 * 268435455, which fits into a signed 32 bit int which is within the
	 * range of the long int type. This means any numeric Tcl_Obj value
	 * not using TCL_NUMBER_INT type must hold a value larger than we
	 * accept.
	 */

	if (type2 != TCL_NUMBER_INT) {
	    Tcl_SetObjResult(interp, Tcl_NewStringObj(
		    "exponent too large", -1));
	    return GENERAL_ARITHMETIC_ERROR;
	}

	/* From here (up to overflowExpon) w1 and exponent w2 are wide-int's. */
	assert(type1 == TCL_NUMBER_INT && type2 == TCL_NUMBER_INT);

	if (w1 == 2) {
	    /*
	     * Reduce small powers of 2 to shifts.
	     */

	    if ((Tcl_WideUInt) w2 < (Tcl_WideUInt) CHAR_BIT*sizeof(Tcl_WideInt) - 1) {
		WIDE_RESULT(((Tcl_WideInt) 1) << (int)w2);
	    }
	    goto overflowExpon;
	}
	if (w1 == -2) {
	    int signum = oddExponent ? -1 : 1;

	    /*
	     * Reduce small powers of 2 to shifts.
	     */

	    if ((Tcl_WideUInt) w2 < CHAR_BIT * sizeof(Tcl_WideInt) - 1) {
		WIDE_RESULT(signum * (((Tcl_WideInt) 1) << (int) w2));
	    }
	    goto overflowExpon;
	}
	if (w2 - 2 < (long)MaxBase64Size
		&& w1 <=  MaxBase64[w2 - 2]
		&& w1 >= -MaxBase64[w2 - 2]) {
	    /*
	     * Small powers of integers whose result is wide.
	     */
	    wResult = WidePwrSmallExpon(w1, (long)w2);

	    WIDE_RESULT(wResult);
	}

	/*
	 * Handle cases of powers > 16 that still fit in a 64-bit word by
	 * doing table lookup.
	 */

	if (w1 - 3 >= 0 && w1 - 2 < (long)Exp64IndexSize
		&& w2 - 2 < (long)(Exp64ValueSize + MaxBase64Size)) {
	    base = Exp64Index[w1 - 3]
		    + (unsigned short) (w2 - 2 - MaxBase64Size);
	    if (base < Exp64Index[w1 - 2]) {
		/*
		 * 64-bit number raised to intermediate power, done by
		 * table lookup.
		 */

		WIDE_RESULT(Exp64Value[base]);
	    }
	}

	if (-w1 - 3 >= 0 && -w1 - 2 < (long)Exp64IndexSize
		&& w2 - 2 < (long)(Exp64ValueSize + MaxBase64Size)) {
	    base = Exp64Index[-w1 - 3]
		    + (unsigned short) (w2 - 2 - MaxBase64Size);
	    if (base < Exp64Index[-w1 - 2]) {
		/*
		 * 64-bit number raised to intermediate power, done by
		 * table lookup.
		 */

		wResult = oddExponent ? -Exp64Value[base] : Exp64Value[base];
		WIDE_RESULT(wResult);
	    }
	}

    overflowExpon:

	if ((TclGetWideIntFromObj(NULL, value2Ptr, &w2) != TCL_OK)
		|| (value2Ptr->typePtr != &tclIntType)
		|| (Tcl_WideUInt)w2 >= (1<<28)) {
	    Tcl_SetObjResult(interp, Tcl_NewStringObj(
		    "exponent too large", -1));
	    return GENERAL_ARITHMETIC_ERROR;
	}
	Tcl_TakeBignumFromObj(NULL, valuePtr, &big1);
	err = mp_init(&bigResult);
	if (err == MP_OKAY) {
	    err = mp_expt_u32(&big1, (unsigned int)w2, &bigResult);
	}
	if (err != MP_OKAY) {
	    return OUT_OF_MEMORY;
	}
	mp_clear(&big1);
	BIG_RESULT(&bigResult);
    }

    case INST_ADD:
    case INST_SUB:
    case INST_MULT:
    case INST_DIV:
	if ((type1 == TCL_NUMBER_DOUBLE) || (type2 == TCL_NUMBER_DOUBLE)) {
	    /*
	     * At least one of the values is floating-point, so perform
	     * floating point calculations.
	     */

	    Tcl_GetDoubleFromObj(NULL, valuePtr, &d1);
	    Tcl_GetDoubleFromObj(NULL, value2Ptr, &d2);

	    switch (opcode) {
	    case INST_ADD:
		dResult = d1 + d2;
		break;
	    case INST_SUB:
		dResult = d1 - d2;
		break;
	    case INST_MULT:
		dResult = d1 * d2;
		break;
	    case INST_DIV:
#ifndef IEEE_FLOATING_POINT
		if (d2 == 0.0) {
		    return DIVIDED_BY_ZERO;
		}
#endif
		/*
		 * We presume that we are running with zero-divide unmasked if
		 * we're on an IEEE box. Otherwise, this statement might cause
		 * demons to fly out our noses.
		 */

		dResult = d1 / d2;
		break;
	    default:
		/* Unused, here to silence compiler warning. */
		dResult = 0;
	    }

	doubleResult:
#ifndef ACCEPT_NAN
	    /*
	     * Check now for IEEE floating-point error.
	     */

	    if (TclIsNaN(dResult)) {
		TclExprFloatError(interp, dResult);
		return GENERAL_ARITHMETIC_ERROR;
	    }
#endif
	    DOUBLE_RESULT(dResult);
	}
	if ((type1 == TCL_NUMBER_INT) && (type2 == TCL_NUMBER_INT)) {
	    w1 = *((const Tcl_WideInt *)ptr1);
	    w2 = *((const Tcl_WideInt *)ptr2);

	    switch (opcode) {
	    case INST_ADD:
		wResult = w1 + w2;
		if ((type1 == TCL_NUMBER_INT) || (type2 == TCL_NUMBER_INT))
		{
		    /*
		     * Check for overflow.
		     */

		    if (Overflowing(w1, w2, wResult)) {
			goto overflowBasic;
		    }
		}
		break;

	    case INST_SUB:
		wResult = w1 - w2;
		if ((type1 == TCL_NUMBER_INT) || (type2 == TCL_NUMBER_INT))
		{
		    /*
		     * Must check for overflow. The macro tests for overflows
		     * in sums by looking at the sign bits. As we have a
		     * subtraction here, we are adding -w2. As -w2 could in
		     * turn overflow, we test with ~w2 instead: it has the
		     * opposite sign bit to w2 so it does the job. Note that
		     * the only "bad" case (w2==0) is irrelevant for this
		     * macro, as in that case w1 and wResult have the same
		     * sign and there is no overflow anyway.
		     */

		    if (Overflowing(w1, ~w2, wResult)) {
			goto overflowBasic;
		    }
		}
		break;

	    case INST_MULT:
		if ((w1 < INT_MIN) || (w1 > INT_MAX) || (w2 < INT_MIN) || (w2 > INT_MAX)) {
		    goto overflowBasic;
		}
		wResult = w1 * w2;
		break;

	    case INST_DIV:
		if (w2 == 0) {
		    return DIVIDED_BY_ZERO;
		}

		/*
		 * Need a bignum to represent (WIDE_MIN / -1)
		 */

		if ((w1 == WIDE_MIN) && (w2 == -1)) {
		    goto overflowBasic;
		}
		wResult = w1 / w2;

		/*
		 * Force Tcl's integer division rules.
		 * TODO: examine for logic simplification
		 */

		if (((wResult < 0) || ((wResult == 0) &&
			((w1 < 0 && w2 > 0) || (w1 > 0 && w2 < 0)))) &&
			(wResult*w2 != w1)) {
		    wResult -= 1;
		}
		break;

	    default:
		/*
		 * Unused, here to silence compiler warning.
		 */

		wResult = 0;
	    }

	    WIDE_RESULT(wResult);
	}

    overflowBasic:
	Tcl_TakeBignumFromObj(NULL, valuePtr, &big1);
	Tcl_TakeBignumFromObj(NULL, value2Ptr, &big2);
	err = mp_init(&bigResult);
	if (err == MP_OKAY) {
	switch (opcode) {
	case INST_ADD:
		err = mp_add(&big1, &big2, &bigResult);
		break;
	case INST_SUB:
		err = mp_sub(&big1, &big2, &bigResult);
		break;
	case INST_MULT:
		err = mp_mul(&big1, &big2, &bigResult);
		break;
	case INST_DIV:
		if (mp_iszero(&big2)) {
		    mp_clear(&big1);
		    mp_clear(&big2);
		    mp_clear(&bigResult);
		    return DIVIDED_BY_ZERO;
		}
		err = mp_init(&bigRemainder);
		if (err == MP_OKAY) {
		    err = mp_div(&big1, &big2, &bigResult, &bigRemainder);
		}
		/* TODO: internals intrusion */
		if (!mp_iszero(&bigRemainder)
			&& (bigRemainder.sign != big2.sign)) {
		    /*
		     * Convert to Tcl's integer division rules.
		     */

		    err = mp_sub_d(&bigResult, 1, &bigResult);
		    if (err == MP_OKAY) {
			err = mp_add(&bigRemainder, &big2, &bigRemainder);
		    }
		}
		mp_clear(&bigRemainder);
		break;
	    }
	}
	mp_clear(&big1);
	mp_clear(&big2);
	BIG_RESULT(&bigResult);
    }

    Tcl_Panic("unexpected opcode");
    return NULL;
}

static Tcl_Obj *
ExecuteExtendedUnaryMathOp(
    int opcode,			/* What operation to perform. */
    Tcl_Obj *valuePtr)		/* The operand on the stack. */
{
    ClientData ptr;
    int type;
    Tcl_WideInt w;
    mp_int big;
    Tcl_Obj *objResultPtr;
    mp_err err = MP_OKAY;

    (void) GetNumberFromObj(NULL, valuePtr, &ptr, &type);

    switch (opcode) {
    case INST_BITNOT:
	if (type == TCL_NUMBER_INT) {
	    w = *((const Tcl_WideInt *) ptr);
	    WIDE_RESULT(~w);
	}
	Tcl_TakeBignumFromObj(NULL, valuePtr, &big);
	/* ~a = - a - 1 */
	err = mp_neg(&big, &big);
	if (err == MP_OKAY) {
	    err = mp_sub_d(&big, 1, &big);
	}
	if (err != MP_OKAY) {
	    return OUT_OF_MEMORY;
	}
	BIG_RESULT(&big);
    case INST_UMINUS:
	switch (type) {
	case TCL_NUMBER_DOUBLE:
	    DOUBLE_RESULT(-(*((const double *) ptr)));
	case TCL_NUMBER_INT:
	    w = *((const Tcl_WideInt *) ptr);
	    if (w != WIDE_MIN) {
		WIDE_RESULT(-w);
	    }
	    err = mp_init_i64(&big, w);
	    if (err != MP_OKAY) {
		return OUT_OF_MEMORY;
	    }
	    break;
	default:
	    Tcl_TakeBignumFromObj(NULL, valuePtr, &big);
	}
	err = mp_neg(&big, &big);
	if (err != MP_OKAY) {
	    return OUT_OF_MEMORY;
	}
	BIG_RESULT(&big);
    }

    Tcl_Panic("unexpected opcode");
    return NULL;
}
#undef WIDE_RESULT
#undef BIG_RESULT
#undef DOUBLE_RESULT

/*
 *----------------------------------------------------------------------
 *
 * CompareTwoNumbers --
 *
 *	This function compares a pair of numbers in Tcl_Objs. Each argument
 *	must already be known to be numeric and not NaN.
 *
 * Results:
 *	One of MP_LT, MP_EQ or MP_GT, depending on whether valuePtr is less
 *	than, equal to, or greater than value2Ptr (respectively).
 *
 * Side effects:
 *	None, provided both values are numeric.
 *
 *----------------------------------------------------------------------
 */

int
TclCompareTwoNumbers(
    Tcl_Obj *valuePtr,
    Tcl_Obj *value2Ptr)
{
    int type1 = TCL_NUMBER_NAN, type2 = TCL_NUMBER_NAN, compare;
    ClientData ptr1, ptr2;
    mp_int big1, big2;
    double d1, d2, tmp;
    Tcl_WideInt w1, w2;

    (void) GetNumberFromObj(NULL, valuePtr, &ptr1, &type1);
    (void) GetNumberFromObj(NULL, value2Ptr, &ptr2, &type2);

    switch (type1) {
    case TCL_NUMBER_INT:
	w1 = *((const Tcl_WideInt *)ptr1);
	switch (type2) {
	case TCL_NUMBER_INT:
	    w2 = *((const Tcl_WideInt *)ptr2);
	wideCompare:
	    return (w1 < w2) ? MP_LT : ((w1 > w2) ? MP_GT : MP_EQ);
	case TCL_NUMBER_DOUBLE:
	    d2 = *((const double *)ptr2);
	    d1 = (double) w1;

	    /*
	     * If the double has a fractional part, or if the long can be
	     * converted to double without loss of precision, then compare as
	     * doubles.
	     */

	    if (DBL_MANT_DIG > CHAR_BIT*sizeof(Tcl_WideInt) || w1 == (Tcl_WideInt) d1
		    || modf(d2, &tmp) != 0.0) {
		goto doubleCompare;
	    }

	    /*
	     * Otherwise, to make comparision based on full precision, need to
	     * convert the double to a suitably sized integer.
	     *
	     * Need this to get comparsions like
	     *	  expr 20000000000000003 < 20000000000000004.0
	     * right. Converting the first argument to double will yield two
	     * double values that are equivalent within double precision.
	     * Converting the double to an integer gets done exactly, then
	     * integer comparison can tell the difference.
	     */

	    if (d2 < (double)WIDE_MIN) {
		return MP_GT;
	    }
	    if (d2 > (double)WIDE_MAX) {
		return MP_LT;
	    }
	    w2 = (Tcl_WideInt) d2;
	    goto wideCompare;
	case TCL_NUMBER_BIG:
	    Tcl_TakeBignumFromObj(NULL, value2Ptr, &big2);
	    if (mp_isneg(&big2)) {
		compare = MP_GT;
	    } else {
		compare = MP_LT;
	    }
	    mp_clear(&big2);
	    return compare;
	}
    break;

    case TCL_NUMBER_DOUBLE:
	d1 = *((const double *)ptr1);
	switch (type2) {
	case TCL_NUMBER_DOUBLE:
	    d2 = *((const double *)ptr2);
	doubleCompare:
	    return (d1 < d2) ? MP_LT : ((d1 > d2) ? MP_GT : MP_EQ);
	case TCL_NUMBER_INT:
	    w2 = *((const Tcl_WideInt *)ptr2);
	    d2 = (double) w2;
	    if (DBL_MANT_DIG > CHAR_BIT*sizeof(Tcl_WideInt)
		    || w2 == (Tcl_WideInt) d2 || modf(d1, &tmp) != 0.0) {
		goto doubleCompare;
	    }
	    if (d1 < (double)WIDE_MIN) {
		return MP_LT;
	    }
	    if (d1 > (double)WIDE_MAX) {
		return MP_GT;
	    }
	    w1 = (Tcl_WideInt) d1;
	    goto wideCompare;
	case TCL_NUMBER_BIG:
	    if (TclIsInfinite(d1)) {
		return (d1 > 0.0) ? MP_GT : MP_LT;
	    }
	    Tcl_TakeBignumFromObj(NULL, value2Ptr, &big2);
	    if ((d1 < (double)WIDE_MAX) && (d1 > (double)WIDE_MIN)) {
		if (mp_isneg(&big2)) {
		    compare = MP_GT;
		} else {
		    compare = MP_LT;
		}
		mp_clear(&big2);
		return compare;
	    }
	    if (DBL_MANT_DIG > CHAR_BIT*sizeof(long)
		    && modf(d1, &tmp) != 0.0) {
		d2 = TclBignumToDouble(&big2);
		mp_clear(&big2);
		goto doubleCompare;
	    }
	    Tcl_InitBignumFromDouble(NULL, d1, &big1);
	    goto bigCompare;
	}
    break;

    case TCL_NUMBER_BIG:
	Tcl_TakeBignumFromObj(NULL, valuePtr, &big1);
	switch (type2) {
	case TCL_NUMBER_INT:
	    compare = mp_cmp_d(&big1, 0);
	    mp_clear(&big1);
	    return compare;
	case TCL_NUMBER_DOUBLE:
	    d2 = *((const double *)ptr2);
	    if (TclIsInfinite(d2)) {
		compare = (d2 > 0.0) ? MP_LT : MP_GT;
		mp_clear(&big1);
		return compare;
	    }
	    if ((d2 < (double)WIDE_MAX) && (d2 > (double)WIDE_MIN)) {
		compare = mp_cmp_d(&big1, 0);
		mp_clear(&big1);
		return compare;
	    }
	    if (DBL_MANT_DIG > CHAR_BIT*sizeof(long)
		    && modf(d2, &tmp) != 0.0) {
		d1 = TclBignumToDouble(&big1);
		mp_clear(&big1);
		goto doubleCompare;
	    }
	    Tcl_InitBignumFromDouble(NULL, d2, &big2);
	    goto bigCompare;
	case TCL_NUMBER_BIG:
	    Tcl_TakeBignumFromObj(NULL, value2Ptr, &big2);
	bigCompare:
	    compare = mp_cmp(&big1, &big2);
	    mp_clear(&big1);
	    mp_clear(&big2);
	    return compare;
	}
    break;
    default:
	Tcl_Panic("unexpected number type");
    }
    return TCL_ERROR;
}

#ifdef TCL_COMPILE_DEBUG
/*
 *----------------------------------------------------------------------
 *
 * PrintByteCodeInfo --
 *
 *	This procedure prints a summary about a bytecode object to stdout. It
 *	is called by TclNRExecuteByteCode when starting to execute the bytecode
 *	object if tclTraceExec has the value 2 or more.
 *
 * Results:
 *	None.
 *
 * Side effects:
 *	None.
 *
 *----------------------------------------------------------------------
 */

static void
PrintByteCodeInfo(
    ByteCode *codePtr)	/* The bytecode whose summary is printed to
				 * stdout. */
{
    Proc *procPtr = codePtr->procPtr;
    Interp *iPtr = (Interp *) *codePtr->interpHandle;

    fprintf(stdout, "\nExecuting ByteCode 0x%p, refCt %" TCL_Z_MODIFIER "u, epoch %" TCL_Z_MODIFIER "u, interp 0x%p (epoch %" TCL_Z_MODIFIER "u)\n",
	    codePtr, codePtr->refCount, codePtr->compileEpoch, iPtr,
	    iPtr->compileEpoch);
    fprintf(stdout, "  Source: ");
    TclPrintSource(stdout, codePtr->source, 60);

    fprintf(stdout, "\n  Cmds %d, src %d, inst %u, litObjs %u, aux %d, stkDepth %u, code/src %.2f\n",
	    codePtr->numCommands, codePtr->numSrcBytes,
	    codePtr->numCodeBytes, codePtr->numLitObjects,
	    codePtr->numAuxDataItems, codePtr->maxStackDepth,
#ifdef TCL_COMPILE_STATS
	    codePtr->numSrcBytes?
		    ((float)codePtr->structureSize)/codePtr->numSrcBytes :
#endif
	    0.0);

#ifdef TCL_COMPILE_STATS
    fprintf(stdout, "  Code %lu = header %lu+inst %d+litObj %lu+exc %lu+aux %lu+cmdMap %d\n",
	    (unsigned long) codePtr->structureSize,
	    (unsigned long) (sizeof(ByteCode)-sizeof(size_t)-sizeof(Tcl_Time)),
	    codePtr->numCodeBytes,
	    (unsigned long) (codePtr->numLitObjects * sizeof(Tcl_Obj *)),
	    (unsigned long) (codePtr->numExceptRanges*sizeof(ExceptionRange)),
	    (unsigned long) (codePtr->numAuxDataItems * sizeof(AuxData)),
	    codePtr->numCmdLocBytes);
#endif /* TCL_COMPILE_STATS */
    if (procPtr != NULL) {
	fprintf(stdout,
		"  Proc 0x%p, refCt %" TCL_Z_MODIFIER "u, args %d, compiled locals %d\n",
		procPtr, procPtr->refCount, procPtr->numArgs,
		procPtr->numCompiledLocals);
    }
}
#endif /* TCL_COMPILE_DEBUG */

/*
 *----------------------------------------------------------------------
 *
 * ValidatePcAndStackTop --
 *
 *	This procedure is called by TclNRExecuteByteCode when debugging to
 *	verify that the program counter and stack top are valid during
 *	execution.
 *
 * Results:
 *	None.
 *
 * Side effects:
 *	Prints a message to stderr and panics if either the pc or stack top
 *	are invalid.
 *
 *----------------------------------------------------------------------
 */

#ifdef TCL_COMPILE_DEBUG
static void
ValidatePcAndStackTop(
    ByteCode *codePtr,	/* The bytecode whose summary is printed to
				 * stdout. */
    const unsigned char *pc,	/* Points to first byte of a bytecode
				 * instruction. The program counter. */
    int stackTop,		/* Current stack top. Must be between
				 * stackLowerBound and stackUpperBound
				 * (inclusive). */
    int checkStack)		/* 0 if the stack depth check should be
				 * skipped. */
{
    int stackUpperBound = codePtr->maxStackDepth;
				/* Greatest legal value for stackTop. */
    size_t relativePc = (size_t) (pc - codePtr->codeStart);
    size_t codeStart = (size_t) codePtr->codeStart;
    size_t codeEnd = (size_t)
	    (codePtr->codeStart + codePtr->numCodeBytes);
    unsigned char opCode = *pc;

    if (((size_t) pc < codeStart) || ((size_t) pc > codeEnd)) {
	fprintf(stderr, "\nBad instruction pc 0x%p in TclNRExecuteByteCode\n",
		pc);
	Tcl_Panic("TclNRExecuteByteCode execution failure: bad pc");
    }
    if ((unsigned) opCode >= LAST_INST_OPCODE) {
	fprintf(stderr, "\nBad opcode %d at pc %" TCL_Z_MODIFIER "u in TclNRExecuteByteCode\n",
		(unsigned) opCode, relativePc);
	Tcl_Panic("TclNRExecuteByteCode execution failure: bad opcode");
    }
    if (checkStack &&
	    ((stackTop < 0) || (stackTop > stackUpperBound))) {
	size_t numChars;
	const char *cmd = GetSrcInfoForPc(pc, codePtr, &numChars, NULL, NULL);

	fprintf(stderr, "\nBad stack top %d at pc %" TCL_Z_MODIFIER "u in TclNRExecuteByteCode (min 0, max %i)",
		stackTop, relativePc, stackUpperBound);
	if (cmd != NULL) {
	    Tcl_Obj *message;

	    TclNewLiteralStringObj(message, "\n executing ");
	    Tcl_IncrRefCount(message);
	    Tcl_AppendLimitedToObj(message, cmd, numChars, 100, NULL);
	    fprintf(stderr,"%s\n", TclGetString(message));
	    Tcl_DecrRefCount(message);
	} else {
	    fprintf(stderr, "\n");
	}
	Tcl_Panic("TclNRExecuteByteCode execution failure: bad stack top");
    }
}
#endif /* TCL_COMPILE_DEBUG */

/*
 *----------------------------------------------------------------------
 *
 * IllegalExprOperandType --
 *
 *	Used by TclNRExecuteByteCode to append an error message to the interp
 *	result when an illegal operand type is detected by an expression
 *	instruction. The argument opndPtr holds the operand object in error.
 *
 * Results:
 *	None.
 *
 * Side effects:
 *	An error message is appended to the interp result.
 *
 *----------------------------------------------------------------------
 */

static void
IllegalExprOperandType(
    Tcl_Interp *interp,		/* Interpreter to which error information
				 * pertains. */
    const unsigned char *pc, /* Points to the instruction being executed
				 * when the illegal type was found. */
    Tcl_Obj *opndPtr)		/* Points to the operand holding the value
				 * with the illegal type. */
{
    ClientData ptr;
    int type;
    const unsigned char opcode = *pc;
    const char *description, *op = "unknown";

    if (opcode == INST_EXPON) {
	op = "**";
    } else if (opcode <= INST_LNOT) {
	op = operatorStrings[opcode - INST_BITOR];
    }

    if (GetNumberFromObj(NULL, opndPtr, &ptr, &type) != TCL_OK) {
	description = "non-numeric string";
    } else if (type == TCL_NUMBER_NAN) {
	description = "non-numeric floating-point value";
    } else if (type == TCL_NUMBER_DOUBLE) {
	description = "floating-point value";
    } else {
	/* TODO: No caller needs this. Eliminate? */
	description = "(big) integer";
    }

    Tcl_SetObjResult(interp, Tcl_ObjPrintf(
	    "can't use %s \"%s\" as operand of \"%s\"", description,
	    TclGetString(opndPtr), op));
    Tcl_SetErrorCode(interp, "ARITH", "DOMAIN", description, NULL);
}

/*
 *----------------------------------------------------------------------
 *
 * TclGetSrcInfoForPc, GetSrcInfoForPc, TclGetSourceFromFrame --
 *
 *	Given a program counter value, finds the closest command in the
 *	bytecode code unit's CmdLocation array and returns information about
 *	that command's source: a pointer to its first byte and the number of
 *	characters.
 *
 * Results:
 *	If a command is found that encloses the program counter value, a
 *	pointer to the command's source is returned and the length of the
 *	source is stored at *lengthPtr. If multiple commands resulted in code
 *	at pc, information about the closest enclosing command is returned. If
 *	no matching command is found, NULL is returned and *lengthPtr is
 *	unchanged.
 *
 * Side effects:
 *	The CmdFrame at *cfPtr is updated.
 *
 *----------------------------------------------------------------------
 */

Tcl_Obj *
TclGetSourceFromFrame(
    CmdFrame *cfPtr,
    int objc,
    Tcl_Obj *const objv[])
{
    if (cfPtr == NULL) {
        return Tcl_NewListObj(objc, objv);
    }
    if (cfPtr->cmdObj == NULL) {
        if (cfPtr->cmd == NULL) {
	    ByteCode *codePtr = (ByteCode *) cfPtr->data.tebc.codePtr;

            cfPtr->cmd = GetSrcInfoForPc((unsigned char *)
		    cfPtr->data.tebc.pc, codePtr, &cfPtr->len, NULL, NULL);
        }
	if (cfPtr->cmd) {
	    cfPtr->cmdObj = Tcl_NewStringObj(cfPtr->cmd, cfPtr->len);
	} else {
	    cfPtr->cmdObj = Tcl_NewListObj(objc, objv);
	}
        Tcl_IncrRefCount(cfPtr->cmdObj);
    }
    return cfPtr->cmdObj;
}

void
TclGetSrcInfoForPc(
    CmdFrame *cfPtr)
{
    ByteCode *codePtr = (ByteCode *) cfPtr->data.tebc.codePtr;

    assert(cfPtr->type == TCL_LOCATION_BC);

    if (cfPtr->cmd == NULL) {

	cfPtr->cmd = GetSrcInfoForPc(
		(unsigned char *) cfPtr->data.tebc.pc, codePtr,
		&cfPtr->len, NULL, NULL);
    }

    if (cfPtr->cmd != NULL) {
	/*
	 * We now have the command. We can get the srcOffset back and from
	 * there find the list of word locations for this command.
	 */

	ExtCmdLoc *eclPtr;
	ECL *locPtr = NULL;
	size_t srcOffset;
	int i;
	Interp *iPtr = (Interp *) *codePtr->interpHandle;
	Tcl_HashEntry *hePtr =
		Tcl_FindHashEntry(iPtr->lineBCPtr, codePtr);

	if (!hePtr) {
	    return;
	}

	srcOffset = cfPtr->cmd - codePtr->source;
	eclPtr = (ExtCmdLoc *)Tcl_GetHashValue(hePtr);

	for (i=0; i < eclPtr->nuloc; i++) {
	    if (eclPtr->loc[i].srcOffset == srcOffset) {
		locPtr = eclPtr->loc+i;
		break;
	    }
	}
	if (locPtr == NULL) {
	    Tcl_Panic("LocSearch failure");
	}

	cfPtr->line = locPtr->line;
	cfPtr->nline = locPtr->nline;
	cfPtr->type = eclPtr->type;

	if (eclPtr->type == TCL_LOCATION_SOURCE) {
	    cfPtr->data.eval.path = eclPtr->path;
	    Tcl_IncrRefCount(cfPtr->data.eval.path);
	}

	/*
	 * Do not set cfPtr->data.eval.path NULL for non-SOURCE. Needed for
	 * cfPtr->data.tebc.codePtr.
	 */
    }
}

static const char *
GetSrcInfoForPc(
    const unsigned char *pc,	/* The program counter value for which to
				 * return the closest command's source info.
				 * This points within a bytecode instruction
				 * in codePtr's code. */
    ByteCode *codePtr,		/* The bytecode sequence in which to look up
				 * the command source for the pc. */
    size_t *lengthPtr,		/* If non-NULL, the location where the length
				 * of the command's source should be stored.
				 * If NULL, no length is stored. */
    const unsigned char **pcBeg,/* If non-NULL, the bytecode location
				 * where the current instruction starts.
				 * If NULL; no pointer is stored. */
    int *cmdIdxPtr)		/* If non-NULL, the location where the index
				 * of the command containing the pc should
				 * be stored. */
{
    size_t pcOffset = (size_t)(pc - codePtr->codeStart);
    size_t numCmds = codePtr->numCommands;
    unsigned char *codeDeltaNext, *codeLengthNext;
    unsigned char *srcDeltaNext, *srcLengthNext;
    size_t codeOffset, codeLen, codeEnd, srcOffset, srcLen, delta, i;
    int bestDist = INT_MAX;	/* Distance of pc to best cmd's start pc. */
    int bestSrcOffset = -1;	/* Initialized to avoid compiler warning. */
    int bestSrcLength = -1;	/* Initialized to avoid compiler warning. */
    int bestCmdIdx = -1;

    /* The pc must point within the bytecode */
    assert (pcOffset < (size_t)codePtr->numCodeBytes);

    /*
     * Decode the code and source offset and length for each command. The
     * closest enclosing command is the last one whose code started before
     * pcOffset.
     */

    codeDeltaNext = codePtr->codeDeltaStart;
    codeLengthNext = codePtr->codeLengthStart;
    srcDeltaNext = codePtr->srcDeltaStart;
    srcLengthNext = codePtr->srcLengthStart;
    codeOffset = srcOffset = 0;
    for (i = 0;  i < numCmds;  i++) {
	if ((unsigned) *codeDeltaNext == (unsigned) 0xFF) {
	    codeDeltaNext++;
	    delta = TclGetInt4AtPtr(codeDeltaNext);
	    codeDeltaNext += 4;
	} else {
	    delta = TclGetInt1AtPtr(codeDeltaNext);
	    codeDeltaNext++;
	}
	codeOffset += delta;

	if ((unsigned) *codeLengthNext == (unsigned) 0xFF) {
	    codeLengthNext++;
	    codeLen = TclGetInt4AtPtr(codeLengthNext);
	    codeLengthNext += 4;
	} else {
	    codeLen = TclGetInt1AtPtr(codeLengthNext);
	    codeLengthNext++;
	}
	codeEnd = (codeOffset + codeLen - 1);

	if ((unsigned) *srcDeltaNext == (unsigned) 0xFF) {
	    srcDeltaNext++;
	    delta = TclGetInt4AtPtr(srcDeltaNext);
	    srcDeltaNext += 4;
	} else {
	    delta = TclGetInt1AtPtr(srcDeltaNext);
	    srcDeltaNext++;
	}
	srcOffset += delta;

	if ((unsigned) *srcLengthNext == (unsigned) 0xFF) {
	    srcLengthNext++;
	    srcLen = TclGetInt4AtPtr(srcLengthNext);
	    srcLengthNext += 4;
	} else {
	    srcLen = TclGetInt1AtPtr(srcLengthNext);
	    srcLengthNext++;
	}

	if (codeOffset > pcOffset) {	/* Best cmd already found */
	    break;
	}
	if (pcOffset <= codeEnd) {	/* This cmd's code encloses pc */
	    int dist = (pcOffset - codeOffset);

	    if (dist <= bestDist) {
		bestDist = dist;
		bestSrcOffset = srcOffset;
		bestSrcLength = srcLen;
		bestCmdIdx = i;
	    }
	}
    }

    if (pcBeg != NULL) {
	const unsigned char *curr, *prev;

	/*
	 * Walk from beginning of command or BC to pc, by complete
	 * instructions. Stop when crossing pc; keep previous.
	 */

	curr = ((bestDist == INT_MAX) ? codePtr->codeStart : pc - bestDist);
	prev = curr;
	while (curr <= pc) {
	    prev = curr;
	    curr += tclInstructionTable[*curr].numBytes;
	}
	*pcBeg = prev;
    }

    if (bestDist == INT_MAX) {
	return NULL;
    }

    if (lengthPtr != NULL) {
	*lengthPtr = bestSrcLength;
    }

    if (cmdIdxPtr != NULL) {
	*cmdIdxPtr = bestCmdIdx;
    }

    return (codePtr->source + bestSrcOffset);
}

/*
 *----------------------------------------------------------------------
 *
 * GetExceptRangeForPc --
 *
 *	Given a program counter value, return the closest enclosing
 *	ExceptionRange.
 *
 * Results:
 *	If the searchMode is TCL_ERROR, this procedure ignores loop exception
 *	ranges and returns a pointer to the closest catch range. If the
 *	searchMode is TCL_BREAK, this procedure returns a pointer to the most
 *	closely enclosing ExceptionRange regardless of whether it is a loop or
 *	catch exception range. If the searchMode is TCL_CONTINUE, this
 *	procedure returns a pointer to the most closely enclosing
 *	ExceptionRange (of any type) skipping only loop exception ranges if
 *	they don't have a sensible continueOffset defined. If no matching
 *	ExceptionRange is found that encloses pc, a NULL is returned.
 *
 * Side effects:
 *	None.
 *
 *----------------------------------------------------------------------
 */

static ExceptionRange *
GetExceptRangeForPc(
    const unsigned char *pc,	/* The program counter value for which to
				 * search for a closest enclosing exception
				 * range. This points to a bytecode
				 * instruction in codePtr's code. */
    int searchMode,		/* If TCL_BREAK, consider either loop or catch
				 * ExceptionRanges in search. If TCL_ERROR
				 * consider only catch ranges (and ignore any
				 * closer loop ranges). If TCL_CONTINUE, look
				 * for loop ranges that define a continue
				 * point or a catch range. */
    ByteCode *codePtr)		/* Points to the ByteCode in which to search
				 * for the enclosing ExceptionRange. */
{
    ExceptionRange *rangeArrayPtr;
    int numRanges = codePtr->numExceptRanges;
    ExceptionRange *rangePtr;
    size_t pcOffset = pc - codePtr->codeStart;
    size_t start;

    if (numRanges == 0) {
	return NULL;
    }

    /*
     * This exploits peculiarities of our compiler: nested ranges are always
     * *after* their containing ranges, so that by scanning backwards we are
     * sure that the first matching range is indeed the deepest.
     */

    rangeArrayPtr = codePtr->exceptArrayPtr;
    rangePtr = rangeArrayPtr + numRanges;
    while (--rangePtr >= rangeArrayPtr) {
	start = rangePtr->codeOffset;
	if ((start <= pcOffset) &&
		(pcOffset < (start + rangePtr->numCodeBytes))) {
	    if (rangePtr->type == CATCH_EXCEPTION_RANGE) {
		return rangePtr;
	    }
	    if (searchMode == TCL_BREAK) {
		return rangePtr;
	    }
	    if (searchMode == TCL_CONTINUE && rangePtr->continueOffset != -1){
		return rangePtr;
	    }
	}
    }
    return NULL;
}

/*
 *----------------------------------------------------------------------
 *
 * GetOpcodeName --
 *
 *	This procedure is called by the TRACE and TRACE_WITH_OBJ macros used
 *	in TclNRExecuteByteCode when debugging. It returns the name of the
 *	bytecode instruction at a specified instruction pc.
 *
 * Results:
 *	A character string for the instruction.
 *
 * Side effects:
 *	None.
 *
 *----------------------------------------------------------------------
 */

#ifdef TCL_COMPILE_DEBUG
static const char *
GetOpcodeName(
    const unsigned char *pc)	/* Points to the instruction whose name should
				 * be returned. */
{
    unsigned char opCode = *pc;

    return tclInstructionTable[opCode].name;
}
#endif /* TCL_COMPILE_DEBUG */

/*
 *----------------------------------------------------------------------
 *
 * TclExprFloatError --
 *
 *	This procedure is called when an error occurs during a floating-point
 *	operation. It reads errno and sets interp->objResultPtr accordingly.
 *
 * Results:
 *	interp->objResultPtr is set to hold an error message.
 *
 * Side effects:
 *	None.
 *
 *----------------------------------------------------------------------
 */

void
TclExprFloatError(
    Tcl_Interp *interp,		/* Where to store error message. */
    double value)		/* Value returned after error; used to
				 * distinguish underflows from overflows. */
{
    const char *s;

    if ((errno == EDOM) || TclIsNaN(value)) {
	s = "domain error: argument not in valid range";
	Tcl_SetObjResult(interp, Tcl_NewStringObj(s, -1));
	Tcl_SetErrorCode(interp, "ARITH", "DOMAIN", s, NULL);
    } else if ((errno == ERANGE) || TclIsInfinite(value)) {
	if (value == 0.0) {
	    s = "floating-point value too small to represent";
	    Tcl_SetObjResult(interp, Tcl_NewStringObj(s, -1));
	    Tcl_SetErrorCode(interp, "ARITH", "UNDERFLOW", s, NULL);
	} else {
	    s = "floating-point value too large to represent";
	    Tcl_SetObjResult(interp, Tcl_NewStringObj(s, -1));
	    Tcl_SetErrorCode(interp, "ARITH", "OVERFLOW", s, NULL);
	}
    } else {
	Tcl_Obj *objPtr = Tcl_ObjPrintf(
		"unknown floating-point error, errno = %d", errno);

	Tcl_SetErrorCode(interp, "ARITH", "UNKNOWN",
		TclGetString(objPtr), NULL);
	Tcl_SetObjResult(interp, objPtr);
    }
}

#ifdef TCL_COMPILE_STATS
/*
 *----------------------------------------------------------------------
 *
 * TclLog2 --
 *
 *	Procedure used while collecting compilation statistics to determine
 *	the log base 2 of an integer.
 *
 * Results:
 *	Returns the log base 2 of the operand. If the argument is less than or
 *	equal to zero, a zero is returned.
 *
 * Side effects:
 *	None.
 *
 *----------------------------------------------------------------------
 */

int
TclLog2(
    int value)		/* The integer for which to compute the log
				 * base 2. */
{
    int n = value;
    int result = 0;

    while (n > 1) {
	n = n >> 1;
	result++;
    }
    return result;
}

/*
 *----------------------------------------------------------------------
 *
 * EvalStatsCmd --
 *
 *	Implements the "evalstats" command that prints instruction execution
 *	counts to stdout.
 *
 * Results:
 *	Standard Tcl results.
 *
 * Side effects:
 *	None.
 *
 *----------------------------------------------------------------------
 */

static int
EvalStatsCmd(
    ClientData unused,		/* Unused. */
    Tcl_Interp *interp,		/* The current interpreter. */
    int objc,			/* The number of arguments. */
    Tcl_Obj *const objv[])	/* The argument strings. */
{
    Interp *iPtr = (Interp *) interp;
    LiteralTable *globalTablePtr = &iPtr->literalTable;
    ByteCodeStats *statsPtr = &iPtr->stats;
    double totalCodeBytes, currentCodeBytes;
    double totalLiteralBytes, currentLiteralBytes;
    double objBytesIfUnshared, strBytesIfUnshared, sharingBytesSaved;
    double strBytesSharedMultX, strBytesSharedOnce;
    double numInstructions, currentHeaderBytes;
    size_t numCurrentByteCodes, numByteCodeLits;
    size_t refCountSum, literalMgmtBytes, sum, decadeHigh, length;
    size_t numSharedMultX, numSharedOnce, minSizeDecade, maxSizeDecade, i;
    char *litTableStats;
    LiteralEntry *entryPtr;
    Tcl_Obj *objPtr;

#define Percent(a,b) ((a) * 100.0 / (b))

    objPtr = Tcl_NewObj();
    Tcl_IncrRefCount(objPtr);

    numInstructions = 0.0;
    for (i = 0;  i < 256;  i++) {
	if (statsPtr->instructionCount[i] != 0) {
	    numInstructions += statsPtr->instructionCount[i];
	}
    }

    totalLiteralBytes = sizeof(LiteralTable)
	    + iPtr->literalTable.numBuckets * sizeof(LiteralEntry *)
	    + (statsPtr->numLiteralsCreated * sizeof(LiteralEntry))
	    + (statsPtr->numLiteralsCreated * sizeof(Tcl_Obj))
	    + statsPtr->totalLitStringBytes;
    totalCodeBytes = statsPtr->totalByteCodeBytes + totalLiteralBytes;

    numCurrentByteCodes =
	    statsPtr->numCompilations - statsPtr->numByteCodesFreed;
    currentHeaderBytes = numCurrentByteCodes
	    * (sizeof(ByteCode) - sizeof(size_t) - sizeof(Tcl_Time));
    literalMgmtBytes = sizeof(LiteralTable)
	    + (iPtr->literalTable.numBuckets * sizeof(LiteralEntry *))
	    + (iPtr->literalTable.numEntries * sizeof(LiteralEntry));
    currentLiteralBytes = literalMgmtBytes
	    + iPtr->literalTable.numEntries * sizeof(Tcl_Obj)
	    + statsPtr->currentLitStringBytes;
    currentCodeBytes = statsPtr->currentByteCodeBytes + currentLiteralBytes;

    /*
     * Summary statistics, total and current source and ByteCode sizes.
     */

    Tcl_AppendPrintfToObj(objPtr, "\n----------------------------------------------------------------\n");
    Tcl_AppendPrintfToObj(objPtr,
	    "Compilation and execution statistics for interpreter %p\n",
	    iPtr);

    Tcl_AppendPrintfToObj(objPtr, "\nNumber ByteCodes executed\t%" TCL_Z_MODIFIER "u\n",
	    statsPtr->numExecutions);
    Tcl_AppendPrintfToObj(objPtr, "Number ByteCodes compiled\t%" TCL_Z_MODIFIER "u\n",
	    statsPtr->numCompilations);
    Tcl_AppendPrintfToObj(objPtr, "  Mean executions/compile\t%.1f\n",
	    statsPtr->numExecutions / (float)statsPtr->numCompilations);

    Tcl_AppendPrintfToObj(objPtr, "\nInstructions executed\t\t%.0f\n",
	    numInstructions);
    Tcl_AppendPrintfToObj(objPtr, "  Mean inst/compile\t\t%.0f\n",
	    numInstructions / statsPtr->numCompilations);
    Tcl_AppendPrintfToObj(objPtr, "  Mean inst/execution\t\t%.0f\n",
	    numInstructions / statsPtr->numExecutions);

    Tcl_AppendPrintfToObj(objPtr, "\nTotal ByteCodes\t\t\t%" TCL_Z_MODIFIER "u\n",
	    statsPtr->numCompilations);
    Tcl_AppendPrintfToObj(objPtr, "  Source bytes\t\t\t%.6g\n",
	    statsPtr->totalSrcBytes);
    Tcl_AppendPrintfToObj(objPtr, "  Code bytes\t\t\t%.6g\n",
	    totalCodeBytes);
    Tcl_AppendPrintfToObj(objPtr, "    ByteCode bytes\t\t%.6g\n",
	    statsPtr->totalByteCodeBytes);
    Tcl_AppendPrintfToObj(objPtr, "    Literal bytes\t\t%.6g\n",
	    totalLiteralBytes);
    Tcl_AppendPrintfToObj(objPtr, "      table %" TCL_Z_MODIFIER "u + bkts %" TCL_Z_MODIFIER "u + entries %" TCL_Z_MODIFIER "u + objects %" TCL_Z_MODIFIER "u + strings %.6g\n",
	    sizeof(LiteralTable),
	    iPtr->literalTable.numBuckets * sizeof(LiteralEntry *),
	    statsPtr->numLiteralsCreated * sizeof(LiteralEntry),
	    statsPtr->numLiteralsCreated * sizeof(Tcl_Obj),
	    statsPtr->totalLitStringBytes);
    Tcl_AppendPrintfToObj(objPtr, "  Mean code/compile\t\t%.1f\n",
	    totalCodeBytes / statsPtr->numCompilations);
    Tcl_AppendPrintfToObj(objPtr, "  Mean code/source\t\t%.1f\n",
	    totalCodeBytes / statsPtr->totalSrcBytes);

    Tcl_AppendPrintfToObj(objPtr, "\nCurrent (active) ByteCodes\t%" TCL_Z_MODIFIER "u\n",
	    numCurrentByteCodes);
    Tcl_AppendPrintfToObj(objPtr, "  Source bytes\t\t\t%.6g\n",
	    statsPtr->currentSrcBytes);
    Tcl_AppendPrintfToObj(objPtr, "  Code bytes\t\t\t%.6g\n",
	    currentCodeBytes);
    Tcl_AppendPrintfToObj(objPtr, "    ByteCode bytes\t\t%.6g\n",
	    statsPtr->currentByteCodeBytes);
    Tcl_AppendPrintfToObj(objPtr, "    Literal bytes\t\t%.6g\n",
	    currentLiteralBytes);
    Tcl_AppendPrintfToObj(objPtr, "      table %" TCL_Z_MODIFIER "u + bkts %" TCL_Z_MODIFIER "u + entries %" TCL_Z_MODIFIER "u + objects %" TCL_Z_MODIFIER "u + strings %.6g\n",
	    sizeof(LiteralTable),
	    iPtr->literalTable.numBuckets * sizeof(LiteralEntry *),
	    iPtr->literalTable.numEntries * sizeof(LiteralEntry),
	    iPtr->literalTable.numEntries * sizeof(Tcl_Obj),
	    statsPtr->currentLitStringBytes);
    Tcl_AppendPrintfToObj(objPtr, "  Mean code/source\t\t%.1f\n",
	    currentCodeBytes / statsPtr->currentSrcBytes);
    Tcl_AppendPrintfToObj(objPtr, "  Code + source bytes\t\t%.6g (%0.1f mean code/src)\n",
	    (currentCodeBytes + statsPtr->currentSrcBytes),
	    (currentCodeBytes / statsPtr->currentSrcBytes) + 1.0);

    /*
     * Tcl_IsShared statistics check
     *
     * This gives the refcount of each obj as Tcl_IsShared was called for it.
     * Shared objects must be duplicated before they can be modified.
     */

    numSharedMultX = 0;
    Tcl_AppendPrintfToObj(objPtr, "\nTcl_IsShared object check (all objects):\n");
    Tcl_AppendPrintfToObj(objPtr, "  Object had refcount <=1 (not shared)\t%" TCL_Z_MODIFIER "u\n",
	    tclObjsShared[1]);
    for (i = 2;  i < TCL_MAX_SHARED_OBJ_STATS;  i++) {
	Tcl_AppendPrintfToObj(objPtr, "  refcount ==%" TCL_Z_MODIFIER "u\t\t%" TCL_Z_MODIFIER "u\n",
		i, tclObjsShared[i]);
	numSharedMultX += tclObjsShared[i];
    }
    Tcl_AppendPrintfToObj(objPtr, "  refcount >=%" TCL_Z_MODIFIER "u\t\t%" TCL_Z_MODIFIER "u\n",
	    i, tclObjsShared[0]);
    numSharedMultX += tclObjsShared[0];
    Tcl_AppendPrintfToObj(objPtr, "  Total shared objects\t\t\t%" TCL_Z_MODIFIER "u\n",
	    numSharedMultX);

    /*
     * Literal table statistics.
     */

    numByteCodeLits = 0;
    refCountSum = 0;
    numSharedMultX = 0;
    numSharedOnce = 0;
    objBytesIfUnshared = 0.0;
    strBytesIfUnshared = 0.0;
    strBytesSharedMultX = 0.0;
    strBytesSharedOnce = 0.0;
    for (i = 0;  i < globalTablePtr->numBuckets;  i++) {
	for (entryPtr = globalTablePtr->buckets[i];  entryPtr != NULL;
		entryPtr = entryPtr->nextPtr) {
	    if (TclHasIntRep(entryPtr->objPtr, &tclByteCodeType)) {
		numByteCodeLits++;
	    }
	    (void) TclGetStringFromObj(entryPtr->objPtr, &length);
	    refCountSum += entryPtr->refCount;
	    objBytesIfUnshared += (entryPtr->refCount * sizeof(Tcl_Obj));
	    strBytesIfUnshared += (entryPtr->refCount * (length+1));
	    if (entryPtr->refCount > 1) {
		numSharedMultX++;
		strBytesSharedMultX += (length+1);
	    } else {
		numSharedOnce++;
		strBytesSharedOnce += (length+1);
	    }
	}
    }
    sharingBytesSaved = (objBytesIfUnshared + strBytesIfUnshared)
	    - currentLiteralBytes;

    Tcl_AppendPrintfToObj(objPtr, "\nTotal objects (all interps)\t%" TCL_Z_MODIFIER "u\n",
	    tclObjsAlloced);
    Tcl_AppendPrintfToObj(objPtr, "Current objects\t\t\t%" TCL_Z_MODIFIER "u\n",
	    (tclObjsAlloced - tclObjsFreed));
    Tcl_AppendPrintfToObj(objPtr, "Total literal objects\t\t%" TCL_Z_MODIFIER "u\n",
	    statsPtr->numLiteralsCreated);

    Tcl_AppendPrintfToObj(objPtr, "\nCurrent literal objects\t\t%" TCL_Z_MODIFIER "u (%0.1f%% of current objects)\n",
	    globalTablePtr->numEntries,
	    Percent(globalTablePtr->numEntries, tclObjsAlloced-tclObjsFreed));
    Tcl_AppendPrintfToObj(objPtr, "  ByteCode literals\t\t%" TCL_Z_MODIFIER "u (%0.1f%% of current literals)\n",
	    numByteCodeLits,
	    Percent(numByteCodeLits, globalTablePtr->numEntries));
    Tcl_AppendPrintfToObj(objPtr, "  Literals reused > 1x\t\t%" TCL_Z_MODIFIER "u\n",
	    numSharedMultX);
    Tcl_AppendPrintfToObj(objPtr, "  Mean reference count\t\t%.2f\n",
	    ((double) refCountSum) / globalTablePtr->numEntries);
    Tcl_AppendPrintfToObj(objPtr, "  Mean len, str reused >1x \t%.2f\n",
	    (numSharedMultX ? strBytesSharedMultX/numSharedMultX : 0.0));
    Tcl_AppendPrintfToObj(objPtr, "  Mean len, str used 1x\t\t%.2f\n",
	    (numSharedOnce ? strBytesSharedOnce/numSharedOnce : 0.0));
    Tcl_AppendPrintfToObj(objPtr, "  Total sharing savings\t\t%.6g (%0.1f%% of bytes if no sharing)\n",
	    sharingBytesSaved,
	    Percent(sharingBytesSaved, objBytesIfUnshared+strBytesIfUnshared));
    Tcl_AppendPrintfToObj(objPtr, "    Bytes with sharing\t\t%.6g\n",
	    currentLiteralBytes);
    Tcl_AppendPrintfToObj(objPtr, "      table %lu + bkts %lu + entries %lu + objects %lu + strings %.6g\n",
	    (unsigned long) sizeof(LiteralTable),
	    (unsigned long) (iPtr->literalTable.numBuckets * sizeof(LiteralEntry *)),
	    (unsigned long) (iPtr->literalTable.numEntries * sizeof(LiteralEntry)),
	    (unsigned long) (iPtr->literalTable.numEntries * sizeof(Tcl_Obj)),
	    statsPtr->currentLitStringBytes);
    Tcl_AppendPrintfToObj(objPtr, "    Bytes if no sharing\t\t%.6g = objects %.6g + strings %.6g\n",
	    (objBytesIfUnshared + strBytesIfUnshared),
	    objBytesIfUnshared, strBytesIfUnshared);
    Tcl_AppendPrintfToObj(objPtr, "  String sharing savings \t%.6g = unshared %.6g - shared %.6g\n",
	    (strBytesIfUnshared - statsPtr->currentLitStringBytes),
	    strBytesIfUnshared, statsPtr->currentLitStringBytes);
    Tcl_AppendPrintfToObj(objPtr, "  Literal mgmt overhead\t\t%" TCL_Z_MODIFIER "u (%0.1f%% of bytes with sharing)\n",
	    literalMgmtBytes,
	    Percent(literalMgmtBytes, currentLiteralBytes));
    Tcl_AppendPrintfToObj(objPtr, "    table %lu + buckets %lu + entries %lu\n",
	    (unsigned long) sizeof(LiteralTable),
	    (unsigned long) (iPtr->literalTable.numBuckets * sizeof(LiteralEntry *)),
	    (unsigned long) (iPtr->literalTable.numEntries * sizeof(LiteralEntry)));

    /*
     * Breakdown of current ByteCode space requirements.
     */

    Tcl_AppendPrintfToObj(objPtr, "\nBreakdown of current ByteCode requirements:\n");
    Tcl_AppendPrintfToObj(objPtr, "                         Bytes      Pct of    Avg per\n");
    Tcl_AppendPrintfToObj(objPtr, "                                     total    ByteCode\n");
    Tcl_AppendPrintfToObj(objPtr, "Total             %12.6g     100.00%%   %8.1f\n",
	    statsPtr->currentByteCodeBytes,
	    statsPtr->currentByteCodeBytes / numCurrentByteCodes);
    Tcl_AppendPrintfToObj(objPtr, "Header            %12.6g   %8.1f%%   %8.1f\n",
	    currentHeaderBytes,
	    Percent(currentHeaderBytes, statsPtr->currentByteCodeBytes),
	    currentHeaderBytes / numCurrentByteCodes);
    Tcl_AppendPrintfToObj(objPtr, "Instructions      %12.6g   %8.1f%%   %8.1f\n",
	    statsPtr->currentInstBytes,
	    Percent(statsPtr->currentInstBytes,statsPtr->currentByteCodeBytes),
	    statsPtr->currentInstBytes / numCurrentByteCodes);
    Tcl_AppendPrintfToObj(objPtr, "Literal ptr array %12.6g   %8.1f%%   %8.1f\n",
	    statsPtr->currentLitBytes,
	    Percent(statsPtr->currentLitBytes,statsPtr->currentByteCodeBytes),
	    statsPtr->currentLitBytes / numCurrentByteCodes);
    Tcl_AppendPrintfToObj(objPtr, "Exception table   %12.6g   %8.1f%%   %8.1f\n",
	    statsPtr->currentExceptBytes,
	    Percent(statsPtr->currentExceptBytes,statsPtr->currentByteCodeBytes),
	    statsPtr->currentExceptBytes / numCurrentByteCodes);
    Tcl_AppendPrintfToObj(objPtr, "Auxiliary data    %12.6g   %8.1f%%   %8.1f\n",
	    statsPtr->currentAuxBytes,
	    Percent(statsPtr->currentAuxBytes,statsPtr->currentByteCodeBytes),
	    statsPtr->currentAuxBytes / numCurrentByteCodes);
    Tcl_AppendPrintfToObj(objPtr, "Command map       %12.6g   %8.1f%%   %8.1f\n",
	    statsPtr->currentCmdMapBytes,
	    Percent(statsPtr->currentCmdMapBytes,statsPtr->currentByteCodeBytes),
	    statsPtr->currentCmdMapBytes / numCurrentByteCodes);

    /*
     * Detailed literal statistics.
     */

    Tcl_AppendPrintfToObj(objPtr, "\nLiteral string sizes:\n");
    Tcl_AppendPrintfToObj(objPtr, "\t Up to length\t\tPercentage\n");
    maxSizeDecade = 0;
    i = 32;
    while (i-- > 0) {
	if (statsPtr->literalCount[i] > 0) {
	    maxSizeDecade = i;
	    break;
	}
    }
    sum = 0;
    for (i = 0;  i <= maxSizeDecade;  i++) {
	decadeHigh = (1 << (i+1)) - 1;
	sum += statsPtr->literalCount[i];
	Tcl_AppendPrintfToObj(objPtr, "\t%10" TCL_Z_MODIFIER "u\t\t%8.0f%%\n",
		decadeHigh, Percent(sum, statsPtr->numLiteralsCreated));
    }

    litTableStats = TclLiteralStats(globalTablePtr);
    Tcl_AppendPrintfToObj(objPtr, "\nCurrent literal table statistics:\n%s\n",
	    litTableStats);
    Tcl_Free(litTableStats);

    /*
     * Source and ByteCode size distributions.
     */

    Tcl_AppendPrintfToObj(objPtr, "\nSource sizes:\n");
    Tcl_AppendPrintfToObj(objPtr, "\t Up to size\t\tPercentage\n");
    minSizeDecade = maxSizeDecade = 0;
    for (i = 0;  i < 31;  i++) {
	if (statsPtr->srcCount[i] > 0) {
	    minSizeDecade = i;
	    break;
	}
    }
    for (i = 31;  i >= 0;  i--) {
	if (statsPtr->srcCount[i] > 0) {
	    maxSizeDecade = i;
	    break;
	}
    }
    sum = 0;
    for (i = minSizeDecade;  i <= maxSizeDecade;  i++) {
	decadeHigh = (1 << (i+1)) - 1;
	sum += statsPtr->srcCount[i];
	Tcl_AppendPrintfToObj(objPtr, "\t%10" TCL_Z_MODIFIER "u\t\t%8.0f%%\n",
		decadeHigh, Percent(sum, statsPtr->numCompilations));
    }

    Tcl_AppendPrintfToObj(objPtr, "\nByteCode sizes:\n");
    Tcl_AppendPrintfToObj(objPtr, "\t Up to size\t\tPercentage\n");
    minSizeDecade = maxSizeDecade = 0;
    for (i = 0;  i < 31;  i++) {
	if (statsPtr->byteCodeCount[i] > 0) {
	    minSizeDecade = i;
	    break;
	}
    }
    for (i = 31;  i >= 0;  i--) {
	if (statsPtr->byteCodeCount[i] > 0) {
	    maxSizeDecade = i;
	    break;
	}
    }
    sum = 0;
    for (i = minSizeDecade;  i <= maxSizeDecade;  i++) {
	decadeHigh = (1 << (i+1)) - 1;
	sum += statsPtr->byteCodeCount[i];
	Tcl_AppendPrintfToObj(objPtr, "\t%10" TCL_Z_MODIFIER "u\t\t%8.0f%%\n",
		decadeHigh, Percent(sum, statsPtr->numCompilations));
    }

    Tcl_AppendPrintfToObj(objPtr, "\nByteCode longevity (excludes Current ByteCodes):\n");
    Tcl_AppendPrintfToObj(objPtr, "\t       Up to ms\t\tPercentage\n");
    minSizeDecade = maxSizeDecade = 0;
    for (i = 0;  i < 31;  i++) {
	if (statsPtr->lifetimeCount[i] > 0) {
	    minSizeDecade = i;
	    break;
	}
    }
    for (i = 31;  i >= 0;  i--) {
	if (statsPtr->lifetimeCount[i] > 0) {
	    maxSizeDecade = i;
	    break;
	}
    }
    sum = 0;
    for (i = minSizeDecade;  i <= maxSizeDecade;  i++) {
	decadeHigh = (1 << (i+1)) - 1;
	sum += statsPtr->lifetimeCount[i];
	Tcl_AppendPrintfToObj(objPtr, "\t%12.3f\t\t%8.0f%%\n",
		decadeHigh/1000.0, Percent(sum, statsPtr->numByteCodesFreed));
    }

    /*
     * Instruction counts.
     */

    Tcl_AppendPrintfToObj(objPtr, "\nInstruction counts:\n");
    for (i = 0;  i < LAST_INST_OPCODE;  i++) {
	Tcl_AppendPrintfToObj(objPtr, "%20s %8" TCL_Z_MODIFIER "u ",
		tclInstructionTable[i].name, statsPtr->instructionCount[i]);
	if (statsPtr->instructionCount[i]) {
	    Tcl_AppendPrintfToObj(objPtr, "%6.1f%%\n",
		    Percent(statsPtr->instructionCount[i], numInstructions));
	} else {
	    Tcl_AppendPrintfToObj(objPtr, "0\n");
	}
    }

#ifdef TCL_MEM_DEBUG
    Tcl_AppendPrintfToObj(objPtr, "\nHeap Statistics:\n");
    TclDumpMemoryInfo(objPtr, 1);
#endif
    Tcl_AppendPrintfToObj(objPtr, "\n----------------------------------------------------------------\n");

    if (objc == 1) {
	Tcl_SetObjResult(interp, objPtr);
    } else {
	Tcl_Channel outChan;
	char *str = TclGetStringFromObj(objv[1], &length);

	if (length) {
	    if (strcmp(str, "stdout") == 0) {
		outChan = Tcl_GetStdChannel(TCL_STDOUT);
	    } else if (strcmp(str, "stderr") == 0) {
		outChan = Tcl_GetStdChannel(TCL_STDERR);
	    } else {
		outChan = Tcl_OpenFileChannel(NULL, str, "w", 0664);
	    }
	} else {
	    outChan = Tcl_GetStdChannel(TCL_STDOUT);
	}
	if (outChan != NULL) {
	    Tcl_WriteObj(outChan, objPtr);
	}
    }
    Tcl_DecrRefCount(objPtr);
    return TCL_OK;
}
#endif /* TCL_COMPILE_STATS */

#ifdef TCL_COMPILE_DEBUG
/*
 *----------------------------------------------------------------------
 *
 * StringForResultCode --
 *
 *	Procedure that returns a human-readable string representing a Tcl
 *	result code such as TCL_ERROR.
 *
 * Results:
 *	If the result code is one of the standard Tcl return codes, the result
 *	is a string representing that code such as "TCL_ERROR". Otherwise, the
 *	result string is that code formatted as a sequence of decimal digit
 *	characters. Note that the resulting string must not be modified by the
 *	caller.
 *
 * Side effects:
 *	None.
 *
 *----------------------------------------------------------------------
 */

static const char *
StringForResultCode(
    int result)			/* The Tcl result code for which to generate a
				 * string. */
{
    static char buf[TCL_INTEGER_SPACE];

    if ((result >= TCL_OK) && (result <= TCL_CONTINUE)) {
	return resultStrings[result];
    }
    TclFormatInt(buf, result);
    return buf;
}
#endif /* TCL_COMPILE_DEBUG */

/*
 * Local Variables:
 * mode: c
 * c-basic-offset: 4
 * fill-column: 78
 * End:
 */<|MERGE_RESOLUTION|>--- conflicted
+++ resolved
@@ -805,15 +805,9 @@
     size_t size)			/* The initial stack size, in number of words
 				 * [sizeof(Tcl_Obj*)] */
 {
-<<<<<<< HEAD
     ExecEnv *eePtr = (ExecEnv *)Tcl_Alloc(sizeof(ExecEnv));
-    ExecStack *esPtr = (ExecStack *)Tcl_Alloc(sizeof(ExecStack)
-	    + (size-1) * sizeof(Tcl_Obj *));
-=======
-    ExecEnv *eePtr = (ExecEnv *)ckalloc(sizeof(ExecEnv));
-    ExecStack *esPtr = (ExecStack *)ckalloc(offsetof(ExecStack, stackWords)
+    ExecStack *esPtr = (ExecStack *)Tcl_Alloc(offsetof(ExecStack, stackWords)
 	    + size * sizeof(Tcl_Obj *));
->>>>>>> 779b664e
 
     eePtr->execStackPtr = esPtr;
     TclNewIntObj(eePtr->constants[0], 0);
